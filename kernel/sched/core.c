--- conflicted
+++ resolved
@@ -1720,11 +1720,6 @@
 
 #ifdef CONFIG_SMP
 
-<<<<<<< HEAD
-#ifdef CONFIG_PREEMPT_RT
-
-=======
->>>>>>> a787bdaf
 static void
 __do_set_cpus_allowed(struct task_struct *p, const struct cpumask *new_mask, u32 flags);
 
@@ -1795,11 +1790,6 @@
 	return rq->nr_pinned;
 }
 
-<<<<<<< HEAD
-#endif
-
-=======
->>>>>>> a787bdaf
 /*
  * Per-CPU kthreads are allowed to run on !active && online CPUs, see
  * __set_cpus_allowed_ptr() and select_fallback_rq().
@@ -1941,11 +1931,7 @@
 			 * and we should be valid again. Nothing to do.
 			 */
 			if (!pending) {
-<<<<<<< HEAD
-				WARN_ON_ONCE(!is_cpu_allowed(p, cpu_of(rq)));
-=======
 				WARN_ON_ONCE(!cpumask_test_cpu(task_cpu(p), &p->cpus_mask));
->>>>>>> a787bdaf
 				goto out;
 			}
 
@@ -1957,11 +1943,7 @@
 		else
 			p->wake_cpu = dest_cpu;
 
-<<<<<<< HEAD
-	} else if (dest_cpu < 0) {
-=======
 	} else if (dest_cpu < 0 || pending) {
->>>>>>> a787bdaf
 		/*
 		 * This happens when we get migrated between migrate_enable()'s
 		 * preempt_enable() and scheduling the stopper task. At that
@@ -1972,8 +1954,6 @@
 		 */
 
 		/*
-<<<<<<< HEAD
-=======
 		 * The task moved before the stopper got to run. We're holding
 		 * ->pi_lock, so the allowed mask is stable - if it got
 		 * somewhere allowed, we're done.
@@ -1985,17 +1965,12 @@
 		}
 
 		/*
->>>>>>> a787bdaf
 		 * When this was migrate_enable() but we no longer have an
 		 * @pending, a concurrent SCA 'fixed' things and we should be
 		 * valid again. Nothing to do.
 		 */
 		if (!pending) {
-<<<<<<< HEAD
-			WARN_ON_ONCE(!is_cpu_allowed(p, cpu_of(rq)));
-=======
 			WARN_ON_ONCE(!cpumask_test_cpu(task_cpu(p), &p->cpus_mask));
->>>>>>> a787bdaf
 			goto out;
 		}
 
@@ -2830,11 +2805,7 @@
 	lockdep_assert_held(&p->pi_lock);
 
 	if (p->nr_cpus_allowed > 1 && !is_migration_disabled(p))
-<<<<<<< HEAD
-		cpu = p->sched_class->select_task_rq(p, cpu, sd_flags, wake_flags);
-=======
 		cpu = p->sched_class->select_task_rq(p, cpu, wake_flags);
->>>>>>> a787bdaf
 	else
 		cpu = cpumask_any(p->cpus_ptr);
 
@@ -2916,17 +2887,6 @@
 }
 
 #endif /* !CONFIG_SMP */
-
-#if !defined(CONFIG_SMP) || !defined(CONFIG_PREEMPT_RT)
-
-static inline void migrate_disable_switch(struct rq *rq, struct task_struct *p) { }
-
-static inline bool rq_has_pinned_tasks(struct rq *rq)
-{
-	return false;
-}
-
-#endif
 
 static void
 ttwu_stat(struct task_struct *p, int cpu, int wake_flags)
@@ -7813,9 +7773,6 @@
 		atomic_set(&rq->nohz_flags, 0);
 
 		INIT_CSD(&rq->nohz_csd, nohz_csd_func, rq);
-#endif
-#ifdef CONFIG_HOTPLUG_CPU
-		rcuwait_init(&rq->hotplug_wait);
 #endif
 #ifdef CONFIG_HOTPLUG_CPU
 		rcuwait_init(&rq->hotplug_wait);
