--- conflicted
+++ resolved
@@ -37,11 +37,7 @@
 		if (!task) {
 			++*tid;
 			goto retry;
-<<<<<<< HEAD
-		} else if (skip_if_dup_files && task->tgid != task->pid &&
-=======
 		} else if (skip_if_dup_files && !thread_group_leader(task) &&
->>>>>>> f642729d
 			   task->files == task->group_leader->files) {
 			put_task_struct(task);
 			task = NULL;
@@ -155,23 +151,6 @@
 		curr_task = info->task;
 		curr_fd = info->fd;
 	} else {
-<<<<<<< HEAD
-		curr_task = task_seq_get_next(ns, &curr_tid, true);
-		if (!curr_task)
-			return NULL;
-
-		curr_files = get_files_struct(curr_task);
-		if (!curr_files) {
-			put_task_struct(curr_task);
-			curr_tid = ++(info->tid);
-			info->fd = 0;
-			goto again;
-		}
-
-		/* set *fstruct, *task and info->tid */
-		*fstruct = curr_files;
-		*task = curr_task;
-=======
                 curr_task = task_seq_get_next(ns, &curr_tid, true);
                 if (!curr_task) {
                         info->task = NULL;
@@ -181,7 +160,6 @@
 
                 /* set info->task and info->tid */
 		info->task = curr_task;
->>>>>>> f642729d
 		if (curr_tid == info->tid) {
 			curr_fd = info->fd;
 		} else {
