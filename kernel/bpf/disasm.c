// SPDX-License-Identifier: GPL-2.0-only
/* Copyright (c) 2011-2014 PLUMgrid, http://plumgrid.com
 * Copyright (c) 2016 Facebook
 */

#include <linux/bpf.h>

#include "disasm.h"

#define __BPF_FUNC_STR_FN(x) [BPF_FUNC_ ## x] = __stringify(bpf_ ## x)
static const char * const func_id_str[] = {
	__BPF_FUNC_MAPPER(__BPF_FUNC_STR_FN)
};
#undef __BPF_FUNC_STR_FN

static const char *__func_get_name(const struct bpf_insn_cbs *cbs,
				   const struct bpf_insn *insn,
				   char *buff, size_t len)
{
	BUILD_BUG_ON(ARRAY_SIZE(func_id_str) != __BPF_FUNC_MAX_ID);

	if (insn->src_reg != BPF_PSEUDO_CALL &&
	    insn->imm >= 0 && insn->imm < __BPF_FUNC_MAX_ID &&
	    func_id_str[insn->imm])
		return func_id_str[insn->imm];

	if (cbs && cbs->cb_call)
		return cbs->cb_call(cbs->private_data, insn);

	if (insn->src_reg == BPF_PSEUDO_CALL)
		snprintf(buff, len, "%+d", insn->imm);

	return buff;
}

static const char *__func_imm_name(const struct bpf_insn_cbs *cbs,
				   const struct bpf_insn *insn,
				   u64 full_imm, char *buff, size_t len)
{
	if (cbs && cbs->cb_imm)
		return cbs->cb_imm(cbs->private_data, insn, full_imm);

	snprintf(buff, len, "0x%llx", (unsigned long long)full_imm);
	return buff;
}

const char *func_id_name(int id)
{
	if (id >= 0 && id < __BPF_FUNC_MAX_ID && func_id_str[id])
		return func_id_str[id];
	else
		return "unknown";
}

const char *const bpf_class_string[8] = {
	[BPF_LD]    = "ld",
	[BPF_LDX]   = "ldx",
	[BPF_ST]    = "st",
	[BPF_STX]   = "stx",
	[BPF_ALU]   = "alu",
	[BPF_JMP]   = "jmp",
	[BPF_JMP32] = "jmp32",
	[BPF_ALU64] = "alu64",
};

const char *const bpf_alu_string[16] = {
	[BPF_ADD >> 4]  = "+=",
	[BPF_SUB >> 4]  = "-=",
	[BPF_MUL >> 4]  = "*=",
	[BPF_DIV >> 4]  = "/=",
	[BPF_OR  >> 4]  = "|=",
	[BPF_AND >> 4]  = "&=",
	[BPF_LSH >> 4]  = "<<=",
	[BPF_RSH >> 4]  = ">>=",
	[BPF_NEG >> 4]  = "neg",
	[BPF_MOD >> 4]  = "%=",
	[BPF_XOR >> 4]  = "^=",
	[BPF_MOV >> 4]  = "=",
	[BPF_ARSH >> 4] = "s>>=",
	[BPF_END >> 4]  = "endian",
};

static const char *const bpf_atomic_alu_string[16] = {
	[BPF_ADD >> 4]  = "add",
	[BPF_AND >> 4]  = "and",
	[BPF_OR >> 4]  = "or",
	[BPF_XOR >> 4]  = "or",
};

static const char *const bpf_ldst_string[] = {
	[BPF_W >> 3]  = "u32",
	[BPF_H >> 3]  = "u16",
	[BPF_B >> 3]  = "u8",
	[BPF_DW >> 3] = "u64",
};

static const char *const bpf_jmp_string[16] = {
	[BPF_JA >> 4]   = "jmp",
	[BPF_JEQ >> 4]  = "==",
	[BPF_JGT >> 4]  = ">",
	[BPF_JLT >> 4]  = "<",
	[BPF_JGE >> 4]  = ">=",
	[BPF_JLE >> 4]  = "<=",
	[BPF_JSET >> 4] = "&",
	[BPF_JNE >> 4]  = "!=",
	[BPF_JSGT >> 4] = "s>",
	[BPF_JSLT >> 4] = "s<",
	[BPF_JSGE >> 4] = "s>=",
	[BPF_JSLE >> 4] = "s<=",
	[BPF_CALL >> 4] = "call",
	[BPF_EXIT >> 4] = "exit",
};

static void print_bpf_end_insn(bpf_insn_print_t verbose,
			       void *private_data,
			       const struct bpf_insn *insn)
{
	verbose(private_data, "(%02x) r%d = %s%d r%d\n",
		insn->code, insn->dst_reg,
		BPF_SRC(insn->code) == BPF_TO_BE ? "be" : "le",
		insn->imm, insn->dst_reg);
}

void print_bpf_insn(const struct bpf_insn_cbs *cbs,
		    const struct bpf_insn *insn,
		    bool allow_ptr_leaks)
{
	const bpf_insn_print_t verbose = cbs->cb_print;
	u8 class = BPF_CLASS(insn->code);

	if (class == BPF_ALU || class == BPF_ALU64) {
		if (BPF_OP(insn->code) == BPF_END) {
			if (class == BPF_ALU64)
				verbose(cbs->private_data, "BUG_alu64_%02x\n", insn->code);
			else
				print_bpf_end_insn(verbose, cbs->private_data, insn);
		} else if (BPF_OP(insn->code) == BPF_NEG) {
			verbose(cbs->private_data, "(%02x) %c%d = -%c%d\n",
				insn->code, class == BPF_ALU ? 'w' : 'r',
				insn->dst_reg, class == BPF_ALU ? 'w' : 'r',
				insn->dst_reg);
		} else if (BPF_SRC(insn->code) == BPF_X) {
			verbose(cbs->private_data, "(%02x) %c%d %s %c%d\n",
				insn->code, class == BPF_ALU ? 'w' : 'r',
				insn->dst_reg,
				bpf_alu_string[BPF_OP(insn->code) >> 4],
				class == BPF_ALU ? 'w' : 'r',
				insn->src_reg);
		} else {
			verbose(cbs->private_data, "(%02x) %c%d %s %d\n",
				insn->code, class == BPF_ALU ? 'w' : 'r',
				insn->dst_reg,
				bpf_alu_string[BPF_OP(insn->code) >> 4],
				insn->imm);
		}
	} else if (class == BPF_STX) {
		if (BPF_MODE(insn->code) == BPF_MEM)
			verbose(cbs->private_data, "(%02x) *(%s *)(r%d %+d) = r%d\n",
				insn->code,
				bpf_ldst_string[BPF_SIZE(insn->code) >> 3],
				insn->dst_reg,
				insn->off, insn->src_reg);
		else if (BPF_MODE(insn->code) == BPF_ATOMIC &&
<<<<<<< HEAD
			 (insn->imm == BPF_ADD || insn->imm == BPF_ADD ||
=======
			 (insn->imm == BPF_ADD || insn->imm == BPF_AND ||
>>>>>>> 38b5133a
			  insn->imm == BPF_OR || insn->imm == BPF_XOR)) {
			verbose(cbs->private_data, "(%02x) lock *(%s *)(r%d %+d) %s r%d\n",
				insn->code,
				bpf_ldst_string[BPF_SIZE(insn->code) >> 3],
				insn->dst_reg, insn->off,
				bpf_alu_string[BPF_OP(insn->imm) >> 4],
				insn->src_reg);
		} else if (BPF_MODE(insn->code) == BPF_ATOMIC &&
			   (insn->imm == (BPF_ADD | BPF_FETCH) ||
			    insn->imm == (BPF_AND | BPF_FETCH) ||
			    insn->imm == (BPF_OR | BPF_FETCH) ||
			    insn->imm == (BPF_XOR | BPF_FETCH))) {
			verbose(cbs->private_data, "(%02x) r%d = atomic%s_fetch_%s((%s *)(r%d %+d), r%d)\n",
				insn->code, insn->src_reg,
				BPF_SIZE(insn->code) == BPF_DW ? "64" : "",
				bpf_atomic_alu_string[BPF_OP(insn->imm) >> 4],
				bpf_ldst_string[BPF_SIZE(insn->code) >> 3],
				insn->dst_reg, insn->off, insn->src_reg);
		} else if (BPF_MODE(insn->code) == BPF_ATOMIC &&
			   insn->imm == BPF_CMPXCHG) {
			verbose(cbs->private_data, "(%02x) r0 = atomic%s_cmpxchg((%s *)(r%d %+d), r0, r%d)\n",
				insn->code,
				BPF_SIZE(insn->code) == BPF_DW ? "64" : "",
				bpf_ldst_string[BPF_SIZE(insn->code) >> 3],
				insn->dst_reg, insn->off,
				insn->src_reg);
		} else if (BPF_MODE(insn->code) == BPF_ATOMIC &&
			   insn->imm == BPF_XCHG) {
			verbose(cbs->private_data, "(%02x) r%d = atomic%s_xchg((%s *)(r%d %+d), r%d)\n",
				insn->code, insn->src_reg,
				BPF_SIZE(insn->code) == BPF_DW ? "64" : "",
				bpf_ldst_string[BPF_SIZE(insn->code) >> 3],
				insn->dst_reg, insn->off, insn->src_reg);
		} else {
			verbose(cbs->private_data, "BUG_%02x\n", insn->code);
		}
	} else if (class == BPF_ST) {
		if (BPF_MODE(insn->code) != BPF_MEM) {
			verbose(cbs->private_data, "BUG_st_%02x\n", insn->code);
			return;
		}
		verbose(cbs->private_data, "(%02x) *(%s *)(r%d %+d) = %d\n",
			insn->code,
			bpf_ldst_string[BPF_SIZE(insn->code) >> 3],
			insn->dst_reg,
			insn->off, insn->imm);
	} else if (class == BPF_LDX) {
		if (BPF_MODE(insn->code) != BPF_MEM) {
			verbose(cbs->private_data, "BUG_ldx_%02x\n", insn->code);
			return;
		}
		verbose(cbs->private_data, "(%02x) r%d = *(%s *)(r%d %+d)\n",
			insn->code, insn->dst_reg,
			bpf_ldst_string[BPF_SIZE(insn->code) >> 3],
			insn->src_reg, insn->off);
	} else if (class == BPF_LD) {
		if (BPF_MODE(insn->code) == BPF_ABS) {
			verbose(cbs->private_data, "(%02x) r0 = *(%s *)skb[%d]\n",
				insn->code,
				bpf_ldst_string[BPF_SIZE(insn->code) >> 3],
				insn->imm);
		} else if (BPF_MODE(insn->code) == BPF_IND) {
			verbose(cbs->private_data, "(%02x) r0 = *(%s *)skb[r%d + %d]\n",
				insn->code,
				bpf_ldst_string[BPF_SIZE(insn->code) >> 3],
				insn->src_reg, insn->imm);
		} else if (BPF_MODE(insn->code) == BPF_IMM &&
			   BPF_SIZE(insn->code) == BPF_DW) {
			/* At this point, we already made sure that the second
			 * part of the ldimm64 insn is accessible.
			 */
			u64 imm = ((u64)(insn + 1)->imm << 32) | (u32)insn->imm;
			bool is_ptr = insn->src_reg == BPF_PSEUDO_MAP_FD ||
				      insn->src_reg == BPF_PSEUDO_MAP_VALUE;
			char tmp[64];

			if (is_ptr && !allow_ptr_leaks)
				imm = 0;

			verbose(cbs->private_data, "(%02x) r%d = %s\n",
				insn->code, insn->dst_reg,
				__func_imm_name(cbs, insn, imm,
						tmp, sizeof(tmp)));
		} else {
			verbose(cbs->private_data, "BUG_ld_%02x\n", insn->code);
			return;
		}
	} else if (class == BPF_JMP32 || class == BPF_JMP) {
		u8 opcode = BPF_OP(insn->code);

		if (opcode == BPF_CALL) {
			char tmp[64];

			if (insn->src_reg == BPF_PSEUDO_CALL) {
				verbose(cbs->private_data, "(%02x) call pc%s\n",
					insn->code,
					__func_get_name(cbs, insn,
							tmp, sizeof(tmp)));
			} else {
				strcpy(tmp, "unknown");
				verbose(cbs->private_data, "(%02x) call %s#%d\n", insn->code,
					__func_get_name(cbs, insn,
							tmp, sizeof(tmp)),
					insn->imm);
			}
		} else if (insn->code == (BPF_JMP | BPF_JA)) {
			verbose(cbs->private_data, "(%02x) goto pc%+d\n",
				insn->code, insn->off);
		} else if (insn->code == (BPF_JMP | BPF_EXIT)) {
			verbose(cbs->private_data, "(%02x) exit\n", insn->code);
		} else if (BPF_SRC(insn->code) == BPF_X) {
			verbose(cbs->private_data,
				"(%02x) if %c%d %s %c%d goto pc%+d\n",
				insn->code, class == BPF_JMP32 ? 'w' : 'r',
				insn->dst_reg,
				bpf_jmp_string[BPF_OP(insn->code) >> 4],
				class == BPF_JMP32 ? 'w' : 'r',
				insn->src_reg, insn->off);
		} else {
			verbose(cbs->private_data,
				"(%02x) if %c%d %s 0x%x goto pc%+d\n",
				insn->code, class == BPF_JMP32 ? 'w' : 'r',
				insn->dst_reg,
				bpf_jmp_string[BPF_OP(insn->code) >> 4],
				insn->imm, insn->off);
		}
	} else {
		verbose(cbs->private_data, "(%02x) %s\n",
			insn->code, bpf_class_string[class]);
	}
}<|MERGE_RESOLUTION|>--- conflicted
+++ resolved
@@ -161,11 +161,7 @@
 				insn->dst_reg,
 				insn->off, insn->src_reg);
 		else if (BPF_MODE(insn->code) == BPF_ATOMIC &&
-<<<<<<< HEAD
-			 (insn->imm == BPF_ADD || insn->imm == BPF_ADD ||
-=======
 			 (insn->imm == BPF_ADD || insn->imm == BPF_AND ||
->>>>>>> 38b5133a
 			  insn->imm == BPF_OR || insn->imm == BPF_XOR)) {
 			verbose(cbs->private_data, "(%02x) lock *(%s *)(r%d %+d) %s r%d\n",
 				insn->code,
