// SPDX-License-Identifier: GPL-2.0-only
/*
 * kernel/lockdep.c
 *
 * Runtime locking correctness validator
 *
 * Started by Ingo Molnar:
 *
 *  Copyright (C) 2006,2007 Red Hat, Inc., Ingo Molnar <mingo@redhat.com>
 *  Copyright (C) 2007 Red Hat, Inc., Peter Zijlstra
 *
 * this code maps all the lock dependencies as they occur in a live kernel
 * and will warn about the following classes of locking bugs:
 *
 * - lock inversion scenarios
 * - circular lock dependencies
 * - hardirq/softirq safe/unsafe locking bugs
 *
 * Bugs are reported even if the current locking scenario does not cause
 * any deadlock at this point.
 *
 * I.e. if anytime in the past two locks were taken in a different order,
 * even if it happened for another task, even if those were different
 * locks (but of the same class as this lock), this code will detect it.
 *
 * Thanks to Arjan van de Ven for coming up with the initial idea of
 * mapping lock dependencies runtime.
 */
#define DISABLE_BRANCH_PROFILING
#include <linux/mutex.h>
#include <linux/sched.h>
#include <linux/sched/clock.h>
#include <linux/sched/task.h>
#include <linux/sched/mm.h>
#include <linux/delay.h>
#include <linux/module.h>
#include <linux/proc_fs.h>
#include <linux/seq_file.h>
#include <linux/spinlock.h>
#include <linux/kallsyms.h>
#include <linux/interrupt.h>
#include <linux/stacktrace.h>
#include <linux/debug_locks.h>
#include <linux/irqflags.h>
#include <linux/utsname.h>
#include <linux/hash.h>
#include <linux/ftrace.h>
#include <linux/stringify.h>
#include <linux/bitmap.h>
#include <linux/bitops.h>
#include <linux/gfp.h>
#include <linux/random.h>
#include <linux/jhash.h>
#include <linux/nmi.h>
#include <linux/rcupdate.h>
#include <linux/kprobes.h>

#include <asm/sections.h>

#include "lockdep_internals.h"

#define CREATE_TRACE_POINTS
#include <trace/events/lock.h>

#ifdef CONFIG_PROVE_LOCKING
int prove_locking = 1;
module_param(prove_locking, int, 0644);
#else
#define prove_locking 0
#endif

#ifdef CONFIG_LOCK_STAT
int lock_stat = 1;
module_param(lock_stat, int, 0644);
#else
#define lock_stat 0
#endif

DEFINE_PER_CPU(unsigned int, lockdep_recursion);
EXPORT_PER_CPU_SYMBOL_GPL(lockdep_recursion);

<<<<<<< HEAD
static inline bool lockdep_enabled(void)
=======
static __always_inline bool lockdep_enabled(void)
>>>>>>> f642729d
{
	if (!debug_locks)
		return false;

<<<<<<< HEAD
	if (raw_cpu_read(lockdep_recursion))
=======
	if (this_cpu_read(lockdep_recursion))
>>>>>>> f642729d
		return false;

	if (current->lockdep_recursion)
		return false;

	return true;
}

/*
 * lockdep_lock: protects the lockdep graph, the hashes and the
 *               class/list/hash allocators.
 *
 * This is one of the rare exceptions where it's justified
 * to use a raw spinlock - we really dont want the spinlock
 * code to recurse back into the lockdep code...
 */
static arch_spinlock_t __lock = (arch_spinlock_t)__ARCH_SPIN_LOCK_UNLOCKED;
static struct task_struct *__owner;

static inline void lockdep_lock(void)
{
	DEBUG_LOCKS_WARN_ON(!irqs_disabled());

	__this_cpu_inc(lockdep_recursion);
	arch_spin_lock(&__lock);
	__owner = current;
<<<<<<< HEAD
	__this_cpu_inc(lockdep_recursion);
=======
>>>>>>> f642729d
}

static inline void lockdep_unlock(void)
{
	DEBUG_LOCKS_WARN_ON(!irqs_disabled());

	if (debug_locks && DEBUG_LOCKS_WARN_ON(__owner != current))
		return;

<<<<<<< HEAD
	__this_cpu_dec(lockdep_recursion);
=======
>>>>>>> f642729d
	__owner = NULL;
	arch_spin_unlock(&__lock);
	__this_cpu_dec(lockdep_recursion);
}

static inline bool lockdep_assert_locked(void)
{
	return DEBUG_LOCKS_WARN_ON(__owner != current);
}

static struct task_struct *lockdep_selftest_task_struct;


static int graph_lock(void)
{
	lockdep_lock();
	/*
	 * Make sure that if another CPU detected a bug while
	 * walking the graph we dont change it (while the other
	 * CPU is busy printing out stuff with the graph lock
	 * dropped already)
	 */
	if (!debug_locks) {
		lockdep_unlock();
		return 0;
	}
	return 1;
}

static inline void graph_unlock(void)
{
	lockdep_unlock();
}

/*
 * Turn lock debugging off and return with 0 if it was off already,
 * and also release the graph lock:
 */
static inline int debug_locks_off_graph_unlock(void)
{
	int ret = debug_locks_off();

	lockdep_unlock();

	return ret;
}

unsigned long nr_list_entries;
static struct lock_list list_entries[MAX_LOCKDEP_ENTRIES];
static DECLARE_BITMAP(list_entries_in_use, MAX_LOCKDEP_ENTRIES);

/*
 * All data structures here are protected by the global debug_lock.
 *
 * nr_lock_classes is the number of elements of lock_classes[] that is
 * in use.
 */
#define KEYHASH_BITS		(MAX_LOCKDEP_KEYS_BITS - 1)
#define KEYHASH_SIZE		(1UL << KEYHASH_BITS)
static struct hlist_head lock_keys_hash[KEYHASH_SIZE];
unsigned long nr_lock_classes;
unsigned long nr_zapped_classes;
#ifndef CONFIG_DEBUG_LOCKDEP
static
#endif
struct lock_class lock_classes[MAX_LOCKDEP_KEYS];
static DECLARE_BITMAP(lock_classes_in_use, MAX_LOCKDEP_KEYS);

static inline struct lock_class *hlock_class(struct held_lock *hlock)
{
	unsigned int class_idx = hlock->class_idx;

	/* Don't re-read hlock->class_idx, can't use READ_ONCE() on bitfield */
	barrier();

	if (!test_bit(class_idx, lock_classes_in_use)) {
		/*
		 * Someone passed in garbage, we give up.
		 */
		DEBUG_LOCKS_WARN_ON(1);
		return NULL;
	}

	/*
	 * At this point, if the passed hlock->class_idx is still garbage,
	 * we just have to live with it
	 */
	return lock_classes + class_idx;
}

#ifdef CONFIG_LOCK_STAT
static DEFINE_PER_CPU(struct lock_class_stats[MAX_LOCKDEP_KEYS], cpu_lock_stats);

static inline u64 lockstat_clock(void)
{
	return local_clock();
}

static int lock_point(unsigned long points[], unsigned long ip)
{
	int i;

	for (i = 0; i < LOCKSTAT_POINTS; i++) {
		if (points[i] == 0) {
			points[i] = ip;
			break;
		}
		if (points[i] == ip)
			break;
	}

	return i;
}

static void lock_time_inc(struct lock_time *lt, u64 time)
{
	if (time > lt->max)
		lt->max = time;

	if (time < lt->min || !lt->nr)
		lt->min = time;

	lt->total += time;
	lt->nr++;
}

static inline void lock_time_add(struct lock_time *src, struct lock_time *dst)
{
	if (!src->nr)
		return;

	if (src->max > dst->max)
		dst->max = src->max;

	if (src->min < dst->min || !dst->nr)
		dst->min = src->min;

	dst->total += src->total;
	dst->nr += src->nr;
}

struct lock_class_stats lock_stats(struct lock_class *class)
{
	struct lock_class_stats stats;
	int cpu, i;

	memset(&stats, 0, sizeof(struct lock_class_stats));
	for_each_possible_cpu(cpu) {
		struct lock_class_stats *pcs =
			&per_cpu(cpu_lock_stats, cpu)[class - lock_classes];

		for (i = 0; i < ARRAY_SIZE(stats.contention_point); i++)
			stats.contention_point[i] += pcs->contention_point[i];

		for (i = 0; i < ARRAY_SIZE(stats.contending_point); i++)
			stats.contending_point[i] += pcs->contending_point[i];

		lock_time_add(&pcs->read_waittime, &stats.read_waittime);
		lock_time_add(&pcs->write_waittime, &stats.write_waittime);

		lock_time_add(&pcs->read_holdtime, &stats.read_holdtime);
		lock_time_add(&pcs->write_holdtime, &stats.write_holdtime);

		for (i = 0; i < ARRAY_SIZE(stats.bounces); i++)
			stats.bounces[i] += pcs->bounces[i];
	}

	return stats;
}

void clear_lock_stats(struct lock_class *class)
{
	int cpu;

	for_each_possible_cpu(cpu) {
		struct lock_class_stats *cpu_stats =
			&per_cpu(cpu_lock_stats, cpu)[class - lock_classes];

		memset(cpu_stats, 0, sizeof(struct lock_class_stats));
	}
	memset(class->contention_point, 0, sizeof(class->contention_point));
	memset(class->contending_point, 0, sizeof(class->contending_point));
}

static struct lock_class_stats *get_lock_stats(struct lock_class *class)
{
	return &this_cpu_ptr(cpu_lock_stats)[class - lock_classes];
}

static void lock_release_holdtime(struct held_lock *hlock)
{
	struct lock_class_stats *stats;
	u64 holdtime;

	if (!lock_stat)
		return;

	holdtime = lockstat_clock() - hlock->holdtime_stamp;

	stats = get_lock_stats(hlock_class(hlock));
	if (hlock->read)
		lock_time_inc(&stats->read_holdtime, holdtime);
	else
		lock_time_inc(&stats->write_holdtime, holdtime);
}
#else
static inline void lock_release_holdtime(struct held_lock *hlock)
{
}
#endif

/*
 * We keep a global list of all lock classes. The list is only accessed with
 * the lockdep spinlock lock held. free_lock_classes is a list with free
 * elements. These elements are linked together by the lock_entry member in
 * struct lock_class.
 */
LIST_HEAD(all_lock_classes);
static LIST_HEAD(free_lock_classes);

/**
 * struct pending_free - information about data structures about to be freed
 * @zapped: Head of a list with struct lock_class elements.
 * @lock_chains_being_freed: Bitmap that indicates which lock_chains[] elements
 *	are about to be freed.
 */
struct pending_free {
	struct list_head zapped;
	DECLARE_BITMAP(lock_chains_being_freed, MAX_LOCKDEP_CHAINS);
};

/**
 * struct delayed_free - data structures used for delayed freeing
 *
 * A data structure for delayed freeing of data structures that may be
 * accessed by RCU readers at the time these were freed.
 *
 * @rcu_head:  Used to schedule an RCU callback for freeing data structures.
 * @index:     Index of @pf to which freed data structures are added.
 * @scheduled: Whether or not an RCU callback has been scheduled.
 * @pf:        Array with information about data structures about to be freed.
 */
static struct delayed_free {
	struct rcu_head		rcu_head;
	int			index;
	int			scheduled;
	struct pending_free	pf[2];
} delayed_free;

/*
 * The lockdep classes are in a hash-table as well, for fast lookup:
 */
#define CLASSHASH_BITS		(MAX_LOCKDEP_KEYS_BITS - 1)
#define CLASSHASH_SIZE		(1UL << CLASSHASH_BITS)
#define __classhashfn(key)	hash_long((unsigned long)key, CLASSHASH_BITS)
#define classhashentry(key)	(classhash_table + __classhashfn((key)))

static struct hlist_head classhash_table[CLASSHASH_SIZE];

/*
 * We put the lock dependency chains into a hash-table as well, to cache
 * their existence:
 */
#define CHAINHASH_BITS		(MAX_LOCKDEP_CHAINS_BITS-1)
#define CHAINHASH_SIZE		(1UL << CHAINHASH_BITS)
#define __chainhashfn(chain)	hash_long(chain, CHAINHASH_BITS)
#define chainhashentry(chain)	(chainhash_table + __chainhashfn((chain)))

static struct hlist_head chainhash_table[CHAINHASH_SIZE];

/*
 * the id of held_lock
 */
static inline u16 hlock_id(struct held_lock *hlock)
{
	BUILD_BUG_ON(MAX_LOCKDEP_KEYS_BITS + 2 > 16);

	return (hlock->class_idx | (hlock->read << MAX_LOCKDEP_KEYS_BITS));
}

static inline unsigned int chain_hlock_class_idx(u16 hlock_id)
{
	return hlock_id & (MAX_LOCKDEP_KEYS - 1);
}

/*
 * The hash key of the lock dependency chains is a hash itself too:
 * it's a hash of all locks taken up to that lock, including that lock.
 * It's a 64-bit hash, because it's important for the keys to be
 * unique.
 */
static inline u64 iterate_chain_key(u64 key, u32 idx)
{
	u32 k0 = key, k1 = key >> 32;

	__jhash_mix(idx, k0, k1); /* Macro that modifies arguments! */

	return k0 | (u64)k1 << 32;
}

void lockdep_init_task(struct task_struct *task)
{
	task->lockdep_depth = 0; /* no locks held yet */
	task->curr_chain_key = INITIAL_CHAIN_KEY;
	task->lockdep_recursion = 0;
}

static __always_inline void lockdep_recursion_inc(void)
{
	__this_cpu_inc(lockdep_recursion);
}

static __always_inline void lockdep_recursion_finish(void)
{
	if (WARN_ON_ONCE(__this_cpu_dec_return(lockdep_recursion)))
		__this_cpu_write(lockdep_recursion, 0);
}

void lockdep_set_selftest_task(struct task_struct *task)
{
	lockdep_selftest_task_struct = task;
}

/*
 * Debugging switches:
 */

#define VERBOSE			0
#define VERY_VERBOSE		0

#if VERBOSE
# define HARDIRQ_VERBOSE	1
# define SOFTIRQ_VERBOSE	1
#else
# define HARDIRQ_VERBOSE	0
# define SOFTIRQ_VERBOSE	0
#endif

#if VERBOSE || HARDIRQ_VERBOSE || SOFTIRQ_VERBOSE
/*
 * Quick filtering for interesting events:
 */
static int class_filter(struct lock_class *class)
{
#if 0
	/* Example */
	if (class->name_version == 1 &&
			!strcmp(class->name, "lockname"))
		return 1;
	if (class->name_version == 1 &&
			!strcmp(class->name, "&struct->lockfield"))
		return 1;
#endif
	/* Filter everything else. 1 would be to allow everything else */
	return 0;
}
#endif

static int verbose(struct lock_class *class)
{
#if VERBOSE
	return class_filter(class);
#endif
	return 0;
}

static void print_lockdep_off(const char *bug_msg)
{
	printk(KERN_DEBUG "%s\n", bug_msg);
	printk(KERN_DEBUG "turning off the locking correctness validator.\n");
#ifdef CONFIG_LOCK_STAT
	printk(KERN_DEBUG "Please attach the output of /proc/lock_stat to the bug report\n");
#endif
}

unsigned long nr_stack_trace_entries;

#ifdef CONFIG_PROVE_LOCKING
/**
 * struct lock_trace - single stack backtrace
 * @hash_entry:	Entry in a stack_trace_hash[] list.
 * @hash:	jhash() of @entries.
 * @nr_entries:	Number of entries in @entries.
 * @entries:	Actual stack backtrace.
 */
struct lock_trace {
	struct hlist_node	hash_entry;
	u32			hash;
	u32			nr_entries;
	unsigned long		entries[] __aligned(sizeof(unsigned long));
};
#define LOCK_TRACE_SIZE_IN_LONGS				\
	(sizeof(struct lock_trace) / sizeof(unsigned long))
/*
 * Stack-trace: sequence of lock_trace structures. Protected by the graph_lock.
 */
static unsigned long stack_trace[MAX_STACK_TRACE_ENTRIES];
static struct hlist_head stack_trace_hash[STACK_TRACE_HASH_SIZE];

static bool traces_identical(struct lock_trace *t1, struct lock_trace *t2)
{
	return t1->hash == t2->hash && t1->nr_entries == t2->nr_entries &&
		memcmp(t1->entries, t2->entries,
		       t1->nr_entries * sizeof(t1->entries[0])) == 0;
}

static struct lock_trace *save_trace(void)
{
	struct lock_trace *trace, *t2;
	struct hlist_head *hash_head;
	u32 hash;
	int max_entries;

	BUILD_BUG_ON_NOT_POWER_OF_2(STACK_TRACE_HASH_SIZE);
	BUILD_BUG_ON(LOCK_TRACE_SIZE_IN_LONGS >= MAX_STACK_TRACE_ENTRIES);

	trace = (struct lock_trace *)(stack_trace + nr_stack_trace_entries);
	max_entries = MAX_STACK_TRACE_ENTRIES - nr_stack_trace_entries -
		LOCK_TRACE_SIZE_IN_LONGS;

	if (max_entries <= 0) {
		if (!debug_locks_off_graph_unlock())
			return NULL;

		print_lockdep_off("BUG: MAX_STACK_TRACE_ENTRIES too low!");
		dump_stack();

		return NULL;
	}
	trace->nr_entries = stack_trace_save(trace->entries, max_entries, 3);

	hash = jhash(trace->entries, trace->nr_entries *
		     sizeof(trace->entries[0]), 0);
	trace->hash = hash;
	hash_head = stack_trace_hash + (hash & (STACK_TRACE_HASH_SIZE - 1));
	hlist_for_each_entry(t2, hash_head, hash_entry) {
		if (traces_identical(trace, t2))
			return t2;
	}
	nr_stack_trace_entries += LOCK_TRACE_SIZE_IN_LONGS + trace->nr_entries;
	hlist_add_head(&trace->hash_entry, hash_head);

	return trace;
}

/* Return the number of stack traces in the stack_trace[] array. */
u64 lockdep_stack_trace_count(void)
{
	struct lock_trace *trace;
	u64 c = 0;
	int i;

	for (i = 0; i < ARRAY_SIZE(stack_trace_hash); i++) {
		hlist_for_each_entry(trace, &stack_trace_hash[i], hash_entry) {
			c++;
		}
	}

	return c;
}

/* Return the number of stack hash chains that have at least one stack trace. */
u64 lockdep_stack_hash_count(void)
{
	u64 c = 0;
	int i;

	for (i = 0; i < ARRAY_SIZE(stack_trace_hash); i++)
		if (!hlist_empty(&stack_trace_hash[i]))
			c++;

	return c;
}
#endif

unsigned int nr_hardirq_chains;
unsigned int nr_softirq_chains;
unsigned int nr_process_chains;
unsigned int max_lockdep_depth;

#ifdef CONFIG_DEBUG_LOCKDEP
/*
 * Various lockdep statistics:
 */
DEFINE_PER_CPU(struct lockdep_stats, lockdep_stats);
#endif

#ifdef CONFIG_PROVE_LOCKING
/*
 * Locking printouts:
 */

#define __USAGE(__STATE)						\
	[LOCK_USED_IN_##__STATE] = "IN-"__stringify(__STATE)"-W",	\
	[LOCK_ENABLED_##__STATE] = __stringify(__STATE)"-ON-W",		\
	[LOCK_USED_IN_##__STATE##_READ] = "IN-"__stringify(__STATE)"-R",\
	[LOCK_ENABLED_##__STATE##_READ] = __stringify(__STATE)"-ON-R",

static const char *usage_str[] =
{
#define LOCKDEP_STATE(__STATE) __USAGE(__STATE)
#include "lockdep_states.h"
#undef LOCKDEP_STATE
	[LOCK_USED] = "INITIAL USE",
	[LOCK_USED_READ] = "INITIAL READ USE",
	/* abused as string storage for verify_lock_unused() */
	[LOCK_USAGE_STATES] = "IN-NMI",
};
#endif

const char *__get_key_name(const struct lockdep_subclass_key *key, char *str)
{
	return kallsyms_lookup((unsigned long)key, NULL, NULL, NULL, str);
}

static inline unsigned long lock_flag(enum lock_usage_bit bit)
{
	return 1UL << bit;
}

static char get_usage_char(struct lock_class *class, enum lock_usage_bit bit)
{
	/*
	 * The usage character defaults to '.' (i.e., irqs disabled and not in
	 * irq context), which is the safest usage category.
	 */
	char c = '.';

	/*
	 * The order of the following usage checks matters, which will
	 * result in the outcome character as follows:
	 *
	 * - '+': irq is enabled and not in irq context
	 * - '-': in irq context and irq is disabled
	 * - '?': in irq context and irq is enabled
	 */
	if (class->usage_mask & lock_flag(bit + LOCK_USAGE_DIR_MASK)) {
		c = '+';
		if (class->usage_mask & lock_flag(bit))
			c = '?';
	} else if (class->usage_mask & lock_flag(bit))
		c = '-';

	return c;
}

void get_usage_chars(struct lock_class *class, char usage[LOCK_USAGE_CHARS])
{
	int i = 0;

#define LOCKDEP_STATE(__STATE) 						\
	usage[i++] = get_usage_char(class, LOCK_USED_IN_##__STATE);	\
	usage[i++] = get_usage_char(class, LOCK_USED_IN_##__STATE##_READ);
#include "lockdep_states.h"
#undef LOCKDEP_STATE

	usage[i] = '\0';
}

static void __print_lock_name(struct lock_class *class)
{
	char str[KSYM_NAME_LEN];
	const char *name;

	name = class->name;
	if (!name) {
		name = __get_key_name(class->key, str);
		printk(KERN_CONT "%s", name);
	} else {
		printk(KERN_CONT "%s", name);
		if (class->name_version > 1)
			printk(KERN_CONT "#%d", class->name_version);
		if (class->subclass)
			printk(KERN_CONT "/%d", class->subclass);
	}
}

static void print_lock_name(struct lock_class *class)
{
	char usage[LOCK_USAGE_CHARS];

	get_usage_chars(class, usage);

	printk(KERN_CONT " (");
	__print_lock_name(class);
	printk(KERN_CONT "){%s}-{%hd:%hd}", usage,
			class->wait_type_outer ?: class->wait_type_inner,
			class->wait_type_inner);
}

static void print_lockdep_cache(struct lockdep_map *lock)
{
	const char *name;
	char str[KSYM_NAME_LEN];

	name = lock->name;
	if (!name)
		name = __get_key_name(lock->key->subkeys, str);

	printk(KERN_CONT "%s", name);
}

static void print_lock(struct held_lock *hlock)
{
	/*
	 * We can be called locklessly through debug_show_all_locks() so be
	 * extra careful, the hlock might have been released and cleared.
	 *
	 * If this indeed happens, lets pretend it does not hurt to continue
	 * to print the lock unless the hlock class_idx does not point to a
	 * registered class. The rationale here is: since we don't attempt
	 * to distinguish whether we are in this situation, if it just
	 * happened we can't count on class_idx to tell either.
	 */
	struct lock_class *lock = hlock_class(hlock);

	if (!lock) {
		printk(KERN_CONT "<RELEASED>\n");
		return;
	}

	printk(KERN_CONT "%px", hlock->instance);
	print_lock_name(lock);
	printk(KERN_CONT ", at: %pS\n", (void *)hlock->acquire_ip);
}

static void lockdep_print_held_locks(struct task_struct *p)
{
	int i, depth = READ_ONCE(p->lockdep_depth);

	if (!depth)
		printk("no locks held by %s/%d.\n", p->comm, task_pid_nr(p));
	else
		printk("%d lock%s held by %s/%d:\n", depth,
		       depth > 1 ? "s" : "", p->comm, task_pid_nr(p));
	/*
	 * It's not reliable to print a task's held locks if it's not sleeping
	 * and it's not the current task.
	 */
	if (p->state == TASK_RUNNING && p != current)
		return;
	for (i = 0; i < depth; i++) {
		printk(" #%d: ", i);
		print_lock(p->held_locks + i);
	}
}

static void print_kernel_ident(void)
{
	printk("%s %.*s %s\n", init_utsname()->release,
		(int)strcspn(init_utsname()->version, " "),
		init_utsname()->version,
		print_tainted());
}

static int very_verbose(struct lock_class *class)
{
#if VERY_VERBOSE
	return class_filter(class);
#endif
	return 0;
}

/*
 * Is this the address of a static object:
 */
#ifdef __KERNEL__
static int static_obj(const void *obj)
{
	unsigned long start = (unsigned long) &_stext,
		      end   = (unsigned long) &_end,
		      addr  = (unsigned long) obj;

	if (arch_is_kernel_initmem_freed(addr))
		return 0;

	/*
	 * static variable?
	 */
	if ((addr >= start) && (addr < end))
		return 1;

	if (arch_is_kernel_data(addr))
		return 1;

	/*
	 * in-kernel percpu var?
	 */
	if (is_kernel_percpu_address(addr))
		return 1;

	/*
	 * module static or percpu var?
	 */
	return is_module_address(addr) || is_module_percpu_address(addr);
}
#endif

/*
 * To make lock name printouts unique, we calculate a unique
 * class->name_version generation counter. The caller must hold the graph
 * lock.
 */
static int count_matching_names(struct lock_class *new_class)
{
	struct lock_class *class;
	int count = 0;

	if (!new_class->name)
		return 0;

	list_for_each_entry(class, &all_lock_classes, lock_entry) {
		if (new_class->key - new_class->subclass == class->key)
			return class->name_version;
		if (class->name && !strcmp(class->name, new_class->name))
			count = max(count, class->name_version);
	}

	return count + 1;
}

/* used from NMI context -- must be lockless */
static __always_inline struct lock_class *
look_up_lock_class(const struct lockdep_map *lock, unsigned int subclass)
{
	struct lockdep_subclass_key *key;
	struct hlist_head *hash_head;
	struct lock_class *class;

	if (unlikely(subclass >= MAX_LOCKDEP_SUBCLASSES)) {
		debug_locks_off();
		printk(KERN_ERR
			"BUG: looking up invalid subclass: %u\n", subclass);
		printk(KERN_ERR
			"turning off the locking correctness validator.\n");
		dump_stack();
		return NULL;
	}

	/*
	 * If it is not initialised then it has never been locked,
	 * so it won't be present in the hash table.
	 */
	if (unlikely(!lock->key))
		return NULL;

	/*
	 * NOTE: the class-key must be unique. For dynamic locks, a static
	 * lock_class_key variable is passed in through the mutex_init()
	 * (or spin_lock_init()) call - which acts as the key. For static
	 * locks we use the lock object itself as the key.
	 */
	BUILD_BUG_ON(sizeof(struct lock_class_key) >
			sizeof(struct lockdep_map));

	key = lock->key->subkeys + subclass;

	hash_head = classhashentry(key);

	/*
	 * We do an RCU walk of the hash, see lockdep_free_key_range().
	 */
	if (DEBUG_LOCKS_WARN_ON(!irqs_disabled()))
		return NULL;

	hlist_for_each_entry_rcu(class, hash_head, hash_entry) {
		if (class->key == key) {
			/*
			 * Huh! same key, different name? Did someone trample
			 * on some memory? We're most confused.
			 */
			WARN_ON_ONCE(class->name != lock->name &&
				     lock->key != &__lockdep_no_validate__);
			return class;
		}
	}

	return NULL;
}

/*
 * Static locks do not have their class-keys yet - for them the key is
 * the lock object itself. If the lock is in the per cpu area, the
 * canonical address of the lock (per cpu offset removed) is used.
 */
static bool assign_lock_key(struct lockdep_map *lock)
{
	unsigned long can_addr, addr = (unsigned long)lock;

#ifdef __KERNEL__
	/*
	 * lockdep_free_key_range() assumes that struct lock_class_key
	 * objects do not overlap. Since we use the address of lock
	 * objects as class key for static objects, check whether the
	 * size of lock_class_key objects does not exceed the size of
	 * the smallest lock object.
	 */
	BUILD_BUG_ON(sizeof(struct lock_class_key) > sizeof(raw_spinlock_t));
#endif

	if (__is_kernel_percpu_address(addr, &can_addr))
		lock->key = (void *)can_addr;
	else if (__is_module_percpu_address(addr, &can_addr))
		lock->key = (void *)can_addr;
	else if (static_obj(lock))
		lock->key = (void *)lock;
	else {
		/* Debug-check: all keys must be persistent! */
		debug_locks_off();
		pr_err("INFO: trying to register non-static key.\n");
		pr_err("the code is fine but needs lockdep annotation.\n");
		pr_err("turning off the locking correctness validator.\n");
		dump_stack();
		return false;
	}

	return true;
}

#ifdef CONFIG_DEBUG_LOCKDEP

/* Check whether element @e occurs in list @h */
static bool in_list(struct list_head *e, struct list_head *h)
{
	struct list_head *f;

	list_for_each(f, h) {
		if (e == f)
			return true;
	}

	return false;
}

/*
 * Check whether entry @e occurs in any of the locks_after or locks_before
 * lists.
 */
static bool in_any_class_list(struct list_head *e)
{
	struct lock_class *class;
	int i;

	for (i = 0; i < ARRAY_SIZE(lock_classes); i++) {
		class = &lock_classes[i];
		if (in_list(e, &class->locks_after) ||
		    in_list(e, &class->locks_before))
			return true;
	}
	return false;
}

static bool class_lock_list_valid(struct lock_class *c, struct list_head *h)
{
	struct lock_list *e;

	list_for_each_entry(e, h, entry) {
		if (e->links_to != c) {
			printk(KERN_INFO "class %s: mismatch for lock entry %ld; class %s <> %s",
			       c->name ? : "(?)",
			       (unsigned long)(e - list_entries),
			       e->links_to && e->links_to->name ?
			       e->links_to->name : "(?)",
			       e->class && e->class->name ? e->class->name :
			       "(?)");
			return false;
		}
	}
	return true;
}

#ifdef CONFIG_PROVE_LOCKING
static u16 chain_hlocks[MAX_LOCKDEP_CHAIN_HLOCKS];
#endif

static bool check_lock_chain_key(struct lock_chain *chain)
{
#ifdef CONFIG_PROVE_LOCKING
	u64 chain_key = INITIAL_CHAIN_KEY;
	int i;

	for (i = chain->base; i < chain->base + chain->depth; i++)
		chain_key = iterate_chain_key(chain_key, chain_hlocks[i]);
	/*
	 * The 'unsigned long long' casts avoid that a compiler warning
	 * is reported when building tools/lib/lockdep.
	 */
	if (chain->chain_key != chain_key) {
		printk(KERN_INFO "chain %lld: key %#llx <> %#llx\n",
		       (unsigned long long)(chain - lock_chains),
		       (unsigned long long)chain->chain_key,
		       (unsigned long long)chain_key);
		return false;
	}
#endif
	return true;
}

static bool in_any_zapped_class_list(struct lock_class *class)
{
	struct pending_free *pf;
	int i;

	for (i = 0, pf = delayed_free.pf; i < ARRAY_SIZE(delayed_free.pf); i++, pf++) {
		if (in_list(&class->lock_entry, &pf->zapped))
			return true;
	}

	return false;
}

static bool __check_data_structures(void)
{
	struct lock_class *class;
	struct lock_chain *chain;
	struct hlist_head *head;
	struct lock_list *e;
	int i;

	/* Check whether all classes occur in a lock list. */
	for (i = 0; i < ARRAY_SIZE(lock_classes); i++) {
		class = &lock_classes[i];
		if (!in_list(&class->lock_entry, &all_lock_classes) &&
		    !in_list(&class->lock_entry, &free_lock_classes) &&
		    !in_any_zapped_class_list(class)) {
			printk(KERN_INFO "class %px/%s is not in any class list\n",
			       class, class->name ? : "(?)");
			return false;
		}
	}

	/* Check whether all classes have valid lock lists. */
	for (i = 0; i < ARRAY_SIZE(lock_classes); i++) {
		class = &lock_classes[i];
		if (!class_lock_list_valid(class, &class->locks_before))
			return false;
		if (!class_lock_list_valid(class, &class->locks_after))
			return false;
	}

	/* Check the chain_key of all lock chains. */
	for (i = 0; i < ARRAY_SIZE(chainhash_table); i++) {
		head = chainhash_table + i;
		hlist_for_each_entry_rcu(chain, head, entry) {
			if (!check_lock_chain_key(chain))
				return false;
		}
	}

	/*
	 * Check whether all list entries that are in use occur in a class
	 * lock list.
	 */
	for_each_set_bit(i, list_entries_in_use, ARRAY_SIZE(list_entries)) {
		e = list_entries + i;
		if (!in_any_class_list(&e->entry)) {
			printk(KERN_INFO "list entry %d is not in any class list; class %s <> %s\n",
			       (unsigned int)(e - list_entries),
			       e->class->name ? : "(?)",
			       e->links_to->name ? : "(?)");
			return false;
		}
	}

	/*
	 * Check whether all list entries that are not in use do not occur in
	 * a class lock list.
	 */
	for_each_clear_bit(i, list_entries_in_use, ARRAY_SIZE(list_entries)) {
		e = list_entries + i;
		if (in_any_class_list(&e->entry)) {
			printk(KERN_INFO "list entry %d occurs in a class list; class %s <> %s\n",
			       (unsigned int)(e - list_entries),
			       e->class && e->class->name ? e->class->name :
			       "(?)",
			       e->links_to && e->links_to->name ?
			       e->links_to->name : "(?)");
			return false;
		}
	}

	return true;
}

int check_consistency = 0;
module_param(check_consistency, int, 0644);

static void check_data_structures(void)
{
	static bool once = false;

	if (check_consistency && !once) {
		if (!__check_data_structures()) {
			once = true;
			WARN_ON(once);
		}
	}
}

#else /* CONFIG_DEBUG_LOCKDEP */

static inline void check_data_structures(void) { }

#endif /* CONFIG_DEBUG_LOCKDEP */

static void init_chain_block_buckets(void);

/*
 * Initialize the lock_classes[] array elements, the free_lock_classes list
 * and also the delayed_free structure.
 */
static void init_data_structures_once(void)
{
	static bool __read_mostly ds_initialized, rcu_head_initialized;
	int i;

	if (likely(rcu_head_initialized))
		return;

	if (system_state >= SYSTEM_SCHEDULING) {
		init_rcu_head(&delayed_free.rcu_head);
		rcu_head_initialized = true;
	}

	if (ds_initialized)
		return;

	ds_initialized = true;

	INIT_LIST_HEAD(&delayed_free.pf[0].zapped);
	INIT_LIST_HEAD(&delayed_free.pf[1].zapped);

	for (i = 0; i < ARRAY_SIZE(lock_classes); i++) {
		list_add_tail(&lock_classes[i].lock_entry, &free_lock_classes);
		INIT_LIST_HEAD(&lock_classes[i].locks_after);
		INIT_LIST_HEAD(&lock_classes[i].locks_before);
	}
	init_chain_block_buckets();
}

static inline struct hlist_head *keyhashentry(const struct lock_class_key *key)
{
	unsigned long hash = hash_long((uintptr_t)key, KEYHASH_BITS);

	return lock_keys_hash + hash;
}

/* Register a dynamically allocated key. */
void lockdep_register_key(struct lock_class_key *key)
{
	struct hlist_head *hash_head;
	struct lock_class_key *k;
	unsigned long flags;

	if (WARN_ON_ONCE(static_obj(key)))
		return;
	hash_head = keyhashentry(key);

	raw_local_irq_save(flags);
	if (!graph_lock())
		goto restore_irqs;
	hlist_for_each_entry_rcu(k, hash_head, hash_entry) {
		if (WARN_ON_ONCE(k == key))
			goto out_unlock;
	}
	hlist_add_head_rcu(&key->hash_entry, hash_head);
out_unlock:
	graph_unlock();
restore_irqs:
	raw_local_irq_restore(flags);
}
EXPORT_SYMBOL_GPL(lockdep_register_key);

/* Check whether a key has been registered as a dynamic key. */
static bool is_dynamic_key(const struct lock_class_key *key)
{
	struct hlist_head *hash_head;
	struct lock_class_key *k;
	bool found = false;

	if (WARN_ON_ONCE(static_obj(key)))
		return false;

	/*
	 * If lock debugging is disabled lock_keys_hash[] may contain
	 * pointers to memory that has already been freed. Avoid triggering
	 * a use-after-free in that case by returning early.
	 */
	if (!debug_locks)
		return true;

	hash_head = keyhashentry(key);

	rcu_read_lock();
	hlist_for_each_entry_rcu(k, hash_head, hash_entry) {
		if (k == key) {
			found = true;
			break;
		}
	}
	rcu_read_unlock();

	return found;
}

/*
 * Register a lock's class in the hash-table, if the class is not present
 * yet. Otherwise we look it up. We cache the result in the lock object
 * itself, so actual lookup of the hash should be once per lock object.
 */
static struct lock_class *
register_lock_class(struct lockdep_map *lock, unsigned int subclass, int force)
{
	struct lockdep_subclass_key *key;
	struct hlist_head *hash_head;
	struct lock_class *class;

	DEBUG_LOCKS_WARN_ON(!irqs_disabled());

	class = look_up_lock_class(lock, subclass);
	if (likely(class))
		goto out_set_class_cache;

	if (!lock->key) {
		if (!assign_lock_key(lock))
			return NULL;
	} else if (!static_obj(lock->key) && !is_dynamic_key(lock->key)) {
		return NULL;
	}

	key = lock->key->subkeys + subclass;
	hash_head = classhashentry(key);

	if (!graph_lock()) {
		return NULL;
	}
	/*
	 * We have to do the hash-walk again, to avoid races
	 * with another CPU:
	 */
	hlist_for_each_entry_rcu(class, hash_head, hash_entry) {
		if (class->key == key)
			goto out_unlock_set;
	}

	init_data_structures_once();

	/* Allocate a new lock class and add it to the hash. */
	class = list_first_entry_or_null(&free_lock_classes, typeof(*class),
					 lock_entry);
	if (!class) {
		if (!debug_locks_off_graph_unlock()) {
			return NULL;
		}

		print_lockdep_off("BUG: MAX_LOCKDEP_KEYS too low!");
		dump_stack();
		return NULL;
	}
	nr_lock_classes++;
	__set_bit(class - lock_classes, lock_classes_in_use);
	debug_atomic_inc(nr_unused_locks);
	class->key = key;
	class->name = lock->name;
	class->subclass = subclass;
	WARN_ON_ONCE(!list_empty(&class->locks_before));
	WARN_ON_ONCE(!list_empty(&class->locks_after));
	class->name_version = count_matching_names(class);
	class->wait_type_inner = lock->wait_type_inner;
	class->wait_type_outer = lock->wait_type_outer;
	class->lock_type = lock->lock_type;
	/*
	 * We use RCU's safe list-add method to make
	 * parallel walking of the hash-list safe:
	 */
	hlist_add_head_rcu(&class->hash_entry, hash_head);
	/*
	 * Remove the class from the free list and add it to the global list
	 * of classes.
	 */
	list_move_tail(&class->lock_entry, &all_lock_classes);

	if (verbose(class)) {
		graph_unlock();

		printk("\nnew class %px: %s", class->key, class->name);
		if (class->name_version > 1)
			printk(KERN_CONT "#%d", class->name_version);
		printk(KERN_CONT "\n");
		dump_stack();

		if (!graph_lock()) {
			return NULL;
		}
	}
out_unlock_set:
	graph_unlock();

out_set_class_cache:
	if (!subclass || force)
		lock->class_cache[0] = class;
	else if (subclass < NR_LOCKDEP_CACHING_CLASSES)
		lock->class_cache[subclass] = class;

	/*
	 * Hash collision, did we smoke some? We found a class with a matching
	 * hash but the subclass -- which is hashed in -- didn't match.
	 */
	if (DEBUG_LOCKS_WARN_ON(class->subclass != subclass))
		return NULL;

	return class;
}

#ifdef CONFIG_PROVE_LOCKING
/*
 * Allocate a lockdep entry. (assumes the graph_lock held, returns
 * with NULL on failure)
 */
static struct lock_list *alloc_list_entry(void)
{
	int idx = find_first_zero_bit(list_entries_in_use,
				      ARRAY_SIZE(list_entries));

	if (idx >= ARRAY_SIZE(list_entries)) {
		if (!debug_locks_off_graph_unlock())
			return NULL;

		print_lockdep_off("BUG: MAX_LOCKDEP_ENTRIES too low!");
		dump_stack();
		return NULL;
	}
	nr_list_entries++;
	__set_bit(idx, list_entries_in_use);
	return list_entries + idx;
}

/*
 * Add a new dependency to the head of the list:
 */
static int add_lock_to_list(struct lock_class *this,
			    struct lock_class *links_to, struct list_head *head,
			    unsigned long ip, u16 distance, u8 dep,
			    const struct lock_trace *trace)
{
	struct lock_list *entry;
	/*
	 * Lock not present yet - get a new dependency struct and
	 * add it to the list:
	 */
	entry = alloc_list_entry();
	if (!entry)
		return 0;

	entry->class = this;
	entry->links_to = links_to;
	entry->dep = dep;
	entry->distance = distance;
	entry->trace = trace;
	/*
	 * Both allocation and removal are done under the graph lock; but
	 * iteration is under RCU-sched; see look_up_lock_class() and
	 * lockdep_free_key_range().
	 */
	list_add_tail_rcu(&entry->entry, head);

	return 1;
}

/*
 * For good efficiency of modular, we use power of 2
 */
#define MAX_CIRCULAR_QUEUE_SIZE		4096UL
#define CQ_MASK				(MAX_CIRCULAR_QUEUE_SIZE-1)

/*
 * The circular_queue and helpers are used to implement graph
 * breadth-first search (BFS) algorithm, by which we can determine
 * whether there is a path from a lock to another. In deadlock checks,
 * a path from the next lock to be acquired to a previous held lock
 * indicates that adding the <prev> -> <next> lock dependency will
 * produce a circle in the graph. Breadth-first search instead of
 * depth-first search is used in order to find the shortest (circular)
 * path.
 */
struct circular_queue {
	struct lock_list *element[MAX_CIRCULAR_QUEUE_SIZE];
	unsigned int  front, rear;
};

static struct circular_queue lock_cq;

unsigned int max_bfs_queue_depth;

static unsigned int lockdep_dependency_gen_id;

static inline void __cq_init(struct circular_queue *cq)
{
	cq->front = cq->rear = 0;
	lockdep_dependency_gen_id++;
}

static inline int __cq_empty(struct circular_queue *cq)
{
	return (cq->front == cq->rear);
}

static inline int __cq_full(struct circular_queue *cq)
{
	return ((cq->rear + 1) & CQ_MASK) == cq->front;
}

static inline int __cq_enqueue(struct circular_queue *cq, struct lock_list *elem)
{
	if (__cq_full(cq))
		return -1;

	cq->element[cq->rear] = elem;
	cq->rear = (cq->rear + 1) & CQ_MASK;
	return 0;
}

/*
 * Dequeue an element from the circular_queue, return a lock_list if
 * the queue is not empty, or NULL if otherwise.
 */
static inline struct lock_list * __cq_dequeue(struct circular_queue *cq)
{
	struct lock_list * lock;

	if (__cq_empty(cq))
		return NULL;

	lock = cq->element[cq->front];
	cq->front = (cq->front + 1) & CQ_MASK;

	return lock;
}

static inline unsigned int  __cq_get_elem_count(struct circular_queue *cq)
{
	return (cq->rear - cq->front) & CQ_MASK;
}

static inline void mark_lock_accessed(struct lock_list *lock)
{
	lock->class->dep_gen_id = lockdep_dependency_gen_id;
}

static inline void visit_lock_entry(struct lock_list *lock,
				    struct lock_list *parent)
{
	lock->parent = parent;
}

static inline unsigned long lock_accessed(struct lock_list *lock)
{
	return lock->class->dep_gen_id == lockdep_dependency_gen_id;
}

static inline struct lock_list *get_lock_parent(struct lock_list *child)
{
	return child->parent;
}

static inline int get_lock_depth(struct lock_list *child)
{
	int depth = 0;
	struct lock_list *parent;

	while ((parent = get_lock_parent(child))) {
		child = parent;
		depth++;
	}
	return depth;
}

/*
 * Return the forward or backward dependency list.
 *
 * @lock:   the lock_list to get its class's dependency list
 * @offset: the offset to struct lock_class to determine whether it is
 *          locks_after or locks_before
 */
static inline struct list_head *get_dep_list(struct lock_list *lock, int offset)
{
	void *lock_class = lock->class;

	return lock_class + offset;
}
/*
 * Return values of a bfs search:
 *
 * BFS_E* indicates an error
 * BFS_R* indicates a result (match or not)
 *
 * BFS_EINVALIDNODE: Find a invalid node in the graph.
 *
 * BFS_EQUEUEFULL: The queue is full while doing the bfs.
 *
 * BFS_RMATCH: Find the matched node in the graph, and put that node into
 *             *@target_entry.
 *
 * BFS_RNOMATCH: Haven't found the matched node and keep *@target_entry
 *               _unchanged_.
 */
enum bfs_result {
	BFS_EINVALIDNODE = -2,
	BFS_EQUEUEFULL = -1,
	BFS_RMATCH = 0,
	BFS_RNOMATCH = 1,
};

/*
 * bfs_result < 0 means error
 */
static inline bool bfs_error(enum bfs_result res)
{
	return res < 0;
}
<<<<<<< HEAD

/*
 * DEP_*_BIT in lock_list::dep
 *
 * For dependency @prev -> @next:
 *
 *   SR: @prev is shared reader (->read != 0) and @next is recursive reader
 *       (->read == 2)
 *   ER: @prev is exclusive locker (->read == 0) and @next is recursive reader
 *   SN: @prev is shared reader and @next is non-recursive locker (->read != 2)
 *   EN: @prev is exclusive locker and @next is non-recursive locker
 *
 * Note that we define the value of DEP_*_BITs so that:
 *   bit0 is prev->read == 0
 *   bit1 is next->read != 2
 */
#define DEP_SR_BIT (0 + (0 << 1)) /* 0 */
#define DEP_ER_BIT (1 + (0 << 1)) /* 1 */
#define DEP_SN_BIT (0 + (1 << 1)) /* 2 */
#define DEP_EN_BIT (1 + (1 << 1)) /* 3 */

#define DEP_SR_MASK (1U << (DEP_SR_BIT))
#define DEP_ER_MASK (1U << (DEP_ER_BIT))
#define DEP_SN_MASK (1U << (DEP_SN_BIT))
#define DEP_EN_MASK (1U << (DEP_EN_BIT))

static inline unsigned int
__calc_dep_bit(struct held_lock *prev, struct held_lock *next)
{
	return (prev->read == 0) + ((next->read != 2) << 1);
}

static inline u8 calc_dep(struct held_lock *prev, struct held_lock *next)
{
	return 1U << __calc_dep_bit(prev, next);
}

/*
 * calculate the dep_bit for backwards edges. We care about whether @prev is
 * shared and whether @next is recursive.
 */
static inline unsigned int
__calc_dep_bitb(struct held_lock *prev, struct held_lock *next)
{
	return (next->read != 2) + ((prev->read == 0) << 1);
}

static inline u8 calc_depb(struct held_lock *prev, struct held_lock *next)
{
	return 1U << __calc_dep_bitb(prev, next);
}

/*
 * Initialize a lock_list entry @lock belonging to @class as the root for a BFS
 * search.
 */
static inline void __bfs_init_root(struct lock_list *lock,
				   struct lock_class *class)
{
	lock->class = class;
	lock->parent = NULL;
	lock->only_xr = 0;
}

/*
 * Initialize a lock_list entry @lock based on a lock acquisition @hlock as the
 * root for a BFS search.
 *
 * ->only_xr of the initial lock node is set to @hlock->read == 2, to make sure
 * that <prev> -> @hlock and @hlock -> <whatever __bfs() found> is not -(*R)->
 * and -(S*)->.
 */
static inline void bfs_init_root(struct lock_list *lock,
				 struct held_lock *hlock)
{
	__bfs_init_root(lock, hlock_class(hlock));
	lock->only_xr = (hlock->read == 2);
}

/*
=======

/*
 * DEP_*_BIT in lock_list::dep
 *
 * For dependency @prev -> @next:
 *
 *   SR: @prev is shared reader (->read != 0) and @next is recursive reader
 *       (->read == 2)
 *   ER: @prev is exclusive locker (->read == 0) and @next is recursive reader
 *   SN: @prev is shared reader and @next is non-recursive locker (->read != 2)
 *   EN: @prev is exclusive locker and @next is non-recursive locker
 *
 * Note that we define the value of DEP_*_BITs so that:
 *   bit0 is prev->read == 0
 *   bit1 is next->read != 2
 */
#define DEP_SR_BIT (0 + (0 << 1)) /* 0 */
#define DEP_ER_BIT (1 + (0 << 1)) /* 1 */
#define DEP_SN_BIT (0 + (1 << 1)) /* 2 */
#define DEP_EN_BIT (1 + (1 << 1)) /* 3 */

#define DEP_SR_MASK (1U << (DEP_SR_BIT))
#define DEP_ER_MASK (1U << (DEP_ER_BIT))
#define DEP_SN_MASK (1U << (DEP_SN_BIT))
#define DEP_EN_MASK (1U << (DEP_EN_BIT))

static inline unsigned int
__calc_dep_bit(struct held_lock *prev, struct held_lock *next)
{
	return (prev->read == 0) + ((next->read != 2) << 1);
}

static inline u8 calc_dep(struct held_lock *prev, struct held_lock *next)
{
	return 1U << __calc_dep_bit(prev, next);
}

/*
 * calculate the dep_bit for backwards edges. We care about whether @prev is
 * shared and whether @next is recursive.
 */
static inline unsigned int
__calc_dep_bitb(struct held_lock *prev, struct held_lock *next)
{
	return (next->read != 2) + ((prev->read == 0) << 1);
}

static inline u8 calc_depb(struct held_lock *prev, struct held_lock *next)
{
	return 1U << __calc_dep_bitb(prev, next);
}

/*
 * Initialize a lock_list entry @lock belonging to @class as the root for a BFS
 * search.
 */
static inline void __bfs_init_root(struct lock_list *lock,
				   struct lock_class *class)
{
	lock->class = class;
	lock->parent = NULL;
	lock->only_xr = 0;
}

/*
 * Initialize a lock_list entry @lock based on a lock acquisition @hlock as the
 * root for a BFS search.
 *
 * ->only_xr of the initial lock node is set to @hlock->read == 2, to make sure
 * that <prev> -> @hlock and @hlock -> <whatever __bfs() found> is not -(*R)->
 * and -(S*)->.
 */
static inline void bfs_init_root(struct lock_list *lock,
				 struct held_lock *hlock)
{
	__bfs_init_root(lock, hlock_class(hlock));
	lock->only_xr = (hlock->read == 2);
}

/*
>>>>>>> f642729d
 * Similar to bfs_init_root() but initialize the root for backwards BFS.
 *
 * ->only_xr of the initial lock node is set to @hlock->read != 0, to make sure
 * that <next> -> @hlock and @hlock -> <whatever backwards BFS found> is not
 * -(*S)-> and -(R*)-> (reverse order of -(*R)-> and -(S*)->).
 */
static inline void bfs_init_rootb(struct lock_list *lock,
				  struct held_lock *hlock)
<<<<<<< HEAD
{
	__bfs_init_root(lock, hlock_class(hlock));
	lock->only_xr = (hlock->read != 0);
}

static inline struct lock_list *__bfs_next(struct lock_list *lock, int offset)
{
=======
{
	__bfs_init_root(lock, hlock_class(hlock));
	lock->only_xr = (hlock->read != 0);
}

static inline struct lock_list *__bfs_next(struct lock_list *lock, int offset)
{
>>>>>>> f642729d
	if (!lock || !lock->parent)
		return NULL;

	return list_next_or_null_rcu(get_dep_list(lock->parent, offset),
				     &lock->entry, struct lock_list, entry);
}

/*
 * Breadth-First Search to find a strong path in the dependency graph.
 *
 * @source_entry: the source of the path we are searching for.
 * @data: data used for the second parameter of @match function
 * @match: match function for the search
 * @target_entry: pointer to the target of a matched path
 * @offset: the offset to struct lock_class to determine whether it is
 *          locks_after or locks_before
 *
 * We may have multiple edges (considering different kinds of dependencies,
 * e.g. ER and SN) between two nodes in the dependency graph. But
 * only the strong dependency path in the graph is relevant to deadlocks. A
 * strong dependency path is a dependency path that doesn't have two adjacent
 * dependencies as -(*R)-> -(S*)->, please see:
 *
 *         Documentation/locking/lockdep-design.rst
 *
 * for more explanation of the definition of strong dependency paths
 *
 * In __bfs(), we only traverse in the strong dependency path:
 *
 *     In lock_list::only_xr, we record whether the previous dependency only
 *     has -(*R)-> in the search, and if it does (prev only has -(*R)->), we
 *     filter out any -(S*)-> in the current dependency and after that, the
 *     ->only_xr is set according to whether we only have -(*R)-> left.
 */
static enum bfs_result __bfs(struct lock_list *source_entry,
			     void *data,
			     bool (*match)(struct lock_list *entry, void *data),
<<<<<<< HEAD
=======
			     bool (*skip)(struct lock_list *entry, void *data),
>>>>>>> f642729d
			     struct lock_list **target_entry,
			     int offset)
{
	struct circular_queue *cq = &lock_cq;
	struct lock_list *lock = NULL;
	struct lock_list *entry;
	struct list_head *head;
	unsigned int cq_depth;
	bool first;

	lockdep_assert_locked();

	__cq_init(cq);
	__cq_enqueue(cq, source_entry);

	while ((lock = __bfs_next(lock, offset)) || (lock = __cq_dequeue(cq))) {
		if (!lock->class)
			return BFS_EINVALIDNODE;

		/*
		 * Step 1: check whether we already finish on this one.
		 *
		 * If we have visited all the dependencies from this @lock to
		 * others (iow, if we have visited all lock_list entries in
		 * @lock->class->locks_{after,before}) we skip, otherwise go
		 * and visit all the dependencies in the list and mark this
		 * list accessed.
		 */
		if (lock_accessed(lock))
			continue;
		else
			mark_lock_accessed(lock);
<<<<<<< HEAD

		/*
		 * Step 2: check whether prev dependency and this form a strong
		 *         dependency path.
		 */
		if (lock->parent) { /* Parent exists, check prev dependency */
			u8 dep = lock->dep;
			bool prev_only_xr = lock->parent->only_xr;

			/*
			 * Mask out all -(S*)-> if we only have *R in previous
			 * step, because -(*R)-> -(S*)-> don't make up a strong
			 * dependency.
			 */
			if (prev_only_xr)
				dep &= ~(DEP_SR_MASK | DEP_SN_MASK);

			/* If nothing left, we skip */
			if (!dep)
				continue;

=======

		/*
		 * Step 2: check whether prev dependency and this form a strong
		 *         dependency path.
		 */
		if (lock->parent) { /* Parent exists, check prev dependency */
			u8 dep = lock->dep;
			bool prev_only_xr = lock->parent->only_xr;

			/*
			 * Mask out all -(S*)-> if we only have *R in previous
			 * step, because -(*R)-> -(S*)-> don't make up a strong
			 * dependency.
			 */
			if (prev_only_xr)
				dep &= ~(DEP_SR_MASK | DEP_SN_MASK);

			/* If nothing left, we skip */
			if (!dep)
				continue;

>>>>>>> f642729d
			/* If there are only -(*R)-> left, set that for the next step */
			lock->only_xr = !(dep & (DEP_SN_MASK | DEP_EN_MASK));
		}

		/*
		 * Step 3: we haven't visited this and there is a strong
		 *         dependency path to this, so check with @match.
<<<<<<< HEAD
		 */
		if (match(lock, data)) {
			*target_entry = lock;
			return BFS_RMATCH;
		}

=======
		 *         If @skip is provide and returns true, we skip this
		 *         lock (and any path this lock is in).
		 */
		if (skip && skip(lock, data))
			continue;

		if (match(lock, data)) {
			*target_entry = lock;
			return BFS_RMATCH;
		}

>>>>>>> f642729d
		/*
		 * Step 4: if not match, expand the path by adding the
		 *         forward or backwards dependencis in the search
		 *
		 */
		first = true;
		head = get_dep_list(lock, offset);
		list_for_each_entry_rcu(entry, head, entry) {
			visit_lock_entry(entry, lock);

			/*
			 * Note we only enqueue the first of the list into the
			 * queue, because we can always find a sibling
			 * dependency from one (see __bfs_next()), as a result
			 * the space of queue is saved.
			 */
			if (!first)
				continue;

			first = false;

			if (__cq_enqueue(cq, entry))
				return BFS_EQUEUEFULL;

			cq_depth = __cq_get_elem_count(cq);
			if (max_bfs_queue_depth < cq_depth)
				max_bfs_queue_depth = cq_depth;
		}
	}

	return BFS_RNOMATCH;
}

static inline enum bfs_result
__bfs_forwards(struct lock_list *src_entry,
	       void *data,
	       bool (*match)(struct lock_list *entry, void *data),
<<<<<<< HEAD
=======
	       bool (*skip)(struct lock_list *entry, void *data),
>>>>>>> f642729d
	       struct lock_list **target_entry)
{
	return __bfs(src_entry, data, match, skip, target_entry,
		     offsetof(struct lock_class, locks_after));

}

static inline enum bfs_result
__bfs_backwards(struct lock_list *src_entry,
		void *data,
		bool (*match)(struct lock_list *entry, void *data),
<<<<<<< HEAD
=======
	       bool (*skip)(struct lock_list *entry, void *data),
>>>>>>> f642729d
		struct lock_list **target_entry)
{
	return __bfs(src_entry, data, match, skip, target_entry,
		     offsetof(struct lock_class, locks_before));

}

static void print_lock_trace(const struct lock_trace *trace,
			     unsigned int spaces)
{
	stack_trace_print(trace->entries, trace->nr_entries, spaces);
}

/*
 * Print a dependency chain entry (this is only done when a deadlock
 * has been detected):
 */
static noinline void
print_circular_bug_entry(struct lock_list *target, int depth)
{
	if (debug_locks_silent)
		return;
	printk("\n-> #%u", depth);
	print_lock_name(target->class);
	printk(KERN_CONT ":\n");
	print_lock_trace(target->trace, 6);
}

static void
print_circular_lock_scenario(struct held_lock *src,
			     struct held_lock *tgt,
			     struct lock_list *prt)
{
	struct lock_class *source = hlock_class(src);
	struct lock_class *target = hlock_class(tgt);
	struct lock_class *parent = prt->class;

	/*
	 * A direct locking problem where unsafe_class lock is taken
	 * directly by safe_class lock, then all we need to show
	 * is the deadlock scenario, as it is obvious that the
	 * unsafe lock is taken under the safe lock.
	 *
	 * But if there is a chain instead, where the safe lock takes
	 * an intermediate lock (middle_class) where this lock is
	 * not the same as the safe lock, then the lock chain is
	 * used to describe the problem. Otherwise we would need
	 * to show a different CPU case for each link in the chain
	 * from the safe_class lock to the unsafe_class lock.
	 */
	if (parent != source) {
		printk("Chain exists of:\n  ");
		__print_lock_name(source);
		printk(KERN_CONT " --> ");
		__print_lock_name(parent);
		printk(KERN_CONT " --> ");
		__print_lock_name(target);
		printk(KERN_CONT "\n\n");
	}

	printk(" Possible unsafe locking scenario:\n\n");
	printk("       CPU0                    CPU1\n");
	printk("       ----                    ----\n");
	printk("  lock(");
	__print_lock_name(target);
	printk(KERN_CONT ");\n");
	printk("                               lock(");
	__print_lock_name(parent);
	printk(KERN_CONT ");\n");
	printk("                               lock(");
	__print_lock_name(target);
	printk(KERN_CONT ");\n");
	printk("  lock(");
	__print_lock_name(source);
	printk(KERN_CONT ");\n");
	printk("\n *** DEADLOCK ***\n\n");
}

/*
 * When a circular dependency is detected, print the
 * header first:
 */
static noinline void
print_circular_bug_header(struct lock_list *entry, unsigned int depth,
			struct held_lock *check_src,
			struct held_lock *check_tgt)
{
	struct task_struct *curr = current;

	if (debug_locks_silent)
		return;

	pr_warn("\n");
	pr_warn("======================================================\n");
	pr_warn("WARNING: possible circular locking dependency detected\n");
	print_kernel_ident();
	pr_warn("------------------------------------------------------\n");
	pr_warn("%s/%d is trying to acquire lock:\n",
		curr->comm, task_pid_nr(curr));
	print_lock(check_src);

	pr_warn("\nbut task is already holding lock:\n");

	print_lock(check_tgt);
	pr_warn("\nwhich lock already depends on the new lock.\n\n");
	pr_warn("\nthe existing dependency chain (in reverse order) is:\n");

	print_circular_bug_entry(entry, depth);
}

/*
 * We are about to add A -> B into the dependency graph, and in __bfs() a
 * strong dependency path A -> .. -> B is found: hlock_class equals
 * entry->class.
 *
 * If A -> .. -> B can replace A -> B in any __bfs() search (means the former
 * is _stronger_ than or equal to the latter), we consider A -> B as redundant.
 * For example if A -> .. -> B is -(EN)-> (i.e. A -(E*)-> .. -(*N)-> B), and A
 * -> B is -(ER)-> or -(EN)->, then we don't need to add A -> B into the
 * dependency graph, as any strong path ..-> A -> B ->.. we can get with
 * having dependency A -> B, we could already get a equivalent path ..-> A ->
 * .. -> B -> .. with A -> .. -> B. Therefore A -> B is reduntant.
 *
 * We need to make sure both the start and the end of A -> .. -> B is not
 * weaker than A -> B. For the start part, please see the comment in
 * check_redundant(). For the end part, we need:
 *
 * Either
 *
 *     a) A -> B is -(*R)-> (everything is not weaker than that)
 *
 * or
 *
 *     b) A -> .. -> B is -(*N)-> (nothing is stronger than this)
 *
 */
static inline bool hlock_equal(struct lock_list *entry, void *data)
<<<<<<< HEAD
{
	struct held_lock *hlock = (struct held_lock *)data;

	return hlock_class(hlock) == entry->class && /* Found A -> .. -> B */
	       (hlock->read == 2 ||  /* A -> B is -(*R)-> */
		!entry->only_xr); /* A -> .. -> B is -(*N)-> */
}

/*
 * We are about to add B -> A into the dependency graph, and in __bfs() a
 * strong dependency path A -> .. -> B is found: hlock_class equals
 * entry->class.
 *
 * We will have a deadlock case (conflict) if A -> .. -> B -> A is a strong
 * dependency cycle, that means:
 *
 * Either
 *
 *     a) B -> A is -(E*)->
 *
 * or
 *
 *     b) A -> .. -> B is -(*N)-> (i.e. A -> .. -(*N)-> B)
 *
 * as then we don't have -(*R)-> -(S*)-> in the cycle.
 */
static inline bool hlock_conflict(struct lock_list *entry, void *data)
=======
>>>>>>> f642729d
{
	struct held_lock *hlock = (struct held_lock *)data;

	return hlock_class(hlock) == entry->class && /* Found A -> .. -> B */
<<<<<<< HEAD
=======
	       (hlock->read == 2 ||  /* A -> B is -(*R)-> */
		!entry->only_xr); /* A -> .. -> B is -(*N)-> */
}

/*
 * We are about to add B -> A into the dependency graph, and in __bfs() a
 * strong dependency path A -> .. -> B is found: hlock_class equals
 * entry->class.
 *
 * We will have a deadlock case (conflict) if A -> .. -> B -> A is a strong
 * dependency cycle, that means:
 *
 * Either
 *
 *     a) B -> A is -(E*)->
 *
 * or
 *
 *     b) A -> .. -> B is -(*N)-> (i.e. A -> .. -(*N)-> B)
 *
 * as then we don't have -(*R)-> -(S*)-> in the cycle.
 */
static inline bool hlock_conflict(struct lock_list *entry, void *data)
{
	struct held_lock *hlock = (struct held_lock *)data;

	return hlock_class(hlock) == entry->class && /* Found A -> .. -> B */
>>>>>>> f642729d
	       (hlock->read == 0 || /* B -> A is -(E*)-> */
		!entry->only_xr); /* A -> .. -> B is -(*N)-> */
}

static noinline void print_circular_bug(struct lock_list *this,
				struct lock_list *target,
				struct held_lock *check_src,
				struct held_lock *check_tgt)
{
	struct task_struct *curr = current;
	struct lock_list *parent;
	struct lock_list *first_parent;
	int depth;

	if (!debug_locks_off_graph_unlock() || debug_locks_silent)
		return;

	this->trace = save_trace();
	if (!this->trace)
		return;

	depth = get_lock_depth(target);

	print_circular_bug_header(target, depth, check_src, check_tgt);

	parent = get_lock_parent(target);
	first_parent = parent;

	while (parent) {
		print_circular_bug_entry(parent, --depth);
		parent = get_lock_parent(parent);
	}

	printk("\nother info that might help us debug this:\n\n");
	print_circular_lock_scenario(check_src, check_tgt,
				     first_parent);

	lockdep_print_held_locks(curr);

	printk("\nstack backtrace:\n");
	dump_stack();
}

static noinline void print_bfs_bug(int ret)
{
	if (!debug_locks_off_graph_unlock())
		return;

	/*
	 * Breadth-first-search failed, graph got corrupted?
	 */
	WARN(1, "lockdep bfs error:%d\n", ret);
}

static bool noop_count(struct lock_list *entry, void *data)
{
	(*(unsigned long *)data)++;
	return false;
}

static unsigned long __lockdep_count_forward_deps(struct lock_list *this)
{
	unsigned long  count = 0;
	struct lock_list *target_entry;

	__bfs_forwards(this, (void *)&count, noop_count, NULL, &target_entry);

	return count;
}
unsigned long lockdep_count_forward_deps(struct lock_class *class)
{
	unsigned long ret, flags;
	struct lock_list this;

	__bfs_init_root(&this, class);

	raw_local_irq_save(flags);
	lockdep_lock();
	ret = __lockdep_count_forward_deps(&this);
	lockdep_unlock();
	raw_local_irq_restore(flags);

	return ret;
}

static unsigned long __lockdep_count_backward_deps(struct lock_list *this)
{
	unsigned long  count = 0;
	struct lock_list *target_entry;

	__bfs_backwards(this, (void *)&count, noop_count, NULL, &target_entry);

	return count;
}

unsigned long lockdep_count_backward_deps(struct lock_class *class)
{
	unsigned long ret, flags;
	struct lock_list this;

	__bfs_init_root(&this, class);

	raw_local_irq_save(flags);
	lockdep_lock();
	ret = __lockdep_count_backward_deps(&this);
	lockdep_unlock();
	raw_local_irq_restore(flags);

	return ret;
}

/*
 * Check that the dependency graph starting at <src> can lead to
 * <target> or not.
 */
static noinline enum bfs_result
check_path(struct held_lock *target, struct lock_list *src_entry,
	   bool (*match)(struct lock_list *entry, void *data),
<<<<<<< HEAD
=======
	   bool (*skip)(struct lock_list *entry, void *data),
>>>>>>> f642729d
	   struct lock_list **target_entry)
{
	enum bfs_result ret;

<<<<<<< HEAD
	ret = __bfs_forwards(src_entry, target, match, target_entry);
=======
	ret = __bfs_forwards(src_entry, target, match, skip, target_entry);
>>>>>>> f642729d

	if (unlikely(bfs_error(ret)))
		print_bfs_bug(ret);

	return ret;
}

/*
 * Prove that the dependency graph starting at <src> can not
 * lead to <target>. If it can, there is a circle when adding
 * <target> -> <src> dependency.
 *
 * Print an error and return BFS_RMATCH if it does.
 */
static noinline enum bfs_result
check_noncircular(struct held_lock *src, struct held_lock *target,
		  struct lock_trace **const trace)
{
	enum bfs_result ret;
	struct lock_list *target_entry;
	struct lock_list src_entry;

	bfs_init_root(&src_entry, src);

	debug_atomic_inc(nr_cyclic_checks);

<<<<<<< HEAD
	ret = check_path(target, &src_entry, hlock_conflict, &target_entry);
=======
	ret = check_path(target, &src_entry, hlock_conflict, NULL, &target_entry);
>>>>>>> f642729d

	if (unlikely(ret == BFS_RMATCH)) {
		if (!*trace) {
			/*
			 * If save_trace fails here, the printing might
			 * trigger a WARN but because of the !nr_entries it
			 * should not do bad things.
			 */
			*trace = save_trace();
		}

		print_circular_bug(&src_entry, target_entry, src, target);
	}

	return ret;
}

#ifdef CONFIG_TRACE_IRQFLAGS

/*
 * Forwards and backwards subgraph searching, for the purposes of
 * proving that two subgraphs can be connected by a new dependency
 * without creating any illegal irq-safe -> irq-unsafe lock dependency.
 *
 * A irq safe->unsafe deadlock happens with the following conditions:
 *
 * 1) We have a strong dependency path A -> ... -> B
 *
 * 2) and we have ENABLED_IRQ usage of B and USED_IN_IRQ usage of A, therefore
 *    irq can create a new dependency B -> A (consider the case that a holder
 *    of B gets interrupted by an irq whose handler will try to acquire A).
 *
 * 3) the dependency circle A -> ... -> B -> A we get from 1) and 2) is a
 *    strong circle:
 *
<<<<<<< HEAD
 * Return BFS_RMATCH if it does, or BFS_RMATCH if it does not, return BFS_E* if
 * any error appears in the bfs search.
 */
static noinline enum bfs_result
check_redundant(struct held_lock *src, struct held_lock *target)
{
	enum bfs_result ret;
	struct lock_list *target_entry;
	struct lock_list src_entry;

	bfs_init_root(&src_entry, src);
	/*
	 * Special setup for check_redundant().
	 *
	 * To report redundant, we need to find a strong dependency path that
	 * is equal to or stronger than <src> -> <target>. So if <src> is E,
	 * we need to let __bfs() only search for a path starting at a -(E*)->,
	 * we achieve this by setting the initial node's ->only_xr to true in
	 * that case. And if <prev> is S, we set initial ->only_xr to false
	 * because both -(S*)-> (equal) and -(E*)-> (stronger) are redundant.
	 */
	src_entry.only_xr = src->read == 0;

	debug_atomic_inc(nr_redundant_checks);

	ret = check_path(target, &src_entry, hlock_equal, &target_entry);

	if (ret == BFS_RMATCH)
		debug_atomic_inc(nr_redundant);

	return ret;
}
#endif

#ifdef CONFIG_TRACE_IRQFLAGS

/*
 * Forwards and backwards subgraph searching, for the purposes of
 * proving that two subgraphs can be connected by a new dependency
 * without creating any illegal irq-safe -> irq-unsafe lock dependency.
 *
 * A irq safe->unsafe deadlock happens with the following conditions:
 *
 * 1) We have a strong dependency path A -> ... -> B
 *
 * 2) and we have ENABLED_IRQ usage of B and USED_IN_IRQ usage of A, therefore
 *    irq can create a new dependency B -> A (consider the case that a holder
 *    of B gets interrupted by an irq whose handler will try to acquire A).
 *
 * 3) the dependency circle A -> ... -> B -> A we get from 1) and 2) is a
 *    strong circle:
 *
 *      For the usage bits of B:
 *        a) if A -> B is -(*N)->, then B -> A could be any type, so any
 *           ENABLED_IRQ usage suffices.
 *        b) if A -> B is -(*R)->, then B -> A must be -(E*)->, so only
 *           ENABLED_IRQ_*_READ usage suffices.
 *
 *      For the usage bits of A:
 *        c) if A -> B is -(E*)->, then B -> A could be any type, so any
 *           USED_IN_IRQ usage suffices.
 *        d) if A -> B is -(S*)->, then B -> A must be -(*N)->, so only
 *           USED_IN_IRQ_*_READ usage suffices.
=======
 *      For the usage bits of B:
 *        a) if A -> B is -(*N)->, then B -> A could be any type, so any
 *           ENABLED_IRQ usage suffices.
 *        b) if A -> B is -(*R)->, then B -> A must be -(E*)->, so only
 *           ENABLED_IRQ_*_READ usage suffices.
 *
 *      For the usage bits of A:
 *        c) if A -> B is -(E*)->, then B -> A could be any type, so any
 *           USED_IN_IRQ usage suffices.
 *        d) if A -> B is -(S*)->, then B -> A must be -(*N)->, so only
 *           USED_IN_IRQ_*_READ usage suffices.
 */

/*
 * There is a strong dependency path in the dependency graph: A -> B, and now
 * we need to decide which usage bit of A should be accumulated to detect
 * safe->unsafe bugs.
 *
 * Note that usage_accumulate() is used in backwards search, so ->only_xr
 * stands for whether A -> B only has -(S*)-> (in this case ->only_xr is true).
 *
 * As above, if only_xr is false, which means A -> B has -(E*)-> dependency
 * path, any usage of A should be considered. Otherwise, we should only
 * consider _READ usage.
 */
static inline bool usage_accumulate(struct lock_list *entry, void *mask)
{
	if (!entry->only_xr)
		*(unsigned long *)mask |= entry->class->usage_mask;
	else /* Mask out _READ usage bits */
		*(unsigned long *)mask |= (entry->class->usage_mask & LOCKF_IRQ);

	return false;
}

/*
 * There is a strong dependency path in the dependency graph: A -> B, and now
 * we need to decide which usage bit of B conflicts with the usage bits of A,
 * i.e. which usage bit of B may introduce safe->unsafe deadlocks.
 *
 * As above, if only_xr is false, which means A -> B has -(*N)-> dependency
 * path, any usage of B should be considered. Otherwise, we should only
 * consider _READ usage.
>>>>>>> f642729d
 */
static inline bool usage_match(struct lock_list *entry, void *mask)
{
	if (!entry->only_xr)
		return !!(entry->class->usage_mask & *(unsigned long *)mask);
	else /* Mask out _READ usage bits */
		return !!((entry->class->usage_mask & LOCKF_IRQ) & *(unsigned long *)mask);
}

<<<<<<< HEAD
/*
 * There is a strong dependency path in the dependency graph: A -> B, and now
 * we need to decide which usage bit of A should be accumulated to detect
 * safe->unsafe bugs.
 *
 * Note that usage_accumulate() is used in backwards search, so ->only_xr
 * stands for whether A -> B only has -(S*)-> (in this case ->only_xr is true).
 *
 * As above, if only_xr is false, which means A -> B has -(E*)-> dependency
 * path, any usage of A should be considered. Otherwise, we should only
 * consider _READ usage.
 */
static inline bool usage_accumulate(struct lock_list *entry, void *mask)
{
	if (!entry->only_xr)
		*(unsigned long *)mask |= entry->class->usage_mask;
	else /* Mask out _READ usage bits */
		*(unsigned long *)mask |= (entry->class->usage_mask & LOCKF_IRQ);

	return false;
}

/*
 * There is a strong dependency path in the dependency graph: A -> B, and now
 * we need to decide which usage bit of B conflicts with the usage bits of A,
 * i.e. which usage bit of B may introduce safe->unsafe deadlocks.
 *
 * As above, if only_xr is false, which means A -> B has -(*N)-> dependency
 * path, any usage of B should be considered. Otherwise, we should only
 * consider _READ usage.
 */
static inline bool usage_match(struct lock_list *entry, void *mask)
{
	if (!entry->only_xr)
		return !!(entry->class->usage_mask & *(unsigned long *)mask);
	else /* Mask out _READ usage bits */
		return !!((entry->class->usage_mask & LOCKF_IRQ) & *(unsigned long *)mask);
=======
static inline bool usage_skip(struct lock_list *entry, void *mask)
{
	/*
	 * Skip local_lock() for irq inversion detection.
	 *
	 * For !RT, local_lock() is not a real lock, so it won't carry any
	 * dependency.
	 *
	 * For RT, an irq inversion happens when we have lock A and B, and on
	 * some CPU we can have:
	 *
	 *	lock(A);
	 *	<interrupted>
	 *	  lock(B);
	 *
	 * where lock(B) cannot sleep, and we have a dependency B -> ... -> A.
	 *
	 * Now we prove local_lock() cannot exist in that dependency. First we
	 * have the observation for any lock chain L1 -> ... -> Ln, for any
	 * 1 <= i <= n, Li.inner_wait_type <= L1.inner_wait_type, otherwise
	 * wait context check will complain. And since B is not a sleep lock,
	 * therefore B.inner_wait_type >= 2, and since the inner_wait_type of
	 * local_lock() is 3, which is greater than 2, therefore there is no
	 * way the local_lock() exists in the dependency B -> ... -> A.
	 *
	 * As a result, we will skip local_lock(), when we search for irq
	 * inversion bugs.
	 */
	if (entry->class->lock_type == LD_LOCK_PERCPU) {
		if (DEBUG_LOCKS_WARN_ON(entry->class->wait_type_inner < LD_WAIT_CONFIG))
			return false;

		return true;
	}

	return false;
>>>>>>> f642729d
}

/*
 * Find a node in the forwards-direction dependency sub-graph starting
 * at @root->class that matches @bit.
 *
 * Return BFS_MATCH if such a node exists in the subgraph, and put that node
 * into *@target_entry.
 */
static enum bfs_result
find_usage_forwards(struct lock_list *root, unsigned long usage_mask,
			struct lock_list **target_entry)
{
	enum bfs_result result;

	debug_atomic_inc(nr_find_usage_forwards_checks);

	result = __bfs_forwards(root, &usage_mask, usage_match, usage_skip, target_entry);

	return result;
}

/*
 * Find a node in the backwards-direction dependency sub-graph starting
 * at @root->class that matches @bit.
 */
static enum bfs_result
find_usage_backwards(struct lock_list *root, unsigned long usage_mask,
			struct lock_list **target_entry)
{
	enum bfs_result result;

	debug_atomic_inc(nr_find_usage_backwards_checks);

	result = __bfs_backwards(root, &usage_mask, usage_match, usage_skip, target_entry);

	return result;
}

static void print_lock_class_header(struct lock_class *class, int depth)
{
	int bit;

	printk("%*s->", depth, "");
	print_lock_name(class);
#ifdef CONFIG_DEBUG_LOCKDEP
	printk(KERN_CONT " ops: %lu", debug_class_ops_read(class));
#endif
	printk(KERN_CONT " {\n");

	for (bit = 0; bit < LOCK_TRACE_STATES; bit++) {
		if (class->usage_mask & (1 << bit)) {
			int len = depth;

			len += printk("%*s   %s", depth, "", usage_str[bit]);
			len += printk(KERN_CONT " at:\n");
			print_lock_trace(class->usage_traces[bit], len);
		}
	}
	printk("%*s }\n", depth, "");

	printk("%*s ... key      at: [<%px>] %pS\n",
		depth, "", class->key, class->key);
}

/*
 * printk the shortest lock dependencies from @start to @end in reverse order:
 */
static void __used
print_shortest_lock_dependencies(struct lock_list *leaf,
				 struct lock_list *root)
{
	struct lock_list *entry = leaf;
	int depth;

	/*compute depth from generated tree by BFS*/
	depth = get_lock_depth(leaf);

	do {
		print_lock_class_header(entry->class, depth);
		printk("%*s ... acquired at:\n", depth, "");
		print_lock_trace(entry->trace, 2);
		printk("\n");

		if (depth == 0 && (entry != root)) {
			printk("lockdep:%s bad path found in chain graph\n", __func__);
			break;
		}

		entry = get_lock_parent(entry);
		depth--;
	} while (entry && (depth >= 0));
}

static void
print_irq_lock_scenario(struct lock_list *safe_entry,
			struct lock_list *unsafe_entry,
			struct lock_class *prev_class,
			struct lock_class *next_class)
{
	struct lock_class *safe_class = safe_entry->class;
	struct lock_class *unsafe_class = unsafe_entry->class;
	struct lock_class *middle_class = prev_class;

	if (middle_class == safe_class)
		middle_class = next_class;

	/*
	 * A direct locking problem where unsafe_class lock is taken
	 * directly by safe_class lock, then all we need to show
	 * is the deadlock scenario, as it is obvious that the
	 * unsafe lock is taken under the safe lock.
	 *
	 * But if there is a chain instead, where the safe lock takes
	 * an intermediate lock (middle_class) where this lock is
	 * not the same as the safe lock, then the lock chain is
	 * used to describe the problem. Otherwise we would need
	 * to show a different CPU case for each link in the chain
	 * from the safe_class lock to the unsafe_class lock.
	 */
	if (middle_class != unsafe_class) {
		printk("Chain exists of:\n  ");
		__print_lock_name(safe_class);
		printk(KERN_CONT " --> ");
		__print_lock_name(middle_class);
		printk(KERN_CONT " --> ");
		__print_lock_name(unsafe_class);
		printk(KERN_CONT "\n\n");
	}

	printk(" Possible interrupt unsafe locking scenario:\n\n");
	printk("       CPU0                    CPU1\n");
	printk("       ----                    ----\n");
	printk("  lock(");
	__print_lock_name(unsafe_class);
	printk(KERN_CONT ");\n");
	printk("                               local_irq_disable();\n");
	printk("                               lock(");
	__print_lock_name(safe_class);
	printk(KERN_CONT ");\n");
	printk("                               lock(");
	__print_lock_name(middle_class);
	printk(KERN_CONT ");\n");
	printk("  <Interrupt>\n");
	printk("    lock(");
	__print_lock_name(safe_class);
	printk(KERN_CONT ");\n");
	printk("\n *** DEADLOCK ***\n\n");
}

static void
print_bad_irq_dependency(struct task_struct *curr,
			 struct lock_list *prev_root,
			 struct lock_list *next_root,
			 struct lock_list *backwards_entry,
			 struct lock_list *forwards_entry,
			 struct held_lock *prev,
			 struct held_lock *next,
			 enum lock_usage_bit bit1,
			 enum lock_usage_bit bit2,
			 const char *irqclass)
{
	if (!debug_locks_off_graph_unlock() || debug_locks_silent)
		return;

	pr_warn("\n");
	pr_warn("=====================================================\n");
	pr_warn("WARNING: %s-safe -> %s-unsafe lock order detected\n",
		irqclass, irqclass);
	print_kernel_ident();
	pr_warn("-----------------------------------------------------\n");
	pr_warn("%s/%d [HC%u[%lu]:SC%u[%lu]:HE%u:SE%u] is trying to acquire:\n",
		curr->comm, task_pid_nr(curr),
		lockdep_hardirq_context(), hardirq_count() >> HARDIRQ_SHIFT,
		curr->softirq_context, softirq_count() >> SOFTIRQ_SHIFT,
		lockdep_hardirqs_enabled(),
		curr->softirqs_enabled);
	print_lock(next);

	pr_warn("\nand this task is already holding:\n");
	print_lock(prev);
	pr_warn("which would create a new lock dependency:\n");
	print_lock_name(hlock_class(prev));
	pr_cont(" ->");
	print_lock_name(hlock_class(next));
	pr_cont("\n");

	pr_warn("\nbut this new dependency connects a %s-irq-safe lock:\n",
		irqclass);
	print_lock_name(backwards_entry->class);
	pr_warn("\n... which became %s-irq-safe at:\n", irqclass);

	print_lock_trace(backwards_entry->class->usage_traces[bit1], 1);

	pr_warn("\nto a %s-irq-unsafe lock:\n", irqclass);
	print_lock_name(forwards_entry->class);
	pr_warn("\n... which became %s-irq-unsafe at:\n", irqclass);
	pr_warn("...");

	print_lock_trace(forwards_entry->class->usage_traces[bit2], 1);

	pr_warn("\nother info that might help us debug this:\n\n");
	print_irq_lock_scenario(backwards_entry, forwards_entry,
				hlock_class(prev), hlock_class(next));

	lockdep_print_held_locks(curr);

	pr_warn("\nthe dependencies between %s-irq-safe lock and the holding lock:\n", irqclass);
	prev_root->trace = save_trace();
	if (!prev_root->trace)
		return;
	print_shortest_lock_dependencies(backwards_entry, prev_root);

	pr_warn("\nthe dependencies between the lock to be acquired");
	pr_warn(" and %s-irq-unsafe lock:\n", irqclass);
	next_root->trace = save_trace();
	if (!next_root->trace)
		return;
	print_shortest_lock_dependencies(forwards_entry, next_root);

	pr_warn("\nstack backtrace:\n");
	dump_stack();
}

static const char *state_names[] = {
#define LOCKDEP_STATE(__STATE) \
	__stringify(__STATE),
#include "lockdep_states.h"
#undef LOCKDEP_STATE
};

static const char *state_rnames[] = {
#define LOCKDEP_STATE(__STATE) \
	__stringify(__STATE)"-READ",
#include "lockdep_states.h"
#undef LOCKDEP_STATE
};

static inline const char *state_name(enum lock_usage_bit bit)
{
	if (bit & LOCK_USAGE_READ_MASK)
		return state_rnames[bit >> LOCK_USAGE_DIR_MASK];
	else
		return state_names[bit >> LOCK_USAGE_DIR_MASK];
}

/*
 * The bit number is encoded like:
 *
 *  bit0: 0 exclusive, 1 read lock
 *  bit1: 0 used in irq, 1 irq enabled
 *  bit2-n: state
 */
static int exclusive_bit(int new_bit)
{
	int state = new_bit & LOCK_USAGE_STATE_MASK;
	int dir = new_bit & LOCK_USAGE_DIR_MASK;

	/*
	 * keep state, bit flip the direction and strip read.
	 */
	return state | (dir ^ LOCK_USAGE_DIR_MASK);
}

/*
 * Observe that when given a bitmask where each bitnr is encoded as above, a
 * right shift of the mask transforms the individual bitnrs as -1 and
 * conversely, a left shift transforms into +1 for the individual bitnrs.
 *
 * So for all bits whose number have LOCK_ENABLED_* set (bitnr1 == 1), we can
 * create the mask with those bit numbers using LOCK_USED_IN_* (bitnr1 == 0)
 * instead by subtracting the bit number by 2, or shifting the mask right by 2.
 *
 * Similarly, bitnr1 == 0 becomes bitnr1 == 1 by adding 2, or shifting left 2.
 *
 * So split the mask (note that LOCKF_ENABLED_IRQ_ALL|LOCKF_USED_IN_IRQ_ALL is
 * all bits set) and recompose with bitnr1 flipped.
 */
static unsigned long invert_dir_mask(unsigned long mask)
{
	unsigned long excl = 0;

	/* Invert dir */
	excl |= (mask & LOCKF_ENABLED_IRQ_ALL) >> LOCK_USAGE_DIR_MASK;
	excl |= (mask & LOCKF_USED_IN_IRQ_ALL) << LOCK_USAGE_DIR_MASK;

	return excl;
}

/*
 * Note that a LOCK_ENABLED_IRQ_*_READ usage and a LOCK_USED_IN_IRQ_*_READ
 * usage may cause deadlock too, for example:
 *
 * P1				P2
 * <irq disabled>
 * write_lock(l1);		<irq enabled>
 *				read_lock(l2);
 * write_lock(l2);
 * 				<in irq>
 * 				read_lock(l1);
 *
 * , in above case, l1 will be marked as LOCK_USED_IN_IRQ_HARDIRQ_READ and l2
 * will marked as LOCK_ENABLE_IRQ_HARDIRQ_READ, and this is a possible
 * deadlock.
 *
 * In fact, all of the following cases may cause deadlocks:
 *
 * 	 LOCK_USED_IN_IRQ_* -> LOCK_ENABLED_IRQ_*
 * 	 LOCK_USED_IN_IRQ_*_READ -> LOCK_ENABLED_IRQ_*
 * 	 LOCK_USED_IN_IRQ_* -> LOCK_ENABLED_IRQ_*_READ
 * 	 LOCK_USED_IN_IRQ_*_READ -> LOCK_ENABLED_IRQ_*_READ
 *
 * As a result, to calculate the "exclusive mask", first we invert the
 * direction (USED_IN/ENABLED) of the original mask, and 1) for all bits with
 * bitnr0 set (LOCK_*_READ), add those with bitnr0 cleared (LOCK_*). 2) for all
 * bits with bitnr0 cleared (LOCK_*_READ), add those with bitnr0 set (LOCK_*).
 */
static unsigned long exclusive_mask(unsigned long mask)
{
	unsigned long excl = invert_dir_mask(mask);

	excl |= (excl & LOCKF_IRQ_READ) >> LOCK_USAGE_READ_MASK;
	excl |= (excl & LOCKF_IRQ) << LOCK_USAGE_READ_MASK;

	return excl;
}

/*
 * Retrieve the _possible_ original mask to which @mask is
 * exclusive. Ie: this is the opposite of exclusive_mask().
 * Note that 2 possible original bits can match an exclusive
 * bit: one has LOCK_USAGE_READ_MASK set, the other has it
 * cleared. So both are returned for each exclusive bit.
 */
static unsigned long original_mask(unsigned long mask)
{
	unsigned long excl = invert_dir_mask(mask);

	/* Include read in existing usages */
	excl |= (excl & LOCKF_IRQ_READ) >> LOCK_USAGE_READ_MASK;
	excl |= (excl & LOCKF_IRQ) << LOCK_USAGE_READ_MASK;

	return excl;
}

/*
 * Find the first pair of bit match between an original
 * usage mask and an exclusive usage mask.
 */
static int find_exclusive_match(unsigned long mask,
				unsigned long excl_mask,
				enum lock_usage_bit *bitp,
				enum lock_usage_bit *excl_bitp)
{
	int bit, excl, excl_read;

	for_each_set_bit(bit, &mask, LOCK_USED) {
		/*
		 * exclusive_bit() strips the read bit, however,
		 * LOCK_ENABLED_IRQ_*_READ may cause deadlocks too, so we need
		 * to search excl | LOCK_USAGE_READ_MASK as well.
		 */
		excl = exclusive_bit(bit);
		excl_read = excl | LOCK_USAGE_READ_MASK;
		if (excl_mask & lock_flag(excl)) {
			*bitp = bit;
			*excl_bitp = excl;
			return 0;
		} else if (excl_mask & lock_flag(excl_read)) {
			*bitp = bit;
			*excl_bitp = excl_read;
			return 0;
		}
	}
	return -1;
}

/*
 * Prove that the new dependency does not connect a hardirq-safe(-read)
 * lock with a hardirq-unsafe lock - to achieve this we search
 * the backwards-subgraph starting at <prev>, and the
 * forwards-subgraph starting at <next>:
 */
static int check_irq_usage(struct task_struct *curr, struct held_lock *prev,
			   struct held_lock *next)
{
	unsigned long usage_mask = 0, forward_mask, backward_mask;
	enum lock_usage_bit forward_bit = 0, backward_bit = 0;
	struct lock_list *target_entry1;
	struct lock_list *target_entry;
	struct lock_list this, that;
	enum bfs_result ret;

	/*
	 * Step 1: gather all hard/soft IRQs usages backward in an
	 * accumulated usage mask.
	 */
	bfs_init_rootb(&this, prev);

<<<<<<< HEAD
	ret = __bfs_backwards(&this, &usage_mask, usage_accumulate, NULL);
=======
	ret = __bfs_backwards(&this, &usage_mask, usage_accumulate, usage_skip, NULL);
>>>>>>> f642729d
	if (bfs_error(ret)) {
		print_bfs_bug(ret);
		return 0;
	}

	usage_mask &= LOCKF_USED_IN_IRQ_ALL;
	if (!usage_mask)
		return 1;

	/*
	 * Step 2: find exclusive uses forward that match the previous
	 * backward accumulated mask.
	 */
	forward_mask = exclusive_mask(usage_mask);

	bfs_init_root(&that, next);

	ret = find_usage_forwards(&that, forward_mask, &target_entry1);
	if (bfs_error(ret)) {
		print_bfs_bug(ret);
		return 0;
	}
	if (ret == BFS_RNOMATCH)
		return 1;

	/*
	 * Step 3: we found a bad match! Now retrieve a lock from the backward
	 * list whose usage mask matches the exclusive usage mask from the
	 * lock found on the forward list.
	 */
	backward_mask = original_mask(target_entry1->class->usage_mask);

	ret = find_usage_backwards(&this, backward_mask, &target_entry);
	if (bfs_error(ret)) {
		print_bfs_bug(ret);
		return 0;
	}
	if (DEBUG_LOCKS_WARN_ON(ret == BFS_RNOMATCH))
		return 1;

	/*
	 * Step 4: narrow down to a pair of incompatible usage bits
	 * and report it.
	 */
	ret = find_exclusive_match(target_entry->class->usage_mask,
				   target_entry1->class->usage_mask,
				   &backward_bit, &forward_bit);
	if (DEBUG_LOCKS_WARN_ON(ret == -1))
		return 1;

	print_bad_irq_dependency(curr, &this, &that,
				 target_entry, target_entry1,
				 prev, next,
				 backward_bit, forward_bit,
				 state_name(backward_bit));

	return 0;
}

#else

static inline int check_irq_usage(struct task_struct *curr,
				  struct held_lock *prev, struct held_lock *next)
{
	return 1;
}

static inline bool usage_skip(struct lock_list *entry, void *mask)
{
	return false;
}

#endif /* CONFIG_TRACE_IRQFLAGS */

#ifdef CONFIG_LOCKDEP_SMALL
/*
 * Check that the dependency graph starting at <src> can lead to
 * <target> or not. If it can, <src> -> <target> dependency is already
 * in the graph.
 *
 * Return BFS_RMATCH if it does, or BFS_RMATCH if it does not, return BFS_E* if
 * any error appears in the bfs search.
 */
static noinline enum bfs_result
check_redundant(struct held_lock *src, struct held_lock *target)
{
	enum bfs_result ret;
	struct lock_list *target_entry;
	struct lock_list src_entry;

	bfs_init_root(&src_entry, src);
	/*
	 * Special setup for check_redundant().
	 *
	 * To report redundant, we need to find a strong dependency path that
	 * is equal to or stronger than <src> -> <target>. So if <src> is E,
	 * we need to let __bfs() only search for a path starting at a -(E*)->,
	 * we achieve this by setting the initial node's ->only_xr to true in
	 * that case. And if <prev> is S, we set initial ->only_xr to false
	 * because both -(S*)-> (equal) and -(E*)-> (stronger) are redundant.
	 */
	src_entry.only_xr = src->read == 0;

	debug_atomic_inc(nr_redundant_checks);

	/*
	 * Note: we skip local_lock() for redundant check, because as the
	 * comment in usage_skip(), A -> local_lock() -> B and A -> B are not
	 * the same.
	 */
	ret = check_path(target, &src_entry, hlock_equal, usage_skip, &target_entry);

	if (ret == BFS_RMATCH)
		debug_atomic_inc(nr_redundant);

	return ret;
}

#else

static inline enum bfs_result
check_redundant(struct held_lock *src, struct held_lock *target)
{
	return BFS_RNOMATCH;
}

#endif

static void inc_chains(int irq_context)
{
	if (irq_context & LOCK_CHAIN_HARDIRQ_CONTEXT)
		nr_hardirq_chains++;
	else if (irq_context & LOCK_CHAIN_SOFTIRQ_CONTEXT)
		nr_softirq_chains++;
	else
		nr_process_chains++;
}

static void dec_chains(int irq_context)
{
	if (irq_context & LOCK_CHAIN_HARDIRQ_CONTEXT)
		nr_hardirq_chains--;
	else if (irq_context & LOCK_CHAIN_SOFTIRQ_CONTEXT)
		nr_softirq_chains--;
	else
		nr_process_chains--;
}

static void
print_deadlock_scenario(struct held_lock *nxt, struct held_lock *prv)
{
	struct lock_class *next = hlock_class(nxt);
	struct lock_class *prev = hlock_class(prv);

	printk(" Possible unsafe locking scenario:\n\n");
	printk("       CPU0\n");
	printk("       ----\n");
	printk("  lock(");
	__print_lock_name(prev);
	printk(KERN_CONT ");\n");
	printk("  lock(");
	__print_lock_name(next);
	printk(KERN_CONT ");\n");
	printk("\n *** DEADLOCK ***\n\n");
	printk(" May be due to missing lock nesting notation\n\n");
}

static void
print_deadlock_bug(struct task_struct *curr, struct held_lock *prev,
		   struct held_lock *next)
{
	if (!debug_locks_off_graph_unlock() || debug_locks_silent)
		return;

	pr_warn("\n");
	pr_warn("============================================\n");
	pr_warn("WARNING: possible recursive locking detected\n");
	print_kernel_ident();
	pr_warn("--------------------------------------------\n");
	pr_warn("%s/%d is trying to acquire lock:\n",
		curr->comm, task_pid_nr(curr));
	print_lock(next);
	pr_warn("\nbut task is already holding lock:\n");
	print_lock(prev);

	pr_warn("\nother info that might help us debug this:\n");
	print_deadlock_scenario(next, prev);
	lockdep_print_held_locks(curr);

	pr_warn("\nstack backtrace:\n");
	dump_stack();
}

/*
 * Check whether we are holding such a class already.
 *
 * (Note that this has to be done separately, because the graph cannot
 * detect such classes of deadlocks.)
 *
 * Returns: 0 on deadlock detected, 1 on OK, 2 if another lock with the same
 * lock class is held but nest_lock is also held, i.e. we rely on the
 * nest_lock to avoid the deadlock.
 */
static int
check_deadlock(struct task_struct *curr, struct held_lock *next)
{
	struct held_lock *prev;
	struct held_lock *nest = NULL;
	int i;

	for (i = 0; i < curr->lockdep_depth; i++) {
		prev = curr->held_locks + i;

		if (prev->instance == next->nest_lock)
			nest = prev;

		if (hlock_class(prev) != hlock_class(next))
			continue;

		/*
		 * Allow read-after-read recursion of the same
		 * lock class (i.e. read_lock(lock)+read_lock(lock)):
		 */
		if ((next->read == 2) && prev->read)
			continue;

		/*
		 * We're holding the nest_lock, which serializes this lock's
		 * nesting behaviour.
		 */
		if (nest)
			return 2;

		print_deadlock_bug(curr, prev, next);
		return 0;
	}
	return 1;
}

/*
 * There was a chain-cache miss, and we are about to add a new dependency
 * to a previous lock. We validate the following rules:
 *
 *  - would the adding of the <prev> -> <next> dependency create a
 *    circular dependency in the graph? [== circular deadlock]
 *
 *  - does the new prev->next dependency connect any hardirq-safe lock
 *    (in the full backwards-subgraph starting at <prev>) with any
 *    hardirq-unsafe lock (in the full forwards-subgraph starting at
 *    <next>)? [== illegal lock inversion with hardirq contexts]
 *
 *  - does the new prev->next dependency connect any softirq-safe lock
 *    (in the full backwards-subgraph starting at <prev>) with any
 *    softirq-unsafe lock (in the full forwards-subgraph starting at
 *    <next>)? [== illegal lock inversion with softirq contexts]
 *
 * any of these scenarios could lead to a deadlock.
 *
 * Then if all the validations pass, we add the forwards and backwards
 * dependency.
 */
static int
check_prev_add(struct task_struct *curr, struct held_lock *prev,
	       struct held_lock *next, u16 distance,
	       struct lock_trace **const trace)
{
	struct lock_list *entry;
	enum bfs_result ret;

	if (!hlock_class(prev)->key || !hlock_class(next)->key) {
		/*
		 * The warning statements below may trigger a use-after-free
		 * of the class name. It is better to trigger a use-after free
		 * and to have the class name most of the time instead of not
		 * having the class name available.
		 */
		WARN_ONCE(!debug_locks_silent && !hlock_class(prev)->key,
			  "Detected use-after-free of lock class %px/%s\n",
			  hlock_class(prev),
			  hlock_class(prev)->name);
		WARN_ONCE(!debug_locks_silent && !hlock_class(next)->key,
			  "Detected use-after-free of lock class %px/%s\n",
			  hlock_class(next),
			  hlock_class(next)->name);
		return 2;
	}

	/*
	 * Prove that the new <prev> -> <next> dependency would not
	 * create a circular dependency in the graph. (We do this by
	 * a breadth-first search into the graph starting at <next>,
	 * and check whether we can reach <prev>.)
	 *
	 * The search is limited by the size of the circular queue (i.e.,
	 * MAX_CIRCULAR_QUEUE_SIZE) which keeps track of a breadth of nodes
	 * in the graph whose neighbours are to be checked.
	 */
	ret = check_noncircular(next, prev, trace);
	if (unlikely(bfs_error(ret) || ret == BFS_RMATCH))
		return 0;

	if (!check_irq_usage(curr, prev, next))
		return 0;

	/*
	 * Is the <prev> -> <next> dependency already present?
	 *
	 * (this may occur even though this is a new chain: consider
	 *  e.g. the L1 -> L2 -> L3 -> L4 and the L5 -> L1 -> L2 -> L3
	 *  chains - the second one will be new, but L1 already has
	 *  L2 added to its dependency list, due to the first chain.)
	 */
	list_for_each_entry(entry, &hlock_class(prev)->locks_after, entry) {
		if (entry->class == hlock_class(next)) {
			if (distance == 1)
				entry->distance = 1;
			entry->dep |= calc_dep(prev, next);

			/*
			 * Also, update the reverse dependency in @next's
			 * ->locks_before list.
			 *
			 *  Here we reuse @entry as the cursor, which is fine
			 *  because we won't go to the next iteration of the
			 *  outer loop:
			 *
			 *  For normal cases, we return in the inner loop.
			 *
			 *  If we fail to return, we have inconsistency, i.e.
			 *  <prev>::locks_after contains <next> while
			 *  <next>::locks_before doesn't contain <prev>. In
			 *  that case, we return after the inner and indicate
			 *  something is wrong.
			 */
			list_for_each_entry(entry, &hlock_class(next)->locks_before, entry) {
				if (entry->class == hlock_class(prev)) {
					if (distance == 1)
						entry->distance = 1;
					entry->dep |= calc_depb(prev, next);
					return 1;
				}
			}

			/* <prev> is not found in <next>::locks_before */
			return 0;
		}
	}

	/*
	 * Is the <prev> -> <next> link redundant?
	 */
	ret = check_redundant(prev, next);
	if (bfs_error(ret))
		return 0;
	else if (ret == BFS_RMATCH)
		return 2;
<<<<<<< HEAD
#endif
=======
>>>>>>> f642729d

	if (!*trace) {
		*trace = save_trace();
		if (!*trace)
			return 0;
	}

	/*
	 * Ok, all validations passed, add the new lock
	 * to the previous lock's dependency list:
	 */
	ret = add_lock_to_list(hlock_class(next), hlock_class(prev),
			       &hlock_class(prev)->locks_after,
			       next->acquire_ip, distance,
			       calc_dep(prev, next),
			       *trace);

	if (!ret)
		return 0;

	ret = add_lock_to_list(hlock_class(prev), hlock_class(next),
			       &hlock_class(next)->locks_before,
			       next->acquire_ip, distance,
			       calc_depb(prev, next),
			       *trace);
	if (!ret)
		return 0;

	return 2;
}

/*
 * Add the dependency to all directly-previous locks that are 'relevant'.
 * The ones that are relevant are (in increasing distance from curr):
 * all consecutive trylock entries and the final non-trylock entry - or
 * the end of this context's lock-chain - whichever comes first.
 */
static int
check_prevs_add(struct task_struct *curr, struct held_lock *next)
{
	struct lock_trace *trace = NULL;
	int depth = curr->lockdep_depth;
	struct held_lock *hlock;

	/*
	 * Debugging checks.
	 *
	 * Depth must not be zero for a non-head lock:
	 */
	if (!depth)
		goto out_bug;
	/*
	 * At least two relevant locks must exist for this
	 * to be a head:
	 */
	if (curr->held_locks[depth].irq_context !=
			curr->held_locks[depth-1].irq_context)
		goto out_bug;

	for (;;) {
		u16 distance = curr->lockdep_depth - depth + 1;
		hlock = curr->held_locks + depth - 1;

		if (hlock->check) {
			int ret = check_prev_add(curr, hlock, next, distance, &trace);
			if (!ret)
				return 0;

			/*
			 * Stop after the first non-trylock entry,
			 * as non-trylock entries have added their
			 * own direct dependencies already, so this
			 * lock is connected to them indirectly:
			 */
			if (!hlock->trylock)
				break;
		}

		depth--;
		/*
		 * End of lock-stack?
		 */
		if (!depth)
			break;
		/*
		 * Stop the search if we cross into another context:
		 */
		if (curr->held_locks[depth].irq_context !=
				curr->held_locks[depth-1].irq_context)
			break;
	}
	return 1;
out_bug:
	if (!debug_locks_off_graph_unlock())
		return 0;

	/*
	 * Clearly we all shouldn't be here, but since we made it we
	 * can reliable say we messed up our state. See the above two
	 * gotos for reasons why we could possibly end up here.
	 */
	WARN_ON(1);

	return 0;
}

struct lock_chain lock_chains[MAX_LOCKDEP_CHAINS];
static DECLARE_BITMAP(lock_chains_in_use, MAX_LOCKDEP_CHAINS);
static u16 chain_hlocks[MAX_LOCKDEP_CHAIN_HLOCKS];
unsigned long nr_zapped_lock_chains;
unsigned int nr_free_chain_hlocks;	/* Free chain_hlocks in buckets */
unsigned int nr_lost_chain_hlocks;	/* Lost chain_hlocks */
unsigned int nr_large_chain_blocks;	/* size > MAX_CHAIN_BUCKETS */

/*
 * The first 2 chain_hlocks entries in the chain block in the bucket
 * list contains the following meta data:
 *
 *   entry[0]:
 *     Bit    15 - always set to 1 (it is not a class index)
 *     Bits 0-14 - upper 15 bits of the next block index
 *   entry[1]    - lower 16 bits of next block index
 *
 * A next block index of all 1 bits means it is the end of the list.
 *
 * On the unsized bucket (bucket-0), the 3rd and 4th entries contain
 * the chain block size:
 *
 *   entry[2] - upper 16 bits of the chain block size
 *   entry[3] - lower 16 bits of the chain block size
 */
#define MAX_CHAIN_BUCKETS	16
#define CHAIN_BLK_FLAG		(1U << 15)
#define CHAIN_BLK_LIST_END	0xFFFFU

static int chain_block_buckets[MAX_CHAIN_BUCKETS];

static inline int size_to_bucket(int size)
{
	if (size > MAX_CHAIN_BUCKETS)
		return 0;

	return size - 1;
}

/*
 * Iterate all the chain blocks in a bucket.
 */
#define for_each_chain_block(bucket, prev, curr)		\
	for ((prev) = -1, (curr) = chain_block_buckets[bucket];	\
	     (curr) >= 0;					\
	     (prev) = (curr), (curr) = chain_block_next(curr))

/*
 * next block or -1
 */
static inline int chain_block_next(int offset)
{
	int next = chain_hlocks[offset];

	WARN_ON_ONCE(!(next & CHAIN_BLK_FLAG));

	if (next == CHAIN_BLK_LIST_END)
		return -1;

	next &= ~CHAIN_BLK_FLAG;
	next <<= 16;
	next |= chain_hlocks[offset + 1];

	return next;
}

/*
 * bucket-0 only
 */
static inline int chain_block_size(int offset)
{
	return (chain_hlocks[offset + 2] << 16) | chain_hlocks[offset + 3];
}

static inline void init_chain_block(int offset, int next, int bucket, int size)
{
	chain_hlocks[offset] = (next >> 16) | CHAIN_BLK_FLAG;
	chain_hlocks[offset + 1] = (u16)next;

	if (size && !bucket) {
		chain_hlocks[offset + 2] = size >> 16;
		chain_hlocks[offset + 3] = (u16)size;
	}
}

static inline void add_chain_block(int offset, int size)
{
	int bucket = size_to_bucket(size);
	int next = chain_block_buckets[bucket];
	int prev, curr;

	if (unlikely(size < 2)) {
		/*
		 * We can't store single entries on the freelist. Leak them.
		 *
		 * One possible way out would be to uniquely mark them, other
		 * than with CHAIN_BLK_FLAG, such that we can recover them when
		 * the block before it is re-added.
		 */
		if (size)
			nr_lost_chain_hlocks++;
		return;
	}

	nr_free_chain_hlocks += size;
	if (!bucket) {
		nr_large_chain_blocks++;

		/*
		 * Variable sized, sort large to small.
		 */
		for_each_chain_block(0, prev, curr) {
			if (size >= chain_block_size(curr))
				break;
		}
		init_chain_block(offset, curr, 0, size);
		if (prev < 0)
			chain_block_buckets[0] = offset;
		else
			init_chain_block(prev, offset, 0, 0);
		return;
	}
	/*
	 * Fixed size, add to head.
	 */
	init_chain_block(offset, next, bucket, size);
	chain_block_buckets[bucket] = offset;
}

/*
 * Only the first block in the list can be deleted.
 *
 * For the variable size bucket[0], the first block (the largest one) is
 * returned, broken up and put back into the pool. So if a chain block of
 * length > MAX_CHAIN_BUCKETS is ever used and zapped, it will just be
 * queued up after the primordial chain block and never be used until the
 * hlock entries in the primordial chain block is almost used up. That
 * causes fragmentation and reduce allocation efficiency. That can be
 * monitored by looking at the "large chain blocks" number in lockdep_stats.
 */
static inline void del_chain_block(int bucket, int size, int next)
{
	nr_free_chain_hlocks -= size;
	chain_block_buckets[bucket] = next;

	if (!bucket)
		nr_large_chain_blocks--;
}

static void init_chain_block_buckets(void)
{
	int i;

	for (i = 0; i < MAX_CHAIN_BUCKETS; i++)
		chain_block_buckets[i] = -1;

	add_chain_block(0, ARRAY_SIZE(chain_hlocks));
}

/*
 * Return offset of a chain block of the right size or -1 if not found.
 *
 * Fairly simple worst-fit allocator with the addition of a number of size
 * specific free lists.
 */
static int alloc_chain_hlocks(int req)
{
	int bucket, curr, size;

	/*
	 * We rely on the MSB to act as an escape bit to denote freelist
	 * pointers. Make sure this bit isn't set in 'normal' class_idx usage.
	 */
	BUILD_BUG_ON((MAX_LOCKDEP_KEYS-1) & CHAIN_BLK_FLAG);

	init_data_structures_once();

	if (nr_free_chain_hlocks < req)
		return -1;

	/*
	 * We require a minimum of 2 (u16) entries to encode a freelist
	 * 'pointer'.
	 */
	req = max(req, 2);
	bucket = size_to_bucket(req);
	curr = chain_block_buckets[bucket];

	if (bucket) {
		if (curr >= 0) {
			del_chain_block(bucket, req, chain_block_next(curr));
			return curr;
		}
		/* Try bucket 0 */
		curr = chain_block_buckets[0];
	}

	/*
	 * The variable sized freelist is sorted by size; the first entry is
	 * the largest. Use it if it fits.
	 */
	if (curr >= 0) {
		size = chain_block_size(curr);
		if (likely(size >= req)) {
			del_chain_block(0, size, chain_block_next(curr));
			add_chain_block(curr + req, size - req);
			return curr;
		}
	}

	/*
	 * Last resort, split a block in a larger sized bucket.
	 */
	for (size = MAX_CHAIN_BUCKETS; size > req; size--) {
		bucket = size_to_bucket(size);
		curr = chain_block_buckets[bucket];
		if (curr < 0)
			continue;

		del_chain_block(bucket, size, chain_block_next(curr));
		add_chain_block(curr + req, size - req);
		return curr;
	}

	return -1;
}

static inline void free_chain_hlocks(int base, int size)
{
	add_chain_block(base, max(size, 2));
}

struct lock_class *lock_chain_get_class(struct lock_chain *chain, int i)
{
	u16 chain_hlock = chain_hlocks[chain->base + i];
	unsigned int class_idx = chain_hlock_class_idx(chain_hlock);

	return lock_classes + class_idx - 1;
}

/*
 * Returns the index of the first held_lock of the current chain
 */
static inline int get_first_held_lock(struct task_struct *curr,
					struct held_lock *hlock)
{
	int i;
	struct held_lock *hlock_curr;

	for (i = curr->lockdep_depth - 1; i >= 0; i--) {
		hlock_curr = curr->held_locks + i;
		if (hlock_curr->irq_context != hlock->irq_context)
			break;

	}

	return ++i;
}

#ifdef CONFIG_DEBUG_LOCKDEP
/*
 * Returns the next chain_key iteration
 */
static u64 print_chain_key_iteration(u16 hlock_id, u64 chain_key)
{
	u64 new_chain_key = iterate_chain_key(chain_key, hlock_id);

	printk(" hlock_id:%d -> chain_key:%016Lx",
		(unsigned int)hlock_id,
		(unsigned long long)new_chain_key);
	return new_chain_key;
}

static void
print_chain_keys_held_locks(struct task_struct *curr, struct held_lock *hlock_next)
{
	struct held_lock *hlock;
	u64 chain_key = INITIAL_CHAIN_KEY;
	int depth = curr->lockdep_depth;
	int i = get_first_held_lock(curr, hlock_next);

	printk("depth: %u (irq_context %u)\n", depth - i + 1,
		hlock_next->irq_context);
	for (; i < depth; i++) {
		hlock = curr->held_locks + i;
		chain_key = print_chain_key_iteration(hlock_id(hlock), chain_key);

		print_lock(hlock);
	}

	print_chain_key_iteration(hlock_id(hlock_next), chain_key);
	print_lock(hlock_next);
}

static void print_chain_keys_chain(struct lock_chain *chain)
{
	int i;
	u64 chain_key = INITIAL_CHAIN_KEY;
	u16 hlock_id;

	printk("depth: %u\n", chain->depth);
	for (i = 0; i < chain->depth; i++) {
		hlock_id = chain_hlocks[chain->base + i];
		chain_key = print_chain_key_iteration(hlock_id, chain_key);

		print_lock_name(lock_classes + chain_hlock_class_idx(hlock_id) - 1);
		printk("\n");
	}
}

static void print_collision(struct task_struct *curr,
			struct held_lock *hlock_next,
			struct lock_chain *chain)
{
	pr_warn("\n");
	pr_warn("============================\n");
	pr_warn("WARNING: chain_key collision\n");
	print_kernel_ident();
	pr_warn("----------------------------\n");
	pr_warn("%s/%d: ", current->comm, task_pid_nr(current));
	pr_warn("Hash chain already cached but the contents don't match!\n");

	pr_warn("Held locks:");
	print_chain_keys_held_locks(curr, hlock_next);

	pr_warn("Locks in cached chain:");
	print_chain_keys_chain(chain);

	pr_warn("\nstack backtrace:\n");
	dump_stack();
}
#endif

/*
 * Checks whether the chain and the current held locks are consistent
 * in depth and also in content. If they are not it most likely means
 * that there was a collision during the calculation of the chain_key.
 * Returns: 0 not passed, 1 passed
 */
static int check_no_collision(struct task_struct *curr,
			struct held_lock *hlock,
			struct lock_chain *chain)
{
#ifdef CONFIG_DEBUG_LOCKDEP
	int i, j, id;

	i = get_first_held_lock(curr, hlock);

	if (DEBUG_LOCKS_WARN_ON(chain->depth != curr->lockdep_depth - (i - 1))) {
		print_collision(curr, hlock, chain);
		return 0;
	}

	for (j = 0; j < chain->depth - 1; j++, i++) {
		id = hlock_id(&curr->held_locks[i]);

		if (DEBUG_LOCKS_WARN_ON(chain_hlocks[chain->base + j] != id)) {
			print_collision(curr, hlock, chain);
			return 0;
		}
	}
#endif
	return 1;
}

/*
 * Given an index that is >= -1, return the index of the next lock chain.
 * Return -2 if there is no next lock chain.
 */
long lockdep_next_lockchain(long i)
{
	i = find_next_bit(lock_chains_in_use, ARRAY_SIZE(lock_chains), i + 1);
	return i < ARRAY_SIZE(lock_chains) ? i : -2;
}

unsigned long lock_chain_count(void)
{
	return bitmap_weight(lock_chains_in_use, ARRAY_SIZE(lock_chains));
}

/* Must be called with the graph lock held. */
static struct lock_chain *alloc_lock_chain(void)
{
	int idx = find_first_zero_bit(lock_chains_in_use,
				      ARRAY_SIZE(lock_chains));

	if (unlikely(idx >= ARRAY_SIZE(lock_chains)))
		return NULL;
	__set_bit(idx, lock_chains_in_use);
	return lock_chains + idx;
}

/*
 * Adds a dependency chain into chain hashtable. And must be called with
 * graph_lock held.
 *
 * Return 0 if fail, and graph_lock is released.
 * Return 1 if succeed, with graph_lock held.
 */
static inline int add_chain_cache(struct task_struct *curr,
				  struct held_lock *hlock,
				  u64 chain_key)
{
	struct hlist_head *hash_head = chainhashentry(chain_key);
	struct lock_chain *chain;
	int i, j;

	/*
	 * The caller must hold the graph lock, ensure we've got IRQs
	 * disabled to make this an IRQ-safe lock.. for recursion reasons
	 * lockdep won't complain about its own locking errors.
	 */
	if (lockdep_assert_locked())
		return 0;

	chain = alloc_lock_chain();
	if (!chain) {
		if (!debug_locks_off_graph_unlock())
			return 0;

		print_lockdep_off("BUG: MAX_LOCKDEP_CHAINS too low!");
		dump_stack();
		return 0;
	}
	chain->chain_key = chain_key;
	chain->irq_context = hlock->irq_context;
	i = get_first_held_lock(curr, hlock);
	chain->depth = curr->lockdep_depth + 1 - i;

	BUILD_BUG_ON((1UL << 24) <= ARRAY_SIZE(chain_hlocks));
	BUILD_BUG_ON((1UL << 6)  <= ARRAY_SIZE(curr->held_locks));
	BUILD_BUG_ON((1UL << 8*sizeof(chain_hlocks[0])) <= ARRAY_SIZE(lock_classes));

	j = alloc_chain_hlocks(chain->depth);
	if (j < 0) {
		if (!debug_locks_off_graph_unlock())
			return 0;

		print_lockdep_off("BUG: MAX_LOCKDEP_CHAIN_HLOCKS too low!");
		dump_stack();
		return 0;
	}

	chain->base = j;
	for (j = 0; j < chain->depth - 1; j++, i++) {
		int lock_id = hlock_id(curr->held_locks + i);

		chain_hlocks[chain->base + j] = lock_id;
	}
	chain_hlocks[chain->base + j] = hlock_id(hlock);
	hlist_add_head_rcu(&chain->entry, hash_head);
	debug_atomic_inc(chain_lookup_misses);
	inc_chains(chain->irq_context);

	return 1;
}

/*
 * Look up a dependency chain. Must be called with either the graph lock or
 * the RCU read lock held.
 */
static inline struct lock_chain *lookup_chain_cache(u64 chain_key)
{
	struct hlist_head *hash_head = chainhashentry(chain_key);
	struct lock_chain *chain;

	hlist_for_each_entry_rcu(chain, hash_head, entry) {
		if (READ_ONCE(chain->chain_key) == chain_key) {
			debug_atomic_inc(chain_lookup_hits);
			return chain;
		}
	}
	return NULL;
}

/*
 * If the key is not present yet in dependency chain cache then
 * add it and return 1 - in this case the new dependency chain is
 * validated. If the key is already hashed, return 0.
 * (On return with 1 graph_lock is held.)
 */
static inline int lookup_chain_cache_add(struct task_struct *curr,
					 struct held_lock *hlock,
					 u64 chain_key)
{
	struct lock_class *class = hlock_class(hlock);
	struct lock_chain *chain = lookup_chain_cache(chain_key);

	if (chain) {
cache_hit:
		if (!check_no_collision(curr, hlock, chain))
			return 0;

		if (very_verbose(class)) {
			printk("\nhash chain already cached, key: "
					"%016Lx tail class: [%px] %s\n",
					(unsigned long long)chain_key,
					class->key, class->name);
		}

		return 0;
	}

	if (very_verbose(class)) {
		printk("\nnew hash chain, key: %016Lx tail class: [%px] %s\n",
			(unsigned long long)chain_key, class->key, class->name);
	}

	if (!graph_lock())
		return 0;

	/*
	 * We have to walk the chain again locked - to avoid duplicates:
	 */
	chain = lookup_chain_cache(chain_key);
	if (chain) {
		graph_unlock();
		goto cache_hit;
	}

	if (!add_chain_cache(curr, hlock, chain_key))
		return 0;

	return 1;
}

static int validate_chain(struct task_struct *curr,
			  struct held_lock *hlock,
			  int chain_head, u64 chain_key)
{
	/*
	 * Trylock needs to maintain the stack of held locks, but it
	 * does not add new dependencies, because trylock can be done
	 * in any order.
	 *
	 * We look up the chain_key and do the O(N^2) check and update of
	 * the dependencies only if this is a new dependency chain.
	 * (If lookup_chain_cache_add() return with 1 it acquires
	 * graph_lock for us)
	 */
	if (!hlock->trylock && hlock->check &&
	    lookup_chain_cache_add(curr, hlock, chain_key)) {
		/*
		 * Check whether last held lock:
		 *
		 * - is irq-safe, if this lock is irq-unsafe
		 * - is softirq-safe, if this lock is hardirq-unsafe
		 *
		 * And check whether the new lock's dependency graph
		 * could lead back to the previous lock:
		 *
		 * - within the current held-lock stack
		 * - across our accumulated lock dependency records
		 *
		 * any of these scenarios could lead to a deadlock.
		 */
		/*
		 * The simple case: does the current hold the same lock
		 * already?
		 */
		int ret = check_deadlock(curr, hlock);

		if (!ret)
			return 0;
		/*
		 * Add dependency only if this lock is not the head
		 * of the chain, and if the new lock introduces no more
		 * lock dependency (because we already hold a lock with the
		 * same lock class) nor deadlock (because the nest_lock
		 * serializes nesting locks), see the comments for
		 * check_deadlock().
		 */
		if (!chain_head && ret != 2) {
			if (!check_prevs_add(curr, hlock))
				return 0;
		}

		graph_unlock();
	} else {
		/* after lookup_chain_cache_add(): */
		if (unlikely(!debug_locks))
			return 0;
	}

	return 1;
}
#else
static inline int validate_chain(struct task_struct *curr,
				 struct held_lock *hlock,
				 int chain_head, u64 chain_key)
{
	return 1;
}

static void init_chain_block_buckets(void)	{ }
#endif /* CONFIG_PROVE_LOCKING */

/*
 * We are building curr_chain_key incrementally, so double-check
 * it from scratch, to make sure that it's done correctly:
 */
static void check_chain_key(struct task_struct *curr)
{
#ifdef CONFIG_DEBUG_LOCKDEP
	struct held_lock *hlock, *prev_hlock = NULL;
	unsigned int i;
	u64 chain_key = INITIAL_CHAIN_KEY;

	for (i = 0; i < curr->lockdep_depth; i++) {
		hlock = curr->held_locks + i;
		if (chain_key != hlock->prev_chain_key) {
			debug_locks_off();
			/*
			 * We got mighty confused, our chain keys don't match
			 * with what we expect, someone trample on our task state?
			 */
			WARN(1, "hm#1, depth: %u [%u], %016Lx != %016Lx\n",
				curr->lockdep_depth, i,
				(unsigned long long)chain_key,
				(unsigned long long)hlock->prev_chain_key);
			return;
		}

		/*
		 * hlock->class_idx can't go beyond MAX_LOCKDEP_KEYS, but is
		 * it registered lock class index?
		 */
		if (DEBUG_LOCKS_WARN_ON(!test_bit(hlock->class_idx, lock_classes_in_use)))
			return;

		if (prev_hlock && (prev_hlock->irq_context !=
							hlock->irq_context))
			chain_key = INITIAL_CHAIN_KEY;
		chain_key = iterate_chain_key(chain_key, hlock_id(hlock));
		prev_hlock = hlock;
	}
	if (chain_key != curr->curr_chain_key) {
		debug_locks_off();
		/*
		 * More smoking hash instead of calculating it, damn see these
		 * numbers float.. I bet that a pink elephant stepped on my memory.
		 */
		WARN(1, "hm#2, depth: %u [%u], %016Lx != %016Lx\n",
			curr->lockdep_depth, i,
			(unsigned long long)chain_key,
			(unsigned long long)curr->curr_chain_key);
	}
#endif
}

#ifdef CONFIG_PROVE_LOCKING
static int mark_lock(struct task_struct *curr, struct held_lock *this,
		     enum lock_usage_bit new_bit);

static void print_usage_bug_scenario(struct held_lock *lock)
{
	struct lock_class *class = hlock_class(lock);

	printk(" Possible unsafe locking scenario:\n\n");
	printk("       CPU0\n");
	printk("       ----\n");
	printk("  lock(");
	__print_lock_name(class);
	printk(KERN_CONT ");\n");
	printk("  <Interrupt>\n");
	printk("    lock(");
	__print_lock_name(class);
	printk(KERN_CONT ");\n");
	printk("\n *** DEADLOCK ***\n\n");
}

static void
print_usage_bug(struct task_struct *curr, struct held_lock *this,
		enum lock_usage_bit prev_bit, enum lock_usage_bit new_bit)
{
	if (!debug_locks_off() || debug_locks_silent)
		return;

	pr_warn("\n");
	pr_warn("================================\n");
	pr_warn("WARNING: inconsistent lock state\n");
	print_kernel_ident();
	pr_warn("--------------------------------\n");

	pr_warn("inconsistent {%s} -> {%s} usage.\n",
		usage_str[prev_bit], usage_str[new_bit]);

	pr_warn("%s/%d [HC%u[%lu]:SC%u[%lu]:HE%u:SE%u] takes:\n",
		curr->comm, task_pid_nr(curr),
		lockdep_hardirq_context(), hardirq_count() >> HARDIRQ_SHIFT,
		lockdep_softirq_context(curr), softirq_count() >> SOFTIRQ_SHIFT,
		lockdep_hardirqs_enabled(),
		lockdep_softirqs_enabled(curr));
	print_lock(this);

	pr_warn("{%s} state was registered at:\n", usage_str[prev_bit]);
	print_lock_trace(hlock_class(this)->usage_traces[prev_bit], 1);

	print_irqtrace_events(curr);
	pr_warn("\nother info that might help us debug this:\n");
	print_usage_bug_scenario(this);

	lockdep_print_held_locks(curr);

	pr_warn("\nstack backtrace:\n");
	dump_stack();
}

/*
 * Print out an error if an invalid bit is set:
 */
static inline int
valid_state(struct task_struct *curr, struct held_lock *this,
	    enum lock_usage_bit new_bit, enum lock_usage_bit bad_bit)
{
	if (unlikely(hlock_class(this)->usage_mask & (1 << bad_bit))) {
		graph_unlock();
		print_usage_bug(curr, this, bad_bit, new_bit);
		return 0;
	}
	return 1;
}


/*
 * print irq inversion bug:
 */
static void
print_irq_inversion_bug(struct task_struct *curr,
			struct lock_list *root, struct lock_list *other,
			struct held_lock *this, int forwards,
			const char *irqclass)
{
	struct lock_list *entry = other;
	struct lock_list *middle = NULL;
	int depth;

	if (!debug_locks_off_graph_unlock() || debug_locks_silent)
		return;

	pr_warn("\n");
	pr_warn("========================================================\n");
	pr_warn("WARNING: possible irq lock inversion dependency detected\n");
	print_kernel_ident();
	pr_warn("--------------------------------------------------------\n");
	pr_warn("%s/%d just changed the state of lock:\n",
		curr->comm, task_pid_nr(curr));
	print_lock(this);
	if (forwards)
		pr_warn("but this lock took another, %s-unsafe lock in the past:\n", irqclass);
	else
		pr_warn("but this lock was taken by another, %s-safe lock in the past:\n", irqclass);
	print_lock_name(other->class);
	pr_warn("\n\nand interrupts could create inverse lock ordering between them.\n\n");

	pr_warn("\nother info that might help us debug this:\n");

	/* Find a middle lock (if one exists) */
	depth = get_lock_depth(other);
	do {
		if (depth == 0 && (entry != root)) {
			pr_warn("lockdep:%s bad path found in chain graph\n", __func__);
			break;
		}
		middle = entry;
		entry = get_lock_parent(entry);
		depth--;
	} while (entry && entry != root && (depth >= 0));
	if (forwards)
		print_irq_lock_scenario(root, other,
			middle ? middle->class : root->class, other->class);
	else
		print_irq_lock_scenario(other, root,
			middle ? middle->class : other->class, root->class);

	lockdep_print_held_locks(curr);

	pr_warn("\nthe shortest dependencies between 2nd lock and 1st lock:\n");
	root->trace = save_trace();
	if (!root->trace)
		return;
	print_shortest_lock_dependencies(other, root);

	pr_warn("\nstack backtrace:\n");
	dump_stack();
}

/*
 * Prove that in the forwards-direction subgraph starting at <this>
 * there is no lock matching <mask>:
 */
static int
check_usage_forwards(struct task_struct *curr, struct held_lock *this,
		     enum lock_usage_bit bit)
{
	enum bfs_result ret;
	struct lock_list root;
	struct lock_list *target_entry;
	enum lock_usage_bit read_bit = bit + LOCK_USAGE_READ_MASK;
	unsigned usage_mask = lock_flag(bit) | lock_flag(read_bit);

	bfs_init_root(&root, this);
	ret = find_usage_forwards(&root, usage_mask, &target_entry);
	if (bfs_error(ret)) {
		print_bfs_bug(ret);
		return 0;
	}
	if (ret == BFS_RNOMATCH)
		return 1;

	/* Check whether write or read usage is the match */
	if (target_entry->class->usage_mask & lock_flag(bit)) {
		print_irq_inversion_bug(curr, &root, target_entry,
					this, 1, state_name(bit));
	} else {
		print_irq_inversion_bug(curr, &root, target_entry,
					this, 1, state_name(read_bit));
	}

	return 0;
}

/*
 * Prove that in the backwards-direction subgraph starting at <this>
 * there is no lock matching <mask>:
 */
static int
check_usage_backwards(struct task_struct *curr, struct held_lock *this,
		      enum lock_usage_bit bit)
{
	enum bfs_result ret;
	struct lock_list root;
	struct lock_list *target_entry;
	enum lock_usage_bit read_bit = bit + LOCK_USAGE_READ_MASK;
	unsigned usage_mask = lock_flag(bit) | lock_flag(read_bit);

	bfs_init_rootb(&root, this);
	ret = find_usage_backwards(&root, usage_mask, &target_entry);
	if (bfs_error(ret)) {
		print_bfs_bug(ret);
		return 0;
	}
	if (ret == BFS_RNOMATCH)
		return 1;

	/* Check whether write or read usage is the match */
	if (target_entry->class->usage_mask & lock_flag(bit)) {
		print_irq_inversion_bug(curr, &root, target_entry,
					this, 0, state_name(bit));
	} else {
		print_irq_inversion_bug(curr, &root, target_entry,
					this, 0, state_name(read_bit));
	}

	return 0;
}

void print_irqtrace_events(struct task_struct *curr)
{
	const struct irqtrace_events *trace = &curr->irqtrace;

	printk("irq event stamp: %u\n", trace->irq_events);
	printk("hardirqs last  enabled at (%u): [<%px>] %pS\n",
		trace->hardirq_enable_event, (void *)trace->hardirq_enable_ip,
		(void *)trace->hardirq_enable_ip);
	printk("hardirqs last disabled at (%u): [<%px>] %pS\n",
		trace->hardirq_disable_event, (void *)trace->hardirq_disable_ip,
		(void *)trace->hardirq_disable_ip);
	printk("softirqs last  enabled at (%u): [<%px>] %pS\n",
		trace->softirq_enable_event, (void *)trace->softirq_enable_ip,
		(void *)trace->softirq_enable_ip);
	printk("softirqs last disabled at (%u): [<%px>] %pS\n",
		trace->softirq_disable_event, (void *)trace->softirq_disable_ip,
		(void *)trace->softirq_disable_ip);
}

static int HARDIRQ_verbose(struct lock_class *class)
{
#if HARDIRQ_VERBOSE
	return class_filter(class);
#endif
	return 0;
}

static int SOFTIRQ_verbose(struct lock_class *class)
{
#if SOFTIRQ_VERBOSE
	return class_filter(class);
#endif
	return 0;
}

static int (*state_verbose_f[])(struct lock_class *class) = {
#define LOCKDEP_STATE(__STATE) \
	__STATE##_verbose,
#include "lockdep_states.h"
#undef LOCKDEP_STATE
};

static inline int state_verbose(enum lock_usage_bit bit,
				struct lock_class *class)
{
	return state_verbose_f[bit >> LOCK_USAGE_DIR_MASK](class);
}

typedef int (*check_usage_f)(struct task_struct *, struct held_lock *,
			     enum lock_usage_bit bit, const char *name);

static int
mark_lock_irq(struct task_struct *curr, struct held_lock *this,
		enum lock_usage_bit new_bit)
{
	int excl_bit = exclusive_bit(new_bit);
	int read = new_bit & LOCK_USAGE_READ_MASK;
	int dir = new_bit & LOCK_USAGE_DIR_MASK;

	/*
	 * Validate that this particular lock does not have conflicting
	 * usage states.
	 */
	if (!valid_state(curr, this, new_bit, excl_bit))
		return 0;

	/*
	 * Check for read in write conflicts
	 */
	if (!read && !valid_state(curr, this, new_bit,
				  excl_bit + LOCK_USAGE_READ_MASK))
		return 0;


	/*
	 * Validate that the lock dependencies don't have conflicting usage
	 * states.
	 */
	if (dir) {
		/*
		 * mark ENABLED has to look backwards -- to ensure no dependee
		 * has USED_IN state, which, again, would allow  recursion deadlocks.
		 */
		if (!check_usage_backwards(curr, this, excl_bit))
			return 0;
	} else {
		/*
		 * mark USED_IN has to look forwards -- to ensure no dependency
		 * has ENABLED state, which would allow recursion deadlocks.
		 */
		if (!check_usage_forwards(curr, this, excl_bit))
			return 0;
	}

	if (state_verbose(new_bit, hlock_class(this)))
		return 2;

	return 1;
}

/*
 * Mark all held locks with a usage bit:
 */
static int
mark_held_locks(struct task_struct *curr, enum lock_usage_bit base_bit)
{
	struct held_lock *hlock;
	int i;

	for (i = 0; i < curr->lockdep_depth; i++) {
		enum lock_usage_bit hlock_bit = base_bit;
		hlock = curr->held_locks + i;

		if (hlock->read)
			hlock_bit += LOCK_USAGE_READ_MASK;

		BUG_ON(hlock_bit >= LOCK_USAGE_STATES);

		if (!hlock->check)
			continue;

		if (!mark_lock(curr, hlock, hlock_bit))
			return 0;
	}

	return 1;
}

/*
 * Hardirqs will be enabled:
 */
static void __trace_hardirqs_on_caller(void)
{
	struct task_struct *curr = current;

	/*
	 * We are going to turn hardirqs on, so set the
	 * usage bit for all held locks:
	 */
	if (!mark_held_locks(curr, LOCK_ENABLED_HARDIRQ))
		return;
	/*
	 * If we have softirqs enabled, then set the usage
	 * bit for all held locks. (disabled hardirqs prevented
	 * this bit from being set before)
	 */
	if (curr->softirqs_enabled)
		mark_held_locks(curr, LOCK_ENABLED_SOFTIRQ);
}

/**
 * lockdep_hardirqs_on_prepare - Prepare for enabling interrupts
 * @ip:		Caller address
 *
 * Invoked before a possible transition to RCU idle from exit to user or
 * guest mode. This ensures that all RCU operations are done before RCU
 * stops watching. After the RCU transition lockdep_hardirqs_on() has to be
 * invoked to set the final state.
 */
void lockdep_hardirqs_on_prepare(unsigned long ip)
{
	if (unlikely(!debug_locks))
		return;

	/*
	 * NMIs do not (and cannot) track lock dependencies, nothing to do.
	 */
	if (unlikely(in_nmi()))
		return;

<<<<<<< HEAD
	if (unlikely(__this_cpu_read(lockdep_recursion)))
=======
	if (unlikely(this_cpu_read(lockdep_recursion)))
>>>>>>> f642729d
		return;

	if (unlikely(lockdep_hardirqs_enabled())) {
		/*
		 * Neither irq nor preemption are disabled here
		 * so this is racy by nature but losing one hit
		 * in a stat is not a big deal.
		 */
		__debug_atomic_inc(redundant_hardirqs_on);
		return;
	}

	/*
	 * We're enabling irqs and according to our state above irqs weren't
	 * already enabled, yet we find the hardware thinks they are in fact
	 * enabled.. someone messed up their IRQ state tracing.
	 */
	if (DEBUG_LOCKS_WARN_ON(!irqs_disabled()))
		return;

	/*
	 * See the fine text that goes along with this variable definition.
	 */
	if (DEBUG_LOCKS_WARN_ON(early_boot_irqs_disabled))
		return;

	/*
	 * Can't allow enabling interrupts while in an interrupt handler,
	 * that's general bad form and such. Recursion, limited stack etc..
	 */
	if (DEBUG_LOCKS_WARN_ON(lockdep_hardirq_context()))
		return;

	current->hardirq_chain_key = current->curr_chain_key;

	lockdep_recursion_inc();
	__trace_hardirqs_on_caller();
	lockdep_recursion_finish();
}
EXPORT_SYMBOL_GPL(lockdep_hardirqs_on_prepare);

void noinstr lockdep_hardirqs_on(unsigned long ip)
{
	struct irqtrace_events *trace = &current->irqtrace;

	if (unlikely(!debug_locks))
		return;

	/*
	 * NMIs can happen in the middle of local_irq_{en,dis}able() where the
	 * tracking state and hardware state are out of sync.
	 *
	 * NMIs must save lockdep_hardirqs_enabled() to restore IRQ state from,
	 * and not rely on hardware state like normal interrupts.
	 */
	if (unlikely(in_nmi())) {
		if (!IS_ENABLED(CONFIG_TRACE_IRQFLAGS_NMI))
			return;

		/*
		 * Skip:
		 *  - recursion check, because NMI can hit lockdep;
		 *  - hardware state check, because above;
		 *  - chain_key check, see lockdep_hardirqs_on_prepare().
		 */
		goto skip_checks;
	}

<<<<<<< HEAD
	if (unlikely(__this_cpu_read(lockdep_recursion)))
=======
	if (unlikely(this_cpu_read(lockdep_recursion)))
>>>>>>> f642729d
		return;

	if (lockdep_hardirqs_enabled()) {
		/*
		 * Neither irq nor preemption are disabled here
		 * so this is racy by nature but losing one hit
		 * in a stat is not a big deal.
		 */
		__debug_atomic_inc(redundant_hardirqs_on);
		return;
	}

	/*
	 * We're enabling irqs and according to our state above irqs weren't
	 * already enabled, yet we find the hardware thinks they are in fact
	 * enabled.. someone messed up their IRQ state tracing.
	 */
	if (DEBUG_LOCKS_WARN_ON(!irqs_disabled()))
		return;

	/*
	 * Ensure the lock stack remained unchanged between
	 * lockdep_hardirqs_on_prepare() and lockdep_hardirqs_on().
	 */
	DEBUG_LOCKS_WARN_ON(current->hardirq_chain_key !=
			    current->curr_chain_key);

skip_checks:
	/* we'll do an OFF -> ON transition: */
	__this_cpu_write(hardirqs_enabled, 1);
	trace->hardirq_enable_ip = ip;
	trace->hardirq_enable_event = ++trace->irq_events;
	debug_atomic_inc(hardirqs_on_events);
}
EXPORT_SYMBOL_GPL(lockdep_hardirqs_on);

/*
 * Hardirqs were disabled:
 */
void noinstr lockdep_hardirqs_off(unsigned long ip)
{
	if (unlikely(!debug_locks))
		return;

	/*
	 * Matching lockdep_hardirqs_on(), allow NMIs in the middle of lockdep;
	 * they will restore the software state. This ensures the software
	 * state is consistent inside NMIs as well.
	 */
	if (in_nmi()) {
		if (!IS_ENABLED(CONFIG_TRACE_IRQFLAGS_NMI))
			return;
	} else if (__this_cpu_read(lockdep_recursion))
		return;

	/*
	 * So we're supposed to get called after you mask local IRQs, but for
	 * some reason the hardware doesn't quite think you did a proper job.
	 */
	if (DEBUG_LOCKS_WARN_ON(!irqs_disabled()))
		return;

	if (lockdep_hardirqs_enabled()) {
		struct irqtrace_events *trace = &current->irqtrace;

		/*
		 * We have done an ON -> OFF transition:
		 */
		__this_cpu_write(hardirqs_enabled, 0);
		trace->hardirq_disable_ip = ip;
		trace->hardirq_disable_event = ++trace->irq_events;
		debug_atomic_inc(hardirqs_off_events);
	} else {
		debug_atomic_inc(redundant_hardirqs_off);
	}
}
EXPORT_SYMBOL_GPL(lockdep_hardirqs_off);

/*
 * Softirqs will be enabled:
 */
void lockdep_softirqs_on(unsigned long ip)
{
	struct irqtrace_events *trace = &current->irqtrace;

	if (unlikely(!lockdep_enabled()))
		return;

	/*
	 * We fancy IRQs being disabled here, see softirq.c, avoids
	 * funny state and nesting things.
	 */
	if (DEBUG_LOCKS_WARN_ON(!irqs_disabled()))
		return;

	if (current->softirqs_enabled) {
		debug_atomic_inc(redundant_softirqs_on);
		return;
	}

	lockdep_recursion_inc();
	/*
	 * We'll do an OFF -> ON transition:
	 */
	current->softirqs_enabled = 1;
	trace->softirq_enable_ip = ip;
	trace->softirq_enable_event = ++trace->irq_events;
	debug_atomic_inc(softirqs_on_events);
	/*
	 * We are going to turn softirqs on, so set the
	 * usage bit for all held locks, if hardirqs are
	 * enabled too:
	 */
	if (lockdep_hardirqs_enabled())
		mark_held_locks(current, LOCK_ENABLED_SOFTIRQ);
	lockdep_recursion_finish();
}

/*
 * Softirqs were disabled:
 */
void lockdep_softirqs_off(unsigned long ip)
{
	if (unlikely(!lockdep_enabled()))
		return;

	/*
	 * We fancy IRQs being disabled here, see softirq.c
	 */
	if (DEBUG_LOCKS_WARN_ON(!irqs_disabled()))
		return;

	if (current->softirqs_enabled) {
		struct irqtrace_events *trace = &current->irqtrace;

		/*
		 * We have done an ON -> OFF transition:
		 */
		current->softirqs_enabled = 0;
		trace->softirq_disable_ip = ip;
		trace->softirq_disable_event = ++trace->irq_events;
		debug_atomic_inc(softirqs_off_events);
		/*
		 * Whoops, we wanted softirqs off, so why aren't they?
		 */
		DEBUG_LOCKS_WARN_ON(!softirq_count());
	} else
		debug_atomic_inc(redundant_softirqs_off);
}

static int
mark_usage(struct task_struct *curr, struct held_lock *hlock, int check)
{
	if (!check)
		goto lock_used;

	/*
	 * If non-trylock use in a hardirq or softirq context, then
	 * mark the lock as used in these contexts:
	 */
	if (!hlock->trylock) {
		if (hlock->read) {
			if (lockdep_hardirq_context())
				if (!mark_lock(curr, hlock,
						LOCK_USED_IN_HARDIRQ_READ))
					return 0;
			if (curr->softirq_context)
				if (!mark_lock(curr, hlock,
						LOCK_USED_IN_SOFTIRQ_READ))
					return 0;
		} else {
			if (lockdep_hardirq_context())
				if (!mark_lock(curr, hlock, LOCK_USED_IN_HARDIRQ))
					return 0;
			if (curr->softirq_context)
				if (!mark_lock(curr, hlock, LOCK_USED_IN_SOFTIRQ))
					return 0;
		}
	}
	if (!hlock->hardirqs_off) {
		if (hlock->read) {
			if (!mark_lock(curr, hlock,
					LOCK_ENABLED_HARDIRQ_READ))
				return 0;
			if (curr->softirqs_enabled)
				if (!mark_lock(curr, hlock,
						LOCK_ENABLED_SOFTIRQ_READ))
					return 0;
		} else {
			if (!mark_lock(curr, hlock,
					LOCK_ENABLED_HARDIRQ))
				return 0;
			if (curr->softirqs_enabled)
				if (!mark_lock(curr, hlock,
						LOCK_ENABLED_SOFTIRQ))
					return 0;
		}
	}

lock_used:
	/* mark it as used: */
	if (!mark_lock(curr, hlock, LOCK_USED))
		return 0;

	return 1;
}

static inline unsigned int task_irq_context(struct task_struct *task)
{
	return LOCK_CHAIN_HARDIRQ_CONTEXT * !!lockdep_hardirq_context() +
	       LOCK_CHAIN_SOFTIRQ_CONTEXT * !!task->softirq_context;
}

static int separate_irq_context(struct task_struct *curr,
		struct held_lock *hlock)
{
	unsigned int depth = curr->lockdep_depth;

	/*
	 * Keep track of points where we cross into an interrupt context:
	 */
	if (depth) {
		struct held_lock *prev_hlock;

		prev_hlock = curr->held_locks + depth-1;
		/*
		 * If we cross into another context, reset the
		 * hash key (this also prevents the checking and the
		 * adding of the dependency to 'prev'):
		 */
		if (prev_hlock->irq_context != hlock->irq_context)
			return 1;
	}
	return 0;
}

/*
 * Mark a lock with a usage bit, and validate the state transition:
 */
static int mark_lock(struct task_struct *curr, struct held_lock *this,
			     enum lock_usage_bit new_bit)
{
	unsigned int new_mask, ret = 1;

	if (new_bit >= LOCK_USAGE_STATES) {
		DEBUG_LOCKS_WARN_ON(1);
		return 0;
	}

	if (new_bit == LOCK_USED && this->read)
		new_bit = LOCK_USED_READ;

	new_mask = 1 << new_bit;

	/*
	 * If already set then do not dirty the cacheline,
	 * nor do any checks:
	 */
	if (likely(hlock_class(this)->usage_mask & new_mask))
		return 1;

	if (!graph_lock())
		return 0;
	/*
	 * Make sure we didn't race:
	 */
	if (unlikely(hlock_class(this)->usage_mask & new_mask))
		goto unlock;

<<<<<<< HEAD
=======
	if (!hlock_class(this)->usage_mask)
		debug_atomic_dec(nr_unused_locks);

>>>>>>> f642729d
	hlock_class(this)->usage_mask |= new_mask;

	if (new_bit < LOCK_TRACE_STATES) {
		if (!(hlock_class(this)->usage_traces[new_bit] = save_trace()))
			return 0;
	}

<<<<<<< HEAD
	switch (new_bit) {
	case 0 ... LOCK_USED-1:
		ret = mark_lock_irq(curr, this, new_bit);
		if (!ret)
			return 0;
		break;

	case LOCK_USED:
		debug_atomic_dec(nr_unused_locks);
		break;

	default:
		break;
=======
	if (new_bit < LOCK_USED) {
		ret = mark_lock_irq(curr, this, new_bit);
		if (!ret)
			return 0;
>>>>>>> f642729d
	}

unlock:
	graph_unlock();

	/*
	 * We must printk outside of the graph_lock:
	 */
	if (ret == 2) {
		printk("\nmarked lock as {%s}:\n", usage_str[new_bit]);
		print_lock(this);
		print_irqtrace_events(curr);
		dump_stack();
	}

	return ret;
}

static inline short task_wait_context(struct task_struct *curr)
{
	/*
	 * Set appropriate wait type for the context; for IRQs we have to take
	 * into account force_irqthread as that is implied by PREEMPT_RT.
	 */
	if (lockdep_hardirq_context()) {
		/*
		 * Check if force_irqthreads will run us threaded.
		 */
		if (curr->hardirq_threaded || curr->irq_config)
			return LD_WAIT_CONFIG;

		return LD_WAIT_SPIN;
	} else if (curr->softirq_context) {
		/*
		 * Softirqs are always threaded.
		 */
		return LD_WAIT_CONFIG;
	}

	return LD_WAIT_MAX;
}

static int
print_lock_invalid_wait_context(struct task_struct *curr,
				struct held_lock *hlock)
{
	short curr_inner;

	if (!debug_locks_off())
		return 0;
	if (debug_locks_silent)
		return 0;

	pr_warn("\n");
	pr_warn("=============================\n");
	pr_warn("[ BUG: Invalid wait context ]\n");
	print_kernel_ident();
	pr_warn("-----------------------------\n");

	pr_warn("%s/%d is trying to lock:\n", curr->comm, task_pid_nr(curr));
	print_lock(hlock);

	pr_warn("other info that might help us debug this:\n");

	curr_inner = task_wait_context(curr);
	pr_warn("context-{%d:%d}\n", curr_inner, curr_inner);

	lockdep_print_held_locks(curr);

	pr_warn("stack backtrace:\n");
	dump_stack();

	return 0;
}

/*
 * Verify the wait_type context.
 *
 * This check validates we takes locks in the right wait-type order; that is it
 * ensures that we do not take mutexes inside spinlocks and do not attempt to
 * acquire spinlocks inside raw_spinlocks and the sort.
 *
 * The entire thing is slightly more complex because of RCU, RCU is a lock that
 * can be taken from (pretty much) any context but also has constraints.
 * However when taken in a stricter environment the RCU lock does not loosen
 * the constraints.
 *
 * Therefore we must look for the strictest environment in the lock stack and
 * compare that to the lock we're trying to acquire.
 */
static int check_wait_context(struct task_struct *curr, struct held_lock *next)
{
	u8 next_inner = hlock_class(next)->wait_type_inner;
	u8 next_outer = hlock_class(next)->wait_type_outer;
	u8 curr_inner;
	int depth;

	if (!curr->lockdep_depth || !next_inner || next->trylock)
		return 0;

	if (!next_outer)
		next_outer = next_inner;

	/*
	 * Find start of current irq_context..
	 */
	for (depth = curr->lockdep_depth - 1; depth >= 0; depth--) {
		struct held_lock *prev = curr->held_locks + depth;
		if (prev->irq_context != next->irq_context)
			break;
	}
	depth++;

	curr_inner = task_wait_context(curr);

	for (; depth < curr->lockdep_depth; depth++) {
		struct held_lock *prev = curr->held_locks + depth;
		u8 prev_inner = hlock_class(prev)->wait_type_inner;

		if (prev_inner) {
			/*
			 * We can have a bigger inner than a previous one
			 * when outer is smaller than inner, as with RCU.
			 *
			 * Also due to trylocks.
			 */
			curr_inner = min(curr_inner, prev_inner);
		}
	}

	if (next_outer > curr_inner)
		return print_lock_invalid_wait_context(curr, next);

	return 0;
}

#else /* CONFIG_PROVE_LOCKING */

static inline int
mark_usage(struct task_struct *curr, struct held_lock *hlock, int check)
{
	return 1;
}

static inline unsigned int task_irq_context(struct task_struct *task)
{
	return 0;
}

static inline int separate_irq_context(struct task_struct *curr,
		struct held_lock *hlock)
{
	return 0;
}

static inline int check_wait_context(struct task_struct *curr,
				     struct held_lock *next)
{
	return 0;
}

#endif /* CONFIG_PROVE_LOCKING */

/*
 * Initialize a lock instance's lock-class mapping info:
 */
void lockdep_init_map_type(struct lockdep_map *lock, const char *name,
			    struct lock_class_key *key, int subclass,
			    u8 inner, u8 outer, u8 lock_type)
{
	int i;

	for (i = 0; i < NR_LOCKDEP_CACHING_CLASSES; i++)
		lock->class_cache[i] = NULL;

#ifdef CONFIG_LOCK_STAT
	lock->cpu = raw_smp_processor_id();
#endif

	/*
	 * Can't be having no nameless bastards around this place!
	 */
	if (DEBUG_LOCKS_WARN_ON(!name)) {
		lock->name = "NULL";
		return;
	}

	lock->name = name;

	lock->wait_type_outer = outer;
	lock->wait_type_inner = inner;
	lock->lock_type = lock_type;

	/*
	 * No key, no joy, we need to hash something.
	 */
	if (DEBUG_LOCKS_WARN_ON(!key))
		return;
	/*
	 * Sanity check, the lock-class key must either have been allocated
	 * statically or must have been registered as a dynamic key.
	 */
	if (!static_obj(key) && !is_dynamic_key(key)) {
		if (debug_locks)
			printk(KERN_ERR "BUG: key %px has not been registered!\n", key);
		DEBUG_LOCKS_WARN_ON(1);
		return;
	}
	lock->key = key;

	if (unlikely(!debug_locks))
		return;

	if (subclass) {
		unsigned long flags;

		if (DEBUG_LOCKS_WARN_ON(!lockdep_enabled()))
			return;

		raw_local_irq_save(flags);
		lockdep_recursion_inc();
		register_lock_class(lock, subclass, 1);
		lockdep_recursion_finish();
		raw_local_irq_restore(flags);
	}
}
EXPORT_SYMBOL_GPL(lockdep_init_map_type);

struct lock_class_key __lockdep_no_validate__;
EXPORT_SYMBOL_GPL(__lockdep_no_validate__);

static void
print_lock_nested_lock_not_held(struct task_struct *curr,
				struct held_lock *hlock,
				unsigned long ip)
{
	if (!debug_locks_off())
		return;
	if (debug_locks_silent)
		return;

	pr_warn("\n");
	pr_warn("==================================\n");
	pr_warn("WARNING: Nested lock was not taken\n");
	print_kernel_ident();
	pr_warn("----------------------------------\n");

	pr_warn("%s/%d is trying to lock:\n", curr->comm, task_pid_nr(curr));
	print_lock(hlock);

	pr_warn("\nbut this task is not holding:\n");
	pr_warn("%s\n", hlock->nest_lock->name);

	pr_warn("\nstack backtrace:\n");
	dump_stack();

	pr_warn("\nother info that might help us debug this:\n");
	lockdep_print_held_locks(curr);

	pr_warn("\nstack backtrace:\n");
	dump_stack();
}

static int __lock_is_held(const struct lockdep_map *lock, int read);

/*
 * This gets called for every mutex_lock*()/spin_lock*() operation.
 * We maintain the dependency maps and validate the locking attempt:
 *
 * The callers must make sure that IRQs are disabled before calling it,
 * otherwise we could get an interrupt which would want to take locks,
 * which would end up in lockdep again.
 */
static int __lock_acquire(struct lockdep_map *lock, unsigned int subclass,
			  int trylock, int read, int check, int hardirqs_off,
			  struct lockdep_map *nest_lock, unsigned long ip,
			  int references, int pin_count)
{
	struct task_struct *curr = current;
	struct lock_class *class = NULL;
	struct held_lock *hlock;
	unsigned int depth;
	int chain_head = 0;
	int class_idx;
	u64 chain_key;

	if (unlikely(!debug_locks))
		return 0;

	if (!prove_locking || lock->key == &__lockdep_no_validate__)
		check = 0;

	if (subclass < NR_LOCKDEP_CACHING_CLASSES)
		class = lock->class_cache[subclass];
	/*
	 * Not cached?
	 */
	if (unlikely(!class)) {
		class = register_lock_class(lock, subclass, 0);
		if (!class)
			return 0;
	}

	debug_class_ops_inc(class);

	if (very_verbose(class)) {
		printk("\nacquire class [%px] %s", class->key, class->name);
		if (class->name_version > 1)
			printk(KERN_CONT "#%d", class->name_version);
		printk(KERN_CONT "\n");
		dump_stack();
	}

	/*
	 * Add the lock to the list of currently held locks.
	 * (we dont increase the depth just yet, up until the
	 * dependency checks are done)
	 */
	depth = curr->lockdep_depth;
	/*
	 * Ran out of static storage for our per-task lock stack again have we?
	 */
	if (DEBUG_LOCKS_WARN_ON(depth >= MAX_LOCK_DEPTH))
		return 0;

	class_idx = class - lock_classes;

	if (depth) { /* we're holding locks */
		hlock = curr->held_locks + depth - 1;
		if (hlock->class_idx == class_idx && nest_lock) {
			if (!references)
				references++;

			if (!hlock->references)
				hlock->references++;

			hlock->references += references;

			/* Overflow */
			if (DEBUG_LOCKS_WARN_ON(hlock->references < references))
				return 0;

			return 2;
		}
	}

	hlock = curr->held_locks + depth;
	/*
	 * Plain impossible, we just registered it and checked it weren't no
	 * NULL like.. I bet this mushroom I ate was good!
	 */
	if (DEBUG_LOCKS_WARN_ON(!class))
		return 0;
	hlock->class_idx = class_idx;
	hlock->acquire_ip = ip;
	hlock->instance = lock;
	hlock->nest_lock = nest_lock;
	hlock->irq_context = task_irq_context(curr);
	hlock->trylock = trylock;
	hlock->read = read;
	hlock->check = check;
	hlock->hardirqs_off = !!hardirqs_off;
	hlock->references = references;
#ifdef CONFIG_LOCK_STAT
	hlock->waittime_stamp = 0;
	hlock->holdtime_stamp = lockstat_clock();
#endif
	hlock->pin_count = pin_count;

	if (check_wait_context(curr, hlock))
		return 0;

	/* Initialize the lock usage bit */
	if (!mark_usage(curr, hlock, check))
		return 0;

	/*
	 * Calculate the chain hash: it's the combined hash of all the
	 * lock keys along the dependency chain. We save the hash value
	 * at every step so that we can get the current hash easily
	 * after unlock. The chain hash is then used to cache dependency
	 * results.
	 *
	 * The 'key ID' is what is the most compact key value to drive
	 * the hash, not class->key.
	 */
	/*
	 * Whoops, we did it again.. class_idx is invalid.
	 */
	if (DEBUG_LOCKS_WARN_ON(!test_bit(class_idx, lock_classes_in_use)))
		return 0;

	chain_key = curr->curr_chain_key;
	if (!depth) {
		/*
		 * How can we have a chain hash when we ain't got no keys?!
		 */
		if (DEBUG_LOCKS_WARN_ON(chain_key != INITIAL_CHAIN_KEY))
			return 0;
		chain_head = 1;
	}

	hlock->prev_chain_key = chain_key;
	if (separate_irq_context(curr, hlock)) {
		chain_key = INITIAL_CHAIN_KEY;
		chain_head = 1;
	}
	chain_key = iterate_chain_key(chain_key, hlock_id(hlock));

	if (nest_lock && !__lock_is_held(nest_lock, -1)) {
		print_lock_nested_lock_not_held(curr, hlock, ip);
		return 0;
	}

	if (!debug_locks_silent) {
		WARN_ON_ONCE(depth && !hlock_class(hlock - 1)->key);
		WARN_ON_ONCE(!hlock_class(hlock)->key);
	}

	if (!validate_chain(curr, hlock, chain_head, chain_key))
		return 0;

	curr->curr_chain_key = chain_key;
	curr->lockdep_depth++;
	check_chain_key(curr);
#ifdef CONFIG_DEBUG_LOCKDEP
	if (unlikely(!debug_locks))
		return 0;
#endif
	if (unlikely(curr->lockdep_depth >= MAX_LOCK_DEPTH)) {
		debug_locks_off();
		print_lockdep_off("BUG: MAX_LOCK_DEPTH too low!");
		printk(KERN_DEBUG "depth: %i  max: %lu!\n",
		       curr->lockdep_depth, MAX_LOCK_DEPTH);

		lockdep_print_held_locks(current);
		debug_show_all_locks();
		dump_stack();

		return 0;
	}

	if (unlikely(curr->lockdep_depth > max_lockdep_depth))
		max_lockdep_depth = curr->lockdep_depth;

	return 1;
}

static void print_unlock_imbalance_bug(struct task_struct *curr,
				       struct lockdep_map *lock,
				       unsigned long ip)
{
	if (!debug_locks_off())
		return;
	if (debug_locks_silent)
		return;

	pr_warn("\n");
	pr_warn("=====================================\n");
	pr_warn("WARNING: bad unlock balance detected!\n");
	print_kernel_ident();
	pr_warn("-------------------------------------\n");
	pr_warn("%s/%d is trying to release lock (",
		curr->comm, task_pid_nr(curr));
	print_lockdep_cache(lock);
	pr_cont(") at:\n");
	print_ip_sym(KERN_WARNING, ip);
	pr_warn("but there are no more locks to release!\n");
	pr_warn("\nother info that might help us debug this:\n");
	lockdep_print_held_locks(curr);

	pr_warn("\nstack backtrace:\n");
	dump_stack();
}

static noinstr int match_held_lock(const struct held_lock *hlock,
				   const struct lockdep_map *lock)
{
	if (hlock->instance == lock)
		return 1;

	if (hlock->references) {
		const struct lock_class *class = lock->class_cache[0];

		if (!class)
			class = look_up_lock_class(lock, 0);

		/*
		 * If look_up_lock_class() failed to find a class, we're trying
		 * to test if we hold a lock that has never yet been acquired.
		 * Clearly if the lock hasn't been acquired _ever_, we're not
		 * holding it either, so report failure.
		 */
		if (!class)
			return 0;

		/*
		 * References, but not a lock we're actually ref-counting?
		 * State got messed up, follow the sites that change ->references
		 * and try to make sense of it.
		 */
		if (DEBUG_LOCKS_WARN_ON(!hlock->nest_lock))
			return 0;

		if (hlock->class_idx == class - lock_classes)
			return 1;
	}

	return 0;
}

/* @depth must not be zero */
static struct held_lock *find_held_lock(struct task_struct *curr,
					struct lockdep_map *lock,
					unsigned int depth, int *idx)
{
	struct held_lock *ret, *hlock, *prev_hlock;
	int i;

	i = depth - 1;
	hlock = curr->held_locks + i;
	ret = hlock;
	if (match_held_lock(hlock, lock))
		goto out;

	ret = NULL;
	for (i--, prev_hlock = hlock--;
	     i >= 0;
	     i--, prev_hlock = hlock--) {
		/*
		 * We must not cross into another context:
		 */
		if (prev_hlock->irq_context != hlock->irq_context) {
			ret = NULL;
			break;
		}
		if (match_held_lock(hlock, lock)) {
			ret = hlock;
			break;
		}
	}

out:
	*idx = i;
	return ret;
}

static int reacquire_held_locks(struct task_struct *curr, unsigned int depth,
				int idx, unsigned int *merged)
{
	struct held_lock *hlock;
	int first_idx = idx;

	if (DEBUG_LOCKS_WARN_ON(!irqs_disabled()))
		return 0;

	for (hlock = curr->held_locks + idx; idx < depth; idx++, hlock++) {
		switch (__lock_acquire(hlock->instance,
				    hlock_class(hlock)->subclass,
				    hlock->trylock,
				    hlock->read, hlock->check,
				    hlock->hardirqs_off,
				    hlock->nest_lock, hlock->acquire_ip,
				    hlock->references, hlock->pin_count)) {
		case 0:
			return 1;
		case 1:
			break;
		case 2:
			*merged += (idx == first_idx);
			break;
		default:
			WARN_ON(1);
			return 0;
		}
	}
	return 0;
}

static int
__lock_set_class(struct lockdep_map *lock, const char *name,
		 struct lock_class_key *key, unsigned int subclass,
		 unsigned long ip)
{
	struct task_struct *curr = current;
	unsigned int depth, merged = 0;
	struct held_lock *hlock;
	struct lock_class *class;
	int i;

	if (unlikely(!debug_locks))
		return 0;

	depth = curr->lockdep_depth;
	/*
	 * This function is about (re)setting the class of a held lock,
	 * yet we're not actually holding any locks. Naughty user!
	 */
	if (DEBUG_LOCKS_WARN_ON(!depth))
		return 0;

	hlock = find_held_lock(curr, lock, depth, &i);
	if (!hlock) {
		print_unlock_imbalance_bug(curr, lock, ip);
		return 0;
	}

	lockdep_init_map_waits(lock, name, key, 0,
			       lock->wait_type_inner,
			       lock->wait_type_outer);
	class = register_lock_class(lock, subclass, 0);
	hlock->class_idx = class - lock_classes;

	curr->lockdep_depth = i;
	curr->curr_chain_key = hlock->prev_chain_key;

	if (reacquire_held_locks(curr, depth, i, &merged))
		return 0;

	/*
	 * I took it apart and put it back together again, except now I have
	 * these 'spare' parts.. where shall I put them.
	 */
	if (DEBUG_LOCKS_WARN_ON(curr->lockdep_depth != depth - merged))
		return 0;
	return 1;
}

static int __lock_downgrade(struct lockdep_map *lock, unsigned long ip)
{
	struct task_struct *curr = current;
	unsigned int depth, merged = 0;
	struct held_lock *hlock;
	int i;

	if (unlikely(!debug_locks))
		return 0;

	depth = curr->lockdep_depth;
	/*
	 * This function is about (re)setting the class of a held lock,
	 * yet we're not actually holding any locks. Naughty user!
	 */
	if (DEBUG_LOCKS_WARN_ON(!depth))
		return 0;

	hlock = find_held_lock(curr, lock, depth, &i);
	if (!hlock) {
		print_unlock_imbalance_bug(curr, lock, ip);
		return 0;
	}

	curr->lockdep_depth = i;
	curr->curr_chain_key = hlock->prev_chain_key;

	WARN(hlock->read, "downgrading a read lock");
	hlock->read = 1;
	hlock->acquire_ip = ip;

	if (reacquire_held_locks(curr, depth, i, &merged))
		return 0;

	/* Merging can't happen with unchanged classes.. */
	if (DEBUG_LOCKS_WARN_ON(merged))
		return 0;

	/*
	 * I took it apart and put it back together again, except now I have
	 * these 'spare' parts.. where shall I put them.
	 */
	if (DEBUG_LOCKS_WARN_ON(curr->lockdep_depth != depth))
		return 0;

	return 1;
}

/*
 * Remove the lock from the list of currently held locks - this gets
 * called on mutex_unlock()/spin_unlock*() (or on a failed
 * mutex_lock_interruptible()).
 */
static int
__lock_release(struct lockdep_map *lock, unsigned long ip)
{
	struct task_struct *curr = current;
	unsigned int depth, merged = 1;
	struct held_lock *hlock;
	int i;

	if (unlikely(!debug_locks))
		return 0;

	depth = curr->lockdep_depth;
	/*
	 * So we're all set to release this lock.. wait what lock? We don't
	 * own any locks, you've been drinking again?
	 */
	if (depth <= 0) {
		print_unlock_imbalance_bug(curr, lock, ip);
		return 0;
	}

	/*
	 * Check whether the lock exists in the current stack
	 * of held locks:
	 */
	hlock = find_held_lock(curr, lock, depth, &i);
	if (!hlock) {
		print_unlock_imbalance_bug(curr, lock, ip);
		return 0;
	}

	if (hlock->instance == lock)
		lock_release_holdtime(hlock);

	WARN(hlock->pin_count, "releasing a pinned lock\n");

	if (hlock->references) {
		hlock->references--;
		if (hlock->references) {
			/*
			 * We had, and after removing one, still have
			 * references, the current lock stack is still
			 * valid. We're done!
			 */
			return 1;
		}
	}

	/*
	 * We have the right lock to unlock, 'hlock' points to it.
	 * Now we remove it from the stack, and add back the other
	 * entries (if any), recalculating the hash along the way:
	 */

	curr->lockdep_depth = i;
	curr->curr_chain_key = hlock->prev_chain_key;

	/*
	 * The most likely case is when the unlock is on the innermost
	 * lock. In this case, we are done!
	 */
	if (i == depth-1)
		return 1;

	if (reacquire_held_locks(curr, depth, i + 1, &merged))
		return 0;

	/*
	 * We had N bottles of beer on the wall, we drank one, but now
	 * there's not N-1 bottles of beer left on the wall...
	 * Pouring two of the bottles together is acceptable.
	 */
	DEBUG_LOCKS_WARN_ON(curr->lockdep_depth != depth - merged);

	/*
	 * Since reacquire_held_locks() would have called check_chain_key()
	 * indirectly via __lock_acquire(), we don't need to do it again
	 * on return.
	 */
	return 0;
}

static __always_inline
int __lock_is_held(const struct lockdep_map *lock, int read)
{
	struct task_struct *curr = current;
	int i;

	for (i = 0; i < curr->lockdep_depth; i++) {
		struct held_lock *hlock = curr->held_locks + i;

		if (match_held_lock(hlock, lock)) {
			if (read == -1 || hlock->read == read)
				return 1;

			return 0;
		}
	}

	return 0;
}

static struct pin_cookie __lock_pin_lock(struct lockdep_map *lock)
{
	struct pin_cookie cookie = NIL_COOKIE;
	struct task_struct *curr = current;
	int i;

	if (unlikely(!debug_locks))
		return cookie;

	for (i = 0; i < curr->lockdep_depth; i++) {
		struct held_lock *hlock = curr->held_locks + i;

		if (match_held_lock(hlock, lock)) {
			/*
			 * Grab 16bits of randomness; this is sufficient to not
			 * be guessable and still allows some pin nesting in
			 * our u32 pin_count.
			 */
			cookie.val = 1 + (prandom_u32() >> 16);
			hlock->pin_count += cookie.val;
			return cookie;
		}
	}

	WARN(1, "pinning an unheld lock\n");
	return cookie;
}

static void __lock_repin_lock(struct lockdep_map *lock, struct pin_cookie cookie)
{
	struct task_struct *curr = current;
	int i;

	if (unlikely(!debug_locks))
		return;

	for (i = 0; i < curr->lockdep_depth; i++) {
		struct held_lock *hlock = curr->held_locks + i;

		if (match_held_lock(hlock, lock)) {
			hlock->pin_count += cookie.val;
			return;
		}
	}

	WARN(1, "pinning an unheld lock\n");
}

static void __lock_unpin_lock(struct lockdep_map *lock, struct pin_cookie cookie)
{
	struct task_struct *curr = current;
	int i;

	if (unlikely(!debug_locks))
		return;

	for (i = 0; i < curr->lockdep_depth; i++) {
		struct held_lock *hlock = curr->held_locks + i;

		if (match_held_lock(hlock, lock)) {
			if (WARN(!hlock->pin_count, "unpinning an unpinned lock\n"))
				return;

			hlock->pin_count -= cookie.val;

			if (WARN((int)hlock->pin_count < 0, "pin count corrupted\n"))
				hlock->pin_count = 0;

			return;
		}
	}

	WARN(1, "unpinning an unheld lock\n");
}

/*
 * Check whether we follow the irq-flags state precisely:
 */
static noinstr void check_flags(unsigned long flags)
{
#if defined(CONFIG_PROVE_LOCKING) && defined(CONFIG_DEBUG_LOCKDEP)
	if (!debug_locks)
		return;

	/* Get the warning out..  */
	instrumentation_begin();

	if (irqs_disabled_flags(flags)) {
		if (DEBUG_LOCKS_WARN_ON(lockdep_hardirqs_enabled())) {
			printk("possible reason: unannotated irqs-off.\n");
		}
	} else {
		if (DEBUG_LOCKS_WARN_ON(!lockdep_hardirqs_enabled())) {
			printk("possible reason: unannotated irqs-on.\n");
		}
	}

	/*
	 * We dont accurately track softirq state in e.g.
	 * hardirq contexts (such as on 4KSTACKS), so only
	 * check if not in hardirq contexts:
	 */
	if (!hardirq_count()) {
		if (softirq_count()) {
			/* like the above, but with softirqs */
			DEBUG_LOCKS_WARN_ON(current->softirqs_enabled);
		} else {
			/* lick the above, does it taste good? */
			DEBUG_LOCKS_WARN_ON(!current->softirqs_enabled);
		}
	}

	if (!debug_locks)
		print_irqtrace_events(current);

	instrumentation_end();
#endif
}

void lock_set_class(struct lockdep_map *lock, const char *name,
		    struct lock_class_key *key, unsigned int subclass,
		    unsigned long ip)
{
	unsigned long flags;

	if (unlikely(!lockdep_enabled()))
		return;

	raw_local_irq_save(flags);
	lockdep_recursion_inc();
	check_flags(flags);
	if (__lock_set_class(lock, name, key, subclass, ip))
		check_chain_key(current);
	lockdep_recursion_finish();
	raw_local_irq_restore(flags);
}
EXPORT_SYMBOL_GPL(lock_set_class);

void lock_downgrade(struct lockdep_map *lock, unsigned long ip)
{
	unsigned long flags;

	if (unlikely(!lockdep_enabled()))
		return;

	raw_local_irq_save(flags);
	lockdep_recursion_inc();
	check_flags(flags);
	if (__lock_downgrade(lock, ip))
		check_chain_key(current);
	lockdep_recursion_finish();
	raw_local_irq_restore(flags);
}
EXPORT_SYMBOL_GPL(lock_downgrade);

/* NMI context !!! */
static void verify_lock_unused(struct lockdep_map *lock, struct held_lock *hlock, int subclass)
{
#ifdef CONFIG_PROVE_LOCKING
	struct lock_class *class = look_up_lock_class(lock, subclass);
	unsigned long mask = LOCKF_USED;

	/* if it doesn't have a class (yet), it certainly hasn't been used yet */
	if (!class)
		return;

	/*
	 * READ locks only conflict with USED, such that if we only ever use
	 * READ locks, there is no deadlock possible -- RCU.
	 */
	if (!hlock->read)
		mask |= LOCKF_USED_READ;

	if (!(class->usage_mask & mask))
		return;

	hlock->class_idx = class - lock_classes;

	print_usage_bug(current, hlock, LOCK_USED, LOCK_USAGE_STATES);
#endif
}

static bool lockdep_nmi(void)
{
	if (raw_cpu_read(lockdep_recursion))
		return false;

	if (!in_nmi())
		return false;

	return true;
}

/*
 * read_lock() is recursive if:
 * 1. We force lockdep think this way in selftests or
 * 2. The implementation is not queued read/write lock or
 * 3. The locker is at an in_interrupt() context.
 */
bool read_lock_is_recursive(void)
{
	return force_read_lock_recursive ||
	       !IS_ENABLED(CONFIG_QUEUED_RWLOCKS) ||
	       in_interrupt();
}
EXPORT_SYMBOL_GPL(read_lock_is_recursive);

/*
 * We are not always called with irqs disabled - do that here,
 * and also avoid lockdep recursion:
 */
void lock_acquire(struct lockdep_map *lock, unsigned int subclass,
			  int trylock, int read, int check,
			  struct lockdep_map *nest_lock, unsigned long ip)
{
	unsigned long flags;

	trace_lock_acquire(lock, subclass, trylock, read, check, nest_lock, ip);

	if (!debug_locks)
		return;

	if (unlikely(!lockdep_enabled())) {
		/* XXX allow trylock from NMI ?!? */
		if (lockdep_nmi() && !trylock) {
			struct held_lock hlock;

			hlock.acquire_ip = ip;
			hlock.instance = lock;
			hlock.nest_lock = nest_lock;
			hlock.irq_context = 2; // XXX
			hlock.trylock = trylock;
			hlock.read = read;
			hlock.check = check;
			hlock.hardirqs_off = true;
			hlock.references = 0;

			verify_lock_unused(lock, &hlock, subclass);
		}
		return;
	}

	raw_local_irq_save(flags);
	check_flags(flags);

	lockdep_recursion_inc();
	__lock_acquire(lock, subclass, trylock, read, check,
		       irqs_disabled_flags(flags), nest_lock, ip, 0, 0);
	lockdep_recursion_finish();
	raw_local_irq_restore(flags);
}
EXPORT_SYMBOL_GPL(lock_acquire);

void lock_release(struct lockdep_map *lock, unsigned long ip)
{
	unsigned long flags;

	trace_lock_release(lock, ip);

	if (unlikely(!lockdep_enabled()))
		return;

	raw_local_irq_save(flags);
	check_flags(flags);

	lockdep_recursion_inc();
	if (__lock_release(lock, ip))
		check_chain_key(current);
	lockdep_recursion_finish();
	raw_local_irq_restore(flags);
}
EXPORT_SYMBOL_GPL(lock_release);

noinstr int lock_is_held_type(const struct lockdep_map *lock, int read)
{
	unsigned long flags;
	int ret = 0;

	if (unlikely(!lockdep_enabled()))
		return 1; /* avoid false negative lockdep_assert_held() */

	raw_local_irq_save(flags);
	check_flags(flags);

	lockdep_recursion_inc();
	ret = __lock_is_held(lock, read);
	lockdep_recursion_finish();
	raw_local_irq_restore(flags);

	return ret;
}
EXPORT_SYMBOL_GPL(lock_is_held_type);
NOKPROBE_SYMBOL(lock_is_held_type);

struct pin_cookie lock_pin_lock(struct lockdep_map *lock)
{
	struct pin_cookie cookie = NIL_COOKIE;
	unsigned long flags;

	if (unlikely(!lockdep_enabled()))
		return cookie;

	raw_local_irq_save(flags);
	check_flags(flags);

	lockdep_recursion_inc();
	cookie = __lock_pin_lock(lock);
	lockdep_recursion_finish();
	raw_local_irq_restore(flags);

	return cookie;
}
EXPORT_SYMBOL_GPL(lock_pin_lock);

void lock_repin_lock(struct lockdep_map *lock, struct pin_cookie cookie)
{
	unsigned long flags;

	if (unlikely(!lockdep_enabled()))
		return;

	raw_local_irq_save(flags);
	check_flags(flags);

	lockdep_recursion_inc();
	__lock_repin_lock(lock, cookie);
	lockdep_recursion_finish();
	raw_local_irq_restore(flags);
}
EXPORT_SYMBOL_GPL(lock_repin_lock);

void lock_unpin_lock(struct lockdep_map *lock, struct pin_cookie cookie)
{
	unsigned long flags;

	if (unlikely(!lockdep_enabled()))
		return;

	raw_local_irq_save(flags);
	check_flags(flags);

	lockdep_recursion_inc();
	__lock_unpin_lock(lock, cookie);
	lockdep_recursion_finish();
	raw_local_irq_restore(flags);
}
EXPORT_SYMBOL_GPL(lock_unpin_lock);

#ifdef CONFIG_LOCK_STAT
static void print_lock_contention_bug(struct task_struct *curr,
				      struct lockdep_map *lock,
				      unsigned long ip)
{
	if (!debug_locks_off())
		return;
	if (debug_locks_silent)
		return;

	pr_warn("\n");
	pr_warn("=================================\n");
	pr_warn("WARNING: bad contention detected!\n");
	print_kernel_ident();
	pr_warn("---------------------------------\n");
	pr_warn("%s/%d is trying to contend lock (",
		curr->comm, task_pid_nr(curr));
	print_lockdep_cache(lock);
	pr_cont(") at:\n");
	print_ip_sym(KERN_WARNING, ip);
	pr_warn("but there are no locks held!\n");
	pr_warn("\nother info that might help us debug this:\n");
	lockdep_print_held_locks(curr);

	pr_warn("\nstack backtrace:\n");
	dump_stack();
}

static void
__lock_contended(struct lockdep_map *lock, unsigned long ip)
{
	struct task_struct *curr = current;
	struct held_lock *hlock;
	struct lock_class_stats *stats;
	unsigned int depth;
	int i, contention_point, contending_point;

	depth = curr->lockdep_depth;
	/*
	 * Whee, we contended on this lock, except it seems we're not
	 * actually trying to acquire anything much at all..
	 */
	if (DEBUG_LOCKS_WARN_ON(!depth))
		return;

	hlock = find_held_lock(curr, lock, depth, &i);
	if (!hlock) {
		print_lock_contention_bug(curr, lock, ip);
		return;
	}

	if (hlock->instance != lock)
		return;

	hlock->waittime_stamp = lockstat_clock();

	contention_point = lock_point(hlock_class(hlock)->contention_point, ip);
	contending_point = lock_point(hlock_class(hlock)->contending_point,
				      lock->ip);

	stats = get_lock_stats(hlock_class(hlock));
	if (contention_point < LOCKSTAT_POINTS)
		stats->contention_point[contention_point]++;
	if (contending_point < LOCKSTAT_POINTS)
		stats->contending_point[contending_point]++;
	if (lock->cpu != smp_processor_id())
		stats->bounces[bounce_contended + !!hlock->read]++;
}

static void
__lock_acquired(struct lockdep_map *lock, unsigned long ip)
{
	struct task_struct *curr = current;
	struct held_lock *hlock;
	struct lock_class_stats *stats;
	unsigned int depth;
	u64 now, waittime = 0;
	int i, cpu;

	depth = curr->lockdep_depth;
	/*
	 * Yay, we acquired ownership of this lock we didn't try to
	 * acquire, how the heck did that happen?
	 */
	if (DEBUG_LOCKS_WARN_ON(!depth))
		return;

	hlock = find_held_lock(curr, lock, depth, &i);
	if (!hlock) {
		print_lock_contention_bug(curr, lock, _RET_IP_);
		return;
	}

	if (hlock->instance != lock)
		return;

	cpu = smp_processor_id();
	if (hlock->waittime_stamp) {
		now = lockstat_clock();
		waittime = now - hlock->waittime_stamp;
		hlock->holdtime_stamp = now;
	}

	stats = get_lock_stats(hlock_class(hlock));
	if (waittime) {
		if (hlock->read)
			lock_time_inc(&stats->read_waittime, waittime);
		else
			lock_time_inc(&stats->write_waittime, waittime);
	}
	if (lock->cpu != cpu)
		stats->bounces[bounce_acquired + !!hlock->read]++;

	lock->cpu = cpu;
	lock->ip = ip;
}

void lock_contended(struct lockdep_map *lock, unsigned long ip)
{
	unsigned long flags;

	trace_lock_acquired(lock, ip);

	if (unlikely(!lock_stat || !lockdep_enabled()))
		return;

	raw_local_irq_save(flags);
	check_flags(flags);
	lockdep_recursion_inc();
	__lock_contended(lock, ip);
	lockdep_recursion_finish();
	raw_local_irq_restore(flags);
}
EXPORT_SYMBOL_GPL(lock_contended);

void lock_acquired(struct lockdep_map *lock, unsigned long ip)
{
	unsigned long flags;

	trace_lock_contended(lock, ip);

	if (unlikely(!lock_stat || !lockdep_enabled()))
		return;

	raw_local_irq_save(flags);
	check_flags(flags);
	lockdep_recursion_inc();
	__lock_acquired(lock, ip);
	lockdep_recursion_finish();
	raw_local_irq_restore(flags);
}
EXPORT_SYMBOL_GPL(lock_acquired);
#endif

/*
 * Used by the testsuite, sanitize the validator state
 * after a simulated failure:
 */

void lockdep_reset(void)
{
	unsigned long flags;
	int i;

	raw_local_irq_save(flags);
	lockdep_init_task(current);
	memset(current->held_locks, 0, MAX_LOCK_DEPTH*sizeof(struct held_lock));
	nr_hardirq_chains = 0;
	nr_softirq_chains = 0;
	nr_process_chains = 0;
	debug_locks = 1;
	for (i = 0; i < CHAINHASH_SIZE; i++)
		INIT_HLIST_HEAD(chainhash_table + i);
	raw_local_irq_restore(flags);
}

/* Remove a class from a lock chain. Must be called with the graph lock held. */
static void remove_class_from_lock_chain(struct pending_free *pf,
					 struct lock_chain *chain,
					 struct lock_class *class)
{
#ifdef CONFIG_PROVE_LOCKING
	int i;

	for (i = chain->base; i < chain->base + chain->depth; i++) {
		if (chain_hlock_class_idx(chain_hlocks[i]) != class - lock_classes)
			continue;
		/*
		 * Each lock class occurs at most once in a lock chain so once
		 * we found a match we can break out of this loop.
		 */
		goto free_lock_chain;
	}
	/* Since the chain has not been modified, return. */
	return;

free_lock_chain:
	free_chain_hlocks(chain->base, chain->depth);
	/* Overwrite the chain key for concurrent RCU readers. */
	WRITE_ONCE(chain->chain_key, INITIAL_CHAIN_KEY);
	dec_chains(chain->irq_context);

	/*
	 * Note: calling hlist_del_rcu() from inside a
	 * hlist_for_each_entry_rcu() loop is safe.
	 */
	hlist_del_rcu(&chain->entry);
	__set_bit(chain - lock_chains, pf->lock_chains_being_freed);
	nr_zapped_lock_chains++;
#endif
}

/* Must be called with the graph lock held. */
static void remove_class_from_lock_chains(struct pending_free *pf,
					  struct lock_class *class)
{
	struct lock_chain *chain;
	struct hlist_head *head;
	int i;

	for (i = 0; i < ARRAY_SIZE(chainhash_table); i++) {
		head = chainhash_table + i;
		hlist_for_each_entry_rcu(chain, head, entry) {
			remove_class_from_lock_chain(pf, chain, class);
		}
	}
}

/*
 * Remove all references to a lock class. The caller must hold the graph lock.
 */
static void zap_class(struct pending_free *pf, struct lock_class *class)
{
	struct lock_list *entry;
	int i;

	WARN_ON_ONCE(!class->key);

	/*
	 * Remove all dependencies this lock is
	 * involved in:
	 */
	for_each_set_bit(i, list_entries_in_use, ARRAY_SIZE(list_entries)) {
		entry = list_entries + i;
		if (entry->class != class && entry->links_to != class)
			continue;
		__clear_bit(i, list_entries_in_use);
		nr_list_entries--;
		list_del_rcu(&entry->entry);
	}
	if (list_empty(&class->locks_after) &&
	    list_empty(&class->locks_before)) {
		list_move_tail(&class->lock_entry, &pf->zapped);
		hlist_del_rcu(&class->hash_entry);
		WRITE_ONCE(class->key, NULL);
		WRITE_ONCE(class->name, NULL);
		nr_lock_classes--;
		__clear_bit(class - lock_classes, lock_classes_in_use);
	} else {
		WARN_ONCE(true, "%s() failed for class %s\n", __func__,
			  class->name);
	}

	remove_class_from_lock_chains(pf, class);
	nr_zapped_classes++;
}

static void reinit_class(struct lock_class *class)
{
	void *const p = class;
	const unsigned int offset = offsetof(struct lock_class, key);

	WARN_ON_ONCE(!class->lock_entry.next);
	WARN_ON_ONCE(!list_empty(&class->locks_after));
	WARN_ON_ONCE(!list_empty(&class->locks_before));
	memset(p + offset, 0, sizeof(*class) - offset);
	WARN_ON_ONCE(!class->lock_entry.next);
	WARN_ON_ONCE(!list_empty(&class->locks_after));
	WARN_ON_ONCE(!list_empty(&class->locks_before));
}

static inline int within(const void *addr, void *start, unsigned long size)
{
	return addr >= start && addr < start + size;
}

static bool inside_selftest(void)
{
	return current == lockdep_selftest_task_struct;
}

/* The caller must hold the graph lock. */
static struct pending_free *get_pending_free(void)
{
	return delayed_free.pf + delayed_free.index;
}

static void free_zapped_rcu(struct rcu_head *cb);

/*
 * Schedule an RCU callback if no RCU callback is pending. Must be called with
 * the graph lock held.
 */
static void call_rcu_zapped(struct pending_free *pf)
{
	WARN_ON_ONCE(inside_selftest());

	if (list_empty(&pf->zapped))
		return;

	if (delayed_free.scheduled)
		return;

	delayed_free.scheduled = true;

	WARN_ON_ONCE(delayed_free.pf + delayed_free.index != pf);
	delayed_free.index ^= 1;

	call_rcu(&delayed_free.rcu_head, free_zapped_rcu);
}

/* The caller must hold the graph lock. May be called from RCU context. */
static void __free_zapped_classes(struct pending_free *pf)
{
	struct lock_class *class;

	check_data_structures();

	list_for_each_entry(class, &pf->zapped, lock_entry)
		reinit_class(class);

	list_splice_init(&pf->zapped, &free_lock_classes);

#ifdef CONFIG_PROVE_LOCKING
	bitmap_andnot(lock_chains_in_use, lock_chains_in_use,
		      pf->lock_chains_being_freed, ARRAY_SIZE(lock_chains));
	bitmap_clear(pf->lock_chains_being_freed, 0, ARRAY_SIZE(lock_chains));
#endif
}

static void free_zapped_rcu(struct rcu_head *ch)
{
	struct pending_free *pf;
	unsigned long flags;

	if (WARN_ON_ONCE(ch != &delayed_free.rcu_head))
		return;

	raw_local_irq_save(flags);
	lockdep_lock();

	/* closed head */
	pf = delayed_free.pf + (delayed_free.index ^ 1);
	__free_zapped_classes(pf);
	delayed_free.scheduled = false;

	/*
	 * If there's anything on the open list, close and start a new callback.
	 */
	call_rcu_zapped(delayed_free.pf + delayed_free.index);

	lockdep_unlock();
	raw_local_irq_restore(flags);
}

/*
 * Remove all lock classes from the class hash table and from the
 * all_lock_classes list whose key or name is in the address range [start,
 * start + size). Move these lock classes to the zapped_classes list. Must
 * be called with the graph lock held.
 */
static void __lockdep_free_key_range(struct pending_free *pf, void *start,
				     unsigned long size)
{
	struct lock_class *class;
	struct hlist_head *head;
	int i;

	/* Unhash all classes that were created by a module. */
	for (i = 0; i < CLASSHASH_SIZE; i++) {
		head = classhash_table + i;
		hlist_for_each_entry_rcu(class, head, hash_entry) {
			if (!within(class->key, start, size) &&
			    !within(class->name, start, size))
				continue;
			zap_class(pf, class);
		}
	}
}

/*
 * Used in module.c to remove lock classes from memory that is going to be
 * freed; and possibly re-used by other modules.
 *
 * We will have had one synchronize_rcu() before getting here, so we're
 * guaranteed nobody will look up these exact classes -- they're properly dead
 * but still allocated.
 */
static void lockdep_free_key_range_reg(void *start, unsigned long size)
{
	struct pending_free *pf;
	unsigned long flags;

	init_data_structures_once();

	raw_local_irq_save(flags);
	lockdep_lock();
	pf = get_pending_free();
	__lockdep_free_key_range(pf, start, size);
	call_rcu_zapped(pf);
	lockdep_unlock();
	raw_local_irq_restore(flags);

	/*
	 * Wait for any possible iterators from look_up_lock_class() to pass
	 * before continuing to free the memory they refer to.
	 */
	synchronize_rcu();
}

/*
 * Free all lockdep keys in the range [start, start+size). Does not sleep.
 * Ignores debug_locks. Must only be used by the lockdep selftests.
 */
static void lockdep_free_key_range_imm(void *start, unsigned long size)
{
	struct pending_free *pf = delayed_free.pf;
	unsigned long flags;

	init_data_structures_once();

	raw_local_irq_save(flags);
	lockdep_lock();
	__lockdep_free_key_range(pf, start, size);
	__free_zapped_classes(pf);
	lockdep_unlock();
	raw_local_irq_restore(flags);
}

void lockdep_free_key_range(void *start, unsigned long size)
{
	init_data_structures_once();

	if (inside_selftest())
		lockdep_free_key_range_imm(start, size);
	else
		lockdep_free_key_range_reg(start, size);
}

/*
 * Check whether any element of the @lock->class_cache[] array refers to a
 * registered lock class. The caller must hold either the graph lock or the
 * RCU read lock.
 */
static bool lock_class_cache_is_registered(struct lockdep_map *lock)
{
	struct lock_class *class;
	struct hlist_head *head;
	int i, j;

	for (i = 0; i < CLASSHASH_SIZE; i++) {
		head = classhash_table + i;
		hlist_for_each_entry_rcu(class, head, hash_entry) {
			for (j = 0; j < NR_LOCKDEP_CACHING_CLASSES; j++)
				if (lock->class_cache[j] == class)
					return true;
		}
	}
	return false;
}

/* The caller must hold the graph lock. Does not sleep. */
static void __lockdep_reset_lock(struct pending_free *pf,
				 struct lockdep_map *lock)
{
	struct lock_class *class;
	int j;

	/*
	 * Remove all classes this lock might have:
	 */
	for (j = 0; j < MAX_LOCKDEP_SUBCLASSES; j++) {
		/*
		 * If the class exists we look it up and zap it:
		 */
		class = look_up_lock_class(lock, j);
		if (class)
			zap_class(pf, class);
	}
	/*
	 * Debug check: in the end all mapped classes should
	 * be gone.
	 */
	if (WARN_ON_ONCE(lock_class_cache_is_registered(lock)))
		debug_locks_off();
}

/*
 * Remove all information lockdep has about a lock if debug_locks == 1. Free
 * released data structures from RCU context.
 */
static void lockdep_reset_lock_reg(struct lockdep_map *lock)
{
	struct pending_free *pf;
	unsigned long flags;
	int locked;

	raw_local_irq_save(flags);
	locked = graph_lock();
	if (!locked)
		goto out_irq;

	pf = get_pending_free();
	__lockdep_reset_lock(pf, lock);
	call_rcu_zapped(pf);

	graph_unlock();
out_irq:
	raw_local_irq_restore(flags);
}

/*
 * Reset a lock. Does not sleep. Ignores debug_locks. Must only be used by the
 * lockdep selftests.
 */
static void lockdep_reset_lock_imm(struct lockdep_map *lock)
{
	struct pending_free *pf = delayed_free.pf;
	unsigned long flags;

	raw_local_irq_save(flags);
	lockdep_lock();
	__lockdep_reset_lock(pf, lock);
	__free_zapped_classes(pf);
	lockdep_unlock();
	raw_local_irq_restore(flags);
}

void lockdep_reset_lock(struct lockdep_map *lock)
{
	init_data_structures_once();

	if (inside_selftest())
		lockdep_reset_lock_imm(lock);
	else
		lockdep_reset_lock_reg(lock);
}

/* Unregister a dynamically allocated key. */
void lockdep_unregister_key(struct lock_class_key *key)
{
	struct hlist_head *hash_head = keyhashentry(key);
	struct lock_class_key *k;
	struct pending_free *pf;
	unsigned long flags;
	bool found = false;

	might_sleep();

	if (WARN_ON_ONCE(static_obj(key)))
		return;

	raw_local_irq_save(flags);
	if (!graph_lock())
		goto out_irq;

	pf = get_pending_free();
	hlist_for_each_entry_rcu(k, hash_head, hash_entry) {
		if (k == key) {
			hlist_del_rcu(&k->hash_entry);
			found = true;
			break;
		}
	}
	WARN_ON_ONCE(!found);
	__lockdep_free_key_range(pf, key, 1);
	call_rcu_zapped(pf);
	graph_unlock();
out_irq:
	raw_local_irq_restore(flags);

	/* Wait until is_dynamic_key() has finished accessing k->hash_entry. */
	synchronize_rcu();
}
EXPORT_SYMBOL_GPL(lockdep_unregister_key);

void __init lockdep_init(void)
{
	printk("Lock dependency validator: Copyright (c) 2006 Red Hat, Inc., Ingo Molnar\n");

	printk("... MAX_LOCKDEP_SUBCLASSES:  %lu\n", MAX_LOCKDEP_SUBCLASSES);
	printk("... MAX_LOCK_DEPTH:          %lu\n", MAX_LOCK_DEPTH);
	printk("... MAX_LOCKDEP_KEYS:        %lu\n", MAX_LOCKDEP_KEYS);
	printk("... CLASSHASH_SIZE:          %lu\n", CLASSHASH_SIZE);
	printk("... MAX_LOCKDEP_ENTRIES:     %lu\n", MAX_LOCKDEP_ENTRIES);
	printk("... MAX_LOCKDEP_CHAINS:      %lu\n", MAX_LOCKDEP_CHAINS);
	printk("... CHAINHASH_SIZE:          %lu\n", CHAINHASH_SIZE);

	printk(" memory used by lock dependency info: %zu kB\n",
	       (sizeof(lock_classes) +
		sizeof(lock_classes_in_use) +
		sizeof(classhash_table) +
		sizeof(list_entries) +
		sizeof(list_entries_in_use) +
		sizeof(chainhash_table) +
		sizeof(delayed_free)
#ifdef CONFIG_PROVE_LOCKING
		+ sizeof(lock_cq)
		+ sizeof(lock_chains)
		+ sizeof(lock_chains_in_use)
		+ sizeof(chain_hlocks)
#endif
		) / 1024
		);

#if defined(CONFIG_TRACE_IRQFLAGS) && defined(CONFIG_PROVE_LOCKING)
	printk(" memory used for stack traces: %zu kB\n",
	       (sizeof(stack_trace) + sizeof(stack_trace_hash)) / 1024
	       );
#endif

	printk(" per task-struct memory footprint: %zu bytes\n",
	       sizeof(((struct task_struct *)NULL)->held_locks));
}

static void
print_freed_lock_bug(struct task_struct *curr, const void *mem_from,
		     const void *mem_to, struct held_lock *hlock)
{
	if (!debug_locks_off())
		return;
	if (debug_locks_silent)
		return;

	pr_warn("\n");
	pr_warn("=========================\n");
	pr_warn("WARNING: held lock freed!\n");
	print_kernel_ident();
	pr_warn("-------------------------\n");
	pr_warn("%s/%d is freeing memory %px-%px, with a lock still held there!\n",
		curr->comm, task_pid_nr(curr), mem_from, mem_to-1);
	print_lock(hlock);
	lockdep_print_held_locks(curr);

	pr_warn("\nstack backtrace:\n");
	dump_stack();
}

static inline int not_in_range(const void* mem_from, unsigned long mem_len,
				const void* lock_from, unsigned long lock_len)
{
	return lock_from + lock_len <= mem_from ||
		mem_from + mem_len <= lock_from;
}

/*
 * Called when kernel memory is freed (or unmapped), or if a lock
 * is destroyed or reinitialized - this code checks whether there is
 * any held lock in the memory range of <from> to <to>:
 */
void debug_check_no_locks_freed(const void *mem_from, unsigned long mem_len)
{
	struct task_struct *curr = current;
	struct held_lock *hlock;
	unsigned long flags;
	int i;

	if (unlikely(!debug_locks))
		return;

	raw_local_irq_save(flags);
	for (i = 0; i < curr->lockdep_depth; i++) {
		hlock = curr->held_locks + i;

		if (not_in_range(mem_from, mem_len, hlock->instance,
					sizeof(*hlock->instance)))
			continue;

		print_freed_lock_bug(curr, mem_from, mem_from + mem_len, hlock);
		break;
	}
	raw_local_irq_restore(flags);
}
EXPORT_SYMBOL_GPL(debug_check_no_locks_freed);

static void print_held_locks_bug(void)
{
	if (!debug_locks_off())
		return;
	if (debug_locks_silent)
		return;

	pr_warn("\n");
	pr_warn("====================================\n");
	pr_warn("WARNING: %s/%d still has locks held!\n",
	       current->comm, task_pid_nr(current));
	print_kernel_ident();
	pr_warn("------------------------------------\n");
	lockdep_print_held_locks(current);
	pr_warn("\nstack backtrace:\n");
	dump_stack();
}

void debug_check_no_locks_held(void)
{
	if (unlikely(current->lockdep_depth > 0))
		print_held_locks_bug();
}
EXPORT_SYMBOL_GPL(debug_check_no_locks_held);

#ifdef __KERNEL__
void debug_show_all_locks(void)
{
	struct task_struct *g, *p;

	if (unlikely(!debug_locks)) {
		pr_warn("INFO: lockdep is turned off.\n");
		return;
	}
	pr_warn("\nShowing all locks held in the system:\n");

	rcu_read_lock();
	for_each_process_thread(g, p) {
		if (!p->lockdep_depth)
			continue;
		lockdep_print_held_locks(p);
		touch_nmi_watchdog();
		touch_all_softlockup_watchdogs();
	}
	rcu_read_unlock();

	pr_warn("\n");
	pr_warn("=============================================\n\n");
}
EXPORT_SYMBOL_GPL(debug_show_all_locks);
#endif

/*
 * Careful: only use this function if you are sure that
 * the task cannot run in parallel!
 */
void debug_show_held_locks(struct task_struct *task)
{
	if (unlikely(!debug_locks)) {
		printk("INFO: lockdep is turned off.\n");
		return;
	}
	lockdep_print_held_locks(task);
}
EXPORT_SYMBOL_GPL(debug_show_held_locks);

asmlinkage __visible void lockdep_sys_exit(void)
{
	struct task_struct *curr = current;

	if (unlikely(curr->lockdep_depth)) {
		if (!debug_locks_off())
			return;
		pr_warn("\n");
		pr_warn("================================================\n");
		pr_warn("WARNING: lock held when returning to user space!\n");
		print_kernel_ident();
		pr_warn("------------------------------------------------\n");
		pr_warn("%s/%d is leaving the kernel with locks still held!\n",
				curr->comm, curr->pid);
		lockdep_print_held_locks(curr);
	}

	/*
	 * The lock history for each syscall should be independent. So wipe the
	 * slate clean on return to userspace.
	 */
	lockdep_invariant_state(false);
}

void lockdep_rcu_suspicious(const char *file, const int line, const char *s)
{
	struct task_struct *curr = current;

	/* Note: the following can be executed concurrently, so be careful. */
	pr_warn("\n");
	pr_warn("=============================\n");
	pr_warn("WARNING: suspicious RCU usage\n");
	print_kernel_ident();
	pr_warn("-----------------------------\n");
	pr_warn("%s:%d %s!\n", file, line, s);
	pr_warn("\nother info that might help us debug this:\n\n");
	pr_warn("\n%srcu_scheduler_active = %d, debug_locks = %d\n",
	       !rcu_lockdep_current_cpu_online()
			? "RCU used illegally from offline CPU!\n"
			: "",
	       rcu_scheduler_active, debug_locks);

	/*
	 * If a CPU is in the RCU-free window in idle (ie: in the section
	 * between rcu_idle_enter() and rcu_idle_exit(), then RCU
	 * considers that CPU to be in an "extended quiescent state",
	 * which means that RCU will be completely ignoring that CPU.
	 * Therefore, rcu_read_lock() and friends have absolutely no
	 * effect on a CPU running in that state. In other words, even if
	 * such an RCU-idle CPU has called rcu_read_lock(), RCU might well
	 * delete data structures out from under it.  RCU really has no
	 * choice here: we need to keep an RCU-free window in idle where
	 * the CPU may possibly enter into low power mode. This way we can
	 * notice an extended quiescent state to other CPUs that started a grace
	 * period. Otherwise we would delay any grace period as long as we run
	 * in the idle task.
	 *
	 * So complain bitterly if someone does call rcu_read_lock(),
	 * rcu_read_lock_bh() and so on from extended quiescent states.
	 */
	if (!rcu_is_watching())
		pr_warn("RCU used illegally from extended quiescent state!\n");

	lockdep_print_held_locks(curr);
	pr_warn("\nstack backtrace:\n");
	dump_stack();
}
EXPORT_SYMBOL_GPL(lockdep_rcu_suspicious);<|MERGE_RESOLUTION|>--- conflicted
+++ resolved
@@ -79,20 +79,12 @@
 DEFINE_PER_CPU(unsigned int, lockdep_recursion);
 EXPORT_PER_CPU_SYMBOL_GPL(lockdep_recursion);
 
-<<<<<<< HEAD
-static inline bool lockdep_enabled(void)
-=======
 static __always_inline bool lockdep_enabled(void)
->>>>>>> f642729d
 {
 	if (!debug_locks)
 		return false;
 
-<<<<<<< HEAD
-	if (raw_cpu_read(lockdep_recursion))
-=======
 	if (this_cpu_read(lockdep_recursion))
->>>>>>> f642729d
 		return false;
 
 	if (current->lockdep_recursion)
@@ -119,10 +111,6 @@
 	__this_cpu_inc(lockdep_recursion);
 	arch_spin_lock(&__lock);
 	__owner = current;
-<<<<<<< HEAD
-	__this_cpu_inc(lockdep_recursion);
-=======
->>>>>>> f642729d
 }
 
 static inline void lockdep_unlock(void)
@@ -132,10 +120,6 @@
 	if (debug_locks && DEBUG_LOCKS_WARN_ON(__owner != current))
 		return;
 
-<<<<<<< HEAD
-	__this_cpu_dec(lockdep_recursion);
-=======
->>>>>>> f642729d
 	__owner = NULL;
 	arch_spin_unlock(&__lock);
 	__this_cpu_dec(lockdep_recursion);
@@ -1556,7 +1540,6 @@
 {
 	return res < 0;
 }
-<<<<<<< HEAD
 
 /*
  * DEP_*_BIT in lock_list::dep
@@ -1637,88 +1620,6 @@
 }
 
 /*
-=======
-
-/*
- * DEP_*_BIT in lock_list::dep
- *
- * For dependency @prev -> @next:
- *
- *   SR: @prev is shared reader (->read != 0) and @next is recursive reader
- *       (->read == 2)
- *   ER: @prev is exclusive locker (->read == 0) and @next is recursive reader
- *   SN: @prev is shared reader and @next is non-recursive locker (->read != 2)
- *   EN: @prev is exclusive locker and @next is non-recursive locker
- *
- * Note that we define the value of DEP_*_BITs so that:
- *   bit0 is prev->read == 0
- *   bit1 is next->read != 2
- */
-#define DEP_SR_BIT (0 + (0 << 1)) /* 0 */
-#define DEP_ER_BIT (1 + (0 << 1)) /* 1 */
-#define DEP_SN_BIT (0 + (1 << 1)) /* 2 */
-#define DEP_EN_BIT (1 + (1 << 1)) /* 3 */
-
-#define DEP_SR_MASK (1U << (DEP_SR_BIT))
-#define DEP_ER_MASK (1U << (DEP_ER_BIT))
-#define DEP_SN_MASK (1U << (DEP_SN_BIT))
-#define DEP_EN_MASK (1U << (DEP_EN_BIT))
-
-static inline unsigned int
-__calc_dep_bit(struct held_lock *prev, struct held_lock *next)
-{
-	return (prev->read == 0) + ((next->read != 2) << 1);
-}
-
-static inline u8 calc_dep(struct held_lock *prev, struct held_lock *next)
-{
-	return 1U << __calc_dep_bit(prev, next);
-}
-
-/*
- * calculate the dep_bit for backwards edges. We care about whether @prev is
- * shared and whether @next is recursive.
- */
-static inline unsigned int
-__calc_dep_bitb(struct held_lock *prev, struct held_lock *next)
-{
-	return (next->read != 2) + ((prev->read == 0) << 1);
-}
-
-static inline u8 calc_depb(struct held_lock *prev, struct held_lock *next)
-{
-	return 1U << __calc_dep_bitb(prev, next);
-}
-
-/*
- * Initialize a lock_list entry @lock belonging to @class as the root for a BFS
- * search.
- */
-static inline void __bfs_init_root(struct lock_list *lock,
-				   struct lock_class *class)
-{
-	lock->class = class;
-	lock->parent = NULL;
-	lock->only_xr = 0;
-}
-
-/*
- * Initialize a lock_list entry @lock based on a lock acquisition @hlock as the
- * root for a BFS search.
- *
- * ->only_xr of the initial lock node is set to @hlock->read == 2, to make sure
- * that <prev> -> @hlock and @hlock -> <whatever __bfs() found> is not -(*R)->
- * and -(S*)->.
- */
-static inline void bfs_init_root(struct lock_list *lock,
-				 struct held_lock *hlock)
-{
-	__bfs_init_root(lock, hlock_class(hlock));
-	lock->only_xr = (hlock->read == 2);
-}
-
-/*
->>>>>>> f642729d
  * Similar to bfs_init_root() but initialize the root for backwards BFS.
  *
  * ->only_xr of the initial lock node is set to @hlock->read != 0, to make sure
@@ -1727,7 +1628,6 @@
  */
 static inline void bfs_init_rootb(struct lock_list *lock,
 				  struct held_lock *hlock)
-<<<<<<< HEAD
 {
 	__bfs_init_root(lock, hlock_class(hlock));
 	lock->only_xr = (hlock->read != 0);
@@ -1735,15 +1635,6 @@
 
 static inline struct lock_list *__bfs_next(struct lock_list *lock, int offset)
 {
-=======
-{
-	__bfs_init_root(lock, hlock_class(hlock));
-	lock->only_xr = (hlock->read != 0);
-}
-
-static inline struct lock_list *__bfs_next(struct lock_list *lock, int offset)
-{
->>>>>>> f642729d
 	if (!lock || !lock->parent)
 		return NULL;
 
@@ -1781,10 +1672,7 @@
 static enum bfs_result __bfs(struct lock_list *source_entry,
 			     void *data,
 			     bool (*match)(struct lock_list *entry, void *data),
-<<<<<<< HEAD
-=======
 			     bool (*skip)(struct lock_list *entry, void *data),
->>>>>>> f642729d
 			     struct lock_list **target_entry,
 			     int offset)
 {
@@ -1817,7 +1705,6 @@
 			continue;
 		else
 			mark_lock_accessed(lock);
-<<<<<<< HEAD
 
 		/*
 		 * Step 2: check whether prev dependency and this form a strong
@@ -1839,29 +1726,6 @@
 			if (!dep)
 				continue;
 
-=======
-
-		/*
-		 * Step 2: check whether prev dependency and this form a strong
-		 *         dependency path.
-		 */
-		if (lock->parent) { /* Parent exists, check prev dependency */
-			u8 dep = lock->dep;
-			bool prev_only_xr = lock->parent->only_xr;
-
-			/*
-			 * Mask out all -(S*)-> if we only have *R in previous
-			 * step, because -(*R)-> -(S*)-> don't make up a strong
-			 * dependency.
-			 */
-			if (prev_only_xr)
-				dep &= ~(DEP_SR_MASK | DEP_SN_MASK);
-
-			/* If nothing left, we skip */
-			if (!dep)
-				continue;
-
->>>>>>> f642729d
 			/* If there are only -(*R)-> left, set that for the next step */
 			lock->only_xr = !(dep & (DEP_SN_MASK | DEP_EN_MASK));
 		}
@@ -1869,14 +1733,6 @@
 		/*
 		 * Step 3: we haven't visited this and there is a strong
 		 *         dependency path to this, so check with @match.
-<<<<<<< HEAD
-		 */
-		if (match(lock, data)) {
-			*target_entry = lock;
-			return BFS_RMATCH;
-		}
-
-=======
 		 *         If @skip is provide and returns true, we skip this
 		 *         lock (and any path this lock is in).
 		 */
@@ -1888,7 +1744,6 @@
 			return BFS_RMATCH;
 		}
 
->>>>>>> f642729d
 		/*
 		 * Step 4: if not match, expand the path by adding the
 		 *         forward or backwards dependencis in the search
@@ -1926,10 +1781,7 @@
 __bfs_forwards(struct lock_list *src_entry,
 	       void *data,
 	       bool (*match)(struct lock_list *entry, void *data),
-<<<<<<< HEAD
-=======
 	       bool (*skip)(struct lock_list *entry, void *data),
->>>>>>> f642729d
 	       struct lock_list **target_entry)
 {
 	return __bfs(src_entry, data, match, skip, target_entry,
@@ -1941,10 +1793,7 @@
 __bfs_backwards(struct lock_list *src_entry,
 		void *data,
 		bool (*match)(struct lock_list *entry, void *data),
-<<<<<<< HEAD
-=======
 	       bool (*skip)(struct lock_list *entry, void *data),
->>>>>>> f642729d
 		struct lock_list **target_entry)
 {
 	return __bfs(src_entry, data, match, skip, target_entry,
@@ -2082,7 +1931,6 @@
  *
  */
 static inline bool hlock_equal(struct lock_list *entry, void *data)
-<<<<<<< HEAD
 {
 	struct held_lock *hlock = (struct held_lock *)data;
 
@@ -2110,42 +1958,10 @@
  * as then we don't have -(*R)-> -(S*)-> in the cycle.
  */
 static inline bool hlock_conflict(struct lock_list *entry, void *data)
-=======
->>>>>>> f642729d
 {
 	struct held_lock *hlock = (struct held_lock *)data;
 
 	return hlock_class(hlock) == entry->class && /* Found A -> .. -> B */
-<<<<<<< HEAD
-=======
-	       (hlock->read == 2 ||  /* A -> B is -(*R)-> */
-		!entry->only_xr); /* A -> .. -> B is -(*N)-> */
-}
-
-/*
- * We are about to add B -> A into the dependency graph, and in __bfs() a
- * strong dependency path A -> .. -> B is found: hlock_class equals
- * entry->class.
- *
- * We will have a deadlock case (conflict) if A -> .. -> B -> A is a strong
- * dependency cycle, that means:
- *
- * Either
- *
- *     a) B -> A is -(E*)->
- *
- * or
- *
- *     b) A -> .. -> B is -(*N)-> (i.e. A -> .. -(*N)-> B)
- *
- * as then we don't have -(*R)-> -(S*)-> in the cycle.
- */
-static inline bool hlock_conflict(struct lock_list *entry, void *data)
-{
-	struct held_lock *hlock = (struct held_lock *)data;
-
-	return hlock_class(hlock) == entry->class && /* Found A -> .. -> B */
->>>>>>> f642729d
 	       (hlock->read == 0 || /* B -> A is -(E*)-> */
 		!entry->only_xr); /* A -> .. -> B is -(*N)-> */
 }
@@ -2264,19 +2080,12 @@
 static noinline enum bfs_result
 check_path(struct held_lock *target, struct lock_list *src_entry,
 	   bool (*match)(struct lock_list *entry, void *data),
-<<<<<<< HEAD
-=======
 	   bool (*skip)(struct lock_list *entry, void *data),
->>>>>>> f642729d
 	   struct lock_list **target_entry)
 {
 	enum bfs_result ret;
 
-<<<<<<< HEAD
-	ret = __bfs_forwards(src_entry, target, match, target_entry);
-=======
 	ret = __bfs_forwards(src_entry, target, match, skip, target_entry);
->>>>>>> f642729d
 
 	if (unlikely(bfs_error(ret)))
 		print_bfs_bug(ret);
@@ -2303,11 +2112,7 @@
 
 	debug_atomic_inc(nr_cyclic_checks);
 
-<<<<<<< HEAD
-	ret = check_path(target, &src_entry, hlock_conflict, &target_entry);
-=======
 	ret = check_path(target, &src_entry, hlock_conflict, NULL, &target_entry);
->>>>>>> f642729d
 
 	if (unlikely(ret == BFS_RMATCH)) {
 		if (!*trace) {
@@ -2343,59 +2148,6 @@
  * 3) the dependency circle A -> ... -> B -> A we get from 1) and 2) is a
  *    strong circle:
  *
-<<<<<<< HEAD
- * Return BFS_RMATCH if it does, or BFS_RMATCH if it does not, return BFS_E* if
- * any error appears in the bfs search.
- */
-static noinline enum bfs_result
-check_redundant(struct held_lock *src, struct held_lock *target)
-{
-	enum bfs_result ret;
-	struct lock_list *target_entry;
-	struct lock_list src_entry;
-
-	bfs_init_root(&src_entry, src);
-	/*
-	 * Special setup for check_redundant().
-	 *
-	 * To report redundant, we need to find a strong dependency path that
-	 * is equal to or stronger than <src> -> <target>. So if <src> is E,
-	 * we need to let __bfs() only search for a path starting at a -(E*)->,
-	 * we achieve this by setting the initial node's ->only_xr to true in
-	 * that case. And if <prev> is S, we set initial ->only_xr to false
-	 * because both -(S*)-> (equal) and -(E*)-> (stronger) are redundant.
-	 */
-	src_entry.only_xr = src->read == 0;
-
-	debug_atomic_inc(nr_redundant_checks);
-
-	ret = check_path(target, &src_entry, hlock_equal, &target_entry);
-
-	if (ret == BFS_RMATCH)
-		debug_atomic_inc(nr_redundant);
-
-	return ret;
-}
-#endif
-
-#ifdef CONFIG_TRACE_IRQFLAGS
-
-/*
- * Forwards and backwards subgraph searching, for the purposes of
- * proving that two subgraphs can be connected by a new dependency
- * without creating any illegal irq-safe -> irq-unsafe lock dependency.
- *
- * A irq safe->unsafe deadlock happens with the following conditions:
- *
- * 1) We have a strong dependency path A -> ... -> B
- *
- * 2) and we have ENABLED_IRQ usage of B and USED_IN_IRQ usage of A, therefore
- *    irq can create a new dependency B -> A (consider the case that a holder
- *    of B gets interrupted by an irq whose handler will try to acquire A).
- *
- * 3) the dependency circle A -> ... -> B -> A we get from 1) and 2) is a
- *    strong circle:
- *
  *      For the usage bits of B:
  *        a) if A -> B is -(*N)->, then B -> A could be any type, so any
  *           ENABLED_IRQ usage suffices.
@@ -2407,18 +2159,6 @@
  *           USED_IN_IRQ usage suffices.
  *        d) if A -> B is -(S*)->, then B -> A must be -(*N)->, so only
  *           USED_IN_IRQ_*_READ usage suffices.
-=======
- *      For the usage bits of B:
- *        a) if A -> B is -(*N)->, then B -> A could be any type, so any
- *           ENABLED_IRQ usage suffices.
- *        b) if A -> B is -(*R)->, then B -> A must be -(E*)->, so only
- *           ENABLED_IRQ_*_READ usage suffices.
- *
- *      For the usage bits of A:
- *        c) if A -> B is -(E*)->, then B -> A could be any type, so any
- *           USED_IN_IRQ usage suffices.
- *        d) if A -> B is -(S*)->, then B -> A must be -(*N)->, so only
- *           USED_IN_IRQ_*_READ usage suffices.
  */
 
 /*
@@ -2451,7 +2191,6 @@
  * As above, if only_xr is false, which means A -> B has -(*N)-> dependency
  * path, any usage of B should be considered. Otherwise, we should only
  * consider _READ usage.
->>>>>>> f642729d
  */
 static inline bool usage_match(struct lock_list *entry, void *mask)
 {
@@ -2461,45 +2200,6 @@
 		return !!((entry->class->usage_mask & LOCKF_IRQ) & *(unsigned long *)mask);
 }
 
-<<<<<<< HEAD
-/*
- * There is a strong dependency path in the dependency graph: A -> B, and now
- * we need to decide which usage bit of A should be accumulated to detect
- * safe->unsafe bugs.
- *
- * Note that usage_accumulate() is used in backwards search, so ->only_xr
- * stands for whether A -> B only has -(S*)-> (in this case ->only_xr is true).
- *
- * As above, if only_xr is false, which means A -> B has -(E*)-> dependency
- * path, any usage of A should be considered. Otherwise, we should only
- * consider _READ usage.
- */
-static inline bool usage_accumulate(struct lock_list *entry, void *mask)
-{
-	if (!entry->only_xr)
-		*(unsigned long *)mask |= entry->class->usage_mask;
-	else /* Mask out _READ usage bits */
-		*(unsigned long *)mask |= (entry->class->usage_mask & LOCKF_IRQ);
-
-	return false;
-}
-
-/*
- * There is a strong dependency path in the dependency graph: A -> B, and now
- * we need to decide which usage bit of B conflicts with the usage bits of A,
- * i.e. which usage bit of B may introduce safe->unsafe deadlocks.
- *
- * As above, if only_xr is false, which means A -> B has -(*N)-> dependency
- * path, any usage of B should be considered. Otherwise, we should only
- * consider _READ usage.
- */
-static inline bool usage_match(struct lock_list *entry, void *mask)
-{
-	if (!entry->only_xr)
-		return !!(entry->class->usage_mask & *(unsigned long *)mask);
-	else /* Mask out _READ usage bits */
-		return !!((entry->class->usage_mask & LOCKF_IRQ) & *(unsigned long *)mask);
-=======
 static inline bool usage_skip(struct lock_list *entry, void *mask)
 {
 	/*
@@ -2536,7 +2236,6 @@
 	}
 
 	return false;
->>>>>>> f642729d
 }
 
 /*
@@ -2936,11 +2635,7 @@
 	 */
 	bfs_init_rootb(&this, prev);
 
-<<<<<<< HEAD
-	ret = __bfs_backwards(&this, &usage_mask, usage_accumulate, NULL);
-=======
 	ret = __bfs_backwards(&this, &usage_mask, usage_accumulate, usage_skip, NULL);
->>>>>>> f642729d
 	if (bfs_error(ret)) {
 		print_bfs_bug(ret);
 		return 0;
@@ -3297,10 +2992,6 @@
 		return 0;
 	else if (ret == BFS_RMATCH)
 		return 2;
-<<<<<<< HEAD
-#endif
-=======
->>>>>>> f642729d
 
 	if (!*trace) {
 		*trace = save_trace();
@@ -4434,11 +4125,7 @@
 	if (unlikely(in_nmi()))
 		return;
 
-<<<<<<< HEAD
-	if (unlikely(__this_cpu_read(lockdep_recursion)))
-=======
 	if (unlikely(this_cpu_read(lockdep_recursion)))
->>>>>>> f642729d
 		return;
 
 	if (unlikely(lockdep_hardirqs_enabled())) {
@@ -4507,11 +4194,7 @@
 		goto skip_checks;
 	}
 
-<<<<<<< HEAD
-	if (unlikely(__this_cpu_read(lockdep_recursion)))
-=======
 	if (unlikely(this_cpu_read(lockdep_recursion)))
->>>>>>> f642729d
 		return;
 
 	if (lockdep_hardirqs_enabled()) {
@@ -4781,12 +4464,9 @@
 	if (unlikely(hlock_class(this)->usage_mask & new_mask))
 		goto unlock;
 
-<<<<<<< HEAD
-=======
 	if (!hlock_class(this)->usage_mask)
 		debug_atomic_dec(nr_unused_locks);
 
->>>>>>> f642729d
 	hlock_class(this)->usage_mask |= new_mask;
 
 	if (new_bit < LOCK_TRACE_STATES) {
@@ -4794,26 +4474,10 @@
 			return 0;
 	}
 
-<<<<<<< HEAD
-	switch (new_bit) {
-	case 0 ... LOCK_USED-1:
-		ret = mark_lock_irq(curr, this, new_bit);
-		if (!ret)
-			return 0;
-		break;
-
-	case LOCK_USED:
-		debug_atomic_dec(nr_unused_locks);
-		break;
-
-	default:
-		break;
-=======
 	if (new_bit < LOCK_USED) {
 		ret = mark_lock_irq(curr, this, new_bit);
 		if (!ret)
 			return 0;
->>>>>>> f642729d
 	}
 
 unlock:
