--- conflicted
+++ resolved
@@ -76,14 +76,6 @@
 config ARCH_HAS_FORCE_DMA_UNENCRYPTED
 	bool
 
-<<<<<<< HEAD
-config DMA_VIRT_OPS
-	bool
-	depends on HAS_DMA
-	select DMA_OPS
-
-=======
->>>>>>> f642729d
 config SWIOTLB
 	bool
 	select NEED_DMA_MAP_STATE
