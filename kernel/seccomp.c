// SPDX-License-Identifier: GPL-2.0
/*
 * linux/kernel/seccomp.c
 *
 * Copyright 2004-2005  Andrea Arcangeli <andrea@cpushare.com>
 *
 * Copyright (C) 2012 Google, Inc.
 * Will Drewry <wad@chromium.org>
 *
 * This defines a simple but solid secure-computing facility.
 *
 * Mode 1 uses a fixed list of allowed system calls.
 * Mode 2 allows user-defined system call filters in the form
 *        of Berkeley Packet Filters/Linux Socket Filters.
 */
#define pr_fmt(fmt) "seccomp: " fmt

#include <linux/refcount.h>
#include <linux/audit.h>
#include <linux/compat.h>
#include <linux/coredump.h>
#include <linux/kmemleak.h>
#include <linux/nospec.h>
#include <linux/prctl.h>
#include <linux/sched.h>
#include <linux/sched/task_stack.h>
#include <linux/seccomp.h>
#include <linux/slab.h>
#include <linux/syscalls.h>
#include <linux/sysctl.h>

#ifdef CONFIG_HAVE_ARCH_SECCOMP_FILTER
#include <asm/syscall.h>
#endif

#ifdef CONFIG_SECCOMP_FILTER
#include <linux/file.h>
#include <linux/filter.h>
#include <linux/pid.h>
#include <linux/ptrace.h>
#include <linux/capability.h>
#include <linux/tracehook.h>
#include <linux/uaccess.h>
#include <linux/anon_inodes.h>
#include <linux/lockdep.h>

/*
 * When SECCOMP_IOCTL_NOTIF_ID_VALID was first introduced, it had the
 * wrong direction flag in the ioctl number. This is the broken one,
 * which the kernel needs to keep supporting until all userspaces stop
 * using the wrong command number.
 */
#define SECCOMP_IOCTL_NOTIF_ID_VALID_WRONG_DIR	SECCOMP_IOR(2, __u64)

enum notify_state {
	SECCOMP_NOTIFY_INIT,
	SECCOMP_NOTIFY_SENT,
	SECCOMP_NOTIFY_REPLIED,
};

struct seccomp_knotif {
	/* The struct pid of the task whose filter triggered the notification */
	struct task_struct *task;

	/* The "cookie" for this request; this is unique for this filter. */
	u64 id;

	/*
	 * The seccomp data. This pointer is valid the entire time this
	 * notification is active, since it comes from __seccomp_filter which
	 * eclipses the entire lifecycle here.
	 */
	const struct seccomp_data *data;

	/*
	 * Notification states. When SECCOMP_RET_USER_NOTIF is returned, a
	 * struct seccomp_knotif is created and starts out in INIT. Once the
	 * handler reads the notification off of an FD, it transitions to SENT.
	 * If a signal is received the state transitions back to INIT and
	 * another message is sent. When the userspace handler replies, state
	 * transitions to REPLIED.
	 */
	enum notify_state state;

	/* The return values, only valid when in SECCOMP_NOTIFY_REPLIED */
	int error;
	long val;
	u32 flags;

	/*
	 * Signals when this has changed states, such as the listener
	 * dying, a new seccomp addfd message, or changing to REPLIED
	 */
	struct completion ready;

	struct list_head list;

	/* outstanding addfd requests */
	struct list_head addfd;
};

/**
 * struct seccomp_kaddfd - container for seccomp_addfd ioctl messages
 *
 * @file: A reference to the file to install in the other task
 * @fd: The fd number to install it at. If the fd number is -1, it means the
 *      installing process should allocate the fd as normal.
 * @flags: The flags for the new file descriptor. At the moment, only O_CLOEXEC
 *         is allowed.
 * @ioctl_flags: The flags used for the seccomp_addfd ioctl.
 * @ret: The return value of the installing process. It is set to the fd num
 *       upon success (>= 0).
 * @completion: Indicates that the installing process has completed fd
 *              installation, or gone away (either due to successful
 *              reply, or signal)
 *
 */
struct seccomp_kaddfd {
	struct file *file;
	int fd;
	unsigned int flags;
	__u32 ioctl_flags;

	union {
		bool setfd;
		/* To only be set on reply */
		int ret;
	};
	struct completion completion;
	struct list_head list;
};

/**
 * struct notification - container for seccomp userspace notifications. Since
 * most seccomp filters will not have notification listeners attached and this
 * structure is fairly large, we store the notification-specific stuff in a
 * separate structure.
 *
 * @request: A semaphore that users of this notification can wait on for
 *           changes. Actual reads and writes are still controlled with
 *           filter->notify_lock.
 * @next_id: The id of the next request.
 * @notifications: A list of struct seccomp_knotif elements.
 */
struct notification {
	struct semaphore request;
	u64 next_id;
	struct list_head notifications;
};

#ifdef SECCOMP_ARCH_NATIVE
/**
 * struct action_cache - per-filter cache of seccomp actions per
 * arch/syscall pair
 *
 * @allow_native: A bitmap where each bit represents whether the
 *		  filter will always allow the syscall, for the
 *		  native architecture.
 * @allow_compat: A bitmap where each bit represents whether the
 *		  filter will always allow the syscall, for the
 *		  compat architecture.
 */
struct action_cache {
	DECLARE_BITMAP(allow_native, SECCOMP_ARCH_NATIVE_NR);
#ifdef SECCOMP_ARCH_COMPAT
	DECLARE_BITMAP(allow_compat, SECCOMP_ARCH_COMPAT_NR);
#endif
};
#else
struct action_cache { };

static inline bool seccomp_cache_check_allow(const struct seccomp_filter *sfilter,
					     const struct seccomp_data *sd)
{
	return false;
}

static inline void seccomp_cache_prepare(struct seccomp_filter *sfilter)
{
}
#endif /* SECCOMP_ARCH_NATIVE */

/**
 * struct seccomp_filter - container for seccomp BPF programs
 *
 * @refs: Reference count to manage the object lifetime.
 *	  A filter's reference count is incremented for each directly
 *	  attached task, once for the dependent filter, and if
 *	  requested for the user notifier. When @refs reaches zero,
 *	  the filter can be freed.
 * @users: A filter's @users count is incremented for each directly
 *         attached task (filter installation, fork(), thread_sync),
 *	   and once for the dependent filter (tracked in filter->prev).
 *	   When it reaches zero it indicates that no direct or indirect
 *	   users of that filter exist. No new tasks can get associated with
 *	   this filter after reaching 0. The @users count is always smaller
 *	   or equal to @refs. Hence, reaching 0 for @users does not mean
 *	   the filter can be freed.
 * @cache: cache of arch/syscall mappings to actions
 * @log: true if all actions except for SECCOMP_RET_ALLOW should be logged
 * @prev: points to a previously installed, or inherited, filter
 * @prog: the BPF program to evaluate
 * @notif: the struct that holds all notification related information
 * @notify_lock: A lock for all notification-related accesses.
 * @wqh: A wait queue for poll if a notifier is in use.
 *
 * seccomp_filter objects are organized in a tree linked via the @prev
 * pointer.  For any task, it appears to be a singly-linked list starting
 * with current->seccomp.filter, the most recently attached or inherited filter.
 * However, multiple filters may share a @prev node, by way of fork(), which
 * results in a unidirectional tree existing in memory.  This is similar to
 * how namespaces work.
 *
 * seccomp_filter objects should never be modified after being attached
 * to a task_struct (other than @refs).
 */
struct seccomp_filter {
	refcount_t refs;
	refcount_t users;
	bool log;
	struct action_cache cache;
	struct seccomp_filter *prev;
	struct bpf_prog *prog;
	struct notification *notif;
	struct mutex notify_lock;
	wait_queue_head_t wqh;
};

/* Limit any path through the tree to 256KB worth of instructions. */
#define MAX_INSNS_PER_PATH ((1 << 18) / sizeof(struct sock_filter))

/*
 * Endianness is explicitly ignored and left for BPF program authors to manage
 * as per the specific architecture.
 */
static void populate_seccomp_data(struct seccomp_data *sd)
{
	/*
	 * Instead of using current_pt_reg(), we're already doing the work
	 * to safely fetch "current", so just use "task" everywhere below.
	 */
	struct task_struct *task = current;
	struct pt_regs *regs = task_pt_regs(task);
	unsigned long args[6];

	sd->nr = syscall_get_nr(task, regs);
	sd->arch = syscall_get_arch(task);
	syscall_get_arguments(task, regs, args);
	sd->args[0] = args[0];
	sd->args[1] = args[1];
	sd->args[2] = args[2];
	sd->args[3] = args[3];
	sd->args[4] = args[4];
	sd->args[5] = args[5];
	sd->instruction_pointer = KSTK_EIP(task);
}

/**
 *	seccomp_check_filter - verify seccomp filter code
 *	@filter: filter to verify
 *	@flen: length of filter
 *
 * Takes a previously checked filter (by bpf_check_classic) and
 * redirects all filter code that loads struct sk_buff data
 * and related data through seccomp_bpf_load.  It also
 * enforces length and alignment checking of those loads.
 *
 * Returns 0 if the rule set is legal or -EINVAL if not.
 */
static int seccomp_check_filter(struct sock_filter *filter, unsigned int flen)
{
	int pc;
	for (pc = 0; pc < flen; pc++) {
		struct sock_filter *ftest = &filter[pc];
		u16 code = ftest->code;
		u32 k = ftest->k;

		switch (code) {
		case BPF_LD | BPF_W | BPF_ABS:
			ftest->code = BPF_LDX | BPF_W | BPF_ABS;
			/* 32-bit aligned and not out of bounds. */
			if (k >= sizeof(struct seccomp_data) || k & 3)
				return -EINVAL;
			continue;
		case BPF_LD | BPF_W | BPF_LEN:
			ftest->code = BPF_LD | BPF_IMM;
			ftest->k = sizeof(struct seccomp_data);
			continue;
		case BPF_LDX | BPF_W | BPF_LEN:
			ftest->code = BPF_LDX | BPF_IMM;
			ftest->k = sizeof(struct seccomp_data);
			continue;
		/* Explicitly include allowed calls. */
		case BPF_RET | BPF_K:
		case BPF_RET | BPF_A:
		case BPF_ALU | BPF_ADD | BPF_K:
		case BPF_ALU | BPF_ADD | BPF_X:
		case BPF_ALU | BPF_SUB | BPF_K:
		case BPF_ALU | BPF_SUB | BPF_X:
		case BPF_ALU | BPF_MUL | BPF_K:
		case BPF_ALU | BPF_MUL | BPF_X:
		case BPF_ALU | BPF_DIV | BPF_K:
		case BPF_ALU | BPF_DIV | BPF_X:
		case BPF_ALU | BPF_AND | BPF_K:
		case BPF_ALU | BPF_AND | BPF_X:
		case BPF_ALU | BPF_OR | BPF_K:
		case BPF_ALU | BPF_OR | BPF_X:
		case BPF_ALU | BPF_XOR | BPF_K:
		case BPF_ALU | BPF_XOR | BPF_X:
		case BPF_ALU | BPF_LSH | BPF_K:
		case BPF_ALU | BPF_LSH | BPF_X:
		case BPF_ALU | BPF_RSH | BPF_K:
		case BPF_ALU | BPF_RSH | BPF_X:
		case BPF_ALU | BPF_NEG:
		case BPF_LD | BPF_IMM:
		case BPF_LDX | BPF_IMM:
		case BPF_MISC | BPF_TAX:
		case BPF_MISC | BPF_TXA:
		case BPF_LD | BPF_MEM:
		case BPF_LDX | BPF_MEM:
		case BPF_ST:
		case BPF_STX:
		case BPF_JMP | BPF_JA:
		case BPF_JMP | BPF_JEQ | BPF_K:
		case BPF_JMP | BPF_JEQ | BPF_X:
		case BPF_JMP | BPF_JGE | BPF_K:
		case BPF_JMP | BPF_JGE | BPF_X:
		case BPF_JMP | BPF_JGT | BPF_K:
		case BPF_JMP | BPF_JGT | BPF_X:
		case BPF_JMP | BPF_JSET | BPF_K:
		case BPF_JMP | BPF_JSET | BPF_X:
			continue;
		default:
			return -EINVAL;
		}
	}
	return 0;
}

#ifdef SECCOMP_ARCH_NATIVE
static inline bool seccomp_cache_check_allow_bitmap(const void *bitmap,
						    size_t bitmap_size,
						    int syscall_nr)
{
	if (unlikely(syscall_nr < 0 || syscall_nr >= bitmap_size))
		return false;
	syscall_nr = array_index_nospec(syscall_nr, bitmap_size);

	return test_bit(syscall_nr, bitmap);
}

/**
 * seccomp_cache_check_allow - lookup seccomp cache
 * @sfilter: The seccomp filter
 * @sd: The seccomp data to lookup the cache with
 *
 * Returns true if the seccomp_data is cached and allowed.
 */
static inline bool seccomp_cache_check_allow(const struct seccomp_filter *sfilter,
					     const struct seccomp_data *sd)
{
	int syscall_nr = sd->nr;
	const struct action_cache *cache = &sfilter->cache;

#ifndef SECCOMP_ARCH_COMPAT
	/* A native-only architecture doesn't need to check sd->arch. */
	return seccomp_cache_check_allow_bitmap(cache->allow_native,
						SECCOMP_ARCH_NATIVE_NR,
						syscall_nr);
#else
	if (likely(sd->arch == SECCOMP_ARCH_NATIVE))
		return seccomp_cache_check_allow_bitmap(cache->allow_native,
							SECCOMP_ARCH_NATIVE_NR,
							syscall_nr);
	if (likely(sd->arch == SECCOMP_ARCH_COMPAT))
		return seccomp_cache_check_allow_bitmap(cache->allow_compat,
							SECCOMP_ARCH_COMPAT_NR,
							syscall_nr);
#endif /* SECCOMP_ARCH_COMPAT */

	WARN_ON_ONCE(true);
	return false;
}
#endif /* SECCOMP_ARCH_NATIVE */

/**
 * seccomp_run_filters - evaluates all seccomp filters against @sd
 * @sd: optional seccomp data to be passed to filters
 * @match: stores struct seccomp_filter that resulted in the return value,
 *         unless filter returned SECCOMP_RET_ALLOW, in which case it will
 *         be unchanged.
 *
 * Returns valid seccomp BPF response codes.
 */
#define ACTION_ONLY(ret) ((s32)((ret) & (SECCOMP_RET_ACTION_FULL)))
static u32 seccomp_run_filters(const struct seccomp_data *sd,
			       struct seccomp_filter **match)
{
	u32 ret = SECCOMP_RET_ALLOW;
	/* Make sure cross-thread synced filter points somewhere sane. */
	struct seccomp_filter *f =
			READ_ONCE(current->seccomp.filter);

	/* Ensure unexpected behavior doesn't result in failing open. */
	if (WARN_ON(f == NULL))
		return SECCOMP_RET_KILL_PROCESS;

	if (seccomp_cache_check_allow(f, sd))
		return SECCOMP_RET_ALLOW;

	/*
	 * All filters in the list are evaluated and the lowest BPF return
	 * value always takes priority (ignoring the DATA).
	 */
	for (; f; f = f->prev) {
		u32 cur_ret = bpf_prog_run_pin_on_cpu(f->prog, sd);

		if (ACTION_ONLY(cur_ret) < ACTION_ONLY(ret)) {
			ret = cur_ret;
			*match = f;
		}
	}
	return ret;
}
#endif /* CONFIG_SECCOMP_FILTER */

static inline bool seccomp_may_assign_mode(unsigned long seccomp_mode)
{
	assert_spin_locked(&current->sighand->siglock);

	if (current->seccomp.mode && current->seccomp.mode != seccomp_mode)
		return false;

	return true;
}

void __weak arch_seccomp_spec_mitigate(struct task_struct *task) { }

static inline void seccomp_assign_mode(struct task_struct *task,
				       unsigned long seccomp_mode,
				       unsigned long flags)
{
	assert_spin_locked(&task->sighand->siglock);

	task->seccomp.mode = seccomp_mode;
	/*
	 * Make sure SYSCALL_WORK_SECCOMP cannot be set before the mode (and
	 * filter) is set.
	 */
	smp_mb__before_atomic();
	/* Assume default seccomp processes want spec flaw mitigation. */
	if ((flags & SECCOMP_FILTER_FLAG_SPEC_ALLOW) == 0)
		arch_seccomp_spec_mitigate(task);
	set_task_syscall_work(task, SECCOMP);
}

#ifdef CONFIG_SECCOMP_FILTER
/* Returns 1 if the parent is an ancestor of the child. */
static int is_ancestor(struct seccomp_filter *parent,
		       struct seccomp_filter *child)
{
	/* NULL is the root ancestor. */
	if (parent == NULL)
		return 1;
	for (; child; child = child->prev)
		if (child == parent)
			return 1;
	return 0;
}

/**
 * seccomp_can_sync_threads: checks if all threads can be synchronized
 *
 * Expects sighand and cred_guard_mutex locks to be held.
 *
 * Returns 0 on success, -ve on error, or the pid of a thread which was
 * either not in the correct seccomp mode or did not have an ancestral
 * seccomp filter.
 */
static inline pid_t seccomp_can_sync_threads(void)
{
	struct task_struct *thread, *caller;

	BUG_ON(!mutex_is_locked(&current->signal->cred_guard_mutex));
	assert_spin_locked(&current->sighand->siglock);

	/* Validate all threads being eligible for synchronization. */
	caller = current;
	for_each_thread(caller, thread) {
		pid_t failed;

		/* Skip current, since it is initiating the sync. */
		if (thread == caller)
			continue;

		if (thread->seccomp.mode == SECCOMP_MODE_DISABLED ||
		    (thread->seccomp.mode == SECCOMP_MODE_FILTER &&
		     is_ancestor(thread->seccomp.filter,
				 caller->seccomp.filter)))
			continue;

		/* Return the first thread that cannot be synchronized. */
		failed = task_pid_vnr(thread);
		/* If the pid cannot be resolved, then return -ESRCH */
		if (WARN_ON(failed == 0))
			failed = -ESRCH;
		return failed;
	}

	return 0;
}

static inline void seccomp_filter_free(struct seccomp_filter *filter)
{
	if (filter) {
		bpf_prog_destroy(filter->prog);
		kfree(filter);
	}
}

static void __seccomp_filter_orphan(struct seccomp_filter *orig)
{
	while (orig && refcount_dec_and_test(&orig->users)) {
		if (waitqueue_active(&orig->wqh))
			wake_up_poll(&orig->wqh, EPOLLHUP);
		orig = orig->prev;
	}
}

static void __put_seccomp_filter(struct seccomp_filter *orig)
{
	/* Clean up single-reference branches iteratively. */
	while (orig && refcount_dec_and_test(&orig->refs)) {
		struct seccomp_filter *freeme = orig;
		orig = orig->prev;
		seccomp_filter_free(freeme);
	}
}

static void __seccomp_filter_release(struct seccomp_filter *orig)
{
	/* Notify about any unused filters in the task's former filter tree. */
	__seccomp_filter_orphan(orig);
	/* Finally drop all references to the task's former tree. */
	__put_seccomp_filter(orig);
}

/**
 * seccomp_filter_release - Detach the task from its filter tree,
 *			    drop its reference count, and notify
 *			    about unused filters
 *
 * This function should only be called when the task is exiting as
 * it detaches it from its filter tree. As such, READ_ONCE() and
 * barriers are not needed here, as would normally be needed.
 */
void seccomp_filter_release(struct task_struct *tsk)
{
	struct seccomp_filter *orig = tsk->seccomp.filter;

	/* We are effectively holding the siglock by not having any sighand. */
	WARN_ON(tsk->sighand != NULL);

	/* Detach task from its filter tree. */
	tsk->seccomp.filter = NULL;
	__seccomp_filter_release(orig);
}

/**
 * seccomp_sync_threads: sets all threads to use current's filter
 *
 * Expects sighand and cred_guard_mutex locks to be held, and for
 * seccomp_can_sync_threads() to have returned success already
 * without dropping the locks.
 *
 */
static inline void seccomp_sync_threads(unsigned long flags)
{
	struct task_struct *thread, *caller;

	BUG_ON(!mutex_is_locked(&current->signal->cred_guard_mutex));
	assert_spin_locked(&current->sighand->siglock);

	/* Synchronize all threads. */
	caller = current;
	for_each_thread(caller, thread) {
		/* Skip current, since it needs no changes. */
		if (thread == caller)
			continue;

		/* Get a task reference for the new leaf node. */
		get_seccomp_filter(caller);

		/*
		 * Drop the task reference to the shared ancestor since
		 * current's path will hold a reference.  (This also
		 * allows a put before the assignment.)
		 */
		__seccomp_filter_release(thread->seccomp.filter);

		/* Make our new filter tree visible. */
		smp_store_release(&thread->seccomp.filter,
				  caller->seccomp.filter);
		atomic_set(&thread->seccomp.filter_count,
			   atomic_read(&thread->seccomp.filter_count));

		/*
		 * Don't let an unprivileged task work around
		 * the no_new_privs restriction by creating
		 * a thread that sets it up, enters seccomp,
		 * then dies.
		 */
		if (task_no_new_privs(caller))
			task_set_no_new_privs(thread);

		/*
		 * Opt the other thread into seccomp if needed.
		 * As threads are considered to be trust-realm
		 * equivalent (see ptrace_may_access), it is safe to
		 * allow one thread to transition the other.
		 */
		if (thread->seccomp.mode == SECCOMP_MODE_DISABLED)
			seccomp_assign_mode(thread, SECCOMP_MODE_FILTER,
					    flags);
	}
}

/**
 * seccomp_prepare_filter: Prepares a seccomp filter for use.
 * @fprog: BPF program to install
 *
 * Returns filter on success or an ERR_PTR on failure.
 */
static struct seccomp_filter *seccomp_prepare_filter(struct sock_fprog *fprog)
{
	struct seccomp_filter *sfilter;
	int ret;
	const bool save_orig =
#if defined(CONFIG_CHECKPOINT_RESTORE) || defined(SECCOMP_ARCH_NATIVE)
		true;
#else
		false;
#endif

	if (fprog->len == 0 || fprog->len > BPF_MAXINSNS)
		return ERR_PTR(-EINVAL);

	BUG_ON(INT_MAX / fprog->len < sizeof(struct sock_filter));

	/*
	 * Installing a seccomp filter requires that the task has
	 * CAP_SYS_ADMIN in its namespace or be running with no_new_privs.
	 * This avoids scenarios where unprivileged tasks can affect the
	 * behavior of privileged children.
	 */
	if (!task_no_new_privs(current) &&
			!ns_capable_noaudit(current_user_ns(), CAP_SYS_ADMIN))
		return ERR_PTR(-EACCES);

	/* Allocate a new seccomp_filter */
	sfilter = kzalloc(sizeof(*sfilter), GFP_KERNEL | __GFP_NOWARN);
	if (!sfilter)
		return ERR_PTR(-ENOMEM);

	mutex_init(&sfilter->notify_lock);
	ret = bpf_prog_create_from_user(&sfilter->prog, fprog,
					seccomp_check_filter, save_orig);
	if (ret < 0) {
		kfree(sfilter);
		return ERR_PTR(ret);
	}

	refcount_set(&sfilter->refs, 1);
	refcount_set(&sfilter->users, 1);
	init_waitqueue_head(&sfilter->wqh);

	return sfilter;
}

/**
 * seccomp_prepare_user_filter - prepares a user-supplied sock_fprog
 * @user_filter: pointer to the user data containing a sock_fprog.
 *
 * Returns 0 on success and non-zero otherwise.
 */
static struct seccomp_filter *
seccomp_prepare_user_filter(const char __user *user_filter)
{
	struct sock_fprog fprog;
	struct seccomp_filter *filter = ERR_PTR(-EFAULT);

#ifdef CONFIG_COMPAT
	if (in_compat_syscall()) {
		struct compat_sock_fprog fprog32;
		if (copy_from_user(&fprog32, user_filter, sizeof(fprog32)))
			goto out;
		fprog.len = fprog32.len;
		fprog.filter = compat_ptr(fprog32.filter);
	} else /* falls through to the if below. */
#endif
	if (copy_from_user(&fprog, user_filter, sizeof(fprog)))
		goto out;
	filter = seccomp_prepare_filter(&fprog);
out:
	return filter;
}

#ifdef SECCOMP_ARCH_NATIVE
/**
 * seccomp_is_const_allow - check if filter is constant allow with given data
 * @fprog: The BPF programs
 * @sd: The seccomp data to check against, only syscall number and arch
 *      number are considered constant.
 */
static bool seccomp_is_const_allow(struct sock_fprog_kern *fprog,
				   struct seccomp_data *sd)
{
	unsigned int reg_value = 0;
	unsigned int pc;
	bool op_res;

	if (WARN_ON_ONCE(!fprog))
		return false;

	for (pc = 0; pc < fprog->len; pc++) {
		struct sock_filter *insn = &fprog->filter[pc];
		u16 code = insn->code;
		u32 k = insn->k;

		switch (code) {
		case BPF_LD | BPF_W | BPF_ABS:
			switch (k) {
			case offsetof(struct seccomp_data, nr):
				reg_value = sd->nr;
				break;
			case offsetof(struct seccomp_data, arch):
				reg_value = sd->arch;
				break;
			default:
				/* can't optimize (non-constant value load) */
				return false;
			}
			break;
		case BPF_RET | BPF_K:
			/* reached return with constant values only, check allow */
			return k == SECCOMP_RET_ALLOW;
		case BPF_JMP | BPF_JA:
			pc += insn->k;
			break;
		case BPF_JMP | BPF_JEQ | BPF_K:
		case BPF_JMP | BPF_JGE | BPF_K:
		case BPF_JMP | BPF_JGT | BPF_K:
		case BPF_JMP | BPF_JSET | BPF_K:
			switch (BPF_OP(code)) {
			case BPF_JEQ:
				op_res = reg_value == k;
				break;
			case BPF_JGE:
				op_res = reg_value >= k;
				break;
			case BPF_JGT:
				op_res = reg_value > k;
				break;
			case BPF_JSET:
				op_res = !!(reg_value & k);
				break;
			default:
				/* can't optimize (unknown jump) */
				return false;
			}

			pc += op_res ? insn->jt : insn->jf;
			break;
		case BPF_ALU | BPF_AND | BPF_K:
			reg_value &= k;
			break;
		default:
			/* can't optimize (unknown insn) */
			return false;
		}
	}

	/* ran off the end of the filter?! */
	WARN_ON(1);
	return false;
}

static void seccomp_cache_prepare_bitmap(struct seccomp_filter *sfilter,
					 void *bitmap, const void *bitmap_prev,
					 size_t bitmap_size, int arch)
{
	struct sock_fprog_kern *fprog = sfilter->prog->orig_prog;
	struct seccomp_data sd;
	int nr;

	if (bitmap_prev) {
		/* The new filter must be as restrictive as the last. */
		bitmap_copy(bitmap, bitmap_prev, bitmap_size);
	} else {
		/* Before any filters, all syscalls are always allowed. */
		bitmap_fill(bitmap, bitmap_size);
	}

	for (nr = 0; nr < bitmap_size; nr++) {
		/* No bitmap change: not a cacheable action. */
		if (!test_bit(nr, bitmap))
			continue;

		sd.nr = nr;
		sd.arch = arch;

		/* No bitmap change: continue to always allow. */
		if (seccomp_is_const_allow(fprog, &sd))
			continue;

		/*
		 * Not a cacheable action: always run filters.
		 * atomic clear_bit() not needed, filter not visible yet.
		 */
		__clear_bit(nr, bitmap);
	}
}

/**
 * seccomp_cache_prepare - emulate the filter to find cacheable syscalls
 * @sfilter: The seccomp filter
 *
 * Returns 0 if successful or -errno if error occurred.
 */
static void seccomp_cache_prepare(struct seccomp_filter *sfilter)
{
	struct action_cache *cache = &sfilter->cache;
	const struct action_cache *cache_prev =
		sfilter->prev ? &sfilter->prev->cache : NULL;

	seccomp_cache_prepare_bitmap(sfilter, cache->allow_native,
				     cache_prev ? cache_prev->allow_native : NULL,
				     SECCOMP_ARCH_NATIVE_NR,
				     SECCOMP_ARCH_NATIVE);

#ifdef SECCOMP_ARCH_COMPAT
	seccomp_cache_prepare_bitmap(sfilter, cache->allow_compat,
				     cache_prev ? cache_prev->allow_compat : NULL,
				     SECCOMP_ARCH_COMPAT_NR,
				     SECCOMP_ARCH_COMPAT);
#endif /* SECCOMP_ARCH_COMPAT */
}
#endif /* SECCOMP_ARCH_NATIVE */

/**
 * seccomp_attach_filter: validate and attach filter
 * @flags:  flags to change filter behavior
 * @filter: seccomp filter to add to the current process
 *
 * Caller must be holding current->sighand->siglock lock.
 *
 * Returns 0 on success, -ve on error, or
 *   - in TSYNC mode: the pid of a thread which was either not in the correct
 *     seccomp mode or did not have an ancestral seccomp filter
 *   - in NEW_LISTENER mode: the fd of the new listener
 */
static long seccomp_attach_filter(unsigned int flags,
				  struct seccomp_filter *filter)
{
	unsigned long total_insns;
	struct seccomp_filter *walker;

	assert_spin_locked(&current->sighand->siglock);

	/* Validate resulting filter length. */
	total_insns = filter->prog->len;
	for (walker = current->seccomp.filter; walker; walker = walker->prev)
		total_insns += walker->prog->len + 4;  /* 4 instr penalty */
	if (total_insns > MAX_INSNS_PER_PATH)
		return -ENOMEM;

	/* If thread sync has been requested, check that it is possible. */
	if (flags & SECCOMP_FILTER_FLAG_TSYNC) {
		int ret;

		ret = seccomp_can_sync_threads();
		if (ret) {
			if (flags & SECCOMP_FILTER_FLAG_TSYNC_ESRCH)
				return -ESRCH;
			else
				return ret;
		}
	}

	/* Set log flag, if present. */
	if (flags & SECCOMP_FILTER_FLAG_LOG)
		filter->log = true;

	/*
	 * If there is an existing filter, make it the prev and don't drop its
	 * task reference.
	 */
	filter->prev = current->seccomp.filter;
	seccomp_cache_prepare(filter);
	current->seccomp.filter = filter;
	atomic_inc(&current->seccomp.filter_count);

	/* Now that the new filter is in place, synchronize to all threads. */
	if (flags & SECCOMP_FILTER_FLAG_TSYNC)
		seccomp_sync_threads(flags);

	return 0;
}

static void __get_seccomp_filter(struct seccomp_filter *filter)
{
	refcount_inc(&filter->refs);
}

/* get_seccomp_filter - increments the reference count of the filter on @tsk */
void get_seccomp_filter(struct task_struct *tsk)
{
	struct seccomp_filter *orig = tsk->seccomp.filter;
	if (!orig)
		return;
	__get_seccomp_filter(orig);
	refcount_inc(&orig->users);
}

static void seccomp_init_siginfo(kernel_siginfo_t *info, int syscall, int reason)
{
	clear_siginfo(info);
	info->si_signo = SIGSYS;
	info->si_code = SYS_SECCOMP;
	info->si_call_addr = (void __user *)KSTK_EIP(current);
	info->si_errno = reason;
	info->si_arch = syscall_get_arch(current);
	info->si_syscall = syscall;
}

/**
 * seccomp_send_sigsys - signals the task to allow in-process syscall emulation
 * @syscall: syscall number to send to userland
 * @reason: filter-supplied reason code to send to userland (via si_errno)
 *
 * Forces a SIGSYS with a code of SYS_SECCOMP and related sigsys info.
 */
static void seccomp_send_sigsys(int syscall, int reason)
{
	struct kernel_siginfo info;
	seccomp_init_siginfo(&info, syscall, reason);
	force_sig_info(&info);
}
#endif	/* CONFIG_SECCOMP_FILTER */

/* For use with seccomp_actions_logged */
#define SECCOMP_LOG_KILL_PROCESS	(1 << 0)
#define SECCOMP_LOG_KILL_THREAD		(1 << 1)
#define SECCOMP_LOG_TRAP		(1 << 2)
#define SECCOMP_LOG_ERRNO		(1 << 3)
#define SECCOMP_LOG_TRACE		(1 << 4)
#define SECCOMP_LOG_LOG			(1 << 5)
#define SECCOMP_LOG_ALLOW		(1 << 6)
#define SECCOMP_LOG_USER_NOTIF		(1 << 7)

static u32 seccomp_actions_logged = SECCOMP_LOG_KILL_PROCESS |
				    SECCOMP_LOG_KILL_THREAD  |
				    SECCOMP_LOG_TRAP  |
				    SECCOMP_LOG_ERRNO |
				    SECCOMP_LOG_USER_NOTIF |
				    SECCOMP_LOG_TRACE |
				    SECCOMP_LOG_LOG;

static inline void seccomp_log(unsigned long syscall, long signr, u32 action,
			       bool requested)
{
	bool log = false;

	switch (action) {
	case SECCOMP_RET_ALLOW:
		break;
	case SECCOMP_RET_TRAP:
		log = requested && seccomp_actions_logged & SECCOMP_LOG_TRAP;
		break;
	case SECCOMP_RET_ERRNO:
		log = requested && seccomp_actions_logged & SECCOMP_LOG_ERRNO;
		break;
	case SECCOMP_RET_TRACE:
		log = requested && seccomp_actions_logged & SECCOMP_LOG_TRACE;
		break;
	case SECCOMP_RET_USER_NOTIF:
		log = requested && seccomp_actions_logged & SECCOMP_LOG_USER_NOTIF;
		break;
	case SECCOMP_RET_LOG:
		log = seccomp_actions_logged & SECCOMP_LOG_LOG;
		break;
	case SECCOMP_RET_KILL_THREAD:
		log = seccomp_actions_logged & SECCOMP_LOG_KILL_THREAD;
		break;
	case SECCOMP_RET_KILL_PROCESS:
	default:
		log = seccomp_actions_logged & SECCOMP_LOG_KILL_PROCESS;
	}

	/*
	 * Emit an audit message when the action is RET_KILL_*, RET_LOG, or the
	 * FILTER_FLAG_LOG bit was set. The admin has the ability to silence
	 * any action from being logged by removing the action name from the
	 * seccomp_actions_logged sysctl.
	 */
	if (!log)
		return;

	audit_seccomp(syscall, signr, action);
}

/*
 * Secure computing mode 1 allows only read/write/exit/sigreturn.
 * To be fully secure this must be combined with rlimit
 * to limit the stack allocations too.
 */
static const int mode1_syscalls[] = {
	__NR_seccomp_read, __NR_seccomp_write, __NR_seccomp_exit, __NR_seccomp_sigreturn,
	-1, /* negative terminated */
};

static void __secure_computing_strict(int this_syscall)
{
	const int *allowed_syscalls = mode1_syscalls;
#ifdef CONFIG_COMPAT
	if (in_compat_syscall())
		allowed_syscalls = get_compat_mode1_syscalls();
#endif
	do {
		if (*allowed_syscalls == this_syscall)
			return;
	} while (*++allowed_syscalls != -1);

#ifdef SECCOMP_DEBUG
	dump_stack();
#endif
	seccomp_log(this_syscall, SIGKILL, SECCOMP_RET_KILL_THREAD, true);
	do_exit(SIGKILL);
}

#ifndef CONFIG_HAVE_ARCH_SECCOMP_FILTER
void secure_computing_strict(int this_syscall)
{
	int mode = current->seccomp.mode;

	if (IS_ENABLED(CONFIG_CHECKPOINT_RESTORE) &&
	    unlikely(current->ptrace & PT_SUSPEND_SECCOMP))
		return;

	if (mode == SECCOMP_MODE_DISABLED)
		return;
	else if (mode == SECCOMP_MODE_STRICT)
		__secure_computing_strict(this_syscall);
	else
		BUG();
}
#else

#ifdef CONFIG_SECCOMP_FILTER
static u64 seccomp_next_notify_id(struct seccomp_filter *filter)
{
	/*
	 * Note: overflow is ok here, the id just needs to be unique per
	 * filter.
	 */
	lockdep_assert_held(&filter->notify_lock);
	return filter->notif->next_id++;
}

static void seccomp_handle_addfd(struct seccomp_kaddfd *addfd, struct seccomp_knotif *n)
{
	int fd;

	/*
	 * Remove the notification, and reset the list pointers, indicating
	 * that it has been handled.
	 */
	list_del_init(&addfd->list);
	if (!addfd->setfd)
		fd = receive_fd(addfd->file, addfd->flags);
	else
		fd = receive_fd_replace(addfd->fd, addfd->file, addfd->flags);
	addfd->ret = fd;

	if (addfd->ioctl_flags & SECCOMP_ADDFD_FLAG_SEND) {
		/* If we fail reset and return an error to the notifier */
		if (fd < 0) {
			n->state = SECCOMP_NOTIFY_SENT;
		} else {
			/* Return the FD we just added */
			n->flags = 0;
			n->error = 0;
			n->val = fd;
		}
	}

	/*
	 * Mark the notification as completed. From this point, addfd mem
	 * might be invalidated and we can't safely read it anymore.
	 */
	complete(&addfd->completion);
}

static int seccomp_do_user_notification(int this_syscall,
					struct seccomp_filter *match,
					const struct seccomp_data *sd)
{
	int err;
	u32 flags = 0;
	long ret = 0;
	struct seccomp_knotif n = {};
	struct seccomp_kaddfd *addfd, *tmp;

	mutex_lock(&match->notify_lock);
	err = -ENOSYS;
	if (!match->notif)
		goto out;

	n.task = current;
	n.state = SECCOMP_NOTIFY_INIT;
	n.data = sd;
	n.id = seccomp_next_notify_id(match);
	init_completion(&n.ready);
	list_add(&n.list, &match->notif->notifications);
	INIT_LIST_HEAD(&n.addfd);

	up(&match->notif->request);
	wake_up_poll(&match->wqh, EPOLLIN | EPOLLRDNORM);

	/*
	 * This is where we wait for a reply from userspace.
	 */
	do {
		mutex_unlock(&match->notify_lock);
		err = wait_for_completion_interruptible(&n.ready);
		mutex_lock(&match->notify_lock);
		if (err != 0)
			goto interrupted;

		addfd = list_first_entry_or_null(&n.addfd,
						 struct seccomp_kaddfd, list);
		/* Check if we were woken up by a addfd message */
		if (addfd)
<<<<<<< HEAD
			seccomp_handle_addfd(addfd);
=======
			seccomp_handle_addfd(addfd, &n);
>>>>>>> fe092fc9

	}  while (n.state != SECCOMP_NOTIFY_REPLIED);

	ret = n.val;
	err = n.error;
	flags = n.flags;

interrupted:
	/* If there were any pending addfd calls, clear them out */
	list_for_each_entry_safe(addfd, tmp, &n.addfd, list) {
		/* The process went away before we got a chance to handle it */
		addfd->ret = -ESRCH;
		list_del_init(&addfd->list);
		complete(&addfd->completion);
	}

	/*
	 * Note that it's possible the listener died in between the time when
	 * we were notified of a response (or a signal) and when we were able to
	 * re-acquire the lock, so only delete from the list if the
	 * notification actually exists.
	 *
	 * Also note that this test is only valid because there's no way to
	 * *reattach* to a notifier right now. If one is added, we'll need to
	 * keep track of the notif itself and make sure they match here.
	 */
	if (match->notif)
		list_del(&n.list);
out:
	mutex_unlock(&match->notify_lock);

	/* Userspace requests to continue the syscall. */
	if (flags & SECCOMP_USER_NOTIF_FLAG_CONTINUE)
		return 0;

	syscall_set_return_value(current, current_pt_regs(),
				 err, ret);
	return -1;
}

static int __seccomp_filter(int this_syscall, const struct seccomp_data *sd,
			    const bool recheck_after_trace)
{
	u32 filter_ret, action;
	struct seccomp_filter *match = NULL;
	int data;
	struct seccomp_data sd_local;

	/*
	 * Make sure that any changes to mode from another thread have
	 * been seen after SYSCALL_WORK_SECCOMP was seen.
	 */
	smp_rmb();

	if (!sd) {
		populate_seccomp_data(&sd_local);
		sd = &sd_local;
	}

	filter_ret = seccomp_run_filters(sd, &match);
	data = filter_ret & SECCOMP_RET_DATA;
	action = filter_ret & SECCOMP_RET_ACTION_FULL;

	switch (action) {
	case SECCOMP_RET_ERRNO:
		/* Set low-order bits as an errno, capped at MAX_ERRNO. */
		if (data > MAX_ERRNO)
			data = MAX_ERRNO;
		syscall_set_return_value(current, current_pt_regs(),
					 -data, 0);
		goto skip;

	case SECCOMP_RET_TRAP:
		/* Show the handler the original registers. */
		syscall_rollback(current, current_pt_regs());
		/* Let the filter pass back 16 bits of data. */
		seccomp_send_sigsys(this_syscall, data);
		goto skip;

	case SECCOMP_RET_TRACE:
		/* We've been put in this state by the ptracer already. */
		if (recheck_after_trace)
			return 0;

		/* ENOSYS these calls if there is no tracer attached. */
		if (!ptrace_event_enabled(current, PTRACE_EVENT_SECCOMP)) {
			syscall_set_return_value(current,
						 current_pt_regs(),
						 -ENOSYS, 0);
			goto skip;
		}

		/* Allow the BPF to provide the event message */
		ptrace_event(PTRACE_EVENT_SECCOMP, data);
		/*
		 * The delivery of a fatal signal during event
		 * notification may silently skip tracer notification,
		 * which could leave us with a potentially unmodified
		 * syscall that the tracer would have liked to have
		 * changed. Since the process is about to die, we just
		 * force the syscall to be skipped and let the signal
		 * kill the process and correctly handle any tracer exit
		 * notifications.
		 */
		if (fatal_signal_pending(current))
			goto skip;
		/* Check if the tracer forced the syscall to be skipped. */
		this_syscall = syscall_get_nr(current, current_pt_regs());
		if (this_syscall < 0)
			goto skip;

		/*
		 * Recheck the syscall, since it may have changed. This
		 * intentionally uses a NULL struct seccomp_data to force
		 * a reload of all registers. This does not goto skip since
		 * a skip would have already been reported.
		 */
		if (__seccomp_filter(this_syscall, NULL, true))
			return -1;

		return 0;

	case SECCOMP_RET_USER_NOTIF:
		if (seccomp_do_user_notification(this_syscall, match, sd))
			goto skip;

		return 0;

	case SECCOMP_RET_LOG:
		seccomp_log(this_syscall, 0, action, true);
		return 0;

	case SECCOMP_RET_ALLOW:
		/*
		 * Note that the "match" filter will always be NULL for
		 * this action since SECCOMP_RET_ALLOW is the starting
		 * state in seccomp_run_filters().
		 */
		return 0;

	case SECCOMP_RET_KILL_THREAD:
	case SECCOMP_RET_KILL_PROCESS:
	default:
		seccomp_log(this_syscall, SIGSYS, action, true);
		/* Dump core only if this is the last remaining thread. */
		if (action != SECCOMP_RET_KILL_THREAD ||
		    get_nr_threads(current) == 1) {
			kernel_siginfo_t info;

			/* Show the original registers in the dump. */
			syscall_rollback(current, current_pt_regs());
			/* Trigger a manual coredump since do_exit skips it. */
			seccomp_init_siginfo(&info, this_syscall, data);
			do_coredump(&info);
		}
		if (action == SECCOMP_RET_KILL_THREAD)
			do_exit(SIGSYS);
		else
			do_group_exit(SIGSYS);
	}

	unreachable();

skip:
	seccomp_log(this_syscall, 0, action, match ? match->log : false);
	return -1;
}
#else
static int __seccomp_filter(int this_syscall, const struct seccomp_data *sd,
			    const bool recheck_after_trace)
{
	BUG();

	return -1;
}
#endif

int __secure_computing(const struct seccomp_data *sd)
{
	int mode = current->seccomp.mode;
	int this_syscall;

	if (IS_ENABLED(CONFIG_CHECKPOINT_RESTORE) &&
	    unlikely(current->ptrace & PT_SUSPEND_SECCOMP))
		return 0;

	this_syscall = sd ? sd->nr :
		syscall_get_nr(current, current_pt_regs());

	switch (mode) {
	case SECCOMP_MODE_STRICT:
		__secure_computing_strict(this_syscall);  /* may call do_exit */
		return 0;
	case SECCOMP_MODE_FILTER:
		return __seccomp_filter(this_syscall, sd, false);
	default:
		BUG();
	}
}
#endif /* CONFIG_HAVE_ARCH_SECCOMP_FILTER */

long prctl_get_seccomp(void)
{
	return current->seccomp.mode;
}

/**
 * seccomp_set_mode_strict: internal function for setting strict seccomp
 *
 * Once current->seccomp.mode is non-zero, it may not be changed.
 *
 * Returns 0 on success or -EINVAL on failure.
 */
static long seccomp_set_mode_strict(void)
{
	const unsigned long seccomp_mode = SECCOMP_MODE_STRICT;
	long ret = -EINVAL;

	spin_lock_irq(&current->sighand->siglock);

	if (!seccomp_may_assign_mode(seccomp_mode))
		goto out;

#ifdef TIF_NOTSC
	disable_TSC();
#endif
	seccomp_assign_mode(current, seccomp_mode, 0);
	ret = 0;

out:
	spin_unlock_irq(&current->sighand->siglock);

	return ret;
}

#ifdef CONFIG_SECCOMP_FILTER
static void seccomp_notify_free(struct seccomp_filter *filter)
{
	kfree(filter->notif);
	filter->notif = NULL;
}

static void seccomp_notify_detach(struct seccomp_filter *filter)
{
	struct seccomp_knotif *knotif;

	if (!filter)
		return;

	mutex_lock(&filter->notify_lock);

	/*
	 * If this file is being closed because e.g. the task who owned it
	 * died, let's wake everyone up who was waiting on us.
	 */
	list_for_each_entry(knotif, &filter->notif->notifications, list) {
		if (knotif->state == SECCOMP_NOTIFY_REPLIED)
			continue;

		knotif->state = SECCOMP_NOTIFY_REPLIED;
		knotif->error = -ENOSYS;
		knotif->val = 0;

		/*
		 * We do not need to wake up any pending addfd messages, as
		 * the notifier will do that for us, as this just looks
		 * like a standard reply.
		 */
		complete(&knotif->ready);
	}

	seccomp_notify_free(filter);
	mutex_unlock(&filter->notify_lock);
}

static int seccomp_notify_release(struct inode *inode, struct file *file)
{
	struct seccomp_filter *filter = file->private_data;

	seccomp_notify_detach(filter);
	__put_seccomp_filter(filter);
	return 0;
}

/* must be called with notif_lock held */
static inline struct seccomp_knotif *
find_notification(struct seccomp_filter *filter, u64 id)
{
	struct seccomp_knotif *cur;

	lockdep_assert_held(&filter->notify_lock);

	list_for_each_entry(cur, &filter->notif->notifications, list) {
		if (cur->id == id)
			return cur;
	}

	return NULL;
}


static long seccomp_notify_recv(struct seccomp_filter *filter,
				void __user *buf)
{
	struct seccomp_knotif *knotif = NULL, *cur;
	struct seccomp_notif unotif;
	ssize_t ret;

	/* Verify that we're not given garbage to keep struct extensible. */
	ret = check_zeroed_user(buf, sizeof(unotif));
	if (ret < 0)
		return ret;
	if (!ret)
		return -EINVAL;

	memset(&unotif, 0, sizeof(unotif));

	ret = down_interruptible(&filter->notif->request);
	if (ret < 0)
		return ret;

	mutex_lock(&filter->notify_lock);
	list_for_each_entry(cur, &filter->notif->notifications, list) {
		if (cur->state == SECCOMP_NOTIFY_INIT) {
			knotif = cur;
			break;
		}
	}

	/*
	 * If we didn't find a notification, it could be that the task was
	 * interrupted by a fatal signal between the time we were woken and
	 * when we were able to acquire the rw lock.
	 */
	if (!knotif) {
		ret = -ENOENT;
		goto out;
	}

	unotif.id = knotif->id;
	unotif.pid = task_pid_vnr(knotif->task);
	unotif.data = *(knotif->data);

	knotif->state = SECCOMP_NOTIFY_SENT;
	wake_up_poll(&filter->wqh, EPOLLOUT | EPOLLWRNORM);
	ret = 0;
out:
	mutex_unlock(&filter->notify_lock);

	if (ret == 0 && copy_to_user(buf, &unotif, sizeof(unotif))) {
		ret = -EFAULT;

		/*
		 * Userspace screwed up. To make sure that we keep this
		 * notification alive, let's reset it back to INIT. It
		 * may have died when we released the lock, so we need to make
		 * sure it's still around.
		 */
		mutex_lock(&filter->notify_lock);
		knotif = find_notification(filter, unotif.id);
		if (knotif) {
			knotif->state = SECCOMP_NOTIFY_INIT;
			up(&filter->notif->request);
		}
		mutex_unlock(&filter->notify_lock);
	}

	return ret;
}

static long seccomp_notify_send(struct seccomp_filter *filter,
				void __user *buf)
{
	struct seccomp_notif_resp resp = {};
	struct seccomp_knotif *knotif;
	long ret;

	if (copy_from_user(&resp, buf, sizeof(resp)))
		return -EFAULT;

	if (resp.flags & ~SECCOMP_USER_NOTIF_FLAG_CONTINUE)
		return -EINVAL;

	if ((resp.flags & SECCOMP_USER_NOTIF_FLAG_CONTINUE) &&
	    (resp.error || resp.val))
		return -EINVAL;

	ret = mutex_lock_interruptible(&filter->notify_lock);
	if (ret < 0)
		return ret;

	knotif = find_notification(filter, resp.id);
	if (!knotif) {
		ret = -ENOENT;
		goto out;
	}

	/* Allow exactly one reply. */
	if (knotif->state != SECCOMP_NOTIFY_SENT) {
		ret = -EINPROGRESS;
		goto out;
	}

	ret = 0;
	knotif->state = SECCOMP_NOTIFY_REPLIED;
	knotif->error = resp.error;
	knotif->val = resp.val;
	knotif->flags = resp.flags;
	complete(&knotif->ready);
out:
	mutex_unlock(&filter->notify_lock);
	return ret;
}

static long seccomp_notify_id_valid(struct seccomp_filter *filter,
				    void __user *buf)
{
	struct seccomp_knotif *knotif;
	u64 id;
	long ret;

	if (copy_from_user(&id, buf, sizeof(id)))
		return -EFAULT;

	ret = mutex_lock_interruptible(&filter->notify_lock);
	if (ret < 0)
		return ret;

	knotif = find_notification(filter, id);
	if (knotif && knotif->state == SECCOMP_NOTIFY_SENT)
		ret = 0;
	else
		ret = -ENOENT;

	mutex_unlock(&filter->notify_lock);
	return ret;
}

static long seccomp_notify_addfd(struct seccomp_filter *filter,
				 struct seccomp_notif_addfd __user *uaddfd,
				 unsigned int size)
{
	struct seccomp_notif_addfd addfd;
	struct seccomp_knotif *knotif;
	struct seccomp_kaddfd kaddfd;
	int ret;

	BUILD_BUG_ON(sizeof(addfd) < SECCOMP_NOTIFY_ADDFD_SIZE_VER0);
	BUILD_BUG_ON(sizeof(addfd) != SECCOMP_NOTIFY_ADDFD_SIZE_LATEST);

	if (size < SECCOMP_NOTIFY_ADDFD_SIZE_VER0 || size >= PAGE_SIZE)
		return -EINVAL;

	ret = copy_struct_from_user(&addfd, sizeof(addfd), uaddfd, size);
	if (ret)
		return ret;

	if (addfd.newfd_flags & ~O_CLOEXEC)
		return -EINVAL;

	if (addfd.flags & ~(SECCOMP_ADDFD_FLAG_SETFD | SECCOMP_ADDFD_FLAG_SEND))
		return -EINVAL;

	if (addfd.newfd && !(addfd.flags & SECCOMP_ADDFD_FLAG_SETFD))
		return -EINVAL;

	kaddfd.file = fget(addfd.srcfd);
	if (!kaddfd.file)
		return -EBADF;

	kaddfd.ioctl_flags = addfd.flags;
	kaddfd.flags = addfd.newfd_flags;
	kaddfd.setfd = addfd.flags & SECCOMP_ADDFD_FLAG_SETFD;
	kaddfd.fd = addfd.newfd;
	init_completion(&kaddfd.completion);

	ret = mutex_lock_interruptible(&filter->notify_lock);
	if (ret < 0)
		goto out;

	knotif = find_notification(filter, addfd.id);
	if (!knotif) {
		ret = -ENOENT;
		goto out_unlock;
	}

	/*
	 * We do not want to allow for FD injection to occur before the
	 * notification has been picked up by a userspace handler, or after
	 * the notification has been replied to.
	 */
	if (knotif->state != SECCOMP_NOTIFY_SENT) {
		ret = -EINPROGRESS;
		goto out_unlock;
	}

	if (addfd.flags & SECCOMP_ADDFD_FLAG_SEND) {
		/*
		 * Disallow queuing an atomic addfd + send reply while there are
		 * some addfd requests still to process.
		 *
		 * There is no clear reason to support it and allows us to keep
		 * the loop on the other side straight-forward.
		 */
		if (!list_empty(&knotif->addfd)) {
			ret = -EBUSY;
			goto out_unlock;
		}

		/* Allow exactly only one reply */
		knotif->state = SECCOMP_NOTIFY_REPLIED;
	}

	list_add(&kaddfd.list, &knotif->addfd);
	complete(&knotif->ready);
	mutex_unlock(&filter->notify_lock);

	/* Now we wait for it to be processed or be interrupted */
	ret = wait_for_completion_interruptible(&kaddfd.completion);
	if (ret == 0) {
		/*
		 * We had a successful completion. The other side has already
		 * removed us from the addfd queue, and
		 * wait_for_completion_interruptible has a memory barrier upon
		 * success that lets us read this value directly without
		 * locking.
		 */
		ret = kaddfd.ret;
		goto out;
	}

	mutex_lock(&filter->notify_lock);
	/*
	 * Even though we were woken up by a signal and not a successful
	 * completion, a completion may have happened in the mean time.
	 *
	 * We need to check again if the addfd request has been handled,
	 * and if not, we will remove it from the queue.
	 */
	if (list_empty(&kaddfd.list))
		ret = kaddfd.ret;
	else
		list_del(&kaddfd.list);

out_unlock:
	mutex_unlock(&filter->notify_lock);
out:
	fput(kaddfd.file);

	return ret;
}

static long seccomp_notify_ioctl(struct file *file, unsigned int cmd,
				 unsigned long arg)
{
	struct seccomp_filter *filter = file->private_data;
	void __user *buf = (void __user *)arg;

	/* Fixed-size ioctls */
	switch (cmd) {
	case SECCOMP_IOCTL_NOTIF_RECV:
		return seccomp_notify_recv(filter, buf);
	case SECCOMP_IOCTL_NOTIF_SEND:
		return seccomp_notify_send(filter, buf);
	case SECCOMP_IOCTL_NOTIF_ID_VALID_WRONG_DIR:
	case SECCOMP_IOCTL_NOTIF_ID_VALID:
		return seccomp_notify_id_valid(filter, buf);
	}

	/* Extensible Argument ioctls */
#define EA_IOCTL(cmd)	((cmd) & ~(IOC_INOUT | IOCSIZE_MASK))
	switch (EA_IOCTL(cmd)) {
	case EA_IOCTL(SECCOMP_IOCTL_NOTIF_ADDFD):
		return seccomp_notify_addfd(filter, buf, _IOC_SIZE(cmd));
	default:
		return -EINVAL;
	}
}

static __poll_t seccomp_notify_poll(struct file *file,
				    struct poll_table_struct *poll_tab)
{
	struct seccomp_filter *filter = file->private_data;
	__poll_t ret = 0;
	struct seccomp_knotif *cur;

	poll_wait(file, &filter->wqh, poll_tab);

	if (mutex_lock_interruptible(&filter->notify_lock) < 0)
		return EPOLLERR;

	list_for_each_entry(cur, &filter->notif->notifications, list) {
		if (cur->state == SECCOMP_NOTIFY_INIT)
			ret |= EPOLLIN | EPOLLRDNORM;
		if (cur->state == SECCOMP_NOTIFY_SENT)
			ret |= EPOLLOUT | EPOLLWRNORM;
		if ((ret & EPOLLIN) && (ret & EPOLLOUT))
			break;
	}

	mutex_unlock(&filter->notify_lock);

	if (refcount_read(&filter->users) == 0)
		ret |= EPOLLHUP;

	return ret;
}

static const struct file_operations seccomp_notify_ops = {
	.poll = seccomp_notify_poll,
	.release = seccomp_notify_release,
	.unlocked_ioctl = seccomp_notify_ioctl,
	.compat_ioctl = seccomp_notify_ioctl,
};

static struct file *init_listener(struct seccomp_filter *filter)
{
	struct file *ret;

	ret = ERR_PTR(-ENOMEM);
	filter->notif = kzalloc(sizeof(*(filter->notif)), GFP_KERNEL);
	if (!filter->notif)
		goto out;

	sema_init(&filter->notif->request, 0);
	filter->notif->next_id = get_random_u64();
	INIT_LIST_HEAD(&filter->notif->notifications);

	ret = anon_inode_getfile("seccomp notify", &seccomp_notify_ops,
				 filter, O_RDWR);
	if (IS_ERR(ret))
		goto out_notif;

	/* The file has a reference to it now */
	__get_seccomp_filter(filter);

out_notif:
	if (IS_ERR(ret))
		seccomp_notify_free(filter);
out:
	return ret;
}

/*
 * Does @new_child have a listener while an ancestor also has a listener?
 * If so, we'll want to reject this filter.
 * This only has to be tested for the current process, even in the TSYNC case,
 * because TSYNC installs @child with the same parent on all threads.
 * Note that @new_child is not hooked up to its parent at this point yet, so
 * we use current->seccomp.filter.
 */
static bool has_duplicate_listener(struct seccomp_filter *new_child)
{
	struct seccomp_filter *cur;

	/* must be protected against concurrent TSYNC */
	lockdep_assert_held(&current->sighand->siglock);

	if (!new_child->notif)
		return false;
	for (cur = current->seccomp.filter; cur; cur = cur->prev) {
		if (cur->notif)
			return true;
	}

	return false;
}

/**
 * seccomp_set_mode_filter: internal function for setting seccomp filter
 * @flags:  flags to change filter behavior
 * @filter: struct sock_fprog containing filter
 *
 * This function may be called repeatedly to install additional filters.
 * Every filter successfully installed will be evaluated (in reverse order)
 * for each system call the task makes.
 *
 * Once current->seccomp.mode is non-zero, it may not be changed.
 *
 * Returns 0 on success or -EINVAL on failure.
 */
static long seccomp_set_mode_filter(unsigned int flags,
				    const char __user *filter)
{
	const unsigned long seccomp_mode = SECCOMP_MODE_FILTER;
	struct seccomp_filter *prepared = NULL;
	long ret = -EINVAL;
	int listener = -1;
	struct file *listener_f = NULL;

	/* Validate flags. */
	if (flags & ~SECCOMP_FILTER_FLAG_MASK)
		return -EINVAL;

	/*
	 * In the successful case, NEW_LISTENER returns the new listener fd.
	 * But in the failure case, TSYNC returns the thread that died. If you
	 * combine these two flags, there's no way to tell whether something
	 * succeeded or failed. So, let's disallow this combination if the user
	 * has not explicitly requested no errors from TSYNC.
	 */
	if ((flags & SECCOMP_FILTER_FLAG_TSYNC) &&
	    (flags & SECCOMP_FILTER_FLAG_NEW_LISTENER) &&
	    ((flags & SECCOMP_FILTER_FLAG_TSYNC_ESRCH) == 0))
		return -EINVAL;

	/* Prepare the new filter before holding any locks. */
	prepared = seccomp_prepare_user_filter(filter);
	if (IS_ERR(prepared))
		return PTR_ERR(prepared);

	if (flags & SECCOMP_FILTER_FLAG_NEW_LISTENER) {
		listener = get_unused_fd_flags(O_CLOEXEC);
		if (listener < 0) {
			ret = listener;
			goto out_free;
		}

		listener_f = init_listener(prepared);
		if (IS_ERR(listener_f)) {
			put_unused_fd(listener);
			ret = PTR_ERR(listener_f);
			goto out_free;
		}
	}

	/*
	 * Make sure we cannot change seccomp or nnp state via TSYNC
	 * while another thread is in the middle of calling exec.
	 */
	if (flags & SECCOMP_FILTER_FLAG_TSYNC &&
	    mutex_lock_killable(&current->signal->cred_guard_mutex))
		goto out_put_fd;

	spin_lock_irq(&current->sighand->siglock);

	if (!seccomp_may_assign_mode(seccomp_mode))
		goto out;

	if (has_duplicate_listener(prepared)) {
		ret = -EBUSY;
		goto out;
	}

	ret = seccomp_attach_filter(flags, prepared);
	if (ret)
		goto out;
	/* Do not free the successfully attached filter. */
	prepared = NULL;

	seccomp_assign_mode(current, seccomp_mode, flags);
out:
	spin_unlock_irq(&current->sighand->siglock);
	if (flags & SECCOMP_FILTER_FLAG_TSYNC)
		mutex_unlock(&current->signal->cred_guard_mutex);
out_put_fd:
	if (flags & SECCOMP_FILTER_FLAG_NEW_LISTENER) {
		if (ret) {
			listener_f->private_data = NULL;
			fput(listener_f);
			put_unused_fd(listener);
			seccomp_notify_detach(prepared);
		} else {
			fd_install(listener, listener_f);
			ret = listener;
		}
	}
out_free:
	seccomp_filter_free(prepared);
	return ret;
}
#else
static inline long seccomp_set_mode_filter(unsigned int flags,
					   const char __user *filter)
{
	return -EINVAL;
}
#endif

static long seccomp_get_action_avail(const char __user *uaction)
{
	u32 action;

	if (copy_from_user(&action, uaction, sizeof(action)))
		return -EFAULT;

	switch (action) {
	case SECCOMP_RET_KILL_PROCESS:
	case SECCOMP_RET_KILL_THREAD:
	case SECCOMP_RET_TRAP:
	case SECCOMP_RET_ERRNO:
	case SECCOMP_RET_USER_NOTIF:
	case SECCOMP_RET_TRACE:
	case SECCOMP_RET_LOG:
	case SECCOMP_RET_ALLOW:
		break;
	default:
		return -EOPNOTSUPP;
	}

	return 0;
}

static long seccomp_get_notif_sizes(void __user *usizes)
{
	struct seccomp_notif_sizes sizes = {
		.seccomp_notif = sizeof(struct seccomp_notif),
		.seccomp_notif_resp = sizeof(struct seccomp_notif_resp),
		.seccomp_data = sizeof(struct seccomp_data),
	};

	if (copy_to_user(usizes, &sizes, sizeof(sizes)))
		return -EFAULT;

	return 0;
}

/* Common entry point for both prctl and syscall. */
static long do_seccomp(unsigned int op, unsigned int flags,
		       void __user *uargs)
{
	switch (op) {
	case SECCOMP_SET_MODE_STRICT:
		if (flags != 0 || uargs != NULL)
			return -EINVAL;
		return seccomp_set_mode_strict();
	case SECCOMP_SET_MODE_FILTER:
		return seccomp_set_mode_filter(flags, uargs);
	case SECCOMP_GET_ACTION_AVAIL:
		if (flags != 0)
			return -EINVAL;

		return seccomp_get_action_avail(uargs);
	case SECCOMP_GET_NOTIF_SIZES:
		if (flags != 0)
			return -EINVAL;

		return seccomp_get_notif_sizes(uargs);
	default:
		return -EINVAL;
	}
}

SYSCALL_DEFINE3(seccomp, unsigned int, op, unsigned int, flags,
			 void __user *, uargs)
{
	return do_seccomp(op, flags, uargs);
}

/**
 * prctl_set_seccomp: configures current->seccomp.mode
 * @seccomp_mode: requested mode to use
 * @filter: optional struct sock_fprog for use with SECCOMP_MODE_FILTER
 *
 * Returns 0 on success or -EINVAL on failure.
 */
long prctl_set_seccomp(unsigned long seccomp_mode, void __user *filter)
{
	unsigned int op;
	void __user *uargs;

	switch (seccomp_mode) {
	case SECCOMP_MODE_STRICT:
		op = SECCOMP_SET_MODE_STRICT;
		/*
		 * Setting strict mode through prctl always ignored filter,
		 * so make sure it is always NULL here to pass the internal
		 * check in do_seccomp().
		 */
		uargs = NULL;
		break;
	case SECCOMP_MODE_FILTER:
		op = SECCOMP_SET_MODE_FILTER;
		uargs = filter;
		break;
	default:
		return -EINVAL;
	}

	/* prctl interface doesn't have flags, so they are always zero. */
	return do_seccomp(op, 0, uargs);
}

#if defined(CONFIG_SECCOMP_FILTER) && defined(CONFIG_CHECKPOINT_RESTORE)
static struct seccomp_filter *get_nth_filter(struct task_struct *task,
					     unsigned long filter_off)
{
	struct seccomp_filter *orig, *filter;
	unsigned long count;

	/*
	 * Note: this is only correct because the caller should be the (ptrace)
	 * tracer of the task, otherwise lock_task_sighand is needed.
	 */
	spin_lock_irq(&task->sighand->siglock);

	if (task->seccomp.mode != SECCOMP_MODE_FILTER) {
		spin_unlock_irq(&task->sighand->siglock);
		return ERR_PTR(-EINVAL);
	}

	orig = task->seccomp.filter;
	__get_seccomp_filter(orig);
	spin_unlock_irq(&task->sighand->siglock);

	count = 0;
	for (filter = orig; filter; filter = filter->prev)
		count++;

	if (filter_off >= count) {
		filter = ERR_PTR(-ENOENT);
		goto out;
	}

	count -= filter_off;
	for (filter = orig; filter && count > 1; filter = filter->prev)
		count--;

	if (WARN_ON(count != 1 || !filter)) {
		filter = ERR_PTR(-ENOENT);
		goto out;
	}

	__get_seccomp_filter(filter);

out:
	__put_seccomp_filter(orig);
	return filter;
}

long seccomp_get_filter(struct task_struct *task, unsigned long filter_off,
			void __user *data)
{
	struct seccomp_filter *filter;
	struct sock_fprog_kern *fprog;
	long ret;

	if (!capable(CAP_SYS_ADMIN) ||
	    current->seccomp.mode != SECCOMP_MODE_DISABLED) {
		return -EACCES;
	}

	filter = get_nth_filter(task, filter_off);
	if (IS_ERR(filter))
		return PTR_ERR(filter);

	fprog = filter->prog->orig_prog;
	if (!fprog) {
		/* This must be a new non-cBPF filter, since we save
		 * every cBPF filter's orig_prog above when
		 * CONFIG_CHECKPOINT_RESTORE is enabled.
		 */
		ret = -EMEDIUMTYPE;
		goto out;
	}

	ret = fprog->len;
	if (!data)
		goto out;

	if (copy_to_user(data, fprog->filter, bpf_classic_proglen(fprog)))
		ret = -EFAULT;

out:
	__put_seccomp_filter(filter);
	return ret;
}

long seccomp_get_metadata(struct task_struct *task,
			  unsigned long size, void __user *data)
{
	long ret;
	struct seccomp_filter *filter;
	struct seccomp_metadata kmd = {};

	if (!capable(CAP_SYS_ADMIN) ||
	    current->seccomp.mode != SECCOMP_MODE_DISABLED) {
		return -EACCES;
	}

	size = min_t(unsigned long, size, sizeof(kmd));

	if (size < sizeof(kmd.filter_off))
		return -EINVAL;

	if (copy_from_user(&kmd.filter_off, data, sizeof(kmd.filter_off)))
		return -EFAULT;

	filter = get_nth_filter(task, kmd.filter_off);
	if (IS_ERR(filter))
		return PTR_ERR(filter);

	if (filter->log)
		kmd.flags |= SECCOMP_FILTER_FLAG_LOG;

	ret = size;
	if (copy_to_user(data, &kmd, size))
		ret = -EFAULT;

	__put_seccomp_filter(filter);
	return ret;
}
#endif

#ifdef CONFIG_SYSCTL

/* Human readable action names for friendly sysctl interaction */
#define SECCOMP_RET_KILL_PROCESS_NAME	"kill_process"
#define SECCOMP_RET_KILL_THREAD_NAME	"kill_thread"
#define SECCOMP_RET_TRAP_NAME		"trap"
#define SECCOMP_RET_ERRNO_NAME		"errno"
#define SECCOMP_RET_USER_NOTIF_NAME	"user_notif"
#define SECCOMP_RET_TRACE_NAME		"trace"
#define SECCOMP_RET_LOG_NAME		"log"
#define SECCOMP_RET_ALLOW_NAME		"allow"

static const char seccomp_actions_avail[] =
				SECCOMP_RET_KILL_PROCESS_NAME	" "
				SECCOMP_RET_KILL_THREAD_NAME	" "
				SECCOMP_RET_TRAP_NAME		" "
				SECCOMP_RET_ERRNO_NAME		" "
				SECCOMP_RET_USER_NOTIF_NAME     " "
				SECCOMP_RET_TRACE_NAME		" "
				SECCOMP_RET_LOG_NAME		" "
				SECCOMP_RET_ALLOW_NAME;

struct seccomp_log_name {
	u32		log;
	const char	*name;
};

static const struct seccomp_log_name seccomp_log_names[] = {
	{ SECCOMP_LOG_KILL_PROCESS, SECCOMP_RET_KILL_PROCESS_NAME },
	{ SECCOMP_LOG_KILL_THREAD, SECCOMP_RET_KILL_THREAD_NAME },
	{ SECCOMP_LOG_TRAP, SECCOMP_RET_TRAP_NAME },
	{ SECCOMP_LOG_ERRNO, SECCOMP_RET_ERRNO_NAME },
	{ SECCOMP_LOG_USER_NOTIF, SECCOMP_RET_USER_NOTIF_NAME },
	{ SECCOMP_LOG_TRACE, SECCOMP_RET_TRACE_NAME },
	{ SECCOMP_LOG_LOG, SECCOMP_RET_LOG_NAME },
	{ SECCOMP_LOG_ALLOW, SECCOMP_RET_ALLOW_NAME },
	{ }
};

static bool seccomp_names_from_actions_logged(char *names, size_t size,
					      u32 actions_logged,
					      const char *sep)
{
	const struct seccomp_log_name *cur;
	bool append_sep = false;

	for (cur = seccomp_log_names; cur->name && size; cur++) {
		ssize_t ret;

		if (!(actions_logged & cur->log))
			continue;

		if (append_sep) {
			ret = strscpy(names, sep, size);
			if (ret < 0)
				return false;

			names += ret;
			size -= ret;
		} else
			append_sep = true;

		ret = strscpy(names, cur->name, size);
		if (ret < 0)
			return false;

		names += ret;
		size -= ret;
	}

	return true;
}

static bool seccomp_action_logged_from_name(u32 *action_logged,
					    const char *name)
{
	const struct seccomp_log_name *cur;

	for (cur = seccomp_log_names; cur->name; cur++) {
		if (!strcmp(cur->name, name)) {
			*action_logged = cur->log;
			return true;
		}
	}

	return false;
}

static bool seccomp_actions_logged_from_names(u32 *actions_logged, char *names)
{
	char *name;

	*actions_logged = 0;
	while ((name = strsep(&names, " ")) && *name) {
		u32 action_logged = 0;

		if (!seccomp_action_logged_from_name(&action_logged, name))
			return false;

		*actions_logged |= action_logged;
	}

	return true;
}

static int read_actions_logged(struct ctl_table *ro_table, void *buffer,
			       size_t *lenp, loff_t *ppos)
{
	char names[sizeof(seccomp_actions_avail)];
	struct ctl_table table;

	memset(names, 0, sizeof(names));

	if (!seccomp_names_from_actions_logged(names, sizeof(names),
					       seccomp_actions_logged, " "))
		return -EINVAL;

	table = *ro_table;
	table.data = names;
	table.maxlen = sizeof(names);
	return proc_dostring(&table, 0, buffer, lenp, ppos);
}

static int write_actions_logged(struct ctl_table *ro_table, void *buffer,
				size_t *lenp, loff_t *ppos, u32 *actions_logged)
{
	char names[sizeof(seccomp_actions_avail)];
	struct ctl_table table;
	int ret;

	if (!capable(CAP_SYS_ADMIN))
		return -EPERM;

	memset(names, 0, sizeof(names));

	table = *ro_table;
	table.data = names;
	table.maxlen = sizeof(names);
	ret = proc_dostring(&table, 1, buffer, lenp, ppos);
	if (ret)
		return ret;

	if (!seccomp_actions_logged_from_names(actions_logged, table.data))
		return -EINVAL;

	if (*actions_logged & SECCOMP_LOG_ALLOW)
		return -EINVAL;

	seccomp_actions_logged = *actions_logged;
	return 0;
}

static void audit_actions_logged(u32 actions_logged, u32 old_actions_logged,
				 int ret)
{
	char names[sizeof(seccomp_actions_avail)];
	char old_names[sizeof(seccomp_actions_avail)];
	const char *new = names;
	const char *old = old_names;

	if (!audit_enabled)
		return;

	memset(names, 0, sizeof(names));
	memset(old_names, 0, sizeof(old_names));

	if (ret)
		new = "?";
	else if (!actions_logged)
		new = "(none)";
	else if (!seccomp_names_from_actions_logged(names, sizeof(names),
						    actions_logged, ","))
		new = "?";

	if (!old_actions_logged)
		old = "(none)";
	else if (!seccomp_names_from_actions_logged(old_names,
						    sizeof(old_names),
						    old_actions_logged, ","))
		old = "?";

	return audit_seccomp_actions_logged(new, old, !ret);
}

static int seccomp_actions_logged_handler(struct ctl_table *ro_table, int write,
					  void *buffer, size_t *lenp,
					  loff_t *ppos)
{
	int ret;

	if (write) {
		u32 actions_logged = 0;
		u32 old_actions_logged = seccomp_actions_logged;

		ret = write_actions_logged(ro_table, buffer, lenp, ppos,
					   &actions_logged);
		audit_actions_logged(actions_logged, old_actions_logged, ret);
	} else
		ret = read_actions_logged(ro_table, buffer, lenp, ppos);

	return ret;
}

static struct ctl_path seccomp_sysctl_path[] = {
	{ .procname = "kernel", },
	{ .procname = "seccomp", },
	{ }
};

static struct ctl_table seccomp_sysctl_table[] = {
	{
		.procname	= "actions_avail",
		.data		= (void *) &seccomp_actions_avail,
		.maxlen		= sizeof(seccomp_actions_avail),
		.mode		= 0444,
		.proc_handler	= proc_dostring,
	},
	{
		.procname	= "actions_logged",
		.mode		= 0644,
		.proc_handler	= seccomp_actions_logged_handler,
	},
	{ }
};

static int __init seccomp_sysctl_init(void)
{
	struct ctl_table_header *hdr;

	hdr = register_sysctl_paths(seccomp_sysctl_path, seccomp_sysctl_table);
	if (!hdr)
		pr_warn("sysctl registration failed\n");
	else
		kmemleak_not_leak(hdr);

	return 0;
}

device_initcall(seccomp_sysctl_init)

#endif /* CONFIG_SYSCTL */

#ifdef CONFIG_SECCOMP_CACHE_DEBUG
/* Currently CONFIG_SECCOMP_CACHE_DEBUG implies SECCOMP_ARCH_NATIVE */
static void proc_pid_seccomp_cache_arch(struct seq_file *m, const char *name,
					const void *bitmap, size_t bitmap_size)
{
	int nr;

	for (nr = 0; nr < bitmap_size; nr++) {
		bool cached = test_bit(nr, bitmap);
		char *status = cached ? "ALLOW" : "FILTER";

		seq_printf(m, "%s %d %s\n", name, nr, status);
	}
}

int proc_pid_seccomp_cache(struct seq_file *m, struct pid_namespace *ns,
			   struct pid *pid, struct task_struct *task)
{
	struct seccomp_filter *f;
	unsigned long flags;

	/*
	 * We don't want some sandboxed process to know what their seccomp
	 * filters consist of.
	 */
	if (!file_ns_capable(m->file, &init_user_ns, CAP_SYS_ADMIN))
		return -EACCES;

	if (!lock_task_sighand(task, &flags))
		return -ESRCH;

	f = READ_ONCE(task->seccomp.filter);
	if (!f) {
		unlock_task_sighand(task, &flags);
		return 0;
	}

	/* prevent filter from being freed while we are printing it */
	__get_seccomp_filter(f);
	unlock_task_sighand(task, &flags);

	proc_pid_seccomp_cache_arch(m, SECCOMP_ARCH_NATIVE_NAME,
				    f->cache.allow_native,
				    SECCOMP_ARCH_NATIVE_NR);

#ifdef SECCOMP_ARCH_COMPAT
	proc_pid_seccomp_cache_arch(m, SECCOMP_ARCH_COMPAT_NAME,
				    f->cache.allow_compat,
				    SECCOMP_ARCH_COMPAT_NR);
#endif /* SECCOMP_ARCH_COMPAT */

	__put_seccomp_filter(f);
	return 0;
}
#endif /* CONFIG_SECCOMP_CACHE_DEBUG */<|MERGE_RESOLUTION|>--- conflicted
+++ resolved
@@ -1141,11 +1141,7 @@
 						 struct seccomp_kaddfd, list);
 		/* Check if we were woken up by a addfd message */
 		if (addfd)
-<<<<<<< HEAD
-			seccomp_handle_addfd(addfd);
-=======
 			seccomp_handle_addfd(addfd, &n);
->>>>>>> fe092fc9
 
 	}  while (n.state != SECCOMP_NOTIFY_REPLIED);
 
