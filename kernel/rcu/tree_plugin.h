/* SPDX-License-Identifier: GPL-2.0+ */
/*
 * Read-Copy Update mechanism for mutual exclusion (tree-based version)
 * Internal non-public definitions that provide either classic
 * or preemptible semantics.
 *
 * Copyright Red Hat, 2009
 * Copyright IBM Corporation, 2009
 *
 * Author: Ingo Molnar <mingo@elte.hu>
 *	   Paul E. McKenney <paulmck@linux.ibm.com>
 */

#include "../locking/rtmutex_common.h"

#ifdef CONFIG_RCU_NOCB_CPU
static cpumask_var_t rcu_nocb_mask; /* CPUs to have callbacks offloaded. */
static bool __read_mostly rcu_nocb_poll;    /* Offload kthread are to poll. */
#endif /* #ifdef CONFIG_RCU_NOCB_CPU */

/*
 * Check the RCU kernel configuration parameters and print informative
 * messages about anything out of the ordinary.
 */
static void __init rcu_bootup_announce_oddness(void)
{
	if (IS_ENABLED(CONFIG_RCU_TRACE))
		pr_info("\tRCU event tracing is enabled.\n");
	if ((IS_ENABLED(CONFIG_64BIT) && RCU_FANOUT != 64) ||
	    (!IS_ENABLED(CONFIG_64BIT) && RCU_FANOUT != 32))
		pr_info("\tCONFIG_RCU_FANOUT set to non-default value of %d.\n",
			RCU_FANOUT);
	if (rcu_fanout_exact)
		pr_info("\tHierarchical RCU autobalancing is disabled.\n");
	if (IS_ENABLED(CONFIG_RCU_FAST_NO_HZ))
		pr_info("\tRCU dyntick-idle grace-period acceleration is enabled.\n");
	if (IS_ENABLED(CONFIG_PROVE_RCU))
		pr_info("\tRCU lockdep checking is enabled.\n");
	if (IS_ENABLED(CONFIG_RCU_STRICT_GRACE_PERIOD))
		pr_info("\tRCU strict (and thus non-scalable) grace periods enabled.\n");
	if (RCU_NUM_LVLS >= 4)
		pr_info("\tFour(or more)-level hierarchy is enabled.\n");
	if (RCU_FANOUT_LEAF != 16)
		pr_info("\tBuild-time adjustment of leaf fanout to %d.\n",
			RCU_FANOUT_LEAF);
	if (rcu_fanout_leaf != RCU_FANOUT_LEAF)
		pr_info("\tBoot-time adjustment of leaf fanout to %d.\n",
			rcu_fanout_leaf);
	if (nr_cpu_ids != NR_CPUS)
		pr_info("\tRCU restricting CPUs from NR_CPUS=%d to nr_cpu_ids=%u.\n", NR_CPUS, nr_cpu_ids);
#ifdef CONFIG_RCU_BOOST
	pr_info("\tRCU priority boosting: priority %d delay %d ms.\n",
		kthread_prio, CONFIG_RCU_BOOST_DELAY);
#endif
	if (blimit != DEFAULT_RCU_BLIMIT)
		pr_info("\tBoot-time adjustment of callback invocation limit to %ld.\n", blimit);
	if (qhimark != DEFAULT_RCU_QHIMARK)
		pr_info("\tBoot-time adjustment of callback high-water mark to %ld.\n", qhimark);
	if (qlowmark != DEFAULT_RCU_QLOMARK)
		pr_info("\tBoot-time adjustment of callback low-water mark to %ld.\n", qlowmark);
	if (qovld != DEFAULT_RCU_QOVLD)
		pr_info("\tBoot-time adjustment of callback overload level to %ld.\n", qovld);
	if (jiffies_till_first_fqs != ULONG_MAX)
		pr_info("\tBoot-time adjustment of first FQS scan delay to %ld jiffies.\n", jiffies_till_first_fqs);
	if (jiffies_till_next_fqs != ULONG_MAX)
		pr_info("\tBoot-time adjustment of subsequent FQS scan delay to %ld jiffies.\n", jiffies_till_next_fqs);
	if (jiffies_till_sched_qs != ULONG_MAX)
		pr_info("\tBoot-time adjustment of scheduler-enlistment delay to %ld jiffies.\n", jiffies_till_sched_qs);
	if (rcu_kick_kthreads)
		pr_info("\tKick kthreads if too-long grace period.\n");
	if (IS_ENABLED(CONFIG_DEBUG_OBJECTS_RCU_HEAD))
		pr_info("\tRCU callback double-/use-after-free debug enabled.\n");
	if (gp_preinit_delay)
		pr_info("\tRCU debug GP pre-init slowdown %d jiffies.\n", gp_preinit_delay);
	if (gp_init_delay)
		pr_info("\tRCU debug GP init slowdown %d jiffies.\n", gp_init_delay);
	if (gp_cleanup_delay)
		pr_info("\tRCU debug GP init slowdown %d jiffies.\n", gp_cleanup_delay);
	if (!use_softirq)
		pr_info("\tRCU_SOFTIRQ processing moved to rcuc kthreads.\n");
	if (IS_ENABLED(CONFIG_RCU_EQS_DEBUG))
		pr_info("\tRCU debug extended QS entry/exit.\n");
	rcupdate_announce_bootup_oddness();
}

#ifdef CONFIG_PREEMPT_RCU

static void rcu_report_exp_rnp(struct rcu_node *rnp, bool wake);
static void rcu_read_unlock_special(struct task_struct *t);

/*
 * Tell them what RCU they are running.
 */
static void __init rcu_bootup_announce(void)
{
	pr_info("Preemptible hierarchical RCU implementation.\n");
	rcu_bootup_announce_oddness();
}

/* Flags for rcu_preempt_ctxt_queue() decision table. */
#define RCU_GP_TASKS	0x8
#define RCU_EXP_TASKS	0x4
#define RCU_GP_BLKD	0x2
#define RCU_EXP_BLKD	0x1

/*
 * Queues a task preempted within an RCU-preempt read-side critical
 * section into the appropriate location within the ->blkd_tasks list,
 * depending on the states of any ongoing normal and expedited grace
 * periods.  The ->gp_tasks pointer indicates which element the normal
 * grace period is waiting on (NULL if none), and the ->exp_tasks pointer
 * indicates which element the expedited grace period is waiting on (again,
 * NULL if none).  If a grace period is waiting on a given element in the
 * ->blkd_tasks list, it also waits on all subsequent elements.  Thus,
 * adding a task to the tail of the list blocks any grace period that is
 * already waiting on one of the elements.  In contrast, adding a task
 * to the head of the list won't block any grace period that is already
 * waiting on one of the elements.
 *
 * This queuing is imprecise, and can sometimes make an ongoing grace
 * period wait for a task that is not strictly speaking blocking it.
 * Given the choice, we needlessly block a normal grace period rather than
 * blocking an expedited grace period.
 *
 * Note that an endless sequence of expedited grace periods still cannot
 * indefinitely postpone a normal grace period.  Eventually, all of the
 * fixed number of preempted tasks blocking the normal grace period that are
 * not also blocking the expedited grace period will resume and complete
 * their RCU read-side critical sections.  At that point, the ->gp_tasks
 * pointer will equal the ->exp_tasks pointer, at which point the end of
 * the corresponding expedited grace period will also be the end of the
 * normal grace period.
 */
static void rcu_preempt_ctxt_queue(struct rcu_node *rnp, struct rcu_data *rdp)
	__releases(rnp->lock) /* But leaves rrupts disabled. */
{
	int blkd_state = (rnp->gp_tasks ? RCU_GP_TASKS : 0) +
			 (rnp->exp_tasks ? RCU_EXP_TASKS : 0) +
			 (rnp->qsmask & rdp->grpmask ? RCU_GP_BLKD : 0) +
			 (rnp->expmask & rdp->grpmask ? RCU_EXP_BLKD : 0);
	struct task_struct *t = current;

	raw_lockdep_assert_held_rcu_node(rnp);
	WARN_ON_ONCE(rdp->mynode != rnp);
	WARN_ON_ONCE(!rcu_is_leaf_node(rnp));
	/* RCU better not be waiting on newly onlined CPUs! */
	WARN_ON_ONCE(rnp->qsmaskinitnext & ~rnp->qsmaskinit & rnp->qsmask &
		     rdp->grpmask);

	/*
	 * Decide where to queue the newly blocked task.  In theory,
	 * this could be an if-statement.  In practice, when I tried
	 * that, it was quite messy.
	 */
	switch (blkd_state) {
	case 0:
	case                RCU_EXP_TASKS:
	case                RCU_EXP_TASKS + RCU_GP_BLKD:
	case RCU_GP_TASKS:
	case RCU_GP_TASKS + RCU_EXP_TASKS:

		/*
		 * Blocking neither GP, or first task blocking the normal
		 * GP but not blocking the already-waiting expedited GP.
		 * Queue at the head of the list to avoid unnecessarily
		 * blocking the already-waiting GPs.
		 */
		list_add(&t->rcu_node_entry, &rnp->blkd_tasks);
		break;

	case                                              RCU_EXP_BLKD:
	case                                RCU_GP_BLKD:
	case                                RCU_GP_BLKD + RCU_EXP_BLKD:
	case RCU_GP_TASKS +                               RCU_EXP_BLKD:
	case RCU_GP_TASKS +                 RCU_GP_BLKD + RCU_EXP_BLKD:
	case RCU_GP_TASKS + RCU_EXP_TASKS + RCU_GP_BLKD + RCU_EXP_BLKD:

		/*
		 * First task arriving that blocks either GP, or first task
		 * arriving that blocks the expedited GP (with the normal
		 * GP already waiting), or a task arriving that blocks
		 * both GPs with both GPs already waiting.  Queue at the
		 * tail of the list to avoid any GP waiting on any of the
		 * already queued tasks that are not blocking it.
		 */
		list_add_tail(&t->rcu_node_entry, &rnp->blkd_tasks);
		break;

	case                RCU_EXP_TASKS +               RCU_EXP_BLKD:
	case                RCU_EXP_TASKS + RCU_GP_BLKD + RCU_EXP_BLKD:
	case RCU_GP_TASKS + RCU_EXP_TASKS +               RCU_EXP_BLKD:

		/*
		 * Second or subsequent task blocking the expedited GP.
		 * The task either does not block the normal GP, or is the
		 * first task blocking the normal GP.  Queue just after
		 * the first task blocking the expedited GP.
		 */
		list_add(&t->rcu_node_entry, rnp->exp_tasks);
		break;

	case RCU_GP_TASKS +                 RCU_GP_BLKD:
	case RCU_GP_TASKS + RCU_EXP_TASKS + RCU_GP_BLKD:

		/*
		 * Second or subsequent task blocking the normal GP.
		 * The task does not block the expedited GP. Queue just
		 * after the first task blocking the normal GP.
		 */
		list_add(&t->rcu_node_entry, rnp->gp_tasks);
		break;

	default:

		/* Yet another exercise in excessive paranoia. */
		WARN_ON_ONCE(1);
		break;
	}

	/*
	 * We have now queued the task.  If it was the first one to
	 * block either grace period, update the ->gp_tasks and/or
	 * ->exp_tasks pointers, respectively, to reference the newly
	 * blocked tasks.
	 */
	if (!rnp->gp_tasks && (blkd_state & RCU_GP_BLKD)) {
		WRITE_ONCE(rnp->gp_tasks, &t->rcu_node_entry);
		WARN_ON_ONCE(rnp->completedqs == rnp->gp_seq);
	}
	if (!rnp->exp_tasks && (blkd_state & RCU_EXP_BLKD))
		WRITE_ONCE(rnp->exp_tasks, &t->rcu_node_entry);
	WARN_ON_ONCE(!(blkd_state & RCU_GP_BLKD) !=
		     !(rnp->qsmask & rdp->grpmask));
	WARN_ON_ONCE(!(blkd_state & RCU_EXP_BLKD) !=
		     !(rnp->expmask & rdp->grpmask));
	raw_spin_unlock_rcu_node(rnp); /* interrupts remain disabled. */

	/*
	 * Report the quiescent state for the expedited GP.  This expedited
	 * GP should not be able to end until we report, so there should be
	 * no need to check for a subsequent expedited GP.  (Though we are
	 * still in a quiescent state in any case.)
	 */
	if (blkd_state & RCU_EXP_BLKD && rdp->exp_deferred_qs)
		rcu_report_exp_rdp(rdp);
	else
		WARN_ON_ONCE(rdp->exp_deferred_qs);
}

/*
 * Record a preemptible-RCU quiescent state for the specified CPU.
 * Note that this does not necessarily mean that the task currently running
 * on the CPU is in a quiescent state:  Instead, it means that the current
 * grace period need not wait on any RCU read-side critical section that
 * starts later on this CPU.  It also means that if the current task is
 * in an RCU read-side critical section, it has already added itself to
 * some leaf rcu_node structure's ->blkd_tasks list.  In addition to the
 * current task, there might be any number of other tasks blocked while
 * in an RCU read-side critical section.
 *
 * Callers to this function must disable preemption.
 */
static void rcu_qs(void)
{
	RCU_LOCKDEP_WARN(preemptible(), "rcu_qs() invoked with preemption enabled!!!\n");
	if (__this_cpu_read(rcu_data.cpu_no_qs.s)) {
		trace_rcu_grace_period(TPS("rcu_preempt"),
				       __this_cpu_read(rcu_data.gp_seq),
				       TPS("cpuqs"));
		__this_cpu_write(rcu_data.cpu_no_qs.b.norm, false);
		barrier(); /* Coordinate with rcu_flavor_sched_clock_irq(). */
		WRITE_ONCE(current->rcu_read_unlock_special.b.need_qs, false);
	}
}

/*
 * We have entered the scheduler, and the current task might soon be
 * context-switched away from.  If this task is in an RCU read-side
 * critical section, we will no longer be able to rely on the CPU to
 * record that fact, so we enqueue the task on the blkd_tasks list.
 * The task will dequeue itself when it exits the outermost enclosing
 * RCU read-side critical section.  Therefore, the current grace period
 * cannot be permitted to complete until the blkd_tasks list entries
 * predating the current grace period drain, in other words, until
 * rnp->gp_tasks becomes NULL.
 *
 * Caller must disable interrupts.
 */
void rcu_note_context_switch(bool preempt)
{
	struct task_struct *t = current;
	struct rcu_data *rdp = this_cpu_ptr(&rcu_data);
	struct rcu_node *rnp;

	trace_rcu_utilization(TPS("Start context switch"));
	lockdep_assert_irqs_disabled();
	WARN_ON_ONCE(!preempt && rcu_preempt_depth() > 0);
	if (rcu_preempt_depth() > 0 &&
	    !t->rcu_read_unlock_special.b.blocked) {

		/* Possibly blocking in an RCU read-side critical section. */
		rnp = rdp->mynode;
		raw_spin_lock_rcu_node(rnp);
		t->rcu_read_unlock_special.b.blocked = true;
		t->rcu_blocked_node = rnp;

		/*
		 * Verify the CPU's sanity, trace the preemption, and
		 * then queue the task as required based on the states
		 * of any ongoing and expedited grace periods.
		 */
		WARN_ON_ONCE((rdp->grpmask & rcu_rnp_online_cpus(rnp)) == 0);
		WARN_ON_ONCE(!list_empty(&t->rcu_node_entry));
		trace_rcu_preempt_task(rcu_state.name,
				       t->pid,
				       (rnp->qsmask & rdp->grpmask)
				       ? rnp->gp_seq
				       : rcu_seq_snap(&rnp->gp_seq));
		rcu_preempt_ctxt_queue(rnp, rdp);
	} else {
		rcu_preempt_deferred_qs(t);
	}

	/*
	 * Either we were not in an RCU read-side critical section to
	 * begin with, or we have now recorded that critical section
	 * globally.  Either way, we can now note a quiescent state
	 * for this CPU.  Again, if we were in an RCU read-side critical
	 * section, and if that critical section was blocking the current
	 * grace period, then the fact that the task has been enqueued
	 * means that we continue to block the current grace period.
	 */
	rcu_qs();
	if (rdp->exp_deferred_qs)
		rcu_report_exp_rdp(rdp);
	rcu_tasks_qs(current, preempt);
	trace_rcu_utilization(TPS("End context switch"));
}
EXPORT_SYMBOL_GPL(rcu_note_context_switch);

/*
 * Check for preempted RCU readers blocking the current grace period
 * for the specified rcu_node structure.  If the caller needs a reliable
 * answer, it must hold the rcu_node's ->lock.
 */
static int rcu_preempt_blocked_readers_cgp(struct rcu_node *rnp)
{
	return READ_ONCE(rnp->gp_tasks) != NULL;
}

/* limit value for ->rcu_read_lock_nesting. */
#define RCU_NEST_PMAX (INT_MAX / 2)

static void rcu_preempt_read_enter(void)
{
	current->rcu_read_lock_nesting++;
}

static int rcu_preempt_read_exit(void)
{
	return --current->rcu_read_lock_nesting;
}

static void rcu_preempt_depth_set(int val)
{
	current->rcu_read_lock_nesting = val;
}

/*
 * Preemptible RCU implementation for rcu_read_lock().
 * Just increment ->rcu_read_lock_nesting, shared state will be updated
 * if we block.
 */
void __rcu_read_lock(void)
{
	rcu_preempt_read_enter();
	if (IS_ENABLED(CONFIG_PROVE_LOCKING))
		WARN_ON_ONCE(rcu_preempt_depth() > RCU_NEST_PMAX);
	if (IS_ENABLED(CONFIG_RCU_STRICT_GRACE_PERIOD) && rcu_state.gp_kthread)
		WRITE_ONCE(current->rcu_read_unlock_special.b.need_qs, true);
	barrier();  /* critical section after entry code. */
}
EXPORT_SYMBOL_GPL(__rcu_read_lock);

/*
 * Preemptible RCU implementation for rcu_read_unlock().
 * Decrement ->rcu_read_lock_nesting.  If the result is zero (outermost
 * rcu_read_unlock()) and ->rcu_read_unlock_special is non-zero, then
 * invoke rcu_read_unlock_special() to clean up after a context switch
 * in an RCU read-side critical section and other special cases.
 */
void __rcu_read_unlock(void)
{
	struct task_struct *t = current;

	if (rcu_preempt_read_exit() == 0) {
		barrier();  /* critical section before exit code. */
		if (unlikely(READ_ONCE(t->rcu_read_unlock_special.s)))
			rcu_read_unlock_special(t);
	}
	if (IS_ENABLED(CONFIG_PROVE_LOCKING)) {
		int rrln = rcu_preempt_depth();

		WARN_ON_ONCE(rrln < 0 || rrln > RCU_NEST_PMAX);
	}
}
EXPORT_SYMBOL_GPL(__rcu_read_unlock);

/*
 * Advance a ->blkd_tasks-list pointer to the next entry, instead
 * returning NULL if at the end of the list.
 */
static struct list_head *rcu_next_node_entry(struct task_struct *t,
					     struct rcu_node *rnp)
{
	struct list_head *np;

	np = t->rcu_node_entry.next;
	if (np == &rnp->blkd_tasks)
		np = NULL;
	return np;
}

/*
 * Return true if the specified rcu_node structure has tasks that were
 * preempted within an RCU read-side critical section.
 */
static bool rcu_preempt_has_tasks(struct rcu_node *rnp)
{
	return !list_empty(&rnp->blkd_tasks);
}

/*
 * Report deferred quiescent states.  The deferral time can
 * be quite short, for example, in the case of the call from
 * rcu_read_unlock_special().
 */
static void
rcu_preempt_deferred_qs_irqrestore(struct task_struct *t, unsigned long flags)
{
	bool empty_exp;
	bool empty_norm;
	bool empty_exp_now;
	struct list_head *np;
	bool drop_boost_mutex = false;
	struct rcu_data *rdp;
	struct rcu_node *rnp;
	union rcu_special special;

	/*
	 * If RCU core is waiting for this CPU to exit its critical section,
	 * report the fact that it has exited.  Because irqs are disabled,
	 * t->rcu_read_unlock_special cannot change.
	 */
	special = t->rcu_read_unlock_special;
	rdp = this_cpu_ptr(&rcu_data);
	if (!special.s && !rdp->exp_deferred_qs) {
		local_irq_restore(flags);
		return;
	}
	t->rcu_read_unlock_special.s = 0;
	if (special.b.need_qs) {
		if (IS_ENABLED(CONFIG_RCU_STRICT_GRACE_PERIOD)) {
			rcu_report_qs_rdp(rdp);
			udelay(rcu_unlock_delay);
		} else {
			rcu_qs();
		}
	}

	/*
	 * Respond to a request by an expedited grace period for a
	 * quiescent state from this CPU.  Note that requests from
	 * tasks are handled when removing the task from the
	 * blocked-tasks list below.
	 */
	if (rdp->exp_deferred_qs)
		rcu_report_exp_rdp(rdp);

	/* Clean up if blocked during RCU read-side critical section. */
	if (special.b.blocked) {

		/*
		 * Remove this task from the list it blocked on.  The task
		 * now remains queued on the rcu_node corresponding to the
		 * CPU it first blocked on, so there is no longer any need
		 * to loop.  Retain a WARN_ON_ONCE() out of sheer paranoia.
		 */
		rnp = t->rcu_blocked_node;
		raw_spin_lock_rcu_node(rnp); /* irqs already disabled. */
		WARN_ON_ONCE(rnp != t->rcu_blocked_node);
		WARN_ON_ONCE(!rcu_is_leaf_node(rnp));
		empty_norm = !rcu_preempt_blocked_readers_cgp(rnp);
		WARN_ON_ONCE(rnp->completedqs == rnp->gp_seq &&
			     (!empty_norm || rnp->qsmask));
		empty_exp = sync_rcu_exp_done(rnp);
		smp_mb(); /* ensure expedited fastpath sees end of RCU c-s. */
		np = rcu_next_node_entry(t, rnp);
		list_del_init(&t->rcu_node_entry);
		t->rcu_blocked_node = NULL;
		trace_rcu_unlock_preempted_task(TPS("rcu_preempt"),
						rnp->gp_seq, t->pid);
		if (&t->rcu_node_entry == rnp->gp_tasks)
			WRITE_ONCE(rnp->gp_tasks, np);
		if (&t->rcu_node_entry == rnp->exp_tasks)
			WRITE_ONCE(rnp->exp_tasks, np);
		if (IS_ENABLED(CONFIG_RCU_BOOST)) {
			/* Snapshot ->boost_mtx ownership w/rnp->lock held. */
			drop_boost_mutex = rt_mutex_owner(&rnp->boost_mtx) == t;
			if (&t->rcu_node_entry == rnp->boost_tasks)
				WRITE_ONCE(rnp->boost_tasks, np);
		}

		/*
		 * If this was the last task on the current list, and if
		 * we aren't waiting on any CPUs, report the quiescent state.
		 * Note that rcu_report_unblock_qs_rnp() releases rnp->lock,
		 * so we must take a snapshot of the expedited state.
		 */
		empty_exp_now = sync_rcu_exp_done(rnp);
		if (!empty_norm && !rcu_preempt_blocked_readers_cgp(rnp)) {
			trace_rcu_quiescent_state_report(TPS("preempt_rcu"),
							 rnp->gp_seq,
							 0, rnp->qsmask,
							 rnp->level,
							 rnp->grplo,
							 rnp->grphi,
							 !!rnp->gp_tasks);
			rcu_report_unblock_qs_rnp(rnp, flags);
		} else {
			raw_spin_unlock_irqrestore_rcu_node(rnp, flags);
		}

		/* Unboost if we were boosted. */
		if (IS_ENABLED(CONFIG_RCU_BOOST) && drop_boost_mutex)
			rt_mutex_futex_unlock(&rnp->boost_mtx);

		/*
		 * If this was the last task on the expedited lists,
		 * then we need to report up the rcu_node hierarchy.
		 */
		if (!empty_exp && empty_exp_now)
			rcu_report_exp_rnp(rnp, true);
	} else {
		local_irq_restore(flags);
	}
}

/*
 * Is a deferred quiescent-state pending, and are we also not in
 * an RCU read-side critical section?  It is the caller's responsibility
 * to ensure it is otherwise safe to report any deferred quiescent
 * states.  The reason for this is that it is safe to report a
 * quiescent state during context switch even though preemption
 * is disabled.  This function cannot be expected to understand these
 * nuances, so the caller must handle them.
 */
static bool rcu_preempt_need_deferred_qs(struct task_struct *t)
{
	return (__this_cpu_read(rcu_data.exp_deferred_qs) ||
		READ_ONCE(t->rcu_read_unlock_special.s)) &&
	       rcu_preempt_depth() == 0;
}

/*
 * Report a deferred quiescent state if needed and safe to do so.
 * As with rcu_preempt_need_deferred_qs(), "safe" involves only
 * not being in an RCU read-side critical section.  The caller must
 * evaluate safety in terms of interrupt, softirq, and preemption
 * disabling.
 */
static void rcu_preempt_deferred_qs(struct task_struct *t)
{
	unsigned long flags;

	if (!rcu_preempt_need_deferred_qs(t))
		return;
	local_irq_save(flags);
	rcu_preempt_deferred_qs_irqrestore(t, flags);
}

/*
 * Minimal handler to give the scheduler a chance to re-evaluate.
 */
static void rcu_preempt_deferred_qs_handler(struct irq_work *iwp)
{
	struct rcu_data *rdp;

	rdp = container_of(iwp, struct rcu_data, defer_qs_iw);
	rdp->defer_qs_iw_pending = false;
}

/*
 * Handle special cases during rcu_read_unlock(), such as needing to
 * notify RCU core processing or task having blocked during the RCU
 * read-side critical section.
 */
static void rcu_read_unlock_special(struct task_struct *t)
{
	unsigned long flags;
	bool preempt_bh_were_disabled =
			!!(preempt_count() & (PREEMPT_MASK | SOFTIRQ_MASK));
	bool irqs_were_disabled;

	/* NMI handlers cannot block and cannot safely manipulate state. */
	if (in_nmi())
		return;

	local_irq_save(flags);
	irqs_were_disabled = irqs_disabled_flags(flags);
	if (preempt_bh_were_disabled || irqs_were_disabled) {
		bool exp;
		struct rcu_data *rdp = this_cpu_ptr(&rcu_data);
		struct rcu_node *rnp = rdp->mynode;

		exp = (t->rcu_blocked_node &&
		       READ_ONCE(t->rcu_blocked_node->exp_tasks)) ||
		      (rdp->grpmask & READ_ONCE(rnp->expmask));
		// Need to defer quiescent state until everything is enabled.
		if (use_softirq && (in_irq() || (exp && !irqs_were_disabled))) {
			// Using softirq, safe to awaken, and either the
			// wakeup is free or there is an expedited GP.
			raise_softirq_irqoff(RCU_SOFTIRQ);
		} else {
			// Enabling BH or preempt does reschedule, so...
			// Also if no expediting, slow is OK.
			// Plus nohz_full CPUs eventually get tick enabled.
			set_tsk_need_resched(current);
			set_preempt_need_resched();
			if (IS_ENABLED(CONFIG_IRQ_WORK) && irqs_were_disabled &&
			    !rdp->defer_qs_iw_pending && exp && cpu_online(rdp->cpu)) {
				// Get scheduler to re-evaluate and call hooks.
				// If !IRQ_WORK, FQS scan will eventually IPI.
				init_irq_work(&rdp->defer_qs_iw,
					      rcu_preempt_deferred_qs_handler);
				rdp->defer_qs_iw_pending = true;
				irq_work_queue_on(&rdp->defer_qs_iw, rdp->cpu);
			}
		}
		local_irq_restore(flags);
		return;
	}
	rcu_preempt_deferred_qs_irqrestore(t, flags);
}

/*
 * Check that the list of blocked tasks for the newly completed grace
 * period is in fact empty.  It is a serious bug to complete a grace
 * period that still has RCU readers blocked!  This function must be
 * invoked -before- updating this rnp's ->gp_seq.
 *
 * Also, if there are blocked tasks on the list, they automatically
 * block the newly created grace period, so set up ->gp_tasks accordingly.
 */
static void rcu_preempt_check_blocked_tasks(struct rcu_node *rnp)
{
	struct task_struct *t;

	RCU_LOCKDEP_WARN(preemptible(), "rcu_preempt_check_blocked_tasks() invoked with preemption enabled!!!\n");
	raw_lockdep_assert_held_rcu_node(rnp);
	if (WARN_ON_ONCE(rcu_preempt_blocked_readers_cgp(rnp)))
		dump_blkd_tasks(rnp, 10);
	if (rcu_preempt_has_tasks(rnp) &&
	    (rnp->qsmaskinit || rnp->wait_blkd_tasks)) {
		WRITE_ONCE(rnp->gp_tasks, rnp->blkd_tasks.next);
		t = container_of(rnp->gp_tasks, struct task_struct,
				 rcu_node_entry);
		trace_rcu_unlock_preempted_task(TPS("rcu_preempt-GPS"),
						rnp->gp_seq, t->pid);
	}
	WARN_ON_ONCE(rnp->qsmask);
}

/*
 * Check for a quiescent state from the current CPU, including voluntary
 * context switches for Tasks RCU.  When a task blocks, the task is
 * recorded in the corresponding CPU's rcu_node structure, which is checked
 * elsewhere, hence this function need only check for quiescent states
 * related to the current CPU, not to those related to tasks.
 */
static void rcu_flavor_sched_clock_irq(int user)
{
	struct task_struct *t = current;

	lockdep_assert_irqs_disabled();
	if (user || rcu_is_cpu_rrupt_from_idle()) {
		rcu_note_voluntary_context_switch(current);
	}
	if (rcu_preempt_depth() > 0 ||
	    (preempt_count() & (PREEMPT_MASK | SOFTIRQ_MASK))) {
		/* No QS, force context switch if deferred. */
		if (rcu_preempt_need_deferred_qs(t)) {
			set_tsk_need_resched(t);
			set_preempt_need_resched();
		}
	} else if (rcu_preempt_need_deferred_qs(t)) {
		rcu_preempt_deferred_qs(t); /* Report deferred QS. */
		return;
	} else if (!WARN_ON_ONCE(rcu_preempt_depth())) {
		rcu_qs(); /* Report immediate QS. */
		return;
	}

	/* If GP is oldish, ask for help from rcu_read_unlock_special(). */
	if (rcu_preempt_depth() > 0 &&
	    __this_cpu_read(rcu_data.core_needs_qs) &&
	    __this_cpu_read(rcu_data.cpu_no_qs.b.norm) &&
	    !t->rcu_read_unlock_special.b.need_qs &&
	    time_after(jiffies, rcu_state.gp_start + HZ))
		t->rcu_read_unlock_special.b.need_qs = true;
}

/*
 * Check for a task exiting while in a preemptible-RCU read-side
 * critical section, clean up if so.  No need to issue warnings, as
 * debug_check_no_locks_held() already does this if lockdep is enabled.
 * Besides, if this function does anything other than just immediately
 * return, there was a bug of some sort.  Spewing warnings from this
 * function is like as not to simply obscure important prior warnings.
 */
void exit_rcu(void)
{
	struct task_struct *t = current;

	if (unlikely(!list_empty(&current->rcu_node_entry))) {
		rcu_preempt_depth_set(1);
		barrier();
		WRITE_ONCE(t->rcu_read_unlock_special.b.blocked, true);
	} else if (unlikely(rcu_preempt_depth())) {
		rcu_preempt_depth_set(1);
	} else {
		return;
	}
	__rcu_read_unlock();
	rcu_preempt_deferred_qs(current);
}

/*
 * Dump the blocked-tasks state, but limit the list dump to the
 * specified number of elements.
 */
static void
dump_blkd_tasks(struct rcu_node *rnp, int ncheck)
{
	int cpu;
	int i;
	struct list_head *lhp;
	bool onl;
	struct rcu_data *rdp;
	struct rcu_node *rnp1;

	raw_lockdep_assert_held_rcu_node(rnp);
	pr_info("%s: grp: %d-%d level: %d ->gp_seq %ld ->completedqs %ld\n",
		__func__, rnp->grplo, rnp->grphi, rnp->level,
		(long)READ_ONCE(rnp->gp_seq), (long)rnp->completedqs);
	for (rnp1 = rnp; rnp1; rnp1 = rnp1->parent)
		pr_info("%s: %d:%d ->qsmask %#lx ->qsmaskinit %#lx ->qsmaskinitnext %#lx\n",
			__func__, rnp1->grplo, rnp1->grphi, rnp1->qsmask, rnp1->qsmaskinit, rnp1->qsmaskinitnext);
	pr_info("%s: ->gp_tasks %p ->boost_tasks %p ->exp_tasks %p\n",
		__func__, READ_ONCE(rnp->gp_tasks), data_race(rnp->boost_tasks),
		READ_ONCE(rnp->exp_tasks));
	pr_info("%s: ->blkd_tasks", __func__);
	i = 0;
	list_for_each(lhp, &rnp->blkd_tasks) {
		pr_cont(" %p", lhp);
		if (++i >= ncheck)
			break;
	}
	pr_cont("\n");
	for (cpu = rnp->grplo; cpu <= rnp->grphi; cpu++) {
		rdp = per_cpu_ptr(&rcu_data, cpu);
		onl = !!(rdp->grpmask & rcu_rnp_online_cpus(rnp));
		pr_info("\t%d: %c online: %ld(%d) offline: %ld(%d)\n",
			cpu, ".o"[onl],
			(long)rdp->rcu_onl_gp_seq, rdp->rcu_onl_gp_flags,
			(long)rdp->rcu_ofl_gp_seq, rdp->rcu_ofl_gp_flags);
	}
}

#else /* #ifdef CONFIG_PREEMPT_RCU */

/*
 * If strict grace periods are enabled, and if the calling
 * __rcu_read_unlock() marks the beginning of a quiescent state, immediately
 * report that quiescent state and, if requested, spin for a bit.
 */
void rcu_read_unlock_strict(void)
{
	struct rcu_data *rdp;

	if (!IS_ENABLED(CONFIG_RCU_STRICT_GRACE_PERIOD) ||
	   irqs_disabled() || preempt_count() || !rcu_state.gp_kthread)
		return;
	rdp = this_cpu_ptr(&rcu_data);
	rcu_report_qs_rdp(rdp);
	udelay(rcu_unlock_delay);
}
EXPORT_SYMBOL_GPL(rcu_read_unlock_strict);

/*
 * Tell them what RCU they are running.
 */
static void __init rcu_bootup_announce(void)
{
	pr_info("Hierarchical RCU implementation.\n");
	rcu_bootup_announce_oddness();
}

/*
 * Note a quiescent state for PREEMPTION=n.  Because we do not need to know
 * how many quiescent states passed, just if there was at least one since
 * the start of the grace period, this just sets a flag.  The caller must
 * have disabled preemption.
 */
static void rcu_qs(void)
{
	RCU_LOCKDEP_WARN(preemptible(), "rcu_qs() invoked with preemption enabled!!!");
	if (!__this_cpu_read(rcu_data.cpu_no_qs.s))
		return;
	trace_rcu_grace_period(TPS("rcu_sched"),
			       __this_cpu_read(rcu_data.gp_seq), TPS("cpuqs"));
	__this_cpu_write(rcu_data.cpu_no_qs.b.norm, false);
	if (!__this_cpu_read(rcu_data.cpu_no_qs.b.exp))
		return;
	__this_cpu_write(rcu_data.cpu_no_qs.b.exp, false);
	rcu_report_exp_rdp(this_cpu_ptr(&rcu_data));
}

/*
 * Register an urgently needed quiescent state.  If there is an
 * emergency, invoke rcu_momentary_dyntick_idle() to do a heavy-weight
 * dyntick-idle quiescent state visible to other CPUs, which will in
 * some cases serve for expedited as well as normal grace periods.
 * Either way, register a lightweight quiescent state.
 */
void rcu_all_qs(void)
{
	unsigned long flags;

	if (!raw_cpu_read(rcu_data.rcu_urgent_qs))
		return;
	preempt_disable();
	/* Load rcu_urgent_qs before other flags. */
	if (!smp_load_acquire(this_cpu_ptr(&rcu_data.rcu_urgent_qs))) {
		preempt_enable();
		return;
	}
	this_cpu_write(rcu_data.rcu_urgent_qs, false);
	if (unlikely(raw_cpu_read(rcu_data.rcu_need_heavy_qs))) {
		local_irq_save(flags);
		rcu_momentary_dyntick_idle();
		local_irq_restore(flags);
	}
	rcu_qs();
	preempt_enable();
}
EXPORT_SYMBOL_GPL(rcu_all_qs);

/*
 * Note a PREEMPTION=n context switch. The caller must have disabled interrupts.
 */
void rcu_note_context_switch(bool preempt)
{
	trace_rcu_utilization(TPS("Start context switch"));
	rcu_qs();
	/* Load rcu_urgent_qs before other flags. */
	if (!smp_load_acquire(this_cpu_ptr(&rcu_data.rcu_urgent_qs)))
		goto out;
	this_cpu_write(rcu_data.rcu_urgent_qs, false);
	if (unlikely(raw_cpu_read(rcu_data.rcu_need_heavy_qs)))
		rcu_momentary_dyntick_idle();
	rcu_tasks_qs(current, preempt);
out:
	trace_rcu_utilization(TPS("End context switch"));
}
EXPORT_SYMBOL_GPL(rcu_note_context_switch);

/*
 * Because preemptible RCU does not exist, there are never any preempted
 * RCU readers.
 */
static int rcu_preempt_blocked_readers_cgp(struct rcu_node *rnp)
{
	return 0;
}

/*
 * Because there is no preemptible RCU, there can be no readers blocked.
 */
static bool rcu_preempt_has_tasks(struct rcu_node *rnp)
{
	return false;
}

/*
 * Because there is no preemptible RCU, there can be no deferred quiescent
 * states.
 */
static bool rcu_preempt_need_deferred_qs(struct task_struct *t)
{
	return false;
}
static void rcu_preempt_deferred_qs(struct task_struct *t) { }

/*
 * Because there is no preemptible RCU, there can be no readers blocked,
 * so there is no need to check for blocked tasks.  So check only for
 * bogus qsmask values.
 */
static void rcu_preempt_check_blocked_tasks(struct rcu_node *rnp)
{
	WARN_ON_ONCE(rnp->qsmask);
}

/*
 * Check to see if this CPU is in a non-context-switch quiescent state,
 * namely user mode and idle loop.
 */
static void rcu_flavor_sched_clock_irq(int user)
{
	if (user || rcu_is_cpu_rrupt_from_idle()) {

		/*
		 * Get here if this CPU took its interrupt from user
		 * mode or from the idle loop, and if this is not a
		 * nested interrupt.  In this case, the CPU is in
		 * a quiescent state, so note it.
		 *
		 * No memory barrier is required here because rcu_qs()
		 * references only CPU-local variables that other CPUs
		 * neither access nor modify, at least not while the
		 * corresponding CPU is online.
		 */

		rcu_qs();
	}
}

/*
 * Because preemptible RCU does not exist, tasks cannot possibly exit
 * while in preemptible RCU read-side critical sections.
 */
void exit_rcu(void)
{
}

/*
 * Dump the guaranteed-empty blocked-tasks state.  Trust but verify.
 */
static void
dump_blkd_tasks(struct rcu_node *rnp, int ncheck)
{
	WARN_ON_ONCE(!list_empty(&rnp->blkd_tasks));
}

#endif /* #else #ifdef CONFIG_PREEMPT_RCU */

/*
 * If boosting, set rcuc kthreads to realtime priority.
 */
static void rcu_cpu_kthread_setup(unsigned int cpu)
{
#ifdef CONFIG_RCU_BOOST
	struct sched_param sp;

	sp.sched_priority = kthread_prio;
	sched_setscheduler_nocheck(current, SCHED_FIFO, &sp);
#endif /* #ifdef CONFIG_RCU_BOOST */
}

#ifdef CONFIG_RCU_BOOST

/*
 * Carry out RCU priority boosting on the task indicated by ->exp_tasks
 * or ->boost_tasks, advancing the pointer to the next task in the
 * ->blkd_tasks list.
 *
 * Note that irqs must be enabled: boosting the task can block.
 * Returns 1 if there are more tasks needing to be boosted.
 */
static int rcu_boost(struct rcu_node *rnp)
{
	unsigned long flags;
	struct task_struct *t;
	struct list_head *tb;

	if (READ_ONCE(rnp->exp_tasks) == NULL &&
	    READ_ONCE(rnp->boost_tasks) == NULL)
		return 0;  /* Nothing left to boost. */

	raw_spin_lock_irqsave_rcu_node(rnp, flags);

	/*
	 * Recheck under the lock: all tasks in need of boosting
	 * might exit their RCU read-side critical sections on their own.
	 */
	if (rnp->exp_tasks == NULL && rnp->boost_tasks == NULL) {
		raw_spin_unlock_irqrestore_rcu_node(rnp, flags);
		return 0;
	}

	/*
	 * Preferentially boost tasks blocking expedited grace periods.
	 * This cannot starve the normal grace periods because a second
	 * expedited grace period must boost all blocked tasks, including
	 * those blocking the pre-existing normal grace period.
	 */
	if (rnp->exp_tasks != NULL)
		tb = rnp->exp_tasks;
	else
		tb = rnp->boost_tasks;

	/*
	 * We boost task t by manufacturing an rt_mutex that appears to
	 * be held by task t.  We leave a pointer to that rt_mutex where
	 * task t can find it, and task t will release the mutex when it
	 * exits its outermost RCU read-side critical section.  Then
	 * simply acquiring this artificial rt_mutex will boost task
	 * t's priority.  (Thanks to tglx for suggesting this approach!)
	 *
	 * Note that task t must acquire rnp->lock to remove itself from
	 * the ->blkd_tasks list, which it will do from exit() if from
	 * nowhere else.  We therefore are guaranteed that task t will
	 * stay around at least until we drop rnp->lock.  Note that
	 * rnp->lock also resolves races between our priority boosting
	 * and task t's exiting its outermost RCU read-side critical
	 * section.
	 */
	t = container_of(tb, struct task_struct, rcu_node_entry);
	rt_mutex_init_proxy_locked(&rnp->boost_mtx, t);
	raw_spin_unlock_irqrestore_rcu_node(rnp, flags);
	/* Lock only for side effect: boosts task t's priority. */
	rt_mutex_lock(&rnp->boost_mtx);
	rt_mutex_unlock(&rnp->boost_mtx);  /* Then keep lockdep happy. */

	return READ_ONCE(rnp->exp_tasks) != NULL ||
	       READ_ONCE(rnp->boost_tasks) != NULL;
}

/*
 * Priority-boosting kthread, one per leaf rcu_node.
 */
static int rcu_boost_kthread(void *arg)
{
	struct rcu_node *rnp = (struct rcu_node *)arg;
	int spincnt = 0;
	int more2boost;

	trace_rcu_utilization(TPS("Start boost kthread@init"));
	for (;;) {
		WRITE_ONCE(rnp->boost_kthread_status, RCU_KTHREAD_WAITING);
		trace_rcu_utilization(TPS("End boost kthread@rcu_wait"));
		rcu_wait(READ_ONCE(rnp->boost_tasks) ||
			 READ_ONCE(rnp->exp_tasks));
		trace_rcu_utilization(TPS("Start boost kthread@rcu_wait"));
		WRITE_ONCE(rnp->boost_kthread_status, RCU_KTHREAD_RUNNING);
		more2boost = rcu_boost(rnp);
		if (more2boost)
			spincnt++;
		else
			spincnt = 0;
		if (spincnt > 10) {
			WRITE_ONCE(rnp->boost_kthread_status, RCU_KTHREAD_YIELDING);
			trace_rcu_utilization(TPS("End boost kthread@rcu_yield"));
			schedule_timeout_idle(2);
			trace_rcu_utilization(TPS("Start boost kthread@rcu_yield"));
			spincnt = 0;
		}
	}
	/* NOTREACHED */
	trace_rcu_utilization(TPS("End boost kthread@notreached"));
	return 0;
}

/*
 * Check to see if it is time to start boosting RCU readers that are
 * blocking the current grace period, and, if so, tell the per-rcu_node
 * kthread to start boosting them.  If there is an expedited grace
 * period in progress, it is always time to boost.
 *
 * The caller must hold rnp->lock, which this function releases.
 * The ->boost_kthread_task is immortal, so we don't need to worry
 * about it going away.
 */
static void rcu_initiate_boost(struct rcu_node *rnp, unsigned long flags)
	__releases(rnp->lock)
{
	raw_lockdep_assert_held_rcu_node(rnp);
	if (!rcu_preempt_blocked_readers_cgp(rnp) && rnp->exp_tasks == NULL) {
		raw_spin_unlock_irqrestore_rcu_node(rnp, flags);
		return;
	}
	if (rnp->exp_tasks != NULL ||
	    (rnp->gp_tasks != NULL &&
	     rnp->boost_tasks == NULL &&
	     rnp->qsmask == 0 &&
	     (!time_after(rnp->boost_time, jiffies) || rcu_state.cbovld))) {
		if (rnp->exp_tasks == NULL)
			WRITE_ONCE(rnp->boost_tasks, rnp->gp_tasks);
		raw_spin_unlock_irqrestore_rcu_node(rnp, flags);
		rcu_wake_cond(rnp->boost_kthread_task,
			      READ_ONCE(rnp->boost_kthread_status));
	} else {
		raw_spin_unlock_irqrestore_rcu_node(rnp, flags);
	}
}

/*
 * Is the current CPU running the RCU-callbacks kthread?
 * Caller must have preemption disabled.
 */
static bool rcu_is_callbacks_kthread(void)
{
	return __this_cpu_read(rcu_data.rcu_cpu_kthread_task) == current;
}

#define RCU_BOOST_DELAY_JIFFIES DIV_ROUND_UP(CONFIG_RCU_BOOST_DELAY * HZ, 1000)

/*
 * Do priority-boost accounting for the start of a new grace period.
 */
static void rcu_preempt_boost_start_gp(struct rcu_node *rnp)
{
	rnp->boost_time = jiffies + RCU_BOOST_DELAY_JIFFIES;
}

/*
 * Create an RCU-boost kthread for the specified node if one does not
 * already exist.  We only create this kthread for preemptible RCU.
 * Returns zero if all is well, a negated errno otherwise.
 */
static void rcu_spawn_one_boost_kthread(struct rcu_node *rnp)
{
	int rnp_index = rnp - rcu_get_root();
	unsigned long flags;
	struct sched_param sp;
	struct task_struct *t;

	if (!IS_ENABLED(CONFIG_PREEMPT_RCU))
		return;

	if (!rcu_scheduler_fully_active || rcu_rnp_online_cpus(rnp) == 0)
		return;

	rcu_state.boost = 1;

	if (rnp->boost_kthread_task != NULL)
		return;

	t = kthread_create(rcu_boost_kthread, (void *)rnp,
			   "rcub/%d", rnp_index);
	if (WARN_ON_ONCE(IS_ERR(t)))
		return;

	raw_spin_lock_irqsave_rcu_node(rnp, flags);
	rnp->boost_kthread_task = t;
	raw_spin_unlock_irqrestore_rcu_node(rnp, flags);
	sp.sched_priority = kthread_prio;
	sched_setscheduler_nocheck(t, SCHED_FIFO, &sp);
	wake_up_process(t); /* get to TASK_INTERRUPTIBLE quickly. */
}

/*
 * Set the per-rcu_node kthread's affinity to cover all CPUs that are
 * served by the rcu_node in question.  The CPU hotplug lock is still
 * held, so the value of rnp->qsmaskinit will be stable.
 *
 * We don't include outgoingcpu in the affinity set, use -1 if there is
 * no outgoing CPU.  If there are no CPUs left in the affinity set,
 * this function allows the kthread to execute on any CPU.
 */
static void rcu_boost_kthread_setaffinity(struct rcu_node *rnp, int outgoingcpu)
{
	struct task_struct *t = rnp->boost_kthread_task;
	unsigned long mask = rcu_rnp_online_cpus(rnp);
	cpumask_var_t cm;
	int cpu;

	if (!t)
		return;
	if (!zalloc_cpumask_var(&cm, GFP_KERNEL))
		return;
	for_each_leaf_node_possible_cpu(rnp, cpu)
		if ((mask & leaf_node_cpu_bit(rnp, cpu)) &&
		    cpu != outgoingcpu)
			cpumask_set_cpu(cpu, cm);
	if (cpumask_weight(cm) == 0)
		cpumask_setall(cm);
	set_cpus_allowed_ptr(t, cm);
	free_cpumask_var(cm);
}

/*
 * Spawn boost kthreads -- called as soon as the scheduler is running.
 */
static void __init rcu_spawn_boost_kthreads(void)
{
	struct rcu_node *rnp;

	rcu_for_each_leaf_node(rnp)
		rcu_spawn_one_boost_kthread(rnp);
}

static void rcu_prepare_kthreads(int cpu)
{
	struct rcu_data *rdp = per_cpu_ptr(&rcu_data, cpu);
	struct rcu_node *rnp = rdp->mynode;

	/* Fire up the incoming CPU's kthread and leaf rcu_node kthread. */
	if (rcu_scheduler_fully_active)
		rcu_spawn_one_boost_kthread(rnp);
}

#else /* #ifdef CONFIG_RCU_BOOST */

static void rcu_initiate_boost(struct rcu_node *rnp, unsigned long flags)
	__releases(rnp->lock)
{
	raw_spin_unlock_irqrestore_rcu_node(rnp, flags);
}

static bool rcu_is_callbacks_kthread(void)
{
	return false;
}

static void rcu_preempt_boost_start_gp(struct rcu_node *rnp)
{
}

static void rcu_boost_kthread_setaffinity(struct rcu_node *rnp, int outgoingcpu)
{
}

static void __init rcu_spawn_boost_kthreads(void)
{
}

static void rcu_prepare_kthreads(int cpu)
{
}

#endif /* #else #ifdef CONFIG_RCU_BOOST */

#if !defined(CONFIG_RCU_FAST_NO_HZ)

/*
 * Check to see if any future non-offloaded RCU-related work will need
 * to be done by the current CPU, even if none need be done immediately,
 * returning 1 if so.  This function is part of the RCU implementation;
 * it is -not- an exported member of the RCU API.
 *
 * Because we not have RCU_FAST_NO_HZ, just check whether or not this
 * CPU has RCU callbacks queued.
 */
int rcu_needs_cpu(u64 basemono, u64 *nextevt)
{
	*nextevt = KTIME_MAX;
	return !rcu_segcblist_empty(&this_cpu_ptr(&rcu_data)->cblist) &&
	       !rcu_segcblist_is_offloaded(&this_cpu_ptr(&rcu_data)->cblist);
}

/*
 * Because we do not have RCU_FAST_NO_HZ, don't bother cleaning up
 * after it.
 */
static void rcu_cleanup_after_idle(void)
{
}

/*
 * Do the idle-entry grace-period work, which, because CONFIG_RCU_FAST_NO_HZ=n,
 * is nothing.
 */
static void rcu_prepare_for_idle(void)
{
}

#else /* #if !defined(CONFIG_RCU_FAST_NO_HZ) */

/*
 * This code is invoked when a CPU goes idle, at which point we want
 * to have the CPU do everything required for RCU so that it can enter
 * the energy-efficient dyntick-idle mode.
 *
 * The following preprocessor symbol controls this:
 *
 * RCU_IDLE_GP_DELAY gives the number of jiffies that a CPU is permitted
 *	to sleep in dyntick-idle mode with RCU callbacks pending.  This
 *	is sized to be roughly one RCU grace period.  Those energy-efficiency
 *	benchmarkers who might otherwise be tempted to set this to a large
 *	number, be warned: Setting RCU_IDLE_GP_DELAY too high can hang your
 *	system.  And if you are -that- concerned about energy efficiency,
 *	just power the system down and be done with it!
 *
 * The value below works well in practice.  If future workloads require
 * adjustment, they can be converted into kernel config parameters, though
 * making the state machine smarter might be a better option.
 */
#define RCU_IDLE_GP_DELAY 4		/* Roughly one grace period. */

static int rcu_idle_gp_delay = RCU_IDLE_GP_DELAY;
module_param(rcu_idle_gp_delay, int, 0644);

/*
 * Try to advance callbacks on the current CPU, but only if it has been
 * awhile since the last time we did so.  Afterwards, if there are any
 * callbacks ready for immediate invocation, return true.
 */
static bool __maybe_unused rcu_try_advance_all_cbs(void)
{
	bool cbs_ready = false;
	struct rcu_data *rdp = this_cpu_ptr(&rcu_data);
	struct rcu_node *rnp;

	/* Exit early if we advanced recently. */
	if (jiffies == rdp->last_advance_all)
		return false;
	rdp->last_advance_all = jiffies;

	rnp = rdp->mynode;

	/*
	 * Don't bother checking unless a grace period has
	 * completed since we last checked and there are
	 * callbacks not yet ready to invoke.
	 */
	if ((rcu_seq_completed_gp(rdp->gp_seq,
				  rcu_seq_current(&rnp->gp_seq)) ||
	     unlikely(READ_ONCE(rdp->gpwrap))) &&
	    rcu_segcblist_pend_cbs(&rdp->cblist))
		note_gp_changes(rdp);

	if (rcu_segcblist_ready_cbs(&rdp->cblist))
		cbs_ready = true;
	return cbs_ready;
}

/*
 * Allow the CPU to enter dyntick-idle mode unless it has callbacks ready
 * to invoke.  If the CPU has callbacks, try to advance them.  Tell the
 * caller about what to set the timeout.
 *
 * The caller must have disabled interrupts.
 */
int rcu_needs_cpu(u64 basemono, u64 *nextevt)
{
	struct rcu_data *rdp = this_cpu_ptr(&rcu_data);
	unsigned long dj;

	lockdep_assert_irqs_disabled();

	/* If no non-offloaded callbacks, RCU doesn't need the CPU. */
	if (rcu_segcblist_empty(&rdp->cblist) ||
	    rcu_segcblist_is_offloaded(&this_cpu_ptr(&rcu_data)->cblist)) {
		*nextevt = KTIME_MAX;
		return 0;
	}

	/* Attempt to advance callbacks. */
	if (rcu_try_advance_all_cbs()) {
		/* Some ready to invoke, so initiate later invocation. */
		invoke_rcu_core();
		return 1;
	}
	rdp->last_accelerate = jiffies;

	/* Request timer and round. */
	dj = round_up(rcu_idle_gp_delay + jiffies, rcu_idle_gp_delay) - jiffies;

	*nextevt = basemono + dj * TICK_NSEC;
	return 0;
}

/*
 * Prepare a CPU for idle from an RCU perspective.  The first major task is to
 * sense whether nohz mode has been enabled or disabled via sysfs.  The second
 * major task is to accelerate (that is, assign grace-period numbers to) any
 * recently arrived callbacks.
 *
 * The caller must have disabled interrupts.
 */
static void rcu_prepare_for_idle(void)
{
	bool needwake;
	struct rcu_data *rdp = this_cpu_ptr(&rcu_data);
	struct rcu_node *rnp;
	int tne;

	lockdep_assert_irqs_disabled();
	if (rcu_segcblist_is_offloaded(&rdp->cblist))
		return;

	/* Handle nohz enablement switches conservatively. */
	tne = READ_ONCE(tick_nohz_active);
	if (tne != rdp->tick_nohz_enabled_snap) {
		if (!rcu_segcblist_empty(&rdp->cblist))
			invoke_rcu_core(); /* force nohz to see update. */
		rdp->tick_nohz_enabled_snap = tne;
		return;
	}
	if (!tne)
		return;

	/*
	 * If we have not yet accelerated this jiffy, accelerate all
	 * callbacks on this CPU.
	 */
	if (rdp->last_accelerate == jiffies)
		return;
	rdp->last_accelerate = jiffies;
	if (rcu_segcblist_pend_cbs(&rdp->cblist)) {
		rnp = rdp->mynode;
		raw_spin_lock_rcu_node(rnp); /* irqs already disabled. */
		needwake = rcu_accelerate_cbs(rnp, rdp);
		raw_spin_unlock_rcu_node(rnp); /* irqs remain disabled. */
		if (needwake)
			rcu_gp_kthread_wake();
	}
}

/*
 * Clean up for exit from idle.  Attempt to advance callbacks based on
 * any grace periods that elapsed while the CPU was idle, and if any
 * callbacks are now ready to invoke, initiate invocation.
 */
static void rcu_cleanup_after_idle(void)
{
	struct rcu_data *rdp = this_cpu_ptr(&rcu_data);

	lockdep_assert_irqs_disabled();
	if (rcu_segcblist_is_offloaded(&rdp->cblist))
		return;
	if (rcu_try_advance_all_cbs())
		invoke_rcu_core();
}

#endif /* #else #if !defined(CONFIG_RCU_FAST_NO_HZ) */

#ifdef CONFIG_RCU_NOCB_CPU

/*
 * Offload callback processing from the boot-time-specified set of CPUs
 * specified by rcu_nocb_mask.  For the CPUs in the set, there are kthreads
 * created that pull the callbacks from the corresponding CPU, wait for
 * a grace period to elapse, and invoke the callbacks.  These kthreads
 * are organized into GP kthreads, which manage incoming callbacks, wait for
 * grace periods, and awaken CB kthreads, and the CB kthreads, which only
 * invoke callbacks.  Each GP kthread invokes its own CBs.  The no-CBs CPUs
 * do a wake_up() on their GP kthread when they insert a callback into any
 * empty list, unless the rcu_nocb_poll boot parameter has been specified,
 * in which case each kthread actively polls its CPU.  (Which isn't so great
 * for energy efficiency, but which does reduce RCU's overhead on that CPU.)
 *
 * This is intended to be used in conjunction with Frederic Weisbecker's
 * adaptive-idle work, which would seriously reduce OS jitter on CPUs
 * running CPU-bound user-mode computations.
 *
 * Offloading of callbacks can also be used as an energy-efficiency
 * measure because CPUs with no RCU callbacks queued are more aggressive
 * about entering dyntick-idle mode.
 */


/*
 * Parse the boot-time rcu_nocb_mask CPU list from the kernel parameters.
 * The string after the "rcu_nocbs=" is either "all" for all CPUs, or a
 * comma-separated list of CPUs and/or CPU ranges.  If an invalid list is
 * given, a warning is emitted and all CPUs are offloaded.
 */
static int __init rcu_nocb_setup(char *str)
{
	alloc_bootmem_cpumask_var(&rcu_nocb_mask);
	if (!strcasecmp(str, "all"))
		cpumask_setall(rcu_nocb_mask);
	else
		if (cpulist_parse(str, rcu_nocb_mask)) {
			pr_warn("rcu_nocbs= bad CPU range, all CPUs set\n");
			cpumask_setall(rcu_nocb_mask);
		}
	return 1;
}
__setup("rcu_nocbs=", rcu_nocb_setup);

static int __init parse_rcu_nocb_poll(char *arg)
{
	rcu_nocb_poll = true;
	return 0;
}
early_param("rcu_nocb_poll", parse_rcu_nocb_poll);

/*
 * Don't bother bypassing ->cblist if the call_rcu() rate is low.
 * After all, the main point of bypassing is to avoid lock contention
 * on ->nocb_lock, which only can happen at high call_rcu() rates.
 */
int nocb_nobypass_lim_per_jiffy = 16 * 1000 / HZ;
module_param(nocb_nobypass_lim_per_jiffy, int, 0);

/*
 * Acquire the specified rcu_data structure's ->nocb_bypass_lock.  If the
 * lock isn't immediately available, increment ->nocb_lock_contended to
 * flag the contention.
 */
static void rcu_nocb_bypass_lock(struct rcu_data *rdp)
	__acquires(&rdp->nocb_bypass_lock)
{
	lockdep_assert_irqs_disabled();
	if (raw_spin_trylock(&rdp->nocb_bypass_lock))
		return;
	atomic_inc(&rdp->nocb_lock_contended);
	WARN_ON_ONCE(smp_processor_id() != rdp->cpu);
	smp_mb__after_atomic(); /* atomic_inc() before lock. */
	raw_spin_lock(&rdp->nocb_bypass_lock);
	smp_mb__before_atomic(); /* atomic_dec() after lock. */
	atomic_dec(&rdp->nocb_lock_contended);
}

/*
 * Spinwait until the specified rcu_data structure's ->nocb_lock is
 * not contended.  Please note that this is extremely special-purpose,
 * relying on the fact that at most two kthreads and one CPU contend for
 * this lock, and also that the two kthreads are guaranteed to have frequent
 * grace-period-duration time intervals between successive acquisitions
 * of the lock.  This allows us to use an extremely simple throttling
 * mechanism, and further to apply it only to the CPU doing floods of
 * call_rcu() invocations.  Don't try this at home!
 */
static void rcu_nocb_wait_contended(struct rcu_data *rdp)
{
	WARN_ON_ONCE(smp_processor_id() != rdp->cpu);
	while (WARN_ON_ONCE(atomic_read(&rdp->nocb_lock_contended)))
		cpu_relax();
}

/*
 * Conditionally acquire the specified rcu_data structure's
 * ->nocb_bypass_lock.
 */
static bool rcu_nocb_bypass_trylock(struct rcu_data *rdp)
{
	lockdep_assert_irqs_disabled();
	return raw_spin_trylock(&rdp->nocb_bypass_lock);
}

/*
 * Release the specified rcu_data structure's ->nocb_bypass_lock.
 */
static void rcu_nocb_bypass_unlock(struct rcu_data *rdp)
	__releases(&rdp->nocb_bypass_lock)
{
	lockdep_assert_irqs_disabled();
	raw_spin_unlock(&rdp->nocb_bypass_lock);
}

/*
 * Acquire the specified rcu_data structure's ->nocb_lock, but only
 * if it corresponds to a no-CBs CPU.
 */
static void rcu_nocb_lock(struct rcu_data *rdp)
{
	lockdep_assert_irqs_disabled();
	if (!rcu_segcblist_is_offloaded(&rdp->cblist))
		return;
	raw_spin_lock(&rdp->nocb_lock);
}

/*
 * Release the specified rcu_data structure's ->nocb_lock, but only
 * if it corresponds to a no-CBs CPU.
 */
static void rcu_nocb_unlock(struct rcu_data *rdp)
{
	if (rcu_segcblist_is_offloaded(&rdp->cblist)) {
		lockdep_assert_irqs_disabled();
		raw_spin_unlock(&rdp->nocb_lock);
	}
}

/*
 * Release the specified rcu_data structure's ->nocb_lock and restore
 * interrupts, but only if it corresponds to a no-CBs CPU.
 */
static void rcu_nocb_unlock_irqrestore(struct rcu_data *rdp,
				       unsigned long flags)
{
	if (rcu_segcblist_is_offloaded(&rdp->cblist)) {
		lockdep_assert_irqs_disabled();
		raw_spin_unlock_irqrestore(&rdp->nocb_lock, flags);
	} else {
		local_irq_restore(flags);
	}
}

/* Lockdep check that ->cblist may be safely accessed. */
static void rcu_lockdep_assert_cblist_protected(struct rcu_data *rdp)
{
	lockdep_assert_irqs_disabled();
	if (rcu_segcblist_is_offloaded(&rdp->cblist))
		lockdep_assert_held(&rdp->nocb_lock);
}

/*
 * Wake up any no-CBs CPUs' kthreads that were waiting on the just-ended
 * grace period.
 */
static void rcu_nocb_gp_cleanup(struct swait_queue_head *sq)
{
	swake_up_all(sq);
}

static struct swait_queue_head *rcu_nocb_gp_get(struct rcu_node *rnp)
{
	return &rnp->nocb_gp_wq[rcu_seq_ctr(rnp->gp_seq) & 0x1];
}

static void rcu_init_one_nocb(struct rcu_node *rnp)
{
	init_swait_queue_head(&rnp->nocb_gp_wq[0]);
	init_swait_queue_head(&rnp->nocb_gp_wq[1]);
}

/* Is the specified CPU a no-CBs CPU? */
bool rcu_is_nocb_cpu(int cpu)
{
	if (cpumask_available(rcu_nocb_mask))
		return cpumask_test_cpu(cpu, rcu_nocb_mask);
	return false;
}

/*
 * Kick the GP kthread for this NOCB group.  Caller holds ->nocb_lock
 * and this function releases it.
 */
static bool wake_nocb_gp(struct rcu_data *rdp, bool force,
			 unsigned long flags)
	__releases(rdp->nocb_lock)
{
	bool needwake = false;
	struct rcu_data *rdp_gp = rdp->nocb_gp_rdp;

	lockdep_assert_held(&rdp->nocb_lock);
	if (!READ_ONCE(rdp_gp->nocb_gp_kthread)) {
		trace_rcu_nocb_wake(rcu_state.name, rdp->cpu,
				    TPS("AlreadyAwake"));
		rcu_nocb_unlock_irqrestore(rdp, flags);
		return false;
	}
	del_timer(&rdp->nocb_timer);
	rcu_nocb_unlock_irqrestore(rdp, flags);
	raw_spin_lock_irqsave(&rdp_gp->nocb_gp_lock, flags);
	if (force || READ_ONCE(rdp_gp->nocb_gp_sleep)) {
		WRITE_ONCE(rdp_gp->nocb_gp_sleep, false);
		needwake = true;
		trace_rcu_nocb_wake(rcu_state.name, rdp->cpu, TPS("DoWake"));
	}
	raw_spin_unlock_irqrestore(&rdp_gp->nocb_gp_lock, flags);
	if (needwake)
		wake_up_process(rdp_gp->nocb_gp_kthread);

	return needwake;
}

/*
 * Arrange to wake the GP kthread for this NOCB group at some future
 * time when it is safe to do so.
 */
static void wake_nocb_gp_defer(struct rcu_data *rdp, int waketype,
			       const char *reason)
{
	if (rdp->nocb_defer_wakeup == RCU_NOCB_WAKE_OFF)
		return;
	if (rdp->nocb_defer_wakeup == RCU_NOCB_WAKE_NOT)
		mod_timer(&rdp->nocb_timer, jiffies + 1);
	if (rdp->nocb_defer_wakeup < waketype)
		WRITE_ONCE(rdp->nocb_defer_wakeup, waketype);
	trace_rcu_nocb_wake(rcu_state.name, rdp->cpu, reason);
}

/*
 * Flush the ->nocb_bypass queue into ->cblist, enqueuing rhp if non-NULL.
 * However, if there is a callback to be enqueued and if ->nocb_bypass
 * proves to be initially empty, just return false because the no-CB GP
 * kthread may need to be awakened in this case.
 *
 * Note that this function always returns true if rhp is NULL.
 */
static bool rcu_nocb_do_flush_bypass(struct rcu_data *rdp, struct rcu_head *rhp,
				     unsigned long j)
{
	struct rcu_cblist rcl;

	WARN_ON_ONCE(!rcu_segcblist_is_offloaded(&rdp->cblist));
	rcu_lockdep_assert_cblist_protected(rdp);
	lockdep_assert_held(&rdp->nocb_bypass_lock);
	if (rhp && !rcu_cblist_n_cbs(&rdp->nocb_bypass)) {
		raw_spin_unlock(&rdp->nocb_bypass_lock);
		return false;
	}
	/* Note: ->cblist.len already accounts for ->nocb_bypass contents. */
	if (rhp)
		rcu_segcblist_inc_len(&rdp->cblist); /* Must precede enqueue. */
	rcu_cblist_flush_enqueue(&rcl, &rdp->nocb_bypass, rhp);
	rcu_segcblist_insert_pend_cbs(&rdp->cblist, &rcl);
	WRITE_ONCE(rdp->nocb_bypass_first, j);
	rcu_nocb_bypass_unlock(rdp);
	return true;
}

/*
 * Flush the ->nocb_bypass queue into ->cblist, enqueuing rhp if non-NULL.
 * However, if there is a callback to be enqueued and if ->nocb_bypass
 * proves to be initially empty, just return false because the no-CB GP
 * kthread may need to be awakened in this case.
 *
 * Note that this function always returns true if rhp is NULL.
 */
static bool rcu_nocb_flush_bypass(struct rcu_data *rdp, struct rcu_head *rhp,
				  unsigned long j)
{
	if (!rcu_segcblist_is_offloaded(&rdp->cblist))
		return true;
	rcu_lockdep_assert_cblist_protected(rdp);
	rcu_nocb_bypass_lock(rdp);
	return rcu_nocb_do_flush_bypass(rdp, rhp, j);
}

/*
 * If the ->nocb_bypass_lock is immediately available, flush the
 * ->nocb_bypass queue into ->cblist.
 */
static void rcu_nocb_try_flush_bypass(struct rcu_data *rdp, unsigned long j)
{
	rcu_lockdep_assert_cblist_protected(rdp);
	if (!rcu_segcblist_is_offloaded(&rdp->cblist) ||
	    !rcu_nocb_bypass_trylock(rdp))
		return;
	WARN_ON_ONCE(!rcu_nocb_do_flush_bypass(rdp, NULL, j));
}

/*
 * See whether it is appropriate to use the ->nocb_bypass list in order
 * to control contention on ->nocb_lock.  A limited number of direct
 * enqueues are permitted into ->cblist per jiffy.  If ->nocb_bypass
 * is non-empty, further callbacks must be placed into ->nocb_bypass,
 * otherwise rcu_barrier() breaks.  Use rcu_nocb_flush_bypass() to switch
 * back to direct use of ->cblist.  However, ->nocb_bypass should not be
 * used if ->cblist is empty, because otherwise callbacks can be stranded
 * on ->nocb_bypass because we cannot count on the current CPU ever again
 * invoking call_rcu().  The general rule is that if ->nocb_bypass is
 * non-empty, the corresponding no-CBs grace-period kthread must not be
 * in an indefinite sleep state.
 *
 * Finally, it is not permitted to use the bypass during early boot,
 * as doing so would confuse the auto-initialization code.  Besides
 * which, there is no point in worrying about lock contention while
 * there is only one CPU in operation.
 */
static bool rcu_nocb_try_bypass(struct rcu_data *rdp, struct rcu_head *rhp,
				bool *was_alldone, unsigned long flags)
{
	unsigned long c;
	unsigned long cur_gp_seq;
	unsigned long j = jiffies;
	long ncbs = rcu_cblist_n_cbs(&rdp->nocb_bypass);

	if (!rcu_segcblist_is_offloaded(&rdp->cblist)) {
		*was_alldone = !rcu_segcblist_pend_cbs(&rdp->cblist);
		return false; /* Not offloaded, no bypassing. */
	}
	lockdep_assert_irqs_disabled();

	// Don't use ->nocb_bypass during early boot.
	if (rcu_scheduler_active != RCU_SCHEDULER_RUNNING) {
		rcu_nocb_lock(rdp);
		WARN_ON_ONCE(rcu_cblist_n_cbs(&rdp->nocb_bypass));
		*was_alldone = !rcu_segcblist_pend_cbs(&rdp->cblist);
		return false;
	}

	// If we have advanced to a new jiffy, reset counts to allow
	// moving back from ->nocb_bypass to ->cblist.
	if (j == rdp->nocb_nobypass_last) {
		c = rdp->nocb_nobypass_count + 1;
	} else {
		WRITE_ONCE(rdp->nocb_nobypass_last, j);
		c = rdp->nocb_nobypass_count - nocb_nobypass_lim_per_jiffy;
		if (ULONG_CMP_LT(rdp->nocb_nobypass_count,
				 nocb_nobypass_lim_per_jiffy))
			c = 0;
		else if (c > nocb_nobypass_lim_per_jiffy)
			c = nocb_nobypass_lim_per_jiffy;
	}
	WRITE_ONCE(rdp->nocb_nobypass_count, c);

	// If there hasn't yet been all that many ->cblist enqueues
	// this jiffy, tell the caller to enqueue onto ->cblist.  But flush
	// ->nocb_bypass first.
	if (rdp->nocb_nobypass_count < nocb_nobypass_lim_per_jiffy) {
		rcu_nocb_lock(rdp);
		*was_alldone = !rcu_segcblist_pend_cbs(&rdp->cblist);
		if (*was_alldone)
			trace_rcu_nocb_wake(rcu_state.name, rdp->cpu,
					    TPS("FirstQ"));
		WARN_ON_ONCE(!rcu_nocb_flush_bypass(rdp, NULL, j));
		WARN_ON_ONCE(rcu_cblist_n_cbs(&rdp->nocb_bypass));
		return false; // Caller must enqueue the callback.
	}

	// If ->nocb_bypass has been used too long or is too full,
	// flush ->nocb_bypass to ->cblist.
	if ((ncbs && j != READ_ONCE(rdp->nocb_bypass_first)) ||
	    ncbs >= qhimark) {
		rcu_nocb_lock(rdp);
		if (!rcu_nocb_flush_bypass(rdp, rhp, j)) {
			*was_alldone = !rcu_segcblist_pend_cbs(&rdp->cblist);
			if (*was_alldone)
				trace_rcu_nocb_wake(rcu_state.name, rdp->cpu,
						    TPS("FirstQ"));
			WARN_ON_ONCE(rcu_cblist_n_cbs(&rdp->nocb_bypass));
			return false; // Caller must enqueue the callback.
		}
		if (j != rdp->nocb_gp_adv_time &&
		    rcu_segcblist_nextgp(&rdp->cblist, &cur_gp_seq) &&
		    rcu_seq_done(&rdp->mynode->gp_seq, cur_gp_seq)) {
			rcu_advance_cbs_nowake(rdp->mynode, rdp);
			rdp->nocb_gp_adv_time = j;
		}
		rcu_nocb_unlock_irqrestore(rdp, flags);
		return true; // Callback already enqueued.
	}

	// We need to use the bypass.
	rcu_nocb_wait_contended(rdp);
	rcu_nocb_bypass_lock(rdp);
	ncbs = rcu_cblist_n_cbs(&rdp->nocb_bypass);
	rcu_segcblist_inc_len(&rdp->cblist); /* Must precede enqueue. */
	rcu_cblist_enqueue(&rdp->nocb_bypass, rhp);
	if (!ncbs) {
		WRITE_ONCE(rdp->nocb_bypass_first, j);
		trace_rcu_nocb_wake(rcu_state.name, rdp->cpu, TPS("FirstBQ"));
	}
	rcu_nocb_bypass_unlock(rdp);
	smp_mb(); /* Order enqueue before wake. */
	if (ncbs) {
		local_irq_restore(flags);
	} else {
		// No-CBs GP kthread might be indefinitely asleep, if so, wake.
		rcu_nocb_lock(rdp); // Rare during call_rcu() flood.
		if (!rcu_segcblist_pend_cbs(&rdp->cblist)) {
			trace_rcu_nocb_wake(rcu_state.name, rdp->cpu,
					    TPS("FirstBQwake"));
			__call_rcu_nocb_wake(rdp, true, flags);
		} else {
			trace_rcu_nocb_wake(rcu_state.name, rdp->cpu,
					    TPS("FirstBQnoWake"));
			rcu_nocb_unlock_irqrestore(rdp, flags);
		}
	}
	return true; // Callback already enqueued.
}

/*
 * Awaken the no-CBs grace-period kthead if needed, either due to it
 * legitimately being asleep or due to overload conditions.
 *
 * If warranted, also wake up the kthread servicing this CPUs queues.
 */
static void __call_rcu_nocb_wake(struct rcu_data *rdp, bool was_alldone,
				 unsigned long flags)
				 __releases(rdp->nocb_lock)
{
	unsigned long cur_gp_seq;
	unsigned long j;
	long len;
	struct task_struct *t;

	// If we are being polled or there is no kthread, just leave.
	t = READ_ONCE(rdp->nocb_gp_kthread);
	if (rcu_nocb_poll || !t) {
		trace_rcu_nocb_wake(rcu_state.name, rdp->cpu,
				    TPS("WakeNotPoll"));
		rcu_nocb_unlock_irqrestore(rdp, flags);
		return;
	}
	// Need to actually to a wakeup.
	len = rcu_segcblist_n_cbs(&rdp->cblist);
	if (was_alldone) {
		rdp->qlen_last_fqs_check = len;
		if (!irqs_disabled_flags(flags)) {
			/* ... if queue was empty ... */
			wake_nocb_gp(rdp, false, flags);
			trace_rcu_nocb_wake(rcu_state.name, rdp->cpu,
					    TPS("WakeEmpty"));
		} else {
			wake_nocb_gp_defer(rdp, RCU_NOCB_WAKE,
					   TPS("WakeEmptyIsDeferred"));
			rcu_nocb_unlock_irqrestore(rdp, flags);
		}
	} else if (len > rdp->qlen_last_fqs_check + qhimark) {
		/* ... or if many callbacks queued. */
		rdp->qlen_last_fqs_check = len;
		j = jiffies;
		if (j != rdp->nocb_gp_adv_time &&
		    rcu_segcblist_nextgp(&rdp->cblist, &cur_gp_seq) &&
		    rcu_seq_done(&rdp->mynode->gp_seq, cur_gp_seq)) {
			rcu_advance_cbs_nowake(rdp->mynode, rdp);
			rdp->nocb_gp_adv_time = j;
		}
		smp_mb(); /* Enqueue before timer_pending(). */
		if ((rdp->nocb_cb_sleep ||
		     !rcu_segcblist_ready_cbs(&rdp->cblist)) &&
		    !timer_pending(&rdp->nocb_bypass_timer))
			wake_nocb_gp_defer(rdp, RCU_NOCB_WAKE_FORCE,
					   TPS("WakeOvfIsDeferred"));
		rcu_nocb_unlock_irqrestore(rdp, flags);
	} else {
		trace_rcu_nocb_wake(rcu_state.name, rdp->cpu, TPS("WakeNot"));
		rcu_nocb_unlock_irqrestore(rdp, flags);
	}
	return;
}

/* Wake up the no-CBs GP kthread to flush ->nocb_bypass. */
static void do_nocb_bypass_wakeup_timer(struct timer_list *t)
{
	unsigned long flags;
	struct rcu_data *rdp = from_timer(rdp, t, nocb_bypass_timer);

	trace_rcu_nocb_wake(rcu_state.name, rdp->cpu, TPS("Timer"));
	rcu_nocb_lock_irqsave(rdp, flags);
	smp_mb__after_spinlock(); /* Timer expire before wakeup. */
	__call_rcu_nocb_wake(rdp, true, flags);
}

/*
 * Check if we ignore this rdp.
 *
 * We check that without holding the nocb lock but
 * we make sure not to miss a freshly offloaded rdp
 * with the current ordering:
 *
 *  rdp_offload_toggle()        nocb_gp_enabled_cb()
 * -------------------------   ----------------------------
 *    WRITE flags                 LOCK nocb_gp_lock
 *    LOCK nocb_gp_lock           READ/WRITE nocb_gp_sleep
 *    READ/WRITE nocb_gp_sleep    UNLOCK nocb_gp_lock
 *    UNLOCK nocb_gp_lock         READ flags
 */
static inline bool nocb_gp_enabled_cb(struct rcu_data *rdp)
{
	u8 flags = SEGCBLIST_OFFLOADED | SEGCBLIST_KTHREAD_GP;

	return rcu_segcblist_test_flags(&rdp->cblist, flags);
}

static inline bool nocb_gp_update_state(struct rcu_data *rdp, bool *needwake_state)
{
	struct rcu_segcblist *cblist = &rdp->cblist;

	if (rcu_segcblist_test_flags(cblist, SEGCBLIST_OFFLOADED)) {
		if (!rcu_segcblist_test_flags(cblist, SEGCBLIST_KTHREAD_GP)) {
			rcu_segcblist_set_flags(cblist, SEGCBLIST_KTHREAD_GP);
			if (rcu_segcblist_test_flags(cblist, SEGCBLIST_KTHREAD_CB))
				*needwake_state = true;
		}
		return true;
	}

	/*
	 * De-offloading. Clear our flag and notify the de-offload worker.
	 * We will ignore this rdp until it ever gets re-offloaded.
	 */
	WARN_ON_ONCE(!rcu_segcblist_test_flags(cblist, SEGCBLIST_KTHREAD_GP));
	rcu_segcblist_clear_flags(cblist, SEGCBLIST_KTHREAD_GP);
	if (!rcu_segcblist_test_flags(cblist, SEGCBLIST_KTHREAD_CB))
		*needwake_state = true;
	return false;
}


/*
 * No-CBs GP kthreads come here to wait for additional callbacks to show up
 * or for grace periods to end.
 */
static void nocb_gp_wait(struct rcu_data *my_rdp)
{
	bool bypass = false;
	long bypass_ncbs;
	int __maybe_unused cpu = my_rdp->cpu;
	unsigned long cur_gp_seq;
	unsigned long flags;
	bool gotcbs = false;
	unsigned long j = jiffies;
	bool needwait_gp = false; // This prevents actual uninitialized use.
	bool needwake;
	bool needwake_gp;
	struct rcu_data *rdp;
	struct rcu_node *rnp;
	unsigned long wait_gp_seq = 0; // Suppress "use uninitialized" warning.
	bool wasempty = false;

	/*
	 * Each pass through the following loop checks for CBs and for the
	 * nearest grace period (if any) to wait for next.  The CB kthreads
	 * and the global grace-period kthread are awakened if needed.
	 */
	WARN_ON_ONCE(my_rdp->nocb_gp_rdp != my_rdp);
	for (rdp = my_rdp; rdp; rdp = rdp->nocb_next_cb_rdp) {
		bool needwake_state = false;

		if (!nocb_gp_enabled_cb(rdp))
			continue;
		trace_rcu_nocb_wake(rcu_state.name, rdp->cpu, TPS("Check"));
		rcu_nocb_lock_irqsave(rdp, flags);
		if (!nocb_gp_update_state(rdp, &needwake_state)) {
			rcu_nocb_unlock_irqrestore(rdp, flags);
			if (needwake_state)
				swake_up_one(&rdp->nocb_state_wq);
			continue;
		}
		bypass_ncbs = rcu_cblist_n_cbs(&rdp->nocb_bypass);
		if (bypass_ncbs &&
		    (time_after(j, READ_ONCE(rdp->nocb_bypass_first) + 1) ||
		     bypass_ncbs > 2 * qhimark)) {
			// Bypass full or old, so flush it.
			(void)rcu_nocb_try_flush_bypass(rdp, j);
			bypass_ncbs = rcu_cblist_n_cbs(&rdp->nocb_bypass);
		} else if (!bypass_ncbs && rcu_segcblist_empty(&rdp->cblist)) {
			rcu_nocb_unlock_irqrestore(rdp, flags);
			if (needwake_state)
				swake_up_one(&rdp->nocb_state_wq);
			continue; /* No callbacks here, try next. */
		}
		if (bypass_ncbs) {
			trace_rcu_nocb_wake(rcu_state.name, rdp->cpu,
					    TPS("Bypass"));
			bypass = true;
		}
		rnp = rdp->mynode;
		if (bypass) {  // Avoid race with first bypass CB.
			WRITE_ONCE(my_rdp->nocb_defer_wakeup,
				   RCU_NOCB_WAKE_NOT);
			del_timer(&my_rdp->nocb_timer);
		}
		// Advance callbacks if helpful and low contention.
		needwake_gp = false;
		if (!rcu_segcblist_restempty(&rdp->cblist,
					     RCU_NEXT_READY_TAIL) ||
		    (rcu_segcblist_nextgp(&rdp->cblist, &cur_gp_seq) &&
		     rcu_seq_done(&rnp->gp_seq, cur_gp_seq))) {
			raw_spin_lock_rcu_node(rnp); /* irqs disabled. */
			needwake_gp = rcu_advance_cbs(rnp, rdp);
			wasempty = rcu_segcblist_restempty(&rdp->cblist,
							   RCU_NEXT_READY_TAIL);
			raw_spin_unlock_rcu_node(rnp); /* irqs disabled. */
		}
		// Need to wait on some grace period?
		WARN_ON_ONCE(wasempty &&
			     !rcu_segcblist_restempty(&rdp->cblist,
						      RCU_NEXT_READY_TAIL));
		if (rcu_segcblist_nextgp(&rdp->cblist, &cur_gp_seq)) {
			if (!needwait_gp ||
			    ULONG_CMP_LT(cur_gp_seq, wait_gp_seq))
				wait_gp_seq = cur_gp_seq;
			needwait_gp = true;
			trace_rcu_nocb_wake(rcu_state.name, rdp->cpu,
					    TPS("NeedWaitGP"));
		}
		if (rcu_segcblist_ready_cbs(&rdp->cblist)) {
			needwake = rdp->nocb_cb_sleep;
			WRITE_ONCE(rdp->nocb_cb_sleep, false);
			smp_mb(); /* CB invocation -after- GP end. */
		} else {
			needwake = false;
		}
		rcu_nocb_unlock_irqrestore(rdp, flags);
		if (needwake) {
			swake_up_one(&rdp->nocb_cb_wq);
			gotcbs = true;
		}
		if (needwake_gp)
			rcu_gp_kthread_wake();
		if (needwake_state)
			swake_up_one(&rdp->nocb_state_wq);
	}

	my_rdp->nocb_gp_bypass = bypass;
	my_rdp->nocb_gp_gp = needwait_gp;
	my_rdp->nocb_gp_seq = needwait_gp ? wait_gp_seq : 0;
	if (bypass && !rcu_nocb_poll) {
		// At least one child with non-empty ->nocb_bypass, so set
		// timer in order to avoid stranding its callbacks.
		raw_spin_lock_irqsave(&my_rdp->nocb_gp_lock, flags);
		mod_timer(&my_rdp->nocb_bypass_timer, j + 2);
		raw_spin_unlock_irqrestore(&my_rdp->nocb_gp_lock, flags);
	}
	if (rcu_nocb_poll) {
		/* Polling, so trace if first poll in the series. */
		if (gotcbs)
			trace_rcu_nocb_wake(rcu_state.name, cpu, TPS("Poll"));
		schedule_timeout_idle(1);
	} else if (!needwait_gp) {
		/* Wait for callbacks to appear. */
		trace_rcu_nocb_wake(rcu_state.name, cpu, TPS("Sleep"));
		swait_event_interruptible_exclusive(my_rdp->nocb_gp_wq,
				!READ_ONCE(my_rdp->nocb_gp_sleep));
		trace_rcu_nocb_wake(rcu_state.name, cpu, TPS("EndSleep"));
	} else {
		rnp = my_rdp->mynode;
		trace_rcu_this_gp(rnp, my_rdp, wait_gp_seq, TPS("StartWait"));
		swait_event_interruptible_exclusive(
			rnp->nocb_gp_wq[rcu_seq_ctr(wait_gp_seq) & 0x1],
			rcu_seq_done(&rnp->gp_seq, wait_gp_seq) ||
			!READ_ONCE(my_rdp->nocb_gp_sleep));
		trace_rcu_this_gp(rnp, my_rdp, wait_gp_seq, TPS("EndWait"));
	}
	if (!rcu_nocb_poll) {
		raw_spin_lock_irqsave(&my_rdp->nocb_gp_lock, flags);
		if (bypass)
			del_timer(&my_rdp->nocb_bypass_timer);
		WRITE_ONCE(my_rdp->nocb_gp_sleep, true);
		raw_spin_unlock_irqrestore(&my_rdp->nocb_gp_lock, flags);
	}
	my_rdp->nocb_gp_seq = -1;
	WARN_ON(signal_pending(current));
}

/*
 * No-CBs grace-period-wait kthread.  There is one of these per group
 * of CPUs, but only once at least one CPU in that group has come online
 * at least once since boot.  This kthread checks for newly posted
 * callbacks from any of the CPUs it is responsible for, waits for a
 * grace period, then awakens all of the rcu_nocb_cb_kthread() instances
 * that then have callback-invocation work to do.
 */
static int rcu_nocb_gp_kthread(void *arg)
{
	struct rcu_data *rdp = arg;

	for (;;) {
		WRITE_ONCE(rdp->nocb_gp_loops, rdp->nocb_gp_loops + 1);
		nocb_gp_wait(rdp);
		cond_resched_tasks_rcu_qs();
	}
	return 0;
}

static inline bool nocb_cb_can_run(struct rcu_data *rdp)
{
	u8 flags = SEGCBLIST_OFFLOADED | SEGCBLIST_KTHREAD_CB;
	return rcu_segcblist_test_flags(&rdp->cblist, flags);
}

static inline bool nocb_cb_wait_cond(struct rcu_data *rdp)
{
	return nocb_cb_can_run(rdp) && !READ_ONCE(rdp->nocb_cb_sleep);
}

/*
 * Invoke any ready callbacks from the corresponding no-CBs CPU,
 * then, if there are no more, wait for more to appear.
 */
static void nocb_cb_wait(struct rcu_data *rdp)
{
	struct rcu_segcblist *cblist = &rdp->cblist;
	unsigned long cur_gp_seq;
	unsigned long flags;
	bool needwake_state = false;
	bool needwake_gp = false;
	struct rcu_node *rnp = rdp->mynode;

	local_irq_save(flags);
	rcu_momentary_dyntick_idle();
	local_irq_restore(flags);
	local_bh_disable();
	rcu_do_batch(rdp);
	local_bh_enable();
	lockdep_assert_irqs_enabled();
	rcu_nocb_lock_irqsave(rdp, flags);
	if (rcu_segcblist_nextgp(cblist, &cur_gp_seq) &&
	    rcu_seq_done(&rnp->gp_seq, cur_gp_seq) &&
	    raw_spin_trylock_rcu_node(rnp)) { /* irqs already disabled. */
		needwake_gp = rcu_advance_cbs(rdp->mynode, rdp);
		raw_spin_unlock_rcu_node(rnp); /* irqs remain disabled. */
	}

	WRITE_ONCE(rdp->nocb_cb_sleep, true);

	if (rcu_segcblist_test_flags(cblist, SEGCBLIST_OFFLOADED)) {
		if (!rcu_segcblist_test_flags(cblist, SEGCBLIST_KTHREAD_CB)) {
			rcu_segcblist_set_flags(cblist, SEGCBLIST_KTHREAD_CB);
			if (rcu_segcblist_test_flags(cblist, SEGCBLIST_KTHREAD_GP))
				needwake_state = true;
		}
		if (rcu_segcblist_ready_cbs(cblist))
			WRITE_ONCE(rdp->nocb_cb_sleep, false);
	} else {
		/*
		 * De-offloading. Clear our flag and notify the de-offload worker.
		 * We won't touch the callbacks and keep sleeping until we ever
		 * get re-offloaded.
		 */
		WARN_ON_ONCE(!rcu_segcblist_test_flags(cblist, SEGCBLIST_KTHREAD_CB));
		rcu_segcblist_clear_flags(cblist, SEGCBLIST_KTHREAD_CB);
		if (!rcu_segcblist_test_flags(cblist, SEGCBLIST_KTHREAD_GP))
			needwake_state = true;
	}

	if (rdp->nocb_cb_sleep)
		trace_rcu_nocb_wake(rcu_state.name, rdp->cpu, TPS("CBSleep"));

	rcu_nocb_unlock_irqrestore(rdp, flags);
	if (needwake_gp)
		rcu_gp_kthread_wake();

	if (needwake_state)
		swake_up_one(&rdp->nocb_state_wq);

	do {
		swait_event_interruptible_exclusive(rdp->nocb_cb_wq,
						    nocb_cb_wait_cond(rdp));

		// VVV Ensure CB invocation follows _sleep test.
		if (smp_load_acquire(&rdp->nocb_cb_sleep)) { // ^^^
			WARN_ON(signal_pending(current));
			trace_rcu_nocb_wake(rcu_state.name, rdp->cpu, TPS("WokeEmpty"));
		}
	} while (!nocb_cb_can_run(rdp));
}

/*
 * Per-rcu_data kthread, but only for no-CBs CPUs.  Repeatedly invoke
 * nocb_cb_wait() to do the dirty work.
 */
static int rcu_nocb_cb_kthread(void *arg)
{
	struct rcu_data *rdp = arg;

	// Each pass through this loop does one callback batch, and,
	// if there are no more ready callbacks, waits for them.
	for (;;) {
		nocb_cb_wait(rdp);
		cond_resched_tasks_rcu_qs();
	}
	return 0;
}

/* Is a deferred wakeup of rcu_nocb_kthread() required? */
static int rcu_nocb_need_deferred_wakeup(struct rcu_data *rdp)
{
	return READ_ONCE(rdp->nocb_defer_wakeup) > RCU_NOCB_WAKE_NOT;
}

/* Do a deferred wakeup of rcu_nocb_kthread(). */
static bool do_nocb_deferred_wakeup_common(struct rcu_data *rdp)
{
	unsigned long flags;
	int ndw;
	int ret;

	rcu_nocb_lock_irqsave(rdp, flags);
	if (!rcu_nocb_need_deferred_wakeup(rdp)) {
		rcu_nocb_unlock_irqrestore(rdp, flags);
		return false;
	}
	ndw = READ_ONCE(rdp->nocb_defer_wakeup);
	WRITE_ONCE(rdp->nocb_defer_wakeup, RCU_NOCB_WAKE_NOT);
	ret = wake_nocb_gp(rdp, ndw == RCU_NOCB_WAKE_FORCE, flags);
	trace_rcu_nocb_wake(rcu_state.name, rdp->cpu, TPS("DeferredWake"));

	return ret;
}

/* Do a deferred wakeup of rcu_nocb_kthread() from a timer handler. */
static void do_nocb_deferred_wakeup_timer(struct timer_list *t)
{
	struct rcu_data *rdp = from_timer(rdp, t, nocb_timer);

	do_nocb_deferred_wakeup_common(rdp);
}

/*
 * Do a deferred wakeup of rcu_nocb_kthread() from fastpath.
 * This means we do an inexact common-case check.  Note that if
 * we miss, ->nocb_timer will eventually clean things up.
 */
static bool do_nocb_deferred_wakeup(struct rcu_data *rdp)
{
	if (rcu_nocb_need_deferred_wakeup(rdp))
		return do_nocb_deferred_wakeup_common(rdp);
	return false;
}

<<<<<<< HEAD
void rcu_nocb_flush_deferred_wakeup(void)
{
	do_nocb_deferred_wakeup(this_cpu_ptr(&rcu_data));
}
EXPORT_SYMBOL_GPL(rcu_nocb_flush_deferred_wakeup);
=======
static int rdp_offload_toggle(struct rcu_data *rdp,
			       bool offload, unsigned long flags)
	__releases(rdp->nocb_lock)
{
	struct rcu_segcblist *cblist = &rdp->cblist;
	struct rcu_data *rdp_gp = rdp->nocb_gp_rdp;
	bool wake_gp = false;

	rcu_segcblist_offload(cblist, offload);

	if (rdp->nocb_cb_sleep)
		rdp->nocb_cb_sleep = false;
	rcu_nocb_unlock_irqrestore(rdp, flags);

	/*
	 * Ignore former value of nocb_cb_sleep and force wake up as it could
	 * have been spuriously set to false already.
	 */
	swake_up_one(&rdp->nocb_cb_wq);

	raw_spin_lock_irqsave(&rdp_gp->nocb_gp_lock, flags);
	if (rdp_gp->nocb_gp_sleep) {
		rdp_gp->nocb_gp_sleep = false;
		wake_gp = true;
	}
	raw_spin_unlock_irqrestore(&rdp_gp->nocb_gp_lock, flags);

	if (wake_gp)
		wake_up_process(rdp_gp->nocb_gp_kthread);

	return 0;
}

static int __rcu_nocb_rdp_deoffload(struct rcu_data *rdp)
{
	struct rcu_segcblist *cblist = &rdp->cblist;
	unsigned long flags;
	int ret;

	pr_info("De-offloading %d\n", rdp->cpu);

	rcu_nocb_lock_irqsave(rdp, flags);
	/*
	 * If there are still pending work offloaded, the offline
	 * CPU won't help much handling them.
	 */
	if (cpu_is_offline(rdp->cpu) && !rcu_segcblist_empty(&rdp->cblist)) {
		rcu_nocb_unlock_irqrestore(rdp, flags);
		return -EBUSY;
	}

	ret = rdp_offload_toggle(rdp, false, flags);
	swait_event_exclusive(rdp->nocb_state_wq,
			      !rcu_segcblist_test_flags(cblist, SEGCBLIST_KTHREAD_CB |
							SEGCBLIST_KTHREAD_GP));
	rcu_nocb_lock_irqsave(rdp, flags);
	/* Make sure nocb timer won't stay around */
	WRITE_ONCE(rdp->nocb_defer_wakeup, RCU_NOCB_WAKE_OFF);
	rcu_nocb_unlock_irqrestore(rdp, flags);
	del_timer_sync(&rdp->nocb_timer);

	/*
	 * Flush bypass. While IRQs are disabled and once we set
	 * SEGCBLIST_SOFTIRQ_ONLY, no callback is supposed to be
	 * enqueued on bypass.
	 */
	rcu_nocb_lock_irqsave(rdp, flags);
	rcu_nocb_flush_bypass(rdp, NULL, jiffies);
	rcu_segcblist_set_flags(cblist, SEGCBLIST_SOFTIRQ_ONLY);
	/*
	 * With SEGCBLIST_SOFTIRQ_ONLY, we can't use
	 * rcu_nocb_unlock_irqrestore() anymore. Theoretically we
	 * could set SEGCBLIST_SOFTIRQ_ONLY with cb unlocked and IRQs
	 * disabled now, but let's be paranoid.
	 */
	raw_spin_unlock_irqrestore(&rdp->nocb_lock, flags);

	return ret;
}

static long rcu_nocb_rdp_deoffload(void *arg)
{
	struct rcu_data *rdp = arg;

	WARN_ON_ONCE(rdp->cpu != raw_smp_processor_id());
	return __rcu_nocb_rdp_deoffload(rdp);
}

int rcu_nocb_cpu_deoffload(int cpu)
{
	struct rcu_data *rdp = per_cpu_ptr(&rcu_data, cpu);
	int ret = 0;

	if (rdp == rdp->nocb_gp_rdp) {
		pr_info("Can't deoffload an rdp GP leader (yet)\n");
		return -EINVAL;
	}
	mutex_lock(&rcu_state.barrier_mutex);
	cpus_read_lock();
	if (rcu_segcblist_is_offloaded(&rdp->cblist)) {
		if (cpu_online(cpu))
			ret = work_on_cpu(cpu, rcu_nocb_rdp_deoffload, rdp);
		else
			ret = __rcu_nocb_rdp_deoffload(rdp);
		if (!ret)
			cpumask_clear_cpu(cpu, rcu_nocb_mask);
	}
	cpus_read_unlock();
	mutex_unlock(&rcu_state.barrier_mutex);

	return ret;
}
EXPORT_SYMBOL_GPL(rcu_nocb_cpu_deoffload);

static int __rcu_nocb_rdp_offload(struct rcu_data *rdp)
{
	struct rcu_segcblist *cblist = &rdp->cblist;
	unsigned long flags;
	int ret;

	/*
	 * For now we only support re-offload, ie: the rdp must have been
	 * offloaded on boot first.
	 */
	if (!rdp->nocb_gp_rdp)
		return -EINVAL;

	pr_info("Offloading %d\n", rdp->cpu);
	/*
	 * Can't use rcu_nocb_lock_irqsave() while we are in
	 * SEGCBLIST_SOFTIRQ_ONLY mode.
	 */
	raw_spin_lock_irqsave(&rdp->nocb_lock, flags);
	/* Re-enable nocb timer */
	WRITE_ONCE(rdp->nocb_defer_wakeup, RCU_NOCB_WAKE_NOT);
	/*
	 * We didn't take the nocb lock while working on the
	 * rdp->cblist in SEGCBLIST_SOFTIRQ_ONLY mode.
	 * Every modifications that have been done previously on
	 * rdp->cblist must be visible remotely by the nocb kthreads
	 * upon wake up after reading the cblist flags.
	 *
	 * The layout against nocb_lock enforces that ordering:
	 *
	 *  __rcu_nocb_rdp_offload()   nocb_cb_wait()/nocb_gp_wait()
	 * -------------------------   ----------------------------
	 *      WRITE callbacks           rcu_nocb_lock()
	 *      rcu_nocb_lock()           READ flags
	 *      WRITE flags               READ callbacks
	 *      rcu_nocb_unlock()         rcu_nocb_unlock()
	 */
	ret = rdp_offload_toggle(rdp, true, flags);
	swait_event_exclusive(rdp->nocb_state_wq,
			      rcu_segcblist_test_flags(cblist, SEGCBLIST_KTHREAD_CB) &&
			      rcu_segcblist_test_flags(cblist, SEGCBLIST_KTHREAD_GP));

	return ret;
}

static long rcu_nocb_rdp_offload(void *arg)
{
	struct rcu_data *rdp = arg;

	WARN_ON_ONCE(rdp->cpu != raw_smp_processor_id());
	return __rcu_nocb_rdp_offload(rdp);
}

int rcu_nocb_cpu_offload(int cpu)
{
	struct rcu_data *rdp = per_cpu_ptr(&rcu_data, cpu);
	int ret = 0;

	mutex_lock(&rcu_state.barrier_mutex);
	cpus_read_lock();
	if (!rcu_segcblist_is_offloaded(&rdp->cblist)) {
		if (cpu_online(cpu))
			ret = work_on_cpu(cpu, rcu_nocb_rdp_offload, rdp);
		else
			ret = __rcu_nocb_rdp_offload(rdp);
		if (!ret)
			cpumask_set_cpu(cpu, rcu_nocb_mask);
	}
	cpus_read_unlock();
	mutex_unlock(&rcu_state.barrier_mutex);

	return ret;
}
EXPORT_SYMBOL_GPL(rcu_nocb_cpu_offload);
>>>>>>> 2b392cb1

void __init rcu_init_nohz(void)
{
	int cpu;
	bool need_rcu_nocb_mask = false;
	struct rcu_data *rdp;

#if defined(CONFIG_NO_HZ_FULL)
	if (tick_nohz_full_running && cpumask_weight(tick_nohz_full_mask))
		need_rcu_nocb_mask = true;
#endif /* #if defined(CONFIG_NO_HZ_FULL) */

	if (!cpumask_available(rcu_nocb_mask) && need_rcu_nocb_mask) {
		if (!zalloc_cpumask_var(&rcu_nocb_mask, GFP_KERNEL)) {
			pr_info("rcu_nocb_mask allocation failed, callback offloading disabled.\n");
			return;
		}
	}
	if (!cpumask_available(rcu_nocb_mask))
		return;

#if defined(CONFIG_NO_HZ_FULL)
	if (tick_nohz_full_running)
		cpumask_or(rcu_nocb_mask, rcu_nocb_mask, tick_nohz_full_mask);
#endif /* #if defined(CONFIG_NO_HZ_FULL) */

	if (!cpumask_subset(rcu_nocb_mask, cpu_possible_mask)) {
		pr_info("\tNote: kernel parameter 'rcu_nocbs=', 'nohz_full', or 'isolcpus=' contains nonexistent CPUs.\n");
		cpumask_and(rcu_nocb_mask, cpu_possible_mask,
			    rcu_nocb_mask);
	}
	if (cpumask_empty(rcu_nocb_mask))
		pr_info("\tOffload RCU callbacks from CPUs: (none).\n");
	else
		pr_info("\tOffload RCU callbacks from CPUs: %*pbl.\n",
			cpumask_pr_args(rcu_nocb_mask));
	if (rcu_nocb_poll)
		pr_info("\tPoll for callbacks from no-CBs CPUs.\n");

	for_each_cpu(cpu, rcu_nocb_mask) {
		rdp = per_cpu_ptr(&rcu_data, cpu);
		if (rcu_segcblist_empty(&rdp->cblist))
			rcu_segcblist_init(&rdp->cblist);
		rcu_segcblist_offload(&rdp->cblist, true);
		rcu_segcblist_set_flags(&rdp->cblist, SEGCBLIST_KTHREAD_CB);
		rcu_segcblist_set_flags(&rdp->cblist, SEGCBLIST_KTHREAD_GP);
	}
	rcu_organize_nocb_kthreads();
}

/* Initialize per-rcu_data variables for no-CBs CPUs. */
static void __init rcu_boot_init_nocb_percpu_data(struct rcu_data *rdp)
{
	init_swait_queue_head(&rdp->nocb_cb_wq);
	init_swait_queue_head(&rdp->nocb_gp_wq);
	init_swait_queue_head(&rdp->nocb_state_wq);
	raw_spin_lock_init(&rdp->nocb_lock);
	raw_spin_lock_init(&rdp->nocb_bypass_lock);
	raw_spin_lock_init(&rdp->nocb_gp_lock);
	timer_setup(&rdp->nocb_timer, do_nocb_deferred_wakeup_timer, 0);
	timer_setup(&rdp->nocb_bypass_timer, do_nocb_bypass_wakeup_timer, 0);
	rcu_cblist_init(&rdp->nocb_bypass);
}

/*
 * If the specified CPU is a no-CBs CPU that does not already have its
 * rcuo CB kthread, spawn it.  Additionally, if the rcuo GP kthread
 * for this CPU's group has not yet been created, spawn it as well.
 */
static void rcu_spawn_one_nocb_kthread(int cpu)
{
	struct rcu_data *rdp = per_cpu_ptr(&rcu_data, cpu);
	struct rcu_data *rdp_gp;
	struct task_struct *t;

	/*
	 * If this isn't a no-CBs CPU or if it already has an rcuo kthread,
	 * then nothing to do.
	 */
	if (!rcu_is_nocb_cpu(cpu) || rdp->nocb_cb_kthread)
		return;

	/* If we didn't spawn the GP kthread first, reorganize! */
	rdp_gp = rdp->nocb_gp_rdp;
	if (!rdp_gp->nocb_gp_kthread) {
		t = kthread_run(rcu_nocb_gp_kthread, rdp_gp,
				"rcuog/%d", rdp_gp->cpu);
		if (WARN_ONCE(IS_ERR(t), "%s: Could not start rcuo GP kthread, OOM is now expected behavior\n", __func__))
			return;
		WRITE_ONCE(rdp_gp->nocb_gp_kthread, t);
	}

	/* Spawn the kthread for this CPU. */
	t = kthread_run(rcu_nocb_cb_kthread, rdp,
			"rcuo%c/%d", rcu_state.abbr, cpu);
	if (WARN_ONCE(IS_ERR(t), "%s: Could not start rcuo CB kthread, OOM is now expected behavior\n", __func__))
		return;
	WRITE_ONCE(rdp->nocb_cb_kthread, t);
	WRITE_ONCE(rdp->nocb_gp_kthread, rdp_gp->nocb_gp_kthread);
}

/*
 * If the specified CPU is a no-CBs CPU that does not already have its
 * rcuo kthread, spawn it.
 */
static void rcu_spawn_cpu_nocb_kthread(int cpu)
{
	if (rcu_scheduler_fully_active)
		rcu_spawn_one_nocb_kthread(cpu);
}

/*
 * Once the scheduler is running, spawn rcuo kthreads for all online
 * no-CBs CPUs.  This assumes that the early_initcall()s happen before
 * non-boot CPUs come online -- if this changes, we will need to add
 * some mutual exclusion.
 */
static void __init rcu_spawn_nocb_kthreads(void)
{
	int cpu;

	for_each_online_cpu(cpu)
		rcu_spawn_cpu_nocb_kthread(cpu);
}

/* How many CB CPU IDs per GP kthread?  Default of -1 for sqrt(nr_cpu_ids). */
static int rcu_nocb_gp_stride = -1;
module_param(rcu_nocb_gp_stride, int, 0444);

/*
 * Initialize GP-CB relationships for all no-CBs CPU.
 */
static void __init rcu_organize_nocb_kthreads(void)
{
	int cpu;
	bool firsttime = true;
	bool gotnocbs = false;
	bool gotnocbscbs = true;
	int ls = rcu_nocb_gp_stride;
	int nl = 0;  /* Next GP kthread. */
	struct rcu_data *rdp;
	struct rcu_data *rdp_gp = NULL;  /* Suppress misguided gcc warn. */
	struct rcu_data *rdp_prev = NULL;

	if (!cpumask_available(rcu_nocb_mask))
		return;
	if (ls == -1) {
		ls = nr_cpu_ids / int_sqrt(nr_cpu_ids);
		rcu_nocb_gp_stride = ls;
	}

	/*
	 * Each pass through this loop sets up one rcu_data structure.
	 * Should the corresponding CPU come online in the future, then
	 * we will spawn the needed set of rcu_nocb_kthread() kthreads.
	 */
	for_each_cpu(cpu, rcu_nocb_mask) {
		rdp = per_cpu_ptr(&rcu_data, cpu);
		if (rdp->cpu >= nl) {
			/* New GP kthread, set up for CBs & next GP. */
			gotnocbs = true;
			nl = DIV_ROUND_UP(rdp->cpu + 1, ls) * ls;
			rdp->nocb_gp_rdp = rdp;
			rdp_gp = rdp;
			if (dump_tree) {
				if (!firsttime)
					pr_cont("%s\n", gotnocbscbs
							? "" : " (self only)");
				gotnocbscbs = false;
				firsttime = false;
				pr_alert("%s: No-CB GP kthread CPU %d:",
					 __func__, cpu);
			}
		} else {
			/* Another CB kthread, link to previous GP kthread. */
			gotnocbscbs = true;
			rdp->nocb_gp_rdp = rdp_gp;
			rdp_prev->nocb_next_cb_rdp = rdp;
			if (dump_tree)
				pr_cont(" %d", cpu);
		}
		rdp_prev = rdp;
	}
	if (gotnocbs && dump_tree)
		pr_cont("%s\n", gotnocbscbs ? "" : " (self only)");
}

/*
 * Bind the current task to the offloaded CPUs.  If there are no offloaded
 * CPUs, leave the task unbound.  Splat if the bind attempt fails.
 */
void rcu_bind_current_to_nocb(void)
{
	if (cpumask_available(rcu_nocb_mask) && cpumask_weight(rcu_nocb_mask))
		WARN_ON(sched_setaffinity(current->pid, rcu_nocb_mask));
}
EXPORT_SYMBOL_GPL(rcu_bind_current_to_nocb);

// The ->on_cpu field is available only in CONFIG_SMP=y, so...
#ifdef CONFIG_SMP
static char *show_rcu_should_be_on_cpu(struct task_struct *tsp)
{
	return tsp && tsp->state == TASK_RUNNING && !tsp->on_cpu ? "!" : "";
}
#else // #ifdef CONFIG_SMP
static char *show_rcu_should_be_on_cpu(struct task_struct *tsp)
{
	return "";
}
#endif // #else #ifdef CONFIG_SMP

/*
 * Dump out nocb grace-period kthread state for the specified rcu_data
 * structure.
 */
static void show_rcu_nocb_gp_state(struct rcu_data *rdp)
{
	struct rcu_node *rnp = rdp->mynode;

	pr_info("nocb GP %d %c%c%c%c%c%c %c[%c%c] %c%c:%ld rnp %d:%d %lu %c CPU %d%s\n",
		rdp->cpu,
		"kK"[!!rdp->nocb_gp_kthread],
		"lL"[raw_spin_is_locked(&rdp->nocb_gp_lock)],
		"dD"[!!rdp->nocb_defer_wakeup],
		"tT"[timer_pending(&rdp->nocb_timer)],
		"bB"[timer_pending(&rdp->nocb_bypass_timer)],
		"sS"[!!rdp->nocb_gp_sleep],
		".W"[swait_active(&rdp->nocb_gp_wq)],
		".W"[swait_active(&rnp->nocb_gp_wq[0])],
		".W"[swait_active(&rnp->nocb_gp_wq[1])],
		".B"[!!rdp->nocb_gp_bypass],
		".G"[!!rdp->nocb_gp_gp],
		(long)rdp->nocb_gp_seq,
		rnp->grplo, rnp->grphi, READ_ONCE(rdp->nocb_gp_loops),
		rdp->nocb_gp_kthread ? task_state_to_char(rdp->nocb_gp_kthread) : '.',
		rdp->nocb_cb_kthread ? (int)task_cpu(rdp->nocb_gp_kthread) : -1,
		show_rcu_should_be_on_cpu(rdp->nocb_cb_kthread));
}

/* Dump out nocb kthread state for the specified rcu_data structure. */
static void show_rcu_nocb_state(struct rcu_data *rdp)
{
	char bufw[20];
	char bufr[20];
	struct rcu_segcblist *rsclp = &rdp->cblist;
	bool waslocked;
	bool wastimer;
	bool wassleep;

	if (rdp->nocb_gp_rdp == rdp)
		show_rcu_nocb_gp_state(rdp);

	sprintf(bufw, "%ld", rsclp->gp_seq[RCU_WAIT_TAIL]);
	sprintf(bufr, "%ld", rsclp->gp_seq[RCU_NEXT_READY_TAIL]);
	pr_info("   CB %d^%d->%d %c%c%c%c%c%c F%ld L%ld C%d %c%c%s%c%s%c%c q%ld %c CPU %d%s\n",
		rdp->cpu, rdp->nocb_gp_rdp->cpu,
		rdp->nocb_next_cb_rdp ? rdp->nocb_next_cb_rdp->cpu : -1,
		"kK"[!!rdp->nocb_cb_kthread],
		"bB"[raw_spin_is_locked(&rdp->nocb_bypass_lock)],
		"cC"[!!atomic_read(&rdp->nocb_lock_contended)],
		"lL"[raw_spin_is_locked(&rdp->nocb_lock)],
		"sS"[!!rdp->nocb_cb_sleep],
		".W"[swait_active(&rdp->nocb_cb_wq)],
		jiffies - rdp->nocb_bypass_first,
		jiffies - rdp->nocb_nobypass_last,
		rdp->nocb_nobypass_count,
		".D"[rcu_segcblist_ready_cbs(rsclp)],
		".W"[!rcu_segcblist_segempty(rsclp, RCU_WAIT_TAIL)],
		rcu_segcblist_segempty(rsclp, RCU_WAIT_TAIL) ? "" : bufw,
		".R"[!rcu_segcblist_segempty(rsclp, RCU_NEXT_READY_TAIL)],
		rcu_segcblist_segempty(rsclp, RCU_NEXT_READY_TAIL) ? "" : bufr,
		".N"[!rcu_segcblist_segempty(rsclp, RCU_NEXT_TAIL)],
		".B"[!!rcu_cblist_n_cbs(&rdp->nocb_bypass)],
		rcu_segcblist_n_cbs(&rdp->cblist),
		rdp->nocb_cb_kthread ? task_state_to_char(rdp->nocb_cb_kthread) : '.',
		rdp->nocb_cb_kthread ? (int)task_cpu(rdp->nocb_gp_kthread) : -1,
		show_rcu_should_be_on_cpu(rdp->nocb_cb_kthread));

	/* It is OK for GP kthreads to have GP state. */
	if (rdp->nocb_gp_rdp == rdp)
		return;

	waslocked = raw_spin_is_locked(&rdp->nocb_gp_lock);
	wastimer = timer_pending(&rdp->nocb_bypass_timer);
	wassleep = swait_active(&rdp->nocb_gp_wq);
	if (!rdp->nocb_gp_sleep && !waslocked && !wastimer && !wassleep)
		return;  /* Nothing untowards. */

	pr_info("   nocb GP activity on CB-only CPU!!! %c%c%c%c %c\n",
		"lL"[waslocked],
		"dD"[!!rdp->nocb_defer_wakeup],
		"tT"[wastimer],
		"sS"[!!rdp->nocb_gp_sleep],
		".W"[wassleep]);
}

#else /* #ifdef CONFIG_RCU_NOCB_CPU */

/* No ->nocb_lock to acquire.  */
static void rcu_nocb_lock(struct rcu_data *rdp)
{
}

/* No ->nocb_lock to release.  */
static void rcu_nocb_unlock(struct rcu_data *rdp)
{
}

/* No ->nocb_lock to release.  */
static void rcu_nocb_unlock_irqrestore(struct rcu_data *rdp,
				       unsigned long flags)
{
	local_irq_restore(flags);
}

/* Lockdep check that ->cblist may be safely accessed. */
static void rcu_lockdep_assert_cblist_protected(struct rcu_data *rdp)
{
	lockdep_assert_irqs_disabled();
}

static void rcu_nocb_gp_cleanup(struct swait_queue_head *sq)
{
}

static struct swait_queue_head *rcu_nocb_gp_get(struct rcu_node *rnp)
{
	return NULL;
}

static void rcu_init_one_nocb(struct rcu_node *rnp)
{
}

static bool rcu_nocb_flush_bypass(struct rcu_data *rdp, struct rcu_head *rhp,
				  unsigned long j)
{
	return true;
}

static bool rcu_nocb_try_bypass(struct rcu_data *rdp, struct rcu_head *rhp,
				bool *was_alldone, unsigned long flags)
{
	return false;
}

static void __call_rcu_nocb_wake(struct rcu_data *rdp, bool was_empty,
				 unsigned long flags)
{
	WARN_ON_ONCE(1);  /* Should be dead code! */
}

static void __init rcu_boot_init_nocb_percpu_data(struct rcu_data *rdp)
{
}

static int rcu_nocb_need_deferred_wakeup(struct rcu_data *rdp)
{
	return false;
}

static bool do_nocb_deferred_wakeup(struct rcu_data *rdp)
{
	return false;
}

static void rcu_spawn_cpu_nocb_kthread(int cpu)
{
}

static void __init rcu_spawn_nocb_kthreads(void)
{
}

static void show_rcu_nocb_state(struct rcu_data *rdp)
{
}

#endif /* #else #ifdef CONFIG_RCU_NOCB_CPU */

/*
 * Is this CPU a NO_HZ_FULL CPU that should ignore RCU so that the
 * grace-period kthread will do force_quiescent_state() processing?
 * The idea is to avoid waking up RCU core processing on such a
 * CPU unless the grace period has extended for too long.
 *
 * This code relies on the fact that all NO_HZ_FULL CPUs are also
 * CONFIG_RCU_NOCB_CPU CPUs.
 */
static bool rcu_nohz_full_cpu(void)
{
#ifdef CONFIG_NO_HZ_FULL
	if (tick_nohz_full_cpu(smp_processor_id()) &&
	    (!rcu_gp_in_progress() ||
	     time_before(jiffies, READ_ONCE(rcu_state.gp_start) + HZ)))
		return true;
#endif /* #ifdef CONFIG_NO_HZ_FULL */
	return false;
}

/*
 * Bind the RCU grace-period kthreads to the housekeeping CPU.
 */
static void rcu_bind_gp_kthread(void)
{
	if (!tick_nohz_full_enabled())
		return;
	housekeeping_affine(current, HK_FLAG_RCU);
}

/* Record the current task on dyntick-idle entry. */
static void noinstr rcu_dynticks_task_enter(void)
{
#if defined(CONFIG_TASKS_RCU) && defined(CONFIG_NO_HZ_FULL)
	WRITE_ONCE(current->rcu_tasks_idle_cpu, smp_processor_id());
#endif /* #if defined(CONFIG_TASKS_RCU) && defined(CONFIG_NO_HZ_FULL) */
}

/* Record no current task on dyntick-idle exit. */
static void noinstr rcu_dynticks_task_exit(void)
{
#if defined(CONFIG_TASKS_RCU) && defined(CONFIG_NO_HZ_FULL)
	WRITE_ONCE(current->rcu_tasks_idle_cpu, -1);
#endif /* #if defined(CONFIG_TASKS_RCU) && defined(CONFIG_NO_HZ_FULL) */
}

/* Turn on heavyweight RCU tasks trace readers on idle/user entry. */
static void rcu_dynticks_task_trace_enter(void)
{
#ifdef CONFIG_TASKS_RCU_TRACE
	if (IS_ENABLED(CONFIG_TASKS_TRACE_RCU_READ_MB))
		current->trc_reader_special.b.need_mb = true;
#endif /* #ifdef CONFIG_TASKS_RCU_TRACE */
}

/* Turn off heavyweight RCU tasks trace readers on idle/user exit. */
static void rcu_dynticks_task_trace_exit(void)
{
#ifdef CONFIG_TASKS_RCU_TRACE
	if (IS_ENABLED(CONFIG_TASKS_TRACE_RCU_READ_MB))
		current->trc_reader_special.b.need_mb = false;
#endif /* #ifdef CONFIG_TASKS_RCU_TRACE */
}<|MERGE_RESOLUTION|>--- conflicted
+++ resolved
@@ -2292,13 +2292,12 @@
 	return false;
 }
 
-<<<<<<< HEAD
 void rcu_nocb_flush_deferred_wakeup(void)
 {
 	do_nocb_deferred_wakeup(this_cpu_ptr(&rcu_data));
 }
 EXPORT_SYMBOL_GPL(rcu_nocb_flush_deferred_wakeup);
-=======
+
 static int rdp_offload_toggle(struct rcu_data *rdp,
 			       bool offload, unsigned long flags)
 	__releases(rdp->nocb_lock)
@@ -2487,7 +2486,6 @@
 	return ret;
 }
 EXPORT_SYMBOL_GPL(rcu_nocb_cpu_offload);
->>>>>>> 2b392cb1
 
 void __init rcu_init_nohz(void)
 {
