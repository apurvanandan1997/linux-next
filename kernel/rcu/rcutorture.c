// SPDX-License-Identifier: GPL-2.0+
/*
 * Read-Copy Update module-based torture test facility
 *
 * Copyright (C) IBM Corporation, 2005, 2006
 *
 * Authors: Paul E. McKenney <paulmck@linux.ibm.com>
 *	  Josh Triplett <josh@joshtriplett.org>
 *
 * See also:  Documentation/RCU/torture.rst
 */

#define pr_fmt(fmt) fmt

#include <linux/types.h>
#include <linux/kernel.h>
#include <linux/init.h>
#include <linux/module.h>
#include <linux/kthread.h>
#include <linux/err.h>
#include <linux/spinlock.h>
#include <linux/smp.h>
#include <linux/rcupdate_wait.h>
#include <linux/interrupt.h>
#include <linux/sched/signal.h>
#include <uapi/linux/sched/types.h>
#include <linux/atomic.h>
#include <linux/bitops.h>
#include <linux/completion.h>
#include <linux/moduleparam.h>
#include <linux/percpu.h>
#include <linux/notifier.h>
#include <linux/reboot.h>
#include <linux/freezer.h>
#include <linux/cpu.h>
#include <linux/delay.h>
#include <linux/stat.h>
#include <linux/srcu.h>
#include <linux/slab.h>
#include <linux/trace_clock.h>
#include <asm/byteorder.h>
#include <linux/torture.h>
#include <linux/vmalloc.h>
#include <linux/sched/debug.h>
#include <linux/sched/sysctl.h>
#include <linux/oom.h>
#include <linux/tick.h>
#include <linux/rcupdate_trace.h>

#include "rcu.h"

MODULE_LICENSE("GPL");
MODULE_AUTHOR("Paul E. McKenney <paulmck@linux.ibm.com> and Josh Triplett <josh@joshtriplett.org>");

/* Bits for ->extendables field, extendables param, and related definitions. */
#define RCUTORTURE_RDR_SHIFT	 8	/* Put SRCU index in upper bits. */
#define RCUTORTURE_RDR_MASK	 ((1 << RCUTORTURE_RDR_SHIFT) - 1)
#define RCUTORTURE_RDR_BH	 0x01	/* Extend readers by disabling bh. */
#define RCUTORTURE_RDR_IRQ	 0x02	/*  ... disabling interrupts. */
#define RCUTORTURE_RDR_PREEMPT	 0x04	/*  ... disabling preemption. */
#define RCUTORTURE_RDR_RBH	 0x08	/*  ... rcu_read_lock_bh(). */
#define RCUTORTURE_RDR_SCHED	 0x10	/*  ... rcu_read_lock_sched(). */
#define RCUTORTURE_RDR_RCU	 0x20	/*  ... entering another RCU reader. */
#define RCUTORTURE_RDR_NBITS	 6	/* Number of bits defined above. */
#define RCUTORTURE_MAX_EXTEND	 \
	(RCUTORTURE_RDR_BH | RCUTORTURE_RDR_IRQ | RCUTORTURE_RDR_PREEMPT | \
	 RCUTORTURE_RDR_RBH | RCUTORTURE_RDR_SCHED)
#define RCUTORTURE_RDR_MAX_LOOPS 0x7	/* Maximum reader extensions. */
					/* Must be power of two minus one. */
#define RCUTORTURE_RDR_MAX_SEGS (RCUTORTURE_RDR_MAX_LOOPS + 3)

torture_param(int, extendables, RCUTORTURE_MAX_EXTEND,
	      "Extend readers by disabling bh (1), irqs (2), or preempt (4)");
torture_param(int, fqs_duration, 0,
	      "Duration of fqs bursts (us), 0 to disable");
torture_param(int, fqs_holdoff, 0, "Holdoff time within fqs bursts (us)");
torture_param(int, fqs_stutter, 3, "Wait time between fqs bursts (s)");
torture_param(bool, fwd_progress, 1, "Test grace-period forward progress");
torture_param(int, fwd_progress_div, 4, "Fraction of CPU stall to wait");
torture_param(int, fwd_progress_holdoff, 60,
	      "Time between forward-progress tests (s)");
torture_param(bool, fwd_progress_need_resched, 1,
	      "Hide cond_resched() behind need_resched()");
torture_param(bool, gp_cond, false, "Use conditional/async GP wait primitives");
torture_param(bool, gp_exp, false, "Use expedited GP wait primitives");
torture_param(bool, gp_normal, false,
	     "Use normal (non-expedited) GP wait primitives");
torture_param(bool, gp_poll, false, "Use polling GP wait primitives");
torture_param(bool, gp_sync, false, "Use synchronous GP wait primitives");
torture_param(int, irqreader, 1, "Allow RCU readers from irq handlers");
torture_param(int, leakpointer, 0, "Leak pointer dereferences from readers");
torture_param(int, n_barrier_cbs, 0,
	     "# of callbacks/kthreads for barrier testing");
torture_param(int, nfakewriters, 4, "Number of RCU fake writer threads");
torture_param(int, nreaders, -1, "Number of RCU reader threads");
torture_param(int, object_debug, 0,
	     "Enable debug-object double call_rcu() testing");
torture_param(int, onoff_holdoff, 0, "Time after boot before CPU hotplugs (s)");
torture_param(int, onoff_interval, 0,
	     "Time between CPU hotplugs (jiffies), 0=disable");
torture_param(int, nocbs_nthreads, 0, "Number of NOCB toggle threads, 0 to disable");
torture_param(int, nocbs_toggle, 1000, "Time between toggling nocb state (ms)");
torture_param(int, read_exit_delay, 13,
	      "Delay between read-then-exit episodes (s)");
torture_param(int, read_exit_burst, 16,
	      "# of read-then-exit bursts per episode, zero to disable");
torture_param(int, shuffle_interval, 3, "Number of seconds between shuffles");
torture_param(int, shutdown_secs, 0, "Shutdown time (s), <= zero to disable.");
torture_param(int, stall_cpu, 0, "Stall duration (s), zero to disable.");
torture_param(int, stall_cpu_holdoff, 10,
	     "Time to wait before starting stall (s).");
torture_param(int, stall_cpu_irqsoff, 0, "Disable interrupts while stalling.");
torture_param(int, stall_cpu_block, 0, "Sleep while stalling.");
torture_param(int, stall_gp_kthread, 0,
	      "Grace-period kthread stall duration (s).");
torture_param(int, stat_interval, 60,
	     "Number of seconds between stats printk()s");
torture_param(int, stutter, 5, "Number of seconds to run/halt test");
torture_param(int, test_boost, 1, "Test RCU prio boost: 0=no, 1=maybe, 2=yes.");
torture_param(int, test_boost_duration, 4,
	     "Duration of each boost test, seconds.");
torture_param(int, test_boost_interval, 7,
	     "Interval between boost tests, seconds.");
torture_param(bool, test_no_idle_hz, true,
	     "Test support for tickless idle CPUs");
torture_param(int, verbose, 1,
	     "Enable verbose debugging printk()s");

static char *torture_type = "rcu";
module_param(torture_type, charp, 0444);
MODULE_PARM_DESC(torture_type, "Type of RCU to torture (rcu, srcu, ...)");

static int nrealnocbers;
static int nrealreaders;
static struct task_struct *writer_task;
static struct task_struct **fakewriter_tasks;
static struct task_struct **reader_tasks;
static struct task_struct **nocb_tasks;
static struct task_struct *stats_task;
static struct task_struct *fqs_task;
static struct task_struct *boost_tasks[NR_CPUS];
static struct task_struct *stall_task;
static struct task_struct *fwd_prog_task;
static struct task_struct **barrier_cbs_tasks;
static struct task_struct *barrier_task;
static struct task_struct *read_exit_task;

#define RCU_TORTURE_PIPE_LEN 10

// Mailbox-like structure to check RCU global memory ordering.
struct rcu_torture_reader_check {
	unsigned long rtc_myloops;
	int rtc_chkrdr;
	unsigned long rtc_chkloops;
	int rtc_ready;
	struct rcu_torture_reader_check *rtc_assigner;
} ____cacheline_internodealigned_in_smp;

// Update-side data structure used to check RCU readers.
struct rcu_torture {
	struct rcu_head rtort_rcu;
	int rtort_pipe_count;
	struct list_head rtort_free;
	int rtort_mbtest;
	struct rcu_torture_reader_check *rtort_chkp;
};

static LIST_HEAD(rcu_torture_freelist);
static struct rcu_torture __rcu *rcu_torture_current;
static unsigned long rcu_torture_current_version;
static struct rcu_torture rcu_tortures[10 * RCU_TORTURE_PIPE_LEN];
static DEFINE_SPINLOCK(rcu_torture_lock);
static DEFINE_PER_CPU(long [RCU_TORTURE_PIPE_LEN + 1], rcu_torture_count);
static DEFINE_PER_CPU(long [RCU_TORTURE_PIPE_LEN + 1], rcu_torture_batch);
static atomic_t rcu_torture_wcount[RCU_TORTURE_PIPE_LEN + 1];
static struct rcu_torture_reader_check *rcu_torture_reader_mbchk;
static atomic_t n_rcu_torture_alloc;
static atomic_t n_rcu_torture_alloc_fail;
static atomic_t n_rcu_torture_free;
static atomic_t n_rcu_torture_mberror;
static atomic_t n_rcu_torture_mbchk_fail;
static atomic_t n_rcu_torture_mbchk_tries;
static atomic_t n_rcu_torture_error;
static long n_rcu_torture_barrier_error;
static long n_rcu_torture_boost_ktrerror;
static long n_rcu_torture_boost_rterror;
static long n_rcu_torture_boost_failure;
static long n_rcu_torture_boosts;
static atomic_long_t n_rcu_torture_timers;
static long n_barrier_attempts;
static long n_barrier_successes; /* did rcu_barrier test succeed? */
static unsigned long n_read_exits;
static struct list_head rcu_torture_removed;
static unsigned long shutdown_jiffies;
static unsigned long start_gp_seq;
static atomic_long_t n_nocb_offload;
static atomic_long_t n_nocb_deoffload;

static int rcu_torture_writer_state;
#define RTWS_FIXED_DELAY	0
#define RTWS_DELAY		1
#define RTWS_REPLACE		2
#define RTWS_DEF_FREE		3
#define RTWS_EXP_SYNC		4
#define RTWS_COND_GET		5
#define RTWS_COND_SYNC		6
#define RTWS_POLL_GET		7
#define RTWS_POLL_WAIT		8
#define RTWS_SYNC		9
#define RTWS_STUTTER		10
#define RTWS_STOPPING		11
static const char * const rcu_torture_writer_state_names[] = {
	"RTWS_FIXED_DELAY",
	"RTWS_DELAY",
	"RTWS_REPLACE",
	"RTWS_DEF_FREE",
	"RTWS_EXP_SYNC",
	"RTWS_COND_GET",
	"RTWS_COND_SYNC",
	"RTWS_POLL_GET",
	"RTWS_POLL_WAIT",
	"RTWS_SYNC",
	"RTWS_STUTTER",
	"RTWS_STOPPING",
};

/* Record reader segment types and duration for first failing read. */
struct rt_read_seg {
	int rt_readstate;
	unsigned long rt_delay_jiffies;
	unsigned long rt_delay_ms;
	unsigned long rt_delay_us;
	bool rt_preempted;
};
static int err_segs_recorded;
static struct rt_read_seg err_segs[RCUTORTURE_RDR_MAX_SEGS];
static int rt_read_nsegs;

static const char *rcu_torture_writer_state_getname(void)
{
	unsigned int i = READ_ONCE(rcu_torture_writer_state);

	if (i >= ARRAY_SIZE(rcu_torture_writer_state_names))
		return "???";
	return rcu_torture_writer_state_names[i];
}

<<<<<<< HEAD
#if defined(CONFIG_RCU_BOOST) && defined(CONFIG_PREEMPT_RT)
# define rcu_can_boost() 1
#else
# define rcu_can_boost() 0
#endif

=======
>>>>>>> 3ae725e0
#ifdef CONFIG_RCU_TRACE
static u64 notrace rcu_trace_clock_local(void)
{
	u64 ts = trace_clock_local();

	(void)do_div(ts, NSEC_PER_USEC);
	return ts;
}
#else /* #ifdef CONFIG_RCU_TRACE */
static u64 notrace rcu_trace_clock_local(void)
{
	return 0ULL;
}
#endif /* #else #ifdef CONFIG_RCU_TRACE */

/*
 * Stop aggressive CPU-hog tests a bit before the end of the test in order
 * to avoid interfering with test shutdown.
 */
static bool shutdown_time_arrived(void)
{
	return shutdown_secs && time_after(jiffies, shutdown_jiffies - 30 * HZ);
}

static unsigned long boost_starttime;	/* jiffies of next boost test start. */
static DEFINE_MUTEX(boost_mutex);	/* protect setting boost_starttime */
					/*  and boost task create/destroy. */
static atomic_t barrier_cbs_count;	/* Barrier callbacks registered. */
static bool barrier_phase;		/* Test phase. */
static atomic_t barrier_cbs_invoked;	/* Barrier callbacks invoked. */
static wait_queue_head_t *barrier_cbs_wq; /* Coordinate barrier testing. */
static DECLARE_WAIT_QUEUE_HEAD(barrier_wq);

static bool rcu_fwd_cb_nodelay;		/* Short rcu_torture_delay() delays. */

/*
 * Allocate an element from the rcu_tortures pool.
 */
static struct rcu_torture *
rcu_torture_alloc(void)
{
	struct list_head *p;

	spin_lock_bh(&rcu_torture_lock);
	if (list_empty(&rcu_torture_freelist)) {
		atomic_inc(&n_rcu_torture_alloc_fail);
		spin_unlock_bh(&rcu_torture_lock);
		return NULL;
	}
	atomic_inc(&n_rcu_torture_alloc);
	p = rcu_torture_freelist.next;
	list_del_init(p);
	spin_unlock_bh(&rcu_torture_lock);
	return container_of(p, struct rcu_torture, rtort_free);
}

/*
 * Free an element to the rcu_tortures pool.
 */
static void
rcu_torture_free(struct rcu_torture *p)
{
	atomic_inc(&n_rcu_torture_free);
	spin_lock_bh(&rcu_torture_lock);
	list_add_tail(&p->rtort_free, &rcu_torture_freelist);
	spin_unlock_bh(&rcu_torture_lock);
}

/*
 * Operations vector for selecting different types of tests.
 */

struct rcu_torture_ops {
	int ttype;
	void (*init)(void);
	void (*cleanup)(void);
	int (*readlock)(void);
	void (*read_delay)(struct torture_random_state *rrsp,
			   struct rt_read_seg *rtrsp);
	void (*readunlock)(int idx);
	int (*readlock_held)(void);
	unsigned long (*get_gp_seq)(void);
	unsigned long (*gp_diff)(unsigned long new, unsigned long old);
	void (*deferred_free)(struct rcu_torture *p);
	void (*sync)(void);
	void (*exp_sync)(void);
	unsigned long (*get_gp_state)(void);
	unsigned long (*start_gp_poll)(void);
	bool (*poll_gp_state)(unsigned long oldstate);
	void (*cond_sync)(unsigned long oldstate);
	call_rcu_func_t call;
	void (*cb_barrier)(void);
	void (*fqs)(void);
	void (*stats)(void);
	void (*gp_kthread_dbg)(void);
	bool (*check_boost_failed)(unsigned long gp_state, int *cpup);
	int (*stall_dur)(void);
	int irq_capable;
	int can_boost;
	int extendables;
	int slow_gps;
	const char *name;
};

static struct rcu_torture_ops *cur_ops;

/*
 * Definitions for rcu torture testing.
 */

static int torture_readlock_not_held(void)
{
	return rcu_read_lock_bh_held() || rcu_read_lock_sched_held();
}

static int rcu_torture_read_lock(void) __acquires(RCU)
{
	rcu_read_lock();
	return 0;
}

static void
rcu_read_delay(struct torture_random_state *rrsp, struct rt_read_seg *rtrsp)
{
	unsigned long started;
	unsigned long completed;
	const unsigned long shortdelay_us = 200;
	unsigned long longdelay_ms = 300;
	unsigned long long ts;

	/* We want a short delay sometimes to make a reader delay the grace
	 * period, and we want a long delay occasionally to trigger
	 * force_quiescent_state. */

	if (!READ_ONCE(rcu_fwd_cb_nodelay) &&
	    !(torture_random(rrsp) % (nrealreaders * 2000 * longdelay_ms))) {
		started = cur_ops->get_gp_seq();
		ts = rcu_trace_clock_local();
		if (preempt_count() & (SOFTIRQ_MASK | HARDIRQ_MASK))
			longdelay_ms = 5; /* Avoid triggering BH limits. */
		mdelay(longdelay_ms);
		rtrsp->rt_delay_ms = longdelay_ms;
		completed = cur_ops->get_gp_seq();
		do_trace_rcu_torture_read(cur_ops->name, NULL, ts,
					  started, completed);
	}
	if (!(torture_random(rrsp) % (nrealreaders * 2 * shortdelay_us))) {
		udelay(shortdelay_us);
		rtrsp->rt_delay_us = shortdelay_us;
	}
	if (!preempt_count() &&
	    !(torture_random(rrsp) % (nrealreaders * 500))) {
		torture_preempt_schedule();  /* QS only if preemptible. */
		rtrsp->rt_preempted = true;
	}
}

static void rcu_torture_read_unlock(int idx) __releases(RCU)
{
	rcu_read_unlock();
}

/*
 * Update callback in the pipe.  This should be invoked after a grace period.
 */
static bool
rcu_torture_pipe_update_one(struct rcu_torture *rp)
{
	int i;
	struct rcu_torture_reader_check *rtrcp = READ_ONCE(rp->rtort_chkp);

	if (rtrcp) {
		WRITE_ONCE(rp->rtort_chkp, NULL);
		smp_store_release(&rtrcp->rtc_ready, 1); // Pair with smp_load_acquire().
	}
	i = READ_ONCE(rp->rtort_pipe_count);
	if (i > RCU_TORTURE_PIPE_LEN)
		i = RCU_TORTURE_PIPE_LEN;
	atomic_inc(&rcu_torture_wcount[i]);
	WRITE_ONCE(rp->rtort_pipe_count, i + 1);
	if (rp->rtort_pipe_count >= RCU_TORTURE_PIPE_LEN) {
		rp->rtort_mbtest = 0;
		return true;
	}
	return false;
}

/*
 * Update all callbacks in the pipe.  Suitable for synchronous grace-period
 * primitives.
 */
static void
rcu_torture_pipe_update(struct rcu_torture *old_rp)
{
	struct rcu_torture *rp;
	struct rcu_torture *rp1;

	if (old_rp)
		list_add(&old_rp->rtort_free, &rcu_torture_removed);
	list_for_each_entry_safe(rp, rp1, &rcu_torture_removed, rtort_free) {
		if (rcu_torture_pipe_update_one(rp)) {
			list_del(&rp->rtort_free);
			rcu_torture_free(rp);
		}
	}
}

static void
rcu_torture_cb(struct rcu_head *p)
{
	struct rcu_torture *rp = container_of(p, struct rcu_torture, rtort_rcu);

	if (torture_must_stop_irq()) {
		/* Test is ending, just drop callbacks on the floor. */
		/* The next initialization will pick up the pieces. */
		return;
	}
	if (rcu_torture_pipe_update_one(rp))
		rcu_torture_free(rp);
	else
		cur_ops->deferred_free(rp);
}

static unsigned long rcu_no_completed(void)
{
	return 0;
}

static void rcu_torture_deferred_free(struct rcu_torture *p)
{
	call_rcu(&p->rtort_rcu, rcu_torture_cb);
}

static void rcu_sync_torture_init(void)
{
	INIT_LIST_HEAD(&rcu_torture_removed);
}

static struct rcu_torture_ops rcu_ops = {
<<<<<<< HEAD
	.ttype		= RCU_FLAVOR,
	.init		= rcu_sync_torture_init,
	.readlock	= rcu_torture_read_lock,
	.read_delay	= rcu_read_delay,
	.readunlock	= rcu_torture_read_unlock,
	.get_gp_seq	= rcu_get_gp_seq,
	.gp_diff	= rcu_seq_diff,
	.deferred_free	= rcu_torture_deferred_free,
	.sync		= synchronize_rcu,
	.exp_sync	= synchronize_rcu_expedited,
	.get_gp_state	= get_state_synchronize_rcu,
	.start_gp_poll	= start_poll_synchronize_rcu,
	.poll_gp_state	= poll_state_synchronize_rcu,
	.cond_sync	= cond_synchronize_rcu,
	.call		= call_rcu,
	.cb_barrier	= rcu_barrier,
	.fqs		= rcu_force_quiescent_state,
	.stats		= NULL,
	.gp_kthread_dbg	= show_rcu_gp_kthreads,
	.stall_dur	= rcu_jiffies_till_stall_check,
	.irq_capable	= 1,
	.can_boost	= rcu_can_boost(),
	.extendables	= RCUTORTURE_MAX_EXTEND,
	.name		= "rcu"
=======
	.ttype			= RCU_FLAVOR,
	.init			= rcu_sync_torture_init,
	.readlock		= rcu_torture_read_lock,
	.read_delay		= rcu_read_delay,
	.readunlock		= rcu_torture_read_unlock,
	.readlock_held		= torture_readlock_not_held,
	.get_gp_seq		= rcu_get_gp_seq,
	.gp_diff		= rcu_seq_diff,
	.deferred_free		= rcu_torture_deferred_free,
	.sync			= synchronize_rcu,
	.exp_sync		= synchronize_rcu_expedited,
	.get_gp_state		= get_state_synchronize_rcu,
	.start_gp_poll		= start_poll_synchronize_rcu,
	.poll_gp_state		= poll_state_synchronize_rcu,
	.cond_sync		= cond_synchronize_rcu,
	.call			= call_rcu,
	.cb_barrier		= rcu_barrier,
	.fqs			= rcu_force_quiescent_state,
	.stats			= NULL,
	.gp_kthread_dbg		= show_rcu_gp_kthreads,
	.check_boost_failed	= rcu_check_boost_fail,
	.stall_dur		= rcu_jiffies_till_stall_check,
	.irq_capable		= 1,
	.can_boost		= IS_ENABLED(CONFIG_RCU_BOOST),
	.extendables		= RCUTORTURE_MAX_EXTEND,
	.name			= "rcu"
>>>>>>> 3ae725e0
};

/*
 * Don't even think about trying any of these in real life!!!
 * The names includes "busted", and they really means it!
 * The only purpose of these functions is to provide a buggy RCU
 * implementation to make sure that rcutorture correctly emits
 * buggy-RCU error messages.
 */
static void rcu_busted_torture_deferred_free(struct rcu_torture *p)
{
	/* This is a deliberate bug for testing purposes only! */
	rcu_torture_cb(&p->rtort_rcu);
}

static void synchronize_rcu_busted(void)
{
	/* This is a deliberate bug for testing purposes only! */
}

static void
call_rcu_busted(struct rcu_head *head, rcu_callback_t func)
{
	/* This is a deliberate bug for testing purposes only! */
	func(head);
}

static struct rcu_torture_ops rcu_busted_ops = {
	.ttype		= INVALID_RCU_FLAVOR,
	.init		= rcu_sync_torture_init,
	.readlock	= rcu_torture_read_lock,
	.read_delay	= rcu_read_delay,  /* just reuse rcu's version. */
	.readunlock	= rcu_torture_read_unlock,
	.readlock_held	= torture_readlock_not_held,
	.get_gp_seq	= rcu_no_completed,
	.deferred_free	= rcu_busted_torture_deferred_free,
	.sync		= synchronize_rcu_busted,
	.exp_sync	= synchronize_rcu_busted,
	.call		= call_rcu_busted,
	.cb_barrier	= NULL,
	.fqs		= NULL,
	.stats		= NULL,
	.irq_capable	= 1,
	.name		= "busted"
};

/*
 * Definitions for srcu torture testing.
 */

DEFINE_STATIC_SRCU(srcu_ctl);
static struct srcu_struct srcu_ctld;
static struct srcu_struct *srcu_ctlp = &srcu_ctl;

static int srcu_torture_read_lock(void) __acquires(srcu_ctlp)
{
	return srcu_read_lock(srcu_ctlp);
}

static void
srcu_read_delay(struct torture_random_state *rrsp, struct rt_read_seg *rtrsp)
{
	long delay;
	const long uspertick = 1000000 / HZ;
	const long longdelay = 10;

	/* We want there to be long-running readers, but not all the time. */

	delay = torture_random(rrsp) %
		(nrealreaders * 2 * longdelay * uspertick);
	if (!delay && in_task()) {
		schedule_timeout_interruptible(longdelay);
		rtrsp->rt_delay_jiffies = longdelay;
	} else {
		rcu_read_delay(rrsp, rtrsp);
	}
}

static void srcu_torture_read_unlock(int idx) __releases(srcu_ctlp)
{
	srcu_read_unlock(srcu_ctlp, idx);
}

static int torture_srcu_read_lock_held(void)
{
	return srcu_read_lock_held(srcu_ctlp);
}

static unsigned long srcu_torture_completed(void)
{
	return srcu_batches_completed(srcu_ctlp);
}

static void srcu_torture_deferred_free(struct rcu_torture *rp)
{
	call_srcu(srcu_ctlp, &rp->rtort_rcu, rcu_torture_cb);
}

static void srcu_torture_synchronize(void)
{
	synchronize_srcu(srcu_ctlp);
}

static unsigned long srcu_torture_get_gp_state(void)
{
	return get_state_synchronize_srcu(srcu_ctlp);
}

static unsigned long srcu_torture_start_gp_poll(void)
{
	return start_poll_synchronize_srcu(srcu_ctlp);
}

static bool srcu_torture_poll_gp_state(unsigned long oldstate)
{
	return poll_state_synchronize_srcu(srcu_ctlp, oldstate);
}

static void srcu_torture_call(struct rcu_head *head,
			      rcu_callback_t func)
{
	call_srcu(srcu_ctlp, head, func);
}

static void srcu_torture_barrier(void)
{
	srcu_barrier(srcu_ctlp);
}

static void srcu_torture_stats(void)
{
	srcu_torture_stats_print(srcu_ctlp, torture_type, TORTURE_FLAG);
}

static void srcu_torture_synchronize_expedited(void)
{
	synchronize_srcu_expedited(srcu_ctlp);
}

static struct rcu_torture_ops srcu_ops = {
	.ttype		= SRCU_FLAVOR,
	.init		= rcu_sync_torture_init,
	.readlock	= srcu_torture_read_lock,
	.read_delay	= srcu_read_delay,
	.readunlock	= srcu_torture_read_unlock,
	.readlock_held	= torture_srcu_read_lock_held,
	.get_gp_seq	= srcu_torture_completed,
	.deferred_free	= srcu_torture_deferred_free,
	.sync		= srcu_torture_synchronize,
	.exp_sync	= srcu_torture_synchronize_expedited,
	.get_gp_state	= srcu_torture_get_gp_state,
	.start_gp_poll	= srcu_torture_start_gp_poll,
	.poll_gp_state	= srcu_torture_poll_gp_state,
	.call		= srcu_torture_call,
	.cb_barrier	= srcu_torture_barrier,
	.stats		= srcu_torture_stats,
	.irq_capable	= 1,
	.name		= "srcu"
};

static void srcu_torture_init(void)
{
	rcu_sync_torture_init();
	WARN_ON(init_srcu_struct(&srcu_ctld));
	srcu_ctlp = &srcu_ctld;
}

static void srcu_torture_cleanup(void)
{
	cleanup_srcu_struct(&srcu_ctld);
	srcu_ctlp = &srcu_ctl; /* In case of a later rcutorture run. */
}

/* As above, but dynamically allocated. */
static struct rcu_torture_ops srcud_ops = {
	.ttype		= SRCU_FLAVOR,
	.init		= srcu_torture_init,
	.cleanup	= srcu_torture_cleanup,
	.readlock	= srcu_torture_read_lock,
	.read_delay	= srcu_read_delay,
	.readunlock	= srcu_torture_read_unlock,
	.readlock_held	= torture_srcu_read_lock_held,
	.get_gp_seq	= srcu_torture_completed,
	.deferred_free	= srcu_torture_deferred_free,
	.sync		= srcu_torture_synchronize,
	.exp_sync	= srcu_torture_synchronize_expedited,
	.call		= srcu_torture_call,
	.cb_barrier	= srcu_torture_barrier,
	.stats		= srcu_torture_stats,
	.irq_capable	= 1,
	.name		= "srcud"
};

/* As above, but broken due to inappropriate reader extension. */
static struct rcu_torture_ops busted_srcud_ops = {
	.ttype		= SRCU_FLAVOR,
	.init		= srcu_torture_init,
	.cleanup	= srcu_torture_cleanup,
	.readlock	= srcu_torture_read_lock,
	.read_delay	= rcu_read_delay,
	.readunlock	= srcu_torture_read_unlock,
	.readlock_held	= torture_srcu_read_lock_held,
	.get_gp_seq	= srcu_torture_completed,
	.deferred_free	= srcu_torture_deferred_free,
	.sync		= srcu_torture_synchronize,
	.exp_sync	= srcu_torture_synchronize_expedited,
	.call		= srcu_torture_call,
	.cb_barrier	= srcu_torture_barrier,
	.stats		= srcu_torture_stats,
	.irq_capable	= 1,
	.extendables	= RCUTORTURE_MAX_EXTEND,
	.name		= "busted_srcud"
};

/*
 * Definitions for RCU-tasks torture testing.
 */

static int tasks_torture_read_lock(void)
{
	return 0;
}

static void tasks_torture_read_unlock(int idx)
{
}

static void rcu_tasks_torture_deferred_free(struct rcu_torture *p)
{
	call_rcu_tasks(&p->rtort_rcu, rcu_torture_cb);
}

static void synchronize_rcu_mult_test(void)
{
	synchronize_rcu_mult(call_rcu_tasks, call_rcu);
}

static struct rcu_torture_ops tasks_ops = {
	.ttype		= RCU_TASKS_FLAVOR,
	.init		= rcu_sync_torture_init,
	.readlock	= tasks_torture_read_lock,
	.read_delay	= rcu_read_delay,  /* just reuse rcu's version. */
	.readunlock	= tasks_torture_read_unlock,
	.get_gp_seq	= rcu_no_completed,
	.deferred_free	= rcu_tasks_torture_deferred_free,
	.sync		= synchronize_rcu_tasks,
	.exp_sync	= synchronize_rcu_mult_test,
	.call		= call_rcu_tasks,
	.cb_barrier	= rcu_barrier_tasks,
	.gp_kthread_dbg	= show_rcu_tasks_classic_gp_kthread,
	.fqs		= NULL,
	.stats		= NULL,
	.irq_capable	= 1,
	.slow_gps	= 1,
	.name		= "tasks"
};

/*
 * Definitions for trivial CONFIG_PREEMPT=n-only torture testing.
 * This implementation does not necessarily work well with CPU hotplug.
 */

static void synchronize_rcu_trivial(void)
{
	int cpu;

	for_each_online_cpu(cpu) {
		rcutorture_sched_setaffinity(current->pid, cpumask_of(cpu));
		WARN_ON_ONCE(raw_smp_processor_id() != cpu);
	}
}

static int rcu_torture_read_lock_trivial(void) __acquires(RCU)
{
	preempt_disable();
	return 0;
}

static void rcu_torture_read_unlock_trivial(int idx) __releases(RCU)
{
	preempt_enable();
}

static struct rcu_torture_ops trivial_ops = {
	.ttype		= RCU_TRIVIAL_FLAVOR,
	.init		= rcu_sync_torture_init,
	.readlock	= rcu_torture_read_lock_trivial,
	.read_delay	= rcu_read_delay,  /* just reuse rcu's version. */
	.readunlock	= rcu_torture_read_unlock_trivial,
	.readlock_held	= torture_readlock_not_held,
	.get_gp_seq	= rcu_no_completed,
	.sync		= synchronize_rcu_trivial,
	.exp_sync	= synchronize_rcu_trivial,
	.fqs		= NULL,
	.stats		= NULL,
	.irq_capable	= 1,
	.name		= "trivial"
};

/*
 * Definitions for rude RCU-tasks torture testing.
 */

static void rcu_tasks_rude_torture_deferred_free(struct rcu_torture *p)
{
	call_rcu_tasks_rude(&p->rtort_rcu, rcu_torture_cb);
}

static struct rcu_torture_ops tasks_rude_ops = {
	.ttype		= RCU_TASKS_RUDE_FLAVOR,
	.init		= rcu_sync_torture_init,
	.readlock	= rcu_torture_read_lock_trivial,
	.read_delay	= rcu_read_delay,  /* just reuse rcu's version. */
	.readunlock	= rcu_torture_read_unlock_trivial,
	.get_gp_seq	= rcu_no_completed,
	.deferred_free	= rcu_tasks_rude_torture_deferred_free,
	.sync		= synchronize_rcu_tasks_rude,
	.exp_sync	= synchronize_rcu_tasks_rude,
	.call		= call_rcu_tasks_rude,
	.cb_barrier	= rcu_barrier_tasks_rude,
	.gp_kthread_dbg	= show_rcu_tasks_rude_gp_kthread,
	.fqs		= NULL,
	.stats		= NULL,
	.irq_capable	= 1,
	.name		= "tasks-rude"
};

/*
 * Definitions for tracing RCU-tasks torture testing.
 */

static int tasks_tracing_torture_read_lock(void)
{
	rcu_read_lock_trace();
	return 0;
}

static void tasks_tracing_torture_read_unlock(int idx)
{
	rcu_read_unlock_trace();
}

static void rcu_tasks_tracing_torture_deferred_free(struct rcu_torture *p)
{
	call_rcu_tasks_trace(&p->rtort_rcu, rcu_torture_cb);
}

static struct rcu_torture_ops tasks_tracing_ops = {
	.ttype		= RCU_TASKS_TRACING_FLAVOR,
	.init		= rcu_sync_torture_init,
	.readlock	= tasks_tracing_torture_read_lock,
	.read_delay	= srcu_read_delay,  /* just reuse srcu's version. */
	.readunlock	= tasks_tracing_torture_read_unlock,
	.readlock_held	= rcu_read_lock_trace_held,
	.get_gp_seq	= rcu_no_completed,
	.deferred_free	= rcu_tasks_tracing_torture_deferred_free,
	.sync		= synchronize_rcu_tasks_trace,
	.exp_sync	= synchronize_rcu_tasks_trace,
	.call		= call_rcu_tasks_trace,
	.cb_barrier	= rcu_barrier_tasks_trace,
	.gp_kthread_dbg	= show_rcu_tasks_trace_gp_kthread,
	.fqs		= NULL,
	.stats		= NULL,
	.irq_capable	= 1,
	.slow_gps	= 1,
	.name		= "tasks-tracing"
};

static unsigned long rcutorture_seq_diff(unsigned long new, unsigned long old)
{
	if (!cur_ops->gp_diff)
		return new - old;
	return cur_ops->gp_diff(new, old);
}

/*
 * RCU torture priority-boost testing.  Runs one real-time thread per
 * CPU for moderate bursts, repeatedly starting grace periods and waiting
 * for them to complete.  If a given grace period takes too long, we assume
 * that priority inversion has occurred.
 */

static int old_rt_runtime = -1;

static void rcu_torture_disable_rt_throttle(void)
{
	/*
	 * Disable RT throttling so that rcutorture's boost threads don't get
	 * throttled. Only possible if rcutorture is built-in otherwise the
	 * user should manually do this by setting the sched_rt_period_us and
	 * sched_rt_runtime sysctls.
	 */
	if (!IS_BUILTIN(CONFIG_RCU_TORTURE_TEST) || old_rt_runtime != -1)
		return;

	old_rt_runtime = sysctl_sched_rt_runtime;
	sysctl_sched_rt_runtime = -1;
}

static void rcu_torture_enable_rt_throttle(void)
{
	if (!IS_BUILTIN(CONFIG_RCU_TORTURE_TEST) || old_rt_runtime == -1)
		return;

	sysctl_sched_rt_runtime = old_rt_runtime;
	old_rt_runtime = -1;
}

static bool rcu_torture_boost_failed(unsigned long gp_state, unsigned long *start)
{
<<<<<<< HEAD
	static int dbg_done;

	if (end - start > test_boost_duration * HZ - HZ / 2) {
		VERBOSE_TOROUT_STRING("rcu_torture_boost boosting failed");
		n_rcu_torture_boost_failure++;
		if (!xchg(&dbg_done, 1) && cur_ops->gp_kthread_dbg)
			cur_ops->gp_kthread_dbg();
=======
	int cpu;
	static int dbg_done;
	unsigned long end = jiffies;
	bool gp_done;
	unsigned long j;
	static unsigned long last_persist;
	unsigned long lp;
	unsigned long mininterval = test_boost_duration * HZ - HZ / 2;

	if (end - *start > mininterval) {
		// Recheck after checking time to avoid false positives.
		smp_mb(); // Time check before grace-period check.
		if (cur_ops->poll_gp_state(gp_state))
			return false; // passed, though perhaps just barely
		if (cur_ops->check_boost_failed && !cur_ops->check_boost_failed(gp_state, &cpu)) {
			// At most one persisted message per boost test.
			j = jiffies;
			lp = READ_ONCE(last_persist);
			if (time_after(j, lp + mininterval) && cmpxchg(&last_persist, lp, j) == lp)
				pr_info("Boost inversion persisted: No QS from CPU %d\n", cpu);
			return false; // passed on a technicality
		}
		VERBOSE_TOROUT_STRING("rcu_torture_boost boosting failed");
		n_rcu_torture_boost_failure++;
		if (!xchg(&dbg_done, 1) && cur_ops->gp_kthread_dbg) {
			pr_info("Boost inversion thread ->rt_priority %u gp_state %lu jiffies %lu\n",
				current->rt_priority, gp_state, end - *start);
			cur_ops->gp_kthread_dbg();
			// Recheck after print to flag grace period ending during splat.
			gp_done = cur_ops->poll_gp_state(gp_state);
			pr_info("Boost inversion: GP %lu %s.\n", gp_state,
				gp_done ? "ended already" : "still pending");
>>>>>>> 3ae725e0

		}

		return true; // failed
	} else if (cur_ops->check_boost_failed && !cur_ops->check_boost_failed(gp_state, NULL)) {
		*start = jiffies;
	}

	return false; // passed
}

static int rcu_torture_boost(void *arg)
{
	unsigned long endtime;
	unsigned long gp_state;
	unsigned long gp_state_time;
	unsigned long oldstarttime;

	VERBOSE_TOROUT_STRING("rcu_torture_boost started");

	/* Set real-time priority. */
	sched_set_fifo_low(current);

	/* Each pass through the following loop does one boost-test cycle. */
	do {
		bool failed = false; // Test failed already in this test interval
<<<<<<< HEAD
		bool firsttime = true;
=======
		bool gp_initiated = false;
>>>>>>> 3ae725e0

		if (kthread_should_stop())
			goto checkwait;

		/* Wait for the next test interval. */
		oldstarttime = boost_starttime;
		while (time_before(jiffies, oldstarttime)) {
			schedule_timeout_interruptible(oldstarttime - jiffies);
			if (stutter_wait("rcu_torture_boost"))
				sched_set_fifo_low(current);
			if (torture_must_stop())
				goto checkwait;
		}

		// Do one boost-test interval.
		endtime = oldstarttime + test_boost_duration * HZ;
		while (time_before(jiffies, endtime)) {
<<<<<<< HEAD
			/* If we don't have a callback in flight, post one. */
			if (!smp_load_acquire(&rbi.inflight)) {
				/* RCU core before ->inflight = 1. */
				smp_store_release(&rbi.inflight, 1);
				cur_ops->call(&rbi.rcu, rcu_torture_boost_cb);
				/* Check if the boost test failed */
				if (!firsttime && !failed)
					failed = rcu_torture_boost_failed(call_rcu_time, jiffies);
				call_rcu_time = jiffies;
				firsttime = false;
=======
			// Has current GP gone too long?
			if (gp_initiated && !failed && !cur_ops->poll_gp_state(gp_state))
				failed = rcu_torture_boost_failed(gp_state, &gp_state_time);
			// If we don't have a grace period in flight, start one.
			if (!gp_initiated || cur_ops->poll_gp_state(gp_state)) {
				gp_state = cur_ops->start_gp_poll();
				gp_initiated = true;
				gp_state_time = jiffies;
>>>>>>> 3ae725e0
			}
			if (stutter_wait("rcu_torture_boost")) {
				sched_set_fifo_low(current);
				// If the grace period already ended,
				// we don't know when that happened, so
				// start over.
				if (cur_ops->poll_gp_state(gp_state))
					gp_initiated = false;
			}
			if (torture_must_stop())
				goto checkwait;
		}

<<<<<<< HEAD
		/*
		 * If boost never happened, then inflight will always be 1, in
		 * this case the boost check would never happen in the above
		 * loop so do another one here.
		 */
		if (!firsttime && !failed && smp_load_acquire(&rbi.inflight))
			rcu_torture_boost_failed(call_rcu_time, jiffies);
=======
		// In case the grace period extended beyond the end of the loop.
		if (gp_initiated && !failed && !cur_ops->poll_gp_state(gp_state))
			rcu_torture_boost_failed(gp_state, &gp_state_time);
>>>>>>> 3ae725e0

		/*
		 * Set the start time of the next test interval.
		 * Yes, this is vulnerable to long delays, but such
		 * delays simply cause a false negative for the next
		 * interval.  Besides, we are running at RT priority,
		 * so delays should be relatively rare.
		 */
		while (oldstarttime == boost_starttime && !kthread_should_stop()) {
			if (mutex_trylock(&boost_mutex)) {
				if (oldstarttime == boost_starttime) {
					boost_starttime = jiffies + test_boost_interval * HZ;
					n_rcu_torture_boosts++;
				}
				mutex_unlock(&boost_mutex);
				break;
			}
			schedule_timeout_uninterruptible(1);
		}

		/* Go do the stutter. */
checkwait:	if (stutter_wait("rcu_torture_boost"))
			sched_set_fifo_low(current);
	} while (!torture_must_stop());

	while (smp_load_acquire(&rbi.inflight))
		schedule_timeout_uninterruptible(1); // rcu_barrier() deadlocks.

	/* Clean up and exit. */
	while (!kthread_should_stop()) {
		torture_shutdown_absorb("rcu_torture_boost");
		schedule_timeout_uninterruptible(1);
	}
	torture_kthread_stopping("rcu_torture_boost");
	return 0;
}

/*
 * RCU torture force-quiescent-state kthread.  Repeatedly induces
 * bursts of calls to force_quiescent_state(), increasing the probability
 * of occurrence of some important types of race conditions.
 */
static int
rcu_torture_fqs(void *arg)
{
	unsigned long fqs_resume_time;
	int fqs_burst_remaining;
	int oldnice = task_nice(current);

	VERBOSE_TOROUT_STRING("rcu_torture_fqs task started");
	do {
		fqs_resume_time = jiffies + fqs_stutter * HZ;
		while (time_before(jiffies, fqs_resume_time) &&
		       !kthread_should_stop()) {
			schedule_timeout_interruptible(1);
		}
		fqs_burst_remaining = fqs_duration;
		while (fqs_burst_remaining > 0 &&
		       !kthread_should_stop()) {
			cur_ops->fqs();
			udelay(fqs_holdoff);
			fqs_burst_remaining -= fqs_holdoff;
		}
		if (stutter_wait("rcu_torture_fqs"))
			sched_set_normal(current, oldnice);
	} while (!torture_must_stop());
	torture_kthread_stopping("rcu_torture_fqs");
	return 0;
}

// Used by writers to randomly choose from the available grace-period
// primitives.  The only purpose of the initialization is to size the array.
static int synctype[] = { RTWS_DEF_FREE, RTWS_EXP_SYNC, RTWS_COND_GET, RTWS_POLL_GET, RTWS_SYNC };
static int nsynctypes;

/*
 * Determine which grace-period primitives are available.
 */
static void rcu_torture_write_types(void)
{
	bool gp_cond1 = gp_cond, gp_exp1 = gp_exp, gp_normal1 = gp_normal;
	bool gp_poll1 = gp_poll, gp_sync1 = gp_sync;

	/* Initialize synctype[] array.  If none set, take default. */
	if (!gp_cond1 && !gp_exp1 && !gp_normal1 && !gp_poll1 && !gp_sync1)
		gp_cond1 = gp_exp1 = gp_normal1 = gp_poll1 = gp_sync1 = true;
	if (gp_cond1 && cur_ops->get_gp_state && cur_ops->cond_sync) {
		synctype[nsynctypes++] = RTWS_COND_GET;
		pr_info("%s: Testing conditional GPs.\n", __func__);
	} else if (gp_cond && (!cur_ops->get_gp_state || !cur_ops->cond_sync)) {
		pr_alert("%s: gp_cond without primitives.\n", __func__);
	}
	if (gp_exp1 && cur_ops->exp_sync) {
		synctype[nsynctypes++] = RTWS_EXP_SYNC;
		pr_info("%s: Testing expedited GPs.\n", __func__);
	} else if (gp_exp && !cur_ops->exp_sync) {
		pr_alert("%s: gp_exp without primitives.\n", __func__);
	}
	if (gp_normal1 && cur_ops->deferred_free) {
		synctype[nsynctypes++] = RTWS_DEF_FREE;
		pr_info("%s: Testing asynchronous GPs.\n", __func__);
	} else if (gp_normal && !cur_ops->deferred_free) {
		pr_alert("%s: gp_normal without primitives.\n", __func__);
	}
	if (gp_poll1 && cur_ops->start_gp_poll && cur_ops->poll_gp_state) {
		synctype[nsynctypes++] = RTWS_POLL_GET;
		pr_info("%s: Testing polling GPs.\n", __func__);
	} else if (gp_poll && (!cur_ops->start_gp_poll || !cur_ops->poll_gp_state)) {
		pr_alert("%s: gp_poll without primitives.\n", __func__);
	}
	if (gp_sync1 && cur_ops->sync) {
		synctype[nsynctypes++] = RTWS_SYNC;
		pr_info("%s: Testing normal GPs.\n", __func__);
	} else if (gp_sync && !cur_ops->sync) {
		pr_alert("%s: gp_sync without primitives.\n", __func__);
	}
}

/*
 * RCU torture writer kthread.  Repeatedly substitutes a new structure
 * for that pointed to by rcu_torture_current, freeing the old structure
 * after a series of grace periods (the "pipeline").
 */
static int
rcu_torture_writer(void *arg)
{
	bool boot_ended;
	bool can_expedite = !rcu_gp_is_expedited() && !rcu_gp_is_normal();
	unsigned long cookie;
	int expediting = 0;
	unsigned long gp_snap;
	int i;
	int idx;
	int oldnice = task_nice(current);
	struct rcu_torture *rp;
	struct rcu_torture *old_rp;
	static DEFINE_TORTURE_RANDOM(rand);
	bool stutter_waited;

	VERBOSE_TOROUT_STRING("rcu_torture_writer task started");
	if (!can_expedite)
		pr_alert("%s" TORTURE_FLAG
			 " GP expediting controlled from boot/sysfs for %s.\n",
			 torture_type, cur_ops->name);
	if (WARN_ONCE(nsynctypes == 0,
		      "rcu_torture_writer: No update-side primitives.\n")) {
		/*
		 * No updates primitives, so don't try updating.
		 * The resulting test won't be testing much, hence the
		 * above WARN_ONCE().
		 */
		rcu_torture_writer_state = RTWS_STOPPING;
		torture_kthread_stopping("rcu_torture_writer");
	}

	do {
		rcu_torture_writer_state = RTWS_FIXED_DELAY;
		torture_hrtimeout_us(500, 1000, &rand);
		rp = rcu_torture_alloc();
		if (rp == NULL)
			continue;
		rp->rtort_pipe_count = 0;
		rcu_torture_writer_state = RTWS_DELAY;
		udelay(torture_random(&rand) & 0x3ff);
		rcu_torture_writer_state = RTWS_REPLACE;
		old_rp = rcu_dereference_check(rcu_torture_current,
					       current == writer_task);
		rp->rtort_mbtest = 1;
		rcu_assign_pointer(rcu_torture_current, rp);
		smp_wmb(); /* Mods to old_rp must follow rcu_assign_pointer() */
		if (old_rp) {
			i = old_rp->rtort_pipe_count;
			if (i > RCU_TORTURE_PIPE_LEN)
				i = RCU_TORTURE_PIPE_LEN;
			atomic_inc(&rcu_torture_wcount[i]);
			WRITE_ONCE(old_rp->rtort_pipe_count,
				   old_rp->rtort_pipe_count + 1);
			if (cur_ops->get_gp_state && cur_ops->poll_gp_state) {
				idx = cur_ops->readlock();
				cookie = cur_ops->get_gp_state();
				WARN_ONCE(rcu_torture_writer_state != RTWS_DEF_FREE &&
					  cur_ops->poll_gp_state(cookie),
					  "%s: Cookie check 1 failed %s(%d) %lu->%lu\n",
					  __func__,
					  rcu_torture_writer_state_getname(),
					  rcu_torture_writer_state,
					  cookie, cur_ops->get_gp_state());
				cur_ops->readunlock(idx);
			}
			switch (synctype[torture_random(&rand) % nsynctypes]) {
			case RTWS_DEF_FREE:
				rcu_torture_writer_state = RTWS_DEF_FREE;
				cur_ops->deferred_free(old_rp);
				break;
			case RTWS_EXP_SYNC:
				rcu_torture_writer_state = RTWS_EXP_SYNC;
				cur_ops->exp_sync();
				rcu_torture_pipe_update(old_rp);
				break;
			case RTWS_COND_GET:
				rcu_torture_writer_state = RTWS_COND_GET;
				gp_snap = cur_ops->get_gp_state();
				torture_hrtimeout_jiffies(torture_random(&rand) % 16, &rand);
				rcu_torture_writer_state = RTWS_COND_SYNC;
				cur_ops->cond_sync(gp_snap);
				rcu_torture_pipe_update(old_rp);
				break;
			case RTWS_POLL_GET:
				rcu_torture_writer_state = RTWS_POLL_GET;
				gp_snap = cur_ops->start_gp_poll();
				rcu_torture_writer_state = RTWS_POLL_WAIT;
				while (!cur_ops->poll_gp_state(gp_snap))
					torture_hrtimeout_jiffies(torture_random(&rand) % 16,
								  &rand);
				rcu_torture_pipe_update(old_rp);
				break;
			case RTWS_SYNC:
				rcu_torture_writer_state = RTWS_SYNC;
				cur_ops->sync();
				rcu_torture_pipe_update(old_rp);
				break;
			default:
				WARN_ON_ONCE(1);
				break;
			}
		}
		WRITE_ONCE(rcu_torture_current_version,
			   rcu_torture_current_version + 1);
		/* Cycle through nesting levels of rcu_expedite_gp() calls. */
		if (can_expedite &&
		    !(torture_random(&rand) & 0xff & (!!expediting - 1))) {
			WARN_ON_ONCE(expediting == 0 && rcu_gp_is_expedited());
			if (expediting >= 0)
				rcu_expedite_gp();
			else
				rcu_unexpedite_gp();
			if (++expediting > 3)
				expediting = -expediting;
		} else if (!can_expedite) { /* Disabled during boot, recheck. */
			can_expedite = !rcu_gp_is_expedited() &&
				       !rcu_gp_is_normal();
		}
		rcu_torture_writer_state = RTWS_STUTTER;
		boot_ended = rcu_inkernel_boot_has_ended();
		stutter_waited = stutter_wait("rcu_torture_writer");
		if (stutter_waited &&
		    !READ_ONCE(rcu_fwd_cb_nodelay) &&
		    !cur_ops->slow_gps &&
		    !torture_must_stop() &&
		    boot_ended)
			for (i = 0; i < ARRAY_SIZE(rcu_tortures); i++)
				if (list_empty(&rcu_tortures[i].rtort_free) &&
				    rcu_access_pointer(rcu_torture_current) !=
				    &rcu_tortures[i]) {
					rcu_ftrace_dump(DUMP_ALL);
					WARN(1, "%s: rtort_pipe_count: %d\n", __func__, rcu_tortures[i].rtort_pipe_count);
				}
		if (stutter_waited)
			sched_set_normal(current, oldnice);
	} while (!torture_must_stop());
	rcu_torture_current = NULL;  // Let stats task know that we are done.
	/* Reset expediting back to unexpedited. */
	if (expediting > 0)
		expediting = -expediting;
	while (can_expedite && expediting++ < 0)
		rcu_unexpedite_gp();
	WARN_ON_ONCE(can_expedite && rcu_gp_is_expedited());
	if (!can_expedite)
		pr_alert("%s" TORTURE_FLAG
			 " Dynamic grace-period expediting was disabled.\n",
			 torture_type);
	rcu_torture_writer_state = RTWS_STOPPING;
	torture_kthread_stopping("rcu_torture_writer");
	return 0;
}

/*
 * RCU torture fake writer kthread.  Repeatedly calls sync, with a random
 * delay between calls.
 */
static int
rcu_torture_fakewriter(void *arg)
{
	unsigned long gp_snap;
	DEFINE_TORTURE_RANDOM(rand);

	VERBOSE_TOROUT_STRING("rcu_torture_fakewriter task started");
	set_user_nice(current, MAX_NICE);

	do {
		torture_hrtimeout_jiffies(torture_random(&rand) % 10, &rand);
		if (cur_ops->cb_barrier != NULL &&
		    torture_random(&rand) % (nfakewriters * 8) == 0) {
			cur_ops->cb_barrier();
		} else {
			switch (synctype[torture_random(&rand) % nsynctypes]) {
			case RTWS_DEF_FREE:
				break;
			case RTWS_EXP_SYNC:
				cur_ops->exp_sync();
				break;
			case RTWS_COND_GET:
				gp_snap = cur_ops->get_gp_state();
				torture_hrtimeout_jiffies(torture_random(&rand) % 16, &rand);
				cur_ops->cond_sync(gp_snap);
				break;
			case RTWS_POLL_GET:
				gp_snap = cur_ops->start_gp_poll();
				while (!cur_ops->poll_gp_state(gp_snap)) {
					torture_hrtimeout_jiffies(torture_random(&rand) % 16,
								  &rand);
				}
				break;
			case RTWS_SYNC:
				cur_ops->sync();
				break;
			default:
				WARN_ON_ONCE(1);
				break;
			}
		}
		stutter_wait("rcu_torture_fakewriter");
	} while (!torture_must_stop());

	torture_kthread_stopping("rcu_torture_fakewriter");
	return 0;
}

static void rcu_torture_timer_cb(struct rcu_head *rhp)
{
	kfree(rhp);
}

// Set up and carry out testing of RCU's global memory ordering
static void rcu_torture_reader_do_mbchk(long myid, struct rcu_torture *rtp,
					struct torture_random_state *trsp)
{
	unsigned long loops;
	int noc = torture_num_online_cpus();
	int rdrchked;
	int rdrchker;
	struct rcu_torture_reader_check *rtrcp; // Me.
	struct rcu_torture_reader_check *rtrcp_assigner; // Assigned us to do checking.
	struct rcu_torture_reader_check *rtrcp_chked; // Reader being checked.
	struct rcu_torture_reader_check *rtrcp_chker; // Reader doing checking when not me.

	if (myid < 0)
		return; // Don't try this from timer handlers.

	// Increment my counter.
	rtrcp = &rcu_torture_reader_mbchk[myid];
	WRITE_ONCE(rtrcp->rtc_myloops, rtrcp->rtc_myloops + 1);

	// Attempt to assign someone else some checking work.
	rdrchked = torture_random(trsp) % nrealreaders;
	rtrcp_chked = &rcu_torture_reader_mbchk[rdrchked];
	rdrchker = torture_random(trsp) % nrealreaders;
	rtrcp_chker = &rcu_torture_reader_mbchk[rdrchker];
	if (rdrchked != myid && rdrchked != rdrchker && noc >= rdrchked && noc >= rdrchker &&
	    smp_load_acquire(&rtrcp->rtc_chkrdr) < 0 && // Pairs with smp_store_release below.
	    !READ_ONCE(rtp->rtort_chkp) &&
	    !smp_load_acquire(&rtrcp_chker->rtc_assigner)) { // Pairs with smp_store_release below.
		rtrcp->rtc_chkloops = READ_ONCE(rtrcp_chked->rtc_myloops);
		WARN_ON_ONCE(rtrcp->rtc_chkrdr >= 0);
		rtrcp->rtc_chkrdr = rdrchked;
		WARN_ON_ONCE(rtrcp->rtc_ready); // This gets set after the grace period ends.
		if (cmpxchg_relaxed(&rtrcp_chker->rtc_assigner, NULL, rtrcp) ||
		    cmpxchg_relaxed(&rtp->rtort_chkp, NULL, rtrcp))
			(void)cmpxchg_relaxed(&rtrcp_chker->rtc_assigner, rtrcp, NULL); // Back out.
	}

	// If assigned some completed work, do it!
	rtrcp_assigner = READ_ONCE(rtrcp->rtc_assigner);
	if (!rtrcp_assigner || !smp_load_acquire(&rtrcp_assigner->rtc_ready))
		return; // No work or work not yet ready.
	rdrchked = rtrcp_assigner->rtc_chkrdr;
	if (WARN_ON_ONCE(rdrchked < 0))
		return;
	rtrcp_chked = &rcu_torture_reader_mbchk[rdrchked];
	loops = READ_ONCE(rtrcp_chked->rtc_myloops);
	atomic_inc(&n_rcu_torture_mbchk_tries);
	if (ULONG_CMP_LT(loops, rtrcp_assigner->rtc_chkloops))
		atomic_inc(&n_rcu_torture_mbchk_fail);
	rtrcp_assigner->rtc_chkloops = loops + ULONG_MAX / 2;
	rtrcp_assigner->rtc_ready = 0;
	smp_store_release(&rtrcp->rtc_assigner, NULL); // Someone else can assign us work.
	smp_store_release(&rtrcp_assigner->rtc_chkrdr, -1); // Assigner can again assign.
}

/*
 * Do one extension of an RCU read-side critical section using the
 * current reader state in readstate (set to zero for initial entry
 * to extended critical section), set the new state as specified by
 * newstate (set to zero for final exit from extended critical section),
 * and random-number-generator state in trsp.  If this is neither the
 * beginning or end of the critical section and if there was actually a
 * change, do a ->read_delay().
 */
static void rcutorture_one_extend(int *readstate, int newstate,
				  struct torture_random_state *trsp,
				  struct rt_read_seg *rtrsp)
{
	unsigned long flags;
	int idxnew = -1;
	int idxold = *readstate;
	int statesnew = ~*readstate & newstate;
	int statesold = *readstate & ~newstate;

	WARN_ON_ONCE(idxold < 0);
	WARN_ON_ONCE((idxold >> RCUTORTURE_RDR_SHIFT) > 1);
	rtrsp->rt_readstate = newstate;

	/* First, put new protection in place to avoid critical-section gap. */
	if (statesnew & RCUTORTURE_RDR_BH)
		local_bh_disable();
	if (statesnew & RCUTORTURE_RDR_IRQ)
		local_irq_disable();
	if (statesnew & RCUTORTURE_RDR_PREEMPT)
		preempt_disable();
	if (statesnew & RCUTORTURE_RDR_RBH)
		rcu_read_lock_bh();
	if (statesnew & RCUTORTURE_RDR_SCHED)
		rcu_read_lock_sched();
	if (statesnew & RCUTORTURE_RDR_RCU)
		idxnew = cur_ops->readlock() << RCUTORTURE_RDR_SHIFT;

	/* Next, remove old protection, irq first due to bh conflict. */
	if (statesold & RCUTORTURE_RDR_IRQ)
		local_irq_enable();
	if (statesold & RCUTORTURE_RDR_BH)
		local_bh_enable();
	if (statesold & RCUTORTURE_RDR_PREEMPT)
		preempt_enable();
	if (statesold & RCUTORTURE_RDR_RBH)
		rcu_read_unlock_bh();
	if (statesold & RCUTORTURE_RDR_SCHED)
		rcu_read_unlock_sched();
	if (statesold & RCUTORTURE_RDR_RCU) {
		bool lockit = !statesnew && !(torture_random(trsp) & 0xffff);

		if (lockit)
			raw_spin_lock_irqsave(&current->pi_lock, flags);
		cur_ops->readunlock(idxold >> RCUTORTURE_RDR_SHIFT);
		if (lockit)
			raw_spin_unlock_irqrestore(&current->pi_lock, flags);
	}

	/* Delay if neither beginning nor end and there was a change. */
	if ((statesnew || statesold) && *readstate && newstate)
		cur_ops->read_delay(trsp, rtrsp);

	/* Update the reader state. */
	if (idxnew == -1)
		idxnew = idxold & ~RCUTORTURE_RDR_MASK;
	WARN_ON_ONCE(idxnew < 0);
	WARN_ON_ONCE((idxnew >> RCUTORTURE_RDR_SHIFT) > 1);
	*readstate = idxnew | newstate;
	WARN_ON_ONCE((*readstate >> RCUTORTURE_RDR_SHIFT) < 0);
	WARN_ON_ONCE((*readstate >> RCUTORTURE_RDR_SHIFT) > 1);
}

/* Return the biggest extendables mask given current RCU and boot parameters. */
static int rcutorture_extend_mask_max(void)
{
	int mask;

	WARN_ON_ONCE(extendables & ~RCUTORTURE_MAX_EXTEND);
	mask = extendables & RCUTORTURE_MAX_EXTEND & cur_ops->extendables;
	mask = mask | RCUTORTURE_RDR_RCU;
	return mask;
}

/* Return a random protection state mask, but with at least one bit set. */
static int
rcutorture_extend_mask(int oldmask, struct torture_random_state *trsp)
{
	int mask = rcutorture_extend_mask_max();
	unsigned long randmask1 = torture_random(trsp) >> 8;
	unsigned long randmask2 = randmask1 >> 3;

	WARN_ON_ONCE(mask >> RCUTORTURE_RDR_SHIFT);
	/* Mostly only one bit (need preemption!), sometimes lots of bits. */
	if (!(randmask1 & 0x7))
		mask = mask & randmask2;
	else
		mask = mask & (1 << (randmask2 % RCUTORTURE_RDR_NBITS));
	/* Can't enable bh w/irq disabled. */
	if ((mask & RCUTORTURE_RDR_IRQ) &&
	    ((!(mask & RCUTORTURE_RDR_BH) && (oldmask & RCUTORTURE_RDR_BH)) ||
	     (!(mask & RCUTORTURE_RDR_RBH) && (oldmask & RCUTORTURE_RDR_RBH))))
		mask |= RCUTORTURE_RDR_BH | RCUTORTURE_RDR_RBH;
	return mask ?: RCUTORTURE_RDR_RCU;
}

/*
 * Do a randomly selected number of extensions of an existing RCU read-side
 * critical section.
 */
static struct rt_read_seg *
rcutorture_loop_extend(int *readstate, struct torture_random_state *trsp,
		       struct rt_read_seg *rtrsp)
{
	int i;
	int j;
	int mask = rcutorture_extend_mask_max();

	WARN_ON_ONCE(!*readstate); /* -Existing- RCU read-side critsect! */
	if (!((mask - 1) & mask))
		return rtrsp;  /* Current RCU reader not extendable. */
	/* Bias towards larger numbers of loops. */
	i = (torture_random(trsp) >> 3);
	i = ((i | (i >> 3)) & RCUTORTURE_RDR_MAX_LOOPS) + 1;
	for (j = 0; j < i; j++) {
		mask = rcutorture_extend_mask(*readstate, trsp);
		rcutorture_one_extend(readstate, mask, trsp, &rtrsp[j]);
	}
	return &rtrsp[j];
}

/*
 * Do one read-side critical section, returning false if there was
 * no data to read.  Can be invoked both from process context and
 * from a timer handler.
 */
static bool rcu_torture_one_read(struct torture_random_state *trsp, long myid)
{
	unsigned long cookie;
	int i;
	unsigned long started;
	unsigned long completed;
	int newstate;
	struct rcu_torture *p;
	int pipe_count;
	int readstate = 0;
	struct rt_read_seg rtseg[RCUTORTURE_RDR_MAX_SEGS] = { { 0 } };
	struct rt_read_seg *rtrsp = &rtseg[0];
	struct rt_read_seg *rtrsp1;
	unsigned long long ts;

	WARN_ON_ONCE(!rcu_is_watching());
	newstate = rcutorture_extend_mask(readstate, trsp);
	rcutorture_one_extend(&readstate, newstate, trsp, rtrsp++);
	if (cur_ops->get_gp_state && cur_ops->poll_gp_state)
		cookie = cur_ops->get_gp_state();
	started = cur_ops->get_gp_seq();
	ts = rcu_trace_clock_local();
	p = rcu_dereference_check(rcu_torture_current,
				  !cur_ops->readlock_held || cur_ops->readlock_held());
	if (p == NULL) {
		/* Wait for rcu_torture_writer to get underway */
		rcutorture_one_extend(&readstate, 0, trsp, rtrsp);
		return false;
	}
	if (p->rtort_mbtest == 0)
		atomic_inc(&n_rcu_torture_mberror);
	rcu_torture_reader_do_mbchk(myid, p, trsp);
	rtrsp = rcutorture_loop_extend(&readstate, trsp, rtrsp);
	preempt_disable();
	pipe_count = READ_ONCE(p->rtort_pipe_count);
	if (pipe_count > RCU_TORTURE_PIPE_LEN) {
		/* Should not happen, but... */
		pipe_count = RCU_TORTURE_PIPE_LEN;
	}
	completed = cur_ops->get_gp_seq();
	if (pipe_count > 1) {
		do_trace_rcu_torture_read(cur_ops->name, &p->rtort_rcu,
					  ts, started, completed);
		rcu_ftrace_dump(DUMP_ALL);
	}
	__this_cpu_inc(rcu_torture_count[pipe_count]);
	completed = rcutorture_seq_diff(completed, started);
	if (completed > RCU_TORTURE_PIPE_LEN) {
		/* Should not happen, but... */
		completed = RCU_TORTURE_PIPE_LEN;
	}
	__this_cpu_inc(rcu_torture_batch[completed]);
	preempt_enable();
	if (cur_ops->get_gp_state && cur_ops->poll_gp_state)
		WARN_ONCE(cur_ops->poll_gp_state(cookie),
			  "%s: Cookie check 2 failed %s(%d) %lu->%lu\n",
			  __func__,
			  rcu_torture_writer_state_getname(),
			  rcu_torture_writer_state,
			  cookie, cur_ops->get_gp_state());
	rcutorture_one_extend(&readstate, 0, trsp, rtrsp);
	WARN_ON_ONCE(readstate & RCUTORTURE_RDR_MASK);
	// This next splat is expected behavior if leakpointer, especially
	// for CONFIG_RCU_STRICT_GRACE_PERIOD=y kernels.
	WARN_ON_ONCE(leakpointer && READ_ONCE(p->rtort_pipe_count) > 1);

	/* If error or close call, record the sequence of reader protections. */
	if ((pipe_count > 1 || completed > 1) && !xchg(&err_segs_recorded, 1)) {
		i = 0;
		for (rtrsp1 = &rtseg[0]; rtrsp1 < rtrsp; rtrsp1++)
			err_segs[i++] = *rtrsp1;
		rt_read_nsegs = i;
	}

	return true;
}

static DEFINE_TORTURE_RANDOM_PERCPU(rcu_torture_timer_rand);

/*
 * RCU torture reader from timer handler.  Dereferences rcu_torture_current,
 * incrementing the corresponding element of the pipeline array.  The
 * counter in the element should never be greater than 1, otherwise, the
 * RCU implementation is broken.
 */
static void rcu_torture_timer(struct timer_list *unused)
{
	atomic_long_inc(&n_rcu_torture_timers);
	(void)rcu_torture_one_read(this_cpu_ptr(&rcu_torture_timer_rand), -1);

	/* Test call_rcu() invocation from interrupt handler. */
	if (cur_ops->call) {
		struct rcu_head *rhp = kmalloc(sizeof(*rhp), GFP_NOWAIT);

		if (rhp)
			cur_ops->call(rhp, rcu_torture_timer_cb);
	}
}

/*
 * RCU torture reader kthread.  Repeatedly dereferences rcu_torture_current,
 * incrementing the corresponding element of the pipeline array.  The
 * counter in the element should never be greater than 1, otherwise, the
 * RCU implementation is broken.
 */
static int
rcu_torture_reader(void *arg)
{
	unsigned long lastsleep = jiffies;
	long myid = (long)arg;
	int mynumonline = myid;
	DEFINE_TORTURE_RANDOM(rand);
	struct timer_list t;

	VERBOSE_TOROUT_STRING("rcu_torture_reader task started");
	set_user_nice(current, MAX_NICE);
	if (irqreader && cur_ops->irq_capable)
		timer_setup_on_stack(&t, rcu_torture_timer, 0);
	tick_dep_set_task(current, TICK_DEP_BIT_RCU);
	do {
		if (irqreader && cur_ops->irq_capable) {
			if (!timer_pending(&t))
				mod_timer(&t, jiffies + 1);
		}
		if (!rcu_torture_one_read(&rand, myid) && !torture_must_stop())
			schedule_timeout_interruptible(HZ);
		if (time_after(jiffies, lastsleep) && !torture_must_stop()) {
			torture_hrtimeout_us(500, 1000, &rand);
			lastsleep = jiffies + 10;
		}
		while (torture_num_online_cpus() < mynumonline && !torture_must_stop())
			schedule_timeout_interruptible(HZ / 5);
		stutter_wait("rcu_torture_reader");
	} while (!torture_must_stop());
	if (irqreader && cur_ops->irq_capable) {
		del_timer_sync(&t);
		destroy_timer_on_stack(&t);
	}
	tick_dep_clear_task(current, TICK_DEP_BIT_RCU);
	torture_kthread_stopping("rcu_torture_reader");
	return 0;
}

/*
 * Randomly Toggle CPUs' callback-offload state.  This uses hrtimers to
 * increase race probabilities and fuzzes the interval between toggling.
 */
static int rcu_nocb_toggle(void *arg)
{
	int cpu;
	int maxcpu = -1;
	int oldnice = task_nice(current);
	long r;
	DEFINE_TORTURE_RANDOM(rand);
	ktime_t toggle_delay;
	unsigned long toggle_fuzz;
	ktime_t toggle_interval = ms_to_ktime(nocbs_toggle);

	VERBOSE_TOROUT_STRING("rcu_nocb_toggle task started");
	while (!rcu_inkernel_boot_has_ended())
		schedule_timeout_interruptible(HZ / 10);
	for_each_online_cpu(cpu)
		maxcpu = cpu;
	WARN_ON(maxcpu < 0);
	if (toggle_interval > ULONG_MAX)
		toggle_fuzz = ULONG_MAX >> 3;
	else
		toggle_fuzz = toggle_interval >> 3;
	if (toggle_fuzz <= 0)
		toggle_fuzz = NSEC_PER_USEC;
	do {
		r = torture_random(&rand);
		cpu = (r >> 4) % (maxcpu + 1);
		if (r & 0x1) {
			rcu_nocb_cpu_offload(cpu);
			atomic_long_inc(&n_nocb_offload);
		} else {
			rcu_nocb_cpu_deoffload(cpu);
			atomic_long_inc(&n_nocb_deoffload);
		}
		toggle_delay = torture_random(&rand) % toggle_fuzz + toggle_interval;
		set_current_state(TASK_INTERRUPTIBLE);
		schedule_hrtimeout(&toggle_delay, HRTIMER_MODE_REL);
		if (stutter_wait("rcu_nocb_toggle"))
			sched_set_normal(current, oldnice);
	} while (!torture_must_stop());
	torture_kthread_stopping("rcu_nocb_toggle");
	return 0;
}

/*
 * Print torture statistics.  Caller must ensure that there is only
 * one call to this function at a given time!!!  This is normally
 * accomplished by relying on the module system to only have one copy
 * of the module loaded, and then by giving the rcu_torture_stats
 * kthread full control (or the init/cleanup functions when rcu_torture_stats
 * thread is not running).
 */
static void
rcu_torture_stats_print(void)
{
	int cpu;
	int i;
	long pipesummary[RCU_TORTURE_PIPE_LEN + 1] = { 0 };
	long batchsummary[RCU_TORTURE_PIPE_LEN + 1] = { 0 };
	struct rcu_torture *rtcp;
	static unsigned long rtcv_snap = ULONG_MAX;
	static bool splatted;
	struct task_struct *wtp;

	for_each_possible_cpu(cpu) {
		for (i = 0; i < RCU_TORTURE_PIPE_LEN + 1; i++) {
			pipesummary[i] += READ_ONCE(per_cpu(rcu_torture_count, cpu)[i]);
			batchsummary[i] += READ_ONCE(per_cpu(rcu_torture_batch, cpu)[i]);
		}
	}
	for (i = RCU_TORTURE_PIPE_LEN - 1; i >= 0; i--) {
		if (pipesummary[i] != 0)
			break;
	}

	pr_alert("%s%s ", torture_type, TORTURE_FLAG);
	rtcp = rcu_access_pointer(rcu_torture_current);
	pr_cont("rtc: %p %s: %lu tfle: %d rta: %d rtaf: %d rtf: %d ",
		rtcp,
		rtcp && !rcu_stall_is_suppressed_at_boot() ? "ver" : "VER",
		rcu_torture_current_version,
		list_empty(&rcu_torture_freelist),
		atomic_read(&n_rcu_torture_alloc),
		atomic_read(&n_rcu_torture_alloc_fail),
		atomic_read(&n_rcu_torture_free));
	pr_cont("rtmbe: %d rtmbkf: %d/%d rtbe: %ld rtbke: %ld rtbre: %ld ",
		atomic_read(&n_rcu_torture_mberror),
		atomic_read(&n_rcu_torture_mbchk_fail), atomic_read(&n_rcu_torture_mbchk_tries),
		n_rcu_torture_barrier_error,
		n_rcu_torture_boost_ktrerror,
		n_rcu_torture_boost_rterror);
	pr_cont("rtbf: %ld rtb: %ld nt: %ld ",
		n_rcu_torture_boost_failure,
		n_rcu_torture_boosts,
		atomic_long_read(&n_rcu_torture_timers));
	torture_onoff_stats();
	pr_cont("barrier: %ld/%ld:%ld ",
		data_race(n_barrier_successes),
		data_race(n_barrier_attempts),
		data_race(n_rcu_torture_barrier_error));
	pr_cont("read-exits: %ld ", data_race(n_read_exits)); // Statistic.
	pr_cont("nocb-toggles: %ld:%ld\n",
		atomic_long_read(&n_nocb_offload), atomic_long_read(&n_nocb_deoffload));

	pr_alert("%s%s ", torture_type, TORTURE_FLAG);
	if (atomic_read(&n_rcu_torture_mberror) ||
	    atomic_read(&n_rcu_torture_mbchk_fail) ||
	    n_rcu_torture_barrier_error || n_rcu_torture_boost_ktrerror ||
	    n_rcu_torture_boost_rterror || n_rcu_torture_boost_failure ||
	    i > 1) {
		pr_cont("%s", "!!! ");
		atomic_inc(&n_rcu_torture_error);
		WARN_ON_ONCE(atomic_read(&n_rcu_torture_mberror));
		WARN_ON_ONCE(atomic_read(&n_rcu_torture_mbchk_fail));
		WARN_ON_ONCE(n_rcu_torture_barrier_error);  // rcu_barrier()
		WARN_ON_ONCE(n_rcu_torture_boost_ktrerror); // no boost kthread
		WARN_ON_ONCE(n_rcu_torture_boost_rterror); // can't set RT prio
		WARN_ON_ONCE(n_rcu_torture_boost_failure); // boost failed (TIMER_SOFTIRQ RT prio?)
		WARN_ON_ONCE(i > 1); // Too-short grace period
	}
	pr_cont("Reader Pipe: ");
	for (i = 0; i < RCU_TORTURE_PIPE_LEN + 1; i++)
		pr_cont(" %ld", pipesummary[i]);
	pr_cont("\n");

	pr_alert("%s%s ", torture_type, TORTURE_FLAG);
	pr_cont("Reader Batch: ");
	for (i = 0; i < RCU_TORTURE_PIPE_LEN + 1; i++)
		pr_cont(" %ld", batchsummary[i]);
	pr_cont("\n");

	pr_alert("%s%s ", torture_type, TORTURE_FLAG);
	pr_cont("Free-Block Circulation: ");
	for (i = 0; i < RCU_TORTURE_PIPE_LEN + 1; i++) {
		pr_cont(" %d", atomic_read(&rcu_torture_wcount[i]));
	}
	pr_cont("\n");

	if (cur_ops->stats)
		cur_ops->stats();
	if (rtcv_snap == rcu_torture_current_version &&
	    rcu_access_pointer(rcu_torture_current) &&
	    !rcu_stall_is_suppressed()) {
		int __maybe_unused flags = 0;
		unsigned long __maybe_unused gp_seq = 0;

		rcutorture_get_gp_data(cur_ops->ttype,
				       &flags, &gp_seq);
		srcutorture_get_gp_data(cur_ops->ttype, srcu_ctlp,
					&flags, &gp_seq);
		wtp = READ_ONCE(writer_task);
		pr_alert("??? Writer stall state %s(%d) g%lu f%#x ->state %#lx cpu %d\n",
			 rcu_torture_writer_state_getname(),
			 rcu_torture_writer_state, gp_seq, flags,
			 wtp == NULL ? ~0UL : wtp->state,
			 wtp == NULL ? -1 : (int)task_cpu(wtp));
		if (!splatted && wtp) {
			sched_show_task(wtp);
			splatted = true;
		}
		if (cur_ops->gp_kthread_dbg)
			cur_ops->gp_kthread_dbg();
		rcu_ftrace_dump(DUMP_ALL);
	}
	rtcv_snap = rcu_torture_current_version;
}

/*
 * Periodically prints torture statistics, if periodic statistics printing
 * was specified via the stat_interval module parameter.
 */
static int
rcu_torture_stats(void *arg)
{
	VERBOSE_TOROUT_STRING("rcu_torture_stats task started");
	do {
		schedule_timeout_interruptible(stat_interval * HZ);
		rcu_torture_stats_print();
		torture_shutdown_absorb("rcu_torture_stats");
	} while (!torture_must_stop());
	torture_kthread_stopping("rcu_torture_stats");

	{
		struct rcu_head *rhp;
		struct kmem_cache *kcp;
		static int z;

		kcp = kmem_cache_create("rcuscale", 136, 8, SLAB_STORE_USER, NULL);
		rhp = kmem_cache_alloc(kcp, GFP_KERNEL);
		pr_alert("mem_dump_obj() slab test: rcu_torture_stats = %px, &rhp = %px, rhp = %px, &z = %px\n", stats_task, &rhp, rhp, &z);
		pr_alert("mem_dump_obj(ZERO_SIZE_PTR):");
		mem_dump_obj(ZERO_SIZE_PTR);
		pr_alert("mem_dump_obj(NULL):");
		mem_dump_obj(NULL);
		pr_alert("mem_dump_obj(%px):", &rhp);
		mem_dump_obj(&rhp);
		pr_alert("mem_dump_obj(%px):", rhp);
		mem_dump_obj(rhp);
		pr_alert("mem_dump_obj(%px):", &rhp->func);
		mem_dump_obj(&rhp->func);
		pr_alert("mem_dump_obj(%px):", &z);
		mem_dump_obj(&z);
		kmem_cache_free(kcp, rhp);
		kmem_cache_destroy(kcp);
		rhp = kmalloc(sizeof(*rhp), GFP_KERNEL);
		pr_alert("mem_dump_obj() kmalloc test: rcu_torture_stats = %px, &rhp = %px, rhp = %px\n", stats_task, &rhp, rhp);
		pr_alert("mem_dump_obj(kmalloc %px):", rhp);
		mem_dump_obj(rhp);
		pr_alert("mem_dump_obj(kmalloc %px):", &rhp->func);
		mem_dump_obj(&rhp->func);
		kfree(rhp);
		rhp = vmalloc(4096);
		pr_alert("mem_dump_obj() vmalloc test: rcu_torture_stats = %px, &rhp = %px, rhp = %px\n", stats_task, &rhp, rhp);
		pr_alert("mem_dump_obj(vmalloc %px):", rhp);
		mem_dump_obj(rhp);
		pr_alert("mem_dump_obj(vmalloc %px):", &rhp->func);
		mem_dump_obj(&rhp->func);
		vfree(rhp);
	}

	return 0;
}

static void
rcu_torture_print_module_parms(struct rcu_torture_ops *cur_ops, const char *tag)
{
	pr_alert("%s" TORTURE_FLAG
		 "--- %s: nreaders=%d nfakewriters=%d "
		 "stat_interval=%d verbose=%d test_no_idle_hz=%d "
		 "shuffle_interval=%d stutter=%d irqreader=%d "
		 "fqs_duration=%d fqs_holdoff=%d fqs_stutter=%d "
		 "test_boost=%d/%d test_boost_interval=%d "
		 "test_boost_duration=%d shutdown_secs=%d "
		 "stall_cpu=%d stall_cpu_holdoff=%d stall_cpu_irqsoff=%d "
		 "stall_cpu_block=%d "
		 "n_barrier_cbs=%d "
		 "onoff_interval=%d onoff_holdoff=%d "
		 "read_exit_delay=%d read_exit_burst=%d "
		 "nocbs_nthreads=%d nocbs_toggle=%d\n",
		 torture_type, tag, nrealreaders, nfakewriters,
		 stat_interval, verbose, test_no_idle_hz, shuffle_interval,
		 stutter, irqreader, fqs_duration, fqs_holdoff, fqs_stutter,
		 test_boost, cur_ops->can_boost,
		 test_boost_interval, test_boost_duration, shutdown_secs,
		 stall_cpu, stall_cpu_holdoff, stall_cpu_irqsoff,
		 stall_cpu_block,
		 n_barrier_cbs,
		 onoff_interval, onoff_holdoff,
		 read_exit_delay, read_exit_burst,
		 nocbs_nthreads, nocbs_toggle);
}

static int rcutorture_booster_cleanup(unsigned int cpu)
{
	struct task_struct *t;

	if (boost_tasks[cpu] == NULL)
		return 0;
	mutex_lock(&boost_mutex);
	t = boost_tasks[cpu];
	boost_tasks[cpu] = NULL;
	rcu_torture_enable_rt_throttle();
	mutex_unlock(&boost_mutex);

	/* This must be outside of the mutex, otherwise deadlock! */
	torture_stop_kthread(rcu_torture_boost, t);
	return 0;
}

static int rcutorture_booster_init(unsigned int cpu)
{
	int retval;

	if (boost_tasks[cpu] != NULL)
		return 0;  /* Already created, nothing more to do. */

	/* Don't allow time recalculation while creating a new task. */
	mutex_lock(&boost_mutex);
	rcu_torture_disable_rt_throttle();
	VERBOSE_TOROUT_STRING("Creating rcu_torture_boost task");
	boost_tasks[cpu] = kthread_create_on_node(rcu_torture_boost, NULL,
						  cpu_to_node(cpu),
						  "rcu_torture_boost");
	if (IS_ERR(boost_tasks[cpu])) {
		retval = PTR_ERR(boost_tasks[cpu]);
		VERBOSE_TOROUT_STRING("rcu_torture_boost task create failed");
		n_rcu_torture_boost_ktrerror++;
		boost_tasks[cpu] = NULL;
		mutex_unlock(&boost_mutex);
		return retval;
	}
	kthread_bind(boost_tasks[cpu], cpu);
	wake_up_process(boost_tasks[cpu]);
	mutex_unlock(&boost_mutex);
	return 0;
}

/*
 * CPU-stall kthread.  It waits as specified by stall_cpu_holdoff, then
 * induces a CPU stall for the time specified by stall_cpu.
 */
static int rcu_torture_stall(void *args)
{
	int idx;
	unsigned long stop_at;

	VERBOSE_TOROUT_STRING("rcu_torture_stall task started");
	if (stall_cpu_holdoff > 0) {
		VERBOSE_TOROUT_STRING("rcu_torture_stall begin holdoff");
		schedule_timeout_interruptible(stall_cpu_holdoff * HZ);
		VERBOSE_TOROUT_STRING("rcu_torture_stall end holdoff");
	}
	if (!kthread_should_stop() && stall_gp_kthread > 0) {
		VERBOSE_TOROUT_STRING("rcu_torture_stall begin GP stall");
		rcu_gp_set_torture_wait(stall_gp_kthread * HZ);
		for (idx = 0; idx < stall_gp_kthread + 2; idx++) {
			if (kthread_should_stop())
				break;
			schedule_timeout_uninterruptible(HZ);
		}
	}
	if (!kthread_should_stop() && stall_cpu > 0) {
		VERBOSE_TOROUT_STRING("rcu_torture_stall begin CPU stall");
		stop_at = ktime_get_seconds() + stall_cpu;
		/* RCU CPU stall is expected behavior in following code. */
		idx = cur_ops->readlock();
		if (stall_cpu_irqsoff)
			local_irq_disable();
		else if (!stall_cpu_block)
			preempt_disable();
		pr_alert("%s start on CPU %d.\n",
			  __func__, raw_smp_processor_id());
		while (ULONG_CMP_LT((unsigned long)ktime_get_seconds(),
				    stop_at))
			if (stall_cpu_block)
				schedule_timeout_uninterruptible(HZ);
		if (stall_cpu_irqsoff)
			local_irq_enable();
		else if (!stall_cpu_block)
			preempt_enable();
		cur_ops->readunlock(idx);
	}
	pr_alert("%s end.\n", __func__);
	torture_shutdown_absorb("rcu_torture_stall");
	while (!kthread_should_stop())
		schedule_timeout_interruptible(10 * HZ);
	return 0;
}

/* Spawn CPU-stall kthread, if stall_cpu specified. */
static int __init rcu_torture_stall_init(void)
{
	if (stall_cpu <= 0 && stall_gp_kthread <= 0)
		return 0;
	return torture_create_kthread(rcu_torture_stall, NULL, stall_task);
}

/* State structure for forward-progress self-propagating RCU callback. */
struct fwd_cb_state {
	struct rcu_head rh;
	int stop;
};

/*
 * Forward-progress self-propagating RCU callback function.  Because
 * callbacks run from softirq, this function is an implicit RCU read-side
 * critical section.
 */
static void rcu_torture_fwd_prog_cb(struct rcu_head *rhp)
{
	struct fwd_cb_state *fcsp = container_of(rhp, struct fwd_cb_state, rh);

	if (READ_ONCE(fcsp->stop)) {
		WRITE_ONCE(fcsp->stop, 2);
		return;
	}
	cur_ops->call(&fcsp->rh, rcu_torture_fwd_prog_cb);
}

/* State for continuous-flood RCU callbacks. */
struct rcu_fwd_cb {
	struct rcu_head rh;
	struct rcu_fwd_cb *rfc_next;
	struct rcu_fwd *rfc_rfp;
	int rfc_gps;
};

#define MAX_FWD_CB_JIFFIES	(8 * HZ) /* Maximum CB test duration. */
#define MIN_FWD_CB_LAUNDERS	3	/* This many CB invocations to count. */
#define MIN_FWD_CBS_LAUNDERED	100	/* Number of counted CBs. */
#define FWD_CBS_HIST_DIV	10	/* Histogram buckets/second. */
#define N_LAUNDERS_HIST (2 * MAX_FWD_CB_JIFFIES / (HZ / FWD_CBS_HIST_DIV))

struct rcu_launder_hist {
	long n_launders;
	unsigned long launder_gp_seq;
};

struct rcu_fwd {
	spinlock_t rcu_fwd_lock;
	struct rcu_fwd_cb *rcu_fwd_cb_head;
	struct rcu_fwd_cb **rcu_fwd_cb_tail;
	long n_launders_cb;
	unsigned long rcu_fwd_startat;
	struct rcu_launder_hist n_launders_hist[N_LAUNDERS_HIST];
	unsigned long rcu_launder_gp_seq_start;
};

static DEFINE_MUTEX(rcu_fwd_mutex);
static struct rcu_fwd *rcu_fwds;
static bool rcu_fwd_emergency_stop;

static void rcu_torture_fwd_cb_hist(struct rcu_fwd *rfp)
{
	unsigned long gps;
	unsigned long gps_old;
	int i;
	int j;

	for (i = ARRAY_SIZE(rfp->n_launders_hist) - 1; i > 0; i--)
		if (rfp->n_launders_hist[i].n_launders > 0)
			break;
	pr_alert("%s: Callback-invocation histogram (duration %lu jiffies):",
		 __func__, jiffies - rfp->rcu_fwd_startat);
	gps_old = rfp->rcu_launder_gp_seq_start;
	for (j = 0; j <= i; j++) {
		gps = rfp->n_launders_hist[j].launder_gp_seq;
		pr_cont(" %ds/%d: %ld:%ld",
			j + 1, FWD_CBS_HIST_DIV,
			rfp->n_launders_hist[j].n_launders,
			rcutorture_seq_diff(gps, gps_old));
		gps_old = gps;
	}
	pr_cont("\n");
}

/* Callback function for continuous-flood RCU callbacks. */
static void rcu_torture_fwd_cb_cr(struct rcu_head *rhp)
{
	unsigned long flags;
	int i;
	struct rcu_fwd_cb *rfcp = container_of(rhp, struct rcu_fwd_cb, rh);
	struct rcu_fwd_cb **rfcpp;
	struct rcu_fwd *rfp = rfcp->rfc_rfp;

	rfcp->rfc_next = NULL;
	rfcp->rfc_gps++;
	spin_lock_irqsave(&rfp->rcu_fwd_lock, flags);
	rfcpp = rfp->rcu_fwd_cb_tail;
	rfp->rcu_fwd_cb_tail = &rfcp->rfc_next;
	WRITE_ONCE(*rfcpp, rfcp);
	WRITE_ONCE(rfp->n_launders_cb, rfp->n_launders_cb + 1);
	i = ((jiffies - rfp->rcu_fwd_startat) / (HZ / FWD_CBS_HIST_DIV));
	if (i >= ARRAY_SIZE(rfp->n_launders_hist))
		i = ARRAY_SIZE(rfp->n_launders_hist) - 1;
	rfp->n_launders_hist[i].n_launders++;
	rfp->n_launders_hist[i].launder_gp_seq = cur_ops->get_gp_seq();
	spin_unlock_irqrestore(&rfp->rcu_fwd_lock, flags);
}

// Give the scheduler a chance, even on nohz_full CPUs.
static void rcu_torture_fwd_prog_cond_resched(unsigned long iter)
{
	if (IS_ENABLED(CONFIG_PREEMPTION) && IS_ENABLED(CONFIG_NO_HZ_FULL)) {
		// Real call_rcu() floods hit userspace, so emulate that.
		if (need_resched() || (iter & 0xfff))
			schedule();
		return;
	}
	// No userspace emulation: CB invocation throttles call_rcu()
	cond_resched();
}

/*
 * Free all callbacks on the rcu_fwd_cb_head list, either because the
 * test is over or because we hit an OOM event.
 */
static unsigned long rcu_torture_fwd_prog_cbfree(struct rcu_fwd *rfp)
{
	unsigned long flags;
	unsigned long freed = 0;
	struct rcu_fwd_cb *rfcp;

	for (;;) {
		spin_lock_irqsave(&rfp->rcu_fwd_lock, flags);
		rfcp = rfp->rcu_fwd_cb_head;
		if (!rfcp) {
			spin_unlock_irqrestore(&rfp->rcu_fwd_lock, flags);
			break;
		}
		rfp->rcu_fwd_cb_head = rfcp->rfc_next;
		if (!rfp->rcu_fwd_cb_head)
			rfp->rcu_fwd_cb_tail = &rfp->rcu_fwd_cb_head;
		spin_unlock_irqrestore(&rfp->rcu_fwd_lock, flags);
		kfree(rfcp);
		freed++;
		rcu_torture_fwd_prog_cond_resched(freed);
		if (tick_nohz_full_enabled()) {
			local_irq_save(flags);
			rcu_momentary_dyntick_idle();
			local_irq_restore(flags);
		}
	}
	return freed;
}

/* Carry out need_resched()/cond_resched() forward-progress testing. */
static void rcu_torture_fwd_prog_nr(struct rcu_fwd *rfp,
				    int *tested, int *tested_tries)
{
	unsigned long cver;
	unsigned long dur;
	struct fwd_cb_state fcs;
	unsigned long gps;
	int idx;
	int sd;
	int sd4;
	bool selfpropcb = false;
	unsigned long stopat;
	static DEFINE_TORTURE_RANDOM(trs);

	if (!cur_ops->sync)
		return; // Cannot do need_resched() forward progress testing without ->sync.
	if (cur_ops->call && cur_ops->cb_barrier) {
		init_rcu_head_on_stack(&fcs.rh);
		selfpropcb = true;
	}

	/* Tight loop containing cond_resched(). */
	WRITE_ONCE(rcu_fwd_cb_nodelay, true);
	cur_ops->sync(); /* Later readers see above write. */
	if  (selfpropcb) {
		WRITE_ONCE(fcs.stop, 0);
		cur_ops->call(&fcs.rh, rcu_torture_fwd_prog_cb);
	}
	cver = READ_ONCE(rcu_torture_current_version);
	gps = cur_ops->get_gp_seq();
	sd = cur_ops->stall_dur() + 1;
	sd4 = (sd + fwd_progress_div - 1) / fwd_progress_div;
	dur = sd4 + torture_random(&trs) % (sd - sd4);
	WRITE_ONCE(rfp->rcu_fwd_startat, jiffies);
	stopat = rfp->rcu_fwd_startat + dur;
	while (time_before(jiffies, stopat) &&
	       !shutdown_time_arrived() &&
	       !READ_ONCE(rcu_fwd_emergency_stop) && !torture_must_stop()) {
		idx = cur_ops->readlock();
		udelay(10);
		cur_ops->readunlock(idx);
		if (!fwd_progress_need_resched || need_resched())
			cond_resched();
	}
	(*tested_tries)++;
	if (!time_before(jiffies, stopat) &&
	    !shutdown_time_arrived() &&
	    !READ_ONCE(rcu_fwd_emergency_stop) && !torture_must_stop()) {
		(*tested)++;
		cver = READ_ONCE(rcu_torture_current_version) - cver;
		gps = rcutorture_seq_diff(cur_ops->get_gp_seq(), gps);
		WARN_ON(!cver && gps < 2);
		pr_alert("%s: Duration %ld cver %ld gps %ld\n", __func__, dur, cver, gps);
	}
	if (selfpropcb) {
		WRITE_ONCE(fcs.stop, 1);
		cur_ops->sync(); /* Wait for running CB to complete. */
		cur_ops->cb_barrier(); /* Wait for queued callbacks. */
	}

	if (selfpropcb) {
		WARN_ON(READ_ONCE(fcs.stop) != 2);
		destroy_rcu_head_on_stack(&fcs.rh);
	}
	schedule_timeout_uninterruptible(HZ / 10); /* Let kthreads recover. */
	WRITE_ONCE(rcu_fwd_cb_nodelay, false);
}

/* Carry out call_rcu() forward-progress testing. */
static void rcu_torture_fwd_prog_cr(struct rcu_fwd *rfp)
{
	unsigned long cver;
	unsigned long flags;
	unsigned long gps;
	int i;
	long n_launders;
	long n_launders_cb_snap;
	long n_launders_sa;
	long n_max_cbs;
	long n_max_gps;
	struct rcu_fwd_cb *rfcp;
	struct rcu_fwd_cb *rfcpn;
	unsigned long stopat;
	unsigned long stoppedat;

	if (READ_ONCE(rcu_fwd_emergency_stop))
		return; /* Get out of the way quickly, no GP wait! */
	if (!cur_ops->call)
		return; /* Can't do call_rcu() fwd prog without ->call. */

	/* Loop continuously posting RCU callbacks. */
	WRITE_ONCE(rcu_fwd_cb_nodelay, true);
	cur_ops->sync(); /* Later readers see above write. */
	WRITE_ONCE(rfp->rcu_fwd_startat, jiffies);
	stopat = rfp->rcu_fwd_startat + MAX_FWD_CB_JIFFIES;
	n_launders = 0;
	rfp->n_launders_cb = 0; // Hoist initialization for multi-kthread
	n_launders_sa = 0;
	n_max_cbs = 0;
	n_max_gps = 0;
	for (i = 0; i < ARRAY_SIZE(rfp->n_launders_hist); i++)
		rfp->n_launders_hist[i].n_launders = 0;
	cver = READ_ONCE(rcu_torture_current_version);
	gps = cur_ops->get_gp_seq();
	rfp->rcu_launder_gp_seq_start = gps;
	tick_dep_set_task(current, TICK_DEP_BIT_RCU);
	while (time_before(jiffies, stopat) &&
	       !shutdown_time_arrived() &&
	       !READ_ONCE(rcu_fwd_emergency_stop) && !torture_must_stop()) {
		rfcp = READ_ONCE(rfp->rcu_fwd_cb_head);
		rfcpn = NULL;
		if (rfcp)
			rfcpn = READ_ONCE(rfcp->rfc_next);
		if (rfcpn) {
			if (rfcp->rfc_gps >= MIN_FWD_CB_LAUNDERS &&
			    ++n_max_gps >= MIN_FWD_CBS_LAUNDERED)
				break;
			rfp->rcu_fwd_cb_head = rfcpn;
			n_launders++;
			n_launders_sa++;
		} else {
			rfcp = kmalloc(sizeof(*rfcp), GFP_KERNEL);
			if (WARN_ON_ONCE(!rfcp)) {
				schedule_timeout_interruptible(1);
				continue;
			}
			n_max_cbs++;
			n_launders_sa = 0;
			rfcp->rfc_gps = 0;
			rfcp->rfc_rfp = rfp;
		}
		cur_ops->call(&rfcp->rh, rcu_torture_fwd_cb_cr);
		rcu_torture_fwd_prog_cond_resched(n_launders + n_max_cbs);
		if (tick_nohz_full_enabled()) {
			local_irq_save(flags);
			rcu_momentary_dyntick_idle();
			local_irq_restore(flags);
		}
	}
	stoppedat = jiffies;
	n_launders_cb_snap = READ_ONCE(rfp->n_launders_cb);
	cver = READ_ONCE(rcu_torture_current_version) - cver;
	gps = rcutorture_seq_diff(cur_ops->get_gp_seq(), gps);
	cur_ops->cb_barrier(); /* Wait for callbacks to be invoked. */
	(void)rcu_torture_fwd_prog_cbfree(rfp);

	if (!torture_must_stop() && !READ_ONCE(rcu_fwd_emergency_stop) &&
	    !shutdown_time_arrived()) {
		WARN_ON(n_max_gps < MIN_FWD_CBS_LAUNDERED);
		pr_alert("%s Duration %lu barrier: %lu pending %ld n_launders: %ld n_launders_sa: %ld n_max_gps: %ld n_max_cbs: %ld cver %ld gps %ld\n",
			 __func__,
			 stoppedat - rfp->rcu_fwd_startat, jiffies - stoppedat,
			 n_launders + n_max_cbs - n_launders_cb_snap,
			 n_launders, n_launders_sa,
			 n_max_gps, n_max_cbs, cver, gps);
		rcu_torture_fwd_cb_hist(rfp);
	}
	schedule_timeout_uninterruptible(HZ); /* Let CBs drain. */
	tick_dep_clear_task(current, TICK_DEP_BIT_RCU);
	WRITE_ONCE(rcu_fwd_cb_nodelay, false);
}


/*
 * OOM notifier, but this only prints diagnostic information for the
 * current forward-progress test.
 */
static int rcutorture_oom_notify(struct notifier_block *self,
				 unsigned long notused, void *nfreed)
{
	struct rcu_fwd *rfp;

	mutex_lock(&rcu_fwd_mutex);
	rfp = rcu_fwds;
	if (!rfp) {
		mutex_unlock(&rcu_fwd_mutex);
		return NOTIFY_OK;
	}
	WARN(1, "%s invoked upon OOM during forward-progress testing.\n",
	     __func__);
	rcu_torture_fwd_cb_hist(rfp);
	rcu_fwd_progress_check(1 + (jiffies - READ_ONCE(rfp->rcu_fwd_startat)) / 2);
	WRITE_ONCE(rcu_fwd_emergency_stop, true);
	smp_mb(); /* Emergency stop before free and wait to avoid hangs. */
	pr_info("%s: Freed %lu RCU callbacks.\n",
		__func__, rcu_torture_fwd_prog_cbfree(rfp));
	rcu_barrier();
	pr_info("%s: Freed %lu RCU callbacks.\n",
		__func__, rcu_torture_fwd_prog_cbfree(rfp));
	rcu_barrier();
	pr_info("%s: Freed %lu RCU callbacks.\n",
		__func__, rcu_torture_fwd_prog_cbfree(rfp));
	smp_mb(); /* Frees before return to avoid redoing OOM. */
	(*(unsigned long *)nfreed)++; /* Forward progress CBs freed! */
	pr_info("%s returning after OOM processing.\n", __func__);
	mutex_unlock(&rcu_fwd_mutex);
	return NOTIFY_OK;
}

static struct notifier_block rcutorture_oom_nb = {
	.notifier_call = rcutorture_oom_notify
};

/* Carry out grace-period forward-progress testing. */
static int rcu_torture_fwd_prog(void *args)
{
	int oldnice = task_nice(current);
	struct rcu_fwd *rfp = args;
	int tested = 0;
	int tested_tries = 0;

	VERBOSE_TOROUT_STRING("rcu_torture_fwd_progress task started");
	rcu_bind_current_to_nocb();
	if (!IS_ENABLED(CONFIG_SMP) || !IS_ENABLED(CONFIG_RCU_BOOST))
		set_user_nice(current, MAX_NICE);
	do {
		schedule_timeout_interruptible(fwd_progress_holdoff * HZ);
		WRITE_ONCE(rcu_fwd_emergency_stop, false);
		if (!IS_ENABLED(CONFIG_TINY_RCU) ||
		    rcu_inkernel_boot_has_ended())
			rcu_torture_fwd_prog_nr(rfp, &tested, &tested_tries);
		if (rcu_inkernel_boot_has_ended())
			rcu_torture_fwd_prog_cr(rfp);

		/* Avoid slow periods, better to test when busy. */
		if (stutter_wait("rcu_torture_fwd_prog"))
			sched_set_normal(current, oldnice);
	} while (!torture_must_stop());
	/* Short runs might not contain a valid forward-progress attempt. */
	WARN_ON(!tested && tested_tries >= 5);
	pr_alert("%s: tested %d tested_tries %d\n", __func__, tested, tested_tries);
	torture_kthread_stopping("rcu_torture_fwd_prog");
	return 0;
}

/* If forward-progress checking is requested and feasible, spawn the thread. */
static int __init rcu_torture_fwd_prog_init(void)
{
	struct rcu_fwd *rfp;

	if (!fwd_progress)
		return 0; /* Not requested, so don't do it. */
	if ((!cur_ops->sync && !cur_ops->call) ||
	    !cur_ops->stall_dur || cur_ops->stall_dur() <= 0 || cur_ops == &rcu_busted_ops) {
		VERBOSE_TOROUT_STRING("rcu_torture_fwd_prog_init: Disabled, unsupported by RCU flavor under test");
		return 0;
	}
	if (stall_cpu > 0) {
		VERBOSE_TOROUT_STRING("rcu_torture_fwd_prog_init: Disabled, conflicts with CPU-stall testing");
		if (IS_MODULE(CONFIG_RCU_TORTURE_TESTS))
			return -EINVAL; /* In module, can fail back to user. */
		WARN_ON(1); /* Make sure rcutorture notices conflict. */
		return 0;
	}
	if (fwd_progress_holdoff <= 0)
		fwd_progress_holdoff = 1;
	if (fwd_progress_div <= 0)
		fwd_progress_div = 4;
	rfp = kzalloc(sizeof(*rfp), GFP_KERNEL);
	if (!rfp)
		return -ENOMEM;
	spin_lock_init(&rfp->rcu_fwd_lock);
	rfp->rcu_fwd_cb_tail = &rfp->rcu_fwd_cb_head;
	mutex_lock(&rcu_fwd_mutex);
	rcu_fwds = rfp;
	mutex_unlock(&rcu_fwd_mutex);
	register_oom_notifier(&rcutorture_oom_nb);
	return torture_create_kthread(rcu_torture_fwd_prog, rfp, fwd_prog_task);
}

static void rcu_torture_fwd_prog_cleanup(void)
{
	struct rcu_fwd *rfp;

	torture_stop_kthread(rcu_torture_fwd_prog, fwd_prog_task);
	rfp = rcu_fwds;
	mutex_lock(&rcu_fwd_mutex);
	rcu_fwds = NULL;
	mutex_unlock(&rcu_fwd_mutex);
	unregister_oom_notifier(&rcutorture_oom_nb);
	kfree(rfp);
}

/* Callback function for RCU barrier testing. */
static void rcu_torture_barrier_cbf(struct rcu_head *rcu)
{
	atomic_inc(&barrier_cbs_invoked);
}

/* IPI handler to get callback posted on desired CPU, if online. */
static void rcu_torture_barrier1cb(void *rcu_void)
{
	struct rcu_head *rhp = rcu_void;

	cur_ops->call(rhp, rcu_torture_barrier_cbf);
}

/* kthread function to register callbacks used to test RCU barriers. */
static int rcu_torture_barrier_cbs(void *arg)
{
	long myid = (long)arg;
	bool lastphase = false;
	bool newphase;
	struct rcu_head rcu;

	init_rcu_head_on_stack(&rcu);
	VERBOSE_TOROUT_STRING("rcu_torture_barrier_cbs task started");
	set_user_nice(current, MAX_NICE);
	do {
		wait_event(barrier_cbs_wq[myid],
			   (newphase =
			    smp_load_acquire(&barrier_phase)) != lastphase ||
			   torture_must_stop());
		lastphase = newphase;
		if (torture_must_stop())
			break;
		/*
		 * The above smp_load_acquire() ensures barrier_phase load
		 * is ordered before the following ->call().
		 */
		if (smp_call_function_single(myid, rcu_torture_barrier1cb,
					     &rcu, 1)) {
			// IPI failed, so use direct call from current CPU.
			cur_ops->call(&rcu, rcu_torture_barrier_cbf);
		}
		if (atomic_dec_and_test(&barrier_cbs_count))
			wake_up(&barrier_wq);
	} while (!torture_must_stop());
	if (cur_ops->cb_barrier != NULL)
		cur_ops->cb_barrier();
	destroy_rcu_head_on_stack(&rcu);
	torture_kthread_stopping("rcu_torture_barrier_cbs");
	return 0;
}

/* kthread function to drive and coordinate RCU barrier testing. */
static int rcu_torture_barrier(void *arg)
{
	int i;

	VERBOSE_TOROUT_STRING("rcu_torture_barrier task starting");
	do {
		atomic_set(&barrier_cbs_invoked, 0);
		atomic_set(&barrier_cbs_count, n_barrier_cbs);
		/* Ensure barrier_phase ordered after prior assignments. */
		smp_store_release(&barrier_phase, !barrier_phase);
		for (i = 0; i < n_barrier_cbs; i++)
			wake_up(&barrier_cbs_wq[i]);
		wait_event(barrier_wq,
			   atomic_read(&barrier_cbs_count) == 0 ||
			   torture_must_stop());
		if (torture_must_stop())
			break;
		n_barrier_attempts++;
		cur_ops->cb_barrier(); /* Implies smp_mb() for wait_event(). */
		if (atomic_read(&barrier_cbs_invoked) != n_barrier_cbs) {
			n_rcu_torture_barrier_error++;
			pr_err("barrier_cbs_invoked = %d, n_barrier_cbs = %d\n",
			       atomic_read(&barrier_cbs_invoked),
			       n_barrier_cbs);
			WARN_ON(1);
			// Wait manually for the remaining callbacks
			i = 0;
			do {
				if (WARN_ON(i++ > HZ))
					i = INT_MIN;
				schedule_timeout_interruptible(1);
				cur_ops->cb_barrier();
			} while (atomic_read(&barrier_cbs_invoked) !=
				 n_barrier_cbs &&
				 !torture_must_stop());
			smp_mb(); // Can't trust ordering if broken.
			if (!torture_must_stop())
				pr_err("Recovered: barrier_cbs_invoked = %d\n",
				       atomic_read(&barrier_cbs_invoked));
		} else {
			n_barrier_successes++;
		}
		schedule_timeout_interruptible(HZ / 10);
	} while (!torture_must_stop());
	torture_kthread_stopping("rcu_torture_barrier");
	return 0;
}

/* Initialize RCU barrier testing. */
static int rcu_torture_barrier_init(void)
{
	int i;
	int ret;

	if (n_barrier_cbs <= 0)
		return 0;
	if (cur_ops->call == NULL || cur_ops->cb_barrier == NULL) {
		pr_alert("%s" TORTURE_FLAG
			 " Call or barrier ops missing for %s,\n",
			 torture_type, cur_ops->name);
		pr_alert("%s" TORTURE_FLAG
			 " RCU barrier testing omitted from run.\n",
			 torture_type);
		return 0;
	}
	atomic_set(&barrier_cbs_count, 0);
	atomic_set(&barrier_cbs_invoked, 0);
	barrier_cbs_tasks =
		kcalloc(n_barrier_cbs, sizeof(barrier_cbs_tasks[0]),
			GFP_KERNEL);
	barrier_cbs_wq =
		kcalloc(n_barrier_cbs, sizeof(barrier_cbs_wq[0]), GFP_KERNEL);
	if (barrier_cbs_tasks == NULL || !barrier_cbs_wq)
		return -ENOMEM;
	for (i = 0; i < n_barrier_cbs; i++) {
		init_waitqueue_head(&barrier_cbs_wq[i]);
		ret = torture_create_kthread(rcu_torture_barrier_cbs,
					     (void *)(long)i,
					     barrier_cbs_tasks[i]);
		if (ret)
			return ret;
	}
	return torture_create_kthread(rcu_torture_barrier, NULL, barrier_task);
}

/* Clean up after RCU barrier testing. */
static void rcu_torture_barrier_cleanup(void)
{
	int i;

	torture_stop_kthread(rcu_torture_barrier, barrier_task);
	if (barrier_cbs_tasks != NULL) {
		for (i = 0; i < n_barrier_cbs; i++)
			torture_stop_kthread(rcu_torture_barrier_cbs,
					     barrier_cbs_tasks[i]);
		kfree(barrier_cbs_tasks);
		barrier_cbs_tasks = NULL;
	}
	if (barrier_cbs_wq != NULL) {
		kfree(barrier_cbs_wq);
		barrier_cbs_wq = NULL;
	}
}

static bool rcu_torture_can_boost(void)
{
	static int boost_warn_once;
	int prio;

	if (!(test_boost == 1 && cur_ops->can_boost) && test_boost != 2)
		return false;
<<<<<<< HEAD
	if (!cur_ops->call)
=======
	if (!cur_ops->start_gp_poll || !cur_ops->poll_gp_state)
>>>>>>> 3ae725e0
		return false;

	prio = rcu_get_gp_kthreads_prio();
	if (!prio)
		return false;

	if (prio < 2) {
		if (boost_warn_once == 1)
			return false;

		pr_alert("%s: WARN: RCU kthread priority too low to test boosting.  Skipping RCU boost test. Try passing rcutree.kthread_prio > 1 on the kernel command line.\n", KBUILD_MODNAME);
		boost_warn_once = 1;
		return false;
	}

	return true;
}

static bool read_exit_child_stop;
static bool read_exit_child_stopped;
static wait_queue_head_t read_exit_wq;

// Child kthread which just does an rcutorture reader and exits.
static int rcu_torture_read_exit_child(void *trsp_in)
{
	struct torture_random_state *trsp = trsp_in;

	set_user_nice(current, MAX_NICE);
	// Minimize time between reading and exiting.
	while (!kthread_should_stop())
		schedule_timeout_uninterruptible(1);
	(void)rcu_torture_one_read(trsp, -1);
	return 0;
}

// Parent kthread which creates and destroys read-exit child kthreads.
static int rcu_torture_read_exit(void *unused)
{
	int count = 0;
	bool errexit = false;
	int i;
	struct task_struct *tsp;
	DEFINE_TORTURE_RANDOM(trs);

	// Allocate and initialize.
	set_user_nice(current, MAX_NICE);
	VERBOSE_TOROUT_STRING("rcu_torture_read_exit: Start of test");

	// Each pass through this loop does one read-exit episode.
	do {
		if (++count > read_exit_burst) {
			VERBOSE_TOROUT_STRING("rcu_torture_read_exit: End of episode");
			rcu_barrier(); // Wait for task_struct free, avoid OOM.
			for (i = 0; i < read_exit_delay; i++) {
				schedule_timeout_uninterruptible(HZ);
				if (READ_ONCE(read_exit_child_stop))
					break;
			}
			if (!READ_ONCE(read_exit_child_stop))
				VERBOSE_TOROUT_STRING("rcu_torture_read_exit: Start of episode");
			count = 0;
		}
		if (READ_ONCE(read_exit_child_stop))
			break;
		// Spawn child.
		tsp = kthread_run(rcu_torture_read_exit_child,
				     &trs, "%s",
				     "rcu_torture_read_exit_child");
		if (IS_ERR(tsp)) {
			VERBOSE_TOROUT_ERRSTRING("out of memory");
			errexit = true;
			tsp = NULL;
			break;
		}
		cond_resched();
		kthread_stop(tsp);
		n_read_exits ++;
		stutter_wait("rcu_torture_read_exit");
	} while (!errexit && !READ_ONCE(read_exit_child_stop));

	// Clean up and exit.
	smp_store_release(&read_exit_child_stopped, true); // After reaping.
	smp_mb(); // Store before wakeup.
	wake_up(&read_exit_wq);
	while (!torture_must_stop())
		schedule_timeout_uninterruptible(1);
	torture_kthread_stopping("rcu_torture_read_exit");
	return 0;
}

static int rcu_torture_read_exit_init(void)
{
	if (read_exit_burst <= 0)
		return -EINVAL;
	init_waitqueue_head(&read_exit_wq);
	read_exit_child_stop = false;
	read_exit_child_stopped = false;
	return torture_create_kthread(rcu_torture_read_exit, NULL,
				      read_exit_task);
}

static void rcu_torture_read_exit_cleanup(void)
{
	if (!read_exit_task)
		return;
	WRITE_ONCE(read_exit_child_stop, true);
	smp_mb(); // Above write before wait.
	wait_event(read_exit_wq, smp_load_acquire(&read_exit_child_stopped));
	torture_stop_kthread(rcutorture_read_exit, read_exit_task);
}

static enum cpuhp_state rcutor_hp;

static void
rcu_torture_cleanup(void)
{
	int firsttime;
	int flags = 0;
	unsigned long gp_seq = 0;
	int i;

	if (torture_cleanup_begin()) {
		if (cur_ops->cb_barrier != NULL)
			cur_ops->cb_barrier();
		return;
	}
	if (!cur_ops) {
		torture_cleanup_end();
		return;
	}

	if (cur_ops->gp_kthread_dbg)
		cur_ops->gp_kthread_dbg();
	rcu_torture_read_exit_cleanup();
	rcu_torture_barrier_cleanup();
	rcu_torture_fwd_prog_cleanup();
	torture_stop_kthread(rcu_torture_stall, stall_task);
	torture_stop_kthread(rcu_torture_writer, writer_task);

	if (nocb_tasks) {
		for (i = 0; i < nrealnocbers; i++)
			torture_stop_kthread(rcu_nocb_toggle, nocb_tasks[i]);
		kfree(nocb_tasks);
		nocb_tasks = NULL;
	}

	if (reader_tasks) {
		for (i = 0; i < nrealreaders; i++)
			torture_stop_kthread(rcu_torture_reader,
					     reader_tasks[i]);
		kfree(reader_tasks);
		reader_tasks = NULL;
	}
	kfree(rcu_torture_reader_mbchk);
	rcu_torture_reader_mbchk = NULL;

	if (fakewriter_tasks) {
		for (i = 0; i < nfakewriters; i++)
			torture_stop_kthread(rcu_torture_fakewriter,
					     fakewriter_tasks[i]);
		kfree(fakewriter_tasks);
		fakewriter_tasks = NULL;
	}

	rcutorture_get_gp_data(cur_ops->ttype, &flags, &gp_seq);
	srcutorture_get_gp_data(cur_ops->ttype, srcu_ctlp, &flags, &gp_seq);
	pr_alert("%s:  End-test grace-period state: g%ld f%#x total-gps=%ld\n",
		 cur_ops->name, (long)gp_seq, flags,
		 rcutorture_seq_diff(gp_seq, start_gp_seq));
	torture_stop_kthread(rcu_torture_stats, stats_task);
	torture_stop_kthread(rcu_torture_fqs, fqs_task);
	if (rcu_torture_can_boost())
		cpuhp_remove_state(rcutor_hp);

	/*
	 * Wait for all RCU callbacks to fire, then do torture-type-specific
	 * cleanup operations.
	 */
	if (cur_ops->cb_barrier != NULL)
		cur_ops->cb_barrier();
	if (cur_ops->cleanup != NULL)
		cur_ops->cleanup();

	rcu_torture_stats_print();  /* -After- the stats thread is stopped! */

	if (err_segs_recorded) {
		pr_alert("Failure/close-call rcutorture reader segments:\n");
		if (rt_read_nsegs == 0)
			pr_alert("\t: No segments recorded!!!\n");
		firsttime = 1;
		for (i = 0; i < rt_read_nsegs; i++) {
			pr_alert("\t%d: %#x ", i, err_segs[i].rt_readstate);
			if (err_segs[i].rt_delay_jiffies != 0) {
				pr_cont("%s%ldjiffies", firsttime ? "" : "+",
					err_segs[i].rt_delay_jiffies);
				firsttime = 0;
			}
			if (err_segs[i].rt_delay_ms != 0) {
				pr_cont("%s%ldms", firsttime ? "" : "+",
					err_segs[i].rt_delay_ms);
				firsttime = 0;
			}
			if (err_segs[i].rt_delay_us != 0) {
				pr_cont("%s%ldus", firsttime ? "" : "+",
					err_segs[i].rt_delay_us);
				firsttime = 0;
			}
			pr_cont("%s\n",
				err_segs[i].rt_preempted ? "preempted" : "");

		}
	}
	if (atomic_read(&n_rcu_torture_error) || n_rcu_torture_barrier_error)
		rcu_torture_print_module_parms(cur_ops, "End of test: FAILURE");
	else if (torture_onoff_failures())
		rcu_torture_print_module_parms(cur_ops,
					       "End of test: RCU_HOTPLUG");
	else
		rcu_torture_print_module_parms(cur_ops, "End of test: SUCCESS");
	torture_cleanup_end();
}

#ifdef CONFIG_DEBUG_OBJECTS_RCU_HEAD
static void rcu_torture_leak_cb(struct rcu_head *rhp)
{
}

static void rcu_torture_err_cb(struct rcu_head *rhp)
{
	/*
	 * This -might- happen due to race conditions, but is unlikely.
	 * The scenario that leads to this happening is that the
	 * first of the pair of duplicate callbacks is queued,
	 * someone else starts a grace period that includes that
	 * callback, then the second of the pair must wait for the
	 * next grace period.  Unlikely, but can happen.  If it
	 * does happen, the debug-objects subsystem won't have splatted.
	 */
	pr_alert("%s: duplicated callback was invoked.\n", KBUILD_MODNAME);
}
#endif /* #ifdef CONFIG_DEBUG_OBJECTS_RCU_HEAD */

/*
 * Verify that double-free causes debug-objects to complain, but only
 * if CONFIG_DEBUG_OBJECTS_RCU_HEAD=y.  Otherwise, say that the test
 * cannot be carried out.
 */
static void rcu_test_debug_objects(void)
{
#ifdef CONFIG_DEBUG_OBJECTS_RCU_HEAD
	struct rcu_head rh1;
	struct rcu_head rh2;
	struct rcu_head *rhp = kmalloc(sizeof(*rhp), GFP_KERNEL);

	init_rcu_head_on_stack(&rh1);
	init_rcu_head_on_stack(&rh2);
	pr_alert("%s: WARN: Duplicate call_rcu() test starting.\n", KBUILD_MODNAME);

	/* Try to queue the rh2 pair of callbacks for the same grace period. */
	preempt_disable(); /* Prevent preemption from interrupting test. */
	rcu_read_lock(); /* Make it impossible to finish a grace period. */
	call_rcu(&rh1, rcu_torture_leak_cb); /* Start grace period. */
	local_irq_disable(); /* Make it harder to start a new grace period. */
	call_rcu(&rh2, rcu_torture_leak_cb);
	call_rcu(&rh2, rcu_torture_err_cb); /* Duplicate callback. */
	if (rhp) {
		call_rcu(rhp, rcu_torture_leak_cb);
		call_rcu(rhp, rcu_torture_err_cb); /* Another duplicate callback. */
	}
	local_irq_enable();
	rcu_read_unlock();
	preempt_enable();

	/* Wait for them all to get done so we can safely return. */
	rcu_barrier();
	pr_alert("%s: WARN: Duplicate call_rcu() test complete.\n", KBUILD_MODNAME);
	destroy_rcu_head_on_stack(&rh1);
	destroy_rcu_head_on_stack(&rh2);
#else /* #ifdef CONFIG_DEBUG_OBJECTS_RCU_HEAD */
	pr_alert("%s: !CONFIG_DEBUG_OBJECTS_RCU_HEAD, not testing duplicate call_rcu()\n", KBUILD_MODNAME);
#endif /* #else #ifdef CONFIG_DEBUG_OBJECTS_RCU_HEAD */
}

static void rcutorture_sync(void)
{
	static unsigned long n;

	if (cur_ops->sync && !(++n & 0xfff))
		cur_ops->sync();
}

static int __init
rcu_torture_init(void)
{
	long i;
	int cpu;
	int firsterr = 0;
	int flags = 0;
	unsigned long gp_seq = 0;
	static struct rcu_torture_ops *torture_ops[] = {
		&rcu_ops, &rcu_busted_ops, &srcu_ops, &srcud_ops,
		&busted_srcud_ops, &tasks_ops, &tasks_rude_ops,
		&tasks_tracing_ops, &trivial_ops,
	};

	if (!torture_init_begin(torture_type, verbose))
		return -EBUSY;

	/* Process args and tell the world that the torturer is on the job. */
	for (i = 0; i < ARRAY_SIZE(torture_ops); i++) {
		cur_ops = torture_ops[i];
		if (strcmp(torture_type, cur_ops->name) == 0)
			break;
	}
	if (i == ARRAY_SIZE(torture_ops)) {
		pr_alert("rcu-torture: invalid torture type: \"%s\"\n",
			 torture_type);
		pr_alert("rcu-torture types:");
		for (i = 0; i < ARRAY_SIZE(torture_ops); i++)
			pr_cont(" %s", torture_ops[i]->name);
		pr_cont("\n");
		firsterr = -EINVAL;
		cur_ops = NULL;
		goto unwind;
	}
	if (cur_ops->fqs == NULL && fqs_duration != 0) {
		pr_alert("rcu-torture: ->fqs NULL and non-zero fqs_duration, fqs disabled.\n");
		fqs_duration = 0;
	}
	if (cur_ops->init)
		cur_ops->init();

	if (nreaders >= 0) {
		nrealreaders = nreaders;
	} else {
		nrealreaders = num_online_cpus() - 2 - nreaders;
		if (nrealreaders <= 0)
			nrealreaders = 1;
	}
	rcu_torture_print_module_parms(cur_ops, "Start of test");
	rcutorture_get_gp_data(cur_ops->ttype, &flags, &gp_seq);
	srcutorture_get_gp_data(cur_ops->ttype, srcu_ctlp, &flags, &gp_seq);
	start_gp_seq = gp_seq;
	pr_alert("%s:  Start-test grace-period state: g%ld f%#x\n",
		 cur_ops->name, (long)gp_seq, flags);

	/* Set up the freelist. */

	INIT_LIST_HEAD(&rcu_torture_freelist);
	for (i = 0; i < ARRAY_SIZE(rcu_tortures); i++) {
		rcu_tortures[i].rtort_mbtest = 0;
		list_add_tail(&rcu_tortures[i].rtort_free,
			      &rcu_torture_freelist);
	}

	/* Initialize the statistics so that each run gets its own numbers. */

	rcu_torture_current = NULL;
	rcu_torture_current_version = 0;
	atomic_set(&n_rcu_torture_alloc, 0);
	atomic_set(&n_rcu_torture_alloc_fail, 0);
	atomic_set(&n_rcu_torture_free, 0);
	atomic_set(&n_rcu_torture_mberror, 0);
	atomic_set(&n_rcu_torture_mbchk_fail, 0);
	atomic_set(&n_rcu_torture_mbchk_tries, 0);
	atomic_set(&n_rcu_torture_error, 0);
	n_rcu_torture_barrier_error = 0;
	n_rcu_torture_boost_ktrerror = 0;
	n_rcu_torture_boost_rterror = 0;
	n_rcu_torture_boost_failure = 0;
	n_rcu_torture_boosts = 0;
	for (i = 0; i < RCU_TORTURE_PIPE_LEN + 1; i++)
		atomic_set(&rcu_torture_wcount[i], 0);
	for_each_possible_cpu(cpu) {
		for (i = 0; i < RCU_TORTURE_PIPE_LEN + 1; i++) {
			per_cpu(rcu_torture_count, cpu)[i] = 0;
			per_cpu(rcu_torture_batch, cpu)[i] = 0;
		}
	}
	err_segs_recorded = 0;
	rt_read_nsegs = 0;

	/* Start up the kthreads. */

	rcu_torture_write_types();
	firsterr = torture_create_kthread(rcu_torture_writer, NULL,
					  writer_task);
	if (firsterr)
		goto unwind;
	if (nfakewriters > 0) {
		fakewriter_tasks = kcalloc(nfakewriters,
					   sizeof(fakewriter_tasks[0]),
					   GFP_KERNEL);
		if (fakewriter_tasks == NULL) {
			VERBOSE_TOROUT_ERRSTRING("out of memory");
			firsterr = -ENOMEM;
			goto unwind;
		}
	}
	for (i = 0; i < nfakewriters; i++) {
		firsterr = torture_create_kthread(rcu_torture_fakewriter,
						  NULL, fakewriter_tasks[i]);
		if (firsterr)
			goto unwind;
	}
	reader_tasks = kcalloc(nrealreaders, sizeof(reader_tasks[0]),
			       GFP_KERNEL);
	rcu_torture_reader_mbchk = kcalloc(nrealreaders, sizeof(*rcu_torture_reader_mbchk),
					   GFP_KERNEL);
	if (!reader_tasks || !rcu_torture_reader_mbchk) {
		VERBOSE_TOROUT_ERRSTRING("out of memory");
		firsterr = -ENOMEM;
		goto unwind;
	}
	for (i = 0; i < nrealreaders; i++) {
		rcu_torture_reader_mbchk[i].rtc_chkrdr = -1;
		firsterr = torture_create_kthread(rcu_torture_reader, (void *)i,
						  reader_tasks[i]);
		if (firsterr)
			goto unwind;
	}
	nrealnocbers = nocbs_nthreads;
	if (WARN_ON(nrealnocbers < 0))
		nrealnocbers = 1;
	if (WARN_ON(nocbs_toggle < 0))
		nocbs_toggle = HZ;
	if (nrealnocbers > 0) {
		nocb_tasks = kcalloc(nrealnocbers, sizeof(nocb_tasks[0]), GFP_KERNEL);
		if (nocb_tasks == NULL) {
			VERBOSE_TOROUT_ERRSTRING("out of memory");
			firsterr = -ENOMEM;
			goto unwind;
		}
	} else {
		nocb_tasks = NULL;
	}
	for (i = 0; i < nrealnocbers; i++) {
		firsterr = torture_create_kthread(rcu_nocb_toggle, NULL, nocb_tasks[i]);
		if (firsterr)
			goto unwind;
	}
	if (stat_interval > 0) {
		firsterr = torture_create_kthread(rcu_torture_stats, NULL,
						  stats_task);
		if (firsterr)
			goto unwind;
	}
	if (test_no_idle_hz && shuffle_interval > 0) {
		firsterr = torture_shuffle_init(shuffle_interval * HZ);
		if (firsterr)
			goto unwind;
	}
	if (stutter < 0)
		stutter = 0;
	if (stutter) {
		int t;

		t = cur_ops->stall_dur ? cur_ops->stall_dur() : stutter * HZ;
		firsterr = torture_stutter_init(stutter * HZ, t);
		if (firsterr)
			goto unwind;
	}
	if (fqs_duration < 0)
		fqs_duration = 0;
	if (fqs_duration) {
		/* Create the fqs thread */
		firsterr = torture_create_kthread(rcu_torture_fqs, NULL,
						  fqs_task);
		if (firsterr)
			goto unwind;
	}
	if (test_boost_interval < 1)
		test_boost_interval = 1;
	if (test_boost_duration < 2)
		test_boost_duration = 2;
	if (rcu_torture_can_boost()) {

		boost_starttime = jiffies + test_boost_interval * HZ;

		firsterr = cpuhp_setup_state(CPUHP_AP_ONLINE_DYN, "RCU_TORTURE",
					     rcutorture_booster_init,
					     rcutorture_booster_cleanup);
		if (firsterr < 0)
			goto unwind;
		rcutor_hp = firsterr;

		// Testing RCU priority boosting requires rcutorture do
		// some serious abuse.  Counter this by running ksoftirqd
		// at higher priority.
		if (IS_BUILTIN(CONFIG_RCU_TORTURE_TEST)) {
			for_each_online_cpu(cpu) {
				struct sched_param sp;
				struct task_struct *t;

				t = per_cpu(ksoftirqd, cpu);
				WARN_ON_ONCE(!t);
				sp.sched_priority = 2;
				sched_setscheduler_nocheck(t, SCHED_FIFO, &sp);
			}
		}
	}
	shutdown_jiffies = jiffies + shutdown_secs * HZ;
	firsterr = torture_shutdown_init(shutdown_secs, rcu_torture_cleanup);
	if (firsterr)
		goto unwind;
	firsterr = torture_onoff_init(onoff_holdoff * HZ, onoff_interval,
				      rcutorture_sync);
	if (firsterr)
		goto unwind;
	firsterr = rcu_torture_stall_init();
	if (firsterr)
		goto unwind;
	firsterr = rcu_torture_fwd_prog_init();
	if (firsterr)
		goto unwind;
	firsterr = rcu_torture_barrier_init();
	if (firsterr)
		goto unwind;
	firsterr = rcu_torture_read_exit_init();
	if (firsterr)
		goto unwind;
	if (object_debug)
		rcu_test_debug_objects();
	torture_init_end();
	return 0;

unwind:
	torture_init_end();
	rcu_torture_cleanup();
	if (shutdown_secs) {
		WARN_ON(!IS_MODULE(CONFIG_RCU_TORTURE_TEST));
		kernel_power_off();
	}
	return firsterr;
}

module_init(rcu_torture_init);
module_exit(rcu_torture_cleanup);<|MERGE_RESOLUTION|>--- conflicted
+++ resolved
@@ -245,15 +245,6 @@
 	return rcu_torture_writer_state_names[i];
 }
 
-<<<<<<< HEAD
-#if defined(CONFIG_RCU_BOOST) && defined(CONFIG_PREEMPT_RT)
-# define rcu_can_boost() 1
-#else
-# define rcu_can_boost() 0
-#endif
-
-=======
->>>>>>> 3ae725e0
 #ifdef CONFIG_RCU_TRACE
 static u64 notrace rcu_trace_clock_local(void)
 {
@@ -493,32 +484,6 @@
 }
 
 static struct rcu_torture_ops rcu_ops = {
-<<<<<<< HEAD
-	.ttype		= RCU_FLAVOR,
-	.init		= rcu_sync_torture_init,
-	.readlock	= rcu_torture_read_lock,
-	.read_delay	= rcu_read_delay,
-	.readunlock	= rcu_torture_read_unlock,
-	.get_gp_seq	= rcu_get_gp_seq,
-	.gp_diff	= rcu_seq_diff,
-	.deferred_free	= rcu_torture_deferred_free,
-	.sync		= synchronize_rcu,
-	.exp_sync	= synchronize_rcu_expedited,
-	.get_gp_state	= get_state_synchronize_rcu,
-	.start_gp_poll	= start_poll_synchronize_rcu,
-	.poll_gp_state	= poll_state_synchronize_rcu,
-	.cond_sync	= cond_synchronize_rcu,
-	.call		= call_rcu,
-	.cb_barrier	= rcu_barrier,
-	.fqs		= rcu_force_quiescent_state,
-	.stats		= NULL,
-	.gp_kthread_dbg	= show_rcu_gp_kthreads,
-	.stall_dur	= rcu_jiffies_till_stall_check,
-	.irq_capable	= 1,
-	.can_boost	= rcu_can_boost(),
-	.extendables	= RCUTORTURE_MAX_EXTEND,
-	.name		= "rcu"
-=======
 	.ttype			= RCU_FLAVOR,
 	.init			= rcu_sync_torture_init,
 	.readlock		= rcu_torture_read_lock,
@@ -545,7 +510,6 @@
 	.can_boost		= IS_ENABLED(CONFIG_RCU_BOOST),
 	.extendables		= RCUTORTURE_MAX_EXTEND,
 	.name			= "rcu"
->>>>>>> 3ae725e0
 };
 
 /*
@@ -956,15 +920,6 @@
 
 static bool rcu_torture_boost_failed(unsigned long gp_state, unsigned long *start)
 {
-<<<<<<< HEAD
-	static int dbg_done;
-
-	if (end - start > test_boost_duration * HZ - HZ / 2) {
-		VERBOSE_TOROUT_STRING("rcu_torture_boost boosting failed");
-		n_rcu_torture_boost_failure++;
-		if (!xchg(&dbg_done, 1) && cur_ops->gp_kthread_dbg)
-			cur_ops->gp_kthread_dbg();
-=======
 	int cpu;
 	static int dbg_done;
 	unsigned long end = jiffies;
@@ -997,7 +952,6 @@
 			gp_done = cur_ops->poll_gp_state(gp_state);
 			pr_info("Boost inversion: GP %lu %s.\n", gp_state,
 				gp_done ? "ended already" : "still pending");
->>>>>>> 3ae725e0
 
 		}
 
@@ -1024,11 +978,7 @@
 	/* Each pass through the following loop does one boost-test cycle. */
 	do {
 		bool failed = false; // Test failed already in this test interval
-<<<<<<< HEAD
-		bool firsttime = true;
-=======
 		bool gp_initiated = false;
->>>>>>> 3ae725e0
 
 		if (kthread_should_stop())
 			goto checkwait;
@@ -1046,18 +996,6 @@
 		// Do one boost-test interval.
 		endtime = oldstarttime + test_boost_duration * HZ;
 		while (time_before(jiffies, endtime)) {
-<<<<<<< HEAD
-			/* If we don't have a callback in flight, post one. */
-			if (!smp_load_acquire(&rbi.inflight)) {
-				/* RCU core before ->inflight = 1. */
-				smp_store_release(&rbi.inflight, 1);
-				cur_ops->call(&rbi.rcu, rcu_torture_boost_cb);
-				/* Check if the boost test failed */
-				if (!firsttime && !failed)
-					failed = rcu_torture_boost_failed(call_rcu_time, jiffies);
-				call_rcu_time = jiffies;
-				firsttime = false;
-=======
 			// Has current GP gone too long?
 			if (gp_initiated && !failed && !cur_ops->poll_gp_state(gp_state))
 				failed = rcu_torture_boost_failed(gp_state, &gp_state_time);
@@ -1066,7 +1004,6 @@
 				gp_state = cur_ops->start_gp_poll();
 				gp_initiated = true;
 				gp_state_time = jiffies;
->>>>>>> 3ae725e0
 			}
 			if (stutter_wait("rcu_torture_boost")) {
 				sched_set_fifo_low(current);
@@ -1080,19 +1017,9 @@
 				goto checkwait;
 		}
 
-<<<<<<< HEAD
-		/*
-		 * If boost never happened, then inflight will always be 1, in
-		 * this case the boost check would never happen in the above
-		 * loop so do another one here.
-		 */
-		if (!firsttime && !failed && smp_load_acquire(&rbi.inflight))
-			rcu_torture_boost_failed(call_rcu_time, jiffies);
-=======
 		// In case the grace period extended beyond the end of the loop.
 		if (gp_initiated && !failed && !cur_ops->poll_gp_state(gp_state))
 			rcu_torture_boost_failed(gp_state, &gp_state_time);
->>>>>>> 3ae725e0
 
 		/*
 		 * Set the start time of the next test interval.
@@ -1117,9 +1044,6 @@
 checkwait:	if (stutter_wait("rcu_torture_boost"))
 			sched_set_fifo_low(current);
 	} while (!torture_must_stop());
-
-	while (smp_load_acquire(&rbi.inflight))
-		schedule_timeout_uninterruptible(1); // rcu_barrier() deadlocks.
 
 	/* Clean up and exit. */
 	while (!kthread_should_stop()) {
@@ -2717,11 +2641,7 @@
 
 	if (!(test_boost == 1 && cur_ops->can_boost) && test_boost != 2)
 		return false;
-<<<<<<< HEAD
-	if (!cur_ops->call)
-=======
 	if (!cur_ops->start_gp_poll || !cur_ops->poll_gp_state)
->>>>>>> 3ae725e0
 		return false;
 
 	prio = rcu_get_gp_kthreads_prio();
