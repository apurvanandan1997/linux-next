// SPDX-License-Identifier: GPL-2.0
/*
 * Copyright (C) 1991, 1992 Linus Torvalds
 * Copyright (C) 1994,      Karl Keyte: Added support for disk statistics
 * Elevator latency, (C) 2000  Andrea Arcangeli <andrea@suse.de> SuSE
 * Queue request tables / lock, selectable elevator, Jens Axboe <axboe@suse.de>
 * kernel-doc documentation started by NeilBrown <neilb@cse.unsw.edu.au>
 *	-  July2000
 * bio rewrite, highmem i/o, etc, Jens Axboe <axboe@suse.de> - may 2001
 */

/*
 * This handles all read/write requests to block devices
 */
#include <linux/kernel.h>
#include <linux/module.h>
#include <linux/backing-dev.h>
#include <linux/bio.h>
#include <linux/blkdev.h>
#include <linux/blk-mq.h>
#include <linux/blk-pm.h>
#include <linux/highmem.h>
#include <linux/mm.h>
#include <linux/pagemap.h>
#include <linux/kernel_stat.h>
#include <linux/string.h>
#include <linux/init.h>
#include <linux/completion.h>
#include <linux/slab.h>
#include <linux/swap.h>
#include <linux/writeback.h>
#include <linux/task_io_accounting_ops.h>
#include <linux/fault-inject.h>
#include <linux/list_sort.h>
#include <linux/delay.h>
#include <linux/ratelimit.h>
#include <linux/pm_runtime.h>
#include <linux/blk-cgroup.h>
#include <linux/t10-pi.h>
#include <linux/debugfs.h>
#include <linux/bpf.h>
#include <linux/psi.h>
#include <linux/sched/sysctl.h>
#include <linux/blk-crypto.h>

#define CREATE_TRACE_POINTS
#include <trace/events/block.h>

#include "blk.h"
#include "blk-mq.h"
#include "blk-mq-sched.h"
#include "blk-pm.h"
#include "blk-rq-qos.h"

struct dentry *blk_debugfs_root;

EXPORT_TRACEPOINT_SYMBOL_GPL(block_bio_remap);
EXPORT_TRACEPOINT_SYMBOL_GPL(block_rq_remap);
EXPORT_TRACEPOINT_SYMBOL_GPL(block_bio_complete);
EXPORT_TRACEPOINT_SYMBOL_GPL(block_split);
EXPORT_TRACEPOINT_SYMBOL_GPL(block_unplug);
EXPORT_TRACEPOINT_SYMBOL_GPL(block_rq_insert);

DEFINE_IDA(blk_queue_ida);

/*
 * For queue allocation
 */
struct kmem_cache *blk_requestq_cachep;

/*
 * Controlling structure to kblockd
 */
static struct workqueue_struct *kblockd_workqueue;

/**
 * blk_queue_flag_set - atomically set a queue flag
 * @flag: flag to be set
 * @q: request queue
 */
void blk_queue_flag_set(unsigned int flag, struct request_queue *q)
{
	set_bit(flag, &q->queue_flags);
}
EXPORT_SYMBOL(blk_queue_flag_set);

/**
 * blk_queue_flag_clear - atomically clear a queue flag
 * @flag: flag to be cleared
 * @q: request queue
 */
void blk_queue_flag_clear(unsigned int flag, struct request_queue *q)
{
	clear_bit(flag, &q->queue_flags);
}
EXPORT_SYMBOL(blk_queue_flag_clear);

/**
 * blk_queue_flag_test_and_set - atomically test and set a queue flag
 * @flag: flag to be set
 * @q: request queue
 *
 * Returns the previous value of @flag - 0 if the flag was not set and 1 if
 * the flag was already set.
 */
bool blk_queue_flag_test_and_set(unsigned int flag, struct request_queue *q)
{
	return test_and_set_bit(flag, &q->queue_flags);
}
EXPORT_SYMBOL_GPL(blk_queue_flag_test_and_set);

void blk_rq_init(struct request_queue *q, struct request *rq)
{
	memset(rq, 0, sizeof(*rq));

	INIT_LIST_HEAD(&rq->queuelist);
	rq->q = q;
	rq->__sector = (sector_t) -1;
	INIT_HLIST_NODE(&rq->hash);
	RB_CLEAR_NODE(&rq->rb_node);
	rq->tag = BLK_MQ_NO_TAG;
	rq->internal_tag = BLK_MQ_NO_TAG;
	rq->start_time_ns = ktime_get_ns();
	rq->part = NULL;
	refcount_set(&rq->ref, 1);
	blk_crypto_rq_set_defaults(rq);
}
EXPORT_SYMBOL(blk_rq_init);

#define REQ_OP_NAME(name) [REQ_OP_##name] = #name
static const char *const blk_op_name[] = {
	REQ_OP_NAME(READ),
	REQ_OP_NAME(WRITE),
	REQ_OP_NAME(FLUSH),
	REQ_OP_NAME(DISCARD),
	REQ_OP_NAME(SECURE_ERASE),
	REQ_OP_NAME(ZONE_RESET),
	REQ_OP_NAME(ZONE_RESET_ALL),
	REQ_OP_NAME(ZONE_OPEN),
	REQ_OP_NAME(ZONE_CLOSE),
	REQ_OP_NAME(ZONE_FINISH),
	REQ_OP_NAME(ZONE_APPEND),
	REQ_OP_NAME(WRITE_SAME),
	REQ_OP_NAME(WRITE_ZEROES),
	REQ_OP_NAME(SCSI_IN),
	REQ_OP_NAME(SCSI_OUT),
	REQ_OP_NAME(DRV_IN),
	REQ_OP_NAME(DRV_OUT),
};
#undef REQ_OP_NAME

/**
 * blk_op_str - Return string XXX in the REQ_OP_XXX.
 * @op: REQ_OP_XXX.
 *
 * Description: Centralize block layer function to convert REQ_OP_XXX into
 * string format. Useful in the debugging and tracing bio or request. For
 * invalid REQ_OP_XXX it returns string "UNKNOWN".
 */
inline const char *blk_op_str(unsigned int op)
{
	const char *op_str = "UNKNOWN";

	if (op < ARRAY_SIZE(blk_op_name) && blk_op_name[op])
		op_str = blk_op_name[op];

	return op_str;
}
EXPORT_SYMBOL_GPL(blk_op_str);

static const struct {
	int		errno;
	const char	*name;
} blk_errors[] = {
	[BLK_STS_OK]		= { 0,		"" },
	[BLK_STS_NOTSUPP]	= { -EOPNOTSUPP, "operation not supported" },
	[BLK_STS_TIMEOUT]	= { -ETIMEDOUT,	"timeout" },
	[BLK_STS_NOSPC]		= { -ENOSPC,	"critical space allocation" },
	[BLK_STS_TRANSPORT]	= { -ENOLINK,	"recoverable transport" },
	[BLK_STS_TARGET]	= { -EREMOTEIO,	"critical target" },
	[BLK_STS_NEXUS]		= { -EBADE,	"critical nexus" },
	[BLK_STS_MEDIUM]	= { -ENODATA,	"critical medium" },
	[BLK_STS_PROTECTION]	= { -EILSEQ,	"protection" },
	[BLK_STS_RESOURCE]	= { -ENOMEM,	"kernel resource" },
	[BLK_STS_DEV_RESOURCE]	= { -EBUSY,	"device resource" },
	[BLK_STS_AGAIN]		= { -EAGAIN,	"nonblocking retry" },

	/* device mapper special case, should not leak out: */
	[BLK_STS_DM_REQUEUE]	= { -EREMCHG, "dm internal retry" },

	/* zone device specific errors */
	[BLK_STS_ZONE_OPEN_RESOURCE]	= { -ETOOMANYREFS, "open zones exceeded" },
	[BLK_STS_ZONE_ACTIVE_RESOURCE]	= { -EOVERFLOW, "active zones exceeded" },

	/* everything else not covered above: */
	[BLK_STS_IOERR]		= { -EIO,	"I/O" },
};

blk_status_t errno_to_blk_status(int errno)
{
	int i;

	for (i = 0; i < ARRAY_SIZE(blk_errors); i++) {
		if (blk_errors[i].errno == errno)
			return (__force blk_status_t)i;
	}

	return BLK_STS_IOERR;
}
EXPORT_SYMBOL_GPL(errno_to_blk_status);

int blk_status_to_errno(blk_status_t status)
{
	int idx = (__force int)status;

	if (WARN_ON_ONCE(idx >= ARRAY_SIZE(blk_errors)))
		return -EIO;
	return blk_errors[idx].errno;
}
EXPORT_SYMBOL_GPL(blk_status_to_errno);

static void print_req_error(struct request *req, blk_status_t status,
		const char *caller)
{
	int idx = (__force int)status;

	if (WARN_ON_ONCE(idx >= ARRAY_SIZE(blk_errors)))
		return;

	printk_ratelimited(KERN_ERR
		"%s: %s error, dev %s, sector %llu op 0x%x:(%s) flags 0x%x "
		"phys_seg %u prio class %u\n",
		caller, blk_errors[idx].name,
		req->rq_disk ? req->rq_disk->disk_name : "?",
		blk_rq_pos(req), req_op(req), blk_op_str(req_op(req)),
		req->cmd_flags & ~REQ_OP_MASK,
		req->nr_phys_segments,
		IOPRIO_PRIO_CLASS(req->ioprio));
}

static void req_bio_endio(struct request *rq, struct bio *bio,
			  unsigned int nbytes, blk_status_t error)
{
	if (error)
		bio->bi_status = error;

	if (unlikely(rq->rq_flags & RQF_QUIET))
		bio_set_flag(bio, BIO_QUIET);

	bio_advance(bio, nbytes);

	if (req_op(rq) == REQ_OP_ZONE_APPEND && error == BLK_STS_OK) {
		/*
		 * Partial zone append completions cannot be supported as the
		 * BIO fragments may end up not being written sequentially.
		 */
		if (bio->bi_iter.bi_size)
			bio->bi_status = BLK_STS_IOERR;
		else
			bio->bi_iter.bi_sector = rq->__sector;
	}

	/* don't actually finish bio if it's part of flush sequence */
	if (bio->bi_iter.bi_size == 0 && !(rq->rq_flags & RQF_FLUSH_SEQ))
		bio_endio(bio);
}

void blk_dump_rq_flags(struct request *rq, char *msg)
{
	printk(KERN_INFO "%s: dev %s: flags=%llx\n", msg,
		rq->rq_disk ? rq->rq_disk->disk_name : "?",
		(unsigned long long) rq->cmd_flags);

	printk(KERN_INFO "  sector %llu, nr/cnr %u/%u\n",
	       (unsigned long long)blk_rq_pos(rq),
	       blk_rq_sectors(rq), blk_rq_cur_sectors(rq));
	printk(KERN_INFO "  bio %p, biotail %p, len %u\n",
	       rq->bio, rq->biotail, blk_rq_bytes(rq));
}
EXPORT_SYMBOL(blk_dump_rq_flags);

/**
 * blk_sync_queue - cancel any pending callbacks on a queue
 * @q: the queue
 *
 * Description:
 *     The block layer may perform asynchronous callback activity
 *     on a queue, such as calling the unplug function after a timeout.
 *     A block device may call blk_sync_queue to ensure that any
 *     such activity is cancelled, thus allowing it to release resources
 *     that the callbacks might use. The caller must already have made sure
 *     that its ->submit_bio will not re-add plugging prior to calling
 *     this function.
 *
 *     This function does not cancel any asynchronous activity arising
 *     out of elevator or throttling code. That would require elevator_exit()
 *     and blkcg_exit_queue() to be called with queue lock initialized.
 *
 */
void blk_sync_queue(struct request_queue *q)
{
	del_timer_sync(&q->timeout);
	cancel_work_sync(&q->timeout_work);
}
EXPORT_SYMBOL(blk_sync_queue);

/**
 * blk_set_pm_only - increment pm_only counter
 * @q: request queue pointer
 */
void blk_set_pm_only(struct request_queue *q)
{
	atomic_inc(&q->pm_only);
}
EXPORT_SYMBOL_GPL(blk_set_pm_only);

void blk_clear_pm_only(struct request_queue *q)
{
	int pm_only;

	pm_only = atomic_dec_return(&q->pm_only);
	WARN_ON_ONCE(pm_only < 0);
	if (pm_only == 0)
		wake_up_all(&q->mq_freeze_wq);
}
EXPORT_SYMBOL_GPL(blk_clear_pm_only);

/**
 * blk_put_queue - decrement the request_queue refcount
 * @q: the request_queue structure to decrement the refcount for
 *
 * Decrements the refcount of the request_queue kobject. When this reaches 0
 * we'll have blk_release_queue() called.
 *
 * Context: Any context, but the last reference must not be dropped from
 *          atomic context.
 */
void blk_put_queue(struct request_queue *q)
{
	kobject_put(&q->kobj);
}
EXPORT_SYMBOL(blk_put_queue);

void blk_set_queue_dying(struct request_queue *q)
{
	blk_queue_flag_set(QUEUE_FLAG_DYING, q);

	/*
	 * When queue DYING flag is set, we need to block new req
	 * entering queue, so we call blk_freeze_queue_start() to
	 * prevent I/O from crossing blk_queue_enter().
	 */
	blk_freeze_queue_start(q);

	if (queue_is_mq(q))
		blk_mq_wake_waiters(q);

	/* Make blk_queue_enter() reexamine the DYING flag. */
	wake_up_all(&q->mq_freeze_wq);
}
EXPORT_SYMBOL_GPL(blk_set_queue_dying);

/**
 * blk_cleanup_queue - shutdown a request queue
 * @q: request queue to shutdown
 *
 * Mark @q DYING, drain all pending requests, mark @q DEAD, destroy and
 * put it.  All future requests will be failed immediately with -ENODEV.
 *
 * Context: can sleep
 */
void blk_cleanup_queue(struct request_queue *q)
{
	/* cannot be called from atomic context */
	might_sleep();

	WARN_ON_ONCE(blk_queue_registered(q));

	/* mark @q DYING, no new request or merges will be allowed afterwards */
	blk_set_queue_dying(q);

	blk_queue_flag_set(QUEUE_FLAG_NOMERGES, q);
	blk_queue_flag_set(QUEUE_FLAG_NOXMERGES, q);

	/*
	 * Drain all requests queued before DYING marking. Set DEAD flag to
	 * prevent that blk_mq_run_hw_queues() accesses the hardware queues
	 * after draining finished.
	 */
	blk_freeze_queue(q);

	rq_qos_exit(q);

	blk_queue_flag_set(QUEUE_FLAG_DEAD, q);

	/* for synchronous bio-based driver finish in-flight integrity i/o */
	blk_flush_integrity();

	/* @q won't process any more request, flush async actions */
	del_timer_sync(&q->backing_dev_info->laptop_mode_wb_timer);
	blk_sync_queue(q);

	if (queue_is_mq(q))
		blk_mq_exit_queue(q);

	/*
	 * In theory, request pool of sched_tags belongs to request queue.
	 * However, the current implementation requires tag_set for freeing
	 * requests, so free the pool now.
	 *
	 * Queue has become frozen, there can't be any in-queue requests, so
	 * it is safe to free requests now.
	 */
	mutex_lock(&q->sysfs_lock);
	if (q->elevator)
		blk_mq_sched_free_requests(q);
	mutex_unlock(&q->sysfs_lock);

	percpu_ref_exit(&q->q_usage_counter);

	/* @q is and will stay empty, shutdown and put */
	blk_put_queue(q);
}
EXPORT_SYMBOL(blk_cleanup_queue);

/**
 * blk_queue_enter() - try to increase q->q_usage_counter
 * @q: request queue pointer
 * @flags: BLK_MQ_REQ_NOWAIT and/or BLK_MQ_REQ_PM
 */
int blk_queue_enter(struct request_queue *q, blk_mq_req_flags_t flags)
{
	const bool pm = flags & BLK_MQ_REQ_PM;

	while (true) {
		bool success = false;

		rcu_read_lock();
		if (percpu_ref_tryget_live(&q->q_usage_counter)) {
			/*
			 * The code that increments the pm_only counter is
			 * responsible for ensuring that that counter is
			 * globally visible before the queue is unfrozen.
			 */
			if ((pm && queue_rpm_status(q) != RPM_SUSPENDED) ||
			    !blk_queue_pm_only(q)) {
				success = true;
			} else {
				percpu_ref_put(&q->q_usage_counter);
			}
		}
		rcu_read_unlock();

		if (success)
			return 0;

		if (flags & BLK_MQ_REQ_NOWAIT)
			return -EBUSY;

		/*
		 * read pair of barrier in blk_freeze_queue_start(),
		 * we need to order reading __PERCPU_REF_DEAD flag of
		 * .q_usage_counter and reading .mq_freeze_depth or
		 * queue dying flag, otherwise the following wait may
		 * never return if the two reads are reordered.
		 */
		smp_rmb();

		wait_event(q->mq_freeze_wq,
			   (!q->mq_freeze_depth &&
			    blk_pm_resume_queue(pm, q)) ||
			   blk_queue_dying(q));
		if (blk_queue_dying(q))
			return -ENODEV;
	}
}

static inline int bio_queue_enter(struct bio *bio)
{
	struct request_queue *q = bio->bi_bdev->bd_disk->queue;
	bool nowait = bio->bi_opf & REQ_NOWAIT;
	int ret;

	ret = blk_queue_enter(q, nowait ? BLK_MQ_REQ_NOWAIT : 0);
	if (unlikely(ret)) {
		if (nowait && !blk_queue_dying(q))
			bio_wouldblock_error(bio);
		else
			bio_io_error(bio);
	}

	return ret;
}

void blk_queue_exit(struct request_queue *q)
{
	percpu_ref_put(&q->q_usage_counter);
}

static void blk_queue_usage_counter_release(struct percpu_ref *ref)
{
	struct request_queue *q =
		container_of(ref, struct request_queue, q_usage_counter);

	wake_up_all(&q->mq_freeze_wq);
}

static void blk_rq_timed_out_timer(struct timer_list *t)
{
	struct request_queue *q = from_timer(q, t, timeout);

	kblockd_schedule_work(&q->timeout_work);
}

static void blk_timeout_work(struct work_struct *work)
{
}

struct request_queue *blk_alloc_queue(int node_id)
{
	struct request_queue *q;
	int ret;

	q = kmem_cache_alloc_node(blk_requestq_cachep,
				GFP_KERNEL | __GFP_ZERO, node_id);
	if (!q)
		return NULL;

	q->last_merge = NULL;

	q->id = ida_simple_get(&blk_queue_ida, 0, 0, GFP_KERNEL);
	if (q->id < 0)
		goto fail_q;

	ret = bioset_init(&q->bio_split, BIO_POOL_SIZE, 0, 0);
	if (ret)
		goto fail_id;

	q->backing_dev_info = bdi_alloc(node_id);
	if (!q->backing_dev_info)
		goto fail_split;

	q->stats = blk_alloc_queue_stats();
	if (!q->stats)
		goto fail_stats;

	q->node = node_id;

	atomic_set(&q->nr_active_requests_shared_sbitmap, 0);

	timer_setup(&q->backing_dev_info->laptop_mode_wb_timer,
		    laptop_mode_timer_fn, 0);
	timer_setup(&q->timeout, blk_rq_timed_out_timer, 0);
	INIT_WORK(&q->timeout_work, blk_timeout_work);
	INIT_LIST_HEAD(&q->icq_list);
#ifdef CONFIG_BLK_CGROUP
	INIT_LIST_HEAD(&q->blkg_list);
#endif

	kobject_init(&q->kobj, &blk_queue_ktype);

	mutex_init(&q->debugfs_mutex);
	mutex_init(&q->sysfs_lock);
	mutex_init(&q->sysfs_dir_lock);
	spin_lock_init(&q->queue_lock);

	init_waitqueue_head(&q->mq_freeze_wq);
	mutex_init(&q->mq_freeze_lock);

	/*
	 * Init percpu_ref in atomic mode so that it's faster to shutdown.
	 * See blk_register_queue() for details.
	 */
	if (percpu_ref_init(&q->q_usage_counter,
				blk_queue_usage_counter_release,
				PERCPU_REF_INIT_ATOMIC, GFP_KERNEL))
		goto fail_bdi;

	if (blkcg_init_queue(q))
		goto fail_ref;

	blk_queue_dma_alignment(q, 511);
	blk_set_default_limits(&q->limits);
	q->nr_requests = BLKDEV_MAX_RQ;

	return q;

fail_ref:
	percpu_ref_exit(&q->q_usage_counter);
fail_bdi:
	blk_free_queue_stats(q->stats);
fail_stats:
	bdi_put(q->backing_dev_info);
fail_split:
	bioset_exit(&q->bio_split);
fail_id:
	ida_simple_remove(&blk_queue_ida, q->id);
fail_q:
	kmem_cache_free(blk_requestq_cachep, q);
	return NULL;
}
EXPORT_SYMBOL(blk_alloc_queue);

/**
 * blk_get_queue - increment the request_queue refcount
 * @q: the request_queue structure to increment the refcount for
 *
 * Increment the refcount of the request_queue kobject.
 *
 * Context: Any context.
 */
bool blk_get_queue(struct request_queue *q)
{
	if (likely(!blk_queue_dying(q))) {
		__blk_get_queue(q);
		return true;
	}

	return false;
}
EXPORT_SYMBOL(blk_get_queue);

/**
 * blk_get_request - allocate a request
 * @q: request queue to allocate a request for
 * @op: operation (REQ_OP_*) and REQ_* flags, e.g. REQ_SYNC.
 * @flags: BLK_MQ_REQ_* flags, e.g. BLK_MQ_REQ_NOWAIT.
 */
struct request *blk_get_request(struct request_queue *q, unsigned int op,
				blk_mq_req_flags_t flags)
{
	struct request *req;

	WARN_ON_ONCE(op & REQ_NOWAIT);
	WARN_ON_ONCE(flags & ~(BLK_MQ_REQ_NOWAIT | BLK_MQ_REQ_PM));

	req = blk_mq_alloc_request(q, op, flags);
	if (!IS_ERR(req) && q->mq_ops->initialize_rq_fn)
		q->mq_ops->initialize_rq_fn(req);

	return req;
}
EXPORT_SYMBOL(blk_get_request);

void blk_put_request(struct request *req)
{
	blk_mq_free_request(req);
}
EXPORT_SYMBOL(blk_put_request);

static void handle_bad_sector(struct bio *bio, sector_t maxsector)
{
	char b[BDEVNAME_SIZE];

	pr_info_ratelimited("attempt to access beyond end of device\n"
			    "%s: rw=%d, want=%llu, limit=%llu\n",
			    bio_devname(bio, b), bio->bi_opf,
			    bio_end_sector(bio), maxsector);
}

#ifdef CONFIG_FAIL_MAKE_REQUEST

static DECLARE_FAULT_ATTR(fail_make_request);

static int __init setup_fail_make_request(char *str)
{
	return setup_fault_attr(&fail_make_request, str);
}
__setup("fail_make_request=", setup_fail_make_request);

static bool should_fail_request(struct block_device *part, unsigned int bytes)
{
	return part->bd_make_it_fail && should_fail(&fail_make_request, bytes);
}

static int __init fail_make_request_debugfs(void)
{
	struct dentry *dir = fault_create_debugfs_attr("fail_make_request",
						NULL, &fail_make_request);

	return PTR_ERR_OR_ZERO(dir);
}

late_initcall(fail_make_request_debugfs);

#else /* CONFIG_FAIL_MAKE_REQUEST */

static inline bool should_fail_request(struct block_device *part,
					unsigned int bytes)
{
	return false;
}

#endif /* CONFIG_FAIL_MAKE_REQUEST */

static inline bool bio_check_ro(struct bio *bio)
{
	if (op_is_write(bio_op(bio)) && bdev_read_only(bio->bi_bdev)) {
		char b[BDEVNAME_SIZE];

		if (op_is_flush(bio->bi_opf) && !bio_sectors(bio))
			return false;

		WARN_ONCE(1,
		       "Trying to write to read-only block-device %s (partno %d)\n",
			bio_devname(bio, b), bio->bi_bdev->bd_partno);
		/* Older lvm-tools actually trigger this */
		return false;
	}

	return false;
}

static noinline int should_fail_bio(struct bio *bio)
{
	if (should_fail_request(bdev_whole(bio->bi_bdev), bio->bi_iter.bi_size))
		return -EIO;
	return 0;
}
ALLOW_ERROR_INJECTION(should_fail_bio, ERRNO);

/*
 * Check whether this bio extends beyond the end of the device or partition.
 * This may well happen - the kernel calls bread() without checking the size of
 * the device, e.g., when mounting a file system.
 */
static inline int bio_check_eod(struct bio *bio)
{
	sector_t maxsector = bdev_nr_sectors(bio->bi_bdev);
	unsigned int nr_sectors = bio_sectors(bio);

	if (nr_sectors && maxsector &&
	    (nr_sectors > maxsector ||
	     bio->bi_iter.bi_sector > maxsector - nr_sectors)) {
		handle_bad_sector(bio, maxsector);
		return -EIO;
	}
	return 0;
}

/*
 * Remap block n of partition p to block n+start(p) of the disk.
 */
static int blk_partition_remap(struct bio *bio)
{
	struct block_device *p = bio->bi_bdev;

	if (unlikely(should_fail_request(p, bio->bi_iter.bi_size)))
		return -EIO;
	if (bio_sectors(bio)) {
		bio->bi_iter.bi_sector += p->bd_start_sect;
		trace_block_bio_remap(bio, p->bd_dev,
				      bio->bi_iter.bi_sector -
				      p->bd_start_sect);
	}
	bio_set_flag(bio, BIO_REMAPPED);
	return 0;
}

/*
 * Check write append to a zoned block device.
 */
static inline blk_status_t blk_check_zone_append(struct request_queue *q,
						 struct bio *bio)
{
	sector_t pos = bio->bi_iter.bi_sector;
	int nr_sectors = bio_sectors(bio);

	/* Only applicable to zoned block devices */
	if (!blk_queue_is_zoned(q))
		return BLK_STS_NOTSUPP;

	/* The bio sector must point to the start of a sequential zone */
	if (pos & (blk_queue_zone_sectors(q) - 1) ||
	    !blk_queue_zone_is_seq(q, pos))
		return BLK_STS_IOERR;

	/*
	 * Not allowed to cross zone boundaries. Otherwise, the BIO will be
	 * split and could result in non-contiguous sectors being written in
	 * different zones.
	 */
	if (nr_sectors > q->limits.chunk_sectors)
		return BLK_STS_IOERR;

	/* Make sure the BIO is small enough and will not get split */
	if (nr_sectors > q->limits.max_zone_append_sectors)
		return BLK_STS_IOERR;

	bio->bi_opf |= REQ_NOMERGE;

	return BLK_STS_OK;
}

static noinline_for_stack bool submit_bio_checks(struct bio *bio)
{
	struct block_device *bdev = bio->bi_bdev;
	struct request_queue *q = bdev->bd_disk->queue;
	blk_status_t status = BLK_STS_IOERR;
	struct blk_plug *plug;

	might_sleep();

	plug = blk_mq_plug(q, bio);
	if (plug && plug->nowait)
		bio->bi_opf |= REQ_NOWAIT;

	/*
	 * For a REQ_NOWAIT based request, return -EOPNOTSUPP
	 * if queue does not support NOWAIT.
	 */
	if ((bio->bi_opf & REQ_NOWAIT) && !blk_queue_nowait(q))
		goto not_supported;

	if (should_fail_bio(bio))
		goto end_io;
	if (unlikely(bio_check_ro(bio)))
		goto end_io;
	if (!bio_flagged(bio, BIO_REMAPPED)) {
		if (unlikely(bio_check_eod(bio)))
			goto end_io;
		if (bdev->bd_partno && unlikely(blk_partition_remap(bio)))
			goto end_io;
	}

	/*
	 * Filter flush bio's early so that bio based drivers without flush
	 * support don't have to worry about them.
	 */
	if (op_is_flush(bio->bi_opf) &&
	    !test_bit(QUEUE_FLAG_WC, &q->queue_flags)) {
		bio->bi_opf &= ~(REQ_PREFLUSH | REQ_FUA);
		if (!bio_sectors(bio)) {
			status = BLK_STS_OK;
			goto end_io;
		}
	}

	if (!test_bit(QUEUE_FLAG_POLL, &q->queue_flags))
		bio->bi_opf &= ~REQ_HIPRI;

	switch (bio_op(bio)) {
	case REQ_OP_DISCARD:
		if (!blk_queue_discard(q))
			goto not_supported;
		break;
	case REQ_OP_SECURE_ERASE:
		if (!blk_queue_secure_erase(q))
			goto not_supported;
		break;
	case REQ_OP_WRITE_SAME:
		if (!q->limits.max_write_same_sectors)
			goto not_supported;
		break;
	case REQ_OP_ZONE_APPEND:
		status = blk_check_zone_append(q, bio);
		if (status != BLK_STS_OK)
			goto end_io;
		break;
	case REQ_OP_ZONE_RESET:
	case REQ_OP_ZONE_OPEN:
	case REQ_OP_ZONE_CLOSE:
	case REQ_OP_ZONE_FINISH:
		if (!blk_queue_is_zoned(q))
			goto not_supported;
		break;
	case REQ_OP_ZONE_RESET_ALL:
		if (!blk_queue_is_zoned(q) || !blk_queue_zone_resetall(q))
			goto not_supported;
		break;
	case REQ_OP_WRITE_ZEROES:
		if (!q->limits.max_write_zeroes_sectors)
			goto not_supported;
		break;
	default:
		break;
	}

	/*
	 * Various block parts want %current->io_context, so allocate it up
	 * front rather than dealing with lots of pain to allocate it only
	 * where needed. This may fail and the block layer knows how to live
	 * with it.
	 */
	if (unlikely(!current->io_context))
		create_task_io_context(current, GFP_ATOMIC, q->node);

	if (blk_throtl_bio(bio)) {
		blkcg_bio_issue_init(bio);
		return false;
	}

	blk_cgroup_bio_start(bio);
	blkcg_bio_issue_init(bio);

	if (!bio_flagged(bio, BIO_TRACE_COMPLETION)) {
		trace_block_bio_queue(bio);
		/* Now that enqueuing has been traced, we need to trace
		 * completion as well.
		 */
		bio_set_flag(bio, BIO_TRACE_COMPLETION);
	}
	return true;

not_supported:
	status = BLK_STS_NOTSUPP;
end_io:
	bio->bi_status = status;
	bio_endio(bio);
	return false;
}

static blk_qc_t __submit_bio(struct bio *bio)
{
	struct gendisk *disk = bio->bi_bdev->bd_disk;
	blk_qc_t ret = BLK_QC_T_NONE;

	if (blk_crypto_bio_prep(&bio)) {
		if (!disk->fops->submit_bio)
			return blk_mq_submit_bio(bio);
		ret = disk->fops->submit_bio(bio);
	}
	blk_queue_exit(disk->queue);
	return ret;
}

/*
 * The loop in this function may be a bit non-obvious, and so deserves some
 * explanation:
 *
 *  - Before entering the loop, bio->bi_next is NULL (as all callers ensure
 *    that), so we have a list with a single bio.
 *  - We pretend that we have just taken it off a longer list, so we assign
 *    bio_list to a pointer to the bio_list_on_stack, thus initialising the
 *    bio_list of new bios to be added.  ->submit_bio() may indeed add some more
 *    bios through a recursive call to submit_bio_noacct.  If it did, we find a
 *    non-NULL value in bio_list and re-enter the loop from the top.
 *  - In this case we really did just take the bio of the top of the list (no
 *    pretending) and so remove it from bio_list, and call into ->submit_bio()
 *    again.
 *
 * bio_list_on_stack[0] contains bios submitted by the current ->submit_bio.
 * bio_list_on_stack[1] contains bios that were submitted before the current
 *	->submit_bio_bio, but that haven't been processed yet.
 */
static blk_qc_t __submit_bio_noacct(struct bio *bio)
{
	struct bio_list bio_list_on_stack[2];
	blk_qc_t ret = BLK_QC_T_NONE;

	BUG_ON(bio->bi_next);

	bio_list_init(&bio_list_on_stack[0]);
	current->bio_list = bio_list_on_stack;

	do {
		struct request_queue *q = bio->bi_bdev->bd_disk->queue;
		struct bio_list lower, same;

		if (unlikely(bio_queue_enter(bio) != 0))
			continue;

		/*
		 * Create a fresh bio_list for all subordinate requests.
		 */
		bio_list_on_stack[1] = bio_list_on_stack[0];
		bio_list_init(&bio_list_on_stack[0]);

		ret = __submit_bio(bio);

		/*
		 * Sort new bios into those for a lower level and those for the
		 * same level.
		 */
		bio_list_init(&lower);
		bio_list_init(&same);
		while ((bio = bio_list_pop(&bio_list_on_stack[0])) != NULL)
			if (q == bio->bi_bdev->bd_disk->queue)
				bio_list_add(&same, bio);
			else
				bio_list_add(&lower, bio);

		/*
		 * Now assemble so we handle the lowest level first.
		 */
		bio_list_merge(&bio_list_on_stack[0], &lower);
		bio_list_merge(&bio_list_on_stack[0], &same);
		bio_list_merge(&bio_list_on_stack[0], &bio_list_on_stack[1]);
	} while ((bio = bio_list_pop(&bio_list_on_stack[0])));

	current->bio_list = NULL;
	return ret;
}

static blk_qc_t __submit_bio_noacct_mq(struct bio *bio)
{
	struct bio_list bio_list[2] = { };
	blk_qc_t ret = BLK_QC_T_NONE;

	current->bio_list = bio_list;

	do {
		struct gendisk *disk = bio->bi_bdev->bd_disk;

		if (unlikely(bio_queue_enter(bio) != 0))
			continue;

		if (!blk_crypto_bio_prep(&bio)) {
			blk_queue_exit(disk->queue);
			ret = BLK_QC_T_NONE;
			continue;
		}

		ret = blk_mq_submit_bio(bio);
	} while ((bio = bio_list_pop(&bio_list[0])));

	current->bio_list = NULL;
	return ret;
}

/**
 * submit_bio_noacct - re-submit a bio to the block device layer for I/O
 * @bio:  The bio describing the location in memory and on the device.
 *
 * This is a version of submit_bio() that shall only be used for I/O that is
 * resubmitted to lower level drivers by stacking block drivers.  All file
 * systems and other upper level users of the block layer should use
 * submit_bio() instead.
 */
blk_qc_t submit_bio_noacct(struct bio *bio)
{
	if (!submit_bio_checks(bio))
		return BLK_QC_T_NONE;

	/*
	 * We only want one ->submit_bio to be active at a time, else stack
	 * usage with stacked devices could be a problem.  Use current->bio_list
	 * to collect a list of requests submited by a ->submit_bio method while
	 * it is active, and then process them after it returned.
	 */
	if (current->bio_list) {
		bio_list_add(&current->bio_list[0], bio);
		return BLK_QC_T_NONE;
	}

	if (!bio->bi_bdev->bd_disk->fops->submit_bio)
		return __submit_bio_noacct_mq(bio);
	return __submit_bio_noacct(bio);
}
EXPORT_SYMBOL(submit_bio_noacct);

/**
 * submit_bio - submit a bio to the block device layer for I/O
 * @bio: The &struct bio which describes the I/O
 *
 * submit_bio() is used to submit I/O requests to block devices.  It is passed a
 * fully set up &struct bio that describes the I/O that needs to be done.  The
 * bio will be send to the device described by the bi_bdev field.
 *
 * The success/failure status of the request, along with notification of
 * completion, is delivered asynchronously through the ->bi_end_io() callback
 * in @bio.  The bio must NOT be touched by thecaller until ->bi_end_io() has
 * been called.
 */
blk_qc_t submit_bio(struct bio *bio)
{
	if (blkcg_punt_bio_submit(bio))
		return BLK_QC_T_NONE;

	/*
	 * If it's a regular read/write or a barrier with data attached,
	 * go through the normal accounting stuff before submission.
	 */
	if (bio_has_data(bio)) {
		unsigned int count;

		if (unlikely(bio_op(bio) == REQ_OP_WRITE_SAME))
			count = queue_logical_block_size(
					bio->bi_bdev->bd_disk->queue) >> 9;
		else
			count = bio_sectors(bio);

		if (op_is_write(bio_op(bio))) {
			count_vm_events(PGPGOUT, count);
		} else {
			task_io_account_read(bio->bi_iter.bi_size);
			count_vm_events(PGPGIN, count);
		}

		if (unlikely(block_dump)) {
			char b[BDEVNAME_SIZE];
			printk(KERN_DEBUG "%s(%d): %s block %Lu on %s (%u sectors)\n",
			current->comm, task_pid_nr(current),
				op_is_write(bio_op(bio)) ? "WRITE" : "READ",
				(unsigned long long)bio->bi_iter.bi_sector,
				bio_devname(bio, b), count);
		}
	}

	/*
	 * If we're reading data that is part of the userspace workingset, count
	 * submission time as memory stall.  When the device is congested, or
	 * the submitting cgroup IO-throttled, submission can be a significant
	 * part of overall IO time.
	 */
	if (unlikely(bio_op(bio) == REQ_OP_READ &&
	    bio_flagged(bio, BIO_WORKINGSET))) {
		unsigned long pflags;
		blk_qc_t ret;

		psi_memstall_enter(&pflags);
		ret = submit_bio_noacct(bio);
		psi_memstall_leave(&pflags);

		return ret;
	}

	return submit_bio_noacct(bio);
}
EXPORT_SYMBOL(submit_bio);

/**
 * blk_cloned_rq_check_limits - Helper function to check a cloned request
 *                              for the new queue limits
 * @q:  the queue
 * @rq: the request being checked
 *
 * Description:
 *    @rq may have been made based on weaker limitations of upper-level queues
 *    in request stacking drivers, and it may violate the limitation of @q.
 *    Since the block layer and the underlying device driver trust @rq
 *    after it is inserted to @q, it should be checked against @q before
 *    the insertion using this generic function.
 *
 *    Request stacking drivers like request-based dm may change the queue
 *    limits when retrying requests on other queues. Those requests need
 *    to be checked against the new queue limits again during dispatch.
 */
static blk_status_t blk_cloned_rq_check_limits(struct request_queue *q,
				      struct request *rq)
{
	unsigned int max_sectors = blk_queue_get_max_sectors(q, req_op(rq));

	if (blk_rq_sectors(rq) > max_sectors) {
		/*
		 * SCSI device does not have a good way to return if
		 * Write Same/Zero is actually supported. If a device rejects
		 * a non-read/write command (discard, write same,etc.) the
		 * low-level device driver will set the relevant queue limit to
		 * 0 to prevent blk-lib from issuing more of the offending
		 * operations. Commands queued prior to the queue limit being
		 * reset need to be completed with BLK_STS_NOTSUPP to avoid I/O
		 * errors being propagated to upper layers.
		 */
		if (max_sectors == 0)
			return BLK_STS_NOTSUPP;

		printk(KERN_ERR "%s: over max size limit. (%u > %u)\n",
			__func__, blk_rq_sectors(rq), max_sectors);
		return BLK_STS_IOERR;
	}

	/*
	 * queue's settings related to segment counting like q->bounce_pfn
	 * may differ from that of other stacking queues.
	 * Recalculate it to check the request correctly on this queue's
	 * limitation.
	 */
	rq->nr_phys_segments = blk_recalc_rq_segments(rq);
	if (rq->nr_phys_segments > queue_max_segments(q)) {
		printk(KERN_ERR "%s: over max segments limit. (%hu > %hu)\n",
			__func__, rq->nr_phys_segments, queue_max_segments(q));
		return BLK_STS_IOERR;
	}

	return BLK_STS_OK;
}

/**
 * blk_insert_cloned_request - Helper for stacking drivers to submit a request
 * @q:  the queue to submit the request
 * @rq: the request being queued
 */
blk_status_t blk_insert_cloned_request(struct request_queue *q, struct request *rq)
{
	blk_status_t ret;

	ret = blk_cloned_rq_check_limits(q, rq);
	if (ret != BLK_STS_OK)
		return ret;

	if (rq->rq_disk &&
	    should_fail_request(rq->rq_disk->part0, blk_rq_bytes(rq)))
		return BLK_STS_IOERR;

	if (blk_crypto_insert_cloned_request(rq))
		return BLK_STS_IOERR;

	if (blk_queue_io_stat(q))
		blk_account_io_start(rq);

	/*
	 * Since we have a scheduler attached on the top device,
	 * bypass a potential scheduler on the bottom device for
	 * insert.
	 */
	return blk_mq_request_issue_directly(rq, true);
}
EXPORT_SYMBOL_GPL(blk_insert_cloned_request);

/**
 * blk_rq_err_bytes - determine number of bytes till the next failure boundary
 * @rq: request to examine
 *
 * Description:
 *     A request could be merge of IOs which require different failure
 *     handling.  This function determines the number of bytes which
 *     can be failed from the beginning of the request without
 *     crossing into area which need to be retried further.
 *
 * Return:
 *     The number of bytes to fail.
 */
unsigned int blk_rq_err_bytes(const struct request *rq)
{
	unsigned int ff = rq->cmd_flags & REQ_FAILFAST_MASK;
	unsigned int bytes = 0;
	struct bio *bio;

	if (!(rq->rq_flags & RQF_MIXED_MERGE))
		return blk_rq_bytes(rq);

	/*
	 * Currently the only 'mixing' which can happen is between
	 * different fastfail types.  We can safely fail portions
	 * which have all the failfast bits that the first one has -
	 * the ones which are at least as eager to fail as the first
	 * one.
	 */
	for (bio = rq->bio; bio; bio = bio->bi_next) {
		if ((bio->bi_opf & ff) != ff)
			break;
		bytes += bio->bi_iter.bi_size;
	}

	/* this could lead to infinite loop */
	BUG_ON(blk_rq_bytes(rq) && !bytes);
	return bytes;
}
EXPORT_SYMBOL_GPL(blk_rq_err_bytes);

static void update_io_ticks(struct block_device *part, unsigned long now,
		bool end)
{
	unsigned long stamp;
again:
	stamp = READ_ONCE(part->bd_stamp);
	if (unlikely(stamp != now)) {
		if (likely(cmpxchg(&part->bd_stamp, stamp, now) == stamp))
			__part_stat_add(part, io_ticks, end ? now - stamp : 1);
	}
	if (part->bd_partno) {
		part = bdev_whole(part);
		goto again;
	}
}

static void blk_account_io_completion(struct request *req, unsigned int bytes)
{
	if (req->part && blk_do_io_stat(req)) {
		const int sgrp = op_stat_group(req_op(req));

		part_stat_lock();
		part_stat_add(req->part, sectors[sgrp], bytes >> 9);
		part_stat_unlock();
	}
}

void blk_account_io_done(struct request *req, u64 now)
{
	/*
	 * Account IO completion.  flush_rq isn't accounted as a
	 * normal IO on queueing nor completion.  Accounting the
	 * containing request is enough.
	 */
	if (req->part && blk_do_io_stat(req) &&
	    !(req->rq_flags & RQF_FLUSH_SEQ)) {
		const int sgrp = op_stat_group(req_op(req));

		part_stat_lock();
		update_io_ticks(req->part, jiffies, true);
		part_stat_inc(req->part, ios[sgrp]);
		part_stat_add(req->part, nsecs[sgrp], now - req->start_time_ns);
		part_stat_unlock();
	}
}

void blk_account_io_start(struct request *rq)
{
	if (!blk_do_io_stat(rq))
		return;

	/* passthrough requests can hold bios that do not have ->bi_bdev set */
	if (rq->bio && rq->bio->bi_bdev)
		rq->part = rq->bio->bi_bdev;
	else
		rq->part = rq->rq_disk->part0;

	part_stat_lock();
	update_io_ticks(rq->part, jiffies, false);
	part_stat_unlock();
}

<<<<<<< HEAD
static unsigned long __part_start_io_acct(struct hd_struct *part,
=======
static unsigned long __part_start_io_acct(struct block_device *part,
>>>>>>> f642729d
					  unsigned int sectors, unsigned int op)
{
	const int sgrp = op_stat_group(op);
	unsigned long now = READ_ONCE(jiffies);

	part_stat_lock();
	update_io_ticks(part, now, false);
	part_stat_inc(part, ios[sgrp]);
	part_stat_add(part, sectors[sgrp], sectors);
	part_stat_local_inc(part, in_flight[op_is_write(op)]);
	part_stat_unlock();

	return now;
}

<<<<<<< HEAD
unsigned long part_start_io_acct(struct gendisk *disk, struct hd_struct **part,
				 struct bio *bio)
{
	*part = disk_map_sector_rcu(disk, bio->bi_iter.bi_sector);

	return __part_start_io_acct(*part, bio_sectors(bio), bio_op(bio));
}
EXPORT_SYMBOL_GPL(part_start_io_acct);
=======
/**
 * bio_start_io_acct - start I/O accounting for bio based drivers
 * @bio:	bio to start account for
 *
 * Returns the start time that should be passed back to bio_end_io_acct().
 */
unsigned long bio_start_io_acct(struct bio *bio)
{
	return __part_start_io_acct(bio->bi_bdev, bio_sectors(bio), bio_op(bio));
}
EXPORT_SYMBOL_GPL(bio_start_io_acct);
>>>>>>> f642729d

unsigned long disk_start_io_acct(struct gendisk *disk, unsigned int sectors,
				 unsigned int op)
{
<<<<<<< HEAD
	return __part_start_io_acct(&disk->part0, sectors, op);
}
EXPORT_SYMBOL(disk_start_io_acct);

static void __part_end_io_acct(struct hd_struct *part, unsigned int op,
=======
	return __part_start_io_acct(disk->part0, sectors, op);
}
EXPORT_SYMBOL(disk_start_io_acct);

static void __part_end_io_acct(struct block_device *part, unsigned int op,
>>>>>>> f642729d
			       unsigned long start_time)
{
	const int sgrp = op_stat_group(op);
	unsigned long now = READ_ONCE(jiffies);
	unsigned long duration = now - start_time;

	part_stat_lock();
	update_io_ticks(part, now, true);
	part_stat_add(part, nsecs[sgrp], jiffies_to_nsecs(duration));
	part_stat_local_dec(part, in_flight[op_is_write(op)]);
	part_stat_unlock();
}

<<<<<<< HEAD
void part_end_io_acct(struct hd_struct *part, struct bio *bio,
		      unsigned long start_time)
{
	__part_end_io_acct(part, bio_op(bio), start_time);
	hd_struct_put(part);
}
EXPORT_SYMBOL_GPL(part_end_io_acct);
=======
void bio_end_io_acct_remapped(struct bio *bio, unsigned long start_time,
		struct block_device *orig_bdev)
{
	__part_end_io_acct(orig_bdev, bio_op(bio), start_time);
}
EXPORT_SYMBOL_GPL(bio_end_io_acct_remapped);
>>>>>>> f642729d

void disk_end_io_acct(struct gendisk *disk, unsigned int op,
		      unsigned long start_time)
{
<<<<<<< HEAD
	__part_end_io_acct(&disk->part0, op, start_time);
=======
	__part_end_io_acct(disk->part0, op, start_time);
>>>>>>> f642729d
}
EXPORT_SYMBOL(disk_end_io_acct);

/*
 * Steal bios from a request and add them to a bio list.
 * The request must not have been partially completed before.
 */
void blk_steal_bios(struct bio_list *list, struct request *rq)
{
	if (rq->bio) {
		if (list->tail)
			list->tail->bi_next = rq->bio;
		else
			list->head = rq->bio;
		list->tail = rq->biotail;

		rq->bio = NULL;
		rq->biotail = NULL;
	}

	rq->__data_len = 0;
}
EXPORT_SYMBOL_GPL(blk_steal_bios);

/**
 * blk_update_request - Special helper function for request stacking drivers
 * @req:      the request being processed
 * @error:    block status code
 * @nr_bytes: number of bytes to complete @req
 *
 * Description:
 *     Ends I/O on a number of bytes attached to @req, but doesn't complete
 *     the request structure even if @req doesn't have leftover.
 *     If @req has leftover, sets it up for the next range of segments.
 *
 *     This special helper function is only for request stacking drivers
 *     (e.g. request-based dm) so that they can handle partial completion.
 *     Actual device drivers should use blk_mq_end_request instead.
 *
 *     Passing the result of blk_rq_bytes() as @nr_bytes guarantees
 *     %false return from this function.
 *
 * Note:
 *	The RQF_SPECIAL_PAYLOAD flag is ignored on purpose in both
 *	blk_rq_bytes() and in blk_update_request().
 *
 * Return:
 *     %false - this request doesn't have any more data
 *     %true  - this request has more data
 **/
bool blk_update_request(struct request *req, blk_status_t error,
		unsigned int nr_bytes)
{
	int total_bytes;

	trace_block_rq_complete(req, blk_status_to_errno(error), nr_bytes);

	if (!req->bio)
		return false;

#ifdef CONFIG_BLK_DEV_INTEGRITY
	if (blk_integrity_rq(req) && req_op(req) == REQ_OP_READ &&
	    error == BLK_STS_OK)
		req->q->integrity.profile->complete_fn(req, nr_bytes);
#endif

	if (unlikely(error && !blk_rq_is_passthrough(req) &&
		     !(req->rq_flags & RQF_QUIET)))
		print_req_error(req, error, __func__);

	blk_account_io_completion(req, nr_bytes);

	total_bytes = 0;
	while (req->bio) {
		struct bio *bio = req->bio;
		unsigned bio_bytes = min(bio->bi_iter.bi_size, nr_bytes);

		if (bio_bytes == bio->bi_iter.bi_size)
			req->bio = bio->bi_next;

		/* Completion has already been traced */
		bio_clear_flag(bio, BIO_TRACE_COMPLETION);
		req_bio_endio(req, bio, bio_bytes, error);

		total_bytes += bio_bytes;
		nr_bytes -= bio_bytes;

		if (!nr_bytes)
			break;
	}

	/*
	 * completely done
	 */
	if (!req->bio) {
		/*
		 * Reset counters so that the request stacking driver
		 * can find how many bytes remain in the request
		 * later.
		 */
		req->__data_len = 0;
		return false;
	}

	req->__data_len -= total_bytes;

	/* update sector only for requests with clear definition of sector */
	if (!blk_rq_is_passthrough(req))
		req->__sector += total_bytes >> 9;

	/* mixed attributes always follow the first bio */
	if (req->rq_flags & RQF_MIXED_MERGE) {
		req->cmd_flags &= ~REQ_FAILFAST_MASK;
		req->cmd_flags |= req->bio->bi_opf & REQ_FAILFAST_MASK;
	}

	if (!(req->rq_flags & RQF_SPECIAL_PAYLOAD)) {
		/*
		 * If total number of sectors is less than the first segment
		 * size, something has gone terribly wrong.
		 */
		if (blk_rq_bytes(req) < blk_rq_cur_bytes(req)) {
			blk_dump_rq_flags(req, "request botched");
			req->__data_len = blk_rq_cur_bytes(req);
		}

		/* recalculate the number of segments */
		req->nr_phys_segments = blk_recalc_rq_segments(req);
	}

	return true;
}
EXPORT_SYMBOL_GPL(blk_update_request);

#if ARCH_IMPLEMENTS_FLUSH_DCACHE_PAGE
/**
 * rq_flush_dcache_pages - Helper function to flush all pages in a request
 * @rq: the request to be flushed
 *
 * Description:
 *     Flush all pages in @rq.
 */
void rq_flush_dcache_pages(struct request *rq)
{
	struct req_iterator iter;
	struct bio_vec bvec;

	rq_for_each_segment(bvec, rq, iter)
		flush_dcache_page(bvec.bv_page);
}
EXPORT_SYMBOL_GPL(rq_flush_dcache_pages);
#endif

/**
 * blk_lld_busy - Check if underlying low-level drivers of a device are busy
 * @q : the queue of the device being checked
 *
 * Description:
 *    Check if underlying low-level drivers of a device are busy.
 *    If the drivers want to export their busy state, they must set own
 *    exporting function using blk_queue_lld_busy() first.
 *
 *    Basically, this function is used only by request stacking drivers
 *    to stop dispatching requests to underlying devices when underlying
 *    devices are busy.  This behavior helps more I/O merging on the queue
 *    of the request stacking driver and prevents I/O throughput regression
 *    on burst I/O load.
 *
 * Return:
 *    0 - Not busy (The request stacking driver should dispatch request)
 *    1 - Busy (The request stacking driver should stop dispatching request)
 */
int blk_lld_busy(struct request_queue *q)
{
	if (queue_is_mq(q) && q->mq_ops->busy)
		return q->mq_ops->busy(q);

	return 0;
}
EXPORT_SYMBOL_GPL(blk_lld_busy);

/**
 * blk_rq_unprep_clone - Helper function to free all bios in a cloned request
 * @rq: the clone request to be cleaned up
 *
 * Description:
 *     Free all bios in @rq for a cloned request.
 */
void blk_rq_unprep_clone(struct request *rq)
{
	struct bio *bio;

	while ((bio = rq->bio) != NULL) {
		rq->bio = bio->bi_next;

		bio_put(bio);
	}
}
EXPORT_SYMBOL_GPL(blk_rq_unprep_clone);

/**
 * blk_rq_prep_clone - Helper function to setup clone request
 * @rq: the request to be setup
 * @rq_src: original request to be cloned
 * @bs: bio_set that bios for clone are allocated from
 * @gfp_mask: memory allocation mask for bio
 * @bio_ctr: setup function to be called for each clone bio.
 *           Returns %0 for success, non %0 for failure.
 * @data: private data to be passed to @bio_ctr
 *
 * Description:
 *     Clones bios in @rq_src to @rq, and copies attributes of @rq_src to @rq.
 *     Also, pages which the original bios are pointing to are not copied
 *     and the cloned bios just point same pages.
 *     So cloned bios must be completed before original bios, which means
 *     the caller must complete @rq before @rq_src.
 */
int blk_rq_prep_clone(struct request *rq, struct request *rq_src,
		      struct bio_set *bs, gfp_t gfp_mask,
		      int (*bio_ctr)(struct bio *, struct bio *, void *),
		      void *data)
{
	struct bio *bio, *bio_src;

	if (!bs)
		bs = &fs_bio_set;

	__rq_for_each_bio(bio_src, rq_src) {
		bio = bio_clone_fast(bio_src, gfp_mask, bs);
		if (!bio)
			goto free_and_out;

		if (bio_ctr && bio_ctr(bio, bio_src, data))
			goto free_and_out;

		if (rq->bio) {
			rq->biotail->bi_next = bio;
			rq->biotail = bio;
		} else {
			rq->bio = rq->biotail = bio;
		}
		bio = NULL;
	}

	/* Copy attributes of the original request to the clone request. */
	rq->__sector = blk_rq_pos(rq_src);
	rq->__data_len = blk_rq_bytes(rq_src);
	if (rq_src->rq_flags & RQF_SPECIAL_PAYLOAD) {
		rq->rq_flags |= RQF_SPECIAL_PAYLOAD;
		rq->special_vec = rq_src->special_vec;
	}
	rq->nr_phys_segments = rq_src->nr_phys_segments;
	rq->ioprio = rq_src->ioprio;

	if (rq->bio && blk_crypto_rq_bio_prep(rq, rq->bio, gfp_mask) < 0)
		goto free_and_out;

	return 0;

free_and_out:
	if (bio)
		bio_put(bio);
	blk_rq_unprep_clone(rq);

	return -ENOMEM;
}
EXPORT_SYMBOL_GPL(blk_rq_prep_clone);

int kblockd_schedule_work(struct work_struct *work)
{
	return queue_work(kblockd_workqueue, work);
}
EXPORT_SYMBOL(kblockd_schedule_work);

int kblockd_mod_delayed_work_on(int cpu, struct delayed_work *dwork,
				unsigned long delay)
{
	return mod_delayed_work_on(cpu, kblockd_workqueue, dwork, delay);
}
EXPORT_SYMBOL(kblockd_mod_delayed_work_on);

/**
 * blk_start_plug - initialize blk_plug and track it inside the task_struct
 * @plug:	The &struct blk_plug that needs to be initialized
 *
 * Description:
 *   blk_start_plug() indicates to the block layer an intent by the caller
 *   to submit multiple I/O requests in a batch.  The block layer may use
 *   this hint to defer submitting I/Os from the caller until blk_finish_plug()
 *   is called.  However, the block layer may choose to submit requests
 *   before a call to blk_finish_plug() if the number of queued I/Os
 *   exceeds %BLK_MAX_REQUEST_COUNT, or if the size of the I/O is larger than
 *   %BLK_PLUG_FLUSH_SIZE.  The queued I/Os may also be submitted early if
 *   the task schedules (see below).
 *
 *   Tracking blk_plug inside the task_struct will help with auto-flushing the
 *   pending I/O should the task end up blocking between blk_start_plug() and
 *   blk_finish_plug(). This is important from a performance perspective, but
 *   also ensures that we don't deadlock. For instance, if the task is blocking
 *   for a memory allocation, memory reclaim could end up wanting to free a
 *   page belonging to that request that is currently residing in our private
 *   plug. By flushing the pending I/O when the process goes to sleep, we avoid
 *   this kind of deadlock.
 */
void blk_start_plug(struct blk_plug *plug)
{
	struct task_struct *tsk = current;

	/*
	 * If this is a nested plug, don't actually assign it.
	 */
	if (tsk->plug)
		return;

	INIT_LIST_HEAD(&plug->mq_list);
	INIT_LIST_HEAD(&plug->cb_list);
	plug->rq_count = 0;
	plug->multiple_queues = false;
	plug->nowait = false;

	/*
	 * Store ordering should not be needed here, since a potential
	 * preempt will imply a full memory barrier
	 */
	tsk->plug = plug;
}
EXPORT_SYMBOL(blk_start_plug);

static void flush_plug_callbacks(struct blk_plug *plug, bool from_schedule)
{
	LIST_HEAD(callbacks);

	while (!list_empty(&plug->cb_list)) {
		list_splice_init(&plug->cb_list, &callbacks);

		while (!list_empty(&callbacks)) {
			struct blk_plug_cb *cb = list_first_entry(&callbacks,
							  struct blk_plug_cb,
							  list);
			list_del(&cb->list);
			cb->callback(cb, from_schedule);
		}
	}
}

struct blk_plug_cb *blk_check_plugged(blk_plug_cb_fn unplug, void *data,
				      int size)
{
	struct blk_plug *plug = current->plug;
	struct blk_plug_cb *cb;

	if (!plug)
		return NULL;

	list_for_each_entry(cb, &plug->cb_list, list)
		if (cb->callback == unplug && cb->data == data)
			return cb;

	/* Not currently on the callback list */
	BUG_ON(size < sizeof(*cb));
	cb = kzalloc(size, GFP_ATOMIC);
	if (cb) {
		cb->data = data;
		cb->callback = unplug;
		list_add(&cb->list, &plug->cb_list);
	}
	return cb;
}
EXPORT_SYMBOL(blk_check_plugged);

void blk_flush_plug_list(struct blk_plug *plug, bool from_schedule)
{
	flush_plug_callbacks(plug, from_schedule);

	if (!list_empty(&plug->mq_list))
		blk_mq_flush_plug_list(plug, from_schedule);
}

/**
 * blk_finish_plug - mark the end of a batch of submitted I/O
 * @plug:	The &struct blk_plug passed to blk_start_plug()
 *
 * Description:
 * Indicate that a batch of I/O submissions is complete.  This function
 * must be paired with an initial call to blk_start_plug().  The intent
 * is to allow the block layer to optimize I/O submission.  See the
 * documentation for blk_start_plug() for more information.
 */
void blk_finish_plug(struct blk_plug *plug)
{
	if (plug != current->plug)
		return;
	blk_flush_plug_list(plug, false);

	current->plug = NULL;
}
EXPORT_SYMBOL(blk_finish_plug);

void blk_io_schedule(void)
{
	/* Prevent hang_check timer from firing at us during very long I/O */
	unsigned long timeout = sysctl_hung_task_timeout_secs * HZ / 2;

	if (timeout)
		io_schedule_timeout(timeout);
	else
		io_schedule();
}
EXPORT_SYMBOL_GPL(blk_io_schedule);

int __init blk_dev_init(void)
{
	BUILD_BUG_ON(REQ_OP_LAST >= (1 << REQ_OP_BITS));
	BUILD_BUG_ON(REQ_OP_BITS + REQ_FLAG_BITS > 8 *
			sizeof_field(struct request, cmd_flags));
	BUILD_BUG_ON(REQ_OP_BITS + REQ_FLAG_BITS > 8 *
			sizeof_field(struct bio, bi_opf));

	/* used for unplugging and affects IO latency/throughput - HIGHPRI */
	kblockd_workqueue = alloc_workqueue("kblockd",
					    WQ_MEM_RECLAIM | WQ_HIGHPRI, 0);
	if (!kblockd_workqueue)
		panic("Failed to create kblockd\n");

	blk_requestq_cachep = kmem_cache_create("request_queue",
			sizeof(struct request_queue), 0, SLAB_PANIC, NULL);

	blk_debugfs_root = debugfs_create_dir("block", NULL);

	return 0;
}<|MERGE_RESOLUTION|>--- conflicted
+++ resolved
@@ -1311,11 +1311,7 @@
 	part_stat_unlock();
 }
 
-<<<<<<< HEAD
-static unsigned long __part_start_io_acct(struct hd_struct *part,
-=======
 static unsigned long __part_start_io_acct(struct block_device *part,
->>>>>>> f642729d
 					  unsigned int sectors, unsigned int op)
 {
 	const int sgrp = op_stat_group(op);
@@ -1331,16 +1327,6 @@
 	return now;
 }
 
-<<<<<<< HEAD
-unsigned long part_start_io_acct(struct gendisk *disk, struct hd_struct **part,
-				 struct bio *bio)
-{
-	*part = disk_map_sector_rcu(disk, bio->bi_iter.bi_sector);
-
-	return __part_start_io_acct(*part, bio_sectors(bio), bio_op(bio));
-}
-EXPORT_SYMBOL_GPL(part_start_io_acct);
-=======
 /**
  * bio_start_io_acct - start I/O accounting for bio based drivers
  * @bio:	bio to start account for
@@ -1352,24 +1338,15 @@
 	return __part_start_io_acct(bio->bi_bdev, bio_sectors(bio), bio_op(bio));
 }
 EXPORT_SYMBOL_GPL(bio_start_io_acct);
->>>>>>> f642729d
 
 unsigned long disk_start_io_acct(struct gendisk *disk, unsigned int sectors,
 				 unsigned int op)
 {
-<<<<<<< HEAD
-	return __part_start_io_acct(&disk->part0, sectors, op);
+	return __part_start_io_acct(disk->part0, sectors, op);
 }
 EXPORT_SYMBOL(disk_start_io_acct);
 
-static void __part_end_io_acct(struct hd_struct *part, unsigned int op,
-=======
-	return __part_start_io_acct(disk->part0, sectors, op);
-}
-EXPORT_SYMBOL(disk_start_io_acct);
-
 static void __part_end_io_acct(struct block_device *part, unsigned int op,
->>>>>>> f642729d
 			       unsigned long start_time)
 {
 	const int sgrp = op_stat_group(op);
@@ -1383,31 +1360,17 @@
 	part_stat_unlock();
 }
 
-<<<<<<< HEAD
-void part_end_io_acct(struct hd_struct *part, struct bio *bio,
-		      unsigned long start_time)
-{
-	__part_end_io_acct(part, bio_op(bio), start_time);
-	hd_struct_put(part);
-}
-EXPORT_SYMBOL_GPL(part_end_io_acct);
-=======
 void bio_end_io_acct_remapped(struct bio *bio, unsigned long start_time,
 		struct block_device *orig_bdev)
 {
 	__part_end_io_acct(orig_bdev, bio_op(bio), start_time);
 }
 EXPORT_SYMBOL_GPL(bio_end_io_acct_remapped);
->>>>>>> f642729d
 
 void disk_end_io_acct(struct gendisk *disk, unsigned int op,
 		      unsigned long start_time)
 {
-<<<<<<< HEAD
-	__part_end_io_acct(&disk->part0, op, start_time);
-=======
 	__part_end_io_acct(disk->part0, op, start_time);
->>>>>>> f642729d
 }
 EXPORT_SYMBOL(disk_end_io_acct);
 
