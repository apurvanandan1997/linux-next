--- conflicted
+++ resolved
@@ -889,17 +889,10 @@
 		headerPopup = new QMenu(this);
 		action = new QAction("Show Name", this);
 		action->setCheckable(true);
-<<<<<<< HEAD
-		connect(action, SIGNAL(toggled(bool)),
-			SLOT(setShowName(bool)));
-		connect(this, SIGNAL(showNameChanged(bool)),
-			action, SLOT(setChecked(bool)));
-=======
 		connect(action, &QAction::toggled,
 			this, &ConfigList::setShowName);
 		connect(this, &ConfigList::showNameChanged,
 			action, &QAction::setChecked);
->>>>>>> f642729d
 		action->setChecked(showName);
 		headerPopup->addAction(action);
 	}
@@ -1257,17 +1250,10 @@
 	list = new ConfigList(split, "search");
 	list->mode = listMode;
 	info = new ConfigInfoView(split, "search");
-<<<<<<< HEAD
-	connect(list, SIGNAL(menuChanged(struct menu *)),
-		info, SLOT(setInfo(struct menu *)));
-	connect(list, SIGNAL(menuChanged(struct menu *)),
-		parent, SLOT(setMenuLink(struct menu *)));
-=======
 	connect(list, &ConfigList::menuChanged,
 		info, &ConfigInfoView::setInfo);
 	connect(list, &ConfigList::menuChanged,
 		parent, &ConfigMainWindow::setMenuLink);
->>>>>>> f642729d
 
 	layout1->addWidget(split);
 
@@ -1434,12 +1420,8 @@
 
 	QAction *showNameAction = new QAction("Show Name", this);
 	  showNameAction->setCheckable(true);
-<<<<<<< HEAD
-	connect(showNameAction, SIGNAL(toggled(bool)), configList, SLOT(setShowName(bool)));
-=======
 	connect(showNameAction, &QAction::toggled,
 		configList, &ConfigList::setShowName);
->>>>>>> f642729d
 	showNameAction->setChecked(configList->showName);
 
 	QActionGroup *optGroup = new QActionGroup(this);
