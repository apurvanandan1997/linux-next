// SPDX-License-Identifier: GPL-2.0
<<<<<<< HEAD
/* Use watch_queue API to watch for notifications.
=======
/* Use a pipe opened with O_NOTIFICATION_PIPE to watch for notifications.
>>>>>>> 06ef6a8b
 *
 * Copyright (C) 2020 Red Hat, Inc. All Rights Reserved.
 * Written by David Howells (dhowells@redhat.com)
 */

#define _GNU_SOURCE
#include <stdbool.h>
#include <stdarg.h>
#include <stdio.h>
#include <stdlib.h>
#include <string.h>
#include <signal.h>
#include <unistd.h>
#include <errno.h>
#include <sys/ioctl.h>
#include <limits.h>
#include <linux/watch_queue.h>
#include <linux/unistd.h>
#include <linux/keyctl.h>

#ifndef KEYCTL_WATCH_KEY
#define KEYCTL_WATCH_KEY -1
#endif
#ifndef __NR_keyctl
#define __NR_keyctl -1
#endif
#ifndef __NR_watch_mount
#define __NR_watch_mount -1
#endif

#define BUF_SIZE 256

static long keyctl_watch_key(int key, int watch_fd, int watch_id)
{
	return syscall(__NR_keyctl, KEYCTL_WATCH_KEY, key, watch_fd, watch_id);
}

static const char *key_subtypes[256] = {
	[NOTIFY_KEY_INSTANTIATED]	= "instantiated",
	[NOTIFY_KEY_UPDATED]		= "updated",
	[NOTIFY_KEY_LINKED]		= "linked",
	[NOTIFY_KEY_UNLINKED]		= "unlinked",
	[NOTIFY_KEY_CLEARED]		= "cleared",
	[NOTIFY_KEY_REVOKED]		= "revoked",
	[NOTIFY_KEY_INVALIDATED]	= "invalidated",
	[NOTIFY_KEY_SETATTR]		= "setattr",
};

static void saw_key_change(struct watch_notification *n, size_t len)
{
	struct key_notification *k = (struct key_notification *)n;

	if (len != sizeof(struct key_notification)) {
		fprintf(stderr, "Incorrect key message length\n");
		return;
	}

	printf("KEY %08x change=%u[%s] aux=%u\n",
	       k->key_id, n->subtype, key_subtypes[n->subtype], k->aux);
}

static const char *mount_subtypes[256] = {
	[NOTIFY_MOUNT_NEW_MOUNT]	= "new_mount",
	[NOTIFY_MOUNT_UNMOUNT]		= "unmount",
	[NOTIFY_MOUNT_EXPIRY]		= "expiry",
	[NOTIFY_MOUNT_READONLY]		= "readonly",
	[NOTIFY_MOUNT_SETATTR]		= "setattr",
	[NOTIFY_MOUNT_MOVE_FROM]	= "move_from",
	[NOTIFY_MOUNT_MOVE_TO]		= "move_to",
};

static void saw_mount_change(struct watch_notification *n, size_t len)
{
	struct mount_notification *m = (struct mount_notification *)n;

	if (len != sizeof(struct mount_notification))
		return;

	printf("MOUNT %08llx change=%u[%s] aux=%llx\n",
	       (unsigned long long)m->triggered_on,
	       n->subtype, mount_subtypes[n->subtype],
	       (unsigned long long)m->auxiliary_mount);
}

/*
 * Consume and display events.
 */
static void consumer(int fd)
{
	unsigned char buffer[433], *p, *end;
	union {
		struct watch_notification n;
		unsigned char buf1[128];
	} n;
	ssize_t buf_len;

	for (;;) {
		buf_len = read(fd, buffer, sizeof(buffer));
		if (buf_len == -1) {
			perror("read");
			exit(1);
		}

		if (buf_len == 0) {
			printf("-- END --\n");
			return;
		}

		if (buf_len > sizeof(buffer)) {
			fprintf(stderr, "Read buffer overrun: %zd\n", buf_len);
			return;
		}

		printf("read() = %zd\n", buf_len);

		p = buffer;
		end = buffer + buf_len;
		while (p < end) {
			size_t largest, len;

			largest = end - p;
			if (largest > 128)
				largest = 128;
			if (largest < sizeof(struct watch_notification)) {
				fprintf(stderr, "Short message header: %zu\n", largest);
				return;
			}
			memcpy(&n, p, largest);

			printf("NOTIFY[%03zx]: ty=%06x sy=%02x i=%08x\n",
			       p - buffer, n.n.type, n.n.subtype, n.n.info);

			len = n.n.info & WATCH_INFO_LENGTH;
			if (len < sizeof(n.n) || len > largest) {
				fprintf(stderr, "Bad message length: %zu/%zu\n", len, largest);
				exit(1);
			}

			switch (n.n.type) {
			case WATCH_TYPE_META:
				switch (n.n.subtype) {
				case WATCH_META_REMOVAL_NOTIFICATION:
					printf("REMOVAL of watchpoint %08x\n",
					       (n.n.info & WATCH_INFO_ID) >>
					       WATCH_INFO_ID__SHIFT);
					break;
				case WATCH_META_LOSS_NOTIFICATION:
					printf("-- LOSS --\n");
					break;
				default:
					printf("other meta record\n");
					break;
				}
				break;
			case WATCH_TYPE_KEY_NOTIFY:
				saw_key_change(&n.n, len);
				break;
			default:
				printf("other type\n");
				break;
			case WATCH_TYPE_MOUNT_NOTIFY:
				saw_mount_change(&n.n, len);
				break;
			}

			p += len;
		}
	}
}

static struct watch_notification_filter filter = {
	.nr_filters	= 2,
	.filters = {
		[0]	= {
			.type			= WATCH_TYPE_KEY_NOTIFY,
			.subtype_filter[0]	= UINT_MAX,
		},
		[1] = {
			.type			= WATCH_TYPE_MOUNT_NOTIFY,
			// Reject move-from notifications
			.subtype_filter[0]	= UINT_MAX & ~(1 << NOTIFY_MOUNT_MOVE_FROM),
		},
	},
};

int main(int argc, char **argv)
{
	int pipefd[2], fd;

	if (pipe2(pipefd, O_NOTIFICATION_PIPE) == -1) {
		perror("pipe2");
		exit(1);
	}
	fd = pipefd[0];

	if (ioctl(fd, IOC_WATCH_QUEUE_SET_SIZE, BUF_SIZE) == -1) {
		perror("watch_queue(size)");
		exit(1);
	}

	if (ioctl(fd, IOC_WATCH_QUEUE_SET_FILTER, &filter) == -1) {
		perror("watch_queue(filter)");
		exit(1);
	}

	if (keyctl_watch_key(KEY_SPEC_SESSION_KEYRING, fd, 0x01) == -1) {
		perror("keyctl");
		exit(1);
	}

	if (keyctl_watch_key(KEY_SPEC_USER_KEYRING, fd, 0x02) == -1) {
		perror("keyctl");
		exit(1);
	}

	if (syscall(__NR_watch_mount, AT_FDCWD, "/", 0, fd, 0xde) == -1) {
		perror("watch_mount");
		exit(1);
	}

	consumer(fd);
	exit(0);
}<|MERGE_RESOLUTION|>--- conflicted
+++ resolved
@@ -1,9 +1,5 @@
 // SPDX-License-Identifier: GPL-2.0
-<<<<<<< HEAD
-/* Use watch_queue API to watch for notifications.
-=======
 /* Use a pipe opened with O_NOTIFICATION_PIPE to watch for notifications.
->>>>>>> 06ef6a8b
  *
  * Copyright (C) 2020 Red Hat, Inc. All Rights Reserved.
  * Written by David Howells (dhowells@redhat.com)
