--- conflicted
+++ resolved
@@ -65,10 +65,7 @@
  * @GPIO_V2_LINE_FLAG_BIAS_PULL_UP: line has pull-up bias enabled
  * @GPIO_V2_LINE_FLAG_BIAS_PULL_DOWN: line has pull-down bias enabled
  * @GPIO_V2_LINE_FLAG_BIAS_DISABLED: line has bias disabled
-<<<<<<< HEAD
-=======
  * @GPIO_V2_LINE_FLAG_EVENT_CLOCK_REALTIME: line events contain REALTIME timestamps
->>>>>>> f642729d
  */
 enum gpio_v2_line_flag {
 	GPIO_V2_LINE_FLAG_USED			= _BITULL(0),
@@ -82,10 +79,7 @@
 	GPIO_V2_LINE_FLAG_BIAS_PULL_UP		= _BITULL(8),
 	GPIO_V2_LINE_FLAG_BIAS_PULL_DOWN	= _BITULL(9),
 	GPIO_V2_LINE_FLAG_BIAS_DISABLED		= _BITULL(10),
-<<<<<<< HEAD
-=======
 	GPIO_V2_LINE_FLAG_EVENT_CLOCK_REALTIME	= _BITULL(11),
->>>>>>> f642729d
 };
 
 /**
@@ -106,11 +100,7 @@
  * identifying which field of the attribute union is in use.
  * @GPIO_V2_LINE_ATTR_ID_FLAGS: flags field is in use
  * @GPIO_V2_LINE_ATTR_ID_OUTPUT_VALUES: values field is in use
-<<<<<<< HEAD
- * @GPIO_V2_LINE_ATTR_ID_DEBOUNCE: debounce_period_us is in use
-=======
  * @GPIO_V2_LINE_ATTR_ID_DEBOUNCE: debounce_period_us field is in use
->>>>>>> f642729d
  */
 enum gpio_v2_line_attr_id {
 	GPIO_V2_LINE_ATTR_ID_FLAGS		= 1,
@@ -122,19 +112,6 @@
  * struct gpio_v2_line_attribute - a configurable attribute of a line
  * @id: attribute identifier with value from &enum gpio_v2_line_attr_id
  * @padding: reserved for future use and must be zero filled
-<<<<<<< HEAD
- * @flags: if id is GPIO_V2_LINE_ATTR_ID_FLAGS, the flags for the GPIO
- * line, with values from enum gpio_v2_line_flag, such as
- * GPIO_V2_LINE_FLAG_ACTIVE_LOW, GPIO_V2_LINE_FLAG_OUTPUT etc, OR:ed
- * together.  This overrides the default flags contained in the &struct
- * gpio_v2_line_config for the associated line.
- * @values: if id is GPIO_V2_LINE_ATTR_ID_OUTPUT_VALUES, a bitmap
- * containing the values to which the lines will be set, with each bit
- * number corresponding to the index into &struct
- * gpio_v2_line_request.offsets.
- * @debounce_period_us: if id is GPIO_V2_LINE_ATTR_ID_DEBOUNCE, the desired
- * debounce period, in microseconds
-=======
  * @flags: if id is %GPIO_V2_LINE_ATTR_ID_FLAGS, the flags for the GPIO
  * line, with values from &enum gpio_v2_line_flag, such as
  * %GPIO_V2_LINE_FLAG_ACTIVE_LOW, %GPIO_V2_LINE_FLAG_OUTPUT etc, added
@@ -146,7 +123,6 @@
  * gpio_v2_line_request.offsets.
  * @debounce_period_us: if id is %GPIO_V2_LINE_ATTR_ID_DEBOUNCE, the
  * desired debounce period, in microseconds
->>>>>>> f642729d
  */
 struct gpio_v2_line_attribute {
 	__u32 id;
@@ -173,21 +149,12 @@
 
 /**
  * struct gpio_v2_line_config - Configuration for GPIO lines
-<<<<<<< HEAD
- * @flags: flags for the GPIO lines, with values from enum
- * gpio_v2_line_flag, such as GPIO_V2_LINE_FLAG_ACTIVE_LOW,
- * GPIO_V2_LINE_FLAG_OUTPUT etc, OR:ed together.  This is the default for
- * all requested lines but may be overridden for particular lines using
- * attrs.
- * @num_attrs: the number of attributes in attrs
-=======
  * @flags: flags for the GPIO lines, with values from &enum
  * gpio_v2_line_flag, such as %GPIO_V2_LINE_FLAG_ACTIVE_LOW,
  * %GPIO_V2_LINE_FLAG_OUTPUT etc, added together.  This is the default for
  * all requested lines but may be overridden for particular lines using
  * @attrs.
  * @num_attrs: the number of attributes in @attrs
->>>>>>> f642729d
  * @padding: reserved for future use and must be zero filled
  * @attrs: the configuration attributes associated with the requested
  * lines.  Any attribute should only be associated with a particular line
@@ -210,28 +177,17 @@
  * "my-bitbanged-relay"
  * @config: requested configuration for the lines.
  * @num_lines: number of lines requested in this request, i.e. the number
-<<<<<<< HEAD
- * of valid fields in the GPIO_V2_LINES_MAX sized arrays, set to 1 to
-=======
  * of valid fields in the %GPIO_V2_LINES_MAX sized arrays, set to 1 to
->>>>>>> f642729d
  * request a single line
  * @event_buffer_size: a suggested minimum number of line events that the
  * kernel should buffer.  This is only relevant if edge detection is
  * enabled in the configuration. Note that this is only a suggested value
  * and the kernel may allocate a larger buffer or cap the size of the
  * buffer. If this field is zero then the buffer size defaults to a minimum
-<<<<<<< HEAD
- * of num_lines*16.
- * @padding: reserved for future use and must be zero filled
- * @fd: if successful this field will contain a valid anonymous file handle
- * after a GPIO_GET_LINE_IOCTL operation, zero or negative value means
-=======
  * of @num_lines * 16.
  * @padding: reserved for future use and must be zero filled
  * @fd: if successful this field will contain a valid anonymous file handle
  * after a %GPIO_GET_LINE_IOCTL operation, zero or negative value means
->>>>>>> f642729d
  * error
  */
 struct gpio_v2_line_request {
@@ -249,17 +205,6 @@
  * struct gpio_v2_line_info - Information about a certain GPIO line
  * @name: the name of this GPIO line, such as the output pin of the line on
  * the chip, a rail or a pin header name on a board, as specified by the
-<<<<<<< HEAD
- * GPIO chip, may be empty
- * @consumer: a functional name for the consumer of this GPIO line as set
- * by whatever is using it, will be empty if there is no current user but
- * may also be empty if the consumer doesn't set this up
- * @flags: flags for the GPIO line, such as GPIO_V2_LINE_FLAG_ACTIVE_LOW,
- * GPIO_V2_LINE_FLAG_OUTPUT etc, OR:ed together
- * @offset: the local offset on this GPIO chip, fill this in when
- * requesting the line information from the kernel
- * @num_attrs: the number of attributes in attrs
-=======
  * GPIO chip, may be empty (i.e. name[0] == '\0')
  * @consumer: a functional name for the consumer of this GPIO line as set
  * by whatever is using it, will be empty if there is no current user but
@@ -270,7 +215,6 @@
  * @flags: flags for this GPIO line, with values from &enum
  * gpio_v2_line_flag, such as %GPIO_V2_LINE_FLAG_ACTIVE_LOW,
  * %GPIO_V2_LINE_FLAG_OUTPUT etc, added together.
->>>>>>> f642729d
  * @attrs: the configuration attributes associated with the line
  * @padding: reserved for future use
  */
@@ -303,11 +247,7 @@
  * of a GPIO line
  * @info: updated line information
  * @timestamp_ns: estimate of time of status change occurrence, in nanoseconds
-<<<<<<< HEAD
- * @event_type: the type of change with a value from enum
-=======
  * @event_type: the type of change with a value from &enum
->>>>>>> f642729d
  * gpio_v2_line_changed_type
  * @padding: reserved for future use
  */
@@ -332,22 +272,13 @@
 /**
  * struct gpio_v2_line_event - The actual event being pushed to userspace
  * @timestamp_ns: best estimate of time of event occurrence, in nanoseconds.
-<<<<<<< HEAD
- * The timestamp_ns is read from CLOCK_MONOTONIC and is intended to allow the
- * accurate measurement of the time between events.  It does not provide
- * the wall-clock time.
- * @id: event identifier with value from enum gpio_v2_line_event_id
-=======
  * @id: event identifier with value from &enum gpio_v2_line_event_id
->>>>>>> f642729d
  * @offset: the offset of the line that triggered the event
  * @seqno: the sequence number for this event in the sequence of events for
  * all the lines in this line request
  * @line_seqno: the sequence number for this event in the sequence of
  * events on this particular line
  * @padding: reserved for future use
-<<<<<<< HEAD
-=======
  *
  * By default the @timestamp_ns is read from %CLOCK_MONOTONIC and is
  * intended to allow the accurate measurement of the time between events.
@@ -355,7 +286,6 @@
  *
  * If the %GPIO_V2_LINE_FLAG_EVENT_CLOCK_REALTIME flag is set then the
  * @timestamp_ns is read from %CLOCK_REALTIME.
->>>>>>> f642729d
  */
 struct gpio_v2_line_event {
 	__aligned_u64 timestamp_ns;
@@ -368,11 +298,7 @@
 };
 
 /*
-<<<<<<< HEAD
- *  ABI v1
-=======
  * ABI v1
->>>>>>> f642729d
  *
  * This version of the ABI is deprecated.
  * Use the latest version of the ABI, defined above, instead.
@@ -400,13 +326,8 @@
  * whatever is using it, will be empty if there is no current user but may
  * also be empty if the consumer doesn't set this up
  *
-<<<<<<< HEAD
- * This struct is part of ABI v1 and is deprecated.
- * Use struct gpio_v2_line_info instead.
-=======
  * Note: This struct is part of ABI v1 and is deprecated.
  * Use &struct gpio_v2_line_info instead.
->>>>>>> f642729d
  */
 struct gpioline_info {
 	__u32 line_offset;
@@ -440,13 +361,8 @@
  * The 20-byte padding at the end makes sure we don't add any implicit padding
  * at the end of the structure on 64-bit architectures.
  *
-<<<<<<< HEAD
- * This struct is part of ABI v1 and is deprecated.
- * Use struct gpio_v2_line_info_changed instead.
-=======
  * Note: This struct is part of ABI v1 and is deprecated.
  * Use &struct gpio_v2_line_info_changed instead.
->>>>>>> f642729d
  */
 struct gpioline_info_changed {
 	struct gpioline_info info;
@@ -487,13 +403,8 @@
  * after a %GPIO_GET_LINEHANDLE_IOCTL operation, zero or negative value
  * means error
  *
-<<<<<<< HEAD
- * This struct is part of ABI v1 and is deprecated.
- * Use struct gpio_v2_line_request instead.
-=======
  * Note: This struct is part of ABI v1 and is deprecated.
  * Use &struct gpio_v2_line_request instead.
->>>>>>> f642729d
  */
 struct gpiohandle_request {
 	__u32 lineoffsets[GPIOHANDLES_MAX];
@@ -514,13 +425,8 @@
  * 1 (high), anything else than 0 or 1 will be interpreted as 1 (high)
  * @padding: reserved for future use and should be zero filled
  *
-<<<<<<< HEAD
- * This struct is part of ABI v1 and is deprecated.
- * Use struct gpio_v2_line_config instead.
-=======
  * Note: This struct is part of ABI v1 and is deprecated.
  * Use &struct gpio_v2_line_config instead.
->>>>>>> f642729d
  */
 struct gpiohandle_config {
 	__u32 flags;
@@ -534,13 +440,8 @@
  * state of a line, when setting the state of lines these should contain
  * the desired target state
  *
-<<<<<<< HEAD
- * This struct is part of ABI v1 and is deprecated.
- * Use struct gpio_v2_line_values instead.
-=======
  * Note: This struct is part of ABI v1 and is deprecated.
  * Use &struct gpio_v2_line_values instead.
->>>>>>> f642729d
  */
 struct gpiohandle_data {
 	__u8 values[GPIOHANDLES_MAX];
@@ -565,13 +466,8 @@
  * after a %GPIO_GET_LINEEVENT_IOCTL operation, zero or negative value
  * means error
  *
-<<<<<<< HEAD
- * This struct is part of ABI v1 and is deprecated.
- * Use struct gpio_v2_line_request instead.
-=======
  * Note: This struct is part of ABI v1 and is deprecated.
  * Use &struct gpio_v2_line_request instead.
->>>>>>> f642729d
  */
 struct gpioevent_request {
 	__u32 lineoffset;
@@ -592,13 +488,8 @@
  * @timestamp: best estimate of time of event occurrence, in nanoseconds
  * @id: event identifier
  *
-<<<<<<< HEAD
- * This struct is part of ABI v1 and is deprecated.
- * Use struct gpio_v2_line_event instead.
-=======
  * Note: This struct is part of ABI v1 and is deprecated.
  * Use &struct gpio_v2_line_event instead.
->>>>>>> f642729d
  */
 struct gpioevent_data {
 	__u64 timestamp;
