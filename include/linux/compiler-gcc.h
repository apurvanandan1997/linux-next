--- conflicted
+++ resolved
@@ -10,33 +10,6 @@
 		     + __GNUC_MINOR__ * 100	\
 		     + __GNUC_PATCHLEVEL__)
 
-<<<<<<< HEAD
-/* https://gcc.gnu.org/bugzilla/show_bug.cgi?id=58145 */
-#if GCC_VERSION < 40900
-# error Sorry, your version of GCC is too old - please use 4.9 or newer.
-#endif
-
-/* Optimization barrier */
-
-/* The "volatile" is due to gcc bugs */
-#define barrier() __asm__ __volatile__("": : :"memory")
-/*
- * This version is i.e. to prevent dead stores elimination on @ptr
- * where gcc and llvm may behave differently when otherwise using
- * normal barrier(): while gcc behavior gets along with a normal
- * barrier(), llvm needs an explicit input variable to be assumed
- * clobbered. The issue is as follows: while the inline asm might
- * access any memory it wants, the compiler could have fit all of
- * @ptr into memory registers instead, and since @ptr never escaped
- * from that, it proved that the inline asm wasn't touching any of
- * it. This version works well with both compilers, i.e. we're telling
- * the compiler that the inline asm absolutely may see the contents
- * of @ptr. See also: https://llvm.org/bugs/show_bug.cgi?id=15495
- */
-#define barrier_data(ptr) __asm__ __volatile__("": :"r"(ptr) :"memory")
-
-=======
->>>>>>> f642729d
 /*
  * This macro obfuscates arithmetic on a variable address so that gcc
  * shouldn't recognize the original var, and make assumptions about it.
