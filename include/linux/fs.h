--- conflicted
+++ resolved
@@ -2332,10 +2332,7 @@
 #define FS_HAS_SUBTYPE		4
 #define FS_USERNS_MOUNT		8	/* Can be mounted by userns root */
 #define FS_DISALLOW_NOTIFY_PERM	16	/* Disable fanotify permission events */
-<<<<<<< HEAD
-=======
 #define FS_ALLOW_IDMAP         32      /* FS has been updated to handle vfs idmappings. */
->>>>>>> f642729d
 #define FS_THP_SUPPORT		8192	/* Remove once all fs converted */
 #define FS_RENAME_DOES_D_MOVE	32768	/* FS will handle d_move() during rename() internally. */
 	int (*init_fs_context)(struct fs_context *);
@@ -3083,13 +3080,8 @@
 extern int generic_write_check_limits(struct file *file, loff_t pos,
 		loff_t *count);
 extern int generic_file_rw_checks(struct file *file_in, struct file *file_out);
-<<<<<<< HEAD
-extern ssize_t generic_file_buffered_read(struct kiocb *iocb,
-		struct iov_iter *to, ssize_t already_read);
-=======
 ssize_t filemap_read(struct kiocb *iocb, struct iov_iter *to,
 		ssize_t already_read);
->>>>>>> f642729d
 extern ssize_t generic_file_read_iter(struct kiocb *, struct iov_iter *);
 extern ssize_t __generic_file_write_iter(struct kiocb *, struct iov_iter *);
 extern ssize_t generic_file_write_iter(struct kiocb *, struct iov_iter *);
@@ -3321,15 +3313,7 @@
 
 extern int generic_check_addressable(unsigned, u64);
 
-<<<<<<< HEAD
-#ifdef CONFIG_UNICODE
-extern int generic_ci_d_hash(const struct dentry *dentry, struct qstr *str);
-extern int generic_ci_d_compare(const struct dentry *dentry, unsigned int len,
-				const char *str, const struct qstr *name);
-#endif
-=======
 extern void generic_set_encrypted_ci_d_ops(struct dentry *dentry);
->>>>>>> f642729d
 
 #ifdef CONFIG_MIGRATION
 extern int buffer_migrate_page(struct address_space *,
