/* SPDX-License-Identifier: GPL-2.0 */
#ifndef _LINUX_HIGHMEM_H
#define _LINUX_HIGHMEM_H

#include <linux/fs.h>
#include <linux/kernel.h>
#include <linux/bug.h>
#include <linux/mm.h>
#include <linux/uaccess.h>
#include <linux/hardirq.h>

#include <asm/cacheflush.h>

#include "highmem-internal.h"

/**
 * kmap - Map a page for long term usage
 * @page:	Pointer to the page to be mapped
 *
 * Returns: The virtual address of the mapping
<<<<<<< HEAD
 *
 * Can only be invoked from preemptible task context because on 32bit
 * systems with CONFIG_HIGHMEM enabled this function might sleep.
 *
 * For systems with CONFIG_HIGHMEM=n and for pages in the low memory area
 * this returns the virtual address of the direct kernel mapping.
 *
=======
 *
 * Can only be invoked from preemptible task context because on 32bit
 * systems with CONFIG_HIGHMEM enabled this function might sleep.
 *
 * For systems with CONFIG_HIGHMEM=n and for pages in the low memory area
 * this returns the virtual address of the direct kernel mapping.
 *
>>>>>>> 7e015a27
 * The returned virtual address is globally visible and valid up to the
 * point where it is unmapped via kunmap(). The pointer can be handed to
 * other contexts.
 *
 * For highmem pages on 32bit systems this can be slow as the mapping space
 * is limited and protected by a global lock. In case that there is no
 * mapping slot available the function blocks until a slot is released via
 * kunmap().
 */
static inline void *kmap(struct page *page);

/**
 * kunmap - Unmap the virtual address mapped by kmap()
 * @addr:	Virtual address to be unmapped
 *
 * Counterpart to kmap(). A NOOP for CONFIG_HIGHMEM=n and for mappings of
 * pages in the low memory area.
 */
static inline void kunmap(struct page *page);
<<<<<<< HEAD

/**
 * kmap_to_page - Get the page for a kmap'ed address
 * @addr:	The address to look up
 *
 * Returns: The page which is mapped to @addr.
 */
static inline struct page *kmap_to_page(void *addr);

/**
 * kmap_flush_unused - Flush all unused kmap mappings in order to
 *		       remove stray mappings
 */
static inline void kmap_flush_unused(void);

/**
 * kmap_atomic - Atomically map a page for temporary usage
=======

/**
 * kmap_to_page - Get the page for a kmap'ed address
 * @addr:	The address to look up
 *
 * Returns: The page which is mapped to @addr.
 */
static inline struct page *kmap_to_page(void *addr);

/**
 * kmap_flush_unused - Flush all unused kmap mappings in order to
 *		       remove stray mappings
 */
static inline void kmap_flush_unused(void);

/**
 * kmap_local_page - Map a page for temporary usage
 * @page:	Pointer to the page to be mapped
 *
 * Returns: The virtual address of the mapping
 *
 * Can be invoked from any context.
 *
 * Requires careful handling when nesting multiple mappings because the map
 * management is stack based. The unmap has to be in the reverse order of
 * the map operation:
 *
 * addr1 = kmap_local_page(page1);
 * addr2 = kmap_local_page(page2);
 * ...
 * kunmap_local(addr2);
 * kunmap_local(addr1);
 *
 * Unmapping addr1 before addr2 is invalid and causes malfunction.
 *
 * Contrary to kmap() mappings the mapping is only valid in the context of
 * the caller and cannot be handed to other contexts.
 *
 * On CONFIG_HIGHMEM=n kernels and for low memory pages this returns the
 * virtual address of the direct mapping. Only real highmem pages are
 * temporarily mapped.
 *
 * While it is significantly faster than kmap() for the higmem case it
 * comes with restrictions about the pointer validity. Only use when really
 * necessary.
 *
 * On HIGHMEM enabled systems mapping a highmem page has the side effect of
 * disabling migration in order to keep the virtual address stable across
 * preemption. No caller of kmap_local_page() can rely on this side effect.
 */
static inline void *kmap_local_page(struct page *page);

/**
 * kmap_atomic - Atomically map a page for temporary usage - Deprecated!
>>>>>>> 7e015a27
 * @page:	Pointer to the page to be mapped
 *
 * Returns: The virtual address of the mapping
 *
<<<<<<< HEAD
 * Side effect: On return pagefaults and preemption are disabled.
 *
 * Can be invoked from any context.
 *
 * Requires careful handling when nesting multiple mappings because the map
 * management is stack based. The unmap has to be in the reverse order of
 * the map operation:
 *
 * addr1 = kmap_atomic(page1);
 * addr2 = kmap_atomic(page2);
 * ...
 * kunmap_atomic(addr2);
 * kunmap_atomic(addr1);
 *
 * Unmapping addr1 before addr2 is invalid and causes malfunction.
 *
 * Contrary to kmap() mappings the mapping is only valid in the context of
 * the caller and cannot be handed to other contexts.
 *
 * On CONFIG_HIGHMEM=n kernels and for low memory pages this returns the
 * virtual address of the direct mapping. Only real highmem pages are
 * temporarily mapped.
 *
 * While it is significantly faster than kmap() it comes with restrictions
 * about the pointer validity and the side effects of disabling page faults
 * and preemption. Use it only when absolutely necessary, e.g. from non
 * preemptible contexts.
=======
 * Effectively a wrapper around kmap_local_page() which disables pagefaults
 * and preemption.
 *
 * Do not use in new code. Use kmap_local_page() instead.
>>>>>>> 7e015a27
 */
static inline void *kmap_atomic(struct page *page);

/**
 * kunmap_atomic - Unmap the virtual address mapped by kmap_atomic()
 * @addr:	Virtual address to be unmapped
 *
 * Counterpart to kmap_atomic().
 *
<<<<<<< HEAD
 * Undoes the side effects of kmap_atomic(), i.e. reenabling pagefaults and
 * preemption.
 *
 * Other than that a NOOP for CONFIG_HIGHMEM=n and for mappings of pages
 * in the low memory area. For real highmen pages the mapping which was
 * established with kmap_atomic() is destroyed.
=======
 * Effectively a wrapper around kunmap_local() which additionally undoes
 * the side effects of kmap_atomic(), i.e. reenabling pagefaults and
 * preemption.
>>>>>>> 7e015a27
 */

/* Highmem related interfaces for management code */
static inline unsigned int nr_free_highpages(void);
static inline unsigned long totalhigh_pages(void);

#ifndef ARCH_HAS_FLUSH_ANON_PAGE
static inline void flush_anon_page(struct vm_area_struct *vma, struct page *page, unsigned long vmaddr)
{
}
#endif

#ifndef ARCH_HAS_FLUSH_KERNEL_DCACHE_PAGE
static inline void flush_kernel_dcache_page(struct page *page)
{
}
static inline void flush_kernel_vmap_range(void *vaddr, int size)
{
}
static inline void invalidate_kernel_vmap_range(void *vaddr, int size)
{
}
#endif

/* when CONFIG_HIGHMEM is not set these will be plain clear/copy_page */
#ifndef clear_user_highpage
static inline void clear_user_highpage(struct page *page, unsigned long vaddr)
{
	void *addr = kmap_atomic(page);
	clear_user_page(addr, vaddr, page);
	kunmap_atomic(addr);
}
#endif

#ifndef __HAVE_ARCH_ALLOC_ZEROED_USER_HIGHPAGE
/**
 * __alloc_zeroed_user_highpage - Allocate a zeroed HIGHMEM page for a VMA with caller-specified movable GFP flags
 * @movableflags: The GFP flags related to the pages future ability to move like __GFP_MOVABLE
 * @vma: The VMA the page is to be allocated for
 * @vaddr: The virtual address the page will be inserted into
 *
 * This function will allocate a page for a VMA but the caller is expected
 * to specify via movableflags whether the page will be movable in the
 * future or not
 *
 * An architecture may override this function by defining
 * __HAVE_ARCH_ALLOC_ZEROED_USER_HIGHPAGE and providing their own
 * implementation.
 */
static inline struct page *
__alloc_zeroed_user_highpage(gfp_t movableflags,
			struct vm_area_struct *vma,
			unsigned long vaddr)
{
	struct page *page = alloc_page_vma(GFP_HIGHUSER | movableflags,
			vma, vaddr);

	if (page)
		clear_user_highpage(page, vaddr);

	return page;
}
#endif

/**
 * alloc_zeroed_user_highpage_movable - Allocate a zeroed HIGHMEM page for a VMA that the caller knows can move
 * @vma: The VMA the page is to be allocated for
 * @vaddr: The virtual address the page will be inserted into
 *
 * This function will allocate a page for a VMA that the caller knows will
 * be able to migrate in the future using move_pages() or reclaimed
 */
static inline struct page *
alloc_zeroed_user_highpage_movable(struct vm_area_struct *vma,
					unsigned long vaddr)
{
	return __alloc_zeroed_user_highpage(__GFP_MOVABLE, vma, vaddr);
}

static inline void clear_highpage(struct page *page)
{
	void *kaddr = kmap_atomic(page);
	clear_page(kaddr);
	kunmap_atomic(kaddr);
}

static inline void zero_user_segments(struct page *page,
	unsigned start1, unsigned end1,
	unsigned start2, unsigned end2)
{
	void *kaddr = kmap_atomic(page);

	BUG_ON(end1 > PAGE_SIZE || end2 > PAGE_SIZE);

	if (end1 > start1)
		memset(kaddr + start1, 0, end1 - start1);

	if (end2 > start2)
		memset(kaddr + start2, 0, end2 - start2);

	kunmap_atomic(kaddr);
	flush_dcache_page(page);
}

static inline void zero_user_segment(struct page *page,
	unsigned start, unsigned end)
{
	zero_user_segments(page, start, end, 0, 0);
}

static inline void zero_user(struct page *page,
	unsigned start, unsigned size)
{
	zero_user_segments(page, start, start + size, 0, 0);
}

#ifndef __HAVE_ARCH_COPY_USER_HIGHPAGE

static inline void copy_user_highpage(struct page *to, struct page *from,
	unsigned long vaddr, struct vm_area_struct *vma)
{
	char *vfrom, *vto;

	vfrom = kmap_atomic(from);
	vto = kmap_atomic(to);
	copy_user_page(vto, vfrom, vaddr, to);
	kunmap_atomic(vto);
	kunmap_atomic(vfrom);
}

#endif

#ifndef __HAVE_ARCH_COPY_HIGHPAGE

static inline void copy_highpage(struct page *to, struct page *from)
{
	char *vfrom, *vto;

	vfrom = kmap_atomic(from);
	vto = kmap_atomic(to);
	copy_page(vto, vfrom);
	kunmap_atomic(vto);
	kunmap_atomic(vfrom);
}

#endif

#endif /* _LINUX_HIGHMEM_H */<|MERGE_RESOLUTION|>--- conflicted
+++ resolved
@@ -18,7 +18,6 @@
  * @page:	Pointer to the page to be mapped
  *
  * Returns: The virtual address of the mapping
-<<<<<<< HEAD
  *
  * Can only be invoked from preemptible task context because on 32bit
  * systems with CONFIG_HIGHMEM enabled this function might sleep.
@@ -26,15 +25,6 @@
  * For systems with CONFIG_HIGHMEM=n and for pages in the low memory area
  * this returns the virtual address of the direct kernel mapping.
  *
-=======
- *
- * Can only be invoked from preemptible task context because on 32bit
- * systems with CONFIG_HIGHMEM enabled this function might sleep.
- *
- * For systems with CONFIG_HIGHMEM=n and for pages in the low memory area
- * this returns the virtual address of the direct kernel mapping.
- *
->>>>>>> 7e015a27
  * The returned virtual address is globally visible and valid up to the
  * point where it is unmapped via kunmap(). The pointer can be handed to
  * other contexts.
@@ -54,25 +44,6 @@
  * pages in the low memory area.
  */
 static inline void kunmap(struct page *page);
-<<<<<<< HEAD
-
-/**
- * kmap_to_page - Get the page for a kmap'ed address
- * @addr:	The address to look up
- *
- * Returns: The page which is mapped to @addr.
- */
-static inline struct page *kmap_to_page(void *addr);
-
-/**
- * kmap_flush_unused - Flush all unused kmap mappings in order to
- *		       remove stray mappings
- */
-static inline void kmap_flush_unused(void);
-
-/**
- * kmap_atomic - Atomically map a page for temporary usage
-=======
 
 /**
  * kmap_to_page - Get the page for a kmap'ed address
@@ -127,45 +98,14 @@
 
 /**
  * kmap_atomic - Atomically map a page for temporary usage - Deprecated!
->>>>>>> 7e015a27
  * @page:	Pointer to the page to be mapped
  *
  * Returns: The virtual address of the mapping
  *
-<<<<<<< HEAD
- * Side effect: On return pagefaults and preemption are disabled.
- *
- * Can be invoked from any context.
- *
- * Requires careful handling when nesting multiple mappings because the map
- * management is stack based. The unmap has to be in the reverse order of
- * the map operation:
- *
- * addr1 = kmap_atomic(page1);
- * addr2 = kmap_atomic(page2);
- * ...
- * kunmap_atomic(addr2);
- * kunmap_atomic(addr1);
- *
- * Unmapping addr1 before addr2 is invalid and causes malfunction.
- *
- * Contrary to kmap() mappings the mapping is only valid in the context of
- * the caller and cannot be handed to other contexts.
- *
- * On CONFIG_HIGHMEM=n kernels and for low memory pages this returns the
- * virtual address of the direct mapping. Only real highmem pages are
- * temporarily mapped.
- *
- * While it is significantly faster than kmap() it comes with restrictions
- * about the pointer validity and the side effects of disabling page faults
- * and preemption. Use it only when absolutely necessary, e.g. from non
- * preemptible contexts.
-=======
  * Effectively a wrapper around kmap_local_page() which disables pagefaults
  * and preemption.
  *
  * Do not use in new code. Use kmap_local_page() instead.
->>>>>>> 7e015a27
  */
 static inline void *kmap_atomic(struct page *page);
 
@@ -175,18 +115,9 @@
  *
  * Counterpart to kmap_atomic().
  *
-<<<<<<< HEAD
- * Undoes the side effects of kmap_atomic(), i.e. reenabling pagefaults and
- * preemption.
- *
- * Other than that a NOOP for CONFIG_HIGHMEM=n and for mappings of pages
- * in the low memory area. For real highmen pages the mapping which was
- * established with kmap_atomic() is destroyed.
-=======
  * Effectively a wrapper around kunmap_local() which additionally undoes
  * the side effects of kmap_atomic(), i.e. reenabling pagefaults and
  * preemption.
->>>>>>> 7e015a27
  */
 
 /* Highmem related interfaces for management code */
