/* SPDX-License-Identifier: GPL-2.0 */
#ifndef _LINUX_PAGEMAP_H
#define _LINUX_PAGEMAP_H

/*
 * Copyright 1995 Linus Torvalds
 */
#include <linux/mm.h>
#include <linux/fs.h>
#include <linux/list.h>
#include <linux/highmem.h>
#include <linux/compiler.h>
#include <linux/uaccess.h>
#include <linux/gfp.h>
#include <linux/bitops.h>
#include <linux/hardirq.h> /* for in_interrupt() */
#include <linux/hugetlb_inline.h>

struct pagevec;

/*
 * Bits in mapping->flags.
 */
enum mapping_flags {
	AS_EIO		= 0,	/* IO error on async write */
	AS_ENOSPC	= 1,	/* ENOSPC on async write */
	AS_MM_ALL_LOCKS	= 2,	/* under mm_take_all_locks() */
	AS_UNEVICTABLE	= 3,	/* e.g., ramdisk, SHM_LOCK */
	AS_EXITING	= 4, 	/* final truncate in progress */
	/* writeback related tags are not used */
	AS_NO_WRITEBACK_TAGS = 5,
	AS_THP_SUPPORT = 6,	/* THPs supported */
};

/**
 * mapping_set_error - record a writeback error in the address_space
 * @mapping: the mapping in which an error should be set
 * @error: the error to set in the mapping
 *
 * When writeback fails in some way, we must record that error so that
 * userspace can be informed when fsync and the like are called.  We endeavor
 * to report errors on any file that was open at the time of the error.  Some
 * internal callers also need to know when writeback errors have occurred.
 *
 * When a writeback error occurs, most filesystems will want to call
 * mapping_set_error to record the error in the mapping so that it can be
 * reported when the application calls fsync(2).
 */
static inline void mapping_set_error(struct address_space *mapping, int error)
{
	if (likely(!error))
		return;

	/* Record in wb_err for checkers using errseq_t based tracking */
	__filemap_set_wb_err(mapping, error);

	/* Record it in superblock */
	if (mapping->host)
		errseq_set(&mapping->host->i_sb->s_wb_err, error);

	/* Record it in flags for now, for legacy callers */
	if (error == -ENOSPC)
		set_bit(AS_ENOSPC, &mapping->flags);
	else
		set_bit(AS_EIO, &mapping->flags);
}

static inline void mapping_set_unevictable(struct address_space *mapping)
{
	set_bit(AS_UNEVICTABLE, &mapping->flags);
}

static inline void mapping_clear_unevictable(struct address_space *mapping)
{
	clear_bit(AS_UNEVICTABLE, &mapping->flags);
}

static inline bool mapping_unevictable(struct address_space *mapping)
{
	return mapping && test_bit(AS_UNEVICTABLE, &mapping->flags);
}

static inline void mapping_set_exiting(struct address_space *mapping)
{
	set_bit(AS_EXITING, &mapping->flags);
}

static inline int mapping_exiting(struct address_space *mapping)
{
	return test_bit(AS_EXITING, &mapping->flags);
}

static inline void mapping_set_no_writeback_tags(struct address_space *mapping)
{
	set_bit(AS_NO_WRITEBACK_TAGS, &mapping->flags);
}

static inline int mapping_use_writeback_tags(struct address_space *mapping)
{
	return !test_bit(AS_NO_WRITEBACK_TAGS, &mapping->flags);
}

static inline gfp_t mapping_gfp_mask(struct address_space * mapping)
{
	return mapping->gfp_mask;
}

/* Restricts the given gfp_mask to what the mapping allows. */
static inline gfp_t mapping_gfp_constraint(struct address_space *mapping,
		gfp_t gfp_mask)
{
	return mapping_gfp_mask(mapping) & gfp_mask;
}

/*
 * This is non-atomic.  Only to be used before the mapping is activated.
 * Probably needs a barrier...
 */
static inline void mapping_set_gfp_mask(struct address_space *m, gfp_t mask)
{
	m->gfp_mask = mask;
}

static inline bool mapping_thp_support(struct address_space *mapping)
{
	return test_bit(AS_THP_SUPPORT, &mapping->flags);
}

static inline int filemap_nr_thps(struct address_space *mapping)
{
#ifdef CONFIG_READ_ONLY_THP_FOR_FS
	return atomic_read(&mapping->nr_thps);
#else
	return 0;
#endif
}

static inline void filemap_nr_thps_inc(struct address_space *mapping)
{
#ifdef CONFIG_READ_ONLY_THP_FOR_FS
	if (!mapping_thp_support(mapping))
		atomic_inc(&mapping->nr_thps);
#else
	WARN_ON_ONCE(1);
#endif
}

static inline void filemap_nr_thps_dec(struct address_space *mapping)
{
#ifdef CONFIG_READ_ONLY_THP_FOR_FS
	if (!mapping_thp_support(mapping))
		atomic_dec(&mapping->nr_thps);
#else
	WARN_ON_ONCE(1);
#endif
}

void release_pages(struct page **pages, int nr);

/*
 * speculatively take a reference to a page.
 * If the page is free (_refcount == 0), then _refcount is untouched, and 0
 * is returned. Otherwise, _refcount is incremented by 1 and 1 is returned.
 *
 * This function must be called inside the same rcu_read_lock() section as has
 * been used to lookup the page in the pagecache radix-tree (or page table):
 * this allows allocators to use a synchronize_rcu() to stabilize _refcount.
 *
 * Unless an RCU grace period has passed, the count of all pages coming out
 * of the allocator must be considered unstable. page_count may return higher
 * than expected, and put_page must be able to do the right thing when the
 * page has been finished with, no matter what it is subsequently allocated
 * for (because put_page is what is used here to drop an invalid speculative
 * reference).
 *
 * This is the interesting part of the lockless pagecache (and lockless
 * get_user_pages) locking protocol, where the lookup-side (eg. find_get_page)
 * has the following pattern:
 * 1. find page in radix tree
 * 2. conditionally increment refcount
 * 3. check the page is still in pagecache (if no, goto 1)
 *
 * Remove-side that cares about stability of _refcount (eg. reclaim) has the
 * following (with the i_pages lock held):
 * A. atomically check refcount is correct and set it to 0 (atomic_cmpxchg)
 * B. remove page from pagecache
 * C. free the page
 *
 * There are 2 critical interleavings that matter:
 * - 2 runs before A: in this case, A sees elevated refcount and bails out
 * - A runs before 2: in this case, 2 sees zero refcount and retries;
 *   subsequently, B will complete and 1 will find no page, causing the
 *   lookup to return NULL.
 *
 * It is possible that between 1 and 2, the page is removed then the exact same
 * page is inserted into the same position in pagecache. That's OK: the
 * old find_get_page using a lock could equally have run before or after
 * such a re-insertion, depending on order that locks are granted.
 *
 * Lookups racing against pagecache insertion isn't a big problem: either 1
 * will find the page or it will not. Likewise, the old find_get_page could run
 * either before the insertion or afterwards, depending on timing.
 */
static inline int __page_cache_add_speculative(struct page *page, int count)
{
#ifdef CONFIG_TINY_RCU
# ifdef CONFIG_PREEMPT_COUNT
	VM_BUG_ON(!in_atomic() && !irqs_disabled());
# endif
	/*
	 * Preempt must be disabled here - we rely on rcu_read_lock doing
	 * this for us.
	 *
	 * Pagecache won't be truncated from interrupt context, so if we have
	 * found a page in the radix tree here, we have pinned its refcount by
	 * disabling preempt, and hence no need for the "speculative get" that
	 * SMP requires.
	 */
	VM_BUG_ON_PAGE(page_count(page) == 0, page);
	page_ref_add(page, count);

#else
	if (unlikely(!page_ref_add_unless(page, count, 0))) {
		/*
		 * Either the page has been freed, or will be freed.
		 * In either case, retry here and the caller should
		 * do the right thing (see comments above).
		 */
		return 0;
	}
#endif
	VM_BUG_ON_PAGE(PageTail(page), page);

	return 1;
}

static inline int page_cache_get_speculative(struct page *page)
{
	return __page_cache_add_speculative(page, 1);
}

static inline int page_cache_add_speculative(struct page *page, int count)
{
	return __page_cache_add_speculative(page, count);
}

/**
 * attach_page_private - Attach private data to a page.
 * @page: Page to attach data to.
 * @data: Data to attach to page.
 *
 * Attaching private data to a page increments the page's reference count.
 * The data must be detached before the page will be freed.
 */
static inline void attach_page_private(struct page *page, void *data)
{
	get_page(page);
	set_page_private(page, (unsigned long)data);
	SetPagePrivate(page);
}

/**
 * detach_page_private - Detach private data from a page.
 * @page: Page to detach data from.
 *
 * Removes the data that was previously attached to the page and decrements
 * the refcount on the page.
 *
 * Return: Data that was attached to the page.
 */
static inline void *detach_page_private(struct page *page)
{
	void *data = (void *)page_private(page);

	if (!PagePrivate(page))
		return NULL;
	ClearPagePrivate(page);
	set_page_private(page, 0);
	put_page(page);

	return data;
}

#ifdef CONFIG_NUMA
extern struct page *__page_cache_alloc(gfp_t gfp);
#else
static inline struct page *__page_cache_alloc(gfp_t gfp)
{
	return alloc_pages(gfp, 0);
}
#endif

static inline struct page *page_cache_alloc(struct address_space *x)
{
	return __page_cache_alloc(mapping_gfp_mask(x));
}

static inline gfp_t readahead_gfp_mask(struct address_space *x)
{
	return mapping_gfp_mask(x) | __GFP_NORETRY | __GFP_NOWARN;
}

typedef int filler_t(void *, struct page *);

pgoff_t page_cache_next_miss(struct address_space *mapping,
			     pgoff_t index, unsigned long max_scan);
pgoff_t page_cache_prev_miss(struct address_space *mapping,
			     pgoff_t index, unsigned long max_scan);

#define FGP_ACCESSED		0x00000001
#define FGP_LOCK		0x00000002
#define FGP_CREAT		0x00000004
#define FGP_WRITE		0x00000008
#define FGP_NOFS		0x00000010
#define FGP_NOWAIT		0x00000020
#define FGP_FOR_MMAP		0x00000040
#define FGP_HEAD		0x00000080
#define FGP_ENTRY		0x00000100

struct page *pagecache_get_page(struct address_space *mapping, pgoff_t offset,
		int fgp_flags, gfp_t cache_gfp_mask);

/**
 * find_get_page - find and get a page reference
 * @mapping: the address_space to search
 * @offset: the page index
 *
 * Looks up the page cache slot at @mapping & @offset.  If there is a
 * page cache page, it is returned with an increased refcount.
 *
 * Otherwise, %NULL is returned.
 */
static inline struct page *find_get_page(struct address_space *mapping,
					pgoff_t offset)
{
	return pagecache_get_page(mapping, offset, 0, 0);
}

static inline struct page *find_get_page_flags(struct address_space *mapping,
					pgoff_t offset, int fgp_flags)
{
	return pagecache_get_page(mapping, offset, fgp_flags, 0);
}

/**
 * find_lock_page - locate, pin and lock a pagecache page
 * @mapping: the address_space to search
 * @index: the page index
 *
 * Looks up the page cache entry at @mapping & @index.  If there is a
 * page cache page, it is returned locked and with an increased
 * refcount.
 *
 * Context: May sleep.
 * Return: A struct page or %NULL if there is no page in the cache for this
 * index.
 */
static inline struct page *find_lock_page(struct address_space *mapping,
					pgoff_t index)
{
	return pagecache_get_page(mapping, index, FGP_LOCK, 0);
}

/**
 * find_lock_head - Locate, pin and lock a pagecache page.
 * @mapping: The address_space to search.
 * @index: The page index.
 *
 * Looks up the page cache entry at @mapping & @index.  If there is a
 * page cache page, its head page is returned locked and with an increased
 * refcount.
 *
 * Context: May sleep.
 * Return: A struct page which is !PageTail, or %NULL if there is no page
 * in the cache for this index.
 */
static inline struct page *find_lock_head(struct address_space *mapping,
					pgoff_t index)
{
	return pagecache_get_page(mapping, index, FGP_LOCK | FGP_HEAD, 0);
}

/**
 * find_or_create_page - locate or add a pagecache page
 * @mapping: the page's address_space
 * @index: the page's index into the mapping
 * @gfp_mask: page allocation mode
 *
 * Looks up the page cache slot at @mapping & @offset.  If there is a
 * page cache page, it is returned locked and with an increased
 * refcount.
 *
 * If the page is not present, a new page is allocated using @gfp_mask
 * and added to the page cache and the VM's LRU list.  The page is
 * returned locked and with an increased refcount.
 *
 * On memory exhaustion, %NULL is returned.
 *
 * find_or_create_page() may sleep, even if @gfp_flags specifies an
 * atomic allocation!
 */
static inline struct page *find_or_create_page(struct address_space *mapping,
					pgoff_t index, gfp_t gfp_mask)
{
	return pagecache_get_page(mapping, index,
					FGP_LOCK|FGP_ACCESSED|FGP_CREAT,
					gfp_mask);
}

/**
 * grab_cache_page_nowait - returns locked page at given index in given cache
 * @mapping: target address_space
 * @index: the page index
 *
 * Same as grab_cache_page(), but do not wait if the page is unavailable.
 * This is intended for speculative data generators, where the data can
 * be regenerated if the page couldn't be grabbed.  This routine should
 * be safe to call while holding the lock for another page.
 *
 * Clear __GFP_FS when allocating the page to avoid recursion into the fs
 * and deadlock against the caller's locked page.
 */
static inline struct page *grab_cache_page_nowait(struct address_space *mapping,
				pgoff_t index)
{
	return pagecache_get_page(mapping, index,
			FGP_LOCK|FGP_CREAT|FGP_NOFS|FGP_NOWAIT,
			mapping_gfp_mask(mapping));
}

/* Does this page contain this index? */
static inline bool thp_contains(struct page *head, pgoff_t index)
{
	/* HugeTLBfs indexes the page cache in units of hpage_size */
	if (PageHuge(head))
		return head->index == index;
	return page_index(head) == (index & ~(thp_nr_pages(head) - 1UL));
}

/*
 * Given the page we found in the page cache, return the page corresponding
 * to this index in the file
 */
static inline struct page *find_subpage(struct page *head, pgoff_t index)
{
	/* HugeTLBfs wants the head page regardless */
	if (PageHuge(head))
		return head;

	return head + (index & (thp_nr_pages(head) - 1));
}

unsigned find_get_entries(struct address_space *mapping, pgoff_t start,
		pgoff_t end, struct pagevec *pvec, pgoff_t *indices);
unsigned find_get_pages_range(struct address_space *mapping, pgoff_t *start,
			pgoff_t end, unsigned int nr_pages,
			struct page **pages);
static inline unsigned find_get_pages(struct address_space *mapping,
			pgoff_t *start, unsigned int nr_pages,
			struct page **pages)
{
	return find_get_pages_range(mapping, start, (pgoff_t)-1, nr_pages,
				    pages);
}
unsigned find_get_pages_contig(struct address_space *mapping, pgoff_t start,
			       unsigned int nr_pages, struct page **pages);
unsigned find_get_pages_range_tag(struct address_space *mapping, pgoff_t *index,
			pgoff_t end, xa_mark_t tag, unsigned int nr_pages,
			struct page **pages);
static inline unsigned find_get_pages_tag(struct address_space *mapping,
			pgoff_t *index, xa_mark_t tag, unsigned int nr_pages,
			struct page **pages)
{
	return find_get_pages_range_tag(mapping, index, (pgoff_t)-1, tag,
					nr_pages, pages);
}

struct page *grab_cache_page_write_begin(struct address_space *mapping,
			pgoff_t index, unsigned flags);

/*
 * Returns locked page at given index in given cache, creating it if needed.
 */
static inline struct page *grab_cache_page(struct address_space *mapping,
								pgoff_t index)
{
	return find_or_create_page(mapping, index, mapping_gfp_mask(mapping));
}

extern struct page * read_cache_page(struct address_space *mapping,
				pgoff_t index, filler_t *filler, void *data);
extern struct page * read_cache_page_gfp(struct address_space *mapping,
				pgoff_t index, gfp_t gfp_mask);
extern int read_cache_pages(struct address_space *mapping,
		struct list_head *pages, filler_t *filler, void *data);

static inline struct page *read_mapping_page(struct address_space *mapping,
				pgoff_t index, void *data)
{
	return read_cache_page(mapping, index, NULL, data);
}

/*
 * Get index of the page with in radix-tree
 * (TODO: remove once hugetlb pages will have ->index in PAGE_SIZE)
 */
static inline pgoff_t page_to_index(struct page *page)
{
	pgoff_t pgoff;

	if (likely(!PageTransTail(page)))
		return page->index;

	/*
	 *  We don't initialize ->index for tail pages: calculate based on
	 *  head page
	 */
	pgoff = compound_head(page)->index;
	pgoff += page - compound_head(page);
	return pgoff;
}

/*
 * Get the offset in PAGE_SIZE.
 * (TODO: hugepage should have ->index in PAGE_SIZE)
 */
static inline pgoff_t page_to_pgoff(struct page *page)
{
	if (unlikely(PageHeadHuge(page)))
		return page->index << compound_order(page);

	return page_to_index(page);
}

/*
 * Return byte-offset into filesystem object for page.
 */
static inline loff_t page_offset(struct page *page)
{
	return ((loff_t)page->index) << PAGE_SHIFT;
}

static inline loff_t page_file_offset(struct page *page)
{
	return ((loff_t)page_index(page)) << PAGE_SHIFT;
}

extern pgoff_t linear_hugepage_index(struct vm_area_struct *vma,
				     unsigned long address);

static inline pgoff_t linear_page_index(struct vm_area_struct *vma,
					unsigned long address)
{
	pgoff_t pgoff;
	if (unlikely(is_vm_hugetlb_page(vma)))
		return linear_hugepage_index(vma, address);
	pgoff = (address - vma->vm_start) >> PAGE_SHIFT;
	pgoff += vma->vm_pgoff;
	return pgoff;
}

/* This has the same layout as wait_bit_key - see fs/cachefiles/rdwr.c */
struct wait_page_key {
	struct page *page;
	int bit_nr;
	int page_match;
};

struct wait_page_queue {
	struct page *page;
	int bit_nr;
	wait_queue_entry_t wait;
};

static inline bool wake_page_match(struct wait_page_queue *wait_page,
				  struct wait_page_key *key)
{
	if (wait_page->page != key->page)
	       return false;
	key->page_match = 1;

	if (wait_page->bit_nr != key->bit_nr)
		return false;

	return true;
}

extern void __lock_page(struct page *page);
extern int __lock_page_killable(struct page *page);
extern int __lock_page_async(struct page *page, struct wait_page_queue *wait);
extern int __lock_page_or_retry(struct page *page, struct mm_struct *mm,
				unsigned int flags);
extern void unlock_page(struct page *page);
extern void unlock_page_private_2(struct page *page);

/*
 * Return true if the page was successfully locked
 */
static inline int trylock_page(struct page *page)
{
	page = compound_head(page);
	return (likely(!test_and_set_bit_lock(PG_locked, &page->flags)));
}

/*
 * lock_page may only be called if we have the page's inode pinned.
 */
static inline void lock_page(struct page *page)
{
	might_sleep();
	if (!trylock_page(page))
		__lock_page(page);
}

/*
 * lock_page_killable is like lock_page but can be interrupted by fatal
 * signals.  It returns 0 if it locked the page and -EINTR if it was
 * killed while waiting.
 */
static inline int lock_page_killable(struct page *page)
{
	might_sleep();
	if (!trylock_page(page))
		return __lock_page_killable(page);
	return 0;
}

/*
 * lock_page_async - Lock the page, unless this would block. If the page
 * is already locked, then queue a callback when the page becomes unlocked.
 * This callback can then retry the operation.
 *
 * Returns 0 if the page is locked successfully, or -EIOCBQUEUED if the page
 * was already locked and the callback defined in 'wait' was queued.
 */
static inline int lock_page_async(struct page *page,
				  struct wait_page_queue *wait)
{
	if (!trylock_page(page))
		return __lock_page_async(page, wait);
	return 0;
}

/*
 * lock_page_or_retry - Lock the page, unless this would block and the
 * caller indicated that it can handle a retry.
 *
 * Return value and mmap_lock implications depend on flags; see
 * __lock_page_or_retry().
 */
static inline int lock_page_or_retry(struct page *page, struct mm_struct *mm,
				     unsigned int flags)
{
	might_sleep();
	return trylock_page(page) || __lock_page_or_retry(page, mm, flags);
}

/*
 * This is exported only for wait_on_page_locked/wait_on_page_writeback, etc.,
 * and should not be used directly.
 */
extern void wait_on_page_bit(struct page *page, int bit_nr);
extern int wait_on_page_bit_killable(struct page *page, int bit_nr);

/* 
 * Wait for a page to be unlocked.
 *
 * This must be called with the caller "holding" the page,
 * ie with increased "page->count" so that the page won't
 * go away during the wait..
 */
static inline void wait_on_page_locked(struct page *page)
{
	if (PageLocked(page))
		wait_on_page_bit(compound_head(page), PG_locked);
}

static inline int wait_on_page_locked_killable(struct page *page)
{
	if (!PageLocked(page))
		return 0;
	return wait_on_page_bit_killable(compound_head(page), PG_locked);
}

int put_and_wait_on_page_locked(struct page *page, int state);
void wait_on_page_writeback(struct page *page);
extern void end_page_writeback(struct page *page);
void wait_for_stable_page(struct page *page);

void page_endio(struct page *page, bool is_write, int err);

/*
 * Add an arbitrary waiter to a page's wait queue
 */
extern void add_page_wait_queue(struct page *page, wait_queue_entry_t *waiter);

/*
 * Fault everything in given userspace address range in.
 */
static inline int fault_in_pages_writeable(char __user *uaddr, int size)
{
	char __user *end = uaddr + size - 1;

	if (unlikely(size == 0))
		return 0;

	if (unlikely(uaddr > end))
		return -EFAULT;
	/*
	 * Writing zeroes into userspace here is OK, because we know that if
	 * the zero gets there, we'll be overwriting it.
	 */
	do {
		if (unlikely(__put_user(0, uaddr) != 0))
			return -EFAULT;
		uaddr += PAGE_SIZE;
	} while (uaddr <= end);

	/* Check whether the range spilled into the next page. */
	if (((unsigned long)uaddr & PAGE_MASK) ==
			((unsigned long)end & PAGE_MASK))
		return __put_user(0, end);

	return 0;
}

static inline int fault_in_pages_readable(const char __user *uaddr, int size)
{
	volatile char c;
	const char __user *end = uaddr + size - 1;

	if (unlikely(size == 0))
		return 0;

	if (unlikely(uaddr > end))
		return -EFAULT;

	do {
		if (unlikely(__get_user(c, uaddr) != 0))
			return -EFAULT;
		uaddr += PAGE_SIZE;
	} while (uaddr <= end);

	/* Check whether the range spilled into the next page. */
	if (((unsigned long)uaddr & PAGE_MASK) ==
			((unsigned long)end & PAGE_MASK)) {
		return __get_user(c, end);
	}

	(void)c;
	return 0;
}

int add_to_page_cache_locked(struct page *page, struct address_space *mapping,
				pgoff_t index, gfp_t gfp_mask);
int add_to_page_cache_lru(struct page *page, struct address_space *mapping,
				pgoff_t index, gfp_t gfp_mask);
extern void delete_from_page_cache(struct page *page);
extern void __delete_from_page_cache(struct page *page, void *shadow);
void replace_page_cache_page(struct page *old, struct page *new);
void delete_from_page_cache_batch(struct address_space *mapping,
				  struct pagevec *pvec);
<<<<<<< HEAD
void readahead_expand(struct readahead_control *ractl,
		      loff_t new_start, size_t new_len);
=======
loff_t mapping_seek_hole_data(struct address_space *, loff_t start, loff_t end,
		int whence);
>>>>>>> 2e862ce7

/*
 * Like add_to_page_cache_locked, but used to add newly allocated pages:
 * the page is new, so we can just run __SetPageLocked() against it.
 */
static inline int add_to_page_cache(struct page *page,
		struct address_space *mapping, pgoff_t offset, gfp_t gfp_mask)
{
	int error;

	__SetPageLocked(page);
	error = add_to_page_cache_locked(page, mapping, offset, gfp_mask);
	if (unlikely(error))
		__ClearPageLocked(page);
	return error;
}

/**
 * struct readahead_control - Describes a readahead request.
 *
 * A readahead request is for consecutive pages.  Filesystems which
 * implement the ->readahead method should call readahead_page() or
 * readahead_page_batch() in a loop and attempt to start I/O against
 * each page in the request.
 *
 * Most of the fields in this struct are private and should be accessed
 * by the functions below.
 *
 * @file: The file, used primarily by network filesystems for authentication.
 *	  May be NULL if invoked internally by the filesystem.
 * @mapping: Readahead this filesystem object.
 */
struct readahead_control {
	struct file *file;
	struct address_space *mapping;
/* private: use the readahead_* accessors instead */
	pgoff_t _index;
	unsigned int _nr_pages;
	unsigned int _batch_count;
};

#define DEFINE_READAHEAD(rac, f, m, i)					\
	struct readahead_control rac = {				\
		.file = f,						\
		.mapping = m,						\
		._index = i,						\
	}

#define VM_READAHEAD_PAGES	(SZ_128K / PAGE_SIZE)

void page_cache_ra_unbounded(struct readahead_control *,
		unsigned long nr_to_read, unsigned long lookahead_count);
void page_cache_sync_ra(struct readahead_control *, struct file_ra_state *,
		unsigned long req_count);
void page_cache_async_ra(struct readahead_control *, struct file_ra_state *,
		struct page *, unsigned long req_count);

/**
 * page_cache_sync_readahead - generic file readahead
 * @mapping: address_space which holds the pagecache and I/O vectors
 * @ra: file_ra_state which holds the readahead state
 * @file: Used by the filesystem for authentication.
 * @index: Index of first page to be read.
 * @req_count: Total number of pages being read by the caller.
 *
 * page_cache_sync_readahead() should be called when a cache miss happened:
 * it will submit the read.  The readahead logic may decide to piggyback more
 * pages onto the read request if access patterns suggest it will improve
 * performance.
 */
static inline
void page_cache_sync_readahead(struct address_space *mapping,
		struct file_ra_state *ra, struct file *file, pgoff_t index,
		unsigned long req_count)
{
	DEFINE_READAHEAD(ractl, file, mapping, index);
	page_cache_sync_ra(&ractl, ra, req_count);
}

/**
 * page_cache_async_readahead - file readahead for marked pages
 * @mapping: address_space which holds the pagecache and I/O vectors
 * @ra: file_ra_state which holds the readahead state
 * @file: Used by the filesystem for authentication.
 * @page: The page at @index which triggered the readahead call.
 * @index: Index of first page to be read.
 * @req_count: Total number of pages being read by the caller.
 *
 * page_cache_async_readahead() should be called when a page is used which
 * is marked as PageReadahead; this is a marker to suggest that the application
 * has used up enough of the readahead window that we should start pulling in
 * more pages.
 */
static inline
void page_cache_async_readahead(struct address_space *mapping,
		struct file_ra_state *ra, struct file *file,
		struct page *page, pgoff_t index, unsigned long req_count)
{
	DEFINE_READAHEAD(ractl, file, mapping, index);
	page_cache_async_ra(&ractl, ra, page, req_count);
}

/**
 * readahead_page - Get the next page to read.
 * @rac: The current readahead request.
 *
 * Context: The page is locked and has an elevated refcount.  The caller
 * should decreases the refcount once the page has been submitted for I/O
 * and unlock the page once all I/O to that page has completed.
 * Return: A pointer to the next page, or %NULL if we are done.
 */
static inline struct page *readahead_page(struct readahead_control *rac)
{
	struct page *page;

	BUG_ON(rac->_batch_count > rac->_nr_pages);
	rac->_nr_pages -= rac->_batch_count;
	rac->_index += rac->_batch_count;

	if (!rac->_nr_pages) {
		rac->_batch_count = 0;
		return NULL;
	}

	page = xa_load(&rac->mapping->i_pages, rac->_index);
	VM_BUG_ON_PAGE(!PageLocked(page), page);
	rac->_batch_count = thp_nr_pages(page);

	return page;
}

static inline unsigned int __readahead_batch(struct readahead_control *rac,
		struct page **array, unsigned int array_sz)
{
	unsigned int i = 0;
	XA_STATE(xas, &rac->mapping->i_pages, 0);
	struct page *page;

	BUG_ON(rac->_batch_count > rac->_nr_pages);
	rac->_nr_pages -= rac->_batch_count;
	rac->_index += rac->_batch_count;
	rac->_batch_count = 0;

	xas_set(&xas, rac->_index);
	rcu_read_lock();
	xas_for_each(&xas, page, rac->_index + rac->_nr_pages - 1) {
		if (xas_retry(&xas, page))
			continue;
		VM_BUG_ON_PAGE(!PageLocked(page), page);
		VM_BUG_ON_PAGE(PageTail(page), page);
		array[i++] = page;
		rac->_batch_count += thp_nr_pages(page);

		/*
		 * The page cache isn't using multi-index entries yet,
		 * so the xas cursor needs to be manually moved to the
		 * next index.  This can be removed once the page cache
		 * is converted.
		 */
		if (PageHead(page))
			xas_set(&xas, rac->_index + rac->_batch_count);

		if (i == array_sz)
			break;
	}
	rcu_read_unlock();

	return i;
}

/**
 * readahead_page_batch - Get a batch of pages to read.
 * @rac: The current readahead request.
 * @array: An array of pointers to struct page.
 *
 * Context: The pages are locked and have an elevated refcount.  The caller
 * should decreases the refcount once the page has been submitted for I/O
 * and unlock the page once all I/O to that page has completed.
 * Return: The number of pages placed in the array.  0 indicates the request
 * is complete.
 */
#define readahead_page_batch(rac, array)				\
	__readahead_batch(rac, array, ARRAY_SIZE(array))

/**
 * readahead_pos - The byte offset into the file of this readahead request.
 * @rac: The readahead request.
 */
static inline loff_t readahead_pos(struct readahead_control *rac)
{
	return (loff_t)rac->_index * PAGE_SIZE;
}

/**
 * readahead_length - The number of bytes in this readahead request.
 * @rac: The readahead request.
 */
static inline loff_t readahead_length(struct readahead_control *rac)
{
	return (loff_t)rac->_nr_pages * PAGE_SIZE;
}

/**
 * readahead_index - The index of the first page in this readahead request.
 * @rac: The readahead request.
 */
static inline pgoff_t readahead_index(struct readahead_control *rac)
{
	return rac->_index;
}

/**
 * readahead_count - The number of pages in this readahead request.
 * @rac: The readahead request.
 */
static inline unsigned int readahead_count(struct readahead_control *rac)
{
	return rac->_nr_pages;
}

static inline unsigned long dir_pages(struct inode *inode)
{
	return (unsigned long)(inode->i_size + PAGE_SIZE - 1) >>
			       PAGE_SHIFT;
}

/**
 * page_mkwrite_check_truncate - check if page was truncated
 * @page: the page to check
 * @inode: the inode to check the page against
 *
 * Returns the number of bytes in the page up to EOF,
 * or -EFAULT if the page was truncated.
 */
static inline int page_mkwrite_check_truncate(struct page *page,
					      struct inode *inode)
{
	loff_t size = i_size_read(inode);
	pgoff_t index = size >> PAGE_SHIFT;
	int offset = offset_in_page(size);

	if (page->mapping != inode->i_mapping)
		return -EFAULT;

	/* page is wholly inside EOF */
	if (page->index < index)
		return PAGE_SIZE;
	/* page is wholly past EOF */
	if (page->index > index || !offset)
		return -EFAULT;
	/* page is partially inside EOF */
	return offset;
}

/**
 * i_blocks_per_page - How many blocks fit in this page.
 * @inode: The inode which contains the blocks.
 * @page: The page (head page if the page is a THP).
 *
 * If the block size is larger than the size of this page, return zero.
 *
 * Context: The caller should hold a refcount on the page to prevent it
 * from being split.
 * Return: The number of filesystem blocks covered by this page.
 */
static inline
unsigned int i_blocks_per_page(struct inode *inode, struct page *page)
{
	return thp_size(page) >> inode->i_blkbits;
}
#endif /* _LINUX_PAGEMAP_H */<|MERGE_RESOLUTION|>--- conflicted
+++ resolved
@@ -760,13 +760,10 @@
 void replace_page_cache_page(struct page *old, struct page *new);
 void delete_from_page_cache_batch(struct address_space *mapping,
 				  struct pagevec *pvec);
-<<<<<<< HEAD
 void readahead_expand(struct readahead_control *ractl,
 		      loff_t new_start, size_t new_len);
-=======
 loff_t mapping_seek_hole_data(struct address_space *, loff_t start, loff_t end,
 		int whence);
->>>>>>> 2e862ce7
 
 /*
  * Like add_to_page_cache_locked, but used to add newly allocated pages:
