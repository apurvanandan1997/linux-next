/* SPDX-License-Identifier: GPL-2.0 */
#ifndef _BPF_CGROUP_H
#define _BPF_CGROUP_H

#include <linux/bpf.h>
#include <linux/errno.h>
#include <linux/jump_label.h>
#include <linux/percpu.h>
#include <linux/percpu-refcount.h>
#include <linux/rbtree.h>
#include <uapi/linux/bpf.h>

struct sock;
struct sockaddr;
struct cgroup;
struct sk_buff;
struct bpf_map;
struct bpf_prog;
struct bpf_sock_ops_kern;
struct bpf_cgroup_storage;
struct ctl_table;
struct ctl_table_header;

#ifdef CONFIG_CGROUP_BPF

extern struct static_key_false cgroup_bpf_enabled_key[MAX_BPF_ATTACH_TYPE];
#define cgroup_bpf_enabled(type) static_branch_unlikely(&cgroup_bpf_enabled_key[type])

DECLARE_PER_CPU(struct bpf_cgroup_storage*,
		bpf_cgroup_storage[MAX_BPF_CGROUP_STORAGE_TYPE]);

#define for_each_cgroup_storage_type(stype) \
	for (stype = 0; stype < MAX_BPF_CGROUP_STORAGE_TYPE; stype++)

struct bpf_cgroup_storage_map;

struct bpf_storage_buffer {
	struct rcu_head rcu;
	char data[];
};

struct bpf_cgroup_storage {
	union {
		struct bpf_storage_buffer *buf;
		void __percpu *percpu_buf;
	};
	struct bpf_cgroup_storage_map *map;
	struct bpf_cgroup_storage_key key;
	struct list_head list_map;
	struct list_head list_cg;
	struct rb_node node;
	struct rcu_head rcu;
};

struct bpf_cgroup_link {
	struct bpf_link link;
	struct cgroup *cgroup;
	enum bpf_attach_type type;
};

struct bpf_prog_list {
	struct list_head node;
	struct bpf_prog *prog;
	struct bpf_cgroup_link *link;
	struct bpf_cgroup_storage *storage[MAX_BPF_CGROUP_STORAGE_TYPE];
};

struct bpf_prog_array;

struct cgroup_bpf {
	/* array of effective progs in this cgroup */
	struct bpf_prog_array __rcu *effective[MAX_BPF_ATTACH_TYPE];

	/* attached progs to this cgroup and attach flags
	 * when flags == 0 or BPF_F_ALLOW_OVERRIDE the progs list will
	 * have either zero or one element
	 * when BPF_F_ALLOW_MULTI the list can have up to BPF_CGROUP_MAX_PROGS
	 */
	struct list_head progs[MAX_BPF_ATTACH_TYPE];
	u32 flags[MAX_BPF_ATTACH_TYPE];

	/* list of cgroup shared storages */
	struct list_head storages;

	/* temp storage for effective prog array used by prog_attach/detach */
	struct bpf_prog_array *inactive;

	/* reference counter used to detach bpf programs after cgroup removal */
	struct percpu_ref refcnt;

	/* cgroup_bpf is released using a work queue */
	struct work_struct release_work;
};

int cgroup_bpf_inherit(struct cgroup *cgrp);
void cgroup_bpf_offline(struct cgroup *cgrp);

int __cgroup_bpf_attach(struct cgroup *cgrp,
			struct bpf_prog *prog, struct bpf_prog *replace_prog,
			struct bpf_cgroup_link *link,
			enum bpf_attach_type type, u32 flags);
int __cgroup_bpf_detach(struct cgroup *cgrp, struct bpf_prog *prog,
			struct bpf_cgroup_link *link,
			enum bpf_attach_type type);
int __cgroup_bpf_query(struct cgroup *cgrp, const union bpf_attr *attr,
		       union bpf_attr __user *uattr);

/* Wrapper for __cgroup_bpf_*() protected by cgroup_mutex */
int cgroup_bpf_attach(struct cgroup *cgrp,
		      struct bpf_prog *prog, struct bpf_prog *replace_prog,
		      struct bpf_cgroup_link *link, enum bpf_attach_type type,
		      u32 flags);
int cgroup_bpf_detach(struct cgroup *cgrp, struct bpf_prog *prog,
		      enum bpf_attach_type type);
int cgroup_bpf_query(struct cgroup *cgrp, const union bpf_attr *attr,
		     union bpf_attr __user *uattr);

int __cgroup_bpf_run_filter_skb(struct sock *sk,
				struct sk_buff *skb,
				enum bpf_attach_type type);

int __cgroup_bpf_run_filter_sk(struct sock *sk,
			       enum bpf_attach_type type);

int __cgroup_bpf_run_filter_sock_addr(struct sock *sk,
				      struct sockaddr *uaddr,
				      enum bpf_attach_type type,
				      void *t_ctx,
				      u32 *flags);

int __cgroup_bpf_run_filter_sock_ops(struct sock *sk,
				     struct bpf_sock_ops_kern *sock_ops,
				     enum bpf_attach_type type);

int __cgroup_bpf_check_dev_permission(short dev_type, u32 major, u32 minor,
				      short access, enum bpf_attach_type type);

int __cgroup_bpf_run_filter_sysctl(struct ctl_table_header *head,
				   struct ctl_table *table, int write,
				   char **buf, size_t *pcount, loff_t *ppos,
				   enum bpf_attach_type type);

int __cgroup_bpf_run_filter_setsockopt(struct sock *sock, int *level,
				       int *optname, char __user *optval,
				       int *optlen, char **kernel_optval);
int __cgroup_bpf_run_filter_getsockopt(struct sock *sk, int level,
				       int optname, char __user *optval,
				       int __user *optlen, int max_optlen,
				       int retval);

int __cgroup_bpf_run_filter_getsockopt_kern(struct sock *sk, int level,
					    int optname, void *optval,
					    int *optlen, int retval);

static inline enum bpf_cgroup_storage_type cgroup_storage_type(
	struct bpf_map *map)
{
	if (map->map_type == BPF_MAP_TYPE_PERCPU_CGROUP_STORAGE)
		return BPF_CGROUP_STORAGE_PERCPU;

	return BPF_CGROUP_STORAGE_SHARED;
}

static inline void bpf_cgroup_storage_set(struct bpf_cgroup_storage
					  *storage[MAX_BPF_CGROUP_STORAGE_TYPE])
{
	enum bpf_cgroup_storage_type stype;

	for_each_cgroup_storage_type(stype)
		this_cpu_write(bpf_cgroup_storage[stype], storage[stype]);
}

struct bpf_cgroup_storage *
cgroup_storage_lookup(struct bpf_cgroup_storage_map *map,
		      void *key, bool locked);
struct bpf_cgroup_storage *bpf_cgroup_storage_alloc(struct bpf_prog *prog,
					enum bpf_cgroup_storage_type stype);
void bpf_cgroup_storage_free(struct bpf_cgroup_storage *storage);
void bpf_cgroup_storage_link(struct bpf_cgroup_storage *storage,
			     struct cgroup *cgroup,
			     enum bpf_attach_type type);
void bpf_cgroup_storage_unlink(struct bpf_cgroup_storage *storage);
int bpf_cgroup_storage_assign(struct bpf_prog_aux *aux, struct bpf_map *map);

int bpf_percpu_cgroup_storage_copy(struct bpf_map *map, void *key, void *value);
int bpf_percpu_cgroup_storage_update(struct bpf_map *map, void *key,
				     void *value, u64 flags);

/* Wrappers for __cgroup_bpf_run_filter_skb() guarded by cgroup_bpf_enabled. */
#define BPF_CGROUP_RUN_PROG_INET_INGRESS(sk, skb)			      \
({									      \
	int __ret = 0;							      \
	if (cgroup_bpf_enabled(BPF_CGROUP_INET_INGRESS))		      \
		__ret = __cgroup_bpf_run_filter_skb(sk, skb,		      \
						    BPF_CGROUP_INET_INGRESS); \
									      \
	__ret;								      \
})

#define BPF_CGROUP_RUN_PROG_INET_EGRESS(sk, skb)			       \
({									       \
	int __ret = 0;							       \
	if (cgroup_bpf_enabled(BPF_CGROUP_INET_EGRESS) && sk && sk == skb->sk) { \
		typeof(sk) __sk = sk_to_full_sk(sk);			       \
		if (sk_fullsock(__sk))					       \
			__ret = __cgroup_bpf_run_filter_skb(__sk, skb,	       \
						      BPF_CGROUP_INET_EGRESS); \
	}								       \
	__ret;								       \
})

#define BPF_CGROUP_RUN_SK_PROG(sk, type)				       \
({									       \
	int __ret = 0;							       \
	if (cgroup_bpf_enabled(type)) {					       \
		__ret = __cgroup_bpf_run_filter_sk(sk, type);		       \
	}								       \
	__ret;								       \
})

#define BPF_CGROUP_RUN_PROG_INET_SOCK(sk)				       \
	BPF_CGROUP_RUN_SK_PROG(sk, BPF_CGROUP_INET_SOCK_CREATE)

#define BPF_CGROUP_RUN_PROG_INET_SOCK_RELEASE(sk)			       \
	BPF_CGROUP_RUN_SK_PROG(sk, BPF_CGROUP_INET_SOCK_RELEASE)

#define BPF_CGROUP_RUN_PROG_INET4_POST_BIND(sk)				       \
	BPF_CGROUP_RUN_SK_PROG(sk, BPF_CGROUP_INET4_POST_BIND)

#define BPF_CGROUP_RUN_PROG_INET6_POST_BIND(sk)				       \
	BPF_CGROUP_RUN_SK_PROG(sk, BPF_CGROUP_INET6_POST_BIND)

#define BPF_CGROUP_RUN_SA_PROG(sk, uaddr, type)				       \
({									       \
	u32 __unused_flags;						       \
	int __ret = 0;							       \
	if (cgroup_bpf_enabled(type))					       \
		__ret = __cgroup_bpf_run_filter_sock_addr(sk, uaddr, type,     \
							  NULL,		       \
							  &__unused_flags);    \
	__ret;								       \
})

#define BPF_CGROUP_RUN_SA_PROG_LOCK(sk, uaddr, type, t_ctx)		       \
({									       \
	u32 __unused_flags;						       \
	int __ret = 0;							       \
	if (cgroup_bpf_enabled(type))	{				       \
		lock_sock(sk);						       \
		__ret = __cgroup_bpf_run_filter_sock_addr(sk, uaddr, type,     \
							  t_ctx,	       \
							  &__unused_flags);    \
		release_sock(sk);					       \
	}								       \
	__ret;								       \
})

/* BPF_CGROUP_INET4_BIND and BPF_CGROUP_INET6_BIND can return extra flags
 * via upper bits of return code. The only flag that is supported
 * (at bit position 0) is to indicate CAP_NET_BIND_SERVICE capability check
 * should be bypassed (BPF_RET_BIND_NO_CAP_NET_BIND_SERVICE).
 */
#define BPF_CGROUP_RUN_PROG_INET_BIND_LOCK(sk, uaddr, type, bind_flags)	       \
({									       \
	u32 __flags = 0;						       \
	int __ret = 0;							       \
	if (cgroup_bpf_enabled(type))	{				       \
		lock_sock(sk);						       \
		__ret = __cgroup_bpf_run_filter_sock_addr(sk, uaddr, type,     \
							  NULL, &__flags);     \
		release_sock(sk);					       \
		if (__flags & BPF_RET_BIND_NO_CAP_NET_BIND_SERVICE)	       \
			*bind_flags |= BIND_NO_CAP_NET_BIND_SERVICE;	       \
	}								       \
	__ret;								       \
})

#define BPF_CGROUP_PRE_CONNECT_ENABLED(sk)				       \
	((cgroup_bpf_enabled(BPF_CGROUP_INET4_CONNECT) ||		       \
	  cgroup_bpf_enabled(BPF_CGROUP_INET6_CONNECT)) &&		       \
	 (sk)->sk_prot->pre_connect)

#define BPF_CGROUP_RUN_PROG_INET4_CONNECT(sk, uaddr)			       \
	BPF_CGROUP_RUN_SA_PROG(sk, uaddr, BPF_CGROUP_INET4_CONNECT)

#define BPF_CGROUP_RUN_PROG_INET6_CONNECT(sk, uaddr)			       \
	BPF_CGROUP_RUN_SA_PROG(sk, uaddr, BPF_CGROUP_INET6_CONNECT)

#define BPF_CGROUP_RUN_PROG_INET4_CONNECT_LOCK(sk, uaddr)		       \
	BPF_CGROUP_RUN_SA_PROG_LOCK(sk, uaddr, BPF_CGROUP_INET4_CONNECT, NULL)

#define BPF_CGROUP_RUN_PROG_INET6_CONNECT_LOCK(sk, uaddr)		       \
	BPF_CGROUP_RUN_SA_PROG_LOCK(sk, uaddr, BPF_CGROUP_INET6_CONNECT, NULL)

#define BPF_CGROUP_RUN_PROG_UDP4_SENDMSG_LOCK(sk, uaddr, t_ctx)		       \
	BPF_CGROUP_RUN_SA_PROG_LOCK(sk, uaddr, BPF_CGROUP_UDP4_SENDMSG, t_ctx)

#define BPF_CGROUP_RUN_PROG_UDP6_SENDMSG_LOCK(sk, uaddr, t_ctx)		       \
	BPF_CGROUP_RUN_SA_PROG_LOCK(sk, uaddr, BPF_CGROUP_UDP6_SENDMSG, t_ctx)

#define BPF_CGROUP_RUN_PROG_UDP4_RECVMSG_LOCK(sk, uaddr)			\
	BPF_CGROUP_RUN_SA_PROG_LOCK(sk, uaddr, BPF_CGROUP_UDP4_RECVMSG, NULL)

#define BPF_CGROUP_RUN_PROG_UDP6_RECVMSG_LOCK(sk, uaddr)			\
	BPF_CGROUP_RUN_SA_PROG_LOCK(sk, uaddr, BPF_CGROUP_UDP6_RECVMSG, NULL)

/* The SOCK_OPS"_SK" macro should be used when sock_ops->sk is not a
 * fullsock and its parent fullsock cannot be traced by
 * sk_to_full_sk().
 *
 * e.g. sock_ops->sk is a request_sock and it is under syncookie mode.
 * Its listener-sk is not attached to the rsk_listener.
 * In this case, the caller holds the listener-sk (unlocked),
 * set its sock_ops->sk to req_sk, and call this SOCK_OPS"_SK" with
 * the listener-sk such that the cgroup-bpf-progs of the
 * listener-sk will be run.
 *
 * Regardless of syncookie mode or not,
 * calling bpf_setsockopt on listener-sk will not make sense anyway,
 * so passing 'sock_ops->sk == req_sk' to the bpf prog is appropriate here.
 */
#define BPF_CGROUP_RUN_PROG_SOCK_OPS_SK(sock_ops, sk)			\
({									\
	int __ret = 0;							\
<<<<<<< HEAD
	if (cgroup_bpf_enabled)						\
=======
	if (cgroup_bpf_enabled(BPF_CGROUP_SOCK_OPS))			\
>>>>>>> f642729d
		__ret = __cgroup_bpf_run_filter_sock_ops(sk,		\
							 sock_ops,	\
							 BPF_CGROUP_SOCK_OPS); \
	__ret;								\
})

#define BPF_CGROUP_RUN_PROG_SOCK_OPS(sock_ops)				       \
({									       \
	int __ret = 0;							       \
	if (cgroup_bpf_enabled(BPF_CGROUP_SOCK_OPS) && (sock_ops)->sk) {       \
		typeof(sk) __sk = sk_to_full_sk((sock_ops)->sk);	       \
		if (__sk && sk_fullsock(__sk))				       \
			__ret = __cgroup_bpf_run_filter_sock_ops(__sk,	       \
								 sock_ops,     \
							 BPF_CGROUP_SOCK_OPS); \
	}								       \
	__ret;								       \
})

#define BPF_CGROUP_RUN_PROG_DEVICE_CGROUP(type, major, minor, access)	      \
({									      \
	int __ret = 0;							      \
	if (cgroup_bpf_enabled(BPF_CGROUP_DEVICE))			      \
		__ret = __cgroup_bpf_check_dev_permission(type, major, minor, \
							  access,	      \
							  BPF_CGROUP_DEVICE); \
									      \
	__ret;								      \
})


#define BPF_CGROUP_RUN_PROG_SYSCTL(head, table, write, buf, count, pos)  \
({									       \
	int __ret = 0;							       \
	if (cgroup_bpf_enabled(BPF_CGROUP_SYSCTL))			       \
		__ret = __cgroup_bpf_run_filter_sysctl(head, table, write,     \
						       buf, count, pos,        \
						       BPF_CGROUP_SYSCTL);     \
	__ret;								       \
})

#define BPF_CGROUP_RUN_PROG_SETSOCKOPT(sock, level, optname, optval, optlen,   \
				       kernel_optval)			       \
({									       \
	int __ret = 0;							       \
	if (cgroup_bpf_enabled(BPF_CGROUP_SETSOCKOPT))			       \
		__ret = __cgroup_bpf_run_filter_setsockopt(sock, level,	       \
							   optname, optval,    \
							   optlen,	       \
							   kernel_optval);     \
	__ret;								       \
})

#define BPF_CGROUP_GETSOCKOPT_MAX_OPTLEN(optlen)			       \
({									       \
	int __ret = 0;							       \
	if (cgroup_bpf_enabled(BPF_CGROUP_GETSOCKOPT))			       \
		get_user(__ret, optlen);				       \
	__ret;								       \
})

#define BPF_CGROUP_RUN_PROG_GETSOCKOPT(sock, level, optname, optval, optlen,   \
				       max_optlen, retval)		       \
({									       \
	int __ret = retval;						       \
	if (cgroup_bpf_enabled(BPF_CGROUP_GETSOCKOPT))			       \
		if (!(sock)->sk_prot->bpf_bypass_getsockopt ||		       \
		    !INDIRECT_CALL_INET_1((sock)->sk_prot->bpf_bypass_getsockopt, \
					tcp_bpf_bypass_getsockopt,	       \
					level, optname))		       \
			__ret = __cgroup_bpf_run_filter_getsockopt(	       \
				sock, level, optname, optval, optlen,	       \
				max_optlen, retval);			       \
	__ret;								       \
})

#define BPF_CGROUP_RUN_PROG_GETSOCKOPT_KERN(sock, level, optname, optval,      \
					    optlen, retval)		       \
({									       \
	int __ret = retval;						       \
	if (cgroup_bpf_enabled(BPF_CGROUP_GETSOCKOPT))			       \
		__ret = __cgroup_bpf_run_filter_getsockopt_kern(	       \
			sock, level, optname, optval, optlen, retval);	       \
	__ret;								       \
})

int cgroup_bpf_prog_attach(const union bpf_attr *attr,
			   enum bpf_prog_type ptype, struct bpf_prog *prog);
int cgroup_bpf_prog_detach(const union bpf_attr *attr,
			   enum bpf_prog_type ptype);
int cgroup_bpf_link_attach(const union bpf_attr *attr, struct bpf_prog *prog);
int cgroup_bpf_prog_query(const union bpf_attr *attr,
			  union bpf_attr __user *uattr);
#else

struct bpf_prog;
struct cgroup_bpf {};
static inline int cgroup_bpf_inherit(struct cgroup *cgrp) { return 0; }
static inline void cgroup_bpf_offline(struct cgroup *cgrp) {}

static inline int cgroup_bpf_prog_attach(const union bpf_attr *attr,
					 enum bpf_prog_type ptype,
					 struct bpf_prog *prog)
{
	return -EINVAL;
}

static inline int cgroup_bpf_prog_detach(const union bpf_attr *attr,
					 enum bpf_prog_type ptype)
{
	return -EINVAL;
}

static inline int cgroup_bpf_link_attach(const union bpf_attr *attr,
					 struct bpf_prog *prog)
{
	return -EINVAL;
}

static inline int cgroup_bpf_prog_query(const union bpf_attr *attr,
					union bpf_attr __user *uattr)
{
	return -EINVAL;
}

static inline void bpf_cgroup_storage_set(
	struct bpf_cgroup_storage *storage[MAX_BPF_CGROUP_STORAGE_TYPE]) {}
static inline int bpf_cgroup_storage_assign(struct bpf_prog_aux *aux,
					    struct bpf_map *map) { return 0; }
static inline struct bpf_cgroup_storage *bpf_cgroup_storage_alloc(
	struct bpf_prog *prog, enum bpf_cgroup_storage_type stype) { return NULL; }
static inline void bpf_cgroup_storage_free(
	struct bpf_cgroup_storage *storage) {}
static inline int bpf_percpu_cgroup_storage_copy(struct bpf_map *map, void *key,
						 void *value) {
	return 0;
}
static inline int bpf_percpu_cgroup_storage_update(struct bpf_map *map,
					void *key, void *value, u64 flags) {
	return 0;
}

#define cgroup_bpf_enabled(type) (0)
#define BPF_CGROUP_RUN_SA_PROG_LOCK(sk, uaddr, type, t_ctx) ({ 0; })
#define BPF_CGROUP_PRE_CONNECT_ENABLED(sk) (0)
#define BPF_CGROUP_RUN_PROG_INET_INGRESS(sk,skb) ({ 0; })
#define BPF_CGROUP_RUN_PROG_INET_EGRESS(sk,skb) ({ 0; })
#define BPF_CGROUP_RUN_PROG_INET_SOCK(sk) ({ 0; })
#define BPF_CGROUP_RUN_PROG_INET_SOCK_RELEASE(sk) ({ 0; })
#define BPF_CGROUP_RUN_PROG_INET_BIND_LOCK(sk, uaddr, type, flags) ({ 0; })
#define BPF_CGROUP_RUN_PROG_INET4_POST_BIND(sk) ({ 0; })
#define BPF_CGROUP_RUN_PROG_INET6_POST_BIND(sk) ({ 0; })
#define BPF_CGROUP_RUN_PROG_INET4_CONNECT(sk, uaddr) ({ 0; })
#define BPF_CGROUP_RUN_PROG_INET4_CONNECT_LOCK(sk, uaddr) ({ 0; })
#define BPF_CGROUP_RUN_PROG_INET6_CONNECT(sk, uaddr) ({ 0; })
#define BPF_CGROUP_RUN_PROG_INET6_CONNECT_LOCK(sk, uaddr) ({ 0; })
#define BPF_CGROUP_RUN_PROG_UDP4_SENDMSG_LOCK(sk, uaddr, t_ctx) ({ 0; })
#define BPF_CGROUP_RUN_PROG_UDP6_SENDMSG_LOCK(sk, uaddr, t_ctx) ({ 0; })
#define BPF_CGROUP_RUN_PROG_UDP4_RECVMSG_LOCK(sk, uaddr) ({ 0; })
#define BPF_CGROUP_RUN_PROG_UDP6_RECVMSG_LOCK(sk, uaddr) ({ 0; })
#define BPF_CGROUP_RUN_PROG_SOCK_OPS(sock_ops) ({ 0; })
#define BPF_CGROUP_RUN_PROG_DEVICE_CGROUP(type,major,minor,access) ({ 0; })
#define BPF_CGROUP_RUN_PROG_SYSCTL(head,table,write,buf,count,pos) ({ 0; })
#define BPF_CGROUP_GETSOCKOPT_MAX_OPTLEN(optlen) ({ 0; })
#define BPF_CGROUP_RUN_PROG_GETSOCKOPT(sock, level, optname, optval, \
				       optlen, max_optlen, retval) ({ retval; })
#define BPF_CGROUP_RUN_PROG_GETSOCKOPT_KERN(sock, level, optname, optval, \
					    optlen, retval) ({ retval; })
#define BPF_CGROUP_RUN_PROG_SETSOCKOPT(sock, level, optname, optval, optlen, \
				       kernel_optval) ({ 0; })

#define for_each_cgroup_storage_type(stype) for (; false; )

#endif /* CONFIG_CGROUP_BPF */

#endif /* _BPF_CGROUP_H */<|MERGE_RESOLUTION|>--- conflicted
+++ resolved
@@ -322,11 +322,7 @@
 #define BPF_CGROUP_RUN_PROG_SOCK_OPS_SK(sock_ops, sk)			\
 ({									\
 	int __ret = 0;							\
-<<<<<<< HEAD
-	if (cgroup_bpf_enabled)						\
-=======
 	if (cgroup_bpf_enabled(BPF_CGROUP_SOCK_OPS))			\
->>>>>>> f642729d
 		__ret = __cgroup_bpf_run_filter_sock_ops(sk,		\
 							 sock_ops,	\
 							 BPF_CGROUP_SOCK_OPS); \
