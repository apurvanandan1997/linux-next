--- conflicted
+++ resolved
@@ -64,11 +64,6 @@
 struct mlx5_flow_handle *
 mlx5_eswitch_add_send_to_vport_rule(struct mlx5_eswitch *on_esw,
 				    struct mlx5_eswitch_rep *rep, u32 sqn);
-<<<<<<< HEAD
-
-u16 mlx5_eswitch_get_total_vports(const struct mlx5_core_dev *dev);
-=======
->>>>>>> 4a52dd8f
 
 #ifdef CONFIG_MLX5_ESWITCH
 enum devlink_eswitch_encap_mode
