/* SPDX-License-Identifier: GPL-2.0 */
#ifndef _LINUX_UNITS_H
#define _LINUX_UNITS_H

#include <linux/math.h>
<<<<<<< HEAD
=======

#define MILLIWATT_PER_WATT	1000L
#define MICROWATT_PER_MILLIWATT	1000L
#define MICROWATT_PER_WATT	1000000L
>>>>>>> a04307bd

#define ABSOLUTE_ZERO_MILLICELSIUS -273150

static inline long milli_kelvin_to_millicelsius(long t)
{
	return t + ABSOLUTE_ZERO_MILLICELSIUS;
}

static inline long millicelsius_to_milli_kelvin(long t)
{
	return t - ABSOLUTE_ZERO_MILLICELSIUS;
}

#define MILLIDEGREE_PER_DEGREE 1000
#define MILLIDEGREE_PER_DECIDEGREE 100

static inline long kelvin_to_millicelsius(long t)
{
	return milli_kelvin_to_millicelsius(t * MILLIDEGREE_PER_DEGREE);
}

static inline long millicelsius_to_kelvin(long t)
{
	t = millicelsius_to_milli_kelvin(t);

	return DIV_ROUND_CLOSEST(t, MILLIDEGREE_PER_DEGREE);
}

static inline long deci_kelvin_to_celsius(long t)
{
	t = milli_kelvin_to_millicelsius(t * MILLIDEGREE_PER_DECIDEGREE);

	return DIV_ROUND_CLOSEST(t, MILLIDEGREE_PER_DEGREE);
}

static inline long celsius_to_deci_kelvin(long t)
{
	t = millicelsius_to_milli_kelvin(t * MILLIDEGREE_PER_DEGREE);

	return DIV_ROUND_CLOSEST(t, MILLIDEGREE_PER_DECIDEGREE);
}

/**
 * deci_kelvin_to_millicelsius_with_offset - convert Kelvin to Celsius
 * @t: temperature value in decidegrees Kelvin
 * @offset: difference between Kelvin and Celsius in millidegrees
 *
 * Return: temperature value in millidegrees Celsius
 */
static inline long deci_kelvin_to_millicelsius_with_offset(long t, long offset)
{
	return t * MILLIDEGREE_PER_DECIDEGREE - offset;
}

static inline long deci_kelvin_to_millicelsius(long t)
{
	return milli_kelvin_to_millicelsius(t * MILLIDEGREE_PER_DECIDEGREE);
}

static inline long millicelsius_to_deci_kelvin(long t)
{
	t = millicelsius_to_milli_kelvin(t);

	return DIV_ROUND_CLOSEST(t, MILLIDEGREE_PER_DECIDEGREE);
}

static inline long kelvin_to_celsius(long t)
{
	return t + DIV_ROUND_CLOSEST(ABSOLUTE_ZERO_MILLICELSIUS,
				     MILLIDEGREE_PER_DEGREE);
}

static inline long celsius_to_kelvin(long t)
{
	return t - DIV_ROUND_CLOSEST(ABSOLUTE_ZERO_MILLICELSIUS,
				     MILLIDEGREE_PER_DEGREE);
}

#endif /* _LINUX_UNITS_H */<|MERGE_RESOLUTION|>--- conflicted
+++ resolved
@@ -3,13 +3,10 @@
 #define _LINUX_UNITS_H
 
 #include <linux/math.h>
-<<<<<<< HEAD
-=======
 
 #define MILLIWATT_PER_WATT	1000L
 #define MICROWATT_PER_MILLIWATT	1000L
 #define MICROWATT_PER_WATT	1000000L
->>>>>>> a04307bd
 
 #define ABSOLUTE_ZERO_MILLICELSIUS -273150
 
