/* SPDX-License-Identifier: GPL-2.0 */
/*
 * fscrypt.h: declarations for per-file encryption
 *
 * Filesystems that implement per-file encryption must include this header
 * file.
 *
 * Copyright (C) 2015, Google, Inc.
 *
 * Written by Michael Halcrow, 2015.
 * Modified by Jaegeuk Kim, 2015.
 */
#ifndef _LINUX_FSCRYPT_H
#define _LINUX_FSCRYPT_H

#include <linux/fs.h>
#include <linux/mm.h>
#include <linux/slab.h>
#include <uapi/linux/fscrypt.h>

#define FS_CRYPTO_BLOCK_SIZE		16

union fscrypt_policy;
struct fscrypt_info;
struct seq_file;

struct fscrypt_str {
	unsigned char *name;
	u32 len;
};

struct fscrypt_name {
	const struct qstr *usr_fname;
	struct fscrypt_str disk_name;
	u32 hash;
	u32 minor_hash;
	struct fscrypt_str crypto_buf;
	bool is_nokey_name;
};

#define FSTR_INIT(n, l)		{ .name = n, .len = l }
#define FSTR_TO_QSTR(f)		QSTR_INIT((f)->name, (f)->len)
#define fname_name(p)		((p)->disk_name.name)
#define fname_len(p)		((p)->disk_name.len)

/* Maximum value for the third parameter of fscrypt_operations.set_context(). */
#define FSCRYPT_SET_CONTEXT_MAX_SIZE	40

#ifdef CONFIG_FS_ENCRYPTION
/*
 * fscrypt superblock flags
 */
#define FS_CFLG_OWN_PAGES (1U << 1)

/*
 * crypto operations for filesystems
 */
struct fscrypt_operations {
	unsigned int flags;
	const char *key_prefix;
	int (*get_context)(struct inode *inode, void *ctx, size_t len);
	int (*set_context)(struct inode *inode, const void *ctx, size_t len,
			   void *fs_data);
	const union fscrypt_policy *(*get_dummy_policy)(struct super_block *sb);
	bool (*empty_dir)(struct inode *inode);
	unsigned int max_namelen;
	bool (*has_stable_inodes)(struct super_block *sb);
	void (*get_ino_and_lblk_bits)(struct super_block *sb,
				      int *ino_bits_ret, int *lblk_bits_ret);
	int (*get_num_devices)(struct super_block *sb);
	void (*get_devices)(struct super_block *sb,
			    struct request_queue **devs);
};

static inline struct fscrypt_info *fscrypt_get_info(const struct inode *inode)
{
	/*
	 * Pairs with the cmpxchg_release() in fscrypt_setup_encryption_info().
	 * I.e., another task may publish ->i_crypt_info concurrently, executing
	 * a RELEASE barrier.  We need to use smp_load_acquire() here to safely
	 * ACQUIRE the memory the other task published.
	 */
	return smp_load_acquire(&inode->i_crypt_info);
}

/**
 * fscrypt_needs_contents_encryption() - check whether an inode needs
 *					 contents encryption
 * @inode: the inode to check
 *
 * Return: %true iff the inode is an encrypted regular file and the kernel was
 * built with fscrypt support.
 *
 * If you need to know whether the encrypt bit is set even when the kernel was
 * built without fscrypt support, you must use IS_ENCRYPTED() directly instead.
 */
static inline bool fscrypt_needs_contents_encryption(const struct inode *inode)
{
	return IS_ENCRYPTED(inode) && S_ISREG(inode->i_mode);
}

/*
 * When d_splice_alias() moves a directory's no-key alias to its plaintext alias
 * as a result of the encryption key being added, DCACHE_NOKEY_NAME must be
 * cleared.  Note that we don't have to support arbitrary moves of this flag
 * because fscrypt doesn't allow no-key names to be the source or target of a
 * rename().
<<<<<<< HEAD
=======
 */
static inline void fscrypt_handle_d_move(struct dentry *dentry)
{
	dentry->d_flags &= ~DCACHE_NOKEY_NAME;
}

/**
 * fscrypt_is_nokey_name() - test whether a dentry is a no-key name
 * @dentry: the dentry to check
 *
 * This returns true if the dentry is a no-key dentry.  A no-key dentry is a
 * dentry that was created in an encrypted directory that hasn't had its
 * encryption key added yet.  Such dentries may be either positive or negative.
 *
 * When a filesystem is asked to create a new filename in an encrypted directory
 * and the new filename's dentry is a no-key dentry, it must fail the operation
 * with ENOKEY.  This includes ->create(), ->mkdir(), ->mknod(), ->symlink(),
 * ->rename(), and ->link().  (However, ->rename() and ->link() are already
 * handled by fscrypt_prepare_rename() and fscrypt_prepare_link().)
 *
 * This is necessary because creating a filename requires the directory's
 * encryption key, but just checking for the key on the directory inode during
 * the final filesystem operation doesn't guarantee that the key was available
 * during the preceding dentry lookup.  And the key must have already been
 * available during the dentry lookup in order for it to have been checked
 * whether the filename already exists in the directory and for the new file's
 * dentry not to be invalidated due to it incorrectly having the no-key flag.
 *
 * Return: %true if the dentry is a no-key name
>>>>>>> f642729d
 */
static inline bool fscrypt_is_nokey_name(const struct dentry *dentry)
{
<<<<<<< HEAD
	dentry->d_flags &= ~DCACHE_NOKEY_NAME;
=======
	return dentry->d_flags & DCACHE_NOKEY_NAME;
>>>>>>> f642729d
}

/* crypto.c */
void fscrypt_enqueue_decrypt_work(struct work_struct *);

struct page *fscrypt_encrypt_pagecache_blocks(struct page *page,
					      unsigned int len,
					      unsigned int offs,
					      gfp_t gfp_flags);
int fscrypt_encrypt_block_inplace(const struct inode *inode, struct page *page,
				  unsigned int len, unsigned int offs,
				  u64 lblk_num, gfp_t gfp_flags);

int fscrypt_decrypt_pagecache_blocks(struct page *page, unsigned int len,
				     unsigned int offs);
int fscrypt_decrypt_block_inplace(const struct inode *inode, struct page *page,
				  unsigned int len, unsigned int offs,
				  u64 lblk_num);

static inline bool fscrypt_is_bounce_page(struct page *page)
{
	return page->mapping == NULL;
}

static inline struct page *fscrypt_pagecache_page(struct page *bounce_page)
{
	return (struct page *)page_private(bounce_page);
}

void fscrypt_free_bounce_page(struct page *bounce_page);

/* policy.c */
int fscrypt_ioctl_set_policy(struct file *filp, const void __user *arg);
int fscrypt_ioctl_get_policy(struct file *filp, void __user *arg);
int fscrypt_ioctl_get_policy_ex(struct file *filp, void __user *arg);
int fscrypt_ioctl_get_nonce(struct file *filp, void __user *arg);
int fscrypt_has_permitted_context(struct inode *parent, struct inode *child);
int fscrypt_set_context(struct inode *inode, void *fs_data);

struct fscrypt_dummy_policy {
	const union fscrypt_policy *policy;
};

int fscrypt_set_test_dummy_encryption(struct super_block *sb, const char *arg,
				struct fscrypt_dummy_policy *dummy_policy);
void fscrypt_show_test_dummy_encryption(struct seq_file *seq, char sep,
					struct super_block *sb);
static inline void
fscrypt_free_dummy_policy(struct fscrypt_dummy_policy *dummy_policy)
{
	kfree(dummy_policy->policy);
	dummy_policy->policy = NULL;
}

/* keyring.c */
void fscrypt_sb_free(struct super_block *sb);
int fscrypt_ioctl_add_key(struct file *filp, void __user *arg);
int fscrypt_ioctl_remove_key(struct file *filp, void __user *arg);
int fscrypt_ioctl_remove_key_all_users(struct file *filp, void __user *arg);
int fscrypt_ioctl_get_key_status(struct file *filp, void __user *arg);

/* keysetup.c */
<<<<<<< HEAD
int fscrypt_get_encryption_info(struct inode *inode);
=======
>>>>>>> f642729d
int fscrypt_prepare_new_inode(struct inode *dir, struct inode *inode,
			      bool *encrypt_ret);
void fscrypt_put_encryption_info(struct inode *inode);
void fscrypt_free_inode(struct inode *inode);
int fscrypt_drop_inode(struct inode *inode);

/* fname.c */
int fscrypt_setup_filename(struct inode *inode, const struct qstr *iname,
			   int lookup, struct fscrypt_name *fname);

static inline void fscrypt_free_filename(struct fscrypt_name *fname)
{
	kfree(fname->crypto_buf.name);
}

int fscrypt_fname_alloc_buffer(u32 max_encrypted_len,
			       struct fscrypt_str *crypto_str);
void fscrypt_fname_free_buffer(struct fscrypt_str *crypto_str);
int fscrypt_fname_disk_to_usr(const struct inode *inode,
			      u32 hash, u32 minor_hash,
			      const struct fscrypt_str *iname,
			      struct fscrypt_str *oname);
bool fscrypt_match_name(const struct fscrypt_name *fname,
			const u8 *de_name, u32 de_name_len);
u64 fscrypt_fname_siphash(const struct inode *dir, const struct qstr *name);
int fscrypt_d_revalidate(struct dentry *dentry, unsigned int flags);

/* bio.c */
void fscrypt_decrypt_bio(struct bio *bio);
int fscrypt_zeroout_range(const struct inode *inode, pgoff_t lblk,
			  sector_t pblk, unsigned int len);

/* hooks.c */
int fscrypt_file_open(struct inode *inode, struct file *filp);
int __fscrypt_prepare_link(struct inode *inode, struct inode *dir,
			   struct dentry *dentry);
int __fscrypt_prepare_rename(struct inode *old_dir, struct dentry *old_dentry,
			     struct inode *new_dir, struct dentry *new_dentry,
			     unsigned int flags);
int __fscrypt_prepare_lookup(struct inode *dir, struct dentry *dentry,
			     struct fscrypt_name *fname);
int __fscrypt_prepare_readdir(struct inode *dir);
int __fscrypt_prepare_setattr(struct dentry *dentry, struct iattr *attr);
int fscrypt_prepare_setflags(struct inode *inode,
			     unsigned int oldflags, unsigned int flags);
int fscrypt_prepare_symlink(struct inode *dir, const char *target,
			    unsigned int len, unsigned int max_len,
			    struct fscrypt_str *disk_link);
int __fscrypt_encrypt_symlink(struct inode *inode, const char *target,
			      unsigned int len, struct fscrypt_str *disk_link);
const char *fscrypt_get_symlink(struct inode *inode, const void *caddr,
				unsigned int max_size,
				struct delayed_call *done);
static inline void fscrypt_set_ops(struct super_block *sb,
				   const struct fscrypt_operations *s_cop)
{
	sb->s_cop = s_cop;
}
#else  /* !CONFIG_FS_ENCRYPTION */

static inline struct fscrypt_info *fscrypt_get_info(const struct inode *inode)
{
	return NULL;
}

static inline bool fscrypt_needs_contents_encryption(const struct inode *inode)
{
	return false;
}

static inline void fscrypt_handle_d_move(struct dentry *dentry)
<<<<<<< HEAD
=======
{
}

static inline bool fscrypt_is_nokey_name(const struct dentry *dentry)
>>>>>>> f642729d
{
	return false;
}

/* crypto.c */
static inline void fscrypt_enqueue_decrypt_work(struct work_struct *work)
{
}

static inline struct page *fscrypt_encrypt_pagecache_blocks(struct page *page,
							    unsigned int len,
							    unsigned int offs,
							    gfp_t gfp_flags)
{
	return ERR_PTR(-EOPNOTSUPP);
}

static inline int fscrypt_encrypt_block_inplace(const struct inode *inode,
						struct page *page,
						unsigned int len,
						unsigned int offs, u64 lblk_num,
						gfp_t gfp_flags)
{
	return -EOPNOTSUPP;
}

static inline int fscrypt_decrypt_pagecache_blocks(struct page *page,
						   unsigned int len,
						   unsigned int offs)
{
	return -EOPNOTSUPP;
}

static inline int fscrypt_decrypt_block_inplace(const struct inode *inode,
						struct page *page,
						unsigned int len,
						unsigned int offs, u64 lblk_num)
{
	return -EOPNOTSUPP;
}

static inline bool fscrypt_is_bounce_page(struct page *page)
{
	return false;
}

static inline struct page *fscrypt_pagecache_page(struct page *bounce_page)
{
	WARN_ON_ONCE(1);
	return ERR_PTR(-EINVAL);
}

static inline void fscrypt_free_bounce_page(struct page *bounce_page)
{
}

/* policy.c */
static inline int fscrypt_ioctl_set_policy(struct file *filp,
					   const void __user *arg)
{
	return -EOPNOTSUPP;
}

static inline int fscrypt_ioctl_get_policy(struct file *filp, void __user *arg)
{
	return -EOPNOTSUPP;
}

static inline int fscrypt_ioctl_get_policy_ex(struct file *filp,
					      void __user *arg)
{
	return -EOPNOTSUPP;
}

static inline int fscrypt_ioctl_get_nonce(struct file *filp, void __user *arg)
{
	return -EOPNOTSUPP;
}

static inline int fscrypt_has_permitted_context(struct inode *parent,
						struct inode *child)
{
	return 0;
}

static inline int fscrypt_set_context(struct inode *inode, void *fs_data)
{
	return -EOPNOTSUPP;
}

struct fscrypt_dummy_policy {
};

static inline void fscrypt_show_test_dummy_encryption(struct seq_file *seq,
						      char sep,
						      struct super_block *sb)
{
}

static inline void
fscrypt_free_dummy_policy(struct fscrypt_dummy_policy *dummy_policy)
{
}

/* keyring.c */
static inline void fscrypt_sb_free(struct super_block *sb)
{
}

static inline int fscrypt_ioctl_add_key(struct file *filp, void __user *arg)
{
	return -EOPNOTSUPP;
}

static inline int fscrypt_ioctl_remove_key(struct file *filp, void __user *arg)
{
	return -EOPNOTSUPP;
}

static inline int fscrypt_ioctl_remove_key_all_users(struct file *filp,
						     void __user *arg)
{
	return -EOPNOTSUPP;
}

static inline int fscrypt_ioctl_get_key_status(struct file *filp,
					       void __user *arg)
{
	return -EOPNOTSUPP;
}

/* keysetup.c */

static inline int fscrypt_prepare_new_inode(struct inode *dir,
					    struct inode *inode,
					    bool *encrypt_ret)
{
	if (IS_ENCRYPTED(dir))
		return -EOPNOTSUPP;
	return 0;
}

static inline int fscrypt_prepare_new_inode(struct inode *dir,
					    struct inode *inode,
					    bool *encrypt_ret)
{
	if (IS_ENCRYPTED(dir))
		return -EOPNOTSUPP;
	return 0;
}

static inline void fscrypt_put_encryption_info(struct inode *inode)
{
	return;
}

static inline void fscrypt_free_inode(struct inode *inode)
{
}

static inline int fscrypt_drop_inode(struct inode *inode)
{
	return 0;
}

 /* fname.c */
static inline int fscrypt_setup_filename(struct inode *dir,
					 const struct qstr *iname,
					 int lookup, struct fscrypt_name *fname)
{
	if (IS_ENCRYPTED(dir))
		return -EOPNOTSUPP;

	memset(fname, 0, sizeof(*fname));
	fname->usr_fname = iname;
	fname->disk_name.name = (unsigned char *)iname->name;
	fname->disk_name.len = iname->len;
	return 0;
}

static inline void fscrypt_free_filename(struct fscrypt_name *fname)
{
	return;
}

static inline int fscrypt_fname_alloc_buffer(u32 max_encrypted_len,
					     struct fscrypt_str *crypto_str)
{
	return -EOPNOTSUPP;
}

static inline void fscrypt_fname_free_buffer(struct fscrypt_str *crypto_str)
{
	return;
}

static inline int fscrypt_fname_disk_to_usr(const struct inode *inode,
					    u32 hash, u32 minor_hash,
					    const struct fscrypt_str *iname,
					    struct fscrypt_str *oname)
{
	return -EOPNOTSUPP;
}

static inline bool fscrypt_match_name(const struct fscrypt_name *fname,
				      const u8 *de_name, u32 de_name_len)
{
	/* Encryption support disabled; use standard comparison */
	if (de_name_len != fname->disk_name.len)
		return false;
	return !memcmp(de_name, fname->disk_name.name, fname->disk_name.len);
}

static inline u64 fscrypt_fname_siphash(const struct inode *dir,
					const struct qstr *name)
{
	WARN_ON_ONCE(1);
	return 0;
}

static inline int fscrypt_d_revalidate(struct dentry *dentry,
				       unsigned int flags)
{
	return 1;
}

/* bio.c */
static inline void fscrypt_decrypt_bio(struct bio *bio)
{
}

static inline int fscrypt_zeroout_range(const struct inode *inode, pgoff_t lblk,
					sector_t pblk, unsigned int len)
{
	return -EOPNOTSUPP;
}

/* hooks.c */

static inline int fscrypt_file_open(struct inode *inode, struct file *filp)
{
	if (IS_ENCRYPTED(inode))
		return -EOPNOTSUPP;
	return 0;
}

static inline int __fscrypt_prepare_link(struct inode *inode, struct inode *dir,
					 struct dentry *dentry)
{
	return -EOPNOTSUPP;
}

static inline int __fscrypt_prepare_rename(struct inode *old_dir,
					   struct dentry *old_dentry,
					   struct inode *new_dir,
					   struct dentry *new_dentry,
					   unsigned int flags)
{
	return -EOPNOTSUPP;
}

static inline int __fscrypt_prepare_lookup(struct inode *dir,
					   struct dentry *dentry,
					   struct fscrypt_name *fname)
{
	return -EOPNOTSUPP;
}

static inline int __fscrypt_prepare_readdir(struct inode *dir)
{
	return -EOPNOTSUPP;
}

static inline int __fscrypt_prepare_setattr(struct dentry *dentry,
					    struct iattr *attr)
{
	return -EOPNOTSUPP;
}

static inline int fscrypt_prepare_setflags(struct inode *inode,
					   unsigned int oldflags,
					   unsigned int flags)
{
	return 0;
}

static inline int fscrypt_prepare_symlink(struct inode *dir,
					  const char *target,
					  unsigned int len,
					  unsigned int max_len,
					  struct fscrypt_str *disk_link)
{
	if (IS_ENCRYPTED(dir))
		return -EOPNOTSUPP;
	disk_link->name = (unsigned char *)target;
	disk_link->len = len + 1;
	if (disk_link->len > max_len)
		return -ENAMETOOLONG;
	return 0;
}

static inline int __fscrypt_encrypt_symlink(struct inode *inode,
					    const char *target,
					    unsigned int len,
					    struct fscrypt_str *disk_link)
{
	return -EOPNOTSUPP;
}

static inline const char *fscrypt_get_symlink(struct inode *inode,
					      const void *caddr,
					      unsigned int max_size,
					      struct delayed_call *done)
{
	return ERR_PTR(-EOPNOTSUPP);
}

static inline void fscrypt_set_ops(struct super_block *sb,
				   const struct fscrypt_operations *s_cop)
{
}

#endif	/* !CONFIG_FS_ENCRYPTION */

/* inline_crypt.c */
#ifdef CONFIG_FS_ENCRYPTION_INLINE_CRYPT

bool __fscrypt_inode_uses_inline_crypto(const struct inode *inode);

void fscrypt_set_bio_crypt_ctx(struct bio *bio,
			       const struct inode *inode, u64 first_lblk,
			       gfp_t gfp_mask);

void fscrypt_set_bio_crypt_ctx_bh(struct bio *bio,
				  const struct buffer_head *first_bh,
				  gfp_t gfp_mask);

bool fscrypt_mergeable_bio(struct bio *bio, const struct inode *inode,
			   u64 next_lblk);

bool fscrypt_mergeable_bio_bh(struct bio *bio,
			      const struct buffer_head *next_bh);

#else /* CONFIG_FS_ENCRYPTION_INLINE_CRYPT */

static inline bool __fscrypt_inode_uses_inline_crypto(const struct inode *inode)
{
	return false;
}

static inline void fscrypt_set_bio_crypt_ctx(struct bio *bio,
					     const struct inode *inode,
					     u64 first_lblk, gfp_t gfp_mask) { }

static inline void fscrypt_set_bio_crypt_ctx_bh(
					 struct bio *bio,
					 const struct buffer_head *first_bh,
					 gfp_t gfp_mask) { }

static inline bool fscrypt_mergeable_bio(struct bio *bio,
					 const struct inode *inode,
					 u64 next_lblk)
{
	return true;
}

static inline bool fscrypt_mergeable_bio_bh(struct bio *bio,
					    const struct buffer_head *next_bh)
{
	return true;
}
#endif /* !CONFIG_FS_ENCRYPTION_INLINE_CRYPT */

/**
 * fscrypt_inode_uses_inline_crypto() - test whether an inode uses inline
 *					encryption
 * @inode: an inode. If encrypted, its key must be set up.
 *
 * Return: true if the inode requires file contents encryption and if the
 *	   encryption should be done in the block layer via blk-crypto rather
 *	   than in the filesystem layer.
 */
static inline bool fscrypt_inode_uses_inline_crypto(const struct inode *inode)
{
	return fscrypt_needs_contents_encryption(inode) &&
	       __fscrypt_inode_uses_inline_crypto(inode);
}

/**
 * fscrypt_inode_uses_fs_layer_crypto() - test whether an inode uses fs-layer
 *					  encryption
 * @inode: an inode. If encrypted, its key must be set up.
 *
 * Return: true if the inode requires file contents encryption and if the
 *	   encryption should be done in the filesystem layer rather than in the
 *	   block layer via blk-crypto.
 */
static inline bool fscrypt_inode_uses_fs_layer_crypto(const struct inode *inode)
{
	return fscrypt_needs_contents_encryption(inode) &&
	       !__fscrypt_inode_uses_inline_crypto(inode);
}

/**
 * fscrypt_has_encryption_key() - check whether an inode has had its key set up
 * @inode: the inode to check
 *
 * Return: %true if the inode has had its encryption key set up, else %false.
 *
 * Usually this should be preceded by fscrypt_get_encryption_info() to try to
 * set up the key first.
 */
static inline bool fscrypt_has_encryption_key(const struct inode *inode)
{
	return fscrypt_get_info(inode) != NULL;
}

/**
 * fscrypt_prepare_link() - prepare to link an inode into a possibly-encrypted
 *			    directory
 * @old_dentry: an existing dentry for the inode being linked
 * @dir: the target directory
 * @dentry: negative dentry for the target filename
 *
 * A new link can only be added to an encrypted directory if the directory's
 * encryption key is available --- since otherwise we'd have no way to encrypt
 * the filename.
 *
 * We also verify that the link will not violate the constraint that all files
 * in an encrypted directory tree use the same encryption policy.
 *
 * Return: 0 on success, -ENOKEY if the directory's encryption key is missing,
 * -EXDEV if the link would result in an inconsistent encryption policy, or
 * another -errno code.
 */
static inline int fscrypt_prepare_link(struct dentry *old_dentry,
				       struct inode *dir,
				       struct dentry *dentry)
{
	if (IS_ENCRYPTED(dir))
		return __fscrypt_prepare_link(d_inode(old_dentry), dir, dentry);
	return 0;
}

/**
 * fscrypt_prepare_rename() - prepare for a rename between possibly-encrypted
 *			      directories
 * @old_dir: source directory
 * @old_dentry: dentry for source file
 * @new_dir: target directory
 * @new_dentry: dentry for target location (may be negative unless exchanging)
 * @flags: rename flags (we care at least about %RENAME_EXCHANGE)
 *
 * Prepare for ->rename() where the source and/or target directories may be
 * encrypted.  A new link can only be added to an encrypted directory if the
 * directory's encryption key is available --- since otherwise we'd have no way
 * to encrypt the filename.  A rename to an existing name, on the other hand,
 * *is* cryptographically possible without the key.  However, we take the more
 * conservative approach and just forbid all no-key renames.
 *
 * We also verify that the rename will not violate the constraint that all files
 * in an encrypted directory tree use the same encryption policy.
 *
 * Return: 0 on success, -ENOKEY if an encryption key is missing, -EXDEV if the
 * rename would cause inconsistent encryption policies, or another -errno code.
 */
static inline int fscrypt_prepare_rename(struct inode *old_dir,
					 struct dentry *old_dentry,
					 struct inode *new_dir,
					 struct dentry *new_dentry,
					 unsigned int flags)
{
	if (IS_ENCRYPTED(old_dir) || IS_ENCRYPTED(new_dir))
		return __fscrypt_prepare_rename(old_dir, old_dentry,
						new_dir, new_dentry, flags);
	return 0;
}

/**
 * fscrypt_prepare_lookup() - prepare to lookup a name in a possibly-encrypted
 *			      directory
 * @dir: directory being searched
 * @dentry: filename being looked up
 * @fname: (output) the name to use to search the on-disk directory
 *
 * Prepare for ->lookup() in a directory which may be encrypted by determining
 * the name that will actually be used to search the directory on-disk.  If the
<<<<<<< HEAD
 * directory's encryption key is available, then the lookup is assumed to be by
 * plaintext name; otherwise, it is assumed to be by no-key name.
=======
 * directory's encryption policy is supported by this kernel and its encryption
 * key is available, then the lookup is assumed to be by plaintext name;
 * otherwise, it is assumed to be by no-key name.
>>>>>>> f642729d
 *
 * This will set DCACHE_NOKEY_NAME on the dentry if the lookup is by no-key
 * name.  In this case the filesystem must assign the dentry a dentry_operations
 * which contains fscrypt_d_revalidate (or contains a d_revalidate method that
 * calls fscrypt_d_revalidate), so that the dentry will be invalidated if the
 * directory's encryption key is later added.
 *
 * Return: 0 on success; -ENOENT if the directory's key is unavailable but the
 * filename isn't a valid no-key name, so a negative dentry should be created;
 * or another -errno code.
 */
static inline int fscrypt_prepare_lookup(struct inode *dir,
					 struct dentry *dentry,
					 struct fscrypt_name *fname)
{
	if (IS_ENCRYPTED(dir))
		return __fscrypt_prepare_lookup(dir, dentry, fname);

	memset(fname, 0, sizeof(*fname));
	fname->usr_fname = &dentry->d_name;
	fname->disk_name.name = (unsigned char *)dentry->d_name.name;
	fname->disk_name.len = dentry->d_name.len;
	return 0;
}

/**
 * fscrypt_prepare_readdir() - prepare to read a possibly-encrypted directory
 * @dir: the directory inode
 *
 * If the directory is encrypted and it doesn't already have its encryption key
 * set up, try to set it up so that the filenames will be listed in plaintext
 * form rather than in no-key form.
 *
 * Return: 0 on success; -errno on error.  Note that the encryption key being
 *	   unavailable is not considered an error.  It is also not an error if
 *	   the encryption policy is unsupported by this kernel; that is treated
 *	   like the key being unavailable, so that files can still be deleted.
 */
static inline int fscrypt_prepare_readdir(struct inode *dir)
{
	if (IS_ENCRYPTED(dir))
		return __fscrypt_prepare_readdir(dir);
	return 0;
}

/**
 * fscrypt_prepare_setattr() - prepare to change a possibly-encrypted inode's
 *			       attributes
 * @dentry: dentry through which the inode is being changed
 * @attr: attributes to change
 *
 * Prepare for ->setattr() on a possibly-encrypted inode.  On an encrypted file,
 * most attribute changes are allowed even without the encryption key.  However,
 * without the encryption key we do have to forbid truncates.  This is needed
 * because the size being truncated to may not be a multiple of the filesystem
 * block size, and in that case we'd have to decrypt the final block, zero the
 * portion past i_size, and re-encrypt it.  (We *could* allow truncating to a
 * filesystem block boundary, but it's simpler to just forbid all truncates ---
 * and we already forbid all other contents modifications without the key.)
 *
 * Return: 0 on success, -ENOKEY if the key is missing, or another -errno code
 * if a problem occurred while setting up the encryption key.
 */
static inline int fscrypt_prepare_setattr(struct dentry *dentry,
					  struct iattr *attr)
{
<<<<<<< HEAD
	if (attr->ia_valid & ATTR_SIZE)
		return fscrypt_require_key(d_inode(dentry));
=======
	if (IS_ENCRYPTED(d_inode(dentry)))
		return __fscrypt_prepare_setattr(dentry, attr);
>>>>>>> f642729d
	return 0;
}

/**
 * fscrypt_encrypt_symlink() - encrypt the symlink target if needed
 * @inode: symlink inode
 * @target: plaintext symlink target
 * @len: length of @target excluding null terminator
 * @disk_link: (in/out) the on-disk symlink target being prepared
 *
 * If the symlink target needs to be encrypted, then this function encrypts it
 * into @disk_link->name.  fscrypt_prepare_symlink() must have been called
 * previously to compute @disk_link->len.  If the filesystem did not allocate a
 * buffer for @disk_link->name after calling fscrypt_prepare_link(), then one
 * will be kmalloc()'ed and the filesystem will be responsible for freeing it.
 *
 * Return: 0 on success, -errno on failure
 */
static inline int fscrypt_encrypt_symlink(struct inode *inode,
					  const char *target,
					  unsigned int len,
					  struct fscrypt_str *disk_link)
{
	if (IS_ENCRYPTED(inode))
		return __fscrypt_encrypt_symlink(inode, target, len, disk_link);
	return 0;
}

/* If *pagep is a bounce page, free it and set *pagep to the pagecache page */
static inline void fscrypt_finalize_bounce_page(struct page **pagep)
{
	struct page *page = *pagep;

	if (fscrypt_is_bounce_page(page)) {
		*pagep = fscrypt_pagecache_page(page);
		fscrypt_free_bounce_page(page);
	}
}

#endif	/* _LINUX_FSCRYPT_H */<|MERGE_RESOLUTION|>--- conflicted
+++ resolved
@@ -105,8 +105,6 @@
  * cleared.  Note that we don't have to support arbitrary moves of this flag
  * because fscrypt doesn't allow no-key names to be the source or target of a
  * rename().
-<<<<<<< HEAD
-=======
  */
 static inline void fscrypt_handle_d_move(struct dentry *dentry)
 {
@@ -136,15 +134,10 @@
  * dentry not to be invalidated due to it incorrectly having the no-key flag.
  *
  * Return: %true if the dentry is a no-key name
->>>>>>> f642729d
  */
 static inline bool fscrypt_is_nokey_name(const struct dentry *dentry)
 {
-<<<<<<< HEAD
-	dentry->d_flags &= ~DCACHE_NOKEY_NAME;
-=======
 	return dentry->d_flags & DCACHE_NOKEY_NAME;
->>>>>>> f642729d
 }
 
 /* crypto.c */
@@ -207,10 +200,6 @@
 int fscrypt_ioctl_get_key_status(struct file *filp, void __user *arg);
 
 /* keysetup.c */
-<<<<<<< HEAD
-int fscrypt_get_encryption_info(struct inode *inode);
-=======
->>>>>>> f642729d
 int fscrypt_prepare_new_inode(struct inode *dir, struct inode *inode,
 			      bool *encrypt_ret);
 void fscrypt_put_encryption_info(struct inode *inode);
@@ -282,13 +271,10 @@
 }
 
 static inline void fscrypt_handle_d_move(struct dentry *dentry)
-<<<<<<< HEAD
-=======
 {
 }
 
 static inline bool fscrypt_is_nokey_name(const struct dentry *dentry)
->>>>>>> f642729d
 {
 	return false;
 }
@@ -421,15 +407,6 @@
 }
 
 /* keysetup.c */
-
-static inline int fscrypt_prepare_new_inode(struct inode *dir,
-					    struct inode *inode,
-					    bool *encrypt_ret)
-{
-	if (IS_ENCRYPTED(dir))
-		return -EOPNOTSUPP;
-	return 0;
-}
 
 static inline int fscrypt_prepare_new_inode(struct inode *dir,
 					    struct inode *inode,
@@ -776,14 +753,9 @@
  *
  * Prepare for ->lookup() in a directory which may be encrypted by determining
  * the name that will actually be used to search the directory on-disk.  If the
-<<<<<<< HEAD
- * directory's encryption key is available, then the lookup is assumed to be by
- * plaintext name; otherwise, it is assumed to be by no-key name.
-=======
  * directory's encryption policy is supported by this kernel and its encryption
  * key is available, then the lookup is assumed to be by plaintext name;
  * otherwise, it is assumed to be by no-key name.
->>>>>>> f642729d
  *
  * This will set DCACHE_NOKEY_NAME on the dentry if the lookup is by no-key
  * name.  In this case the filesystem must assign the dentry a dentry_operations
@@ -850,13 +822,8 @@
 static inline int fscrypt_prepare_setattr(struct dentry *dentry,
 					  struct iattr *attr)
 {
-<<<<<<< HEAD
-	if (attr->ia_valid & ATTR_SIZE)
-		return fscrypt_require_key(d_inode(dentry));
-=======
 	if (IS_ENCRYPTED(d_inode(dentry)))
 		return __fscrypt_prepare_setattr(dentry, attr);
->>>>>>> f642729d
 	return 0;
 }
 
