/* SPDX-License-Identifier: GPL-2.0-or-later */
/*
 * Copyright 2015-2017 Google, Inc
 */

#ifndef __LINUX_USB_PD_H
#define __LINUX_USB_PD_H

#include <linux/kernel.h>
#include <linux/types.h>
#include <linux/usb/typec.h>

/* USB PD Messages */
enum pd_ctrl_msg_type {
	/* 0 Reserved */
	PD_CTRL_GOOD_CRC = 1,
	PD_CTRL_GOTO_MIN = 2,
	PD_CTRL_ACCEPT = 3,
	PD_CTRL_REJECT = 4,
	PD_CTRL_PING = 5,
	PD_CTRL_PS_RDY = 6,
	PD_CTRL_GET_SOURCE_CAP = 7,
	PD_CTRL_GET_SINK_CAP = 8,
	PD_CTRL_DR_SWAP = 9,
	PD_CTRL_PR_SWAP = 10,
	PD_CTRL_VCONN_SWAP = 11,
	PD_CTRL_WAIT = 12,
	PD_CTRL_SOFT_RESET = 13,
	/* 14-15 Reserved */
	PD_CTRL_NOT_SUPP = 16,
	PD_CTRL_GET_SOURCE_CAP_EXT = 17,
	PD_CTRL_GET_STATUS = 18,
	PD_CTRL_FR_SWAP = 19,
	PD_CTRL_GET_PPS_STATUS = 20,
	PD_CTRL_GET_COUNTRY_CODES = 21,
	/* 22-31 Reserved */
};

enum pd_data_msg_type {
	/* 0 Reserved */
	PD_DATA_SOURCE_CAP = 1,
	PD_DATA_REQUEST = 2,
	PD_DATA_BIST = 3,
	PD_DATA_SINK_CAP = 4,
	PD_DATA_BATT_STATUS = 5,
	PD_DATA_ALERT = 6,
	PD_DATA_GET_COUNTRY_INFO = 7,
	PD_DATA_ENTER_USB = 8,
	/* 9-14 Reserved */
	PD_DATA_VENDOR_DEF = 15,
	/* 16-31 Reserved */
};

enum pd_ext_msg_type {
	/* 0 Reserved */
	PD_EXT_SOURCE_CAP_EXT = 1,
	PD_EXT_STATUS = 2,
	PD_EXT_GET_BATT_CAP = 3,
	PD_EXT_GET_BATT_STATUS = 4,
	PD_EXT_BATT_CAP = 5,
	PD_EXT_GET_MANUFACTURER_INFO = 6,
	PD_EXT_MANUFACTURER_INFO = 7,
	PD_EXT_SECURITY_REQUEST = 8,
	PD_EXT_SECURITY_RESPONSE = 9,
	PD_EXT_FW_UPDATE_REQUEST = 10,
	PD_EXT_FW_UPDATE_RESPONSE = 11,
	PD_EXT_PPS_STATUS = 12,
	PD_EXT_COUNTRY_INFO = 13,
	PD_EXT_COUNTRY_CODES = 14,
	/* 15-31 Reserved */
};

#define PD_REV10	0x0
#define PD_REV20	0x1
#define PD_REV30	0x2
#define PD_MAX_REV	PD_REV30

#define PD_HEADER_EXT_HDR	BIT(15)
#define PD_HEADER_CNT_SHIFT	12
#define PD_HEADER_CNT_MASK	0x7
#define PD_HEADER_ID_SHIFT	9
#define PD_HEADER_ID_MASK	0x7
#define PD_HEADER_PWR_ROLE	BIT(8)
#define PD_HEADER_REV_SHIFT	6
#define PD_HEADER_REV_MASK	0x3
#define PD_HEADER_DATA_ROLE	BIT(5)
#define PD_HEADER_TYPE_SHIFT	0
#define PD_HEADER_TYPE_MASK	0x1f

#define PD_HEADER(type, pwr, data, rev, id, cnt, ext_hdr)		\
	((((type) & PD_HEADER_TYPE_MASK) << PD_HEADER_TYPE_SHIFT) |	\
	 ((pwr) == TYPEC_SOURCE ? PD_HEADER_PWR_ROLE : 0) |		\
	 ((data) == TYPEC_HOST ? PD_HEADER_DATA_ROLE : 0) |		\
	 (rev << PD_HEADER_REV_SHIFT) |					\
	 (((id) & PD_HEADER_ID_MASK) << PD_HEADER_ID_SHIFT) |		\
	 (((cnt) & PD_HEADER_CNT_MASK) << PD_HEADER_CNT_SHIFT) |	\
	 ((ext_hdr) ? PD_HEADER_EXT_HDR : 0))

#define PD_HEADER_LE(type, pwr, data, rev, id, cnt) \
	cpu_to_le16(PD_HEADER((type), (pwr), (data), (rev), (id), (cnt), (0)))

static inline unsigned int pd_header_cnt(u16 header)
{
	return (header >> PD_HEADER_CNT_SHIFT) & PD_HEADER_CNT_MASK;
}

static inline unsigned int pd_header_cnt_le(__le16 header)
{
	return pd_header_cnt(le16_to_cpu(header));
}

static inline unsigned int pd_header_type(u16 header)
{
	return (header >> PD_HEADER_TYPE_SHIFT) & PD_HEADER_TYPE_MASK;
}

static inline unsigned int pd_header_type_le(__le16 header)
{
	return pd_header_type(le16_to_cpu(header));
}

static inline unsigned int pd_header_msgid(u16 header)
{
	return (header >> PD_HEADER_ID_SHIFT) & PD_HEADER_ID_MASK;
}

static inline unsigned int pd_header_msgid_le(__le16 header)
{
	return pd_header_msgid(le16_to_cpu(header));
}

static inline unsigned int pd_header_rev(u16 header)
{
	return (header >> PD_HEADER_REV_SHIFT) & PD_HEADER_REV_MASK;
}

static inline unsigned int pd_header_rev_le(__le16 header)
{
	return pd_header_rev(le16_to_cpu(header));
}

#define PD_EXT_HDR_CHUNKED		BIT(15)
#define PD_EXT_HDR_CHUNK_NUM_SHIFT	11
#define PD_EXT_HDR_CHUNK_NUM_MASK	0xf
#define PD_EXT_HDR_REQ_CHUNK		BIT(10)
#define PD_EXT_HDR_DATA_SIZE_SHIFT	0
#define PD_EXT_HDR_DATA_SIZE_MASK	0x1ff

#define PD_EXT_HDR(data_size, req_chunk, chunk_num, chunked)				\
	((((data_size) & PD_EXT_HDR_DATA_SIZE_MASK) << PD_EXT_HDR_DATA_SIZE_SHIFT) |	\
	 ((req_chunk) ? PD_EXT_HDR_REQ_CHUNK : 0) |					\
	 (((chunk_num) & PD_EXT_HDR_CHUNK_NUM_MASK) << PD_EXT_HDR_CHUNK_NUM_SHIFT) |	\
	 ((chunked) ? PD_EXT_HDR_CHUNKED : 0))

#define PD_EXT_HDR_LE(data_size, req_chunk, chunk_num, chunked) \
	cpu_to_le16(PD_EXT_HDR((data_size), (req_chunk), (chunk_num), (chunked)))

static inline unsigned int pd_ext_header_chunk_num(u16 ext_header)
{
	return (ext_header >> PD_EXT_HDR_CHUNK_NUM_SHIFT) &
		PD_EXT_HDR_CHUNK_NUM_MASK;
}

static inline unsigned int pd_ext_header_data_size(u16 ext_header)
{
	return (ext_header >> PD_EXT_HDR_DATA_SIZE_SHIFT) &
		PD_EXT_HDR_DATA_SIZE_MASK;
}

static inline unsigned int pd_ext_header_data_size_le(__le16 ext_header)
{
	return pd_ext_header_data_size(le16_to_cpu(ext_header));
}

#define PD_MAX_PAYLOAD		7
#define PD_EXT_MAX_CHUNK_DATA	26

/**
  * struct pd_chunked_ext_message_data - PD chunked extended message data as
  *					 seen on wire
  * @header:    PD extended message header
  * @data:      PD extended message data
  */
struct pd_chunked_ext_message_data {
	__le16 header;
	u8 data[PD_EXT_MAX_CHUNK_DATA];
} __packed;

/**
  * struct pd_message - PD message as seen on wire
  * @header:    PD message header
  * @payload:   PD message payload
  * @ext_msg:   PD message chunked extended message data
  */
struct pd_message {
	__le16 header;
	union {
		__le32 payload[PD_MAX_PAYLOAD];
		struct pd_chunked_ext_message_data ext_msg;
	};
} __packed;

/* PDO: Power Data Object */
#define PDO_MAX_OBJECTS		7

enum pd_pdo_type {
	PDO_TYPE_FIXED = 0,
	PDO_TYPE_BATT = 1,
	PDO_TYPE_VAR = 2,
	PDO_TYPE_APDO = 3,
};

#define PDO_TYPE_SHIFT		30
#define PDO_TYPE_MASK		0x3

#define PDO_TYPE(t)	((t) << PDO_TYPE_SHIFT)

#define PDO_VOLT_MASK		0x3ff
#define PDO_CURR_MASK		0x3ff
#define PDO_PWR_MASK		0x3ff

#define PDO_FIXED_DUAL_ROLE		BIT(29)	/* Power role swap supported */
#define PDO_FIXED_SUSPEND		BIT(28) /* USB Suspend supported (Source) */
#define PDO_FIXED_HIGHER_CAP		BIT(28) /* Requires more than vSafe5V (Sink) */
#define PDO_FIXED_EXTPOWER		BIT(27) /* Externally powered */
#define PDO_FIXED_USB_COMM		BIT(26) /* USB communications capable */
#define PDO_FIXED_DATA_SWAP		BIT(25) /* Data role swap supported */
<<<<<<< HEAD
=======
#define PDO_FIXED_UNCHUNK_EXT		BIT(24) /* Unchunked Extended Message supported (Source) */
>>>>>>> f642729d
#define PDO_FIXED_FRS_CURR_MASK		(BIT(24) | BIT(23)) /* FR_Swap Current (Sink) */
#define PDO_FIXED_FRS_CURR_SHIFT	23
#define PDO_FIXED_VOLT_SHIFT		10	/* 50mV units */
#define PDO_FIXED_CURR_SHIFT		0	/* 10mA units */

#define PDO_FIXED_VOLT(mv)	((((mv) / 50) & PDO_VOLT_MASK) << PDO_FIXED_VOLT_SHIFT)
#define PDO_FIXED_CURR(ma)	((((ma) / 10) & PDO_CURR_MASK) << PDO_FIXED_CURR_SHIFT)

#define PDO_FIXED(mv, ma, flags)			\
	(PDO_TYPE(PDO_TYPE_FIXED) | (flags) |		\
	 PDO_FIXED_VOLT(mv) | PDO_FIXED_CURR(ma))

#define VSAFE5V 5000 /* mv units */

#define PDO_BATT_MAX_VOLT_SHIFT	20	/* 50mV units */
#define PDO_BATT_MIN_VOLT_SHIFT	10	/* 50mV units */
#define PDO_BATT_MAX_PWR_SHIFT	0	/* 250mW units */

#define PDO_BATT_MIN_VOLT(mv) ((((mv) / 50) & PDO_VOLT_MASK) << PDO_BATT_MIN_VOLT_SHIFT)
#define PDO_BATT_MAX_VOLT(mv) ((((mv) / 50) & PDO_VOLT_MASK) << PDO_BATT_MAX_VOLT_SHIFT)
#define PDO_BATT_MAX_POWER(mw) ((((mw) / 250) & PDO_PWR_MASK) << PDO_BATT_MAX_PWR_SHIFT)

#define PDO_BATT(min_mv, max_mv, max_mw)			\
	(PDO_TYPE(PDO_TYPE_BATT) | PDO_BATT_MIN_VOLT(min_mv) |	\
	 PDO_BATT_MAX_VOLT(max_mv) | PDO_BATT_MAX_POWER(max_mw))

#define PDO_VAR_MAX_VOLT_SHIFT	20	/* 50mV units */
#define PDO_VAR_MIN_VOLT_SHIFT	10	/* 50mV units */
#define PDO_VAR_MAX_CURR_SHIFT	0	/* 10mA units */

#define PDO_VAR_MIN_VOLT(mv) ((((mv) / 50) & PDO_VOLT_MASK) << PDO_VAR_MIN_VOLT_SHIFT)
#define PDO_VAR_MAX_VOLT(mv) ((((mv) / 50) & PDO_VOLT_MASK) << PDO_VAR_MAX_VOLT_SHIFT)
#define PDO_VAR_MAX_CURR(ma) ((((ma) / 10) & PDO_CURR_MASK) << PDO_VAR_MAX_CURR_SHIFT)

#define PDO_VAR(min_mv, max_mv, max_ma)				\
	(PDO_TYPE(PDO_TYPE_VAR) | PDO_VAR_MIN_VOLT(min_mv) |	\
	 PDO_VAR_MAX_VOLT(max_mv) | PDO_VAR_MAX_CURR(max_ma))

enum pd_apdo_type {
	APDO_TYPE_PPS = 0,
};

#define PDO_APDO_TYPE_SHIFT	28	/* Only valid value currently is 0x0 - PPS */
#define PDO_APDO_TYPE_MASK	0x3

#define PDO_APDO_TYPE(t)	((t) << PDO_APDO_TYPE_SHIFT)

#define PDO_PPS_APDO_MAX_VOLT_SHIFT	17	/* 100mV units */
#define PDO_PPS_APDO_MIN_VOLT_SHIFT	8	/* 100mV units */
#define PDO_PPS_APDO_MAX_CURR_SHIFT	0	/* 50mA units */

#define PDO_PPS_APDO_VOLT_MASK	0xff
#define PDO_PPS_APDO_CURR_MASK	0x7f

#define PDO_PPS_APDO_MIN_VOLT(mv)	\
	((((mv) / 100) & PDO_PPS_APDO_VOLT_MASK) << PDO_PPS_APDO_MIN_VOLT_SHIFT)
#define PDO_PPS_APDO_MAX_VOLT(mv)	\
	((((mv) / 100) & PDO_PPS_APDO_VOLT_MASK) << PDO_PPS_APDO_MAX_VOLT_SHIFT)
#define PDO_PPS_APDO_MAX_CURR(ma)	\
	((((ma) / 50) & PDO_PPS_APDO_CURR_MASK) << PDO_PPS_APDO_MAX_CURR_SHIFT)

#define PDO_PPS_APDO(min_mv, max_mv, max_ma)				\
	(PDO_TYPE(PDO_TYPE_APDO) | PDO_APDO_TYPE(APDO_TYPE_PPS) |	\
	PDO_PPS_APDO_MIN_VOLT(min_mv) | PDO_PPS_APDO_MAX_VOLT(max_mv) |	\
	PDO_PPS_APDO_MAX_CURR(max_ma))

static inline enum pd_pdo_type pdo_type(u32 pdo)
{
	return (pdo >> PDO_TYPE_SHIFT) & PDO_TYPE_MASK;
}

static inline unsigned int pdo_fixed_voltage(u32 pdo)
{
	return ((pdo >> PDO_FIXED_VOLT_SHIFT) & PDO_VOLT_MASK) * 50;
}

static inline unsigned int pdo_min_voltage(u32 pdo)
{
	return ((pdo >> PDO_VAR_MIN_VOLT_SHIFT) & PDO_VOLT_MASK) * 50;
}

static inline unsigned int pdo_max_voltage(u32 pdo)
{
	return ((pdo >> PDO_VAR_MAX_VOLT_SHIFT) & PDO_VOLT_MASK) * 50;
}

static inline unsigned int pdo_max_current(u32 pdo)
{
	return ((pdo >> PDO_VAR_MAX_CURR_SHIFT) & PDO_CURR_MASK) * 10;
}

static inline unsigned int pdo_max_power(u32 pdo)
{
	return ((pdo >> PDO_BATT_MAX_PWR_SHIFT) & PDO_PWR_MASK) * 250;
}

static inline enum pd_apdo_type pdo_apdo_type(u32 pdo)
{
	return (pdo >> PDO_APDO_TYPE_SHIFT) & PDO_APDO_TYPE_MASK;
}

static inline unsigned int pdo_pps_apdo_min_voltage(u32 pdo)
{
	return ((pdo >> PDO_PPS_APDO_MIN_VOLT_SHIFT) &
		PDO_PPS_APDO_VOLT_MASK) * 100;
}

static inline unsigned int pdo_pps_apdo_max_voltage(u32 pdo)
{
	return ((pdo >> PDO_PPS_APDO_MAX_VOLT_SHIFT) &
		PDO_PPS_APDO_VOLT_MASK) * 100;
}

static inline unsigned int pdo_pps_apdo_max_current(u32 pdo)
{
	return ((pdo >> PDO_PPS_APDO_MAX_CURR_SHIFT) &
		PDO_PPS_APDO_CURR_MASK) * 50;
}

/* RDO: Request Data Object */
#define RDO_OBJ_POS_SHIFT	28
#define RDO_OBJ_POS_MASK	0x7
#define RDO_GIVE_BACK		BIT(27)	/* Supports reduced operating current */
#define RDO_CAP_MISMATCH	BIT(26) /* Not satisfied by source caps */
#define RDO_USB_COMM		BIT(25) /* USB communications capable */
#define RDO_NO_SUSPEND		BIT(24) /* USB Suspend not supported */

#define RDO_PWR_MASK			0x3ff
#define RDO_CURR_MASK			0x3ff

#define RDO_FIXED_OP_CURR_SHIFT		10
#define RDO_FIXED_MAX_CURR_SHIFT	0

#define RDO_OBJ(idx) (((idx) & RDO_OBJ_POS_MASK) << RDO_OBJ_POS_SHIFT)

#define PDO_FIXED_OP_CURR(ma) ((((ma) / 10) & RDO_CURR_MASK) << RDO_FIXED_OP_CURR_SHIFT)
#define PDO_FIXED_MAX_CURR(ma) ((((ma) / 10) & RDO_CURR_MASK) << RDO_FIXED_MAX_CURR_SHIFT)

#define RDO_FIXED(idx, op_ma, max_ma, flags)			\
	(RDO_OBJ(idx) | (flags) |				\
	 PDO_FIXED_OP_CURR(op_ma) | PDO_FIXED_MAX_CURR(max_ma))

#define RDO_BATT_OP_PWR_SHIFT		10	/* 250mW units */
#define RDO_BATT_MAX_PWR_SHIFT		0	/* 250mW units */

#define RDO_BATT_OP_PWR(mw) ((((mw) / 250) & RDO_PWR_MASK) << RDO_BATT_OP_PWR_SHIFT)
#define RDO_BATT_MAX_PWR(mw) ((((mw) / 250) & RDO_PWR_MASK) << RDO_BATT_MAX_PWR_SHIFT)

#define RDO_BATT(idx, op_mw, max_mw, flags)			\
	(RDO_OBJ(idx) | (flags) |				\
	 RDO_BATT_OP_PWR(op_mw) | RDO_BATT_MAX_PWR(max_mw))

#define RDO_PROG_VOLT_MASK	0x7ff
#define RDO_PROG_CURR_MASK	0x7f

#define RDO_PROG_VOLT_SHIFT	9
#define RDO_PROG_CURR_SHIFT	0

#define RDO_PROG_VOLT_MV_STEP	20
#define RDO_PROG_CURR_MA_STEP	50

#define PDO_PROG_OUT_VOLT(mv)	\
	((((mv) / RDO_PROG_VOLT_MV_STEP) & RDO_PROG_VOLT_MASK) << RDO_PROG_VOLT_SHIFT)
#define PDO_PROG_OP_CURR(ma)	\
	((((ma) / RDO_PROG_CURR_MA_STEP) & RDO_PROG_CURR_MASK) << RDO_PROG_CURR_SHIFT)

#define RDO_PROG(idx, out_mv, op_ma, flags)			\
	(RDO_OBJ(idx) | (flags) |				\
	 PDO_PROG_OUT_VOLT(out_mv) | PDO_PROG_OP_CURR(op_ma))

static inline unsigned int rdo_index(u32 rdo)
{
	return (rdo >> RDO_OBJ_POS_SHIFT) & RDO_OBJ_POS_MASK;
}

static inline unsigned int rdo_op_current(u32 rdo)
{
	return ((rdo >> RDO_FIXED_OP_CURR_SHIFT) & RDO_CURR_MASK) * 10;
}

static inline unsigned int rdo_max_current(u32 rdo)
{
	return ((rdo >> RDO_FIXED_MAX_CURR_SHIFT) &
		RDO_CURR_MASK) * 10;
}

static inline unsigned int rdo_op_power(u32 rdo)
{
	return ((rdo >> RDO_BATT_OP_PWR_SHIFT) & RDO_PWR_MASK) * 250;
}

static inline unsigned int rdo_max_power(u32 rdo)
{
	return ((rdo >> RDO_BATT_MAX_PWR_SHIFT) & RDO_PWR_MASK) * 250;
}

/* Enter_USB Data Object */
#define EUDO_USB_MODE_MASK		GENMASK(30, 28)
#define EUDO_USB_MODE_SHIFT		28
#define   EUDO_USB_MODE_USB2		0
#define   EUDO_USB_MODE_USB3		1
#define   EUDO_USB_MODE_USB4		2
#define EUDO_USB4_DRD			BIT(26)
#define EUDO_USB3_DRD			BIT(25)
#define EUDO_CABLE_SPEED_MASK		GENMASK(23, 21)
#define EUDO_CABLE_SPEED_SHIFT		21
#define   EUDO_CABLE_SPEED_USB2		0
#define   EUDO_CABLE_SPEED_USB3_GEN1	1
#define   EUDO_CABLE_SPEED_USB4_GEN2	2
#define   EUDO_CABLE_SPEED_USB4_GEN3	3
#define EUDO_CABLE_TYPE_MASK		GENMASK(20, 19)
#define EUDO_CABLE_TYPE_SHIFT		19
#define   EUDO_CABLE_TYPE_PASSIVE	0
#define   EUDO_CABLE_TYPE_RE_TIMER	1
#define   EUDO_CABLE_TYPE_RE_DRIVER	2
#define   EUDO_CABLE_TYPE_OPTICAL	3
#define EUDO_CABLE_CURRENT_MASK		GENMASK(18, 17)
#define EUDO_CABLE_CURRENT_SHIFT	17
#define   EUDO_CABLE_CURRENT_NOTSUPP	0
#define   EUDO_CABLE_CURRENT_3A		2
#define   EUDO_CABLE_CURRENT_5A		3
#define EUDO_PCIE_SUPPORT		BIT(16)
#define EUDO_DP_SUPPORT			BIT(15)
#define EUDO_TBT_SUPPORT		BIT(14)
#define EUDO_HOST_PRESENT		BIT(13)

/* USB PD timers and counters */
#define PD_T_NO_RESPONSE	5000	/* 4.5 - 5.5 seconds */
#define PD_T_DB_DETECT		10000	/* 10 - 15 seconds */
#define PD_T_SEND_SOURCE_CAP	150	/* 100 - 200 ms */
#define PD_T_SENDER_RESPONSE	60	/* 24 - 30 ms, relaxed */
#define PD_T_RECEIVER_RESPONSE	15	/* 15ms max */
#define PD_T_SOURCE_ACTIVITY	45
#define PD_T_SINK_ACTIVITY	135
#define PD_T_SINK_WAIT_CAP	240
#define PD_T_PS_TRANSITION	500
#define PD_T_SRC_TRANSITION	35
#define PD_T_DRP_SNK		40
#define PD_T_DRP_SRC		30
#define PD_T_PS_SOURCE_OFF	920
#define PD_T_PS_SOURCE_ON	480
#define PD_T_PS_SOURCE_ON_PRS	450	/* 390 - 480ms */
#define PD_T_PS_HARD_RESET	30
#define PD_T_SRC_RECOVER	760
#define PD_T_SRC_RECOVER_MAX	1000
#define PD_T_SRC_TURN_ON	275
#define PD_T_SAFE_0V		650
#define PD_T_VCONN_SOURCE_ON	100
#define PD_T_SINK_REQUEST	100	/* 100 ms minimum */
#define PD_T_ERROR_RECOVERY	100	/* minimum 25 is insufficient */
#define PD_T_SRCSWAPSTDBY	625	/* Maximum of 650ms */
#define PD_T_NEWSRC		250	/* Maximum of 275ms */
#define PD_T_SWAP_SRC_START	20	/* Minimum of 20ms */
#define PD_T_BIST_CONT_MODE	50	/* 30 - 60 ms */
<<<<<<< HEAD
=======
#define PD_T_SINK_TX		16	/* 16 - 20 ms */
#define PD_T_CHUNK_NOT_SUPP	42	/* 40 - 50 ms */
>>>>>>> f642729d

#define PD_T_DRP_TRY		100	/* 75 - 150 ms */
#define PD_T_DRP_TRYWAIT	600	/* 400 - 800 ms */

#define PD_T_CC_DEBOUNCE	200	/* 100 - 200 ms */
#define PD_T_PD_DEBOUNCE	20	/* 10 - 20 ms */
#define PD_T_TRY_CC_DEBOUNCE	15	/* 10 - 20 ms */

#define PD_N_CAPS_COUNT		(PD_T_NO_RESPONSE / PD_T_SEND_SOURCE_CAP)
#define PD_N_HARD_RESET_COUNT	2

#endif /* __LINUX_USB_PD_H */<|MERGE_RESOLUTION|>--- conflicted
+++ resolved
@@ -225,10 +225,7 @@
 #define PDO_FIXED_EXTPOWER		BIT(27) /* Externally powered */
 #define PDO_FIXED_USB_COMM		BIT(26) /* USB communications capable */
 #define PDO_FIXED_DATA_SWAP		BIT(25) /* Data role swap supported */
-<<<<<<< HEAD
-=======
 #define PDO_FIXED_UNCHUNK_EXT		BIT(24) /* Unchunked Extended Message supported (Source) */
->>>>>>> f642729d
 #define PDO_FIXED_FRS_CURR_MASK		(BIT(24) | BIT(23)) /* FR_Swap Current (Sink) */
 #define PDO_FIXED_FRS_CURR_SHIFT	23
 #define PDO_FIXED_VOLT_SHIFT		10	/* 50mV units */
@@ -483,11 +480,8 @@
 #define PD_T_NEWSRC		250	/* Maximum of 275ms */
 #define PD_T_SWAP_SRC_START	20	/* Minimum of 20ms */
 #define PD_T_BIST_CONT_MODE	50	/* 30 - 60 ms */
-<<<<<<< HEAD
-=======
 #define PD_T_SINK_TX		16	/* 16 - 20 ms */
 #define PD_T_CHUNK_NOT_SUPP	42	/* 40 - 50 ms */
->>>>>>> f642729d
 
 #define PD_T_DRP_TRY		100	/* 75 - 150 ms */
 #define PD_T_DRP_TRYWAIT	600	/* 400 - 800 ms */
