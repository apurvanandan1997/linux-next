--- conflicted
+++ resolved
@@ -12,12 +12,8 @@
 #ifdef CONFIG_UACCESS_MEMCPY
 #include <asm/unaligned.h>
 
-<<<<<<< HEAD
-static inline int __get_user_fn(size_t size, const void __user *from, void *to)
-=======
 static __always_inline int
 __get_user_fn(size_t size, const void __user *from, void *to)
->>>>>>> f642729d
 {
 	BUILD_BUG_ON(!__builtin_constant_p(size));
 
@@ -42,12 +38,8 @@
 }
 #define __get_user_fn(sz, u, k)	__get_user_fn(sz, u, k)
 
-<<<<<<< HEAD
-static inline int __put_user_fn(size_t size, void __user *to, void *from)
-=======
 static __always_inline int
 __put_user_fn(size_t size, void __user *to, void *from)
->>>>>>> f642729d
 {
 	BUILD_BUG_ON(!__builtin_constant_p(size));
 
