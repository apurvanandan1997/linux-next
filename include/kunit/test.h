--- conflicted
+++ resolved
@@ -282,10 +282,7 @@
 }
 #endif /* IS_BUILTIN(CONFIG_KUNIT) */
 
-<<<<<<< HEAD
-=======
 #ifdef MODULE
->>>>>>> f642729d
 /**
  * kunit_test_suites_for_module() - used to register one or more
  *			 &struct kunit_suite with KUnit.
@@ -301,10 +298,6 @@
  * module_{init|exit} functions for the builtin case when registering
  * suites via kunit_test_suites() below.
  */
-<<<<<<< HEAD
-#ifdef MODULE
-=======
->>>>>>> f642729d
 #define kunit_test_suites_for_module(__suites)				\
 	static int __init kunit_test_suites_init(void)			\
 	{								\
@@ -331,11 +324,7 @@
  * kunit_test_suites() - used to register one or more &struct kunit_suite
  *			 with KUnit.
  *
-<<<<<<< HEAD
- * @suites: a statically allocated list of &struct kunit_suite.
-=======
  * @__suites: a statically allocated list of &struct kunit_suite.
->>>>>>> f642729d
  *
  * Registers @suites with the test framework. See &struct kunit_suite for
  * more information.
@@ -349,17 +338,10 @@
  * module.
  *
  */
-<<<<<<< HEAD
-#define kunit_test_suites(...)						\
-	__kunit_test_suites(__UNIQUE_ID(array),				\
-			    __UNIQUE_ID(suites),			\
-			    __VA_ARGS__)
-=======
 #define kunit_test_suites(__suites...)						\
 	__kunit_test_suites(__UNIQUE_ID(array),				\
 			    __UNIQUE_ID(suites),			\
 			    ##__suites)
->>>>>>> f642729d
 
 #define kunit_test_suite(suite)	kunit_test_suites(&suite)
 
