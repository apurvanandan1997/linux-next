--- conflicted
+++ resolved
@@ -96,14 +96,7 @@
 #define IFH_REW_OP_TWO_STEP_PTP		0x3
 #define IFH_REW_OP_ORIGIN_PTP		0x5
 
-<<<<<<< HEAD
-#define OCELOT_TAG_LEN			16
-#define OCELOT_SHORT_PREFIX_LEN		4
-#define OCELOT_LONG_PREFIX_LEN		16
-#define OCELOT_TOTAL_TAG_LEN	(OCELOT_SHORT_PREFIX_LEN + OCELOT_TAG_LEN)
-=======
 #define OCELOT_NUM_TC			8
->>>>>>> f642729d
 
 #define OCELOT_SPEED_2500		0
 #define OCELOT_SPEED_1000		1
@@ -749,8 +742,6 @@
 			    u32 reg, u32 offset);
 void __ocelot_target_write_ix(struct ocelot *ocelot, enum ocelot_target target,
 			      u32 val, u32 reg, u32 offset);
-<<<<<<< HEAD
-=======
 
 /* Packet I/O */
 #if IS_ENABLED(CONFIG_MSCC_OCELOT_SWITCH_LIB)
@@ -785,7 +776,6 @@
 }
 
 #endif
->>>>>>> f642729d
 
 /* Hardware initialization */
 int ocelot_regfields_init(struct ocelot *ocelot,
@@ -809,12 +799,7 @@
 int ocelot_port_flush(struct ocelot *ocelot, int port);
 void ocelot_adjust_link(struct ocelot *ocelot, int port,
 			struct phy_device *phydev);
-<<<<<<< HEAD
-int ocelot_port_vlan_filtering(struct ocelot *ocelot, int port, bool enabled,
-			       struct switchdev_trans *trans);
-=======
 int ocelot_port_vlan_filtering(struct ocelot *ocelot, int port, bool enabled);
->>>>>>> f642729d
 void ocelot_bridge_stp_state_set(struct ocelot *ocelot, int port, u8 state);
 void ocelot_apply_bridge_fwd_mask(struct ocelot *ocelot);
 int ocelot_port_pre_bridge_flags(struct ocelot *ocelot, int port,
