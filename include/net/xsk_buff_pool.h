--- conflicted
+++ resolved
@@ -73,14 +73,11 @@
 	bool dma_need_sync;
 	bool unaligned;
 	void *addrs;
-<<<<<<< HEAD
-=======
 	/* Mutual exclusion of the completion ring in the SKB mode. Two cases to protect:
 	 * NAPI TX thread and sendmsg error paths in the SKB destructor callback and when
 	 * sockets share a single cq when the same netdev and queue id is shared.
 	 */
 	spinlock_t cq_lock;
->>>>>>> f642729d
 	struct xdp_buff_xsk *free_heads[];
 };
 
@@ -94,11 +91,7 @@
 void xp_destroy(struct xsk_buff_pool *pool);
 void xp_release(struct xdp_buff_xsk *xskb);
 void xp_get_pool(struct xsk_buff_pool *pool);
-<<<<<<< HEAD
-void xp_put_pool(struct xsk_buff_pool *pool);
-=======
 bool xp_put_pool(struct xsk_buff_pool *pool);
->>>>>>> f642729d
 void xp_clear_dev(struct xsk_buff_pool *pool);
 void xp_add_xsk(struct xsk_buff_pool *pool, struct xdp_sock *xs);
 void xp_del_xsk(struct xsk_buff_pool *pool, struct xdp_sock *xs);
