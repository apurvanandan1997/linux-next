// SPDX-License-Identifier: GPL-2.0-only
/*
 *  NSA Security-Enhanced Linux (SELinux) security module
 *
 *  This file contains the SELinux hook function implementations.
 *
 *  Authors:  Stephen Smalley, <sds@tycho.nsa.gov>
 *	      Chris Vance, <cvance@nai.com>
 *	      Wayne Salamon, <wsalamon@nai.com>
 *	      James Morris <jmorris@redhat.com>
 *
 *  Copyright (C) 2001,2002 Networks Associates Technology, Inc.
 *  Copyright (C) 2003-2008 Red Hat, Inc., James Morris <jmorris@redhat.com>
 *					   Eric Paris <eparis@redhat.com>
 *  Copyright (C) 2004-2005 Trusted Computer Solutions, Inc.
 *			    <dgoeddel@trustedcs.com>
 *  Copyright (C) 2006, 2007, 2009 Hewlett-Packard Development Company, L.P.
 *	Paul Moore <paul@paul-moore.com>
 *  Copyright (C) 2007 Hitachi Software Engineering Co., Ltd.
 *		       Yuichi Nakamura <ynakam@hitachisoft.jp>
 *  Copyright (C) 2016 Mellanox Technologies
 */

#include <linux/init.h>
#include <linux/kd.h>
#include <linux/kernel.h>
#include <linux/kernel_read_file.h>
#include <linux/tracehook.h>
#include <linux/errno.h>
#include <linux/sched/signal.h>
#include <linux/sched/task.h>
#include <linux/lsm_hooks.h>
#include <linux/xattr.h>
#include <linux/capability.h>
#include <linux/unistd.h>
#include <linux/mm.h>
#include <linux/mman.h>
#include <linux/slab.h>
#include <linux/pagemap.h>
#include <linux/proc_fs.h>
#include <linux/swap.h>
#include <linux/spinlock.h>
#include <linux/syscalls.h>
#include <linux/dcache.h>
#include <linux/file.h>
#include <linux/fdtable.h>
#include <linux/namei.h>
#include <linux/mount.h>
#include <linux/fs_context.h>
#include <linux/fs_parser.h>
#include <linux/netfilter_ipv4.h>
#include <linux/netfilter_ipv6.h>
#include <linux/tty.h>
#include <net/icmp.h>
#include <net/ip.h>		/* for local_port_range[] */
#include <net/tcp.h>		/* struct or_callable used in sock_rcv_skb */
#include <net/inet_connection_sock.h>
#include <net/net_namespace.h>
#include <net/netlabel.h>
#include <linux/uaccess.h>
#include <asm/ioctls.h>
#include <linux/atomic.h>
#include <linux/bitops.h>
#include <linux/interrupt.h>
#include <linux/netdevice.h>	/* for network interface checks */
#include <net/netlink.h>
#include <linux/tcp.h>
#include <linux/udp.h>
#include <linux/dccp.h>
#include <linux/sctp.h>
#include <net/sctp/structs.h>
#include <linux/quota.h>
#include <linux/un.h>		/* for Unix socket types */
#include <net/af_unix.h>	/* for Unix socket types */
#include <linux/parser.h>
#include <linux/nfs_mount.h>
#include <net/ipv6.h>
#include <linux/hugetlb.h>
#include <linux/personality.h>
#include <linux/audit.h>
#include <linux/string.h>
#include <linux/mutex.h>
#include <linux/posix-timers.h>
#include <linux/syslog.h>
#include <linux/user_namespace.h>
#include <linux/export.h>
#include <linux/msg.h>
#include <linux/shm.h>
#include <linux/bpf.h>
#include <linux/kernfs.h>
#include <linux/stringhash.h>	/* for hashlen_string() */
#include <uapi/linux/mount.h>
#include <linux/fsnotify.h>
#include <linux/fanotify.h>

#include "avc.h"
#include "objsec.h"
#include "netif.h"
#include "netnode.h"
#include "netport.h"
#include "ibpkey.h"
#include "xfrm.h"
#include "netlabel.h"
#include "audit.h"
#include "avc_ss.h"

struct selinux_state selinux_state;

/* SECMARK reference count */
static atomic_t selinux_secmark_refcount = ATOMIC_INIT(0);

#ifdef CONFIG_SECURITY_SELINUX_DEVELOP
static int selinux_enforcing_boot __initdata;

static int __init enforcing_setup(char *str)
{
	unsigned long enforcing;
	if (!kstrtoul(str, 0, &enforcing))
		selinux_enforcing_boot = enforcing ? 1 : 0;
	return 1;
}
__setup("enforcing=", enforcing_setup);
#else
#define selinux_enforcing_boot 1
#endif

int selinux_enabled_boot __initdata = 1;
#ifdef CONFIG_SECURITY_SELINUX_BOOTPARAM
static int __init selinux_enabled_setup(char *str)
{
	unsigned long enabled;
	if (!kstrtoul(str, 0, &enabled))
		selinux_enabled_boot = enabled ? 1 : 0;
	return 1;
}
__setup("selinux=", selinux_enabled_setup);
#endif

static unsigned int selinux_checkreqprot_boot =
	CONFIG_SECURITY_SELINUX_CHECKREQPROT_VALUE;

static int __init checkreqprot_setup(char *str)
{
	unsigned long checkreqprot;

	if (!kstrtoul(str, 0, &checkreqprot)) {
		selinux_checkreqprot_boot = checkreqprot ? 1 : 0;
		if (checkreqprot)
			pr_warn("SELinux: checkreqprot set to 1 via kernel parameter.  This is deprecated and will be rejected in a future kernel release.\n");
	}
	return 1;
}
__setup("checkreqprot=", checkreqprot_setup);

/**
 * selinux_secmark_enabled - Check to see if SECMARK is currently enabled
 *
 * Description:
 * This function checks the SECMARK reference counter to see if any SECMARK
 * targets are currently configured, if the reference counter is greater than
 * zero SECMARK is considered to be enabled.  Returns true (1) if SECMARK is
 * enabled, false (0) if SECMARK is disabled.  If the always_check_network
 * policy capability is enabled, SECMARK is always considered enabled.
 *
 */
static int selinux_secmark_enabled(void)
{
	return (selinux_policycap_alwaysnetwork() ||
		atomic_read(&selinux_secmark_refcount));
}

/**
 * selinux_peerlbl_enabled - Check to see if peer labeling is currently enabled
 *
 * Description:
 * This function checks if NetLabel or labeled IPSEC is enabled.  Returns true
 * (1) if any are enabled or false (0) if neither are enabled.  If the
 * always_check_network policy capability is enabled, peer labeling
 * is always considered enabled.
 *
 */
static int selinux_peerlbl_enabled(void)
{
	return (selinux_policycap_alwaysnetwork() ||
		netlbl_enabled() || selinux_xfrm_enabled());
}

static int selinux_netcache_avc_callback(u32 event)
{
	if (event == AVC_CALLBACK_RESET) {
		sel_netif_flush();
		sel_netnode_flush();
		sel_netport_flush();
		synchronize_net();
	}
	return 0;
}

static int selinux_lsm_notifier_avc_callback(u32 event)
{
	if (event == AVC_CALLBACK_RESET) {
		sel_ib_pkey_flush();
		call_blocking_lsm_notifier(LSM_POLICY_CHANGE, NULL);
	}

	return 0;
}

/*
 * initialise the security for the init task
 */
static void cred_init_security(void)
{
	struct cred *cred = (struct cred *) current->real_cred;
	struct task_security_struct *tsec;

	tsec = selinux_cred(cred);
	tsec->osid = tsec->sid = SECINITSID_KERNEL;
}

/*
 * get the security ID of a set of credentials
 */
static inline u32 cred_sid(const struct cred *cred)
{
	const struct task_security_struct *tsec;

	tsec = selinux_cred(cred);
	return tsec->sid;
}

/*
 * get the subjective security ID of a task
 */
static inline u32 task_sid_subj(const struct task_struct *task)
{
	u32 sid;

	rcu_read_lock();
	sid = cred_sid(rcu_dereference(task->cred));
	rcu_read_unlock();
	return sid;
}

/*
 * get the objective security ID of a task
 */
static inline u32 task_sid_obj(const struct task_struct *task)
{
	u32 sid;

	rcu_read_lock();
	sid = cred_sid(__task_cred(task));
	rcu_read_unlock();
	return sid;
}

/*
 * get the security ID of a task for use with binder
 */
static inline u32 task_sid_binder(const struct task_struct *task)
{
	/*
	 * In many case where this function is used we should be using the
	 * task's subjective SID, but we can't reliably access the subjective
	 * creds of a task other than our own so we must use the objective
	 * creds/SID, which are safe to access.  The downside is that if a task
	 * is temporarily overriding it's creds it will not be reflected here;
	 * however, it isn't clear that binder would handle that case well
	 * anyway.
	 *
	 * If this ever changes and we can safely reference the subjective
	 * creds/SID of another task, this function will make it easier to
	 * identify the various places where we make use of the task SIDs in
	 * the binder code.  It is also likely that we will need to adjust
	 * the main drivers/android binder code as well.
	 */
	return task_sid_obj(task);
}

static int inode_doinit_with_dentry(struct inode *inode, struct dentry *opt_dentry);

/*
 * Try reloading inode security labels that have been marked as invalid.  The
 * @may_sleep parameter indicates when sleeping and thus reloading labels is
 * allowed; when set to false, returns -ECHILD when the label is
 * invalid.  The @dentry parameter should be set to a dentry of the inode.
 */
static int __inode_security_revalidate(struct inode *inode,
				       struct dentry *dentry,
				       bool may_sleep)
{
	struct inode_security_struct *isec = selinux_inode(inode);

	might_sleep_if(may_sleep);

	if (selinux_initialized(&selinux_state) &&
	    isec->initialized != LABEL_INITIALIZED) {
		if (!may_sleep)
			return -ECHILD;

		/*
		 * Try reloading the inode security label.  This will fail if
		 * @opt_dentry is NULL and no dentry for this inode can be
		 * found; in that case, continue using the old label.
		 */
		inode_doinit_with_dentry(inode, dentry);
	}
	return 0;
}

static struct inode_security_struct *inode_security_novalidate(struct inode *inode)
{
	return selinux_inode(inode);
}

static struct inode_security_struct *inode_security_rcu(struct inode *inode, bool rcu)
{
	int error;

	error = __inode_security_revalidate(inode, NULL, !rcu);
	if (error)
		return ERR_PTR(error);
	return selinux_inode(inode);
}

/*
 * Get the security label of an inode.
 */
static struct inode_security_struct *inode_security(struct inode *inode)
{
	__inode_security_revalidate(inode, NULL, true);
	return selinux_inode(inode);
}

static struct inode_security_struct *backing_inode_security_novalidate(struct dentry *dentry)
{
	struct inode *inode = d_backing_inode(dentry);

	return selinux_inode(inode);
}

/*
 * Get the security label of a dentry's backing inode.
 */
static struct inode_security_struct *backing_inode_security(struct dentry *dentry)
{
	struct inode *inode = d_backing_inode(dentry);

	__inode_security_revalidate(inode, dentry, true);
	return selinux_inode(inode);
}

static void inode_free_security(struct inode *inode)
{
	struct inode_security_struct *isec = selinux_inode(inode);
	struct superblock_security_struct *sbsec;

	if (!isec)
		return;
	sbsec = selinux_superblock(inode->i_sb);
	/*
	 * As not all inode security structures are in a list, we check for
	 * empty list outside of the lock to make sure that we won't waste
	 * time taking a lock doing nothing.
	 *
	 * The list_del_init() function can be safely called more than once.
	 * It should not be possible for this function to be called with
	 * concurrent list_add(), but for better safety against future changes
	 * in the code, we use list_empty_careful() here.
	 */
	if (!list_empty_careful(&isec->list)) {
		spin_lock(&sbsec->isec_lock);
		list_del_init(&isec->list);
		spin_unlock(&sbsec->isec_lock);
	}
}

struct selinux_mnt_opts {
	const char *fscontext, *context, *rootcontext, *defcontext;
};

static void selinux_free_mnt_opts(void *mnt_opts)
{
	struct selinux_mnt_opts *opts = mnt_opts;
	kfree(opts->fscontext);
	kfree(opts->context);
	kfree(opts->rootcontext);
	kfree(opts->defcontext);
	kfree(opts);
}

enum {
	Opt_error = -1,
	Opt_context = 0,
	Opt_defcontext = 1,
	Opt_fscontext = 2,
	Opt_rootcontext = 3,
	Opt_seclabel = 4,
};

#define A(s, has_arg) {#s, sizeof(#s) - 1, Opt_##s, has_arg}
static struct {
	const char *name;
	int len;
	int opt;
	bool has_arg;
} tokens[] = {
	A(context, true),
	A(fscontext, true),
	A(defcontext, true),
	A(rootcontext, true),
	A(seclabel, false),
};
#undef A

static int match_opt_prefix(char *s, int l, char **arg)
{
	int i;

	for (i = 0; i < ARRAY_SIZE(tokens); i++) {
		size_t len = tokens[i].len;
		if (len > l || memcmp(s, tokens[i].name, len))
			continue;
		if (tokens[i].has_arg) {
			if (len == l || s[len] != '=')
				continue;
			*arg = s + len + 1;
		} else if (len != l)
			continue;
		return tokens[i].opt;
	}
	return Opt_error;
}

#define SEL_MOUNT_FAIL_MSG "SELinux:  duplicate or incompatible mount options\n"

static int may_context_mount_sb_relabel(u32 sid,
			struct superblock_security_struct *sbsec,
			const struct cred *cred)
{
	const struct task_security_struct *tsec = selinux_cred(cred);
	int rc;

	rc = avc_has_perm(&selinux_state,
			  tsec->sid, sbsec->sid, SECCLASS_FILESYSTEM,
			  FILESYSTEM__RELABELFROM, NULL);
	if (rc)
		return rc;

	rc = avc_has_perm(&selinux_state,
			  tsec->sid, sid, SECCLASS_FILESYSTEM,
			  FILESYSTEM__RELABELTO, NULL);
	return rc;
}

static int may_context_mount_inode_relabel(u32 sid,
			struct superblock_security_struct *sbsec,
			const struct cred *cred)
{
	const struct task_security_struct *tsec = selinux_cred(cred);
	int rc;
	rc = avc_has_perm(&selinux_state,
			  tsec->sid, sbsec->sid, SECCLASS_FILESYSTEM,
			  FILESYSTEM__RELABELFROM, NULL);
	if (rc)
		return rc;

	rc = avc_has_perm(&selinux_state,
			  sid, sbsec->sid, SECCLASS_FILESYSTEM,
			  FILESYSTEM__ASSOCIATE, NULL);
	return rc;
}

static int selinux_is_genfs_special_handling(struct super_block *sb)
{
	/* Special handling. Genfs but also in-core setxattr handler */
	return	!strcmp(sb->s_type->name, "sysfs") ||
		!strcmp(sb->s_type->name, "pstore") ||
		!strcmp(sb->s_type->name, "debugfs") ||
		!strcmp(sb->s_type->name, "tracefs") ||
		!strcmp(sb->s_type->name, "rootfs") ||
		(selinux_policycap_cgroupseclabel() &&
		 (!strcmp(sb->s_type->name, "cgroup") ||
		  !strcmp(sb->s_type->name, "cgroup2")));
}

static int selinux_is_sblabel_mnt(struct super_block *sb)
{
	struct superblock_security_struct *sbsec = selinux_superblock(sb);

	/*
	 * IMPORTANT: Double-check logic in this function when adding a new
	 * SECURITY_FS_USE_* definition!
	 */
	BUILD_BUG_ON(SECURITY_FS_USE_MAX != 7);

	switch (sbsec->behavior) {
	case SECURITY_FS_USE_XATTR:
	case SECURITY_FS_USE_TRANS:
	case SECURITY_FS_USE_TASK:
	case SECURITY_FS_USE_NATIVE:
		return 1;

	case SECURITY_FS_USE_GENFS:
		return selinux_is_genfs_special_handling(sb);

	/* Never allow relabeling on context mounts */
	case SECURITY_FS_USE_MNTPOINT:
	case SECURITY_FS_USE_NONE:
	default:
		return 0;
	}
}

static int sb_check_xattr_support(struct super_block *sb)
<<<<<<< HEAD
{
	struct superblock_security_struct *sbsec = sb->s_security;
	struct dentry *root = sb->s_root;
	struct inode *root_inode = d_backing_inode(root);
	u32 sid;
	int rc;

	/*
	 * Make sure that the xattr handler exists and that no
	 * error other than -ENODATA is returned by getxattr on
	 * the root directory.  -ENODATA is ok, as this may be
	 * the first boot of the SELinux kernel before we have
	 * assigned xattr values to the filesystem.
	 */
	if (!(root_inode->i_opflags & IOP_XATTR)) {
		pr_warn("SELinux: (dev %s, type %s) has no xattr support\n",
			sb->s_id, sb->s_type->name);
		goto fallback;
	}

	rc = __vfs_getxattr(root, root_inode, XATTR_NAME_SELINUX, NULL, 0);
	if (rc < 0 && rc != -ENODATA) {
		if (rc == -EOPNOTSUPP) {
			pr_warn("SELinux: (dev %s, type %s) has no security xattr handler\n",
				sb->s_id, sb->s_type->name);
			goto fallback;
		} else {
			pr_warn("SELinux: (dev %s, type %s) getxattr errno %d\n",
				sb->s_id, sb->s_type->name, -rc);
			return rc;
		}
	}
	return 0;

fallback:
	/* No xattr support - try to fallback to genfs if possible. */
	rc = security_genfs_sid(&selinux_state, sb->s_type->name, "/",
				SECCLASS_DIR, &sid);
	if (rc)
		return -EOPNOTSUPP;

	pr_warn("SELinux: (dev %s, type %s) falling back to genfs\n",
		sb->s_id, sb->s_type->name);
	sbsec->behavior = SECURITY_FS_USE_GENFS;
	sbsec->sid = sid;
	return 0;
}

static int sb_finish_set_opts(struct super_block *sb)
=======
>>>>>>> 047843bd
{
	struct superblock_security_struct *sbsec = sb->s_security;
	struct dentry *root = sb->s_root;
	struct inode *root_inode = d_backing_inode(root);
	u32 sid;
	int rc;

<<<<<<< HEAD
=======
	/*
	 * Make sure that the xattr handler exists and that no
	 * error other than -ENODATA is returned by getxattr on
	 * the root directory.  -ENODATA is ok, as this may be
	 * the first boot of the SELinux kernel before we have
	 * assigned xattr values to the filesystem.
	 */
	if (!(root_inode->i_opflags & IOP_XATTR)) {
		pr_warn("SELinux: (dev %s, type %s) has no xattr support\n",
			sb->s_id, sb->s_type->name);
		goto fallback;
	}

	rc = __vfs_getxattr(root, root_inode, XATTR_NAME_SELINUX, NULL, 0);
	if (rc < 0 && rc != -ENODATA) {
		if (rc == -EOPNOTSUPP) {
			pr_warn("SELinux: (dev %s, type %s) has no security xattr handler\n",
				sb->s_id, sb->s_type->name);
			goto fallback;
		} else {
			pr_warn("SELinux: (dev %s, type %s) getxattr errno %d\n",
				sb->s_id, sb->s_type->name, -rc);
			return rc;
		}
	}
	return 0;

fallback:
	/* No xattr support - try to fallback to genfs if possible. */
	rc = security_genfs_sid(&selinux_state, sb->s_type->name, "/",
				SECCLASS_DIR, &sid);
	if (rc)
		return -EOPNOTSUPP;

	pr_warn("SELinux: (dev %s, type %s) falling back to genfs\n",
		sb->s_id, sb->s_type->name);
	sbsec->behavior = SECURITY_FS_USE_GENFS;
	sbsec->sid = sid;
	return 0;
}

static int sb_finish_set_opts(struct super_block *sb)
{
	struct superblock_security_struct *sbsec = selinux_superblock(sb);
	struct dentry *root = sb->s_root;
	struct inode *root_inode = d_backing_inode(root);
	int rc = 0;

>>>>>>> 047843bd
	if (sbsec->behavior == SECURITY_FS_USE_XATTR) {
		rc = sb_check_xattr_support(sb);
		if (rc)
			return rc;
	}

	sbsec->flags |= SE_SBINITIALIZED;

	/*
	 * Explicitly set or clear SBLABEL_MNT.  It's not sufficient to simply
	 * leave the flag untouched because sb_clone_mnt_opts might be handing
	 * us a superblock that needs the flag to be cleared.
	 */
	if (selinux_is_sblabel_mnt(sb))
		sbsec->flags |= SBLABEL_MNT;
	else
		sbsec->flags &= ~SBLABEL_MNT;

	/* Initialize the root inode. */
	rc = inode_doinit_with_dentry(root_inode, root);

	/* Initialize any other inodes associated with the superblock, e.g.
	   inodes created prior to initial policy load or inodes created
	   during get_sb by a pseudo filesystem that directly
	   populates itself. */
	spin_lock(&sbsec->isec_lock);
	while (!list_empty(&sbsec->isec_head)) {
		struct inode_security_struct *isec =
				list_first_entry(&sbsec->isec_head,
					   struct inode_security_struct, list);
		struct inode *inode = isec->inode;
		list_del_init(&isec->list);
		spin_unlock(&sbsec->isec_lock);
		inode = igrab(inode);
		if (inode) {
			if (!IS_PRIVATE(inode))
				inode_doinit_with_dentry(inode, NULL);
			iput(inode);
		}
		spin_lock(&sbsec->isec_lock);
	}
	spin_unlock(&sbsec->isec_lock);
	return rc;
}

static int bad_option(struct superblock_security_struct *sbsec, char flag,
		      u32 old_sid, u32 new_sid)
{
	char mnt_flags = sbsec->flags & SE_MNTMASK;

	/* check if the old mount command had the same options */
	if (sbsec->flags & SE_SBINITIALIZED)
		if (!(sbsec->flags & flag) ||
		    (old_sid != new_sid))
			return 1;

	/* check if we were passed the same options twice,
	 * aka someone passed context=a,context=b
	 */
	if (!(sbsec->flags & SE_SBINITIALIZED))
		if (mnt_flags & flag)
			return 1;
	return 0;
}

static int parse_sid(struct super_block *sb, const char *s, u32 *sid)
{
	int rc = security_context_str_to_sid(&selinux_state, s,
					     sid, GFP_KERNEL);
	if (rc)
		pr_warn("SELinux: security_context_str_to_sid"
		       "(%s) failed for (dev %s, type %s) errno=%d\n",
		       s, sb->s_id, sb->s_type->name, rc);
	return rc;
}

/*
 * Allow filesystems with binary mount data to explicitly set mount point
 * labeling information.
 */
static int selinux_set_mnt_opts(struct super_block *sb,
				void *mnt_opts,
				unsigned long kern_flags,
				unsigned long *set_kern_flags)
{
	const struct cred *cred = current_cred();
	struct superblock_security_struct *sbsec = selinux_superblock(sb);
	struct dentry *root = sb->s_root;
	struct selinux_mnt_opts *opts = mnt_opts;
	struct inode_security_struct *root_isec;
	u32 fscontext_sid = 0, context_sid = 0, rootcontext_sid = 0;
	u32 defcontext_sid = 0;
	int rc = 0;

	mutex_lock(&sbsec->lock);

	if (!selinux_initialized(&selinux_state)) {
		if (!opts) {
			/* Defer initialization until selinux_complete_init,
			   after the initial policy is loaded and the security
			   server is ready to handle calls. */
			goto out;
		}
		rc = -EINVAL;
		pr_warn("SELinux: Unable to set superblock options "
			"before the security server is initialized\n");
		goto out;
	}
	if (kern_flags && !set_kern_flags) {
		/* Specifying internal flags without providing a place to
		 * place the results is not allowed */
		rc = -EINVAL;
		goto out;
	}

	/*
	 * Binary mount data FS will come through this function twice.  Once
	 * from an explicit call and once from the generic calls from the vfs.
	 * Since the generic VFS calls will not contain any security mount data
	 * we need to skip the double mount verification.
	 *
	 * This does open a hole in which we will not notice if the first
	 * mount using this sb set explict options and a second mount using
	 * this sb does not set any security options.  (The first options
	 * will be used for both mounts)
	 */
	if ((sbsec->flags & SE_SBINITIALIZED) && (sb->s_type->fs_flags & FS_BINARY_MOUNTDATA)
	    && !opts)
		goto out;

	root_isec = backing_inode_security_novalidate(root);

	/*
	 * parse the mount options, check if they are valid sids.
	 * also check if someone is trying to mount the same sb more
	 * than once with different security options.
	 */
	if (opts) {
		if (opts->fscontext) {
			rc = parse_sid(sb, opts->fscontext, &fscontext_sid);
			if (rc)
				goto out;
			if (bad_option(sbsec, FSCONTEXT_MNT, sbsec->sid,
					fscontext_sid))
				goto out_double_mount;
			sbsec->flags |= FSCONTEXT_MNT;
		}
		if (opts->context) {
			rc = parse_sid(sb, opts->context, &context_sid);
			if (rc)
				goto out;
			if (bad_option(sbsec, CONTEXT_MNT, sbsec->mntpoint_sid,
					context_sid))
				goto out_double_mount;
			sbsec->flags |= CONTEXT_MNT;
		}
		if (opts->rootcontext) {
			rc = parse_sid(sb, opts->rootcontext, &rootcontext_sid);
			if (rc)
				goto out;
			if (bad_option(sbsec, ROOTCONTEXT_MNT, root_isec->sid,
					rootcontext_sid))
				goto out_double_mount;
			sbsec->flags |= ROOTCONTEXT_MNT;
		}
		if (opts->defcontext) {
			rc = parse_sid(sb, opts->defcontext, &defcontext_sid);
			if (rc)
				goto out;
			if (bad_option(sbsec, DEFCONTEXT_MNT, sbsec->def_sid,
					defcontext_sid))
				goto out_double_mount;
			sbsec->flags |= DEFCONTEXT_MNT;
		}
	}

	if (sbsec->flags & SE_SBINITIALIZED) {
		/* previously mounted with options, but not on this attempt? */
		if ((sbsec->flags & SE_MNTMASK) && !opts)
			goto out_double_mount;
		rc = 0;
		goto out;
	}

	if (strcmp(sb->s_type->name, "proc") == 0)
		sbsec->flags |= SE_SBPROC | SE_SBGENFS;

	if (!strcmp(sb->s_type->name, "debugfs") ||
	    !strcmp(sb->s_type->name, "tracefs") ||
	    !strcmp(sb->s_type->name, "binder") ||
	    !strcmp(sb->s_type->name, "bpf") ||
	    !strcmp(sb->s_type->name, "pstore"))
		sbsec->flags |= SE_SBGENFS;

	if (!strcmp(sb->s_type->name, "sysfs") ||
	    !strcmp(sb->s_type->name, "cgroup") ||
	    !strcmp(sb->s_type->name, "cgroup2"))
		sbsec->flags |= SE_SBGENFS | SE_SBGENFS_XATTR;

	if (!sbsec->behavior) {
		/*
		 * Determine the labeling behavior to use for this
		 * filesystem type.
		 */
		rc = security_fs_use(&selinux_state, sb);
		if (rc) {
			pr_warn("%s: security_fs_use(%s) returned %d\n",
					__func__, sb->s_type->name, rc);
			goto out;
		}
	}

	/*
	 * If this is a user namespace mount and the filesystem type is not
	 * explicitly whitelisted, then no contexts are allowed on the command
	 * line and security labels must be ignored.
	 */
	if (sb->s_user_ns != &init_user_ns &&
	    strcmp(sb->s_type->name, "tmpfs") &&
	    strcmp(sb->s_type->name, "ramfs") &&
	    strcmp(sb->s_type->name, "devpts") &&
	    strcmp(sb->s_type->name, "overlay")) {
		if (context_sid || fscontext_sid || rootcontext_sid ||
		    defcontext_sid) {
			rc = -EACCES;
			goto out;
		}
		if (sbsec->behavior == SECURITY_FS_USE_XATTR) {
			sbsec->behavior = SECURITY_FS_USE_MNTPOINT;
			rc = security_transition_sid(&selinux_state,
						     current_sid(),
						     current_sid(),
						     SECCLASS_FILE, NULL,
						     &sbsec->mntpoint_sid);
			if (rc)
				goto out;
		}
		goto out_set_opts;
	}

	/* sets the context of the superblock for the fs being mounted. */
	if (fscontext_sid) {
		rc = may_context_mount_sb_relabel(fscontext_sid, sbsec, cred);
		if (rc)
			goto out;

		sbsec->sid = fscontext_sid;
	}

	/*
	 * Switch to using mount point labeling behavior.
	 * sets the label used on all file below the mountpoint, and will set
	 * the superblock context if not already set.
	 */
	if (kern_flags & SECURITY_LSM_NATIVE_LABELS && !context_sid) {
		sbsec->behavior = SECURITY_FS_USE_NATIVE;
		*set_kern_flags |= SECURITY_LSM_NATIVE_LABELS;
	}

	if (context_sid) {
		if (!fscontext_sid) {
			rc = may_context_mount_sb_relabel(context_sid, sbsec,
							  cred);
			if (rc)
				goto out;
			sbsec->sid = context_sid;
		} else {
			rc = may_context_mount_inode_relabel(context_sid, sbsec,
							     cred);
			if (rc)
				goto out;
		}
		if (!rootcontext_sid)
			rootcontext_sid = context_sid;

		sbsec->mntpoint_sid = context_sid;
		sbsec->behavior = SECURITY_FS_USE_MNTPOINT;
	}

	if (rootcontext_sid) {
		rc = may_context_mount_inode_relabel(rootcontext_sid, sbsec,
						     cred);
		if (rc)
			goto out;

		root_isec->sid = rootcontext_sid;
		root_isec->initialized = LABEL_INITIALIZED;
	}

	if (defcontext_sid) {
		if (sbsec->behavior != SECURITY_FS_USE_XATTR &&
			sbsec->behavior != SECURITY_FS_USE_NATIVE) {
			rc = -EINVAL;
			pr_warn("SELinux: defcontext option is "
			       "invalid for this filesystem type\n");
			goto out;
		}

		if (defcontext_sid != sbsec->def_sid) {
			rc = may_context_mount_inode_relabel(defcontext_sid,
							     sbsec, cred);
			if (rc)
				goto out;
		}

		sbsec->def_sid = defcontext_sid;
	}

out_set_opts:
	rc = sb_finish_set_opts(sb);
out:
	mutex_unlock(&sbsec->lock);
	return rc;
out_double_mount:
	rc = -EINVAL;
	pr_warn("SELinux: mount invalid.  Same superblock, different "
	       "security settings for (dev %s, type %s)\n", sb->s_id,
	       sb->s_type->name);
	goto out;
}

static int selinux_cmp_sb_context(const struct super_block *oldsb,
				    const struct super_block *newsb)
{
	struct superblock_security_struct *old = selinux_superblock(oldsb);
	struct superblock_security_struct *new = selinux_superblock(newsb);
	char oldflags = old->flags & SE_MNTMASK;
	char newflags = new->flags & SE_MNTMASK;

	if (oldflags != newflags)
		goto mismatch;
	if ((oldflags & FSCONTEXT_MNT) && old->sid != new->sid)
		goto mismatch;
	if ((oldflags & CONTEXT_MNT) && old->mntpoint_sid != new->mntpoint_sid)
		goto mismatch;
	if ((oldflags & DEFCONTEXT_MNT) && old->def_sid != new->def_sid)
		goto mismatch;
	if (oldflags & ROOTCONTEXT_MNT) {
		struct inode_security_struct *oldroot = backing_inode_security(oldsb->s_root);
		struct inode_security_struct *newroot = backing_inode_security(newsb->s_root);
		if (oldroot->sid != newroot->sid)
			goto mismatch;
	}
	return 0;
mismatch:
	pr_warn("SELinux: mount invalid.  Same superblock, "
			    "different security settings for (dev %s, "
			    "type %s)\n", newsb->s_id, newsb->s_type->name);
	return -EBUSY;
}

static int selinux_sb_clone_mnt_opts(const struct super_block *oldsb,
					struct super_block *newsb,
					unsigned long kern_flags,
					unsigned long *set_kern_flags)
{
	int rc = 0;
	const struct superblock_security_struct *oldsbsec =
						selinux_superblock(oldsb);
	struct superblock_security_struct *newsbsec = selinux_superblock(newsb);

	int set_fscontext =	(oldsbsec->flags & FSCONTEXT_MNT);
	int set_context =	(oldsbsec->flags & CONTEXT_MNT);
	int set_rootcontext =	(oldsbsec->flags & ROOTCONTEXT_MNT);

	/*
	 * if the parent was able to be mounted it clearly had no special lsm
	 * mount options.  thus we can safely deal with this superblock later
	 */
	if (!selinux_initialized(&selinux_state))
		return 0;

	/*
	 * Specifying internal flags without providing a place to
	 * place the results is not allowed.
	 */
	if (kern_flags && !set_kern_flags)
		return -EINVAL;

	/* how can we clone if the old one wasn't set up?? */
	BUG_ON(!(oldsbsec->flags & SE_SBINITIALIZED));

	/* if fs is reusing a sb, make sure that the contexts match */
	if (newsbsec->flags & SE_SBINITIALIZED) {
		if ((kern_flags & SECURITY_LSM_NATIVE_LABELS) && !set_context)
			*set_kern_flags |= SECURITY_LSM_NATIVE_LABELS;
		return selinux_cmp_sb_context(oldsb, newsb);
	}

	mutex_lock(&newsbsec->lock);

	newsbsec->flags = oldsbsec->flags;

	newsbsec->sid = oldsbsec->sid;
	newsbsec->def_sid = oldsbsec->def_sid;
	newsbsec->behavior = oldsbsec->behavior;

	if (newsbsec->behavior == SECURITY_FS_USE_NATIVE &&
		!(kern_flags & SECURITY_LSM_NATIVE_LABELS) && !set_context) {
		rc = security_fs_use(&selinux_state, newsb);
		if (rc)
			goto out;
	}

	if (kern_flags & SECURITY_LSM_NATIVE_LABELS && !set_context) {
		newsbsec->behavior = SECURITY_FS_USE_NATIVE;
		*set_kern_flags |= SECURITY_LSM_NATIVE_LABELS;
	}

	if (set_context) {
		u32 sid = oldsbsec->mntpoint_sid;

		if (!set_fscontext)
			newsbsec->sid = sid;
		if (!set_rootcontext) {
			struct inode_security_struct *newisec = backing_inode_security(newsb->s_root);
			newisec->sid = sid;
		}
		newsbsec->mntpoint_sid = sid;
	}
	if (set_rootcontext) {
		const struct inode_security_struct *oldisec = backing_inode_security(oldsb->s_root);
		struct inode_security_struct *newisec = backing_inode_security(newsb->s_root);

		newisec->sid = oldisec->sid;
	}

	sb_finish_set_opts(newsb);
out:
	mutex_unlock(&newsbsec->lock);
	return rc;
}

static int selinux_add_opt(int token, const char *s, void **mnt_opts)
{
	struct selinux_mnt_opts *opts = *mnt_opts;

	if (token == Opt_seclabel)	/* eaten and completely ignored */
		return 0;

	if (!opts) {
		opts = kzalloc(sizeof(struct selinux_mnt_opts), GFP_KERNEL);
		if (!opts)
			return -ENOMEM;
		*mnt_opts = opts;
	}
	if (!s)
		return -ENOMEM;
	switch (token) {
	case Opt_context:
		if (opts->context || opts->defcontext)
			goto Einval;
		opts->context = s;
		break;
	case Opt_fscontext:
		if (opts->fscontext)
			goto Einval;
		opts->fscontext = s;
		break;
	case Opt_rootcontext:
		if (opts->rootcontext)
			goto Einval;
		opts->rootcontext = s;
		break;
	case Opt_defcontext:
		if (opts->context || opts->defcontext)
			goto Einval;
		opts->defcontext = s;
		break;
	}
	return 0;
Einval:
	pr_warn(SEL_MOUNT_FAIL_MSG);
	return -EINVAL;
}

static int selinux_add_mnt_opt(const char *option, const char *val, int len,
			       void **mnt_opts)
{
	int token = Opt_error;
	int rc, i;

	for (i = 0; i < ARRAY_SIZE(tokens); i++) {
		if (strcmp(option, tokens[i].name) == 0) {
			token = tokens[i].opt;
			break;
		}
	}

	if (token == Opt_error)
		return -EINVAL;

	if (token != Opt_seclabel) {
		val = kmemdup_nul(val, len, GFP_KERNEL);
		if (!val) {
			rc = -ENOMEM;
			goto free_opt;
		}
	}
	rc = selinux_add_opt(token, val, mnt_opts);
	if (unlikely(rc)) {
		kfree(val);
		goto free_opt;
	}
	return rc;

free_opt:
	if (*mnt_opts) {
		selinux_free_mnt_opts(*mnt_opts);
		*mnt_opts = NULL;
	}
	return rc;
}

static int show_sid(struct seq_file *m, u32 sid)
{
	char *context = NULL;
	u32 len;
	int rc;

	rc = security_sid_to_context(&selinux_state, sid,
					     &context, &len);
	if (!rc) {
		bool has_comma = context && strchr(context, ',');

		seq_putc(m, '=');
		if (has_comma)
			seq_putc(m, '\"');
		seq_escape(m, context, "\"\n\\");
		if (has_comma)
			seq_putc(m, '\"');
	}
	kfree(context);
	return rc;
}

static int selinux_sb_show_options(struct seq_file *m, struct super_block *sb)
{
	struct superblock_security_struct *sbsec = selinux_superblock(sb);
	int rc;

	if (!(sbsec->flags & SE_SBINITIALIZED))
		return 0;

	if (!selinux_initialized(&selinux_state))
		return 0;

	if (sbsec->flags & FSCONTEXT_MNT) {
		seq_putc(m, ',');
		seq_puts(m, FSCONTEXT_STR);
		rc = show_sid(m, sbsec->sid);
		if (rc)
			return rc;
	}
	if (sbsec->flags & CONTEXT_MNT) {
		seq_putc(m, ',');
		seq_puts(m, CONTEXT_STR);
		rc = show_sid(m, sbsec->mntpoint_sid);
		if (rc)
			return rc;
	}
	if (sbsec->flags & DEFCONTEXT_MNT) {
		seq_putc(m, ',');
		seq_puts(m, DEFCONTEXT_STR);
		rc = show_sid(m, sbsec->def_sid);
		if (rc)
			return rc;
	}
	if (sbsec->flags & ROOTCONTEXT_MNT) {
		struct dentry *root = sb->s_root;
		struct inode_security_struct *isec = backing_inode_security(root);
		seq_putc(m, ',');
		seq_puts(m, ROOTCONTEXT_STR);
		rc = show_sid(m, isec->sid);
		if (rc)
			return rc;
	}
	if (sbsec->flags & SBLABEL_MNT) {
		seq_putc(m, ',');
		seq_puts(m, SECLABEL_STR);
	}
	return 0;
}

static inline u16 inode_mode_to_security_class(umode_t mode)
{
	switch (mode & S_IFMT) {
	case S_IFSOCK:
		return SECCLASS_SOCK_FILE;
	case S_IFLNK:
		return SECCLASS_LNK_FILE;
	case S_IFREG:
		return SECCLASS_FILE;
	case S_IFBLK:
		return SECCLASS_BLK_FILE;
	case S_IFDIR:
		return SECCLASS_DIR;
	case S_IFCHR:
		return SECCLASS_CHR_FILE;
	case S_IFIFO:
		return SECCLASS_FIFO_FILE;

	}

	return SECCLASS_FILE;
}

static inline int default_protocol_stream(int protocol)
{
	return (protocol == IPPROTO_IP || protocol == IPPROTO_TCP ||
		protocol == IPPROTO_MPTCP);
}

static inline int default_protocol_dgram(int protocol)
{
	return (protocol == IPPROTO_IP || protocol == IPPROTO_UDP);
}

static inline u16 socket_type_to_security_class(int family, int type, int protocol)
{
	int extsockclass = selinux_policycap_extsockclass();

	switch (family) {
	case PF_UNIX:
		switch (type) {
		case SOCK_STREAM:
		case SOCK_SEQPACKET:
			return SECCLASS_UNIX_STREAM_SOCKET;
		case SOCK_DGRAM:
		case SOCK_RAW:
			return SECCLASS_UNIX_DGRAM_SOCKET;
		}
		break;
	case PF_INET:
	case PF_INET6:
		switch (type) {
		case SOCK_STREAM:
		case SOCK_SEQPACKET:
			if (default_protocol_stream(protocol))
				return SECCLASS_TCP_SOCKET;
			else if (extsockclass && protocol == IPPROTO_SCTP)
				return SECCLASS_SCTP_SOCKET;
			else
				return SECCLASS_RAWIP_SOCKET;
		case SOCK_DGRAM:
			if (default_protocol_dgram(protocol))
				return SECCLASS_UDP_SOCKET;
			else if (extsockclass && (protocol == IPPROTO_ICMP ||
						  protocol == IPPROTO_ICMPV6))
				return SECCLASS_ICMP_SOCKET;
			else
				return SECCLASS_RAWIP_SOCKET;
		case SOCK_DCCP:
			return SECCLASS_DCCP_SOCKET;
		default:
			return SECCLASS_RAWIP_SOCKET;
		}
		break;
	case PF_NETLINK:
		switch (protocol) {
		case NETLINK_ROUTE:
			return SECCLASS_NETLINK_ROUTE_SOCKET;
		case NETLINK_SOCK_DIAG:
			return SECCLASS_NETLINK_TCPDIAG_SOCKET;
		case NETLINK_NFLOG:
			return SECCLASS_NETLINK_NFLOG_SOCKET;
		case NETLINK_XFRM:
			return SECCLASS_NETLINK_XFRM_SOCKET;
		case NETLINK_SELINUX:
			return SECCLASS_NETLINK_SELINUX_SOCKET;
		case NETLINK_ISCSI:
			return SECCLASS_NETLINK_ISCSI_SOCKET;
		case NETLINK_AUDIT:
			return SECCLASS_NETLINK_AUDIT_SOCKET;
		case NETLINK_FIB_LOOKUP:
			return SECCLASS_NETLINK_FIB_LOOKUP_SOCKET;
		case NETLINK_CONNECTOR:
			return SECCLASS_NETLINK_CONNECTOR_SOCKET;
		case NETLINK_NETFILTER:
			return SECCLASS_NETLINK_NETFILTER_SOCKET;
		case NETLINK_DNRTMSG:
			return SECCLASS_NETLINK_DNRT_SOCKET;
		case NETLINK_KOBJECT_UEVENT:
			return SECCLASS_NETLINK_KOBJECT_UEVENT_SOCKET;
		case NETLINK_GENERIC:
			return SECCLASS_NETLINK_GENERIC_SOCKET;
		case NETLINK_SCSITRANSPORT:
			return SECCLASS_NETLINK_SCSITRANSPORT_SOCKET;
		case NETLINK_RDMA:
			return SECCLASS_NETLINK_RDMA_SOCKET;
		case NETLINK_CRYPTO:
			return SECCLASS_NETLINK_CRYPTO_SOCKET;
		default:
			return SECCLASS_NETLINK_SOCKET;
		}
	case PF_PACKET:
		return SECCLASS_PACKET_SOCKET;
	case PF_KEY:
		return SECCLASS_KEY_SOCKET;
	case PF_APPLETALK:
		return SECCLASS_APPLETALK_SOCKET;
	}

	if (extsockclass) {
		switch (family) {
		case PF_AX25:
			return SECCLASS_AX25_SOCKET;
		case PF_IPX:
			return SECCLASS_IPX_SOCKET;
		case PF_NETROM:
			return SECCLASS_NETROM_SOCKET;
		case PF_ATMPVC:
			return SECCLASS_ATMPVC_SOCKET;
		case PF_X25:
			return SECCLASS_X25_SOCKET;
		case PF_ROSE:
			return SECCLASS_ROSE_SOCKET;
		case PF_DECnet:
			return SECCLASS_DECNET_SOCKET;
		case PF_ATMSVC:
			return SECCLASS_ATMSVC_SOCKET;
		case PF_RDS:
			return SECCLASS_RDS_SOCKET;
		case PF_IRDA:
			return SECCLASS_IRDA_SOCKET;
		case PF_PPPOX:
			return SECCLASS_PPPOX_SOCKET;
		case PF_LLC:
			return SECCLASS_LLC_SOCKET;
		case PF_CAN:
			return SECCLASS_CAN_SOCKET;
		case PF_TIPC:
			return SECCLASS_TIPC_SOCKET;
		case PF_BLUETOOTH:
			return SECCLASS_BLUETOOTH_SOCKET;
		case PF_IUCV:
			return SECCLASS_IUCV_SOCKET;
		case PF_RXRPC:
			return SECCLASS_RXRPC_SOCKET;
		case PF_ISDN:
			return SECCLASS_ISDN_SOCKET;
		case PF_PHONET:
			return SECCLASS_PHONET_SOCKET;
		case PF_IEEE802154:
			return SECCLASS_IEEE802154_SOCKET;
		case PF_CAIF:
			return SECCLASS_CAIF_SOCKET;
		case PF_ALG:
			return SECCLASS_ALG_SOCKET;
		case PF_NFC:
			return SECCLASS_NFC_SOCKET;
		case PF_VSOCK:
			return SECCLASS_VSOCK_SOCKET;
		case PF_KCM:
			return SECCLASS_KCM_SOCKET;
		case PF_QIPCRTR:
			return SECCLASS_QIPCRTR_SOCKET;
		case PF_SMC:
			return SECCLASS_SMC_SOCKET;
		case PF_XDP:
			return SECCLASS_XDP_SOCKET;
#if PF_MAX > 45
#error New address family defined, please update this function.
#endif
		}
	}

	return SECCLASS_SOCKET;
}

static int selinux_genfs_get_sid(struct dentry *dentry,
				 u16 tclass,
				 u16 flags,
				 u32 *sid)
{
	int rc;
	struct super_block *sb = dentry->d_sb;
	char *buffer, *path;

	buffer = (char *)__get_free_page(GFP_KERNEL);
	if (!buffer)
		return -ENOMEM;

	path = dentry_path_raw(dentry, buffer, PAGE_SIZE);
	if (IS_ERR(path))
		rc = PTR_ERR(path);
	else {
		if (flags & SE_SBPROC) {
			/* each process gets a /proc/PID/ entry. Strip off the
			 * PID part to get a valid selinux labeling.
			 * e.g. /proc/1/net/rpc/nfs -> /net/rpc/nfs */
			while (path[1] >= '0' && path[1] <= '9') {
				path[1] = '/';
				path++;
			}
		}
		rc = security_genfs_sid(&selinux_state, sb->s_type->name,
					path, tclass, sid);
		if (rc == -ENOENT) {
			/* No match in policy, mark as unlabeled. */
			*sid = SECINITSID_UNLABELED;
			rc = 0;
		}
	}
	free_page((unsigned long)buffer);
	return rc;
}

static int inode_doinit_use_xattr(struct inode *inode, struct dentry *dentry,
				  u32 def_sid, u32 *sid)
{
#define INITCONTEXTLEN 255
	char *context;
	unsigned int len;
	int rc;

	len = INITCONTEXTLEN;
	context = kmalloc(len + 1, GFP_NOFS);
	if (!context)
		return -ENOMEM;

	context[len] = '\0';
	rc = __vfs_getxattr(dentry, inode, XATTR_NAME_SELINUX, context, len);
	if (rc == -ERANGE) {
		kfree(context);

		/* Need a larger buffer.  Query for the right size. */
		rc = __vfs_getxattr(dentry, inode, XATTR_NAME_SELINUX, NULL, 0);
		if (rc < 0)
			return rc;

		len = rc;
		context = kmalloc(len + 1, GFP_NOFS);
		if (!context)
			return -ENOMEM;

		context[len] = '\0';
		rc = __vfs_getxattr(dentry, inode, XATTR_NAME_SELINUX,
				    context, len);
	}
	if (rc < 0) {
		kfree(context);
		if (rc != -ENODATA) {
			pr_warn("SELinux: %s:  getxattr returned %d for dev=%s ino=%ld\n",
				__func__, -rc, inode->i_sb->s_id, inode->i_ino);
			return rc;
		}
		*sid = def_sid;
		return 0;
	}

	rc = security_context_to_sid_default(&selinux_state, context, rc, sid,
					     def_sid, GFP_NOFS);
	if (rc) {
		char *dev = inode->i_sb->s_id;
		unsigned long ino = inode->i_ino;

		if (rc == -EINVAL) {
			pr_notice_ratelimited("SELinux: inode=%lu on dev=%s was found to have an invalid context=%s.  This indicates you may need to relabel the inode or the filesystem in question.\n",
					      ino, dev, context);
		} else {
			pr_warn("SELinux: %s:  context_to_sid(%s) returned %d for dev=%s ino=%ld\n",
				__func__, context, -rc, dev, ino);
		}
	}
	kfree(context);
	return 0;
}

/* The inode's security attributes must be initialized before first use. */
static int inode_doinit_with_dentry(struct inode *inode, struct dentry *opt_dentry)
{
	struct superblock_security_struct *sbsec = NULL;
	struct inode_security_struct *isec = selinux_inode(inode);
	u32 task_sid, sid = 0;
	u16 sclass;
	struct dentry *dentry;
	int rc = 0;

	if (isec->initialized == LABEL_INITIALIZED)
		return 0;

	spin_lock(&isec->lock);
	if (isec->initialized == LABEL_INITIALIZED)
		goto out_unlock;

	if (isec->sclass == SECCLASS_FILE)
		isec->sclass = inode_mode_to_security_class(inode->i_mode);

	sbsec = selinux_superblock(inode->i_sb);
	if (!(sbsec->flags & SE_SBINITIALIZED)) {
		/* Defer initialization until selinux_complete_init,
		   after the initial policy is loaded and the security
		   server is ready to handle calls. */
		spin_lock(&sbsec->isec_lock);
		if (list_empty(&isec->list))
			list_add(&isec->list, &sbsec->isec_head);
		spin_unlock(&sbsec->isec_lock);
		goto out_unlock;
	}

	sclass = isec->sclass;
	task_sid = isec->task_sid;
	sid = isec->sid;
	isec->initialized = LABEL_PENDING;
	spin_unlock(&isec->lock);

	switch (sbsec->behavior) {
	case SECURITY_FS_USE_NATIVE:
		break;
	case SECURITY_FS_USE_XATTR:
		if (!(inode->i_opflags & IOP_XATTR)) {
			sid = sbsec->def_sid;
			break;
		}
		/* Need a dentry, since the xattr API requires one.
		   Life would be simpler if we could just pass the inode. */
		if (opt_dentry) {
			/* Called from d_instantiate or d_splice_alias. */
			dentry = dget(opt_dentry);
		} else {
			/*
			 * Called from selinux_complete_init, try to find a dentry.
			 * Some filesystems really want a connected one, so try
			 * that first.  We could split SECURITY_FS_USE_XATTR in
			 * two, depending upon that...
			 */
			dentry = d_find_alias(inode);
			if (!dentry)
				dentry = d_find_any_alias(inode);
		}
		if (!dentry) {
			/*
			 * this is can be hit on boot when a file is accessed
			 * before the policy is loaded.  When we load policy we
			 * may find inodes that have no dentry on the
			 * sbsec->isec_head list.  No reason to complain as these
			 * will get fixed up the next time we go through
			 * inode_doinit with a dentry, before these inodes could
			 * be used again by userspace.
			 */
			goto out_invalid;
		}

		rc = inode_doinit_use_xattr(inode, dentry, sbsec->def_sid,
					    &sid);
		dput(dentry);
		if (rc)
			goto out;
		break;
	case SECURITY_FS_USE_TASK:
		sid = task_sid;
		break;
	case SECURITY_FS_USE_TRANS:
		/* Default to the fs SID. */
		sid = sbsec->sid;

		/* Try to obtain a transition SID. */
		rc = security_transition_sid(&selinux_state, task_sid, sid,
					     sclass, NULL, &sid);
		if (rc)
			goto out;
		break;
	case SECURITY_FS_USE_MNTPOINT:
		sid = sbsec->mntpoint_sid;
		break;
	default:
		/* Default to the fs superblock SID. */
		sid = sbsec->sid;

		if ((sbsec->flags & SE_SBGENFS) &&
		     (!S_ISLNK(inode->i_mode) ||
		      selinux_policycap_genfs_seclabel_symlinks())) {
			/* We must have a dentry to determine the label on
			 * procfs inodes */
			if (opt_dentry) {
				/* Called from d_instantiate or
				 * d_splice_alias. */
				dentry = dget(opt_dentry);
			} else {
				/* Called from selinux_complete_init, try to
				 * find a dentry.  Some filesystems really want
				 * a connected one, so try that first.
				 */
				dentry = d_find_alias(inode);
				if (!dentry)
					dentry = d_find_any_alias(inode);
			}
			/*
			 * This can be hit on boot when a file is accessed
			 * before the policy is loaded.  When we load policy we
			 * may find inodes that have no dentry on the
			 * sbsec->isec_head list.  No reason to complain as
			 * these will get fixed up the next time we go through
			 * inode_doinit() with a dentry, before these inodes
			 * could be used again by userspace.
			 */
			if (!dentry)
				goto out_invalid;
			rc = selinux_genfs_get_sid(dentry, sclass,
						   sbsec->flags, &sid);
			if (rc) {
				dput(dentry);
				goto out;
			}

			if ((sbsec->flags & SE_SBGENFS_XATTR) &&
			    (inode->i_opflags & IOP_XATTR)) {
				rc = inode_doinit_use_xattr(inode, dentry,
							    sid, &sid);
				if (rc) {
					dput(dentry);
					goto out;
				}
			}
			dput(dentry);
		}
		break;
	}

out:
	spin_lock(&isec->lock);
	if (isec->initialized == LABEL_PENDING) {
		if (rc) {
			isec->initialized = LABEL_INVALID;
			goto out_unlock;
		}
		isec->initialized = LABEL_INITIALIZED;
		isec->sid = sid;
	}

out_unlock:
	spin_unlock(&isec->lock);
	return rc;

out_invalid:
	spin_lock(&isec->lock);
	if (isec->initialized == LABEL_PENDING) {
		isec->initialized = LABEL_INVALID;
		isec->sid = sid;
	}
	spin_unlock(&isec->lock);
	return 0;
}

/* Convert a Linux signal to an access vector. */
static inline u32 signal_to_av(int sig)
{
	u32 perm = 0;

	switch (sig) {
	case SIGCHLD:
		/* Commonly granted from child to parent. */
		perm = PROCESS__SIGCHLD;
		break;
	case SIGKILL:
		/* Cannot be caught or ignored */
		perm = PROCESS__SIGKILL;
		break;
	case SIGSTOP:
		/* Cannot be caught or ignored */
		perm = PROCESS__SIGSTOP;
		break;
	default:
		/* All other signals. */
		perm = PROCESS__SIGNAL;
		break;
	}

	return perm;
}

#if CAP_LAST_CAP > 63
#error Fix SELinux to handle capabilities > 63.
#endif

/* Check whether a task is allowed to use a capability. */
static int cred_has_capability(const struct cred *cred,
			       int cap, unsigned int opts, bool initns)
{
	struct common_audit_data ad;
	struct av_decision avd;
	u16 sclass;
	u32 sid = cred_sid(cred);
	u32 av = CAP_TO_MASK(cap);
	int rc;

	ad.type = LSM_AUDIT_DATA_CAP;
	ad.u.cap = cap;

	switch (CAP_TO_INDEX(cap)) {
	case 0:
		sclass = initns ? SECCLASS_CAPABILITY : SECCLASS_CAP_USERNS;
		break;
	case 1:
		sclass = initns ? SECCLASS_CAPABILITY2 : SECCLASS_CAP2_USERNS;
		break;
	default:
		pr_err("SELinux:  out of range capability %d\n", cap);
		BUG();
		return -EINVAL;
	}

	rc = avc_has_perm_noaudit(&selinux_state,
				  sid, sid, sclass, av, 0, &avd);
	if (!(opts & CAP_OPT_NOAUDIT)) {
		int rc2 = avc_audit(&selinux_state,
				    sid, sid, sclass, av, &avd, rc, &ad, 0);
		if (rc2)
			return rc2;
	}
	return rc;
}

/* Check whether a task has a particular permission to an inode.
   The 'adp' parameter is optional and allows other audit
   data to be passed (e.g. the dentry). */
static int inode_has_perm(const struct cred *cred,
			  struct inode *inode,
			  u32 perms,
			  struct common_audit_data *adp)
{
	struct inode_security_struct *isec;
	u32 sid;

	validate_creds(cred);

	if (unlikely(IS_PRIVATE(inode)))
		return 0;

	sid = cred_sid(cred);
	isec = selinux_inode(inode);

	return avc_has_perm(&selinux_state,
			    sid, isec->sid, isec->sclass, perms, adp);
}

/* Same as inode_has_perm, but pass explicit audit data containing
   the dentry to help the auditing code to more easily generate the
   pathname if needed. */
static inline int dentry_has_perm(const struct cred *cred,
				  struct dentry *dentry,
				  u32 av)
{
	struct inode *inode = d_backing_inode(dentry);
	struct common_audit_data ad;

	ad.type = LSM_AUDIT_DATA_DENTRY;
	ad.u.dentry = dentry;
	__inode_security_revalidate(inode, dentry, true);
	return inode_has_perm(cred, inode, av, &ad);
}

/* Same as inode_has_perm, but pass explicit audit data containing
   the path to help the auditing code to more easily generate the
   pathname if needed. */
static inline int path_has_perm(const struct cred *cred,
				const struct path *path,
				u32 av)
{
	struct inode *inode = d_backing_inode(path->dentry);
	struct common_audit_data ad;

	ad.type = LSM_AUDIT_DATA_PATH;
	ad.u.path = *path;
	__inode_security_revalidate(inode, path->dentry, true);
	return inode_has_perm(cred, inode, av, &ad);
}

/* Same as path_has_perm, but uses the inode from the file struct. */
static inline int file_path_has_perm(const struct cred *cred,
				     struct file *file,
				     u32 av)
{
	struct common_audit_data ad;

	ad.type = LSM_AUDIT_DATA_FILE;
	ad.u.file = file;
	return inode_has_perm(cred, file_inode(file), av, &ad);
}

#ifdef CONFIG_BPF_SYSCALL
static int bpf_fd_pass(struct file *file, u32 sid);
#endif

/* Check whether a task can use an open file descriptor to
   access an inode in a given way.  Check access to the
   descriptor itself, and then use dentry_has_perm to
   check a particular permission to the file.
   Access to the descriptor is implicitly granted if it
   has the same SID as the process.  If av is zero, then
   access to the file is not checked, e.g. for cases
   where only the descriptor is affected like seek. */
static int file_has_perm(const struct cred *cred,
			 struct file *file,
			 u32 av)
{
	struct file_security_struct *fsec = selinux_file(file);
	struct inode *inode = file_inode(file);
	struct common_audit_data ad;
	u32 sid = cred_sid(cred);
	int rc;

	ad.type = LSM_AUDIT_DATA_FILE;
	ad.u.file = file;

	if (sid != fsec->sid) {
		rc = avc_has_perm(&selinux_state,
				  sid, fsec->sid,
				  SECCLASS_FD,
				  FD__USE,
				  &ad);
		if (rc)
			goto out;
	}

#ifdef CONFIG_BPF_SYSCALL
	rc = bpf_fd_pass(file, cred_sid(cred));
	if (rc)
		return rc;
#endif

	/* av is zero if only checking access to the descriptor. */
	rc = 0;
	if (av)
		rc = inode_has_perm(cred, inode, av, &ad);

out:
	return rc;
}

/*
 * Determine the label for an inode that might be unioned.
 */
static int
selinux_determine_inode_label(const struct task_security_struct *tsec,
				 struct inode *dir,
				 const struct qstr *name, u16 tclass,
				 u32 *_new_isid)
{
	const struct superblock_security_struct *sbsec =
						selinux_superblock(dir->i_sb);

	if ((sbsec->flags & SE_SBINITIALIZED) &&
	    (sbsec->behavior == SECURITY_FS_USE_MNTPOINT)) {
		*_new_isid = sbsec->mntpoint_sid;
	} else if ((sbsec->flags & SBLABEL_MNT) &&
		   tsec->create_sid) {
		*_new_isid = tsec->create_sid;
	} else {
		const struct inode_security_struct *dsec = inode_security(dir);
		return security_transition_sid(&selinux_state, tsec->sid,
					       dsec->sid, tclass,
					       name, _new_isid);
	}

	return 0;
}

/* Check whether a task can create a file. */
static int may_create(struct inode *dir,
		      struct dentry *dentry,
		      u16 tclass)
{
	const struct task_security_struct *tsec = selinux_cred(current_cred());
	struct inode_security_struct *dsec;
	struct superblock_security_struct *sbsec;
	u32 sid, newsid;
	struct common_audit_data ad;
	int rc;

	dsec = inode_security(dir);
	sbsec = selinux_superblock(dir->i_sb);

	sid = tsec->sid;

	ad.type = LSM_AUDIT_DATA_DENTRY;
	ad.u.dentry = dentry;

	rc = avc_has_perm(&selinux_state,
			  sid, dsec->sid, SECCLASS_DIR,
			  DIR__ADD_NAME | DIR__SEARCH,
			  &ad);
	if (rc)
		return rc;

	rc = selinux_determine_inode_label(tsec, dir, &dentry->d_name, tclass,
					   &newsid);
	if (rc)
		return rc;

	rc = avc_has_perm(&selinux_state,
			  sid, newsid, tclass, FILE__CREATE, &ad);
	if (rc)
		return rc;

	return avc_has_perm(&selinux_state,
			    newsid, sbsec->sid,
			    SECCLASS_FILESYSTEM,
			    FILESYSTEM__ASSOCIATE, &ad);
}

#define MAY_LINK	0
#define MAY_UNLINK	1
#define MAY_RMDIR	2

/* Check whether a task can link, unlink, or rmdir a file/directory. */
static int may_link(struct inode *dir,
		    struct dentry *dentry,
		    int kind)

{
	struct inode_security_struct *dsec, *isec;
	struct common_audit_data ad;
	u32 sid = current_sid();
	u32 av;
	int rc;

	dsec = inode_security(dir);
	isec = backing_inode_security(dentry);

	ad.type = LSM_AUDIT_DATA_DENTRY;
	ad.u.dentry = dentry;

	av = DIR__SEARCH;
	av |= (kind ? DIR__REMOVE_NAME : DIR__ADD_NAME);
	rc = avc_has_perm(&selinux_state,
			  sid, dsec->sid, SECCLASS_DIR, av, &ad);
	if (rc)
		return rc;

	switch (kind) {
	case MAY_LINK:
		av = FILE__LINK;
		break;
	case MAY_UNLINK:
		av = FILE__UNLINK;
		break;
	case MAY_RMDIR:
		av = DIR__RMDIR;
		break;
	default:
		pr_warn("SELinux: %s:  unrecognized kind %d\n",
			__func__, kind);
		return 0;
	}

	rc = avc_has_perm(&selinux_state,
			  sid, isec->sid, isec->sclass, av, &ad);
	return rc;
}

static inline int may_rename(struct inode *old_dir,
			     struct dentry *old_dentry,
			     struct inode *new_dir,
			     struct dentry *new_dentry)
{
	struct inode_security_struct *old_dsec, *new_dsec, *old_isec, *new_isec;
	struct common_audit_data ad;
	u32 sid = current_sid();
	u32 av;
	int old_is_dir, new_is_dir;
	int rc;

	old_dsec = inode_security(old_dir);
	old_isec = backing_inode_security(old_dentry);
	old_is_dir = d_is_dir(old_dentry);
	new_dsec = inode_security(new_dir);

	ad.type = LSM_AUDIT_DATA_DENTRY;

	ad.u.dentry = old_dentry;
	rc = avc_has_perm(&selinux_state,
			  sid, old_dsec->sid, SECCLASS_DIR,
			  DIR__REMOVE_NAME | DIR__SEARCH, &ad);
	if (rc)
		return rc;
	rc = avc_has_perm(&selinux_state,
			  sid, old_isec->sid,
			  old_isec->sclass, FILE__RENAME, &ad);
	if (rc)
		return rc;
	if (old_is_dir && new_dir != old_dir) {
		rc = avc_has_perm(&selinux_state,
				  sid, old_isec->sid,
				  old_isec->sclass, DIR__REPARENT, &ad);
		if (rc)
			return rc;
	}

	ad.u.dentry = new_dentry;
	av = DIR__ADD_NAME | DIR__SEARCH;
	if (d_is_positive(new_dentry))
		av |= DIR__REMOVE_NAME;
	rc = avc_has_perm(&selinux_state,
			  sid, new_dsec->sid, SECCLASS_DIR, av, &ad);
	if (rc)
		return rc;
	if (d_is_positive(new_dentry)) {
		new_isec = backing_inode_security(new_dentry);
		new_is_dir = d_is_dir(new_dentry);
		rc = avc_has_perm(&selinux_state,
				  sid, new_isec->sid,
				  new_isec->sclass,
				  (new_is_dir ? DIR__RMDIR : FILE__UNLINK), &ad);
		if (rc)
			return rc;
	}

	return 0;
}

/* Check whether a task can perform a filesystem operation. */
static int superblock_has_perm(const struct cred *cred,
			       struct super_block *sb,
			       u32 perms,
			       struct common_audit_data *ad)
{
	struct superblock_security_struct *sbsec;
	u32 sid = cred_sid(cred);

	sbsec = selinux_superblock(sb);
	return avc_has_perm(&selinux_state,
			    sid, sbsec->sid, SECCLASS_FILESYSTEM, perms, ad);
}

/* Convert a Linux mode and permission mask to an access vector. */
static inline u32 file_mask_to_av(int mode, int mask)
{
	u32 av = 0;

	if (!S_ISDIR(mode)) {
		if (mask & MAY_EXEC)
			av |= FILE__EXECUTE;
		if (mask & MAY_READ)
			av |= FILE__READ;

		if (mask & MAY_APPEND)
			av |= FILE__APPEND;
		else if (mask & MAY_WRITE)
			av |= FILE__WRITE;

	} else {
		if (mask & MAY_EXEC)
			av |= DIR__SEARCH;
		if (mask & MAY_WRITE)
			av |= DIR__WRITE;
		if (mask & MAY_READ)
			av |= DIR__READ;
	}

	return av;
}

/* Convert a Linux file to an access vector. */
static inline u32 file_to_av(struct file *file)
{
	u32 av = 0;

	if (file->f_mode & FMODE_READ)
		av |= FILE__READ;
	if (file->f_mode & FMODE_WRITE) {
		if (file->f_flags & O_APPEND)
			av |= FILE__APPEND;
		else
			av |= FILE__WRITE;
	}
	if (!av) {
		/*
		 * Special file opened with flags 3 for ioctl-only use.
		 */
		av = FILE__IOCTL;
	}

	return av;
}

/*
 * Convert a file to an access vector and include the correct
 * open permission.
 */
static inline u32 open_file_to_av(struct file *file)
{
	u32 av = file_to_av(file);
	struct inode *inode = file_inode(file);

	if (selinux_policycap_openperm() &&
	    inode->i_sb->s_magic != SOCKFS_MAGIC)
		av |= FILE__OPEN;

	return av;
}

/* Hook functions begin here. */

static int selinux_binder_set_context_mgr(struct task_struct *mgr)
{
	return avc_has_perm(&selinux_state,
			    current_sid(), task_sid_binder(mgr), SECCLASS_BINDER,
			    BINDER__SET_CONTEXT_MGR, NULL);
}

static int selinux_binder_transaction(struct task_struct *from,
				      struct task_struct *to)
{
	u32 mysid = current_sid();
	u32 fromsid = task_sid_binder(from);
	int rc;

	if (mysid != fromsid) {
		rc = avc_has_perm(&selinux_state,
				  mysid, fromsid, SECCLASS_BINDER,
				  BINDER__IMPERSONATE, NULL);
		if (rc)
			return rc;
	}

	return avc_has_perm(&selinux_state, fromsid, task_sid_binder(to),
			    SECCLASS_BINDER, BINDER__CALL, NULL);
}

static int selinux_binder_transfer_binder(struct task_struct *from,
					  struct task_struct *to)
{
	return avc_has_perm(&selinux_state,
			    task_sid_binder(from), task_sid_binder(to),
			    SECCLASS_BINDER, BINDER__TRANSFER,
			    NULL);
}

static int selinux_binder_transfer_file(struct task_struct *from,
					struct task_struct *to,
					struct file *file)
{
	u32 sid = task_sid_binder(to);
	struct file_security_struct *fsec = selinux_file(file);
	struct dentry *dentry = file->f_path.dentry;
	struct inode_security_struct *isec;
	struct common_audit_data ad;
	int rc;

	ad.type = LSM_AUDIT_DATA_PATH;
	ad.u.path = file->f_path;

	if (sid != fsec->sid) {
		rc = avc_has_perm(&selinux_state,
				  sid, fsec->sid,
				  SECCLASS_FD,
				  FD__USE,
				  &ad);
		if (rc)
			return rc;
	}

#ifdef CONFIG_BPF_SYSCALL
	rc = bpf_fd_pass(file, sid);
	if (rc)
		return rc;
#endif

	if (unlikely(IS_PRIVATE(d_backing_inode(dentry))))
		return 0;

	isec = backing_inode_security(dentry);
	return avc_has_perm(&selinux_state,
			    sid, isec->sid, isec->sclass, file_to_av(file),
			    &ad);
}

static int selinux_ptrace_access_check(struct task_struct *child,
				       unsigned int mode)
{
	u32 sid = current_sid();
	u32 csid = task_sid_obj(child);

	if (mode & PTRACE_MODE_READ)
		return avc_has_perm(&selinux_state,
				    sid, csid, SECCLASS_FILE, FILE__READ, NULL);

	return avc_has_perm(&selinux_state,
			    sid, csid, SECCLASS_PROCESS, PROCESS__PTRACE, NULL);
}

static int selinux_ptrace_traceme(struct task_struct *parent)
{
	return avc_has_perm(&selinux_state,
			    task_sid_subj(parent), task_sid_obj(current),
			    SECCLASS_PROCESS, PROCESS__PTRACE, NULL);
}

static int selinux_capget(struct task_struct *target, kernel_cap_t *effective,
			  kernel_cap_t *inheritable, kernel_cap_t *permitted)
{
	return avc_has_perm(&selinux_state,
			    current_sid(), task_sid_obj(target), SECCLASS_PROCESS,
			    PROCESS__GETCAP, NULL);
}

static int selinux_capset(struct cred *new, const struct cred *old,
			  const kernel_cap_t *effective,
			  const kernel_cap_t *inheritable,
			  const kernel_cap_t *permitted)
{
	return avc_has_perm(&selinux_state,
			    cred_sid(old), cred_sid(new), SECCLASS_PROCESS,
			    PROCESS__SETCAP, NULL);
}

/*
 * (This comment used to live with the selinux_task_setuid hook,
 * which was removed).
 *
 * Since setuid only affects the current process, and since the SELinux
 * controls are not based on the Linux identity attributes, SELinux does not
 * need to control this operation.  However, SELinux does control the use of
 * the CAP_SETUID and CAP_SETGID capabilities using the capable hook.
 */

static int selinux_capable(const struct cred *cred, struct user_namespace *ns,
			   int cap, unsigned int opts)
{
	return cred_has_capability(cred, cap, opts, ns == &init_user_ns);
}

static int selinux_quotactl(int cmds, int type, int id, struct super_block *sb)
{
	const struct cred *cred = current_cred();
	int rc = 0;

	if (!sb)
		return 0;

	switch (cmds) {
	case Q_SYNC:
	case Q_QUOTAON:
	case Q_QUOTAOFF:
	case Q_SETINFO:
	case Q_SETQUOTA:
	case Q_XQUOTAOFF:
	case Q_XQUOTAON:
	case Q_XSETQLIM:
		rc = superblock_has_perm(cred, sb, FILESYSTEM__QUOTAMOD, NULL);
		break;
	case Q_GETFMT:
	case Q_GETINFO:
	case Q_GETQUOTA:
	case Q_XGETQUOTA:
	case Q_XGETQSTAT:
	case Q_XGETQSTATV:
	case Q_XGETNEXTQUOTA:
		rc = superblock_has_perm(cred, sb, FILESYSTEM__QUOTAGET, NULL);
		break;
	default:
		rc = 0;  /* let the kernel handle invalid cmds */
		break;
	}
	return rc;
}

static int selinux_quota_on(struct dentry *dentry)
{
	const struct cred *cred = current_cred();

	return dentry_has_perm(cred, dentry, FILE__QUOTAON);
}

static int selinux_syslog(int type)
{
	switch (type) {
	case SYSLOG_ACTION_READ_ALL:	/* Read last kernel messages */
	case SYSLOG_ACTION_SIZE_BUFFER:	/* Return size of the log buffer */
		return avc_has_perm(&selinux_state,
				    current_sid(), SECINITSID_KERNEL,
				    SECCLASS_SYSTEM, SYSTEM__SYSLOG_READ, NULL);
	case SYSLOG_ACTION_CONSOLE_OFF:	/* Disable logging to console */
	case SYSLOG_ACTION_CONSOLE_ON:	/* Enable logging to console */
	/* Set level of messages printed to console */
	case SYSLOG_ACTION_CONSOLE_LEVEL:
		return avc_has_perm(&selinux_state,
				    current_sid(), SECINITSID_KERNEL,
				    SECCLASS_SYSTEM, SYSTEM__SYSLOG_CONSOLE,
				    NULL);
	}
	/* All other syslog types */
	return avc_has_perm(&selinux_state,
			    current_sid(), SECINITSID_KERNEL,
			    SECCLASS_SYSTEM, SYSTEM__SYSLOG_MOD, NULL);
}

/*
 * Check that a process has enough memory to allocate a new virtual
 * mapping. 0 means there is enough memory for the allocation to
 * succeed and -ENOMEM implies there is not.
 *
 * Do not audit the selinux permission check, as this is applied to all
 * processes that allocate mappings.
 */
static int selinux_vm_enough_memory(struct mm_struct *mm, long pages)
{
	int rc, cap_sys_admin = 0;

	rc = cred_has_capability(current_cred(), CAP_SYS_ADMIN,
				 CAP_OPT_NOAUDIT, true);
	if (rc == 0)
		cap_sys_admin = 1;

	return cap_sys_admin;
}

/* binprm security operations */

static u32 ptrace_parent_sid(void)
{
	u32 sid = 0;
	struct task_struct *tracer;

	rcu_read_lock();
	tracer = ptrace_parent(current);
	if (tracer)
		sid = task_sid_obj(tracer);
	rcu_read_unlock();

	return sid;
}

static int check_nnp_nosuid(const struct linux_binprm *bprm,
			    const struct task_security_struct *old_tsec,
			    const struct task_security_struct *new_tsec)
{
	int nnp = (bprm->unsafe & LSM_UNSAFE_NO_NEW_PRIVS);
	int nosuid = !mnt_may_suid(bprm->file->f_path.mnt);
	int rc;
	u32 av;

	if (!nnp && !nosuid)
		return 0; /* neither NNP nor nosuid */

	if (new_tsec->sid == old_tsec->sid)
		return 0; /* No change in credentials */

	/*
	 * If the policy enables the nnp_nosuid_transition policy capability,
	 * then we permit transitions under NNP or nosuid if the
	 * policy allows the corresponding permission between
	 * the old and new contexts.
	 */
	if (selinux_policycap_nnp_nosuid_transition()) {
		av = 0;
		if (nnp)
			av |= PROCESS2__NNP_TRANSITION;
		if (nosuid)
			av |= PROCESS2__NOSUID_TRANSITION;
		rc = avc_has_perm(&selinux_state,
				  old_tsec->sid, new_tsec->sid,
				  SECCLASS_PROCESS2, av, NULL);
		if (!rc)
			return 0;
	}

	/*
	 * We also permit NNP or nosuid transitions to bounded SIDs,
	 * i.e. SIDs that are guaranteed to only be allowed a subset
	 * of the permissions of the current SID.
	 */
	rc = security_bounded_transition(&selinux_state, old_tsec->sid,
					 new_tsec->sid);
	if (!rc)
		return 0;

	/*
	 * On failure, preserve the errno values for NNP vs nosuid.
	 * NNP:  Operation not permitted for caller.
	 * nosuid:  Permission denied to file.
	 */
	if (nnp)
		return -EPERM;
	return -EACCES;
}

static int selinux_bprm_creds_for_exec(struct linux_binprm *bprm)
{
	const struct task_security_struct *old_tsec;
	struct task_security_struct *new_tsec;
	struct inode_security_struct *isec;
	struct common_audit_data ad;
	struct inode *inode = file_inode(bprm->file);
	int rc;

	/* SELinux context only depends on initial program or script and not
	 * the script interpreter */

	old_tsec = selinux_cred(current_cred());
	new_tsec = selinux_cred(bprm->cred);
	isec = inode_security(inode);

	/* Default to the current task SID. */
	new_tsec->sid = old_tsec->sid;
	new_tsec->osid = old_tsec->sid;

	/* Reset fs, key, and sock SIDs on execve. */
	new_tsec->create_sid = 0;
	new_tsec->keycreate_sid = 0;
	new_tsec->sockcreate_sid = 0;

	if (old_tsec->exec_sid) {
		new_tsec->sid = old_tsec->exec_sid;
		/* Reset exec SID on execve. */
		new_tsec->exec_sid = 0;

		/* Fail on NNP or nosuid if not an allowed transition. */
		rc = check_nnp_nosuid(bprm, old_tsec, new_tsec);
		if (rc)
			return rc;
	} else {
		/* Check for a default transition on this program. */
		rc = security_transition_sid(&selinux_state, old_tsec->sid,
					     isec->sid, SECCLASS_PROCESS, NULL,
					     &new_tsec->sid);
		if (rc)
			return rc;

		/*
		 * Fallback to old SID on NNP or nosuid if not an allowed
		 * transition.
		 */
		rc = check_nnp_nosuid(bprm, old_tsec, new_tsec);
		if (rc)
			new_tsec->sid = old_tsec->sid;
	}

	ad.type = LSM_AUDIT_DATA_FILE;
	ad.u.file = bprm->file;

	if (new_tsec->sid == old_tsec->sid) {
		rc = avc_has_perm(&selinux_state,
				  old_tsec->sid, isec->sid,
				  SECCLASS_FILE, FILE__EXECUTE_NO_TRANS, &ad);
		if (rc)
			return rc;
	} else {
		/* Check permissions for the transition. */
		rc = avc_has_perm(&selinux_state,
				  old_tsec->sid, new_tsec->sid,
				  SECCLASS_PROCESS, PROCESS__TRANSITION, &ad);
		if (rc)
			return rc;

		rc = avc_has_perm(&selinux_state,
				  new_tsec->sid, isec->sid,
				  SECCLASS_FILE, FILE__ENTRYPOINT, &ad);
		if (rc)
			return rc;

		/* Check for shared state */
		if (bprm->unsafe & LSM_UNSAFE_SHARE) {
			rc = avc_has_perm(&selinux_state,
					  old_tsec->sid, new_tsec->sid,
					  SECCLASS_PROCESS, PROCESS__SHARE,
					  NULL);
			if (rc)
				return -EPERM;
		}

		/* Make sure that anyone attempting to ptrace over a task that
		 * changes its SID has the appropriate permit */
		if (bprm->unsafe & LSM_UNSAFE_PTRACE) {
			u32 ptsid = ptrace_parent_sid();
			if (ptsid != 0) {
				rc = avc_has_perm(&selinux_state,
						  ptsid, new_tsec->sid,
						  SECCLASS_PROCESS,
						  PROCESS__PTRACE, NULL);
				if (rc)
					return -EPERM;
			}
		}

		/* Clear any possibly unsafe personality bits on exec: */
		bprm->per_clear |= PER_CLEAR_ON_SETID;

		/* Enable secure mode for SIDs transitions unless
		   the noatsecure permission is granted between
		   the two SIDs, i.e. ahp returns 0. */
		rc = avc_has_perm(&selinux_state,
				  old_tsec->sid, new_tsec->sid,
				  SECCLASS_PROCESS, PROCESS__NOATSECURE,
				  NULL);
		bprm->secureexec |= !!rc;
	}

	return 0;
}

static int match_file(const void *p, struct file *file, unsigned fd)
{
	return file_has_perm(p, file, file_to_av(file)) ? fd + 1 : 0;
}

/* Derived from fs/exec.c:flush_old_files. */
static inline void flush_unauthorized_files(const struct cred *cred,
					    struct files_struct *files)
{
	struct file *file, *devnull = NULL;
	struct tty_struct *tty;
	int drop_tty = 0;
	unsigned n;

	tty = get_current_tty();
	if (tty) {
		spin_lock(&tty->files_lock);
		if (!list_empty(&tty->tty_files)) {
			struct tty_file_private *file_priv;

			/* Revalidate access to controlling tty.
			   Use file_path_has_perm on the tty path directly
			   rather than using file_has_perm, as this particular
			   open file may belong to another process and we are
			   only interested in the inode-based check here. */
			file_priv = list_first_entry(&tty->tty_files,
						struct tty_file_private, list);
			file = file_priv->file;
			if (file_path_has_perm(cred, file, FILE__READ | FILE__WRITE))
				drop_tty = 1;
		}
		spin_unlock(&tty->files_lock);
		tty_kref_put(tty);
	}
	/* Reset controlling tty. */
	if (drop_tty)
		no_tty();

	/* Revalidate access to inherited open files. */
	n = iterate_fd(files, 0, match_file, cred);
	if (!n) /* none found? */
		return;

	devnull = dentry_open(&selinux_null, O_RDWR, cred);
	if (IS_ERR(devnull))
		devnull = NULL;
	/* replace all the matching ones with this */
	do {
		replace_fd(n - 1, devnull, 0);
	} while ((n = iterate_fd(files, n, match_file, cred)) != 0);
	if (devnull)
		fput(devnull);
}

/*
 * Prepare a process for imminent new credential changes due to exec
 */
static void selinux_bprm_committing_creds(struct linux_binprm *bprm)
{
	struct task_security_struct *new_tsec;
	struct rlimit *rlim, *initrlim;
	int rc, i;

	new_tsec = selinux_cred(bprm->cred);
	if (new_tsec->sid == new_tsec->osid)
		return;

	/* Close files for which the new task SID is not authorized. */
	flush_unauthorized_files(bprm->cred, current->files);

	/* Always clear parent death signal on SID transitions. */
	current->pdeath_signal = 0;

	/* Check whether the new SID can inherit resource limits from the old
	 * SID.  If not, reset all soft limits to the lower of the current
	 * task's hard limit and the init task's soft limit.
	 *
	 * Note that the setting of hard limits (even to lower them) can be
	 * controlled by the setrlimit check.  The inclusion of the init task's
	 * soft limit into the computation is to avoid resetting soft limits
	 * higher than the default soft limit for cases where the default is
	 * lower than the hard limit, e.g. RLIMIT_CORE or RLIMIT_STACK.
	 */
	rc = avc_has_perm(&selinux_state,
			  new_tsec->osid, new_tsec->sid, SECCLASS_PROCESS,
			  PROCESS__RLIMITINH, NULL);
	if (rc) {
		/* protect against do_prlimit() */
		task_lock(current);
		for (i = 0; i < RLIM_NLIMITS; i++) {
			rlim = current->signal->rlim + i;
			initrlim = init_task.signal->rlim + i;
			rlim->rlim_cur = min(rlim->rlim_max, initrlim->rlim_cur);
		}
		task_unlock(current);
		if (IS_ENABLED(CONFIG_POSIX_TIMERS))
			update_rlimit_cpu(current, rlimit(RLIMIT_CPU));
	}
}

/*
 * Clean up the process immediately after the installation of new credentials
 * due to exec
 */
static void selinux_bprm_committed_creds(struct linux_binprm *bprm)
{
	const struct task_security_struct *tsec = selinux_cred(current_cred());
	u32 osid, sid;
	int rc;

	osid = tsec->osid;
	sid = tsec->sid;

	if (sid == osid)
		return;

	/* Check whether the new SID can inherit signal state from the old SID.
	 * If not, clear itimers to avoid subsequent signal generation and
	 * flush and unblock signals.
	 *
	 * This must occur _after_ the task SID has been updated so that any
	 * kill done after the flush will be checked against the new SID.
	 */
	rc = avc_has_perm(&selinux_state,
			  osid, sid, SECCLASS_PROCESS, PROCESS__SIGINH, NULL);
	if (rc) {
		clear_itimer();

		spin_lock_irq(&current->sighand->siglock);
		if (!fatal_signal_pending(current)) {
			flush_sigqueue(&current->pending);
			flush_sigqueue(&current->signal->shared_pending);
			flush_signal_handlers(current, 1);
			sigemptyset(&current->blocked);
			recalc_sigpending();
		}
		spin_unlock_irq(&current->sighand->siglock);
	}

	/* Wake up the parent if it is waiting so that it can recheck
	 * wait permission to the new task SID. */
	read_lock(&tasklist_lock);
	__wake_up_parent(current, current->real_parent);
	read_unlock(&tasklist_lock);
}

/* superblock security operations */

static int selinux_sb_alloc_security(struct super_block *sb)
{
	struct superblock_security_struct *sbsec = selinux_superblock(sb);

	mutex_init(&sbsec->lock);
	INIT_LIST_HEAD(&sbsec->isec_head);
	spin_lock_init(&sbsec->isec_lock);
	sbsec->sid = SECINITSID_UNLABELED;
	sbsec->def_sid = SECINITSID_FILE;
	sbsec->mntpoint_sid = SECINITSID_UNLABELED;

	return 0;
}

static inline int opt_len(const char *s)
{
	bool open_quote = false;
	int len;
	char c;

	for (len = 0; (c = s[len]) != '\0'; len++) {
		if (c == '"')
			open_quote = !open_quote;
		if (c == ',' && !open_quote)
			break;
	}
	return len;
}

static int selinux_sb_eat_lsm_opts(char *options, void **mnt_opts)
{
	char *from = options;
	char *to = options;
	bool first = true;
	int rc;

	while (1) {
		int len = opt_len(from);
		int token;
		char *arg = NULL;

		token = match_opt_prefix(from, len, &arg);

		if (token != Opt_error) {
			char *p, *q;

			/* strip quotes */
			if (arg) {
				for (p = q = arg; p < from + len; p++) {
					char c = *p;
					if (c != '"')
						*q++ = c;
				}
				arg = kmemdup_nul(arg, q - arg, GFP_KERNEL);
				if (!arg) {
					rc = -ENOMEM;
					goto free_opt;
				}
			}
			rc = selinux_add_opt(token, arg, mnt_opts);
			if (unlikely(rc)) {
				kfree(arg);
				goto free_opt;
			}
		} else {
			if (!first) {	// copy with preceding comma
				from--;
				len++;
			}
			if (to != from)
				memmove(to, from, len);
			to += len;
			first = false;
		}
		if (!from[len])
			break;
		from += len + 1;
	}
	*to = '\0';
	return 0;

free_opt:
	if (*mnt_opts) {
		selinux_free_mnt_opts(*mnt_opts);
		*mnt_opts = NULL;
	}
	return rc;
}

static int selinux_sb_mnt_opts_compat(struct super_block *sb, void *mnt_opts)
{
	struct selinux_mnt_opts *opts = mnt_opts;
	struct superblock_security_struct *sbsec = sb->s_security;
	u32 sid;
	int rc;

	/*
	 * Superblock not initialized (i.e. no options) - reject if any
	 * options specified, otherwise accept.
	 */
	if (!(sbsec->flags & SE_SBINITIALIZED))
		return opts ? 1 : 0;

	/*
	 * Superblock initialized and no options specified - reject if
	 * superblock has any options set, otherwise accept.
	 */
	if (!opts)
		return (sbsec->flags & SE_MNTMASK) ? 1 : 0;

	if (opts->fscontext) {
		rc = parse_sid(sb, opts->fscontext, &sid);
		if (rc)
			return 1;
		if (bad_option(sbsec, FSCONTEXT_MNT, sbsec->sid, sid))
			return 1;
	}
	if (opts->context) {
		rc = parse_sid(sb, opts->context, &sid);
		if (rc)
			return 1;
		if (bad_option(sbsec, CONTEXT_MNT, sbsec->mntpoint_sid, sid))
			return 1;
	}
	if (opts->rootcontext) {
		struct inode_security_struct *root_isec;

		root_isec = backing_inode_security(sb->s_root);
		rc = parse_sid(sb, opts->rootcontext, &sid);
		if (rc)
			return 1;
		if (bad_option(sbsec, ROOTCONTEXT_MNT, root_isec->sid, sid))
			return 1;
	}
	if (opts->defcontext) {
		rc = parse_sid(sb, opts->defcontext, &sid);
		if (rc)
			return 1;
		if (bad_option(sbsec, DEFCONTEXT_MNT, sbsec->def_sid, sid))
			return 1;
	}
	return 0;
}

static int selinux_sb_remount(struct super_block *sb, void *mnt_opts)
{
	struct selinux_mnt_opts *opts = mnt_opts;
	struct superblock_security_struct *sbsec = selinux_superblock(sb);
	u32 sid;
	int rc;

	if (!(sbsec->flags & SE_SBINITIALIZED))
		return 0;

	if (!opts)
		return 0;

	if (opts->fscontext) {
		rc = parse_sid(sb, opts->fscontext, &sid);
		if (rc)
			return rc;
		if (bad_option(sbsec, FSCONTEXT_MNT, sbsec->sid, sid))
			goto out_bad_option;
	}
	if (opts->context) {
		rc = parse_sid(sb, opts->context, &sid);
		if (rc)
			return rc;
		if (bad_option(sbsec, CONTEXT_MNT, sbsec->mntpoint_sid, sid))
			goto out_bad_option;
	}
	if (opts->rootcontext) {
		struct inode_security_struct *root_isec;
		root_isec = backing_inode_security(sb->s_root);
		rc = parse_sid(sb, opts->rootcontext, &sid);
		if (rc)
			return rc;
		if (bad_option(sbsec, ROOTCONTEXT_MNT, root_isec->sid, sid))
			goto out_bad_option;
	}
	if (opts->defcontext) {
		rc = parse_sid(sb, opts->defcontext, &sid);
		if (rc)
			return rc;
		if (bad_option(sbsec, DEFCONTEXT_MNT, sbsec->def_sid, sid))
			goto out_bad_option;
	}
	return 0;

out_bad_option:
	pr_warn("SELinux: unable to change security options "
	       "during remount (dev %s, type=%s)\n", sb->s_id,
	       sb->s_type->name);
	return -EINVAL;
}

static int selinux_sb_kern_mount(struct super_block *sb)
{
	const struct cred *cred = current_cred();
	struct common_audit_data ad;

	ad.type = LSM_AUDIT_DATA_DENTRY;
	ad.u.dentry = sb->s_root;
	return superblock_has_perm(cred, sb, FILESYSTEM__MOUNT, &ad);
}

static int selinux_sb_statfs(struct dentry *dentry)
{
	const struct cred *cred = current_cred();
	struct common_audit_data ad;

	ad.type = LSM_AUDIT_DATA_DENTRY;
	ad.u.dentry = dentry->d_sb->s_root;
	return superblock_has_perm(cred, dentry->d_sb, FILESYSTEM__GETATTR, &ad);
}

static int selinux_mount(const char *dev_name,
			 const struct path *path,
			 const char *type,
			 unsigned long flags,
			 void *data)
{
	const struct cred *cred = current_cred();

	if (flags & MS_REMOUNT)
		return superblock_has_perm(cred, path->dentry->d_sb,
					   FILESYSTEM__REMOUNT, NULL);
	else
		return path_has_perm(cred, path, FILE__MOUNTON);
}

static int selinux_move_mount(const struct path *from_path,
			      const struct path *to_path)
{
	const struct cred *cred = current_cred();

	return path_has_perm(cred, to_path, FILE__MOUNTON);
}

static int selinux_umount(struct vfsmount *mnt, int flags)
{
	const struct cred *cred = current_cred();

	return superblock_has_perm(cred, mnt->mnt_sb,
				   FILESYSTEM__UNMOUNT, NULL);
}

static int selinux_fs_context_dup(struct fs_context *fc,
				  struct fs_context *src_fc)
{
	const struct selinux_mnt_opts *src = src_fc->security;
	struct selinux_mnt_opts *opts;

	if (!src)
		return 0;

	fc->security = kzalloc(sizeof(struct selinux_mnt_opts), GFP_KERNEL);
	if (!fc->security)
		return -ENOMEM;

	opts = fc->security;

	if (src->fscontext) {
		opts->fscontext = kstrdup(src->fscontext, GFP_KERNEL);
		if (!opts->fscontext)
			return -ENOMEM;
	}
	if (src->context) {
		opts->context = kstrdup(src->context, GFP_KERNEL);
		if (!opts->context)
			return -ENOMEM;
	}
	if (src->rootcontext) {
		opts->rootcontext = kstrdup(src->rootcontext, GFP_KERNEL);
		if (!opts->rootcontext)
			return -ENOMEM;
	}
	if (src->defcontext) {
		opts->defcontext = kstrdup(src->defcontext, GFP_KERNEL);
		if (!opts->defcontext)
			return -ENOMEM;
	}
	return 0;
}

static const struct fs_parameter_spec selinux_fs_parameters[] = {
	fsparam_string(CONTEXT_STR,	Opt_context),
	fsparam_string(DEFCONTEXT_STR,	Opt_defcontext),
	fsparam_string(FSCONTEXT_STR,	Opt_fscontext),
	fsparam_string(ROOTCONTEXT_STR,	Opt_rootcontext),
	fsparam_flag  (SECLABEL_STR,	Opt_seclabel),
	{}
};

static int selinux_fs_context_parse_param(struct fs_context *fc,
					  struct fs_parameter *param)
{
	struct fs_parse_result result;
	int opt, rc;

	opt = fs_parse(fc, selinux_fs_parameters, param, &result);
	if (opt < 0)
		return opt;

	rc = selinux_add_opt(opt, param->string, &fc->security);
	if (!rc) {
		param->string = NULL;
		rc = 1;
	}
	return rc;
}

/* inode security operations */

static int selinux_inode_alloc_security(struct inode *inode)
{
	struct inode_security_struct *isec = selinux_inode(inode);
	u32 sid = current_sid();

	spin_lock_init(&isec->lock);
	INIT_LIST_HEAD(&isec->list);
	isec->inode = inode;
	isec->sid = SECINITSID_UNLABELED;
	isec->sclass = SECCLASS_FILE;
	isec->task_sid = sid;
	isec->initialized = LABEL_INVALID;

	return 0;
}

static void selinux_inode_free_security(struct inode *inode)
{
	inode_free_security(inode);
}

static int selinux_dentry_init_security(struct dentry *dentry, int mode,
					const struct qstr *name, void **ctx,
					u32 *ctxlen)
{
	u32 newsid;
	int rc;

	rc = selinux_determine_inode_label(selinux_cred(current_cred()),
					   d_inode(dentry->d_parent), name,
					   inode_mode_to_security_class(mode),
					   &newsid);
	if (rc)
		return rc;

	return security_sid_to_context(&selinux_state, newsid, (char **)ctx,
				       ctxlen);
}

static int selinux_dentry_create_files_as(struct dentry *dentry, int mode,
					  struct qstr *name,
					  const struct cred *old,
					  struct cred *new)
{
	u32 newsid;
	int rc;
	struct task_security_struct *tsec;

	rc = selinux_determine_inode_label(selinux_cred(old),
					   d_inode(dentry->d_parent), name,
					   inode_mode_to_security_class(mode),
					   &newsid);
	if (rc)
		return rc;

	tsec = selinux_cred(new);
	tsec->create_sid = newsid;
	return 0;
}

static int selinux_inode_init_security(struct inode *inode, struct inode *dir,
				       const struct qstr *qstr,
				       const char **name,
				       void **value, size_t *len)
{
	const struct task_security_struct *tsec = selinux_cred(current_cred());
	struct superblock_security_struct *sbsec;
	u32 newsid, clen;
	int rc;
	char *context;

	sbsec = selinux_superblock(dir->i_sb);

	newsid = tsec->create_sid;

	rc = selinux_determine_inode_label(tsec, dir, qstr,
		inode_mode_to_security_class(inode->i_mode),
		&newsid);
	if (rc)
		return rc;

	/* Possibly defer initialization to selinux_complete_init. */
	if (sbsec->flags & SE_SBINITIALIZED) {
		struct inode_security_struct *isec = selinux_inode(inode);
		isec->sclass = inode_mode_to_security_class(inode->i_mode);
		isec->sid = newsid;
		isec->initialized = LABEL_INITIALIZED;
	}

	if (!selinux_initialized(&selinux_state) ||
	    !(sbsec->flags & SBLABEL_MNT))
		return -EOPNOTSUPP;

	if (name)
		*name = XATTR_SELINUX_SUFFIX;

	if (value && len) {
		rc = security_sid_to_context_force(&selinux_state, newsid,
						   &context, &clen);
		if (rc)
			return rc;
		*value = context;
		*len = clen;
	}

	return 0;
}

static int selinux_inode_init_security_anon(struct inode *inode,
					    const struct qstr *name,
					    const struct inode *context_inode)
{
	const struct task_security_struct *tsec = selinux_cred(current_cred());
	struct common_audit_data ad;
	struct inode_security_struct *isec;
	int rc;

	if (unlikely(!selinux_initialized(&selinux_state)))
		return 0;

	isec = selinux_inode(inode);

	/*
	 * We only get here once per ephemeral inode.  The inode has
	 * been initialized via inode_alloc_security but is otherwise
	 * untouched.
	 */

	if (context_inode) {
		struct inode_security_struct *context_isec =
			selinux_inode(context_inode);
		if (context_isec->initialized != LABEL_INITIALIZED) {
			pr_err("SELinux:  context_inode is not initialized");
			return -EACCES;
		}

		isec->sclass = context_isec->sclass;
		isec->sid = context_isec->sid;
	} else {
		isec->sclass = SECCLASS_ANON_INODE;
		rc = security_transition_sid(
			&selinux_state, tsec->sid, tsec->sid,
			isec->sclass, name, &isec->sid);
		if (rc)
			return rc;
	}

	isec->initialized = LABEL_INITIALIZED;
	/*
	 * Now that we've initialized security, check whether we're
	 * allowed to actually create this type of anonymous inode.
	 */

	ad.type = LSM_AUDIT_DATA_INODE;
	ad.u.inode = inode;

	return avc_has_perm(&selinux_state,
			    tsec->sid,
			    isec->sid,
			    isec->sclass,
			    FILE__CREATE,
			    &ad);
}

static int selinux_inode_create(struct inode *dir, struct dentry *dentry, umode_t mode)
{
	return may_create(dir, dentry, SECCLASS_FILE);
}

static int selinux_inode_link(struct dentry *old_dentry, struct inode *dir, struct dentry *new_dentry)
{
	return may_link(dir, old_dentry, MAY_LINK);
}

static int selinux_inode_unlink(struct inode *dir, struct dentry *dentry)
{
	return may_link(dir, dentry, MAY_UNLINK);
}

static int selinux_inode_symlink(struct inode *dir, struct dentry *dentry, const char *name)
{
	return may_create(dir, dentry, SECCLASS_LNK_FILE);
}

static int selinux_inode_mkdir(struct inode *dir, struct dentry *dentry, umode_t mask)
{
	return may_create(dir, dentry, SECCLASS_DIR);
}

static int selinux_inode_rmdir(struct inode *dir, struct dentry *dentry)
{
	return may_link(dir, dentry, MAY_RMDIR);
}

static int selinux_inode_mknod(struct inode *dir, struct dentry *dentry, umode_t mode, dev_t dev)
{
	return may_create(dir, dentry, inode_mode_to_security_class(mode));
}

static int selinux_inode_rename(struct inode *old_inode, struct dentry *old_dentry,
				struct inode *new_inode, struct dentry *new_dentry)
{
	return may_rename(old_inode, old_dentry, new_inode, new_dentry);
}

static int selinux_inode_readlink(struct dentry *dentry)
{
	const struct cred *cred = current_cred();

	return dentry_has_perm(cred, dentry, FILE__READ);
}

static int selinux_inode_follow_link(struct dentry *dentry, struct inode *inode,
				     bool rcu)
{
	const struct cred *cred = current_cred();
	struct common_audit_data ad;
	struct inode_security_struct *isec;
	u32 sid;

	validate_creds(cred);

	ad.type = LSM_AUDIT_DATA_DENTRY;
	ad.u.dentry = dentry;
	sid = cred_sid(cred);
	isec = inode_security_rcu(inode, rcu);
	if (IS_ERR(isec))
		return PTR_ERR(isec);

	return avc_has_perm_flags(&selinux_state,
				  sid, isec->sid, isec->sclass, FILE__READ, &ad,
				  rcu ? MAY_NOT_BLOCK : 0);
}

static noinline int audit_inode_permission(struct inode *inode,
					   u32 perms, u32 audited, u32 denied,
					   int result)
{
	struct common_audit_data ad;
	struct inode_security_struct *isec = selinux_inode(inode);
	int rc;

	ad.type = LSM_AUDIT_DATA_INODE;
	ad.u.inode = inode;

	rc = slow_avc_audit(&selinux_state,
			    current_sid(), isec->sid, isec->sclass, perms,
			    audited, denied, result, &ad);
	if (rc)
		return rc;
	return 0;
}

static int selinux_inode_permission(struct inode *inode, int mask)
{
	const struct cred *cred = current_cred();
	u32 perms;
	bool from_access;
	bool no_block = mask & MAY_NOT_BLOCK;
	struct inode_security_struct *isec;
	u32 sid;
	struct av_decision avd;
	int rc, rc2;
	u32 audited, denied;

	from_access = mask & MAY_ACCESS;
	mask &= (MAY_READ|MAY_WRITE|MAY_EXEC|MAY_APPEND);

	/* No permission to check.  Existence test. */
	if (!mask)
		return 0;

	validate_creds(cred);

	if (unlikely(IS_PRIVATE(inode)))
		return 0;

	perms = file_mask_to_av(inode->i_mode, mask);

	sid = cred_sid(cred);
	isec = inode_security_rcu(inode, no_block);
	if (IS_ERR(isec))
		return PTR_ERR(isec);

	rc = avc_has_perm_noaudit(&selinux_state,
				  sid, isec->sid, isec->sclass, perms,
				  no_block ? AVC_NONBLOCKING : 0,
				  &avd);
	audited = avc_audit_required(perms, &avd, rc,
				     from_access ? FILE__AUDIT_ACCESS : 0,
				     &denied);
	if (likely(!audited))
		return rc;

	/* fall back to ref-walk if we have to generate audit */
	if (no_block)
		return -ECHILD;

	rc2 = audit_inode_permission(inode, perms, audited, denied, rc);
	if (rc2)
		return rc2;
	return rc;
}

static int selinux_inode_setattr(struct dentry *dentry, struct iattr *iattr)
{
	const struct cred *cred = current_cred();
	struct inode *inode = d_backing_inode(dentry);
	unsigned int ia_valid = iattr->ia_valid;
	__u32 av = FILE__WRITE;

	/* ATTR_FORCE is just used for ATTR_KILL_S[UG]ID. */
	if (ia_valid & ATTR_FORCE) {
		ia_valid &= ~(ATTR_KILL_SUID | ATTR_KILL_SGID | ATTR_MODE |
			      ATTR_FORCE);
		if (!ia_valid)
			return 0;
	}

	if (ia_valid & (ATTR_MODE | ATTR_UID | ATTR_GID |
			ATTR_ATIME_SET | ATTR_MTIME_SET | ATTR_TIMES_SET))
		return dentry_has_perm(cred, dentry, FILE__SETATTR);

	if (selinux_policycap_openperm() &&
	    inode->i_sb->s_magic != SOCKFS_MAGIC &&
	    (ia_valid & ATTR_SIZE) &&
	    !(ia_valid & ATTR_FILE))
		av |= FILE__OPEN;

	return dentry_has_perm(cred, dentry, av);
}

static int selinux_inode_getattr(const struct path *path)
{
	return path_has_perm(current_cred(), path, FILE__GETATTR);
}

static bool has_cap_mac_admin(bool audit)
{
	const struct cred *cred = current_cred();
	unsigned int opts = audit ? CAP_OPT_NONE : CAP_OPT_NOAUDIT;

	if (cap_capable(cred, &init_user_ns, CAP_MAC_ADMIN, opts))
		return false;
	if (cred_has_capability(cred, CAP_MAC_ADMIN, opts, true))
		return false;
	return true;
}

static int selinux_inode_setxattr(struct user_namespace *mnt_userns,
				  struct dentry *dentry, const char *name,
				  const void *value, size_t size, int flags)
{
	struct inode *inode = d_backing_inode(dentry);
	struct inode_security_struct *isec;
	struct superblock_security_struct *sbsec;
	struct common_audit_data ad;
	u32 newsid, sid = current_sid();
	int rc = 0;

	if (strcmp(name, XATTR_NAME_SELINUX)) {
		rc = cap_inode_setxattr(dentry, name, value, size, flags);
		if (rc)
			return rc;

		/* Not an attribute we recognize, so just check the
		   ordinary setattr permission. */
		return dentry_has_perm(current_cred(), dentry, FILE__SETATTR);
	}

	if (!selinux_initialized(&selinux_state))
		return (inode_owner_or_capable(mnt_userns, inode) ? 0 : -EPERM);

	sbsec = selinux_superblock(inode->i_sb);
	if (!(sbsec->flags & SBLABEL_MNT))
		return -EOPNOTSUPP;

	if (!inode_owner_or_capable(mnt_userns, inode))
		return -EPERM;

	ad.type = LSM_AUDIT_DATA_DENTRY;
	ad.u.dentry = dentry;

	isec = backing_inode_security(dentry);
	rc = avc_has_perm(&selinux_state,
			  sid, isec->sid, isec->sclass,
			  FILE__RELABELFROM, &ad);
	if (rc)
		return rc;

	rc = security_context_to_sid(&selinux_state, value, size, &newsid,
				     GFP_KERNEL);
	if (rc == -EINVAL) {
		if (!has_cap_mac_admin(true)) {
			struct audit_buffer *ab;
			size_t audit_size;

			/* We strip a nul only if it is at the end, otherwise the
			 * context contains a nul and we should audit that */
			if (value) {
				const char *str = value;

				if (str[size - 1] == '\0')
					audit_size = size - 1;
				else
					audit_size = size;
			} else {
				audit_size = 0;
			}
			ab = audit_log_start(audit_context(),
					     GFP_ATOMIC, AUDIT_SELINUX_ERR);
			audit_log_format(ab, "op=setxattr invalid_context=");
			audit_log_n_untrustedstring(ab, value, audit_size);
			audit_log_end(ab);

			return rc;
		}
		rc = security_context_to_sid_force(&selinux_state, value,
						   size, &newsid);
	}
	if (rc)
		return rc;

	rc = avc_has_perm(&selinux_state,
			  sid, newsid, isec->sclass,
			  FILE__RELABELTO, &ad);
	if (rc)
		return rc;

	rc = security_validate_transition(&selinux_state, isec->sid, newsid,
					  sid, isec->sclass);
	if (rc)
		return rc;

	return avc_has_perm(&selinux_state,
			    newsid,
			    sbsec->sid,
			    SECCLASS_FILESYSTEM,
			    FILESYSTEM__ASSOCIATE,
			    &ad);
}

static void selinux_inode_post_setxattr(struct dentry *dentry, const char *name,
					const void *value, size_t size,
					int flags)
{
	struct inode *inode = d_backing_inode(dentry);
	struct inode_security_struct *isec;
	u32 newsid;
	int rc;

	if (strcmp(name, XATTR_NAME_SELINUX)) {
		/* Not an attribute we recognize, so nothing to do. */
		return;
	}

	if (!selinux_initialized(&selinux_state)) {
		/* If we haven't even been initialized, then we can't validate
		 * against a policy, so leave the label as invalid. It may
		 * resolve to a valid label on the next revalidation try if
		 * we've since initialized.
		 */
		return;
	}

	rc = security_context_to_sid_force(&selinux_state, value, size,
					   &newsid);
	if (rc) {
		pr_err("SELinux:  unable to map context to SID"
		       "for (%s, %lu), rc=%d\n",
		       inode->i_sb->s_id, inode->i_ino, -rc);
		return;
	}

	isec = backing_inode_security(dentry);
	spin_lock(&isec->lock);
	isec->sclass = inode_mode_to_security_class(inode->i_mode);
	isec->sid = newsid;
	isec->initialized = LABEL_INITIALIZED;
	spin_unlock(&isec->lock);

	return;
}

static int selinux_inode_getxattr(struct dentry *dentry, const char *name)
{
	const struct cred *cred = current_cred();

	return dentry_has_perm(cred, dentry, FILE__GETATTR);
}

static int selinux_inode_listxattr(struct dentry *dentry)
{
	const struct cred *cred = current_cred();

	return dentry_has_perm(cred, dentry, FILE__GETATTR);
}

static int selinux_inode_removexattr(struct user_namespace *mnt_userns,
				     struct dentry *dentry, const char *name)
{
	if (strcmp(name, XATTR_NAME_SELINUX)) {
		int rc = cap_inode_removexattr(mnt_userns, dentry, name);
		if (rc)
			return rc;

		/* Not an attribute we recognize, so just check the
		   ordinary setattr permission. */
		return dentry_has_perm(current_cred(), dentry, FILE__SETATTR);
	}

	if (!selinux_initialized(&selinux_state))
		return 0;

	/* No one is allowed to remove a SELinux security label.
	   You can change the label, but all data must be labeled. */
	return -EACCES;
}

static int selinux_path_notify(const struct path *path, u64 mask,
						unsigned int obj_type)
{
	int ret;
	u32 perm;

	struct common_audit_data ad;

	ad.type = LSM_AUDIT_DATA_PATH;
	ad.u.path = *path;

	/*
	 * Set permission needed based on the type of mark being set.
	 * Performs an additional check for sb watches.
	 */
	switch (obj_type) {
	case FSNOTIFY_OBJ_TYPE_VFSMOUNT:
		perm = FILE__WATCH_MOUNT;
		break;
	case FSNOTIFY_OBJ_TYPE_SB:
		perm = FILE__WATCH_SB;
		ret = superblock_has_perm(current_cred(), path->dentry->d_sb,
						FILESYSTEM__WATCH, &ad);
		if (ret)
			return ret;
		break;
	case FSNOTIFY_OBJ_TYPE_INODE:
		perm = FILE__WATCH;
		break;
	default:
		return -EINVAL;
	}

	/* blocking watches require the file:watch_with_perm permission */
	if (mask & (ALL_FSNOTIFY_PERM_EVENTS))
		perm |= FILE__WATCH_WITH_PERM;

	/* watches on read-like events need the file:watch_reads permission */
	if (mask & (FS_ACCESS | FS_ACCESS_PERM | FS_CLOSE_NOWRITE))
		perm |= FILE__WATCH_READS;

	return path_has_perm(current_cred(), path, perm);
}

/*
 * Copy the inode security context value to the user.
 *
 * Permission check is handled by selinux_inode_getxattr hook.
 */
static int selinux_inode_getsecurity(struct user_namespace *mnt_userns,
				     struct inode *inode, const char *name,
				     void **buffer, bool alloc)
{
	u32 size;
	int error;
	char *context = NULL;
	struct inode_security_struct *isec;

	/*
	 * If we're not initialized yet, then we can't validate contexts, so
	 * just let vfs_getxattr fall back to using the on-disk xattr.
	 */
	if (!selinux_initialized(&selinux_state) ||
	    strcmp(name, XATTR_SELINUX_SUFFIX))
		return -EOPNOTSUPP;

	/*
	 * If the caller has CAP_MAC_ADMIN, then get the raw context
	 * value even if it is not defined by current policy; otherwise,
	 * use the in-core value under current policy.
	 * Use the non-auditing forms of the permission checks since
	 * getxattr may be called by unprivileged processes commonly
	 * and lack of permission just means that we fall back to the
	 * in-core context value, not a denial.
	 */
	isec = inode_security(inode);
	if (has_cap_mac_admin(false))
		error = security_sid_to_context_force(&selinux_state,
						      isec->sid, &context,
						      &size);
	else
		error = security_sid_to_context(&selinux_state, isec->sid,
						&context, &size);
	if (error)
		return error;
	error = size;
	if (alloc) {
		*buffer = context;
		goto out_nofree;
	}
	kfree(context);
out_nofree:
	return error;
}

static int selinux_inode_setsecurity(struct inode *inode, const char *name,
				     const void *value, size_t size, int flags)
{
	struct inode_security_struct *isec = inode_security_novalidate(inode);
	struct superblock_security_struct *sbsec;
	u32 newsid;
	int rc;

	if (strcmp(name, XATTR_SELINUX_SUFFIX))
		return -EOPNOTSUPP;

	sbsec = selinux_superblock(inode->i_sb);
	if (!(sbsec->flags & SBLABEL_MNT))
		return -EOPNOTSUPP;

	if (!value || !size)
		return -EACCES;

	rc = security_context_to_sid(&selinux_state, value, size, &newsid,
				     GFP_KERNEL);
	if (rc)
		return rc;

	spin_lock(&isec->lock);
	isec->sclass = inode_mode_to_security_class(inode->i_mode);
	isec->sid = newsid;
	isec->initialized = LABEL_INITIALIZED;
	spin_unlock(&isec->lock);
	return 0;
}

static int selinux_inode_listsecurity(struct inode *inode, char *buffer, size_t buffer_size)
{
	const int len = sizeof(XATTR_NAME_SELINUX);

	if (!selinux_initialized(&selinux_state))
		return 0;

	if (buffer && len <= buffer_size)
		memcpy(buffer, XATTR_NAME_SELINUX, len);
	return len;
}

static void selinux_inode_getsecid(struct inode *inode, u32 *secid)
{
	struct inode_security_struct *isec = inode_security_novalidate(inode);
	*secid = isec->sid;
}

static int selinux_inode_copy_up(struct dentry *src, struct cred **new)
{
	u32 sid;
	struct task_security_struct *tsec;
	struct cred *new_creds = *new;

	if (new_creds == NULL) {
		new_creds = prepare_creds();
		if (!new_creds)
			return -ENOMEM;
	}

	tsec = selinux_cred(new_creds);
	/* Get label from overlay inode and set it in create_sid */
	selinux_inode_getsecid(d_inode(src), &sid);
	tsec->create_sid = sid;
	*new = new_creds;
	return 0;
}

static int selinux_inode_copy_up_xattr(const char *name)
{
	/* The copy_up hook above sets the initial context on an inode, but we
	 * don't then want to overwrite it by blindly copying all the lower
	 * xattrs up.  Instead, we have to filter out SELinux-related xattrs.
	 */
	if (strcmp(name, XATTR_NAME_SELINUX) == 0)
		return 1; /* Discard */
	/*
	 * Any other attribute apart from SELINUX is not claimed, supported
	 * by selinux.
	 */
	return -EOPNOTSUPP;
}

/* kernfs node operations */

static int selinux_kernfs_init_security(struct kernfs_node *kn_dir,
					struct kernfs_node *kn)
{
	const struct task_security_struct *tsec = selinux_cred(current_cred());
	u32 parent_sid, newsid, clen;
	int rc;
	char *context;

	rc = kernfs_xattr_get(kn_dir, XATTR_NAME_SELINUX, NULL, 0);
	if (rc == -ENODATA)
		return 0;
	else if (rc < 0)
		return rc;

	clen = (u32)rc;
	context = kmalloc(clen, GFP_KERNEL);
	if (!context)
		return -ENOMEM;

	rc = kernfs_xattr_get(kn_dir, XATTR_NAME_SELINUX, context, clen);
	if (rc < 0) {
		kfree(context);
		return rc;
	}

	rc = security_context_to_sid(&selinux_state, context, clen, &parent_sid,
				     GFP_KERNEL);
	kfree(context);
	if (rc)
		return rc;

	if (tsec->create_sid) {
		newsid = tsec->create_sid;
	} else {
		u16 secclass = inode_mode_to_security_class(kn->mode);
		struct qstr q;

		q.name = kn->name;
		q.hash_len = hashlen_string(kn_dir, kn->name);

		rc = security_transition_sid(&selinux_state, tsec->sid,
					     parent_sid, secclass, &q,
					     &newsid);
		if (rc)
			return rc;
	}

	rc = security_sid_to_context_force(&selinux_state, newsid,
					   &context, &clen);
	if (rc)
		return rc;

	rc = kernfs_xattr_set(kn, XATTR_NAME_SELINUX, context, clen,
			      XATTR_CREATE);
	kfree(context);
	return rc;
}


/* file security operations */

static int selinux_revalidate_file_permission(struct file *file, int mask)
{
	const struct cred *cred = current_cred();
	struct inode *inode = file_inode(file);

	/* file_mask_to_av won't add FILE__WRITE if MAY_APPEND is set */
	if ((file->f_flags & O_APPEND) && (mask & MAY_WRITE))
		mask |= MAY_APPEND;

	return file_has_perm(cred, file,
			     file_mask_to_av(inode->i_mode, mask));
}

static int selinux_file_permission(struct file *file, int mask)
{
	struct inode *inode = file_inode(file);
	struct file_security_struct *fsec = selinux_file(file);
	struct inode_security_struct *isec;
	u32 sid = current_sid();

	if (!mask)
		/* No permission to check.  Existence test. */
		return 0;

	isec = inode_security(inode);
	if (sid == fsec->sid && fsec->isid == isec->sid &&
	    fsec->pseqno == avc_policy_seqno(&selinux_state))
		/* No change since file_open check. */
		return 0;

	return selinux_revalidate_file_permission(file, mask);
}

static int selinux_file_alloc_security(struct file *file)
{
	struct file_security_struct *fsec = selinux_file(file);
	u32 sid = current_sid();

	fsec->sid = sid;
	fsec->fown_sid = sid;

	return 0;
}

/*
 * Check whether a task has the ioctl permission and cmd
 * operation to an inode.
 */
static int ioctl_has_perm(const struct cred *cred, struct file *file,
		u32 requested, u16 cmd)
{
	struct common_audit_data ad;
	struct file_security_struct *fsec = selinux_file(file);
	struct inode *inode = file_inode(file);
	struct inode_security_struct *isec;
	struct lsm_ioctlop_audit ioctl;
	u32 ssid = cred_sid(cred);
	int rc;
	u8 driver = cmd >> 8;
	u8 xperm = cmd & 0xff;

	ad.type = LSM_AUDIT_DATA_IOCTL_OP;
	ad.u.op = &ioctl;
	ad.u.op->cmd = cmd;
	ad.u.op->path = file->f_path;

	if (ssid != fsec->sid) {
		rc = avc_has_perm(&selinux_state,
				  ssid, fsec->sid,
				SECCLASS_FD,
				FD__USE,
				&ad);
		if (rc)
			goto out;
	}

	if (unlikely(IS_PRIVATE(inode)))
		return 0;

	isec = inode_security(inode);
	rc = avc_has_extended_perms(&selinux_state,
				    ssid, isec->sid, isec->sclass,
				    requested, driver, xperm, &ad);
out:
	return rc;
}

static int selinux_file_ioctl(struct file *file, unsigned int cmd,
			      unsigned long arg)
{
	const struct cred *cred = current_cred();
	int error = 0;

	switch (cmd) {
	case FIONREAD:
	case FIBMAP:
	case FIGETBSZ:
	case FS_IOC_GETFLAGS:
	case FS_IOC_GETVERSION:
		error = file_has_perm(cred, file, FILE__GETATTR);
		break;

	case FS_IOC_SETFLAGS:
	case FS_IOC_SETVERSION:
		error = file_has_perm(cred, file, FILE__SETATTR);
		break;

	/* sys_ioctl() checks */
	case FIONBIO:
	case FIOASYNC:
		error = file_has_perm(cred, file, 0);
		break;

	case KDSKBENT:
	case KDSKBSENT:
		error = cred_has_capability(cred, CAP_SYS_TTY_CONFIG,
					    CAP_OPT_NONE, true);
		break;

	/* default case assumes that the command will go
	 * to the file's ioctl() function.
	 */
	default:
		error = ioctl_has_perm(cred, file, FILE__IOCTL, (u16) cmd);
	}
	return error;
}

static int default_noexec __ro_after_init;

static int file_map_prot_check(struct file *file, unsigned long prot, int shared)
{
	const struct cred *cred = current_cred();
	u32 sid = cred_sid(cred);
	int rc = 0;

	if (default_noexec &&
	    (prot & PROT_EXEC) && (!file || IS_PRIVATE(file_inode(file)) ||
				   (!shared && (prot & PROT_WRITE)))) {
		/*
		 * We are making executable an anonymous mapping or a
		 * private file mapping that will also be writable.
		 * This has an additional check.
		 */
		rc = avc_has_perm(&selinux_state,
				  sid, sid, SECCLASS_PROCESS,
				  PROCESS__EXECMEM, NULL);
		if (rc)
			goto error;
	}

	if (file) {
		/* read access is always possible with a mapping */
		u32 av = FILE__READ;

		/* write access only matters if the mapping is shared */
		if (shared && (prot & PROT_WRITE))
			av |= FILE__WRITE;

		if (prot & PROT_EXEC)
			av |= FILE__EXECUTE;

		return file_has_perm(cred, file, av);
	}

error:
	return rc;
}

static int selinux_mmap_addr(unsigned long addr)
{
	int rc = 0;

	if (addr < CONFIG_LSM_MMAP_MIN_ADDR) {
		u32 sid = current_sid();
		rc = avc_has_perm(&selinux_state,
				  sid, sid, SECCLASS_MEMPROTECT,
				  MEMPROTECT__MMAP_ZERO, NULL);
	}

	return rc;
}

static int selinux_mmap_file(struct file *file, unsigned long reqprot,
			     unsigned long prot, unsigned long flags)
{
	struct common_audit_data ad;
	int rc;

	if (file) {
		ad.type = LSM_AUDIT_DATA_FILE;
		ad.u.file = file;
		rc = inode_has_perm(current_cred(), file_inode(file),
				    FILE__MAP, &ad);
		if (rc)
			return rc;
	}

	if (checkreqprot_get(&selinux_state))
		prot = reqprot;

	return file_map_prot_check(file, prot,
				   (flags & MAP_TYPE) == MAP_SHARED);
}

static int selinux_file_mprotect(struct vm_area_struct *vma,
				 unsigned long reqprot,
				 unsigned long prot)
{
	const struct cred *cred = current_cred();
	u32 sid = cred_sid(cred);

	if (checkreqprot_get(&selinux_state))
		prot = reqprot;

	if (default_noexec &&
	    (prot & PROT_EXEC) && !(vma->vm_flags & VM_EXEC)) {
		int rc = 0;
		if (vma->vm_start >= vma->vm_mm->start_brk &&
		    vma->vm_end <= vma->vm_mm->brk) {
			rc = avc_has_perm(&selinux_state,
					  sid, sid, SECCLASS_PROCESS,
					  PROCESS__EXECHEAP, NULL);
		} else if (!vma->vm_file &&
			   ((vma->vm_start <= vma->vm_mm->start_stack &&
			     vma->vm_end >= vma->vm_mm->start_stack) ||
			    vma_is_stack_for_current(vma))) {
			rc = avc_has_perm(&selinux_state,
					  sid, sid, SECCLASS_PROCESS,
					  PROCESS__EXECSTACK, NULL);
		} else if (vma->vm_file && vma->anon_vma) {
			/*
			 * We are making executable a file mapping that has
			 * had some COW done. Since pages might have been
			 * written, check ability to execute the possibly
			 * modified content.  This typically should only
			 * occur for text relocations.
			 */
			rc = file_has_perm(cred, vma->vm_file, FILE__EXECMOD);
		}
		if (rc)
			return rc;
	}

	return file_map_prot_check(vma->vm_file, prot, vma->vm_flags&VM_SHARED);
}

static int selinux_file_lock(struct file *file, unsigned int cmd)
{
	const struct cred *cred = current_cred();

	return file_has_perm(cred, file, FILE__LOCK);
}

static int selinux_file_fcntl(struct file *file, unsigned int cmd,
			      unsigned long arg)
{
	const struct cred *cred = current_cred();
	int err = 0;

	switch (cmd) {
	case F_SETFL:
		if ((file->f_flags & O_APPEND) && !(arg & O_APPEND)) {
			err = file_has_perm(cred, file, FILE__WRITE);
			break;
		}
		fallthrough;
	case F_SETOWN:
	case F_SETSIG:
	case F_GETFL:
	case F_GETOWN:
	case F_GETSIG:
	case F_GETOWNER_UIDS:
		/* Just check FD__USE permission */
		err = file_has_perm(cred, file, 0);
		break;
	case F_GETLK:
	case F_SETLK:
	case F_SETLKW:
	case F_OFD_GETLK:
	case F_OFD_SETLK:
	case F_OFD_SETLKW:
#if BITS_PER_LONG == 32
	case F_GETLK64:
	case F_SETLK64:
	case F_SETLKW64:
#endif
		err = file_has_perm(cred, file, FILE__LOCK);
		break;
	}

	return err;
}

static void selinux_file_set_fowner(struct file *file)
{
	struct file_security_struct *fsec;

	fsec = selinux_file(file);
	fsec->fown_sid = current_sid();
}

static int selinux_file_send_sigiotask(struct task_struct *tsk,
				       struct fown_struct *fown, int signum)
{
	struct file *file;
	u32 sid = task_sid_obj(tsk);
	u32 perm;
	struct file_security_struct *fsec;

	/* struct fown_struct is never outside the context of a struct file */
	file = container_of(fown, struct file, f_owner);

	fsec = selinux_file(file);

	if (!signum)
		perm = signal_to_av(SIGIO); /* as per send_sigio_to_task */
	else
		perm = signal_to_av(signum);

	return avc_has_perm(&selinux_state,
			    fsec->fown_sid, sid,
			    SECCLASS_PROCESS, perm, NULL);
}

static int selinux_file_receive(struct file *file)
{
	const struct cred *cred = current_cred();

	return file_has_perm(cred, file, file_to_av(file));
}

static int selinux_file_open(struct file *file)
{
	struct file_security_struct *fsec;
	struct inode_security_struct *isec;

	fsec = selinux_file(file);
	isec = inode_security(file_inode(file));
	/*
	 * Save inode label and policy sequence number
	 * at open-time so that selinux_file_permission
	 * can determine whether revalidation is necessary.
	 * Task label is already saved in the file security
	 * struct as its SID.
	 */
	fsec->isid = isec->sid;
	fsec->pseqno = avc_policy_seqno(&selinux_state);
	/*
	 * Since the inode label or policy seqno may have changed
	 * between the selinux_inode_permission check and the saving
	 * of state above, recheck that access is still permitted.
	 * Otherwise, access might never be revalidated against the
	 * new inode label or new policy.
	 * This check is not redundant - do not remove.
	 */
	return file_path_has_perm(file->f_cred, file, open_file_to_av(file));
}

/* task security operations */

static int selinux_task_alloc(struct task_struct *task,
			      unsigned long clone_flags)
{
	u32 sid = current_sid();

	return avc_has_perm(&selinux_state,
			    sid, sid, SECCLASS_PROCESS, PROCESS__FORK, NULL);
}

/*
 * prepare a new set of credentials for modification
 */
static int selinux_cred_prepare(struct cred *new, const struct cred *old,
				gfp_t gfp)
{
	const struct task_security_struct *old_tsec = selinux_cred(old);
	struct task_security_struct *tsec = selinux_cred(new);

	*tsec = *old_tsec;
	return 0;
}

/*
 * transfer the SELinux data to a blank set of creds
 */
static void selinux_cred_transfer(struct cred *new, const struct cred *old)
{
	const struct task_security_struct *old_tsec = selinux_cred(old);
	struct task_security_struct *tsec = selinux_cred(new);

	*tsec = *old_tsec;
}

static void selinux_cred_getsecid(const struct cred *c, u32 *secid)
{
	*secid = cred_sid(c);
}

/*
 * set the security data for a kernel service
 * - all the creation contexts are set to unlabelled
 */
static int selinux_kernel_act_as(struct cred *new, u32 secid)
{
	struct task_security_struct *tsec = selinux_cred(new);
	u32 sid = current_sid();
	int ret;

	ret = avc_has_perm(&selinux_state,
			   sid, secid,
			   SECCLASS_KERNEL_SERVICE,
			   KERNEL_SERVICE__USE_AS_OVERRIDE,
			   NULL);
	if (ret == 0) {
		tsec->sid = secid;
		tsec->create_sid = 0;
		tsec->keycreate_sid = 0;
		tsec->sockcreate_sid = 0;
	}
	return ret;
}

/*
 * set the file creation context in a security record to the same as the
 * objective context of the specified inode
 */
static int selinux_kernel_create_files_as(struct cred *new, struct inode *inode)
{
	struct inode_security_struct *isec = inode_security(inode);
	struct task_security_struct *tsec = selinux_cred(new);
	u32 sid = current_sid();
	int ret;

	ret = avc_has_perm(&selinux_state,
			   sid, isec->sid,
			   SECCLASS_KERNEL_SERVICE,
			   KERNEL_SERVICE__CREATE_FILES_AS,
			   NULL);

	if (ret == 0)
		tsec->create_sid = isec->sid;
	return ret;
}

static int selinux_kernel_module_request(char *kmod_name)
{
	struct common_audit_data ad;

	ad.type = LSM_AUDIT_DATA_KMOD;
	ad.u.kmod_name = kmod_name;

	return avc_has_perm(&selinux_state,
			    current_sid(), SECINITSID_KERNEL, SECCLASS_SYSTEM,
			    SYSTEM__MODULE_REQUEST, &ad);
}

static int selinux_kernel_module_from_file(struct file *file)
{
	struct common_audit_data ad;
	struct inode_security_struct *isec;
	struct file_security_struct *fsec;
	u32 sid = current_sid();
	int rc;

	/* init_module */
	if (file == NULL)
		return avc_has_perm(&selinux_state,
				    sid, sid, SECCLASS_SYSTEM,
					SYSTEM__MODULE_LOAD, NULL);

	/* finit_module */

	ad.type = LSM_AUDIT_DATA_FILE;
	ad.u.file = file;

	fsec = selinux_file(file);
	if (sid != fsec->sid) {
		rc = avc_has_perm(&selinux_state,
				  sid, fsec->sid, SECCLASS_FD, FD__USE, &ad);
		if (rc)
			return rc;
	}

	isec = inode_security(file_inode(file));
	return avc_has_perm(&selinux_state,
			    sid, isec->sid, SECCLASS_SYSTEM,
				SYSTEM__MODULE_LOAD, &ad);
}

static int selinux_kernel_read_file(struct file *file,
				    enum kernel_read_file_id id,
				    bool contents)
{
	int rc = 0;

	switch (id) {
	case READING_MODULE:
		rc = selinux_kernel_module_from_file(contents ? file : NULL);
		break;
	default:
		break;
	}

	return rc;
}

static int selinux_kernel_load_data(enum kernel_load_data_id id, bool contents)
{
	int rc = 0;

	switch (id) {
	case LOADING_MODULE:
		rc = selinux_kernel_module_from_file(NULL);
		break;
	default:
		break;
	}

	return rc;
}

static int selinux_task_setpgid(struct task_struct *p, pid_t pgid)
{
	return avc_has_perm(&selinux_state,
			    current_sid(), task_sid_obj(p), SECCLASS_PROCESS,
			    PROCESS__SETPGID, NULL);
}

static int selinux_task_getpgid(struct task_struct *p)
{
	return avc_has_perm(&selinux_state,
			    current_sid(), task_sid_obj(p), SECCLASS_PROCESS,
			    PROCESS__GETPGID, NULL);
}

static int selinux_task_getsid(struct task_struct *p)
{
	return avc_has_perm(&selinux_state,
			    current_sid(), task_sid_obj(p), SECCLASS_PROCESS,
			    PROCESS__GETSESSION, NULL);
}

static void selinux_task_getsecid_subj(struct task_struct *p, u32 *secid)
{
	*secid = task_sid_subj(p);
}

static void selinux_task_getsecid_obj(struct task_struct *p, u32 *secid)
{
	*secid = task_sid_obj(p);
}

static int selinux_task_setnice(struct task_struct *p, int nice)
{
	return avc_has_perm(&selinux_state,
			    current_sid(), task_sid_obj(p), SECCLASS_PROCESS,
			    PROCESS__SETSCHED, NULL);
}

static int selinux_task_setioprio(struct task_struct *p, int ioprio)
{
	return avc_has_perm(&selinux_state,
			    current_sid(), task_sid_obj(p), SECCLASS_PROCESS,
			    PROCESS__SETSCHED, NULL);
}

static int selinux_task_getioprio(struct task_struct *p)
{
	return avc_has_perm(&selinux_state,
			    current_sid(), task_sid_obj(p), SECCLASS_PROCESS,
			    PROCESS__GETSCHED, NULL);
}

static int selinux_task_prlimit(const struct cred *cred, const struct cred *tcred,
				unsigned int flags)
{
	u32 av = 0;

	if (!flags)
		return 0;
	if (flags & LSM_PRLIMIT_WRITE)
		av |= PROCESS__SETRLIMIT;
	if (flags & LSM_PRLIMIT_READ)
		av |= PROCESS__GETRLIMIT;
	return avc_has_perm(&selinux_state,
			    cred_sid(cred), cred_sid(tcred),
			    SECCLASS_PROCESS, av, NULL);
}

static int selinux_task_setrlimit(struct task_struct *p, unsigned int resource,
		struct rlimit *new_rlim)
{
	struct rlimit *old_rlim = p->signal->rlim + resource;

	/* Control the ability to change the hard limit (whether
	   lowering or raising it), so that the hard limit can
	   later be used as a safe reset point for the soft limit
	   upon context transitions.  See selinux_bprm_committing_creds. */
	if (old_rlim->rlim_max != new_rlim->rlim_max)
		return avc_has_perm(&selinux_state,
				    current_sid(), task_sid_obj(p),
				    SECCLASS_PROCESS, PROCESS__SETRLIMIT, NULL);

	return 0;
}

static int selinux_task_setscheduler(struct task_struct *p)
{
	return avc_has_perm(&selinux_state,
			    current_sid(), task_sid_obj(p), SECCLASS_PROCESS,
			    PROCESS__SETSCHED, NULL);
}

static int selinux_task_getscheduler(struct task_struct *p)
{
	return avc_has_perm(&selinux_state,
			    current_sid(), task_sid_obj(p), SECCLASS_PROCESS,
			    PROCESS__GETSCHED, NULL);
}

static int selinux_task_movememory(struct task_struct *p)
{
	return avc_has_perm(&selinux_state,
			    current_sid(), task_sid_obj(p), SECCLASS_PROCESS,
			    PROCESS__SETSCHED, NULL);
}

static int selinux_task_kill(struct task_struct *p, struct kernel_siginfo *info,
				int sig, const struct cred *cred)
{
	u32 secid;
	u32 perm;

	if (!sig)
		perm = PROCESS__SIGNULL; /* null signal; existence test */
	else
		perm = signal_to_av(sig);
	if (!cred)
		secid = current_sid();
	else
		secid = cred_sid(cred);
	return avc_has_perm(&selinux_state,
			    secid, task_sid_obj(p), SECCLASS_PROCESS, perm, NULL);
}

static void selinux_task_to_inode(struct task_struct *p,
				  struct inode *inode)
{
	struct inode_security_struct *isec = selinux_inode(inode);
	u32 sid = task_sid_obj(p);

	spin_lock(&isec->lock);
	isec->sclass = inode_mode_to_security_class(inode->i_mode);
	isec->sid = sid;
	isec->initialized = LABEL_INITIALIZED;
	spin_unlock(&isec->lock);
}

/* Returns error only if unable to parse addresses */
static int selinux_parse_skb_ipv4(struct sk_buff *skb,
			struct common_audit_data *ad, u8 *proto)
{
	int offset, ihlen, ret = -EINVAL;
	struct iphdr _iph, *ih;

	offset = skb_network_offset(skb);
	ih = skb_header_pointer(skb, offset, sizeof(_iph), &_iph);
	if (ih == NULL)
		goto out;

	ihlen = ih->ihl * 4;
	if (ihlen < sizeof(_iph))
		goto out;

	ad->u.net->v4info.saddr = ih->saddr;
	ad->u.net->v4info.daddr = ih->daddr;
	ret = 0;

	if (proto)
		*proto = ih->protocol;

	switch (ih->protocol) {
	case IPPROTO_TCP: {
		struct tcphdr _tcph, *th;

		if (ntohs(ih->frag_off) & IP_OFFSET)
			break;

		offset += ihlen;
		th = skb_header_pointer(skb, offset, sizeof(_tcph), &_tcph);
		if (th == NULL)
			break;

		ad->u.net->sport = th->source;
		ad->u.net->dport = th->dest;
		break;
	}

	case IPPROTO_UDP: {
		struct udphdr _udph, *uh;

		if (ntohs(ih->frag_off) & IP_OFFSET)
			break;

		offset += ihlen;
		uh = skb_header_pointer(skb, offset, sizeof(_udph), &_udph);
		if (uh == NULL)
			break;

		ad->u.net->sport = uh->source;
		ad->u.net->dport = uh->dest;
		break;
	}

	case IPPROTO_DCCP: {
		struct dccp_hdr _dccph, *dh;

		if (ntohs(ih->frag_off) & IP_OFFSET)
			break;

		offset += ihlen;
		dh = skb_header_pointer(skb, offset, sizeof(_dccph), &_dccph);
		if (dh == NULL)
			break;

		ad->u.net->sport = dh->dccph_sport;
		ad->u.net->dport = dh->dccph_dport;
		break;
	}

#if IS_ENABLED(CONFIG_IP_SCTP)
	case IPPROTO_SCTP: {
		struct sctphdr _sctph, *sh;

		if (ntohs(ih->frag_off) & IP_OFFSET)
			break;

		offset += ihlen;
		sh = skb_header_pointer(skb, offset, sizeof(_sctph), &_sctph);
		if (sh == NULL)
			break;

		ad->u.net->sport = sh->source;
		ad->u.net->dport = sh->dest;
		break;
	}
#endif
	default:
		break;
	}
out:
	return ret;
}

#if IS_ENABLED(CONFIG_IPV6)

/* Returns error only if unable to parse addresses */
static int selinux_parse_skb_ipv6(struct sk_buff *skb,
			struct common_audit_data *ad, u8 *proto)
{
	u8 nexthdr;
	int ret = -EINVAL, offset;
	struct ipv6hdr _ipv6h, *ip6;
	__be16 frag_off;

	offset = skb_network_offset(skb);
	ip6 = skb_header_pointer(skb, offset, sizeof(_ipv6h), &_ipv6h);
	if (ip6 == NULL)
		goto out;

	ad->u.net->v6info.saddr = ip6->saddr;
	ad->u.net->v6info.daddr = ip6->daddr;
	ret = 0;

	nexthdr = ip6->nexthdr;
	offset += sizeof(_ipv6h);
	offset = ipv6_skip_exthdr(skb, offset, &nexthdr, &frag_off);
	if (offset < 0)
		goto out;

	if (proto)
		*proto = nexthdr;

	switch (nexthdr) {
	case IPPROTO_TCP: {
		struct tcphdr _tcph, *th;

		th = skb_header_pointer(skb, offset, sizeof(_tcph), &_tcph);
		if (th == NULL)
			break;

		ad->u.net->sport = th->source;
		ad->u.net->dport = th->dest;
		break;
	}

	case IPPROTO_UDP: {
		struct udphdr _udph, *uh;

		uh = skb_header_pointer(skb, offset, sizeof(_udph), &_udph);
		if (uh == NULL)
			break;

		ad->u.net->sport = uh->source;
		ad->u.net->dport = uh->dest;
		break;
	}

	case IPPROTO_DCCP: {
		struct dccp_hdr _dccph, *dh;

		dh = skb_header_pointer(skb, offset, sizeof(_dccph), &_dccph);
		if (dh == NULL)
			break;

		ad->u.net->sport = dh->dccph_sport;
		ad->u.net->dport = dh->dccph_dport;
		break;
	}

#if IS_ENABLED(CONFIG_IP_SCTP)
	case IPPROTO_SCTP: {
		struct sctphdr _sctph, *sh;

		sh = skb_header_pointer(skb, offset, sizeof(_sctph), &_sctph);
		if (sh == NULL)
			break;

		ad->u.net->sport = sh->source;
		ad->u.net->dport = sh->dest;
		break;
	}
#endif
	/* includes fragments */
	default:
		break;
	}
out:
	return ret;
}

#endif /* IPV6 */

static int selinux_parse_skb(struct sk_buff *skb, struct common_audit_data *ad,
			     char **_addrp, int src, u8 *proto)
{
	char *addrp;
	int ret;

	switch (ad->u.net->family) {
	case PF_INET:
		ret = selinux_parse_skb_ipv4(skb, ad, proto);
		if (ret)
			goto parse_error;
		addrp = (char *)(src ? &ad->u.net->v4info.saddr :
				       &ad->u.net->v4info.daddr);
		goto okay;

#if IS_ENABLED(CONFIG_IPV6)
	case PF_INET6:
		ret = selinux_parse_skb_ipv6(skb, ad, proto);
		if (ret)
			goto parse_error;
		addrp = (char *)(src ? &ad->u.net->v6info.saddr :
				       &ad->u.net->v6info.daddr);
		goto okay;
#endif	/* IPV6 */
	default:
		addrp = NULL;
		goto okay;
	}

parse_error:
	pr_warn(
	       "SELinux: failure in selinux_parse_skb(),"
	       " unable to parse packet\n");
	return ret;

okay:
	if (_addrp)
		*_addrp = addrp;
	return 0;
}

/**
 * selinux_skb_peerlbl_sid - Determine the peer label of a packet
 * @skb: the packet
 * @family: protocol family
 * @sid: the packet's peer label SID
 *
 * Description:
 * Check the various different forms of network peer labeling and determine
 * the peer label/SID for the packet; most of the magic actually occurs in
 * the security server function security_net_peersid_cmp().  The function
 * returns zero if the value in @sid is valid (although it may be SECSID_NULL)
 * or -EACCES if @sid is invalid due to inconsistencies with the different
 * peer labels.
 *
 */
static int selinux_skb_peerlbl_sid(struct sk_buff *skb, u16 family, u32 *sid)
{
	int err;
	u32 xfrm_sid;
	u32 nlbl_sid;
	u32 nlbl_type;

	err = selinux_xfrm_skb_sid(skb, &xfrm_sid);
	if (unlikely(err))
		return -EACCES;
	err = selinux_netlbl_skbuff_getsid(skb, family, &nlbl_type, &nlbl_sid);
	if (unlikely(err))
		return -EACCES;

	err = security_net_peersid_resolve(&selinux_state, nlbl_sid,
					   nlbl_type, xfrm_sid, sid);
	if (unlikely(err)) {
		pr_warn(
		       "SELinux: failure in selinux_skb_peerlbl_sid(),"
		       " unable to determine packet's peer label\n");
		return -EACCES;
	}

	return 0;
}

/**
 * selinux_conn_sid - Determine the child socket label for a connection
 * @sk_sid: the parent socket's SID
 * @skb_sid: the packet's SID
 * @conn_sid: the resulting connection SID
 *
 * If @skb_sid is valid then the user:role:type information from @sk_sid is
 * combined with the MLS information from @skb_sid in order to create
 * @conn_sid.  If @skb_sid is not valid then @conn_sid is simply a copy
 * of @sk_sid.  Returns zero on success, negative values on failure.
 *
 */
static int selinux_conn_sid(u32 sk_sid, u32 skb_sid, u32 *conn_sid)
{
	int err = 0;

	if (skb_sid != SECSID_NULL)
		err = security_sid_mls_copy(&selinux_state, sk_sid, skb_sid,
					    conn_sid);
	else
		*conn_sid = sk_sid;

	return err;
}

/* socket security operations */

static int socket_sockcreate_sid(const struct task_security_struct *tsec,
				 u16 secclass, u32 *socksid)
{
	if (tsec->sockcreate_sid > SECSID_NULL) {
		*socksid = tsec->sockcreate_sid;
		return 0;
	}

	return security_transition_sid(&selinux_state, tsec->sid, tsec->sid,
				       secclass, NULL, socksid);
}

static int sock_has_perm(struct sock *sk, u32 perms)
{
	struct sk_security_struct *sksec = sk->sk_security;
	struct common_audit_data ad;
	struct lsm_network_audit net = {0,};

	if (sksec->sid == SECINITSID_KERNEL)
		return 0;

	ad.type = LSM_AUDIT_DATA_NET;
	ad.u.net = &net;
	ad.u.net->sk = sk;

	return avc_has_perm(&selinux_state,
			    current_sid(), sksec->sid, sksec->sclass, perms,
			    &ad);
}

static int selinux_socket_create(int family, int type,
				 int protocol, int kern)
{
	const struct task_security_struct *tsec = selinux_cred(current_cred());
	u32 newsid;
	u16 secclass;
	int rc;

	if (kern)
		return 0;

	secclass = socket_type_to_security_class(family, type, protocol);
	rc = socket_sockcreate_sid(tsec, secclass, &newsid);
	if (rc)
		return rc;

	return avc_has_perm(&selinux_state,
			    tsec->sid, newsid, secclass, SOCKET__CREATE, NULL);
}

static int selinux_socket_post_create(struct socket *sock, int family,
				      int type, int protocol, int kern)
{
	const struct task_security_struct *tsec = selinux_cred(current_cred());
	struct inode_security_struct *isec = inode_security_novalidate(SOCK_INODE(sock));
	struct sk_security_struct *sksec;
	u16 sclass = socket_type_to_security_class(family, type, protocol);
	u32 sid = SECINITSID_KERNEL;
	int err = 0;

	if (!kern) {
		err = socket_sockcreate_sid(tsec, sclass, &sid);
		if (err)
			return err;
	}

	isec->sclass = sclass;
	isec->sid = sid;
	isec->initialized = LABEL_INITIALIZED;

	if (sock->sk) {
		sksec = sock->sk->sk_security;
		sksec->sclass = sclass;
		sksec->sid = sid;
		/* Allows detection of the first association on this socket */
		if (sksec->sclass == SECCLASS_SCTP_SOCKET)
			sksec->sctp_assoc_state = SCTP_ASSOC_UNSET;

		err = selinux_netlbl_socket_post_create(sock->sk, family);
	}

	return err;
}

static int selinux_socket_socketpair(struct socket *socka,
				     struct socket *sockb)
{
	struct sk_security_struct *sksec_a = socka->sk->sk_security;
	struct sk_security_struct *sksec_b = sockb->sk->sk_security;

	sksec_a->peer_sid = sksec_b->sid;
	sksec_b->peer_sid = sksec_a->sid;

	return 0;
}

/* Range of port numbers used to automatically bind.
   Need to determine whether we should perform a name_bind
   permission check between the socket and the port number. */

static int selinux_socket_bind(struct socket *sock, struct sockaddr *address, int addrlen)
{
	struct sock *sk = sock->sk;
	struct sk_security_struct *sksec = sk->sk_security;
	u16 family;
	int err;

	err = sock_has_perm(sk, SOCKET__BIND);
	if (err)
		goto out;

	/* If PF_INET or PF_INET6, check name_bind permission for the port. */
	family = sk->sk_family;
	if (family == PF_INET || family == PF_INET6) {
		char *addrp;
		struct common_audit_data ad;
		struct lsm_network_audit net = {0,};
		struct sockaddr_in *addr4 = NULL;
		struct sockaddr_in6 *addr6 = NULL;
		u16 family_sa;
		unsigned short snum;
		u32 sid, node_perm;

		/*
		 * sctp_bindx(3) calls via selinux_sctp_bind_connect()
		 * that validates multiple binding addresses. Because of this
		 * need to check address->sa_family as it is possible to have
		 * sk->sk_family = PF_INET6 with addr->sa_family = AF_INET.
		 */
		if (addrlen < offsetofend(struct sockaddr, sa_family))
			return -EINVAL;
		family_sa = address->sa_family;
		switch (family_sa) {
		case AF_UNSPEC:
		case AF_INET:
			if (addrlen < sizeof(struct sockaddr_in))
				return -EINVAL;
			addr4 = (struct sockaddr_in *)address;
			if (family_sa == AF_UNSPEC) {
				/* see __inet_bind(), we only want to allow
				 * AF_UNSPEC if the address is INADDR_ANY
				 */
				if (addr4->sin_addr.s_addr != htonl(INADDR_ANY))
					goto err_af;
				family_sa = AF_INET;
			}
			snum = ntohs(addr4->sin_port);
			addrp = (char *)&addr4->sin_addr.s_addr;
			break;
		case AF_INET6:
			if (addrlen < SIN6_LEN_RFC2133)
				return -EINVAL;
			addr6 = (struct sockaddr_in6 *)address;
			snum = ntohs(addr6->sin6_port);
			addrp = (char *)&addr6->sin6_addr.s6_addr;
			break;
		default:
			goto err_af;
		}

		ad.type = LSM_AUDIT_DATA_NET;
		ad.u.net = &net;
		ad.u.net->sport = htons(snum);
		ad.u.net->family = family_sa;

		if (snum) {
			int low, high;

			inet_get_local_port_range(sock_net(sk), &low, &high);

			if (inet_port_requires_bind_service(sock_net(sk), snum) ||
			    snum < low || snum > high) {
				err = sel_netport_sid(sk->sk_protocol,
						      snum, &sid);
				if (err)
					goto out;
				err = avc_has_perm(&selinux_state,
						   sksec->sid, sid,
						   sksec->sclass,
						   SOCKET__NAME_BIND, &ad);
				if (err)
					goto out;
			}
		}

		switch (sksec->sclass) {
		case SECCLASS_TCP_SOCKET:
			node_perm = TCP_SOCKET__NODE_BIND;
			break;

		case SECCLASS_UDP_SOCKET:
			node_perm = UDP_SOCKET__NODE_BIND;
			break;

		case SECCLASS_DCCP_SOCKET:
			node_perm = DCCP_SOCKET__NODE_BIND;
			break;

		case SECCLASS_SCTP_SOCKET:
			node_perm = SCTP_SOCKET__NODE_BIND;
			break;

		default:
			node_perm = RAWIP_SOCKET__NODE_BIND;
			break;
		}

		err = sel_netnode_sid(addrp, family_sa, &sid);
		if (err)
			goto out;

		if (family_sa == AF_INET)
			ad.u.net->v4info.saddr = addr4->sin_addr.s_addr;
		else
			ad.u.net->v6info.saddr = addr6->sin6_addr;

		err = avc_has_perm(&selinux_state,
				   sksec->sid, sid,
				   sksec->sclass, node_perm, &ad);
		if (err)
			goto out;
	}
out:
	return err;
err_af:
	/* Note that SCTP services expect -EINVAL, others -EAFNOSUPPORT. */
	if (sksec->sclass == SECCLASS_SCTP_SOCKET)
		return -EINVAL;
	return -EAFNOSUPPORT;
}

/* This supports connect(2) and SCTP connect services such as sctp_connectx(3)
 * and sctp_sendmsg(3) as described in Documentation/security/SCTP.rst
 */
static int selinux_socket_connect_helper(struct socket *sock,
					 struct sockaddr *address, int addrlen)
{
	struct sock *sk = sock->sk;
	struct sk_security_struct *sksec = sk->sk_security;
	int err;

	err = sock_has_perm(sk, SOCKET__CONNECT);
	if (err)
		return err;
	if (addrlen < offsetofend(struct sockaddr, sa_family))
		return -EINVAL;

	/* connect(AF_UNSPEC) has special handling, as it is a documented
	 * way to disconnect the socket
	 */
	if (address->sa_family == AF_UNSPEC)
		return 0;

	/*
	 * If a TCP, DCCP or SCTP socket, check name_connect permission
	 * for the port.
	 */
	if (sksec->sclass == SECCLASS_TCP_SOCKET ||
	    sksec->sclass == SECCLASS_DCCP_SOCKET ||
	    sksec->sclass == SECCLASS_SCTP_SOCKET) {
		struct common_audit_data ad;
		struct lsm_network_audit net = {0,};
		struct sockaddr_in *addr4 = NULL;
		struct sockaddr_in6 *addr6 = NULL;
		unsigned short snum;
		u32 sid, perm;

		/* sctp_connectx(3) calls via selinux_sctp_bind_connect()
		 * that validates multiple connect addresses. Because of this
		 * need to check address->sa_family as it is possible to have
		 * sk->sk_family = PF_INET6 with addr->sa_family = AF_INET.
		 */
		switch (address->sa_family) {
		case AF_INET:
			addr4 = (struct sockaddr_in *)address;
			if (addrlen < sizeof(struct sockaddr_in))
				return -EINVAL;
			snum = ntohs(addr4->sin_port);
			break;
		case AF_INET6:
			addr6 = (struct sockaddr_in6 *)address;
			if (addrlen < SIN6_LEN_RFC2133)
				return -EINVAL;
			snum = ntohs(addr6->sin6_port);
			break;
		default:
			/* Note that SCTP services expect -EINVAL, whereas
			 * others expect -EAFNOSUPPORT.
			 */
			if (sksec->sclass == SECCLASS_SCTP_SOCKET)
				return -EINVAL;
			else
				return -EAFNOSUPPORT;
		}

		err = sel_netport_sid(sk->sk_protocol, snum, &sid);
		if (err)
			return err;

		switch (sksec->sclass) {
		case SECCLASS_TCP_SOCKET:
			perm = TCP_SOCKET__NAME_CONNECT;
			break;
		case SECCLASS_DCCP_SOCKET:
			perm = DCCP_SOCKET__NAME_CONNECT;
			break;
		case SECCLASS_SCTP_SOCKET:
			perm = SCTP_SOCKET__NAME_CONNECT;
			break;
		}

		ad.type = LSM_AUDIT_DATA_NET;
		ad.u.net = &net;
		ad.u.net->dport = htons(snum);
		ad.u.net->family = address->sa_family;
		err = avc_has_perm(&selinux_state,
				   sksec->sid, sid, sksec->sclass, perm, &ad);
		if (err)
			return err;
	}

	return 0;
}

/* Supports connect(2), see comments in selinux_socket_connect_helper() */
static int selinux_socket_connect(struct socket *sock,
				  struct sockaddr *address, int addrlen)
{
	int err;
	struct sock *sk = sock->sk;

	err = selinux_socket_connect_helper(sock, address, addrlen);
	if (err)
		return err;

	return selinux_netlbl_socket_connect(sk, address);
}

static int selinux_socket_listen(struct socket *sock, int backlog)
{
	return sock_has_perm(sock->sk, SOCKET__LISTEN);
}

static int selinux_socket_accept(struct socket *sock, struct socket *newsock)
{
	int err;
	struct inode_security_struct *isec;
	struct inode_security_struct *newisec;
	u16 sclass;
	u32 sid;

	err = sock_has_perm(sock->sk, SOCKET__ACCEPT);
	if (err)
		return err;

	isec = inode_security_novalidate(SOCK_INODE(sock));
	spin_lock(&isec->lock);
	sclass = isec->sclass;
	sid = isec->sid;
	spin_unlock(&isec->lock);

	newisec = inode_security_novalidate(SOCK_INODE(newsock));
	newisec->sclass = sclass;
	newisec->sid = sid;
	newisec->initialized = LABEL_INITIALIZED;

	return 0;
}

static int selinux_socket_sendmsg(struct socket *sock, struct msghdr *msg,
				  int size)
{
	return sock_has_perm(sock->sk, SOCKET__WRITE);
}

static int selinux_socket_recvmsg(struct socket *sock, struct msghdr *msg,
				  int size, int flags)
{
	return sock_has_perm(sock->sk, SOCKET__READ);
}

static int selinux_socket_getsockname(struct socket *sock)
{
	return sock_has_perm(sock->sk, SOCKET__GETATTR);
}

static int selinux_socket_getpeername(struct socket *sock)
{
	return sock_has_perm(sock->sk, SOCKET__GETATTR);
}

static int selinux_socket_setsockopt(struct socket *sock, int level, int optname)
{
	int err;

	err = sock_has_perm(sock->sk, SOCKET__SETOPT);
	if (err)
		return err;

	return selinux_netlbl_socket_setsockopt(sock, level, optname);
}

static int selinux_socket_getsockopt(struct socket *sock, int level,
				     int optname)
{
	return sock_has_perm(sock->sk, SOCKET__GETOPT);
}

static int selinux_socket_shutdown(struct socket *sock, int how)
{
	return sock_has_perm(sock->sk, SOCKET__SHUTDOWN);
}

static int selinux_socket_unix_stream_connect(struct sock *sock,
					      struct sock *other,
					      struct sock *newsk)
{
	struct sk_security_struct *sksec_sock = sock->sk_security;
	struct sk_security_struct *sksec_other = other->sk_security;
	struct sk_security_struct *sksec_new = newsk->sk_security;
	struct common_audit_data ad;
	struct lsm_network_audit net = {0,};
	int err;

	ad.type = LSM_AUDIT_DATA_NET;
	ad.u.net = &net;
	ad.u.net->sk = other;

	err = avc_has_perm(&selinux_state,
			   sksec_sock->sid, sksec_other->sid,
			   sksec_other->sclass,
			   UNIX_STREAM_SOCKET__CONNECTTO, &ad);
	if (err)
		return err;

	/* server child socket */
	sksec_new->peer_sid = sksec_sock->sid;
	err = security_sid_mls_copy(&selinux_state, sksec_other->sid,
				    sksec_sock->sid, &sksec_new->sid);
	if (err)
		return err;

	/* connecting socket */
	sksec_sock->peer_sid = sksec_new->sid;

	return 0;
}

static int selinux_socket_unix_may_send(struct socket *sock,
					struct socket *other)
{
	struct sk_security_struct *ssec = sock->sk->sk_security;
	struct sk_security_struct *osec = other->sk->sk_security;
	struct common_audit_data ad;
	struct lsm_network_audit net = {0,};

	ad.type = LSM_AUDIT_DATA_NET;
	ad.u.net = &net;
	ad.u.net->sk = other->sk;

	return avc_has_perm(&selinux_state,
			    ssec->sid, osec->sid, osec->sclass, SOCKET__SENDTO,
			    &ad);
}

static int selinux_inet_sys_rcv_skb(struct net *ns, int ifindex,
				    char *addrp, u16 family, u32 peer_sid,
				    struct common_audit_data *ad)
{
	int err;
	u32 if_sid;
	u32 node_sid;

	err = sel_netif_sid(ns, ifindex, &if_sid);
	if (err)
		return err;
	err = avc_has_perm(&selinux_state,
			   peer_sid, if_sid,
			   SECCLASS_NETIF, NETIF__INGRESS, ad);
	if (err)
		return err;

	err = sel_netnode_sid(addrp, family, &node_sid);
	if (err)
		return err;
	return avc_has_perm(&selinux_state,
			    peer_sid, node_sid,
			    SECCLASS_NODE, NODE__RECVFROM, ad);
}

static int selinux_sock_rcv_skb_compat(struct sock *sk, struct sk_buff *skb,
				       u16 family)
{
	int err = 0;
	struct sk_security_struct *sksec = sk->sk_security;
	u32 sk_sid = sksec->sid;
	struct common_audit_data ad;
	struct lsm_network_audit net = {0,};
	char *addrp;

	ad.type = LSM_AUDIT_DATA_NET;
	ad.u.net = &net;
	ad.u.net->netif = skb->skb_iif;
	ad.u.net->family = family;
	err = selinux_parse_skb(skb, &ad, &addrp, 1, NULL);
	if (err)
		return err;

	if (selinux_secmark_enabled()) {
		err = avc_has_perm(&selinux_state,
				   sk_sid, skb->secmark, SECCLASS_PACKET,
				   PACKET__RECV, &ad);
		if (err)
			return err;
	}

	err = selinux_netlbl_sock_rcv_skb(sksec, skb, family, &ad);
	if (err)
		return err;
	err = selinux_xfrm_sock_rcv_skb(sksec->sid, skb, &ad);

	return err;
}

static int selinux_socket_sock_rcv_skb(struct sock *sk, struct sk_buff *skb)
{
	int err;
	struct sk_security_struct *sksec = sk->sk_security;
	u16 family = sk->sk_family;
	u32 sk_sid = sksec->sid;
	struct common_audit_data ad;
	struct lsm_network_audit net = {0,};
	char *addrp;
	u8 secmark_active;
	u8 peerlbl_active;

	if (family != PF_INET && family != PF_INET6)
		return 0;

	/* Handle mapped IPv4 packets arriving via IPv6 sockets */
	if (family == PF_INET6 && skb->protocol == htons(ETH_P_IP))
		family = PF_INET;

	/* If any sort of compatibility mode is enabled then handoff processing
	 * to the selinux_sock_rcv_skb_compat() function to deal with the
	 * special handling.  We do this in an attempt to keep this function
	 * as fast and as clean as possible. */
	if (!selinux_policycap_netpeer())
		return selinux_sock_rcv_skb_compat(sk, skb, family);

	secmark_active = selinux_secmark_enabled();
	peerlbl_active = selinux_peerlbl_enabled();
	if (!secmark_active && !peerlbl_active)
		return 0;

	ad.type = LSM_AUDIT_DATA_NET;
	ad.u.net = &net;
	ad.u.net->netif = skb->skb_iif;
	ad.u.net->family = family;
	err = selinux_parse_skb(skb, &ad, &addrp, 1, NULL);
	if (err)
		return err;

	if (peerlbl_active) {
		u32 peer_sid;

		err = selinux_skb_peerlbl_sid(skb, family, &peer_sid);
		if (err)
			return err;
		err = selinux_inet_sys_rcv_skb(sock_net(sk), skb->skb_iif,
					       addrp, family, peer_sid, &ad);
		if (err) {
			selinux_netlbl_err(skb, family, err, 0);
			return err;
		}
		err = avc_has_perm(&selinux_state,
				   sk_sid, peer_sid, SECCLASS_PEER,
				   PEER__RECV, &ad);
		if (err) {
			selinux_netlbl_err(skb, family, err, 0);
			return err;
		}
	}

	if (secmark_active) {
		err = avc_has_perm(&selinux_state,
				   sk_sid, skb->secmark, SECCLASS_PACKET,
				   PACKET__RECV, &ad);
		if (err)
			return err;
	}

	return err;
}

static int selinux_socket_getpeersec_stream(struct socket *sock, char __user *optval,
					    int __user *optlen, unsigned len)
{
	int err = 0;
	char *scontext;
	u32 scontext_len;
	struct sk_security_struct *sksec = sock->sk->sk_security;
	u32 peer_sid = SECSID_NULL;

	if (sksec->sclass == SECCLASS_UNIX_STREAM_SOCKET ||
	    sksec->sclass == SECCLASS_TCP_SOCKET ||
	    sksec->sclass == SECCLASS_SCTP_SOCKET)
		peer_sid = sksec->peer_sid;
	if (peer_sid == SECSID_NULL)
		return -ENOPROTOOPT;

	err = security_sid_to_context(&selinux_state, peer_sid, &scontext,
				      &scontext_len);
	if (err)
		return err;

	if (scontext_len > len) {
		err = -ERANGE;
		goto out_len;
	}

	if (copy_to_user(optval, scontext, scontext_len))
		err = -EFAULT;

out_len:
	if (put_user(scontext_len, optlen))
		err = -EFAULT;
	kfree(scontext);
	return err;
}

static int selinux_socket_getpeersec_dgram(struct socket *sock, struct sk_buff *skb, u32 *secid)
{
	u32 peer_secid = SECSID_NULL;
	u16 family;
	struct inode_security_struct *isec;

	if (skb && skb->protocol == htons(ETH_P_IP))
		family = PF_INET;
	else if (skb && skb->protocol == htons(ETH_P_IPV6))
		family = PF_INET6;
	else if (sock)
		family = sock->sk->sk_family;
	else
		goto out;

	if (sock && family == PF_UNIX) {
		isec = inode_security_novalidate(SOCK_INODE(sock));
		peer_secid = isec->sid;
	} else if (skb)
		selinux_skb_peerlbl_sid(skb, family, &peer_secid);

out:
	*secid = peer_secid;
	if (peer_secid == SECSID_NULL)
		return -EINVAL;
	return 0;
}

static int selinux_sk_alloc_security(struct sock *sk, int family, gfp_t priority)
{
	struct sk_security_struct *sksec;

	sksec = kzalloc(sizeof(*sksec), priority);
	if (!sksec)
		return -ENOMEM;

	sksec->peer_sid = SECINITSID_UNLABELED;
	sksec->sid = SECINITSID_UNLABELED;
	sksec->sclass = SECCLASS_SOCKET;
	selinux_netlbl_sk_security_reset(sksec);
	sk->sk_security = sksec;

	return 0;
}

static void selinux_sk_free_security(struct sock *sk)
{
	struct sk_security_struct *sksec = sk->sk_security;

	sk->sk_security = NULL;
	selinux_netlbl_sk_security_free(sksec);
	kfree(sksec);
}

static void selinux_sk_clone_security(const struct sock *sk, struct sock *newsk)
{
	struct sk_security_struct *sksec = sk->sk_security;
	struct sk_security_struct *newsksec = newsk->sk_security;

	newsksec->sid = sksec->sid;
	newsksec->peer_sid = sksec->peer_sid;
	newsksec->sclass = sksec->sclass;

	selinux_netlbl_sk_security_reset(newsksec);
}

static void selinux_sk_getsecid(struct sock *sk, u32 *secid)
{
	if (!sk)
		*secid = SECINITSID_ANY_SOCKET;
	else {
		struct sk_security_struct *sksec = sk->sk_security;

		*secid = sksec->sid;
	}
}

static void selinux_sock_graft(struct sock *sk, struct socket *parent)
{
	struct inode_security_struct *isec =
		inode_security_novalidate(SOCK_INODE(parent));
	struct sk_security_struct *sksec = sk->sk_security;

	if (sk->sk_family == PF_INET || sk->sk_family == PF_INET6 ||
	    sk->sk_family == PF_UNIX)
		isec->sid = sksec->sid;
	sksec->sclass = isec->sclass;
}

/* Called whenever SCTP receives an INIT chunk. This happens when an incoming
 * connect(2), sctp_connectx(3) or sctp_sendmsg(3) (with no association
 * already present).
 */
static int selinux_sctp_assoc_request(struct sctp_endpoint *ep,
				      struct sk_buff *skb)
{
	struct sk_security_struct *sksec = ep->base.sk->sk_security;
	struct common_audit_data ad;
	struct lsm_network_audit net = {0,};
	u8 peerlbl_active;
	u32 peer_sid = SECINITSID_UNLABELED;
	u32 conn_sid;
	int err = 0;

	if (!selinux_policycap_extsockclass())
		return 0;

	peerlbl_active = selinux_peerlbl_enabled();

	if (peerlbl_active) {
		/* This will return peer_sid = SECSID_NULL if there are
		 * no peer labels, see security_net_peersid_resolve().
		 */
		err = selinux_skb_peerlbl_sid(skb, ep->base.sk->sk_family,
					      &peer_sid);
		if (err)
			return err;

		if (peer_sid == SECSID_NULL)
			peer_sid = SECINITSID_UNLABELED;
	}

	if (sksec->sctp_assoc_state == SCTP_ASSOC_UNSET) {
		sksec->sctp_assoc_state = SCTP_ASSOC_SET;

		/* Here as first association on socket. As the peer SID
		 * was allowed by peer recv (and the netif/node checks),
		 * then it is approved by policy and used as the primary
		 * peer SID for getpeercon(3).
		 */
		sksec->peer_sid = peer_sid;
	} else if  (sksec->peer_sid != peer_sid) {
		/* Other association peer SIDs are checked to enforce
		 * consistency among the peer SIDs.
		 */
		ad.type = LSM_AUDIT_DATA_NET;
		ad.u.net = &net;
		ad.u.net->sk = ep->base.sk;
		err = avc_has_perm(&selinux_state,
				   sksec->peer_sid, peer_sid, sksec->sclass,
				   SCTP_SOCKET__ASSOCIATION, &ad);
		if (err)
			return err;
	}

	/* Compute the MLS component for the connection and store
	 * the information in ep. This will be used by SCTP TCP type
	 * sockets and peeled off connections as they cause a new
	 * socket to be generated. selinux_sctp_sk_clone() will then
	 * plug this into the new socket.
	 */
	err = selinux_conn_sid(sksec->sid, peer_sid, &conn_sid);
	if (err)
		return err;

	ep->secid = conn_sid;
	ep->peer_secid = peer_sid;

	/* Set any NetLabel labels including CIPSO/CALIPSO options. */
	return selinux_netlbl_sctp_assoc_request(ep, skb);
}

/* Check if sctp IPv4/IPv6 addresses are valid for binding or connecting
 * based on their @optname.
 */
static int selinux_sctp_bind_connect(struct sock *sk, int optname,
				     struct sockaddr *address,
				     int addrlen)
{
	int len, err = 0, walk_size = 0;
	void *addr_buf;
	struct sockaddr *addr;
	struct socket *sock;

	if (!selinux_policycap_extsockclass())
		return 0;

	/* Process one or more addresses that may be IPv4 or IPv6 */
	sock = sk->sk_socket;
	addr_buf = address;

	while (walk_size < addrlen) {
		if (walk_size + sizeof(sa_family_t) > addrlen)
			return -EINVAL;

		addr = addr_buf;
		switch (addr->sa_family) {
		case AF_UNSPEC:
		case AF_INET:
			len = sizeof(struct sockaddr_in);
			break;
		case AF_INET6:
			len = sizeof(struct sockaddr_in6);
			break;
		default:
			return -EINVAL;
		}

		if (walk_size + len > addrlen)
			return -EINVAL;

		err = -EINVAL;
		switch (optname) {
		/* Bind checks */
		case SCTP_PRIMARY_ADDR:
		case SCTP_SET_PEER_PRIMARY_ADDR:
		case SCTP_SOCKOPT_BINDX_ADD:
			err = selinux_socket_bind(sock, addr, len);
			break;
		/* Connect checks */
		case SCTP_SOCKOPT_CONNECTX:
		case SCTP_PARAM_SET_PRIMARY:
		case SCTP_PARAM_ADD_IP:
		case SCTP_SENDMSG_CONNECT:
			err = selinux_socket_connect_helper(sock, addr, len);
			if (err)
				return err;

			/* As selinux_sctp_bind_connect() is called by the
			 * SCTP protocol layer, the socket is already locked,
			 * therefore selinux_netlbl_socket_connect_locked()
			 * is called here. The situations handled are:
			 * sctp_connectx(3), sctp_sendmsg(3), sendmsg(2),
			 * whenever a new IP address is added or when a new
			 * primary address is selected.
			 * Note that an SCTP connect(2) call happens before
			 * the SCTP protocol layer and is handled via
			 * selinux_socket_connect().
			 */
			err = selinux_netlbl_socket_connect_locked(sk, addr);
			break;
		}

		if (err)
			return err;

		addr_buf += len;
		walk_size += len;
	}

	return 0;
}

/* Called whenever a new socket is created by accept(2) or sctp_peeloff(3). */
static void selinux_sctp_sk_clone(struct sctp_endpoint *ep, struct sock *sk,
				  struct sock *newsk)
{
	struct sk_security_struct *sksec = sk->sk_security;
	struct sk_security_struct *newsksec = newsk->sk_security;

	/* If policy does not support SECCLASS_SCTP_SOCKET then call
	 * the non-sctp clone version.
	 */
	if (!selinux_policycap_extsockclass())
		return selinux_sk_clone_security(sk, newsk);

	newsksec->sid = ep->secid;
	newsksec->peer_sid = ep->peer_secid;
	newsksec->sclass = sksec->sclass;
	selinux_netlbl_sctp_sk_clone(sk, newsk);
}

static int selinux_inet_conn_request(const struct sock *sk, struct sk_buff *skb,
				     struct request_sock *req)
{
	struct sk_security_struct *sksec = sk->sk_security;
	int err;
	u16 family = req->rsk_ops->family;
	u32 connsid;
	u32 peersid;

	err = selinux_skb_peerlbl_sid(skb, family, &peersid);
	if (err)
		return err;
	err = selinux_conn_sid(sksec->sid, peersid, &connsid);
	if (err)
		return err;
	req->secid = connsid;
	req->peer_secid = peersid;

	return selinux_netlbl_inet_conn_request(req, family);
}

static void selinux_inet_csk_clone(struct sock *newsk,
				   const struct request_sock *req)
{
	struct sk_security_struct *newsksec = newsk->sk_security;

	newsksec->sid = req->secid;
	newsksec->peer_sid = req->peer_secid;
	/* NOTE: Ideally, we should also get the isec->sid for the
	   new socket in sync, but we don't have the isec available yet.
	   So we will wait until sock_graft to do it, by which
	   time it will have been created and available. */

	/* We don't need to take any sort of lock here as we are the only
	 * thread with access to newsksec */
	selinux_netlbl_inet_csk_clone(newsk, req->rsk_ops->family);
}

static void selinux_inet_conn_established(struct sock *sk, struct sk_buff *skb)
{
	u16 family = sk->sk_family;
	struct sk_security_struct *sksec = sk->sk_security;

	/* handle mapped IPv4 packets arriving via IPv6 sockets */
	if (family == PF_INET6 && skb->protocol == htons(ETH_P_IP))
		family = PF_INET;

	selinux_skb_peerlbl_sid(skb, family, &sksec->peer_sid);
}

static int selinux_secmark_relabel_packet(u32 sid)
{
	const struct task_security_struct *__tsec;
	u32 tsid;

	__tsec = selinux_cred(current_cred());
	tsid = __tsec->sid;

	return avc_has_perm(&selinux_state,
			    tsid, sid, SECCLASS_PACKET, PACKET__RELABELTO,
			    NULL);
}

static void selinux_secmark_refcount_inc(void)
{
	atomic_inc(&selinux_secmark_refcount);
}

static void selinux_secmark_refcount_dec(void)
{
	atomic_dec(&selinux_secmark_refcount);
}

static void selinux_req_classify_flow(const struct request_sock *req,
				      struct flowi_common *flic)
{
	flic->flowic_secid = req->secid;
}

static int selinux_tun_dev_alloc_security(void **security)
{
	struct tun_security_struct *tunsec;

	tunsec = kzalloc(sizeof(*tunsec), GFP_KERNEL);
	if (!tunsec)
		return -ENOMEM;
	tunsec->sid = current_sid();

	*security = tunsec;
	return 0;
}

static void selinux_tun_dev_free_security(void *security)
{
	kfree(security);
}

static int selinux_tun_dev_create(void)
{
	u32 sid = current_sid();

	/* we aren't taking into account the "sockcreate" SID since the socket
	 * that is being created here is not a socket in the traditional sense,
	 * instead it is a private sock, accessible only to the kernel, and
	 * representing a wide range of network traffic spanning multiple
	 * connections unlike traditional sockets - check the TUN driver to
	 * get a better understanding of why this socket is special */

	return avc_has_perm(&selinux_state,
			    sid, sid, SECCLASS_TUN_SOCKET, TUN_SOCKET__CREATE,
			    NULL);
}

static int selinux_tun_dev_attach_queue(void *security)
{
	struct tun_security_struct *tunsec = security;

	return avc_has_perm(&selinux_state,
			    current_sid(), tunsec->sid, SECCLASS_TUN_SOCKET,
			    TUN_SOCKET__ATTACH_QUEUE, NULL);
}

static int selinux_tun_dev_attach(struct sock *sk, void *security)
{
	struct tun_security_struct *tunsec = security;
	struct sk_security_struct *sksec = sk->sk_security;

	/* we don't currently perform any NetLabel based labeling here and it
	 * isn't clear that we would want to do so anyway; while we could apply
	 * labeling without the support of the TUN user the resulting labeled
	 * traffic from the other end of the connection would almost certainly
	 * cause confusion to the TUN user that had no idea network labeling
	 * protocols were being used */

	sksec->sid = tunsec->sid;
	sksec->sclass = SECCLASS_TUN_SOCKET;

	return 0;
}

static int selinux_tun_dev_open(void *security)
{
	struct tun_security_struct *tunsec = security;
	u32 sid = current_sid();
	int err;

	err = avc_has_perm(&selinux_state,
			   sid, tunsec->sid, SECCLASS_TUN_SOCKET,
			   TUN_SOCKET__RELABELFROM, NULL);
	if (err)
		return err;
	err = avc_has_perm(&selinux_state,
			   sid, sid, SECCLASS_TUN_SOCKET,
			   TUN_SOCKET__RELABELTO, NULL);
	if (err)
		return err;
	tunsec->sid = sid;

	return 0;
}

#ifdef CONFIG_NETFILTER

static unsigned int selinux_ip_forward(struct sk_buff *skb,
				       const struct net_device *indev,
				       u16 family)
{
	int err;
	char *addrp;
	u32 peer_sid;
	struct common_audit_data ad;
	struct lsm_network_audit net = {0,};
	u8 secmark_active;
	u8 netlbl_active;
	u8 peerlbl_active;

	if (!selinux_policycap_netpeer())
		return NF_ACCEPT;

	secmark_active = selinux_secmark_enabled();
	netlbl_active = netlbl_enabled();
	peerlbl_active = selinux_peerlbl_enabled();
	if (!secmark_active && !peerlbl_active)
		return NF_ACCEPT;

	if (selinux_skb_peerlbl_sid(skb, family, &peer_sid) != 0)
		return NF_DROP;

	ad.type = LSM_AUDIT_DATA_NET;
	ad.u.net = &net;
	ad.u.net->netif = indev->ifindex;
	ad.u.net->family = family;
	if (selinux_parse_skb(skb, &ad, &addrp, 1, NULL) != 0)
		return NF_DROP;

	if (peerlbl_active) {
		err = selinux_inet_sys_rcv_skb(dev_net(indev), indev->ifindex,
					       addrp, family, peer_sid, &ad);
		if (err) {
			selinux_netlbl_err(skb, family, err, 1);
			return NF_DROP;
		}
	}

	if (secmark_active)
		if (avc_has_perm(&selinux_state,
				 peer_sid, skb->secmark,
				 SECCLASS_PACKET, PACKET__FORWARD_IN, &ad))
			return NF_DROP;

	if (netlbl_active)
		/* we do this in the FORWARD path and not the POST_ROUTING
		 * path because we want to make sure we apply the necessary
		 * labeling before IPsec is applied so we can leverage AH
		 * protection */
		if (selinux_netlbl_skbuff_setsid(skb, family, peer_sid) != 0)
			return NF_DROP;

	return NF_ACCEPT;
}

static unsigned int selinux_ipv4_forward(void *priv,
					 struct sk_buff *skb,
					 const struct nf_hook_state *state)
{
	return selinux_ip_forward(skb, state->in, PF_INET);
}

#if IS_ENABLED(CONFIG_IPV6)
static unsigned int selinux_ipv6_forward(void *priv,
					 struct sk_buff *skb,
					 const struct nf_hook_state *state)
{
	return selinux_ip_forward(skb, state->in, PF_INET6);
}
#endif	/* IPV6 */

static unsigned int selinux_ip_output(struct sk_buff *skb,
				      u16 family)
{
	struct sock *sk;
	u32 sid;

	if (!netlbl_enabled())
		return NF_ACCEPT;

	/* we do this in the LOCAL_OUT path and not the POST_ROUTING path
	 * because we want to make sure we apply the necessary labeling
	 * before IPsec is applied so we can leverage AH protection */
	sk = skb->sk;
	if (sk) {
		struct sk_security_struct *sksec;

		if (sk_listener(sk))
			/* if the socket is the listening state then this
			 * packet is a SYN-ACK packet which means it needs to
			 * be labeled based on the connection/request_sock and
			 * not the parent socket.  unfortunately, we can't
			 * lookup the request_sock yet as it isn't queued on
			 * the parent socket until after the SYN-ACK is sent.
			 * the "solution" is to simply pass the packet as-is
			 * as any IP option based labeling should be copied
			 * from the initial connection request (in the IP
			 * layer).  it is far from ideal, but until we get a
			 * security label in the packet itself this is the
			 * best we can do. */
			return NF_ACCEPT;

		/* standard practice, label using the parent socket */
		sksec = sk->sk_security;
		sid = sksec->sid;
	} else
		sid = SECINITSID_KERNEL;
	if (selinux_netlbl_skbuff_setsid(skb, family, sid) != 0)
		return NF_DROP;

	return NF_ACCEPT;
}

static unsigned int selinux_ipv4_output(void *priv,
					struct sk_buff *skb,
					const struct nf_hook_state *state)
{
	return selinux_ip_output(skb, PF_INET);
}

#if IS_ENABLED(CONFIG_IPV6)
static unsigned int selinux_ipv6_output(void *priv,
					struct sk_buff *skb,
					const struct nf_hook_state *state)
{
	return selinux_ip_output(skb, PF_INET6);
}
#endif	/* IPV6 */

static unsigned int selinux_ip_postroute_compat(struct sk_buff *skb,
						int ifindex,
						u16 family)
{
	struct sock *sk = skb_to_full_sk(skb);
	struct sk_security_struct *sksec;
	struct common_audit_data ad;
	struct lsm_network_audit net = {0,};
	char *addrp;
	u8 proto;

	if (sk == NULL)
		return NF_ACCEPT;
	sksec = sk->sk_security;

	ad.type = LSM_AUDIT_DATA_NET;
	ad.u.net = &net;
	ad.u.net->netif = ifindex;
	ad.u.net->family = family;
	if (selinux_parse_skb(skb, &ad, &addrp, 0, &proto))
		return NF_DROP;

	if (selinux_secmark_enabled())
		if (avc_has_perm(&selinux_state,
				 sksec->sid, skb->secmark,
				 SECCLASS_PACKET, PACKET__SEND, &ad))
			return NF_DROP_ERR(-ECONNREFUSED);

	if (selinux_xfrm_postroute_last(sksec->sid, skb, &ad, proto))
		return NF_DROP_ERR(-ECONNREFUSED);

	return NF_ACCEPT;
}

static unsigned int selinux_ip_postroute(struct sk_buff *skb,
					 const struct net_device *outdev,
					 u16 family)
{
	u32 secmark_perm;
	u32 peer_sid;
	int ifindex = outdev->ifindex;
	struct sock *sk;
	struct common_audit_data ad;
	struct lsm_network_audit net = {0,};
	char *addrp;
	u8 secmark_active;
	u8 peerlbl_active;

	/* If any sort of compatibility mode is enabled then handoff processing
	 * to the selinux_ip_postroute_compat() function to deal with the
	 * special handling.  We do this in an attempt to keep this function
	 * as fast and as clean as possible. */
	if (!selinux_policycap_netpeer())
		return selinux_ip_postroute_compat(skb, ifindex, family);

	secmark_active = selinux_secmark_enabled();
	peerlbl_active = selinux_peerlbl_enabled();
	if (!secmark_active && !peerlbl_active)
		return NF_ACCEPT;

	sk = skb_to_full_sk(skb);

#ifdef CONFIG_XFRM
	/* If skb->dst->xfrm is non-NULL then the packet is undergoing an IPsec
	 * packet transformation so allow the packet to pass without any checks
	 * since we'll have another chance to perform access control checks
	 * when the packet is on it's final way out.
	 * NOTE: there appear to be some IPv6 multicast cases where skb->dst
	 *       is NULL, in this case go ahead and apply access control.
	 * NOTE: if this is a local socket (skb->sk != NULL) that is in the
	 *       TCP listening state we cannot wait until the XFRM processing
	 *       is done as we will miss out on the SA label if we do;
	 *       unfortunately, this means more work, but it is only once per
	 *       connection. */
	if (skb_dst(skb) != NULL && skb_dst(skb)->xfrm != NULL &&
	    !(sk && sk_listener(sk)))
		return NF_ACCEPT;
#endif

	if (sk == NULL) {
		/* Without an associated socket the packet is either coming
		 * from the kernel or it is being forwarded; check the packet
		 * to determine which and if the packet is being forwarded
		 * query the packet directly to determine the security label. */
		if (skb->skb_iif) {
			secmark_perm = PACKET__FORWARD_OUT;
			if (selinux_skb_peerlbl_sid(skb, family, &peer_sid))
				return NF_DROP;
		} else {
			secmark_perm = PACKET__SEND;
			peer_sid = SECINITSID_KERNEL;
		}
	} else if (sk_listener(sk)) {
		/* Locally generated packet but the associated socket is in the
		 * listening state which means this is a SYN-ACK packet.  In
		 * this particular case the correct security label is assigned
		 * to the connection/request_sock but unfortunately we can't
		 * query the request_sock as it isn't queued on the parent
		 * socket until after the SYN-ACK packet is sent; the only
		 * viable choice is to regenerate the label like we do in
		 * selinux_inet_conn_request().  See also selinux_ip_output()
		 * for similar problems. */
		u32 skb_sid;
		struct sk_security_struct *sksec;

		sksec = sk->sk_security;
		if (selinux_skb_peerlbl_sid(skb, family, &skb_sid))
			return NF_DROP;
		/* At this point, if the returned skb peerlbl is SECSID_NULL
		 * and the packet has been through at least one XFRM
		 * transformation then we must be dealing with the "final"
		 * form of labeled IPsec packet; since we've already applied
		 * all of our access controls on this packet we can safely
		 * pass the packet. */
		if (skb_sid == SECSID_NULL) {
			switch (family) {
			case PF_INET:
				if (IPCB(skb)->flags & IPSKB_XFRM_TRANSFORMED)
					return NF_ACCEPT;
				break;
			case PF_INET6:
				if (IP6CB(skb)->flags & IP6SKB_XFRM_TRANSFORMED)
					return NF_ACCEPT;
				break;
			default:
				return NF_DROP_ERR(-ECONNREFUSED);
			}
		}
		if (selinux_conn_sid(sksec->sid, skb_sid, &peer_sid))
			return NF_DROP;
		secmark_perm = PACKET__SEND;
	} else {
		/* Locally generated packet, fetch the security label from the
		 * associated socket. */
		struct sk_security_struct *sksec = sk->sk_security;
		peer_sid = sksec->sid;
		secmark_perm = PACKET__SEND;
	}

	ad.type = LSM_AUDIT_DATA_NET;
	ad.u.net = &net;
	ad.u.net->netif = ifindex;
	ad.u.net->family = family;
	if (selinux_parse_skb(skb, &ad, &addrp, 0, NULL))
		return NF_DROP;

	if (secmark_active)
		if (avc_has_perm(&selinux_state,
				 peer_sid, skb->secmark,
				 SECCLASS_PACKET, secmark_perm, &ad))
			return NF_DROP_ERR(-ECONNREFUSED);

	if (peerlbl_active) {
		u32 if_sid;
		u32 node_sid;

		if (sel_netif_sid(dev_net(outdev), ifindex, &if_sid))
			return NF_DROP;
		if (avc_has_perm(&selinux_state,
				 peer_sid, if_sid,
				 SECCLASS_NETIF, NETIF__EGRESS, &ad))
			return NF_DROP_ERR(-ECONNREFUSED);

		if (sel_netnode_sid(addrp, family, &node_sid))
			return NF_DROP;
		if (avc_has_perm(&selinux_state,
				 peer_sid, node_sid,
				 SECCLASS_NODE, NODE__SENDTO, &ad))
			return NF_DROP_ERR(-ECONNREFUSED);
	}

	return NF_ACCEPT;
}

static unsigned int selinux_ipv4_postroute(void *priv,
					   struct sk_buff *skb,
					   const struct nf_hook_state *state)
{
	return selinux_ip_postroute(skb, state->out, PF_INET);
}

#if IS_ENABLED(CONFIG_IPV6)
static unsigned int selinux_ipv6_postroute(void *priv,
					   struct sk_buff *skb,
					   const struct nf_hook_state *state)
{
	return selinux_ip_postroute(skb, state->out, PF_INET6);
}
#endif	/* IPV6 */

#endif	/* CONFIG_NETFILTER */

static int selinux_netlink_send(struct sock *sk, struct sk_buff *skb)
{
	int rc = 0;
	unsigned int msg_len;
	unsigned int data_len = skb->len;
	unsigned char *data = skb->data;
	struct nlmsghdr *nlh;
	struct sk_security_struct *sksec = sk->sk_security;
	u16 sclass = sksec->sclass;
	u32 perm;

	while (data_len >= nlmsg_total_size(0)) {
		nlh = (struct nlmsghdr *)data;

		/* NOTE: the nlmsg_len field isn't reliably set by some netlink
		 *       users which means we can't reject skb's with bogus
		 *       length fields; our solution is to follow what
		 *       netlink_rcv_skb() does and simply skip processing at
		 *       messages with length fields that are clearly junk
		 */
		if (nlh->nlmsg_len < NLMSG_HDRLEN || nlh->nlmsg_len > data_len)
			return 0;

		rc = selinux_nlmsg_lookup(sclass, nlh->nlmsg_type, &perm);
		if (rc == 0) {
			rc = sock_has_perm(sk, perm);
			if (rc)
				return rc;
		} else if (rc == -EINVAL) {
			/* -EINVAL is a missing msg/perm mapping */
			pr_warn_ratelimited("SELinux: unrecognized netlink"
				" message: protocol=%hu nlmsg_type=%hu sclass=%s"
				" pid=%d comm=%s\n",
				sk->sk_protocol, nlh->nlmsg_type,
				secclass_map[sclass - 1].name,
				task_pid_nr(current), current->comm);
			if (enforcing_enabled(&selinux_state) &&
			    !security_get_allow_unknown(&selinux_state))
				return rc;
			rc = 0;
		} else if (rc == -ENOENT) {
			/* -ENOENT is a missing socket/class mapping, ignore */
			rc = 0;
		} else {
			return rc;
		}

		/* move to the next message after applying netlink padding */
		msg_len = NLMSG_ALIGN(nlh->nlmsg_len);
		if (msg_len >= data_len)
			return 0;
		data_len -= msg_len;
		data += msg_len;
	}

	return rc;
}

static void ipc_init_security(struct ipc_security_struct *isec, u16 sclass)
{
	isec->sclass = sclass;
	isec->sid = current_sid();
}

static int ipc_has_perm(struct kern_ipc_perm *ipc_perms,
			u32 perms)
{
	struct ipc_security_struct *isec;
	struct common_audit_data ad;
	u32 sid = current_sid();

	isec = selinux_ipc(ipc_perms);

	ad.type = LSM_AUDIT_DATA_IPC;
	ad.u.ipc_id = ipc_perms->key;

	return avc_has_perm(&selinux_state,
			    sid, isec->sid, isec->sclass, perms, &ad);
}

static int selinux_msg_msg_alloc_security(struct msg_msg *msg)
{
	struct msg_security_struct *msec;

	msec = selinux_msg_msg(msg);
	msec->sid = SECINITSID_UNLABELED;

	return 0;
}

/* message queue security operations */
static int selinux_msg_queue_alloc_security(struct kern_ipc_perm *msq)
{
	struct ipc_security_struct *isec;
	struct common_audit_data ad;
	u32 sid = current_sid();
	int rc;

	isec = selinux_ipc(msq);
	ipc_init_security(isec, SECCLASS_MSGQ);

	ad.type = LSM_AUDIT_DATA_IPC;
	ad.u.ipc_id = msq->key;

	rc = avc_has_perm(&selinux_state,
			  sid, isec->sid, SECCLASS_MSGQ,
			  MSGQ__CREATE, &ad);
	return rc;
}

static int selinux_msg_queue_associate(struct kern_ipc_perm *msq, int msqflg)
{
	struct ipc_security_struct *isec;
	struct common_audit_data ad;
	u32 sid = current_sid();

	isec = selinux_ipc(msq);

	ad.type = LSM_AUDIT_DATA_IPC;
	ad.u.ipc_id = msq->key;

	return avc_has_perm(&selinux_state,
			    sid, isec->sid, SECCLASS_MSGQ,
			    MSGQ__ASSOCIATE, &ad);
}

static int selinux_msg_queue_msgctl(struct kern_ipc_perm *msq, int cmd)
{
	int err;
	int perms;

	switch (cmd) {
	case IPC_INFO:
	case MSG_INFO:
		/* No specific object, just general system-wide information. */
		return avc_has_perm(&selinux_state,
				    current_sid(), SECINITSID_KERNEL,
				    SECCLASS_SYSTEM, SYSTEM__IPC_INFO, NULL);
	case IPC_STAT:
	case MSG_STAT:
	case MSG_STAT_ANY:
		perms = MSGQ__GETATTR | MSGQ__ASSOCIATE;
		break;
	case IPC_SET:
		perms = MSGQ__SETATTR;
		break;
	case IPC_RMID:
		perms = MSGQ__DESTROY;
		break;
	default:
		return 0;
	}

	err = ipc_has_perm(msq, perms);
	return err;
}

static int selinux_msg_queue_msgsnd(struct kern_ipc_perm *msq, struct msg_msg *msg, int msqflg)
{
	struct ipc_security_struct *isec;
	struct msg_security_struct *msec;
	struct common_audit_data ad;
	u32 sid = current_sid();
	int rc;

	isec = selinux_ipc(msq);
	msec = selinux_msg_msg(msg);

	/*
	 * First time through, need to assign label to the message
	 */
	if (msec->sid == SECINITSID_UNLABELED) {
		/*
		 * Compute new sid based on current process and
		 * message queue this message will be stored in
		 */
		rc = security_transition_sid(&selinux_state, sid, isec->sid,
					     SECCLASS_MSG, NULL, &msec->sid);
		if (rc)
			return rc;
	}

	ad.type = LSM_AUDIT_DATA_IPC;
	ad.u.ipc_id = msq->key;

	/* Can this process write to the queue? */
	rc = avc_has_perm(&selinux_state,
			  sid, isec->sid, SECCLASS_MSGQ,
			  MSGQ__WRITE, &ad);
	if (!rc)
		/* Can this process send the message */
		rc = avc_has_perm(&selinux_state,
				  sid, msec->sid, SECCLASS_MSG,
				  MSG__SEND, &ad);
	if (!rc)
		/* Can the message be put in the queue? */
		rc = avc_has_perm(&selinux_state,
				  msec->sid, isec->sid, SECCLASS_MSGQ,
				  MSGQ__ENQUEUE, &ad);

	return rc;
}

static int selinux_msg_queue_msgrcv(struct kern_ipc_perm *msq, struct msg_msg *msg,
				    struct task_struct *target,
				    long type, int mode)
{
	struct ipc_security_struct *isec;
	struct msg_security_struct *msec;
	struct common_audit_data ad;
	u32 sid = task_sid_subj(target);
	int rc;

	isec = selinux_ipc(msq);
	msec = selinux_msg_msg(msg);

	ad.type = LSM_AUDIT_DATA_IPC;
	ad.u.ipc_id = msq->key;

	rc = avc_has_perm(&selinux_state,
			  sid, isec->sid,
			  SECCLASS_MSGQ, MSGQ__READ, &ad);
	if (!rc)
		rc = avc_has_perm(&selinux_state,
				  sid, msec->sid,
				  SECCLASS_MSG, MSG__RECEIVE, &ad);
	return rc;
}

/* Shared Memory security operations */
static int selinux_shm_alloc_security(struct kern_ipc_perm *shp)
{
	struct ipc_security_struct *isec;
	struct common_audit_data ad;
	u32 sid = current_sid();
	int rc;

	isec = selinux_ipc(shp);
	ipc_init_security(isec, SECCLASS_SHM);

	ad.type = LSM_AUDIT_DATA_IPC;
	ad.u.ipc_id = shp->key;

	rc = avc_has_perm(&selinux_state,
			  sid, isec->sid, SECCLASS_SHM,
			  SHM__CREATE, &ad);
	return rc;
}

static int selinux_shm_associate(struct kern_ipc_perm *shp, int shmflg)
{
	struct ipc_security_struct *isec;
	struct common_audit_data ad;
	u32 sid = current_sid();

	isec = selinux_ipc(shp);

	ad.type = LSM_AUDIT_DATA_IPC;
	ad.u.ipc_id = shp->key;

	return avc_has_perm(&selinux_state,
			    sid, isec->sid, SECCLASS_SHM,
			    SHM__ASSOCIATE, &ad);
}

/* Note, at this point, shp is locked down */
static int selinux_shm_shmctl(struct kern_ipc_perm *shp, int cmd)
{
	int perms;
	int err;

	switch (cmd) {
	case IPC_INFO:
	case SHM_INFO:
		/* No specific object, just general system-wide information. */
		return avc_has_perm(&selinux_state,
				    current_sid(), SECINITSID_KERNEL,
				    SECCLASS_SYSTEM, SYSTEM__IPC_INFO, NULL);
	case IPC_STAT:
	case SHM_STAT:
	case SHM_STAT_ANY:
		perms = SHM__GETATTR | SHM__ASSOCIATE;
		break;
	case IPC_SET:
		perms = SHM__SETATTR;
		break;
	case SHM_LOCK:
	case SHM_UNLOCK:
		perms = SHM__LOCK;
		break;
	case IPC_RMID:
		perms = SHM__DESTROY;
		break;
	default:
		return 0;
	}

	err = ipc_has_perm(shp, perms);
	return err;
}

static int selinux_shm_shmat(struct kern_ipc_perm *shp,
			     char __user *shmaddr, int shmflg)
{
	u32 perms;

	if (shmflg & SHM_RDONLY)
		perms = SHM__READ;
	else
		perms = SHM__READ | SHM__WRITE;

	return ipc_has_perm(shp, perms);
}

/* Semaphore security operations */
static int selinux_sem_alloc_security(struct kern_ipc_perm *sma)
{
	struct ipc_security_struct *isec;
	struct common_audit_data ad;
	u32 sid = current_sid();
	int rc;

	isec = selinux_ipc(sma);
	ipc_init_security(isec, SECCLASS_SEM);

	ad.type = LSM_AUDIT_DATA_IPC;
	ad.u.ipc_id = sma->key;

	rc = avc_has_perm(&selinux_state,
			  sid, isec->sid, SECCLASS_SEM,
			  SEM__CREATE, &ad);
	return rc;
}

static int selinux_sem_associate(struct kern_ipc_perm *sma, int semflg)
{
	struct ipc_security_struct *isec;
	struct common_audit_data ad;
	u32 sid = current_sid();

	isec = selinux_ipc(sma);

	ad.type = LSM_AUDIT_DATA_IPC;
	ad.u.ipc_id = sma->key;

	return avc_has_perm(&selinux_state,
			    sid, isec->sid, SECCLASS_SEM,
			    SEM__ASSOCIATE, &ad);
}

/* Note, at this point, sma is locked down */
static int selinux_sem_semctl(struct kern_ipc_perm *sma, int cmd)
{
	int err;
	u32 perms;

	switch (cmd) {
	case IPC_INFO:
	case SEM_INFO:
		/* No specific object, just general system-wide information. */
		return avc_has_perm(&selinux_state,
				    current_sid(), SECINITSID_KERNEL,
				    SECCLASS_SYSTEM, SYSTEM__IPC_INFO, NULL);
	case GETPID:
	case GETNCNT:
	case GETZCNT:
		perms = SEM__GETATTR;
		break;
	case GETVAL:
	case GETALL:
		perms = SEM__READ;
		break;
	case SETVAL:
	case SETALL:
		perms = SEM__WRITE;
		break;
	case IPC_RMID:
		perms = SEM__DESTROY;
		break;
	case IPC_SET:
		perms = SEM__SETATTR;
		break;
	case IPC_STAT:
	case SEM_STAT:
	case SEM_STAT_ANY:
		perms = SEM__GETATTR | SEM__ASSOCIATE;
		break;
	default:
		return 0;
	}

	err = ipc_has_perm(sma, perms);
	return err;
}

static int selinux_sem_semop(struct kern_ipc_perm *sma,
			     struct sembuf *sops, unsigned nsops, int alter)
{
	u32 perms;

	if (alter)
		perms = SEM__READ | SEM__WRITE;
	else
		perms = SEM__READ;

	return ipc_has_perm(sma, perms);
}

static int selinux_ipc_permission(struct kern_ipc_perm *ipcp, short flag)
{
	u32 av = 0;

	av = 0;
	if (flag & S_IRUGO)
		av |= IPC__UNIX_READ;
	if (flag & S_IWUGO)
		av |= IPC__UNIX_WRITE;

	if (av == 0)
		return 0;

	return ipc_has_perm(ipcp, av);
}

static void selinux_ipc_getsecid(struct kern_ipc_perm *ipcp, u32 *secid)
{
	struct ipc_security_struct *isec = selinux_ipc(ipcp);
	*secid = isec->sid;
}

static void selinux_d_instantiate(struct dentry *dentry, struct inode *inode)
{
	if (inode)
		inode_doinit_with_dentry(inode, dentry);
}

static int selinux_getprocattr(struct task_struct *p,
			       char *name, char **value)
{
	const struct task_security_struct *__tsec;
	u32 sid;
	int error;
	unsigned len;

	rcu_read_lock();
	__tsec = selinux_cred(__task_cred(p));

	if (current != p) {
		error = avc_has_perm(&selinux_state,
				     current_sid(), __tsec->sid,
				     SECCLASS_PROCESS, PROCESS__GETATTR, NULL);
		if (error)
			goto bad;
	}

	if (!strcmp(name, "current"))
		sid = __tsec->sid;
	else if (!strcmp(name, "prev"))
		sid = __tsec->osid;
	else if (!strcmp(name, "exec"))
		sid = __tsec->exec_sid;
	else if (!strcmp(name, "fscreate"))
		sid = __tsec->create_sid;
	else if (!strcmp(name, "keycreate"))
		sid = __tsec->keycreate_sid;
	else if (!strcmp(name, "sockcreate"))
		sid = __tsec->sockcreate_sid;
	else {
		error = -EINVAL;
		goto bad;
	}
	rcu_read_unlock();

	if (!sid)
		return 0;

	error = security_sid_to_context(&selinux_state, sid, value, &len);
	if (error)
		return error;
	return len;

bad:
	rcu_read_unlock();
	return error;
}

static int selinux_setprocattr(const char *name, void *value, size_t size)
{
	struct task_security_struct *tsec;
	struct cred *new;
	u32 mysid = current_sid(), sid = 0, ptsid;
	int error;
	char *str = value;

	/*
	 * Basic control over ability to set these attributes at all.
	 */
	if (!strcmp(name, "exec"))
		error = avc_has_perm(&selinux_state,
				     mysid, mysid, SECCLASS_PROCESS,
				     PROCESS__SETEXEC, NULL);
	else if (!strcmp(name, "fscreate"))
		error = avc_has_perm(&selinux_state,
				     mysid, mysid, SECCLASS_PROCESS,
				     PROCESS__SETFSCREATE, NULL);
	else if (!strcmp(name, "keycreate"))
		error = avc_has_perm(&selinux_state,
				     mysid, mysid, SECCLASS_PROCESS,
				     PROCESS__SETKEYCREATE, NULL);
	else if (!strcmp(name, "sockcreate"))
		error = avc_has_perm(&selinux_state,
				     mysid, mysid, SECCLASS_PROCESS,
				     PROCESS__SETSOCKCREATE, NULL);
	else if (!strcmp(name, "current"))
		error = avc_has_perm(&selinux_state,
				     mysid, mysid, SECCLASS_PROCESS,
				     PROCESS__SETCURRENT, NULL);
	else
		error = -EINVAL;
	if (error)
		return error;

	/* Obtain a SID for the context, if one was specified. */
	if (size && str[0] && str[0] != '\n') {
		if (str[size-1] == '\n') {
			str[size-1] = 0;
			size--;
		}
		error = security_context_to_sid(&selinux_state, value, size,
						&sid, GFP_KERNEL);
		if (error == -EINVAL && !strcmp(name, "fscreate")) {
			if (!has_cap_mac_admin(true)) {
				struct audit_buffer *ab;
				size_t audit_size;

				/* We strip a nul only if it is at the end, otherwise the
				 * context contains a nul and we should audit that */
				if (str[size - 1] == '\0')
					audit_size = size - 1;
				else
					audit_size = size;
				ab = audit_log_start(audit_context(),
						     GFP_ATOMIC,
						     AUDIT_SELINUX_ERR);
				audit_log_format(ab, "op=fscreate invalid_context=");
				audit_log_n_untrustedstring(ab, value, audit_size);
				audit_log_end(ab);

				return error;
			}
			error = security_context_to_sid_force(
						      &selinux_state,
						      value, size, &sid);
		}
		if (error)
			return error;
	}

	new = prepare_creds();
	if (!new)
		return -ENOMEM;

	/* Permission checking based on the specified context is
	   performed during the actual operation (execve,
	   open/mkdir/...), when we know the full context of the
	   operation.  See selinux_bprm_creds_for_exec for the execve
	   checks and may_create for the file creation checks. The
	   operation will then fail if the context is not permitted. */
	tsec = selinux_cred(new);
	if (!strcmp(name, "exec")) {
		tsec->exec_sid = sid;
	} else if (!strcmp(name, "fscreate")) {
		tsec->create_sid = sid;
	} else if (!strcmp(name, "keycreate")) {
		if (sid) {
			error = avc_has_perm(&selinux_state, mysid, sid,
					     SECCLASS_KEY, KEY__CREATE, NULL);
			if (error)
				goto abort_change;
		}
		tsec->keycreate_sid = sid;
	} else if (!strcmp(name, "sockcreate")) {
		tsec->sockcreate_sid = sid;
	} else if (!strcmp(name, "current")) {
		error = -EINVAL;
		if (sid == 0)
			goto abort_change;

		/* Only allow single threaded processes to change context */
		error = -EPERM;
		if (!current_is_single_threaded()) {
			error = security_bounded_transition(&selinux_state,
							    tsec->sid, sid);
			if (error)
				goto abort_change;
		}

		/* Check permissions for the transition. */
		error = avc_has_perm(&selinux_state,
				     tsec->sid, sid, SECCLASS_PROCESS,
				     PROCESS__DYNTRANSITION, NULL);
		if (error)
			goto abort_change;

		/* Check for ptracing, and update the task SID if ok.
		   Otherwise, leave SID unchanged and fail. */
		ptsid = ptrace_parent_sid();
		if (ptsid != 0) {
			error = avc_has_perm(&selinux_state,
					     ptsid, sid, SECCLASS_PROCESS,
					     PROCESS__PTRACE, NULL);
			if (error)
				goto abort_change;
		}

		tsec->sid = sid;
	} else {
		error = -EINVAL;
		goto abort_change;
	}

	commit_creds(new);
	return size;

abort_change:
	abort_creds(new);
	return error;
}

static int selinux_ismaclabel(const char *name)
{
	return (strcmp(name, XATTR_SELINUX_SUFFIX) == 0);
}

static int selinux_secid_to_secctx(u32 secid, char **secdata, u32 *seclen)
{
	return security_sid_to_context(&selinux_state, secid,
				       secdata, seclen);
}

static int selinux_secctx_to_secid(const char *secdata, u32 seclen, u32 *secid)
{
	return security_context_to_sid(&selinux_state, secdata, seclen,
				       secid, GFP_KERNEL);
}

static void selinux_release_secctx(char *secdata, u32 seclen)
{
	kfree(secdata);
}

static void selinux_inode_invalidate_secctx(struct inode *inode)
{
	struct inode_security_struct *isec = selinux_inode(inode);

	spin_lock(&isec->lock);
	isec->initialized = LABEL_INVALID;
	spin_unlock(&isec->lock);
}

/*
 *	called with inode->i_mutex locked
 */
static int selinux_inode_notifysecctx(struct inode *inode, void *ctx, u32 ctxlen)
{
	int rc = selinux_inode_setsecurity(inode, XATTR_SELINUX_SUFFIX,
					   ctx, ctxlen, 0);
	/* Do not return error when suppressing label (SBLABEL_MNT not set). */
	return rc == -EOPNOTSUPP ? 0 : rc;
}

/*
 *	called with inode->i_mutex locked
 */
static int selinux_inode_setsecctx(struct dentry *dentry, void *ctx, u32 ctxlen)
{
	return __vfs_setxattr_noperm(&init_user_ns, dentry, XATTR_NAME_SELINUX,
				     ctx, ctxlen, 0);
}

static int selinux_inode_getsecctx(struct inode *inode, void **ctx, u32 *ctxlen)
{
	int len = 0;
	len = selinux_inode_getsecurity(&init_user_ns, inode,
					XATTR_SELINUX_SUFFIX, ctx, true);
	if (len < 0)
		return len;
	*ctxlen = len;
	return 0;
}
#ifdef CONFIG_KEYS

static int selinux_key_alloc(struct key *k, const struct cred *cred,
			     unsigned long flags)
{
	const struct task_security_struct *tsec;
	struct key_security_struct *ksec;

	ksec = kzalloc(sizeof(struct key_security_struct), GFP_KERNEL);
	if (!ksec)
		return -ENOMEM;

	tsec = selinux_cred(cred);
	if (tsec->keycreate_sid)
		ksec->sid = tsec->keycreate_sid;
	else
		ksec->sid = tsec->sid;

	k->security = ksec;
	return 0;
}

static void selinux_key_free(struct key *k)
{
	struct key_security_struct *ksec = k->security;

	k->security = NULL;
	kfree(ksec);
}

static int selinux_key_permission(key_ref_t key_ref,
				  const struct cred *cred,
				  enum key_need_perm need_perm)
{
	struct key *key;
	struct key_security_struct *ksec;
	u32 perm, sid;

	switch (need_perm) {
	case KEY_NEED_VIEW:
		perm = KEY__VIEW;
		break;
	case KEY_NEED_READ:
		perm = KEY__READ;
		break;
	case KEY_NEED_WRITE:
		perm = KEY__WRITE;
		break;
	case KEY_NEED_SEARCH:
		perm = KEY__SEARCH;
		break;
	case KEY_NEED_LINK:
		perm = KEY__LINK;
		break;
	case KEY_NEED_SETATTR:
		perm = KEY__SETATTR;
		break;
	case KEY_NEED_UNLINK:
	case KEY_SYSADMIN_OVERRIDE:
	case KEY_AUTHTOKEN_OVERRIDE:
	case KEY_DEFER_PERM_CHECK:
		return 0;
	default:
		WARN_ON(1);
		return -EPERM;

	}

	sid = cred_sid(cred);
	key = key_ref_to_ptr(key_ref);
	ksec = key->security;

	return avc_has_perm(&selinux_state,
			    sid, ksec->sid, SECCLASS_KEY, perm, NULL);
}

static int selinux_key_getsecurity(struct key *key, char **_buffer)
{
	struct key_security_struct *ksec = key->security;
	char *context = NULL;
	unsigned len;
	int rc;

	rc = security_sid_to_context(&selinux_state, ksec->sid,
				     &context, &len);
	if (!rc)
		rc = len;
	*_buffer = context;
	return rc;
}

#ifdef CONFIG_KEY_NOTIFICATIONS
static int selinux_watch_key(struct key *key)
{
	struct key_security_struct *ksec = key->security;
	u32 sid = current_sid();

	return avc_has_perm(&selinux_state,
			    sid, ksec->sid, SECCLASS_KEY, KEY__VIEW, NULL);
}
#endif
#endif

#ifdef CONFIG_SECURITY_INFINIBAND
static int selinux_ib_pkey_access(void *ib_sec, u64 subnet_prefix, u16 pkey_val)
{
	struct common_audit_data ad;
	int err;
	u32 sid = 0;
	struct ib_security_struct *sec = ib_sec;
	struct lsm_ibpkey_audit ibpkey;

	err = sel_ib_pkey_sid(subnet_prefix, pkey_val, &sid);
	if (err)
		return err;

	ad.type = LSM_AUDIT_DATA_IBPKEY;
	ibpkey.subnet_prefix = subnet_prefix;
	ibpkey.pkey = pkey_val;
	ad.u.ibpkey = &ibpkey;
	return avc_has_perm(&selinux_state,
			    sec->sid, sid,
			    SECCLASS_INFINIBAND_PKEY,
			    INFINIBAND_PKEY__ACCESS, &ad);
}

static int selinux_ib_endport_manage_subnet(void *ib_sec, const char *dev_name,
					    u8 port_num)
{
	struct common_audit_data ad;
	int err;
	u32 sid = 0;
	struct ib_security_struct *sec = ib_sec;
	struct lsm_ibendport_audit ibendport;

	err = security_ib_endport_sid(&selinux_state, dev_name, port_num,
				      &sid);

	if (err)
		return err;

	ad.type = LSM_AUDIT_DATA_IBENDPORT;
	strncpy(ibendport.dev_name, dev_name, sizeof(ibendport.dev_name));
	ibendport.port = port_num;
	ad.u.ibendport = &ibendport;
	return avc_has_perm(&selinux_state,
			    sec->sid, sid,
			    SECCLASS_INFINIBAND_ENDPORT,
			    INFINIBAND_ENDPORT__MANAGE_SUBNET, &ad);
}

static int selinux_ib_alloc_security(void **ib_sec)
{
	struct ib_security_struct *sec;

	sec = kzalloc(sizeof(*sec), GFP_KERNEL);
	if (!sec)
		return -ENOMEM;
	sec->sid = current_sid();

	*ib_sec = sec;
	return 0;
}

static void selinux_ib_free_security(void *ib_sec)
{
	kfree(ib_sec);
}
#endif

#ifdef CONFIG_BPF_SYSCALL
static int selinux_bpf(int cmd, union bpf_attr *attr,
				     unsigned int size)
{
	u32 sid = current_sid();
	int ret;

	switch (cmd) {
	case BPF_MAP_CREATE:
		ret = avc_has_perm(&selinux_state,
				   sid, sid, SECCLASS_BPF, BPF__MAP_CREATE,
				   NULL);
		break;
	case BPF_PROG_LOAD:
		ret = avc_has_perm(&selinux_state,
				   sid, sid, SECCLASS_BPF, BPF__PROG_LOAD,
				   NULL);
		break;
	default:
		ret = 0;
		break;
	}

	return ret;
}

static u32 bpf_map_fmode_to_av(fmode_t fmode)
{
	u32 av = 0;

	if (fmode & FMODE_READ)
		av |= BPF__MAP_READ;
	if (fmode & FMODE_WRITE)
		av |= BPF__MAP_WRITE;
	return av;
}

/* This function will check the file pass through unix socket or binder to see
 * if it is a bpf related object. And apply correspinding checks on the bpf
 * object based on the type. The bpf maps and programs, not like other files and
 * socket, are using a shared anonymous inode inside the kernel as their inode.
 * So checking that inode cannot identify if the process have privilege to
 * access the bpf object and that's why we have to add this additional check in
 * selinux_file_receive and selinux_binder_transfer_files.
 */
static int bpf_fd_pass(struct file *file, u32 sid)
{
	struct bpf_security_struct *bpfsec;
	struct bpf_prog *prog;
	struct bpf_map *map;
	int ret;

	if (file->f_op == &bpf_map_fops) {
		map = file->private_data;
		bpfsec = map->security;
		ret = avc_has_perm(&selinux_state,
				   sid, bpfsec->sid, SECCLASS_BPF,
				   bpf_map_fmode_to_av(file->f_mode), NULL);
		if (ret)
			return ret;
	} else if (file->f_op == &bpf_prog_fops) {
		prog = file->private_data;
		bpfsec = prog->aux->security;
		ret = avc_has_perm(&selinux_state,
				   sid, bpfsec->sid, SECCLASS_BPF,
				   BPF__PROG_RUN, NULL);
		if (ret)
			return ret;
	}
	return 0;
}

static int selinux_bpf_map(struct bpf_map *map, fmode_t fmode)
{
	u32 sid = current_sid();
	struct bpf_security_struct *bpfsec;

	bpfsec = map->security;
	return avc_has_perm(&selinux_state,
			    sid, bpfsec->sid, SECCLASS_BPF,
			    bpf_map_fmode_to_av(fmode), NULL);
}

static int selinux_bpf_prog(struct bpf_prog *prog)
{
	u32 sid = current_sid();
	struct bpf_security_struct *bpfsec;

	bpfsec = prog->aux->security;
	return avc_has_perm(&selinux_state,
			    sid, bpfsec->sid, SECCLASS_BPF,
			    BPF__PROG_RUN, NULL);
}

static int selinux_bpf_map_alloc(struct bpf_map *map)
{
	struct bpf_security_struct *bpfsec;

	bpfsec = kzalloc(sizeof(*bpfsec), GFP_KERNEL);
	if (!bpfsec)
		return -ENOMEM;

	bpfsec->sid = current_sid();
	map->security = bpfsec;

	return 0;
}

static void selinux_bpf_map_free(struct bpf_map *map)
{
	struct bpf_security_struct *bpfsec = map->security;

	map->security = NULL;
	kfree(bpfsec);
}

static int selinux_bpf_prog_alloc(struct bpf_prog_aux *aux)
{
	struct bpf_security_struct *bpfsec;

	bpfsec = kzalloc(sizeof(*bpfsec), GFP_KERNEL);
	if (!bpfsec)
		return -ENOMEM;

	bpfsec->sid = current_sid();
	aux->security = bpfsec;

	return 0;
}

static void selinux_bpf_prog_free(struct bpf_prog_aux *aux)
{
	struct bpf_security_struct *bpfsec = aux->security;

	aux->security = NULL;
	kfree(bpfsec);
}
#endif

static int selinux_lockdown(enum lockdown_reason what)
{
	struct common_audit_data ad;
	u32 sid = current_sid();
	int invalid_reason = (what <= LOCKDOWN_NONE) ||
			     (what == LOCKDOWN_INTEGRITY_MAX) ||
			     (what >= LOCKDOWN_CONFIDENTIALITY_MAX);

	if (WARN(invalid_reason, "Invalid lockdown reason")) {
		audit_log(audit_context(),
			  GFP_ATOMIC, AUDIT_SELINUX_ERR,
			  "lockdown_reason=invalid");
		return -EINVAL;
	}

	ad.type = LSM_AUDIT_DATA_LOCKDOWN;
	ad.u.reason = what;

	if (what <= LOCKDOWN_INTEGRITY_MAX)
		return avc_has_perm(&selinux_state,
				    sid, sid, SECCLASS_LOCKDOWN,
				    LOCKDOWN__INTEGRITY, &ad);
	else
		return avc_has_perm(&selinux_state,
				    sid, sid, SECCLASS_LOCKDOWN,
				    LOCKDOWN__CONFIDENTIALITY, &ad);
}

struct lsm_blob_sizes selinux_blob_sizes __lsm_ro_after_init = {
	.lbs_cred = sizeof(struct task_security_struct),
	.lbs_file = sizeof(struct file_security_struct),
	.lbs_inode = sizeof(struct inode_security_struct),
	.lbs_ipc = sizeof(struct ipc_security_struct),
	.lbs_msg_msg = sizeof(struct msg_security_struct),
	.lbs_superblock = sizeof(struct superblock_security_struct),
};

#ifdef CONFIG_PERF_EVENTS
static int selinux_perf_event_open(struct perf_event_attr *attr, int type)
{
	u32 requested, sid = current_sid();

	if (type == PERF_SECURITY_OPEN)
		requested = PERF_EVENT__OPEN;
	else if (type == PERF_SECURITY_CPU)
		requested = PERF_EVENT__CPU;
	else if (type == PERF_SECURITY_KERNEL)
		requested = PERF_EVENT__KERNEL;
	else if (type == PERF_SECURITY_TRACEPOINT)
		requested = PERF_EVENT__TRACEPOINT;
	else
		return -EINVAL;

	return avc_has_perm(&selinux_state, sid, sid, SECCLASS_PERF_EVENT,
			    requested, NULL);
}

static int selinux_perf_event_alloc(struct perf_event *event)
{
	struct perf_event_security_struct *perfsec;

	perfsec = kzalloc(sizeof(*perfsec), GFP_KERNEL);
	if (!perfsec)
		return -ENOMEM;

	perfsec->sid = current_sid();
	event->security = perfsec;

	return 0;
}

static void selinux_perf_event_free(struct perf_event *event)
{
	struct perf_event_security_struct *perfsec = event->security;

	event->security = NULL;
	kfree(perfsec);
}

static int selinux_perf_event_read(struct perf_event *event)
{
	struct perf_event_security_struct *perfsec = event->security;
	u32 sid = current_sid();

	return avc_has_perm(&selinux_state, sid, perfsec->sid,
			    SECCLASS_PERF_EVENT, PERF_EVENT__READ, NULL);
}

static int selinux_perf_event_write(struct perf_event *event)
{
	struct perf_event_security_struct *perfsec = event->security;
	u32 sid = current_sid();

	return avc_has_perm(&selinux_state, sid, perfsec->sid,
			    SECCLASS_PERF_EVENT, PERF_EVENT__WRITE, NULL);
}
#endif

/*
 * IMPORTANT NOTE: When adding new hooks, please be careful to keep this order:
 * 1. any hooks that don't belong to (2.) or (3.) below,
 * 2. hooks that both access structures allocated by other hooks, and allocate
 *    structures that can be later accessed by other hooks (mostly "cloning"
 *    hooks),
 * 3. hooks that only allocate structures that can be later accessed by other
 *    hooks ("allocating" hooks).
 *
 * Please follow block comment delimiters in the list to keep this order.
 *
 * This ordering is needed for SELinux runtime disable to work at least somewhat
 * safely. Breaking the ordering rules above might lead to NULL pointer derefs
 * when disabling SELinux at runtime.
 */
static struct security_hook_list selinux_hooks[] __lsm_ro_after_init = {
	LSM_HOOK_INIT(binder_set_context_mgr, selinux_binder_set_context_mgr),
	LSM_HOOK_INIT(binder_transaction, selinux_binder_transaction),
	LSM_HOOK_INIT(binder_transfer_binder, selinux_binder_transfer_binder),
	LSM_HOOK_INIT(binder_transfer_file, selinux_binder_transfer_file),

	LSM_HOOK_INIT(ptrace_access_check, selinux_ptrace_access_check),
	LSM_HOOK_INIT(ptrace_traceme, selinux_ptrace_traceme),
	LSM_HOOK_INIT(capget, selinux_capget),
	LSM_HOOK_INIT(capset, selinux_capset),
	LSM_HOOK_INIT(capable, selinux_capable),
	LSM_HOOK_INIT(quotactl, selinux_quotactl),
	LSM_HOOK_INIT(quota_on, selinux_quota_on),
	LSM_HOOK_INIT(syslog, selinux_syslog),
	LSM_HOOK_INIT(vm_enough_memory, selinux_vm_enough_memory),

	LSM_HOOK_INIT(netlink_send, selinux_netlink_send),

	LSM_HOOK_INIT(bprm_creds_for_exec, selinux_bprm_creds_for_exec),
	LSM_HOOK_INIT(bprm_committing_creds, selinux_bprm_committing_creds),
	LSM_HOOK_INIT(bprm_committed_creds, selinux_bprm_committed_creds),

	LSM_HOOK_INIT(sb_free_mnt_opts, selinux_free_mnt_opts),
	LSM_HOOK_INIT(sb_mnt_opts_compat, selinux_sb_mnt_opts_compat),
	LSM_HOOK_INIT(sb_remount, selinux_sb_remount),
	LSM_HOOK_INIT(sb_kern_mount, selinux_sb_kern_mount),
	LSM_HOOK_INIT(sb_show_options, selinux_sb_show_options),
	LSM_HOOK_INIT(sb_statfs, selinux_sb_statfs),
	LSM_HOOK_INIT(sb_mount, selinux_mount),
	LSM_HOOK_INIT(sb_umount, selinux_umount),
	LSM_HOOK_INIT(sb_set_mnt_opts, selinux_set_mnt_opts),
	LSM_HOOK_INIT(sb_clone_mnt_opts, selinux_sb_clone_mnt_opts),

	LSM_HOOK_INIT(move_mount, selinux_move_mount),

	LSM_HOOK_INIT(dentry_init_security, selinux_dentry_init_security),
	LSM_HOOK_INIT(dentry_create_files_as, selinux_dentry_create_files_as),

	LSM_HOOK_INIT(inode_free_security, selinux_inode_free_security),
	LSM_HOOK_INIT(inode_init_security, selinux_inode_init_security),
	LSM_HOOK_INIT(inode_init_security_anon, selinux_inode_init_security_anon),
	LSM_HOOK_INIT(inode_create, selinux_inode_create),
	LSM_HOOK_INIT(inode_link, selinux_inode_link),
	LSM_HOOK_INIT(inode_unlink, selinux_inode_unlink),
	LSM_HOOK_INIT(inode_symlink, selinux_inode_symlink),
	LSM_HOOK_INIT(inode_mkdir, selinux_inode_mkdir),
	LSM_HOOK_INIT(inode_rmdir, selinux_inode_rmdir),
	LSM_HOOK_INIT(inode_mknod, selinux_inode_mknod),
	LSM_HOOK_INIT(inode_rename, selinux_inode_rename),
	LSM_HOOK_INIT(inode_readlink, selinux_inode_readlink),
	LSM_HOOK_INIT(inode_follow_link, selinux_inode_follow_link),
	LSM_HOOK_INIT(inode_permission, selinux_inode_permission),
	LSM_HOOK_INIT(inode_setattr, selinux_inode_setattr),
	LSM_HOOK_INIT(inode_getattr, selinux_inode_getattr),
	LSM_HOOK_INIT(inode_setxattr, selinux_inode_setxattr),
	LSM_HOOK_INIT(inode_post_setxattr, selinux_inode_post_setxattr),
	LSM_HOOK_INIT(inode_getxattr, selinux_inode_getxattr),
	LSM_HOOK_INIT(inode_listxattr, selinux_inode_listxattr),
	LSM_HOOK_INIT(inode_removexattr, selinux_inode_removexattr),
	LSM_HOOK_INIT(inode_getsecurity, selinux_inode_getsecurity),
	LSM_HOOK_INIT(inode_setsecurity, selinux_inode_setsecurity),
	LSM_HOOK_INIT(inode_listsecurity, selinux_inode_listsecurity),
	LSM_HOOK_INIT(inode_getsecid, selinux_inode_getsecid),
	LSM_HOOK_INIT(inode_copy_up, selinux_inode_copy_up),
	LSM_HOOK_INIT(inode_copy_up_xattr, selinux_inode_copy_up_xattr),
	LSM_HOOK_INIT(path_notify, selinux_path_notify),

	LSM_HOOK_INIT(kernfs_init_security, selinux_kernfs_init_security),

	LSM_HOOK_INIT(file_permission, selinux_file_permission),
	LSM_HOOK_INIT(file_alloc_security, selinux_file_alloc_security),
	LSM_HOOK_INIT(file_ioctl, selinux_file_ioctl),
	LSM_HOOK_INIT(mmap_file, selinux_mmap_file),
	LSM_HOOK_INIT(mmap_addr, selinux_mmap_addr),
	LSM_HOOK_INIT(file_mprotect, selinux_file_mprotect),
	LSM_HOOK_INIT(file_lock, selinux_file_lock),
	LSM_HOOK_INIT(file_fcntl, selinux_file_fcntl),
	LSM_HOOK_INIT(file_set_fowner, selinux_file_set_fowner),
	LSM_HOOK_INIT(file_send_sigiotask, selinux_file_send_sigiotask),
	LSM_HOOK_INIT(file_receive, selinux_file_receive),

	LSM_HOOK_INIT(file_open, selinux_file_open),

	LSM_HOOK_INIT(task_alloc, selinux_task_alloc),
	LSM_HOOK_INIT(cred_prepare, selinux_cred_prepare),
	LSM_HOOK_INIT(cred_transfer, selinux_cred_transfer),
	LSM_HOOK_INIT(cred_getsecid, selinux_cred_getsecid),
	LSM_HOOK_INIT(kernel_act_as, selinux_kernel_act_as),
	LSM_HOOK_INIT(kernel_create_files_as, selinux_kernel_create_files_as),
	LSM_HOOK_INIT(kernel_module_request, selinux_kernel_module_request),
	LSM_HOOK_INIT(kernel_load_data, selinux_kernel_load_data),
	LSM_HOOK_INIT(kernel_read_file, selinux_kernel_read_file),
	LSM_HOOK_INIT(task_setpgid, selinux_task_setpgid),
	LSM_HOOK_INIT(task_getpgid, selinux_task_getpgid),
	LSM_HOOK_INIT(task_getsid, selinux_task_getsid),
	LSM_HOOK_INIT(task_getsecid_subj, selinux_task_getsecid_subj),
	LSM_HOOK_INIT(task_getsecid_obj, selinux_task_getsecid_obj),
	LSM_HOOK_INIT(task_setnice, selinux_task_setnice),
	LSM_HOOK_INIT(task_setioprio, selinux_task_setioprio),
	LSM_HOOK_INIT(task_getioprio, selinux_task_getioprio),
	LSM_HOOK_INIT(task_prlimit, selinux_task_prlimit),
	LSM_HOOK_INIT(task_setrlimit, selinux_task_setrlimit),
	LSM_HOOK_INIT(task_setscheduler, selinux_task_setscheduler),
	LSM_HOOK_INIT(task_getscheduler, selinux_task_getscheduler),
	LSM_HOOK_INIT(task_movememory, selinux_task_movememory),
	LSM_HOOK_INIT(task_kill, selinux_task_kill),
	LSM_HOOK_INIT(task_to_inode, selinux_task_to_inode),

	LSM_HOOK_INIT(ipc_permission, selinux_ipc_permission),
	LSM_HOOK_INIT(ipc_getsecid, selinux_ipc_getsecid),

	LSM_HOOK_INIT(msg_queue_associate, selinux_msg_queue_associate),
	LSM_HOOK_INIT(msg_queue_msgctl, selinux_msg_queue_msgctl),
	LSM_HOOK_INIT(msg_queue_msgsnd, selinux_msg_queue_msgsnd),
	LSM_HOOK_INIT(msg_queue_msgrcv, selinux_msg_queue_msgrcv),

	LSM_HOOK_INIT(shm_associate, selinux_shm_associate),
	LSM_HOOK_INIT(shm_shmctl, selinux_shm_shmctl),
	LSM_HOOK_INIT(shm_shmat, selinux_shm_shmat),

	LSM_HOOK_INIT(sem_associate, selinux_sem_associate),
	LSM_HOOK_INIT(sem_semctl, selinux_sem_semctl),
	LSM_HOOK_INIT(sem_semop, selinux_sem_semop),

	LSM_HOOK_INIT(d_instantiate, selinux_d_instantiate),

	LSM_HOOK_INIT(getprocattr, selinux_getprocattr),
	LSM_HOOK_INIT(setprocattr, selinux_setprocattr),

	LSM_HOOK_INIT(ismaclabel, selinux_ismaclabel),
	LSM_HOOK_INIT(secctx_to_secid, selinux_secctx_to_secid),
	LSM_HOOK_INIT(release_secctx, selinux_release_secctx),
	LSM_HOOK_INIT(inode_invalidate_secctx, selinux_inode_invalidate_secctx),
	LSM_HOOK_INIT(inode_notifysecctx, selinux_inode_notifysecctx),
	LSM_HOOK_INIT(inode_setsecctx, selinux_inode_setsecctx),

	LSM_HOOK_INIT(unix_stream_connect, selinux_socket_unix_stream_connect),
	LSM_HOOK_INIT(unix_may_send, selinux_socket_unix_may_send),

	LSM_HOOK_INIT(socket_create, selinux_socket_create),
	LSM_HOOK_INIT(socket_post_create, selinux_socket_post_create),
	LSM_HOOK_INIT(socket_socketpair, selinux_socket_socketpair),
	LSM_HOOK_INIT(socket_bind, selinux_socket_bind),
	LSM_HOOK_INIT(socket_connect, selinux_socket_connect),
	LSM_HOOK_INIT(socket_listen, selinux_socket_listen),
	LSM_HOOK_INIT(socket_accept, selinux_socket_accept),
	LSM_HOOK_INIT(socket_sendmsg, selinux_socket_sendmsg),
	LSM_HOOK_INIT(socket_recvmsg, selinux_socket_recvmsg),
	LSM_HOOK_INIT(socket_getsockname, selinux_socket_getsockname),
	LSM_HOOK_INIT(socket_getpeername, selinux_socket_getpeername),
	LSM_HOOK_INIT(socket_getsockopt, selinux_socket_getsockopt),
	LSM_HOOK_INIT(socket_setsockopt, selinux_socket_setsockopt),
	LSM_HOOK_INIT(socket_shutdown, selinux_socket_shutdown),
	LSM_HOOK_INIT(socket_sock_rcv_skb, selinux_socket_sock_rcv_skb),
	LSM_HOOK_INIT(socket_getpeersec_stream,
			selinux_socket_getpeersec_stream),
	LSM_HOOK_INIT(socket_getpeersec_dgram, selinux_socket_getpeersec_dgram),
	LSM_HOOK_INIT(sk_free_security, selinux_sk_free_security),
	LSM_HOOK_INIT(sk_clone_security, selinux_sk_clone_security),
	LSM_HOOK_INIT(sk_getsecid, selinux_sk_getsecid),
	LSM_HOOK_INIT(sock_graft, selinux_sock_graft),
	LSM_HOOK_INIT(sctp_assoc_request, selinux_sctp_assoc_request),
	LSM_HOOK_INIT(sctp_sk_clone, selinux_sctp_sk_clone),
	LSM_HOOK_INIT(sctp_bind_connect, selinux_sctp_bind_connect),
	LSM_HOOK_INIT(inet_conn_request, selinux_inet_conn_request),
	LSM_HOOK_INIT(inet_csk_clone, selinux_inet_csk_clone),
	LSM_HOOK_INIT(inet_conn_established, selinux_inet_conn_established),
	LSM_HOOK_INIT(secmark_relabel_packet, selinux_secmark_relabel_packet),
	LSM_HOOK_INIT(secmark_refcount_inc, selinux_secmark_refcount_inc),
	LSM_HOOK_INIT(secmark_refcount_dec, selinux_secmark_refcount_dec),
	LSM_HOOK_INIT(req_classify_flow, selinux_req_classify_flow),
	LSM_HOOK_INIT(tun_dev_free_security, selinux_tun_dev_free_security),
	LSM_HOOK_INIT(tun_dev_create, selinux_tun_dev_create),
	LSM_HOOK_INIT(tun_dev_attach_queue, selinux_tun_dev_attach_queue),
	LSM_HOOK_INIT(tun_dev_attach, selinux_tun_dev_attach),
	LSM_HOOK_INIT(tun_dev_open, selinux_tun_dev_open),
#ifdef CONFIG_SECURITY_INFINIBAND
	LSM_HOOK_INIT(ib_pkey_access, selinux_ib_pkey_access),
	LSM_HOOK_INIT(ib_endport_manage_subnet,
		      selinux_ib_endport_manage_subnet),
	LSM_HOOK_INIT(ib_free_security, selinux_ib_free_security),
#endif
#ifdef CONFIG_SECURITY_NETWORK_XFRM
	LSM_HOOK_INIT(xfrm_policy_free_security, selinux_xfrm_policy_free),
	LSM_HOOK_INIT(xfrm_policy_delete_security, selinux_xfrm_policy_delete),
	LSM_HOOK_INIT(xfrm_state_free_security, selinux_xfrm_state_free),
	LSM_HOOK_INIT(xfrm_state_delete_security, selinux_xfrm_state_delete),
	LSM_HOOK_INIT(xfrm_policy_lookup, selinux_xfrm_policy_lookup),
	LSM_HOOK_INIT(xfrm_state_pol_flow_match,
			selinux_xfrm_state_pol_flow_match),
	LSM_HOOK_INIT(xfrm_decode_session, selinux_xfrm_decode_session),
#endif

#ifdef CONFIG_KEYS
	LSM_HOOK_INIT(key_free, selinux_key_free),
	LSM_HOOK_INIT(key_permission, selinux_key_permission),
	LSM_HOOK_INIT(key_getsecurity, selinux_key_getsecurity),
#ifdef CONFIG_KEY_NOTIFICATIONS
	LSM_HOOK_INIT(watch_key, selinux_watch_key),
#endif
#endif

#ifdef CONFIG_AUDIT
	LSM_HOOK_INIT(audit_rule_known, selinux_audit_rule_known),
	LSM_HOOK_INIT(audit_rule_match, selinux_audit_rule_match),
	LSM_HOOK_INIT(audit_rule_free, selinux_audit_rule_free),
#endif

#ifdef CONFIG_BPF_SYSCALL
	LSM_HOOK_INIT(bpf, selinux_bpf),
	LSM_HOOK_INIT(bpf_map, selinux_bpf_map),
	LSM_HOOK_INIT(bpf_prog, selinux_bpf_prog),
	LSM_HOOK_INIT(bpf_map_free_security, selinux_bpf_map_free),
	LSM_HOOK_INIT(bpf_prog_free_security, selinux_bpf_prog_free),
#endif

#ifdef CONFIG_PERF_EVENTS
	LSM_HOOK_INIT(perf_event_open, selinux_perf_event_open),
	LSM_HOOK_INIT(perf_event_free, selinux_perf_event_free),
	LSM_HOOK_INIT(perf_event_read, selinux_perf_event_read),
	LSM_HOOK_INIT(perf_event_write, selinux_perf_event_write),
#endif

	LSM_HOOK_INIT(locked_down, selinux_lockdown),

	/*
	 * PUT "CLONING" (ACCESSING + ALLOCATING) HOOKS HERE
	 */
	LSM_HOOK_INIT(fs_context_dup, selinux_fs_context_dup),
	LSM_HOOK_INIT(fs_context_parse_param, selinux_fs_context_parse_param),
	LSM_HOOK_INIT(sb_eat_lsm_opts, selinux_sb_eat_lsm_opts),
	LSM_HOOK_INIT(sb_add_mnt_opt, selinux_add_mnt_opt),
#ifdef CONFIG_SECURITY_NETWORK_XFRM
	LSM_HOOK_INIT(xfrm_policy_clone_security, selinux_xfrm_policy_clone),
#endif

	/*
	 * PUT "ALLOCATING" HOOKS HERE
	 */
	LSM_HOOK_INIT(msg_msg_alloc_security, selinux_msg_msg_alloc_security),
	LSM_HOOK_INIT(msg_queue_alloc_security,
		      selinux_msg_queue_alloc_security),
	LSM_HOOK_INIT(shm_alloc_security, selinux_shm_alloc_security),
	LSM_HOOK_INIT(sb_alloc_security, selinux_sb_alloc_security),
	LSM_HOOK_INIT(inode_alloc_security, selinux_inode_alloc_security),
	LSM_HOOK_INIT(sem_alloc_security, selinux_sem_alloc_security),
	LSM_HOOK_INIT(secid_to_secctx, selinux_secid_to_secctx),
	LSM_HOOK_INIT(inode_getsecctx, selinux_inode_getsecctx),
	LSM_HOOK_INIT(sk_alloc_security, selinux_sk_alloc_security),
	LSM_HOOK_INIT(tun_dev_alloc_security, selinux_tun_dev_alloc_security),
#ifdef CONFIG_SECURITY_INFINIBAND
	LSM_HOOK_INIT(ib_alloc_security, selinux_ib_alloc_security),
#endif
#ifdef CONFIG_SECURITY_NETWORK_XFRM
	LSM_HOOK_INIT(xfrm_policy_alloc_security, selinux_xfrm_policy_alloc),
	LSM_HOOK_INIT(xfrm_state_alloc, selinux_xfrm_state_alloc),
	LSM_HOOK_INIT(xfrm_state_alloc_acquire,
		      selinux_xfrm_state_alloc_acquire),
#endif
#ifdef CONFIG_KEYS
	LSM_HOOK_INIT(key_alloc, selinux_key_alloc),
#endif
#ifdef CONFIG_AUDIT
	LSM_HOOK_INIT(audit_rule_init, selinux_audit_rule_init),
#endif
#ifdef CONFIG_BPF_SYSCALL
	LSM_HOOK_INIT(bpf_map_alloc_security, selinux_bpf_map_alloc),
	LSM_HOOK_INIT(bpf_prog_alloc_security, selinux_bpf_prog_alloc),
#endif
#ifdef CONFIG_PERF_EVENTS
	LSM_HOOK_INIT(perf_event_alloc, selinux_perf_event_alloc),
#endif
};

static __init int selinux_init(void)
{
	pr_info("SELinux:  Initializing.\n");

	memset(&selinux_state, 0, sizeof(selinux_state));
	enforcing_set(&selinux_state, selinux_enforcing_boot);
	checkreqprot_set(&selinux_state, selinux_checkreqprot_boot);
	selinux_avc_init(&selinux_state.avc);
	mutex_init(&selinux_state.status_lock);
	mutex_init(&selinux_state.policy_mutex);

	/* Set the security state for the initial task. */
	cred_init_security();

	default_noexec = !(VM_DATA_DEFAULT_FLAGS & VM_EXEC);

	avc_init();

	avtab_cache_init();

	ebitmap_cache_init();

	hashtab_cache_init();

	security_add_hooks(selinux_hooks, ARRAY_SIZE(selinux_hooks), "selinux");

	if (avc_add_callback(selinux_netcache_avc_callback, AVC_CALLBACK_RESET))
		panic("SELinux: Unable to register AVC netcache callback\n");

	if (avc_add_callback(selinux_lsm_notifier_avc_callback, AVC_CALLBACK_RESET))
		panic("SELinux: Unable to register AVC LSM notifier callback\n");

	if (selinux_enforcing_boot)
		pr_debug("SELinux:  Starting in enforcing mode\n");
	else
		pr_debug("SELinux:  Starting in permissive mode\n");

	fs_validate_description("selinux", selinux_fs_parameters);

	return 0;
}

static void delayed_superblock_init(struct super_block *sb, void *unused)
{
	selinux_set_mnt_opts(sb, NULL, 0, NULL);
}

void selinux_complete_init(void)
{
	pr_debug("SELinux:  Completing initialization.\n");

	/* Set up any superblocks initialized prior to the policy load. */
	pr_debug("SELinux:  Setting up existing superblocks.\n");
	iterate_supers(delayed_superblock_init, NULL);
}

/* SELinux requires early initialization in order to label
   all processes and objects when they are created. */
DEFINE_LSM(selinux) = {
	.name = "selinux",
	.flags = LSM_FLAG_LEGACY_MAJOR | LSM_FLAG_EXCLUSIVE,
	.enabled = &selinux_enabled_boot,
	.blobs = &selinux_blob_sizes,
	.init = selinux_init,
};

#if defined(CONFIG_NETFILTER)

static const struct nf_hook_ops selinux_nf_ops[] = {
	{
		.hook =		selinux_ipv4_postroute,
		.pf =		NFPROTO_IPV4,
		.hooknum =	NF_INET_POST_ROUTING,
		.priority =	NF_IP_PRI_SELINUX_LAST,
	},
	{
		.hook =		selinux_ipv4_forward,
		.pf =		NFPROTO_IPV4,
		.hooknum =	NF_INET_FORWARD,
		.priority =	NF_IP_PRI_SELINUX_FIRST,
	},
	{
		.hook =		selinux_ipv4_output,
		.pf =		NFPROTO_IPV4,
		.hooknum =	NF_INET_LOCAL_OUT,
		.priority =	NF_IP_PRI_SELINUX_FIRST,
	},
#if IS_ENABLED(CONFIG_IPV6)
	{
		.hook =		selinux_ipv6_postroute,
		.pf =		NFPROTO_IPV6,
		.hooknum =	NF_INET_POST_ROUTING,
		.priority =	NF_IP6_PRI_SELINUX_LAST,
	},
	{
		.hook =		selinux_ipv6_forward,
		.pf =		NFPROTO_IPV6,
		.hooknum =	NF_INET_FORWARD,
		.priority =	NF_IP6_PRI_SELINUX_FIRST,
	},
	{
		.hook =		selinux_ipv6_output,
		.pf =		NFPROTO_IPV6,
		.hooknum =	NF_INET_LOCAL_OUT,
		.priority =	NF_IP6_PRI_SELINUX_FIRST,
	},
#endif	/* IPV6 */
};

static int __net_init selinux_nf_register(struct net *net)
{
	return nf_register_net_hooks(net, selinux_nf_ops,
				     ARRAY_SIZE(selinux_nf_ops));
}

static void __net_exit selinux_nf_unregister(struct net *net)
{
	nf_unregister_net_hooks(net, selinux_nf_ops,
				ARRAY_SIZE(selinux_nf_ops));
}

static struct pernet_operations selinux_net_ops = {
	.init = selinux_nf_register,
	.exit = selinux_nf_unregister,
};

static int __init selinux_nf_ip_init(void)
{
	int err;

	if (!selinux_enabled_boot)
		return 0;

	pr_debug("SELinux:  Registering netfilter hooks\n");

	err = register_pernet_subsys(&selinux_net_ops);
	if (err)
		panic("SELinux: register_pernet_subsys: error %d\n", err);

	return 0;
}
__initcall(selinux_nf_ip_init);

#ifdef CONFIG_SECURITY_SELINUX_DISABLE
static void selinux_nf_ip_exit(void)
{
	pr_debug("SELinux:  Unregistering netfilter hooks\n");

	unregister_pernet_subsys(&selinux_net_ops);
}
#endif

#else /* CONFIG_NETFILTER */

#ifdef CONFIG_SECURITY_SELINUX_DISABLE
#define selinux_nf_ip_exit()
#endif

#endif /* CONFIG_NETFILTER */

#ifdef CONFIG_SECURITY_SELINUX_DISABLE
int selinux_disable(struct selinux_state *state)
{
	if (selinux_initialized(state)) {
		/* Not permitted after initial policy load. */
		return -EINVAL;
	}

	if (selinux_disabled(state)) {
		/* Only do this once. */
		return -EINVAL;
	}

	selinux_mark_disabled(state);

	pr_info("SELinux:  Disabled at runtime.\n");

	/*
	 * Unregister netfilter hooks.
	 * Must be done before security_delete_hooks() to avoid breaking
	 * runtime disable.
	 */
	selinux_nf_ip_exit();

	security_delete_hooks(selinux_hooks, ARRAY_SIZE(selinux_hooks));

	/* Try to destroy the avc node cache */
	avc_disable();

	/* Unregister selinuxfs. */
	exit_sel_fs();

	return 0;
}
#endif<|MERGE_RESOLUTION|>--- conflicted
+++ resolved
@@ -514,7 +514,6 @@
 }
 
 static int sb_check_xattr_support(struct super_block *sb)
-<<<<<<< HEAD
 {
 	struct superblock_security_struct *sbsec = sb->s_security;
 	struct dentry *root = sb->s_root;
@@ -564,66 +563,12 @@
 }
 
 static int sb_finish_set_opts(struct super_block *sb)
-=======
->>>>>>> 047843bd
-{
-	struct superblock_security_struct *sbsec = sb->s_security;
-	struct dentry *root = sb->s_root;
-	struct inode *root_inode = d_backing_inode(root);
-	u32 sid;
-	int rc;
-
-<<<<<<< HEAD
-=======
-	/*
-	 * Make sure that the xattr handler exists and that no
-	 * error other than -ENODATA is returned by getxattr on
-	 * the root directory.  -ENODATA is ok, as this may be
-	 * the first boot of the SELinux kernel before we have
-	 * assigned xattr values to the filesystem.
-	 */
-	if (!(root_inode->i_opflags & IOP_XATTR)) {
-		pr_warn("SELinux: (dev %s, type %s) has no xattr support\n",
-			sb->s_id, sb->s_type->name);
-		goto fallback;
-	}
-
-	rc = __vfs_getxattr(root, root_inode, XATTR_NAME_SELINUX, NULL, 0);
-	if (rc < 0 && rc != -ENODATA) {
-		if (rc == -EOPNOTSUPP) {
-			pr_warn("SELinux: (dev %s, type %s) has no security xattr handler\n",
-				sb->s_id, sb->s_type->name);
-			goto fallback;
-		} else {
-			pr_warn("SELinux: (dev %s, type %s) getxattr errno %d\n",
-				sb->s_id, sb->s_type->name, -rc);
-			return rc;
-		}
-	}
-	return 0;
-
-fallback:
-	/* No xattr support - try to fallback to genfs if possible. */
-	rc = security_genfs_sid(&selinux_state, sb->s_type->name, "/",
-				SECCLASS_DIR, &sid);
-	if (rc)
-		return -EOPNOTSUPP;
-
-	pr_warn("SELinux: (dev %s, type %s) falling back to genfs\n",
-		sb->s_id, sb->s_type->name);
-	sbsec->behavior = SECURITY_FS_USE_GENFS;
-	sbsec->sid = sid;
-	return 0;
-}
-
-static int sb_finish_set_opts(struct super_block *sb)
 {
 	struct superblock_security_struct *sbsec = selinux_superblock(sb);
 	struct dentry *root = sb->s_root;
 	struct inode *root_inode = d_backing_inode(root);
 	int rc = 0;
 
->>>>>>> 047843bd
 	if (sbsec->behavior == SECURITY_FS_USE_XATTR) {
 		rc = sb_check_xattr_support(sb);
 		if (rc)
