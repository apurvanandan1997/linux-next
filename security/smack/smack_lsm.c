--- conflicted
+++ resolved
@@ -3849,20 +3849,12 @@
  *
  * Returns smack_known of the IP options or NULL if that won't work.
  */
-<<<<<<< HEAD
-static struct smack_known *smack_from_netlbl(struct sock *sk, u16 family,
-=======
 static struct smack_known *smack_from_netlbl(const struct sock *sk, u16 family,
->>>>>>> f642729d
 					     struct sk_buff *skb)
 {
 	struct netlbl_lsm_secattr secattr;
 	struct socket_smack *ssp = NULL;
 	struct smack_known *skp = NULL;
-<<<<<<< HEAD
-	int rc;
-=======
->>>>>>> f642729d
 
 	netlbl_secattr_init(&secattr);
 
@@ -3872,11 +3864,7 @@
 	if (netlbl_skbuff_getattr(skb, family, &secattr) == 0) {
 		skp = smack_from_secattr(&secattr, ssp);
 		if (secattr.flags & NETLBL_SECATTR_CACHEABLE)
-<<<<<<< HEAD
-			rc = netlbl_cache_add(skb, family, &skp->smk_netlabel);
-=======
 			netlbl_cache_add(skb, family, &skp->smk_netlabel);
->>>>>>> f642729d
 	}
 
 	netlbl_secattr_destroy(&secattr);
