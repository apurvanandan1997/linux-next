// SPDX-License-Identifier: GPL-2.0-only
/*
 * Copyright (C) 2010 IBM Corporation
 * Copyright (c) 2019-2021, Linaro Limited
 *
 * See Documentation/security/keys/trusted-encrypted.rst
 */

#include <crypto/hash_info.h>
#include <linux/init.h>
#include <linux/slab.h>
#include <linux/parser.h>
#include <linux/string.h>
#include <linux/err.h>
#include <keys/trusted-type.h>
#include <linux/key-type.h>
#include <linux/crypto.h>
#include <crypto/hash.h>
#include <crypto/sha1.h>
#include <linux/tpm.h>
#include <linux/tpm_command.h>

#include <keys/trusted_tpm.h>

static const char hmac_alg[] = "hmac(sha1)";
static const char hash_alg[] = "sha1";
static struct tpm_chip *chip;
static struct tpm_digest *digests;

struct sdesc {
	struct shash_desc shash;
	char ctx[];
};

static struct crypto_shash *hashalg;
static struct crypto_shash *hmacalg;

static struct sdesc *init_sdesc(struct crypto_shash *alg)
{
	struct sdesc *sdesc;
	int size;

	size = sizeof(struct shash_desc) + crypto_shash_descsize(alg);
	sdesc = kmalloc(size, GFP_KERNEL);
	if (!sdesc)
		return ERR_PTR(-ENOMEM);
	sdesc->shash.tfm = alg;
	return sdesc;
}

static int TSS_sha1(const unsigned char *data, unsigned int datalen,
		    unsigned char *digest)
{
	struct sdesc *sdesc;
	int ret;

	sdesc = init_sdesc(hashalg);
	if (IS_ERR(sdesc)) {
		pr_info("can't alloc %s\n", hash_alg);
		return PTR_ERR(sdesc);
	}

	ret = crypto_shash_digest(&sdesc->shash, data, datalen, digest);
	kfree_sensitive(sdesc);
	return ret;
}

static int TSS_rawhmac(unsigned char *digest, const unsigned char *key,
		       unsigned int keylen, ...)
{
	struct sdesc *sdesc;
	va_list argp;
	unsigned int dlen;
	unsigned char *data;
	int ret;

	sdesc = init_sdesc(hmacalg);
	if (IS_ERR(sdesc)) {
		pr_info("can't alloc %s\n", hmac_alg);
		return PTR_ERR(sdesc);
	}

	ret = crypto_shash_setkey(hmacalg, key, keylen);
	if (ret < 0)
		goto out;
	ret = crypto_shash_init(&sdesc->shash);
	if (ret < 0)
		goto out;

	va_start(argp, keylen);
	for (;;) {
		dlen = va_arg(argp, unsigned int);
		if (dlen == 0)
			break;
		data = va_arg(argp, unsigned char *);
		if (data == NULL) {
			ret = -EINVAL;
			break;
		}
		ret = crypto_shash_update(&sdesc->shash, data, dlen);
		if (ret < 0)
			break;
	}
	va_end(argp);
	if (!ret)
		ret = crypto_shash_final(&sdesc->shash, digest);
out:
	kfree_sensitive(sdesc);
	return ret;
}

/*
 * calculate authorization info fields to send to TPM
 */
int TSS_authhmac(unsigned char *digest, const unsigned char *key,
			unsigned int keylen, unsigned char *h1,
			unsigned char *h2, unsigned int h3, ...)
{
	unsigned char paramdigest[SHA1_DIGEST_SIZE];
	struct sdesc *sdesc;
	unsigned int dlen;
	unsigned char *data;
	unsigned char c;
	int ret;
	va_list argp;

	if (!chip)
		return -ENODEV;

	sdesc = init_sdesc(hashalg);
	if (IS_ERR(sdesc)) {
		pr_info("can't alloc %s\n", hash_alg);
		return PTR_ERR(sdesc);
	}

	c = !!h3;
	ret = crypto_shash_init(&sdesc->shash);
	if (ret < 0)
		goto out;
	va_start(argp, h3);
	for (;;) {
		dlen = va_arg(argp, unsigned int);
		if (dlen == 0)
			break;
		data = va_arg(argp, unsigned char *);
		if (!data) {
			ret = -EINVAL;
			break;
		}
		ret = crypto_shash_update(&sdesc->shash, data, dlen);
		if (ret < 0)
			break;
	}
	va_end(argp);
	if (!ret)
		ret = crypto_shash_final(&sdesc->shash, paramdigest);
	if (!ret)
		ret = TSS_rawhmac(digest, key, keylen, SHA1_DIGEST_SIZE,
				  paramdigest, TPM_NONCE_SIZE, h1,
				  TPM_NONCE_SIZE, h2, 1, &c, 0, 0);
out:
	kfree_sensitive(sdesc);
	return ret;
}
EXPORT_SYMBOL_GPL(TSS_authhmac);

/*
 * verify the AUTH1_COMMAND (Seal) result from TPM
 */
int TSS_checkhmac1(unsigned char *buffer,
			  const uint32_t command,
			  const unsigned char *ononce,
			  const unsigned char *key,
			  unsigned int keylen, ...)
{
	uint32_t bufsize;
	uint16_t tag;
	uint32_t ordinal;
	uint32_t result;
	unsigned char *enonce;
	unsigned char *continueflag;
	unsigned char *authdata;
	unsigned char testhmac[SHA1_DIGEST_SIZE];
	unsigned char paramdigest[SHA1_DIGEST_SIZE];
	struct sdesc *sdesc;
	unsigned int dlen;
	unsigned int dpos;
	va_list argp;
	int ret;

	if (!chip)
		return -ENODEV;

	bufsize = LOAD32(buffer, TPM_SIZE_OFFSET);
	tag = LOAD16(buffer, 0);
	ordinal = command;
	result = LOAD32N(buffer, TPM_RETURN_OFFSET);
	if (tag == TPM_TAG_RSP_COMMAND)
		return 0;
	if (tag != TPM_TAG_RSP_AUTH1_COMMAND)
		return -EINVAL;
	authdata = buffer + bufsize - SHA1_DIGEST_SIZE;
	continueflag = authdata - 1;
	enonce = continueflag - TPM_NONCE_SIZE;

	sdesc = init_sdesc(hashalg);
	if (IS_ERR(sdesc)) {
		pr_info("can't alloc %s\n", hash_alg);
		return PTR_ERR(sdesc);
	}
	ret = crypto_shash_init(&sdesc->shash);
	if (ret < 0)
		goto out;
	ret = crypto_shash_update(&sdesc->shash, (const u8 *)&result,
				  sizeof result);
	if (ret < 0)
		goto out;
	ret = crypto_shash_update(&sdesc->shash, (const u8 *)&ordinal,
				  sizeof ordinal);
	if (ret < 0)
		goto out;
	va_start(argp, keylen);
	for (;;) {
		dlen = va_arg(argp, unsigned int);
		if (dlen == 0)
			break;
		dpos = va_arg(argp, unsigned int);
		ret = crypto_shash_update(&sdesc->shash, buffer + dpos, dlen);
		if (ret < 0)
			break;
	}
	va_end(argp);
	if (!ret)
		ret = crypto_shash_final(&sdesc->shash, paramdigest);
	if (ret < 0)
		goto out;

	ret = TSS_rawhmac(testhmac, key, keylen, SHA1_DIGEST_SIZE, paramdigest,
			  TPM_NONCE_SIZE, enonce, TPM_NONCE_SIZE, ononce,
			  1, continueflag, 0, 0);
	if (ret < 0)
		goto out;

	if (memcmp(testhmac, authdata, SHA1_DIGEST_SIZE))
		ret = -EINVAL;
out:
	kfree_sensitive(sdesc);
	return ret;
}
EXPORT_SYMBOL_GPL(TSS_checkhmac1);

/*
 * verify the AUTH2_COMMAND (unseal) result from TPM
 */
static int TSS_checkhmac2(unsigned char *buffer,
			  const uint32_t command,
			  const unsigned char *ononce,
			  const unsigned char *key1,
			  unsigned int keylen1,
			  const unsigned char *key2,
			  unsigned int keylen2, ...)
{
	uint32_t bufsize;
	uint16_t tag;
	uint32_t ordinal;
	uint32_t result;
	unsigned char *enonce1;
	unsigned char *continueflag1;
	unsigned char *authdata1;
	unsigned char *enonce2;
	unsigned char *continueflag2;
	unsigned char *authdata2;
	unsigned char testhmac1[SHA1_DIGEST_SIZE];
	unsigned char testhmac2[SHA1_DIGEST_SIZE];
	unsigned char paramdigest[SHA1_DIGEST_SIZE];
	struct sdesc *sdesc;
	unsigned int dlen;
	unsigned int dpos;
	va_list argp;
	int ret;

	bufsize = LOAD32(buffer, TPM_SIZE_OFFSET);
	tag = LOAD16(buffer, 0);
	ordinal = command;
	result = LOAD32N(buffer, TPM_RETURN_OFFSET);

	if (tag == TPM_TAG_RSP_COMMAND)
		return 0;
	if (tag != TPM_TAG_RSP_AUTH2_COMMAND)
		return -EINVAL;
	authdata1 = buffer + bufsize - (SHA1_DIGEST_SIZE + 1
			+ SHA1_DIGEST_SIZE + SHA1_DIGEST_SIZE);
	authdata2 = buffer + bufsize - (SHA1_DIGEST_SIZE);
	continueflag1 = authdata1 - 1;
	continueflag2 = authdata2 - 1;
	enonce1 = continueflag1 - TPM_NONCE_SIZE;
	enonce2 = continueflag2 - TPM_NONCE_SIZE;

	sdesc = init_sdesc(hashalg);
	if (IS_ERR(sdesc)) {
		pr_info("can't alloc %s\n", hash_alg);
		return PTR_ERR(sdesc);
	}
	ret = crypto_shash_init(&sdesc->shash);
	if (ret < 0)
		goto out;
	ret = crypto_shash_update(&sdesc->shash, (const u8 *)&result,
				  sizeof result);
	if (ret < 0)
		goto out;
	ret = crypto_shash_update(&sdesc->shash, (const u8 *)&ordinal,
				  sizeof ordinal);
	if (ret < 0)
		goto out;

	va_start(argp, keylen2);
	for (;;) {
		dlen = va_arg(argp, unsigned int);
		if (dlen == 0)
			break;
		dpos = va_arg(argp, unsigned int);
		ret = crypto_shash_update(&sdesc->shash, buffer + dpos, dlen);
		if (ret < 0)
			break;
	}
	va_end(argp);
	if (!ret)
		ret = crypto_shash_final(&sdesc->shash, paramdigest);
	if (ret < 0)
		goto out;

	ret = TSS_rawhmac(testhmac1, key1, keylen1, SHA1_DIGEST_SIZE,
			  paramdigest, TPM_NONCE_SIZE, enonce1,
			  TPM_NONCE_SIZE, ononce, 1, continueflag1, 0, 0);
	if (ret < 0)
		goto out;
	if (memcmp(testhmac1, authdata1, SHA1_DIGEST_SIZE)) {
		ret = -EINVAL;
		goto out;
	}
	ret = TSS_rawhmac(testhmac2, key2, keylen2, SHA1_DIGEST_SIZE,
			  paramdigest, TPM_NONCE_SIZE, enonce2,
			  TPM_NONCE_SIZE, ononce, 1, continueflag2, 0, 0);
	if (ret < 0)
		goto out;
	if (memcmp(testhmac2, authdata2, SHA1_DIGEST_SIZE))
		ret = -EINVAL;
out:
	kfree_sensitive(sdesc);
	return ret;
}

/*
 * For key specific tpm requests, we will generate and send our
 * own TPM command packets using the drivers send function.
 */
int trusted_tpm_send(unsigned char *cmd, size_t buflen)
{
	int rc;

	if (!chip)
		return -ENODEV;

	dump_tpm_buf(cmd);
	rc = tpm_send(chip, cmd, buflen);
	dump_tpm_buf(cmd);
	if (rc > 0)
		/* Can't return positive return codes values to keyctl */
		rc = -EPERM;
	return rc;
}
EXPORT_SYMBOL_GPL(trusted_tpm_send);

/*
 * Lock a trusted key, by extending a selected PCR.
 *
 * Prevents a trusted key that is sealed to PCRs from being accessed.
 * This uses the tpm driver's extend function.
 */
static int pcrlock(const int pcrnum)
{
	if (!capable(CAP_SYS_ADMIN))
		return -EPERM;

	return tpm_pcr_extend(chip, pcrnum, digests) ? -EINVAL : 0;
}

/*
 * Create an object specific authorisation protocol (OSAP) session
 */
static int osap(struct tpm_buf *tb, struct osapsess *s,
		const unsigned char *key, uint16_t type, uint32_t handle)
{
	unsigned char enonce[TPM_NONCE_SIZE];
	unsigned char ononce[TPM_NONCE_SIZE];
	int ret;

	ret = tpm_get_random(chip, ononce, TPM_NONCE_SIZE);
	if (ret < 0)
		return ret;

	if (ret != TPM_NONCE_SIZE)
		return -EIO;

	tpm_buf_reset(tb, TPM_TAG_RQU_COMMAND, TPM_ORD_OSAP);
	tpm_buf_append_u16(tb, type);
	tpm_buf_append_u32(tb, handle);
	tpm_buf_append(tb, ononce, TPM_NONCE_SIZE);

	ret = trusted_tpm_send(tb->data, MAX_BUF_SIZE);
	if (ret < 0)
		return ret;

	s->handle = LOAD32(tb->data, TPM_DATA_OFFSET);
	memcpy(s->enonce, &(tb->data[TPM_DATA_OFFSET + sizeof(uint32_t)]),
	       TPM_NONCE_SIZE);
	memcpy(enonce, &(tb->data[TPM_DATA_OFFSET + sizeof(uint32_t) +
				  TPM_NONCE_SIZE]), TPM_NONCE_SIZE);
	return TSS_rawhmac(s->secret, key, SHA1_DIGEST_SIZE, TPM_NONCE_SIZE,
			   enonce, TPM_NONCE_SIZE, ononce, 0, 0);
}

/*
 * Create an object independent authorisation protocol (oiap) session
 */
int oiap(struct tpm_buf *tb, uint32_t *handle, unsigned char *nonce)
{
	int ret;

	if (!chip)
		return -ENODEV;

	tpm_buf_reset(tb, TPM_TAG_RQU_COMMAND, TPM_ORD_OIAP);
	ret = trusted_tpm_send(tb->data, MAX_BUF_SIZE);
	if (ret < 0)
		return ret;

	*handle = LOAD32(tb->data, TPM_DATA_OFFSET);
	memcpy(nonce, &tb->data[TPM_DATA_OFFSET + sizeof(uint32_t)],
	       TPM_NONCE_SIZE);
	return 0;
}
EXPORT_SYMBOL_GPL(oiap);

struct tpm_digests {
	unsigned char encauth[SHA1_DIGEST_SIZE];
	unsigned char pubauth[SHA1_DIGEST_SIZE];
	unsigned char xorwork[SHA1_DIGEST_SIZE * 2];
	unsigned char xorhash[SHA1_DIGEST_SIZE];
	unsigned char nonceodd[TPM_NONCE_SIZE];
};

/*
 * Have the TPM seal(encrypt) the trusted key, possibly based on
 * Platform Configuration Registers (PCRs). AUTH1 for sealing key.
 */
static int tpm_seal(struct tpm_buf *tb, uint16_t keytype,
		    uint32_t keyhandle, const unsigned char *keyauth,
		    const unsigned char *data, uint32_t datalen,
		    unsigned char *blob, uint32_t *bloblen,
		    const unsigned char *blobauth,
		    const unsigned char *pcrinfo, uint32_t pcrinfosize)
{
	struct osapsess sess;
	struct tpm_digests *td;
	unsigned char cont;
	uint32_t ordinal;
	uint32_t pcrsize;
	uint32_t datsize;
	int sealinfosize;
	int encdatasize;
	int storedsize;
	int ret;
	int i;

	/* alloc some work space for all the hashes */
	td = kmalloc(sizeof *td, GFP_KERNEL);
	if (!td)
		return -ENOMEM;

	/* get session for sealing key */
	ret = osap(tb, &sess, keyauth, keytype, keyhandle);
	if (ret < 0)
		goto out;
	dump_sess(&sess);

	/* calculate encrypted authorization value */
	memcpy(td->xorwork, sess.secret, SHA1_DIGEST_SIZE);
	memcpy(td->xorwork + SHA1_DIGEST_SIZE, sess.enonce, SHA1_DIGEST_SIZE);
	ret = TSS_sha1(td->xorwork, SHA1_DIGEST_SIZE * 2, td->xorhash);
	if (ret < 0)
		goto out;

	ret = tpm_get_random(chip, td->nonceodd, TPM_NONCE_SIZE);
	if (ret < 0)
		return ret;

	if (ret != TPM_NONCE_SIZE)
		return -EIO;

	ordinal = htonl(TPM_ORD_SEAL);
	datsize = htonl(datalen);
	pcrsize = htonl(pcrinfosize);
	cont = 0;

	/* encrypt data authorization key */
	for (i = 0; i < SHA1_DIGEST_SIZE; ++i)
		td->encauth[i] = td->xorhash[i] ^ blobauth[i];

	/* calculate authorization HMAC value */
	if (pcrinfosize == 0) {
		/* no pcr info specified */
		ret = TSS_authhmac(td->pubauth, sess.secret, SHA1_DIGEST_SIZE,
				   sess.enonce, td->nonceodd, cont,
				   sizeof(uint32_t), &ordinal, SHA1_DIGEST_SIZE,
				   td->encauth, sizeof(uint32_t), &pcrsize,
				   sizeof(uint32_t), &datsize, datalen, data, 0,
				   0);
	} else {
		/* pcr info specified */
		ret = TSS_authhmac(td->pubauth, sess.secret, SHA1_DIGEST_SIZE,
				   sess.enonce, td->nonceodd, cont,
				   sizeof(uint32_t), &ordinal, SHA1_DIGEST_SIZE,
				   td->encauth, sizeof(uint32_t), &pcrsize,
				   pcrinfosize, pcrinfo, sizeof(uint32_t),
				   &datsize, datalen, data, 0, 0);
	}
	if (ret < 0)
		goto out;

	/* build and send the TPM request packet */
	tpm_buf_reset(tb, TPM_TAG_RQU_AUTH1_COMMAND, TPM_ORD_SEAL);
	tpm_buf_append_u32(tb, keyhandle);
	tpm_buf_append(tb, td->encauth, SHA1_DIGEST_SIZE);
	tpm_buf_append_u32(tb, pcrinfosize);
	tpm_buf_append(tb, pcrinfo, pcrinfosize);
	tpm_buf_append_u32(tb, datalen);
	tpm_buf_append(tb, data, datalen);
	tpm_buf_append_u32(tb, sess.handle);
	tpm_buf_append(tb, td->nonceodd, TPM_NONCE_SIZE);
	tpm_buf_append_u8(tb, cont);
	tpm_buf_append(tb, td->pubauth, SHA1_DIGEST_SIZE);

	ret = trusted_tpm_send(tb->data, MAX_BUF_SIZE);
	if (ret < 0)
		goto out;

	/* calculate the size of the returned Blob */
	sealinfosize = LOAD32(tb->data, TPM_DATA_OFFSET + sizeof(uint32_t));
	encdatasize = LOAD32(tb->data, TPM_DATA_OFFSET + sizeof(uint32_t) +
			     sizeof(uint32_t) + sealinfosize);
	storedsize = sizeof(uint32_t) + sizeof(uint32_t) + sealinfosize +
	    sizeof(uint32_t) + encdatasize;

	/* check the HMAC in the response */
	ret = TSS_checkhmac1(tb->data, ordinal, td->nonceodd, sess.secret,
			     SHA1_DIGEST_SIZE, storedsize, TPM_DATA_OFFSET, 0,
			     0);

	/* copy the returned blob to caller */
	if (!ret) {
		memcpy(blob, tb->data + TPM_DATA_OFFSET, storedsize);
		*bloblen = storedsize;
	}
out:
	kfree_sensitive(td);
	return ret;
}

/*
 * use the AUTH2_COMMAND form of unseal, to authorize both key and blob
 */
static int tpm_unseal(struct tpm_buf *tb,
		      uint32_t keyhandle, const unsigned char *keyauth,
		      const unsigned char *blob, int bloblen,
		      const unsigned char *blobauth,
		      unsigned char *data, unsigned int *datalen)
{
	unsigned char nonceodd[TPM_NONCE_SIZE];
	unsigned char enonce1[TPM_NONCE_SIZE];
	unsigned char enonce2[TPM_NONCE_SIZE];
	unsigned char authdata1[SHA1_DIGEST_SIZE];
	unsigned char authdata2[SHA1_DIGEST_SIZE];
	uint32_t authhandle1 = 0;
	uint32_t authhandle2 = 0;
	unsigned char cont = 0;
	uint32_t ordinal;
	int ret;

	/* sessions for unsealing key and data */
	ret = oiap(tb, &authhandle1, enonce1);
	if (ret < 0) {
		pr_info("oiap failed (%d)\n", ret);
		return ret;
	}
	ret = oiap(tb, &authhandle2, enonce2);
	if (ret < 0) {
		pr_info("oiap failed (%d)\n", ret);
		return ret;
	}

	ordinal = htonl(TPM_ORD_UNSEAL);
	ret = tpm_get_random(chip, nonceodd, TPM_NONCE_SIZE);
	if (ret < 0)
		return ret;

	if (ret != TPM_NONCE_SIZE) {
		pr_info("tpm_get_random failed (%d)\n", ret);
		return -EIO;
	}
	ret = TSS_authhmac(authdata1, keyauth, TPM_NONCE_SIZE,
			   enonce1, nonceodd, cont, sizeof(uint32_t),
			   &ordinal, bloblen, blob, 0, 0);
	if (ret < 0)
		return ret;
	ret = TSS_authhmac(authdata2, blobauth, TPM_NONCE_SIZE,
			   enonce2, nonceodd, cont, sizeof(uint32_t),
			   &ordinal, bloblen, blob, 0, 0);
	if (ret < 0)
		return ret;

	/* build and send TPM request packet */
	tpm_buf_reset(tb, TPM_TAG_RQU_AUTH2_COMMAND, TPM_ORD_UNSEAL);
	tpm_buf_append_u32(tb, keyhandle);
	tpm_buf_append(tb, blob, bloblen);
	tpm_buf_append_u32(tb, authhandle1);
	tpm_buf_append(tb, nonceodd, TPM_NONCE_SIZE);
	tpm_buf_append_u8(tb, cont);
	tpm_buf_append(tb, authdata1, SHA1_DIGEST_SIZE);
	tpm_buf_append_u32(tb, authhandle2);
	tpm_buf_append(tb, nonceodd, TPM_NONCE_SIZE);
	tpm_buf_append_u8(tb, cont);
	tpm_buf_append(tb, authdata2, SHA1_DIGEST_SIZE);

	ret = trusted_tpm_send(tb->data, MAX_BUF_SIZE);
	if (ret < 0) {
		pr_info("authhmac failed (%d)\n", ret);
		return ret;
	}

	*datalen = LOAD32(tb->data, TPM_DATA_OFFSET);
	ret = TSS_checkhmac2(tb->data, ordinal, nonceodd,
			     keyauth, SHA1_DIGEST_SIZE,
			     blobauth, SHA1_DIGEST_SIZE,
			     sizeof(uint32_t), TPM_DATA_OFFSET,
			     *datalen, TPM_DATA_OFFSET + sizeof(uint32_t), 0,
			     0);
	if (ret < 0) {
		pr_info("TSS_checkhmac2 failed (%d)\n", ret);
		return ret;
	}
	memcpy(data, tb->data + TPM_DATA_OFFSET + sizeof(uint32_t), *datalen);
	return 0;
}

/*
 * Have the TPM seal(encrypt) the symmetric key
 */
static int key_seal(struct trusted_key_payload *p,
		    struct trusted_key_options *o)
{
	struct tpm_buf tb;
	int ret;

	ret = tpm_buf_init(&tb, 0, 0);
	if (ret)
		return ret;

	/* include migratable flag at end of sealed key */
	p->key[p->key_len] = p->migratable;

	ret = tpm_seal(&tb, o->keytype, o->keyhandle, o->keyauth,
		       p->key, p->key_len + 1, p->blob, &p->blob_len,
		       o->blobauth, o->pcrinfo, o->pcrinfo_len);
	if (ret < 0)
		pr_info("srkseal failed (%d)\n", ret);

	tpm_buf_destroy(&tb);
	return ret;
}

/*
 * Have the TPM unseal(decrypt) the symmetric key
 */
static int key_unseal(struct trusted_key_payload *p,
		      struct trusted_key_options *o)
{
	struct tpm_buf tb;
	int ret;

	ret = tpm_buf_init(&tb, 0, 0);
	if (ret)
		return ret;

	ret = tpm_unseal(&tb, o->keyhandle, o->keyauth, p->blob, p->blob_len,
			 o->blobauth, p->key, &p->key_len);
	if (ret < 0)
		pr_info("srkunseal failed (%d)\n", ret);
	else
		/* pull migratable flag out of sealed key */
		p->migratable = p->key[--p->key_len];

	tpm_buf_destroy(&tb);
	return ret;
}

enum {
	Opt_err,
	Opt_keyhandle, Opt_keyauth, Opt_blobauth,
	Opt_pcrinfo, Opt_pcrlock, Opt_migratable,
	Opt_hash,
	Opt_policydigest,
	Opt_policyhandle,
};

static const match_table_t key_tokens = {
	{Opt_keyhandle, "keyhandle=%s"},
	{Opt_keyauth, "keyauth=%s"},
	{Opt_blobauth, "blobauth=%s"},
	{Opt_pcrinfo, "pcrinfo=%s"},
	{Opt_pcrlock, "pcrlock=%s"},
	{Opt_migratable, "migratable=%s"},
	{Opt_hash, "hash=%s"},
	{Opt_policydigest, "policydigest=%s"},
	{Opt_policyhandle, "policyhandle=%s"},
	{Opt_err, NULL}
};

/* can have zero or more token= options */
static int getoptions(char *c, struct trusted_key_payload *pay,
		      struct trusted_key_options *opt)
{
	substring_t args[MAX_OPT_ARGS];
	char *p = c;
	int token;
	int res;
	unsigned long handle;
	unsigned long lock;
	unsigned long token_mask = 0;
	unsigned int digest_len;
	int i;
	int tpm2;

	tpm2 = tpm_is_tpm2(chip);
	if (tpm2 < 0)
		return tpm2;

	opt->hash = tpm2 ? HASH_ALGO_SHA256 : HASH_ALGO_SHA1;

	if (!c)
		return 0;

	while ((p = strsep(&c, " \t"))) {
		if (*p == '\0' || *p == ' ' || *p == '\t')
			continue;
		token = match_token(p, key_tokens, args);
		if (test_and_set_bit(token, &token_mask))
			return -EINVAL;

		switch (token) {
		case Opt_pcrinfo:
			opt->pcrinfo_len = strlen(args[0].from) / 2;
			if (opt->pcrinfo_len > MAX_PCRINFO_SIZE)
				return -EINVAL;
			res = hex2bin(opt->pcrinfo, args[0].from,
				      opt->pcrinfo_len);
			if (res < 0)
				return -EINVAL;
			break;
		case Opt_keyhandle:
			res = kstrtoul(args[0].from, 16, &handle);
			if (res < 0)
				return -EINVAL;
			opt->keytype = SEAL_keytype;
			opt->keyhandle = handle;
			break;
		case Opt_keyauth:
			if (strlen(args[0].from) != 2 * SHA1_DIGEST_SIZE)
				return -EINVAL;
			res = hex2bin(opt->keyauth, args[0].from,
				      SHA1_DIGEST_SIZE);
			if (res < 0)
				return -EINVAL;
			break;
		case Opt_blobauth:
			/*
			 * TPM 1.2 authorizations are sha1 hashes passed in as
			 * hex strings.  TPM 2.0 authorizations are simple
			 * passwords (although it can take a hash as well)
			 */
			opt->blobauth_len = strlen(args[0].from);

			if (opt->blobauth_len == 2 * TPM_DIGEST_SIZE) {
				res = hex2bin(opt->blobauth, args[0].from,
					      TPM_DIGEST_SIZE);
				if (res < 0)
					return -EINVAL;

				opt->blobauth_len = TPM_DIGEST_SIZE;
				break;
			}

			if (tpm2 && opt->blobauth_len <= sizeof(opt->blobauth)) {
				memcpy(opt->blobauth, args[0].from,
				       opt->blobauth_len);
				break;
			}

			return -EINVAL;

			break;

		case Opt_migratable:
			if (*args[0].from == '0')
				pay->migratable = 0;
			else if (*args[0].from != '1')
				return -EINVAL;
			break;
		case Opt_pcrlock:
			res = kstrtoul(args[0].from, 10, &lock);
			if (res < 0)
				return -EINVAL;
			opt->pcrlock = lock;
			break;
		case Opt_hash:
			if (test_bit(Opt_policydigest, &token_mask))
				return -EINVAL;
			for (i = 0; i < HASH_ALGO__LAST; i++) {
				if (!strcmp(args[0].from, hash_algo_name[i])) {
					opt->hash = i;
					break;
				}
			}
			if (i == HASH_ALGO__LAST)
				return -EINVAL;
			if  (!tpm2 && i != HASH_ALGO_SHA1) {
				pr_info("TPM 1.x only supports SHA-1.\n");
				return -EINVAL;
			}
			break;
		case Opt_policydigest:
			digest_len = hash_digest_size[opt->hash];
			if (!tpm2 || strlen(args[0].from) != (2 * digest_len))
				return -EINVAL;
			res = hex2bin(opt->policydigest, args[0].from,
				      digest_len);
			if (res < 0)
				return -EINVAL;
			opt->policydigest_len = digest_len;
			break;
		case Opt_policyhandle:
			if (!tpm2)
				return -EINVAL;
			res = kstrtoul(args[0].from, 16, &handle);
			if (res < 0)
				return -EINVAL;
			opt->policyhandle = handle;
			break;
		default:
			return -EINVAL;
		}
	}
	return 0;
}

static struct trusted_key_options *trusted_options_alloc(void)
{
	struct trusted_key_options *options;
	int tpm2;

	tpm2 = tpm_is_tpm2(chip);
	if (tpm2 < 0)
		return NULL;

	options = kzalloc(sizeof *options, GFP_KERNEL);
	if (options) {
		/* set any non-zero defaults */
		options->keytype = SRK_keytype;

		if (!tpm2)
			options->keyhandle = SRKHANDLE;
	}
	return options;
}

static int trusted_tpm_seal(struct trusted_key_payload *p, char *datablob)
{
	struct trusted_key_options *options = NULL;
	int ret = 0;
	int tpm2;

	tpm2 = tpm_is_tpm2(chip);
	if (tpm2 < 0)
		return tpm2;

	options = trusted_options_alloc();
	if (!options)
		return -ENOMEM;

	ret = getoptions(datablob, p, options);
	if (ret < 0)
		goto out;
	dump_options(options);

	if (!options->keyhandle && !tpm2) {
		ret = -EINVAL;
		goto out;
	}

	if (tpm2)
		ret = tpm2_seal_trusted(chip, p, options);
	else
		ret = key_seal(p, options);
	if (ret < 0) {
		pr_info("key_seal failed (%d)\n", ret);
		goto out;
	}

	if (options->pcrlock) {
		ret = pcrlock(options->pcrlock);
		if (ret < 0) {
			pr_info("pcrlock failed (%d)\n", ret);
			goto out;
		}
	}
out:
	kfree_sensitive(options);
	return ret;
}

static int trusted_tpm_unseal(struct trusted_key_payload *p, char *datablob)
{
	struct trusted_key_options *options = NULL;
	int ret = 0;
	int tpm2;

	tpm2 = tpm_is_tpm2(chip);
	if (tpm2 < 0)
		return tpm2;

	options = trusted_options_alloc();
	if (!options)
		return -ENOMEM;

	ret = getoptions(datablob, p, options);
	if (ret < 0)
		goto out;
	dump_options(options);

<<<<<<< HEAD
	if (!options->keyhandle) {
=======
	if (!options->keyhandle && !tpm2) {
>>>>>>> 69977d1a
		ret = -EINVAL;
		goto out;
	}

	if (tpm2)
		ret = tpm2_unseal_trusted(chip, p, options);
	else
		ret = key_unseal(p, options);
	if (ret < 0)
		pr_info("key_unseal failed (%d)\n", ret);

	if (options->pcrlock) {
		ret = pcrlock(options->pcrlock);
		if (ret < 0) {
			pr_info("pcrlock failed (%d)\n", ret);
			goto out;
		}
	}
out:
	kfree_sensitive(options);
	return ret;
}

static int trusted_tpm_get_random(unsigned char *key, size_t key_len)
{
	return tpm_get_random(chip, key, key_len);
}

static void trusted_shash_release(void)
{
	if (hashalg)
		crypto_free_shash(hashalg);
	if (hmacalg)
		crypto_free_shash(hmacalg);
}

static int __init trusted_shash_alloc(void)
{
	int ret;

	hmacalg = crypto_alloc_shash(hmac_alg, 0, 0);
	if (IS_ERR(hmacalg)) {
		pr_info("could not allocate crypto %s\n",
			hmac_alg);
		return PTR_ERR(hmacalg);
	}

	hashalg = crypto_alloc_shash(hash_alg, 0, 0);
	if (IS_ERR(hashalg)) {
		pr_info("could not allocate crypto %s\n",
			hash_alg);
		ret = PTR_ERR(hashalg);
		goto hashalg_fail;
	}

	return 0;

hashalg_fail:
	crypto_free_shash(hmacalg);
	return ret;
}

static int __init init_digests(void)
{
	int i;

	digests = kcalloc(chip->nr_allocated_banks, sizeof(*digests),
			  GFP_KERNEL);
	if (!digests)
		return -ENOMEM;

	for (i = 0; i < chip->nr_allocated_banks; i++)
		digests[i].alg_id = chip->allocated_banks[i].alg_id;

	return 0;
}

static int __init trusted_tpm_init(void)
{
	int ret;

	chip = tpm_default_chip();
	if (!chip)
		return -ENODEV;

	ret = init_digests();
	if (ret < 0)
		goto err_put;
	ret = trusted_shash_alloc();
	if (ret < 0)
		goto err_free;
	ret = register_key_type(&key_type_trusted);
	if (ret < 0)
		goto err_release;
	return 0;
err_release:
	trusted_shash_release();
err_free:
	kfree(digests);
err_put:
	put_device(&chip->dev);
	return ret;
}

static void trusted_tpm_exit(void)
{
	if (chip) {
		put_device(&chip->dev);
		kfree(digests);
		trusted_shash_release();
		unregister_key_type(&key_type_trusted);
	}
}

struct trusted_key_ops trusted_key_tpm_ops = {
	.migratable = 1, /* migratable by default */
	.init = trusted_tpm_init,
	.seal = trusted_tpm_seal,
	.unseal = trusted_tpm_unseal,
	.get_random = trusted_tpm_get_random,
	.exit = trusted_tpm_exit,
};<|MERGE_RESOLUTION|>--- conflicted
+++ resolved
@@ -947,11 +947,7 @@
 		goto out;
 	dump_options(options);
 
-<<<<<<< HEAD
-	if (!options->keyhandle) {
-=======
 	if (!options->keyhandle && !tpm2) {
->>>>>>> 69977d1a
 		ret = -EINVAL;
 		goto out;
 	}
