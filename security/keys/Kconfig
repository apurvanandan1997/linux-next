--- conflicted
+++ resolved
@@ -119,14 +119,7 @@
 	bool "Provide key/keyring change notifications"
 	depends on KEYS && WATCH_QUEUE
 	help
-<<<<<<< HEAD
-	  This option provides support for getting change notifications
-	  on keys and keyrings on which the caller has View permission.
-	  This makes use of pipes to handle the notification buffer and
-	  provides KEYCTL_WATCH_KEY to enable/disable watches.
-=======
 	  This option provides support for getting change notifications on keys
 	  and keyrings on which the caller has View permission.  This makes use
 	  of a pipe opened with O_NOTIFICATION_PIPE to handle the notification
-	  buffer and provides KEYCTL_WATCH_KEY to enable/disable watches.
->>>>>>> 06ef6a8b
+	  buffer and provides KEYCTL_WATCH_KEY to enable/disable watches.