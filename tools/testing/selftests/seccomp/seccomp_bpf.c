// SPDX-License-Identifier: GPL-2.0-only
/*
 * Copyright (c) 2012 The Chromium OS Authors. All rights reserved.
 *
 * Test code for seccomp bpf.
 */

#define _GNU_SOURCE
#include <sys/types.h>

/*
 * glibc 2.26 and later have SIGSYS in siginfo_t. Before that,
 * we need to use the kernel's siginfo.h file and trick glibc
 * into accepting it.
 */
#if !__GLIBC_PREREQ(2, 26)
# include <asm/siginfo.h>
# define __have_siginfo_t 1
# define __have_sigval_t 1
# define __have_sigevent_t 1
#endif

#include <errno.h>
#include <linux/filter.h>
#include <sys/prctl.h>
#include <sys/ptrace.h>
#include <sys/user.h>
#include <linux/prctl.h>
#include <linux/ptrace.h>
#include <linux/seccomp.h>
#include <pthread.h>
#include <semaphore.h>
#include <signal.h>
#include <stddef.h>
#include <stdbool.h>
#include <string.h>
#include <time.h>
#include <limits.h>
#include <linux/elf.h>
#include <sys/uio.h>
#include <sys/utsname.h>
#include <sys/fcntl.h>
#include <sys/mman.h>
#include <sys/times.h>
#include <sys/socket.h>
#include <sys/ioctl.h>
#include <linux/kcmp.h>
#include <sys/resource.h>

#include <unistd.h>
#include <sys/syscall.h>
#include <poll.h>

#include "../kselftest_harness.h"
#include "../clone3/clone3_selftests.h"

/* Attempt to de-conflict with the selftests tree. */
#ifndef SKIP
#define SKIP(s, ...)	XFAIL(s, ##__VA_ARGS__)
#endif

#ifndef PR_SET_PTRACER
# define PR_SET_PTRACER 0x59616d61
#endif

#ifndef PR_SET_NO_NEW_PRIVS
#define PR_SET_NO_NEW_PRIVS 38
#define PR_GET_NO_NEW_PRIVS 39
#endif

#ifndef PR_SECCOMP_EXT
#define PR_SECCOMP_EXT 43
#endif

#ifndef SECCOMP_EXT_ACT
#define SECCOMP_EXT_ACT 1
#endif

#ifndef SECCOMP_EXT_ACT_TSYNC
#define SECCOMP_EXT_ACT_TSYNC 1
#endif

#ifndef SECCOMP_MODE_STRICT
#define SECCOMP_MODE_STRICT 1
#endif

#ifndef SECCOMP_MODE_FILTER
#define SECCOMP_MODE_FILTER 2
#endif

#ifndef SECCOMP_RET_ALLOW
struct seccomp_data {
	int nr;
	__u32 arch;
	__u64 instruction_pointer;
	__u64 args[6];
};
#endif

#ifndef SECCOMP_RET_KILL_PROCESS
#define SECCOMP_RET_KILL_PROCESS 0x80000000U /* kill the process */
#define SECCOMP_RET_KILL_THREAD	 0x00000000U /* kill the thread */
#endif
#ifndef SECCOMP_RET_KILL
#define SECCOMP_RET_KILL	 SECCOMP_RET_KILL_THREAD
#define SECCOMP_RET_TRAP	 0x00030000U /* disallow and force a SIGSYS */
#define SECCOMP_RET_ERRNO	 0x00050000U /* returns an errno */
#define SECCOMP_RET_TRACE	 0x7ff00000U /* pass to a tracer or disallow */
#define SECCOMP_RET_ALLOW	 0x7fff0000U /* allow */
#endif
#ifndef SECCOMP_RET_LOG
#define SECCOMP_RET_LOG		 0x7ffc0000U /* allow after logging */
#endif

#ifndef __NR_seccomp
# if defined(__i386__)
#  define __NR_seccomp 354
# elif defined(__x86_64__)
#  define __NR_seccomp 317
# elif defined(__arm__)
#  define __NR_seccomp 383
# elif defined(__aarch64__)
#  define __NR_seccomp 277
# elif defined(__riscv)
#  define __NR_seccomp 277
# elif defined(__csky__)
#  define __NR_seccomp 277
# elif defined(__hppa__)
#  define __NR_seccomp 338
# elif defined(__powerpc__)
#  define __NR_seccomp 358
# elif defined(__s390__)
#  define __NR_seccomp 348
# elif defined(__xtensa__)
#  define __NR_seccomp 337
# elif defined(__sh__)
#  define __NR_seccomp 372
# else
#  warning "seccomp syscall number unknown for this architecture"
#  define __NR_seccomp 0xffff
# endif
#endif

#ifndef SECCOMP_SET_MODE_STRICT
#define SECCOMP_SET_MODE_STRICT 0
#endif

#ifndef SECCOMP_SET_MODE_FILTER
#define SECCOMP_SET_MODE_FILTER 1
#endif

#ifndef SECCOMP_GET_ACTION_AVAIL
#define SECCOMP_GET_ACTION_AVAIL 2
#endif

#ifndef SECCOMP_GET_NOTIF_SIZES
#define SECCOMP_GET_NOTIF_SIZES 3
#endif

#ifndef SECCOMP_FILTER_FLAG_TSYNC
#define SECCOMP_FILTER_FLAG_TSYNC (1UL << 0)
#endif

#ifndef SECCOMP_FILTER_FLAG_LOG
#define SECCOMP_FILTER_FLAG_LOG (1UL << 1)
#endif

#ifndef SECCOMP_FILTER_FLAG_SPEC_ALLOW
#define SECCOMP_FILTER_FLAG_SPEC_ALLOW (1UL << 2)
#endif

#ifndef PTRACE_SECCOMP_GET_METADATA
#define PTRACE_SECCOMP_GET_METADATA	0x420d

struct seccomp_metadata {
	__u64 filter_off;       /* Input: which filter */
	__u64 flags;             /* Output: filter's flags */
};
#endif

#ifndef SECCOMP_FILTER_FLAG_NEW_LISTENER
#define SECCOMP_FILTER_FLAG_NEW_LISTENER	(1UL << 3)
#endif

#ifndef SECCOMP_RET_USER_NOTIF
#define SECCOMP_RET_USER_NOTIF 0x7fc00000U

#define SECCOMP_IOC_MAGIC		'!'
#define SECCOMP_IO(nr)			_IO(SECCOMP_IOC_MAGIC, nr)
#define SECCOMP_IOR(nr, type)		_IOR(SECCOMP_IOC_MAGIC, nr, type)
#define SECCOMP_IOW(nr, type)		_IOW(SECCOMP_IOC_MAGIC, nr, type)
#define SECCOMP_IOWR(nr, type)		_IOWR(SECCOMP_IOC_MAGIC, nr, type)

/* Flags for seccomp notification fd ioctl. */
#define SECCOMP_IOCTL_NOTIF_RECV	SECCOMP_IOWR(0, struct seccomp_notif)
#define SECCOMP_IOCTL_NOTIF_SEND	SECCOMP_IOWR(1,	\
						struct seccomp_notif_resp)
#define SECCOMP_IOCTL_NOTIF_ID_VALID	SECCOMP_IOW(2, __u64)

struct seccomp_notif {
	__u64 id;
	__u32 pid;
	__u32 flags;
	struct seccomp_data data;
};

struct seccomp_notif_resp {
	__u64 id;
	__s64 val;
	__s32 error;
	__u32 flags;
};

struct seccomp_notif_sizes {
	__u16 seccomp_notif;
	__u16 seccomp_notif_resp;
	__u16 seccomp_data;
};
#endif

#ifndef SECCOMP_IOCTL_NOTIF_ADDFD
/* On success, the return value is the remote process's added fd number */
#define SECCOMP_IOCTL_NOTIF_ADDFD	SECCOMP_IOW(3,	\
						struct seccomp_notif_addfd)

/* valid flags for seccomp_notif_addfd */
#define SECCOMP_ADDFD_FLAG_SETFD	(1UL << 0) /* Specify remote fd */

struct seccomp_notif_addfd {
	__u64 id;
	__u32 flags;
	__u32 srcfd;
	__u32 newfd;
	__u32 newfd_flags;
};
#endif

struct seccomp_notif_addfd_small {
	__u64 id;
	char weird[4];
};
#define SECCOMP_IOCTL_NOTIF_ADDFD_SMALL	\
	SECCOMP_IOW(3, struct seccomp_notif_addfd_small)

struct seccomp_notif_addfd_big {
	union {
		struct seccomp_notif_addfd addfd;
		char buf[sizeof(struct seccomp_notif_addfd) + 8];
	};
};
#define SECCOMP_IOCTL_NOTIF_ADDFD_BIG	\
	SECCOMP_IOWR(3, struct seccomp_notif_addfd_big)

#ifndef PTRACE_EVENTMSG_SYSCALL_ENTRY
#define PTRACE_EVENTMSG_SYSCALL_ENTRY	1
#define PTRACE_EVENTMSG_SYSCALL_EXIT	2
#endif

#ifndef SECCOMP_USER_NOTIF_FLAG_CONTINUE
#define SECCOMP_USER_NOTIF_FLAG_CONTINUE 0x00000001
#endif

#ifndef SECCOMP_FILTER_FLAG_TSYNC_ESRCH
#define SECCOMP_FILTER_FLAG_TSYNC_ESRCH (1UL << 4)
#endif

#ifndef seccomp
int seccomp(unsigned int op, unsigned int flags, void *args)
{
	errno = 0;
	return syscall(__NR_seccomp, op, flags, args);
}
#endif

#if __BYTE_ORDER == __LITTLE_ENDIAN
#define syscall_arg(_n) (offsetof(struct seccomp_data, args[_n]))
#elif __BYTE_ORDER == __BIG_ENDIAN
#define syscall_arg(_n) (offsetof(struct seccomp_data, args[_n]) + sizeof(__u32))
#else
#error "wut? Unknown __BYTE_ORDER?!"
#endif

#define SIBLING_EXIT_UNKILLED	0xbadbeef
#define SIBLING_EXIT_FAILURE	0xbadface
#define SIBLING_EXIT_NEWPRIVS	0xbadfeed

static int __filecmp(pid_t pid1, pid_t pid2, int fd1, int fd2)
{
#ifdef __NR_kcmp
	errno = 0;
	return syscall(__NR_kcmp, pid1, pid2, KCMP_FILE, fd1, fd2);
#else
	errno = ENOSYS;
	return -1;
#endif
}

/* Have TH_LOG report actual location filecmp() is used. */
#define filecmp(pid1, pid2, fd1, fd2)	({		\
	int _ret;					\
							\
	_ret = __filecmp(pid1, pid2, fd1, fd2);		\
	if (_ret != 0) {				\
		if (_ret < 0 && errno == ENOSYS) {	\
			TH_LOG("kcmp() syscall missing (test is less accurate)");\
			_ret = 0;			\
		}					\
	}						\
	_ret; })

TEST(kcmp)
{
	int ret;

	ret = __filecmp(getpid(), getpid(), 1, 1);
	EXPECT_EQ(ret, 0);
	if (ret != 0 && errno == ENOSYS)
		SKIP(return, "Kernel does not support kcmp() (missing CONFIG_KCMP?)");
}

TEST(mode_strict_support)
{
	long ret;

	ret = prctl(PR_SET_SECCOMP, SECCOMP_MODE_STRICT, NULL, NULL, NULL);
	ASSERT_EQ(0, ret) {
		TH_LOG("Kernel does not support CONFIG_SECCOMP");
	}
	syscall(__NR_exit, 0);
}

TEST_SIGNAL(mode_strict_cannot_call_prctl, SIGKILL)
{
	long ret;

	ret = prctl(PR_SET_SECCOMP, SECCOMP_MODE_STRICT, NULL, NULL, NULL);
	ASSERT_EQ(0, ret) {
		TH_LOG("Kernel does not support CONFIG_SECCOMP");
	}
	syscall(__NR_prctl, PR_SET_SECCOMP, SECCOMP_MODE_FILTER,
		NULL, NULL, NULL);
	EXPECT_FALSE(true) {
		TH_LOG("Unreachable!");
	}
}

/* Note! This doesn't test no new privs behavior */
TEST(no_new_privs_support)
{
	long ret;

	ret = prctl(PR_SET_NO_NEW_PRIVS, 1, 0, 0, 0);
	EXPECT_EQ(0, ret) {
		TH_LOG("Kernel does not support PR_SET_NO_NEW_PRIVS!");
	}
}

/* Tests kernel support by checking for a copy_from_user() fault on NULL. */
TEST(mode_filter_support)
{
	long ret;

	ret = prctl(PR_SET_NO_NEW_PRIVS, 1, NULL, 0, 0);
	ASSERT_EQ(0, ret) {
		TH_LOG("Kernel does not support PR_SET_NO_NEW_PRIVS!");
	}
	ret = prctl(PR_SET_SECCOMP, SECCOMP_MODE_FILTER, NULL, NULL, NULL);
	EXPECT_EQ(-1, ret);
	EXPECT_EQ(EFAULT, errno) {
		TH_LOG("Kernel does not support CONFIG_SECCOMP_FILTER!");
	}
}

TEST(mode_filter_without_nnp)
{
	struct sock_filter filter[] = {
		BPF_STMT(BPF_RET|BPF_K, SECCOMP_RET_ALLOW),
	};
	struct sock_fprog prog = {
		.len = (unsigned short)ARRAY_SIZE(filter),
		.filter = filter,
	};
	long ret;

	ret = prctl(PR_GET_NO_NEW_PRIVS, 0, NULL, 0, 0);
	ASSERT_LE(0, ret) {
		TH_LOG("Expected 0 or unsupported for NO_NEW_PRIVS");
	}
	errno = 0;
	ret = prctl(PR_SET_SECCOMP, SECCOMP_MODE_FILTER, &prog, 0, 0);
	/* Succeeds with CAP_SYS_ADMIN, fails without */
	/* TODO(wad) check caps not euid */
	if (geteuid()) {
		EXPECT_EQ(-1, ret);
		EXPECT_EQ(EACCES, errno);
	} else {
		EXPECT_EQ(0, ret);
	}
}

#define MAX_INSNS_PER_PATH 32768

TEST(filter_size_limits)
{
	int i;
	int count = BPF_MAXINSNS + 1;
	struct sock_filter allow[] = {
		BPF_STMT(BPF_RET|BPF_K, SECCOMP_RET_ALLOW),
	};
	struct sock_filter *filter;
	struct sock_fprog prog = { };
	long ret;

	filter = calloc(count, sizeof(*filter));
	ASSERT_NE(NULL, filter);

	for (i = 0; i < count; i++)
		filter[i] = allow[0];

	ret = prctl(PR_SET_NO_NEW_PRIVS, 1, 0, 0, 0);
	ASSERT_EQ(0, ret);

	prog.filter = filter;
	prog.len = count;

	/* Too many filter instructions in a single filter. */
	ret = prctl(PR_SET_SECCOMP, SECCOMP_MODE_FILTER, &prog, 0, 0);
	ASSERT_NE(0, ret) {
		TH_LOG("Installing %d insn filter was allowed", prog.len);
	}

	/* One less is okay, though. */
	prog.len -= 1;
	ret = prctl(PR_SET_SECCOMP, SECCOMP_MODE_FILTER, &prog, 0, 0);
	ASSERT_EQ(0, ret) {
		TH_LOG("Installing %d insn filter wasn't allowed", prog.len);
	}
}

TEST(filter_chain_limits)
{
	int i;
	int count = BPF_MAXINSNS;
	struct sock_filter allow[] = {
		BPF_STMT(BPF_RET|BPF_K, SECCOMP_RET_ALLOW),
	};
	struct sock_filter *filter;
	struct sock_fprog prog = { };
	long ret;

	filter = calloc(count, sizeof(*filter));
	ASSERT_NE(NULL, filter);

	for (i = 0; i < count; i++)
		filter[i] = allow[0];

	ret = prctl(PR_SET_NO_NEW_PRIVS, 1, 0, 0, 0);
	ASSERT_EQ(0, ret);

	prog.filter = filter;
	prog.len = 1;

	ret = prctl(PR_SET_SECCOMP, SECCOMP_MODE_FILTER, &prog, 0, 0);
	ASSERT_EQ(0, ret);

	prog.len = count;

	/* Too many total filter instructions. */
	for (i = 0; i < MAX_INSNS_PER_PATH; i++) {
		ret = prctl(PR_SET_SECCOMP, SECCOMP_MODE_FILTER, &prog, 0, 0);
		if (ret != 0)
			break;
	}
	ASSERT_NE(0, ret) {
		TH_LOG("Allowed %d %d-insn filters (total with penalties:%d)",
		       i, count, i * (count + 4));
	}
}

TEST(mode_filter_cannot_move_to_strict)
{
	struct sock_filter filter[] = {
		BPF_STMT(BPF_RET|BPF_K, SECCOMP_RET_ALLOW),
	};
	struct sock_fprog prog = {
		.len = (unsigned short)ARRAY_SIZE(filter),
		.filter = filter,
	};
	long ret;

	ret = prctl(PR_SET_NO_NEW_PRIVS, 1, 0, 0, 0);
	ASSERT_EQ(0, ret);

	ret = prctl(PR_SET_SECCOMP, SECCOMP_MODE_FILTER, &prog, 0, 0);
	ASSERT_EQ(0, ret);

	ret = prctl(PR_SET_SECCOMP, SECCOMP_MODE_STRICT, NULL, 0, 0);
	EXPECT_EQ(-1, ret);
	EXPECT_EQ(EINVAL, errno);
}


TEST(mode_filter_get_seccomp)
{
	struct sock_filter filter[] = {
		BPF_STMT(BPF_RET|BPF_K, SECCOMP_RET_ALLOW),
	};
	struct sock_fprog prog = {
		.len = (unsigned short)ARRAY_SIZE(filter),
		.filter = filter,
	};
	long ret;

	ret = prctl(PR_SET_NO_NEW_PRIVS, 1, 0, 0, 0);
	ASSERT_EQ(0, ret);

	ret = prctl(PR_GET_SECCOMP, 0, 0, 0, 0);
	EXPECT_EQ(0, ret);

	ret = prctl(PR_SET_SECCOMP, SECCOMP_MODE_FILTER, &prog, 0, 0);
	ASSERT_EQ(0, ret);

	ret = prctl(PR_GET_SECCOMP, 0, 0, 0, 0);
	EXPECT_EQ(2, ret);
}


TEST(ALLOW_all)
{
	struct sock_filter filter[] = {
		BPF_STMT(BPF_RET|BPF_K, SECCOMP_RET_ALLOW),
	};
	struct sock_fprog prog = {
		.len = (unsigned short)ARRAY_SIZE(filter),
		.filter = filter,
	};
	long ret;

	ret = prctl(PR_SET_NO_NEW_PRIVS, 1, 0, 0, 0);
	ASSERT_EQ(0, ret);

	ret = prctl(PR_SET_SECCOMP, SECCOMP_MODE_FILTER, &prog);
	ASSERT_EQ(0, ret);
}

TEST(empty_prog)
{
	struct sock_filter filter[] = {
	};
	struct sock_fprog prog = {
		.len = (unsigned short)ARRAY_SIZE(filter),
		.filter = filter,
	};
	long ret;

	ret = prctl(PR_SET_NO_NEW_PRIVS, 1, 0, 0, 0);
	ASSERT_EQ(0, ret);

	ret = prctl(PR_SET_SECCOMP, SECCOMP_MODE_FILTER, &prog);
	EXPECT_EQ(-1, ret);
	EXPECT_EQ(EINVAL, errno);
}

TEST(log_all)
{
	struct sock_filter filter[] = {
		BPF_STMT(BPF_RET|BPF_K, SECCOMP_RET_LOG),
	};
	struct sock_fprog prog = {
		.len = (unsigned short)ARRAY_SIZE(filter),
		.filter = filter,
	};
	long ret;
	pid_t parent = getppid();

	ret = prctl(PR_SET_NO_NEW_PRIVS, 1, 0, 0, 0);
	ASSERT_EQ(0, ret);

	ret = prctl(PR_SET_SECCOMP, SECCOMP_MODE_FILTER, &prog);
	ASSERT_EQ(0, ret);

	/* getppid() should succeed and be logged (no check for logging) */
	EXPECT_EQ(parent, syscall(__NR_getppid));
}

TEST_SIGNAL(unknown_ret_is_kill_inside, SIGSYS)
{
	struct sock_filter filter[] = {
		BPF_STMT(BPF_RET|BPF_K, 0x10000000U),
	};
	struct sock_fprog prog = {
		.len = (unsigned short)ARRAY_SIZE(filter),
		.filter = filter,
	};
	long ret;

	ret = prctl(PR_SET_NO_NEW_PRIVS, 1, 0, 0, 0);
	ASSERT_EQ(0, ret);

	ret = prctl(PR_SET_SECCOMP, SECCOMP_MODE_FILTER, &prog);
	ASSERT_EQ(0, ret);
	EXPECT_EQ(0, syscall(__NR_getpid)) {
		TH_LOG("getpid() shouldn't ever return");
	}
}

/* return code >= 0x80000000 is unused. */
TEST_SIGNAL(unknown_ret_is_kill_above_allow, SIGSYS)
{
	struct sock_filter filter[] = {
		BPF_STMT(BPF_RET|BPF_K, 0x90000000U),
	};
	struct sock_fprog prog = {
		.len = (unsigned short)ARRAY_SIZE(filter),
		.filter = filter,
	};
	long ret;

	ret = prctl(PR_SET_NO_NEW_PRIVS, 1, 0, 0, 0);
	ASSERT_EQ(0, ret);

	ret = prctl(PR_SET_SECCOMP, SECCOMP_MODE_FILTER, &prog);
	ASSERT_EQ(0, ret);
	EXPECT_EQ(0, syscall(__NR_getpid)) {
		TH_LOG("getpid() shouldn't ever return");
	}
}

TEST_SIGNAL(KILL_all, SIGSYS)
{
	struct sock_filter filter[] = {
		BPF_STMT(BPF_RET|BPF_K, SECCOMP_RET_KILL),
	};
	struct sock_fprog prog = {
		.len = (unsigned short)ARRAY_SIZE(filter),
		.filter = filter,
	};
	long ret;

	ret = prctl(PR_SET_NO_NEW_PRIVS, 1, 0, 0, 0);
	ASSERT_EQ(0, ret);

	ret = prctl(PR_SET_SECCOMP, SECCOMP_MODE_FILTER, &prog);
	ASSERT_EQ(0, ret);
}

TEST_SIGNAL(KILL_one, SIGSYS)
{
	struct sock_filter filter[] = {
		BPF_STMT(BPF_LD|BPF_W|BPF_ABS,
			offsetof(struct seccomp_data, nr)),
		BPF_JUMP(BPF_JMP|BPF_JEQ|BPF_K, __NR_getpid, 0, 1),
		BPF_STMT(BPF_RET|BPF_K, SECCOMP_RET_KILL),
		BPF_STMT(BPF_RET|BPF_K, SECCOMP_RET_ALLOW),
	};
	struct sock_fprog prog = {
		.len = (unsigned short)ARRAY_SIZE(filter),
		.filter = filter,
	};
	long ret;
	pid_t parent = getppid();

	ret = prctl(PR_SET_NO_NEW_PRIVS, 1, 0, 0, 0);
	ASSERT_EQ(0, ret);

	ret = prctl(PR_SET_SECCOMP, SECCOMP_MODE_FILTER, &prog);
	ASSERT_EQ(0, ret);

	EXPECT_EQ(parent, syscall(__NR_getppid));
	/* getpid() should never return. */
	EXPECT_EQ(0, syscall(__NR_getpid));
}

TEST_SIGNAL(KILL_one_arg_one, SIGSYS)
{
	void *fatal_address;
	struct sock_filter filter[] = {
		BPF_STMT(BPF_LD|BPF_W|BPF_ABS,
			offsetof(struct seccomp_data, nr)),
		BPF_JUMP(BPF_JMP|BPF_JEQ|BPF_K, __NR_times, 1, 0),
		BPF_STMT(BPF_RET|BPF_K, SECCOMP_RET_ALLOW),
		/* Only both with lower 32-bit for now. */
		BPF_STMT(BPF_LD|BPF_W|BPF_ABS, syscall_arg(0)),
		BPF_JUMP(BPF_JMP|BPF_JEQ|BPF_K,
			(unsigned long)&fatal_address, 0, 1),
		BPF_STMT(BPF_RET|BPF_K, SECCOMP_RET_KILL),
		BPF_STMT(BPF_RET|BPF_K, SECCOMP_RET_ALLOW),
	};
	struct sock_fprog prog = {
		.len = (unsigned short)ARRAY_SIZE(filter),
		.filter = filter,
	};
	long ret;
	pid_t parent = getppid();
	struct tms timebuf;
	clock_t clock = times(&timebuf);

	ret = prctl(PR_SET_NO_NEW_PRIVS, 1, 0, 0, 0);
	ASSERT_EQ(0, ret);

	ret = prctl(PR_SET_SECCOMP, SECCOMP_MODE_FILTER, &prog);
	ASSERT_EQ(0, ret);

	EXPECT_EQ(parent, syscall(__NR_getppid));
	EXPECT_LE(clock, syscall(__NR_times, &timebuf));
	/* times() should never return. */
	EXPECT_EQ(0, syscall(__NR_times, &fatal_address));
}

TEST_SIGNAL(KILL_one_arg_six, SIGSYS)
{
#ifndef __NR_mmap2
	int sysno = __NR_mmap;
#else
	int sysno = __NR_mmap2;
#endif
	struct sock_filter filter[] = {
		BPF_STMT(BPF_LD|BPF_W|BPF_ABS,
			offsetof(struct seccomp_data, nr)),
		BPF_JUMP(BPF_JMP|BPF_JEQ|BPF_K, sysno, 1, 0),
		BPF_STMT(BPF_RET|BPF_K, SECCOMP_RET_ALLOW),
		/* Only both with lower 32-bit for now. */
		BPF_STMT(BPF_LD|BPF_W|BPF_ABS, syscall_arg(5)),
		BPF_JUMP(BPF_JMP|BPF_JEQ|BPF_K, 0x0C0FFEE, 0, 1),
		BPF_STMT(BPF_RET|BPF_K, SECCOMP_RET_KILL),
		BPF_STMT(BPF_RET|BPF_K, SECCOMP_RET_ALLOW),
	};
	struct sock_fprog prog = {
		.len = (unsigned short)ARRAY_SIZE(filter),
		.filter = filter,
	};
	long ret;
	pid_t parent = getppid();
	int fd;
	void *map1, *map2;
	int page_size = sysconf(_SC_PAGESIZE);

	ASSERT_LT(0, page_size);

	ret = prctl(PR_SET_NO_NEW_PRIVS, 1, 0, 0, 0);
	ASSERT_EQ(0, ret);

	ret = prctl(PR_SET_SECCOMP, SECCOMP_MODE_FILTER, &prog);
	ASSERT_EQ(0, ret);

	fd = open("/dev/zero", O_RDONLY);
	ASSERT_NE(-1, fd);

	EXPECT_EQ(parent, syscall(__NR_getppid));
	map1 = (void *)syscall(sysno,
		NULL, page_size, PROT_READ, MAP_PRIVATE, fd, page_size);
	EXPECT_NE(MAP_FAILED, map1);
	/* mmap2() should never return. */
	map2 = (void *)syscall(sysno,
		 NULL, page_size, PROT_READ, MAP_PRIVATE, fd, 0x0C0FFEE);
	EXPECT_EQ(MAP_FAILED, map2);

	/* The test failed, so clean up the resources. */
	munmap(map1, page_size);
	munmap(map2, page_size);
	close(fd);
}

/* This is a thread task to die via seccomp filter violation. */
void *kill_thread(void *data)
{
	bool die = (bool)data;

	if (die) {
		prctl(PR_GET_SECCOMP, 0, 0, 0, 0);
		return (void *)SIBLING_EXIT_FAILURE;
	}

	return (void *)SIBLING_EXIT_UNKILLED;
}

enum kill_t {
	KILL_THREAD,
	KILL_PROCESS,
	RET_UNKNOWN
};

/* Prepare a thread that will kill itself or both of us. */
void kill_thread_or_group(struct __test_metadata *_metadata,
			  enum kill_t kill_how)
{
	pthread_t thread;
	void *status;
	/* Kill only when calling __NR_prctl. */
	struct sock_filter filter_thread[] = {
		BPF_STMT(BPF_LD|BPF_W|BPF_ABS,
			offsetof(struct seccomp_data, nr)),
		BPF_JUMP(BPF_JMP|BPF_JEQ|BPF_K, __NR_prctl, 0, 1),
		BPF_STMT(BPF_RET|BPF_K, SECCOMP_RET_KILL_THREAD),
		BPF_STMT(BPF_RET|BPF_K, SECCOMP_RET_ALLOW),
	};
	struct sock_fprog prog_thread = {
		.len = (unsigned short)ARRAY_SIZE(filter_thread),
		.filter = filter_thread,
	};
	int kill = kill_how == KILL_PROCESS ? SECCOMP_RET_KILL_PROCESS : 0xAAAAAAAAA;
	struct sock_filter filter_process[] = {
		BPF_STMT(BPF_LD|BPF_W|BPF_ABS,
			offsetof(struct seccomp_data, nr)),
		BPF_JUMP(BPF_JMP|BPF_JEQ|BPF_K, __NR_prctl, 0, 1),
		BPF_STMT(BPF_RET|BPF_K, kill),
		BPF_STMT(BPF_RET|BPF_K, SECCOMP_RET_ALLOW),
	};
	struct sock_fprog prog_process = {
		.len = (unsigned short)ARRAY_SIZE(filter_process),
		.filter = filter_process,
	};

	ASSERT_EQ(0, prctl(PR_SET_NO_NEW_PRIVS, 1, 0, 0, 0)) {
		TH_LOG("Kernel does not support PR_SET_NO_NEW_PRIVS!");
	}

	ASSERT_EQ(0, seccomp(SECCOMP_SET_MODE_FILTER, 0,
			     kill_how == KILL_THREAD ? &prog_thread
						     : &prog_process));

	/*
	 * Add the KILL_THREAD rule again to make sure that the KILL_PROCESS
	 * flag cannot be downgraded by a new filter.
	 */
	if (kill_how == KILL_PROCESS)
		ASSERT_EQ(0, seccomp(SECCOMP_SET_MODE_FILTER, 0, &prog_thread));

	/* Start a thread that will exit immediately. */
	ASSERT_EQ(0, pthread_create(&thread, NULL, kill_thread, (void *)false));
	ASSERT_EQ(0, pthread_join(thread, &status));
	ASSERT_EQ(SIBLING_EXIT_UNKILLED, (unsigned long)status);

	/* Start a thread that will die immediately. */
	ASSERT_EQ(0, pthread_create(&thread, NULL, kill_thread, (void *)true));
	ASSERT_EQ(0, pthread_join(thread, &status));
	ASSERT_NE(SIBLING_EXIT_FAILURE, (unsigned long)status);

	/*
	 * If we get here, only the spawned thread died. Let the parent know
	 * the whole process didn't die (i.e. this thread, the spawner,
	 * stayed running).
	 */
	exit(42);
}

TEST(KILL_thread)
{
	int status;
	pid_t child_pid;

	child_pid = fork();
	ASSERT_LE(0, child_pid);
	if (child_pid == 0) {
		kill_thread_or_group(_metadata, KILL_THREAD);
		_exit(38);
	}

	ASSERT_EQ(child_pid, waitpid(child_pid, &status, 0));

	/* If only the thread was killed, we'll see exit 42. */
	ASSERT_TRUE(WIFEXITED(status));
	ASSERT_EQ(42, WEXITSTATUS(status));
}

TEST(KILL_process)
{
	int status;
	pid_t child_pid;

	child_pid = fork();
	ASSERT_LE(0, child_pid);
	if (child_pid == 0) {
		kill_thread_or_group(_metadata, KILL_PROCESS);
		_exit(38);
	}

	ASSERT_EQ(child_pid, waitpid(child_pid, &status, 0));

	/* If the entire process was killed, we'll see SIGSYS. */
	ASSERT_TRUE(WIFSIGNALED(status));
	ASSERT_EQ(SIGSYS, WTERMSIG(status));
}

TEST(KILL_unknown)
{
	int status;
	pid_t child_pid;

	child_pid = fork();
	ASSERT_LE(0, child_pid);
	if (child_pid == 0) {
		kill_thread_or_group(_metadata, RET_UNKNOWN);
		_exit(38);
	}

	ASSERT_EQ(child_pid, waitpid(child_pid, &status, 0));

	/* If the entire process was killed, we'll see SIGSYS. */
	EXPECT_TRUE(WIFSIGNALED(status)) {
		TH_LOG("Unknown SECCOMP_RET is only killing the thread?");
	}
	ASSERT_EQ(SIGSYS, WTERMSIG(status));
}

/* TODO(wad) add 64-bit versus 32-bit arg tests. */
TEST(arg_out_of_range)
{
	struct sock_filter filter[] = {
		BPF_STMT(BPF_LD|BPF_W|BPF_ABS, syscall_arg(6)),
		BPF_STMT(BPF_RET|BPF_K, SECCOMP_RET_ALLOW),
	};
	struct sock_fprog prog = {
		.len = (unsigned short)ARRAY_SIZE(filter),
		.filter = filter,
	};
	long ret;

	ret = prctl(PR_SET_NO_NEW_PRIVS, 1, 0, 0, 0);
	ASSERT_EQ(0, ret);

	ret = prctl(PR_SET_SECCOMP, SECCOMP_MODE_FILTER, &prog);
	EXPECT_EQ(-1, ret);
	EXPECT_EQ(EINVAL, errno);
}

#define ERRNO_FILTER(name, errno)					\
	struct sock_filter _read_filter_##name[] = {			\
		BPF_STMT(BPF_LD|BPF_W|BPF_ABS,				\
			offsetof(struct seccomp_data, nr)),		\
		BPF_JUMP(BPF_JMP|BPF_JEQ|BPF_K, __NR_read, 0, 1),	\
		BPF_STMT(BPF_RET|BPF_K, SECCOMP_RET_ERRNO | errno),	\
		BPF_STMT(BPF_RET|BPF_K, SECCOMP_RET_ALLOW),		\
	};								\
	struct sock_fprog prog_##name = {				\
		.len = (unsigned short)ARRAY_SIZE(_read_filter_##name),	\
		.filter = _read_filter_##name,				\
	}

/* Make sure basic errno values are correctly passed through a filter. */
TEST(ERRNO_valid)
{
	ERRNO_FILTER(valid, E2BIG);
	long ret;
	pid_t parent = getppid();

	ret = prctl(PR_SET_NO_NEW_PRIVS, 1, 0, 0, 0);
	ASSERT_EQ(0, ret);

	ret = prctl(PR_SET_SECCOMP, SECCOMP_MODE_FILTER, &prog_valid);
	ASSERT_EQ(0, ret);

	EXPECT_EQ(parent, syscall(__NR_getppid));
	EXPECT_EQ(-1, read(0, NULL, 0));
	EXPECT_EQ(E2BIG, errno);
}

/* Make sure an errno of zero is correctly handled by the arch code. */
TEST(ERRNO_zero)
{
	ERRNO_FILTER(zero, 0);
	long ret;
	pid_t parent = getppid();

	ret = prctl(PR_SET_NO_NEW_PRIVS, 1, 0, 0, 0);
	ASSERT_EQ(0, ret);

	ret = prctl(PR_SET_SECCOMP, SECCOMP_MODE_FILTER, &prog_zero);
	ASSERT_EQ(0, ret);

	EXPECT_EQ(parent, syscall(__NR_getppid));
	/* "errno" of 0 is ok. */
	EXPECT_EQ(0, read(0, NULL, 0));
}

/*
 * The SECCOMP_RET_DATA mask is 16 bits wide, but errno is smaller.
 * This tests that the errno value gets capped correctly, fixed by
 * 580c57f10768 ("seccomp: cap SECCOMP_RET_ERRNO data to MAX_ERRNO").
 */
TEST(ERRNO_capped)
{
	ERRNO_FILTER(capped, 4096);
	long ret;
	pid_t parent = getppid();

	ret = prctl(PR_SET_NO_NEW_PRIVS, 1, 0, 0, 0);
	ASSERT_EQ(0, ret);

	ret = prctl(PR_SET_SECCOMP, SECCOMP_MODE_FILTER, &prog_capped);
	ASSERT_EQ(0, ret);

	EXPECT_EQ(parent, syscall(__NR_getppid));
	EXPECT_EQ(-1, read(0, NULL, 0));
	EXPECT_EQ(4095, errno);
}

/*
 * Filters are processed in reverse order: last applied is executed first.
 * Since only the SECCOMP_RET_ACTION mask is tested for return values, the
 * SECCOMP_RET_DATA mask results will follow the most recently applied
 * matching filter return (and not the lowest or highest value).
 */
TEST(ERRNO_order)
{
	ERRNO_FILTER(first,  11);
	ERRNO_FILTER(second, 13);
	ERRNO_FILTER(third,  12);
	long ret;
	pid_t parent = getppid();

	ret = prctl(PR_SET_NO_NEW_PRIVS, 1, 0, 0, 0);
	ASSERT_EQ(0, ret);

	ret = prctl(PR_SET_SECCOMP, SECCOMP_MODE_FILTER, &prog_first);
	ASSERT_EQ(0, ret);

	ret = prctl(PR_SET_SECCOMP, SECCOMP_MODE_FILTER, &prog_second);
	ASSERT_EQ(0, ret);

	ret = prctl(PR_SET_SECCOMP, SECCOMP_MODE_FILTER, &prog_third);
	ASSERT_EQ(0, ret);

	EXPECT_EQ(parent, syscall(__NR_getppid));
	EXPECT_EQ(-1, read(0, NULL, 0));
	EXPECT_EQ(12, errno);
}

FIXTURE(TRAP) {
	struct sock_fprog prog;
};

FIXTURE_SETUP(TRAP)
{
	struct sock_filter filter[] = {
		BPF_STMT(BPF_LD|BPF_W|BPF_ABS,
			offsetof(struct seccomp_data, nr)),
		BPF_JUMP(BPF_JMP|BPF_JEQ|BPF_K, __NR_getpid, 0, 1),
		BPF_STMT(BPF_RET|BPF_K, SECCOMP_RET_TRAP),
		BPF_STMT(BPF_RET|BPF_K, SECCOMP_RET_ALLOW),
	};

	memset(&self->prog, 0, sizeof(self->prog));
	self->prog.filter = malloc(sizeof(filter));
	ASSERT_NE(NULL, self->prog.filter);
	memcpy(self->prog.filter, filter, sizeof(filter));
	self->prog.len = (unsigned short)ARRAY_SIZE(filter);
}

FIXTURE_TEARDOWN(TRAP)
{
	if (self->prog.filter)
		free(self->prog.filter);
}

TEST_F_SIGNAL(TRAP, dfl, SIGSYS)
{
	long ret;

	ret = prctl(PR_SET_NO_NEW_PRIVS, 1, 0, 0, 0);
	ASSERT_EQ(0, ret);

	ret = prctl(PR_SET_SECCOMP, SECCOMP_MODE_FILTER, &self->prog);
	ASSERT_EQ(0, ret);
	syscall(__NR_getpid);
}

/* Ensure that SIGSYS overrides SIG_IGN */
TEST_F_SIGNAL(TRAP, ign, SIGSYS)
{
	long ret;

	ret = prctl(PR_SET_NO_NEW_PRIVS, 1, 0, 0, 0);
	ASSERT_EQ(0, ret);

	signal(SIGSYS, SIG_IGN);

	ret = prctl(PR_SET_SECCOMP, SECCOMP_MODE_FILTER, &self->prog);
	ASSERT_EQ(0, ret);
	syscall(__NR_getpid);
}

static siginfo_t TRAP_info;
static volatile int TRAP_nr;
static void TRAP_action(int nr, siginfo_t *info, void *void_context)
{
	memcpy(&TRAP_info, info, sizeof(TRAP_info));
	TRAP_nr = nr;
}

TEST_F(TRAP, handler)
{
	int ret, test;
	struct sigaction act;
	sigset_t mask;

	memset(&act, 0, sizeof(act));
	sigemptyset(&mask);
	sigaddset(&mask, SIGSYS);

	act.sa_sigaction = &TRAP_action;
	act.sa_flags = SA_SIGINFO;
	ret = sigaction(SIGSYS, &act, NULL);
	ASSERT_EQ(0, ret) {
		TH_LOG("sigaction failed");
	}
	ret = sigprocmask(SIG_UNBLOCK, &mask, NULL);
	ASSERT_EQ(0, ret) {
		TH_LOG("sigprocmask failed");
	}

	ret = prctl(PR_SET_NO_NEW_PRIVS, 1, 0, 0, 0);
	ASSERT_EQ(0, ret);
	ret = prctl(PR_SET_SECCOMP, SECCOMP_MODE_FILTER, &self->prog);
	ASSERT_EQ(0, ret);
	TRAP_nr = 0;
	memset(&TRAP_info, 0, sizeof(TRAP_info));
	/* Expect the registers to be rolled back. (nr = error) may vary
	 * based on arch. */
	ret = syscall(__NR_getpid);
	/* Silence gcc warning about volatile. */
	test = TRAP_nr;
	EXPECT_EQ(SIGSYS, test);
	struct local_sigsys {
		void *_call_addr;	/* calling user insn */
		int _syscall;		/* triggering system call number */
		unsigned int _arch;	/* AUDIT_ARCH_* of syscall */
	} *sigsys = (struct local_sigsys *)
#ifdef si_syscall
		&(TRAP_info.si_call_addr);
#else
		&TRAP_info.si_pid;
#endif
	EXPECT_EQ(__NR_getpid, sigsys->_syscall);
	/* Make sure arch is non-zero. */
	EXPECT_NE(0, sigsys->_arch);
	EXPECT_NE(0, (unsigned long)sigsys->_call_addr);
}

FIXTURE(precedence) {
	struct sock_fprog allow;
	struct sock_fprog log;
	struct sock_fprog trace;
	struct sock_fprog error;
	struct sock_fprog trap;
	struct sock_fprog kill;
};

FIXTURE_SETUP(precedence)
{
	struct sock_filter allow_insns[] = {
		BPF_STMT(BPF_RET|BPF_K, SECCOMP_RET_ALLOW),
	};
	struct sock_filter log_insns[] = {
		BPF_STMT(BPF_LD|BPF_W|BPF_ABS,
			offsetof(struct seccomp_data, nr)),
		BPF_JUMP(BPF_JMP|BPF_JEQ|BPF_K, __NR_getpid, 1, 0),
		BPF_STMT(BPF_RET|BPF_K, SECCOMP_RET_ALLOW),
		BPF_STMT(BPF_RET|BPF_K, SECCOMP_RET_LOG),
	};
	struct sock_filter trace_insns[] = {
		BPF_STMT(BPF_LD|BPF_W|BPF_ABS,
			offsetof(struct seccomp_data, nr)),
		BPF_JUMP(BPF_JMP|BPF_JEQ|BPF_K, __NR_getpid, 1, 0),
		BPF_STMT(BPF_RET|BPF_K, SECCOMP_RET_ALLOW),
		BPF_STMT(BPF_RET|BPF_K, SECCOMP_RET_TRACE),
	};
	struct sock_filter error_insns[] = {
		BPF_STMT(BPF_LD|BPF_W|BPF_ABS,
			offsetof(struct seccomp_data, nr)),
		BPF_JUMP(BPF_JMP|BPF_JEQ|BPF_K, __NR_getpid, 1, 0),
		BPF_STMT(BPF_RET|BPF_K, SECCOMP_RET_ALLOW),
		BPF_STMT(BPF_RET|BPF_K, SECCOMP_RET_ERRNO),
	};
	struct sock_filter trap_insns[] = {
		BPF_STMT(BPF_LD|BPF_W|BPF_ABS,
			offsetof(struct seccomp_data, nr)),
		BPF_JUMP(BPF_JMP|BPF_JEQ|BPF_K, __NR_getpid, 1, 0),
		BPF_STMT(BPF_RET|BPF_K, SECCOMP_RET_ALLOW),
		BPF_STMT(BPF_RET|BPF_K, SECCOMP_RET_TRAP),
	};
	struct sock_filter kill_insns[] = {
		BPF_STMT(BPF_LD|BPF_W|BPF_ABS,
			offsetof(struct seccomp_data, nr)),
		BPF_JUMP(BPF_JMP|BPF_JEQ|BPF_K, __NR_getpid, 1, 0),
		BPF_STMT(BPF_RET|BPF_K, SECCOMP_RET_ALLOW),
		BPF_STMT(BPF_RET|BPF_K, SECCOMP_RET_KILL),
	};

	memset(self, 0, sizeof(*self));
#define FILTER_ALLOC(_x) \
	self->_x.filter = malloc(sizeof(_x##_insns)); \
	ASSERT_NE(NULL, self->_x.filter); \
	memcpy(self->_x.filter, &_x##_insns, sizeof(_x##_insns)); \
	self->_x.len = (unsigned short)ARRAY_SIZE(_x##_insns)
	FILTER_ALLOC(allow);
	FILTER_ALLOC(log);
	FILTER_ALLOC(trace);
	FILTER_ALLOC(error);
	FILTER_ALLOC(trap);
	FILTER_ALLOC(kill);
}

FIXTURE_TEARDOWN(precedence)
{
#define FILTER_FREE(_x) if (self->_x.filter) free(self->_x.filter)
	FILTER_FREE(allow);
	FILTER_FREE(log);
	FILTER_FREE(trace);
	FILTER_FREE(error);
	FILTER_FREE(trap);
	FILTER_FREE(kill);
}

TEST_F(precedence, allow_ok)
{
	pid_t parent, res = 0;
	long ret;

	parent = getppid();
	ret = prctl(PR_SET_NO_NEW_PRIVS, 1, 0, 0, 0);
	ASSERT_EQ(0, ret);

	ret = prctl(PR_SET_SECCOMP, SECCOMP_MODE_FILTER, &self->allow);
	ASSERT_EQ(0, ret);
	ret = prctl(PR_SET_SECCOMP, SECCOMP_MODE_FILTER, &self->log);
	ASSERT_EQ(0, ret);
	ret = prctl(PR_SET_SECCOMP, SECCOMP_MODE_FILTER, &self->trace);
	ASSERT_EQ(0, ret);
	ret = prctl(PR_SET_SECCOMP, SECCOMP_MODE_FILTER, &self->error);
	ASSERT_EQ(0, ret);
	ret = prctl(PR_SET_SECCOMP, SECCOMP_MODE_FILTER, &self->trap);
	ASSERT_EQ(0, ret);
	ret = prctl(PR_SET_SECCOMP, SECCOMP_MODE_FILTER, &self->kill);
	ASSERT_EQ(0, ret);
	/* Should work just fine. */
	res = syscall(__NR_getppid);
	EXPECT_EQ(parent, res);
}

TEST_F_SIGNAL(precedence, kill_is_highest, SIGSYS)
{
	pid_t parent, res = 0;
	long ret;

	parent = getppid();
	ret = prctl(PR_SET_NO_NEW_PRIVS, 1, 0, 0, 0);
	ASSERT_EQ(0, ret);

	ret = prctl(PR_SET_SECCOMP, SECCOMP_MODE_FILTER, &self->allow);
	ASSERT_EQ(0, ret);
	ret = prctl(PR_SET_SECCOMP, SECCOMP_MODE_FILTER, &self->log);
	ASSERT_EQ(0, ret);
	ret = prctl(PR_SET_SECCOMP, SECCOMP_MODE_FILTER, &self->trace);
	ASSERT_EQ(0, ret);
	ret = prctl(PR_SET_SECCOMP, SECCOMP_MODE_FILTER, &self->error);
	ASSERT_EQ(0, ret);
	ret = prctl(PR_SET_SECCOMP, SECCOMP_MODE_FILTER, &self->trap);
	ASSERT_EQ(0, ret);
	ret = prctl(PR_SET_SECCOMP, SECCOMP_MODE_FILTER, &self->kill);
	ASSERT_EQ(0, ret);
	/* Should work just fine. */
	res = syscall(__NR_getppid);
	EXPECT_EQ(parent, res);
	/* getpid() should never return. */
	res = syscall(__NR_getpid);
	EXPECT_EQ(0, res);
}

TEST_F_SIGNAL(precedence, kill_is_highest_in_any_order, SIGSYS)
{
	pid_t parent;
	long ret;

	parent = getppid();
	ret = prctl(PR_SET_NO_NEW_PRIVS, 1, 0, 0, 0);
	ASSERT_EQ(0, ret);

	ret = prctl(PR_SET_SECCOMP, SECCOMP_MODE_FILTER, &self->allow);
	ASSERT_EQ(0, ret);
	ret = prctl(PR_SET_SECCOMP, SECCOMP_MODE_FILTER, &self->kill);
	ASSERT_EQ(0, ret);
	ret = prctl(PR_SET_SECCOMP, SECCOMP_MODE_FILTER, &self->error);
	ASSERT_EQ(0, ret);
	ret = prctl(PR_SET_SECCOMP, SECCOMP_MODE_FILTER, &self->log);
	ASSERT_EQ(0, ret);
	ret = prctl(PR_SET_SECCOMP, SECCOMP_MODE_FILTER, &self->trace);
	ASSERT_EQ(0, ret);
	ret = prctl(PR_SET_SECCOMP, SECCOMP_MODE_FILTER, &self->trap);
	ASSERT_EQ(0, ret);
	/* Should work just fine. */
	EXPECT_EQ(parent, syscall(__NR_getppid));
	/* getpid() should never return. */
	EXPECT_EQ(0, syscall(__NR_getpid));
}

TEST_F_SIGNAL(precedence, trap_is_second, SIGSYS)
{
	pid_t parent;
	long ret;

	parent = getppid();
	ret = prctl(PR_SET_NO_NEW_PRIVS, 1, 0, 0, 0);
	ASSERT_EQ(0, ret);

	ret = prctl(PR_SET_SECCOMP, SECCOMP_MODE_FILTER, &self->allow);
	ASSERT_EQ(0, ret);
	ret = prctl(PR_SET_SECCOMP, SECCOMP_MODE_FILTER, &self->log);
	ASSERT_EQ(0, ret);
	ret = prctl(PR_SET_SECCOMP, SECCOMP_MODE_FILTER, &self->trace);
	ASSERT_EQ(0, ret);
	ret = prctl(PR_SET_SECCOMP, SECCOMP_MODE_FILTER, &self->error);
	ASSERT_EQ(0, ret);
	ret = prctl(PR_SET_SECCOMP, SECCOMP_MODE_FILTER, &self->trap);
	ASSERT_EQ(0, ret);
	/* Should work just fine. */
	EXPECT_EQ(parent, syscall(__NR_getppid));
	/* getpid() should never return. */
	EXPECT_EQ(0, syscall(__NR_getpid));
}

TEST_F_SIGNAL(precedence, trap_is_second_in_any_order, SIGSYS)
{
	pid_t parent;
	long ret;

	parent = getppid();
	ret = prctl(PR_SET_NO_NEW_PRIVS, 1, 0, 0, 0);
	ASSERT_EQ(0, ret);

	ret = prctl(PR_SET_SECCOMP, SECCOMP_MODE_FILTER, &self->allow);
	ASSERT_EQ(0, ret);
	ret = prctl(PR_SET_SECCOMP, SECCOMP_MODE_FILTER, &self->trap);
	ASSERT_EQ(0, ret);
	ret = prctl(PR_SET_SECCOMP, SECCOMP_MODE_FILTER, &self->log);
	ASSERT_EQ(0, ret);
	ret = prctl(PR_SET_SECCOMP, SECCOMP_MODE_FILTER, &self->trace);
	ASSERT_EQ(0, ret);
	ret = prctl(PR_SET_SECCOMP, SECCOMP_MODE_FILTER, &self->error);
	ASSERT_EQ(0, ret);
	/* Should work just fine. */
	EXPECT_EQ(parent, syscall(__NR_getppid));
	/* getpid() should never return. */
	EXPECT_EQ(0, syscall(__NR_getpid));
}

TEST_F(precedence, errno_is_third)
{
	pid_t parent;
	long ret;

	parent = getppid();
	ret = prctl(PR_SET_NO_NEW_PRIVS, 1, 0, 0, 0);
	ASSERT_EQ(0, ret);

	ret = prctl(PR_SET_SECCOMP, SECCOMP_MODE_FILTER, &self->allow);
	ASSERT_EQ(0, ret);
	ret = prctl(PR_SET_SECCOMP, SECCOMP_MODE_FILTER, &self->log);
	ASSERT_EQ(0, ret);
	ret = prctl(PR_SET_SECCOMP, SECCOMP_MODE_FILTER, &self->trace);
	ASSERT_EQ(0, ret);
	ret = prctl(PR_SET_SECCOMP, SECCOMP_MODE_FILTER, &self->error);
	ASSERT_EQ(0, ret);
	/* Should work just fine. */
	EXPECT_EQ(parent, syscall(__NR_getppid));
	EXPECT_EQ(0, syscall(__NR_getpid));
}

TEST_F(precedence, errno_is_third_in_any_order)
{
	pid_t parent;
	long ret;

	parent = getppid();
	ret = prctl(PR_SET_NO_NEW_PRIVS, 1, 0, 0, 0);
	ASSERT_EQ(0, ret);

	ret = prctl(PR_SET_SECCOMP, SECCOMP_MODE_FILTER, &self->log);
	ASSERT_EQ(0, ret);
	ret = prctl(PR_SET_SECCOMP, SECCOMP_MODE_FILTER, &self->error);
	ASSERT_EQ(0, ret);
	ret = prctl(PR_SET_SECCOMP, SECCOMP_MODE_FILTER, &self->trace);
	ASSERT_EQ(0, ret);
	ret = prctl(PR_SET_SECCOMP, SECCOMP_MODE_FILTER, &self->allow);
	ASSERT_EQ(0, ret);
	/* Should work just fine. */
	EXPECT_EQ(parent, syscall(__NR_getppid));
	EXPECT_EQ(0, syscall(__NR_getpid));
}

TEST_F(precedence, trace_is_fourth)
{
	pid_t parent;
	long ret;

	parent = getppid();
	ret = prctl(PR_SET_NO_NEW_PRIVS, 1, 0, 0, 0);
	ASSERT_EQ(0, ret);

	ret = prctl(PR_SET_SECCOMP, SECCOMP_MODE_FILTER, &self->allow);
	ASSERT_EQ(0, ret);
	ret = prctl(PR_SET_SECCOMP, SECCOMP_MODE_FILTER, &self->log);
	ASSERT_EQ(0, ret);
	ret = prctl(PR_SET_SECCOMP, SECCOMP_MODE_FILTER, &self->trace);
	ASSERT_EQ(0, ret);
	/* Should work just fine. */
	EXPECT_EQ(parent, syscall(__NR_getppid));
	/* No ptracer */
	EXPECT_EQ(-1, syscall(__NR_getpid));
}

TEST_F(precedence, trace_is_fourth_in_any_order)
{
	pid_t parent;
	long ret;

	parent = getppid();
	ret = prctl(PR_SET_NO_NEW_PRIVS, 1, 0, 0, 0);
	ASSERT_EQ(0, ret);

	ret = prctl(PR_SET_SECCOMP, SECCOMP_MODE_FILTER, &self->trace);
	ASSERT_EQ(0, ret);
	ret = prctl(PR_SET_SECCOMP, SECCOMP_MODE_FILTER, &self->allow);
	ASSERT_EQ(0, ret);
	ret = prctl(PR_SET_SECCOMP, SECCOMP_MODE_FILTER, &self->log);
	ASSERT_EQ(0, ret);
	/* Should work just fine. */
	EXPECT_EQ(parent, syscall(__NR_getppid));
	/* No ptracer */
	EXPECT_EQ(-1, syscall(__NR_getpid));
}

TEST_F(precedence, log_is_fifth)
{
	pid_t mypid, parent;
	long ret;

	mypid = getpid();
	parent = getppid();
	ret = prctl(PR_SET_NO_NEW_PRIVS, 1, 0, 0, 0);
	ASSERT_EQ(0, ret);

	ret = prctl(PR_SET_SECCOMP, SECCOMP_MODE_FILTER, &self->allow);
	ASSERT_EQ(0, ret);
	ret = prctl(PR_SET_SECCOMP, SECCOMP_MODE_FILTER, &self->log);
	ASSERT_EQ(0, ret);
	/* Should work just fine. */
	EXPECT_EQ(parent, syscall(__NR_getppid));
	/* Should also work just fine */
	EXPECT_EQ(mypid, syscall(__NR_getpid));
}

TEST_F(precedence, log_is_fifth_in_any_order)
{
	pid_t mypid, parent;
	long ret;

	mypid = getpid();
	parent = getppid();
	ret = prctl(PR_SET_NO_NEW_PRIVS, 1, 0, 0, 0);
	ASSERT_EQ(0, ret);

	ret = prctl(PR_SET_SECCOMP, SECCOMP_MODE_FILTER, &self->log);
	ASSERT_EQ(0, ret);
	ret = prctl(PR_SET_SECCOMP, SECCOMP_MODE_FILTER, &self->allow);
	ASSERT_EQ(0, ret);
	/* Should work just fine. */
	EXPECT_EQ(parent, syscall(__NR_getppid));
	/* Should also work just fine */
	EXPECT_EQ(mypid, syscall(__NR_getpid));
}

#ifndef PTRACE_O_TRACESECCOMP
#define PTRACE_O_TRACESECCOMP	0x00000080
#endif

/* Catch the Ubuntu 12.04 value error. */
#if PTRACE_EVENT_SECCOMP != 7
#undef PTRACE_EVENT_SECCOMP
#endif

#ifndef PTRACE_EVENT_SECCOMP
#define PTRACE_EVENT_SECCOMP 7
#endif

#define IS_SECCOMP_EVENT(status) ((status >> 16) == PTRACE_EVENT_SECCOMP)
bool tracer_running;
void tracer_stop(int sig)
{
	tracer_running = false;
}

typedef void tracer_func_t(struct __test_metadata *_metadata,
			   pid_t tracee, int status, void *args);

void start_tracer(struct __test_metadata *_metadata, int fd, pid_t tracee,
	    tracer_func_t tracer_func, void *args, bool ptrace_syscall)
{
	int ret = -1;
	struct sigaction action = {
		.sa_handler = tracer_stop,
	};

	/* Allow external shutdown. */
	tracer_running = true;
	ASSERT_EQ(0, sigaction(SIGUSR1, &action, NULL));

	errno = 0;
	while (ret == -1 && errno != EINVAL)
		ret = ptrace(PTRACE_ATTACH, tracee, NULL, 0);
	ASSERT_EQ(0, ret) {
		kill(tracee, SIGKILL);
	}
	/* Wait for attach stop */
	wait(NULL);

	ret = ptrace(PTRACE_SETOPTIONS, tracee, NULL, ptrace_syscall ?
						      PTRACE_O_TRACESYSGOOD :
						      PTRACE_O_TRACESECCOMP);
	ASSERT_EQ(0, ret) {
		TH_LOG("Failed to set PTRACE_O_TRACESECCOMP");
		kill(tracee, SIGKILL);
	}
	ret = ptrace(ptrace_syscall ? PTRACE_SYSCALL : PTRACE_CONT,
		     tracee, NULL, 0);
	ASSERT_EQ(0, ret);

	/* Unblock the tracee */
	ASSERT_EQ(1, write(fd, "A", 1));
	ASSERT_EQ(0, close(fd));

	/* Run until we're shut down. Must assert to stop execution. */
	while (tracer_running) {
		int status;

		if (wait(&status) != tracee)
			continue;
		if (WIFSIGNALED(status) || WIFEXITED(status))
			/* Child is dead. Time to go. */
			return;

		/* Check if this is a seccomp event. */
		ASSERT_EQ(!ptrace_syscall, IS_SECCOMP_EVENT(status));

		tracer_func(_metadata, tracee, status, args);

		ret = ptrace(ptrace_syscall ? PTRACE_SYSCALL : PTRACE_CONT,
			     tracee, NULL, 0);
		ASSERT_EQ(0, ret);
	}
	/* Directly report the status of our test harness results. */
	syscall(__NR_exit, _metadata->passed ? EXIT_SUCCESS : EXIT_FAILURE);
}

/* Common tracer setup/teardown functions. */
void cont_handler(int num)
{ }
pid_t setup_trace_fixture(struct __test_metadata *_metadata,
			  tracer_func_t func, void *args, bool ptrace_syscall)
{
	char sync;
	int pipefd[2];
	pid_t tracer_pid;
	pid_t tracee = getpid();

	/* Setup a pipe for clean synchronization. */
	ASSERT_EQ(0, pipe(pipefd));

	/* Fork a child which we'll promote to tracer */
	tracer_pid = fork();
	ASSERT_LE(0, tracer_pid);
	signal(SIGALRM, cont_handler);
	if (tracer_pid == 0) {
		close(pipefd[0]);
		start_tracer(_metadata, pipefd[1], tracee, func, args,
			     ptrace_syscall);
		syscall(__NR_exit, 0);
	}
	close(pipefd[1]);
	prctl(PR_SET_PTRACER, tracer_pid, 0, 0, 0);
	read(pipefd[0], &sync, 1);
	close(pipefd[0]);

	return tracer_pid;
}

void teardown_trace_fixture(struct __test_metadata *_metadata,
			    pid_t tracer)
{
	if (tracer) {
		int status;
		/*
		 * Extract the exit code from the other process and
		 * adopt it for ourselves in case its asserts failed.
		 */
		ASSERT_EQ(0, kill(tracer, SIGUSR1));
		ASSERT_EQ(tracer, waitpid(tracer, &status, 0));
		if (WEXITSTATUS(status))
			_metadata->passed = 0;
	}
}

/* "poke" tracer arguments and function. */
struct tracer_args_poke_t {
	unsigned long poke_addr;
};

void tracer_poke(struct __test_metadata *_metadata, pid_t tracee, int status,
		 void *args)
{
	int ret;
	unsigned long msg;
	struct tracer_args_poke_t *info = (struct tracer_args_poke_t *)args;

	ret = ptrace(PTRACE_GETEVENTMSG, tracee, NULL, &msg);
	EXPECT_EQ(0, ret);
	/* If this fails, don't try to recover. */
	ASSERT_EQ(0x1001, msg) {
		kill(tracee, SIGKILL);
	}
	/*
	 * Poke in the message.
	 * Registers are not touched to try to keep this relatively arch
	 * agnostic.
	 */
	ret = ptrace(PTRACE_POKEDATA, tracee, info->poke_addr, 0x1001);
	EXPECT_EQ(0, ret);
}

FIXTURE(TRACE_poke) {
	struct sock_fprog prog;
	pid_t tracer;
	long poked;
	struct tracer_args_poke_t tracer_args;
};

FIXTURE_SETUP(TRACE_poke)
{
	struct sock_filter filter[] = {
		BPF_STMT(BPF_LD|BPF_W|BPF_ABS,
			offsetof(struct seccomp_data, nr)),
		BPF_JUMP(BPF_JMP|BPF_JEQ|BPF_K, __NR_read, 0, 1),
		BPF_STMT(BPF_RET|BPF_K, SECCOMP_RET_TRACE | 0x1001),
		BPF_STMT(BPF_RET|BPF_K, SECCOMP_RET_ALLOW),
	};

	self->poked = 0;
	memset(&self->prog, 0, sizeof(self->prog));
	self->prog.filter = malloc(sizeof(filter));
	ASSERT_NE(NULL, self->prog.filter);
	memcpy(self->prog.filter, filter, sizeof(filter));
	self->prog.len = (unsigned short)ARRAY_SIZE(filter);

	/* Set up tracer args. */
	self->tracer_args.poke_addr = (unsigned long)&self->poked;

	/* Launch tracer. */
	self->tracer = setup_trace_fixture(_metadata, tracer_poke,
					   &self->tracer_args, false);
}

FIXTURE_TEARDOWN(TRACE_poke)
{
	teardown_trace_fixture(_metadata, self->tracer);
	if (self->prog.filter)
		free(self->prog.filter);
}

TEST_F(TRACE_poke, read_has_side_effects)
{
	ssize_t ret;

	ret = prctl(PR_SET_NO_NEW_PRIVS, 1, 0, 0, 0);
	ASSERT_EQ(0, ret);

	ret = prctl(PR_SET_SECCOMP, SECCOMP_MODE_FILTER, &self->prog, 0, 0);
	ASSERT_EQ(0, ret);

	EXPECT_EQ(0, self->poked);
	ret = read(-1, NULL, 0);
	EXPECT_EQ(-1, ret);
	EXPECT_EQ(0x1001, self->poked);
}

TEST_F(TRACE_poke, getpid_runs_normally)
{
	long ret;

	ret = prctl(PR_SET_NO_NEW_PRIVS, 1, 0, 0, 0);
	ASSERT_EQ(0, ret);

	ret = prctl(PR_SET_SECCOMP, SECCOMP_MODE_FILTER, &self->prog, 0, 0);
	ASSERT_EQ(0, ret);

	EXPECT_EQ(0, self->poked);
	EXPECT_NE(0, syscall(__NR_getpid));
	EXPECT_EQ(0, self->poked);
}

#if defined(__x86_64__)
# define ARCH_REGS		struct user_regs_struct
# define SYSCALL_NUM(_regs)	(_regs).orig_rax
# define SYSCALL_RET(_regs)	(_regs).rax
#elif defined(__i386__)
# define ARCH_REGS		struct user_regs_struct
# define SYSCALL_NUM(_regs)	(_regs).orig_eax
# define SYSCALL_RET(_regs)	(_regs).eax
#elif defined(__arm__)
# define ARCH_REGS		struct pt_regs
# define SYSCALL_NUM(_regs)	(_regs).ARM_r7
# ifndef PTRACE_SET_SYSCALL
#  define PTRACE_SET_SYSCALL   23
# endif
# define SYSCALL_NUM_SET(_regs, _nr)	\
		EXPECT_EQ(0, ptrace(PTRACE_SET_SYSCALL, tracee, NULL, _nr))
# define SYSCALL_RET(_regs)	(_regs).ARM_r0
#elif defined(__aarch64__)
# define ARCH_REGS		struct user_pt_regs
# define SYSCALL_NUM(_regs)	(_regs).regs[8]
# ifndef NT_ARM_SYSTEM_CALL
#  define NT_ARM_SYSTEM_CALL 0x404
# endif
# define SYSCALL_NUM_SET(_regs, _nr)				\
	do {							\
		struct iovec __v;				\
		typeof(_nr) __nr = (_nr);			\
		__v.iov_base = &__nr;				\
		__v.iov_len = sizeof(__nr);			\
		EXPECT_EQ(0, ptrace(PTRACE_SETREGSET, tracee,	\
				    NT_ARM_SYSTEM_CALL, &__v));	\
	} while (0)
# define SYSCALL_RET(_regs)	(_regs).regs[0]
#elif defined(__riscv) && __riscv_xlen == 64
# define ARCH_REGS		struct user_regs_struct
# define SYSCALL_NUM(_regs)	(_regs).a7
# define SYSCALL_RET(_regs)	(_regs).a0
#elif defined(__csky__)
# define ARCH_REGS		struct pt_regs
#  if defined(__CSKYABIV2__)
#   define SYSCALL_NUM(_regs)	(_regs).regs[3]
#  else
#   define SYSCALL_NUM(_regs)	(_regs).regs[9]
#  endif
# define SYSCALL_RET(_regs)	(_regs).a0
#elif defined(__hppa__)
# define ARCH_REGS		struct user_regs_struct
# define SYSCALL_NUM(_regs)	(_regs).gr[20]
# define SYSCALL_RET(_regs)	(_regs).gr[28]
#elif defined(__powerpc__)
# define ARCH_REGS		struct pt_regs
# define SYSCALL_NUM(_regs)	(_regs).gpr[0]
# define SYSCALL_RET(_regs)	(_regs).gpr[3]
# define SYSCALL_RET_SET(_regs, _val)				\
	do {							\
		typeof(_val) _result = (_val);			\
		/*						\
		 * A syscall error is signaled by CR0 SO bit	\
		 * and the code is stored as a positive value.	\
		 */						\
		if (_result < 0) {				\
<<<<<<< HEAD
			SYSCALL_RET(_regs) = -result;		\
			(_regs).ccr |= 0x10000000;		\
		} else {					\
			SYSCALL_RET(_regs) = result;		\
=======
			SYSCALL_RET(_regs) = -_result;		\
			(_regs).ccr |= 0x10000000;		\
		} else {					\
			SYSCALL_RET(_regs) = _result;		\
>>>>>>> f642729d
			(_regs).ccr &= ~0x10000000;		\
		}						\
	} while (0)
# define SYSCALL_RET_SET_ON_PTRACE_EXIT
#elif defined(__s390__)
# define ARCH_REGS		s390_regs
# define SYSCALL_NUM(_regs)	(_regs).gprs[2]
# define SYSCALL_RET_SET(_regs, _val)			\
		TH_LOG("Can't modify syscall return on this architecture")
#elif defined(__mips__)
# include <asm/unistd_nr_n32.h>
# include <asm/unistd_nr_n64.h>
# include <asm/unistd_nr_o32.h>
# define ARCH_REGS		struct pt_regs
# define SYSCALL_NUM(_regs)				\
	({						\
		typeof((_regs).regs[2]) _nr;		\
		if ((_regs).regs[2] == __NR_O32_Linux)	\
			_nr = (_regs).regs[4];		\
		else					\
			_nr = (_regs).regs[2];		\
		_nr;					\
	})
# define SYSCALL_NUM_SET(_regs, _nr)			\
	do {						\
		if ((_regs).regs[2] == __NR_O32_Linux)	\
			(_regs).regs[4] = _nr;		\
		else					\
			(_regs).regs[2] = _nr;		\
	} while (0)
# define SYSCALL_RET_SET(_regs, _val)			\
		TH_LOG("Can't modify syscall return on this architecture")
#elif defined(__xtensa__)
# define ARCH_REGS		struct user_pt_regs
# define SYSCALL_NUM(_regs)	(_regs).syscall
/*
 * On xtensa syscall return value is in the register
 * a2 of the current window which is not fixed.
 */
#define SYSCALL_RET(_regs)	(_regs).a[(_regs).windowbase * 4 + 2]
#elif defined(__sh__)
# define ARCH_REGS		struct pt_regs
<<<<<<< HEAD
# define SYSCALL_NUM(_regs)	(_regs).gpr[3]
# define SYSCALL_RET(_regs)	(_regs).gpr[0]
=======
# define SYSCALL_NUM(_regs)	(_regs).regs[3]
# define SYSCALL_RET(_regs)	(_regs).regs[0]
>>>>>>> f642729d
#else
# error "Do not know how to find your architecture's registers and syscalls"
#endif

/*
 * Most architectures can change the syscall by just updating the
 * associated register. This is the default if not defined above.
 */
#ifndef SYSCALL_NUM_SET
# define SYSCALL_NUM_SET(_regs, _nr)		\
	do {					\
		SYSCALL_NUM(_regs) = (_nr);	\
	} while (0)
#endif
/*
 * Most architectures can change the syscall return value by just
 * writing to the SYSCALL_RET register. This is the default if not
 * defined above. If an architecture cannot set the return value
 * (for example when the syscall and return value register is
 * shared), report it with TH_LOG() in an arch-specific definition
 * of SYSCALL_RET_SET() above, and leave SYSCALL_RET undefined.
 */
#if !defined(SYSCALL_RET) && !defined(SYSCALL_RET_SET)
# error "One of SYSCALL_RET or SYSCALL_RET_SET is needed for this arch"
#endif
#ifndef SYSCALL_RET_SET
# define SYSCALL_RET_SET(_regs, _val)		\
	do {					\
		SYSCALL_RET(_regs) = (_val);	\
	} while (0)
#endif

/* When the syscall return can't be changed, stub out the tests for it. */
#ifndef SYSCALL_RET
# define EXPECT_SYSCALL_RETURN(val, action)	EXPECT_EQ(-1, action)
#else
# define EXPECT_SYSCALL_RETURN(val, action)		\
	do {						\
		errno = 0;				\
		if (val < 0) {				\
			EXPECT_EQ(-1, action);		\
			EXPECT_EQ(-(val), errno);	\
		} else {				\
			EXPECT_EQ(val, action);		\
		}					\
	} while (0)
#endif

/*
 * Some architectures (e.g. powerpc) can only set syscall
 * return values on syscall exit during ptrace.
 */
const bool ptrace_entry_set_syscall_nr = true;
const bool ptrace_entry_set_syscall_ret =
#ifndef SYSCALL_RET_SET_ON_PTRACE_EXIT
	true;
#else
	false;
#endif

/*
 * Use PTRACE_GETREGS and PTRACE_SETREGS when available. This is useful for
 * architectures without HAVE_ARCH_TRACEHOOK (e.g. User-mode Linux).
 */
#if defined(__x86_64__) || defined(__i386__) || defined(__mips__)
# define ARCH_GETREGS(_regs)	ptrace(PTRACE_GETREGS, tracee, 0, &(_regs))
# define ARCH_SETREGS(_regs)	ptrace(PTRACE_SETREGS, tracee, 0, &(_regs))
#else
# define ARCH_GETREGS(_regs)	({					\
		struct iovec __v;					\
		__v.iov_base = &(_regs);				\
		__v.iov_len = sizeof(_regs);				\
		ptrace(PTRACE_GETREGSET, tracee, NT_PRSTATUS, &__v);	\
	})
# define ARCH_SETREGS(_regs)	({					\
		struct iovec __v;					\
		__v.iov_base = &(_regs);				\
		__v.iov_len = sizeof(_regs);				\
		ptrace(PTRACE_SETREGSET, tracee, NT_PRSTATUS, &__v);	\
	})
#endif

/* Architecture-specific syscall fetching routine. */
int get_syscall(struct __test_metadata *_metadata, pid_t tracee)
{
	ARCH_REGS regs;

	EXPECT_EQ(0, ARCH_GETREGS(regs)) {
		return -1;
	}

	return SYSCALL_NUM(regs);
}

/* Architecture-specific syscall changing routine. */
void __change_syscall(struct __test_metadata *_metadata,
		    pid_t tracee, long *syscall, long *ret)
{
	ARCH_REGS orig, regs;

	/* Do not get/set registers if we have nothing to do. */
	if (!syscall && !ret)
		return;

	EXPECT_EQ(0, ARCH_GETREGS(regs)) {
		return;
	}
	orig = regs;

	if (syscall)
		SYSCALL_NUM_SET(regs, *syscall);

	if (ret)
		SYSCALL_RET_SET(regs, *ret);

	/* Flush any register changes made. */
	if (memcmp(&orig, &regs, sizeof(orig)) != 0)
		EXPECT_EQ(0, ARCH_SETREGS(regs));
}

/* Change only syscall number. */
void change_syscall_nr(struct __test_metadata *_metadata,
		       pid_t tracee, long syscall)
{
	__change_syscall(_metadata, tracee, &syscall, NULL);
}

/* Change syscall return value (and set syscall number to -1). */
void change_syscall_ret(struct __test_metadata *_metadata,
			pid_t tracee, long ret)
{
	long syscall = -1;

	__change_syscall(_metadata, tracee, &syscall, &ret);
}

void tracer_seccomp(struct __test_metadata *_metadata, pid_t tracee,
		    int status, void *args)
{
	int ret;
	unsigned long msg;

	/* Make sure we got the right message. */
	ret = ptrace(PTRACE_GETEVENTMSG, tracee, NULL, &msg);
	EXPECT_EQ(0, ret);

	/* Validate and take action on expected syscalls. */
	switch (msg) {
	case 0x1002:
		/* change getpid to getppid. */
		EXPECT_EQ(__NR_getpid, get_syscall(_metadata, tracee));
		change_syscall_nr(_metadata, tracee, __NR_getppid);
		break;
	case 0x1003:
		/* skip gettid with valid return code. */
		EXPECT_EQ(__NR_gettid, get_syscall(_metadata, tracee));
		change_syscall_ret(_metadata, tracee, 45000);
		break;
	case 0x1004:
		/* skip openat with error. */
		EXPECT_EQ(__NR_openat, get_syscall(_metadata, tracee));
		change_syscall_ret(_metadata, tracee, -ESRCH);
		break;
	case 0x1005:
		/* do nothing (allow getppid) */
		EXPECT_EQ(__NR_getppid, get_syscall(_metadata, tracee));
		break;
	default:
		EXPECT_EQ(0, msg) {
			TH_LOG("Unknown PTRACE_GETEVENTMSG: 0x%lx", msg);
			kill(tracee, SIGKILL);
		}
	}

}

FIXTURE(TRACE_syscall) {
	struct sock_fprog prog;
	pid_t tracer, mytid, mypid, parent;
	long syscall_nr;
};

void tracer_ptrace(struct __test_metadata *_metadata, pid_t tracee,
		   int status, void *args)
{
	int ret;
	unsigned long msg;
	static bool entry;
	long syscall_nr_val, syscall_ret_val;
	long *syscall_nr = NULL, *syscall_ret = NULL;
	FIXTURE_DATA(TRACE_syscall) *self = args;

	/*
	 * The traditional way to tell PTRACE_SYSCALL entry/exit
	 * is by counting.
	 */
	entry = !entry;

	/* Make sure we got an appropriate message. */
	ret = ptrace(PTRACE_GETEVENTMSG, tracee, NULL, &msg);
	EXPECT_EQ(0, ret);
	EXPECT_EQ(entry ? PTRACE_EVENTMSG_SYSCALL_ENTRY
			: PTRACE_EVENTMSG_SYSCALL_EXIT, msg);

	/*
	 * Some architectures only support setting return values during
	 * syscall exit under ptrace, and on exit the syscall number may
	 * no longer be available. Therefore, save the initial sycall
	 * number here, so it can be examined during both entry and exit
	 * phases.
	 */
	if (entry)
		self->syscall_nr = get_syscall(_metadata, tracee);

	/*
	 * Depending on the architecture's syscall setting abilities, we
	 * pick which things to set during this phase (entry or exit).
	 */
	if (entry == ptrace_entry_set_syscall_nr)
		syscall_nr = &syscall_nr_val;
	if (entry == ptrace_entry_set_syscall_ret)
		syscall_ret = &syscall_ret_val;

	/* Now handle the actual rewriting cases. */
	switch (self->syscall_nr) {
	case __NR_getpid:
		syscall_nr_val = __NR_getppid;
		/* Never change syscall return for this case. */
		syscall_ret = NULL;
		break;
	case __NR_gettid:
		syscall_nr_val = -1;
		syscall_ret_val = 45000;
		break;
	case __NR_openat:
		syscall_nr_val = -1;
		syscall_ret_val = -ESRCH;
		break;
	default:
		/* Unhandled, do nothing. */
		return;
	}

	__change_syscall(_metadata, tracee, syscall_nr, syscall_ret);
}

FIXTURE_VARIANT(TRACE_syscall) {
	/*
	 * All of the SECCOMP_RET_TRACE behaviors can be tested with either
	 * SECCOMP_RET_TRACE+PTRACE_CONT or plain ptrace()+PTRACE_SYSCALL.
	 * This indicates if we should use SECCOMP_RET_TRACE (false), or
	 * ptrace (true).
	 */
	bool use_ptrace;
};

FIXTURE_VARIANT_ADD(TRACE_syscall, ptrace) {
	.use_ptrace = true,
};

FIXTURE_VARIANT_ADD(TRACE_syscall, seccomp) {
	.use_ptrace = false,
};

FIXTURE_SETUP(TRACE_syscall)
{
	struct sock_filter filter[] = {
		BPF_STMT(BPF_LD|BPF_W|BPF_ABS,
			offsetof(struct seccomp_data, nr)),
		BPF_JUMP(BPF_JMP|BPF_JEQ|BPF_K, __NR_getpid, 0, 1),
		BPF_STMT(BPF_RET|BPF_K, SECCOMP_RET_TRACE | 0x1002),
		BPF_JUMP(BPF_JMP|BPF_JEQ|BPF_K, __NR_gettid, 0, 1),
		BPF_STMT(BPF_RET|BPF_K, SECCOMP_RET_TRACE | 0x1003),
		BPF_JUMP(BPF_JMP|BPF_JEQ|BPF_K, __NR_openat, 0, 1),
		BPF_STMT(BPF_RET|BPF_K, SECCOMP_RET_TRACE | 0x1004),
		BPF_JUMP(BPF_JMP|BPF_JEQ|BPF_K, __NR_getppid, 0, 1),
		BPF_STMT(BPF_RET|BPF_K, SECCOMP_RET_TRACE | 0x1005),
		BPF_STMT(BPF_RET|BPF_K, SECCOMP_RET_ALLOW),
	};
	struct sock_fprog prog = {
		.len = (unsigned short)ARRAY_SIZE(filter),
		.filter = filter,
	};
	long ret;

	/* Prepare some testable syscall results. */
	self->mytid = syscall(__NR_gettid);
	ASSERT_GT(self->mytid, 0);
	ASSERT_NE(self->mytid, 1) {
		TH_LOG("Running this test as init is not supported. :)");
	}

	self->mypid = getpid();
	ASSERT_GT(self->mypid, 0);
	ASSERT_EQ(self->mytid, self->mypid);

	self->parent = getppid();
	ASSERT_GT(self->parent, 0);
	ASSERT_NE(self->parent, self->mypid);

	/* Launch tracer. */
	self->tracer = setup_trace_fixture(_metadata,
					   variant->use_ptrace ? tracer_ptrace
							       : tracer_seccomp,
					   self, variant->use_ptrace);

	ret = prctl(PR_SET_NO_NEW_PRIVS, 1, 0, 0, 0);
	ASSERT_EQ(0, ret);

	if (variant->use_ptrace)
		return;

	ret = prctl(PR_SET_SECCOMP, SECCOMP_MODE_FILTER, &prog, 0, 0);
	ASSERT_EQ(0, ret);
}

FIXTURE_TEARDOWN(TRACE_syscall)
{
	teardown_trace_fixture(_metadata, self->tracer);
}

TEST(negative_ENOSYS)
{
	/*
	 * There should be no difference between an "internal" skip
	 * and userspace asking for syscall "-1".
	 */
	errno = 0;
	EXPECT_EQ(-1, syscall(-1));
	EXPECT_EQ(errno, ENOSYS);
	/* And no difference for "still not valid but not -1". */
	errno = 0;
	EXPECT_EQ(-1, syscall(-101));
	EXPECT_EQ(errno, ENOSYS);
}

TEST_F(TRACE_syscall, negative_ENOSYS)
{
	negative_ENOSYS(_metadata);
}

TEST_F(TRACE_syscall, syscall_allowed)
{
	/* getppid works as expected (no changes). */
	EXPECT_EQ(self->parent, syscall(__NR_getppid));
	EXPECT_NE(self->mypid, syscall(__NR_getppid));
}

TEST_F(TRACE_syscall, syscall_redirected)
{
	/* getpid has been redirected to getppid as expected. */
	EXPECT_EQ(self->parent, syscall(__NR_getpid));
	EXPECT_NE(self->mypid, syscall(__NR_getpid));
}

TEST_F(TRACE_syscall, syscall_errno)
{
	/* Tracer should skip the open syscall, resulting in ESRCH. */
	EXPECT_SYSCALL_RETURN(-ESRCH, syscall(__NR_openat));
}

TEST_F(TRACE_syscall, syscall_faked)
{
	/* Tracer skips the gettid syscall and store altered return value. */
	EXPECT_SYSCALL_RETURN(45000, syscall(__NR_gettid));
}

TEST_F(TRACE_syscall, skip_after)
{
	struct sock_filter filter[] = {
		BPF_STMT(BPF_LD|BPF_W|BPF_ABS,
			offsetof(struct seccomp_data, nr)),
		BPF_JUMP(BPF_JMP|BPF_JEQ|BPF_K, __NR_getppid, 0, 1),
		BPF_STMT(BPF_RET|BPF_K, SECCOMP_RET_ERRNO | EPERM),
		BPF_STMT(BPF_RET|BPF_K, SECCOMP_RET_ALLOW),
	};
	struct sock_fprog prog = {
		.len = (unsigned short)ARRAY_SIZE(filter),
		.filter = filter,
	};
	long ret;

	/* Install additional "errno on getppid" filter. */
	ret = prctl(PR_SET_SECCOMP, SECCOMP_MODE_FILTER, &prog, 0, 0);
	ASSERT_EQ(0, ret);

	/* Tracer will redirect getpid to getppid, and we should see EPERM. */
	errno = 0;
	EXPECT_EQ(-1, syscall(__NR_getpid));
	EXPECT_EQ(EPERM, errno);
}

TEST_F_SIGNAL(TRACE_syscall, kill_after, SIGSYS)
{
	struct sock_filter filter[] = {
		BPF_STMT(BPF_LD|BPF_W|BPF_ABS,
			offsetof(struct seccomp_data, nr)),
		BPF_JUMP(BPF_JMP|BPF_JEQ|BPF_K, __NR_getppid, 0, 1),
		BPF_STMT(BPF_RET|BPF_K, SECCOMP_RET_KILL),
		BPF_STMT(BPF_RET|BPF_K, SECCOMP_RET_ALLOW),
	};
	struct sock_fprog prog = {
		.len = (unsigned short)ARRAY_SIZE(filter),
		.filter = filter,
	};
	long ret;

	/* Install additional "death on getppid" filter. */
	ret = prctl(PR_SET_SECCOMP, SECCOMP_MODE_FILTER, &prog, 0, 0);
	ASSERT_EQ(0, ret);

	/* Tracer will redirect getpid to getppid, and we should die. */
	EXPECT_NE(self->mypid, syscall(__NR_getpid));
}

TEST(seccomp_syscall)
{
	struct sock_filter filter[] = {
		BPF_STMT(BPF_RET|BPF_K, SECCOMP_RET_ALLOW),
	};
	struct sock_fprog prog = {
		.len = (unsigned short)ARRAY_SIZE(filter),
		.filter = filter,
	};
	long ret;

	ret = prctl(PR_SET_NO_NEW_PRIVS, 1, 0, 0, 0);
	ASSERT_EQ(0, ret) {
		TH_LOG("Kernel does not support PR_SET_NO_NEW_PRIVS!");
	}

	/* Reject insane operation. */
	ret = seccomp(-1, 0, &prog);
	ASSERT_NE(ENOSYS, errno) {
		TH_LOG("Kernel does not support seccomp syscall!");
	}
	EXPECT_EQ(EINVAL, errno) {
		TH_LOG("Did not reject crazy op value!");
	}

	/* Reject strict with flags or pointer. */
	ret = seccomp(SECCOMP_SET_MODE_STRICT, -1, NULL);
	EXPECT_EQ(EINVAL, errno) {
		TH_LOG("Did not reject mode strict with flags!");
	}
	ret = seccomp(SECCOMP_SET_MODE_STRICT, 0, &prog);
	EXPECT_EQ(EINVAL, errno) {
		TH_LOG("Did not reject mode strict with uargs!");
	}

	/* Reject insane args for filter. */
	ret = seccomp(SECCOMP_SET_MODE_FILTER, -1, &prog);
	EXPECT_EQ(EINVAL, errno) {
		TH_LOG("Did not reject crazy filter flags!");
	}
	ret = seccomp(SECCOMP_SET_MODE_FILTER, 0, NULL);
	EXPECT_EQ(EFAULT, errno) {
		TH_LOG("Did not reject NULL filter!");
	}

	ret = seccomp(SECCOMP_SET_MODE_FILTER, 0, &prog);
	EXPECT_EQ(0, errno) {
		TH_LOG("Kernel does not support SECCOMP_SET_MODE_FILTER: %s",
			strerror(errno));
	}
}

TEST(seccomp_syscall_mode_lock)
{
	struct sock_filter filter[] = {
		BPF_STMT(BPF_RET|BPF_K, SECCOMP_RET_ALLOW),
	};
	struct sock_fprog prog = {
		.len = (unsigned short)ARRAY_SIZE(filter),
		.filter = filter,
	};
	long ret;

	ret = prctl(PR_SET_NO_NEW_PRIVS, 1, NULL, 0, 0);
	ASSERT_EQ(0, ret) {
		TH_LOG("Kernel does not support PR_SET_NO_NEW_PRIVS!");
	}

	ret = seccomp(SECCOMP_SET_MODE_FILTER, 0, &prog);
	ASSERT_NE(ENOSYS, errno) {
		TH_LOG("Kernel does not support seccomp syscall!");
	}
	EXPECT_EQ(0, ret) {
		TH_LOG("Could not install filter!");
	}

	/* Make sure neither entry point will switch to strict. */
	ret = prctl(PR_SET_SECCOMP, SECCOMP_MODE_STRICT, 0, 0, 0);
	EXPECT_EQ(EINVAL, errno) {
		TH_LOG("Switched to mode strict!");
	}

	ret = seccomp(SECCOMP_SET_MODE_STRICT, 0, NULL);
	EXPECT_EQ(EINVAL, errno) {
		TH_LOG("Switched to mode strict!");
	}
}

/*
 * Test detection of known and unknown filter flags. Userspace needs to be able
 * to check if a filter flag is supported by the current kernel and a good way
 * of doing that is by attempting to enter filter mode, with the flag bit in
 * question set, and a NULL pointer for the _args_ parameter. EFAULT indicates
 * that the flag is valid and EINVAL indicates that the flag is invalid.
 */
TEST(detect_seccomp_filter_flags)
{
	unsigned int flags[] = { SECCOMP_FILTER_FLAG_TSYNC,
				 SECCOMP_FILTER_FLAG_LOG,
				 SECCOMP_FILTER_FLAG_SPEC_ALLOW,
				 SECCOMP_FILTER_FLAG_NEW_LISTENER,
				 SECCOMP_FILTER_FLAG_TSYNC_ESRCH };
	unsigned int exclusive[] = {
				SECCOMP_FILTER_FLAG_TSYNC,
				SECCOMP_FILTER_FLAG_NEW_LISTENER };
	unsigned int flag, all_flags, exclusive_mask;
	int i;
	long ret;

	/* Test detection of individual known-good filter flags */
	for (i = 0, all_flags = 0; i < ARRAY_SIZE(flags); i++) {
		int bits = 0;

		flag = flags[i];
		/* Make sure the flag is a single bit! */
		while (flag) {
			if (flag & 0x1)
				bits ++;
			flag >>= 1;
		}
		ASSERT_EQ(1, bits);
		flag = flags[i];

		ret = seccomp(SECCOMP_SET_MODE_FILTER, flag, NULL);
		ASSERT_NE(ENOSYS, errno) {
			TH_LOG("Kernel does not support seccomp syscall!");
		}
		EXPECT_EQ(-1, ret);
		EXPECT_EQ(EFAULT, errno) {
			TH_LOG("Failed to detect that a known-good filter flag (0x%X) is supported!",
			       flag);
		}

		all_flags |= flag;
	}

	/*
	 * Test detection of all known-good filter flags combined. But
	 * for the exclusive flags we need to mask them out and try them
	 * individually for the "all flags" testing.
	 */
	exclusive_mask = 0;
	for (i = 0; i < ARRAY_SIZE(exclusive); i++)
		exclusive_mask |= exclusive[i];
	for (i = 0; i < ARRAY_SIZE(exclusive); i++) {
		flag = all_flags & ~exclusive_mask;
		flag |= exclusive[i];

		ret = seccomp(SECCOMP_SET_MODE_FILTER, flag, NULL);
		EXPECT_EQ(-1, ret);
		EXPECT_EQ(EFAULT, errno) {
			TH_LOG("Failed to detect that all known-good filter flags (0x%X) are supported!",
			       flag);
		}
	}

	/* Test detection of an unknown filter flags, without exclusives. */
	flag = -1;
	flag &= ~exclusive_mask;
	ret = seccomp(SECCOMP_SET_MODE_FILTER, flag, NULL);
	EXPECT_EQ(-1, ret);
	EXPECT_EQ(EINVAL, errno) {
		TH_LOG("Failed to detect that an unknown filter flag (0x%X) is unsupported!",
		       flag);
	}

	/*
	 * Test detection of an unknown filter flag that may simply need to be
	 * added to this test
	 */
	flag = flags[ARRAY_SIZE(flags) - 1] << 1;
	ret = seccomp(SECCOMP_SET_MODE_FILTER, flag, NULL);
	EXPECT_EQ(-1, ret);
	EXPECT_EQ(EINVAL, errno) {
		TH_LOG("Failed to detect that an unknown filter flag (0x%X) is unsupported! Does a new flag need to be added to this test?",
		       flag);
	}
}

TEST(TSYNC_first)
{
	struct sock_filter filter[] = {
		BPF_STMT(BPF_RET|BPF_K, SECCOMP_RET_ALLOW),
	};
	struct sock_fprog prog = {
		.len = (unsigned short)ARRAY_SIZE(filter),
		.filter = filter,
	};
	long ret;

	ret = prctl(PR_SET_NO_NEW_PRIVS, 1, NULL, 0, 0);
	ASSERT_EQ(0, ret) {
		TH_LOG("Kernel does not support PR_SET_NO_NEW_PRIVS!");
	}

	ret = seccomp(SECCOMP_SET_MODE_FILTER, SECCOMP_FILTER_FLAG_TSYNC,
		      &prog);
	ASSERT_NE(ENOSYS, errno) {
		TH_LOG("Kernel does not support seccomp syscall!");
	}
	EXPECT_EQ(0, ret) {
		TH_LOG("Could not install initial filter with TSYNC!");
	}
}

#define TSYNC_SIBLINGS 2
struct tsync_sibling {
	pthread_t tid;
	pid_t system_tid;
	sem_t *started;
	pthread_cond_t *cond;
	pthread_mutex_t *mutex;
	int diverge;
	int num_waits;
	struct sock_fprog *prog;
	struct __test_metadata *metadata;
};

/*
 * To avoid joining joined threads (which is not allowed by Bionic),
 * make sure we both successfully join and clear the tid to skip a
 * later join attempt during fixture teardown. Any remaining threads
 * will be directly killed during teardown.
 */
#define PTHREAD_JOIN(tid, status)					\
	do {								\
		int _rc = pthread_join(tid, status);			\
		if (_rc) {						\
			TH_LOG("pthread_join of tid %u failed: %d\n",	\
				(unsigned int)tid, _rc);		\
		} else {						\
			tid = 0;					\
		}							\
	} while (0)

FIXTURE(TSYNC) {
	struct sock_fprog root_prog, apply_prog;
	struct tsync_sibling sibling[TSYNC_SIBLINGS];
	sem_t started;
	pthread_cond_t cond;
	pthread_mutex_t mutex;
	int sibling_count;
};

FIXTURE_SETUP(TSYNC)
{
	struct sock_filter root_filter[] = {
		BPF_STMT(BPF_RET|BPF_K, SECCOMP_RET_ALLOW),
	};
	struct sock_filter apply_filter[] = {
		BPF_STMT(BPF_LD|BPF_W|BPF_ABS,
			offsetof(struct seccomp_data, nr)),
		BPF_JUMP(BPF_JMP|BPF_JEQ|BPF_K, __NR_read, 0, 1),
		BPF_STMT(BPF_RET|BPF_K, SECCOMP_RET_KILL),
		BPF_STMT(BPF_RET|BPF_K, SECCOMP_RET_ALLOW),
	};

	memset(&self->root_prog, 0, sizeof(self->root_prog));
	memset(&self->apply_prog, 0, sizeof(self->apply_prog));
	memset(&self->sibling, 0, sizeof(self->sibling));
	self->root_prog.filter = malloc(sizeof(root_filter));
	ASSERT_NE(NULL, self->root_prog.filter);
	memcpy(self->root_prog.filter, &root_filter, sizeof(root_filter));
	self->root_prog.len = (unsigned short)ARRAY_SIZE(root_filter);

	self->apply_prog.filter = malloc(sizeof(apply_filter));
	ASSERT_NE(NULL, self->apply_prog.filter);
	memcpy(self->apply_prog.filter, &apply_filter, sizeof(apply_filter));
	self->apply_prog.len = (unsigned short)ARRAY_SIZE(apply_filter);

	self->sibling_count = 0;
	pthread_mutex_init(&self->mutex, NULL);
	pthread_cond_init(&self->cond, NULL);
	sem_init(&self->started, 0, 0);
	self->sibling[0].tid = 0;
	self->sibling[0].cond = &self->cond;
	self->sibling[0].started = &self->started;
	self->sibling[0].mutex = &self->mutex;
	self->sibling[0].diverge = 0;
	self->sibling[0].num_waits = 1;
	self->sibling[0].prog = &self->root_prog;
	self->sibling[0].metadata = _metadata;
	self->sibling[1].tid = 0;
	self->sibling[1].cond = &self->cond;
	self->sibling[1].started = &self->started;
	self->sibling[1].mutex = &self->mutex;
	self->sibling[1].diverge = 0;
	self->sibling[1].prog = &self->root_prog;
	self->sibling[1].num_waits = 1;
	self->sibling[1].metadata = _metadata;
}

FIXTURE_TEARDOWN(TSYNC)
{
	int sib = 0;

	if (self->root_prog.filter)
		free(self->root_prog.filter);
	if (self->apply_prog.filter)
		free(self->apply_prog.filter);

	for ( ; sib < self->sibling_count; ++sib) {
		struct tsync_sibling *s = &self->sibling[sib];

		if (!s->tid)
			continue;
		/*
		 * If a thread is still running, it may be stuck, so hit
		 * it over the head really hard.
		 */
		pthread_kill(s->tid, 9);
	}
	pthread_mutex_destroy(&self->mutex);
	pthread_cond_destroy(&self->cond);
	sem_destroy(&self->started);
}

void *tsync_sibling(void *data)
{
	long ret = 0;
	struct tsync_sibling *me = data;

	me->system_tid = syscall(__NR_gettid);

	pthread_mutex_lock(me->mutex);
	if (me->diverge) {
		/* Just re-apply the root prog to fork the tree */
		ret = prctl(PR_SET_SECCOMP, SECCOMP_MODE_FILTER,
				me->prog, 0, 0);
	}
	sem_post(me->started);
	/* Return outside of started so parent notices failures. */
	if (ret) {
		pthread_mutex_unlock(me->mutex);
		return (void *)SIBLING_EXIT_FAILURE;
	}
	do {
		pthread_cond_wait(me->cond, me->mutex);
		me->num_waits = me->num_waits - 1;
	} while (me->num_waits);
	pthread_mutex_unlock(me->mutex);

	ret = prctl(PR_GET_NO_NEW_PRIVS, 0, 0, 0, 0);
	if (!ret)
		return (void *)SIBLING_EXIT_NEWPRIVS;
	read(0, NULL, 0);
	return (void *)SIBLING_EXIT_UNKILLED;
}

void tsync_start_sibling(struct tsync_sibling *sibling)
{
	pthread_create(&sibling->tid, NULL, tsync_sibling, (void *)sibling);
}

TEST_F(TSYNC, siblings_fail_prctl)
{
	long ret;
	void *status;
	struct sock_filter filter[] = {
		BPF_STMT(BPF_LD|BPF_W|BPF_ABS,
			offsetof(struct seccomp_data, nr)),
		BPF_JUMP(BPF_JMP|BPF_JEQ|BPF_K, __NR_prctl, 0, 1),
		BPF_STMT(BPF_RET|BPF_K, SECCOMP_RET_ERRNO | EINVAL),
		BPF_STMT(BPF_RET|BPF_K, SECCOMP_RET_ALLOW),
	};
	struct sock_fprog prog = {
		.len = (unsigned short)ARRAY_SIZE(filter),
		.filter = filter,
	};

	ASSERT_EQ(0, prctl(PR_SET_NO_NEW_PRIVS, 1, 0, 0, 0)) {
		TH_LOG("Kernel does not support PR_SET_NO_NEW_PRIVS!");
	}

	/* Check prctl failure detection by requesting sib 0 diverge. */
	ret = seccomp(SECCOMP_SET_MODE_FILTER, 0, &prog);
	ASSERT_NE(ENOSYS, errno) {
		TH_LOG("Kernel does not support seccomp syscall!");
	}
	ASSERT_EQ(0, ret) {
		TH_LOG("setting filter failed");
	}

	self->sibling[0].diverge = 1;
	tsync_start_sibling(&self->sibling[0]);
	tsync_start_sibling(&self->sibling[1]);

	while (self->sibling_count < TSYNC_SIBLINGS) {
		sem_wait(&self->started);
		self->sibling_count++;
	}

	/* Signal the threads to clean up*/
	pthread_mutex_lock(&self->mutex);
	ASSERT_EQ(0, pthread_cond_broadcast(&self->cond)) {
		TH_LOG("cond broadcast non-zero");
	}
	pthread_mutex_unlock(&self->mutex);

	/* Ensure diverging sibling failed to call prctl. */
	PTHREAD_JOIN(self->sibling[0].tid, &status);
	EXPECT_EQ(SIBLING_EXIT_FAILURE, (long)status);
	PTHREAD_JOIN(self->sibling[1].tid, &status);
	EXPECT_EQ(SIBLING_EXIT_UNKILLED, (long)status);
}

TEST_F(TSYNC, two_siblings_with_ancestor)
{
	long ret;
	void *status;

	ASSERT_EQ(0, prctl(PR_SET_NO_NEW_PRIVS, 1, 0, 0, 0)) {
		TH_LOG("Kernel does not support PR_SET_NO_NEW_PRIVS!");
	}

	ret = seccomp(SECCOMP_SET_MODE_FILTER, 0, &self->root_prog);
	ASSERT_NE(ENOSYS, errno) {
		TH_LOG("Kernel does not support seccomp syscall!");
	}
	ASSERT_EQ(0, ret) {
		TH_LOG("Kernel does not support SECCOMP_SET_MODE_FILTER!");
	}
	tsync_start_sibling(&self->sibling[0]);
	tsync_start_sibling(&self->sibling[1]);

	while (self->sibling_count < TSYNC_SIBLINGS) {
		sem_wait(&self->started);
		self->sibling_count++;
	}

	ret = seccomp(SECCOMP_SET_MODE_FILTER, SECCOMP_FILTER_FLAG_TSYNC,
		      &self->apply_prog);
	ASSERT_EQ(0, ret) {
		TH_LOG("Could install filter on all threads!");
	}
	/* Tell the siblings to test the policy */
	pthread_mutex_lock(&self->mutex);
	ASSERT_EQ(0, pthread_cond_broadcast(&self->cond)) {
		TH_LOG("cond broadcast non-zero");
	}
	pthread_mutex_unlock(&self->mutex);
	/* Ensure they are both killed and don't exit cleanly. */
	PTHREAD_JOIN(self->sibling[0].tid, &status);
	EXPECT_EQ(0x0, (long)status);
	PTHREAD_JOIN(self->sibling[1].tid, &status);
	EXPECT_EQ(0x0, (long)status);
}

TEST_F(TSYNC, two_sibling_want_nnp)
{
	void *status;

	/* start siblings before any prctl() operations */
	tsync_start_sibling(&self->sibling[0]);
	tsync_start_sibling(&self->sibling[1]);
	while (self->sibling_count < TSYNC_SIBLINGS) {
		sem_wait(&self->started);
		self->sibling_count++;
	}

	/* Tell the siblings to test no policy */
	pthread_mutex_lock(&self->mutex);
	ASSERT_EQ(0, pthread_cond_broadcast(&self->cond)) {
		TH_LOG("cond broadcast non-zero");
	}
	pthread_mutex_unlock(&self->mutex);

	/* Ensure they are both upset about lacking nnp. */
	PTHREAD_JOIN(self->sibling[0].tid, &status);
	EXPECT_EQ(SIBLING_EXIT_NEWPRIVS, (long)status);
	PTHREAD_JOIN(self->sibling[1].tid, &status);
	EXPECT_EQ(SIBLING_EXIT_NEWPRIVS, (long)status);
}

TEST_F(TSYNC, two_siblings_with_no_filter)
{
	long ret;
	void *status;

	/* start siblings before any prctl() operations */
	tsync_start_sibling(&self->sibling[0]);
	tsync_start_sibling(&self->sibling[1]);
	while (self->sibling_count < TSYNC_SIBLINGS) {
		sem_wait(&self->started);
		self->sibling_count++;
	}

	ASSERT_EQ(0, prctl(PR_SET_NO_NEW_PRIVS, 1, 0, 0, 0)) {
		TH_LOG("Kernel does not support PR_SET_NO_NEW_PRIVS!");
	}

	ret = seccomp(SECCOMP_SET_MODE_FILTER, SECCOMP_FILTER_FLAG_TSYNC,
		      &self->apply_prog);
	ASSERT_NE(ENOSYS, errno) {
		TH_LOG("Kernel does not support seccomp syscall!");
	}
	ASSERT_EQ(0, ret) {
		TH_LOG("Could install filter on all threads!");
	}

	/* Tell the siblings to test the policy */
	pthread_mutex_lock(&self->mutex);
	ASSERT_EQ(0, pthread_cond_broadcast(&self->cond)) {
		TH_LOG("cond broadcast non-zero");
	}
	pthread_mutex_unlock(&self->mutex);

	/* Ensure they are both killed and don't exit cleanly. */
	PTHREAD_JOIN(self->sibling[0].tid, &status);
	EXPECT_EQ(0x0, (long)status);
	PTHREAD_JOIN(self->sibling[1].tid, &status);
	EXPECT_EQ(0x0, (long)status);
}

TEST_F(TSYNC, two_siblings_with_one_divergence)
{
	long ret;
	void *status;

	ASSERT_EQ(0, prctl(PR_SET_NO_NEW_PRIVS, 1, 0, 0, 0)) {
		TH_LOG("Kernel does not support PR_SET_NO_NEW_PRIVS!");
	}

	ret = seccomp(SECCOMP_SET_MODE_FILTER, 0, &self->root_prog);
	ASSERT_NE(ENOSYS, errno) {
		TH_LOG("Kernel does not support seccomp syscall!");
	}
	ASSERT_EQ(0, ret) {
		TH_LOG("Kernel does not support SECCOMP_SET_MODE_FILTER!");
	}
	self->sibling[0].diverge = 1;
	tsync_start_sibling(&self->sibling[0]);
	tsync_start_sibling(&self->sibling[1]);

	while (self->sibling_count < TSYNC_SIBLINGS) {
		sem_wait(&self->started);
		self->sibling_count++;
	}

	ret = seccomp(SECCOMP_SET_MODE_FILTER, SECCOMP_FILTER_FLAG_TSYNC,
		      &self->apply_prog);
	ASSERT_EQ(self->sibling[0].system_tid, ret) {
		TH_LOG("Did not fail on diverged sibling.");
	}

	/* Wake the threads */
	pthread_mutex_lock(&self->mutex);
	ASSERT_EQ(0, pthread_cond_broadcast(&self->cond)) {
		TH_LOG("cond broadcast non-zero");
	}
	pthread_mutex_unlock(&self->mutex);

	/* Ensure they are both unkilled. */
	PTHREAD_JOIN(self->sibling[0].tid, &status);
	EXPECT_EQ(SIBLING_EXIT_UNKILLED, (long)status);
	PTHREAD_JOIN(self->sibling[1].tid, &status);
	EXPECT_EQ(SIBLING_EXIT_UNKILLED, (long)status);
}

TEST_F(TSYNC, two_siblings_with_one_divergence_no_tid_in_err)
{
	long ret, flags;
	void *status;

	ASSERT_EQ(0, prctl(PR_SET_NO_NEW_PRIVS, 1, 0, 0, 0)) {
		TH_LOG("Kernel does not support PR_SET_NO_NEW_PRIVS!");
	}

	ret = seccomp(SECCOMP_SET_MODE_FILTER, 0, &self->root_prog);
	ASSERT_NE(ENOSYS, errno) {
		TH_LOG("Kernel does not support seccomp syscall!");
	}
	ASSERT_EQ(0, ret) {
		TH_LOG("Kernel does not support SECCOMP_SET_MODE_FILTER!");
	}
	self->sibling[0].diverge = 1;
	tsync_start_sibling(&self->sibling[0]);
	tsync_start_sibling(&self->sibling[1]);

	while (self->sibling_count < TSYNC_SIBLINGS) {
		sem_wait(&self->started);
		self->sibling_count++;
	}

	flags = SECCOMP_FILTER_FLAG_TSYNC | \
		SECCOMP_FILTER_FLAG_TSYNC_ESRCH;
	ret = seccomp(SECCOMP_SET_MODE_FILTER, flags, &self->apply_prog);
	ASSERT_EQ(ESRCH, errno) {
		TH_LOG("Did not return ESRCH for diverged sibling.");
	}
	ASSERT_EQ(-1, ret) {
		TH_LOG("Did not fail on diverged sibling.");
	}

	/* Wake the threads */
	pthread_mutex_lock(&self->mutex);
	ASSERT_EQ(0, pthread_cond_broadcast(&self->cond)) {
		TH_LOG("cond broadcast non-zero");
	}
	pthread_mutex_unlock(&self->mutex);

	/* Ensure they are both unkilled. */
	PTHREAD_JOIN(self->sibling[0].tid, &status);
	EXPECT_EQ(SIBLING_EXIT_UNKILLED, (long)status);
	PTHREAD_JOIN(self->sibling[1].tid, &status);
	EXPECT_EQ(SIBLING_EXIT_UNKILLED, (long)status);
}

TEST_F(TSYNC, two_siblings_not_under_filter)
{
	long ret, sib;
	void *status;
	struct timespec delay = { .tv_nsec = 100000000 };

	ASSERT_EQ(0, prctl(PR_SET_NO_NEW_PRIVS, 1, 0, 0, 0)) {
		TH_LOG("Kernel does not support PR_SET_NO_NEW_PRIVS!");
	}

	/*
	 * Sibling 0 will have its own seccomp policy
	 * and Sibling 1 will not be under seccomp at
	 * all. Sibling 1 will enter seccomp and 0
	 * will cause failure.
	 */
	self->sibling[0].diverge = 1;
	tsync_start_sibling(&self->sibling[0]);
	tsync_start_sibling(&self->sibling[1]);

	while (self->sibling_count < TSYNC_SIBLINGS) {
		sem_wait(&self->started);
		self->sibling_count++;
	}

	ret = seccomp(SECCOMP_SET_MODE_FILTER, 0, &self->root_prog);
	ASSERT_NE(ENOSYS, errno) {
		TH_LOG("Kernel does not support seccomp syscall!");
	}
	ASSERT_EQ(0, ret) {
		TH_LOG("Kernel does not support SECCOMP_SET_MODE_FILTER!");
	}

	ret = seccomp(SECCOMP_SET_MODE_FILTER, SECCOMP_FILTER_FLAG_TSYNC,
		      &self->apply_prog);
	ASSERT_EQ(ret, self->sibling[0].system_tid) {
		TH_LOG("Did not fail on diverged sibling.");
	}
	sib = 1;
	if (ret == self->sibling[0].system_tid)
		sib = 0;

	pthread_mutex_lock(&self->mutex);

	/* Increment the other siblings num_waits so we can clean up
	 * the one we just saw.
	 */
	self->sibling[!sib].num_waits += 1;

	/* Signal the thread to clean up*/
	ASSERT_EQ(0, pthread_cond_broadcast(&self->cond)) {
		TH_LOG("cond broadcast non-zero");
	}
	pthread_mutex_unlock(&self->mutex);
	PTHREAD_JOIN(self->sibling[sib].tid, &status);
	EXPECT_EQ(SIBLING_EXIT_UNKILLED, (long)status);
	/* Poll for actual task death. pthread_join doesn't guarantee it. */
	while (!kill(self->sibling[sib].system_tid, 0))
		nanosleep(&delay, NULL);
	/* Switch to the remaining sibling */
	sib = !sib;

	ret = seccomp(SECCOMP_SET_MODE_FILTER, SECCOMP_FILTER_FLAG_TSYNC,
		      &self->apply_prog);
	ASSERT_EQ(0, ret) {
		TH_LOG("Expected the remaining sibling to sync");
	};

	pthread_mutex_lock(&self->mutex);

	/* If remaining sibling didn't have a chance to wake up during
	 * the first broadcast, manually reduce the num_waits now.
	 */
	if (self->sibling[sib].num_waits > 1)
		self->sibling[sib].num_waits = 1;
	ASSERT_EQ(0, pthread_cond_broadcast(&self->cond)) {
		TH_LOG("cond broadcast non-zero");
	}
	pthread_mutex_unlock(&self->mutex);
	PTHREAD_JOIN(self->sibling[sib].tid, &status);
	EXPECT_EQ(0, (long)status);
	/* Poll for actual task death. pthread_join doesn't guarantee it. */
	while (!kill(self->sibling[sib].system_tid, 0))
		nanosleep(&delay, NULL);

	ret = seccomp(SECCOMP_SET_MODE_FILTER, SECCOMP_FILTER_FLAG_TSYNC,
		      &self->apply_prog);
	ASSERT_EQ(0, ret);  /* just us chickens */
}

/* Make sure restarted syscalls are seen directly as "restart_syscall". */
TEST(syscall_restart)
{
	long ret;
	unsigned long msg;
	pid_t child_pid;
	int pipefd[2];
	int status;
	siginfo_t info = { };
	struct sock_filter filter[] = {
		BPF_STMT(BPF_LD|BPF_W|BPF_ABS,
			 offsetof(struct seccomp_data, nr)),

#ifdef __NR_sigreturn
		BPF_JUMP(BPF_JMP|BPF_JEQ|BPF_K, __NR_sigreturn, 7, 0),
#endif
		BPF_JUMP(BPF_JMP|BPF_JEQ|BPF_K, __NR_read, 6, 0),
		BPF_JUMP(BPF_JMP|BPF_JEQ|BPF_K, __NR_exit, 5, 0),
		BPF_JUMP(BPF_JMP|BPF_JEQ|BPF_K, __NR_rt_sigreturn, 4, 0),
		BPF_JUMP(BPF_JMP|BPF_JEQ|BPF_K, __NR_nanosleep, 5, 0),
		BPF_JUMP(BPF_JMP|BPF_JEQ|BPF_K, __NR_clock_nanosleep, 4, 0),
		BPF_JUMP(BPF_JMP|BPF_JEQ|BPF_K, __NR_restart_syscall, 4, 0),

		/* Allow __NR_write for easy logging. */
		BPF_JUMP(BPF_JMP|BPF_JEQ|BPF_K, __NR_write, 0, 1),
		BPF_STMT(BPF_RET|BPF_K, SECCOMP_RET_ALLOW),
		BPF_STMT(BPF_RET|BPF_K, SECCOMP_RET_KILL),
		/* The nanosleep jump target. */
		BPF_STMT(BPF_RET|BPF_K, SECCOMP_RET_TRACE|0x100),
		/* The restart_syscall jump target. */
		BPF_STMT(BPF_RET|BPF_K, SECCOMP_RET_TRACE|0x200),
	};
	struct sock_fprog prog = {
		.len = (unsigned short)ARRAY_SIZE(filter),
		.filter = filter,
	};
#if defined(__arm__)
	struct utsname utsbuf;
#endif

	ASSERT_EQ(0, pipe(pipefd));

	child_pid = fork();
	ASSERT_LE(0, child_pid);
	if (child_pid == 0) {
		/* Child uses EXPECT not ASSERT to deliver status correctly. */
		char buf = ' ';
		struct timespec timeout = { };

		/* Attach parent as tracer and stop. */
		EXPECT_EQ(0, ptrace(PTRACE_TRACEME));
		EXPECT_EQ(0, raise(SIGSTOP));

		EXPECT_EQ(0, close(pipefd[1]));

		EXPECT_EQ(0, prctl(PR_SET_NO_NEW_PRIVS, 1, 0, 0, 0)) {
			TH_LOG("Kernel does not support PR_SET_NO_NEW_PRIVS!");
		}

		ret = prctl(PR_SET_SECCOMP, SECCOMP_MODE_FILTER, &prog, 0, 0);
		EXPECT_EQ(0, ret) {
			TH_LOG("Failed to install filter!");
		}

		EXPECT_EQ(1, read(pipefd[0], &buf, 1)) {
			TH_LOG("Failed to read() sync from parent");
		}
		EXPECT_EQ('.', buf) {
			TH_LOG("Failed to get sync data from read()");
		}

		/* Start nanosleep to be interrupted. */
		timeout.tv_sec = 1;
		errno = 0;
		EXPECT_EQ(0, nanosleep(&timeout, NULL)) {
			TH_LOG("Call to nanosleep() failed (errno %d)", errno);
		}

		/* Read final sync from parent. */
		EXPECT_EQ(1, read(pipefd[0], &buf, 1)) {
			TH_LOG("Failed final read() from parent");
		}
		EXPECT_EQ('!', buf) {
			TH_LOG("Failed to get final data from read()");
		}

		/* Directly report the status of our test harness results. */
		syscall(__NR_exit, _metadata->passed ? EXIT_SUCCESS
						     : EXIT_FAILURE);
	}
	EXPECT_EQ(0, close(pipefd[0]));

	/* Attach to child, setup options, and release. */
	ASSERT_EQ(child_pid, waitpid(child_pid, &status, 0));
	ASSERT_EQ(true, WIFSTOPPED(status));
	ASSERT_EQ(0, ptrace(PTRACE_SETOPTIONS, child_pid, NULL,
			    PTRACE_O_TRACESECCOMP));
	ASSERT_EQ(0, ptrace(PTRACE_CONT, child_pid, NULL, 0));
	ASSERT_EQ(1, write(pipefd[1], ".", 1));

	/* Wait for nanosleep() to start. */
	ASSERT_EQ(child_pid, waitpid(child_pid, &status, 0));
	ASSERT_EQ(true, WIFSTOPPED(status));
	ASSERT_EQ(SIGTRAP, WSTOPSIG(status));
	ASSERT_EQ(PTRACE_EVENT_SECCOMP, (status >> 16));
	ASSERT_EQ(0, ptrace(PTRACE_GETEVENTMSG, child_pid, NULL, &msg));
	ASSERT_EQ(0x100, msg);
	ret = get_syscall(_metadata, child_pid);
	EXPECT_TRUE(ret == __NR_nanosleep || ret == __NR_clock_nanosleep);

	/* Might as well check siginfo for sanity while we're here. */
	ASSERT_EQ(0, ptrace(PTRACE_GETSIGINFO, child_pid, NULL, &info));
	ASSERT_EQ(SIGTRAP, info.si_signo);
	ASSERT_EQ(SIGTRAP | (PTRACE_EVENT_SECCOMP << 8), info.si_code);
	EXPECT_EQ(0, info.si_errno);
	EXPECT_EQ(getuid(), info.si_uid);
	/* Verify signal delivery came from child (seccomp-triggered). */
	EXPECT_EQ(child_pid, info.si_pid);

	/* Interrupt nanosleep with SIGSTOP (which we'll need to handle). */
	ASSERT_EQ(0, kill(child_pid, SIGSTOP));
	ASSERT_EQ(0, ptrace(PTRACE_CONT, child_pid, NULL, 0));
	ASSERT_EQ(child_pid, waitpid(child_pid, &status, 0));
	ASSERT_EQ(true, WIFSTOPPED(status));
	ASSERT_EQ(SIGSTOP, WSTOPSIG(status));
	ASSERT_EQ(0, ptrace(PTRACE_GETSIGINFO, child_pid, NULL, &info));
	/*
	 * There is no siginfo on SIGSTOP any more, so we can't verify
	 * signal delivery came from parent now (getpid() == info.si_pid).
	 * https://lkml.kernel.org/r/CAGXu5jJaZAOzP1qFz66tYrtbuywqb+UN2SOA1VLHpCCOiYvYeg@mail.gmail.com
	 * At least verify the SIGSTOP via PTRACE_GETSIGINFO.
	 */
	EXPECT_EQ(SIGSTOP, info.si_signo);

	/* Restart nanosleep with SIGCONT, which triggers restart_syscall. */
	ASSERT_EQ(0, kill(child_pid, SIGCONT));
	ASSERT_EQ(0, ptrace(PTRACE_CONT, child_pid, NULL, 0));
	ASSERT_EQ(child_pid, waitpid(child_pid, &status, 0));
	ASSERT_EQ(true, WIFSTOPPED(status));
	ASSERT_EQ(SIGCONT, WSTOPSIG(status));
	ASSERT_EQ(0, ptrace(PTRACE_CONT, child_pid, NULL, 0));

	/* Wait for restart_syscall() to start. */
	ASSERT_EQ(child_pid, waitpid(child_pid, &status, 0));
	ASSERT_EQ(true, WIFSTOPPED(status));
	ASSERT_EQ(SIGTRAP, WSTOPSIG(status));
	ASSERT_EQ(PTRACE_EVENT_SECCOMP, (status >> 16));
	ASSERT_EQ(0, ptrace(PTRACE_GETEVENTMSG, child_pid, NULL, &msg));

	ASSERT_EQ(0x200, msg);
	ret = get_syscall(_metadata, child_pid);
#if defined(__arm__)
	/*
	 * FIXME:
	 * - native ARM registers do NOT expose true syscall.
	 * - compat ARM registers on ARM64 DO expose true syscall.
	 */
	ASSERT_EQ(0, uname(&utsbuf));
	if (strncmp(utsbuf.machine, "arm", 3) == 0) {
		EXPECT_EQ(__NR_nanosleep, ret);
	} else
#endif
	{
		EXPECT_EQ(__NR_restart_syscall, ret);
	}

	/* Write again to end test. */
	ASSERT_EQ(0, ptrace(PTRACE_CONT, child_pid, NULL, 0));
	ASSERT_EQ(1, write(pipefd[1], "!", 1));
	EXPECT_EQ(0, close(pipefd[1]));

	ASSERT_EQ(child_pid, waitpid(child_pid, &status, 0));
	if (WIFSIGNALED(status) || WEXITSTATUS(status))
		_metadata->passed = 0;
}

TEST_SIGNAL(filter_flag_log, SIGSYS)
{
	struct sock_filter allow_filter[] = {
		BPF_STMT(BPF_RET|BPF_K, SECCOMP_RET_ALLOW),
	};
	struct sock_filter kill_filter[] = {
		BPF_STMT(BPF_LD|BPF_W|BPF_ABS,
			offsetof(struct seccomp_data, nr)),
		BPF_JUMP(BPF_JMP|BPF_JEQ|BPF_K, __NR_getpid, 0, 1),
		BPF_STMT(BPF_RET|BPF_K, SECCOMP_RET_KILL),
		BPF_STMT(BPF_RET|BPF_K, SECCOMP_RET_ALLOW),
	};
	struct sock_fprog allow_prog = {
		.len = (unsigned short)ARRAY_SIZE(allow_filter),
		.filter = allow_filter,
	};
	struct sock_fprog kill_prog = {
		.len = (unsigned short)ARRAY_SIZE(kill_filter),
		.filter = kill_filter,
	};
	long ret;
	pid_t parent = getppid();

	ret = prctl(PR_SET_NO_NEW_PRIVS, 1, 0, 0, 0);
	ASSERT_EQ(0, ret);

	/* Verify that the FILTER_FLAG_LOG flag isn't accepted in strict mode */
	ret = seccomp(SECCOMP_SET_MODE_STRICT, SECCOMP_FILTER_FLAG_LOG,
		      &allow_prog);
	ASSERT_NE(ENOSYS, errno) {
		TH_LOG("Kernel does not support seccomp syscall!");
	}
	EXPECT_NE(0, ret) {
		TH_LOG("Kernel accepted FILTER_FLAG_LOG flag in strict mode!");
	}
	EXPECT_EQ(EINVAL, errno) {
		TH_LOG("Kernel returned unexpected errno for FILTER_FLAG_LOG flag in strict mode!");
	}

	/* Verify that a simple, permissive filter can be added with no flags */
	ret = seccomp(SECCOMP_SET_MODE_FILTER, 0, &allow_prog);
	EXPECT_EQ(0, ret);

	/* See if the same filter can be added with the FILTER_FLAG_LOG flag */
	ret = seccomp(SECCOMP_SET_MODE_FILTER, SECCOMP_FILTER_FLAG_LOG,
		      &allow_prog);
	ASSERT_NE(EINVAL, errno) {
		TH_LOG("Kernel does not support the FILTER_FLAG_LOG flag!");
	}
	EXPECT_EQ(0, ret);

	/* Ensure that the kill filter works with the FILTER_FLAG_LOG flag */
	ret = seccomp(SECCOMP_SET_MODE_FILTER, SECCOMP_FILTER_FLAG_LOG,
		      &kill_prog);
	EXPECT_EQ(0, ret);

	EXPECT_EQ(parent, syscall(__NR_getppid));
	/* getpid() should never return. */
	EXPECT_EQ(0, syscall(__NR_getpid));
}

TEST(get_action_avail)
{
	__u32 actions[] = { SECCOMP_RET_KILL_THREAD, SECCOMP_RET_TRAP,
			    SECCOMP_RET_ERRNO, SECCOMP_RET_TRACE,
			    SECCOMP_RET_LOG,   SECCOMP_RET_ALLOW };
	__u32 unknown_action = 0x10000000U;
	int i;
	long ret;

	ret = seccomp(SECCOMP_GET_ACTION_AVAIL, 0, &actions[0]);
	ASSERT_NE(ENOSYS, errno) {
		TH_LOG("Kernel does not support seccomp syscall!");
	}
	ASSERT_NE(EINVAL, errno) {
		TH_LOG("Kernel does not support SECCOMP_GET_ACTION_AVAIL operation!");
	}
	EXPECT_EQ(ret, 0);

	for (i = 0; i < ARRAY_SIZE(actions); i++) {
		ret = seccomp(SECCOMP_GET_ACTION_AVAIL, 0, &actions[i]);
		EXPECT_EQ(ret, 0) {
			TH_LOG("Expected action (0x%X) not available!",
			       actions[i]);
		}
	}

	/* Check that an unknown action is handled properly (EOPNOTSUPP) */
	ret = seccomp(SECCOMP_GET_ACTION_AVAIL, 0, &unknown_action);
	EXPECT_EQ(ret, -1);
	EXPECT_EQ(errno, EOPNOTSUPP);
}

TEST(get_metadata)
{
	pid_t pid;
	int pipefd[2];
	char buf;
	struct seccomp_metadata md;
	long ret;

	/* Only real root can get metadata. */
	if (geteuid()) {
		SKIP(return, "get_metadata requires real root");
		return;
	}

	ASSERT_EQ(0, pipe(pipefd));

	pid = fork();
	ASSERT_GE(pid, 0);
	if (pid == 0) {
		struct sock_filter filter[] = {
			BPF_STMT(BPF_RET|BPF_K, SECCOMP_RET_ALLOW),
		};
		struct sock_fprog prog = {
			.len = (unsigned short)ARRAY_SIZE(filter),
			.filter = filter,
		};

		/* one with log, one without */
		EXPECT_EQ(0, seccomp(SECCOMP_SET_MODE_FILTER,
				     SECCOMP_FILTER_FLAG_LOG, &prog));
		EXPECT_EQ(0, seccomp(SECCOMP_SET_MODE_FILTER, 0, &prog));

		EXPECT_EQ(0, close(pipefd[0]));
		ASSERT_EQ(1, write(pipefd[1], "1", 1));
		ASSERT_EQ(0, close(pipefd[1]));

		while (1)
			sleep(100);
	}

	ASSERT_EQ(0, close(pipefd[1]));
	ASSERT_EQ(1, read(pipefd[0], &buf, 1));

	ASSERT_EQ(0, ptrace(PTRACE_ATTACH, pid));
	ASSERT_EQ(pid, waitpid(pid, NULL, 0));

	/* Past here must not use ASSERT or child process is never killed. */

	md.filter_off = 0;
	errno = 0;
	ret = ptrace(PTRACE_SECCOMP_GET_METADATA, pid, sizeof(md), &md);
	EXPECT_EQ(sizeof(md), ret) {
		if (errno == EINVAL)
			SKIP(goto skip, "Kernel does not support PTRACE_SECCOMP_GET_METADATA (missing CONFIG_CHECKPOINT_RESTORE?)");
	}

	EXPECT_EQ(md.flags, SECCOMP_FILTER_FLAG_LOG);
	EXPECT_EQ(md.filter_off, 0);

	md.filter_off = 1;
	ret = ptrace(PTRACE_SECCOMP_GET_METADATA, pid, sizeof(md), &md);
	EXPECT_EQ(sizeof(md), ret);
	EXPECT_EQ(md.flags, 0);
	EXPECT_EQ(md.filter_off, 1);

skip:
	ASSERT_EQ(0, kill(pid, SIGKILL));
}

static int user_notif_syscall(int nr, unsigned int flags)
{
	struct sock_filter filter[] = {
		BPF_STMT(BPF_LD|BPF_W|BPF_ABS,
			offsetof(struct seccomp_data, nr)),
		BPF_JUMP(BPF_JMP|BPF_JEQ|BPF_K, nr, 0, 1),
		BPF_STMT(BPF_RET|BPF_K, SECCOMP_RET_USER_NOTIF),
		BPF_STMT(BPF_RET|BPF_K, SECCOMP_RET_ALLOW),
	};

	struct sock_fprog prog = {
		.len = (unsigned short)ARRAY_SIZE(filter),
		.filter = filter,
	};

	return seccomp(SECCOMP_SET_MODE_FILTER, flags, &prog);
}

#define USER_NOTIF_MAGIC INT_MAX
TEST(user_notification_basic)
{
	pid_t pid;
	long ret;
	int status, listener;
	struct seccomp_notif req = {};
	struct seccomp_notif_resp resp = {};
	struct pollfd pollfd;

	struct sock_filter filter[] = {
		BPF_STMT(BPF_RET|BPF_K, SECCOMP_RET_ALLOW),
	};
	struct sock_fprog prog = {
		.len = (unsigned short)ARRAY_SIZE(filter),
		.filter = filter,
	};

	ret = prctl(PR_SET_NO_NEW_PRIVS, 1, 0, 0, 0);
	ASSERT_EQ(0, ret) {
		TH_LOG("Kernel does not support PR_SET_NO_NEW_PRIVS!");
	}

	pid = fork();
	ASSERT_GE(pid, 0);

	/* Check that we get -ENOSYS with no listener attached */
	if (pid == 0) {
		if (user_notif_syscall(__NR_getppid, 0) < 0)
			exit(1);
		ret = syscall(__NR_getppid);
		exit(ret >= 0 || errno != ENOSYS);
	}

	EXPECT_EQ(waitpid(pid, &status, 0), pid);
	EXPECT_EQ(true, WIFEXITED(status));
	EXPECT_EQ(0, WEXITSTATUS(status));

	/* Add some no-op filters for grins. */
	EXPECT_EQ(seccomp(SECCOMP_SET_MODE_FILTER, 0, &prog), 0);
	EXPECT_EQ(seccomp(SECCOMP_SET_MODE_FILTER, 0, &prog), 0);
	EXPECT_EQ(seccomp(SECCOMP_SET_MODE_FILTER, 0, &prog), 0);
	EXPECT_EQ(seccomp(SECCOMP_SET_MODE_FILTER, 0, &prog), 0);

	/* Check that the basic notification machinery works */
	listener = user_notif_syscall(__NR_getppid,
				      SECCOMP_FILTER_FLAG_NEW_LISTENER);
	ASSERT_GE(listener, 0);

	/* Installing a second listener in the chain should EBUSY */
	EXPECT_EQ(user_notif_syscall(__NR_getppid,
				     SECCOMP_FILTER_FLAG_NEW_LISTENER),
		  -1);
	EXPECT_EQ(errno, EBUSY);

	pid = fork();
	ASSERT_GE(pid, 0);

	if (pid == 0) {
		ret = syscall(__NR_getppid);
		exit(ret != USER_NOTIF_MAGIC);
	}

	pollfd.fd = listener;
	pollfd.events = POLLIN | POLLOUT;

	EXPECT_GT(poll(&pollfd, 1, -1), 0);
	EXPECT_EQ(pollfd.revents, POLLIN);

	/* Test that we can't pass garbage to the kernel. */
	memset(&req, 0, sizeof(req));
	req.pid = -1;
	errno = 0;
	ret = ioctl(listener, SECCOMP_IOCTL_NOTIF_RECV, &req);
	EXPECT_EQ(-1, ret);
	EXPECT_EQ(EINVAL, errno);

	if (ret) {
		req.pid = 0;
		EXPECT_EQ(ioctl(listener, SECCOMP_IOCTL_NOTIF_RECV, &req), 0);
	}

	pollfd.fd = listener;
	pollfd.events = POLLIN | POLLOUT;

	EXPECT_GT(poll(&pollfd, 1, -1), 0);
	EXPECT_EQ(pollfd.revents, POLLOUT);

	EXPECT_EQ(req.data.nr,  __NR_getppid);

	resp.id = req.id;
	resp.error = 0;
	resp.val = USER_NOTIF_MAGIC;

	/* check that we make sure flags == 0 */
	resp.flags = 1;
	EXPECT_EQ(ioctl(listener, SECCOMP_IOCTL_NOTIF_SEND, &resp), -1);
	EXPECT_EQ(errno, EINVAL);

	resp.flags = 0;
	EXPECT_EQ(ioctl(listener, SECCOMP_IOCTL_NOTIF_SEND, &resp), 0);

	EXPECT_EQ(waitpid(pid, &status, 0), pid);
	EXPECT_EQ(true, WIFEXITED(status));
	EXPECT_EQ(0, WEXITSTATUS(status));
}

TEST(user_notification_with_tsync)
{
	int ret;
	unsigned int flags;

	ret = prctl(PR_SET_NO_NEW_PRIVS, 1, 0, 0, 0);
	ASSERT_EQ(0, ret) {
		TH_LOG("Kernel does not support PR_SET_NO_NEW_PRIVS!");
	}

	/* these were exclusive */
	flags = SECCOMP_FILTER_FLAG_NEW_LISTENER |
		SECCOMP_FILTER_FLAG_TSYNC;
	ASSERT_EQ(-1, user_notif_syscall(__NR_getppid, flags));
	ASSERT_EQ(EINVAL, errno);

	/* but now they're not */
	flags |= SECCOMP_FILTER_FLAG_TSYNC_ESRCH;
	ret = user_notif_syscall(__NR_getppid, flags);
	close(ret);
	ASSERT_LE(0, ret);
}

TEST(user_notification_kill_in_middle)
{
	pid_t pid;
	long ret;
	int listener;
	struct seccomp_notif req = {};
	struct seccomp_notif_resp resp = {};

	ret = prctl(PR_SET_NO_NEW_PRIVS, 1, 0, 0, 0);
	ASSERT_EQ(0, ret) {
		TH_LOG("Kernel does not support PR_SET_NO_NEW_PRIVS!");
	}

	listener = user_notif_syscall(__NR_getppid,
				      SECCOMP_FILTER_FLAG_NEW_LISTENER);
	ASSERT_GE(listener, 0);

	/*
	 * Check that nothing bad happens when we kill the task in the middle
	 * of a syscall.
	 */
	pid = fork();
	ASSERT_GE(pid, 0);

	if (pid == 0) {
		ret = syscall(__NR_getppid);
		exit(ret != USER_NOTIF_MAGIC);
	}

	EXPECT_EQ(ioctl(listener, SECCOMP_IOCTL_NOTIF_RECV, &req), 0);
	EXPECT_EQ(ioctl(listener, SECCOMP_IOCTL_NOTIF_ID_VALID, &req.id), 0);

	EXPECT_EQ(kill(pid, SIGKILL), 0);
	EXPECT_EQ(waitpid(pid, NULL, 0), pid);

	EXPECT_EQ(ioctl(listener, SECCOMP_IOCTL_NOTIF_ID_VALID, &req.id), -1);

	resp.id = req.id;
	ret = ioctl(listener, SECCOMP_IOCTL_NOTIF_SEND, &resp);
	EXPECT_EQ(ret, -1);
	EXPECT_EQ(errno, ENOENT);
}

static int handled = -1;

static void signal_handler(int signal)
{
	if (write(handled, "c", 1) != 1)
		perror("write from signal");
}

TEST(user_notification_signal)
{
	pid_t pid;
	long ret;
	int status, listener, sk_pair[2];
	struct seccomp_notif req = {};
	struct seccomp_notif_resp resp = {};
	char c;

	ret = prctl(PR_SET_NO_NEW_PRIVS, 1, 0, 0, 0);
	ASSERT_EQ(0, ret) {
		TH_LOG("Kernel does not support PR_SET_NO_NEW_PRIVS!");
	}

	ASSERT_EQ(socketpair(PF_LOCAL, SOCK_SEQPACKET, 0, sk_pair), 0);

	listener = user_notif_syscall(__NR_gettid,
				      SECCOMP_FILTER_FLAG_NEW_LISTENER);
	ASSERT_GE(listener, 0);

	pid = fork();
	ASSERT_GE(pid, 0);

	if (pid == 0) {
		close(sk_pair[0]);
		handled = sk_pair[1];
		if (signal(SIGUSR1, signal_handler) == SIG_ERR) {
			perror("signal");
			exit(1);
		}
		/*
		 * ERESTARTSYS behavior is a bit hard to test, because we need
		 * to rely on a signal that has not yet been handled. Let's at
		 * least check that the error code gets propagated through, and
		 * hope that it doesn't break when there is actually a signal :)
		 */
		ret = syscall(__NR_gettid);
		exit(!(ret == -1 && errno == 512));
	}

	close(sk_pair[1]);

	memset(&req, 0, sizeof(req));
	EXPECT_EQ(ioctl(listener, SECCOMP_IOCTL_NOTIF_RECV, &req), 0);

	EXPECT_EQ(kill(pid, SIGUSR1), 0);

	/*
	 * Make sure the signal really is delivered, which means we're not
	 * stuck in the user notification code any more and the notification
	 * should be dead.
	 */
	EXPECT_EQ(read(sk_pair[0], &c, 1), 1);

	resp.id = req.id;
	resp.error = -EPERM;
	resp.val = 0;

	EXPECT_EQ(ioctl(listener, SECCOMP_IOCTL_NOTIF_SEND, &resp), -1);
	EXPECT_EQ(errno, ENOENT);

	memset(&req, 0, sizeof(req));
	EXPECT_EQ(ioctl(listener, SECCOMP_IOCTL_NOTIF_RECV, &req), 0);

	resp.id = req.id;
	resp.error = -512; /* -ERESTARTSYS */
	resp.val = 0;

	EXPECT_EQ(ioctl(listener, SECCOMP_IOCTL_NOTIF_SEND, &resp), 0);

	EXPECT_EQ(waitpid(pid, &status, 0), pid);
	EXPECT_EQ(true, WIFEXITED(status));
	EXPECT_EQ(0, WEXITSTATUS(status));
}

TEST(user_notification_closed_listener)
{
	pid_t pid;
	long ret;
	int status, listener;

	ret = prctl(PR_SET_NO_NEW_PRIVS, 1, 0, 0, 0);
	ASSERT_EQ(0, ret) {
		TH_LOG("Kernel does not support PR_SET_NO_NEW_PRIVS!");
	}

	listener = user_notif_syscall(__NR_getppid,
				      SECCOMP_FILTER_FLAG_NEW_LISTENER);
	ASSERT_GE(listener, 0);

	/*
	 * Check that we get an ENOSYS when the listener is closed.
	 */
	pid = fork();
	ASSERT_GE(pid, 0);
	if (pid == 0) {
		close(listener);
		ret = syscall(__NR_getppid);
		exit(ret != -1 && errno != ENOSYS);
	}

	close(listener);

	EXPECT_EQ(waitpid(pid, &status, 0), pid);
	EXPECT_EQ(true, WIFEXITED(status));
	EXPECT_EQ(0, WEXITSTATUS(status));
}

/*
 * Check that a pid in a child namespace still shows up as valid in ours.
 */
TEST(user_notification_child_pid_ns)
{
	pid_t pid;
	int status, listener;
	struct seccomp_notif req = {};
	struct seccomp_notif_resp resp = {};

	ASSERT_EQ(unshare(CLONE_NEWUSER | CLONE_NEWPID), 0) {
		if (errno == EINVAL)
			SKIP(return, "kernel missing CLONE_NEWUSER support");
	};

	listener = user_notif_syscall(__NR_getppid,
				      SECCOMP_FILTER_FLAG_NEW_LISTENER);
	ASSERT_GE(listener, 0);

	pid = fork();
	ASSERT_GE(pid, 0);

	if (pid == 0)
		exit(syscall(__NR_getppid) != USER_NOTIF_MAGIC);

	EXPECT_EQ(ioctl(listener, SECCOMP_IOCTL_NOTIF_RECV, &req), 0);
	EXPECT_EQ(req.pid, pid);

	resp.id = req.id;
	resp.error = 0;
	resp.val = USER_NOTIF_MAGIC;

	EXPECT_EQ(ioctl(listener, SECCOMP_IOCTL_NOTIF_SEND, &resp), 0);

	EXPECT_EQ(waitpid(pid, &status, 0), pid);
	EXPECT_EQ(true, WIFEXITED(status));
	EXPECT_EQ(0, WEXITSTATUS(status));
	close(listener);
}

/*
 * Check that a pid in a sibling (i.e. unrelated) namespace shows up as 0, i.e.
 * invalid.
 */
TEST(user_notification_sibling_pid_ns)
{
	pid_t pid, pid2;
	int status, listener;
	struct seccomp_notif req = {};
	struct seccomp_notif_resp resp = {};

	ASSERT_EQ(prctl(PR_SET_NO_NEW_PRIVS, 1, 0, 0, 0), 0) {
		TH_LOG("Kernel does not support PR_SET_NO_NEW_PRIVS!");
	}

	listener = user_notif_syscall(__NR_getppid,
				      SECCOMP_FILTER_FLAG_NEW_LISTENER);
	ASSERT_GE(listener, 0);

	pid = fork();
	ASSERT_GE(pid, 0);

	if (pid == 0) {
		ASSERT_EQ(unshare(CLONE_NEWPID), 0);

		pid2 = fork();
		ASSERT_GE(pid2, 0);

		if (pid2 == 0)
			exit(syscall(__NR_getppid) != USER_NOTIF_MAGIC);

		EXPECT_EQ(waitpid(pid2, &status, 0), pid2);
		EXPECT_EQ(true, WIFEXITED(status));
		EXPECT_EQ(0, WEXITSTATUS(status));
		exit(WEXITSTATUS(status));
	}

	/* Create the sibling ns, and sibling in it. */
	ASSERT_EQ(unshare(CLONE_NEWPID), 0) {
		if (errno == EPERM)
			SKIP(return, "CLONE_NEWPID requires CAP_SYS_ADMIN");
	}
	ASSERT_EQ(errno, 0);

	pid2 = fork();
	ASSERT_GE(pid2, 0);

	if (pid2 == 0) {
		ASSERT_EQ(ioctl(listener, SECCOMP_IOCTL_NOTIF_RECV, &req), 0);
		/*
		 * The pid should be 0, i.e. the task is in some namespace that
		 * we can't "see".
		 */
		EXPECT_EQ(req.pid, 0);

		resp.id = req.id;
		resp.error = 0;
		resp.val = USER_NOTIF_MAGIC;

		ASSERT_EQ(ioctl(listener, SECCOMP_IOCTL_NOTIF_SEND, &resp), 0);
		exit(0);
	}

	close(listener);

	EXPECT_EQ(waitpid(pid, &status, 0), pid);
	EXPECT_EQ(true, WIFEXITED(status));
	EXPECT_EQ(0, WEXITSTATUS(status));

	EXPECT_EQ(waitpid(pid2, &status, 0), pid2);
	EXPECT_EQ(true, WIFEXITED(status));
	EXPECT_EQ(0, WEXITSTATUS(status));
}

TEST(user_notification_fault_recv)
{
	pid_t pid;
	int status, listener;
	struct seccomp_notif req = {};
	struct seccomp_notif_resp resp = {};

	ASSERT_EQ(unshare(CLONE_NEWUSER), 0);

	listener = user_notif_syscall(__NR_getppid,
				      SECCOMP_FILTER_FLAG_NEW_LISTENER);
	ASSERT_GE(listener, 0);

	pid = fork();
	ASSERT_GE(pid, 0);

	if (pid == 0)
		exit(syscall(__NR_getppid) != USER_NOTIF_MAGIC);

	/* Do a bad recv() */
	EXPECT_EQ(ioctl(listener, SECCOMP_IOCTL_NOTIF_RECV, NULL), -1);
	EXPECT_EQ(errno, EFAULT);

	/* We should still be able to receive this notification, though. */
	EXPECT_EQ(ioctl(listener, SECCOMP_IOCTL_NOTIF_RECV, &req), 0);
	EXPECT_EQ(req.pid, pid);

	resp.id = req.id;
	resp.error = 0;
	resp.val = USER_NOTIF_MAGIC;

	EXPECT_EQ(ioctl(listener, SECCOMP_IOCTL_NOTIF_SEND, &resp), 0);

	EXPECT_EQ(waitpid(pid, &status, 0), pid);
	EXPECT_EQ(true, WIFEXITED(status));
	EXPECT_EQ(0, WEXITSTATUS(status));
}

TEST(seccomp_get_notif_sizes)
{
	struct seccomp_notif_sizes sizes;

	ASSERT_EQ(seccomp(SECCOMP_GET_NOTIF_SIZES, 0, &sizes), 0);
	EXPECT_EQ(sizes.seccomp_notif, sizeof(struct seccomp_notif));
	EXPECT_EQ(sizes.seccomp_notif_resp, sizeof(struct seccomp_notif_resp));
}

TEST(user_notification_continue)
{
	pid_t pid;
	long ret;
	int status, listener;
	struct seccomp_notif req = {};
	struct seccomp_notif_resp resp = {};
	struct pollfd pollfd;

	ret = prctl(PR_SET_NO_NEW_PRIVS, 1, 0, 0, 0);
	ASSERT_EQ(0, ret) {
		TH_LOG("Kernel does not support PR_SET_NO_NEW_PRIVS!");
	}

	listener = user_notif_syscall(__NR_dup, SECCOMP_FILTER_FLAG_NEW_LISTENER);
	ASSERT_GE(listener, 0);

	pid = fork();
	ASSERT_GE(pid, 0);

	if (pid == 0) {
		int dup_fd, pipe_fds[2];
		pid_t self;

		ASSERT_GE(pipe(pipe_fds), 0);

		dup_fd = dup(pipe_fds[0]);
		ASSERT_GE(dup_fd, 0);
		EXPECT_NE(pipe_fds[0], dup_fd);

		self = getpid();
		ASSERT_EQ(filecmp(self, self, pipe_fds[0], dup_fd), 0);
		exit(0);
	}

	pollfd.fd = listener;
	pollfd.events = POLLIN | POLLOUT;

	EXPECT_GT(poll(&pollfd, 1, -1), 0);
	EXPECT_EQ(pollfd.revents, POLLIN);

	EXPECT_EQ(ioctl(listener, SECCOMP_IOCTL_NOTIF_RECV, &req), 0);

	pollfd.fd = listener;
	pollfd.events = POLLIN | POLLOUT;

	EXPECT_GT(poll(&pollfd, 1, -1), 0);
	EXPECT_EQ(pollfd.revents, POLLOUT);

	EXPECT_EQ(req.data.nr, __NR_dup);

	resp.id = req.id;
	resp.flags = SECCOMP_USER_NOTIF_FLAG_CONTINUE;

	/*
	 * Verify that setting SECCOMP_USER_NOTIF_FLAG_CONTINUE enforces other
	 * args be set to 0.
	 */
	resp.error = 0;
	resp.val = USER_NOTIF_MAGIC;
	EXPECT_EQ(ioctl(listener, SECCOMP_IOCTL_NOTIF_SEND, &resp), -1);
	EXPECT_EQ(errno, EINVAL);

	resp.error = USER_NOTIF_MAGIC;
	resp.val = 0;
	EXPECT_EQ(ioctl(listener, SECCOMP_IOCTL_NOTIF_SEND, &resp), -1);
	EXPECT_EQ(errno, EINVAL);

	resp.error = 0;
	resp.val = 0;
	EXPECT_EQ(ioctl(listener, SECCOMP_IOCTL_NOTIF_SEND, &resp), 0) {
		if (errno == EINVAL)
			SKIP(goto skip, "Kernel does not support SECCOMP_USER_NOTIF_FLAG_CONTINUE");
	}

skip:
	EXPECT_EQ(waitpid(pid, &status, 0), pid);
	EXPECT_EQ(true, WIFEXITED(status));
	EXPECT_EQ(0, WEXITSTATUS(status)) {
		if (WEXITSTATUS(status) == 2) {
			SKIP(return, "Kernel does not support kcmp() syscall");
			return;
		}
	}
}

TEST(user_notification_filter_empty)
{
	pid_t pid;
	long ret;
	int status;
	struct pollfd pollfd;
	struct __clone_args args = {
		.flags = CLONE_FILES,
		.exit_signal = SIGCHLD,
	};

	ret = prctl(PR_SET_NO_NEW_PRIVS, 1, 0, 0, 0);
	ASSERT_EQ(0, ret) {
		TH_LOG("Kernel does not support PR_SET_NO_NEW_PRIVS!");
	}

	pid = sys_clone3(&args, sizeof(args));
	ASSERT_GE(pid, 0);

	if (pid == 0) {
		int listener;

		listener = user_notif_syscall(__NR_mknodat, SECCOMP_FILTER_FLAG_NEW_LISTENER);
		if (listener < 0)
			_exit(EXIT_FAILURE);

		if (dup2(listener, 200) != 200)
			_exit(EXIT_FAILURE);

		close(listener);

		_exit(EXIT_SUCCESS);
	}

	EXPECT_EQ(waitpid(pid, &status, 0), pid);
	EXPECT_EQ(true, WIFEXITED(status));
	EXPECT_EQ(0, WEXITSTATUS(status));

	/*
	 * The seccomp filter has become unused so we should be notified once
	 * the kernel gets around to cleaning up task struct.
	 */
	pollfd.fd = 200;
	pollfd.events = POLLHUP;

	EXPECT_GT(poll(&pollfd, 1, 2000), 0);
	EXPECT_GT((pollfd.revents & POLLHUP) ?: 0, 0);
}

static void *do_thread(void *data)
{
	return NULL;
}

TEST(user_notification_filter_empty_threaded)
{
	pid_t pid;
	long ret;
	int status;
	struct pollfd pollfd;
	struct __clone_args args = {
		.flags = CLONE_FILES,
		.exit_signal = SIGCHLD,
	};

	ret = prctl(PR_SET_NO_NEW_PRIVS, 1, 0, 0, 0);
	ASSERT_EQ(0, ret) {
		TH_LOG("Kernel does not support PR_SET_NO_NEW_PRIVS!");
	}

	pid = sys_clone3(&args, sizeof(args));
	ASSERT_GE(pid, 0);

	if (pid == 0) {
		pid_t pid1, pid2;
		int listener, status;
		pthread_t thread;

		listener = user_notif_syscall(__NR_dup, SECCOMP_FILTER_FLAG_NEW_LISTENER);
		if (listener < 0)
			_exit(EXIT_FAILURE);

		if (dup2(listener, 200) != 200)
			_exit(EXIT_FAILURE);

		close(listener);

		pid1 = fork();
		if (pid1 < 0)
			_exit(EXIT_FAILURE);

		if (pid1 == 0)
			_exit(EXIT_SUCCESS);

		pid2 = fork();
		if (pid2 < 0)
			_exit(EXIT_FAILURE);

		if (pid2 == 0)
			_exit(EXIT_SUCCESS);

		if (pthread_create(&thread, NULL, do_thread, NULL) ||
		    pthread_join(thread, NULL))
			_exit(EXIT_FAILURE);

		if (pthread_create(&thread, NULL, do_thread, NULL) ||
		    pthread_join(thread, NULL))
			_exit(EXIT_FAILURE);

		if (waitpid(pid1, &status, 0) != pid1 || !WIFEXITED(status) ||
		    WEXITSTATUS(status))
			_exit(EXIT_FAILURE);

		if (waitpid(pid2, &status, 0) != pid2 || !WIFEXITED(status) ||
		    WEXITSTATUS(status))
			_exit(EXIT_FAILURE);

		exit(EXIT_SUCCESS);
	}

	EXPECT_EQ(waitpid(pid, &status, 0), pid);
	EXPECT_EQ(true, WIFEXITED(status));
	EXPECT_EQ(0, WEXITSTATUS(status));

	/*
	 * The seccomp filter has become unused so we should be notified once
	 * the kernel gets around to cleaning up task struct.
	 */
	pollfd.fd = 200;
	pollfd.events = POLLHUP;

	EXPECT_GT(poll(&pollfd, 1, 2000), 0);
	EXPECT_GT((pollfd.revents & POLLHUP) ?: 0, 0);
}

TEST(user_notification_addfd)
{
	pid_t pid;
	long ret;
	int status, listener, memfd, fd;
	struct seccomp_notif_addfd addfd = {};
	struct seccomp_notif_addfd_small small = {};
	struct seccomp_notif_addfd_big big = {};
	struct seccomp_notif req = {};
	struct seccomp_notif_resp resp = {};
	/* 100 ms */
	struct timespec delay = { .tv_nsec = 100000000 };

	memfd = memfd_create("test", 0);
	ASSERT_GE(memfd, 0);

	ret = prctl(PR_SET_NO_NEW_PRIVS, 1, 0, 0, 0);
	ASSERT_EQ(0, ret) {
		TH_LOG("Kernel does not support PR_SET_NO_NEW_PRIVS!");
	}

	/* Check that the basic notification machinery works */
	listener = user_notif_syscall(__NR_getppid,
				      SECCOMP_FILTER_FLAG_NEW_LISTENER);
	ASSERT_GE(listener, 0);

	pid = fork();
	ASSERT_GE(pid, 0);

	if (pid == 0) {
		if (syscall(__NR_getppid) != USER_NOTIF_MAGIC)
			exit(1);
		exit(syscall(__NR_getppid) != USER_NOTIF_MAGIC);
	}

	ASSERT_EQ(ioctl(listener, SECCOMP_IOCTL_NOTIF_RECV, &req), 0);

	addfd.srcfd = memfd;
	addfd.newfd = 0;
	addfd.id = req.id;
	addfd.flags = 0x0;

	/* Verify bad newfd_flags cannot be set */
	addfd.newfd_flags = ~O_CLOEXEC;
	EXPECT_EQ(ioctl(listener, SECCOMP_IOCTL_NOTIF_ADDFD, &addfd), -1);
	EXPECT_EQ(errno, EINVAL);
	addfd.newfd_flags = O_CLOEXEC;

	/* Verify bad flags cannot be set */
	addfd.flags = 0xff;
	EXPECT_EQ(ioctl(listener, SECCOMP_IOCTL_NOTIF_ADDFD, &addfd), -1);
	EXPECT_EQ(errno, EINVAL);
	addfd.flags = 0;

	/* Verify that remote_fd cannot be set without setting flags */
	addfd.newfd = 1;
	EXPECT_EQ(ioctl(listener, SECCOMP_IOCTL_NOTIF_ADDFD, &addfd), -1);
	EXPECT_EQ(errno, EINVAL);
	addfd.newfd = 0;

	/* Verify small size cannot be set */
	EXPECT_EQ(ioctl(listener, SECCOMP_IOCTL_NOTIF_ADDFD_SMALL, &small), -1);
	EXPECT_EQ(errno, EINVAL);

	/* Verify we can't send bits filled in unknown buffer area */
	memset(&big, 0xAA, sizeof(big));
	big.addfd = addfd;
	EXPECT_EQ(ioctl(listener, SECCOMP_IOCTL_NOTIF_ADDFD_BIG, &big), -1);
	EXPECT_EQ(errno, E2BIG);


	/* Verify we can set an arbitrary remote fd */
	fd = ioctl(listener, SECCOMP_IOCTL_NOTIF_ADDFD, &addfd);
	EXPECT_GE(fd, 0);
	EXPECT_EQ(filecmp(getpid(), pid, memfd, fd), 0);

	/* Verify we can set an arbitrary remote fd with large size */
	memset(&big, 0x0, sizeof(big));
	big.addfd = addfd;
	fd = ioctl(listener, SECCOMP_IOCTL_NOTIF_ADDFD_BIG, &big);
	EXPECT_GE(fd, 0);

	/* Verify we can set a specific remote fd */
	addfd.newfd = 42;
	addfd.flags = SECCOMP_ADDFD_FLAG_SETFD;
	fd = ioctl(listener, SECCOMP_IOCTL_NOTIF_ADDFD, &addfd);
	EXPECT_EQ(fd, 42);
	EXPECT_EQ(filecmp(getpid(), pid, memfd, fd), 0);

	/* Resume syscall */
	resp.id = req.id;
	resp.error = 0;
	resp.val = USER_NOTIF_MAGIC;
	EXPECT_EQ(ioctl(listener, SECCOMP_IOCTL_NOTIF_SEND, &resp), 0);

	/*
	 * This sets the ID of the ADD FD to the last request plus 1. The
	 * notification ID increments 1 per notification.
	 */
	addfd.id = req.id + 1;

	/* This spins until the underlying notification is generated */
	while (ioctl(listener, SECCOMP_IOCTL_NOTIF_ADDFD, &addfd) != -1 &&
	       errno != -EINPROGRESS)
		nanosleep(&delay, NULL);

	memset(&req, 0, sizeof(req));
	ASSERT_EQ(ioctl(listener, SECCOMP_IOCTL_NOTIF_RECV, &req), 0);
	ASSERT_EQ(addfd.id, req.id);

	resp.id = req.id;
	resp.error = 0;
	resp.val = USER_NOTIF_MAGIC;
	EXPECT_EQ(ioctl(listener, SECCOMP_IOCTL_NOTIF_SEND, &resp), 0);

	/* Wait for child to finish. */
	EXPECT_EQ(waitpid(pid, &status, 0), pid);
	EXPECT_EQ(true, WIFEXITED(status));
	EXPECT_EQ(0, WEXITSTATUS(status));

	close(memfd);
}

TEST(user_notification_addfd_rlimit)
{
	pid_t pid;
	long ret;
	int status, listener, memfd;
	struct seccomp_notif_addfd addfd = {};
	struct seccomp_notif req = {};
	struct seccomp_notif_resp resp = {};
	const struct rlimit lim = {
		.rlim_cur	= 0,
		.rlim_max	= 0,
	};

	memfd = memfd_create("test", 0);
	ASSERT_GE(memfd, 0);

	ret = prctl(PR_SET_NO_NEW_PRIVS, 1, 0, 0, 0);
	ASSERT_EQ(0, ret) {
		TH_LOG("Kernel does not support PR_SET_NO_NEW_PRIVS!");
	}

	/* Check that the basic notification machinery works */
	listener = user_notif_syscall(__NR_getppid,
				      SECCOMP_FILTER_FLAG_NEW_LISTENER);
	ASSERT_GE(listener, 0);

	pid = fork();
	ASSERT_GE(pid, 0);

	if (pid == 0)
		exit(syscall(__NR_getppid) != USER_NOTIF_MAGIC);


	ASSERT_EQ(ioctl(listener, SECCOMP_IOCTL_NOTIF_RECV, &req), 0);

	ASSERT_EQ(prlimit(pid, RLIMIT_NOFILE, &lim, NULL), 0);

	addfd.srcfd = memfd;
	addfd.newfd_flags = O_CLOEXEC;
	addfd.newfd = 0;
	addfd.id = req.id;
	addfd.flags = 0;

	/* Should probably spot check /proc/sys/fs/file-nr */
	EXPECT_EQ(ioctl(listener, SECCOMP_IOCTL_NOTIF_ADDFD, &addfd), -1);
	EXPECT_EQ(errno, EMFILE);

	addfd.newfd = 100;
	addfd.flags = SECCOMP_ADDFD_FLAG_SETFD;
	EXPECT_EQ(ioctl(listener, SECCOMP_IOCTL_NOTIF_ADDFD, &addfd), -1);
	EXPECT_EQ(errno, EBADF);

	resp.id = req.id;
	resp.error = 0;
	resp.val = USER_NOTIF_MAGIC;

	EXPECT_EQ(ioctl(listener, SECCOMP_IOCTL_NOTIF_SEND, &resp), 0);

	/* Wait for child to finish. */
	EXPECT_EQ(waitpid(pid, &status, 0), pid);
	EXPECT_EQ(true, WIFEXITED(status));
	EXPECT_EQ(0, WEXITSTATUS(status));

	close(memfd);
}

/*
 * TODO:
 * - expand NNP testing
 * - better arch-specific TRACE and TRAP handlers.
 * - endianness checking when appropriate
 * - 64-bit arg prodding
 * - arch value testing (x86 modes especially)
 * - verify that FILTER_FLAG_LOG filters generate log messages
 * - verify that RET_LOG generates log messages
 */

TEST_HARNESS_MAIN<|MERGE_RESOLUTION|>--- conflicted
+++ resolved
@@ -1758,17 +1758,10 @@
 		 * and the code is stored as a positive value.	\
 		 */						\
 		if (_result < 0) {				\
-<<<<<<< HEAD
-			SYSCALL_RET(_regs) = -result;		\
-			(_regs).ccr |= 0x10000000;		\
-		} else {					\
-			SYSCALL_RET(_regs) = result;		\
-=======
 			SYSCALL_RET(_regs) = -_result;		\
 			(_regs).ccr |= 0x10000000;		\
 		} else {					\
 			SYSCALL_RET(_regs) = _result;		\
->>>>>>> f642729d
 			(_regs).ccr &= ~0x10000000;		\
 		}						\
 	} while (0)
@@ -1811,13 +1804,8 @@
 #define SYSCALL_RET(_regs)	(_regs).a[(_regs).windowbase * 4 + 2]
 #elif defined(__sh__)
 # define ARCH_REGS		struct pt_regs
-<<<<<<< HEAD
-# define SYSCALL_NUM(_regs)	(_regs).gpr[3]
-# define SYSCALL_RET(_regs)	(_regs).gpr[0]
-=======
 # define SYSCALL_NUM(_regs)	(_regs).regs[3]
 # define SYSCALL_RET(_regs)	(_regs).regs[0]
->>>>>>> f642729d
 #else
 # error "Do not know how to find your architecture's registers and syscalls"
 #endif
