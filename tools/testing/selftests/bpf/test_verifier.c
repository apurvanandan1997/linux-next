// SPDX-License-Identifier: GPL-2.0-only
/*
 * Testsuite for eBPF verifier
 *
 * Copyright (c) 2014 PLUMgrid, http://plumgrid.com
 * Copyright (c) 2017 Facebook
 * Copyright (c) 2018 Covalent IO, Inc. http://covalent.io
 */

#include <endian.h>
#include <asm/types.h>
#include <linux/types.h>
#include <stdint.h>
#include <stdio.h>
#include <stdlib.h>
#include <unistd.h>
#include <errno.h>
#include <string.h>
#include <stddef.h>
#include <stdbool.h>
#include <sched.h>
#include <limits.h>
#include <assert.h>

#include <sys/capability.h>

#include <linux/unistd.h>
#include <linux/filter.h>
#include <linux/bpf_perf_event.h>
#include <linux/bpf.h>
#include <linux/if_ether.h>
#include <linux/btf.h>

#include <bpf/bpf.h>
#include <bpf/libbpf.h>

#ifdef HAVE_GENHDR
# include "autoconf.h"
#else
# if defined(__i386) || defined(__x86_64) || defined(__s390x__) || defined(__aarch64__)
#  define CONFIG_HAVE_EFFICIENT_UNALIGNED_ACCESS 1
# endif
#endif
#include "bpf_rlimit.h"
#include "bpf_rand.h"
#include "bpf_util.h"
#include "test_btf.h"
#include "../../../include/linux/filter.h"

#define MAX_INSNS	BPF_MAXINSNS
#define MAX_TEST_INSNS	1000000
#define MAX_FIXUPS	8
#define MAX_NR_MAPS	21
#define MAX_TEST_RUNS	8
#define POINTER_VALUE	0xcafe4all
#define TEST_DATA_LEN	64

#define F_NEEDS_EFFICIENT_UNALIGNED_ACCESS	(1 << 0)
#define F_LOAD_WITH_STRICT_ALIGNMENT		(1 << 1)

#define UNPRIV_SYSCTL "kernel/unprivileged_bpf_disabled"
static bool unpriv_disabled = false;
static int skips;
static bool verbose = false;

struct bpf_test {
	const char *descr;
	struct bpf_insn	insns[MAX_INSNS];
	struct bpf_insn	*fill_insns;
	int fixup_map_hash_8b[MAX_FIXUPS];
	int fixup_map_hash_48b[MAX_FIXUPS];
	int fixup_map_hash_16b[MAX_FIXUPS];
	int fixup_map_array_48b[MAX_FIXUPS];
	int fixup_map_sockmap[MAX_FIXUPS];
	int fixup_map_sockhash[MAX_FIXUPS];
	int fixup_map_xskmap[MAX_FIXUPS];
	int fixup_map_stacktrace[MAX_FIXUPS];
	int fixup_prog1[MAX_FIXUPS];
	int fixup_prog2[MAX_FIXUPS];
	int fixup_map_in_map[MAX_FIXUPS];
	int fixup_cgroup_storage[MAX_FIXUPS];
	int fixup_percpu_cgroup_storage[MAX_FIXUPS];
	int fixup_map_spin_lock[MAX_FIXUPS];
	int fixup_map_array_ro[MAX_FIXUPS];
	int fixup_map_array_wo[MAX_FIXUPS];
	int fixup_map_array_small[MAX_FIXUPS];
	int fixup_sk_storage_map[MAX_FIXUPS];
	int fixup_map_event_output[MAX_FIXUPS];
	int fixup_map_reuseport_array[MAX_FIXUPS];
	int fixup_map_ringbuf[MAX_FIXUPS];
	/* Expected verifier log output for result REJECT or VERBOSE_ACCEPT.
	 * Can be a tab-separated sequence of expected strings. An empty string
	 * means no log verification.
	 */
	const char *errstr;
	const char *errstr_unpriv;
	uint32_t insn_processed;
	int prog_len;
	enum {
		UNDEF,
		ACCEPT,
		REJECT,
		VERBOSE_ACCEPT,
	} result, result_unpriv;
	enum bpf_prog_type prog_type;
	uint8_t flags;
	void (*fill_helper)(struct bpf_test *self);
	uint8_t runs;
#define bpf_testdata_struct_t					\
	struct {						\
		uint32_t retval, retval_unpriv;			\
		union {						\
			__u8 data[TEST_DATA_LEN];		\
			__u64 data64[TEST_DATA_LEN / 8];	\
		};						\
	}
	union {
		bpf_testdata_struct_t;
		bpf_testdata_struct_t retvals[MAX_TEST_RUNS];
	};
	enum bpf_attach_type expected_attach_type;
	const char *kfunc;
};

/* Note we want this to be 64 bit aligned so that the end of our array is
 * actually the end of the structure.
 */
#define MAX_ENTRIES 11

struct test_val {
	unsigned int index;
	int foo[MAX_ENTRIES];
};

struct other_val {
	long long foo;
	long long bar;
};

static void bpf_fill_ld_abs_vlan_push_pop(struct bpf_test *self)
{
	/* test: {skb->data[0], vlan_push} x 51 + {skb->data[0], vlan_pop} x 51 */
#define PUSH_CNT 51
	/* jump range is limited to 16 bit. PUSH_CNT of ld_abs needs room */
	unsigned int len = (1 << 15) - PUSH_CNT * 2 * 5 * 6;
	struct bpf_insn *insn = self->fill_insns;
	int i = 0, j, k = 0;

	insn[i++] = BPF_MOV64_REG(BPF_REG_6, BPF_REG_1);
loop:
	for (j = 0; j < PUSH_CNT; j++) {
		insn[i++] = BPF_LD_ABS(BPF_B, 0);
		/* jump to error label */
		insn[i] = BPF_JMP32_IMM(BPF_JNE, BPF_REG_0, 0x34, len - i - 3);
		i++;
		insn[i++] = BPF_MOV64_REG(BPF_REG_1, BPF_REG_6);
		insn[i++] = BPF_MOV64_IMM(BPF_REG_2, 1);
		insn[i++] = BPF_MOV64_IMM(BPF_REG_3, 2);
		insn[i++] = BPF_RAW_INSN(BPF_JMP | BPF_CALL, 0, 0, 0,
					 BPF_FUNC_skb_vlan_push),
		insn[i] = BPF_JMP_IMM(BPF_JNE, BPF_REG_0, 0, len - i - 3);
		i++;
	}

	for (j = 0; j < PUSH_CNT; j++) {
		insn[i++] = BPF_LD_ABS(BPF_B, 0);
		insn[i] = BPF_JMP32_IMM(BPF_JNE, BPF_REG_0, 0x34, len - i - 3);
		i++;
		insn[i++] = BPF_MOV64_REG(BPF_REG_1, BPF_REG_6);
		insn[i++] = BPF_RAW_INSN(BPF_JMP | BPF_CALL, 0, 0, 0,
					 BPF_FUNC_skb_vlan_pop),
		insn[i] = BPF_JMP_IMM(BPF_JNE, BPF_REG_0, 0, len - i - 3);
		i++;
	}
	if (++k < 5)
		goto loop;

	for (; i < len - 3; i++)
		insn[i] = BPF_ALU64_IMM(BPF_MOV, BPF_REG_0, 0xbef);
	insn[len - 3] = BPF_JMP_A(1);
	/* error label */
	insn[len - 2] = BPF_MOV32_IMM(BPF_REG_0, 0);
	insn[len - 1] = BPF_EXIT_INSN();
	self->prog_len = len;
}

static void bpf_fill_jump_around_ld_abs(struct bpf_test *self)
{
	struct bpf_insn *insn = self->fill_insns;
	/* jump range is limited to 16 bit. every ld_abs is replaced by 6 insns,
	 * but on arches like arm, ppc etc, there will be one BPF_ZEXT inserted
	 * to extend the error value of the inlined ld_abs sequence which then
	 * contains 7 insns. so, set the dividend to 7 so the testcase could
	 * work on all arches.
	 */
	unsigned int len = (1 << 15) / 7;
	int i = 0;

	insn[i++] = BPF_MOV64_REG(BPF_REG_6, BPF_REG_1);
	insn[i++] = BPF_LD_ABS(BPF_B, 0);
	insn[i] = BPF_JMP_IMM(BPF_JEQ, BPF_REG_0, 10, len - i - 2);
	i++;
	while (i < len - 1)
		insn[i++] = BPF_LD_ABS(BPF_B, 1);
	insn[i] = BPF_EXIT_INSN();
	self->prog_len = i + 1;
}

static void bpf_fill_rand_ld_dw(struct bpf_test *self)
{
	struct bpf_insn *insn = self->fill_insns;
	uint64_t res = 0;
	int i = 0;

	insn[i++] = BPF_MOV32_IMM(BPF_REG_0, 0);
	while (i < self->retval) {
		uint64_t val = bpf_semi_rand_get();
		struct bpf_insn tmp[2] = { BPF_LD_IMM64(BPF_REG_1, val) };

		res ^= val;
		insn[i++] = tmp[0];
		insn[i++] = tmp[1];
		insn[i++] = BPF_ALU64_REG(BPF_XOR, BPF_REG_0, BPF_REG_1);
	}
	insn[i++] = BPF_MOV64_REG(BPF_REG_1, BPF_REG_0);
	insn[i++] = BPF_ALU64_IMM(BPF_RSH, BPF_REG_1, 32);
	insn[i++] = BPF_ALU64_REG(BPF_XOR, BPF_REG_0, BPF_REG_1);
	insn[i] = BPF_EXIT_INSN();
	self->prog_len = i + 1;
	res ^= (res >> 32);
	self->retval = (uint32_t)res;
}

#define MAX_JMP_SEQ 8192

/* test the sequence of 8k jumps */
static void bpf_fill_scale1(struct bpf_test *self)
{
	struct bpf_insn *insn = self->fill_insns;
	int i = 0, k = 0;

	insn[i++] = BPF_MOV64_REG(BPF_REG_6, BPF_REG_1);
	/* test to check that the long sequence of jumps is acceptable */
	while (k++ < MAX_JMP_SEQ) {
		insn[i++] = BPF_RAW_INSN(BPF_JMP | BPF_CALL, 0, 0, 0,
					 BPF_FUNC_get_prandom_u32);
		insn[i++] = BPF_JMP_IMM(BPF_JEQ, BPF_REG_0, bpf_semi_rand_get(), 2);
		insn[i++] = BPF_MOV64_REG(BPF_REG_1, BPF_REG_10);
		insn[i++] = BPF_STX_MEM(BPF_DW, BPF_REG_1, BPF_REG_6,
					-8 * (k % 64 + 1));
	}
	/* is_state_visited() doesn't allocate state for pruning for every jump.
	 * Hence multiply jmps by 4 to accommodate that heuristic
	 */
	while (i < MAX_TEST_INSNS - MAX_JMP_SEQ * 4)
		insn[i++] = BPF_ALU64_IMM(BPF_MOV, BPF_REG_0, 42);
	insn[i] = BPF_EXIT_INSN();
	self->prog_len = i + 1;
	self->retval = 42;
}

/* test the sequence of 8k jumps in inner most function (function depth 8)*/
static void bpf_fill_scale2(struct bpf_test *self)
{
	struct bpf_insn *insn = self->fill_insns;
	int i = 0, k = 0;

#define FUNC_NEST 7
	for (k = 0; k < FUNC_NEST; k++) {
		insn[i++] = BPF_CALL_REL(1);
		insn[i++] = BPF_EXIT_INSN();
	}
	insn[i++] = BPF_MOV64_REG(BPF_REG_6, BPF_REG_1);
	/* test to check that the long sequence of jumps is acceptable */
	k = 0;
	while (k++ < MAX_JMP_SEQ) {
		insn[i++] = BPF_RAW_INSN(BPF_JMP | BPF_CALL, 0, 0, 0,
					 BPF_FUNC_get_prandom_u32);
		insn[i++] = BPF_JMP_IMM(BPF_JEQ, BPF_REG_0, bpf_semi_rand_get(), 2);
		insn[i++] = BPF_MOV64_REG(BPF_REG_1, BPF_REG_10);
		insn[i++] = BPF_STX_MEM(BPF_DW, BPF_REG_1, BPF_REG_6,
					-8 * (k % (64 - 4 * FUNC_NEST) + 1));
	}
	while (i < MAX_TEST_INSNS - MAX_JMP_SEQ * 4)
		insn[i++] = BPF_ALU64_IMM(BPF_MOV, BPF_REG_0, 42);
	insn[i] = BPF_EXIT_INSN();
	self->prog_len = i + 1;
	self->retval = 42;
}

static void bpf_fill_scale(struct bpf_test *self)
{
	switch (self->retval) {
	case 1:
		return bpf_fill_scale1(self);
	case 2:
		return bpf_fill_scale2(self);
	default:
		self->prog_len = 0;
		break;
	}
}

static int bpf_fill_torturous_jumps_insn_1(struct bpf_insn *insn)
{
	unsigned int len = 259, hlen = 128;
	int i;

	insn[0] = BPF_EMIT_CALL(BPF_FUNC_get_prandom_u32);
	for (i = 1; i <= hlen; i++) {
		insn[i]        = BPF_JMP_IMM(BPF_JEQ, BPF_REG_0, i, hlen);
		insn[i + hlen] = BPF_JMP_A(hlen - i);
	}
	insn[len - 2] = BPF_MOV64_IMM(BPF_REG_0, 1);
	insn[len - 1] = BPF_EXIT_INSN();

	return len;
}

static int bpf_fill_torturous_jumps_insn_2(struct bpf_insn *insn)
{
	unsigned int len = 4100, jmp_off = 2048;
	int i, j;

	insn[0] = BPF_EMIT_CALL(BPF_FUNC_get_prandom_u32);
	for (i = 1; i <= jmp_off; i++) {
		insn[i] = BPF_JMP_IMM(BPF_JEQ, BPF_REG_0, i, jmp_off);
	}
	insn[i++] = BPF_JMP_A(jmp_off);
	for (; i <= jmp_off * 2 + 1; i+=16) {
		for (j = 0; j < 16; j++) {
			insn[i + j] = BPF_JMP_A(16 - j - 1);
		}
	}

	insn[len - 2] = BPF_MOV64_IMM(BPF_REG_0, 2);
	insn[len - 1] = BPF_EXIT_INSN();

	return len;
}

static void bpf_fill_torturous_jumps(struct bpf_test *self)
{
	struct bpf_insn *insn = self->fill_insns;
	int i = 0;

	switch (self->retval) {
	case 1:
		self->prog_len = bpf_fill_torturous_jumps_insn_1(insn);
		return;
	case 2:
		self->prog_len = bpf_fill_torturous_jumps_insn_2(insn);
		return;
	case 3:
		/* main */
		insn[i++] = BPF_RAW_INSN(BPF_JMP|BPF_CALL, 0, 1, 0, 4);
		insn[i++] = BPF_RAW_INSN(BPF_JMP|BPF_CALL, 0, 1, 0, 262);
		insn[i++] = BPF_ST_MEM(BPF_B, BPF_REG_10, -32, 0);
		insn[i++] = BPF_MOV64_IMM(BPF_REG_0, 3);
		insn[i++] = BPF_EXIT_INSN();

		/* subprog 1 */
		i += bpf_fill_torturous_jumps_insn_1(insn + i);

		/* subprog 2 */
		i += bpf_fill_torturous_jumps_insn_2(insn + i);

		self->prog_len = i;
		return;
	default:
		self->prog_len = 0;
		break;
	}
}

/* BPF_SK_LOOKUP contains 13 instructions, if you need to fix up maps */
#define BPF_SK_LOOKUP(func)						\
	/* struct bpf_sock_tuple tuple = {} */				\
	BPF_MOV64_IMM(BPF_REG_2, 0),					\
	BPF_STX_MEM(BPF_W, BPF_REG_10, BPF_REG_2, -8),			\
	BPF_STX_MEM(BPF_DW, BPF_REG_10, BPF_REG_2, -16),		\
	BPF_STX_MEM(BPF_DW, BPF_REG_10, BPF_REG_2, -24),		\
	BPF_STX_MEM(BPF_DW, BPF_REG_10, BPF_REG_2, -32),		\
	BPF_STX_MEM(BPF_DW, BPF_REG_10, BPF_REG_2, -40),		\
	BPF_STX_MEM(BPF_DW, BPF_REG_10, BPF_REG_2, -48),		\
	/* sk = func(ctx, &tuple, sizeof tuple, 0, 0) */		\
	BPF_MOV64_REG(BPF_REG_2, BPF_REG_10),				\
	BPF_ALU64_IMM(BPF_ADD, BPF_REG_2, -48),				\
	BPF_MOV64_IMM(BPF_REG_3, sizeof(struct bpf_sock_tuple)),	\
	BPF_MOV64_IMM(BPF_REG_4, 0),					\
	BPF_MOV64_IMM(BPF_REG_5, 0),					\
	BPF_EMIT_CALL(BPF_FUNC_ ## func)

/* BPF_DIRECT_PKT_R2 contains 7 instructions, it initializes default return
 * value into 0 and does necessary preparation for direct packet access
 * through r2. The allowed access range is 8 bytes.
 */
#define BPF_DIRECT_PKT_R2						\
	BPF_MOV64_IMM(BPF_REG_0, 0),					\
	BPF_LDX_MEM(BPF_W, BPF_REG_2, BPF_REG_1,			\
		    offsetof(struct __sk_buff, data)),			\
	BPF_LDX_MEM(BPF_W, BPF_REG_3, BPF_REG_1,			\
		    offsetof(struct __sk_buff, data_end)),		\
	BPF_MOV64_REG(BPF_REG_4, BPF_REG_2),				\
	BPF_ALU64_IMM(BPF_ADD, BPF_REG_4, 8),				\
	BPF_JMP_REG(BPF_JLE, BPF_REG_4, BPF_REG_3, 1),			\
	BPF_EXIT_INSN()

/* BPF_RAND_UEXT_R7 contains 4 instructions, it initializes R7 into a random
 * positive u32, and zero-extend it into 64-bit.
 */
#define BPF_RAND_UEXT_R7						\
	BPF_RAW_INSN(BPF_JMP | BPF_CALL, 0, 0, 0,			\
		     BPF_FUNC_get_prandom_u32),				\
	BPF_MOV64_REG(BPF_REG_7, BPF_REG_0),				\
	BPF_ALU64_IMM(BPF_LSH, BPF_REG_7, 33),				\
	BPF_ALU64_IMM(BPF_RSH, BPF_REG_7, 33)

/* BPF_RAND_SEXT_R7 contains 5 instructions, it initializes R7 into a random
 * negative u32, and sign-extend it into 64-bit.
 */
#define BPF_RAND_SEXT_R7						\
	BPF_RAW_INSN(BPF_JMP | BPF_CALL, 0, 0, 0,			\
		     BPF_FUNC_get_prandom_u32),				\
	BPF_MOV64_REG(BPF_REG_7, BPF_REG_0),				\
	BPF_ALU64_IMM(BPF_OR, BPF_REG_7, 0x80000000),			\
	BPF_ALU64_IMM(BPF_LSH, BPF_REG_7, 32),				\
	BPF_ALU64_IMM(BPF_ARSH, BPF_REG_7, 32)

static struct bpf_test tests[] = {
#define FILL_ARRAY
#include <verifier/tests.h>
#undef FILL_ARRAY
};

static int probe_filter_length(const struct bpf_insn *fp)
{
	int len;

	for (len = MAX_INSNS - 1; len > 0; --len)
		if (fp[len].code != 0 || fp[len].imm != 0)
			break;
	return len + 1;
}

static bool skip_unsupported_map(enum bpf_map_type map_type)
{
	if (!bpf_probe_map_type(map_type, 0)) {
		printf("SKIP (unsupported map type %d)\n", map_type);
		skips++;
		return true;
	}
	return false;
}

static int __create_map(uint32_t type, uint32_t size_key,
			uint32_t size_value, uint32_t max_elem,
			uint32_t extra_flags)
{
	int fd;

	fd = bpf_create_map(type, size_key, size_value, max_elem,
			    (type == BPF_MAP_TYPE_HASH ?
			     BPF_F_NO_PREALLOC : 0) | extra_flags);
	if (fd < 0) {
		if (skip_unsupported_map(type))
			return -1;
		printf("Failed to create hash map '%s'!\n", strerror(errno));
	}

	return fd;
}

static int create_map(uint32_t type, uint32_t size_key,
		      uint32_t size_value, uint32_t max_elem)
{
	return __create_map(type, size_key, size_value, max_elem, 0);
}

static void update_map(int fd, int index)
{
	struct test_val value = {
		.index = (6 + 1) * sizeof(int),
		.foo[6] = 0xabcdef12,
	};

	assert(!bpf_map_update_elem(fd, &index, &value, 0));
}

static int create_prog_dummy_simple(enum bpf_prog_type prog_type, int ret)
{
	struct bpf_insn prog[] = {
		BPF_MOV64_IMM(BPF_REG_0, ret),
		BPF_EXIT_INSN(),
	};

	return bpf_load_program(prog_type, prog,
				ARRAY_SIZE(prog), "GPL", 0, NULL, 0);
}

static int create_prog_dummy_loop(enum bpf_prog_type prog_type, int mfd,
				  int idx, int ret)
{
	struct bpf_insn prog[] = {
		BPF_MOV64_IMM(BPF_REG_3, idx),
		BPF_LD_MAP_FD(BPF_REG_2, mfd),
		BPF_RAW_INSN(BPF_JMP | BPF_CALL, 0, 0, 0,
			     BPF_FUNC_tail_call),
		BPF_MOV64_IMM(BPF_REG_0, ret),
		BPF_EXIT_INSN(),
	};

	return bpf_load_program(prog_type, prog,
				ARRAY_SIZE(prog), "GPL", 0, NULL, 0);
}

static int create_prog_array(enum bpf_prog_type prog_type, uint32_t max_elem,
			     int p1key, int p2key, int p3key)
{
	int mfd, p1fd, p2fd, p3fd;

	mfd = bpf_create_map(BPF_MAP_TYPE_PROG_ARRAY, sizeof(int),
			     sizeof(int), max_elem, 0);
	if (mfd < 0) {
		if (skip_unsupported_map(BPF_MAP_TYPE_PROG_ARRAY))
			return -1;
		printf("Failed to create prog array '%s'!\n", strerror(errno));
		return -1;
	}

	p1fd = create_prog_dummy_simple(prog_type, 42);
	p2fd = create_prog_dummy_loop(prog_type, mfd, p2key, 41);
	p3fd = create_prog_dummy_simple(prog_type, 24);
	if (p1fd < 0 || p2fd < 0 || p3fd < 0)
		goto err;
	if (bpf_map_update_elem(mfd, &p1key, &p1fd, BPF_ANY) < 0)
		goto err;
	if (bpf_map_update_elem(mfd, &p2key, &p2fd, BPF_ANY) < 0)
		goto err;
	if (bpf_map_update_elem(mfd, &p3key, &p3fd, BPF_ANY) < 0) {
err:
		close(mfd);
		mfd = -1;
	}
	close(p3fd);
	close(p2fd);
	close(p1fd);
	return mfd;
}

static int create_map_in_map(void)
{
	int inner_map_fd, outer_map_fd;

	inner_map_fd = bpf_create_map(BPF_MAP_TYPE_ARRAY, sizeof(int),
				      sizeof(int), 1, 0);
	if (inner_map_fd < 0) {
		if (skip_unsupported_map(BPF_MAP_TYPE_ARRAY))
			return -1;
		printf("Failed to create array '%s'!\n", strerror(errno));
		return inner_map_fd;
	}

	outer_map_fd = bpf_create_map_in_map(BPF_MAP_TYPE_ARRAY_OF_MAPS, NULL,
					     sizeof(int), inner_map_fd, 1, 0);
	if (outer_map_fd < 0) {
		if (skip_unsupported_map(BPF_MAP_TYPE_ARRAY_OF_MAPS))
			return -1;
		printf("Failed to create array of maps '%s'!\n",
		       strerror(errno));
	}

	close(inner_map_fd);

	return outer_map_fd;
}

static int create_cgroup_storage(bool percpu)
{
	enum bpf_map_type type = percpu ? BPF_MAP_TYPE_PERCPU_CGROUP_STORAGE :
		BPF_MAP_TYPE_CGROUP_STORAGE;
	int fd;

	fd = bpf_create_map(type, sizeof(struct bpf_cgroup_storage_key),
			    TEST_DATA_LEN, 0, 0);
	if (fd < 0) {
		if (skip_unsupported_map(type))
			return -1;
		printf("Failed to create cgroup storage '%s'!\n",
		       strerror(errno));
	}

	return fd;
}

/* struct bpf_spin_lock {
 *   int val;
 * };
 * struct val {
 *   int cnt;
 *   struct bpf_spin_lock l;
 * };
 */
static const char btf_str_sec[] = "\0bpf_spin_lock\0val\0cnt\0l";
static __u32 btf_raw_types[] = {
	/* int */
	BTF_TYPE_INT_ENC(0, BTF_INT_SIGNED, 0, 32, 4),  /* [1] */
	/* struct bpf_spin_lock */                      /* [2] */
	BTF_TYPE_ENC(1, BTF_INFO_ENC(BTF_KIND_STRUCT, 0, 1), 4),
	BTF_MEMBER_ENC(15, 1, 0), /* int val; */
	/* struct val */                                /* [3] */
	BTF_TYPE_ENC(15, BTF_INFO_ENC(BTF_KIND_STRUCT, 0, 2), 8),
	BTF_MEMBER_ENC(19, 1, 0), /* int cnt; */
	BTF_MEMBER_ENC(23, 2, 32),/* struct bpf_spin_lock l; */
};

static int load_btf(void)
{
	struct btf_header hdr = {
		.magic = BTF_MAGIC,
		.version = BTF_VERSION,
		.hdr_len = sizeof(struct btf_header),
		.type_len = sizeof(btf_raw_types),
		.str_off = sizeof(btf_raw_types),
		.str_len = sizeof(btf_str_sec),
	};
	void *ptr, *raw_btf;
	int btf_fd;

	ptr = raw_btf = malloc(sizeof(hdr) + sizeof(btf_raw_types) +
			       sizeof(btf_str_sec));

	memcpy(ptr, &hdr, sizeof(hdr));
	ptr += sizeof(hdr);
	memcpy(ptr, btf_raw_types, hdr.type_len);
	ptr += hdr.type_len;
	memcpy(ptr, btf_str_sec, hdr.str_len);
	ptr += hdr.str_len;

	btf_fd = bpf_load_btf(raw_btf, ptr - raw_btf, 0, 0, 0);
	free(raw_btf);
	if (btf_fd < 0)
		return -1;
	return btf_fd;
}

static int create_map_spin_lock(void)
{
	struct bpf_create_map_attr attr = {
		.name = "test_map",
		.map_type = BPF_MAP_TYPE_ARRAY,
		.key_size = 4,
		.value_size = 8,
		.max_entries = 1,
		.btf_key_type_id = 1,
		.btf_value_type_id = 3,
	};
	int fd, btf_fd;

	btf_fd = load_btf();
	if (btf_fd < 0)
		return -1;
	attr.btf_fd = btf_fd;
	fd = bpf_create_map_xattr(&attr);
	if (fd < 0)
		printf("Failed to create map with spin_lock\n");
	return fd;
}

static int create_sk_storage_map(void)
{
	struct bpf_create_map_attr attr = {
		.name = "test_map",
		.map_type = BPF_MAP_TYPE_SK_STORAGE,
		.key_size = 4,
		.value_size = 8,
		.max_entries = 0,
		.map_flags = BPF_F_NO_PREALLOC,
		.btf_key_type_id = 1,
		.btf_value_type_id = 3,
	};
	int fd, btf_fd;

	btf_fd = load_btf();
	if (btf_fd < 0)
		return -1;
	attr.btf_fd = btf_fd;
	fd = bpf_create_map_xattr(&attr);
	close(attr.btf_fd);
	if (fd < 0)
		printf("Failed to create sk_storage_map\n");
	return fd;
}

static char bpf_vlog[UINT_MAX >> 8];

static void do_test_fixup(struct bpf_test *test, enum bpf_prog_type prog_type,
			  struct bpf_insn *prog, int *map_fds)
{
	int *fixup_map_hash_8b = test->fixup_map_hash_8b;
	int *fixup_map_hash_48b = test->fixup_map_hash_48b;
	int *fixup_map_hash_16b = test->fixup_map_hash_16b;
	int *fixup_map_array_48b = test->fixup_map_array_48b;
	int *fixup_map_sockmap = test->fixup_map_sockmap;
	int *fixup_map_sockhash = test->fixup_map_sockhash;
	int *fixup_map_xskmap = test->fixup_map_xskmap;
	int *fixup_map_stacktrace = test->fixup_map_stacktrace;
	int *fixup_prog1 = test->fixup_prog1;
	int *fixup_prog2 = test->fixup_prog2;
	int *fixup_map_in_map = test->fixup_map_in_map;
	int *fixup_cgroup_storage = test->fixup_cgroup_storage;
	int *fixup_percpu_cgroup_storage = test->fixup_percpu_cgroup_storage;
	int *fixup_map_spin_lock = test->fixup_map_spin_lock;
	int *fixup_map_array_ro = test->fixup_map_array_ro;
	int *fixup_map_array_wo = test->fixup_map_array_wo;
	int *fixup_map_array_small = test->fixup_map_array_small;
	int *fixup_sk_storage_map = test->fixup_sk_storage_map;
	int *fixup_map_event_output = test->fixup_map_event_output;
	int *fixup_map_reuseport_array = test->fixup_map_reuseport_array;
	int *fixup_map_ringbuf = test->fixup_map_ringbuf;

	if (test->fill_helper) {
		test->fill_insns = calloc(MAX_TEST_INSNS, sizeof(struct bpf_insn));
		test->fill_helper(test);
	}

	/* Allocating HTs with 1 elem is fine here, since we only test
	 * for verifier and not do a runtime lookup, so the only thing
	 * that really matters is value size in this case.
	 */
	if (*fixup_map_hash_8b) {
		map_fds[0] = create_map(BPF_MAP_TYPE_HASH, sizeof(long long),
					sizeof(long long), 1);
		do {
			prog[*fixup_map_hash_8b].imm = map_fds[0];
			fixup_map_hash_8b++;
		} while (*fixup_map_hash_8b);
	}

	if (*fixup_map_hash_48b) {
		map_fds[1] = create_map(BPF_MAP_TYPE_HASH, sizeof(long long),
					sizeof(struct test_val), 1);
		do {
			prog[*fixup_map_hash_48b].imm = map_fds[1];
			fixup_map_hash_48b++;
		} while (*fixup_map_hash_48b);
	}

	if (*fixup_map_hash_16b) {
		map_fds[2] = create_map(BPF_MAP_TYPE_HASH, sizeof(long long),
					sizeof(struct other_val), 1);
		do {
			prog[*fixup_map_hash_16b].imm = map_fds[2];
			fixup_map_hash_16b++;
		} while (*fixup_map_hash_16b);
	}

	if (*fixup_map_array_48b) {
		map_fds[3] = create_map(BPF_MAP_TYPE_ARRAY, sizeof(int),
					sizeof(struct test_val), 1);
		update_map(map_fds[3], 0);
		do {
			prog[*fixup_map_array_48b].imm = map_fds[3];
			fixup_map_array_48b++;
		} while (*fixup_map_array_48b);
	}

	if (*fixup_prog1) {
		map_fds[4] = create_prog_array(prog_type, 4, 0, 1, 2);
		do {
			prog[*fixup_prog1].imm = map_fds[4];
			fixup_prog1++;
		} while (*fixup_prog1);
	}

	if (*fixup_prog2) {
		map_fds[5] = create_prog_array(prog_type, 8, 7, 1, 2);
		do {
			prog[*fixup_prog2].imm = map_fds[5];
			fixup_prog2++;
		} while (*fixup_prog2);
	}

	if (*fixup_map_in_map) {
		map_fds[6] = create_map_in_map();
		do {
			prog[*fixup_map_in_map].imm = map_fds[6];
			fixup_map_in_map++;
		} while (*fixup_map_in_map);
	}

	if (*fixup_cgroup_storage) {
		map_fds[7] = create_cgroup_storage(false);
		do {
			prog[*fixup_cgroup_storage].imm = map_fds[7];
			fixup_cgroup_storage++;
		} while (*fixup_cgroup_storage);
	}

	if (*fixup_percpu_cgroup_storage) {
		map_fds[8] = create_cgroup_storage(true);
		do {
			prog[*fixup_percpu_cgroup_storage].imm = map_fds[8];
			fixup_percpu_cgroup_storage++;
		} while (*fixup_percpu_cgroup_storage);
	}
	if (*fixup_map_sockmap) {
		map_fds[9] = create_map(BPF_MAP_TYPE_SOCKMAP, sizeof(int),
					sizeof(int), 1);
		do {
			prog[*fixup_map_sockmap].imm = map_fds[9];
			fixup_map_sockmap++;
		} while (*fixup_map_sockmap);
	}
	if (*fixup_map_sockhash) {
		map_fds[10] = create_map(BPF_MAP_TYPE_SOCKHASH, sizeof(int),
					sizeof(int), 1);
		do {
			prog[*fixup_map_sockhash].imm = map_fds[10];
			fixup_map_sockhash++;
		} while (*fixup_map_sockhash);
	}
	if (*fixup_map_xskmap) {
		map_fds[11] = create_map(BPF_MAP_TYPE_XSKMAP, sizeof(int),
					sizeof(int), 1);
		do {
			prog[*fixup_map_xskmap].imm = map_fds[11];
			fixup_map_xskmap++;
		} while (*fixup_map_xskmap);
	}
	if (*fixup_map_stacktrace) {
		map_fds[12] = create_map(BPF_MAP_TYPE_STACK_TRACE, sizeof(u32),
					 sizeof(u64), 1);
		do {
			prog[*fixup_map_stacktrace].imm = map_fds[12];
			fixup_map_stacktrace++;
		} while (*fixup_map_stacktrace);
	}
	if (*fixup_map_spin_lock) {
		map_fds[13] = create_map_spin_lock();
		do {
			prog[*fixup_map_spin_lock].imm = map_fds[13];
			fixup_map_spin_lock++;
		} while (*fixup_map_spin_lock);
	}
	if (*fixup_map_array_ro) {
		map_fds[14] = __create_map(BPF_MAP_TYPE_ARRAY, sizeof(int),
					   sizeof(struct test_val), 1,
					   BPF_F_RDONLY_PROG);
		update_map(map_fds[14], 0);
		do {
			prog[*fixup_map_array_ro].imm = map_fds[14];
			fixup_map_array_ro++;
		} while (*fixup_map_array_ro);
	}
	if (*fixup_map_array_wo) {
		map_fds[15] = __create_map(BPF_MAP_TYPE_ARRAY, sizeof(int),
					   sizeof(struct test_val), 1,
					   BPF_F_WRONLY_PROG);
		update_map(map_fds[15], 0);
		do {
			prog[*fixup_map_array_wo].imm = map_fds[15];
			fixup_map_array_wo++;
		} while (*fixup_map_array_wo);
	}
	if (*fixup_map_array_small) {
		map_fds[16] = __create_map(BPF_MAP_TYPE_ARRAY, sizeof(int),
					   1, 1, 0);
		update_map(map_fds[16], 0);
		do {
			prog[*fixup_map_array_small].imm = map_fds[16];
			fixup_map_array_small++;
		} while (*fixup_map_array_small);
	}
	if (*fixup_sk_storage_map) {
		map_fds[17] = create_sk_storage_map();
		do {
			prog[*fixup_sk_storage_map].imm = map_fds[17];
			fixup_sk_storage_map++;
		} while (*fixup_sk_storage_map);
	}
	if (*fixup_map_event_output) {
		map_fds[18] = __create_map(BPF_MAP_TYPE_PERF_EVENT_ARRAY,
					   sizeof(int), sizeof(int), 1, 0);
		do {
			prog[*fixup_map_event_output].imm = map_fds[18];
			fixup_map_event_output++;
		} while (*fixup_map_event_output);
	}
	if (*fixup_map_reuseport_array) {
		map_fds[19] = __create_map(BPF_MAP_TYPE_REUSEPORT_SOCKARRAY,
					   sizeof(u32), sizeof(u64), 1, 0);
		do {
			prog[*fixup_map_reuseport_array].imm = map_fds[19];
			fixup_map_reuseport_array++;
		} while (*fixup_map_reuseport_array);
	}
	if (*fixup_map_ringbuf) {
		map_fds[20] = create_map(BPF_MAP_TYPE_RINGBUF, 0,
					   0, 4096);
		do {
			prog[*fixup_map_ringbuf].imm = map_fds[20];
			fixup_map_ringbuf++;
		} while (*fixup_map_ringbuf);
	}
}

struct libcap {
	struct __user_cap_header_struct hdr;
	struct __user_cap_data_struct data[2];
};

static int set_admin(bool admin)
{
	cap_t caps;
	/* need CAP_BPF, CAP_NET_ADMIN, CAP_PERFMON to load progs */
	const cap_value_t cap_net_admin = CAP_NET_ADMIN;
	const cap_value_t cap_sys_admin = CAP_SYS_ADMIN;
	struct libcap *cap;
	int ret = -1;

	caps = cap_get_proc();
	if (!caps) {
		perror("cap_get_proc");
		return -1;
	}
	cap = (struct libcap *)caps;
	if (cap_set_flag(caps, CAP_EFFECTIVE, 1, &cap_sys_admin, CAP_CLEAR)) {
		perror("cap_set_flag clear admin");
		goto out;
	}
	if (cap_set_flag(caps, CAP_EFFECTIVE, 1, &cap_net_admin,
				admin ? CAP_SET : CAP_CLEAR)) {
		perror("cap_set_flag set_or_clear net");
		goto out;
	}
	/* libcap is likely old and simply ignores CAP_BPF and CAP_PERFMON,
	 * so update effective bits manually
	 */
	if (admin) {
		cap->data[1].effective |= 1 << (38 /* CAP_PERFMON */ - 32);
		cap->data[1].effective |= 1 << (39 /* CAP_BPF */ - 32);
	} else {
		cap->data[1].effective &= ~(1 << (38 - 32));
		cap->data[1].effective &= ~(1 << (39 - 32));
	}
	if (cap_set_proc(caps)) {
		perror("cap_set_proc");
		goto out;
	}
	ret = 0;
out:
	if (cap_free(caps))
		perror("cap_free");
	return ret;
}

static int do_prog_test_run(int fd_prog, bool unpriv, uint32_t expected_val,
			    void *data, size_t size_data)
{
	__u8 tmp[TEST_DATA_LEN << 2];
	__u32 size_tmp = sizeof(tmp);
	uint32_t retval;
	int err, saved_errno;

	if (unpriv)
		set_admin(true);
	err = bpf_prog_test_run(fd_prog, 1, data, size_data,
				tmp, &size_tmp, &retval, NULL);
	saved_errno = errno;

	if (unpriv)
		set_admin(false);

	if (err) {
		switch (saved_errno) {
		case 524/*ENOTSUPP*/:
			printf("Did not run the program (not supported) ");
			return 0;
		case EPERM:
			if (unpriv) {
				printf("Did not run the program (no permission) ");
				return 0;
			}
			/* fallthrough; */
		default:
			printf("FAIL: Unexpected bpf_prog_test_run error (%s) ",
				strerror(saved_errno));
			return err;
		}
	}

	if (retval != expected_val &&
	    expected_val != POINTER_VALUE) {
		printf("FAIL retval %d != %d ", retval, expected_val);
		return 1;
	}

	return 0;
}

/* Returns true if every part of exp (tab-separated) appears in log, in order.
 *
 * If exp is an empty string, returns true.
 */
static bool cmp_str_seq(const char *log, const char *exp)
{
	char needle[200];
	const char *p, *q;
	int len;

	do {
		if (!strlen(exp))
			break;
		p = strchr(exp, '\t');
		if (!p)
			p = exp + strlen(exp);

		len = p - exp;
		if (len >= sizeof(needle) || !len) {
			printf("FAIL\nTestcase bug\n");
			return false;
		}
		strncpy(needle, exp, len);
		needle[len] = 0;
		q = strstr(log, needle);
		if (!q) {
			printf("FAIL\nUnexpected verifier log!\n"
			       "EXP: %s\nRES:\n", needle);
			return false;
		}
		log = q + len;
		exp = p + 1;
	} while (*p);
	return true;
}

static void do_test_single(struct bpf_test *test, bool unpriv,
			   int *passes, int *errors)
{
	int fd_prog, expected_ret, alignment_prevented_execution;
	int prog_len, prog_type = test->prog_type;
	struct bpf_insn *prog = test->insns;
	struct bpf_load_program_attr attr;
	int run_errs, run_successes;
	int map_fds[MAX_NR_MAPS];
	const char *expected_err;
	int saved_errno;
	int fixup_skips;
	__u32 pflags;
	int i, err;

	for (i = 0; i < MAX_NR_MAPS; i++)
		map_fds[i] = -1;

	if (!prog_type)
		prog_type = BPF_PROG_TYPE_SOCKET_FILTER;
	fixup_skips = skips;
	do_test_fixup(test, prog_type, prog, map_fds);
	if (test->fill_insns) {
		prog = test->fill_insns;
		prog_len = test->prog_len;
	} else {
		prog_len = probe_filter_length(prog);
	}
	/* If there were some map skips during fixup due to missing bpf
	 * features, skip this test.
	 */
	if (fixup_skips != skips)
		return;

	pflags = BPF_F_TEST_RND_HI32;
	if (test->flags & F_LOAD_WITH_STRICT_ALIGNMENT)
		pflags |= BPF_F_STRICT_ALIGNMENT;
	if (test->flags & F_NEEDS_EFFICIENT_UNALIGNED_ACCESS)
		pflags |= BPF_F_ANY_ALIGNMENT;
	if (test->flags & ~3)
		pflags |= test->flags;

	expected_ret = unpriv && test->result_unpriv != UNDEF ?
		       test->result_unpriv : test->result;
	expected_err = unpriv && test->errstr_unpriv ?
		       test->errstr_unpriv : test->errstr;
	memset(&attr, 0, sizeof(attr));
	attr.prog_type = prog_type;
	attr.expected_attach_type = test->expected_attach_type;
	attr.insns = prog;
	attr.insns_cnt = prog_len;
	attr.license = "GPL";
	if (verbose)
		attr.log_level = 1;
	else if (expected_ret == VERBOSE_ACCEPT)
		attr.log_level = 2;
	else
		attr.log_level = 4;
	attr.prog_flags = pflags;

	if (prog_type == BPF_PROG_TYPE_TRACING && test->kfunc) {
		attr.attach_btf_id = libbpf_find_vmlinux_btf_id(test->kfunc,
						attr.expected_attach_type);
		if (attr.attach_btf_id < 0) {
			printf("FAIL\nFailed to find BTF ID for '%s'!\n",
				test->kfunc);
			(*errors)++;
			return;
		}
	}

	fd_prog = bpf_load_program_xattr(&attr, bpf_vlog, sizeof(bpf_vlog));
<<<<<<< HEAD
=======
	saved_errno = errno;
>>>>>>> f642729d

	/* BPF_PROG_TYPE_TRACING requires more setup and
	 * bpf_probe_prog_type won't give correct answer
	 */
	if (fd_prog < 0 && prog_type != BPF_PROG_TYPE_TRACING &&
	    !bpf_probe_prog_type(prog_type, 0)) {
		printf("SKIP (unsupported program type %d)\n", prog_type);
		skips++;
		goto close_fds;
	}

	alignment_prevented_execution = 0;

	if (expected_ret == ACCEPT || expected_ret == VERBOSE_ACCEPT) {
		if (fd_prog < 0) {
			printf("FAIL\nFailed to load prog '%s'!\n",
			       strerror(saved_errno));
			goto fail_log;
		}
#ifndef CONFIG_HAVE_EFFICIENT_UNALIGNED_ACCESS
		if (fd_prog >= 0 &&
		    (test->flags & F_NEEDS_EFFICIENT_UNALIGNED_ACCESS))
			alignment_prevented_execution = 1;
#endif
		if (expected_ret == VERBOSE_ACCEPT && !cmp_str_seq(bpf_vlog, expected_err)) {
			goto fail_log;
		}
	} else {
		if (fd_prog >= 0) {
			printf("FAIL\nUnexpected success to load!\n");
			goto fail_log;
		}
		if (!expected_err || !cmp_str_seq(bpf_vlog, expected_err)) {
			printf("FAIL\nUnexpected error message!\n\tEXP: %s\n\tRES: %s\n",
			      expected_err, bpf_vlog);
			goto fail_log;
		}
	}

	if (test->insn_processed) {
		uint32_t insn_processed;
		char *proc;

		proc = strstr(bpf_vlog, "processed ");
		insn_processed = atoi(proc + 10);
		if (test->insn_processed != insn_processed) {
			printf("FAIL\nUnexpected insn_processed %u vs %u\n",
			       insn_processed, test->insn_processed);
			goto fail_log;
		}
	}

	if (verbose)
		printf(", verifier log:\n%s", bpf_vlog);

	run_errs = 0;
	run_successes = 0;
	if (!alignment_prevented_execution && fd_prog >= 0) {
		uint32_t expected_val;
		int i;

		if (!test->runs)
			test->runs = 1;

		for (i = 0; i < test->runs; i++) {
			if (unpriv && test->retvals[i].retval_unpriv)
				expected_val = test->retvals[i].retval_unpriv;
			else
				expected_val = test->retvals[i].retval;

			err = do_prog_test_run(fd_prog, unpriv, expected_val,
					       test->retvals[i].data,
					       sizeof(test->retvals[i].data));
			if (err) {
				printf("(run %d/%d) ", i + 1, test->runs);
				run_errs++;
			} else {
				run_successes++;
			}
		}
	}

	if (!run_errs) {
		(*passes)++;
		if (run_successes > 1)
			printf("%d cases ", run_successes);
		printf("OK");
		if (alignment_prevented_execution)
			printf(" (NOTE: not executed due to unknown alignment)");
		printf("\n");
	} else {
		printf("\n");
		goto fail_log;
	}
close_fds:
	if (test->fill_insns)
		free(test->fill_insns);
	close(fd_prog);
	for (i = 0; i < MAX_NR_MAPS; i++)
		close(map_fds[i]);
	sched_yield();
	return;
fail_log:
	(*errors)++;
	printf("%s", bpf_vlog);
	goto close_fds;
}

static bool is_admin(void)
{
	cap_flag_value_t net_priv = CAP_CLEAR;
	bool perfmon_priv = false;
	bool bpf_priv = false;
	struct libcap *cap;
	cap_t caps;

#ifdef CAP_IS_SUPPORTED
	if (!CAP_IS_SUPPORTED(CAP_SETFCAP)) {
		perror("cap_get_flag");
		return false;
	}
#endif
	caps = cap_get_proc();
	if (!caps) {
		perror("cap_get_proc");
		return false;
	}
	cap = (struct libcap *)caps;
	bpf_priv = cap->data[1].effective & (1 << (39/* CAP_BPF */ - 32));
	perfmon_priv = cap->data[1].effective & (1 << (38/* CAP_PERFMON */ - 32));
	if (cap_get_flag(caps, CAP_NET_ADMIN, CAP_EFFECTIVE, &net_priv))
		perror("cap_get_flag NET");
	if (cap_free(caps))
		perror("cap_free");
	return bpf_priv && perfmon_priv && net_priv == CAP_SET;
}

static void get_unpriv_disabled()
{
	char buf[2];
	FILE *fd;

	fd = fopen("/proc/sys/"UNPRIV_SYSCTL, "r");
	if (!fd) {
		perror("fopen /proc/sys/"UNPRIV_SYSCTL);
		unpriv_disabled = true;
		return;
	}
	if (fgets(buf, 2, fd) == buf && atoi(buf))
		unpriv_disabled = true;
	fclose(fd);
}

static bool test_as_unpriv(struct bpf_test *test)
{
#ifndef CONFIG_HAVE_EFFICIENT_UNALIGNED_ACCESS
	/* Some architectures have strict alignment requirements. In
	 * that case, the BPF verifier detects if a program has
	 * unaligned accesses and rejects them. A user can pass
	 * BPF_F_ANY_ALIGNMENT to a program to override this
	 * check. That, however, will only work when a privileged user
	 * loads a program. An unprivileged user loading a program
	 * with this flag will be rejected prior entering the
	 * verifier.
	 */
	if (test->flags & F_NEEDS_EFFICIENT_UNALIGNED_ACCESS)
		return false;
#endif
	return !test->prog_type ||
	       test->prog_type == BPF_PROG_TYPE_SOCKET_FILTER ||
	       test->prog_type == BPF_PROG_TYPE_CGROUP_SKB;
}

static int do_test(bool unpriv, unsigned int from, unsigned int to)
{
	int i, passes = 0, errors = 0;

	for (i = from; i < to; i++) {
		struct bpf_test *test = &tests[i];

		/* Program types that are not supported by non-root we
		 * skip right away.
		 */
		if (test_as_unpriv(test) && unpriv_disabled) {
			printf("#%d/u %s SKIP\n", i, test->descr);
			skips++;
		} else if (test_as_unpriv(test)) {
			if (!unpriv)
				set_admin(false);
			printf("#%d/u %s ", i, test->descr);
			do_test_single(test, true, &passes, &errors);
			if (!unpriv)
				set_admin(true);
		}

		if (unpriv) {
			printf("#%d/p %s SKIP\n", i, test->descr);
			skips++;
		} else {
			printf("#%d/p %s ", i, test->descr);
			do_test_single(test, false, &passes, &errors);
		}
	}

	printf("Summary: %d PASSED, %d SKIPPED, %d FAILED\n", passes,
	       skips, errors);
	return errors ? EXIT_FAILURE : EXIT_SUCCESS;
}

int main(int argc, char **argv)
{
	unsigned int from = 0, to = ARRAY_SIZE(tests);
	bool unpriv = !is_admin();
	int arg = 1;

	if (argc > 1 && strcmp(argv[1], "-v") == 0) {
		arg++;
		verbose = true;
		argc--;
	}

	if (argc == 3) {
		unsigned int l = atoi(argv[arg]);
		unsigned int u = atoi(argv[arg + 1]);

		if (l < to && u < to) {
			from = l;
			to   = u + 1;
		}
	} else if (argc == 2) {
		unsigned int t = atoi(argv[arg]);

		if (t < to) {
			from = t;
			to   = t + 1;
		}
	}

	get_unpriv_disabled();
	if (unpriv && unpriv_disabled) {
		printf("Cannot run as unprivileged user with sysctl %s.\n",
		       UNPRIV_SYSCTL);
		return EXIT_FAILURE;
	}

	bpf_semi_rand_init();
	return do_test(unpriv, from, to);
}<|MERGE_RESOLUTION|>--- conflicted
+++ resolved
@@ -1107,10 +1107,7 @@
 	}
 
 	fd_prog = bpf_load_program_xattr(&attr, bpf_vlog, sizeof(bpf_vlog));
-<<<<<<< HEAD
-=======
 	saved_errno = errno;
->>>>>>> f642729d
 
 	/* BPF_PROG_TYPE_TRACING requires more setup and
 	 * bpf_probe_prog_type won't give correct answer
