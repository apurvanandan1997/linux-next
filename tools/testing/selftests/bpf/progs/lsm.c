// SPDX-License-Identifier: GPL-2.0

/*
 * Copyright 2020 Google LLC.
 */

#include "vmlinux.h"
#include <bpf/bpf_helpers.h>
#include <bpf/bpf_tracing.h>
#include  <errno.h>

struct {
	__uint(type, BPF_MAP_TYPE_ARRAY);
	__uint(max_entries, 1);
	__type(key, __u32);
	__type(value, __u64);
} array SEC(".maps");

struct {
	__uint(type, BPF_MAP_TYPE_HASH);
	__uint(max_entries, 1);
	__type(key, __u32);
	__type(value, __u64);
} hash SEC(".maps");

struct {
	__uint(type, BPF_MAP_TYPE_LRU_HASH);
	__uint(max_entries, 1);
	__type(key, __u32);
	__type(value, __u64);
} lru_hash SEC(".maps");

<<<<<<< HEAD
=======
struct {
	__uint(type, BPF_MAP_TYPE_PERCPU_ARRAY);
	__uint(max_entries, 1);
	__type(key, __u32);
	__type(value, __u64);
} percpu_array SEC(".maps");

struct {
	__uint(type, BPF_MAP_TYPE_PERCPU_HASH);
	__uint(max_entries, 1);
	__type(key, __u32);
	__type(value, __u64);
} percpu_hash SEC(".maps");

struct {
	__uint(type, BPF_MAP_TYPE_LRU_PERCPU_HASH);
	__uint(max_entries, 1);
	__type(key, __u32);
	__type(value, __u64);
} lru_percpu_hash SEC(".maps");

struct inner_map {
	__uint(type, BPF_MAP_TYPE_ARRAY);
	__uint(max_entries, 1);
	__type(key, int);
	__type(value, __u64);
} inner_map SEC(".maps");

struct outer_arr {
	__uint(type, BPF_MAP_TYPE_ARRAY_OF_MAPS);
	__uint(max_entries, 1);
	__uint(key_size, sizeof(int));
	__uint(value_size, sizeof(int));
	__array(values, struct inner_map);
} outer_arr SEC(".maps") = {
	.values = { [0] = &inner_map },
};

struct outer_hash {
	__uint(type, BPF_MAP_TYPE_HASH_OF_MAPS);
	__uint(max_entries, 1);
	__uint(key_size, sizeof(int));
	__array(values, struct inner_map);
} outer_hash SEC(".maps") = {
	.values = { [0] = &inner_map },
};

>>>>>>> f642729d
char _license[] SEC("license") = "GPL";

int monitored_pid = 0;
int mprotect_count = 0;
int bprm_count = 0;

SEC("lsm/file_mprotect")
int BPF_PROG(test_int_hook, struct vm_area_struct *vma,
	     unsigned long reqprot, unsigned long prot, int ret)
{
	if (ret != 0)
		return ret;

	__u32 pid = bpf_get_current_pid_tgid() >> 32;
	int is_stack = 0;

	is_stack = (vma->vm_start <= vma->vm_mm->start_stack &&
		    vma->vm_end >= vma->vm_mm->start_stack);

	if (is_stack && monitored_pid == pid) {
		mprotect_count++;
		ret = -EPERM;
	}

	return ret;
}

SEC("lsm.s/bprm_committed_creds")
int BPF_PROG(test_void_hook, struct linux_binprm *bprm)
{
	__u32 pid = bpf_get_current_pid_tgid() >> 32;
<<<<<<< HEAD
=======
	struct inner_map *inner_map;
>>>>>>> f642729d
	char args[64];
	__u32 key = 0;
	__u64 *value;

	if (monitored_pid == pid)
		bprm_count++;

	bpf_copy_from_user(args, sizeof(args), (void *)bprm->vma->vm_mm->arg_start);
	bpf_copy_from_user(args, sizeof(args), (void *)bprm->mm->arg_start);

	value = bpf_map_lookup_elem(&array, &key);
	if (value)
		*value = 0;
	value = bpf_map_lookup_elem(&hash, &key);
	if (value)
		*value = 0;
	value = bpf_map_lookup_elem(&lru_hash, &key);
	if (value)
		*value = 0;
<<<<<<< HEAD
=======
	value = bpf_map_lookup_elem(&percpu_array, &key);
	if (value)
		*value = 0;
	value = bpf_map_lookup_elem(&percpu_hash, &key);
	if (value)
		*value = 0;
	value = bpf_map_lookup_elem(&lru_percpu_hash, &key);
	if (value)
		*value = 0;
	inner_map = bpf_map_lookup_elem(&outer_arr, &key);
	if (inner_map) {
		value = bpf_map_lookup_elem(inner_map, &key);
		if (value)
			*value = 0;
	}
	inner_map = bpf_map_lookup_elem(&outer_hash, &key);
	if (inner_map) {
		value = bpf_map_lookup_elem(inner_map, &key);
		if (value)
			*value = 0;
	}
>>>>>>> f642729d

	return 0;
}
SEC("lsm/task_free") /* lsm/ is ok, lsm.s/ fails */
int BPF_PROG(test_task_free, struct task_struct *task)
{
	return 0;
}

int copy_test = 0;

SEC("fentry.s/__x64_sys_setdomainname")
int BPF_PROG(test_sys_setdomainname, struct pt_regs *regs)
{
	void *ptr = (void *)PT_REGS_PARM1(regs);
	int len = PT_REGS_PARM2(regs);
	int buf = 0;
	long ret;

	ret = bpf_copy_from_user(&buf, sizeof(buf), ptr);
	if (len == -2 && ret == 0 && buf == 1234)
		copy_test++;
	if (len == -3 && ret == -EFAULT)
		copy_test++;
	if (len == -4 && ret == -EFAULT)
		copy_test++;
	return 0;
}<|MERGE_RESOLUTION|>--- conflicted
+++ resolved
@@ -30,8 +30,6 @@
 	__type(value, __u64);
 } lru_hash SEC(".maps");
 
-<<<<<<< HEAD
-=======
 struct {
 	__uint(type, BPF_MAP_TYPE_PERCPU_ARRAY);
 	__uint(max_entries, 1);
@@ -79,7 +77,6 @@
 	.values = { [0] = &inner_map },
 };
 
->>>>>>> f642729d
 char _license[] SEC("license") = "GPL";
 
 int monitored_pid = 0;
@@ -111,10 +108,7 @@
 int BPF_PROG(test_void_hook, struct linux_binprm *bprm)
 {
 	__u32 pid = bpf_get_current_pid_tgid() >> 32;
-<<<<<<< HEAD
-=======
 	struct inner_map *inner_map;
->>>>>>> f642729d
 	char args[64];
 	__u32 key = 0;
 	__u64 *value;
@@ -134,8 +128,6 @@
 	value = bpf_map_lookup_elem(&lru_hash, &key);
 	if (value)
 		*value = 0;
-<<<<<<< HEAD
-=======
 	value = bpf_map_lookup_elem(&percpu_array, &key);
 	if (value)
 		*value = 0;
@@ -157,7 +149,6 @@
 		if (value)
 			*value = 0;
 	}
->>>>>>> f642729d
 
 	return 0;
 }
