--- conflicted
+++ resolved
@@ -1,24 +1,9 @@
 #!/bin/sh
 # SPDX-License-Identifier: GPL-2.0-only
 
-KSELFTESTS_SKIP=4
-
 . ./eeh-functions.sh
 
-<<<<<<< HEAD
-if ! eeh_supported ; then
-	echo "EEH not supported on this system, skipping"
-	exit $KSELFTESTS_SKIP;
-fi
-
-if [ ! -e "/sys/kernel/debug/powerpc/eeh_dev_check" ] && \
-   [ ! -e "/sys/kernel/debug/powerpc/eeh_dev_break" ] ; then
-	echo "debugfs EEH testing files are missing. Is debugfs mounted?"
-	exit $KSELFTESTS_SKIP;
-fi
-=======
 eeh_test_prep # NB: may exit
->>>>>>> f642729d
 
 pre_lspci=`mktemp`
 lspci > $pre_lspci
@@ -68,9 +53,5 @@
 lspci | diff -u $pre_lspci -
 rm -f $pre_lspci
 
-<<<<<<< HEAD
-test "$failed" == 0
-=======
 test "$failed" -eq 0
->>>>>>> f642729d
 exit $?