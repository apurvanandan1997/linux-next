#!/bin/bash
# SPDX-License-Identifier: GPL-2.0

time_start=$(date +%s)

optstring="S:R:d:e:l:r:h4cm:f:t"
ret=0
sin=""
sout=""
cin=""
cout=""
ksft_skip=4
capture=false
timeout_poll=30
timeout_test=$((timeout_poll * 2 + 1))
ipv6=true
ethtool_random_on=true
tc_delay="$((RANDOM%50))"
tc_loss=$((RANDOM%101))
testmode=""
sndbuf=0
rcvbuf=0
options_log=true
do_tcp=0
filesize=0

if [ $tc_loss -eq 100 ];then
	tc_loss=1%
elif [ $tc_loss -ge 10 ]; then
	tc_loss=0.$tc_loss%
elif [ $tc_loss -ge 1 ]; then
	tc_loss=0.0$tc_loss%
else
	tc_loss=""
fi

usage() {
	echo "Usage: $0 [ -a ]"
	echo -e "\t-d: tc/netem delay in milliseconds, e.g. \"-d 10\" (default random)"
	echo -e "\t-l: tc/netem loss percentage, e.g. \"-l 0.02\" (default random)"
	echo -e "\t-r: tc/netem reorder mode, e.g. \"-r 25% 50% gap 5\", use "-r 0" to disable reordering (default random)"
	echo -e "\t-e: ethtool features to disable, e.g.: \"-e tso -e gso\" (default: randomly disable any of tso/gso/gro)"
	echo -e "\t-4: IPv4 only: disable IPv6 tests (default: test both IPv4 and IPv6)"
	echo -e "\t-c: capture packets for each test using tcpdump (default: no capture)"
	echo -e "\t-f: size of file to transfer in bytes (default random)"
	echo -e "\t-S: set sndbuf value (default: use kernel default)"
	echo -e "\t-R: set rcvbuf value (default: use kernel default)"
	echo -e "\t-m: test mode (poll, sendfile; default: poll)"
	echo -e "\t-t: also run tests with TCP (use twice to non-fallback tcp)"
}

while getopts "$optstring" option;do
	case "$option" in
	"h")
		usage $0
		exit 0
		;;
	"d")
		if [ $OPTARG -ge 0 ];then
			tc_delay="$OPTARG"
		else
			echo "-d requires numeric argument, got \"$OPTARG\"" 1>&2
			exit 1
		fi
		;;
	"e")
		ethtool_args="$ethtool_args $OPTARG off"
		ethtool_random_on=false
		;;
	"l")
		tc_loss="$OPTARG"
		;;
	"r")
		tc_reorder="$OPTARG"
		;;
	"4")
		ipv6=false
		;;
	"c")
		capture=true
		;;
	"S")
		if [ $OPTARG -ge 0 ];then
			sndbuf="$OPTARG"
		else
			echo "-S requires numeric argument, got \"$OPTARG\"" 1>&2
			exit 1
		fi
		;;
	"R")
		if [ $OPTARG -ge 0 ];then
			rcvbuf="$OPTARG"
		else
			echo "-R requires numeric argument, got \"$OPTARG\"" 1>&2
			exit 1
		fi
		;;
	"m")
		testmode="$OPTARG"
		;;
	"f")
		filesize="$OPTARG"
		;;
	"t")
		do_tcp=$((do_tcp+1))
		;;
	"?")
		usage $0
		exit 1
		;;
	esac
done

sec=$(date +%s)
rndh=$(printf %x $sec)-$(mktemp -u XXXXXX)
ns1="ns1-$rndh"
ns2="ns2-$rndh"
ns3="ns3-$rndh"
ns4="ns4-$rndh"

TEST_COUNT=0

cleanup()
{
	rm -f "$cin" "$cout"
	rm -f "$sin" "$sout"
	rm -f "$capout"

	local netns
	for netns in "$ns1" "$ns2" "$ns3" "$ns4";do
		ip netns del $netns
		rm -f /tmp/$netns.{nstat,out}
	done
}

ip -Version > /dev/null 2>&1
if [ $? -ne 0 ];then
	echo "SKIP: Could not run test without ip tool"
	exit $ksft_skip
fi

sin=$(mktemp)
sout=$(mktemp)
cin=$(mktemp)
cout=$(mktemp)
capout=$(mktemp)
trap cleanup EXIT

for i in "$ns1" "$ns2" "$ns3" "$ns4";do
	ip netns add $i || exit $ksft_skip
	ip -net $i link set lo up
done

#  "$ns1"              ns2                    ns3                     ns4
# ns1eth2    ns2eth1   ns2eth3      ns3eth2   ns3eth4       ns4eth3
#                           - drop 1% ->            reorder 25%
#                           <- TSO off -

ip link add ns1eth2 netns "$ns1" type veth peer name ns2eth1 netns "$ns2"
ip link add ns2eth3 netns "$ns2" type veth peer name ns3eth2 netns "$ns3"
ip link add ns3eth4 netns "$ns3" type veth peer name ns4eth3 netns "$ns4"

ip -net "$ns1" addr add 10.0.1.1/24 dev ns1eth2
ip -net "$ns1" addr add dead:beef:1::1/64 dev ns1eth2 nodad

ip -net "$ns1" link set ns1eth2 up
ip -net "$ns1" route add default via 10.0.1.2
ip -net "$ns1" route add default via dead:beef:1::2

ip -net "$ns2" addr add 10.0.1.2/24 dev ns2eth1
ip -net "$ns2" addr add dead:beef:1::2/64 dev ns2eth1 nodad
ip -net "$ns2" link set ns2eth1 up

ip -net "$ns2" addr add 10.0.2.1/24 dev ns2eth3
ip -net "$ns2" addr add dead:beef:2::1/64 dev ns2eth3 nodad
ip -net "$ns2" link set ns2eth3 up
ip -net "$ns2" route add default via 10.0.2.2
ip -net "$ns2" route add default via dead:beef:2::2
ip netns exec "$ns2" sysctl -q net.ipv4.ip_forward=1
ip netns exec "$ns2" sysctl -q net.ipv6.conf.all.forwarding=1

ip -net "$ns3" addr add 10.0.2.2/24 dev ns3eth2
ip -net "$ns3" addr add dead:beef:2::2/64 dev ns3eth2 nodad
ip -net "$ns3" link set ns3eth2 up

ip -net "$ns3" addr add 10.0.3.2/24 dev ns3eth4
ip -net "$ns3" addr add dead:beef:3::2/64 dev ns3eth4 nodad
ip -net "$ns3" link set ns3eth4 up
ip -net "$ns3" route add default via 10.0.2.1
ip -net "$ns3" route add default via dead:beef:2::1
ip netns exec "$ns3" sysctl -q net.ipv4.ip_forward=1
ip netns exec "$ns3" sysctl -q net.ipv6.conf.all.forwarding=1

ip -net "$ns4" addr add 10.0.3.1/24 dev ns4eth3
ip -net "$ns4" addr add dead:beef:3::1/64 dev ns4eth3 nodad
ip -net "$ns4" link set ns4eth3 up
ip -net "$ns4" route add default via 10.0.3.2
ip -net "$ns4" route add default via dead:beef:3::2

# use TCP syn cookies, even if no flooding was detected.
ip netns exec "$ns2" sysctl -q net.ipv4.tcp_syncookies=2

set_ethtool_flags() {
	local ns="$1"
	local dev="$2"
	local flags="$3"

	ip netns exec $ns ethtool -K $dev $flags 2>/dev/null
	[ $? -eq 0 ] && echo "INFO: set $ns dev $dev: ethtool -K $flags"
}

set_random_ethtool_flags() {
	local flags=""
	local r=$RANDOM

	local pick1=$((r & 1))
	local pick2=$((r & 2))
	local pick3=$((r & 4))

	[ $pick1 -ne 0 ] && flags="tso off"
	[ $pick2 -ne 0 ] && flags="$flags gso off"
	[ $pick3 -ne 0 ] && flags="$flags gro off"

	[ -z "$flags" ] && return

	set_ethtool_flags "$1" "$2" "$flags"
}

if $ethtool_random_on;then
	set_random_ethtool_flags "$ns3" ns3eth2
	set_random_ethtool_flags "$ns4" ns4eth3
else
	set_ethtool_flags "$ns3" ns3eth2 "$ethtool_args"
	set_ethtool_flags "$ns4" ns4eth3 "$ethtool_args"
fi

print_file_err()
{
	ls -l "$1" 1>&2
	echo "Trailing bytes are: "
	tail -c 27 "$1"
}

check_transfer()
{
	local in=$1
	local out=$2
	local what=$3

	cmp "$in" "$out" > /dev/null 2>&1
	if [ $? -ne 0 ] ;then
		echo "[ FAIL ] $what does not match (in, out):"
		print_file_err "$in"
		print_file_err "$out"

		return 1
	fi

	return 0
}

check_mptcp_disabled()
{
	local disabled_ns
	disabled_ns="ns_disabled-$sech-$(mktemp -u XXXXXX)"
	ip netns add ${disabled_ns} || exit $ksft_skip

	# net.mptcp.enabled should be enabled by default
	if [ "$(ip netns exec ${disabled_ns} sysctl net.mptcp.enabled | awk '{ print $3 }')" -ne 1 ]; then
		echo -e "net.mptcp.enabled sysctl is not 1 by default\t\t[ FAIL ]"
		ret=1
		return 1
	fi
	ip netns exec ${disabled_ns} sysctl -q net.mptcp.enabled=0

	local err=0
<<<<<<< HEAD
	LC_ALL=C ip netns exec ${disabled_ns} ./mptcp_connect -t $timeout -p 10000 -s MPTCP 127.0.0.1 < "$cin" 2>&1 | \
=======
	LANG=C ip netns exec ${disabled_ns} ./mptcp_connect -p 10000 -s MPTCP 127.0.0.1 < "$cin" 2>&1 | \
>>>>>>> b2f0ca00
		grep -q "^socket: Protocol not available$" && err=1
	ip netns delete ${disabled_ns}

	if [ ${err} -eq 0 ]; then
		echo -e "New MPTCP socket cannot be blocked via sysctl\t\t[ FAIL ]"
		ret=1
		return 1
	fi

	echo -e "New MPTCP socket can be blocked via sysctl\t\t[ OK ]"
	return 0
}

check_mptcp_ulp_setsockopt()
{
	local t retval
	t="ns_ulp-$sech-$(mktemp -u XXXXXX)"

	ip netns add ${t} || exit $ksft_skip
	if ! ip netns exec ${t} ./mptcp_connect -u -p 10000 -s TCP 127.0.0.1 2>&1; then
		printf "setsockopt(..., TCP_ULP, \"mptcp\", ...) allowed\t[ FAIL ]\n"
		retval=1
		ret=$retval
	else
		printf "setsockopt(..., TCP_ULP, \"mptcp\", ...) blocked\t[ OK ]\n"
		retval=0
	fi
	ip netns del ${t}
	return $retval
}

# $1: IP address
is_v6()
{
	[ -z "${1##*:*}" ]
}

do_ping()
{
	local listener_ns="$1"
	local connector_ns="$2"
	local connect_addr="$3"
	local ping_args="-q -c 1"

	if is_v6 "${connect_addr}"; then
		$ipv6 || return 0
		ping_args="${ping_args} -6"
	fi

	ip netns exec ${connector_ns} ping ${ping_args} $connect_addr >/dev/null
	if [ $? -ne 0 ] ; then
		echo "$listener_ns -> $connect_addr connectivity [ FAIL ]" 1>&2
		ret=1

		return 1
	fi

	return 0
}

# $1: ns, $2: MIB counter
get_mib_counter()
{
	local listener_ns="${1}"
	local mib="${2}"

	# strip the header
	ip netns exec "${listener_ns}" \
		nstat -z -a "${mib}" | \
			tail -n+2 | \
			while read a count c rest; do
				echo $count
			done
}

# $1: ns, $2: port
wait_local_port_listen()
{
	local listener_ns="${1}"
	local port="${2}"

	local port_hex i

	port_hex="$(printf "%04X" "${port}")"
	for i in $(seq 10); do
		ip netns exec "${listener_ns}" cat /proc/net/tcp* | \
			awk "BEGIN {rc=1} {if (\$2 ~ /:${port_hex}\$/ && \$4 ~ /0A/) {rc=0; exit}} END {exit rc}" &&
			break
		sleep 0.1
	done
}

do_transfer()
{
	local listener_ns="$1"
	local connector_ns="$2"
	local cl_proto="$3"
	local srv_proto="$4"
	local connect_addr="$5"
	local local_addr="$6"
	local extra_args="$7"

	local port
	port=$((10000+$TEST_COUNT))
	TEST_COUNT=$((TEST_COUNT+1))

	if [ "$rcvbuf" -gt 0 ]; then
		extra_args="$extra_args -R $rcvbuf"
	fi

	if [ "$sndbuf" -gt 0 ]; then
		extra_args="$extra_args -S $sndbuf"
	fi

	if [ -n "$testmode" ]; then
		extra_args="$extra_args -m $testmode"
	fi

	if [ -n "$extra_args" ] && $options_log; then
		echo "INFO: extra options: $extra_args"
	fi
	options_log=false

	:> "$cout"
	:> "$sout"
	:> "$capout"

	local addr_port
	addr_port=$(printf "%s:%d" ${connect_addr} ${port})
	printf "%.3s %-5s -> %.3s (%-20s) %-5s\t" ${connector_ns} ${cl_proto} ${listener_ns} ${addr_port} ${srv_proto}

	if $capture; then
		local capuser
		if [ -z $SUDO_USER ] ; then
			capuser=""
		else
			capuser="-Z $SUDO_USER"
		fi

		local capfile="${rndh}-${connector_ns:0:3}-${listener_ns:0:3}-${cl_proto}-${srv_proto}-${connect_addr}-${port}"
		local capopt="-i any -s 65535 -B 32768 ${capuser}"

		ip netns exec ${listener_ns}  tcpdump ${capopt} -w "${capfile}-listener.pcap"  >> "${capout}" 2>&1 &
		local cappid_listener=$!

		ip netns exec ${connector_ns} tcpdump ${capopt} -w "${capfile}-connector.pcap" >> "${capout}" 2>&1 &
		local cappid_connector=$!

		sleep 1
	fi

	NSTAT_HISTORY=/tmp/${listener_ns}.nstat ip netns exec ${listener_ns} \
		nstat -n
	if [ ${listener_ns} != ${connector_ns} ]; then
		NSTAT_HISTORY=/tmp/${connector_ns}.nstat ip netns exec ${connector_ns} \
			nstat -n
	fi

	local stat_synrx_last_l=$(get_mib_counter "${listener_ns}" "MPTcpExtMPCapableSYNRX")
	local stat_ackrx_last_l=$(get_mib_counter "${listener_ns}" "MPTcpExtMPCapableACKRX")
	local stat_cookietx_last=$(get_mib_counter "${listener_ns}" "TcpExtSyncookiesSent")
	local stat_cookierx_last=$(get_mib_counter "${listener_ns}" "TcpExtSyncookiesRecv")

	timeout ${timeout_test} \
		ip netns exec ${listener_ns} \
			./mptcp_connect -t ${timeout_poll} -l -p $port -s ${srv_proto} \
				$extra_args $local_addr < "$sin" > "$sout" &
	local spid=$!

	wait_local_port_listen "${listener_ns}" "${port}"

	local start
	start=$(date +%s%3N)
	timeout ${timeout_test} \
		ip netns exec ${connector_ns} \
			./mptcp_connect -t ${timeout_poll} -p $port -s ${cl_proto} \
				$extra_args $connect_addr < "$cin" > "$cout" &
	local cpid=$!

	wait $cpid
	local retc=$?
	wait $spid
	local rets=$?

	local stop
	stop=$(date +%s%3N)

	if $capture; then
		sleep 1
		kill ${cappid_listener}
		kill ${cappid_connector}
	fi

	NSTAT_HISTORY=/tmp/${listener_ns}.nstat ip netns exec ${listener_ns} \
		nstat | grep Tcp > /tmp/${listener_ns}.out
	if [ ${listener_ns} != ${connector_ns} ]; then
		NSTAT_HISTORY=/tmp/${connector_ns}.nstat ip netns exec ${connector_ns} \
			nstat | grep Tcp > /tmp/${connector_ns}.out
	fi

	local duration
	duration=$((stop-start))
	printf "(duration %05sms) " "${duration}"
	if [ ${rets} -ne 0 ] || [ ${retc} -ne 0 ]; then
		echo "[ FAIL ] client exit code $retc, server $rets" 1>&2
		echo -e "\nnetns ${listener_ns} socket stat for ${port}:" 1>&2
		ip netns exec ${listener_ns} ss -Menita 1>&2 -o "sport = :$port"
		cat /tmp/${listener_ns}.out
		echo -e "\nnetns ${connector_ns} socket stat for ${port}:" 1>&2
		ip netns exec ${connector_ns} ss -Menita 1>&2 -o "dport = :$port"
		[ ${listener_ns} != ${connector_ns} ] && cat /tmp/${connector_ns}.out

		echo
		cat "$capout"
		return 1
	fi

	check_transfer $sin $cout "file received by client"
	retc=$?
	check_transfer $cin $sout "file received by server"
	rets=$?

	local stat_synrx_now_l=$(get_mib_counter "${listener_ns}" "MPTcpExtMPCapableSYNRX")
	local stat_ackrx_now_l=$(get_mib_counter "${listener_ns}" "MPTcpExtMPCapableACKRX")
	local stat_cookietx_now=$(get_mib_counter "${listener_ns}" "TcpExtSyncookiesSent")
	local stat_cookierx_now=$(get_mib_counter "${listener_ns}" "TcpExtSyncookiesRecv")

	expect_synrx=$((stat_synrx_last_l))
	expect_ackrx=$((stat_ackrx_last_l))

	cookies=$(ip netns exec ${listener_ns} sysctl net.ipv4.tcp_syncookies)
	cookies=${cookies##*=}

	if [ ${cl_proto} = "MPTCP" ] && [ ${srv_proto} = "MPTCP" ]; then
		expect_synrx=$((stat_synrx_last_l+1))
		expect_ackrx=$((stat_ackrx_last_l+1))
	fi

	if [ ${stat_synrx_now_l} -lt ${expect_synrx} ]; then
		printf "[ FAIL ] lower MPC SYN rx (%d) than expected (%d)\n" \
			"${stat_synrx_now_l}" "${expect_synrx}" 1>&2
		retc=1
	fi
	if [ ${stat_ackrx_now_l} -lt ${expect_ackrx} ]; then
		printf "[ FAIL ] lower MPC ACK rx (%d) than expected (%d)\n" \
			"${stat_ackrx_now_l}" "${expect_ackrx}" 1>&2
		rets=1
	fi

	if [ $retc -eq 0 ] && [ $rets -eq 0 ]; then
		printf "[ OK ]"
	fi

	if [ $cookies -eq 2 ];then
		if [ $stat_cookietx_last -ge $stat_cookietx_now ] ;then
			printf " WARN: CookieSent: did not advance"
		fi
		if [ $stat_cookierx_last -ge $stat_cookierx_now ] ;then
			printf " WARN: CookieRecv: did not advance"
		fi
	else
		if [ $stat_cookietx_last -ne $stat_cookietx_now ] ;then
			printf " WARN: CookieSent: changed"
		fi
		if [ $stat_cookierx_last -ne $stat_cookierx_now ] ;then
			printf " WARN: CookieRecv: changed"
		fi
	fi

	if [ ${stat_synrx_now_l} -gt ${expect_synrx} ]; then
		printf " WARN: SYNRX: expect %d, got %d (probably retransmissions)" \
			"${expect_synrx}" "${stat_synrx_now_l}"
	fi
	if [ ${stat_ackrx_now_l} -gt ${expect_ackrx} ]; then
		printf " WARN: ACKRX: expect %d, got %d (probably retransmissions)" \
			"${expect_ackrx}" "${stat_ackrx_now_l}"
	fi

	echo
	cat "$capout"
	[ $retc -eq 0 ] && [ $rets -eq 0 ]
}

make_file()
{
	local name=$1
	local who=$2
	local SIZE=$filesize
	local ksize
	local rem

	if [ $SIZE -eq 0 ]; then
		local MAXSIZE=$((1024 * 1024 * 8))
		local MINSIZE=$((1024 * 256))

		SIZE=$(((RANDOM * RANDOM + MINSIZE) % MAXSIZE))
	fi

	ksize=$((SIZE / 1024))
	rem=$((SIZE - (ksize * 1024)))

	dd if=/dev/urandom of="$name" bs=1024 count=$ksize 2> /dev/null
	dd if=/dev/urandom conv=notrunc of="$name" bs=1 count=$rem 2> /dev/null
	echo -e "\nMPTCP_TEST_FILE_END_MARKER" >> "$name"

	echo "Created $name (size $(du -b "$name")) containing data sent by $who"
}

run_tests_lo()
{
	local listener_ns="$1"
	local connector_ns="$2"
	local connect_addr="$3"
	local loopback="$4"
	local extra_args="$5"
	local lret=0

	# skip if test programs are running inside same netns for subsequent runs.
	if [ $loopback -eq 0 ] && [ ${listener_ns} = ${connector_ns} ]; then
		return 0
	fi

	# skip if we don't want v6
	if ! $ipv6 && is_v6 "${connect_addr}"; then
		return 0
	fi

	local local_addr
	if is_v6 "${connect_addr}"; then
		local_addr="::"
	else
		local_addr="0.0.0.0"
	fi

	do_transfer ${listener_ns} ${connector_ns} MPTCP MPTCP \
		    ${connect_addr} ${local_addr} "${extra_args}"
	lret=$?
	if [ $lret -ne 0 ]; then
		ret=$lret
		return 1
	fi

	if [ $do_tcp -eq 0 ]; then
		# don't bother testing fallback tcp except for loopback case.
		if [ ${listener_ns} != ${connector_ns} ]; then
			return 0
		fi
	fi

	do_transfer ${listener_ns} ${connector_ns} MPTCP TCP \
		    ${connect_addr} ${local_addr} "${extra_args}"
	lret=$?
	if [ $lret -ne 0 ]; then
		ret=$lret
		return 1
	fi

	do_transfer ${listener_ns} ${connector_ns} TCP MPTCP \
		    ${connect_addr} ${local_addr} "${extra_args}"
	lret=$?
	if [ $lret -ne 0 ]; then
		ret=$lret
		return 1
	fi

	if [ $do_tcp -gt 1 ] ;then
		do_transfer ${listener_ns} ${connector_ns} TCP TCP \
			    ${connect_addr} ${local_addr} "${extra_args}"
		lret=$?
		if [ $lret -ne 0 ]; then
			ret=$lret
			return 1
		fi
	fi

	return 0
}

run_tests()
{
	run_tests_lo $1 $2 $3 0
}

run_tests_peekmode()
{
	local peekmode="$1"

	echo "INFO: with peek mode: ${peekmode}"
	run_tests_lo "$ns1" "$ns1" 10.0.1.1 1 "-P ${peekmode}"
	run_tests_lo "$ns1" "$ns1" dead:beef:1::1 1 "-P ${peekmode}"
}

make_file "$cin" "client"
make_file "$sin" "server"

check_mptcp_disabled

check_mptcp_ulp_setsockopt

echo "INFO: validating network environment with pings"
for sender in "$ns1" "$ns2" "$ns3" "$ns4";do
	do_ping "$ns1" $sender 10.0.1.1
	do_ping "$ns1" $sender dead:beef:1::1

	do_ping "$ns2" $sender 10.0.1.2
	do_ping "$ns2" $sender dead:beef:1::2
	do_ping "$ns2" $sender 10.0.2.1
	do_ping "$ns2" $sender dead:beef:2::1

	do_ping "$ns3" $sender 10.0.2.2
	do_ping "$ns3" $sender dead:beef:2::2
	do_ping "$ns3" $sender 10.0.3.2
	do_ping "$ns3" $sender dead:beef:3::2

	do_ping "$ns4" $sender 10.0.3.1
	do_ping "$ns4" $sender dead:beef:3::1
done

[ -n "$tc_loss" ] && tc -net "$ns2" qdisc add dev ns2eth3 root netem loss random $tc_loss delay ${tc_delay}ms
echo -n "INFO: Using loss of $tc_loss "
test "$tc_delay" -gt 0 && echo -n "delay $tc_delay ms "

reorder_delay=$(($tc_delay / 4))

if [ -z "${tc_reorder}" ]; then
	reorder1=$((RANDOM%10))
	reorder1=$((100 - reorder1))
	reorder2=$((RANDOM%100))

	if [ $reorder_delay -gt 0 ] && [ $reorder1 -lt 100 ] && [ $reorder2 -gt 0 ]; then
		tc_reorder="reorder ${reorder1}% ${reorder2}%"
		echo -n "$tc_reorder with delay ${reorder_delay}ms "
	fi
elif [ "$tc_reorder" = "0" ];then
	tc_reorder=""
elif [ "$reorder_delay" -gt 0 ];then
	# reordering requires some delay
	tc_reorder="reorder $tc_reorder"
	echo -n "$tc_reorder with delay ${reorder_delay}ms "
fi

echo "on ns3eth4"

tc -net "$ns3" qdisc add dev ns3eth4 root netem delay ${reorder_delay}ms $tc_reorder

for sender in $ns1 $ns2 $ns3 $ns4;do
	run_tests_lo "$ns1" "$sender" 10.0.1.1 1
	if [ $ret -ne 0 ] ;then
		echo "FAIL: Could not even run loopback test" 1>&2
		exit $ret
	fi
	run_tests_lo "$ns1" $sender dead:beef:1::1 1
	if [ $ret -ne 0 ] ;then
		echo "FAIL: Could not even run loopback v6 test" 2>&1
		exit $ret
	fi

	run_tests "$ns2" $sender 10.0.1.2
	run_tests "$ns2" $sender dead:beef:1::2
	run_tests "$ns2" $sender 10.0.2.1
	run_tests "$ns2" $sender dead:beef:2::1

	run_tests "$ns3" $sender 10.0.2.2
	run_tests "$ns3" $sender dead:beef:2::2
	run_tests "$ns3" $sender 10.0.3.2
	run_tests "$ns3" $sender dead:beef:3::2

	run_tests "$ns4" $sender 10.0.3.1
	run_tests "$ns4" $sender dead:beef:3::1
done

run_tests_peekmode "saveWithPeek"
run_tests_peekmode "saveAfterPeek"

time_end=$(date +%s)
time_run=$((time_end-time_start))

echo "Time: ${time_run} seconds"

exit $ret<|MERGE_RESOLUTION|>--- conflicted
+++ resolved
@@ -274,11 +274,7 @@
 	ip netns exec ${disabled_ns} sysctl -q net.mptcp.enabled=0
 
 	local err=0
-<<<<<<< HEAD
-	LC_ALL=C ip netns exec ${disabled_ns} ./mptcp_connect -t $timeout -p 10000 -s MPTCP 127.0.0.1 < "$cin" 2>&1 | \
-=======
-	LANG=C ip netns exec ${disabled_ns} ./mptcp_connect -p 10000 -s MPTCP 127.0.0.1 < "$cin" 2>&1 | \
->>>>>>> b2f0ca00
+	LC_ALL=C ip netns exec ${disabled_ns} ./mptcp_connect -p 10000 -s MPTCP 127.0.0.1 < "$cin" 2>&1 | \
 		grep -q "^socket: Protocol not available$" && err=1
 	ip netns delete ${disabled_ns}
 
