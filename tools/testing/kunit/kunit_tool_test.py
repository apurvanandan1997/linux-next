--- conflicted
+++ resolved
@@ -12,10 +12,7 @@
 import tempfile, shutil # Handling test_tmpdir
 
 import json
-<<<<<<< HEAD
-=======
 import signal
->>>>>>> f642729d
 import os
 
 import kunit_config
@@ -285,37 +282,6 @@
 		result = self._json_for('test_is_test_passed-no_tests_run.log')
 		self.assertEqual(0, len(result['sub_groups']))
 
-class KUnitJsonTest(unittest.TestCase):
-
-	def _json_for(self, log_file):
-		with(open(get_absolute_path(log_file))) as file:
-			test_result = kunit_parser.parse_run_tests(file)
-			json_obj = kunit_json.get_json_result(
-				test_result=test_result,
-				def_config='kunit_defconfig',
-				build_dir=None,
-				json_path='stdout')
-		return json.loads(json_obj)
-
-	def test_failed_test_json(self):
-		result = self._json_for(
-			'test_data/test_is_test_passed-failure.log')
-		self.assertEqual(
-			{'name': 'example_simple_test', 'status': 'FAIL'},
-			result["sub_groups"][1]["test_cases"][0])
-
-	def test_crashed_test_json(self):
-		result = self._json_for(
-			'test_data/test_is_test_passed-crash.log')
-		self.assertEqual(
-			{'name': 'example_simple_test', 'status': 'ERROR'},
-			result["sub_groups"][1]["test_cases"][0])
-
-	def test_no_tests_json(self):
-		result = self._json_for(
-			'test_data/test_is_test_passed-no_tests_run.log')
-		self.assertEqual(0, len(result['sub_groups']))
-
 class StrContains(str):
 	def __eq__(self, other):
 		return self in other
