--- conflicted
+++ resolved
@@ -88,11 +88,7 @@
 		exit 1
 	fi
 
-<<<<<<< HEAD
-	${perf} buildid-cache -l | grep $id
-=======
 	${perf} buildid-cache -l | grep ${id}
->>>>>>> 11e4b63a
 	if [ $? -ne 0 ]; then
 		echo "failed: ${id} is not reported by \"perf buildid-cache -l\""
 		exit 1
