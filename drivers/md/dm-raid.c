--- conflicted
+++ resolved
@@ -700,12 +700,7 @@
 {
 	struct gendisk *gendisk = dm_disk(dm_table_get_md(rs->ti->table));
 
-<<<<<<< HEAD
-	set_capacity(gendisk, rs->md.array_sectors);
-	revalidate_disk_size(gendisk, true);
-=======
 	set_capacity_and_notify(gendisk, rs->md.array_sectors);
->>>>>>> f642729d
 }
 
 /*
@@ -3732,8 +3727,6 @@
 
 	blk_limits_io_min(limits, chunk_size_bytes);
 	blk_limits_io_opt(limits, chunk_size_bytes * mddev_data_stripes(rs));
-<<<<<<< HEAD
-=======
 
 	/*
 	 * RAID0 and RAID10 personalities require bio splitting,
@@ -3743,7 +3736,6 @@
 		limits->discard_granularity = chunk_size_bytes;
 		limits->max_discard_sectors = rs->md.chunk_sectors;
 	}
->>>>>>> f642729d
 }
 
 static void raid_postsuspend(struct dm_target *ti)
