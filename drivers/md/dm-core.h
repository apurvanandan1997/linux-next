--- conflicted
+++ resolved
@@ -167,13 +167,10 @@
 	void *event_context;
 
 	struct dm_md_mempools *mempools;
-<<<<<<< HEAD
-=======
 
 #ifdef CONFIG_BLK_INLINE_ENCRYPTION
 	struct blk_keyslot_manager *ksm;
 #endif
->>>>>>> f642729d
 };
 
 static inline struct completion *dm_get_completion_from_kobject(struct kobject *kobj)
