--- conflicted
+++ resolved
@@ -18,7 +18,6 @@
 #include <linux/mutex.h>
 #include <linux/delay.h>
 #include <linux/atomic.h>
-#include <linux/lcm.h>
 #include <linux/blk-mq.h>
 #include <linux/mount.h>
 #include <linux/dax.h>
@@ -1688,10 +1687,6 @@
 			zone_sectors = ti_limits.chunk_sectors;
 		}
 
-		/* Stack chunk_sectors if target-specific splitting is required */
-		if (ti->max_io_len)
-			ti_limits.chunk_sectors = lcm_not_zero(ti->max_io_len,
-							       ti_limits.chunk_sectors);
 		/* Set I/O hints portion of queue limits */
 		if (ti->type->io_hints)
 			ti->type->io_hints(ti, &ti_limits);
@@ -1863,13 +1858,8 @@
 	return true;
 }
 
-<<<<<<< HEAD
-static int device_not_write_same_capable(struct dm_target *ti, struct dm_dev *dev,
-					 sector_t start, sector_t len, void *data)
-=======
 static int device_not_write_zeroes_capable(struct dm_target *ti, struct dm_dev *dev,
 					   sector_t start, sector_t len, void *data)
->>>>>>> f642729d
 {
 	struct request_queue *q = bdev_get_queue(dev->bdev);
 
@@ -1901,33 +1891,6 @@
 	struct request_queue *q = bdev_get_queue(dev->bdev);
 
 	return !blk_queue_nowait(q);
-}
-
-static bool dm_table_supports_nowait(struct dm_table *t)
-{
-	struct dm_target *ti;
-	unsigned i = 0;
-
-	while (i < dm_table_get_num_targets(t)) {
-		ti = dm_table_get_target(t, i++);
-
-		if (!dm_target_supports_nowait(ti->type))
-			return false;
-
-		if (!ti->type->iterate_devices ||
-		    ti->type->iterate_devices(ti, device_not_nowait_capable, NULL))
-			return false;
-	}
-
-	return true;
-}
-
-static int device_not_nowait_capable(struct dm_target *ti, struct dm_dev *dev,
-				     sector_t start, sector_t len, void *data)
-{
-	struct request_queue *q = bdev_get_queue(dev->bdev);
-
-	return q && !blk_queue_nowait(q);
 }
 
 static bool dm_table_supports_nowait(struct dm_table *t)
@@ -2016,32 +1979,7 @@
 {
 	struct request_queue *q = bdev_get_queue(dev->bdev);
 
-<<<<<<< HEAD
-	return q && blk_queue_stable_writes(q);
-}
-
-/*
- * If any underlying device requires stable pages, a table must require
- * them as well.  Only targets that support iterate_devices are considered:
- * don't want error, zero, etc to require stable pages.
- */
-static bool dm_table_requires_stable_pages(struct dm_table *t)
-{
-	struct dm_target *ti;
-	unsigned i;
-
-	for (i = 0; i < dm_table_get_num_targets(t); i++) {
-		ti = dm_table_get_target(t, i);
-
-		if (ti->type->iterate_devices &&
-		    ti->type->iterate_devices(ti, device_requires_stable_pages, NULL))
-			return true;
-	}
-
-	return false;
-=======
 	return blk_queue_stable_writes(q);
->>>>>>> f642729d
 }
 
 void dm_table_set_restrictions(struct dm_table *t, struct request_queue *q,
@@ -2112,11 +2050,7 @@
 	 * them as well.  Only targets that support iterate_devices are considered:
 	 * don't want error, zero, etc to require stable pages.
 	 */
-<<<<<<< HEAD
-	if (dm_table_requires_stable_pages(t))
-=======
 	if (dm_table_any_dev_attr(t, device_requires_stable_pages, NULL))
->>>>>>> f642729d
 		blk_queue_flag_set(QUEUE_FLAG_STABLE_WRITES, q);
 	else
 		blk_queue_flag_clear(QUEUE_FLAG_STABLE_WRITES, q);
@@ -2143,10 +2077,7 @@
 	}
 #endif
 
-<<<<<<< HEAD
-=======
 	dm_update_keyslot_manager(q, t);
->>>>>>> f642729d
 	blk_queue_update_readahead(q);
 }
 
