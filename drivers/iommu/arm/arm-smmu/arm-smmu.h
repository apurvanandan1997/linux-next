--- conflicted
+++ resolved
@@ -437,11 +437,8 @@
 	int (*alloc_context_bank)(struct arm_smmu_domain *smmu_domain,
 				  struct arm_smmu_device *smmu,
 				  struct device *dev, int start);
-<<<<<<< HEAD
-=======
 	void (*write_s2cr)(struct arm_smmu_device *smmu, int idx);
 	void (*write_sctlr)(struct arm_smmu_device *smmu, int idx, u32 reg);
->>>>>>> f642729d
 };
 
 #define INVALID_SMENDX			-1
