--- conflicted
+++ resolved
@@ -256,10 +256,6 @@
 #define DTE_IRQ_PHYS_ADDR_MASK	(((1ULL << 45)-1) << 6)
 #define DTE_IRQ_REMAP_INTCTL_MASK	(0x3ULL << 60)
 #define DTE_IRQ_REMAP_INTCTL    (2ULL << 60)
-<<<<<<< HEAD
-=======
-#define DTE_IRQ_TABLE_LEN       (9ULL << 1)
->>>>>>> dc780fed
 #define DTE_IRQ_REMAP_ENABLE    1ULL
 
 /*
