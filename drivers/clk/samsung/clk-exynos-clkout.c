// SPDX-License-Identifier: GPL-2.0-only
/*
 * Copyright (c) 2014 Samsung Electronics Co., Ltd.
 * Author: Tomasz Figa <t.figa@samsung.com>
 *
 * Clock driver for Exynos clock output
 */

#include <linux/slab.h>
#include <linux/clk.h>
#include <linux/clk-provider.h>
#include <linux/module.h>
#include <linux/io.h>
#include <linux/of.h>
#include <linux/of_address.h>
#include <linux/of_device.h>
#include <linux/platform_device.h>
#include <linux/pm.h>

#define EXYNOS_CLKOUT_NR_CLKS		1
#define EXYNOS_CLKOUT_PARENTS		32

#define EXYNOS_PMU_DEBUG_REG		0xa00
#define EXYNOS_CLKOUT_DISABLE_SHIFT	0
#define EXYNOS_CLKOUT_MUX_SHIFT		8
#define EXYNOS4_CLKOUT_MUX_MASK		0xf
#define EXYNOS5_CLKOUT_MUX_MASK		0x1f

struct exynos_clkout {
	struct clk_gate gate;
	struct clk_mux mux;
	spinlock_t slock;
	void __iomem *reg;
	struct device_node *np;
	u32 pmu_debug_save;
	struct clk_hw_onecell_data data;
};

struct exynos_clkout_variant {
	u32 mux_mask;
};

static const struct exynos_clkout_variant exynos_clkout_exynos4 = {
	.mux_mask	= EXYNOS4_CLKOUT_MUX_MASK,
};

static const struct exynos_clkout_variant exynos_clkout_exynos5 = {
	.mux_mask	= EXYNOS5_CLKOUT_MUX_MASK,
};

static const struct of_device_id exynos_clkout_ids[] = {
	{
		.compatible = "samsung,exynos3250-pmu",
		.data = &exynos_clkout_exynos4,
	}, {
		.compatible = "samsung,exynos4210-pmu",
		.data = &exynos_clkout_exynos4,
	}, {
		.compatible = "samsung,exynos4412-pmu",
		.data = &exynos_clkout_exynos4,
	}, {
		.compatible = "samsung,exynos5250-pmu",
		.data = &exynos_clkout_exynos5,
	}, {
		.compatible = "samsung,exynos5410-pmu",
		.data = &exynos_clkout_exynos5,
	}, {
		.compatible = "samsung,exynos5420-pmu",
		.data = &exynos_clkout_exynos5,
	}, {
		.compatible = "samsung,exynos5433-pmu",
		.data = &exynos_clkout_exynos5,
	}, { }
};
MODULE_DEVICE_TABLE(of, exynos_clkout_ids);

/*
 * Device will be instantiated as child of PMU device without its own
 * device node.  Therefore match compatibles against parent.
 */
static int exynos_clkout_match_parent_dev(struct device *dev, u32 *mux_mask)
{
	const struct exynos_clkout_variant *variant;
	const struct of_device_id *match;

	if (!dev->parent) {
		dev_err(dev, "not instantiated from MFD\n");
		return -EINVAL;
	}

	match = of_match_device(exynos_clkout_ids, dev->parent);
	if (!match) {
		dev_err(dev, "cannot match parent device\n");
		return -EINVAL;
	}
	variant = match->data;

	*mux_mask = variant->mux_mask;

	return 0;
}

static int exynos_clkout_probe(struct platform_device *pdev)
{
	const char *parent_names[EXYNOS_CLKOUT_PARENTS];
	struct clk *parents[EXYNOS_CLKOUT_PARENTS];
	struct exynos_clkout *clkout;
	int parent_count, ret, i;
	u32 mux_mask;

	clkout = devm_kzalloc(&pdev->dev,
			      struct_size(clkout, data.hws, EXYNOS_CLKOUT_NR_CLKS),
			      GFP_KERNEL);
	if (!clkout)
		return -ENOMEM;

	ret = exynos_clkout_match_parent_dev(&pdev->dev, &mux_mask);
	if (ret)
		return ret;

	clkout->np = pdev->dev.of_node;
	if (!clkout->np) {
		/*
		 * pdev->dev.parent was checked by exynos_clkout_match_parent_dev()
		 * so it is not NULL.
		 */
		clkout->np = pdev->dev.parent->of_node;
	}

	platform_set_drvdata(pdev, clkout);

	spin_lock_init(&clkout->slock);

	parent_count = 0;
	for (i = 0; i < EXYNOS_CLKOUT_PARENTS; ++i) {
		char name[] = "clkoutXX";

		snprintf(name, sizeof(name), "clkout%d", i);
		parents[i] = of_clk_get_by_name(clkout->np, name);
		if (IS_ERR(parents[i])) {
			parent_names[i] = "none";
			continue;
		}

		parent_names[i] = __clk_get_name(parents[i]);
		parent_count = i + 1;
	}

	if (!parent_count)
		return -EINVAL;

	clkout->reg = of_iomap(clkout->np, 0);
	if (!clkout->reg) {
		ret = -ENODEV;
		goto clks_put;
	}

	clkout->gate.reg = clkout->reg + EXYNOS_PMU_DEBUG_REG;
	clkout->gate.bit_idx = EXYNOS_CLKOUT_DISABLE_SHIFT;
	clkout->gate.flags = CLK_GATE_SET_TO_DISABLE;
	clkout->gate.lock = &clkout->slock;

	clkout->mux.reg = clkout->reg + EXYNOS_PMU_DEBUG_REG;
	clkout->mux.mask = mux_mask;
	clkout->mux.shift = EXYNOS_CLKOUT_MUX_SHIFT;
	clkout->mux.lock = &clkout->slock;

	clkout->data.hws[0] = clk_hw_register_composite(NULL, "clkout",
				parent_names, parent_count, &clkout->mux.hw,
				&clk_mux_ops, NULL, NULL, &clkout->gate.hw,
				&clk_gate_ops, CLK_SET_RATE_PARENT
				| CLK_SET_RATE_NO_REPARENT);
	if (IS_ERR(clkout->data.hws[0])) {
		ret = PTR_ERR(clkout->data.hws[0]);
		goto err_unmap;
	}

	clkout->data.num = EXYNOS_CLKOUT_NR_CLKS;
	ret = of_clk_add_hw_provider(clkout->np, of_clk_hw_onecell_get, &clkout->data);
	if (ret)
		goto err_clk_unreg;

	return 0;

err_clk_unreg:
	clk_hw_unregister(clkout->data.hws[0]);
err_unmap:
	iounmap(clkout->reg);
clks_put:
	for (i = 0; i < EXYNOS_CLKOUT_PARENTS; ++i)
		if (!IS_ERR(parents[i]))
			clk_put(parents[i]);

	dev_err(&pdev->dev, "failed to register clkout clock\n");

	return ret;
}

static int exynos_clkout_remove(struct platform_device *pdev)
{
	struct exynos_clkout *clkout = platform_get_drvdata(pdev);

	of_clk_del_provider(clkout->np);
	clk_hw_unregister(clkout->data.hws[0]);
	iounmap(clkout->reg);

	return 0;
}

<<<<<<< HEAD
static int exynos_clkout_suspend(struct device *dev)
=======
static int __maybe_unused exynos_clkout_suspend(struct device *dev)
>>>>>>> 72f4b57a
{
	struct exynos_clkout *clkout = dev_get_drvdata(dev);

	clkout->pmu_debug_save = readl(clkout->reg + EXYNOS_PMU_DEBUG_REG);

	return 0;
}

<<<<<<< HEAD
static int exynos_clkout_resume(struct device *dev)
=======
static int __maybe_unused exynos_clkout_resume(struct device *dev)
>>>>>>> 72f4b57a
{
	struct exynos_clkout *clkout = dev_get_drvdata(dev);

	writel(clkout->pmu_debug_save, clkout->reg + EXYNOS_PMU_DEBUG_REG);

	return 0;
}

static SIMPLE_DEV_PM_OPS(exynos_clkout_pm_ops, exynos_clkout_suspend,
			 exynos_clkout_resume);

static struct platform_driver exynos_clkout_driver = {
	.driver = {
		.name = "exynos-clkout",
		.of_match_table = exynos_clkout_ids,
		.pm = &exynos_clkout_pm_ops,
	},
	.probe = exynos_clkout_probe,
	.remove = exynos_clkout_remove,
};
module_platform_driver(exynos_clkout_driver);

MODULE_AUTHOR("Krzysztof Kozlowski <krzk@kernel.org>");
MODULE_AUTHOR("Tomasz Figa <tomasz.figa@gmail.com>");
MODULE_DESCRIPTION("Samsung Exynos clock output driver");
MODULE_LICENSE("GPL");<|MERGE_RESOLUTION|>--- conflicted
+++ resolved
@@ -207,11 +207,7 @@
 	return 0;
 }
 
-<<<<<<< HEAD
-static int exynos_clkout_suspend(struct device *dev)
-=======
 static int __maybe_unused exynos_clkout_suspend(struct device *dev)
->>>>>>> 72f4b57a
 {
 	struct exynos_clkout *clkout = dev_get_drvdata(dev);
 
@@ -220,11 +216,7 @@
 	return 0;
 }
 
-<<<<<<< HEAD
-static int exynos_clkout_resume(struct device *dev)
-=======
 static int __maybe_unused exynos_clkout_resume(struct device *dev)
->>>>>>> 72f4b57a
 {
 	struct exynos_clkout *clkout = dev_get_drvdata(dev);
 
