// SPDX-License-Identifier: GPL-2.0
/*
 * RTC driver for the Micro Crystal RV3028
 *
 * Copyright (C) 2019 Micro Crystal SA
 *
 * Alexandre Belloni <alexandre.belloni@bootlin.com>
 *
 */

#include <linux/clk-provider.h>
#include <linux/bcd.h>
#include <linux/bitops.h>
#include <linux/i2c.h>
#include <linux/interrupt.h>
#include <linux/kernel.h>
#include <linux/log2.h>
#include <linux/module.h>
#include <linux/of_device.h>
#include <linux/regmap.h>
#include <linux/rtc.h>

#define RV3028_SEC			0x00
#define RV3028_MIN			0x01
#define RV3028_HOUR			0x02
#define RV3028_WDAY			0x03
#define RV3028_DAY			0x04
#define RV3028_MONTH			0x05
#define RV3028_YEAR			0x06
#define RV3028_ALARM_MIN		0x07
#define RV3028_ALARM_HOUR		0x08
#define RV3028_ALARM_DAY		0x09
#define RV3028_STATUS			0x0E
#define RV3028_CTRL1			0x0F
#define RV3028_CTRL2			0x10
#define RV3028_EVT_CTRL			0x13
#define RV3028_TS_COUNT			0x14
#define RV3028_TS_SEC			0x15
#define RV3028_RAM1			0x1F
#define RV3028_EEPROM_ADDR		0x25
#define RV3028_EEPROM_DATA		0x26
#define RV3028_EEPROM_CMD		0x27
#define RV3028_CLKOUT			0x35
#define RV3028_OFFSET			0x36
#define RV3028_BACKUP			0x37

#define RV3028_STATUS_PORF		BIT(0)
#define RV3028_STATUS_EVF		BIT(1)
#define RV3028_STATUS_AF		BIT(2)
#define RV3028_STATUS_TF		BIT(3)
#define RV3028_STATUS_UF		BIT(4)
#define RV3028_STATUS_BSF		BIT(5)
#define RV3028_STATUS_CLKF		BIT(6)
#define RV3028_STATUS_EEBUSY		BIT(7)

#define RV3028_CLKOUT_FD_MASK		GENMASK(2, 0)
#define RV3028_CLKOUT_PORIE		BIT(3)
#define RV3028_CLKOUT_CLKSY		BIT(6)
#define RV3028_CLKOUT_CLKOE		BIT(7)

#define RV3028_CTRL1_EERD		BIT(3)
#define RV3028_CTRL1_WADA		BIT(5)

#define RV3028_CTRL2_RESET		BIT(0)
#define RV3028_CTRL2_12_24		BIT(1)
#define RV3028_CTRL2_EIE		BIT(2)
#define RV3028_CTRL2_AIE		BIT(3)
#define RV3028_CTRL2_TIE		BIT(4)
#define RV3028_CTRL2_UIE		BIT(5)
#define RV3028_CTRL2_TSE		BIT(7)

#define RV3028_EVT_CTRL_TSR		BIT(2)

#define RV3028_EEPROM_CMD_UPDATE	0x11
#define RV3028_EEPROM_CMD_WRITE		0x21
#define RV3028_EEPROM_CMD_READ		0x22

#define RV3028_EEBUSY_POLL		10000
#define RV3028_EEBUSY_TIMEOUT		100000

#define RV3028_BACKUP_TCE		BIT(5)
#define RV3028_BACKUP_TCR_MASK		GENMASK(1,0)

#define OFFSET_STEP_PPT			953674

enum rv3028_type {
	rv_3028,
};

struct rv3028_data {
	struct regmap *regmap;
	struct rtc_device *rtc;
	enum rv3028_type type;
#ifdef CONFIG_COMMON_CLK
	struct clk_hw clkout_hw;
#endif
};

static u16 rv3028_trickle_resistors[] = {3000, 5000, 9000, 15000};

static ssize_t timestamp0_store(struct device *dev,
				struct device_attribute *attr,
				const char *buf, size_t count)
{
	struct rv3028_data *rv3028 = dev_get_drvdata(dev->parent);

	regmap_update_bits(rv3028->regmap, RV3028_EVT_CTRL, RV3028_EVT_CTRL_TSR,
			   RV3028_EVT_CTRL_TSR);

	return count;
};

static ssize_t timestamp0_show(struct device *dev,
			       struct device_attribute *attr, char *buf)
{
	struct rv3028_data *rv3028 = dev_get_drvdata(dev->parent);
	struct rtc_time tm;
	int ret, count;
	u8 date[6];

	ret = regmap_read(rv3028->regmap, RV3028_TS_COUNT, &count);
	if (ret)
		return ret;

	if (!count)
		return 0;

	ret = regmap_bulk_read(rv3028->regmap, RV3028_TS_SEC, date,
			       sizeof(date));
	if (ret)
		return ret;

	tm.tm_sec = bcd2bin(date[0]);
	tm.tm_min = bcd2bin(date[1]);
	tm.tm_hour = bcd2bin(date[2]);
	tm.tm_mday = bcd2bin(date[3]);
	tm.tm_mon = bcd2bin(date[4]) - 1;
	tm.tm_year = bcd2bin(date[5]) + 100;

	ret = rtc_valid_tm(&tm);
	if (ret)
		return ret;

	return sprintf(buf, "%llu\n",
		       (unsigned long long)rtc_tm_to_time64(&tm));
};

static DEVICE_ATTR_RW(timestamp0);

static ssize_t timestamp0_count_show(struct device *dev,
				     struct device_attribute *attr, char *buf)
{
	struct rv3028_data *rv3028 = dev_get_drvdata(dev->parent);
	int ret, count;

	ret = regmap_read(rv3028->regmap, RV3028_TS_COUNT, &count);
	if (ret)
		return ret;

	return sprintf(buf, "%u\n", count);
};

static DEVICE_ATTR_RO(timestamp0_count);

static struct attribute *rv3028_attrs[] = {
	&dev_attr_timestamp0.attr,
	&dev_attr_timestamp0_count.attr,
	NULL
};

static const struct attribute_group rv3028_attr_group = {
	.attrs	= rv3028_attrs,
};

static int rv3028_exit_eerd(struct rv3028_data *rv3028, u32 eerd)
{
	if (eerd)
		return 0;

	return regmap_update_bits(rv3028->regmap, RV3028_CTRL1, RV3028_CTRL1_EERD, 0);
}

static int rv3028_enter_eerd(struct rv3028_data *rv3028, u32 *eerd)
{
	u32 ctrl1, status;
	int ret;

	ret = regmap_read(rv3028->regmap, RV3028_CTRL1, &ctrl1);
	if (ret)
		return ret;

	*eerd = ctrl1 & RV3028_CTRL1_EERD;
	if (*eerd)
		return 0;

	ret = regmap_update_bits(rv3028->regmap, RV3028_CTRL1,
				 RV3028_CTRL1_EERD, RV3028_CTRL1_EERD);
	if (ret)
		return ret;

	ret = regmap_read_poll_timeout(rv3028->regmap, RV3028_STATUS, status,
				       !(status & RV3028_STATUS_EEBUSY),
				       RV3028_EEBUSY_POLL, RV3028_EEBUSY_TIMEOUT);
	if (ret) {
		rv3028_exit_eerd(rv3028, *eerd);

		return ret;
	}

	return 0;
}

static int rv3028_update_eeprom(struct rv3028_data *rv3028, u32 eerd)
{
	u32 status;
	int ret;

	ret = regmap_write(rv3028->regmap, RV3028_EEPROM_CMD, 0x0);
	if (ret)
		goto exit_eerd;

	ret = regmap_write(rv3028->regmap, RV3028_EEPROM_CMD, RV3028_EEPROM_CMD_UPDATE);
	if (ret)
		goto exit_eerd;

	usleep_range(63000, RV3028_EEBUSY_TIMEOUT);

	ret = regmap_read_poll_timeout(rv3028->regmap, RV3028_STATUS, status,
				       !(status & RV3028_STATUS_EEBUSY),
				       RV3028_EEBUSY_POLL, RV3028_EEBUSY_TIMEOUT);

exit_eerd:
	rv3028_exit_eerd(rv3028, eerd);

	return ret;
}

static int rv3028_update_cfg(struct rv3028_data *rv3028, unsigned int reg,
			     unsigned int mask, unsigned int val)
{
	u32 eerd;
	int ret;

	ret = rv3028_enter_eerd(rv3028, &eerd);
	if (ret)
		return ret;

	ret = regmap_update_bits(rv3028->regmap, reg, mask, val);
	if (ret) {
		rv3028_exit_eerd(rv3028, eerd);
		return ret;
	}

	return rv3028_update_eeprom(rv3028, eerd);
}

static irqreturn_t rv3028_handle_irq(int irq, void *dev_id)
{
	struct rv3028_data *rv3028 = dev_id;
	unsigned long events = 0;
	u32 status = 0, ctrl = 0;

	if (regmap_read(rv3028->regmap, RV3028_STATUS, &status) < 0 ||
	   status == 0) {
		return IRQ_NONE;
	}

	status &= ~RV3028_STATUS_PORF;

	if (status & RV3028_STATUS_TF) {
		status |= RV3028_STATUS_TF;
		ctrl |= RV3028_CTRL2_TIE;
		events |= RTC_PF;
	}

	if (status & RV3028_STATUS_AF) {
		status |= RV3028_STATUS_AF;
		ctrl |= RV3028_CTRL2_AIE;
		events |= RTC_AF;
	}

	if (status & RV3028_STATUS_UF) {
		status |= RV3028_STATUS_UF;
		ctrl |= RV3028_CTRL2_UIE;
		events |= RTC_UF;
	}

	if (events) {
		rtc_update_irq(rv3028->rtc, 1, events);
		regmap_update_bits(rv3028->regmap, RV3028_STATUS, status, 0);
		regmap_update_bits(rv3028->regmap, RV3028_CTRL2, ctrl, 0);
	}

	if (status & RV3028_STATUS_EVF) {
		sysfs_notify(&rv3028->rtc->dev.kobj, NULL,
			     dev_attr_timestamp0.attr.name);
		dev_warn(&rv3028->rtc->dev, "event detected");
	}

	return IRQ_HANDLED;
}

static int rv3028_get_time(struct device *dev, struct rtc_time *tm)
{
	struct rv3028_data *rv3028 = dev_get_drvdata(dev);
	u8 date[7];
	int ret, status;

	ret = regmap_read(rv3028->regmap, RV3028_STATUS, &status);
	if (ret < 0)
		return ret;

	if (status & RV3028_STATUS_PORF)
		return -EINVAL;

	ret = regmap_bulk_read(rv3028->regmap, RV3028_SEC, date, sizeof(date));
	if (ret)
		return ret;

	tm->tm_sec  = bcd2bin(date[RV3028_SEC] & 0x7f);
	tm->tm_min  = bcd2bin(date[RV3028_MIN] & 0x7f);
	tm->tm_hour = bcd2bin(date[RV3028_HOUR] & 0x3f);
	tm->tm_wday = ilog2(date[RV3028_WDAY] & 0x7f);
	tm->tm_mday = bcd2bin(date[RV3028_DAY] & 0x3f);
	tm->tm_mon  = bcd2bin(date[RV3028_MONTH] & 0x1f) - 1;
	tm->tm_year = bcd2bin(date[RV3028_YEAR]) + 100;

	return 0;
}

static int rv3028_set_time(struct device *dev, struct rtc_time *tm)
{
	struct rv3028_data *rv3028 = dev_get_drvdata(dev);
	u8 date[7];
	int ret;

	date[RV3028_SEC]   = bin2bcd(tm->tm_sec);
	date[RV3028_MIN]   = bin2bcd(tm->tm_min);
	date[RV3028_HOUR]  = bin2bcd(tm->tm_hour);
	date[RV3028_WDAY]  = 1 << (tm->tm_wday);
	date[RV3028_DAY]   = bin2bcd(tm->tm_mday);
	date[RV3028_MONTH] = bin2bcd(tm->tm_mon + 1);
	date[RV3028_YEAR]  = bin2bcd(tm->tm_year - 100);

	/*
	 * Writing to the Seconds register has the same effect as setting RESET
	 * bit to 1
	 */
	ret = regmap_bulk_write(rv3028->regmap, RV3028_SEC, date,
				sizeof(date));
	if (ret)
		return ret;

	ret = regmap_update_bits(rv3028->regmap, RV3028_STATUS,
				 RV3028_STATUS_PORF, 0);

	return ret;
}

static int rv3028_get_alarm(struct device *dev, struct rtc_wkalrm *alrm)
{
	struct rv3028_data *rv3028 = dev_get_drvdata(dev);
	u8 alarmvals[3];
	int status, ctrl, ret;

	ret = regmap_bulk_read(rv3028->regmap, RV3028_ALARM_MIN, alarmvals,
			       sizeof(alarmvals));
	if (ret)
		return ret;

	ret = regmap_read(rv3028->regmap, RV3028_STATUS, &status);
	if (ret < 0)
		return ret;

	ret = regmap_read(rv3028->regmap, RV3028_CTRL2, &ctrl);
	if (ret < 0)
		return ret;

	alrm->time.tm_sec  = 0;
	alrm->time.tm_min  = bcd2bin(alarmvals[0] & 0x7f);
	alrm->time.tm_hour = bcd2bin(alarmvals[1] & 0x3f);
	alrm->time.tm_mday = bcd2bin(alarmvals[2] & 0x3f);

	alrm->enabled = !!(ctrl & RV3028_CTRL2_AIE);
	alrm->pending = (status & RV3028_STATUS_AF) && alrm->enabled;

	return 0;
}

static int rv3028_set_alarm(struct device *dev, struct rtc_wkalrm *alrm)
{
	struct rv3028_data *rv3028 = dev_get_drvdata(dev);
	u8 alarmvals[3];
	u8 ctrl = 0;
	int ret;

	/* The alarm has no seconds, round up to nearest minute */
	if (alrm->time.tm_sec) {
		time64_t alarm_time = rtc_tm_to_time64(&alrm->time);

		alarm_time += 60 - alrm->time.tm_sec;
		rtc_time64_to_tm(alarm_time, &alrm->time);
	}

	ret = regmap_update_bits(rv3028->regmap, RV3028_CTRL2,
				 RV3028_CTRL2_AIE | RV3028_CTRL2_UIE, 0);
	if (ret)
		return ret;

	alarmvals[0] = bin2bcd(alrm->time.tm_min);
	alarmvals[1] = bin2bcd(alrm->time.tm_hour);
	alarmvals[2] = bin2bcd(alrm->time.tm_mday);

	ret = regmap_update_bits(rv3028->regmap, RV3028_STATUS,
				 RV3028_STATUS_AF, 0);
	if (ret)
		return ret;

	ret = regmap_bulk_write(rv3028->regmap, RV3028_ALARM_MIN, alarmvals,
				sizeof(alarmvals));
	if (ret)
		return ret;

	if (alrm->enabled) {
		if (rv3028->rtc->uie_rtctimer.enabled)
			ctrl |= RV3028_CTRL2_UIE;
		if (rv3028->rtc->aie_timer.enabled)
			ctrl |= RV3028_CTRL2_AIE;
	}

	ret = regmap_update_bits(rv3028->regmap, RV3028_CTRL2,
				 RV3028_CTRL2_UIE | RV3028_CTRL2_AIE, ctrl);

	return ret;
}

static int rv3028_alarm_irq_enable(struct device *dev, unsigned int enabled)
{
	struct rv3028_data *rv3028 = dev_get_drvdata(dev);
	int ctrl = 0, ret;

	if (enabled) {
		if (rv3028->rtc->uie_rtctimer.enabled)
			ctrl |= RV3028_CTRL2_UIE;
		if (rv3028->rtc->aie_timer.enabled)
			ctrl |= RV3028_CTRL2_AIE;
	}

	ret = regmap_update_bits(rv3028->regmap, RV3028_STATUS,
				 RV3028_STATUS_AF | RV3028_STATUS_UF, 0);
	if (ret)
		return ret;

	ret = regmap_update_bits(rv3028->regmap, RV3028_CTRL2,
				 RV3028_CTRL2_UIE | RV3028_CTRL2_AIE, ctrl);
	if (ret)
		return ret;

	return 0;
}

static int rv3028_read_offset(struct device *dev, long *offset)
{
	struct rv3028_data *rv3028 = dev_get_drvdata(dev);
	int ret, value, steps;

	ret = regmap_read(rv3028->regmap, RV3028_OFFSET, &value);
	if (ret < 0)
		return ret;

	steps = sign_extend32(value << 1, 8);

	ret = regmap_read(rv3028->regmap, RV3028_BACKUP, &value);
	if (ret < 0)
		return ret;

	steps += value >> 7;

	*offset = DIV_ROUND_CLOSEST(steps * OFFSET_STEP_PPT, 1000);

	return 0;
}

static int rv3028_set_offset(struct device *dev, long offset)
{
	struct rv3028_data *rv3028 = dev_get_drvdata(dev);
	u32 eerd;
	int ret;

	offset = clamp(offset, -244141L, 243187L) * 1000;
	offset = DIV_ROUND_CLOSEST(offset, OFFSET_STEP_PPT);

	ret = rv3028_enter_eerd(rv3028, &eerd);
	if (ret)
		return ret;

	ret = regmap_write(rv3028->regmap, RV3028_OFFSET, offset >> 1);
	if (ret < 0)
		goto exit_eerd;

	ret = regmap_update_bits(rv3028->regmap, RV3028_BACKUP, BIT(7),
				 offset << 7);
	if (ret < 0)
		goto exit_eerd;

	return rv3028_update_eeprom(rv3028, eerd);

exit_eerd:
	rv3028_exit_eerd(rv3028, eerd);

	return ret;

}

static int rv3028_ioctl(struct device *dev, unsigned int cmd, unsigned long arg)
{
	struct rv3028_data *rv3028 = dev_get_drvdata(dev);
	int status, ret = 0;

	switch (cmd) {
	case RTC_VL_READ:
		ret = regmap_read(rv3028->regmap, RV3028_STATUS, &status);
		if (ret < 0)
			return ret;

		status = status & RV3028_STATUS_PORF ? RTC_VL_DATA_INVALID : 0;
		return put_user(status, (unsigned int __user *)arg);

	default:
		return -ENOIOCTLCMD;
	}
}

static int rv3028_nvram_write(void *priv, unsigned int offset, void *val,
			      size_t bytes)
{
	return regmap_bulk_write(priv, RV3028_RAM1 + offset, val, bytes);
}

static int rv3028_nvram_read(void *priv, unsigned int offset, void *val,
			     size_t bytes)
{
	return regmap_bulk_read(priv, RV3028_RAM1 + offset, val, bytes);
}

static int rv3028_eeprom_write(void *priv, unsigned int offset, void *val,
			       size_t bytes)
{
	struct rv3028_data *rv3028 = priv;
	u32 status, eerd;
	int i, ret;
	u8 *buf = val;

	ret = rv3028_enter_eerd(rv3028, &eerd);
	if (ret)
		return ret;

	for (i = 0; i < bytes; i++) {
		ret = regmap_write(rv3028->regmap, RV3028_EEPROM_ADDR, offset + i);
		if (ret)
			goto restore_eerd;

		ret = regmap_write(rv3028->regmap, RV3028_EEPROM_DATA, buf[i]);
		if (ret)
			goto restore_eerd;

		ret = regmap_write(rv3028->regmap, RV3028_EEPROM_CMD, 0x0);
		if (ret)
			goto restore_eerd;

		ret = regmap_write(rv3028->regmap, RV3028_EEPROM_CMD,
				   RV3028_EEPROM_CMD_WRITE);
		if (ret)
			goto restore_eerd;

		usleep_range(RV3028_EEBUSY_POLL, RV3028_EEBUSY_TIMEOUT);

		ret = regmap_read_poll_timeout(rv3028->regmap, RV3028_STATUS, status,
					       !(status & RV3028_STATUS_EEBUSY),
					       RV3028_EEBUSY_POLL,
					       RV3028_EEBUSY_TIMEOUT);
		if (ret)
			goto restore_eerd;
	}

restore_eerd:
	rv3028_exit_eerd(rv3028, eerd);

	return ret;
}

static int rv3028_eeprom_read(void *priv, unsigned int offset, void *val,
			      size_t bytes)
{
	struct rv3028_data *rv3028 = priv;
	u32 status, eerd, data;
	int i, ret;
	u8 *buf = val;

	ret = rv3028_enter_eerd(rv3028, &eerd);
	if (ret)
		return ret;

	for (i = 0; i < bytes; i++) {
		ret = regmap_write(rv3028->regmap, RV3028_EEPROM_ADDR, offset + i);
		if (ret)
			goto restore_eerd;

		ret = regmap_write(rv3028->regmap, RV3028_EEPROM_CMD, 0x0);
		if (ret)
			goto restore_eerd;

		ret = regmap_write(rv3028->regmap, RV3028_EEPROM_CMD,
				   RV3028_EEPROM_CMD_READ);
		if (ret)
			goto restore_eerd;

		ret = regmap_read_poll_timeout(rv3028->regmap, RV3028_STATUS, status,
					       !(status & RV3028_STATUS_EEBUSY),
					       RV3028_EEBUSY_POLL,
					       RV3028_EEBUSY_TIMEOUT);
		if (ret)
			goto restore_eerd;

		ret = regmap_read(rv3028->regmap, RV3028_EEPROM_DATA, &data);
		if (ret)
			goto restore_eerd;
		buf[i] = data;
	}

restore_eerd:
	rv3028_exit_eerd(rv3028, eerd);

	return ret;
}

#ifdef CONFIG_COMMON_CLK
#define clkout_hw_to_rv3028(hw) container_of(hw, struct rv3028_data, clkout_hw)

static int clkout_rates[] = {
	32768,
	8192,
	1024,
	64,
	32,
	1,
};

static unsigned long rv3028_clkout_recalc_rate(struct clk_hw *hw,
					       unsigned long parent_rate)
{
	int clkout, ret;
	struct rv3028_data *rv3028 = clkout_hw_to_rv3028(hw);

	ret = regmap_read(rv3028->regmap, RV3028_CLKOUT, &clkout);
	if (ret < 0)
		return 0;

	clkout &= RV3028_CLKOUT_FD_MASK;
	return clkout_rates[clkout];
}

static long rv3028_clkout_round_rate(struct clk_hw *hw, unsigned long rate,
				     unsigned long *prate)
{
	int i;

	for (i = 0; i < ARRAY_SIZE(clkout_rates); i++)
		if (clkout_rates[i] <= rate)
			return clkout_rates[i];

	return 0;
}

static int rv3028_clkout_set_rate(struct clk_hw *hw, unsigned long rate,
				  unsigned long parent_rate)
{
	int i, ret;
	u32 enabled;
	struct rv3028_data *rv3028 = clkout_hw_to_rv3028(hw);

	ret = regmap_read(rv3028->regmap, RV3028_CLKOUT, &enabled);
	if (ret < 0)
		return ret;

	ret = regmap_write(rv3028->regmap, RV3028_CLKOUT, 0x0);
	if (ret < 0)
		return ret;

	enabled &= RV3028_CLKOUT_CLKOE;

	for (i = 0; i < ARRAY_SIZE(clkout_rates); i++)
		if (clkout_rates[i] == rate)
			return rv3028_update_cfg(rv3028, RV3028_CLKOUT, 0xff,
						 RV3028_CLKOUT_CLKSY | enabled | i);

	return -EINVAL;
}

static int rv3028_clkout_prepare(struct clk_hw *hw)
{
	struct rv3028_data *rv3028 = clkout_hw_to_rv3028(hw);

	return regmap_write(rv3028->regmap, RV3028_CLKOUT,
			    RV3028_CLKOUT_CLKSY | RV3028_CLKOUT_CLKOE);
}

static void rv3028_clkout_unprepare(struct clk_hw *hw)
{
	struct rv3028_data *rv3028 = clkout_hw_to_rv3028(hw);

	regmap_write(rv3028->regmap, RV3028_CLKOUT, 0x0);
	regmap_update_bits(rv3028->regmap, RV3028_STATUS,
			   RV3028_STATUS_CLKF, 0);
}

static int rv3028_clkout_is_prepared(struct clk_hw *hw)
{
	int clkout, ret;
	struct rv3028_data *rv3028 = clkout_hw_to_rv3028(hw);

	ret = regmap_read(rv3028->regmap, RV3028_CLKOUT, &clkout);
	if (ret < 0)
		return ret;

	return !!(clkout & RV3028_CLKOUT_CLKOE);
}

static const struct clk_ops rv3028_clkout_ops = {
	.prepare = rv3028_clkout_prepare,
	.unprepare = rv3028_clkout_unprepare,
	.is_prepared = rv3028_clkout_is_prepared,
	.recalc_rate = rv3028_clkout_recalc_rate,
	.round_rate = rv3028_clkout_round_rate,
	.set_rate = rv3028_clkout_set_rate,
};

static int rv3028_clkout_register_clk(struct rv3028_data *rv3028,
				      struct i2c_client *client)
{
	int ret;
	struct clk *clk;
	struct clk_init_data init;
	struct device_node *node = client->dev.of_node;

	ret = regmap_update_bits(rv3028->regmap, RV3028_STATUS,
				 RV3028_STATUS_CLKF, 0);
	if (ret < 0)
		return ret;

	init.name = "rv3028-clkout";
	init.ops = &rv3028_clkout_ops;
	init.flags = 0;
	init.parent_names = NULL;
	init.num_parents = 0;
	rv3028->clkout_hw.init = &init;

	/* optional override of the clockname */
	of_property_read_string(node, "clock-output-names", &init.name);

	/* register the clock */
	clk = devm_clk_register(&client->dev, &rv3028->clkout_hw);
	if (!IS_ERR(clk))
		of_clk_add_provider(node, of_clk_src_simple_get, clk);

	return 0;
}
#endif

static const struct rtc_class_ops rv3028_rtc_ops = {
	.read_time = rv3028_get_time,
	.set_time = rv3028_set_time,
	.read_alarm = rv3028_get_alarm,
	.set_alarm = rv3028_set_alarm,
	.alarm_irq_enable = rv3028_alarm_irq_enable,
	.read_offset = rv3028_read_offset,
	.set_offset = rv3028_set_offset,
	.ioctl = rv3028_ioctl,
};

static const struct regmap_config regmap_config = {
        .reg_bits = 8,
        .val_bits = 8,
        .max_register = 0x37,
};

static int rv3028_probe(struct i2c_client *client)
{
	struct rv3028_data *rv3028;
	int ret, status;
	u32 ohms;
	struct nvmem_config nvmem_cfg = {
		.name = "rv3028_nvram",
		.word_size = 1,
		.stride = 1,
		.size = 2,
		.type = NVMEM_TYPE_BATTERY_BACKED,
		.reg_read = rv3028_nvram_read,
		.reg_write = rv3028_nvram_write,
	};
	struct nvmem_config eeprom_cfg = {
		.name = "rv3028_eeprom",
		.word_size = 1,
		.stride = 1,
		.size = 43,
		.type = NVMEM_TYPE_EEPROM,
		.reg_read = rv3028_eeprom_read,
		.reg_write = rv3028_eeprom_write,
	};

	rv3028 = devm_kzalloc(&client->dev, sizeof(struct rv3028_data),
			      GFP_KERNEL);
	if (!rv3028)
		return -ENOMEM;

	rv3028->regmap = devm_regmap_init_i2c(client, &regmap_config);
	if (IS_ERR(rv3028->regmap))
		return PTR_ERR(rv3028->regmap);

	i2c_set_clientdata(client, rv3028);

	ret = regmap_read(rv3028->regmap, RV3028_STATUS, &status);
	if (ret < 0)
		return ret;

	if (status & RV3028_STATUS_AF)
		dev_warn(&client->dev, "An alarm may have been missed.\n");

	rv3028->rtc = devm_rtc_allocate_device(&client->dev);
	if (IS_ERR(rv3028->rtc))
		return PTR_ERR(rv3028->rtc);

	if (client->irq > 0) {
		ret = devm_request_threaded_irq(&client->dev, client->irq,
						NULL, rv3028_handle_irq,
						IRQF_TRIGGER_LOW | IRQF_ONESHOT,
						"rv3028", rv3028);
		if (ret) {
			dev_warn(&client->dev, "unable to request IRQ, alarms disabled\n");
			client->irq = 0;
		}
	}
	if (!client->irq)
		clear_bit(RTC_FEATURE_ALARM, rv3028->rtc->features);

	ret = regmap_update_bits(rv3028->regmap, RV3028_CTRL1,
				 RV3028_CTRL1_WADA, RV3028_CTRL1_WADA);
	if (ret)
		return ret;

	/* setup timestamping */
	ret = regmap_update_bits(rv3028->regmap, RV3028_CTRL2,
				 RV3028_CTRL2_EIE | RV3028_CTRL2_TSE,
				 RV3028_CTRL2_EIE | RV3028_CTRL2_TSE);
	if (ret)
		return ret;

	/* setup trickle charger */
	if (!device_property_read_u32(&client->dev, "trickle-resistor-ohms",
				      &ohms)) {
		int i;

		for (i = 0; i < ARRAY_SIZE(rv3028_trickle_resistors); i++)
			if (ohms == rv3028_trickle_resistors[i])
				break;

		if (i < ARRAY_SIZE(rv3028_trickle_resistors)) {
			ret = rv3028_update_cfg(rv3028, RV3028_BACKUP, RV3028_BACKUP_TCE |
						 RV3028_BACKUP_TCR_MASK, RV3028_BACKUP_TCE | i);
			if (ret)
				return ret;
		} else {
			dev_warn(&client->dev, "invalid trickle resistor value\n");
		}
	}

	ret = rtc_add_group(rv3028->rtc, &rv3028_attr_group);
	if (ret)
		return ret;

	rv3028->rtc->range_min = RTC_TIMESTAMP_BEGIN_2000;
	rv3028->rtc->range_max = RTC_TIMESTAMP_END_2099;
	rv3028->rtc->ops = &rv3028_rtc_ops;
	ret = devm_rtc_register_device(rv3028->rtc);
	if (ret)
		return ret;

	nvmem_cfg.priv = rv3028->regmap;
<<<<<<< HEAD
	rtc_nvmem_register(rv3028->rtc, &nvmem_cfg);
	eeprom_cfg.priv = rv3028;
	rtc_nvmem_register(rv3028->rtc, &eeprom_cfg);
=======
	devm_rtc_nvmem_register(rv3028->rtc, &nvmem_cfg);
	eeprom_cfg.priv = rv3028;
	devm_rtc_nvmem_register(rv3028->rtc, &eeprom_cfg);
>>>>>>> f642729d

	rv3028->rtc->max_user_freq = 1;

#ifdef CONFIG_COMMON_CLK
	rv3028_clkout_register_clk(rv3028, client);
#endif
	return 0;
}

static const __maybe_unused struct of_device_id rv3028_of_match[] = {
	{ .compatible = "microcrystal,rv3028", },
	{ }
};
MODULE_DEVICE_TABLE(of, rv3028_of_match);

static struct i2c_driver rv3028_driver = {
	.driver = {
		.name = "rtc-rv3028",
		.of_match_table = of_match_ptr(rv3028_of_match),
	},
	.probe_new	= rv3028_probe,
};
module_i2c_driver(rv3028_driver);

MODULE_AUTHOR("Alexandre Belloni <alexandre.belloni@bootlin.com>");
MODULE_DESCRIPTION("Micro Crystal RV3028 RTC driver");
MODULE_LICENSE("GPL v2");<|MERGE_RESOLUTION|>--- conflicted
+++ resolved
@@ -886,15 +886,9 @@
 		return ret;
 
 	nvmem_cfg.priv = rv3028->regmap;
-<<<<<<< HEAD
-	rtc_nvmem_register(rv3028->rtc, &nvmem_cfg);
-	eeprom_cfg.priv = rv3028;
-	rtc_nvmem_register(rv3028->rtc, &eeprom_cfg);
-=======
 	devm_rtc_nvmem_register(rv3028->rtc, &nvmem_cfg);
 	eeprom_cfg.priv = rv3028;
 	devm_rtc_nvmem_register(rv3028->rtc, &eeprom_cfg);
->>>>>>> f642729d
 
 	rv3028->rtc->max_user_freq = 1;
 
