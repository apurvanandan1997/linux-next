/* SPDX-License-Identifier: GPL-2.0-only */
/*
 * QLogic Fibre Channel HBA Driver
 * Copyright (c)  2003-2014 QLogic Corporation
 */
#ifndef __QLA_DEF_H
#define __QLA_DEF_H

#include <linux/kernel.h>
#include <linux/init.h>
#include <linux/types.h>
#include <linux/module.h>
#include <linux/list.h>
#include <linux/pci.h>
#include <linux/dma-mapping.h>
#include <linux/sched.h>
#include <linux/slab.h>
#include <linux/dmapool.h>
#include <linux/mempool.h>
#include <linux/spinlock.h>
#include <linux/completion.h>
#include <linux/interrupt.h>
#include <linux/workqueue.h>
#include <linux/firmware.h>
#include <linux/aer.h>
#include <linux/mutex.h>
#include <linux/btree.h>

#include <scsi/scsi.h>
#include <scsi/scsi_host.h>
#include <scsi/scsi_device.h>
#include <scsi/scsi_cmnd.h>
#include <scsi/scsi_transport_fc.h>
#include <scsi/scsi_bsg_fc.h>

#include <uapi/scsi/fc/fc_els.h>

/* Big endian Fibre Channel S_ID (source ID) or D_ID (destination ID). */
typedef struct {
	uint8_t domain;
	uint8_t area;
	uint8_t al_pa;
} be_id_t;

/* Little endian Fibre Channel S_ID (source ID) or D_ID (destination ID). */
typedef struct {
	uint8_t al_pa;
	uint8_t area;
	uint8_t domain;
} le_id_t;

#include "qla_bsg.h"
#include "qla_dsd.h"
#include "qla_nx.h"
#include "qla_nx2.h"
#include "qla_nvme.h"
#define QLA2XXX_DRIVER_NAME	"qla2xxx"
#define QLA2XXX_APIDEV		"ql2xapidev"
#define QLA2XXX_MANUFACTURER	"QLogic Corporation"

/*
 * We have MAILBOX_REGISTER_COUNT sized arrays in a few places,
 * but that's fine as we don't look at the last 24 ones for
 * ISP2100 HBAs.
 */
#define MAILBOX_REGISTER_COUNT_2100	8
#define MAILBOX_REGISTER_COUNT_2200	24
#define MAILBOX_REGISTER_COUNT		32

#define QLA2200A_RISC_ROM_VER	4
#define FPM_2300		6
#define FPM_2310		7

#include "qla_settings.h"

#define MODE_DUAL (MODE_TARGET | MODE_INITIATOR)

/*
 * Data bit definitions
 */
#define BIT_0	0x1
#define BIT_1	0x2
#define BIT_2	0x4
#define BIT_3	0x8
#define BIT_4	0x10
#define BIT_5	0x20
#define BIT_6	0x40
#define BIT_7	0x80
#define BIT_8	0x100
#define BIT_9	0x200
#define BIT_10	0x400
#define BIT_11	0x800
#define BIT_12	0x1000
#define BIT_13	0x2000
#define BIT_14	0x4000
#define BIT_15	0x8000
#define BIT_16	0x10000
#define BIT_17	0x20000
#define BIT_18	0x40000
#define BIT_19	0x80000
#define BIT_20	0x100000
#define BIT_21	0x200000
#define BIT_22	0x400000
#define BIT_23	0x800000
#define BIT_24	0x1000000
#define BIT_25	0x2000000
#define BIT_26	0x4000000
#define BIT_27	0x8000000
#define BIT_28	0x10000000
#define BIT_29	0x20000000
#define BIT_30	0x40000000
#define BIT_31	0x80000000

#define LSB(x)	((uint8_t)(x))
#define MSB(x)	((uint8_t)((uint16_t)(x) >> 8))

#define LSW(x)	((uint16_t)(x))
#define MSW(x)	((uint16_t)((uint32_t)(x) >> 16))

#define LSD(x)	((uint32_t)((uint64_t)(x)))
#define MSD(x)	((uint32_t)((((uint64_t)(x)) >> 16) >> 16))

static inline uint32_t make_handle(uint16_t x, uint16_t y)
{
	return ((uint32_t)x << 16) | y;
}

/*
 * I/O register
*/

static inline u8 rd_reg_byte(const volatile u8 __iomem *addr)
{
	return readb(addr);
}

static inline u16 rd_reg_word(const volatile __le16 __iomem *addr)
{
	return readw(addr);
}

static inline u32 rd_reg_dword(const volatile __le32 __iomem *addr)
{
	return readl(addr);
}

static inline u8 rd_reg_byte_relaxed(const volatile u8 __iomem *addr)
{
	return readb_relaxed(addr);
}

static inline u16 rd_reg_word_relaxed(const volatile __le16 __iomem *addr)
{
	return readw_relaxed(addr);
}

static inline u32 rd_reg_dword_relaxed(const volatile __le32 __iomem *addr)
{
	return readl_relaxed(addr);
}

static inline void wrt_reg_byte(volatile u8 __iomem *addr, u8 data)
{
	return writeb(data, addr);
}

static inline void wrt_reg_word(volatile __le16 __iomem *addr, u16 data)
{
	return writew(data, addr);
}

static inline void wrt_reg_dword(volatile __le32 __iomem *addr, u32 data)
{
	return writel(data, addr);
}

/*
 * ISP83XX specific remote register addresses
 */
#define QLA83XX_LED_PORT0			0x00201320
#define QLA83XX_LED_PORT1			0x00201328
#define QLA83XX_IDC_DEV_STATE		0x22102384
#define QLA83XX_IDC_MAJOR_VERSION	0x22102380
#define QLA83XX_IDC_MINOR_VERSION	0x22102398
#define QLA83XX_IDC_DRV_PRESENCE	0x22102388
#define QLA83XX_IDC_DRIVER_ACK		0x2210238c
#define QLA83XX_IDC_CONTROL			0x22102390
#define QLA83XX_IDC_AUDIT			0x22102394
#define QLA83XX_IDC_LOCK_RECOVERY	0x2210239c
#define QLA83XX_DRIVER_LOCKID		0x22102104
#define QLA83XX_DRIVER_LOCK			0x8111c028
#define QLA83XX_DRIVER_UNLOCK		0x8111c02c
#define QLA83XX_FLASH_LOCKID		0x22102100
#define QLA83XX_FLASH_LOCK			0x8111c010
#define QLA83XX_FLASH_UNLOCK		0x8111c014
#define QLA83XX_DEV_PARTINFO1		0x221023e0
#define QLA83XX_DEV_PARTINFO2		0x221023e4
#define QLA83XX_FW_HEARTBEAT		0x221020b0
#define QLA83XX_PEG_HALT_STATUS1	0x221020a8
#define QLA83XX_PEG_HALT_STATUS2	0x221020ac

/* 83XX: Macros defining 8200 AEN Reason codes */
#define IDC_DEVICE_STATE_CHANGE BIT_0
#define IDC_PEG_HALT_STATUS_CHANGE BIT_1
#define IDC_NIC_FW_REPORTED_FAILURE BIT_2
#define IDC_HEARTBEAT_FAILURE BIT_3

/* 83XX: Macros defining 8200 AEN Error-levels */
#define ERR_LEVEL_NON_FATAL 0x1
#define ERR_LEVEL_RECOVERABLE_FATAL 0x2
#define ERR_LEVEL_UNRECOVERABLE_FATAL 0x4

/* 83XX: Macros for IDC Version */
#define QLA83XX_SUPP_IDC_MAJOR_VERSION 0x01
#define QLA83XX_SUPP_IDC_MINOR_VERSION 0x0

/* 83XX: Macros for scheduling dpc tasks */
#define QLA83XX_NIC_CORE_RESET 0x1
#define QLA83XX_IDC_STATE_HANDLER 0x2
#define QLA83XX_NIC_CORE_UNRECOVERABLE 0x3

/* 83XX: Macros for defining IDC-Control bits */
#define QLA83XX_IDC_RESET_DISABLED BIT_0
#define QLA83XX_IDC_GRACEFUL_RESET BIT_1

/* 83XX: Macros for different timeouts */
#define QLA83XX_IDC_INITIALIZATION_TIMEOUT 30
#define QLA83XX_IDC_RESET_ACK_TIMEOUT 10
#define QLA83XX_MAX_LOCK_RECOVERY_WAIT (2 * HZ)

/* 83XX: Macros for defining class in DEV-Partition Info register */
#define QLA83XX_CLASS_TYPE_NONE		0x0
#define QLA83XX_CLASS_TYPE_NIC		0x1
#define QLA83XX_CLASS_TYPE_FCOE		0x2
#define QLA83XX_CLASS_TYPE_ISCSI	0x3

/* 83XX: Macros for IDC Lock-Recovery stages */
#define IDC_LOCK_RECOVERY_STAGE1	0x1 /* Stage1: Intent for
					     * lock-recovery
					     */
#define IDC_LOCK_RECOVERY_STAGE2	0x2 /* Stage2: Perform lock-recovery */

/* 83XX: Macros for IDC Audit type */
#define IDC_AUDIT_TIMESTAMP		0x0 /* IDC-AUDIT: Record timestamp of
					     * dev-state change to NEED-RESET
					     * or NEED-QUIESCENT
					     */
#define IDC_AUDIT_COMPLETION		0x1 /* IDC-AUDIT: Record duration of
					     * reset-recovery completion is
					     * second
					     */
/* ISP2031: Values for laser on/off */
#define PORT_0_2031	0x00201340
#define PORT_1_2031	0x00201350
#define LASER_ON_2031	0x01800100
#define LASER_OFF_2031	0x01800180

/*
 * The ISP2312 v2 chip cannot access the FLASH/GPIO registers via MMIO in an
 * 133Mhz slot.
 */
#define RD_REG_WORD_PIO(addr)		(inw((unsigned long)addr))
#define WRT_REG_WORD_PIO(addr, data)	(outw(data, (unsigned long)addr))

/*
 * Fibre Channel device definitions.
 */
#define WWN_SIZE		8	/* Size of WWPN, WWN & WWNN */
#define MAX_FIBRE_DEVICES_2100	512
#define MAX_FIBRE_DEVICES_2400	2048
#define MAX_FIBRE_DEVICES_LOOP	128
#define MAX_FIBRE_DEVICES_MAX	MAX_FIBRE_DEVICES_2400
#define LOOPID_MAP_SIZE		(ha->max_fibre_devices)
#define MAX_FIBRE_LUNS  	0xFFFF
#define	MAX_HOST_COUNT		16

/*
 * Host adapter default definitions.
 */
#define MAX_BUSES		1  /* We only have one bus today */
#define MIN_LUNS		8
#define MAX_LUNS		MAX_FIBRE_LUNS
#define MAX_CMDS_PER_LUN	255

/*
 * Fibre Channel device definitions.
 */
#define SNS_LAST_LOOP_ID_2100	0xfe
#define SNS_LAST_LOOP_ID_2300	0x7ff

#define LAST_LOCAL_LOOP_ID	0x7d
#define SNS_FL_PORT		0x7e
#define FABRIC_CONTROLLER	0x7f
#define SIMPLE_NAME_SERVER	0x80
#define SNS_FIRST_LOOP_ID	0x81
#define MANAGEMENT_SERVER	0xfe
#define BROADCAST		0xff

/*
 * There is no correspondence between an N-PORT id and an AL_PA.  Therefore the
 * valid range of an N-PORT id is 0 through 0x7ef.
 */
#define NPH_LAST_HANDLE		0x7ee
#define NPH_MGMT_SERVER		0x7ef		/*  FFFFEF */
#define NPH_SNS			0x7fc		/*  FFFFFC */
#define NPH_FABRIC_CONTROLLER	0x7fd		/*  FFFFFD */
#define NPH_F_PORT		0x7fe		/*  FFFFFE */
#define NPH_IP_BROADCAST	0x7ff		/*  FFFFFF */

#define NPH_SNS_LID(ha)	(IS_FWI2_CAPABLE(ha) ? NPH_SNS : SIMPLE_NAME_SERVER)

#define MAX_CMDSZ	16		/* SCSI maximum CDB size. */
#include "qla_fw.h"

struct name_list_extended {
	struct get_name_list_extended *l;
	dma_addr_t		ldma;
	struct list_head	fcports;
	u32			size;
	u8			sent;
};
/*
 * Timeout timer counts in seconds
 */
#define PORT_RETRY_TIME			1
#define LOOP_DOWN_TIMEOUT		60
#define LOOP_DOWN_TIME			255	/* 240 */
#define	LOOP_DOWN_RESET			(LOOP_DOWN_TIME - 30)

#define DEFAULT_OUTSTANDING_COMMANDS	4096
#define MIN_OUTSTANDING_COMMANDS	128

/* ISP request and response entry counts (37-65535) */
#define REQUEST_ENTRY_CNT_2100		128	/* Number of request entries. */
#define REQUEST_ENTRY_CNT_2200		2048	/* Number of request entries. */
#define REQUEST_ENTRY_CNT_24XX		2048	/* Number of request entries. */
#define REQUEST_ENTRY_CNT_83XX		8192	/* Number of request entries. */
#define RESPONSE_ENTRY_CNT_83XX		4096	/* Number of response entries.*/
#define RESPONSE_ENTRY_CNT_2100		64	/* Number of response entries.*/
#define RESPONSE_ENTRY_CNT_2300		512	/* Number of response entries.*/
#define RESPONSE_ENTRY_CNT_MQ		128	/* Number of response entries.*/
#define ATIO_ENTRY_CNT_24XX		4096	/* Number of ATIO entries. */
#define RESPONSE_ENTRY_CNT_FX00		256     /* Number of response entries.*/
#define FW_DEF_EXCHANGES_CNT 2048
#define FW_MAX_EXCHANGES_CNT (32 * 1024)
#define REDUCE_EXCHANGES_CNT  (8 * 1024)

struct req_que;
struct qla_tgt_sess;

/*
 * SCSI Request Block
 */
struct srb_cmd {
	struct scsi_cmnd *cmd;		/* Linux SCSI command pkt */
	uint32_t request_sense_length;
	uint32_t fw_sense_length;
	uint8_t *request_sense_ptr;
	struct ct6_dsd *ct6_ctx;
	struct crc_context *crc_ctx;
};

/*
 * SRB flag definitions
 */
#define SRB_DMA_VALID			BIT_0	/* Command sent to ISP */
#define SRB_FCP_CMND_DMA_VALID		BIT_12	/* DIF: DSD List valid */
#define SRB_CRC_CTX_DMA_VALID		BIT_2	/* DIF: context DMA valid */
#define SRB_CRC_PROT_DMA_VALID		BIT_4	/* DIF: prot DMA valid */
#define SRB_CRC_CTX_DSD_VALID		BIT_5	/* DIF: dsd_list valid */
#define SRB_WAKEUP_ON_COMP		BIT_6
#define SRB_DIF_BUNDL_DMA_VALID		BIT_7   /* DIF: DMA list valid */

/* To identify if a srb is of T10-CRC type. @sp => srb_t pointer */
#define IS_PROT_IO(sp)	(sp->flags & SRB_CRC_CTX_DSD_VALID)

/*
 * 24 bit port ID type definition.
 */
typedef union {
	uint32_t b24 : 24;

	struct {
#ifdef __BIG_ENDIAN
		uint8_t domain;
		uint8_t area;
		uint8_t al_pa;
#elif defined(__LITTLE_ENDIAN)
		uint8_t al_pa;
		uint8_t area;
		uint8_t domain;
#else
#error "__BIG_ENDIAN or __LITTLE_ENDIAN must be defined!"
#endif
		uint8_t rsvd_1;
	} b;
} port_id_t;
#define INVALID_PORT_ID	0xFFFFFF

static inline le_id_t be_id_to_le(be_id_t id)
{
	le_id_t res;

	res.domain = id.domain;
	res.area   = id.area;
	res.al_pa  = id.al_pa;

	return res;
}

static inline be_id_t le_id_to_be(le_id_t id)
{
	be_id_t res;

	res.domain = id.domain;
	res.area   = id.area;
	res.al_pa  = id.al_pa;

	return res;
}

static inline port_id_t be_to_port_id(be_id_t id)
{
	port_id_t res;

	res.b.domain = id.domain;
	res.b.area   = id.area;
	res.b.al_pa  = id.al_pa;
	res.b.rsvd_1 = 0;

	return res;
}

static inline be_id_t port_id_to_be_id(port_id_t port_id)
{
	be_id_t res;

	res.domain = port_id.b.domain;
	res.area   = port_id.b.area;
	res.al_pa  = port_id.b.al_pa;

	return res;
}

struct els_logo_payload {
	uint8_t opcode;
	uint8_t rsvd[3];
	uint8_t s_id[3];
	uint8_t rsvd1[1];
	uint8_t wwpn[WWN_SIZE];
};

struct els_plogi_payload {
	uint8_t opcode;
	uint8_t rsvd[3];
	__be32	data[112 / 4];
};

struct ct_arg {
	void		*iocb;
	u16		nport_handle;
	dma_addr_t	req_dma;
	dma_addr_t	rsp_dma;
	u32		req_size;
	u32		rsp_size;
	u32		req_allocated_size;
	u32		rsp_allocated_size;
	void		*req;
	void		*rsp;
	port_id_t	id;
};

/*
 * SRB extensions.
 */
struct srb_iocb {
	union {
		struct {
			uint16_t flags;
#define SRB_LOGIN_RETRIED	BIT_0
#define SRB_LOGIN_COND_PLOGI	BIT_1
#define SRB_LOGIN_SKIP_PRLI	BIT_2
#define SRB_LOGIN_NVME_PRLI	BIT_3
#define SRB_LOGIN_PRLI_ONLY	BIT_4
			uint16_t data[2];
			u32 iop[2];
		} logio;
		struct {
#define ELS_DCMD_TIMEOUT 20
#define ELS_DCMD_LOGO 0x5
			uint32_t flags;
			uint32_t els_cmd;
			struct completion comp;
			struct els_logo_payload *els_logo_pyld;
			dma_addr_t els_logo_pyld_dma;
		} els_logo;
		struct els_plogi {
#define ELS_DCMD_PLOGI 0x3
			uint32_t flags;
			uint32_t els_cmd;
			struct completion comp;
			struct els_plogi_payload *els_plogi_pyld;
			struct els_plogi_payload *els_resp_pyld;
			u32 tx_size;
			u32 rx_size;
			dma_addr_t els_plogi_pyld_dma;
			dma_addr_t els_resp_pyld_dma;
			__le32	fw_status[3];
			__le16	comp_status;
			__le16	len;
		} els_plogi;
		struct {
			/*
			 * Values for flags field below are as
			 * defined in tsk_mgmt_entry struct
			 * for control_flags field in qla_fw.h.
			 */
			uint64_t lun;
			uint32_t flags;
			uint32_t data;
			struct completion comp;
			__le16 comp_status;
		} tmf;
		struct {
#define SRB_FXDISC_REQ_DMA_VALID	BIT_0
#define SRB_FXDISC_RESP_DMA_VALID	BIT_1
#define SRB_FXDISC_REQ_DWRD_VALID	BIT_2
#define SRB_FXDISC_RSP_DWRD_VALID	BIT_3
#define FXDISC_TIMEOUT 20
			uint8_t flags;
			uint32_t req_len;
			uint32_t rsp_len;
			void *req_addr;
			void *rsp_addr;
			dma_addr_t req_dma_handle;
			dma_addr_t rsp_dma_handle;
			__le32 adapter_id;
			__le32 adapter_id_hi;
			__le16 req_func_type;
			__le32 req_data;
			__le32 req_data_extra;
			__le32 result;
			__le32 seq_number;
			__le16 fw_flags;
			struct completion fxiocb_comp;
			__le32 reserved_0;
			uint8_t reserved_1;
		} fxiocb;
		struct {
			uint32_t cmd_hndl;
			__le16 comp_status;
			__le16 req_que_no;
			struct completion comp;
		} abt;
		struct ct_arg ctarg;
#define MAX_IOCB_MB_REG 28
#define SIZEOF_IOCB_MB_REG (MAX_IOCB_MB_REG * sizeof(uint16_t))
		struct {
			u16 in_mb[MAX_IOCB_MB_REG];	/* from FW */
			u16 out_mb[MAX_IOCB_MB_REG];	/* to FW */
			void *out, *in;
			dma_addr_t out_dma, in_dma;
			struct completion comp;
			int rc;
		} mbx;
		struct {
			struct imm_ntfy_from_isp *ntfy;
		} nack;
		struct {
			__le16 comp_status;
			__le16 rsp_pyld_len;
			uint8_t	aen_op;
			void *desc;

			/* These are only used with ls4 requests */
			int cmd_len;
			int rsp_len;
			dma_addr_t cmd_dma;
			dma_addr_t rsp_dma;
			enum nvmefc_fcp_datadir dir;
			uint32_t dl;
			uint32_t timeout_sec;
			struct	list_head   entry;
		} nvme;
		struct {
			u16 cmd;
			u16 vp_index;
		} ctrlvp;
	} u;

	struct timer_list timer;
	void (*timeout)(void *);
};

/* Values for srb_ctx type */
#define SRB_LOGIN_CMD	1
#define SRB_LOGOUT_CMD	2
#define SRB_ELS_CMD_RPT 3
#define SRB_ELS_CMD_HST 4
#define SRB_CT_CMD	5
#define SRB_ADISC_CMD	6
#define SRB_TM_CMD	7
#define SRB_SCSI_CMD	8
#define SRB_BIDI_CMD	9
#define SRB_FXIOCB_DCMD	10
#define SRB_FXIOCB_BCMD	11
#define SRB_ABT_CMD	12
#define SRB_ELS_DCMD	13
#define SRB_MB_IOCB	14
#define SRB_CT_PTHRU_CMD 15
#define SRB_NACK_PLOGI	16
#define SRB_NACK_PRLI	17
#define SRB_NACK_LOGO	18
#define SRB_NVME_CMD	19
#define SRB_NVME_LS	20
#define SRB_PRLI_CMD	21
#define SRB_CTRL_VP	22
#define SRB_PRLO_CMD	23

enum {
	TYPE_SRB,
	TYPE_TGT_CMD,
	TYPE_TGT_TMCMD,		/* task management */
};

struct iocb_resource {
	u8 res_type;
	u8 pad;
	u16 iocb_cnt;
};

typedef struct srb {
	/*
	 * Do not move cmd_type field, it needs to
	 * line up with qla_tgt_cmd->cmd_type
	 */
	uint8_t cmd_type;
	uint8_t pad[3];
	struct iocb_resource iores;
	struct kref cmd_kref;	/* need to migrate ref_count over to this */
	void *priv;
	wait_queue_head_t nvme_ls_waitq;
	struct fc_port *fcport;
	struct scsi_qla_host *vha;
	unsigned int start_timer:1;

	uint32_t handle;
	uint16_t flags;
	uint16_t type;
	const char *name;
	int iocbs;
	struct qla_qpair *qpair;
	struct srb *cmd_sp;
	struct list_head elem;
	u32 gen1;	/* scratch */
	u32 gen2;	/* scratch */
	int rc;
	int retry_count;
	struct completion *comp;
	union {
		struct srb_iocb iocb_cmd;
		struct bsg_job *bsg_job;
		struct srb_cmd scmd;
	} u;
	/*
	 * Report completion status @res and call sp_put(@sp). @res is
	 * an NVMe status code, a SCSI result (e.g. DID_OK << 16) or a
	 * QLA_* status value.
	 */
	void (*done)(struct srb *sp, int res);
	/* Stop the timer and free @sp. Only used by the FCP code. */
	void (*free)(struct srb *sp);
	/*
	 * Call nvme_private->fd->done() and free @sp. Only used by the NVMe
	 * code.
	 */
	void (*put_fn)(struct kref *kref);
} srb_t;

#define GET_CMD_SP(sp) (sp->u.scmd.cmd)

#define GET_CMD_SENSE_LEN(sp) \
	(sp->u.scmd.request_sense_length)
#define SET_CMD_SENSE_LEN(sp, len) \
	(sp->u.scmd.request_sense_length = len)
#define GET_CMD_SENSE_PTR(sp) \
	(sp->u.scmd.request_sense_ptr)
#define SET_CMD_SENSE_PTR(sp, ptr) \
	(sp->u.scmd.request_sense_ptr = ptr)
#define GET_FW_SENSE_LEN(sp) \
	(sp->u.scmd.fw_sense_length)
#define SET_FW_SENSE_LEN(sp, len) \
	(sp->u.scmd.fw_sense_length = len)

struct msg_echo_lb {
	dma_addr_t send_dma;
	dma_addr_t rcv_dma;
	uint16_t req_sg_cnt;
	uint16_t rsp_sg_cnt;
	uint16_t options;
	uint32_t transfer_size;
	uint32_t iteration_count;
};

/*
 * ISP I/O Register Set structure definitions.
 */
struct device_reg_2xxx {
	__le16	flash_address; 	/* Flash BIOS address */
	__le16	flash_data;		/* Flash BIOS data */
	__le16	unused_1[1];		/* Gap */
	__le16	ctrl_status;		/* Control/Status */
#define CSR_FLASH_64K_BANK	BIT_3	/* Flash upper 64K bank select */
#define CSR_FLASH_ENABLE	BIT_1	/* Flash BIOS Read/Write enable */
#define CSR_ISP_SOFT_RESET	BIT_0	/* ISP soft reset */

	__le16	ictrl;			/* Interrupt control */
#define ICR_EN_INT		BIT_15	/* ISP enable interrupts. */
#define ICR_EN_RISC		BIT_3	/* ISP enable RISC interrupts. */

	__le16	istatus;		/* Interrupt status */
#define ISR_RISC_INT		BIT_3	/* RISC interrupt */

	__le16	semaphore;		/* Semaphore */
	__le16	nvram;			/* NVRAM register. */
#define NVR_DESELECT		0
#define NVR_BUSY		BIT_15
#define NVR_WRT_ENABLE		BIT_14	/* Write enable */
#define NVR_PR_ENABLE		BIT_13	/* Protection register enable */
#define NVR_DATA_IN		BIT_3
#define NVR_DATA_OUT		BIT_2
#define NVR_SELECT		BIT_1
#define NVR_CLOCK		BIT_0

#define NVR_WAIT_CNT		20000

	union {
		struct {
			__le16	mailbox0;
			__le16	mailbox1;
			__le16	mailbox2;
			__le16	mailbox3;
			__le16	mailbox4;
			__le16	mailbox5;
			__le16	mailbox6;
			__le16	mailbox7;
			__le16	unused_2[59];	/* Gap */
		} __attribute__((packed)) isp2100;
		struct {
						/* Request Queue */
			__le16	req_q_in;	/*  In-Pointer */
			__le16	req_q_out;	/*  Out-Pointer */
						/* Response Queue */
			__le16	rsp_q_in;	/*  In-Pointer */
			__le16	rsp_q_out;	/*  Out-Pointer */

						/* RISC to Host Status */
			__le32	host_status;
#define HSR_RISC_INT		BIT_15	/* RISC interrupt */
#define HSR_RISC_PAUSED		BIT_8	/* RISC Paused */

					/* Host to Host Semaphore */
			__le16	host_semaphore;
			__le16	unused_3[17];	/* Gap */
			__le16	mailbox0;
			__le16	mailbox1;
			__le16	mailbox2;
			__le16	mailbox3;
			__le16	mailbox4;
			__le16	mailbox5;
			__le16	mailbox6;
			__le16	mailbox7;
			__le16	mailbox8;
			__le16	mailbox9;
			__le16	mailbox10;
			__le16	mailbox11;
			__le16	mailbox12;
			__le16	mailbox13;
			__le16	mailbox14;
			__le16	mailbox15;
			__le16	mailbox16;
			__le16	mailbox17;
			__le16	mailbox18;
			__le16	mailbox19;
			__le16	mailbox20;
			__le16	mailbox21;
			__le16	mailbox22;
			__le16	mailbox23;
			__le16	mailbox24;
			__le16	mailbox25;
			__le16	mailbox26;
			__le16	mailbox27;
			__le16	mailbox28;
			__le16	mailbox29;
			__le16	mailbox30;
			__le16	mailbox31;
			__le16	fb_cmd;
			__le16	unused_4[10];	/* Gap */
		} __attribute__((packed)) isp2300;
	} u;

	__le16	fpm_diag_config;
	__le16	unused_5[0x4];		/* Gap */
	__le16	risc_hw;
	__le16	unused_5_1;		/* Gap */
	__le16	pcr;			/* Processor Control Register. */
	__le16	unused_6[0x5];		/* Gap */
	__le16	mctr;			/* Memory Configuration and Timing. */
	__le16	unused_7[0x3];		/* Gap */
	__le16	fb_cmd_2100;		/* Unused on 23XX */
	__le16	unused_8[0x3];		/* Gap */
	__le16	hccr;			/* Host command & control register. */
#define HCCR_HOST_INT		BIT_7	/* Host interrupt bit */
#define HCCR_RISC_PAUSE		BIT_5	/* Pause mode bit */
					/* HCCR commands */
#define HCCR_RESET_RISC		0x1000	/* Reset RISC */
#define HCCR_PAUSE_RISC		0x2000	/* Pause RISC */
#define HCCR_RELEASE_RISC	0x3000	/* Release RISC from reset. */
#define HCCR_SET_HOST_INT	0x5000	/* Set host interrupt */
#define HCCR_CLR_HOST_INT	0x6000	/* Clear HOST interrupt */
#define HCCR_CLR_RISC_INT	0x7000	/* Clear RISC interrupt */
#define	HCCR_DISABLE_PARITY_PAUSE 0x4001 /* Disable parity error RISC pause. */
#define HCCR_ENABLE_PARITY	0xA000	/* Enable PARITY interrupt */

	__le16	unused_9[5];		/* Gap */
	__le16	gpiod;			/* GPIO Data register. */
	__le16	gpioe;			/* GPIO Enable register. */
#define GPIO_LED_MASK			0x00C0
#define GPIO_LED_GREEN_OFF_AMBER_OFF	0x0000
#define GPIO_LED_GREEN_ON_AMBER_OFF	0x0040
#define GPIO_LED_GREEN_OFF_AMBER_ON	0x0080
#define GPIO_LED_GREEN_ON_AMBER_ON	0x00C0
#define GPIO_LED_ALL_OFF		0x0000
#define GPIO_LED_RED_ON_OTHER_OFF	0x0001	/* isp2322 */
#define GPIO_LED_RGA_ON			0x00C1	/* isp2322: red green amber */

	union {
		struct {
			__le16	unused_10[8];	/* Gap */
			__le16	mailbox8;
			__le16	mailbox9;
			__le16	mailbox10;
			__le16	mailbox11;
			__le16	mailbox12;
			__le16	mailbox13;
			__le16	mailbox14;
			__le16	mailbox15;
			__le16	mailbox16;
			__le16	mailbox17;
			__le16	mailbox18;
			__le16	mailbox19;
			__le16	mailbox20;
			__le16	mailbox21;
			__le16	mailbox22;
			__le16	mailbox23;	/* Also probe reg. */
		} __attribute__((packed)) isp2200;
	} u_end;
};

struct device_reg_25xxmq {
	__le32	req_q_in;
	__le32	req_q_out;
	__le32	rsp_q_in;
	__le32	rsp_q_out;
	__le32	atio_q_in;
	__le32	atio_q_out;
};


struct device_reg_fx00 {
	__le32	mailbox0;		/* 00 */
	__le32	mailbox1;		/* 04 */
	__le32	mailbox2;		/* 08 */
	__le32	mailbox3;		/* 0C */
	__le32	mailbox4;		/* 10 */
	__le32	mailbox5;		/* 14 */
	__le32	mailbox6;		/* 18 */
	__le32	mailbox7;		/* 1C */
	__le32	mailbox8;		/* 20 */
	__le32	mailbox9;		/* 24 */
	__le32	mailbox10;		/* 28 */
	__le32	mailbox11;
	__le32	mailbox12;
	__le32	mailbox13;
	__le32	mailbox14;
	__le32	mailbox15;
	__le32	mailbox16;
	__le32	mailbox17;
	__le32	mailbox18;
	__le32	mailbox19;
	__le32	mailbox20;
	__le32	mailbox21;
	__le32	mailbox22;
	__le32	mailbox23;
	__le32	mailbox24;
	__le32	mailbox25;
	__le32	mailbox26;
	__le32	mailbox27;
	__le32	mailbox28;
	__le32	mailbox29;
	__le32	mailbox30;
	__le32	mailbox31;
	__le32	aenmailbox0;
	__le32	aenmailbox1;
	__le32	aenmailbox2;
	__le32	aenmailbox3;
	__le32	aenmailbox4;
	__le32	aenmailbox5;
	__le32	aenmailbox6;
	__le32	aenmailbox7;
	/* Request Queue. */
	__le32	req_q_in;		/* A0 - Request Queue In-Pointer */
	__le32	req_q_out;		/* A4 - Request Queue Out-Pointer */
	/* Response Queue. */
	__le32	rsp_q_in;		/* A8 - Response Queue In-Pointer */
	__le32	rsp_q_out;		/* AC - Response Queue Out-Pointer */
	/* Init values shadowed on FW Up Event */
	__le32	initval0;		/* B0 */
	__le32	initval1;		/* B4 */
	__le32	initval2;		/* B8 */
	__le32	initval3;		/* BC */
	__le32	initval4;		/* C0 */
	__le32	initval5;		/* C4 */
	__le32	initval6;		/* C8 */
	__le32	initval7;		/* CC */
	__le32	fwheartbeat;		/* D0 */
	__le32	pseudoaen;		/* D4 */
};



typedef union {
		struct device_reg_2xxx isp;
		struct device_reg_24xx isp24;
		struct device_reg_25xxmq isp25mq;
		struct device_reg_82xx isp82;
		struct device_reg_fx00 ispfx00;
} __iomem device_reg_t;

#define ISP_REQ_Q_IN(ha, reg) \
	(IS_QLA2100(ha) || IS_QLA2200(ha) ? \
	 &(reg)->u.isp2100.mailbox4 : \
	 &(reg)->u.isp2300.req_q_in)
#define ISP_REQ_Q_OUT(ha, reg) \
	(IS_QLA2100(ha) || IS_QLA2200(ha) ? \
	 &(reg)->u.isp2100.mailbox4 : \
	 &(reg)->u.isp2300.req_q_out)
#define ISP_RSP_Q_IN(ha, reg) \
	(IS_QLA2100(ha) || IS_QLA2200(ha) ? \
	 &(reg)->u.isp2100.mailbox5 : \
	 &(reg)->u.isp2300.rsp_q_in)
#define ISP_RSP_Q_OUT(ha, reg) \
	(IS_QLA2100(ha) || IS_QLA2200(ha) ? \
	 &(reg)->u.isp2100.mailbox5 : \
	 &(reg)->u.isp2300.rsp_q_out)

#define ISP_ATIO_Q_IN(vha) (vha->hw->tgt.atio_q_in)
#define ISP_ATIO_Q_OUT(vha) (vha->hw->tgt.atio_q_out)

#define MAILBOX_REG(ha, reg, num) \
	(IS_QLA2100(ha) || IS_QLA2200(ha) ? \
	 (num < 8 ? \
	  &(reg)->u.isp2100.mailbox0 + (num) : \
	  &(reg)->u_end.isp2200.mailbox8 + (num) - 8) : \
	 &(reg)->u.isp2300.mailbox0 + (num))
#define RD_MAILBOX_REG(ha, reg, num) \
	rd_reg_word(MAILBOX_REG(ha, reg, num))
#define WRT_MAILBOX_REG(ha, reg, num, data) \
	wrt_reg_word(MAILBOX_REG(ha, reg, num), data)

#define FB_CMD_REG(ha, reg) \
	(IS_QLA2100(ha) || IS_QLA2200(ha) ? \
	 &(reg)->fb_cmd_2100 : \
	 &(reg)->u.isp2300.fb_cmd)
#define RD_FB_CMD_REG(ha, reg) \
	rd_reg_word(FB_CMD_REG(ha, reg))
#define WRT_FB_CMD_REG(ha, reg, data) \
	wrt_reg_word(FB_CMD_REG(ha, reg), data)

typedef struct {
	uint32_t	out_mb;		/* outbound from driver */
	uint32_t	in_mb;			/* Incoming from RISC */
	uint16_t	mb[MAILBOX_REGISTER_COUNT];
	long		buf_size;
	void		*bufp;
	uint32_t	tov;
	uint8_t		flags;
#define MBX_DMA_IN	BIT_0
#define	MBX_DMA_OUT	BIT_1
#define IOCTL_CMD	BIT_2
} mbx_cmd_t;

struct mbx_cmd_32 {
	uint32_t	out_mb;		/* outbound from driver */
	uint32_t	in_mb;			/* Incoming from RISC */
	uint32_t	mb[MAILBOX_REGISTER_COUNT];
	long		buf_size;
	void		*bufp;
	uint32_t	tov;
	uint8_t		flags;
#define MBX_DMA_IN	BIT_0
#define	MBX_DMA_OUT	BIT_1
#define IOCTL_CMD	BIT_2
};


#define	MBX_TOV_SECONDS	30

/*
 *  ISP product identification definitions in mailboxes after reset.
 */
#define PROD_ID_1		0x4953
#define PROD_ID_2		0x0000
#define PROD_ID_2a		0x5020
#define PROD_ID_3		0x2020

/*
 * ISP mailbox Self-Test status codes
 */
#define MBS_FRM_ALIVE		0	/* Firmware Alive. */
#define MBS_CHKSUM_ERR		1	/* Checksum Error. */
#define MBS_BUSY		4	/* Busy. */

/*
 * ISP mailbox command complete status codes
 */
#define MBS_COMMAND_COMPLETE		0x4000
#define MBS_INVALID_COMMAND		0x4001
#define MBS_HOST_INTERFACE_ERROR	0x4002
#define MBS_TEST_FAILED			0x4003
#define MBS_COMMAND_ERROR		0x4005
#define MBS_COMMAND_PARAMETER_ERROR	0x4006
#define MBS_PORT_ID_USED		0x4007
#define MBS_LOOP_ID_USED		0x4008
#define MBS_ALL_IDS_IN_USE		0x4009
#define MBS_NOT_LOGGED_IN		0x400A
#define MBS_LINK_DOWN_ERROR		0x400B
#define MBS_DIAG_ECHO_TEST_ERROR	0x400C

static inline bool qla2xxx_is_valid_mbs(unsigned int mbs)
{
	return MBS_COMMAND_COMPLETE <= mbs && mbs <= MBS_DIAG_ECHO_TEST_ERROR;
}

/*
 * ISP mailbox asynchronous event status codes
 */
#define MBA_ASYNC_EVENT		0x8000	/* Asynchronous event. */
#define MBA_RESET		0x8001	/* Reset Detected. */
#define MBA_SYSTEM_ERR		0x8002	/* System Error. */
#define MBA_REQ_TRANSFER_ERR	0x8003	/* Request Transfer Error. */
#define MBA_RSP_TRANSFER_ERR	0x8004	/* Response Transfer Error. */
#define MBA_WAKEUP_THRES	0x8005	/* Request Queue Wake-up. */
#define MBA_LIP_OCCURRED	0x8010	/* Loop Initialization Procedure */
					/* occurred. */
#define MBA_LOOP_UP		0x8011	/* FC Loop UP. */
#define MBA_LOOP_DOWN		0x8012	/* FC Loop Down. */
#define MBA_LIP_RESET		0x8013	/* LIP reset occurred. */
#define MBA_PORT_UPDATE		0x8014	/* Port Database update. */
#define MBA_RSCN_UPDATE		0x8015	/* Register State Chg Notification. */
#define MBA_LIP_F8		0x8016	/* Received a LIP F8. */
#define MBA_LOOP_INIT_ERR	0x8017	/* Loop Initialization Error. */
#define MBA_FABRIC_AUTH_REQ	0x801b	/* Fabric Authentication Required. */
#define MBA_CONGN_NOTI_RECV	0x801e	/* Congestion Notification Received */
#define MBA_SCSI_COMPLETION	0x8020	/* SCSI Command Complete. */
#define MBA_CTIO_COMPLETION	0x8021	/* CTIO Complete. */
#define MBA_IP_COMPLETION	0x8022	/* IP Transmit Command Complete. */
#define MBA_IP_RECEIVE		0x8023	/* IP Received. */
#define MBA_IP_BROADCAST	0x8024	/* IP Broadcast Received. */
#define MBA_IP_LOW_WATER_MARK	0x8025	/* IP Low Water Mark reached. */
#define MBA_IP_RCV_BUFFER_EMPTY 0x8026	/* IP receive buffer queue empty. */
#define MBA_IP_HDR_DATA_SPLIT	0x8027	/* IP header/data splitting feature */
					/* used. */
#define MBA_TRACE_NOTIFICATION	0x8028	/* Trace/Diagnostic notification. */
#define MBA_POINT_TO_POINT	0x8030	/* Point to point mode. */
#define MBA_CMPLT_1_16BIT	0x8031	/* Completion 1 16bit IOSB. */
#define MBA_CMPLT_2_16BIT	0x8032	/* Completion 2 16bit IOSB. */
#define MBA_CMPLT_3_16BIT	0x8033	/* Completion 3 16bit IOSB. */
#define MBA_CMPLT_4_16BIT	0x8034	/* Completion 4 16bit IOSB. */
#define MBA_CMPLT_5_16BIT	0x8035	/* Completion 5 16bit IOSB. */
#define MBA_CHG_IN_CONNECTION	0x8036	/* Change in connection mode. */
#define MBA_RIO_RESPONSE	0x8040	/* RIO response queue update. */
#define MBA_ZIO_RESPONSE	0x8040	/* ZIO response queue update. */
#define MBA_CMPLT_2_32BIT	0x8042	/* Completion 2 32bit IOSB. */
#define MBA_BYPASS_NOTIFICATION	0x8043	/* Auto bypass notification. */
#define MBA_DISCARD_RND_FRAME	0x8048	/* discard RND frame due to error. */
#define MBA_REJECTED_FCP_CMD	0x8049	/* rejected FCP_CMD. */
#define MBA_FW_NOT_STARTED	0x8050	/* Firmware not started */
#define MBA_FW_STARTING		0x8051	/* Firmware starting */
#define MBA_FW_RESTART_CMPLT	0x8060	/* Firmware restart complete */
#define MBA_INIT_REQUIRED	0x8061	/* Initialization required */
#define MBA_SHUTDOWN_REQUESTED	0x8062	/* Shutdown Requested */
#define MBA_TEMPERATURE_ALERT	0x8070	/* Temperature Alert */
#define MBA_DPORT_DIAGNOSTICS	0x8080	/* D-port Diagnostics */
#define MBA_TRANS_INSERT	0x8130	/* Transceiver Insertion */
#define MBA_TRANS_REMOVE	0x8131	/* Transceiver Removal */
#define MBA_FW_INIT_FAILURE	0x8401	/* Firmware initialization failure */
#define MBA_MIRROR_LUN_CHANGE	0x8402	/* Mirror LUN State Change
					   Notification */
#define MBA_FW_POLL_STATE	0x8600  /* Firmware in poll diagnostic state */
#define MBA_FW_RESET_FCT	0x8502	/* Firmware reset factory defaults */
#define MBA_FW_INIT_INPROGRESS	0x8500	/* Firmware boot in progress */
/* 83XX FCoE specific */
#define MBA_IDC_AEN		0x8200  /* FCoE: NIC Core state change AEN */

/* Interrupt type codes */
#define INTR_ROM_MB_SUCCESS		0x1
#define INTR_ROM_MB_FAILED		0x2
#define INTR_MB_SUCCESS			0x10
#define INTR_MB_FAILED			0x11
#define INTR_ASYNC_EVENT		0x12
#define INTR_RSP_QUE_UPDATE		0x13
#define INTR_RSP_QUE_UPDATE_83XX	0x14
#define INTR_ATIO_QUE_UPDATE		0x1C
#define INTR_ATIO_RSP_QUE_UPDATE	0x1D
#define INTR_ATIO_QUE_UPDATE_27XX	0x1E

/* ISP mailbox loopback echo diagnostic error code */
#define MBS_LB_RESET	0x17
/*
 * Firmware options 1, 2, 3.
 */
#define FO1_AE_ON_LIPF8			BIT_0
#define FO1_AE_ALL_LIP_RESET		BIT_1
#define FO1_CTIO_RETRY			BIT_3
#define FO1_DISABLE_LIP_F7_SW		BIT_4
#define FO1_DISABLE_100MS_LOS_WAIT	BIT_5
#define FO1_DISABLE_GPIO6_7		BIT_6	/* LED bits */
#define FO1_AE_ON_LOOP_INIT_ERR		BIT_7
#define FO1_SET_EMPHASIS_SWING		BIT_8
#define FO1_AE_AUTO_BYPASS		BIT_9
#define FO1_ENABLE_PURE_IOCB		BIT_10
#define FO1_AE_PLOGI_RJT		BIT_11
#define FO1_ENABLE_ABORT_SEQUENCE	BIT_12
#define FO1_AE_QUEUE_FULL		BIT_13

#define FO2_ENABLE_ATIO_TYPE_3		BIT_0
#define FO2_REV_LOOPBACK		BIT_1

#define FO3_ENABLE_EMERG_IOCB		BIT_0
#define FO3_AE_RND_ERROR		BIT_1

/* 24XX additional firmware options */
#define ADD_FO_COUNT			3
#define ADD_FO1_DISABLE_GPIO_LED_CTRL	BIT_6	/* LED bits */
#define ADD_FO1_ENABLE_PUREX_IOCB	BIT_10

#define ADD_FO2_ENABLE_SEL_CLS2		BIT_5

#define ADD_FO3_NO_ABT_ON_LINK_DOWN	BIT_14

/*
 * ISP mailbox commands
 */
#define MBC_LOAD_RAM			1	/* Load RAM. */
#define MBC_EXECUTE_FIRMWARE		2	/* Execute firmware. */
#define MBC_READ_RAM_WORD		5	/* Read RAM word. */
#define MBC_MAILBOX_REGISTER_TEST	6	/* Wrap incoming mailboxes */
#define MBC_VERIFY_CHECKSUM		7	/* Verify checksum. */
#define MBC_GET_FIRMWARE_VERSION	8	/* Get firmware revision. */
#define MBC_LOAD_RISC_RAM		9	/* Load RAM command. */
#define MBC_DUMP_RISC_RAM		0xa	/* Dump RAM command. */
#define MBC_SECURE_FLASH_UPDATE		0xa	/* Secure Flash Update(28xx) */
#define MBC_LOAD_RISC_RAM_EXTENDED	0xb	/* Load RAM extended. */
#define MBC_DUMP_RISC_RAM_EXTENDED	0xc	/* Dump RAM extended. */
#define MBC_WRITE_RAM_WORD_EXTENDED	0xd	/* Write RAM word extended */
#define MBC_READ_RAM_EXTENDED		0xf	/* Read RAM extended. */
#define MBC_IOCB_COMMAND		0x12	/* Execute IOCB command. */
#define MBC_STOP_FIRMWARE		0x14	/* Stop firmware. */
#define MBC_ABORT_COMMAND		0x15	/* Abort IOCB command. */
#define MBC_ABORT_DEVICE		0x16	/* Abort device (ID/LUN). */
#define MBC_ABORT_TARGET		0x17	/* Abort target (ID). */
#define MBC_RESET			0x18	/* Reset. */
#define MBC_GET_ADAPTER_LOOP_ID		0x20	/* Get loop id of ISP2200. */
#define MBC_GET_SET_ZIO_THRESHOLD	0x21	/* Get/SET ZIO THRESHOLD. */
#define MBC_GET_RETRY_COUNT		0x22	/* Get f/w retry cnt/delay. */
#define MBC_DISABLE_VI			0x24	/* Disable VI operation. */
#define MBC_ENABLE_VI			0x25	/* Enable VI operation. */
#define MBC_GET_FIRMWARE_OPTION		0x28	/* Get Firmware Options. */
#define MBC_GET_MEM_OFFLOAD_CNTRL_STAT	0x34	/* Memory Offload ctrl/Stat*/
#define MBC_SET_FIRMWARE_OPTION		0x38	/* Set Firmware Options. */
#define MBC_SET_GET_FC_LED_CONFIG	0x3b	/* Set/Get FC LED config */
#define MBC_LOOP_PORT_BYPASS		0x40	/* Loop Port Bypass. */
#define MBC_LOOP_PORT_ENABLE		0x41	/* Loop Port Enable. */
#define MBC_GET_RESOURCE_COUNTS		0x42	/* Get Resource Counts. */
#define MBC_NON_PARTICIPATE		0x43	/* Non-Participating Mode. */
#define MBC_DIAGNOSTIC_ECHO		0x44	/* Diagnostic echo. */
#define MBC_DIAGNOSTIC_LOOP_BACK	0x45	/* Diagnostic loop back. */
#define MBC_ONLINE_SELF_TEST		0x46	/* Online self-test. */
#define MBC_ENHANCED_GET_PORT_DATABASE	0x47	/* Get port database + login */
#define MBC_CONFIGURE_VF		0x4b	/* Configure VFs */
#define MBC_RESET_LINK_STATUS		0x52	/* Reset Link Error Status */
#define MBC_IOCB_COMMAND_A64		0x54	/* Execute IOCB command (64) */
#define MBC_PORT_LOGOUT			0x56	/* Port Logout request */
#define MBC_SEND_RNID_ELS		0x57	/* Send RNID ELS request */
#define MBC_SET_RNID_PARAMS		0x59	/* Set RNID parameters */
#define MBC_GET_RNID_PARAMS		0x5a	/* Get RNID parameters */
#define MBC_DATA_RATE			0x5d	/* Data Rate */
#define MBC_INITIALIZE_FIRMWARE		0x60	/* Initialize firmware */
#define MBC_INITIATE_LIP		0x62	/* Initiate Loop */
						/* Initialization Procedure */
#define MBC_GET_FC_AL_POSITION_MAP	0x63	/* Get FC_AL Position Map. */
#define MBC_GET_PORT_DATABASE		0x64	/* Get Port Database. */
#define MBC_CLEAR_ACA			0x65	/* Clear ACA. */
#define MBC_TARGET_RESET		0x66	/* Target Reset. */
#define MBC_CLEAR_TASK_SET		0x67	/* Clear Task Set. */
#define MBC_ABORT_TASK_SET		0x68	/* Abort Task Set. */
#define MBC_GET_FIRMWARE_STATE		0x69	/* Get firmware state. */
#define MBC_GET_PORT_NAME		0x6a	/* Get port name. */
#define MBC_GET_LINK_STATUS		0x6b	/* Get port link status. */
#define MBC_LIP_RESET			0x6c	/* LIP reset. */
#define MBC_SEND_SNS_COMMAND		0x6e	/* Send Simple Name Server */
						/* commandd. */
#define MBC_LOGIN_FABRIC_PORT		0x6f	/* Login fabric port. */
#define MBC_SEND_CHANGE_REQUEST		0x70	/* Send Change Request. */
#define MBC_LOGOUT_FABRIC_PORT		0x71	/* Logout fabric port. */
#define MBC_LIP_FULL_LOGIN		0x72	/* Full login LIP. */
#define MBC_LOGIN_LOOP_PORT		0x74	/* Login Loop Port. */
#define MBC_PORT_NODE_NAME_LIST		0x75	/* Get port/node name list. */
#define MBC_INITIALIZE_RECEIVE_QUEUE	0x77	/* Initialize receive queue */
#define MBC_UNLOAD_IP			0x79	/* Shutdown IP */
#define MBC_GET_ID_LIST			0x7C	/* Get Port ID list. */
#define MBC_SEND_LFA_COMMAND		0x7D	/* Send Loop Fabric Address */
#define MBC_LUN_RESET			0x7E	/* Send LUN reset */

/*
 * all the Mt. Rainier mailbox command codes that clash with FC/FCoE ones
 * should be defined with MBC_MR_*
 */
#define MBC_MR_DRV_SHUTDOWN		0x6A

/*
 * ISP24xx mailbox commands
 */
#define MBC_WRITE_SERDES		0x3	/* Write serdes word. */
#define MBC_READ_SERDES			0x4	/* Read serdes word. */
#define MBC_LOAD_DUMP_MPI_RAM		0x5	/* Load/Dump MPI RAM. */
#define MBC_SERDES_PARAMS		0x10	/* Serdes Tx Parameters. */
#define MBC_GET_IOCB_STATUS		0x12	/* Get IOCB status command. */
#define MBC_PORT_PARAMS			0x1A	/* Port iDMA Parameters. */
#define MBC_GET_TIMEOUT_PARAMS		0x22	/* Get FW timeouts. */
#define MBC_TRACE_CONTROL		0x27	/* Trace control command. */
#define MBC_GEN_SYSTEM_ERROR		0x2a	/* Generate System Error. */
#define MBC_WRITE_SFP			0x30	/* Write SFP Data. */
#define MBC_READ_SFP			0x31	/* Read SFP Data. */
#define MBC_SET_TIMEOUT_PARAMS		0x32	/* Set FW timeouts. */
#define MBC_DPORT_DIAGNOSTICS		0x47	/* D-Port Diagnostics */
#define MBC_MID_INITIALIZE_FIRMWARE	0x48	/* MID Initialize firmware. */
#define MBC_MID_GET_VP_DATABASE		0x49	/* MID Get VP Database. */
#define MBC_MID_GET_VP_ENTRY		0x4a	/* MID Get VP Entry. */
#define MBC_HOST_MEMORY_COPY		0x53	/* Host Memory Copy. */
#define MBC_SEND_RNFT_ELS		0x5e	/* Send RNFT ELS request */
#define MBC_GET_LINK_PRIV_STATS		0x6d	/* Get link & private data. */
#define MBC_LINK_INITIALIZATION		0x72	/* Do link initialization. */
#define MBC_SET_VENDOR_ID		0x76	/* Set Vendor ID. */
#define MBC_PORT_RESET			0x120	/* Port Reset */
#define MBC_SET_PORT_CONFIG		0x122	/* Set port configuration */
#define MBC_GET_PORT_CONFIG		0x123	/* Get port configuration */

/*
 * ISP81xx mailbox commands
 */
#define MBC_WRITE_MPI_REGISTER		0x01    /* Write MPI Register. */

/*
 * ISP8044 mailbox commands
 */
#define MBC_SET_GET_ETH_SERDES_REG	0x150
#define HCS_WRITE_SERDES		0x3
#define HCS_READ_SERDES			0x4

/* Firmware return data sizes */
#define FCAL_MAP_SIZE	128

/* Mailbox bit definitions for out_mb and in_mb */
#define	MBX_31		BIT_31
#define	MBX_30		BIT_30
#define	MBX_29		BIT_29
#define	MBX_28		BIT_28
#define	MBX_27		BIT_27
#define	MBX_26		BIT_26
#define	MBX_25		BIT_25
#define	MBX_24		BIT_24
#define	MBX_23		BIT_23
#define	MBX_22		BIT_22
#define	MBX_21		BIT_21
#define	MBX_20		BIT_20
#define	MBX_19		BIT_19
#define	MBX_18		BIT_18
#define	MBX_17		BIT_17
#define	MBX_16		BIT_16
#define	MBX_15		BIT_15
#define	MBX_14		BIT_14
#define	MBX_13		BIT_13
#define	MBX_12		BIT_12
#define	MBX_11		BIT_11
#define	MBX_10		BIT_10
#define	MBX_9		BIT_9
#define	MBX_8		BIT_8
#define	MBX_7		BIT_7
#define	MBX_6		BIT_6
#define	MBX_5		BIT_5
#define	MBX_4		BIT_4
#define	MBX_3		BIT_3
#define	MBX_2		BIT_2
#define	MBX_1		BIT_1
#define	MBX_0		BIT_0

#define RNID_TYPE_ELS_CMD	0x5
#define RNID_TYPE_PORT_LOGIN	0x7
#define RNID_BUFFER_CREDITS	0x8
#define RNID_TYPE_SET_VERSION	0x9
#define RNID_TYPE_ASIC_TEMP	0xC

#define ELS_CMD_MAP_SIZE	32

/*
 * Firmware state codes from get firmware state mailbox command
 */
#define FSTATE_CONFIG_WAIT      0
#define FSTATE_WAIT_AL_PA       1
#define FSTATE_WAIT_LOGIN       2
#define FSTATE_READY            3
#define FSTATE_LOSS_OF_SYNC     4
#define FSTATE_ERROR            5
#define FSTATE_REINIT           6
#define FSTATE_NON_PART         7

#define FSTATE_CONFIG_CORRECT      0
#define FSTATE_P2P_RCV_LIP         1
#define FSTATE_P2P_CHOOSE_LOOP     2
#define FSTATE_P2P_RCV_UNIDEN_LIP  3
#define FSTATE_FATAL_ERROR         4
#define FSTATE_LOOP_BACK_CONN      5

#define QLA27XX_IMG_STATUS_VER_MAJOR   0x01
#define QLA27XX_IMG_STATUS_VER_MINOR    0x00
#define QLA27XX_IMG_STATUS_SIGN   0xFACEFADE
#define QLA28XX_IMG_STATUS_SIGN    0xFACEFADF
#define QLA28XX_IMG_STATUS_SIGN		0xFACEFADF
#define QLA28XX_AUX_IMG_STATUS_SIGN	0xFACEFAED
#define QLA27XX_DEFAULT_IMAGE		0
#define QLA27XX_PRIMARY_IMAGE  1
#define QLA27XX_SECONDARY_IMAGE    2

/*
 * Port Database structure definition
 * Little endian except where noted.
 */
#define	PORT_DATABASE_SIZE	128	/* bytes */
typedef struct {
	uint8_t options;
	uint8_t control;
	uint8_t master_state;
	uint8_t slave_state;
	uint8_t reserved[2];
	uint8_t hard_address;
	uint8_t reserved_1;
	uint8_t port_id[4];
	uint8_t node_name[WWN_SIZE];
	uint8_t port_name[WWN_SIZE];
	__le16	execution_throttle;
	uint16_t execution_count;
	uint8_t reset_count;
	uint8_t reserved_2;
	uint16_t resource_allocation;
	uint16_t current_allocation;
	uint16_t queue_head;
	uint16_t queue_tail;
	uint16_t transmit_execution_list_next;
	uint16_t transmit_execution_list_previous;
	uint16_t common_features;
	uint16_t total_concurrent_sequences;
	uint16_t RO_by_information_category;
	uint8_t recipient;
	uint8_t initiator;
	uint16_t receive_data_size;
	uint16_t concurrent_sequences;
	uint16_t open_sequences_per_exchange;
	uint16_t lun_abort_flags;
	uint16_t lun_stop_flags;
	uint16_t stop_queue_head;
	uint16_t stop_queue_tail;
	uint16_t port_retry_timer;
	uint16_t next_sequence_id;
	uint16_t frame_count;
	uint16_t PRLI_payload_length;
	uint8_t prli_svc_param_word_0[2];	/* Big endian */
						/* Bits 15-0 of word 0 */
	uint8_t prli_svc_param_word_3[2];	/* Big endian */
						/* Bits 15-0 of word 3 */
	uint16_t loop_id;
	uint16_t extended_lun_info_list_pointer;
	uint16_t extended_lun_stop_list_pointer;
} port_database_t;

/*
 * Port database slave/master states
 */
#define PD_STATE_DISCOVERY			0
#define PD_STATE_WAIT_DISCOVERY_ACK		1
#define PD_STATE_PORT_LOGIN			2
#define PD_STATE_WAIT_PORT_LOGIN_ACK		3
#define PD_STATE_PROCESS_LOGIN			4
#define PD_STATE_WAIT_PROCESS_LOGIN_ACK		5
#define PD_STATE_PORT_LOGGED_IN			6
#define PD_STATE_PORT_UNAVAILABLE		7
#define PD_STATE_PROCESS_LOGOUT			8
#define PD_STATE_WAIT_PROCESS_LOGOUT_ACK	9
#define PD_STATE_PORT_LOGOUT			10
#define PD_STATE_WAIT_PORT_LOGOUT_ACK		11


#define QLA_ZIO_MODE_6		(BIT_2 | BIT_1)
#define QLA_ZIO_DISABLED	0
#define QLA_ZIO_DEFAULT_TIMER	2

/*
 * ISP Initialization Control Block.
 * Little endian except where noted.
 */
#define	ICB_VERSION 1
typedef struct {
	uint8_t  version;
	uint8_t  reserved_1;

	/*
	 * LSB BIT 0  = Enable Hard Loop Id
	 * LSB BIT 1  = Enable Fairness
	 * LSB BIT 2  = Enable Full-Duplex
	 * LSB BIT 3  = Enable Fast Posting
	 * LSB BIT 4  = Enable Target Mode
	 * LSB BIT 5  = Disable Initiator Mode
	 * LSB BIT 6  = Enable ADISC
	 * LSB BIT 7  = Enable Target Inquiry Data
	 *
	 * MSB BIT 0  = Enable PDBC Notify
	 * MSB BIT 1  = Non Participating LIP
	 * MSB BIT 2  = Descending Loop ID Search
	 * MSB BIT 3  = Acquire Loop ID in LIPA
	 * MSB BIT 4  = Stop PortQ on Full Status
	 * MSB BIT 5  = Full Login after LIP
	 * MSB BIT 6  = Node Name Option
	 * MSB BIT 7  = Ext IFWCB enable bit
	 */
	uint8_t  firmware_options[2];

	__le16	frame_payload_size;
	__le16	max_iocb_allocation;
	__le16	execution_throttle;
	uint8_t  retry_count;
	uint8_t	 retry_delay;			/* unused */
	uint8_t	 port_name[WWN_SIZE];		/* Big endian. */
	uint16_t hard_address;
	uint8_t	 inquiry_data;
	uint8_t	 login_timeout;
	uint8_t	 node_name[WWN_SIZE];		/* Big endian. */

	__le16	request_q_outpointer;
	__le16	response_q_inpointer;
	__le16	request_q_length;
	__le16	response_q_length;
	__le64  request_q_address __packed;
	__le64  response_q_address __packed;

	__le16	lun_enables;
	uint8_t  command_resource_count;
	uint8_t  immediate_notify_resource_count;
	__le16	timeout;
	uint8_t  reserved_2[2];

	/*
	 * LSB BIT 0 = Timer Operation mode bit 0
	 * LSB BIT 1 = Timer Operation mode bit 1
	 * LSB BIT 2 = Timer Operation mode bit 2
	 * LSB BIT 3 = Timer Operation mode bit 3
	 * LSB BIT 4 = Init Config Mode bit 0
	 * LSB BIT 5 = Init Config Mode bit 1
	 * LSB BIT 6 = Init Config Mode bit 2
	 * LSB BIT 7 = Enable Non part on LIHA failure
	 *
	 * MSB BIT 0 = Enable class 2
	 * MSB BIT 1 = Enable ACK0
	 * MSB BIT 2 =
	 * MSB BIT 3 =
	 * MSB BIT 4 = FC Tape Enable
	 * MSB BIT 5 = Enable FC Confirm
	 * MSB BIT 6 = Enable command queuing in target mode
	 * MSB BIT 7 = No Logo On Link Down
	 */
	uint8_t	 add_firmware_options[2];

	uint8_t	 response_accumulation_timer;
	uint8_t	 interrupt_delay_timer;

	/*
	 * LSB BIT 0 = Enable Read xfr_rdy
	 * LSB BIT 1 = Soft ID only
	 * LSB BIT 2 =
	 * LSB BIT 3 =
	 * LSB BIT 4 = FCP RSP Payload [0]
	 * LSB BIT 5 = FCP RSP Payload [1] / Sbus enable - 2200
	 * LSB BIT 6 = Enable Out-of-Order frame handling
	 * LSB BIT 7 = Disable Automatic PLOGI on Local Loop
	 *
	 * MSB BIT 0 = Sbus enable - 2300
	 * MSB BIT 1 =
	 * MSB BIT 2 =
	 * MSB BIT 3 =
	 * MSB BIT 4 = LED mode
	 * MSB BIT 5 = enable 50 ohm termination
	 * MSB BIT 6 = Data Rate (2300 only)
	 * MSB BIT 7 = Data Rate (2300 only)
	 */
	uint8_t	 special_options[2];

	uint8_t  reserved_3[26];
} init_cb_t;

/* Special Features Control Block */
struct init_sf_cb {
	uint8_t	format;
	uint8_t	reserved0;
	/*
	 * BIT 15-14 = Reserved
	 * BIT_13 = SAN Congestion Management (1 - Enabled, 0 - Disabled)
	 * BIT_12 = Remote Write Optimization (1 - Enabled, 0 - Disabled)
	 * BIT 11-0 = Reserved
	 */
	uint16_t flags;
	uint8_t	reserved1[32];
	uint16_t discard_OHRB_timeout_value;
	uint16_t remote_write_opt_queue_num;
	uint8_t	reserved2[40];
	uint8_t scm_related_parameter[16];
	uint8_t reserved3[32];
};

/*
 * Get Link Status mailbox command return buffer.
 */
#define GLSO_SEND_RPS	BIT_0
#define GLSO_USE_DID	BIT_3

struct link_statistics {
	__le32 link_fail_cnt;
	__le32 loss_sync_cnt;
	__le32 loss_sig_cnt;
	__le32 prim_seq_err_cnt;
	__le32 inval_xmit_word_cnt;
	__le32 inval_crc_cnt;
	__le32 lip_cnt;
	__le32 link_up_cnt;
	__le32 link_down_loop_init_tmo;
	__le32 link_down_los;
	__le32 link_down_loss_rcv_clk;
	uint32_t reserved0[5];
	__le32 port_cfg_chg;
	uint32_t reserved1[11];
	__le32 rsp_q_full;
	__le32 atio_q_full;
	__le32 drop_ae;
	__le32 els_proto_err;
	__le32 reserved2;
	__le32 tx_frames;
	__le32 rx_frames;
	__le32 discarded_frames;
	__le32 dropped_frames;
	uint32_t reserved3;
	__le32 nos_rcvd;
	uint32_t reserved4[4];
	__le32 tx_prjt;
	__le32 rcv_exfail;
	__le32 rcv_abts;
	__le32 seq_frm_miss;
	__le32 corr_err;
	__le32 mb_rqst;
	__le32 nport_full;
	__le32 eofa;
	uint32_t reserved5;
	__le64 fpm_recv_word_cnt;
	__le64 fpm_disc_word_cnt;
	__le64 fpm_xmit_word_cnt;
	uint32_t reserved6[70];
};

/*
 * NVRAM Command values.
 */
#define NV_START_BIT            BIT_2
#define NV_WRITE_OP             (BIT_26+BIT_24)
#define NV_READ_OP              (BIT_26+BIT_25)
#define NV_ERASE_OP             (BIT_26+BIT_25+BIT_24)
#define NV_MASK_OP              (BIT_26+BIT_25+BIT_24)
#define NV_DELAY_COUNT          10

/*
 * QLogic ISP2100, ISP2200 and ISP2300 NVRAM structure definition.
 */
typedef struct {
	/*
	 * NVRAM header
	 */
	uint8_t	id[4];
	uint8_t	nvram_version;
	uint8_t	reserved_0;

	/*
	 * NVRAM RISC parameter block
	 */
	uint8_t	parameter_block_version;
	uint8_t	reserved_1;

	/*
	 * LSB BIT 0  = Enable Hard Loop Id
	 * LSB BIT 1  = Enable Fairness
	 * LSB BIT 2  = Enable Full-Duplex
	 * LSB BIT 3  = Enable Fast Posting
	 * LSB BIT 4  = Enable Target Mode
	 * LSB BIT 5  = Disable Initiator Mode
	 * LSB BIT 6  = Enable ADISC
	 * LSB BIT 7  = Enable Target Inquiry Data
	 *
	 * MSB BIT 0  = Enable PDBC Notify
	 * MSB BIT 1  = Non Participating LIP
	 * MSB BIT 2  = Descending Loop ID Search
	 * MSB BIT 3  = Acquire Loop ID in LIPA
	 * MSB BIT 4  = Stop PortQ on Full Status
	 * MSB BIT 5  = Full Login after LIP
	 * MSB BIT 6  = Node Name Option
	 * MSB BIT 7  = Ext IFWCB enable bit
	 */
	uint8_t	 firmware_options[2];

	__le16	frame_payload_size;
	__le16	max_iocb_allocation;
	__le16	execution_throttle;
	uint8_t	 retry_count;
	uint8_t	 retry_delay;			/* unused */
	uint8_t	 port_name[WWN_SIZE];		/* Big endian. */
	uint16_t hard_address;
	uint8_t	 inquiry_data;
	uint8_t	 login_timeout;
	uint8_t	 node_name[WWN_SIZE];		/* Big endian. */

	/*
	 * LSB BIT 0 = Timer Operation mode bit 0
	 * LSB BIT 1 = Timer Operation mode bit 1
	 * LSB BIT 2 = Timer Operation mode bit 2
	 * LSB BIT 3 = Timer Operation mode bit 3
	 * LSB BIT 4 = Init Config Mode bit 0
	 * LSB BIT 5 = Init Config Mode bit 1
	 * LSB BIT 6 = Init Config Mode bit 2
	 * LSB BIT 7 = Enable Non part on LIHA failure
	 *
	 * MSB BIT 0 = Enable class 2
	 * MSB BIT 1 = Enable ACK0
	 * MSB BIT 2 =
	 * MSB BIT 3 =
	 * MSB BIT 4 = FC Tape Enable
	 * MSB BIT 5 = Enable FC Confirm
	 * MSB BIT 6 = Enable command queuing in target mode
	 * MSB BIT 7 = No Logo On Link Down
	 */
	uint8_t	 add_firmware_options[2];

	uint8_t	 response_accumulation_timer;
	uint8_t	 interrupt_delay_timer;

	/*
	 * LSB BIT 0 = Enable Read xfr_rdy
	 * LSB BIT 1 = Soft ID only
	 * LSB BIT 2 =
	 * LSB BIT 3 =
	 * LSB BIT 4 = FCP RSP Payload [0]
	 * LSB BIT 5 = FCP RSP Payload [1] / Sbus enable - 2200
	 * LSB BIT 6 = Enable Out-of-Order frame handling
	 * LSB BIT 7 = Disable Automatic PLOGI on Local Loop
	 *
	 * MSB BIT 0 = Sbus enable - 2300
	 * MSB BIT 1 =
	 * MSB BIT 2 =
	 * MSB BIT 3 =
	 * MSB BIT 4 = LED mode
	 * MSB BIT 5 = enable 50 ohm termination
	 * MSB BIT 6 = Data Rate (2300 only)
	 * MSB BIT 7 = Data Rate (2300 only)
	 */
	uint8_t	 special_options[2];

	/* Reserved for expanded RISC parameter block */
	uint8_t reserved_2[22];

	/*
	 * LSB BIT 0 = Tx Sensitivity 1G bit 0
	 * LSB BIT 1 = Tx Sensitivity 1G bit 1
	 * LSB BIT 2 = Tx Sensitivity 1G bit 2
	 * LSB BIT 3 = Tx Sensitivity 1G bit 3
	 * LSB BIT 4 = Rx Sensitivity 1G bit 0
	 * LSB BIT 5 = Rx Sensitivity 1G bit 1
	 * LSB BIT 6 = Rx Sensitivity 1G bit 2
	 * LSB BIT 7 = Rx Sensitivity 1G bit 3
	 *
	 * MSB BIT 0 = Tx Sensitivity 2G bit 0
	 * MSB BIT 1 = Tx Sensitivity 2G bit 1
	 * MSB BIT 2 = Tx Sensitivity 2G bit 2
	 * MSB BIT 3 = Tx Sensitivity 2G bit 3
	 * MSB BIT 4 = Rx Sensitivity 2G bit 0
	 * MSB BIT 5 = Rx Sensitivity 2G bit 1
	 * MSB BIT 6 = Rx Sensitivity 2G bit 2
	 * MSB BIT 7 = Rx Sensitivity 2G bit 3
	 *
	 * LSB BIT 0 = Output Swing 1G bit 0
	 * LSB BIT 1 = Output Swing 1G bit 1
	 * LSB BIT 2 = Output Swing 1G bit 2
	 * LSB BIT 3 = Output Emphasis 1G bit 0
	 * LSB BIT 4 = Output Emphasis 1G bit 1
	 * LSB BIT 5 = Output Swing 2G bit 0
	 * LSB BIT 6 = Output Swing 2G bit 1
	 * LSB BIT 7 = Output Swing 2G bit 2
	 *
	 * MSB BIT 0 = Output Emphasis 2G bit 0
	 * MSB BIT 1 = Output Emphasis 2G bit 1
	 * MSB BIT 2 = Output Enable
	 * MSB BIT 3 =
	 * MSB BIT 4 =
	 * MSB BIT 5 =
	 * MSB BIT 6 =
	 * MSB BIT 7 =
	 */
	uint8_t seriallink_options[4];

	/*
	 * NVRAM host parameter block
	 *
	 * LSB BIT 0 = Enable spinup delay
	 * LSB BIT 1 = Disable BIOS
	 * LSB BIT 2 = Enable Memory Map BIOS
	 * LSB BIT 3 = Enable Selectable Boot
	 * LSB BIT 4 = Disable RISC code load
	 * LSB BIT 5 = Set cache line size 1
	 * LSB BIT 6 = PCI Parity Disable
	 * LSB BIT 7 = Enable extended logging
	 *
	 * MSB BIT 0 = Enable 64bit addressing
	 * MSB BIT 1 = Enable lip reset
	 * MSB BIT 2 = Enable lip full login
	 * MSB BIT 3 = Enable target reset
	 * MSB BIT 4 = Enable database storage
	 * MSB BIT 5 = Enable cache flush read
	 * MSB BIT 6 = Enable database load
	 * MSB BIT 7 = Enable alternate WWN
	 */
	uint8_t host_p[2];

	uint8_t boot_node_name[WWN_SIZE];
	uint8_t boot_lun_number;
	uint8_t reset_delay;
	uint8_t port_down_retry_count;
	uint8_t boot_id_number;
	__le16	max_luns_per_target;
	uint8_t fcode_boot_port_name[WWN_SIZE];
	uint8_t alternate_port_name[WWN_SIZE];
	uint8_t alternate_node_name[WWN_SIZE];

	/*
	 * BIT 0 = Selective Login
	 * BIT 1 = Alt-Boot Enable
	 * BIT 2 =
	 * BIT 3 = Boot Order List
	 * BIT 4 =
	 * BIT 5 = Selective LUN
	 * BIT 6 =
	 * BIT 7 = unused
	 */
	uint8_t efi_parameters;

	uint8_t link_down_timeout;

	uint8_t adapter_id[16];

	uint8_t alt1_boot_node_name[WWN_SIZE];
	uint16_t alt1_boot_lun_number;
	uint8_t alt2_boot_node_name[WWN_SIZE];
	uint16_t alt2_boot_lun_number;
	uint8_t alt3_boot_node_name[WWN_SIZE];
	uint16_t alt3_boot_lun_number;
	uint8_t alt4_boot_node_name[WWN_SIZE];
	uint16_t alt4_boot_lun_number;
	uint8_t alt5_boot_node_name[WWN_SIZE];
	uint16_t alt5_boot_lun_number;
	uint8_t alt6_boot_node_name[WWN_SIZE];
	uint16_t alt6_boot_lun_number;
	uint8_t alt7_boot_node_name[WWN_SIZE];
	uint16_t alt7_boot_lun_number;

	uint8_t reserved_3[2];

	/* Offset 200-215 : Model Number */
	uint8_t model_number[16];

	/* OEM related items */
	uint8_t oem_specific[16];

	/*
	 * NVRAM Adapter Features offset 232-239
	 *
	 * LSB BIT 0 = External GBIC
	 * LSB BIT 1 = Risc RAM parity
	 * LSB BIT 2 = Buffer Plus Module
	 * LSB BIT 3 = Multi Chip Adapter
	 * LSB BIT 4 = Internal connector
	 * LSB BIT 5 =
	 * LSB BIT 6 =
	 * LSB BIT 7 =
	 *
	 * MSB BIT 0 =
	 * MSB BIT 1 =
	 * MSB BIT 2 =
	 * MSB BIT 3 =
	 * MSB BIT 4 =
	 * MSB BIT 5 =
	 * MSB BIT 6 =
	 * MSB BIT 7 =
	 */
	uint8_t	adapter_features[2];

	uint8_t reserved_4[16];

	/* Subsystem vendor ID for ISP2200 */
	uint16_t subsystem_vendor_id_2200;

	/* Subsystem device ID for ISP2200 */
	uint16_t subsystem_device_id_2200;

	uint8_t	 reserved_5;
	uint8_t	 checksum;
} nvram_t;

/*
 * ISP queue - response queue entry definition.
 */
typedef struct {
	uint8_t		entry_type;		/* Entry type. */
	uint8_t		entry_count;		/* Entry count. */
	uint8_t		sys_define;		/* System defined. */
	uint8_t		entry_status;		/* Entry Status. */
	uint32_t	handle;			/* System defined handle */
	uint8_t		data[52];
	uint32_t	signature;
#define RESPONSE_PROCESSED	0xDEADDEAD	/* Signature */
} response_t;

/*
 * ISP queue - ATIO queue entry definition.
 */
struct atio {
	uint8_t		entry_type;		/* Entry type. */
	uint8_t		entry_count;		/* Entry count. */
	__le16		attr_n_length;
	uint8_t		data[56];
	uint32_t	signature;
#define ATIO_PROCESSED 0xDEADDEAD		/* Signature */
};

typedef union {
	__le16	extended;
	struct {
		uint8_t reserved;
		uint8_t standard;
	} id;
} target_id_t;

#define SET_TARGET_ID(ha, to, from)			\
do {							\
	if (HAS_EXTENDED_IDS(ha))			\
		to.extended = cpu_to_le16(from);	\
	else						\
		to.id.standard = (uint8_t)from;		\
} while (0)

/*
 * ISP queue - command entry structure definition.
 */
#define COMMAND_TYPE	0x11		/* Command entry */
typedef struct {
	uint8_t entry_type;		/* Entry type. */
	uint8_t entry_count;		/* Entry count. */
	uint8_t sys_define;		/* System defined. */
	uint8_t entry_status;		/* Entry Status. */
	uint32_t handle;		/* System handle. */
	target_id_t target;		/* SCSI ID */
	__le16	lun;			/* SCSI LUN */
	__le16	control_flags;		/* Control flags. */
#define CF_WRITE	BIT_6
#define CF_READ		BIT_5
#define CF_SIMPLE_TAG	BIT_3
#define CF_ORDERED_TAG	BIT_2
#define CF_HEAD_TAG	BIT_1
	uint16_t reserved_1;
	__le16	timeout;		/* Command timeout. */
	__le16	dseg_count;		/* Data segment count. */
	uint8_t scsi_cdb[MAX_CMDSZ]; 	/* SCSI command words. */
	__le32	byte_count;		/* Total byte count. */
	union {
		struct dsd32 dsd32[3];
		struct dsd64 dsd64[2];
	};
} cmd_entry_t;

/*
 * ISP queue - 64-Bit addressing, command entry structure definition.
 */
#define COMMAND_A64_TYPE	0x19	/* Command A64 entry */
typedef struct {
	uint8_t entry_type;		/* Entry type. */
	uint8_t entry_count;		/* Entry count. */
	uint8_t sys_define;		/* System defined. */
	uint8_t entry_status;		/* Entry Status. */
	uint32_t handle;		/* System handle. */
	target_id_t target;		/* SCSI ID */
	__le16	lun;			/* SCSI LUN */
	__le16	control_flags;		/* Control flags. */
	uint16_t reserved_1;
	__le16	timeout;		/* Command timeout. */
	__le16	dseg_count;		/* Data segment count. */
	uint8_t scsi_cdb[MAX_CMDSZ];	/* SCSI command words. */
	uint32_t byte_count;		/* Total byte count. */
	struct dsd64 dsd[2];
} cmd_a64_entry_t, request_t;

/*
 * ISP queue - continuation entry structure definition.
 */
#define CONTINUE_TYPE		0x02	/* Continuation entry. */
typedef struct {
	uint8_t entry_type;		/* Entry type. */
	uint8_t entry_count;		/* Entry count. */
	uint8_t sys_define;		/* System defined. */
	uint8_t entry_status;		/* Entry Status. */
	uint32_t reserved;
	struct dsd32 dsd[7];
} cont_entry_t;

/*
 * ISP queue - 64-Bit addressing, continuation entry structure definition.
 */
#define CONTINUE_A64_TYPE	0x0A	/* Continuation A64 entry. */
typedef struct {
	uint8_t entry_type;		/* Entry type. */
	uint8_t entry_count;		/* Entry count. */
	uint8_t sys_define;		/* System defined. */
	uint8_t entry_status;		/* Entry Status. */
	struct dsd64 dsd[5];
} cont_a64_entry_t;

#define PO_MODE_DIF_INSERT	0
#define PO_MODE_DIF_REMOVE	1
#define PO_MODE_DIF_PASS	2
#define PO_MODE_DIF_REPLACE	3
#define PO_MODE_DIF_TCP_CKSUM	6
#define PO_ENABLE_INCR_GUARD_SEED	BIT_3
#define PO_DISABLE_GUARD_CHECK	BIT_4
#define PO_DISABLE_INCR_REF_TAG	BIT_5
#define PO_DIS_HEADER_MODE	BIT_7
#define PO_ENABLE_DIF_BUNDLING	BIT_8
#define PO_DIS_FRAME_MODE	BIT_9
#define PO_DIS_VALD_APP_ESC	BIT_10 /* Dis validation for escape tag/ffffh */
#define PO_DIS_VALD_APP_REF_ESC BIT_11

#define PO_DIS_APP_TAG_REPL	BIT_12 /* disable REG Tag replacement */
#define PO_DIS_REF_TAG_REPL	BIT_13
#define PO_DIS_APP_TAG_VALD	BIT_14 /* disable REF Tag validation */
#define PO_DIS_REF_TAG_VALD	BIT_15

/*
 * ISP queue - 64-Bit addressing, continuation crc entry structure definition.
 */
struct crc_context {
	uint32_t handle;		/* System handle. */
	__le32 ref_tag;
	__le16 app_tag;
	uint8_t ref_tag_mask[4];	/* Validation/Replacement Mask*/
	uint8_t app_tag_mask[2];	/* Validation/Replacement Mask*/
	__le16 guard_seed;		/* Initial Guard Seed */
	__le16 prot_opts;		/* Requested Data Protection Mode */
	__le16 blk_size;		/* Data size in bytes */
	__le16	runt_blk_guard;	/* Guard value for runt block (tape
					 * only) */
	__le32 byte_count;		/* Total byte count/ total data
					 * transfer count */
	union {
		struct {
			uint32_t	reserved_1;
			uint16_t	reserved_2;
			uint16_t	reserved_3;
			uint32_t	reserved_4;
			struct dsd64	data_dsd[1];
			uint32_t	reserved_5[2];
			uint32_t	reserved_6;
		} nobundling;
		struct {
			__le32	dif_byte_count;	/* Total DIF byte
							 * count */
			uint16_t	reserved_1;
			__le16	dseg_count;	/* Data segment count */
			uint32_t	reserved_2;
			struct dsd64	data_dsd[1];
			struct dsd64	dif_dsd;
		} bundling;
	} u;

	struct fcp_cmnd	fcp_cmnd;
	dma_addr_t	crc_ctx_dma;
	/* List of DMA context transfers */
	struct list_head dsd_list;

	/* List of DIF Bundling context DMA address */
	struct list_head ldif_dsd_list;
	u8 no_ldif_dsd;

	struct list_head ldif_dma_hndl_list;
	u32 dif_bundl_len;
	u8 no_dif_bundl;
	/* This structure should not exceed 512 bytes */
};

#define CRC_CONTEXT_LEN_FW	(offsetof(struct crc_context, fcp_cmnd.lun))
#define CRC_CONTEXT_FCPCMND_OFF	(offsetof(struct crc_context, fcp_cmnd.lun))

/*
 * ISP queue - status entry structure definition.
 */
#define	STATUS_TYPE	0x03		/* Status entry. */
typedef struct {
	uint8_t entry_type;		/* Entry type. */
	uint8_t entry_count;		/* Entry count. */
	uint8_t sys_define;		/* System defined. */
	uint8_t entry_status;		/* Entry Status. */
	uint32_t handle;		/* System handle. */
	__le16	scsi_status;		/* SCSI status. */
	__le16	comp_status;		/* Completion status. */
	__le16	state_flags;		/* State flags. */
	__le16	status_flags;		/* Status flags. */
	__le16	rsp_info_len;		/* Response Info Length. */
	__le16	req_sense_length;	/* Request sense data length. */
	__le32	residual_length;	/* Residual transfer length. */
	uint8_t rsp_info[8];		/* FCP response information. */
	uint8_t req_sense_data[32];	/* Request sense data. */
} sts_entry_t;

/*
 * Status entry entry status
 */
#define RF_RQ_DMA_ERROR	BIT_6		/* Request Queue DMA error. */
#define RF_INV_E_ORDER	BIT_5		/* Invalid entry order. */
#define RF_INV_E_COUNT	BIT_4		/* Invalid entry count. */
#define RF_INV_E_PARAM	BIT_3		/* Invalid entry parameter. */
#define RF_INV_E_TYPE	BIT_2		/* Invalid entry type. */
#define RF_BUSY		BIT_1		/* Busy */
#define RF_MASK		(RF_RQ_DMA_ERROR | RF_INV_E_ORDER | RF_INV_E_COUNT | \
			 RF_INV_E_PARAM | RF_INV_E_TYPE | RF_BUSY)
#define RF_MASK_24XX	(RF_INV_E_ORDER | RF_INV_E_COUNT | RF_INV_E_PARAM | \
			 RF_INV_E_TYPE)

/*
 * Status entry SCSI status bit definitions.
 */
#define SS_MASK				0xfff	/* Reserved bits BIT_12-BIT_15*/
#define SS_RESIDUAL_UNDER		BIT_11
#define SS_RESIDUAL_OVER		BIT_10
#define SS_SENSE_LEN_VALID		BIT_9
#define SS_RESPONSE_INFO_LEN_VALID	BIT_8
#define SS_SCSI_STATUS_BYTE	0xff

#define SS_RESERVE_CONFLICT		(BIT_4 | BIT_3)
#define SS_BUSY_CONDITION		BIT_3
#define SS_CONDITION_MET		BIT_2
#define SS_CHECK_CONDITION		BIT_1

/*
 * Status entry completion status
 */
#define CS_COMPLETE		0x0	/* No errors */
#define CS_INCOMPLETE		0x1	/* Incomplete transfer of cmd. */
#define CS_DMA			0x2	/* A DMA direction error. */
#define CS_TRANSPORT		0x3	/* Transport error. */
#define CS_RESET		0x4	/* SCSI bus reset occurred */
#define CS_ABORTED		0x5	/* System aborted command. */
#define CS_TIMEOUT		0x6	/* Timeout error. */
#define CS_DATA_OVERRUN		0x7	/* Data overrun. */
#define CS_DIF_ERROR		0xC	/* DIF error detected  */

#define CS_DATA_UNDERRUN	0x15	/* Data Underrun. */
#define CS_QUEUE_FULL		0x1C	/* Queue Full. */
#define CS_PORT_UNAVAILABLE	0x28	/* Port unavailable */
					/* (selection timeout) */
#define CS_PORT_LOGGED_OUT	0x29	/* Port Logged Out */
#define CS_PORT_CONFIG_CHG	0x2A	/* Port Configuration Changed */
#define CS_PORT_BUSY		0x2B	/* Port Busy */
#define CS_COMPLETE_CHKCOND	0x30	/* Error? */
#define CS_IOCB_ERROR		0x31	/* Generic error for IOCB request
					   failure */
#define CS_REJECT_RECEIVED	0x4E	/* Reject received */
#define CS_BAD_PAYLOAD		0x80	/* Driver defined */
#define CS_UNKNOWN		0x81	/* Driver defined */
#define CS_RETRY		0x82	/* Driver defined */
#define CS_LOOP_DOWN_ABORT	0x83	/* Driver defined */

#define CS_BIDIR_RD_OVERRUN			0x700
#define CS_BIDIR_RD_WR_OVERRUN			0x707
#define CS_BIDIR_RD_OVERRUN_WR_UNDERRUN		0x715
#define CS_BIDIR_RD_UNDERRUN			0x1500
#define CS_BIDIR_RD_UNDERRUN_WR_OVERRUN		0x1507
#define CS_BIDIR_RD_WR_UNDERRUN			0x1515
#define CS_BIDIR_DMA				0x200
/*
 * Status entry status flags
 */
#define SF_ABTS_TERMINATED	BIT_10
#define SF_LOGOUT_SENT		BIT_13

/*
 * ISP queue - status continuation entry structure definition.
 */
#define	STATUS_CONT_TYPE	0x10	/* Status continuation entry. */
typedef struct {
	uint8_t entry_type;		/* Entry type. */
	uint8_t entry_count;		/* Entry count. */
	uint8_t sys_define;		/* System defined. */
	uint8_t entry_status;		/* Entry Status. */
	uint8_t data[60];		/* data */
} sts_cont_entry_t;

/*
 * ISP queue -	RIO Type 1 status entry (32 bit I/O entry handles)
 *		structure definition.
 */
#define	STATUS_TYPE_21 0x21		/* Status entry. */
typedef struct {
	uint8_t entry_type;		/* Entry type. */
	uint8_t entry_count;		/* Entry count. */
	uint8_t handle_count;		/* Handle count. */
	uint8_t entry_status;		/* Entry Status. */
	uint32_t handle[15];		/* System handles. */
} sts21_entry_t;

/*
 * ISP queue -	RIO Type 2 status entry (16 bit I/O entry handles)
 *		structure definition.
 */
#define	STATUS_TYPE_22	0x22		/* Status entry. */
typedef struct {
	uint8_t entry_type;		/* Entry type. */
	uint8_t entry_count;		/* Entry count. */
	uint8_t handle_count;		/* Handle count. */
	uint8_t entry_status;		/* Entry Status. */
	uint16_t handle[30];		/* System handles. */
} sts22_entry_t;

/*
 * ISP queue - marker entry structure definition.
 */
#define MARKER_TYPE	0x04		/* Marker entry. */
typedef struct {
	uint8_t entry_type;		/* Entry type. */
	uint8_t entry_count;		/* Entry count. */
	uint8_t handle_count;		/* Handle count. */
	uint8_t entry_status;		/* Entry Status. */
	uint32_t sys_define_2;		/* System defined. */
	target_id_t target;		/* SCSI ID */
	uint8_t modifier;		/* Modifier (7-0). */
#define MK_SYNC_ID_LUN	0		/* Synchronize ID/LUN */
#define MK_SYNC_ID	1		/* Synchronize ID */
#define MK_SYNC_ALL	2		/* Synchronize all ID/LUN */
#define MK_SYNC_LIP	3		/* Synchronize all ID/LUN, */
					/* clear port changed, */
					/* use sequence number. */
	uint8_t reserved_1;
	__le16	sequence_number;	/* Sequence number of event */
	__le16	lun;			/* SCSI LUN */
	uint8_t reserved_2[48];
} mrk_entry_t;

/*
 * ISP queue - Management Server entry structure definition.
 */
#define MS_IOCB_TYPE		0x29	/* Management Server IOCB entry */
typedef struct {
	uint8_t entry_type;		/* Entry type. */
	uint8_t entry_count;		/* Entry count. */
	uint8_t handle_count;		/* Handle count. */
	uint8_t entry_status;		/* Entry Status. */
	uint32_t handle1;		/* System handle. */
	target_id_t loop_id;
	__le16	status;
	__le16	control_flags;		/* Control flags. */
	uint16_t reserved2;
	__le16	timeout;
	__le16	cmd_dsd_count;
	__le16	total_dsd_count;
	uint8_t type;
	uint8_t r_ctl;
	__le16	rx_id;
	uint16_t reserved3;
	uint32_t handle2;
	__le32	rsp_bytecount;
	__le32	req_bytecount;
	struct dsd64 req_dsd;
	struct dsd64 rsp_dsd;
} ms_iocb_entry_t;

#define SCM_EDC_ACC_RECEIVED		BIT_6
#define SCM_RDF_ACC_RECEIVED		BIT_7

/*
 * ISP queue - Mailbox Command entry structure definition.
 */
#define MBX_IOCB_TYPE	0x39
struct mbx_entry {
	uint8_t entry_type;
	uint8_t entry_count;
	uint8_t sys_define1;
	/* Use sys_define1 for source type */
#define SOURCE_SCSI	0x00
#define SOURCE_IP	0x01
#define SOURCE_VI	0x02
#define SOURCE_SCTP	0x03
#define SOURCE_MP	0x04
#define SOURCE_MPIOCTL	0x05
#define SOURCE_ASYNC_IOCB 0x07

	uint8_t entry_status;

	uint32_t handle;
	target_id_t loop_id;

	__le16	status;
	__le16	state_flags;
	__le16	status_flags;

	uint32_t sys_define2[2];

	__le16	mb0;
	__le16	mb1;
	__le16	mb2;
	__le16	mb3;
	__le16	mb6;
	__le16	mb7;
	__le16	mb9;
	__le16	mb10;
	uint32_t reserved_2[2];
	uint8_t node_name[WWN_SIZE];
	uint8_t port_name[WWN_SIZE];
};

#ifndef IMMED_NOTIFY_TYPE
#define IMMED_NOTIFY_TYPE 0x0D		/* Immediate notify entry. */
/*
 * ISP queue -	immediate notify entry structure definition.
 *		This is sent by the ISP to the Target driver.
 *		This IOCB would have report of events sent by the
 *		initiator, that needs to be handled by the target
 *		driver immediately.
 */
struct imm_ntfy_from_isp {
	uint8_t	 entry_type;		    /* Entry type. */
	uint8_t	 entry_count;		    /* Entry count. */
	uint8_t	 sys_define;		    /* System defined. */
	uint8_t	 entry_status;		    /* Entry Status. */
	union {
		struct {
			__le32	sys_define_2; /* System defined. */
			target_id_t target;
			__le16	lun;
			uint8_t  target_id;
			uint8_t  reserved_1;
			__le16	status_modifier;
			__le16	status;
			__le16	task_flags;
			__le16	seq_id;
			__le16	srr_rx_id;
			__le32	srr_rel_offs;
			__le16	srr_ui;
#define SRR_IU_DATA_IN	0x1
#define SRR_IU_DATA_OUT	0x5
#define SRR_IU_STATUS	0x7
			__le16	srr_ox_id;
			uint8_t reserved_2[28];
		} isp2x;
		struct {
			uint32_t reserved;
			__le16	nport_handle;
			uint16_t reserved_2;
			__le16	flags;
#define NOTIFY24XX_FLAGS_GLOBAL_TPRLO   BIT_1
#define NOTIFY24XX_FLAGS_PUREX_IOCB     BIT_0
			__le16	srr_rx_id;
			__le16	status;
			uint8_t  status_subcode;
			uint8_t  fw_handle;
			__le32	exchange_address;
			__le32	srr_rel_offs;
			__le16	srr_ui;
			__le16	srr_ox_id;
			union {
				struct {
					uint8_t node_name[8];
				} plogi; /* PLOGI/ADISC/PDISC */
				struct {
					/* PRLI word 3 bit 0-15 */
					__le16	wd3_lo;
					uint8_t resv0[6];
				} prli;
				struct {
					uint8_t port_id[3];
					uint8_t resv1;
					__le16	nport_handle;
					uint16_t resv2;
				} req_els;
			} u;
			uint8_t port_name[8];
			uint8_t resv3[3];
			uint8_t  vp_index;
			uint32_t reserved_5;
			uint8_t  port_id[3];
			uint8_t  reserved_6;
		} isp24;
	} u;
	uint16_t reserved_7;
	__le16	ox_id;
} __packed;
#endif

/*
 * ISP request and response queue entry sizes
 */
#define RESPONSE_ENTRY_SIZE	(sizeof(response_t))
#define REQUEST_ENTRY_SIZE	(sizeof(request_t))



/*
 * Switch info gathering structure.
 */
typedef struct {
	port_id_t d_id;
	uint8_t node_name[WWN_SIZE];
	uint8_t port_name[WWN_SIZE];
	uint8_t fabric_port_name[WWN_SIZE];
	uint16_t fp_speed;
	uint8_t fc4_type;
	uint8_t fc4_features;
} sw_info_t;

/* FCP-4 types */
#define FC4_TYPE_FCP_SCSI	0x08
#define FC4_TYPE_NVME		0x28
#define FC4_TYPE_OTHER		0x0
#define FC4_TYPE_UNKNOWN	0xff

/* mailbox command 4G & above */
struct mbx_24xx_entry {
	uint8_t		entry_type;
	uint8_t		entry_count;
	uint8_t		sys_define1;
	uint8_t		entry_status;
	uint32_t	handle;
	uint16_t	mb[28];
};

#define IOCB_SIZE 64

/*
 * Fibre channel port type.
 */
typedef enum {
	FCT_UNKNOWN,
	FCT_RSCN,
	FCT_SWITCH,
	FCT_BROADCAST,
	FCT_INITIATOR,
	FCT_TARGET,
	FCT_NVME_INITIATOR = 0x10,
	FCT_NVME_TARGET = 0x20,
	FCT_NVME_DISCOVERY = 0x40,
	FCT_NVME = 0xf0,
} fc_port_type_t;

enum qla_sess_deletion {
	QLA_SESS_DELETION_NONE		= 0,
	QLA_SESS_DELETION_IN_PROGRESS,
	QLA_SESS_DELETED,
};

enum qlt_plogi_link_t {
	QLT_PLOGI_LINK_SAME_WWN,
	QLT_PLOGI_LINK_CONFLICT,
	QLT_PLOGI_LINK_MAX
};

struct qlt_plogi_ack_t {
	struct list_head	list;
	struct imm_ntfy_from_isp iocb;
	port_id_t	id;
	int		ref_count;
	void		*fcport;
};

struct ct_sns_desc {
	struct ct_sns_pkt	*ct_sns;
	dma_addr_t		ct_sns_dma;
};

enum discovery_state {
	DSC_DELETED,
	DSC_GNN_ID,
	DSC_GNL,
	DSC_LOGIN_PEND,
	DSC_LOGIN_FAILED,
	DSC_GPDB,
	DSC_UPD_FCPORT,
	DSC_LOGIN_COMPLETE,
	DSC_ADISC,
	DSC_DELETE_PEND,
};

enum login_state {	/* FW control Target side */
	DSC_LS_LLIOCB_SENT = 2,
	DSC_LS_PLOGI_PEND,
	DSC_LS_PLOGI_COMP,
	DSC_LS_PRLI_PEND,
	DSC_LS_PRLI_COMP,
	DSC_LS_PORT_UNAVAIL,
	DSC_LS_PRLO_PEND = 9,
	DSC_LS_LOGO_PEND,
};

enum rscn_addr_format {
	RSCN_PORT_ADDR,
	RSCN_AREA_ADDR,
	RSCN_DOM_ADDR,
	RSCN_FAB_ADDR,
};

/*
 * Fibre channel port structure.
 */
typedef struct fc_port {
	struct list_head list;
	struct scsi_qla_host *vha;

	unsigned int conf_compl_supported:1;
	unsigned int deleted:2;
	unsigned int free_pending:1;
	unsigned int local:1;
	unsigned int logout_on_delete:1;
	unsigned int logo_ack_needed:1;
	unsigned int keep_nport_handle:1;
	unsigned int send_els_logo:1;
	unsigned int login_pause:1;
	unsigned int login_succ:1;
	unsigned int query:1;
	unsigned int id_changed:1;
	unsigned int scan_needed:1;
	unsigned int n2n_flag:1;
	unsigned int explicit_logout:1;
	unsigned int prli_pend_timer:1;
	uint8_t nvme_flag;

	uint8_t node_name[WWN_SIZE];
	uint8_t port_name[WWN_SIZE];
	port_id_t d_id;
	uint16_t loop_id;
	uint16_t old_loop_id;

	struct completion nvme_del_done;
	uint32_t nvme_prli_service_param;
#define NVME_PRLI_SP_PI_CTRL	BIT_9
#define NVME_PRLI_SP_SLER	BIT_8
#define NVME_PRLI_SP_CONF       BIT_7
#define NVME_PRLI_SP_INITIATOR  BIT_5
#define NVME_PRLI_SP_TARGET     BIT_4
#define NVME_PRLI_SP_DISCOVERY  BIT_3
#define NVME_PRLI_SP_FIRST_BURST	BIT_0

	uint32_t nvme_first_burst_size;
#define NVME_FLAG_REGISTERED 4
#define NVME_FLAG_DELETING 2
#define NVME_FLAG_RESETTING 1

	struct fc_port *conflict;
	unsigned char logout_completed;
	int generation;

	struct se_session *se_sess;
	struct list_head sess_cmd_list;
	spinlock_t sess_cmd_lock;
	struct kref sess_kref;
	struct qla_tgt *tgt;
	unsigned long expires;
	struct list_head del_list_entry;
	struct work_struct free_work;
	struct work_struct reg_work;
	uint64_t jiffies_at_registration;
	unsigned long prli_expired;
	struct qlt_plogi_ack_t *plogi_link[QLT_PLOGI_LINK_MAX];

	uint16_t tgt_id;
	uint16_t old_tgt_id;
	uint16_t sec_since_registration;

	uint8_t fcp_prio;

	uint8_t fabric_port_name[WWN_SIZE];
	uint16_t fp_speed;

	fc_port_type_t port_type;

	atomic_t state;
	uint32_t flags;

	int login_retry;

	struct fc_rport *rport, *drport;
	u32 supported_classes;

	uint8_t fc4_type;
	uint8_t fc4_features;
	uint8_t scan_state;

	unsigned long last_queue_full;
	unsigned long last_ramp_up;

	uint16_t port_id;

	struct nvme_fc_remote_port *nvme_remote_port;

	unsigned long retry_delay_timestamp;
	struct qla_tgt_sess *tgt_session;
	struct ct_sns_desc ct_desc;
	enum discovery_state disc_state;
	atomic_t shadow_disc_state;
	enum discovery_state next_disc_state;
	enum login_state fw_login_state;
	unsigned long dm_login_expire;
	unsigned long plogi_nack_done_deadline;

	u32 login_gen, last_login_gen;
	u32 rscn_gen, last_rscn_gen;
	u32 chip_reset;
	struct list_head gnl_entry;
	struct work_struct del_work;
	u8 iocb[IOCB_SIZE];
	u8 current_login_state;
	u8 last_login_state;
	u16 n2n_link_reset_cnt;
	u16 n2n_chip_reset;

	struct dentry *dfs_rport_dir;
<<<<<<< HEAD
=======

	u64 tgt_short_link_down_cnt;
	u64 tgt_link_down_time;
	u64 dev_loss_tmo;
>>>>>>> f642729d
} fc_port_t;

enum {
	FC4_PRIORITY_NVME = 1,
	FC4_PRIORITY_FCP  = 2,
};

#define QLA_FCPORT_SCAN		1
#define QLA_FCPORT_FOUND	2

struct event_arg {
	fc_port_t		*fcport;
	srb_t			*sp;
	port_id_t		id;
	u16			data[2], rc;
	u8			port_name[WWN_SIZE];
	u32			iop[2];
};

#include "qla_mr.h"

/*
 * Fibre channel port/lun states.
 */
#define FCS_UNCONFIGURED	1
#define FCS_DEVICE_DEAD		2
#define FCS_DEVICE_LOST		3
#define FCS_ONLINE		4

extern const char *const port_state_str[5];

static const char * const port_dstate_str[] = {
	"DELETED",
	"GNN_ID",
	"GNL",
	"LOGIN_PEND",
	"LOGIN_FAILED",
	"GPDB",
	"UPD_FCPORT",
	"LOGIN_COMPLETE",
	"ADISC",
	"DELETE_PEND"
};

/*
 * FC port flags.
 */
#define FCF_FABRIC_DEVICE	BIT_0
#define FCF_LOGIN_NEEDED	BIT_1
#define FCF_FCP2_DEVICE		BIT_2
#define FCF_ASYNC_SENT		BIT_3
#define FCF_CONF_COMP_SUPPORTED BIT_4
#define FCF_ASYNC_ACTIVE	BIT_5

/* No loop ID flag. */
#define FC_NO_LOOP_ID		0x1000

/*
 * FC-CT interface
 *
 * NOTE: All structures are big-endian in form.
 */

#define CT_REJECT_RESPONSE	0x8001
#define CT_ACCEPT_RESPONSE	0x8002
#define CT_REASON_INVALID_COMMAND_CODE		0x01
#define CT_REASON_CANNOT_PERFORM		0x09
#define CT_REASON_COMMAND_UNSUPPORTED		0x0b
#define CT_EXPL_ALREADY_REGISTERED		0x10
#define CT_EXPL_HBA_ATTR_NOT_REGISTERED		0x11
#define CT_EXPL_MULTIPLE_HBA_ATTR		0x12
#define CT_EXPL_INVALID_HBA_BLOCK_LENGTH	0x13
#define CT_EXPL_MISSING_REQ_HBA_ATTR		0x14
#define CT_EXPL_PORT_NOT_REGISTERED_		0x15
#define CT_EXPL_MISSING_HBA_ID_PORT_LIST	0x16
#define CT_EXPL_HBA_NOT_REGISTERED		0x17
#define CT_EXPL_PORT_ATTR_NOT_REGISTERED	0x20
#define CT_EXPL_PORT_NOT_REGISTERED		0x21
#define CT_EXPL_MULTIPLE_PORT_ATTR		0x22
#define CT_EXPL_INVALID_PORT_BLOCK_LENGTH	0x23

#define NS_N_PORT_TYPE	0x01
#define NS_NL_PORT_TYPE	0x02
#define NS_NX_PORT_TYPE	0x7F

#define	GA_NXT_CMD	0x100
#define	GA_NXT_REQ_SIZE	(16 + 4)
#define	GA_NXT_RSP_SIZE	(16 + 620)

#define	GPN_FT_CMD	0x172
#define	GPN_FT_REQ_SIZE	(16 + 4)
#define	GNN_FT_CMD	0x173
#define	GNN_FT_REQ_SIZE	(16 + 4)

#define	GID_PT_CMD	0x1A1
#define	GID_PT_REQ_SIZE	(16 + 4)

#define	GPN_ID_CMD	0x112
#define	GPN_ID_REQ_SIZE	(16 + 4)
#define	GPN_ID_RSP_SIZE	(16 + 8)

#define	GNN_ID_CMD	0x113
#define	GNN_ID_REQ_SIZE	(16 + 4)
#define	GNN_ID_RSP_SIZE	(16 + 8)

#define	GFT_ID_CMD	0x117
#define	GFT_ID_REQ_SIZE	(16 + 4)
#define	GFT_ID_RSP_SIZE	(16 + 32)

#define GID_PN_CMD 0x121
#define GID_PN_REQ_SIZE (16 + 8)
#define GID_PN_RSP_SIZE (16 + 4)

#define	RFT_ID_CMD	0x217
#define	RFT_ID_REQ_SIZE	(16 + 4 + 32)
#define	RFT_ID_RSP_SIZE	16

#define	RFF_ID_CMD	0x21F
#define	RFF_ID_REQ_SIZE	(16 + 4 + 2 + 1 + 1)
#define	RFF_ID_RSP_SIZE	16

#define	RNN_ID_CMD	0x213
#define	RNN_ID_REQ_SIZE	(16 + 4 + 8)
#define	RNN_ID_RSP_SIZE	16

#define	RSNN_NN_CMD	 0x239
#define	RSNN_NN_REQ_SIZE (16 + 8 + 1 + 255)
#define	RSNN_NN_RSP_SIZE 16

#define	GFPN_ID_CMD	0x11C
#define	GFPN_ID_REQ_SIZE (16 + 4)
#define	GFPN_ID_RSP_SIZE (16 + 8)

#define	GPSC_CMD	0x127
#define	GPSC_REQ_SIZE	(16 + 8)
#define	GPSC_RSP_SIZE	(16 + 2 + 2)

#define GFF_ID_CMD	0x011F
#define GFF_ID_REQ_SIZE	(16 + 4)
#define GFF_ID_RSP_SIZE (16 + 128)

/*
 * FDMI HBA attribute types.
 */
#define FDMI1_HBA_ATTR_COUNT			9
#define FDMI2_HBA_ATTR_COUNT			17

#define FDMI_HBA_NODE_NAME			0x1
#define FDMI_HBA_MANUFACTURER			0x2
#define FDMI_HBA_SERIAL_NUMBER			0x3
#define FDMI_HBA_MODEL				0x4
#define FDMI_HBA_MODEL_DESCRIPTION		0x5
#define FDMI_HBA_HARDWARE_VERSION		0x6
#define FDMI_HBA_DRIVER_VERSION			0x7
#define FDMI_HBA_OPTION_ROM_VERSION		0x8
#define FDMI_HBA_FIRMWARE_VERSION		0x9
#define FDMI_HBA_OS_NAME_AND_VERSION		0xa
#define FDMI_HBA_MAXIMUM_CT_PAYLOAD_LENGTH	0xb

#define FDMI_HBA_NODE_SYMBOLIC_NAME		0xc
#define FDMI_HBA_VENDOR_SPECIFIC_INFO		0xd
#define FDMI_HBA_NUM_PORTS			0xe
#define FDMI_HBA_FABRIC_NAME			0xf
#define FDMI_HBA_BOOT_BIOS_NAME			0x10
#define FDMI_HBA_VENDOR_IDENTIFIER		0xe0

struct ct_fdmi_hba_attr {
	__be16	type;
	__be16	len;
	union {
		uint8_t node_name[WWN_SIZE];
		uint8_t manufacturer[64];
		uint8_t serial_num[32];
		uint8_t model[16+1];
		uint8_t model_desc[80];
		uint8_t hw_version[32];
		uint8_t driver_version[32];
		uint8_t orom_version[16];
		uint8_t fw_version[32];
		uint8_t os_version[128];
		__be32	 max_ct_len;

		uint8_t sym_name[256];
		__be32	 vendor_specific_info;
		__be32	 num_ports;
		uint8_t fabric_name[WWN_SIZE];
		uint8_t bios_name[32];
		uint8_t vendor_identifier[8];
	} a;
};

struct ct_fdmi1_hba_attributes {
	__be32	count;
	struct ct_fdmi_hba_attr entry[FDMI1_HBA_ATTR_COUNT];
};

struct ct_fdmi2_hba_attributes {
	__be32	count;
	struct ct_fdmi_hba_attr entry[FDMI2_HBA_ATTR_COUNT];
};

/*
 * FDMI Port attribute types.
 */
#define FDMI1_PORT_ATTR_COUNT		6
#define FDMI2_PORT_ATTR_COUNT		16
#define FDMI2_SMARTSAN_PORT_ATTR_COUNT	23

#define FDMI_PORT_FC4_TYPES		0x1
#define FDMI_PORT_SUPPORT_SPEED		0x2
#define FDMI_PORT_CURRENT_SPEED		0x3
#define FDMI_PORT_MAX_FRAME_SIZE	0x4
#define FDMI_PORT_OS_DEVICE_NAME	0x5
#define FDMI_PORT_HOST_NAME		0x6

#define FDMI_PORT_NODE_NAME		0x7
#define FDMI_PORT_NAME			0x8
#define FDMI_PORT_SYM_NAME		0x9
#define FDMI_PORT_TYPE			0xa
#define FDMI_PORT_SUPP_COS		0xb
#define FDMI_PORT_FABRIC_NAME		0xc
#define FDMI_PORT_FC4_TYPE		0xd
#define FDMI_PORT_STATE			0x101
#define FDMI_PORT_COUNT			0x102
#define FDMI_PORT_IDENTIFIER		0x103

#define FDMI_SMARTSAN_SERVICE		0xF100
#define FDMI_SMARTSAN_GUID		0xF101
#define FDMI_SMARTSAN_VERSION		0xF102
#define FDMI_SMARTSAN_PROD_NAME		0xF103
#define FDMI_SMARTSAN_PORT_INFO		0xF104
#define FDMI_SMARTSAN_QOS_SUPPORT	0xF105
#define FDMI_SMARTSAN_SECURITY_SUPPORT	0xF106

#define FDMI_PORT_SPEED_1GB		0x1
#define FDMI_PORT_SPEED_2GB		0x2
#define FDMI_PORT_SPEED_10GB		0x4
#define FDMI_PORT_SPEED_4GB		0x8
#define FDMI_PORT_SPEED_8GB		0x10
#define FDMI_PORT_SPEED_16GB		0x20
#define FDMI_PORT_SPEED_32GB		0x40
#define FDMI_PORT_SPEED_64GB		0x80
#define FDMI_PORT_SPEED_UNKNOWN		0x8000

#define FC_CLASS_2	0x04
#define FC_CLASS_3	0x08
#define FC_CLASS_2_3	0x0C

struct ct_fdmi_port_attr {
	__be16	type;
	__be16	len;
	union {
		uint8_t fc4_types[32];
		__be32	sup_speed;
		__be32	cur_speed;
		__be32	max_frame_size;
		uint8_t os_dev_name[32];
		uint8_t host_name[256];

		uint8_t node_name[WWN_SIZE];
		uint8_t port_name[WWN_SIZE];
		uint8_t port_sym_name[128];
		__be32	port_type;
		__be32	port_supported_cos;
		uint8_t fabric_name[WWN_SIZE];
		uint8_t port_fc4_type[32];
		__be32	 port_state;
		__be32	 num_ports;
		__be32	 port_id;

		uint8_t smartsan_service[24];
		uint8_t smartsan_guid[16];
		uint8_t smartsan_version[24];
		uint8_t smartsan_prod_name[16];
		__be32	 smartsan_port_info;
		__be32	 smartsan_qos_support;
		__be32	 smartsan_security_support;
	} a;
};

struct ct_fdmi1_port_attributes {
	__be32	 count;
	struct ct_fdmi_port_attr entry[FDMI1_PORT_ATTR_COUNT];
};

struct ct_fdmi2_port_attributes {
	__be32	count;
	struct ct_fdmi_port_attr entry[FDMI2_PORT_ATTR_COUNT];
};

#define FDMI_ATTR_TYPELEN(obj) \
	(sizeof((obj)->type) + sizeof((obj)->len))

#define FDMI_ATTR_ALIGNMENT(len) \
	(4 - ((len) & 3))

/* FDMI register call options */
#define CALLOPT_FDMI1		0
#define CALLOPT_FDMI2		1
#define CALLOPT_FDMI2_SMARTSAN	2

/* FDMI definitions. */
#define GRHL_CMD	0x100
#define GHAT_CMD	0x101
#define GRPL_CMD	0x102
#define GPAT_CMD	0x110

#define RHBA_CMD	0x200
#define RHBA_RSP_SIZE	16

#define RHAT_CMD	0x201

#define RPRT_CMD	0x210
#define RPRT_RSP_SIZE	24

#define RPA_CMD		0x211
#define RPA_RSP_SIZE	16
#define SMARTSAN_RPA_RSP_SIZE	24

#define DHBA_CMD	0x300
#define DHBA_REQ_SIZE	(16 + 8)
#define DHBA_RSP_SIZE	16

#define DHAT_CMD	0x301
#define DPRT_CMD	0x310
#define DPA_CMD		0x311

/* CT command header -- request/response common fields */
struct ct_cmd_hdr {
	uint8_t revision;
	uint8_t in_id[3];
	uint8_t gs_type;
	uint8_t gs_subtype;
	uint8_t options;
	uint8_t reserved;
};

/* CT command request */
struct ct_sns_req {
	struct ct_cmd_hdr header;
	__be16	command;
	__be16	max_rsp_size;
	uint8_t fragment_id;
	uint8_t reserved[3];

	union {
		/* GA_NXT, GPN_ID, GNN_ID, GFT_ID, GFPN_ID */
		struct {
			uint8_t reserved;
			be_id_t port_id;
		} port_id;

		struct {
			uint8_t reserved;
			uint8_t domain;
			uint8_t area;
			uint8_t port_type;
		} gpn_ft;

		struct {
			uint8_t port_type;
			uint8_t domain;
			uint8_t area;
			uint8_t reserved;
		} gid_pt;

		struct {
			uint8_t reserved;
			be_id_t port_id;
			uint8_t fc4_types[32];
		} rft_id;

		struct {
			uint8_t reserved;
			be_id_t port_id;
			uint16_t reserved2;
			uint8_t fc4_feature;
			uint8_t fc4_type;
		} rff_id;

		struct {
			uint8_t reserved;
			be_id_t port_id;
			uint8_t node_name[8];
		} rnn_id;

		struct {
			uint8_t node_name[8];
			uint8_t name_len;
			uint8_t sym_node_name[255];
		} rsnn_nn;

		struct {
			uint8_t hba_identifier[8];
		} ghat;

		struct {
			uint8_t hba_identifier[8];
			__be32	entry_count;
			uint8_t port_name[8];
			struct ct_fdmi2_hba_attributes attrs;
		} rhba;

		struct {
			uint8_t hba_identifier[8];
			struct ct_fdmi1_hba_attributes attrs;
		} rhat;

		struct {
			uint8_t port_name[8];
			struct ct_fdmi2_port_attributes attrs;
		} rpa;

		struct {
			uint8_t hba_identifier[8];
			uint8_t port_name[8];
			struct ct_fdmi2_port_attributes attrs;
		} rprt;

		struct {
			uint8_t port_name[8];
		} dhba;

		struct {
			uint8_t port_name[8];
		} dhat;

		struct {
			uint8_t port_name[8];
		} dprt;

		struct {
			uint8_t port_name[8];
		} dpa;

		struct {
			uint8_t port_name[8];
		} gpsc;

		struct {
			uint8_t reserved;
			uint8_t port_id[3];
		} gff_id;

		struct {
			uint8_t port_name[8];
		} gid_pn;
	} req;
};

/* CT command response header */
struct ct_rsp_hdr {
	struct ct_cmd_hdr header;
	__be16	response;
	uint16_t residual;
	uint8_t fragment_id;
	uint8_t reason_code;
	uint8_t explanation_code;
	uint8_t vendor_unique;
};

struct ct_sns_gid_pt_data {
	uint8_t control_byte;
	be_id_t port_id;
};

/* It's the same for both GPN_FT and GNN_FT */
struct ct_sns_gpnft_rsp {
	struct {
		struct ct_cmd_hdr header;
		uint16_t response;
		uint16_t residual;
		uint8_t fragment_id;
		uint8_t reason_code;
		uint8_t explanation_code;
		uint8_t vendor_unique;
	};
	/* Assume the largest number of targets for the union */
	struct ct_sns_gpn_ft_data {
		u8 control_byte;
		u8 port_id[3];
		u32 reserved;
		u8 port_name[8];
	} entries[1];
};

/* CT command response */
struct ct_sns_rsp {
	struct ct_rsp_hdr header;

	union {
		struct {
			uint8_t port_type;
			be_id_t port_id;
			uint8_t port_name[8];
			uint8_t sym_port_name_len;
			uint8_t sym_port_name[255];
			uint8_t node_name[8];
			uint8_t sym_node_name_len;
			uint8_t sym_node_name[255];
			uint8_t init_proc_assoc[8];
			uint8_t node_ip_addr[16];
			uint8_t class_of_service[4];
			uint8_t fc4_types[32];
			uint8_t ip_address[16];
			uint8_t fabric_port_name[8];
			uint8_t reserved;
			uint8_t hard_address[3];
		} ga_nxt;

		struct {
			/* Assume the largest number of targets for the union */
			struct ct_sns_gid_pt_data
			    entries[MAX_FIBRE_DEVICES_MAX];
		} gid_pt;

		struct {
			uint8_t port_name[8];
		} gpn_id;

		struct {
			uint8_t node_name[8];
		} gnn_id;

		struct {
			uint8_t fc4_types[32];
		} gft_id;

		struct {
			uint32_t entry_count;
			uint8_t port_name[8];
			struct ct_fdmi1_hba_attributes attrs;
		} ghat;

		struct {
			uint8_t port_name[8];
		} gfpn_id;

		struct {
			__be16	speeds;
			__be16	speed;
		} gpsc;

#define GFF_FCP_SCSI_OFFSET	7
#define GFF_NVME_OFFSET		23 /* type = 28h */
		struct {
			uint8_t fc4_features[128];
		} gff_id;
		struct {
			uint8_t reserved;
			uint8_t port_id[3];
		} gid_pn;
	} rsp;
};

struct ct_sns_pkt {
	union {
		struct ct_sns_req req;
		struct ct_sns_rsp rsp;
	} p;
};

struct ct_sns_gpnft_pkt {
	union {
		struct ct_sns_req req;
		struct ct_sns_gpnft_rsp rsp;
	} p;
};

enum scan_flags_t {
	SF_SCANNING = BIT_0,
	SF_QUEUED = BIT_1,
};

enum fc4type_t {
	FS_FC4TYPE_FCP	= BIT_0,
	FS_FC4TYPE_NVME	= BIT_1,
	FS_FCP_IS_N2N = BIT_7,
};

struct fab_scan_rp {
	port_id_t id;
	enum fc4type_t fc4type;
	u8 port_name[8];
	u8 node_name[8];
};

struct fab_scan {
	struct fab_scan_rp *l;
	u32 size;
	u16 scan_retry;
#define MAX_SCAN_RETRIES 5
	enum scan_flags_t scan_flags;
	struct delayed_work scan_work;
};

/*
 * SNS command structures -- for 2200 compatibility.
 */
#define	RFT_ID_SNS_SCMD_LEN	22
#define	RFT_ID_SNS_CMD_SIZE	60
#define	RFT_ID_SNS_DATA_SIZE	16

#define	RNN_ID_SNS_SCMD_LEN	10
#define	RNN_ID_SNS_CMD_SIZE	36
#define	RNN_ID_SNS_DATA_SIZE	16

#define	GA_NXT_SNS_SCMD_LEN	6
#define	GA_NXT_SNS_CMD_SIZE	28
#define	GA_NXT_SNS_DATA_SIZE	(620 + 16)

#define	GID_PT_SNS_SCMD_LEN	6
#define	GID_PT_SNS_CMD_SIZE	28
/*
 * Assume MAX_FIBRE_DEVICES_2100 as these defines are only used with older
 * adapters.
 */
#define	GID_PT_SNS_DATA_SIZE	(MAX_FIBRE_DEVICES_2100 * 4 + 16)

#define	GPN_ID_SNS_SCMD_LEN	6
#define	GPN_ID_SNS_CMD_SIZE	28
#define	GPN_ID_SNS_DATA_SIZE	(8 + 16)

#define	GNN_ID_SNS_SCMD_LEN	6
#define	GNN_ID_SNS_CMD_SIZE	28
#define	GNN_ID_SNS_DATA_SIZE	(8 + 16)

struct sns_cmd_pkt {
	union {
		struct {
			__le16	buffer_length;
			__le16	reserved_1;
			__le64	buffer_address __packed;
			__le16	subcommand_length;
			__le16	reserved_2;
			__le16	subcommand;
			__le16	size;
			uint32_t reserved_3;
			uint8_t param[36];
		} cmd;

		uint8_t rft_data[RFT_ID_SNS_DATA_SIZE];
		uint8_t rnn_data[RNN_ID_SNS_DATA_SIZE];
		uint8_t gan_data[GA_NXT_SNS_DATA_SIZE];
		uint8_t gid_data[GID_PT_SNS_DATA_SIZE];
		uint8_t gpn_data[GPN_ID_SNS_DATA_SIZE];
		uint8_t gnn_data[GNN_ID_SNS_DATA_SIZE];
	} p;
};

struct fw_blob {
	char *name;
	uint32_t segs[4];
	const struct firmware *fw;
};

/* Return data from MBC_GET_ID_LIST call. */
struct gid_list_info {
	uint8_t	al_pa;
	uint8_t	area;
	uint8_t	domain;
	uint8_t	loop_id_2100;	/* ISP2100/ISP2200 -- 4 bytes. */
	__le16	loop_id;	/* ISP23XX         -- 6 bytes. */
	uint16_t reserved_1;	/* ISP24XX         -- 8 bytes. */
};

/* NPIV */
typedef struct vport_info {
	uint8_t		port_name[WWN_SIZE];
	uint8_t		node_name[WWN_SIZE];
	int		vp_id;
	uint16_t	loop_id;
	unsigned long	host_no;
	uint8_t		port_id[3];
	int		loop_state;
} vport_info_t;

typedef struct vport_params {
	uint8_t 	port_name[WWN_SIZE];
	uint8_t 	node_name[WWN_SIZE];
	uint32_t 	options;
#define	VP_OPTS_RETRY_ENABLE	BIT_0
#define	VP_OPTS_VP_DISABLE	BIT_1
} vport_params_t;

/* NPIV - return codes of VP create and modify */
#define VP_RET_CODE_OK			0
#define VP_RET_CODE_FATAL		1
#define VP_RET_CODE_WRONG_ID		2
#define VP_RET_CODE_WWPN		3
#define VP_RET_CODE_RESOURCES		4
#define VP_RET_CODE_NO_MEM		5
#define VP_RET_CODE_NOT_FOUND		6

struct qla_hw_data;
struct rsp_que;
/*
 * ISP operations
 */
struct isp_operations {

	int (*pci_config) (struct scsi_qla_host *);
	int (*reset_chip)(struct scsi_qla_host *);
	int (*chip_diag) (struct scsi_qla_host *);
	void (*config_rings) (struct scsi_qla_host *);
	int (*reset_adapter)(struct scsi_qla_host *);
	int (*nvram_config) (struct scsi_qla_host *);
	void (*update_fw_options) (struct scsi_qla_host *);
	int (*load_risc) (struct scsi_qla_host *, uint32_t *);

	char * (*pci_info_str)(struct scsi_qla_host *, char *, size_t);
	char * (*fw_version_str)(struct scsi_qla_host *, char *, size_t);

	irq_handler_t intr_handler;
	void (*enable_intrs) (struct qla_hw_data *);
	void (*disable_intrs) (struct qla_hw_data *);

	int (*abort_command) (srb_t *);
	int (*target_reset) (struct fc_port *, uint64_t, int);
	int (*lun_reset) (struct fc_port *, uint64_t, int);
	int (*fabric_login) (struct scsi_qla_host *, uint16_t, uint8_t,
		uint8_t, uint8_t, uint16_t *, uint8_t);
	int (*fabric_logout) (struct scsi_qla_host *, uint16_t, uint8_t,
	    uint8_t, uint8_t);

	uint16_t (*calc_req_entries) (uint16_t);
	void (*build_iocbs) (srb_t *, cmd_entry_t *, uint16_t);
	void *(*prep_ms_iocb) (struct scsi_qla_host *, struct ct_arg *);
	void *(*prep_ms_fdmi_iocb) (struct scsi_qla_host *, uint32_t,
	    uint32_t);

	uint8_t *(*read_nvram)(struct scsi_qla_host *, void *,
		uint32_t, uint32_t);
	int (*write_nvram)(struct scsi_qla_host *, void *, uint32_t,
		uint32_t);

	void (*fw_dump)(struct scsi_qla_host *vha);
	void (*mpi_fw_dump)(struct scsi_qla_host *, int);

	/* Context: task, might sleep */
	int (*beacon_on) (struct scsi_qla_host *);
	int (*beacon_off) (struct scsi_qla_host *);

	void (*beacon_blink) (struct scsi_qla_host *);

	void *(*read_optrom)(struct scsi_qla_host *, void *,
		uint32_t, uint32_t);
	int (*write_optrom)(struct scsi_qla_host *, void *, uint32_t,
		uint32_t);

	int (*get_flash_version) (struct scsi_qla_host *, void *);
	int (*start_scsi) (srb_t *);
	int (*start_scsi_mq) (srb_t *);

	/* Context: task, might sleep */
	int (*abort_isp) (struct scsi_qla_host *);

	int (*iospace_config)(struct qla_hw_data *);
	int (*initialize_adapter)(struct scsi_qla_host *);
};

/* MSI-X Support *************************************************************/

#define QLA_MSIX_CHIP_REV_24XX	3
#define QLA_MSIX_FW_MODE(m)	(((m) & (BIT_7|BIT_8|BIT_9)) >> 7)
#define QLA_MSIX_FW_MODE_1(m)	(QLA_MSIX_FW_MODE(m) == 1)

#define QLA_BASE_VECTORS	2 /* default + RSP */
#define QLA_MSIX_RSP_Q			0x01
#define QLA_ATIO_VECTOR		0x02
#define QLA_MSIX_QPAIR_MULTIQ_RSP_Q	0x03
#define QLA_MSIX_QPAIR_MULTIQ_RSP_Q_HS	0x04

#define QLA_MIDX_DEFAULT	0
#define QLA_MIDX_RSP_Q		1
#define QLA_PCI_MSIX_CONTROL	0xa2
#define QLA_83XX_PCI_MSIX_CONTROL	0x92

struct scsi_qla_host;


#define QLA83XX_RSPQ_MSIX_ENTRY_NUMBER 1 /* refer to qla83xx_msix_entries */

struct qla_msix_entry {
	int have_irq;
	int in_use;
	uint32_t vector;
	uint16_t entry;
	char name[30];
	void *handle;
	int cpuid;
};

#define	WATCH_INTERVAL		1       /* number of seconds */

/* Work events.  */
enum qla_work_type {
	QLA_EVT_AEN,
	QLA_EVT_IDC_ACK,
	QLA_EVT_ASYNC_LOGIN,
	QLA_EVT_ASYNC_LOGOUT,
	QLA_EVT_ASYNC_ADISC,
	QLA_EVT_UEVENT,
	QLA_EVT_AENFX,
	QLA_EVT_GPNID,
	QLA_EVT_UNMAP,
	QLA_EVT_NEW_SESS,
	QLA_EVT_GPDB,
	QLA_EVT_PRLI,
	QLA_EVT_GPSC,
	QLA_EVT_GNL,
	QLA_EVT_NACK,
	QLA_EVT_RELOGIN,
	QLA_EVT_ASYNC_PRLO,
	QLA_EVT_ASYNC_PRLO_DONE,
	QLA_EVT_GPNFT,
	QLA_EVT_GPNFT_DONE,
	QLA_EVT_GNNFT_DONE,
	QLA_EVT_GNNID,
	QLA_EVT_GFPNID,
	QLA_EVT_SP_RETRY,
	QLA_EVT_IIDMA,
	QLA_EVT_ELS_PLOGI,
};


struct qla_work_evt {
	struct list_head	list;
	enum qla_work_type	type;
	u32			flags;
#define QLA_EVT_FLAG_FREE	0x1

	union {
		struct {
			enum fc_host_event_code code;
			u32 data;
		} aen;
		struct {
#define QLA_IDC_ACK_REGS	7
			uint16_t mb[QLA_IDC_ACK_REGS];
		} idc_ack;
		struct {
			struct fc_port *fcport;
#define QLA_LOGIO_LOGIN_RETRIED	BIT_0
			u16 data[2];
		} logio;
		struct {
			u32 code;
#define QLA_UEVENT_CODE_FW_DUMP	0
		} uevent;
		struct {
			uint32_t        evtcode;
			uint32_t        mbx[8];
			uint32_t        count;
		} aenfx;
		struct {
			srb_t *sp;
		} iosb;
		struct {
			port_id_t id;
		} gpnid;
		struct {
			port_id_t id;
			u8 port_name[8];
			u8 node_name[8];
			void *pla;
			u8 fc4_type;
		} new_sess;
		struct { /*Get PDB, Get Speed, update fcport, gnl, gidpn */
			fc_port_t *fcport;
			u8 opt;
		} fcport;
		struct {
			fc_port_t *fcport;
			u8 iocb[IOCB_SIZE];
			int type;
		} nack;
		struct {
			u8 fc4_type;
			srb_t *sp;
		} gpnft;
	 } u;
};

struct qla_chip_state_84xx {
	struct list_head list;
	struct kref kref;

	void *bus;
	spinlock_t access_lock;
	struct mutex fw_update_mutex;
	uint32_t fw_update;
	uint32_t op_fw_version;
	uint32_t op_fw_size;
	uint32_t op_fw_seq_size;
	uint32_t diag_fw_version;
	uint32_t gold_fw_version;
};

struct qla_dif_statistics {
	uint64_t dif_input_bytes;
	uint64_t dif_output_bytes;
	uint64_t dif_input_requests;
	uint64_t dif_output_requests;
	uint32_t dif_guard_err;
	uint32_t dif_ref_tag_err;
	uint32_t dif_app_tag_err;
};

struct qla_statistics {
	uint32_t total_isp_aborts;
	uint64_t input_bytes;
	uint64_t output_bytes;
	uint64_t input_requests;
	uint64_t output_requests;
	uint32_t control_requests;

	uint64_t jiffies_at_last_reset;
	uint32_t stat_max_pend_cmds;
	uint32_t stat_max_qfull_cmds_alloc;
	uint32_t stat_max_qfull_cmds_dropped;

	struct qla_dif_statistics qla_dif_stats;
};

struct bidi_statistics {
	unsigned long long io_count;
	unsigned long long transfer_bytes;
};

struct qla_tc_param {
	struct scsi_qla_host *vha;
	uint32_t blk_sz;
	uint32_t bufflen;
	struct scatterlist *sg;
	struct scatterlist *prot_sg;
	struct crc_context *ctx;
	uint8_t *ctx_dsd_alloced;
};

/* Multi queue support */
#define MBC_INITIALIZE_MULTIQ 0x1f
#define QLA_QUE_PAGE 0X1000
#define QLA_MQ_SIZE 32
#define QLA_MAX_QUEUES 256
#define ISP_QUE_REG(ha, id) \
	((ha->mqenable || IS_QLA83XX(ha) || \
	  IS_QLA27XX(ha) || IS_QLA28XX(ha)) ? \
	 ((void __iomem *)ha->mqiobase + (QLA_QUE_PAGE * id)) :\
	 ((void __iomem *)ha->iobase))
#define QLA_REQ_QUE_ID(tag) \
	((tag < QLA_MAX_QUEUES && tag > 0) ? tag : 0)
#define QLA_DEFAULT_QUE_QOS 5
#define QLA_PRECONFIG_VPORTS 32
#define QLA_MAX_VPORTS_QLA24XX	128
#define QLA_MAX_VPORTS_QLA25XX	256

struct qla_tgt_counters {
	uint64_t qla_core_sbt_cmd;
	uint64_t core_qla_que_buf;
	uint64_t qla_core_ret_ctio;
	uint64_t core_qla_snd_status;
	uint64_t qla_core_ret_sta_ctio;
	uint64_t core_qla_free_cmd;
	uint64_t num_q_full_sent;
	uint64_t num_alloc_iocb_failed;
	uint64_t num_term_xchg_sent;
};

struct qla_counters {
	uint64_t input_bytes;
	uint64_t input_requests;
	uint64_t output_bytes;
	uint64_t output_requests;

};

struct qla_qpair;

/* Response queue data structure */
struct rsp_que {
	dma_addr_t  dma;
	response_t *ring;
	response_t *ring_ptr;
	__le32	__iomem *rsp_q_in;	/* FWI2-capable only. */
	__le32	__iomem *rsp_q_out;
	uint16_t  ring_index;
	uint16_t  out_ptr;
	uint16_t  *in_ptr;		/* queue shadow in index */
	uint16_t  length;
	uint16_t  options;
	uint16_t  rid;
	uint16_t  id;
	uint16_t  vp_idx;
	struct qla_hw_data *hw;
	struct qla_msix_entry *msix;
	struct req_que *req;
	srb_t *status_srb; /* status continuation entry */
	struct qla_qpair *qpair;

	dma_addr_t  dma_fx00;
	response_t *ring_fx00;
	uint16_t  length_fx00;
	uint8_t rsp_pkt[REQUEST_ENTRY_SIZE];
};

/* Request queue data structure */
struct req_que {
	dma_addr_t  dma;
	request_t *ring;
	request_t *ring_ptr;
	__le32	__iomem *req_q_in;	/* FWI2-capable only. */
	__le32	__iomem *req_q_out;
	uint16_t  ring_index;
	uint16_t  in_ptr;
	uint16_t  *out_ptr;		/* queue shadow out index */
	uint16_t  cnt;
	uint16_t  length;
	uint16_t  options;
	uint16_t  rid;
	uint16_t  id;
	uint16_t  qos;
	uint16_t  vp_idx;
	struct rsp_que *rsp;
	srb_t **outstanding_cmds;
	uint32_t current_outstanding_cmd;
	uint16_t num_outstanding_cmds;
	int max_q_depth;

	dma_addr_t  dma_fx00;
	request_t *ring_fx00;
	uint16_t  length_fx00;
	uint8_t req_pkt[REQUEST_ENTRY_SIZE];
};

struct qla_fw_resources {
	u16 iocbs_total;
	u16 iocbs_limit;
	u16 iocbs_qp_limit;
	u16 iocbs_used;
};

#define QLA_IOCB_PCT_LIMIT 95

/*Queue pair data structure */
struct qla_qpair {
	spinlock_t qp_lock;
	atomic_t ref_count;
	uint32_t lun_cnt;
	/*
	 * For qpair 0, qp_lock_ptr will point at hardware_lock due to
	 * legacy code. For other Qpair(s), it will point at qp_lock.
	 */
	spinlock_t *qp_lock_ptr;
	struct scsi_qla_host *vha;
	u32 chip_reset;

	/* distill these fields down to 'online=0/1'
	 * ha->flags.eeh_busy
	 * ha->flags.pci_channel_io_perm_failure
	 * base_vha->loop_state
	 */
	uint32_t online:1;
	/* move vha->flags.difdix_supported here */
	uint32_t difdix_supported:1;
	uint32_t delete_in_progress:1;
	uint32_t fw_started:1;
	uint32_t enable_class_2:1;
	uint32_t enable_explicit_conf:1;
	uint32_t use_shadow_reg:1;
	uint32_t rcv_intr:1;

	uint16_t id;			/* qp number used with FW */
	uint16_t vp_idx;		/* vport ID */
	mempool_t *srb_mempool;

	struct pci_dev  *pdev;
	void (*reqq_start_iocbs)(struct qla_qpair *);

	/* to do: New driver: move queues to here instead of pointers */
	struct req_que *req;
	struct rsp_que *rsp;
	struct atio_que *atio;
	struct qla_msix_entry *msix; /* point to &ha->msix_entries[x] */
	struct qla_hw_data *hw;
	struct work_struct q_work;
	struct qla_counters counters;

	struct list_head qp_list_elem; /* vha->qp_list */
	struct list_head hints_list;

	uint16_t retry_term_cnt;
	__le32	retry_term_exchg_addr;
	uint64_t retry_term_jiff;
	struct qla_tgt_counters tgt_counters;
	uint16_t cpuid;
	struct qla_fw_resources fwres ____cacheline_aligned;
};

/* Place holder for FW buffer parameters */
struct qlfc_fw {
	void *fw_buf;
	dma_addr_t fw_dma;
	uint32_t len;
};

struct rdp_req_payload {
	uint32_t	els_request;
	uint32_t	desc_list_len;

	/* NPIV descriptor */
	struct {
		uint32_t desc_tag;
		uint32_t desc_len;
		uint8_t  reserved;
		uint8_t  nport_id[3];
	} npiv_desc;
};

struct rdp_rsp_payload {
	struct {
		__be32	cmd;
		__be32	len;
	} hdr;

	/* LS Request Info descriptor */
	struct {
		__be32	desc_tag;
		__be32	desc_len;
		__be32	req_payload_word_0;
	} ls_req_info_desc;

	/* LS Request Info descriptor */
	struct {
		__be32	desc_tag;
		__be32	desc_len;
		__be32	req_payload_word_0;
	} ls_req_info_desc2;

	/* SFP diagnostic param descriptor */
	struct {
		__be32	desc_tag;
		__be32	desc_len;
		__be16	temperature;
		__be16	vcc;
		__be16	tx_bias;
		__be16	tx_power;
		__be16	rx_power;
		__be16	sfp_flags;
	} sfp_diag_desc;

	/* Port Speed Descriptor */
	struct {
		__be32	desc_tag;
		__be32	desc_len;
		__be16	speed_capab;
		__be16	operating_speed;
	} port_speed_desc;

	/* Link Error Status Descriptor */
	struct {
		__be32	desc_tag;
		__be32	desc_len;
		__be32	link_fail_cnt;
		__be32	loss_sync_cnt;
		__be32	loss_sig_cnt;
		__be32	prim_seq_err_cnt;
		__be32	inval_xmit_word_cnt;
		__be32	inval_crc_cnt;
		uint8_t  pn_port_phy_type;
		uint8_t  reserved[3];
	} ls_err_desc;

	/* Port name description with diag param */
	struct {
		__be32	desc_tag;
		__be32	desc_len;
		uint8_t WWNN[WWN_SIZE];
		uint8_t WWPN[WWN_SIZE];
	} port_name_diag_desc;

	/* Port Name desc for Direct attached Fx_Port or Nx_Port */
	struct {
		__be32	desc_tag;
		__be32	desc_len;
		uint8_t WWNN[WWN_SIZE];
		uint8_t WWPN[WWN_SIZE];
	} port_name_direct_desc;

	/* Buffer Credit descriptor */
	struct {
		__be32	desc_tag;
		__be32	desc_len;
		__be32	fcport_b2b;
		__be32	attached_fcport_b2b;
		__be32	fcport_rtt;
	} buffer_credit_desc;

	/* Optical Element Data Descriptor */
	struct {
		__be32	desc_tag;
		__be32	desc_len;
		__be16	high_alarm;
		__be16	low_alarm;
		__be16	high_warn;
		__be16	low_warn;
		__be32	element_flags;
	} optical_elmt_desc[5];

	/* Optical Product Data Descriptor */
	struct {
		__be32	desc_tag;
		__be32	desc_len;
		uint8_t  vendor_name[16];
		uint8_t  part_number[16];
		uint8_t  serial_number[16];
		uint8_t  revision[4];
		uint8_t  date[8];
	} optical_prod_desc;
};

#define RDP_DESC_LEN(obj) \
	(sizeof(obj) - sizeof((obj).desc_tag) - sizeof((obj).desc_len))

#define RDP_PORT_SPEED_1GB		BIT_15
#define RDP_PORT_SPEED_2GB		BIT_14
#define RDP_PORT_SPEED_4GB		BIT_13
#define RDP_PORT_SPEED_10GB		BIT_12
#define RDP_PORT_SPEED_8GB		BIT_11
#define RDP_PORT_SPEED_16GB		BIT_10
#define RDP_PORT_SPEED_32GB		BIT_9
#define RDP_PORT_SPEED_64GB             BIT_8
#define RDP_PORT_SPEED_UNKNOWN		BIT_0

struct scsi_qlt_host {
	void *target_lport_ptr;
	struct mutex tgt_mutex;
	struct mutex tgt_host_action_mutex;
	struct qla_tgt *qla_tgt;
};

struct qlt_hw_data {
	/* Protected by hw lock */
	uint32_t node_name_set:1;

	dma_addr_t atio_dma;	/* Physical address. */
	struct atio *atio_ring;	/* Base virtual address */
	struct atio *atio_ring_ptr;	/* Current address. */
	uint16_t atio_ring_index; /* Current index. */
	uint16_t atio_q_length;
	__le32 __iomem *atio_q_in;
	__le32 __iomem *atio_q_out;

	struct qla_tgt_func_tmpl *tgt_ops;
	struct qla_tgt_vp_map *tgt_vp_map;

	int saved_set;
	__le16	saved_exchange_count;
	__le32	saved_firmware_options_1;
	__le32	saved_firmware_options_2;
	__le32	saved_firmware_options_3;
	uint8_t saved_firmware_options[2];
	uint8_t saved_add_firmware_options[2];

	uint8_t tgt_node_name[WWN_SIZE];

	struct dentry *dfs_tgt_sess;
	struct dentry *dfs_tgt_port_database;
	struct dentry *dfs_naqp;

	struct list_head q_full_list;
	uint32_t num_pend_cmds;
	uint32_t num_qfull_cmds_alloc;
	uint32_t num_qfull_cmds_dropped;
	spinlock_t q_full_lock;
	uint32_t leak_exchg_thresh_hold;
	spinlock_t sess_lock;
	int num_act_qpairs;
#define DEFAULT_NAQP 2
	spinlock_t atio_lock ____cacheline_aligned;
	struct btree_head32 host_map;
};

#define MAX_QFULL_CMDS_ALLOC	8192
#define Q_FULL_THRESH_HOLD_PERCENT 90
#define Q_FULL_THRESH_HOLD(ha) \
	((ha->cur_fw_xcb_count/100) * Q_FULL_THRESH_HOLD_PERCENT)

#define LEAK_EXCHG_THRESH_HOLD_PERCENT 75	/* 75 percent */

struct qla_hw_data_stat {
	u32 num_fw_dump;
	u32 num_mpi_reset;
};

/*
 * Qlogic host adapter specific data structure.
*/
struct qla_hw_data {
	struct pci_dev  *pdev;
	/* SRB cache. */
#define SRB_MIN_REQ     128
	mempool_t       *srb_mempool;

	volatile struct {
		uint32_t	mbox_int		:1;
		uint32_t	mbox_busy		:1;
		uint32_t	disable_risc_code_load	:1;
		uint32_t	enable_64bit_addressing	:1;
		uint32_t	enable_lip_reset	:1;
		uint32_t	enable_target_reset	:1;
		uint32_t	enable_lip_full_login	:1;
		uint32_t	enable_led_scheme	:1;

		uint32_t	msi_enabled		:1;
		uint32_t	msix_enabled		:1;
		uint32_t	disable_serdes		:1;
		uint32_t	gpsc_supported		:1;
		uint32_t	npiv_supported		:1;
		uint32_t	pci_channel_io_perm_failure	:1;
		uint32_t	fce_enabled		:1;
		uint32_t	fac_supported		:1;

		uint32_t	chip_reset_done		:1;
		uint32_t	running_gold_fw		:1;
		uint32_t	eeh_busy		:1;
		uint32_t	disable_msix_handshake	:1;
		uint32_t	fcp_prio_enabled	:1;
		uint32_t	isp82xx_fw_hung:1;
		uint32_t	nic_core_hung:1;

		uint32_t	quiesce_owner:1;
		uint32_t	nic_core_reset_hdlr_active:1;
		uint32_t	nic_core_reset_owner:1;
		uint32_t	isp82xx_no_md_cap:1;
		uint32_t	host_shutting_down:1;
		uint32_t	idc_compl_status:1;
		uint32_t        mr_reset_hdlr_active:1;
		uint32_t        mr_intr_valid:1;

		uint32_t        dport_enabled:1;
		uint32_t	fawwpn_enabled:1;
		uint32_t	exlogins_enabled:1;
		uint32_t	exchoffld_enabled:1;

		uint32_t	lip_ae:1;
		uint32_t	n2n_ae:1;
		uint32_t	fw_started:1;
		uint32_t	fw_init_done:1;

		uint32_t	lr_detected:1;

		uint32_t	rida_fmt2:1;
		uint32_t	purge_mbox:1;
		uint32_t        n2n_bigger:1;
		uint32_t	secure_adapter:1;
		uint32_t	secure_fw:1;
				/* Supported by Adapter */
		uint32_t	scm_supported_a:1;
				/* Supported by Firmware */
		uint32_t	scm_supported_f:1;
				/* Enabled in Driver */
		uint32_t	scm_enabled:1;
		uint32_t	max_req_queue_warned:1;
		uint32_t	plogi_template_valid:1;
<<<<<<< HEAD
=======
		uint32_t	port_isolated:1;
>>>>>>> f642729d
	} flags;

	uint16_t max_exchg;
	uint16_t lr_distance;	/* 32G & above */
#define LR_DISTANCE_5K  1
#define LR_DISTANCE_10K 0

	/* This spinlock is used to protect "io transactions", you must
	* acquire it before doing any IO to the card, eg with RD_REG*() and
	* WRT_REG*() for the duration of your entire commandtransaction.
	*
	* This spinlock is of lower priority than the io request lock.
	*/

	spinlock_t	hardware_lock ____cacheline_aligned;
	int		bars;
	int		mem_only;
	device_reg_t *iobase;           /* Base I/O address */
	resource_size_t pio_address;

#define MIN_IOBASE_LEN          0x100
	dma_addr_t		bar0_hdl;

	void __iomem *cregbase;
	dma_addr_t		bar2_hdl;
#define BAR0_LEN_FX00			(1024 * 1024)
#define BAR2_LEN_FX00			(128 * 1024)

	uint32_t		rqstq_intr_code;
	uint32_t		mbx_intr_code;
	uint32_t		req_que_len;
	uint32_t		rsp_que_len;
	uint32_t		req_que_off;
	uint32_t		rsp_que_off;

	/* Multi queue data structs */
	device_reg_t *mqiobase;
	device_reg_t *msixbase;
	uint16_t        msix_count;
	uint8_t         mqenable;
	struct req_que **req_q_map;
	struct rsp_que **rsp_q_map;
	struct qla_qpair **queue_pair_map;
	unsigned long req_qid_map[(QLA_MAX_QUEUES / 8) / sizeof(unsigned long)];
	unsigned long rsp_qid_map[(QLA_MAX_QUEUES / 8) / sizeof(unsigned long)];
	unsigned long qpair_qid_map[(QLA_MAX_QUEUES / 8)
		/ sizeof(unsigned long)];
	uint8_t 	max_req_queues;
	uint8_t 	max_rsp_queues;
	uint8_t		max_qpairs;
	uint8_t		num_qpairs;
	struct qla_qpair *base_qpair;
	struct qla_npiv_entry *npiv_info;
	uint16_t	nvram_npiv_size;

	uint16_t        switch_cap;
#define FLOGI_SEQ_DEL           BIT_8
#define FLOGI_MID_SUPPORT       BIT_10
#define FLOGI_VSAN_SUPPORT      BIT_12
#define FLOGI_SP_SUPPORT        BIT_13

	uint8_t		port_no;		/* Physical port of adapter */
	uint8_t		exch_starvation;

	/* Timeout timers. */
	uint8_t 	loop_down_abort_time;    /* port down timer */
	atomic_t	loop_down_timer;         /* loop down timer */
	uint8_t		link_down_timeout;       /* link down timeout */
	uint16_t	max_loop_id;
	uint16_t	max_fibre_devices;	/* Maximum number of targets */

	uint16_t	fb_rev;
	uint16_t	min_external_loopid;    /* First external loop Id */

#define PORT_SPEED_UNKNOWN 0xFFFF
#define PORT_SPEED_1GB  0x00
#define PORT_SPEED_2GB  0x01
#define PORT_SPEED_AUTO 0x02
#define PORT_SPEED_4GB  0x03
#define PORT_SPEED_8GB  0x04
#define PORT_SPEED_16GB 0x05
#define PORT_SPEED_32GB 0x06
#define PORT_SPEED_64GB 0x07
#define PORT_SPEED_10GB	0x13
	uint16_t	link_data_rate;         /* F/W operating speed */
	uint16_t	set_data_rate;		/* Set by user */

	uint8_t		current_topology;
	uint8_t		prev_topology;
#define ISP_CFG_NL	1
#define ISP_CFG_N	2
#define ISP_CFG_FL	4
#define ISP_CFG_F	8

	uint8_t		operating_mode;         /* F/W operating mode */
#define LOOP      0
#define P2P       1
#define LOOP_P2P  2
#define P2P_LOOP  3
	uint8_t		interrupts_on;
	uint32_t	isp_abort_cnt;
#define PCI_DEVICE_ID_QLOGIC_ISP2532    0x2532
#define PCI_DEVICE_ID_QLOGIC_ISP8432    0x8432
#define PCI_DEVICE_ID_QLOGIC_ISP8001	0x8001
#define PCI_DEVICE_ID_QLOGIC_ISP8031	0x8031
#define PCI_DEVICE_ID_QLOGIC_ISP2031	0x2031
#define PCI_DEVICE_ID_QLOGIC_ISP2071	0x2071
#define PCI_DEVICE_ID_QLOGIC_ISP2271	0x2271
#define PCI_DEVICE_ID_QLOGIC_ISP2261	0x2261
#define PCI_DEVICE_ID_QLOGIC_ISP2061	0x2061
#define PCI_DEVICE_ID_QLOGIC_ISP2081	0x2081
#define PCI_DEVICE_ID_QLOGIC_ISP2089	0x2089
#define PCI_DEVICE_ID_QLOGIC_ISP2281	0x2281
#define PCI_DEVICE_ID_QLOGIC_ISP2289	0x2289

	uint32_t	isp_type;
#define DT_ISP2100                      BIT_0
#define DT_ISP2200                      BIT_1
#define DT_ISP2300                      BIT_2
#define DT_ISP2312                      BIT_3
#define DT_ISP2322                      BIT_4
#define DT_ISP6312                      BIT_5
#define DT_ISP6322                      BIT_6
#define DT_ISP2422                      BIT_7
#define DT_ISP2432                      BIT_8
#define DT_ISP5422                      BIT_9
#define DT_ISP5432                      BIT_10
#define DT_ISP2532                      BIT_11
#define DT_ISP8432                      BIT_12
#define DT_ISP8001			BIT_13
#define DT_ISP8021			BIT_14
#define DT_ISP2031			BIT_15
#define DT_ISP8031			BIT_16
#define DT_ISPFX00			BIT_17
#define DT_ISP8044			BIT_18
#define DT_ISP2071			BIT_19
#define DT_ISP2271			BIT_20
#define DT_ISP2261			BIT_21
#define DT_ISP2061			BIT_22
#define DT_ISP2081			BIT_23
#define DT_ISP2089			BIT_24
#define DT_ISP2281			BIT_25
#define DT_ISP2289			BIT_26
#define DT_ISP_LAST			(DT_ISP2289 << 1)

	uint32_t	device_type;
#define DT_T10_PI                       BIT_25
#define DT_IIDMA                        BIT_26
#define DT_FWI2                         BIT_27
#define DT_ZIO_SUPPORTED                BIT_28
#define DT_OEM_001                      BIT_29
#define DT_ISP2200A                     BIT_30
#define DT_EXTENDED_IDS                 BIT_31

#define DT_MASK(ha)     ((ha)->isp_type & (DT_ISP_LAST - 1))
#define IS_QLA2100(ha)  (DT_MASK(ha) & DT_ISP2100)
#define IS_QLA2200(ha)  (DT_MASK(ha) & DT_ISP2200)
#define IS_QLA2300(ha)  (DT_MASK(ha) & DT_ISP2300)
#define IS_QLA2312(ha)  (DT_MASK(ha) & DT_ISP2312)
#define IS_QLA2322(ha)  (DT_MASK(ha) & DT_ISP2322)
#define IS_QLA6312(ha)  (DT_MASK(ha) & DT_ISP6312)
#define IS_QLA6322(ha)  (DT_MASK(ha) & DT_ISP6322)
#define IS_QLA2422(ha)  (DT_MASK(ha) & DT_ISP2422)
#define IS_QLA2432(ha)  (DT_MASK(ha) & DT_ISP2432)
#define IS_QLA5422(ha)  (DT_MASK(ha) & DT_ISP5422)
#define IS_QLA5432(ha)  (DT_MASK(ha) & DT_ISP5432)
#define IS_QLA2532(ha)  (DT_MASK(ha) & DT_ISP2532)
#define IS_QLA8432(ha)  (DT_MASK(ha) & DT_ISP8432)
#define IS_QLA8001(ha)	(DT_MASK(ha) & DT_ISP8001)
#define IS_QLA81XX(ha)	(IS_QLA8001(ha))
#define IS_QLA82XX(ha)	(DT_MASK(ha) & DT_ISP8021)
#define IS_QLA8044(ha)  (DT_MASK(ha) & DT_ISP8044)
#define IS_QLA2031(ha)	(DT_MASK(ha) & DT_ISP2031)
#define IS_QLA8031(ha)	(DT_MASK(ha) & DT_ISP8031)
#define IS_QLAFX00(ha)	(DT_MASK(ha) & DT_ISPFX00)
#define IS_QLA2071(ha)	(DT_MASK(ha) & DT_ISP2071)
#define IS_QLA2271(ha)	(DT_MASK(ha) & DT_ISP2271)
#define IS_QLA2261(ha)	(DT_MASK(ha) & DT_ISP2261)
#define IS_QLA2081(ha)	(DT_MASK(ha) & DT_ISP2081)
#define IS_QLA2281(ha)	(DT_MASK(ha) & DT_ISP2281)

#define IS_QLA23XX(ha)  (IS_QLA2300(ha) || IS_QLA2312(ha) || IS_QLA2322(ha) || \
			IS_QLA6312(ha) || IS_QLA6322(ha))
#define IS_QLA24XX(ha)  (IS_QLA2422(ha) || IS_QLA2432(ha))
#define IS_QLA54XX(ha)  (IS_QLA5422(ha) || IS_QLA5432(ha))
#define IS_QLA25XX(ha)  (IS_QLA2532(ha))
#define IS_QLA83XX(ha)	(IS_QLA2031(ha) || IS_QLA8031(ha))
#define IS_QLA84XX(ha)  (IS_QLA8432(ha))
#define IS_QLA27XX(ha)  (IS_QLA2071(ha) || IS_QLA2271(ha) || IS_QLA2261(ha))
#define IS_QLA28XX(ha)	(IS_QLA2081(ha) || IS_QLA2281(ha))
#define IS_QLA24XX_TYPE(ha)     (IS_QLA24XX(ha) || IS_QLA54XX(ha) || \
				IS_QLA84XX(ha))
#define IS_CNA_CAPABLE(ha)	(IS_QLA81XX(ha) || IS_QLA82XX(ha) || \
				IS_QLA8031(ha) || IS_QLA8044(ha))
#define IS_P3P_TYPE(ha)		(IS_QLA82XX(ha) || IS_QLA8044(ha))
#define IS_QLA2XXX_MIDTYPE(ha)	(IS_QLA24XX(ha) || IS_QLA84XX(ha) || \
				IS_QLA25XX(ha) || IS_QLA81XX(ha) || \
				IS_QLA82XX(ha) || IS_QLA83XX(ha) || \
				IS_QLA8044(ha) || IS_QLA27XX(ha) || \
				IS_QLA28XX(ha))
#define IS_MSIX_NACK_CAPABLE(ha) (IS_QLA81XX(ha) || IS_QLA83XX(ha) || \
				IS_QLA27XX(ha) || IS_QLA28XX(ha))
#define IS_NOPOLLING_TYPE(ha)	(IS_QLA81XX(ha) && (ha)->flags.msix_enabled)
#define IS_FAC_REQUIRED(ha)	(IS_QLA81XX(ha) || IS_QLA83XX(ha) || \
				IS_QLA27XX(ha) || IS_QLA28XX(ha))
#define IS_NOCACHE_VPD_TYPE(ha)	(IS_QLA81XX(ha) || IS_QLA83XX(ha) || \
				IS_QLA27XX(ha) || IS_QLA28XX(ha))
#define IS_ALOGIO_CAPABLE(ha)	(IS_QLA23XX(ha) || IS_FWI2_CAPABLE(ha))

#define IS_T10_PI_CAPABLE(ha)   ((ha)->device_type & DT_T10_PI)
#define IS_IIDMA_CAPABLE(ha)    ((ha)->device_type & DT_IIDMA)
#define IS_FWI2_CAPABLE(ha)     ((ha)->device_type & DT_FWI2)
#define IS_ZIO_SUPPORTED(ha)    ((ha)->device_type & DT_ZIO_SUPPORTED)
#define IS_OEM_001(ha)          ((ha)->device_type & DT_OEM_001)
#define HAS_EXTENDED_IDS(ha)    ((ha)->device_type & DT_EXTENDED_IDS)
#define IS_CT6_SUPPORTED(ha)	((ha)->device_type & DT_CT6_SUPPORTED)
#define IS_MQUE_CAPABLE(ha)	((ha)->mqenable || IS_QLA83XX(ha) || \
				IS_QLA27XX(ha) || IS_QLA28XX(ha))
#define IS_BIDI_CAPABLE(ha) \
    (IS_QLA25XX(ha) || IS_QLA2031(ha) || IS_QLA27XX(ha) || IS_QLA28XX(ha))
/* Bit 21 of fw_attributes decides the MCTP capabilities */
#define IS_MCTP_CAPABLE(ha)	(IS_QLA2031(ha) && \
				((ha)->fw_attributes_ext[0] & BIT_0))
#define QLA_ABTS_FW_ENABLED(_ha)       ((_ha)->fw_attributes_ext[0] & BIT_14)
#define QLA_SRB_NVME_LS(_sp) ((_sp)->type == SRB_NVME_LS)
#define QLA_SRB_NVME_CMD(_sp) ((_sp)->type == SRB_NVME_CMD)
#define QLA_NVME_IOS(_sp) (QLA_SRB_NVME_CMD(_sp) || QLA_SRB_NVME_LS(_sp))
#define QLA_LS_ABTS_WAIT_ENABLED(_sp) \
	(QLA_SRB_NVME_LS(_sp) && QLA_ABTS_FW_ENABLED(_sp->fcport->vha->hw))
#define QLA_CMD_ABTS_WAIT_ENABLED(_sp) \
	(QLA_SRB_NVME_CMD(_sp) && QLA_ABTS_FW_ENABLED(_sp->fcport->vha->hw))
#define QLA_ABTS_WAIT_ENABLED(_sp) \
	(QLA_NVME_IOS(_sp) && QLA_ABTS_FW_ENABLED(_sp->fcport->vha->hw))

#define IS_PI_UNINIT_CAPABLE(ha)	(IS_QLA83XX(ha) || IS_QLA27XX(ha))
#define IS_PI_IPGUARD_CAPABLE(ha)	(IS_QLA83XX(ha) || IS_QLA27XX(ha))
#define IS_PI_DIFB_DIX0_CAPABLE(ha)	(0)
#define IS_PI_SPLIT_DET_CAPABLE_HBA(ha)	(IS_QLA83XX(ha) || IS_QLA27XX(ha) || \
					IS_QLA28XX(ha))
#define IS_PI_SPLIT_DET_CAPABLE(ha)	(IS_PI_SPLIT_DET_CAPABLE_HBA(ha) && \
    (((ha)->fw_attributes_h << 16 | (ha)->fw_attributes) & BIT_22))
#define IS_ATIO_MSIX_CAPABLE(ha) (IS_QLA83XX(ha) || IS_QLA27XX(ha) || \
				IS_QLA28XX(ha))
#define IS_TGT_MODE_CAPABLE(ha)	(ha->tgt.atio_q_length)
#define IS_SHADOW_REG_CAPABLE(ha)  (IS_QLA27XX(ha) || IS_QLA28XX(ha))
#define IS_DPORT_CAPABLE(ha)  (IS_QLA83XX(ha) || IS_QLA27XX(ha) || \
				IS_QLA28XX(ha))
#define IS_FAWWN_CAPABLE(ha)	(IS_QLA83XX(ha) || IS_QLA27XX(ha) || \
				IS_QLA28XX(ha))
#define IS_EXCHG_OFFLD_CAPABLE(ha) \
	(IS_QLA81XX(ha) || IS_QLA83XX(ha) || IS_QLA27XX(ha) || IS_QLA28XX(ha))
#define IS_EXLOGIN_OFFLD_CAPABLE(ha) \
	(IS_QLA25XX(ha) || IS_QLA81XX(ha) || IS_QLA83XX(ha) || \
	 IS_QLA27XX(ha) || IS_QLA28XX(ha))
#define USE_ASYNC_SCAN(ha) (IS_QLA25XX(ha) || IS_QLA81XX(ha) ||\
	IS_QLA83XX(ha) || IS_QLA27XX(ha) || IS_QLA28XX(ha))

#define IS_ZIO_THRESHOLD_CAPABLE(ha) \
	((IS_QLA83XX(ha) || IS_QLA27XX(ha) || IS_QLA28XX(ha)) &&\
	 (ha->zio_mode == QLA_ZIO_MODE_6))

	/* HBA serial number */
	uint8_t		serial0;
	uint8_t		serial1;
	uint8_t		serial2;

	/* NVRAM configuration data */
#define MAX_NVRAM_SIZE  4096
#define VPD_OFFSET      (MAX_NVRAM_SIZE / 2)
	uint16_t	nvram_size;
	uint16_t	nvram_base;
	void		*nvram;
	uint16_t	vpd_size;
	uint16_t	vpd_base;
	void		*vpd;

	uint16_t	loop_reset_delay;
	uint8_t		retry_count;
	uint8_t		login_timeout;
	uint16_t	r_a_tov;
	int		port_down_retry_count;
	uint8_t		mbx_count;
	uint8_t		aen_mbx_count;
	atomic_t	num_pend_mbx_stage1;
	atomic_t	num_pend_mbx_stage2;
	atomic_t	num_pend_mbx_stage3;
	uint16_t	frame_payload_size;

	uint32_t	login_retry_count;
	/* SNS command interfaces. */
	ms_iocb_entry_t		*ms_iocb;
	dma_addr_t		ms_iocb_dma;
	struct ct_sns_pkt	*ct_sns;
	dma_addr_t		ct_sns_dma;
	/* SNS command interfaces for 2200. */
	struct sns_cmd_pkt	*sns_cmd;
	dma_addr_t		sns_cmd_dma;

#define SFP_DEV_SIZE    512
#define SFP_BLOCK_SIZE  64
#define SFP_RTDI_LEN	SFP_BLOCK_SIZE

	void		*sfp_data;
	dma_addr_t	sfp_data_dma;

	struct qla_flt_header *flt;
	dma_addr_t	flt_dma;

#define XGMAC_DATA_SIZE	4096
	void		*xgmac_data;
	dma_addr_t	xgmac_data_dma;

#define DCBX_TLV_DATA_SIZE 4096
	void		*dcbx_tlv;
	dma_addr_t	dcbx_tlv_dma;

	struct task_struct	*dpc_thread;
	uint8_t dpc_active;                  /* DPC routine is active */

	dma_addr_t	gid_list_dma;
	struct gid_list_info *gid_list;
	int		gid_list_info_size;

	/* Small DMA pool allocations -- maximum 256 bytes in length. */
#define DMA_POOL_SIZE   256
	struct dma_pool *s_dma_pool;

	dma_addr_t	init_cb_dma;
	init_cb_t	*init_cb;
	int		init_cb_size;
	dma_addr_t	ex_init_cb_dma;
	struct ex_init_cb_81xx *ex_init_cb;
	dma_addr_t	sf_init_cb_dma;
	struct init_sf_cb *sf_init_cb;

	void		*scm_fpin_els_buff;
	uint64_t	scm_fpin_els_buff_size;
	bool		scm_fpin_valid;
	bool		scm_fpin_payload_size;

	void		*async_pd;
	dma_addr_t	async_pd_dma;

#define ENABLE_EXTENDED_LOGIN	BIT_7

	/* Extended Logins  */
	void		*exlogin_buf;
	dma_addr_t	exlogin_buf_dma;
	uint32_t	exlogin_size;

#define ENABLE_EXCHANGE_OFFLD	BIT_2

	/* Exchange Offload */
	void		*exchoffld_buf;
	dma_addr_t	exchoffld_buf_dma;
	int		exchoffld_size;
	int 		exchoffld_count;

	/* n2n */
	struct fc_els_flogi plogi_els_payld;
#define LOGIN_TEMPLATE_SIZE (sizeof(struct fc_els_flogi) - 4)

	void            *swl;

	/* These are used by mailbox operations. */
	uint16_t mailbox_out[MAILBOX_REGISTER_COUNT];
	uint32_t mailbox_out32[MAILBOX_REGISTER_COUNT];
	uint32_t aenmb[AEN_MAILBOX_REGISTER_COUNT_FX00];

	mbx_cmd_t	*mcp;
	struct mbx_cmd_32	*mcp32;

	unsigned long	mbx_cmd_flags;
#define MBX_INTERRUPT		1
#define MBX_INTR_WAIT		2
#define MBX_UPDATE_FLASH_ACTIVE	3

	struct mutex vport_lock;        /* Virtual port synchronization */
	spinlock_t vport_slock; /* order is hardware_lock, then vport_slock */
	struct mutex mq_lock;        /* multi-queue synchronization */
	struct completion mbx_cmd_comp; /* Serialize mbx access */
	struct completion mbx_intr_comp;  /* Used for completion notification */
	struct completion dcbx_comp;	/* For set port config notification */
	struct completion lb_portup_comp; /* Used to wait for link up during
					   * loopback */
#define DCBX_COMP_TIMEOUT	20
#define LB_PORTUP_COMP_TIMEOUT	10

	int notify_dcbx_comp;
	int notify_lb_portup_comp;
	struct mutex selflogin_lock;

	/* Basic firmware related information. */
	uint16_t	fw_major_version;
	uint16_t	fw_minor_version;
	uint16_t	fw_subminor_version;
	uint16_t	fw_attributes;
	uint16_t	fw_attributes_h;
#define FW_ATTR_H_NVME_FBURST 	BIT_1
#define FW_ATTR_H_NVME		BIT_10
#define FW_ATTR_H_NVME_UPDATED  BIT_14

	/* About firmware SCM support */
#define FW_ATTR_EXT0_SCM_SUPPORTED	BIT_12
	/* Brocade fabric attached */
#define FW_ATTR_EXT0_SCM_BROCADE	0x00001000
	/* Cisco fabric attached */
#define FW_ATTR_EXT0_SCM_CISCO		0x00002000
#define FW_ATTR_EXT0_NVME2	BIT_13
	uint16_t	fw_attributes_ext[2];
	uint32_t	fw_memory_size;
	uint32_t	fw_transfer_size;
	uint32_t	fw_srisc_address;
#define RISC_START_ADDRESS_2100 0x1000
#define RISC_START_ADDRESS_2300 0x800
#define RISC_START_ADDRESS_2400 0x100000

	uint16_t	orig_fw_tgt_xcb_count;
	uint16_t	cur_fw_tgt_xcb_count;
	uint16_t	orig_fw_xcb_count;
	uint16_t	cur_fw_xcb_count;
	uint16_t	orig_fw_iocb_count;
	uint16_t	cur_fw_iocb_count;
	uint16_t	fw_max_fcf_count;

	uint32_t	fw_shared_ram_start;
	uint32_t	fw_shared_ram_end;
	uint32_t	fw_ddr_ram_start;
	uint32_t	fw_ddr_ram_end;

	uint16_t	fw_options[16];         /* slots: 1,2,3,10,11 */
	uint8_t		fw_seriallink_options[4];
	__le16		fw_seriallink_options24[4];

	uint8_t		serdes_version[3];
	uint8_t		mpi_version[3];
	uint32_t	mpi_capabilities;
	uint8_t		phy_version[3];
	uint8_t		pep_version[3];

	/* Firmware dump template */
	struct fwdt {
		void *template;
		ulong length;
		ulong dump_size;
	} fwdt[2];
	struct qla2xxx_fw_dump *fw_dump;
	uint32_t	fw_dump_len;
	u32		fw_dump_alloc_len;
	bool		fw_dumped;
	unsigned long	fw_dump_cap_flags;
#define RISC_PAUSE_CMPL		0
#define DMA_SHUTDOWN_CMPL	1
#define ISP_RESET_CMPL		2
#define RISC_RDY_AFT_RESET	3
#define RISC_SRAM_DUMP_CMPL	4
#define RISC_EXT_MEM_DUMP_CMPL	5
#define ISP_MBX_RDY		6
#define ISP_SOFT_RESET_CMPL	7
	int		fw_dump_reading;
	void		*mpi_fw_dump;
	u32		mpi_fw_dump_len;
	unsigned int	mpi_fw_dump_reading:1;
	unsigned int	mpi_fw_dumped:1;
	int		prev_minidump_failed;
	dma_addr_t	eft_dma;
	void		*eft;
/* Current size of mctp dump is 0x086064 bytes */
#define MCTP_DUMP_SIZE  0x086064
	dma_addr_t	mctp_dump_dma;
	void		*mctp_dump;
	int		mctp_dumped;
	int		mctp_dump_reading;
	uint32_t	chain_offset;
	struct dentry *dfs_dir;
	struct dentry *dfs_fce;
	struct dentry *dfs_tgt_counters;
	struct dentry *dfs_fw_resource_cnt;

	dma_addr_t	fce_dma;
	void		*fce;
	uint32_t	fce_bufs;
	uint16_t	fce_mb[8];
	uint64_t	fce_wr, fce_rd;
	struct mutex	fce_mutex;

	uint32_t	pci_attr;
	uint16_t	chip_revision;

	uint16_t	product_id[4];

	uint8_t		model_number[16+1];
	char		model_desc[80];
	uint8_t		adapter_id[16+1];

	/* Option ROM information. */
	char		*optrom_buffer;
	uint32_t	optrom_size;
	int		optrom_state;
#define QLA_SWAITING	0
#define QLA_SREADING	1
#define QLA_SWRITING	2
	uint32_t	optrom_region_start;
	uint32_t	optrom_region_size;
	struct mutex	optrom_mutex;

/* PCI expansion ROM image information. */
#define ROM_CODE_TYPE_BIOS	0
#define ROM_CODE_TYPE_FCODE	1
#define ROM_CODE_TYPE_EFI	3
	uint8_t 	bios_revision[2];
	uint8_t 	efi_revision[2];
	uint8_t 	fcode_revision[16];
	uint32_t	fw_revision[4];

	uint32_t	gold_fw_version[4];

	/* Offsets for flash/nvram access (set to ~0 if not used). */
	uint32_t	flash_conf_off;
	uint32_t	flash_data_off;
	uint32_t	nvram_conf_off;
	uint32_t	nvram_data_off;

	uint32_t	fdt_wrt_disable;
	uint32_t	fdt_wrt_enable;
	uint32_t	fdt_erase_cmd;
	uint32_t	fdt_block_size;
	uint32_t	fdt_unprotect_sec_cmd;
	uint32_t	fdt_protect_sec_cmd;
	uint32_t	fdt_wrt_sts_reg_cmd;

	struct {
		uint32_t	flt_region_flt;
		uint32_t	flt_region_fdt;
		uint32_t	flt_region_boot;
		uint32_t	flt_region_boot_sec;
		uint32_t	flt_region_fw;
		uint32_t	flt_region_fw_sec;
		uint32_t	flt_region_vpd_nvram;
		uint32_t	flt_region_vpd_nvram_sec;
		uint32_t	flt_region_vpd;
		uint32_t	flt_region_vpd_sec;
		uint32_t	flt_region_nvram;
		uint32_t	flt_region_nvram_sec;
		uint32_t	flt_region_npiv_conf;
		uint32_t	flt_region_gold_fw;
		uint32_t	flt_region_fcp_prio;
		uint32_t	flt_region_bootload;
		uint32_t	flt_region_img_status_pri;
		uint32_t	flt_region_img_status_sec;
		uint32_t	flt_region_aux_img_status_pri;
		uint32_t	flt_region_aux_img_status_sec;
	};
	uint8_t         active_image;

	/* Needed for BEACON */
	uint16_t        beacon_blink_led;
	uint8_t         beacon_color_state;
#define QLA_LED_GRN_ON		0x01
#define QLA_LED_YLW_ON		0x02
#define QLA_LED_ABR_ON		0x04
#define QLA_LED_ALL_ON		0x07	/* yellow, green, amber. */
					/* ISP2322: red, green, amber. */
	uint16_t        zio_mode;
	uint16_t        zio_timer;

	struct qla_msix_entry *msix_entries;

	struct list_head        vp_list;        /* list of VP */
	unsigned long   vp_idx_map[(MAX_MULTI_ID_FABRIC / 8) /
			sizeof(unsigned long)];
	uint16_t        num_vhosts;     /* number of vports created */
	uint16_t        num_vsans;      /* number of vsan created */
	uint16_t        max_npiv_vports;        /* 63 or 125 per topoloty */
	int             cur_vport_count;

	struct qla_chip_state_84xx *cs84xx;
	struct isp_operations *isp_ops;
	struct workqueue_struct *wq;
	struct qlfc_fw fw_buf;

	/* FCP_CMND priority support */
	struct qla_fcp_prio_cfg *fcp_prio_cfg;

	struct dma_pool *dl_dma_pool;
#define DSD_LIST_DMA_POOL_SIZE  512

	struct dma_pool *fcp_cmnd_dma_pool;
	mempool_t       *ctx_mempool;
#define FCP_CMND_DMA_POOL_SIZE 512

	void __iomem	*nx_pcibase;		/* Base I/O address */
	void __iomem	*nxdb_rd_ptr;		/* Doorbell read pointer */
	void __iomem	*nxdb_wr_ptr;		/* Door bell write pointer */

	uint32_t	crb_win;
	uint32_t	curr_window;
	uint32_t	ddr_mn_window;
	unsigned long	mn_win_crb;
	unsigned long	ms_win_crb;
	int		qdr_sn_window;
	uint32_t	fcoe_dev_init_timeout;
	uint32_t	fcoe_reset_timeout;
	rwlock_t	hw_lock;
	uint16_t	portnum;		/* port number */
	int		link_width;
	struct fw_blob	*hablob;
	struct qla82xx_legacy_intr_set nx_legacy_intr;

	uint16_t	gbl_dsd_inuse;
	uint16_t	gbl_dsd_avail;
	struct list_head gbl_dsd_list;
#define NUM_DSD_CHAIN 4096

	uint8_t fw_type;
	uint32_t file_prd_off;	/* File firmware product offset */

	uint32_t	md_template_size;
	void		*md_tmplt_hdr;
	dma_addr_t      md_tmplt_hdr_dma;
	void            *md_dump;
	uint32_t	md_dump_size;

	void		*loop_id_map;

	/* QLA83XX IDC specific fields */
	uint32_t	idc_audit_ts;
	uint32_t	idc_extend_tmo;

	/* DPC low-priority workqueue */
	struct workqueue_struct *dpc_lp_wq;
	struct work_struct idc_aen;
	/* DPC high-priority workqueue */
	struct workqueue_struct *dpc_hp_wq;
	struct work_struct nic_core_reset;
	struct work_struct idc_state_handler;
	struct work_struct nic_core_unrecoverable;
	struct work_struct board_disable;

	struct mr_data_fx00 mr;
	uint32_t chip_reset;

	struct qlt_hw_data tgt;
	int	allow_cna_fw_dump;
	uint32_t fw_ability_mask;
	uint16_t min_supported_speed;
	uint16_t max_supported_speed;

	/* DMA pool for the DIF bundling buffers */
	struct dma_pool *dif_bundl_pool;
	#define DIF_BUNDLING_DMA_POOL_SIZE  1024
	struct {
		struct {
			struct list_head head;
			uint count;
		} good;
		struct {
			struct list_head head;
			uint count;
		} unusable;
	} pool;

	unsigned long long dif_bundle_crossed_pages;
	unsigned long long dif_bundle_reads;
	unsigned long long dif_bundle_writes;
	unsigned long long dif_bundle_kallocs;
	unsigned long long dif_bundle_dma_allocs;

	atomic_t        nvme_active_aen_cnt;
	uint16_t        nvme_last_rptd_aen;             /* Last recorded aen count */

	uint8_t fc4_type_priority;

	atomic_t zio_threshold;
	uint16_t last_zio_threshold;

#define DEFAULT_ZIO_THRESHOLD 5

	struct qla_hw_data_stat stat;
};

struct active_regions {
	uint8_t global;
	struct {
		uint8_t board_config;
		uint8_t vpd_nvram;
		uint8_t npiv_config_0_1;
		uint8_t npiv_config_2_3;
	} aux;
};

#define FW_ABILITY_MAX_SPEED_MASK	0xFUL
#define FW_ABILITY_MAX_SPEED_16G	0x0
#define FW_ABILITY_MAX_SPEED_32G	0x1
#define FW_ABILITY_MAX_SPEED(ha)	\
	(ha->fw_ability_mask & FW_ABILITY_MAX_SPEED_MASK)

#define QLA_GET_DATA_RATE	0
#define QLA_SET_DATA_RATE_NOLR	1
#define QLA_SET_DATA_RATE_LR	2 /* Set speed and initiate LR */

#define QLA_DEFAULT_PAYLOAD_SIZE	64
/*
 * This item might be allocated with a size > sizeof(struct purex_item).
 * The "size" variable gives the size of the payload (which
 * is variable) starting at "iocb".
 */
struct purex_item {
	struct list_head list;
	struct scsi_qla_host *vha;
	void (*process_item)(struct scsi_qla_host *vha,
			     struct purex_item *pkt);
	atomic_t in_use;
	uint16_t size;
	struct {
		uint8_t iocb[64];
	} iocb;
};

#define SCM_FLAG_RDF_REJECT		0x00
#define SCM_FLAG_RDF_COMPLETED		0x01

#define QLA_CON_PRIMITIVE_RECEIVED	0x1
#define QLA_CONGESTION_ARB_WARNING	0x1
#define QLA_CONGESTION_ARB_ALARM	0X2

/*
 * Qlogic scsi host structure
 */
typedef struct scsi_qla_host {
	struct list_head list;
	struct list_head vp_fcports;	/* list of fcports */
	struct list_head work_list;
	spinlock_t work_lock;
	struct work_struct iocb_work;

	/* Commonly used flags and state information. */
	struct Scsi_Host *host;
	unsigned long	host_no;
	uint8_t		host_str[16];

	volatile struct {
		uint32_t	init_done		:1;
		uint32_t	online			:1;
		uint32_t	reset_active		:1;

		uint32_t	management_server_logged_in :1;
		uint32_t	process_response_queue	:1;
		uint32_t	difdix_supported:1;
		uint32_t	delete_progress:1;

		uint32_t	fw_tgt_reported:1;
		uint32_t	bbcr_enable:1;
		uint32_t	qpairs_available:1;
		uint32_t	qpairs_req_created:1;
		uint32_t	qpairs_rsp_created:1;
		uint32_t	nvme_enabled:1;
		uint32_t        nvme_first_burst:1;
		uint32_t        nvme2_enabled:1;
	} flags;

	atomic_t	loop_state;
#define LOOP_TIMEOUT	1
#define LOOP_DOWN	2
#define LOOP_UP		3
#define LOOP_UPDATE	4
#define LOOP_READY	5
#define LOOP_DEAD	6

	unsigned long   relogin_jif;
	unsigned long   dpc_flags;
#define RESET_MARKER_NEEDED	0	/* Send marker to ISP. */
#define RESET_ACTIVE		1
#define ISP_ABORT_NEEDED	2	/* Initiate ISP abort. */
#define ABORT_ISP_ACTIVE	3	/* ISP abort in progress. */
#define LOOP_RESYNC_NEEDED	4	/* Device Resync needed. */
#define LOOP_RESYNC_ACTIVE	5
#define LOCAL_LOOP_UPDATE	6	/* Perform a local loop update. */
#define RSCN_UPDATE		7	/* Perform an RSCN update. */
#define RELOGIN_NEEDED		8
#define REGISTER_FC4_NEEDED	9	/* SNS FC4 registration required. */
#define ISP_ABORT_RETRY		10	/* ISP aborted. */
#define BEACON_BLINK_NEEDED	11
#define REGISTER_FDMI_NEEDED	12
#define FCPORT_UPDATE_NEEDED	13
#define VP_DPC_NEEDED		14	/* wake up for VP dpc handling */
#define UNLOADING		15
#define NPIV_CONFIG_NEEDED	16
#define ISP_UNRECOVERABLE	17
#define FCOE_CTX_RESET_NEEDED	18	/* Initiate FCoE context reset */
#define MPI_RESET_NEEDED	19	/* Initiate MPI FW reset */
#define ISP_QUIESCE_NEEDED	20	/* Driver need some quiescence */
#define N2N_LINK_RESET		21
#define PORT_UPDATE_NEEDED	22
#define FX00_RESET_RECOVERY	23
#define FX00_TARGET_SCAN	24
#define FX00_CRITEMP_RECOVERY	25
#define FX00_HOST_INFO_RESEND	26
#define QPAIR_ONLINE_CHECK_NEEDED	27
#define SET_NVME_ZIO_THRESHOLD_NEEDED	28
#define DETECT_SFP_CHANGE	29
#define N2N_LOGIN_NEEDED	30
#define IOCB_WORK_ACTIVE	31
#define SET_ZIO_THRESHOLD_NEEDED 32
#define ISP_ABORT_TO_ROM	33
#define VPORT_DELETE		34

#define PROCESS_PUREX_IOCB	63

	unsigned long	pci_flags;
#define PFLG_DISCONNECTED	0	/* PCI device removed */
#define PFLG_DRIVER_REMOVING	1	/* PCI driver .remove */
#define PFLG_DRIVER_PROBING	2	/* PCI driver .probe */

	uint32_t	device_flags;
#define SWITCH_FOUND		BIT_0
#define DFLG_NO_CABLE		BIT_1
#define DFLG_DEV_FAILED		BIT_5

	/* ISP configuration data. */
	uint16_t	loop_id;		/* Host adapter loop id */
	uint16_t        self_login_loop_id;     /* host adapter loop id
						 * get it on self login
						 */
	fc_port_t       bidir_fcport;		/* fcport used for bidir cmnds
						 * no need of allocating it for
						 * each command
						 */

	port_id_t	d_id;			/* Host adapter port id */
	uint8_t		marker_needed;
	uint16_t	mgmt_svr_loop_id;



	/* Timeout timers. */
	uint8_t         loop_down_abort_time;    /* port down timer */
	atomic_t        loop_down_timer;         /* loop down timer */
	uint8_t         link_down_timeout;       /* link down timeout */

	uint32_t        timer_active;
	struct timer_list        timer;

	uint8_t		node_name[WWN_SIZE];
	uint8_t		port_name[WWN_SIZE];
	uint8_t		fabric_node_name[WWN_SIZE];
	uint8_t		fabric_port_name[WWN_SIZE];

	struct		nvme_fc_local_port *nvme_local_port;
	struct completion nvme_del_done;

	uint16_t	fcoe_vlan_id;
	uint16_t	fcoe_fcf_idx;
	uint8_t		fcoe_vn_port_mac[6];

	/* list of commands waiting on workqueue */
	struct list_head	qla_cmd_list;
	struct list_head	qla_sess_op_cmd_list;
	struct list_head	unknown_atio_list;
	spinlock_t		cmd_list_lock;
	struct delayed_work	unknown_atio_work;

	/* Counter to detect races between ELS and RSCN events */
	atomic_t		generation_tick;
	/* Time when global fcport update has been scheduled */
	int			total_fcport_update_gen;
	/* List of pending LOGOs, protected by tgt_mutex */
	struct list_head	logo_list;
	/* List of pending PLOGI acks, protected by hw lock */
	struct list_head	plogi_ack_list;

	struct list_head	qp_list;

	uint32_t	vp_abort_cnt;

	struct fc_vport	*fc_vport;	/* holds fc_vport * for each vport */
	uint16_t        vp_idx;		/* vport ID */
	struct qla_qpair *qpair;	/* base qpair */

	unsigned long		vp_flags;
#define VP_IDX_ACQUIRED		0	/* bit no 0 */
#define VP_CREATE_NEEDED	1
#define VP_BIND_NEEDED		2
#define VP_DELETE_NEEDED	3
#define VP_SCR_NEEDED		4	/* State Change Request registration */
#define VP_CONFIG_OK		5	/* Flag to cfg VP, if FW is ready */
	atomic_t 		vp_state;
#define VP_OFFLINE		0
#define VP_ACTIVE		1
#define VP_FAILED		2
// #define VP_DISABLE		3
	uint16_t 	vp_err_state;
	uint16_t	vp_prev_err_state;
#define VP_ERR_UNKWN		0
#define VP_ERR_PORTDWN		1
#define VP_ERR_FAB_UNSUPPORTED	2
#define VP_ERR_FAB_NORESOURCES	3
#define VP_ERR_FAB_LOGOUT	4
#define VP_ERR_ADAP_NORESOURCES	5
	struct qla_hw_data *hw;
	struct scsi_qlt_host vha_tgt;
	struct req_que *req;
	int		fw_heartbeat_counter;
	int		seconds_since_last_heartbeat;
	struct fc_host_statistics fc_host_stat;
	struct qla_statistics qla_stats;
	struct bidi_statistics bidi_stats;
	atomic_t	vref_count;
	struct qla8044_reset_template reset_tmplt;
	uint16_t	bbcr;

	uint16_t u_ql2xexchoffld;
	uint16_t u_ql2xiniexchg;
	uint16_t qlini_mode;
	uint16_t ql2xexchoffld;
	uint16_t ql2xiniexchg;

	struct dentry *dfs_rport_root;

	struct purex_list {
		struct list_head head;
		spinlock_t lock;
	} purex_list;
	struct purex_item default_item;

	struct name_list_extended gnl;
	/* Count of active session/fcport */
	int fcport_count;
	wait_queue_head_t fcport_waitQ;
	wait_queue_head_t vref_waitq;
	uint8_t min_supported_speed;
	uint8_t n2n_node_name[WWN_SIZE];
	uint8_t n2n_port_name[WWN_SIZE];
	uint16_t	n2n_id;
	__le16 dport_data[4];
	struct list_head gpnid_list;
	struct fab_scan scan;
	uint8_t	scm_fabric_connection_flags;

	unsigned int irq_offset;

	u64 hw_err_cnt;
	u64 interface_err_cnt;
	u64 cmd_timeout_cnt;
	u64 reset_cmd_err_cnt;
	u64 link_down_time;
	u64 short_link_down_cnt;
} scsi_qla_host_t;

struct qla27xx_image_status {
	uint8_t image_status_mask;
	__le16	generation;
	uint8_t ver_major;
	uint8_t ver_minor;
	uint8_t bitmap;		/* 28xx only */
	uint8_t reserved[2];
	__le32	checksum;
	__le32	signature;
} __packed;

/* 28xx aux image status bimap values */
#define QLA28XX_AUX_IMG_BOARD_CONFIG		BIT_0
#define QLA28XX_AUX_IMG_VPD_NVRAM		BIT_1
#define QLA28XX_AUX_IMG_NPIV_CONFIG_0_1		BIT_2
#define QLA28XX_AUX_IMG_NPIV_CONFIG_2_3		BIT_3

#define SET_VP_IDX	1
#define SET_AL_PA	2
#define RESET_VP_IDX	3
#define RESET_AL_PA	4
struct qla_tgt_vp_map {
	uint8_t	idx;
	scsi_qla_host_t *vha;
};

struct qla2_sgx {
	dma_addr_t		dma_addr;	/* OUT */
	uint32_t		dma_len;	/* OUT */

	uint32_t		tot_bytes;	/* IN */
	struct scatterlist	*cur_sg;	/* IN */

	/* for book keeping, bzero on initial invocation */
	uint32_t		bytes_consumed;
	uint32_t		num_bytes;
	uint32_t		tot_partial;

	/* for debugging */
	uint32_t		num_sg;
	srb_t			*sp;
};

#define QLA_FW_STARTED(_ha) {			\
	int i;					\
	_ha->flags.fw_started = 1;		\
	_ha->base_qpair->fw_started = 1;	\
	for (i = 0; i < _ha->max_qpairs; i++) {	\
	if (_ha->queue_pair_map[i])	\
	_ha->queue_pair_map[i]->fw_started = 1;	\
	}					\
}

#define QLA_FW_STOPPED(_ha) {			\
	int i;					\
	_ha->flags.fw_started = 0;		\
	_ha->base_qpair->fw_started = 0;	\
	for (i = 0; i < _ha->max_qpairs; i++) {	\
	if (_ha->queue_pair_map[i])	\
	_ha->queue_pair_map[i]->fw_started = 0;	\
	}					\
}


#define SFUB_CHECKSUM_SIZE	4

struct secure_flash_update_block {
	uint32_t	block_info;
	uint32_t	signature_lo;
	uint32_t	signature_hi;
	uint32_t	signature_upper[0x3e];
};

struct secure_flash_update_block_pk {
	uint32_t	block_info;
	uint32_t	signature_lo;
	uint32_t	signature_hi;
	uint32_t	signature_upper[0x3e];
	uint32_t	public_key[0x41];
};

/*
 * Macros to help code, maintain, etc.
 */
#define LOOP_TRANSITION(ha) \
	(test_bit(ISP_ABORT_NEEDED, &ha->dpc_flags) || \
	 test_bit(LOOP_RESYNC_NEEDED, &ha->dpc_flags) || \
	 atomic_read(&ha->loop_state) == LOOP_DOWN)

#define STATE_TRANSITION(ha) \
		(test_bit(ISP_ABORT_NEEDED, &ha->dpc_flags) || \
			 test_bit(LOOP_RESYNC_NEEDED, &ha->dpc_flags))

#define QLA_VHA_MARK_BUSY(__vha, __bail) do {		\
	atomic_inc(&__vha->vref_count);			\
	mb();						\
	if (__vha->flags.delete_progress) {		\
		atomic_dec(&__vha->vref_count);		\
		wake_up(&__vha->vref_waitq);		\
		__bail = 1;				\
	} else {					\
		__bail = 0;				\
	}						\
} while (0)

#define QLA_VHA_MARK_NOT_BUSY(__vha) do {		\
	atomic_dec(&__vha->vref_count);			\
	wake_up(&__vha->vref_waitq);			\
} while (0)						\

#define QLA_QPAIR_MARK_BUSY(__qpair, __bail) do {	\
	atomic_inc(&__qpair->ref_count);		\
	mb();						\
	if (__qpair->delete_in_progress) {		\
		atomic_dec(&__qpair->ref_count);	\
		__bail = 1;				\
	} else {					\
	       __bail = 0;				\
	}						\
} while (0)

#define QLA_QPAIR_MARK_NOT_BUSY(__qpair)		\
	atomic_dec(&__qpair->ref_count)

#define QLA_ENA_CONF(_ha) {\
    int i;\
    _ha->base_qpair->enable_explicit_conf = 1;	\
    for (i = 0; i < _ha->max_qpairs; i++) {	\
	if (_ha->queue_pair_map[i])		\
	    _ha->queue_pair_map[i]->enable_explicit_conf = 1; \
    }						\
}

#define QLA_DIS_CONF(_ha) {\
    int i;\
    _ha->base_qpair->enable_explicit_conf = 0;	\
    for (i = 0; i < _ha->max_qpairs; i++) {	\
	if (_ha->queue_pair_map[i])		\
	    _ha->queue_pair_map[i]->enable_explicit_conf = 0; \
    }						\
}

/*
 * qla2x00 local function return status codes
 */
#define MBS_MASK		0x3fff

#define QLA_SUCCESS		(MBS_COMMAND_COMPLETE & MBS_MASK)
#define QLA_INVALID_COMMAND	(MBS_INVALID_COMMAND & MBS_MASK)
#define QLA_INTERFACE_ERROR	(MBS_HOST_INTERFACE_ERROR & MBS_MASK)
#define QLA_TEST_FAILED		(MBS_TEST_FAILED & MBS_MASK)
#define QLA_COMMAND_ERROR	(MBS_COMMAND_ERROR & MBS_MASK)
#define QLA_PARAMETER_ERROR	(MBS_COMMAND_PARAMETER_ERROR & MBS_MASK)
#define QLA_PORT_ID_USED	(MBS_PORT_ID_USED & MBS_MASK)
#define QLA_LOOP_ID_USED	(MBS_LOOP_ID_USED & MBS_MASK)
#define QLA_ALL_IDS_IN_USE	(MBS_ALL_IDS_IN_USE & MBS_MASK)
#define QLA_NOT_LOGGED_IN	(MBS_NOT_LOGGED_IN & MBS_MASK)

#define QLA_FUNCTION_TIMEOUT		0x100
#define QLA_FUNCTION_PARAMETER_ERROR	0x101
#define QLA_FUNCTION_FAILED		0x102
#define QLA_MEMORY_ALLOC_FAILED		0x103
#define QLA_LOCK_TIMEOUT		0x104
#define QLA_ABORTED			0x105
#define QLA_SUSPENDED			0x106
#define QLA_BUSY			0x107
#define QLA_ALREADY_REGISTERED		0x109
#define QLA_OS_TIMER_EXPIRED		0x10a

#define NVRAM_DELAY()		udelay(10)

/*
 * Flash support definitions
 */
#define OPTROM_SIZE_2300	0x20000
#define OPTROM_SIZE_2322	0x100000
#define OPTROM_SIZE_24XX	0x100000
#define OPTROM_SIZE_25XX	0x200000
#define OPTROM_SIZE_81XX	0x400000
#define OPTROM_SIZE_82XX	0x800000
#define OPTROM_SIZE_83XX	0x1000000
#define OPTROM_SIZE_28XX	0x2000000

#define OPTROM_BURST_SIZE	0x1000
#define OPTROM_BURST_DWORDS	(OPTROM_BURST_SIZE / 4)

#define	QLA_DSDS_PER_IOCB	37

#define CMD_SP(Cmnd)		((Cmnd)->SCp.ptr)

#define QLA_SG_ALL	1024

enum nexus_wait_type {
	WAIT_HOST = 0,
	WAIT_TARGET,
	WAIT_LUN,
};

/* Refer to SNIA SFF 8247 */
struct sff_8247_a0 {
	u8 txid;	/* transceiver id */
	u8 ext_txid;
	u8 connector;
	/* compliance code */
	u8 eth_infi_cc3;	/* ethernet, inifiband */
	u8 sonet_cc4[2];
	u8 eth_cc6;
	/* link length */
#define FC_LL_VL BIT_7	/* very long */
#define FC_LL_S  BIT_6	/* Short */
#define FC_LL_I  BIT_5	/* Intermidiate*/
#define FC_LL_L  BIT_4	/* Long */
#define FC_LL_M  BIT_3	/* Medium */
#define FC_LL_SA BIT_2	/* ShortWave laser */
#define FC_LL_LC BIT_1	/* LongWave laser */
#define FC_LL_EL BIT_0	/* Electrical inter enclosure */
	u8 fc_ll_cc7;
	/* FC technology */
#define FC_TEC_EL BIT_7	/* Electrical inter enclosure */
#define FC_TEC_SN BIT_6	/* short wave w/o OFC */
#define FC_TEC_SL BIT_5	/* short wave with OFC */
#define FC_TEC_LL BIT_4	/* Longwave Laser */
#define FC_TEC_ACT BIT_3	/* Active cable */
#define FC_TEC_PAS BIT_2	/* Passive cable */
	u8 fc_tec_cc8;
	/* Transmission Media */
#define FC_MED_TW BIT_7	/* Twin Ax */
#define FC_MED_TP BIT_6	/* Twited Pair */
#define FC_MED_MI BIT_5	/* Min Coax */
#define FC_MED_TV BIT_4	/* Video Coax */
#define FC_MED_M6 BIT_3	/* Multimode, 62.5um */
#define FC_MED_M5 BIT_2	/* Multimode, 50um */
#define FC_MED_SM BIT_0	/* Single Mode */
	u8 fc_med_cc9;
	/* speed FC_SP_12: 12*100M = 1200 MB/s */
#define FC_SP_12 BIT_7
#define FC_SP_8  BIT_6
#define FC_SP_16 BIT_5
#define FC_SP_4  BIT_4
#define FC_SP_32 BIT_3
#define FC_SP_2  BIT_2
#define FC_SP_1  BIT_0
	u8 fc_sp_cc10;
	u8 encode;
	u8 bitrate;
	u8 rate_id;
	u8 length_km;		/* offset 14/eh */
	u8 length_100m;
	u8 length_50um_10m;
	u8 length_62um_10m;
	u8 length_om4_10m;
	u8 length_om3_10m;
#define SFF_VEN_NAME_LEN 16
	u8 vendor_name[SFF_VEN_NAME_LEN];	/* offset 20/14h */
	u8 tx_compat;
	u8 vendor_oui[3];
#define SFF_PART_NAME_LEN 16
	u8 vendor_pn[SFF_PART_NAME_LEN];	/* part number */
	u8 vendor_rev[4];
	u8 wavelength[2];
	u8 resv;
	u8 cc_base;
	u8 options[2];	/* offset 64 */
	u8 br_max;
	u8 br_min;
	u8 vendor_sn[16];
	u8 date_code[8];
	u8 diag;
	u8 enh_options;
	u8 sff_revision;
	u8 cc_ext;
	u8 vendor_specific[32];
	u8 resv2[128];
};

/* BPM -- Buffer Plus Management support. */
#define IS_BPM_CAPABLE(ha) \
	(IS_QLA25XX(ha) || IS_QLA81XX(ha) || IS_QLA83XX(ha) || \
	 IS_QLA27XX(ha) || IS_QLA28XX(ha))
#define IS_BPM_RANGE_CAPABLE(ha) \
	(IS_QLA83XX(ha) || IS_QLA27XX(ha) || IS_QLA28XX(ha))
#define IS_BPM_ENABLED(vha) \
	(ql2xautodetectsfp && !vha->vp_idx && IS_BPM_CAPABLE(vha->hw))

#define FLASH_SEMAPHORE_REGISTER_ADDR   0x00101016

#define USER_CTRL_IRQ(_ha) (ql2xuctrlirq && QLA_TGT_MODE_ENABLED() && \
	(IS_QLA27XX(_ha) || IS_QLA28XX(_ha) || IS_QLA83XX(_ha)))

#define SAVE_TOPO(_ha) { \
	if (_ha->current_topology)				\
		_ha->prev_topology = _ha->current_topology;     \
}

#define N2N_TOPO(ha) \
	((ha->prev_topology == ISP_CFG_N && !ha->current_topology) || \
	 ha->current_topology == ISP_CFG_N || \
	 !ha->current_topology)

#define QLA_N2N_WAIT_TIME	5 /* 2 * ra_tov(n2n) + 1 */

#define NVME_TYPE(fcport) \
	(fcport->fc4_type & FS_FC4TYPE_NVME) \

#define FCP_TYPE(fcport) \
	(fcport->fc4_type & FS_FC4TYPE_FCP) \

#define NVME_ONLY_TARGET(fcport) \
	(NVME_TYPE(fcport) && !FCP_TYPE(fcport))  \

#define NVME_FCP_TARGET(fcport) \
	(FCP_TYPE(fcport) && NVME_TYPE(fcport)) \

#define NVME_TARGET(ha, fcport) \
	((NVME_FCP_TARGET(fcport) && \
	(ha->fc4_type_priority == FC4_PRIORITY_NVME)) || \
	NVME_ONLY_TARGET(fcport)) \

#define PRLI_PHASE(_cls) \
	((_cls == DSC_LS_PRLI_PEND) || (_cls == DSC_LS_PRLI_COMP))

enum ql_vnd_host_stat_action {
	QLA_STOP = 0,
	QLA_START,
	QLA_CLEAR,
};

struct ql_vnd_mng_host_stats_param {
	u32 stat_type;
	enum ql_vnd_host_stat_action action;
} __packed;

struct ql_vnd_mng_host_stats_resp {
	u32 status;
} __packed;

struct ql_vnd_stats_param {
	u32 stat_type;
} __packed;

struct ql_vnd_tgt_stats_param {
	s32 tgt_id;
	u32 stat_type;
} __packed;

enum ql_vnd_host_port_action {
	QLA_ENABLE = 0,
	QLA_DISABLE,
};

struct ql_vnd_mng_host_port_param {
	enum ql_vnd_host_port_action action;
} __packed;

struct ql_vnd_mng_host_port_resp {
	u32 status;
} __packed;

struct ql_vnd_stat_entry {
	u32 stat_type;	/* Failure type */
	u32 tgt_num;	/* Target Num */
	u64 cnt;	/* Counter value */
} __packed;

struct ql_vnd_stats {
	u64 entry_count; /* Num of entries */
	u64 rservd;
	struct ql_vnd_stat_entry entry[0]; /* Place holder of entries */
} __packed;

struct ql_vnd_host_stats_resp {
	u32 status;
	struct ql_vnd_stats stats;
} __packed;

struct ql_vnd_tgt_stats_resp {
	u32 status;
	struct ql_vnd_stats stats;
} __packed;

#include "qla_target.h"
#include "qla_gbl.h"
#include "qla_dbg.h"
#include "qla_inline.h"
#endif<|MERGE_RESOLUTION|>--- conflicted
+++ resolved
@@ -2558,13 +2558,10 @@
 	u16 n2n_chip_reset;
 
 	struct dentry *dfs_rport_dir;
-<<<<<<< HEAD
-=======
 
 	u64 tgt_short_link_down_cnt;
 	u64 tgt_link_down_time;
 	u64 dev_loss_tmo;
->>>>>>> f642729d
 } fc_port_t;
 
 enum {
@@ -3930,10 +3927,7 @@
 		uint32_t	scm_enabled:1;
 		uint32_t	max_req_queue_warned:1;
 		uint32_t	plogi_template_valid:1;
-<<<<<<< HEAD
-=======
 		uint32_t	port_isolated:1;
->>>>>>> f642729d
 	} flags;
 
 	uint16_t max_exchg;
