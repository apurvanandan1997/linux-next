--- conflicted
+++ resolved
@@ -438,27 +438,13 @@
  * struct mpt3_addnl_diag_query - diagnostic buffer release reason
  * @hdr - generic header
  * @unique_id - unique id associated with this buffer.
-<<<<<<< HEAD
- * @buffer_rel_condition - Release condition ioctl/sysfs/reset
- * @reserved1
- * @trigger_type - Master/Event/scsi/MPI
- * @trigger_info_dwords - Data Correspondig to trigger type
-=======
  * @rel_query - release query.
->>>>>>> 11e4b63a
  * @reserved2
  */
 struct mpt3_addnl_diag_query {
 	struct mpt3_ioctl_header hdr;
 	uint32_t unique_id;
-<<<<<<< HEAD
-	uint16_t buffer_rel_condition;
-	uint16_t reserved1;
-	uint32_t trigger_type;
-	uint32_t trigger_info_dwords[2];
-=======
 	struct htb_rel_query rel_query;
->>>>>>> 11e4b63a
 	uint32_t reserved2[2];
 };
 
