# SPDX-License-Identifier: GPL-2.0-only
config PINCTRL_OWL
	bool "Actions Semi OWL pinctrl driver"
	depends on (ARCH_ACTIONS || COMPILE_TEST) && OF
	select PINMUX
	select PINCONF
	select GENERIC_PINCONF
	select GPIOLIB
	select GPIOLIB_IRQCHIP
	help
	  Say Y here to enable Actions Semi OWL pinctrl driver

config PINCTRL_S500
	bool "Actions Semi S500 pinctrl driver"
<<<<<<< HEAD
=======
	depends on ARM || COMPILE_TEST
>>>>>>> f642729d
	depends on PINCTRL_OWL
	help
	  Say Y here to enable Actions Semi S500 pinctrl driver

config PINCTRL_S700
	bool "Actions Semi S700 pinctrl driver"
	depends on ARM64 || COMPILE_TEST
	depends on PINCTRL_OWL
	help
	  Say Y here to enable Actions Semi S700 pinctrl driver

config PINCTRL_S900
	bool "Actions Semi S900 pinctrl driver"
	depends on ARM64 || COMPILE_TEST
	depends on PINCTRL_OWL
	help
	  Say Y here to enable Actions Semi S900 pinctrl driver<|MERGE_RESOLUTION|>--- conflicted
+++ resolved
@@ -12,10 +12,7 @@
 
 config PINCTRL_S500
 	bool "Actions Semi S500 pinctrl driver"
-<<<<<<< HEAD
-=======
 	depends on ARM || COMPILE_TEST
->>>>>>> f642729d
 	depends on PINCTRL_OWL
 	help
 	  Say Y here to enable Actions Semi S500 pinctrl driver
