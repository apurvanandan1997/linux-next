--- conflicted
+++ resolved
@@ -948,10 +948,6 @@
 			   (mode < 0) ? "unknown" : modes[mode]);
 	} else {
 		int irq = chip->to_irq(chip, offset);
-<<<<<<< HEAD
-		struct irq_desc	*desc = irq_to_desc(irq);
-=======
->>>>>>> f642729d
 		const int pullidx = pull ? 1 : 0;
 		int val;
 		static const char * const pulls[] = {
