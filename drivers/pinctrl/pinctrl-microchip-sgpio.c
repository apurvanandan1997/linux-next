// SPDX-License-Identifier: GPL-2.0-or-later
/*
 * Microsemi/Microchip SoCs serial gpio driver
 *
 * Author: Lars Povlsen <lars.povlsen@microchip.com>
 *
 * Copyright (c) 2020 Microchip Technology Inc. and its subsidiaries.
 */

#include <linux/bitfield.h>
#include <linux/bits.h>
#include <linux/clk.h>
#include <linux/gpio/driver.h>
#include <linux/io.h>
#include <linux/mod_devicetable.h>
#include <linux/module.h>
#include <linux/pinctrl/pinmux.h>
#include <linux/platform_device.h>
#include <linux/property.h>

#include "core.h"
#include "pinconf.h"

#define SGPIO_BITS_PER_WORD	32
#define SGPIO_MAX_BITS		4
#define SGPIO_SRC_BITS		3 /* 3 bit wide field per pin */

enum {
	REG_INPUT_DATA,
	REG_PORT_CONFIG,
	REG_PORT_ENABLE,
	REG_SIO_CONFIG,
	REG_SIO_CLOCK,
	REG_INT_POLARITY,
	REG_INT_TRIGGER,
	REG_INT_ACK,
	REG_INT_ENABLE,
	REG_INT_IDENT,
	MAXREG
};

enum {
	SGPIO_ARCH_LUTON,
	SGPIO_ARCH_OCELOT,
	SGPIO_ARCH_SPARX5,
};

enum {
	SGPIO_FLAGS_HAS_IRQ	= BIT(0),
};

struct sgpio_properties {
	int arch;
	int flags;
	u8 regoff[MAXREG];
};

#define SGPIO_LUTON_AUTO_REPEAT  BIT(5)
#define SGPIO_LUTON_PORT_WIDTH   GENMASK(3, 2)
#define SGPIO_LUTON_CLK_FREQ     GENMASK(11, 0)
#define SGPIO_LUTON_BIT_SOURCE   GENMASK(11, 0)

#define SGPIO_OCELOT_AUTO_REPEAT BIT(10)
#define SGPIO_OCELOT_PORT_WIDTH  GENMASK(8, 7)
#define SGPIO_OCELOT_CLK_FREQ    GENMASK(19, 8)
#define SGPIO_OCELOT_BIT_SOURCE  GENMASK(23, 12)

#define SGPIO_SPARX5_AUTO_REPEAT BIT(6)
#define SGPIO_SPARX5_PORT_WIDTH  GENMASK(4, 3)
#define SGPIO_SPARX5_CLK_FREQ    GENMASK(19, 8)
#define SGPIO_SPARX5_BIT_SOURCE  GENMASK(23, 12)

#define SGPIO_MASTER_INTR_ENA    BIT(0)

#define SGPIO_INT_TRG_LEVEL	0
#define SGPIO_INT_TRG_EDGE	1
#define SGPIO_INT_TRG_EDGE_FALL	2
#define SGPIO_INT_TRG_EDGE_RISE	3

#define SGPIO_TRG_LEVEL_HIGH	0
#define SGPIO_TRG_LEVEL_LOW	1

static const struct sgpio_properties properties_luton = {
	.arch   = SGPIO_ARCH_LUTON,
	.regoff = { 0x00, 0x09, 0x29, 0x2a, 0x2b },
};

static const struct sgpio_properties properties_ocelot = {
	.arch   = SGPIO_ARCH_OCELOT,
	.regoff = { 0x00, 0x06, 0x26, 0x04, 0x05 },
};

static const struct sgpio_properties properties_sparx5 = {
	.arch   = SGPIO_ARCH_SPARX5,
	.flags  = SGPIO_FLAGS_HAS_IRQ,
	.regoff = { 0x00, 0x06, 0x26, 0x04, 0x05, 0x2a, 0x32, 0x3a, 0x3e, 0x42 },
};

static const char * const functions[] = { "gpio" };

struct sgpio_bank {
	struct sgpio_priv *priv;
	bool is_input;
	struct gpio_chip gpio;
	struct pinctrl_desc pctl_desc;
};

struct sgpio_priv {
	struct device *dev;
	struct sgpio_bank in;
	struct sgpio_bank out;
	u32 bitcount;
	u32 ports;
	u32 clock;
	u32 __iomem *regs;
	const struct sgpio_properties *properties;
};

struct sgpio_port_addr {
	u8 port;
	u8 bit;
};

static inline void sgpio_pin_to_addr(struct sgpio_priv *priv, int pin,
				     struct sgpio_port_addr *addr)
{
	addr->port = pin / priv->bitcount;
	addr->bit = pin % priv->bitcount;
}

static inline int sgpio_addr_to_pin(struct sgpio_priv *priv, int port, int bit)
{
	return bit + port * priv->bitcount;
}

static inline u32 sgpio_readl(struct sgpio_priv *priv, u32 rno, u32 off)
{
	u32 __iomem *reg = &priv->regs[priv->properties->regoff[rno] + off];

	return readl(reg);
}

static inline void sgpio_writel(struct sgpio_priv *priv,
				u32 val, u32 rno, u32 off)
{
	u32 __iomem *reg = &priv->regs[priv->properties->regoff[rno] + off];

	writel(val, reg);
}

static inline void sgpio_clrsetbits(struct sgpio_priv *priv,
				    u32 rno, u32 off, u32 clear, u32 set)
{
	u32 __iomem *reg = &priv->regs[priv->properties->regoff[rno] + off];
	u32 val = readl(reg);

	val &= ~clear;
	val |= set;

	writel(val, reg);
}

static inline void sgpio_configure_bitstream(struct sgpio_priv *priv)
{
	int width = priv->bitcount - 1;
	u32 clr, set;

	switch (priv->properties->arch) {
	case SGPIO_ARCH_LUTON:
		clr = SGPIO_LUTON_PORT_WIDTH;
		set = SGPIO_LUTON_AUTO_REPEAT |
			FIELD_PREP(SGPIO_LUTON_PORT_WIDTH, width);
		break;
	case SGPIO_ARCH_OCELOT:
		clr = SGPIO_OCELOT_PORT_WIDTH;
		set = SGPIO_OCELOT_AUTO_REPEAT |
			FIELD_PREP(SGPIO_OCELOT_PORT_WIDTH, width);
		break;
	case SGPIO_ARCH_SPARX5:
		clr = SGPIO_SPARX5_PORT_WIDTH;
		set = SGPIO_SPARX5_AUTO_REPEAT |
			FIELD_PREP(SGPIO_SPARX5_PORT_WIDTH, width);
		break;
	default:
		return;
	}
	sgpio_clrsetbits(priv, REG_SIO_CONFIG, 0, clr, set);
}

static inline void sgpio_configure_clock(struct sgpio_priv *priv, u32 clkfrq)
{
	u32 clr, set;

	switch (priv->properties->arch) {
	case SGPIO_ARCH_LUTON:
		clr = SGPIO_LUTON_CLK_FREQ;
		set = FIELD_PREP(SGPIO_LUTON_CLK_FREQ, clkfrq);
		break;
	case SGPIO_ARCH_OCELOT:
		clr = SGPIO_OCELOT_CLK_FREQ;
		set = FIELD_PREP(SGPIO_OCELOT_CLK_FREQ, clkfrq);
		break;
	case SGPIO_ARCH_SPARX5:
		clr = SGPIO_SPARX5_CLK_FREQ;
		set = FIELD_PREP(SGPIO_SPARX5_CLK_FREQ, clkfrq);
		break;
	default:
		return;
	}
	sgpio_clrsetbits(priv, REG_SIO_CLOCK, 0, clr, set);
}

static void sgpio_output_set(struct sgpio_priv *priv,
			     struct sgpio_port_addr *addr,
			     int value)
{
	unsigned int bit = SGPIO_SRC_BITS * addr->bit;
	u32 clr, set;

	switch (priv->properties->arch) {
	case SGPIO_ARCH_LUTON:
		clr = FIELD_PREP(SGPIO_LUTON_BIT_SOURCE, BIT(bit));
		set = FIELD_PREP(SGPIO_LUTON_BIT_SOURCE, value << bit);
		break;
	case SGPIO_ARCH_OCELOT:
		clr = FIELD_PREP(SGPIO_OCELOT_BIT_SOURCE, BIT(bit));
		set = FIELD_PREP(SGPIO_OCELOT_BIT_SOURCE, value << bit);
		break;
	case SGPIO_ARCH_SPARX5:
		clr = FIELD_PREP(SGPIO_SPARX5_BIT_SOURCE, BIT(bit));
		set = FIELD_PREP(SGPIO_SPARX5_BIT_SOURCE, value << bit);
		break;
	default:
		return;
	}
	sgpio_clrsetbits(priv, REG_PORT_CONFIG, addr->port, clr, set);
}

static int sgpio_output_get(struct sgpio_priv *priv,
			    struct sgpio_port_addr *addr)
{
	u32 val, portval = sgpio_readl(priv, REG_PORT_CONFIG, addr->port);
	unsigned int bit = SGPIO_SRC_BITS * addr->bit;

	switch (priv->properties->arch) {
	case SGPIO_ARCH_LUTON:
		val = FIELD_GET(SGPIO_LUTON_BIT_SOURCE, portval);
		break;
	case SGPIO_ARCH_OCELOT:
		val = FIELD_GET(SGPIO_OCELOT_BIT_SOURCE, portval);
		break;
	case SGPIO_ARCH_SPARX5:
		val = FIELD_GET(SGPIO_SPARX5_BIT_SOURCE, portval);
		break;
	default:
		val = 0;
		break;
	}
	return !!(val & BIT(bit));
}

static int sgpio_input_get(struct sgpio_priv *priv,
			   struct sgpio_port_addr *addr)
{
	return !!(sgpio_readl(priv, REG_INPUT_DATA, addr->bit) & BIT(addr->port));
}

static int sgpio_pinconf_get(struct pinctrl_dev *pctldev,
			     unsigned int pin, unsigned long *config)
{
	struct sgpio_bank *bank = pinctrl_dev_get_drvdata(pctldev);
	u32 param = pinconf_to_config_param(*config);
	struct sgpio_priv *priv = bank->priv;
	struct sgpio_port_addr addr;
	int val;

	sgpio_pin_to_addr(priv, pin, &addr);

	switch (param) {
	case PIN_CONFIG_INPUT_ENABLE:
		val = bank->is_input;
		break;

	case PIN_CONFIG_OUTPUT_ENABLE:
		val = !bank->is_input;
		break;

	case PIN_CONFIG_OUTPUT:
		if (bank->is_input)
			return -EINVAL;
		val = sgpio_output_get(priv, &addr);
		break;

	default:
		return -ENOTSUPP;
	}

	*config = pinconf_to_config_packed(param, val);

	return 0;
}

static int sgpio_pinconf_set(struct pinctrl_dev *pctldev, unsigned int pin,
			     unsigned long *configs, unsigned int num_configs)
{
	struct sgpio_bank *bank = pinctrl_dev_get_drvdata(pctldev);
	struct sgpio_priv *priv = bank->priv;
	struct sgpio_port_addr addr;
	int cfg, err = 0;
	u32 param, arg;

	sgpio_pin_to_addr(priv, pin, &addr);

	for (cfg = 0; cfg < num_configs; cfg++) {
		param = pinconf_to_config_param(configs[cfg]);
		arg = pinconf_to_config_argument(configs[cfg]);

		switch (param) {
		case PIN_CONFIG_OUTPUT:
			if (bank->is_input)
				return -EINVAL;
			sgpio_output_set(priv, &addr, arg);
			break;

		default:
			err = -ENOTSUPP;
		}
	}

	return err;
}

static const struct pinconf_ops sgpio_confops = {
	.is_generic = true,
	.pin_config_get = sgpio_pinconf_get,
	.pin_config_set = sgpio_pinconf_set,
	.pin_config_config_dbg_show = pinconf_generic_dump_config,
};

static int sgpio_get_functions_count(struct pinctrl_dev *pctldev)
{
	return 1;
}

static const char *sgpio_get_function_name(struct pinctrl_dev *pctldev,
					   unsigned int function)
{
	return functions[0];
}

static int sgpio_get_function_groups(struct pinctrl_dev *pctldev,
				     unsigned int function,
				     const char *const **groups,
				     unsigned *const num_groups)
{
	*groups  = functions;
	*num_groups = ARRAY_SIZE(functions);

	return 0;
}

static int sgpio_pinmux_set_mux(struct pinctrl_dev *pctldev,
				unsigned int selector, unsigned int group)
{
	return 0;
}

static int sgpio_gpio_set_direction(struct pinctrl_dev *pctldev,
				    struct pinctrl_gpio_range *range,
				    unsigned int pin, bool input)
{
	struct sgpio_bank *bank = pinctrl_dev_get_drvdata(pctldev);

	return (input == bank->is_input) ? 0 : -EINVAL;
}

static int sgpio_gpio_request_enable(struct pinctrl_dev *pctldev,
				     struct pinctrl_gpio_range *range,
				     unsigned int offset)
{
	struct sgpio_bank *bank = pinctrl_dev_get_drvdata(pctldev);
	struct sgpio_priv *priv = bank->priv;
	struct sgpio_port_addr addr;

	sgpio_pin_to_addr(priv, offset, &addr);

	if ((priv->ports & BIT(addr.port)) == 0) {
		dev_warn(priv->dev, "Request port %d.%d: Port is not enabled\n",
			 addr.port, addr.bit);
		return -EINVAL;
	}

	return 0;
}

static const struct pinmux_ops sgpio_pmx_ops = {
	.get_functions_count = sgpio_get_functions_count,
	.get_function_name = sgpio_get_function_name,
	.get_function_groups = sgpio_get_function_groups,
	.set_mux = sgpio_pinmux_set_mux,
	.gpio_set_direction = sgpio_gpio_set_direction,
	.gpio_request_enable = sgpio_gpio_request_enable,
};

static int sgpio_pctl_get_groups_count(struct pinctrl_dev *pctldev)
{
	struct sgpio_bank *bank = pinctrl_dev_get_drvdata(pctldev);

	return bank->pctl_desc.npins;
}

static const char *sgpio_pctl_get_group_name(struct pinctrl_dev *pctldev,
					     unsigned int group)
{
	struct sgpio_bank *bank = pinctrl_dev_get_drvdata(pctldev);

	return bank->pctl_desc.pins[group].name;
}

static int sgpio_pctl_get_group_pins(struct pinctrl_dev *pctldev,
				     unsigned int group,
				     const unsigned int **pins,
				     unsigned int *num_pins)
{
	struct sgpio_bank *bank = pinctrl_dev_get_drvdata(pctldev);

	*pins = &bank->pctl_desc.pins[group].number;
	*num_pins = 1;

	return 0;
}

static const struct pinctrl_ops sgpio_pctl_ops = {
	.get_groups_count = sgpio_pctl_get_groups_count,
	.get_group_name = sgpio_pctl_get_group_name,
	.get_group_pins = sgpio_pctl_get_group_pins,
	.dt_node_to_map = pinconf_generic_dt_node_to_map_pin,
	.dt_free_map = pinconf_generic_dt_free_map,
};

static int microchip_sgpio_direction_input(struct gpio_chip *gc, unsigned int gpio)
{
	struct sgpio_bank *bank = gpiochip_get_data(gc);

	/* Fixed-position function */
	return bank->is_input ? 0 : -EINVAL;
}

static int microchip_sgpio_direction_output(struct gpio_chip *gc,
				       unsigned int gpio, int value)
{
	struct sgpio_bank *bank = gpiochip_get_data(gc);
	struct sgpio_priv *priv = bank->priv;
	struct sgpio_port_addr addr;

	/* Fixed-position function */
	if (bank->is_input)
		return -EINVAL;

	sgpio_pin_to_addr(priv, gpio, &addr);

	sgpio_output_set(priv, &addr, value);

	return 0;
}

static int microchip_sgpio_get_direction(struct gpio_chip *gc, unsigned int gpio)
{
	struct sgpio_bank *bank = gpiochip_get_data(gc);

	return bank->is_input ? GPIO_LINE_DIRECTION_IN : GPIO_LINE_DIRECTION_OUT;
}

static void microchip_sgpio_set_value(struct gpio_chip *gc,
				unsigned int gpio, int value)
{
	microchip_sgpio_direction_output(gc, gpio, value);
}

static int microchip_sgpio_get_value(struct gpio_chip *gc, unsigned int gpio)
{
	struct sgpio_bank *bank = gpiochip_get_data(gc);
	struct sgpio_priv *priv = bank->priv;
	struct sgpio_port_addr addr;

	sgpio_pin_to_addr(priv, gpio, &addr);

	return bank->is_input ? sgpio_input_get(priv, &addr) : sgpio_output_get(priv, &addr);
}

static int microchip_sgpio_of_xlate(struct gpio_chip *gc,
			       const struct of_phandle_args *gpiospec,
			       u32 *flags)
{
	struct sgpio_bank *bank = gpiochip_get_data(gc);
	struct sgpio_priv *priv = bank->priv;
	int pin;

	/*
	 * Note that the SGIO pin is defined by *2* numbers, a port
	 * number between 0 and 31, and a bit index, 0 to 3.
	 */
	if (gpiospec->args[0] > SGPIO_BITS_PER_WORD ||
	    gpiospec->args[1] > priv->bitcount)
		return -EINVAL;

	pin = sgpio_addr_to_pin(priv, gpiospec->args[0], gpiospec->args[1]);

	if (pin > gc->ngpio)
		return -EINVAL;

	if (flags)
		*flags = gpiospec->args[2];

	return pin;
}

static int microchip_sgpio_get_ports(struct sgpio_priv *priv)
{
	const char *range_property_name = "microchip,sgpio-port-ranges";
	struct device *dev = priv->dev;
	u32 range_params[64];
	int i, nranges, ret;

	/* Calculate port mask */
	nranges = device_property_count_u32(dev, range_property_name);
	if (nranges < 2 || nranges % 2 || nranges > ARRAY_SIZE(range_params)) {
		dev_err(dev, "%s port range: '%s' property\n",
			nranges == -EINVAL ? "Missing" : "Invalid",
			range_property_name);
		return -EINVAL;
	}

	ret = device_property_read_u32_array(dev, range_property_name,
					     range_params, nranges);
	if (ret) {
		dev_err(dev, "failed to parse '%s' property: %d\n",
			range_property_name, ret);
		return ret;
	}
	for (i = 0; i < nranges; i += 2) {
		int start, end;

		start = range_params[i];
		end = range_params[i + 1];
		if (start > end || end >= SGPIO_BITS_PER_WORD) {
			dev_err(dev, "Ill-formed port-range [%d:%d]\n",
				start, end);
		}
		priv->ports |= GENMASK(end, start);
	}

	return 0;
}

static void microchip_sgpio_irq_settype(struct irq_data *data,
					int type,
					int polarity)
{
	struct gpio_chip *chip = irq_data_get_irq_chip_data(data);
	struct sgpio_bank *bank = gpiochip_get_data(chip);
	unsigned int gpio = irqd_to_hwirq(data);
	struct sgpio_port_addr addr;
	u32 ena;

	sgpio_pin_to_addr(bank->priv, gpio, &addr);

	/* Disable interrupt while changing type */
	ena = sgpio_readl(bank->priv, REG_INT_ENABLE, addr.bit);
	sgpio_writel(bank->priv, ena & ~BIT(addr.port), REG_INT_ENABLE, addr.bit);

	/* Type value spread over 2 registers sets: low, high bit */
	sgpio_clrsetbits(bank->priv, REG_INT_TRIGGER, addr.bit,
			 BIT(addr.port), (!!(type & 0x1)) << addr.port);
<<<<<<< HEAD
	sgpio_clrsetbits(bank->priv, REG_INT_TRIGGER, SGPIO_MAX_BITS + addr.bit,
=======
	sgpio_clrsetbits(bank->priv, REG_INT_TRIGGER, addr.bit + SGPIO_MAX_BITS,
>>>>>>> cb62168f
			 BIT(addr.port), (!!(type & 0x2)) << addr.port);

	if (type == SGPIO_INT_TRG_LEVEL)
		sgpio_clrsetbits(bank->priv, REG_INT_POLARITY, addr.bit,
				 BIT(addr.port), polarity << addr.port);

	/* Possibly re-enable interrupts */
	sgpio_writel(bank->priv, ena, REG_INT_ENABLE, addr.bit);
}

static void microchip_sgpio_irq_setreg(struct irq_data *data,
				       int reg,
				       bool clear)
{
	struct gpio_chip *chip = irq_data_get_irq_chip_data(data);
	struct sgpio_bank *bank = gpiochip_get_data(chip);
	unsigned int gpio = irqd_to_hwirq(data);
	struct sgpio_port_addr addr;

	sgpio_pin_to_addr(bank->priv, gpio, &addr);

	if (clear)
		sgpio_clrsetbits(bank->priv, reg, addr.bit, BIT(addr.port), 0);
	else
		sgpio_clrsetbits(bank->priv, reg, addr.bit, 0, BIT(addr.port));
}

static void microchip_sgpio_irq_mask(struct irq_data *data)
{
	microchip_sgpio_irq_setreg(data, REG_INT_ENABLE, true);
}

static void microchip_sgpio_irq_unmask(struct irq_data *data)
{
	microchip_sgpio_irq_setreg(data, REG_INT_ENABLE, false);
}

static void microchip_sgpio_irq_ack(struct irq_data *data)
{
	microchip_sgpio_irq_setreg(data, REG_INT_ACK, false);
}

static int microchip_sgpio_irq_set_type(struct irq_data *data, unsigned int type)
{
	type &= IRQ_TYPE_SENSE_MASK;

	switch (type) {
	case IRQ_TYPE_EDGE_BOTH:
		irq_set_handler_locked(data, handle_edge_irq);
		microchip_sgpio_irq_settype(data, SGPIO_INT_TRG_EDGE, 0);
		break;
	case IRQ_TYPE_EDGE_RISING:
		irq_set_handler_locked(data, handle_edge_irq);
		microchip_sgpio_irq_settype(data, SGPIO_INT_TRG_EDGE_RISE, 0);
		break;
	case IRQ_TYPE_EDGE_FALLING:
		irq_set_handler_locked(data, handle_edge_irq);
		microchip_sgpio_irq_settype(data, SGPIO_INT_TRG_EDGE_FALL, 0);
		break;
	case IRQ_TYPE_LEVEL_HIGH:
		irq_set_handler_locked(data, handle_level_irq);
		microchip_sgpio_irq_settype(data, SGPIO_INT_TRG_LEVEL, SGPIO_TRG_LEVEL_HIGH);
		break;
	case IRQ_TYPE_LEVEL_LOW:
		irq_set_handler_locked(data, handle_level_irq);
		microchip_sgpio_irq_settype(data, SGPIO_INT_TRG_LEVEL, SGPIO_TRG_LEVEL_LOW);
		break;
	default:
		return -EINVAL;
	}

	return 0;
}

static const struct irq_chip microchip_sgpio_irqchip = {
	.name		= "gpio",
	.irq_mask	= microchip_sgpio_irq_mask,
	.irq_ack	= microchip_sgpio_irq_ack,
	.irq_unmask	= microchip_sgpio_irq_unmask,
	.irq_set_type	= microchip_sgpio_irq_set_type,
};

static void sgpio_irq_handler(struct irq_desc *desc)
{
	struct irq_chip *parent_chip = irq_desc_get_chip(desc);
	struct gpio_chip *chip = irq_desc_get_handler_data(desc);
	struct sgpio_bank *bank = gpiochip_get_data(chip);
	struct sgpio_priv *priv = bank->priv;
	int bit, port, gpio;
	long val;

	for (bit = 0; bit < priv->bitcount; bit++) {
		val = sgpio_readl(priv, REG_INT_IDENT, bit);
		if (!val)
			continue;

		chained_irq_enter(parent_chip, desc);

		for_each_set_bit(port, &val, SGPIO_BITS_PER_WORD) {
			gpio = sgpio_addr_to_pin(priv, port, bit);
			generic_handle_irq(irq_linear_revmap(chip->irq.domain, gpio));
		}

		chained_irq_exit(parent_chip, desc);
	}
}

static int microchip_sgpio_register_bank(struct device *dev,
					 struct sgpio_priv *priv,
					 struct fwnode_handle *fwnode,
					 int bankno)
{
	struct pinctrl_pin_desc *pins;
	struct pinctrl_desc *pctl_desc;
	struct pinctrl_dev *pctldev;
	struct sgpio_bank *bank;
	struct gpio_chip *gc;
	u32 ngpios;
	int i, ret;

	/* Get overall bank struct */
	bank = (bankno == 0) ? &priv->in : &priv->out;
	bank->priv = priv;

	if (fwnode_property_read_u32(fwnode, "ngpios", &ngpios)) {
		dev_info(dev, "failed to get number of gpios for bank%d\n",
			 bankno);
		ngpios = 64;
	}

	priv->bitcount = ngpios / SGPIO_BITS_PER_WORD;
	if (priv->bitcount > SGPIO_MAX_BITS) {
		dev_err(dev, "Bit width exceeds maximum (%d)\n",
			SGPIO_MAX_BITS);
		return -EINVAL;
	}

	pctl_desc = &bank->pctl_desc;
	pctl_desc->name = devm_kasprintf(dev, GFP_KERNEL, "%s-%sput",
					 dev_name(dev),
					 bank->is_input ? "in" : "out");
	pctl_desc->pctlops = &sgpio_pctl_ops;
	pctl_desc->pmxops = &sgpio_pmx_ops;
	pctl_desc->confops = &sgpio_confops;
	pctl_desc->owner = THIS_MODULE;

	pins = devm_kzalloc(dev, sizeof(*pins)*ngpios, GFP_KERNEL);
	if (!pins)
		return -ENOMEM;

	pctl_desc->npins = ngpios;
	pctl_desc->pins = pins;

	for (i = 0; i < ngpios; i++) {
		struct sgpio_port_addr addr;

		sgpio_pin_to_addr(priv, i, &addr);

		pins[i].number = i;
		pins[i].name = devm_kasprintf(dev, GFP_KERNEL,
					      "SGPIO_%c_p%db%d",
					      bank->is_input ? 'I' : 'O',
					      addr.port, addr.bit);
		if (!pins[i].name)
			return -ENOMEM;
	}

	pctldev = devm_pinctrl_register(dev, pctl_desc, bank);
	if (IS_ERR(pctldev))
		return dev_err_probe(dev, PTR_ERR(pctldev), "Failed to register pinctrl\n");

	gc			= &bank->gpio;
	gc->label		= pctl_desc->name;
	gc->parent		= dev;
	gc->of_node		= to_of_node(fwnode);
	gc->owner		= THIS_MODULE;
	gc->get_direction	= microchip_sgpio_get_direction;
	gc->direction_input	= microchip_sgpio_direction_input;
	gc->direction_output	= microchip_sgpio_direction_output;
	gc->get			= microchip_sgpio_get_value;
	gc->set			= microchip_sgpio_set_value;
	gc->request		= gpiochip_generic_request;
	gc->free		= gpiochip_generic_free;
	gc->of_xlate		= microchip_sgpio_of_xlate;
	gc->of_gpio_n_cells     = 3;
	gc->base		= -1;
	gc->ngpio		= ngpios;

	if (bank->is_input && priv->properties->flags & SGPIO_FLAGS_HAS_IRQ) {
		int irq = fwnode_irq_get(fwnode, 0);

		if (irq) {
			struct gpio_irq_chip *girq = &gc->irq;

			girq->chip = devm_kmemdup(dev, &microchip_sgpio_irqchip,
						  sizeof(microchip_sgpio_irqchip),
						  GFP_KERNEL);
			if (!girq->chip)
				return -ENOMEM;
			girq->parent_handler = sgpio_irq_handler;
			girq->num_parents = 1;
			girq->parents = devm_kcalloc(dev, 1,
						     sizeof(*girq->parents),
						     GFP_KERNEL);
			if (!girq->parents)
				return -ENOMEM;
			girq->parents[0] = irq;
			girq->default_type = IRQ_TYPE_NONE;
			girq->handler = handle_bad_irq;

			/* Disable all individual pins */
			for (i = 0; i < SGPIO_MAX_BITS; i++)
				sgpio_writel(priv, 0, REG_INT_ENABLE, i);
			/* Master enable */
			sgpio_clrsetbits(priv, REG_SIO_CONFIG, 0, 0, SGPIO_MASTER_INTR_ENA);
		}
	}

	ret = devm_gpiochip_add_data(dev, gc, bank);
	if (ret)
		dev_err(dev, "Failed to register: ret %d\n", ret);

	return ret;
}

static int microchip_sgpio_probe(struct platform_device *pdev)
{
	int div_clock = 0, ret, port, i, nbanks;
	struct device *dev = &pdev->dev;
	struct fwnode_handle *fwnode;
	struct sgpio_priv *priv;
	struct clk *clk;
	u32 val;

	priv = devm_kzalloc(dev, sizeof(*priv), GFP_KERNEL);
	if (!priv)
		return -ENOMEM;

	priv->dev = dev;

	clk = devm_clk_get(dev, NULL);
	if (IS_ERR(clk))
		return dev_err_probe(dev, PTR_ERR(clk), "Failed to get clock\n");

	div_clock = clk_get_rate(clk);
	if (device_property_read_u32(dev, "bus-frequency", &priv->clock))
		priv->clock = 12500000;
	if (priv->clock == 0 || priv->clock > (div_clock / 2)) {
		dev_err(dev, "Invalid frequency %d\n", priv->clock);
		return -EINVAL;
	}

	priv->regs = devm_platform_ioremap_resource(pdev, 0);
	if (IS_ERR(priv->regs))
		return PTR_ERR(priv->regs);
	priv->properties = device_get_match_data(dev);
	priv->in.is_input = true;

	/* Get rest of device properties */
	ret = microchip_sgpio_get_ports(priv);
	if (ret)
		return ret;

	nbanks = device_get_child_node_count(dev);
	if (nbanks != 2) {
		dev_err(dev, "Must have 2 banks (have %d)\n", nbanks);
		return -EINVAL;
	}

	i = 0;
	device_for_each_child_node(dev, fwnode) {
		ret = microchip_sgpio_register_bank(dev, priv, fwnode, i++);
		if (ret)
			return ret;
	}

	if (priv->in.gpio.ngpio != priv->out.gpio.ngpio) {
		dev_err(dev, "Banks must have same GPIO count\n");
		return -ERANGE;
	}

	sgpio_configure_bitstream(priv);

	val = max(2U, div_clock / priv->clock);
	sgpio_configure_clock(priv, val);

	for (port = 0; port < SGPIO_BITS_PER_WORD; port++)
		sgpio_writel(priv, 0, REG_PORT_CONFIG, port);
	sgpio_writel(priv, priv->ports, REG_PORT_ENABLE, 0);

	return 0;
}

static const struct of_device_id microchip_sgpio_gpio_of_match[] = {
	{
		.compatible = "microchip,sparx5-sgpio",
		.data = &properties_sparx5,
	}, {
		.compatible = "mscc,luton-sgpio",
		.data = &properties_luton,
	}, {
		.compatible = "mscc,ocelot-sgpio",
		.data = &properties_ocelot,
	}, {
		/* sentinel */
	}
};

static struct platform_driver microchip_sgpio_pinctrl_driver = {
	.driver = {
		.name = "pinctrl-microchip-sgpio",
		.of_match_table = microchip_sgpio_gpio_of_match,
		.suppress_bind_attrs = true,
	},
	.probe = microchip_sgpio_probe,
};
builtin_platform_driver(microchip_sgpio_pinctrl_driver);<|MERGE_RESOLUTION|>--- conflicted
+++ resolved
@@ -572,11 +572,7 @@
 	/* Type value spread over 2 registers sets: low, high bit */
 	sgpio_clrsetbits(bank->priv, REG_INT_TRIGGER, addr.bit,
 			 BIT(addr.port), (!!(type & 0x1)) << addr.port);
-<<<<<<< HEAD
-	sgpio_clrsetbits(bank->priv, REG_INT_TRIGGER, SGPIO_MAX_BITS + addr.bit,
-=======
 	sgpio_clrsetbits(bank->priv, REG_INT_TRIGGER, addr.bit + SGPIO_MAX_BITS,
->>>>>>> cb62168f
 			 BIT(addr.port), (!!(type & 0x2)) << addr.port);
 
 	if (type == SGPIO_INT_TRG_LEVEL)
