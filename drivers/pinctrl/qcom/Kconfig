# SPDX-License-Identifier: GPL-2.0-only
if (ARCH_QCOM || COMPILE_TEST)

config PINCTRL_MSM
	tristate "Qualcomm core pin controller driver"
	depends on QCOM_SCM || !QCOM_SCM #if QCOM_SCM=m this can't be =y
	select PINMUX
	select PINCONF
	select GENERIC_PINCONF
	select GPIOLIB_IRQCHIP
	select IRQ_DOMAIN_HIERARCHY
	select IRQ_FASTEOI_HIERARCHY_HANDLERS

config PINCTRL_APQ8064
	tristate "Qualcomm APQ8064 pin controller driver"
	depends on GPIOLIB && OF
	depends on PINCTRL_MSM
	help
	  This is the pinctrl, pinmux, pinconf and gpiolib driver for the
	  Qualcomm TLMM block found in the Qualcomm APQ8064 platform.

config PINCTRL_APQ8084
	tristate "Qualcomm APQ8084 pin controller driver"
	depends on GPIOLIB && OF
	depends on PINCTRL_MSM
	help
	  This is the pinctrl, pinmux, pinconf and gpiolib driver for the
	  Qualcomm TLMM block found in the Qualcomm APQ8084 platform.

config PINCTRL_IPQ4019
	tristate "Qualcomm IPQ4019 pin controller driver"
	depends on GPIOLIB && OF
	depends on PINCTRL_MSM
	help
	  This is the pinctrl, pinmux, pinconf and gpiolib driver for the
	  Qualcomm TLMM block found in the Qualcomm IPQ4019 platform.

config PINCTRL_IPQ8064
	tristate "Qualcomm IPQ8064 pin controller driver"
	depends on GPIOLIB && OF
	depends on PINCTRL_MSM
	help
	  This is the pinctrl, pinmux, pinconf and gpiolib driver for the
	  Qualcomm TLMM block found in the Qualcomm IPQ8064 platform.

config PINCTRL_IPQ8074
	tristate "Qualcomm Technologies, Inc. IPQ8074 pin controller driver"
	depends on GPIOLIB && OF
	depends on PINCTRL_MSM
	help
	  This is the pinctrl, pinmux, pinconf and gpiolib driver for
	  the Qualcomm Technologies Inc. TLMM block found on the
	  Qualcomm Technologies Inc. IPQ8074 platform. Select this for
	  IPQ8074.

config PINCTRL_IPQ6018
	tristate "Qualcomm Technologies, Inc. IPQ6018 pin controller driver"
	depends on GPIOLIB && OF
	depends on PINCTRL_MSM
	help
	  This is the pinctrl, pinmux, pinconf and gpiolib driver for
	  the Qualcomm Technologies Inc. TLMM block found on the
	  Qualcomm Technologies Inc. IPQ6018 platform. Select this for
	  IPQ6018.

config PINCTRL_MSM8226
	tristate "Qualcomm 8226 pin controller driver"
	depends on GPIOLIB && OF
<<<<<<< HEAD
	select PINCTRL_MSM
=======
	depends on PINCTRL_MSM
>>>>>>> f642729d
	help
	  This is the pinctrl, pinmux, pinconf and gpiolib driver for the
	  Qualcomm Technologies Inc TLMM block found on the Qualcomm
	  Technologies Inc MSM8226 platform.

config PINCTRL_MSM8660
	tristate "Qualcomm 8660 pin controller driver"
	depends on GPIOLIB && OF
	depends on PINCTRL_MSM
	help
	  This is the pinctrl, pinmux, pinconf and gpiolib driver for the
	  Qualcomm TLMM block found in the Qualcomm 8660 platform.

config PINCTRL_MSM8960
	tristate "Qualcomm 8960 pin controller driver"
	depends on GPIOLIB && OF
	depends on PINCTRL_MSM
	help
	  This is the pinctrl, pinmux, pinconf and gpiolib driver for the
	  Qualcomm TLMM block found in the Qualcomm 8960 platform.

config PINCTRL_MDM9615
	tristate "Qualcomm 9615 pin controller driver"
	depends on GPIOLIB && OF
	depends on PINCTRL_MSM
	help
	  This is the pinctrl, pinmux, pinconf and gpiolib driver for the
	  Qualcomm TLMM block found in the Qualcomm 9615 platform.

config PINCTRL_MSM8X74
	tristate "Qualcomm 8x74 pin controller driver"
	depends on GPIOLIB && OF
	depends on PINCTRL_MSM
	help
	  This is the pinctrl, pinmux, pinconf and gpiolib driver for the
	  Qualcomm TLMM block found in the Qualcomm 8974 platform.

config PINCTRL_MSM8916
	tristate "Qualcomm 8916 pin controller driver"
	depends on GPIOLIB && OF
	depends on PINCTRL_MSM
	help
	  This is the pinctrl, pinmux, pinconf and gpiolib driver for the
	  Qualcomm TLMM block found on the Qualcomm 8916 platform.

config PINCTRL_MSM8953
	tristate "Qualcomm 8953 pin controller driver"
	depends on GPIOLIB && OF
	depends on PINCTRL_MSM
	help
	  This is the pinctrl, pinmux, pinconf and gpiolib driver for the
	  Qualcomm TLMM block found on the Qualcomm MSM8953 platform.
	  The Qualcomm APQ8053, SDM450, SDM632 platforms are also
	  supported by this driver.

config PINCTRL_MSM8976
	tristate "Qualcomm 8976 pin controller driver"
	depends on GPIOLIB && OF
	depends on PINCTRL_MSM
	help
	  This is the pinctrl, pinmux, pinconf and gpiolib driver for the
	  Qualcomm TLMM block found on the Qualcomm MSM8976 platform.
	  The Qualcomm MSM8956, APQ8056, APQ8076 platforms are also
	  supported by this driver.

config PINCTRL_MSM8994
	tristate "Qualcomm 8994 pin controller driver"
	depends on GPIOLIB && OF
	depends on PINCTRL_MSM
	help
	  This is the pinctrl, pinmux, pinconf and gpiolib driver for the
	  Qualcomm TLMM block found in the Qualcomm 8994 platform. The
	  Qualcomm 8992 platform is also supported by this driver.

config PINCTRL_MSM8996
	tristate "Qualcomm MSM8996 pin controller driver"
	depends on GPIOLIB && OF
	depends on PINCTRL_MSM
	help
	  This is the pinctrl, pinmux, pinconf and gpiolib driver for the
	  Qualcomm TLMM block found in the Qualcomm MSM8996 platform.

config PINCTRL_MSM8998
	tristate "Qualcomm MSM8998 pin controller driver"
	depends on GPIOLIB && OF
	depends on PINCTRL_MSM
	help
	  This is the pinctrl, pinmux, pinconf and gpiolib driver for the
	  Qualcomm TLMM block found in the Qualcomm MSM8998 platform.

config PINCTRL_QCS404
	tristate "Qualcomm QCS404 pin controller driver"
	depends on GPIOLIB && OF
	depends on PINCTRL_MSM
	help
	  This is the pinctrl, pinmux, pinconf and gpiolib driver for the
	  TLMM block found in the Qualcomm QCS404 platform.

config PINCTRL_QDF2XXX
	tristate "Qualcomm Technologies QDF2xxx pin controller driver"
	depends on GPIOLIB && ACPI
	depends on PINCTRL_MSM
	help
	  This is the GPIO driver for the TLMM block found on the
	  Qualcomm Technologies QDF2xxx SOCs.

config PINCTRL_QCOM_SPMI_PMIC
	tristate "Qualcomm SPMI PMIC pin controller driver"
	depends on GPIOLIB && OF && SPMI
	select REGMAP_SPMI
	select PINMUX
	select PINCONF
	select GENERIC_PINCONF
	select GPIOLIB_IRQCHIP
	select IRQ_DOMAIN_HIERARCHY
	help
	 This is the pinctrl, pinmux, pinconf and gpiolib driver for the
	 Qualcomm GPIO and MPP blocks found in the Qualcomm PMIC's chips,
	 which are using SPMI for communication with SoC. Example PMIC's
	 devices are pm8841, pm8941 and pma8084.

config PINCTRL_QCOM_SSBI_PMIC
	tristate "Qualcomm SSBI PMIC pin controller driver"
	depends on GPIOLIB && OF
	select PINMUX
	select PINCONF
	select GENERIC_PINCONF
	select GPIOLIB_IRQCHIP
	select IRQ_DOMAIN_HIERARCHY
	help
	 This is the pinctrl, pinmux, pinconf and gpiolib driver for the
	 Qualcomm GPIO and MPP blocks found in the Qualcomm PMIC's chips,
	 which are using SSBI for communication with SoC. Example PMIC's
	 devices are pm8058 and pm8921.

config PINCTRL_SC7180
	tristate "Qualcomm Technologies Inc SC7180 pin controller driver"
	depends on GPIOLIB && OF
	depends on PINCTRL_MSM
	help
	  This is the pinctrl, pinmux, pinconf and gpiolib driver for the
	  Qualcomm Technologies Inc TLMM block found on the Qualcomm
	  Technologies Inc SC7180 platform.

config PINCTRL_SC7280
	tristate "Qualcomm Technologies Inc SC7280 pin controller driver"
	depends on GPIOLIB && OF
	depends on PINCTRL_MSM
	help
	  This is the pinctrl, pinmux, pinconf and gpiolib driver for the
	  Qualcomm Technologies Inc TLMM block found on the Qualcomm
	  Technologies Inc SC7280 platform.

config PINCTRL_SC8180X
	tristate "Qualcomm Technologies Inc SC8180x pin controller driver"
	depends on GPIOLIB && OF
	select PINCTRL_MSM
	help
	  This is the pinctrl, pinmux, pinconf and gpiolib driver for the
	  Qualcomm Technologies Inc TLMM block found on the Qualcomm
	  Technologies Inc SC8180x platform.

config PINCTRL_SDM660
	tristate "Qualcomm Technologies Inc SDM660 pin controller driver"
	depends on GPIOLIB && OF
	depends on PINCTRL_MSM
	help
	 This is the pinctrl, pinmux, pinconf and gpiolib driver for the
	 Qualcomm Technologies Inc TLMM block found on the Qualcomm
	 Technologies Inc SDM660 platform.

config PINCTRL_SDM845
	tristate "Qualcomm Technologies Inc SDM845 pin controller driver"
	depends on GPIOLIB && (OF || ACPI)
	depends on PINCTRL_MSM
	help
	 This is the pinctrl, pinmux, pinconf and gpiolib driver for the
	 Qualcomm Technologies Inc TLMM block found on the Qualcomm
	 Technologies Inc SDM845 platform.

config PINCTRL_SDX55
	tristate "Qualcomm Technologies Inc SDX55 pin controller driver"
	depends on GPIOLIB && OF
	depends on PINCTRL_MSM
	help
	 This is the pinctrl, pinmux, pinconf and gpiolib driver for the
	 Qualcomm Technologies Inc TLMM block found on the Qualcomm
	 Technologies Inc SDX55 platform.

config PINCTRL_SM8150
	tristate "Qualcomm Technologies Inc SM8150 pin controller driver"
	depends on GPIOLIB && OF
	depends on PINCTRL_MSM
	help
	 This is the pinctrl, pinmux, pinconf and gpiolib driver for the
	 Qualcomm Technologies Inc TLMM block found on the Qualcomm
	 Technologies Inc SM8150 platform.

config PINCTRL_SM8250
	tristate "Qualcomm Technologies Inc SM8250 pin controller driver"
	depends on GPIOLIB && OF
	depends on PINCTRL_MSM
	help
	  This is the pinctrl, pinmux, pinconf and gpiolib driver for the
	  Qualcomm Technologies Inc TLMM block found on the Qualcomm
	  Technologies Inc SM8250 platform.

config PINCTRL_SM8350
	tristate "Qualcomm Technologies Inc SM8350 pin controller driver"
	depends on GPIOLIB && OF
	select PINCTRL_MSM
	help
	  This is the pinctrl, pinmux, pinconf and gpiolib driver for the
	  Qualcomm Technologies Inc TLMM block found on the Qualcomm
	  Technologies Inc SM8350 platform.

config PINCTRL_LPASS_LPI
	tristate "Qualcomm Technologies Inc LPASS LPI pin controller driver"
	select PINMUX
	select PINCONF
	select GENERIC_PINCONF
	depends on GPIOLIB
	help
	  This is the pinctrl, pinmux, pinconf and gpiolib driver for the
	  Qualcomm Technologies Inc LPASS (Low Power Audio SubSystem) LPI
	  (Low Power Island) found on the Qualcomm Technologies Inc SoCs.

endif<|MERGE_RESOLUTION|>--- conflicted
+++ resolved
@@ -66,11 +66,7 @@
 config PINCTRL_MSM8226
 	tristate "Qualcomm 8226 pin controller driver"
 	depends on GPIOLIB && OF
-<<<<<<< HEAD
-	select PINCTRL_MSM
-=======
-	depends on PINCTRL_MSM
->>>>>>> f642729d
+	depends on PINCTRL_MSM
 	help
 	  This is the pinctrl, pinmux, pinconf and gpiolib driver for the
 	  Qualcomm Technologies Inc TLMM block found on the Qualcomm
