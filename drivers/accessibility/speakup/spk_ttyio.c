// SPDX-License-Identifier: GPL-2.0
#include <linux/types.h>
#include <linux/tty.h>
#include <linux/tty_flip.h>
#include <linux/slab.h>

#include "speakup.h"
#include "spk_types.h"
#include "spk_priv.h"

struct spk_ldisc_data {
	char buf;
	struct completion completion;
	bool buf_free;
};

static struct spk_synth *spk_ttyio_synth;
static struct tty_struct *speakup_tty;
/* mutex to protect against speakup_tty disappearing from underneath us while
 * we are using it. this can happen when the device physically unplugged,
 * while in use. it also serialises access to speakup_tty.
 */
static DEFINE_MUTEX(speakup_tty_mutex);

static int ser_to_dev(int ser, dev_t *dev_no)
{
	if (ser < 0 || ser > (255 - 64)) {
		pr_err("speakup: Invalid ser param. Must be between 0 and 191 inclusive.\n");
		return -EINVAL;
	}

	*dev_no = MKDEV(4, (64 + ser));
	return 0;
}

static int get_dev_to_use(struct spk_synth *synth, dev_t *dev_no)
{
	/* use ser only when dev is not specified */
	if (strcmp(synth->dev_name, SYNTH_DEFAULT_DEV) ||
	    synth->ser == SYNTH_DEFAULT_SER)
		return tty_dev_name_to_number(synth->dev_name, dev_no);

	return ser_to_dev(synth->ser, dev_no);
}

static int spk_ttyio_ldisc_open(struct tty_struct *tty)
{
	struct spk_ldisc_data *ldisc_data;

	if (tty != speakup_tty)
		/* Somebody tried to use this line discipline outside speakup */
		return -ENODEV;

	if (!tty->ops->write)
		return -EOPNOTSUPP;
<<<<<<< HEAD

	mutex_lock(&speakup_tty_mutex);
	if (speakup_tty) {
		mutex_unlock(&speakup_tty_mutex);
		return -EBUSY;
	}
	speakup_tty = tty;
=======
>>>>>>> 356006a6

	ldisc_data = kmalloc(sizeof(*ldisc_data), GFP_KERNEL);
	if (!ldisc_data) {
		speakup_tty = NULL;
		mutex_unlock(&speakup_tty_mutex);
		return -ENOMEM;
	}

	init_completion(&ldisc_data->completion);
	ldisc_data->buf_free = true;
<<<<<<< HEAD
	speakup_tty->disc_data = ldisc_data;
	mutex_unlock(&speakup_tty_mutex);
=======
	tty->disc_data = ldisc_data;
>>>>>>> 356006a6

	return 0;
}

static void spk_ttyio_ldisc_close(struct tty_struct *tty)
{
	mutex_lock(&speakup_tty_mutex);
	kfree(speakup_tty->disc_data);
	speakup_tty = NULL;
	mutex_unlock(&speakup_tty_mutex);
}

static int spk_ttyio_receive_buf2(struct tty_struct *tty,
				  const unsigned char *cp, char *fp, int count)
{
	struct spk_ldisc_data *ldisc_data = tty->disc_data;

	if (spk_ttyio_synth->read_buff_add) {
		int i;

		for (i = 0; i < count; i++)
			spk_ttyio_synth->read_buff_add(cp[i]);

		return count;
	}

	if (!ldisc_data->buf_free)
		/* ttyio_in will tty_schedule_flip */
		return 0;

	/* Make sure the consumer has read buf before we have seen
	 * buf_free == true and overwrite buf
	 */
	mb();

	ldisc_data->buf = cp[0];
	ldisc_data->buf_free = false;
	complete(&ldisc_data->completion);

	return 1;
}

static struct tty_ldisc_ops spk_ttyio_ldisc_ops = {
	.owner          = THIS_MODULE,
	.magic          = TTY_LDISC_MAGIC,
	.name           = "speakup_ldisc",
	.open           = spk_ttyio_ldisc_open,
	.close          = spk_ttyio_ldisc_close,
	.receive_buf2	= spk_ttyio_receive_buf2,
};

static int spk_ttyio_out(struct spk_synth *in_synth, const char ch);
static int spk_ttyio_out_unicode(struct spk_synth *in_synth, u16 ch);
static void spk_ttyio_send_xchar(char ch);
static void spk_ttyio_tiocmset(unsigned int set, unsigned int clear);
static unsigned char spk_ttyio_in(void);
static unsigned char spk_ttyio_in_nowait(void);
static void spk_ttyio_flush_buffer(void);
static int spk_ttyio_wait_for_xmitr(struct spk_synth *in_synth);

struct spk_io_ops spk_ttyio_ops = {
	.synth_out = spk_ttyio_out,
	.synth_out_unicode = spk_ttyio_out_unicode,
	.send_xchar = spk_ttyio_send_xchar,
	.tiocmset = spk_ttyio_tiocmset,
	.synth_in = spk_ttyio_in,
	.synth_in_nowait = spk_ttyio_in_nowait,
	.flush_buffer = spk_ttyio_flush_buffer,
	.wait_for_xmitr = spk_ttyio_wait_for_xmitr,
};
EXPORT_SYMBOL_GPL(spk_ttyio_ops);

static inline void get_termios(struct tty_struct *tty,
			       struct ktermios *out_termios)
{
	down_read(&tty->termios_rwsem);
	*out_termios = tty->termios;
	up_read(&tty->termios_rwsem);
}

static int spk_ttyio_initialise_ldisc(struct spk_synth *synth)
{
	int ret = 0;
	struct tty_struct *tty;
	struct ktermios tmp_termios;
	dev_t dev;

	ret = get_dev_to_use(synth, &dev);
	if (ret)
		return ret;

	tty = tty_kopen(dev);
	if (IS_ERR(tty))
		return PTR_ERR(tty);

	if (tty->ops->open)
		ret = tty->ops->open(tty, NULL);
	else
		ret = -ENODEV;

	if (ret) {
		tty_unlock(tty);
		return ret;
	}

	clear_bit(TTY_HUPPED, &tty->flags);
	/* ensure hardware flow control is enabled */
	get_termios(tty, &tmp_termios);
	if (!(tmp_termios.c_cflag & CRTSCTS)) {
		tmp_termios.c_cflag |= CRTSCTS;
		tty_set_termios(tty, &tmp_termios);
		/*
		 * check c_cflag to see if it's updated as tty_set_termios
		 * may not return error even when no tty bits are
		 * changed by the request.
		 */
		get_termios(tty, &tmp_termios);
		if (!(tmp_termios.c_cflag & CRTSCTS))
			pr_warn("speakup: Failed to set hardware flow control\n");
	}

	tty_unlock(tty);

	mutex_lock(&speakup_tty_mutex);
	speakup_tty = tty;
	ret = tty_set_ldisc(tty, N_SPEAKUP);
	if (ret)
		speakup_tty = NULL;
	mutex_unlock(&speakup_tty_mutex);

	if (!ret)
		/* Success */
		return 0;

	pr_err("speakup: Failed to set N_SPEAKUP on tty\n");

	tty_lock(tty);
	if (tty->ops->close)
		tty->ops->close(tty, NULL);
	tty_unlock(tty);

	tty_kclose(tty);

	return ret;
}

void spk_ttyio_register_ldisc(void)
{
	if (tty_register_ldisc(N_SPEAKUP, &spk_ttyio_ldisc_ops))
		pr_warn("speakup: Error registering line discipline. Most synths won't work.\n");
}

void spk_ttyio_unregister_ldisc(void)
{
	if (tty_unregister_ldisc(N_SPEAKUP))
		pr_warn("speakup: Couldn't unregister ldisc\n");
}

static int spk_ttyio_out(struct spk_synth *in_synth, const char ch)
{
	mutex_lock(&speakup_tty_mutex);
	if (in_synth->alive && speakup_tty && speakup_tty->ops->write) {
		int ret = speakup_tty->ops->write(speakup_tty, &ch, 1);

		mutex_unlock(&speakup_tty_mutex);
		if (ret == 0)
			/* No room */
			return 0;
		if (ret < 0) {
			pr_warn("%s: I/O error, deactivating speakup\n",
				in_synth->long_name);
			/* No synth any more, so nobody will restart TTYs,
			 * and we thus need to do it ourselves.  Now that there
			 * is no synth we can let application flood anyway
			 */
			in_synth->alive = 0;
			speakup_start_ttys();
			return 0;
		}
		return 1;
	}

	mutex_unlock(&speakup_tty_mutex);
	return 0;
}

static int spk_ttyio_out_unicode(struct spk_synth *in_synth, u16 ch)
{
	int ret;

	if (ch < 0x80) {
		ret = spk_ttyio_out(in_synth, ch);
	} else if (ch < 0x800) {
		ret  = spk_ttyio_out(in_synth, 0xc0 | (ch >> 6));
		ret &= spk_ttyio_out(in_synth, 0x80 | (ch & 0x3f));
	} else {
		ret  = spk_ttyio_out(in_synth, 0xe0 | (ch >> 12));
		ret &= spk_ttyio_out(in_synth, 0x80 | ((ch >> 6) & 0x3f));
		ret &= spk_ttyio_out(in_synth, 0x80 | (ch & 0x3f));
	}
	return ret;
}

static int check_tty(struct tty_struct *tty)
{
	if (!tty) {
		pr_warn("%s: I/O error, deactivating speakup\n",
			spk_ttyio_synth->long_name);
		/* No synth any more, so nobody will restart TTYs, and we thus
		 * need to do it ourselves.  Now that there is no synth we can
		 * let application flood anyway
		 */
		spk_ttyio_synth->alive = 0;
		speakup_start_ttys();
		return 1;
	}

	return 0;
}

static void spk_ttyio_send_xchar(char ch)
{
	mutex_lock(&speakup_tty_mutex);
	if (check_tty(speakup_tty)) {
		mutex_unlock(&speakup_tty_mutex);
		return;
	}

	if (speakup_tty->ops->send_xchar)
		speakup_tty->ops->send_xchar(speakup_tty, ch);
	mutex_unlock(&speakup_tty_mutex);
}

static void spk_ttyio_tiocmset(unsigned int set, unsigned int clear)
{
	mutex_lock(&speakup_tty_mutex);
	if (check_tty(speakup_tty)) {
		mutex_unlock(&speakup_tty_mutex);
		return;
	}

	if (speakup_tty->ops->tiocmset)
		speakup_tty->ops->tiocmset(speakup_tty, set, clear);
	mutex_unlock(&speakup_tty_mutex);
}

static int spk_ttyio_wait_for_xmitr(struct spk_synth *in_synth)
{
	return 1;
}

static unsigned char ttyio_in(int timeout)
{
	struct spk_ldisc_data *ldisc_data = speakup_tty->disc_data;
	char rv;

	if (!timeout) {
		if (!try_wait_for_completion(&ldisc_data->completion))
			return 0xff;
	} else if (wait_for_completion_timeout(&ldisc_data->completion,
					usecs_to_jiffies(timeout)) == 0) {
		pr_warn("spk_ttyio: timeout (%d)  while waiting for input\n",
			timeout);
		return 0xff;
	}

	rv = ldisc_data->buf;
	/* Make sure we have read buf before we set buf_free to let
	 * the producer overwrite it
	 */
	mb();
	ldisc_data->buf_free = true;
	/* Let TTY push more characters */
	tty_schedule_flip(speakup_tty->port);

	return rv;
}

static unsigned char spk_ttyio_in(void)
{
	return ttyio_in(SPK_SYNTH_TIMEOUT);
}

static unsigned char spk_ttyio_in_nowait(void)
{
	u8 rv = ttyio_in(0);

	return (rv == 0xff) ? 0 : rv;
}

static void spk_ttyio_flush_buffer(void)
{
	mutex_lock(&speakup_tty_mutex);
	if (check_tty(speakup_tty)) {
		mutex_unlock(&speakup_tty_mutex);
		return;
	}

	if (speakup_tty->ops->flush_buffer)
		speakup_tty->ops->flush_buffer(speakup_tty);

	mutex_unlock(&speakup_tty_mutex);
}

int spk_ttyio_synth_probe(struct spk_synth *synth)
{
	int rv = spk_ttyio_initialise_ldisc(synth);

	if (rv)
		return rv;

	synth->alive = 1;
	spk_ttyio_synth = synth;

	return 0;
}
EXPORT_SYMBOL_GPL(spk_ttyio_synth_probe);

void spk_ttyio_release(void)
{
	if (!speakup_tty)
		return;

	tty_lock(speakup_tty);

	if (speakup_tty->ops->close)
		speakup_tty->ops->close(speakup_tty, NULL);

	tty_ldisc_flush(speakup_tty);
	tty_unlock(speakup_tty);
	tty_kclose(speakup_tty);
}
EXPORT_SYMBOL_GPL(spk_ttyio_release);

const char *spk_ttyio_synth_immediate(struct spk_synth *synth, const char *buff)
{
	u_char ch;

	while ((ch = *buff)) {
		if (ch == '\n')
			ch = synth->procspeech;
		if (tty_write_room(speakup_tty) < 1 ||
		    !synth->io_ops->synth_out(synth, ch))
			return buff;
		buff++;
	}
	return NULL;
}
EXPORT_SYMBOL_GPL(spk_ttyio_synth_immediate);<|MERGE_RESOLUTION|>--- conflicted
+++ resolved
@@ -53,32 +53,14 @@
 
 	if (!tty->ops->write)
 		return -EOPNOTSUPP;
-<<<<<<< HEAD
-
-	mutex_lock(&speakup_tty_mutex);
-	if (speakup_tty) {
-		mutex_unlock(&speakup_tty_mutex);
-		return -EBUSY;
-	}
-	speakup_tty = tty;
-=======
->>>>>>> 356006a6
 
 	ldisc_data = kmalloc(sizeof(*ldisc_data), GFP_KERNEL);
-	if (!ldisc_data) {
-		speakup_tty = NULL;
-		mutex_unlock(&speakup_tty_mutex);
+	if (!ldisc_data)
 		return -ENOMEM;
-	}
 
 	init_completion(&ldisc_data->completion);
 	ldisc_data->buf_free = true;
-<<<<<<< HEAD
-	speakup_tty->disc_data = ldisc_data;
-	mutex_unlock(&speakup_tty_mutex);
-=======
 	tty->disc_data = ldisc_data;
->>>>>>> 356006a6
 
 	return 0;
 }
