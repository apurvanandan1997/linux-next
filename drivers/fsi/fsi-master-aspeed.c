--- conflicted
+++ resolved
@@ -326,26 +326,13 @@
 
 	reg = cpu_to_be32(0x80000000 >> bit);
 
-<<<<<<< HEAD
-	if (!enable)
-		return opb_writel(aspeed, ctrl_base + FSI_MCENP0 + (4 * idx),
-				  reg);
-
-	ret = opb_writel(aspeed, ctrl_base + FSI_MSENP0 + (4 * idx), reg);
-	if (ret)
-		return ret;
-=======
 	mutex_lock(&aspeed->lock);
->>>>>>> f642729d
 
 	if (!enable) {
 		ret = opb_writel(aspeed, ctrl_base + FSI_MCENP0 + (4 * idx), reg);
 		goto done;
 	}
 
-<<<<<<< HEAD
-	return 0;
-=======
 	ret = opb_writel(aspeed, ctrl_base + FSI_MSENP0 + (4 * idx), reg);
 	if (ret)
 		goto done;
@@ -354,7 +341,6 @@
 done:
 	mutex_unlock(&aspeed->lock);
 	return ret;
->>>>>>> f642729d
 }
 
 static int aspeed_master_term(struct fsi_master *master, int link, uint8_t id)
@@ -455,17 +441,11 @@
 {
 	struct fsi_master_aspeed *aspeed = dev_get_drvdata(dev);
 
-<<<<<<< HEAD
-	gpiod_set_value(aspeed->cfam_reset_gpio, 1);
-	usleep_range(900, 1000);
-	gpiod_set_value(aspeed->cfam_reset_gpio, 0);
-=======
 	mutex_lock(&aspeed->lock);
 	gpiod_set_value(aspeed->cfam_reset_gpio, 1);
 	usleep_range(900, 1000);
 	gpiod_set_value(aspeed->cfam_reset_gpio, 0);
 	mutex_unlock(&aspeed->lock);
->>>>>>> f642729d
 
 	return count;
 }
