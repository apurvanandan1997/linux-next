// SPDX-License-Identifier: GPL-2.0
/*
 * Driver for FPGA Device Feature List (DFL) PCIe device
 *
 * Copyright (C) 2017-2018 Intel Corporation, Inc.
 *
 * Authors:
 *   Zhang Yi <Yi.Z.Zhang@intel.com>
 *   Xiao Guangrong <guangrong.xiao@linux.intel.com>
 *   Joseph Grecco <joe.grecco@intel.com>
 *   Enno Luebbers <enno.luebbers@intel.com>
 *   Tim Whisonant <tim.whisonant@intel.com>
 *   Ananda Ravuri <ananda.ravuri@intel.com>
 *   Henry Mitchel <henry.mitchel@intel.com>
 */

#include <linux/pci.h>
#include <linux/types.h>
#include <linux/kernel.h>
#include <linux/module.h>
#include <linux/stddef.h>
#include <linux/errno.h>
#include <linux/aer.h>

#include "dfl.h"

#define DRV_VERSION	"0.8"
#define DRV_NAME	"dfl-pci"

#define PCI_VSEC_ID_INTEL_DFLS 0x43

#define PCI_VNDR_DFLS_CNT 0x8
#define PCI_VNDR_DFLS_RES 0xc

#define PCI_VNDR_DFLS_RES_BAR_MASK GENMASK(2, 0)
#define PCI_VNDR_DFLS_RES_OFF_MASK GENMASK(31, 3)

struct cci_drvdata {
	struct dfl_fpga_cdev *cdev;	/* container device */
};

static void __iomem *cci_pci_ioremap_bar0(struct pci_dev *pcidev)
{
	if (pcim_iomap_regions(pcidev, BIT(0), DRV_NAME))
		return NULL;

	return pcim_iomap_table(pcidev)[0];
}

static int cci_pci_alloc_irq(struct pci_dev *pcidev)
{
	int ret, nvec = pci_msix_vec_count(pcidev);

	if (nvec <= 0) {
		dev_dbg(&pcidev->dev, "fpga interrupt not supported\n");
		return 0;
	}

	ret = pci_alloc_irq_vectors(pcidev, nvec, nvec, PCI_IRQ_MSIX);
	if (ret < 0)
		return ret;

	return nvec;
}

static void cci_pci_free_irq(struct pci_dev *pcidev)
{
	pci_free_irq_vectors(pcidev);
}

/* PCI Device ID */
#define PCIE_DEVICE_ID_PF_INT_5_X	0xBCBD
#define PCIE_DEVICE_ID_PF_INT_6_X	0xBCC0
#define PCIE_DEVICE_ID_PF_DSC_1_X	0x09C4
#define PCIE_DEVICE_ID_INTEL_PAC_N3000	0x0B30
/* VF Device */
#define PCIE_DEVICE_ID_VF_INT_5_X	0xBCBF
#define PCIE_DEVICE_ID_VF_INT_6_X	0xBCC1
#define PCIE_DEVICE_ID_VF_DSC_1_X	0x09C5

static struct pci_device_id cci_pcie_id_tbl[] = {
	{PCI_DEVICE(PCI_VENDOR_ID_INTEL, PCIE_DEVICE_ID_PF_INT_5_X),},
	{PCI_DEVICE(PCI_VENDOR_ID_INTEL, PCIE_DEVICE_ID_VF_INT_5_X),},
	{PCI_DEVICE(PCI_VENDOR_ID_INTEL, PCIE_DEVICE_ID_PF_INT_6_X),},
	{PCI_DEVICE(PCI_VENDOR_ID_INTEL, PCIE_DEVICE_ID_VF_INT_6_X),},
	{PCI_DEVICE(PCI_VENDOR_ID_INTEL, PCIE_DEVICE_ID_PF_DSC_1_X),},
	{PCI_DEVICE(PCI_VENDOR_ID_INTEL, PCIE_DEVICE_ID_VF_DSC_1_X),},
	{PCI_DEVICE(PCI_VENDOR_ID_INTEL, PCIE_DEVICE_ID_INTEL_PAC_N3000),},
	{0,}
};
MODULE_DEVICE_TABLE(pci, cci_pcie_id_tbl);

static int cci_init_drvdata(struct pci_dev *pcidev)
{
	struct cci_drvdata *drvdata;

	drvdata = devm_kzalloc(&pcidev->dev, sizeof(*drvdata), GFP_KERNEL);
	if (!drvdata)
		return -ENOMEM;

	pci_set_drvdata(pcidev, drvdata);

	return 0;
}

static void cci_remove_feature_devs(struct pci_dev *pcidev)
{
	struct cci_drvdata *drvdata = pci_get_drvdata(pcidev);

	/* remove all children feature devices */
	dfl_fpga_feature_devs_remove(drvdata->cdev);
	cci_pci_free_irq(pcidev);
}

static int *cci_pci_create_irq_table(struct pci_dev *pcidev, unsigned int nvec)
{
	unsigned int i;
	int *table;

	table = kcalloc(nvec, sizeof(int), GFP_KERNEL);
	if (!table)
		return table;

	for (i = 0; i < nvec; i++)
		table[i] = pci_irq_vector(pcidev, i);

	return table;
}

static int find_dfls_by_vsec(struct pci_dev *pcidev, struct dfl_fpga_enum_info *info)
{
	u32 bir, offset, vndr_hdr, dfl_cnt, dfl_res;
	int dfl_res_off, i, bars, voff = 0;
	resource_size_t start, len;

	while ((voff = pci_find_next_ext_capability(pcidev, voff, PCI_EXT_CAP_ID_VNDR))) {
		vndr_hdr = 0;
		pci_read_config_dword(pcidev, voff + PCI_VNDR_HEADER, &vndr_hdr);

		if (PCI_VNDR_HEADER_ID(vndr_hdr) == PCI_VSEC_ID_INTEL_DFLS &&
		    pcidev->vendor == PCI_VENDOR_ID_INTEL)
			break;
	}

	if (!voff) {
		dev_dbg(&pcidev->dev, "%s no DFL VSEC found\n", __func__);
		return -ENODEV;
	}

	dfl_cnt = 0;
	pci_read_config_dword(pcidev, voff + PCI_VNDR_DFLS_CNT, &dfl_cnt);
	if (dfl_cnt > PCI_STD_NUM_BARS) {
		dev_err(&pcidev->dev, "%s too many DFLs %d > %d\n",
			__func__, dfl_cnt, PCI_STD_NUM_BARS);
		return -EINVAL;
	}

	dfl_res_off = voff + PCI_VNDR_DFLS_RES;
	if (dfl_res_off + (dfl_cnt * sizeof(u32)) > PCI_CFG_SPACE_EXP_SIZE) {
		dev_err(&pcidev->dev, "%s DFL VSEC too big for PCIe config space\n",
			__func__);
		return -EINVAL;
	}

	for (i = 0, bars = 0; i < dfl_cnt; i++, dfl_res_off += sizeof(u32)) {
		dfl_res = GENMASK(31, 0);
		pci_read_config_dword(pcidev, dfl_res_off, &dfl_res);

		bir = dfl_res & PCI_VNDR_DFLS_RES_BAR_MASK;
		if (bir >= PCI_STD_NUM_BARS) {
			dev_err(&pcidev->dev, "%s bad bir number %d\n",
				__func__, bir);
			return -EINVAL;
		}

		if (bars & BIT(bir)) {
			dev_err(&pcidev->dev, "%s DFL for BAR %d already specified\n",
				__func__, bir);
			return -EINVAL;
		}

		bars |= BIT(bir);

		len = pci_resource_len(pcidev, bir);
		offset = dfl_res & PCI_VNDR_DFLS_RES_OFF_MASK;
		if (offset >= len) {
			dev_err(&pcidev->dev, "%s bad offset %u >= %pa\n",
				__func__, offset, &len);
			return -EINVAL;
		}

		dev_dbg(&pcidev->dev, "%s BAR %d offset 0x%x\n", __func__, bir, offset);

		len -= offset;

		start = pci_resource_start(pcidev, bir) + offset;

		dfl_fpga_enum_info_add_dfl(info, start, len);
	}

<<<<<<< HEAD
	/* start to find Device Feature List in Bar 0 */
	base = cci_pci_ioremap_bar0(pcidev);
	if (!base) {
		ret = -ENOMEM;
		goto irq_free_exit;
	}
=======
	return 0;
}

/* default method of finding dfls starting at offset 0 of bar 0 */
static int find_dfls_by_default(struct pci_dev *pcidev,
				struct dfl_fpga_enum_info *info)
{
	int port_num, bar, i, ret = 0;
	resource_size_t start, len;
	void __iomem *base;
	u32 offset;
	u64 v;

	/* start to find Device Feature List from Bar 0 */
	base = cci_pci_ioremap_bar0(pcidev);
	if (!base)
		return -ENOMEM;
>>>>>>> f642729d

	/*
	 * PF device has FME and Ports/AFUs, and VF device only has one
	 * Port/AFU. Check them and add related "Device Feature List" info
	 * for the next step enumeration.
	 */
	if (dfl_feature_is_fme(base)) {
		start = pci_resource_start(pcidev, 0);
		len = pci_resource_len(pcidev, 0);

		dfl_fpga_enum_info_add_dfl(info, start, len);

		/*
		 * find more Device Feature Lists (e.g. Ports) per information
		 * indicated by FME module.
		 */
		v = readq(base + FME_HDR_CAP);
		port_num = FIELD_GET(FME_CAP_NUM_PORTS, v);

		WARN_ON(port_num > MAX_DFL_FPGA_PORT_NUM);

		for (i = 0; i < port_num; i++) {
			v = readq(base + FME_HDR_PORT_OFST(i));

			/* skip ports which are not implemented. */
			if (!(v & FME_PORT_OFST_IMP))
				continue;

			/*
			 * add Port's Device Feature List information for next
			 * step enumeration.
			 */
			bar = FIELD_GET(FME_PORT_OFST_BAR_ID, v);
			offset = FIELD_GET(FME_PORT_OFST_DFH_OFST, v);
			start = pci_resource_start(pcidev, bar) + offset;
			len = pci_resource_len(pcidev, bar) - offset;

			dfl_fpga_enum_info_add_dfl(info, start, len);
		}
	} else if (dfl_feature_is_port(base)) {
		start = pci_resource_start(pcidev, 0);
		len = pci_resource_len(pcidev, 0);

		dfl_fpga_enum_info_add_dfl(info, start, len);
	} else {
		ret = -ENODEV;
	}

	/* release I/O mappings for next step enumeration */
	pcim_iounmap_regions(pcidev, BIT(0));

<<<<<<< HEAD
=======
	return ret;
}

/* enumerate feature devices under pci device */
static int cci_enumerate_feature_devs(struct pci_dev *pcidev)
{
	struct cci_drvdata *drvdata = pci_get_drvdata(pcidev);
	struct dfl_fpga_enum_info *info;
	struct dfl_fpga_cdev *cdev;
	int nvec, ret = 0;
	int *irq_table;

	/* allocate enumeration info via pci_dev */
	info = dfl_fpga_enum_info_alloc(&pcidev->dev);
	if (!info)
		return -ENOMEM;

	/* add irq info for enumeration if the device support irq */
	nvec = cci_pci_alloc_irq(pcidev);
	if (nvec < 0) {
		dev_err(&pcidev->dev, "Fail to alloc irq %d.\n", nvec);
		ret = nvec;
		goto enum_info_free_exit;
	} else if (nvec) {
		irq_table = cci_pci_create_irq_table(pcidev, nvec);
		if (!irq_table) {
			ret = -ENOMEM;
			goto irq_free_exit;
		}

		ret = dfl_fpga_enum_info_add_irq(info, nvec, irq_table);
		kfree(irq_table);
		if (ret)
			goto irq_free_exit;
	}

	ret = find_dfls_by_vsec(pcidev, info);
	if (ret == -ENODEV)
		ret = find_dfls_by_default(pcidev, info);

	if (ret)
		goto irq_free_exit;

>>>>>>> f642729d
	/* start enumeration with prepared enumeration information */
	cdev = dfl_fpga_feature_devs_enumerate(info);
	if (IS_ERR(cdev)) {
		dev_err(&pcidev->dev, "Enumeration failure\n");
		ret = PTR_ERR(cdev);
		goto irq_free_exit;
	}

	drvdata->cdev = cdev;

irq_free_exit:
	if (ret)
		cci_pci_free_irq(pcidev);
enum_info_free_exit:
	dfl_fpga_enum_info_free(info);

	return ret;
}

static
int cci_pci_probe(struct pci_dev *pcidev, const struct pci_device_id *pcidevid)
{
	int ret;

	ret = pcim_enable_device(pcidev);
	if (ret < 0) {
		dev_err(&pcidev->dev, "Failed to enable device %d.\n", ret);
		return ret;
	}

	ret = pci_enable_pcie_error_reporting(pcidev);
	if (ret && ret != -EINVAL)
		dev_info(&pcidev->dev, "PCIE AER unavailable %d.\n", ret);

	pci_set_master(pcidev);

	if (!pci_set_dma_mask(pcidev, DMA_BIT_MASK(64))) {
		ret = pci_set_consistent_dma_mask(pcidev, DMA_BIT_MASK(64));
		if (ret)
			goto disable_error_report_exit;
	} else if (!pci_set_dma_mask(pcidev, DMA_BIT_MASK(32))) {
		ret = pci_set_consistent_dma_mask(pcidev, DMA_BIT_MASK(32));
		if (ret)
			goto disable_error_report_exit;
	} else {
		ret = -EIO;
		dev_err(&pcidev->dev, "No suitable DMA support available.\n");
		goto disable_error_report_exit;
	}

	ret = cci_init_drvdata(pcidev);
	if (ret) {
		dev_err(&pcidev->dev, "Fail to init drvdata %d.\n", ret);
		goto disable_error_report_exit;
	}

	ret = cci_enumerate_feature_devs(pcidev);
	if (!ret)
		return ret;

	dev_err(&pcidev->dev, "enumeration failure %d.\n", ret);

disable_error_report_exit:
	pci_disable_pcie_error_reporting(pcidev);
	return ret;
}

static int cci_pci_sriov_configure(struct pci_dev *pcidev, int num_vfs)
{
	struct cci_drvdata *drvdata = pci_get_drvdata(pcidev);
	struct dfl_fpga_cdev *cdev = drvdata->cdev;

	if (!num_vfs) {
		/*
		 * disable SRIOV and then put released ports back to default
		 * PF access mode.
		 */
		pci_disable_sriov(pcidev);

		dfl_fpga_cdev_config_ports_pf(cdev);

	} else {
		int ret;

		/*
		 * before enable SRIOV, put released ports into VF access mode
		 * first of all.
		 */
		ret = dfl_fpga_cdev_config_ports_vf(cdev, num_vfs);
		if (ret)
			return ret;

		ret = pci_enable_sriov(pcidev, num_vfs);
		if (ret) {
			dfl_fpga_cdev_config_ports_pf(cdev);
			return ret;
		}
	}

	return num_vfs;
}

static void cci_pci_remove(struct pci_dev *pcidev)
{
	if (dev_is_pf(&pcidev->dev))
		cci_pci_sriov_configure(pcidev, 0);

	cci_remove_feature_devs(pcidev);
	pci_disable_pcie_error_reporting(pcidev);
}

static struct pci_driver cci_pci_driver = {
	.name = DRV_NAME,
	.id_table = cci_pcie_id_tbl,
	.probe = cci_pci_probe,
	.remove = cci_pci_remove,
	.sriov_configure = cci_pci_sriov_configure,
};

module_pci_driver(cci_pci_driver);

MODULE_DESCRIPTION("FPGA DFL PCIe Device Driver");
MODULE_AUTHOR("Intel Corporation");
MODULE_LICENSE("GPL v2");<|MERGE_RESOLUTION|>--- conflicted
+++ resolved
@@ -198,14 +198,6 @@
 		dfl_fpga_enum_info_add_dfl(info, start, len);
 	}
 
-<<<<<<< HEAD
-	/* start to find Device Feature List in Bar 0 */
-	base = cci_pci_ioremap_bar0(pcidev);
-	if (!base) {
-		ret = -ENOMEM;
-		goto irq_free_exit;
-	}
-=======
 	return 0;
 }
 
@@ -223,7 +215,6 @@
 	base = cci_pci_ioremap_bar0(pcidev);
 	if (!base)
 		return -ENOMEM;
->>>>>>> f642729d
 
 	/*
 	 * PF device has FME and Ports/AFUs, and VF device only has one
@@ -275,8 +266,6 @@
 	/* release I/O mappings for next step enumeration */
 	pcim_iounmap_regions(pcidev, BIT(0));
 
-<<<<<<< HEAD
-=======
 	return ret;
 }
 
@@ -320,7 +309,6 @@
 	if (ret)
 		goto irq_free_exit;
 
->>>>>>> f642729d
 	/* start enumeration with prepared enumeration information */
 	cdev = dfl_fpga_feature_devs_enumerate(info);
 	if (IS_ERR(cdev)) {
