# SPDX-License-Identifier: GPL-2.0

# LED Core
obj-$(CONFIG_NEW_LEDS)			+= led-core.o
obj-$(CONFIG_LEDS_CLASS)		+= led-class.o
obj-$(CONFIG_LEDS_CLASS_FLASH)		+= led-class-flash.o
obj-$(CONFIG_LEDS_CLASS_MULTICOLOR)	+= led-class-multicolor.o
obj-$(CONFIG_LEDS_TRIGGERS)		+= led-triggers.o

# LED Platform Drivers (keep this sorted, M-| sort)
obj-$(CONFIG_LEDS_88PM860X)		+= leds-88pm860x.o
obj-$(CONFIG_LEDS_AAT1290)		+= leds-aat1290.o
obj-$(CONFIG_LEDS_ACER_A500)		+= leds-acer-a500.o
obj-$(CONFIG_LEDS_ADP5520)		+= leds-adp5520.o
obj-$(CONFIG_LEDS_AN30259A)		+= leds-an30259a.o
obj-$(CONFIG_LEDS_APU)			+= leds-apu.o
obj-$(CONFIG_LEDS_ARIEL)		+= leds-ariel.o
obj-$(CONFIG_LEDS_AS3645A)		+= leds-as3645a.o
obj-$(CONFIG_LEDS_ASIC3)		+= leds-asic3.o
obj-$(CONFIG_LEDS_AW2013)		+= leds-aw2013.o
obj-$(CONFIG_LEDS_BCM6328)		+= leds-bcm6328.o
obj-$(CONFIG_LEDS_BCM6358)		+= leds-bcm6358.o
obj-$(CONFIG_LEDS_BD2802)		+= leds-bd2802.o
obj-$(CONFIG_LEDS_BLINKM)		+= leds-blinkm.o
obj-$(CONFIG_LEDS_CLEVO_MAIL)		+= leds-clevo-mail.o
obj-$(CONFIG_LEDS_COBALT_QUBE)		+= leds-cobalt-qube.o
obj-$(CONFIG_LEDS_COBALT_RAQ)		+= leds-cobalt-raq.o
obj-$(CONFIG_LEDS_CPCAP)		+= leds-cpcap.o
obj-$(CONFIG_LEDS_DA903X)		+= leds-da903x.o
obj-$(CONFIG_LEDS_DA9052)		+= leds-da9052.o
obj-$(CONFIG_LEDS_FSG)			+= leds-fsg.o
obj-$(CONFIG_LEDS_GPIO)			+= leds-gpio.o
obj-$(CONFIG_LEDS_GPIO_REGISTER)	+= leds-gpio-register.o
obj-$(CONFIG_LEDS_HP6XX)		+= leds-hp6xx.o
obj-$(CONFIG_LEDS_INTEL_SS4200)		+= leds-ss4200.o
obj-$(CONFIG_LEDS_IP30)			+= leds-ip30.o
obj-$(CONFIG_LEDS_IPAQ_MICRO)		+= leds-ipaq-micro.o
obj-$(CONFIG_LEDS_IS31FL319X)		+= leds-is31fl319x.o
obj-$(CONFIG_LEDS_IS31FL32XX)		+= leds-is31fl32xx.o
obj-$(CONFIG_LEDS_KTD2692)		+= leds-ktd2692.o
obj-$(CONFIG_LEDS_LM3530)		+= leds-lm3530.o
obj-$(CONFIG_LEDS_LM3532)		+= leds-lm3532.o
obj-$(CONFIG_LEDS_LM3533)		+= leds-lm3533.o
obj-$(CONFIG_LEDS_LM355x)		+= leds-lm355x.o
obj-$(CONFIG_LEDS_LM3601X)		+= leds-lm3601x.o
obj-$(CONFIG_LEDS_LM36274)		+= leds-lm36274.o
obj-$(CONFIG_LEDS_LM3642)		+= leds-lm3642.o
obj-$(CONFIG_LEDS_LM3692X)		+= leds-lm3692x.o
obj-$(CONFIG_LEDS_LM3697)		+= leds-lm3697.o
obj-$(CONFIG_LEDS_LOCOMO)		+= leds-locomo.o
obj-$(CONFIG_LEDS_LP3944)		+= leds-lp3944.o
obj-$(CONFIG_LEDS_LP3952)		+= leds-lp3952.o
obj-$(CONFIG_LEDS_LP50XX)		+= leds-lp50xx.o
obj-$(CONFIG_LEDS_LP5521)		+= leds-lp5521.o
obj-$(CONFIG_LEDS_LP5523)		+= leds-lp5523.o
obj-$(CONFIG_LEDS_LP5562)		+= leds-lp5562.o
obj-$(CONFIG_LEDS_LP55XX_COMMON)	+= leds-lp55xx-common.o
obj-$(CONFIG_LEDS_LP8501)		+= leds-lp8501.o
obj-$(CONFIG_LEDS_LP8788)		+= leds-lp8788.o
obj-$(CONFIG_LEDS_LP8860)		+= leds-lp8860.o
obj-$(CONFIG_LEDS_LT3593)		+= leds-lt3593.o
obj-$(CONFIG_LEDS_MAX77650)		+= leds-max77650.o
obj-$(CONFIG_LEDS_MAX77693)		+= leds-max77693.o
obj-$(CONFIG_LEDS_MAX8997)		+= leds-max8997.o
obj-$(CONFIG_LEDS_MC13783)		+= leds-mc13783.o
obj-$(CONFIG_LEDS_MENF21BMC)		+= leds-menf21bmc.o
obj-$(CONFIG_LEDS_MIKROTIK_RB532)	+= leds-rb532.o
obj-$(CONFIG_LEDS_MLXCPLD)		+= leds-mlxcpld.o
obj-$(CONFIG_LEDS_MLXREG)		+= leds-mlxreg.o
obj-$(CONFIG_LEDS_MT6323)		+= leds-mt6323.o
obj-$(CONFIG_LEDS_NET48XX)		+= leds-net48xx.o
obj-$(CONFIG_LEDS_NETXBIG)		+= leds-netxbig.o
obj-$(CONFIG_LEDS_NIC78BX)		+= leds-nic78bx.o
obj-$(CONFIG_LEDS_NS2)			+= leds-ns2.o
obj-$(CONFIG_LEDS_OT200)		+= leds-ot200.o
obj-$(CONFIG_LEDS_PCA9532)		+= leds-pca9532.o
obj-$(CONFIG_LEDS_PCA955X)		+= leds-pca955x.o
obj-$(CONFIG_LEDS_PCA963X)		+= leds-pca963x.o
obj-$(CONFIG_LEDS_PM8058)		+= leds-pm8058.o
obj-$(CONFIG_LEDS_POWERNV)		+= leds-powernv.o
obj-$(CONFIG_LEDS_PWM)			+= leds-pwm.o
obj-$(CONFIG_LEDS_REGULATOR)		+= leds-regulator.o
obj-$(CONFIG_LEDS_S3C24XX)		+= leds-s3c24xx.o
obj-$(CONFIG_LEDS_SC27XX_BLTC)		+= leds-sc27xx-bltc.o
obj-$(CONFIG_LEDS_SGM3140)		+= leds-sgm3140.o
obj-$(CONFIG_LEDS_SUNFIRE)		+= leds-sunfire.o
obj-$(CONFIG_LEDS_SYSCON)		+= leds-syscon.o
obj-$(CONFIG_LEDS_TCA6507)		+= leds-tca6507.o
obj-$(CONFIG_LEDS_TI_LMU_COMMON)	+= leds-ti-lmu-common.o
obj-$(CONFIG_LEDS_TLC591XX)		+= leds-tlc591xx.o
obj-$(CONFIG_LEDS_TPS6105X)		+= leds-tps6105x.o
obj-$(CONFIG_LEDS_TURRIS_OMNIA)		+= leds-turris-omnia.o
obj-$(CONFIG_LEDS_WM831X_STATUS)	+= leds-wm831x-status.o
obj-$(CONFIG_LEDS_WM8350)		+= leds-wm8350.o
obj-$(CONFIG_LEDS_WRAP)			+= leds-wrap.o

# LED SPI Drivers
obj-$(CONFIG_LEDS_CR0014114)		+= leds-cr0014114.o
obj-$(CONFIG_LEDS_DAC124S085)		+= leds-dac124s085.o
obj-$(CONFIG_LEDS_EL15203000)		+= leds-el15203000.o
obj-$(CONFIG_LEDS_SPI_BYTE)		+= leds-spi-byte.o

# LED Userspace Drivers
obj-$(CONFIG_LEDS_USER)			+= uleds.o

# Flash and Torch LED Drivers
obj-$(CONFIG_LEDS_CLASS_FLASH)		+= flash/

# LED Triggers
obj-$(CONFIG_LEDS_TRIGGERS)		+= trigger/

# LED Blink
<<<<<<< HEAD
obj-$(CONFIG_LEDS_BLINK)                += blink/
=======
obj-y					+= blink/
>>>>>>> 11e4b63a
<|MERGE_RESOLUTION|>--- conflicted
+++ resolved
@@ -110,8 +110,4 @@
 obj-$(CONFIG_LEDS_TRIGGERS)		+= trigger/
 
 # LED Blink
-<<<<<<< HEAD
-obj-$(CONFIG_LEDS_BLINK)                += blink/
-=======
-obj-y					+= blink/
->>>>>>> 11e4b63a
+obj-y					+= blink/