--- conflicted
+++ resolved
@@ -286,11 +286,8 @@
 {\
 	.reg_desc = {\
 		.name = #_name,\
-<<<<<<< HEAD
-=======
 		.of_match = of_match_ptr(#_name),\
 		.regulators_node = of_match_ptr("regulators"),\
->>>>>>> 0ecfebd2
 		.ops = &da9052_ldo_ops,\
 		.type = REGULATOR_VOLTAGE,\
 		.id = DA9052_ID_##_id,\
@@ -311,11 +308,8 @@
 {\
 	.reg_desc = {\
 		.name = #_name,\
-<<<<<<< HEAD
-=======
 		.of_match = of_match_ptr(#_name),\
 		.regulators_node = of_match_ptr("regulators"),\
->>>>>>> 0ecfebd2
 		.ops = &da9052_dcdc_ops,\
 		.type = REGULATOR_VOLTAGE,\
 		.id = DA9052_ID_##_id,\
@@ -424,34 +418,6 @@
 	config.regmap = da9052->regmap;
 	if (pdata)
 		config.init_data = pdata->regulators[cell->id];
-<<<<<<< HEAD
-	} else {
-#ifdef CONFIG_OF
-		struct device_node *nproot = da9052->dev->of_node;
-		struct device_node *np;
-
-		if (!nproot)
-			return -ENODEV;
-
-		nproot = of_get_child_by_name(nproot, "regulators");
-		if (!nproot)
-			return -ENODEV;
-
-		for_each_child_of_node(nproot, np) {
-			if (of_node_name_eq(np,
-					 regulator->info->reg_desc.name)) {
-				config.init_data = of_get_regulator_init_data(
-					&pdev->dev, np,
-					&regulator->info->reg_desc);
-				config.of_node = np;
-				break;
-			}
-		}
-		of_node_put(nproot);
-#endif
-	}
-=======
->>>>>>> 0ecfebd2
 
 	regulator->rdev = devm_regulator_register(&pdev->dev,
 						  &regulator->info->reg_desc,
