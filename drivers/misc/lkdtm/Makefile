# SPDX-License-Identifier: GPL-2.0
obj-$(CONFIG_LKDTM)		+= lkdtm.o

lkdtm-$(CONFIG_LKDTM)		+= core.o
lkdtm-$(CONFIG_LKDTM)		+= bugs.o
lkdtm-$(CONFIG_LKDTM)		+= heap.o
lkdtm-$(CONFIG_LKDTM)		+= perms.o
lkdtm-$(CONFIG_LKDTM)		+= refcount.o
lkdtm-$(CONFIG_LKDTM)		+= rodata_objcopy.o
lkdtm-$(CONFIG_LKDTM)		+= usercopy.o
lkdtm-$(CONFIG_LKDTM)		+= stackleak.o
lkdtm-$(CONFIG_LKDTM)		+= cfi.o
<<<<<<< HEAD
lkdtm-$(CONFIG_PPC_BOOK3S_64)	+= powerpc.o
=======
lkdtm-$(CONFIG_LKDTM)		+= fortify.o
>>>>>>> c564d100

KASAN_SANITIZE_stackleak.o	:= n
KCOV_INSTRUMENT_rodata.o	:= n

OBJCOPYFLAGS :=
OBJCOPYFLAGS_rodata_objcopy.o	:= \
			--rename-section .text=.rodata,alloc,readonly,load
targets += rodata.o rodata_objcopy.o
$(obj)/rodata_objcopy.o: $(obj)/rodata.o FORCE
	$(call if_changed,objcopy)<|MERGE_RESOLUTION|>--- conflicted
+++ resolved
@@ -10,11 +10,8 @@
 lkdtm-$(CONFIG_LKDTM)		+= usercopy.o
 lkdtm-$(CONFIG_LKDTM)		+= stackleak.o
 lkdtm-$(CONFIG_LKDTM)		+= cfi.o
-<<<<<<< HEAD
+lkdtm-$(CONFIG_LKDTM)		+= fortify.o
 lkdtm-$(CONFIG_PPC_BOOK3S_64)	+= powerpc.o
-=======
-lkdtm-$(CONFIG_LKDTM)		+= fortify.o
->>>>>>> c564d100
 
 KASAN_SANITIZE_stackleak.o	:= n
 KCOV_INSTRUMENT_rodata.o	:= n
