--- conflicted
+++ resolved
@@ -106,10 +106,7 @@
 		seq_printf(m, "\tDR: %01d\n", dev->hbm_f_dr_supported);
 		seq_printf(m, "\tVT: %01d\n", dev->hbm_f_vt_supported);
 		seq_printf(m, "\tCAP: %01d\n", dev->hbm_f_cap_supported);
-<<<<<<< HEAD
-=======
 		seq_printf(m, "\tCD: %01d\n", dev->hbm_f_cd_supported);
->>>>>>> f642729d
 	}
 
 	seq_printf(m, "pg:  %s, %s\n",
