/*
 *
 * Intel Management Engine Interface (Intel MEI) Linux driver
 * Copyright (c) 2003-2012, Intel Corporation.
 *
 * This program is free software; you can redistribute it and/or modify it
 * under the terms and conditions of the GNU General Public License,
 * version 2, as published by the Free Software Foundation.
 *
 * This program is distributed in the hope it will be useful, but WITHOUT
 * ANY WARRANTY; without even the implied warranty of MERCHANTABILITY or
 * FITNESS FOR A PARTICULAR PURPOSE.  See the GNU General Public License for
 * more details.
 *
 */

#include <linux/sched/signal.h>
#include <linux/wait.h>
#include <linux/delay.h>
#include <linux/slab.h>
#include <linux/pm_runtime.h>

#include <linux/mei.h>

#include "mei_dev.h"
#include "hbm.h"
#include "client.h"

/**
 * mei_me_cl_init - initialize me client
 *
 * @me_cl: me client
 */
void mei_me_cl_init(struct mei_me_client *me_cl)
{
	INIT_LIST_HEAD(&me_cl->list);
	kref_init(&me_cl->refcnt);
}

/**
 * mei_me_cl_get - increases me client refcount
 *
 * @me_cl: me client
 *
 * Locking: called under "dev->device_lock" lock
 *
 * Return: me client or NULL
 */
struct mei_me_client *mei_me_cl_get(struct mei_me_client *me_cl)
{
	if (me_cl && kref_get_unless_zero(&me_cl->refcnt))
		return me_cl;

	return NULL;
}

/**
 * mei_me_cl_release - free me client
 *
 * Locking: called under "dev->device_lock" lock
 *
 * @ref: me_client refcount
 */
static void mei_me_cl_release(struct kref *ref)
{
	struct mei_me_client *me_cl =
		container_of(ref, struct mei_me_client, refcnt);

	kfree(me_cl);
}

/**
 * mei_me_cl_put - decrease me client refcount and free client if necessary
 *
 * Locking: called under "dev->device_lock" lock
 *
 * @me_cl: me client
 */
void mei_me_cl_put(struct mei_me_client *me_cl)
{
	if (me_cl)
		kref_put(&me_cl->refcnt, mei_me_cl_release);
}

/**
 * __mei_me_cl_del  - delete me client from the list and decrease
 *     reference counter
 *
 * @dev: mei device
 * @me_cl: me client
 *
 * Locking: dev->me_clients_rwsem
 */
static void __mei_me_cl_del(struct mei_device *dev, struct mei_me_client *me_cl)
{
	if (!me_cl)
		return;

	list_del_init(&me_cl->list);
	mei_me_cl_put(me_cl);
}

/**
 * mei_me_cl_del - delete me client from the list and decrease
 *     reference counter
 *
 * @dev: mei device
 * @me_cl: me client
 */
void mei_me_cl_del(struct mei_device *dev, struct mei_me_client *me_cl)
{
	down_write(&dev->me_clients_rwsem);
	__mei_me_cl_del(dev, me_cl);
	up_write(&dev->me_clients_rwsem);
}

/**
 * mei_me_cl_add - add me client to the list
 *
 * @dev: mei device
 * @me_cl: me client
 */
void mei_me_cl_add(struct mei_device *dev, struct mei_me_client *me_cl)
{
	down_write(&dev->me_clients_rwsem);
	list_add(&me_cl->list, &dev->me_clients);
	up_write(&dev->me_clients_rwsem);
}

/**
 * __mei_me_cl_by_uuid - locate me client by uuid
 *	increases ref count
 *
 * @dev: mei device
 * @uuid: me client uuid
 *
 * Return: me client or NULL if not found
 *
 * Locking: dev->me_clients_rwsem
 */
static struct mei_me_client *__mei_me_cl_by_uuid(struct mei_device *dev,
					const uuid_le *uuid)
{
	struct mei_me_client *me_cl;
	const uuid_le *pn;

	WARN_ON(!rwsem_is_locked(&dev->me_clients_rwsem));

	list_for_each_entry(me_cl, &dev->me_clients, list) {
		pn = &me_cl->props.protocol_name;
		if (uuid_le_cmp(*uuid, *pn) == 0)
			return mei_me_cl_get(me_cl);
	}

	return NULL;
}

/**
 * mei_me_cl_by_uuid - locate me client by uuid
 *	increases ref count
 *
 * @dev: mei device
 * @uuid: me client uuid
 *
 * Return: me client or NULL if not found
 *
 * Locking: dev->me_clients_rwsem
 */
struct mei_me_client *mei_me_cl_by_uuid(struct mei_device *dev,
					const uuid_le *uuid)
{
	struct mei_me_client *me_cl;

	down_read(&dev->me_clients_rwsem);
	me_cl = __mei_me_cl_by_uuid(dev, uuid);
	up_read(&dev->me_clients_rwsem);

	return me_cl;
}

/**
 * mei_me_cl_by_id - locate me client by client id
 *	increases ref count
 *
 * @dev: the device structure
 * @client_id: me client id
 *
 * Return: me client or NULL if not found
 *
 * Locking: dev->me_clients_rwsem
 */
struct mei_me_client *mei_me_cl_by_id(struct mei_device *dev, u8 client_id)
{

	struct mei_me_client *__me_cl, *me_cl = NULL;

	down_read(&dev->me_clients_rwsem);
	list_for_each_entry(__me_cl, &dev->me_clients, list) {
		if (__me_cl->client_id == client_id) {
			me_cl = mei_me_cl_get(__me_cl);
			break;
		}
	}
	up_read(&dev->me_clients_rwsem);

	return me_cl;
}

/**
 * __mei_me_cl_by_uuid_id - locate me client by client id and uuid
 *	increases ref count
 *
 * @dev: the device structure
 * @uuid: me client uuid
 * @client_id: me client id
 *
 * Return: me client or null if not found
 *
 * Locking: dev->me_clients_rwsem
 */
static struct mei_me_client *__mei_me_cl_by_uuid_id(struct mei_device *dev,
					   const uuid_le *uuid, u8 client_id)
{
	struct mei_me_client *me_cl;
	const uuid_le *pn;

	WARN_ON(!rwsem_is_locked(&dev->me_clients_rwsem));

	list_for_each_entry(me_cl, &dev->me_clients, list) {
		pn = &me_cl->props.protocol_name;
		if (uuid_le_cmp(*uuid, *pn) == 0 &&
		    me_cl->client_id == client_id)
			return mei_me_cl_get(me_cl);
	}

	return NULL;
}


/**
 * mei_me_cl_by_uuid_id - locate me client by client id and uuid
 *	increases ref count
 *
 * @dev: the device structure
 * @uuid: me client uuid
 * @client_id: me client id
 *
 * Return: me client or null if not found
 */
struct mei_me_client *mei_me_cl_by_uuid_id(struct mei_device *dev,
					   const uuid_le *uuid, u8 client_id)
{
	struct mei_me_client *me_cl;

	down_read(&dev->me_clients_rwsem);
	me_cl = __mei_me_cl_by_uuid_id(dev, uuid, client_id);
	up_read(&dev->me_clients_rwsem);

	return me_cl;
}

/**
 * mei_me_cl_rm_by_uuid - remove all me clients matching uuid
 *
 * @dev: the device structure
 * @uuid: me client uuid
 *
 * Locking: called under "dev->device_lock" lock
 */
void mei_me_cl_rm_by_uuid(struct mei_device *dev, const uuid_le *uuid)
{
	struct mei_me_client *me_cl;

	dev_dbg(dev->dev, "remove %pUl\n", uuid);

	down_write(&dev->me_clients_rwsem);
	me_cl = __mei_me_cl_by_uuid(dev, uuid);
	__mei_me_cl_del(dev, me_cl);
	up_write(&dev->me_clients_rwsem);
}

/**
 * mei_me_cl_rm_by_uuid_id - remove all me clients matching client id
 *
 * @dev: the device structure
 * @uuid: me client uuid
 * @id: me client id
 *
 * Locking: called under "dev->device_lock" lock
 */
void mei_me_cl_rm_by_uuid_id(struct mei_device *dev, const uuid_le *uuid, u8 id)
{
	struct mei_me_client *me_cl;

	dev_dbg(dev->dev, "remove %pUl %d\n", uuid, id);

	down_write(&dev->me_clients_rwsem);
	me_cl = __mei_me_cl_by_uuid_id(dev, uuid, id);
	__mei_me_cl_del(dev, me_cl);
	up_write(&dev->me_clients_rwsem);
}

/**
 * mei_me_cl_rm_all - remove all me clients
 *
 * @dev: the device structure
 *
 * Locking: called under "dev->device_lock" lock
 */
void mei_me_cl_rm_all(struct mei_device *dev)
{
	struct mei_me_client *me_cl, *next;

	down_write(&dev->me_clients_rwsem);
	list_for_each_entry_safe(me_cl, next, &dev->me_clients, list)
		__mei_me_cl_del(dev, me_cl);
	up_write(&dev->me_clients_rwsem);
}

/**
 * mei_cl_cmp_id - tells if the clients are the same
 *
 * @cl1: host client 1
 * @cl2: host client 2
 *
 * Return: true  - if the clients has same host and me ids
 *         false - otherwise
 */
static inline bool mei_cl_cmp_id(const struct mei_cl *cl1,
				const struct mei_cl *cl2)
{
	return cl1 && cl2 &&
		(cl1->host_client_id == cl2->host_client_id) &&
		(mei_cl_me_id(cl1) == mei_cl_me_id(cl2));
}

/**
 * mei_io_cb_free - free mei_cb_private related memory
 *
 * @cb: mei callback struct
 */
void mei_io_cb_free(struct mei_cl_cb *cb)
{
	if (cb == NULL)
		return;

	list_del(&cb->list);
	kfree(cb->buf.data);
	kfree(cb);
}

/**
 * mei_tx_cb_queue - queue tx callback
 *
 * Locking: called under "dev->device_lock" lock
 *
 * @cb: mei callback struct
 * @head: an instance of list to queue on
 */
static inline void mei_tx_cb_enqueue(struct mei_cl_cb *cb,
				     struct list_head *head)
{
	list_add_tail(&cb->list, head);
	cb->cl->tx_cb_queued++;
}

/**
 * mei_tx_cb_dequeue - dequeue tx callback
 *
 * Locking: called under "dev->device_lock" lock
 *
 * @cb: mei callback struct to dequeue and free
 */
static inline void mei_tx_cb_dequeue(struct mei_cl_cb *cb)
{
	if (!WARN_ON(cb->cl->tx_cb_queued == 0))
		cb->cl->tx_cb_queued--;

	mei_io_cb_free(cb);
}

/**
 * mei_io_cb_init - allocate and initialize io callback
 *
 * @cl: mei client
 * @type: operation type
 * @fp: pointer to file structure
 *
 * Return: mei_cl_cb pointer or NULL;
 */
static struct mei_cl_cb *mei_io_cb_init(struct mei_cl *cl,
					enum mei_cb_file_ops type,
					const struct file *fp)
{
	struct mei_cl_cb *cb;

	cb = kzalloc(sizeof(struct mei_cl_cb), GFP_KERNEL);
	if (!cb)
		return NULL;

	INIT_LIST_HEAD(&cb->list);
	cb->fp = fp;
	cb->cl = cl;
	cb->buf_idx = 0;
	cb->fop_type = type;
	return cb;
}

/**
 * mei_io_list_flush_cl - removes cbs belonging to the cl.
 *
 * @head:  an instance of our list structure
 * @cl:    host client
 */
static void mei_io_list_flush_cl(struct list_head *head,
				 const struct mei_cl *cl)
{
	struct mei_cl_cb *cb, *next;

	list_for_each_entry_safe(cb, next, head, list) {
		if (mei_cl_cmp_id(cl, cb->cl))
			list_del_init(&cb->list);
	}
}

/**
 * mei_io_tx_list_free_cl - removes cb belonging to the cl and free them
 *
 * @head: An instance of our list structure
 * @cl: host client
 */
static void mei_io_tx_list_free_cl(struct list_head *head,
				   const struct mei_cl *cl)
{
	struct mei_cl_cb *cb, *next;

	list_for_each_entry_safe(cb, next, head, list) {
		if (mei_cl_cmp_id(cl, cb->cl))
			mei_tx_cb_dequeue(cb);
	}
}

/**
 * mei_io_list_free_fp - free cb from a list that matches file pointer
 *
 * @head: io list
 * @fp: file pointer (matching cb file object), may be NULL
 */
static void mei_io_list_free_fp(struct list_head *head, const struct file *fp)
{
	struct mei_cl_cb *cb, *next;

	list_for_each_entry_safe(cb, next, head, list)
		if (!fp || fp == cb->fp)
			mei_io_cb_free(cb);
}

/**
 * mei_cl_alloc_cb - a convenient wrapper for allocating read cb
 *
 * @cl: host client
 * @length: size of the buffer
 * @fop_type: operation type
 * @fp: associated file pointer (might be NULL)
 *
 * Return: cb on success and NULL on failure
 */
struct mei_cl_cb *mei_cl_alloc_cb(struct mei_cl *cl, size_t length,
				  enum mei_cb_file_ops fop_type,
				  const struct file *fp)
{
	struct mei_cl_cb *cb;

	cb = mei_io_cb_init(cl, fop_type, fp);
	if (!cb)
		return NULL;

	if (length == 0)
		return cb;

	cb->buf.data = kmalloc(length, GFP_KERNEL);
	if (!cb->buf.data) {
		mei_io_cb_free(cb);
		return NULL;
	}
	cb->buf.size = length;

	return cb;
}

/**
 * mei_cl_enqueue_ctrl_wr_cb - a convenient wrapper for allocating
 *     and enqueuing of the control commands cb
 *
 * @cl: host client
 * @length: size of the buffer
 * @fop_type: operation type
 * @fp: associated file pointer (might be NULL)
 *
 * Return: cb on success and NULL on failure
 * Locking: called under "dev->device_lock" lock
 */
struct mei_cl_cb *mei_cl_enqueue_ctrl_wr_cb(struct mei_cl *cl, size_t length,
					    enum mei_cb_file_ops fop_type,
					    const struct file *fp)
{
	struct mei_cl_cb *cb;

	/* for RX always allocate at least client's mtu */
	if (length)
		length = max_t(size_t, length, mei_cl_mtu(cl));

	cb = mei_cl_alloc_cb(cl, length, fop_type, fp);
	if (!cb)
		return NULL;

	list_add_tail(&cb->list, &cl->dev->ctrl_wr_list);
	return cb;
}

/**
 * mei_cl_read_cb - find this cl's callback in the read list
 *     for a specific file
 *
 * @cl: host client
 * @fp: file pointer (matching cb file object), may be NULL
 *
 * Return: cb on success, NULL if cb is not found
 */
struct mei_cl_cb *mei_cl_read_cb(const struct mei_cl *cl, const struct file *fp)
{
	struct mei_cl_cb *cb;

	list_for_each_entry(cb, &cl->rd_completed, list)
		if (!fp || fp == cb->fp)
			return cb;

	return NULL;
}

/**
 * mei_cl_flush_queues - flushes queue lists belonging to cl.
 *
 * @cl: host client
 * @fp: file pointer (matching cb file object), may be NULL
 *
 * Return: 0 on success, -EINVAL if cl or cl->dev is NULL.
 */
int mei_cl_flush_queues(struct mei_cl *cl, const struct file *fp)
{
	struct mei_device *dev;

	if (WARN_ON(!cl || !cl->dev))
		return -EINVAL;

	dev = cl->dev;

	cl_dbg(dev, cl, "remove list entry belonging to cl\n");
	mei_io_tx_list_free_cl(&cl->dev->write_list, cl);
	mei_io_tx_list_free_cl(&cl->dev->write_waiting_list, cl);
	mei_io_list_flush_cl(&cl->dev->ctrl_wr_list, cl);
	mei_io_list_flush_cl(&cl->dev->ctrl_rd_list, cl);
	mei_io_list_free_fp(&cl->rd_pending, fp);
	mei_io_list_free_fp(&cl->rd_completed, fp);

	return 0;
}

/**
 * mei_cl_init - initializes cl.
 *
 * @cl: host client to be initialized
 * @dev: mei device
 */
static void mei_cl_init(struct mei_cl *cl, struct mei_device *dev)
{
	memset(cl, 0, sizeof(struct mei_cl));
	init_waitqueue_head(&cl->wait);
	init_waitqueue_head(&cl->rx_wait);
	init_waitqueue_head(&cl->tx_wait);
	init_waitqueue_head(&cl->ev_wait);
	INIT_LIST_HEAD(&cl->rd_completed);
	INIT_LIST_HEAD(&cl->rd_pending);
	INIT_LIST_HEAD(&cl->link);
	cl->writing_state = MEI_IDLE;
	cl->state = MEI_FILE_UNINITIALIZED;
	cl->dev = dev;
}

/**
 * mei_cl_allocate - allocates cl  structure and sets it up.
 *
 * @dev: mei device
 * Return:  The allocated file or NULL on failure
 */
struct mei_cl *mei_cl_allocate(struct mei_device *dev)
{
	struct mei_cl *cl;

	cl = kmalloc(sizeof(struct mei_cl), GFP_KERNEL);
	if (!cl)
		return NULL;

	mei_cl_init(cl, dev);

	return cl;
}

/**
 * mei_cl_link - allocate host id in the host map
 *
 * @cl: host client
 *
 * Return: 0 on success
 *	-EINVAL on incorrect values
 *	-EMFILE if open count exceeded.
 */
int mei_cl_link(struct mei_cl *cl)
{
	struct mei_device *dev;
	int id;

	if (WARN_ON(!cl || !cl->dev))
		return -EINVAL;

	dev = cl->dev;

	id = find_first_zero_bit(dev->host_clients_map, MEI_CLIENTS_MAX);
	if (id >= MEI_CLIENTS_MAX) {
		dev_err(dev->dev, "id exceeded %d", MEI_CLIENTS_MAX);
		return -EMFILE;
	}

	if (dev->open_handle_count >= MEI_MAX_OPEN_HANDLE_COUNT) {
		dev_err(dev->dev, "open_handle_count exceeded %d",
			MEI_MAX_OPEN_HANDLE_COUNT);
		return -EMFILE;
	}

	dev->open_handle_count++;

	cl->host_client_id = id;
	list_add_tail(&cl->link, &dev->file_list);

	set_bit(id, dev->host_clients_map);

	cl->state = MEI_FILE_INITIALIZING;

	cl_dbg(dev, cl, "link cl\n");
	return 0;
}

/**
 * mei_cl_unlink - remove host client from the list
 *
 * @cl: host client
 *
 * Return: always 0
 */
int mei_cl_unlink(struct mei_cl *cl)
{
	struct mei_device *dev;

	/* don't shout on error exit path */
	if (!cl)
		return 0;

	if (WARN_ON(!cl->dev))
		return 0;

	dev = cl->dev;

	cl_dbg(dev, cl, "unlink client");

	if (dev->open_handle_count > 0)
		dev->open_handle_count--;

	/* never clear the 0 bit */
	if (cl->host_client_id)
		clear_bit(cl->host_client_id, dev->host_clients_map);

	list_del_init(&cl->link);

	cl->state = MEI_FILE_UNINITIALIZED;
	cl->writing_state = MEI_IDLE;

	WARN_ON(!list_empty(&cl->rd_completed) ||
		!list_empty(&cl->rd_pending) ||
		!list_empty(&cl->link));

	return 0;
}

void mei_host_client_init(struct mei_device *dev)
{
	dev->dev_state = MEI_DEV_ENABLED;
	dev->reset_count = 0;

	schedule_work(&dev->bus_rescan_work);

	pm_runtime_mark_last_busy(dev->dev);
	dev_dbg(dev->dev, "rpm: autosuspend\n");
	pm_request_autosuspend(dev->dev);
}

/**
 * mei_hbuf_acquire - try to acquire host buffer
 *
 * @dev: the device structure
 * Return: true if host buffer was acquired
 */
bool mei_hbuf_acquire(struct mei_device *dev)
{
	if (mei_pg_state(dev) == MEI_PG_ON ||
	    mei_pg_in_transition(dev)) {
		dev_dbg(dev->dev, "device is in pg\n");
		return false;
	}

	if (!dev->hbuf_is_ready) {
		dev_dbg(dev->dev, "hbuf is not ready\n");
		return false;
	}

	dev->hbuf_is_ready = false;

	return true;
}

/**
 * mei_cl_wake_all - wake up readers, writers and event waiters so
 *                 they can be interrupted
 *
 * @cl: host client
 */
static void mei_cl_wake_all(struct mei_cl *cl)
{
	struct mei_device *dev = cl->dev;

	/* synchronized under device mutex */
	if (waitqueue_active(&cl->rx_wait)) {
		cl_dbg(dev, cl, "Waking up reading client!\n");
		wake_up_interruptible(&cl->rx_wait);
	}
	/* synchronized under device mutex */
	if (waitqueue_active(&cl->tx_wait)) {
		cl_dbg(dev, cl, "Waking up writing client!\n");
		wake_up_interruptible(&cl->tx_wait);
	}
	/* synchronized under device mutex */
	if (waitqueue_active(&cl->ev_wait)) {
		cl_dbg(dev, cl, "Waking up waiting for event clients!\n");
		wake_up_interruptible(&cl->ev_wait);
	}
	/* synchronized under device mutex */
	if (waitqueue_active(&cl->wait)) {
		cl_dbg(dev, cl, "Waking up ctrl write clients!\n");
		wake_up(&cl->wait);
	}
}

/**
 * mei_cl_set_disconnected - set disconnected state and clear
 *   associated states and resources
 *
 * @cl: host client
 */
static void mei_cl_set_disconnected(struct mei_cl *cl)
{
	struct mei_device *dev = cl->dev;

	if (cl->state == MEI_FILE_DISCONNECTED ||
	    cl->state <= MEI_FILE_INITIALIZING)
		return;

	cl->state = MEI_FILE_DISCONNECTED;
	mei_io_tx_list_free_cl(&dev->write_list, cl);
	mei_io_tx_list_free_cl(&dev->write_waiting_list, cl);
	mei_io_list_flush_cl(&dev->ctrl_rd_list, cl);
	mei_io_list_flush_cl(&dev->ctrl_wr_list, cl);
	mei_cl_wake_all(cl);
	cl->rx_flow_ctrl_creds = 0;
	cl->tx_flow_ctrl_creds = 0;
	cl->timer_count = 0;

	if (!cl->me_cl)
		return;

	if (!WARN_ON(cl->me_cl->connect_count == 0))
		cl->me_cl->connect_count--;

	if (cl->me_cl->connect_count == 0)
		cl->me_cl->tx_flow_ctrl_creds = 0;

	mei_me_cl_put(cl->me_cl);
	cl->me_cl = NULL;
}

static int mei_cl_set_connecting(struct mei_cl *cl, struct mei_me_client *me_cl)
{
	if (!mei_me_cl_get(me_cl))
		return -ENOENT;

	/* only one connection is allowed for fixed address clients */
	if (me_cl->props.fixed_address) {
		if (me_cl->connect_count) {
			mei_me_cl_put(me_cl);
			return -EBUSY;
		}
	}

	cl->me_cl = me_cl;
	cl->state = MEI_FILE_CONNECTING;
	cl->me_cl->connect_count++;

	return 0;
}

/*
 * mei_cl_send_disconnect - send disconnect request
 *
 * @cl: host client
 * @cb: callback block
 *
 * Return: 0, OK; otherwise, error.
 */
static int mei_cl_send_disconnect(struct mei_cl *cl, struct mei_cl_cb *cb)
{
	struct mei_device *dev;
	int ret;

	dev = cl->dev;

	ret = mei_hbm_cl_disconnect_req(dev, cl);
	cl->status = ret;
	if (ret) {
		cl->state = MEI_FILE_DISCONNECT_REPLY;
		return ret;
	}

	list_move_tail(&cb->list, &dev->ctrl_rd_list);
	cl->timer_count = MEI_CONNECT_TIMEOUT;
	mei_schedule_stall_timer(dev);

	return 0;
}

/**
 * mei_cl_irq_disconnect - processes close related operation from
 *	interrupt thread context - send disconnect request
 *
 * @cl: client
 * @cb: callback block.
 * @cmpl_list: complete list.
 *
 * Return: 0, OK; otherwise, error.
 */
int mei_cl_irq_disconnect(struct mei_cl *cl, struct mei_cl_cb *cb,
			  struct list_head *cmpl_list)
{
	struct mei_device *dev = cl->dev;
	u32 msg_slots;
	int slots;
	int ret;

	msg_slots = mei_hbm2slots(sizeof(struct hbm_client_connect_request));
	slots = mei_hbuf_empty_slots(dev);
	if (slots < 0)
		return -EOVERFLOW;

	if ((u32)slots < msg_slots)
		return -EMSGSIZE;

	ret = mei_cl_send_disconnect(cl, cb);
	if (ret)
		list_move_tail(&cb->list, cmpl_list);

	return ret;
}

/**
 * __mei_cl_disconnect - disconnect host client from the me one
 *     internal function runtime pm has to be already acquired
 *
 * @cl: host client
 *
 * Return: 0 on success, <0 on failure.
 */
static int __mei_cl_disconnect(struct mei_cl *cl)
{
	struct mei_device *dev;
	struct mei_cl_cb *cb;
	int rets;

	dev = cl->dev;

	cl->state = MEI_FILE_DISCONNECTING;

	cb = mei_cl_enqueue_ctrl_wr_cb(cl, 0, MEI_FOP_DISCONNECT, NULL);
	if (!cb) {
		rets = -ENOMEM;
		goto out;
	}

	if (mei_hbuf_acquire(dev)) {
		rets = mei_cl_send_disconnect(cl, cb);
		if (rets) {
			cl_err(dev, cl, "failed to disconnect.\n");
			goto out;
		}
	}

	mutex_unlock(&dev->device_lock);
	wait_event_timeout(cl->wait,
			   cl->state == MEI_FILE_DISCONNECT_REPLY ||
			   cl->state == MEI_FILE_DISCONNECTED,
			   mei_secs_to_jiffies(MEI_CL_CONNECT_TIMEOUT));
	mutex_lock(&dev->device_lock);

	rets = cl->status;
	if (cl->state != MEI_FILE_DISCONNECT_REPLY &&
	    cl->state != MEI_FILE_DISCONNECTED) {
		cl_dbg(dev, cl, "timeout on disconnect from FW client.\n");
		rets = -ETIME;
	}

out:
	/* we disconnect also on error */
	mei_cl_set_disconnected(cl);
	if (!rets)
		cl_dbg(dev, cl, "successfully disconnected from FW client.\n");

	mei_io_cb_free(cb);
	return rets;
}

/**
 * mei_cl_disconnect - disconnect host client from the me one
 *
 * @cl: host client
 *
 * Locking: called under "dev->device_lock" lock
 *
 * Return: 0 on success, <0 on failure.
 */
int mei_cl_disconnect(struct mei_cl *cl)
{
	struct mei_device *dev;
	int rets;

	if (WARN_ON(!cl || !cl->dev))
		return -ENODEV;

	dev = cl->dev;

	cl_dbg(dev, cl, "disconnecting");

	if (!mei_cl_is_connected(cl))
		return 0;

	if (mei_cl_is_fixed_address(cl)) {
		mei_cl_set_disconnected(cl);
		return 0;
	}

	if (dev->dev_state == MEI_DEV_POWER_DOWN) {
		cl_dbg(dev, cl, "Device is powering down, don't bother with disconnection\n");
		mei_cl_set_disconnected(cl);
		return 0;
	}

	rets = pm_runtime_get(dev->dev);
	if (rets < 0 && rets != -EINPROGRESS) {
		pm_runtime_put_noidle(dev->dev);
		cl_err(dev, cl, "rpm: get failed %d\n", rets);
		return rets;
	}

	rets = __mei_cl_disconnect(cl);

	cl_dbg(dev, cl, "rpm: autosuspend\n");
	pm_runtime_mark_last_busy(dev->dev);
	pm_runtime_put_autosuspend(dev->dev);

	return rets;
}


/**
 * mei_cl_is_other_connecting - checks if other
 *    client with the same me client id is connecting
 *
 * @cl: private data of the file object
 *
 * Return: true if other client is connected, false - otherwise.
 */
static bool mei_cl_is_other_connecting(struct mei_cl *cl)
{
	struct mei_device *dev;
	struct mei_cl_cb *cb;

	dev = cl->dev;

	list_for_each_entry(cb, &dev->ctrl_rd_list, list) {
		if (cb->fop_type == MEI_FOP_CONNECT &&
		    mei_cl_me_id(cl) == mei_cl_me_id(cb->cl))
			return true;
	}

	return false;
}

/**
 * mei_cl_send_connect - send connect request
 *
 * @cl: host client
 * @cb: callback block
 *
 * Return: 0, OK; otherwise, error.
 */
static int mei_cl_send_connect(struct mei_cl *cl, struct mei_cl_cb *cb)
{
	struct mei_device *dev;
	int ret;

	dev = cl->dev;

	ret = mei_hbm_cl_connect_req(dev, cl);
	cl->status = ret;
	if (ret) {
		cl->state = MEI_FILE_DISCONNECT_REPLY;
		return ret;
	}

	list_move_tail(&cb->list, &dev->ctrl_rd_list);
	cl->timer_count = MEI_CONNECT_TIMEOUT;
	mei_schedule_stall_timer(dev);
	return 0;
}

/**
 * mei_cl_irq_connect - send connect request in irq_thread context
 *
 * @cl: host client
 * @cb: callback block
 * @cmpl_list: complete list
 *
 * Return: 0, OK; otherwise, error.
 */
int mei_cl_irq_connect(struct mei_cl *cl, struct mei_cl_cb *cb,
		       struct list_head *cmpl_list)
{
	struct mei_device *dev = cl->dev;
	u32 msg_slots;
	int slots;
	int rets;

	if (mei_cl_is_other_connecting(cl))
		return 0;

	msg_slots = mei_hbm2slots(sizeof(struct hbm_client_connect_request));
	slots = mei_hbuf_empty_slots(dev);
	if (slots < 0)
		return -EOVERFLOW;

	if ((u32)slots < msg_slots)
		return -EMSGSIZE;

	rets = mei_cl_send_connect(cl, cb);
	if (rets)
		list_move_tail(&cb->list, cmpl_list);

	return rets;
}

/**
 * mei_cl_connect - connect host client to the me one
 *
 * @cl: host client
 * @me_cl: me client
 * @fp: pointer to file structure
 *
 * Locking: called under "dev->device_lock" lock
 *
 * Return: 0 on success, <0 on failure.
 */
int mei_cl_connect(struct mei_cl *cl, struct mei_me_client *me_cl,
		   const struct file *fp)
{
	struct mei_device *dev;
	struct mei_cl_cb *cb;
	int rets;

	if (WARN_ON(!cl || !cl->dev || !me_cl))
		return -ENODEV;

	dev = cl->dev;

	rets = mei_cl_set_connecting(cl, me_cl);
	if (rets)
		goto nortpm;

	if (mei_cl_is_fixed_address(cl)) {
		cl->state = MEI_FILE_CONNECTED;
		rets = 0;
		goto nortpm;
	}

	rets = pm_runtime_get(dev->dev);
	if (rets < 0 && rets != -EINPROGRESS) {
		pm_runtime_put_noidle(dev->dev);
		cl_err(dev, cl, "rpm: get failed %d\n", rets);
		goto nortpm;
	}

	cb = mei_cl_enqueue_ctrl_wr_cb(cl, 0, MEI_FOP_CONNECT, fp);
	if (!cb) {
		rets = -ENOMEM;
		goto out;
	}

	/* run hbuf acquire last so we don't have to undo */
	if (!mei_cl_is_other_connecting(cl) && mei_hbuf_acquire(dev)) {
		rets = mei_cl_send_connect(cl, cb);
		if (rets)
			goto out;
	}

	mutex_unlock(&dev->device_lock);
	wait_event_timeout(cl->wait,
			(cl->state == MEI_FILE_CONNECTED ||
			 cl->state == MEI_FILE_DISCONNECTED ||
			 cl->state == MEI_FILE_DISCONNECT_REQUIRED ||
			 cl->state == MEI_FILE_DISCONNECT_REPLY),
			mei_secs_to_jiffies(MEI_CL_CONNECT_TIMEOUT));
	mutex_lock(&dev->device_lock);

	if (!mei_cl_is_connected(cl)) {
		if (cl->state == MEI_FILE_DISCONNECT_REQUIRED) {
			mei_io_list_flush_cl(&dev->ctrl_rd_list, cl);
			mei_io_list_flush_cl(&dev->ctrl_wr_list, cl);
			 /* ignore disconnect return valuue;
			  * in case of failure reset will be invoked
			  */
			__mei_cl_disconnect(cl);
			rets = -EFAULT;
			goto out;
		}

		/* timeout or something went really wrong */
		if (!cl->status)
			cl->status = -EFAULT;
	}

	rets = cl->status;
out:
	cl_dbg(dev, cl, "rpm: autosuspend\n");
	pm_runtime_mark_last_busy(dev->dev);
	pm_runtime_put_autosuspend(dev->dev);

	mei_io_cb_free(cb);

nortpm:
	if (!mei_cl_is_connected(cl))
		mei_cl_set_disconnected(cl);

	return rets;
}

/**
 * mei_cl_alloc_linked - allocate and link host client
 *
 * @dev: the device structure
 *
 * Return: cl on success ERR_PTR on failure
 */
struct mei_cl *mei_cl_alloc_linked(struct mei_device *dev)
{
	struct mei_cl *cl;
	int ret;

	cl = mei_cl_allocate(dev);
	if (!cl) {
		ret = -ENOMEM;
		goto err;
	}

	ret = mei_cl_link(cl);
	if (ret)
		goto err;

	return cl;
err:
	kfree(cl);
	return ERR_PTR(ret);
}

/**
 * mei_cl_tx_flow_ctrl_creds - checks flow_control credits for cl.
 *
 * @cl: host client
 *
 * Return: 1 if tx_flow_ctrl_creds >0, 0 - otherwise.
 */
static int mei_cl_tx_flow_ctrl_creds(struct mei_cl *cl)
{
	if (WARN_ON(!cl || !cl->me_cl))
		return -EINVAL;

	if (cl->tx_flow_ctrl_creds > 0)
		return 1;

	if (mei_cl_is_fixed_address(cl))
		return 1;

	if (mei_cl_is_single_recv_buf(cl)) {
		if (cl->me_cl->tx_flow_ctrl_creds > 0)
			return 1;
	}
	return 0;
}

/**
 * mei_cl_tx_flow_ctrl_creds_reduce - reduces transmit flow control credits
 *   for a client
 *
 * @cl: host client
 *
 * Return:
 *	0 on success
 *	-EINVAL when ctrl credits are <= 0
 */
static int mei_cl_tx_flow_ctrl_creds_reduce(struct mei_cl *cl)
{
	if (WARN_ON(!cl || !cl->me_cl))
		return -EINVAL;

	if (mei_cl_is_fixed_address(cl))
		return 0;

	if (mei_cl_is_single_recv_buf(cl)) {
		if (WARN_ON(cl->me_cl->tx_flow_ctrl_creds <= 0))
			return -EINVAL;
		cl->me_cl->tx_flow_ctrl_creds--;
	} else {
		if (WARN_ON(cl->tx_flow_ctrl_creds <= 0))
			return -EINVAL;
		cl->tx_flow_ctrl_creds--;
	}
	return 0;
}

/**
 *  mei_cl_notify_fop2req - convert fop to proper request
 *
 * @fop: client notification start response command
 *
 * Return:  MEI_HBM_NOTIFICATION_START/STOP
 */
u8 mei_cl_notify_fop2req(enum mei_cb_file_ops fop)
{
	if (fop == MEI_FOP_NOTIFY_START)
		return MEI_HBM_NOTIFICATION_START;
	else
		return MEI_HBM_NOTIFICATION_STOP;
}

/**
 *  mei_cl_notify_req2fop - convert notification request top file operation type
 *
 * @req: hbm notification request type
 *
 * Return:  MEI_FOP_NOTIFY_START/STOP
 */
enum mei_cb_file_ops mei_cl_notify_req2fop(u8 req)
{
	if (req == MEI_HBM_NOTIFICATION_START)
		return MEI_FOP_NOTIFY_START;
	else
		return MEI_FOP_NOTIFY_STOP;
}

/**
 * mei_cl_irq_notify - send notification request in irq_thread context
 *
 * @cl: client
 * @cb: callback block.
 * @cmpl_list: complete list.
 *
 * Return: 0 on such and error otherwise.
 */
int mei_cl_irq_notify(struct mei_cl *cl, struct mei_cl_cb *cb,
		      struct list_head *cmpl_list)
{
	struct mei_device *dev = cl->dev;
	u32 msg_slots;
	int slots;
	int ret;
	bool request;

	msg_slots = mei_hbm2slots(sizeof(struct hbm_client_connect_request));
	slots = mei_hbuf_empty_slots(dev);
	if (slots < 0)
		return -EOVERFLOW;

	if ((u32)slots < msg_slots)
		return -EMSGSIZE;

	request = mei_cl_notify_fop2req(cb->fop_type);
	ret = mei_hbm_cl_notify_req(dev, cl, request);
	if (ret) {
		cl->status = ret;
		list_move_tail(&cb->list, cmpl_list);
		return ret;
	}

	list_move_tail(&cb->list, &dev->ctrl_rd_list);
	return 0;
}

/**
 * mei_cl_notify_request - send notification stop/start request
 *
 * @cl: host client
 * @fp: associate request with file
 * @request: 1 for start or 0 for stop
 *
 * Locking: called under "dev->device_lock" lock
 *
 * Return: 0 on such and error otherwise.
 */
int mei_cl_notify_request(struct mei_cl *cl,
			  const struct file *fp, u8 request)
{
	struct mei_device *dev;
	struct mei_cl_cb *cb;
	enum mei_cb_file_ops fop_type;
	int rets;

	if (WARN_ON(!cl || !cl->dev))
		return -ENODEV;

	dev = cl->dev;

	if (!dev->hbm_f_ev_supported) {
		cl_dbg(dev, cl, "notifications not supported\n");
		return -EOPNOTSUPP;
	}

	if (!mei_cl_is_connected(cl))
		return -ENODEV;

	rets = pm_runtime_get(dev->dev);
	if (rets < 0 && rets != -EINPROGRESS) {
		pm_runtime_put_noidle(dev->dev);
		cl_err(dev, cl, "rpm: get failed %d\n", rets);
		return rets;
	}

	fop_type = mei_cl_notify_req2fop(request);
	cb = mei_cl_enqueue_ctrl_wr_cb(cl, 0, fop_type, fp);
	if (!cb) {
		rets = -ENOMEM;
		goto out;
	}

	if (mei_hbuf_acquire(dev)) {
		if (mei_hbm_cl_notify_req(dev, cl, request)) {
			rets = -ENODEV;
			goto out;
		}
		list_move_tail(&cb->list, &dev->ctrl_rd_list);
	}

	mutex_unlock(&dev->device_lock);
	wait_event_timeout(cl->wait,
			   cl->notify_en == request || !mei_cl_is_connected(cl),
			   mei_secs_to_jiffies(MEI_CL_CONNECT_TIMEOUT));
	mutex_lock(&dev->device_lock);

	if (cl->notify_en != request && !cl->status)
		cl->status = -EFAULT;

	rets = cl->status;

out:
	cl_dbg(dev, cl, "rpm: autosuspend\n");
	pm_runtime_mark_last_busy(dev->dev);
	pm_runtime_put_autosuspend(dev->dev);

	mei_io_cb_free(cb);
	return rets;
}

/**
 * mei_cl_notify - raise notification
 *
 * @cl: host client
 *
 * Locking: called under "dev->device_lock" lock
 */
void mei_cl_notify(struct mei_cl *cl)
{
	struct mei_device *dev;

	if (!cl || !cl->dev)
		return;

	dev = cl->dev;

	if (!cl->notify_en)
		return;

	cl_dbg(dev, cl, "notify event");
	cl->notify_ev = true;
	if (!mei_cl_bus_notify_event(cl))
		wake_up_interruptible(&cl->ev_wait);

	if (cl->ev_async)
		kill_fasync(&cl->ev_async, SIGIO, POLL_PRI);

}

/**
 * mei_cl_notify_get - get or wait for notification event
 *
 * @cl: host client
 * @block: this request is blocking
 * @notify_ev: true if notification event was received
 *
 * Locking: called under "dev->device_lock" lock
 *
 * Return: 0 on such and error otherwise.
 */
int mei_cl_notify_get(struct mei_cl *cl, bool block, bool *notify_ev)
{
	struct mei_device *dev;
	int rets;

	*notify_ev = false;

	if (WARN_ON(!cl || !cl->dev))
		return -ENODEV;

	dev = cl->dev;

	if (!dev->hbm_f_ev_supported) {
		cl_dbg(dev, cl, "notifications not supported\n");
		return -EOPNOTSUPP;
	}

	if (!mei_cl_is_connected(cl))
		return -ENODEV;

	if (cl->notify_ev)
		goto out;

	if (!block)
		return -EAGAIN;

	mutex_unlock(&dev->device_lock);
	rets = wait_event_interruptible(cl->ev_wait, cl->notify_ev);
	mutex_lock(&dev->device_lock);

	if (rets < 0)
		return rets;

out:
	*notify_ev = cl->notify_ev;
	cl->notify_ev = false;
	return 0;
}

/**
 * mei_cl_read_start - the start read client message function.
 *
 * @cl: host client
 * @length: number of bytes to read
 * @fp: pointer to file structure
 *
 * Return: 0 on success, <0 on failure.
 */
int mei_cl_read_start(struct mei_cl *cl, size_t length, const struct file *fp)
{
	struct mei_device *dev;
	struct mei_cl_cb *cb;
	int rets;

	if (WARN_ON(!cl || !cl->dev))
		return -ENODEV;

	dev = cl->dev;

	if (!mei_cl_is_connected(cl))
		return -ENODEV;

	if (!mei_me_cl_is_active(cl->me_cl)) {
		cl_err(dev, cl, "no such me client\n");
		return  -ENOTTY;
	}

	if (mei_cl_is_fixed_address(cl))
		return 0;

	/* HW currently supports only one pending read */
	if (cl->rx_flow_ctrl_creds)
		return -EBUSY;

	cb = mei_cl_enqueue_ctrl_wr_cb(cl, length, MEI_FOP_READ, fp);
	if (!cb)
		return -ENOMEM;

	rets = pm_runtime_get(dev->dev);
	if (rets < 0 && rets != -EINPROGRESS) {
		pm_runtime_put_noidle(dev->dev);
		cl_err(dev, cl, "rpm: get failed %d\n", rets);
		goto nortpm;
	}

	rets = 0;
	if (mei_hbuf_acquire(dev)) {
		rets = mei_hbm_cl_flow_control_req(dev, cl);
		if (rets < 0)
			goto out;

		list_move_tail(&cb->list, &cl->rd_pending);
	}
	cl->rx_flow_ctrl_creds++;

out:
	cl_dbg(dev, cl, "rpm: autosuspend\n");
	pm_runtime_mark_last_busy(dev->dev);
	pm_runtime_put_autosuspend(dev->dev);
nortpm:
	if (rets)
		mei_io_cb_free(cb);

	return rets;
}

/**
 * mei_msg_hdr_init - initialize mei message header
 *
 * @mei_hdr: mei message header
 * @cb: message callback structure
 */
static void mei_msg_hdr_init(struct mei_msg_hdr *mei_hdr, struct mei_cl_cb *cb)
{
	mei_hdr->host_addr = mei_cl_host_addr(cb->cl);
	mei_hdr->me_addr = mei_cl_me_id(cb->cl);
	mei_hdr->length = 0;
	mei_hdr->reserved = 0;
	mei_hdr->msg_complete = 0;
	mei_hdr->dma_ring = 0;
	mei_hdr->internal = cb->internal;
}

/**
 * mei_cl_irq_write - write a message to device
 *	from the interrupt thread context
 *
 * @cl: client
 * @cb: callback block.
 * @cmpl_list: complete list.
 *
 * Return: 0, OK; otherwise error.
 */
int mei_cl_irq_write(struct mei_cl *cl, struct mei_cl_cb *cb,
		     struct list_head *cmpl_list)
{
	struct mei_device *dev;
	struct mei_msg_data *buf;
	struct mei_msg_hdr mei_hdr;
	size_t hdr_len = sizeof(mei_hdr);
	size_t len;
	size_t hbuf_len;
	int hbuf_slots;
	int rets;
	bool first_chunk;

	if (WARN_ON(!cl || !cl->dev))
		return -ENODEV;

	dev = cl->dev;

	buf = &cb->buf;

	first_chunk = cb->buf_idx == 0;

	rets = first_chunk ? mei_cl_tx_flow_ctrl_creds(cl) : 1;
	if (rets < 0)
		goto err;

	if (rets == 0) {
		cl_dbg(dev, cl, "No flow control credentials: not sending.\n");
		return 0;
	}

	len = buf->size - cb->buf_idx;
	hbuf_slots = mei_hbuf_empty_slots(dev);
	if (hbuf_slots < 0) {
		rets = -EOVERFLOW;
		goto err;
	}

	hbuf_len = mei_slots2data(hbuf_slots);

	mei_msg_hdr_init(&mei_hdr, cb);

	/**
	 * Split the message only if we can write the whole host buffer
	 * otherwise wait for next time the host buffer is empty.
	 */
	if (len + hdr_len <= hbuf_len) {
		mei_hdr.length = len;
		mei_hdr.msg_complete = 1;
	} else if ((u32)hbuf_slots == mei_hbuf_depth(dev)) {
		mei_hdr.length = hbuf_len - hdr_len;
	} else {
		return 0;
	}

	cl_dbg(dev, cl, "buf: size = %zu idx = %zu\n",
			cb->buf.size, cb->buf_idx);

	rets = mei_write_message(dev, &mei_hdr, hdr_len,
				 buf->data + cb->buf_idx, mei_hdr.length);
	if (rets)
		goto err;

	cl->status = 0;
	cl->writing_state = MEI_WRITING;
	cb->buf_idx += mei_hdr.length;

	if (first_chunk) {
		if (mei_cl_tx_flow_ctrl_creds_reduce(cl)) {
			rets = -EIO;
			goto err;
		}
	}

	if (mei_hdr.msg_complete)
		list_move_tail(&cb->list, &dev->write_waiting_list);

	return 0;

err:
	cl->status = rets;
	list_move_tail(&cb->list, cmpl_list);
	return rets;
}

/**
 * mei_cl_write - submit a write cb to mei device
 *	assumes device_lock is locked
 *
 * @cl: host client
 * @cb: write callback with filled data
 *
 * Return: number of bytes sent on success, <0 on failure.
 */
ssize_t mei_cl_write(struct mei_cl *cl, struct mei_cl_cb *cb)
{
	struct mei_device *dev;
	struct mei_msg_data *buf;
	struct mei_msg_hdr mei_hdr;
	size_t hdr_len = sizeof(mei_hdr);
	size_t len;
	size_t hbuf_len;
	int hbuf_slots;
	ssize_t rets;
	bool blocking;

	if (WARN_ON(!cl || !cl->dev))
		return -ENODEV;

	if (WARN_ON(!cb))
		return -EINVAL;

	dev = cl->dev;

	buf = &cb->buf;
	len = buf->size;
	blocking = cb->blocking;

	cl_dbg(dev, cl, "len=%zd\n", len);

	rets = pm_runtime_get(dev->dev);
	if (rets < 0 && rets != -EINPROGRESS) {
		pm_runtime_put_noidle(dev->dev);
		cl_err(dev, cl, "rpm: get failed %zd\n", rets);
		goto free;
	}

	cb->buf_idx = 0;
	cl->writing_state = MEI_IDLE;


	rets = mei_cl_tx_flow_ctrl_creds(cl);
	if (rets < 0)
		goto err;

	mei_msg_hdr_init(&mei_hdr, cb);

	if (rets == 0) {
		cl_dbg(dev, cl, "No flow control credentials: not sending.\n");
		rets = len;
		goto out;
	}

	if (!mei_hbuf_acquire(dev)) {
		cl_dbg(dev, cl, "Cannot acquire the host buffer: not sending.\n");
		rets = len;
		goto out;
	}

	hbuf_slots = mei_hbuf_empty_slots(dev);
	if (hbuf_slots < 0) {
		rets = -EOVERFLOW;
		goto out;
	}

	hbuf_len = mei_slots2data(hbuf_slots);

	if (len + hdr_len <= hbuf_len) {
		mei_hdr.length = len;
		mei_hdr.msg_complete = 1;
	} else {
		mei_hdr.length = hbuf_len - hdr_len;
	}

	rets = mei_write_message(dev, &mei_hdr, hdr_len,
				 buf->data, mei_hdr.length);
	if (rets)
		goto err;

	rets = mei_cl_tx_flow_ctrl_creds_reduce(cl);
	if (rets)
		goto err;

	cl->writing_state = MEI_WRITING;
	cb->buf_idx = mei_hdr.length;

out:
	if (mei_hdr.msg_complete)
		mei_tx_cb_enqueue(cb, &dev->write_waiting_list);
	else
		mei_tx_cb_enqueue(cb, &dev->write_list);

	cb = NULL;
	if (blocking && cl->writing_state != MEI_WRITE_COMPLETE) {

		mutex_unlock(&dev->device_lock);
		rets = wait_event_interruptible(cl->tx_wait,
				cl->writing_state == MEI_WRITE_COMPLETE ||
				(!mei_cl_is_connected(cl)));
		mutex_lock(&dev->device_lock);
		/* wait_event_interruptible returns -ERESTARTSYS */
		if (rets) {
			if (signal_pending(current))
				rets = -EINTR;
			goto err;
		}
		if (cl->writing_state != MEI_WRITE_COMPLETE) {
			rets = -EFAULT;
			goto err;
		}
	}

<<<<<<< HEAD
	rets = buf->size;
=======
	rets = len;
>>>>>>> f9885ef8
err:
	cl_dbg(dev, cl, "rpm: autosuspend\n");
	pm_runtime_mark_last_busy(dev->dev);
	pm_runtime_put_autosuspend(dev->dev);
free:
	mei_io_cb_free(cb);

	return rets;
}


/**
 * mei_cl_complete - processes completed operation for a client
 *
 * @cl: private data of the file object.
 * @cb: callback block.
 */
void mei_cl_complete(struct mei_cl *cl, struct mei_cl_cb *cb)
{
	struct mei_device *dev = cl->dev;

	switch (cb->fop_type) {
	case MEI_FOP_WRITE:
		mei_tx_cb_dequeue(cb);
		cl->writing_state = MEI_WRITE_COMPLETE;
		if (waitqueue_active(&cl->tx_wait)) {
			wake_up_interruptible(&cl->tx_wait);
		} else {
			pm_runtime_mark_last_busy(dev->dev);
			pm_request_autosuspend(dev->dev);
		}
		break;

	case MEI_FOP_READ:
		list_add_tail(&cb->list, &cl->rd_completed);
		if (!mei_cl_is_fixed_address(cl) &&
		    !WARN_ON(!cl->rx_flow_ctrl_creds))
			cl->rx_flow_ctrl_creds--;
		if (!mei_cl_bus_rx_event(cl))
			wake_up_interruptible(&cl->rx_wait);
		break;

	case MEI_FOP_CONNECT:
	case MEI_FOP_DISCONNECT:
	case MEI_FOP_NOTIFY_STOP:
	case MEI_FOP_NOTIFY_START:
		if (waitqueue_active(&cl->wait))
			wake_up(&cl->wait);

		break;
	case MEI_FOP_DISCONNECT_RSP:
		mei_io_cb_free(cb);
		mei_cl_set_disconnected(cl);
		break;
	default:
		BUG_ON(0);
	}
}


/**
 * mei_cl_all_disconnect - disconnect forcefully all connected clients
 *
 * @dev: mei device
 */
void mei_cl_all_disconnect(struct mei_device *dev)
{
	struct mei_cl *cl;

	list_for_each_entry(cl, &dev->file_list, link)
		mei_cl_set_disconnected(cl);
}<|MERGE_RESOLUTION|>--- conflicted
+++ resolved
@@ -1767,11 +1767,7 @@
 		}
 	}
 
-<<<<<<< HEAD
-	rets = buf->size;
-=======
 	rets = len;
->>>>>>> f9885ef8
 err:
 	cl_dbg(dev, cl, "rpm: autosuspend\n");
 	pm_runtime_mark_last_busy(dev->dev);
