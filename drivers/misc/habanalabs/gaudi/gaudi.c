--- conflicted
+++ resolved
@@ -415,11 +415,8 @@
 			prop->hw_queues_props[i].type = QUEUE_TYPE_EXT;
 			prop->hw_queues_props[i].driver_only = 0;
 			prop->hw_queues_props[i].supports_sync_stream = 1;
-<<<<<<< HEAD
-=======
 			prop->hw_queues_props[i].cb_alloc_flags =
 				CB_ALLOC_KERNEL;
->>>>>>> f642729d
 			num_sync_stream_queues++;
 		} else if (gaudi_queue_type[i] == QUEUE_TYPE_CPU) {
 			prop->hw_queues_props[i].type = QUEUE_TYPE_CPU;
@@ -524,11 +521,6 @@
 	prop->max_pending_cs = GAUDI_MAX_PENDING_CS;
 
 	prop->first_available_user_sob[HL_GAUDI_WS_DCORE] =
-<<<<<<< HEAD
-			num_sync_stream_queues * HL_RSVD_SOBS;
-	prop->first_available_user_mon[HL_GAUDI_WS_DCORE] =
-			num_sync_stream_queues * HL_RSVD_MONS;
-=======
 			prop->sync_stream_first_sob +
 			(num_sync_stream_queues * HL_RSVD_SOBS);
 	prop->first_available_user_mon[HL_GAUDI_WS_DCORE] =
@@ -544,7 +536,6 @@
 	prop->fw_security_disabled = true;
 	prop->fw_security_status_valid = false;
 	prop->hard_reset_done_by_fw = false;
->>>>>>> f642729d
 
 	return 0;
 }
@@ -674,16 +665,10 @@
 
 	prop->dram_pci_bar_size = pci_resource_len(pdev, HBM_BAR_ID);
 
-	rc = hl_pci_init(hdev, mmPSOC_GLOBAL_CONF_CPU_BOOT_STATUS,
-			mmCPU_BOOT_ERR0, GAUDI_BOOT_FIT_REQ_TIMEOUT_USEC);
+	rc = hl_pci_init(hdev);
 	if (rc)
 		goto free_queue_props;
 
-<<<<<<< HEAD
-	/* GAUDI Firmware does not yet support security */
-	prop->fw_security_disabled = true;
-	dev_info(hdev->dev, "firmware-level security is disabled\n");
-=======
 	/* Before continuing in the initialization, we need to read the preboot
 	 * version to determine whether we run with a security-enabled firmware
 	 */
@@ -701,7 +686,6 @@
 			"H/W state is dirty, must reset before initializing\n");
 		hdev->asic_funcs->hw_fini(hdev, true);
 	}
->>>>>>> f642729d
 
 	return 0;
 
@@ -1371,8 +1355,6 @@
 		return rc;
 	}
 
-<<<<<<< HEAD
-=======
 	if ((hdev->card_type == cpucp_card_type_pci) &&
 			(hdev->nic_ports_mask & 0x3)) {
 		dev_info(hdev->dev,
@@ -1394,7 +1376,6 @@
 		gaudi->hw_cap_initialized &= ~(HW_CAP_NIC0 | HW_CAP_NIC1);
 	}
 
->>>>>>> f642729d
 	rc = hl_fw_send_pci_access_msg(hdev, CPUCP_PACKET_ENABLE_PCI_ACCESS);
 	if (rc) {
 		dev_err(hdev->dev, "Failed to enable PCI access from CPU\n");
@@ -3039,8 +3020,6 @@
 
 		gaudi->hw_cap_initialized |=
 				FIELD_PREP(HW_CAP_TPC_MASK, 1 << tpc_id);
-<<<<<<< HEAD
-=======
 	}
 }
 
@@ -3177,7 +3156,6 @@
 		}
 
 		gaudi->hw_cap_initialized |= 1 << (HW_CAP_NIC_SHIFT + nic_id);
->>>>>>> f642729d
 	}
 }
 
@@ -3838,18 +3816,6 @@
 		RREG32(mmPCIE_WRAP_LBW_PROT_OVR);
 	}
 
-	/* Set the access through PCI bars (Linux driver only) as
-	 * secured
-	 */
-	WREG32(mmPCIE_WRAP_LBW_PROT_OVR,
-			(PCIE_WRAP_LBW_PROT_OVR_RD_EN_MASK |
-			PCIE_WRAP_LBW_PROT_OVR_WR_EN_MASK));
-
-	/* Perform read to flush the waiting writes to ensure
-	 * configuration was set in the device
-	 */
-	RREG32(mmPCIE_WRAP_LBW_PROT_OVR);
-
 	/*
 	 * Let's mark in the H/W that we have reached this point. We check
 	 * this value in the reset_before_init function to understand whether
@@ -3857,35 +3823,6 @@
 	 * cleared by the H/W upon H/W reset
 	 */
 	WREG32(mmHW_STATE, HL_DEVICE_HW_STATE_DIRTY);
-<<<<<<< HEAD
-
-	/* Configure the reset registers. Must be done as early as possible
-	 * in case we fail during H/W initialization
-	 */
-	WREG32(mmPSOC_GLOBAL_CONF_SOFT_RST_CFG_H,
-					(CFG_RST_H_DMA_MASK |
-					CFG_RST_H_MME_MASK |
-					CFG_RST_H_SM_MASK |
-					CFG_RST_H_TPC_7_MASK));
-
-	WREG32(mmPSOC_GLOBAL_CONF_SOFT_RST_CFG_L, CFG_RST_L_TPC_MASK);
-
-	WREG32(mmPSOC_GLOBAL_CONF_SW_ALL_RST_CFG_H,
-					(CFG_RST_H_HBM_MASK |
-					CFG_RST_H_TPC_7_MASK |
-					CFG_RST_H_NIC_MASK |
-					CFG_RST_H_SM_MASK |
-					CFG_RST_H_DMA_MASK |
-					CFG_RST_H_MME_MASK |
-					CFG_RST_H_CPU_MASK |
-					CFG_RST_H_MMU_MASK));
-
-	WREG32(mmPSOC_GLOBAL_CONF_SW_ALL_RST_CFG_L,
-					(CFG_RST_L_IF_MASK |
-					CFG_RST_L_PSOC_MASK |
-					CFG_RST_L_TPC_MASK));
-=======
->>>>>>> f642729d
 }
 
 static int gaudi_hw_init(struct hl_device *hdev)
@@ -4098,12 +4035,8 @@
 	vma->vm_flags |= VM_IO | VM_PFNMAP | VM_DONTEXPAND | VM_DONTDUMP |
 			VM_DONTCOPY | VM_NORESERVE;
 
-<<<<<<< HEAD
-	rc = dma_mmap_coherent(hdev->dev, vma, cpu_addr, dma_addr, size);
-=======
 	rc = dma_mmap_coherent(hdev->dev, vma, cpu_addr,
 				(dma_addr - HOST_PHYS_BASE), size);
->>>>>>> f642729d
 	if (rc)
 		dev_err(hdev->dev, "dma_mmap_coherent error %d", rc);
 
@@ -6528,13 +6461,6 @@
 	tmp |= FIELD_PREP(GAUDI_PKT_CTL_EB_MASK, 1);
 	tmp |= FIELD_PREP(GAUDI_PKT_CTL_MB_MASK, 1);
 
-<<<<<<< HEAD
-	tmp = FIELD_PREP(GAUDI_PKT_CTL_OPCODE_MASK, PACKET_MSG_PROT);
-	tmp |= FIELD_PREP(GAUDI_PKT_CTL_EB_MASK, 1);
-	tmp |= FIELD_PREP(GAUDI_PKT_CTL_MB_MASK, 1);
-
-=======
->>>>>>> f642729d
 	fence_pkt->ctl = cpu_to_le32(tmp);
 	fence_pkt->value = cpu_to_le32(GAUDI_QMAN0_FENCE_VAL);
 	fence_pkt->addr = cpu_to_le64(fence_dma_addr);
@@ -7788,11 +7714,7 @@
 	if (!(gaudi->hw_cap_initialized & HW_CAP_CPU_Q))
 		return 0;
 
-<<<<<<< HEAD
-	rc = hl_fw_cpucp_info_get(hdev);
-=======
 	rc = hl_fw_cpucp_info_get(hdev, mmCPU_BOOT_DEV_STS0, mmCPU_BOOT_ERR0);
->>>>>>> f642729d
 	if (rc)
 		return rc;
 
@@ -7812,13 +7734,8 @@
 	return 0;
 }
 
-<<<<<<< HEAD
-static bool gaudi_is_device_idle(struct hl_device *hdev, u64 *mask,
-					struct seq_file *s)
-=======
 static bool gaudi_is_device_idle(struct hl_device *hdev, u64 *mask_arr,
 					u8 mask_len, struct seq_file *s)
->>>>>>> f642729d
 {
 	struct gaudi_device *gaudi = hdev->asic_specific;
 	const char *fmt = "%-5d%-9s%#-14x%#-12x%#x\n";
@@ -7850,14 +7767,8 @@
 				IS_DMA_IDLE(dma_core_sts0);
 		is_idle &= is_eng_idle;
 
-<<<<<<< HEAD
-		if (mask)
-			*mask |= ((u64) !is_eng_idle) <<
-					(GAUDI_ENGINE_ID_DMA_0 + dma_id);
-=======
 		if (mask && !is_eng_idle)
 			set_bit(GAUDI_ENGINE_ID_DMA_0 + dma_id, mask);
->>>>>>> f642729d
 		if (s)
 			seq_printf(s, fmt, dma_id,
 				is_eng_idle ? "Y" : "N", qm_glbl_sts0,
@@ -7878,14 +7789,8 @@
 				IS_TPC_IDLE(tpc_cfg_sts);
 		is_idle &= is_eng_idle;
 
-<<<<<<< HEAD
-		if (mask)
-			*mask |= ((u64) !is_eng_idle) <<
-						(GAUDI_ENGINE_ID_TPC_0 + i);
-=======
 		if (mask && !is_eng_idle)
 			set_bit(GAUDI_ENGINE_ID_TPC_0 + i, mask);
->>>>>>> f642729d
 		if (s)
 			seq_printf(s, fmt, i,
 				is_eng_idle ? "Y" : "N",
@@ -7912,14 +7817,8 @@
 
 		is_idle &= is_eng_idle;
 
-<<<<<<< HEAD
-		if (mask)
-			*mask |= ((u64) !is_eng_idle) <<
-						(GAUDI_ENGINE_ID_MME_0 + i);
-=======
 		if (mask && !is_eng_idle)
 			set_bit(GAUDI_ENGINE_ID_MME_0 + i, mask);
->>>>>>> f642729d
 		if (s) {
 			if (!is_slave)
 				seq_printf(s, fmt, i,
