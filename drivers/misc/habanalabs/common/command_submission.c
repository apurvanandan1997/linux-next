// SPDX-License-Identifier: GPL-2.0

/*
 * Copyright 2016-2019 HabanaLabs, Ltd.
 * All Rights Reserved.
 */

#include <uapi/misc/habanalabs.h>
#include "habanalabs.h"

#include <linux/uaccess.h>
#include <linux/slab.h>

#define HL_CS_FLAGS_TYPE_MASK	(HL_CS_FLAGS_SIGNAL | HL_CS_FLAGS_WAIT | \
				HL_CS_FLAGS_COLLECTIVE_WAIT)

/**
 * enum hl_cs_wait_status - cs wait status
 * @CS_WAIT_STATUS_BUSY: cs was not completed yet
 * @CS_WAIT_STATUS_COMPLETED: cs completed
 * @CS_WAIT_STATUS_GONE: cs completed but fence is already gone
 */
enum hl_cs_wait_status {
	CS_WAIT_STATUS_BUSY,
	CS_WAIT_STATUS_COMPLETED,
	CS_WAIT_STATUS_GONE
};

static void job_wq_completion(struct work_struct *work);
static int _hl_cs_wait_ioctl(struct hl_device *hdev, struct hl_ctx *ctx,
				u64 timeout_us, u64 seq,
				enum hl_cs_wait_status *status, s64 *timestamp);
static void cs_do_release(struct kref *ref);

static void hl_sob_reset(struct kref *ref)
{
	struct hl_hw_sob *hw_sob = container_of(ref, struct hl_hw_sob,
							kref);
	struct hl_device *hdev = hw_sob->hdev;

	hdev->asic_funcs->reset_sob(hdev, hw_sob);
}

void hl_sob_reset_error(struct kref *ref)
{
	struct hl_hw_sob *hw_sob = container_of(ref, struct hl_hw_sob,
							kref);
	struct hl_device *hdev = hw_sob->hdev;

	dev_crit(hdev->dev,
		"SOB release shouldn't be called here, q_idx: %d, sob_id: %d\n",
		hw_sob->q_idx, hw_sob->sob_id);
}

<<<<<<< HEAD
=======
/**
 * hl_gen_sob_mask() - Generates a sob mask to be used in a monitor arm packet
 * @sob_base: sob base id
 * @sob_mask: sob user mask, each bit represents a sob offset from sob base
 * @mask: generated mask
 *
 * Return: 0 if given parameters are valid
 */
int hl_gen_sob_mask(u16 sob_base, u8 sob_mask, u8 *mask)
{
	int i;

	if (sob_mask == 0)
		return -EINVAL;

	if (sob_mask == 0x1) {
		*mask = ~(1 << (sob_base & 0x7));
	} else {
		/* find msb in order to verify sob range is valid */
		for (i = BITS_PER_BYTE - 1 ; i >= 0 ; i--)
			if (BIT(i) & sob_mask)
				break;

		if (i > (HL_MAX_SOBS_PER_MONITOR - (sob_base & 0x7) - 1))
			return -EINVAL;

		*mask = ~sob_mask;
	}

	return 0;
}

>>>>>>> f642729d
static void hl_fence_release(struct kref *kref)
{
	struct hl_fence *fence =
		container_of(kref, struct hl_fence, refcount);
	struct hl_cs_compl *hl_cs_cmpl =
		container_of(fence, struct hl_cs_compl, base_fence);
	struct hl_device *hdev = hl_cs_cmpl->hdev;

	/* EBUSY means the CS was never submitted and hence we don't have
	 * an attached hw_sob object that we should handle here
	 */
	if (fence->error == -EBUSY)
		goto free;

	if ((hl_cs_cmpl->type == CS_TYPE_SIGNAL) ||
		(hl_cs_cmpl->type == CS_TYPE_WAIT) ||
		(hl_cs_cmpl->type == CS_TYPE_COLLECTIVE_WAIT)) {

		dev_dbg(hdev->dev,
			"CS 0x%llx type %d finished, sob_id: %d, sob_val: 0x%x\n",
			hl_cs_cmpl->cs_seq,
			hl_cs_cmpl->type,
			hl_cs_cmpl->hw_sob->sob_id,
			hl_cs_cmpl->sob_val);

		/*
		 * A signal CS can get completion while the corresponding wait
		 * for signal CS is on its way to the PQ. The wait for signal CS
		 * will get stuck if the signal CS incremented the SOB to its
		 * max value and there are no pending (submitted) waits on this
		 * SOB.
		 * We do the following to void this situation:
		 * 1. The wait for signal CS must get a ref for the signal CS as
		 *    soon as possible in cs_ioctl_signal_wait() and put it
		 *    before being submitted to the PQ but after it incremented
		 *    the SOB refcnt in init_signal_wait_cs().
		 * 2. Signal/Wait for signal CS will decrement the SOB refcnt
		 *    here.
		 * These two measures guarantee that the wait for signal CS will
		 * reset the SOB upon completion rather than the signal CS and
		 * hence the above scenario is avoided.
		 */
		kref_put(&hl_cs_cmpl->hw_sob->kref, hl_sob_reset);

		if (hl_cs_cmpl->type == CS_TYPE_COLLECTIVE_WAIT)
			hdev->asic_funcs->reset_sob_group(hdev,
					hl_cs_cmpl->sob_group);
	}

free:
	kfree(hl_cs_cmpl);
}

void hl_fence_put(struct hl_fence *fence)
{
	if (fence)
		kref_put(&fence->refcount, hl_fence_release);
}

void hl_fence_get(struct hl_fence *fence)
{
	if (fence)
		kref_get(&fence->refcount);
}
<<<<<<< HEAD

static void hl_fence_init(struct hl_fence *fence)
{
	kref_init(&fence->refcount);
	fence->error = 0;
	init_completion(&fence->completion);
}
=======
>>>>>>> f642729d

static void hl_fence_init(struct hl_fence *fence, u64 sequence)
{
	kref_init(&fence->refcount);
	fence->cs_sequence = sequence;
	fence->error = 0;
	fence->timestamp = ktime_set(0, 0);
	init_completion(&fence->completion);
}

void cs_get(struct hl_cs *cs)
{
	kref_get(&cs->refcount);
}

static int cs_get_unless_zero(struct hl_cs *cs)
{
	return kref_get_unless_zero(&cs->refcount);
}

static void cs_put(struct hl_cs *cs)
{
	kref_put(&cs->refcount, cs_do_release);
}

static void cs_job_do_release(struct kref *ref)
{
	struct hl_cs_job *job = container_of(ref, struct hl_cs_job, refcount);

	kfree(job);
}

static void cs_job_put(struct hl_cs_job *job)
{
	kref_put(&job->refcount, cs_job_do_release);
}

bool cs_needs_completion(struct hl_cs *cs)
{
	/* In case this is a staged CS, only the last CS in sequence should
	 * get a completion, any non staged CS will always get a completion
	 */
	if (cs->staged_cs && !cs->staged_last)
		return false;

	return true;
}

bool cs_needs_timeout(struct hl_cs *cs)
{
	/* In case this is a staged CS, only the first CS in sequence should
	 * get a timeout, any non staged CS will always get a timeout
	 */
	if (cs->staged_cs && !cs->staged_first)
		return false;

	return true;
}

static bool is_cb_patched(struct hl_device *hdev, struct hl_cs_job *job)
{
	/*
	 * Patched CB is created for external queues jobs, and for H/W queues
	 * jobs if the user CB was allocated by driver and MMU is disabled.
	 */
	return (job->queue_type == QUEUE_TYPE_EXT ||
			(job->queue_type == QUEUE_TYPE_HW &&
					job->is_kernel_allocated_cb &&
					!hdev->mmu_enable));
}

/*
 * cs_parser - parse the user command submission
 *
 * @hpriv	: pointer to the private data of the fd
 * @job        : pointer to the job that holds the command submission info
 *
 * The function parses the command submission of the user. It calls the
 * ASIC specific parser, which returns a list of memory blocks to send
 * to the device as different command buffers
 *
 */
static int cs_parser(struct hl_fpriv *hpriv, struct hl_cs_job *job)
{
	struct hl_device *hdev = hpriv->hdev;
	struct hl_cs_parser parser;
	int rc;

	parser.ctx_id = job->cs->ctx->asid;
	parser.cs_sequence = job->cs->sequence;
	parser.job_id = job->id;

	parser.hw_queue_id = job->hw_queue_id;
	parser.job_userptr_list = &job->userptr_list;
	parser.patched_cb = NULL;
	parser.user_cb = job->user_cb;
	parser.user_cb_size = job->user_cb_size;
	parser.queue_type = job->queue_type;
	parser.is_kernel_allocated_cb = job->is_kernel_allocated_cb;
	job->patched_cb = NULL;
	parser.completion = cs_needs_completion(job->cs);

	rc = hdev->asic_funcs->cs_parser(hdev, &parser);

	if (is_cb_patched(hdev, job)) {
		if (!rc) {
			job->patched_cb = parser.patched_cb;
			job->job_cb_size = parser.patched_cb_size;
			job->contains_dma_pkt = parser.contains_dma_pkt;
			atomic_inc(&job->patched_cb->cs_cnt);
		}

		/*
		 * Whether the parsing worked or not, we don't need the
		 * original CB anymore because it was already parsed and
		 * won't be accessed again for this CS
		 */
		atomic_dec(&job->user_cb->cs_cnt);
		hl_cb_put(job->user_cb);
		job->user_cb = NULL;
	} else if (!rc) {
		job->job_cb_size = job->user_cb_size;
	}

	return rc;
}

static void complete_job(struct hl_device *hdev, struct hl_cs_job *job)
{
	struct hl_cs *cs = job->cs;

	if (is_cb_patched(hdev, job)) {
		hl_userptr_delete_list(hdev, &job->userptr_list);

		/*
		 * We might arrive here from rollback and patched CB wasn't
		 * created, so we need to check it's not NULL
		 */
		if (job->patched_cb) {
			atomic_dec(&job->patched_cb->cs_cnt);
			hl_cb_put(job->patched_cb);
		}
	}

	/* For H/W queue jobs, if a user CB was allocated by driver and MMU is
	 * enabled, the user CB isn't released in cs_parser() and thus should be
	 * released here.
	 * This is also true for INT queues jobs which were allocated by driver
	 */
	if (job->is_kernel_allocated_cb &&
		((job->queue_type == QUEUE_TYPE_HW && hdev->mmu_enable) ||
				job->queue_type == QUEUE_TYPE_INT)) {
		atomic_dec(&job->user_cb->cs_cnt);
		hl_cb_put(job->user_cb);
	}

	/*
	 * This is the only place where there can be multiple threads
	 * modifying the list at the same time
	 */
	spin_lock(&cs->job_lock);
	list_del(&job->cs_node);
	spin_unlock(&cs->job_lock);

	hl_debugfs_remove_job(hdev, job);

	/* We decrement reference only for a CS that gets completion
	 * because the reference was incremented only for this kind of CS
	 * right before it was scheduled.
	 *
	 * In staged submission, only the last CS marked as 'staged_last'
	 * gets completion, hence its release function will be called from here.
	 * As for all the rest CS's in the staged submission which do not get
	 * completion, their CS reference will be decremented by the
	 * 'staged_last' CS during the CS release flow.
	 * All relevant PQ CI counters will be incremented during the CS release
	 * flow by calling 'hl_hw_queue_update_ci'.
	 */
	if (cs_needs_completion(cs) &&
		(job->queue_type == QUEUE_TYPE_EXT ||
			job->queue_type == QUEUE_TYPE_HW))
		cs_put(cs);

	cs_job_put(job);
}

/*
 * hl_staged_cs_find_first - locate the first CS in this staged submission
 *
 * @hdev: pointer to device structure
 * @cs_seq: staged submission sequence number
 *
 * @note: This function must be called under 'hdev->cs_mirror_lock'
 *
 * Find and return a CS pointer with the given sequence
 */
struct hl_cs *hl_staged_cs_find_first(struct hl_device *hdev, u64 cs_seq)
{
	struct hl_cs *cs;

	list_for_each_entry_reverse(cs, &hdev->cs_mirror_list, mirror_node)
		if (cs->staged_cs && cs->staged_first &&
				cs->sequence == cs_seq)
			return cs;

	return NULL;
}

/*
 * is_staged_cs_last_exists - returns true if the last CS in sequence exists
 *
 * @hdev: pointer to device structure
 * @cs: staged submission member
 *
 */
bool is_staged_cs_last_exists(struct hl_device *hdev, struct hl_cs *cs)
{
	struct hl_cs *last_entry;

	last_entry = list_last_entry(&cs->staged_cs_node, struct hl_cs,
								staged_cs_node);

	if (last_entry->staged_last)
		return true;

	return false;
}

/*
 * staged_cs_get - get CS reference if this CS is a part of a staged CS
 *
 * @hdev: pointer to device structure
 * @cs: current CS
 * @cs_seq: staged submission sequence number
 *
 * Increment CS reference for every CS in this staged submission except for
 * the CS which get completion.
 */
static void staged_cs_get(struct hl_device *hdev, struct hl_cs *cs)
{
	/* Only the last CS in this staged submission will get a completion.
	 * We must increment the reference for all other CS's in this
	 * staged submission.
	 * Once we get a completion we will release the whole staged submission.
	 */
	if (!cs->staged_last)
		cs_get(cs);
}

/*
 * staged_cs_put - put a CS in case it is part of staged submission
 *
 * @hdev: pointer to device structure
 * @cs: CS to put
 *
 * This function decrements a CS reference (for a non completion CS)
 */
static void staged_cs_put(struct hl_device *hdev, struct hl_cs *cs)
{
	/* We release all CS's in a staged submission except the last
	 * CS which we have never incremented its reference.
	 */
	if (!cs_needs_completion(cs))
		cs_put(cs);
}

static void cs_handle_tdr(struct hl_device *hdev, struct hl_cs *cs)
{
<<<<<<< HEAD
	hdev->aggregated_cs_counters.device_in_reset_drop_cnt +=
			ctx->cs_counters.device_in_reset_drop_cnt;
	hdev->aggregated_cs_counters.out_of_mem_drop_cnt +=
			ctx->cs_counters.out_of_mem_drop_cnt;
	hdev->aggregated_cs_counters.parsing_drop_cnt +=
			ctx->cs_counters.parsing_drop_cnt;
	hdev->aggregated_cs_counters.queue_full_drop_cnt +=
			ctx->cs_counters.queue_full_drop_cnt;
	hdev->aggregated_cs_counters.max_cs_in_flight_drop_cnt +=
			ctx->cs_counters.max_cs_in_flight_drop_cnt;
=======
	bool next_entry_found = false;
	struct hl_cs *next;

	if (!cs_needs_timeout(cs))
		return;

	spin_lock(&hdev->cs_mirror_lock);

	/* We need to handle tdr only once for the complete staged submission.
	 * Hence, we choose the CS that reaches this function first which is
	 * the CS marked as 'staged_last'.
	 */
	if (cs->staged_cs && cs->staged_last)
		cs = hl_staged_cs_find_first(hdev, cs->staged_sequence);

	spin_unlock(&hdev->cs_mirror_lock);

	/* Don't cancel TDR in case this CS was timedout because we might be
	 * running from the TDR context
	 */
	if (cs && (cs->timedout ||
			hdev->timeout_jiffies == MAX_SCHEDULE_TIMEOUT))
		return;

	if (cs && cs->tdr_active)
		cancel_delayed_work_sync(&cs->work_tdr);

	spin_lock(&hdev->cs_mirror_lock);

	/* queue TDR for next CS */
	list_for_each_entry(next, &hdev->cs_mirror_list, mirror_node)
		if (cs_needs_timeout(next)) {
			next_entry_found = true;
			break;
		}

	if (next_entry_found && !next->tdr_active) {
		next->tdr_active = true;
		schedule_delayed_work(&next->work_tdr,
					hdev->timeout_jiffies);
	}

	spin_unlock(&hdev->cs_mirror_lock);
>>>>>>> f642729d
}

static void cs_do_release(struct kref *ref)
{
	struct hl_cs *cs = container_of(ref, struct hl_cs, refcount);
	struct hl_device *hdev = cs->ctx->hdev;
	struct hl_cs_job *job, *tmp;

	cs->completed = true;

	/*
	 * Although if we reached here it means that all external jobs have
	 * finished, because each one of them took refcnt to CS, we still
	 * need to go over the internal jobs and complete them. Otherwise, we
	 * will have leaked memory and what's worse, the CS object (and
	 * potentially the CTX object) could be released, while the JOB
	 * still holds a pointer to them (but no reference).
	 */
	list_for_each_entry_safe(job, tmp, &cs->job_list, cs_node)
		complete_job(hdev, job);

	if (!cs->submitted) {
		/* In case the wait for signal CS was submitted, the put occurs
		 * in init_signal_wait_cs() or collective_wait_init_cs()
		 * right before hanging on the PQ.
		 */
		if (cs->type == CS_TYPE_WAIT ||
				cs->type == CS_TYPE_COLLECTIVE_WAIT)
			hl_fence_put(cs->signal_fence);

		goto out;
	}

	hdev->asic_funcs->hw_queues_lock(hdev);

	hdev->cs_active_cnt--;
	if (!hdev->cs_active_cnt) {
		struct hl_device_idle_busy_ts *ts;

		ts = &hdev->idle_busy_ts_arr[hdev->idle_busy_ts_idx++];
		ts->busy_to_idle_ts = ktime_get();

		if (hdev->idle_busy_ts_idx == HL_IDLE_BUSY_TS_ARR_SIZE)
			hdev->idle_busy_ts_idx = 0;
	} else if (hdev->cs_active_cnt < 0) {
		dev_crit(hdev->dev, "CS active cnt %d is negative\n",
			hdev->cs_active_cnt);
	}

	hdev->asic_funcs->hw_queues_unlock(hdev);

	/* Need to update CI for all queue jobs that does not get completion */
	hl_hw_queue_update_ci(cs);

	/* remove CS from CS mirror list */
	spin_lock(&hdev->cs_mirror_lock);
	list_del_init(&cs->mirror_node);
	spin_unlock(&hdev->cs_mirror_lock);

	cs_handle_tdr(hdev, cs);

	if (cs->staged_cs) {
		/* the completion CS decrements reference for the entire
		 * staged submission
		 */
		if (cs->staged_last) {
			struct hl_cs *staged_cs, *tmp;

			list_for_each_entry_safe(staged_cs, tmp,
					&cs->staged_cs_node, staged_cs_node)
				staged_cs_put(hdev, staged_cs);
		}

		/* A staged CS will be a member in the list only after it
		 * was submitted. We used 'cs_mirror_lock' when inserting
		 * it to list so we will use it again when removing it
		 */
<<<<<<< HEAD
		hl_fence_put(cs->signal_fence);
=======
		if (cs->submitted) {
			spin_lock(&hdev->cs_mirror_lock);
			list_del(&cs->staged_cs_node);
			spin_unlock(&hdev->cs_mirror_lock);
		}
>>>>>>> f642729d
	}

out:
	/* Must be called before hl_ctx_put because inside we use ctx to get
	 * the device
	 */
	hl_debugfs_remove_cs(cs);

	hl_ctx_put(cs->ctx);

	/* We need to mark an error for not submitted because in that case
	 * the hl fence release flow is different. Mainly, we don't need
	 * to handle hw_sob for signal/wait
	 */
	if (cs->timedout)
		cs->fence->error = -ETIMEDOUT;
	else if (cs->aborted)
		cs->fence->error = -EIO;
	else if (!cs->submitted)
		cs->fence->error = -EBUSY;

<<<<<<< HEAD
	complete_all(&cs->fence->completion);
	hl_fence_put(cs->fence);
	cs_counters_aggregate(hdev, cs->ctx);
=======
	if (cs->timestamp)
		cs->fence->timestamp = ktime_get();
	complete_all(&cs->fence->completion);
	hl_fence_put(cs->fence);
>>>>>>> f642729d

	kfree(cs->jobs_in_queue_cnt);
	kfree(cs);
}

static void cs_timedout(struct work_struct *work)
{
	struct hl_device *hdev;
	int rc;
	struct hl_cs *cs = container_of(work, struct hl_cs,
						 work_tdr.work);
	rc = cs_get_unless_zero(cs);
	if (!rc)
		return;

	if ((!cs->submitted) || (cs->completed)) {
		cs_put(cs);
		return;
	}

	/* Mark the CS is timed out so we won't try to cancel its TDR */
	cs->timedout = true;

	hdev = cs->ctx->hdev;

	switch (cs->type) {
	case CS_TYPE_SIGNAL:
		dev_err(hdev->dev,
			"Signal command submission %llu has not finished in time!\n",
			cs->sequence);
		break;

	case CS_TYPE_WAIT:
		dev_err(hdev->dev,
			"Wait command submission %llu has not finished in time!\n",
			cs->sequence);
		break;

	case CS_TYPE_COLLECTIVE_WAIT:
		dev_err(hdev->dev,
			"Collective Wait command submission %llu has not finished in time!\n",
			cs->sequence);
		break;

	default:
		dev_err(hdev->dev,
			"Command submission %llu has not finished in time!\n",
			cs->sequence);
		break;
	}

	cs_put(cs);

	if (hdev->reset_on_lockup)
		hl_device_reset(hdev, false, false);
	else
		hdev->needs_reset = true;
}

static int allocate_cs(struct hl_device *hdev, struct hl_ctx *ctx,
			enum hl_cs_type cs_type, u64 user_sequence,
			struct hl_cs **cs_new)
{
	struct hl_cs_counters_atomic *cntr;
	struct hl_fence *other = NULL;
	struct hl_cs_compl *cs_cmpl;
<<<<<<< HEAD
	struct hl_fence *other = NULL;
=======
>>>>>>> f642729d
	struct hl_cs *cs;
	int rc;

	cntr = &hdev->aggregated_cs_counters;

	cs = kzalloc(sizeof(*cs), GFP_ATOMIC);
	if (!cs) {
		atomic64_inc(&ctx->cs_counters.out_of_mem_drop_cnt);
		atomic64_inc(&cntr->out_of_mem_drop_cnt);
		return -ENOMEM;
	}

	/* increment refcnt for context */
	hl_ctx_get(hdev, ctx);

	cs->ctx = ctx;
	cs->submitted = false;
	cs->completed = false;
	cs->type = cs_type;
	INIT_LIST_HEAD(&cs->job_list);
	INIT_DELAYED_WORK(&cs->work_tdr, cs_timedout);
	kref_init(&cs->refcount);
	spin_lock_init(&cs->job_lock);

	cs_cmpl = kmalloc(sizeof(*cs_cmpl), GFP_ATOMIC);
	if (!cs_cmpl) {
		atomic64_inc(&ctx->cs_counters.out_of_mem_drop_cnt);
		atomic64_inc(&cntr->out_of_mem_drop_cnt);
		rc = -ENOMEM;
		goto free_cs;
	}

	cs_cmpl->hdev = hdev;
	cs_cmpl->type = cs->type;
	spin_lock_init(&cs_cmpl->lock);
	cs->fence = &cs_cmpl->base_fence;

	spin_lock(&ctx->cs_lock);

	cs_cmpl->cs_seq = ctx->cs_sequence;
	other = ctx->cs_pending[cs_cmpl->cs_seq &
				(hdev->asic_prop.max_pending_cs - 1)];

	if (other && !completion_done(&other->completion)) {
<<<<<<< HEAD
		dev_dbg_ratelimited(hdev->dev,
			"Rejecting CS because of too many in-flights CS\n");
		ctx->cs_counters.max_cs_in_flight_drop_cnt++;
=======
		/* If the following statement is true, it means we have reached
		 * a point in which only part of the staged submission was
		 * submitted and we don't have enough room in the 'cs_pending'
		 * array for the rest of the submission.
		 * This causes a deadlock because this CS will never be
		 * completed as it depends on future CS's for completion.
		 */
		if (other->cs_sequence == user_sequence)
			dev_crit_ratelimited(hdev->dev,
				"Staged CS %llu deadlock due to lack of resources",
				user_sequence);

		dev_dbg_ratelimited(hdev->dev,
			"Rejecting CS because of too many in-flights CS\n");
		atomic64_inc(&ctx->cs_counters.max_cs_in_flight_drop_cnt);
		atomic64_inc(&cntr->max_cs_in_flight_drop_cnt);
>>>>>>> f642729d
		rc = -EAGAIN;
		goto free_fence;
	}

	cs->jobs_in_queue_cnt = kcalloc(hdev->asic_prop.max_queues,
			sizeof(*cs->jobs_in_queue_cnt), GFP_ATOMIC);
	if (!cs->jobs_in_queue_cnt) {
		atomic64_inc(&ctx->cs_counters.out_of_mem_drop_cnt);
		atomic64_inc(&cntr->out_of_mem_drop_cnt);
		rc = -ENOMEM;
		goto free_fence;
	}

	/* init hl_fence */
<<<<<<< HEAD
	hl_fence_init(&cs_cmpl->base_fence);
=======
	hl_fence_init(&cs_cmpl->base_fence, cs_cmpl->cs_seq);
>>>>>>> f642729d

	cs->sequence = cs_cmpl->cs_seq;

	ctx->cs_pending[cs_cmpl->cs_seq &
			(hdev->asic_prop.max_pending_cs - 1)] =
							&cs_cmpl->base_fence;
	ctx->cs_sequence++;

	hl_fence_get(&cs_cmpl->base_fence);

	hl_fence_put(other);

	spin_unlock(&ctx->cs_lock);

	*cs_new = cs;

	return 0;

free_fence:
	spin_unlock(&ctx->cs_lock);
	kfree(cs_cmpl);
free_cs:
	kfree(cs);
	hl_ctx_put(ctx);
	return rc;
}

static void cs_rollback(struct hl_device *hdev, struct hl_cs *cs)
{
	struct hl_cs_job *job, *tmp;

	staged_cs_put(hdev, cs);

	list_for_each_entry_safe(job, tmp, &cs->job_list, cs_node)
		complete_job(hdev, job);
}

void hl_cs_rollback_all(struct hl_device *hdev)
{
	int i;
	struct hl_cs *cs, *tmp;

	/* flush all completions before iterating over the CS mirror list in
	 * order to avoid a race with the release functions
	 */
	for (i = 0 ; i < hdev->asic_prop.completion_queues_count ; i++)
		flush_workqueue(hdev->cq_wq[i]);

	/* Make sure we don't have leftovers in the CS mirror list */
	list_for_each_entry_safe(cs, tmp, &hdev->cs_mirror_list, mirror_node) {
		cs_get(cs);
		cs->aborted = true;
		dev_warn_ratelimited(hdev->dev, "Killing CS %d.%llu\n",
				cs->ctx->asid, cs->sequence);
		cs_rollback(hdev, cs);
		cs_put(cs);
	}
}

void hl_pending_cb_list_flush(struct hl_ctx *ctx)
{
	struct hl_pending_cb *pending_cb, *tmp;

	list_for_each_entry_safe(pending_cb, tmp,
			&ctx->pending_cb_list, cb_node) {
		list_del(&pending_cb->cb_node);
		hl_cb_put(pending_cb->cb);
		kfree(pending_cb);
	}
}

static void job_wq_completion(struct work_struct *work)
{
	struct hl_cs_job *job = container_of(work, struct hl_cs_job,
						finish_work);
	struct hl_cs *cs = job->cs;
	struct hl_device *hdev = cs->ctx->hdev;

	/* job is no longer needed */
	complete_job(hdev, job);
}

static int validate_queue_index(struct hl_device *hdev,
				struct hl_cs_chunk *chunk,
				enum hl_queue_type *queue_type,
				bool *is_kernel_allocated_cb)
{
	struct asic_fixed_properties *asic = &hdev->asic_prop;
	struct hw_queue_properties *hw_queue_prop;

	/* This must be checked here to prevent out-of-bounds access to
	 * hw_queues_props array
	 */
	if (chunk->queue_index >= asic->max_queues) {
		dev_err(hdev->dev, "Queue index %d is invalid\n",
			chunk->queue_index);
		return -EINVAL;
	}

	hw_queue_prop = &asic->hw_queues_props[chunk->queue_index];

	if (hw_queue_prop->type == QUEUE_TYPE_NA) {
		dev_err(hdev->dev, "Queue index %d is invalid\n",
			chunk->queue_index);
		return -EINVAL;
	}

	if (hw_queue_prop->driver_only) {
		dev_err(hdev->dev,
			"Queue index %d is restricted for the kernel driver\n",
			chunk->queue_index);
		return -EINVAL;
	}

	/* When hw queue type isn't QUEUE_TYPE_HW,
	 * USER_ALLOC_CB flag shall be referred as "don't care".
	 */
	if (hw_queue_prop->type == QUEUE_TYPE_HW) {
		if (chunk->cs_chunk_flags & HL_CS_CHUNK_FLAGS_USER_ALLOC_CB) {
			if (!(hw_queue_prop->cb_alloc_flags & CB_ALLOC_USER)) {
				dev_err(hdev->dev,
					"Queue index %d doesn't support user CB\n",
					chunk->queue_index);
				return -EINVAL;
			}

			*is_kernel_allocated_cb = false;
		} else {
			if (!(hw_queue_prop->cb_alloc_flags &
					CB_ALLOC_KERNEL)) {
				dev_err(hdev->dev,
					"Queue index %d doesn't support kernel CB\n",
					chunk->queue_index);
				return -EINVAL;
			}

			*is_kernel_allocated_cb = true;
		}
	} else {
		*is_kernel_allocated_cb = !!(hw_queue_prop->cb_alloc_flags
						& CB_ALLOC_KERNEL);
	}

	*queue_type = hw_queue_prop->type;
	return 0;
}

static struct hl_cb *get_cb_from_cs_chunk(struct hl_device *hdev,
					struct hl_cb_mgr *cb_mgr,
					struct hl_cs_chunk *chunk)
{
	struct hl_cb *cb;
	u32 cb_handle;

	cb_handle = (u32) (chunk->cb_handle >> PAGE_SHIFT);

	cb = hl_cb_get(hdev, cb_mgr, cb_handle);
	if (!cb) {
		dev_err(hdev->dev, "CB handle 0x%x invalid\n", cb_handle);
		return NULL;
	}

	if ((chunk->cb_size < 8) || (chunk->cb_size > cb->size)) {
		dev_err(hdev->dev, "CB size %u invalid\n", chunk->cb_size);
		goto release_cb;
	}

	atomic_inc(&cb->cs_cnt);

	return cb;

release_cb:
	hl_cb_put(cb);
	return NULL;
}

struct hl_cs_job *hl_cs_allocate_job(struct hl_device *hdev,
		enum hl_queue_type queue_type, bool is_kernel_allocated_cb)
{
	struct hl_cs_job *job;

	job = kzalloc(sizeof(*job), GFP_ATOMIC);
	if (!job)
		return NULL;

	kref_init(&job->refcount);
	job->queue_type = queue_type;
	job->is_kernel_allocated_cb = is_kernel_allocated_cb;

	if (is_cb_patched(hdev, job))
		INIT_LIST_HEAD(&job->userptr_list);

	if (job->queue_type == QUEUE_TYPE_EXT)
		INIT_WORK(&job->finish_work, job_wq_completion);

	return job;
}

static enum hl_cs_type hl_cs_get_cs_type(u32 cs_type_flags)
{
	if (cs_type_flags & HL_CS_FLAGS_SIGNAL)
		return CS_TYPE_SIGNAL;
	else if (cs_type_flags & HL_CS_FLAGS_WAIT)
		return CS_TYPE_WAIT;
	else if (cs_type_flags & HL_CS_FLAGS_COLLECTIVE_WAIT)
		return CS_TYPE_COLLECTIVE_WAIT;
	else
		return CS_TYPE_DEFAULT;
}

static int hl_cs_sanity_checks(struct hl_fpriv *hpriv, union hl_cs_args *args)
{
	struct hl_device *hdev = hpriv->hdev;
	struct hl_ctx *ctx = hpriv->ctx;
	u32 cs_type_flags, num_chunks;
	enum hl_device_status status;
	enum hl_cs_type cs_type;

	if (!hl_device_operational(hdev, &status)) {
		dev_warn_ratelimited(hdev->dev,
			"Device is %s. Can't submit new CS\n",
			hdev->status[status]);
		return -EBUSY;
	}

	if ((args->in.cs_flags & HL_CS_FLAGS_STAGED_SUBMISSION) &&
			!hdev->supports_staged_submission) {
		dev_err(hdev->dev, "staged submission not supported");
		return -EPERM;
	}

	cs_type_flags = args->in.cs_flags & HL_CS_FLAGS_TYPE_MASK;

	if (unlikely(cs_type_flags && !is_power_of_2(cs_type_flags))) {
		dev_err(hdev->dev,
			"CS type flags are mutually exclusive, context %d\n",
			ctx->asid);
		return -EINVAL;
	}

	cs_type = hl_cs_get_cs_type(cs_type_flags);
	num_chunks = args->in.num_chunks_execute;

	if (unlikely((cs_type != CS_TYPE_DEFAULT) &&
					!hdev->supports_sync_stream)) {
		dev_err(hdev->dev, "Sync stream CS is not supported\n");
		return -EINVAL;
	}

	if (cs_type == CS_TYPE_DEFAULT) {
		if (!num_chunks) {
			dev_err(hdev->dev,
				"Got execute CS with 0 chunks, context %d\n",
				ctx->asid);
			return -EINVAL;
		}
	} else if (num_chunks != 1) {
		dev_err(hdev->dev,
			"Sync stream CS mandates one chunk only, context %d\n",
			ctx->asid);
		return -EINVAL;
	}

	return 0;
}

static int hl_cs_copy_chunk_array(struct hl_device *hdev,
					struct hl_cs_chunk **cs_chunk_array,
					void __user *chunks, u32 num_chunks,
					struct hl_ctx *ctx)
{
	u32 size_to_copy;

	if (num_chunks > HL_MAX_JOBS_PER_CS) {
		atomic64_inc(&ctx->cs_counters.validation_drop_cnt);
		atomic64_inc(&hdev->aggregated_cs_counters.validation_drop_cnt);
		dev_err(hdev->dev,
			"Number of chunks can NOT be larger than %d\n",
			HL_MAX_JOBS_PER_CS);
		return -EINVAL;
	}

	*cs_chunk_array = kmalloc_array(num_chunks, sizeof(**cs_chunk_array),
					GFP_ATOMIC);
	if (!*cs_chunk_array) {
		atomic64_inc(&ctx->cs_counters.out_of_mem_drop_cnt);
		atomic64_inc(&hdev->aggregated_cs_counters.out_of_mem_drop_cnt);
		return -ENOMEM;
	}

	size_to_copy = num_chunks * sizeof(struct hl_cs_chunk);
	if (copy_from_user(*cs_chunk_array, chunks, size_to_copy)) {
		atomic64_inc(&ctx->cs_counters.validation_drop_cnt);
		atomic64_inc(&hdev->aggregated_cs_counters.validation_drop_cnt);
		dev_err(hdev->dev, "Failed to copy cs chunk array from user\n");
		kfree(*cs_chunk_array);
		return -EFAULT;
	}

	return 0;
}

static int cs_staged_submission(struct hl_device *hdev, struct hl_cs *cs,
				u64 sequence, u32 flags)
{
	if (!(flags & HL_CS_FLAGS_STAGED_SUBMISSION))
		return 0;

	cs->staged_last = !!(flags & HL_CS_FLAGS_STAGED_SUBMISSION_LAST);
	cs->staged_first = !!(flags & HL_CS_FLAGS_STAGED_SUBMISSION_FIRST);

	if (cs->staged_first) {
		/* Staged CS sequence is the first CS sequence */
		INIT_LIST_HEAD(&cs->staged_cs_node);
		cs->staged_sequence = cs->sequence;
	} else {
		/* User sequence will be validated in 'hl_hw_queue_schedule_cs'
		 * under the cs_mirror_lock
		 */
		cs->staged_sequence = sequence;
	}

	/* Increment CS reference if needed */
	staged_cs_get(hdev, cs);

	cs->staged_cs = true;

	return 0;
}

static int cs_ioctl_default(struct hl_fpriv *hpriv, void __user *chunks,
				u32 num_chunks, u64 *cs_seq, u32 flags)
{
	bool staged_mid, int_queues_only = true;
	struct hl_device *hdev = hpriv->hdev;
	struct hl_cs_chunk *cs_chunk_array;
	struct hl_cs_counters_atomic *cntr;
	struct hl_ctx *ctx = hpriv->ctx;
	struct hl_cs_job *job;
	struct hl_cs *cs;
	struct hl_cb *cb;
	u64 user_sequence;
	int rc, i;

	cntr = &hdev->aggregated_cs_counters;
	user_sequence = *cs_seq;
	*cs_seq = ULLONG_MAX;

	rc = hl_cs_copy_chunk_array(hdev, &cs_chunk_array, chunks, num_chunks,
			hpriv->ctx);
	if (rc)
		goto out;

	if ((flags & HL_CS_FLAGS_STAGED_SUBMISSION) &&
			!(flags & HL_CS_FLAGS_STAGED_SUBMISSION_FIRST))
		staged_mid = true;
	else
		staged_mid = false;

	rc = allocate_cs(hdev, hpriv->ctx, CS_TYPE_DEFAULT,
			staged_mid ? user_sequence : ULLONG_MAX, &cs);
	if (rc)
		goto free_cs_chunk_array;

	cs->timestamp = !!(flags & HL_CS_FLAGS_TIMESTAMP);
	*cs_seq = cs->sequence;

	hl_debugfs_add_cs(cs);

	rc = cs_staged_submission(hdev, cs, user_sequence, flags);
	if (rc)
		goto free_cs_object;

	/* Validate ALL the CS chunks before submitting the CS */
	for (i = 0 ; i < num_chunks ; i++) {
		struct hl_cs_chunk *chunk = &cs_chunk_array[i];
		enum hl_queue_type queue_type;
		bool is_kernel_allocated_cb;

		rc = validate_queue_index(hdev, chunk, &queue_type,
						&is_kernel_allocated_cb);
		if (rc) {
			atomic64_inc(&ctx->cs_counters.validation_drop_cnt);
			atomic64_inc(&cntr->validation_drop_cnt);
			goto free_cs_object;
		}

		if (is_kernel_allocated_cb) {
			cb = get_cb_from_cs_chunk(hdev, &hpriv->cb_mgr, chunk);
			if (!cb) {
				atomic64_inc(
					&ctx->cs_counters.validation_drop_cnt);
				atomic64_inc(&cntr->validation_drop_cnt);
				rc = -EINVAL;
				goto free_cs_object;
			}
		} else {
			cb = (struct hl_cb *) (uintptr_t) chunk->cb_handle;
		}

		if (queue_type == QUEUE_TYPE_EXT || queue_type == QUEUE_TYPE_HW)
			int_queues_only = false;

		job = hl_cs_allocate_job(hdev, queue_type,
						is_kernel_allocated_cb);
		if (!job) {
			atomic64_inc(&ctx->cs_counters.out_of_mem_drop_cnt);
			atomic64_inc(&cntr->out_of_mem_drop_cnt);
			dev_err(hdev->dev, "Failed to allocate a new job\n");
			rc = -ENOMEM;
			if (is_kernel_allocated_cb)
				goto release_cb;

			goto free_cs_object;
		}

		job->id = i + 1;
		job->cs = cs;
		job->user_cb = cb;
		job->user_cb_size = chunk->cb_size;
		job->hw_queue_id = chunk->queue_index;

		cs->jobs_in_queue_cnt[job->hw_queue_id]++;

		list_add_tail(&job->cs_node, &cs->job_list);

		/*
		 * Increment CS reference. When CS reference is 0, CS is
		 * done and can be signaled to user and free all its resources
		 * Only increment for JOB on external or H/W queues, because
		 * only for those JOBs we get completion
		 */
		if (cs_needs_completion(cs) &&
			(job->queue_type == QUEUE_TYPE_EXT ||
				job->queue_type == QUEUE_TYPE_HW))
			cs_get(cs);

		hl_debugfs_add_job(hdev, job);

		rc = cs_parser(hpriv, job);
		if (rc) {
			atomic64_inc(&ctx->cs_counters.parsing_drop_cnt);
			atomic64_inc(&cntr->parsing_drop_cnt);
			dev_err(hdev->dev,
				"Failed to parse JOB %d.%llu.%d, err %d, rejecting the CS\n",
				cs->ctx->asid, cs->sequence, job->id, rc);
			goto free_cs_object;
		}
	}

	/* We allow a CS with any queue type combination as long as it does
	 * not get a completion
	 */
	if (int_queues_only && cs_needs_completion(cs)) {
		atomic64_inc(&ctx->cs_counters.validation_drop_cnt);
		atomic64_inc(&cntr->validation_drop_cnt);
		dev_err(hdev->dev,
			"Reject CS %d.%llu since it contains only internal queues jobs and needs completion\n",
			cs->ctx->asid, cs->sequence);
		rc = -EINVAL;
		goto free_cs_object;
	}

	rc = hl_hw_queue_schedule_cs(cs);
	if (rc) {
		if (rc != -EAGAIN)
			dev_err(hdev->dev,
				"Failed to submit CS %d.%llu to H/W queues, error %d\n",
				cs->ctx->asid, cs->sequence, rc);
		goto free_cs_object;
	}

	rc = HL_CS_STATUS_SUCCESS;
	goto put_cs;

release_cb:
	atomic_dec(&cb->cs_cnt);
	hl_cb_put(cb);
free_cs_object:
	cs_rollback(hdev, cs);
	*cs_seq = ULLONG_MAX;
	/* The path below is both for good and erroneous exits */
put_cs:
	/* We finished with the CS in this function, so put the ref */
	cs_put(cs);
free_cs_chunk_array:
	kfree(cs_chunk_array);
out:
	return rc;
}

static int pending_cb_create_job(struct hl_device *hdev, struct hl_ctx *ctx,
		struct hl_cs *cs, struct hl_cb *cb, u32 size, u32 hw_queue_id)
{
	struct hw_queue_properties *hw_queue_prop;
<<<<<<< HEAD
	struct hl_fence *sig_fence = NULL;
=======
	struct hl_cs_counters_atomic *cntr;
>>>>>>> f642729d
	struct hl_cs_job *job;

	hw_queue_prop = &hdev->asic_prop.hw_queues_props[hw_queue_id];
	cntr = &hdev->aggregated_cs_counters;

	job = hl_cs_allocate_job(hdev, hw_queue_prop->type, true);
	if (!job) {
		atomic64_inc(&ctx->cs_counters.out_of_mem_drop_cnt);
		atomic64_inc(&cntr->out_of_mem_drop_cnt);
		dev_err(hdev->dev, "Failed to allocate a new job\n");
		return -ENOMEM;
	}

	job->id = 0;
	job->cs = cs;
	job->user_cb = cb;
	atomic_inc(&job->user_cb->cs_cnt);
	job->user_cb_size = size;
	job->hw_queue_id = hw_queue_id;
	job->patched_cb = job->user_cb;
	job->job_cb_size = job->user_cb_size;

	/* increment refcount as for external queues we get completion */
	cs_get(cs);

	cs->jobs_in_queue_cnt[job->hw_queue_id]++;

	list_add_tail(&job->cs_node, &cs->job_list);

	hl_debugfs_add_job(hdev, job);

	return 0;
}

static int hl_submit_pending_cb(struct hl_fpriv *hpriv)
{
	struct hl_device *hdev = hpriv->hdev;
	struct hl_ctx *ctx = hpriv->ctx;
	struct hl_pending_cb *pending_cb, *tmp;
	struct list_head local_cb_list;
	struct hl_cs *cs;
	struct hl_cb *cb;
	u32 hw_queue_id;
	u32 cb_size;
	int process_list, rc = 0;

	if (list_empty(&ctx->pending_cb_list))
		return 0;

	process_list = atomic_cmpxchg(&ctx->thread_pending_cb_token, 1, 0);

	/* Only a single thread is allowed to process the list */
	if (!process_list)
		return 0;

	if (list_empty(&ctx->pending_cb_list))
		goto free_pending_cb_token;

	/* move all list elements to a local list */
	INIT_LIST_HEAD(&local_cb_list);
	spin_lock(&ctx->pending_cb_lock);
	list_for_each_entry_safe(pending_cb, tmp, &ctx->pending_cb_list,
								cb_node)
		list_move_tail(&pending_cb->cb_node, &local_cb_list);
	spin_unlock(&ctx->pending_cb_lock);

	rc = allocate_cs(hdev, ctx, CS_TYPE_DEFAULT, ULLONG_MAX, &cs);
	if (rc)
		goto add_list_elements;

	hl_debugfs_add_cs(cs);

	/* Iterate through pending cb list, create jobs and add to CS */
	list_for_each_entry(pending_cb, &local_cb_list, cb_node) {
		cb = pending_cb->cb;
		cb_size = pending_cb->cb_size;
		hw_queue_id = pending_cb->hw_queue_id;

		rc = pending_cb_create_job(hdev, ctx, cs, cb, cb_size,
								hw_queue_id);
		if (rc)
			goto free_cs_object;
	}

	rc = hl_hw_queue_schedule_cs(cs);
	if (rc) {
		if (rc != -EAGAIN)
			dev_err(hdev->dev,
				"Failed to submit CS %d.%llu (%d)\n",
				ctx->asid, cs->sequence, rc);
		goto free_cs_object;
	}

	/* pending cb was scheduled successfully */
	list_for_each_entry_safe(pending_cb, tmp, &local_cb_list, cb_node) {
		list_del(&pending_cb->cb_node);
		kfree(pending_cb);
	}

	cs_put(cs);

	goto free_pending_cb_token;

free_cs_object:
	cs_rollback(hdev, cs);
	cs_put(cs);
add_list_elements:
	spin_lock(&ctx->pending_cb_lock);
	list_for_each_entry_safe_reverse(pending_cb, tmp, &local_cb_list,
								cb_node)
		list_move(&pending_cb->cb_node, &ctx->pending_cb_list);
	spin_unlock(&ctx->pending_cb_lock);
free_pending_cb_token:
	atomic_set(&ctx->thread_pending_cb_token, 1);

	return rc;
}

static int hl_cs_ctx_switch(struct hl_fpriv *hpriv, union hl_cs_args *args,
				u64 *cs_seq)
{
	struct hl_device *hdev = hpriv->hdev;
	struct hl_ctx *ctx = hpriv->ctx;
	bool need_soft_reset = false;
	int rc = 0, do_ctx_switch;
	void __user *chunks;
	u32 num_chunks, tmp;
	int ret;

	do_ctx_switch = atomic_cmpxchg(&ctx->thread_ctx_switch_token, 1, 0);

	if (do_ctx_switch || (args->in.cs_flags & HL_CS_FLAGS_FORCE_RESTORE)) {
		mutex_lock(&hpriv->restore_phase_mutex);

		if (do_ctx_switch) {
			rc = hdev->asic_funcs->context_switch(hdev, ctx->asid);
			if (rc) {
				dev_err_ratelimited(hdev->dev,
					"Failed to switch to context %d, rejecting CS! %d\n",
					ctx->asid, rc);
				/*
				 * If we timedout, or if the device is not IDLE
				 * while we want to do context-switch (-EBUSY),
				 * we need to soft-reset because QMAN is
				 * probably stuck. However, we can't call to
				 * reset here directly because of deadlock, so
				 * need to do it at the very end of this
				 * function
				 */
				if ((rc == -ETIMEDOUT) || (rc == -EBUSY))
					need_soft_reset = true;
				mutex_unlock(&hpriv->restore_phase_mutex);
				goto out;
			}
		}

		hdev->asic_funcs->restore_phase_topology(hdev);

		chunks = (void __user *) (uintptr_t) args->in.chunks_restore;
		num_chunks = args->in.num_chunks_restore;

		if (!num_chunks) {
			dev_dbg(hdev->dev,
				"Need to run restore phase but restore CS is empty\n");
			rc = 0;
		} else {
			rc = cs_ioctl_default(hpriv, chunks, num_chunks,
								cs_seq, 0);
		}

		mutex_unlock(&hpriv->restore_phase_mutex);

		if (rc) {
			dev_err(hdev->dev,
				"Failed to submit restore CS for context %d (%d)\n",
				ctx->asid, rc);
			goto out;
		}

		/* Need to wait for restore completion before execution phase */
		if (num_chunks) {
			enum hl_cs_wait_status status;
wait_again:
			ret = _hl_cs_wait_ioctl(hdev, ctx,
					jiffies_to_usecs(hdev->timeout_jiffies),
					*cs_seq, &status, NULL);
			if (ret) {
				if (ret == -ERESTARTSYS) {
					usleep_range(100, 200);
					goto wait_again;
				}

				dev_err(hdev->dev,
					"Restore CS for context %d failed to complete %d\n",
					ctx->asid, ret);
				rc = -ENOEXEC;
				goto out;
			}
		}

		ctx->thread_ctx_switch_wait_token = 1;

	} else if (!ctx->thread_ctx_switch_wait_token) {
		rc = hl_poll_timeout_memory(hdev,
			&ctx->thread_ctx_switch_wait_token, tmp, (tmp == 1),
			100, jiffies_to_usecs(hdev->timeout_jiffies), false);

		if (rc == -ETIMEDOUT) {
			dev_err(hdev->dev,
				"context switch phase timeout (%d)\n", tmp);
			goto out;
		}
	}

out:
	if ((rc == -ETIMEDOUT || rc == -EBUSY) && (need_soft_reset))
		hl_device_reset(hdev, false, false);

	return rc;
}

static int cs_ioctl_extract_signal_seq(struct hl_device *hdev,
		struct hl_cs_chunk *chunk, u64 *signal_seq, struct hl_ctx *ctx)
{
	u64 *signal_seq_arr = NULL;
	u32 size_to_copy, signal_seq_arr_len;
	int rc = 0;

	signal_seq_arr_len = chunk->num_signal_seq_arr;

	/* currently only one signal seq is supported */
	if (signal_seq_arr_len != 1) {
		atomic64_inc(&ctx->cs_counters.validation_drop_cnt);
		atomic64_inc(&hdev->aggregated_cs_counters.validation_drop_cnt);
		dev_err(hdev->dev,
			"Wait for signal CS supports only one signal CS seq\n");
		return -EINVAL;
	}

	signal_seq_arr = kmalloc_array(signal_seq_arr_len,
					sizeof(*signal_seq_arr),
					GFP_ATOMIC);
	if (!signal_seq_arr) {
		atomic64_inc(&ctx->cs_counters.out_of_mem_drop_cnt);
		atomic64_inc(&hdev->aggregated_cs_counters.out_of_mem_drop_cnt);
		return -ENOMEM;
	}

	size_to_copy = chunk->num_signal_seq_arr * sizeof(*signal_seq_arr);
	if (copy_from_user(signal_seq_arr,
				u64_to_user_ptr(chunk->signal_seq_arr),
				size_to_copy)) {
		atomic64_inc(&ctx->cs_counters.validation_drop_cnt);
		atomic64_inc(&hdev->aggregated_cs_counters.validation_drop_cnt);
		dev_err(hdev->dev,
			"Failed to copy signal seq array from user\n");
		rc = -EFAULT;
		goto out;
	}

	/* currently it is guaranteed to have only one signal seq */
	*signal_seq = signal_seq_arr[0];

out:
	kfree(signal_seq_arr);

	return rc;
}

static int cs_ioctl_signal_wait_create_jobs(struct hl_device *hdev,
		struct hl_ctx *ctx, struct hl_cs *cs, enum hl_queue_type q_type,
		u32 q_idx)
{
	struct hl_cs_counters_atomic *cntr;
	struct hl_cs_job *job;
	struct hl_cb *cb;
	u32 cb_size;

	cntr = &hdev->aggregated_cs_counters;

	job = hl_cs_allocate_job(hdev, q_type, true);
	if (!job) {
		atomic64_inc(&ctx->cs_counters.out_of_mem_drop_cnt);
		atomic64_inc(&cntr->out_of_mem_drop_cnt);
		dev_err(hdev->dev, "Failed to allocate a new job\n");
		return -ENOMEM;
	}

	if (cs->type == CS_TYPE_WAIT)
		cb_size = hdev->asic_funcs->get_wait_cb_size(hdev);
	else
		cb_size = hdev->asic_funcs->get_signal_cb_size(hdev);

	cb = hl_cb_kernel_create(hdev, cb_size,
				q_type == QUEUE_TYPE_HW && hdev->mmu_enable);
	if (!cb) {
		atomic64_inc(&ctx->cs_counters.out_of_mem_drop_cnt);
		atomic64_inc(&cntr->out_of_mem_drop_cnt);
		kfree(job);
		return -EFAULT;
	}

	job->id = 0;
	job->cs = cs;
	job->user_cb = cb;
	atomic_inc(&job->user_cb->cs_cnt);
	job->user_cb_size = cb_size;
	job->hw_queue_id = q_idx;

	/*
	 * No need in parsing, user CB is the patched CB.
	 * We call hl_cb_destroy() out of two reasons - we don't need the CB in
	 * the CB idr anymore and to decrement its refcount as it was
	 * incremented inside hl_cb_kernel_create().
	 */
	job->patched_cb = job->user_cb;
	job->job_cb_size = job->user_cb_size;
	hl_cb_destroy(hdev, &hdev->kernel_cb_mgr, cb->id << PAGE_SHIFT);

	/* increment refcount as for external queues we get completion */
	cs_get(cs);

	cs->jobs_in_queue_cnt[job->hw_queue_id]++;

	list_add_tail(&job->cs_node, &cs->job_list);

	hl_debugfs_add_job(hdev, job);

	return 0;
}

static int cs_ioctl_signal_wait(struct hl_fpriv *hpriv, enum hl_cs_type cs_type,
				void __user *chunks, u32 num_chunks,
				u64 *cs_seq, bool timestamp)
{
	struct hl_cs_chunk *cs_chunk_array, *chunk;
	struct hw_queue_properties *hw_queue_prop;
	struct hl_device *hdev = hpriv->hdev;
	struct hl_cs_compl *sig_waitcs_cmpl;
	u32 q_idx, collective_engine_id = 0;
	struct hl_cs_counters_atomic *cntr;
	struct hl_fence *sig_fence = NULL;
	struct hl_ctx *ctx = hpriv->ctx;
	enum hl_queue_type q_type;
	struct hl_cs *cs;
	u64 signal_seq;
	int rc;

	cntr = &hdev->aggregated_cs_counters;
	*cs_seq = ULLONG_MAX;

	rc = hl_cs_copy_chunk_array(hdev, &cs_chunk_array, chunks, num_chunks,
			ctx);
	if (rc)
		goto out;

	/* currently it is guaranteed to have only one chunk */
	chunk = &cs_chunk_array[0];

	if (chunk->queue_index >= hdev->asic_prop.max_queues) {
		atomic64_inc(&ctx->cs_counters.validation_drop_cnt);
		atomic64_inc(&cntr->validation_drop_cnt);
		dev_err(hdev->dev, "Queue index %d is invalid\n",
			chunk->queue_index);
		rc = -EINVAL;
		goto free_cs_chunk_array;
	}

	q_idx = chunk->queue_index;
	hw_queue_prop = &hdev->asic_prop.hw_queues_props[q_idx];
	q_type = hw_queue_prop->type;

	if (!hw_queue_prop->supports_sync_stream) {
		atomic64_inc(&ctx->cs_counters.validation_drop_cnt);
		atomic64_inc(&cntr->validation_drop_cnt);
		dev_err(hdev->dev,
			"Queue index %d does not support sync stream operations\n",
			q_idx);
		rc = -EINVAL;
		goto free_cs_chunk_array;
	}

	if (cs_type == CS_TYPE_COLLECTIVE_WAIT) {
		if (!(hw_queue_prop->collective_mode == HL_COLLECTIVE_MASTER)) {
			atomic64_inc(&ctx->cs_counters.validation_drop_cnt);
			atomic64_inc(&cntr->validation_drop_cnt);
			dev_err(hdev->dev,
				"Queue index %d is invalid\n", q_idx);
			rc = -EINVAL;
			goto free_cs_chunk_array;
		}

		collective_engine_id = chunk->collective_engine_id;
	}

	if (cs_type == CS_TYPE_WAIT || cs_type == CS_TYPE_COLLECTIVE_WAIT) {
		rc = cs_ioctl_extract_signal_seq(hdev, chunk, &signal_seq, ctx);
		if (rc)
			goto free_cs_chunk_array;

		sig_fence = hl_ctx_get_fence(ctx, signal_seq);
		if (IS_ERR(sig_fence)) {
			atomic64_inc(&ctx->cs_counters.validation_drop_cnt);
			atomic64_inc(&cntr->validation_drop_cnt);
			dev_err(hdev->dev,
				"Failed to get signal CS with seq 0x%llx\n",
				signal_seq);
			rc = PTR_ERR(sig_fence);
			goto free_cs_chunk_array;
		}

		if (!sig_fence) {
			/* signal CS already finished */
			rc = 0;
			goto free_cs_chunk_array;
		}

		sig_waitcs_cmpl =
			container_of(sig_fence, struct hl_cs_compl, base_fence);

		if (sig_waitcs_cmpl->type != CS_TYPE_SIGNAL) {
			atomic64_inc(&ctx->cs_counters.validation_drop_cnt);
			atomic64_inc(&cntr->validation_drop_cnt);
			dev_err(hdev->dev,
				"CS seq 0x%llx is not of a signal CS\n",
				signal_seq);
			hl_fence_put(sig_fence);
			rc = -EINVAL;
			goto free_cs_chunk_array;
		}

		if (completion_done(&sig_fence->completion)) {
			/* signal CS already finished */
			hl_fence_put(sig_fence);
			rc = 0;
			goto free_cs_chunk_array;
		}
	}

	rc = allocate_cs(hdev, ctx, cs_type, ULLONG_MAX, &cs);
	if (rc) {
<<<<<<< HEAD
		if (cs_type == CS_TYPE_WAIT)
			hl_fence_put(sig_fence);
		hl_ctx_put(ctx);
		goto free_signal_seq_array;
=======
		if (cs_type == CS_TYPE_WAIT ||
			cs_type == CS_TYPE_COLLECTIVE_WAIT)
			hl_fence_put(sig_fence);
		goto free_cs_chunk_array;
>>>>>>> f642729d
	}

	cs->timestamp = !!timestamp;

	/*
	 * Save the signal CS fence for later initialization right before
	 * hanging the wait CS on the queue.
	 */
	if (cs_type == CS_TYPE_WAIT || cs_type == CS_TYPE_COLLECTIVE_WAIT)
		cs->signal_fence = sig_fence;

	hl_debugfs_add_cs(cs);

	*cs_seq = cs->sequence;

	if (cs_type == CS_TYPE_WAIT || cs_type == CS_TYPE_SIGNAL)
		rc = cs_ioctl_signal_wait_create_jobs(hdev, ctx, cs, q_type,
				q_idx);
	else if (cs_type == CS_TYPE_COLLECTIVE_WAIT)
		rc = hdev->asic_funcs->collective_wait_create_jobs(hdev, ctx,
				cs, q_idx, collective_engine_id);
	else {
		atomic64_inc(&ctx->cs_counters.validation_drop_cnt);
		atomic64_inc(&cntr->validation_drop_cnt);
		rc = -EINVAL;
	}

	if (rc)
		goto free_cs_object;

	rc = hl_hw_queue_schedule_cs(cs);
	if (rc) {
		if (rc != -EAGAIN)
			dev_err(hdev->dev,
				"Failed to submit CS %d.%llu to H/W queues, error %d\n",
				ctx->asid, cs->sequence, rc);
		goto free_cs_object;
	}

	rc = HL_CS_STATUS_SUCCESS;
	goto put_cs;

free_cs_object:
	cs_rollback(hdev, cs);
	*cs_seq = ULLONG_MAX;
	/* The path below is both for good and erroneous exits */
put_cs:
	/* We finished with the CS in this function, so put the ref */
	cs_put(cs);
free_cs_chunk_array:
	kfree(cs_chunk_array);
out:
	return rc;
}

int hl_cs_ioctl(struct hl_fpriv *hpriv, void *data)
{
	union hl_cs_args *args = data;
	enum hl_cs_type cs_type;
	u64 cs_seq = ULONG_MAX;
	void __user *chunks;
	u32 num_chunks, flags;
	int rc;

	rc = hl_cs_sanity_checks(hpriv, args);
	if (rc)
		goto out;

	rc = hl_cs_ctx_switch(hpriv, args, &cs_seq);
	if (rc)
		goto out;

	rc = hl_submit_pending_cb(hpriv);
	if (rc)
		goto out;

	cs_type = hl_cs_get_cs_type(args->in.cs_flags &
					~HL_CS_FLAGS_FORCE_RESTORE);
	chunks = (void __user *) (uintptr_t) args->in.chunks_execute;
	num_chunks = args->in.num_chunks_execute;
	flags = args->in.cs_flags;

	/* In case this is a staged CS, user should supply the CS sequence */
	if ((flags & HL_CS_FLAGS_STAGED_SUBMISSION) &&
			!(flags & HL_CS_FLAGS_STAGED_SUBMISSION_FIRST))
		cs_seq = args->in.seq;

	switch (cs_type) {
	case CS_TYPE_SIGNAL:
	case CS_TYPE_WAIT:
	case CS_TYPE_COLLECTIVE_WAIT:
		rc = cs_ioctl_signal_wait(hpriv, cs_type, chunks, num_chunks,
			&cs_seq, args->in.cs_flags & HL_CS_FLAGS_TIMESTAMP);
		break;
	default:
		rc = cs_ioctl_default(hpriv, chunks, num_chunks, &cs_seq,
							args->in.cs_flags);
		break;
	}

out:
	if (rc != -EAGAIN) {
		memset(args, 0, sizeof(*args));
		args->out.status = rc;
		args->out.seq = cs_seq;
	}

	return rc;
}

static int _hl_cs_wait_ioctl(struct hl_device *hdev, struct hl_ctx *ctx,
				u64 timeout_us, u64 seq,
				enum hl_cs_wait_status *status, s64 *timestamp)
{
	struct hl_fence *fence;
	unsigned long timeout;
	int rc = 0;
	long completion_rc;

	if (timestamp)
		*timestamp = 0;

	if (timeout_us == MAX_SCHEDULE_TIMEOUT)
		timeout = timeout_us;
	else
		timeout = usecs_to_jiffies(timeout_us);

	hl_ctx_get(hdev, ctx);

	fence = hl_ctx_get_fence(ctx, seq);
	if (IS_ERR(fence)) {
		rc = PTR_ERR(fence);
		if (rc == -EINVAL)
			dev_notice_ratelimited(hdev->dev,
				"Can't wait on CS %llu because current CS is at seq %llu\n",
				seq, ctx->cs_sequence);
	} else if (fence) {
		if (!timeout_us)
<<<<<<< HEAD
			rc = completion_done(&fence->completion);
		else
			rc = wait_for_completion_interruptible_timeout(
					&fence->completion, timeout);

=======
			completion_rc = completion_done(&fence->completion);
		else
			completion_rc =
				wait_for_completion_interruptible_timeout(
					&fence->completion, timeout);

		if (completion_rc > 0) {
			*status = CS_WAIT_STATUS_COMPLETED;
			if (timestamp)
				*timestamp = ktime_to_ns(fence->timestamp);
		} else {
			*status = CS_WAIT_STATUS_BUSY;
		}

>>>>>>> f642729d
		if (fence->error == -ETIMEDOUT)
			rc = -ETIMEDOUT;
		else if (fence->error == -EIO)
			rc = -EIO;

		hl_fence_put(fence);
	} else {
		dev_dbg(hdev->dev,
			"Can't wait on seq %llu because current CS is at seq %llu (Fence is gone)\n",
			seq, ctx->cs_sequence);
		*status = CS_WAIT_STATUS_GONE;
	}

	hl_ctx_put(ctx);

	return rc;
}

int hl_cs_wait_ioctl(struct hl_fpriv *hpriv, void *data)
{
	struct hl_device *hdev = hpriv->hdev;
	union hl_wait_cs_args *args = data;
	enum hl_cs_wait_status status;
	u64 seq = args->in.seq;
	s64 timestamp;
	int rc;

	rc = _hl_cs_wait_ioctl(hdev, hpriv->ctx, args->in.timeout_us, seq,
				&status, &timestamp);

	memset(args, 0, sizeof(*args));

	if (rc) {
		if (rc == -ERESTARTSYS) {
			dev_err_ratelimited(hdev->dev,
				"user process got signal while waiting for CS handle %llu\n",
				seq);
			args->out.status = HL_WAIT_CS_STATUS_INTERRUPTED;
			rc = -EINTR;
		} else if (rc == -ETIMEDOUT) {
			dev_err_ratelimited(hdev->dev,
				"CS %llu has timed-out while user process is waiting for it\n",
				seq);
			args->out.status = HL_WAIT_CS_STATUS_TIMEDOUT;
		} else if (rc == -EIO) {
			dev_err_ratelimited(hdev->dev,
				"CS %llu has been aborted while user process is waiting for it\n",
				seq);
			args->out.status = HL_WAIT_CS_STATUS_ABORTED;
		}
		return rc;
	}

	if (timestamp) {
		args->out.flags |= HL_WAIT_CS_STATUS_FLAG_TIMESTAMP_VLD;
		args->out.timestamp_nsec = timestamp;
	}

	switch (status) {
	case CS_WAIT_STATUS_GONE:
		args->out.flags |= HL_WAIT_CS_STATUS_FLAG_GONE;
		fallthrough;
	case CS_WAIT_STATUS_COMPLETED:
		args->out.status = HL_WAIT_CS_STATUS_COMPLETED;
		break;
	case CS_WAIT_STATUS_BUSY:
	default:
		args->out.status = HL_WAIT_CS_STATUS_BUSY;
		break;
	}

	return 0;
}<|MERGE_RESOLUTION|>--- conflicted
+++ resolved
@@ -52,8 +52,6 @@
 		hw_sob->q_idx, hw_sob->sob_id);
 }
 
-<<<<<<< HEAD
-=======
 /**
  * hl_gen_sob_mask() - Generates a sob mask to be used in a monitor arm packet
  * @sob_base: sob base id
@@ -86,7 +84,6 @@
 	return 0;
 }
 
->>>>>>> f642729d
 static void hl_fence_release(struct kref *kref)
 {
 	struct hl_fence *fence =
@@ -151,16 +148,6 @@
 	if (fence)
 		kref_get(&fence->refcount);
 }
-<<<<<<< HEAD
-
-static void hl_fence_init(struct hl_fence *fence)
-{
-	kref_init(&fence->refcount);
-	fence->error = 0;
-	init_completion(&fence->completion);
-}
-=======
->>>>>>> f642729d
 
 static void hl_fence_init(struct hl_fence *fence, u64 sequence)
 {
@@ -429,18 +416,6 @@
 
 static void cs_handle_tdr(struct hl_device *hdev, struct hl_cs *cs)
 {
-<<<<<<< HEAD
-	hdev->aggregated_cs_counters.device_in_reset_drop_cnt +=
-			ctx->cs_counters.device_in_reset_drop_cnt;
-	hdev->aggregated_cs_counters.out_of_mem_drop_cnt +=
-			ctx->cs_counters.out_of_mem_drop_cnt;
-	hdev->aggregated_cs_counters.parsing_drop_cnt +=
-			ctx->cs_counters.parsing_drop_cnt;
-	hdev->aggregated_cs_counters.queue_full_drop_cnt +=
-			ctx->cs_counters.queue_full_drop_cnt;
-	hdev->aggregated_cs_counters.max_cs_in_flight_drop_cnt +=
-			ctx->cs_counters.max_cs_in_flight_drop_cnt;
-=======
 	bool next_entry_found = false;
 	struct hl_cs *next;
 
@@ -484,7 +459,6 @@
 	}
 
 	spin_unlock(&hdev->cs_mirror_lock);
->>>>>>> f642729d
 }
 
 static void cs_do_release(struct kref *ref)
@@ -562,15 +536,11 @@
 		 * was submitted. We used 'cs_mirror_lock' when inserting
 		 * it to list so we will use it again when removing it
 		 */
-<<<<<<< HEAD
-		hl_fence_put(cs->signal_fence);
-=======
 		if (cs->submitted) {
 			spin_lock(&hdev->cs_mirror_lock);
 			list_del(&cs->staged_cs_node);
 			spin_unlock(&hdev->cs_mirror_lock);
 		}
->>>>>>> f642729d
 	}
 
 out:
@@ -592,16 +562,10 @@
 	else if (!cs->submitted)
 		cs->fence->error = -EBUSY;
 
-<<<<<<< HEAD
-	complete_all(&cs->fence->completion);
-	hl_fence_put(cs->fence);
-	cs_counters_aggregate(hdev, cs->ctx);
-=======
 	if (cs->timestamp)
 		cs->fence->timestamp = ktime_get();
 	complete_all(&cs->fence->completion);
 	hl_fence_put(cs->fence);
->>>>>>> f642729d
 
 	kfree(cs->jobs_in_queue_cnt);
 	kfree(cs);
@@ -668,10 +632,6 @@
 	struct hl_cs_counters_atomic *cntr;
 	struct hl_fence *other = NULL;
 	struct hl_cs_compl *cs_cmpl;
-<<<<<<< HEAD
-	struct hl_fence *other = NULL;
-=======
->>>>>>> f642729d
 	struct hl_cs *cs;
 	int rc;
 
@@ -716,11 +676,6 @@
 				(hdev->asic_prop.max_pending_cs - 1)];
 
 	if (other && !completion_done(&other->completion)) {
-<<<<<<< HEAD
-		dev_dbg_ratelimited(hdev->dev,
-			"Rejecting CS because of too many in-flights CS\n");
-		ctx->cs_counters.max_cs_in_flight_drop_cnt++;
-=======
 		/* If the following statement is true, it means we have reached
 		 * a point in which only part of the staged submission was
 		 * submitted and we don't have enough room in the 'cs_pending'
@@ -737,7 +692,6 @@
 			"Rejecting CS because of too many in-flights CS\n");
 		atomic64_inc(&ctx->cs_counters.max_cs_in_flight_drop_cnt);
 		atomic64_inc(&cntr->max_cs_in_flight_drop_cnt);
->>>>>>> f642729d
 		rc = -EAGAIN;
 		goto free_fence;
 	}
@@ -752,11 +706,7 @@
 	}
 
 	/* init hl_fence */
-<<<<<<< HEAD
-	hl_fence_init(&cs_cmpl->base_fence);
-=======
 	hl_fence_init(&cs_cmpl->base_fence, cs_cmpl->cs_seq);
->>>>>>> f642729d
 
 	cs->sequence = cs_cmpl->cs_seq;
 
@@ -1252,11 +1202,7 @@
 		struct hl_cs *cs, struct hl_cb *cb, u32 size, u32 hw_queue_id)
 {
 	struct hw_queue_properties *hw_queue_prop;
-<<<<<<< HEAD
-	struct hl_fence *sig_fence = NULL;
-=======
 	struct hl_cs_counters_atomic *cntr;
->>>>>>> f642729d
 	struct hl_cs_job *job;
 
 	hw_queue_prop = &hdev->asic_prop.hw_queues_props[hw_queue_id];
@@ -1698,17 +1644,10 @@
 
 	rc = allocate_cs(hdev, ctx, cs_type, ULLONG_MAX, &cs);
 	if (rc) {
-<<<<<<< HEAD
-		if (cs_type == CS_TYPE_WAIT)
-			hl_fence_put(sig_fence);
-		hl_ctx_put(ctx);
-		goto free_signal_seq_array;
-=======
 		if (cs_type == CS_TYPE_WAIT ||
 			cs_type == CS_TYPE_COLLECTIVE_WAIT)
 			hl_fence_put(sig_fence);
 		goto free_cs_chunk_array;
->>>>>>> f642729d
 	}
 
 	cs->timestamp = !!timestamp;
@@ -1847,13 +1786,6 @@
 				seq, ctx->cs_sequence);
 	} else if (fence) {
 		if (!timeout_us)
-<<<<<<< HEAD
-			rc = completion_done(&fence->completion);
-		else
-			rc = wait_for_completion_interruptible_timeout(
-					&fence->completion, timeout);
-
-=======
 			completion_rc = completion_done(&fence->completion);
 		else
 			completion_rc =
@@ -1868,7 +1800,6 @@
 			*status = CS_WAIT_STATUS_BUSY;
 		}
 
->>>>>>> f642729d
 		if (fence->error == -ETIMEDOUT)
 			rc = -ETIMEDOUT;
 		else if (fence->error == -EIO)
