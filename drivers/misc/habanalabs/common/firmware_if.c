--- conflicted
+++ resolved
@@ -90,10 +90,7 @@
 int hl_fw_send_cpu_message(struct hl_device *hdev, u32 hw_queue_id, u32 *msg,
 				u16 len, u32 timeout, u64 *result)
 {
-<<<<<<< HEAD
-=======
 	struct hl_hw_queue *queue = &hdev->kernel_queues[hw_queue_id];
->>>>>>> f642729d
 	struct cpucp_packet *pkt;
 	dma_addr_t pkt_dma_addr;
 	u32 tmp, expected_ack_val;
@@ -135,11 +132,7 @@
 		expected_ack_val = CPUCP_PACKET_FENCE_VAL;
 
 	rc = hl_poll_timeout_memory(hdev, &pkt->fence, tmp,
-<<<<<<< HEAD
-				(tmp == CPUCP_PACKET_FENCE_VAL), 1000,
-=======
 				(tmp == expected_ack_val), 1000,
->>>>>>> f642729d
 				timeout, true);
 
 	hl_hw_queue_inc_ci_kernel(hdev, hw_queue_id);
@@ -174,11 +167,7 @@
 int hl_fw_unmask_irq(struct hl_device *hdev, u16 event_type)
 {
 	struct cpucp_packet pkt;
-<<<<<<< HEAD
-	long result;
-=======
 	u64 result;
->>>>>>> f642729d
 	int rc;
 
 	memset(&pkt, 0, sizeof(pkt));
@@ -240,11 +229,7 @@
 int hl_fw_test_cpu_queue(struct hl_device *hdev)
 {
 	struct cpucp_packet test_pkt = {};
-<<<<<<< HEAD
-	long result;
-=======
 	u64 result;
->>>>>>> f642729d
 	int rc;
 
 	test_pkt.ctl = cpu_to_le32(CPUCP_PACKET_TEST <<
@@ -288,11 +273,7 @@
 int hl_fw_send_heartbeat(struct hl_device *hdev)
 {
 	struct cpucp_packet hb_pkt = {};
-<<<<<<< HEAD
-	long result;
-=======
 	u64 result;
->>>>>>> f642729d
 	int rc;
 
 	hb_pkt.ctl = cpu_to_le32(CPUCP_PACKET_TEST <<
@@ -308,9 +289,6 @@
 	return rc;
 }
 
-<<<<<<< HEAD
-int hl_fw_cpucp_info_get(struct hl_device *hdev)
-=======
 static int fw_read_errors(struct hl_device *hdev, u32 boot_err0_reg,
 		u32 cpu_security_boot_status_reg)
 {
@@ -379,17 +357,12 @@
 int hl_fw_cpucp_info_get(struct hl_device *hdev,
 			u32 cpu_security_boot_status_reg,
 			u32 boot_err0_reg)
->>>>>>> f642729d
 {
 	struct asic_fixed_properties *prop = &hdev->asic_prop;
 	struct cpucp_packet pkt = {};
 	void *cpucp_info_cpu_addr;
 	dma_addr_t cpucp_info_dma_addr;
-<<<<<<< HEAD
-	long result;
-=======
 	u64 result;
->>>>>>> f642729d
 	int rc;
 
 	cpucp_info_cpu_addr =
@@ -414,15 +387,12 @@
 	if (rc) {
 		dev_err(hdev->dev,
 			"Failed to handle CPU-CP info pkt, error %d\n", rc);
-<<<<<<< HEAD
-=======
 		goto out;
 	}
 
 	rc = fw_read_errors(hdev, boot_err0_reg, cpu_security_boot_status_reg);
 	if (rc) {
 		dev_err(hdev->dev, "Errors in device boot\n");
->>>>>>> f642729d
 		goto out;
 	}
 
@@ -495,79 +465,6 @@
 
 int hl_fw_cpucp_pci_counters_get(struct hl_device *hdev,
 		struct hl_info_pci_counters *counters)
-<<<<<<< HEAD
-{
-	struct cpucp_packet pkt = {};
-	long result;
-	int rc;
-
-	pkt.ctl = cpu_to_le32(CPUCP_PACKET_PCIE_THROUGHPUT_GET <<
-			CPUCP_PKT_CTL_OPCODE_SHIFT);
-
-	/* Fetch PCI rx counter */
-	pkt.index = cpu_to_le32(cpucp_pcie_throughput_rx);
-	rc = hdev->asic_funcs->send_cpu_message(hdev, (u32 *) &pkt, sizeof(pkt),
-					HL_CPUCP_INFO_TIMEOUT_USEC, &result);
-	if (rc) {
-		dev_err(hdev->dev,
-			"Failed to handle CPU-CP PCI info pkt, error %d\n", rc);
-		return rc;
-	}
-	counters->rx_throughput = result;
-
-	/* Fetch PCI tx counter */
-	pkt.index = cpu_to_le32(cpucp_pcie_throughput_tx);
-	rc = hdev->asic_funcs->send_cpu_message(hdev, (u32 *) &pkt, sizeof(pkt),
-					HL_CPUCP_INFO_TIMEOUT_USEC, &result);
-	if (rc) {
-		dev_err(hdev->dev,
-			"Failed to handle CPU-CP PCI info pkt, error %d\n", rc);
-		return rc;
-	}
-	counters->tx_throughput = result;
-
-	/* Fetch PCI replay counter */
-	pkt.ctl = cpu_to_le32(CPUCP_PACKET_PCIE_REPLAY_CNT_GET <<
-			CPUCP_PKT_CTL_OPCODE_SHIFT);
-
-	rc = hdev->asic_funcs->send_cpu_message(hdev, (u32 *) &pkt, sizeof(pkt),
-			HL_CPUCP_INFO_TIMEOUT_USEC, &result);
-	if (rc) {
-		dev_err(hdev->dev,
-			"Failed to handle CPU-CP PCI info pkt, error %d\n", rc);
-		return rc;
-	}
-	counters->replay_cnt = (u32) result;
-
-	return rc;
-}
-
-int hl_fw_cpucp_total_energy_get(struct hl_device *hdev, u64 *total_energy)
-{
-	struct cpucp_packet pkt = {};
-	long result;
-	int rc;
-
-	pkt.ctl = cpu_to_le32(CPUCP_PACKET_TOTAL_ENERGY_GET <<
-				CPUCP_PKT_CTL_OPCODE_SHIFT);
-
-	rc = hdev->asic_funcs->send_cpu_message(hdev, (u32 *) &pkt, sizeof(pkt),
-					HL_CPUCP_INFO_TIMEOUT_USEC, &result);
-	if (rc) {
-		dev_err(hdev->dev,
-			"Failed to handle CpuCP total energy pkt, error %d\n",
-				rc);
-		return rc;
-	}
-
-	*total_energy = result;
-
-	return rc;
-}
-
-static void fw_read_errors(struct hl_device *hdev, u32 boot_err0_reg)
-=======
->>>>>>> f642729d
 {
 	struct cpucp_packet pkt = {};
 	u64 result;
@@ -718,19 +615,12 @@
 	}
 }
 
-<<<<<<< HEAD
-int hl_fw_read_preboot_ver(struct hl_device *hdev, u32 cpu_boot_status_reg,
-				u32 boot_err0_reg, u32 timeout)
-{
-	u32 status;
-=======
 int hl_fw_read_preboot_status(struct hl_device *hdev, u32 cpu_boot_status_reg,
 		u32 cpu_security_boot_status_reg, u32 boot_err0_reg,
 		u32 timeout)
 {
 	struct asic_fixed_properties *prop = &hdev->asic_prop;
 	u32 status, security_status;
->>>>>>> f642729d
 	int rc;
 
 	if (!hdev->cpu_enable)
@@ -760,13 +650,6 @@
 	if (rc) {
 		dev_err(hdev->dev, "Failed to read preboot version\n");
 		detect_cpu_boot_status(hdev, status);
-<<<<<<< HEAD
-		fw_read_errors(hdev, boot_err0_reg);
-		return -EIO;
-	}
-
-	hdev->asic_funcs->read_device_fw_version(hdev, FW_COMP_PREBOOT);
-=======
 		fw_read_errors(hdev, boot_err0_reg,
 				cpu_security_boot_status_reg);
 		return -EIO;
@@ -814,7 +697,6 @@
 
 	dev_info(hdev->dev, "firmware-level security is %s\n",
 			prop->fw_security_disabled ? "disabled" : "enabled");
->>>>>>> f642729d
 
 	return 0;
 }
@@ -888,11 +770,6 @@
 		10000,
 		cpu_timeout);
 
-<<<<<<< HEAD
-	/* Read U-Boot version now in case we will later fail */
-	hdev->asic_funcs->read_device_fw_version(hdev, FW_COMP_UBOOT);
-
-=======
 	dev_dbg(hdev->dev, "uboot status = %d\n", status);
 
 	/* Read U-Boot version now in case we will later fail */
@@ -918,7 +795,6 @@
 	dev_dbg(hdev->dev, "Firmware boot CPU hard-reset is %s\n",
 			prop->hard_reset_done_by_fw ? "enabled" : "disabled");
 
->>>>>>> f642729d
 	if (rc) {
 		detect_cpu_boot_status(hdev, status);
 		rc = -EIO;
