--- conflicted
+++ resolved
@@ -519,14 +519,9 @@
 	return rc;
 }
 
-<<<<<<< HEAD
-/*
+/**
  * get_va_block() - get a virtual block for the given size and alignment.
-=======
-/**
- * get_va_block() - get a virtual block for the given size and alignment.
- *
->>>>>>> f642729d
+ *
  * @hdev: pointer to the habanalabs device structure.
  * @va_range: pointer to the virtual addresses range.
  * @size: requested block size.
@@ -535,18 +530,6 @@
  *
  * This function does the following:
  * - Iterate on the virtual block list to find a suitable virtual block for the
-<<<<<<< HEAD
- *   given size and alignment.
- * - Reserve the requested block and update the list.
- * - Return the start address of the virtual block.
- */
-static u64 get_va_block(struct hl_device *hdev, struct hl_va_range *va_range,
-			u64 size, u64 hint_addr, u32 va_block_align)
-{
-	struct hl_vm_va_block *va_block, *new_va_block = NULL;
-	u64 valid_start, valid_size, prev_start, prev_end, align_mask,
-		res_valid_start = 0, res_valid_size = 0;
-=======
  *   given size, hint address and alignment.
  * - Reserve the requested block and update the list.
  * - Return the start address of the virtual block.
@@ -558,17 +541,9 @@
 	struct hl_vm_va_block *va_block, *new_va_block = NULL;
 	u64 tmp_hint_addr, valid_start, valid_size, prev_start, prev_end,
 		align_mask, reserved_valid_start = 0, reserved_valid_size = 0;
->>>>>>> f642729d
 	bool add_prev = false;
 	bool is_align_pow_2  = is_power_of_2(va_range->page_size);
 
-<<<<<<< HEAD
-	align_mask = ~((u64)va_block_align - 1);
-
-	/* check if hint_addr is aligned */
-	if (hint_addr & (va_block_align - 1))
-		hint_addr = 0;
-=======
 	if (is_align_pow_2)
 		align_mask = ~((u64)va_block_align - 1);
 	else
@@ -590,7 +565,6 @@
 					hint_addr);
 		hint_addr = 0;
 	}
->>>>>>> f642729d
 
 	mutex_lock(&va_range->lock);
 
@@ -600,11 +574,7 @@
 		/* Calc the first possible aligned addr */
 		valid_start = va_block->start;
 
-<<<<<<< HEAD
-		if (valid_start & (va_block_align - 1)) {
-=======
 		if (is_align_pow_2 && (valid_start & (va_block_align - 1))) {
->>>>>>> f642729d
 			valid_start &= align_mask;
 			valid_start += va_block_align;
 			if (valid_start > va_block->end)
@@ -1042,11 +1012,7 @@
 
 		/* get required alignment */
 		if (phys_pg_pack->page_size == page_size) {
-<<<<<<< HEAD
-			va_range = ctx->host_va_range;
-=======
 			va_range = ctx->va_range[HL_VA_RANGE_TYPE_HOST];
->>>>>>> f642729d
 
 			/*
 			 * huge page alignment may be needed in case of regular
@@ -1061,11 +1027,7 @@
 			 * huge page alignment is needed in case of huge page
 			 * mapping
 			 */
-<<<<<<< HEAD
-			va_range = ctx->host_huge_va_range;
-=======
 			va_range = ctx->va_range[HL_VA_RANGE_TYPE_HOST_HUGE];
->>>>>>> f642729d
 			va_block_align = huge_page_size;
 		}
 	} else {
@@ -1089,13 +1051,8 @@
 
 		hint_addr = args->map_device.hint_addr;
 
-<<<<<<< HEAD
-		/* DRAM VA alignment is the same as the DRAM page size */
-		va_range = ctx->dram_va_range;
-=======
 		/* DRAM VA alignment is the same as the MMU page size */
 		va_range = ctx->va_range[HL_VA_RANGE_TYPE_DRAM];
->>>>>>> f642729d
 		va_block_align = hdev->asic_prop.dmmu.page_size;
 	}
 
