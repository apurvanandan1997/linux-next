--- conflicted
+++ resolved
@@ -577,7 +577,6 @@
 	help
 	  Support MStar Interrupt Controller.
 
-<<<<<<< HEAD
 config APPLE_AIC
 	bool "Apple Interrupt Controller (AIC)"
 	depends on ARM64
@@ -585,12 +584,11 @@
 	help
 	  Support for the Apple Interrupt Controller found on Apple Silicon SoCs,
 	  such as the M1.
-=======
+
 config WPCM450_AIC
 	bool "Nuvoton WPCM450 Advanced Interrupt Controller"
 	depends on ARCH_WPCM450
 	help
 	  Support for the interrupt controller in the Nuvoton WPCM450 BMC SoC.
->>>>>>> 94bc9420
 
 endmenu