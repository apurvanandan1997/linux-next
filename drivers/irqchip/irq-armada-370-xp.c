--- conflicted
+++ resolved
@@ -382,11 +382,7 @@
 		irq_set_percpu_devid(virq + i);
 		irq_domain_set_info(d, virq + i, i, &ipi_irqchip,
 				    d->host_data,
-<<<<<<< HEAD
-				    handle_percpu_devid_fasteoi_ipi,
-=======
 				    handle_percpu_devid_irq,
->>>>>>> f642729d
 				    NULL, NULL);
 	}
 
