/* SPDX-License-Identifier: GPL-2.0 OR Linux-OpenIB */
/*
 * Copyright (c) 2013-2020, Mellanox Technologies inc. All rights reserved.
 * Copyright (c) 2020, Intel Corporation. All rights reserved.
 */

#ifndef MLX5_IB_H
#define MLX5_IB_H

#include <linux/kernel.h>
#include <linux/sched.h>
#include <rdma/ib_verbs.h>
#include <rdma/ib_umem.h>
#include <rdma/ib_smi.h>
#include <linux/mlx5/driver.h>
#include <linux/mlx5/cq.h>
#include <linux/mlx5/fs.h>
#include <linux/mlx5/qp.h>
#include <linux/types.h>
#include <linux/mlx5/transobj.h>
#include <rdma/ib_user_verbs.h>
#include <rdma/mlx5-abi.h>
#include <rdma/uverbs_ioctl.h>
#include <rdma/mlx5_user_ioctl_cmds.h>
#include <rdma/mlx5_user_ioctl_verbs.h>

#include "srq.h"

#define mlx5_ib_dbg(_dev, format, arg...)                                      \
	dev_dbg(&(_dev)->ib_dev.dev, "%s:%d:(pid %d): " format, __func__,      \
		__LINE__, current->pid, ##arg)

#define mlx5_ib_err(_dev, format, arg...)                                      \
	dev_err(&(_dev)->ib_dev.dev, "%s:%d:(pid %d): " format, __func__,      \
		__LINE__, current->pid, ##arg)

#define mlx5_ib_warn(_dev, format, arg...)                                     \
	dev_warn(&(_dev)->ib_dev.dev, "%s:%d:(pid %d): " format, __func__,     \
		 __LINE__, current->pid, ##arg)

#define MLX5_IB_DEFAULT_UIDX 0xffffff
#define MLX5_USER_ASSIGNED_UIDX_MASK __mlx5_mask(qpc, user_index)

static __always_inline unsigned long
__mlx5_log_page_size_to_bitmap(unsigned int log_pgsz_bits,
			       unsigned int pgsz_shift)
{
	unsigned int largest_pg_shift =
		min_t(unsigned long, (1ULL << log_pgsz_bits) - 1 + pgsz_shift,
		      BITS_PER_LONG - 1);

	/*
	 * Despite a command allowing it, the device does not support lower than
	 * 4k page size.
	 */
	pgsz_shift = max_t(unsigned int, MLX5_ADAPTER_PAGE_SHIFT, pgsz_shift);
	return GENMASK(largest_pg_shift, pgsz_shift);
}

/*
 * For mkc users, instead of a page_offset the command has a start_iova which
 * specifies both the page_offset and the on-the-wire IOVA
 */
#define mlx5_umem_find_best_pgsz(umem, typ, log_pgsz_fld, pgsz_shift, iova)    \
	ib_umem_find_best_pgsz(umem,                                           \
			       __mlx5_log_page_size_to_bitmap(                 \
				       __mlx5_bit_sz(typ, log_pgsz_fld),       \
				       pgsz_shift),                            \
			       iova)

static __always_inline unsigned long
__mlx5_page_offset_to_bitmask(unsigned int page_offset_bits,
			      unsigned int offset_shift)
{
	unsigned int largest_offset_shift =
		min_t(unsigned long, page_offset_bits - 1 + offset_shift,
		      BITS_PER_LONG - 1);

	return GENMASK(largest_offset_shift, offset_shift);
}

/*
 * QP/CQ/WQ/etc type commands take a page offset that satisifies:
 *   page_offset_quantized * (page_size/scale) = page_offset
 * Which restricts allowed page sizes to ones that satisify the above.
 */
unsigned long __mlx5_umem_find_best_quantized_pgoff(
	struct ib_umem *umem, unsigned long pgsz_bitmap,
	unsigned int page_offset_bits, u64 pgoff_bitmask, unsigned int scale,
	unsigned int *page_offset_quantized);
#define mlx5_umem_find_best_quantized_pgoff(umem, typ, log_pgsz_fld,           \
					    pgsz_shift, page_offset_fld,       \
					    scale, page_offset_quantized)      \
	__mlx5_umem_find_best_quantized_pgoff(                                 \
		umem,                                                          \
		__mlx5_log_page_size_to_bitmap(                                \
			__mlx5_bit_sz(typ, log_pgsz_fld), pgsz_shift),         \
		__mlx5_bit_sz(typ, page_offset_fld),                           \
		GENMASK(31, order_base_2(scale)), scale,                       \
		page_offset_quantized)

#define mlx5_umem_find_best_cq_quantized_pgoff(umem, typ, log_pgsz_fld,        \
					       pgsz_shift, page_offset_fld,    \
					       scale, page_offset_quantized)   \
	__mlx5_umem_find_best_quantized_pgoff(                                 \
		umem,                                                          \
		__mlx5_log_page_size_to_bitmap(                                \
			__mlx5_bit_sz(typ, log_pgsz_fld), pgsz_shift),         \
		__mlx5_bit_sz(typ, page_offset_fld), 0, scale,                 \
		page_offset_quantized)

enum {
	MLX5_IB_MMAP_OFFSET_START = 9,
	MLX5_IB_MMAP_OFFSET_END = 255,
};

enum {
	MLX5_IB_MMAP_CMD_SHIFT	= 8,
	MLX5_IB_MMAP_CMD_MASK	= 0xff,
};

enum {
	MLX5_RES_SCAT_DATA32_CQE	= 0x1,
	MLX5_RES_SCAT_DATA64_CQE	= 0x2,
	MLX5_REQ_SCAT_DATA32_CQE	= 0x11,
	MLX5_REQ_SCAT_DATA64_CQE	= 0x22,
};

enum mlx5_ib_mad_ifc_flags {
	MLX5_MAD_IFC_IGNORE_MKEY	= 1,
	MLX5_MAD_IFC_IGNORE_BKEY	= 2,
	MLX5_MAD_IFC_NET_VIEW		= 4,
};

enum {
	MLX5_CROSS_CHANNEL_BFREG         = 0,
};

enum {
	MLX5_CQE_VERSION_V0,
	MLX5_CQE_VERSION_V1,
};

enum {
	MLX5_TM_MAX_RNDV_MSG_SIZE	= 64,
	MLX5_TM_MAX_SGE			= 1,
};

enum {
	MLX5_IB_INVALID_UAR_INDEX	= BIT(31),
	MLX5_IB_INVALID_BFREG		= BIT(31),
};

enum {
	MLX5_MAX_MEMIC_PAGES = 0x100,
	MLX5_MEMIC_ALLOC_SIZE_MASK = 0x3f,
};

enum {
	MLX5_MEMIC_BASE_ALIGN	= 6,
	MLX5_MEMIC_BASE_SIZE	= 1 << MLX5_MEMIC_BASE_ALIGN,
};

enum mlx5_ib_mmap_type {
	MLX5_IB_MMAP_TYPE_MEMIC = 1,
	MLX5_IB_MMAP_TYPE_VAR = 2,
	MLX5_IB_MMAP_TYPE_UAR_WC = 3,
	MLX5_IB_MMAP_TYPE_UAR_NC = 4,
};

struct mlx5_bfreg_info {
	u32 *sys_pages;
	int num_low_latency_bfregs;
	unsigned int *count;

	/*
	 * protect bfreg allocation data structs
	 */
	struct mutex lock;
	u32 ver;
	u8 lib_uar_4k : 1;
	u8 lib_uar_dyn : 1;
	u32 num_sys_pages;
	u32 num_static_sys_pages;
	u32 total_num_bfregs;
	u32 num_dyn_bfregs;
};

struct mlx5_ib_ucontext {
	struct ib_ucontext	ibucontext;
	struct list_head	db_page_list;

	/* protect doorbell record alloc/free
	 */
	struct mutex		db_page_mutex;
	struct mlx5_bfreg_info	bfregi;
	u8			cqe_version;
	/* Transport Domain number */
	u32			tdn;

	u64			lib_caps;
	u16			devx_uid;
	/* For RoCE LAG TX affinity */
	atomic_t		tx_port_affinity;
};

static inline struct mlx5_ib_ucontext *to_mucontext(struct ib_ucontext *ibucontext)
{
	return container_of(ibucontext, struct mlx5_ib_ucontext, ibucontext);
}

struct mlx5_ib_pd {
	struct ib_pd		ibpd;
	u32			pdn;
	u16			uid;
};

enum {
	MLX5_IB_FLOW_ACTION_MODIFY_HEADER,
	MLX5_IB_FLOW_ACTION_PACKET_REFORMAT,
	MLX5_IB_FLOW_ACTION_DECAP,
};

#define MLX5_IB_FLOW_MCAST_PRIO		(MLX5_BY_PASS_NUM_PRIOS - 1)
#define MLX5_IB_FLOW_LAST_PRIO		(MLX5_BY_PASS_NUM_REGULAR_PRIOS - 1)
#if (MLX5_IB_FLOW_LAST_PRIO <= 0)
#error "Invalid number of bypass priorities"
#endif
#define MLX5_IB_FLOW_LEFTOVERS_PRIO	(MLX5_IB_FLOW_MCAST_PRIO + 1)

#define MLX5_IB_NUM_FLOW_FT		(MLX5_IB_FLOW_LEFTOVERS_PRIO + 1)
#define MLX5_IB_NUM_SNIFFER_FTS		2
#define MLX5_IB_NUM_EGRESS_FTS		1
struct mlx5_ib_flow_prio {
	struct mlx5_flow_table		*flow_table;
	unsigned int			refcount;
};

struct mlx5_ib_flow_handler {
	struct list_head		list;
	struct ib_flow			ibflow;
	struct mlx5_ib_flow_prio	*prio;
	struct mlx5_flow_handle		*rule;
	struct ib_counters		*ibcounters;
	struct mlx5_ib_dev		*dev;
	struct mlx5_ib_flow_matcher	*flow_matcher;
};

struct mlx5_ib_flow_matcher {
	struct mlx5_ib_match_params matcher_mask;
	int			mask_len;
	enum mlx5_ib_flow_type	flow_type;
	enum mlx5_flow_namespace_type ns_type;
	u16			priority;
	struct mlx5_core_dev	*mdev;
	atomic_t		usecnt;
	u8			match_criteria_enable;
};

struct mlx5_ib_pp {
	u16 index;
	struct mlx5_core_dev *mdev;
};

struct mlx5_ib_flow_db {
	struct mlx5_ib_flow_prio	prios[MLX5_IB_NUM_FLOW_FT];
	struct mlx5_ib_flow_prio	egress_prios[MLX5_IB_NUM_FLOW_FT];
	struct mlx5_ib_flow_prio	sniffer[MLX5_IB_NUM_SNIFFER_FTS];
	struct mlx5_ib_flow_prio	egress[MLX5_IB_NUM_EGRESS_FTS];
	struct mlx5_ib_flow_prio	fdb;
	struct mlx5_ib_flow_prio	rdma_rx[MLX5_IB_NUM_FLOW_FT];
	struct mlx5_ib_flow_prio	rdma_tx[MLX5_IB_NUM_FLOW_FT];
	struct mlx5_flow_table		*lag_demux_ft;
	/* Protect flow steering bypass flow tables
	 * when add/del flow rules.
	 * only single add/removal of flow steering rule could be done
	 * simultaneously.
	 */
	struct mutex			lock;
};

/* Use macros here so that don't have to duplicate
 * enum ib_send_flags and enum ib_qp_type for low-level driver
 */

#define MLX5_IB_SEND_UMR_ENABLE_MR	       (IB_SEND_RESERVED_START << 0)
#define MLX5_IB_SEND_UMR_DISABLE_MR	       (IB_SEND_RESERVED_START << 1)
#define MLX5_IB_SEND_UMR_FAIL_IF_FREE	       (IB_SEND_RESERVED_START << 2)
#define MLX5_IB_SEND_UMR_UPDATE_XLT	       (IB_SEND_RESERVED_START << 3)
#define MLX5_IB_SEND_UMR_UPDATE_TRANSLATION    (IB_SEND_RESERVED_START << 4)
#define MLX5_IB_SEND_UMR_UPDATE_PD_ACCESS       IB_SEND_RESERVED_END

#define MLX5_IB_QPT_REG_UMR	IB_QPT_RESERVED1
/*
 * IB_QPT_GSI creates the software wrapper around GSI, and MLX5_IB_QPT_HW_GSI
 * creates the actual hardware QP.
 */
#define MLX5_IB_QPT_HW_GSI	IB_QPT_RESERVED2
#define MLX5_IB_QPT_DCI		IB_QPT_RESERVED3
#define MLX5_IB_QPT_DCT		IB_QPT_RESERVED4
#define MLX5_IB_WR_UMR		IB_WR_RESERVED1

#define MLX5_IB_UMR_OCTOWORD	       16
#define MLX5_IB_UMR_XLT_ALIGNMENT      64

#define MLX5_IB_UPD_XLT_ZAP	      BIT(0)
#define MLX5_IB_UPD_XLT_ENABLE	      BIT(1)
#define MLX5_IB_UPD_XLT_ATOMIC	      BIT(2)
#define MLX5_IB_UPD_XLT_ADDR	      BIT(3)
#define MLX5_IB_UPD_XLT_PD	      BIT(4)
#define MLX5_IB_UPD_XLT_ACCESS	      BIT(5)
#define MLX5_IB_UPD_XLT_INDIRECT      BIT(6)

/* Private QP creation flags to be passed in ib_qp_init_attr.create_flags.
 *
 * These flags are intended for internal use by the mlx5_ib driver, and they
 * rely on the range reserved for that use in the ib_qp_create_flags enum.
 */
#define MLX5_IB_QP_CREATE_SQPN_QP1	IB_QP_CREATE_RESERVED_START
#define MLX5_IB_QP_CREATE_WC_TEST	(IB_QP_CREATE_RESERVED_START << 1)

struct wr_list {
	u16	opcode;
	u16	next;
};

enum mlx5_ib_rq_flags {
	MLX5_IB_RQ_CVLAN_STRIPPING	= 1 << 0,
	MLX5_IB_RQ_PCI_WRITE_END_PADDING	= 1 << 1,
};

struct mlx5_ib_wq {
	struct mlx5_frag_buf_ctrl fbc;
	u64		       *wrid;
	u32		       *wr_data;
	struct wr_list	       *w_list;
	unsigned	       *wqe_head;
	u16		        unsig_count;

	/* serialize post to the work queue
	 */
	spinlock_t		lock;
	int			wqe_cnt;
	int			max_post;
	int			max_gs;
	int			offset;
	int			wqe_shift;
	unsigned		head;
	unsigned		tail;
	u16			cur_post;
	u16			last_poll;
	void			*cur_edge;
};

enum mlx5_ib_wq_flags {
	MLX5_IB_WQ_FLAGS_DELAY_DROP = 0x1,
	MLX5_IB_WQ_FLAGS_STRIDING_RQ = 0x2,
};

#define MLX5_MIN_SINGLE_WQE_LOG_NUM_STRIDES 9
#define MLX5_MAX_SINGLE_WQE_LOG_NUM_STRIDES 16
#define MLX5_MIN_SINGLE_STRIDE_LOG_NUM_BYTES 6
#define MLX5_MAX_SINGLE_STRIDE_LOG_NUM_BYTES 13
#define MLX5_EXT_MIN_SINGLE_WQE_LOG_NUM_STRIDES 3

struct mlx5_ib_rwq {
	struct ib_wq		ibwq;
	struct mlx5_core_qp	core_qp;
	u32			rq_num_pas;
	u32			log_rq_stride;
	u32			log_rq_size;
	u32			rq_page_offset;
	u32			log_page_size;
	u32			log_num_strides;
	u32			two_byte_shift_en;
	u32			single_stride_log_num_of_bytes;
	struct ib_umem		*umem;
	size_t			buf_size;
	unsigned int		page_shift;
	struct mlx5_db		db;
	u32			user_index;
	u32			wqe_count;
	u32			wqe_shift;
	int			wq_sig;
	u32			create_flags; /* Use enum mlx5_ib_wq_flags */
};

struct mlx5_ib_rwq_ind_table {
	struct ib_rwq_ind_table ib_rwq_ind_tbl;
	u32			rqtn;
	u16			uid;
};

struct mlx5_ib_ubuffer {
	struct ib_umem	       *umem;
	int			buf_size;
	u64			buf_addr;
};

struct mlx5_ib_qp_base {
	struct mlx5_ib_qp	*container_mibqp;
	struct mlx5_core_qp	mqp;
	struct mlx5_ib_ubuffer	ubuffer;
};

struct mlx5_ib_qp_trans {
	struct mlx5_ib_qp_base	base;
	u16			xrcdn;
	u8			alt_port;
	u8			atomic_rd_en;
	u8			resp_depth;
};

struct mlx5_ib_rss_qp {
	u32	tirn;
};

struct mlx5_ib_rq {
	struct mlx5_ib_qp_base base;
	struct mlx5_ib_wq	*rq;
	struct mlx5_ib_ubuffer	ubuffer;
	struct mlx5_db		*doorbell;
	u32			tirn;
	u8			state;
	u32			flags;
};

struct mlx5_ib_sq {
	struct mlx5_ib_qp_base base;
	struct mlx5_ib_wq	*sq;
	struct mlx5_ib_ubuffer  ubuffer;
	struct mlx5_db		*doorbell;
	struct mlx5_flow_handle	*flow_rule;
	u32			tisn;
	u8			state;
};

struct mlx5_ib_raw_packet_qp {
	struct mlx5_ib_sq sq;
	struct mlx5_ib_rq rq;
};

struct mlx5_bf {
	int			buf_size;
	unsigned long		offset;
	struct mlx5_sq_bfreg   *bfreg;
};

struct mlx5_ib_dct {
	struct mlx5_core_dct    mdct;
	u32                     *in;
};

struct mlx5_ib_gsi_qp {
	struct ib_qp *rx_qp;
	u8 port_num;
	struct ib_qp_cap cap;
	struct ib_cq *cq;
	struct mlx5_ib_gsi_wr *outstanding_wrs;
	u32 outstanding_pi, outstanding_ci;
	int num_qps;
	/* Protects access to the tx_qps. Post send operations synchronize
	 * with tx_qp creation in setup_qp(). Also protects the
	 * outstanding_wrs array and indices.
	 */
	spinlock_t lock;
	struct ib_qp **tx_qps;
};

struct mlx5_ib_qp {
	struct ib_qp		ibqp;
	union {
		struct mlx5_ib_qp_trans trans_qp;
		struct mlx5_ib_raw_packet_qp raw_packet_qp;
		struct mlx5_ib_rss_qp rss_qp;
		struct mlx5_ib_dct dct;
		struct mlx5_ib_gsi_qp gsi;
	};
	struct mlx5_frag_buf	buf;

	struct mlx5_db		db;
	struct mlx5_ib_wq	rq;

	u8			sq_signal_bits;
	u8			next_fence;
	struct mlx5_ib_wq	sq;

	/* serialize qp state modifications
	 */
	struct mutex		mutex;
	/* cached variant of create_flags from struct ib_qp_init_attr */
	u32			flags;
	u8			port;
	u8			state;
	int			max_inline_data;
	struct mlx5_bf	        bf;
	u8			has_rq:1;
	u8			is_rss:1;

	/* only for user space QPs. For kernel
	 * we have it from the bf object
	 */
	int			bfregn;

	struct list_head	qps_list;
	struct list_head	cq_recv_list;
	struct list_head	cq_send_list;
	struct mlx5_rate_limit	rl;
	u32                     underlay_qpn;
	u32			flags_en;
	/*
	 * IB/core doesn't store low-level QP types, so
	 * store both MLX and IBTA types in the field below.
	 * IB_QPT_DRIVER will be break to DCI/DCT subtypes.
	 */
	enum ib_qp_type		type;
	/* A flag to indicate if there's a new counter is configured
	 * but not take effective
	 */
	u32                     counter_pending;
	u16			gsi_lag_port;
};

struct mlx5_ib_cq_buf {
	struct mlx5_frag_buf_ctrl fbc;
	struct mlx5_frag_buf    frag_buf;
	struct ib_umem		*umem;
	int			cqe_size;
	int			nent;
};

struct mlx5_umr_wr {
	struct ib_send_wr		wr;
	u64				virt_addr;
	u64				offset;
	struct ib_pd		       *pd;
	unsigned int			page_shift;
	unsigned int			xlt_size;
	u64				length;
	int				access_flags;
	u32				mkey;
	u8				ignore_free_state:1;
};

static inline const struct mlx5_umr_wr *umr_wr(const struct ib_send_wr *wr)
{
	return container_of(wr, struct mlx5_umr_wr, wr);
}

struct mlx5_shared_mr_info {
	int mr_id;
	struct ib_umem		*umem;
};

enum mlx5_ib_cq_pr_flags {
	MLX5_IB_CQ_PR_FLAGS_CQE_128_PAD	= 1 << 0,
};

struct mlx5_ib_cq {
	struct ib_cq		ibcq;
	struct mlx5_core_cq	mcq;
	struct mlx5_ib_cq_buf	buf;
	struct mlx5_db		db;

	/* serialize access to the CQ
	 */
	spinlock_t		lock;

	/* protect resize cq
	 */
	struct mutex		resize_mutex;
	struct mlx5_ib_cq_buf  *resize_buf;
	struct ib_umem	       *resize_umem;
	int			cqe_size;
	struct list_head	list_send_qp;
	struct list_head	list_recv_qp;
	u32			create_flags;
	struct list_head	wc_list;
	enum ib_cq_notify_flags notify_flags;
	struct work_struct	notify_work;
	u16			private_flags; /* Use mlx5_ib_cq_pr_flags */
};

struct mlx5_ib_wc {
	struct ib_wc wc;
	struct list_head list;
};

struct mlx5_ib_srq {
	struct ib_srq		ibsrq;
	struct mlx5_core_srq	msrq;
	struct mlx5_frag_buf	buf;
	struct mlx5_db		db;
	struct mlx5_frag_buf_ctrl fbc;
	u64		       *wrid;
	/* protect SRQ hanlding
	 */
	spinlock_t		lock;
	int			head;
	int			tail;
	u16			wqe_ctr;
	struct ib_umem	       *umem;
	/* serialize arming a SRQ
	 */
	struct mutex		mutex;
	int			wq_sig;
};

struct mlx5_ib_xrcd {
	struct ib_xrcd		ibxrcd;
	u32			xrcdn;
};

enum mlx5_ib_mtt_access_flags {
	MLX5_IB_MTT_READ  = (1 << 0),
	MLX5_IB_MTT_WRITE = (1 << 1),
};

struct mlx5_user_mmap_entry {
	struct rdma_user_mmap_entry rdma_entry;
	u8 mmap_flag;
	u64 address;
	u32 page_idx;
};

struct mlx5_ib_dm {
	struct ib_dm		ibdm;
	phys_addr_t		dev_addr;
	u32			type;
	size_t			size;
	union {
		struct {
			u32	obj_id;
		} icm_dm;
		/* other dm types specific params should be added here */
	};
	struct mlx5_user_mmap_entry mentry;
};

#define MLX5_IB_MTT_PRESENT (MLX5_IB_MTT_READ | MLX5_IB_MTT_WRITE)

#define MLX5_IB_DM_MEMIC_ALLOWED_ACCESS (IB_ACCESS_LOCAL_WRITE   |\
					 IB_ACCESS_REMOTE_WRITE  |\
					 IB_ACCESS_REMOTE_READ   |\
					 IB_ACCESS_REMOTE_ATOMIC |\
					 IB_ZERO_BASED)

#define MLX5_IB_DM_SW_ICM_ALLOWED_ACCESS (IB_ACCESS_LOCAL_WRITE   |\
					  IB_ACCESS_REMOTE_WRITE  |\
					  IB_ACCESS_REMOTE_READ   |\
					  IB_ZERO_BASED)

#define mlx5_update_odp_stats(mr, counter_name, value)		\
	atomic64_add(value, &((mr)->odp_stats.counter_name))

struct mlx5_ib_mr {
	struct ib_mr		ibmr;
	void			*descs;
	dma_addr_t		desc_map;
	int			ndescs;
	int			data_length;
	int			meta_ndescs;
	int			meta_length;
	int			max_descs;
	int			desc_size;
	int			access_mode;
	unsigned int		page_shift;
	struct mlx5_core_mkey	mmkey;
	struct ib_umem	       *umem;
	struct mlx5_shared_mr_info	*smr_info;
	struct list_head	list;
	struct mlx5_cache_ent  *cache_ent;
	u32 out[MLX5_ST_SZ_DW(create_mkey_out)];
	struct mlx5_core_sig_ctx    *sig;
	void			*descs_alloc;
	int			access_flags; /* Needed for rereg MR */

	struct mlx5_ib_mr      *parent;
	/* Needed for IB_MR_TYPE_INTEGRITY */
	struct mlx5_ib_mr      *pi_mr;
	struct mlx5_ib_mr      *klm_mr;
	struct mlx5_ib_mr      *mtt_mr;
	u64			data_iova;
	u64			pi_iova;

	/* For ODP and implicit */
	struct xarray		implicit_children;
	union {
		struct list_head elm;
		struct work_struct work;
	} odp_destroy;
	struct ib_odp_counters	odp_stats;
	bool			is_odp_implicit;

	struct mlx5_async_work  cb_work;
};

static inline bool is_odp_mr(struct mlx5_ib_mr *mr)
{
	return IS_ENABLED(CONFIG_INFINIBAND_ON_DEMAND_PAGING) && mr->umem &&
	       mr->umem->is_odp;
}

static inline bool is_dmabuf_mr(struct mlx5_ib_mr *mr)
{
	return IS_ENABLED(CONFIG_INFINIBAND_ON_DEMAND_PAGING) && mr->umem &&
	       mr->umem->is_dmabuf;
}

struct mlx5_ib_mw {
	struct ib_mw		ibmw;
	struct mlx5_core_mkey	mmkey;
	int			ndescs;
};

struct mlx5_ib_devx_mr {
	struct mlx5_core_mkey	mmkey;
	int			ndescs;
};

struct mlx5_ib_umr_context {
	struct ib_cqe		cqe;
	enum ib_wc_status	status;
	struct completion	done;
};

struct umr_common {
	struct ib_pd	*pd;
	struct ib_cq	*cq;
	struct ib_qp	*qp;
	/* control access to UMR QP
	 */
	struct semaphore	sem;
};

struct mlx5_cache_ent {
	struct list_head	head;
	/* sync access to the cahce entry
	 */
	spinlock_t		lock;


	char                    name[4];
	u32                     order;
	u32			xlt;
	u32			access_mode;
	u32			page;

	u8 disabled:1;
	u8 fill_to_high_water:1;

	/*
	 * - available_mrs is the length of list head, ie the number of MRs
	 *   available for immediate allocation.
	 * - total_mrs is available_mrs plus all in use MRs that could be
	 *   returned to the cache.
	 * - limit is the low water mark for available_mrs, 2* limit is the
	 *   upper water mark.
	 * - pending is the number of MRs currently being created
	 */
	u32 total_mrs;
	u32 available_mrs;
	u32 limit;
	u32 pending;

	/* Statistics */
	u32                     miss;

	struct mlx5_ib_dev     *dev;
	struct work_struct	work;
	struct delayed_work	dwork;
};

struct mlx5_mr_cache {
	struct workqueue_struct *wq;
	struct mlx5_cache_ent	ent[MAX_MR_CACHE_ENTRIES];
	struct dentry		*root;
	unsigned long		last_add;
};

struct mlx5_ib_port_resources {
	struct mlx5_ib_gsi_qp *gsi;
	struct work_struct pkey_change_work;
};

struct mlx5_ib_resources {
	struct ib_cq	*c0;
	u32 xrcdn0;
	u32 xrcdn1;
	struct ib_pd	*p0;
	struct ib_srq	*s0;
	struct ib_srq	*s1;
	struct mlx5_ib_port_resources ports[2];
	/* Protects changes to the port resources */
	struct mutex	mutex;
};

struct mlx5_ib_counters {
	const char **names;
	size_t *offsets;
	u32 num_q_counters;
	u32 num_cong_counters;
	u32 num_ext_ppcnt_counters;
	u16 set_id;
};

struct mlx5_ib_multiport_info;

struct mlx5_ib_multiport {
	struct mlx5_ib_multiport_info *mpi;
	/* To be held when accessing the multiport info */
	spinlock_t mpi_lock;
};

struct mlx5_roce {
	/* Protect mlx5_ib_get_netdev from invoking dev_hold() with a NULL
	 * netdev pointer
	 */
	rwlock_t		netdev_lock;
	struct net_device	*netdev;
	struct notifier_block	nb;
	atomic_t		tx_port_affinity;
	enum ib_port_state last_port_state;
	struct mlx5_ib_dev	*dev;
	u8			native_port_num;
};

struct mlx5_ib_port {
	struct mlx5_ib_counters cnts;
	struct mlx5_ib_multiport mp;
	struct mlx5_ib_dbg_cc_params *dbg_cc_params;
	struct mlx5_roce roce;
	struct mlx5_eswitch_rep		*rep;
};

struct mlx5_ib_dbg_param {
	int			offset;
	struct mlx5_ib_dev	*dev;
	struct dentry		*dentry;
	u8			port_num;
};

enum mlx5_ib_dbg_cc_types {
	MLX5_IB_DBG_CC_RP_CLAMP_TGT_RATE,
	MLX5_IB_DBG_CC_RP_CLAMP_TGT_RATE_ATI,
	MLX5_IB_DBG_CC_RP_TIME_RESET,
	MLX5_IB_DBG_CC_RP_BYTE_RESET,
	MLX5_IB_DBG_CC_RP_THRESHOLD,
	MLX5_IB_DBG_CC_RP_AI_RATE,
	MLX5_IB_DBG_CC_RP_MAX_RATE,
	MLX5_IB_DBG_CC_RP_HAI_RATE,
	MLX5_IB_DBG_CC_RP_MIN_DEC_FAC,
	MLX5_IB_DBG_CC_RP_MIN_RATE,
	MLX5_IB_DBG_CC_RP_RATE_TO_SET_ON_FIRST_CNP,
	MLX5_IB_DBG_CC_RP_DCE_TCP_G,
	MLX5_IB_DBG_CC_RP_DCE_TCP_RTT,
	MLX5_IB_DBG_CC_RP_RATE_REDUCE_MONITOR_PERIOD,
	MLX5_IB_DBG_CC_RP_INITIAL_ALPHA_VALUE,
	MLX5_IB_DBG_CC_RP_GD,
	MLX5_IB_DBG_CC_NP_MIN_TIME_BETWEEN_CNPS,
	MLX5_IB_DBG_CC_NP_CNP_DSCP,
	MLX5_IB_DBG_CC_NP_CNP_PRIO_MODE,
	MLX5_IB_DBG_CC_NP_CNP_PRIO,
	MLX5_IB_DBG_CC_MAX,
};

struct mlx5_ib_dbg_cc_params {
	struct dentry			*root;
	struct mlx5_ib_dbg_param	params[MLX5_IB_DBG_CC_MAX];
};

enum {
	MLX5_MAX_DELAY_DROP_TIMEOUT_MS = 100,
};

struct mlx5_ib_delay_drop {
	struct mlx5_ib_dev     *dev;
	struct work_struct	delay_drop_work;
	/* serialize setting of delay drop */
	struct mutex		lock;
	u32			timeout;
	bool			activate;
	atomic_t		events_cnt;
	atomic_t		rqs_cnt;
	struct dentry		*dir_debugfs;
};

enum mlx5_ib_stages {
	MLX5_IB_STAGE_INIT,
	MLX5_IB_STAGE_FS,
	MLX5_IB_STAGE_CAPS,
	MLX5_IB_STAGE_NON_DEFAULT_CB,
	MLX5_IB_STAGE_ROCE,
	MLX5_IB_STAGE_QP,
	MLX5_IB_STAGE_SRQ,
	MLX5_IB_STAGE_DEVICE_RESOURCES,
	MLX5_IB_STAGE_DEVICE_NOTIFIER,
	MLX5_IB_STAGE_ODP,
	MLX5_IB_STAGE_COUNTERS,
	MLX5_IB_STAGE_CONG_DEBUGFS,
	MLX5_IB_STAGE_UAR,
	MLX5_IB_STAGE_BFREG,
	MLX5_IB_STAGE_PRE_IB_REG_UMR,
	MLX5_IB_STAGE_WHITELIST_UID,
	MLX5_IB_STAGE_IB_REG,
	MLX5_IB_STAGE_POST_IB_REG_UMR,
	MLX5_IB_STAGE_DELAY_DROP,
	MLX5_IB_STAGE_RESTRACK,
	MLX5_IB_STAGE_MAX,
};

struct mlx5_ib_stage {
	int (*init)(struct mlx5_ib_dev *dev);
	void (*cleanup)(struct mlx5_ib_dev *dev);
};

#define STAGE_CREATE(_stage, _init, _cleanup) \
	.stage[_stage] = {.init = _init, .cleanup = _cleanup}

struct mlx5_ib_profile {
	struct mlx5_ib_stage stage[MLX5_IB_STAGE_MAX];
};

struct mlx5_ib_multiport_info {
	struct list_head list;
	struct mlx5_ib_dev *ibdev;
	struct mlx5_core_dev *mdev;
	struct notifier_block mdev_events;
	struct completion unref_comp;
	u64 sys_image_guid;
	u32 mdev_refcnt;
	bool is_master;
	bool unaffiliate;
};

struct mlx5_ib_flow_action {
	struct ib_flow_action		ib_action;
	union {
		struct {
			u64			    ib_flags;
			struct mlx5_accel_esp_xfrm *ctx;
		} esp_aes_gcm;
		struct {
			struct mlx5_ib_dev *dev;
			u32 sub_type;
			union {
				struct mlx5_modify_hdr *modify_hdr;
				struct mlx5_pkt_reformat *pkt_reformat;
			};
		} flow_action_raw;
	};
};

struct mlx5_dm {
	struct mlx5_core_dev *dev;
	/* This lock is used to protect the access to the shared
	 * allocation map when concurrent requests by different
	 * processes are handled.
	 */
	spinlock_t lock;
	DECLARE_BITMAP(memic_alloc_pages, MLX5_MAX_MEMIC_PAGES);
};

struct mlx5_read_counters_attr {
	struct mlx5_fc *hw_cntrs_hndl;
	u64 *out;
	u32 flags;
};

enum mlx5_ib_counters_type {
	MLX5_IB_COUNTERS_FLOW,
};

struct mlx5_ib_mcounters {
	struct ib_counters ibcntrs;
	enum mlx5_ib_counters_type type;
	/* number of counters supported for this counters type */
	u32 counters_num;
	struct mlx5_fc *hw_cntrs_hndl;
	/* read function for this counters type */
	int (*read_counters)(struct ib_device *ibdev,
			     struct mlx5_read_counters_attr *read_attr);
	/* max index set as part of create_flow */
	u32 cntrs_max_index;
	/* number of counters data entries (<description,index> pair) */
	u32 ncounters;
	/* counters data array for descriptions and indexes */
	struct mlx5_ib_flow_counters_desc *counters_data;
	/* protects access to mcounters internal data */
	struct mutex mcntrs_mutex;
};

static inline struct mlx5_ib_mcounters *
to_mcounters(struct ib_counters *ibcntrs)
{
	return container_of(ibcntrs, struct mlx5_ib_mcounters, ibcntrs);
}

int parse_flow_flow_action(struct mlx5_ib_flow_action *maction,
			   bool is_egress,
			   struct mlx5_flow_act *action);
struct mlx5_ib_lb_state {
	/* protect the user_td */
	struct mutex		mutex;
	u32			user_td;
	int			qps;
	bool			enabled;
};

struct mlx5_ib_pf_eq {
	struct notifier_block irq_nb;
	struct mlx5_ib_dev *dev;
	struct mlx5_eq *core;
	struct work_struct work;
	spinlock_t lock; /* Pagefaults spinlock */
	struct workqueue_struct *wq;
	mempool_t *pool;
};

struct mlx5_devx_event_table {
	struct mlx5_nb devx_nb;
	/* serialize updating the event_xa */
	struct mutex event_xa_lock;
	struct xarray event_xa;
};

struct mlx5_var_table {
	/* serialize updating the bitmap */
	struct mutex bitmap_lock;
	unsigned long *bitmap;
	u64 hw_start_addr;
	u32 stride_size;
	u64 num_var_hw_entries;
};

struct mlx5_port_caps {
	bool has_smi;
	u8 ext_port_cap;
};

struct mlx5_ib_dev {
	struct ib_device		ib_dev;
	struct mlx5_core_dev		*mdev;
	struct notifier_block		mdev_events;
	int				num_ports;
	/* serialize update of capability mask
	 */
	struct mutex			cap_mask_mutex;
	u8				ib_active:1;
	u8				is_rep:1;
	u8				lag_active:1;
	u8				wc_support:1;
	u8				fill_delay;
	struct umr_common		umrc;
	/* sync used page count stats
	 */
	struct mlx5_ib_resources	devr;

	atomic_t			mkey_var;
	struct mlx5_mr_cache		cache;
	struct timer_list		delay_timer;
	/* Prevents soft lock on massive reg MRs */
	struct mutex			slow_path_mutex;
	struct ib_odp_caps	odp_caps;
	u64			odp_max_size;
	struct mlx5_ib_pf_eq	odp_pf_eq;

	struct xarray		odp_mkeys;

	u32			null_mkey;
	struct mlx5_ib_flow_db	*flow_db;
	/* protect resources needed as part of reset flow */
	spinlock_t		reset_flow_resource_lock;
	struct list_head	qp_list;
	/* Array with num_ports elements */
	struct mlx5_ib_port	*port;
	struct mlx5_sq_bfreg	bfreg;
	struct mlx5_sq_bfreg	wc_bfreg;
	struct mlx5_sq_bfreg	fp_bfreg;
	struct mlx5_ib_delay_drop	delay_drop;
	const struct mlx5_ib_profile	*profile;

	struct mlx5_ib_lb_state		lb;
	u8			umr_fence;
	struct list_head	ib_dev_list;
	u64			sys_image_guid;
	struct mlx5_dm		dm;
	u16			devx_whitelist_uid;
	struct mlx5_srq_table   srq_table;
	struct mlx5_qp_table    qp_table;
	struct mlx5_async_ctx   async_ctx;
	struct mlx5_devx_event_table devx_event_table;
	struct mlx5_var_table var_table;

	struct xarray sig_mrs;
	struct mlx5_port_caps port_caps[MLX5_MAX_PORTS];
	u16 pkey_table_len;
};

static inline struct mlx5_ib_cq *to_mibcq(struct mlx5_core_cq *mcq)
{
	return container_of(mcq, struct mlx5_ib_cq, mcq);
}

static inline struct mlx5_ib_xrcd *to_mxrcd(struct ib_xrcd *ibxrcd)
{
	return container_of(ibxrcd, struct mlx5_ib_xrcd, ibxrcd);
}

static inline struct mlx5_ib_dev *to_mdev(struct ib_device *ibdev)
{
	return container_of(ibdev, struct mlx5_ib_dev, ib_dev);
}

static inline struct mlx5_ib_dev *mr_to_mdev(struct mlx5_ib_mr *mr)
{
	return to_mdev(mr->ibmr.device);
}

static inline struct mlx5_ib_dev *mlx5_udata_to_mdev(struct ib_udata *udata)
{
	struct mlx5_ib_ucontext *context = rdma_udata_to_drv_context(
		udata, struct mlx5_ib_ucontext, ibucontext);

	return to_mdev(context->ibucontext.device);
}

static inline struct mlx5_ib_cq *to_mcq(struct ib_cq *ibcq)
{
	return container_of(ibcq, struct mlx5_ib_cq, ibcq);
}

static inline struct mlx5_ib_qp *to_mibqp(struct mlx5_core_qp *mqp)
{
	return container_of(mqp, struct mlx5_ib_qp_base, mqp)->container_mibqp;
}

static inline struct mlx5_ib_rwq *to_mibrwq(struct mlx5_core_qp *core_qp)
{
	return container_of(core_qp, struct mlx5_ib_rwq, core_qp);
}

static inline struct mlx5_ib_pd *to_mpd(struct ib_pd *ibpd)
{
	return container_of(ibpd, struct mlx5_ib_pd, ibpd);
}

static inline struct mlx5_ib_srq *to_msrq(struct ib_srq *ibsrq)
{
	return container_of(ibsrq, struct mlx5_ib_srq, ibsrq);
}

static inline struct mlx5_ib_qp *to_mqp(struct ib_qp *ibqp)
{
	return container_of(ibqp, struct mlx5_ib_qp, ibqp);
}

static inline struct mlx5_ib_rwq *to_mrwq(struct ib_wq *ibwq)
{
	return container_of(ibwq, struct mlx5_ib_rwq, ibwq);
}

static inline struct mlx5_ib_rwq_ind_table *to_mrwq_ind_table(struct ib_rwq_ind_table *ib_rwq_ind_tbl)
{
	return container_of(ib_rwq_ind_tbl, struct mlx5_ib_rwq_ind_table, ib_rwq_ind_tbl);
}

static inline struct mlx5_ib_srq *to_mibsrq(struct mlx5_core_srq *msrq)
{
	return container_of(msrq, struct mlx5_ib_srq, msrq);
}

static inline struct mlx5_ib_dm *to_mdm(struct ib_dm *ibdm)
{
	return container_of(ibdm, struct mlx5_ib_dm, ibdm);
}

static inline struct mlx5_ib_mr *to_mmr(struct ib_mr *ibmr)
{
	return container_of(ibmr, struct mlx5_ib_mr, ibmr);
}

static inline struct mlx5_ib_mw *to_mmw(struct ib_mw *ibmw)
{
	return container_of(ibmw, struct mlx5_ib_mw, ibmw);
}

static inline struct mlx5_ib_flow_action *
to_mflow_act(struct ib_flow_action *ibact)
{
	return container_of(ibact, struct mlx5_ib_flow_action, ib_action);
}

static inline struct mlx5_user_mmap_entry *
to_mmmap(struct rdma_user_mmap_entry *rdma_entry)
{
	return container_of(rdma_entry,
		struct mlx5_user_mmap_entry, rdma_entry);
}

int mlx5_ib_db_map_user(struct mlx5_ib_ucontext *context,
			struct ib_udata *udata, unsigned long virt,
			struct mlx5_db *db);
void mlx5_ib_db_unmap_user(struct mlx5_ib_ucontext *context, struct mlx5_db *db);
void __mlx5_ib_cq_clean(struct mlx5_ib_cq *cq, u32 qpn, struct mlx5_ib_srq *srq);
void mlx5_ib_cq_clean(struct mlx5_ib_cq *cq, u32 qpn, struct mlx5_ib_srq *srq);
void mlx5_ib_free_srq_wqe(struct mlx5_ib_srq *srq, int wqe_index);
int mlx5_ib_create_ah(struct ib_ah *ah, struct rdma_ah_init_attr *init_attr,
		      struct ib_udata *udata);
int mlx5_ib_query_ah(struct ib_ah *ibah, struct rdma_ah_attr *ah_attr);
static inline int mlx5_ib_destroy_ah(struct ib_ah *ah, u32 flags)
{
	return 0;
}
int mlx5_ib_create_srq(struct ib_srq *srq, struct ib_srq_init_attr *init_attr,
		       struct ib_udata *udata);
int mlx5_ib_modify_srq(struct ib_srq *ibsrq, struct ib_srq_attr *attr,
		       enum ib_srq_attr_mask attr_mask, struct ib_udata *udata);
int mlx5_ib_query_srq(struct ib_srq *ibsrq, struct ib_srq_attr *srq_attr);
int mlx5_ib_destroy_srq(struct ib_srq *srq, struct ib_udata *udata);
int mlx5_ib_post_srq_recv(struct ib_srq *ibsrq, const struct ib_recv_wr *wr,
			  const struct ib_recv_wr **bad_wr);
int mlx5_ib_enable_lb(struct mlx5_ib_dev *dev, bool td, bool qp);
void mlx5_ib_disable_lb(struct mlx5_ib_dev *dev, bool td, bool qp);
struct ib_qp *mlx5_ib_create_qp(struct ib_pd *pd,
				struct ib_qp_init_attr *init_attr,
				struct ib_udata *udata);
int mlx5_ib_modify_qp(struct ib_qp *ibqp, struct ib_qp_attr *attr,
		      int attr_mask, struct ib_udata *udata);
int mlx5_ib_query_qp(struct ib_qp *ibqp, struct ib_qp_attr *qp_attr, int qp_attr_mask,
		     struct ib_qp_init_attr *qp_init_attr);
int mlx5_ib_destroy_qp(struct ib_qp *qp, struct ib_udata *udata);
void mlx5_ib_drain_sq(struct ib_qp *qp);
void mlx5_ib_drain_rq(struct ib_qp *qp);
int mlx5_ib_read_wqe_sq(struct mlx5_ib_qp *qp, int wqe_index, void *buffer,
			size_t buflen, size_t *bc);
int mlx5_ib_read_wqe_rq(struct mlx5_ib_qp *qp, int wqe_index, void *buffer,
			size_t buflen, size_t *bc);
int mlx5_ib_read_wqe_srq(struct mlx5_ib_srq *srq, int wqe_index, void *buffer,
			 size_t buflen, size_t *bc);
int mlx5_ib_create_cq(struct ib_cq *ibcq, const struct ib_cq_init_attr *attr,
		      struct ib_udata *udata);
int mlx5_ib_destroy_cq(struct ib_cq *cq, struct ib_udata *udata);
int mlx5_ib_poll_cq(struct ib_cq *ibcq, int num_entries, struct ib_wc *wc);
int mlx5_ib_arm_cq(struct ib_cq *ibcq, enum ib_cq_notify_flags flags);
int mlx5_ib_modify_cq(struct ib_cq *cq, u16 cq_count, u16 cq_period);
int mlx5_ib_resize_cq(struct ib_cq *ibcq, int entries, struct ib_udata *udata);
struct ib_mr *mlx5_ib_get_dma_mr(struct ib_pd *pd, int acc);
struct ib_mr *mlx5_ib_reg_user_mr(struct ib_pd *pd, u64 start, u64 length,
				  u64 virt_addr, int access_flags,
				  struct ib_udata *udata);
struct ib_mr *mlx5_ib_reg_user_mr_dmabuf(struct ib_pd *pd, u64 start,
					 u64 length, u64 virt_addr,
					 int fd, int access_flags,
					 struct ib_udata *udata);
int mlx5_ib_advise_mr(struct ib_pd *pd,
		      enum ib_uverbs_advise_mr_advice advice,
		      u32 flags,
		      struct ib_sge *sg_list,
		      u32 num_sge,
		      struct uverbs_attr_bundle *attrs);
int mlx5_ib_alloc_mw(struct ib_mw *mw, struct ib_udata *udata);
int mlx5_ib_dealloc_mw(struct ib_mw *mw);
int mlx5_ib_update_xlt(struct mlx5_ib_mr *mr, u64 idx, int npages,
		       int page_shift, int flags);
int mlx5_ib_update_mr_pas(struct mlx5_ib_mr *mr, unsigned int flags);
struct mlx5_ib_mr *mlx5_ib_alloc_implicit_mr(struct mlx5_ib_pd *pd,
					     struct ib_udata *udata,
					     int access_flags);
void mlx5_ib_free_implicit_mr(struct mlx5_ib_mr *mr);
void mlx5_ib_fence_odp_mr(struct mlx5_ib_mr *mr);
void mlx5_ib_fence_dmabuf_mr(struct mlx5_ib_mr *mr);
struct ib_mr *mlx5_ib_rereg_user_mr(struct ib_mr *ib_mr, int flags, u64 start,
				    u64 length, u64 virt_addr, int access_flags,
				    struct ib_pd *pd, struct ib_udata *udata);
int mlx5_ib_dereg_mr(struct ib_mr *ibmr, struct ib_udata *udata);
struct ib_mr *mlx5_ib_alloc_mr(struct ib_pd *pd, enum ib_mr_type mr_type,
			       u32 max_num_sg);
struct ib_mr *mlx5_ib_alloc_mr_integrity(struct ib_pd *pd,
					 u32 max_num_sg,
					 u32 max_num_meta_sg);
int mlx5_ib_map_mr_sg(struct ib_mr *ibmr, struct scatterlist *sg, int sg_nents,
		      unsigned int *sg_offset);
int mlx5_ib_map_mr_sg_pi(struct ib_mr *ibmr, struct scatterlist *data_sg,
			 int data_sg_nents, unsigned int *data_sg_offset,
			 struct scatterlist *meta_sg, int meta_sg_nents,
			 unsigned int *meta_sg_offset);
int mlx5_ib_process_mad(struct ib_device *ibdev, int mad_flags, u8 port_num,
			const struct ib_wc *in_wc, const struct ib_grh *in_grh,
			const struct ib_mad *in, struct ib_mad *out,
			size_t *out_mad_size, u16 *out_mad_pkey_index);
int mlx5_ib_alloc_xrcd(struct ib_xrcd *xrcd, struct ib_udata *udata);
int mlx5_ib_dealloc_xrcd(struct ib_xrcd *xrcd, struct ib_udata *udata);
<<<<<<< HEAD
int mlx5_ib_get_buf_offset(u64 addr, int page_shift, u32 *offset);
int mlx5_query_ext_port_caps(struct mlx5_ib_dev *dev, u8 port);
int mlx5_query_mad_ifc_smp_attr_node_info(struct ib_device *ibdev,
					  struct ib_smp *out_mad);
=======
int mlx5_query_ext_port_caps(struct mlx5_ib_dev *dev, unsigned int port);
>>>>>>> f642729d
int mlx5_query_mad_ifc_system_image_guid(struct ib_device *ibdev,
					 __be64 *sys_image_guid);
int mlx5_query_mad_ifc_max_pkeys(struct ib_device *ibdev,
				 u16 *max_pkeys);
int mlx5_query_mad_ifc_vendor_id(struct ib_device *ibdev,
				 u32 *vendor_id);
int mlx5_query_mad_ifc_node_desc(struct mlx5_ib_dev *dev, char *node_desc);
int mlx5_query_mad_ifc_node_guid(struct mlx5_ib_dev *dev, __be64 *node_guid);
int mlx5_query_mad_ifc_pkey(struct ib_device *ibdev, u8 port, u16 index,
			    u16 *pkey);
int mlx5_query_mad_ifc_gids(struct ib_device *ibdev, u8 port, int index,
			    union ib_gid *gid);
int mlx5_query_mad_ifc_port(struct ib_device *ibdev, u8 port,
			    struct ib_port_attr *props);
int mlx5_ib_query_port(struct ib_device *ibdev, u8 port,
		       struct ib_port_attr *props);
void mlx5_ib_populate_pas(struct ib_umem *umem, size_t page_size, __be64 *pas,
			  u64 access_flags);
void mlx5_ib_copy_pas(u64 *old, u64 *new, int step, int num);
int mlx5_ib_get_cqe_size(struct ib_cq *ibcq);
int mlx5_mr_cache_init(struct mlx5_ib_dev *dev);
int mlx5_mr_cache_cleanup(struct mlx5_ib_dev *dev);

struct mlx5_ib_mr *mlx5_mr_cache_alloc(struct mlx5_ib_dev *dev,
				       unsigned int entry, int access_flags);
void mlx5_mr_cache_free(struct mlx5_ib_dev *dev, struct mlx5_ib_mr *mr);
int mlx5_mr_cache_invalidate(struct mlx5_ib_mr *mr);

int mlx5_ib_check_mr_status(struct ib_mr *ibmr, u32 check_mask,
			    struct ib_mr_status *mr_status);
struct ib_wq *mlx5_ib_create_wq(struct ib_pd *pd,
				struct ib_wq_init_attr *init_attr,
				struct ib_udata *udata);
int mlx5_ib_destroy_wq(struct ib_wq *wq, struct ib_udata *udata);
int mlx5_ib_modify_wq(struct ib_wq *wq, struct ib_wq_attr *wq_attr,
		      u32 wq_attr_mask, struct ib_udata *udata);
int mlx5_ib_create_rwq_ind_table(struct ib_rwq_ind_table *ib_rwq_ind_table,
				 struct ib_rwq_ind_table_init_attr *init_attr,
				 struct ib_udata *udata);
int mlx5_ib_destroy_rwq_ind_table(struct ib_rwq_ind_table *wq_ind_table);
struct ib_dm *mlx5_ib_alloc_dm(struct ib_device *ibdev,
			       struct ib_ucontext *context,
			       struct ib_dm_alloc_attr *attr,
			       struct uverbs_attr_bundle *attrs);
int mlx5_ib_dealloc_dm(struct ib_dm *ibdm, struct uverbs_attr_bundle *attrs);
struct ib_mr *mlx5_ib_reg_dm_mr(struct ib_pd *pd, struct ib_dm *dm,
				struct ib_dm_mr_attr *attr,
				struct uverbs_attr_bundle *attrs);

#ifdef CONFIG_INFINIBAND_ON_DEMAND_PAGING
void mlx5_ib_internal_fill_odp_caps(struct mlx5_ib_dev *dev);
int mlx5_ib_odp_init_one(struct mlx5_ib_dev *ibdev);
void mlx5_ib_odp_cleanup_one(struct mlx5_ib_dev *ibdev);
int __init mlx5_ib_odp_init(void);
void mlx5_ib_odp_cleanup(void);
void mlx5_odp_init_mr_cache_entry(struct mlx5_cache_ent *ent);
void mlx5_odp_populate_xlt(void *xlt, size_t idx, size_t nentries,
			   struct mlx5_ib_mr *mr, int flags);

int mlx5_ib_advise_mr_prefetch(struct ib_pd *pd,
			       enum ib_uverbs_advise_mr_advice advice,
			       u32 flags, struct ib_sge *sg_list, u32 num_sge);
<<<<<<< HEAD
int mlx5_ib_init_odp_mr(struct mlx5_ib_mr *mr, bool enable);
=======
int mlx5_ib_init_odp_mr(struct mlx5_ib_mr *mr);
int mlx5_ib_init_dmabuf_mr(struct mlx5_ib_mr *mr);
>>>>>>> f642729d
#else /* CONFIG_INFINIBAND_ON_DEMAND_PAGING */
static inline void mlx5_ib_internal_fill_odp_caps(struct mlx5_ib_dev *dev)
{
	return;
}

static inline int mlx5_ib_odp_init_one(struct mlx5_ib_dev *ibdev) { return 0; }
static inline void mlx5_ib_odp_cleanup_one(struct mlx5_ib_dev *ibdev) {}
static inline int mlx5_ib_odp_init(void) { return 0; }
static inline void mlx5_ib_odp_cleanup(void)				    {}
static inline void mlx5_odp_init_mr_cache_entry(struct mlx5_cache_ent *ent) {}
static inline void mlx5_odp_populate_xlt(void *xlt, size_t idx, size_t nentries,
					 struct mlx5_ib_mr *mr, int flags) {}

static inline int
mlx5_ib_advise_mr_prefetch(struct ib_pd *pd,
			   enum ib_uverbs_advise_mr_advice advice, u32 flags,
			   struct ib_sge *sg_list, u32 num_sge)
{
	return -EOPNOTSUPP;
}
<<<<<<< HEAD
static inline int mlx5_ib_init_odp_mr(struct mlx5_ib_mr *mr, bool enable)
=======
static inline int mlx5_ib_init_odp_mr(struct mlx5_ib_mr *mr)
{
	return -EOPNOTSUPP;
}
static inline int mlx5_ib_init_dmabuf_mr(struct mlx5_ib_mr *mr)
>>>>>>> f642729d
{
	return -EOPNOTSUPP;
}
#endif /* CONFIG_INFINIBAND_ON_DEMAND_PAGING */

extern const struct mmu_interval_notifier_ops mlx5_mn_ops;

/* Needed for rep profile */
void __mlx5_ib_remove(struct mlx5_ib_dev *dev,
		      const struct mlx5_ib_profile *profile,
		      int stage);
int __mlx5_ib_add(struct mlx5_ib_dev *dev,
		  const struct mlx5_ib_profile *profile);

int mlx5_ib_get_vf_config(struct ib_device *device, int vf,
			  u8 port, struct ifla_vf_info *info);
int mlx5_ib_set_vf_link_state(struct ib_device *device, int vf,
			      u8 port, int state);
int mlx5_ib_get_vf_stats(struct ib_device *device, int vf,
			 u8 port, struct ifla_vf_stats *stats);
int mlx5_ib_get_vf_guid(struct ib_device *device, int vf, u8 port,
			struct ifla_vf_guid *node_guid,
			struct ifla_vf_guid *port_guid);
int mlx5_ib_set_vf_guid(struct ib_device *device, int vf, u8 port,
			u64 guid, int type);

__be16 mlx5_get_roce_udp_sport_min(const struct mlx5_ib_dev *dev,
				   const struct ib_gid_attr *attr);

void mlx5_ib_cleanup_cong_debugfs(struct mlx5_ib_dev *dev, u8 port_num);
void mlx5_ib_init_cong_debugfs(struct mlx5_ib_dev *dev, u8 port_num);

/* GSI QP helper functions */
int mlx5_ib_create_gsi(struct ib_pd *pd, struct mlx5_ib_qp *mqp,
		       struct ib_qp_init_attr *attr);
int mlx5_ib_destroy_gsi(struct mlx5_ib_qp *mqp);
int mlx5_ib_gsi_modify_qp(struct ib_qp *qp, struct ib_qp_attr *attr,
			  int attr_mask);
int mlx5_ib_gsi_query_qp(struct ib_qp *qp, struct ib_qp_attr *qp_attr,
			 int qp_attr_mask,
			 struct ib_qp_init_attr *qp_init_attr);
int mlx5_ib_gsi_post_send(struct ib_qp *qp, const struct ib_send_wr *wr,
			  const struct ib_send_wr **bad_wr);
int mlx5_ib_gsi_post_recv(struct ib_qp *qp, const struct ib_recv_wr *wr,
			  const struct ib_recv_wr **bad_wr);
void mlx5_ib_gsi_pkey_change(struct mlx5_ib_gsi_qp *gsi);

int mlx5_ib_generate_wc(struct ib_cq *ibcq, struct ib_wc *wc);

void mlx5_ib_free_bfreg(struct mlx5_ib_dev *dev, struct mlx5_bfreg_info *bfregi,
			int bfregn);
struct mlx5_ib_dev *mlx5_ib_get_ibdev_from_mpi(struct mlx5_ib_multiport_info *mpi);
struct mlx5_core_dev *mlx5_ib_get_native_port_mdev(struct mlx5_ib_dev *dev,
						   u8 ib_port_num,
						   u8 *native_port_num);
void mlx5_ib_put_native_port_mdev(struct mlx5_ib_dev *dev,
				  u8 port_num);

extern const struct uapi_definition mlx5_ib_devx_defs[];
extern const struct uapi_definition mlx5_ib_flow_defs[];
extern const struct uapi_definition mlx5_ib_qos_defs[];
extern const struct uapi_definition mlx5_ib_std_types_defs[];

static inline void init_query_mad(struct ib_smp *mad)
{
	mad->base_version  = 1;
	mad->mgmt_class    = IB_MGMT_CLASS_SUBN_LID_ROUTED;
	mad->class_version = 1;
	mad->method	   = IB_MGMT_METHOD_GET;
}

static inline int is_qp1(enum ib_qp_type qp_type)
{
	return qp_type == MLX5_IB_QPT_HW_GSI || qp_type == IB_QPT_GSI;
}

#define MLX5_MAX_UMR_SHIFT 16
#define MLX5_MAX_UMR_PAGES (1 << MLX5_MAX_UMR_SHIFT)

static inline u32 check_cq_create_flags(u32 flags)
{
	/*
	 * It returns non-zero value for unsupported CQ
	 * create flags, otherwise it returns zero.
	 */
	return (flags & ~(IB_UVERBS_CQ_FLAGS_IGNORE_OVERRUN |
			  IB_UVERBS_CQ_FLAGS_TIMESTAMP_COMPLETION));
}

static inline int verify_assign_uidx(u8 cqe_version, u32 cmd_uidx,
				     u32 *user_index)
{
	if (cqe_version) {
		if ((cmd_uidx == MLX5_IB_DEFAULT_UIDX) ||
		    (cmd_uidx & ~MLX5_USER_ASSIGNED_UIDX_MASK))
			return -EINVAL;
		*user_index = cmd_uidx;
	} else {
		*user_index = MLX5_IB_DEFAULT_UIDX;
	}

	return 0;
}

static inline int get_qp_user_index(struct mlx5_ib_ucontext *ucontext,
				    struct mlx5_ib_create_qp *ucmd,
				    int inlen,
				    u32 *user_index)
{
	u8 cqe_version = ucontext->cqe_version;

	if ((offsetofend(typeof(*ucmd), uidx) <= inlen) && !cqe_version &&
	    (ucmd->uidx == MLX5_IB_DEFAULT_UIDX))
		return 0;

	if ((offsetofend(typeof(*ucmd), uidx) <= inlen) != !!cqe_version)
		return -EINVAL;

	return verify_assign_uidx(cqe_version, ucmd->uidx, user_index);
}

static inline int get_srq_user_index(struct mlx5_ib_ucontext *ucontext,
				     struct mlx5_ib_create_srq *ucmd,
				     int inlen,
				     u32 *user_index)
{
	u8 cqe_version = ucontext->cqe_version;

	if ((offsetofend(typeof(*ucmd), uidx) <= inlen) && !cqe_version &&
	    (ucmd->uidx == MLX5_IB_DEFAULT_UIDX))
		return 0;

	if ((offsetofend(typeof(*ucmd), uidx) <= inlen) != !!cqe_version)
		return -EINVAL;

	return verify_assign_uidx(cqe_version, ucmd->uidx, user_index);
}

static inline int get_uars_per_sys_page(struct mlx5_ib_dev *dev, bool lib_support)
{
	return lib_support && MLX5_CAP_GEN(dev->mdev, uar_4k) ?
				MLX5_UARS_IN_PAGE : 1;
}

static inline int get_num_static_uars(struct mlx5_ib_dev *dev,
				      struct mlx5_bfreg_info *bfregi)
{
	return get_uars_per_sys_page(dev, bfregi->lib_uar_4k) * bfregi->num_static_sys_pages;
}

extern void *xlt_emergency_page;

int bfregn_to_uar_index(struct mlx5_ib_dev *dev,
			struct mlx5_bfreg_info *bfregi, u32 bfregn,
			bool dyn_bfreg);

static inline bool mlx5_ib_can_load_pas_with_umr(struct mlx5_ib_dev *dev,
						 size_t length)
{
	/*
	 * umr_check_mkey_mask() rejects MLX5_MKEY_MASK_PAGE_SIZE which is
	 * always set if MLX5_IB_SEND_UMR_UPDATE_TRANSLATION (aka
	 * MLX5_IB_UPD_XLT_ADDR and MLX5_IB_UPD_XLT_ENABLE) is set. Thus, a mkey
	 * can never be enabled without this capability. Simplify this weird
	 * quirky hardware by just saying it can't use PAS lists with UMR at
	 * all.
	 */
	if (MLX5_CAP_GEN(dev->mdev, umr_modify_entity_size_disabled))
		return false;

	/*
	 * length is the size of the MR in bytes when mlx5_ib_update_xlt() is
	 * used.
	 */
	if (!MLX5_CAP_GEN(dev->mdev, umr_extended_translation_offset) &&
	    length >= MLX5_MAX_UMR_PAGES * PAGE_SIZE)
		return false;
	return true;
}

/*
 * true if an existing MR can be reconfigured to new access_flags using UMR.
 * Older HW cannot use UMR to update certain elements of the MKC. See
 * umr_check_mkey_mask(), get_umr_update_access_mask() and umr_check_mkey_mask()
 */
static inline bool mlx5_ib_can_reconfig_with_umr(struct mlx5_ib_dev *dev,
						 unsigned int current_access_flags,
						 unsigned int target_access_flags)
{
	unsigned int diffs = current_access_flags ^ target_access_flags;

	if ((diffs & IB_ACCESS_REMOTE_ATOMIC) &&
	    MLX5_CAP_GEN(dev->mdev, atomic) &&
	    MLX5_CAP_GEN(dev->mdev, umr_modify_atomic_disabled))
		return false;

	if ((diffs & IB_ACCESS_RELAXED_ORDERING) &&
	    MLX5_CAP_GEN(dev->mdev, relaxed_ordering_write) &&
	    !MLX5_CAP_GEN(dev->mdev, relaxed_ordering_write_umr))
		return false;

	if ((diffs & IB_ACCESS_RELAXED_ORDERING) &&
	    MLX5_CAP_GEN(dev->mdev, relaxed_ordering_read) &&
	    !MLX5_CAP_GEN(dev->mdev, relaxed_ordering_read_umr))
		return false;

	return true;
}

static inline int mlx5r_store_odp_mkey(struct mlx5_ib_dev *dev,
				       struct mlx5_core_mkey *mmkey)
{
	refcount_set(&mmkey->usecount, 1);

	return xa_err(xa_store(&dev->odp_mkeys, mlx5_base_mkey(mmkey->key),
			       mmkey, GFP_KERNEL));
}

/* deref an mkey that can participate in ODP flow */
static inline void mlx5r_deref_odp_mkey(struct mlx5_core_mkey *mmkey)
{
	if (refcount_dec_and_test(&mmkey->usecount))
		wake_up(&mmkey->wait);
}

/* deref an mkey that can participate in ODP flow and wait for relese */
static inline void mlx5r_deref_wait_odp_mkey(struct mlx5_core_mkey *mmkey)
{
	mlx5r_deref_odp_mkey(mmkey);
	wait_event(mmkey->wait, refcount_read(&mmkey->usecount) == 0);
}

int mlx5_ib_test_wc(struct mlx5_ib_dev *dev);

static inline bool mlx5_ib_lag_should_assign_affinity(struct mlx5_ib_dev *dev)
{
	return dev->lag_active ||
		(MLX5_CAP_GEN(dev->mdev, num_lag_ports) > 1 &&
		 MLX5_CAP_GEN(dev->mdev, lag_tx_port_affinity));
}
#endif /* MLX5_IB_H */<|MERGE_RESOLUTION|>--- conflicted
+++ resolved
@@ -1291,14 +1291,7 @@
 			size_t *out_mad_size, u16 *out_mad_pkey_index);
 int mlx5_ib_alloc_xrcd(struct ib_xrcd *xrcd, struct ib_udata *udata);
 int mlx5_ib_dealloc_xrcd(struct ib_xrcd *xrcd, struct ib_udata *udata);
-<<<<<<< HEAD
-int mlx5_ib_get_buf_offset(u64 addr, int page_shift, u32 *offset);
-int mlx5_query_ext_port_caps(struct mlx5_ib_dev *dev, u8 port);
-int mlx5_query_mad_ifc_smp_attr_node_info(struct ib_device *ibdev,
-					  struct ib_smp *out_mad);
-=======
 int mlx5_query_ext_port_caps(struct mlx5_ib_dev *dev, unsigned int port);
->>>>>>> f642729d
 int mlx5_query_mad_ifc_system_image_guid(struct ib_device *ibdev,
 					 __be64 *sys_image_guid);
 int mlx5_query_mad_ifc_max_pkeys(struct ib_device *ibdev,
@@ -1361,12 +1354,8 @@
 int mlx5_ib_advise_mr_prefetch(struct ib_pd *pd,
 			       enum ib_uverbs_advise_mr_advice advice,
 			       u32 flags, struct ib_sge *sg_list, u32 num_sge);
-<<<<<<< HEAD
-int mlx5_ib_init_odp_mr(struct mlx5_ib_mr *mr, bool enable);
-=======
 int mlx5_ib_init_odp_mr(struct mlx5_ib_mr *mr);
 int mlx5_ib_init_dmabuf_mr(struct mlx5_ib_mr *mr);
->>>>>>> f642729d
 #else /* CONFIG_INFINIBAND_ON_DEMAND_PAGING */
 static inline void mlx5_ib_internal_fill_odp_caps(struct mlx5_ib_dev *dev)
 {
@@ -1388,15 +1377,11 @@
 {
 	return -EOPNOTSUPP;
 }
-<<<<<<< HEAD
-static inline int mlx5_ib_init_odp_mr(struct mlx5_ib_mr *mr, bool enable)
-=======
 static inline int mlx5_ib_init_odp_mr(struct mlx5_ib_mr *mr)
 {
 	return -EOPNOTSUPP;
 }
 static inline int mlx5_ib_init_dmabuf_mr(struct mlx5_ib_mr *mr)
->>>>>>> f642729d
 {
 	return -EOPNOTSUPP;
 }
