/*
 * Copyright (c) 2004 Topspin Communications.  All rights reserved.
 * Copyright (c) 2005 Intel Corporation. All rights reserved.
 * Copyright (c) 2005 Sun Microsystems, Inc. All rights reserved.
 * Copyright (c) 2005 Voltaire, Inc. All rights reserved.
 *
 * This software is available to you under a choice of one of two
 * licenses.  You may choose to be licensed under the terms of the GNU
 * General Public License (GPL) Version 2, available from the file
 * COPYING in the main directory of this source tree, or the
 * OpenIB.org BSD license below:
 *
 *     Redistribution and use in source and binary forms, with or
 *     without modification, are permitted provided that the following
 *     conditions are met:
 *
 *      - Redistributions of source code must retain the above
 *        copyright notice, this list of conditions and the following
 *        disclaimer.
 *
 *      - Redistributions in binary form must reproduce the above
 *        copyright notice, this list of conditions and the following
 *        disclaimer in the documentation and/or other materials
 *        provided with the distribution.
 *
 * THE SOFTWARE IS PROVIDED "AS IS", WITHOUT WARRANTY OF ANY KIND,
 * EXPRESS OR IMPLIED, INCLUDING BUT NOT LIMITED TO THE WARRANTIES OF
 * MERCHANTABILITY, FITNESS FOR A PARTICULAR PURPOSE AND
 * NONINFRINGEMENT. IN NO EVENT SHALL THE AUTHORS OR COPYRIGHT HOLDERS
 * BE LIABLE FOR ANY CLAIM, DAMAGES OR OTHER LIABILITY, WHETHER IN AN
 * ACTION OF CONTRACT, TORT OR OTHERWISE, ARISING FROM, OUT OF OR IN
 * CONNECTION WITH THE SOFTWARE OR THE USE OR OTHER DEALINGS IN THE
 * SOFTWARE.
 */

#include <linux/module.h>
#include <linux/errno.h>
#include <linux/slab.h>
#include <linux/workqueue.h>
#include <linux/netdevice.h>
#include <net/addrconf.h>

#include <rdma/ib_cache.h>

#include "core_priv.h"

struct ib_pkey_cache {
	int             table_len;
	u16             table[];
};

struct ib_update_work {
	struct work_struct work;
	struct ib_event event;
	bool enforce_security;
};

union ib_gid zgid;
EXPORT_SYMBOL(zgid);

enum gid_attr_find_mask {
	GID_ATTR_FIND_MASK_GID          = 1UL << 0,
	GID_ATTR_FIND_MASK_NETDEV	= 1UL << 1,
	GID_ATTR_FIND_MASK_DEFAULT	= 1UL << 2,
	GID_ATTR_FIND_MASK_GID_TYPE	= 1UL << 3,
};

enum gid_table_entry_state {
	GID_TABLE_ENTRY_INVALID		= 1,
	GID_TABLE_ENTRY_VALID		= 2,
	/*
	 * Indicates that entry is pending to be removed, there may
	 * be active users of this GID entry.
	 * When last user of the GID entry releases reference to it,
	 * GID entry is detached from the table.
	 */
	GID_TABLE_ENTRY_PENDING_DEL	= 3,
};

struct roce_gid_ndev_storage {
	struct rcu_head rcu_head;
	struct net_device *ndev;
};

struct ib_gid_table_entry {
	struct kref			kref;
	struct work_struct		del_work;
	struct ib_gid_attr		attr;
	void				*context;
	/* Store the ndev pointer to release reference later on in
	 * call_rcu context because by that time gid_table_entry
	 * and attr might be already freed. So keep a copy of it.
	 * ndev_storage is freed by rcu callback.
	 */
	struct roce_gid_ndev_storage	*ndev_storage;
	enum gid_table_entry_state	state;
};

struct ib_gid_table {
	int				sz;
	/* In RoCE, adding a GID to the table requires:
	 * (a) Find if this GID is already exists.
	 * (b) Find a free space.
	 * (c) Write the new GID
	 *
	 * Delete requires different set of operations:
	 * (a) Find the GID
	 * (b) Delete it.
	 *
	 **/
	/* Any writer to data_vec must hold this lock and the write side of
	 * rwlock. Readers must hold only rwlock. All writers must be in a
	 * sleepable context.
	 */
	struct mutex			lock;
	/* rwlock protects data_vec[ix]->state and entry pointer.
	 */
	rwlock_t			rwlock;
	struct ib_gid_table_entry	**data_vec;
	/* bit field, each bit indicates the index of default GID */
	u32				default_gid_indices;
};

static void dispatch_gid_change_event(struct ib_device *ib_dev, u8 port)
{
	struct ib_event event;

	event.device		= ib_dev;
	event.element.port_num	= port;
	event.event		= IB_EVENT_GID_CHANGE;

	ib_dispatch_event_clients(&event);
}

static const char * const gid_type_str[] = {
	/* IB/RoCE v1 value is set for IB_GID_TYPE_IB and IB_GID_TYPE_ROCE for
	 * user space compatibility reasons.
	 */
	[IB_GID_TYPE_IB]	= "IB/RoCE v1",
	[IB_GID_TYPE_ROCE]	= "IB/RoCE v1",
	[IB_GID_TYPE_ROCE_UDP_ENCAP]	= "RoCE v2",
};

const char *ib_cache_gid_type_str(enum ib_gid_type gid_type)
{
	if (gid_type < ARRAY_SIZE(gid_type_str) && gid_type_str[gid_type])
		return gid_type_str[gid_type];

	return "Invalid GID type";
}
EXPORT_SYMBOL(ib_cache_gid_type_str);

/** rdma_is_zero_gid - Check if given GID is zero or not.
 * @gid:	GID to check
 * Returns true if given GID is zero, returns false otherwise.
 */
bool rdma_is_zero_gid(const union ib_gid *gid)
{
	return !memcmp(gid, &zgid, sizeof(*gid));
}
EXPORT_SYMBOL(rdma_is_zero_gid);

/** is_gid_index_default - Check if a given index belongs to
 * reserved default GIDs or not.
 * @table:	GID table pointer
 * @index:	Index to check in GID table
 * Returns true if index is one of the reserved default GID index otherwise
 * returns false.
 */
static bool is_gid_index_default(const struct ib_gid_table *table,
				 unsigned int index)
{
	return index < 32 && (BIT(index) & table->default_gid_indices);
}

int ib_cache_gid_parse_type_str(const char *buf)
{
	unsigned int i;
	size_t len;
	int err = -EINVAL;

	len = strlen(buf);
	if (len == 0)
		return -EINVAL;

	if (buf[len - 1] == '\n')
		len--;

	for (i = 0; i < ARRAY_SIZE(gid_type_str); ++i)
		if (gid_type_str[i] && !strncmp(buf, gid_type_str[i], len) &&
		    len == strlen(gid_type_str[i])) {
			err = i;
			break;
		}

	return err;
}
EXPORT_SYMBOL(ib_cache_gid_parse_type_str);

static struct ib_gid_table *rdma_gid_table(struct ib_device *device, u8 port)
{
	return device->port_data[port].cache.gid;
}

static bool is_gid_entry_free(const struct ib_gid_table_entry *entry)
{
	return !entry;
}

static bool is_gid_entry_valid(const struct ib_gid_table_entry *entry)
{
	return entry && entry->state == GID_TABLE_ENTRY_VALID;
}

static void schedule_free_gid(struct kref *kref)
{
	struct ib_gid_table_entry *entry =
			container_of(kref, struct ib_gid_table_entry, kref);

	queue_work(ib_wq, &entry->del_work);
}

static void put_gid_ndev(struct rcu_head *head)
{
	struct roce_gid_ndev_storage *storage =
		container_of(head, struct roce_gid_ndev_storage, rcu_head);

	WARN_ON(!storage->ndev);
	/* At this point its safe to release netdev reference,
	 * as all callers working on gid_attr->ndev are done
	 * using this netdev.
	 */
	dev_put(storage->ndev);
	kfree(storage);
}

static void free_gid_entry_locked(struct ib_gid_table_entry *entry)
{
	struct ib_device *device = entry->attr.device;
	u8 port_num = entry->attr.port_num;
	struct ib_gid_table *table = rdma_gid_table(device, port_num);

	dev_dbg(&device->dev, "%s port=%d index=%d gid %pI6\n", __func__,
		port_num, entry->attr.index, entry->attr.gid.raw);

	write_lock_irq(&table->rwlock);

	/*
	 * The only way to avoid overwriting NULL in table is
	 * by comparing if it is same entry in table or not!
	 * If new entry in table is added by the time we free here,
	 * don't overwrite the table entry.
	 */
	if (entry == table->data_vec[entry->attr.index])
		table->data_vec[entry->attr.index] = NULL;
	/* Now this index is ready to be allocated */
	write_unlock_irq(&table->rwlock);

	if (entry->ndev_storage)
		call_rcu(&entry->ndev_storage->rcu_head, put_gid_ndev);
	kfree(entry);
}

static void free_gid_entry(struct kref *kref)
{
	struct ib_gid_table_entry *entry =
			container_of(kref, struct ib_gid_table_entry, kref);

	free_gid_entry_locked(entry);
}

/**
 * free_gid_work - Release reference to the GID entry
 * @work: Work structure to refer to GID entry which needs to be
 * deleted.
 *
 * free_gid_work() frees the entry from the HCA's hardware table
 * if provider supports it. It releases reference to netdevice.
 */
static void free_gid_work(struct work_struct *work)
{
	struct ib_gid_table_entry *entry =
		container_of(work, struct ib_gid_table_entry, del_work);
	struct ib_device *device = entry->attr.device;
	u8 port_num = entry->attr.port_num;
	struct ib_gid_table *table = rdma_gid_table(device, port_num);

	mutex_lock(&table->lock);
	free_gid_entry_locked(entry);
	mutex_unlock(&table->lock);
}

static struct ib_gid_table_entry *
alloc_gid_entry(const struct ib_gid_attr *attr)
{
	struct ib_gid_table_entry *entry;
	struct net_device *ndev;

	entry = kzalloc(sizeof(*entry), GFP_KERNEL);
	if (!entry)
		return NULL;

	ndev = rcu_dereference_protected(attr->ndev, 1);
	if (ndev) {
		entry->ndev_storage = kzalloc(sizeof(*entry->ndev_storage),
					      GFP_KERNEL);
		if (!entry->ndev_storage) {
			kfree(entry);
			return NULL;
		}
		dev_hold(ndev);
		entry->ndev_storage->ndev = ndev;
	}
	kref_init(&entry->kref);
	memcpy(&entry->attr, attr, sizeof(*attr));
	INIT_WORK(&entry->del_work, free_gid_work);
	entry->state = GID_TABLE_ENTRY_INVALID;
	return entry;
}

static void store_gid_entry(struct ib_gid_table *table,
			    struct ib_gid_table_entry *entry)
{
	entry->state = GID_TABLE_ENTRY_VALID;

	dev_dbg(&entry->attr.device->dev, "%s port=%d index=%d gid %pI6\n",
		__func__, entry->attr.port_num, entry->attr.index,
		entry->attr.gid.raw);

	lockdep_assert_held(&table->lock);
	write_lock_irq(&table->rwlock);
	table->data_vec[entry->attr.index] = entry;
	write_unlock_irq(&table->rwlock);
}

static void get_gid_entry(struct ib_gid_table_entry *entry)
{
	kref_get(&entry->kref);
}

static void put_gid_entry(struct ib_gid_table_entry *entry)
{
	kref_put(&entry->kref, schedule_free_gid);
}

static void put_gid_entry_locked(struct ib_gid_table_entry *entry)
{
	kref_put(&entry->kref, free_gid_entry);
}

static int add_roce_gid(struct ib_gid_table_entry *entry)
{
	const struct ib_gid_attr *attr = &entry->attr;
	int ret;

	if (!attr->ndev) {
		dev_err(&attr->device->dev, "%s NULL netdev port=%d index=%d\n",
			__func__, attr->port_num, attr->index);
		return -EINVAL;
	}
	if (rdma_cap_roce_gid_table(attr->device, attr->port_num)) {
		ret = attr->device->ops.add_gid(attr, &entry->context);
		if (ret) {
			dev_err(&attr->device->dev,
				"%s GID add failed port=%d index=%d\n",
				__func__, attr->port_num, attr->index);
			return ret;
		}
	}
	return 0;
}

/**
 * del_gid - Delete GID table entry
 *
 * @ib_dev:	IB device whose GID entry to be deleted
 * @port:	Port number of the IB device
 * @table:	GID table of the IB device for a port
 * @ix:		GID entry index to delete
 *
 */
static void del_gid(struct ib_device *ib_dev, u8 port,
		    struct ib_gid_table *table, int ix)
{
	struct roce_gid_ndev_storage *ndev_storage;
	struct ib_gid_table_entry *entry;

	lockdep_assert_held(&table->lock);

	dev_dbg(&ib_dev->dev, "%s port=%d index=%d gid %pI6\n", __func__, port,
		ix, table->data_vec[ix]->attr.gid.raw);

	write_lock_irq(&table->rwlock);
	entry = table->data_vec[ix];
	entry->state = GID_TABLE_ENTRY_PENDING_DEL;
	/*
	 * For non RoCE protocol, GID entry slot is ready to use.
	 */
	if (!rdma_protocol_roce(ib_dev, port))
		table->data_vec[ix] = NULL;
	write_unlock_irq(&table->rwlock);

	ndev_storage = entry->ndev_storage;
	if (ndev_storage) {
		entry->ndev_storage = NULL;
		rcu_assign_pointer(entry->attr.ndev, NULL);
		call_rcu(&ndev_storage->rcu_head, put_gid_ndev);
	}

	if (rdma_cap_roce_gid_table(ib_dev, port))
		ib_dev->ops.del_gid(&entry->attr, &entry->context);

	put_gid_entry_locked(entry);
}

/**
 * add_modify_gid - Add or modify GID table entry
 *
 * @table:	GID table in which GID to be added or modified
 * @attr:	Attributes of the GID
 *
 * Returns 0 on success or appropriate error code. It accepts zero
 * GID addition for non RoCE ports for HCA's who report them as valid
 * GID. However such zero GIDs are not added to the cache.
 */
static int add_modify_gid(struct ib_gid_table *table,
			  const struct ib_gid_attr *attr)
{
	struct ib_gid_table_entry *entry;
	int ret = 0;

	/*
	 * Invalidate any old entry in the table to make it safe to write to
	 * this index.
	 */
	if (is_gid_entry_valid(table->data_vec[attr->index]))
		del_gid(attr->device, attr->port_num, table, attr->index);

	/*
	 * Some HCA's report multiple GID entries with only one valid GID, and
	 * leave other unused entries as the zero GID. Convert zero GIDs to
	 * empty table entries instead of storing them.
	 */
	if (rdma_is_zero_gid(&attr->gid))
		return 0;

	entry = alloc_gid_entry(attr);
	if (!entry)
		return -ENOMEM;

	if (rdma_protocol_roce(attr->device, attr->port_num)) {
		ret = add_roce_gid(entry);
		if (ret)
			goto done;
	}

	store_gid_entry(table, entry);
	return 0;

done:
	put_gid_entry(entry);
	return ret;
}

/* rwlock should be read locked, or lock should be held */
static int find_gid(struct ib_gid_table *table, const union ib_gid *gid,
		    const struct ib_gid_attr *val, bool default_gid,
		    unsigned long mask, int *pempty)
{
	int i = 0;
	int found = -1;
	int empty = pempty ? -1 : 0;

	while (i < table->sz && (found < 0 || empty < 0)) {
		struct ib_gid_table_entry *data = table->data_vec[i];
		struct ib_gid_attr *attr;
		int curr_index = i;

		i++;

		/* find_gid() is used during GID addition where it is expected
		 * to return a free entry slot which is not duplicate.
		 * Free entry slot is requested and returned if pempty is set,
		 * so lookup free slot only if requested.
		 */
		if (pempty && empty < 0) {
			if (is_gid_entry_free(data) &&
			    default_gid ==
				is_gid_index_default(table, curr_index)) {
				/*
				 * Found an invalid (free) entry; allocate it.
				 * If default GID is requested, then our
				 * found slot must be one of the DEFAULT
				 * reserved slots or we fail.
				 * This ensures that only DEFAULT reserved
				 * slots are used for default property GIDs.
				 */
				empty = curr_index;
			}
		}

		/*
		 * Additionally find_gid() is used to find valid entry during
		 * lookup operation; so ignore the entries which are marked as
		 * pending for removal and the entries which are marked as
		 * invalid.
		 */
		if (!is_gid_entry_valid(data))
			continue;

		if (found >= 0)
			continue;

		attr = &data->attr;
		if (mask & GID_ATTR_FIND_MASK_GID_TYPE &&
		    attr->gid_type != val->gid_type)
			continue;

		if (mask & GID_ATTR_FIND_MASK_GID &&
		    memcmp(gid, &data->attr.gid, sizeof(*gid)))
			continue;

		if (mask & GID_ATTR_FIND_MASK_NETDEV &&
		    attr->ndev != val->ndev)
			continue;

		if (mask & GID_ATTR_FIND_MASK_DEFAULT &&
		    is_gid_index_default(table, curr_index) != default_gid)
			continue;

		found = curr_index;
	}

	if (pempty)
		*pempty = empty;

	return found;
}

static void make_default_gid(struct  net_device *dev, union ib_gid *gid)
{
	gid->global.subnet_prefix = cpu_to_be64(0xfe80000000000000LL);
	addrconf_ifid_eui48(&gid->raw[8], dev);
}

static int __ib_cache_gid_add(struct ib_device *ib_dev, u8 port,
			      union ib_gid *gid, struct ib_gid_attr *attr,
			      unsigned long mask, bool default_gid)
{
	struct ib_gid_table *table;
	int ret = 0;
	int empty;
	int ix;

	/* Do not allow adding zero GID in support of
	 * IB spec version 1.3 section 4.1.1 point (6) and
	 * section 12.7.10 and section 12.7.20
	 */
	if (rdma_is_zero_gid(gid))
		return -EINVAL;

	table = rdma_gid_table(ib_dev, port);

	mutex_lock(&table->lock);

	ix = find_gid(table, gid, attr, default_gid, mask, &empty);
	if (ix >= 0)
		goto out_unlock;

	if (empty < 0) {
		ret = -ENOSPC;
		goto out_unlock;
	}
	attr->device = ib_dev;
	attr->index = empty;
	attr->port_num = port;
	attr->gid = *gid;
	ret = add_modify_gid(table, attr);
	if (!ret)
		dispatch_gid_change_event(ib_dev, port);

out_unlock:
	mutex_unlock(&table->lock);
	if (ret)
		pr_warn("%s: unable to add gid %pI6 error=%d\n",
			__func__, gid->raw, ret);
	return ret;
}

int ib_cache_gid_add(struct ib_device *ib_dev, u8 port,
		     union ib_gid *gid, struct ib_gid_attr *attr)
{
	unsigned long mask = GID_ATTR_FIND_MASK_GID |
			     GID_ATTR_FIND_MASK_GID_TYPE |
			     GID_ATTR_FIND_MASK_NETDEV;

	return __ib_cache_gid_add(ib_dev, port, gid, attr, mask, false);
}

static int
_ib_cache_gid_del(struct ib_device *ib_dev, u8 port,
		  union ib_gid *gid, struct ib_gid_attr *attr,
		  unsigned long mask, bool default_gid)
{
	struct ib_gid_table *table;
	int ret = 0;
	int ix;

	table = rdma_gid_table(ib_dev, port);

	mutex_lock(&table->lock);

	ix = find_gid(table, gid, attr, default_gid, mask, NULL);
	if (ix < 0) {
		ret = -EINVAL;
		goto out_unlock;
	}

	del_gid(ib_dev, port, table, ix);
	dispatch_gid_change_event(ib_dev, port);

out_unlock:
	mutex_unlock(&table->lock);
	if (ret)
		pr_debug("%s: can't delete gid %pI6 error=%d\n",
			 __func__, gid->raw, ret);
	return ret;
}

int ib_cache_gid_del(struct ib_device *ib_dev, u8 port,
		     union ib_gid *gid, struct ib_gid_attr *attr)
{
	unsigned long mask = GID_ATTR_FIND_MASK_GID	  |
			     GID_ATTR_FIND_MASK_GID_TYPE |
			     GID_ATTR_FIND_MASK_DEFAULT  |
			     GID_ATTR_FIND_MASK_NETDEV;

	return _ib_cache_gid_del(ib_dev, port, gid, attr, mask, false);
}

int ib_cache_gid_del_all_netdev_gids(struct ib_device *ib_dev, u8 port,
				     struct net_device *ndev)
{
	struct ib_gid_table *table;
	int ix;
	bool deleted = false;

	table = rdma_gid_table(ib_dev, port);

	mutex_lock(&table->lock);

	for (ix = 0; ix < table->sz; ix++) {
		if (is_gid_entry_valid(table->data_vec[ix]) &&
		    table->data_vec[ix]->attr.ndev == ndev) {
			del_gid(ib_dev, port, table, ix);
			deleted = true;
		}
	}

	mutex_unlock(&table->lock);

	if (deleted)
		dispatch_gid_change_event(ib_dev, port);

	return 0;
}

/**
 * rdma_find_gid_by_port - Returns the GID entry attributes when it finds
 * a valid GID entry for given search parameters. It searches for the specified
 * GID value in the local software cache.
 * @device: The device to query.
 * @gid: The GID value to search for.
 * @gid_type: The GID type to search for.
 * @port_num: The port number of the device where the GID value should be
 *   searched.
 * @ndev: In RoCE, the net device of the device. NULL means ignore.
 *
 * Returns sgid attributes if the GID is found with valid reference or
 * returns ERR_PTR for the error.
 * The caller must invoke rdma_put_gid_attr() to release the reference.
 */
const struct ib_gid_attr *
rdma_find_gid_by_port(struct ib_device *ib_dev,
		      const union ib_gid *gid,
		      enum ib_gid_type gid_type,
		      u8 port, struct net_device *ndev)
{
	int local_index;
	struct ib_gid_table *table;
	unsigned long mask = GID_ATTR_FIND_MASK_GID |
			     GID_ATTR_FIND_MASK_GID_TYPE;
	struct ib_gid_attr val = {.ndev = ndev, .gid_type = gid_type};
	const struct ib_gid_attr *attr;
	unsigned long flags;

	if (!rdma_is_port_valid(ib_dev, port))
		return ERR_PTR(-ENOENT);

	table = rdma_gid_table(ib_dev, port);

	if (ndev)
		mask |= GID_ATTR_FIND_MASK_NETDEV;

	read_lock_irqsave(&table->rwlock, flags);
	local_index = find_gid(table, gid, &val, false, mask, NULL);
	if (local_index >= 0) {
		get_gid_entry(table->data_vec[local_index]);
		attr = &table->data_vec[local_index]->attr;
		read_unlock_irqrestore(&table->rwlock, flags);
		return attr;
	}

	read_unlock_irqrestore(&table->rwlock, flags);
	return ERR_PTR(-ENOENT);
}
EXPORT_SYMBOL(rdma_find_gid_by_port);

/**
 * rdma_find_gid_by_filter - Returns the GID table attribute where a
 * specified GID value occurs
 * @device: The device to query.
 * @gid: The GID value to search for.
 * @port: The port number of the device where the GID value could be
 *   searched.
 * @filter: The filter function is executed on any matching GID in the table.
 *   If the filter function returns true, the corresponding index is returned,
 *   otherwise, we continue searching the GID table. It's guaranteed that
 *   while filter is executed, ndev field is valid and the structure won't
 *   change. filter is executed in an atomic context. filter must not be NULL.
 *
 * rdma_find_gid_by_filter() searches for the specified GID value
 * of which the filter function returns true in the port's GID table.
 *
 */
const struct ib_gid_attr *rdma_find_gid_by_filter(
	struct ib_device *ib_dev, const union ib_gid *gid, u8 port,
	bool (*filter)(const union ib_gid *gid, const struct ib_gid_attr *,
		       void *),
	void *context)
{
	const struct ib_gid_attr *res = ERR_PTR(-ENOENT);
	struct ib_gid_table *table;
	unsigned long flags;
	unsigned int i;

	if (!rdma_is_port_valid(ib_dev, port))
		return ERR_PTR(-EINVAL);

	table = rdma_gid_table(ib_dev, port);

	read_lock_irqsave(&table->rwlock, flags);
	for (i = 0; i < table->sz; i++) {
		struct ib_gid_table_entry *entry = table->data_vec[i];

		if (!is_gid_entry_valid(entry))
			continue;

		if (memcmp(gid, &entry->attr.gid, sizeof(*gid)))
			continue;

		if (filter(gid, &entry->attr, context)) {
			get_gid_entry(entry);
			res = &entry->attr;
			break;
		}
	}
	read_unlock_irqrestore(&table->rwlock, flags);
	return res;
}

static struct ib_gid_table *alloc_gid_table(int sz)
{
	struct ib_gid_table *table = kzalloc(sizeof(*table), GFP_KERNEL);

	if (!table)
		return NULL;

	table->data_vec = kcalloc(sz, sizeof(*table->data_vec), GFP_KERNEL);
	if (!table->data_vec)
		goto err_free_table;

	mutex_init(&table->lock);

	table->sz = sz;
	rwlock_init(&table->rwlock);
	return table;

err_free_table:
	kfree(table);
	return NULL;
}

static void release_gid_table(struct ib_device *device,
			      struct ib_gid_table *table)
{
	bool leak = false;
	int i;

	if (!table)
		return;

	for (i = 0; i < table->sz; i++) {
		if (is_gid_entry_free(table->data_vec[i]))
			continue;
		if (kref_read(&table->data_vec[i]->kref) > 1) {
			dev_err(&device->dev,
				"GID entry ref leak for index %d ref=%d\n", i,
				kref_read(&table->data_vec[i]->kref));
			leak = true;
		}
	}
	if (leak)
		return;

	mutex_destroy(&table->lock);
	kfree(table->data_vec);
	kfree(table);
}

static void cleanup_gid_table_port(struct ib_device *ib_dev, u8 port,
				   struct ib_gid_table *table)
{
	int i;

	if (!table)
		return;

	mutex_lock(&table->lock);
	for (i = 0; i < table->sz; ++i) {
		if (is_gid_entry_valid(table->data_vec[i]))
			del_gid(ib_dev, port, table, i);
	}
	mutex_unlock(&table->lock);
}

void ib_cache_gid_set_default_gid(struct ib_device *ib_dev, u8 port,
				  struct net_device *ndev,
				  unsigned long gid_type_mask,
				  enum ib_cache_gid_default_mode mode)
{
	union ib_gid gid = { };
	struct ib_gid_attr gid_attr;
	unsigned int gid_type;
	unsigned long mask;

	mask = GID_ATTR_FIND_MASK_GID_TYPE |
	       GID_ATTR_FIND_MASK_DEFAULT |
	       GID_ATTR_FIND_MASK_NETDEV;
	memset(&gid_attr, 0, sizeof(gid_attr));
	gid_attr.ndev = ndev;

	for (gid_type = 0; gid_type < IB_GID_TYPE_SIZE; ++gid_type) {
		if (1UL << gid_type & ~gid_type_mask)
			continue;

		gid_attr.gid_type = gid_type;

		if (mode == IB_CACHE_GID_DEFAULT_MODE_SET) {
			make_default_gid(ndev, &gid);
			__ib_cache_gid_add(ib_dev, port, &gid,
					   &gid_attr, mask, true);
		} else if (mode == IB_CACHE_GID_DEFAULT_MODE_DELETE) {
			_ib_cache_gid_del(ib_dev, port, &gid,
					  &gid_attr, mask, true);
		}
	}
}

static void gid_table_reserve_default(struct ib_device *ib_dev, u8 port,
				      struct ib_gid_table *table)
{
	unsigned int i;
	unsigned long roce_gid_type_mask;
	unsigned int num_default_gids;

	roce_gid_type_mask = roce_gid_type_mask_support(ib_dev, port);
	num_default_gids = hweight_long(roce_gid_type_mask);
	/* Reserve starting indices for default GIDs */
	for (i = 0; i < num_default_gids && i < table->sz; i++)
		table->default_gid_indices |= BIT(i);
}


static void gid_table_release_one(struct ib_device *ib_dev)
{
	unsigned int p;

	rdma_for_each_port (ib_dev, p) {
		release_gid_table(ib_dev, ib_dev->port_data[p].cache.gid);
		ib_dev->port_data[p].cache.gid = NULL;
	}
}

static int _gid_table_setup_one(struct ib_device *ib_dev)
{
	struct ib_gid_table *table;
	unsigned int rdma_port;

	rdma_for_each_port (ib_dev, rdma_port) {
		table = alloc_gid_table(
			ib_dev->port_data[rdma_port].immutable.gid_tbl_len);
		if (!table)
			goto rollback_table_setup;

		gid_table_reserve_default(ib_dev, rdma_port, table);
		ib_dev->port_data[rdma_port].cache.gid = table;
	}
	return 0;

rollback_table_setup:
	gid_table_release_one(ib_dev);
	return -ENOMEM;
}

static void gid_table_cleanup_one(struct ib_device *ib_dev)
{
	unsigned int p;

	rdma_for_each_port (ib_dev, p)
		cleanup_gid_table_port(ib_dev, p,
				       ib_dev->port_data[p].cache.gid);
}

static int gid_table_setup_one(struct ib_device *ib_dev)
{
	int err;

	err = _gid_table_setup_one(ib_dev);

	if (err)
		return err;

	rdma_roce_rescan_device(ib_dev);

	return err;
}

/**
 * rdma_query_gid - Read the GID content from the GID software cache
 * @device:		Device to query the GID
 * @port_num:		Port number of the device
 * @index:		Index of the GID table entry to read
 * @gid:		Pointer to GID where to store the entry's GID
 *
 * rdma_query_gid() only reads the GID entry content for requested device,
 * port and index. It reads for IB, RoCE and iWarp link layers.  It doesn't
 * hold any reference to the GID table entry in the HCA or software cache.
 *
 * Returns 0 on success or appropriate error code.
 *
 */
int rdma_query_gid(struct ib_device *device, u8 port_num,
		   int index, union ib_gid *gid)
{
	struct ib_gid_table *table;
	unsigned long flags;
	int res = -EINVAL;

	if (!rdma_is_port_valid(device, port_num))
		return -EINVAL;

	table = rdma_gid_table(device, port_num);
	read_lock_irqsave(&table->rwlock, flags);

	if (index < 0 || index >= table->sz ||
	    !is_gid_entry_valid(table->data_vec[index]))
		goto done;

	memcpy(gid, &table->data_vec[index]->attr.gid, sizeof(*gid));
	res = 0;

done:
	read_unlock_irqrestore(&table->rwlock, flags);
	return res;
}
EXPORT_SYMBOL(rdma_query_gid);

/**
 * rdma_read_gid_hw_context - Read the HW GID context from GID attribute
 * @attr:		Potinter to the GID attribute
 *
 * rdma_read_gid_hw_context() reads the drivers GID HW context corresponding
 * to the SGID attr. Callers are required to already be holding the reference
 * to an existing GID entry.
 *
 * Returns the HW GID context
 *
 */
void *rdma_read_gid_hw_context(const struct ib_gid_attr *attr)
{
	return container_of(attr, struct ib_gid_table_entry, attr)->context;
}
EXPORT_SYMBOL(rdma_read_gid_hw_context);

/**
 * rdma_find_gid - Returns SGID attributes if the matching GID is found.
 * @device: The device to query.
 * @gid: The GID value to search for.
 * @gid_type: The GID type to search for.
 * @ndev: In RoCE, the net device of the device. NULL means ignore.
 *
 * rdma_find_gid() searches for the specified GID value in the software cache.
 *
 * Returns GID attributes if a valid GID is found or returns ERR_PTR for the
 * error. The caller must invoke rdma_put_gid_attr() to release the reference.
 *
 */
const struct ib_gid_attr *rdma_find_gid(struct ib_device *device,
					const union ib_gid *gid,
					enum ib_gid_type gid_type,
					struct net_device *ndev)
{
	unsigned long mask = GID_ATTR_FIND_MASK_GID |
			     GID_ATTR_FIND_MASK_GID_TYPE;
	struct ib_gid_attr gid_attr_val = {.ndev = ndev, .gid_type = gid_type};
	unsigned int p;

	if (ndev)
		mask |= GID_ATTR_FIND_MASK_NETDEV;

	rdma_for_each_port(device, p) {
		struct ib_gid_table *table;
		unsigned long flags;
		int index;

		table = device->port_data[p].cache.gid;
		read_lock_irqsave(&table->rwlock, flags);
		index = find_gid(table, gid, &gid_attr_val, false, mask, NULL);
		if (index >= 0) {
			const struct ib_gid_attr *attr;

			get_gid_entry(table->data_vec[index]);
			attr = &table->data_vec[index]->attr;
			read_unlock_irqrestore(&table->rwlock, flags);
			return attr;
		}
		read_unlock_irqrestore(&table->rwlock, flags);
	}

	return ERR_PTR(-ENOENT);
}
EXPORT_SYMBOL(rdma_find_gid);

int ib_get_cached_pkey(struct ib_device *device,
		       u8                port_num,
		       int               index,
		       u16              *pkey)
{
	struct ib_pkey_cache *cache;
	unsigned long flags;
	int ret = 0;

	if (!rdma_is_port_valid(device, port_num))
		return -EINVAL;

	read_lock_irqsave(&device->cache_lock, flags);

	cache = device->port_data[port_num].cache.pkey;

	if (!cache || index < 0 || index >= cache->table_len)
		ret = -EINVAL;
	else
		*pkey = cache->table[index];

	read_unlock_irqrestore(&device->cache_lock, flags);

	return ret;
}
EXPORT_SYMBOL(ib_get_cached_pkey);

int ib_get_cached_subnet_prefix(struct ib_device *device,
				u8                port_num,
				u64              *sn_pfx)
{
	unsigned long flags;

	if (!rdma_is_port_valid(device, port_num))
		return -EINVAL;

	read_lock_irqsave(&device->cache_lock, flags);
	*sn_pfx = device->port_data[port_num].cache.subnet_prefix;
	read_unlock_irqrestore(&device->cache_lock, flags);

	return 0;
}
EXPORT_SYMBOL(ib_get_cached_subnet_prefix);

int ib_find_cached_pkey(struct ib_device *device,
			u8                port_num,
			u16               pkey,
			u16              *index)
{
	struct ib_pkey_cache *cache;
	unsigned long flags;
	int i;
	int ret = -ENOENT;
	int partial_ix = -1;

	if (!rdma_is_port_valid(device, port_num))
		return -EINVAL;

	read_lock_irqsave(&device->cache_lock, flags);

	cache = device->port_data[port_num].cache.pkey;
	if (!cache) {
		ret = -EINVAL;
		goto err;
	}

	*index = -1;

	for (i = 0; i < cache->table_len; ++i)
		if ((cache->table[i] & 0x7fff) == (pkey & 0x7fff)) {
			if (cache->table[i] & 0x8000) {
				*index = i;
				ret = 0;
				break;
			} else
				partial_ix = i;
		}

	if (ret && partial_ix >= 0) {
		*index = partial_ix;
		ret = 0;
	}

err:
	read_unlock_irqrestore(&device->cache_lock, flags);

	return ret;
}
EXPORT_SYMBOL(ib_find_cached_pkey);

int ib_find_exact_cached_pkey(struct ib_device *device,
			      u8                port_num,
			      u16               pkey,
			      u16              *index)
{
	struct ib_pkey_cache *cache;
	unsigned long flags;
	int i;
	int ret = -ENOENT;

	if (!rdma_is_port_valid(device, port_num))
		return -EINVAL;

	read_lock_irqsave(&device->cache_lock, flags);

	cache = device->port_data[port_num].cache.pkey;
	if (!cache) {
		ret = -EINVAL;
		goto err;
	}

	*index = -1;

	for (i = 0; i < cache->table_len; ++i)
		if (cache->table[i] == pkey) {
			*index = i;
			ret = 0;
			break;
		}

err:
	read_unlock_irqrestore(&device->cache_lock, flags);

	return ret;
}
EXPORT_SYMBOL(ib_find_exact_cached_pkey);

int ib_get_cached_lmc(struct ib_device *device,
		      u8                port_num,
		      u8                *lmc)
{
	unsigned long flags;
	int ret = 0;

	if (!rdma_is_port_valid(device, port_num))
		return -EINVAL;

	read_lock_irqsave(&device->cache_lock, flags);
	*lmc = device->port_data[port_num].cache.lmc;
	read_unlock_irqrestore(&device->cache_lock, flags);

	return ret;
}
EXPORT_SYMBOL(ib_get_cached_lmc);

int ib_get_cached_port_state(struct ib_device   *device,
			     u8                  port_num,
			     enum ib_port_state *port_state)
{
	unsigned long flags;
	int ret = 0;

	if (!rdma_is_port_valid(device, port_num))
		return -EINVAL;

	read_lock_irqsave(&device->cache_lock, flags);
	*port_state = device->port_data[port_num].cache.port_state;
	read_unlock_irqrestore(&device->cache_lock, flags);

	return ret;
}
EXPORT_SYMBOL(ib_get_cached_port_state);

/**
 * rdma_get_gid_attr - Returns GID attributes for a port of a device
 * at a requested gid_index, if a valid GID entry exists.
 * @device:		The device to query.
 * @port_num:		The port number on the device where the GID value
 *			is to be queried.
 * @index:		Index of the GID table entry whose attributes are to
 *                      be queried.
 *
 * rdma_get_gid_attr() acquires reference count of gid attributes from the
 * cached GID table. Caller must invoke rdma_put_gid_attr() to release
 * reference to gid attribute regardless of link layer.
 *
 * Returns pointer to valid gid attribute or ERR_PTR for the appropriate error
 * code.
 */
const struct ib_gid_attr *
rdma_get_gid_attr(struct ib_device *device, u8 port_num, int index)
{
	const struct ib_gid_attr *attr = ERR_PTR(-ENODATA);
	struct ib_gid_table *table;
	unsigned long flags;

	if (!rdma_is_port_valid(device, port_num))
		return ERR_PTR(-EINVAL);

	table = rdma_gid_table(device, port_num);
	if (index < 0 || index >= table->sz)
		return ERR_PTR(-EINVAL);

	read_lock_irqsave(&table->rwlock, flags);
	if (!is_gid_entry_valid(table->data_vec[index]))
		goto done;

	get_gid_entry(table->data_vec[index]);
	attr = &table->data_vec[index]->attr;
done:
	read_unlock_irqrestore(&table->rwlock, flags);
	return attr;
}
EXPORT_SYMBOL(rdma_get_gid_attr);

/**
 * rdma_query_gid_table - Reads GID table entries of all the ports of a device up to max_entries.
 * @device: The device to query.
 * @entries: Entries where GID entries are returned.
 * @max_entries: Maximum number of entries that can be returned.
 * Entries array must be allocated to hold max_entries number of entries.
 * @num_entries: Updated to the number of entries that were successfully read.
 *
 * Returns number of entries on success or appropriate error code.
 */
ssize_t rdma_query_gid_table(struct ib_device *device,
			     struct ib_uverbs_gid_entry *entries,
			     size_t max_entries)
{
	const struct ib_gid_attr *gid_attr;
	ssize_t num_entries = 0, ret;
	struct ib_gid_table *table;
	unsigned int port_num, i;
	struct net_device *ndev;
	unsigned long flags;

	rdma_for_each_port(device, port_num) {
<<<<<<< HEAD
		if (!rdma_ib_or_roce(device, port_num))
			continue;

=======
>>>>>>> 356006a6
		table = rdma_gid_table(device, port_num);
		read_lock_irqsave(&table->rwlock, flags);
		for (i = 0; i < table->sz; i++) {
			if (!is_gid_entry_valid(table->data_vec[i]))
				continue;
			if (num_entries >= max_entries) {
				ret = -EINVAL;
				goto err;
			}

			gid_attr = &table->data_vec[i]->attr;

			memcpy(&entries->gid, &gid_attr->gid,
			       sizeof(gid_attr->gid));
			entries->gid_index = gid_attr->index;
			entries->port_num = gid_attr->port_num;
			entries->gid_type = gid_attr->gid_type;
			ndev = rcu_dereference_protected(
				gid_attr->ndev,
				lockdep_is_held(&table->rwlock));
			if (ndev)
				entries->netdev_ifindex = ndev->ifindex;

			num_entries++;
			entries++;
		}
		read_unlock_irqrestore(&table->rwlock, flags);
	}

	return num_entries;
err:
	read_unlock_irqrestore(&table->rwlock, flags);
	return ret;
}
EXPORT_SYMBOL(rdma_query_gid_table);

/**
 * rdma_put_gid_attr - Release reference to the GID attribute
 * @attr:		Pointer to the GID attribute whose reference
 *			needs to be released.
 *
 * rdma_put_gid_attr() must be used to release reference whose
 * reference is acquired using rdma_get_gid_attr() or any APIs
 * which returns a pointer to the ib_gid_attr regardless of link layer
 * of IB or RoCE.
 *
 */
void rdma_put_gid_attr(const struct ib_gid_attr *attr)
{
	struct ib_gid_table_entry *entry =
		container_of(attr, struct ib_gid_table_entry, attr);

	put_gid_entry(entry);
}
EXPORT_SYMBOL(rdma_put_gid_attr);

/**
 * rdma_hold_gid_attr - Get reference to existing GID attribute
 *
 * @attr:		Pointer to the GID attribute whose reference
 *			needs to be taken.
 *
 * Increase the reference count to a GID attribute to keep it from being
 * freed. Callers are required to already be holding a reference to attribute.
 *
 */
void rdma_hold_gid_attr(const struct ib_gid_attr *attr)
{
	struct ib_gid_table_entry *entry =
		container_of(attr, struct ib_gid_table_entry, attr);

	get_gid_entry(entry);
}
EXPORT_SYMBOL(rdma_hold_gid_attr);

/**
 * rdma_read_gid_attr_ndev_rcu - Read GID attribute netdevice
 * which must be in UP state.
 *
 * @attr:Pointer to the GID attribute
 *
 * Returns pointer to netdevice if the netdevice was attached to GID and
 * netdevice is in UP state. Caller must hold RCU lock as this API
 * reads the netdev flags which can change while netdevice migrates to
 * different net namespace. Returns ERR_PTR with error code otherwise.
 *
 */
struct net_device *rdma_read_gid_attr_ndev_rcu(const struct ib_gid_attr *attr)
{
	struct ib_gid_table_entry *entry =
			container_of(attr, struct ib_gid_table_entry, attr);
	struct ib_device *device = entry->attr.device;
	struct net_device *ndev = ERR_PTR(-EINVAL);
	u8 port_num = entry->attr.port_num;
	struct ib_gid_table *table;
	unsigned long flags;
	bool valid;

	table = rdma_gid_table(device, port_num);

	read_lock_irqsave(&table->rwlock, flags);
	valid = is_gid_entry_valid(table->data_vec[attr->index]);
	if (valid) {
		ndev = rcu_dereference(attr->ndev);
		if (!ndev)
			ndev = ERR_PTR(-ENODEV);
	}
	read_unlock_irqrestore(&table->rwlock, flags);
	return ndev;
}
EXPORT_SYMBOL(rdma_read_gid_attr_ndev_rcu);

static int get_lower_dev_vlan(struct net_device *lower_dev,
			      struct netdev_nested_priv *priv)
{
	u16 *vlan_id = (u16 *)priv->data;

	if (is_vlan_dev(lower_dev))
		*vlan_id = vlan_dev_vlan_id(lower_dev);

	/* We are interested only in first level vlan device, so
	 * always return 1 to stop iterating over next level devices.
	 */
	return 1;
}

/**
 * rdma_read_gid_l2_fields - Read the vlan ID and source MAC address
 *			     of a GID entry.
 *
 * @attr:	GID attribute pointer whose L2 fields to be read
 * @vlan_id:	Pointer to vlan id to fill up if the GID entry has
 *		vlan id. It is optional.
 * @smac:	Pointer to smac to fill up for a GID entry. It is optional.
 *
 * rdma_read_gid_l2_fields() returns 0 on success and returns vlan id
 * (if gid entry has vlan) and source MAC, or returns error.
 */
int rdma_read_gid_l2_fields(const struct ib_gid_attr *attr,
			    u16 *vlan_id, u8 *smac)
{
	struct netdev_nested_priv priv = {
		.data = (void *)vlan_id,
	};
	struct net_device *ndev;

	rcu_read_lock();
	ndev = rcu_dereference(attr->ndev);
	if (!ndev) {
		rcu_read_unlock();
		return -ENODEV;
	}
	if (smac)
		ether_addr_copy(smac, ndev->dev_addr);
	if (vlan_id) {
		*vlan_id = 0xffff;
		if (is_vlan_dev(ndev)) {
			*vlan_id = vlan_dev_vlan_id(ndev);
		} else {
			/* If the netdev is upper device and if it's lower
			 * device is vlan device, consider vlan id of the
			 * the lower vlan device for this gid entry.
			 */
			netdev_walk_all_lower_dev_rcu(attr->ndev,
					get_lower_dev_vlan, &priv);
		}
	}
	rcu_read_unlock();
	return 0;
}
EXPORT_SYMBOL(rdma_read_gid_l2_fields);

static int config_non_roce_gid_cache(struct ib_device *device,
				     u8 port, int gid_tbl_len)
{
	struct ib_gid_attr gid_attr = {};
	struct ib_gid_table *table;
	int ret = 0;
	int i;

	gid_attr.device = device;
	gid_attr.port_num = port;
	table = rdma_gid_table(device, port);

	mutex_lock(&table->lock);
	for (i = 0; i < gid_tbl_len; ++i) {
		if (!device->ops.query_gid)
			continue;
		ret = device->ops.query_gid(device, port, i, &gid_attr.gid);
		if (ret) {
			dev_warn(&device->dev,
				 "query_gid failed (%d) for index %d\n", ret,
				 i);
			goto err;
		}
		gid_attr.index = i;
		add_modify_gid(table, &gid_attr);
	}
err:
	mutex_unlock(&table->lock);
	return ret;
}

static int
ib_cache_update(struct ib_device *device, u8 port, bool enforce_security)
{
	struct ib_port_attr       *tprops = NULL;
	struct ib_pkey_cache      *pkey_cache = NULL, *old_pkey_cache;
	int                        i;
	int                        ret;

	if (!rdma_is_port_valid(device, port))
		return -EINVAL;

	tprops = kmalloc(sizeof *tprops, GFP_KERNEL);
	if (!tprops)
		return -ENOMEM;

	ret = ib_query_port(device, port, tprops);
	if (ret) {
		dev_warn(&device->dev, "ib_query_port failed (%d)\n", ret);
		goto err;
	}

	if (!rdma_protocol_roce(device, port)) {
		ret = config_non_roce_gid_cache(device, port,
						tprops->gid_tbl_len);
		if (ret)
			goto err;
	}

	if (tprops->pkey_tbl_len) {
		pkey_cache = kmalloc(struct_size(pkey_cache, table,
						 tprops->pkey_tbl_len),
				     GFP_KERNEL);
		if (!pkey_cache) {
			ret = -ENOMEM;
			goto err;
		}

		pkey_cache->table_len = tprops->pkey_tbl_len;

		for (i = 0; i < pkey_cache->table_len; ++i) {
			ret = ib_query_pkey(device, port, i,
					    pkey_cache->table + i);
			if (ret) {
				dev_warn(&device->dev,
					 "ib_query_pkey failed (%d) for index %d\n",
					 ret, i);
				goto err;
			}
		}
	}

	write_lock_irq(&device->cache_lock);

	old_pkey_cache = device->port_data[port].cache.pkey;

	device->port_data[port].cache.pkey = pkey_cache;
	device->port_data[port].cache.lmc = tprops->lmc;
	device->port_data[port].cache.port_state = tprops->state;

	device->port_data[port].cache.subnet_prefix = tprops->subnet_prefix;
	write_unlock_irq(&device->cache_lock);

	if (enforce_security)
		ib_security_cache_change(device,
					 port,
					 tprops->subnet_prefix);

	kfree(old_pkey_cache);
	kfree(tprops);
	return 0;

err:
	kfree(pkey_cache);
	kfree(tprops);
	return ret;
}

static void ib_cache_event_task(struct work_struct *_work)
{
	struct ib_update_work *work =
		container_of(_work, struct ib_update_work, work);
	int ret;

	/* Before distributing the cache update event, first sync
	 * the cache.
	 */
	ret = ib_cache_update(work->event.device, work->event.element.port_num,
			      work->enforce_security);

	/* GID event is notified already for individual GID entries by
	 * dispatch_gid_change_event(). Hence, notifiy for rest of the
	 * events.
	 */
	if (!ret && work->event.event != IB_EVENT_GID_CHANGE)
		ib_dispatch_event_clients(&work->event);

	kfree(work);
}

static void ib_generic_event_task(struct work_struct *_work)
{
	struct ib_update_work *work =
		container_of(_work, struct ib_update_work, work);

	ib_dispatch_event_clients(&work->event);
	kfree(work);
}

static bool is_cache_update_event(const struct ib_event *event)
{
	return (event->event == IB_EVENT_PORT_ERR    ||
		event->event == IB_EVENT_PORT_ACTIVE ||
		event->event == IB_EVENT_LID_CHANGE  ||
		event->event == IB_EVENT_PKEY_CHANGE ||
		event->event == IB_EVENT_CLIENT_REREGISTER ||
		event->event == IB_EVENT_GID_CHANGE);
}

/**
 * ib_dispatch_event - Dispatch an asynchronous event
 * @event:Event to dispatch
 *
 * Low-level drivers must call ib_dispatch_event() to dispatch the
 * event to all registered event handlers when an asynchronous event
 * occurs.
 */
void ib_dispatch_event(const struct ib_event *event)
{
	struct ib_update_work *work;

	work = kzalloc(sizeof(*work), GFP_ATOMIC);
	if (!work)
		return;

	if (is_cache_update_event(event))
		INIT_WORK(&work->work, ib_cache_event_task);
	else
		INIT_WORK(&work->work, ib_generic_event_task);

	work->event = *event;
	if (event->event == IB_EVENT_PKEY_CHANGE ||
	    event->event == IB_EVENT_GID_CHANGE)
		work->enforce_security = true;

	queue_work(ib_wq, &work->work);
}
EXPORT_SYMBOL(ib_dispatch_event);

int ib_cache_setup_one(struct ib_device *device)
{
	unsigned int p;
	int err;

	rwlock_init(&device->cache_lock);

	err = gid_table_setup_one(device);
	if (err)
		return err;

	rdma_for_each_port (device, p) {
		err = ib_cache_update(device, p, true);
		if (err)
			return err;
	}

	return 0;
}

void ib_cache_release_one(struct ib_device *device)
{
	unsigned int p;

	/*
	 * The release function frees all the cache elements.
	 * This function should be called as part of freeing
	 * all the device's resources when the cache could no
	 * longer be accessed.
	 */
	rdma_for_each_port (device, p)
		kfree(device->port_data[p].cache.pkey);

	gid_table_release_one(device);
}

void ib_cache_cleanup_one(struct ib_device *device)
{
	/* The cleanup function waits for all in-progress workqueue
	 * elements and cleans up the GID cache. This function should be
	 * called after the device was removed from the devices list and
	 * all clients were removed, so the cache exists but is
	 * non-functional and shouldn't be updated anymore.
	 */
	flush_workqueue(ib_wq);
	gid_table_cleanup_one(device);

	/*
	 * Flush the wq second time for any pending GID delete work.
	 */
	flush_workqueue(ib_wq);
}<|MERGE_RESOLUTION|>--- conflicted
+++ resolved
@@ -1269,12 +1269,6 @@
 	unsigned long flags;
 
 	rdma_for_each_port(device, port_num) {
-<<<<<<< HEAD
-		if (!rdma_ib_or_roce(device, port_num))
-			continue;
-
-=======
->>>>>>> 356006a6
 		table = rdma_gid_table(device, port_num);
 		read_lock_irqsave(&table->rwlock, flags);
 		for (i = 0; i < table->sz; i++) {
