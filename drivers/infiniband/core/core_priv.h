--- conflicted
+++ resolved
@@ -352,22 +352,9 @@
 	INIT_LIST_HEAD(&qp->sig_mrs);
 
 	rdma_restrack_new(&qp->res, RDMA_RESTRACK_QP);
-<<<<<<< HEAD
-	/*
-	 * We don't track XRC QPs for now, because they don't have PD
-	 * and more importantly they are created internaly by driver,
-	 * see mlx5 create_dev_resources() as an example.
-	 */
-	is_xrc = qp_type == IB_QPT_XRC_INI || qp_type == IB_QPT_XRC_TGT;
-	if ((qp_type < IB_QPT_MAX && !is_xrc) || qp_type == IB_QPT_DRIVER) {
-		rdma_restrack_parent_name(&qp->res, &pd->res);
-		rdma_restrack_add(&qp->res);
-	}
-=======
 	WARN_ONCE(!udata && !caller, "Missing kernel QP owner");
 	rdma_restrack_set_name(&qp->res, udata ? NULL : caller);
 	rdma_restrack_add(&qp->res);
->>>>>>> 356006a6
 	return qp;
 }
 
