--- conflicted
+++ resolved
@@ -516,23 +516,6 @@
 
 	case GIO_CMAP:
 		return con_get_cmap(up);
-<<<<<<< HEAD
-
-	case PIO_FONTX:
-		if (!perm)
-			return -EPERM;
-
-		fallthrough;
-	case GIO_FONTX:
-		return do_fontx_ioctl(vc, cmd, up, &op);
-
-	case PIO_FONTRESET:
-		if (!perm)
-			return -EPERM;
-
-		return vt_io_fontreset(vc, &op);
-=======
->>>>>>> e71a8d5c
 
 	case PIO_SCRNMAP:
 		if (!perm)
