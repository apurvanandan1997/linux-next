--- conflicted
+++ resolved
@@ -22,24 +22,11 @@
 	void *vaddr;
 	unsigned int i, alloc_pages = round_up(nr_pages, PAGES_PER_SECTION);
 	int ret = -ENOMEM;
-<<<<<<< HEAD
 
 	res = kzalloc(sizeof(*res), GFP_KERNEL);
 	if (!res)
 		return -ENOMEM;
 
-	pgmap = kzalloc(sizeof(*pgmap), GFP_KERNEL);
-	if (!pgmap)
-		goto err_pgmap;
-
-	pgmap->type = MEMORY_DEVICE_GENERIC;
-=======
-
-	res = kzalloc(sizeof(*res), GFP_KERNEL);
-	if (!res)
-		return -ENOMEM;
-
->>>>>>> f642729d
 	res->name = "Xen scratch";
 	res->flags = IORESOURCE_MEM | IORESOURCE_BUSY;
 
@@ -51,14 +38,11 @@
 		goto err_resource;
 	}
 
-<<<<<<< HEAD
-=======
 	pgmap = kzalloc(sizeof(*pgmap), GFP_KERNEL);
 	if (!pgmap)
 		goto err_pgmap;
 
 	pgmap->type = MEMORY_DEVICE_GENERIC;
->>>>>>> f642729d
 	pgmap->range = (struct range) {
 		.start = res->start,
 		.end = res->end,
@@ -108,17 +92,10 @@
 	return 0;
 
 err_memremap:
-<<<<<<< HEAD
-	release_resource(res);
-err_resource:
-	kfree(pgmap);
-err_pgmap:
-=======
 	kfree(pgmap);
 err_pgmap:
 	release_resource(res);
 err_resource:
->>>>>>> f642729d
 	kfree(res);
 	return ret;
 }
