--- conflicted
+++ resolved
@@ -96,10 +96,6 @@
 	struct list_head list;
 	struct list_head eoi_list;
 	short refcnt;
-<<<<<<< HEAD
-	short spurious_cnt;
-	enum xen_irq_type type; /* type */
-=======
 	u8 spurious_cnt;
 	u8 is_accounted;
 	short type;		/* type: IRQT_* */
@@ -108,17 +104,13 @@
 #define EVT_MASK_REASON_TEMPORARY	0x02
 #define EVT_MASK_REASON_EOI_PENDING	0x04
 	u8 is_active;		/* Is event just being handled? */
->>>>>>> f642729d
 	unsigned irq;
 	evtchn_port_t evtchn;   /* event channel */
 	unsigned short cpu;     /* cpu bound */
 	unsigned short eoi_cpu; /* EOI must happen on this cpu-1 */
 	unsigned int irq_epoch; /* If eoi_cpu valid: irq_epoch of event */
 	u64 eoi_time;           /* Time in jiffies when to EOI. */
-<<<<<<< HEAD
-=======
 	spinlock_t lock;
->>>>>>> f642729d
 
 	union {
 		unsigned short virq;
@@ -130,10 +122,7 @@
 			unsigned char flags;
 			uint16_t domid;
 		} pirq;
-<<<<<<< HEAD
-=======
 		struct xenbus_device *interdomain;
->>>>>>> f642729d
 	} u;
 };
 
@@ -171,10 +160,7 @@
  *   evtchn_rwlock
  *     IRQ-desc lock
  *       percpu eoi_list_lock
-<<<<<<< HEAD
-=======
  *         irq_info->lock
->>>>>>> f642729d
  */
 
 static LIST_HEAD(xen_irq_list_head);
@@ -185,12 +171,9 @@
 /* IRQ <-> IPI mapping */
 static DEFINE_PER_CPU(int [XEN_NR_IPIS], ipi_to_irq) = {[0 ... XEN_NR_IPIS-1] = -1};
 
-<<<<<<< HEAD
-=======
 /* Event channel distribution data */
 static atomic_t channels_on_cpu[NR_CPUS];
 
->>>>>>> f642729d
 static int **evtchn_to_irq;
 #ifdef CONFIG_X86
 static unsigned long *pirq_eoi_map;
@@ -535,13 +518,6 @@
 	struct irq_info *info = info_for_irq(irq);
 
 	BUG_ON(irq == -1);
-<<<<<<< HEAD
-#ifdef CONFIG_SMP
-	cpumask_copy(irq_get_affinity_mask(irq), cpumask_of(cpu));
-#endif
-	xen_evtchn_port_bind_to_cpu(evtchn, cpu, info->cpu);
-=======
->>>>>>> f642729d
 
 	if (IS_ENABLED(CONFIG_SMP) && force_affinity) {
 		cpumask_copy(irq_get_affinity_mask(irq), cpumask_of(cpu));
@@ -632,12 +608,6 @@
 		return;
 
 	if (spurious) {
-<<<<<<< HEAD
-		if ((1 << info->spurious_cnt) < (HZ << 2))
-			info->spurious_cnt++;
-		if (info->spurious_cnt > 1) {
-			delay = 1 << (info->spurious_cnt - 2);
-=======
 		struct xenbus_device *dev = info->u.interdomain;
 		unsigned int threshold = 1;
 
@@ -650,21 +620,16 @@
 		}
 		if (info->spurious_cnt > threshold) {
 			delay = 1 << (info->spurious_cnt - 1 - threshold);
->>>>>>> f642729d
 			if (delay > HZ)
 				delay = HZ;
 			if (!info->eoi_time)
 				info->eoi_cpu = smp_processor_id();
 			info->eoi_time = get_jiffies_64() + delay;
-<<<<<<< HEAD
-		}
-=======
 			if (dev)
 				atomic_add(delay, &dev->jiffies_eoi_delayed);
 		}
 		if (dev)
 			atomic_inc(&dev->spurious_events);
->>>>>>> f642729d
 	} else {
 		info->spurious_cnt = 0;
 	}
@@ -677,11 +642,7 @@
 	}
 
 	info->eoi_time = 0;
-<<<<<<< HEAD
-	unmask_evtchn(evtchn);
-=======
 	do_unmask(info, EVT_MASK_REASON_EOI_PENDING);
->>>>>>> f642729d
 }
 
 static void xen_irq_lateeoi_worker(struct work_struct *work)
@@ -750,14 +711,6 @@
 static void xen_irq_init(unsigned irq)
 {
 	struct irq_info *info;
-<<<<<<< HEAD
-
-#ifdef CONFIG_SMP
-	/* By default all event channels notify CPU#0. */
-	cpumask_copy(irq_get_affinity_mask(irq), cpumask_of(0));
-#endif
-=======
->>>>>>> f642729d
 
 	info = kzalloc(sizeof(*info), GFP_KERNEL);
 	if (info == NULL)
@@ -1234,12 +1187,8 @@
 }
 EXPORT_SYMBOL_GPL(xen_pirq_from_irq);
 
-<<<<<<< HEAD
-static int bind_evtchn_to_irq_chip(evtchn_port_t evtchn, struct irq_chip *chip)
-=======
 static int bind_evtchn_to_irq_chip(evtchn_port_t evtchn, struct irq_chip *chip,
 				   struct xenbus_device *dev)
->>>>>>> f642729d
 {
 	int irq;
 	int ret;
@@ -1286,19 +1235,9 @@
 
 int bind_evtchn_to_irq(evtchn_port_t evtchn)
 {
-<<<<<<< HEAD
-	return bind_evtchn_to_irq_chip(evtchn, &xen_dynamic_chip);
-=======
 	return bind_evtchn_to_irq_chip(evtchn, &xen_dynamic_chip, NULL);
->>>>>>> f642729d
 }
 EXPORT_SYMBOL_GPL(bind_evtchn_to_irq);
-
-int bind_evtchn_to_irq_lateeoi(evtchn_port_t evtchn)
-{
-	return bind_evtchn_to_irq_chip(evtchn, &xen_lateeoi_chip);
-}
-EXPORT_SYMBOL_GPL(bind_evtchn_to_irq_lateeoi);
 
 static int bind_ipi_to_irq(unsigned int ipi, unsigned int cpu)
 {
@@ -1345,11 +1284,7 @@
 	return irq;
 }
 
-<<<<<<< HEAD
-static int bind_interdomain_evtchn_to_irq_chip(unsigned int remote_domain,
-=======
 static int bind_interdomain_evtchn_to_irq_chip(struct xenbus_device *dev,
->>>>>>> f642729d
 					       evtchn_port_t remote_port,
 					       struct irq_chip *chip)
 {
@@ -1363,17 +1298,6 @@
 					  &bind_interdomain);
 
 	return err ? : bind_evtchn_to_irq_chip(bind_interdomain.local_port,
-<<<<<<< HEAD
-					       chip);
-}
-
-int bind_interdomain_evtchn_to_irq_lateeoi(unsigned int remote_domain,
-					   evtchn_port_t remote_port)
-{
-	return bind_interdomain_evtchn_to_irq_chip(remote_domain, remote_port,
-						   &xen_lateeoi_chip);
-}
-=======
 					       chip, dev);
 }
 
@@ -1383,7 +1307,6 @@
 	return bind_interdomain_evtchn_to_irq_chip(dev, remote_port,
 						   &xen_lateeoi_chip);
 }
->>>>>>> f642729d
 EXPORT_SYMBOL_GPL(bind_interdomain_evtchn_to_irq_lateeoi);
 
 static int find_virq(unsigned int virq, unsigned int cpu, evtchn_port_t *evtchn)
@@ -1494,11 +1417,7 @@
 {
 	int irq, retval;
 
-<<<<<<< HEAD
-	irq = bind_evtchn_to_irq_chip(evtchn, chip);
-=======
 	irq = bind_evtchn_to_irq_chip(evtchn, chip, NULL);
->>>>>>> f642729d
 	if (irq < 0)
 		return irq;
 	retval = request_irq(irq, handler, irqflags, devname, dev_id);
@@ -1533,22 +1452,13 @@
 EXPORT_SYMBOL_GPL(bind_evtchn_to_irqhandler_lateeoi);
 
 static int bind_interdomain_evtchn_to_irqhandler_chip(
-<<<<<<< HEAD
-		unsigned int remote_domain, evtchn_port_t remote_port,
-=======
 		struct xenbus_device *dev, evtchn_port_t remote_port,
->>>>>>> f642729d
 		irq_handler_t handler, unsigned long irqflags,
 		const char *devname, void *dev_id, struct irq_chip *chip)
 {
 	int irq, retval;
 
-<<<<<<< HEAD
-	irq = bind_interdomain_evtchn_to_irq_chip(remote_domain, remote_port,
-						  chip);
-=======
 	irq = bind_interdomain_evtchn_to_irq_chip(dev, remote_port, chip);
->>>>>>> f642729d
 	if (irq < 0)
 		return irq;
 
@@ -1561,22 +1471,14 @@
 	return irq;
 }
 
-<<<<<<< HEAD
-int bind_interdomain_evtchn_to_irqhandler_lateeoi(unsigned int remote_domain,
-=======
 int bind_interdomain_evtchn_to_irqhandler_lateeoi(struct xenbus_device *dev,
->>>>>>> f642729d
 						  evtchn_port_t remote_port,
 						  irq_handler_t handler,
 						  unsigned long irqflags,
 						  const char *devname,
 						  void *dev_id)
 {
-<<<<<<< HEAD
-	return bind_interdomain_evtchn_to_irqhandler_chip(remote_domain,
-=======
 	return bind_interdomain_evtchn_to_irqhandler_chip(dev,
->>>>>>> f642729d
 				remote_port, handler, irqflags, devname,
 				dev_id, &xen_lateeoi_chip);
 }
@@ -1743,10 +1645,7 @@
 {
 	int irq;
 	struct irq_info *info;
-<<<<<<< HEAD
-=======
 	struct xenbus_device *dev;
->>>>>>> f642729d
 
 	irq = get_evtchn_to_irq(port);
 	if (irq == -1)
@@ -1775,15 +1674,12 @@
 	}
 
 	info = info_for_irq(irq);
-<<<<<<< HEAD
-=======
 	if (xchg_acquire(&info->is_active, 1))
 		return;
 
 	dev = (info->type == IRQT_EVTCHN) ? info->u.interdomain : NULL;
 	if (dev)
 		atomic_inc(&dev->events);
->>>>>>> f642729d
 
 	if (ctrl->defer_eoi) {
 		info->eoi_cpu = smp_processor_id();
@@ -2227,13 +2123,8 @@
 	.irq_mask		= disable_dynirq,
 	.irq_unmask		= enable_dynirq,
 
-<<<<<<< HEAD
-	.irq_ack		= mask_ack_dynirq,
-	.irq_mask_ack		= mask_ack_dynirq,
-=======
 	.irq_ack		= lateeoi_ack_dynirq,
 	.irq_mask_ack		= lateeoi_mask_ack_dynirq,
->>>>>>> f642729d
 
 	.irq_set_affinity	= set_affinity_irq,
 	.irq_retrigger		= retrigger_dynirq,
@@ -2301,7 +2192,6 @@
 
 bool xen_fifo_events = true;
 module_param_named(fifo_events, xen_fifo_events, bool, 0);
-<<<<<<< HEAD
 
 static int xen_evtchn_cpu_prepare(unsigned int cpu)
 {
@@ -2319,25 +2209,6 @@
 {
 	int ret = 0;
 
-=======
-
-static int xen_evtchn_cpu_prepare(unsigned int cpu)
-{
-	int ret = 0;
-
-	xen_cpu_init_eoi(cpu);
-
-	if (evtchn_ops->percpu_init)
-		ret = evtchn_ops->percpu_init(cpu);
-
-	return ret;
-}
-
-static int xen_evtchn_cpu_dead(unsigned int cpu)
-{
-	int ret = 0;
-
->>>>>>> f642729d
 	if (evtchn_ops->percpu_deinit)
 		ret = evtchn_ops->percpu_deinit(cpu);
 
