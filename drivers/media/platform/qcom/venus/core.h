/* SPDX-License-Identifier: GPL-2.0-only */
/*
 * Copyright (c) 2012-2016, The Linux Foundation. All rights reserved.
 * Copyright (C) 2017 Linaro Ltd.
 */

#ifndef __VENUS_CORE_H_
#define __VENUS_CORE_H_

#include <linux/list.h>
#include <media/videobuf2-v4l2.h>
#include <media/v4l2-ctrls.h>
#include <media/v4l2-device.h>

#include "dbgfs.h"
#include "hfi.h"
#include "hfi_platform.h"

#define VDBGL	"VenusLow : "
#define VDBGM	"VenusMed : "
#define VDBGH	"VenusHigh: "
#define VDBGFW	"VenusFW  : "

#define VDBGL	"VenusLow : "
#define VDBGM	"VenusMed : "
#define VDBGH	"VenusHigh: "
#define VDBGFW	"VenusFW  : "

#define VIDC_CLKS_NUM_MAX		4
#define VIDC_VCODEC_CLKS_NUM_MAX	2
#define VIDC_PMDOMAINS_NUM_MAX		3

extern int venus_fw_debug;

struct freq_tbl {
	unsigned int load;
	unsigned long freq;
};

struct reg_val {
	u32 reg;
	u32 value;
};

struct bw_tbl {
	u32 mbs_per_sec;
	u32 avg;
	u32 peak;
	u32 avg_10bit;
	u32 peak_10bit;
};

struct venus_resources {
	u64 dma_mask;
	const struct freq_tbl *freq_tbl;
	unsigned int freq_tbl_size;
	const struct bw_tbl *bw_tbl_enc;
	unsigned int bw_tbl_enc_size;
	const struct bw_tbl *bw_tbl_dec;
	unsigned int bw_tbl_dec_size;
	const struct reg_val *reg_tbl;
	unsigned int reg_tbl_size;
	const char * const clks[VIDC_CLKS_NUM_MAX];
	unsigned int clks_num;
	const char * const vcodec0_clks[VIDC_VCODEC_CLKS_NUM_MAX];
	const char * const vcodec1_clks[VIDC_VCODEC_CLKS_NUM_MAX];
	unsigned int vcodec_clks_num;
	const char * const vcodec_pmdomains[VIDC_PMDOMAINS_NUM_MAX];
	unsigned int vcodec_pmdomains_num;
	const char **opp_pmdomain;
	unsigned int vcodec_num;
	enum hfi_version hfi_version;
	u32 max_load;
	unsigned int vmem_id;
	u32 vmem_size;
	u32 vmem_addr;
	u32 cp_start;
	u32 cp_size;
	u32 cp_nonpixel_start;
	u32 cp_nonpixel_size;
	const char *fwname;
};

struct venus_format {
	u32 pixfmt;
	unsigned int num_planes;
	u32 type;
	u32 flags;
};

/**
 * struct venus_core - holds core parameters valid for all instances
 *
 * @base:	IO memory base address
 * @irq:		Venus irq
 * @clks:	an array of struct clk pointers
 * @vcodec0_clks: an array of vcodec0 struct clk pointers
 * @vcodec1_clks: an array of vcodec1 struct clk pointers
 * @pmdomains:	an array of pmdomains struct device pointers
 * @vdev_dec:	a reference to video device structure for decoder instances
 * @vdev_enc:	a reference to video device structure for encoder instances
 * @v4l2_dev:	a holder for v4l2 device structure
 * @res:		a reference to venus resources structure
 * @dev:		convenience struct device pointer
 * @dev_dec:	convenience struct device pointer for decoder device
 * @dev_enc:	convenience struct device pointer for encoder device
 * @use_tz:	a flag that suggests presence of trustzone
 * @lock:	a lock for this strucure
 * @instances:	a list_head of all instances
 * @insts_count:	num of instances
 * @state:	the state of the venus core
 * @done:	a completion for sync HFI operations
 * @error:	an error returned during last HFI sync operations
 * @sys_error:	an error flag that signal system error event
 * @core_ops:	the core operations
 * @pm_lock:	a lock for PM operations
 * @enc_codecs:	encoders supported by this core
 * @dec_codecs:	decoders supported by this core
 * @max_sessions_supported:	holds the maximum number of sessions
 * @priv:	a private filed for HFI operations
 * @ops:		the core HFI operations
 * @work:	a delayed work for handling system fatal error
 * @root:	debugfs root directory
 */
struct venus_core {
	void __iomem *base;
	int irq;
	struct clk *clks[VIDC_CLKS_NUM_MAX];
	struct clk *vcodec0_clks[VIDC_VCODEC_CLKS_NUM_MAX];
	struct clk *vcodec1_clks[VIDC_VCODEC_CLKS_NUM_MAX];
	struct icc_path *video_path;
	struct icc_path *cpucfg_path;
	struct opp_table *opp_table;
	bool has_opp_table;
<<<<<<< HEAD
	struct device_link *pd_dl_venus;
=======
>>>>>>> f642729d
	struct device *pmdomains[VIDC_PMDOMAINS_NUM_MAX];
	struct device_link *opp_dl_venus;
	struct device *opp_pmdomain;
	struct video_device *vdev_dec;
	struct video_device *vdev_enc;
	struct v4l2_device v4l2_dev;
	const struct venus_resources *res;
	struct device *dev;
	struct device *dev_dec;
	struct device *dev_enc;
	unsigned int use_tz;
	struct video_firmware {
		struct device *dev;
		struct iommu_domain *iommu_domain;
		size_t mapped_mem_size;
		phys_addr_t mem_phys;
		size_t mem_size;
	} fw;
	struct mutex lock;
	struct list_head instances;
	atomic_t insts_count;
	unsigned int state;
	struct completion done;
	unsigned int error;
	bool sys_error;
	const struct hfi_core_ops *core_ops;
	const struct venus_pm_ops *pm_ops;
	struct mutex pm_lock;
	unsigned long enc_codecs;
	unsigned long dec_codecs;
	unsigned int max_sessions_supported;
	void *priv;
	const struct hfi_ops *ops;
	struct delayed_work work;
	struct hfi_plat_caps caps[MAX_CODEC_NUM];
	unsigned int codecs_count;
	unsigned int core0_usage_count;
	unsigned int core1_usage_count;
	struct dentry *root;
};

struct vdec_controls {
	u32 post_loop_deb_mode;
	u32 profile;
	u32 level;
};

struct venc_controls {
	u16 gop_size;
	u32 num_p_frames;
	u32 num_b_frames;
	u32 bitrate_mode;
	u32 bitrate;
	u32 bitrate_peak;
	u32 rc_enable;
	u32 const_quality;
	u32 frame_skip_mode;

	u32 h264_i_period;
	u32 h264_entropy_mode;
	u32 h264_i_qp;
	u32 h264_p_qp;
	u32 h264_b_qp;
	u32 h264_min_qp;
	u32 h264_max_qp;
	u32 h264_i_min_qp;
	u32 h264_i_max_qp;
	u32 h264_p_min_qp;
	u32 h264_p_max_qp;
	u32 h264_b_min_qp;
	u32 h264_b_max_qp;
	u32 h264_loop_filter_mode;
	s32 h264_loop_filter_alpha;
	s32 h264_loop_filter_beta;

	u32 hevc_i_qp;
	u32 hevc_p_qp;
	u32 hevc_b_qp;
	u32 hevc_min_qp;
	u32 hevc_max_qp;
	u32 hevc_i_min_qp;
	u32 hevc_i_max_qp;
	u32 hevc_p_min_qp;
	u32 hevc_p_max_qp;
	u32 hevc_b_min_qp;
	u32 hevc_b_max_qp;

	u32 vp8_min_qp;
	u32 vp8_max_qp;

	u32 multi_slice_mode;
	u32 multi_slice_max_bytes;
	u32 multi_slice_max_mb;

	u32 header_mode;

<<<<<<< HEAD
	u32 profile;
	u32 level;
=======
	struct {
		u32 h264;
		u32 mpeg4;
		u32 hevc;
		u32 vp8;
		u32 vp9;
	} profile;
	struct {
		u32 h264;
		u32 mpeg4;
		u32 hevc;
		u32 vp9;
	} level;

	u32 base_priority_id;
>>>>>>> f642729d
};

struct venus_buffer {
	struct vb2_v4l2_buffer vb;
	struct list_head list;
	dma_addr_t dma_addr;
	u32 size;
	struct list_head reg_list;
	u32 flags;
	struct list_head ref_list;
};

struct clock_data {
	u32 core_id;
	unsigned long freq;
	unsigned long vpp_freq;
	unsigned long vsp_freq;
};

#define to_venus_buffer(ptr)	container_of(ptr, struct venus_buffer, vb)

enum venus_dec_state {
	VENUS_DEC_STATE_DEINIT		= 0,
	VENUS_DEC_STATE_INIT		= 1,
	VENUS_DEC_STATE_CAPTURE_SETUP	= 2,
	VENUS_DEC_STATE_STOPPED		= 3,
	VENUS_DEC_STATE_SEEK		= 4,
	VENUS_DEC_STATE_DRAIN		= 5,
	VENUS_DEC_STATE_DECODING	= 6,
	VENUS_DEC_STATE_DRC		= 7,
};

struct venus_ts_metadata {
	bool used;
	u64 ts_ns;
	u64 ts_us;
	u32 flags;
	struct v4l2_timecode tc;
};

/**
 * struct venus_inst - holds per instance parameters
 *
 * @list:	used for attach an instance to the core
 * @lock:	instance lock
 * @core:	a reference to the core struct
 * @dpbbufs:	a list of decoded picture buffers
 * @internalbufs:	a list of internal bufferes
 * @registeredbufs:	a list of registered capture bufferes
 * @delayed_process	a list of delayed buffers
 * @delayed_process_work:	a work_struct for process delayed buffers
 * @ctrl_handler:	v4l control handler
 * @controls:	a union of decoder and encoder control parameters
 * @fh:	 a holder of v4l file handle structure
 * @streamon_cap: stream on flag for capture queue
 * @streamon_out: stream on flag for output queue
 * @width:	current capture width
 * @height:	current capture height
 * @out_width:	current output width
 * @out_height:	current output height
 * @colorspace:	current color space
 * @quantization:	current quantization
 * @xfer_func:	current xfer function
 * @codec_state:	current codec API state (see DEC/ENC_STATE_)
 * @reconf_wait:	wait queue for resolution change event
 * @subscriptions:	used to hold current events subscriptions
 * @buf_count:		used to count number of buffers (reqbuf(0))
 * @fps:		holds current FPS
 * @timeperframe:	holds current time per frame structure
 * @fmt_out:	a reference to output format structure
 * @fmt_cap:	a reference to capture format structure
 * @num_input_bufs:	holds number of input buffers
 * @num_output_bufs:	holds number of output buffers
 * @input_buf_size	holds input buffer size
 * @output_buf_size:	holds output buffer size
 * @output2_buf_size:	holds secondary decoder output buffer size
 * @dpb_buftype:	decoded picture buffer type
 * @dpb_fmt:		decoded picture buffer raw format
 * @opb_buftype:	output picture buffer type
 * @opb_fmt:		output picture buffer raw format
 * @reconfig:	a flag raised by decoder when the stream resolution changed
 * @hfi_codec:		current codec for this instance in HFI space
 * @sequence_cap:	a sequence counter for capture queue
 * @sequence_out:	a sequence counter for output queue
 * @m2m_dev:	a reference to m2m device structure
 * @m2m_ctx:	a reference to m2m context structure
 * @state:	current state of the instance
 * @done:	a completion for sync HFI operation
 * @error:	an error returned during last HFI sync operation
 * @session_error:	a flag rised by HFI interface in case of session error
 * @ops:		HFI operations
 * @priv:	a private for HFI operations callbacks
 * @session_type:	the type of the session (decoder or encoder)
 * @hprop:	a union used as a holder by get property
 * @next_buf_last: a flag to mark next queued capture buffer as last
 */
struct venus_inst {
	struct list_head list;
	struct mutex lock;
	struct venus_core *core;
	struct clock_data clk_data;
	struct list_head dpbbufs;
	struct list_head internalbufs;
	struct list_head registeredbufs;
	struct list_head delayed_process;
	struct work_struct delayed_process_work;

	struct v4l2_ctrl_handler ctrl_handler;
	union {
		struct vdec_controls dec;
		struct venc_controls enc;
	} controls;
	struct v4l2_fh fh;
	unsigned int streamon_cap, streamon_out;
	u32 width;
	u32 height;
	struct v4l2_rect crop;
	u32 out_width;
	u32 out_height;
	u32 colorspace;
	u8 ycbcr_enc;
	u8 quantization;
	u8 xfer_func;
	enum venus_dec_state codec_state;
	wait_queue_head_t reconf_wait;
	unsigned int subscriptions;
	int buf_count;
	struct venus_ts_metadata tss[VIDEO_MAX_FRAME];
	unsigned long payloads[VIDEO_MAX_FRAME];
	u64 fps;
	struct v4l2_fract timeperframe;
	const struct venus_format *fmt_out;
	const struct venus_format *fmt_cap;
	unsigned int num_input_bufs;
	unsigned int num_output_bufs;
	unsigned int input_buf_size;
	unsigned int output_buf_size;
	unsigned int output2_buf_size;
	u32 dpb_buftype;
	u32 dpb_fmt;
	u32 opb_buftype;
	u32 opb_fmt;
	bool reconfig;
	u32 hfi_codec;
	u32 sequence_cap;
	u32 sequence_out;
	struct v4l2_m2m_dev *m2m_dev;
	struct v4l2_m2m_ctx *m2m_ctx;
	unsigned int state;
	struct completion done;
	unsigned int error;
	bool session_error;
	const struct hfi_inst_ops *ops;
	u32 session_type;
	union hfi_get_property hprop;
	unsigned int core_acquired: 1;
	unsigned int bit_depth;
	unsigned int pic_struct;
	bool next_buf_last;
	bool drain_active;
};

#define IS_V1(core)	((core)->res->hfi_version == HFI_VERSION_1XX)
#define IS_V3(core)	((core)->res->hfi_version == HFI_VERSION_3XX)
#define IS_V4(core)	((core)->res->hfi_version == HFI_VERSION_4XX)

#define ctrl_to_inst(ctrl)	\
	container_of((ctrl)->handler, struct venus_inst, ctrl_handler)

static inline struct venus_inst *to_inst(struct file *filp)
{
	return container_of(filp->private_data, struct venus_inst, fh);
}

static inline void *to_hfi_priv(struct venus_core *core)
{
	return core->priv;
}

static inline struct hfi_plat_caps *
venus_caps_by_codec(struct venus_core *core, u32 codec, u32 domain)
{
	unsigned int c;

	for (c = 0; c < core->codecs_count; c++) {
		if (core->caps[c].codec == codec &&
		    core->caps[c].domain == domain)
			return &core->caps[c];
	}

	return NULL;
}

#endif<|MERGE_RESOLUTION|>--- conflicted
+++ resolved
@@ -15,11 +15,6 @@
 #include "dbgfs.h"
 #include "hfi.h"
 #include "hfi_platform.h"
-
-#define VDBGL	"VenusLow : "
-#define VDBGM	"VenusMed : "
-#define VDBGH	"VenusHigh: "
-#define VDBGFW	"VenusFW  : "
 
 #define VDBGL	"VenusLow : "
 #define VDBGM	"VenusMed : "
@@ -132,10 +127,6 @@
 	struct icc_path *cpucfg_path;
 	struct opp_table *opp_table;
 	bool has_opp_table;
-<<<<<<< HEAD
-	struct device_link *pd_dl_venus;
-=======
->>>>>>> f642729d
 	struct device *pmdomains[VIDC_PMDOMAINS_NUM_MAX];
 	struct device_link *opp_dl_venus;
 	struct device *opp_pmdomain;
@@ -232,10 +223,6 @@
 
 	u32 header_mode;
 
-<<<<<<< HEAD
-	u32 profile;
-	u32 level;
-=======
 	struct {
 		u32 h264;
 		u32 mpeg4;
@@ -251,7 +238,6 @@
 	} level;
 
 	u32 base_priority_id;
->>>>>>> f642729d
 };
 
 struct venus_buffer {
