// SPDX-License-Identifier: GPL-2.0-or-later
/*
 * Copyright (C) 2011-2013 Freescale Semiconductor, Inc. All Rights Reserved.
 * Copyright (C) 2014-2017 Mentor Graphics Inc.
 */

#include <linux/clk.h>
#include <linux/clk-provider.h>
#include <linux/clkdev.h>
#include <linux/ctype.h>
#include <linux/delay.h>
#include <linux/device.h>
#include <linux/gpio/consumer.h>
#include <linux/i2c.h>
#include <linux/init.h>
#include <linux/module.h>
#include <linux/of_device.h>
#include <linux/regulator/consumer.h>
#include <linux/slab.h>
#include <linux/types.h>
#include <media/v4l2-async.h>
#include <media/v4l2-ctrls.h>
#include <media/v4l2-device.h>
#include <media/v4l2-event.h>
#include <media/v4l2-fwnode.h>
#include <media/v4l2-subdev.h>

/* min/typical/max system clock (xclk) frequencies */
#define OV5640_XCLK_MIN  6000000
#define OV5640_XCLK_MAX 54000000

#define OV5640_DEFAULT_SLAVE_ID 0x3c

#define OV5640_REG_SYS_RESET02		0x3002
#define OV5640_REG_SYS_CLOCK_ENABLE02	0x3006
#define OV5640_REG_SYS_CTRL0		0x3008
#define OV5640_REG_SYS_CTRL0_SW_PWDN	0x42
#define OV5640_REG_SYS_CTRL0_SW_PWUP	0x02
#define OV5640_REG_CHIP_ID		0x300a
#define OV5640_REG_IO_MIPI_CTRL00	0x300e
#define OV5640_REG_PAD_OUTPUT_ENABLE01	0x3017
#define OV5640_REG_PAD_OUTPUT_ENABLE02	0x3018
#define OV5640_REG_PAD_OUTPUT00		0x3019
#define OV5640_REG_SYSTEM_CONTROL1	0x302e
#define OV5640_REG_SC_PLL_CTRL0		0x3034
#define OV5640_REG_SC_PLL_CTRL1		0x3035
#define OV5640_REG_SC_PLL_CTRL2		0x3036
#define OV5640_REG_SC_PLL_CTRL3		0x3037
#define OV5640_REG_SLAVE_ID		0x3100
#define OV5640_REG_SCCB_SYS_CTRL1	0x3103
#define OV5640_REG_SYS_ROOT_DIVIDER	0x3108
#define OV5640_REG_AWB_R_GAIN		0x3400
#define OV5640_REG_AWB_G_GAIN		0x3402
#define OV5640_REG_AWB_B_GAIN		0x3404
#define OV5640_REG_AWB_MANUAL_CTRL	0x3406
#define OV5640_REG_AEC_PK_EXPOSURE_HI	0x3500
#define OV5640_REG_AEC_PK_EXPOSURE_MED	0x3501
#define OV5640_REG_AEC_PK_EXPOSURE_LO	0x3502
#define OV5640_REG_AEC_PK_MANUAL	0x3503
#define OV5640_REG_AEC_PK_REAL_GAIN	0x350a
#define OV5640_REG_AEC_PK_VTS		0x350c
#define OV5640_REG_TIMING_DVPHO		0x3808
#define OV5640_REG_TIMING_DVPVO		0x380a
#define OV5640_REG_TIMING_HTS		0x380c
#define OV5640_REG_TIMING_VTS		0x380e
#define OV5640_REG_TIMING_TC_REG20	0x3820
#define OV5640_REG_TIMING_TC_REG21	0x3821
#define OV5640_REG_AEC_CTRL00		0x3a00
#define OV5640_REG_AEC_B50_STEP		0x3a08
#define OV5640_REG_AEC_B60_STEP		0x3a0a
#define OV5640_REG_AEC_CTRL0D		0x3a0d
#define OV5640_REG_AEC_CTRL0E		0x3a0e
#define OV5640_REG_AEC_CTRL0F		0x3a0f
#define OV5640_REG_AEC_CTRL10		0x3a10
#define OV5640_REG_AEC_CTRL11		0x3a11
#define OV5640_REG_AEC_CTRL1B		0x3a1b
#define OV5640_REG_AEC_CTRL1E		0x3a1e
#define OV5640_REG_AEC_CTRL1F		0x3a1f
#define OV5640_REG_HZ5060_CTRL00	0x3c00
#define OV5640_REG_HZ5060_CTRL01	0x3c01
#define OV5640_REG_SIGMADELTA_CTRL0C	0x3c0c
#define OV5640_REG_FRAME_CTRL01		0x4202
#define OV5640_REG_FORMAT_CONTROL00	0x4300
#define OV5640_REG_VFIFO_HSIZE		0x4602
#define OV5640_REG_VFIFO_VSIZE		0x4604
#define OV5640_REG_JPG_MODE_SELECT	0x4713
#define OV5640_REG_CCIR656_CTRL00	0x4730
#define OV5640_REG_POLARITY_CTRL00	0x4740
#define OV5640_REG_MIPI_CTRL00		0x4800
#define OV5640_REG_DEBUG_MODE		0x4814
#define OV5640_REG_ISP_FORMAT_MUX_CTRL	0x501f
#define OV5640_REG_PRE_ISP_TEST_SET1	0x503d
#define OV5640_REG_SDE_CTRL0		0x5580
#define OV5640_REG_SDE_CTRL1		0x5581
#define OV5640_REG_SDE_CTRL3		0x5583
#define OV5640_REG_SDE_CTRL4		0x5584
#define OV5640_REG_SDE_CTRL5		0x5585
#define OV5640_REG_AVG_READOUT		0x56a1

enum ov5640_mode_id {
	OV5640_MODE_QQVGA_160_120 = 0,
	OV5640_MODE_QCIF_176_144,
	OV5640_MODE_QVGA_320_240,
	OV5640_MODE_VGA_640_480,
	OV5640_MODE_NTSC_720_480,
	OV5640_MODE_PAL_720_576,
	OV5640_MODE_XGA_1024_768,
	OV5640_MODE_720P_1280_720,
	OV5640_MODE_1080P_1920_1080,
	OV5640_MODE_QSXGA_2592_1944,
	OV5640_NUM_MODES,
};

enum ov5640_frame_rate {
	OV5640_15_FPS = 0,
	OV5640_30_FPS,
	OV5640_60_FPS,
	OV5640_NUM_FRAMERATES,
};

enum ov5640_format_mux {
	OV5640_FMT_MUX_YUV422 = 0,
	OV5640_FMT_MUX_RGB,
	OV5640_FMT_MUX_DITHER,
	OV5640_FMT_MUX_RAW_DPC,
	OV5640_FMT_MUX_SNR_RAW,
	OV5640_FMT_MUX_RAW_CIP,
};

struct ov5640_pixfmt {
	u32 code;
	u32 colorspace;
};

static const struct ov5640_pixfmt ov5640_formats[] = {
	{ MEDIA_BUS_FMT_JPEG_1X8, V4L2_COLORSPACE_JPEG, },
	{ MEDIA_BUS_FMT_UYVY8_2X8, V4L2_COLORSPACE_SRGB, },
	{ MEDIA_BUS_FMT_YUYV8_2X8, V4L2_COLORSPACE_SRGB, },
	{ MEDIA_BUS_FMT_RGB565_2X8_LE, V4L2_COLORSPACE_SRGB, },
	{ MEDIA_BUS_FMT_RGB565_2X8_BE, V4L2_COLORSPACE_SRGB, },
	{ MEDIA_BUS_FMT_SBGGR8_1X8, V4L2_COLORSPACE_SRGB, },
	{ MEDIA_BUS_FMT_SGBRG8_1X8, V4L2_COLORSPACE_SRGB, },
	{ MEDIA_BUS_FMT_SGRBG8_1X8, V4L2_COLORSPACE_SRGB, },
	{ MEDIA_BUS_FMT_SRGGB8_1X8, V4L2_COLORSPACE_SRGB, },
};

/*
 * FIXME: remove this when a subdev API becomes available
 * to set the MIPI CSI-2 virtual channel.
 */
static unsigned int virtual_channel;
module_param(virtual_channel, uint, 0444);
MODULE_PARM_DESC(virtual_channel,
		 "MIPI CSI-2 virtual channel (0..3), default 0");

static const int ov5640_framerates[] = {
	[OV5640_15_FPS] = 15,
	[OV5640_30_FPS] = 30,
	[OV5640_60_FPS] = 60,
};

/* regulator supplies */
static const char * const ov5640_supply_name[] = {
	"DOVDD", /* Digital I/O (1.8V) supply */
	"AVDD",  /* Analog (2.8V) supply */
	"DVDD",  /* Digital Core (1.5V) supply */
};

#define OV5640_NUM_SUPPLIES ARRAY_SIZE(ov5640_supply_name)

/*
 * Image size under 1280 * 960 are SUBSAMPLING
 * Image size upper 1280 * 960 are SCALING
 */
enum ov5640_downsize_mode {
	SUBSAMPLING,
	SCALING,
};

struct reg_value {
	u16 reg_addr;
	u8 val;
	u8 mask;
	u32 delay_ms;
};

struct ov5640_mode_info {
	enum ov5640_mode_id id;
	enum ov5640_downsize_mode dn_mode;
	u32 hact;
	u32 htot;
	u32 vact;
	u32 vtot;
	const struct reg_value *reg_data;
	u32 reg_data_size;
	u32 max_fps;
};

struct ov5640_ctrls {
	struct v4l2_ctrl_handler handler;
	struct v4l2_ctrl *pixel_rate;
	struct {
		struct v4l2_ctrl *auto_exp;
		struct v4l2_ctrl *exposure;
	};
	struct {
		struct v4l2_ctrl *auto_wb;
		struct v4l2_ctrl *blue_balance;
		struct v4l2_ctrl *red_balance;
	};
	struct {
		struct v4l2_ctrl *auto_gain;
		struct v4l2_ctrl *gain;
	};
	struct v4l2_ctrl *brightness;
	struct v4l2_ctrl *light_freq;
	struct v4l2_ctrl *saturation;
	struct v4l2_ctrl *contrast;
	struct v4l2_ctrl *hue;
	struct v4l2_ctrl *test_pattern;
	struct v4l2_ctrl *hflip;
	struct v4l2_ctrl *vflip;
};

struct ov5640_dev {
	struct i2c_client *i2c_client;
	struct v4l2_subdev sd;
	struct media_pad pad;
	struct v4l2_fwnode_endpoint ep; /* the parsed DT endpoint info */
	struct clk *xclk; /* system clock to OV5640 */
	u32 xclk_freq;

	struct regulator_bulk_data supplies[OV5640_NUM_SUPPLIES];
	struct gpio_desc *reset_gpio;
	struct gpio_desc *pwdn_gpio;
	bool   upside_down;

	/* lock to protect all members below */
	struct mutex lock;

	int power_count;

	struct v4l2_mbus_framefmt fmt;
	bool pending_fmt_change;

	const struct ov5640_mode_info *current_mode;
	const struct ov5640_mode_info *last_mode;
	enum ov5640_frame_rate current_fr;
	struct v4l2_fract frame_interval;

	struct ov5640_ctrls ctrls;

	u32 prev_sysclk, prev_hts;
	u32 ae_low, ae_high, ae_target;

	bool pending_mode_change;
	bool streaming;
};

static inline struct ov5640_dev *to_ov5640_dev(struct v4l2_subdev *sd)
{
	return container_of(sd, struct ov5640_dev, sd);
}

static inline struct v4l2_subdev *ctrl_to_sd(struct v4l2_ctrl *ctrl)
{
	return &container_of(ctrl->handler, struct ov5640_dev,
			     ctrls.handler)->sd;
}

/*
 * FIXME: all of these register tables are likely filled with
 * entries that set the register to their power-on default values,
 * and which are otherwise not touched by this driver. Those entries
 * should be identified and removed to speed register load time
 * over i2c.
 */
/* YUV422 UYVY VGA@30fps */
static const struct reg_value ov5640_init_setting_30fps_VGA[] = {
	{0x3103, 0x11, 0, 0}, {0x3008, 0x82, 0, 5}, {0x3008, 0x42, 0, 0},
	{0x3103, 0x03, 0, 0}, {0x3630, 0x36, 0, 0},
	{0x3631, 0x0e, 0, 0}, {0x3632, 0xe2, 0, 0}, {0x3633, 0x12, 0, 0},
	{0x3621, 0xe0, 0, 0}, {0x3704, 0xa0, 0, 0}, {0x3703, 0x5a, 0, 0},
	{0x3715, 0x78, 0, 0}, {0x3717, 0x01, 0, 0}, {0x370b, 0x60, 0, 0},
	{0x3705, 0x1a, 0, 0}, {0x3905, 0x02, 0, 0}, {0x3906, 0x10, 0, 0},
	{0x3901, 0x0a, 0, 0}, {0x3731, 0x12, 0, 0}, {0x3600, 0x08, 0, 0},
	{0x3601, 0x33, 0, 0}, {0x302d, 0x60, 0, 0}, {0x3620, 0x52, 0, 0},
	{0x371b, 0x20, 0, 0}, {0x471c, 0x50, 0, 0}, {0x3a13, 0x43, 0, 0},
	{0x3a18, 0x00, 0, 0}, {0x3a19, 0xf8, 0, 0}, {0x3635, 0x13, 0, 0},
	{0x3636, 0x03, 0, 0}, {0x3634, 0x40, 0, 0}, {0x3622, 0x01, 0, 0},
	{0x3c01, 0xa4, 0, 0}, {0x3c04, 0x28, 0, 0}, {0x3c05, 0x98, 0, 0},
	{0x3c06, 0x00, 0, 0}, {0x3c07, 0x08, 0, 0}, {0x3c08, 0x00, 0, 0},
	{0x3c09, 0x1c, 0, 0}, {0x3c0a, 0x9c, 0, 0}, {0x3c0b, 0x40, 0, 0},
	{0x3820, 0x41, 0, 0}, {0x3821, 0x07, 0, 0}, {0x3814, 0x31, 0, 0},
	{0x3815, 0x31, 0, 0}, {0x3800, 0x00, 0, 0}, {0x3801, 0x00, 0, 0},
	{0x3802, 0x00, 0, 0}, {0x3803, 0x04, 0, 0}, {0x3804, 0x0a, 0, 0},
	{0x3805, 0x3f, 0, 0}, {0x3806, 0x07, 0, 0}, {0x3807, 0x9b, 0, 0},
	{0x3810, 0x00, 0, 0},
	{0x3811, 0x10, 0, 0}, {0x3812, 0x00, 0, 0}, {0x3813, 0x06, 0, 0},
	{0x3618, 0x00, 0, 0}, {0x3612, 0x29, 0, 0}, {0x3708, 0x64, 0, 0},
	{0x3709, 0x52, 0, 0}, {0x370c, 0x03, 0, 0}, {0x3a02, 0x03, 0, 0},
	{0x3a03, 0xd8, 0, 0}, {0x3a08, 0x01, 0, 0}, {0x3a09, 0x27, 0, 0},
	{0x3a0a, 0x00, 0, 0}, {0x3a0b, 0xf6, 0, 0}, {0x3a0e, 0x03, 0, 0},
	{0x3a0d, 0x04, 0, 0}, {0x3a14, 0x03, 0, 0}, {0x3a15, 0xd8, 0, 0},
	{0x4001, 0x02, 0, 0}, {0x4004, 0x02, 0, 0}, {0x3000, 0x00, 0, 0},
	{0x3002, 0x1c, 0, 0}, {0x3004, 0xff, 0, 0}, {0x3006, 0xc3, 0, 0},
	{0x302e, 0x08, 0, 0}, {0x4300, 0x3f, 0, 0},
	{0x501f, 0x00, 0, 0}, {0x4407, 0x04, 0, 0},
	{0x440e, 0x00, 0, 0}, {0x460b, 0x35, 0, 0}, {0x460c, 0x22, 0, 0},
	{0x4837, 0x0a, 0, 0}, {0x3824, 0x02, 0, 0},
	{0x5000, 0xa7, 0, 0}, {0x5001, 0xa3, 0, 0}, {0x5180, 0xff, 0, 0},
	{0x5181, 0xf2, 0, 0}, {0x5182, 0x00, 0, 0}, {0x5183, 0x14, 0, 0},
	{0x5184, 0x25, 0, 0}, {0x5185, 0x24, 0, 0}, {0x5186, 0x09, 0, 0},
	{0x5187, 0x09, 0, 0}, {0x5188, 0x09, 0, 0}, {0x5189, 0x88, 0, 0},
	{0x518a, 0x54, 0, 0}, {0x518b, 0xee, 0, 0}, {0x518c, 0xb2, 0, 0},
	{0x518d, 0x50, 0, 0}, {0x518e, 0x34, 0, 0}, {0x518f, 0x6b, 0, 0},
	{0x5190, 0x46, 0, 0}, {0x5191, 0xf8, 0, 0}, {0x5192, 0x04, 0, 0},
	{0x5193, 0x70, 0, 0}, {0x5194, 0xf0, 0, 0}, {0x5195, 0xf0, 0, 0},
	{0x5196, 0x03, 0, 0}, {0x5197, 0x01, 0, 0}, {0x5198, 0x04, 0, 0},
	{0x5199, 0x6c, 0, 0}, {0x519a, 0x04, 0, 0}, {0x519b, 0x00, 0, 0},
	{0x519c, 0x09, 0, 0}, {0x519d, 0x2b, 0, 0}, {0x519e, 0x38, 0, 0},
	{0x5381, 0x1e, 0, 0}, {0x5382, 0x5b, 0, 0}, {0x5383, 0x08, 0, 0},
	{0x5384, 0x0a, 0, 0}, {0x5385, 0x7e, 0, 0}, {0x5386, 0x88, 0, 0},
	{0x5387, 0x7c, 0, 0}, {0x5388, 0x6c, 0, 0}, {0x5389, 0x10, 0, 0},
	{0x538a, 0x01, 0, 0}, {0x538b, 0x98, 0, 0}, {0x5300, 0x08, 0, 0},
	{0x5301, 0x30, 0, 0}, {0x5302, 0x10, 0, 0}, {0x5303, 0x00, 0, 0},
	{0x5304, 0x08, 0, 0}, {0x5305, 0x30, 0, 0}, {0x5306, 0x08, 0, 0},
	{0x5307, 0x16, 0, 0}, {0x5309, 0x08, 0, 0}, {0x530a, 0x30, 0, 0},
	{0x530b, 0x04, 0, 0}, {0x530c, 0x06, 0, 0}, {0x5480, 0x01, 0, 0},
	{0x5481, 0x08, 0, 0}, {0x5482, 0x14, 0, 0}, {0x5483, 0x28, 0, 0},
	{0x5484, 0x51, 0, 0}, {0x5485, 0x65, 0, 0}, {0x5486, 0x71, 0, 0},
	{0x5487, 0x7d, 0, 0}, {0x5488, 0x87, 0, 0}, {0x5489, 0x91, 0, 0},
	{0x548a, 0x9a, 0, 0}, {0x548b, 0xaa, 0, 0}, {0x548c, 0xb8, 0, 0},
	{0x548d, 0xcd, 0, 0}, {0x548e, 0xdd, 0, 0}, {0x548f, 0xea, 0, 0},
	{0x5490, 0x1d, 0, 0}, {0x5580, 0x02, 0, 0}, {0x5583, 0x40, 0, 0},
	{0x5584, 0x10, 0, 0}, {0x5589, 0x10, 0, 0}, {0x558a, 0x00, 0, 0},
	{0x558b, 0xf8, 0, 0}, {0x5800, 0x23, 0, 0}, {0x5801, 0x14, 0, 0},
	{0x5802, 0x0f, 0, 0}, {0x5803, 0x0f, 0, 0}, {0x5804, 0x12, 0, 0},
	{0x5805, 0x26, 0, 0}, {0x5806, 0x0c, 0, 0}, {0x5807, 0x08, 0, 0},
	{0x5808, 0x05, 0, 0}, {0x5809, 0x05, 0, 0}, {0x580a, 0x08, 0, 0},
	{0x580b, 0x0d, 0, 0}, {0x580c, 0x08, 0, 0}, {0x580d, 0x03, 0, 0},
	{0x580e, 0x00, 0, 0}, {0x580f, 0x00, 0, 0}, {0x5810, 0x03, 0, 0},
	{0x5811, 0x09, 0, 0}, {0x5812, 0x07, 0, 0}, {0x5813, 0x03, 0, 0},
	{0x5814, 0x00, 0, 0}, {0x5815, 0x01, 0, 0}, {0x5816, 0x03, 0, 0},
	{0x5817, 0x08, 0, 0}, {0x5818, 0x0d, 0, 0}, {0x5819, 0x08, 0, 0},
	{0x581a, 0x05, 0, 0}, {0x581b, 0x06, 0, 0}, {0x581c, 0x08, 0, 0},
	{0x581d, 0x0e, 0, 0}, {0x581e, 0x29, 0, 0}, {0x581f, 0x17, 0, 0},
	{0x5820, 0x11, 0, 0}, {0x5821, 0x11, 0, 0}, {0x5822, 0x15, 0, 0},
	{0x5823, 0x28, 0, 0}, {0x5824, 0x46, 0, 0}, {0x5825, 0x26, 0, 0},
	{0x5826, 0x08, 0, 0}, {0x5827, 0x26, 0, 0}, {0x5828, 0x64, 0, 0},
	{0x5829, 0x26, 0, 0}, {0x582a, 0x24, 0, 0}, {0x582b, 0x22, 0, 0},
	{0x582c, 0x24, 0, 0}, {0x582d, 0x24, 0, 0}, {0x582e, 0x06, 0, 0},
	{0x582f, 0x22, 0, 0}, {0x5830, 0x40, 0, 0}, {0x5831, 0x42, 0, 0},
	{0x5832, 0x24, 0, 0}, {0x5833, 0x26, 0, 0}, {0x5834, 0x24, 0, 0},
	{0x5835, 0x22, 0, 0}, {0x5836, 0x22, 0, 0}, {0x5837, 0x26, 0, 0},
	{0x5838, 0x44, 0, 0}, {0x5839, 0x24, 0, 0}, {0x583a, 0x26, 0, 0},
	{0x583b, 0x28, 0, 0}, {0x583c, 0x42, 0, 0}, {0x583d, 0xce, 0, 0},
	{0x5025, 0x00, 0, 0}, {0x3a0f, 0x30, 0, 0}, {0x3a10, 0x28, 0, 0},
	{0x3a1b, 0x30, 0, 0}, {0x3a1e, 0x26, 0, 0}, {0x3a11, 0x60, 0, 0},
	{0x3a1f, 0x14, 0, 0}, {0x3008, 0x02, 0, 0}, {0x3c00, 0x04, 0, 300},
};

static const struct reg_value ov5640_setting_VGA_640_480[] = {
	{0x3c07, 0x08, 0, 0},
	{0x3c09, 0x1c, 0, 0}, {0x3c0a, 0x9c, 0, 0}, {0x3c0b, 0x40, 0, 0},
	{0x3814, 0x31, 0, 0},
	{0x3815, 0x31, 0, 0}, {0x3800, 0x00, 0, 0}, {0x3801, 0x00, 0, 0},
	{0x3802, 0x00, 0, 0}, {0x3803, 0x04, 0, 0}, {0x3804, 0x0a, 0, 0},
	{0x3805, 0x3f, 0, 0}, {0x3806, 0x07, 0, 0}, {0x3807, 0x9b, 0, 0},
	{0x3810, 0x00, 0, 0},
	{0x3811, 0x10, 0, 0}, {0x3812, 0x00, 0, 0}, {0x3813, 0x06, 0, 0},
	{0x3618, 0x00, 0, 0}, {0x3612, 0x29, 0, 0}, {0x3708, 0x64, 0, 0},
	{0x3709, 0x52, 0, 0}, {0x370c, 0x03, 0, 0}, {0x3a02, 0x03, 0, 0},
	{0x3a03, 0xd8, 0, 0}, {0x3a08, 0x01, 0, 0}, {0x3a09, 0x27, 0, 0},
	{0x3a0a, 0x00, 0, 0}, {0x3a0b, 0xf6, 0, 0}, {0x3a0e, 0x03, 0, 0},
	{0x3a0d, 0x04, 0, 0}, {0x3a14, 0x03, 0, 0}, {0x3a15, 0xd8, 0, 0},
	{0x4001, 0x02, 0, 0}, {0x4004, 0x02, 0, 0},
	{0x4407, 0x04, 0, 0}, {0x460b, 0x35, 0, 0}, {0x460c, 0x22, 0, 0},
	{0x3824, 0x02, 0, 0}, {0x5001, 0xa3, 0, 0},
};

static const struct reg_value ov5640_setting_XGA_1024_768[] = {
	{0x3c07, 0x08, 0, 0},
	{0x3c09, 0x1c, 0, 0}, {0x3c0a, 0x9c, 0, 0}, {0x3c0b, 0x40, 0, 0},
	{0x3814, 0x31, 0, 0},
	{0x3815, 0x31, 0, 0}, {0x3800, 0x00, 0, 0}, {0x3801, 0x00, 0, 0},
	{0x3802, 0x00, 0, 0}, {0x3803, 0x04, 0, 0}, {0x3804, 0x0a, 0, 0},
	{0x3805, 0x3f, 0, 0}, {0x3806, 0x07, 0, 0}, {0x3807, 0x9b, 0, 0},
	{0x3810, 0x00, 0, 0},
	{0x3811, 0x10, 0, 0}, {0x3812, 0x00, 0, 0}, {0x3813, 0x06, 0, 0},
	{0x3618, 0x00, 0, 0}, {0x3612, 0x29, 0, 0}, {0x3708, 0x64, 0, 0},
	{0x3709, 0x52, 0, 0}, {0x370c, 0x03, 0, 0}, {0x3a02, 0x03, 0, 0},
	{0x3a03, 0xd8, 0, 0}, {0x3a08, 0x01, 0, 0}, {0x3a09, 0x27, 0, 0},
	{0x3a0a, 0x00, 0, 0}, {0x3a0b, 0xf6, 0, 0}, {0x3a0e, 0x03, 0, 0},
	{0x3a0d, 0x04, 0, 0}, {0x3a14, 0x03, 0, 0}, {0x3a15, 0xd8, 0, 0},
	{0x4001, 0x02, 0, 0}, {0x4004, 0x02, 0, 0},
	{0x4407, 0x04, 0, 0}, {0x460b, 0x35, 0, 0}, {0x460c, 0x22, 0, 0},
	{0x3824, 0x02, 0, 0}, {0x5001, 0xa3, 0, 0},
};

static const struct reg_value ov5640_setting_QVGA_320_240[] = {
	{0x3c07, 0x08, 0, 0},
	{0x3c09, 0x1c, 0, 0}, {0x3c0a, 0x9c, 0, 0}, {0x3c0b, 0x40, 0, 0},
	{0x3814, 0x31, 0, 0},
	{0x3815, 0x31, 0, 0}, {0x3800, 0x00, 0, 0}, {0x3801, 0x00, 0, 0},
	{0x3802, 0x00, 0, 0}, {0x3803, 0x04, 0, 0}, {0x3804, 0x0a, 0, 0},
	{0x3805, 0x3f, 0, 0}, {0x3806, 0x07, 0, 0}, {0x3807, 0x9b, 0, 0},
	{0x3810, 0x00, 0, 0},
	{0x3811, 0x10, 0, 0}, {0x3812, 0x00, 0, 0}, {0x3813, 0x06, 0, 0},
	{0x3618, 0x00, 0, 0}, {0x3612, 0x29, 0, 0}, {0x3708, 0x64, 0, 0},
	{0x3709, 0x52, 0, 0}, {0x370c, 0x03, 0, 0}, {0x3a02, 0x03, 0, 0},
	{0x3a03, 0xd8, 0, 0}, {0x3a08, 0x01, 0, 0}, {0x3a09, 0x27, 0, 0},
	{0x3a0a, 0x00, 0, 0}, {0x3a0b, 0xf6, 0, 0}, {0x3a0e, 0x03, 0, 0},
	{0x3a0d, 0x04, 0, 0}, {0x3a14, 0x03, 0, 0}, {0x3a15, 0xd8, 0, 0},
	{0x4001, 0x02, 0, 0}, {0x4004, 0x02, 0, 0},
	{0x4407, 0x04, 0, 0}, {0x460b, 0x35, 0, 0}, {0x460c, 0x22, 0, 0},
	{0x3824, 0x02, 0, 0}, {0x5001, 0xa3, 0, 0},
};

static const struct reg_value ov5640_setting_QQVGA_160_120[] = {
	{0x3c07, 0x08, 0, 0},
	{0x3c09, 0x1c, 0, 0}, {0x3c0a, 0x9c, 0, 0}, {0x3c0b, 0x40, 0, 0},
	{0x3814, 0x31, 0, 0},
	{0x3815, 0x31, 0, 0}, {0x3800, 0x00, 0, 0}, {0x3801, 0x00, 0, 0},
	{0x3802, 0x00, 0, 0}, {0x3803, 0x04, 0, 0}, {0x3804, 0x0a, 0, 0},
	{0x3805, 0x3f, 0, 0}, {0x3806, 0x07, 0, 0}, {0x3807, 0x9b, 0, 0},
	{0x3810, 0x00, 0, 0},
	{0x3811, 0x10, 0, 0}, {0x3812, 0x00, 0, 0}, {0x3813, 0x06, 0, 0},
	{0x3618, 0x00, 0, 0}, {0x3612, 0x29, 0, 0}, {0x3708, 0x64, 0, 0},
	{0x3709, 0x52, 0, 0}, {0x370c, 0x03, 0, 0}, {0x3a02, 0x03, 0, 0},
	{0x3a03, 0xd8, 0, 0}, {0x3a08, 0x01, 0, 0}, {0x3a09, 0x27, 0, 0},
	{0x3a0a, 0x00, 0, 0}, {0x3a0b, 0xf6, 0, 0}, {0x3a0e, 0x03, 0, 0},
	{0x3a0d, 0x04, 0, 0}, {0x3a14, 0x03, 0, 0}, {0x3a15, 0xd8, 0, 0},
	{0x4001, 0x02, 0, 0}, {0x4004, 0x02, 0, 0},
	{0x4407, 0x04, 0, 0}, {0x5001, 0xa3, 0, 0},
};

static const struct reg_value ov5640_setting_QCIF_176_144[] = {
	{0x3c07, 0x08, 0, 0},
	{0x3c09, 0x1c, 0, 0}, {0x3c0a, 0x9c, 0, 0}, {0x3c0b, 0x40, 0, 0},
	{0x3814, 0x31, 0, 0},
	{0x3815, 0x31, 0, 0}, {0x3800, 0x00, 0, 0}, {0x3801, 0x00, 0, 0},
	{0x3802, 0x00, 0, 0}, {0x3803, 0x04, 0, 0}, {0x3804, 0x0a, 0, 0},
	{0x3805, 0x3f, 0, 0}, {0x3806, 0x07, 0, 0}, {0x3807, 0x9b, 0, 0},
	{0x3810, 0x00, 0, 0},
	{0x3811, 0x10, 0, 0}, {0x3812, 0x00, 0, 0}, {0x3813, 0x06, 0, 0},
	{0x3618, 0x00, 0, 0}, {0x3612, 0x29, 0, 0}, {0x3708, 0x64, 0, 0},
	{0x3709, 0x52, 0, 0}, {0x370c, 0x03, 0, 0}, {0x3a02, 0x03, 0, 0},
	{0x3a03, 0xd8, 0, 0}, {0x3a08, 0x01, 0, 0}, {0x3a09, 0x27, 0, 0},
	{0x3a0a, 0x00, 0, 0}, {0x3a0b, 0xf6, 0, 0}, {0x3a0e, 0x03, 0, 0},
	{0x3a0d, 0x04, 0, 0}, {0x3a14, 0x03, 0, 0}, {0x3a15, 0xd8, 0, 0},
	{0x4001, 0x02, 0, 0}, {0x4004, 0x02, 0, 0},
	{0x4407, 0x04, 0, 0}, {0x460b, 0x35, 0, 0}, {0x460c, 0x22, 0, 0},
	{0x3824, 0x02, 0, 0}, {0x5001, 0xa3, 0, 0},
};

static const struct reg_value ov5640_setting_NTSC_720_480[] = {
	{0x3c07, 0x08, 0, 0},
	{0x3c09, 0x1c, 0, 0}, {0x3c0a, 0x9c, 0, 0}, {0x3c0b, 0x40, 0, 0},
	{0x3814, 0x31, 0, 0},
	{0x3815, 0x31, 0, 0}, {0x3800, 0x00, 0, 0}, {0x3801, 0x00, 0, 0},
	{0x3802, 0x00, 0, 0}, {0x3803, 0x04, 0, 0}, {0x3804, 0x0a, 0, 0},
	{0x3805, 0x3f, 0, 0}, {0x3806, 0x07, 0, 0}, {0x3807, 0x9b, 0, 0},
	{0x3810, 0x00, 0, 0},
	{0x3811, 0x10, 0, 0}, {0x3812, 0x00, 0, 0}, {0x3813, 0x3c, 0, 0},
	{0x3618, 0x00, 0, 0}, {0x3612, 0x29, 0, 0}, {0x3708, 0x64, 0, 0},
	{0x3709, 0x52, 0, 0}, {0x370c, 0x03, 0, 0}, {0x3a02, 0x03, 0, 0},
	{0x3a03, 0xd8, 0, 0}, {0x3a08, 0x01, 0, 0}, {0x3a09, 0x27, 0, 0},
	{0x3a0a, 0x00, 0, 0}, {0x3a0b, 0xf6, 0, 0}, {0x3a0e, 0x03, 0, 0},
	{0x3a0d, 0x04, 0, 0}, {0x3a14, 0x03, 0, 0}, {0x3a15, 0xd8, 0, 0},
	{0x4001, 0x02, 0, 0}, {0x4004, 0x02, 0, 0},
	{0x4407, 0x04, 0, 0}, {0x460b, 0x35, 0, 0}, {0x460c, 0x22, 0, 0},
	{0x3824, 0x02, 0, 0}, {0x5001, 0xa3, 0, 0},
};

static const struct reg_value ov5640_setting_PAL_720_576[] = {
	{0x3c07, 0x08, 0, 0},
	{0x3c09, 0x1c, 0, 0}, {0x3c0a, 0x9c, 0, 0}, {0x3c0b, 0x40, 0, 0},
	{0x3814, 0x31, 0, 0},
	{0x3815, 0x31, 0, 0}, {0x3800, 0x00, 0, 0}, {0x3801, 0x00, 0, 0},
	{0x3802, 0x00, 0, 0}, {0x3803, 0x04, 0, 0}, {0x3804, 0x0a, 0, 0},
	{0x3805, 0x3f, 0, 0}, {0x3806, 0x07, 0, 0}, {0x3807, 0x9b, 0, 0},
	{0x3810, 0x00, 0, 0},
	{0x3811, 0x38, 0, 0}, {0x3812, 0x00, 0, 0}, {0x3813, 0x06, 0, 0},
	{0x3618, 0x00, 0, 0}, {0x3612, 0x29, 0, 0}, {0x3708, 0x64, 0, 0},
	{0x3709, 0x52, 0, 0}, {0x370c, 0x03, 0, 0}, {0x3a02, 0x03, 0, 0},
	{0x3a03, 0xd8, 0, 0}, {0x3a08, 0x01, 0, 0}, {0x3a09, 0x27, 0, 0},
	{0x3a0a, 0x00, 0, 0}, {0x3a0b, 0xf6, 0, 0}, {0x3a0e, 0x03, 0, 0},
	{0x3a0d, 0x04, 0, 0}, {0x3a14, 0x03, 0, 0}, {0x3a15, 0xd8, 0, 0},
	{0x4001, 0x02, 0, 0}, {0x4004, 0x02, 0, 0},
	{0x4407, 0x04, 0, 0}, {0x460b, 0x35, 0, 0}, {0x460c, 0x22, 0, 0},
	{0x3824, 0x02, 0, 0}, {0x5001, 0xa3, 0, 0},
};

static const struct reg_value ov5640_setting_720P_1280_720[] = {
	{0x3c07, 0x07, 0, 0},
	{0x3c09, 0x1c, 0, 0}, {0x3c0a, 0x9c, 0, 0}, {0x3c0b, 0x40, 0, 0},
	{0x3814, 0x31, 0, 0},
	{0x3815, 0x31, 0, 0}, {0x3800, 0x00, 0, 0}, {0x3801, 0x00, 0, 0},
	{0x3802, 0x00, 0, 0}, {0x3803, 0xfa, 0, 0}, {0x3804, 0x0a, 0, 0},
	{0x3805, 0x3f, 0, 0}, {0x3806, 0x06, 0, 0}, {0x3807, 0xa9, 0, 0},
	{0x3810, 0x00, 0, 0},
	{0x3811, 0x10, 0, 0}, {0x3812, 0x00, 0, 0}, {0x3813, 0x04, 0, 0},
	{0x3618, 0x00, 0, 0}, {0x3612, 0x29, 0, 0}, {0x3708, 0x64, 0, 0},
	{0x3709, 0x52, 0, 0}, {0x370c, 0x03, 0, 0}, {0x3a02, 0x02, 0, 0},
	{0x3a03, 0xe4, 0, 0}, {0x3a08, 0x01, 0, 0}, {0x3a09, 0xbc, 0, 0},
	{0x3a0a, 0x01, 0, 0}, {0x3a0b, 0x72, 0, 0}, {0x3a0e, 0x01, 0, 0},
	{0x3a0d, 0x02, 0, 0}, {0x3a14, 0x02, 0, 0}, {0x3a15, 0xe4, 0, 0},
	{0x4001, 0x02, 0, 0}, {0x4004, 0x02, 0, 0},
	{0x4407, 0x04, 0, 0}, {0x460b, 0x37, 0, 0}, {0x460c, 0x20, 0, 0},
	{0x3824, 0x04, 0, 0}, {0x5001, 0x83, 0, 0},
};

static const struct reg_value ov5640_setting_1080P_1920_1080[] = {
	{0x3c07, 0x08, 0, 0},
	{0x3c09, 0x1c, 0, 0}, {0x3c0a, 0x9c, 0, 0}, {0x3c0b, 0x40, 0, 0},
	{0x3814, 0x11, 0, 0},
	{0x3815, 0x11, 0, 0}, {0x3800, 0x00, 0, 0}, {0x3801, 0x00, 0, 0},
	{0x3802, 0x00, 0, 0}, {0x3803, 0x00, 0, 0}, {0x3804, 0x0a, 0, 0},
	{0x3805, 0x3f, 0, 0}, {0x3806, 0x07, 0, 0}, {0x3807, 0x9f, 0, 0},
	{0x3810, 0x00, 0, 0},
	{0x3811, 0x10, 0, 0}, {0x3812, 0x00, 0, 0}, {0x3813, 0x04, 0, 0},
	{0x3618, 0x04, 0, 0}, {0x3612, 0x29, 0, 0}, {0x3708, 0x21, 0, 0},
	{0x3709, 0x12, 0, 0}, {0x370c, 0x00, 0, 0}, {0x3a02, 0x03, 0, 0},
	{0x3a03, 0xd8, 0, 0}, {0x3a08, 0x01, 0, 0}, {0x3a09, 0x27, 0, 0},
	{0x3a0a, 0x00, 0, 0}, {0x3a0b, 0xf6, 0, 0}, {0x3a0e, 0x03, 0, 0},
	{0x3a0d, 0x04, 0, 0}, {0x3a14, 0x03, 0, 0}, {0x3a15, 0xd8, 0, 0},
	{0x4001, 0x02, 0, 0}, {0x4004, 0x06, 0, 0},
	{0x4407, 0x04, 0, 0}, {0x460b, 0x35, 0, 0}, {0x460c, 0x22, 0, 0},
	{0x3824, 0x02, 0, 0}, {0x5001, 0x83, 0, 0},
	{0x3c07, 0x07, 0, 0}, {0x3c08, 0x00, 0, 0},
	{0x3c09, 0x1c, 0, 0}, {0x3c0a, 0x9c, 0, 0}, {0x3c0b, 0x40, 0, 0},
	{0x3800, 0x01, 0, 0}, {0x3801, 0x50, 0, 0}, {0x3802, 0x01, 0, 0},
	{0x3803, 0xb2, 0, 0}, {0x3804, 0x08, 0, 0}, {0x3805, 0xef, 0, 0},
	{0x3806, 0x05, 0, 0}, {0x3807, 0xf1, 0, 0},
	{0x3612, 0x2b, 0, 0}, {0x3708, 0x64, 0, 0},
	{0x3a02, 0x04, 0, 0}, {0x3a03, 0x60, 0, 0}, {0x3a08, 0x01, 0, 0},
	{0x3a09, 0x50, 0, 0}, {0x3a0a, 0x01, 0, 0}, {0x3a0b, 0x18, 0, 0},
	{0x3a0e, 0x03, 0, 0}, {0x3a0d, 0x04, 0, 0}, {0x3a14, 0x04, 0, 0},
	{0x3a15, 0x60, 0, 0}, {0x4407, 0x04, 0, 0},
	{0x460b, 0x37, 0, 0}, {0x460c, 0x20, 0, 0}, {0x3824, 0x04, 0, 0},
	{0x4005, 0x1a, 0, 0},
};

static const struct reg_value ov5640_setting_QSXGA_2592_1944[] = {
	{0x3c07, 0x08, 0, 0},
	{0x3c09, 0x1c, 0, 0}, {0x3c0a, 0x9c, 0, 0}, {0x3c0b, 0x40, 0, 0},
	{0x3814, 0x11, 0, 0},
	{0x3815, 0x11, 0, 0}, {0x3800, 0x00, 0, 0}, {0x3801, 0x00, 0, 0},
	{0x3802, 0x00, 0, 0}, {0x3803, 0x00, 0, 0}, {0x3804, 0x0a, 0, 0},
	{0x3805, 0x3f, 0, 0}, {0x3806, 0x07, 0, 0}, {0x3807, 0x9f, 0, 0},
	{0x3810, 0x00, 0, 0},
	{0x3811, 0x10, 0, 0}, {0x3812, 0x00, 0, 0}, {0x3813, 0x04, 0, 0},
	{0x3618, 0x04, 0, 0}, {0x3612, 0x29, 0, 0}, {0x3708, 0x21, 0, 0},
	{0x3709, 0x12, 0, 0}, {0x370c, 0x00, 0, 0}, {0x3a02, 0x03, 0, 0},
	{0x3a03, 0xd8, 0, 0}, {0x3a08, 0x01, 0, 0}, {0x3a09, 0x27, 0, 0},
	{0x3a0a, 0x00, 0, 0}, {0x3a0b, 0xf6, 0, 0}, {0x3a0e, 0x03, 0, 0},
	{0x3a0d, 0x04, 0, 0}, {0x3a14, 0x03, 0, 0}, {0x3a15, 0xd8, 0, 0},
	{0x4001, 0x02, 0, 0}, {0x4004, 0x06, 0, 0},
	{0x4407, 0x04, 0, 0}, {0x460b, 0x35, 0, 0}, {0x460c, 0x22, 0, 0},
	{0x3824, 0x02, 0, 0}, {0x5001, 0x83, 0, 70},
};

/* power-on sensor init reg table */
static const struct ov5640_mode_info ov5640_mode_init_data = {
	0, SUBSAMPLING, 640, 1896, 480, 984,
	ov5640_init_setting_30fps_VGA,
	ARRAY_SIZE(ov5640_init_setting_30fps_VGA),
	OV5640_30_FPS,
};

static const struct ov5640_mode_info
ov5640_mode_data[OV5640_NUM_MODES] = {
	{OV5640_MODE_QQVGA_160_120, SUBSAMPLING,
	 160, 1896, 120, 984,
	 ov5640_setting_QQVGA_160_120,
	 ARRAY_SIZE(ov5640_setting_QQVGA_160_120),
	 OV5640_30_FPS},
	{OV5640_MODE_QCIF_176_144, SUBSAMPLING,
	 176, 1896, 144, 984,
	 ov5640_setting_QCIF_176_144,
	 ARRAY_SIZE(ov5640_setting_QCIF_176_144),
	 OV5640_30_FPS},
	{OV5640_MODE_QVGA_320_240, SUBSAMPLING,
	 320, 1896, 240, 984,
	 ov5640_setting_QVGA_320_240,
	 ARRAY_SIZE(ov5640_setting_QVGA_320_240),
	 OV5640_30_FPS},
	{OV5640_MODE_VGA_640_480, SUBSAMPLING,
	 640, 1896, 480, 1080,
	 ov5640_setting_VGA_640_480,
	 ARRAY_SIZE(ov5640_setting_VGA_640_480),
	 OV5640_60_FPS},
	{OV5640_MODE_NTSC_720_480, SUBSAMPLING,
	 720, 1896, 480, 984,
	 ov5640_setting_NTSC_720_480,
	 ARRAY_SIZE(ov5640_setting_NTSC_720_480),
	OV5640_30_FPS},
	{OV5640_MODE_PAL_720_576, SUBSAMPLING,
	 720, 1896, 576, 984,
	 ov5640_setting_PAL_720_576,
	 ARRAY_SIZE(ov5640_setting_PAL_720_576),
	 OV5640_30_FPS},
	{OV5640_MODE_XGA_1024_768, SUBSAMPLING,
	 1024, 1896, 768, 1080,
	 ov5640_setting_XGA_1024_768,
	 ARRAY_SIZE(ov5640_setting_XGA_1024_768),
	 OV5640_30_FPS},
	{OV5640_MODE_720P_1280_720, SUBSAMPLING,
	 1280, 1892, 720, 740,
	 ov5640_setting_720P_1280_720,
	 ARRAY_SIZE(ov5640_setting_720P_1280_720),
	 OV5640_30_FPS},
	{OV5640_MODE_1080P_1920_1080, SCALING,
	 1920, 2500, 1080, 1120,
	 ov5640_setting_1080P_1920_1080,
	 ARRAY_SIZE(ov5640_setting_1080P_1920_1080),
	 OV5640_30_FPS},
	{OV5640_MODE_QSXGA_2592_1944, SCALING,
	 2592, 2844, 1944, 1968,
	 ov5640_setting_QSXGA_2592_1944,
	 ARRAY_SIZE(ov5640_setting_QSXGA_2592_1944),
	 OV5640_15_FPS},
};

static int ov5640_init_slave_id(struct ov5640_dev *sensor)
{
	struct i2c_client *client = sensor->i2c_client;
	struct i2c_msg msg;
	u8 buf[3];
	int ret;

	if (client->addr == OV5640_DEFAULT_SLAVE_ID)
		return 0;

	buf[0] = OV5640_REG_SLAVE_ID >> 8;
	buf[1] = OV5640_REG_SLAVE_ID & 0xff;
	buf[2] = client->addr << 1;

	msg.addr = OV5640_DEFAULT_SLAVE_ID;
	msg.flags = 0;
	msg.buf = buf;
	msg.len = sizeof(buf);

	ret = i2c_transfer(client->adapter, &msg, 1);
	if (ret < 0) {
		dev_err(&client->dev, "%s: failed with %d\n", __func__, ret);
		return ret;
	}

	return 0;
}

static int ov5640_write_reg(struct ov5640_dev *sensor, u16 reg, u8 val)
{
	struct i2c_client *client = sensor->i2c_client;
	struct i2c_msg msg;
	u8 buf[3];
	int ret;

	buf[0] = reg >> 8;
	buf[1] = reg & 0xff;
	buf[2] = val;

	msg.addr = client->addr;
	msg.flags = client->flags;
	msg.buf = buf;
	msg.len = sizeof(buf);

	ret = i2c_transfer(client->adapter, &msg, 1);
	if (ret < 0) {
		dev_err(&client->dev, "%s: error: reg=%x, val=%x\n",
			__func__, reg, val);
		return ret;
	}

	return 0;
}

static int ov5640_read_reg(struct ov5640_dev *sensor, u16 reg, u8 *val)
{
	struct i2c_client *client = sensor->i2c_client;
	struct i2c_msg msg[2];
	u8 buf[2];
	int ret;

	buf[0] = reg >> 8;
	buf[1] = reg & 0xff;

	msg[0].addr = client->addr;
	msg[0].flags = client->flags;
	msg[0].buf = buf;
	msg[0].len = sizeof(buf);

	msg[1].addr = client->addr;
	msg[1].flags = client->flags | I2C_M_RD;
	msg[1].buf = buf;
	msg[1].len = 1;

	ret = i2c_transfer(client->adapter, msg, 2);
	if (ret < 0) {
		dev_err(&client->dev, "%s: error: reg=%x\n",
			__func__, reg);
		return ret;
	}

	*val = buf[0];
	return 0;
}

static int ov5640_read_reg16(struct ov5640_dev *sensor, u16 reg, u16 *val)
{
	u8 hi, lo;
	int ret;

	ret = ov5640_read_reg(sensor, reg, &hi);
	if (ret)
		return ret;
	ret = ov5640_read_reg(sensor, reg + 1, &lo);
	if (ret)
		return ret;

	*val = ((u16)hi << 8) | (u16)lo;
	return 0;
}

static int ov5640_write_reg16(struct ov5640_dev *sensor, u16 reg, u16 val)
{
	int ret;

	ret = ov5640_write_reg(sensor, reg, val >> 8);
	if (ret)
		return ret;

	return ov5640_write_reg(sensor, reg + 1, val & 0xff);
}

static int ov5640_mod_reg(struct ov5640_dev *sensor, u16 reg,
			  u8 mask, u8 val)
{
	u8 readval;
	int ret;

	ret = ov5640_read_reg(sensor, reg, &readval);
	if (ret)
		return ret;

	readval &= ~mask;
	val &= mask;
	val |= readval;

	return ov5640_write_reg(sensor, reg, val);
}

/*
 * After trying the various combinations, reading various
 * documentations spread around the net, and from the various
 * feedback, the clock tree is probably as follows:
 *
 *   +--------------+
 *   |  Ext. Clock  |
 *   +-+------------+
 *     |  +----------+
 *     +->|   PLL1   | - reg 0x3036, for the multiplier
 *        +-+--------+ - reg 0x3037, bits 0-3 for the pre-divider
 *          |  +--------------+
 *          +->| System Clock |  - reg 0x3035, bits 4-7
 *             +-+------------+
 *               |  +--------------+
 *               +->| MIPI Divider | - reg 0x3035, bits 0-3
 *               |  +-+------------+
 *               |    +----------------> MIPI SCLK
 *               |    +  +-----+
 *               |    +->| / 2 |-------> MIPI BIT CLK
 *               |       +-----+
 *               |  +--------------+
 *               +->| PLL Root Div | - reg 0x3037, bit 4
 *                  +-+------------+
 *                    |  +---------+
 *                    +->| Bit Div | - reg 0x3034, bits 0-3
 *                       +-+-------+
 *                         |  +-------------+
 *                         +->| SCLK Div    | - reg 0x3108, bits 0-1
 *                         |  +-+-----------+
 *                         |    +---------------> SCLK
 *                         |  +-------------+
 *                         +->| SCLK 2X Div | - reg 0x3108, bits 2-3
 *                         |  +-+-----------+
 *                         |    +---------------> SCLK 2X
 *                         |  +-------------+
 *                         +->| PCLK Div    | - reg 0x3108, bits 4-5
 *                            ++------------+
 *                             +  +-----------+
 *                             +->|   P_DIV   | - reg 0x3035, bits 0-3
 *                                +-----+-----+
 *                                       +------------> PCLK
 *
 * This is deviating from the datasheet at least for the register
 * 0x3108, since it's said here that the PCLK would be clocked from
 * the PLL.
 *
 * There seems to be also (unverified) constraints:
 *  - the PLL pre-divider output rate should be in the 4-27MHz range
 *  - the PLL multiplier output rate should be in the 500-1000MHz range
 *  - PCLK >= SCLK * 2 in YUV, >= SCLK in Raw or JPEG
 *
 * In the two latter cases, these constraints are met since our
 * factors are hardcoded. If we were to change that, we would need to
 * take this into account. The only varying parts are the PLL
 * multiplier and the system clock divider, which are shared between
 * all these clocks so won't cause any issue.
 */

/*
 * This is supposed to be ranging from 1 to 8, but the value is always
 * set to 3 in the vendor kernels.
 */
#define OV5640_PLL_PREDIV	3

#define OV5640_PLL_MULT_MIN	4
#define OV5640_PLL_MULT_MAX	252

/*
 * This is supposed to be ranging from 1 to 16, but the value is
 * always set to either 1 or 2 in the vendor kernels.
 */
#define OV5640_SYSDIV_MIN	1
#define OV5640_SYSDIV_MAX	16

/*
 * Hardcode these values for scaler and non-scaler modes.
 * FIXME: to be re-calcualted for 1 data lanes setups
 */
#define OV5640_MIPI_DIV_PCLK	2
#define OV5640_MIPI_DIV_SCLK	1

/*
 * This is supposed to be ranging from 1 to 2, but the value is always
 * set to 2 in the vendor kernels.
 */
#define OV5640_PLL_ROOT_DIV			2
#define OV5640_PLL_CTRL3_PLL_ROOT_DIV_2		BIT(4)

/*
 * We only supports 8-bit formats at the moment
 */
#define OV5640_BIT_DIV				2
#define OV5640_PLL_CTRL0_MIPI_MODE_8BIT		0x08

/*
 * This is supposed to be ranging from 1 to 8, but the value is always
 * set to 2 in the vendor kernels.
 */
#define OV5640_SCLK_ROOT_DIV	2

/*
 * This is hardcoded so that the consistency is maintained between SCLK and
 * SCLK 2x.
 */
#define OV5640_SCLK2X_ROOT_DIV (OV5640_SCLK_ROOT_DIV / 2)

/*
 * This is supposed to be ranging from 1 to 8, but the value is always
 * set to 1 in the vendor kernels.
 */
#define OV5640_PCLK_ROOT_DIV			1
#define OV5640_PLL_SYS_ROOT_DIVIDER_BYPASS	0x00

static unsigned long ov5640_compute_sys_clk(struct ov5640_dev *sensor,
					    u8 pll_prediv, u8 pll_mult,
					    u8 sysdiv)
{
	unsigned long sysclk = sensor->xclk_freq / pll_prediv * pll_mult;

	/* PLL1 output cannot exceed 1GHz. */
	if (sysclk / 1000000 > 1000)
		return 0;

	return sysclk / sysdiv;
}

static unsigned long ov5640_calc_sys_clk(struct ov5640_dev *sensor,
					 unsigned long rate,
					 u8 *pll_prediv, u8 *pll_mult,
					 u8 *sysdiv)
{
	unsigned long best = ~0;
	u8 best_sysdiv = 1, best_mult = 1;
	u8 _sysdiv, _pll_mult;

	for (_sysdiv = OV5640_SYSDIV_MIN;
	     _sysdiv <= OV5640_SYSDIV_MAX;
	     _sysdiv++) {
		for (_pll_mult = OV5640_PLL_MULT_MIN;
		     _pll_mult <= OV5640_PLL_MULT_MAX;
		     _pll_mult++) {
			unsigned long _rate;

			/*
			 * The PLL multiplier cannot be odd if above
			 * 127.
			 */
			if (_pll_mult > 127 && (_pll_mult % 2))
				continue;

			_rate = ov5640_compute_sys_clk(sensor,
						       OV5640_PLL_PREDIV,
						       _pll_mult, _sysdiv);

			/*
			 * We have reached the maximum allowed PLL1 output,
			 * increase sysdiv.
			 */
			if (!_rate)
				break;

			/*
			 * Prefer rates above the expected clock rate than
			 * below, even if that means being less precise.
			 */
			if (_rate < rate)
				continue;

			if (abs(rate - _rate) < abs(rate - best)) {
				best = _rate;
				best_sysdiv = _sysdiv;
				best_mult = _pll_mult;
			}

			if (_rate == rate)
				goto out;
		}
	}

out:
	*sysdiv = best_sysdiv;
	*pll_prediv = OV5640_PLL_PREDIV;
	*pll_mult = best_mult;

	return best;
}

/*
 * ov5640_set_mipi_pclk() - Calculate the clock tree configuration values
 *			    for the MIPI CSI-2 output.
 *
 * @rate: The requested bandwidth per lane in bytes per second.
 *	  'Bandwidth Per Lane' is calculated as:
 *	  bpl = HTOT * VTOT * FPS * bpp / num_lanes;
 *
 * This function use the requested bandwidth to calculate:
 * - sample_rate = bpl / (bpp / num_lanes);
 *	         = bpl / (PLL_RDIV * BIT_DIV * PCLK_DIV * MIPI_DIV / num_lanes);
 *
 * - mipi_sclk   = bpl / MIPI_DIV / 2; ( / 2 is for CSI-2 DDR)
 *
 * with these fixed parameters:
 *	PLL_RDIV	= 2;
 *	BIT_DIVIDER	= 2; (MIPI_BIT_MODE == 8 ? 2 : 2,5);
 *	PCLK_DIV	= 1;
 *
 * The MIPI clock generation differs for modes that use the scaler and modes
 * that do not. In case the scaler is in use, the MIPI_SCLK generates the MIPI
 * BIT CLk, and thus:
 *
 * - mipi_sclk = bpl / MIPI_DIV / 2;
 *   MIPI_DIV = 1;
 *
 * For modes that do not go through the scaler, the MIPI BIT CLOCK is generated
 * from the pixel clock, and thus:
 *
 * - sample_rate = bpl / (bpp / num_lanes);
 *	         = bpl / (2 * 2 * 1 * MIPI_DIV / num_lanes);
 *		 = bpl / (4 * MIPI_DIV / num_lanes);
 * - MIPI_DIV	 = bpp / (4 * num_lanes);
 *
 * FIXME: this have been tested with 16bpp and 2 lanes setup only.
 * MIPI_DIV is fixed to value 2, but it -might- be changed according to the
 * above formula for setups with 1 lane or image formats with different bpp.
 *
 * FIXME: this deviates from the sensor manual documentation which is quite
 * thin on the MIPI clock tree generation part.
 */
static int ov5640_set_mipi_pclk(struct ov5640_dev *sensor,
				unsigned long rate)
{
	const struct ov5640_mode_info *mode = sensor->current_mode;
	u8 prediv, mult, sysdiv;
	u8 mipi_div;
	int ret;

	/*
	 * 1280x720 is reported to use 'SUBSAMPLING' only,
	 * but according to the sensor manual it goes through the
	 * scaler before subsampling.
	 */
	if (mode->dn_mode == SCALING ||
	   (mode->id == OV5640_MODE_720P_1280_720))
		mipi_div = OV5640_MIPI_DIV_SCLK;
	else
		mipi_div = OV5640_MIPI_DIV_PCLK;

	ov5640_calc_sys_clk(sensor, rate, &prediv, &mult, &sysdiv);

	ret = ov5640_mod_reg(sensor, OV5640_REG_SC_PLL_CTRL0,
			     0x0f, OV5640_PLL_CTRL0_MIPI_MODE_8BIT);

	ret = ov5640_mod_reg(sensor, OV5640_REG_SC_PLL_CTRL1,
			     0xff, sysdiv << 4 | mipi_div);
	if (ret)
		return ret;

	ret = ov5640_mod_reg(sensor, OV5640_REG_SC_PLL_CTRL2, 0xff, mult);
	if (ret)
		return ret;

	ret = ov5640_mod_reg(sensor, OV5640_REG_SC_PLL_CTRL3,
			     0x1f, OV5640_PLL_CTRL3_PLL_ROOT_DIV_2 | prediv);
	if (ret)
		return ret;

	return ov5640_mod_reg(sensor, OV5640_REG_SYS_ROOT_DIVIDER,
			      0x30, OV5640_PLL_SYS_ROOT_DIVIDER_BYPASS);
}

static unsigned long ov5640_calc_pclk(struct ov5640_dev *sensor,
				      unsigned long rate,
				      u8 *pll_prediv, u8 *pll_mult, u8 *sysdiv,
				      u8 *pll_rdiv, u8 *bit_div, u8 *pclk_div)
{
	unsigned long _rate = rate * OV5640_PLL_ROOT_DIV * OV5640_BIT_DIV *
				OV5640_PCLK_ROOT_DIV;

	_rate = ov5640_calc_sys_clk(sensor, _rate, pll_prediv, pll_mult,
				    sysdiv);
	*pll_rdiv = OV5640_PLL_ROOT_DIV;
	*bit_div = OV5640_BIT_DIV;
	*pclk_div = OV5640_PCLK_ROOT_DIV;

	return _rate / *pll_rdiv / *bit_div / *pclk_div;
}

static int ov5640_set_dvp_pclk(struct ov5640_dev *sensor, unsigned long rate)
{
	u8 prediv, mult, sysdiv, pll_rdiv, bit_div, pclk_div;
	int ret;

	ov5640_calc_pclk(sensor, rate, &prediv, &mult, &sysdiv, &pll_rdiv,
			 &bit_div, &pclk_div);

	if (bit_div == 2)
		bit_div = 8;

	ret = ov5640_mod_reg(sensor, OV5640_REG_SC_PLL_CTRL0,
			     0x0f, bit_div);
	if (ret)
		return ret;

	/*
	 * We need to set sysdiv according to the clock, and to clear
	 * the MIPI divider.
	 */
	ret = ov5640_mod_reg(sensor, OV5640_REG_SC_PLL_CTRL1,
			     0xff, sysdiv << 4);
	if (ret)
		return ret;

	ret = ov5640_mod_reg(sensor, OV5640_REG_SC_PLL_CTRL2,
			     0xff, mult);
	if (ret)
		return ret;

	ret = ov5640_mod_reg(sensor, OV5640_REG_SC_PLL_CTRL3,
			     0x1f, prediv | ((pll_rdiv - 1) << 4));
	if (ret)
		return ret;

	return ov5640_mod_reg(sensor, OV5640_REG_SYS_ROOT_DIVIDER, 0x30,
			      (ilog2(pclk_div) << 4));
}

/* set JPEG framing sizes */
static int ov5640_set_jpeg_timings(struct ov5640_dev *sensor,
				   const struct ov5640_mode_info *mode)
{
	int ret;

	/*
	 * compression mode 3 timing
	 *
	 * Data is transmitted with programmable width (VFIFO_HSIZE).
	 * No padding done. Last line may have less data. Varying
	 * number of lines per frame, depending on amount of data.
	 */
	ret = ov5640_mod_reg(sensor, OV5640_REG_JPG_MODE_SELECT, 0x7, 0x3);
	if (ret < 0)
		return ret;

	ret = ov5640_write_reg16(sensor, OV5640_REG_VFIFO_HSIZE, mode->hact);
	if (ret < 0)
		return ret;

	return ov5640_write_reg16(sensor, OV5640_REG_VFIFO_VSIZE, mode->vact);
}

/* download ov5640 settings to sensor through i2c */
static int ov5640_set_timings(struct ov5640_dev *sensor,
			      const struct ov5640_mode_info *mode)
{
	int ret;

	if (sensor->fmt.code == MEDIA_BUS_FMT_JPEG_1X8) {
		ret = ov5640_set_jpeg_timings(sensor, mode);
		if (ret < 0)
			return ret;
	}

	ret = ov5640_write_reg16(sensor, OV5640_REG_TIMING_DVPHO, mode->hact);
	if (ret < 0)
		return ret;

	ret = ov5640_write_reg16(sensor, OV5640_REG_TIMING_DVPVO, mode->vact);
	if (ret < 0)
		return ret;

	ret = ov5640_write_reg16(sensor, OV5640_REG_TIMING_HTS, mode->htot);
	if (ret < 0)
		return ret;

	return ov5640_write_reg16(sensor, OV5640_REG_TIMING_VTS, mode->vtot);
}

static int ov5640_load_regs(struct ov5640_dev *sensor,
			    const struct ov5640_mode_info *mode)
{
	const struct reg_value *regs = mode->reg_data;
	unsigned int i;
	u32 delay_ms;
	u16 reg_addr;
	u8 mask, val;
	int ret = 0;

	for (i = 0; i < mode->reg_data_size; ++i, ++regs) {
		delay_ms = regs->delay_ms;
		reg_addr = regs->reg_addr;
		val = regs->val;
		mask = regs->mask;

		/* remain in power down mode for DVP */
		if (regs->reg_addr == OV5640_REG_SYS_CTRL0 &&
		    val == OV5640_REG_SYS_CTRL0_SW_PWUP &&
		    sensor->ep.bus_type != V4L2_MBUS_CSI2_DPHY)
			continue;

		if (mask)
			ret = ov5640_mod_reg(sensor, reg_addr, mask, val);
		else
			ret = ov5640_write_reg(sensor, reg_addr, val);
		if (ret)
			break;

		if (delay_ms)
			usleep_range(1000 * delay_ms, 1000 * delay_ms + 100);
	}

	return ov5640_set_timings(sensor, mode);
}

static int ov5640_set_autoexposure(struct ov5640_dev *sensor, bool on)
{
	return ov5640_mod_reg(sensor, OV5640_REG_AEC_PK_MANUAL,
			      BIT(0), on ? 0 : BIT(0));
}

/* read exposure, in number of line periods */
static int ov5640_get_exposure(struct ov5640_dev *sensor)
{
	int exp, ret;
	u8 temp;

	ret = ov5640_read_reg(sensor, OV5640_REG_AEC_PK_EXPOSURE_HI, &temp);
	if (ret)
		return ret;
	exp = ((int)temp & 0x0f) << 16;
	ret = ov5640_read_reg(sensor, OV5640_REG_AEC_PK_EXPOSURE_MED, &temp);
	if (ret)
		return ret;
	exp |= ((int)temp << 8);
	ret = ov5640_read_reg(sensor, OV5640_REG_AEC_PK_EXPOSURE_LO, &temp);
	if (ret)
		return ret;
	exp |= (int)temp;

	return exp >> 4;
}

/* write exposure, given number of line periods */
static int ov5640_set_exposure(struct ov5640_dev *sensor, u32 exposure)
{
	int ret;

	exposure <<= 4;

	ret = ov5640_write_reg(sensor,
			       OV5640_REG_AEC_PK_EXPOSURE_LO,
			       exposure & 0xff);
	if (ret)
		return ret;
	ret = ov5640_write_reg(sensor,
			       OV5640_REG_AEC_PK_EXPOSURE_MED,
			       (exposure >> 8) & 0xff);
	if (ret)
		return ret;
	return ov5640_write_reg(sensor,
				OV5640_REG_AEC_PK_EXPOSURE_HI,
				(exposure >> 16) & 0x0f);
}

static int ov5640_get_gain(struct ov5640_dev *sensor)
{
	u16 gain;
	int ret;

	ret = ov5640_read_reg16(sensor, OV5640_REG_AEC_PK_REAL_GAIN, &gain);
	if (ret)
		return ret;

	return gain & 0x3ff;
}

static int ov5640_set_gain(struct ov5640_dev *sensor, int gain)
{
	return ov5640_write_reg16(sensor, OV5640_REG_AEC_PK_REAL_GAIN,
				  (u16)gain & 0x3ff);
}

static int ov5640_set_autogain(struct ov5640_dev *sensor, bool on)
{
	return ov5640_mod_reg(sensor, OV5640_REG_AEC_PK_MANUAL,
			      BIT(1), on ? 0 : BIT(1));
}

static int ov5640_set_stream_bt656(struct ov5640_dev *sensor, bool on)
{
<<<<<<< HEAD
	int ret;

	ret = ov5640_write_reg(sensor, OV5640_REG_CCIR656_CTRL00,
			       on ? 0x1 : 0x00);
	if (ret)
		return ret;

	return ov5640_write_reg(sensor, OV5640_REG_SYS_CTRL0, on ?
				OV5640_REG_SYS_CTRL0_SW_PWUP :
				OV5640_REG_SYS_CTRL0_SW_PWDN);
}

static int ov5640_set_stream_dvp(struct ov5640_dev *sensor, bool on)
{
=======
>>>>>>> f642729d
	return ov5640_write_reg(sensor, OV5640_REG_SYS_CTRL0, on ?
				OV5640_REG_SYS_CTRL0_SW_PWUP :
				OV5640_REG_SYS_CTRL0_SW_PWDN);
}

static int ov5640_set_stream_mipi(struct ov5640_dev *sensor, bool on)
{
	int ret;

	/*
	 * Enable/disable the MIPI interface
	 *
	 * 0x300e = on ? 0x45 : 0x40
	 *
	 * FIXME: the sensor manual (version 2.03) reports
	 * [7:5] = 000  : 1 data lane mode
	 * [7:5] = 001  : 2 data lanes mode
	 * But this settings do not work, while the following ones
	 * have been validated for 2 data lanes mode.
	 *
	 * [7:5] = 010	: 2 data lanes mode
	 * [4] = 0	: Power up MIPI HS Tx
	 * [3] = 0	: Power up MIPI LS Rx
	 * [2] = 1/0	: MIPI interface enable/disable
	 * [1:0] = 01/00: FIXME: 'debug'
	 */
	ret = ov5640_write_reg(sensor, OV5640_REG_IO_MIPI_CTRL00,
			       on ? 0x45 : 0x40);
	if (ret)
		return ret;

	return ov5640_write_reg(sensor, OV5640_REG_FRAME_CTRL01,
				on ? 0x00 : 0x0f);
}

static int ov5640_get_sysclk(struct ov5640_dev *sensor)
{
	 /* calculate sysclk */
	u32 xvclk = sensor->xclk_freq / 10000;
	u32 multiplier, prediv, VCO, sysdiv, pll_rdiv;
	u32 sclk_rdiv_map[] = {1, 2, 4, 8};
	u32 bit_div2x = 1, sclk_rdiv, sysclk;
	u8 temp1, temp2;
	int ret;

	ret = ov5640_read_reg(sensor, OV5640_REG_SC_PLL_CTRL0, &temp1);
	if (ret)
		return ret;
	temp2 = temp1 & 0x0f;
	if (temp2 == 8 || temp2 == 10)
		bit_div2x = temp2 / 2;

	ret = ov5640_read_reg(sensor, OV5640_REG_SC_PLL_CTRL1, &temp1);
	if (ret)
		return ret;
	sysdiv = temp1 >> 4;
	if (sysdiv == 0)
		sysdiv = 16;

	ret = ov5640_read_reg(sensor, OV5640_REG_SC_PLL_CTRL2, &temp1);
	if (ret)
		return ret;
	multiplier = temp1;

	ret = ov5640_read_reg(sensor, OV5640_REG_SC_PLL_CTRL3, &temp1);
	if (ret)
		return ret;
	prediv = temp1 & 0x0f;
	pll_rdiv = ((temp1 >> 4) & 0x01) + 1;

	ret = ov5640_read_reg(sensor, OV5640_REG_SYS_ROOT_DIVIDER, &temp1);
	if (ret)
		return ret;
	temp2 = temp1 & 0x03;
	sclk_rdiv = sclk_rdiv_map[temp2];

	if (!prediv || !sysdiv || !pll_rdiv || !bit_div2x)
		return -EINVAL;

	VCO = xvclk * multiplier / prediv;

	sysclk = VCO / sysdiv / pll_rdiv * 2 / bit_div2x / sclk_rdiv;

	return sysclk;
}

static int ov5640_set_night_mode(struct ov5640_dev *sensor)
{
	 /* read HTS from register settings */
	u8 mode;
	int ret;

	ret = ov5640_read_reg(sensor, OV5640_REG_AEC_CTRL00, &mode);
	if (ret)
		return ret;
	mode &= 0xfb;
	return ov5640_write_reg(sensor, OV5640_REG_AEC_CTRL00, mode);
}

static int ov5640_get_hts(struct ov5640_dev *sensor)
{
	/* read HTS from register settings */
	u16 hts;
	int ret;

	ret = ov5640_read_reg16(sensor, OV5640_REG_TIMING_HTS, &hts);
	if (ret)
		return ret;
	return hts;
}

static int ov5640_get_vts(struct ov5640_dev *sensor)
{
	u16 vts;
	int ret;

	ret = ov5640_read_reg16(sensor, OV5640_REG_TIMING_VTS, &vts);
	if (ret)
		return ret;
	return vts;
}

static int ov5640_set_vts(struct ov5640_dev *sensor, int vts)
{
	return ov5640_write_reg16(sensor, OV5640_REG_TIMING_VTS, vts);
}

static int ov5640_get_light_freq(struct ov5640_dev *sensor)
{
	/* get banding filter value */
	int ret, light_freq = 0;
	u8 temp, temp1;

	ret = ov5640_read_reg(sensor, OV5640_REG_HZ5060_CTRL01, &temp);
	if (ret)
		return ret;

	if (temp & 0x80) {
		/* manual */
		ret = ov5640_read_reg(sensor, OV5640_REG_HZ5060_CTRL00,
				      &temp1);
		if (ret)
			return ret;
		if (temp1 & 0x04) {
			/* 50Hz */
			light_freq = 50;
		} else {
			/* 60Hz */
			light_freq = 60;
		}
	} else {
		/* auto */
		ret = ov5640_read_reg(sensor, OV5640_REG_SIGMADELTA_CTRL0C,
				      &temp1);
		if (ret)
			return ret;

		if (temp1 & 0x01) {
			/* 50Hz */
			light_freq = 50;
		} else {
			/* 60Hz */
		}
	}

	return light_freq;
}

static int ov5640_set_bandingfilter(struct ov5640_dev *sensor)
{
	u32 band_step60, max_band60, band_step50, max_band50, prev_vts;
	int ret;

	/* read preview PCLK */
	ret = ov5640_get_sysclk(sensor);
	if (ret < 0)
		return ret;
	if (ret == 0)
		return -EINVAL;
	sensor->prev_sysclk = ret;
	/* read preview HTS */
	ret = ov5640_get_hts(sensor);
	if (ret < 0)
		return ret;
	if (ret == 0)
		return -EINVAL;
	sensor->prev_hts = ret;

	/* read preview VTS */
	ret = ov5640_get_vts(sensor);
	if (ret < 0)
		return ret;
	prev_vts = ret;

	/* calculate banding filter */
	/* 60Hz */
	band_step60 = sensor->prev_sysclk * 100 / sensor->prev_hts * 100 / 120;
	ret = ov5640_write_reg16(sensor, OV5640_REG_AEC_B60_STEP, band_step60);
	if (ret)
		return ret;
	if (!band_step60)
		return -EINVAL;
	max_band60 = (int)((prev_vts - 4) / band_step60);
	ret = ov5640_write_reg(sensor, OV5640_REG_AEC_CTRL0D, max_band60);
	if (ret)
		return ret;

	/* 50Hz */
	band_step50 = sensor->prev_sysclk * 100 / sensor->prev_hts;
	ret = ov5640_write_reg16(sensor, OV5640_REG_AEC_B50_STEP, band_step50);
	if (ret)
		return ret;
	if (!band_step50)
		return -EINVAL;
	max_band50 = (int)((prev_vts - 4) / band_step50);
	return ov5640_write_reg(sensor, OV5640_REG_AEC_CTRL0E, max_band50);
}

static int ov5640_set_ae_target(struct ov5640_dev *sensor, int target)
{
	/* stable in high */
	u32 fast_high, fast_low;
	int ret;

	sensor->ae_low = target * 23 / 25;	/* 0.92 */
	sensor->ae_high = target * 27 / 25;	/* 1.08 */

	fast_high = sensor->ae_high << 1;
	if (fast_high > 255)
		fast_high = 255;

	fast_low = sensor->ae_low >> 1;

	ret = ov5640_write_reg(sensor, OV5640_REG_AEC_CTRL0F, sensor->ae_high);
	if (ret)
		return ret;
	ret = ov5640_write_reg(sensor, OV5640_REG_AEC_CTRL10, sensor->ae_low);
	if (ret)
		return ret;
	ret = ov5640_write_reg(sensor, OV5640_REG_AEC_CTRL1B, sensor->ae_high);
	if (ret)
		return ret;
	ret = ov5640_write_reg(sensor, OV5640_REG_AEC_CTRL1E, sensor->ae_low);
	if (ret)
		return ret;
	ret = ov5640_write_reg(sensor, OV5640_REG_AEC_CTRL11, fast_high);
	if (ret)
		return ret;
	return ov5640_write_reg(sensor, OV5640_REG_AEC_CTRL1F, fast_low);
}

static int ov5640_get_binning(struct ov5640_dev *sensor)
{
	u8 temp;
	int ret;

	ret = ov5640_read_reg(sensor, OV5640_REG_TIMING_TC_REG21, &temp);
	if (ret)
		return ret;

	return temp & BIT(0);
}

static int ov5640_set_binning(struct ov5640_dev *sensor, bool enable)
{
	int ret;

	/*
	 * TIMING TC REG21:
	 * - [0]:	Horizontal binning enable
	 */
	ret = ov5640_mod_reg(sensor, OV5640_REG_TIMING_TC_REG21,
			     BIT(0), enable ? BIT(0) : 0);
	if (ret)
		return ret;
	/*
	 * TIMING TC REG20:
	 * - [0]:	Undocumented, but hardcoded init sequences
	 *		are always setting REG21/REG20 bit 0 to same value...
	 */
	return ov5640_mod_reg(sensor, OV5640_REG_TIMING_TC_REG20,
			      BIT(0), enable ? BIT(0) : 0);
}

static int ov5640_set_virtual_channel(struct ov5640_dev *sensor)
{
	struct i2c_client *client = sensor->i2c_client;
	u8 temp, channel = virtual_channel;
	int ret;

	if (channel > 3) {
		dev_err(&client->dev,
			"%s: wrong virtual_channel parameter, expected (0..3), got %d\n",
			__func__, channel);
		return -EINVAL;
	}

	ret = ov5640_read_reg(sensor, OV5640_REG_DEBUG_MODE, &temp);
	if (ret)
		return ret;
	temp &= ~(3 << 6);
	temp |= (channel << 6);
	return ov5640_write_reg(sensor, OV5640_REG_DEBUG_MODE, temp);
}

static const struct ov5640_mode_info *
ov5640_find_mode(struct ov5640_dev *sensor, enum ov5640_frame_rate fr,
		 int width, int height, bool nearest)
{
	const struct ov5640_mode_info *mode;

	mode = v4l2_find_nearest_size(ov5640_mode_data,
				      ARRAY_SIZE(ov5640_mode_data),
				      hact, vact,
				      width, height);

	if (!mode ||
	    (!nearest && (mode->hact != width || mode->vact != height)))
		return NULL;

	/* Check to see if the current mode exceeds the max frame rate */
	if (ov5640_framerates[fr] > ov5640_framerates[mode->max_fps])
		return NULL;

	return mode;
}

static u64 ov5640_calc_pixel_rate(struct ov5640_dev *sensor)
{
	u64 rate;

	rate = sensor->current_mode->vtot * sensor->current_mode->htot;
	rate *= ov5640_framerates[sensor->current_fr];

	return rate;
}

/*
 * sensor changes between scaling and subsampling, go through
 * exposure calculation
 */
static int ov5640_set_mode_exposure_calc(struct ov5640_dev *sensor,
					 const struct ov5640_mode_info *mode)
{
	u32 prev_shutter, prev_gain16;
	u32 cap_shutter, cap_gain16;
	u32 cap_sysclk, cap_hts, cap_vts;
	u32 light_freq, cap_bandfilt, cap_maxband;
	u32 cap_gain16_shutter;
	u8 average;
	int ret;

	if (!mode->reg_data)
		return -EINVAL;

	/* read preview shutter */
	ret = ov5640_get_exposure(sensor);
	if (ret < 0)
		return ret;
	prev_shutter = ret;
	ret = ov5640_get_binning(sensor);
	if (ret < 0)
		return ret;
	if (ret && mode->id != OV5640_MODE_720P_1280_720 &&
	    mode->id != OV5640_MODE_1080P_1920_1080)
		prev_shutter *= 2;

	/* read preview gain */
	ret = ov5640_get_gain(sensor);
	if (ret < 0)
		return ret;
	prev_gain16 = ret;

	/* get average */
	ret = ov5640_read_reg(sensor, OV5640_REG_AVG_READOUT, &average);
	if (ret)
		return ret;

	/* turn off night mode for capture */
	ret = ov5640_set_night_mode(sensor);
	if (ret < 0)
		return ret;

	/* Write capture setting */
	ret = ov5640_load_regs(sensor, mode);
	if (ret < 0)
		return ret;

	/* read capture VTS */
	ret = ov5640_get_vts(sensor);
	if (ret < 0)
		return ret;
	cap_vts = ret;
	ret = ov5640_get_hts(sensor);
	if (ret < 0)
		return ret;
	if (ret == 0)
		return -EINVAL;
	cap_hts = ret;

	ret = ov5640_get_sysclk(sensor);
	if (ret < 0)
		return ret;
	if (ret == 0)
		return -EINVAL;
	cap_sysclk = ret;

	/* calculate capture banding filter */
	ret = ov5640_get_light_freq(sensor);
	if (ret < 0)
		return ret;
	light_freq = ret;

	if (light_freq == 60) {
		/* 60Hz */
		cap_bandfilt = cap_sysclk * 100 / cap_hts * 100 / 120;
	} else {
		/* 50Hz */
		cap_bandfilt = cap_sysclk * 100 / cap_hts;
	}

	if (!sensor->prev_sysclk) {
		ret = ov5640_get_sysclk(sensor);
		if (ret < 0)
			return ret;
		if (ret == 0)
			return -EINVAL;
		sensor->prev_sysclk = ret;
	}

	if (!cap_bandfilt)
		return -EINVAL;

	cap_maxband = (int)((cap_vts - 4) / cap_bandfilt);

	/* calculate capture shutter/gain16 */
	if (average > sensor->ae_low && average < sensor->ae_high) {
		/* in stable range */
		cap_gain16_shutter =
			prev_gain16 * prev_shutter *
			cap_sysclk / sensor->prev_sysclk *
			sensor->prev_hts / cap_hts *
			sensor->ae_target / average;
	} else {
		cap_gain16_shutter =
			prev_gain16 * prev_shutter *
			cap_sysclk / sensor->prev_sysclk *
			sensor->prev_hts / cap_hts;
	}

	/* gain to shutter */
	if (cap_gain16_shutter < (cap_bandfilt * 16)) {
		/* shutter < 1/100 */
		cap_shutter = cap_gain16_shutter / 16;
		if (cap_shutter < 1)
			cap_shutter = 1;

		cap_gain16 = cap_gain16_shutter / cap_shutter;
		if (cap_gain16 < 16)
			cap_gain16 = 16;
	} else {
		if (cap_gain16_shutter > (cap_bandfilt * cap_maxband * 16)) {
			/* exposure reach max */
			cap_shutter = cap_bandfilt * cap_maxband;
			if (!cap_shutter)
				return -EINVAL;

			cap_gain16 = cap_gain16_shutter / cap_shutter;
		} else {
			/* 1/100 < (cap_shutter = n/100) =< max */
			cap_shutter =
				((int)(cap_gain16_shutter / 16 / cap_bandfilt))
				* cap_bandfilt;
			if (!cap_shutter)
				return -EINVAL;

			cap_gain16 = cap_gain16_shutter / cap_shutter;
		}
	}

	/* set capture gain */
	ret = ov5640_set_gain(sensor, cap_gain16);
	if (ret)
		return ret;

	/* write capture shutter */
	if (cap_shutter > (cap_vts - 4)) {
		cap_vts = cap_shutter + 4;
		ret = ov5640_set_vts(sensor, cap_vts);
		if (ret < 0)
			return ret;
	}

	/* set exposure */
	return ov5640_set_exposure(sensor, cap_shutter);
}

/*
 * if sensor changes inside scaling or subsampling
 * change mode directly
 */
static int ov5640_set_mode_direct(struct ov5640_dev *sensor,
				  const struct ov5640_mode_info *mode)
{
	if (!mode->reg_data)
		return -EINVAL;

	/* Write capture setting */
	return ov5640_load_regs(sensor, mode);
}

static int ov5640_set_mode(struct ov5640_dev *sensor)
{
	const struct ov5640_mode_info *mode = sensor->current_mode;
	const struct ov5640_mode_info *orig_mode = sensor->last_mode;
	enum ov5640_downsize_mode dn_mode, orig_dn_mode;
	bool auto_gain = sensor->ctrls.auto_gain->val == 1;
	bool auto_exp =  sensor->ctrls.auto_exp->val == V4L2_EXPOSURE_AUTO;
	unsigned long rate;
	int ret;

	dn_mode = mode->dn_mode;
	orig_dn_mode = orig_mode->dn_mode;

	/* auto gain and exposure must be turned off when changing modes */
	if (auto_gain) {
		ret = ov5640_set_autogain(sensor, false);
		if (ret)
			return ret;
	}

	if (auto_exp) {
		ret = ov5640_set_autoexposure(sensor, false);
		if (ret)
			goto restore_auto_gain;
	}

	/*
	 * All the formats we support have 16 bits per pixel, seems to require
	 * the same rate than YUV, so we can just use 16 bpp all the time.
	 */
	rate = ov5640_calc_pixel_rate(sensor) * 16;
	if (sensor->ep.bus_type == V4L2_MBUS_CSI2_DPHY) {
		rate = rate / sensor->ep.bus.mipi_csi2.num_data_lanes;
		ret = ov5640_set_mipi_pclk(sensor, rate);
	} else {
		rate = rate / sensor->ep.bus.parallel.bus_width;
		ret = ov5640_set_dvp_pclk(sensor, rate);
	}

	if (ret < 0)
		return 0;

	if ((dn_mode == SUBSAMPLING && orig_dn_mode == SCALING) ||
	    (dn_mode == SCALING && orig_dn_mode == SUBSAMPLING)) {
		/*
		 * change between subsampling and scaling
		 * go through exposure calculation
		 */
		ret = ov5640_set_mode_exposure_calc(sensor, mode);
	} else {
		/*
		 * change inside subsampling or scaling
		 * download firmware directly
		 */
		ret = ov5640_set_mode_direct(sensor, mode);
	}
	if (ret < 0)
		goto restore_auto_exp_gain;

	/* restore auto gain and exposure */
	if (auto_gain)
		ov5640_set_autogain(sensor, true);
	if (auto_exp)
		ov5640_set_autoexposure(sensor, true);

	ret = ov5640_set_binning(sensor, dn_mode != SCALING);
	if (ret < 0)
		return ret;
	ret = ov5640_set_ae_target(sensor, sensor->ae_target);
	if (ret < 0)
		return ret;
	ret = ov5640_get_light_freq(sensor);
	if (ret < 0)
		return ret;
	ret = ov5640_set_bandingfilter(sensor);
	if (ret < 0)
		return ret;
	ret = ov5640_set_virtual_channel(sensor);
	if (ret < 0)
		return ret;

	sensor->pending_mode_change = false;
	sensor->last_mode = mode;

	return 0;

restore_auto_exp_gain:
	if (auto_exp)
		ov5640_set_autoexposure(sensor, true);
restore_auto_gain:
	if (auto_gain)
		ov5640_set_autogain(sensor, true);

	return ret;
}

static int ov5640_set_framefmt(struct ov5640_dev *sensor,
			       struct v4l2_mbus_framefmt *format);

/* restore the last set video mode after chip power-on */
static int ov5640_restore_mode(struct ov5640_dev *sensor)
{
	int ret;

	/* first load the initial register values */
	ret = ov5640_load_regs(sensor, &ov5640_mode_init_data);
	if (ret < 0)
		return ret;
	sensor->last_mode = &ov5640_mode_init_data;

	ret = ov5640_mod_reg(sensor, OV5640_REG_SYS_ROOT_DIVIDER, 0x3f,
			     (ilog2(OV5640_SCLK2X_ROOT_DIV) << 2) |
			     ilog2(OV5640_SCLK_ROOT_DIV));
	if (ret)
		return ret;

	/* now restore the last capture mode */
	ret = ov5640_set_mode(sensor);
	if (ret < 0)
		return ret;

	return ov5640_set_framefmt(sensor, &sensor->fmt);
}

static void ov5640_power(struct ov5640_dev *sensor, bool enable)
{
	gpiod_set_value_cansleep(sensor->pwdn_gpio, enable ? 0 : 1);
}

static void ov5640_reset(struct ov5640_dev *sensor)
{
	if (!sensor->reset_gpio)
		return;

	gpiod_set_value_cansleep(sensor->reset_gpio, 0);

	/* camera power cycle */
	ov5640_power(sensor, false);
	usleep_range(5000, 10000);
	ov5640_power(sensor, true);
	usleep_range(5000, 10000);

	gpiod_set_value_cansleep(sensor->reset_gpio, 1);
	usleep_range(1000, 2000);

	gpiod_set_value_cansleep(sensor->reset_gpio, 0);
	usleep_range(20000, 25000);
}

static int ov5640_set_power_on(struct ov5640_dev *sensor)
{
	struct i2c_client *client = sensor->i2c_client;
	int ret;

	ret = clk_prepare_enable(sensor->xclk);
	if (ret) {
		dev_err(&client->dev, "%s: failed to enable clock\n",
			__func__);
		return ret;
	}

	ret = regulator_bulk_enable(OV5640_NUM_SUPPLIES,
				    sensor->supplies);
	if (ret) {
		dev_err(&client->dev, "%s: failed to enable regulators\n",
			__func__);
		goto xclk_off;
	}

	ov5640_reset(sensor);
	ov5640_power(sensor, true);

	ret = ov5640_init_slave_id(sensor);
	if (ret)
		goto power_off;

	return 0;

power_off:
	ov5640_power(sensor, false);
	regulator_bulk_disable(OV5640_NUM_SUPPLIES, sensor->supplies);
xclk_off:
	clk_disable_unprepare(sensor->xclk);
	return ret;
}

static void ov5640_set_power_off(struct ov5640_dev *sensor)
{
	ov5640_power(sensor, false);
	regulator_bulk_disable(OV5640_NUM_SUPPLIES, sensor->supplies);
	clk_disable_unprepare(sensor->xclk);
}

static int ov5640_set_power_mipi(struct ov5640_dev *sensor, bool on)
<<<<<<< HEAD
=======
{
	int ret;

	if (!on) {
		/* Reset MIPI bus settings to their default values. */
		ov5640_write_reg(sensor, OV5640_REG_IO_MIPI_CTRL00, 0x58);
		ov5640_write_reg(sensor, OV5640_REG_MIPI_CTRL00, 0x04);
		ov5640_write_reg(sensor, OV5640_REG_PAD_OUTPUT00, 0x00);
		return 0;
	}

	/*
	 * Power up MIPI HS Tx and LS Rx; 2 data lanes mode
	 *
	 * 0x300e = 0x40
	 * [7:5] = 010	: 2 data lanes mode (see FIXME note in
	 *		  "ov5640_set_stream_mipi()")
	 * [4] = 0	: Power up MIPI HS Tx
	 * [3] = 0	: Power up MIPI LS Rx
	 * [2] = 0	: MIPI interface disabled
	 */
	ret = ov5640_write_reg(sensor, OV5640_REG_IO_MIPI_CTRL00, 0x40);
	if (ret)
		return ret;

	/*
	 * Gate clock and set LP11 in 'no packets mode' (idle)
	 *
	 * 0x4800 = 0x24
	 * [5] = 1	: Gate clock when 'no packets'
	 * [2] = 1	: MIPI bus in LP11 when 'no packets'
	 */
	ret = ov5640_write_reg(sensor, OV5640_REG_MIPI_CTRL00, 0x24);
	if (ret)
		return ret;

	/*
	 * Set data lanes and clock in LP11 when 'sleeping'
	 *
	 * 0x3019 = 0x70
	 * [6] = 1	: MIPI data lane 2 in LP11 when 'sleeping'
	 * [5] = 1	: MIPI data lane 1 in LP11 when 'sleeping'
	 * [4] = 1	: MIPI clock lane in LP11 when 'sleeping'
	 */
	ret = ov5640_write_reg(sensor, OV5640_REG_PAD_OUTPUT00, 0x70);
	if (ret)
		return ret;

	/* Give lanes some time to coax into LP11 state. */
	usleep_range(500, 1000);

	return 0;
}

static int ov5640_set_power_dvp(struct ov5640_dev *sensor, bool on)
{
	unsigned int flags = sensor->ep.bus.parallel.flags;
	bool bt656 = sensor->ep.bus_type == V4L2_MBUS_BT656;
	u8 polarities = 0;
	int ret;

	if (!on) {
		/* Reset settings to their default values. */
		ov5640_write_reg(sensor, OV5640_REG_CCIR656_CTRL00, 0x00);
		ov5640_write_reg(sensor, OV5640_REG_IO_MIPI_CTRL00, 0x58);
		ov5640_write_reg(sensor, OV5640_REG_POLARITY_CTRL00, 0x20);
		ov5640_write_reg(sensor, OV5640_REG_PAD_OUTPUT_ENABLE01, 0x00);
		ov5640_write_reg(sensor, OV5640_REG_PAD_OUTPUT_ENABLE02, 0x00);
		return 0;
	}

	/*
	 * Note about parallel port configuration.
	 *
	 * When configured in parallel mode, the OV5640 will
	 * output 10 bits data on DVP data lines [9:0].
	 * If only 8 bits data are wanted, the 8 bits data lines
	 * of the camera interface must be physically connected
	 * on the DVP data lines [9:2].
	 *
	 * Control lines polarity can be configured through
	 * devicetree endpoint control lines properties.
	 * If no endpoint control lines properties are set,
	 * polarity will be as below:
	 * - VSYNC:	active high
	 * - HREF:	active low
	 * - PCLK:	active low
	 *
	 * VSYNC & HREF are not configured if BT656 bus mode is selected
	 */

	/*
	 * BT656 embedded synchronization configuration
	 *
	 * CCIR656 CTRL00
	 * - [7]:	SYNC code selection (0: auto generate sync code,
	 *		1: sync code from regs 0x4732-0x4735)
	 * - [6]:	f value in CCIR656 SYNC code when fixed f value
	 * - [5]:	Fixed f value
	 * - [4:3]:	Blank toggle data options (00: data=1'h040/1'h200,
	 *		01: data from regs 0x4736-0x4738, 10: always keep 0)
	 * - [1]:	Clip data disable
	 * - [0]:	CCIR656 mode enable
	 *
	 * Default CCIR656 SAV/EAV mode with default codes
	 * SAV=0xff000080 & EAV=0xff00009d is enabled here with settings:
	 * - CCIR656 mode enable
	 * - auto generation of sync codes
	 * - blank toggle data 1'h040/1'h200
	 * - clip reserved data (0x00 & 0xff changed to 0x01 & 0xfe)
	 */
	ret = ov5640_write_reg(sensor, OV5640_REG_CCIR656_CTRL00,
			       bt656 ? 0x01 : 0x00);
	if (ret)
		return ret;

	/*
	 * configure parallel port control lines polarity
	 *
	 * POLARITY CTRL0
	 * - [5]:	PCLK polarity (0: active low, 1: active high)
	 * - [1]:	HREF polarity (0: active low, 1: active high)
	 * - [0]:	VSYNC polarity (mismatch here between
	 *		datasheet and hardware, 0 is active high
	 *		and 1 is active low...)
	 */
	if (!bt656) {
		if (flags & V4L2_MBUS_HSYNC_ACTIVE_HIGH)
			polarities |= BIT(1);
		if (flags & V4L2_MBUS_VSYNC_ACTIVE_LOW)
			polarities |= BIT(0);
	}
	if (flags & V4L2_MBUS_PCLK_SAMPLE_RISING)
		polarities |= BIT(5);

	ret = ov5640_write_reg(sensor, OV5640_REG_POLARITY_CTRL00, polarities);
	if (ret)
		return ret;

	/*
	 * powerdown MIPI TX/RX PHY & enable DVP
	 *
	 * MIPI CONTROL 00
	 * [4] = 1	: Power down MIPI HS Tx
	 * [3] = 1	: Power down MIPI LS Rx
	 * [2] = 0	: DVP enable (MIPI disable)
	 */
	ret = ov5640_write_reg(sensor, OV5640_REG_IO_MIPI_CTRL00, 0x18);
	if (ret)
		return ret;

	/*
	 * enable VSYNC/HREF/PCLK DVP control lines
	 * & D[9:6] DVP data lines
	 *
	 * PAD OUTPUT ENABLE 01
	 * - 6:		VSYNC output enable
	 * - 5:		HREF output enable
	 * - 4:		PCLK output enable
	 * - [3:0]:	D[9:6] output enable
	 */
	ret = ov5640_write_reg(sensor, OV5640_REG_PAD_OUTPUT_ENABLE01,
			       bt656 ? 0x1f : 0x7f);
	if (ret)
		return ret;

	/*
	 * enable D[5:0] DVP data lines
	 *
	 * PAD OUTPUT ENABLE 02
	 * - [7:2]:	D[5:0] output enable
	 */
	return ov5640_write_reg(sensor, OV5640_REG_PAD_OUTPUT_ENABLE02, 0xfc);
}

static int ov5640_set_power(struct ov5640_dev *sensor, bool on)
>>>>>>> f642729d
{
	int ret;

	if (!on) {
		/* Reset MIPI bus settings to their default values. */
		ov5640_write_reg(sensor, OV5640_REG_IO_MIPI_CTRL00, 0x58);
		ov5640_write_reg(sensor, OV5640_REG_MIPI_CTRL00, 0x04);
		ov5640_write_reg(sensor, OV5640_REG_PAD_OUTPUT00, 0x00);
		return 0;
	}

	/*
	 * Power up MIPI HS Tx and LS Rx; 2 data lanes mode
	 *
	 * 0x300e = 0x40
	 * [7:5] = 010	: 2 data lanes mode (see FIXME note in
	 *		  "ov5640_set_stream_mipi()")
	 * [4] = 0	: Power up MIPI HS Tx
	 * [3] = 0	: Power up MIPI LS Rx
	 * [2] = 0	: MIPI interface disabled
	 */
	ret = ov5640_write_reg(sensor, OV5640_REG_IO_MIPI_CTRL00, 0x40);
	if (ret)
		return ret;

	/*
	 * Gate clock and set LP11 in 'no packets mode' (idle)
	 *
	 * 0x4800 = 0x24
	 * [5] = 1	: Gate clock when 'no packets'
	 * [2] = 1	: MIPI bus in LP11 when 'no packets'
	 */
	ret = ov5640_write_reg(sensor, OV5640_REG_MIPI_CTRL00, 0x24);
	if (ret)
		return ret;

	/*
	 * Set data lanes and clock in LP11 when 'sleeping'
	 *
	 * 0x3019 = 0x70
	 * [6] = 1	: MIPI data lane 2 in LP11 when 'sleeping'
	 * [5] = 1	: MIPI data lane 1 in LP11 when 'sleeping'
	 * [4] = 1	: MIPI clock lane in LP11 when 'sleeping'
	 */
	ret = ov5640_write_reg(sensor, OV5640_REG_PAD_OUTPUT00, 0x70);
	if (ret)
		return ret;

	/* Give lanes some time to coax into LP11 state. */
	usleep_range(500, 1000);

	return 0;
}

static int ov5640_set_power_dvp(struct ov5640_dev *sensor, bool on)
{
	unsigned int flags = sensor->ep.bus.parallel.flags;
	u8 pclk_pol = 0;
	u8 hsync_pol = 0;
	u8 vsync_pol = 0;
	int ret;

	if (!on) {
		/* Reset settings to their default values. */
		ov5640_write_reg(sensor, OV5640_REG_IO_MIPI_CTRL00, 0x58);
		ov5640_write_reg(sensor, OV5640_REG_POLARITY_CTRL00, 0x20);
		ov5640_write_reg(sensor, OV5640_REG_PAD_OUTPUT_ENABLE01, 0x00);
		ov5640_write_reg(sensor, OV5640_REG_PAD_OUTPUT_ENABLE02, 0x00);
		return 0;
	}

	/*
	 * Note about parallel port configuration.
	 *
	 * When configured in parallel mode, the OV5640 will
	 * output 10 bits data on DVP data lines [9:0].
	 * If only 8 bits data are wanted, the 8 bits data lines
	 * of the camera interface must be physically connected
	 * on the DVP data lines [9:2].
	 *
	 * Control lines polarity can be configured through
	 * devicetree endpoint control lines properties.
	 * If no endpoint control lines properties are set,
	 * polarity will be as below:
	 * - VSYNC:	active high
	 * - HREF:	active low
	 * - PCLK:	active low
	 */
	/*
	 * configure parallel port control lines polarity
	 *
	 * POLARITY CTRL0
	 * - [5]:	PCLK polarity (0: active low, 1: active high)
	 * - [1]:	HREF polarity (0: active low, 1: active high)
	 * - [0]:	VSYNC polarity (mismatch here between
	 *		datasheet and hardware, 0 is active high
	 *		and 1 is active low...)
	 */
	if (sensor->ep.bus_type == V4L2_MBUS_PARALLEL) {
		if (flags & V4L2_MBUS_PCLK_SAMPLE_RISING)
			pclk_pol = 1;
		if (flags & V4L2_MBUS_HSYNC_ACTIVE_HIGH)
			hsync_pol = 1;
		if (flags & V4L2_MBUS_VSYNC_ACTIVE_LOW)
			vsync_pol = 1;

		ret = ov5640_write_reg(sensor, OV5640_REG_POLARITY_CTRL00,
				       (pclk_pol << 5) | (hsync_pol << 1) |
				       vsync_pol);

		if (ret)
			return ret;
	}

<<<<<<< HEAD
	/*
	 * powerdown MIPI TX/RX PHY & disable MIPI
	 *
	 * MIPI CONTROL 00
	 * 4:	 PWDN PHY TX
	 * 3:	 PWDN PHY RX
	 * 2:	 MIPI enable
	 */
	ret = ov5640_write_reg(sensor, OV5640_REG_IO_MIPI_CTRL00, 0x18);
	if (ret)
		return ret;

	/*
	 * enable VSYNC/HREF/PCLK DVP control lines
	 * & D[9:6] DVP data lines
	 *
	 * PAD OUTPUT ENABLE 01
	 * - 6:		VSYNC output enable
	 * - 5:		HREF output enable
	 * - 4:		PCLK output enable
	 * - [3:0]:	D[9:6] output enable
	 */
	ret = ov5640_write_reg(sensor, OV5640_REG_PAD_OUTPUT_ENABLE01,
			       sensor->ep.bus_type == V4L2_MBUS_PARALLEL ?
			       0x7f : 0x1f);
	if (ret)
		return ret;

	/*
	 * enable D[5:0] DVP data lines
	 *
	 * PAD OUTPUT ENABLE 02
	 * - [7:2]:	D[5:0] output enable
	 */
	return ov5640_write_reg(sensor, OV5640_REG_PAD_OUTPUT_ENABLE02, 0xfc);
}

static int ov5640_set_power(struct ov5640_dev *sensor, bool on)
{
	int ret = 0;

	if (on) {
		ret = ov5640_set_power_on(sensor);
		if (ret)
			return ret;

		ret = ov5640_restore_mode(sensor);
		if (ret)
			goto power_off;
	}

=======
		ret = ov5640_restore_mode(sensor);
		if (ret)
			goto power_off;
	}

>>>>>>> f642729d
	if (sensor->ep.bus_type == V4L2_MBUS_CSI2_DPHY)
		ret = ov5640_set_power_mipi(sensor, on);
	else
		ret = ov5640_set_power_dvp(sensor, on);
	if (ret)
		goto power_off;

	if (!on)
		ov5640_set_power_off(sensor);

	return 0;

power_off:
	ov5640_set_power_off(sensor);
	return ret;
}

/* --------------- Subdev Operations --------------- */

static int ov5640_s_power(struct v4l2_subdev *sd, int on)
{
	struct ov5640_dev *sensor = to_ov5640_dev(sd);
	int ret = 0;

	mutex_lock(&sensor->lock);

	/*
	 * If the power count is modified from 0 to != 0 or from != 0 to 0,
	 * update the power state.
	 */
	if (sensor->power_count == !on) {
		ret = ov5640_set_power(sensor, !!on);
		if (ret)
			goto out;
	}

	/* Update the power count. */
	sensor->power_count += on ? 1 : -1;
	WARN_ON(sensor->power_count < 0);
out:
	mutex_unlock(&sensor->lock);

	if (on && !ret && sensor->power_count == 1) {
		/* restore controls */
		ret = v4l2_ctrl_handler_setup(&sensor->ctrls.handler);
	}

	return ret;
}

static int ov5640_try_frame_interval(struct ov5640_dev *sensor,
				     struct v4l2_fract *fi,
				     u32 width, u32 height)
{
	const struct ov5640_mode_info *mode;
	enum ov5640_frame_rate rate = OV5640_15_FPS;
	int minfps, maxfps, best_fps, fps;
	int i;

	minfps = ov5640_framerates[OV5640_15_FPS];
	maxfps = ov5640_framerates[OV5640_60_FPS];

	if (fi->numerator == 0) {
		fi->denominator = maxfps;
		fi->numerator = 1;
		rate = OV5640_60_FPS;
		goto find_mode;
	}

	fps = clamp_val(DIV_ROUND_CLOSEST(fi->denominator, fi->numerator),
			minfps, maxfps);

	best_fps = minfps;
	for (i = 0; i < ARRAY_SIZE(ov5640_framerates); i++) {
		int curr_fps = ov5640_framerates[i];

		if (abs(curr_fps - fps) < abs(best_fps - fps)) {
			best_fps = curr_fps;
			rate = i;
		}
	}

	fi->numerator = 1;
	fi->denominator = best_fps;

find_mode:
	mode = ov5640_find_mode(sensor, rate, width, height, false);
	return mode ? rate : -EINVAL;
}

static int ov5640_get_fmt(struct v4l2_subdev *sd,
			  struct v4l2_subdev_pad_config *cfg,
			  struct v4l2_subdev_format *format)
{
	struct ov5640_dev *sensor = to_ov5640_dev(sd);
	struct v4l2_mbus_framefmt *fmt;

	if (format->pad != 0)
		return -EINVAL;

	mutex_lock(&sensor->lock);

	if (format->which == V4L2_SUBDEV_FORMAT_TRY)
		fmt = v4l2_subdev_get_try_format(&sensor->sd, cfg,
						 format->pad);
	else
		fmt = &sensor->fmt;

	format->format = *fmt;

	mutex_unlock(&sensor->lock);

	return 0;
}

static int ov5640_try_fmt_internal(struct v4l2_subdev *sd,
				   struct v4l2_mbus_framefmt *fmt,
				   enum ov5640_frame_rate fr,
				   const struct ov5640_mode_info **new_mode)
{
	struct ov5640_dev *sensor = to_ov5640_dev(sd);
	const struct ov5640_mode_info *mode;
	int i;

	mode = ov5640_find_mode(sensor, fr, fmt->width, fmt->height, true);
	if (!mode)
		return -EINVAL;
	fmt->width = mode->hact;
	fmt->height = mode->vact;

	if (new_mode)
		*new_mode = mode;

	for (i = 0; i < ARRAY_SIZE(ov5640_formats); i++)
		if (ov5640_formats[i].code == fmt->code)
			break;
	if (i >= ARRAY_SIZE(ov5640_formats))
		i = 0;

	fmt->code = ov5640_formats[i].code;
	fmt->colorspace = ov5640_formats[i].colorspace;
	fmt->ycbcr_enc = V4L2_MAP_YCBCR_ENC_DEFAULT(fmt->colorspace);
	fmt->quantization = V4L2_QUANTIZATION_FULL_RANGE;
	fmt->xfer_func = V4L2_MAP_XFER_FUNC_DEFAULT(fmt->colorspace);

	return 0;
}

static int ov5640_set_fmt(struct v4l2_subdev *sd,
			  struct v4l2_subdev_pad_config *cfg,
			  struct v4l2_subdev_format *format)
{
	struct ov5640_dev *sensor = to_ov5640_dev(sd);
	const struct ov5640_mode_info *new_mode;
	struct v4l2_mbus_framefmt *mbus_fmt = &format->format;
	struct v4l2_mbus_framefmt *fmt;
	int ret;

	if (format->pad != 0)
		return -EINVAL;

	mutex_lock(&sensor->lock);

	if (sensor->streaming) {
		ret = -EBUSY;
		goto out;
	}

	ret = ov5640_try_fmt_internal(sd, mbus_fmt,
				      sensor->current_fr, &new_mode);
	if (ret)
		goto out;

	if (format->which == V4L2_SUBDEV_FORMAT_TRY)
		fmt = v4l2_subdev_get_try_format(sd, cfg, 0);
	else
		fmt = &sensor->fmt;

	*fmt = *mbus_fmt;

	if (new_mode != sensor->current_mode) {
		sensor->current_mode = new_mode;
		sensor->pending_mode_change = true;
	}
	if (mbus_fmt->code != sensor->fmt.code)
		sensor->pending_fmt_change = true;

	__v4l2_ctrl_s_ctrl_int64(sensor->ctrls.pixel_rate,
				 ov5640_calc_pixel_rate(sensor));
out:
	mutex_unlock(&sensor->lock);
	return ret;
}

static int ov5640_set_framefmt(struct ov5640_dev *sensor,
			       struct v4l2_mbus_framefmt *format)
{
	int ret = 0;
	bool is_jpeg = false;
	u8 fmt, mux;

	switch (format->code) {
	case MEDIA_BUS_FMT_UYVY8_2X8:
		/* YUV422, UYVY */
		fmt = 0x3f;
		mux = OV5640_FMT_MUX_YUV422;
		break;
	case MEDIA_BUS_FMT_YUYV8_2X8:
		/* YUV422, YUYV */
		fmt = 0x30;
		mux = OV5640_FMT_MUX_YUV422;
		break;
	case MEDIA_BUS_FMT_RGB565_2X8_LE:
		/* RGB565 {g[2:0],b[4:0]},{r[4:0],g[5:3]} */
		fmt = 0x6F;
		mux = OV5640_FMT_MUX_RGB;
		break;
	case MEDIA_BUS_FMT_RGB565_2X8_BE:
		/* RGB565 {r[4:0],g[5:3]},{g[2:0],b[4:0]} */
		fmt = 0x61;
		mux = OV5640_FMT_MUX_RGB;
		break;
	case MEDIA_BUS_FMT_JPEG_1X8:
		/* YUV422, YUYV */
		fmt = 0x30;
		mux = OV5640_FMT_MUX_YUV422;
		is_jpeg = true;
		break;
	case MEDIA_BUS_FMT_SBGGR8_1X8:
		/* Raw, BGBG... / GRGR... */
		fmt = 0x00;
		mux = OV5640_FMT_MUX_RAW_DPC;
		break;
	case MEDIA_BUS_FMT_SGBRG8_1X8:
		/* Raw bayer, GBGB... / RGRG... */
		fmt = 0x01;
		mux = OV5640_FMT_MUX_RAW_DPC;
		break;
	case MEDIA_BUS_FMT_SGRBG8_1X8:
		/* Raw bayer, GRGR... / BGBG... */
		fmt = 0x02;
		mux = OV5640_FMT_MUX_RAW_DPC;
		break;
	case MEDIA_BUS_FMT_SRGGB8_1X8:
		/* Raw bayer, RGRG... / GBGB... */
		fmt = 0x03;
		mux = OV5640_FMT_MUX_RAW_DPC;
		break;
	default:
		return -EINVAL;
	}

	/* FORMAT CONTROL00: YUV and RGB formatting */
	ret = ov5640_write_reg(sensor, OV5640_REG_FORMAT_CONTROL00, fmt);
	if (ret)
		return ret;

	/* FORMAT MUX CONTROL: ISP YUV or RGB */
	ret = ov5640_write_reg(sensor, OV5640_REG_ISP_FORMAT_MUX_CTRL, mux);
	if (ret)
		return ret;

	/*
	 * TIMING TC REG21:
	 * - [5]:	JPEG enable
	 */
	ret = ov5640_mod_reg(sensor, OV5640_REG_TIMING_TC_REG21,
			     BIT(5), is_jpeg ? BIT(5) : 0);
	if (ret)
		return ret;

	/*
	 * SYSTEM RESET02:
	 * - [4]:	Reset JFIFO
	 * - [3]:	Reset SFIFO
	 * - [2]:	Reset JPEG
	 */
	ret = ov5640_mod_reg(sensor, OV5640_REG_SYS_RESET02,
			     BIT(4) | BIT(3) | BIT(2),
			     is_jpeg ? 0 : (BIT(4) | BIT(3) | BIT(2)));
	if (ret)
		return ret;

	/*
	 * CLOCK ENABLE02:
	 * - [5]:	Enable JPEG 2x clock
	 * - [3]:	Enable JPEG clock
	 */
	return ov5640_mod_reg(sensor, OV5640_REG_SYS_CLOCK_ENABLE02,
			      BIT(5) | BIT(3),
			      is_jpeg ? (BIT(5) | BIT(3)) : 0);
}

/*
 * Sensor Controls.
 */

static int ov5640_set_ctrl_hue(struct ov5640_dev *sensor, int value)
{
	int ret;

	if (value) {
		ret = ov5640_mod_reg(sensor, OV5640_REG_SDE_CTRL0,
				     BIT(0), BIT(0));
		if (ret)
			return ret;
		ret = ov5640_write_reg16(sensor, OV5640_REG_SDE_CTRL1, value);
	} else {
		ret = ov5640_mod_reg(sensor, OV5640_REG_SDE_CTRL0, BIT(0), 0);
	}

	return ret;
}

static int ov5640_set_ctrl_contrast(struct ov5640_dev *sensor, int value)
{
	int ret;

	if (value) {
		ret = ov5640_mod_reg(sensor, OV5640_REG_SDE_CTRL0,
				     BIT(2), BIT(2));
		if (ret)
			return ret;
		ret = ov5640_write_reg(sensor, OV5640_REG_SDE_CTRL5,
				       value & 0xff);
	} else {
		ret = ov5640_mod_reg(sensor, OV5640_REG_SDE_CTRL0, BIT(2), 0);
	}

	return ret;
}

static int ov5640_set_ctrl_saturation(struct ov5640_dev *sensor, int value)
{
	int ret;

	if (value) {
		ret = ov5640_mod_reg(sensor, OV5640_REG_SDE_CTRL0,
				     BIT(1), BIT(1));
		if (ret)
			return ret;
		ret = ov5640_write_reg(sensor, OV5640_REG_SDE_CTRL3,
				       value & 0xff);
		if (ret)
			return ret;
		ret = ov5640_write_reg(sensor, OV5640_REG_SDE_CTRL4,
				       value & 0xff);
	} else {
		ret = ov5640_mod_reg(sensor, OV5640_REG_SDE_CTRL0, BIT(1), 0);
	}

	return ret;
}

static int ov5640_set_ctrl_white_balance(struct ov5640_dev *sensor, int awb)
{
	int ret;

	ret = ov5640_mod_reg(sensor, OV5640_REG_AWB_MANUAL_CTRL,
			     BIT(0), awb ? 0 : 1);
	if (ret)
		return ret;

	if (!awb) {
		u16 red = (u16)sensor->ctrls.red_balance->val;
		u16 blue = (u16)sensor->ctrls.blue_balance->val;

		ret = ov5640_write_reg16(sensor, OV5640_REG_AWB_R_GAIN, red);
		if (ret)
			return ret;
		ret = ov5640_write_reg16(sensor, OV5640_REG_AWB_B_GAIN, blue);
	}

	return ret;
}

static int ov5640_set_ctrl_exposure(struct ov5640_dev *sensor,
				    enum v4l2_exposure_auto_type auto_exposure)
{
	struct ov5640_ctrls *ctrls = &sensor->ctrls;
	bool auto_exp = (auto_exposure == V4L2_EXPOSURE_AUTO);
	int ret = 0;

	if (ctrls->auto_exp->is_new) {
		ret = ov5640_set_autoexposure(sensor, auto_exp);
		if (ret)
			return ret;
	}

	if (!auto_exp && ctrls->exposure->is_new) {
		u16 max_exp;

		ret = ov5640_read_reg16(sensor, OV5640_REG_AEC_PK_VTS,
					&max_exp);
		if (ret)
			return ret;
		ret = ov5640_get_vts(sensor);
		if (ret < 0)
			return ret;
		max_exp += ret;
		ret = 0;

		if (ctrls->exposure->val < max_exp)
			ret = ov5640_set_exposure(sensor, ctrls->exposure->val);
	}

	return ret;
}

static int ov5640_set_ctrl_gain(struct ov5640_dev *sensor, bool auto_gain)
{
	struct ov5640_ctrls *ctrls = &sensor->ctrls;
	int ret = 0;

	if (ctrls->auto_gain->is_new) {
		ret = ov5640_set_autogain(sensor, auto_gain);
		if (ret)
			return ret;
	}

	if (!auto_gain && ctrls->gain->is_new)
		ret = ov5640_set_gain(sensor, ctrls->gain->val);

	return ret;
}

static const char * const test_pattern_menu[] = {
	"Disabled",
	"Color bars",
	"Color bars w/ rolling bar",
	"Color squares",
	"Color squares w/ rolling bar",
};

#define OV5640_TEST_ENABLE		BIT(7)
#define OV5640_TEST_ROLLING		BIT(6)	/* rolling horizontal bar */
#define OV5640_TEST_TRANSPARENT		BIT(5)
#define OV5640_TEST_SQUARE_BW		BIT(4)	/* black & white squares */
#define OV5640_TEST_BAR_STANDARD	(0 << 2)
#define OV5640_TEST_BAR_VERT_CHANGE_1	(1 << 2)
#define OV5640_TEST_BAR_HOR_CHANGE	(2 << 2)
#define OV5640_TEST_BAR_VERT_CHANGE_2	(3 << 2)
#define OV5640_TEST_BAR			(0 << 0)
#define OV5640_TEST_RANDOM		(1 << 0)
#define OV5640_TEST_SQUARE		(2 << 0)
#define OV5640_TEST_BLACK		(3 << 0)

static const u8 test_pattern_val[] = {
	0,
	OV5640_TEST_ENABLE | OV5640_TEST_BAR_VERT_CHANGE_1 |
		OV5640_TEST_BAR,
	OV5640_TEST_ENABLE | OV5640_TEST_ROLLING |
		OV5640_TEST_BAR_VERT_CHANGE_1 | OV5640_TEST_BAR,
	OV5640_TEST_ENABLE | OV5640_TEST_SQUARE,
	OV5640_TEST_ENABLE | OV5640_TEST_ROLLING | OV5640_TEST_SQUARE,
};

static int ov5640_set_ctrl_test_pattern(struct ov5640_dev *sensor, int value)
{
	return ov5640_write_reg(sensor, OV5640_REG_PRE_ISP_TEST_SET1,
				test_pattern_val[value]);
}

static int ov5640_set_ctrl_light_freq(struct ov5640_dev *sensor, int value)
{
	int ret;

	ret = ov5640_mod_reg(sensor, OV5640_REG_HZ5060_CTRL01, BIT(7),
			     (value == V4L2_CID_POWER_LINE_FREQUENCY_AUTO) ?
			     0 : BIT(7));
	if (ret)
		return ret;

	return ov5640_mod_reg(sensor, OV5640_REG_HZ5060_CTRL00, BIT(2),
			      (value == V4L2_CID_POWER_LINE_FREQUENCY_50HZ) ?
			      BIT(2) : 0);
}

static int ov5640_set_ctrl_hflip(struct ov5640_dev *sensor, int value)
{
	/*
	 * If sensor is mounted upside down, mirror logic is inversed.
	 *
	 * Sensor is a BSI (Back Side Illuminated) one,
	 * so image captured is physically mirrored.
	 * This is why mirror logic is inversed in
	 * order to cancel this mirror effect.
	 */

	/*
	 * TIMING TC REG21:
	 * - [2]:	ISP mirror
	 * - [1]:	Sensor mirror
	 */
	return ov5640_mod_reg(sensor, OV5640_REG_TIMING_TC_REG21,
			      BIT(2) | BIT(1),
			      (!(value ^ sensor->upside_down)) ?
			      (BIT(2) | BIT(1)) : 0);
}

static int ov5640_set_ctrl_vflip(struct ov5640_dev *sensor, int value)
{
	/* If sensor is mounted upside down, flip logic is inversed */

	/*
	 * TIMING TC REG20:
	 * - [2]:	ISP vflip
	 * - [1]:	Sensor vflip
	 */
	return ov5640_mod_reg(sensor, OV5640_REG_TIMING_TC_REG20,
			      BIT(2) | BIT(1),
			      (value ^ sensor->upside_down) ?
			      (BIT(2) | BIT(1)) : 0);
}

static int ov5640_g_volatile_ctrl(struct v4l2_ctrl *ctrl)
{
	struct v4l2_subdev *sd = ctrl_to_sd(ctrl);
	struct ov5640_dev *sensor = to_ov5640_dev(sd);
	int val;

	/* v4l2_ctrl_lock() locks our own mutex */

	switch (ctrl->id) {
	case V4L2_CID_AUTOGAIN:
		val = ov5640_get_gain(sensor);
		if (val < 0)
			return val;
		sensor->ctrls.gain->val = val;
		break;
	case V4L2_CID_EXPOSURE_AUTO:
		val = ov5640_get_exposure(sensor);
		if (val < 0)
			return val;
		sensor->ctrls.exposure->val = val;
		break;
	}

	return 0;
}

static int ov5640_s_ctrl(struct v4l2_ctrl *ctrl)
{
	struct v4l2_subdev *sd = ctrl_to_sd(ctrl);
	struct ov5640_dev *sensor = to_ov5640_dev(sd);
	int ret;

	/* v4l2_ctrl_lock() locks our own mutex */

	/*
	 * If the device is not powered up by the host driver do
	 * not apply any controls to H/W at this time. Instead
	 * the controls will be restored right after power-up.
	 */
	if (sensor->power_count == 0)
		return 0;

	switch (ctrl->id) {
	case V4L2_CID_AUTOGAIN:
		ret = ov5640_set_ctrl_gain(sensor, ctrl->val);
		break;
	case V4L2_CID_EXPOSURE_AUTO:
		ret = ov5640_set_ctrl_exposure(sensor, ctrl->val);
		break;
	case V4L2_CID_AUTO_WHITE_BALANCE:
		ret = ov5640_set_ctrl_white_balance(sensor, ctrl->val);
		break;
	case V4L2_CID_HUE:
		ret = ov5640_set_ctrl_hue(sensor, ctrl->val);
		break;
	case V4L2_CID_CONTRAST:
		ret = ov5640_set_ctrl_contrast(sensor, ctrl->val);
		break;
	case V4L2_CID_SATURATION:
		ret = ov5640_set_ctrl_saturation(sensor, ctrl->val);
		break;
	case V4L2_CID_TEST_PATTERN:
		ret = ov5640_set_ctrl_test_pattern(sensor, ctrl->val);
		break;
	case V4L2_CID_POWER_LINE_FREQUENCY:
		ret = ov5640_set_ctrl_light_freq(sensor, ctrl->val);
		break;
	case V4L2_CID_HFLIP:
		ret = ov5640_set_ctrl_hflip(sensor, ctrl->val);
		break;
	case V4L2_CID_VFLIP:
		ret = ov5640_set_ctrl_vflip(sensor, ctrl->val);
		break;
	default:
		ret = -EINVAL;
		break;
	}

	return ret;
}

static const struct v4l2_ctrl_ops ov5640_ctrl_ops = {
	.g_volatile_ctrl = ov5640_g_volatile_ctrl,
	.s_ctrl = ov5640_s_ctrl,
};

static int ov5640_init_controls(struct ov5640_dev *sensor)
{
	const struct v4l2_ctrl_ops *ops = &ov5640_ctrl_ops;
	struct ov5640_ctrls *ctrls = &sensor->ctrls;
	struct v4l2_ctrl_handler *hdl = &ctrls->handler;
	int ret;

	v4l2_ctrl_handler_init(hdl, 32);

	/* we can use our own mutex for the ctrl lock */
	hdl->lock = &sensor->lock;

	/* Clock related controls */
	ctrls->pixel_rate = v4l2_ctrl_new_std(hdl, ops, V4L2_CID_PIXEL_RATE,
					      0, INT_MAX, 1,
					      ov5640_calc_pixel_rate(sensor));

	/* Auto/manual white balance */
	ctrls->auto_wb = v4l2_ctrl_new_std(hdl, ops,
					   V4L2_CID_AUTO_WHITE_BALANCE,
					   0, 1, 1, 1);
	ctrls->blue_balance = v4l2_ctrl_new_std(hdl, ops, V4L2_CID_BLUE_BALANCE,
						0, 4095, 1, 0);
	ctrls->red_balance = v4l2_ctrl_new_std(hdl, ops, V4L2_CID_RED_BALANCE,
					       0, 4095, 1, 0);
	/* Auto/manual exposure */
	ctrls->auto_exp = v4l2_ctrl_new_std_menu(hdl, ops,
						 V4L2_CID_EXPOSURE_AUTO,
						 V4L2_EXPOSURE_MANUAL, 0,
						 V4L2_EXPOSURE_AUTO);
	ctrls->exposure = v4l2_ctrl_new_std(hdl, ops, V4L2_CID_EXPOSURE,
					    0, 65535, 1, 0);
	/* Auto/manual gain */
	ctrls->auto_gain = v4l2_ctrl_new_std(hdl, ops, V4L2_CID_AUTOGAIN,
					     0, 1, 1, 1);
	ctrls->gain = v4l2_ctrl_new_std(hdl, ops, V4L2_CID_GAIN,
					0, 1023, 1, 0);

	ctrls->saturation = v4l2_ctrl_new_std(hdl, ops, V4L2_CID_SATURATION,
					      0, 255, 1, 64);
	ctrls->hue = v4l2_ctrl_new_std(hdl, ops, V4L2_CID_HUE,
				       0, 359, 1, 0);
	ctrls->contrast = v4l2_ctrl_new_std(hdl, ops, V4L2_CID_CONTRAST,
					    0, 255, 1, 0);
	ctrls->test_pattern =
		v4l2_ctrl_new_std_menu_items(hdl, ops, V4L2_CID_TEST_PATTERN,
					     ARRAY_SIZE(test_pattern_menu) - 1,
					     0, 0, test_pattern_menu);
	ctrls->hflip = v4l2_ctrl_new_std(hdl, ops, V4L2_CID_HFLIP,
					 0, 1, 1, 0);
	ctrls->vflip = v4l2_ctrl_new_std(hdl, ops, V4L2_CID_VFLIP,
					 0, 1, 1, 0);

	ctrls->light_freq =
		v4l2_ctrl_new_std_menu(hdl, ops,
				       V4L2_CID_POWER_LINE_FREQUENCY,
				       V4L2_CID_POWER_LINE_FREQUENCY_AUTO, 0,
				       V4L2_CID_POWER_LINE_FREQUENCY_50HZ);

	if (hdl->error) {
		ret = hdl->error;
		goto free_ctrls;
	}

	ctrls->pixel_rate->flags |= V4L2_CTRL_FLAG_READ_ONLY;
	ctrls->gain->flags |= V4L2_CTRL_FLAG_VOLATILE;
	ctrls->exposure->flags |= V4L2_CTRL_FLAG_VOLATILE;

	v4l2_ctrl_auto_cluster(3, &ctrls->auto_wb, 0, false);
	v4l2_ctrl_auto_cluster(2, &ctrls->auto_gain, 0, true);
	v4l2_ctrl_auto_cluster(2, &ctrls->auto_exp, 1, true);

	sensor->sd.ctrl_handler = hdl;
	return 0;

free_ctrls:
	v4l2_ctrl_handler_free(hdl);
	return ret;
}

static int ov5640_enum_frame_size(struct v4l2_subdev *sd,
				  struct v4l2_subdev_pad_config *cfg,
				  struct v4l2_subdev_frame_size_enum *fse)
{
	if (fse->pad != 0)
		return -EINVAL;
	if (fse->index >= OV5640_NUM_MODES)
		return -EINVAL;

	fse->min_width =
		ov5640_mode_data[fse->index].hact;
	fse->max_width = fse->min_width;
	fse->min_height =
		ov5640_mode_data[fse->index].vact;
	fse->max_height = fse->min_height;

	return 0;
}

static int ov5640_enum_frame_interval(
	struct v4l2_subdev *sd,
	struct v4l2_subdev_pad_config *cfg,
	struct v4l2_subdev_frame_interval_enum *fie)
{
	struct ov5640_dev *sensor = to_ov5640_dev(sd);
	struct v4l2_fract tpf;
	int ret;

	if (fie->pad != 0)
		return -EINVAL;
	if (fie->index >= OV5640_NUM_FRAMERATES)
		return -EINVAL;

	tpf.numerator = 1;
	tpf.denominator = ov5640_framerates[fie->index];

	ret = ov5640_try_frame_interval(sensor, &tpf,
					fie->width, fie->height);
	if (ret < 0)
		return -EINVAL;

	fie->interval = tpf;
	return 0;
}

static int ov5640_g_frame_interval(struct v4l2_subdev *sd,
				   struct v4l2_subdev_frame_interval *fi)
{
	struct ov5640_dev *sensor = to_ov5640_dev(sd);

	mutex_lock(&sensor->lock);
	fi->interval = sensor->frame_interval;
	mutex_unlock(&sensor->lock);

	return 0;
}

static int ov5640_s_frame_interval(struct v4l2_subdev *sd,
				   struct v4l2_subdev_frame_interval *fi)
{
	struct ov5640_dev *sensor = to_ov5640_dev(sd);
	const struct ov5640_mode_info *mode;
	int frame_rate, ret = 0;

	if (fi->pad != 0)
		return -EINVAL;

	mutex_lock(&sensor->lock);

	if (sensor->streaming) {
		ret = -EBUSY;
		goto out;
	}

	mode = sensor->current_mode;

	frame_rate = ov5640_try_frame_interval(sensor, &fi->interval,
					       mode->hact, mode->vact);
	if (frame_rate < 0) {
		/* Always return a valid frame interval value */
		fi->interval = sensor->frame_interval;
		goto out;
	}

	mode = ov5640_find_mode(sensor, frame_rate, mode->hact,
				mode->vact, true);
	if (!mode) {
		ret = -EINVAL;
		goto out;
	}

	if (mode != sensor->current_mode ||
	    frame_rate != sensor->current_fr) {
		sensor->current_fr = frame_rate;
		sensor->frame_interval = fi->interval;
		sensor->current_mode = mode;
		sensor->pending_mode_change = true;

		__v4l2_ctrl_s_ctrl_int64(sensor->ctrls.pixel_rate,
					 ov5640_calc_pixel_rate(sensor));
	}
out:
	mutex_unlock(&sensor->lock);
	return ret;
}

static int ov5640_enum_mbus_code(struct v4l2_subdev *sd,
				 struct v4l2_subdev_pad_config *cfg,
				 struct v4l2_subdev_mbus_code_enum *code)
{
	if (code->pad != 0)
		return -EINVAL;
	if (code->index >= ARRAY_SIZE(ov5640_formats))
		return -EINVAL;

	code->code = ov5640_formats[code->index].code;
	return 0;
}

static int ov5640_s_stream(struct v4l2_subdev *sd, int enable)
{
	struct ov5640_dev *sensor = to_ov5640_dev(sd);
	int ret = 0;

	mutex_lock(&sensor->lock);

	if (sensor->streaming == !enable) {
		if (enable && sensor->pending_mode_change) {
			ret = ov5640_set_mode(sensor);
			if (ret)
				goto out;
		}

		if (enable && sensor->pending_fmt_change) {
			ret = ov5640_set_framefmt(sensor, &sensor->fmt);
			if (ret)
				goto out;
			sensor->pending_fmt_change = false;
		}

		if (sensor->ep.bus_type == V4L2_MBUS_CSI2_DPHY)
			ret = ov5640_set_stream_mipi(sensor, enable);
		else if (sensor->ep.bus_type == V4L2_MBUS_BT656)
			ret = ov5640_set_stream_bt656(sensor, enable);
		else
			ret = ov5640_set_stream_dvp(sensor, enable);

		if (!ret)
			sensor->streaming = enable;
	}
out:
	mutex_unlock(&sensor->lock);
	return ret;
}

static const struct v4l2_subdev_core_ops ov5640_core_ops = {
	.s_power = ov5640_s_power,
	.log_status = v4l2_ctrl_subdev_log_status,
	.subscribe_event = v4l2_ctrl_subdev_subscribe_event,
	.unsubscribe_event = v4l2_event_subdev_unsubscribe,
};

static const struct v4l2_subdev_video_ops ov5640_video_ops = {
	.g_frame_interval = ov5640_g_frame_interval,
	.s_frame_interval = ov5640_s_frame_interval,
	.s_stream = ov5640_s_stream,
};

static const struct v4l2_subdev_pad_ops ov5640_pad_ops = {
	.enum_mbus_code = ov5640_enum_mbus_code,
	.get_fmt = ov5640_get_fmt,
	.set_fmt = ov5640_set_fmt,
	.enum_frame_size = ov5640_enum_frame_size,
	.enum_frame_interval = ov5640_enum_frame_interval,
};

static const struct v4l2_subdev_ops ov5640_subdev_ops = {
	.core = &ov5640_core_ops,
	.video = &ov5640_video_ops,
	.pad = &ov5640_pad_ops,
};

static int ov5640_get_regulators(struct ov5640_dev *sensor)
{
	int i;

	for (i = 0; i < OV5640_NUM_SUPPLIES; i++)
		sensor->supplies[i].supply = ov5640_supply_name[i];

	return devm_regulator_bulk_get(&sensor->i2c_client->dev,
				       OV5640_NUM_SUPPLIES,
				       sensor->supplies);
}

static int ov5640_check_chip_id(struct ov5640_dev *sensor)
{
	struct i2c_client *client = sensor->i2c_client;
	int ret = 0;
	u16 chip_id;

	ret = ov5640_set_power_on(sensor);
	if (ret)
		return ret;

	ret = ov5640_read_reg16(sensor, OV5640_REG_CHIP_ID, &chip_id);
	if (ret) {
		dev_err(&client->dev, "%s: failed to read chip identifier\n",
			__func__);
		goto power_off;
	}

	if (chip_id != 0x5640) {
		dev_err(&client->dev, "%s: wrong chip identifier, expected 0x5640, got 0x%x\n",
			__func__, chip_id);
		ret = -ENXIO;
	}

power_off:
	ov5640_set_power_off(sensor);
	return ret;
}

static int ov5640_probe(struct i2c_client *client)
{
	struct device *dev = &client->dev;
	struct fwnode_handle *endpoint;
	struct ov5640_dev *sensor;
	struct v4l2_mbus_framefmt *fmt;
	u32 rotation;
	int ret;

	sensor = devm_kzalloc(dev, sizeof(*sensor), GFP_KERNEL);
	if (!sensor)
		return -ENOMEM;

	sensor->i2c_client = client;

	/*
	 * default init sequence initialize sensor to
	 * YUV422 UYVY VGA@30fps
	 */
	fmt = &sensor->fmt;
	fmt->code = MEDIA_BUS_FMT_UYVY8_2X8;
	fmt->colorspace = V4L2_COLORSPACE_SRGB;
	fmt->ycbcr_enc = V4L2_MAP_YCBCR_ENC_DEFAULT(fmt->colorspace);
	fmt->quantization = V4L2_QUANTIZATION_FULL_RANGE;
	fmt->xfer_func = V4L2_MAP_XFER_FUNC_DEFAULT(fmt->colorspace);
	fmt->width = 640;
	fmt->height = 480;
	fmt->field = V4L2_FIELD_NONE;
	sensor->frame_interval.numerator = 1;
	sensor->frame_interval.denominator = ov5640_framerates[OV5640_30_FPS];
	sensor->current_fr = OV5640_30_FPS;
	sensor->current_mode =
		&ov5640_mode_data[OV5640_MODE_VGA_640_480];
	sensor->last_mode = sensor->current_mode;

	sensor->ae_target = 52;

	/* optional indication of physical rotation of sensor */
	ret = fwnode_property_read_u32(dev_fwnode(&client->dev), "rotation",
				       &rotation);
	if (!ret) {
		switch (rotation) {
		case 180:
			sensor->upside_down = true;
			fallthrough;
		case 0:
			break;
		default:
			dev_warn(dev, "%u degrees rotation is not supported, ignoring...\n",
				 rotation);
		}
	}

	endpoint = fwnode_graph_get_next_endpoint(dev_fwnode(&client->dev),
						  NULL);
	if (!endpoint) {
		dev_err(dev, "endpoint node not found\n");
		return -EINVAL;
	}

	ret = v4l2_fwnode_endpoint_parse(endpoint, &sensor->ep);
	fwnode_handle_put(endpoint);
	if (ret) {
		dev_err(dev, "Could not parse endpoint\n");
		return ret;
	}

	if (sensor->ep.bus_type != V4L2_MBUS_PARALLEL &&
	    sensor->ep.bus_type != V4L2_MBUS_CSI2_DPHY &&
	    sensor->ep.bus_type != V4L2_MBUS_BT656) {
		dev_err(dev, "Unsupported bus type %d\n", sensor->ep.bus_type);
		return -EINVAL;
	}

	/* get system clock (xclk) */
	sensor->xclk = devm_clk_get(dev, "xclk");
	if (IS_ERR(sensor->xclk)) {
		dev_err(dev, "failed to get xclk\n");
		return PTR_ERR(sensor->xclk);
	}

	sensor->xclk_freq = clk_get_rate(sensor->xclk);
	if (sensor->xclk_freq < OV5640_XCLK_MIN ||
	    sensor->xclk_freq > OV5640_XCLK_MAX) {
		dev_err(dev, "xclk frequency out of range: %d Hz\n",
			sensor->xclk_freq);
		return -EINVAL;
	}

	/* request optional power down pin */
	sensor->pwdn_gpio = devm_gpiod_get_optional(dev, "powerdown",
						    GPIOD_OUT_HIGH);
	if (IS_ERR(sensor->pwdn_gpio))
		return PTR_ERR(sensor->pwdn_gpio);

	/* request optional reset pin */
	sensor->reset_gpio = devm_gpiod_get_optional(dev, "reset",
						     GPIOD_OUT_HIGH);
	if (IS_ERR(sensor->reset_gpio))
		return PTR_ERR(sensor->reset_gpio);

	v4l2_i2c_subdev_init(&sensor->sd, client, &ov5640_subdev_ops);

	sensor->sd.flags |= V4L2_SUBDEV_FL_HAS_DEVNODE |
			    V4L2_SUBDEV_FL_HAS_EVENTS;
	sensor->pad.flags = MEDIA_PAD_FL_SOURCE;
	sensor->sd.entity.function = MEDIA_ENT_F_CAM_SENSOR;
	ret = media_entity_pads_init(&sensor->sd.entity, 1, &sensor->pad);
	if (ret)
		return ret;

	ret = ov5640_get_regulators(sensor);
	if (ret)
		return ret;

	mutex_init(&sensor->lock);

	ret = ov5640_check_chip_id(sensor);
	if (ret)
		goto entity_cleanup;

	ret = ov5640_init_controls(sensor);
	if (ret)
		goto entity_cleanup;

	ret = v4l2_async_register_subdev_sensor_common(&sensor->sd);
	if (ret)
		goto free_ctrls;

	return 0;

free_ctrls:
	v4l2_ctrl_handler_free(&sensor->ctrls.handler);
entity_cleanup:
	media_entity_cleanup(&sensor->sd.entity);
	mutex_destroy(&sensor->lock);
	return ret;
}

static int ov5640_remove(struct i2c_client *client)
{
	struct v4l2_subdev *sd = i2c_get_clientdata(client);
	struct ov5640_dev *sensor = to_ov5640_dev(sd);

	v4l2_async_unregister_subdev(&sensor->sd);
	media_entity_cleanup(&sensor->sd.entity);
	v4l2_ctrl_handler_free(&sensor->ctrls.handler);
	mutex_destroy(&sensor->lock);

	return 0;
}

static const struct i2c_device_id ov5640_id[] = {
	{"ov5640", 0},
	{},
};
MODULE_DEVICE_TABLE(i2c, ov5640_id);

static const struct of_device_id ov5640_dt_ids[] = {
	{ .compatible = "ovti,ov5640" },
	{ /* sentinel */ }
};
MODULE_DEVICE_TABLE(of, ov5640_dt_ids);

static struct i2c_driver ov5640_i2c_driver = {
	.driver = {
		.name  = "ov5640",
		.of_match_table	= ov5640_dt_ids,
	},
	.id_table = ov5640_id,
	.probe_new = ov5640_probe,
	.remove   = ov5640_remove,
};

module_i2c_driver(ov5640_i2c_driver);

MODULE_DESCRIPTION("OV5640 MIPI Camera Subdev Driver");
MODULE_LICENSE("GPL");<|MERGE_RESOLUTION|>--- conflicted
+++ resolved
@@ -1240,25 +1240,8 @@
 			      BIT(1), on ? 0 : BIT(1));
 }
 
-static int ov5640_set_stream_bt656(struct ov5640_dev *sensor, bool on)
-{
-<<<<<<< HEAD
-	int ret;
-
-	ret = ov5640_write_reg(sensor, OV5640_REG_CCIR656_CTRL00,
-			       on ? 0x1 : 0x00);
-	if (ret)
-		return ret;
-
-	return ov5640_write_reg(sensor, OV5640_REG_SYS_CTRL0, on ?
-				OV5640_REG_SYS_CTRL0_SW_PWUP :
-				OV5640_REG_SYS_CTRL0_SW_PWDN);
-}
-
 static int ov5640_set_stream_dvp(struct ov5640_dev *sensor, bool on)
 {
-=======
->>>>>>> f642729d
 	return ov5640_write_reg(sensor, OV5640_REG_SYS_CTRL0, on ?
 				OV5640_REG_SYS_CTRL0_SW_PWUP :
 				OV5640_REG_SYS_CTRL0_SW_PWDN);
@@ -1964,8 +1947,6 @@
 }
 
 static int ov5640_set_power_mipi(struct ov5640_dev *sensor, bool on)
-<<<<<<< HEAD
-=======
 {
 	int ret;
 
@@ -2142,160 +2123,6 @@
 }
 
 static int ov5640_set_power(struct ov5640_dev *sensor, bool on)
->>>>>>> f642729d
-{
-	int ret;
-
-	if (!on) {
-		/* Reset MIPI bus settings to their default values. */
-		ov5640_write_reg(sensor, OV5640_REG_IO_MIPI_CTRL00, 0x58);
-		ov5640_write_reg(sensor, OV5640_REG_MIPI_CTRL00, 0x04);
-		ov5640_write_reg(sensor, OV5640_REG_PAD_OUTPUT00, 0x00);
-		return 0;
-	}
-
-	/*
-	 * Power up MIPI HS Tx and LS Rx; 2 data lanes mode
-	 *
-	 * 0x300e = 0x40
-	 * [7:5] = 010	: 2 data lanes mode (see FIXME note in
-	 *		  "ov5640_set_stream_mipi()")
-	 * [4] = 0	: Power up MIPI HS Tx
-	 * [3] = 0	: Power up MIPI LS Rx
-	 * [2] = 0	: MIPI interface disabled
-	 */
-	ret = ov5640_write_reg(sensor, OV5640_REG_IO_MIPI_CTRL00, 0x40);
-	if (ret)
-		return ret;
-
-	/*
-	 * Gate clock and set LP11 in 'no packets mode' (idle)
-	 *
-	 * 0x4800 = 0x24
-	 * [5] = 1	: Gate clock when 'no packets'
-	 * [2] = 1	: MIPI bus in LP11 when 'no packets'
-	 */
-	ret = ov5640_write_reg(sensor, OV5640_REG_MIPI_CTRL00, 0x24);
-	if (ret)
-		return ret;
-
-	/*
-	 * Set data lanes and clock in LP11 when 'sleeping'
-	 *
-	 * 0x3019 = 0x70
-	 * [6] = 1	: MIPI data lane 2 in LP11 when 'sleeping'
-	 * [5] = 1	: MIPI data lane 1 in LP11 when 'sleeping'
-	 * [4] = 1	: MIPI clock lane in LP11 when 'sleeping'
-	 */
-	ret = ov5640_write_reg(sensor, OV5640_REG_PAD_OUTPUT00, 0x70);
-	if (ret)
-		return ret;
-
-	/* Give lanes some time to coax into LP11 state. */
-	usleep_range(500, 1000);
-
-	return 0;
-}
-
-static int ov5640_set_power_dvp(struct ov5640_dev *sensor, bool on)
-{
-	unsigned int flags = sensor->ep.bus.parallel.flags;
-	u8 pclk_pol = 0;
-	u8 hsync_pol = 0;
-	u8 vsync_pol = 0;
-	int ret;
-
-	if (!on) {
-		/* Reset settings to their default values. */
-		ov5640_write_reg(sensor, OV5640_REG_IO_MIPI_CTRL00, 0x58);
-		ov5640_write_reg(sensor, OV5640_REG_POLARITY_CTRL00, 0x20);
-		ov5640_write_reg(sensor, OV5640_REG_PAD_OUTPUT_ENABLE01, 0x00);
-		ov5640_write_reg(sensor, OV5640_REG_PAD_OUTPUT_ENABLE02, 0x00);
-		return 0;
-	}
-
-	/*
-	 * Note about parallel port configuration.
-	 *
-	 * When configured in parallel mode, the OV5640 will
-	 * output 10 bits data on DVP data lines [9:0].
-	 * If only 8 bits data are wanted, the 8 bits data lines
-	 * of the camera interface must be physically connected
-	 * on the DVP data lines [9:2].
-	 *
-	 * Control lines polarity can be configured through
-	 * devicetree endpoint control lines properties.
-	 * If no endpoint control lines properties are set,
-	 * polarity will be as below:
-	 * - VSYNC:	active high
-	 * - HREF:	active low
-	 * - PCLK:	active low
-	 */
-	/*
-	 * configure parallel port control lines polarity
-	 *
-	 * POLARITY CTRL0
-	 * - [5]:	PCLK polarity (0: active low, 1: active high)
-	 * - [1]:	HREF polarity (0: active low, 1: active high)
-	 * - [0]:	VSYNC polarity (mismatch here between
-	 *		datasheet and hardware, 0 is active high
-	 *		and 1 is active low...)
-	 */
-	if (sensor->ep.bus_type == V4L2_MBUS_PARALLEL) {
-		if (flags & V4L2_MBUS_PCLK_SAMPLE_RISING)
-			pclk_pol = 1;
-		if (flags & V4L2_MBUS_HSYNC_ACTIVE_HIGH)
-			hsync_pol = 1;
-		if (flags & V4L2_MBUS_VSYNC_ACTIVE_LOW)
-			vsync_pol = 1;
-
-		ret = ov5640_write_reg(sensor, OV5640_REG_POLARITY_CTRL00,
-				       (pclk_pol << 5) | (hsync_pol << 1) |
-				       vsync_pol);
-
-		if (ret)
-			return ret;
-	}
-
-<<<<<<< HEAD
-	/*
-	 * powerdown MIPI TX/RX PHY & disable MIPI
-	 *
-	 * MIPI CONTROL 00
-	 * 4:	 PWDN PHY TX
-	 * 3:	 PWDN PHY RX
-	 * 2:	 MIPI enable
-	 */
-	ret = ov5640_write_reg(sensor, OV5640_REG_IO_MIPI_CTRL00, 0x18);
-	if (ret)
-		return ret;
-
-	/*
-	 * enable VSYNC/HREF/PCLK DVP control lines
-	 * & D[9:6] DVP data lines
-	 *
-	 * PAD OUTPUT ENABLE 01
-	 * - 6:		VSYNC output enable
-	 * - 5:		HREF output enable
-	 * - 4:		PCLK output enable
-	 * - [3:0]:	D[9:6] output enable
-	 */
-	ret = ov5640_write_reg(sensor, OV5640_REG_PAD_OUTPUT_ENABLE01,
-			       sensor->ep.bus_type == V4L2_MBUS_PARALLEL ?
-			       0x7f : 0x1f);
-	if (ret)
-		return ret;
-
-	/*
-	 * enable D[5:0] DVP data lines
-	 *
-	 * PAD OUTPUT ENABLE 02
-	 * - [7:2]:	D[5:0] output enable
-	 */
-	return ov5640_write_reg(sensor, OV5640_REG_PAD_OUTPUT_ENABLE02, 0xfc);
-}
-
-static int ov5640_set_power(struct ov5640_dev *sensor, bool on)
 {
 	int ret = 0;
 
@@ -2309,13 +2136,6 @@
 			goto power_off;
 	}
 
-=======
-		ret = ov5640_restore_mode(sensor);
-		if (ret)
-			goto power_off;
-	}
-
->>>>>>> f642729d
 	if (sensor->ep.bus_type == V4L2_MBUS_CSI2_DPHY)
 		ret = ov5640_set_power_mipi(sensor, on);
 	else
@@ -3139,8 +2959,6 @@
 
 		if (sensor->ep.bus_type == V4L2_MBUS_CSI2_DPHY)
 			ret = ov5640_set_stream_mipi(sensor, enable);
-		else if (sensor->ep.bus_type == V4L2_MBUS_BT656)
-			ret = ov5640_set_stream_bt656(sensor, enable);
 		else
 			ret = ov5640_set_stream_dvp(sensor, enable);
 
