// SPDX-License-Identifier: GPL-2.0+
/*
 * Maxim MAX9286 GMSL Deserializer Driver
 *
 * Copyright (C) 2017-2019 Jacopo Mondi
 * Copyright (C) 2017-2019 Kieran Bingham
 * Copyright (C) 2017-2019 Laurent Pinchart
 * Copyright (C) 2017-2019 Niklas Söderlund
 * Copyright (C) 2016 Renesas Electronics Corporation
 * Copyright (C) 2015 Cogent Embedded, Inc.
 */

#include <linux/delay.h>
#include <linux/device.h>
#include <linux/fwnode.h>
#include <linux/gpio/consumer.h>
#include <linux/gpio/driver.h>
#include <linux/i2c.h>
#include <linux/i2c-mux.h>
#include <linux/module.h>
#include <linux/mutex.h>
#include <linux/of_graph.h>
#include <linux/regulator/consumer.h>
#include <linux/slab.h>

#include <media/v4l2-async.h>
#include <media/v4l2-ctrls.h>
#include <media/v4l2-device.h>
#include <media/v4l2-fwnode.h>
#include <media/v4l2-subdev.h>

/* Register 0x00 */
#define MAX9286_MSTLINKSEL_AUTO		(7 << 5)
#define MAX9286_MSTLINKSEL(n)		((n) << 5)
#define MAX9286_EN_VS_GEN		BIT(4)
#define MAX9286_LINKEN(n)		(1 << (n))
/* Register 0x01 */
#define MAX9286_FSYNCMODE_ECU		(3 << 6)
#define MAX9286_FSYNCMODE_EXT		(2 << 6)
#define MAX9286_FSYNCMODE_INT_OUT	(1 << 6)
#define MAX9286_FSYNCMODE_INT_HIZ	(0 << 6)
#define MAX9286_GPIEN			BIT(5)
#define MAX9286_ENLMO_RSTFSYNC		BIT(2)
#define MAX9286_FSYNCMETH_AUTO		(2 << 0)
#define MAX9286_FSYNCMETH_SEMI_AUTO	(1 << 0)
#define MAX9286_FSYNCMETH_MANUAL	(0 << 0)
#define MAX9286_REG_FSYNC_PERIOD_L	0x06
#define MAX9286_REG_FSYNC_PERIOD_M	0x07
#define MAX9286_REG_FSYNC_PERIOD_H	0x08
/* Register 0x0a */
#define MAX9286_FWDCCEN(n)		(1 << ((n) + 4))
#define MAX9286_REVCCEN(n)		(1 << (n))
/* Register 0x0c */
#define MAX9286_HVEN			BIT(7)
#define MAX9286_EDC_6BIT_HAMMING	(2 << 5)
#define MAX9286_EDC_6BIT_CRC		(1 << 5)
#define MAX9286_EDC_1BIT_PARITY		(0 << 5)
#define MAX9286_DESEL			BIT(4)
#define MAX9286_INVVS			BIT(3)
#define MAX9286_INVHS			BIT(2)
#define MAX9286_HVSRC_D0		(2 << 0)
#define MAX9286_HVSRC_D14		(1 << 0)
#define MAX9286_HVSRC_D18		(0 << 0)
/* Register 0x0f */
#define MAX9286_0X0F_RESERVED		BIT(3)
/* Register 0x12 */
#define MAX9286_CSILANECNT(n)		(((n) - 1) << 6)
#define MAX9286_CSIDBL			BIT(5)
#define MAX9286_DBL			BIT(4)
#define MAX9286_DATATYPE_USER_8BIT	(11 << 0)
#define MAX9286_DATATYPE_USER_YUV_12BIT	(10 << 0)
#define MAX9286_DATATYPE_USER_24BIT	(9 << 0)
#define MAX9286_DATATYPE_RAW14		(8 << 0)
#define MAX9286_DATATYPE_RAW11		(7 << 0)
#define MAX9286_DATATYPE_RAW10		(6 << 0)
#define MAX9286_DATATYPE_RAW8		(5 << 0)
#define MAX9286_DATATYPE_YUV422_10BIT	(4 << 0)
#define MAX9286_DATATYPE_YUV422_8BIT	(3 << 0)
#define MAX9286_DATATYPE_RGB555		(2 << 0)
#define MAX9286_DATATYPE_RGB565		(1 << 0)
#define MAX9286_DATATYPE_RGB888		(0 << 0)
/* Register 0x15 */
#define MAX9286_VC(n)			((n) << 5)
#define MAX9286_VCTYPE			BIT(4)
#define MAX9286_CSIOUTEN		BIT(3)
#define MAX9286_0X15_RESV		(3 << 0)
/* Register 0x1b */
#define MAX9286_SWITCHIN(n)		(1 << ((n) + 4))
#define MAX9286_ENEQ(n)			(1 << (n))
/* Register 0x27 */
#define MAX9286_LOCKED			BIT(7)
/* Register 0x31 */
#define MAX9286_FSYNC_LOCKED		BIT(6)
/* Register 0x34 */
#define MAX9286_I2CLOCACK		BIT(7)
#define MAX9286_I2CSLVSH_1046NS_469NS	(3 << 5)
#define MAX9286_I2CSLVSH_938NS_352NS	(2 << 5)
#define MAX9286_I2CSLVSH_469NS_234NS	(1 << 5)
#define MAX9286_I2CSLVSH_352NS_117NS	(0 << 5)
#define MAX9286_I2CMSTBT_837KBPS	(7 << 2)
#define MAX9286_I2CMSTBT_533KBPS	(6 << 2)
#define MAX9286_I2CMSTBT_339KBPS	(5 << 2)
#define MAX9286_I2CMSTBT_173KBPS	(4 << 2)
#define MAX9286_I2CMSTBT_105KBPS	(3 << 2)
#define MAX9286_I2CMSTBT_84KBPS		(2 << 2)
#define MAX9286_I2CMSTBT_28KBPS		(1 << 2)
#define MAX9286_I2CMSTBT_8KBPS		(0 << 2)
#define MAX9286_I2CSLVTO_NONE		(3 << 0)
#define MAX9286_I2CSLVTO_1024US		(2 << 0)
#define MAX9286_I2CSLVTO_256US		(1 << 0)
#define MAX9286_I2CSLVTO_64US		(0 << 0)
/* Register 0x3b */
#define MAX9286_REV_TRF(n)		((n) << 4)
#define MAX9286_REV_AMP(n)		((((n) - 30) / 10) << 1) /* in mV */
#define MAX9286_REV_AMP_X		BIT(0)
/* Register 0x3f */
#define MAX9286_EN_REV_CFG		BIT(6)
#define MAX9286_REV_FLEN(n)		((n) - 20)
/* Register 0x49 */
#define MAX9286_VIDEO_DETECT_MASK	0x0f
/* Register 0x69 */
#define MAX9286_LFLTBMONMASKED		BIT(7)
#define MAX9286_LOCKMONMASKED		BIT(6)
#define MAX9286_AUTOCOMBACKEN		BIT(5)
#define MAX9286_AUTOMASKEN		BIT(4)
#define MAX9286_MASKLINK(n)		((n) << 0)

/*
 * The sink and source pads are created to match the OF graph port numbers so
 * that their indexes can be used interchangeably.
 */
#define MAX9286_NUM_GMSL		4
#define MAX9286_N_SINKS			4
#define MAX9286_N_PADS			5
#define MAX9286_SRC_PAD			4

struct max9286_source {
	struct v4l2_subdev *sd;
	struct fwnode_handle *fwnode;
};

struct max9286_asd {
	struct v4l2_async_subdev base;
	struct max9286_source *source;
};

static inline struct max9286_asd *to_max9286_asd(struct v4l2_async_subdev *asd)
{
	return container_of(asd, struct max9286_asd, base);
}

struct max9286_priv {
	struct i2c_client *client;
	struct gpio_desc *gpiod_pwdn;
	struct v4l2_subdev sd;
	struct media_pad pads[MAX9286_N_PADS];
	struct regulator *regulator;

	struct gpio_chip gpio;
	u8 gpio_state;

	struct i2c_mux_core *mux;
	unsigned int mux_channel;
	bool mux_open;

	u32 reverse_channel_mv;

	struct v4l2_ctrl_handler ctrls;
	struct v4l2_ctrl *pixelrate;

	struct v4l2_mbus_framefmt fmt[MAX9286_N_SINKS];

	/* Protects controls and fmt structures */
	struct mutex mutex;

	unsigned int nsources;
	unsigned int source_mask;
	unsigned int route_mask;
	unsigned int bound_sources;
	unsigned int csi2_data_lanes;
	struct max9286_source sources[MAX9286_NUM_GMSL];
	struct v4l2_async_notifier notifier;
};

static struct max9286_source *next_source(struct max9286_priv *priv,
					  struct max9286_source *source)
{
	if (!source)
		source = &priv->sources[0];
	else
		source++;

	for (; source < &priv->sources[MAX9286_NUM_GMSL]; source++) {
		if (source->fwnode)
			return source;
	}

	return NULL;
}

#define for_each_source(priv, source) \
	for ((source) = NULL; ((source) = next_source((priv), (source))); )

#define to_index(priv, source) ((source) - &(priv)->sources[0])

static inline struct max9286_priv *sd_to_max9286(struct v4l2_subdev *sd)
{
	return container_of(sd, struct max9286_priv, sd);
}

/* -----------------------------------------------------------------------------
 * I2C IO
 */

static int max9286_read(struct max9286_priv *priv, u8 reg)
{
	int ret;

	ret = i2c_smbus_read_byte_data(priv->client, reg);
	if (ret < 0)
		dev_err(&priv->client->dev,
			"%s: register 0x%02x read failed (%d)\n",
			__func__, reg, ret);

	return ret;
}

static int max9286_write(struct max9286_priv *priv, u8 reg, u8 val)
{
	int ret;

	ret = i2c_smbus_write_byte_data(priv->client, reg, val);
	if (ret < 0)
		dev_err(&priv->client->dev,
			"%s: register 0x%02x write failed (%d)\n",
			__func__, reg, ret);

	return ret;
}

/* -----------------------------------------------------------------------------
 * I2C Multiplexer
 */

static void max9286_i2c_mux_configure(struct max9286_priv *priv, u8 conf)
{
	max9286_write(priv, 0x0a, conf);

	/*
	 * We must sleep after any change to the forward or reverse channel
	 * configuration.
	 */
	usleep_range(3000, 5000);
}

static void max9286_i2c_mux_open(struct max9286_priv *priv)
{
	/* Open all channels on the MAX9286 */
	max9286_i2c_mux_configure(priv, 0xff);

	priv->mux_open = true;
}

static void max9286_i2c_mux_close(struct max9286_priv *priv)
{
	/*
	 * Ensure that both the forward and reverse channel are disabled on the
	 * mux, and that the channel ID is invalidated to ensure we reconfigure
	 * on the next max9286_i2c_mux_select() call.
	 */
	max9286_i2c_mux_configure(priv, 0x00);

	priv->mux_open = false;
	priv->mux_channel = -1;
}

static int max9286_i2c_mux_select(struct i2c_mux_core *muxc, u32 chan)
{
	struct max9286_priv *priv = i2c_mux_priv(muxc);

	/* Channel select is disabled when configured in the opened state. */
	if (priv->mux_open)
		return 0;

	if (priv->mux_channel == chan)
		return 0;

	priv->mux_channel = chan;

	max9286_i2c_mux_configure(priv,
				  MAX9286_FWDCCEN(chan) |
				  MAX9286_REVCCEN(chan));

	return 0;
}

static int max9286_i2c_mux_init(struct max9286_priv *priv)
{
	struct max9286_source *source;
	int ret;

	if (!i2c_check_functionality(priv->client->adapter,
				     I2C_FUNC_SMBUS_WRITE_BYTE_DATA))
		return -ENODEV;

	priv->mux = i2c_mux_alloc(priv->client->adapter, &priv->client->dev,
				  priv->nsources, 0, I2C_MUX_LOCKED,
				  max9286_i2c_mux_select, NULL);
	if (!priv->mux)
		return -ENOMEM;

	priv->mux->priv = priv;

	for_each_source(priv, source) {
		unsigned int index = to_index(priv, source);

		ret = i2c_mux_add_adapter(priv->mux, 0, index, 0);
		if (ret < 0)
			goto error;
	}

	return 0;

error:
	i2c_mux_del_adapters(priv->mux);
	return ret;
}

static void max9286_configure_i2c(struct max9286_priv *priv, bool localack)
{
	u8 config = MAX9286_I2CSLVSH_469NS_234NS | MAX9286_I2CSLVTO_1024US |
		    MAX9286_I2CMSTBT_105KBPS;

	if (localack)
		config |= MAX9286_I2CLOCACK;

	max9286_write(priv, 0x34, config);
	usleep_range(3000, 5000);
}

static void max9286_reverse_channel_setup(struct max9286_priv *priv,
					  unsigned int chan_amplitude)
{
	/* Reverse channel transmission time: default to 1. */
	u8 chan_config = MAX9286_REV_TRF(1);

	/*
	 * Reverse channel setup.
	 *
	 * - Enable custom reverse channel configuration (through register 0x3f)
	 *   and set the first pulse length to 35 clock cycles.
	 * - Adjust reverse channel amplitude: values > 130 are programmed
	 *   using the additional +100mV REV_AMP_X boost flag
	 */
	max9286_write(priv, 0x3f, MAX9286_EN_REV_CFG | MAX9286_REV_FLEN(35));

	if (chan_amplitude > 100) {
		/* It is not possible to express values (100 < x < 130) */
		chan_amplitude = max(30U, chan_amplitude - 100);
		chan_config |= MAX9286_REV_AMP_X;
	}
	max9286_write(priv, 0x3b, chan_config | MAX9286_REV_AMP(chan_amplitude));
	usleep_range(2000, 2500);
}

/*
 * max9286_check_video_links() - Make sure video links are detected and locked
 *
 * Performs safety checks on video link status. Make sure they are detected
 * and all enabled links are locked.
 *
 * Returns 0 for success, -EIO for errors.
 */
static int max9286_check_video_links(struct max9286_priv *priv)
{
	unsigned int i;
	int ret;

	/*
	 * Make sure valid video links are detected.
	 * The delay is not characterized in de-serializer manual, wait up
	 * to 5 ms.
	 */
	for (i = 0; i < 10; i++) {
		ret = max9286_read(priv, 0x49);
		if (ret < 0)
			return -EIO;

		if ((ret & MAX9286_VIDEO_DETECT_MASK) == priv->source_mask)
			break;

		usleep_range(350, 500);
	}

	if (i == 10) {
		dev_err(&priv->client->dev,
			"Unable to detect video links: 0x%02x\n", ret);
		return -EIO;
	}

	/* Make sure all enabled links are locked (4ms max). */
	for (i = 0; i < 10; i++) {
		ret = max9286_read(priv, 0x27);
		if (ret < 0)
			return -EIO;

		if (ret & MAX9286_LOCKED)
			break;

		usleep_range(350, 450);
	}

	if (i == 10) {
		dev_err(&priv->client->dev, "Not all enabled links locked\n");
		return -EIO;
	}

	return 0;
}

/*
 * max9286_check_config_link() - Detect and wait for configuration links
 *
 * Determine if the configuration channel is up and settled for a link.
 *
 * Returns 0 for success, -EIO for errors.
 */
static int max9286_check_config_link(struct max9286_priv *priv,
				     unsigned int source_mask)
{
	unsigned int conflink_mask = (source_mask & 0x0f) << 4;
	unsigned int i;
	int ret;

	/*
	 * Make sure requested configuration links are detected.
	 * The delay is not characterized in the chip manual: wait up
	 * to 5 milliseconds.
	 */
	for (i = 0; i < 10; i++) {
		ret = max9286_read(priv, 0x49);
		if (ret < 0)
			return -EIO;

		ret &= 0xf0;
		if (ret == conflink_mask)
			break;

		usleep_range(350, 500);
	}

	if (ret != conflink_mask) {
		dev_err(&priv->client->dev,
			"Unable to detect configuration links: 0x%02x expected 0x%02x\n",
			ret, conflink_mask);
		return -EIO;
	}

	dev_info(&priv->client->dev,
		 "Successfully detected configuration links after %u loops: 0x%02x\n",
		 i, conflink_mask);

	return 0;
}

/* -----------------------------------------------------------------------------
 * V4L2 Subdev
 */

static int max9286_set_pixelrate(struct max9286_priv *priv)
{
	struct max9286_source *source = NULL;
	u64 pixelrate = 0;

	for_each_source(priv, source) {
		struct v4l2_ctrl *ctrl;
		u64 source_rate = 0;

		/* Pixel rate is mandatory to be reported by sources. */
		ctrl = v4l2_ctrl_find(source->sd->ctrl_handler,
				      V4L2_CID_PIXEL_RATE);
		if (!ctrl) {
			pixelrate = 0;
			break;
		}

		/* All source must report the same pixel rate. */
		source_rate = v4l2_ctrl_g_ctrl_int64(ctrl);
		if (!pixelrate) {
			pixelrate = source_rate;
		} else if (pixelrate != source_rate) {
			dev_err(&priv->client->dev,
				"Unable to calculate pixel rate\n");
			return -EINVAL;
		}
	}

	if (!pixelrate) {
		dev_err(&priv->client->dev,
			"No pixel rate control available in sources\n");
		return -EINVAL;
	}

	/*
	 * The CSI-2 transmitter pixel rate is the single source rate multiplied
	 * by the number of available sources.
	 */
	return v4l2_ctrl_s_ctrl_int64(priv->pixelrate,
				      pixelrate * priv->nsources);
}

static int max9286_notify_bound(struct v4l2_async_notifier *notifier,
				struct v4l2_subdev *subdev,
				struct v4l2_async_subdev *asd)
{
	struct max9286_priv *priv = sd_to_max9286(notifier->sd);
	struct max9286_source *source = to_max9286_asd(asd)->source;
	unsigned int index = to_index(priv, source);
	unsigned int src_pad;
	int ret;

	ret = media_entity_get_fwnode_pad(&subdev->entity,
					  source->fwnode,
					  MEDIA_PAD_FL_SOURCE);
	if (ret < 0) {
		dev_err(&priv->client->dev,
			"Failed to find pad for %s\n", subdev->name);
		return ret;
	}

	priv->bound_sources |= BIT(index);
	source->sd = subdev;
	src_pad = ret;

	ret = media_create_pad_link(&source->sd->entity, src_pad,
				    &priv->sd.entity, index,
				    MEDIA_LNK_FL_ENABLED |
				    MEDIA_LNK_FL_IMMUTABLE);
	if (ret) {
		dev_err(&priv->client->dev,
			"Unable to link %s:%u -> %s:%u\n",
			source->sd->name, src_pad, priv->sd.name, index);
		return ret;
	}

	dev_dbg(&priv->client->dev, "Bound %s pad: %u on index %u\n",
		subdev->name, src_pad, index);

	/*
	 * We can only register v4l2_async_notifiers, which do not provide a
	 * means to register a complete callback. bound_sources allows us to
	 * identify when all remote serializers have completed their probe.
	 */
	if (priv->bound_sources != priv->source_mask)
		return 0;

	/*
	 * All enabled sources have probed and enabled their reverse control
	 * channels:
	 *
	 * - Increase the reverse channel amplitude to compensate for the
	 *   remote ends high threshold, if not done already
	 * - Verify all configuration links are properly detected
	 * - Disable auto-ack as communication on the control channel are now
	 *   stable.
	 */
	if (priv->reverse_channel_mv < 170)
		max9286_reverse_channel_setup(priv, 170);
	max9286_check_config_link(priv, priv->source_mask);

	/*
	 * Re-configure I2C with local acknowledge disabled after cameras have
	 * probed.
	 */
	max9286_configure_i2c(priv, false);

	return max9286_set_pixelrate(priv);
}

static void max9286_notify_unbind(struct v4l2_async_notifier *notifier,
				  struct v4l2_subdev *subdev,
				  struct v4l2_async_subdev *asd)
{
	struct max9286_priv *priv = sd_to_max9286(notifier->sd);
	struct max9286_source *source = to_max9286_asd(asd)->source;
	unsigned int index = to_index(priv, source);

	source->sd = NULL;
	priv->bound_sources &= ~BIT(index);
}

static const struct v4l2_async_notifier_operations max9286_notify_ops = {
	.bound = max9286_notify_bound,
	.unbind = max9286_notify_unbind,
};

static int max9286_v4l2_notifier_register(struct max9286_priv *priv)
{
	struct device *dev = &priv->client->dev;
	struct max9286_source *source = NULL;
	int ret;

	if (!priv->nsources)
		return 0;

	v4l2_async_notifier_init(&priv->notifier);

	for_each_source(priv, source) {
		unsigned int i = to_index(priv, source);
<<<<<<< HEAD
		struct v4l2_async_subdev *asd;

		asd = v4l2_async_notifier_add_fwnode_subdev(&priv->notifier,
							    source->fwnode,
							    sizeof(*asd));
		if (IS_ERR(asd)) {
			dev_err(dev, "Failed to add subdev for source %u: %ld",
				i, PTR_ERR(asd));
			v4l2_async_notifier_cleanup(&priv->notifier);
			return PTR_ERR(asd);
		}

		to_max9286_asd(asd)->source = source;
=======
		struct max9286_asd *mas;

		mas = v4l2_async_notifier_add_fwnode_subdev(&priv->notifier,
							    source->fwnode,
							    struct max9286_asd);
		if (IS_ERR(mas)) {
			dev_err(dev, "Failed to add subdev for source %u: %ld",
				i, PTR_ERR(mas));
			v4l2_async_notifier_cleanup(&priv->notifier);
			return PTR_ERR(mas);
		}

		mas->source = source;
>>>>>>> f642729d
	}

	priv->notifier.ops = &max9286_notify_ops;

	ret = v4l2_async_subdev_notifier_register(&priv->sd, &priv->notifier);
	if (ret) {
		dev_err(dev, "Failed to register subdev_notifier");
		v4l2_async_notifier_cleanup(&priv->notifier);
		return ret;
	}

	return 0;
}

static void max9286_v4l2_notifier_unregister(struct max9286_priv *priv)
{
	if (!priv->nsources)
		return;

	v4l2_async_notifier_unregister(&priv->notifier);
	v4l2_async_notifier_cleanup(&priv->notifier);
}

static int max9286_s_stream(struct v4l2_subdev *sd, int enable)
{
	struct max9286_priv *priv = sd_to_max9286(sd);
	struct max9286_source *source;
	unsigned int i;
	bool sync = false;
	int ret;

	if (enable) {
		/*
		 * The frame sync between cameras is transmitted across the
		 * reverse channel as GPIO. We must open all channels while
		 * streaming to allow this synchronisation signal to be shared.
		 */
		max9286_i2c_mux_open(priv);

		/* Start all cameras. */
		for_each_source(priv, source) {
			ret = v4l2_subdev_call(source->sd, video, s_stream, 1);
			if (ret)
				return ret;
		}

		ret = max9286_check_video_links(priv);
		if (ret)
			return ret;

		/*
		 * Wait until frame synchronization is locked.
		 *
		 * Manual says frame sync locking should take ~6 VTS.
		 * From practical experience at least 8 are required. Give
		 * 12 complete frames time (~400ms at 30 fps) to achieve frame
		 * locking before returning error.
		 */
		for (i = 0; i < 40; i++) {
			if (max9286_read(priv, 0x31) & MAX9286_FSYNC_LOCKED) {
				sync = true;
				break;
			}
			usleep_range(9000, 11000);
		}

		if (!sync) {
			dev_err(&priv->client->dev,
				"Failed to get frame synchronization\n");
			return -EXDEV; /* Invalid cross-device link */
		}

		/*
		 * Enable CSI output, VC set according to link number.
		 * Bit 7 must be set (chip manual says it's 0 and reserved).
		 */
		max9286_write(priv, 0x15, 0x80 | MAX9286_VCTYPE |
			      MAX9286_CSIOUTEN | MAX9286_0X15_RESV);
	} else {
		max9286_write(priv, 0x15, MAX9286_VCTYPE | MAX9286_0X15_RESV);

		/* Stop all cameras. */
		for_each_source(priv, source)
			v4l2_subdev_call(source->sd, video, s_stream, 0);

		max9286_i2c_mux_close(priv);
	}

	return 0;
}

static int max9286_enum_mbus_code(struct v4l2_subdev *sd,
				  struct v4l2_subdev_pad_config *cfg,
				  struct v4l2_subdev_mbus_code_enum *code)
{
	if (code->pad || code->index > 0)
		return -EINVAL;

	code->code = MEDIA_BUS_FMT_UYVY8_1X16;

	return 0;
}

static struct v4l2_mbus_framefmt *
max9286_get_pad_format(struct max9286_priv *priv,
		       struct v4l2_subdev_pad_config *cfg,
		       unsigned int pad, u32 which)
{
	switch (which) {
	case V4L2_SUBDEV_FORMAT_TRY:
		return v4l2_subdev_get_try_format(&priv->sd, cfg, pad);
	case V4L2_SUBDEV_FORMAT_ACTIVE:
		return &priv->fmt[pad];
	default:
		return NULL;
	}
}

static int max9286_set_fmt(struct v4l2_subdev *sd,
			   struct v4l2_subdev_pad_config *cfg,
			   struct v4l2_subdev_format *format)
{
	struct max9286_priv *priv = sd_to_max9286(sd);
	struct v4l2_mbus_framefmt *cfg_fmt;

	if (format->pad == MAX9286_SRC_PAD)
		return -EINVAL;

	/* Refuse non YUV422 formats as we hardcode DT to 8 bit YUV422 */
	switch (format->format.code) {
	case MEDIA_BUS_FMT_UYVY8_1X16:
	case MEDIA_BUS_FMT_VYUY8_1X16:
	case MEDIA_BUS_FMT_YUYV8_1X16:
	case MEDIA_BUS_FMT_YVYU8_1X16:
		break;
	default:
		format->format.code = MEDIA_BUS_FMT_UYVY8_1X16;
		break;
	}

	cfg_fmt = max9286_get_pad_format(priv, cfg, format->pad, format->which);
	if (!cfg_fmt)
		return -EINVAL;

	mutex_lock(&priv->mutex);
	*cfg_fmt = format->format;
	mutex_unlock(&priv->mutex);

	return 0;
}

static int max9286_get_fmt(struct v4l2_subdev *sd,
			   struct v4l2_subdev_pad_config *cfg,
			   struct v4l2_subdev_format *format)
{
	struct max9286_priv *priv = sd_to_max9286(sd);
	struct v4l2_mbus_framefmt *cfg_fmt;
	unsigned int pad = format->pad;

	/*
	 * Multiplexed Stream Support: Support link validation by returning the
	 * format of the first bound link. All links must have the same format,
	 * as we do not support mixing and matching of cameras connected to the
	 * max9286.
	 */
	if (pad == MAX9286_SRC_PAD)
		pad = __ffs(priv->bound_sources);

	cfg_fmt = max9286_get_pad_format(priv, cfg, pad, format->which);
	if (!cfg_fmt)
		return -EINVAL;

	mutex_lock(&priv->mutex);
	format->format = *cfg_fmt;
	mutex_unlock(&priv->mutex);

	return 0;
}

static const struct v4l2_subdev_video_ops max9286_video_ops = {
	.s_stream	= max9286_s_stream,
};

static const struct v4l2_subdev_pad_ops max9286_pad_ops = {
	.enum_mbus_code = max9286_enum_mbus_code,
	.get_fmt	= max9286_get_fmt,
	.set_fmt	= max9286_set_fmt,
};

static const struct v4l2_subdev_ops max9286_subdev_ops = {
	.video		= &max9286_video_ops,
	.pad		= &max9286_pad_ops,
};

static void max9286_init_format(struct v4l2_mbus_framefmt *fmt)
{
	fmt->width		= 1280;
	fmt->height		= 800;
	fmt->code		= MEDIA_BUS_FMT_UYVY8_1X16;
	fmt->colorspace		= V4L2_COLORSPACE_SRGB;
	fmt->field		= V4L2_FIELD_NONE;
	fmt->ycbcr_enc		= V4L2_YCBCR_ENC_DEFAULT;
	fmt->quantization	= V4L2_QUANTIZATION_DEFAULT;
	fmt->xfer_func		= V4L2_XFER_FUNC_DEFAULT;
}

static int max9286_open(struct v4l2_subdev *subdev, struct v4l2_subdev_fh *fh)
{
	struct v4l2_mbus_framefmt *format;
	unsigned int i;

	for (i = 0; i < MAX9286_N_SINKS; i++) {
		format = v4l2_subdev_get_try_format(subdev, fh->pad, i);
		max9286_init_format(format);
	}

	return 0;
}

static const struct v4l2_subdev_internal_ops max9286_subdev_internal_ops = {
	.open = max9286_open,
};

static int max9286_s_ctrl(struct v4l2_ctrl *ctrl)
{
	switch (ctrl->id) {
	case V4L2_CID_PIXEL_RATE:
		return 0;
	default:
		return -EINVAL;
	}
}

static const struct v4l2_ctrl_ops max9286_ctrl_ops = {
	.s_ctrl = max9286_s_ctrl,
};

static int max9286_v4l2_register(struct max9286_priv *priv)
{
	struct device *dev = &priv->client->dev;
	struct fwnode_handle *ep;
	int ret;
	int i;

	/* Register v4l2 async notifiers for connected Camera subdevices */
	ret = max9286_v4l2_notifier_register(priv);
	if (ret) {
		dev_err(dev, "Unable to register V4L2 async notifiers\n");
		return ret;
	}

	/* Configure V4L2 for the MAX9286 itself */

	for (i = 0; i < MAX9286_N_SINKS; i++)
		max9286_init_format(&priv->fmt[i]);

	v4l2_i2c_subdev_init(&priv->sd, priv->client, &max9286_subdev_ops);
	priv->sd.internal_ops = &max9286_subdev_internal_ops;
	priv->sd.flags |= V4L2_SUBDEV_FL_HAS_DEVNODE;

	v4l2_ctrl_handler_init(&priv->ctrls, 1);
	priv->pixelrate = v4l2_ctrl_new_std(&priv->ctrls,
					    &max9286_ctrl_ops,
					    V4L2_CID_PIXEL_RATE,
					    1, INT_MAX, 1, 50000000);

	priv->sd.ctrl_handler = &priv->ctrls;
	ret = priv->ctrls.error;
	if (ret)
		goto err_async;

	priv->sd.entity.function = MEDIA_ENT_F_VID_IF_BRIDGE;

	priv->pads[MAX9286_SRC_PAD].flags = MEDIA_PAD_FL_SOURCE;
	for (i = 0; i < MAX9286_SRC_PAD; i++)
		priv->pads[i].flags = MEDIA_PAD_FL_SINK;
	ret = media_entity_pads_init(&priv->sd.entity, MAX9286_N_PADS,
				     priv->pads);
	if (ret)
		goto err_async;

	ep = fwnode_graph_get_endpoint_by_id(dev_fwnode(dev), MAX9286_SRC_PAD,
					     0, 0);
	if (!ep) {
		dev_err(dev, "Unable to retrieve endpoint on \"port@4\"\n");
		ret = -ENOENT;
		goto err_async;
	}
	priv->sd.fwnode = ep;

	ret = v4l2_async_register_subdev(&priv->sd);
	if (ret < 0) {
		dev_err(dev, "Unable to register subdevice\n");
		goto err_put_node;
	}

	return 0;

err_put_node:
	fwnode_handle_put(ep);
err_async:
	max9286_v4l2_notifier_unregister(priv);

	return ret;
}

static void max9286_v4l2_unregister(struct max9286_priv *priv)
{
	fwnode_handle_put(priv->sd.fwnode);
	v4l2_async_unregister_subdev(&priv->sd);
	max9286_v4l2_notifier_unregister(priv);
}

/* -----------------------------------------------------------------------------
 * Probe/Remove
 */

static int max9286_setup(struct max9286_priv *priv)
{
	/*
	 * Link ordering values for all enabled links combinations. Orders must
	 * be assigned sequentially from 0 to the number of enabled links
	 * without leaving any hole for disabled links. We thus assign orders to
	 * enabled links first, and use the remaining order values for disabled
	 * links are all links must have a different order value;
	 */
	static const u8 link_order[] = {
		(3 << 6) | (2 << 4) | (1 << 2) | (0 << 0), /* xxxx */
		(3 << 6) | (2 << 4) | (1 << 2) | (0 << 0), /* xxx0 */
		(3 << 6) | (2 << 4) | (0 << 2) | (1 << 0), /* xx0x */
		(3 << 6) | (2 << 4) | (1 << 2) | (0 << 0), /* xx10 */
		(3 << 6) | (0 << 4) | (2 << 2) | (1 << 0), /* x0xx */
		(3 << 6) | (1 << 4) | (2 << 2) | (0 << 0), /* x1x0 */
		(3 << 6) | (1 << 4) | (0 << 2) | (2 << 0), /* x10x */
		(3 << 6) | (1 << 4) | (1 << 2) | (0 << 0), /* x210 */
		(0 << 6) | (3 << 4) | (2 << 2) | (1 << 0), /* 0xxx */
		(1 << 6) | (3 << 4) | (2 << 2) | (0 << 0), /* 1xx0 */
		(1 << 6) | (3 << 4) | (0 << 2) | (2 << 0), /* 1x0x */
		(2 << 6) | (3 << 4) | (1 << 2) | (0 << 0), /* 2x10 */
		(1 << 6) | (0 << 4) | (3 << 2) | (2 << 0), /* 10xx */
		(2 << 6) | (1 << 4) | (3 << 2) | (0 << 0), /* 21x0 */
		(2 << 6) | (1 << 4) | (0 << 2) | (3 << 0), /* 210x */
		(3 << 6) | (2 << 4) | (1 << 2) | (0 << 0), /* 3210 */
	};

	/*
	 * Set the I2C bus speed.
	 *
	 * Enable I2C Local Acknowledge during the probe sequences of the camera
	 * only. This should be disabled after the mux is initialised.
	 */
	max9286_configure_i2c(priv, true);
	max9286_reverse_channel_setup(priv, priv->reverse_channel_mv);

	/*
	 * Enable GMSL links, mask unused ones and autodetect link
	 * used as CSI clock source.
	 */
	max9286_write(priv, 0x00, MAX9286_MSTLINKSEL_AUTO | priv->route_mask);
	max9286_write(priv, 0x0b, link_order[priv->route_mask]);
	max9286_write(priv, 0x69, (0xf & ~priv->route_mask));

	/*
	 * Video format setup:
	 * Disable CSI output, VC is set according to Link number.
	 */
	max9286_write(priv, 0x15, MAX9286_VCTYPE | MAX9286_0X15_RESV);

	/* Enable CSI-2 Lane D0-D3 only, DBL mode, YUV422 8-bit. */
	max9286_write(priv, 0x12, MAX9286_CSIDBL | MAX9286_DBL |
		      MAX9286_CSILANECNT(priv->csi2_data_lanes) |
		      MAX9286_DATATYPE_YUV422_8BIT);

	/* Automatic: FRAMESYNC taken from the slowest Link. */
	max9286_write(priv, 0x01, MAX9286_FSYNCMODE_INT_HIZ |
		      MAX9286_FSYNCMETH_AUTO);

	/* Enable HS/VS encoding, use D14/15 for HS/VS, invert VS. */
	max9286_write(priv, 0x0c, MAX9286_HVEN | MAX9286_INVVS |
		      MAX9286_HVSRC_D14);

	/*
	 * The overlap window seems to provide additional validation by tracking
	 * the delay between vsync and frame sync, generating an error if the
	 * delay is bigger than the programmed window, though it's not yet clear
	 * what value should be set.
	 *
	 * As it's an optional value and can be disabled, we do so by setting
	 * a 0 overlap value.
	 */
	max9286_write(priv, 0x63, 0);
	max9286_write(priv, 0x64, 0);

	/*
	 * Wait for 2ms to allow the link to resynchronize after the
	 * configuration change.
	 */
	usleep_range(2000, 5000);

	return 0;
}

static void max9286_gpio_set(struct gpio_chip *chip,
			     unsigned int offset, int value)
{
	struct max9286_priv *priv = gpiochip_get_data(chip);

	if (value)
		priv->gpio_state |= BIT(offset);
	else
		priv->gpio_state &= ~BIT(offset);

	max9286_write(priv, 0x0f, MAX9286_0X0F_RESERVED | priv->gpio_state);
}

static int max9286_gpio_get(struct gpio_chip *chip, unsigned int offset)
{
	struct max9286_priv *priv = gpiochip_get_data(chip);

	return priv->gpio_state & BIT(offset);
}

static int max9286_register_gpio(struct max9286_priv *priv)
{
	struct device *dev = &priv->client->dev;
	struct gpio_chip *gpio = &priv->gpio;
	int ret;

	/* Configure the GPIO */
	gpio->label = dev_name(dev);
	gpio->parent = dev;
	gpio->owner = THIS_MODULE;
	gpio->of_node = dev->of_node;
	gpio->ngpio = 2;
	gpio->base = -1;
	gpio->set = max9286_gpio_set;
	gpio->get = max9286_gpio_get;
	gpio->can_sleep = true;

	/* GPIO values default to high */
	priv->gpio_state = BIT(0) | BIT(1);

	ret = devm_gpiochip_add_data(dev, gpio, priv);
	if (ret)
		dev_err(dev, "Unable to create gpio_chip\n");

	return ret;
}

static int max9286_init(struct device *dev)
{
	struct max9286_priv *priv;
	struct i2c_client *client;
	int ret;

	client = to_i2c_client(dev);
	priv = i2c_get_clientdata(client);

	/* Enable the bus power. */
	ret = regulator_enable(priv->regulator);
	if (ret < 0) {
		dev_err(&client->dev, "Unable to turn PoC on\n");
		return ret;
	}

	ret = max9286_setup(priv);
	if (ret) {
		dev_err(dev, "Unable to setup max9286\n");
		goto err_regulator;
	}

	/*
	 * Register all V4L2 interactions for the MAX9286 and notifiers for
	 * any subdevices connected.
	 */
	ret = max9286_v4l2_register(priv);
	if (ret) {
		dev_err(dev, "Failed to register with V4L2\n");
		goto err_regulator;
	}

	ret = max9286_i2c_mux_init(priv);
	if (ret) {
		dev_err(dev, "Unable to initialize I2C multiplexer\n");
		goto err_v4l2_register;
	}

	/* Leave the mux channels disabled until they are selected. */
	max9286_i2c_mux_close(priv);

	return 0;

err_v4l2_register:
	max9286_v4l2_unregister(priv);
err_regulator:
	regulator_disable(priv->regulator);

	return ret;
}

static void max9286_cleanup_dt(struct max9286_priv *priv)
{
	struct max9286_source *source;

	for_each_source(priv, source) {
		fwnode_handle_put(source->fwnode);
		source->fwnode = NULL;
	}
}

static int max9286_parse_dt(struct max9286_priv *priv)
{
	struct device *dev = &priv->client->dev;
	struct device_node *i2c_mux;
	struct device_node *node = NULL;
	unsigned int i2c_mux_mask = 0;
	u32 reverse_channel_microvolt;

	/* Balance the of_node_put() performed by of_find_node_by_name(). */
	of_node_get(dev->of_node);
	i2c_mux = of_find_node_by_name(dev->of_node, "i2c-mux");
	if (!i2c_mux) {
		dev_err(dev, "Failed to find i2c-mux node\n");
		return -EINVAL;
	}

	/* Identify which i2c-mux channels are enabled */
	for_each_child_of_node(i2c_mux, node) {
		u32 id = 0;

		of_property_read_u32(node, "reg", &id);
		if (id >= MAX9286_NUM_GMSL)
			continue;

		if (!of_device_is_available(node)) {
			dev_dbg(dev, "Skipping disabled I2C bus port %u\n", id);
			continue;
		}

		i2c_mux_mask |= BIT(id);
	}
	of_node_put(node);
	of_node_put(i2c_mux);

	/* Parse the endpoints */
	for_each_endpoint_of_node(dev->of_node, node) {
		struct max9286_source *source;
		struct of_endpoint ep;

		of_graph_parse_endpoint(node, &ep);
		dev_dbg(dev, "Endpoint %pOF on port %d",
			ep.local_node, ep.port);

		if (ep.port > MAX9286_NUM_GMSL) {
			dev_err(dev, "Invalid endpoint %s on port %d",
				of_node_full_name(ep.local_node), ep.port);
			continue;
		}

		/* For the source endpoint just parse the bus configuration. */
		if (ep.port == MAX9286_SRC_PAD) {
			struct v4l2_fwnode_endpoint vep = {
				.bus_type = V4L2_MBUS_CSI2_DPHY
			};
			int ret;

			ret = v4l2_fwnode_endpoint_parse(
					of_fwnode_handle(node), &vep);
			if (ret) {
				of_node_put(node);
				return ret;
			}

			priv->csi2_data_lanes =
				vep.bus.mipi_csi2.num_data_lanes;

			continue;
		}

		/* Skip if the corresponding GMSL link is unavailable. */
		if (!(i2c_mux_mask & BIT(ep.port)))
			continue;

		if (priv->sources[ep.port].fwnode) {
			dev_err(dev,
				"Multiple port endpoints are not supported: %d",
				ep.port);

			continue;
		}

		source = &priv->sources[ep.port];
		source->fwnode = fwnode_graph_get_remote_endpoint(
						of_fwnode_handle(node));
		if (!source->fwnode) {
			dev_err(dev,
				"Endpoint %pOF has no remote endpoint connection\n",
				ep.local_node);

			continue;
		}

		priv->source_mask |= BIT(ep.port);
		priv->nsources++;
	}
	of_node_put(node);

	/*
	 * Parse the initial value of the reverse channel amplitude from
	 * the firmware interface and convert it to millivolts.
	 *
	 * Default it to 170mV for backward compatibility with DTBs that do not
	 * provide the property.
	 */
	if (of_property_read_u32(dev->of_node,
				 "maxim,reverse-channel-microvolt",
				 &reverse_channel_microvolt))
		priv->reverse_channel_mv = 170;
	else
		priv->reverse_channel_mv = reverse_channel_microvolt / 1000U;

	priv->route_mask = priv->source_mask;

	return 0;
}

static int max9286_probe(struct i2c_client *client)
{
	struct max9286_priv *priv;
	int ret;

	priv = devm_kzalloc(&client->dev, sizeof(*priv), GFP_KERNEL);
	if (!priv)
		return -ENOMEM;

	mutex_init(&priv->mutex);

	priv->client = client;
	i2c_set_clientdata(client, priv);

	priv->gpiod_pwdn = devm_gpiod_get_optional(&client->dev, "enable",
						   GPIOD_OUT_HIGH);
	if (IS_ERR(priv->gpiod_pwdn))
		return PTR_ERR(priv->gpiod_pwdn);

	gpiod_set_consumer_name(priv->gpiod_pwdn, "max9286-pwdn");
	gpiod_set_value_cansleep(priv->gpiod_pwdn, 1);

	/* Wait at least 4ms before the I2C lines latch to the address */
	if (priv->gpiod_pwdn)
		usleep_range(4000, 5000);

	/*
	 * The MAX9286 starts by default with all ports enabled, we disable all
	 * ports early to ensure that all channels are disabled if we error out
	 * and keep the bus consistent.
	 */
	max9286_i2c_mux_close(priv);

	/*
	 * The MAX9286 initialises with auto-acknowledge enabled by default.
	 * This can be invasive to other transactions on the same bus, so
	 * disable it early. It will be enabled only as and when needed.
	 */
	max9286_configure_i2c(priv, false);

	ret = max9286_register_gpio(priv);
	if (ret)
		goto err_powerdown;

	priv->regulator = devm_regulator_get(&client->dev, "poc");
	if (IS_ERR(priv->regulator)) {
		if (PTR_ERR(priv->regulator) != -EPROBE_DEFER)
			dev_err(&client->dev,
				"Unable to get PoC regulator (%ld)\n",
				PTR_ERR(priv->regulator));
		ret = PTR_ERR(priv->regulator);
		goto err_powerdown;
	}

	ret = max9286_parse_dt(priv);
	if (ret)
		goto err_powerdown;

	ret = max9286_init(&client->dev);
	if (ret < 0)
		goto err_cleanup_dt;

	return 0;

err_cleanup_dt:
	max9286_cleanup_dt(priv);
err_powerdown:
	gpiod_set_value_cansleep(priv->gpiod_pwdn, 0);

	return ret;
}

static int max9286_remove(struct i2c_client *client)
{
	struct max9286_priv *priv = i2c_get_clientdata(client);

	i2c_mux_del_adapters(priv->mux);

	max9286_v4l2_unregister(priv);

	regulator_disable(priv->regulator);

	gpiod_set_value_cansleep(priv->gpiod_pwdn, 0);

	max9286_cleanup_dt(priv);

	return 0;
}

static const struct of_device_id max9286_dt_ids[] = {
	{ .compatible = "maxim,max9286" },
	{},
};
MODULE_DEVICE_TABLE(of, max9286_dt_ids);

static struct i2c_driver max9286_i2c_driver = {
	.driver	= {
		.name		= "max9286",
		.of_match_table	= of_match_ptr(max9286_dt_ids),
	},
	.probe_new	= max9286_probe,
	.remove		= max9286_remove,
};

module_i2c_driver(max9286_i2c_driver);

MODULE_DESCRIPTION("Maxim MAX9286 GMSL Deserializer Driver");
MODULE_AUTHOR("Jacopo Mondi, Kieran Bingham, Laurent Pinchart, Niklas Söderlund, Vladimir Barinov");
MODULE_LICENSE("GPL");<|MERGE_RESOLUTION|>--- conflicted
+++ resolved
@@ -607,21 +607,6 @@
 
 	for_each_source(priv, source) {
 		unsigned int i = to_index(priv, source);
-<<<<<<< HEAD
-		struct v4l2_async_subdev *asd;
-
-		asd = v4l2_async_notifier_add_fwnode_subdev(&priv->notifier,
-							    source->fwnode,
-							    sizeof(*asd));
-		if (IS_ERR(asd)) {
-			dev_err(dev, "Failed to add subdev for source %u: %ld",
-				i, PTR_ERR(asd));
-			v4l2_async_notifier_cleanup(&priv->notifier);
-			return PTR_ERR(asd);
-		}
-
-		to_max9286_asd(asd)->source = source;
-=======
 		struct max9286_asd *mas;
 
 		mas = v4l2_async_notifier_add_fwnode_subdev(&priv->notifier,
@@ -635,7 +620,6 @@
 		}
 
 		mas->source = source;
->>>>>>> f642729d
 	}
 
 	priv->notifier.ops = &max9286_notify_ops;
