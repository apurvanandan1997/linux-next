--- conflicted
+++ resolved
@@ -97,10 +97,7 @@
 
 #define PCIE_MISC_REVISION				0x406c
 #define  BRCM_PCIE_HW_REV_33				0x0303
-<<<<<<< HEAD
-=======
 #define  BRCM_PCIE_HW_REV_3_20				0x0320
->>>>>>> f642729d
 
 #define PCIE_MISC_CPU_2_PCIE_MEM_WIN0_BASE_LIMIT		0x4070
 #define  PCIE_MISC_CPU_2_PCIE_MEM_WIN0_BASE_LIMIT_LIMIT_MASK	0xfff00000
@@ -122,17 +119,6 @@
 #define  PCIE_MISC_HARD_PCIE_HARD_DEBUG_CLKREQ_DEBUG_ENABLE_MASK	0x2
 #define  PCIE_MISC_HARD_PCIE_HARD_DEBUG_SERDES_IDDQ_MASK		0x08000000
 
-<<<<<<< HEAD
-
-#define PCIE_INTR2_CPU_BASE		0x4300
-#define PCIE_MSI_INTR2_BASE		0x4500
-/* Offsets from PCIE_INTR2_CPU_BASE and PCIE_MSI_INTR2_BASE */
-#define  MSI_INT_STATUS			0x0
-#define  MSI_INT_CLR			0x8
-#define  MSI_INT_MASK_SET		0x10
-#define  MSI_INT_MASK_CLR		0x14
-=======
->>>>>>> f642729d
 
 #define PCIE_INTR2_CPU_BASE		0x4300
 #define PCIE_MSI_INTR2_BASE		0x4500
@@ -202,10 +188,7 @@
 struct brcm_pcie;
 static inline void brcm_pcie_bridge_sw_init_set_7278(struct brcm_pcie *pcie, u32 val);
 static inline void brcm_pcie_bridge_sw_init_set_generic(struct brcm_pcie *pcie, u32 val);
-<<<<<<< HEAD
-=======
 static inline void brcm_pcie_perst_set_4908(struct brcm_pcie *pcie, u32 val);
->>>>>>> f642729d
 static inline void brcm_pcie_perst_set_7278(struct brcm_pcie *pcie, u32 val);
 static inline void brcm_pcie_perst_set_generic(struct brcm_pcie *pcie, u32 val);
 
@@ -222,10 +205,7 @@
 
 enum pcie_type {
 	GENERIC,
-<<<<<<< HEAD
-=======
 	BCM4908,
->>>>>>> f642729d
 	BCM7278,
 	BCM2711,
 };
@@ -250,8 +230,6 @@
 	.bridge_sw_init_set = brcm_pcie_bridge_sw_init_set_generic,
 };
 
-<<<<<<< HEAD
-=======
 static const struct pcie_cfg_data bcm4908_cfg = {
 	.offsets	= pcie_offsets,
 	.type		= BCM4908,
@@ -259,7 +237,6 @@
 	.bridge_sw_init_set = brcm_pcie_bridge_sw_init_set_generic,
 };
 
->>>>>>> f642729d
 static const int pcie_offset_bcm7278[] = {
 	[RGR1_SW_INIT_1] = 0xc010,
 	[EXT_CFG_INDEX] = 0x9000,
@@ -312,10 +289,7 @@
 	const int		*reg_offsets;
 	enum pcie_type		type;
 	struct reset_control	*rescal;
-<<<<<<< HEAD
-=======
 	struct reset_control	*perst_reset;
->>>>>>> f642729d
 	int			num_memc;
 	u64			memc_size[PCIE_BRCM_MAX_MEMC];
 	u32			hw_rev;
@@ -771,8 +745,6 @@
 	writel(tmp, pcie->base + PCIE_RGR1_SW_INIT_1(pcie));
 }
 
-<<<<<<< HEAD
-=======
 static inline void brcm_pcie_perst_set_4908(struct brcm_pcie *pcie, u32 val)
 {
 	if (WARN_ONCE(!pcie->perst_reset, "missing PERST# reset controller\n"))
@@ -784,7 +756,6 @@
 		reset_control_deassert(pcie->perst_reset);
 }
 
->>>>>>> f642729d
 static inline void brcm_pcie_perst_set_7278(struct brcm_pcie *pcie, u32 val)
 {
 	u32 tmp;
@@ -1244,10 +1215,7 @@
 
 static const struct of_device_id brcm_pcie_match[] = {
 	{ .compatible = "brcm,bcm2711-pcie", .data = &bcm2711_cfg },
-<<<<<<< HEAD
-=======
 	{ .compatible = "brcm,bcm4908-pcie", .data = &bcm4908_cfg },
->>>>>>> f642729d
 	{ .compatible = "brcm,bcm7211-pcie", .data = &generic_cfg },
 	{ .compatible = "brcm,bcm7278-pcie", .data = &bcm7278_cfg },
 	{ .compatible = "brcm,bcm7216-pcie", .data = &bcm7278_cfg },
@@ -1304,14 +1272,11 @@
 		clk_disable_unprepare(pcie->clk);
 		return PTR_ERR(pcie->rescal);
 	}
-<<<<<<< HEAD
-=======
 	pcie->perst_reset = devm_reset_control_get_optional_exclusive(&pdev->dev, "perst");
 	if (IS_ERR(pcie->perst_reset)) {
 		clk_disable_unprepare(pcie->clk);
 		return PTR_ERR(pcie->perst_reset);
 	}
->>>>>>> f642729d
 
 	ret = reset_control_deassert(pcie->rescal);
 	if (ret)
@@ -1329,13 +1294,10 @@
 		goto fail;
 
 	pcie->hw_rev = readl(pcie->base + PCIE_MISC_REVISION);
-<<<<<<< HEAD
-=======
 	if (pcie->type == BCM4908 && pcie->hw_rev >= BRCM_PCIE_HW_REV_3_20) {
 		dev_err(pcie->dev, "hardware revision with unsupported PERST# setup\n");
 		goto fail;
 	}
->>>>>>> f642729d
 
 	msi_np = of_parse_phandle(pcie->np, "msi-parent", 0);
 	if (pci_msi_enabled() && msi_np == pcie->np) {
