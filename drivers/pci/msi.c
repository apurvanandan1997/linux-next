--- conflicted
+++ resolved
@@ -1599,9 +1599,6 @@
 	return dom->bus_token != DOMAIN_BUS_PCI_MSI;
 }
 
-<<<<<<< HEAD
-#endif /* CONFIG_PCI_MSI_IRQ_DOMAIN */
-=======
 #endif /* CONFIG_PCI_MSI_IRQ_DOMAIN */
 #endif /* CONFIG_PCI_MSI */
 
@@ -1639,5 +1636,4 @@
 	if (ctrl & PCI_MSIX_FLAGS_ENABLE)
 		pci_write_config_word(dev, dev->msix_cap + PCI_MSIX_FLAGS,
 				      ctrl & ~PCI_MSIX_FLAGS_ENABLE);
-}
->>>>>>> f642729d
+}