// SPDX-License-Identifier: GPL-2.0
/*
 * K3 NAVSS DMA glue interface
 *
 * Copyright (C) 2019 Texas Instruments Incorporated - http://www.ti.com
 *
 */

#include <linux/atomic.h>
#include <linux/delay.h>
#include <linux/dma-mapping.h>
#include <linux/io.h>
#include <linux/init.h>
#include <linux/of.h>
#include <linux/platform_device.h>
#include <linux/soc/ti/k3-ringacc.h>
#include <linux/dma/ti-cppi5.h>
#include <linux/dma/k3-udma-glue.h>

#include "k3-udma.h"
#include "k3-psil-priv.h"

struct k3_udma_glue_common {
	struct device *dev;
	struct device chan_dev;
	struct udma_dev *udmax;
	const struct udma_tisci_rm *tisci_rm;
	struct k3_ringacc *ringacc;
	u32 src_thread;
	u32 dst_thread;

	u32  hdesc_size;
	bool epib;
	u32  psdata_size;
	u32  swdata_size;
	u32  atype_asel;
	struct psil_endpoint_config *ep_config;
};

struct k3_udma_glue_tx_channel {
	struct k3_udma_glue_common common;

	struct udma_tchan *udma_tchanx;
	int udma_tchan_id;

	struct k3_ring *ringtx;
	struct k3_ring *ringtxcq;

	bool psil_paired;

	int virq;

	atomic_t free_pkts;
	bool tx_pause_on_err;
	bool tx_filt_einfo;
	bool tx_filt_pswords;
	bool tx_supr_tdpkt;

	int udma_tflow_id;
};

struct k3_udma_glue_rx_flow {
	struct udma_rflow *udma_rflow;
	int udma_rflow_id;
	struct k3_ring *ringrx;
	struct k3_ring *ringrxfdq;

	int virq;
};

struct k3_udma_glue_rx_channel {
	struct k3_udma_glue_common common;

	struct udma_rchan *udma_rchanx;
	int udma_rchan_id;
	bool remote;

	bool psil_paired;

	u32  swdata_size;
	int  flow_id_base;

	struct k3_udma_glue_rx_flow *flows;
	u32 flow_num;
	u32 flows_ready;
};

static void k3_udma_chan_dev_release(struct device *dev)
{
	/* The struct containing the device is devm managed */
}

static struct class k3_udma_glue_devclass = {
	.name		= "k3_udma_glue_chan",
	.dev_release	= k3_udma_chan_dev_release,
};

#define K3_UDMAX_TDOWN_TIMEOUT_US 1000

static int of_k3_udma_glue_parse(struct device_node *udmax_np,
				 struct k3_udma_glue_common *common)
{
	common->udmax = of_xudma_dev_get(udmax_np, NULL);
	if (IS_ERR(common->udmax))
		return PTR_ERR(common->udmax);

	common->ringacc = xudma_get_ringacc(common->udmax);
	common->tisci_rm = xudma_dev_get_tisci_rm(common->udmax);

	return 0;
}

static int of_k3_udma_glue_parse_chn(struct device_node *chn_np,
		const char *name, struct k3_udma_glue_common *common,
		bool tx_chn)
{
	struct of_phandle_args dma_spec;
	u32 thread_id;
	int ret = 0;
	int index;

	if (unlikely(!name))
		return -EINVAL;

	index = of_property_match_string(chn_np, "dma-names", name);
	if (index < 0)
		return index;

	if (of_parse_phandle_with_args(chn_np, "dmas", "#dma-cells", index,
				       &dma_spec))
		return -ENOENT;

	ret = of_k3_udma_glue_parse(dma_spec.np, common);
	if (ret)
		goto out_put_spec;

	thread_id = dma_spec.args[0];
	if (dma_spec.args_count == 2) {
		if (dma_spec.args[1] > 2 && !xudma_is_pktdma(common->udmax)) {
			dev_err(common->dev, "Invalid channel atype: %u\n",
				dma_spec.args[1]);
			ret = -EINVAL;
			goto out_put_spec;
		}
		if (dma_spec.args[1] > 15 && xudma_is_pktdma(common->udmax)) {
			dev_err(common->dev, "Invalid channel asel: %u\n",
				dma_spec.args[1]);
			ret = -EINVAL;
			goto out_put_spec;
		}

		common->atype_asel = dma_spec.args[1];
	}

	if (tx_chn && !(thread_id & K3_PSIL_DST_THREAD_ID_OFFSET)) {
		ret = -EINVAL;
		goto out_put_spec;
	}

	if (!tx_chn && (thread_id & K3_PSIL_DST_THREAD_ID_OFFSET)) {
		ret = -EINVAL;
		goto out_put_spec;
	}

	/* get psil endpoint config */
	common->ep_config = psil_get_ep_config(thread_id);
	if (IS_ERR(common->ep_config)) {
		dev_err(common->dev,
			"No configuration for psi-l thread 0x%04x\n",
			thread_id);
		ret = PTR_ERR(common->ep_config);
		goto out_put_spec;
	}

	common->epib = common->ep_config->needs_epib;
	common->psdata_size = common->ep_config->psd_size;

	if (tx_chn)
		common->dst_thread = thread_id;
	else
		common->src_thread = thread_id;

out_put_spec:
	of_node_put(dma_spec.np);
	return ret;
};

static void k3_udma_glue_dump_tx_chn(struct k3_udma_glue_tx_channel *tx_chn)
{
	struct device *dev = tx_chn->common.dev;

	dev_dbg(dev, "dump_tx_chn:\n"
		"udma_tchan_id: %d\n"
		"src_thread: %08x\n"
		"dst_thread: %08x\n",
		tx_chn->udma_tchan_id,
		tx_chn->common.src_thread,
		tx_chn->common.dst_thread);
}

static void k3_udma_glue_dump_tx_rt_chn(struct k3_udma_glue_tx_channel *chn,
					char *mark)
{
	struct device *dev = chn->common.dev;

	dev_dbg(dev, "=== dump ===> %s\n", mark);
	dev_dbg(dev, "0x%08X: %08X\n", UDMA_CHAN_RT_CTL_REG,
		xudma_tchanrt_read(chn->udma_tchanx, UDMA_CHAN_RT_CTL_REG));
	dev_dbg(dev, "0x%08X: %08X\n", UDMA_CHAN_RT_PEER_RT_EN_REG,
		xudma_tchanrt_read(chn->udma_tchanx,
				   UDMA_CHAN_RT_PEER_RT_EN_REG));
	dev_dbg(dev, "0x%08X: %08X\n", UDMA_CHAN_RT_PCNT_REG,
		xudma_tchanrt_read(chn->udma_tchanx, UDMA_CHAN_RT_PCNT_REG));
	dev_dbg(dev, "0x%08X: %08X\n", UDMA_CHAN_RT_BCNT_REG,
		xudma_tchanrt_read(chn->udma_tchanx, UDMA_CHAN_RT_BCNT_REG));
	dev_dbg(dev, "0x%08X: %08X\n", UDMA_CHAN_RT_SBCNT_REG,
		xudma_tchanrt_read(chn->udma_tchanx, UDMA_CHAN_RT_SBCNT_REG));
}

static int k3_udma_glue_cfg_tx_chn(struct k3_udma_glue_tx_channel *tx_chn)
{
	const struct udma_tisci_rm *tisci_rm = tx_chn->common.tisci_rm;
	struct ti_sci_msg_rm_udmap_tx_ch_cfg req;

	memset(&req, 0, sizeof(req));

	req.valid_params = TI_SCI_MSG_VALUE_RM_UDMAP_CH_PAUSE_ON_ERR_VALID |
			TI_SCI_MSG_VALUE_RM_UDMAP_CH_TX_FILT_EINFO_VALID |
			TI_SCI_MSG_VALUE_RM_UDMAP_CH_TX_FILT_PSWORDS_VALID |
			TI_SCI_MSG_VALUE_RM_UDMAP_CH_CHAN_TYPE_VALID |
			TI_SCI_MSG_VALUE_RM_UDMAP_CH_TX_SUPR_TDPKT_VALID |
			TI_SCI_MSG_VALUE_RM_UDMAP_CH_FETCH_SIZE_VALID |
			TI_SCI_MSG_VALUE_RM_UDMAP_CH_CQ_QNUM_VALID |
			TI_SCI_MSG_VALUE_RM_UDMAP_CH_ATYPE_VALID;
	req.nav_id = tisci_rm->tisci_dev_id;
	req.index = tx_chn->udma_tchan_id;
	if (tx_chn->tx_pause_on_err)
		req.tx_pause_on_err = 1;
	if (tx_chn->tx_filt_einfo)
		req.tx_filt_einfo = 1;
	if (tx_chn->tx_filt_pswords)
		req.tx_filt_pswords = 1;
	req.tx_chan_type = TI_SCI_RM_UDMAP_CHAN_TYPE_PKT_PBRR;
	if (tx_chn->tx_supr_tdpkt)
		req.tx_supr_tdpkt = 1;
	req.tx_fetch_size = tx_chn->common.hdesc_size >> 2;
	req.txcq_qnum = k3_ringacc_get_ring_id(tx_chn->ringtxcq);
	req.tx_atype = tx_chn->common.atype_asel;

	return tisci_rm->tisci_udmap_ops->tx_ch_cfg(tisci_rm->tisci, &req);
}

struct k3_udma_glue_tx_channel *k3_udma_glue_request_tx_chn(struct device *dev,
		const char *name, struct k3_udma_glue_tx_channel_cfg *cfg)
{
	struct k3_udma_glue_tx_channel *tx_chn;
	int ret;

	tx_chn = devm_kzalloc(dev, sizeof(*tx_chn), GFP_KERNEL);
	if (!tx_chn)
		return ERR_PTR(-ENOMEM);

	tx_chn->common.dev = dev;
	tx_chn->common.swdata_size = cfg->swdata_size;
	tx_chn->tx_pause_on_err = cfg->tx_pause_on_err;
	tx_chn->tx_filt_einfo = cfg->tx_filt_einfo;
	tx_chn->tx_filt_pswords = cfg->tx_filt_pswords;
	tx_chn->tx_supr_tdpkt = cfg->tx_supr_tdpkt;

	/* parse of udmap channel */
	ret = of_k3_udma_glue_parse_chn(dev->of_node, name,
					&tx_chn->common, true);
	if (ret)
		goto err;

	tx_chn->common.hdesc_size = cppi5_hdesc_calc_size(tx_chn->common.epib,
						tx_chn->common.psdata_size,
						tx_chn->common.swdata_size);

	if (xudma_is_pktdma(tx_chn->common.udmax))
		tx_chn->udma_tchan_id = tx_chn->common.ep_config->mapped_channel_id;
	else
		tx_chn->udma_tchan_id = -1;

	/* request and cfg UDMAP TX channel */
	tx_chn->udma_tchanx = xudma_tchan_get(tx_chn->common.udmax,
					      tx_chn->udma_tchan_id);
	if (IS_ERR(tx_chn->udma_tchanx)) {
		ret = PTR_ERR(tx_chn->udma_tchanx);
		dev_err(dev, "UDMAX tchanx get err %d\n", ret);
		goto err;
	}
	tx_chn->udma_tchan_id = xudma_tchan_get_id(tx_chn->udma_tchanx);

	tx_chn->common.chan_dev.class = &k3_udma_glue_devclass;
	tx_chn->common.chan_dev.parent = xudma_get_device(tx_chn->common.udmax);
	dev_set_name(&tx_chn->common.chan_dev, "tchan%d-0x%04x",
		     tx_chn->udma_tchan_id, tx_chn->common.dst_thread);
	ret = device_register(&tx_chn->common.chan_dev);
	if (ret) {
		dev_err(dev, "Channel Device registration failed %d\n", ret);
		tx_chn->common.chan_dev.parent = NULL;
		goto err;
	}

	if (xudma_is_pktdma(tx_chn->common.udmax)) {
		/* prepare the channel device as coherent */
		tx_chn->common.chan_dev.dma_coherent = true;
		dma_coerce_mask_and_coherent(&tx_chn->common.chan_dev,
					     DMA_BIT_MASK(48));
	}

	atomic_set(&tx_chn->free_pkts, cfg->txcq_cfg.size);

	if (xudma_is_pktdma(tx_chn->common.udmax))
		tx_chn->udma_tflow_id = tx_chn->common.ep_config->default_flow_id;
	else
		tx_chn->udma_tflow_id = tx_chn->udma_tchan_id;

	/* request and cfg rings */
	ret =  k3_ringacc_request_rings_pair(tx_chn->common.ringacc,
					     tx_chn->udma_tflow_id, -1,
					     &tx_chn->ringtx,
					     &tx_chn->ringtxcq);
	if (ret) {
		dev_err(dev, "Failed to get TX/TXCQ rings %d\n", ret);
		goto err;
	}

	/* Set the dma_dev for the rings to be configured */
	cfg->tx_cfg.dma_dev = k3_udma_glue_tx_get_dma_device(tx_chn);
	cfg->txcq_cfg.dma_dev = cfg->tx_cfg.dma_dev;

	/* Set the ASEL value for DMA rings of PKTDMA */
	if (xudma_is_pktdma(tx_chn->common.udmax)) {
		cfg->tx_cfg.asel = tx_chn->common.atype_asel;
		cfg->txcq_cfg.asel = tx_chn->common.atype_asel;
	}

	ret = k3_ringacc_ring_cfg(tx_chn->ringtx, &cfg->tx_cfg);
	if (ret) {
		dev_err(dev, "Failed to cfg ringtx %d\n", ret);
		goto err;
	}

	ret = k3_ringacc_ring_cfg(tx_chn->ringtxcq, &cfg->txcq_cfg);
	if (ret) {
		dev_err(dev, "Failed to cfg ringtx %d\n", ret);
		goto err;
	}

	/* request and cfg psi-l */
	tx_chn->common.src_thread =
			xudma_dev_get_psil_base(tx_chn->common.udmax) +
			tx_chn->udma_tchan_id;

	ret = k3_udma_glue_cfg_tx_chn(tx_chn);
	if (ret) {
		dev_err(dev, "Failed to cfg tchan %d\n", ret);
		goto err;
	}

	k3_udma_glue_dump_tx_chn(tx_chn);

	return tx_chn;

err:
	k3_udma_glue_release_tx_chn(tx_chn);
	return ERR_PTR(ret);
}
EXPORT_SYMBOL_GPL(k3_udma_glue_request_tx_chn);

void k3_udma_glue_release_tx_chn(struct k3_udma_glue_tx_channel *tx_chn)
{
	if (tx_chn->psil_paired) {
		xudma_navss_psil_unpair(tx_chn->common.udmax,
					tx_chn->common.src_thread,
					tx_chn->common.dst_thread);
		tx_chn->psil_paired = false;
	}

	if (!IS_ERR_OR_NULL(tx_chn->udma_tchanx))
		xudma_tchan_put(tx_chn->common.udmax,
				tx_chn->udma_tchanx);

	if (tx_chn->ringtxcq)
		k3_ringacc_ring_free(tx_chn->ringtxcq);

	if (tx_chn->ringtx)
		k3_ringacc_ring_free(tx_chn->ringtx);

	if (tx_chn->common.chan_dev.parent) {
		device_unregister(&tx_chn->common.chan_dev);
		tx_chn->common.chan_dev.parent = NULL;
	}
}
EXPORT_SYMBOL_GPL(k3_udma_glue_release_tx_chn);

int k3_udma_glue_push_tx_chn(struct k3_udma_glue_tx_channel *tx_chn,
			     struct cppi5_host_desc_t *desc_tx,
			     dma_addr_t desc_dma)
{
	u32 ringtxcq_id;

	if (!atomic_add_unless(&tx_chn->free_pkts, -1, 0))
		return -ENOMEM;

	ringtxcq_id = k3_ringacc_get_ring_id(tx_chn->ringtxcq);
	cppi5_desc_set_retpolicy(&desc_tx->hdr, 0, ringtxcq_id);

	return k3_ringacc_ring_push(tx_chn->ringtx, &desc_dma);
}
EXPORT_SYMBOL_GPL(k3_udma_glue_push_tx_chn);

int k3_udma_glue_pop_tx_chn(struct k3_udma_glue_tx_channel *tx_chn,
			    dma_addr_t *desc_dma)
{
	int ret;

	ret = k3_ringacc_ring_pop(tx_chn->ringtxcq, desc_dma);
	if (!ret)
		atomic_inc(&tx_chn->free_pkts);

	return ret;
}
EXPORT_SYMBOL_GPL(k3_udma_glue_pop_tx_chn);

int k3_udma_glue_enable_tx_chn(struct k3_udma_glue_tx_channel *tx_chn)
{
<<<<<<< HEAD
=======
	int ret;

	ret = xudma_navss_psil_pair(tx_chn->common.udmax,
				    tx_chn->common.src_thread,
				    tx_chn->common.dst_thread);
	if (ret) {
		dev_err(tx_chn->common.dev, "PSI-L request err %d\n", ret);
		return ret;
	}

	tx_chn->psil_paired = true;

>>>>>>> f642729d
	xudma_tchanrt_write(tx_chn->udma_tchanx, UDMA_CHAN_RT_PEER_RT_EN_REG,
			    UDMA_PEER_RT_EN_ENABLE);

	xudma_tchanrt_write(tx_chn->udma_tchanx, UDMA_CHAN_RT_CTL_REG,
			    UDMA_CHAN_RT_CTL_EN);

	k3_udma_glue_dump_tx_rt_chn(tx_chn, "txchn en");
	return 0;
}
EXPORT_SYMBOL_GPL(k3_udma_glue_enable_tx_chn);

void k3_udma_glue_disable_tx_chn(struct k3_udma_glue_tx_channel *tx_chn)
{
	k3_udma_glue_dump_tx_rt_chn(tx_chn, "txchn dis1");

	xudma_tchanrt_write(tx_chn->udma_tchanx, UDMA_CHAN_RT_CTL_REG, 0);

	xudma_tchanrt_write(tx_chn->udma_tchanx,
			    UDMA_CHAN_RT_PEER_RT_EN_REG, 0);
	k3_udma_glue_dump_tx_rt_chn(tx_chn, "txchn dis2");

	if (tx_chn->psil_paired) {
		xudma_navss_psil_unpair(tx_chn->common.udmax,
					tx_chn->common.src_thread,
					tx_chn->common.dst_thread);
		tx_chn->psil_paired = false;
	}
}
EXPORT_SYMBOL_GPL(k3_udma_glue_disable_tx_chn);

void k3_udma_glue_tdown_tx_chn(struct k3_udma_glue_tx_channel *tx_chn,
			       bool sync)
{
	int i = 0;
	u32 val;

	k3_udma_glue_dump_tx_rt_chn(tx_chn, "txchn tdown1");

	xudma_tchanrt_write(tx_chn->udma_tchanx, UDMA_CHAN_RT_CTL_REG,
			    UDMA_CHAN_RT_CTL_EN | UDMA_CHAN_RT_CTL_TDOWN);

	val = xudma_tchanrt_read(tx_chn->udma_tchanx, UDMA_CHAN_RT_CTL_REG);

	while (sync && (val & UDMA_CHAN_RT_CTL_EN)) {
		val = xudma_tchanrt_read(tx_chn->udma_tchanx,
					 UDMA_CHAN_RT_CTL_REG);
		udelay(1);
		if (i > K3_UDMAX_TDOWN_TIMEOUT_US) {
			dev_err(tx_chn->common.dev, "TX tdown timeout\n");
			break;
		}
		i++;
	}

	val = xudma_tchanrt_read(tx_chn->udma_tchanx,
				 UDMA_CHAN_RT_PEER_RT_EN_REG);
	if (sync && (val & UDMA_PEER_RT_EN_ENABLE))
		dev_err(tx_chn->common.dev, "TX tdown peer not stopped\n");
	k3_udma_glue_dump_tx_rt_chn(tx_chn, "txchn tdown2");
}
EXPORT_SYMBOL_GPL(k3_udma_glue_tdown_tx_chn);

void k3_udma_glue_reset_tx_chn(struct k3_udma_glue_tx_channel *tx_chn,
			       void *data,
			       void (*cleanup)(void *data, dma_addr_t desc_dma))
{
	struct device *dev = tx_chn->common.dev;
	dma_addr_t desc_dma;
	int occ_tx, i, ret;

	/*
	 * TXQ reset need to be special way as it is input for udma and its
	 * state cached by udma, so:
	 * 1) save TXQ occ
	 * 2) clean up TXQ and call callback .cleanup() for each desc
	 * 3) reset TXQ in a special way
	 */
	occ_tx = k3_ringacc_ring_get_occ(tx_chn->ringtx);
	dev_dbg(dev, "TX reset occ_tx %u\n", occ_tx);

	for (i = 0; i < occ_tx; i++) {
		ret = k3_ringacc_ring_pop(tx_chn->ringtx, &desc_dma);
		if (ret) {
			if (ret != -ENODATA)
				dev_err(dev, "TX reset pop %d\n", ret);
			break;
		}
		cleanup(data, desc_dma);
	}

	/* reset TXCQ as it is not input for udma - expected to be empty */
	k3_ringacc_ring_reset(tx_chn->ringtxcq);
	k3_ringacc_ring_reset_dma(tx_chn->ringtx, occ_tx);
}
EXPORT_SYMBOL_GPL(k3_udma_glue_reset_tx_chn);

u32 k3_udma_glue_tx_get_hdesc_size(struct k3_udma_glue_tx_channel *tx_chn)
{
	return tx_chn->common.hdesc_size;
}
EXPORT_SYMBOL_GPL(k3_udma_glue_tx_get_hdesc_size);

u32 k3_udma_glue_tx_get_txcq_id(struct k3_udma_glue_tx_channel *tx_chn)
{
	return k3_ringacc_get_ring_id(tx_chn->ringtxcq);
}
EXPORT_SYMBOL_GPL(k3_udma_glue_tx_get_txcq_id);

int k3_udma_glue_tx_get_irq(struct k3_udma_glue_tx_channel *tx_chn)
{
	if (xudma_is_pktdma(tx_chn->common.udmax)) {
		tx_chn->virq = xudma_pktdma_tflow_get_irq(tx_chn->common.udmax,
							  tx_chn->udma_tflow_id);
	} else {
		tx_chn->virq = k3_ringacc_get_ring_irq_num(tx_chn->ringtxcq);
	}

	return tx_chn->virq;
}
EXPORT_SYMBOL_GPL(k3_udma_glue_tx_get_irq);

struct device *
	k3_udma_glue_tx_get_dma_device(struct k3_udma_glue_tx_channel *tx_chn)
{
	if (xudma_is_pktdma(tx_chn->common.udmax) &&
	    (tx_chn->common.atype_asel == 14 || tx_chn->common.atype_asel == 15))
		return &tx_chn->common.chan_dev;

	return xudma_get_device(tx_chn->common.udmax);
}
EXPORT_SYMBOL_GPL(k3_udma_glue_tx_get_dma_device);

void k3_udma_glue_tx_dma_to_cppi5_addr(struct k3_udma_glue_tx_channel *tx_chn,
				       dma_addr_t *addr)
{
	if (!xudma_is_pktdma(tx_chn->common.udmax) ||
	    !tx_chn->common.atype_asel)
		return;

	*addr |= (u64)tx_chn->common.atype_asel << K3_ADDRESS_ASEL_SHIFT;
}
EXPORT_SYMBOL_GPL(k3_udma_glue_tx_dma_to_cppi5_addr);

void k3_udma_glue_tx_cppi5_to_dma_addr(struct k3_udma_glue_tx_channel *tx_chn,
				       dma_addr_t *addr)
{
	if (!xudma_is_pktdma(tx_chn->common.udmax) ||
	    !tx_chn->common.atype_asel)
		return;

	*addr &= (u64)GENMASK(K3_ADDRESS_ASEL_SHIFT - 1, 0);
}
EXPORT_SYMBOL_GPL(k3_udma_glue_tx_cppi5_to_dma_addr);

static int k3_udma_glue_cfg_rx_chn(struct k3_udma_glue_rx_channel *rx_chn)
{
	const struct udma_tisci_rm *tisci_rm = rx_chn->common.tisci_rm;
	struct ti_sci_msg_rm_udmap_rx_ch_cfg req;
	int ret;

	memset(&req, 0, sizeof(req));

	req.valid_params = TI_SCI_MSG_VALUE_RM_UDMAP_CH_FETCH_SIZE_VALID |
			   TI_SCI_MSG_VALUE_RM_UDMAP_CH_CQ_QNUM_VALID |
			   TI_SCI_MSG_VALUE_RM_UDMAP_CH_CHAN_TYPE_VALID |
			   TI_SCI_MSG_VALUE_RM_UDMAP_CH_ATYPE_VALID;

	req.nav_id = tisci_rm->tisci_dev_id;
	req.index = rx_chn->udma_rchan_id;
	req.rx_fetch_size = rx_chn->common.hdesc_size >> 2;
	/*
	 * TODO: we can't support rxcq_qnum/RCHAN[a]_RCQ cfg with current sysfw
	 * and udmax impl, so just configure it to invalid value.
	 * req.rxcq_qnum = k3_ringacc_get_ring_id(rx_chn->flows[0].ringrx);
	 */
	req.rxcq_qnum = 0xFFFF;
	if (!xudma_is_pktdma(rx_chn->common.udmax) && rx_chn->flow_num &&
	    rx_chn->flow_id_base != rx_chn->udma_rchan_id) {
		/* Default flow + extra ones */
		req.valid_params |= TI_SCI_MSG_VALUE_RM_UDMAP_CH_RX_FLOWID_START_VALID |
				    TI_SCI_MSG_VALUE_RM_UDMAP_CH_RX_FLOWID_CNT_VALID;
		req.flowid_start = rx_chn->flow_id_base;
		req.flowid_cnt = rx_chn->flow_num;
	}
	req.rx_chan_type = TI_SCI_RM_UDMAP_CHAN_TYPE_PKT_PBRR;
	req.rx_atype = rx_chn->common.atype_asel;

	ret = tisci_rm->tisci_udmap_ops->rx_ch_cfg(tisci_rm->tisci, &req);
	if (ret)
		dev_err(rx_chn->common.dev, "rchan%d cfg failed %d\n",
			rx_chn->udma_rchan_id, ret);

	return ret;
}

static void k3_udma_glue_release_rx_flow(struct k3_udma_glue_rx_channel *rx_chn,
					 u32 flow_num)
{
	struct k3_udma_glue_rx_flow *flow = &rx_chn->flows[flow_num];

	if (IS_ERR_OR_NULL(flow->udma_rflow))
		return;

	if (flow->ringrxfdq)
		k3_ringacc_ring_free(flow->ringrxfdq);

	if (flow->ringrx)
		k3_ringacc_ring_free(flow->ringrx);

	xudma_rflow_put(rx_chn->common.udmax, flow->udma_rflow);
	flow->udma_rflow = NULL;
	rx_chn->flows_ready--;
}

static int k3_udma_glue_cfg_rx_flow(struct k3_udma_glue_rx_channel *rx_chn,
				    u32 flow_idx,
				    struct k3_udma_glue_rx_flow_cfg *flow_cfg)
{
	struct k3_udma_glue_rx_flow *flow = &rx_chn->flows[flow_idx];
	const struct udma_tisci_rm *tisci_rm = rx_chn->common.tisci_rm;
	struct device *dev = rx_chn->common.dev;
	struct ti_sci_msg_rm_udmap_flow_cfg req;
	int rx_ring_id;
	int rx_ringfdq_id;
	int ret = 0;

	flow->udma_rflow = xudma_rflow_get(rx_chn->common.udmax,
					   flow->udma_rflow_id);
	if (IS_ERR(flow->udma_rflow)) {
		ret = PTR_ERR(flow->udma_rflow);
		dev_err(dev, "UDMAX rflow get err %d\n", ret);
		return ret;
	}

	if (flow->udma_rflow_id != xudma_rflow_get_id(flow->udma_rflow)) {
		ret = -ENODEV;
		goto err_rflow_put;
	}

	if (xudma_is_pktdma(rx_chn->common.udmax)) {
		rx_ringfdq_id = flow->udma_rflow_id +
				xudma_get_rflow_ring_offset(rx_chn->common.udmax);
		rx_ring_id = 0;
	} else {
		rx_ring_id = flow_cfg->ring_rxq_id;
		rx_ringfdq_id = flow_cfg->ring_rxfdq0_id;
	}

	/* request and cfg rings */
	ret =  k3_ringacc_request_rings_pair(rx_chn->common.ringacc,
<<<<<<< HEAD
					     flow_cfg->ring_rxfdq0_id,
					     flow_cfg->ring_rxq_id,
=======
					     rx_ringfdq_id, rx_ring_id,
>>>>>>> f642729d
					     &flow->ringrxfdq,
					     &flow->ringrx);
	if (ret) {
		dev_err(dev, "Failed to get RX/RXFDQ rings %d\n", ret);
		goto err_rflow_put;
	}

	/* Set the dma_dev for the rings to be configured */
	flow_cfg->rx_cfg.dma_dev = k3_udma_glue_rx_get_dma_device(rx_chn);
	flow_cfg->rxfdq_cfg.dma_dev = flow_cfg->rx_cfg.dma_dev;

	/* Set the ASEL value for DMA rings of PKTDMA */
	if (xudma_is_pktdma(rx_chn->common.udmax)) {
		flow_cfg->rx_cfg.asel = rx_chn->common.atype_asel;
		flow_cfg->rxfdq_cfg.asel = rx_chn->common.atype_asel;
	}

	ret = k3_ringacc_ring_cfg(flow->ringrx, &flow_cfg->rx_cfg);
	if (ret) {
		dev_err(dev, "Failed to cfg ringrx %d\n", ret);
		goto err_ringrxfdq_free;
	}

	ret = k3_ringacc_ring_cfg(flow->ringrxfdq, &flow_cfg->rxfdq_cfg);
	if (ret) {
		dev_err(dev, "Failed to cfg ringrxfdq %d\n", ret);
		goto err_ringrxfdq_free;
	}

	if (rx_chn->remote) {
		rx_ring_id = TI_SCI_RESOURCE_NULL;
		rx_ringfdq_id = TI_SCI_RESOURCE_NULL;
	} else {
		rx_ring_id = k3_ringacc_get_ring_id(flow->ringrx);
		rx_ringfdq_id = k3_ringacc_get_ring_id(flow->ringrxfdq);
	}

	memset(&req, 0, sizeof(req));

	req.valid_params =
			TI_SCI_MSG_VALUE_RM_UDMAP_FLOW_EINFO_PRESENT_VALID |
			TI_SCI_MSG_VALUE_RM_UDMAP_FLOW_PSINFO_PRESENT_VALID |
			TI_SCI_MSG_VALUE_RM_UDMAP_FLOW_ERROR_HANDLING_VALID |
			TI_SCI_MSG_VALUE_RM_UDMAP_FLOW_DESC_TYPE_VALID |
			TI_SCI_MSG_VALUE_RM_UDMAP_FLOW_DEST_QNUM_VALID |
			TI_SCI_MSG_VALUE_RM_UDMAP_FLOW_SRC_TAG_HI_SEL_VALID |
			TI_SCI_MSG_VALUE_RM_UDMAP_FLOW_SRC_TAG_LO_SEL_VALID |
			TI_SCI_MSG_VALUE_RM_UDMAP_FLOW_DEST_TAG_HI_SEL_VALID |
			TI_SCI_MSG_VALUE_RM_UDMAP_FLOW_DEST_TAG_LO_SEL_VALID |
			TI_SCI_MSG_VALUE_RM_UDMAP_FLOW_FDQ0_SZ0_QNUM_VALID |
			TI_SCI_MSG_VALUE_RM_UDMAP_FLOW_FDQ1_QNUM_VALID |
			TI_SCI_MSG_VALUE_RM_UDMAP_FLOW_FDQ2_QNUM_VALID |
			TI_SCI_MSG_VALUE_RM_UDMAP_FLOW_FDQ3_QNUM_VALID;
	req.nav_id = tisci_rm->tisci_dev_id;
	req.flow_index = flow->udma_rflow_id;
	if (rx_chn->common.epib)
		req.rx_einfo_present = 1;
	if (rx_chn->common.psdata_size)
		req.rx_psinfo_present = 1;
	if (flow_cfg->rx_error_handling)
		req.rx_error_handling = 1;
	req.rx_desc_type = 0;
	req.rx_dest_qnum = rx_ring_id;
	req.rx_src_tag_hi_sel = 0;
	req.rx_src_tag_lo_sel = flow_cfg->src_tag_lo_sel;
	req.rx_dest_tag_hi_sel = 0;
	req.rx_dest_tag_lo_sel = 0;
	req.rx_fdq0_sz0_qnum = rx_ringfdq_id;
	req.rx_fdq1_qnum = rx_ringfdq_id;
	req.rx_fdq2_qnum = rx_ringfdq_id;
	req.rx_fdq3_qnum = rx_ringfdq_id;

	ret = tisci_rm->tisci_udmap_ops->rx_flow_cfg(tisci_rm->tisci, &req);
	if (ret) {
		dev_err(dev, "flow%d config failed: %d\n", flow->udma_rflow_id,
			ret);
		goto err_ringrxfdq_free;
	}

	rx_chn->flows_ready++;
	dev_dbg(dev, "flow%d config done. ready:%d\n",
		flow->udma_rflow_id, rx_chn->flows_ready);

	return 0;

err_ringrxfdq_free:
	k3_ringacc_ring_free(flow->ringrxfdq);
	k3_ringacc_ring_free(flow->ringrx);

err_rflow_put:
	xudma_rflow_put(rx_chn->common.udmax, flow->udma_rflow);
	flow->udma_rflow = NULL;

	return ret;
}

static void k3_udma_glue_dump_rx_chn(struct k3_udma_glue_rx_channel *chn)
{
	struct device *dev = chn->common.dev;

	dev_dbg(dev, "dump_rx_chn:\n"
		"udma_rchan_id: %d\n"
		"src_thread: %08x\n"
		"dst_thread: %08x\n"
		"epib: %d\n"
		"hdesc_size: %u\n"
		"psdata_size: %u\n"
		"swdata_size: %u\n"
		"flow_id_base: %d\n"
		"flow_num: %d\n",
		chn->udma_rchan_id,
		chn->common.src_thread,
		chn->common.dst_thread,
		chn->common.epib,
		chn->common.hdesc_size,
		chn->common.psdata_size,
		chn->common.swdata_size,
		chn->flow_id_base,
		chn->flow_num);
}

static void k3_udma_glue_dump_rx_rt_chn(struct k3_udma_glue_rx_channel *chn,
					char *mark)
{
	struct device *dev = chn->common.dev;

	dev_dbg(dev, "=== dump ===> %s\n", mark);

	dev_dbg(dev, "0x%08X: %08X\n", UDMA_CHAN_RT_CTL_REG,
		xudma_rchanrt_read(chn->udma_rchanx, UDMA_CHAN_RT_CTL_REG));
	dev_dbg(dev, "0x%08X: %08X\n", UDMA_CHAN_RT_PEER_RT_EN_REG,
		xudma_rchanrt_read(chn->udma_rchanx,
				   UDMA_CHAN_RT_PEER_RT_EN_REG));
	dev_dbg(dev, "0x%08X: %08X\n", UDMA_CHAN_RT_PCNT_REG,
		xudma_rchanrt_read(chn->udma_rchanx, UDMA_CHAN_RT_PCNT_REG));
	dev_dbg(dev, "0x%08X: %08X\n", UDMA_CHAN_RT_BCNT_REG,
		xudma_rchanrt_read(chn->udma_rchanx, UDMA_CHAN_RT_BCNT_REG));
	dev_dbg(dev, "0x%08X: %08X\n", UDMA_CHAN_RT_SBCNT_REG,
		xudma_rchanrt_read(chn->udma_rchanx, UDMA_CHAN_RT_SBCNT_REG));
}

static int
k3_udma_glue_allocate_rx_flows(struct k3_udma_glue_rx_channel *rx_chn,
			       struct k3_udma_glue_rx_channel_cfg *cfg)
{
	int ret;

	/* default rflow */
	if (cfg->flow_id_use_rxchan_id)
		return 0;

	/* not a GP rflows */
	if (rx_chn->flow_id_base != -1 &&
	    !xudma_rflow_is_gp(rx_chn->common.udmax, rx_chn->flow_id_base))
		return 0;

	/* Allocate range of GP rflows */
	ret = xudma_alloc_gp_rflow_range(rx_chn->common.udmax,
					 rx_chn->flow_id_base,
					 rx_chn->flow_num);
	if (ret < 0) {
		dev_err(rx_chn->common.dev, "UDMAX reserve_rflow %d cnt:%d err: %d\n",
			rx_chn->flow_id_base, rx_chn->flow_num, ret);
		return ret;
	}
	rx_chn->flow_id_base = ret;

	return 0;
}

static struct k3_udma_glue_rx_channel *
k3_udma_glue_request_rx_chn_priv(struct device *dev, const char *name,
				 struct k3_udma_glue_rx_channel_cfg *cfg)
{
	struct k3_udma_glue_rx_channel *rx_chn;
	struct psil_endpoint_config *ep_cfg;
	int ret, i;

	if (cfg->flow_id_num <= 0)
		return ERR_PTR(-EINVAL);

	if (cfg->flow_id_num != 1 &&
	    (cfg->def_flow_cfg || cfg->flow_id_use_rxchan_id))
		return ERR_PTR(-EINVAL);

	rx_chn = devm_kzalloc(dev, sizeof(*rx_chn), GFP_KERNEL);
	if (!rx_chn)
		return ERR_PTR(-ENOMEM);

	rx_chn->common.dev = dev;
	rx_chn->common.swdata_size = cfg->swdata_size;
	rx_chn->remote = false;

	/* parse of udmap channel */
	ret = of_k3_udma_glue_parse_chn(dev->of_node, name,
					&rx_chn->common, false);
	if (ret)
		goto err;

	rx_chn->common.hdesc_size = cppi5_hdesc_calc_size(rx_chn->common.epib,
						rx_chn->common.psdata_size,
						rx_chn->common.swdata_size);

	ep_cfg = rx_chn->common.ep_config;

	if (xudma_is_pktdma(rx_chn->common.udmax))
		rx_chn->udma_rchan_id = ep_cfg->mapped_channel_id;
	else
		rx_chn->udma_rchan_id = -1;

	/* request and cfg UDMAP RX channel */
	rx_chn->udma_rchanx = xudma_rchan_get(rx_chn->common.udmax,
					      rx_chn->udma_rchan_id);
	if (IS_ERR(rx_chn->udma_rchanx)) {
		ret = PTR_ERR(rx_chn->udma_rchanx);
		dev_err(dev, "UDMAX rchanx get err %d\n", ret);
		goto err;
	}
	rx_chn->udma_rchan_id = xudma_rchan_get_id(rx_chn->udma_rchanx);

	rx_chn->common.chan_dev.class = &k3_udma_glue_devclass;
	rx_chn->common.chan_dev.parent = xudma_get_device(rx_chn->common.udmax);
	dev_set_name(&rx_chn->common.chan_dev, "rchan%d-0x%04x",
		     rx_chn->udma_rchan_id, rx_chn->common.src_thread);
	ret = device_register(&rx_chn->common.chan_dev);
	if (ret) {
		dev_err(dev, "Channel Device registration failed %d\n", ret);
		rx_chn->common.chan_dev.parent = NULL;
		goto err;
	}

	if (xudma_is_pktdma(rx_chn->common.udmax)) {
		/* prepare the channel device as coherent */
		rx_chn->common.chan_dev.dma_coherent = true;
		dma_coerce_mask_and_coherent(&rx_chn->common.chan_dev,
					     DMA_BIT_MASK(48));
	}

	if (xudma_is_pktdma(rx_chn->common.udmax)) {
		int flow_start = cfg->flow_id_base;
		int flow_end;

		if (flow_start == -1)
			flow_start = ep_cfg->flow_start;

		flow_end = flow_start + cfg->flow_id_num - 1;
		if (flow_start < ep_cfg->flow_start ||
		    flow_end > (ep_cfg->flow_start + ep_cfg->flow_num - 1)) {
			dev_err(dev, "Invalid flow range requested\n");
			ret = -EINVAL;
			goto err;
		}
		rx_chn->flow_id_base = flow_start;
	} else {
		rx_chn->flow_id_base = cfg->flow_id_base;

		/* Use RX channel id as flow id: target dev can't generate flow_id */
		if (cfg->flow_id_use_rxchan_id)
			rx_chn->flow_id_base = rx_chn->udma_rchan_id;
	}

	rx_chn->flow_num = cfg->flow_id_num;

	rx_chn->flows = devm_kcalloc(dev, rx_chn->flow_num,
				     sizeof(*rx_chn->flows), GFP_KERNEL);
	if (!rx_chn->flows) {
		ret = -ENOMEM;
		goto err;
	}

	ret = k3_udma_glue_allocate_rx_flows(rx_chn, cfg);
	if (ret)
		goto err;

	for (i = 0; i < rx_chn->flow_num; i++)
		rx_chn->flows[i].udma_rflow_id = rx_chn->flow_id_base + i;

	/* request and cfg psi-l */
	rx_chn->common.dst_thread =
			xudma_dev_get_psil_base(rx_chn->common.udmax) +
			rx_chn->udma_rchan_id;

	ret = k3_udma_glue_cfg_rx_chn(rx_chn);
	if (ret) {
		dev_err(dev, "Failed to cfg rchan %d\n", ret);
		goto err;
	}

	/* init default RX flow only if flow_num = 1 */
	if (cfg->def_flow_cfg) {
		ret = k3_udma_glue_cfg_rx_flow(rx_chn, 0, cfg->def_flow_cfg);
		if (ret)
			goto err;
	}

	k3_udma_glue_dump_rx_chn(rx_chn);

	return rx_chn;

err:
	k3_udma_glue_release_rx_chn(rx_chn);
	return ERR_PTR(ret);
}

static struct k3_udma_glue_rx_channel *
k3_udma_glue_request_remote_rx_chn(struct device *dev, const char *name,
				   struct k3_udma_glue_rx_channel_cfg *cfg)
{
	struct k3_udma_glue_rx_channel *rx_chn;
	int ret, i;

	if (cfg->flow_id_num <= 0 ||
	    cfg->flow_id_use_rxchan_id ||
	    cfg->def_flow_cfg ||
	    cfg->flow_id_base < 0)
		return ERR_PTR(-EINVAL);

	/*
	 * Remote RX channel is under control of Remote CPU core, so
	 * Linux can only request and manipulate by dedicated RX flows
	 */

	rx_chn = devm_kzalloc(dev, sizeof(*rx_chn), GFP_KERNEL);
	if (!rx_chn)
		return ERR_PTR(-ENOMEM);

	rx_chn->common.dev = dev;
	rx_chn->common.swdata_size = cfg->swdata_size;
	rx_chn->remote = true;
	rx_chn->udma_rchan_id = -1;
	rx_chn->flow_num = cfg->flow_id_num;
	rx_chn->flow_id_base = cfg->flow_id_base;
	rx_chn->psil_paired = false;

	/* parse of udmap channel */
	ret = of_k3_udma_glue_parse_chn(dev->of_node, name,
					&rx_chn->common, false);
	if (ret)
		goto err;

	rx_chn->common.hdesc_size = cppi5_hdesc_calc_size(rx_chn->common.epib,
						rx_chn->common.psdata_size,
						rx_chn->common.swdata_size);

	rx_chn->flows = devm_kcalloc(dev, rx_chn->flow_num,
				     sizeof(*rx_chn->flows), GFP_KERNEL);
	if (!rx_chn->flows) {
		ret = -ENOMEM;
		goto err;
	}

	rx_chn->common.chan_dev.class = &k3_udma_glue_devclass;
	rx_chn->common.chan_dev.parent = xudma_get_device(rx_chn->common.udmax);
	dev_set_name(&rx_chn->common.chan_dev, "rchan_remote-0x%04x",
		     rx_chn->common.src_thread);
	ret = device_register(&rx_chn->common.chan_dev);
	if (ret) {
		dev_err(dev, "Channel Device registration failed %d\n", ret);
		rx_chn->common.chan_dev.parent = NULL;
		goto err;
	}

	if (xudma_is_pktdma(rx_chn->common.udmax)) {
		/* prepare the channel device as coherent */
		rx_chn->common.chan_dev.dma_coherent = true;
		dma_coerce_mask_and_coherent(&rx_chn->common.chan_dev,
					     DMA_BIT_MASK(48));
	}

	ret = k3_udma_glue_allocate_rx_flows(rx_chn, cfg);
	if (ret)
		goto err;

	for (i = 0; i < rx_chn->flow_num; i++)
		rx_chn->flows[i].udma_rflow_id = rx_chn->flow_id_base + i;

	k3_udma_glue_dump_rx_chn(rx_chn);

	return rx_chn;

err:
	k3_udma_glue_release_rx_chn(rx_chn);
	return ERR_PTR(ret);
}

struct k3_udma_glue_rx_channel *
k3_udma_glue_request_rx_chn(struct device *dev, const char *name,
			    struct k3_udma_glue_rx_channel_cfg *cfg)
{
	if (cfg->remote)
		return k3_udma_glue_request_remote_rx_chn(dev, name, cfg);
	else
		return k3_udma_glue_request_rx_chn_priv(dev, name, cfg);
}
EXPORT_SYMBOL_GPL(k3_udma_glue_request_rx_chn);

void k3_udma_glue_release_rx_chn(struct k3_udma_glue_rx_channel *rx_chn)
{
	int i;

	if (IS_ERR_OR_NULL(rx_chn->common.udmax))
		return;

	if (rx_chn->psil_paired) {
		xudma_navss_psil_unpair(rx_chn->common.udmax,
					rx_chn->common.src_thread,
					rx_chn->common.dst_thread);
		rx_chn->psil_paired = false;
	}

	for (i = 0; i < rx_chn->flow_num; i++)
		k3_udma_glue_release_rx_flow(rx_chn, i);

	if (xudma_rflow_is_gp(rx_chn->common.udmax, rx_chn->flow_id_base))
		xudma_free_gp_rflow_range(rx_chn->common.udmax,
					  rx_chn->flow_id_base,
					  rx_chn->flow_num);

	if (!IS_ERR_OR_NULL(rx_chn->udma_rchanx))
		xudma_rchan_put(rx_chn->common.udmax,
				rx_chn->udma_rchanx);

	if (rx_chn->common.chan_dev.parent) {
		device_unregister(&rx_chn->common.chan_dev);
		rx_chn->common.chan_dev.parent = NULL;
	}
}
EXPORT_SYMBOL_GPL(k3_udma_glue_release_rx_chn);

int k3_udma_glue_rx_flow_init(struct k3_udma_glue_rx_channel *rx_chn,
			      u32 flow_idx,
			      struct k3_udma_glue_rx_flow_cfg *flow_cfg)
{
	if (flow_idx >= rx_chn->flow_num)
		return -EINVAL;

	return k3_udma_glue_cfg_rx_flow(rx_chn, flow_idx, flow_cfg);
}
EXPORT_SYMBOL_GPL(k3_udma_glue_rx_flow_init);

u32 k3_udma_glue_rx_flow_get_fdq_id(struct k3_udma_glue_rx_channel *rx_chn,
				    u32 flow_idx)
{
	struct k3_udma_glue_rx_flow *flow;

	if (flow_idx >= rx_chn->flow_num)
		return -EINVAL;

	flow = &rx_chn->flows[flow_idx];

	return k3_ringacc_get_ring_id(flow->ringrxfdq);
}
EXPORT_SYMBOL_GPL(k3_udma_glue_rx_flow_get_fdq_id);

u32 k3_udma_glue_rx_get_flow_id_base(struct k3_udma_glue_rx_channel *rx_chn)
{
	return rx_chn->flow_id_base;
}
EXPORT_SYMBOL_GPL(k3_udma_glue_rx_get_flow_id_base);

int k3_udma_glue_rx_flow_enable(struct k3_udma_glue_rx_channel *rx_chn,
				u32 flow_idx)
{
	struct k3_udma_glue_rx_flow *flow = &rx_chn->flows[flow_idx];
	const struct udma_tisci_rm *tisci_rm = rx_chn->common.tisci_rm;
	struct device *dev = rx_chn->common.dev;
	struct ti_sci_msg_rm_udmap_flow_cfg req;
	int rx_ring_id;
	int rx_ringfdq_id;
	int ret = 0;

	if (!rx_chn->remote)
		return -EINVAL;

	rx_ring_id = k3_ringacc_get_ring_id(flow->ringrx);
	rx_ringfdq_id = k3_ringacc_get_ring_id(flow->ringrxfdq);

	memset(&req, 0, sizeof(req));

	req.valid_params =
			TI_SCI_MSG_VALUE_RM_UDMAP_FLOW_DEST_QNUM_VALID |
			TI_SCI_MSG_VALUE_RM_UDMAP_FLOW_FDQ0_SZ0_QNUM_VALID |
			TI_SCI_MSG_VALUE_RM_UDMAP_FLOW_FDQ1_QNUM_VALID |
			TI_SCI_MSG_VALUE_RM_UDMAP_FLOW_FDQ2_QNUM_VALID |
			TI_SCI_MSG_VALUE_RM_UDMAP_FLOW_FDQ3_QNUM_VALID;
	req.nav_id = tisci_rm->tisci_dev_id;
	req.flow_index = flow->udma_rflow_id;
	req.rx_dest_qnum = rx_ring_id;
	req.rx_fdq0_sz0_qnum = rx_ringfdq_id;
	req.rx_fdq1_qnum = rx_ringfdq_id;
	req.rx_fdq2_qnum = rx_ringfdq_id;
	req.rx_fdq3_qnum = rx_ringfdq_id;

	ret = tisci_rm->tisci_udmap_ops->rx_flow_cfg(tisci_rm->tisci, &req);
	if (ret) {
		dev_err(dev, "flow%d enable failed: %d\n", flow->udma_rflow_id,
			ret);
	}

	return ret;
}
EXPORT_SYMBOL_GPL(k3_udma_glue_rx_flow_enable);

int k3_udma_glue_rx_flow_disable(struct k3_udma_glue_rx_channel *rx_chn,
				 u32 flow_idx)
{
	struct k3_udma_glue_rx_flow *flow = &rx_chn->flows[flow_idx];
	const struct udma_tisci_rm *tisci_rm = rx_chn->common.tisci_rm;
	struct device *dev = rx_chn->common.dev;
	struct ti_sci_msg_rm_udmap_flow_cfg req;
	int ret = 0;

	if (!rx_chn->remote)
		return -EINVAL;

	memset(&req, 0, sizeof(req));
	req.valid_params =
			TI_SCI_MSG_VALUE_RM_UDMAP_FLOW_DEST_QNUM_VALID |
			TI_SCI_MSG_VALUE_RM_UDMAP_FLOW_FDQ0_SZ0_QNUM_VALID |
			TI_SCI_MSG_VALUE_RM_UDMAP_FLOW_FDQ1_QNUM_VALID |
			TI_SCI_MSG_VALUE_RM_UDMAP_FLOW_FDQ2_QNUM_VALID |
			TI_SCI_MSG_VALUE_RM_UDMAP_FLOW_FDQ3_QNUM_VALID;
	req.nav_id = tisci_rm->tisci_dev_id;
	req.flow_index = flow->udma_rflow_id;
	req.rx_dest_qnum = TI_SCI_RESOURCE_NULL;
	req.rx_fdq0_sz0_qnum = TI_SCI_RESOURCE_NULL;
	req.rx_fdq1_qnum = TI_SCI_RESOURCE_NULL;
	req.rx_fdq2_qnum = TI_SCI_RESOURCE_NULL;
	req.rx_fdq3_qnum = TI_SCI_RESOURCE_NULL;

	ret = tisci_rm->tisci_udmap_ops->rx_flow_cfg(tisci_rm->tisci, &req);
	if (ret) {
		dev_err(dev, "flow%d disable failed: %d\n", flow->udma_rflow_id,
			ret);
	}

	return ret;
}
EXPORT_SYMBOL_GPL(k3_udma_glue_rx_flow_disable);

int k3_udma_glue_enable_rx_chn(struct k3_udma_glue_rx_channel *rx_chn)
{
<<<<<<< HEAD
=======
	int ret;

>>>>>>> f642729d
	if (rx_chn->remote)
		return -EINVAL;

	if (rx_chn->flows_ready < rx_chn->flow_num)
		return -EINVAL;

<<<<<<< HEAD
=======
	ret = xudma_navss_psil_pair(rx_chn->common.udmax,
				    rx_chn->common.src_thread,
				    rx_chn->common.dst_thread);
	if (ret) {
		dev_err(rx_chn->common.dev, "PSI-L request err %d\n", ret);
		return ret;
	}

	rx_chn->psil_paired = true;

>>>>>>> f642729d
	xudma_rchanrt_write(rx_chn->udma_rchanx, UDMA_CHAN_RT_CTL_REG,
			    UDMA_CHAN_RT_CTL_EN);

	xudma_rchanrt_write(rx_chn->udma_rchanx, UDMA_CHAN_RT_PEER_RT_EN_REG,
			    UDMA_PEER_RT_EN_ENABLE);

	k3_udma_glue_dump_rx_rt_chn(rx_chn, "rxrt en");
	return 0;
}
EXPORT_SYMBOL_GPL(k3_udma_glue_enable_rx_chn);

void k3_udma_glue_disable_rx_chn(struct k3_udma_glue_rx_channel *rx_chn)
{
	k3_udma_glue_dump_rx_rt_chn(rx_chn, "rxrt dis1");

	xudma_rchanrt_write(rx_chn->udma_rchanx,
			    UDMA_CHAN_RT_PEER_RT_EN_REG, 0);
	xudma_rchanrt_write(rx_chn->udma_rchanx, UDMA_CHAN_RT_CTL_REG, 0);

	k3_udma_glue_dump_rx_rt_chn(rx_chn, "rxrt dis2");

	if (rx_chn->psil_paired) {
		xudma_navss_psil_unpair(rx_chn->common.udmax,
					rx_chn->common.src_thread,
					rx_chn->common.dst_thread);
		rx_chn->psil_paired = false;
	}
}
EXPORT_SYMBOL_GPL(k3_udma_glue_disable_rx_chn);

void k3_udma_glue_tdown_rx_chn(struct k3_udma_glue_rx_channel *rx_chn,
			       bool sync)
{
	int i = 0;
	u32 val;

	if (rx_chn->remote)
		return;

	k3_udma_glue_dump_rx_rt_chn(rx_chn, "rxrt tdown1");

	xudma_rchanrt_write(rx_chn->udma_rchanx, UDMA_CHAN_RT_PEER_RT_EN_REG,
			    UDMA_PEER_RT_EN_ENABLE | UDMA_PEER_RT_EN_TEARDOWN);

	val = xudma_rchanrt_read(rx_chn->udma_rchanx, UDMA_CHAN_RT_CTL_REG);

	while (sync && (val & UDMA_CHAN_RT_CTL_EN)) {
		val = xudma_rchanrt_read(rx_chn->udma_rchanx,
					 UDMA_CHAN_RT_CTL_REG);
		udelay(1);
		if (i > K3_UDMAX_TDOWN_TIMEOUT_US) {
			dev_err(rx_chn->common.dev, "RX tdown timeout\n");
			break;
		}
		i++;
	}

	val = xudma_rchanrt_read(rx_chn->udma_rchanx,
				 UDMA_CHAN_RT_PEER_RT_EN_REG);
	if (sync && (val & UDMA_PEER_RT_EN_ENABLE))
		dev_err(rx_chn->common.dev, "TX tdown peer not stopped\n");
	k3_udma_glue_dump_rx_rt_chn(rx_chn, "rxrt tdown2");
}
EXPORT_SYMBOL_GPL(k3_udma_glue_tdown_rx_chn);

void k3_udma_glue_reset_rx_chn(struct k3_udma_glue_rx_channel *rx_chn,
		u32 flow_num, void *data,
		void (*cleanup)(void *data, dma_addr_t desc_dma), bool skip_fdq)
{
	struct k3_udma_glue_rx_flow *flow = &rx_chn->flows[flow_num];
	struct device *dev = rx_chn->common.dev;
	dma_addr_t desc_dma;
	int occ_rx, i, ret;

	/* reset RXCQ as it is not input for udma - expected to be empty */
	occ_rx = k3_ringacc_ring_get_occ(flow->ringrx);
	dev_dbg(dev, "RX reset flow %u occ_rx %u\n", flow_num, occ_rx);

	/* Skip RX FDQ in case one FDQ is used for the set of flows */
	if (skip_fdq)
		goto do_reset;

	/*
	 * RX FDQ reset need to be special way as it is input for udma and its
	 * state cached by udma, so:
	 * 1) save RX FDQ occ
	 * 2) clean up RX FDQ and call callback .cleanup() for each desc
	 * 3) reset RX FDQ in a special way
	 */
	occ_rx = k3_ringacc_ring_get_occ(flow->ringrxfdq);
	dev_dbg(dev, "RX reset flow %u occ_rx_fdq %u\n", flow_num, occ_rx);

	for (i = 0; i < occ_rx; i++) {
		ret = k3_ringacc_ring_pop(flow->ringrxfdq, &desc_dma);
		if (ret) {
			if (ret != -ENODATA)
				dev_err(dev, "RX reset pop %d\n", ret);
			break;
		}
		cleanup(data, desc_dma);
	}

	k3_ringacc_ring_reset_dma(flow->ringrxfdq, occ_rx);

do_reset:
	k3_ringacc_ring_reset(flow->ringrx);
}
EXPORT_SYMBOL_GPL(k3_udma_glue_reset_rx_chn);

int k3_udma_glue_push_rx_chn(struct k3_udma_glue_rx_channel *rx_chn,
			     u32 flow_num, struct cppi5_host_desc_t *desc_rx,
			     dma_addr_t desc_dma)
{
	struct k3_udma_glue_rx_flow *flow = &rx_chn->flows[flow_num];

	return k3_ringacc_ring_push(flow->ringrxfdq, &desc_dma);
}
EXPORT_SYMBOL_GPL(k3_udma_glue_push_rx_chn);

int k3_udma_glue_pop_rx_chn(struct k3_udma_glue_rx_channel *rx_chn,
			    u32 flow_num, dma_addr_t *desc_dma)
{
	struct k3_udma_glue_rx_flow *flow = &rx_chn->flows[flow_num];

	return k3_ringacc_ring_pop(flow->ringrx, desc_dma);
}
EXPORT_SYMBOL_GPL(k3_udma_glue_pop_rx_chn);

int k3_udma_glue_rx_get_irq(struct k3_udma_glue_rx_channel *rx_chn,
			    u32 flow_num)
{
	struct k3_udma_glue_rx_flow *flow;

	flow = &rx_chn->flows[flow_num];

	if (xudma_is_pktdma(rx_chn->common.udmax)) {
		flow->virq = xudma_pktdma_rflow_get_irq(rx_chn->common.udmax,
							flow->udma_rflow_id);
	} else {
		flow->virq = k3_ringacc_get_ring_irq_num(flow->ringrx);
	}

	return flow->virq;
}
EXPORT_SYMBOL_GPL(k3_udma_glue_rx_get_irq);

struct device *
	k3_udma_glue_rx_get_dma_device(struct k3_udma_glue_rx_channel *rx_chn)
{
	if (xudma_is_pktdma(rx_chn->common.udmax) &&
	    (rx_chn->common.atype_asel == 14 || rx_chn->common.atype_asel == 15))
		return &rx_chn->common.chan_dev;

	return xudma_get_device(rx_chn->common.udmax);
}
EXPORT_SYMBOL_GPL(k3_udma_glue_rx_get_dma_device);

void k3_udma_glue_rx_dma_to_cppi5_addr(struct k3_udma_glue_rx_channel *rx_chn,
				       dma_addr_t *addr)
{
	if (!xudma_is_pktdma(rx_chn->common.udmax) ||
	    !rx_chn->common.atype_asel)
		return;

	*addr |= (u64)rx_chn->common.atype_asel << K3_ADDRESS_ASEL_SHIFT;
}
EXPORT_SYMBOL_GPL(k3_udma_glue_rx_dma_to_cppi5_addr);

void k3_udma_glue_rx_cppi5_to_dma_addr(struct k3_udma_glue_rx_channel *rx_chn,
				       dma_addr_t *addr)
{
	if (!xudma_is_pktdma(rx_chn->common.udmax) ||
	    !rx_chn->common.atype_asel)
		return;

	*addr &= (u64)GENMASK(K3_ADDRESS_ASEL_SHIFT - 1, 0);
}
EXPORT_SYMBOL_GPL(k3_udma_glue_rx_cppi5_to_dma_addr);

static int __init k3_udma_glue_class_init(void)
{
	return class_register(&k3_udma_glue_devclass);
}
arch_initcall(k3_udma_glue_class_init);<|MERGE_RESOLUTION|>--- conflicted
+++ resolved
@@ -427,8 +427,6 @@
 
 int k3_udma_glue_enable_tx_chn(struct k3_udma_glue_tx_channel *tx_chn)
 {
-<<<<<<< HEAD
-=======
 	int ret;
 
 	ret = xudma_navss_psil_pair(tx_chn->common.udmax,
@@ -441,7 +439,6 @@
 
 	tx_chn->psil_paired = true;
 
->>>>>>> f642729d
 	xudma_tchanrt_write(tx_chn->udma_tchanx, UDMA_CHAN_RT_PEER_RT_EN_REG,
 			    UDMA_PEER_RT_EN_ENABLE);
 
@@ -692,12 +689,7 @@
 
 	/* request and cfg rings */
 	ret =  k3_ringacc_request_rings_pair(rx_chn->common.ringacc,
-<<<<<<< HEAD
-					     flow_cfg->ring_rxfdq0_id,
-					     flow_cfg->ring_rxq_id,
-=======
 					     rx_ringfdq_id, rx_ring_id,
->>>>>>> f642729d
 					     &flow->ringrxfdq,
 					     &flow->ringrx);
 	if (ret) {
@@ -1240,19 +1232,14 @@
 
 int k3_udma_glue_enable_rx_chn(struct k3_udma_glue_rx_channel *rx_chn)
 {
-<<<<<<< HEAD
-=======
 	int ret;
 
->>>>>>> f642729d
 	if (rx_chn->remote)
 		return -EINVAL;
 
 	if (rx_chn->flows_ready < rx_chn->flow_num)
 		return -EINVAL;
 
-<<<<<<< HEAD
-=======
 	ret = xudma_navss_psil_pair(rx_chn->common.udmax,
 				    rx_chn->common.src_thread,
 				    rx_chn->common.dst_thread);
@@ -1263,7 +1250,6 @@
 
 	rx_chn->psil_paired = true;
 
->>>>>>> f642729d
 	xudma_rchanrt_write(rx_chn->udma_rchanx, UDMA_CHAN_RT_CTL_REG,
 			    UDMA_CHAN_RT_CTL_EN);
 
