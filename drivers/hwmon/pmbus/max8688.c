// SPDX-License-Identifier: GPL-2.0-or-later
/*
 * Hardware monitoring driver for Maxim MAX8688
 *
 * Copyright (c) 2011 Ericsson AB.
 */

#include <linux/bitops.h>
#include <linux/kernel.h>
#include <linux/module.h>
#include <linux/init.h>
#include <linux/err.h>
#include <linux/i2c.h>
#include "pmbus.h"

#define MAX8688_MFR_VOUT_PEAK		0xd4
#define MAX8688_MFR_IOUT_PEAK		0xd5
#define MAX8688_MFR_TEMPERATURE_PEAK	0xd6
#define MAX8688_MFG_STATUS		0xd8

#define MAX8688_STATUS_OC_FAULT		BIT(4)
#define MAX8688_STATUS_OV_FAULT		BIT(5)
#define MAX8688_STATUS_OV_WARNING	BIT(8)
#define MAX8688_STATUS_UV_FAULT		BIT(9)
#define MAX8688_STATUS_UV_WARNING	BIT(10)
#define MAX8688_STATUS_UC_FAULT		BIT(11)
#define MAX8688_STATUS_OC_WARNING	BIT(12)
#define MAX8688_STATUS_OT_FAULT		BIT(13)
#define MAX8688_STATUS_OT_WARNING	BIT(14)

static int max8688_read_word_data(struct i2c_client *client, int page,
				  int phase, int reg)
{
	int ret;

	if (page > 0)
		return -ENXIO;

	switch (reg) {
	case PMBUS_VIRT_READ_VOUT_MAX:
		ret = pmbus_read_word_data(client, 0, 0xff,
					   MAX8688_MFR_VOUT_PEAK);
		break;
	case PMBUS_VIRT_READ_IOUT_MAX:
		ret = pmbus_read_word_data(client, 0, 0xff,
					   MAX8688_MFR_IOUT_PEAK);
		break;
	case PMBUS_VIRT_READ_TEMP_MAX:
		ret = pmbus_read_word_data(client, 0, 0xff,
					   MAX8688_MFR_TEMPERATURE_PEAK);
		break;
	case PMBUS_VIRT_RESET_VOUT_HISTORY:
	case PMBUS_VIRT_RESET_IOUT_HISTORY:
	case PMBUS_VIRT_RESET_TEMP_HISTORY:
		ret = 0;
		break;
	default:
		ret = -ENODATA;
		break;
	}
	return ret;
}

static int max8688_write_word_data(struct i2c_client *client, int page, int reg,
				   u16 word)
{
	int ret;

	switch (reg) {
	case PMBUS_VIRT_RESET_VOUT_HISTORY:
		ret = pmbus_write_word_data(client, 0, MAX8688_MFR_VOUT_PEAK,
					    0);
		break;
	case PMBUS_VIRT_RESET_IOUT_HISTORY:
		ret = pmbus_write_word_data(client, 0, MAX8688_MFR_IOUT_PEAK,
					    0);
		break;
	case PMBUS_VIRT_RESET_TEMP_HISTORY:
		ret = pmbus_write_word_data(client, 0,
					    MAX8688_MFR_TEMPERATURE_PEAK,
					    0xffff);
		break;
	default:
		ret = -ENODATA;
		break;
	}
	return ret;
}

static int max8688_read_byte_data(struct i2c_client *client, int page, int reg)
{
	int ret = 0;
	int mfg_status;

	if (page > 0)
		return -ENXIO;

	switch (reg) {
	case PMBUS_STATUS_VOUT:
		mfg_status = pmbus_read_word_data(client, 0, 0xff,
						  MAX8688_MFG_STATUS);
		if (mfg_status < 0)
			return mfg_status;
		if (mfg_status & MAX8688_STATUS_UV_WARNING)
			ret |= PB_VOLTAGE_UV_WARNING;
		if (mfg_status & MAX8688_STATUS_UV_FAULT)
			ret |= PB_VOLTAGE_UV_FAULT;
		if (mfg_status & MAX8688_STATUS_OV_WARNING)
			ret |= PB_VOLTAGE_OV_WARNING;
		if (mfg_status & MAX8688_STATUS_OV_FAULT)
			ret |= PB_VOLTAGE_OV_FAULT;
		break;
	case PMBUS_STATUS_IOUT:
		mfg_status = pmbus_read_word_data(client, 0, 0xff,
						  MAX8688_MFG_STATUS);
		if (mfg_status < 0)
			return mfg_status;
		if (mfg_status & MAX8688_STATUS_UC_FAULT)
			ret |= PB_IOUT_UC_FAULT;
		if (mfg_status & MAX8688_STATUS_OC_WARNING)
			ret |= PB_IOUT_OC_WARNING;
		if (mfg_status & MAX8688_STATUS_OC_FAULT)
			ret |= PB_IOUT_OC_FAULT;
		break;
	case PMBUS_STATUS_TEMPERATURE:
		mfg_status = pmbus_read_word_data(client, 0, 0xff,
						  MAX8688_MFG_STATUS);
		if (mfg_status < 0)
			return mfg_status;
		if (mfg_status & MAX8688_STATUS_OT_WARNING)
			ret |= PB_TEMP_OT_WARNING;
		if (mfg_status & MAX8688_STATUS_OT_FAULT)
			ret |= PB_TEMP_OT_FAULT;
		break;
	default:
		ret = -ENODATA;
		break;
	}
	return ret;
}

static struct pmbus_driver_info max8688_info = {
	.pages = 1,
	.format[PSC_VOLTAGE_IN] = direct,
	.format[PSC_VOLTAGE_OUT] = direct,
	.format[PSC_TEMPERATURE] = direct,
	.format[PSC_CURRENT_OUT] = direct,
	.m[PSC_VOLTAGE_IN] = 19995,
	.b[PSC_VOLTAGE_IN] = 0,
	.R[PSC_VOLTAGE_IN] = -1,
	.m[PSC_VOLTAGE_OUT] = 19995,
	.b[PSC_VOLTAGE_OUT] = 0,
	.R[PSC_VOLTAGE_OUT] = -1,
	.m[PSC_CURRENT_OUT] = 23109,
	.b[PSC_CURRENT_OUT] = 0,
	.R[PSC_CURRENT_OUT] = -2,
	.m[PSC_TEMPERATURE] = -7612,
	.b[PSC_TEMPERATURE] = 335,
	.R[PSC_TEMPERATURE] = -3,
	.func[0] = PMBUS_HAVE_VOUT | PMBUS_HAVE_IOUT | PMBUS_HAVE_TEMP
		| PMBUS_HAVE_STATUS_VOUT | PMBUS_HAVE_STATUS_IOUT
		| PMBUS_HAVE_STATUS_TEMP,
	.read_byte_data = max8688_read_byte_data,
	.read_word_data = max8688_read_word_data,
	.write_word_data = max8688_write_word_data,
};

static int max8688_probe(struct i2c_client *client)
{
	return pmbus_do_probe(client, &max8688_info);
}

static const struct i2c_device_id max8688_id[] = {
	{"max8688", 0},
	{ }
};

MODULE_DEVICE_TABLE(i2c, max8688_id);

/* This is the driver that will be inserted */
static struct i2c_driver max8688_driver = {
	.driver = {
		   .name = "max8688",
		   },
	.probe_new = max8688_probe,
<<<<<<< HEAD
	.remove = pmbus_do_remove,
=======
>>>>>>> f642729d
	.id_table = max8688_id,
};

module_i2c_driver(max8688_driver);

MODULE_AUTHOR("Guenter Roeck");
MODULE_DESCRIPTION("PMBus driver for Maxim MAX8688");
MODULE_LICENSE("GPL");<|MERGE_RESOLUTION|>--- conflicted
+++ resolved
@@ -183,10 +183,6 @@
 		   .name = "max8688",
 		   },
 	.probe_new = max8688_probe,
-<<<<<<< HEAD
-	.remove = pmbus_do_remove,
-=======
->>>>>>> f642729d
 	.id_table = max8688_id,
 };
 
