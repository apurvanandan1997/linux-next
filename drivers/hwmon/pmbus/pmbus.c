--- conflicted
+++ resolved
@@ -238,10 +238,6 @@
 		   .name = "pmbus",
 		   },
 	.probe_new = pmbus_probe,
-<<<<<<< HEAD
-	.remove = pmbus_do_remove,
-=======
->>>>>>> f642729d
 	.id_table = pmbus_id,
 };
 
