// SPDX-License-Identifier: GPL-2.0-only
/*
 * Xilinx XADC driver
 *
 * Copyright 2013-2014 Analog Devices Inc.
 *  Author: Lars-Peter Clausen <lars@metafoo.de>
 *
 * Documentation for the parts can be found at:
 *  - XADC hardmacro: Xilinx UG480
 *  - ZYNQ XADC interface: Xilinx UG585
 *  - AXI XADC interface: Xilinx PG019
 */

#include <linux/clk.h>
#include <linux/device.h>
#include <linux/err.h>
#include <linux/interrupt.h>
#include <linux/io.h>
#include <linux/kernel.h>
#include <linux/module.h>
#include <linux/of.h>
#include <linux/overflow.h>
#include <linux/platform_device.h>
#include <linux/slab.h>
#include <linux/sysfs.h>

#include <linux/iio/buffer.h>
#include <linux/iio/events.h>
#include <linux/iio/iio.h>
#include <linux/iio/sysfs.h>
#include <linux/iio/trigger.h>
#include <linux/iio/trigger_consumer.h>
#include <linux/iio/triggered_buffer.h>

#include "xilinx-xadc.h"

static const unsigned int XADC_ZYNQ_UNMASK_TIMEOUT = 500;

/* ZYNQ register definitions */
#define XADC_ZYNQ_REG_CFG	0x00
#define XADC_ZYNQ_REG_INTSTS	0x04
#define XADC_ZYNQ_REG_INTMSK	0x08
#define XADC_ZYNQ_REG_STATUS	0x0c
#define XADC_ZYNQ_REG_CFIFO	0x10
#define XADC_ZYNQ_REG_DFIFO	0x14
#define XADC_ZYNQ_REG_CTL		0x18

#define XADC_ZYNQ_CFG_ENABLE		BIT(31)
#define XADC_ZYNQ_CFG_CFIFOTH_MASK	(0xf << 20)
#define XADC_ZYNQ_CFG_CFIFOTH_OFFSET	20
#define XADC_ZYNQ_CFG_DFIFOTH_MASK	(0xf << 16)
#define XADC_ZYNQ_CFG_DFIFOTH_OFFSET	16
#define XADC_ZYNQ_CFG_WEDGE		BIT(13)
#define XADC_ZYNQ_CFG_REDGE		BIT(12)
#define XADC_ZYNQ_CFG_TCKRATE_MASK	(0x3 << 8)
#define XADC_ZYNQ_CFG_TCKRATE_DIV2	(0x0 << 8)
#define XADC_ZYNQ_CFG_TCKRATE_DIV4	(0x1 << 8)
#define XADC_ZYNQ_CFG_TCKRATE_DIV8	(0x2 << 8)
#define XADC_ZYNQ_CFG_TCKRATE_DIV16	(0x3 << 8)
#define XADC_ZYNQ_CFG_IGAP_MASK		0x1f
#define XADC_ZYNQ_CFG_IGAP(x)		(x)

#define XADC_ZYNQ_INT_CFIFO_LTH		BIT(9)
#define XADC_ZYNQ_INT_DFIFO_GTH		BIT(8)
#define XADC_ZYNQ_INT_ALARM_MASK	0xff
#define XADC_ZYNQ_INT_ALARM_OFFSET	0

#define XADC_ZYNQ_STATUS_CFIFO_LVL_MASK	(0xf << 16)
#define XADC_ZYNQ_STATUS_CFIFO_LVL_OFFSET	16
#define XADC_ZYNQ_STATUS_DFIFO_LVL_MASK	(0xf << 12)
#define XADC_ZYNQ_STATUS_DFIFO_LVL_OFFSET	12
#define XADC_ZYNQ_STATUS_CFIFOF		BIT(11)
#define XADC_ZYNQ_STATUS_CFIFOE		BIT(10)
#define XADC_ZYNQ_STATUS_DFIFOF		BIT(9)
#define XADC_ZYNQ_STATUS_DFIFOE		BIT(8)
#define XADC_ZYNQ_STATUS_OT		BIT(7)
#define XADC_ZYNQ_STATUS_ALM(x)		BIT(x)

#define XADC_ZYNQ_CTL_RESET		BIT(4)

#define XADC_ZYNQ_CMD_NOP		0x00
#define XADC_ZYNQ_CMD_READ		0x01
#define XADC_ZYNQ_CMD_WRITE		0x02

#define XADC_ZYNQ_CMD(cmd, addr, data) (((cmd) << 26) | ((addr) << 16) | (data))

/* AXI register definitions */
#define XADC_AXI_REG_RESET		0x00
#define XADC_AXI_REG_STATUS		0x04
#define XADC_AXI_REG_ALARM_STATUS	0x08
#define XADC_AXI_REG_CONVST		0x0c
#define XADC_AXI_REG_XADC_RESET		0x10
#define XADC_AXI_REG_GIER		0x5c
#define XADC_AXI_REG_IPISR		0x60
#define XADC_AXI_REG_IPIER		0x68

/* 7 Series */
#define XADC_7S_AXI_ADC_REG_OFFSET	0x200

/* UltraScale */
#define XADC_US_AXI_ADC_REG_OFFSET	0x400

#define XADC_AXI_RESET_MAGIC		0xa
#define XADC_AXI_GIER_ENABLE		BIT(31)

#define XADC_AXI_INT_EOS		BIT(4)
#define XADC_AXI_INT_ALARM_MASK		0x3c0f

#define XADC_FLAGS_BUFFERED BIT(0)

/*
 * The XADC hardware supports a samplerate of up to 1MSPS. Unfortunately it does
 * not have a hardware FIFO. Which means an interrupt is generated for each
 * conversion sequence. At 1MSPS sample rate the CPU in ZYNQ7000 is completely
 * overloaded by the interrupts that it soft-lockups. For this reason the driver
 * limits the maximum samplerate 150kSPS. At this rate the CPU is fairly busy,
 * but still responsive.
 */
#define XADC_MAX_SAMPLERATE 150000

static void xadc_write_reg(struct xadc *xadc, unsigned int reg,
	uint32_t val)
{
	writel(val, xadc->base + reg);
}

static void xadc_read_reg(struct xadc *xadc, unsigned int reg,
	uint32_t *val)
{
	*val = readl(xadc->base + reg);
}

/*
 * The ZYNQ interface uses two asynchronous FIFOs for communication with the
 * XADC. Reads and writes to the XADC register are performed by submitting a
 * request to the command FIFO (CFIFO), once the request has been completed the
 * result can be read from the data FIFO (DFIFO). The method currently used in
 * this driver is to submit the request for a read/write operation, then go to
 * sleep and wait for an interrupt that signals that a response is available in
 * the data FIFO.
 */

static void xadc_zynq_write_fifo(struct xadc *xadc, uint32_t *cmd,
	unsigned int n)
{
	unsigned int i;

	for (i = 0; i < n; i++)
		xadc_write_reg(xadc, XADC_ZYNQ_REG_CFIFO, cmd[i]);
}

static void xadc_zynq_drain_fifo(struct xadc *xadc)
{
	uint32_t status, tmp;

	xadc_read_reg(xadc, XADC_ZYNQ_REG_STATUS, &status);

	while (!(status & XADC_ZYNQ_STATUS_DFIFOE)) {
		xadc_read_reg(xadc, XADC_ZYNQ_REG_DFIFO, &tmp);
		xadc_read_reg(xadc, XADC_ZYNQ_REG_STATUS, &status);
	}
}

static void xadc_zynq_update_intmsk(struct xadc *xadc, unsigned int mask,
	unsigned int val)
{
	xadc->zynq_intmask &= ~mask;
	xadc->zynq_intmask |= val;

	xadc_write_reg(xadc, XADC_ZYNQ_REG_INTMSK,
		xadc->zynq_intmask | xadc->zynq_masked_alarm);
}

static int xadc_zynq_write_adc_reg(struct xadc *xadc, unsigned int reg,
	uint16_t val)
{
	uint32_t cmd[1];
	uint32_t tmp;
	int ret;

	spin_lock_irq(&xadc->lock);
	xadc_zynq_update_intmsk(xadc, XADC_ZYNQ_INT_DFIFO_GTH,
			XADC_ZYNQ_INT_DFIFO_GTH);

	reinit_completion(&xadc->completion);

	cmd[0] = XADC_ZYNQ_CMD(XADC_ZYNQ_CMD_WRITE, reg, val);
	xadc_zynq_write_fifo(xadc, cmd, ARRAY_SIZE(cmd));
	xadc_read_reg(xadc, XADC_ZYNQ_REG_CFG, &tmp);
	tmp &= ~XADC_ZYNQ_CFG_DFIFOTH_MASK;
	tmp |= 0 << XADC_ZYNQ_CFG_DFIFOTH_OFFSET;
	xadc_write_reg(xadc, XADC_ZYNQ_REG_CFG, tmp);

	xadc_zynq_update_intmsk(xadc, XADC_ZYNQ_INT_DFIFO_GTH, 0);
	spin_unlock_irq(&xadc->lock);

	ret = wait_for_completion_interruptible_timeout(&xadc->completion, HZ);
	if (ret == 0)
		ret = -EIO;
	else
		ret = 0;

	xadc_read_reg(xadc, XADC_ZYNQ_REG_DFIFO, &tmp);

	return ret;
}

static int xadc_zynq_read_adc_reg(struct xadc *xadc, unsigned int reg,
	uint16_t *val)
{
	uint32_t cmd[2];
	uint32_t resp, tmp;
	int ret;

	cmd[0] = XADC_ZYNQ_CMD(XADC_ZYNQ_CMD_READ, reg, 0);
	cmd[1] = XADC_ZYNQ_CMD(XADC_ZYNQ_CMD_NOP, 0, 0);

	spin_lock_irq(&xadc->lock);
	xadc_zynq_update_intmsk(xadc, XADC_ZYNQ_INT_DFIFO_GTH,
			XADC_ZYNQ_INT_DFIFO_GTH);
	xadc_zynq_drain_fifo(xadc);
	reinit_completion(&xadc->completion);

	xadc_zynq_write_fifo(xadc, cmd, ARRAY_SIZE(cmd));
	xadc_read_reg(xadc, XADC_ZYNQ_REG_CFG, &tmp);
	tmp &= ~XADC_ZYNQ_CFG_DFIFOTH_MASK;
	tmp |= 1 << XADC_ZYNQ_CFG_DFIFOTH_OFFSET;
	xadc_write_reg(xadc, XADC_ZYNQ_REG_CFG, tmp);

	xadc_zynq_update_intmsk(xadc, XADC_ZYNQ_INT_DFIFO_GTH, 0);
	spin_unlock_irq(&xadc->lock);
	ret = wait_for_completion_interruptible_timeout(&xadc->completion, HZ);
	if (ret == 0)
		ret = -EIO;
	if (ret < 0)
		return ret;

	xadc_read_reg(xadc, XADC_ZYNQ_REG_DFIFO, &resp);
	xadc_read_reg(xadc, XADC_ZYNQ_REG_DFIFO, &resp);

	*val = resp & 0xffff;

	return 0;
}

static unsigned int xadc_zynq_transform_alarm(unsigned int alarm)
{
	return ((alarm & 0x80) >> 4) |
		((alarm & 0x78) << 1) |
		(alarm & 0x07);
}

/*
 * The ZYNQ threshold interrupts are level sensitive. Since we can't make the
 * threshold condition go way from within the interrupt handler, this means as
 * soon as a threshold condition is present we would enter the interrupt handler
 * again and again. To work around this we mask all active thresholds interrupts
 * in the interrupt handler and start a timer. In this timer we poll the
 * interrupt status and only if the interrupt is inactive we unmask it again.
 */
static void xadc_zynq_unmask_worker(struct work_struct *work)
{
	struct xadc *xadc = container_of(work, struct xadc, zynq_unmask_work.work);
	unsigned int misc_sts, unmask;

	xadc_read_reg(xadc, XADC_ZYNQ_REG_STATUS, &misc_sts);

	misc_sts &= XADC_ZYNQ_INT_ALARM_MASK;

	spin_lock_irq(&xadc->lock);

	/* Clear those bits which are not active anymore */
	unmask = (xadc->zynq_masked_alarm ^ misc_sts) & xadc->zynq_masked_alarm;
	xadc->zynq_masked_alarm &= misc_sts;

	/* Also clear those which are masked out anyway */
	xadc->zynq_masked_alarm &= ~xadc->zynq_intmask;

	/* Clear the interrupts before we unmask them */
	xadc_write_reg(xadc, XADC_ZYNQ_REG_INTSTS, unmask);

	xadc_zynq_update_intmsk(xadc, 0, 0);

	spin_unlock_irq(&xadc->lock);

	/* if still pending some alarm re-trigger the timer */
	if (xadc->zynq_masked_alarm) {
		schedule_delayed_work(&xadc->zynq_unmask_work,
				msecs_to_jiffies(XADC_ZYNQ_UNMASK_TIMEOUT));
	}

}

static irqreturn_t xadc_zynq_interrupt_handler(int irq, void *devid)
{
	struct iio_dev *indio_dev = devid;
	struct xadc *xadc = iio_priv(indio_dev);
	uint32_t status;

	xadc_read_reg(xadc, XADC_ZYNQ_REG_INTSTS, &status);

	status &= ~(xadc->zynq_intmask | xadc->zynq_masked_alarm);

	if (!status)
		return IRQ_NONE;

	spin_lock(&xadc->lock);

	xadc_write_reg(xadc, XADC_ZYNQ_REG_INTSTS, status);

	if (status & XADC_ZYNQ_INT_DFIFO_GTH) {
		xadc_zynq_update_intmsk(xadc, XADC_ZYNQ_INT_DFIFO_GTH,
			XADC_ZYNQ_INT_DFIFO_GTH);
		complete(&xadc->completion);
	}

	status &= XADC_ZYNQ_INT_ALARM_MASK;
	if (status) {
		xadc->zynq_masked_alarm |= status;
		/*
		 * mask the current event interrupt,
		 * unmask it when the interrupt is no more active.
		 */
		xadc_zynq_update_intmsk(xadc, 0, 0);

		xadc_handle_events(indio_dev,
				xadc_zynq_transform_alarm(status));

		/* unmask the required interrupts in timer. */
		schedule_delayed_work(&xadc->zynq_unmask_work,
				msecs_to_jiffies(XADC_ZYNQ_UNMASK_TIMEOUT));
	}
	spin_unlock(&xadc->lock);

	return IRQ_HANDLED;
}

#define XADC_ZYNQ_TCK_RATE_MAX 50000000
#define XADC_ZYNQ_IGAP_DEFAULT 20
#define XADC_ZYNQ_PCAP_RATE_MAX 200000000

static int xadc_zynq_setup(struct platform_device *pdev,
	struct iio_dev *indio_dev, int irq)
{
	struct xadc *xadc = iio_priv(indio_dev);
	unsigned long pcap_rate;
	unsigned int tck_div;
	unsigned int div;
	unsigned int igap;
	unsigned int tck_rate;
	int ret;

	/* TODO: Figure out how to make igap and tck_rate configurable */
	igap = XADC_ZYNQ_IGAP_DEFAULT;
	tck_rate = XADC_ZYNQ_TCK_RATE_MAX;

	xadc->zynq_intmask = ~0;

	pcap_rate = clk_get_rate(xadc->clk);
	if (!pcap_rate)
		return -EINVAL;

	if (pcap_rate > XADC_ZYNQ_PCAP_RATE_MAX) {
		ret = clk_set_rate(xadc->clk,
				   (unsigned long)XADC_ZYNQ_PCAP_RATE_MAX);
		if (ret)
			return ret;
	}

	if (tck_rate > pcap_rate / 2) {
		div = 2;
	} else {
		div = pcap_rate / tck_rate;
		if (pcap_rate / div > XADC_ZYNQ_TCK_RATE_MAX)
			div++;
	}

	if (div <= 3)
		tck_div = XADC_ZYNQ_CFG_TCKRATE_DIV2;
	else if (div <= 7)
		tck_div = XADC_ZYNQ_CFG_TCKRATE_DIV4;
	else if (div <= 15)
		tck_div = XADC_ZYNQ_CFG_TCKRATE_DIV8;
	else
		tck_div = XADC_ZYNQ_CFG_TCKRATE_DIV16;

	xadc_write_reg(xadc, XADC_ZYNQ_REG_CTL, XADC_ZYNQ_CTL_RESET);
	xadc_write_reg(xadc, XADC_ZYNQ_REG_CTL, 0);
	xadc_write_reg(xadc, XADC_ZYNQ_REG_INTSTS, ~0);
	xadc_write_reg(xadc, XADC_ZYNQ_REG_INTMSK, xadc->zynq_intmask);
	xadc_write_reg(xadc, XADC_ZYNQ_REG_CFG, XADC_ZYNQ_CFG_ENABLE |
			XADC_ZYNQ_CFG_REDGE | XADC_ZYNQ_CFG_WEDGE |
			tck_div | XADC_ZYNQ_CFG_IGAP(igap));

	if (pcap_rate > XADC_ZYNQ_PCAP_RATE_MAX) {
		ret = clk_set_rate(xadc->clk, pcap_rate);
		if (ret)
			return ret;
	}

	return 0;
}

static unsigned long xadc_zynq_get_dclk_rate(struct xadc *xadc)
{
	unsigned int div;
	uint32_t val;

	xadc_read_reg(xadc, XADC_ZYNQ_REG_CFG, &val);

	switch (val & XADC_ZYNQ_CFG_TCKRATE_MASK) {
	case XADC_ZYNQ_CFG_TCKRATE_DIV4:
		div = 4;
		break;
	case XADC_ZYNQ_CFG_TCKRATE_DIV8:
		div = 8;
		break;
	case XADC_ZYNQ_CFG_TCKRATE_DIV16:
		div = 16;
		break;
	default:
		div = 2;
		break;
	}

	return clk_get_rate(xadc->clk) / div;
}

static void xadc_zynq_update_alarm(struct xadc *xadc, unsigned int alarm)
{
	unsigned long flags;
	uint32_t status;

	/* Move OT to bit 7 */
	alarm = ((alarm & 0x08) << 4) | ((alarm & 0xf0) >> 1) | (alarm & 0x07);

	spin_lock_irqsave(&xadc->lock, flags);

	/* Clear previous interrupts if any. */
	xadc_read_reg(xadc, XADC_ZYNQ_REG_INTSTS, &status);
	xadc_write_reg(xadc, XADC_ZYNQ_REG_INTSTS, status & alarm);

	xadc_zynq_update_intmsk(xadc, XADC_ZYNQ_INT_ALARM_MASK,
		~alarm & XADC_ZYNQ_INT_ALARM_MASK);

	spin_unlock_irqrestore(&xadc->lock, flags);
}

static const struct xadc_ops xadc_zynq_ops = {
	.read = xadc_zynq_read_adc_reg,
	.write = xadc_zynq_write_adc_reg,
	.setup = xadc_zynq_setup,
	.get_dclk_rate = xadc_zynq_get_dclk_rate,
	.interrupt_handler = xadc_zynq_interrupt_handler,
	.update_alarm = xadc_zynq_update_alarm,
	.type = XADC_TYPE_S7,
};

static const unsigned int xadc_axi_reg_offsets[] = {
	[XADC_TYPE_S7] = XADC_7S_AXI_ADC_REG_OFFSET,
	[XADC_TYPE_US] = XADC_US_AXI_ADC_REG_OFFSET,
};

static int xadc_axi_read_adc_reg(struct xadc *xadc, unsigned int reg,
	uint16_t *val)
{
	uint32_t val32;

	xadc_read_reg(xadc, xadc_axi_reg_offsets[xadc->ops->type] + reg * 4,
		&val32);
	*val = val32 & 0xffff;

	return 0;
}

static int xadc_axi_write_adc_reg(struct xadc *xadc, unsigned int reg,
	uint16_t val)
{
	xadc_write_reg(xadc, xadc_axi_reg_offsets[xadc->ops->type] + reg * 4,
		val);

	return 0;
}

static int xadc_axi_setup(struct platform_device *pdev,
	struct iio_dev *indio_dev, int irq)
{
	struct xadc *xadc = iio_priv(indio_dev);

	xadc_write_reg(xadc, XADC_AXI_REG_RESET, XADC_AXI_RESET_MAGIC);
	xadc_write_reg(xadc, XADC_AXI_REG_GIER, XADC_AXI_GIER_ENABLE);

	return 0;
}

static irqreturn_t xadc_axi_interrupt_handler(int irq, void *devid)
{
	struct iio_dev *indio_dev = devid;
	struct xadc *xadc = iio_priv(indio_dev);
	uint32_t status, mask;
	unsigned int events;

	xadc_read_reg(xadc, XADC_AXI_REG_IPISR, &status);
	xadc_read_reg(xadc, XADC_AXI_REG_IPIER, &mask);
	status &= mask;

	if (!status)
		return IRQ_NONE;

	if ((status & XADC_AXI_INT_EOS) && xadc->trigger)
		iio_trigger_poll(xadc->trigger);

	if (status & XADC_AXI_INT_ALARM_MASK) {
		/*
		 * The order of the bits in the AXI-XADC status register does
		 * not match the order of the bits in the XADC alarm enable
		 * register. xadc_handle_events() expects the events to be in
		 * the same order as the XADC alarm enable register.
		 */
		events = (status & 0x000e) >> 1;
		events |= (status & 0x0001) << 3;
		events |= (status & 0x3c00) >> 6;
		xadc_handle_events(indio_dev, events);
	}

	xadc_write_reg(xadc, XADC_AXI_REG_IPISR, status);

	return IRQ_HANDLED;
}

static void xadc_axi_update_alarm(struct xadc *xadc, unsigned int alarm)
{
	uint32_t val;
	unsigned long flags;

	/*
	 * The order of the bits in the AXI-XADC status register does not match
	 * the order of the bits in the XADC alarm enable register. We get
	 * passed the alarm mask in the same order as in the XADC alarm enable
	 * register.
	 */
	alarm = ((alarm & 0x07) << 1) | ((alarm & 0x08) >> 3) |
			((alarm & 0xf0) << 6);

	spin_lock_irqsave(&xadc->lock, flags);
	xadc_read_reg(xadc, XADC_AXI_REG_IPIER, &val);
	val &= ~XADC_AXI_INT_ALARM_MASK;
	val |= alarm;
	xadc_write_reg(xadc, XADC_AXI_REG_IPIER, val);
	spin_unlock_irqrestore(&xadc->lock, flags);
}

static unsigned long xadc_axi_get_dclk(struct xadc *xadc)
{
	return clk_get_rate(xadc->clk);
}

static const struct xadc_ops xadc_7s_axi_ops = {
	.read = xadc_axi_read_adc_reg,
	.write = xadc_axi_write_adc_reg,
	.setup = xadc_axi_setup,
	.get_dclk_rate = xadc_axi_get_dclk,
	.update_alarm = xadc_axi_update_alarm,
	.interrupt_handler = xadc_axi_interrupt_handler,
	.flags = XADC_FLAGS_BUFFERED,
	.type = XADC_TYPE_S7,
};

static const struct xadc_ops xadc_us_axi_ops = {
	.read = xadc_axi_read_adc_reg,
	.write = xadc_axi_write_adc_reg,
	.setup = xadc_axi_setup,
	.get_dclk_rate = xadc_axi_get_dclk,
	.update_alarm = xadc_axi_update_alarm,
	.interrupt_handler = xadc_axi_interrupt_handler,
	.flags = XADC_FLAGS_BUFFERED,
	.type = XADC_TYPE_US,
};

static int _xadc_update_adc_reg(struct xadc *xadc, unsigned int reg,
	uint16_t mask, uint16_t val)
{
	uint16_t tmp;
	int ret;

	ret = _xadc_read_adc_reg(xadc, reg, &tmp);
	if (ret)
		return ret;

	return _xadc_write_adc_reg(xadc, reg, (tmp & ~mask) | val);
}

static int xadc_update_adc_reg(struct xadc *xadc, unsigned int reg,
	uint16_t mask, uint16_t val)
{
	int ret;

	mutex_lock(&xadc->mutex);
	ret = _xadc_update_adc_reg(xadc, reg, mask, val);
	mutex_unlock(&xadc->mutex);

	return ret;
}

static unsigned long xadc_get_dclk_rate(struct xadc *xadc)
{
	return xadc->ops->get_dclk_rate(xadc);
}

static int xadc_update_scan_mode(struct iio_dev *indio_dev,
	const unsigned long *mask)
{
	struct xadc *xadc = iio_priv(indio_dev);
	size_t new_size, n;
	void *data;

	n = bitmap_weight(mask, indio_dev->masklength);

	if (check_mul_overflow(n, sizeof(*xadc->data), &new_size))
		return -ENOMEM;

	data = devm_krealloc(indio_dev->dev.parent, xadc->data,
			     new_size, GFP_KERNEL);
	if (!data)
		return -ENOMEM;

	memset(data, 0, new_size);
	xadc->data = data;

	return 0;
}

static unsigned int xadc_scan_index_to_channel(unsigned int scan_index)
{
	switch (scan_index) {
	case 5:
		return XADC_REG_VCCPINT;
	case 6:
		return XADC_REG_VCCPAUX;
	case 7:
		return XADC_REG_VCCO_DDR;
	case 8:
		return XADC_REG_TEMP;
	case 9:
		return XADC_REG_VCCINT;
	case 10:
		return XADC_REG_VCCAUX;
	case 11:
		return XADC_REG_VPVN;
	case 12:
		return XADC_REG_VREFP;
	case 13:
		return XADC_REG_VREFN;
	case 14:
		return XADC_REG_VCCBRAM;
	default:
		return XADC_REG_VAUX(scan_index - 16);
	}
}

static irqreturn_t xadc_trigger_handler(int irq, void *p)
{
	struct iio_poll_func *pf = p;
	struct iio_dev *indio_dev = pf->indio_dev;
	struct xadc *xadc = iio_priv(indio_dev);
	unsigned int chan;
	int i, j;

	if (!xadc->data)
		goto out;

	j = 0;
	for_each_set_bit(i, indio_dev->active_scan_mask,
		indio_dev->masklength) {
		chan = xadc_scan_index_to_channel(i);
		xadc_read_adc_reg(xadc, chan, &xadc->data[j]);
		j++;
	}

	iio_push_to_buffers(indio_dev, xadc->data);

out:
	iio_trigger_notify_done(indio_dev->trig);

	return IRQ_HANDLED;
}

static int xadc_trigger_set_state(struct iio_trigger *trigger, bool state)
{
	struct xadc *xadc = iio_trigger_get_drvdata(trigger);
	unsigned long flags;
	unsigned int convst;
	unsigned int val;
	int ret = 0;

	mutex_lock(&xadc->mutex);

	if (state) {
		/* Only one of the two triggers can be active at a time. */
		if (xadc->trigger != NULL) {
			ret = -EBUSY;
			goto err_out;
		} else {
			xadc->trigger = trigger;
			if (trigger == xadc->convst_trigger)
				convst = XADC_CONF0_EC;
			else
				convst = 0;
		}
		ret = _xadc_update_adc_reg(xadc, XADC_REG_CONF1, XADC_CONF0_EC,
					convst);
		if (ret)
			goto err_out;
	} else {
		xadc->trigger = NULL;
	}

	spin_lock_irqsave(&xadc->lock, flags);
	xadc_read_reg(xadc, XADC_AXI_REG_IPIER, &val);
	xadc_write_reg(xadc, XADC_AXI_REG_IPISR, XADC_AXI_INT_EOS);
	if (state)
		val |= XADC_AXI_INT_EOS;
	else
		val &= ~XADC_AXI_INT_EOS;
	xadc_write_reg(xadc, XADC_AXI_REG_IPIER, val);
	spin_unlock_irqrestore(&xadc->lock, flags);

err_out:
	mutex_unlock(&xadc->mutex);

	return ret;
}

static const struct iio_trigger_ops xadc_trigger_ops = {
	.set_trigger_state = &xadc_trigger_set_state,
};

static struct iio_trigger *xadc_alloc_trigger(struct iio_dev *indio_dev,
	const char *name)
{
	struct device *dev = indio_dev->dev.parent;
	struct iio_trigger *trig;
	int ret;

	trig = devm_iio_trigger_alloc(dev, "%s%d-%s", indio_dev->name,
				      indio_dev->id, name);
	if (trig == NULL)
		return ERR_PTR(-ENOMEM);

	trig->dev.parent = indio_dev->dev.parent;
	trig->ops = &xadc_trigger_ops;
	iio_trigger_set_drvdata(trig, iio_priv(indio_dev));

	ret = devm_iio_trigger_register(dev, trig);
	if (ret)
		return ERR_PTR(ret);

	return trig;
}

static int xadc_power_adc_b(struct xadc *xadc, unsigned int seq_mode)
{
	uint16_t val;

	/*
	 * As per datasheet the power-down bits are don't care in the
	 * UltraScale, but as per reality setting the power-down bit for the
	 * non-existing ADC-B powers down the main ADC, so just return and don't
	 * do anything.
	 */
	if (xadc->ops->type == XADC_TYPE_US)
		return 0;

	/* Powerdown the ADC-B when it is not needed. */
	switch (seq_mode) {
	case XADC_CONF1_SEQ_SIMULTANEOUS:
	case XADC_CONF1_SEQ_INDEPENDENT:
		val = 0;
		break;
	default:
		val = XADC_CONF2_PD_ADC_B;
		break;
	}

	return xadc_update_adc_reg(xadc, XADC_REG_CONF2, XADC_CONF2_PD_MASK,
		val);
}

static int xadc_get_seq_mode(struct xadc *xadc, unsigned long scan_mode)
{
	unsigned int aux_scan_mode = scan_mode >> 16;

	/* UltraScale has only one ADC and supports only continuous mode */
	if (xadc->ops->type == XADC_TYPE_US)
		return XADC_CONF1_SEQ_CONTINUOUS;

	if (xadc->external_mux_mode == XADC_EXTERNAL_MUX_DUAL)
		return XADC_CONF1_SEQ_SIMULTANEOUS;

	if ((aux_scan_mode & 0xff00) == 0 ||
		(aux_scan_mode & 0x00ff) == 0)
		return XADC_CONF1_SEQ_CONTINUOUS;

	return XADC_CONF1_SEQ_SIMULTANEOUS;
}

static int xadc_postdisable(struct iio_dev *indio_dev)
{
	struct xadc *xadc = iio_priv(indio_dev);
	unsigned long scan_mask;
	int ret;
	int i;

	scan_mask = 1; /* Run calibration as part of the sequence */
	for (i = 0; i < indio_dev->num_channels; i++)
		scan_mask |= BIT(indio_dev->channels[i].scan_index);

	/* Enable all channels and calibration */
	ret = xadc_write_adc_reg(xadc, XADC_REG_SEQ(0), scan_mask & 0xffff);
	if (ret)
		return ret;

	ret = xadc_write_adc_reg(xadc, XADC_REG_SEQ(1), scan_mask >> 16);
	if (ret)
		return ret;

	ret = xadc_update_adc_reg(xadc, XADC_REG_CONF1, XADC_CONF1_SEQ_MASK,
		XADC_CONF1_SEQ_CONTINUOUS);
	if (ret)
		return ret;

	return xadc_power_adc_b(xadc, XADC_CONF1_SEQ_CONTINUOUS);
}

static int xadc_preenable(struct iio_dev *indio_dev)
{
	struct xadc *xadc = iio_priv(indio_dev);
	unsigned long scan_mask;
	int seq_mode;
	int ret;

	ret = xadc_update_adc_reg(xadc, XADC_REG_CONF1, XADC_CONF1_SEQ_MASK,
		XADC_CONF1_SEQ_DEFAULT);
	if (ret)
		goto err;

	scan_mask = *indio_dev->active_scan_mask;
	seq_mode = xadc_get_seq_mode(xadc, scan_mask);

	ret = xadc_write_adc_reg(xadc, XADC_REG_SEQ(0), scan_mask & 0xffff);
	if (ret)
		goto err;

	/*
	 * In simultaneous mode the upper and lower aux channels are samples at
	 * the same time. In this mode the upper 8 bits in the sequencer
	 * register are don't care and the lower 8 bits control two channels
	 * each. As such we must set the bit if either the channel in the lower
	 * group or the upper group is enabled.
	 */
	if (seq_mode == XADC_CONF1_SEQ_SIMULTANEOUS)
		scan_mask = ((scan_mask >> 8) | scan_mask) & 0xff0000;

	ret = xadc_write_adc_reg(xadc, XADC_REG_SEQ(1), scan_mask >> 16);
	if (ret)
		goto err;

	ret = xadc_power_adc_b(xadc, seq_mode);
	if (ret)
		goto err;

	ret = xadc_update_adc_reg(xadc, XADC_REG_CONF1, XADC_CONF1_SEQ_MASK,
		seq_mode);
	if (ret)
		goto err;

	return 0;
err:
	xadc_postdisable(indio_dev);
	return ret;
}

static const struct iio_buffer_setup_ops xadc_buffer_ops = {
	.preenable = &xadc_preenable,
	.postdisable = &xadc_postdisable,
};

static int xadc_read_samplerate(struct xadc *xadc)
{
	unsigned int div;
	uint16_t val16;
	int ret;

	ret = xadc_read_adc_reg(xadc, XADC_REG_CONF2, &val16);
	if (ret)
		return ret;

	div = (val16 & XADC_CONF2_DIV_MASK) >> XADC_CONF2_DIV_OFFSET;
	if (div < 2)
		div = 2;

	return xadc_get_dclk_rate(xadc) / div / 26;
}

static int xadc_read_raw(struct iio_dev *indio_dev,
	struct iio_chan_spec const *chan, int *val, int *val2, long info)
{
	struct xadc *xadc = iio_priv(indio_dev);
	unsigned int bits = chan->scan_type.realbits;
	uint16_t val16;
	int ret;

	switch (info) {
	case IIO_CHAN_INFO_RAW:
		if (iio_buffer_enabled(indio_dev))
			return -EBUSY;
		ret = xadc_read_adc_reg(xadc, chan->address, &val16);
		if (ret < 0)
			return ret;

		val16 >>= chan->scan_type.shift;
		if (chan->scan_type.sign == 'u')
			*val = val16;
		else
			*val = sign_extend32(val16, bits - 1);

		return IIO_VAL_INT;
	case IIO_CHAN_INFO_SCALE:
		switch (chan->type) {
		case IIO_VOLTAGE:
			/* V = (val * 3.0) / 2**bits */
			switch (chan->address) {
			case XADC_REG_VCCINT:
			case XADC_REG_VCCAUX:
			case XADC_REG_VREFP:
			case XADC_REG_VREFN:
			case XADC_REG_VCCBRAM:
			case XADC_REG_VCCPINT:
			case XADC_REG_VCCPAUX:
			case XADC_REG_VCCO_DDR:
				*val = 3000;
				break;
			default:
				*val = 1000;
				break;
			}
			*val2 = chan->scan_type.realbits;
			return IIO_VAL_FRACTIONAL_LOG2;
		case IIO_TEMP:
			/* Temp in C = (val * 503.975) / 2**bits - 273.15 */
			*val = 503975;
			*val2 = bits;
			return IIO_VAL_FRACTIONAL_LOG2;
		default:
			return -EINVAL;
		}
	case IIO_CHAN_INFO_OFFSET:
		/* Only the temperature channel has an offset */
		*val = -((273150 << bits) / 503975);
		return IIO_VAL_INT;
	case IIO_CHAN_INFO_SAMP_FREQ:
		ret = xadc_read_samplerate(xadc);
		if (ret < 0)
			return ret;

		*val = ret;
		return IIO_VAL_INT;
	default:
		return -EINVAL;
	}
}

static int xadc_write_samplerate(struct xadc *xadc, int val)
{
	unsigned long clk_rate = xadc_get_dclk_rate(xadc);
	unsigned int div;

	if (!clk_rate)
		return -EINVAL;

	if (val <= 0)
		return -EINVAL;

	/* Max. 150 kSPS */
	if (val > XADC_MAX_SAMPLERATE)
		val = XADC_MAX_SAMPLERATE;

	val *= 26;

	/* Min 1MHz */
	if (val < 1000000)
		val = 1000000;

	/*
	 * We want to round down, but only if we do not exceed the 150 kSPS
	 * limit.
	 */
	div = clk_rate / val;
	if (clk_rate / div / 26 > XADC_MAX_SAMPLERATE)
		div++;
	if (div < 2)
		div = 2;
	else if (div > 0xff)
		div = 0xff;

	return xadc_update_adc_reg(xadc, XADC_REG_CONF2, XADC_CONF2_DIV_MASK,
		div << XADC_CONF2_DIV_OFFSET);
}

static int xadc_write_raw(struct iio_dev *indio_dev,
	struct iio_chan_spec const *chan, int val, int val2, long info)
{
	struct xadc *xadc = iio_priv(indio_dev);

	if (info != IIO_CHAN_INFO_SAMP_FREQ)
		return -EINVAL;

	return xadc_write_samplerate(xadc, val);
}

static const struct iio_event_spec xadc_temp_events[] = {
	{
		.type = IIO_EV_TYPE_THRESH,
		.dir = IIO_EV_DIR_RISING,
		.mask_separate = BIT(IIO_EV_INFO_ENABLE) |
				BIT(IIO_EV_INFO_VALUE) |
				BIT(IIO_EV_INFO_HYSTERESIS),
	},
};

/* Separate values for upper and lower thresholds, but only a shared enabled */
static const struct iio_event_spec xadc_voltage_events[] = {
	{
		.type = IIO_EV_TYPE_THRESH,
		.dir = IIO_EV_DIR_RISING,
		.mask_separate = BIT(IIO_EV_INFO_VALUE),
	}, {
		.type = IIO_EV_TYPE_THRESH,
		.dir = IIO_EV_DIR_FALLING,
		.mask_separate = BIT(IIO_EV_INFO_VALUE),
	}, {
		.type = IIO_EV_TYPE_THRESH,
		.dir = IIO_EV_DIR_EITHER,
		.mask_separate = BIT(IIO_EV_INFO_ENABLE),
	},
};

#define XADC_CHAN_TEMP(_chan, _scan_index, _addr, _bits) { \
	.type = IIO_TEMP, \
	.indexed = 1, \
	.channel = (_chan), \
	.address = (_addr), \
	.info_mask_separate = BIT(IIO_CHAN_INFO_RAW) | \
		BIT(IIO_CHAN_INFO_SCALE) | \
		BIT(IIO_CHAN_INFO_OFFSET), \
	.info_mask_shared_by_all = BIT(IIO_CHAN_INFO_SAMP_FREQ), \
	.event_spec = xadc_temp_events, \
	.num_event_specs = ARRAY_SIZE(xadc_temp_events), \
	.scan_index = (_scan_index), \
	.scan_type = { \
		.sign = 'u', \
		.realbits = (_bits), \
		.storagebits = 16, \
		.shift = 16 - (_bits), \
		.endianness = IIO_CPU, \
	}, \
}

#define XADC_CHAN_VOLTAGE(_chan, _scan_index, _addr, _bits, _ext, _alarm) { \
	.type = IIO_VOLTAGE, \
	.indexed = 1, \
	.channel = (_chan), \
	.address = (_addr), \
	.info_mask_separate = BIT(IIO_CHAN_INFO_RAW) | \
		BIT(IIO_CHAN_INFO_SCALE), \
	.info_mask_shared_by_all = BIT(IIO_CHAN_INFO_SAMP_FREQ), \
	.event_spec = (_alarm) ? xadc_voltage_events : NULL, \
	.num_event_specs = (_alarm) ? ARRAY_SIZE(xadc_voltage_events) : 0, \
	.scan_index = (_scan_index), \
	.scan_type = { \
		.sign = ((_addr) == XADC_REG_VREFN) ? 's' : 'u', \
		.realbits = (_bits), \
		.storagebits = 16, \
		.shift = 16 - (_bits), \
		.endianness = IIO_CPU, \
	}, \
	.extend_name = _ext, \
}

/* 7 Series */
#define XADC_7S_CHAN_TEMP(_chan, _scan_index, _addr) \
	XADC_CHAN_TEMP(_chan, _scan_index, _addr, 12)
#define XADC_7S_CHAN_VOLTAGE(_chan, _scan_index, _addr, _ext, _alarm) \
	XADC_CHAN_VOLTAGE(_chan, _scan_index, _addr, 12, _ext, _alarm)

static const struct iio_chan_spec xadc_7s_channels[] = {
	XADC_7S_CHAN_TEMP(0, 8, XADC_REG_TEMP),
	XADC_7S_CHAN_VOLTAGE(0, 9, XADC_REG_VCCINT, "vccint", true),
	XADC_7S_CHAN_VOLTAGE(1, 10, XADC_REG_VCCAUX, "vccaux", true),
	XADC_7S_CHAN_VOLTAGE(2, 14, XADC_REG_VCCBRAM, "vccbram", true),
	XADC_7S_CHAN_VOLTAGE(3, 5, XADC_REG_VCCPINT, "vccpint", true),
	XADC_7S_CHAN_VOLTAGE(4, 6, XADC_REG_VCCPAUX, "vccpaux", true),
	XADC_7S_CHAN_VOLTAGE(5, 7, XADC_REG_VCCO_DDR, "vccoddr", true),
	XADC_7S_CHAN_VOLTAGE(6, 12, XADC_REG_VREFP, "vrefp", false),
	XADC_7S_CHAN_VOLTAGE(7, 13, XADC_REG_VREFN, "vrefn", false),
	XADC_7S_CHAN_VOLTAGE(8, 11, XADC_REG_VPVN, NULL, false),
	XADC_7S_CHAN_VOLTAGE(9, 16, XADC_REG_VAUX(0), NULL, false),
	XADC_7S_CHAN_VOLTAGE(10, 17, XADC_REG_VAUX(1), NULL, false),
	XADC_7S_CHAN_VOLTAGE(11, 18, XADC_REG_VAUX(2), NULL, false),
	XADC_7S_CHAN_VOLTAGE(12, 19, XADC_REG_VAUX(3), NULL, false),
	XADC_7S_CHAN_VOLTAGE(13, 20, XADC_REG_VAUX(4), NULL, false),
	XADC_7S_CHAN_VOLTAGE(14, 21, XADC_REG_VAUX(5), NULL, false),
	XADC_7S_CHAN_VOLTAGE(15, 22, XADC_REG_VAUX(6), NULL, false),
	XADC_7S_CHAN_VOLTAGE(16, 23, XADC_REG_VAUX(7), NULL, false),
	XADC_7S_CHAN_VOLTAGE(17, 24, XADC_REG_VAUX(8), NULL, false),
	XADC_7S_CHAN_VOLTAGE(18, 25, XADC_REG_VAUX(9), NULL, false),
	XADC_7S_CHAN_VOLTAGE(19, 26, XADC_REG_VAUX(10), NULL, false),
	XADC_7S_CHAN_VOLTAGE(20, 27, XADC_REG_VAUX(11), NULL, false),
	XADC_7S_CHAN_VOLTAGE(21, 28, XADC_REG_VAUX(12), NULL, false),
	XADC_7S_CHAN_VOLTAGE(22, 29, XADC_REG_VAUX(13), NULL, false),
	XADC_7S_CHAN_VOLTAGE(23, 30, XADC_REG_VAUX(14), NULL, false),
	XADC_7S_CHAN_VOLTAGE(24, 31, XADC_REG_VAUX(15), NULL, false),
};

/* UltraScale */
#define XADC_US_CHAN_TEMP(_chan, _scan_index, _addr) \
	XADC_CHAN_TEMP(_chan, _scan_index, _addr, 10)
#define XADC_US_CHAN_VOLTAGE(_chan, _scan_index, _addr, _ext, _alarm) \
	XADC_CHAN_VOLTAGE(_chan, _scan_index, _addr, 10, _ext, _alarm)

static const struct iio_chan_spec xadc_us_channels[] = {
	XADC_US_CHAN_TEMP(0, 8, XADC_REG_TEMP),
	XADC_US_CHAN_VOLTAGE(0, 9, XADC_REG_VCCINT, "vccint", true),
	XADC_US_CHAN_VOLTAGE(1, 10, XADC_REG_VCCAUX, "vccaux", true),
	XADC_US_CHAN_VOLTAGE(2, 14, XADC_REG_VCCBRAM, "vccbram", true),
	XADC_US_CHAN_VOLTAGE(3, 5, XADC_REG_VCCPINT, "vccpsintlp", true),
	XADC_US_CHAN_VOLTAGE(4, 6, XADC_REG_VCCPAUX, "vccpsintfp", true),
	XADC_US_CHAN_VOLTAGE(5, 7, XADC_REG_VCCO_DDR, "vccpsaux", true),
	XADC_US_CHAN_VOLTAGE(6, 12, XADC_REG_VREFP, "vrefp", false),
	XADC_US_CHAN_VOLTAGE(7, 13, XADC_REG_VREFN, "vrefn", false),
	XADC_US_CHAN_VOLTAGE(8, 11, XADC_REG_VPVN, NULL, false),
	XADC_US_CHAN_VOLTAGE(9, 16, XADC_REG_VAUX(0), NULL, false),
	XADC_US_CHAN_VOLTAGE(10, 17, XADC_REG_VAUX(1), NULL, false),
	XADC_US_CHAN_VOLTAGE(11, 18, XADC_REG_VAUX(2), NULL, false),
	XADC_US_CHAN_VOLTAGE(12, 19, XADC_REG_VAUX(3), NULL, false),
	XADC_US_CHAN_VOLTAGE(13, 20, XADC_REG_VAUX(4), NULL, false),
	XADC_US_CHAN_VOLTAGE(14, 21, XADC_REG_VAUX(5), NULL, false),
	XADC_US_CHAN_VOLTAGE(15, 22, XADC_REG_VAUX(6), NULL, false),
	XADC_US_CHAN_VOLTAGE(16, 23, XADC_REG_VAUX(7), NULL, false),
	XADC_US_CHAN_VOLTAGE(17, 24, XADC_REG_VAUX(8), NULL, false),
	XADC_US_CHAN_VOLTAGE(18, 25, XADC_REG_VAUX(9), NULL, false),
	XADC_US_CHAN_VOLTAGE(19, 26, XADC_REG_VAUX(10), NULL, false),
	XADC_US_CHAN_VOLTAGE(20, 27, XADC_REG_VAUX(11), NULL, false),
	XADC_US_CHAN_VOLTAGE(21, 28, XADC_REG_VAUX(12), NULL, false),
	XADC_US_CHAN_VOLTAGE(22, 29, XADC_REG_VAUX(13), NULL, false),
	XADC_US_CHAN_VOLTAGE(23, 30, XADC_REG_VAUX(14), NULL, false),
	XADC_US_CHAN_VOLTAGE(24, 31, XADC_REG_VAUX(15), NULL, false),
};

static const struct iio_info xadc_info = {
	.read_raw = &xadc_read_raw,
	.write_raw = &xadc_write_raw,
	.read_event_config = &xadc_read_event_config,
	.write_event_config = &xadc_write_event_config,
	.read_event_value = &xadc_read_event_value,
	.write_event_value = &xadc_write_event_value,
	.update_scan_mode = &xadc_update_scan_mode,
};

static const struct of_device_id xadc_of_match_table[] = {
	{
		.compatible = "xlnx,zynq-xadc-1.00.a",
		.data = &xadc_zynq_ops
	}, {
		.compatible = "xlnx,axi-xadc-1.00.a",
		.data = &xadc_7s_axi_ops
	}, {
		.compatible = "xlnx,system-management-wiz-1.3",
		.data = &xadc_us_axi_ops
	},
	{ },
};
MODULE_DEVICE_TABLE(of, xadc_of_match_table);

static int xadc_parse_dt(struct iio_dev *indio_dev, struct device_node *np,
	unsigned int *conf)
{
	struct device *dev = indio_dev->dev.parent;
	struct xadc *xadc = iio_priv(indio_dev);
	const struct iio_chan_spec *channel_templates;
	struct iio_chan_spec *channels, *chan;
	struct device_node *chan_node, *child;
	unsigned int max_channels;
	unsigned int num_channels;
	const char *external_mux;
	u32 ext_mux_chan;
	u32 reg;
	int ret;

	*conf = 0;

	ret = of_property_read_string(np, "xlnx,external-mux", &external_mux);
	if (ret < 0 || strcasecmp(external_mux, "none") == 0)
		xadc->external_mux_mode = XADC_EXTERNAL_MUX_NONE;
	else if (strcasecmp(external_mux, "single") == 0)
		xadc->external_mux_mode = XADC_EXTERNAL_MUX_SINGLE;
	else if (strcasecmp(external_mux, "dual") == 0)
		xadc->external_mux_mode = XADC_EXTERNAL_MUX_DUAL;
	else
		return -EINVAL;

	if (xadc->external_mux_mode != XADC_EXTERNAL_MUX_NONE) {
		ret = of_property_read_u32(np, "xlnx,external-mux-channel",
					&ext_mux_chan);
		if (ret < 0)
			return ret;

		if (xadc->external_mux_mode == XADC_EXTERNAL_MUX_SINGLE) {
			if (ext_mux_chan == 0)
				ext_mux_chan = XADC_REG_VPVN;
			else if (ext_mux_chan <= 16)
				ext_mux_chan = XADC_REG_VAUX(ext_mux_chan - 1);
			else
				return -EINVAL;
		} else {
			if (ext_mux_chan > 0 && ext_mux_chan <= 8)
				ext_mux_chan = XADC_REG_VAUX(ext_mux_chan - 1);
			else
				return -EINVAL;
		}

		*conf |= XADC_CONF0_MUX | XADC_CONF0_CHAN(ext_mux_chan);
	}
<<<<<<< HEAD

	channels = devm_kmemdup(dev, xadc_channels,
				sizeof(xadc_channels), GFP_KERNEL);
=======
	if (xadc->ops->type == XADC_TYPE_S7) {
		channel_templates = xadc_7s_channels;
		max_channels = ARRAY_SIZE(xadc_7s_channels);
	} else {
		channel_templates = xadc_us_channels;
		max_channels = ARRAY_SIZE(xadc_us_channels);
	}
	channels = devm_kmemdup(dev, channel_templates,
				sizeof(channels[0]) * max_channels, GFP_KERNEL);
>>>>>>> f642729d
	if (!channels)
		return -ENOMEM;

	num_channels = 9;
	chan = &channels[9];

	chan_node = of_get_child_by_name(np, "xlnx,channels");
	if (chan_node) {
		for_each_child_of_node(chan_node, child) {
			if (num_channels >= max_channels) {
				of_node_put(child);
				break;
			}

			ret = of_property_read_u32(child, "reg", &reg);
			if (ret || reg > 16)
				continue;

			if (of_property_read_bool(child, "xlnx,bipolar"))
				chan->scan_type.sign = 's';

			if (reg == 0) {
				chan->scan_index = 11;
				chan->address = XADC_REG_VPVN;
			} else {
				chan->scan_index = 15 + reg;
				chan->address = XADC_REG_VAUX(reg - 1);
			}
			num_channels++;
			chan++;
		}
	}
	of_node_put(chan_node);

	indio_dev->num_channels = num_channels;
	indio_dev->channels = devm_krealloc(dev, channels,
					    sizeof(*channels) * num_channels,
					    GFP_KERNEL);
	/* If we can't resize the channels array, just use the original */
	if (!indio_dev->channels)
		indio_dev->channels = channels;

	return 0;
}

static const char * const xadc_type_names[] = {
	[XADC_TYPE_S7] = "xadc",
	[XADC_TYPE_US] = "xilinx-system-monitor",
};

static void xadc_clk_disable_unprepare(void *data)
{
	struct clk *clk = data;

	clk_disable_unprepare(clk);
}

static void xadc_cancel_delayed_work(void *data)
{
	struct delayed_work *work = data;

	cancel_delayed_work_sync(work);
}

static int xadc_probe(struct platform_device *pdev)
{
	struct device *dev = &pdev->dev;
	const struct of_device_id *id;
	struct iio_dev *indio_dev;
	unsigned int bipolar_mask;
	unsigned int conf0;
	struct xadc *xadc;
	int ret;
	int irq;
	int i;

	if (!dev->of_node)
		return -ENODEV;

	id = of_match_node(xadc_of_match_table, dev->of_node);
	if (!id)
		return -EINVAL;

	irq = platform_get_irq(pdev, 0);
	if (irq <= 0)
		return -ENXIO;

	indio_dev = devm_iio_device_alloc(dev, sizeof(*xadc));
	if (!indio_dev)
		return -ENOMEM;

	xadc = iio_priv(indio_dev);
	xadc->ops = id->data;
	xadc->irq = irq;
	init_completion(&xadc->completion);
	mutex_init(&xadc->mutex);
	spin_lock_init(&xadc->lock);
	INIT_DELAYED_WORK(&xadc->zynq_unmask_work, xadc_zynq_unmask_worker);

	xadc->base = devm_platform_ioremap_resource(pdev, 0);
	if (IS_ERR(xadc->base))
		return PTR_ERR(xadc->base);

	indio_dev->name = xadc_type_names[xadc->ops->type];
	indio_dev->modes = INDIO_DIRECT_MODE;
	indio_dev->info = &xadc_info;

	ret = xadc_parse_dt(indio_dev, dev->of_node, &conf0);
	if (ret)
		return ret;

	if (xadc->ops->flags & XADC_FLAGS_BUFFERED) {
		ret = devm_iio_triggered_buffer_setup(dev, indio_dev,
						      &iio_pollfunc_store_time,
						      &xadc_trigger_handler,
						      &xadc_buffer_ops);
		if (ret)
			return ret;

		xadc->convst_trigger = xadc_alloc_trigger(indio_dev, "convst");
		if (IS_ERR(xadc->convst_trigger))
			return PTR_ERR(xadc->convst_trigger);

		xadc->samplerate_trigger = xadc_alloc_trigger(indio_dev,
			"samplerate");
		if (IS_ERR(xadc->samplerate_trigger))
			return PTR_ERR(xadc->samplerate_trigger);
	}

	xadc->clk = devm_clk_get(dev, NULL);
	if (IS_ERR(xadc->clk))
		return PTR_ERR(xadc->clk);

	ret = clk_prepare_enable(xadc->clk);
	if (ret)
		return ret;

	ret = devm_add_action_or_reset(dev,
				       xadc_clk_disable_unprepare, xadc->clk);
	if (ret)
		return ret;

	/*
	 * Make sure not to exceed the maximum samplerate since otherwise the
	 * resulting interrupt storm will soft-lock the system.
	 */
	if (xadc->ops->flags & XADC_FLAGS_BUFFERED) {
		ret = xadc_read_samplerate(xadc);
		if (ret < 0)
			return ret;

		if (ret > XADC_MAX_SAMPLERATE) {
			ret = xadc_write_samplerate(xadc, XADC_MAX_SAMPLERATE);
			if (ret < 0)
				return ret;
		}
	}

	ret = devm_request_irq(dev, xadc->irq, xadc->ops->interrupt_handler, 0,
			       dev_name(dev), indio_dev);
	if (ret)
		return ret;

	ret = devm_add_action_or_reset(dev, xadc_cancel_delayed_work,
				       &xadc->zynq_unmask_work);
	if (ret)
		return ret;

	ret = xadc->ops->setup(pdev, indio_dev, xadc->irq);
	if (ret)
		return ret;

	for (i = 0; i < 16; i++)
		xadc_read_adc_reg(xadc, XADC_REG_THRESHOLD(i),
			&xadc->threshold[i]);

	ret = xadc_write_adc_reg(xadc, XADC_REG_CONF0, conf0);
	if (ret)
		return ret;

	bipolar_mask = 0;
	for (i = 0; i < indio_dev->num_channels; i++) {
		if (indio_dev->channels[i].scan_type.sign == 's')
			bipolar_mask |= BIT(indio_dev->channels[i].scan_index);
	}

	ret = xadc_write_adc_reg(xadc, XADC_REG_INPUT_MODE(0), bipolar_mask);
	if (ret)
		return ret;

	ret = xadc_write_adc_reg(xadc, XADC_REG_INPUT_MODE(1),
		bipolar_mask >> 16);
	if (ret)
		return ret;

	/* Disable all alarms */
	ret = xadc_update_adc_reg(xadc, XADC_REG_CONF1, XADC_CONF1_ALARM_MASK,
				  XADC_CONF1_ALARM_MASK);
	if (ret)
		return ret;

	/* Set thresholds to min/max */
	for (i = 0; i < 16; i++) {
		/*
		 * Set max voltage threshold and both temperature thresholds to
		 * 0xffff, min voltage threshold to 0.
		 */
		if (i % 8 < 4 || i == 7)
			xadc->threshold[i] = 0xffff;
		else
			xadc->threshold[i] = 0;
		ret = xadc_write_adc_reg(xadc, XADC_REG_THRESHOLD(i),
			xadc->threshold[i]);
		if (ret)
			return ret;
	}

	/* Go to non-buffered mode */
	xadc_postdisable(indio_dev);

<<<<<<< HEAD
	ret = iio_device_register(indio_dev);
	if (ret)
		goto err_free_irq;

	platform_set_drvdata(pdev, indio_dev);

	return 0;

err_free_irq:
	free_irq(xadc->irq, indio_dev);
	cancel_delayed_work_sync(&xadc->zynq_unmask_work);
err_clk_disable_unprepare:
	clk_disable_unprepare(xadc->clk);
err_free_samplerate_trigger:
	if (xadc->ops->flags & XADC_FLAGS_BUFFERED)
		iio_trigger_free(xadc->samplerate_trigger);
err_free_convst_trigger:
	if (xadc->ops->flags & XADC_FLAGS_BUFFERED)
		iio_trigger_free(xadc->convst_trigger);
err_triggered_buffer_cleanup:
	if (xadc->ops->flags & XADC_FLAGS_BUFFERED)
		iio_triggered_buffer_cleanup(indio_dev);

	return ret;
}

static int xadc_remove(struct platform_device *pdev)
{
	struct iio_dev *indio_dev = platform_get_drvdata(pdev);
	struct xadc *xadc = iio_priv(indio_dev);

	iio_device_unregister(indio_dev);
	if (xadc->ops->flags & XADC_FLAGS_BUFFERED) {
		iio_trigger_free(xadc->samplerate_trigger);
		iio_trigger_free(xadc->convst_trigger);
		iio_triggered_buffer_cleanup(indio_dev);
	}
	free_irq(xadc->irq, indio_dev);
	cancel_delayed_work_sync(&xadc->zynq_unmask_work);
	clk_disable_unprepare(xadc->clk);
	kfree(xadc->data);

	return 0;
=======
	return devm_iio_device_register(dev, indio_dev);
>>>>>>> f642729d
}

static struct platform_driver xadc_driver = {
	.probe = xadc_probe,
	.driver = {
		.name = "xadc",
		.of_match_table = xadc_of_match_table,
	},
};
module_platform_driver(xadc_driver);

MODULE_LICENSE("GPL v2");
MODULE_AUTHOR("Lars-Peter Clausen <lars@metafoo.de>");
MODULE_DESCRIPTION("Xilinx XADC IIO driver");<|MERGE_RESOLUTION|>--- conflicted
+++ resolved
@@ -1231,11 +1231,6 @@
 
 		*conf |= XADC_CONF0_MUX | XADC_CONF0_CHAN(ext_mux_chan);
 	}
-<<<<<<< HEAD
-
-	channels = devm_kmemdup(dev, xadc_channels,
-				sizeof(xadc_channels), GFP_KERNEL);
-=======
 	if (xadc->ops->type == XADC_TYPE_S7) {
 		channel_templates = xadc_7s_channels;
 		max_channels = ARRAY_SIZE(xadc_7s_channels);
@@ -1245,7 +1240,6 @@
 	}
 	channels = devm_kmemdup(dev, channel_templates,
 				sizeof(channels[0]) * max_channels, GFP_KERNEL);
->>>>>>> f642729d
 	if (!channels)
 		return -ENOMEM;
 
@@ -1466,53 +1460,7 @@
 	/* Go to non-buffered mode */
 	xadc_postdisable(indio_dev);
 
-<<<<<<< HEAD
-	ret = iio_device_register(indio_dev);
-	if (ret)
-		goto err_free_irq;
-
-	platform_set_drvdata(pdev, indio_dev);
-
-	return 0;
-
-err_free_irq:
-	free_irq(xadc->irq, indio_dev);
-	cancel_delayed_work_sync(&xadc->zynq_unmask_work);
-err_clk_disable_unprepare:
-	clk_disable_unprepare(xadc->clk);
-err_free_samplerate_trigger:
-	if (xadc->ops->flags & XADC_FLAGS_BUFFERED)
-		iio_trigger_free(xadc->samplerate_trigger);
-err_free_convst_trigger:
-	if (xadc->ops->flags & XADC_FLAGS_BUFFERED)
-		iio_trigger_free(xadc->convst_trigger);
-err_triggered_buffer_cleanup:
-	if (xadc->ops->flags & XADC_FLAGS_BUFFERED)
-		iio_triggered_buffer_cleanup(indio_dev);
-
-	return ret;
-}
-
-static int xadc_remove(struct platform_device *pdev)
-{
-	struct iio_dev *indio_dev = platform_get_drvdata(pdev);
-	struct xadc *xadc = iio_priv(indio_dev);
-
-	iio_device_unregister(indio_dev);
-	if (xadc->ops->flags & XADC_FLAGS_BUFFERED) {
-		iio_trigger_free(xadc->samplerate_trigger);
-		iio_trigger_free(xadc->convst_trigger);
-		iio_triggered_buffer_cleanup(indio_dev);
-	}
-	free_irq(xadc->irq, indio_dev);
-	cancel_delayed_work_sync(&xadc->zynq_unmask_work);
-	clk_disable_unprepare(xadc->clk);
-	kfree(xadc->data);
-
-	return 0;
-=======
 	return devm_iio_device_register(dev, indio_dev);
->>>>>>> f642729d
 }
 
 static struct platform_driver xadc_driver = {
