--- conflicted
+++ resolved
@@ -288,38 +288,6 @@
 	pgoff_t i;
 	vm_fault_t ret = VM_FAULT_NOPAGE;
 	unsigned long address = vmf->address;
-<<<<<<< HEAD
-
-	/*
-	 * Refuse to fault imported pages. This should be handled
-	 * (if at all) by redirecting mmap to the exporter.
-	 */
-	if (bo->ttm && (bo->ttm->page_flags & TTM_PAGE_FLAG_SG))
-		return VM_FAULT_SIGBUS;
-
-	if (bdev->driver->fault_reserve_notify) {
-		struct dma_fence *moving = dma_fence_get(bo->moving);
-
-		err = bdev->driver->fault_reserve_notify(bo);
-		switch (err) {
-		case 0:
-			break;
-		case -EBUSY:
-		case -ERESTARTSYS:
-			dma_fence_put(moving);
-			return VM_FAULT_NOPAGE;
-		default:
-			dma_fence_put(moving);
-			return VM_FAULT_SIGBUS;
-		}
-
-		if (bo->moving != moving) {
-			ttm_bo_move_to_lru_tail_unlocked(bo);
-		}
-		dma_fence_put(moving);
-	}
-=======
->>>>>>> f642729d
 
 	/*
 	 * Wait for buffer data in transit, due to a pipelined
@@ -338,11 +306,7 @@
 	page_last = vma_pages(vma) + vma->vm_pgoff -
 		drm_vma_node_start(&bo->base.vma_node);
 
-<<<<<<< HEAD
-	if (unlikely(page_offset >= bo->num_pages))
-=======
 	if (unlikely(page_offset >= bo->mem.num_pages))
->>>>>>> f642729d
 		return VM_FAULT_SIGBUS;
 
 	prot = ttm_io_prot(bo, &bo->mem, prot);
