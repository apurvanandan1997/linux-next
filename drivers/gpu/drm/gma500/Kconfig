--- conflicted
+++ resolved
@@ -17,22 +17,4 @@
 	depends on DRM_GMA500
 	help
 	  Say yes to include support for GMA600 (Intel Moorestown/Oaktrail)
-<<<<<<< HEAD
-	  platforms with LVDS ports. MIPI is not currently supported.
-
-config DRM_GMA3600
-	bool "Intel GMA3600/3650 support (Experimental)"
-	depends on DRM_GMA500
-	help
-	  Say yes to include basic support for Intel GMA3600/3650 (Intel
-	  Cedar Trail) platforms.
-
-config DRM_MEDFIELD
-	bool "Intel Medfield support (Experimental)"
-	depends on DRM_GMA500 && X86_INTEL_MID
-	select INTEL_SCU_IPC
-	help
-	  Say yes to include support for the Intel Medfield platform.
-=======
-	  platforms with LVDS ports. MIPI is not currently supported.
->>>>>>> e2183fb1
+	  platforms with LVDS ports. MIPI is not currently supported.