--- conflicted
+++ resolved
@@ -387,6 +387,59 @@
 }
 EXPORT_SYMBOL(drm_dp_dpcd_read_link_status);
 
+/**
+ * drm_dp_dpcd_read_phy_link_status - get the link status information for a DP PHY
+ * @aux: DisplayPort AUX channel
+ * @dp_phy: the DP PHY to get the link status for
+ * @link_status: buffer to return the status in
+ *
+ * Fetch the AUX DPCD registers for the DPRX or an LTTPR PHY link status. The
+ * layout of the returned @link_status matches the DPCD register layout of the
+ * DPRX PHY link status.
+ *
+ * Returns 0 if the information was read successfully or a negative error code
+ * on failure.
+ */
+int drm_dp_dpcd_read_phy_link_status(struct drm_dp_aux *aux,
+				     enum drm_dp_phy dp_phy,
+				     u8 link_status[DP_LINK_STATUS_SIZE])
+{
+	int ret;
+
+	if (dp_phy == DP_PHY_DPRX) {
+		ret = drm_dp_dpcd_read(aux,
+				       DP_LANE0_1_STATUS,
+				       link_status,
+				       DP_LINK_STATUS_SIZE);
+
+		if (ret < 0)
+			return ret;
+
+		WARN_ON(ret != DP_LINK_STATUS_SIZE);
+
+		return 0;
+	}
+
+	ret = drm_dp_dpcd_read(aux,
+			       DP_LANE0_1_STATUS_PHY_REPEATER(dp_phy),
+			       link_status,
+			       DP_LINK_STATUS_SIZE - 1);
+
+	if (ret < 0)
+		return ret;
+
+	WARN_ON(ret != DP_LINK_STATUS_SIZE - 1);
+
+	/* Convert the LTTPR to the sink PHY link status layout */
+	memmove(&link_status[DP_SINK_STATUS - DP_LANE0_1_STATUS + 1],
+		&link_status[DP_SINK_STATUS - DP_LANE0_1_STATUS],
+		DP_LINK_STATUS_SIZE - (DP_SINK_STATUS - DP_LANE0_1_STATUS) - 1);
+	link_status[DP_SINK_STATUS - DP_LANE0_1_STATUS] = 0;
+
+	return 0;
+}
+EXPORT_SYMBOL(drm_dp_dpcd_read_phy_link_status);
+
 static bool is_edid_digital_input_dp(const struct edid *edid)
 {
 	return edid && edid->revision >= 4 &&
@@ -398,6 +451,10 @@
  * drm_dp_downstream_is_type() - is the downstream facing port of certain type?
  * @dpcd: DisplayPort configuration data
  * @port_cap: port capabilities
+ * @type: port type to be checked. Can be:
+ * 	  %DP_DS_PORT_TYPE_DP, %DP_DS_PORT_TYPE_VGA, %DP_DS_PORT_TYPE_DVI,
+ * 	  %DP_DS_PORT_TYPE_HDMI, %DP_DS_PORT_TYPE_NON_EDID,
+ *	  %DP_DS_PORT_TYPE_DP_DUALMODE or %DP_DS_PORT_TYPE_WIRELESS.
  *
  * Caveat: Only works with DPCD 1.1+ port caps.
  *
@@ -448,123 +505,6 @@
 EXPORT_SYMBOL(drm_dp_downstream_is_tmds);
 
 /**
- * drm_dp_dpcd_read_phy_link_status - get the link status information for a DP PHY
- * @aux: DisplayPort AUX channel
- * @dp_phy: the DP PHY to get the link status for
- * @link_status: buffer to return the status in
- *
- * Fetch the AUX DPCD registers for the DPRX or an LTTPR PHY link status. The
- * layout of the returned @link_status matches the DPCD register layout of the
- * DPRX PHY link status.
- *
- * Returns 0 if the information was read successfully or a negative error code
- * on failure.
- */
-int drm_dp_dpcd_read_phy_link_status(struct drm_dp_aux *aux,
-				     enum drm_dp_phy dp_phy,
-				     u8 link_status[DP_LINK_STATUS_SIZE])
-{
-	int ret;
-
-	if (dp_phy == DP_PHY_DPRX) {
-		ret = drm_dp_dpcd_read(aux,
-				       DP_LANE0_1_STATUS,
-				       link_status,
-				       DP_LINK_STATUS_SIZE);
-
-		if (ret < 0)
-			return ret;
-
-		WARN_ON(ret != DP_LINK_STATUS_SIZE);
-
-		return 0;
-	}
-
-	ret = drm_dp_dpcd_read(aux,
-			       DP_LANE0_1_STATUS_PHY_REPEATER(dp_phy),
-			       link_status,
-			       DP_LINK_STATUS_SIZE - 1);
-
-	if (ret < 0)
-		return ret;
-
-	WARN_ON(ret != DP_LINK_STATUS_SIZE - 1);
-
-	/* Convert the LTTPR to the sink PHY link status layout */
-	memmove(&link_status[DP_SINK_STATUS - DP_LANE0_1_STATUS + 1],
-		&link_status[DP_SINK_STATUS - DP_LANE0_1_STATUS],
-		DP_LINK_STATUS_SIZE - (DP_SINK_STATUS - DP_LANE0_1_STATUS) - 1);
-	link_status[DP_SINK_STATUS - DP_LANE0_1_STATUS] = 0;
-
-	return 0;
-}
-EXPORT_SYMBOL(drm_dp_dpcd_read_phy_link_status);
-
-static bool is_edid_digital_input_dp(const struct edid *edid)
-{
-	return edid && edid->revision >= 4 &&
-		edid->input & DRM_EDID_INPUT_DIGITAL &&
-		(edid->input & DRM_EDID_DIGITAL_TYPE_MASK) == DRM_EDID_DIGITAL_TYPE_DP;
-}
-
-/**
- * drm_dp_downstream_is_type() - is the downstream facing port of certain type?
- * @dpcd: DisplayPort configuration data
- * @port_cap: port capabilities
- * @type: port type to be checked. Can be:
- * 	  %DP_DS_PORT_TYPE_DP, %DP_DS_PORT_TYPE_VGA, %DP_DS_PORT_TYPE_DVI,
- * 	  %DP_DS_PORT_TYPE_HDMI, %DP_DS_PORT_TYPE_NON_EDID,
- *	  %DP_DS_PORT_TYPE_DP_DUALMODE or %DP_DS_PORT_TYPE_WIRELESS.
- *
- * Caveat: Only works with DPCD 1.1+ port caps.
- *
- * Returns: whether the downstream facing port matches the type.
- */
-bool drm_dp_downstream_is_type(const u8 dpcd[DP_RECEIVER_CAP_SIZE],
-			       const u8 port_cap[4], u8 type)
-{
-	return drm_dp_is_branch(dpcd) &&
-		dpcd[DP_DPCD_REV] >= 0x11 &&
-		(port_cap[0] & DP_DS_PORT_TYPE_MASK) == type;
-}
-EXPORT_SYMBOL(drm_dp_downstream_is_type);
-
-/**
- * drm_dp_downstream_is_tmds() - is the downstream facing port TMDS?
- * @dpcd: DisplayPort configuration data
- * @port_cap: port capabilities
- * @edid: EDID
- *
- * Returns: whether the downstream facing port is TMDS (HDMI/DVI).
- */
-bool drm_dp_downstream_is_tmds(const u8 dpcd[DP_RECEIVER_CAP_SIZE],
-			       const u8 port_cap[4],
-			       const struct edid *edid)
-{
-	if (dpcd[DP_DPCD_REV] < 0x11) {
-		switch (dpcd[DP_DOWNSTREAMPORT_PRESENT] & DP_DWN_STRM_PORT_TYPE_MASK) {
-		case DP_DWN_STRM_PORT_TYPE_TMDS:
-			return true;
-		default:
-			return false;
-		}
-	}
-
-	switch (port_cap[0] & DP_DS_PORT_TYPE_MASK) {
-	case DP_DS_PORT_TYPE_DP_DUALMODE:
-		if (is_edid_digital_input_dp(edid))
-			return false;
-		fallthrough;
-	case DP_DS_PORT_TYPE_DVI:
-	case DP_DS_PORT_TYPE_HDMI:
-		return true;
-	default:
-		return false;
-	}
-}
-EXPORT_SYMBOL(drm_dp_downstream_is_tmds);
-
-/**
  * drm_dp_send_real_edid_checksum() - send back real edid checksum value
  * @aux: DisplayPort AUX channel
  * @real_edid_checksum: real edid checksum for the last block
@@ -711,7 +651,6 @@
 }
 EXPORT_SYMBOL(drm_dp_read_dpcd_caps);
 
-<<<<<<< HEAD
 /**
  * drm_dp_read_downstream_info() - read DPCD downstream port info if available
  * @aux: DisplayPort AUX channel
@@ -758,54 +697,6 @@
 EXPORT_SYMBOL(drm_dp_read_downstream_info);
 
 /**
-=======
-/**
- * drm_dp_read_downstream_info() - read DPCD downstream port info if available
- * @aux: DisplayPort AUX channel
- * @dpcd: A cached copy of the port's DPCD
- * @downstream_ports: buffer to store the downstream port info in
- *
- * See also:
- * drm_dp_downstream_max_clock()
- * drm_dp_downstream_max_bpc()
- *
- * Returns: 0 if either the downstream port info was read successfully or
- * there was no downstream info to read, or a negative error code otherwise.
- */
-int drm_dp_read_downstream_info(struct drm_dp_aux *aux,
-				const u8 dpcd[DP_RECEIVER_CAP_SIZE],
-				u8 downstream_ports[DP_MAX_DOWNSTREAM_PORTS])
-{
-	int ret;
-	u8 len;
-
-	memset(downstream_ports, 0, DP_MAX_DOWNSTREAM_PORTS);
-
-	/* No downstream info to read */
-	if (!drm_dp_is_branch(dpcd) ||
-	    dpcd[DP_DPCD_REV] < DP_DPCD_REV_10 ||
-	    !(dpcd[DP_DOWNSTREAMPORT_PRESENT] & DP_DWN_STRM_PORT_PRESENT))
-		return 0;
-
-	len = drm_dp_downstream_port_count(dpcd);
-	if (dpcd[DP_DOWNSTREAMPORT_PRESENT] & DP_DETAILED_CAP_INFO_AVAILABLE)
-		len *= 4;
-
-	ret = drm_dp_dpcd_read(aux, DP_DOWNSTREAM_PORT_0, downstream_ports, len);
-	if (ret < 0)
-		return ret;
-	if (ret != len)
-		return -EIO;
-
-	DRM_DEBUG_KMS("%s: DPCD DFP: %*ph\n",
-		      aux->name, len, downstream_ports);
-
-	return 0;
-}
-EXPORT_SYMBOL(drm_dp_read_downstream_info);
-
-/**
->>>>>>> f642729d
  * drm_dp_downstream_max_dotclock() - extract downstream facing port max dot clock
  * @dpcd: DisplayPort configuration data
  * @port_cap: port capabilities
@@ -1003,7 +894,6 @@
  *                                       YCbCr 4:2:0 pass-through capability
  * @dpcd: DisplayPort configuration data
  * @port_cap: downstream facing port capabilities
-<<<<<<< HEAD
  *
  * Returns: whether the downstream facing port can pass through YCbCr 4:2:0
  */
@@ -1060,7 +950,40 @@
 EXPORT_SYMBOL(drm_dp_downstream_444_to_420_conversion);
 
 /**
+ * drm_dp_downstream_rgb_to_ycbcr_conversion() - determine downstream facing port
+ *                                               RGB->YCbCr conversion capability
+ * @dpcd: DisplayPort configuration data
+ * @port_cap: downstream facing port capabilities
+ * @color_spc: Colorspace for which conversion cap is sought
+ *
+ * Returns: whether the downstream facing port can convert RGB->YCbCr for a given
+ * colorspace.
+ */
+bool drm_dp_downstream_rgb_to_ycbcr_conversion(const u8 dpcd[DP_RECEIVER_CAP_SIZE],
+					       const u8 port_cap[4],
+					       u8 color_spc)
+{
+	if (!drm_dp_is_branch(dpcd))
+		return false;
+
+	if (dpcd[DP_DPCD_REV] < 0x13)
+		return false;
+
+	switch (port_cap[0] & DP_DS_PORT_TYPE_MASK) {
+	case DP_DS_PORT_TYPE_HDMI:
+		if ((dpcd[DP_DOWNSTREAMPORT_PRESENT] & DP_DETAILED_CAP_INFO_AVAILABLE) == 0)
+			return false;
+
+		return port_cap[3] & color_spc;
+	default:
+		return false;
+	}
+}
+EXPORT_SYMBOL(drm_dp_downstream_rgb_to_ycbcr_conversion);
+
+/**
  * drm_dp_downstream_mode() - return a mode for downstream facing port
+ * @dev: DRM device
  * @dpcd: DisplayPort configuration data
  * @port_cap: port capabilities
  *
@@ -1117,168 +1040,6 @@
  * drm_dp_downstream_id() - identify branch device
  * @aux: DisplayPort AUX channel
  * @id: DisplayPort branch device id
-=======
->>>>>>> f642729d
- *
- * Returns: whether the downstream facing port can pass through YCbCr 4:2:0
- */
-bool drm_dp_downstream_420_passthrough(const u8 dpcd[DP_RECEIVER_CAP_SIZE],
-				       const u8 port_cap[4])
-{
-	if (!drm_dp_is_branch(dpcd))
-		return false;
-
-	if (dpcd[DP_DPCD_REV] < 0x13)
-		return false;
-
-	switch (port_cap[0] & DP_DS_PORT_TYPE_MASK) {
-	case DP_DS_PORT_TYPE_DP:
-		return true;
-	case DP_DS_PORT_TYPE_HDMI:
-		if ((dpcd[DP_DOWNSTREAMPORT_PRESENT] & DP_DETAILED_CAP_INFO_AVAILABLE) == 0)
-			return false;
-
-		return port_cap[3] & DP_DS_HDMI_YCBCR420_PASS_THROUGH;
-	default:
-		return false;
-	}
-}
-EXPORT_SYMBOL(drm_dp_downstream_420_passthrough);
-
-/**
- * drm_dp_downstream_444_to_420_conversion() - determine downstream facing port
- *                                             YCbCr 4:4:4->4:2:0 conversion capability
- * @dpcd: DisplayPort configuration data
-<<<<<<< HEAD
- * @port_cap: port capabilities
- * @edid: EDID
- * @aux: DisplayPort AUX channel
-=======
- * @port_cap: downstream facing port capabilities
->>>>>>> f642729d
- *
- * Returns: whether the downstream facing port can convert YCbCr 4:4:4 to 4:2:0
- */
-<<<<<<< HEAD
-void drm_dp_downstream_debug(struct seq_file *m,
-			     const u8 dpcd[DP_RECEIVER_CAP_SIZE],
-			     const u8 port_cap[4],
-			     const struct edid *edid,
-			     struct drm_dp_aux *aux)
-=======
-bool drm_dp_downstream_444_to_420_conversion(const u8 dpcd[DP_RECEIVER_CAP_SIZE],
-					     const u8 port_cap[4])
->>>>>>> f642729d
-{
-	if (!drm_dp_is_branch(dpcd))
-		return false;
-
-	if (dpcd[DP_DPCD_REV] < 0x13)
-		return false;
-
-	switch (port_cap[0] & DP_DS_PORT_TYPE_MASK) {
-	case DP_DS_PORT_TYPE_HDMI:
-		if ((dpcd[DP_DOWNSTREAMPORT_PRESENT] & DP_DETAILED_CAP_INFO_AVAILABLE) == 0)
-			return false;
-
-		return port_cap[3] & DP_DS_HDMI_YCBCR444_TO_420_CONV;
-	default:
-		return false;
-	}
-}
-EXPORT_SYMBOL(drm_dp_downstream_444_to_420_conversion);
-
-/**
- * drm_dp_downstream_rgb_to_ycbcr_conversion() - determine downstream facing port
- *                                               RGB->YCbCr conversion capability
- * @dpcd: DisplayPort configuration data
- * @port_cap: downstream facing port capabilities
- * @color_spc: Colorspace for which conversion cap is sought
- *
- * Returns: whether the downstream facing port can convert RGB->YCbCr for a given
- * colorspace.
- */
-bool drm_dp_downstream_rgb_to_ycbcr_conversion(const u8 dpcd[DP_RECEIVER_CAP_SIZE],
-					       const u8 port_cap[4],
-					       u8 color_spc)
-{
-	if (!drm_dp_is_branch(dpcd))
-		return false;
-
-	if (dpcd[DP_DPCD_REV] < 0x13)
-		return false;
-
-	switch (port_cap[0] & DP_DS_PORT_TYPE_MASK) {
-	case DP_DS_PORT_TYPE_HDMI:
-		if ((dpcd[DP_DOWNSTREAMPORT_PRESENT] & DP_DETAILED_CAP_INFO_AVAILABLE) == 0)
-			return false;
-
-		return port_cap[3] & color_spc;
-	default:
-		return false;
-	}
-}
-EXPORT_SYMBOL(drm_dp_downstream_rgb_to_ycbcr_conversion);
-
-/**
- * drm_dp_downstream_mode() - return a mode for downstream facing port
- * @dev: DRM device
- * @dpcd: DisplayPort configuration data
- * @port_cap: port capabilities
- *
- * Provides a suitable mode for downstream facing ports without EDID.
- *
- * Returns: A new drm_display_mode on success or NULL on failure
- */
-struct drm_display_mode *
-drm_dp_downstream_mode(struct drm_device *dev,
-		       const u8 dpcd[DP_RECEIVER_CAP_SIZE],
-		       const u8 port_cap[4])
-
-{
-	u8 vic;
-
-	if (!drm_dp_is_branch(dpcd))
-		return NULL;
-
-	if (dpcd[DP_DPCD_REV] < 0x11)
-		return NULL;
-
-	switch (port_cap[0] & DP_DS_PORT_TYPE_MASK) {
-	case DP_DS_PORT_TYPE_NON_EDID:
-		switch (port_cap[0] & DP_DS_NON_EDID_MASK) {
-		case DP_DS_NON_EDID_720x480i_60:
-			vic = 6;
-			break;
-		case DP_DS_NON_EDID_720x480i_50:
-			vic = 21;
-			break;
-		case DP_DS_NON_EDID_1920x1080i_60:
-			vic = 5;
-			break;
-		case DP_DS_NON_EDID_1920x1080i_50:
-			vic = 20;
-			break;
-		case DP_DS_NON_EDID_1280x720_60:
-			vic = 4;
-			break;
-		case DP_DS_NON_EDID_1280x720_50:
-			vic = 19;
-			break;
-		default:
-			return NULL;
-		}
-		return drm_display_mode_from_cea_vic(dev, vic);
-	default:
-		return NULL;
-	}
-}
-EXPORT_SYMBOL(drm_dp_downstream_mode);
-
-/**
- * drm_dp_downstream_id() - identify branch device
- * @aux: DisplayPort AUX channel
- * @id: DisplayPort branch device id
  *
  * Returns branch device id on success or NULL on failure
  */
@@ -1381,12 +1142,8 @@
 
 /**
  * drm_dp_subconnector_type() - get DP branch device type
-<<<<<<< HEAD
- *
-=======
  * @dpcd: DisplayPort configuration data
  * @port_cap: port capabilities
->>>>>>> f642729d
  */
 enum drm_mode_subconnector
 drm_dp_subconnector_type(const u8 dpcd[DP_RECEIVER_CAP_SIZE],
@@ -1436,15 +1193,11 @@
 EXPORT_SYMBOL(drm_dp_subconnector_type);
 
 /**
-<<<<<<< HEAD
- * drm_mode_set_dp_subconnector_property - set subconnector for DP connector
-=======
  * drm_dp_set_subconnector_property - set subconnector for DP connector
  * @connector: connector to set property on
  * @status: connector status
  * @dpcd: DisplayPort configuration data
  * @port_cap: port capabilities
->>>>>>> f642729d
  *
  * Called by a driver on every detect event.
  */
@@ -1483,11 +1236,7 @@
 	return connector->connector_type != DRM_MODE_CONNECTOR_eDP &&
 		dpcd[DP_DPCD_REV] >= DP_DPCD_REV_11 &&
 		dpcd[DP_DOWNSTREAMPORT_PRESENT] & DP_DWN_STRM_PORT_PRESENT &&
-<<<<<<< HEAD
-		!drm_dp_has_quirk(desc, 0, DP_DPCD_QUIRK_NO_SINK_COUNT);
-=======
 		!drm_dp_has_quirk(desc, DP_DPCD_QUIRK_NO_SINK_COUNT);
->>>>>>> f642729d
 }
 EXPORT_SYMBOL(drm_dp_read_sink_count_cap);
 
