--- conflicted
+++ resolved
@@ -466,13 +466,6 @@
 	if (ret)
 		goto err_destroy_mdss;
 
-<<<<<<< HEAD
-	ret = msm_init_vram(ddev);
-	if (ret)
-		goto err_msm_uninit;
-
-=======
->>>>>>> f642729d
 	dma_set_max_seg_size(dev, UINT_MAX);
 
 	msm_gem_shrinker_init(ddev);
@@ -795,13 +788,10 @@
 		struct drm_file *file, struct drm_gem_object *obj,
 		uint64_t *iova)
 {
-<<<<<<< HEAD
-=======
 	struct msm_drm_private *priv = dev->dev_private;
->>>>>>> f642729d
 	struct msm_file_private *ctx = file->driver_priv;
 
-	if (!ctx->aspace)
+	if (!priv->gpu)
 		return -EINVAL;
 
 	/*
