--- conflicted
+++ resolved
@@ -536,7 +536,6 @@
 				    struct dpu_kms *dpu_kms)
 {
 	int rc = 0;
-<<<<<<< HEAD
 
 	rc = _dpu_kms_initialize_dsi(dev, priv, dpu_kms);
 	if (rc) {
@@ -550,21 +549,6 @@
 		return rc;
 	}
 
-=======
-
-	rc = _dpu_kms_initialize_dsi(dev, priv, dpu_kms);
-	if (rc) {
-		DPU_ERROR("initialize_dsi failed, rc = %d\n", rc);
-		return rc;
-	}
-
-	rc = _dpu_kms_initialize_displayport(dev, priv, dpu_kms);
-	if (rc) {
-		DPU_ERROR("initialize_DP failed, rc = %d\n", rc);
-		return rc;
-	}
-
->>>>>>> f642729d
 	return rc;
 }
 
@@ -765,11 +749,7 @@
 	case DRM_MODE_ENCODER_TMDS:
 		info.num_of_h_tiles = 1;
 		break;
-<<<<<<< HEAD
-	};
-=======
-	}
->>>>>>> f642729d
+	}
 
 	rc = dpu_encoder_setup(encoder->dev, encoder, &info);
 	if (rc)
