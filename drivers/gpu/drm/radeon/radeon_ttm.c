--- conflicted
+++ resolved
@@ -58,11 +58,8 @@
 static int radeon_ttm_tt_bind(struct ttm_bo_device *bdev,
 			      struct ttm_tt *ttm,
 			      struct ttm_resource *bo_mem);
-<<<<<<< HEAD
-=======
 static void radeon_ttm_tt_unbind(struct ttm_bo_device *bdev,
 				 struct ttm_tt *ttm);
->>>>>>> f642729d
 
 struct radeon_device *radeon_get_rdev(struct ttm_bo_device *bdev)
 {
@@ -93,11 +90,7 @@
 		.fpfn = 0,
 		.lpfn = 0,
 		.mem_type = TTM_PL_SYSTEM,
-<<<<<<< HEAD
-		.flags = TTM_PL_MASK_CACHING
-=======
 		.flags = 0
->>>>>>> f642729d
 	};
 
 	struct radeon_bo *rbo;
@@ -159,11 +152,7 @@
 }
 
 static int radeon_move_blit(struct ttm_buffer_object *bo,
-<<<<<<< HEAD
-			bool evict, bool no_wait_gpu,
-=======
 			bool evict,
->>>>>>> f642729d
 			struct ttm_resource *new_mem,
 			struct ttm_resource *old_mem)
 {
@@ -217,106 +206,10 @@
 	return r;
 }
 
-<<<<<<< HEAD
-static int radeon_move_vram_ram(struct ttm_buffer_object *bo,
-				bool evict, bool interruptible,
-				bool no_wait_gpu,
-				struct ttm_resource *new_mem)
-{
-	struct ttm_operation_ctx ctx = { interruptible, no_wait_gpu };
-	struct ttm_resource *old_mem = &bo->mem;
-	struct ttm_resource tmp_mem;
-	struct ttm_place placements;
-	struct ttm_placement placement;
-	int r;
-
-	tmp_mem = *new_mem;
-	tmp_mem.mm_node = NULL;
-	placement.num_placement = 1;
-	placement.placement = &placements;
-	placement.num_busy_placement = 1;
-	placement.busy_placement = &placements;
-	placements.fpfn = 0;
-	placements.lpfn = 0;
-	placements.mem_type = TTM_PL_TT;
-	placements.flags = TTM_PL_MASK_CACHING;
-	r = ttm_bo_mem_space(bo, &placement, &tmp_mem, &ctx);
-	if (unlikely(r)) {
-		return r;
-	}
-
-	r = ttm_tt_set_placement_caching(bo->ttm, tmp_mem.placement);
-	if (unlikely(r)) {
-		goto out_cleanup;
-	}
-
-	r = ttm_tt_populate(bo->bdev, bo->ttm, &ctx);
-	if (unlikely(r)) {
-		goto out_cleanup;
-	}
-
-	r = radeon_ttm_tt_bind(bo->bdev, bo->ttm, &tmp_mem);
-	if (unlikely(r)) {
-		goto out_cleanup;
-	}
-	r = radeon_move_blit(bo, true, no_wait_gpu, &tmp_mem, old_mem);
-	if (unlikely(r)) {
-		goto out_cleanup;
-	}
-	r = ttm_bo_move_ttm(bo, &ctx, new_mem);
-out_cleanup:
-	ttm_resource_free(bo, &tmp_mem);
-	return r;
-}
-
-static int radeon_move_ram_vram(struct ttm_buffer_object *bo,
-				bool evict, bool interruptible,
-				bool no_wait_gpu,
-				struct ttm_resource *new_mem)
-{
-	struct ttm_operation_ctx ctx = { interruptible, no_wait_gpu };
-	struct ttm_resource *old_mem = &bo->mem;
-	struct ttm_resource tmp_mem;
-	struct ttm_placement placement;
-	struct ttm_place placements;
-	int r;
-
-	tmp_mem = *new_mem;
-	tmp_mem.mm_node = NULL;
-	placement.num_placement = 1;
-	placement.placement = &placements;
-	placement.num_busy_placement = 1;
-	placement.busy_placement = &placements;
-	placements.fpfn = 0;
-	placements.lpfn = 0;
-	placements.mem_type = TTM_PL_TT;
-	placements.flags = TTM_PL_MASK_CACHING;
-	r = ttm_bo_mem_space(bo, &placement, &tmp_mem, &ctx);
-	if (unlikely(r)) {
-		return r;
-	}
-	r = ttm_bo_move_ttm(bo, &ctx, &tmp_mem);
-	if (unlikely(r)) {
-		goto out_cleanup;
-	}
-	r = radeon_move_blit(bo, true, no_wait_gpu, new_mem, old_mem);
-	if (unlikely(r)) {
-		goto out_cleanup;
-	}
-out_cleanup:
-	ttm_resource_free(bo, &tmp_mem);
-	return r;
-}
-
-static int radeon_bo_move(struct ttm_buffer_object *bo, bool evict,
-			  struct ttm_operation_ctx *ctx,
-			  struct ttm_resource *new_mem)
-=======
 static int radeon_bo_move(struct ttm_buffer_object *bo, bool evict,
 			  struct ttm_operation_ctx *ctx,
 			  struct ttm_resource *new_mem,
 			  struct ttm_place *hop)
->>>>>>> f642729d
 {
 	struct radeon_device *rdev;
 	struct radeon_bo *rbo;
@@ -341,19 +234,7 @@
 	rdev = radeon_get_rdev(bo->bdev);
 	if (old_mem->mem_type == TTM_PL_SYSTEM && bo->ttm == NULL) {
 		ttm_bo_move_null(bo, new_mem);
-<<<<<<< HEAD
-		return 0;
-	}
-	if ((old_mem->mem_type == TTM_PL_TT &&
-	     new_mem->mem_type == TTM_PL_SYSTEM) ||
-	    (old_mem->mem_type == TTM_PL_SYSTEM &&
-	     new_mem->mem_type == TTM_PL_TT)) {
-		/* bind is enough */
-		ttm_bo_move_null(bo, new_mem);
-		return 0;
-=======
 		goto out;
->>>>>>> f642729d
 	}
 	if (old_mem->mem_type == TTM_PL_SYSTEM &&
 	    new_mem->mem_type == TTM_PL_TT) {
@@ -432,16 +313,7 @@
 		 * Alpha: use bus.addr to hold the ioremap() return,
 		 * so we can modify bus.base below.
 		 */
-<<<<<<< HEAD
-		if (mem->placement & TTM_PL_FLAG_WC)
-			mem->bus.addr =
-				ioremap_wc(mem->bus.offset, bus_size);
-		else
-			mem->bus.addr =
-				ioremap(mem->bus.offset, bus_size);
-=======
 		mem->bus.addr = ioremap_wc(mem->bus.offset, bus_size);
->>>>>>> f642729d
 		if (!mem->bus.addr)
 			return -ENOMEM;
 
@@ -452,11 +324,7 @@
 		 * access, as done in ttm_bo_vm_fault().
 		 */
 		mem->bus.offset = (mem->bus.offset & 0x0ffffffffUL) +
-<<<<<<< HEAD
-			rdev->ddev->hose->dense_mem_base;
-=======
 			rdev->hose->dense_mem_base;
->>>>>>> f642729d
 #endif
 		break;
 	default:
@@ -469,11 +337,7 @@
  * TTM backend functions.
  */
 struct radeon_ttm_tt {
-<<<<<<< HEAD
-	struct ttm_dma_tt		ttm;
-=======
 	struct ttm_tt		ttm;
->>>>>>> f642729d
 	u64				offset;
 
 	uint64_t			userptr;
@@ -574,7 +438,6 @@
 }
 
 static bool radeon_ttm_backend_is_bound(struct ttm_tt *ttm)
-<<<<<<< HEAD
 {
 	struct radeon_ttm_tt *gtt = (void*)ttm;
 
@@ -586,19 +449,6 @@
 				   struct ttm_resource *bo_mem)
 {
 	struct radeon_ttm_tt *gtt = (void*)ttm;
-=======
-{
-	struct radeon_ttm_tt *gtt = (void*)ttm;
-
-	return (gtt->bound);
-}
-
-static int radeon_ttm_backend_bind(struct ttm_bo_device *bdev,
-				   struct ttm_tt *ttm,
-				   struct ttm_resource *bo_mem)
-{
-	struct radeon_ttm_tt *gtt = (void*)ttm;
->>>>>>> f642729d
 	struct radeon_device *rdev = radeon_get_rdev(bdev);
 	uint32_t flags = RADEON_GART_PAGE_VALID | RADEON_GART_PAGE_READ |
 		RADEON_GART_PAGE_WRITE;
@@ -634,17 +484,10 @@
 {
 	struct radeon_ttm_tt *gtt = (void *)ttm;
 	struct radeon_device *rdev = radeon_get_rdev(bdev);
-<<<<<<< HEAD
 
 	if (!gtt->bound)
 		return;
 
-=======
-
-	if (!gtt->bound)
-		return;
-
->>>>>>> f642729d
 	radeon_gart_unbind(rdev, gtt->offset, ttm->num_pages);
 
 	if (gtt->userptr)
@@ -659,11 +502,7 @@
 	radeon_ttm_backend_unbind(bdev, ttm);
 	ttm_tt_destroy_common(bdev, ttm);
 
-<<<<<<< HEAD
-	ttm_dma_tt_fini(&gtt->ttm);
-=======
 	ttm_tt_fini(&gtt->ttm);
->>>>>>> f642729d
 	kfree(gtt);
 }
 
@@ -687,9 +526,6 @@
 	if (gtt == NULL) {
 		return NULL;
 	}
-<<<<<<< HEAD
-	if (ttm_dma_tt_init(&gtt->ttm, bo, page_flags)) {
-=======
 
 	if (rbo->flags & RADEON_GEM_GTT_UC)
 		caching = ttm_uncached;
@@ -699,7 +535,6 @@
 		caching = ttm_cached;
 
 	if (ttm_sg_tt_init(&gtt->ttm, bo, page_flags, caching)) {
->>>>>>> f642729d
 		kfree(gtt);
 		return NULL;
 	}
@@ -716,11 +551,7 @@
 
 	if (!ttm)
 		return NULL;
-<<<<<<< HEAD
-	return container_of(ttm, struct radeon_ttm_tt, ttm.ttm);
-=======
 	return container_of(ttm, struct radeon_ttm_tt, ttm);
->>>>>>> f642729d
 }
 
 static int radeon_ttm_tt_populate(struct ttm_bo_device *bdev,
@@ -737,42 +568,16 @@
 			return -ENOMEM;
 
 		ttm->page_flags |= TTM_PAGE_FLAG_SG;
-<<<<<<< HEAD
-		ttm_tt_set_populated(ttm);
-=======
->>>>>>> f642729d
 		return 0;
 	}
 
 	if (slave && ttm->sg) {
-<<<<<<< HEAD
-		drm_prime_sg_to_page_addr_arrays(ttm->sg, ttm->pages,
-						 gtt->ttm.dma_address, ttm->num_pages);
-		ttm_tt_set_populated(ttm);
-		return 0;
-	}
-
-#if IS_ENABLED(CONFIG_AGP)
-	if (rdev->flags & RADEON_IS_AGP) {
-		return ttm_pool_populate(ttm, ctx);
-	}
-#endif
-
-#ifdef CONFIG_SWIOTLB
-	if (rdev->need_swiotlb && swiotlb_nr_tbl()) {
-		return ttm_dma_populate(&gtt->ttm, rdev->dev, ctx);
-	}
-#endif
-
-	return ttm_populate_and_map_pages(rdev->dev, &gtt->ttm, ctx);
-=======
 		drm_prime_sg_to_dma_addr_array(ttm->sg, gtt->ttm.dma_address,
 					       ttm->num_pages);
 		return 0;
 	}
 
 	return ttm_pool_alloc(&rdev->mman.bdev.pool, ttm, ctx);
->>>>>>> f642729d
 }
 
 static void radeon_ttm_tt_unpopulate(struct ttm_bo_device *bdev, struct ttm_tt *ttm)
@@ -790,25 +595,7 @@
 	if (slave)
 		return;
 
-<<<<<<< HEAD
-#if IS_ENABLED(CONFIG_AGP)
-	if (rdev->flags & RADEON_IS_AGP) {
-		ttm_pool_unpopulate(ttm);
-		return;
-	}
-#endif
-
-#ifdef CONFIG_SWIOTLB
-	if (rdev->need_swiotlb && swiotlb_nr_tbl()) {
-		ttm_dma_unpopulate(&gtt->ttm, rdev->dev);
-		return;
-	}
-#endif
-
-	ttm_unmap_and_unpopulate_pages(rdev->dev, &gtt->ttm);
-=======
 	return ttm_pool_free(&rdev->mman.bdev.pool, ttm);
->>>>>>> f642729d
 }
 
 int radeon_ttm_tt_set_userptr(struct radeon_device *rdev,
@@ -917,11 +704,6 @@
 	.ttm_tt_create = &radeon_ttm_tt_create,
 	.ttm_tt_populate = &radeon_ttm_tt_populate,
 	.ttm_tt_unpopulate = &radeon_ttm_tt_unpopulate,
-<<<<<<< HEAD
-	.ttm_tt_bind = &radeon_ttm_tt_bind,
-	.ttm_tt_unbind = &radeon_ttm_tt_unbind,
-=======
->>>>>>> f642729d
 	.ttm_tt_destroy = &radeon_ttm_tt_destroy,
 	.eviction_valuable = ttm_bo_eviction_valuable,
 	.evict_flags = &radeon_evict_flags,
