--- conflicted
+++ resolved
@@ -625,13 +625,8 @@
 	if (ipu_state->use_pre) {
 		axi_id = ipu_chan_assign_axi_id(ipu_plane->dma);
 		ipu_prg_channel_configure(ipu_plane->ipu_ch, axi_id,
-<<<<<<< HEAD
-					  drm_rect_width(&new_state->src) >> 16,
+					  ipu_src_rect_width(new_state),
 					  drm_rect_height(&new_state->src) >> 16,
-=======
-					  ipu_src_rect_width(state),
-					  drm_rect_height(&state->src) >> 16,
->>>>>>> 74181df8
 					  fb->pitches[0], fb->format->format,
 					  fb->modifier, &eba);
 	}
@@ -665,13 +660,8 @@
 
 	ipu_dmfc_config_wait4eot(ipu_plane->dmfc, ALIGN(drm_rect_width(dst), 8));
 
-<<<<<<< HEAD
-	width = drm_rect_width(&new_state->src) >> 16;
+	width = ipu_src_rect_width(new_state);
 	height = drm_rect_height(&new_state->src) >> 16;
-=======
-	width = ipu_src_rect_width(state);
-	height = drm_rect_height(&state->src) >> 16;
->>>>>>> 74181df8
 	info = drm_format_info(fb->format->format);
 	ipu_calculate_bursts(width, info->cpp[0], fb->pitches[0],
 			     &burstsize, &num_bursts);
@@ -735,13 +725,8 @@
 
 		ipu_cpmem_zero(ipu_plane->alpha_ch);
 		ipu_cpmem_set_resolution(ipu_plane->alpha_ch,
-<<<<<<< HEAD
-					 drm_rect_width(&new_state->src) >> 16,
+					 ipu_src_rect_width(new_state),
 					 drm_rect_height(&new_state->src) >> 16);
-=======
-					 ipu_src_rect_width(state),
-					 drm_rect_height(&state->src) >> 16);
->>>>>>> 74181df8
 		ipu_cpmem_set_format_passthrough(ipu_plane->alpha_ch, 8);
 		ipu_cpmem_set_high_priority(ipu_plane->alpha_ch);
 		ipu_idmac_set_double_buffer(ipu_plane->alpha_ch, 1);
