/*
 * Copyright 2015 Advanced Micro Devices, Inc.
 *
 * Permission is hereby granted, free of charge, to any person obtaining a
 * copy of this software and associated documentation files (the "Software"),
 * to deal in the Software without restriction, including without limitation
 * the rights to use, copy, modify, merge, publish, distribute, sublicense,
 * and/or sell copies of the Software, and to permit persons to whom the
 * Software is furnished to do so, subject to the following conditions:
 *
 * The above copyright notice and this permission notice shall be included in
 * all copies or substantial portions of the Software.
 *
 * THE SOFTWARE IS PROVIDED "AS IS", WITHOUT WARRANTY OF ANY KIND, EXPRESS OR
 * IMPLIED, INCLUDING BUT NOT LIMITED TO THE WARRANTIES OF MERCHANTABILITY,
 * FITNESS FOR A PARTICULAR PURPOSE AND NONINFRINGEMENT.  IN NO EVENT SHALL
 * THE COPYRIGHT HOLDER(S) OR AUTHOR(S) BE LIABLE FOR ANY CLAIM, DAMAGES OR
 * OTHER LIABILITY, WHETHER IN AN ACTION OF CONTRACT, TORT OR OTHERWISE,
 * ARISING FROM, OUT OF OR IN CONNECTION WITH THE SOFTWARE OR THE USE OR
 * OTHER DEALINGS IN THE SOFTWARE.
 *
 */
#include "pp_debug.h"
#include <linux/delay.h>
#include <linux/fb.h>
#include <linux/module.h>
#include <linux/pci.h>
#include <linux/slab.h>
#include <asm/div64.h>
#include <drm/amdgpu_drm.h>
#include "ppatomctrl.h"
#include "atombios.h"
#include "pptable_v1_0.h"
#include "pppcielanes.h"
#include "amd_pcie_helpers.h"
#include "hardwaremanager.h"
#include "process_pptables_v1_0.h"
#include "cgs_common.h"

#include "smu7_common.h"

#include "hwmgr.h"
#include "smu7_hwmgr.h"
#include "smu_ucode_xfer_vi.h"
#include "smu7_powertune.h"
#include "smu7_dyn_defaults.h"
#include "smu7_thermal.h"
#include "smu7_clockpowergating.h"
#include "processpptables.h"
#include "pp_thermal.h"
#include "smu7_baco.h"
#include "smu7_smumgr.h"
#include "polaris10_smumgr.h"

#include "ivsrcid/ivsrcid_vislands30.h"

#define MC_CG_ARB_FREQ_F0           0x0a
#define MC_CG_ARB_FREQ_F1           0x0b
#define MC_CG_ARB_FREQ_F2           0x0c
#define MC_CG_ARB_FREQ_F3           0x0d

#define MC_CG_SEQ_DRAMCONF_S0       0x05
#define MC_CG_SEQ_DRAMCONF_S1       0x06
#define MC_CG_SEQ_YCLK_SUSPEND      0x04
#define MC_CG_SEQ_YCLK_RESUME       0x0a

#define SMC_CG_IND_START            0xc0030000
#define SMC_CG_IND_END              0xc0040000

#define MEM_FREQ_LOW_LATENCY        25000
#define MEM_FREQ_HIGH_LATENCY       80000

#define MEM_LATENCY_HIGH            45
#define MEM_LATENCY_LOW             35
#define MEM_LATENCY_ERR             0xFFFF

#define MC_SEQ_MISC0_GDDR5_SHIFT 28
#define MC_SEQ_MISC0_GDDR5_MASK  0xf0000000
#define MC_SEQ_MISC0_GDDR5_VALUE 5

#define PCIE_BUS_CLK                10000
#define TCLK                        (PCIE_BUS_CLK / 10)

static struct profile_mode_setting smu7_profiling[7] =
					{{0, 0, 0, 0, 0, 0, 0, 0},
					 {1, 0, 100, 30, 1, 0, 100, 10},
					 {1, 10, 0, 30, 0, 0, 0, 0},
					 {0, 0, 0, 0, 1, 10, 16, 31},
					 {1, 0, 11, 50, 1, 0, 100, 10},
					 {1, 0, 5, 30, 0, 0, 0, 0},
					 {0, 0, 0, 0, 0, 0, 0, 0},
					};

#define PPSMC_MSG_SetVBITimeout_VEGAM    ((uint16_t) 0x310)

#define ixPWR_SVI2_PLANE1_LOAD                     0xC0200280
#define PWR_SVI2_PLANE1_LOAD__PSI1_MASK                    0x00000020L
#define PWR_SVI2_PLANE1_LOAD__PSI0_EN_MASK                 0x00000040L
#define PWR_SVI2_PLANE1_LOAD__PSI1__SHIFT                  0x00000005
#define PWR_SVI2_PLANE1_LOAD__PSI0_EN__SHIFT               0x00000006

#define STRAP_EVV_REVISION_MSB		2211
#define STRAP_EVV_REVISION_LSB		2208

/** Values for the CG_THERMAL_CTRL::DPM_EVENT_SRC field. */
enum DPM_EVENT_SRC {
	DPM_EVENT_SRC_ANALOG = 0,
	DPM_EVENT_SRC_EXTERNAL = 1,
	DPM_EVENT_SRC_DIGITAL = 2,
	DPM_EVENT_SRC_ANALOG_OR_EXTERNAL = 3,
	DPM_EVENT_SRC_DIGITAL_OR_EXTERNAL = 4
};

#define ixDIDT_SQ_EDC_CTRL                         0x0013
#define ixDIDT_SQ_EDC_THRESHOLD                    0x0014
#define ixDIDT_SQ_EDC_STALL_PATTERN_1_2            0x0015
#define ixDIDT_SQ_EDC_STALL_PATTERN_3_4            0x0016
#define ixDIDT_SQ_EDC_STALL_PATTERN_5_6            0x0017
#define ixDIDT_SQ_EDC_STALL_PATTERN_7              0x0018

#define ixDIDT_TD_EDC_CTRL                         0x0053
#define ixDIDT_TD_EDC_THRESHOLD                    0x0054
#define ixDIDT_TD_EDC_STALL_PATTERN_1_2            0x0055
#define ixDIDT_TD_EDC_STALL_PATTERN_3_4            0x0056
#define ixDIDT_TD_EDC_STALL_PATTERN_5_6            0x0057
#define ixDIDT_TD_EDC_STALL_PATTERN_7              0x0058

#define ixDIDT_TCP_EDC_CTRL                        0x0073
#define ixDIDT_TCP_EDC_THRESHOLD                   0x0074
#define ixDIDT_TCP_EDC_STALL_PATTERN_1_2           0x0075
#define ixDIDT_TCP_EDC_STALL_PATTERN_3_4           0x0076
#define ixDIDT_TCP_EDC_STALL_PATTERN_5_6           0x0077
#define ixDIDT_TCP_EDC_STALL_PATTERN_7             0x0078

#define ixDIDT_DB_EDC_CTRL                         0x0033
#define ixDIDT_DB_EDC_THRESHOLD                    0x0034
#define ixDIDT_DB_EDC_STALL_PATTERN_1_2            0x0035
#define ixDIDT_DB_EDC_STALL_PATTERN_3_4            0x0036
#define ixDIDT_DB_EDC_STALL_PATTERN_5_6            0x0037
#define ixDIDT_DB_EDC_STALL_PATTERN_7              0x0038

uint32_t DIDTEDCConfig_P12[] = {
    ixDIDT_SQ_EDC_STALL_PATTERN_1_2,
    ixDIDT_SQ_EDC_STALL_PATTERN_3_4,
    ixDIDT_SQ_EDC_STALL_PATTERN_5_6,
    ixDIDT_SQ_EDC_STALL_PATTERN_7,
    ixDIDT_SQ_EDC_THRESHOLD,
    ixDIDT_SQ_EDC_CTRL,
    ixDIDT_TD_EDC_STALL_PATTERN_1_2,
    ixDIDT_TD_EDC_STALL_PATTERN_3_4,
    ixDIDT_TD_EDC_STALL_PATTERN_5_6,
    ixDIDT_TD_EDC_STALL_PATTERN_7,
    ixDIDT_TD_EDC_THRESHOLD,
    ixDIDT_TD_EDC_CTRL,
    ixDIDT_TCP_EDC_STALL_PATTERN_1_2,
    ixDIDT_TCP_EDC_STALL_PATTERN_3_4,
    ixDIDT_TCP_EDC_STALL_PATTERN_5_6,
    ixDIDT_TCP_EDC_STALL_PATTERN_7,
    ixDIDT_TCP_EDC_THRESHOLD,
    ixDIDT_TCP_EDC_CTRL,
    ixDIDT_DB_EDC_STALL_PATTERN_1_2,
    ixDIDT_DB_EDC_STALL_PATTERN_3_4,
    ixDIDT_DB_EDC_STALL_PATTERN_5_6,
    ixDIDT_DB_EDC_STALL_PATTERN_7,
    ixDIDT_DB_EDC_THRESHOLD,
    ixDIDT_DB_EDC_CTRL,
    0xFFFFFFFF // End of list
};

static const unsigned long PhwVIslands_Magic = (unsigned long)(PHM_VIslands_Magic);
static int smu7_force_clock_level(struct pp_hwmgr *hwmgr,
		enum pp_clock_type type, uint32_t mask);
static int smu7_notify_has_display(struct pp_hwmgr *hwmgr);

static struct smu7_power_state *cast_phw_smu7_power_state(
				  struct pp_hw_power_state *hw_ps)
{
	PP_ASSERT_WITH_CODE((PhwVIslands_Magic == hw_ps->magic),
				"Invalid Powerstate Type!",
				 return NULL);

	return (struct smu7_power_state *)hw_ps;
}

static const struct smu7_power_state *cast_const_phw_smu7_power_state(
				 const struct pp_hw_power_state *hw_ps)
{
	PP_ASSERT_WITH_CODE((PhwVIslands_Magic == hw_ps->magic),
				"Invalid Powerstate Type!",
				 return NULL);

	return (const struct smu7_power_state *)hw_ps;
}

/**
 * smu7_get_mc_microcode_version - Find the MC microcode version and store it in the HwMgr struct
 *
 * @hwmgr:  the address of the powerplay hardware manager.
 * Return:   always 0
 */
static int smu7_get_mc_microcode_version(struct pp_hwmgr *hwmgr)
{
	cgs_write_register(hwmgr->device, mmMC_SEQ_IO_DEBUG_INDEX, 0x9F);

	hwmgr->microcode_version_info.MC = cgs_read_register(hwmgr->device, mmMC_SEQ_IO_DEBUG_DATA);

	return 0;
}

static uint16_t smu7_get_current_pcie_speed(struct pp_hwmgr *hwmgr)
{
	uint32_t speedCntl = 0;

	/* mmPCIE_PORT_INDEX rename as mmPCIE_INDEX */
	speedCntl = cgs_read_ind_register(hwmgr->device, CGS_IND_REG__PCIE,
			ixPCIE_LC_SPEED_CNTL);
	return((uint16_t)PHM_GET_FIELD(speedCntl,
			PCIE_LC_SPEED_CNTL, LC_CURRENT_DATA_RATE));
}

static int smu7_get_current_pcie_lane_number(struct pp_hwmgr *hwmgr)
{
	uint32_t link_width;

	/* mmPCIE_PORT_INDEX rename as mmPCIE_INDEX */
	link_width = PHM_READ_INDIRECT_FIELD(hwmgr->device, CGS_IND_REG__PCIE,
			PCIE_LC_LINK_WIDTH_CNTL, LC_LINK_WIDTH_RD);

	PP_ASSERT_WITH_CODE((7 >= link_width),
			"Invalid PCIe lane width!", return 0);

	return decode_pcie_lane_width(link_width);
}

/**
 * smu7_enable_smc_voltage_controller - Enable voltage control
 *
 * @hwmgr:  the address of the powerplay hardware manager.
 * Return:   always PP_Result_OK
 */
static int smu7_enable_smc_voltage_controller(struct pp_hwmgr *hwmgr)
{
	if (hwmgr->chip_id >= CHIP_POLARIS10 &&
	    hwmgr->chip_id <= CHIP_VEGAM) {
		PHM_WRITE_VFPF_INDIRECT_FIELD(hwmgr->device,
				CGS_IND_REG__SMC, PWR_SVI2_PLANE1_LOAD, PSI1, 0);
		PHM_WRITE_VFPF_INDIRECT_FIELD(hwmgr->device,
				CGS_IND_REG__SMC, PWR_SVI2_PLANE1_LOAD, PSI0_EN, 0);
	}

	if (hwmgr->feature_mask & PP_SMC_VOLTAGE_CONTROL_MASK)
		smum_send_msg_to_smc(hwmgr, PPSMC_MSG_Voltage_Cntl_Enable, NULL);

	return 0;
}

/**
 * smu7_voltage_control - Checks if we want to support voltage control
 *
 * @hwmgr:  the address of the powerplay hardware manager.
 */
static bool smu7_voltage_control(const struct pp_hwmgr *hwmgr)
{
	const struct smu7_hwmgr *data =
			(const struct smu7_hwmgr *)(hwmgr->backend);

	return (SMU7_VOLTAGE_CONTROL_NONE != data->voltage_control);
}

/**
 * smu7_enable_voltage_control - Enable voltage control
 *
 * @hwmgr:  the address of the powerplay hardware manager.
 * Return:   always 0
 */
static int smu7_enable_voltage_control(struct pp_hwmgr *hwmgr)
{
	/* enable voltage control */
	PHM_WRITE_INDIRECT_FIELD(hwmgr->device, CGS_IND_REG__SMC,
			GENERAL_PWRMGT, VOLT_PWRMGT_EN, 1);

	return 0;
}

static int phm_get_svi2_voltage_table_v0(pp_atomctrl_voltage_table *voltage_table,
		struct phm_clock_voltage_dependency_table *voltage_dependency_table
		)
{
	uint32_t i;

	PP_ASSERT_WITH_CODE((NULL != voltage_table),
			"Voltage Dependency Table empty.", return -EINVAL;);

	voltage_table->mask_low = 0;
	voltage_table->phase_delay = 0;
	voltage_table->count = voltage_dependency_table->count;

	for (i = 0; i < voltage_dependency_table->count; i++) {
		voltage_table->entries[i].value =
			voltage_dependency_table->entries[i].v;
		voltage_table->entries[i].smio_low = 0;
	}

	return 0;
}


/**
 * smu7_construct_voltage_tables - Create Voltage Tables.
 *
 * @hwmgr:  the address of the powerplay hardware manager.
 * Return:   always 0
 */
static int smu7_construct_voltage_tables(struct pp_hwmgr *hwmgr)
{
	struct smu7_hwmgr *data = (struct smu7_hwmgr *)(hwmgr->backend);
	struct phm_ppt_v1_information *table_info =
			(struct phm_ppt_v1_information *)hwmgr->pptable;
	int result = 0;
	uint32_t tmp;

	if (SMU7_VOLTAGE_CONTROL_BY_GPIO == data->mvdd_control) {
		result = atomctrl_get_voltage_table_v3(hwmgr,
				VOLTAGE_TYPE_MVDDC, VOLTAGE_OBJ_GPIO_LUT,
				&(data->mvdd_voltage_table));
		PP_ASSERT_WITH_CODE((0 == result),
				"Failed to retrieve MVDD table.",
				return result);
	} else if (SMU7_VOLTAGE_CONTROL_BY_SVID2 == data->mvdd_control) {
		if (hwmgr->pp_table_version == PP_TABLE_V1)
			result = phm_get_svi2_mvdd_voltage_table(&(data->mvdd_voltage_table),
					table_info->vdd_dep_on_mclk);
		else if (hwmgr->pp_table_version == PP_TABLE_V0)
			result = phm_get_svi2_voltage_table_v0(&(data->mvdd_voltage_table),
					hwmgr->dyn_state.mvdd_dependency_on_mclk);

		PP_ASSERT_WITH_CODE((0 == result),
				"Failed to retrieve SVI2 MVDD table from dependency table.",
				return result;);
	}

	if (SMU7_VOLTAGE_CONTROL_BY_GPIO == data->vddci_control) {
		result = atomctrl_get_voltage_table_v3(hwmgr,
				VOLTAGE_TYPE_VDDCI, VOLTAGE_OBJ_GPIO_LUT,
				&(data->vddci_voltage_table));
		PP_ASSERT_WITH_CODE((0 == result),
				"Failed to retrieve VDDCI table.",
				return result);
	} else if (SMU7_VOLTAGE_CONTROL_BY_SVID2 == data->vddci_control) {
		if (hwmgr->pp_table_version == PP_TABLE_V1)
			result = phm_get_svi2_vddci_voltage_table(&(data->vddci_voltage_table),
					table_info->vdd_dep_on_mclk);
		else if (hwmgr->pp_table_version == PP_TABLE_V0)
			result = phm_get_svi2_voltage_table_v0(&(data->vddci_voltage_table),
					hwmgr->dyn_state.vddci_dependency_on_mclk);
		PP_ASSERT_WITH_CODE((0 == result),
				"Failed to retrieve SVI2 VDDCI table from dependency table.",
				return result);
	}

	if (SMU7_VOLTAGE_CONTROL_BY_SVID2 == data->vdd_gfx_control) {
		/* VDDGFX has only SVI2 voltage control */
		result = phm_get_svi2_vdd_voltage_table(&(data->vddgfx_voltage_table),
					table_info->vddgfx_lookup_table);
		PP_ASSERT_WITH_CODE((0 == result),
			"Failed to retrieve SVI2 VDDGFX table from lookup table.", return result;);
	}


	if (SMU7_VOLTAGE_CONTROL_BY_GPIO == data->voltage_control) {
		result = atomctrl_get_voltage_table_v3(hwmgr,
					VOLTAGE_TYPE_VDDC, VOLTAGE_OBJ_GPIO_LUT,
					&data->vddc_voltage_table);
		PP_ASSERT_WITH_CODE((0 == result),
			"Failed to retrieve VDDC table.", return result;);
	} else if (SMU7_VOLTAGE_CONTROL_BY_SVID2 == data->voltage_control) {

		if (hwmgr->pp_table_version == PP_TABLE_V0)
			result = phm_get_svi2_voltage_table_v0(&data->vddc_voltage_table,
					hwmgr->dyn_state.vddc_dependency_on_mclk);
		else if (hwmgr->pp_table_version == PP_TABLE_V1)
			result = phm_get_svi2_vdd_voltage_table(&(data->vddc_voltage_table),
				table_info->vddc_lookup_table);

		PP_ASSERT_WITH_CODE((0 == result),
			"Failed to retrieve SVI2 VDDC table from dependency table.", return result;);
	}

	tmp = smum_get_mac_definition(hwmgr, SMU_MAX_LEVELS_VDDC);
	PP_ASSERT_WITH_CODE(
			(data->vddc_voltage_table.count <= tmp),
		"Too many voltage values for VDDC. Trimming to fit state table.",
			phm_trim_voltage_table_to_fit_state_table(tmp,
						&(data->vddc_voltage_table)));

	tmp = smum_get_mac_definition(hwmgr, SMU_MAX_LEVELS_VDDGFX);
	PP_ASSERT_WITH_CODE(
			(data->vddgfx_voltage_table.count <= tmp),
		"Too many voltage values for VDDC. Trimming to fit state table.",
			phm_trim_voltage_table_to_fit_state_table(tmp,
						&(data->vddgfx_voltage_table)));

	tmp = smum_get_mac_definition(hwmgr, SMU_MAX_LEVELS_VDDCI);
	PP_ASSERT_WITH_CODE(
			(data->vddci_voltage_table.count <= tmp),
		"Too many voltage values for VDDCI. Trimming to fit state table.",
			phm_trim_voltage_table_to_fit_state_table(tmp,
					&(data->vddci_voltage_table)));

	tmp = smum_get_mac_definition(hwmgr, SMU_MAX_LEVELS_MVDD);
	PP_ASSERT_WITH_CODE(
			(data->mvdd_voltage_table.count <= tmp),
		"Too many voltage values for MVDD. Trimming to fit state table.",
			phm_trim_voltage_table_to_fit_state_table(tmp,
						&(data->mvdd_voltage_table)));

	return 0;
}

/**
 * smu7_program_static_screen_threshold_parameters - Programs static screed detection parameters
 *
 * @hwmgr:  the address of the powerplay hardware manager.
 * Return:   always 0
 */
static int smu7_program_static_screen_threshold_parameters(
							struct pp_hwmgr *hwmgr)
{
	struct smu7_hwmgr *data = (struct smu7_hwmgr *)(hwmgr->backend);

	/* Set static screen threshold unit */
	PHM_WRITE_INDIRECT_FIELD(hwmgr->device, CGS_IND_REG__SMC,
			CG_STATIC_SCREEN_PARAMETER, STATIC_SCREEN_THRESHOLD_UNIT,
			data->static_screen_threshold_unit);
	/* Set static screen threshold */
	PHM_WRITE_INDIRECT_FIELD(hwmgr->device, CGS_IND_REG__SMC,
			CG_STATIC_SCREEN_PARAMETER, STATIC_SCREEN_THRESHOLD,
			data->static_screen_threshold);

	return 0;
}

/**
 * smu7_enable_display_gap - Setup display gap for glitch free memory clock switching.
 *
 * @hwmgr:  the address of the powerplay hardware manager.
 * Return:   always  0
 */
static int smu7_enable_display_gap(struct pp_hwmgr *hwmgr)
{
	uint32_t display_gap =
			cgs_read_ind_register(hwmgr->device, CGS_IND_REG__SMC,
					ixCG_DISPLAY_GAP_CNTL);

	display_gap = PHM_SET_FIELD(display_gap, CG_DISPLAY_GAP_CNTL,
			DISP_GAP, DISPLAY_GAP_IGNORE);

	display_gap = PHM_SET_FIELD(display_gap, CG_DISPLAY_GAP_CNTL,
			DISP_GAP_MCHG, DISPLAY_GAP_VBLANK);

	cgs_write_ind_register(hwmgr->device, CGS_IND_REG__SMC,
			ixCG_DISPLAY_GAP_CNTL, display_gap);

	return 0;
}

/**
 * smu7_program_voting_clients - Programs activity state transition voting clients
 *
 * @hwmgr:  the address of the powerplay hardware manager.
 * Return:   always  0
 */
static int smu7_program_voting_clients(struct pp_hwmgr *hwmgr)
{
	struct smu7_hwmgr *data = (struct smu7_hwmgr *)(hwmgr->backend);
	int i;

	/* Clear reset for voting clients before enabling DPM */
	PHM_WRITE_INDIRECT_FIELD(hwmgr->device, CGS_IND_REG__SMC,
			SCLK_PWRMGT_CNTL, RESET_SCLK_CNT, 0);
	PHM_WRITE_INDIRECT_FIELD(hwmgr->device, CGS_IND_REG__SMC,
			SCLK_PWRMGT_CNTL, RESET_BUSY_CNT, 0);

	for (i = 0; i < 8; i++)
		cgs_write_ind_register(hwmgr->device, CGS_IND_REG__SMC,
					ixCG_FREQ_TRAN_VOTING_0 + i * 4,
					data->voting_rights_clients[i]);
	return 0;
}

static int smu7_clear_voting_clients(struct pp_hwmgr *hwmgr)
{
	int i;

	/* Reset voting clients before disabling DPM */
	PHM_WRITE_INDIRECT_FIELD(hwmgr->device, CGS_IND_REG__SMC,
			SCLK_PWRMGT_CNTL, RESET_SCLK_CNT, 1);
	PHM_WRITE_INDIRECT_FIELD(hwmgr->device, CGS_IND_REG__SMC,
			SCLK_PWRMGT_CNTL, RESET_BUSY_CNT, 1);

	for (i = 0; i < 8; i++)
		cgs_write_ind_register(hwmgr->device, CGS_IND_REG__SMC,
				ixCG_FREQ_TRAN_VOTING_0 + i * 4, 0);

	return 0;
}

/* Copy one arb setting to another and then switch the active set.
 * arb_src and arb_dest is one of the MC_CG_ARB_FREQ_Fx constants.
 */
static int smu7_copy_and_switch_arb_sets(struct pp_hwmgr *hwmgr,
		uint32_t arb_src, uint32_t arb_dest)
{
	uint32_t mc_arb_dram_timing;
	uint32_t mc_arb_dram_timing2;
	uint32_t burst_time;
	uint32_t mc_cg_config;

	switch (arb_src) {
	case MC_CG_ARB_FREQ_F0:
		mc_arb_dram_timing  = cgs_read_register(hwmgr->device, mmMC_ARB_DRAM_TIMING);
		mc_arb_dram_timing2 = cgs_read_register(hwmgr->device, mmMC_ARB_DRAM_TIMING2);
		burst_time = PHM_READ_FIELD(hwmgr->device, MC_ARB_BURST_TIME, STATE0);
		break;
	case MC_CG_ARB_FREQ_F1:
		mc_arb_dram_timing  = cgs_read_register(hwmgr->device, mmMC_ARB_DRAM_TIMING_1);
		mc_arb_dram_timing2 = cgs_read_register(hwmgr->device, mmMC_ARB_DRAM_TIMING2_1);
		burst_time = PHM_READ_FIELD(hwmgr->device, MC_ARB_BURST_TIME, STATE1);
		break;
	default:
		return -EINVAL;
	}

	switch (arb_dest) {
	case MC_CG_ARB_FREQ_F0:
		cgs_write_register(hwmgr->device, mmMC_ARB_DRAM_TIMING, mc_arb_dram_timing);
		cgs_write_register(hwmgr->device, mmMC_ARB_DRAM_TIMING2, mc_arb_dram_timing2);
		PHM_WRITE_FIELD(hwmgr->device, MC_ARB_BURST_TIME, STATE0, burst_time);
		break;
	case MC_CG_ARB_FREQ_F1:
		cgs_write_register(hwmgr->device, mmMC_ARB_DRAM_TIMING_1, mc_arb_dram_timing);
		cgs_write_register(hwmgr->device, mmMC_ARB_DRAM_TIMING2_1, mc_arb_dram_timing2);
		PHM_WRITE_FIELD(hwmgr->device, MC_ARB_BURST_TIME, STATE1, burst_time);
		break;
	default:
		return -EINVAL;
	}

	mc_cg_config = cgs_read_register(hwmgr->device, mmMC_CG_CONFIG);
	mc_cg_config |= 0x0000000F;
	cgs_write_register(hwmgr->device, mmMC_CG_CONFIG, mc_cg_config);
	PHM_WRITE_FIELD(hwmgr->device, MC_ARB_CG, CG_ARB_REQ, arb_dest);

	return 0;
}

static int smu7_reset_to_default(struct pp_hwmgr *hwmgr)
{
	return smum_send_msg_to_smc(hwmgr, PPSMC_MSG_ResetToDefaults, NULL);
}

/**
 * smu7_initial_switch_from_arbf0_to_f1 - Initial switch from ARB F0->F1
 *
 * @hwmgr:  the address of the powerplay hardware manager.
 * Return:   always 0
 * This function is to be called from the SetPowerState table.
 */
static int smu7_initial_switch_from_arbf0_to_f1(struct pp_hwmgr *hwmgr)
{
	return smu7_copy_and_switch_arb_sets(hwmgr,
			MC_CG_ARB_FREQ_F0, MC_CG_ARB_FREQ_F1);
}

static int smu7_force_switch_to_arbf0(struct pp_hwmgr *hwmgr)
{
	uint32_t tmp;

	tmp = (cgs_read_ind_register(hwmgr->device,
			CGS_IND_REG__SMC, ixSMC_SCRATCH9) &
			0x0000ff00) >> 8;

	if (tmp == MC_CG_ARB_FREQ_F0)
		return 0;

	return smu7_copy_and_switch_arb_sets(hwmgr,
			tmp, MC_CG_ARB_FREQ_F0);
}

static uint16_t smu7_override_pcie_speed(struct pp_hwmgr *hwmgr)
{
	struct amdgpu_device *adev = (struct amdgpu_device *)(hwmgr->adev);
	uint16_t pcie_gen = 0;

	if (adev->pm.pcie_gen_mask & CAIL_PCIE_LINK_SPEED_SUPPORT_GEN4 &&
	    adev->pm.pcie_gen_mask & CAIL_ASIC_PCIE_LINK_SPEED_SUPPORT_GEN4)
		pcie_gen = 3;
	else if (adev->pm.pcie_gen_mask & CAIL_PCIE_LINK_SPEED_SUPPORT_GEN3 &&
		adev->pm.pcie_gen_mask & CAIL_ASIC_PCIE_LINK_SPEED_SUPPORT_GEN3)
		pcie_gen = 2;
	else if (adev->pm.pcie_gen_mask & CAIL_PCIE_LINK_SPEED_SUPPORT_GEN2 &&
		adev->pm.pcie_gen_mask & CAIL_ASIC_PCIE_LINK_SPEED_SUPPORT_GEN2)
		pcie_gen = 1;
	else if (adev->pm.pcie_gen_mask & CAIL_PCIE_LINK_SPEED_SUPPORT_GEN1 &&
		adev->pm.pcie_gen_mask & CAIL_ASIC_PCIE_LINK_SPEED_SUPPORT_GEN1)
		pcie_gen = 0;

	return pcie_gen;
}

static uint16_t smu7_override_pcie_width(struct pp_hwmgr *hwmgr)
{
	struct amdgpu_device *adev = (struct amdgpu_device *)(hwmgr->adev);
	uint16_t pcie_width = 0;

	if (adev->pm.pcie_mlw_mask & CAIL_PCIE_LINK_WIDTH_SUPPORT_X16)
		pcie_width = 16;
	else if (adev->pm.pcie_mlw_mask & CAIL_PCIE_LINK_WIDTH_SUPPORT_X12)
		pcie_width = 12;
	else if (adev->pm.pcie_mlw_mask & CAIL_PCIE_LINK_WIDTH_SUPPORT_X8)
		pcie_width = 8;
	else if (adev->pm.pcie_mlw_mask & CAIL_PCIE_LINK_WIDTH_SUPPORT_X4)
		pcie_width = 4;
	else if (adev->pm.pcie_mlw_mask & CAIL_PCIE_LINK_WIDTH_SUPPORT_X2)
		pcie_width = 2;
	else if (adev->pm.pcie_mlw_mask & CAIL_PCIE_LINK_WIDTH_SUPPORT_X1)
		pcie_width = 1;

	return pcie_width;
}

static int smu7_setup_default_pcie_table(struct pp_hwmgr *hwmgr)
{
	struct smu7_hwmgr *data = (struct smu7_hwmgr *)(hwmgr->backend);

	struct phm_ppt_v1_information *table_info =
			(struct phm_ppt_v1_information *)(hwmgr->pptable);
	struct phm_ppt_v1_pcie_table *pcie_table = NULL;

	uint32_t i, max_entry;
	uint32_t tmp;

	PP_ASSERT_WITH_CODE((data->use_pcie_performance_levels ||
			data->use_pcie_power_saving_levels), "No pcie performance levels!",
			return -EINVAL);

	if (table_info != NULL)
		pcie_table = table_info->pcie_table;

	if (data->use_pcie_performance_levels &&
			!data->use_pcie_power_saving_levels) {
		data->pcie_gen_power_saving = data->pcie_gen_performance;
		data->pcie_lane_power_saving = data->pcie_lane_performance;
	} else if (!data->use_pcie_performance_levels &&
			data->use_pcie_power_saving_levels) {
		data->pcie_gen_performance = data->pcie_gen_power_saving;
		data->pcie_lane_performance = data->pcie_lane_power_saving;
	}
	tmp = smum_get_mac_definition(hwmgr, SMU_MAX_LEVELS_LINK);
	phm_reset_single_dpm_table(&data->dpm_table.pcie_speed_table,
					tmp,
					MAX_REGULAR_DPM_NUMBER);

	if (pcie_table != NULL) {
		/* max_entry is used to make sure we reserve one PCIE level
		 * for boot level (fix for A+A PSPP issue).
		 * If PCIE table from PPTable have ULV entry + 8 entries,
		 * then ignore the last entry.*/
		max_entry = (tmp < pcie_table->count) ? tmp : pcie_table->count;
		for (i = 1; i < max_entry; i++) {
			phm_setup_pcie_table_entry(&data->dpm_table.pcie_speed_table, i - 1,
					get_pcie_gen_support(data->pcie_gen_cap,
							pcie_table->entries[i].gen_speed),
					get_pcie_lane_support(data->pcie_lane_cap,
							pcie_table->entries[i].lane_width));
		}
		data->dpm_table.pcie_speed_table.count = max_entry - 1;
		smum_update_smc_table(hwmgr, SMU_BIF_TABLE);
	} else {
		/* Hardcode Pcie Table */
		phm_setup_pcie_table_entry(&data->dpm_table.pcie_speed_table, 0,
				get_pcie_gen_support(data->pcie_gen_cap,
						PP_Min_PCIEGen),
				get_pcie_lane_support(data->pcie_lane_cap,
						PP_Max_PCIELane));
		phm_setup_pcie_table_entry(&data->dpm_table.pcie_speed_table, 1,
				get_pcie_gen_support(data->pcie_gen_cap,
						PP_Min_PCIEGen),
				get_pcie_lane_support(data->pcie_lane_cap,
						PP_Max_PCIELane));
		phm_setup_pcie_table_entry(&data->dpm_table.pcie_speed_table, 2,
				get_pcie_gen_support(data->pcie_gen_cap,
						PP_Max_PCIEGen),
				get_pcie_lane_support(data->pcie_lane_cap,
						PP_Max_PCIELane));
		phm_setup_pcie_table_entry(&data->dpm_table.pcie_speed_table, 3,
				get_pcie_gen_support(data->pcie_gen_cap,
						PP_Max_PCIEGen),
				get_pcie_lane_support(data->pcie_lane_cap,
						PP_Max_PCIELane));
		phm_setup_pcie_table_entry(&data->dpm_table.pcie_speed_table, 4,
				get_pcie_gen_support(data->pcie_gen_cap,
						PP_Max_PCIEGen),
				get_pcie_lane_support(data->pcie_lane_cap,
						PP_Max_PCIELane));
		phm_setup_pcie_table_entry(&data->dpm_table.pcie_speed_table, 5,
				get_pcie_gen_support(data->pcie_gen_cap,
						PP_Max_PCIEGen),
				get_pcie_lane_support(data->pcie_lane_cap,
						PP_Max_PCIELane));

		data->dpm_table.pcie_speed_table.count = 6;
	}
	/* Populate last level for boot PCIE level, but do not increment count. */
	if (hwmgr->chip_family == AMDGPU_FAMILY_CI) {
		for (i = 0; i <= data->dpm_table.pcie_speed_table.count; i++)
			phm_setup_pcie_table_entry(&data->dpm_table.pcie_speed_table, i,
				get_pcie_gen_support(data->pcie_gen_cap,
						PP_Max_PCIEGen),
				data->vbios_boot_state.pcie_lane_bootup_value);
	} else {
		phm_setup_pcie_table_entry(&data->dpm_table.pcie_speed_table,
			data->dpm_table.pcie_speed_table.count,
			get_pcie_gen_support(data->pcie_gen_cap,
					PP_Min_PCIEGen),
			get_pcie_lane_support(data->pcie_lane_cap,
					PP_Max_PCIELane));

		if (data->pcie_dpm_key_disabled)
			phm_setup_pcie_table_entry(&data->dpm_table.pcie_speed_table,
				data->dpm_table.pcie_speed_table.count,
				smu7_override_pcie_speed(hwmgr), smu7_override_pcie_width(hwmgr));
	}
	return 0;
}

static int smu7_reset_dpm_tables(struct pp_hwmgr *hwmgr)
{
	struct smu7_hwmgr *data = (struct smu7_hwmgr *)(hwmgr->backend);

	memset(&(data->dpm_table), 0x00, sizeof(data->dpm_table));

	phm_reset_single_dpm_table(
			&data->dpm_table.sclk_table,
				smum_get_mac_definition(hwmgr,
					SMU_MAX_LEVELS_GRAPHICS),
					MAX_REGULAR_DPM_NUMBER);
	phm_reset_single_dpm_table(
			&data->dpm_table.mclk_table,
			smum_get_mac_definition(hwmgr,
				SMU_MAX_LEVELS_MEMORY), MAX_REGULAR_DPM_NUMBER);

	phm_reset_single_dpm_table(
			&data->dpm_table.vddc_table,
				smum_get_mac_definition(hwmgr,
					SMU_MAX_LEVELS_VDDC),
					MAX_REGULAR_DPM_NUMBER);
	phm_reset_single_dpm_table(
			&data->dpm_table.vddci_table,
			smum_get_mac_definition(hwmgr,
				SMU_MAX_LEVELS_VDDCI), MAX_REGULAR_DPM_NUMBER);

	phm_reset_single_dpm_table(
			&data->dpm_table.mvdd_table,
				smum_get_mac_definition(hwmgr,
					SMU_MAX_LEVELS_MVDD),
					MAX_REGULAR_DPM_NUMBER);
	return 0;
}
/*
 * This function is to initialize all DPM state tables
 * for SMU7 based on the dependency table.
 * Dynamic state patching function will then trim these
 * state tables to the allowed range based
 * on the power policy or external client requests,
 * such as UVD request, etc.
 */

static int smu7_setup_dpm_tables_v0(struct pp_hwmgr *hwmgr)
{
	struct smu7_hwmgr *data = (struct smu7_hwmgr *)(hwmgr->backend);
	struct phm_clock_voltage_dependency_table *allowed_vdd_sclk_table =
		hwmgr->dyn_state.vddc_dependency_on_sclk;
	struct phm_clock_voltage_dependency_table *allowed_vdd_mclk_table =
		hwmgr->dyn_state.vddc_dependency_on_mclk;
	struct phm_cac_leakage_table *std_voltage_table =
		hwmgr->dyn_state.cac_leakage_table;
	uint32_t i;

	PP_ASSERT_WITH_CODE(allowed_vdd_sclk_table != NULL,
		"SCLK dependency table is missing. This table is mandatory", return -EINVAL);
	PP_ASSERT_WITH_CODE(allowed_vdd_sclk_table->count >= 1,
		"SCLK dependency table has to have is missing. This table is mandatory", return -EINVAL);

	PP_ASSERT_WITH_CODE(allowed_vdd_mclk_table != NULL,
		"MCLK dependency table is missing. This table is mandatory", return -EINVAL);
	PP_ASSERT_WITH_CODE(allowed_vdd_mclk_table->count >= 1,
		"VMCLK dependency table has to have is missing. This table is mandatory", return -EINVAL);


	/* Initialize Sclk DPM table based on allow Sclk values*/
	data->dpm_table.sclk_table.count = 0;

	for (i = 0; i < allowed_vdd_sclk_table->count; i++) {
		if (i == 0 || data->dpm_table.sclk_table.dpm_levels[data->dpm_table.sclk_table.count-1].value !=
				allowed_vdd_sclk_table->entries[i].clk) {
			data->dpm_table.sclk_table.dpm_levels[data->dpm_table.sclk_table.count].value =
				allowed_vdd_sclk_table->entries[i].clk;
			data->dpm_table.sclk_table.dpm_levels[data->dpm_table.sclk_table.count].enabled = (i == 0) ? 1 : 0;
			data->dpm_table.sclk_table.count++;
		}
	}

	PP_ASSERT_WITH_CODE(allowed_vdd_mclk_table != NULL,
		"MCLK dependency table is missing. This table is mandatory", return -EINVAL);
	/* Initialize Mclk DPM table based on allow Mclk values */
	data->dpm_table.mclk_table.count = 0;
	for (i = 0; i < allowed_vdd_mclk_table->count; i++) {
		if (i == 0 || data->dpm_table.mclk_table.dpm_levels[data->dpm_table.mclk_table.count-1].value !=
			allowed_vdd_mclk_table->entries[i].clk) {
			data->dpm_table.mclk_table.dpm_levels[data->dpm_table.mclk_table.count].value =
				allowed_vdd_mclk_table->entries[i].clk;
			data->dpm_table.mclk_table.dpm_levels[data->dpm_table.mclk_table.count].enabled = (i == 0) ? 1 : 0;
			data->dpm_table.mclk_table.count++;
		}
	}

	/* Initialize Vddc DPM table based on allow Vddc values.  And populate corresponding std values. */
	for (i = 0; i < allowed_vdd_sclk_table->count; i++) {
		data->dpm_table.vddc_table.dpm_levels[i].value = allowed_vdd_mclk_table->entries[i].v;
		data->dpm_table.vddc_table.dpm_levels[i].param1 = std_voltage_table->entries[i].Leakage;
		/* param1 is for corresponding std voltage */
		data->dpm_table.vddc_table.dpm_levels[i].enabled = true;
	}

	data->dpm_table.vddc_table.count = allowed_vdd_sclk_table->count;
	allowed_vdd_mclk_table = hwmgr->dyn_state.vddci_dependency_on_mclk;

	if (NULL != allowed_vdd_mclk_table) {
		/* Initialize Vddci DPM table based on allow Mclk values */
		for (i = 0; i < allowed_vdd_mclk_table->count; i++) {
			data->dpm_table.vddci_table.dpm_levels[i].value = allowed_vdd_mclk_table->entries[i].v;
			data->dpm_table.vddci_table.dpm_levels[i].enabled = true;
		}
		data->dpm_table.vddci_table.count = allowed_vdd_mclk_table->count;
	}

	allowed_vdd_mclk_table = hwmgr->dyn_state.mvdd_dependency_on_mclk;

	if (NULL != allowed_vdd_mclk_table) {
		/*
		 * Initialize MVDD DPM table based on allow Mclk
		 * values
		 */
		for (i = 0; i < allowed_vdd_mclk_table->count; i++) {
			data->dpm_table.mvdd_table.dpm_levels[i].value = allowed_vdd_mclk_table->entries[i].v;
			data->dpm_table.mvdd_table.dpm_levels[i].enabled = true;
		}
		data->dpm_table.mvdd_table.count = allowed_vdd_mclk_table->count;
	}

	return 0;
}

static int smu7_setup_dpm_tables_v1(struct pp_hwmgr *hwmgr)
{
	struct smu7_hwmgr *data = (struct smu7_hwmgr *)(hwmgr->backend);
	struct phm_ppt_v1_information *table_info =
			(struct phm_ppt_v1_information *)(hwmgr->pptable);
	uint32_t i;

	struct phm_ppt_v1_clock_voltage_dependency_table *dep_sclk_table;
	struct phm_ppt_v1_clock_voltage_dependency_table *dep_mclk_table;

	if (table_info == NULL)
		return -EINVAL;

	dep_sclk_table = table_info->vdd_dep_on_sclk;
	dep_mclk_table = table_info->vdd_dep_on_mclk;

	PP_ASSERT_WITH_CODE(dep_sclk_table != NULL,
			"SCLK dependency table is missing.",
			return -EINVAL);
	PP_ASSERT_WITH_CODE(dep_sclk_table->count >= 1,
			"SCLK dependency table count is 0.",
			return -EINVAL);

	PP_ASSERT_WITH_CODE(dep_mclk_table != NULL,
			"MCLK dependency table is missing.",
			return -EINVAL);
	PP_ASSERT_WITH_CODE(dep_mclk_table->count >= 1,
			"MCLK dependency table count is 0",
			return -EINVAL);

	/* Initialize Sclk DPM table based on allow Sclk values */
	data->dpm_table.sclk_table.count = 0;
	for (i = 0; i < dep_sclk_table->count; i++) {
		if (i == 0 || data->dpm_table.sclk_table.dpm_levels[data->dpm_table.sclk_table.count - 1].value !=
						dep_sclk_table->entries[i].clk) {

			data->dpm_table.sclk_table.dpm_levels[data->dpm_table.sclk_table.count].value =
					dep_sclk_table->entries[i].clk;

			data->dpm_table.sclk_table.dpm_levels[data->dpm_table.sclk_table.count].enabled =
					(i == 0) ? true : false;
			data->dpm_table.sclk_table.count++;
		}
	}
	if (hwmgr->platform_descriptor.overdriveLimit.engineClock == 0)
		hwmgr->platform_descriptor.overdriveLimit.engineClock = dep_sclk_table->entries[i-1].clk;
	/* Initialize Mclk DPM table based on allow Mclk values */
	data->dpm_table.mclk_table.count = 0;
	for (i = 0; i < dep_mclk_table->count; i++) {
		if (i == 0 || data->dpm_table.mclk_table.dpm_levels
				[data->dpm_table.mclk_table.count - 1].value !=
						dep_mclk_table->entries[i].clk) {
			data->dpm_table.mclk_table.dpm_levels[data->dpm_table.mclk_table.count].value =
							dep_mclk_table->entries[i].clk;
			data->dpm_table.mclk_table.dpm_levels[data->dpm_table.mclk_table.count].enabled =
							(i == 0) ? true : false;
			data->dpm_table.mclk_table.count++;
		}
	}

	if (hwmgr->platform_descriptor.overdriveLimit.memoryClock == 0)
		hwmgr->platform_descriptor.overdriveLimit.memoryClock = dep_mclk_table->entries[i-1].clk;
	return 0;
}

static int smu7_odn_initial_default_setting(struct pp_hwmgr *hwmgr)
{
	struct smu7_hwmgr *data = (struct smu7_hwmgr *)(hwmgr->backend);
	struct smu7_odn_dpm_table *odn_table = &(data->odn_dpm_table);
	struct phm_ppt_v1_information *table_info =
			(struct phm_ppt_v1_information *)(hwmgr->pptable);
	uint32_t i;

	struct phm_ppt_v1_clock_voltage_dependency_table *dep_sclk_table;
	struct phm_ppt_v1_clock_voltage_dependency_table *dep_mclk_table;
	struct phm_odn_performance_level *entries;

	if (table_info == NULL)
		return -EINVAL;

	dep_sclk_table = table_info->vdd_dep_on_sclk;
	dep_mclk_table = table_info->vdd_dep_on_mclk;

	odn_table->odn_core_clock_dpm_levels.num_of_pl =
						data->golden_dpm_table.sclk_table.count;
	entries = odn_table->odn_core_clock_dpm_levels.entries;
	for (i=0; i<data->golden_dpm_table.sclk_table.count; i++) {
		entries[i].clock = data->golden_dpm_table.sclk_table.dpm_levels[i].value;
		entries[i].enabled = true;
		entries[i].vddc = dep_sclk_table->entries[i].vddc;
	}

	smu_get_voltage_dependency_table_ppt_v1(dep_sclk_table,
		(struct phm_ppt_v1_clock_voltage_dependency_table *)&(odn_table->vdd_dependency_on_sclk));

	odn_table->odn_memory_clock_dpm_levels.num_of_pl =
						data->golden_dpm_table.mclk_table.count;
	entries = odn_table->odn_memory_clock_dpm_levels.entries;
	for (i=0; i<data->golden_dpm_table.mclk_table.count; i++) {
		entries[i].clock = data->golden_dpm_table.mclk_table.dpm_levels[i].value;
		entries[i].enabled = true;
		entries[i].vddc = dep_mclk_table->entries[i].vddc;
	}

	smu_get_voltage_dependency_table_ppt_v1(dep_mclk_table,
		(struct phm_ppt_v1_clock_voltage_dependency_table *)&(odn_table->vdd_dependency_on_mclk));

	return 0;
}

static void smu7_setup_voltage_range_from_vbios(struct pp_hwmgr *hwmgr)
{
	struct smu7_hwmgr *data = (struct smu7_hwmgr *)(hwmgr->backend);
	struct phm_ppt_v1_clock_voltage_dependency_table *dep_sclk_table;
	struct phm_ppt_v1_information *table_info =
			(struct phm_ppt_v1_information *)(hwmgr->pptable);
	uint32_t min_vddc = 0;
	uint32_t max_vddc = 0;

	if (!table_info)
		return;

	dep_sclk_table = table_info->vdd_dep_on_sclk;

	atomctrl_get_voltage_range(hwmgr, &max_vddc, &min_vddc);

	if (min_vddc == 0 || min_vddc > 2000
		|| min_vddc > dep_sclk_table->entries[0].vddc)
		min_vddc = dep_sclk_table->entries[0].vddc;

	if (max_vddc == 0 || max_vddc > 2000
		|| max_vddc < dep_sclk_table->entries[dep_sclk_table->count-1].vddc)
		max_vddc = dep_sclk_table->entries[dep_sclk_table->count-1].vddc;

	data->odn_dpm_table.min_vddc = min_vddc;
	data->odn_dpm_table.max_vddc = max_vddc;
}

static void smu7_check_dpm_table_updated(struct pp_hwmgr *hwmgr)
{
	struct smu7_hwmgr *data = (struct smu7_hwmgr *)(hwmgr->backend);
	struct smu7_odn_dpm_table *odn_table = &(data->odn_dpm_table);
	struct phm_ppt_v1_information *table_info =
			(struct phm_ppt_v1_information *)(hwmgr->pptable);
	uint32_t i;

	struct phm_ppt_v1_clock_voltage_dependency_table *dep_table;
	struct phm_ppt_v1_clock_voltage_dependency_table *odn_dep_table;

	if (table_info == NULL)
		return;

	for (i = 0; i < data->dpm_table.sclk_table.count; i++) {
		if (odn_table->odn_core_clock_dpm_levels.entries[i].clock !=
					data->dpm_table.sclk_table.dpm_levels[i].value) {
			data->need_update_smu7_dpm_table |= DPMTABLE_OD_UPDATE_SCLK;
			break;
		}
	}

	for (i = 0; i < data->dpm_table.mclk_table.count; i++) {
		if (odn_table->odn_memory_clock_dpm_levels.entries[i].clock !=
					data->dpm_table.mclk_table.dpm_levels[i].value) {
			data->need_update_smu7_dpm_table |= DPMTABLE_OD_UPDATE_MCLK;
			break;
		}
	}

	dep_table = table_info->vdd_dep_on_mclk;
	odn_dep_table = (struct phm_ppt_v1_clock_voltage_dependency_table *)&(odn_table->vdd_dependency_on_mclk);

	for (i = 0; i < dep_table->count; i++) {
		if (dep_table->entries[i].vddc != odn_dep_table->entries[i].vddc) {
			data->need_update_smu7_dpm_table |= DPMTABLE_OD_UPDATE_VDDC | DPMTABLE_OD_UPDATE_MCLK;
			return;
		}
	}

	dep_table = table_info->vdd_dep_on_sclk;
	odn_dep_table = (struct phm_ppt_v1_clock_voltage_dependency_table *)&(odn_table->vdd_dependency_on_sclk);
	for (i = 0; i < dep_table->count; i++) {
		if (dep_table->entries[i].vddc != odn_dep_table->entries[i].vddc) {
			data->need_update_smu7_dpm_table |= DPMTABLE_OD_UPDATE_VDDC | DPMTABLE_OD_UPDATE_SCLK;
			return;
		}
	}
	if (data->need_update_smu7_dpm_table & DPMTABLE_OD_UPDATE_VDDC) {
		data->need_update_smu7_dpm_table &= ~DPMTABLE_OD_UPDATE_VDDC;
		data->need_update_smu7_dpm_table |= DPMTABLE_OD_UPDATE_SCLK | DPMTABLE_OD_UPDATE_MCLK;
	}
}

static int smu7_setup_default_dpm_tables(struct pp_hwmgr *hwmgr)
{
	struct smu7_hwmgr *data = (struct smu7_hwmgr *)(hwmgr->backend);

	smu7_reset_dpm_tables(hwmgr);

	if (hwmgr->pp_table_version == PP_TABLE_V1)
		smu7_setup_dpm_tables_v1(hwmgr);
	else if (hwmgr->pp_table_version == PP_TABLE_V0)
		smu7_setup_dpm_tables_v0(hwmgr);

	smu7_setup_default_pcie_table(hwmgr);

	/* save a copy of the default DPM table */
	memcpy(&(data->golden_dpm_table), &(data->dpm_table),
			sizeof(struct smu7_dpm_table));

	/* initialize ODN table */
	if (hwmgr->od_enabled) {
		if (data->odn_dpm_table.max_vddc) {
			smu7_check_dpm_table_updated(hwmgr);
		} else {
			smu7_setup_voltage_range_from_vbios(hwmgr);
			smu7_odn_initial_default_setting(hwmgr);
		}
	}
	return 0;
}

static int smu7_enable_vrhot_gpio_interrupt(struct pp_hwmgr *hwmgr)
{

	if (phm_cap_enabled(hwmgr->platform_descriptor.platformCaps,
			PHM_PlatformCaps_RegulatorHot))
		return smum_send_msg_to_smc(hwmgr,
				PPSMC_MSG_EnableVRHotGPIOInterrupt,
				NULL);

	return 0;
}

static int smu7_enable_sclk_control(struct pp_hwmgr *hwmgr)
{
	PHM_WRITE_INDIRECT_FIELD(hwmgr->device, CGS_IND_REG__SMC, SCLK_PWRMGT_CNTL,
			SCLK_PWRMGT_OFF, 0);
	return 0;
}

static int smu7_enable_ulv(struct pp_hwmgr *hwmgr)
{
	struct smu7_hwmgr *data = (struct smu7_hwmgr *)(hwmgr->backend);

	if (data->ulv_supported)
		return smum_send_msg_to_smc(hwmgr, PPSMC_MSG_EnableULV, NULL);

	return 0;
}

static int smu7_disable_ulv(struct pp_hwmgr *hwmgr)
{
	struct smu7_hwmgr *data = (struct smu7_hwmgr *)(hwmgr->backend);

	if (data->ulv_supported)
		return smum_send_msg_to_smc(hwmgr, PPSMC_MSG_DisableULV, NULL);

	return 0;
}

static int smu7_enable_deep_sleep_master_switch(struct pp_hwmgr *hwmgr)
{
	if (phm_cap_enabled(hwmgr->platform_descriptor.platformCaps,
			PHM_PlatformCaps_SclkDeepSleep)) {
		if (smum_send_msg_to_smc(hwmgr, PPSMC_MSG_MASTER_DeepSleep_ON, NULL))
			PP_ASSERT_WITH_CODE(false,
					"Attempt to enable Master Deep Sleep switch failed!",
					return -EINVAL);
	} else {
		if (smum_send_msg_to_smc(hwmgr,
				PPSMC_MSG_MASTER_DeepSleep_OFF,
				NULL)) {
			PP_ASSERT_WITH_CODE(false,
					"Attempt to disable Master Deep Sleep switch failed!",
					return -EINVAL);
		}
	}

	return 0;
}

static int smu7_disable_deep_sleep_master_switch(struct pp_hwmgr *hwmgr)
{
	if (phm_cap_enabled(hwmgr->platform_descriptor.platformCaps,
			PHM_PlatformCaps_SclkDeepSleep)) {
		if (smum_send_msg_to_smc(hwmgr,
				PPSMC_MSG_MASTER_DeepSleep_OFF,
				NULL)) {
			PP_ASSERT_WITH_CODE(false,
					"Attempt to disable Master Deep Sleep switch failed!",
					return -EINVAL);
		}
	}

	return 0;
}

static int smu7_disable_sclk_vce_handshake(struct pp_hwmgr *hwmgr)
{
	struct smu7_hwmgr *data = (struct smu7_hwmgr *)(hwmgr->backend);
	uint32_t soft_register_value = 0;
	uint32_t handshake_disables_offset = data->soft_regs_start
				+ smum_get_offsetof(hwmgr,
					SMU_SoftRegisters, HandshakeDisables);

	soft_register_value = cgs_read_ind_register(hwmgr->device,
				CGS_IND_REG__SMC, handshake_disables_offset);
	soft_register_value |= SMU7_VCE_SCLK_HANDSHAKE_DISABLE;
	cgs_write_ind_register(hwmgr->device, CGS_IND_REG__SMC,
			handshake_disables_offset, soft_register_value);
	return 0;
}

static int smu7_disable_handshake_uvd(struct pp_hwmgr *hwmgr)
{
	struct smu7_hwmgr *data = (struct smu7_hwmgr *)(hwmgr->backend);
	uint32_t soft_register_value = 0;
	uint32_t handshake_disables_offset = data->soft_regs_start
				+ smum_get_offsetof(hwmgr,
					SMU_SoftRegisters, HandshakeDisables);

	soft_register_value = cgs_read_ind_register(hwmgr->device,
				CGS_IND_REG__SMC, handshake_disables_offset);
	soft_register_value |= smum_get_mac_definition(hwmgr,
					SMU_UVD_MCLK_HANDSHAKE_DISABLE);
	cgs_write_ind_register(hwmgr->device, CGS_IND_REG__SMC,
			handshake_disables_offset, soft_register_value);
	return 0;
}

static int smu7_enable_sclk_mclk_dpm(struct pp_hwmgr *hwmgr)
{
	struct smu7_hwmgr *data = (struct smu7_hwmgr *)(hwmgr->backend);

	/* enable SCLK dpm */
	if (!data->sclk_dpm_key_disabled) {
		if (hwmgr->chip_id >= CHIP_POLARIS10 &&
		    hwmgr->chip_id <= CHIP_VEGAM)
			smu7_disable_sclk_vce_handshake(hwmgr);

		PP_ASSERT_WITH_CODE(
		(0 == smum_send_msg_to_smc(hwmgr, PPSMC_MSG_DPM_Enable, NULL)),
		"Failed to enable SCLK DPM during DPM Start Function!",
		return -EINVAL);
	}

	/* enable MCLK dpm */
	if (0 == data->mclk_dpm_key_disabled) {
		if (!(hwmgr->feature_mask & PP_UVD_HANDSHAKE_MASK))
			smu7_disable_handshake_uvd(hwmgr);

		PP_ASSERT_WITH_CODE(
				(0 == smum_send_msg_to_smc(hwmgr,
						PPSMC_MSG_MCLKDPM_Enable,
						NULL)),
				"Failed to enable MCLK DPM during DPM Start Function!",
				return -EINVAL);

		if ((hwmgr->chip_family == AMDGPU_FAMILY_CI) ||
		    (hwmgr->chip_id == CHIP_POLARIS10) ||
		    (hwmgr->chip_id == CHIP_POLARIS11) ||
		    (hwmgr->chip_id == CHIP_POLARIS12) ||
		    (hwmgr->chip_id == CHIP_TONGA))
			PHM_WRITE_FIELD(hwmgr->device, MC_SEQ_CNTL_3, CAC_EN, 0x1);


		if (hwmgr->chip_family == AMDGPU_FAMILY_CI) {
			cgs_write_ind_register(hwmgr->device, CGS_IND_REG__SMC, 0xc0400d30, 0x5);
			cgs_write_ind_register(hwmgr->device, CGS_IND_REG__SMC, 0xc0400d3c, 0x5);
			cgs_write_ind_register(hwmgr->device, CGS_IND_REG__SMC, 0xc0400d80, 0x100005);
			udelay(10);
			cgs_write_ind_register(hwmgr->device, CGS_IND_REG__SMC, 0xc0400d30, 0x400005);
			cgs_write_ind_register(hwmgr->device, CGS_IND_REG__SMC, 0xc0400d3c, 0x400005);
			cgs_write_ind_register(hwmgr->device, CGS_IND_REG__SMC, 0xc0400d80, 0x500005);
		} else {
			cgs_write_ind_register(hwmgr->device, CGS_IND_REG__SMC, ixLCAC_MC0_CNTL, 0x5);
			cgs_write_ind_register(hwmgr->device, CGS_IND_REG__SMC, ixLCAC_MC1_CNTL, 0x5);
			cgs_write_ind_register(hwmgr->device, CGS_IND_REG__SMC, ixLCAC_CPL_CNTL, 0x100005);
			udelay(10);
			if (hwmgr->chip_id == CHIP_VEGAM) {
				cgs_write_ind_register(hwmgr->device, CGS_IND_REG__SMC, ixLCAC_MC0_CNTL, 0x400009);
				cgs_write_ind_register(hwmgr->device, CGS_IND_REG__SMC, ixLCAC_MC1_CNTL, 0x400009);
			} else {
				cgs_write_ind_register(hwmgr->device, CGS_IND_REG__SMC, ixLCAC_MC0_CNTL, 0x400005);
				cgs_write_ind_register(hwmgr->device, CGS_IND_REG__SMC, ixLCAC_MC1_CNTL, 0x400005);
			}
			cgs_write_ind_register(hwmgr->device, CGS_IND_REG__SMC, ixLCAC_CPL_CNTL, 0x500005);
		}
	}

	return 0;
}

static int smu7_start_dpm(struct pp_hwmgr *hwmgr)
{
	struct smu7_hwmgr *data = (struct smu7_hwmgr *)(hwmgr->backend);

	/*enable general power management */

	PHM_WRITE_INDIRECT_FIELD(hwmgr->device, CGS_IND_REG__SMC, GENERAL_PWRMGT,
			GLOBAL_PWRMGT_EN, 1);

	/* enable sclk deep sleep */

	PHM_WRITE_INDIRECT_FIELD(hwmgr->device, CGS_IND_REG__SMC, SCLK_PWRMGT_CNTL,
			DYNAMIC_PM_EN, 1);

	/* prepare for PCIE DPM */

	cgs_write_ind_register(hwmgr->device, CGS_IND_REG__SMC,
			data->soft_regs_start +
			smum_get_offsetof(hwmgr, SMU_SoftRegisters,
						VoltageChangeTimeout), 0x1000);
	PHM_WRITE_INDIRECT_FIELD(hwmgr->device, CGS_IND_REG__PCIE,
			SWRST_COMMAND_1, RESETLC, 0x0);

	if (hwmgr->chip_family == AMDGPU_FAMILY_CI)
		cgs_write_register(hwmgr->device, 0x1488,
			(cgs_read_register(hwmgr->device, 0x1488) & ~0x1));

	if (smu7_enable_sclk_mclk_dpm(hwmgr)) {
		pr_err("Failed to enable Sclk DPM and Mclk DPM!");
		return -EINVAL;
	}

	/* enable PCIE dpm */
	if (0 == data->pcie_dpm_key_disabled) {
		PP_ASSERT_WITH_CODE(
				(0 == smum_send_msg_to_smc(hwmgr,
						PPSMC_MSG_PCIeDPM_Enable,
						NULL)),
				"Failed to enable pcie DPM during DPM Start Function!",
				return -EINVAL);
	} else {
		PP_ASSERT_WITH_CODE(
				(0 == smum_send_msg_to_smc(hwmgr,
						PPSMC_MSG_PCIeDPM_Disable,
						NULL)),
<<<<<<< HEAD
				"Failed to disble pcie DPM during DPM Start Function!",
=======
				"Failed to disable pcie DPM during DPM Start Function!",
>>>>>>> fe8a0578
				return -EINVAL);
	}

	if (phm_cap_enabled(hwmgr->platform_descriptor.platformCaps,
				PHM_PlatformCaps_Falcon_QuickTransition)) {
		PP_ASSERT_WITH_CODE((0 == smum_send_msg_to_smc(hwmgr,
				PPSMC_MSG_EnableACDCGPIOInterrupt,
				NULL)),
				"Failed to enable AC DC GPIO Interrupt!",
				);
	}

	return 0;
}

static int smu7_disable_sclk_mclk_dpm(struct pp_hwmgr *hwmgr)
{
	struct smu7_hwmgr *data = (struct smu7_hwmgr *)(hwmgr->backend);

	/* disable SCLK dpm */
	if (!data->sclk_dpm_key_disabled) {
		PP_ASSERT_WITH_CODE(true == smum_is_dpm_running(hwmgr),
				"Trying to disable SCLK DPM when DPM is disabled",
				return 0);
		smum_send_msg_to_smc(hwmgr, PPSMC_MSG_DPM_Disable, NULL);
	}

	/* disable MCLK dpm */
	if (!data->mclk_dpm_key_disabled) {
		PP_ASSERT_WITH_CODE(true == smum_is_dpm_running(hwmgr),
				"Trying to disable MCLK DPM when DPM is disabled",
				return 0);
		smum_send_msg_to_smc(hwmgr, PPSMC_MSG_MCLKDPM_Disable, NULL);
	}

	return 0;
}

static int smu7_stop_dpm(struct pp_hwmgr *hwmgr)
{
	struct smu7_hwmgr *data = (struct smu7_hwmgr *)(hwmgr->backend);

	/* disable general power management */
	PHM_WRITE_INDIRECT_FIELD(hwmgr->device, CGS_IND_REG__SMC, GENERAL_PWRMGT,
			GLOBAL_PWRMGT_EN, 0);
	/* disable sclk deep sleep */
	PHM_WRITE_INDIRECT_FIELD(hwmgr->device, CGS_IND_REG__SMC, SCLK_PWRMGT_CNTL,
			DYNAMIC_PM_EN, 0);

	/* disable PCIE dpm */
	if (!data->pcie_dpm_key_disabled) {
		PP_ASSERT_WITH_CODE(
				(smum_send_msg_to_smc(hwmgr,
						PPSMC_MSG_PCIeDPM_Disable,
						NULL) == 0),
				"Failed to disable pcie DPM during DPM Stop Function!",
				return -EINVAL);
	}

	smu7_disable_sclk_mclk_dpm(hwmgr);

	PP_ASSERT_WITH_CODE(true == smum_is_dpm_running(hwmgr),
			"Trying to disable voltage DPM when DPM is disabled",
			return 0);

	smum_send_msg_to_smc(hwmgr, PPSMC_MSG_Voltage_Cntl_Disable, NULL);

	return 0;
}

static void smu7_set_dpm_event_sources(struct pp_hwmgr *hwmgr, uint32_t sources)
{
	bool protection;
	enum DPM_EVENT_SRC src;

	switch (sources) {
	default:
		pr_err("Unknown throttling event sources.");
		fallthrough;
	case 0:
		protection = false;
		/* src is unused */
		break;
	case (1 << PHM_AutoThrottleSource_Thermal):
		protection = true;
		src = DPM_EVENT_SRC_DIGITAL;
		break;
	case (1 << PHM_AutoThrottleSource_External):
		protection = true;
		src = DPM_EVENT_SRC_EXTERNAL;
		break;
	case (1 << PHM_AutoThrottleSource_External) |
			(1 << PHM_AutoThrottleSource_Thermal):
		protection = true;
		src = DPM_EVENT_SRC_DIGITAL_OR_EXTERNAL;
		break;
	}
	/* Order matters - don't enable thermal protection for the wrong source. */
	if (protection) {
		PHM_WRITE_INDIRECT_FIELD(hwmgr->device, CGS_IND_REG__SMC, CG_THERMAL_CTRL,
				DPM_EVENT_SRC, src);
		PHM_WRITE_INDIRECT_FIELD(hwmgr->device, CGS_IND_REG__SMC, GENERAL_PWRMGT,
				THERMAL_PROTECTION_DIS,
				!phm_cap_enabled(hwmgr->platform_descriptor.platformCaps,
						PHM_PlatformCaps_ThermalController));
	} else
		PHM_WRITE_INDIRECT_FIELD(hwmgr->device, CGS_IND_REG__SMC, GENERAL_PWRMGT,
				THERMAL_PROTECTION_DIS, 1);
}

static int smu7_enable_auto_throttle_source(struct pp_hwmgr *hwmgr,
		PHM_AutoThrottleSource source)
{
	struct smu7_hwmgr *data = (struct smu7_hwmgr *)(hwmgr->backend);

	if (!(data->active_auto_throttle_sources & (1 << source))) {
		data->active_auto_throttle_sources |= 1 << source;
		smu7_set_dpm_event_sources(hwmgr, data->active_auto_throttle_sources);
	}
	return 0;
}

static int smu7_enable_thermal_auto_throttle(struct pp_hwmgr *hwmgr)
{
	return smu7_enable_auto_throttle_source(hwmgr, PHM_AutoThrottleSource_Thermal);
}

static int smu7_disable_auto_throttle_source(struct pp_hwmgr *hwmgr,
		PHM_AutoThrottleSource source)
{
	struct smu7_hwmgr *data = (struct smu7_hwmgr *)(hwmgr->backend);

	if (data->active_auto_throttle_sources & (1 << source)) {
		data->active_auto_throttle_sources &= ~(1 << source);
		smu7_set_dpm_event_sources(hwmgr, data->active_auto_throttle_sources);
	}
	return 0;
}

static int smu7_disable_thermal_auto_throttle(struct pp_hwmgr *hwmgr)
{
	return smu7_disable_auto_throttle_source(hwmgr, PHM_AutoThrottleSource_Thermal);
}

static int smu7_pcie_performance_request(struct pp_hwmgr *hwmgr)
{
	struct smu7_hwmgr *data = (struct smu7_hwmgr *)(hwmgr->backend);
	data->pcie_performance_request = true;

	return 0;
}

static int smu7_program_edc_didt_registers(struct pp_hwmgr *hwmgr,
					   uint32_t *cac_config_regs,
					   AtomCtrl_EDCLeakgeTable *edc_leakage_table)
{
	uint32_t data, i = 0;

	while (cac_config_regs[i] != 0xFFFFFFFF) {
		data = edc_leakage_table->DIDT_REG[i];
		cgs_write_ind_register(hwmgr->device,
				       CGS_IND_REG__DIDT,
				       cac_config_regs[i],
				       data);
		i++;
	}

	return 0;
}

static int smu7_populate_edc_leakage_registers(struct pp_hwmgr *hwmgr)
{
	struct smu7_hwmgr *data = (struct smu7_hwmgr *)(hwmgr->backend);
	int ret = 0;

	if (!data->disable_edc_leakage_controller &&
	    data->edc_hilo_leakage_offset_from_vbios.usEdcDidtLoDpm7TableOffset &&
	    data->edc_hilo_leakage_offset_from_vbios.usEdcDidtHiDpm7TableOffset) {
		ret = smu7_program_edc_didt_registers(hwmgr,
						      DIDTEDCConfig_P12,
						      &data->edc_leakage_table);
		if (ret)
			return ret;

		ret = smum_send_msg_to_smc(hwmgr,
					   (PPSMC_Msg)PPSMC_MSG_EnableEDCController,
					   NULL);
	} else {
		ret = smum_send_msg_to_smc(hwmgr,
					   (PPSMC_Msg)PPSMC_MSG_DisableEDCController,
					   NULL);
	}

	return ret;
}

static int smu7_enable_dpm_tasks(struct pp_hwmgr *hwmgr)
{
	int tmp_result = 0;
	int result = 0;

	if (smu7_voltage_control(hwmgr)) {
		tmp_result = smu7_enable_voltage_control(hwmgr);
		PP_ASSERT_WITH_CODE(tmp_result == 0,
				"Failed to enable voltage control!",
				result = tmp_result);

		tmp_result = smu7_construct_voltage_tables(hwmgr);
		PP_ASSERT_WITH_CODE((0 == tmp_result),
				"Failed to construct voltage tables!",
				result = tmp_result);
	}
	smum_initialize_mc_reg_table(hwmgr);

	if (phm_cap_enabled(hwmgr->platform_descriptor.platformCaps,
			PHM_PlatformCaps_EngineSpreadSpectrumSupport))
		PHM_WRITE_INDIRECT_FIELD(hwmgr->device, CGS_IND_REG__SMC,
				GENERAL_PWRMGT, DYN_SPREAD_SPECTRUM_EN, 1);

	if (phm_cap_enabled(hwmgr->platform_descriptor.platformCaps,
			PHM_PlatformCaps_ThermalController))
		PHM_WRITE_INDIRECT_FIELD(hwmgr->device, CGS_IND_REG__SMC,
				GENERAL_PWRMGT, THERMAL_PROTECTION_DIS, 0);

	tmp_result = smu7_program_static_screen_threshold_parameters(hwmgr);
	PP_ASSERT_WITH_CODE((0 == tmp_result),
			"Failed to program static screen threshold parameters!",
			result = tmp_result);

	tmp_result = smu7_enable_display_gap(hwmgr);
	PP_ASSERT_WITH_CODE((0 == tmp_result),
			"Failed to enable display gap!", result = tmp_result);

	tmp_result = smu7_program_voting_clients(hwmgr);
	PP_ASSERT_WITH_CODE((0 == tmp_result),
			"Failed to program voting clients!", result = tmp_result);

	tmp_result = smum_process_firmware_header(hwmgr);
	PP_ASSERT_WITH_CODE((0 == tmp_result),
			"Failed to process firmware header!", result = tmp_result);

	if (hwmgr->chip_id != CHIP_VEGAM) {
		tmp_result = smu7_initial_switch_from_arbf0_to_f1(hwmgr);
		PP_ASSERT_WITH_CODE((0 == tmp_result),
				"Failed to initialize switch from ArbF0 to F1!",
				result = tmp_result);
	}

	result = smu7_setup_default_dpm_tables(hwmgr);
	PP_ASSERT_WITH_CODE(0 == result,
			"Failed to setup default DPM tables!", return result);

	tmp_result = smum_init_smc_table(hwmgr);
	PP_ASSERT_WITH_CODE((0 == tmp_result),
			"Failed to initialize SMC table!", result = tmp_result);

	tmp_result = smu7_enable_vrhot_gpio_interrupt(hwmgr);
	PP_ASSERT_WITH_CODE((0 == tmp_result),
			"Failed to enable VR hot GPIO interrupt!", result = tmp_result);

	if (hwmgr->chip_id >= CHIP_POLARIS10 &&
	    hwmgr->chip_id <= CHIP_VEGAM) {
		tmp_result = smu7_notify_has_display(hwmgr);
		PP_ASSERT_WITH_CODE((0 == tmp_result),
				"Failed to enable display setting!", result = tmp_result);
	} else {
		smum_send_msg_to_smc(hwmgr, (PPSMC_Msg)PPSMC_NoDisplay, NULL);
	}

	if (hwmgr->chip_id >= CHIP_POLARIS10 &&
	    hwmgr->chip_id <= CHIP_VEGAM) {
		tmp_result = smu7_populate_edc_leakage_registers(hwmgr);
		PP_ASSERT_WITH_CODE((0 == tmp_result),
				"Failed to populate edc leakage registers!", result = tmp_result);
	}

	tmp_result = smu7_enable_sclk_control(hwmgr);
	PP_ASSERT_WITH_CODE((0 == tmp_result),
			"Failed to enable SCLK control!", result = tmp_result);

	tmp_result = smu7_enable_smc_voltage_controller(hwmgr);
	PP_ASSERT_WITH_CODE((0 == tmp_result),
			"Failed to enable voltage control!", result = tmp_result);

	tmp_result = smu7_enable_ulv(hwmgr);
	PP_ASSERT_WITH_CODE((0 == tmp_result),
			"Failed to enable ULV!", result = tmp_result);

	tmp_result = smu7_enable_deep_sleep_master_switch(hwmgr);
	PP_ASSERT_WITH_CODE((0 == tmp_result),
			"Failed to enable deep sleep master switch!", result = tmp_result);

	tmp_result = smu7_enable_didt_config(hwmgr);
	PP_ASSERT_WITH_CODE((tmp_result == 0),
			"Failed to enable deep sleep master switch!", result = tmp_result);

	tmp_result = smu7_start_dpm(hwmgr);
	PP_ASSERT_WITH_CODE((0 == tmp_result),
			"Failed to start DPM!", result = tmp_result);

	tmp_result = smu7_enable_smc_cac(hwmgr);
	PP_ASSERT_WITH_CODE((0 == tmp_result),
			"Failed to enable SMC CAC!", result = tmp_result);

	tmp_result = smu7_enable_power_containment(hwmgr);
	PP_ASSERT_WITH_CODE((0 == tmp_result),
			"Failed to enable power containment!", result = tmp_result);

	tmp_result = smu7_power_control_set_level(hwmgr);
	PP_ASSERT_WITH_CODE((0 == tmp_result),
			"Failed to power control set level!", result = tmp_result);

	tmp_result = smu7_enable_thermal_auto_throttle(hwmgr);
	PP_ASSERT_WITH_CODE((0 == tmp_result),
			"Failed to enable thermal auto throttle!", result = tmp_result);

	tmp_result = smu7_pcie_performance_request(hwmgr);
	PP_ASSERT_WITH_CODE((0 == tmp_result),
			"pcie performance request failed!", result = tmp_result);

	return 0;
}

static int smu7_avfs_control(struct pp_hwmgr *hwmgr, bool enable)
{
	if (!hwmgr->avfs_supported)
		return 0;

	if (enable) {
		if (!PHM_READ_VFPF_INDIRECT_FIELD(hwmgr->device,
				CGS_IND_REG__SMC, FEATURE_STATUS, AVS_ON)) {
			PP_ASSERT_WITH_CODE(!smum_send_msg_to_smc(
					hwmgr, PPSMC_MSG_EnableAvfs, NULL),
					"Failed to enable AVFS!",
					return -EINVAL);
		}
	} else if (PHM_READ_VFPF_INDIRECT_FIELD(hwmgr->device,
			CGS_IND_REG__SMC, FEATURE_STATUS, AVS_ON)) {
		PP_ASSERT_WITH_CODE(!smum_send_msg_to_smc(
				hwmgr, PPSMC_MSG_DisableAvfs, NULL),
				"Failed to disable AVFS!",
				return -EINVAL);
	}

	return 0;
}

static int smu7_update_avfs(struct pp_hwmgr *hwmgr)
{
	struct smu7_hwmgr *data = (struct smu7_hwmgr *)(hwmgr->backend);

	if (!hwmgr->avfs_supported)
		return 0;

	if (data->need_update_smu7_dpm_table & DPMTABLE_OD_UPDATE_VDDC) {
		smu7_avfs_control(hwmgr, false);
	} else if (data->need_update_smu7_dpm_table & DPMTABLE_OD_UPDATE_SCLK) {
		smu7_avfs_control(hwmgr, false);
		smu7_avfs_control(hwmgr, true);
	} else {
		smu7_avfs_control(hwmgr, true);
	}

	return 0;
}

static int smu7_disable_dpm_tasks(struct pp_hwmgr *hwmgr)
{
	int tmp_result, result = 0;

	if (phm_cap_enabled(hwmgr->platform_descriptor.platformCaps,
			PHM_PlatformCaps_ThermalController))
		PHM_WRITE_INDIRECT_FIELD(hwmgr->device, CGS_IND_REG__SMC,
				GENERAL_PWRMGT, THERMAL_PROTECTION_DIS, 1);

	tmp_result = smu7_disable_power_containment(hwmgr);
	PP_ASSERT_WITH_CODE((tmp_result == 0),
			"Failed to disable power containment!", result = tmp_result);

	tmp_result = smu7_disable_smc_cac(hwmgr);
	PP_ASSERT_WITH_CODE((tmp_result == 0),
			"Failed to disable SMC CAC!", result = tmp_result);

	tmp_result = smu7_disable_didt_config(hwmgr);
	PP_ASSERT_WITH_CODE((tmp_result == 0),
			"Failed to disable DIDT!", result = tmp_result);

	PHM_WRITE_INDIRECT_FIELD(hwmgr->device, CGS_IND_REG__SMC,
			CG_SPLL_SPREAD_SPECTRUM, SSEN, 0);
	PHM_WRITE_INDIRECT_FIELD(hwmgr->device, CGS_IND_REG__SMC,
			GENERAL_PWRMGT, DYN_SPREAD_SPECTRUM_EN, 0);

	tmp_result = smu7_disable_thermal_auto_throttle(hwmgr);
	PP_ASSERT_WITH_CODE((tmp_result == 0),
			"Failed to disable thermal auto throttle!", result = tmp_result);

	tmp_result = smu7_avfs_control(hwmgr, false);
	PP_ASSERT_WITH_CODE((tmp_result == 0),
			"Failed to disable AVFS!", result = tmp_result);

	tmp_result = smu7_stop_dpm(hwmgr);
	PP_ASSERT_WITH_CODE((tmp_result == 0),
			"Failed to stop DPM!", result = tmp_result);

	tmp_result = smu7_disable_deep_sleep_master_switch(hwmgr);
	PP_ASSERT_WITH_CODE((tmp_result == 0),
			"Failed to disable deep sleep master switch!", result = tmp_result);

	tmp_result = smu7_disable_ulv(hwmgr);
	PP_ASSERT_WITH_CODE((tmp_result == 0),
			"Failed to disable ULV!", result = tmp_result);

	tmp_result = smu7_clear_voting_clients(hwmgr);
	PP_ASSERT_WITH_CODE((tmp_result == 0),
			"Failed to clear voting clients!", result = tmp_result);

	tmp_result = smu7_reset_to_default(hwmgr);
	PP_ASSERT_WITH_CODE((tmp_result == 0),
			"Failed to reset to default!", result = tmp_result);

	tmp_result = smum_stop_smc(hwmgr);
	PP_ASSERT_WITH_CODE((tmp_result == 0),
			"Failed to stop smc!", result = tmp_result);

	tmp_result = smu7_force_switch_to_arbf0(hwmgr);
	PP_ASSERT_WITH_CODE((tmp_result == 0),
			"Failed to force to switch arbf0!", result = tmp_result);

	return result;
}

static void smu7_init_dpm_defaults(struct pp_hwmgr *hwmgr)
{
	struct smu7_hwmgr *data = (struct smu7_hwmgr *)(hwmgr->backend);
	struct phm_ppt_v1_information *table_info =
			(struct phm_ppt_v1_information *)(hwmgr->pptable);
	struct amdgpu_device *adev = hwmgr->adev;
	uint8_t tmp1, tmp2;
	uint16_t tmp3 = 0;

	data->dll_default_on = false;
	data->mclk_dpm0_activity_target = 0xa;
	data->vddc_vddgfx_delta = 300;
	data->static_screen_threshold = SMU7_STATICSCREENTHRESHOLD_DFLT;
	data->static_screen_threshold_unit = SMU7_STATICSCREENTHRESHOLDUNIT_DFLT;
	data->voting_rights_clients[0] = SMU7_VOTINGRIGHTSCLIENTS_DFLT0;
	data->voting_rights_clients[1]= SMU7_VOTINGRIGHTSCLIENTS_DFLT1;
	data->voting_rights_clients[2] = SMU7_VOTINGRIGHTSCLIENTS_DFLT2;
	data->voting_rights_clients[3]= SMU7_VOTINGRIGHTSCLIENTS_DFLT3;
	data->voting_rights_clients[4]= SMU7_VOTINGRIGHTSCLIENTS_DFLT4;
	data->voting_rights_clients[5]= SMU7_VOTINGRIGHTSCLIENTS_DFLT5;
	data->voting_rights_clients[6]= SMU7_VOTINGRIGHTSCLIENTS_DFLT6;
	data->voting_rights_clients[7]= SMU7_VOTINGRIGHTSCLIENTS_DFLT7;

	data->mclk_dpm_key_disabled = hwmgr->feature_mask & PP_MCLK_DPM_MASK ? false : true;
	data->sclk_dpm_key_disabled = hwmgr->feature_mask & PP_SCLK_DPM_MASK ? false : true;
	data->pcie_dpm_key_disabled = hwmgr->feature_mask & PP_PCIE_DPM_MASK ? false : true;
	/* need to set voltage control types before EVV patching */
	data->voltage_control = SMU7_VOLTAGE_CONTROL_NONE;
	data->vddci_control = SMU7_VOLTAGE_CONTROL_NONE;
	data->mvdd_control = SMU7_VOLTAGE_CONTROL_NONE;
	data->enable_tdc_limit_feature = true;
	data->enable_pkg_pwr_tracking_feature = true;
	data->force_pcie_gen = PP_PCIEGenInvalid;
	data->ulv_supported = hwmgr->feature_mask & PP_ULV_MASK ? true : false;
	data->current_profile_setting.bupdate_sclk = 1;
	data->current_profile_setting.sclk_up_hyst = 0;
	data->current_profile_setting.sclk_down_hyst = 100;
	data->current_profile_setting.sclk_activity = SMU7_SCLK_TARGETACTIVITY_DFLT;
	data->current_profile_setting.bupdate_mclk = 1;
	if (hwmgr->chip_id >= CHIP_POLARIS10) {
		if (adev->gmc.vram_width == 256) {
			data->current_profile_setting.mclk_up_hyst = 10;
			data->current_profile_setting.mclk_down_hyst = 60;
			data->current_profile_setting.mclk_activity = 25;
		} else if (adev->gmc.vram_width == 128) {
			data->current_profile_setting.mclk_up_hyst = 5;
			data->current_profile_setting.mclk_down_hyst = 16;
			data->current_profile_setting.mclk_activity = 20;
		} else if (adev->gmc.vram_width == 64) {
			data->current_profile_setting.mclk_up_hyst = 3;
			data->current_profile_setting.mclk_down_hyst = 16;
			data->current_profile_setting.mclk_activity = 20;
		}
	} else {
		data->current_profile_setting.mclk_up_hyst = 0;
		data->current_profile_setting.mclk_down_hyst = 100;
		data->current_profile_setting.mclk_activity = SMU7_MCLK_TARGETACTIVITY_DFLT;
	}
	hwmgr->workload_mask = 1 << hwmgr->workload_prority[PP_SMC_POWER_PROFILE_FULLSCREEN3D];
	hwmgr->power_profile_mode = PP_SMC_POWER_PROFILE_FULLSCREEN3D;
	hwmgr->default_power_profile_mode = PP_SMC_POWER_PROFILE_FULLSCREEN3D;

	if (hwmgr->chip_id  == CHIP_HAWAII) {
		data->thermal_temp_setting.temperature_low = 94500;
		data->thermal_temp_setting.temperature_high = 95000;
		data->thermal_temp_setting.temperature_shutdown = 104000;
	} else {
		data->thermal_temp_setting.temperature_low = 99500;
		data->thermal_temp_setting.temperature_high = 100000;
		data->thermal_temp_setting.temperature_shutdown = 104000;
	}

	data->fast_watermark_threshold = 100;
	if (atomctrl_is_voltage_controlled_by_gpio_v3(hwmgr,
			VOLTAGE_TYPE_VDDC, VOLTAGE_OBJ_SVID2))
		data->voltage_control = SMU7_VOLTAGE_CONTROL_BY_SVID2;
	else if (atomctrl_is_voltage_controlled_by_gpio_v3(hwmgr,
			VOLTAGE_TYPE_VDDC, VOLTAGE_OBJ_GPIO_LUT))
		data->voltage_control = SMU7_VOLTAGE_CONTROL_BY_GPIO;

	if (phm_cap_enabled(hwmgr->platform_descriptor.platformCaps,
			PHM_PlatformCaps_ControlVDDGFX)) {
		if (atomctrl_is_voltage_controlled_by_gpio_v3(hwmgr,
			VOLTAGE_TYPE_VDDGFX, VOLTAGE_OBJ_SVID2)) {
			data->vdd_gfx_control = SMU7_VOLTAGE_CONTROL_BY_SVID2;
		}
	}

	if (phm_cap_enabled(hwmgr->platform_descriptor.platformCaps,
			PHM_PlatformCaps_EnableMVDDControl)) {
		if (atomctrl_is_voltage_controlled_by_gpio_v3(hwmgr,
				VOLTAGE_TYPE_MVDDC, VOLTAGE_OBJ_GPIO_LUT))
			data->mvdd_control = SMU7_VOLTAGE_CONTROL_BY_GPIO;
		else if (atomctrl_is_voltage_controlled_by_gpio_v3(hwmgr,
				VOLTAGE_TYPE_MVDDC, VOLTAGE_OBJ_SVID2))
			data->mvdd_control = SMU7_VOLTAGE_CONTROL_BY_SVID2;
	}

	if (SMU7_VOLTAGE_CONTROL_NONE == data->vdd_gfx_control)
		phm_cap_unset(hwmgr->platform_descriptor.platformCaps,
			PHM_PlatformCaps_ControlVDDGFX);

	if (phm_cap_enabled(hwmgr->platform_descriptor.platformCaps,
			PHM_PlatformCaps_ControlVDDCI)) {
		if (atomctrl_is_voltage_controlled_by_gpio_v3(hwmgr,
				VOLTAGE_TYPE_VDDCI, VOLTAGE_OBJ_GPIO_LUT))
			data->vddci_control = SMU7_VOLTAGE_CONTROL_BY_GPIO;
		else if (atomctrl_is_voltage_controlled_by_gpio_v3(hwmgr,
				VOLTAGE_TYPE_VDDCI, VOLTAGE_OBJ_SVID2))
			data->vddci_control = SMU7_VOLTAGE_CONTROL_BY_SVID2;
	}

	if (data->mvdd_control == SMU7_VOLTAGE_CONTROL_NONE)
		phm_cap_unset(hwmgr->platform_descriptor.platformCaps,
				PHM_PlatformCaps_EnableMVDDControl);

	if (data->vddci_control == SMU7_VOLTAGE_CONTROL_NONE)
		phm_cap_unset(hwmgr->platform_descriptor.platformCaps,
				PHM_PlatformCaps_ControlVDDCI);

	data->vddc_phase_shed_control = 1;
	if ((hwmgr->chip_id == CHIP_POLARIS12) ||
	    ASICID_IS_P20(adev->pdev->device, adev->pdev->revision) ||
	    ASICID_IS_P21(adev->pdev->device, adev->pdev->revision) ||
	    ASICID_IS_P30(adev->pdev->device, adev->pdev->revision) ||
	    ASICID_IS_P31(adev->pdev->device, adev->pdev->revision)) {
		if (data->voltage_control == SMU7_VOLTAGE_CONTROL_BY_SVID2) {
			atomctrl_get_svi2_info(hwmgr, VOLTAGE_TYPE_VDDC, &tmp1, &tmp2,
							&tmp3);
			tmp3 = (tmp3 >> 5) & 0x3;
			data->vddc_phase_shed_control = ((tmp3 << 1) | (tmp3 >> 1)) & 0x3;
		}
	} else if (hwmgr->chip_family == AMDGPU_FAMILY_CI) {
		data->vddc_phase_shed_control = 1;
	}

	if ((hwmgr->pp_table_version != PP_TABLE_V0) && (hwmgr->feature_mask & PP_CLOCK_STRETCH_MASK)
		&& (table_info->cac_dtp_table->usClockStretchAmount != 0))
		phm_cap_set(hwmgr->platform_descriptor.platformCaps,
					PHM_PlatformCaps_ClockStretcher);

	data->pcie_gen_performance.max = PP_PCIEGen1;
	data->pcie_gen_performance.min = PP_PCIEGen3;
	data->pcie_gen_power_saving.max = PP_PCIEGen1;
	data->pcie_gen_power_saving.min = PP_PCIEGen3;
	data->pcie_lane_performance.max = 0;
	data->pcie_lane_performance.min = 16;
	data->pcie_lane_power_saving.max = 0;
	data->pcie_lane_power_saving.min = 16;


	if (adev->pg_flags & AMD_PG_SUPPORT_UVD)
		phm_cap_set(hwmgr->platform_descriptor.platformCaps,
			      PHM_PlatformCaps_UVDPowerGating);
	if (adev->pg_flags & AMD_PG_SUPPORT_VCE)
		phm_cap_set(hwmgr->platform_descriptor.platformCaps,
			      PHM_PlatformCaps_VCEPowerGating);

	data->disable_edc_leakage_controller = true;
	if (((adev->asic_type == CHIP_POLARIS10) && hwmgr->is_kicker) ||
	    ((adev->asic_type == CHIP_POLARIS11) && hwmgr->is_kicker) ||
	    (adev->asic_type == CHIP_POLARIS12) ||
	    (adev->asic_type == CHIP_VEGAM))
		data->disable_edc_leakage_controller = false;

	if (!atomctrl_is_asic_internal_ss_supported(hwmgr)) {
		phm_cap_unset(hwmgr->platform_descriptor.platformCaps,
			PHM_PlatformCaps_MemorySpreadSpectrumSupport);
		phm_cap_unset(hwmgr->platform_descriptor.platformCaps,
			PHM_PlatformCaps_EngineSpreadSpectrumSupport);
	}

	if ((adev->pdev->device == 0x699F) &&
	    (adev->pdev->revision == 0xCF)) {
		phm_cap_unset(hwmgr->platform_descriptor.platformCaps,
				PHM_PlatformCaps_PowerContainment);
		data->enable_tdc_limit_feature = false;
		data->enable_pkg_pwr_tracking_feature = false;
		data->disable_edc_leakage_controller = true;
		phm_cap_unset(hwmgr->platform_descriptor.platformCaps,
					PHM_PlatformCaps_ClockStretcher);
	}
}

static int smu7_calculate_ro_range(struct pp_hwmgr *hwmgr)
{
	struct smu7_hwmgr *data = (struct smu7_hwmgr *)(hwmgr->backend);
	struct amdgpu_device *adev = hwmgr->adev;
	uint32_t asicrev1, evv_revision, max = 0, min = 0;

	atomctrl_read_efuse(hwmgr, STRAP_EVV_REVISION_LSB, STRAP_EVV_REVISION_MSB,
			&evv_revision);

	atomctrl_read_efuse(hwmgr, 568, 579, &asicrev1);

	if (ASICID_IS_P20(adev->pdev->device, adev->pdev->revision) ||
	    ASICID_IS_P30(adev->pdev->device, adev->pdev->revision)) {
		min = 1200;
		max = 2500;
	} else if (ASICID_IS_P21(adev->pdev->device, adev->pdev->revision) ||
		   ASICID_IS_P31(adev->pdev->device, adev->pdev->revision)) {
		min = 900;
		max= 2100;
	} else if (hwmgr->chip_id == CHIP_POLARIS10) {
		if (adev->pdev->subsystem_vendor == 0x106B) {
			min = 1000;
			max = 2300;
		} else {
			if (evv_revision == 0) {
				min = 1000;
				max = 2300;
			} else if (evv_revision == 1) {
				if (asicrev1 == 326) {
					min = 1200;
					max = 2500;
					/* TODO: PATCH RO in VBIOS */
				} else {
					min = 1200;
					max = 2000;
				}
			} else if (evv_revision == 2) {
				min = 1200;
				max = 2500;
			}
		}
	} else {
		min = 1100;
		max = 2100;
	}

	data->ro_range_minimum = min;
	data->ro_range_maximum = max;

	/* TODO: PATCH RO in VBIOS here */

	return 0;
}

/**
 * smu7_get_evv_voltages - Get Leakage VDDC based on leakage ID.
 *
 * @hwmgr:  the address of the powerplay hardware manager.
 * Return:   always 0
 */
static int smu7_get_evv_voltages(struct pp_hwmgr *hwmgr)
{
	struct smu7_hwmgr *data = (struct smu7_hwmgr *)(hwmgr->backend);
	uint16_t vv_id;
	uint16_t vddc = 0;
	uint16_t vddgfx = 0;
	uint16_t i, j;
	uint32_t sclk = 0;
	struct phm_ppt_v1_information *table_info =
			(struct phm_ppt_v1_information *)hwmgr->pptable;
	struct phm_ppt_v1_clock_voltage_dependency_table *sclk_table = NULL;

	if (hwmgr->chip_id == CHIP_POLARIS10 ||
	    hwmgr->chip_id == CHIP_POLARIS11 ||
	    hwmgr->chip_id == CHIP_POLARIS12)
		smu7_calculate_ro_range(hwmgr);

	for (i = 0; i < SMU7_MAX_LEAKAGE_COUNT; i++) {
		vv_id = ATOM_VIRTUAL_VOLTAGE_ID0 + i;

		if (data->vdd_gfx_control == SMU7_VOLTAGE_CONTROL_BY_SVID2) {
			if ((hwmgr->pp_table_version == PP_TABLE_V1)
			    && !phm_get_sclk_for_voltage_evv(hwmgr,
						table_info->vddgfx_lookup_table, vv_id, &sclk)) {
				if (phm_cap_enabled(hwmgr->platform_descriptor.platformCaps,
							PHM_PlatformCaps_ClockStretcher)) {
					sclk_table = table_info->vdd_dep_on_sclk;

					for (j = 1; j < sclk_table->count; j++) {
						if (sclk_table->entries[j].clk == sclk &&
								sclk_table->entries[j].cks_enable == 0) {
							sclk += 5000;
							break;
						}
					}
				}
				if (0 == atomctrl_get_voltage_evv_on_sclk
				    (hwmgr, VOLTAGE_TYPE_VDDGFX, sclk,
				     vv_id, &vddgfx)) {
					/* need to make sure vddgfx is less than 2v or else, it could burn the ASIC. */
					PP_ASSERT_WITH_CODE((vddgfx < 2000 && vddgfx != 0), "Invalid VDDGFX value!", return -EINVAL);

					/* the voltage should not be zero nor equal to leakage ID */
					if (vddgfx != 0 && vddgfx != vv_id) {
						data->vddcgfx_leakage.actual_voltage[data->vddcgfx_leakage.count] = vddgfx;
						data->vddcgfx_leakage.leakage_id[data->vddcgfx_leakage.count] = vv_id;
						data->vddcgfx_leakage.count++;
					}
				} else {
					pr_info("Error retrieving EVV voltage value!\n");
				}
			}
		} else {
			if ((hwmgr->pp_table_version == PP_TABLE_V0)
				|| !phm_get_sclk_for_voltage_evv(hwmgr,
					table_info->vddc_lookup_table, vv_id, &sclk)) {
				if (phm_cap_enabled(hwmgr->platform_descriptor.platformCaps,
						PHM_PlatformCaps_ClockStretcher)) {
					if (table_info == NULL)
						return -EINVAL;
					sclk_table = table_info->vdd_dep_on_sclk;

					for (j = 1; j < sclk_table->count; j++) {
						if (sclk_table->entries[j].clk == sclk &&
								sclk_table->entries[j].cks_enable == 0) {
							sclk += 5000;
							break;
						}
					}
				}

				if (phm_get_voltage_evv_on_sclk(hwmgr,
							VOLTAGE_TYPE_VDDC,
							sclk, vv_id, &vddc) == 0) {
					if (vddc >= 2000 || vddc == 0)
						return -EINVAL;
				} else {
					pr_debug("failed to retrieving EVV voltage!\n");
					continue;
				}

				/* the voltage should not be zero nor equal to leakage ID */
				if (vddc != 0 && vddc != vv_id) {
					data->vddc_leakage.actual_voltage[data->vddc_leakage.count] = (uint16_t)(vddc);
					data->vddc_leakage.leakage_id[data->vddc_leakage.count] = vv_id;
					data->vddc_leakage.count++;
				}
			}
		}
	}

	return 0;
}

/**
 * smu7_patch_ppt_v1_with_vdd_leakage - Change virtual leakage voltage to actual value.
 *
 * @hwmgr:  the address of the powerplay hardware manager.
 * @voltage: pointer to changing voltage
 * @leakage_table: pointer to leakage table
 */
static void smu7_patch_ppt_v1_with_vdd_leakage(struct pp_hwmgr *hwmgr,
		uint16_t *voltage, struct smu7_leakage_voltage *leakage_table)
{
	uint32_t index;

	/* search for leakage voltage ID 0xff01 ~ 0xff08 */
	for (index = 0; index < leakage_table->count; index++) {
		/* if this voltage matches a leakage voltage ID */
		/* patch with actual leakage voltage */
		if (leakage_table->leakage_id[index] == *voltage) {
			*voltage = leakage_table->actual_voltage[index];
			break;
		}
	}

	if (*voltage > ATOM_VIRTUAL_VOLTAGE_ID0)
		pr_err("Voltage value looks like a Leakage ID but it's not patched \n");
}

/**
 * smu7_patch_lookup_table_with_leakage - Patch voltage lookup table by EVV leakages.
 *
 * @hwmgr:  the address of the powerplay hardware manager.
 * @lookup_table: pointer to voltage lookup table
 * @leakage_table: pointer to leakage table
 * Return:     always 0
 */
static int smu7_patch_lookup_table_with_leakage(struct pp_hwmgr *hwmgr,
		phm_ppt_v1_voltage_lookup_table *lookup_table,
		struct smu7_leakage_voltage *leakage_table)
{
	uint32_t i;

	for (i = 0; i < lookup_table->count; i++)
		smu7_patch_ppt_v1_with_vdd_leakage(hwmgr,
				&lookup_table->entries[i].us_vdd, leakage_table);

	return 0;
}

static int smu7_patch_clock_voltage_limits_with_vddc_leakage(
		struct pp_hwmgr *hwmgr, struct smu7_leakage_voltage *leakage_table,
		uint16_t *vddc)
{
	struct phm_ppt_v1_information *table_info =
			(struct phm_ppt_v1_information *)(hwmgr->pptable);
	smu7_patch_ppt_v1_with_vdd_leakage(hwmgr, (uint16_t *)vddc, leakage_table);
	hwmgr->dyn_state.max_clock_voltage_on_dc.vddc =
			table_info->max_clock_voltage_on_dc.vddc;
	return 0;
}

static int smu7_patch_voltage_dependency_tables_with_lookup_table(
		struct pp_hwmgr *hwmgr)
{
	uint8_t entry_id;
	uint8_t voltage_id;
	struct smu7_hwmgr *data = (struct smu7_hwmgr *)(hwmgr->backend);
	struct phm_ppt_v1_information *table_info =
			(struct phm_ppt_v1_information *)(hwmgr->pptable);

	struct phm_ppt_v1_clock_voltage_dependency_table *sclk_table =
			table_info->vdd_dep_on_sclk;
	struct phm_ppt_v1_clock_voltage_dependency_table *mclk_table =
			table_info->vdd_dep_on_mclk;
	struct phm_ppt_v1_mm_clock_voltage_dependency_table *mm_table =
			table_info->mm_dep_table;

	if (data->vdd_gfx_control == SMU7_VOLTAGE_CONTROL_BY_SVID2) {
		for (entry_id = 0; entry_id < sclk_table->count; ++entry_id) {
			voltage_id = sclk_table->entries[entry_id].vddInd;
			sclk_table->entries[entry_id].vddgfx =
				table_info->vddgfx_lookup_table->entries[voltage_id].us_vdd;
		}
	} else {
		for (entry_id = 0; entry_id < sclk_table->count; ++entry_id) {
			voltage_id = sclk_table->entries[entry_id].vddInd;
			sclk_table->entries[entry_id].vddc =
				table_info->vddc_lookup_table->entries[voltage_id].us_vdd;
		}
	}

	for (entry_id = 0; entry_id < mclk_table->count; ++entry_id) {
		voltage_id = mclk_table->entries[entry_id].vddInd;
		mclk_table->entries[entry_id].vddc =
			table_info->vddc_lookup_table->entries[voltage_id].us_vdd;
	}

	for (entry_id = 0; entry_id < mm_table->count; ++entry_id) {
		voltage_id = mm_table->entries[entry_id].vddcInd;
		mm_table->entries[entry_id].vddc =
			table_info->vddc_lookup_table->entries[voltage_id].us_vdd;
	}

	return 0;

}

static int phm_add_voltage(struct pp_hwmgr *hwmgr,
			phm_ppt_v1_voltage_lookup_table *look_up_table,
			phm_ppt_v1_voltage_lookup_record *record)
{
	uint32_t i;

	PP_ASSERT_WITH_CODE((NULL != look_up_table),
		"Lookup Table empty.", return -EINVAL);
	PP_ASSERT_WITH_CODE((0 != look_up_table->count),
		"Lookup Table empty.", return -EINVAL);

	i = smum_get_mac_definition(hwmgr, SMU_MAX_LEVELS_VDDGFX);
	PP_ASSERT_WITH_CODE((i >= look_up_table->count),
		"Lookup Table is full.", return -EINVAL);

	/* This is to avoid entering duplicate calculated records. */
	for (i = 0; i < look_up_table->count; i++) {
		if (look_up_table->entries[i].us_vdd == record->us_vdd) {
			if (look_up_table->entries[i].us_calculated == 1)
				return 0;
			break;
		}
	}

	look_up_table->entries[i].us_calculated = 1;
	look_up_table->entries[i].us_vdd = record->us_vdd;
	look_up_table->entries[i].us_cac_low = record->us_cac_low;
	look_up_table->entries[i].us_cac_mid = record->us_cac_mid;
	look_up_table->entries[i].us_cac_high = record->us_cac_high;
	/* Only increment the count when we're appending, not replacing duplicate entry. */
	if (i == look_up_table->count)
		look_up_table->count++;

	return 0;
}


static int smu7_calc_voltage_dependency_tables(struct pp_hwmgr *hwmgr)
{
	uint8_t entry_id;
	struct phm_ppt_v1_voltage_lookup_record v_record;
	struct smu7_hwmgr *data = (struct smu7_hwmgr *)(hwmgr->backend);
	struct phm_ppt_v1_information *pptable_info = (struct phm_ppt_v1_information *)(hwmgr->pptable);

	phm_ppt_v1_clock_voltage_dependency_table *sclk_table = pptable_info->vdd_dep_on_sclk;
	phm_ppt_v1_clock_voltage_dependency_table *mclk_table = pptable_info->vdd_dep_on_mclk;

	if (data->vdd_gfx_control == SMU7_VOLTAGE_CONTROL_BY_SVID2) {
		for (entry_id = 0; entry_id < sclk_table->count; ++entry_id) {
			if (sclk_table->entries[entry_id].vdd_offset & (1 << 15))
				v_record.us_vdd = sclk_table->entries[entry_id].vddgfx +
					sclk_table->entries[entry_id].vdd_offset - 0xFFFF;
			else
				v_record.us_vdd = sclk_table->entries[entry_id].vddgfx +
					sclk_table->entries[entry_id].vdd_offset;

			sclk_table->entries[entry_id].vddc =
				v_record.us_cac_low = v_record.us_cac_mid =
				v_record.us_cac_high = v_record.us_vdd;

			phm_add_voltage(hwmgr, pptable_info->vddc_lookup_table, &v_record);
		}

		for (entry_id = 0; entry_id < mclk_table->count; ++entry_id) {
			if (mclk_table->entries[entry_id].vdd_offset & (1 << 15))
				v_record.us_vdd = mclk_table->entries[entry_id].vddc +
					mclk_table->entries[entry_id].vdd_offset - 0xFFFF;
			else
				v_record.us_vdd = mclk_table->entries[entry_id].vddc +
					mclk_table->entries[entry_id].vdd_offset;

			mclk_table->entries[entry_id].vddgfx = v_record.us_cac_low =
				v_record.us_cac_mid = v_record.us_cac_high = v_record.us_vdd;
			phm_add_voltage(hwmgr, pptable_info->vddgfx_lookup_table, &v_record);
		}
	}
	return 0;
}

static int smu7_calc_mm_voltage_dependency_table(struct pp_hwmgr *hwmgr)
{
	uint8_t entry_id;
	struct phm_ppt_v1_voltage_lookup_record v_record;
	struct smu7_hwmgr *data = (struct smu7_hwmgr *)(hwmgr->backend);
	struct phm_ppt_v1_information *pptable_info = (struct phm_ppt_v1_information *)(hwmgr->pptable);
	phm_ppt_v1_mm_clock_voltage_dependency_table *mm_table = pptable_info->mm_dep_table;

	if (data->vdd_gfx_control == SMU7_VOLTAGE_CONTROL_BY_SVID2) {
		for (entry_id = 0; entry_id < mm_table->count; entry_id++) {
			if (mm_table->entries[entry_id].vddgfx_offset & (1 << 15))
				v_record.us_vdd = mm_table->entries[entry_id].vddc +
					mm_table->entries[entry_id].vddgfx_offset - 0xFFFF;
			else
				v_record.us_vdd = mm_table->entries[entry_id].vddc +
					mm_table->entries[entry_id].vddgfx_offset;

			/* Add the calculated VDDGFX to the VDDGFX lookup table */
			mm_table->entries[entry_id].vddgfx = v_record.us_cac_low =
				v_record.us_cac_mid = v_record.us_cac_high = v_record.us_vdd;
			phm_add_voltage(hwmgr, pptable_info->vddgfx_lookup_table, &v_record);
		}
	}
	return 0;
}

static int smu7_sort_lookup_table(struct pp_hwmgr *hwmgr,
		struct phm_ppt_v1_voltage_lookup_table *lookup_table)
{
	uint32_t table_size, i, j;
	table_size = lookup_table->count;

	PP_ASSERT_WITH_CODE(0 != lookup_table->count,
		"Lookup table is empty", return -EINVAL);

	/* Sorting voltages */
	for (i = 0; i < table_size - 1; i++) {
		for (j = i + 1; j > 0; j--) {
			if (lookup_table->entries[j].us_vdd <
					lookup_table->entries[j - 1].us_vdd) {
				swap(lookup_table->entries[j - 1],
				     lookup_table->entries[j]);
			}
		}
	}

	return 0;
}

static int smu7_complete_dependency_tables(struct pp_hwmgr *hwmgr)
{
	int result = 0;
	int tmp_result;
	struct smu7_hwmgr *data = (struct smu7_hwmgr *)(hwmgr->backend);
	struct phm_ppt_v1_information *table_info =
			(struct phm_ppt_v1_information *)(hwmgr->pptable);

	if (data->vdd_gfx_control == SMU7_VOLTAGE_CONTROL_BY_SVID2) {
		tmp_result = smu7_patch_lookup_table_with_leakage(hwmgr,
			table_info->vddgfx_lookup_table, &(data->vddcgfx_leakage));
		if (tmp_result != 0)
			result = tmp_result;

		smu7_patch_ppt_v1_with_vdd_leakage(hwmgr,
			&table_info->max_clock_voltage_on_dc.vddgfx, &(data->vddcgfx_leakage));
	} else {

		tmp_result = smu7_patch_lookup_table_with_leakage(hwmgr,
				table_info->vddc_lookup_table, &(data->vddc_leakage));
		if (tmp_result)
			result = tmp_result;

		tmp_result = smu7_patch_clock_voltage_limits_with_vddc_leakage(hwmgr,
				&(data->vddc_leakage), &table_info->max_clock_voltage_on_dc.vddc);
		if (tmp_result)
			result = tmp_result;
	}

	tmp_result = smu7_patch_voltage_dependency_tables_with_lookup_table(hwmgr);
	if (tmp_result)
		result = tmp_result;

	tmp_result = smu7_calc_voltage_dependency_tables(hwmgr);
	if (tmp_result)
		result = tmp_result;

	tmp_result = smu7_calc_mm_voltage_dependency_table(hwmgr);
	if (tmp_result)
		result = tmp_result;

	tmp_result = smu7_sort_lookup_table(hwmgr, table_info->vddgfx_lookup_table);
	if (tmp_result)
		result = tmp_result;

	tmp_result = smu7_sort_lookup_table(hwmgr, table_info->vddc_lookup_table);
	if (tmp_result)
		result = tmp_result;

	return result;
}

static int smu7_find_highest_vddc(struct pp_hwmgr *hwmgr)
{
	struct phm_ppt_v1_information *table_info =
			(struct phm_ppt_v1_information *)(hwmgr->pptable);
	struct phm_ppt_v1_clock_voltage_dependency_table *allowed_sclk_vdd_table =
						table_info->vdd_dep_on_sclk;
	struct phm_ppt_v1_voltage_lookup_table *lookup_table =
						table_info->vddc_lookup_table;
	uint16_t highest_voltage;
	uint32_t i;

	highest_voltage = allowed_sclk_vdd_table->entries[allowed_sclk_vdd_table->count - 1].vddc;

	for (i = 0; i < lookup_table->count; i++) {
		if (lookup_table->entries[i].us_vdd < ATOM_VIRTUAL_VOLTAGE_ID0 &&
		    lookup_table->entries[i].us_vdd > highest_voltage)
			highest_voltage = lookup_table->entries[i].us_vdd;
	}

	return highest_voltage;
}

static int smu7_set_private_data_based_on_pptable_v1(struct pp_hwmgr *hwmgr)
{
	struct phm_ppt_v1_information *table_info =
			(struct phm_ppt_v1_information *)(hwmgr->pptable);

	struct phm_ppt_v1_clock_voltage_dependency_table *allowed_sclk_vdd_table =
						table_info->vdd_dep_on_sclk;
	struct phm_ppt_v1_clock_voltage_dependency_table *allowed_mclk_vdd_table =
						table_info->vdd_dep_on_mclk;

	PP_ASSERT_WITH_CODE(allowed_sclk_vdd_table != NULL,
		"VDD dependency on SCLK table is missing.",
		return -EINVAL);
	PP_ASSERT_WITH_CODE(allowed_sclk_vdd_table->count >= 1,
		"VDD dependency on SCLK table has to have is missing.",
		return -EINVAL);

	PP_ASSERT_WITH_CODE(allowed_mclk_vdd_table != NULL,
		"VDD dependency on MCLK table is missing",
		return -EINVAL);
	PP_ASSERT_WITH_CODE(allowed_mclk_vdd_table->count >= 1,
		"VDD dependency on MCLK table has to have is missing.",
		return -EINVAL);

	table_info->max_clock_voltage_on_ac.sclk =
		allowed_sclk_vdd_table->entries[allowed_sclk_vdd_table->count - 1].clk;
	table_info->max_clock_voltage_on_ac.mclk =
		allowed_mclk_vdd_table->entries[allowed_mclk_vdd_table->count - 1].clk;
	if (hwmgr->chip_id >= CHIP_POLARIS10 && hwmgr->chip_id <= CHIP_VEGAM)
		table_info->max_clock_voltage_on_ac.vddc =
			smu7_find_highest_vddc(hwmgr);
	else
		table_info->max_clock_voltage_on_ac.vddc =
			allowed_sclk_vdd_table->entries[allowed_sclk_vdd_table->count - 1].vddc;
	table_info->max_clock_voltage_on_ac.vddci =
		allowed_mclk_vdd_table->entries[allowed_mclk_vdd_table->count - 1].vddci;

	hwmgr->dyn_state.max_clock_voltage_on_ac.sclk = table_info->max_clock_voltage_on_ac.sclk;
	hwmgr->dyn_state.max_clock_voltage_on_ac.mclk = table_info->max_clock_voltage_on_ac.mclk;
	hwmgr->dyn_state.max_clock_voltage_on_ac.vddc = table_info->max_clock_voltage_on_ac.vddc;
	hwmgr->dyn_state.max_clock_voltage_on_ac.vddci = table_info->max_clock_voltage_on_ac.vddci;

	return 0;
}

static int smu7_patch_voltage_workaround(struct pp_hwmgr *hwmgr)
{
	struct phm_ppt_v1_information *table_info =
		       (struct phm_ppt_v1_information *)(hwmgr->pptable);
	struct phm_ppt_v1_clock_voltage_dependency_table *dep_mclk_table;
	struct phm_ppt_v1_voltage_lookup_table *lookup_table;
	uint32_t i;
	uint32_t hw_revision, sub_vendor_id, sub_sys_id;
	struct amdgpu_device *adev = hwmgr->adev;

	if (table_info != NULL) {
		dep_mclk_table = table_info->vdd_dep_on_mclk;
		lookup_table = table_info->vddc_lookup_table;
	} else
		return 0;

	hw_revision = adev->pdev->revision;
	sub_sys_id = adev->pdev->subsystem_device;
	sub_vendor_id = adev->pdev->subsystem_vendor;

	if (adev->pdev->device == 0x67DF && hw_revision == 0xC7 &&
	    ((sub_sys_id == 0xb37 && sub_vendor_id == 0x1002) ||
	     (sub_sys_id == 0x4a8 && sub_vendor_id == 0x1043) ||
	     (sub_sys_id == 0x9480 && sub_vendor_id == 0x1682))) {

		PHM_WRITE_VFPF_INDIRECT_FIELD(hwmgr->device,
					      CGS_IND_REG__SMC,
					      PWR_CKS_CNTL,
					      CKS_STRETCH_AMOUNT,
					      0x3);

		if (lookup_table->entries[dep_mclk_table->entries[dep_mclk_table->count-1].vddInd].us_vdd >= 1000)
			return 0;

		for (i = 0; i < lookup_table->count; i++) {
			if (lookup_table->entries[i].us_vdd < 0xff01 && lookup_table->entries[i].us_vdd >= 1000) {
				dep_mclk_table->entries[dep_mclk_table->count-1].vddInd = (uint8_t) i;
				return 0;
			}
		}
	}
	return 0;
}

static int smu7_thermal_parameter_init(struct pp_hwmgr *hwmgr)
{
	struct pp_atomctrl_gpio_pin_assignment gpio_pin_assignment;
	uint32_t temp_reg;
	struct phm_ppt_v1_information *table_info =
			(struct phm_ppt_v1_information *)(hwmgr->pptable);


	if (atomctrl_get_pp_assign_pin(hwmgr, VDDC_PCC_GPIO_PINID, &gpio_pin_assignment)) {
		temp_reg = cgs_read_ind_register(hwmgr->device, CGS_IND_REG__SMC, ixCNB_PWRMGT_CNTL);
		switch (gpio_pin_assignment.uc_gpio_pin_bit_shift) {
		case 0:
			temp_reg = PHM_SET_FIELD(temp_reg, CNB_PWRMGT_CNTL, GNB_SLOW_MODE, 0x1);
			break;
		case 1:
			temp_reg = PHM_SET_FIELD(temp_reg, CNB_PWRMGT_CNTL, GNB_SLOW_MODE, 0x2);
			break;
		case 2:
			temp_reg = PHM_SET_FIELD(temp_reg, CNB_PWRMGT_CNTL, GNB_SLOW, 0x1);
			break;
		case 3:
			temp_reg = PHM_SET_FIELD(temp_reg, CNB_PWRMGT_CNTL, FORCE_NB_PS1, 0x1);
			break;
		case 4:
			temp_reg = PHM_SET_FIELD(temp_reg, CNB_PWRMGT_CNTL, DPM_ENABLED, 0x1);
			break;
		default:
			break;
		}
		cgs_write_ind_register(hwmgr->device, CGS_IND_REG__SMC, ixCNB_PWRMGT_CNTL, temp_reg);
	}

	if (table_info == NULL)
		return 0;

	if (table_info->cac_dtp_table->usDefaultTargetOperatingTemp != 0 &&
		hwmgr->thermal_controller.advanceFanControlParameters.ucFanControlMode) {
		hwmgr->thermal_controller.advanceFanControlParameters.usFanPWMMinLimit =
			(uint16_t)hwmgr->thermal_controller.advanceFanControlParameters.ucMinimumPWMLimit;

		hwmgr->thermal_controller.advanceFanControlParameters.usFanPWMMaxLimit =
			(uint16_t)hwmgr->thermal_controller.advanceFanControlParameters.usDefaultMaxFanPWM;

		hwmgr->thermal_controller.advanceFanControlParameters.usFanPWMStep = 1;

		hwmgr->thermal_controller.advanceFanControlParameters.usFanRPMMaxLimit = 100;

		hwmgr->thermal_controller.advanceFanControlParameters.usFanRPMMinLimit =
			(uint16_t)hwmgr->thermal_controller.advanceFanControlParameters.ucMinimumPWMLimit;

		hwmgr->thermal_controller.advanceFanControlParameters.usFanRPMStep = 1;

		table_info->cac_dtp_table->usDefaultTargetOperatingTemp = (table_info->cac_dtp_table->usDefaultTargetOperatingTemp >= 50) ?
								(table_info->cac_dtp_table->usDefaultTargetOperatingTemp - 50) : 0;

		table_info->cac_dtp_table->usOperatingTempMaxLimit = table_info->cac_dtp_table->usDefaultTargetOperatingTemp;
		table_info->cac_dtp_table->usOperatingTempStep = 1;
		table_info->cac_dtp_table->usOperatingTempHyst = 1;

		hwmgr->thermal_controller.advanceFanControlParameters.usMaxFanPWM =
			       hwmgr->thermal_controller.advanceFanControlParameters.usDefaultMaxFanPWM;

		hwmgr->thermal_controller.advanceFanControlParameters.usMaxFanRPM =
			       hwmgr->thermal_controller.advanceFanControlParameters.usDefaultMaxFanRPM;

		hwmgr->dyn_state.cac_dtp_table->usOperatingTempMinLimit =
			       table_info->cac_dtp_table->usOperatingTempMinLimit;

		hwmgr->dyn_state.cac_dtp_table->usOperatingTempMaxLimit =
			       table_info->cac_dtp_table->usOperatingTempMaxLimit;

		hwmgr->dyn_state.cac_dtp_table->usDefaultTargetOperatingTemp =
			       table_info->cac_dtp_table->usDefaultTargetOperatingTemp;

		hwmgr->dyn_state.cac_dtp_table->usOperatingTempStep =
			       table_info->cac_dtp_table->usOperatingTempStep;

		hwmgr->dyn_state.cac_dtp_table->usTargetOperatingTemp =
			       table_info->cac_dtp_table->usTargetOperatingTemp;
		if (hwmgr->feature_mask & PP_OD_FUZZY_FAN_CONTROL_MASK)
			phm_cap_set(hwmgr->platform_descriptor.platformCaps,
					PHM_PlatformCaps_ODFuzzyFanControlSupport);
	}

	return 0;
}

/**
 * smu7_patch_ppt_v0_with_vdd_leakage - Change virtual leakage voltage to actual value.
 *
 * @hwmgr:  the address of the powerplay hardware manager.
 * @voltage: pointer to changing voltage
 * @leakage_table: pointer to leakage table
 */
static void smu7_patch_ppt_v0_with_vdd_leakage(struct pp_hwmgr *hwmgr,
		uint32_t *voltage, struct smu7_leakage_voltage *leakage_table)
{
	uint32_t index;

	/* search for leakage voltage ID 0xff01 ~ 0xff08 */
	for (index = 0; index < leakage_table->count; index++) {
		/* if this voltage matches a leakage voltage ID */
		/* patch with actual leakage voltage */
		if (leakage_table->leakage_id[index] == *voltage) {
			*voltage = leakage_table->actual_voltage[index];
			break;
		}
	}

	if (*voltage > ATOM_VIRTUAL_VOLTAGE_ID0)
		pr_err("Voltage value looks like a Leakage ID but it's not patched \n");
}


static int smu7_patch_vddc(struct pp_hwmgr *hwmgr,
			      struct phm_clock_voltage_dependency_table *tab)
{
	uint16_t i;
	struct smu7_hwmgr *data = (struct smu7_hwmgr *)(hwmgr->backend);

	if (tab)
		for (i = 0; i < tab->count; i++)
			smu7_patch_ppt_v0_with_vdd_leakage(hwmgr, &tab->entries[i].v,
						&data->vddc_leakage);

	return 0;
}

static int smu7_patch_vddci(struct pp_hwmgr *hwmgr,
			       struct phm_clock_voltage_dependency_table *tab)
{
	uint16_t i;
	struct smu7_hwmgr *data = (struct smu7_hwmgr *)(hwmgr->backend);

	if (tab)
		for (i = 0; i < tab->count; i++)
			smu7_patch_ppt_v0_with_vdd_leakage(hwmgr, &tab->entries[i].v,
							&data->vddci_leakage);

	return 0;
}

static int smu7_patch_vce_vddc(struct pp_hwmgr *hwmgr,
				  struct phm_vce_clock_voltage_dependency_table *tab)
{
	uint16_t i;
	struct smu7_hwmgr *data = (struct smu7_hwmgr *)(hwmgr->backend);

	if (tab)
		for (i = 0; i < tab->count; i++)
			smu7_patch_ppt_v0_with_vdd_leakage(hwmgr, &tab->entries[i].v,
							&data->vddc_leakage);

	return 0;
}


static int smu7_patch_uvd_vddc(struct pp_hwmgr *hwmgr,
				  struct phm_uvd_clock_voltage_dependency_table *tab)
{
	uint16_t i;
	struct smu7_hwmgr *data = (struct smu7_hwmgr *)(hwmgr->backend);

	if (tab)
		for (i = 0; i < tab->count; i++)
			smu7_patch_ppt_v0_with_vdd_leakage(hwmgr, &tab->entries[i].v,
							&data->vddc_leakage);

	return 0;
}

static int smu7_patch_vddc_shed_limit(struct pp_hwmgr *hwmgr,
					 struct phm_phase_shedding_limits_table *tab)
{
	uint16_t i;
	struct smu7_hwmgr *data = (struct smu7_hwmgr *)(hwmgr->backend);

	if (tab)
		for (i = 0; i < tab->count; i++)
			smu7_patch_ppt_v0_with_vdd_leakage(hwmgr, &tab->entries[i].Voltage,
							&data->vddc_leakage);

	return 0;
}

static int smu7_patch_samu_vddc(struct pp_hwmgr *hwmgr,
				   struct phm_samu_clock_voltage_dependency_table *tab)
{
	uint16_t i;
	struct smu7_hwmgr *data = (struct smu7_hwmgr *)(hwmgr->backend);

	if (tab)
		for (i = 0; i < tab->count; i++)
			smu7_patch_ppt_v0_with_vdd_leakage(hwmgr, &tab->entries[i].v,
							&data->vddc_leakage);

	return 0;
}

static int smu7_patch_acp_vddc(struct pp_hwmgr *hwmgr,
				  struct phm_acp_clock_voltage_dependency_table *tab)
{
	uint16_t i;
	struct smu7_hwmgr *data = (struct smu7_hwmgr *)(hwmgr->backend);

	if (tab)
		for (i = 0; i < tab->count; i++)
			smu7_patch_ppt_v0_with_vdd_leakage(hwmgr, &tab->entries[i].v,
					&data->vddc_leakage);

	return 0;
}

static int smu7_patch_limits_vddc(struct pp_hwmgr *hwmgr,
				  struct phm_clock_and_voltage_limits *tab)
{
	uint32_t vddc, vddci;
	struct smu7_hwmgr *data = (struct smu7_hwmgr *)(hwmgr->backend);

	if (tab) {
		vddc = tab->vddc;
		smu7_patch_ppt_v0_with_vdd_leakage(hwmgr, &vddc,
						   &data->vddc_leakage);
		tab->vddc = vddc;
		vddci = tab->vddci;
		smu7_patch_ppt_v0_with_vdd_leakage(hwmgr, &vddci,
						   &data->vddci_leakage);
		tab->vddci = vddci;
	}

	return 0;
}

static int smu7_patch_cac_vddc(struct pp_hwmgr *hwmgr, struct phm_cac_leakage_table *tab)
{
	uint32_t i;
	uint32_t vddc;
	struct smu7_hwmgr *data = (struct smu7_hwmgr *)(hwmgr->backend);

	if (tab) {
		for (i = 0; i < tab->count; i++) {
			vddc = (uint32_t)(tab->entries[i].Vddc);
			smu7_patch_ppt_v0_with_vdd_leakage(hwmgr, &vddc, &data->vddc_leakage);
			tab->entries[i].Vddc = (uint16_t)vddc;
		}
	}

	return 0;
}

static int smu7_patch_dependency_tables_with_leakage(struct pp_hwmgr *hwmgr)
{
	int tmp;

	tmp = smu7_patch_vddc(hwmgr, hwmgr->dyn_state.vddc_dependency_on_sclk);
	if (tmp)
		return -EINVAL;

	tmp = smu7_patch_vddc(hwmgr, hwmgr->dyn_state.vddc_dependency_on_mclk);
	if (tmp)
		return -EINVAL;

	tmp = smu7_patch_vddc(hwmgr, hwmgr->dyn_state.vddc_dep_on_dal_pwrl);
	if (tmp)
		return -EINVAL;

	tmp = smu7_patch_vddci(hwmgr, hwmgr->dyn_state.vddci_dependency_on_mclk);
	if (tmp)
		return -EINVAL;

	tmp = smu7_patch_vce_vddc(hwmgr, hwmgr->dyn_state.vce_clock_voltage_dependency_table);
	if (tmp)
		return -EINVAL;

	tmp = smu7_patch_uvd_vddc(hwmgr, hwmgr->dyn_state.uvd_clock_voltage_dependency_table);
	if (tmp)
		return -EINVAL;

	tmp = smu7_patch_samu_vddc(hwmgr, hwmgr->dyn_state.samu_clock_voltage_dependency_table);
	if (tmp)
		return -EINVAL;

	tmp = smu7_patch_acp_vddc(hwmgr, hwmgr->dyn_state.acp_clock_voltage_dependency_table);
	if (tmp)
		return -EINVAL;

	tmp = smu7_patch_vddc_shed_limit(hwmgr, hwmgr->dyn_state.vddc_phase_shed_limits_table);
	if (tmp)
		return -EINVAL;

	tmp = smu7_patch_limits_vddc(hwmgr, &hwmgr->dyn_state.max_clock_voltage_on_ac);
	if (tmp)
		return -EINVAL;

	tmp = smu7_patch_limits_vddc(hwmgr, &hwmgr->dyn_state.max_clock_voltage_on_dc);
	if (tmp)
		return -EINVAL;

	tmp = smu7_patch_cac_vddc(hwmgr, hwmgr->dyn_state.cac_leakage_table);
	if (tmp)
		return -EINVAL;

	return 0;
}


static int smu7_set_private_data_based_on_pptable_v0(struct pp_hwmgr *hwmgr)
{
	struct smu7_hwmgr *data = (struct smu7_hwmgr *)(hwmgr->backend);

	struct phm_clock_voltage_dependency_table *allowed_sclk_vddc_table = hwmgr->dyn_state.vddc_dependency_on_sclk;
	struct phm_clock_voltage_dependency_table *allowed_mclk_vddc_table = hwmgr->dyn_state.vddc_dependency_on_mclk;
	struct phm_clock_voltage_dependency_table *allowed_mclk_vddci_table = hwmgr->dyn_state.vddci_dependency_on_mclk;

	PP_ASSERT_WITH_CODE(allowed_sclk_vddc_table != NULL,
		"VDDC dependency on SCLK table is missing. This table is mandatory",
		return -EINVAL);
	PP_ASSERT_WITH_CODE(allowed_sclk_vddc_table->count >= 1,
		"VDDC dependency on SCLK table has to have is missing. This table is mandatory",
		return -EINVAL);

	PP_ASSERT_WITH_CODE(allowed_mclk_vddc_table != NULL,
		"VDDC dependency on MCLK table is missing. This table is mandatory",
		return -EINVAL);
	PP_ASSERT_WITH_CODE(allowed_mclk_vddc_table->count >= 1,
		"VDD dependency on MCLK table has to have is missing. This table is mandatory",
		return -EINVAL);

	data->min_vddc_in_pptable = (uint16_t)allowed_sclk_vddc_table->entries[0].v;
	data->max_vddc_in_pptable = (uint16_t)allowed_sclk_vddc_table->entries[allowed_sclk_vddc_table->count - 1].v;

	hwmgr->dyn_state.max_clock_voltage_on_ac.sclk =
		allowed_sclk_vddc_table->entries[allowed_sclk_vddc_table->count - 1].clk;
	hwmgr->dyn_state.max_clock_voltage_on_ac.mclk =
		allowed_mclk_vddc_table->entries[allowed_mclk_vddc_table->count - 1].clk;
	hwmgr->dyn_state.max_clock_voltage_on_ac.vddc =
		allowed_sclk_vddc_table->entries[allowed_sclk_vddc_table->count - 1].v;

	if (allowed_mclk_vddci_table != NULL && allowed_mclk_vddci_table->count >= 1) {
		data->min_vddci_in_pptable = (uint16_t)allowed_mclk_vddci_table->entries[0].v;
		data->max_vddci_in_pptable = (uint16_t)allowed_mclk_vddci_table->entries[allowed_mclk_vddci_table->count - 1].v;
	}

	if (hwmgr->dyn_state.vddci_dependency_on_mclk != NULL && hwmgr->dyn_state.vddci_dependency_on_mclk->count >= 1)
		hwmgr->dyn_state.max_clock_voltage_on_ac.vddci = hwmgr->dyn_state.vddci_dependency_on_mclk->entries[hwmgr->dyn_state.vddci_dependency_on_mclk->count - 1].v;

	return 0;
}

static int smu7_hwmgr_backend_fini(struct pp_hwmgr *hwmgr)
{
	kfree(hwmgr->dyn_state.vddc_dep_on_dal_pwrl);
	hwmgr->dyn_state.vddc_dep_on_dal_pwrl = NULL;
	kfree(hwmgr->backend);
	hwmgr->backend = NULL;

	return 0;
}

static int smu7_get_elb_voltages(struct pp_hwmgr *hwmgr)
{
	uint16_t virtual_voltage_id, vddc, vddci, efuse_voltage_id;
	struct smu7_hwmgr *data = (struct smu7_hwmgr *)(hwmgr->backend);
	int i;

	if (atomctrl_get_leakage_id_from_efuse(hwmgr, &efuse_voltage_id) == 0) {
		for (i = 0; i < SMU7_MAX_LEAKAGE_COUNT; i++) {
			virtual_voltage_id = ATOM_VIRTUAL_VOLTAGE_ID0 + i;
			if (atomctrl_get_leakage_vddc_base_on_leakage(hwmgr, &vddc, &vddci,
								virtual_voltage_id,
								efuse_voltage_id) == 0) {
				if (vddc != 0 && vddc != virtual_voltage_id) {
					data->vddc_leakage.actual_voltage[data->vddc_leakage.count] = vddc;
					data->vddc_leakage.leakage_id[data->vddc_leakage.count] = virtual_voltage_id;
					data->vddc_leakage.count++;
				}
				if (vddci != 0 && vddci != virtual_voltage_id) {
					data->vddci_leakage.actual_voltage[data->vddci_leakage.count] = vddci;
					data->vddci_leakage.leakage_id[data->vddci_leakage.count] = virtual_voltage_id;
					data->vddci_leakage.count++;
				}
			}
		}
	}
	return 0;
}

#define LEAKAGE_ID_MSB			463
#define LEAKAGE_ID_LSB			454

static int smu7_update_edc_leakage_table(struct pp_hwmgr *hwmgr)
{
	struct smu7_hwmgr *data = (struct smu7_hwmgr *)(hwmgr->backend);
	uint32_t efuse;
	uint16_t offset;
	int ret = 0;

	if (data->disable_edc_leakage_controller)
		return 0;

	ret = atomctrl_get_edc_hilo_leakage_offset_table(hwmgr,
							 &data->edc_hilo_leakage_offset_from_vbios);
	if (ret)
		return ret;

	if (data->edc_hilo_leakage_offset_from_vbios.usEdcDidtLoDpm7TableOffset &&
	    data->edc_hilo_leakage_offset_from_vbios.usEdcDidtHiDpm7TableOffset) {
		atomctrl_read_efuse(hwmgr, LEAKAGE_ID_LSB, LEAKAGE_ID_MSB, &efuse);
		if (efuse < data->edc_hilo_leakage_offset_from_vbios.usHiLoLeakageThreshold)
			offset = data->edc_hilo_leakage_offset_from_vbios.usEdcDidtLoDpm7TableOffset;
		else
			offset = data->edc_hilo_leakage_offset_from_vbios.usEdcDidtHiDpm7TableOffset;

		ret = atomctrl_get_edc_leakage_table(hwmgr,
						     &data->edc_leakage_table,
						     offset);
		if (ret)
			return ret;
	}

	return ret;
}

static int smu7_hwmgr_backend_init(struct pp_hwmgr *hwmgr)
{
	struct smu7_hwmgr *data;
	int result = 0;

	data = kzalloc(sizeof(struct smu7_hwmgr), GFP_KERNEL);
	if (data == NULL)
		return -ENOMEM;

	hwmgr->backend = data;
	smu7_patch_voltage_workaround(hwmgr);
	smu7_init_dpm_defaults(hwmgr);

	/* Get leakage voltage based on leakage ID. */
	if (phm_cap_enabled(hwmgr->platform_descriptor.platformCaps,
			PHM_PlatformCaps_EVV)) {
		result = smu7_get_evv_voltages(hwmgr);
		if (result) {
			pr_info("Get EVV Voltage Failed.  Abort Driver loading!\n");
			return -EINVAL;
		}
	} else {
		smu7_get_elb_voltages(hwmgr);
	}

	if (hwmgr->pp_table_version == PP_TABLE_V1) {
		smu7_complete_dependency_tables(hwmgr);
		smu7_set_private_data_based_on_pptable_v1(hwmgr);
	} else if (hwmgr->pp_table_version == PP_TABLE_V0) {
		smu7_patch_dependency_tables_with_leakage(hwmgr);
		smu7_set_private_data_based_on_pptable_v0(hwmgr);
	}

	/* Initalize Dynamic State Adjustment Rule Settings */
	result = phm_initializa_dynamic_state_adjustment_rule_settings(hwmgr);

	if (0 == result) {
		struct amdgpu_device *adev = hwmgr->adev;

		data->is_tlu_enabled = false;

		hwmgr->platform_descriptor.hardwareActivityPerformanceLevels =
							SMU7_MAX_HARDWARE_POWERLEVELS;
		hwmgr->platform_descriptor.hardwarePerformanceLevels = 2;
		hwmgr->platform_descriptor.minimumClocksReductionPercentage = 50;

		data->pcie_gen_cap = adev->pm.pcie_gen_mask;
		if (data->pcie_gen_cap & CAIL_PCIE_LINK_SPEED_SUPPORT_GEN3)
			data->pcie_spc_cap = 20;
		else
			data->pcie_spc_cap = 16;
		data->pcie_lane_cap = adev->pm.pcie_mlw_mask;

		hwmgr->platform_descriptor.vbiosInterruptId = 0x20000400; /* IRQ_SOURCE1_SW_INT */
/* The true clock step depends on the frequency, typically 4.5 or 9 MHz. Here we use 5. */
		hwmgr->platform_descriptor.clockStep.engineClock = 500;
		hwmgr->platform_descriptor.clockStep.memoryClock = 500;
		smu7_thermal_parameter_init(hwmgr);
	} else {
		/* Ignore return value in here, we are cleaning up a mess. */
		smu7_hwmgr_backend_fini(hwmgr);
	}

	result = smu7_update_edc_leakage_table(hwmgr);
	if (result)
		return result;

	return 0;
}

static int smu7_force_dpm_highest(struct pp_hwmgr *hwmgr)
{
	struct smu7_hwmgr *data = (struct smu7_hwmgr *)(hwmgr->backend);
	uint32_t level, tmp;

	if (!data->pcie_dpm_key_disabled) {
		if (data->dpm_level_enable_mask.pcie_dpm_enable_mask) {
			level = 0;
			tmp = data->dpm_level_enable_mask.pcie_dpm_enable_mask;
			while (tmp >>= 1)
				level++;

			if (level)
				smum_send_msg_to_smc_with_parameter(hwmgr,
						PPSMC_MSG_PCIeDPM_ForceLevel, level,
						NULL);
		}
	}

	if (!data->sclk_dpm_key_disabled) {
		if (data->dpm_level_enable_mask.sclk_dpm_enable_mask) {
			level = 0;
			tmp = data->dpm_level_enable_mask.sclk_dpm_enable_mask;
			while (tmp >>= 1)
				level++;

			if (level)
				smum_send_msg_to_smc_with_parameter(hwmgr,
						PPSMC_MSG_SCLKDPM_SetEnabledMask,
						(1 << level),
						NULL);
		}
	}

	if (!data->mclk_dpm_key_disabled) {
		if (data->dpm_level_enable_mask.mclk_dpm_enable_mask) {
			level = 0;
			tmp = data->dpm_level_enable_mask.mclk_dpm_enable_mask;
			while (tmp >>= 1)
				level++;

			if (level)
				smum_send_msg_to_smc_with_parameter(hwmgr,
						PPSMC_MSG_MCLKDPM_SetEnabledMask,
						(1 << level),
						NULL);
		}
	}

	return 0;
}

static int smu7_upload_dpm_level_enable_mask(struct pp_hwmgr *hwmgr)
{
	struct smu7_hwmgr *data = (struct smu7_hwmgr *)(hwmgr->backend);

	if (hwmgr->pp_table_version == PP_TABLE_V1)
		phm_apply_dal_min_voltage_request(hwmgr);
/* TO DO  for v0 iceland and Ci*/

	if (!data->sclk_dpm_key_disabled) {
		if (data->dpm_level_enable_mask.sclk_dpm_enable_mask)
			smum_send_msg_to_smc_with_parameter(hwmgr,
					PPSMC_MSG_SCLKDPM_SetEnabledMask,
					data->dpm_level_enable_mask.sclk_dpm_enable_mask,
					NULL);
	}

	if (!data->mclk_dpm_key_disabled) {
		if (data->dpm_level_enable_mask.mclk_dpm_enable_mask)
			smum_send_msg_to_smc_with_parameter(hwmgr,
					PPSMC_MSG_MCLKDPM_SetEnabledMask,
					data->dpm_level_enable_mask.mclk_dpm_enable_mask,
					NULL);
	}

	return 0;
}

static int smu7_unforce_dpm_levels(struct pp_hwmgr *hwmgr)
{
	struct smu7_hwmgr *data = (struct smu7_hwmgr *)(hwmgr->backend);

	if (!smum_is_dpm_running(hwmgr))
		return -EINVAL;

	if (!data->pcie_dpm_key_disabled) {
		smum_send_msg_to_smc(hwmgr,
				PPSMC_MSG_PCIeDPM_UnForceLevel,
				NULL);
	}

	return smu7_upload_dpm_level_enable_mask(hwmgr);
}

static int smu7_force_dpm_lowest(struct pp_hwmgr *hwmgr)
{
	struct smu7_hwmgr *data =
			(struct smu7_hwmgr *)(hwmgr->backend);
	uint32_t level;

	if (!data->sclk_dpm_key_disabled)
		if (data->dpm_level_enable_mask.sclk_dpm_enable_mask) {
			level = phm_get_lowest_enabled_level(hwmgr,
							      data->dpm_level_enable_mask.sclk_dpm_enable_mask);
			smum_send_msg_to_smc_with_parameter(hwmgr,
							    PPSMC_MSG_SCLKDPM_SetEnabledMask,
							    (1 << level),
							    NULL);

	}

	if (!data->mclk_dpm_key_disabled) {
		if (data->dpm_level_enable_mask.mclk_dpm_enable_mask) {
			level = phm_get_lowest_enabled_level(hwmgr,
							      data->dpm_level_enable_mask.mclk_dpm_enable_mask);
			smum_send_msg_to_smc_with_parameter(hwmgr,
							    PPSMC_MSG_MCLKDPM_SetEnabledMask,
							    (1 << level),
							    NULL);
		}
	}

	if (!data->pcie_dpm_key_disabled) {
		if (data->dpm_level_enable_mask.pcie_dpm_enable_mask) {
			level = phm_get_lowest_enabled_level(hwmgr,
							      data->dpm_level_enable_mask.pcie_dpm_enable_mask);
			smum_send_msg_to_smc_with_parameter(hwmgr,
							    PPSMC_MSG_PCIeDPM_ForceLevel,
							    (level),
							    NULL);
		}
	}

	return 0;
}

static int smu7_get_profiling_clk(struct pp_hwmgr *hwmgr, enum amd_dpm_forced_level level,
				uint32_t *sclk_mask, uint32_t *mclk_mask, uint32_t *pcie_mask)
{
	uint32_t percentage;
	struct smu7_hwmgr *data = (struct smu7_hwmgr *)(hwmgr->backend);
	struct smu7_dpm_table *golden_dpm_table = &data->golden_dpm_table;
	int32_t tmp_mclk;
	int32_t tmp_sclk;
	int32_t count;

	if (golden_dpm_table->mclk_table.count < 1)
		return -EINVAL;

	percentage = 100 * golden_dpm_table->sclk_table.dpm_levels[golden_dpm_table->sclk_table.count - 1].value /
			golden_dpm_table->mclk_table.dpm_levels[golden_dpm_table->mclk_table.count - 1].value;

	if (golden_dpm_table->mclk_table.count == 1) {
		percentage = 70;
		tmp_mclk = golden_dpm_table->mclk_table.dpm_levels[golden_dpm_table->mclk_table.count - 1].value;
		*mclk_mask = golden_dpm_table->mclk_table.count - 1;
	} else {
		tmp_mclk = golden_dpm_table->mclk_table.dpm_levels[golden_dpm_table->mclk_table.count - 2].value;
		*mclk_mask = golden_dpm_table->mclk_table.count - 2;
	}

	tmp_sclk = tmp_mclk * percentage / 100;

	if (hwmgr->pp_table_version == PP_TABLE_V0) {
		for (count = hwmgr->dyn_state.vddc_dependency_on_sclk->count-1;
			count >= 0; count--) {
			if (tmp_sclk >= hwmgr->dyn_state.vddc_dependency_on_sclk->entries[count].clk) {
				tmp_sclk = hwmgr->dyn_state.vddc_dependency_on_sclk->entries[count].clk;
				*sclk_mask = count;
				break;
			}
		}
		if (count < 0 || level == AMD_DPM_FORCED_LEVEL_PROFILE_MIN_SCLK) {
			*sclk_mask = 0;
			tmp_sclk = hwmgr->dyn_state.vddc_dependency_on_sclk->entries[0].clk;
		}

		if (level == AMD_DPM_FORCED_LEVEL_PROFILE_PEAK)
			*sclk_mask = hwmgr->dyn_state.vddc_dependency_on_sclk->count-1;
	} else if (hwmgr->pp_table_version == PP_TABLE_V1) {
		struct phm_ppt_v1_information *table_info =
				(struct phm_ppt_v1_information *)(hwmgr->pptable);

		for (count = table_info->vdd_dep_on_sclk->count-1; count >= 0; count--) {
			if (tmp_sclk >= table_info->vdd_dep_on_sclk->entries[count].clk) {
				tmp_sclk = table_info->vdd_dep_on_sclk->entries[count].clk;
				*sclk_mask = count;
				break;
			}
		}
		if (count < 0 || level == AMD_DPM_FORCED_LEVEL_PROFILE_MIN_SCLK) {
			*sclk_mask = 0;
			tmp_sclk =  table_info->vdd_dep_on_sclk->entries[0].clk;
		}

		if (level == AMD_DPM_FORCED_LEVEL_PROFILE_PEAK)
			*sclk_mask = table_info->vdd_dep_on_sclk->count - 1;
	}

	if (level == AMD_DPM_FORCED_LEVEL_PROFILE_MIN_MCLK)
		*mclk_mask = 0;
	else if (level == AMD_DPM_FORCED_LEVEL_PROFILE_PEAK)
		*mclk_mask = golden_dpm_table->mclk_table.count - 1;

	*pcie_mask = data->dpm_table.pcie_speed_table.count - 1;
	hwmgr->pstate_sclk = tmp_sclk;
	hwmgr->pstate_mclk = tmp_mclk;

	return 0;
}

static int smu7_force_dpm_level(struct pp_hwmgr *hwmgr,
				enum amd_dpm_forced_level level)
{
	int ret = 0;
	uint32_t sclk_mask = 0;
	uint32_t mclk_mask = 0;
	uint32_t pcie_mask = 0;

	if (hwmgr->pstate_sclk == 0)
		smu7_get_profiling_clk(hwmgr, level, &sclk_mask, &mclk_mask, &pcie_mask);

	switch (level) {
	case AMD_DPM_FORCED_LEVEL_HIGH:
		ret = smu7_force_dpm_highest(hwmgr);
		break;
	case AMD_DPM_FORCED_LEVEL_LOW:
		ret = smu7_force_dpm_lowest(hwmgr);
		break;
	case AMD_DPM_FORCED_LEVEL_AUTO:
		ret = smu7_unforce_dpm_levels(hwmgr);
		break;
	case AMD_DPM_FORCED_LEVEL_PROFILE_STANDARD:
	case AMD_DPM_FORCED_LEVEL_PROFILE_MIN_SCLK:
	case AMD_DPM_FORCED_LEVEL_PROFILE_MIN_MCLK:
	case AMD_DPM_FORCED_LEVEL_PROFILE_PEAK:
		ret = smu7_get_profiling_clk(hwmgr, level, &sclk_mask, &mclk_mask, &pcie_mask);
		if (ret)
			return ret;
		smu7_force_clock_level(hwmgr, PP_SCLK, 1<<sclk_mask);
		smu7_force_clock_level(hwmgr, PP_MCLK, 1<<mclk_mask);
		smu7_force_clock_level(hwmgr, PP_PCIE, 1<<pcie_mask);
		break;
	case AMD_DPM_FORCED_LEVEL_MANUAL:
	case AMD_DPM_FORCED_LEVEL_PROFILE_EXIT:
	default:
		break;
	}

	if (!ret) {
		if (level == AMD_DPM_FORCED_LEVEL_PROFILE_PEAK && hwmgr->dpm_level != AMD_DPM_FORCED_LEVEL_PROFILE_PEAK)
			smu7_fan_ctrl_set_fan_speed_percent(hwmgr, 100);
		else if (level != AMD_DPM_FORCED_LEVEL_PROFILE_PEAK && hwmgr->dpm_level == AMD_DPM_FORCED_LEVEL_PROFILE_PEAK)
			smu7_fan_ctrl_reset_fan_speed_to_default(hwmgr);
	}
	return ret;
}

static int smu7_get_power_state_size(struct pp_hwmgr *hwmgr)
{
	return sizeof(struct smu7_power_state);
}

static int smu7_vblank_too_short(struct pp_hwmgr *hwmgr,
				 uint32_t vblank_time_us)
{
	struct smu7_hwmgr *data = (struct smu7_hwmgr *)(hwmgr->backend);
	uint32_t switch_limit_us;

	switch (hwmgr->chip_id) {
	case CHIP_POLARIS10:
	case CHIP_POLARIS11:
	case CHIP_POLARIS12:
		if (hwmgr->is_kicker || (hwmgr->chip_id == CHIP_POLARIS12))
			switch_limit_us = data->is_memory_gddr5 ? 450 : 150;
		else
			switch_limit_us = data->is_memory_gddr5 ? 200 : 150;
		break;
	case CHIP_VEGAM:
		switch_limit_us = 30;
		break;
	default:
		switch_limit_us = data->is_memory_gddr5 ? 450 : 150;
		break;
	}

	if (vblank_time_us < switch_limit_us)
		return true;
	else
		return false;
}

static int smu7_apply_state_adjust_rules(struct pp_hwmgr *hwmgr,
				struct pp_power_state *request_ps,
			const struct pp_power_state *current_ps)
{
	struct amdgpu_device *adev = hwmgr->adev;
	struct smu7_power_state *smu7_ps =
				cast_phw_smu7_power_state(&request_ps->hardware);
	uint32_t sclk;
	uint32_t mclk;
	struct PP_Clocks minimum_clocks = {0};
	bool disable_mclk_switching;
	bool disable_mclk_switching_for_frame_lock;
	bool disable_mclk_switching_for_display;
	const struct phm_clock_and_voltage_limits *max_limits;
	uint32_t i;
	struct smu7_hwmgr *data = (struct smu7_hwmgr *)(hwmgr->backend);
	struct phm_ppt_v1_information *table_info =
			(struct phm_ppt_v1_information *)(hwmgr->pptable);
	int32_t count;
	int32_t stable_pstate_sclk = 0, stable_pstate_mclk = 0;
	uint32_t latency;
	bool latency_allowed = false;

	data->battery_state = (PP_StateUILabel_Battery ==
			request_ps->classification.ui_label);
	data->mclk_ignore_signal = false;

	PP_ASSERT_WITH_CODE(smu7_ps->performance_level_count == 2,
				 "VI should always have 2 performance levels",
				);

	max_limits = adev->pm.ac_power ?
			&(hwmgr->dyn_state.max_clock_voltage_on_ac) :
			&(hwmgr->dyn_state.max_clock_voltage_on_dc);

	/* Cap clock DPM tables at DC MAX if it is in DC. */
	if (!adev->pm.ac_power) {
		for (i = 0; i < smu7_ps->performance_level_count; i++) {
			if (smu7_ps->performance_levels[i].memory_clock > max_limits->mclk)
				smu7_ps->performance_levels[i].memory_clock = max_limits->mclk;
			if (smu7_ps->performance_levels[i].engine_clock > max_limits->sclk)
				smu7_ps->performance_levels[i].engine_clock = max_limits->sclk;
		}
	}

	minimum_clocks.engineClock = hwmgr->display_config->min_core_set_clock;
	minimum_clocks.memoryClock = hwmgr->display_config->min_mem_set_clock;

	if (phm_cap_enabled(hwmgr->platform_descriptor.platformCaps,
			PHM_PlatformCaps_StablePState)) {
		max_limits = &(hwmgr->dyn_state.max_clock_voltage_on_ac);
		stable_pstate_sclk = (max_limits->sclk * 75) / 100;

		for (count = table_info->vdd_dep_on_sclk->count - 1;
				count >= 0; count--) {
			if (stable_pstate_sclk >=
					table_info->vdd_dep_on_sclk->entries[count].clk) {
				stable_pstate_sclk =
						table_info->vdd_dep_on_sclk->entries[count].clk;
				break;
			}
		}

		if (count < 0)
			stable_pstate_sclk = table_info->vdd_dep_on_sclk->entries[0].clk;

		stable_pstate_mclk = max_limits->mclk;

		minimum_clocks.engineClock = stable_pstate_sclk;
		minimum_clocks.memoryClock = stable_pstate_mclk;
	}

	disable_mclk_switching_for_frame_lock = phm_cap_enabled(
				    hwmgr->platform_descriptor.platformCaps,
				    PHM_PlatformCaps_DisableMclkSwitchingForFrameLock);

	disable_mclk_switching_for_display = ((1 < hwmgr->display_config->num_display) &&
						!hwmgr->display_config->multi_monitor_in_sync) ||
						smu7_vblank_too_short(hwmgr, hwmgr->display_config->min_vblank_time);

	disable_mclk_switching = disable_mclk_switching_for_frame_lock ||
					 disable_mclk_switching_for_display;

	if (hwmgr->display_config->num_display == 0) {
		if (hwmgr->chip_id >= CHIP_POLARIS10 && hwmgr->chip_id <= CHIP_VEGAM)
			data->mclk_ignore_signal = true;
		else
			disable_mclk_switching = false;
	}

	sclk = smu7_ps->performance_levels[0].engine_clock;
	mclk = smu7_ps->performance_levels[0].memory_clock;

	if (disable_mclk_switching &&
	    (!(hwmgr->chip_id >= CHIP_POLARIS10 &&
	    hwmgr->chip_id <= CHIP_VEGAM)))
		mclk = smu7_ps->performance_levels
		[smu7_ps->performance_level_count - 1].memory_clock;

	if (sclk < minimum_clocks.engineClock)
		sclk = (minimum_clocks.engineClock > max_limits->sclk) ?
				max_limits->sclk : minimum_clocks.engineClock;

	if (mclk < minimum_clocks.memoryClock)
		mclk = (minimum_clocks.memoryClock > max_limits->mclk) ?
				max_limits->mclk : minimum_clocks.memoryClock;

	smu7_ps->performance_levels[0].engine_clock = sclk;
	smu7_ps->performance_levels[0].memory_clock = mclk;

	smu7_ps->performance_levels[1].engine_clock =
		(smu7_ps->performance_levels[1].engine_clock >=
				smu7_ps->performance_levels[0].engine_clock) ?
						smu7_ps->performance_levels[1].engine_clock :
						smu7_ps->performance_levels[0].engine_clock;

	if (disable_mclk_switching) {
		if (mclk < smu7_ps->performance_levels[1].memory_clock)
			mclk = smu7_ps->performance_levels[1].memory_clock;

		if (hwmgr->chip_id >= CHIP_POLARIS10 && hwmgr->chip_id <= CHIP_VEGAM) {
			if (disable_mclk_switching_for_display) {
				/* Find the lowest MCLK frequency that is within
				 * the tolerable latency defined in DAL
				 */
				latency = hwmgr->display_config->dce_tolerable_mclk_in_active_latency;
				for (i = 0; i < data->mclk_latency_table.count; i++) {
					if (data->mclk_latency_table.entries[i].latency <= latency) {
						latency_allowed = true;

						if ((data->mclk_latency_table.entries[i].frequency >=
								smu7_ps->performance_levels[0].memory_clock) &&
						    (data->mclk_latency_table.entries[i].frequency <=
								smu7_ps->performance_levels[1].memory_clock)) {
							mclk = data->mclk_latency_table.entries[i].frequency;
							break;
						}
					}
				}
				if ((i >= data->mclk_latency_table.count - 1) && !latency_allowed) {
					data->mclk_ignore_signal = true;
				} else {
					data->mclk_ignore_signal = false;
				}
			}

			if (disable_mclk_switching_for_frame_lock)
				mclk = smu7_ps->performance_levels[1].memory_clock;
		}

		smu7_ps->performance_levels[0].memory_clock = mclk;

		if (!(hwmgr->chip_id >= CHIP_POLARIS10 &&
		      hwmgr->chip_id <= CHIP_VEGAM))
			smu7_ps->performance_levels[1].memory_clock = mclk;
	} else {
		if (smu7_ps->performance_levels[1].memory_clock <
				smu7_ps->performance_levels[0].memory_clock)
			smu7_ps->performance_levels[1].memory_clock =
					smu7_ps->performance_levels[0].memory_clock;
	}

	if (phm_cap_enabled(hwmgr->platform_descriptor.platformCaps,
			PHM_PlatformCaps_StablePState)) {
		for (i = 0; i < smu7_ps->performance_level_count; i++) {
			smu7_ps->performance_levels[i].engine_clock = stable_pstate_sclk;
			smu7_ps->performance_levels[i].memory_clock = stable_pstate_mclk;
			smu7_ps->performance_levels[i].pcie_gen = data->pcie_gen_performance.max;
			smu7_ps->performance_levels[i].pcie_lane = data->pcie_gen_performance.max;
		}
	}
	return 0;
}


static uint32_t smu7_dpm_get_mclk(struct pp_hwmgr *hwmgr, bool low)
{
	struct pp_power_state  *ps;
	struct smu7_power_state  *smu7_ps;

	if (hwmgr == NULL)
		return -EINVAL;

	ps = hwmgr->request_ps;

	if (ps == NULL)
		return -EINVAL;

	smu7_ps = cast_phw_smu7_power_state(&ps->hardware);

	if (low)
		return smu7_ps->performance_levels[0].memory_clock;
	else
		return smu7_ps->performance_levels
				[smu7_ps->performance_level_count-1].memory_clock;
}

static uint32_t smu7_dpm_get_sclk(struct pp_hwmgr *hwmgr, bool low)
{
	struct pp_power_state  *ps;
	struct smu7_power_state  *smu7_ps;

	if (hwmgr == NULL)
		return -EINVAL;

	ps = hwmgr->request_ps;

	if (ps == NULL)
		return -EINVAL;

	smu7_ps = cast_phw_smu7_power_state(&ps->hardware);

	if (low)
		return smu7_ps->performance_levels[0].engine_clock;
	else
		return smu7_ps->performance_levels
				[smu7_ps->performance_level_count-1].engine_clock;
}

static int smu7_dpm_patch_boot_state(struct pp_hwmgr *hwmgr,
					struct pp_hw_power_state *hw_ps)
{
	struct smu7_hwmgr *data = (struct smu7_hwmgr *)(hwmgr->backend);
	struct smu7_power_state *ps = (struct smu7_power_state *)hw_ps;
	ATOM_FIRMWARE_INFO_V2_2 *fw_info;
	uint16_t size;
	uint8_t frev, crev;
	int index = GetIndexIntoMasterTable(DATA, FirmwareInfo);

	/* First retrieve the Boot clocks and VDDC from the firmware info table.
	 * We assume here that fw_info is unchanged if this call fails.
	 */
	fw_info = (ATOM_FIRMWARE_INFO_V2_2 *)smu_atom_get_data_table(hwmgr->adev, index,
			&size, &frev, &crev);
	if (!fw_info)
		/* During a test, there is no firmware info table. */
		return 0;

	/* Patch the state. */
	data->vbios_boot_state.sclk_bootup_value =
			le32_to_cpu(fw_info->ulDefaultEngineClock);
	data->vbios_boot_state.mclk_bootup_value =
			le32_to_cpu(fw_info->ulDefaultMemoryClock);
	data->vbios_boot_state.mvdd_bootup_value =
			le16_to_cpu(fw_info->usBootUpMVDDCVoltage);
	data->vbios_boot_state.vddc_bootup_value =
			le16_to_cpu(fw_info->usBootUpVDDCVoltage);
	data->vbios_boot_state.vddci_bootup_value =
			le16_to_cpu(fw_info->usBootUpVDDCIVoltage);
	data->vbios_boot_state.pcie_gen_bootup_value =
			smu7_get_current_pcie_speed(hwmgr);

	data->vbios_boot_state.pcie_lane_bootup_value =
			(uint16_t)smu7_get_current_pcie_lane_number(hwmgr);

	/* set boot power state */
	ps->performance_levels[0].memory_clock = data->vbios_boot_state.mclk_bootup_value;
	ps->performance_levels[0].engine_clock = data->vbios_boot_state.sclk_bootup_value;
	ps->performance_levels[0].pcie_gen = data->vbios_boot_state.pcie_gen_bootup_value;
	ps->performance_levels[0].pcie_lane = data->vbios_boot_state.pcie_lane_bootup_value;

	return 0;
}

static int smu7_get_number_of_powerplay_table_entries(struct pp_hwmgr *hwmgr)
{
	int result;
	unsigned long ret = 0;

	if (hwmgr->pp_table_version == PP_TABLE_V0) {
		result = pp_tables_get_num_of_entries(hwmgr, &ret);
		return result ? 0 : ret;
	} else if (hwmgr->pp_table_version == PP_TABLE_V1) {
		result = get_number_of_powerplay_table_entries_v1_0(hwmgr);
		return result;
	}
	return 0;
}

static int smu7_get_pp_table_entry_callback_func_v1(struct pp_hwmgr *hwmgr,
		void *state, struct pp_power_state *power_state,
		void *pp_table, uint32_t classification_flag)
{
	struct smu7_hwmgr *data = (struct smu7_hwmgr *)(hwmgr->backend);
	struct smu7_power_state  *smu7_power_state =
			(struct smu7_power_state *)(&(power_state->hardware));
	struct smu7_performance_level *performance_level;
	ATOM_Tonga_State *state_entry = (ATOM_Tonga_State *)state;
	ATOM_Tonga_POWERPLAYTABLE *powerplay_table =
			(ATOM_Tonga_POWERPLAYTABLE *)pp_table;
	PPTable_Generic_SubTable_Header *sclk_dep_table =
			(PPTable_Generic_SubTable_Header *)
			(((unsigned long)powerplay_table) +
				le16_to_cpu(powerplay_table->usSclkDependencyTableOffset));

	ATOM_Tonga_MCLK_Dependency_Table *mclk_dep_table =
			(ATOM_Tonga_MCLK_Dependency_Table *)
			(((unsigned long)powerplay_table) +
				le16_to_cpu(powerplay_table->usMclkDependencyTableOffset));

	/* The following fields are not initialized here: id orderedList allStatesList */
	power_state->classification.ui_label =
			(le16_to_cpu(state_entry->usClassification) &
			ATOM_PPLIB_CLASSIFICATION_UI_MASK) >>
			ATOM_PPLIB_CLASSIFICATION_UI_SHIFT;
	power_state->classification.flags = classification_flag;
	/* NOTE: There is a classification2 flag in BIOS that is not being used right now */

	power_state->classification.temporary_state = false;
	power_state->classification.to_be_deleted = false;

	power_state->validation.disallowOnDC =
			(0 != (le32_to_cpu(state_entry->ulCapsAndSettings) &
					ATOM_Tonga_DISALLOW_ON_DC));

	power_state->pcie.lanes = 0;

	power_state->display.disableFrameModulation = false;
	power_state->display.limitRefreshrate = false;
	power_state->display.enableVariBright =
			(0 != (le32_to_cpu(state_entry->ulCapsAndSettings) &
					ATOM_Tonga_ENABLE_VARIBRIGHT));

	power_state->validation.supportedPowerLevels = 0;
	power_state->uvd_clocks.VCLK = 0;
	power_state->uvd_clocks.DCLK = 0;
	power_state->temperatures.min = 0;
	power_state->temperatures.max = 0;

	performance_level = &(smu7_power_state->performance_levels
			[smu7_power_state->performance_level_count++]);

	PP_ASSERT_WITH_CODE(
			(smu7_power_state->performance_level_count < smum_get_mac_definition(hwmgr, SMU_MAX_LEVELS_GRAPHICS)),
			"Performance levels exceeds SMC limit!",
			return -EINVAL);

	PP_ASSERT_WITH_CODE(
			(smu7_power_state->performance_level_count <=
					hwmgr->platform_descriptor.hardwareActivityPerformanceLevels),
			"Performance levels exceeds Driver limit!",
			return -EINVAL);

	/* Performance levels are arranged from low to high. */
	performance_level->memory_clock = mclk_dep_table->entries
			[state_entry->ucMemoryClockIndexLow].ulMclk;
	if (sclk_dep_table->ucRevId == 0)
		performance_level->engine_clock = ((ATOM_Tonga_SCLK_Dependency_Table *)sclk_dep_table)->entries
			[state_entry->ucEngineClockIndexLow].ulSclk;
	else if (sclk_dep_table->ucRevId == 1)
		performance_level->engine_clock = ((ATOM_Polaris_SCLK_Dependency_Table *)sclk_dep_table)->entries
			[state_entry->ucEngineClockIndexLow].ulSclk;
	performance_level->pcie_gen = get_pcie_gen_support(data->pcie_gen_cap,
			state_entry->ucPCIEGenLow);
	performance_level->pcie_lane = get_pcie_lane_support(data->pcie_lane_cap,
			state_entry->ucPCIELaneLow);

	performance_level = &(smu7_power_state->performance_levels
			[smu7_power_state->performance_level_count++]);
	performance_level->memory_clock = mclk_dep_table->entries
			[state_entry->ucMemoryClockIndexHigh].ulMclk;

	if (sclk_dep_table->ucRevId == 0)
		performance_level->engine_clock = ((ATOM_Tonga_SCLK_Dependency_Table *)sclk_dep_table)->entries
			[state_entry->ucEngineClockIndexHigh].ulSclk;
	else if (sclk_dep_table->ucRevId == 1)
		performance_level->engine_clock = ((ATOM_Polaris_SCLK_Dependency_Table *)sclk_dep_table)->entries
			[state_entry->ucEngineClockIndexHigh].ulSclk;

	performance_level->pcie_gen = get_pcie_gen_support(data->pcie_gen_cap,
			state_entry->ucPCIEGenHigh);
	performance_level->pcie_lane = get_pcie_lane_support(data->pcie_lane_cap,
			state_entry->ucPCIELaneHigh);

	return 0;
}

static int smu7_get_pp_table_entry_v1(struct pp_hwmgr *hwmgr,
		unsigned long entry_index, struct pp_power_state *state)
{
	int result;
	struct smu7_power_state *ps;
	struct smu7_hwmgr *data = (struct smu7_hwmgr *)(hwmgr->backend);
	struct phm_ppt_v1_information *table_info =
			(struct phm_ppt_v1_information *)(hwmgr->pptable);
	struct phm_ppt_v1_clock_voltage_dependency_table *dep_mclk_table =
			table_info->vdd_dep_on_mclk;

	state->hardware.magic = PHM_VIslands_Magic;

	ps = (struct smu7_power_state *)(&state->hardware);

	result = get_powerplay_table_entry_v1_0(hwmgr, entry_index, state,
			smu7_get_pp_table_entry_callback_func_v1);

	/* This is the earliest time we have all the dependency table and the VBIOS boot state
	 * as PP_Tables_GetPowerPlayTableEntry retrieves the VBIOS boot state
	 * if there is only one VDDCI/MCLK level, check if it's the same as VBIOS boot state
	 */
	if (dep_mclk_table != NULL && dep_mclk_table->count == 1) {
		if (dep_mclk_table->entries[0].clk !=
				data->vbios_boot_state.mclk_bootup_value)
			pr_debug("Single MCLK entry VDDCI/MCLK dependency table "
					"does not match VBIOS boot MCLK level");
		if (dep_mclk_table->entries[0].vddci !=
				data->vbios_boot_state.vddci_bootup_value)
			pr_debug("Single VDDCI entry VDDCI/MCLK dependency table "
					"does not match VBIOS boot VDDCI level");
	}

	/* set DC compatible flag if this state supports DC */
	if (!state->validation.disallowOnDC)
		ps->dc_compatible = true;

	if (state->classification.flags & PP_StateClassificationFlag_ACPI)
		data->acpi_pcie_gen = ps->performance_levels[0].pcie_gen;

	ps->uvd_clks.vclk = state->uvd_clocks.VCLK;
	ps->uvd_clks.dclk = state->uvd_clocks.DCLK;

	if (!result) {
		uint32_t i;

		switch (state->classification.ui_label) {
		case PP_StateUILabel_Performance:
			data->use_pcie_performance_levels = true;
			for (i = 0; i < ps->performance_level_count; i++) {
				if (data->pcie_gen_performance.max <
						ps->performance_levels[i].pcie_gen)
					data->pcie_gen_performance.max =
							ps->performance_levels[i].pcie_gen;

				if (data->pcie_gen_performance.min >
						ps->performance_levels[i].pcie_gen)
					data->pcie_gen_performance.min =
							ps->performance_levels[i].pcie_gen;

				if (data->pcie_lane_performance.max <
						ps->performance_levels[i].pcie_lane)
					data->pcie_lane_performance.max =
							ps->performance_levels[i].pcie_lane;
				if (data->pcie_lane_performance.min >
						ps->performance_levels[i].pcie_lane)
					data->pcie_lane_performance.min =
							ps->performance_levels[i].pcie_lane;
			}
			break;
		case PP_StateUILabel_Battery:
			data->use_pcie_power_saving_levels = true;

			for (i = 0; i < ps->performance_level_count; i++) {
				if (data->pcie_gen_power_saving.max <
						ps->performance_levels[i].pcie_gen)
					data->pcie_gen_power_saving.max =
							ps->performance_levels[i].pcie_gen;

				if (data->pcie_gen_power_saving.min >
						ps->performance_levels[i].pcie_gen)
					data->pcie_gen_power_saving.min =
							ps->performance_levels[i].pcie_gen;

				if (data->pcie_lane_power_saving.max <
						ps->performance_levels[i].pcie_lane)
					data->pcie_lane_power_saving.max =
							ps->performance_levels[i].pcie_lane;

				if (data->pcie_lane_power_saving.min >
						ps->performance_levels[i].pcie_lane)
					data->pcie_lane_power_saving.min =
							ps->performance_levels[i].pcie_lane;
			}
			break;
		default:
			break;
		}
	}
	return 0;
}

static int smu7_get_pp_table_entry_callback_func_v0(struct pp_hwmgr *hwmgr,
					struct pp_hw_power_state *power_state,
					unsigned int index, const void *clock_info)
{
	struct smu7_hwmgr *data = (struct smu7_hwmgr *)(hwmgr->backend);
	struct smu7_power_state  *ps = cast_phw_smu7_power_state(power_state);
	const ATOM_PPLIB_CI_CLOCK_INFO *visland_clk_info = clock_info;
	struct smu7_performance_level *performance_level;
	uint32_t engine_clock, memory_clock;
	uint16_t pcie_gen_from_bios;

	engine_clock = visland_clk_info->ucEngineClockHigh << 16 | visland_clk_info->usEngineClockLow;
	memory_clock = visland_clk_info->ucMemoryClockHigh << 16 | visland_clk_info->usMemoryClockLow;

	if (!(data->mc_micro_code_feature & DISABLE_MC_LOADMICROCODE) && memory_clock > data->highest_mclk)
		data->highest_mclk = memory_clock;

	PP_ASSERT_WITH_CODE(
			(ps->performance_level_count < smum_get_mac_definition(hwmgr, SMU_MAX_LEVELS_GRAPHICS)),
			"Performance levels exceeds SMC limit!",
			return -EINVAL);

	PP_ASSERT_WITH_CODE(
			(ps->performance_level_count <
					hwmgr->platform_descriptor.hardwareActivityPerformanceLevels),
			"Performance levels exceeds Driver limit, Skip!",
			return 0);

	performance_level = &(ps->performance_levels
			[ps->performance_level_count++]);

	/* Performance levels are arranged from low to high. */
	performance_level->memory_clock = memory_clock;
	performance_level->engine_clock = engine_clock;

	pcie_gen_from_bios = visland_clk_info->ucPCIEGen;

	performance_level->pcie_gen = get_pcie_gen_support(data->pcie_gen_cap, pcie_gen_from_bios);
	performance_level->pcie_lane = get_pcie_lane_support(data->pcie_lane_cap, visland_clk_info->usPCIELane);

	return 0;
}

static int smu7_get_pp_table_entry_v0(struct pp_hwmgr *hwmgr,
		unsigned long entry_index, struct pp_power_state *state)
{
	int result;
	struct smu7_power_state *ps;
	struct smu7_hwmgr *data = (struct smu7_hwmgr *)(hwmgr->backend);
	struct phm_clock_voltage_dependency_table *dep_mclk_table =
			hwmgr->dyn_state.vddci_dependency_on_mclk;

	memset(&state->hardware, 0x00, sizeof(struct pp_hw_power_state));

	state->hardware.magic = PHM_VIslands_Magic;

	ps = (struct smu7_power_state *)(&state->hardware);

	result = pp_tables_get_entry(hwmgr, entry_index, state,
			smu7_get_pp_table_entry_callback_func_v0);

	/*
	 * This is the earliest time we have all the dependency table
	 * and the VBIOS boot state as
	 * PP_Tables_GetPowerPlayTableEntry retrieves the VBIOS boot
	 * state if there is only one VDDCI/MCLK level, check if it's
	 * the same as VBIOS boot state
	 */
	if (dep_mclk_table != NULL && dep_mclk_table->count == 1) {
		if (dep_mclk_table->entries[0].clk !=
				data->vbios_boot_state.mclk_bootup_value)
			pr_debug("Single MCLK entry VDDCI/MCLK dependency table "
					"does not match VBIOS boot MCLK level");
		if (dep_mclk_table->entries[0].v !=
				data->vbios_boot_state.vddci_bootup_value)
			pr_debug("Single VDDCI entry VDDCI/MCLK dependency table "
					"does not match VBIOS boot VDDCI level");
	}

	/* set DC compatible flag if this state supports DC */
	if (!state->validation.disallowOnDC)
		ps->dc_compatible = true;

	if (state->classification.flags & PP_StateClassificationFlag_ACPI)
		data->acpi_pcie_gen = ps->performance_levels[0].pcie_gen;

	ps->uvd_clks.vclk = state->uvd_clocks.VCLK;
	ps->uvd_clks.dclk = state->uvd_clocks.DCLK;

	if (!result) {
		uint32_t i;

		switch (state->classification.ui_label) {
		case PP_StateUILabel_Performance:
			data->use_pcie_performance_levels = true;

			for (i = 0; i < ps->performance_level_count; i++) {
				if (data->pcie_gen_performance.max <
						ps->performance_levels[i].pcie_gen)
					data->pcie_gen_performance.max =
							ps->performance_levels[i].pcie_gen;

				if (data->pcie_gen_performance.min >
						ps->performance_levels[i].pcie_gen)
					data->pcie_gen_performance.min =
							ps->performance_levels[i].pcie_gen;

				if (data->pcie_lane_performance.max <
						ps->performance_levels[i].pcie_lane)
					data->pcie_lane_performance.max =
							ps->performance_levels[i].pcie_lane;

				if (data->pcie_lane_performance.min >
						ps->performance_levels[i].pcie_lane)
					data->pcie_lane_performance.min =
							ps->performance_levels[i].pcie_lane;
			}
			break;
		case PP_StateUILabel_Battery:
			data->use_pcie_power_saving_levels = true;

			for (i = 0; i < ps->performance_level_count; i++) {
				if (data->pcie_gen_power_saving.max <
						ps->performance_levels[i].pcie_gen)
					data->pcie_gen_power_saving.max =
							ps->performance_levels[i].pcie_gen;

				if (data->pcie_gen_power_saving.min >
						ps->performance_levels[i].pcie_gen)
					data->pcie_gen_power_saving.min =
							ps->performance_levels[i].pcie_gen;

				if (data->pcie_lane_power_saving.max <
						ps->performance_levels[i].pcie_lane)
					data->pcie_lane_power_saving.max =
							ps->performance_levels[i].pcie_lane;

				if (data->pcie_lane_power_saving.min >
						ps->performance_levels[i].pcie_lane)
					data->pcie_lane_power_saving.min =
							ps->performance_levels[i].pcie_lane;
			}
			break;
		default:
			break;
		}
	}
	return 0;
}

static int smu7_get_pp_table_entry(struct pp_hwmgr *hwmgr,
		unsigned long entry_index, struct pp_power_state *state)
{
	if (hwmgr->pp_table_version == PP_TABLE_V0)
		return smu7_get_pp_table_entry_v0(hwmgr, entry_index, state);
	else if (hwmgr->pp_table_version == PP_TABLE_V1)
		return smu7_get_pp_table_entry_v1(hwmgr, entry_index, state);

	return 0;
}

static int smu7_get_gpu_power(struct pp_hwmgr *hwmgr, u32 *query)
{
	struct amdgpu_device *adev = hwmgr->adev;
	int i;
	u32 tmp = 0;

	if (!query)
		return -EINVAL;

	/*
	 * PPSMC_MSG_GetCurrPkgPwr is not supported on:
	 *  - Hawaii
	 *  - Bonaire
	 *  - Fiji
	 *  - Tonga
	 */
	if ((adev->asic_type != CHIP_HAWAII) &&
	    (adev->asic_type != CHIP_BONAIRE) &&
	    (adev->asic_type != CHIP_FIJI) &&
	    (adev->asic_type != CHIP_TONGA)) {
		smum_send_msg_to_smc_with_parameter(hwmgr, PPSMC_MSG_GetCurrPkgPwr, 0, &tmp);
		*query = tmp;

		if (tmp != 0)
			return 0;
	}

	smum_send_msg_to_smc(hwmgr, PPSMC_MSG_PmStatusLogStart, NULL);
	cgs_write_ind_register(hwmgr->device, CGS_IND_REG__SMC,
							ixSMU_PM_STATUS_95, 0);

	for (i = 0; i < 10; i++) {
		msleep(500);
		smum_send_msg_to_smc(hwmgr, PPSMC_MSG_PmStatusLogSample, NULL);
		tmp = cgs_read_ind_register(hwmgr->device,
						CGS_IND_REG__SMC,
						ixSMU_PM_STATUS_95);
		if (tmp != 0)
			break;
	}
	*query = tmp;

	return 0;
}

static int smu7_read_sensor(struct pp_hwmgr *hwmgr, int idx,
			    void *value, int *size)
{
	uint32_t sclk, mclk, activity_percent;
	uint32_t offset, val_vid;
	struct smu7_hwmgr *data = (struct smu7_hwmgr *)(hwmgr->backend);

	/* size must be at least 4 bytes for all sensors */
	if (*size < 4)
		return -EINVAL;

	switch (idx) {
	case AMDGPU_PP_SENSOR_GFX_SCLK:
		smum_send_msg_to_smc(hwmgr, PPSMC_MSG_API_GetSclkFrequency, &sclk);
		*((uint32_t *)value) = sclk;
		*size = 4;
		return 0;
	case AMDGPU_PP_SENSOR_GFX_MCLK:
		smum_send_msg_to_smc(hwmgr, PPSMC_MSG_API_GetMclkFrequency, &mclk);
		*((uint32_t *)value) = mclk;
		*size = 4;
		return 0;
	case AMDGPU_PP_SENSOR_GPU_LOAD:
	case AMDGPU_PP_SENSOR_MEM_LOAD:
		offset = data->soft_regs_start + smum_get_offsetof(hwmgr,
								SMU_SoftRegisters,
								(idx == AMDGPU_PP_SENSOR_GPU_LOAD) ?
								AverageGraphicsActivity:
								AverageMemoryActivity);

		activity_percent = cgs_read_ind_register(hwmgr->device, CGS_IND_REG__SMC, offset);
		activity_percent += 0x80;
		activity_percent >>= 8;
		*((uint32_t *)value) = activity_percent > 100 ? 100 : activity_percent;
		*size = 4;
		return 0;
	case AMDGPU_PP_SENSOR_GPU_TEMP:
		*((uint32_t *)value) = smu7_thermal_get_temperature(hwmgr);
		*size = 4;
		return 0;
	case AMDGPU_PP_SENSOR_UVD_POWER:
		*((uint32_t *)value) = data->uvd_power_gated ? 0 : 1;
		*size = 4;
		return 0;
	case AMDGPU_PP_SENSOR_VCE_POWER:
		*((uint32_t *)value) = data->vce_power_gated ? 0 : 1;
		*size = 4;
		return 0;
	case AMDGPU_PP_SENSOR_GPU_POWER:
		return smu7_get_gpu_power(hwmgr, (uint32_t *)value);
	case AMDGPU_PP_SENSOR_VDDGFX:
		if ((data->vr_config & VRCONF_VDDGFX_MASK) ==
		    (VR_SVI2_PLANE_2 << VRCONF_VDDGFX_SHIFT))
			val_vid = PHM_READ_INDIRECT_FIELD(hwmgr->device,
					CGS_IND_REG__SMC, PWR_SVI2_STATUS, PLANE2_VID);
		else
			val_vid = PHM_READ_INDIRECT_FIELD(hwmgr->device,
					CGS_IND_REG__SMC, PWR_SVI2_STATUS, PLANE1_VID);

		*((uint32_t *)value) = (uint32_t)convert_to_vddc(val_vid);
		return 0;
	default:
		return -EOPNOTSUPP;
	}
}

static int smu7_find_dpm_states_clocks_in_dpm_table(struct pp_hwmgr *hwmgr, const void *input)
{
	const struct phm_set_power_state_input *states =
			(const struct phm_set_power_state_input *)input;
	const struct smu7_power_state *smu7_ps =
			cast_const_phw_smu7_power_state(states->pnew_state);
	struct smu7_hwmgr *data = (struct smu7_hwmgr *)(hwmgr->backend);
	struct smu7_single_dpm_table *sclk_table = &(data->dpm_table.sclk_table);
	uint32_t sclk = smu7_ps->performance_levels
			[smu7_ps->performance_level_count - 1].engine_clock;
	struct smu7_single_dpm_table *mclk_table = &(data->dpm_table.mclk_table);
	uint32_t mclk = smu7_ps->performance_levels
			[smu7_ps->performance_level_count - 1].memory_clock;
	struct PP_Clocks min_clocks = {0};
	uint32_t i;

	for (i = 0; i < sclk_table->count; i++) {
		if (sclk == sclk_table->dpm_levels[i].value)
			break;
	}

	if (i >= sclk_table->count) {
		if (sclk > sclk_table->dpm_levels[i-1].value) {
			data->need_update_smu7_dpm_table |= DPMTABLE_OD_UPDATE_SCLK;
			sclk_table->dpm_levels[i-1].value = sclk;
		}
	} else {
	/* TODO: Check SCLK in DAL's minimum clocks
	 * in case DeepSleep divider update is required.
	 */
		if (data->display_timing.min_clock_in_sr != min_clocks.engineClockInSR &&
			(min_clocks.engineClockInSR >= SMU7_MINIMUM_ENGINE_CLOCK ||
				data->display_timing.min_clock_in_sr >= SMU7_MINIMUM_ENGINE_CLOCK))
			data->need_update_smu7_dpm_table |= DPMTABLE_UPDATE_SCLK;
	}

	for (i = 0; i < mclk_table->count; i++) {
		if (mclk == mclk_table->dpm_levels[i].value)
			break;
	}

	if (i >= mclk_table->count) {
		if (mclk > mclk_table->dpm_levels[i-1].value) {
			data->need_update_smu7_dpm_table |= DPMTABLE_OD_UPDATE_MCLK;
			mclk_table->dpm_levels[i-1].value = mclk;
		}
	}

	if (data->display_timing.num_existing_displays != hwmgr->display_config->num_display)
		data->need_update_smu7_dpm_table |= DPMTABLE_UPDATE_MCLK;

	return 0;
}

static uint16_t smu7_get_maximum_link_speed(struct pp_hwmgr *hwmgr,
		const struct smu7_power_state *smu7_ps)
{
	uint32_t i;
	uint32_t sclk, max_sclk = 0;
	struct smu7_hwmgr *data = (struct smu7_hwmgr *)(hwmgr->backend);
	struct smu7_dpm_table *dpm_table = &data->dpm_table;

	for (i = 0; i < smu7_ps->performance_level_count; i++) {
		sclk = smu7_ps->performance_levels[i].engine_clock;
		if (max_sclk < sclk)
			max_sclk = sclk;
	}

	for (i = 0; i < dpm_table->sclk_table.count; i++) {
		if (dpm_table->sclk_table.dpm_levels[i].value == max_sclk)
			return (uint16_t) ((i >= dpm_table->pcie_speed_table.count) ?
					dpm_table->pcie_speed_table.dpm_levels
					[dpm_table->pcie_speed_table.count - 1].value :
					dpm_table->pcie_speed_table.dpm_levels[i].value);
	}

	return 0;
}

static int smu7_request_link_speed_change_before_state_change(
		struct pp_hwmgr *hwmgr, const void *input)
{
	const struct phm_set_power_state_input *states =
			(const struct phm_set_power_state_input *)input;
	struct smu7_hwmgr *data = (struct smu7_hwmgr *)(hwmgr->backend);
	const struct smu7_power_state *smu7_nps =
			cast_const_phw_smu7_power_state(states->pnew_state);
	const struct smu7_power_state *polaris10_cps =
			cast_const_phw_smu7_power_state(states->pcurrent_state);

	uint16_t target_link_speed = smu7_get_maximum_link_speed(hwmgr, smu7_nps);
	uint16_t current_link_speed;

	if (data->force_pcie_gen == PP_PCIEGenInvalid)
		current_link_speed = smu7_get_maximum_link_speed(hwmgr, polaris10_cps);
	else
		current_link_speed = data->force_pcie_gen;

	data->force_pcie_gen = PP_PCIEGenInvalid;
	data->pspp_notify_required = false;

	if (target_link_speed > current_link_speed) {
		switch (target_link_speed) {
#ifdef CONFIG_ACPI
		case PP_PCIEGen3:
			if (0 == amdgpu_acpi_pcie_performance_request(hwmgr->adev, PCIE_PERF_REQ_GEN3, false))
				break;
			data->force_pcie_gen = PP_PCIEGen2;
			if (current_link_speed == PP_PCIEGen2)
				break;
			fallthrough;
		case PP_PCIEGen2:
			if (0 == amdgpu_acpi_pcie_performance_request(hwmgr->adev, PCIE_PERF_REQ_GEN2, false))
				break;
			fallthrough;
#endif
		default:
			data->force_pcie_gen = smu7_get_current_pcie_speed(hwmgr);
			break;
		}
	} else {
		if (target_link_speed < current_link_speed)
			data->pspp_notify_required = true;
	}

	return 0;
}

static int smu7_freeze_sclk_mclk_dpm(struct pp_hwmgr *hwmgr)
{
	struct smu7_hwmgr *data = (struct smu7_hwmgr *)(hwmgr->backend);

	if (0 == data->need_update_smu7_dpm_table)
		return 0;

	if ((0 == data->sclk_dpm_key_disabled) &&
		(data->need_update_smu7_dpm_table &
			(DPMTABLE_OD_UPDATE_SCLK + DPMTABLE_UPDATE_SCLK))) {
		PP_ASSERT_WITH_CODE(true == smum_is_dpm_running(hwmgr),
				"Trying to freeze SCLK DPM when DPM is disabled",
				);
		PP_ASSERT_WITH_CODE(0 == smum_send_msg_to_smc(hwmgr,
				PPSMC_MSG_SCLKDPM_FreezeLevel,
				NULL),
				"Failed to freeze SCLK DPM during FreezeSclkMclkDPM Function!",
				return -EINVAL);
	}

	if ((0 == data->mclk_dpm_key_disabled) &&
		!data->mclk_ignore_signal &&
		(data->need_update_smu7_dpm_table &
		 DPMTABLE_OD_UPDATE_MCLK)) {
		PP_ASSERT_WITH_CODE(true == smum_is_dpm_running(hwmgr),
				"Trying to freeze MCLK DPM when DPM is disabled",
				);
		PP_ASSERT_WITH_CODE(0 == smum_send_msg_to_smc(hwmgr,
				PPSMC_MSG_MCLKDPM_FreezeLevel,
				NULL),
				"Failed to freeze MCLK DPM during FreezeSclkMclkDPM Function!",
				return -EINVAL);
	}

	return 0;
}

static int smu7_populate_and_upload_sclk_mclk_dpm_levels(
		struct pp_hwmgr *hwmgr, const void *input)
{
	int result = 0;
	struct smu7_hwmgr *data = (struct smu7_hwmgr *)(hwmgr->backend);
	struct smu7_dpm_table *dpm_table = &data->dpm_table;
	uint32_t count;
	struct smu7_odn_dpm_table *odn_table = &(data->odn_dpm_table);
	struct phm_odn_clock_levels *odn_sclk_table = &(odn_table->odn_core_clock_dpm_levels);
	struct phm_odn_clock_levels *odn_mclk_table = &(odn_table->odn_memory_clock_dpm_levels);

	if (0 == data->need_update_smu7_dpm_table)
		return 0;

	if (hwmgr->od_enabled && data->need_update_smu7_dpm_table & DPMTABLE_OD_UPDATE_SCLK) {
		for (count = 0; count < dpm_table->sclk_table.count; count++) {
			dpm_table->sclk_table.dpm_levels[count].enabled = odn_sclk_table->entries[count].enabled;
			dpm_table->sclk_table.dpm_levels[count].value = odn_sclk_table->entries[count].clock;
		}
	}

	if (hwmgr->od_enabled && data->need_update_smu7_dpm_table & DPMTABLE_OD_UPDATE_MCLK) {
		for (count = 0; count < dpm_table->mclk_table.count; count++) {
			dpm_table->mclk_table.dpm_levels[count].enabled = odn_mclk_table->entries[count].enabled;
			dpm_table->mclk_table.dpm_levels[count].value = odn_mclk_table->entries[count].clock;
		}
	}

	if (data->need_update_smu7_dpm_table &
			(DPMTABLE_OD_UPDATE_SCLK + DPMTABLE_UPDATE_SCLK)) {
		result = smum_populate_all_graphic_levels(hwmgr);
		PP_ASSERT_WITH_CODE((0 == result),
				"Failed to populate SCLK during PopulateNewDPMClocksStates Function!",
				return result);
	}

	if (data->need_update_smu7_dpm_table &
			(DPMTABLE_OD_UPDATE_MCLK + DPMTABLE_UPDATE_MCLK)) {
		/*populate MCLK dpm table to SMU7 */
		result = smum_populate_all_memory_levels(hwmgr);
		PP_ASSERT_WITH_CODE((0 == result),
				"Failed to populate MCLK during PopulateNewDPMClocksStates Function!",
				return result);
	}

	return result;
}

static int smu7_trim_single_dpm_states(struct pp_hwmgr *hwmgr,
			  struct smu7_single_dpm_table *dpm_table,
			uint32_t low_limit, uint32_t high_limit)
{
	uint32_t i;

	/* force the trim if mclk_switching is disabled to prevent flicker */
	bool force_trim = (low_limit == high_limit);
	for (i = 0; i < dpm_table->count; i++) {
	/*skip the trim if od is enabled*/
		if ((!hwmgr->od_enabled || force_trim)
			&& (dpm_table->dpm_levels[i].value < low_limit
			|| dpm_table->dpm_levels[i].value > high_limit))
			dpm_table->dpm_levels[i].enabled = false;
		else
			dpm_table->dpm_levels[i].enabled = true;
	}

	return 0;
}

static int smu7_trim_dpm_states(struct pp_hwmgr *hwmgr,
		const struct smu7_power_state *smu7_ps)
{
	struct smu7_hwmgr *data = (struct smu7_hwmgr *)(hwmgr->backend);
	uint32_t high_limit_count;

	PP_ASSERT_WITH_CODE((smu7_ps->performance_level_count >= 1),
			"power state did not have any performance level",
			return -EINVAL);

	high_limit_count = (1 == smu7_ps->performance_level_count) ? 0 : 1;

	smu7_trim_single_dpm_states(hwmgr,
			&(data->dpm_table.sclk_table),
			smu7_ps->performance_levels[0].engine_clock,
			smu7_ps->performance_levels[high_limit_count].engine_clock);

	smu7_trim_single_dpm_states(hwmgr,
			&(data->dpm_table.mclk_table),
			smu7_ps->performance_levels[0].memory_clock,
			smu7_ps->performance_levels[high_limit_count].memory_clock);

	return 0;
}

static int smu7_generate_dpm_level_enable_mask(
		struct pp_hwmgr *hwmgr, const void *input)
{
	int result = 0;
	const struct phm_set_power_state_input *states =
			(const struct phm_set_power_state_input *)input;
	struct smu7_hwmgr *data = (struct smu7_hwmgr *)(hwmgr->backend);
	const struct smu7_power_state *smu7_ps =
			cast_const_phw_smu7_power_state(states->pnew_state);


	result = smu7_trim_dpm_states(hwmgr, smu7_ps);
	if (result)
		return result;

	data->dpm_level_enable_mask.sclk_dpm_enable_mask =
			phm_get_dpm_level_enable_mask_value(&data->dpm_table.sclk_table);
	data->dpm_level_enable_mask.mclk_dpm_enable_mask =
			phm_get_dpm_level_enable_mask_value(&data->dpm_table.mclk_table);
	data->dpm_level_enable_mask.pcie_dpm_enable_mask =
			phm_get_dpm_level_enable_mask_value(&data->dpm_table.pcie_speed_table);

	return 0;
}

static int smu7_unfreeze_sclk_mclk_dpm(struct pp_hwmgr *hwmgr)
{
	struct smu7_hwmgr *data = (struct smu7_hwmgr *)(hwmgr->backend);

	if (0 == data->need_update_smu7_dpm_table)
		return 0;

	if ((0 == data->sclk_dpm_key_disabled) &&
		(data->need_update_smu7_dpm_table &
		(DPMTABLE_OD_UPDATE_SCLK + DPMTABLE_UPDATE_SCLK))) {

		PP_ASSERT_WITH_CODE(true == smum_is_dpm_running(hwmgr),
				"Trying to Unfreeze SCLK DPM when DPM is disabled",
				);
		PP_ASSERT_WITH_CODE(0 == smum_send_msg_to_smc(hwmgr,
				PPSMC_MSG_SCLKDPM_UnfreezeLevel,
				NULL),
			"Failed to unfreeze SCLK DPM during UnFreezeSclkMclkDPM Function!",
			return -EINVAL);
	}

	if ((0 == data->mclk_dpm_key_disabled) &&
		!data->mclk_ignore_signal &&
		(data->need_update_smu7_dpm_table & DPMTABLE_OD_UPDATE_MCLK)) {

		PP_ASSERT_WITH_CODE(true == smum_is_dpm_running(hwmgr),
				"Trying to Unfreeze MCLK DPM when DPM is disabled",
				);
		PP_ASSERT_WITH_CODE(0 == smum_send_msg_to_smc(hwmgr,
				PPSMC_MSG_MCLKDPM_UnfreezeLevel,
				NULL),
		    "Failed to unfreeze MCLK DPM during UnFreezeSclkMclkDPM Function!",
		    return -EINVAL);
	}

	data->need_update_smu7_dpm_table &= DPMTABLE_OD_UPDATE_VDDC;

	return 0;
}

static int smu7_notify_link_speed_change_after_state_change(
		struct pp_hwmgr *hwmgr, const void *input)
{
	const struct phm_set_power_state_input *states =
			(const struct phm_set_power_state_input *)input;
	struct smu7_hwmgr *data = (struct smu7_hwmgr *)(hwmgr->backend);
	const struct smu7_power_state *smu7_ps =
			cast_const_phw_smu7_power_state(states->pnew_state);
	uint16_t target_link_speed = smu7_get_maximum_link_speed(hwmgr, smu7_ps);
	uint8_t  request;

	if (data->pspp_notify_required) {
		if (target_link_speed == PP_PCIEGen3)
			request = PCIE_PERF_REQ_GEN3;
		else if (target_link_speed == PP_PCIEGen2)
			request = PCIE_PERF_REQ_GEN2;
		else
			request = PCIE_PERF_REQ_GEN1;

		if (request == PCIE_PERF_REQ_GEN1 &&
				smu7_get_current_pcie_speed(hwmgr) > 0)
			return 0;

#ifdef CONFIG_ACPI
		if (amdgpu_acpi_pcie_performance_request(hwmgr->adev, request, false)) {
			if (PP_PCIEGen2 == target_link_speed)
				pr_info("PSPP request to switch to Gen2 from Gen3 Failed!");
			else
				pr_info("PSPP request to switch to Gen1 from Gen2 Failed!");
		}
#endif
	}

	return 0;
}

static int smu7_notify_no_display(struct pp_hwmgr *hwmgr)
{
	return (smum_send_msg_to_smc(hwmgr, (PPSMC_Msg)PPSMC_NoDisplay, NULL) == 0) ?  0 : -EINVAL;
}

static int smu7_notify_has_display(struct pp_hwmgr *hwmgr)
{
	struct smu7_hwmgr *data = (struct smu7_hwmgr *)(hwmgr->backend);

	if (hwmgr->feature_mask & PP_VBI_TIME_SUPPORT_MASK) {
		if (hwmgr->chip_id == CHIP_VEGAM)
			smum_send_msg_to_smc_with_parameter(hwmgr,
					(PPSMC_Msg)PPSMC_MSG_SetVBITimeout_VEGAM, data->frame_time_x2,
					NULL);
		else
			smum_send_msg_to_smc_with_parameter(hwmgr,
					(PPSMC_Msg)PPSMC_MSG_SetVBITimeout, data->frame_time_x2,
					NULL);
		data->last_sent_vbi_timeout = data->frame_time_x2;
	}

	return (smum_send_msg_to_smc(hwmgr, (PPSMC_Msg)PPSMC_HasDisplay, NULL) == 0) ?  0 : -EINVAL;
}

static int smu7_notify_smc_display(struct pp_hwmgr *hwmgr)
{
	struct smu7_hwmgr *data = (struct smu7_hwmgr *)(hwmgr->backend);
	int result = 0;

	if (data->mclk_ignore_signal)
		result = smu7_notify_no_display(hwmgr);
	else
		result = smu7_notify_has_display(hwmgr);

	return result;
}

static int smu7_set_power_state_tasks(struct pp_hwmgr *hwmgr, const void *input)
{
	int tmp_result, result = 0;
	struct smu7_hwmgr *data = (struct smu7_hwmgr *)(hwmgr->backend);

	tmp_result = smu7_find_dpm_states_clocks_in_dpm_table(hwmgr, input);
	PP_ASSERT_WITH_CODE((0 == tmp_result),
			"Failed to find DPM states clocks in DPM table!",
			result = tmp_result);

	if (phm_cap_enabled(hwmgr->platform_descriptor.platformCaps,
			PHM_PlatformCaps_PCIEPerformanceRequest)) {
		tmp_result =
			smu7_request_link_speed_change_before_state_change(hwmgr, input);
		PP_ASSERT_WITH_CODE((0 == tmp_result),
				"Failed to request link speed change before state change!",
				result = tmp_result);
	}

	tmp_result = smu7_freeze_sclk_mclk_dpm(hwmgr);
	PP_ASSERT_WITH_CODE((0 == tmp_result),
			"Failed to freeze SCLK MCLK DPM!", result = tmp_result);

	tmp_result = smu7_populate_and_upload_sclk_mclk_dpm_levels(hwmgr, input);
	PP_ASSERT_WITH_CODE((0 == tmp_result),
			"Failed to populate and upload SCLK MCLK DPM levels!",
			result = tmp_result);

	/*
	 * If a custom pp table is loaded, set DPMTABLE_OD_UPDATE_VDDC flag.
	 * That effectively disables AVFS feature.
	 */
	if (hwmgr->hardcode_pp_table != NULL)
		data->need_update_smu7_dpm_table |= DPMTABLE_OD_UPDATE_VDDC;

	tmp_result = smu7_update_avfs(hwmgr);
	PP_ASSERT_WITH_CODE((0 == tmp_result),
			"Failed to update avfs voltages!",
			result = tmp_result);

	tmp_result = smu7_generate_dpm_level_enable_mask(hwmgr, input);
	PP_ASSERT_WITH_CODE((0 == tmp_result),
			"Failed to generate DPM level enabled mask!",
			result = tmp_result);

	tmp_result = smum_update_sclk_threshold(hwmgr);
	PP_ASSERT_WITH_CODE((0 == tmp_result),
			"Failed to update SCLK threshold!",
			result = tmp_result);

	tmp_result = smu7_unfreeze_sclk_mclk_dpm(hwmgr);
	PP_ASSERT_WITH_CODE((0 == tmp_result),
			"Failed to unfreeze SCLK MCLK DPM!",
			result = tmp_result);

	tmp_result = smu7_upload_dpm_level_enable_mask(hwmgr);
	PP_ASSERT_WITH_CODE((0 == tmp_result),
			"Failed to upload DPM level enabled mask!",
			result = tmp_result);

	tmp_result = smu7_notify_smc_display(hwmgr);
	PP_ASSERT_WITH_CODE((0 == tmp_result),
			"Failed to notify smc display settings!",
			result = tmp_result);

	if (phm_cap_enabled(hwmgr->platform_descriptor.platformCaps,
			PHM_PlatformCaps_PCIEPerformanceRequest)) {
		tmp_result =
			smu7_notify_link_speed_change_after_state_change(hwmgr, input);
		PP_ASSERT_WITH_CODE((0 == tmp_result),
				"Failed to notify link speed change after state change!",
				result = tmp_result);
	}
	data->apply_optimized_settings = false;
	return result;
}

static int smu7_set_max_fan_pwm_output(struct pp_hwmgr *hwmgr, uint16_t us_max_fan_pwm)
{
	hwmgr->thermal_controller.
	advanceFanControlParameters.usMaxFanPWM = us_max_fan_pwm;

	return smum_send_msg_to_smc_with_parameter(hwmgr,
			PPSMC_MSG_SetFanPwmMax, us_max_fan_pwm,
			NULL);
}

static int
smu7_notify_smc_display_config_after_ps_adjustment(struct pp_hwmgr *hwmgr)
{
	return 0;
}

/**
 * smu7_program_display_gap - Programs the display gap
 *
 * @hwmgr:  the address of the powerplay hardware manager.
 * Return:   always OK
 */
static int smu7_program_display_gap(struct pp_hwmgr *hwmgr)
{
	struct smu7_hwmgr *data = (struct smu7_hwmgr *)(hwmgr->backend);
	uint32_t display_gap = cgs_read_ind_register(hwmgr->device, CGS_IND_REG__SMC, ixCG_DISPLAY_GAP_CNTL);
	uint32_t display_gap2;
	uint32_t pre_vbi_time_in_us;
	uint32_t frame_time_in_us;
	uint32_t ref_clock, refresh_rate;

	display_gap = PHM_SET_FIELD(display_gap, CG_DISPLAY_GAP_CNTL, DISP_GAP, (hwmgr->display_config->num_display > 0) ? DISPLAY_GAP_VBLANK_OR_WM : DISPLAY_GAP_IGNORE);
	cgs_write_ind_register(hwmgr->device, CGS_IND_REG__SMC, ixCG_DISPLAY_GAP_CNTL, display_gap);

	ref_clock =  amdgpu_asic_get_xclk((struct amdgpu_device *)hwmgr->adev);
	refresh_rate = hwmgr->display_config->vrefresh;

	if (0 == refresh_rate)
		refresh_rate = 60;

	frame_time_in_us = 1000000 / refresh_rate;

	pre_vbi_time_in_us = frame_time_in_us - 200 - hwmgr->display_config->min_vblank_time;

	data->frame_time_x2 = frame_time_in_us * 2 / 100;

	if (data->frame_time_x2 < 280) {
		pr_debug("%s: enforce minimal VBITimeout: %d -> 280\n", __func__, data->frame_time_x2);
		data->frame_time_x2 = 280;
	}

	display_gap2 = pre_vbi_time_in_us * (ref_clock / 100);

	cgs_write_ind_register(hwmgr->device, CGS_IND_REG__SMC, ixCG_DISPLAY_GAP_CNTL2, display_gap2);

	cgs_write_ind_register(hwmgr->device, CGS_IND_REG__SMC,
			data->soft_regs_start + smum_get_offsetof(hwmgr,
							SMU_SoftRegisters,
							PreVBlankGap), 0x64);

	cgs_write_ind_register(hwmgr->device, CGS_IND_REG__SMC,
			data->soft_regs_start + smum_get_offsetof(hwmgr,
							SMU_SoftRegisters,
							VBlankTimeout),
					(frame_time_in_us - pre_vbi_time_in_us));

	return 0;
}

static int smu7_display_configuration_changed_task(struct pp_hwmgr *hwmgr)
{
	return smu7_program_display_gap(hwmgr);
}

/**
 * smu7_set_max_fan_rpm_output - Set maximum target operating fan output RPM
 *
 * @hwmgr:  the address of the powerplay hardware manager.
 * @us_max_fan_rpm:  max operating fan RPM value.
 * Return:   The response that came from the SMC.
 */
static int smu7_set_max_fan_rpm_output(struct pp_hwmgr *hwmgr, uint16_t us_max_fan_rpm)
{
	hwmgr->thermal_controller.
	advanceFanControlParameters.usMaxFanRPM = us_max_fan_rpm;

	return smum_send_msg_to_smc_with_parameter(hwmgr,
			PPSMC_MSG_SetFanRpmMax, us_max_fan_rpm,
			NULL);
}

static const struct amdgpu_irq_src_funcs smu7_irq_funcs = {
	.process = phm_irq_process,
};

static int smu7_register_irq_handlers(struct pp_hwmgr *hwmgr)
{
	struct amdgpu_irq_src *source =
		kzalloc(sizeof(struct amdgpu_irq_src), GFP_KERNEL);

	if (!source)
		return -ENOMEM;

	source->funcs = &smu7_irq_funcs;

	amdgpu_irq_add_id((struct amdgpu_device *)(hwmgr->adev),
			AMDGPU_IRQ_CLIENTID_LEGACY,
			VISLANDS30_IV_SRCID_CG_TSS_THERMAL_LOW_TO_HIGH,
			source);
	amdgpu_irq_add_id((struct amdgpu_device *)(hwmgr->adev),
			AMDGPU_IRQ_CLIENTID_LEGACY,
			VISLANDS30_IV_SRCID_CG_TSS_THERMAL_HIGH_TO_LOW,
			source);

	/* Register CTF(GPIO_19) interrupt */
	amdgpu_irq_add_id((struct amdgpu_device *)(hwmgr->adev),
			AMDGPU_IRQ_CLIENTID_LEGACY,
			VISLANDS30_IV_SRCID_GPIO_19,
			source);

	return 0;
}

static bool
smu7_check_smc_update_required_for_display_configuration(struct pp_hwmgr *hwmgr)
{
	struct smu7_hwmgr *data = (struct smu7_hwmgr *)(hwmgr->backend);
	bool is_update_required = false;

	if (data->display_timing.num_existing_displays != hwmgr->display_config->num_display)
		is_update_required = true;

	if (data->display_timing.vrefresh != hwmgr->display_config->vrefresh)
		is_update_required = true;

	if (hwmgr->chip_id >= CHIP_POLARIS10 &&
	    hwmgr->chip_id <= CHIP_VEGAM &&
	    data->last_sent_vbi_timeout != data->frame_time_x2)
		is_update_required = true;

	if (phm_cap_enabled(hwmgr->platform_descriptor.platformCaps, PHM_PlatformCaps_SclkDeepSleep)) {
		if (data->display_timing.min_clock_in_sr != hwmgr->display_config->min_core_set_clock_in_sr &&
			(data->display_timing.min_clock_in_sr >= SMU7_MINIMUM_ENGINE_CLOCK ||
			hwmgr->display_config->min_core_set_clock_in_sr >= SMU7_MINIMUM_ENGINE_CLOCK))
			is_update_required = true;
	}
	return is_update_required;
}

static inline bool smu7_are_power_levels_equal(const struct smu7_performance_level *pl1,
							   const struct smu7_performance_level *pl2)
{
	return ((pl1->memory_clock == pl2->memory_clock) &&
		  (pl1->engine_clock == pl2->engine_clock) &&
		  (pl1->pcie_gen == pl2->pcie_gen) &&
		  (pl1->pcie_lane == pl2->pcie_lane));
}

static int smu7_check_states_equal(struct pp_hwmgr *hwmgr,
		const struct pp_hw_power_state *pstate1,
		const struct pp_hw_power_state *pstate2, bool *equal)
{
	const struct smu7_power_state *psa;
	const struct smu7_power_state *psb;
	int i;
	struct smu7_hwmgr *data = (struct smu7_hwmgr *)(hwmgr->backend);

	if (pstate1 == NULL || pstate2 == NULL || equal == NULL)
		return -EINVAL;

	psa = cast_const_phw_smu7_power_state(pstate1);
	psb = cast_const_phw_smu7_power_state(pstate2);
	/* If the two states don't even have the same number of performance levels they cannot be the same state. */
	if (psa->performance_level_count != psb->performance_level_count) {
		*equal = false;
		return 0;
	}

	for (i = 0; i < psa->performance_level_count; i++) {
		if (!smu7_are_power_levels_equal(&(psa->performance_levels[i]), &(psb->performance_levels[i]))) {
			/* If we have found even one performance level pair that is different the states are different. */
			*equal = false;
			return 0;
		}
	}

	/* If all performance levels are the same try to use the UVD clocks to break the tie.*/
	*equal = ((psa->uvd_clks.vclk == psb->uvd_clks.vclk) && (psa->uvd_clks.dclk == psb->uvd_clks.dclk));
	*equal &= ((psa->vce_clks.evclk == psb->vce_clks.evclk) && (psa->vce_clks.ecclk == psb->vce_clks.ecclk));
	*equal &= (psa->sclk_threshold == psb->sclk_threshold);
	/* For OD call, set value based on flag */
	*equal &= !(data->need_update_smu7_dpm_table & (DPMTABLE_OD_UPDATE_SCLK |
							DPMTABLE_OD_UPDATE_MCLK |
							DPMTABLE_OD_UPDATE_VDDC));

	return 0;
}

static int smu7_check_mc_firmware(struct pp_hwmgr *hwmgr)
{
	struct smu7_hwmgr *data = (struct smu7_hwmgr *)(hwmgr->backend);

	uint32_t tmp;

	/* Read MC indirect register offset 0x9F bits [3:0] to see
	 * if VBIOS has already loaded a full version of MC ucode
	 * or not.
	 */

	smu7_get_mc_microcode_version(hwmgr);

	data->need_long_memory_training = false;

	cgs_write_register(hwmgr->device, mmMC_SEQ_IO_DEBUG_INDEX,
							ixMC_IO_DEBUG_UP_13);
	tmp = cgs_read_register(hwmgr->device, mmMC_SEQ_IO_DEBUG_DATA);

	if (tmp & (1 << 23)) {
		data->mem_latency_high = MEM_LATENCY_HIGH;
		data->mem_latency_low = MEM_LATENCY_LOW;
		if ((hwmgr->chip_id == CHIP_POLARIS10) ||
		    (hwmgr->chip_id == CHIP_POLARIS11) ||
		    (hwmgr->chip_id == CHIP_POLARIS12))
			smum_send_msg_to_smc(hwmgr, PPSMC_MSG_EnableFFC, NULL);
	} else {
		data->mem_latency_high = 330;
		data->mem_latency_low = 330;
		if ((hwmgr->chip_id == CHIP_POLARIS10) ||
		    (hwmgr->chip_id == CHIP_POLARIS11) ||
		    (hwmgr->chip_id == CHIP_POLARIS12))
			smum_send_msg_to_smc(hwmgr, PPSMC_MSG_DisableFFC, NULL);
	}

	return 0;
}

static int smu7_read_clock_registers(struct pp_hwmgr *hwmgr)
{
	struct smu7_hwmgr *data = (struct smu7_hwmgr *)(hwmgr->backend);

	data->clock_registers.vCG_SPLL_FUNC_CNTL         =
		cgs_read_ind_register(hwmgr->device, CGS_IND_REG__SMC, ixCG_SPLL_FUNC_CNTL);
	data->clock_registers.vCG_SPLL_FUNC_CNTL_2       =
		cgs_read_ind_register(hwmgr->device, CGS_IND_REG__SMC, ixCG_SPLL_FUNC_CNTL_2);
	data->clock_registers.vCG_SPLL_FUNC_CNTL_3       =
		cgs_read_ind_register(hwmgr->device, CGS_IND_REG__SMC, ixCG_SPLL_FUNC_CNTL_3);
	data->clock_registers.vCG_SPLL_FUNC_CNTL_4       =
		cgs_read_ind_register(hwmgr->device, CGS_IND_REG__SMC, ixCG_SPLL_FUNC_CNTL_4);
	data->clock_registers.vCG_SPLL_SPREAD_SPECTRUM   =
		cgs_read_ind_register(hwmgr->device, CGS_IND_REG__SMC, ixCG_SPLL_SPREAD_SPECTRUM);
	data->clock_registers.vCG_SPLL_SPREAD_SPECTRUM_2 =
		cgs_read_ind_register(hwmgr->device, CGS_IND_REG__SMC, ixCG_SPLL_SPREAD_SPECTRUM_2);
	data->clock_registers.vDLL_CNTL                  =
		cgs_read_register(hwmgr->device, mmDLL_CNTL);
	data->clock_registers.vMCLK_PWRMGT_CNTL          =
		cgs_read_register(hwmgr->device, mmMCLK_PWRMGT_CNTL);
	data->clock_registers.vMPLL_AD_FUNC_CNTL         =
		cgs_read_register(hwmgr->device, mmMPLL_AD_FUNC_CNTL);
	data->clock_registers.vMPLL_DQ_FUNC_CNTL         =
		cgs_read_register(hwmgr->device, mmMPLL_DQ_FUNC_CNTL);
	data->clock_registers.vMPLL_FUNC_CNTL            =
		cgs_read_register(hwmgr->device, mmMPLL_FUNC_CNTL);
	data->clock_registers.vMPLL_FUNC_CNTL_1          =
		cgs_read_register(hwmgr->device, mmMPLL_FUNC_CNTL_1);
	data->clock_registers.vMPLL_FUNC_CNTL_2          =
		cgs_read_register(hwmgr->device, mmMPLL_FUNC_CNTL_2);
	data->clock_registers.vMPLL_SS1                  =
		cgs_read_register(hwmgr->device, mmMPLL_SS1);
	data->clock_registers.vMPLL_SS2                  =
		cgs_read_register(hwmgr->device, mmMPLL_SS2);
	return 0;

}

/**
 * smu7_get_memory_type - Find out if memory is GDDR5.
 *
 * @hwmgr:  the address of the powerplay hardware manager.
 * Return:   always 0
 */
static int smu7_get_memory_type(struct pp_hwmgr *hwmgr)
{
	struct smu7_hwmgr *data = (struct smu7_hwmgr *)(hwmgr->backend);
	struct amdgpu_device *adev = hwmgr->adev;

	data->is_memory_gddr5 = (adev->gmc.vram_type == AMDGPU_VRAM_TYPE_GDDR5);

	return 0;
}

/**
 * smu7_enable_acpi_power_management - Enables Dynamic Power Management by SMC
 *
 * @hwmgr:  the address of the powerplay hardware manager.
 * Return:   always 0
 */
static int smu7_enable_acpi_power_management(struct pp_hwmgr *hwmgr)
{
	PHM_WRITE_INDIRECT_FIELD(hwmgr->device, CGS_IND_REG__SMC,
			GENERAL_PWRMGT, STATIC_PM_EN, 1);

	return 0;
}

/**
 * smu7_init_power_gate_state - Initialize PowerGating States for different engines
 *
 * @hwmgr:  the address of the powerplay hardware manager.
 * Return:   always 0
 */
static int smu7_init_power_gate_state(struct pp_hwmgr *hwmgr)
{
	struct smu7_hwmgr *data = (struct smu7_hwmgr *)(hwmgr->backend);

	data->uvd_power_gated = false;
	data->vce_power_gated = false;

	return 0;
}

static int smu7_init_sclk_threshold(struct pp_hwmgr *hwmgr)
{
	struct smu7_hwmgr *data = (struct smu7_hwmgr *)(hwmgr->backend);

	data->low_sclk_interrupt_threshold = 0;
	return 0;
}

static int smu7_setup_asic_task(struct pp_hwmgr *hwmgr)
{
	int tmp_result, result = 0;

	smu7_check_mc_firmware(hwmgr);

	tmp_result = smu7_read_clock_registers(hwmgr);
	PP_ASSERT_WITH_CODE((0 == tmp_result),
			"Failed to read clock registers!", result = tmp_result);

	tmp_result = smu7_get_memory_type(hwmgr);
	PP_ASSERT_WITH_CODE((0 == tmp_result),
			"Failed to get memory type!", result = tmp_result);

	tmp_result = smu7_enable_acpi_power_management(hwmgr);
	PP_ASSERT_WITH_CODE((0 == tmp_result),
			"Failed to enable ACPI power management!", result = tmp_result);

	tmp_result = smu7_init_power_gate_state(hwmgr);
	PP_ASSERT_WITH_CODE((0 == tmp_result),
			"Failed to init power gate state!", result = tmp_result);

	tmp_result = smu7_get_mc_microcode_version(hwmgr);
	PP_ASSERT_WITH_CODE((0 == tmp_result),
			"Failed to get MC microcode version!", result = tmp_result);

	tmp_result = smu7_init_sclk_threshold(hwmgr);
	PP_ASSERT_WITH_CODE((0 == tmp_result),
			"Failed to init sclk threshold!", result = tmp_result);

	return result;
}

static int smu7_force_clock_level(struct pp_hwmgr *hwmgr,
		enum pp_clock_type type, uint32_t mask)
{
	struct smu7_hwmgr *data = (struct smu7_hwmgr *)(hwmgr->backend);

	if (mask == 0)
		return -EINVAL;

	switch (type) {
	case PP_SCLK:
		if (!data->sclk_dpm_key_disabled)
			smum_send_msg_to_smc_with_parameter(hwmgr,
					PPSMC_MSG_SCLKDPM_SetEnabledMask,
					data->dpm_level_enable_mask.sclk_dpm_enable_mask & mask,
					NULL);
		break;
	case PP_MCLK:
		if (!data->mclk_dpm_key_disabled)
			smum_send_msg_to_smc_with_parameter(hwmgr,
					PPSMC_MSG_MCLKDPM_SetEnabledMask,
					data->dpm_level_enable_mask.mclk_dpm_enable_mask & mask,
					NULL);
		break;
	case PP_PCIE:
	{
		uint32_t tmp = mask & data->dpm_level_enable_mask.pcie_dpm_enable_mask;

		if (!data->pcie_dpm_key_disabled) {
			if (fls(tmp) != ffs(tmp))
				smum_send_msg_to_smc(hwmgr, PPSMC_MSG_PCIeDPM_UnForceLevel,
						NULL);
			else
				smum_send_msg_to_smc_with_parameter(hwmgr,
					PPSMC_MSG_PCIeDPM_ForceLevel,
					fls(tmp) - 1,
					NULL);
		}
		break;
	}
	default:
		break;
	}

	return 0;
}

static int smu7_print_clock_levels(struct pp_hwmgr *hwmgr,
		enum pp_clock_type type, char *buf)
{
	struct smu7_hwmgr *data = (struct smu7_hwmgr *)(hwmgr->backend);
	struct smu7_single_dpm_table *sclk_table = &(data->dpm_table.sclk_table);
	struct smu7_single_dpm_table *mclk_table = &(data->dpm_table.mclk_table);
	struct smu7_single_dpm_table *pcie_table = &(data->dpm_table.pcie_speed_table);
	struct smu7_odn_dpm_table *odn_table = &(data->odn_dpm_table);
	struct phm_odn_clock_levels *odn_sclk_table = &(odn_table->odn_core_clock_dpm_levels);
	struct phm_odn_clock_levels *odn_mclk_table = &(odn_table->odn_memory_clock_dpm_levels);
	int i, now, size = 0;
	uint32_t clock, pcie_speed;

	switch (type) {
	case PP_SCLK:
		smum_send_msg_to_smc(hwmgr, PPSMC_MSG_API_GetSclkFrequency, &clock);

		for (i = 0; i < sclk_table->count; i++) {
			if (clock > sclk_table->dpm_levels[i].value)
				continue;
			break;
		}
		now = i;

		for (i = 0; i < sclk_table->count; i++)
			size += sprintf(buf + size, "%d: %uMhz %s\n",
					i, sclk_table->dpm_levels[i].value / 100,
					(i == now) ? "*" : "");
		break;
	case PP_MCLK:
		smum_send_msg_to_smc(hwmgr, PPSMC_MSG_API_GetMclkFrequency, &clock);

		for (i = 0; i < mclk_table->count; i++) {
			if (clock > mclk_table->dpm_levels[i].value)
				continue;
			break;
		}
		now = i;

		for (i = 0; i < mclk_table->count; i++)
			size += sprintf(buf + size, "%d: %uMhz %s\n",
					i, mclk_table->dpm_levels[i].value / 100,
					(i == now) ? "*" : "");
		break;
	case PP_PCIE:
		pcie_speed = smu7_get_current_pcie_speed(hwmgr);
		for (i = 0; i < pcie_table->count; i++) {
			if (pcie_speed != pcie_table->dpm_levels[i].value)
				continue;
			break;
		}
		now = i;

		for (i = 0; i < pcie_table->count; i++)
			size += sprintf(buf + size, "%d: %s %s\n", i,
					(pcie_table->dpm_levels[i].value == 0) ? "2.5GT/s, x8" :
					(pcie_table->dpm_levels[i].value == 1) ? "5.0GT/s, x16" :
					(pcie_table->dpm_levels[i].value == 2) ? "8.0GT/s, x16" : "",
					(i == now) ? "*" : "");
		break;
	case OD_SCLK:
		if (hwmgr->od_enabled) {
			size = sprintf(buf, "%s:\n", "OD_SCLK");
			for (i = 0; i < odn_sclk_table->num_of_pl; i++)
				size += sprintf(buf + size, "%d: %10uMHz %10umV\n",
					i, odn_sclk_table->entries[i].clock/100,
					odn_sclk_table->entries[i].vddc);
		}
		break;
	case OD_MCLK:
		if (hwmgr->od_enabled) {
			size = sprintf(buf, "%s:\n", "OD_MCLK");
			for (i = 0; i < odn_mclk_table->num_of_pl; i++)
				size += sprintf(buf + size, "%d: %10uMHz %10umV\n",
					i, odn_mclk_table->entries[i].clock/100,
					odn_mclk_table->entries[i].vddc);
		}
		break;
	case OD_RANGE:
		if (hwmgr->od_enabled) {
			size = sprintf(buf, "%s:\n", "OD_RANGE");
			size += sprintf(buf + size, "SCLK: %7uMHz %10uMHz\n",
				data->golden_dpm_table.sclk_table.dpm_levels[0].value/100,
				hwmgr->platform_descriptor.overdriveLimit.engineClock/100);
			size += sprintf(buf + size, "MCLK: %7uMHz %10uMHz\n",
				data->golden_dpm_table.mclk_table.dpm_levels[0].value/100,
				hwmgr->platform_descriptor.overdriveLimit.memoryClock/100);
			size += sprintf(buf + size, "VDDC: %7umV %11umV\n",
				data->odn_dpm_table.min_vddc,
				data->odn_dpm_table.max_vddc);
		}
		break;
	default:
		break;
	}
	return size;
}

static void smu7_set_fan_control_mode(struct pp_hwmgr *hwmgr, uint32_t mode)
{
	switch (mode) {
	case AMD_FAN_CTRL_NONE:
		smu7_fan_ctrl_set_fan_speed_percent(hwmgr, 100);
		break;
	case AMD_FAN_CTRL_MANUAL:
		if (phm_cap_enabled(hwmgr->platform_descriptor.platformCaps,
			PHM_PlatformCaps_MicrocodeFanControl))
			smu7_fan_ctrl_stop_smc_fan_control(hwmgr);
		break;
	case AMD_FAN_CTRL_AUTO:
		if (!smu7_fan_ctrl_set_static_mode(hwmgr, mode))
			smu7_fan_ctrl_start_smc_fan_control(hwmgr);
		break;
	default:
		break;
	}
}

static uint32_t smu7_get_fan_control_mode(struct pp_hwmgr *hwmgr)
{
	return hwmgr->fan_ctrl_enabled ? AMD_FAN_CTRL_AUTO : AMD_FAN_CTRL_MANUAL;
}

static int smu7_get_sclk_od(struct pp_hwmgr *hwmgr)
{
	struct smu7_hwmgr *data = (struct smu7_hwmgr *)(hwmgr->backend);
	struct smu7_single_dpm_table *sclk_table = &(data->dpm_table.sclk_table);
	struct smu7_single_dpm_table *golden_sclk_table =
			&(data->golden_dpm_table.sclk_table);
	int value = sclk_table->dpm_levels[sclk_table->count - 1].value;
	int golden_value = golden_sclk_table->dpm_levels
			[golden_sclk_table->count - 1].value;

	value -= golden_value;
	value = DIV_ROUND_UP(value * 100, golden_value);

	return value;
}

static int smu7_set_sclk_od(struct pp_hwmgr *hwmgr, uint32_t value)
{
	struct smu7_hwmgr *data = (struct smu7_hwmgr *)(hwmgr->backend);
	struct smu7_single_dpm_table *golden_sclk_table =
			&(data->golden_dpm_table.sclk_table);
	struct pp_power_state  *ps;
	struct smu7_power_state  *smu7_ps;

	if (value > 20)
		value = 20;

	ps = hwmgr->request_ps;

	if (ps == NULL)
		return -EINVAL;

	smu7_ps = cast_phw_smu7_power_state(&ps->hardware);

	smu7_ps->performance_levels[smu7_ps->performance_level_count - 1].engine_clock =
			golden_sclk_table->dpm_levels[golden_sclk_table->count - 1].value *
			value / 100 +
			golden_sclk_table->dpm_levels[golden_sclk_table->count - 1].value;

	return 0;
}

static int smu7_get_mclk_od(struct pp_hwmgr *hwmgr)
{
	struct smu7_hwmgr *data = (struct smu7_hwmgr *)(hwmgr->backend);
	struct smu7_single_dpm_table *mclk_table = &(data->dpm_table.mclk_table);
	struct smu7_single_dpm_table *golden_mclk_table =
			&(data->golden_dpm_table.mclk_table);
        int value = mclk_table->dpm_levels[mclk_table->count - 1].value;
	int golden_value = golden_mclk_table->dpm_levels
			[golden_mclk_table->count - 1].value;

	value -= golden_value;
	value = DIV_ROUND_UP(value * 100, golden_value);

	return value;
}

static int smu7_set_mclk_od(struct pp_hwmgr *hwmgr, uint32_t value)
{
	struct smu7_hwmgr *data = (struct smu7_hwmgr *)(hwmgr->backend);
	struct smu7_single_dpm_table *golden_mclk_table =
			&(data->golden_dpm_table.mclk_table);
	struct pp_power_state  *ps;
	struct smu7_power_state  *smu7_ps;

	if (value > 20)
		value = 20;

	ps = hwmgr->request_ps;

	if (ps == NULL)
		return -EINVAL;

	smu7_ps = cast_phw_smu7_power_state(&ps->hardware);

	smu7_ps->performance_levels[smu7_ps->performance_level_count - 1].memory_clock =
			golden_mclk_table->dpm_levels[golden_mclk_table->count - 1].value *
			value / 100 +
			golden_mclk_table->dpm_levels[golden_mclk_table->count - 1].value;

	return 0;
}


static int smu7_get_sclks(struct pp_hwmgr *hwmgr, struct amd_pp_clocks *clocks)
{
	struct phm_ppt_v1_information *table_info =
			(struct phm_ppt_v1_information *)hwmgr->pptable;
	struct phm_ppt_v1_clock_voltage_dependency_table *dep_sclk_table = NULL;
	struct phm_clock_voltage_dependency_table *sclk_table;
	int i;

	if (hwmgr->pp_table_version == PP_TABLE_V1) {
		if (table_info == NULL || table_info->vdd_dep_on_sclk == NULL)
			return -EINVAL;
		dep_sclk_table = table_info->vdd_dep_on_sclk;
		for (i = 0; i < dep_sclk_table->count; i++)
			clocks->clock[i] = dep_sclk_table->entries[i].clk * 10;
		clocks->count = dep_sclk_table->count;
	} else if (hwmgr->pp_table_version == PP_TABLE_V0) {
		sclk_table = hwmgr->dyn_state.vddc_dependency_on_sclk;
		for (i = 0; i < sclk_table->count; i++)
			clocks->clock[i] = sclk_table->entries[i].clk * 10;
		clocks->count = sclk_table->count;
	}

	return 0;
}

static uint32_t smu7_get_mem_latency(struct pp_hwmgr *hwmgr, uint32_t clk)
{
	struct smu7_hwmgr *data = (struct smu7_hwmgr *)(hwmgr->backend);

	if (clk >= MEM_FREQ_LOW_LATENCY && clk < MEM_FREQ_HIGH_LATENCY)
		return data->mem_latency_high;
	else if (clk >= MEM_FREQ_HIGH_LATENCY)
		return data->mem_latency_low;
	else
		return MEM_LATENCY_ERR;
}

static int smu7_get_mclks(struct pp_hwmgr *hwmgr, struct amd_pp_clocks *clocks)
{
	struct phm_ppt_v1_information *table_info =
			(struct phm_ppt_v1_information *)hwmgr->pptable;
	struct phm_ppt_v1_clock_voltage_dependency_table *dep_mclk_table;
	int i;
	struct phm_clock_voltage_dependency_table *mclk_table;

	if (hwmgr->pp_table_version == PP_TABLE_V1) {
		if (table_info == NULL)
			return -EINVAL;
		dep_mclk_table = table_info->vdd_dep_on_mclk;
		for (i = 0; i < dep_mclk_table->count; i++) {
			clocks->clock[i] = dep_mclk_table->entries[i].clk * 10;
			clocks->latency[i] = smu7_get_mem_latency(hwmgr,
						dep_mclk_table->entries[i].clk);
		}
		clocks->count = dep_mclk_table->count;
	} else if (hwmgr->pp_table_version == PP_TABLE_V0) {
		mclk_table = hwmgr->dyn_state.vddc_dependency_on_mclk;
		for (i = 0; i < mclk_table->count; i++)
			clocks->clock[i] = mclk_table->entries[i].clk * 10;
		clocks->count = mclk_table->count;
	}
	return 0;
}

static int smu7_get_clock_by_type(struct pp_hwmgr *hwmgr, enum amd_pp_clock_type type,
						struct amd_pp_clocks *clocks)
{
	switch (type) {
	case amd_pp_sys_clock:
		smu7_get_sclks(hwmgr, clocks);
		break;
	case amd_pp_mem_clock:
		smu7_get_mclks(hwmgr, clocks);
		break;
	default:
		return -EINVAL;
	}

	return 0;
}

static int smu7_get_sclks_with_latency(struct pp_hwmgr *hwmgr,
				       struct pp_clock_levels_with_latency *clocks)
{
	struct phm_ppt_v1_information *table_info =
			(struct phm_ppt_v1_information *)hwmgr->pptable;
	struct phm_ppt_v1_clock_voltage_dependency_table *dep_sclk_table =
			table_info->vdd_dep_on_sclk;
	int i;

	clocks->num_levels = 0;
	for (i = 0; i < dep_sclk_table->count; i++) {
		if (dep_sclk_table->entries[i].clk) {
			clocks->data[clocks->num_levels].clocks_in_khz =
				dep_sclk_table->entries[i].clk * 10;
			clocks->num_levels++;
		}
	}

	return 0;
}

static int smu7_get_mclks_with_latency(struct pp_hwmgr *hwmgr,
				       struct pp_clock_levels_with_latency *clocks)
{
	struct phm_ppt_v1_information *table_info =
			(struct phm_ppt_v1_information *)hwmgr->pptable;
	struct phm_ppt_v1_clock_voltage_dependency_table *dep_mclk_table =
			table_info->vdd_dep_on_mclk;
	struct smu7_hwmgr *data = (struct smu7_hwmgr *)(hwmgr->backend);
	int i;

	clocks->num_levels = 0;
	data->mclk_latency_table.count = 0;
	for (i = 0; i < dep_mclk_table->count; i++) {
		if (dep_mclk_table->entries[i].clk) {
			clocks->data[clocks->num_levels].clocks_in_khz =
					dep_mclk_table->entries[i].clk * 10;
			data->mclk_latency_table.entries[data->mclk_latency_table.count].frequency =
					dep_mclk_table->entries[i].clk;
			clocks->data[clocks->num_levels].latency_in_us =
				data->mclk_latency_table.entries[data->mclk_latency_table.count].latency =
					smu7_get_mem_latency(hwmgr, dep_mclk_table->entries[i].clk);
			clocks->num_levels++;
			data->mclk_latency_table.count++;
		}
	}

	return 0;
}

static int smu7_get_clock_by_type_with_latency(struct pp_hwmgr *hwmgr,
					       enum amd_pp_clock_type type,
					       struct pp_clock_levels_with_latency *clocks)
{
	if (!(hwmgr->chip_id >= CHIP_POLARIS10 &&
	      hwmgr->chip_id <= CHIP_VEGAM))
		return -EINVAL;

	switch (type) {
	case amd_pp_sys_clock:
		smu7_get_sclks_with_latency(hwmgr, clocks);
		break;
	case amd_pp_mem_clock:
		smu7_get_mclks_with_latency(hwmgr, clocks);
		break;
	default:
		return -EINVAL;
	}

	return 0;
}

static int smu7_set_watermarks_for_clocks_ranges(struct pp_hwmgr *hwmgr,
						 void *clock_range)
{
	struct phm_ppt_v1_information *table_info =
			(struct phm_ppt_v1_information *)hwmgr->pptable;
	struct phm_ppt_v1_clock_voltage_dependency_table *dep_mclk_table =
			table_info->vdd_dep_on_mclk;
	struct phm_ppt_v1_clock_voltage_dependency_table *dep_sclk_table =
			table_info->vdd_dep_on_sclk;
	struct polaris10_smumgr *smu_data =
			(struct polaris10_smumgr *)(hwmgr->smu_backend);
	SMU74_Discrete_DpmTable  *table = &(smu_data->smc_state_table);
	struct dm_pp_wm_sets_with_clock_ranges *watermarks =
			(struct dm_pp_wm_sets_with_clock_ranges *)clock_range;
	uint32_t i, j, k;
	bool valid_entry;

	if (!(hwmgr->chip_id >= CHIP_POLARIS10 &&
	      hwmgr->chip_id <= CHIP_VEGAM))
		return -EINVAL;

	for (i = 0; i < dep_mclk_table->count; i++) {
		for (j = 0; j < dep_sclk_table->count; j++) {
			valid_entry = false;
			for (k = 0; k < watermarks->num_wm_sets; k++) {
				if (dep_sclk_table->entries[i].clk >= watermarks->wm_clk_ranges[k].wm_min_eng_clk_in_khz / 10 &&
				    dep_sclk_table->entries[i].clk < watermarks->wm_clk_ranges[k].wm_max_eng_clk_in_khz / 10 &&
				    dep_mclk_table->entries[i].clk >= watermarks->wm_clk_ranges[k].wm_min_mem_clk_in_khz / 10 &&
				    dep_mclk_table->entries[i].clk < watermarks->wm_clk_ranges[k].wm_max_mem_clk_in_khz / 10) {
					valid_entry = true;
					table->DisplayWatermark[i][j] = watermarks->wm_clk_ranges[k].wm_set_id;
					break;
				}
			}
			PP_ASSERT_WITH_CODE(valid_entry,
					"Clock is not in range of specified clock range for watermark from DAL!  Using highest water mark set.",
					table->DisplayWatermark[i][j] = watermarks->wm_clk_ranges[k - 1].wm_set_id);
		}
	}

	return smu7_copy_bytes_to_smc(hwmgr,
				      smu_data->smu7_data.dpm_table_start + offsetof(SMU74_Discrete_DpmTable, DisplayWatermark),
				      (uint8_t *)table->DisplayWatermark,
				      sizeof(uint8_t) * SMU74_MAX_LEVELS_MEMORY * SMU74_MAX_LEVELS_GRAPHICS,
				      SMC_RAM_END);
}

static int smu7_notify_cac_buffer_info(struct pp_hwmgr *hwmgr,
					uint32_t virtual_addr_low,
					uint32_t virtual_addr_hi,
					uint32_t mc_addr_low,
					uint32_t mc_addr_hi,
					uint32_t size)
{
	struct smu7_hwmgr *data = (struct smu7_hwmgr *)(hwmgr->backend);

	cgs_write_ind_register(hwmgr->device, CGS_IND_REG__SMC,
					data->soft_regs_start +
					smum_get_offsetof(hwmgr,
					SMU_SoftRegisters, DRAM_LOG_ADDR_H),
					mc_addr_hi);

	cgs_write_ind_register(hwmgr->device, CGS_IND_REG__SMC,
					data->soft_regs_start +
					smum_get_offsetof(hwmgr,
					SMU_SoftRegisters, DRAM_LOG_ADDR_L),
					mc_addr_low);

	cgs_write_ind_register(hwmgr->device, CGS_IND_REG__SMC,
					data->soft_regs_start +
					smum_get_offsetof(hwmgr,
					SMU_SoftRegisters, DRAM_LOG_PHY_ADDR_H),
					virtual_addr_hi);

	cgs_write_ind_register(hwmgr->device, CGS_IND_REG__SMC,
					data->soft_regs_start +
					smum_get_offsetof(hwmgr,
					SMU_SoftRegisters, DRAM_LOG_PHY_ADDR_L),
					virtual_addr_low);

	cgs_write_ind_register(hwmgr->device, CGS_IND_REG__SMC,
					data->soft_regs_start +
					smum_get_offsetof(hwmgr,
					SMU_SoftRegisters, DRAM_LOG_BUFF_SIZE),
					size);
	return 0;
}

static int smu7_get_max_high_clocks(struct pp_hwmgr *hwmgr,
					struct amd_pp_simple_clock_info *clocks)
{
	struct smu7_hwmgr *data = (struct smu7_hwmgr *)(hwmgr->backend);
	struct smu7_single_dpm_table *sclk_table = &(data->dpm_table.sclk_table);
	struct smu7_single_dpm_table *mclk_table = &(data->dpm_table.mclk_table);

	if (clocks == NULL)
		return -EINVAL;

	clocks->memory_max_clock = mclk_table->count > 1 ?
				mclk_table->dpm_levels[mclk_table->count-1].value :
				mclk_table->dpm_levels[0].value;
	clocks->engine_max_clock = sclk_table->count > 1 ?
				sclk_table->dpm_levels[sclk_table->count-1].value :
				sclk_table->dpm_levels[0].value;
	return 0;
}

static int smu7_get_thermal_temperature_range(struct pp_hwmgr *hwmgr,
		struct PP_TemperatureRange *thermal_data)
{
	struct smu7_hwmgr *data = (struct smu7_hwmgr *)(hwmgr->backend);
	struct phm_ppt_v1_information *table_info =
			(struct phm_ppt_v1_information *)hwmgr->pptable;

	memcpy(thermal_data, &SMU7ThermalPolicy[0], sizeof(struct PP_TemperatureRange));

	if (hwmgr->pp_table_version == PP_TABLE_V1)
		thermal_data->max = table_info->cac_dtp_table->usSoftwareShutdownTemp *
			PP_TEMPERATURE_UNITS_PER_CENTIGRADES;
	else if (hwmgr->pp_table_version == PP_TABLE_V0)
		thermal_data->max = data->thermal_temp_setting.temperature_shutdown *
			PP_TEMPERATURE_UNITS_PER_CENTIGRADES;

	return 0;
}

static bool smu7_check_clk_voltage_valid(struct pp_hwmgr *hwmgr,
					enum PP_OD_DPM_TABLE_COMMAND type,
					uint32_t clk,
					uint32_t voltage)
{
	struct smu7_hwmgr *data = (struct smu7_hwmgr *)(hwmgr->backend);

	if (voltage < data->odn_dpm_table.min_vddc || voltage > data->odn_dpm_table.max_vddc) {
		pr_info("OD voltage is out of range [%d - %d] mV\n",
						data->odn_dpm_table.min_vddc,
						data->odn_dpm_table.max_vddc);
		return false;
	}

	if (type == PP_OD_EDIT_SCLK_VDDC_TABLE) {
		if (data->golden_dpm_table.sclk_table.dpm_levels[0].value > clk ||
			hwmgr->platform_descriptor.overdriveLimit.engineClock < clk) {
			pr_info("OD engine clock is out of range [%d - %d] MHz\n",
				data->golden_dpm_table.sclk_table.dpm_levels[0].value/100,
				hwmgr->platform_descriptor.overdriveLimit.engineClock/100);
			return false;
		}
	} else if (type == PP_OD_EDIT_MCLK_VDDC_TABLE) {
		if (data->golden_dpm_table.mclk_table.dpm_levels[0].value > clk ||
			hwmgr->platform_descriptor.overdriveLimit.memoryClock < clk) {
			pr_info("OD memory clock is out of range [%d - %d] MHz\n",
				data->golden_dpm_table.mclk_table.dpm_levels[0].value/100,
				hwmgr->platform_descriptor.overdriveLimit.memoryClock/100);
			return false;
		}
	} else {
		return false;
	}

	return true;
}

static int smu7_odn_edit_dpm_table(struct pp_hwmgr *hwmgr,
					enum PP_OD_DPM_TABLE_COMMAND type,
					long *input, uint32_t size)
{
	uint32_t i;
	struct phm_odn_clock_levels *podn_dpm_table_in_backend = NULL;
	struct smu7_odn_clock_voltage_dependency_table *podn_vdd_dep_in_backend = NULL;
	struct smu7_hwmgr *data = (struct smu7_hwmgr *)(hwmgr->backend);

	uint32_t input_clk;
	uint32_t input_vol;
	uint32_t input_level;

	PP_ASSERT_WITH_CODE(input, "NULL user input for clock and voltage",
				return -EINVAL);

	if (!hwmgr->od_enabled) {
		pr_info("OverDrive feature not enabled\n");
		return -EINVAL;
	}

	if (PP_OD_EDIT_SCLK_VDDC_TABLE == type) {
		podn_dpm_table_in_backend = &data->odn_dpm_table.odn_core_clock_dpm_levels;
		podn_vdd_dep_in_backend = &data->odn_dpm_table.vdd_dependency_on_sclk;
		PP_ASSERT_WITH_CODE((podn_dpm_table_in_backend && podn_vdd_dep_in_backend),
				"Failed to get ODN SCLK and Voltage tables",
				return -EINVAL);
	} else if (PP_OD_EDIT_MCLK_VDDC_TABLE == type) {
		podn_dpm_table_in_backend = &data->odn_dpm_table.odn_memory_clock_dpm_levels;
		podn_vdd_dep_in_backend = &data->odn_dpm_table.vdd_dependency_on_mclk;

		PP_ASSERT_WITH_CODE((podn_dpm_table_in_backend && podn_vdd_dep_in_backend),
			"Failed to get ODN MCLK and Voltage tables",
			return -EINVAL);
	} else if (PP_OD_RESTORE_DEFAULT_TABLE == type) {
		smu7_odn_initial_default_setting(hwmgr);
		return 0;
	} else if (PP_OD_COMMIT_DPM_TABLE == type) {
		smu7_check_dpm_table_updated(hwmgr);
		return 0;
	} else {
		return -EINVAL;
	}

	for (i = 0; i < size; i += 3) {
		if (i + 3 > size || input[i] >= podn_dpm_table_in_backend->num_of_pl) {
			pr_info("invalid clock voltage input \n");
			return 0;
		}
		input_level = input[i];
		input_clk = input[i+1] * 100;
		input_vol = input[i+2];

		if (smu7_check_clk_voltage_valid(hwmgr, type, input_clk, input_vol)) {
			podn_dpm_table_in_backend->entries[input_level].clock = input_clk;
			podn_vdd_dep_in_backend->entries[input_level].clk = input_clk;
			podn_dpm_table_in_backend->entries[input_level].vddc = input_vol;
			podn_vdd_dep_in_backend->entries[input_level].vddc = input_vol;
			podn_vdd_dep_in_backend->entries[input_level].vddgfx = input_vol;
		} else {
			return -EINVAL;
		}
	}

	return 0;
}

static int smu7_get_power_profile_mode(struct pp_hwmgr *hwmgr, char *buf)
{
	struct smu7_hwmgr *data = (struct smu7_hwmgr *)(hwmgr->backend);
	uint32_t i, size = 0;
	uint32_t len;

	static const char *profile_name[7] = {"BOOTUP_DEFAULT",
					"3D_FULL_SCREEN",
					"POWER_SAVING",
					"VIDEO",
					"VR",
					"COMPUTE",
					"CUSTOM"};

	static const char *title[8] = {"NUM",
			"MODE_NAME",
			"SCLK_UP_HYST",
			"SCLK_DOWN_HYST",
			"SCLK_ACTIVE_LEVEL",
			"MCLK_UP_HYST",
			"MCLK_DOWN_HYST",
			"MCLK_ACTIVE_LEVEL"};

	if (!buf)
		return -EINVAL;

	size += sprintf(buf + size, "%s %16s %16s %16s %16s %16s %16s %16s\n",
			title[0], title[1], title[2], title[3],
			title[4], title[5], title[6], title[7]);

	len = ARRAY_SIZE(smu7_profiling);

	for (i = 0; i < len; i++) {
		if (i == hwmgr->power_profile_mode) {
			size += sprintf(buf + size, "%3d %14s %s: %8d %16d %16d %16d %16d %16d\n",
			i, profile_name[i], "*",
			data->current_profile_setting.sclk_up_hyst,
			data->current_profile_setting.sclk_down_hyst,
			data->current_profile_setting.sclk_activity,
			data->current_profile_setting.mclk_up_hyst,
			data->current_profile_setting.mclk_down_hyst,
			data->current_profile_setting.mclk_activity);
			continue;
		}
		if (smu7_profiling[i].bupdate_sclk)
			size += sprintf(buf + size, "%3d %16s: %8d %16d %16d ",
			i, profile_name[i], smu7_profiling[i].sclk_up_hyst,
			smu7_profiling[i].sclk_down_hyst,
			smu7_profiling[i].sclk_activity);
		else
			size += sprintf(buf + size, "%3d %16s: %8s %16s %16s ",
			i, profile_name[i], "-", "-", "-");

		if (smu7_profiling[i].bupdate_mclk)
			size += sprintf(buf + size, "%16d %16d %16d\n",
			smu7_profiling[i].mclk_up_hyst,
			smu7_profiling[i].mclk_down_hyst,
			smu7_profiling[i].mclk_activity);
		else
			size += sprintf(buf + size, "%16s %16s %16s\n",
			"-", "-", "-");
	}

	return size;
}

static void smu7_patch_compute_profile_mode(struct pp_hwmgr *hwmgr,
					enum PP_SMC_POWER_PROFILE requst)
{
	struct smu7_hwmgr *data = (struct smu7_hwmgr *)(hwmgr->backend);
	uint32_t tmp, level;

	if (requst == PP_SMC_POWER_PROFILE_COMPUTE) {
		if (data->dpm_level_enable_mask.sclk_dpm_enable_mask) {
			level = 0;
			tmp = data->dpm_level_enable_mask.sclk_dpm_enable_mask;
			while (tmp >>= 1)
				level++;
			if (level > 0)
				smu7_force_clock_level(hwmgr, PP_SCLK, 3 << (level-1));
		}
	} else if (hwmgr->power_profile_mode == PP_SMC_POWER_PROFILE_COMPUTE) {
		smu7_force_clock_level(hwmgr, PP_SCLK, data->dpm_level_enable_mask.sclk_dpm_enable_mask);
	}
}

static int smu7_set_power_profile_mode(struct pp_hwmgr *hwmgr, long *input, uint32_t size)
{
	struct smu7_hwmgr *data = (struct smu7_hwmgr *)(hwmgr->backend);
	struct profile_mode_setting tmp;
	enum PP_SMC_POWER_PROFILE mode;

	if (input == NULL)
		return -EINVAL;

	mode = input[size];
	switch (mode) {
	case PP_SMC_POWER_PROFILE_CUSTOM:
		if (size < 8 && size != 0)
			return -EINVAL;
		/* If only CUSTOM is passed in, use the saved values. Check
		 * that we actually have a CUSTOM profile by ensuring that
		 * the "use sclk" or the "use mclk" bits are set
		 */
		tmp = smu7_profiling[PP_SMC_POWER_PROFILE_CUSTOM];
		if (size == 0) {
			if (tmp.bupdate_sclk == 0 && tmp.bupdate_mclk == 0)
				return -EINVAL;
		} else {
			tmp.bupdate_sclk = input[0];
			tmp.sclk_up_hyst = input[1];
			tmp.sclk_down_hyst = input[2];
			tmp.sclk_activity = input[3];
			tmp.bupdate_mclk = input[4];
			tmp.mclk_up_hyst = input[5];
			tmp.mclk_down_hyst = input[6];
			tmp.mclk_activity = input[7];
			smu7_profiling[PP_SMC_POWER_PROFILE_CUSTOM] = tmp;
		}
		if (!smum_update_dpm_settings(hwmgr, &tmp)) {
			memcpy(&data->current_profile_setting, &tmp, sizeof(struct profile_mode_setting));
			hwmgr->power_profile_mode = mode;
		}
		break;
	case PP_SMC_POWER_PROFILE_FULLSCREEN3D:
	case PP_SMC_POWER_PROFILE_POWERSAVING:
	case PP_SMC_POWER_PROFILE_VIDEO:
	case PP_SMC_POWER_PROFILE_VR:
	case PP_SMC_POWER_PROFILE_COMPUTE:
		if (mode == hwmgr->power_profile_mode)
			return 0;

		memcpy(&tmp, &smu7_profiling[mode], sizeof(struct profile_mode_setting));
		if (!smum_update_dpm_settings(hwmgr, &tmp)) {
			if (tmp.bupdate_sclk) {
				data->current_profile_setting.bupdate_sclk = tmp.bupdate_sclk;
				data->current_profile_setting.sclk_up_hyst = tmp.sclk_up_hyst;
				data->current_profile_setting.sclk_down_hyst = tmp.sclk_down_hyst;
				data->current_profile_setting.sclk_activity = tmp.sclk_activity;
			}
			if (tmp.bupdate_mclk) {
				data->current_profile_setting.bupdate_mclk = tmp.bupdate_mclk;
				data->current_profile_setting.mclk_up_hyst = tmp.mclk_up_hyst;
				data->current_profile_setting.mclk_down_hyst = tmp.mclk_down_hyst;
				data->current_profile_setting.mclk_activity = tmp.mclk_activity;
			}
			smu7_patch_compute_profile_mode(hwmgr, mode);
			hwmgr->power_profile_mode = mode;
		}
		break;
	default:
		return -EINVAL;
	}

	return 0;
}

static int smu7_get_performance_level(struct pp_hwmgr *hwmgr, const struct pp_hw_power_state *state,
				PHM_PerformanceLevelDesignation designation, uint32_t index,
				PHM_PerformanceLevel *level)
{
	const struct smu7_power_state *ps;
	uint32_t i;

	if (level == NULL || hwmgr == NULL || state == NULL)
		return -EINVAL;

	ps = cast_const_phw_smu7_power_state(state);

	i = index > ps->performance_level_count - 1 ?
			ps->performance_level_count - 1 : index;

	level->coreClock = ps->performance_levels[i].engine_clock;
	level->memory_clock = ps->performance_levels[i].memory_clock;

	return 0;
}

static int smu7_power_off_asic(struct pp_hwmgr *hwmgr)
{
	int result;

	result = smu7_disable_dpm_tasks(hwmgr);
	PP_ASSERT_WITH_CODE((0 == result),
			"[disable_dpm_tasks] Failed to disable DPM!",
			);

	return result;
}

static const struct pp_hwmgr_func smu7_hwmgr_funcs = {
	.backend_init = &smu7_hwmgr_backend_init,
	.backend_fini = &smu7_hwmgr_backend_fini,
	.asic_setup = &smu7_setup_asic_task,
	.dynamic_state_management_enable = &smu7_enable_dpm_tasks,
	.apply_state_adjust_rules = smu7_apply_state_adjust_rules,
	.force_dpm_level = &smu7_force_dpm_level,
	.power_state_set = smu7_set_power_state_tasks,
	.get_power_state_size = smu7_get_power_state_size,
	.get_mclk = smu7_dpm_get_mclk,
	.get_sclk = smu7_dpm_get_sclk,
	.patch_boot_state = smu7_dpm_patch_boot_state,
	.get_pp_table_entry = smu7_get_pp_table_entry,
	.get_num_of_pp_table_entries = smu7_get_number_of_powerplay_table_entries,
	.powerdown_uvd = smu7_powerdown_uvd,
	.powergate_uvd = smu7_powergate_uvd,
	.powergate_vce = smu7_powergate_vce,
	.disable_clock_power_gating = smu7_disable_clock_power_gating,
	.update_clock_gatings = smu7_update_clock_gatings,
	.notify_smc_display_config_after_ps_adjustment = smu7_notify_smc_display_config_after_ps_adjustment,
	.display_config_changed = smu7_display_configuration_changed_task,
	.set_max_fan_pwm_output = smu7_set_max_fan_pwm_output,
	.set_max_fan_rpm_output = smu7_set_max_fan_rpm_output,
	.stop_thermal_controller = smu7_thermal_stop_thermal_controller,
	.get_fan_speed_info = smu7_fan_ctrl_get_fan_speed_info,
	.get_fan_speed_percent = smu7_fan_ctrl_get_fan_speed_percent,
	.set_fan_speed_percent = smu7_fan_ctrl_set_fan_speed_percent,
	.reset_fan_speed_to_default = smu7_fan_ctrl_reset_fan_speed_to_default,
	.get_fan_speed_rpm = smu7_fan_ctrl_get_fan_speed_rpm,
	.set_fan_speed_rpm = smu7_fan_ctrl_set_fan_speed_rpm,
	.uninitialize_thermal_controller = smu7_thermal_ctrl_uninitialize_thermal_controller,
	.register_irq_handlers = smu7_register_irq_handlers,
	.check_smc_update_required_for_display_configuration = smu7_check_smc_update_required_for_display_configuration,
	.check_states_equal = smu7_check_states_equal,
	.set_fan_control_mode = smu7_set_fan_control_mode,
	.get_fan_control_mode = smu7_get_fan_control_mode,
	.force_clock_level = smu7_force_clock_level,
	.print_clock_levels = smu7_print_clock_levels,
	.powergate_gfx = smu7_powergate_gfx,
	.get_sclk_od = smu7_get_sclk_od,
	.set_sclk_od = smu7_set_sclk_od,
	.get_mclk_od = smu7_get_mclk_od,
	.set_mclk_od = smu7_set_mclk_od,
	.get_clock_by_type = smu7_get_clock_by_type,
	.get_clock_by_type_with_latency = smu7_get_clock_by_type_with_latency,
	.set_watermarks_for_clocks_ranges = smu7_set_watermarks_for_clocks_ranges,
	.read_sensor = smu7_read_sensor,
	.dynamic_state_management_disable = smu7_disable_dpm_tasks,
	.avfs_control = smu7_avfs_control,
	.disable_smc_firmware_ctf = smu7_thermal_disable_alert,
	.start_thermal_controller = smu7_start_thermal_controller,
	.notify_cac_buffer_info = smu7_notify_cac_buffer_info,
	.get_max_high_clocks = smu7_get_max_high_clocks,
	.get_thermal_temperature_range = smu7_get_thermal_temperature_range,
	.odn_edit_dpm_table = smu7_odn_edit_dpm_table,
	.set_power_limit = smu7_set_power_limit,
	.get_power_profile_mode = smu7_get_power_profile_mode,
	.set_power_profile_mode = smu7_set_power_profile_mode,
	.get_performance_level = smu7_get_performance_level,
	.get_asic_baco_capability = smu7_baco_get_capability,
	.get_asic_baco_state = smu7_baco_get_state,
	.set_asic_baco_state = smu7_baco_set_state,
	.power_off_asic = smu7_power_off_asic,
};

uint8_t smu7_get_sleep_divider_id_from_clock(uint32_t clock,
		uint32_t clock_insr)
{
	uint8_t i;
	uint32_t temp;
	uint32_t min = max(clock_insr, (uint32_t)SMU7_MINIMUM_ENGINE_CLOCK);

	PP_ASSERT_WITH_CODE((clock >= min), "Engine clock can't satisfy stutter requirement!", return 0);
	for (i = SMU7_MAX_DEEPSLEEP_DIVIDER_ID;  ; i--) {
		temp = clock >> i;

		if (temp >= min || i == 0)
			break;
	}
	return i;
}

int smu7_init_function_pointers(struct pp_hwmgr *hwmgr)
{
	hwmgr->hwmgr_func = &smu7_hwmgr_funcs;
	if (hwmgr->pp_table_version == PP_TABLE_V0)
		hwmgr->pptable_func = &pptable_funcs;
	else if (hwmgr->pp_table_version == PP_TABLE_V1)
		hwmgr->pptable_func = &pptable_v1_0_funcs;

	return 0;
}<|MERGE_RESOLUTION|>--- conflicted
+++ resolved
@@ -1300,11 +1300,7 @@
 				(0 == smum_send_msg_to_smc(hwmgr,
 						PPSMC_MSG_PCIeDPM_Disable,
 						NULL)),
-<<<<<<< HEAD
-				"Failed to disble pcie DPM during DPM Start Function!",
-=======
 				"Failed to disable pcie DPM during DPM Start Function!",
->>>>>>> fe8a0578
 				return -EINVAL);
 	}
 
