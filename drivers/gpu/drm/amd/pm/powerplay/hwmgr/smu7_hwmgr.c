/*
 * Copyright 2015 Advanced Micro Devices, Inc.
 *
 * Permission is hereby granted, free of charge, to any person obtaining a
 * copy of this software and associated documentation files (the "Software"),
 * to deal in the Software without restriction, including without limitation
 * the rights to use, copy, modify, merge, publish, distribute, sublicense,
 * and/or sell copies of the Software, and to permit persons to whom the
 * Software is furnished to do so, subject to the following conditions:
 *
 * The above copyright notice and this permission notice shall be included in
 * all copies or substantial portions of the Software.
 *
 * THE SOFTWARE IS PROVIDED "AS IS", WITHOUT WARRANTY OF ANY KIND, EXPRESS OR
 * IMPLIED, INCLUDING BUT NOT LIMITED TO THE WARRANTIES OF MERCHANTABILITY,
 * FITNESS FOR A PARTICULAR PURPOSE AND NONINFRINGEMENT.  IN NO EVENT SHALL
 * THE COPYRIGHT HOLDER(S) OR AUTHOR(S) BE LIABLE FOR ANY CLAIM, DAMAGES OR
 * OTHER LIABILITY, WHETHER IN AN ACTION OF CONTRACT, TORT OR OTHERWISE,
 * ARISING FROM, OUT OF OR IN CONNECTION WITH THE SOFTWARE OR THE USE OR
 * OTHER DEALINGS IN THE SOFTWARE.
 *
 */
#include "pp_debug.h"
#include <linux/delay.h>
#include <linux/fb.h>
#include <linux/module.h>
#include <linux/pci.h>
#include <linux/slab.h>
#include <asm/div64.h>
#include <drm/amdgpu_drm.h>
#include "ppatomctrl.h"
#include "atombios.h"
#include "pptable_v1_0.h"
#include "pppcielanes.h"
#include "amd_pcie_helpers.h"
#include "hardwaremanager.h"
#include "process_pptables_v1_0.h"
#include "cgs_common.h"

#include "smu7_common.h"

#include "hwmgr.h"
#include "smu7_hwmgr.h"
#include "smu_ucode_xfer_vi.h"
#include "smu7_powertune.h"
#include "smu7_dyn_defaults.h"
#include "smu7_thermal.h"
#include "smu7_clockpowergating.h"
#include "processpptables.h"
#include "pp_thermal.h"
#include "smu7_baco.h"
#include "smu7_smumgr.h"
#include "polaris10_smumgr.h"

#include "ivsrcid/ivsrcid_vislands30.h"

#define MC_CG_ARB_FREQ_F0           0x0a
#define MC_CG_ARB_FREQ_F1           0x0b
#define MC_CG_ARB_FREQ_F2           0x0c
#define MC_CG_ARB_FREQ_F3           0x0d

#define MC_CG_SEQ_DRAMCONF_S0       0x05
#define MC_CG_SEQ_DRAMCONF_S1       0x06
#define MC_CG_SEQ_YCLK_SUSPEND      0x04
#define MC_CG_SEQ_YCLK_RESUME       0x0a

#define SMC_CG_IND_START            0xc0030000
#define SMC_CG_IND_END              0xc0040000

#define MEM_FREQ_LOW_LATENCY        25000
#define MEM_FREQ_HIGH_LATENCY       80000

#define MEM_LATENCY_HIGH            45
#define MEM_LATENCY_LOW             35
#define MEM_LATENCY_ERR             0xFFFF

#define MC_SEQ_MISC0_GDDR5_SHIFT 28
#define MC_SEQ_MISC0_GDDR5_MASK  0xf0000000
#define MC_SEQ_MISC0_GDDR5_VALUE 5

#define PCIE_BUS_CLK                10000
#define TCLK                        (PCIE_BUS_CLK / 10)

static struct profile_mode_setting smu7_profiling[7] =
					{{0, 0, 0, 0, 0, 0, 0, 0},
					 {1, 0, 100, 30, 1, 0, 100, 10},
					 {1, 10, 0, 30, 0, 0, 0, 0},
					 {0, 0, 0, 0, 1, 10, 16, 31},
					 {1, 0, 11, 50, 1, 0, 100, 10},
					 {1, 0, 5, 30, 0, 0, 0, 0},
					 {0, 0, 0, 0, 0, 0, 0, 0},
					};

#define PPSMC_MSG_SetVBITimeout_VEGAM    ((uint16_t) 0x310)

#define ixPWR_SVI2_PLANE1_LOAD                     0xC0200280
#define PWR_SVI2_PLANE1_LOAD__PSI1_MASK                    0x00000020L
#define PWR_SVI2_PLANE1_LOAD__PSI0_EN_MASK                 0x00000040L
#define PWR_SVI2_PLANE1_LOAD__PSI1__SHIFT                  0x00000005
#define PWR_SVI2_PLANE1_LOAD__PSI0_EN__SHIFT               0x00000006

#define STRAP_EVV_REVISION_MSB		2211
#define STRAP_EVV_REVISION_LSB		2208

/** Values for the CG_THERMAL_CTRL::DPM_EVENT_SRC field. */
enum DPM_EVENT_SRC {
	DPM_EVENT_SRC_ANALOG = 0,
	DPM_EVENT_SRC_EXTERNAL = 1,
	DPM_EVENT_SRC_DIGITAL = 2,
	DPM_EVENT_SRC_ANALOG_OR_EXTERNAL = 3,
	DPM_EVENT_SRC_DIGITAL_OR_EXTERNAL = 4
};

#define ixDIDT_SQ_EDC_CTRL                         0x0013
#define ixDIDT_SQ_EDC_THRESHOLD                    0x0014
#define ixDIDT_SQ_EDC_STALL_PATTERN_1_2            0x0015
#define ixDIDT_SQ_EDC_STALL_PATTERN_3_4            0x0016
#define ixDIDT_SQ_EDC_STALL_PATTERN_5_6            0x0017
#define ixDIDT_SQ_EDC_STALL_PATTERN_7              0x0018

#define ixDIDT_TD_EDC_CTRL                         0x0053
#define ixDIDT_TD_EDC_THRESHOLD                    0x0054
#define ixDIDT_TD_EDC_STALL_PATTERN_1_2            0x0055
#define ixDIDT_TD_EDC_STALL_PATTERN_3_4            0x0056
#define ixDIDT_TD_EDC_STALL_PATTERN_5_6            0x0057
#define ixDIDT_TD_EDC_STALL_PATTERN_7              0x0058

#define ixDIDT_TCP_EDC_CTRL                        0x0073
#define ixDIDT_TCP_EDC_THRESHOLD                   0x0074
#define ixDIDT_TCP_EDC_STALL_PATTERN_1_2           0x0075
#define ixDIDT_TCP_EDC_STALL_PATTERN_3_4           0x0076
#define ixDIDT_TCP_EDC_STALL_PATTERN_5_6           0x0077
#define ixDIDT_TCP_EDC_STALL_PATTERN_7             0x0078

#define ixDIDT_DB_EDC_CTRL                         0x0033
#define ixDIDT_DB_EDC_THRESHOLD                    0x0034
#define ixDIDT_DB_EDC_STALL_PATTERN_1_2            0x0035
#define ixDIDT_DB_EDC_STALL_PATTERN_3_4            0x0036
#define ixDIDT_DB_EDC_STALL_PATTERN_5_6            0x0037
#define ixDIDT_DB_EDC_STALL_PATTERN_7              0x0038

uint32_t DIDTEDCConfig_P12[] = {
    ixDIDT_SQ_EDC_STALL_PATTERN_1_2,
    ixDIDT_SQ_EDC_STALL_PATTERN_3_4,
    ixDIDT_SQ_EDC_STALL_PATTERN_5_6,
    ixDIDT_SQ_EDC_STALL_PATTERN_7,
    ixDIDT_SQ_EDC_THRESHOLD,
    ixDIDT_SQ_EDC_CTRL,
    ixDIDT_TD_EDC_STALL_PATTERN_1_2,
    ixDIDT_TD_EDC_STALL_PATTERN_3_4,
    ixDIDT_TD_EDC_STALL_PATTERN_5_6,
    ixDIDT_TD_EDC_STALL_PATTERN_7,
    ixDIDT_TD_EDC_THRESHOLD,
    ixDIDT_TD_EDC_CTRL,
    ixDIDT_TCP_EDC_STALL_PATTERN_1_2,
    ixDIDT_TCP_EDC_STALL_PATTERN_3_4,
    ixDIDT_TCP_EDC_STALL_PATTERN_5_6,
    ixDIDT_TCP_EDC_STALL_PATTERN_7,
    ixDIDT_TCP_EDC_THRESHOLD,
    ixDIDT_TCP_EDC_CTRL,
    ixDIDT_DB_EDC_STALL_PATTERN_1_2,
    ixDIDT_DB_EDC_STALL_PATTERN_3_4,
    ixDIDT_DB_EDC_STALL_PATTERN_5_6,
    ixDIDT_DB_EDC_STALL_PATTERN_7,
    ixDIDT_DB_EDC_THRESHOLD,
    ixDIDT_DB_EDC_CTRL,
    0xFFFFFFFF // End of list
};

static const unsigned long PhwVIslands_Magic = (unsigned long)(PHM_VIslands_Magic);
static int smu7_force_clock_level(struct pp_hwmgr *hwmgr,
		enum pp_clock_type type, uint32_t mask);
static int smu7_notify_has_display(struct pp_hwmgr *hwmgr);

static struct smu7_power_state *cast_phw_smu7_power_state(
				  struct pp_hw_power_state *hw_ps)
{
	PP_ASSERT_WITH_CODE((PhwVIslands_Magic == hw_ps->magic),
				"Invalid Powerstate Type!",
				 return NULL);

	return (struct smu7_power_state *)hw_ps;
}

static const struct smu7_power_state *cast_const_phw_smu7_power_state(
				 const struct pp_hw_power_state *hw_ps)
{
	PP_ASSERT_WITH_CODE((PhwVIslands_Magic == hw_ps->magic),
				"Invalid Powerstate Type!",
				 return NULL);

	return (const struct smu7_power_state *)hw_ps;
}

/**
 * smu7_get_mc_microcode_version - Find the MC microcode version and store it in the HwMgr struct
 *
 * @hwmgr:  the address of the powerplay hardware manager.
 * Return:   always 0
 */
static int smu7_get_mc_microcode_version(struct pp_hwmgr *hwmgr)
{
	cgs_write_register(hwmgr->device, mmMC_SEQ_IO_DEBUG_INDEX, 0x9F);

	hwmgr->microcode_version_info.MC = cgs_read_register(hwmgr->device, mmMC_SEQ_IO_DEBUG_DATA);

	return 0;
}

static uint16_t smu7_get_current_pcie_speed(struct pp_hwmgr *hwmgr)
{
	uint32_t speedCntl = 0;

	/* mmPCIE_PORT_INDEX rename as mmPCIE_INDEX */
	speedCntl = cgs_read_ind_register(hwmgr->device, CGS_IND_REG__PCIE,
			ixPCIE_LC_SPEED_CNTL);
	return((uint16_t)PHM_GET_FIELD(speedCntl,
			PCIE_LC_SPEED_CNTL, LC_CURRENT_DATA_RATE));
}

static int smu7_get_current_pcie_lane_number(struct pp_hwmgr *hwmgr)
{
	uint32_t link_width;

	/* mmPCIE_PORT_INDEX rename as mmPCIE_INDEX */
	link_width = PHM_READ_INDIRECT_FIELD(hwmgr->device, CGS_IND_REG__PCIE,
			PCIE_LC_LINK_WIDTH_CNTL, LC_LINK_WIDTH_RD);

	PP_ASSERT_WITH_CODE((7 >= link_width),
			"Invalid PCIe lane width!", return 0);

	return decode_pcie_lane_width(link_width);
}

/**
 * smu7_enable_smc_voltage_controller - Enable voltage control
 *
 * @hwmgr:  the address of the powerplay hardware manager.
 * Return:   always PP_Result_OK
 */
static int smu7_enable_smc_voltage_controller(struct pp_hwmgr *hwmgr)
{
	if (hwmgr->chip_id >= CHIP_POLARIS10 &&
	    hwmgr->chip_id <= CHIP_VEGAM) {
		PHM_WRITE_VFPF_INDIRECT_FIELD(hwmgr->device,
				CGS_IND_REG__SMC, PWR_SVI2_PLANE1_LOAD, PSI1, 0);
		PHM_WRITE_VFPF_INDIRECT_FIELD(hwmgr->device,
				CGS_IND_REG__SMC, PWR_SVI2_PLANE1_LOAD, PSI0_EN, 0);
	}

	if (hwmgr->feature_mask & PP_SMC_VOLTAGE_CONTROL_MASK)
		smum_send_msg_to_smc(hwmgr, PPSMC_MSG_Voltage_Cntl_Enable, NULL);

	return 0;
}

/**
 * smu7_voltage_control - Checks if we want to support voltage control
 *
 * @hwmgr:  the address of the powerplay hardware manager.
 */
static bool smu7_voltage_control(const struct pp_hwmgr *hwmgr)
{
	const struct smu7_hwmgr *data =
			(const struct smu7_hwmgr *)(hwmgr->backend);

	return (SMU7_VOLTAGE_CONTROL_NONE != data->voltage_control);
}

/**
 * smu7_enable_voltage_control - Enable voltage control
 *
 * @hwmgr:  the address of the powerplay hardware manager.
 * Return:   always 0
 */
static int smu7_enable_voltage_control(struct pp_hwmgr *hwmgr)
{
	/* enable voltage control */
	PHM_WRITE_INDIRECT_FIELD(hwmgr->device, CGS_IND_REG__SMC,
			GENERAL_PWRMGT, VOLT_PWRMGT_EN, 1);

	return 0;
}

static int phm_get_svi2_voltage_table_v0(pp_atomctrl_voltage_table *voltage_table,
		struct phm_clock_voltage_dependency_table *voltage_dependency_table
		)
{
	uint32_t i;

	PP_ASSERT_WITH_CODE((NULL != voltage_table),
			"Voltage Dependency Table empty.", return -EINVAL;);

	voltage_table->mask_low = 0;
	voltage_table->phase_delay = 0;
	voltage_table->count = voltage_dependency_table->count;

	for (i = 0; i < voltage_dependency_table->count; i++) {
		voltage_table->entries[i].value =
			voltage_dependency_table->entries[i].v;
		voltage_table->entries[i].smio_low = 0;
	}

	return 0;
}


/**
 * smu7_construct_voltage_tables - Create Voltage Tables.
 *
 * @hwmgr:  the address of the powerplay hardware manager.
 * Return:   always 0
 */
static int smu7_construct_voltage_tables(struct pp_hwmgr *hwmgr)
{
	struct smu7_hwmgr *data = (struct smu7_hwmgr *)(hwmgr->backend);
	struct phm_ppt_v1_information *table_info =
			(struct phm_ppt_v1_information *)hwmgr->pptable;
	int result = 0;
	uint32_t tmp;

	if (SMU7_VOLTAGE_CONTROL_BY_GPIO == data->mvdd_control) {
		result = atomctrl_get_voltage_table_v3(hwmgr,
				VOLTAGE_TYPE_MVDDC, VOLTAGE_OBJ_GPIO_LUT,
				&(data->mvdd_voltage_table));
		PP_ASSERT_WITH_CODE((0 == result),
				"Failed to retrieve MVDD table.",
				return result);
	} else if (SMU7_VOLTAGE_CONTROL_BY_SVID2 == data->mvdd_control) {
		if (hwmgr->pp_table_version == PP_TABLE_V1)
			result = phm_get_svi2_mvdd_voltage_table(&(data->mvdd_voltage_table),
					table_info->vdd_dep_on_mclk);
		else if (hwmgr->pp_table_version == PP_TABLE_V0)
			result = phm_get_svi2_voltage_table_v0(&(data->mvdd_voltage_table),
					hwmgr->dyn_state.mvdd_dependency_on_mclk);

		PP_ASSERT_WITH_CODE((0 == result),
				"Failed to retrieve SVI2 MVDD table from dependency table.",
				return result;);
	}

	if (SMU7_VOLTAGE_CONTROL_BY_GPIO == data->vddci_control) {
		result = atomctrl_get_voltage_table_v3(hwmgr,
				VOLTAGE_TYPE_VDDCI, VOLTAGE_OBJ_GPIO_LUT,
				&(data->vddci_voltage_table));
		PP_ASSERT_WITH_CODE((0 == result),
				"Failed to retrieve VDDCI table.",
				return result);
	} else if (SMU7_VOLTAGE_CONTROL_BY_SVID2 == data->vddci_control) {
		if (hwmgr->pp_table_version == PP_TABLE_V1)
			result = phm_get_svi2_vddci_voltage_table(&(data->vddci_voltage_table),
					table_info->vdd_dep_on_mclk);
		else if (hwmgr->pp_table_version == PP_TABLE_V0)
			result = phm_get_svi2_voltage_table_v0(&(data->vddci_voltage_table),
					hwmgr->dyn_state.vddci_dependency_on_mclk);
		PP_ASSERT_WITH_CODE((0 == result),
				"Failed to retrieve SVI2 VDDCI table from dependency table.",
				return result);
	}

	if (SMU7_VOLTAGE_CONTROL_BY_SVID2 == data->vdd_gfx_control) {
		/* VDDGFX has only SVI2 voltage control */
		result = phm_get_svi2_vdd_voltage_table(&(data->vddgfx_voltage_table),
					table_info->vddgfx_lookup_table);
		PP_ASSERT_WITH_CODE((0 == result),
			"Failed to retrieve SVI2 VDDGFX table from lookup table.", return result;);
	}


	if (SMU7_VOLTAGE_CONTROL_BY_GPIO == data->voltage_control) {
		result = atomctrl_get_voltage_table_v3(hwmgr,
					VOLTAGE_TYPE_VDDC, VOLTAGE_OBJ_GPIO_LUT,
					&data->vddc_voltage_table);
		PP_ASSERT_WITH_CODE((0 == result),
			"Failed to retrieve VDDC table.", return result;);
	} else if (SMU7_VOLTAGE_CONTROL_BY_SVID2 == data->voltage_control) {

		if (hwmgr->pp_table_version == PP_TABLE_V0)
			result = phm_get_svi2_voltage_table_v0(&data->vddc_voltage_table,
					hwmgr->dyn_state.vddc_dependency_on_mclk);
		else if (hwmgr->pp_table_version == PP_TABLE_V1)
			result = phm_get_svi2_vdd_voltage_table(&(data->vddc_voltage_table),
				table_info->vddc_lookup_table);

		PP_ASSERT_WITH_CODE((0 == result),
			"Failed to retrieve SVI2 VDDC table from dependency table.", return result;);
	}

	tmp = smum_get_mac_definition(hwmgr, SMU_MAX_LEVELS_VDDC);
	PP_ASSERT_WITH_CODE(
			(data->vddc_voltage_table.count <= tmp),
		"Too many voltage values for VDDC. Trimming to fit state table.",
			phm_trim_voltage_table_to_fit_state_table(tmp,
						&(data->vddc_voltage_table)));

	tmp = smum_get_mac_definition(hwmgr, SMU_MAX_LEVELS_VDDGFX);
	PP_ASSERT_WITH_CODE(
			(data->vddgfx_voltage_table.count <= tmp),
		"Too many voltage values for VDDC. Trimming to fit state table.",
			phm_trim_voltage_table_to_fit_state_table(tmp,
						&(data->vddgfx_voltage_table)));

	tmp = smum_get_mac_definition(hwmgr, SMU_MAX_LEVELS_VDDCI);
	PP_ASSERT_WITH_CODE(
			(data->vddci_voltage_table.count <= tmp),
		"Too many voltage values for VDDCI. Trimming to fit state table.",
			phm_trim_voltage_table_to_fit_state_table(tmp,
					&(data->vddci_voltage_table)));

	tmp = smum_get_mac_definition(hwmgr, SMU_MAX_LEVELS_MVDD);
	PP_ASSERT_WITH_CODE(
			(data->mvdd_voltage_table.count <= tmp),
		"Too many voltage values for MVDD. Trimming to fit state table.",
			phm_trim_voltage_table_to_fit_state_table(tmp,
						&(data->mvdd_voltage_table)));

	return 0;
}

/**
 * smu7_program_static_screen_threshold_parameters - Programs static screed detection parameters
 *
 * @hwmgr:  the address of the powerplay hardware manager.
 * Return:   always 0
 */
static int smu7_program_static_screen_threshold_parameters(
							struct pp_hwmgr *hwmgr)
{
	struct smu7_hwmgr *data = (struct smu7_hwmgr *)(hwmgr->backend);

	/* Set static screen threshold unit */
	PHM_WRITE_INDIRECT_FIELD(hwmgr->device, CGS_IND_REG__SMC,
			CG_STATIC_SCREEN_PARAMETER, STATIC_SCREEN_THRESHOLD_UNIT,
			data->static_screen_threshold_unit);
	/* Set static screen threshold */
	PHM_WRITE_INDIRECT_FIELD(hwmgr->device, CGS_IND_REG__SMC,
			CG_STATIC_SCREEN_PARAMETER, STATIC_SCREEN_THRESHOLD,
			data->static_screen_threshold);

	return 0;
}

/**
 * smu7_enable_display_gap - Setup display gap for glitch free memory clock switching.
 *
 * @hwmgr:  the address of the powerplay hardware manager.
 * Return:   always  0
 */
static int smu7_enable_display_gap(struct pp_hwmgr *hwmgr)
{
	uint32_t display_gap =
			cgs_read_ind_register(hwmgr->device, CGS_IND_REG__SMC,
					ixCG_DISPLAY_GAP_CNTL);

	display_gap = PHM_SET_FIELD(display_gap, CG_DISPLAY_GAP_CNTL,
			DISP_GAP, DISPLAY_GAP_IGNORE);

	display_gap = PHM_SET_FIELD(display_gap, CG_DISPLAY_GAP_CNTL,
			DISP_GAP_MCHG, DISPLAY_GAP_VBLANK);

	cgs_write_ind_register(hwmgr->device, CGS_IND_REG__SMC,
			ixCG_DISPLAY_GAP_CNTL, display_gap);

	return 0;
}

/**
 * smu7_program_voting_clients - Programs activity state transition voting clients
 *
 * @hwmgr:  the address of the powerplay hardware manager.
 * Return:   always  0
 */
static int smu7_program_voting_clients(struct pp_hwmgr *hwmgr)
{
	struct smu7_hwmgr *data = (struct smu7_hwmgr *)(hwmgr->backend);
	int i;

	/* Clear reset for voting clients before enabling DPM */
	PHM_WRITE_INDIRECT_FIELD(hwmgr->device, CGS_IND_REG__SMC,
			SCLK_PWRMGT_CNTL, RESET_SCLK_CNT, 0);
	PHM_WRITE_INDIRECT_FIELD(hwmgr->device, CGS_IND_REG__SMC,
			SCLK_PWRMGT_CNTL, RESET_BUSY_CNT, 0);

	for (i = 0; i < 8; i++)
		cgs_write_ind_register(hwmgr->device, CGS_IND_REG__SMC,
					ixCG_FREQ_TRAN_VOTING_0 + i * 4,
					data->voting_rights_clients[i]);
	return 0;
}

static int smu7_clear_voting_clients(struct pp_hwmgr *hwmgr)
{
	int i;

	/* Reset voting clients before disabling DPM */
	PHM_WRITE_INDIRECT_FIELD(hwmgr->device, CGS_IND_REG__SMC,
			SCLK_PWRMGT_CNTL, RESET_SCLK_CNT, 1);
	PHM_WRITE_INDIRECT_FIELD(hwmgr->device, CGS_IND_REG__SMC,
			SCLK_PWRMGT_CNTL, RESET_BUSY_CNT, 1);

	for (i = 0; i < 8; i++)
		cgs_write_ind_register(hwmgr->device, CGS_IND_REG__SMC,
				ixCG_FREQ_TRAN_VOTING_0 + i * 4, 0);

	return 0;
}

/* Copy one arb setting to another and then switch the active set.
 * arb_src and arb_dest is one of the MC_CG_ARB_FREQ_Fx constants.
 */
static int smu7_copy_and_switch_arb_sets(struct pp_hwmgr *hwmgr,
		uint32_t arb_src, uint32_t arb_dest)
{
	uint32_t mc_arb_dram_timing;
	uint32_t mc_arb_dram_timing2;
	uint32_t burst_time;
	uint32_t mc_cg_config;

	switch (arb_src) {
	case MC_CG_ARB_FREQ_F0:
		mc_arb_dram_timing  = cgs_read_register(hwmgr->device, mmMC_ARB_DRAM_TIMING);
		mc_arb_dram_timing2 = cgs_read_register(hwmgr->device, mmMC_ARB_DRAM_TIMING2);
		burst_time = PHM_READ_FIELD(hwmgr->device, MC_ARB_BURST_TIME, STATE0);
		break;
	case MC_CG_ARB_FREQ_F1:
		mc_arb_dram_timing  = cgs_read_register(hwmgr->device, mmMC_ARB_DRAM_TIMING_1);
		mc_arb_dram_timing2 = cgs_read_register(hwmgr->device, mmMC_ARB_DRAM_TIMING2_1);
		burst_time = PHM_READ_FIELD(hwmgr->device, MC_ARB_BURST_TIME, STATE1);
		break;
	default:
		return -EINVAL;
	}

	switch (arb_dest) {
	case MC_CG_ARB_FREQ_F0:
		cgs_write_register(hwmgr->device, mmMC_ARB_DRAM_TIMING, mc_arb_dram_timing);
		cgs_write_register(hwmgr->device, mmMC_ARB_DRAM_TIMING2, mc_arb_dram_timing2);
		PHM_WRITE_FIELD(hwmgr->device, MC_ARB_BURST_TIME, STATE0, burst_time);
		break;
	case MC_CG_ARB_FREQ_F1:
		cgs_write_register(hwmgr->device, mmMC_ARB_DRAM_TIMING_1, mc_arb_dram_timing);
		cgs_write_register(hwmgr->device, mmMC_ARB_DRAM_TIMING2_1, mc_arb_dram_timing2);
		PHM_WRITE_FIELD(hwmgr->device, MC_ARB_BURST_TIME, STATE1, burst_time);
		break;
	default:
		return -EINVAL;
	}

	mc_cg_config = cgs_read_register(hwmgr->device, mmMC_CG_CONFIG);
	mc_cg_config |= 0x0000000F;
	cgs_write_register(hwmgr->device, mmMC_CG_CONFIG, mc_cg_config);
	PHM_WRITE_FIELD(hwmgr->device, MC_ARB_CG, CG_ARB_REQ, arb_dest);

	return 0;
}

static int smu7_reset_to_default(struct pp_hwmgr *hwmgr)
{
	return smum_send_msg_to_smc(hwmgr, PPSMC_MSG_ResetToDefaults, NULL);
}

/**
 * smu7_initial_switch_from_arbf0_to_f1 - Initial switch from ARB F0->F1
 *
 * @hwmgr:  the address of the powerplay hardware manager.
 * Return:   always 0
 * This function is to be called from the SetPowerState table.
 */
static int smu7_initial_switch_from_arbf0_to_f1(struct pp_hwmgr *hwmgr)
{
	return smu7_copy_and_switch_arb_sets(hwmgr,
			MC_CG_ARB_FREQ_F0, MC_CG_ARB_FREQ_F1);
}

static int smu7_force_switch_to_arbf0(struct pp_hwmgr *hwmgr)
{
	uint32_t tmp;

	tmp = (cgs_read_ind_register(hwmgr->device,
			CGS_IND_REG__SMC, ixSMC_SCRATCH9) &
			0x0000ff00) >> 8;

	if (tmp == MC_CG_ARB_FREQ_F0)
		return 0;

	return smu7_copy_and_switch_arb_sets(hwmgr,
			tmp, MC_CG_ARB_FREQ_F0);
}

static uint16_t smu7_override_pcie_speed(struct pp_hwmgr *hwmgr)
{
	struct amdgpu_device *adev = (struct amdgpu_device *)(hwmgr->adev);
	uint16_t pcie_gen = 0;

	if (adev->pm.pcie_gen_mask & CAIL_PCIE_LINK_SPEED_SUPPORT_GEN4 &&
	    adev->pm.pcie_gen_mask & CAIL_ASIC_PCIE_LINK_SPEED_SUPPORT_GEN4)
		pcie_gen = 3;
	else if (adev->pm.pcie_gen_mask & CAIL_PCIE_LINK_SPEED_SUPPORT_GEN3 &&
		adev->pm.pcie_gen_mask & CAIL_ASIC_PCIE_LINK_SPEED_SUPPORT_GEN3)
		pcie_gen = 2;
	else if (adev->pm.pcie_gen_mask & CAIL_PCIE_LINK_SPEED_SUPPORT_GEN2 &&
		adev->pm.pcie_gen_mask & CAIL_ASIC_PCIE_LINK_SPEED_SUPPORT_GEN2)
		pcie_gen = 1;
	else if (adev->pm.pcie_gen_mask & CAIL_PCIE_LINK_SPEED_SUPPORT_GEN1 &&
		adev->pm.pcie_gen_mask & CAIL_ASIC_PCIE_LINK_SPEED_SUPPORT_GEN1)
		pcie_gen = 0;

	return pcie_gen;
}

static uint16_t smu7_override_pcie_width(struct pp_hwmgr *hwmgr)
{
	struct amdgpu_device *adev = (struct amdgpu_device *)(hwmgr->adev);
	uint16_t pcie_width = 0;

	if (adev->pm.pcie_mlw_mask & CAIL_PCIE_LINK_WIDTH_SUPPORT_X16)
		pcie_width = 16;
	else if (adev->pm.pcie_mlw_mask & CAIL_PCIE_LINK_WIDTH_SUPPORT_X12)
		pcie_width = 12;
	else if (adev->pm.pcie_mlw_mask & CAIL_PCIE_LINK_WIDTH_SUPPORT_X8)
		pcie_width = 8;
	else if (adev->pm.pcie_mlw_mask & CAIL_PCIE_LINK_WIDTH_SUPPORT_X4)
		pcie_width = 4;
	else if (adev->pm.pcie_mlw_mask & CAIL_PCIE_LINK_WIDTH_SUPPORT_X2)
		pcie_width = 2;
	else if (adev->pm.pcie_mlw_mask & CAIL_PCIE_LINK_WIDTH_SUPPORT_X1)
		pcie_width = 1;

	return pcie_width;
}

static int smu7_setup_default_pcie_table(struct pp_hwmgr *hwmgr)
{
	struct smu7_hwmgr *data = (struct smu7_hwmgr *)(hwmgr->backend);

	struct phm_ppt_v1_information *table_info =
			(struct phm_ppt_v1_information *)(hwmgr->pptable);
	struct phm_ppt_v1_pcie_table *pcie_table = NULL;

	uint32_t i, max_entry;
	uint32_t tmp;

	PP_ASSERT_WITH_CODE((data->use_pcie_performance_levels ||
			data->use_pcie_power_saving_levels), "No pcie performance levels!",
			return -EINVAL);

	if (table_info != NULL)
		pcie_table = table_info->pcie_table;

	if (data->use_pcie_performance_levels &&
			!data->use_pcie_power_saving_levels) {
		data->pcie_gen_power_saving = data->pcie_gen_performance;
		data->pcie_lane_power_saving = data->pcie_lane_performance;
	} else if (!data->use_pcie_performance_levels &&
			data->use_pcie_power_saving_levels) {
		data->pcie_gen_performance = data->pcie_gen_power_saving;
		data->pcie_lane_performance = data->pcie_lane_power_saving;
	}
	tmp = smum_get_mac_definition(hwmgr, SMU_MAX_LEVELS_LINK);
	phm_reset_single_dpm_table(&data->dpm_table.pcie_speed_table,
					tmp,
					MAX_REGULAR_DPM_NUMBER);

	if (pcie_table != NULL) {
		/* max_entry is used to make sure we reserve one PCIE level
		 * for boot level (fix for A+A PSPP issue).
		 * If PCIE table from PPTable have ULV entry + 8 entries,
		 * then ignore the last entry.*/
		max_entry = (tmp < pcie_table->count) ? tmp : pcie_table->count;
		for (i = 1; i < max_entry; i++) {
			phm_setup_pcie_table_entry(&data->dpm_table.pcie_speed_table, i - 1,
					get_pcie_gen_support(data->pcie_gen_cap,
							pcie_table->entries[i].gen_speed),
					get_pcie_lane_support(data->pcie_lane_cap,
							pcie_table->entries[i].lane_width));
		}
		data->dpm_table.pcie_speed_table.count = max_entry - 1;
		smum_update_smc_table(hwmgr, SMU_BIF_TABLE);
	} else {
		/* Hardcode Pcie Table */
		phm_setup_pcie_table_entry(&data->dpm_table.pcie_speed_table, 0,
				get_pcie_gen_support(data->pcie_gen_cap,
						PP_Min_PCIEGen),
				get_pcie_lane_support(data->pcie_lane_cap,
						PP_Max_PCIELane));
		phm_setup_pcie_table_entry(&data->dpm_table.pcie_speed_table, 1,
				get_pcie_gen_support(data->pcie_gen_cap,
						PP_Min_PCIEGen),
				get_pcie_lane_support(data->pcie_lane_cap,
						PP_Max_PCIELane));
		phm_setup_pcie_table_entry(&data->dpm_table.pcie_speed_table, 2,
				get_pcie_gen_support(data->pcie_gen_cap,
						PP_Max_PCIEGen),
				get_pcie_lane_support(data->pcie_lane_cap,
						PP_Max_PCIELane));
		phm_setup_pcie_table_entry(&data->dpm_table.pcie_speed_table, 3,
				get_pcie_gen_support(data->pcie_gen_cap,
						PP_Max_PCIEGen),
				get_pcie_lane_support(data->pcie_lane_cap,
						PP_Max_PCIELane));
		phm_setup_pcie_table_entry(&data->dpm_table.pcie_speed_table, 4,
				get_pcie_gen_support(data->pcie_gen_cap,
						PP_Max_PCIEGen),
				get_pcie_lane_support(data->pcie_lane_cap,
						PP_Max_PCIELane));
		phm_setup_pcie_table_entry(&data->dpm_table.pcie_speed_table, 5,
				get_pcie_gen_support(data->pcie_gen_cap,
						PP_Max_PCIEGen),
				get_pcie_lane_support(data->pcie_lane_cap,
						PP_Max_PCIELane));

		data->dpm_table.pcie_speed_table.count = 6;
	}
	/* Populate last level for boot PCIE level, but do not increment count. */
	if (hwmgr->chip_family == AMDGPU_FAMILY_CI) {
		for (i = 0; i <= data->dpm_table.pcie_speed_table.count; i++)
			phm_setup_pcie_table_entry(&data->dpm_table.pcie_speed_table, i,
				get_pcie_gen_support(data->pcie_gen_cap,
						PP_Max_PCIEGen),
				data->vbios_boot_state.pcie_lane_bootup_value);
	} else {
		phm_setup_pcie_table_entry(&data->dpm_table.pcie_speed_table,
			data->dpm_table.pcie_speed_table.count,
			get_pcie_gen_support(data->pcie_gen_cap,
					PP_Min_PCIEGen),
			get_pcie_lane_support(data->pcie_lane_cap,
					PP_Max_PCIELane));

		if (data->pcie_dpm_key_disabled)
			phm_setup_pcie_table_entry(&data->dpm_table.pcie_speed_table,
				data->dpm_table.pcie_speed_table.count,
				smu7_override_pcie_speed(hwmgr), smu7_override_pcie_width(hwmgr));
	}
	return 0;
}

static int smu7_reset_dpm_tables(struct pp_hwmgr *hwmgr)
{
	struct smu7_hwmgr *data = (struct smu7_hwmgr *)(hwmgr->backend);

	memset(&(data->dpm_table), 0x00, sizeof(data->dpm_table));

	phm_reset_single_dpm_table(
			&data->dpm_table.sclk_table,
				smum_get_mac_definition(hwmgr,
					SMU_MAX_LEVELS_GRAPHICS),
					MAX_REGULAR_DPM_NUMBER);
	phm_reset_single_dpm_table(
			&data->dpm_table.mclk_table,
			smum_get_mac_definition(hwmgr,
				SMU_MAX_LEVELS_MEMORY), MAX_REGULAR_DPM_NUMBER);

	phm_reset_single_dpm_table(
			&data->dpm_table.vddc_table,
				smum_get_mac_definition(hwmgr,
					SMU_MAX_LEVELS_VDDC),
					MAX_REGULAR_DPM_NUMBER);
	phm_reset_single_dpm_table(
			&data->dpm_table.vddci_table,
			smum_get_mac_definition(hwmgr,
				SMU_MAX_LEVELS_VDDCI), MAX_REGULAR_DPM_NUMBER);

	phm_reset_single_dpm_table(
			&data->dpm_table.mvdd_table,
				smum_get_mac_definition(hwmgr,
					SMU_MAX_LEVELS_MVDD),
					MAX_REGULAR_DPM_NUMBER);
	return 0;
}
/*
 * This function is to initialize all DPM state tables
 * for SMU7 based on the dependency table.
 * Dynamic state patching function will then trim these
 * state tables to the allowed range based
 * on the power policy or external client requests,
 * such as UVD request, etc.
 */

static int smu7_setup_dpm_tables_v0(struct pp_hwmgr *hwmgr)
{
	struct smu7_hwmgr *data = (struct smu7_hwmgr *)(hwmgr->backend);
	struct phm_clock_voltage_dependency_table *allowed_vdd_sclk_table =
		hwmgr->dyn_state.vddc_dependency_on_sclk;
	struct phm_clock_voltage_dependency_table *allowed_vdd_mclk_table =
		hwmgr->dyn_state.vddc_dependency_on_mclk;
	struct phm_cac_leakage_table *std_voltage_table =
		hwmgr->dyn_state.cac_leakage_table;
	uint32_t i;

	PP_ASSERT_WITH_CODE(allowed_vdd_sclk_table != NULL,
		"SCLK dependency table is missing. This table is mandatory", return -EINVAL);
	PP_ASSERT_WITH_CODE(allowed_vdd_sclk_table->count >= 1,
		"SCLK dependency table has to have is missing. This table is mandatory", return -EINVAL);

	PP_ASSERT_WITH_CODE(allowed_vdd_mclk_table != NULL,
		"MCLK dependency table is missing. This table is mandatory", return -EINVAL);
	PP_ASSERT_WITH_CODE(allowed_vdd_mclk_table->count >= 1,
		"VMCLK dependency table has to have is missing. This table is mandatory", return -EINVAL);


	/* Initialize Sclk DPM table based on allow Sclk values*/
	data->dpm_table.sclk_table.count = 0;

	for (i = 0; i < allowed_vdd_sclk_table->count; i++) {
		if (i == 0 || data->dpm_table.sclk_table.dpm_levels[data->dpm_table.sclk_table.count-1].value !=
				allowed_vdd_sclk_table->entries[i].clk) {
			data->dpm_table.sclk_table.dpm_levels[data->dpm_table.sclk_table.count].value =
				allowed_vdd_sclk_table->entries[i].clk;
			data->dpm_table.sclk_table.dpm_levels[data->dpm_table.sclk_table.count].enabled = (i == 0) ? 1 : 0;
			data->dpm_table.sclk_table.count++;
		}
	}

	PP_ASSERT_WITH_CODE(allowed_vdd_mclk_table != NULL,
		"MCLK dependency table is missing. This table is mandatory", return -EINVAL);
	/* Initialize Mclk DPM table based on allow Mclk values */
	data->dpm_table.mclk_table.count = 0;
	for (i = 0; i < allowed_vdd_mclk_table->count; i++) {
		if (i == 0 || data->dpm_table.mclk_table.dpm_levels[data->dpm_table.mclk_table.count-1].value !=
			allowed_vdd_mclk_table->entries[i].clk) {
			data->dpm_table.mclk_table.dpm_levels[data->dpm_table.mclk_table.count].value =
				allowed_vdd_mclk_table->entries[i].clk;
			data->dpm_table.mclk_table.dpm_levels[data->dpm_table.mclk_table.count].enabled = (i == 0) ? 1 : 0;
			data->dpm_table.mclk_table.count++;
		}
	}

	/* Initialize Vddc DPM table based on allow Vddc values.  And populate corresponding std values. */
	for (i = 0; i < allowed_vdd_sclk_table->count; i++) {
		data->dpm_table.vddc_table.dpm_levels[i].value = allowed_vdd_mclk_table->entries[i].v;
		data->dpm_table.vddc_table.dpm_levels[i].param1 = std_voltage_table->entries[i].Leakage;
		/* param1 is for corresponding std voltage */
		data->dpm_table.vddc_table.dpm_levels[i].enabled = true;
	}

	data->dpm_table.vddc_table.count = allowed_vdd_sclk_table->count;
	allowed_vdd_mclk_table = hwmgr->dyn_state.vddci_dependency_on_mclk;

	if (NULL != allowed_vdd_mclk_table) {
		/* Initialize Vddci DPM table based on allow Mclk values */
		for (i = 0; i < allowed_vdd_mclk_table->count; i++) {
			data->dpm_table.vddci_table.dpm_levels[i].value = allowed_vdd_mclk_table->entries[i].v;
			data->dpm_table.vddci_table.dpm_levels[i].enabled = true;
		}
		data->dpm_table.vddci_table.count = allowed_vdd_mclk_table->count;
	}

	allowed_vdd_mclk_table = hwmgr->dyn_state.mvdd_dependency_on_mclk;

	if (NULL != allowed_vdd_mclk_table) {
		/*
		 * Initialize MVDD DPM table based on allow Mclk
		 * values
		 */
		for (i = 0; i < allowed_vdd_mclk_table->count; i++) {
			data->dpm_table.mvdd_table.dpm_levels[i].value = allowed_vdd_mclk_table->entries[i].v;
			data->dpm_table.mvdd_table.dpm_levels[i].enabled = true;
		}
		data->dpm_table.mvdd_table.count = allowed_vdd_mclk_table->count;
	}

	return 0;
}

static int smu7_setup_dpm_tables_v1(struct pp_hwmgr *hwmgr)
{
	struct smu7_hwmgr *data = (struct smu7_hwmgr *)(hwmgr->backend);
	struct phm_ppt_v1_information *table_info =
			(struct phm_ppt_v1_information *)(hwmgr->pptable);
	uint32_t i;

	struct phm_ppt_v1_clock_voltage_dependency_table *dep_sclk_table;
	struct phm_ppt_v1_clock_voltage_dependency_table *dep_mclk_table;

	if (table_info == NULL)
		return -EINVAL;

	dep_sclk_table = table_info->vdd_dep_on_sclk;
	dep_mclk_table = table_info->vdd_dep_on_mclk;

	PP_ASSERT_WITH_CODE(dep_sclk_table != NULL,
			"SCLK dependency table is missing.",
			return -EINVAL);
	PP_ASSERT_WITH_CODE(dep_sclk_table->count >= 1,
			"SCLK dependency table count is 0.",
			return -EINVAL);

	PP_ASSERT_WITH_CODE(dep_mclk_table != NULL,
			"MCLK dependency table is missing.",
			return -EINVAL);
	PP_ASSERT_WITH_CODE(dep_mclk_table->count >= 1,
			"MCLK dependency table count is 0",
			return -EINVAL);

	/* Initialize Sclk DPM table based on allow Sclk values */
	data->dpm_table.sclk_table.count = 0;
	for (i = 0; i < dep_sclk_table->count; i++) {
		if (i == 0 || data->dpm_table.sclk_table.dpm_levels[data->dpm_table.sclk_table.count - 1].value !=
						dep_sclk_table->entries[i].clk) {

			data->dpm_table.sclk_table.dpm_levels[data->dpm_table.sclk_table.count].value =
					dep_sclk_table->entries[i].clk;

			data->dpm_table.sclk_table.dpm_levels[data->dpm_table.sclk_table.count].enabled =
					(i == 0) ? true : false;
			data->dpm_table.sclk_table.count++;
		}
	}
	if (hwmgr->platform_descriptor.overdriveLimit.engineClock == 0)
		hwmgr->platform_descriptor.overdriveLimit.engineClock = dep_sclk_table->entries[i-1].clk;
	/* Initialize Mclk DPM table based on allow Mclk values */
	data->dpm_table.mclk_table.count = 0;
	for (i = 0; i < dep_mclk_table->count; i++) {
		if (i == 0 || data->dpm_table.mclk_table.dpm_levels
				[data->dpm_table.mclk_table.count - 1].value !=
						dep_mclk_table->entries[i].clk) {
			data->dpm_table.mclk_table.dpm_levels[data->dpm_table.mclk_table.count].value =
							dep_mclk_table->entries[i].clk;
			data->dpm_table.mclk_table.dpm_levels[data->dpm_table.mclk_table.count].enabled =
							(i == 0) ? true : false;
			data->dpm_table.mclk_table.count++;
		}
	}

	if (hwmgr->platform_descriptor.overdriveLimit.memoryClock == 0)
		hwmgr->platform_descriptor.overdriveLimit.memoryClock = dep_mclk_table->entries[i-1].clk;
	return 0;
}

static int smu7_odn_initial_default_setting(struct pp_hwmgr *hwmgr)
{
	struct smu7_hwmgr *data = (struct smu7_hwmgr *)(hwmgr->backend);
	struct smu7_odn_dpm_table *odn_table = &(data->odn_dpm_table);
	struct phm_ppt_v1_information *table_info =
			(struct phm_ppt_v1_information *)(hwmgr->pptable);
	uint32_t i;

	struct phm_ppt_v1_clock_voltage_dependency_table *dep_sclk_table;
	struct phm_ppt_v1_clock_voltage_dependency_table *dep_mclk_table;
	struct phm_odn_performance_level *entries;

	if (table_info == NULL)
		return -EINVAL;

	dep_sclk_table = table_info->vdd_dep_on_sclk;
	dep_mclk_table = table_info->vdd_dep_on_mclk;

	odn_table->odn_core_clock_dpm_levels.num_of_pl =
						data->golden_dpm_table.sclk_table.count;
	entries = odn_table->odn_core_clock_dpm_levels.entries;
	for (i=0; i<data->golden_dpm_table.sclk_table.count; i++) {
		entries[i].clock = data->golden_dpm_table.sclk_table.dpm_levels[i].value;
		entries[i].enabled = true;
		entries[i].vddc = dep_sclk_table->entries[i].vddc;
	}

	smu_get_voltage_dependency_table_ppt_v1(dep_sclk_table,
		(struct phm_ppt_v1_clock_voltage_dependency_table *)&(odn_table->vdd_dependency_on_sclk));

	odn_table->odn_memory_clock_dpm_levels.num_of_pl =
						data->golden_dpm_table.mclk_table.count;
	entries = odn_table->odn_memory_clock_dpm_levels.entries;
	for (i=0; i<data->golden_dpm_table.mclk_table.count; i++) {
		entries[i].clock = data->golden_dpm_table.mclk_table.dpm_levels[i].value;
		entries[i].enabled = true;
		entries[i].vddc = dep_mclk_table->entries[i].vddc;
	}

	smu_get_voltage_dependency_table_ppt_v1(dep_mclk_table,
		(struct phm_ppt_v1_clock_voltage_dependency_table *)&(odn_table->vdd_dependency_on_mclk));

	return 0;
}

static void smu7_setup_voltage_range_from_vbios(struct pp_hwmgr *hwmgr)
{
	struct smu7_hwmgr *data = (struct smu7_hwmgr *)(hwmgr->backend);
	struct phm_ppt_v1_clock_voltage_dependency_table *dep_sclk_table;
	struct phm_ppt_v1_information *table_info =
			(struct phm_ppt_v1_information *)(hwmgr->pptable);
	uint32_t min_vddc = 0;
	uint32_t max_vddc = 0;

	if (!table_info)
		return;

	dep_sclk_table = table_info->vdd_dep_on_sclk;

	atomctrl_get_voltage_range(hwmgr, &max_vddc, &min_vddc);

	if (min_vddc == 0 || min_vddc > 2000
		|| min_vddc > dep_sclk_table->entries[0].vddc)
		min_vddc = dep_sclk_table->entries[0].vddc;

	if (max_vddc == 0 || max_vddc > 2000
		|| max_vddc < dep_sclk_table->entries[dep_sclk_table->count-1].vddc)
		max_vddc = dep_sclk_table->entries[dep_sclk_table->count-1].vddc;

	data->odn_dpm_table.min_vddc = min_vddc;
	data->odn_dpm_table.max_vddc = max_vddc;
}

static void smu7_check_dpm_table_updated(struct pp_hwmgr *hwmgr)
{
	struct smu7_hwmgr *data = (struct smu7_hwmgr *)(hwmgr->backend);
	struct smu7_odn_dpm_table *odn_table = &(data->odn_dpm_table);
	struct phm_ppt_v1_information *table_info =
			(struct phm_ppt_v1_information *)(hwmgr->pptable);
	uint32_t i;

	struct phm_ppt_v1_clock_voltage_dependency_table *dep_table;
	struct phm_ppt_v1_clock_voltage_dependency_table *odn_dep_table;

	if (table_info == NULL)
		return;

	for (i = 0; i < data->dpm_table.sclk_table.count; i++) {
		if (odn_table->odn_core_clock_dpm_levels.entries[i].clock !=
					data->dpm_table.sclk_table.dpm_levels[i].value) {
			data->need_update_smu7_dpm_table |= DPMTABLE_OD_UPDATE_SCLK;
			break;
		}
	}

	for (i = 0; i < data->dpm_table.mclk_table.count; i++) {
		if (odn_table->odn_memory_clock_dpm_levels.entries[i].clock !=
					data->dpm_table.mclk_table.dpm_levels[i].value) {
			data->need_update_smu7_dpm_table |= DPMTABLE_OD_UPDATE_MCLK;
			break;
		}
	}

	dep_table = table_info->vdd_dep_on_mclk;
	odn_dep_table = (struct phm_ppt_v1_clock_voltage_dependency_table *)&(odn_table->vdd_dependency_on_mclk);

	for (i = 0; i < dep_table->count; i++) {
		if (dep_table->entries[i].vddc != odn_dep_table->entries[i].vddc) {
			data->need_update_smu7_dpm_table |= DPMTABLE_OD_UPDATE_VDDC | DPMTABLE_OD_UPDATE_MCLK;
			return;
		}
	}

	dep_table = table_info->vdd_dep_on_sclk;
	odn_dep_table = (struct phm_ppt_v1_clock_voltage_dependency_table *)&(odn_table->vdd_dependency_on_sclk);
	for (i = 0; i < dep_table->count; i++) {
		if (dep_table->entries[i].vddc != odn_dep_table->entries[i].vddc) {
			data->need_update_smu7_dpm_table |= DPMTABLE_OD_UPDATE_VDDC | DPMTABLE_OD_UPDATE_SCLK;
			return;
		}
	}
	if (data->need_update_smu7_dpm_table & DPMTABLE_OD_UPDATE_VDDC) {
		data->need_update_smu7_dpm_table &= ~DPMTABLE_OD_UPDATE_VDDC;
		data->need_update_smu7_dpm_table |= DPMTABLE_OD_UPDATE_SCLK | DPMTABLE_OD_UPDATE_MCLK;
	}
}

static int smu7_setup_default_dpm_tables(struct pp_hwmgr *hwmgr)
{
	struct smu7_hwmgr *data = (struct smu7_hwmgr *)(hwmgr->backend);

	smu7_reset_dpm_tables(hwmgr);

	if (hwmgr->pp_table_version == PP_TABLE_V1)
		smu7_setup_dpm_tables_v1(hwmgr);
	else if (hwmgr->pp_table_version == PP_TABLE_V0)
		smu7_setup_dpm_tables_v0(hwmgr);

	smu7_setup_default_pcie_table(hwmgr);

	/* save a copy of the default DPM table */
	memcpy(&(data->golden_dpm_table), &(data->dpm_table),
			sizeof(struct smu7_dpm_table));

	/* initialize ODN table */
	if (hwmgr->od_enabled) {
		if (data->odn_dpm_table.max_vddc) {
			smu7_check_dpm_table_updated(hwmgr);
		} else {
			smu7_setup_voltage_range_from_vbios(hwmgr);
			smu7_odn_initial_default_setting(hwmgr);
		}
	}
	return 0;
}

static int smu7_enable_vrhot_gpio_interrupt(struct pp_hwmgr *hwmgr)
{

	if (phm_cap_enabled(hwmgr->platform_descriptor.platformCaps,
			PHM_PlatformCaps_RegulatorHot))
		return smum_send_msg_to_smc(hwmgr,
				PPSMC_MSG_EnableVRHotGPIOInterrupt,
				NULL);

	return 0;
}

static int smu7_enable_sclk_control(struct pp_hwmgr *hwmgr)
{
	PHM_WRITE_INDIRECT_FIELD(hwmgr->device, CGS_IND_REG__SMC, SCLK_PWRMGT_CNTL,
			SCLK_PWRMGT_OFF, 0);
	return 0;
}

static int smu7_enable_ulv(struct pp_hwmgr *hwmgr)
{
	struct smu7_hwmgr *data = (struct smu7_hwmgr *)(hwmgr->backend);

	if (data->ulv_supported)
		return smum_send_msg_to_smc(hwmgr, PPSMC_MSG_EnableULV, NULL);

	return 0;
}

static int smu7_disable_ulv(struct pp_hwmgr *hwmgr)
{
	struct smu7_hwmgr *data = (struct smu7_hwmgr *)(hwmgr->backend);

	if (data->ulv_supported)
		return smum_send_msg_to_smc(hwmgr, PPSMC_MSG_DisableULV, NULL);

	return 0;
}

static int smu7_enable_deep_sleep_master_switch(struct pp_hwmgr *hwmgr)
{
	if (phm_cap_enabled(hwmgr->platform_descriptor.platformCaps,
			PHM_PlatformCaps_SclkDeepSleep)) {
		if (smum_send_msg_to_smc(hwmgr, PPSMC_MSG_MASTER_DeepSleep_ON, NULL))
			PP_ASSERT_WITH_CODE(false,
					"Attempt to enable Master Deep Sleep switch failed!",
					return -EINVAL);
	} else {
		if (smum_send_msg_to_smc(hwmgr,
				PPSMC_MSG_MASTER_DeepSleep_OFF,
				NULL)) {
			PP_ASSERT_WITH_CODE(false,
					"Attempt to disable Master Deep Sleep switch failed!",
					return -EINVAL);
		}
	}

	return 0;
}

static int smu7_disable_deep_sleep_master_switch(struct pp_hwmgr *hwmgr)
{
	if (phm_cap_enabled(hwmgr->platform_descriptor.platformCaps,
			PHM_PlatformCaps_SclkDeepSleep)) {
		if (smum_send_msg_to_smc(hwmgr,
				PPSMC_MSG_MASTER_DeepSleep_OFF,
				NULL)) {
			PP_ASSERT_WITH_CODE(false,
					"Attempt to disable Master Deep Sleep switch failed!",
					return -EINVAL);
		}
	}

	return 0;
}

static int smu7_disable_sclk_vce_handshake(struct pp_hwmgr *hwmgr)
{
	struct smu7_hwmgr *data = (struct smu7_hwmgr *)(hwmgr->backend);
	uint32_t soft_register_value = 0;
	uint32_t handshake_disables_offset = data->soft_regs_start
				+ smum_get_offsetof(hwmgr,
					SMU_SoftRegisters, HandshakeDisables);

	soft_register_value = cgs_read_ind_register(hwmgr->device,
				CGS_IND_REG__SMC, handshake_disables_offset);
	soft_register_value |= SMU7_VCE_SCLK_HANDSHAKE_DISABLE;
	cgs_write_ind_register(hwmgr->device, CGS_IND_REG__SMC,
			handshake_disables_offset, soft_register_value);
	return 0;
}

static int smu7_disable_handshake_uvd(struct pp_hwmgr *hwmgr)
{
	struct smu7_hwmgr *data = (struct smu7_hwmgr *)(hwmgr->backend);
	uint32_t soft_register_value = 0;
	uint32_t handshake_disables_offset = data->soft_regs_start
				+ smum_get_offsetof(hwmgr,
					SMU_SoftRegisters, HandshakeDisables);

	soft_register_value = cgs_read_ind_register(hwmgr->device,
				CGS_IND_REG__SMC, handshake_disables_offset);
	soft_register_value |= smum_get_mac_definition(hwmgr,
					SMU_UVD_MCLK_HANDSHAKE_DISABLE);
	cgs_write_ind_register(hwmgr->device, CGS_IND_REG__SMC,
			handshake_disables_offset, soft_register_value);
	return 0;
}

static int smu7_enable_sclk_mclk_dpm(struct pp_hwmgr *hwmgr)
{
	struct smu7_hwmgr *data = (struct smu7_hwmgr *)(hwmgr->backend);

	/* enable SCLK dpm */
	if (!data->sclk_dpm_key_disabled) {
		if (hwmgr->chip_id >= CHIP_POLARIS10 &&
		    hwmgr->chip_id <= CHIP_VEGAM)
			smu7_disable_sclk_vce_handshake(hwmgr);

		PP_ASSERT_WITH_CODE(
		(0 == smum_send_msg_to_smc(hwmgr, PPSMC_MSG_DPM_Enable, NULL)),
		"Failed to enable SCLK DPM during DPM Start Function!",
		return -EINVAL);
	}

	/* enable MCLK dpm */
	if (0 == data->mclk_dpm_key_disabled) {
		if (!(hwmgr->feature_mask & PP_UVD_HANDSHAKE_MASK))
			smu7_disable_handshake_uvd(hwmgr);

		PP_ASSERT_WITH_CODE(
				(0 == smum_send_msg_to_smc(hwmgr,
						PPSMC_MSG_MCLKDPM_Enable,
						NULL)),
				"Failed to enable MCLK DPM during DPM Start Function!",
				return -EINVAL);

		if ((hwmgr->chip_family == AMDGPU_FAMILY_CI) ||
		    (hwmgr->chip_id == CHIP_POLARIS10) ||
		    (hwmgr->chip_id == CHIP_POLARIS11) ||
		    (hwmgr->chip_id == CHIP_POLARIS12) ||
		    (hwmgr->chip_id == CHIP_TONGA) ||
		    (hwmgr->chip_id == CHIP_TOPAZ))
			PHM_WRITE_FIELD(hwmgr->device, MC_SEQ_CNTL_3, CAC_EN, 0x1);


		if (hwmgr->chip_family == AMDGPU_FAMILY_CI) {
			cgs_write_ind_register(hwmgr->device, CGS_IND_REG__SMC, 0xc0400d30, 0x5);
			cgs_write_ind_register(hwmgr->device, CGS_IND_REG__SMC, 0xc0400d3c, 0x5);
			cgs_write_ind_register(hwmgr->device, CGS_IND_REG__SMC, 0xc0400d80, 0x100005);
			udelay(10);
			cgs_write_ind_register(hwmgr->device, CGS_IND_REG__SMC, 0xc0400d30, 0x400005);
			cgs_write_ind_register(hwmgr->device, CGS_IND_REG__SMC, 0xc0400d3c, 0x400005);
			cgs_write_ind_register(hwmgr->device, CGS_IND_REG__SMC, 0xc0400d80, 0x500005);
		} else {
			cgs_write_ind_register(hwmgr->device, CGS_IND_REG__SMC, ixLCAC_MC0_CNTL, 0x5);
			cgs_write_ind_register(hwmgr->device, CGS_IND_REG__SMC, ixLCAC_MC1_CNTL, 0x5);
			cgs_write_ind_register(hwmgr->device, CGS_IND_REG__SMC, ixLCAC_CPL_CNTL, 0x100005);
			udelay(10);
			if (hwmgr->chip_id == CHIP_VEGAM) {
				cgs_write_ind_register(hwmgr->device, CGS_IND_REG__SMC, ixLCAC_MC0_CNTL, 0x400009);
				cgs_write_ind_register(hwmgr->device, CGS_IND_REG__SMC, ixLCAC_MC1_CNTL, 0x400009);
			} else {
				cgs_write_ind_register(hwmgr->device, CGS_IND_REG__SMC, ixLCAC_MC0_CNTL, 0x400005);
				cgs_write_ind_register(hwmgr->device, CGS_IND_REG__SMC, ixLCAC_MC1_CNTL, 0x400005);
			}
			cgs_write_ind_register(hwmgr->device, CGS_IND_REG__SMC, ixLCAC_CPL_CNTL, 0x500005);
		}
	}

	return 0;
}

static int smu7_start_dpm(struct pp_hwmgr *hwmgr)
{
	struct smu7_hwmgr *data = (struct smu7_hwmgr *)(hwmgr->backend);

	/*enable general power management */

	PHM_WRITE_INDIRECT_FIELD(hwmgr->device, CGS_IND_REG__SMC, GENERAL_PWRMGT,
			GLOBAL_PWRMGT_EN, 1);

	/* enable sclk deep sleep */

	PHM_WRITE_INDIRECT_FIELD(hwmgr->device, CGS_IND_REG__SMC, SCLK_PWRMGT_CNTL,
			DYNAMIC_PM_EN, 1);

	/* prepare for PCIE DPM */

	cgs_write_ind_register(hwmgr->device, CGS_IND_REG__SMC,
			data->soft_regs_start +
			smum_get_offsetof(hwmgr, SMU_SoftRegisters,
						VoltageChangeTimeout), 0x1000);
	PHM_WRITE_INDIRECT_FIELD(hwmgr->device, CGS_IND_REG__PCIE,
			SWRST_COMMAND_1, RESETLC, 0x0);

	if (hwmgr->chip_family == AMDGPU_FAMILY_CI)
		cgs_write_register(hwmgr->device, 0x1488,
			(cgs_read_register(hwmgr->device, 0x1488) & ~0x1));

	if (smu7_enable_sclk_mclk_dpm(hwmgr)) {
		pr_err("Failed to enable Sclk DPM and Mclk DPM!");
		return -EINVAL;
	}

	/* enable PCIE dpm */
	if (0 == data->pcie_dpm_key_disabled) {
		PP_ASSERT_WITH_CODE(
				(0 == smum_send_msg_to_smc(hwmgr,
						PPSMC_MSG_PCIeDPM_Enable,
						NULL)),
				"Failed to enable pcie DPM during DPM Start Function!",
				return -EINVAL);
	} else {
		PP_ASSERT_WITH_CODE(
				(0 == smum_send_msg_to_smc(hwmgr,
						PPSMC_MSG_PCIeDPM_Disable,
						NULL)),
<<<<<<< HEAD
				"Failed to disble pcie DPM during DPM Start Function!",
=======
				"Failed to disable pcie DPM during DPM Start Function!",
>>>>>>> 9c0fed84
				return -EINVAL);
	}

	if (phm_cap_enabled(hwmgr->platform_descriptor.platformCaps,
				PHM_PlatformCaps_Falcon_QuickTransition)) {
		PP_ASSERT_WITH_CODE((0 == smum_send_msg_to_smc(hwmgr,
				PPSMC_MSG_EnableACDCGPIOInterrupt,
				NULL)),
				"Failed to enable AC DC GPIO Interrupt!",
				);
	}

	return 0;
}

static int smu7_disable_sclk_mclk_dpm(struct pp_hwmgr *hwmgr)
{
	struct smu7_hwmgr *data = (struct smu7_hwmgr *)(hwmgr->backend);

	/* disable SCLK dpm */
	if (!data->sclk_dpm_key_disabled) {
		PP_ASSERT_WITH_CODE(true == smum_is_dpm_running(hwmgr),
				"Trying to disable SCLK DPM when DPM is disabled",
				return 0);
		smum_send_msg_to_smc(hwmgr, PPSMC_MSG_DPM_Disable, NULL);
	}

	/* disable MCLK dpm */
	if (!data->mclk_dpm_key_disabled) {
		PP_ASSERT_WITH_CODE(true == smum_is_dpm_running(hwmgr),
				"Trying to disable MCLK DPM when DPM is disabled",
				return 0);
		smum_send_msg_to_smc(hwmgr, PPSMC_MSG_MCLKDPM_Disable, NULL);
	}

	return 0;
}

static int smu7_stop_dpm(struct pp_hwmgr *hwmgr)
{
	struct smu7_hwmgr *data = (struct smu7_hwmgr *)(hwmgr->backend);

	/* disable general power management */
	PHM_WRITE_INDIRECT_FIELD(hwmgr->device, CGS_IND_REG__SMC, GENERAL_PWRMGT,
			GLOBAL_PWRMGT_EN, 0);
	/* disable sclk deep sleep */
	PHM_WRITE_INDIRECT_FIELD(hwmgr->device, CGS_IND_REG__SMC, SCLK_PWRMGT_CNTL,
			DYNAMIC_PM_EN, 0);

	/* disable PCIE dpm */
	if (!data->pcie_dpm_key_disabled) {
		PP_ASSERT_WITH_CODE(
				(smum_send_msg_to_smc(hwmgr,
						PPSMC_MSG_PCIeDPM_Disable,
						NULL) == 0),
				"Failed to disable pcie DPM during DPM Stop Function!",
				return -EINVAL);
	}

	smu7_disable_sclk_mclk_dpm(hwmgr);

	PP_ASSERT_WITH_CODE(true == smum_is_dpm_running(hwmgr),
			"Trying to disable voltage DPM when DPM is disabled",
			return 0);

	smum_send_msg_to_smc(hwmgr, PPSMC_MSG_Voltage_Cntl_Disable, NULL);

	return 0;
}

static void smu7_set_dpm_event_sources(struct pp_hwmgr *hwmgr, uint32_t sources)
{
	bool protection;
	enum DPM_EVENT_SRC src;

	switch (sources) {
	default:
		pr_err("Unknown throttling event sources.");
		fallthrough;
	case 0:
		protection = false;
		/* src is unused */
		break;
	case (1 << PHM_AutoThrottleSource_Thermal):
		protection = true;
		src = DPM_EVENT_SRC_DIGITAL;
		break;
	case (1 << PHM_AutoThrottleSource_External):
		protection = true;
		src = DPM_EVENT_SRC_EXTERNAL;
		break;
	case (1 << PHM_AutoThrottleSource_External) |
			(1 << PHM_AutoThrottleSource_Thermal):
		protection = true;
		src = DPM_EVENT_SRC_DIGITAL_OR_EXTERNAL;
		break;
	}
	/* Order matters - don't enable thermal protection for the wrong source. */
	if (protection) {
		PHM_WRITE_INDIRECT_FIELD(hwmgr->device, CGS_IND_REG__SMC, CG_THERMAL_CTRL,
				DPM_EVENT_SRC, src);
		PHM_WRITE_INDIRECT_FIELD(hwmgr->device, CGS_IND_REG__SMC, GENERAL_PWRMGT,
				THERMAL_PROTECTION_DIS,
				!phm_cap_enabled(hwmgr->platform_descriptor.platformCaps,
						PHM_PlatformCaps_ThermalController));
	} else
		PHM_WRITE_INDIRECT_FIELD(hwmgr->device, CGS_IND_REG__SMC, GENERAL_PWRMGT,
				THERMAL_PROTECTION_DIS, 1);
}

static int smu7_enable_auto_throttle_source(struct pp_hwmgr *hwmgr,
		PHM_AutoThrottleSource source)
{
	struct smu7_hwmgr *data = (struct smu7_hwmgr *)(hwmgr->backend);

	if (!(data->active_auto_throttle_sources & (1 << source))) {
		data->active_auto_throttle_sources |= 1 << source;
		smu7_set_dpm_event_sources(hwmgr, data->active_auto_throttle_sources);
	}
	return 0;
}

static int smu7_enable_thermal_auto_throttle(struct pp_hwmgr *hwmgr)
{
	return smu7_enable_auto_throttle_source(hwmgr, PHM_AutoThrottleSource_Thermal);
}

static int smu7_disable_auto_throttle_source(struct pp_hwmgr *hwmgr,
		PHM_AutoThrottleSource source)
{
	struct smu7_hwmgr *data = (struct smu7_hwmgr *)(hwmgr->backend);

	if (data->active_auto_throttle_sources & (1 << source)) {
		data->active_auto_throttle_sources &= ~(1 << source);
		smu7_set_dpm_event_sources(hwmgr, data->active_auto_throttle_sources);
	}
	return 0;
}

static int smu7_disable_thermal_auto_throttle(struct pp_hwmgr *hwmgr)
{
	return smu7_disable_auto_throttle_source(hwmgr, PHM_AutoThrottleSource_Thermal);
}

static int smu7_pcie_performance_request(struct pp_hwmgr *hwmgr)
{
	struct smu7_hwmgr *data = (struct smu7_hwmgr *)(hwmgr->backend);
	data->pcie_performance_request = true;

	return 0;
}

static int smu7_program_edc_didt_registers(struct pp_hwmgr *hwmgr,
					   uint32_t *cac_config_regs,
					   AtomCtrl_EDCLeakgeTable *edc_leakage_table)
{
	uint32_t data, i = 0;

	while (cac_config_regs[i] != 0xFFFFFFFF) {
		data = edc_leakage_table->DIDT_REG[i];
		cgs_write_ind_register(hwmgr->device,
				       CGS_IND_REG__DIDT,
				       cac_config_regs[i],
				       data);
		i++;
	}

	return 0;
}

static int smu7_populate_edc_leakage_registers(struct pp_hwmgr *hwmgr)
{
	struct smu7_hwmgr *data = (struct smu7_hwmgr *)(hwmgr->backend);
	int ret = 0;

	if (!data->disable_edc_leakage_controller &&
	    data->edc_hilo_leakage_offset_from_vbios.usEdcDidtLoDpm7TableOffset &&
	    data->edc_hilo_leakage_offset_from_vbios.usEdcDidtHiDpm7TableOffset) {
		ret = smu7_program_edc_didt_registers(hwmgr,
						      DIDTEDCConfig_P12,
						      &data->edc_leakage_table);
		if (ret)
			return ret;

		ret = smum_send_msg_to_smc(hwmgr,
					   (PPSMC_Msg)PPSMC_MSG_EnableEDCController,
					   NULL);
	} else {
		ret = smum_send_msg_to_smc(hwmgr,
					   (PPSMC_Msg)PPSMC_MSG_DisableEDCController,
					   NULL);
	}

	return ret;
}

static int smu7_enable_dpm_tasks(struct pp_hwmgr *hwmgr)
{
	int tmp_result = 0;
	int result = 0;

	if (smu7_voltage_control(hwmgr)) {
		tmp_result = smu7_enable_voltage_control(hwmgr);
		PP_ASSERT_WITH_CODE(tmp_result == 0,
				"Failed to enable voltage control!",
				result = tmp_result);

		tmp_result = smu7_construct_voltage_tables(hwmgr);
		PP_ASSERT_WITH_CODE((0 == tmp_result),
				"Failed to construct voltage tables!",
				result = tmp_result);
	}
	smum_initialize_mc_reg_table(hwmgr);

	if (phm_cap_enabled(hwmgr->platform_descriptor.platformCaps,
			PHM_PlatformCaps_EngineSpreadSpectrumSupport))
		PHM_WRITE_INDIRECT_FIELD(hwmgr->device, CGS_IND_REG__SMC,
				GENERAL_PWRMGT, DYN_SPREAD_SPECTRUM_EN, 1);

	if (phm_cap_enabled(hwmgr->platform_descriptor.platformCaps,
			PHM_PlatformCaps_ThermalController))
		PHM_WRITE_INDIRECT_FIELD(hwmgr->device, CGS_IND_REG__SMC,
				GENERAL_PWRMGT, THERMAL_PROTECTION_DIS, 0);

	tmp_result = smu7_program_static_screen_threshold_parameters(hwmgr);
	PP_ASSERT_WITH_CODE((0 == tmp_result),
			"Failed to program static screen threshold parameters!",
			result = tmp_result);

	tmp_result = smu7_enable_display_gap(hwmgr);
	PP_ASSERT_WITH_CODE((0 == tmp_result),
			"Failed to enable display gap!", result = tmp_result);

	tmp_result = smu7_program_voting_clients(hwmgr);
	PP_ASSERT_WITH_CODE((0 == tmp_result),
			"Failed to program voting clients!", result = tmp_result);

	tmp_result = smum_process_firmware_header(hwmgr);
	PP_ASSERT_WITH_CODE((0 == tmp_result),
			"Failed to process firmware header!", result = tmp_result);

	if (hwmgr->chip_id != CHIP_VEGAM) {
		tmp_result = smu7_initial_switch_from_arbf0_to_f1(hwmgr);
		PP_ASSERT_WITH_CODE((0 == tmp_result),
				"Failed to initialize switch from ArbF0 to F1!",
				result = tmp_result);
	}

	result = smu7_setup_default_dpm_tables(hwmgr);
	PP_ASSERT_WITH_CODE(0 == result,
			"Failed to setup default DPM tables!", return result);

	tmp_result = smum_init_smc_table(hwmgr);
	PP_ASSERT_WITH_CODE((0 == tmp_result),
			"Failed to initialize SMC table!", result = tmp_result);

	tmp_result = smu7_enable_vrhot_gpio_interrupt(hwmgr);
	PP_ASSERT_WITH_CODE((0 == tmp_result),
			"Failed to enable VR hot GPIO interrupt!", result = tmp_result);

	if (hwmgr->chip_id >= CHIP_POLARIS10 &&
	    hwmgr->chip_id <= CHIP_VEGAM) {
		tmp_result = smu7_notify_has_display(hwmgr);
		PP_ASSERT_WITH_CODE((0 == tmp_result),
				"Failed to enable display setting!", result = tmp_result);
	} else {
		smum_send_msg_to_smc(hwmgr, (PPSMC_Msg)PPSMC_NoDisplay, NULL);
	}

	if (hwmgr->chip_id >= CHIP_POLARIS10 &&
	    hwmgr->chip_id <= CHIP_VEGAM) {
		tmp_result = smu7_populate_edc_leakage_registers(hwmgr);
		PP_ASSERT_WITH_CODE((0 == tmp_result),
				"Failed to populate edc leakage registers!", result = tmp_result);
	}

	tmp_result = smu7_enable_sclk_control(hwmgr);
	PP_ASSERT_WITH_CODE((0 == tmp_result),
			"Failed to enable SCLK control!", result = tmp_result);

	tmp_result = smu7_enable_smc_voltage_controller(hwmgr);
	PP_ASSERT_WITH_CODE((0 == tmp_result),
			"Failed to enable voltage control!", result = tmp_result);

	tmp_result = smu7_enable_ulv(hwmgr);
	PP_ASSERT_WITH_CODE((0 == tmp_result),
			"Failed to enable ULV!", result = tmp_result);

	tmp_result = smu7_enable_deep_sleep_master_switch(hwmgr);
	PP_ASSERT_WITH_CODE((0 == tmp_result),
			"Failed to enable deep sleep master switch!", result = tmp_result);

	tmp_result = smu7_enable_didt_config(hwmgr);
	PP_ASSERT_WITH_CODE((tmp_result == 0),
			"Failed to enable deep sleep master switch!", result = tmp_result);

	tmp_result = smu7_start_dpm(hwmgr);
	PP_ASSERT_WITH_CODE((0 == tmp_result),
			"Failed to start DPM!", result = tmp_result);

	tmp_result = smu7_enable_smc_cac(hwmgr);
	PP_ASSERT_WITH_CODE((0 == tmp_result),
			"Failed to enable SMC CAC!", result = tmp_result);

	tmp_result = smu7_enable_power_containment(hwmgr);
	PP_ASSERT_WITH_CODE((0 == tmp_result),
			"Failed to enable power containment!", result = tmp_result);

	tmp_result = smu7_power_control_set_level(hwmgr);
	PP_ASSERT_WITH_CODE((0 == tmp_result),
			"Failed to power control set level!", result = tmp_result);

	tmp_result = smu7_enable_thermal_auto_throttle(hwmgr);
	PP_ASSERT_WITH_CODE((0 == tmp_result),
			"Failed to enable thermal auto throttle!", result = tmp_result);

	tmp_result = smu7_pcie_performance_request(hwmgr);
	PP_ASSERT_WITH_CODE((0 == tmp_result),
			"pcie performance request failed!", result = tmp_result);

	return 0;
}

static int smu7_avfs_control(struct pp_hwmgr *hwmgr, bool enable)
{
	if (!hwmgr->avfs_supported)
		return 0;

	if (enable) {
		if (!PHM_READ_VFPF_INDIRECT_FIELD(hwmgr->device,
				CGS_IND_REG__SMC, FEATURE_STATUS, AVS_ON)) {
			PP_ASSERT_WITH_CODE(!smum_send_msg_to_smc(
					hwmgr, PPSMC_MSG_EnableAvfs, NULL),
					"Failed to enable AVFS!",
					return -EINVAL);
		}
	} else if (PHM_READ_VFPF_INDIRECT_FIELD(hwmgr->device,
			CGS_IND_REG__SMC, FEATURE_STATUS, AVS_ON)) {
		PP_ASSERT_WITH_CODE(!smum_send_msg_to_smc(
				hwmgr, PPSMC_MSG_DisableAvfs, NULL),
				"Failed to disable AVFS!",
				return -EINVAL);
	}

	return 0;
}

static int smu7_update_avfs(struct pp_hwmgr *hwmgr)
{
	struct smu7_hwmgr *data = (struct smu7_hwmgr *)(hwmgr->backend);

	if (!hwmgr->avfs_supported)
		return 0;

	if (data->need_update_smu7_dpm_table & DPMTABLE_OD_UPDATE_VDDC) {
		smu7_avfs_control(hwmgr, false);
	} else if (data->need_update_smu7_dpm_table & DPMTABLE_OD_UPDATE_SCLK) {
		smu7_avfs_control(hwmgr, false);
		smu7_avfs_control(hwmgr, true);
	} else {
		smu7_avfs_control(hwmgr, true);
	}

	return 0;
}

static int smu7_disable_dpm_tasks(struct pp_hwmgr *hwmgr)
{
	int tmp_result, result = 0;

	if (phm_cap_enabled(hwmgr->platform_descriptor.platformCaps,
			PHM_PlatformCaps_ThermalController))
		PHM_WRITE_INDIRECT_FIELD(hwmgr->device, CGS_IND_REG__SMC,
				GENERAL_PWRMGT, THERMAL_PROTECTION_DIS, 1);

	tmp_result = smu7_disable_power_containment(hwmgr);
	PP_ASSERT_WITH_CODE((tmp_result == 0),
			"Failed to disable power containment!", result = tmp_result);

	tmp_result = smu7_disable_smc_cac(hwmgr);
	PP_ASSERT_WITH_CODE((tmp_result == 0),
			"Failed to disable SMC CAC!", result = tmp_result);

	tmp_result = smu7_disable_didt_config(hwmgr);
	PP_ASSERT_WITH_CODE((tmp_result == 0),
			"Failed to disable DIDT!", result = tmp_result);

	PHM_WRITE_INDIRECT_FIELD(hwmgr->device, CGS_IND_REG__SMC,
			CG_SPLL_SPREAD_SPECTRUM, SSEN, 0);
	PHM_WRITE_INDIRECT_FIELD(hwmgr->device, CGS_IND_REG__SMC,
			GENERAL_PWRMGT, DYN_SPREAD_SPECTRUM_EN, 0);

	tmp_result = smu7_disable_thermal_auto_throttle(hwmgr);
	PP_ASSERT_WITH_CODE((tmp_result == 0),
			"Failed to disable thermal auto throttle!", result = tmp_result);

	tmp_result = smu7_avfs_control(hwmgr, false);
	PP_ASSERT_WITH_CODE((tmp_result == 0),
			"Failed to disable AVFS!", result = tmp_result);

	tmp_result = smu7_stop_dpm(hwmgr);
	PP_ASSERT_WITH_CODE((tmp_result == 0),
			"Failed to stop DPM!", result = tmp_result);

	tmp_result = smu7_disable_deep_sleep_master_switch(hwmgr);
	PP_ASSERT_WITH_CODE((tmp_result == 0),
			"Failed to disable deep sleep master switch!", result = tmp_result);

	tmp_result = smu7_disable_ulv(hwmgr);
	PP_ASSERT_WITH_CODE((tmp_result == 0),
			"Failed to disable ULV!", result = tmp_result);

	tmp_result = smu7_clear_voting_clients(hwmgr);
	PP_ASSERT_WITH_CODE((tmp_result == 0),
			"Failed to clear voting clients!", result = tmp_result);

	tmp_result = smu7_reset_to_default(hwmgr);
	PP_ASSERT_WITH_CODE((tmp_result == 0),
			"Failed to reset to default!", result = tmp_result);

	tmp_result = smum_stop_smc(hwmgr);
	PP_ASSERT_WITH_CODE((tmp_result == 0),
			"Failed to stop smc!", result = tmp_result);

	tmp_result = smu7_force_switch_to_arbf0(hwmgr);
	PP_ASSERT_WITH_CODE((tmp_result == 0),
			"Failed to force to switch arbf0!", result = tmp_result);

	return result;
}

static void smu7_init_dpm_defaults(struct pp_hwmgr *hwmgr)
{
	struct smu7_hwmgr *data = (struct smu7_hwmgr *)(hwmgr->backend);
	struct phm_ppt_v1_information *table_info =
			(struct phm_ppt_v1_information *)(hwmgr->pptable);
	struct amdgpu_device *adev = hwmgr->adev;
	uint8_t tmp1, tmp2;
	uint16_t tmp3 = 0;

	data->dll_default_on = false;
	data->mclk_dpm0_activity_target = 0xa;
	data->vddc_vddgfx_delta = 300;
	data->static_screen_threshold = SMU7_STATICSCREENTHRESHOLD_DFLT;
	data->static_screen_threshold_unit = SMU7_STATICSCREENTHRESHOLDUNIT_DFLT;
	data->voting_rights_clients[0] = SMU7_VOTINGRIGHTSCLIENTS_DFLT0;
	data->voting_rights_clients[1]= SMU7_VOTINGRIGHTSCLIENTS_DFLT1;
	data->voting_rights_clients[2] = SMU7_VOTINGRIGHTSCLIENTS_DFLT2;
	data->voting_rights_clients[3]= SMU7_VOTINGRIGHTSCLIENTS_DFLT3;
	data->voting_rights_clients[4]= SMU7_VOTINGRIGHTSCLIENTS_DFLT4;
	data->voting_rights_clients[5]= SMU7_VOTINGRIGHTSCLIENTS_DFLT5;
	data->voting_rights_clients[6]= SMU7_VOTINGRIGHTSCLIENTS_DFLT6;
	data->voting_rights_clients[7]= SMU7_VOTINGRIGHTSCLIENTS_DFLT7;

	data->mclk_dpm_key_disabled = hwmgr->feature_mask & PP_MCLK_DPM_MASK ? false : true;
	data->sclk_dpm_key_disabled = hwmgr->feature_mask & PP_SCLK_DPM_MASK ? false : true;
	data->pcie_dpm_key_disabled = hwmgr->feature_mask & PP_PCIE_DPM_MASK ? false : true;
	/* need to set voltage control types before EVV patching */
	data->voltage_control = SMU7_VOLTAGE_CONTROL_NONE;
	data->vddci_control = SMU7_VOLTAGE_CONTROL_NONE;
	data->mvdd_control = SMU7_VOLTAGE_CONTROL_NONE;
	data->enable_tdc_limit_feature = true;
	data->enable_pkg_pwr_tracking_feature = true;
	data->force_pcie_gen = PP_PCIEGenInvalid;
	data->ulv_supported = hwmgr->feature_mask & PP_ULV_MASK ? true : false;
	data->current_profile_setting.bupdate_sclk = 1;
	data->current_profile_setting.sclk_up_hyst = 0;
	data->current_profile_setting.sclk_down_hyst = 100;
	data->current_profile_setting.sclk_activity = SMU7_SCLK_TARGETACTIVITY_DFLT;
	data->current_profile_setting.bupdate_mclk = 1;
	if (hwmgr->chip_id >= CHIP_POLARIS10) {
		if (adev->gmc.vram_width == 256) {
			data->current_profile_setting.mclk_up_hyst = 10;
			data->current_profile_setting.mclk_down_hyst = 60;
			data->current_profile_setting.mclk_activity = 25;
		} else if (adev->gmc.vram_width == 128) {
			data->current_profile_setting.mclk_up_hyst = 5;
			data->current_profile_setting.mclk_down_hyst = 16;
			data->current_profile_setting.mclk_activity = 20;
		} else if (adev->gmc.vram_width == 64) {
			data->current_profile_setting.mclk_up_hyst = 3;
			data->current_profile_setting.mclk_down_hyst = 16;
			data->current_profile_setting.mclk_activity = 20;
		}
	} else {
		data->current_profile_setting.mclk_up_hyst = 0;
		data->current_profile_setting.mclk_down_hyst = 100;
		data->current_profile_setting.mclk_activity = SMU7_MCLK_TARGETACTIVITY_DFLT;
	}
	hwmgr->workload_mask = 1 << hwmgr->workload_prority[PP_SMC_POWER_PROFILE_FULLSCREEN3D];
	hwmgr->power_profile_mode = PP_SMC_POWER_PROFILE_FULLSCREEN3D;
	hwmgr->default_power_profile_mode = PP_SMC_POWER_PROFILE_FULLSCREEN3D;

	if (hwmgr->chip_id  == CHIP_HAWAII) {
		data->thermal_temp_setting.temperature_low = 94500;
		data->thermal_temp_setting.temperature_high = 95000;
		data->thermal_temp_setting.temperature_shutdown = 104000;
	} else {
		data->thermal_temp_setting.temperature_low = 99500;
		data->thermal_temp_setting.temperature_high = 100000;
		data->thermal_temp_setting.temperature_shutdown = 104000;
	}

	data->fast_watermark_threshold = 100;
	if (atomctrl_is_voltage_controlled_by_gpio_v3(hwmgr,
			VOLTAGE_TYPE_VDDC, VOLTAGE_OBJ_SVID2))
		data->voltage_control = SMU7_VOLTAGE_CONTROL_BY_SVID2;
	else if (atomctrl_is_voltage_controlled_by_gpio_v3(hwmgr,
			VOLTAGE_TYPE_VDDC, VOLTAGE_OBJ_GPIO_LUT))
		data->voltage_control = SMU7_VOLTAGE_CONTROL_BY_GPIO;

	if (phm_cap_enabled(hwmgr->platform_descriptor.platformCaps,
			PHM_PlatformCaps_ControlVDDGFX)) {
		if (atomctrl_is_voltage_controlled_by_gpio_v3(hwmgr,
			VOLTAGE_TYPE_VDDGFX, VOLTAGE_OBJ_SVID2)) {
			data->vdd_gfx_control = SMU7_VOLTAGE_CONTROL_BY_SVID2;
		}
	}

	if (phm_cap_enabled(hwmgr->platform_descriptor.platformCaps,
			PHM_PlatformCaps_EnableMVDDControl)) {
		if (atomctrl_is_voltage_controlled_by_gpio_v3(hwmgr,
				VOLTAGE_TYPE_MVDDC, VOLTAGE_OBJ_GPIO_LUT))
			data->mvdd_control = SMU7_VOLTAGE_CONTROL_BY_GPIO;
		else if (atomctrl_is_voltage_controlled_by_gpio_v3(hwmgr,
				VOLTAGE_TYPE_MVDDC, VOLTAGE_OBJ_SVID2))
			data->mvdd_control = SMU7_VOLTAGE_CONTROL_BY_SVID2;
	}

	if (SMU7_VOLTAGE_CONTROL_NONE == data->vdd_gfx_control)
		phm_cap_unset(hwmgr->platform_descriptor.platformCaps,
			PHM_PlatformCaps_ControlVDDGFX);

	if (phm_cap_enabled(hwmgr->platform_descriptor.platformCaps,
			PHM_PlatformCaps_ControlVDDCI)) {
		if (atomctrl_is_voltage_controlled_by_gpio_v3(hwmgr,
				VOLTAGE_TYPE_VDDCI, VOLTAGE_OBJ_GPIO_LUT))
			data->vddci_control = SMU7_VOLTAGE_CONTROL_BY_GPIO;
		else if (atomctrl_is_voltage_controlled_by_gpio_v3(hwmgr,
				VOLTAGE_TYPE_VDDCI, VOLTAGE_OBJ_SVID2))
			data->vddci_control = SMU7_VOLTAGE_CONTROL_BY_SVID2;
	}

	if (data->mvdd_control == SMU7_VOLTAGE_CONTROL_NONE)
		phm_cap_unset(hwmgr->platform_descriptor.platformCaps,
				PHM_PlatformCaps_EnableMVDDControl);

	if (data->vddci_control == SMU7_VOLTAGE_CONTROL_NONE)
		phm_cap_unset(hwmgr->platform_descriptor.platformCaps,
				PHM_PlatformCaps_ControlVDDCI);

	data->vddc_phase_shed_control = 1;
	if ((hwmgr->chip_id == CHIP_POLARIS12) ||
	    ASICID_IS_P20(adev->pdev->device, adev->pdev->revision) ||
	    ASICID_IS_P21(adev->pdev->device, adev->pdev->revision) ||
	    ASICID_IS_P30(adev->pdev->device, adev->pdev->revision) ||
	    ASICID_IS_P31(adev->pdev->device, adev->pdev->revision)) {
		if (data->voltage_control == SMU7_VOLTAGE_CONTROL_BY_SVID2) {
			atomctrl_get_svi2_info(hwmgr, VOLTAGE_TYPE_VDDC, &tmp1, &tmp2,
							&tmp3);
			tmp3 = (tmp3 >> 5) & 0x3;
			data->vddc_phase_shed_control = ((tmp3 << 1) | (tmp3 >> 1)) & 0x3;
		}
	} else if (hwmgr->chip_family == AMDGPU_FAMILY_CI) {
		data->vddc_phase_shed_control = 1;
	}

	if ((hwmgr->pp_table_version != PP_TABLE_V0) && (hwmgr->feature_mask & PP_CLOCK_STRETCH_MASK)
		&& (table_info->cac_dtp_table->usClockStretchAmount != 0))
		phm_cap_set(hwmgr->platform_descriptor.platformCaps,
					PHM_PlatformCaps_ClockStretcher);

	data->pcie_gen_performance.max = PP_PCIEGen1;
	data->pcie_gen_performance.min = PP_PCIEGen3;
	data->pcie_gen_power_saving.max = PP_PCIEGen1;
	data->pcie_gen_power_saving.min = PP_PCIEGen3;
	data->pcie_lane_performance.max = 0;
	data->pcie_lane_performance.min = 16;
	data->pcie_lane_power_saving.max = 0;
	data->pcie_lane_power_saving.min = 16;


	if (adev->pg_flags & AMD_PG_SUPPORT_UVD)
		phm_cap_set(hwmgr->platform_descriptor.platformCaps,
			      PHM_PlatformCaps_UVDPowerGating);
	if (adev->pg_flags & AMD_PG_SUPPORT_VCE)
		phm_cap_set(hwmgr->platform_descriptor.platformCaps,
			      PHM_PlatformCaps_VCEPowerGating);

	data->disable_edc_leakage_controller = true;
	if (((adev->asic_type == CHIP_POLARIS10) && hwmgr->is_kicker) ||
	    ((adev->asic_type == CHIP_POLARIS11) && hwmgr->is_kicker) ||
	    (adev->asic_type == CHIP_POLARIS12) ||
	    (adev->asic_type == CHIP_VEGAM))
		data->disable_edc_leakage_controller = false;

	if (!atomctrl_is_asic_internal_ss_supported(hwmgr)) {
		phm_cap_unset(hwmgr->platform_descriptor.platformCaps,
			PHM_PlatformCaps_MemorySpreadSpectrumSupport);
		phm_cap_unset(hwmgr->platform_descriptor.platformCaps,
			PHM_PlatformCaps_EngineSpreadSpectrumSupport);
	}

	if ((adev->pdev->device == 0x699F) &&
	    (adev->pdev->revision == 0xCF)) {
		phm_cap_unset(hwmgr->platform_descriptor.platformCaps,
				PHM_PlatformCaps_PowerContainment);
		data->enable_tdc_limit_feature = false;
		data->enable_pkg_pwr_tracking_feature = false;
		data->disable_edc_leakage_controller = true;
		phm_cap_unset(hwmgr->platform_descriptor.platformCaps,
					PHM_PlatformCaps_ClockStretcher);
	}
}

static int smu7_calculate_ro_range(struct pp_hwmgr *hwmgr)
{
	struct smu7_hwmgr *data = (struct smu7_hwmgr *)(hwmgr->backend);
	struct amdgpu_device *adev = hwmgr->adev;
	uint32_t asicrev1, evv_revision, max = 0, min = 0;

	atomctrl_read_efuse(hwmgr, STRAP_EVV_REVISION_LSB, STRAP_EVV_REVISION_MSB,
			&evv_revision);

	atomctrl_read_efuse(hwmgr, 568, 579, &asicrev1);

	if (ASICID_IS_P20(adev->pdev->device, adev->pdev->revision) ||
	    ASICID_IS_P30(adev->pdev->device, adev->pdev->revision)) {
		min = 1200;
		max = 2500;
	} else if (ASICID_IS_P21(adev->pdev->device, adev->pdev->revision) ||
		   ASICID_IS_P31(adev->pdev->device, adev->pdev->revision)) {
		min = 900;
		max= 2100;
	} else if (hwmgr->chip_id == CHIP_POLARIS10) {
		if (adev->pdev->subsystem_vendor == 0x106B) {
			min = 1000;
			max = 2300;
		} else {
			if (evv_revision == 0) {
				min = 1000;
				max = 2300;
			} else if (evv_revision == 1) {
				if (asicrev1 == 326) {
					min = 1200;
					max = 2500;
					/* TODO: PATCH RO in VBIOS */
				} else {
					min = 1200;
					max = 2000;
				}
			} else if (evv_revision == 2) {
				min = 1200;
				max = 2500;
			}
		}
	} else {
		min = 1100;
		max = 2100;
	}

	data->ro_range_minimum = min;
	data->ro_range_maximum = max;

	/* TODO: PATCH RO in VBIOS here */

	return 0;
}

/**
 * smu7_get_evv_voltages - Get Leakage VDDC based on leakage ID.
 *
 * @hwmgr:  the address of the powerplay hardware manager.
 * Return:   always 0
 */
static int smu7_get_evv_voltages(struct pp_hwmgr *hwmgr)
{
	struct smu7_hwmgr *data = (struct smu7_hwmgr *)(hwmgr->backend);
	uint16_t vv_id;
	uint16_t vddc = 0;
	uint16_t vddgfx = 0;
	uint16_t i, j;
	uint32_t sclk = 0;
	struct phm_ppt_v1_information *table_info =
			(struct phm_ppt_v1_information *)hwmgr->pptable;
	struct phm_ppt_v1_clock_voltage_dependency_table *sclk_table = NULL;

	if (hwmgr->chip_id == CHIP_POLARIS10 ||
	    hwmgr->chip_id == CHIP_POLARIS11 ||
	    hwmgr->chip_id == CHIP_POLARIS12)
		smu7_calculate_ro_range(hwmgr);

	for (i = 0; i < SMU7_MAX_LEAKAGE_COUNT; i++) {
		vv_id = ATOM_VIRTUAL_VOLTAGE_ID0 + i;

		if (data->vdd_gfx_control == SMU7_VOLTAGE_CONTROL_BY_SVID2) {
			if ((hwmgr->pp_table_version == PP_TABLE_V1)
			    && !phm_get_sclk_for_voltage_evv(hwmgr,
						table_info->vddgfx_lookup_table, vv_id, &sclk)) {
				if (phm_cap_enabled(hwmgr->platform_descriptor.platformCaps,
							PHM_PlatformCaps_ClockStretcher)) {
					sclk_table = table_info->vdd_dep_on_sclk;

					for (j = 1; j < sclk_table->count; j++) {
						if (sclk_table->entries[j].clk == sclk &&
								sclk_table->entries[j].cks_enable == 0) {
							sclk += 5000;
							break;
						}
					}
				}
				if (0 == atomctrl_get_voltage_evv_on_sclk
				    (hwmgr, VOLTAGE_TYPE_VDDGFX, sclk,
				     vv_id, &vddgfx)) {
					/* need to make sure vddgfx is less than 2v or else, it could burn the ASIC. */
					PP_ASSERT_WITH_CODE((vddgfx < 2000 && vddgfx != 0), "Invalid VDDGFX value!", return -EINVAL);

					/* the voltage should not be zero nor equal to leakage ID */
					if (vddgfx != 0 && vddgfx != vv_id) {
						data->vddcgfx_leakage.actual_voltage[data->vddcgfx_leakage.count] = vddgfx;
						data->vddcgfx_leakage.leakage_id[data->vddcgfx_leakage.count] = vv_id;
						data->vddcgfx_leakage.count++;
					}
				} else {
					pr_info("Error retrieving EVV voltage value!\n");
				}
			}
		} else {
			if ((hwmgr->pp_table_version == PP_TABLE_V0)
				|| !phm_get_sclk_for_voltage_evv(hwmgr,
					table_info->vddc_lookup_table, vv_id, &sclk)) {
				if (phm_cap_enabled(hwmgr->platform_descriptor.platformCaps,
						PHM_PlatformCaps_ClockStretcher)) {
					if (table_info == NULL)
						return -EINVAL;
					sclk_table = table_info->vdd_dep_on_sclk;

					for (j = 1; j < sclk_table->count; j++) {
						if (sclk_table->entries[j].clk == sclk &&
								sclk_table->entries[j].cks_enable == 0) {
							sclk += 5000;
							break;
						}
					}
				}

				if (phm_get_voltage_evv_on_sclk(hwmgr,
							VOLTAGE_TYPE_VDDC,
							sclk, vv_id, &vddc) == 0) {
					if (vddc >= 2000 || vddc == 0)
						return -EINVAL;
				} else {
					pr_debug("failed to retrieving EVV voltage!\n");
					continue;
				}

				/* the voltage should not be zero nor equal to leakage ID */
				if (vddc != 0 && vddc != vv_id) {
					data->vddc_leakage.actual_voltage[data->vddc_leakage.count] = (uint16_t)(vddc);
					data->vddc_leakage.leakage_id[data->vddc_leakage.count] = vv_id;
					data->vddc_leakage.count++;
				}
			}
		}
	}

	return 0;
}

/**
 * smu7_patch_ppt_v1_with_vdd_leakage - Change virtual leakage voltage to actual value.
 *
 * @hwmgr:  the address of the powerplay hardware manager.
 * @voltage: pointer to changing voltage
 * @leakage_table: pointer to leakage table
 */
static void smu7_patch_ppt_v1_with_vdd_leakage(struct pp_hwmgr *hwmgr,
		uint16_t *voltage, struct smu7_leakage_voltage *leakage_table)
{
	uint32_t index;

	/* search for leakage voltage ID 0xff01 ~ 0xff08 */
	for (index = 0; index < leakage_table->count; index++) {
		/* if this voltage matches a leakage voltage ID */
		/* patch with actual leakage voltage */
		if (leakage_table->leakage_id[index] == *voltage) {
			*voltage = leakage_table->actual_voltage[index];
			break;
		}
	}

	if (*voltage > ATOM_VIRTUAL_VOLTAGE_ID0)
		pr_err("Voltage value looks like a Leakage ID but it's not patched \n");
}

/**
 * smu7_patch_lookup_table_with_leakage - Patch voltage lookup table by EVV leakages.
 *
 * @hwmgr:  the address of the powerplay hardware manager.
 * @lookup_table: pointer to voltage lookup table
 * @leakage_table: pointer to leakage table
 * Return:     always 0
 */
static int smu7_patch_lookup_table_with_leakage(struct pp_hwmgr *hwmgr,
		phm_ppt_v1_voltage_lookup_table *lookup_table,
		struct smu7_leakage_voltage *leakage_table)
{
	uint32_t i;

	for (i = 0; i < lookup_table->count; i++)
		smu7_patch_ppt_v1_with_vdd_leakage(hwmgr,
				&lookup_table->entries[i].us_vdd, leakage_table);

	return 0;
}

static int smu7_patch_clock_voltage_limits_with_vddc_leakage(
		struct pp_hwmgr *hwmgr, struct smu7_leakage_voltage *leakage_table,
		uint16_t *vddc)
{
	struct phm_ppt_v1_information *table_info =
			(struct phm_ppt_v1_information *)(hwmgr->pptable);
	smu7_patch_ppt_v1_with_vdd_leakage(hwmgr, (uint16_t *)vddc, leakage_table);
	hwmgr->dyn_state.max_clock_voltage_on_dc.vddc =
			table_info->max_clock_voltage_on_dc.vddc;
	return 0;
}

static int smu7_patch_voltage_dependency_tables_with_lookup_table(
		struct pp_hwmgr *hwmgr)
{
	uint8_t entry_id;
	uint8_t voltage_id;
	struct smu7_hwmgr *data = (struct smu7_hwmgr *)(hwmgr->backend);
	struct phm_ppt_v1_information *table_info =
			(struct phm_ppt_v1_information *)(hwmgr->pptable);

	struct phm_ppt_v1_clock_voltage_dependency_table *sclk_table =
			table_info->vdd_dep_on_sclk;
	struct phm_ppt_v1_clock_voltage_dependency_table *mclk_table =
			table_info->vdd_dep_on_mclk;
	struct phm_ppt_v1_mm_clock_voltage_dependency_table *mm_table =
			table_info->mm_dep_table;

	if (data->vdd_gfx_control == SMU7_VOLTAGE_CONTROL_BY_SVID2) {
		for (entry_id = 0; entry_id < sclk_table->count; ++entry_id) {
			voltage_id = sclk_table->entries[entry_id].vddInd;
			sclk_table->entries[entry_id].vddgfx =
				table_info->vddgfx_lookup_table->entries[voltage_id].us_vdd;
		}
	} else {
		for (entry_id = 0; entry_id < sclk_table->count; ++entry_id) {
			voltage_id = sclk_table->entries[entry_id].vddInd;
			sclk_table->entries[entry_id].vddc =
				table_info->vddc_lookup_table->entries[voltage_id].us_vdd;
		}
	}

	for (entry_id = 0; entry_id < mclk_table->count; ++entry_id) {
		voltage_id = mclk_table->entries[entry_id].vddInd;
		mclk_table->entries[entry_id].vddc =
			table_info->vddc_lookup_table->entries[voltage_id].us_vdd;
	}

	for (entry_id = 0; entry_id < mm_table->count; ++entry_id) {
		voltage_id = mm_table->entries[entry_id].vddcInd;
		mm_table->entries[entry_id].vddc =
			table_info->vddc_lookup_table->entries[voltage_id].us_vdd;
	}

	return 0;

}

static int phm_add_voltage(struct pp_hwmgr *hwmgr,
			phm_ppt_v1_voltage_lookup_table *look_up_table,
			phm_ppt_v1_voltage_lookup_record *record)
{
	uint32_t i;

	PP_ASSERT_WITH_CODE((NULL != look_up_table),
		"Lookup Table empty.", return -EINVAL);
	PP_ASSERT_WITH_CODE((0 != look_up_table->count),
		"Lookup Table empty.", return -EINVAL);

	i = smum_get_mac_definition(hwmgr, SMU_MAX_LEVELS_VDDGFX);
	PP_ASSERT_WITH_CODE((i >= look_up_table->count),
		"Lookup Table is full.", return -EINVAL);

	/* This is to avoid entering duplicate calculated records. */
	for (i = 0; i < look_up_table->count; i++) {
		if (look_up_table->entries[i].us_vdd == record->us_vdd) {
			if (look_up_table->entries[i].us_calculated == 1)
				return 0;
			break;
		}
	}

	look_up_table->entries[i].us_calculated = 1;
	look_up_table->entries[i].us_vdd = record->us_vdd;
	look_up_table->entries[i].us_cac_low = record->us_cac_low;
	look_up_table->entries[i].us_cac_mid = record->us_cac_mid;
	look_up_table->entries[i].us_cac_high = record->us_cac_high;
	/* Only increment the count when we're appending, not replacing duplicate entry. */
	if (i == look_up_table->count)
		look_up_table->count++;

	return 0;
}


static int smu7_calc_voltage_dependency_tables(struct pp_hwmgr *hwmgr)
{
	uint8_t entry_id;
	struct phm_ppt_v1_voltage_lookup_record v_record;
	struct smu7_hwmgr *data = (struct smu7_hwmgr *)(hwmgr->backend);
	struct phm_ppt_v1_information *pptable_info = (struct phm_ppt_v1_information *)(hwmgr->pptable);

	phm_ppt_v1_clock_voltage_dependency_table *sclk_table = pptable_info->vdd_dep_on_sclk;
	phm_ppt_v1_clock_voltage_dependency_table *mclk_table = pptable_info->vdd_dep_on_mclk;

	if (data->vdd_gfx_control == SMU7_VOLTAGE_CONTROL_BY_SVID2) {
		for (entry_id = 0; entry_id < sclk_table->count; ++entry_id) {
			if (sclk_table->entries[entry_id].vdd_offset & (1 << 15))
				v_record.us_vdd = sclk_table->entries[entry_id].vddgfx +
					sclk_table->entries[entry_id].vdd_offset - 0xFFFF;
			else
				v_record.us_vdd = sclk_table->entries[entry_id].vddgfx +
					sclk_table->entries[entry_id].vdd_offset;

			sclk_table->entries[entry_id].vddc =
				v_record.us_cac_low = v_record.us_cac_mid =
				v_record.us_cac_high = v_record.us_vdd;

			phm_add_voltage(hwmgr, pptable_info->vddc_lookup_table, &v_record);
		}

		for (entry_id = 0; entry_id < mclk_table->count; ++entry_id) {
			if (mclk_table->entries[entry_id].vdd_offset & (1 << 15))
				v_record.us_vdd = mclk_table->entries[entry_id].vddc +
					mclk_table->entries[entry_id].vdd_offset - 0xFFFF;
			else
				v_record.us_vdd = mclk_table->entries[entry_id].vddc +
					mclk_table->entries[entry_id].vdd_offset;

			mclk_table->entries[entry_id].vddgfx = v_record.us_cac_low =
				v_record.us_cac_mid = v_record.us_cac_high = v_record.us_vdd;
			phm_add_voltage(hwmgr, pptable_info->vddgfx_lookup_table, &v_record);
		}
	}
	return 0;
}

static int smu7_calc_mm_voltage_dependency_table(struct pp_hwmgr *hwmgr)
{
	uint8_t entry_id;
	struct phm_ppt_v1_voltage_lookup_record v_record;
	struct smu7_hwmgr *data = (struct smu7_hwmgr *)(hwmgr->backend);
	struct phm_ppt_v1_information *pptable_info = (struct phm_ppt_v1_information *)(hwmgr->pptable);
	phm_ppt_v1_mm_clock_voltage_dependency_table *mm_table = pptable_info->mm_dep_table;

	if (data->vdd_gfx_control == SMU7_VOLTAGE_CONTROL_BY_SVID2) {
		for (entry_id = 0; entry_id < mm_table->count; entry_id++) {
			if (mm_table->entries[entry_id].vddgfx_offset & (1 << 15))
				v_record.us_vdd = mm_table->entries[entry_id].vddc +
					mm_table->entries[entry_id].vddgfx_offset - 0xFFFF;
			else
				v_record.us_vdd = mm_table->entries[entry_id].vddc +
					mm_table->entries[entry_id].vddgfx_offset;

			/* Add the calculated VDDGFX to the VDDGFX lookup table */
			mm_table->entries[entry_id].vddgfx = v_record.us_cac_low =
				v_record.us_cac_mid = v_record.us_cac_high = v_record.us_vdd;
			phm_add_voltage(hwmgr, pptable_info->vddgfx_lookup_table, &v_record);
		}
	}
	return 0;
}

static int smu7_sort_lookup_table(struct pp_hwmgr *hwmgr,
		struct phm_ppt_v1_voltage_lookup_table *lookup_table)
{
	uint32_t table_size, i, j;
	table_size = lookup_table->count;

	PP_ASSERT_WITH_CODE(0 != lookup_table->count,
		"Lookup table is empty", return -EINVAL);

	/* Sorting voltages */
	for (i = 0; i < table_size - 1; i++) {
		for (j = i + 1; j > 0; j--) {
			if (lookup_table->entries[j].us_vdd <
					lookup_table->entries[j - 1].us_vdd) {
				swap(lookup_table->entries[j - 1],
				     lookup_table->entries[j]);
			}
		}
	}

	return 0;
}

static int smu7_complete_dependency_tables(struct pp_hwmgr *hwmgr)
{
	int result = 0;
	int tmp_result;
	struct smu7_hwmgr *data = (struct smu7_hwmgr *)(hwmgr->backend);
	struct phm_ppt_v1_information *table_info =
			(struct phm_ppt_v1_information *)(hwmgr->pptable);

	if (data->vdd_gfx_control == SMU7_VOLTAGE_CONTROL_BY_SVID2) {
		tmp_result = smu7_patch_lookup_table_with_leakage(hwmgr,
			table_info->vddgfx_lookup_table, &(data->vddcgfx_leakage));
		if (tmp_result != 0)
			result = tmp_result;

		smu7_patch_ppt_v1_with_vdd_leakage(hwmgr,
			&table_info->max_clock_voltage_on_dc.vddgfx, &(data->vddcgfx_leakage));
	} else {

		tmp_result = smu7_patch_lookup_table_with_leakage(hwmgr,
				table_info->vddc_lookup_table, &(data->vddc_leakage));
		if (tmp_result)
			result = tmp_result;

		tmp_result = smu7_patch_clock_voltage_limits_with_vddc_leakage(hwmgr,
				&(data->vddc_leakage), &table_info->max_clock_voltage_on_dc.vddc);
		if (tmp_result)
			result = tmp_result;
	}

	tmp_result = smu7_patch_voltage_dependency_tables_with_lookup_table(hwmgr);
	if (tmp_result)
		result = tmp_result;

	tmp_result = smu7_calc_voltage_dependency_tables(hwmgr);
	if (tmp_result)
		result = tmp_result;

	tmp_result = smu7_calc_mm_voltage_dependency_table(hwmgr);
	if (tmp_result)
		result = tmp_result;

	tmp_result = smu7_sort_lookup_table(hwmgr, table_info->vddgfx_lookup_table);
	if (tmp_result)
		result = tmp_result;

	tmp_result = smu7_sort_lookup_table(hwmgr, table_info->vddc_lookup_table);
	if (tmp_result)
		result = tmp_result;

	return result;
}

static int smu7_find_highest_vddc(struct pp_hwmgr *hwmgr)
{
	struct phm_ppt_v1_information *table_info =
			(struct phm_ppt_v1_information *)(hwmgr->pptable);
	struct phm_ppt_v1_clock_voltage_dependency_table *allowed_sclk_vdd_table =
						table_info->vdd_dep_on_sclk;
	struct phm_ppt_v1_voltage_lookup_table *lookup_table =
						table_info->vddc_lookup_table;
	uint16_t highest_voltage;
	uint32_t i;

	highest_voltage = allowed_sclk_vdd_table->entries[allowed_sclk_vdd_table->count - 1].vddc;

	for (i = 0; i < lookup_table->count; i++) {
		if (lookup_table->entries[i].us_vdd < ATOM_VIRTUAL_VOLTAGE_ID0 &&
		    lookup_table->entries[i].us_vdd > highest_voltage)
			highest_voltage = lookup_table->entries[i].us_vdd;
	}

	return highest_voltage;
}

static int smu7_set_private_data_based_on_pptable_v1(struct pp_hwmgr *hwmgr)
{
	struct phm_ppt_v1_information *table_info =
			(struct phm_ppt_v1_information *)(hwmgr->pptable);

	struct phm_ppt_v1_clock_voltage_dependency_table *allowed_sclk_vdd_table =
						table_info->vdd_dep_on_sclk;
	struct phm_ppt_v1_clock_voltage_dependency_table *allowed_mclk_vdd_table =
						table_info->vdd_dep_on_mclk;

	PP_ASSERT_WITH_CODE(allowed_sclk_vdd_table != NULL,
		"VDD dependency on SCLK table is missing.",
		return -EINVAL);
	PP_ASSERT_WITH_CODE(allowed_sclk_vdd_table->count >= 1,
		"VDD dependency on SCLK table has to have is missing.",
		return -EINVAL);

	PP_ASSERT_WITH_CODE(allowed_mclk_vdd_table != NULL,
		"VDD dependency on MCLK table is missing",
		return -EINVAL);
	PP_ASSERT_WITH_CODE(allowed_mclk_vdd_table->count >= 1,
		"VDD dependency on MCLK table has to have is missing.",
		return -EINVAL);

	table_info->max_clock_voltage_on_ac.sclk =
		allowed_sclk_vdd_table->entries[allowed_sclk_vdd_table->count - 1].clk;
	table_info->max_clock_voltage_on_ac.mclk =
		allowed_mclk_vdd_table->entries[allowed_mclk_vdd_table->count - 1].clk;
	if (hwmgr->chip_id >= CHIP_POLARIS10 && hwmgr->chip_id <= CHIP_VEGAM)
		table_info->max_clock_voltage_on_ac.vddc =
			smu7_find_highest_vddc(hwmgr);
	else
		table_info->max_clock_voltage_on_ac.vddc =
			allowed_sclk_vdd_table->entries[allowed_sclk_vdd_table->count - 1].vddc;
	table_info->max_clock_voltage_on_ac.vddci =
		allowed_mclk_vdd_table->entries[allowed_mclk_vdd_table->count - 1].vddci;

	hwmgr->dyn_state.max_clock_voltage_on_ac.sclk = table_info->max_clock_voltage_on_ac.sclk;
	hwmgr->dyn_state.max_clock_voltage_on_ac.mclk = table_info->max_clock_voltage_on_ac.mclk;
	hwmgr->dyn_state.max_clock_voltage_on_ac.vddc = table_info->max_clock_voltage_on_ac.vddc;
	hwmgr->dyn_state.max_clock_voltage_on_ac.vddci = table_info->max_clock_voltage_on_ac.vddci;

	return 0;
}

static int smu7_patch_voltage_workaround(struct pp_hwmgr *hwmgr)
{
	struct phm_ppt_v1_information *table_info =
		       (struct phm_ppt_v1_information *)(hwmgr->pptable);
	struct phm_ppt_v1_clock_voltage_dependency_table *dep_mclk_table;
	struct phm_ppt_v1_voltage_lookup_table *lookup_table;
	uint32_t i;
	uint32_t hw_revision, sub_vendor_id, sub_sys_id;
	struct amdgpu_device *adev = hwmgr->adev;

	if (table_info != NULL) {
		dep_mclk_table = table_info->vdd_dep_on_mclk;
		lookup_table = table_info->vddc_lookup_table;
	} else
		return 0;

	hw_revision = adev->pdev->revision;
	sub_sys_id = adev->pdev->subsystem_device;
	sub_vendor_id = adev->pdev->subsystem_vendor;

	if (adev->pdev->device == 0x67DF && hw_revision == 0xC7 &&
	    ((sub_sys_id == 0xb37 && sub_vendor_id == 0x1002) ||
	     (sub_sys_id == 0x4a8 && sub_vendor_id == 0x1043) ||
	     (sub_sys_id == 0x9480 && sub_vendor_id == 0x1682))) {

		PHM_WRITE_VFPF_INDIRECT_FIELD(hwmgr->device,
					      CGS_IND_REG__SMC,
					      PWR_CKS_CNTL,
					      CKS_STRETCH_AMOUNT,
					      0x3);

		if (lookup_table->entries[dep_mclk_table->entries[dep_mclk_table->count-1].vddInd].us_vdd >= 1000)
			return 0;

		for (i = 0; i < lookup_table->count; i++) {
			if (lookup_table->entries[i].us_vdd < 0xff01 && lookup_table->entries[i].us_vdd >= 1000) {
				dep_mclk_table->entries[dep_mclk_table->count-1].vddInd = (uint8_t) i;
				return 0;
			}
		}
	}
	return 0;
}

static int smu7_thermal_parameter_init(struct pp_hwmgr *hwmgr)
{
	struct pp_atomctrl_gpio_pin_assignment gpio_pin_assignment;
	uint32_t temp_reg;
	struct phm_ppt_v1_information *table_info =
			(struct phm_ppt_v1_information *)(hwmgr->pptable);


	if (atomctrl_get_pp_assign_pin(hwmgr, VDDC_PCC_GPIO_PINID, &gpio_pin_assignment)) {
		temp_reg = cgs_read_ind_register(hwmgr->device, CGS_IND_REG__SMC, ixCNB_PWRMGT_CNTL);
		switch (gpio_pin_assignment.uc_gpio_pin_bit_shift) {
		case 0:
			temp_reg = PHM_SET_FIELD(temp_reg, CNB_PWRMGT_CNTL, GNB_SLOW_MODE, 0x1);
			break;
		case 1:
			temp_reg = PHM_SET_FIELD(temp_reg, CNB_PWRMGT_CNTL, GNB_SLOW_MODE, 0x2);
			break;
		case 2:
			temp_reg = PHM_SET_FIELD(temp_reg, CNB_PWRMGT_CNTL, GNB_SLOW, 0x1);
			break;
		case 3:
			temp_reg = PHM_SET_FIELD(temp_reg, CNB_PWRMGT_CNTL, FORCE_NB_PS1, 0x1);
			break;
		case 4:
			temp_reg = PHM_SET_FIELD(temp_reg, CNB_PWRMGT_CNTL, DPM_ENABLED, 0x1);
			break;
		default:
			break;
		}
		cgs_write_ind_register(hwmgr->device, CGS_IND_REG__SMC, ixCNB_PWRMGT_CNTL, temp_reg);
	}

	if (table_info == NULL)
		return 0;

	if (table_info->cac_dtp_table->usDefaultTargetOperatingTemp != 0 &&
		hwmgr->thermal_controller.advanceFanControlParameters.ucFanControlMode) {
		hwmgr->thermal_controller.advanceFanControlParameters.usFanPWMMinLimit =
			(uint16_t)hwmgr->thermal_controller.advanceFanControlParameters.ucMinimumPWMLimit;

		hwmgr->thermal_controller.advanceFanControlParameters.usFanPWMMaxLimit =
			(uint16_t)hwmgr->thermal_controller.advanceFanControlParameters.usDefaultMaxFanPWM;

		hwmgr->thermal_controller.advanceFanControlParameters.usFanPWMStep = 1;

		hwmgr->thermal_controller.advanceFanControlParameters.usFanRPMMaxLimit = 100;

		hwmgr->thermal_controller.advanceFanControlParameters.usFanRPMMinLimit =
			(uint16_t)hwmgr->thermal_controller.advanceFanControlParameters.ucMinimumPWMLimit;

		hwmgr->thermal_controller.advanceFanControlParameters.usFanRPMStep = 1;

		table_info->cac_dtp_table->usDefaultTargetOperatingTemp = (table_info->cac_dtp_table->usDefaultTargetOperatingTemp >= 50) ?
								(table_info->cac_dtp_table->usDefaultTargetOperatingTemp - 50) : 0;

		table_info->cac_dtp_table->usOperatingTempMaxLimit = table_info->cac_dtp_table->usDefaultTargetOperatingTemp;
		table_info->cac_dtp_table->usOperatingTempStep = 1;
		table_info->cac_dtp_table->usOperatingTempHyst = 1;

		hwmgr->thermal_controller.advanceFanControlParameters.usMaxFanPWM =
			       hwmgr->thermal_controller.advanceFanControlParameters.usDefaultMaxFanPWM;

		hwmgr->thermal_controller.advanceFanControlParameters.usMaxFanRPM =
			       hwmgr->thermal_controller.advanceFanControlParameters.usDefaultMaxFanRPM;

		hwmgr->dyn_state.cac_dtp_table->usOperatingTempMinLimit =
			       table_info->cac_dtp_table->usOperatingTempMinLimit;

		hwmgr->dyn_state.cac_dtp_table->usOperatingTempMaxLimit =
			       table_info->cac_dtp_table->usOperatingTempMaxLimit;

		hwmgr->dyn_state.cac_dtp_table->usDefaultTargetOperatingTemp =
			       table_info->cac_dtp_table->usDefaultTargetOperatingTemp;

		hwmgr->dyn_state.cac_dtp_table->usOperatingTempStep =
			       table_info->cac_dtp_table->usOperatingTempStep;

		hwmgr->dyn_state.cac_dtp_table->usTargetOperatingTemp =
			       table_info->cac_dtp_table->usTargetOperatingTemp;
		if (hwmgr->feature_mask & PP_OD_FUZZY_FAN_CONTROL_MASK)
			phm_cap_set(hwmgr->platform_descriptor.platformCaps,
					PHM_PlatformCaps_ODFuzzyFanControlSupport);
	}

	return 0;
}

/**
 * smu7_patch_ppt_v0_with_vdd_leakage - Change virtual leakage voltage to actual value.
 *
 * @hwmgr:  the address of the powerplay hardware manager.
 * @voltage: pointer to changing voltage
 * @leakage_table: pointer to leakage table
 */
static void smu7_patch_ppt_v0_with_vdd_leakage(struct pp_hwmgr *hwmgr,
		uint32_t *voltage, struct smu7_leakage_voltage *leakage_table)
{
	uint32_t index;

	/* search for leakage voltage ID 0xff01 ~ 0xff08 */
	for (index = 0; index < leakage_table->count; index++) {
		/* if this voltage matches a leakage voltage ID */
		/* patch with actual leakage voltage */
		if (leakage_table->leakage_id[index] == *voltage) {
			*voltage = leakage_table->actual_voltage[index];
			break;
		}
	}

	if (*voltage > ATOM_VIRTUAL_VOLTAGE_ID0)
		pr_err("Voltage value looks like a Leakage ID but it's not patched \n");
}


static int smu7_patch_vddc(struct pp_hwmgr *hwmgr,
			      struct phm_clock_voltage_dependency_table *tab)
{
	uint16_t i;
	struct smu7_hwmgr *data = (struct smu7_hwmgr *)(hwmgr->backend);

	if (tab)
		for (i = 0; i < tab->count; i++)
			smu7_patch_ppt_v0_with_vdd_leakage(hwmgr, &tab->entries[i].v,
						&data->vddc_leakage);

	return 0;
}

static int smu7_patch_vddci(struct pp_hwmgr *hwmgr,
			       struct phm_clock_voltage_dependency_table *tab)
{
	uint16_t i;
	struct smu7_hwmgr *data = (struct smu7_hwmgr *)(hwmgr->backend);

	if (tab)
		for (i = 0; i < tab->count; i++)
			smu7_patch_ppt_v0_with_vdd_leakage(hwmgr, &tab->entries[i].v,
							&data->vddci_leakage);

	return 0;
}

static int smu7_patch_vce_vddc(struct pp_hwmgr *hwmgr,
				  struct phm_vce_clock_voltage_dependency_table *tab)
{
	uint16_t i;
	struct smu7_hwmgr *data = (struct smu7_hwmgr *)(hwmgr->backend);

	if (tab)
		for (i = 0; i < tab->count; i++)
			smu7_patch_ppt_v0_with_vdd_leakage(hwmgr, &tab->entries[i].v,
							&data->vddc_leakage);

	return 0;
}


static int smu7_patch_uvd_vddc(struct pp_hwmgr *hwmgr,
				  struct phm_uvd_clock_voltage_dependency_table *tab)
{
	uint16_t i;
	struct smu7_hwmgr *data = (struct smu7_hwmgr *)(hwmgr->backend);

	if (tab)
		for (i = 0; i < tab->count; i++)
			smu7_patch_ppt_v0_with_vdd_leakage(hwmgr, &tab->entries[i].v,
							&data->vddc_leakage);

	return 0;
}

static int smu7_patch_vddc_shed_limit(struct pp_hwmgr *hwmgr,
					 struct phm_phase_shedding_limits_table *tab)
{
	uint16_t i;
	struct smu7_hwmgr *data = (struct smu7_hwmgr *)(hwmgr->backend);

	if (tab)
		for (i = 0; i < tab->count; i++)
			smu7_patch_ppt_v0_with_vdd_leakage(hwmgr, &tab->entries[i].Voltage,
							&data->vddc_leakage);

	return 0;
}

static int smu7_patch_samu_vddc(struct pp_hwmgr *hwmgr,
				   struct phm_samu_clock_voltage_dependency_table *tab)
{
	uint16_t i;
	struct smu7_hwmgr *data = (struct smu7_hwmgr *)(hwmgr->backend);

	if (tab)
		for (i = 0; i < tab->count; i++)
			smu7_patch_ppt_v0_with_vdd_leakage(hwmgr, &tab->entries[i].v,
							&data->vddc_leakage);

	return 0;
}

static int smu7_patch_acp_vddc(struct pp_hwmgr *hwmgr,
				  struct phm_acp_clock_voltage_dependency_table *tab)
{
	uint16_t i;
	struct smu7_hwmgr *data = (struct smu7_hwmgr *)(hwmgr->backend);

	if (tab)
		for (i = 0; i < tab->count; i++)
			smu7_patch_ppt_v0_with_vdd_leakage(hwmgr, &tab->entries[i].v,
					&data->vddc_leakage);

	return 0;
}

static int smu7_patch_limits_vddc(struct pp_hwmgr *hwmgr,
				  struct phm_clock_and_voltage_limits *tab)
{
	uint32_t vddc, vddci;
	struct smu7_hwmgr *data = (struct smu7_hwmgr *)(hwmgr->backend);

	if (tab) {
		vddc = tab->vddc;
		smu7_patch_ppt_v0_with_vdd_leakage(hwmgr, &vddc,
						   &data->vddc_leakage);
		tab->vddc = vddc;
		vddci = tab->vddci;
		smu7_patch_ppt_v0_with_vdd_leakage(hwmgr, &vddci,
						   &data->vddci_leakage);
		tab->vddci = vddci;
	}

	return 0;
}

static int smu7_patch_cac_vddc(struct pp_hwmgr *hwmgr, struct phm_cac_leakage_table *tab)
{
	uint32_t i;
	uint32_t vddc;
	struct smu7_hwmgr *data = (struct smu7_hwmgr *)(hwmgr->backend);

	if (tab) {
		for (i = 0; i < tab->count; i++) {
			vddc = (uint32_t)(tab->entries[i].Vddc);
			smu7_patch_ppt_v0_with_vdd_leakage(hwmgr, &vddc, &data->vddc_leakage);
			tab->entries[i].Vddc = (uint16_t)vddc;
		}
	}

	return 0;
}

static int smu7_patch_dependency_tables_with_leakage(struct pp_hwmgr *hwmgr)
{
	int tmp;

	tmp = smu7_patch_vddc(hwmgr, hwmgr->dyn_state.vddc_dependency_on_sclk);
	if (tmp)
		return -EINVAL;

	tmp = smu7_patch_vddc(hwmgr, hwmgr->dyn_state.vddc_dependency_on_mclk);
	if (tmp)
		return -EINVAL;

	tmp = smu7_patch_vddc(hwmgr, hwmgr->dyn_state.vddc_dep_on_dal_pwrl);
	if (tmp)
		return -EINVAL;

	tmp = smu7_patch_vddci(hwmgr, hwmgr->dyn_state.vddci_dependency_on_mclk);
	if (tmp)
		return -EINVAL;

	tmp = smu7_patch_vce_vddc(hwmgr, hwmgr->dyn_state.vce_clock_voltage_dependency_table);
	if (tmp)
		return -EINVAL;

	tmp = smu7_patch_uvd_vddc(hwmgr, hwmgr->dyn_state.uvd_clock_voltage_dependency_table);
	if (tmp)
		return -EINVAL;

	tmp = smu7_patch_samu_vddc(hwmgr, hwmgr->dyn_state.samu_clock_voltage_dependency_table);
	if (tmp)
		return -EINVAL;

	tmp = smu7_patch_acp_vddc(hwmgr, hwmgr->dyn_state.acp_clock_voltage_dependency_table);
	if (tmp)
		return -EINVAL;

	tmp = smu7_patch_vddc_shed_limit(hwmgr, hwmgr->dyn_state.vddc_phase_shed_limits_table);
	if (tmp)
		return -EINVAL;

	tmp = smu7_patch_limits_vddc(hwmgr, &hwmgr->dyn_state.max_clock_voltage_on_ac);
	if (tmp)
		return -EINVAL;

	tmp = smu7_patch_limits_vddc(hwmgr, &hwmgr->dyn_state.max_clock_voltage_on_dc);
	if (tmp)
		return -EINVAL;

	tmp = smu7_patch_cac_vddc(hwmgr, hwmgr->dyn_state.cac_leakage_table);
	if (tmp)
		return -EINVAL;

	return 0;
}


static int smu7_set_private_data_based_on_pptable_v0(struct pp_hwmgr *hwmgr)
{
	struct smu7_hwmgr *data = (struct smu7_hwmgr *)(hwmgr->backend);

	struct phm_clock_voltage_dependency_table *allowed_sclk_vddc_table = hwmgr->dyn_state.vddc_dependency_on_sclk;
	struct phm_clock_voltage_dependency_table *allowed_mclk_vddc_table = hwmgr->dyn_state.vddc_dependency_on_mclk;
	struct phm_clock_voltage_dependency_table *allowed_mclk_vddci_table = hwmgr->dyn_state.vddci_dependency_on_mclk;

	PP_ASSERT_WITH_CODE(allowed_sclk_vddc_table != NULL,
		"VDDC dependency on SCLK table is missing. This table is mandatory",
		return -EINVAL);
	PP_ASSERT_WITH_CODE(allowed_sclk_vddc_table->count >= 1,
		"VDDC dependency on SCLK table has to have is missing. This table is mandatory",
		return -EINVAL);

	PP_ASSERT_WITH_CODE(allowed_mclk_vddc_table != NULL,
		"VDDC dependency on MCLK table is missing. This table is mandatory",
		return -EINVAL);
	PP_ASSERT_WITH_CODE(allowed_mclk_vddc_table->count >= 1,
		"VDD dependency on MCLK table has to have is missing. This table is mandatory",
		return -EINVAL);

	data->min_vddc_in_pptable = (uint16_t)allowed_sclk_vddc_table->entries[0].v;
	data->max_vddc_in_pptable = (uint16_t)allowed_sclk_vddc_table->entries[allowed_sclk_vddc_table->count - 1].v;

	hwmgr->dyn_state.max_clock_voltage_on_ac.sclk =
		allowed_sclk_vddc_table->entries[allowed_sclk_vddc_table->count - 1].clk;
	hwmgr->dyn_state.max_clock_voltage_on_ac.mclk =
		allowed_mclk_vddc_table->entries[allowed_mclk_vddc_table->count - 1].clk;
	hwmgr->dyn_state.max_clock_voltage_on_ac.vddc =
		allowed_sclk_vddc_table->entries[allowed_sclk_vddc_table->count - 1].v;

	if (allowed_mclk_vddci_table != NULL && allowed_mclk_vddci_table->count >= 1) {
		data->min_vddci_in_pptable = (uint16_t)allowed_mclk_vddci_table->entries[0].v;
		data->max_vddci_in_pptable = (uint16_t)allowed_mclk_vddci_table->entries[allowed_mclk_vddci_table->count - 1].v;
	}

	if (hwmgr->dyn_state.vddci_dependency_on_mclk != NULL && hwmgr->dyn_state.vddci_dependency_on_mclk->count >= 1)
		hwmgr->dyn_state.max_clock_voltage_on_ac.vddci = hwmgr->dyn_state.vddci_dependency_on_mclk->entries[hwmgr->dyn_state.vddci_dependency_on_mclk->count - 1].v;

	return 0;
}

static int smu7_hwmgr_backend_fini(struct pp_hwmgr *hwmgr)
{
	kfree(hwmgr->dyn_state.vddc_dep_on_dal_pwrl);
	hwmgr->dyn_state.vddc_dep_on_dal_pwrl = NULL;
	kfree(hwmgr->backend);
	hwmgr->backend = NULL;

	return 0;
}

static int smu7_get_elb_voltages(struct pp_hwmgr *hwmgr)
{
	uint16_t virtual_voltage_id, vddc, vddci, efuse_voltage_id;
	struct smu7_hwmgr *data = (struct smu7_hwmgr *)(hwmgr->backend);
	int i;

	if (atomctrl_get_leakage_id_from_efuse(hwmgr, &efuse_voltage_id) == 0) {
		for (i = 0; i < SMU7_MAX_LEAKAGE_COUNT; i++) {
			virtual_voltage_id = ATOM_VIRTUAL_VOLTAGE_ID0 + i;
			if (atomctrl_get_leakage_vddc_base_on_leakage(hwmgr, &vddc, &vddci,
								virtual_voltage_id,
								efuse_voltage_id) == 0) {
				if (vddc != 0 && vddc != virtual_voltage_id) {
					data->vddc_leakage.actual_voltage[data->vddc_leakage.count] = vddc;
					data->vddc_leakage.leakage_id[data->vddc_leakage.count] = virtual_voltage_id;
					data->vddc_leakage.count++;
				}
				if (vddci != 0 && vddci != virtual_voltage_id) {
					data->vddci_leakage.actual_voltage[data->vddci_leakage.count] = vddci;
					data->vddci_leakage.leakage_id[data->vddci_leakage.count] = virtual_voltage_id;
					data->vddci_leakage.count++;
				}
			}
		}
	}
	return 0;
}

#define LEAKAGE_ID_MSB			463
#define LEAKAGE_ID_LSB			454

static int smu7_update_edc_leakage_table(struct pp_hwmgr *hwmgr)
{
	struct smu7_hwmgr *data = (struct smu7_hwmgr *)(hwmgr->backend);
	uint32_t efuse;
	uint16_t offset;
	int ret = 0;

	if (data->disable_edc_leakage_controller)
		return 0;

	ret = atomctrl_get_edc_hilo_leakage_offset_table(hwmgr,
							 &data->edc_hilo_leakage_offset_from_vbios);
	if (ret)
		return ret;

	if (data->edc_hilo_leakage_offset_from_vbios.usEdcDidtLoDpm7TableOffset &&
	    data->edc_hilo_leakage_offset_from_vbios.usEdcDidtHiDpm7TableOffset) {
		atomctrl_read_efuse(hwmgr, LEAKAGE_ID_LSB, LEAKAGE_ID_MSB, &efuse);
		if (efuse < data->edc_hilo_leakage_offset_from_vbios.usHiLoLeakageThreshold)
			offset = data->edc_hilo_leakage_offset_from_vbios.usEdcDidtLoDpm7TableOffset;
		else
			offset = data->edc_hilo_leakage_offset_from_vbios.usEdcDidtHiDpm7TableOffset;

		ret = atomctrl_get_edc_leakage_table(hwmgr,
						     &data->edc_leakage_table,
						     offset);
		if (ret)
			return ret;
	}

	return ret;
}

static int smu7_hwmgr_backend_init(struct pp_hwmgr *hwmgr)
{
	struct smu7_hwmgr *data;
	int result = 0;

	data = kzalloc(sizeof(struct smu7_hwmgr), GFP_KERNEL);
	if (data == NULL)
		return -ENOMEM;

	hwmgr->backend = data;
	smu7_patch_voltage_workaround(hwmgr);
	smu7_init_dpm_defaults(hwmgr);

	/* Get leakage voltage based on leakage ID. */
	if (phm_cap_enabled(hwmgr->platform_descriptor.platformCaps,
			PHM_PlatformCaps_EVV)) {
		result = smu7_get_evv_voltages(hwmgr);
		if (result) {
			pr_info("Get EVV Voltage Failed.  Abort Driver loading!\n");
			return -EINVAL;
		}
	} else {
		smu7_get_elb_voltages(hwmgr);
	}

	if (hwmgr->pp_table_version == PP_TABLE_V1) {
		smu7_complete_dependency_tables(hwmgr);
		smu7_set_private_data_based_on_pptable_v1(hwmgr);
	} else if (hwmgr->pp_table_version == PP_TABLE_V0) {
		smu7_patch_dependency_tables_with_leakage(hwmgr);
		smu7_set_private_data_based_on_pptable_v0(hwmgr);
	}

	/* Initalize Dynamic State Adjustment Rule Settings */
	result = phm_initializa_dynamic_state_adjustment_rule_settings(hwmgr);

	if (0 == result) {
		struct amdgpu_device *adev = hwmgr->adev;

		data->is_tlu_enabled = false;

		hwmgr->platform_descriptor.hardwareActivityPerformanceLevels =
							SMU7_MAX_HARDWARE_POWERLEVELS;
		hwmgr->platform_descriptor.hardwarePerformanceLevels = 2;
		hwmgr->platform_descriptor.minimumClocksReductionPercentage = 50;

		data->pcie_gen_cap = adev->pm.pcie_gen_mask;
		if (data->pcie_gen_cap & CAIL_PCIE_LINK_SPEED_SUPPORT_GEN3)
			data->pcie_spc_cap = 20;
		else
			data->pcie_spc_cap = 16;
		data->pcie_lane_cap = adev->pm.pcie_mlw_mask;

		hwmgr->platform_descriptor.vbiosInterruptId = 0x20000400; /* IRQ_SOURCE1_SW_INT */
/* The true clock step depends on the frequency, typically 4.5 or 9 MHz. Here we use 5. */
		hwmgr->platform_descriptor.clockStep.engineClock = 500;
		hwmgr->platform_descriptor.clockStep.memoryClock = 500;
		smu7_thermal_parameter_init(hwmgr);
	} else {
		/* Ignore return value in here, we are cleaning up a mess. */
		smu7_hwmgr_backend_fini(hwmgr);
	}

	result = smu7_update_edc_leakage_table(hwmgr);
	if (result)
		return result;

	return 0;
}

static int smu7_force_dpm_highest(struct pp_hwmgr *hwmgr)
{
	struct smu7_hwmgr *data = (struct smu7_hwmgr *)(hwmgr->backend);
	uint32_t level, tmp;

	if (!data->pcie_dpm_key_disabled) {
		if (data->dpm_level_enable_mask.pcie_dpm_enable_mask) {
			level = 0;
			tmp = data->dpm_level_enable_mask.pcie_dpm_enable_mask;
			while (tmp >>= 1)
				level++;

			if (level)
				smum_send_msg_to_smc_with_parameter(hwmgr,
						PPSMC_MSG_PCIeDPM_ForceLevel, level,
						NULL);
		}
	}

	if (!data->sclk_dpm_key_disabled) {
		if (data->dpm_level_enable_mask.sclk_dpm_enable_mask) {
			level = 0;
			tmp = data->dpm_level_enable_mask.sclk_dpm_enable_mask;
			while (tmp >>= 1)
				level++;

			if (level)
				smum_send_msg_to_smc_with_parameter(hwmgr,
						PPSMC_MSG_SCLKDPM_SetEnabledMask,
						(1 << level),
						NULL);
		}
	}

	if (!data->mclk_dpm_key_disabled) {
		if (data->dpm_level_enable_mask.mclk_dpm_enable_mask) {
			level = 0;
			tmp = data->dpm_level_enable_mask.mclk_dpm_enable_mask;
			while (tmp >>= 1)
				level++;

			if (level)
				smum_send_msg_to_smc_with_parameter(hwmgr,
						PPSMC_MSG_MCLKDPM_SetEnabledMask,
						(1 << level),
						NULL);
		}
	}

	return 0;
}

static int smu7_upload_dpm_level_enable_mask(struct pp_hwmgr *hwmgr)
{
	struct smu7_hwmgr *data = (struct smu7_hwmgr *)(hwmgr->backend);

	if (hwmgr->pp_table_version == PP_TABLE_V1)
		phm_apply_dal_min_voltage_request(hwmgr);
/* TO DO  for v0 iceland and Ci*/

	if (!data->sclk_dpm_key_disabled) {
		if (data->dpm_level_enable_mask.sclk_dpm_enable_mask)
			smum_send_msg_to_smc_with_parameter(hwmgr,
					PPSMC_MSG_SCLKDPM_SetEnabledMask,
					data->dpm_level_enable_mask.sclk_dpm_enable_mask,
					NULL);
	}

	if (!data->mclk_dpm_key_disabled) {
		if (data->dpm_level_enable_mask.mclk_dpm_enable_mask)
			smum_send_msg_to_smc_with_parameter(hwmgr,
					PPSMC_MSG_MCLKDPM_SetEnabledMask,
					data->dpm_level_enable_mask.mclk_dpm_enable_mask,
					NULL);
	}

	return 0;
}

static int smu7_unforce_dpm_levels(struct pp_hwmgr *hwmgr)
{
	struct smu7_hwmgr *data = (struct smu7_hwmgr *)(hwmgr->backend);

	if (!smum_is_dpm_running(hwmgr))
		return -EINVAL;

	if (!data->pcie_dpm_key_disabled) {
		smum_send_msg_to_smc(hwmgr,
				PPSMC_MSG_PCIeDPM_UnForceLevel,
				NULL);
	}

	return smu7_upload_dpm_level_enable_mask(hwmgr);
}

static int smu7_force_dpm_lowest(struct pp_hwmgr *hwmgr)
{
	struct smu7_hwmgr *data =
			(struct smu7_hwmgr *)(hwmgr->backend);
	uint32_t level;

	if (!data->sclk_dpm_key_disabled)
		if (data->dpm_level_enable_mask.sclk_dpm_enable_mask) {
			level = phm_get_lowest_enabled_level(hwmgr,
							      data->dpm_level_enable_mask.sclk_dpm_enable_mask);
			smum_send_msg_to_smc_with_parameter(hwmgr,
							    PPSMC_MSG_SCLKDPM_SetEnabledMask,
							    (1 << level),
							    NULL);

	}

	if (!data->mclk_dpm_key_disabled) {
		if (data->dpm_level_enable_mask.mclk_dpm_enable_mask) {
			level = phm_get_lowest_enabled_level(hwmgr,
							      data->dpm_level_enable_mask.mclk_dpm_enable_mask);
			smum_send_msg_to_smc_with_parameter(hwmgr,
							    PPSMC_MSG_MCLKDPM_SetEnabledMask,
							    (1 << level),
							    NULL);
		}
	}

	if (!data->pcie_dpm_key_disabled) {
		if (data->dpm_level_enable_mask.pcie_dpm_enable_mask) {
			level = phm_get_lowest_enabled_level(hwmgr,
							      data->dpm_level_enable_mask.pcie_dpm_enable_mask);
			smum_send_msg_to_smc_with_parameter(hwmgr,
							    PPSMC_MSG_PCIeDPM_ForceLevel,
							    (level),
							    NULL);
		}
	}

	return 0;
}

static int smu7_get_profiling_clk(struct pp_hwmgr *hwmgr, enum amd_dpm_forced_level level,
				uint32_t *sclk_mask, uint32_t *mclk_mask, uint32_t *pcie_mask)
{
	uint32_t percentage;
	struct smu7_hwmgr *data = (struct smu7_hwmgr *)(hwmgr->backend);
	struct smu7_dpm_table *golden_dpm_table = &data->golden_dpm_table;
	int32_t tmp_mclk;
	int32_t tmp_sclk;
	int32_t count;

	if (golden_dpm_table->mclk_table.count < 1)
		return -EINVAL;

	percentage = 100 * golden_dpm_table->sclk_table.dpm_levels[golden_dpm_table->sclk_table.count - 1].value /
			golden_dpm_table->mclk_table.dpm_levels[golden_dpm_table->mclk_table.count - 1].value;

	if (golden_dpm_table->mclk_table.count == 1) {
		percentage = 70;
		tmp_mclk = golden_dpm_table->mclk_table.dpm_levels[golden_dpm_table->mclk_table.count - 1].value;
		*mclk_mask = golden_dpm_table->mclk_table.count - 1;
	} else {
		tmp_mclk = golden_dpm_table->mclk_table.dpm_levels[golden_dpm_table->mclk_table.count - 2].value;
		*mclk_mask = golden_dpm_table->mclk_table.count - 2;
	}

	tmp_sclk = tmp_mclk * percentage / 100;

	if (hwmgr->pp_table_version == PP_TABLE_V0) {
		for (count = hwmgr->dyn_state.vddc_dependency_on_sclk->count-1;
			count >= 0; count--) {
			if (tmp_sclk >= hwmgr->dyn_state.vddc_dependency_on_sclk->entries[count].clk) {
				tmp_sclk = hwmgr->dyn_state.vddc_dependency_on_sclk->entries[count].clk;
				*sclk_mask = count;
				break;
			}
		}
		if (count < 0 || level == AMD_DPM_FORCED_LEVEL_PROFILE_MIN_SCLK) {
			*sclk_mask = 0;
			tmp_sclk = hwmgr->dyn_state.vddc_dependency_on_sclk->entries[0].clk;
		}

		if (level == AMD_DPM_FORCED_LEVEL_PROFILE_PEAK)
			*sclk_mask = hwmgr->dyn_state.vddc_dependency_on_sclk->count-1;
	} else if (hwmgr->pp_table_version == PP_TABLE_V1) {
		struct phm_ppt_v1_information *table_info =
				(struct phm_ppt_v1_information *)(hwmgr->pptable);

		for (count = table_info->vdd_dep_on_sclk->count-1; count >= 0; count--) {
			if (tmp_sclk >= table_info->vdd_dep_on_sclk->entries[count].clk) {
				tmp_sclk = table_info->vdd_dep_on_sclk->entries[count].clk;
				*sclk_mask = count;
				break;
			}
		}
		if (count < 0 || level == AMD_DPM_FORCED_LEVEL_PROFILE_MIN_SCLK) {
			*sclk_mask = 0;
			tmp_sclk =  table_info->vdd_dep_on_sclk->entries[0].clk;
		}

		if (level == AMD_DPM_FORCED_LEVEL_PROFILE_PEAK)
			*sclk_mask = table_info->vdd_dep_on_sclk->count - 1;
	}

	if (level == AMD_DPM_FORCED_LEVEL_PROFILE_MIN_MCLK)
		*mclk_mask = 0;
	else if (level == AMD_DPM_FORCED_LEVEL_PROFILE_PEAK)
		*mclk_mask = golden_dpm_table->mclk_table.count - 1;

	*pcie_mask = data->dpm_table.pcie_speed_table.count - 1;
	hwmgr->pstate_sclk = tmp_sclk;
	hwmgr->pstate_mclk = tmp_mclk;

	return 0;
}

static int smu7_force_dpm_level(struct pp_hwmgr *hwmgr,
				enum amd_dpm_forced_level level)
{
	int ret = 0;
	uint32_t sclk_mask = 0;
	uint32_t mclk_mask = 0;
	uint32_t pcie_mask = 0;

	if (hwmgr->pstate_sclk == 0)
		smu7_get_profiling_clk(hwmgr, level, &sclk_mask, &mclk_mask, &pcie_mask);

	switch (level) {
	case AMD_DPM_FORCED_LEVEL_HIGH:
		ret = smu7_force_dpm_highest(hwmgr);
		break;
	case AMD_DPM_FORCED_LEVEL_LOW:
		ret = smu7_force_dpm_lowest(hwmgr);
		break;
	case AMD_DPM_FORCED_LEVEL_AUTO:
		ret = smu7_unforce_dpm_levels(hwmgr);
		break;
	case AMD_DPM_FORCED_LEVEL_PROFILE_STANDARD:
	case AMD_DPM_FORCED_LEVEL_PROFILE_MIN_SCLK:
	case AMD_DPM_FORCED_LEVEL_PROFILE_MIN_MCLK:
	case AMD_DPM_FORCED_LEVEL_PROFILE_PEAK:
		ret = smu7_get_profiling_clk(hwmgr, level, &sclk_mask, &mclk_mask, &pcie_mask);
		if (ret)
			return ret;
		smu7_force_clock_level(hwmgr, PP_SCLK, 1<<sclk_mask);
		smu7_force_clock_level(hwmgr, PP_MCLK, 1<<mclk_mask);
		smu7_force_clock_level(hwmgr, PP_PCIE, 1<<pcie_mask);
		break;
	case AMD_DPM_FORCED_LEVEL_MANUAL:
	case AMD_DPM_FORCED_LEVEL_PROFILE_EXIT:
	default:
		break;
	}

	if (!ret) {
		if (level == AMD_DPM_FORCED_LEVEL_PROFILE_PEAK && hwmgr->dpm_level != AMD_DPM_FORCED_LEVEL_PROFILE_PEAK)
			smu7_fan_ctrl_set_fan_speed_percent(hwmgr, 100);
		else if (level != AMD_DPM_FORCED_LEVEL_PROFILE_PEAK && hwmgr->dpm_level == AMD_DPM_FORCED_LEVEL_PROFILE_PEAK)
			smu7_fan_ctrl_reset_fan_speed_to_default(hwmgr);
	}
	return ret;
}

static int smu7_get_power_state_size(struct pp_hwmgr *hwmgr)
{
	return sizeof(struct smu7_power_state);
}

static int smu7_vblank_too_short(struct pp_hwmgr *hwmgr,
				 uint32_t vblank_time_us)
{
	struct smu7_hwmgr *data = (struct smu7_hwmgr *)(hwmgr->backend);
	uint32_t switch_limit_us;

	switch (hwmgr->chip_id) {
	case CHIP_POLARIS10:
	case CHIP_POLARIS11:
	case CHIP_POLARIS12:
		if (hwmgr->is_kicker || (hwmgr->chip_id == CHIP_POLARIS12))
			switch_limit_us = data->is_memory_gddr5 ? 450 : 150;
		else
			switch_limit_us = data->is_memory_gddr5 ? 200 : 150;
		break;
	case CHIP_VEGAM:
		switch_limit_us = 30;
		break;
	default:
		switch_limit_us = data->is_memory_gddr5 ? 450 : 150;
		break;
	}

	if (vblank_time_us < switch_limit_us)
		return true;
	else
		return false;
}

static int smu7_apply_state_adjust_rules(struct pp_hwmgr *hwmgr,
				struct pp_power_state *request_ps,
			const struct pp_power_state *current_ps)
{
	struct amdgpu_device *adev = hwmgr->adev;
	struct smu7_power_state *smu7_ps =
				cast_phw_smu7_power_state(&request_ps->hardware);
	uint32_t sclk;
	uint32_t mclk;
	struct PP_Clocks minimum_clocks = {0};
	bool disable_mclk_switching;
	bool disable_mclk_switching_for_frame_lock;
	bool disable_mclk_switching_for_display;
	const struct phm_clock_and_voltage_limits *max_limits;
	uint32_t i;
	struct smu7_hwmgr *data = (struct smu7_hwmgr *)(hwmgr->backend);
	struct phm_ppt_v1_information *table_info =
			(struct phm_ppt_v1_information *)(hwmgr->pptable);
	int32_t count;
	int32_t stable_pstate_sclk = 0, stable_pstate_mclk = 0;
	uint32_t latency;
	bool latency_allowed = false;

	data->battery_state = (PP_StateUILabel_Battery ==
			request_ps->classification.ui_label);
	data->mclk_ignore_signal = false;

	PP_ASSERT_WITH_CODE(smu7_ps->performance_level_count == 2,
				 "VI should always have 2 performance levels",
				);

	max_limits = adev->pm.ac_power ?
			&(hwmgr->dyn_state.max_clock_voltage_on_ac) :
			&(hwmgr->dyn_state.max_clock_voltage_on_dc);

	/* Cap clock DPM tables at DC MAX if it is in DC. */
	if (!adev->pm.ac_power) {
		for (i = 0; i < smu7_ps->performance_level_count; i++) {
			if (smu7_ps->performance_levels[i].memory_clock > max_limits->mclk)
				smu7_ps->performance_levels[i].memory_clock = max_limits->mclk;
			if (smu7_ps->performance_levels[i].engine_clock > max_limits->sclk)
				smu7_ps->performance_levels[i].engine_clock = max_limits->sclk;
		}
	}

	minimum_clocks.engineClock = hwmgr->display_config->min_core_set_clock;
	minimum_clocks.memoryClock = hwmgr->display_config->min_mem_set_clock;

	if (phm_cap_enabled(hwmgr->platform_descriptor.platformCaps,
			PHM_PlatformCaps_StablePState)) {
		max_limits = &(hwmgr->dyn_state.max_clock_voltage_on_ac);
		stable_pstate_sclk = (max_limits->sclk * 75) / 100;

		for (count = table_info->vdd_dep_on_sclk->count - 1;
				count >= 0; count--) {
			if (stable_pstate_sclk >=
					table_info->vdd_dep_on_sclk->entries[count].clk) {
				stable_pstate_sclk =
						table_info->vdd_dep_on_sclk->entries[count].clk;
				break;
			}
		}

		if (count < 0)
			stable_pstate_sclk = table_info->vdd_dep_on_sclk->entries[0].clk;

		stable_pstate_mclk = max_limits->mclk;

		minimum_clocks.engineClock = stable_pstate_sclk;
		minimum_clocks.memoryClock = stable_pstate_mclk;
	}

	disable_mclk_switching_for_frame_lock = phm_cap_enabled(
				    hwmgr->platform_descriptor.platformCaps,
				    PHM_PlatformCaps_DisableMclkSwitchingForFrameLock);

	disable_mclk_switching_for_display = ((1 < hwmgr->display_config->num_display) &&
						!hwmgr->display_config->multi_monitor_in_sync) ||
						(hwmgr->display_config->num_display &&
						smu7_vblank_too_short(hwmgr, hwmgr->display_config->min_vblank_time));

	disable_mclk_switching = disable_mclk_switching_for_frame_lock ||
					 disable_mclk_switching_for_display;

	if (hwmgr->display_config->num_display == 0) {
		if (hwmgr->chip_id >= CHIP_POLARIS10 && hwmgr->chip_id <= CHIP_VEGAM)
			data->mclk_ignore_signal = true;
		else
			disable_mclk_switching = false;
	}

	sclk = smu7_ps->performance_levels[0].engine_clock;
	mclk = smu7_ps->performance_levels[0].memory_clock;

	if (disable_mclk_switching &&
	    (!(hwmgr->chip_id >= CHIP_POLARIS10 &&
	    hwmgr->chip_id <= CHIP_VEGAM)))
		mclk = smu7_ps->performance_levels
		[smu7_ps->performance_level_count - 1].memory_clock;

	if (sclk < minimum_clocks.engineClock)
		sclk = (minimum_clocks.engineClock > max_limits->sclk) ?
				max_limits->sclk : minimum_clocks.engineClock;

	if (mclk < minimum_clocks.memoryClock)
		mclk = (minimum_clocks.memoryClock > max_limits->mclk) ?
				max_limits->mclk : minimum_clocks.memoryClock;

	smu7_ps->performance_levels[0].engine_clock = sclk;
	smu7_ps->performance_levels[0].memory_clock = mclk;

	smu7_ps->performance_levels[1].engine_clock =
		(smu7_ps->performance_levels[1].engine_clock >=
				smu7_ps->performance_levels[0].engine_clock) ?
						smu7_ps->performance_levels[1].engine_clock :
						smu7_ps->performance_levels[0].engine_clock;

	if (disable_mclk_switching) {
		if (mclk < smu7_ps->performance_levels[1].memory_clock)
			mclk = smu7_ps->performance_levels[1].memory_clock;

		if (hwmgr->chip_id >= CHIP_POLARIS10 && hwmgr->chip_id <= CHIP_VEGAM) {
			if (disable_mclk_switching_for_display) {
				/* Find the lowest MCLK frequency that is within
				 * the tolerable latency defined in DAL
				 */
				latency = hwmgr->display_config->dce_tolerable_mclk_in_active_latency;
				for (i = 0; i < data->mclk_latency_table.count; i++) {
					if (data->mclk_latency_table.entries[i].latency <= latency) {
						latency_allowed = true;

						if ((data->mclk_latency_table.entries[i].frequency >=
								smu7_ps->performance_levels[0].memory_clock) &&
						    (data->mclk_latency_table.entries[i].frequency <=
								smu7_ps->performance_levels[1].memory_clock)) {
							mclk = data->mclk_latency_table.entries[i].frequency;
							break;
						}
					}
				}
				if ((i >= data->mclk_latency_table.count - 1) && !latency_allowed) {
					data->mclk_ignore_signal = true;
				} else {
					data->mclk_ignore_signal = false;
				}
			}

			if (disable_mclk_switching_for_frame_lock)
				mclk = smu7_ps->performance_levels[1].memory_clock;
		}

		smu7_ps->performance_levels[0].memory_clock = mclk;

		if (!(hwmgr->chip_id >= CHIP_POLARIS10 &&
		      hwmgr->chip_id <= CHIP_VEGAM))
			smu7_ps->performance_levels[1].memory_clock = mclk;
	} else {
		if (smu7_ps->performance_levels[1].memory_clock <
				smu7_ps->performance_levels[0].memory_clock)
			smu7_ps->performance_levels[1].memory_clock =
					smu7_ps->performance_levels[0].memory_clock;
	}

	if (phm_cap_enabled(hwmgr->platform_descriptor.platformCaps,
			PHM_PlatformCaps_StablePState)) {
		for (i = 0; i < smu7_ps->performance_level_count; i++) {
			smu7_ps->performance_levels[i].engine_clock = stable_pstate_sclk;
			smu7_ps->performance_levels[i].memory_clock = stable_pstate_mclk;
			smu7_ps->performance_levels[i].pcie_gen = data->pcie_gen_performance.max;
			smu7_ps->performance_levels[i].pcie_lane = data->pcie_gen_performance.max;
		}
	}
	return 0;
}


static uint32_t smu7_dpm_get_mclk(struct pp_hwmgr *hwmgr, bool low)
{
	struct pp_power_state  *ps;
	struct smu7_power_state  *smu7_ps;

	if (hwmgr == NULL)
		return -EINVAL;

	ps = hwmgr->request_ps;

	if (ps == NULL)
		return -EINVAL;

	smu7_ps = cast_phw_smu7_power_state(&ps->hardware);

	if (low)
		return smu7_ps->performance_levels[0].memory_clock;
	else
		return smu7_ps->performance_levels
				[smu7_ps->performance_level_count-1].memory_clock;
}

static uint32_t smu7_dpm_get_sclk(struct pp_hwmgr *hwmgr, bool low)
{
	struct pp_power_state  *ps;
	struct smu7_power_state  *smu7_ps;

	if (hwmgr == NULL)
		return -EINVAL;

	ps = hwmgr->request_ps;

	if (ps == NULL)
		return -EINVAL;

	smu7_ps = cast_phw_smu7_power_state(&ps->hardware);

	if (low)
		return smu7_ps->performance_levels[0].engine_clock;
	else
		return smu7_ps->performance_levels
				[smu7_ps->performance_level_count-1].engine_clock;
}

static int smu7_dpm_patch_boot_state(struct pp_hwmgr *hwmgr,
					struct pp_hw_power_state *hw_ps)
{
	struct smu7_hwmgr *data = (struct smu7_hwmgr *)(hwmgr->backend);
	struct smu7_power_state *ps = (struct smu7_power_state *)hw_ps;
	ATOM_FIRMWARE_INFO_V2_2 *fw_info;
	uint16_t size;
	uint8_t frev, crev;
	int index = GetIndexIntoMasterTable(DATA, FirmwareInfo);

	/* First retrieve the Boot clocks and VDDC from the firmware info table.
	 * We assume here that fw_info is unchanged if this call fails.
	 */
	fw_info = (ATOM_FIRMWARE_INFO_V2_2 *)smu_atom_get_data_table(hwmgr->adev, index,
			&size, &frev, &crev);
	if (!fw_info)
		/* During a test, there is no firmware info table. */
		return 0;

	/* Patch the state. */
	data->vbios_boot_state.sclk_bootup_value =
			le32_to_cpu(fw_info->ulDefaultEngineClock);
	data->vbios_boot_state.mclk_bootup_value =
			le32_to_cpu(fw_info->ulDefaultMemoryClock);
	data->vbios_boot_state.mvdd_bootup_value =
			le16_to_cpu(fw_info->usBootUpMVDDCVoltage);
	data->vbios_boot_state.vddc_bootup_value =
			le16_to_cpu(fw_info->usBootUpVDDCVoltage);
	data->vbios_boot_state.vddci_bootup_value =
			le16_to_cpu(fw_info->usBootUpVDDCIVoltage);
	data->vbios_boot_state.pcie_gen_bootup_value =
			smu7_get_current_pcie_speed(hwmgr);

	data->vbios_boot_state.pcie_lane_bootup_value =
			(uint16_t)smu7_get_current_pcie_lane_number(hwmgr);

	/* set boot power state */
	ps->performance_levels[0].memory_clock = data->vbios_boot_state.mclk_bootup_value;
	ps->performance_levels[0].engine_clock = data->vbios_boot_state.sclk_bootup_value;
	ps->performance_levels[0].pcie_gen = data->vbios_boot_state.pcie_gen_bootup_value;
	ps->performance_levels[0].pcie_lane = data->vbios_boot_state.pcie_lane_bootup_value;

	return 0;
}

static int smu7_get_number_of_powerplay_table_entries(struct pp_hwmgr *hwmgr)
{
	int result;
	unsigned long ret = 0;

	if (hwmgr->pp_table_version == PP_TABLE_V0) {
		result = pp_tables_get_num_of_entries(hwmgr, &ret);
		return result ? 0 : ret;
	} else if (hwmgr->pp_table_version == PP_TABLE_V1) {
		result = get_number_of_powerplay_table_entries_v1_0(hwmgr);
		return result;
	}
	return 0;
}

static int smu7_get_pp_table_entry_callback_func_v1(struct pp_hwmgr *hwmgr,
		void *state, struct pp_power_state *power_state,
		void *pp_table, uint32_t classification_flag)
{
	struct smu7_hwmgr *data = (struct smu7_hwmgr *)(hwmgr->backend);
	struct smu7_power_state  *smu7_power_state =
			(struct smu7_power_state *)(&(power_state->hardware));
	struct smu7_performance_level *performance_level;
	ATOM_Tonga_State *state_entry = (ATOM_Tonga_State *)state;
	ATOM_Tonga_POWERPLAYTABLE *powerplay_table =
			(ATOM_Tonga_POWERPLAYTABLE *)pp_table;
	PPTable_Generic_SubTable_Header *sclk_dep_table =
			(PPTable_Generic_SubTable_Header *)
			(((unsigned long)powerplay_table) +
				le16_to_cpu(powerplay_table->usSclkDependencyTableOffset));

	ATOM_Tonga_MCLK_Dependency_Table *mclk_dep_table =
			(ATOM_Tonga_MCLK_Dependency_Table *)
			(((unsigned long)powerplay_table) +
				le16_to_cpu(powerplay_table->usMclkDependencyTableOffset));

	/* The following fields are not initialized here: id orderedList allStatesList */
	power_state->classification.ui_label =
			(le16_to_cpu(state_entry->usClassification) &
			ATOM_PPLIB_CLASSIFICATION_UI_MASK) >>
			ATOM_PPLIB_CLASSIFICATION_UI_SHIFT;
	power_state->classification.flags = classification_flag;
	/* NOTE: There is a classification2 flag in BIOS that is not being used right now */

	power_state->classification.temporary_state = false;
	power_state->classification.to_be_deleted = false;

	power_state->validation.disallowOnDC =
			(0 != (le32_to_cpu(state_entry->ulCapsAndSettings) &
					ATOM_Tonga_DISALLOW_ON_DC));

	power_state->pcie.lanes = 0;

	power_state->display.disableFrameModulation = false;
	power_state->display.limitRefreshrate = false;
	power_state->display.enableVariBright =
			(0 != (le32_to_cpu(state_entry->ulCapsAndSettings) &
					ATOM_Tonga_ENABLE_VARIBRIGHT));

	power_state->validation.supportedPowerLevels = 0;
	power_state->uvd_clocks.VCLK = 0;
	power_state->uvd_clocks.DCLK = 0;
	power_state->temperatures.min = 0;
	power_state->temperatures.max = 0;

	performance_level = &(smu7_power_state->performance_levels
			[smu7_power_state->performance_level_count++]);

	PP_ASSERT_WITH_CODE(
			(smu7_power_state->performance_level_count < smum_get_mac_definition(hwmgr, SMU_MAX_LEVELS_GRAPHICS)),
			"Performance levels exceeds SMC limit!",
			return -EINVAL);

	PP_ASSERT_WITH_CODE(
			(smu7_power_state->performance_level_count <=
					hwmgr->platform_descriptor.hardwareActivityPerformanceLevels),
			"Performance levels exceeds Driver limit!",
			return -EINVAL);

	/* Performance levels are arranged from low to high. */
	performance_level->memory_clock = mclk_dep_table->entries
			[state_entry->ucMemoryClockIndexLow].ulMclk;
	if (sclk_dep_table->ucRevId == 0)
		performance_level->engine_clock = ((ATOM_Tonga_SCLK_Dependency_Table *)sclk_dep_table)->entries
			[state_entry->ucEngineClockIndexLow].ulSclk;
	else if (sclk_dep_table->ucRevId == 1)
		performance_level->engine_clock = ((ATOM_Polaris_SCLK_Dependency_Table *)sclk_dep_table)->entries
			[state_entry->ucEngineClockIndexLow].ulSclk;
	performance_level->pcie_gen = get_pcie_gen_support(data->pcie_gen_cap,
			state_entry->ucPCIEGenLow);
	performance_level->pcie_lane = get_pcie_lane_support(data->pcie_lane_cap,
			state_entry->ucPCIELaneLow);

	performance_level = &(smu7_power_state->performance_levels
			[smu7_power_state->performance_level_count++]);
	performance_level->memory_clock = mclk_dep_table->entries
			[state_entry->ucMemoryClockIndexHigh].ulMclk;

	if (sclk_dep_table->ucRevId == 0)
		performance_level->engine_clock = ((ATOM_Tonga_SCLK_Dependency_Table *)sclk_dep_table)->entries
			[state_entry->ucEngineClockIndexHigh].ulSclk;
	else if (sclk_dep_table->ucRevId == 1)
		performance_level->engine_clock = ((ATOM_Polaris_SCLK_Dependency_Table *)sclk_dep_table)->entries
			[state_entry->ucEngineClockIndexHigh].ulSclk;

	performance_level->pcie_gen = get_pcie_gen_support(data->pcie_gen_cap,
			state_entry->ucPCIEGenHigh);
	performance_level->pcie_lane = get_pcie_lane_support(data->pcie_lane_cap,
			state_entry->ucPCIELaneHigh);

	return 0;
}

static int smu7_get_pp_table_entry_v1(struct pp_hwmgr *hwmgr,
		unsigned long entry_index, struct pp_power_state *state)
{
	int result;
	struct smu7_power_state *ps;
	struct smu7_hwmgr *data = (struct smu7_hwmgr *)(hwmgr->backend);
	struct phm_ppt_v1_information *table_info =
			(struct phm_ppt_v1_information *)(hwmgr->pptable);
	struct phm_ppt_v1_clock_voltage_dependency_table *dep_mclk_table =
			table_info->vdd_dep_on_mclk;

	state->hardware.magic = PHM_VIslands_Magic;

	ps = (struct smu7_power_state *)(&state->hardware);

	result = get_powerplay_table_entry_v1_0(hwmgr, entry_index, state,
			smu7_get_pp_table_entry_callback_func_v1);

	/* This is the earliest time we have all the dependency table and the VBIOS boot state
	 * as PP_Tables_GetPowerPlayTableEntry retrieves the VBIOS boot state
	 * if there is only one VDDCI/MCLK level, check if it's the same as VBIOS boot state
	 */
	if (dep_mclk_table != NULL && dep_mclk_table->count == 1) {
		if (dep_mclk_table->entries[0].clk !=
				data->vbios_boot_state.mclk_bootup_value)
			pr_debug("Single MCLK entry VDDCI/MCLK dependency table "
					"does not match VBIOS boot MCLK level");
		if (dep_mclk_table->entries[0].vddci !=
				data->vbios_boot_state.vddci_bootup_value)
			pr_debug("Single VDDCI entry VDDCI/MCLK dependency table "
					"does not match VBIOS boot VDDCI level");
	}

	/* set DC compatible flag if this state supports DC */
	if (!state->validation.disallowOnDC)
		ps->dc_compatible = true;

	if (state->classification.flags & PP_StateClassificationFlag_ACPI)
		data->acpi_pcie_gen = ps->performance_levels[0].pcie_gen;

	ps->uvd_clks.vclk = state->uvd_clocks.VCLK;
	ps->uvd_clks.dclk = state->uvd_clocks.DCLK;

	if (!result) {
		uint32_t i;

		switch (state->classification.ui_label) {
		case PP_StateUILabel_Performance:
			data->use_pcie_performance_levels = true;
			for (i = 0; i < ps->performance_level_count; i++) {
				if (data->pcie_gen_performance.max <
						ps->performance_levels[i].pcie_gen)
					data->pcie_gen_performance.max =
							ps->performance_levels[i].pcie_gen;

				if (data->pcie_gen_performance.min >
						ps->performance_levels[i].pcie_gen)
					data->pcie_gen_performance.min =
							ps->performance_levels[i].pcie_gen;

				if (data->pcie_lane_performance.max <
						ps->performance_levels[i].pcie_lane)
					data->pcie_lane_performance.max =
							ps->performance_levels[i].pcie_lane;
				if (data->pcie_lane_performance.min >
						ps->performance_levels[i].pcie_lane)
					data->pcie_lane_performance.min =
							ps->performance_levels[i].pcie_lane;
			}
			break;
		case PP_StateUILabel_Battery:
			data->use_pcie_power_saving_levels = true;

			for (i = 0; i < ps->performance_level_count; i++) {
				if (data->pcie_gen_power_saving.max <
						ps->performance_levels[i].pcie_gen)
					data->pcie_gen_power_saving.max =
							ps->performance_levels[i].pcie_gen;

				if (data->pcie_gen_power_saving.min >
						ps->performance_levels[i].pcie_gen)
					data->pcie_gen_power_saving.min =
							ps->performance_levels[i].pcie_gen;

				if (data->pcie_lane_power_saving.max <
						ps->performance_levels[i].pcie_lane)
					data->pcie_lane_power_saving.max =
							ps->performance_levels[i].pcie_lane;

				if (data->pcie_lane_power_saving.min >
						ps->performance_levels[i].pcie_lane)
					data->pcie_lane_power_saving.min =
							ps->performance_levels[i].pcie_lane;
			}
			break;
		default:
			break;
		}
	}
	return 0;
}

static int smu7_get_pp_table_entry_callback_func_v0(struct pp_hwmgr *hwmgr,
					struct pp_hw_power_state *power_state,
					unsigned int index, const void *clock_info)
{
	struct smu7_hwmgr *data = (struct smu7_hwmgr *)(hwmgr->backend);
	struct smu7_power_state  *ps = cast_phw_smu7_power_state(power_state);
	const ATOM_PPLIB_CI_CLOCK_INFO *visland_clk_info = clock_info;
	struct smu7_performance_level *performance_level;
	uint32_t engine_clock, memory_clock;
	uint16_t pcie_gen_from_bios;

	engine_clock = visland_clk_info->ucEngineClockHigh << 16 | visland_clk_info->usEngineClockLow;
	memory_clock = visland_clk_info->ucMemoryClockHigh << 16 | visland_clk_info->usMemoryClockLow;

	if (!(data->mc_micro_code_feature & DISABLE_MC_LOADMICROCODE) && memory_clock > data->highest_mclk)
		data->highest_mclk = memory_clock;

	PP_ASSERT_WITH_CODE(
			(ps->performance_level_count < smum_get_mac_definition(hwmgr, SMU_MAX_LEVELS_GRAPHICS)),
			"Performance levels exceeds SMC limit!",
			return -EINVAL);

	PP_ASSERT_WITH_CODE(
			(ps->performance_level_count <
					hwmgr->platform_descriptor.hardwareActivityPerformanceLevels),
			"Performance levels exceeds Driver limit, Skip!",
			return 0);

	performance_level = &(ps->performance_levels
			[ps->performance_level_count++]);

	/* Performance levels are arranged from low to high. */
	performance_level->memory_clock = memory_clock;
	performance_level->engine_clock = engine_clock;

	pcie_gen_from_bios = visland_clk_info->ucPCIEGen;

	performance_level->pcie_gen = get_pcie_gen_support(data->pcie_gen_cap, pcie_gen_from_bios);
	performance_level->pcie_lane = get_pcie_lane_support(data->pcie_lane_cap, visland_clk_info->usPCIELane);

	return 0;
}

static int smu7_get_pp_table_entry_v0(struct pp_hwmgr *hwmgr,
		unsigned long entry_index, struct pp_power_state *state)
{
	int result;
	struct smu7_power_state *ps;
	struct smu7_hwmgr *data = (struct smu7_hwmgr *)(hwmgr->backend);
	struct phm_clock_voltage_dependency_table *dep_mclk_table =
			hwmgr->dyn_state.vddci_dependency_on_mclk;

	memset(&state->hardware, 0x00, sizeof(struct pp_hw_power_state));

	state->hardware.magic = PHM_VIslands_Magic;

	ps = (struct smu7_power_state *)(&state->hardware);

	result = pp_tables_get_entry(hwmgr, entry_index, state,
			smu7_get_pp_table_entry_callback_func_v0);

	/*
	 * This is the earliest time we have all the dependency table
	 * and the VBIOS boot state as
	 * PP_Tables_GetPowerPlayTableEntry retrieves the VBIOS boot
	 * state if there is only one VDDCI/MCLK level, check if it's
	 * the same as VBIOS boot state
	 */
	if (dep_mclk_table != NULL && dep_mclk_table->count == 1) {
		if (dep_mclk_table->entries[0].clk !=
				data->vbios_boot_state.mclk_bootup_value)
			pr_debug("Single MCLK entry VDDCI/MCLK dependency table "
					"does not match VBIOS boot MCLK level");
		if (dep_mclk_table->entries[0].v !=
				data->vbios_boot_state.vddci_bootup_value)
			pr_debug("Single VDDCI entry VDDCI/MCLK dependency table "
					"does not match VBIOS boot VDDCI level");
	}

	/* set DC compatible flag if this state supports DC */
	if (!state->validation.disallowOnDC)
		ps->dc_compatible = true;

	if (state->classification.flags & PP_StateClassificationFlag_ACPI)
		data->acpi_pcie_gen = ps->performance_levels[0].pcie_gen;

	ps->uvd_clks.vclk = state->uvd_clocks.VCLK;
	ps->uvd_clks.dclk = state->uvd_clocks.DCLK;

	if (!result) {
		uint32_t i;

		switch (state->classification.ui_label) {
		case PP_StateUILabel_Performance:
			data->use_pcie_performance_levels = true;

			for (i = 0; i < ps->performance_level_count; i++) {
				if (data->pcie_gen_performance.max <
						ps->performance_levels[i].pcie_gen)
					data->pcie_gen_performance.max =
							ps->performance_levels[i].pcie_gen;

				if (data->pcie_gen_performance.min >
						ps->performance_levels[i].pcie_gen)
					data->pcie_gen_performance.min =
							ps->performance_levels[i].pcie_gen;

				if (data->pcie_lane_performance.max <
						ps->performance_levels[i].pcie_lane)
					data->pcie_lane_performance.max =
							ps->performance_levels[i].pcie_lane;

				if (data->pcie_lane_performance.min >
						ps->performance_levels[i].pcie_lane)
					data->pcie_lane_performance.min =
							ps->performance_levels[i].pcie_lane;
			}
			break;
		case PP_StateUILabel_Battery:
			data->use_pcie_power_saving_levels = true;

			for (i = 0; i < ps->performance_level_count; i++) {
				if (data->pcie_gen_power_saving.max <
						ps->performance_levels[i].pcie_gen)
					data->pcie_gen_power_saving.max =
							ps->performance_levels[i].pcie_gen;

				if (data->pcie_gen_power_saving.min >
						ps->performance_levels[i].pcie_gen)
					data->pcie_gen_power_saving.min =
							ps->performance_levels[i].pcie_gen;

				if (data->pcie_lane_power_saving.max <
						ps->performance_levels[i].pcie_lane)
					data->pcie_lane_power_saving.max =
							ps->performance_levels[i].pcie_lane;

				if (data->pcie_lane_power_saving.min >
						ps->performance_levels[i].pcie_lane)
					data->pcie_lane_power_saving.min =
							ps->performance_levels[i].pcie_lane;
			}
			break;
		default:
			break;
		}
	}
	return 0;
}

static int smu7_get_pp_table_entry(struct pp_hwmgr *hwmgr,
		unsigned long entry_index, struct pp_power_state *state)
{
	if (hwmgr->pp_table_version == PP_TABLE_V0)
		return smu7_get_pp_table_entry_v0(hwmgr, entry_index, state);
	else if (hwmgr->pp_table_version == PP_TABLE_V1)
		return smu7_get_pp_table_entry_v1(hwmgr, entry_index, state);

	return 0;
}

static int smu7_get_gpu_power(struct pp_hwmgr *hwmgr, u32 *query)
{
	struct amdgpu_device *adev = hwmgr->adev;
	int i;
	u32 tmp = 0;

	if (!query)
		return -EINVAL;

	/*
	 * PPSMC_MSG_GetCurrPkgPwr is not supported on:
	 *  - Hawaii
	 *  - Bonaire
	 *  - Fiji
	 *  - Tonga
	 */
	if ((adev->asic_type != CHIP_HAWAII) &&
	    (adev->asic_type != CHIP_BONAIRE) &&
	    (adev->asic_type != CHIP_FIJI) &&
	    (adev->asic_type != CHIP_TONGA)) {
		smum_send_msg_to_smc_with_parameter(hwmgr, PPSMC_MSG_GetCurrPkgPwr, 0, &tmp);
		*query = tmp;

		if (tmp != 0)
			return 0;
	}

	smum_send_msg_to_smc(hwmgr, PPSMC_MSG_PmStatusLogStart, NULL);
	cgs_write_ind_register(hwmgr->device, CGS_IND_REG__SMC,
							ixSMU_PM_STATUS_95, 0);

	for (i = 0; i < 10; i++) {
		msleep(500);
		smum_send_msg_to_smc(hwmgr, PPSMC_MSG_PmStatusLogSample, NULL);
		tmp = cgs_read_ind_register(hwmgr->device,
						CGS_IND_REG__SMC,
						ixSMU_PM_STATUS_95);
		if (tmp != 0)
			break;
	}
	*query = tmp;

	return 0;
}

static int smu7_read_sensor(struct pp_hwmgr *hwmgr, int idx,
			    void *value, int *size)
{
	uint32_t sclk, mclk, activity_percent;
	uint32_t offset, val_vid;
	struct smu7_hwmgr *data = (struct smu7_hwmgr *)(hwmgr->backend);

	/* size must be at least 4 bytes for all sensors */
	if (*size < 4)
		return -EINVAL;

	switch (idx) {
	case AMDGPU_PP_SENSOR_GFX_SCLK:
		smum_send_msg_to_smc(hwmgr, PPSMC_MSG_API_GetSclkFrequency, &sclk);
		*((uint32_t *)value) = sclk;
		*size = 4;
		return 0;
	case AMDGPU_PP_SENSOR_GFX_MCLK:
		smum_send_msg_to_smc(hwmgr, PPSMC_MSG_API_GetMclkFrequency, &mclk);
		*((uint32_t *)value) = mclk;
		*size = 4;
		return 0;
	case AMDGPU_PP_SENSOR_GPU_LOAD:
	case AMDGPU_PP_SENSOR_MEM_LOAD:
		offset = data->soft_regs_start + smum_get_offsetof(hwmgr,
								SMU_SoftRegisters,
								(idx == AMDGPU_PP_SENSOR_GPU_LOAD) ?
								AverageGraphicsActivity:
								AverageMemoryActivity);

		activity_percent = cgs_read_ind_register(hwmgr->device, CGS_IND_REG__SMC, offset);
		activity_percent += 0x80;
		activity_percent >>= 8;
		*((uint32_t *)value) = activity_percent > 100 ? 100 : activity_percent;
		*size = 4;
		return 0;
	case AMDGPU_PP_SENSOR_GPU_TEMP:
		*((uint32_t *)value) = smu7_thermal_get_temperature(hwmgr);
		*size = 4;
		return 0;
	case AMDGPU_PP_SENSOR_UVD_POWER:
		*((uint32_t *)value) = data->uvd_power_gated ? 0 : 1;
		*size = 4;
		return 0;
	case AMDGPU_PP_SENSOR_VCE_POWER:
		*((uint32_t *)value) = data->vce_power_gated ? 0 : 1;
		*size = 4;
		return 0;
	case AMDGPU_PP_SENSOR_GPU_POWER:
		return smu7_get_gpu_power(hwmgr, (uint32_t *)value);
	case AMDGPU_PP_SENSOR_VDDGFX:
		if ((data->vr_config & VRCONF_VDDGFX_MASK) ==
		    (VR_SVI2_PLANE_2 << VRCONF_VDDGFX_SHIFT))
			val_vid = PHM_READ_INDIRECT_FIELD(hwmgr->device,
					CGS_IND_REG__SMC, PWR_SVI2_STATUS, PLANE2_VID);
		else
			val_vid = PHM_READ_INDIRECT_FIELD(hwmgr->device,
					CGS_IND_REG__SMC, PWR_SVI2_STATUS, PLANE1_VID);

		*((uint32_t *)value) = (uint32_t)convert_to_vddc(val_vid);
		return 0;
	default:
		return -EOPNOTSUPP;
	}
}

static int smu7_find_dpm_states_clocks_in_dpm_table(struct pp_hwmgr *hwmgr, const void *input)
{
	const struct phm_set_power_state_input *states =
			(const struct phm_set_power_state_input *)input;
	const struct smu7_power_state *smu7_ps =
			cast_const_phw_smu7_power_state(states->pnew_state);
	struct smu7_hwmgr *data = (struct smu7_hwmgr *)(hwmgr->backend);
	struct smu7_single_dpm_table *sclk_table = &(data->dpm_table.sclk_table);
	uint32_t sclk = smu7_ps->performance_levels
			[smu7_ps->performance_level_count - 1].engine_clock;
	struct smu7_single_dpm_table *mclk_table = &(data->dpm_table.mclk_table);
	uint32_t mclk = smu7_ps->performance_levels
			[smu7_ps->performance_level_count - 1].memory_clock;
	struct PP_Clocks min_clocks = {0};
	uint32_t i;

	for (i = 0; i < sclk_table->count; i++) {
		if (sclk == sclk_table->dpm_levels[i].value)
			break;
	}

	if (i >= sclk_table->count) {
		if (sclk > sclk_table->dpm_levels[i-1].value) {
			data->need_update_smu7_dpm_table |= DPMTABLE_OD_UPDATE_SCLK;
			sclk_table->dpm_levels[i-1].value = sclk;
		}
	} else {
	/* TODO: Check SCLK in DAL's minimum clocks
	 * in case DeepSleep divider update is required.
	 */
		if (data->display_timing.min_clock_in_sr != min_clocks.engineClockInSR &&
			(min_clocks.engineClockInSR >= SMU7_MINIMUM_ENGINE_CLOCK ||
				data->display_timing.min_clock_in_sr >= SMU7_MINIMUM_ENGINE_CLOCK))
			data->need_update_smu7_dpm_table |= DPMTABLE_UPDATE_SCLK;
	}

	for (i = 0; i < mclk_table->count; i++) {
		if (mclk == mclk_table->dpm_levels[i].value)
			break;
	}

	if (i >= mclk_table->count) {
		if (mclk > mclk_table->dpm_levels[i-1].value) {
			data->need_update_smu7_dpm_table |= DPMTABLE_OD_UPDATE_MCLK;
			mclk_table->dpm_levels[i-1].value = mclk;
		}
	}

	if (data->display_timing.num_existing_displays != hwmgr->display_config->num_display)
		data->need_update_smu7_dpm_table |= DPMTABLE_UPDATE_MCLK;

	return 0;
}

static uint16_t smu7_get_maximum_link_speed(struct pp_hwmgr *hwmgr,
		const struct smu7_power_state *smu7_ps)
{
	uint32_t i;
	uint32_t sclk, max_sclk = 0;
	struct smu7_hwmgr *data = (struct smu7_hwmgr *)(hwmgr->backend);
	struct smu7_dpm_table *dpm_table = &data->dpm_table;

	for (i = 0; i < smu7_ps->performance_level_count; i++) {
		sclk = smu7_ps->performance_levels[i].engine_clock;
		if (max_sclk < sclk)
			max_sclk = sclk;
	}

	for (i = 0; i < dpm_table->sclk_table.count; i++) {
		if (dpm_table->sclk_table.dpm_levels[i].value == max_sclk)
			return (uint16_t) ((i >= dpm_table->pcie_speed_table.count) ?
					dpm_table->pcie_speed_table.dpm_levels
					[dpm_table->pcie_speed_table.count - 1].value :
					dpm_table->pcie_speed_table.dpm_levels[i].value);
	}

	return 0;
}

static int smu7_request_link_speed_change_before_state_change(
		struct pp_hwmgr *hwmgr, const void *input)
{
	const struct phm_set_power_state_input *states =
			(const struct phm_set_power_state_input *)input;
	struct smu7_hwmgr *data = (struct smu7_hwmgr *)(hwmgr->backend);
	const struct smu7_power_state *smu7_nps =
			cast_const_phw_smu7_power_state(states->pnew_state);
	const struct smu7_power_state *polaris10_cps =
			cast_const_phw_smu7_power_state(states->pcurrent_state);

	uint16_t target_link_speed = smu7_get_maximum_link_speed(hwmgr, smu7_nps);
	uint16_t current_link_speed;

	if (data->force_pcie_gen == PP_PCIEGenInvalid)
		current_link_speed = smu7_get_maximum_link_speed(hwmgr, polaris10_cps);
	else
		current_link_speed = data->force_pcie_gen;

	data->force_pcie_gen = PP_PCIEGenInvalid;
	data->pspp_notify_required = false;

	if (target_link_speed > current_link_speed) {
		switch (target_link_speed) {
#ifdef CONFIG_ACPI
		case PP_PCIEGen3:
			if (0 == amdgpu_acpi_pcie_performance_request(hwmgr->adev, PCIE_PERF_REQ_GEN3, false))
				break;
			data->force_pcie_gen = PP_PCIEGen2;
			if (current_link_speed == PP_PCIEGen2)
				break;
			fallthrough;
		case PP_PCIEGen2:
			if (0 == amdgpu_acpi_pcie_performance_request(hwmgr->adev, PCIE_PERF_REQ_GEN2, false))
				break;
			fallthrough;
#endif
		default:
			data->force_pcie_gen = smu7_get_current_pcie_speed(hwmgr);
			break;
		}
	} else {
		if (target_link_speed < current_link_speed)
			data->pspp_notify_required = true;
	}

	return 0;
}

static int smu7_freeze_sclk_mclk_dpm(struct pp_hwmgr *hwmgr)
{
	struct smu7_hwmgr *data = (struct smu7_hwmgr *)(hwmgr->backend);

	if (0 == data->need_update_smu7_dpm_table)
		return 0;

	if ((0 == data->sclk_dpm_key_disabled) &&
		(data->need_update_smu7_dpm_table &
			(DPMTABLE_OD_UPDATE_SCLK + DPMTABLE_UPDATE_SCLK))) {
		PP_ASSERT_WITH_CODE(true == smum_is_dpm_running(hwmgr),
				"Trying to freeze SCLK DPM when DPM is disabled",
				);
		PP_ASSERT_WITH_CODE(0 == smum_send_msg_to_smc(hwmgr,
				PPSMC_MSG_SCLKDPM_FreezeLevel,
				NULL),
				"Failed to freeze SCLK DPM during FreezeSclkMclkDPM Function!",
				return -EINVAL);
	}

	if ((0 == data->mclk_dpm_key_disabled) &&
		!data->mclk_ignore_signal &&
		(data->need_update_smu7_dpm_table &
		 DPMTABLE_OD_UPDATE_MCLK)) {
		PP_ASSERT_WITH_CODE(true == smum_is_dpm_running(hwmgr),
				"Trying to freeze MCLK DPM when DPM is disabled",
				);
		PP_ASSERT_WITH_CODE(0 == smum_send_msg_to_smc(hwmgr,
				PPSMC_MSG_MCLKDPM_FreezeLevel,
				NULL),
				"Failed to freeze MCLK DPM during FreezeSclkMclkDPM Function!",
				return -EINVAL);
	}

	return 0;
}

static int smu7_populate_and_upload_sclk_mclk_dpm_levels(
		struct pp_hwmgr *hwmgr, const void *input)
{
	int result = 0;
	struct smu7_hwmgr *data = (struct smu7_hwmgr *)(hwmgr->backend);
	struct smu7_dpm_table *dpm_table = &data->dpm_table;
	uint32_t count;
	struct smu7_odn_dpm_table *odn_table = &(data->odn_dpm_table);
	struct phm_odn_clock_levels *odn_sclk_table = &(odn_table->odn_core_clock_dpm_levels);
	struct phm_odn_clock_levels *odn_mclk_table = &(odn_table->odn_memory_clock_dpm_levels);

	if (0 == data->need_update_smu7_dpm_table)
		return 0;

	if (hwmgr->od_enabled && data->need_update_smu7_dpm_table & DPMTABLE_OD_UPDATE_SCLK) {
		for (count = 0; count < dpm_table->sclk_table.count; count++) {
			dpm_table->sclk_table.dpm_levels[count].enabled = odn_sclk_table->entries[count].enabled;
			dpm_table->sclk_table.dpm_levels[count].value = odn_sclk_table->entries[count].clock;
		}
	}

	if (hwmgr->od_enabled && data->need_update_smu7_dpm_table & DPMTABLE_OD_UPDATE_MCLK) {
		for (count = 0; count < dpm_table->mclk_table.count; count++) {
			dpm_table->mclk_table.dpm_levels[count].enabled = odn_mclk_table->entries[count].enabled;
			dpm_table->mclk_table.dpm_levels[count].value = odn_mclk_table->entries[count].clock;
		}
	}

	if (data->need_update_smu7_dpm_table &
			(DPMTABLE_OD_UPDATE_SCLK + DPMTABLE_UPDATE_SCLK)) {
		result = smum_populate_all_graphic_levels(hwmgr);
		PP_ASSERT_WITH_CODE((0 == result),
				"Failed to populate SCLK during PopulateNewDPMClocksStates Function!",
				return result);
	}

	if (data->need_update_smu7_dpm_table &
			(DPMTABLE_OD_UPDATE_MCLK + DPMTABLE_UPDATE_MCLK)) {
		/*populate MCLK dpm table to SMU7 */
		result = smum_populate_all_memory_levels(hwmgr);
		PP_ASSERT_WITH_CODE((0 == result),
				"Failed to populate MCLK during PopulateNewDPMClocksStates Function!",
				return result);
	}

	return result;
}

static int smu7_trim_single_dpm_states(struct pp_hwmgr *hwmgr,
			  struct smu7_single_dpm_table *dpm_table,
			uint32_t low_limit, uint32_t high_limit)
{
	uint32_t i;

	/* force the trim if mclk_switching is disabled to prevent flicker */
	bool force_trim = (low_limit == high_limit);
	for (i = 0; i < dpm_table->count; i++) {
	/*skip the trim if od is enabled*/
		if ((!hwmgr->od_enabled || force_trim)
			&& (dpm_table->dpm_levels[i].value < low_limit
			|| dpm_table->dpm_levels[i].value > high_limit))
			dpm_table->dpm_levels[i].enabled = false;
		else
			dpm_table->dpm_levels[i].enabled = true;
	}

	return 0;
}

static int smu7_trim_dpm_states(struct pp_hwmgr *hwmgr,
		const struct smu7_power_state *smu7_ps)
{
	struct smu7_hwmgr *data = (struct smu7_hwmgr *)(hwmgr->backend);
	uint32_t high_limit_count;

	PP_ASSERT_WITH_CODE((smu7_ps->performance_level_count >= 1),
			"power state did not have any performance level",
			return -EINVAL);

	high_limit_count = (1 == smu7_ps->performance_level_count) ? 0 : 1;

	smu7_trim_single_dpm_states(hwmgr,
			&(data->dpm_table.sclk_table),
			smu7_ps->performance_levels[0].engine_clock,
			smu7_ps->performance_levels[high_limit_count].engine_clock);

	smu7_trim_single_dpm_states(hwmgr,
			&(data->dpm_table.mclk_table),
			smu7_ps->performance_levels[0].memory_clock,
			smu7_ps->performance_levels[high_limit_count].memory_clock);

	return 0;
}

static int smu7_generate_dpm_level_enable_mask(
		struct pp_hwmgr *hwmgr, const void *input)
{
	int result = 0;
	const struct phm_set_power_state_input *states =
			(const struct phm_set_power_state_input *)input;
	struct smu7_hwmgr *data = (struct smu7_hwmgr *)(hwmgr->backend);
	const struct smu7_power_state *smu7_ps =
			cast_const_phw_smu7_power_state(states->pnew_state);


	result = smu7_trim_dpm_states(hwmgr, smu7_ps);
	if (result)
		return result;

	data->dpm_level_enable_mask.sclk_dpm_enable_mask =
			phm_get_dpm_level_enable_mask_value(&data->dpm_table.sclk_table);
	data->dpm_level_enable_mask.mclk_dpm_enable_mask =
			phm_get_dpm_level_enable_mask_value(&data->dpm_table.mclk_table);
	data->dpm_level_enable_mask.pcie_dpm_enable_mask =
			phm_get_dpm_level_enable_mask_value(&data->dpm_table.pcie_speed_table);

	return 0;
}

static int smu7_unfreeze_sclk_mclk_dpm(struct pp_hwmgr *hwmgr)
{
	struct smu7_hwmgr *data = (struct smu7_hwmgr *)(hwmgr->backend);

	if (0 == data->need_update_smu7_dpm_table)
		return 0;

	if ((0 == data->sclk_dpm_key_disabled) &&
		(data->need_update_smu7_dpm_table &
		(DPMTABLE_OD_UPDATE_SCLK + DPMTABLE_UPDATE_SCLK))) {

		PP_ASSERT_WITH_CODE(true == smum_is_dpm_running(hwmgr),
				"Trying to Unfreeze SCLK DPM when DPM is disabled",
				);
		PP_ASSERT_WITH_CODE(0 == smum_send_msg_to_smc(hwmgr,
				PPSMC_MSG_SCLKDPM_UnfreezeLevel,
				NULL),
			"Failed to unfreeze SCLK DPM during UnFreezeSclkMclkDPM Function!",
			return -EINVAL);
	}

	if ((0 == data->mclk_dpm_key_disabled) &&
		!data->mclk_ignore_signal &&
		(data->need_update_smu7_dpm_table & DPMTABLE_OD_UPDATE_MCLK)) {

		PP_ASSERT_WITH_CODE(true == smum_is_dpm_running(hwmgr),
				"Trying to Unfreeze MCLK DPM when DPM is disabled",
				);
		PP_ASSERT_WITH_CODE(0 == smum_send_msg_to_smc(hwmgr,
				PPSMC_MSG_MCLKDPM_UnfreezeLevel,
				NULL),
		    "Failed to unfreeze MCLK DPM during UnFreezeSclkMclkDPM Function!",
		    return -EINVAL);
	}

	data->need_update_smu7_dpm_table &= DPMTABLE_OD_UPDATE_VDDC;

	return 0;
}

static int smu7_notify_link_speed_change_after_state_change(
		struct pp_hwmgr *hwmgr, const void *input)
{
	const struct phm_set_power_state_input *states =
			(const struct phm_set_power_state_input *)input;
	struct smu7_hwmgr *data = (struct smu7_hwmgr *)(hwmgr->backend);
	const struct smu7_power_state *smu7_ps =
			cast_const_phw_smu7_power_state(states->pnew_state);
	uint16_t target_link_speed = smu7_get_maximum_link_speed(hwmgr, smu7_ps);
	uint8_t  request;

	if (data->pspp_notify_required) {
		if (target_link_speed == PP_PCIEGen3)
			request = PCIE_PERF_REQ_GEN3;
		else if (target_link_speed == PP_PCIEGen2)
			request = PCIE_PERF_REQ_GEN2;
		else
			request = PCIE_PERF_REQ_GEN1;

		if (request == PCIE_PERF_REQ_GEN1 &&
				smu7_get_current_pcie_speed(hwmgr) > 0)
			return 0;

#ifdef CONFIG_ACPI
		if (amdgpu_acpi_pcie_performance_request(hwmgr->adev, request, false)) {
			if (PP_PCIEGen2 == target_link_speed)
				pr_info("PSPP request to switch to Gen2 from Gen3 Failed!");
			else
				pr_info("PSPP request to switch to Gen1 from Gen2 Failed!");
		}
#endif
	}

	return 0;
}

static int smu7_notify_no_display(struct pp_hwmgr *hwmgr)
{
	return (smum_send_msg_to_smc(hwmgr, (PPSMC_Msg)PPSMC_NoDisplay, NULL) == 0) ?  0 : -EINVAL;
}

static int smu7_notify_has_display(struct pp_hwmgr *hwmgr)
{
	struct smu7_hwmgr *data = (struct smu7_hwmgr *)(hwmgr->backend);

	if (hwmgr->feature_mask & PP_VBI_TIME_SUPPORT_MASK) {
		if (hwmgr->chip_id == CHIP_VEGAM)
			smum_send_msg_to_smc_with_parameter(hwmgr,
					(PPSMC_Msg)PPSMC_MSG_SetVBITimeout_VEGAM, data->frame_time_x2,
					NULL);
		else
			smum_send_msg_to_smc_with_parameter(hwmgr,
					(PPSMC_Msg)PPSMC_MSG_SetVBITimeout, data->frame_time_x2,
					NULL);
		data->last_sent_vbi_timeout = data->frame_time_x2;
	}

	return (smum_send_msg_to_smc(hwmgr, (PPSMC_Msg)PPSMC_HasDisplay, NULL) == 0) ?  0 : -EINVAL;
}

static int smu7_notify_smc_display(struct pp_hwmgr *hwmgr)
{
	struct smu7_hwmgr *data = (struct smu7_hwmgr *)(hwmgr->backend);
	int result = 0;

	if (data->mclk_ignore_signal)
		result = smu7_notify_no_display(hwmgr);
	else
		result = smu7_notify_has_display(hwmgr);

	return result;
}

static int smu7_set_power_state_tasks(struct pp_hwmgr *hwmgr, const void *input)
{
	int tmp_result, result = 0;
	struct smu7_hwmgr *data = (struct smu7_hwmgr *)(hwmgr->backend);

	tmp_result = smu7_find_dpm_states_clocks_in_dpm_table(hwmgr, input);
	PP_ASSERT_WITH_CODE((0 == tmp_result),
			"Failed to find DPM states clocks in DPM table!",
			result = tmp_result);

	if (phm_cap_enabled(hwmgr->platform_descriptor.platformCaps,
			PHM_PlatformCaps_PCIEPerformanceRequest)) {
		tmp_result =
			smu7_request_link_speed_change_before_state_change(hwmgr, input);
		PP_ASSERT_WITH_CODE((0 == tmp_result),
				"Failed to request link speed change before state change!",
				result = tmp_result);
	}

	tmp_result = smu7_freeze_sclk_mclk_dpm(hwmgr);
	PP_ASSERT_WITH_CODE((0 == tmp_result),
			"Failed to freeze SCLK MCLK DPM!", result = tmp_result);

	tmp_result = smu7_populate_and_upload_sclk_mclk_dpm_levels(hwmgr, input);
	PP_ASSERT_WITH_CODE((0 == tmp_result),
			"Failed to populate and upload SCLK MCLK DPM levels!",
			result = tmp_result);

	/*
	 * If a custom pp table is loaded, set DPMTABLE_OD_UPDATE_VDDC flag.
	 * That effectively disables AVFS feature.
	 */
	if (hwmgr->hardcode_pp_table != NULL)
		data->need_update_smu7_dpm_table |= DPMTABLE_OD_UPDATE_VDDC;

	tmp_result = smu7_update_avfs(hwmgr);
	PP_ASSERT_WITH_CODE((0 == tmp_result),
			"Failed to update avfs voltages!",
			result = tmp_result);

	tmp_result = smu7_generate_dpm_level_enable_mask(hwmgr, input);
	PP_ASSERT_WITH_CODE((0 == tmp_result),
			"Failed to generate DPM level enabled mask!",
			result = tmp_result);

	tmp_result = smum_update_sclk_threshold(hwmgr);
	PP_ASSERT_WITH_CODE((0 == tmp_result),
			"Failed to update SCLK threshold!",
			result = tmp_result);

	tmp_result = smu7_unfreeze_sclk_mclk_dpm(hwmgr);
	PP_ASSERT_WITH_CODE((0 == tmp_result),
			"Failed to unfreeze SCLK MCLK DPM!",
			result = tmp_result);

	tmp_result = smu7_upload_dpm_level_enable_mask(hwmgr);
	PP_ASSERT_WITH_CODE((0 == tmp_result),
			"Failed to upload DPM level enabled mask!",
			result = tmp_result);

	tmp_result = smu7_notify_smc_display(hwmgr);
	PP_ASSERT_WITH_CODE((0 == tmp_result),
			"Failed to notify smc display settings!",
			result = tmp_result);

	if (phm_cap_enabled(hwmgr->platform_descriptor.platformCaps,
			PHM_PlatformCaps_PCIEPerformanceRequest)) {
		tmp_result =
			smu7_notify_link_speed_change_after_state_change(hwmgr, input);
		PP_ASSERT_WITH_CODE((0 == tmp_result),
				"Failed to notify link speed change after state change!",
				result = tmp_result);
	}
	data->apply_optimized_settings = false;
	return result;
}

static int smu7_set_max_fan_pwm_output(struct pp_hwmgr *hwmgr, uint16_t us_max_fan_pwm)
{
	hwmgr->thermal_controller.
	advanceFanControlParameters.usMaxFanPWM = us_max_fan_pwm;

	return smum_send_msg_to_smc_with_parameter(hwmgr,
			PPSMC_MSG_SetFanPwmMax, us_max_fan_pwm,
			NULL);
}

static int
smu7_notify_smc_display_config_after_ps_adjustment(struct pp_hwmgr *hwmgr)
{
	return 0;
}

/**
 * smu7_program_display_gap - Programs the display gap
 *
 * @hwmgr:  the address of the powerplay hardware manager.
 * Return:   always OK
 */
static int smu7_program_display_gap(struct pp_hwmgr *hwmgr)
{
	struct smu7_hwmgr *data = (struct smu7_hwmgr *)(hwmgr->backend);
	uint32_t display_gap = cgs_read_ind_register(hwmgr->device, CGS_IND_REG__SMC, ixCG_DISPLAY_GAP_CNTL);
	uint32_t display_gap2;
	uint32_t pre_vbi_time_in_us;
	uint32_t frame_time_in_us;
	uint32_t ref_clock, refresh_rate;

	display_gap = PHM_SET_FIELD(display_gap, CG_DISPLAY_GAP_CNTL, DISP_GAP, (hwmgr->display_config->num_display > 0) ? DISPLAY_GAP_VBLANK_OR_WM : DISPLAY_GAP_IGNORE);
	cgs_write_ind_register(hwmgr->device, CGS_IND_REG__SMC, ixCG_DISPLAY_GAP_CNTL, display_gap);

	ref_clock =  amdgpu_asic_get_xclk((struct amdgpu_device *)hwmgr->adev);
	refresh_rate = hwmgr->display_config->vrefresh;

	if (0 == refresh_rate)
		refresh_rate = 60;

	frame_time_in_us = 1000000 / refresh_rate;

	pre_vbi_time_in_us = frame_time_in_us - 200 - hwmgr->display_config->min_vblank_time;

	data->frame_time_x2 = frame_time_in_us * 2 / 100;

	if (data->frame_time_x2 < 280) {
		pr_debug("%s: enforce minimal VBITimeout: %d -> 280\n", __func__, data->frame_time_x2);
		data->frame_time_x2 = 280;
	}

	display_gap2 = pre_vbi_time_in_us * (ref_clock / 100);

	cgs_write_ind_register(hwmgr->device, CGS_IND_REG__SMC, ixCG_DISPLAY_GAP_CNTL2, display_gap2);

	cgs_write_ind_register(hwmgr->device, CGS_IND_REG__SMC,
			data->soft_regs_start + smum_get_offsetof(hwmgr,
							SMU_SoftRegisters,
							PreVBlankGap), 0x64);

	cgs_write_ind_register(hwmgr->device, CGS_IND_REG__SMC,
			data->soft_regs_start + smum_get_offsetof(hwmgr,
							SMU_SoftRegisters,
							VBlankTimeout),
					(frame_time_in_us - pre_vbi_time_in_us));

	return 0;
}

static int smu7_display_configuration_changed_task(struct pp_hwmgr *hwmgr)
{
	return smu7_program_display_gap(hwmgr);
}

/**
 * smu7_set_max_fan_rpm_output - Set maximum target operating fan output RPM
 *
 * @hwmgr:  the address of the powerplay hardware manager.
 * @us_max_fan_rpm:  max operating fan RPM value.
 * Return:   The response that came from the SMC.
 */
static int smu7_set_max_fan_rpm_output(struct pp_hwmgr *hwmgr, uint16_t us_max_fan_rpm)
{
	hwmgr->thermal_controller.
	advanceFanControlParameters.usMaxFanRPM = us_max_fan_rpm;

	return smum_send_msg_to_smc_with_parameter(hwmgr,
			PPSMC_MSG_SetFanRpmMax, us_max_fan_rpm,
			NULL);
}

static const struct amdgpu_irq_src_funcs smu7_irq_funcs = {
	.process = phm_irq_process,
};

static int smu7_register_irq_handlers(struct pp_hwmgr *hwmgr)
{
	struct amdgpu_irq_src *source =
		kzalloc(sizeof(struct amdgpu_irq_src), GFP_KERNEL);

	if (!source)
		return -ENOMEM;

	source->funcs = &smu7_irq_funcs;

	amdgpu_irq_add_id((struct amdgpu_device *)(hwmgr->adev),
			AMDGPU_IRQ_CLIENTID_LEGACY,
			VISLANDS30_IV_SRCID_CG_TSS_THERMAL_LOW_TO_HIGH,
			source);
	amdgpu_irq_add_id((struct amdgpu_device *)(hwmgr->adev),
			AMDGPU_IRQ_CLIENTID_LEGACY,
			VISLANDS30_IV_SRCID_CG_TSS_THERMAL_HIGH_TO_LOW,
			source);

	/* Register CTF(GPIO_19) interrupt */
	amdgpu_irq_add_id((struct amdgpu_device *)(hwmgr->adev),
			AMDGPU_IRQ_CLIENTID_LEGACY,
			VISLANDS30_IV_SRCID_GPIO_19,
			source);

	return 0;
}

static bool
smu7_check_smc_update_required_for_display_configuration(struct pp_hwmgr *hwmgr)
{
	struct smu7_hwmgr *data = (struct smu7_hwmgr *)(hwmgr->backend);
	bool is_update_required = false;

	if (data->display_timing.num_existing_displays != hwmgr->display_config->num_display)
		is_update_required = true;

	if (data->display_timing.vrefresh != hwmgr->display_config->vrefresh)
		is_update_required = true;

	if (hwmgr->chip_id >= CHIP_POLARIS10 &&
	    hwmgr->chip_id <= CHIP_VEGAM &&
	    data->last_sent_vbi_timeout != data->frame_time_x2)
		is_update_required = true;

	if (phm_cap_enabled(hwmgr->platform_descriptor.platformCaps, PHM_PlatformCaps_SclkDeepSleep)) {
		if (data->display_timing.min_clock_in_sr != hwmgr->display_config->min_core_set_clock_in_sr &&
			(data->display_timing.min_clock_in_sr >= SMU7_MINIMUM_ENGINE_CLOCK ||
			hwmgr->display_config->min_core_set_clock_in_sr >= SMU7_MINIMUM_ENGINE_CLOCK))
			is_update_required = true;
	}
	return is_update_required;
}

static inline bool smu7_are_power_levels_equal(const struct smu7_performance_level *pl1,
							   const struct smu7_performance_level *pl2)
{
	return ((pl1->memory_clock == pl2->memory_clock) &&
		  (pl1->engine_clock == pl2->engine_clock) &&
		  (pl1->pcie_gen == pl2->pcie_gen) &&
		  (pl1->pcie_lane == pl2->pcie_lane));
}

static int smu7_check_states_equal(struct pp_hwmgr *hwmgr,
		const struct pp_hw_power_state *pstate1,
		const struct pp_hw_power_state *pstate2, bool *equal)
{
	const struct smu7_power_state *psa;
	const struct smu7_power_state *psb;
	int i;
	struct smu7_hwmgr *data = (struct smu7_hwmgr *)(hwmgr->backend);

	if (pstate1 == NULL || pstate2 == NULL || equal == NULL)
		return -EINVAL;

	psa = cast_const_phw_smu7_power_state(pstate1);
	psb = cast_const_phw_smu7_power_state(pstate2);
	/* If the two states don't even have the same number of performance levels they cannot be the same state. */
	if (psa->performance_level_count != psb->performance_level_count) {
		*equal = false;
		return 0;
	}

	for (i = 0; i < psa->performance_level_count; i++) {
		if (!smu7_are_power_levels_equal(&(psa->performance_levels[i]), &(psb->performance_levels[i]))) {
			/* If we have found even one performance level pair that is different the states are different. */
			*equal = false;
			return 0;
		}
	}

	/* If all performance levels are the same try to use the UVD clocks to break the tie.*/
	*equal = ((psa->uvd_clks.vclk == psb->uvd_clks.vclk) && (psa->uvd_clks.dclk == psb->uvd_clks.dclk));
	*equal &= ((psa->vce_clks.evclk == psb->vce_clks.evclk) && (psa->vce_clks.ecclk == psb->vce_clks.ecclk));
	*equal &= (psa->sclk_threshold == psb->sclk_threshold);
	/* For OD call, set value based on flag */
	*equal &= !(data->need_update_smu7_dpm_table & (DPMTABLE_OD_UPDATE_SCLK |
							DPMTABLE_OD_UPDATE_MCLK |
							DPMTABLE_OD_UPDATE_VDDC));

	return 0;
}

static int smu7_check_mc_firmware(struct pp_hwmgr *hwmgr)
{
	struct smu7_hwmgr *data = (struct smu7_hwmgr *)(hwmgr->backend);

	uint32_t tmp;

	/* Read MC indirect register offset 0x9F bits [3:0] to see
	 * if VBIOS has already loaded a full version of MC ucode
	 * or not.
	 */

	smu7_get_mc_microcode_version(hwmgr);

	data->need_long_memory_training = false;

	cgs_write_register(hwmgr->device, mmMC_SEQ_IO_DEBUG_INDEX,
							ixMC_IO_DEBUG_UP_13);
	tmp = cgs_read_register(hwmgr->device, mmMC_SEQ_IO_DEBUG_DATA);

	if (tmp & (1 << 23)) {
		data->mem_latency_high = MEM_LATENCY_HIGH;
		data->mem_latency_low = MEM_LATENCY_LOW;
		if ((hwmgr->chip_id == CHIP_POLARIS10) ||
		    (hwmgr->chip_id == CHIP_POLARIS11) ||
		    (hwmgr->chip_id == CHIP_POLARIS12))
			smum_send_msg_to_smc(hwmgr, PPSMC_MSG_EnableFFC, NULL);
	} else {
		data->mem_latency_high = 330;
		data->mem_latency_low = 330;
		if ((hwmgr->chip_id == CHIP_POLARIS10) ||
		    (hwmgr->chip_id == CHIP_POLARIS11) ||
		    (hwmgr->chip_id == CHIP_POLARIS12))
			smum_send_msg_to_smc(hwmgr, PPSMC_MSG_DisableFFC, NULL);
	}

	return 0;
}

static int smu7_read_clock_registers(struct pp_hwmgr *hwmgr)
{
	struct smu7_hwmgr *data = (struct smu7_hwmgr *)(hwmgr->backend);

	data->clock_registers.vCG_SPLL_FUNC_CNTL         =
		cgs_read_ind_register(hwmgr->device, CGS_IND_REG__SMC, ixCG_SPLL_FUNC_CNTL);
	data->clock_registers.vCG_SPLL_FUNC_CNTL_2       =
		cgs_read_ind_register(hwmgr->device, CGS_IND_REG__SMC, ixCG_SPLL_FUNC_CNTL_2);
	data->clock_registers.vCG_SPLL_FUNC_CNTL_3       =
		cgs_read_ind_register(hwmgr->device, CGS_IND_REG__SMC, ixCG_SPLL_FUNC_CNTL_3);
	data->clock_registers.vCG_SPLL_FUNC_CNTL_4       =
		cgs_read_ind_register(hwmgr->device, CGS_IND_REG__SMC, ixCG_SPLL_FUNC_CNTL_4);
	data->clock_registers.vCG_SPLL_SPREAD_SPECTRUM   =
		cgs_read_ind_register(hwmgr->device, CGS_IND_REG__SMC, ixCG_SPLL_SPREAD_SPECTRUM);
	data->clock_registers.vCG_SPLL_SPREAD_SPECTRUM_2 =
		cgs_read_ind_register(hwmgr->device, CGS_IND_REG__SMC, ixCG_SPLL_SPREAD_SPECTRUM_2);
	data->clock_registers.vDLL_CNTL                  =
		cgs_read_register(hwmgr->device, mmDLL_CNTL);
	data->clock_registers.vMCLK_PWRMGT_CNTL          =
		cgs_read_register(hwmgr->device, mmMCLK_PWRMGT_CNTL);
	data->clock_registers.vMPLL_AD_FUNC_CNTL         =
		cgs_read_register(hwmgr->device, mmMPLL_AD_FUNC_CNTL);
	data->clock_registers.vMPLL_DQ_FUNC_CNTL         =
		cgs_read_register(hwmgr->device, mmMPLL_DQ_FUNC_CNTL);
	data->clock_registers.vMPLL_FUNC_CNTL            =
		cgs_read_register(hwmgr->device, mmMPLL_FUNC_CNTL);
	data->clock_registers.vMPLL_FUNC_CNTL_1          =
		cgs_read_register(hwmgr->device, mmMPLL_FUNC_CNTL_1);
	data->clock_registers.vMPLL_FUNC_CNTL_2          =
		cgs_read_register(hwmgr->device, mmMPLL_FUNC_CNTL_2);
	data->clock_registers.vMPLL_SS1                  =
		cgs_read_register(hwmgr->device, mmMPLL_SS1);
	data->clock_registers.vMPLL_SS2                  =
		cgs_read_register(hwmgr->device, mmMPLL_SS2);
	return 0;

}

/**
 * smu7_get_memory_type - Find out if memory is GDDR5.
 *
 * @hwmgr:  the address of the powerplay hardware manager.
 * Return:   always 0
 */
static int smu7_get_memory_type(struct pp_hwmgr *hwmgr)
{
	struct smu7_hwmgr *data = (struct smu7_hwmgr *)(hwmgr->backend);
	struct amdgpu_device *adev = hwmgr->adev;

	data->is_memory_gddr5 = (adev->gmc.vram_type == AMDGPU_VRAM_TYPE_GDDR5);

	return 0;
}

/**
 * smu7_enable_acpi_power_management - Enables Dynamic Power Management by SMC
 *
 * @hwmgr:  the address of the powerplay hardware manager.
 * Return:   always 0
 */
static int smu7_enable_acpi_power_management(struct pp_hwmgr *hwmgr)
{
	PHM_WRITE_INDIRECT_FIELD(hwmgr->device, CGS_IND_REG__SMC,
			GENERAL_PWRMGT, STATIC_PM_EN, 1);

	return 0;
}

/**
 * smu7_init_power_gate_state - Initialize PowerGating States for different engines
 *
 * @hwmgr:  the address of the powerplay hardware manager.
 * Return:   always 0
 */
static int smu7_init_power_gate_state(struct pp_hwmgr *hwmgr)
{
	struct smu7_hwmgr *data = (struct smu7_hwmgr *)(hwmgr->backend);

	data->uvd_power_gated = false;
	data->vce_power_gated = false;

	return 0;
}

static int smu7_init_sclk_threshold(struct pp_hwmgr *hwmgr)
{
	struct smu7_hwmgr *data = (struct smu7_hwmgr *)(hwmgr->backend);

	data->low_sclk_interrupt_threshold = 0;
	return 0;
}

static int smu7_setup_asic_task(struct pp_hwmgr *hwmgr)
{
	int tmp_result, result = 0;

	smu7_check_mc_firmware(hwmgr);

	tmp_result = smu7_read_clock_registers(hwmgr);
	PP_ASSERT_WITH_CODE((0 == tmp_result),
			"Failed to read clock registers!", result = tmp_result);

	tmp_result = smu7_get_memory_type(hwmgr);
	PP_ASSERT_WITH_CODE((0 == tmp_result),
			"Failed to get memory type!", result = tmp_result);

	tmp_result = smu7_enable_acpi_power_management(hwmgr);
	PP_ASSERT_WITH_CODE((0 == tmp_result),
			"Failed to enable ACPI power management!", result = tmp_result);

	tmp_result = smu7_init_power_gate_state(hwmgr);
	PP_ASSERT_WITH_CODE((0 == tmp_result),
			"Failed to init power gate state!", result = tmp_result);

	tmp_result = smu7_get_mc_microcode_version(hwmgr);
	PP_ASSERT_WITH_CODE((0 == tmp_result),
			"Failed to get MC microcode version!", result = tmp_result);

	tmp_result = smu7_init_sclk_threshold(hwmgr);
	PP_ASSERT_WITH_CODE((0 == tmp_result),
			"Failed to init sclk threshold!", result = tmp_result);

	return result;
}

static int smu7_force_clock_level(struct pp_hwmgr *hwmgr,
		enum pp_clock_type type, uint32_t mask)
{
	struct smu7_hwmgr *data = (struct smu7_hwmgr *)(hwmgr->backend);

	if (mask == 0)
		return -EINVAL;

	switch (type) {
	case PP_SCLK:
		if (!data->sclk_dpm_key_disabled)
			smum_send_msg_to_smc_with_parameter(hwmgr,
					PPSMC_MSG_SCLKDPM_SetEnabledMask,
					data->dpm_level_enable_mask.sclk_dpm_enable_mask & mask,
					NULL);
		break;
	case PP_MCLK:
		if (!data->mclk_dpm_key_disabled)
			smum_send_msg_to_smc_with_parameter(hwmgr,
					PPSMC_MSG_MCLKDPM_SetEnabledMask,
					data->dpm_level_enable_mask.mclk_dpm_enable_mask & mask,
					NULL);
		break;
	case PP_PCIE:
	{
		uint32_t tmp = mask & data->dpm_level_enable_mask.pcie_dpm_enable_mask;

		if (!data->pcie_dpm_key_disabled) {
			if (fls(tmp) != ffs(tmp))
				smum_send_msg_to_smc(hwmgr, PPSMC_MSG_PCIeDPM_UnForceLevel,
						NULL);
			else
				smum_send_msg_to_smc_with_parameter(hwmgr,
					PPSMC_MSG_PCIeDPM_ForceLevel,
					fls(tmp) - 1,
					NULL);
		}
		break;
	}
	default:
		break;
	}

	return 0;
}

static int smu7_print_clock_levels(struct pp_hwmgr *hwmgr,
		enum pp_clock_type type, char *buf)
{
	struct smu7_hwmgr *data = (struct smu7_hwmgr *)(hwmgr->backend);
	struct smu7_single_dpm_table *sclk_table = &(data->dpm_table.sclk_table);
	struct smu7_single_dpm_table *mclk_table = &(data->dpm_table.mclk_table);
	struct smu7_single_dpm_table *pcie_table = &(data->dpm_table.pcie_speed_table);
	struct smu7_odn_dpm_table *odn_table = &(data->odn_dpm_table);
	struct phm_odn_clock_levels *odn_sclk_table = &(odn_table->odn_core_clock_dpm_levels);
	struct phm_odn_clock_levels *odn_mclk_table = &(odn_table->odn_memory_clock_dpm_levels);
	int i, now, size = 0;
	uint32_t clock, pcie_speed;

	switch (type) {
	case PP_SCLK:
		smum_send_msg_to_smc(hwmgr, PPSMC_MSG_API_GetSclkFrequency, &clock);

		for (i = 0; i < sclk_table->count; i++) {
			if (clock > sclk_table->dpm_levels[i].value)
				continue;
			break;
		}
		now = i;

		for (i = 0; i < sclk_table->count; i++)
			size += sprintf(buf + size, "%d: %uMhz %s\n",
					i, sclk_table->dpm_levels[i].value / 100,
					(i == now) ? "*" : "");
		break;
	case PP_MCLK:
		smum_send_msg_to_smc(hwmgr, PPSMC_MSG_API_GetMclkFrequency, &clock);

		for (i = 0; i < mclk_table->count; i++) {
			if (clock > mclk_table->dpm_levels[i].value)
				continue;
			break;
		}
		now = i;

		for (i = 0; i < mclk_table->count; i++)
			size += sprintf(buf + size, "%d: %uMhz %s\n",
					i, mclk_table->dpm_levels[i].value / 100,
					(i == now) ? "*" : "");
		break;
	case PP_PCIE:
		pcie_speed = smu7_get_current_pcie_speed(hwmgr);
		for (i = 0; i < pcie_table->count; i++) {
			if (pcie_speed != pcie_table->dpm_levels[i].value)
				continue;
			break;
		}
		now = i;

		for (i = 0; i < pcie_table->count; i++)
			size += sprintf(buf + size, "%d: %s %s\n", i,
					(pcie_table->dpm_levels[i].value == 0) ? "2.5GT/s, x8" :
					(pcie_table->dpm_levels[i].value == 1) ? "5.0GT/s, x16" :
					(pcie_table->dpm_levels[i].value == 2) ? "8.0GT/s, x16" : "",
					(i == now) ? "*" : "");
		break;
	case OD_SCLK:
		if (hwmgr->od_enabled) {
			size = sprintf(buf, "%s:\n", "OD_SCLK");
			for (i = 0; i < odn_sclk_table->num_of_pl; i++)
				size += sprintf(buf + size, "%d: %10uMHz %10umV\n",
					i, odn_sclk_table->entries[i].clock/100,
					odn_sclk_table->entries[i].vddc);
		}
		break;
	case OD_MCLK:
		if (hwmgr->od_enabled) {
			size = sprintf(buf, "%s:\n", "OD_MCLK");
			for (i = 0; i < odn_mclk_table->num_of_pl; i++)
				size += sprintf(buf + size, "%d: %10uMHz %10umV\n",
					i, odn_mclk_table->entries[i].clock/100,
					odn_mclk_table->entries[i].vddc);
		}
		break;
	case OD_RANGE:
		if (hwmgr->od_enabled) {
			size = sprintf(buf, "%s:\n", "OD_RANGE");
			size += sprintf(buf + size, "SCLK: %7uMHz %10uMHz\n",
				data->golden_dpm_table.sclk_table.dpm_levels[0].value/100,
				hwmgr->platform_descriptor.overdriveLimit.engineClock/100);
			size += sprintf(buf + size, "MCLK: %7uMHz %10uMHz\n",
				data->golden_dpm_table.mclk_table.dpm_levels[0].value/100,
				hwmgr->platform_descriptor.overdriveLimit.memoryClock/100);
			size += sprintf(buf + size, "VDDC: %7umV %11umV\n",
				data->odn_dpm_table.min_vddc,
				data->odn_dpm_table.max_vddc);
		}
		break;
	default:
		break;
	}
	return size;
}

static void smu7_set_fan_control_mode(struct pp_hwmgr *hwmgr, uint32_t mode)
{
	switch (mode) {
	case AMD_FAN_CTRL_NONE:
		smu7_fan_ctrl_set_fan_speed_percent(hwmgr, 100);
		break;
	case AMD_FAN_CTRL_MANUAL:
		if (phm_cap_enabled(hwmgr->platform_descriptor.platformCaps,
			PHM_PlatformCaps_MicrocodeFanControl))
			smu7_fan_ctrl_stop_smc_fan_control(hwmgr);
		break;
	case AMD_FAN_CTRL_AUTO:
		if (!smu7_fan_ctrl_set_static_mode(hwmgr, mode))
			smu7_fan_ctrl_start_smc_fan_control(hwmgr);
		break;
	default:
		break;
	}
}

static uint32_t smu7_get_fan_control_mode(struct pp_hwmgr *hwmgr)
{
	return hwmgr->fan_ctrl_enabled ? AMD_FAN_CTRL_AUTO : AMD_FAN_CTRL_MANUAL;
}

static int smu7_get_sclk_od(struct pp_hwmgr *hwmgr)
{
	struct smu7_hwmgr *data = (struct smu7_hwmgr *)(hwmgr->backend);
	struct smu7_single_dpm_table *sclk_table = &(data->dpm_table.sclk_table);
	struct smu7_single_dpm_table *golden_sclk_table =
			&(data->golden_dpm_table.sclk_table);
	int value = sclk_table->dpm_levels[sclk_table->count - 1].value;
	int golden_value = golden_sclk_table->dpm_levels
			[golden_sclk_table->count - 1].value;

	value -= golden_value;
	value = DIV_ROUND_UP(value * 100, golden_value);

	return value;
}

static int smu7_set_sclk_od(struct pp_hwmgr *hwmgr, uint32_t value)
{
	struct smu7_hwmgr *data = (struct smu7_hwmgr *)(hwmgr->backend);
	struct smu7_single_dpm_table *golden_sclk_table =
			&(data->golden_dpm_table.sclk_table);
	struct pp_power_state  *ps;
	struct smu7_power_state  *smu7_ps;

	if (value > 20)
		value = 20;

	ps = hwmgr->request_ps;

	if (ps == NULL)
		return -EINVAL;

	smu7_ps = cast_phw_smu7_power_state(&ps->hardware);

	smu7_ps->performance_levels[smu7_ps->performance_level_count - 1].engine_clock =
			golden_sclk_table->dpm_levels[golden_sclk_table->count - 1].value *
			value / 100 +
			golden_sclk_table->dpm_levels[golden_sclk_table->count - 1].value;

	return 0;
}

static int smu7_get_mclk_od(struct pp_hwmgr *hwmgr)
{
	struct smu7_hwmgr *data = (struct smu7_hwmgr *)(hwmgr->backend);
	struct smu7_single_dpm_table *mclk_table = &(data->dpm_table.mclk_table);
	struct smu7_single_dpm_table *golden_mclk_table =
			&(data->golden_dpm_table.mclk_table);
        int value = mclk_table->dpm_levels[mclk_table->count - 1].value;
	int golden_value = golden_mclk_table->dpm_levels
			[golden_mclk_table->count - 1].value;

	value -= golden_value;
	value = DIV_ROUND_UP(value * 100, golden_value);

	return value;
}

static int smu7_set_mclk_od(struct pp_hwmgr *hwmgr, uint32_t value)
{
	struct smu7_hwmgr *data = (struct smu7_hwmgr *)(hwmgr->backend);
	struct smu7_single_dpm_table *golden_mclk_table =
			&(data->golden_dpm_table.mclk_table);
	struct pp_power_state  *ps;
	struct smu7_power_state  *smu7_ps;

	if (value > 20)
		value = 20;

	ps = hwmgr->request_ps;

	if (ps == NULL)
		return -EINVAL;

	smu7_ps = cast_phw_smu7_power_state(&ps->hardware);

	smu7_ps->performance_levels[smu7_ps->performance_level_count - 1].memory_clock =
			golden_mclk_table->dpm_levels[golden_mclk_table->count - 1].value *
			value / 100 +
			golden_mclk_table->dpm_levels[golden_mclk_table->count - 1].value;

	return 0;
}


static int smu7_get_sclks(struct pp_hwmgr *hwmgr, struct amd_pp_clocks *clocks)
{
	struct phm_ppt_v1_information *table_info =
			(struct phm_ppt_v1_information *)hwmgr->pptable;
	struct phm_ppt_v1_clock_voltage_dependency_table *dep_sclk_table = NULL;
	struct phm_clock_voltage_dependency_table *sclk_table;
	int i;

	if (hwmgr->pp_table_version == PP_TABLE_V1) {
		if (table_info == NULL || table_info->vdd_dep_on_sclk == NULL)
			return -EINVAL;
		dep_sclk_table = table_info->vdd_dep_on_sclk;
		for (i = 0; i < dep_sclk_table->count; i++)
			clocks->clock[i] = dep_sclk_table->entries[i].clk * 10;
		clocks->count = dep_sclk_table->count;
	} else if (hwmgr->pp_table_version == PP_TABLE_V0) {
		sclk_table = hwmgr->dyn_state.vddc_dependency_on_sclk;
		for (i = 0; i < sclk_table->count; i++)
			clocks->clock[i] = sclk_table->entries[i].clk * 10;
		clocks->count = sclk_table->count;
	}

	return 0;
}

static uint32_t smu7_get_mem_latency(struct pp_hwmgr *hwmgr, uint32_t clk)
{
	struct smu7_hwmgr *data = (struct smu7_hwmgr *)(hwmgr->backend);

	if (clk >= MEM_FREQ_LOW_LATENCY && clk < MEM_FREQ_HIGH_LATENCY)
		return data->mem_latency_high;
	else if (clk >= MEM_FREQ_HIGH_LATENCY)
		return data->mem_latency_low;
	else
		return MEM_LATENCY_ERR;
}

static int smu7_get_mclks(struct pp_hwmgr *hwmgr, struct amd_pp_clocks *clocks)
{
	struct phm_ppt_v1_information *table_info =
			(struct phm_ppt_v1_information *)hwmgr->pptable;
	struct phm_ppt_v1_clock_voltage_dependency_table *dep_mclk_table;
	int i;
	struct phm_clock_voltage_dependency_table *mclk_table;

	if (hwmgr->pp_table_version == PP_TABLE_V1) {
		if (table_info == NULL)
			return -EINVAL;
		dep_mclk_table = table_info->vdd_dep_on_mclk;
		for (i = 0; i < dep_mclk_table->count; i++) {
			clocks->clock[i] = dep_mclk_table->entries[i].clk * 10;
			clocks->latency[i] = smu7_get_mem_latency(hwmgr,
						dep_mclk_table->entries[i].clk);
		}
		clocks->count = dep_mclk_table->count;
	} else if (hwmgr->pp_table_version == PP_TABLE_V0) {
		mclk_table = hwmgr->dyn_state.vddc_dependency_on_mclk;
		for (i = 0; i < mclk_table->count; i++)
			clocks->clock[i] = mclk_table->entries[i].clk * 10;
		clocks->count = mclk_table->count;
	}
	return 0;
}

static int smu7_get_clock_by_type(struct pp_hwmgr *hwmgr, enum amd_pp_clock_type type,
						struct amd_pp_clocks *clocks)
{
	switch (type) {
	case amd_pp_sys_clock:
		smu7_get_sclks(hwmgr, clocks);
		break;
	case amd_pp_mem_clock:
		smu7_get_mclks(hwmgr, clocks);
		break;
	default:
		return -EINVAL;
	}

	return 0;
}

static int smu7_get_sclks_with_latency(struct pp_hwmgr *hwmgr,
				       struct pp_clock_levels_with_latency *clocks)
{
	struct phm_ppt_v1_information *table_info =
			(struct phm_ppt_v1_information *)hwmgr->pptable;
	struct phm_ppt_v1_clock_voltage_dependency_table *dep_sclk_table =
			table_info->vdd_dep_on_sclk;
	int i;

	clocks->num_levels = 0;
	for (i = 0; i < dep_sclk_table->count; i++) {
		if (dep_sclk_table->entries[i].clk) {
			clocks->data[clocks->num_levels].clocks_in_khz =
				dep_sclk_table->entries[i].clk * 10;
			clocks->num_levels++;
		}
	}

	return 0;
}

static int smu7_get_mclks_with_latency(struct pp_hwmgr *hwmgr,
				       struct pp_clock_levels_with_latency *clocks)
{
	struct phm_ppt_v1_information *table_info =
			(struct phm_ppt_v1_information *)hwmgr->pptable;
	struct phm_ppt_v1_clock_voltage_dependency_table *dep_mclk_table =
			table_info->vdd_dep_on_mclk;
	struct smu7_hwmgr *data = (struct smu7_hwmgr *)(hwmgr->backend);
	int i;

	clocks->num_levels = 0;
	data->mclk_latency_table.count = 0;
	for (i = 0; i < dep_mclk_table->count; i++) {
		if (dep_mclk_table->entries[i].clk) {
			clocks->data[clocks->num_levels].clocks_in_khz =
					dep_mclk_table->entries[i].clk * 10;
			data->mclk_latency_table.entries[data->mclk_latency_table.count].frequency =
					dep_mclk_table->entries[i].clk;
			clocks->data[clocks->num_levels].latency_in_us =
				data->mclk_latency_table.entries[data->mclk_latency_table.count].latency =
					smu7_get_mem_latency(hwmgr, dep_mclk_table->entries[i].clk);
			clocks->num_levels++;
			data->mclk_latency_table.count++;
		}
	}

	return 0;
}

static int smu7_get_clock_by_type_with_latency(struct pp_hwmgr *hwmgr,
					       enum amd_pp_clock_type type,
					       struct pp_clock_levels_with_latency *clocks)
{
	if (!(hwmgr->chip_id >= CHIP_POLARIS10 &&
	      hwmgr->chip_id <= CHIP_VEGAM))
		return -EINVAL;

	switch (type) {
	case amd_pp_sys_clock:
		smu7_get_sclks_with_latency(hwmgr, clocks);
		break;
	case amd_pp_mem_clock:
		smu7_get_mclks_with_latency(hwmgr, clocks);
		break;
	default:
		return -EINVAL;
	}

	return 0;
}

static int smu7_set_watermarks_for_clocks_ranges(struct pp_hwmgr *hwmgr,
						 void *clock_range)
{
	struct phm_ppt_v1_information *table_info =
			(struct phm_ppt_v1_information *)hwmgr->pptable;
	struct phm_ppt_v1_clock_voltage_dependency_table *dep_mclk_table =
			table_info->vdd_dep_on_mclk;
	struct phm_ppt_v1_clock_voltage_dependency_table *dep_sclk_table =
			table_info->vdd_dep_on_sclk;
	struct polaris10_smumgr *smu_data =
			(struct polaris10_smumgr *)(hwmgr->smu_backend);
	SMU74_Discrete_DpmTable  *table = &(smu_data->smc_state_table);
	struct dm_pp_wm_sets_with_clock_ranges *watermarks =
			(struct dm_pp_wm_sets_with_clock_ranges *)clock_range;
	uint32_t i, j, k;
	bool valid_entry;

	if (!(hwmgr->chip_id >= CHIP_POLARIS10 &&
	      hwmgr->chip_id <= CHIP_VEGAM))
		return -EINVAL;

	for (i = 0; i < dep_mclk_table->count; i++) {
		for (j = 0; j < dep_sclk_table->count; j++) {
			valid_entry = false;
			for (k = 0; k < watermarks->num_wm_sets; k++) {
				if (dep_sclk_table->entries[i].clk >= watermarks->wm_clk_ranges[k].wm_min_eng_clk_in_khz / 10 &&
				    dep_sclk_table->entries[i].clk < watermarks->wm_clk_ranges[k].wm_max_eng_clk_in_khz / 10 &&
				    dep_mclk_table->entries[i].clk >= watermarks->wm_clk_ranges[k].wm_min_mem_clk_in_khz / 10 &&
				    dep_mclk_table->entries[i].clk < watermarks->wm_clk_ranges[k].wm_max_mem_clk_in_khz / 10) {
					valid_entry = true;
					table->DisplayWatermark[i][j] = watermarks->wm_clk_ranges[k].wm_set_id;
					break;
				}
			}
			PP_ASSERT_WITH_CODE(valid_entry,
					"Clock is not in range of specified clock range for watermark from DAL!  Using highest water mark set.",
					table->DisplayWatermark[i][j] = watermarks->wm_clk_ranges[k - 1].wm_set_id);
		}
	}

	return smu7_copy_bytes_to_smc(hwmgr,
				      smu_data->smu7_data.dpm_table_start + offsetof(SMU74_Discrete_DpmTable, DisplayWatermark),
				      (uint8_t *)table->DisplayWatermark,
				      sizeof(uint8_t) * SMU74_MAX_LEVELS_MEMORY * SMU74_MAX_LEVELS_GRAPHICS,
				      SMC_RAM_END);
}

static int smu7_notify_cac_buffer_info(struct pp_hwmgr *hwmgr,
					uint32_t virtual_addr_low,
					uint32_t virtual_addr_hi,
					uint32_t mc_addr_low,
					uint32_t mc_addr_hi,
					uint32_t size)
{
	struct smu7_hwmgr *data = (struct smu7_hwmgr *)(hwmgr->backend);

	cgs_write_ind_register(hwmgr->device, CGS_IND_REG__SMC,
					data->soft_regs_start +
					smum_get_offsetof(hwmgr,
					SMU_SoftRegisters, DRAM_LOG_ADDR_H),
					mc_addr_hi);

	cgs_write_ind_register(hwmgr->device, CGS_IND_REG__SMC,
					data->soft_regs_start +
					smum_get_offsetof(hwmgr,
					SMU_SoftRegisters, DRAM_LOG_ADDR_L),
					mc_addr_low);

	cgs_write_ind_register(hwmgr->device, CGS_IND_REG__SMC,
					data->soft_regs_start +
					smum_get_offsetof(hwmgr,
					SMU_SoftRegisters, DRAM_LOG_PHY_ADDR_H),
					virtual_addr_hi);

	cgs_write_ind_register(hwmgr->device, CGS_IND_REG__SMC,
					data->soft_regs_start +
					smum_get_offsetof(hwmgr,
					SMU_SoftRegisters, DRAM_LOG_PHY_ADDR_L),
					virtual_addr_low);

	cgs_write_ind_register(hwmgr->device, CGS_IND_REG__SMC,
					data->soft_regs_start +
					smum_get_offsetof(hwmgr,
					SMU_SoftRegisters, DRAM_LOG_BUFF_SIZE),
					size);
	return 0;
}

static int smu7_get_max_high_clocks(struct pp_hwmgr *hwmgr,
					struct amd_pp_simple_clock_info *clocks)
{
	struct smu7_hwmgr *data = (struct smu7_hwmgr *)(hwmgr->backend);
	struct smu7_single_dpm_table *sclk_table = &(data->dpm_table.sclk_table);
	struct smu7_single_dpm_table *mclk_table = &(data->dpm_table.mclk_table);

	if (clocks == NULL)
		return -EINVAL;

	clocks->memory_max_clock = mclk_table->count > 1 ?
				mclk_table->dpm_levels[mclk_table->count-1].value :
				mclk_table->dpm_levels[0].value;
	clocks->engine_max_clock = sclk_table->count > 1 ?
				sclk_table->dpm_levels[sclk_table->count-1].value :
				sclk_table->dpm_levels[0].value;
	return 0;
}

static int smu7_get_thermal_temperature_range(struct pp_hwmgr *hwmgr,
		struct PP_TemperatureRange *thermal_data)
{
	struct smu7_hwmgr *data = (struct smu7_hwmgr *)(hwmgr->backend);
	struct phm_ppt_v1_information *table_info =
			(struct phm_ppt_v1_information *)hwmgr->pptable;

	memcpy(thermal_data, &SMU7ThermalPolicy[0], sizeof(struct PP_TemperatureRange));

	if (hwmgr->pp_table_version == PP_TABLE_V1)
		thermal_data->max = table_info->cac_dtp_table->usSoftwareShutdownTemp *
			PP_TEMPERATURE_UNITS_PER_CENTIGRADES;
	else if (hwmgr->pp_table_version == PP_TABLE_V0)
		thermal_data->max = data->thermal_temp_setting.temperature_shutdown *
			PP_TEMPERATURE_UNITS_PER_CENTIGRADES;

	return 0;
}

static bool smu7_check_clk_voltage_valid(struct pp_hwmgr *hwmgr,
					enum PP_OD_DPM_TABLE_COMMAND type,
					uint32_t clk,
					uint32_t voltage)
{
	struct smu7_hwmgr *data = (struct smu7_hwmgr *)(hwmgr->backend);

	if (voltage < data->odn_dpm_table.min_vddc || voltage > data->odn_dpm_table.max_vddc) {
		pr_info("OD voltage is out of range [%d - %d] mV\n",
						data->odn_dpm_table.min_vddc,
						data->odn_dpm_table.max_vddc);
		return false;
	}

	if (type == PP_OD_EDIT_SCLK_VDDC_TABLE) {
		if (data->golden_dpm_table.sclk_table.dpm_levels[0].value > clk ||
			hwmgr->platform_descriptor.overdriveLimit.engineClock < clk) {
			pr_info("OD engine clock is out of range [%d - %d] MHz\n",
				data->golden_dpm_table.sclk_table.dpm_levels[0].value/100,
				hwmgr->platform_descriptor.overdriveLimit.engineClock/100);
			return false;
		}
	} else if (type == PP_OD_EDIT_MCLK_VDDC_TABLE) {
		if (data->golden_dpm_table.mclk_table.dpm_levels[0].value > clk ||
			hwmgr->platform_descriptor.overdriveLimit.memoryClock < clk) {
			pr_info("OD memory clock is out of range [%d - %d] MHz\n",
				data->golden_dpm_table.mclk_table.dpm_levels[0].value/100,
				hwmgr->platform_descriptor.overdriveLimit.memoryClock/100);
			return false;
		}
	} else {
		return false;
	}

	return true;
}

static int smu7_odn_edit_dpm_table(struct pp_hwmgr *hwmgr,
					enum PP_OD_DPM_TABLE_COMMAND type,
					long *input, uint32_t size)
{
	uint32_t i;
	struct phm_odn_clock_levels *podn_dpm_table_in_backend = NULL;
	struct smu7_odn_clock_voltage_dependency_table *podn_vdd_dep_in_backend = NULL;
	struct smu7_hwmgr *data = (struct smu7_hwmgr *)(hwmgr->backend);

	uint32_t input_clk;
	uint32_t input_vol;
	uint32_t input_level;

	PP_ASSERT_WITH_CODE(input, "NULL user input for clock and voltage",
				return -EINVAL);

	if (!hwmgr->od_enabled) {
		pr_info("OverDrive feature not enabled\n");
		return -EINVAL;
	}

	if (PP_OD_EDIT_SCLK_VDDC_TABLE == type) {
		podn_dpm_table_in_backend = &data->odn_dpm_table.odn_core_clock_dpm_levels;
		podn_vdd_dep_in_backend = &data->odn_dpm_table.vdd_dependency_on_sclk;
		PP_ASSERT_WITH_CODE((podn_dpm_table_in_backend && podn_vdd_dep_in_backend),
				"Failed to get ODN SCLK and Voltage tables",
				return -EINVAL);
	} else if (PP_OD_EDIT_MCLK_VDDC_TABLE == type) {
		podn_dpm_table_in_backend = &data->odn_dpm_table.odn_memory_clock_dpm_levels;
		podn_vdd_dep_in_backend = &data->odn_dpm_table.vdd_dependency_on_mclk;

		PP_ASSERT_WITH_CODE((podn_dpm_table_in_backend && podn_vdd_dep_in_backend),
			"Failed to get ODN MCLK and Voltage tables",
			return -EINVAL);
	} else if (PP_OD_RESTORE_DEFAULT_TABLE == type) {
		smu7_odn_initial_default_setting(hwmgr);
		return 0;
	} else if (PP_OD_COMMIT_DPM_TABLE == type) {
		smu7_check_dpm_table_updated(hwmgr);
		return 0;
	} else {
		return -EINVAL;
	}

	for (i = 0; i < size; i += 3) {
		if (i + 3 > size || input[i] >= podn_dpm_table_in_backend->num_of_pl) {
			pr_info("invalid clock voltage input \n");
			return 0;
		}
		input_level = input[i];
		input_clk = input[i+1] * 100;
		input_vol = input[i+2];

		if (smu7_check_clk_voltage_valid(hwmgr, type, input_clk, input_vol)) {
			podn_dpm_table_in_backend->entries[input_level].clock = input_clk;
			podn_vdd_dep_in_backend->entries[input_level].clk = input_clk;
			podn_dpm_table_in_backend->entries[input_level].vddc = input_vol;
			podn_vdd_dep_in_backend->entries[input_level].vddc = input_vol;
			podn_vdd_dep_in_backend->entries[input_level].vddgfx = input_vol;
		} else {
			return -EINVAL;
		}
	}

	return 0;
}

static int smu7_get_power_profile_mode(struct pp_hwmgr *hwmgr, char *buf)
{
	struct smu7_hwmgr *data = (struct smu7_hwmgr *)(hwmgr->backend);
	uint32_t i, size = 0;
	uint32_t len;

	static const char *profile_name[7] = {"BOOTUP_DEFAULT",
					"3D_FULL_SCREEN",
					"POWER_SAVING",
					"VIDEO",
					"VR",
					"COMPUTE",
					"CUSTOM"};

	static const char *title[8] = {"NUM",
			"MODE_NAME",
			"SCLK_UP_HYST",
			"SCLK_DOWN_HYST",
			"SCLK_ACTIVE_LEVEL",
			"MCLK_UP_HYST",
			"MCLK_DOWN_HYST",
			"MCLK_ACTIVE_LEVEL"};

	if (!buf)
		return -EINVAL;

	size += sprintf(buf + size, "%s %16s %16s %16s %16s %16s %16s %16s\n",
			title[0], title[1], title[2], title[3],
			title[4], title[5], title[6], title[7]);

	len = ARRAY_SIZE(smu7_profiling);

	for (i = 0; i < len; i++) {
		if (i == hwmgr->power_profile_mode) {
			size += sprintf(buf + size, "%3d %14s %s: %8d %16d %16d %16d %16d %16d\n",
			i, profile_name[i], "*",
			data->current_profile_setting.sclk_up_hyst,
			data->current_profile_setting.sclk_down_hyst,
			data->current_profile_setting.sclk_activity,
			data->current_profile_setting.mclk_up_hyst,
			data->current_profile_setting.mclk_down_hyst,
			data->current_profile_setting.mclk_activity);
			continue;
		}
		if (smu7_profiling[i].bupdate_sclk)
			size += sprintf(buf + size, "%3d %16s: %8d %16d %16d ",
			i, profile_name[i], smu7_profiling[i].sclk_up_hyst,
			smu7_profiling[i].sclk_down_hyst,
			smu7_profiling[i].sclk_activity);
		else
			size += sprintf(buf + size, "%3d %16s: %8s %16s %16s ",
			i, profile_name[i], "-", "-", "-");

		if (smu7_profiling[i].bupdate_mclk)
			size += sprintf(buf + size, "%16d %16d %16d\n",
			smu7_profiling[i].mclk_up_hyst,
			smu7_profiling[i].mclk_down_hyst,
			smu7_profiling[i].mclk_activity);
		else
			size += sprintf(buf + size, "%16s %16s %16s\n",
			"-", "-", "-");
	}

	return size;
}

static void smu7_patch_compute_profile_mode(struct pp_hwmgr *hwmgr,
					enum PP_SMC_POWER_PROFILE requst)
{
	struct smu7_hwmgr *data = (struct smu7_hwmgr *)(hwmgr->backend);
	uint32_t tmp, level;

	if (requst == PP_SMC_POWER_PROFILE_COMPUTE) {
		if (data->dpm_level_enable_mask.sclk_dpm_enable_mask) {
			level = 0;
			tmp = data->dpm_level_enable_mask.sclk_dpm_enable_mask;
			while (tmp >>= 1)
				level++;
			if (level > 0)
				smu7_force_clock_level(hwmgr, PP_SCLK, 3 << (level-1));
		}
	} else if (hwmgr->power_profile_mode == PP_SMC_POWER_PROFILE_COMPUTE) {
		smu7_force_clock_level(hwmgr, PP_SCLK, data->dpm_level_enable_mask.sclk_dpm_enable_mask);
	}
}

static int smu7_set_power_profile_mode(struct pp_hwmgr *hwmgr, long *input, uint32_t size)
{
	struct smu7_hwmgr *data = (struct smu7_hwmgr *)(hwmgr->backend);
	struct profile_mode_setting tmp;
	enum PP_SMC_POWER_PROFILE mode;

	if (input == NULL)
		return -EINVAL;

	mode = input[size];
	switch (mode) {
	case PP_SMC_POWER_PROFILE_CUSTOM:
		if (size < 8 && size != 0)
			return -EINVAL;
		/* If only CUSTOM is passed in, use the saved values. Check
		 * that we actually have a CUSTOM profile by ensuring that
		 * the "use sclk" or the "use mclk" bits are set
		 */
		tmp = smu7_profiling[PP_SMC_POWER_PROFILE_CUSTOM];
		if (size == 0) {
			if (tmp.bupdate_sclk == 0 && tmp.bupdate_mclk == 0)
				return -EINVAL;
		} else {
			tmp.bupdate_sclk = input[0];
			tmp.sclk_up_hyst = input[1];
			tmp.sclk_down_hyst = input[2];
			tmp.sclk_activity = input[3];
			tmp.bupdate_mclk = input[4];
			tmp.mclk_up_hyst = input[5];
			tmp.mclk_down_hyst = input[6];
			tmp.mclk_activity = input[7];
			smu7_profiling[PP_SMC_POWER_PROFILE_CUSTOM] = tmp;
		}
		if (!smum_update_dpm_settings(hwmgr, &tmp)) {
			memcpy(&data->current_profile_setting, &tmp, sizeof(struct profile_mode_setting));
			hwmgr->power_profile_mode = mode;
		}
		break;
	case PP_SMC_POWER_PROFILE_FULLSCREEN3D:
	case PP_SMC_POWER_PROFILE_POWERSAVING:
	case PP_SMC_POWER_PROFILE_VIDEO:
	case PP_SMC_POWER_PROFILE_VR:
	case PP_SMC_POWER_PROFILE_COMPUTE:
		if (mode == hwmgr->power_profile_mode)
			return 0;

		memcpy(&tmp, &smu7_profiling[mode], sizeof(struct profile_mode_setting));
		if (!smum_update_dpm_settings(hwmgr, &tmp)) {
			if (tmp.bupdate_sclk) {
				data->current_profile_setting.bupdate_sclk = tmp.bupdate_sclk;
				data->current_profile_setting.sclk_up_hyst = tmp.sclk_up_hyst;
				data->current_profile_setting.sclk_down_hyst = tmp.sclk_down_hyst;
				data->current_profile_setting.sclk_activity = tmp.sclk_activity;
			}
			if (tmp.bupdate_mclk) {
				data->current_profile_setting.bupdate_mclk = tmp.bupdate_mclk;
				data->current_profile_setting.mclk_up_hyst = tmp.mclk_up_hyst;
				data->current_profile_setting.mclk_down_hyst = tmp.mclk_down_hyst;
				data->current_profile_setting.mclk_activity = tmp.mclk_activity;
			}
			smu7_patch_compute_profile_mode(hwmgr, mode);
			hwmgr->power_profile_mode = mode;
		}
		break;
	default:
		return -EINVAL;
	}

	return 0;
}

static int smu7_get_performance_level(struct pp_hwmgr *hwmgr, const struct pp_hw_power_state *state,
				PHM_PerformanceLevelDesignation designation, uint32_t index,
				PHM_PerformanceLevel *level)
{
	const struct smu7_power_state *ps;
	uint32_t i;

	if (level == NULL || hwmgr == NULL || state == NULL)
		return -EINVAL;

	ps = cast_const_phw_smu7_power_state(state);

	i = index > ps->performance_level_count - 1 ?
			ps->performance_level_count - 1 : index;

	level->coreClock = ps->performance_levels[i].engine_clock;
	level->memory_clock = ps->performance_levels[i].memory_clock;

	return 0;
}

static int smu7_power_off_asic(struct pp_hwmgr *hwmgr)
{
	int result;

	result = smu7_disable_dpm_tasks(hwmgr);
	PP_ASSERT_WITH_CODE((0 == result),
			"[disable_dpm_tasks] Failed to disable DPM!",
			);

	return result;
}

static const struct pp_hwmgr_func smu7_hwmgr_funcs = {
	.backend_init = &smu7_hwmgr_backend_init,
	.backend_fini = &smu7_hwmgr_backend_fini,
	.asic_setup = &smu7_setup_asic_task,
	.dynamic_state_management_enable = &smu7_enable_dpm_tasks,
	.apply_state_adjust_rules = smu7_apply_state_adjust_rules,
	.force_dpm_level = &smu7_force_dpm_level,
	.power_state_set = smu7_set_power_state_tasks,
	.get_power_state_size = smu7_get_power_state_size,
	.get_mclk = smu7_dpm_get_mclk,
	.get_sclk = smu7_dpm_get_sclk,
	.patch_boot_state = smu7_dpm_patch_boot_state,
	.get_pp_table_entry = smu7_get_pp_table_entry,
	.get_num_of_pp_table_entries = smu7_get_number_of_powerplay_table_entries,
	.powerdown_uvd = smu7_powerdown_uvd,
	.powergate_uvd = smu7_powergate_uvd,
	.powergate_vce = smu7_powergate_vce,
	.disable_clock_power_gating = smu7_disable_clock_power_gating,
	.update_clock_gatings = smu7_update_clock_gatings,
	.notify_smc_display_config_after_ps_adjustment = smu7_notify_smc_display_config_after_ps_adjustment,
	.display_config_changed = smu7_display_configuration_changed_task,
	.set_max_fan_pwm_output = smu7_set_max_fan_pwm_output,
	.set_max_fan_rpm_output = smu7_set_max_fan_rpm_output,
	.stop_thermal_controller = smu7_thermal_stop_thermal_controller,
	.get_fan_speed_info = smu7_fan_ctrl_get_fan_speed_info,
	.get_fan_speed_percent = smu7_fan_ctrl_get_fan_speed_percent,
	.set_fan_speed_percent = smu7_fan_ctrl_set_fan_speed_percent,
	.reset_fan_speed_to_default = smu7_fan_ctrl_reset_fan_speed_to_default,
	.get_fan_speed_rpm = smu7_fan_ctrl_get_fan_speed_rpm,
	.set_fan_speed_rpm = smu7_fan_ctrl_set_fan_speed_rpm,
	.uninitialize_thermal_controller = smu7_thermal_ctrl_uninitialize_thermal_controller,
	.register_irq_handlers = smu7_register_irq_handlers,
	.check_smc_update_required_for_display_configuration = smu7_check_smc_update_required_for_display_configuration,
	.check_states_equal = smu7_check_states_equal,
	.set_fan_control_mode = smu7_set_fan_control_mode,
	.get_fan_control_mode = smu7_get_fan_control_mode,
	.force_clock_level = smu7_force_clock_level,
	.print_clock_levels = smu7_print_clock_levels,
	.powergate_gfx = smu7_powergate_gfx,
	.get_sclk_od = smu7_get_sclk_od,
	.set_sclk_od = smu7_set_sclk_od,
	.get_mclk_od = smu7_get_mclk_od,
	.set_mclk_od = smu7_set_mclk_od,
	.get_clock_by_type = smu7_get_clock_by_type,
	.get_clock_by_type_with_latency = smu7_get_clock_by_type_with_latency,
	.set_watermarks_for_clocks_ranges = smu7_set_watermarks_for_clocks_ranges,
	.read_sensor = smu7_read_sensor,
	.dynamic_state_management_disable = smu7_disable_dpm_tasks,
	.avfs_control = smu7_avfs_control,
	.disable_smc_firmware_ctf = smu7_thermal_disable_alert,
	.start_thermal_controller = smu7_start_thermal_controller,
	.notify_cac_buffer_info = smu7_notify_cac_buffer_info,
	.get_max_high_clocks = smu7_get_max_high_clocks,
	.get_thermal_temperature_range = smu7_get_thermal_temperature_range,
	.odn_edit_dpm_table = smu7_odn_edit_dpm_table,
	.set_power_limit = smu7_set_power_limit,
	.get_power_profile_mode = smu7_get_power_profile_mode,
	.set_power_profile_mode = smu7_set_power_profile_mode,
	.get_performance_level = smu7_get_performance_level,
	.get_asic_baco_capability = smu7_baco_get_capability,
	.get_asic_baco_state = smu7_baco_get_state,
	.set_asic_baco_state = smu7_baco_set_state,
	.power_off_asic = smu7_power_off_asic,
};

uint8_t smu7_get_sleep_divider_id_from_clock(uint32_t clock,
		uint32_t clock_insr)
{
	uint8_t i;
	uint32_t temp;
	uint32_t min = max(clock_insr, (uint32_t)SMU7_MINIMUM_ENGINE_CLOCK);

	PP_ASSERT_WITH_CODE((clock >= min), "Engine clock can't satisfy stutter requirement!", return 0);
	for (i = SMU7_MAX_DEEPSLEEP_DIVIDER_ID;  ; i--) {
		temp = clock >> i;

		if (temp >= min || i == 0)
			break;
	}
	return i;
}

int smu7_init_function_pointers(struct pp_hwmgr *hwmgr)
{
	hwmgr->hwmgr_func = &smu7_hwmgr_funcs;
	if (hwmgr->pp_table_version == PP_TABLE_V0)
		hwmgr->pptable_func = &pptable_funcs;
	else if (hwmgr->pp_table_version == PP_TABLE_V1)
		hwmgr->pptable_func = &pptable_v1_0_funcs;

	return 0;
}<|MERGE_RESOLUTION|>--- conflicted
+++ resolved
@@ -1301,11 +1301,7 @@
 				(0 == smum_send_msg_to_smc(hwmgr,
 						PPSMC_MSG_PCIeDPM_Disable,
 						NULL)),
-<<<<<<< HEAD
-				"Failed to disble pcie DPM during DPM Start Function!",
-=======
 				"Failed to disable pcie DPM during DPM Start Function!",
->>>>>>> 9c0fed84
 				return -EINVAL);
 	}
 
