/*
 * Copyright 2019 Advanced Micro Devices, Inc.
 *
 * Permission is hereby granted, free of charge, to any person obtaining a
 * copy of this software and associated documentation files (the "Software"),
 * to deal in the Software without restriction, including without limitation
 * the rights to use, copy, modify, merge, publish, distribute, sublicense,
 * and/or sell copies of the Software, and to permit persons to whom the
 * Software is furnished to do so, subject to the following conditions:
 *
 * The above copyright notice and this permission notice shall be included in
 * all copies or substantial portions of the Software.
 *
 * THE SOFTWARE IS PROVIDED "AS IS", WITHOUT WARRANTY OF ANY KIND, EXPRESS OR
 * IMPLIED, INCLUDING BUT NOT LIMITED TO THE WARRANTIES OF MERCHANTABILITY,
 * FITNESS FOR A PARTICULAR PURPOSE AND NONINFRINGEMENT.  IN NO EVENT SHALL
 * THE COPYRIGHT HOLDER(S) OR AUTHOR(S) BE LIABLE FOR ANY CLAIM, DAMAGES OR
 * OTHER LIABILITY, WHETHER IN AN ACTION OF CONTRACT, TORT OR OTHERWISE,
 * ARISING FROM, OUT OF OR IN CONNECTION WITH THE SOFTWARE OR THE USE OR
 * OTHER DEALINGS IN THE SOFTWARE.
 */

#define SWSMU_CODE_LAYER_L1

#include <linux/firmware.h>
#include <linux/pci.h>

#include "amdgpu.h"
#include "amdgpu_smu.h"
#include "smu_internal.h"
#include "atom.h"
#include "arcturus_ppt.h"
#include "navi10_ppt.h"
#include "sienna_cichlid_ppt.h"
#include "renoir_ppt.h"
#include "vangogh_ppt.h"
#include "amd_pcie.h"

/*
 * DO NOT use these for err/warn/info/debug messages.
 * Use dev_err, dev_warn, dev_info and dev_dbg instead.
 * They are more MGPU friendly.
 */
#undef pr_err
#undef pr_warn
#undef pr_info
#undef pr_debug

size_t smu_sys_get_pp_feature_mask(struct smu_context *smu, char *buf)
{
	size_t size = 0;

	if (!smu->pm_enabled || !smu->adev->pm.dpm_enabled)
		return -EOPNOTSUPP;

	mutex_lock(&smu->mutex);

	size = smu_get_pp_feature_mask(smu, buf);

	mutex_unlock(&smu->mutex);

	return size;
}

int smu_sys_set_pp_feature_mask(struct smu_context *smu, uint64_t new_mask)
{
	int ret = 0;

	if (!smu->pm_enabled || !smu->adev->pm.dpm_enabled)
		return -EOPNOTSUPP;

	mutex_lock(&smu->mutex);

	ret = smu_set_pp_feature_mask(smu, new_mask);

	mutex_unlock(&smu->mutex);

	return ret;
}

int smu_get_status_gfxoff(struct amdgpu_device *adev, uint32_t *value)
{
	int ret = 0;
	struct smu_context *smu = &adev->smu;

	if (is_support_sw_smu(adev) && smu->ppt_funcs->get_gfx_off_status)
		*value = smu_get_gfx_off_status(smu);
	else
		ret = -EINVAL;

	return ret;
}

int smu_set_soft_freq_range(struct smu_context *smu,
			    enum smu_clk_type clk_type,
			    uint32_t min,
			    uint32_t max)
{
	int ret = 0;

	mutex_lock(&smu->mutex);

	if (smu->ppt_funcs->set_soft_freq_limited_range)
		ret = smu->ppt_funcs->set_soft_freq_limited_range(smu,
								  clk_type,
								  min,
								  max);

	mutex_unlock(&smu->mutex);

	return ret;
}

int smu_get_dpm_freq_range(struct smu_context *smu,
			   enum smu_clk_type clk_type,
			   uint32_t *min,
			   uint32_t *max)
{
	int ret = 0;

	if (!min && !max)
		return -EINVAL;

	mutex_lock(&smu->mutex);

	if (smu->ppt_funcs->get_dpm_ultimate_freq)
		ret = smu->ppt_funcs->get_dpm_ultimate_freq(smu,
							    clk_type,
							    min,
							    max);

	mutex_unlock(&smu->mutex);

	return ret;
}

static int smu_dpm_set_vcn_enable_locked(struct smu_context *smu,
					 bool enable)
{
	struct smu_power_context *smu_power = &smu->smu_power;
	struct smu_power_gate *power_gate = &smu_power->power_gate;
	int ret = 0;

	if (!smu->ppt_funcs->dpm_set_vcn_enable)
		return 0;

	if (atomic_read(&power_gate->vcn_gated) ^ enable)
		return 0;

	ret = smu->ppt_funcs->dpm_set_vcn_enable(smu, enable);
	if (!ret)
		atomic_set(&power_gate->vcn_gated, !enable);

	return ret;
}

static int smu_dpm_set_vcn_enable(struct smu_context *smu,
				  bool enable)
{
	struct smu_power_context *smu_power = &smu->smu_power;
	struct smu_power_gate *power_gate = &smu_power->power_gate;
	int ret = 0;

	mutex_lock(&power_gate->vcn_gate_lock);

	ret = smu_dpm_set_vcn_enable_locked(smu, enable);

	mutex_unlock(&power_gate->vcn_gate_lock);

	return ret;
}

static int smu_dpm_set_jpeg_enable_locked(struct smu_context *smu,
					  bool enable)
{
	struct smu_power_context *smu_power = &smu->smu_power;
	struct smu_power_gate *power_gate = &smu_power->power_gate;
	int ret = 0;

	if (!smu->ppt_funcs->dpm_set_jpeg_enable)
		return 0;

	if (atomic_read(&power_gate->jpeg_gated) ^ enable)
		return 0;

	ret = smu->ppt_funcs->dpm_set_jpeg_enable(smu, enable);
	if (!ret)
		atomic_set(&power_gate->jpeg_gated, !enable);

	return ret;
}

static int smu_dpm_set_jpeg_enable(struct smu_context *smu,
				   bool enable)
{
	struct smu_power_context *smu_power = &smu->smu_power;
	struct smu_power_gate *power_gate = &smu_power->power_gate;
	int ret = 0;

	mutex_lock(&power_gate->jpeg_gate_lock);

	ret = smu_dpm_set_jpeg_enable_locked(smu, enable);

	mutex_unlock(&power_gate->jpeg_gate_lock);

	return ret;
}

/**
 * smu_dpm_set_power_gate - power gate/ungate the specific IP block
 *
 * @smu:        smu_context pointer
 * @block_type: the IP block to power gate/ungate
 * @gate:       to power gate if true, ungate otherwise
 *
 * This API uses no smu->mutex lock protection due to:
 * 1. It is either called by other IP block(gfx/sdma/vcn/uvd/vce).
 *    This is guarded to be race condition free by the caller.
 * 2. Or get called on user setting request of power_dpm_force_performance_level.
 *    Under this case, the smu->mutex lock protection is already enforced on
 *    the parent API smu_force_performance_level of the call path.
 */
int smu_dpm_set_power_gate(struct smu_context *smu, uint32_t block_type,
			   bool gate)
{
	int ret = 0;

	if (!smu->pm_enabled || !smu->adev->pm.dpm_enabled)
		return -EOPNOTSUPP;

	switch (block_type) {
	/*
	 * Some legacy code of amdgpu_vcn.c and vcn_v2*.c still uses
	 * AMD_IP_BLOCK_TYPE_UVD for VCN. So, here both of them are kept.
	 */
	case AMD_IP_BLOCK_TYPE_UVD:
	case AMD_IP_BLOCK_TYPE_VCN:
		ret = smu_dpm_set_vcn_enable(smu, !gate);
		if (ret)
			dev_err(smu->adev->dev, "Failed to power %s VCN!\n",
				gate ? "gate" : "ungate");
		break;
	case AMD_IP_BLOCK_TYPE_GFX:
		ret = smu_gfx_off_control(smu, gate);
		if (ret)
			dev_err(smu->adev->dev, "Failed to %s gfxoff!\n",
				gate ? "enable" : "disable");
		break;
	case AMD_IP_BLOCK_TYPE_SDMA:
		ret = smu_powergate_sdma(smu, gate);
		if (ret)
			dev_err(smu->adev->dev, "Failed to power %s SDMA!\n",
				gate ? "gate" : "ungate");
		break;
	case AMD_IP_BLOCK_TYPE_JPEG:
		ret = smu_dpm_set_jpeg_enable(smu, !gate);
		if (ret)
			dev_err(smu->adev->dev, "Failed to power %s JPEG!\n",
				gate ? "gate" : "ungate");
		break;
	default:
		dev_err(smu->adev->dev, "Unsupported block type!\n");
		return -EINVAL;
	}

	return ret;
}

/**
 * smu_set_user_clk_dependencies - set user profile clock dependencies
 *
 * @smu:	smu_context pointer
 * @clk:	enum smu_clk_type type
 *
 * Enable/Disable the clock dependency for the @clk type.
 */
static void smu_set_user_clk_dependencies(struct smu_context *smu, enum smu_clk_type clk)
{
	if (smu->adev->in_suspend)
		return;

	/*
	 * mclk, fclk and socclk are interdependent
	 * on each other
	 */
	if (clk == SMU_MCLK) {
		/* reset clock dependency */
		smu->user_dpm_profile.clk_dependency = 0;
		/* set mclk dependent clocks(fclk and socclk) */
		smu->user_dpm_profile.clk_dependency = BIT(SMU_FCLK) | BIT(SMU_SOCCLK);
	} else if (clk == SMU_FCLK) {
		/* give priority to mclk, if mclk dependent clocks are set */
		if (smu->user_dpm_profile.clk_dependency == (BIT(SMU_FCLK) | BIT(SMU_SOCCLK)))
			return;

		/* reset clock dependency */
		smu->user_dpm_profile.clk_dependency = 0;
		/* set fclk dependent clocks(mclk and socclk) */
		smu->user_dpm_profile.clk_dependency = BIT(SMU_MCLK) | BIT(SMU_SOCCLK);
	} else if (clk == SMU_SOCCLK) {
		/* give priority to mclk, if mclk dependent clocks are set */
		if (smu->user_dpm_profile.clk_dependency == (BIT(SMU_FCLK) | BIT(SMU_SOCCLK)))
			return;

		/* reset clock dependency */
		smu->user_dpm_profile.clk_dependency = 0;
		/* set socclk dependent clocks(mclk and fclk) */
		smu->user_dpm_profile.clk_dependency = BIT(SMU_MCLK) | BIT(SMU_FCLK);
	} else
		/* add clk dependencies here, if any */
		return;
}

/**
 * smu_restore_dpm_user_profile - reinstate user dpm profile
 *
 * @smu:	smu_context pointer
 *
 * Restore the saved user power configurations include power limit,
 * clock frequencies, fan control mode and fan speed.
 */
static void smu_restore_dpm_user_profile(struct smu_context *smu)
{
	struct smu_dpm_context *smu_dpm_ctx = &(smu->smu_dpm);
	int ret = 0;

	if (!smu->adev->in_suspend)
		return;

	if (!smu->pm_enabled || !smu->adev->pm.dpm_enabled)
		return;

	/* Enable restore flag */
	smu->user_dpm_profile.flags = SMU_DPM_USER_PROFILE_RESTORE;

	/* set the user dpm power limit */
	if (smu->user_dpm_profile.power_limit) {
		ret = smu_set_power_limit(smu, smu->user_dpm_profile.power_limit);
		if (ret)
			dev_err(smu->adev->dev, "Failed to set power limit value\n");
	}

	/* set the user dpm clock configurations */
	if (smu_dpm_ctx->dpm_level == AMD_DPM_FORCED_LEVEL_MANUAL) {
		enum smu_clk_type clk_type;

		for (clk_type = 0; clk_type < SMU_CLK_COUNT; clk_type++) {
			/*
			 * Iterate over smu clk type and force the saved user clk
			 * configs, skip if clock dependency is enabled
			 */
			if (!(smu->user_dpm_profile.clk_dependency & BIT(clk_type)) &&
					smu->user_dpm_profile.clk_mask[clk_type]) {
				ret = smu_force_clk_levels(smu, clk_type,
						smu->user_dpm_profile.clk_mask[clk_type]);
				if (ret)
					dev_err(smu->adev->dev, "Failed to set clock type = %d\n",
							clk_type);
			}
		}
	}

	/* set the user dpm fan configurations */
	if (smu->user_dpm_profile.fan_mode == AMD_FAN_CTRL_MANUAL) {
		ret = smu_set_fan_control_mode(smu, smu->user_dpm_profile.fan_mode);
		if (ret) {
			dev_err(smu->adev->dev, "Failed to set manual fan control mode\n");
			return;
		}

		if (!ret && smu->user_dpm_profile.fan_speed_percent) {
			ret = smu_set_fan_speed_percent(smu, smu->user_dpm_profile.fan_speed_percent);
			if (ret)
				dev_err(smu->adev->dev, "Failed to set manual fan speed\n");
		}
	}

	/* Disable restore flag */
	smu->user_dpm_profile.flags &= ~SMU_DPM_USER_PROFILE_RESTORE;
}

int smu_get_power_num_states(struct smu_context *smu,
			     struct pp_states_info *state_info)
{
	if (!state_info)
		return -EINVAL;

	/* not support power state */
	memset(state_info, 0, sizeof(struct pp_states_info));
	state_info->nums = 1;
	state_info->states[0] = POWER_STATE_TYPE_DEFAULT;

	return 0;
}

bool is_support_sw_smu(struct amdgpu_device *adev)
{
	if (adev->asic_type >= CHIP_ARCTURUS)
		return true;

	return false;
}

bool is_support_cclk_dpm(struct amdgpu_device *adev)
{
	struct smu_context *smu = &adev->smu;

	if (!is_support_sw_smu(adev))
		return false;

	if (!smu_feature_is_enabled(smu, SMU_FEATURE_CCLK_DPM_BIT))
		return false;

	return true;
}


int smu_sys_get_pp_table(struct smu_context *smu, void **table)
{
	struct smu_table_context *smu_table = &smu->smu_table;
	uint32_t powerplay_table_size;

	if (!smu->pm_enabled || !smu->adev->pm.dpm_enabled)
		return -EOPNOTSUPP;

	if (!smu_table->power_play_table && !smu_table->hardcode_pptable)
		return -EINVAL;

	mutex_lock(&smu->mutex);

	if (smu_table->hardcode_pptable)
		*table = smu_table->hardcode_pptable;
	else
		*table = smu_table->power_play_table;

	powerplay_table_size = smu_table->power_play_table_size;

	mutex_unlock(&smu->mutex);

	return powerplay_table_size;
}

int smu_sys_set_pp_table(struct smu_context *smu,  void *buf, size_t size)
{
	struct smu_table_context *smu_table = &smu->smu_table;
	ATOM_COMMON_TABLE_HEADER *header = (ATOM_COMMON_TABLE_HEADER *)buf;
	int ret = 0;

	if (!smu->pm_enabled || !smu->adev->pm.dpm_enabled)
		return -EOPNOTSUPP;

	if (header->usStructureSize != size) {
		dev_err(smu->adev->dev, "pp table size not matched !\n");
		return -EIO;
	}

	mutex_lock(&smu->mutex);
	if (!smu_table->hardcode_pptable)
		smu_table->hardcode_pptable = kzalloc(size, GFP_KERNEL);
	if (!smu_table->hardcode_pptable) {
		ret = -ENOMEM;
		goto failed;
	}

	memcpy(smu_table->hardcode_pptable, buf, size);
	smu_table->power_play_table = smu_table->hardcode_pptable;
	smu_table->power_play_table_size = size;

	/*
	 * Special hw_fini action(for Navi1x, the DPMs disablement will be
	 * skipped) may be needed for custom pptable uploading.
	 */
	smu->uploading_custom_pp_table = true;

	ret = smu_reset(smu);
	if (ret)
		dev_info(smu->adev->dev, "smu reset failed, ret = %d\n", ret);

	smu->uploading_custom_pp_table = false;

failed:
	mutex_unlock(&smu->mutex);
	return ret;
}

static int smu_get_driver_allowed_feature_mask(struct smu_context *smu)
{
	struct smu_feature *feature = &smu->smu_feature;
	int ret = 0;
	uint32_t allowed_feature_mask[SMU_FEATURE_MAX/32];

	bitmap_zero(feature->allowed, SMU_FEATURE_MAX);

	ret = smu_get_allowed_feature_mask(smu, allowed_feature_mask,
					     SMU_FEATURE_MAX/32);
	if (ret)
		return ret;

	bitmap_or(feature->allowed, feature->allowed,
		      (unsigned long *)allowed_feature_mask,
		      feature->feature_num);

	return ret;
}

static int smu_set_funcs(struct amdgpu_device *adev)
{
	struct smu_context *smu = &adev->smu;

	if (adev->pm.pp_feature & PP_OVERDRIVE_MASK)
		smu->od_enabled = true;

	switch (adev->asic_type) {
	case CHIP_NAVI10:
	case CHIP_NAVI14:
	case CHIP_NAVI12:
		navi10_set_ppt_funcs(smu);
		break;
	case CHIP_ARCTURUS:
		adev->pm.pp_feature &= ~PP_GFXOFF_MASK;
		arcturus_set_ppt_funcs(smu);
		/* OD is not supported on Arcturus */
		smu->od_enabled =false;
		break;
	case CHIP_SIENNA_CICHLID:
	case CHIP_NAVY_FLOUNDER:
	case CHIP_DIMGREY_CAVEFISH:
		sienna_cichlid_set_ppt_funcs(smu);
		break;
	case CHIP_RENOIR:
		renoir_set_ppt_funcs(smu);
		break;
	case CHIP_VANGOGH:
		vangogh_set_ppt_funcs(smu);
		break;
	default:
		return -EINVAL;
	}

	return 0;
}

static int smu_early_init(void *handle)
{
	struct amdgpu_device *adev = (struct amdgpu_device *)handle;
	struct smu_context *smu = &adev->smu;

	smu->adev = adev;
	smu->pm_enabled = !!amdgpu_dpm;
	smu->is_apu = false;
	mutex_init(&smu->mutex);
	mutex_init(&smu->smu_baco.mutex);
	smu->smu_baco.state = SMU_BACO_STATE_EXIT;
	smu->smu_baco.platform_support = false;

	return smu_set_funcs(adev);
}

static int smu_set_default_dpm_table(struct smu_context *smu)
{
	struct smu_power_context *smu_power = &smu->smu_power;
	struct smu_power_gate *power_gate = &smu_power->power_gate;
	int vcn_gate, jpeg_gate;
	int ret = 0;

	if (!smu->ppt_funcs->set_default_dpm_table)
		return 0;

	mutex_lock(&power_gate->vcn_gate_lock);
	mutex_lock(&power_gate->jpeg_gate_lock);

	vcn_gate = atomic_read(&power_gate->vcn_gated);
	jpeg_gate = atomic_read(&power_gate->jpeg_gated);

	ret = smu_dpm_set_vcn_enable_locked(smu, true);
	if (ret)
		goto err0_out;

	ret = smu_dpm_set_jpeg_enable_locked(smu, true);
	if (ret)
		goto err1_out;

	ret = smu->ppt_funcs->set_default_dpm_table(smu);
	if (ret)
		dev_err(smu->adev->dev,
			"Failed to setup default dpm clock tables!\n");

	smu_dpm_set_jpeg_enable_locked(smu, !jpeg_gate);
err1_out:
	smu_dpm_set_vcn_enable_locked(smu, !vcn_gate);
err0_out:
	mutex_unlock(&power_gate->jpeg_gate_lock);
	mutex_unlock(&power_gate->vcn_gate_lock);

	return ret;
}

static int smu_late_init(void *handle)
{
	struct amdgpu_device *adev = (struct amdgpu_device *)handle;
	struct smu_context *smu = &adev->smu;
	int ret = 0;

	smu_set_fine_grain_gfx_freq_parameters(smu);

	if (!smu->pm_enabled)
		return 0;

	ret = smu_post_init(smu);
	if (ret) {
		dev_err(adev->dev, "Failed to post smu init!\n");
		return ret;
	}

	if (adev->asic_type == CHIP_VANGOGH)
		return 0;

	ret = smu_set_default_od_settings(smu);
	if (ret) {
		dev_err(adev->dev, "Failed to setup default OD settings!\n");
		return ret;
	}

	ret = smu_populate_umd_state_clk(smu);
	if (ret) {
		dev_err(adev->dev, "Failed to populate UMD state clocks!\n");
		return ret;
	}

	ret = smu_get_asic_power_limits(smu);
	if (ret) {
		dev_err(adev->dev, "Failed to get asic power limits!\n");
		return ret;
	}

	smu_get_unique_id(smu);

	smu_get_fan_parameters(smu);

	smu_handle_task(&adev->smu,
			smu->smu_dpm.dpm_level,
			AMD_PP_TASK_COMPLETE_INIT,
			false);

	smu_restore_dpm_user_profile(smu);

	return 0;
}

static int smu_init_fb_allocations(struct smu_context *smu)
{
	struct amdgpu_device *adev = smu->adev;
	struct smu_table_context *smu_table = &smu->smu_table;
	struct smu_table *tables = smu_table->tables;
	struct smu_table *driver_table = &(smu_table->driver_table);
	uint32_t max_table_size = 0;
	int ret, i;

	/* VRAM allocation for tool table */
	if (tables[SMU_TABLE_PMSTATUSLOG].size) {
		ret = amdgpu_bo_create_kernel(adev,
					      tables[SMU_TABLE_PMSTATUSLOG].size,
					      tables[SMU_TABLE_PMSTATUSLOG].align,
					      tables[SMU_TABLE_PMSTATUSLOG].domain,
					      &tables[SMU_TABLE_PMSTATUSLOG].bo,
					      &tables[SMU_TABLE_PMSTATUSLOG].mc_address,
					      &tables[SMU_TABLE_PMSTATUSLOG].cpu_addr);
		if (ret) {
			dev_err(adev->dev, "VRAM allocation for tool table failed!\n");
			return ret;
		}
	}

	/* VRAM allocation for driver table */
	for (i = 0; i < SMU_TABLE_COUNT; i++) {
		if (tables[i].size == 0)
			continue;

		if (i == SMU_TABLE_PMSTATUSLOG)
			continue;

		if (max_table_size < tables[i].size)
			max_table_size = tables[i].size;
	}

	driver_table->size = max_table_size;
	driver_table->align = PAGE_SIZE;
	driver_table->domain = AMDGPU_GEM_DOMAIN_VRAM;

	ret = amdgpu_bo_create_kernel(adev,
				      driver_table->size,
				      driver_table->align,
				      driver_table->domain,
				      &driver_table->bo,
				      &driver_table->mc_address,
				      &driver_table->cpu_addr);
	if (ret) {
		dev_err(adev->dev, "VRAM allocation for driver table failed!\n");
		if (tables[SMU_TABLE_PMSTATUSLOG].mc_address)
			amdgpu_bo_free_kernel(&tables[SMU_TABLE_PMSTATUSLOG].bo,
					      &tables[SMU_TABLE_PMSTATUSLOG].mc_address,
					      &tables[SMU_TABLE_PMSTATUSLOG].cpu_addr);
	}

	return ret;
}

static int smu_fini_fb_allocations(struct smu_context *smu)
{
	struct smu_table_context *smu_table = &smu->smu_table;
	struct smu_table *tables = smu_table->tables;
	struct smu_table *driver_table = &(smu_table->driver_table);

	if (tables[SMU_TABLE_PMSTATUSLOG].mc_address)
		amdgpu_bo_free_kernel(&tables[SMU_TABLE_PMSTATUSLOG].bo,
				      &tables[SMU_TABLE_PMSTATUSLOG].mc_address,
				      &tables[SMU_TABLE_PMSTATUSLOG].cpu_addr);

	amdgpu_bo_free_kernel(&driver_table->bo,
			      &driver_table->mc_address,
			      &driver_table->cpu_addr);

	return 0;
}

/**
 * smu_alloc_memory_pool - allocate memory pool in the system memory
 *
 * @smu: amdgpu_device pointer
 *
 * This memory pool will be used for SMC use and msg SetSystemVirtualDramAddr
 * and DramLogSetDramAddr can notify it changed.
 *
 * Returns 0 on success, error on failure.
 */
static int smu_alloc_memory_pool(struct smu_context *smu)
{
	struct amdgpu_device *adev = smu->adev;
	struct smu_table_context *smu_table = &smu->smu_table;
	struct smu_table *memory_pool = &smu_table->memory_pool;
	uint64_t pool_size = smu->pool_size;
	int ret = 0;

	if (pool_size == SMU_MEMORY_POOL_SIZE_ZERO)
		return ret;

	memory_pool->size = pool_size;
	memory_pool->align = PAGE_SIZE;
	memory_pool->domain = AMDGPU_GEM_DOMAIN_GTT;

	switch (pool_size) {
	case SMU_MEMORY_POOL_SIZE_256_MB:
	case SMU_MEMORY_POOL_SIZE_512_MB:
	case SMU_MEMORY_POOL_SIZE_1_GB:
	case SMU_MEMORY_POOL_SIZE_2_GB:
		ret = amdgpu_bo_create_kernel(adev,
					      memory_pool->size,
					      memory_pool->align,
					      memory_pool->domain,
					      &memory_pool->bo,
					      &memory_pool->mc_address,
					      &memory_pool->cpu_addr);
		if (ret)
			dev_err(adev->dev, "VRAM allocation for dramlog failed!\n");
		break;
	default:
		break;
	}

	return ret;
}

static int smu_free_memory_pool(struct smu_context *smu)
{
	struct smu_table_context *smu_table = &smu->smu_table;
	struct smu_table *memory_pool = &smu_table->memory_pool;

	if (memory_pool->size == SMU_MEMORY_POOL_SIZE_ZERO)
		return 0;

	amdgpu_bo_free_kernel(&memory_pool->bo,
			      &memory_pool->mc_address,
			      &memory_pool->cpu_addr);

	memset(memory_pool, 0, sizeof(struct smu_table));

	return 0;
}

static int smu_alloc_dummy_read_table(struct smu_context *smu)
{
	struct smu_table_context *smu_table = &smu->smu_table;
	struct smu_table *dummy_read_1_table =
			&smu_table->dummy_read_1_table;
	struct amdgpu_device *adev = smu->adev;
	int ret = 0;

	dummy_read_1_table->size = 0x40000;
	dummy_read_1_table->align = PAGE_SIZE;
	dummy_read_1_table->domain = AMDGPU_GEM_DOMAIN_VRAM;

	ret = amdgpu_bo_create_kernel(adev,
				      dummy_read_1_table->size,
				      dummy_read_1_table->align,
				      dummy_read_1_table->domain,
				      &dummy_read_1_table->bo,
				      &dummy_read_1_table->mc_address,
				      &dummy_read_1_table->cpu_addr);
	if (ret)
		dev_err(adev->dev, "VRAM allocation for dummy read table failed!\n");

	return ret;
}

static void smu_free_dummy_read_table(struct smu_context *smu)
{
	struct smu_table_context *smu_table = &smu->smu_table;
	struct smu_table *dummy_read_1_table =
			&smu_table->dummy_read_1_table;


	amdgpu_bo_free_kernel(&dummy_read_1_table->bo,
			      &dummy_read_1_table->mc_address,
			      &dummy_read_1_table->cpu_addr);

	memset(dummy_read_1_table, 0, sizeof(struct smu_table));
}

static int smu_smc_table_sw_init(struct smu_context *smu)
{
	int ret;

	/**
	 * Create smu_table structure, and init smc tables such as
	 * TABLE_PPTABLE, TABLE_WATERMARKS, TABLE_SMU_METRICS, and etc.
	 */
	ret = smu_init_smc_tables(smu);
	if (ret) {
		dev_err(smu->adev->dev, "Failed to init smc tables!\n");
		return ret;
	}

	/**
	 * Create smu_power_context structure, and allocate smu_dpm_context and
	 * context size to fill the smu_power_context data.
	 */
	ret = smu_init_power(smu);
	if (ret) {
		dev_err(smu->adev->dev, "Failed to init smu_init_power!\n");
		return ret;
	}

	/*
	 * allocate vram bos to store smc table contents.
	 */
	ret = smu_init_fb_allocations(smu);
	if (ret)
		return ret;

	ret = smu_alloc_memory_pool(smu);
	if (ret)
		return ret;

	ret = smu_alloc_dummy_read_table(smu);
	if (ret)
		return ret;

	ret = smu_i2c_init(smu, &smu->adev->pm.smu_i2c);
	if (ret)
		return ret;

	return 0;
}

static int smu_smc_table_sw_fini(struct smu_context *smu)
{
	int ret;

	smu_i2c_fini(smu, &smu->adev->pm.smu_i2c);

	smu_free_dummy_read_table(smu);

	ret = smu_free_memory_pool(smu);
	if (ret)
		return ret;

	ret = smu_fini_fb_allocations(smu);
	if (ret)
		return ret;

	ret = smu_fini_power(smu);
	if (ret) {
		dev_err(smu->adev->dev, "Failed to init smu_fini_power!\n");
		return ret;
	}

	ret = smu_fini_smc_tables(smu);
	if (ret) {
		dev_err(smu->adev->dev, "Failed to smu_fini_smc_tables!\n");
		return ret;
	}

	return 0;
}

static void smu_throttling_logging_work_fn(struct work_struct *work)
{
	struct smu_context *smu = container_of(work, struct smu_context,
					       throttling_logging_work);

	smu_log_thermal_throttling(smu);
}

static void smu_interrupt_work_fn(struct work_struct *work)
{
	struct smu_context *smu = container_of(work, struct smu_context,
					       interrupt_work);

	mutex_lock(&smu->mutex);

	if (smu->ppt_funcs && smu->ppt_funcs->interrupt_work)
		smu->ppt_funcs->interrupt_work(smu);

	mutex_unlock(&smu->mutex);
}

static int smu_sw_init(void *handle)
{
	struct amdgpu_device *adev = (struct amdgpu_device *)handle;
	struct smu_context *smu = &adev->smu;
	int ret;

	smu->pool_size = adev->pm.smu_prv_buffer_size;
	smu->smu_feature.feature_num = SMU_FEATURE_MAX;
	mutex_init(&smu->smu_feature.mutex);
	bitmap_zero(smu->smu_feature.supported, SMU_FEATURE_MAX);
	bitmap_zero(smu->smu_feature.enabled, SMU_FEATURE_MAX);
	bitmap_zero(smu->smu_feature.allowed, SMU_FEATURE_MAX);

	mutex_init(&smu->sensor_lock);
	mutex_init(&smu->metrics_lock);
	mutex_init(&smu->message_lock);

	INIT_WORK(&smu->throttling_logging_work, smu_throttling_logging_work_fn);
	INIT_WORK(&smu->interrupt_work, smu_interrupt_work_fn);
	atomic64_set(&smu->throttle_int_counter, 0);
	smu->watermarks_bitmap = 0;
	smu->power_profile_mode = PP_SMC_POWER_PROFILE_BOOTUP_DEFAULT;
	smu->default_power_profile_mode = PP_SMC_POWER_PROFILE_BOOTUP_DEFAULT;

	atomic_set(&smu->smu_power.power_gate.vcn_gated, 1);
	atomic_set(&smu->smu_power.power_gate.jpeg_gated, 1);
	mutex_init(&smu->smu_power.power_gate.vcn_gate_lock);
	mutex_init(&smu->smu_power.power_gate.jpeg_gate_lock);

	smu->workload_mask = 1 << smu->workload_prority[PP_SMC_POWER_PROFILE_BOOTUP_DEFAULT];
	smu->workload_prority[PP_SMC_POWER_PROFILE_BOOTUP_DEFAULT] = 0;
	smu->workload_prority[PP_SMC_POWER_PROFILE_FULLSCREEN3D] = 1;
	smu->workload_prority[PP_SMC_POWER_PROFILE_POWERSAVING] = 2;
	smu->workload_prority[PP_SMC_POWER_PROFILE_VIDEO] = 3;
	smu->workload_prority[PP_SMC_POWER_PROFILE_VR] = 4;
	smu->workload_prority[PP_SMC_POWER_PROFILE_COMPUTE] = 5;
	smu->workload_prority[PP_SMC_POWER_PROFILE_CUSTOM] = 6;

	smu->workload_setting[0] = PP_SMC_POWER_PROFILE_BOOTUP_DEFAULT;
	smu->workload_setting[1] = PP_SMC_POWER_PROFILE_FULLSCREEN3D;
	smu->workload_setting[2] = PP_SMC_POWER_PROFILE_POWERSAVING;
	smu->workload_setting[3] = PP_SMC_POWER_PROFILE_VIDEO;
	smu->workload_setting[4] = PP_SMC_POWER_PROFILE_VR;
	smu->workload_setting[5] = PP_SMC_POWER_PROFILE_COMPUTE;
	smu->workload_setting[6] = PP_SMC_POWER_PROFILE_CUSTOM;
	smu->display_config = &adev->pm.pm_display_cfg;

	smu->smu_dpm.dpm_level = AMD_DPM_FORCED_LEVEL_AUTO;
	smu->smu_dpm.requested_dpm_level = AMD_DPM_FORCED_LEVEL_AUTO;

	ret = smu_init_microcode(smu);
	if (ret) {
		dev_err(adev->dev, "Failed to load smu firmware!\n");
		return ret;
	}

	ret = smu_smc_table_sw_init(smu);
	if (ret) {
		dev_err(adev->dev, "Failed to sw init smc table!\n");
		return ret;
	}

	ret = smu_register_irq_handler(smu);
	if (ret) {
		dev_err(adev->dev, "Failed to register smc irq handler!\n");
		return ret;
	}

	return 0;
}

static int smu_sw_fini(void *handle)
{
	struct amdgpu_device *adev = (struct amdgpu_device *)handle;
	struct smu_context *smu = &adev->smu;
	int ret;

	ret = smu_smc_table_sw_fini(smu);
	if (ret) {
		dev_err(adev->dev, "Failed to sw fini smc table!\n");
		return ret;
	}

	smu_fini_microcode(smu);

	return 0;
}

static int smu_get_thermal_temperature_range(struct smu_context *smu)
{
	struct amdgpu_device *adev = smu->adev;
	struct smu_temperature_range *range =
				&smu->thermal_range;
	int ret = 0;

	if (!smu->ppt_funcs->get_thermal_temperature_range)
		return 0;

	ret = smu->ppt_funcs->get_thermal_temperature_range(smu, range);
	if (ret)
		return ret;

	adev->pm.dpm.thermal.min_temp = range->min;
	adev->pm.dpm.thermal.max_temp = range->max;
	adev->pm.dpm.thermal.max_edge_emergency_temp = range->edge_emergency_max;
	adev->pm.dpm.thermal.min_hotspot_temp = range->hotspot_min;
	adev->pm.dpm.thermal.max_hotspot_crit_temp = range->hotspot_crit_max;
	adev->pm.dpm.thermal.max_hotspot_emergency_temp = range->hotspot_emergency_max;
	adev->pm.dpm.thermal.min_mem_temp = range->mem_min;
	adev->pm.dpm.thermal.max_mem_crit_temp = range->mem_crit_max;
	adev->pm.dpm.thermal.max_mem_emergency_temp = range->mem_emergency_max;

	return ret;
}

static int smu_smc_hw_setup(struct smu_context *smu)
{
	struct amdgpu_device *adev = smu->adev;
	uint32_t pcie_gen = 0, pcie_width = 0;
	int ret = 0;

	if (adev->in_suspend && smu_is_dpm_running(smu)) {
		dev_info(adev->dev, "dpm has been enabled\n");
		/* this is needed specifically */
		if ((adev->asic_type >= CHIP_SIENNA_CICHLID) &&
		    (adev->asic_type <= CHIP_DIMGREY_CAVEFISH))
			ret = smu_system_features_control(smu, true);
		return ret;
	}

	ret = smu_init_display_count(smu, 0);
	if (ret) {
		dev_info(adev->dev, "Failed to pre-set display count as 0!\n");
		return ret;
	}

	ret = smu_set_driver_table_location(smu);
	if (ret) {
		dev_err(adev->dev, "Failed to SetDriverDramAddr!\n");
		return ret;
	}

	/*
	 * Set PMSTATUSLOG table bo address with SetToolsDramAddr MSG for tools.
	 */
	ret = smu_set_tool_table_location(smu);
	if (ret) {
		dev_err(adev->dev, "Failed to SetToolsDramAddr!\n");
		return ret;
	}

	/*
	 * Use msg SetSystemVirtualDramAddr and DramLogSetDramAddr can notify
	 * pool location.
	 */
	ret = smu_notify_memory_pool_location(smu);
	if (ret) {
		dev_err(adev->dev, "Failed to SetDramLogDramAddr!\n");
		return ret;
	}

	/* smu_dump_pptable(smu); */
	/*
	 * Copy pptable bo in the vram to smc with SMU MSGs such as
	 * SetDriverDramAddr and TransferTableDram2Smu.
	 */
	ret = smu_write_pptable(smu);
	if (ret) {
		dev_err(adev->dev, "Failed to transfer pptable to SMC!\n");
		return ret;
	}

	/* issue Run*Btc msg */
	ret = smu_run_btc(smu);
	if (ret)
		return ret;

	ret = smu_feature_set_allowed_mask(smu);
	if (ret) {
		dev_err(adev->dev, "Failed to set driver allowed features mask!\n");
		return ret;
	}

	ret = smu_system_features_control(smu, true);
	if (ret) {
		dev_err(adev->dev, "Failed to enable requested dpm features!\n");
		return ret;
	}

	if (!smu_is_dpm_running(smu))
		dev_info(adev->dev, "dpm has been disabled\n");

	if (adev->pm.pcie_gen_mask & CAIL_PCIE_LINK_SPEED_SUPPORT_GEN4)
		pcie_gen = 3;
	else if (adev->pm.pcie_gen_mask & CAIL_PCIE_LINK_SPEED_SUPPORT_GEN3)
		pcie_gen = 2;
	else if (adev->pm.pcie_gen_mask & CAIL_PCIE_LINK_SPEED_SUPPORT_GEN2)
		pcie_gen = 1;
	else if (adev->pm.pcie_gen_mask & CAIL_PCIE_LINK_SPEED_SUPPORT_GEN1)
		pcie_gen = 0;

	/* Bit 31:16: LCLK DPM level. 0 is DPM0, and 1 is DPM1
	 * Bit 15:8:  PCIE GEN, 0 to 3 corresponds to GEN1 to GEN4
	 * Bit 7:0:   PCIE lane width, 1 to 7 corresponds is x1 to x32
	 */
	if (adev->pm.pcie_mlw_mask & CAIL_PCIE_LINK_WIDTH_SUPPORT_X16)
		pcie_width = 6;
	else if (adev->pm.pcie_mlw_mask & CAIL_PCIE_LINK_WIDTH_SUPPORT_X12)
		pcie_width = 5;
	else if (adev->pm.pcie_mlw_mask & CAIL_PCIE_LINK_WIDTH_SUPPORT_X8)
		pcie_width = 4;
	else if (adev->pm.pcie_mlw_mask & CAIL_PCIE_LINK_WIDTH_SUPPORT_X4)
		pcie_width = 3;
	else if (adev->pm.pcie_mlw_mask & CAIL_PCIE_LINK_WIDTH_SUPPORT_X2)
		pcie_width = 2;
	else if (adev->pm.pcie_mlw_mask & CAIL_PCIE_LINK_WIDTH_SUPPORT_X1)
		pcie_width = 1;
	ret = smu_update_pcie_parameters(smu, pcie_gen, pcie_width);
	if (ret) {
		dev_err(adev->dev, "Attempt to override pcie params failed!\n");
		return ret;
	}

	ret = smu_get_thermal_temperature_range(smu);
	if (ret) {
		dev_err(adev->dev, "Failed to get thermal temperature ranges!\n");
		return ret;
	}

	ret = smu_enable_thermal_alert(smu);
	if (ret) {
		dev_err(adev->dev, "Failed to enable thermal alert!\n");
		return ret;
	}

	/*
	 * Set initialized values (get from vbios) to dpm tables context such as
	 * gfxclk, memclk, dcefclk, and etc. And enable the DPM feature for each
	 * type of clks.
	 */
	ret = smu_set_default_dpm_table(smu);
	if (ret) {
		dev_err(adev->dev, "Failed to setup default dpm clock tables!\n");
		return ret;
	}

	ret = smu_notify_display_change(smu);
	if (ret)
		return ret;

	/*
	 * Set min deep sleep dce fclk with bootup value from vbios via
	 * SetMinDeepSleepDcefclk MSG.
	 */
	ret = smu_set_min_dcef_deep_sleep(smu,
					  smu->smu_table.boot_values.dcefclk / 100);
	if (ret)
		return ret;

	return ret;
}

static int smu_start_smc_engine(struct smu_context *smu)
{
	struct amdgpu_device *adev = smu->adev;
	int ret = 0;

	if (adev->firmware.load_type != AMDGPU_FW_LOAD_PSP) {
		if (adev->asic_type < CHIP_NAVI10) {
			if (smu->ppt_funcs->load_microcode) {
				ret = smu->ppt_funcs->load_microcode(smu);
				if (ret)
					return ret;
			}
		}
	}

	if (smu->ppt_funcs->check_fw_status) {
		ret = smu->ppt_funcs->check_fw_status(smu);
		if (ret) {
			dev_err(adev->dev, "SMC is not ready\n");
			return ret;
		}
	}

	/*
	 * Send msg GetDriverIfVersion to check if the return value is equal
	 * with DRIVER_IF_VERSION of smc header.
	 */
	ret = smu_check_fw_version(smu);
	if (ret)
		return ret;

	return ret;
}

static int smu_hw_init(void *handle)
{
	int ret;
	struct amdgpu_device *adev = (struct amdgpu_device *)handle;
	struct smu_context *smu = &adev->smu;

	if (amdgpu_sriov_vf(adev) && !amdgpu_sriov_is_pp_one_vf(adev)) {
		smu->pm_enabled = false;
		return 0;
	}

	ret = smu_start_smc_engine(smu);
	if (ret) {
		dev_err(adev->dev, "SMC engine is not correctly up!\n");
		return ret;
	}

	if (smu->is_apu) {
		smu_powergate_sdma(&adev->smu, false);
		smu_dpm_set_vcn_enable(smu, true);
		smu_dpm_set_jpeg_enable(smu, true);
		smu_set_gfx_cgpg(&adev->smu, true);
	}

	if (!smu->pm_enabled)
		return 0;

	/* get boot_values from vbios to set revision, gfxclk, and etc. */
	ret = smu_get_vbios_bootup_values(smu);
	if (ret) {
		dev_err(adev->dev, "Failed to get VBIOS boot clock values!\n");
		return ret;
	}

	ret = smu_setup_pptable(smu);
	if (ret) {
		dev_err(adev->dev, "Failed to setup pptable!\n");
		return ret;
	}

	ret = smu_get_driver_allowed_feature_mask(smu);
	if (ret)
		return ret;

	ret = smu_smc_hw_setup(smu);
	if (ret) {
		dev_err(adev->dev, "Failed to setup smc hw!\n");
		return ret;
	}

	/*
	 * Move maximum sustainable clock retrieving here considering
	 * 1. It is not needed on resume(from S3).
	 * 2. DAL settings come between .hw_init and .late_init of SMU.
	 *    And DAL needs to know the maximum sustainable clocks. Thus
	 *    it cannot be put in .late_init().
	 */
	ret = smu_init_max_sustainable_clocks(smu);
	if (ret) {
		dev_err(adev->dev, "Failed to init max sustainable clocks!\n");
		return ret;
	}

	adev->pm.dpm_enabled = true;

	dev_info(adev->dev, "SMU is initialized successfully!\n");

	return 0;
}

static int smu_disable_dpms(struct smu_context *smu)
{
	struct amdgpu_device *adev = smu->adev;
	int ret = 0;
	bool use_baco = !smu->is_apu &&
		((amdgpu_in_reset(adev) &&
		  (amdgpu_asic_reset_method(adev) == AMD_RESET_METHOD_BACO)) ||
		 ((adev->in_runpm || adev->in_hibernate) && amdgpu_asic_supports_baco(adev)));

	/*
	 * For custom pptable uploading, skip the DPM features
	 * disable process on Navi1x ASICs.
	 *   - As the gfx related features are under control of
	 *     RLC on those ASICs. RLC reinitialization will be
	 *     needed to reenable them. That will cost much more
	 *     efforts.
	 *
	 *   - SMU firmware can handle the DPM reenablement
	 *     properly.
	 */
	if (smu->uploading_custom_pp_table &&
	    (adev->asic_type >= CHIP_NAVI10) &&
	    (adev->asic_type <= CHIP_DIMGREY_CAVEFISH))
		return 0;

	/*
	 * For Sienna_Cichlid, PMFW will handle the features disablement properly
	 * on BACO in. Driver involvement is unnecessary.
	 */
	if ((adev->asic_type == CHIP_SIENNA_CICHLID) &&
	     use_baco)
		return 0;

	/*
	 * For gpu reset, runpm and hibernation through BACO,
	 * BACO feature has to be kept enabled.
	 */
	if (use_baco && smu_feature_is_enabled(smu, SMU_FEATURE_BACO_BIT)) {
		ret = smu_disable_all_features_with_exception(smu,
							      SMU_FEATURE_BACO_BIT);
		if (ret)
			dev_err(adev->dev, "Failed to disable smu features except BACO.\n");
	} else {
		ret = smu_system_features_control(smu, false);
		if (ret)
			dev_err(adev->dev, "Failed to disable smu features.\n");
	}

	if (adev->asic_type >= CHIP_NAVI10 &&
	    adev->gfx.rlc.funcs->stop)
		adev->gfx.rlc.funcs->stop(adev);

	return ret;
}

static int smu_smc_hw_cleanup(struct smu_context *smu)
{
	struct amdgpu_device *adev = smu->adev;
	int ret = 0;

	cancel_work_sync(&smu->throttling_logging_work);
	cancel_work_sync(&smu->interrupt_work);

	ret = smu_disable_thermal_alert(smu);
	if (ret) {
		dev_err(adev->dev, "Fail to disable thermal alert!\n");
		return ret;
	}

	ret = smu_disable_dpms(smu);
	if (ret) {
		dev_err(adev->dev, "Fail to disable dpm features!\n");
		return ret;
	}

	return 0;
}

static int smu_hw_fini(void *handle)
{
	struct amdgpu_device *adev = (struct amdgpu_device *)handle;
	struct smu_context *smu = &adev->smu;

	if (amdgpu_sriov_vf(adev)&& !amdgpu_sriov_is_pp_one_vf(adev))
		return 0;

	if (smu->is_apu) {
		smu_powergate_sdma(&adev->smu, true);
		smu_dpm_set_vcn_enable(smu, false);
		smu_dpm_set_jpeg_enable(smu, false);
	}

	if (!smu->pm_enabled)
		return 0;

	adev->pm.dpm_enabled = false;

	return smu_smc_hw_cleanup(smu);
}

int smu_reset(struct smu_context *smu)
{
	struct amdgpu_device *adev = smu->adev;
	int ret;

	amdgpu_gfx_off_ctrl(smu->adev, false);

	ret = smu_hw_fini(adev);
	if (ret)
		return ret;

	ret = smu_hw_init(adev);
	if (ret)
		return ret;

	ret = smu_late_init(adev);
	if (ret)
		return ret;

	amdgpu_gfx_off_ctrl(smu->adev, true);

	return 0;
}

static int smu_suspend(void *handle)
{
	struct amdgpu_device *adev = (struct amdgpu_device *)handle;
	struct smu_context *smu = &adev->smu;
	int ret;

	if (amdgpu_sriov_vf(adev)&& !amdgpu_sriov_is_pp_one_vf(adev))
		return 0;

	if (!smu->pm_enabled)
		return 0;

	adev->pm.dpm_enabled = false;

	ret = smu_smc_hw_cleanup(smu);
	if (ret)
		return ret;

	smu->watermarks_bitmap &= ~(WATERMARKS_LOADED);

	if (smu->is_apu)
		smu_set_gfx_cgpg(&adev->smu, false);

	return 0;
}

static int smu_resume(void *handle)
{
	int ret;
	struct amdgpu_device *adev = (struct amdgpu_device *)handle;
	struct smu_context *smu = &adev->smu;

	if (amdgpu_sriov_vf(adev)&& !amdgpu_sriov_is_pp_one_vf(adev))
		return 0;

	if (!smu->pm_enabled)
		return 0;

	dev_info(adev->dev, "SMU is resuming...\n");

	ret = smu_start_smc_engine(smu);
	if (ret) {
		dev_err(adev->dev, "SMC engine is not correctly up!\n");
		return ret;
	}

	ret = smu_smc_hw_setup(smu);
	if (ret) {
		dev_err(adev->dev, "Failed to setup smc hw!\n");
		return ret;
	}

	if (smu->is_apu)
		smu_set_gfx_cgpg(&adev->smu, true);

	smu->disable_uclk_switch = 0;

	adev->pm.dpm_enabled = true;

	dev_info(adev->dev, "SMU is resumed successfully!\n");

	return 0;
}

int smu_display_configuration_change(struct smu_context *smu,
				     const struct amd_pp_display_configuration *display_config)
{
	int index = 0;
	int num_of_active_display = 0;

	if (!smu->pm_enabled || !smu->adev->pm.dpm_enabled)
		return -EOPNOTSUPP;

	if (!display_config)
		return -EINVAL;

	mutex_lock(&smu->mutex);

	smu_set_min_dcef_deep_sleep(smu,
				    display_config->min_dcef_deep_sleep_set_clk / 100);

	for (index = 0; index < display_config->num_path_including_non_display; index++) {
		if (display_config->displays[index].controller_id != 0)
			num_of_active_display++;
	}

	mutex_unlock(&smu->mutex);

	return 0;
}

static int smu_set_clockgating_state(void *handle,
				     enum amd_clockgating_state state)
{
	return 0;
}

static int smu_set_powergating_state(void *handle,
				     enum amd_powergating_state state)
{
	return 0;
}

static int smu_enable_umd_pstate(void *handle,
		      enum amd_dpm_forced_level *level)
{
	uint32_t profile_mode_mask = AMD_DPM_FORCED_LEVEL_PROFILE_STANDARD |
					AMD_DPM_FORCED_LEVEL_PROFILE_MIN_SCLK |
					AMD_DPM_FORCED_LEVEL_PROFILE_MIN_MCLK |
					AMD_DPM_FORCED_LEVEL_PROFILE_PEAK;

	struct smu_context *smu = (struct smu_context*)(handle);
	struct smu_dpm_context *smu_dpm_ctx = &(smu->smu_dpm);

	if (!smu->is_apu && !smu_dpm_ctx->dpm_context)
		return -EINVAL;

	if (!(smu_dpm_ctx->dpm_level & profile_mode_mask)) {
		/* enter umd pstate, save current level, disable gfx cg*/
		if (*level & profile_mode_mask) {
			smu_dpm_ctx->saved_dpm_level = smu_dpm_ctx->dpm_level;
			smu_dpm_ctx->enable_umd_pstate = true;
			smu_gpo_control(smu, false);
			amdgpu_device_ip_set_powergating_state(smu->adev,
							       AMD_IP_BLOCK_TYPE_GFX,
							       AMD_PG_STATE_UNGATE);
			amdgpu_device_ip_set_clockgating_state(smu->adev,
							       AMD_IP_BLOCK_TYPE_GFX,
							       AMD_CG_STATE_UNGATE);
			smu_gfx_ulv_control(smu, false);
			smu_deep_sleep_control(smu, false);
			amdgpu_asic_update_umd_stable_pstate(smu->adev, true);
		}
	} else {
		/* exit umd pstate, restore level, enable gfx cg*/
		if (!(*level & profile_mode_mask)) {
			if (*level == AMD_DPM_FORCED_LEVEL_PROFILE_EXIT)
				*level = smu_dpm_ctx->saved_dpm_level;
			smu_dpm_ctx->enable_umd_pstate = false;
			amdgpu_asic_update_umd_stable_pstate(smu->adev, false);
			smu_deep_sleep_control(smu, true);
			smu_gfx_ulv_control(smu, true);
			amdgpu_device_ip_set_clockgating_state(smu->adev,
							       AMD_IP_BLOCK_TYPE_GFX,
							       AMD_CG_STATE_GATE);
			amdgpu_device_ip_set_powergating_state(smu->adev,
							       AMD_IP_BLOCK_TYPE_GFX,
							       AMD_PG_STATE_GATE);
			smu_gpo_control(smu, true);
		}
	}

	return 0;
}

static int smu_adjust_power_state_dynamic(struct smu_context *smu,
				   enum amd_dpm_forced_level level,
				   bool skip_display_settings)
{
	int ret = 0;
	int index = 0;
	long workload;
	struct smu_dpm_context *smu_dpm_ctx = &(smu->smu_dpm);

	if (!skip_display_settings) {
		ret = smu_display_config_changed(smu);
		if (ret) {
			dev_err(smu->adev->dev, "Failed to change display config!");
			return ret;
		}
	}

	ret = smu_apply_clocks_adjust_rules(smu);
	if (ret) {
		dev_err(smu->adev->dev, "Failed to apply clocks adjust rules!");
		return ret;
	}

	if (!skip_display_settings) {
		ret = smu_notify_smc_display_config(smu);
		if (ret) {
			dev_err(smu->adev->dev, "Failed to notify smc display config!");
			return ret;
		}
	}

	if (smu_dpm_ctx->dpm_level != level) {
		ret = smu_asic_set_performance_level(smu, level);
		if (ret) {
			dev_err(smu->adev->dev, "Failed to set performance level!");
			return ret;
		}

		/* update the saved copy */
		smu_dpm_ctx->dpm_level = level;
	}

	if (smu_dpm_ctx->dpm_level != AMD_DPM_FORCED_LEVEL_MANUAL) {
		index = fls(smu->workload_mask);
		index = index > 0 && index <= WORKLOAD_POLICY_MAX ? index - 1 : 0;
		workload = smu->workload_setting[index];

		if (smu->power_profile_mode != workload)
			smu_set_power_profile_mode(smu, &workload, 0, false);
	}

	return ret;
}

int smu_handle_task(struct smu_context *smu,
		    enum amd_dpm_forced_level level,
		    enum amd_pp_task task_id,
		    bool lock_needed)
{
	int ret = 0;

	if (!smu->pm_enabled || !smu->adev->pm.dpm_enabled)
		return -EOPNOTSUPP;

	if (lock_needed)
		mutex_lock(&smu->mutex);

	switch (task_id) {
	case AMD_PP_TASK_DISPLAY_CONFIG_CHANGE:
		ret = smu_pre_display_config_changed(smu);
		if (ret)
			goto out;
		ret = smu_adjust_power_state_dynamic(smu, level, false);
		break;
	case AMD_PP_TASK_COMPLETE_INIT:
	case AMD_PP_TASK_READJUST_POWER_STATE:
		ret = smu_adjust_power_state_dynamic(smu, level, true);
		break;
	default:
		break;
	}

out:
	if (lock_needed)
		mutex_unlock(&smu->mutex);

	return ret;
}

int smu_switch_power_profile(struct smu_context *smu,
			     enum PP_SMC_POWER_PROFILE type,
			     bool en)
{
	struct smu_dpm_context *smu_dpm_ctx = &(smu->smu_dpm);
	long workload;
	uint32_t index;

	if (!smu->pm_enabled || !smu->adev->pm.dpm_enabled)
		return -EOPNOTSUPP;

	if (!(type < PP_SMC_POWER_PROFILE_CUSTOM))
		return -EINVAL;

	mutex_lock(&smu->mutex);

	if (!en) {
		smu->workload_mask &= ~(1 << smu->workload_prority[type]);
		index = fls(smu->workload_mask);
		index = index > 0 && index <= WORKLOAD_POLICY_MAX ? index - 1 : 0;
		workload = smu->workload_setting[index];
	} else {
		smu->workload_mask |= (1 << smu->workload_prority[type]);
		index = fls(smu->workload_mask);
		index = index <= WORKLOAD_POLICY_MAX ? index - 1 : 0;
		workload = smu->workload_setting[index];
	}

	if (smu_dpm_ctx->dpm_level != AMD_DPM_FORCED_LEVEL_MANUAL)
		smu_set_power_profile_mode(smu, &workload, 0, false);

	mutex_unlock(&smu->mutex);

	return 0;
}

enum amd_dpm_forced_level smu_get_performance_level(struct smu_context *smu)
{
	struct smu_dpm_context *smu_dpm_ctx = &(smu->smu_dpm);
	enum amd_dpm_forced_level level;

	if (!smu->pm_enabled || !smu->adev->pm.dpm_enabled)
		return -EOPNOTSUPP;

	if (!smu->is_apu && !smu_dpm_ctx->dpm_context)
		return -EINVAL;

	mutex_lock(&(smu->mutex));
	level = smu_dpm_ctx->dpm_level;
	mutex_unlock(&(smu->mutex));

	return level;
}

int smu_force_performance_level(struct smu_context *smu, enum amd_dpm_forced_level level)
{
	struct smu_dpm_context *smu_dpm_ctx = &(smu->smu_dpm);
	int ret = 0;

	if (!smu->pm_enabled || !smu->adev->pm.dpm_enabled)
		return -EOPNOTSUPP;

	if (!smu->is_apu && !smu_dpm_ctx->dpm_context)
		return -EINVAL;

	mutex_lock(&smu->mutex);

	ret = smu_enable_umd_pstate(smu, &level);
	if (ret) {
		mutex_unlock(&smu->mutex);
		return ret;
	}

	ret = smu_handle_task(smu, level,
			      AMD_PP_TASK_READJUST_POWER_STATE,
			      false);

	mutex_unlock(&smu->mutex);

	/* reset user dpm clock state */
	if (!ret && smu_dpm_ctx->dpm_level != AMD_DPM_FORCED_LEVEL_MANUAL) {
		memset(smu->user_dpm_profile.clk_mask, 0, sizeof(smu->user_dpm_profile.clk_mask));
		smu->user_dpm_profile.clk_dependency = 0;
	}

	return ret;
}

int smu_set_display_count(struct smu_context *smu, uint32_t count)
{
	int ret = 0;

	if (!smu->pm_enabled || !smu->adev->pm.dpm_enabled)
		return -EOPNOTSUPP;

	mutex_lock(&smu->mutex);
	ret = smu_init_display_count(smu, count);
	mutex_unlock(&smu->mutex);

	return ret;
}

int smu_force_clk_levels(struct smu_context *smu,
			 enum smu_clk_type clk_type,
			 uint32_t mask)
{
	struct smu_dpm_context *smu_dpm_ctx = &(smu->smu_dpm);
	int ret = 0;

	if (!smu->pm_enabled || !smu->adev->pm.dpm_enabled)
		return -EOPNOTSUPP;

	if (smu_dpm_ctx->dpm_level != AMD_DPM_FORCED_LEVEL_MANUAL) {
		dev_dbg(smu->adev->dev, "force clock level is for dpm manual mode only.\n");
		return -EINVAL;
	}

	mutex_lock(&smu->mutex);

	if (smu->ppt_funcs && smu->ppt_funcs->force_clk_levels) {
		ret = smu->ppt_funcs->force_clk_levels(smu, clk_type, mask);
		if (!ret && smu->user_dpm_profile.flags != SMU_DPM_USER_PROFILE_RESTORE) {
			smu->user_dpm_profile.clk_mask[clk_type] = mask;
			smu_set_user_clk_dependencies(smu, clk_type);
		}
	}

	mutex_unlock(&smu->mutex);

	return ret;
}

/*
 * On system suspending or resetting, the dpm_enabled
 * flag will be cleared. So that those SMU services which
 * are not supported will be gated.
 * However, the mp1 state setting should still be granted
 * even if the dpm_enabled cleared.
 */
int smu_set_mp1_state(struct smu_context *smu,
		      enum pp_mp1_state mp1_state)
{
	uint16_t msg;
	int ret;

	if (!smu->pm_enabled)
		return -EOPNOTSUPP;

	mutex_lock(&smu->mutex);

	switch (mp1_state) {
	case PP_MP1_STATE_SHUTDOWN:
		msg = SMU_MSG_PrepareMp1ForShutdown;
		break;
	case PP_MP1_STATE_UNLOAD:
		msg = SMU_MSG_PrepareMp1ForUnload;
		break;
	case PP_MP1_STATE_RESET:
		msg = SMU_MSG_PrepareMp1ForReset;
		break;
	case PP_MP1_STATE_NONE:
	default:
		mutex_unlock(&smu->mutex);
		return 0;
	}

	ret = smu_send_smc_msg(smu, msg, NULL);
	/* some asics may not support those messages */
	if (ret == -EINVAL)
		ret = 0;
	if (ret)
		dev_err(smu->adev->dev, "[PrepareMp1] Failed!\n");

	mutex_unlock(&smu->mutex);

	return ret;
}

int smu_set_df_cstate(struct smu_context *smu,
		      enum pp_df_cstate state)
{
	int ret = 0;

	if (!smu->pm_enabled || !smu->adev->pm.dpm_enabled)
		return -EOPNOTSUPP;

	if (!smu->ppt_funcs || !smu->ppt_funcs->set_df_cstate)
		return 0;

	mutex_lock(&smu->mutex);

	ret = smu->ppt_funcs->set_df_cstate(smu, state);
	if (ret)
		dev_err(smu->adev->dev, "[SetDfCstate] failed!\n");

	mutex_unlock(&smu->mutex);

	return ret;
}

int smu_allow_xgmi_power_down(struct smu_context *smu, bool en)
{
	int ret = 0;

	if (!smu->pm_enabled || !smu->adev->pm.dpm_enabled)
		return -EOPNOTSUPP;

	if (!smu->ppt_funcs || !smu->ppt_funcs->allow_xgmi_power_down)
		return 0;

	mutex_lock(&smu->mutex);

	ret = smu->ppt_funcs->allow_xgmi_power_down(smu, en);
	if (ret)
		dev_err(smu->adev->dev, "[AllowXgmiPowerDown] failed!\n");

	mutex_unlock(&smu->mutex);

	return ret;
}

int smu_write_watermarks_table(struct smu_context *smu)
{
	int ret = 0;

	if (!smu->pm_enabled || !smu->adev->pm.dpm_enabled)
		return -EOPNOTSUPP;

	mutex_lock(&smu->mutex);

	ret = smu_set_watermarks_table(smu, NULL);

	mutex_unlock(&smu->mutex);

	return ret;
}

int smu_set_watermarks_for_clock_ranges(struct smu_context *smu,
		struct pp_smu_wm_range_sets *clock_ranges)
{
	int ret = 0;

	if (!smu->pm_enabled || !smu->adev->pm.dpm_enabled)
		return -EOPNOTSUPP;

	if (smu->disable_watermark)
		return 0;

	mutex_lock(&smu->mutex);

	ret = smu_set_watermarks_table(smu, clock_ranges);

	mutex_unlock(&smu->mutex);

	return ret;
}

int smu_set_ac_dc(struct smu_context *smu)
{
	int ret = 0;

	if (!smu->pm_enabled || !smu->adev->pm.dpm_enabled)
		return -EOPNOTSUPP;

	/* controlled by firmware */
	if (smu->dc_controlled_by_gpio)
		return 0;

	mutex_lock(&smu->mutex);
	ret = smu_set_power_source(smu,
				   smu->adev->pm.ac_power ? SMU_POWER_SOURCE_AC :
				   SMU_POWER_SOURCE_DC);
	if (ret)
		dev_err(smu->adev->dev, "Failed to switch to %s mode!\n",
		       smu->adev->pm.ac_power ? "AC" : "DC");
	mutex_unlock(&smu->mutex);

	return ret;
}

const struct amd_ip_funcs smu_ip_funcs = {
	.name = "smu",
	.early_init = smu_early_init,
	.late_init = smu_late_init,
	.sw_init = smu_sw_init,
	.sw_fini = smu_sw_fini,
	.hw_init = smu_hw_init,
	.hw_fini = smu_hw_fini,
	.suspend = smu_suspend,
	.resume = smu_resume,
	.is_idle = NULL,
	.check_soft_reset = NULL,
	.wait_for_idle = NULL,
	.soft_reset = NULL,
	.set_clockgating_state = smu_set_clockgating_state,
	.set_powergating_state = smu_set_powergating_state,
	.enable_umd_pstate = smu_enable_umd_pstate,
};

const struct amdgpu_ip_block_version smu_v11_0_ip_block =
{
	.type = AMD_IP_BLOCK_TYPE_SMC,
	.major = 11,
	.minor = 0,
	.rev = 0,
	.funcs = &smu_ip_funcs,
};

const struct amdgpu_ip_block_version smu_v12_0_ip_block =
{
	.type = AMD_IP_BLOCK_TYPE_SMC,
	.major = 12,
	.minor = 0,
	.rev = 0,
	.funcs = &smu_ip_funcs,
};

int smu_load_microcode(struct smu_context *smu)
{
	int ret = 0;

	if (!smu->pm_enabled || !smu->adev->pm.dpm_enabled)
		return -EOPNOTSUPP;

	mutex_lock(&smu->mutex);

	if (smu->ppt_funcs->load_microcode)
		ret = smu->ppt_funcs->load_microcode(smu);

	mutex_unlock(&smu->mutex);

	return ret;
}

int smu_check_fw_status(struct smu_context *smu)
{
	int ret = 0;

	if (!smu->pm_enabled || !smu->adev->pm.dpm_enabled)
		return -EOPNOTSUPP;

	mutex_lock(&smu->mutex);

	if (smu->ppt_funcs->check_fw_status)
		ret = smu->ppt_funcs->check_fw_status(smu);

	mutex_unlock(&smu->mutex);

	return ret;
}

int smu_set_gfx_cgpg(struct smu_context *smu, bool enabled)
{
	int ret = 0;

	mutex_lock(&smu->mutex);

	if (smu->ppt_funcs->set_gfx_cgpg)
		ret = smu->ppt_funcs->set_gfx_cgpg(smu, enabled);

	mutex_unlock(&smu->mutex);

	return ret;
}

int smu_set_fan_speed_rpm(struct smu_context *smu, uint32_t speed)
{
	u32 percent;
	int ret = 0;

	if (!smu->pm_enabled || !smu->adev->pm.dpm_enabled)
		return -EOPNOTSUPP;

	mutex_lock(&smu->mutex);

	if (smu->ppt_funcs->set_fan_speed_percent) {
		percent = speed * 100 / smu->fan_max_rpm;
		ret = smu->ppt_funcs->set_fan_speed_percent(smu, percent);
		if (!ret && smu->user_dpm_profile.flags != SMU_DPM_USER_PROFILE_RESTORE)
			smu->user_dpm_profile.fan_speed_percent = percent;
	}

	mutex_unlock(&smu->mutex);

	return ret;
}

int smu_get_power_limit(struct smu_context *smu,
			uint32_t *limit,
			bool max_setting)
{
	if (!smu->pm_enabled || !smu->adev->pm.dpm_enabled)
		return -EOPNOTSUPP;

	mutex_lock(&smu->mutex);

	*limit = (max_setting ? smu->max_power_limit : smu->current_power_limit);

	mutex_unlock(&smu->mutex);

	return 0;
}

int smu_set_power_limit(struct smu_context *smu, uint32_t limit)
{
	int ret = 0;

	if (!smu->pm_enabled || !smu->adev->pm.dpm_enabled)
		return -EOPNOTSUPP;

	mutex_lock(&smu->mutex);

	if (limit > smu->max_power_limit) {
		dev_err(smu->adev->dev,
			"New power limit (%d) is over the max allowed %d\n",
			limit, smu->max_power_limit);
		goto out;
	}

	if (!limit)
		limit = smu->current_power_limit;

	if (smu->ppt_funcs->set_power_limit) {
		ret = smu->ppt_funcs->set_power_limit(smu, limit);
		if (!ret && smu->user_dpm_profile.flags != SMU_DPM_USER_PROFILE_RESTORE)
			smu->user_dpm_profile.power_limit = limit;
	}

out:
	mutex_unlock(&smu->mutex);

	return ret;
}

int smu_print_clk_levels(struct smu_context *smu, enum smu_clk_type clk_type, char *buf)
{
	int ret = 0;

	if (!smu->pm_enabled || !smu->adev->pm.dpm_enabled)
		return -EOPNOTSUPP;

	mutex_lock(&smu->mutex);

	if (smu->ppt_funcs->print_clk_levels)
		ret = smu->ppt_funcs->print_clk_levels(smu, clk_type, buf);

	mutex_unlock(&smu->mutex);

	return ret;
}

int smu_od_edit_dpm_table(struct smu_context *smu,
			  enum PP_OD_DPM_TABLE_COMMAND type,
			  long *input, uint32_t size)
{
	int ret = 0;

	if (!smu->pm_enabled || !smu->adev->pm.dpm_enabled)
		return -EOPNOTSUPP;

	mutex_lock(&smu->mutex);

	if (smu->ppt_funcs->od_edit_dpm_table) {
		ret = smu->ppt_funcs->od_edit_dpm_table(smu, type, input, size);
		if (!ret && (type == PP_OD_COMMIT_DPM_TABLE))
			ret = smu_handle_task(smu,
					      smu->smu_dpm.dpm_level,
					      AMD_PP_TASK_READJUST_POWER_STATE,
					      false);
	}

	mutex_unlock(&smu->mutex);

	return ret;
}

int smu_read_sensor(struct smu_context *smu,
		    enum amd_pp_sensors sensor,
		    void *data, uint32_t *size)
{
	struct smu_umd_pstate_table *pstate_table =
				&smu->pstate_table;
	int ret = 0;

	if (!smu->pm_enabled || !smu->adev->pm.dpm_enabled)
		return -EOPNOTSUPP;

	if (!data || !size)
		return -EINVAL;

	mutex_lock(&smu->mutex);

	if (smu->ppt_funcs->read_sensor)
		if (!smu->ppt_funcs->read_sensor(smu, sensor, data, size))
			goto unlock;

	switch (sensor) {
	case AMDGPU_PP_SENSOR_STABLE_PSTATE_SCLK:
		*((uint32_t *)data) = pstate_table->gfxclk_pstate.standard * 100;
		*size = 4;
		break;
	case AMDGPU_PP_SENSOR_STABLE_PSTATE_MCLK:
		*((uint32_t *)data) = pstate_table->uclk_pstate.standard * 100;
		*size = 4;
		break;
	case AMDGPU_PP_SENSOR_ENABLED_SMC_FEATURES_MASK:
		ret = smu_feature_get_enabled_mask(smu, (uint32_t *)data, 2);
		*size = 8;
		break;
	case AMDGPU_PP_SENSOR_UVD_POWER:
		*(uint32_t *)data = smu_feature_is_enabled(smu, SMU_FEATURE_DPM_UVD_BIT) ? 1 : 0;
		*size = 4;
		break;
	case AMDGPU_PP_SENSOR_VCE_POWER:
		*(uint32_t *)data = smu_feature_is_enabled(smu, SMU_FEATURE_DPM_VCE_BIT) ? 1 : 0;
		*size = 4;
		break;
	case AMDGPU_PP_SENSOR_VCN_POWER_STATE:
		*(uint32_t *)data = atomic_read(&smu->smu_power.power_gate.vcn_gated) ? 0: 1;
		*size = 4;
		break;
	case AMDGPU_PP_SENSOR_MIN_FAN_RPM:
		*(uint32_t *)data = 0;
		*size = 4;
		break;
	default:
		*size = 0;
		ret = -EOPNOTSUPP;
		break;
	}

unlock:
	mutex_unlock(&smu->mutex);

	return ret;
}

int smu_get_power_profile_mode(struct smu_context *smu, char *buf)
{
	int ret = 0;

	if (!smu->pm_enabled || !smu->adev->pm.dpm_enabled)
		return -EOPNOTSUPP;

	mutex_lock(&smu->mutex);

	if (smu->ppt_funcs->get_power_profile_mode)
		ret = smu->ppt_funcs->get_power_profile_mode(smu, buf);

	mutex_unlock(&smu->mutex);

	return ret;
}

int smu_set_power_profile_mode(struct smu_context *smu,
			       long *param,
			       uint32_t param_size,
			       bool lock_needed)
{
	int ret = 0;

	if (!smu->pm_enabled || !smu->adev->pm.dpm_enabled)
		return -EOPNOTSUPP;

	if (lock_needed)
		mutex_lock(&smu->mutex);

	if (smu->ppt_funcs->set_power_profile_mode)
		ret = smu->ppt_funcs->set_power_profile_mode(smu, param, param_size);

	if (lock_needed)
		mutex_unlock(&smu->mutex);

	return ret;
}


int smu_get_fan_control_mode(struct smu_context *smu)
{
	int ret = 0;

	if (!smu->pm_enabled || !smu->adev->pm.dpm_enabled)
		return -EOPNOTSUPP;

	mutex_lock(&smu->mutex);

	if (smu->ppt_funcs->get_fan_control_mode)
		ret = smu->ppt_funcs->get_fan_control_mode(smu);

	mutex_unlock(&smu->mutex);

	return ret;
}

int smu_set_fan_control_mode(struct smu_context *smu, int value)
{
	int ret = 0;

	if (!smu->pm_enabled || !smu->adev->pm.dpm_enabled)
		return -EOPNOTSUPP;

	mutex_lock(&smu->mutex);

	if (smu->ppt_funcs->set_fan_control_mode) {
		ret = smu->ppt_funcs->set_fan_control_mode(smu, value);
		if (!ret && smu->user_dpm_profile.flags != SMU_DPM_USER_PROFILE_RESTORE)
			smu->user_dpm_profile.fan_mode = value;
	}

	mutex_unlock(&smu->mutex);

	/* reset user dpm fan speed */
	if (!ret && value != AMD_FAN_CTRL_MANUAL &&
			smu->user_dpm_profile.flags != SMU_DPM_USER_PROFILE_RESTORE)
		smu->user_dpm_profile.fan_speed_percent = 0;

	return ret;
}

int smu_get_fan_speed_percent(struct smu_context *smu, uint32_t *speed)
{
	int ret = 0;
	uint32_t percent;

	if (!smu->pm_enabled || !smu->adev->pm.dpm_enabled)
		return -EOPNOTSUPP;

	mutex_lock(&smu->mutex);

	if (smu->ppt_funcs->get_fan_speed_percent) {
		ret = smu->ppt_funcs->get_fan_speed_percent(smu, &percent);
		if (!ret) {
			*speed = percent > 100 ? 100 : percent;
		}
	}

	mutex_unlock(&smu->mutex);


	return ret;
}

int smu_set_fan_speed_percent(struct smu_context *smu, uint32_t speed)
{
	int ret = 0;

	if (!smu->pm_enabled || !smu->adev->pm.dpm_enabled)
		return -EOPNOTSUPP;

	mutex_lock(&smu->mutex);

<<<<<<< HEAD
	if (smu->ppt_funcs->set_fan_speed_percent)
		ret = smu->ppt_funcs->set_fan_speed_percent(smu, speed);
=======
	if (smu->ppt_funcs->set_fan_speed_percent) {
		if (speed > 100)
			speed = 100;
		ret = smu->ppt_funcs->set_fan_speed_percent(smu, speed);
		if (!ret && smu->user_dpm_profile.flags != SMU_DPM_USER_PROFILE_RESTORE)
			smu->user_dpm_profile.fan_speed_percent = speed;
	}
>>>>>>> 7de5b0e1

	mutex_unlock(&smu->mutex);

	return ret;
}

int smu_get_fan_speed_rpm(struct smu_context *smu, uint32_t *speed)
{
	int ret = 0;
	u32 percent;

	if (!smu->pm_enabled || !smu->adev->pm.dpm_enabled)
		return -EOPNOTSUPP;

	mutex_lock(&smu->mutex);

	if (smu->ppt_funcs->get_fan_speed_percent) {
		ret = smu->ppt_funcs->get_fan_speed_percent(smu, &percent);
		*speed = percent * smu->fan_max_rpm / 100;
	}

	mutex_unlock(&smu->mutex);

	return ret;
}

int smu_set_deep_sleep_dcefclk(struct smu_context *smu, int clk)
{
	int ret = 0;

	if (!smu->pm_enabled || !smu->adev->pm.dpm_enabled)
		return -EOPNOTSUPP;

	mutex_lock(&smu->mutex);

	ret = smu_set_min_dcef_deep_sleep(smu, clk);

	mutex_unlock(&smu->mutex);

	return ret;
}

int smu_get_clock_by_type_with_latency(struct smu_context *smu,
				       enum smu_clk_type clk_type,
				       struct pp_clock_levels_with_latency *clocks)
{
	int ret = 0;

	if (!smu->pm_enabled || !smu->adev->pm.dpm_enabled)
		return -EOPNOTSUPP;

	mutex_lock(&smu->mutex);

	if (smu->ppt_funcs->get_clock_by_type_with_latency)
		ret = smu->ppt_funcs->get_clock_by_type_with_latency(smu, clk_type, clocks);

	mutex_unlock(&smu->mutex);

	return ret;
}

int smu_display_clock_voltage_request(struct smu_context *smu,
				      struct pp_display_clock_request *clock_req)
{
	int ret = 0;

	if (!smu->pm_enabled || !smu->adev->pm.dpm_enabled)
		return -EOPNOTSUPP;

	mutex_lock(&smu->mutex);

	if (smu->ppt_funcs->display_clock_voltage_request)
		ret = smu->ppt_funcs->display_clock_voltage_request(smu, clock_req);

	mutex_unlock(&smu->mutex);

	return ret;
}


int smu_display_disable_memory_clock_switch(struct smu_context *smu, bool disable_memory_clock_switch)
{
	int ret = -EINVAL;

	if (!smu->pm_enabled || !smu->adev->pm.dpm_enabled)
		return -EOPNOTSUPP;

	mutex_lock(&smu->mutex);

	if (smu->ppt_funcs->display_disable_memory_clock_switch)
		ret = smu->ppt_funcs->display_disable_memory_clock_switch(smu, disable_memory_clock_switch);

	mutex_unlock(&smu->mutex);

	return ret;
}

int smu_set_xgmi_pstate(struct smu_context *smu,
			uint32_t pstate)
{
	int ret = 0;

	if (!smu->pm_enabled || !smu->adev->pm.dpm_enabled)
		return -EOPNOTSUPP;

	mutex_lock(&smu->mutex);

	if (smu->ppt_funcs->set_xgmi_pstate)
		ret = smu->ppt_funcs->set_xgmi_pstate(smu, pstate);

	mutex_unlock(&smu->mutex);

	if(ret)
		dev_err(smu->adev->dev, "Failed to set XGMI pstate!\n");

	return ret;
}

int smu_set_azalia_d3_pme(struct smu_context *smu)
{
	int ret = 0;

	if (!smu->pm_enabled || !smu->adev->pm.dpm_enabled)
		return -EOPNOTSUPP;

	mutex_lock(&smu->mutex);

	if (smu->ppt_funcs->set_azalia_d3_pme)
		ret = smu->ppt_funcs->set_azalia_d3_pme(smu);

	mutex_unlock(&smu->mutex);

	return ret;
}

/*
 * On system suspending or resetting, the dpm_enabled
 * flag will be cleared. So that those SMU services which
 * are not supported will be gated.
 *
 * However, the baco/mode1 reset should still be granted
 * as they are still supported and necessary.
 */
bool smu_baco_is_support(struct smu_context *smu)
{
	bool ret = false;

	if (!smu->pm_enabled)
		return false;

	mutex_lock(&smu->mutex);

	if (smu->ppt_funcs && smu->ppt_funcs->baco_is_support)
		ret = smu->ppt_funcs->baco_is_support(smu);

	mutex_unlock(&smu->mutex);

	return ret;
}

int smu_baco_get_state(struct smu_context *smu, enum smu_baco_state *state)
{
	if (smu->ppt_funcs->baco_get_state)
		return -EINVAL;

	mutex_lock(&smu->mutex);
	*state = smu->ppt_funcs->baco_get_state(smu);
	mutex_unlock(&smu->mutex);

	return 0;
}

int smu_baco_enter(struct smu_context *smu)
{
	int ret = 0;

	if (!smu->pm_enabled)
		return -EOPNOTSUPP;

	mutex_lock(&smu->mutex);

	if (smu->ppt_funcs->baco_enter)
		ret = smu->ppt_funcs->baco_enter(smu);

	mutex_unlock(&smu->mutex);

	if (ret)
		dev_err(smu->adev->dev, "Failed to enter BACO state!\n");

	return ret;
}

int smu_baco_exit(struct smu_context *smu)
{
	int ret = 0;

	if (!smu->pm_enabled)
		return -EOPNOTSUPP;

	mutex_lock(&smu->mutex);

	if (smu->ppt_funcs->baco_exit)
		ret = smu->ppt_funcs->baco_exit(smu);

	mutex_unlock(&smu->mutex);

	if (ret)
		dev_err(smu->adev->dev, "Failed to exit BACO state!\n");

	return ret;
}

bool smu_mode1_reset_is_support(struct smu_context *smu)
{
	bool ret = false;

	if (!smu->pm_enabled)
		return false;

	mutex_lock(&smu->mutex);

	if (smu->ppt_funcs && smu->ppt_funcs->mode1_reset_is_support)
		ret = smu->ppt_funcs->mode1_reset_is_support(smu);

	mutex_unlock(&smu->mutex);

	return ret;
}

int smu_mode1_reset(struct smu_context *smu)
{
	int ret = 0;

	if (!smu->pm_enabled)
		return -EOPNOTSUPP;

	mutex_lock(&smu->mutex);

	if (smu->ppt_funcs->mode1_reset)
		ret = smu->ppt_funcs->mode1_reset(smu);

	mutex_unlock(&smu->mutex);

	return ret;
}

int smu_mode2_reset(struct smu_context *smu)
{
	int ret = 0;

	if (!smu->pm_enabled)
		return -EOPNOTSUPP;

	mutex_lock(&smu->mutex);

	if (smu->ppt_funcs->mode2_reset)
		ret = smu->ppt_funcs->mode2_reset(smu);

	mutex_unlock(&smu->mutex);

	if (ret)
		dev_err(smu->adev->dev, "Mode2 reset failed!\n");

	return ret;
}

int smu_get_max_sustainable_clocks_by_dc(struct smu_context *smu,
					 struct pp_smu_nv_clock_table *max_clocks)
{
	int ret = 0;

	if (!smu->pm_enabled || !smu->adev->pm.dpm_enabled)
		return -EOPNOTSUPP;

	mutex_lock(&smu->mutex);

	if (smu->ppt_funcs->get_max_sustainable_clocks_by_dc)
		ret = smu->ppt_funcs->get_max_sustainable_clocks_by_dc(smu, max_clocks);

	mutex_unlock(&smu->mutex);

	return ret;
}

int smu_get_uclk_dpm_states(struct smu_context *smu,
			    unsigned int *clock_values_in_khz,
			    unsigned int *num_states)
{
	int ret = 0;

	if (!smu->pm_enabled || !smu->adev->pm.dpm_enabled)
		return -EOPNOTSUPP;

	mutex_lock(&smu->mutex);

	if (smu->ppt_funcs->get_uclk_dpm_states)
		ret = smu->ppt_funcs->get_uclk_dpm_states(smu, clock_values_in_khz, num_states);

	mutex_unlock(&smu->mutex);

	return ret;
}

enum amd_pm_state_type smu_get_current_power_state(struct smu_context *smu)
{
	enum amd_pm_state_type pm_state = POWER_STATE_TYPE_DEFAULT;

	if (!smu->pm_enabled || !smu->adev->pm.dpm_enabled)
		return -EOPNOTSUPP;

	mutex_lock(&smu->mutex);

	if (smu->ppt_funcs->get_current_power_state)
		pm_state = smu->ppt_funcs->get_current_power_state(smu);

	mutex_unlock(&smu->mutex);

	return pm_state;
}

int smu_get_dpm_clock_table(struct smu_context *smu,
			    struct dpm_clocks *clock_table)
{
	int ret = 0;

	if (!smu->pm_enabled || !smu->adev->pm.dpm_enabled)
		return -EOPNOTSUPP;

	mutex_lock(&smu->mutex);

	if (smu->ppt_funcs->get_dpm_clock_table)
		ret = smu->ppt_funcs->get_dpm_clock_table(smu, clock_table);

	mutex_unlock(&smu->mutex);

	return ret;
}

ssize_t smu_sys_get_gpu_metrics(struct smu_context *smu,
				void **table)
{
	ssize_t size;

	if (!smu->pm_enabled || !smu->adev->pm.dpm_enabled)
		return -EOPNOTSUPP;

	if (!smu->ppt_funcs->get_gpu_metrics)
		return -EOPNOTSUPP;

	mutex_lock(&smu->mutex);

	size = smu->ppt_funcs->get_gpu_metrics(smu, table);

	mutex_unlock(&smu->mutex);

	return size;
}

int smu_enable_mgpu_fan_boost(struct smu_context *smu)
{
	int ret = 0;

	if (!smu->pm_enabled || !smu->adev->pm.dpm_enabled)
		return -EOPNOTSUPP;

	mutex_lock(&smu->mutex);

	if (smu->ppt_funcs->enable_mgpu_fan_boost)
		ret = smu->ppt_funcs->enable_mgpu_fan_boost(smu);

	mutex_unlock(&smu->mutex);

	return ret;
}

int smu_gfx_state_change_set(struct smu_context *smu, uint32_t state)
{
	int ret = 0;

	mutex_lock(&smu->mutex);
	if (smu->ppt_funcs->gfx_state_change_set)
		ret = smu->ppt_funcs->gfx_state_change_set(smu, state);
	mutex_unlock(&smu->mutex);

	return ret;
}<|MERGE_RESOLUTION|>--- conflicted
+++ resolved
@@ -2309,10 +2309,6 @@
 
 	mutex_lock(&smu->mutex);
 
-<<<<<<< HEAD
-	if (smu->ppt_funcs->set_fan_speed_percent)
-		ret = smu->ppt_funcs->set_fan_speed_percent(smu, speed);
-=======
 	if (smu->ppt_funcs->set_fan_speed_percent) {
 		if (speed > 100)
 			speed = 100;
@@ -2320,7 +2316,6 @@
 		if (!ret && smu->user_dpm_profile.flags != SMU_DPM_USER_PROFILE_RESTORE)
 			smu->user_dpm_profile.fan_speed_percent = speed;
 	}
->>>>>>> 7de5b0e1
 
 	mutex_unlock(&smu->mutex);
 
