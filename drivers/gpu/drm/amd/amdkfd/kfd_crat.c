--- conflicted
+++ resolved
@@ -810,13 +810,6 @@
 		goto out;
 	}
 
-<<<<<<< HEAD
-	pcrat_image = kvmalloc(crat_table->length, GFP_KERNEL);
-	if (!pcrat_image)
-		return -ENOMEM;
-
-=======
->>>>>>> b1073352
 	memcpy(pcrat_image, crat_table, crat_table->length);
 	*crat_image = pcrat_image;
 	*size = crat_table->length;
