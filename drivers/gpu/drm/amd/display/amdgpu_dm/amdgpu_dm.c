--- conflicted
+++ resolved
@@ -993,19 +993,11 @@
 
 
 	dc_allow_idle_optimizations(
-<<<<<<< HEAD
-		dm->dc, dm->active_vblank_irq_count == 0 ? true : false);
+		dm->dc, dm->active_vblank_irq_count == 0);
 
 	DRM_DEBUG_DRIVER("Allow idle optimizations (MALL): %d\n", dm->active_vblank_irq_count == 0);
 
 
-=======
-		dm->dc, dm->active_vblank_irq_count == 0);
-
-	DRM_DEBUG_DRIVER("Allow idle optimizations (MALL): %d\n", dm->active_vblank_irq_count == 0);
-
-
->>>>>>> 31513f64
 	mutex_unlock(&dm->dc_lock);
 }
 
