/*
 * Copyright 2015 Advanced Micro Devices, Inc.
 *
 * Permission is hereby granted, free of charge, to any person obtaining a
 * copy of this software and associated documentation files (the "Software"),
 * to deal in the Software without restriction, including without limitation
 * the rights to use, copy, modify, merge, publish, distribute, sublicense,
 * and/or sell copies of the Software, and to permit persons to whom the
 * Software is furnished to do so, subject to the following conditions:
 *
 * The above copyright notice and this permission notice shall be included in
 * all copies or substantial portions of the Software.
 *
 * THE SOFTWARE IS PROVIDED "AS IS", WITHOUT WARRANTY OF ANY KIND, EXPRESS OR
 * IMPLIED, INCLUDING BUT NOT LIMITED TO THE WARRANTIES OF MERCHANTABILITY,
 * FITNESS FOR A PARTICULAR PURPOSE AND NONINFRINGEMENT.  IN NO EVENT SHALL
 * THE COPYRIGHT HOLDER(S) OR AUTHOR(S) BE LIABLE FOR ANY CLAIM, DAMAGES OR
 * OTHER LIABILITY, WHETHER IN AN ACTION OF CONTRACT, TORT OR OTHERWISE,
 * ARISING FROM, OUT OF OR IN CONNECTION WITH THE SOFTWARE OR THE USE OR
 * OTHER DEALINGS IN THE SOFTWARE.
 *
 * Authors: AMD
 *
 */

/* The caprices of the preprocessor require that this be declared right here */
#define CREATE_TRACE_POINTS

#include "dm_services_types.h"
#include "dc.h"
#include "dc/inc/core_types.h"
#include "dal_asic_id.h"
#include "dmub/dmub_srv.h"
#include "dc/inc/hw/dmcu.h"
#include "dc/inc/hw/abm.h"
#include "dc/dc_dmub_srv.h"
#include "dc/dc_edid_parser.h"
#include "amdgpu_dm_trace.h"

#include "vid.h"
#include "amdgpu.h"
#include "amdgpu_display.h"
#include "amdgpu_ucode.h"
#include "atom.h"
#include "amdgpu_dm.h"
#ifdef CONFIG_DRM_AMD_DC_HDCP
#include "amdgpu_dm_hdcp.h"
#include <drm/drm_hdcp.h>
#endif
#include "amdgpu_pm.h"

#include "amd_shared.h"
#include "amdgpu_dm_irq.h"
#include "dm_helpers.h"
#include "amdgpu_dm_mst_types.h"
#if defined(CONFIG_DEBUG_FS)
#include "amdgpu_dm_debugfs.h"
#endif

#include "ivsrcid/ivsrcid_vislands30.h"

#include <linux/module.h>
#include <linux/moduleparam.h>
#include <linux/types.h>
#include <linux/pm_runtime.h>
#include <linux/pci.h>
#include <linux/firmware.h>
#include <linux/component.h>

#include <drm/drm_atomic.h>
#include <drm/drm_atomic_uapi.h>
#include <drm/drm_atomic_helper.h>
#include <drm/drm_dp_mst_helper.h>
#include <drm/drm_fb_helper.h>
#include <drm/drm_fourcc.h>
#include <drm/drm_edid.h>
#include <drm/drm_vblank.h>
#include <drm/drm_audio_component.h>

#if defined(CONFIG_DRM_AMD_DC_DCN)
#include "ivsrcid/dcn/irqsrcs_dcn_1_0.h"

#include "dcn/dcn_1_0_offset.h"
#include "dcn/dcn_1_0_sh_mask.h"
#include "soc15_hw_ip.h"
#include "vega10_ip_offset.h"

#include "soc15_common.h"
#endif

#include "modules/inc/mod_freesync.h"
#include "modules/power/power_helpers.h"
#include "modules/inc/mod_info_packet.h"

#define FIRMWARE_RENOIR_DMUB "amdgpu/renoir_dmcub.bin"
MODULE_FIRMWARE(FIRMWARE_RENOIR_DMUB);
#define FIRMWARE_SIENNA_CICHLID_DMUB "amdgpu/sienna_cichlid_dmcub.bin"
MODULE_FIRMWARE(FIRMWARE_SIENNA_CICHLID_DMUB);
#define FIRMWARE_NAVY_FLOUNDER_DMUB "amdgpu/navy_flounder_dmcub.bin"
MODULE_FIRMWARE(FIRMWARE_NAVY_FLOUNDER_DMUB);
#define FIRMWARE_GREEN_SARDINE_DMUB "amdgpu/green_sardine_dmcub.bin"
MODULE_FIRMWARE(FIRMWARE_GREEN_SARDINE_DMUB);
#define FIRMWARE_VANGOGH_DMUB "amdgpu/vangogh_dmcub.bin"
MODULE_FIRMWARE(FIRMWARE_VANGOGH_DMUB);
#define FIRMWARE_DIMGREY_CAVEFISH_DMUB "amdgpu/dimgrey_cavefish_dmcub.bin"
MODULE_FIRMWARE(FIRMWARE_DIMGREY_CAVEFISH_DMUB);

#define FIRMWARE_RAVEN_DMCU		"amdgpu/raven_dmcu.bin"
MODULE_FIRMWARE(FIRMWARE_RAVEN_DMCU);

#define FIRMWARE_NAVI12_DMCU            "amdgpu/navi12_dmcu.bin"
MODULE_FIRMWARE(FIRMWARE_NAVI12_DMCU);

/* Number of bytes in PSP header for firmware. */
#define PSP_HEADER_BYTES 0x100

/* Number of bytes in PSP footer for firmware. */
#define PSP_FOOTER_BYTES 0x100

/**
 * DOC: overview
 *
 * The AMDgpu display manager, **amdgpu_dm** (or even simpler,
 * **dm**) sits between DRM and DC. It acts as a liason, converting DRM
 * requests into DC requests, and DC responses into DRM responses.
 *
 * The root control structure is &struct amdgpu_display_manager.
 */

/* basic init/fini API */
static int amdgpu_dm_init(struct amdgpu_device *adev);
static void amdgpu_dm_fini(struct amdgpu_device *adev);

static enum drm_mode_subconnector get_subconnector_type(struct dc_link *link)
{
	switch (link->dpcd_caps.dongle_type) {
	case DISPLAY_DONGLE_NONE:
		return DRM_MODE_SUBCONNECTOR_Native;
	case DISPLAY_DONGLE_DP_VGA_CONVERTER:
		return DRM_MODE_SUBCONNECTOR_VGA;
	case DISPLAY_DONGLE_DP_DVI_CONVERTER:
	case DISPLAY_DONGLE_DP_DVI_DONGLE:
		return DRM_MODE_SUBCONNECTOR_DVID;
	case DISPLAY_DONGLE_DP_HDMI_CONVERTER:
	case DISPLAY_DONGLE_DP_HDMI_DONGLE:
		return DRM_MODE_SUBCONNECTOR_HDMIA;
	case DISPLAY_DONGLE_DP_HDMI_MISMATCHED_DONGLE:
	default:
		return DRM_MODE_SUBCONNECTOR_Unknown;
	}
}

static void update_subconnector_property(struct amdgpu_dm_connector *aconnector)
{
	struct dc_link *link = aconnector->dc_link;
	struct drm_connector *connector = &aconnector->base;
	enum drm_mode_subconnector subconnector = DRM_MODE_SUBCONNECTOR_Unknown;

	if (connector->connector_type != DRM_MODE_CONNECTOR_DisplayPort)
		return;

	if (aconnector->dc_sink)
		subconnector = get_subconnector_type(link);

	drm_object_property_set_value(&connector->base,
			connector->dev->mode_config.dp_subconnector_property,
			subconnector);
}

/*
 * initializes drm_device display related structures, based on the information
 * provided by DAL. The drm strcutures are: drm_crtc, drm_connector,
 * drm_encoder, drm_mode_config
 *
 * Returns 0 on success
 */
static int amdgpu_dm_initialize_drm_device(struct amdgpu_device *adev);
/* removes and deallocates the drm structures, created by the above function */
static void amdgpu_dm_destroy_drm_device(struct amdgpu_display_manager *dm);

static int amdgpu_dm_plane_init(struct amdgpu_display_manager *dm,
				struct drm_plane *plane,
				unsigned long possible_crtcs,
				const struct dc_plane_cap *plane_cap);
static int amdgpu_dm_crtc_init(struct amdgpu_display_manager *dm,
			       struct drm_plane *plane,
			       uint32_t link_index);
static int amdgpu_dm_connector_init(struct amdgpu_display_manager *dm,
				    struct amdgpu_dm_connector *amdgpu_dm_connector,
				    uint32_t link_index,
				    struct amdgpu_encoder *amdgpu_encoder);
static int amdgpu_dm_encoder_init(struct drm_device *dev,
				  struct amdgpu_encoder *aencoder,
				  uint32_t link_index);

static int amdgpu_dm_connector_get_modes(struct drm_connector *connector);

static void amdgpu_dm_atomic_commit_tail(struct drm_atomic_state *state);

static int amdgpu_dm_atomic_check(struct drm_device *dev,
				  struct drm_atomic_state *state);

static void handle_cursor_update(struct drm_plane *plane,
				 struct drm_plane_state *old_plane_state);

static void amdgpu_dm_set_psr_caps(struct dc_link *link);
static bool amdgpu_dm_psr_enable(struct dc_stream_state *stream);
static bool amdgpu_dm_link_setup_psr(struct dc_stream_state *stream);
static bool amdgpu_dm_psr_disable(struct dc_stream_state *stream);
static bool amdgpu_dm_psr_disable_all(struct amdgpu_display_manager *dm);

static const struct drm_format_info *
amd_get_format_info(const struct drm_mode_fb_cmd2 *cmd);

static bool
is_timing_unchanged_for_freesync(struct drm_crtc_state *old_crtc_state,
				 struct drm_crtc_state *new_crtc_state);
/*
 * dm_vblank_get_counter
 *
 * @brief
 * Get counter for number of vertical blanks
 *
 * @param
 * struct amdgpu_device *adev - [in] desired amdgpu device
 * int disp_idx - [in] which CRTC to get the counter from
 *
 * @return
 * Counter for vertical blanks
 */
static u32 dm_vblank_get_counter(struct amdgpu_device *adev, int crtc)
{
	if (crtc >= adev->mode_info.num_crtc)
		return 0;
	else {
		struct amdgpu_crtc *acrtc = adev->mode_info.crtcs[crtc];

		if (acrtc->dm_irq_params.stream == NULL) {
			DRM_ERROR("dc_stream_state is NULL for crtc '%d'!\n",
				  crtc);
			return 0;
		}

		return dc_stream_get_vblank_counter(acrtc->dm_irq_params.stream);
	}
}

static int dm_crtc_get_scanoutpos(struct amdgpu_device *adev, int crtc,
				  u32 *vbl, u32 *position)
{
	uint32_t v_blank_start, v_blank_end, h_position, v_position;

	if ((crtc < 0) || (crtc >= adev->mode_info.num_crtc))
		return -EINVAL;
	else {
		struct amdgpu_crtc *acrtc = adev->mode_info.crtcs[crtc];

		if (acrtc->dm_irq_params.stream ==  NULL) {
			DRM_ERROR("dc_stream_state is NULL for crtc '%d'!\n",
				  crtc);
			return 0;
		}

		/*
		 * TODO rework base driver to use values directly.
		 * for now parse it back into reg-format
		 */
		dc_stream_get_scanoutpos(acrtc->dm_irq_params.stream,
					 &v_blank_start,
					 &v_blank_end,
					 &h_position,
					 &v_position);

		*position = v_position | (h_position << 16);
		*vbl = v_blank_start | (v_blank_end << 16);
	}

	return 0;
}

static bool dm_is_idle(void *handle)
{
	/* XXX todo */
	return true;
}

static int dm_wait_for_idle(void *handle)
{
	/* XXX todo */
	return 0;
}

static bool dm_check_soft_reset(void *handle)
{
	return false;
}

static int dm_soft_reset(void *handle)
{
	/* XXX todo */
	return 0;
}

static struct amdgpu_crtc *
get_crtc_by_otg_inst(struct amdgpu_device *adev,
		     int otg_inst)
{
	struct drm_device *dev = adev_to_drm(adev);
	struct drm_crtc *crtc;
	struct amdgpu_crtc *amdgpu_crtc;

	if (otg_inst == -1) {
		WARN_ON(1);
		return adev->mode_info.crtcs[0];
	}

	list_for_each_entry(crtc, &dev->mode_config.crtc_list, head) {
		amdgpu_crtc = to_amdgpu_crtc(crtc);

		if (amdgpu_crtc->otg_inst == otg_inst)
			return amdgpu_crtc;
	}

	return NULL;
}

static inline bool amdgpu_dm_vrr_active_irq(struct amdgpu_crtc *acrtc)
{
	return acrtc->dm_irq_params.freesync_config.state ==
		       VRR_STATE_ACTIVE_VARIABLE ||
	       acrtc->dm_irq_params.freesync_config.state ==
		       VRR_STATE_ACTIVE_FIXED;
}

static inline bool amdgpu_dm_vrr_active(struct dm_crtc_state *dm_state)
{
	return dm_state->freesync_config.state == VRR_STATE_ACTIVE_VARIABLE ||
	       dm_state->freesync_config.state == VRR_STATE_ACTIVE_FIXED;
}

static inline bool is_dc_timing_adjust_needed(struct dm_crtc_state *old_state,
					      struct dm_crtc_state *new_state)
{
	if (new_state->freesync_config.state ==  VRR_STATE_ACTIVE_FIXED)
		return true;
	else if (amdgpu_dm_vrr_active(old_state) != amdgpu_dm_vrr_active(new_state))
		return true;
	else
		return false;
}

/**
 * dm_pflip_high_irq() - Handle pageflip interrupt
 * @interrupt_params: ignored
 *
 * Handles the pageflip interrupt by notifying all interested parties
 * that the pageflip has been completed.
 */
static void dm_pflip_high_irq(void *interrupt_params)
{
	struct amdgpu_crtc *amdgpu_crtc;
	struct common_irq_params *irq_params = interrupt_params;
	struct amdgpu_device *adev = irq_params->adev;
	unsigned long flags;
	struct drm_pending_vblank_event *e;
	uint32_t vpos, hpos, v_blank_start, v_blank_end;
	bool vrr_active;

	amdgpu_crtc = get_crtc_by_otg_inst(adev, irq_params->irq_src - IRQ_TYPE_PFLIP);

	/* IRQ could occur when in initial stage */
	/* TODO work and BO cleanup */
	if (amdgpu_crtc == NULL) {
		DRM_DEBUG_DRIVER("CRTC is null, returning.\n");
		return;
	}

	spin_lock_irqsave(&adev_to_drm(adev)->event_lock, flags);

	if (amdgpu_crtc->pflip_status != AMDGPU_FLIP_SUBMITTED){
		DRM_DEBUG_DRIVER("amdgpu_crtc->pflip_status = %d !=AMDGPU_FLIP_SUBMITTED(%d) on crtc:%d[%p] \n",
						 amdgpu_crtc->pflip_status,
						 AMDGPU_FLIP_SUBMITTED,
						 amdgpu_crtc->crtc_id,
						 amdgpu_crtc);
		spin_unlock_irqrestore(&adev_to_drm(adev)->event_lock, flags);
		return;
	}

	/* page flip completed. */
	e = amdgpu_crtc->event;
	amdgpu_crtc->event = NULL;

	if (!e)
		WARN_ON(1);

	vrr_active = amdgpu_dm_vrr_active_irq(amdgpu_crtc);

	/* Fixed refresh rate, or VRR scanout position outside front-porch? */
	if (!vrr_active ||
	    !dc_stream_get_scanoutpos(amdgpu_crtc->dm_irq_params.stream, &v_blank_start,
				      &v_blank_end, &hpos, &vpos) ||
	    (vpos < v_blank_start)) {
		/* Update to correct count and vblank timestamp if racing with
		 * vblank irq. This also updates to the correct vblank timestamp
		 * even in VRR mode, as scanout is past the front-porch atm.
		 */
		drm_crtc_accurate_vblank_count(&amdgpu_crtc->base);

		/* Wake up userspace by sending the pageflip event with proper
		 * count and timestamp of vblank of flip completion.
		 */
		if (e) {
			drm_crtc_send_vblank_event(&amdgpu_crtc->base, e);

			/* Event sent, so done with vblank for this flip */
			drm_crtc_vblank_put(&amdgpu_crtc->base);
		}
	} else if (e) {
		/* VRR active and inside front-porch: vblank count and
		 * timestamp for pageflip event will only be up to date after
		 * drm_crtc_handle_vblank() has been executed from late vblank
		 * irq handler after start of back-porch (vline 0). We queue the
		 * pageflip event for send-out by drm_crtc_handle_vblank() with
		 * updated timestamp and count, once it runs after us.
		 *
		 * We need to open-code this instead of using the helper
		 * drm_crtc_arm_vblank_event(), as that helper would
		 * call drm_crtc_accurate_vblank_count(), which we must
		 * not call in VRR mode while we are in front-porch!
		 */

		/* sequence will be replaced by real count during send-out. */
		e->sequence = drm_crtc_vblank_count(&amdgpu_crtc->base);
		e->pipe = amdgpu_crtc->crtc_id;

		list_add_tail(&e->base.link, &adev_to_drm(adev)->vblank_event_list);
		e = NULL;
	}

	/* Keep track of vblank of this flip for flip throttling. We use the
	 * cooked hw counter, as that one incremented at start of this vblank
	 * of pageflip completion, so last_flip_vblank is the forbidden count
	 * for queueing new pageflips if vsync + VRR is enabled.
	 */
	amdgpu_crtc->dm_irq_params.last_flip_vblank =
		amdgpu_get_vblank_counter_kms(&amdgpu_crtc->base);

	amdgpu_crtc->pflip_status = AMDGPU_FLIP_NONE;
	spin_unlock_irqrestore(&adev_to_drm(adev)->event_lock, flags);

	DRM_DEBUG_DRIVER("crtc:%d[%p], pflip_stat:AMDGPU_FLIP_NONE, vrr[%d]-fp %d\n",
			 amdgpu_crtc->crtc_id, amdgpu_crtc,
			 vrr_active, (int) !e);
}

static void dm_vupdate_high_irq(void *interrupt_params)
{
	struct common_irq_params *irq_params = interrupt_params;
	struct amdgpu_device *adev = irq_params->adev;
	struct amdgpu_crtc *acrtc;
	unsigned long flags;
	int vrr_active;

	acrtc = get_crtc_by_otg_inst(adev, irq_params->irq_src - IRQ_TYPE_VUPDATE);

	if (acrtc) {
		vrr_active = amdgpu_dm_vrr_active_irq(acrtc);

		DRM_DEBUG_VBL("crtc:%d, vupdate-vrr:%d\n",
			      acrtc->crtc_id,
			      vrr_active);

		/* Core vblank handling is done here after end of front-porch in
		 * vrr mode, as vblank timestamping will give valid results
		 * while now done after front-porch. This will also deliver
		 * page-flip completion events that have been queued to us
		 * if a pageflip happened inside front-porch.
		 */
		if (vrr_active) {
			drm_crtc_handle_vblank(&acrtc->base);

			/* BTR processing for pre-DCE12 ASICs */
			if (acrtc->dm_irq_params.stream &&
			    adev->family < AMDGPU_FAMILY_AI) {
				spin_lock_irqsave(&adev_to_drm(adev)->event_lock, flags);
				mod_freesync_handle_v_update(
				    adev->dm.freesync_module,
				    acrtc->dm_irq_params.stream,
				    &acrtc->dm_irq_params.vrr_params);

				dc_stream_adjust_vmin_vmax(
				    adev->dm.dc,
				    acrtc->dm_irq_params.stream,
				    &acrtc->dm_irq_params.vrr_params.adjust);
				spin_unlock_irqrestore(&adev_to_drm(adev)->event_lock, flags);
			}
		}
	}
}

/**
 * dm_crtc_high_irq() - Handles CRTC interrupt
 * @interrupt_params: used for determining the CRTC instance
 *
 * Handles the CRTC/VSYNC interrupt by notfying DRM's VBLANK
 * event handler.
 */
static void dm_crtc_high_irq(void *interrupt_params)
{
	struct common_irq_params *irq_params = interrupt_params;
	struct amdgpu_device *adev = irq_params->adev;
	struct amdgpu_crtc *acrtc;
	unsigned long flags;
	int vrr_active;

	acrtc = get_crtc_by_otg_inst(adev, irq_params->irq_src - IRQ_TYPE_VBLANK);
	if (!acrtc)
		return;

	vrr_active = amdgpu_dm_vrr_active_irq(acrtc);

	DRM_DEBUG_VBL("crtc:%d, vupdate-vrr:%d, planes:%d\n", acrtc->crtc_id,
		      vrr_active, acrtc->dm_irq_params.active_planes);

	/**
	 * Core vblank handling at start of front-porch is only possible
	 * in non-vrr mode, as only there vblank timestamping will give
	 * valid results while done in front-porch. Otherwise defer it
	 * to dm_vupdate_high_irq after end of front-porch.
	 */
	if (!vrr_active)
		drm_crtc_handle_vblank(&acrtc->base);

	/**
	 * Following stuff must happen at start of vblank, for crc
	 * computation and below-the-range btr support in vrr mode.
	 */
	amdgpu_dm_crtc_handle_crc_irq(&acrtc->base);

	/* BTR updates need to happen before VUPDATE on Vega and above. */
	if (adev->family < AMDGPU_FAMILY_AI)
		return;

	spin_lock_irqsave(&adev_to_drm(adev)->event_lock, flags);

	if (acrtc->dm_irq_params.stream &&
	    acrtc->dm_irq_params.vrr_params.supported &&
	    acrtc->dm_irq_params.freesync_config.state ==
		    VRR_STATE_ACTIVE_VARIABLE) {
		mod_freesync_handle_v_update(adev->dm.freesync_module,
					     acrtc->dm_irq_params.stream,
					     &acrtc->dm_irq_params.vrr_params);

		dc_stream_adjust_vmin_vmax(adev->dm.dc, acrtc->dm_irq_params.stream,
					   &acrtc->dm_irq_params.vrr_params.adjust);
	}

	/*
	 * If there aren't any active_planes then DCH HUBP may be clock-gated.
	 * In that case, pageflip completion interrupts won't fire and pageflip
	 * completion events won't get delivered. Prevent this by sending
	 * pending pageflip events from here if a flip is still pending.
	 *
	 * If any planes are enabled, use dm_pflip_high_irq() instead, to
	 * avoid race conditions between flip programming and completion,
	 * which could cause too early flip completion events.
	 */
	if (adev->family >= AMDGPU_FAMILY_RV &&
	    acrtc->pflip_status == AMDGPU_FLIP_SUBMITTED &&
	    acrtc->dm_irq_params.active_planes == 0) {
		if (acrtc->event) {
			drm_crtc_send_vblank_event(&acrtc->base, acrtc->event);
			acrtc->event = NULL;
			drm_crtc_vblank_put(&acrtc->base);
		}
		acrtc->pflip_status = AMDGPU_FLIP_NONE;
	}

	spin_unlock_irqrestore(&adev_to_drm(adev)->event_lock, flags);
}

#if defined(CONFIG_DRM_AMD_DC_DCN)
/**
 * dm_dcn_vertical_interrupt0_high_irq() - Handles OTG Vertical interrupt0 for
 * DCN generation ASICs
 * @interrupt params - interrupt parameters
 *
 * Used to set crc window/read out crc value at vertical line 0 position
 */
#if defined(CONFIG_DRM_AMD_SECURE_DISPLAY)
static void dm_dcn_vertical_interrupt0_high_irq(void *interrupt_params)
{
	struct common_irq_params *irq_params = interrupt_params;
	struct amdgpu_device *adev = irq_params->adev;
	struct amdgpu_crtc *acrtc;

	acrtc = get_crtc_by_otg_inst(adev, irq_params->irq_src - IRQ_TYPE_VLINE0);

	if (!acrtc)
		return;

	amdgpu_dm_crtc_handle_crc_window_irq(&acrtc->base);
}
#endif
#endif

static int dm_set_clockgating_state(void *handle,
		  enum amd_clockgating_state state)
{
	return 0;
}

static int dm_set_powergating_state(void *handle,
		  enum amd_powergating_state state)
{
	return 0;
}

/* Prototypes of private functions */
static int dm_early_init(void* handle);

/* Allocate memory for FBC compressed data  */
static void amdgpu_dm_fbc_init(struct drm_connector *connector)
{
	struct drm_device *dev = connector->dev;
	struct amdgpu_device *adev = drm_to_adev(dev);
	struct dm_compressor_info *compressor = &adev->dm.compressor;
	struct amdgpu_dm_connector *aconn = to_amdgpu_dm_connector(connector);
	struct drm_display_mode *mode;
	unsigned long max_size = 0;

	if (adev->dm.dc->fbc_compressor == NULL)
		return;

	if (aconn->dc_link->connector_signal != SIGNAL_TYPE_EDP)
		return;

	if (compressor->bo_ptr)
		return;


	list_for_each_entry(mode, &connector->modes, head) {
		if (max_size < mode->htotal * mode->vtotal)
			max_size = mode->htotal * mode->vtotal;
	}

	if (max_size) {
		int r = amdgpu_bo_create_kernel(adev, max_size * 4, PAGE_SIZE,
			    AMDGPU_GEM_DOMAIN_GTT, &compressor->bo_ptr,
			    &compressor->gpu_addr, &compressor->cpu_addr);

		if (r)
			DRM_ERROR("DM: Failed to initialize FBC\n");
		else {
			adev->dm.dc->ctx->fbc_gpu_addr = compressor->gpu_addr;
			DRM_INFO("DM: FBC alloc %lu\n", max_size*4);
		}

	}

}

static int amdgpu_dm_audio_component_get_eld(struct device *kdev, int port,
					  int pipe, bool *enabled,
					  unsigned char *buf, int max_bytes)
{
	struct drm_device *dev = dev_get_drvdata(kdev);
	struct amdgpu_device *adev = drm_to_adev(dev);
	struct drm_connector *connector;
	struct drm_connector_list_iter conn_iter;
	struct amdgpu_dm_connector *aconnector;
	int ret = 0;

	*enabled = false;

	mutex_lock(&adev->dm.audio_lock);

	drm_connector_list_iter_begin(dev, &conn_iter);
	drm_for_each_connector_iter(connector, &conn_iter) {
		aconnector = to_amdgpu_dm_connector(connector);
		if (aconnector->audio_inst != port)
			continue;

		*enabled = true;
		ret = drm_eld_size(connector->eld);
		memcpy(buf, connector->eld, min(max_bytes, ret));

		break;
	}
	drm_connector_list_iter_end(&conn_iter);

	mutex_unlock(&adev->dm.audio_lock);

	DRM_DEBUG_KMS("Get ELD : idx=%d ret=%d en=%d\n", port, ret, *enabled);

	return ret;
}

static const struct drm_audio_component_ops amdgpu_dm_audio_component_ops = {
	.get_eld = amdgpu_dm_audio_component_get_eld,
};

static int amdgpu_dm_audio_component_bind(struct device *kdev,
				       struct device *hda_kdev, void *data)
{
	struct drm_device *dev = dev_get_drvdata(kdev);
	struct amdgpu_device *adev = drm_to_adev(dev);
	struct drm_audio_component *acomp = data;

	acomp->ops = &amdgpu_dm_audio_component_ops;
	acomp->dev = kdev;
	adev->dm.audio_component = acomp;

	return 0;
}

static void amdgpu_dm_audio_component_unbind(struct device *kdev,
					  struct device *hda_kdev, void *data)
{
	struct drm_device *dev = dev_get_drvdata(kdev);
	struct amdgpu_device *adev = drm_to_adev(dev);
	struct drm_audio_component *acomp = data;

	acomp->ops = NULL;
	acomp->dev = NULL;
	adev->dm.audio_component = NULL;
}

static const struct component_ops amdgpu_dm_audio_component_bind_ops = {
	.bind	= amdgpu_dm_audio_component_bind,
	.unbind	= amdgpu_dm_audio_component_unbind,
};

static int amdgpu_dm_audio_init(struct amdgpu_device *adev)
{
	int i, ret;

	if (!amdgpu_audio)
		return 0;

	adev->mode_info.audio.enabled = true;

	adev->mode_info.audio.num_pins = adev->dm.dc->res_pool->audio_count;

	for (i = 0; i < adev->mode_info.audio.num_pins; i++) {
		adev->mode_info.audio.pin[i].channels = -1;
		adev->mode_info.audio.pin[i].rate = -1;
		adev->mode_info.audio.pin[i].bits_per_sample = -1;
		adev->mode_info.audio.pin[i].status_bits = 0;
		adev->mode_info.audio.pin[i].category_code = 0;
		adev->mode_info.audio.pin[i].connected = false;
		adev->mode_info.audio.pin[i].id =
			adev->dm.dc->res_pool->audios[i]->inst;
		adev->mode_info.audio.pin[i].offset = 0;
	}

	ret = component_add(adev->dev, &amdgpu_dm_audio_component_bind_ops);
	if (ret < 0)
		return ret;

	adev->dm.audio_registered = true;

	return 0;
}

static void amdgpu_dm_audio_fini(struct amdgpu_device *adev)
{
	if (!amdgpu_audio)
		return;

	if (!adev->mode_info.audio.enabled)
		return;

	if (adev->dm.audio_registered) {
		component_del(adev->dev, &amdgpu_dm_audio_component_bind_ops);
		adev->dm.audio_registered = false;
	}

	/* TODO: Disable audio? */

	adev->mode_info.audio.enabled = false;
}

static  void amdgpu_dm_audio_eld_notify(struct amdgpu_device *adev, int pin)
{
	struct drm_audio_component *acomp = adev->dm.audio_component;

	if (acomp && acomp->audio_ops && acomp->audio_ops->pin_eld_notify) {
		DRM_DEBUG_KMS("Notify ELD: %d\n", pin);

		acomp->audio_ops->pin_eld_notify(acomp->audio_ops->audio_ptr,
						 pin, -1);
	}
}

static int dm_dmub_hw_init(struct amdgpu_device *adev)
{
	const struct dmcub_firmware_header_v1_0 *hdr;
	struct dmub_srv *dmub_srv = adev->dm.dmub_srv;
	struct dmub_srv_fb_info *fb_info = adev->dm.dmub_fb_info;
	const struct firmware *dmub_fw = adev->dm.dmub_fw;
	struct dmcu *dmcu = adev->dm.dc->res_pool->dmcu;
	struct abm *abm = adev->dm.dc->res_pool->abm;
	struct dmub_srv_hw_params hw_params;
	enum dmub_status status;
	const unsigned char *fw_inst_const, *fw_bss_data;
	uint32_t i, fw_inst_const_size, fw_bss_data_size;
	bool has_hw_support;

	if (!dmub_srv)
		/* DMUB isn't supported on the ASIC. */
		return 0;

	if (!fb_info) {
		DRM_ERROR("No framebuffer info for DMUB service.\n");
		return -EINVAL;
	}

	if (!dmub_fw) {
		/* Firmware required for DMUB support. */
		DRM_ERROR("No firmware provided for DMUB.\n");
		return -EINVAL;
	}

	status = dmub_srv_has_hw_support(dmub_srv, &has_hw_support);
	if (status != DMUB_STATUS_OK) {
		DRM_ERROR("Error checking HW support for DMUB: %d\n", status);
		return -EINVAL;
	}

	if (!has_hw_support) {
		DRM_INFO("DMUB unsupported on ASIC\n");
		return 0;
	}

	hdr = (const struct dmcub_firmware_header_v1_0 *)dmub_fw->data;

	fw_inst_const = dmub_fw->data +
			le32_to_cpu(hdr->header.ucode_array_offset_bytes) +
			PSP_HEADER_BYTES;

	fw_bss_data = dmub_fw->data +
		      le32_to_cpu(hdr->header.ucode_array_offset_bytes) +
		      le32_to_cpu(hdr->inst_const_bytes);

	/* Copy firmware and bios info into FB memory. */
	fw_inst_const_size = le32_to_cpu(hdr->inst_const_bytes) -
			     PSP_HEADER_BYTES - PSP_FOOTER_BYTES;

	fw_bss_data_size = le32_to_cpu(hdr->bss_data_bytes);

	/* if adev->firmware.load_type == AMDGPU_FW_LOAD_PSP,
	 * amdgpu_ucode_init_single_fw will load dmub firmware
	 * fw_inst_const part to cw0; otherwise, the firmware back door load
	 * will be done by dm_dmub_hw_init
	 */
	if (adev->firmware.load_type != AMDGPU_FW_LOAD_PSP) {
		memcpy(fb_info->fb[DMUB_WINDOW_0_INST_CONST].cpu_addr, fw_inst_const,
				fw_inst_const_size);
	}

	if (fw_bss_data_size)
		memcpy(fb_info->fb[DMUB_WINDOW_2_BSS_DATA].cpu_addr,
		       fw_bss_data, fw_bss_data_size);

	/* Copy firmware bios info into FB memory. */
	memcpy(fb_info->fb[DMUB_WINDOW_3_VBIOS].cpu_addr, adev->bios,
	       adev->bios_size);

	/* Reset regions that need to be reset. */
	memset(fb_info->fb[DMUB_WINDOW_4_MAILBOX].cpu_addr, 0,
	fb_info->fb[DMUB_WINDOW_4_MAILBOX].size);

	memset(fb_info->fb[DMUB_WINDOW_5_TRACEBUFF].cpu_addr, 0,
	       fb_info->fb[DMUB_WINDOW_5_TRACEBUFF].size);

	memset(fb_info->fb[DMUB_WINDOW_6_FW_STATE].cpu_addr, 0,
	       fb_info->fb[DMUB_WINDOW_6_FW_STATE].size);

	/* Initialize hardware. */
	memset(&hw_params, 0, sizeof(hw_params));
	hw_params.fb_base = adev->gmc.fb_start;
	hw_params.fb_offset = adev->gmc.aper_base;

	/* backdoor load firmware and trigger dmub running */
	if (adev->firmware.load_type != AMDGPU_FW_LOAD_PSP)
		hw_params.load_inst_const = true;

	if (dmcu)
		hw_params.psp_version = dmcu->psp_version;

	for (i = 0; i < fb_info->num_fb; ++i)
		hw_params.fb[i] = &fb_info->fb[i];

	status = dmub_srv_hw_init(dmub_srv, &hw_params);
	if (status != DMUB_STATUS_OK) {
		DRM_ERROR("Error initializing DMUB HW: %d\n", status);
		return -EINVAL;
	}

	/* Wait for firmware load to finish. */
	status = dmub_srv_wait_for_auto_load(dmub_srv, 100000);
	if (status != DMUB_STATUS_OK)
		DRM_WARN("Wait for DMUB auto-load failed: %d\n", status);

	/* Init DMCU and ABM if available. */
	if (dmcu && abm) {
		dmcu->funcs->dmcu_init(dmcu);
		abm->dmcu_is_running = dmcu->funcs->is_dmcu_initialized(dmcu);
	}

	adev->dm.dc->ctx->dmub_srv = dc_dmub_srv_create(adev->dm.dc, dmub_srv);
	if (!adev->dm.dc->ctx->dmub_srv) {
		DRM_ERROR("Couldn't allocate DC DMUB server!\n");
		return -ENOMEM;
	}

	DRM_INFO("DMUB hardware initialized: version=0x%08X\n",
		 adev->dm.dmcub_fw_version);

	return 0;
}

#if defined(CONFIG_DRM_AMD_DC_DCN)
static void mmhub_read_system_context(struct amdgpu_device *adev, struct dc_phy_addr_space_config *pa_config)
{
	uint64_t pt_base;
	uint32_t logical_addr_low;
	uint32_t logical_addr_high;
	uint32_t agp_base, agp_bot, agp_top;
	PHYSICAL_ADDRESS_LOC page_table_start, page_table_end, page_table_base;

	logical_addr_low  = min(adev->gmc.fb_start, adev->gmc.agp_start) >> 18;
	pt_base = amdgpu_gmc_pd_addr(adev->gart.bo);

	if (adev->apu_flags & AMD_APU_IS_RAVEN2)
		/*
		 * Raven2 has a HW issue that it is unable to use the vram which
		 * is out of MC_VM_SYSTEM_APERTURE_HIGH_ADDR. So here is the
		 * workaround that increase system aperture high address (add 1)
		 * to get rid of the VM fault and hardware hang.
		 */
		logical_addr_high = max((adev->gmc.fb_end >> 18) + 0x1, adev->gmc.agp_end >> 18);
	else
		logical_addr_high = max(adev->gmc.fb_end, adev->gmc.agp_end) >> 18;

	agp_base = 0;
	agp_bot = adev->gmc.agp_start >> 24;
	agp_top = adev->gmc.agp_end >> 24;


	page_table_start.high_part = (u32)(adev->gmc.gart_start >> 44) & 0xF;
	page_table_start.low_part = (u32)(adev->gmc.gart_start >> 12);
	page_table_end.high_part = (u32)(adev->gmc.gart_end >> 44) & 0xF;
	page_table_end.low_part = (u32)(adev->gmc.gart_end >> 12);
	page_table_base.high_part = upper_32_bits(pt_base) & 0xF;
	page_table_base.low_part = lower_32_bits(pt_base);

	pa_config->system_aperture.start_addr = (uint64_t)logical_addr_low << 18;
	pa_config->system_aperture.end_addr = (uint64_t)logical_addr_high << 18;

	pa_config->system_aperture.agp_base = (uint64_t)agp_base << 24 ;
	pa_config->system_aperture.agp_bot = (uint64_t)agp_bot << 24;
	pa_config->system_aperture.agp_top = (uint64_t)agp_top << 24;

	pa_config->system_aperture.fb_base = adev->gmc.fb_start;
	pa_config->system_aperture.fb_offset = adev->gmc.aper_base;
	pa_config->system_aperture.fb_top = adev->gmc.fb_end;

	pa_config->gart_config.page_table_start_addr = page_table_start.quad_part << 12;
	pa_config->gart_config.page_table_end_addr = page_table_end.quad_part << 12;
	pa_config->gart_config.page_table_base_addr = page_table_base.quad_part;

	pa_config->is_hvm_enabled = 0;

}
#endif
#if defined(CONFIG_DRM_AMD_DC_DCN)
static void event_mall_stutter(struct work_struct *work)
{

	struct vblank_workqueue *vblank_work = container_of(work, struct vblank_workqueue, mall_work);
	struct amdgpu_display_manager *dm = vblank_work->dm;

	mutex_lock(&dm->dc_lock);

	if (vblank_work->enable)
		dm->active_vblank_irq_count++;
<<<<<<< HEAD
	else
		dm->active_vblank_irq_count--;


	dc_allow_idle_optimizations(
		dm->dc, dm->active_vblank_irq_count == 0 ? true : false);
=======
	else if(dm->active_vblank_irq_count)
		dm->active_vblank_irq_count--;

	dc_allow_idle_optimizations(
		dm->dc, dm->active_vblank_irq_count == 0);
>>>>>>> 4b3ec5ba

	DRM_DEBUG_DRIVER("Allow idle optimizations (MALL): %d\n", dm->active_vblank_irq_count == 0);


	mutex_unlock(&dm->dc_lock);
}
<<<<<<< HEAD

static struct vblank_workqueue *vblank_create_workqueue(struct amdgpu_device *adev, struct dc *dc)
{

	int max_caps = dc->caps.max_links;
	struct vblank_workqueue *vblank_work;
	int i = 0;

	vblank_work = kcalloc(max_caps, sizeof(*vblank_work), GFP_KERNEL);
	if (ZERO_OR_NULL_PTR(vblank_work)) {
		kfree(vblank_work);
		return NULL;
	}

	for (i = 0; i < max_caps; i++)
		INIT_WORK(&vblank_work[i].mall_work, event_mall_stutter);

=======

static struct vblank_workqueue *vblank_create_workqueue(struct amdgpu_device *adev, struct dc *dc)
{

	int max_caps = dc->caps.max_links;
	struct vblank_workqueue *vblank_work;
	int i = 0;

	vblank_work = kcalloc(max_caps, sizeof(*vblank_work), GFP_KERNEL);
	if (ZERO_OR_NULL_PTR(vblank_work)) {
		kfree(vblank_work);
		return NULL;
	}

	for (i = 0; i < max_caps; i++)
		INIT_WORK(&vblank_work[i].mall_work, event_mall_stutter);

>>>>>>> 4b3ec5ba
	return vblank_work;
}
#endif
static int amdgpu_dm_init(struct amdgpu_device *adev)
{
	struct dc_init_data init_data;
#ifdef CONFIG_DRM_AMD_DC_HDCP
	struct dc_callback_init init_params;
#endif
	int r;

	adev->dm.ddev = adev_to_drm(adev);
	adev->dm.adev = adev;

	/* Zero all the fields */
	memset(&init_data, 0, sizeof(init_data));
#ifdef CONFIG_DRM_AMD_DC_HDCP
	memset(&init_params, 0, sizeof(init_params));
#endif

	mutex_init(&adev->dm.dc_lock);
	mutex_init(&adev->dm.audio_lock);
#if defined(CONFIG_DRM_AMD_DC_DCN)
	spin_lock_init(&adev->dm.vblank_lock);
#endif

	if(amdgpu_dm_irq_init(adev)) {
		DRM_ERROR("amdgpu: failed to initialize DM IRQ support.\n");
		goto error;
	}

	init_data.asic_id.chip_family = adev->family;

	init_data.asic_id.pci_revision_id = adev->pdev->revision;
	init_data.asic_id.hw_internal_rev = adev->external_rev_id;

	init_data.asic_id.vram_width = adev->gmc.vram_width;
	/* TODO: initialize init_data.asic_id.vram_type here!!!! */
	init_data.asic_id.atombios_base_address =
		adev->mode_info.atom_context->bios;

	init_data.driver = adev;

	adev->dm.cgs_device = amdgpu_cgs_create_device(adev);

	if (!adev->dm.cgs_device) {
		DRM_ERROR("amdgpu: failed to create cgs device.\n");
		goto error;
	}

	init_data.cgs_device = adev->dm.cgs_device;

	init_data.dce_environment = DCE_ENV_PRODUCTION_DRV;

	switch (adev->asic_type) {
	case CHIP_CARRIZO:
	case CHIP_STONEY:
	case CHIP_RAVEN:
	case CHIP_RENOIR:
		init_data.flags.gpu_vm_support = true;
		if (ASICREV_IS_GREEN_SARDINE(adev->external_rev_id))
			init_data.flags.disable_dmcu = true;
		break;
#if defined(CONFIG_DRM_AMD_DC_DCN)
	case CHIP_VANGOGH:
		init_data.flags.gpu_vm_support = true;
		break;
#endif
	default:
		break;
	}

	if (amdgpu_dc_feature_mask & DC_FBC_MASK)
		init_data.flags.fbc_support = true;

	if (amdgpu_dc_feature_mask & DC_MULTI_MON_PP_MCLK_SWITCH_MASK)
		init_data.flags.multi_mon_pp_mclk_switch = true;

	if (amdgpu_dc_feature_mask & DC_DISABLE_FRACTIONAL_PWM_MASK)
		init_data.flags.disable_fractional_pwm = true;

	init_data.flags.power_down_display_on_boot = true;

	INIT_LIST_HEAD(&adev->dm.da_list);
	/* Display Core create. */
	adev->dm.dc = dc_create(&init_data);

	if (adev->dm.dc) {
		DRM_INFO("Display Core initialized with v%s!\n", DC_VER);
	} else {
		DRM_INFO("Display Core failed to initialize with v%s!\n", DC_VER);
		goto error;
	}

	if (amdgpu_dc_debug_mask & DC_DISABLE_PIPE_SPLIT) {
		adev->dm.dc->debug.force_single_disp_pipe_split = false;
		adev->dm.dc->debug.pipe_split_policy = MPC_SPLIT_AVOID;
	}

	if (adev->asic_type != CHIP_CARRIZO && adev->asic_type != CHIP_STONEY)
		adev->dm.dc->debug.disable_stutter = amdgpu_pp_feature_mask & PP_STUTTER_MODE ? false : true;

	if (amdgpu_dc_debug_mask & DC_DISABLE_STUTTER)
		adev->dm.dc->debug.disable_stutter = true;

	if (amdgpu_dc_debug_mask & DC_DISABLE_DSC)
		adev->dm.dc->debug.disable_dsc = true;

	if (amdgpu_dc_debug_mask & DC_DISABLE_CLOCK_GATING)
		adev->dm.dc->debug.disable_clock_gate = true;

	r = dm_dmub_hw_init(adev);
	if (r) {
		DRM_ERROR("DMUB interface failed to initialize: status=%d\n", r);
		goto error;
	}

	dc_hardware_init(adev->dm.dc);

#if defined(CONFIG_DRM_AMD_DC_DCN)
	if (adev->apu_flags) {
		struct dc_phy_addr_space_config pa_config;

		mmhub_read_system_context(adev, &pa_config);

		// Call the DC init_memory func
		dc_setup_system_context(adev->dm.dc, &pa_config);
	}
#endif

	adev->dm.freesync_module = mod_freesync_create(adev->dm.dc);
	if (!adev->dm.freesync_module) {
		DRM_ERROR(
		"amdgpu: failed to initialize freesync_module.\n");
	} else
		DRM_DEBUG_DRIVER("amdgpu: freesync_module init done %p.\n",
				adev->dm.freesync_module);

	amdgpu_dm_init_color_mod();

#if defined(CONFIG_DRM_AMD_DC_DCN)
	if (adev->dm.dc->caps.max_links > 0) {
		adev->dm.vblank_workqueue = vblank_create_workqueue(adev, adev->dm.dc);

		if (!adev->dm.vblank_workqueue)
			DRM_ERROR("amdgpu: failed to initialize vblank_workqueue.\n");
		else
			DRM_DEBUG_DRIVER("amdgpu: vblank_workqueue init done %p.\n", adev->dm.vblank_workqueue);
	}
#endif

#ifdef CONFIG_DRM_AMD_DC_HDCP
	if (adev->dm.dc->caps.max_links > 0 && adev->asic_type >= CHIP_RAVEN) {
		adev->dm.hdcp_workqueue = hdcp_create_workqueue(adev, &init_params.cp_psp, adev->dm.dc);

		if (!adev->dm.hdcp_workqueue)
			DRM_ERROR("amdgpu: failed to initialize hdcp_workqueue.\n");
		else
			DRM_DEBUG_DRIVER("amdgpu: hdcp_workqueue init done %p.\n", adev->dm.hdcp_workqueue);

		dc_init_callbacks(adev->dm.dc, &init_params);
	}
#endif
#if defined(CONFIG_DRM_AMD_SECURE_DISPLAY)
	adev->dm.crc_rd_wrk = amdgpu_dm_crtc_secure_display_create_work();
#endif
	if (amdgpu_dm_initialize_drm_device(adev)) {
		DRM_ERROR(
		"amdgpu: failed to initialize sw for display support.\n");
		goto error;
	}

	/* create fake encoders for MST */
	dm_dp_create_fake_mst_encoders(adev);

	/* TODO: Add_display_info? */

	/* TODO use dynamic cursor width */
	adev_to_drm(adev)->mode_config.cursor_width = adev->dm.dc->caps.max_cursor_size;
	adev_to_drm(adev)->mode_config.cursor_height = adev->dm.dc->caps.max_cursor_size;

	if (drm_vblank_init(adev_to_drm(adev), adev->dm.display_indexes_num)) {
		DRM_ERROR(
		"amdgpu: failed to initialize sw for display support.\n");
		goto error;
	}


	DRM_DEBUG_DRIVER("KMS initialized.\n");

	return 0;
error:
	amdgpu_dm_fini(adev);

	return -EINVAL;
}

static void amdgpu_dm_fini(struct amdgpu_device *adev)
{
	int i;

	for (i = 0; i < adev->dm.display_indexes_num; i++) {
		drm_encoder_cleanup(&adev->dm.mst_encoders[i].base);
	}

	amdgpu_dm_audio_fini(adev);

	amdgpu_dm_destroy_drm_device(&adev->dm);

#if defined(CONFIG_DRM_AMD_SECURE_DISPLAY)
	if (adev->dm.crc_rd_wrk) {
		flush_work(&adev->dm.crc_rd_wrk->notify_ta_work);
		kfree(adev->dm.crc_rd_wrk);
		adev->dm.crc_rd_wrk = NULL;
	}
#endif
#ifdef CONFIG_DRM_AMD_DC_HDCP
	if (adev->dm.hdcp_workqueue) {
		hdcp_destroy(&adev->dev->kobj, adev->dm.hdcp_workqueue);
		adev->dm.hdcp_workqueue = NULL;
	}

	if (adev->dm.dc)
		dc_deinit_callbacks(adev->dm.dc);
#endif

#if defined(CONFIG_DRM_AMD_DC_DCN)
	if (adev->dm.vblank_workqueue) {
		adev->dm.vblank_workqueue->dm = NULL;
		kfree(adev->dm.vblank_workqueue);
		adev->dm.vblank_workqueue = NULL;
	}
#endif

	if (adev->dm.dc->ctx->dmub_srv) {
		dc_dmub_srv_destroy(&adev->dm.dc->ctx->dmub_srv);
		adev->dm.dc->ctx->dmub_srv = NULL;
	}

	if (adev->dm.dmub_bo)
		amdgpu_bo_free_kernel(&adev->dm.dmub_bo,
				      &adev->dm.dmub_bo_gpu_addr,
				      &adev->dm.dmub_bo_cpu_addr);

	/* DC Destroy TODO: Replace destroy DAL */
	if (adev->dm.dc)
		dc_destroy(&adev->dm.dc);
	/*
	 * TODO: pageflip, vlank interrupt
	 *
	 * amdgpu_dm_irq_fini(adev);
	 */

	if (adev->dm.cgs_device) {
		amdgpu_cgs_destroy_device(adev->dm.cgs_device);
		adev->dm.cgs_device = NULL;
	}
	if (adev->dm.freesync_module) {
		mod_freesync_destroy(adev->dm.freesync_module);
		adev->dm.freesync_module = NULL;
	}

	mutex_destroy(&adev->dm.audio_lock);
	mutex_destroy(&adev->dm.dc_lock);

	return;
}

static int load_dmcu_fw(struct amdgpu_device *adev)
{
	const char *fw_name_dmcu = NULL;
	int r;
	const struct dmcu_firmware_header_v1_0 *hdr;

	switch(adev->asic_type) {
#if defined(CONFIG_DRM_AMD_DC_SI)
	case CHIP_TAHITI:
	case CHIP_PITCAIRN:
	case CHIP_VERDE:
	case CHIP_OLAND:
#endif
	case CHIP_BONAIRE:
	case CHIP_HAWAII:
	case CHIP_KAVERI:
	case CHIP_KABINI:
	case CHIP_MULLINS:
	case CHIP_TONGA:
	case CHIP_FIJI:
	case CHIP_CARRIZO:
	case CHIP_STONEY:
	case CHIP_POLARIS11:
	case CHIP_POLARIS10:
	case CHIP_POLARIS12:
	case CHIP_VEGAM:
	case CHIP_VEGA10:
	case CHIP_VEGA12:
	case CHIP_VEGA20:
	case CHIP_NAVI10:
	case CHIP_NAVI14:
	case CHIP_RENOIR:
	case CHIP_SIENNA_CICHLID:
	case CHIP_NAVY_FLOUNDER:
	case CHIP_DIMGREY_CAVEFISH:
	case CHIP_VANGOGH:
		return 0;
	case CHIP_NAVI12:
		fw_name_dmcu = FIRMWARE_NAVI12_DMCU;
		break;
	case CHIP_RAVEN:
		if (ASICREV_IS_PICASSO(adev->external_rev_id))
			fw_name_dmcu = FIRMWARE_RAVEN_DMCU;
		else if (ASICREV_IS_RAVEN2(adev->external_rev_id))
			fw_name_dmcu = FIRMWARE_RAVEN_DMCU;
		else
			return 0;
		break;
	default:
		DRM_ERROR("Unsupported ASIC type: 0x%X\n", adev->asic_type);
		return -EINVAL;
	}

	if (adev->firmware.load_type != AMDGPU_FW_LOAD_PSP) {
		DRM_DEBUG_KMS("dm: DMCU firmware not supported on direct or SMU loading\n");
		return 0;
	}

	r = request_firmware_direct(&adev->dm.fw_dmcu, fw_name_dmcu, adev->dev);
	if (r == -ENOENT) {
		/* DMCU firmware is not necessary, so don't raise a fuss if it's missing */
		DRM_DEBUG_KMS("dm: DMCU firmware not found\n");
		adev->dm.fw_dmcu = NULL;
		return 0;
	}
	if (r) {
		dev_err(adev->dev, "amdgpu_dm: Can't load firmware \"%s\"\n",
			fw_name_dmcu);
		return r;
	}

	r = amdgpu_ucode_validate(adev->dm.fw_dmcu);
	if (r) {
		dev_err(adev->dev, "amdgpu_dm: Can't validate firmware \"%s\"\n",
			fw_name_dmcu);
		release_firmware(adev->dm.fw_dmcu);
		adev->dm.fw_dmcu = NULL;
		return r;
	}

	hdr = (const struct dmcu_firmware_header_v1_0 *)adev->dm.fw_dmcu->data;
	adev->firmware.ucode[AMDGPU_UCODE_ID_DMCU_ERAM].ucode_id = AMDGPU_UCODE_ID_DMCU_ERAM;
	adev->firmware.ucode[AMDGPU_UCODE_ID_DMCU_ERAM].fw = adev->dm.fw_dmcu;
	adev->firmware.fw_size +=
		ALIGN(le32_to_cpu(hdr->header.ucode_size_bytes) - le32_to_cpu(hdr->intv_size_bytes), PAGE_SIZE);

	adev->firmware.ucode[AMDGPU_UCODE_ID_DMCU_INTV].ucode_id = AMDGPU_UCODE_ID_DMCU_INTV;
	adev->firmware.ucode[AMDGPU_UCODE_ID_DMCU_INTV].fw = adev->dm.fw_dmcu;
	adev->firmware.fw_size +=
		ALIGN(le32_to_cpu(hdr->intv_size_bytes), PAGE_SIZE);

	adev->dm.dmcu_fw_version = le32_to_cpu(hdr->header.ucode_version);

	DRM_DEBUG_KMS("PSP loading DMCU firmware\n");

	return 0;
}

static uint32_t amdgpu_dm_dmub_reg_read(void *ctx, uint32_t address)
{
	struct amdgpu_device *adev = ctx;

	return dm_read_reg(adev->dm.dc->ctx, address);
}

static void amdgpu_dm_dmub_reg_write(void *ctx, uint32_t address,
				     uint32_t value)
{
	struct amdgpu_device *adev = ctx;

	return dm_write_reg(adev->dm.dc->ctx, address, value);
}

static int dm_dmub_sw_init(struct amdgpu_device *adev)
{
	struct dmub_srv_create_params create_params;
	struct dmub_srv_region_params region_params;
	struct dmub_srv_region_info region_info;
	struct dmub_srv_fb_params fb_params;
	struct dmub_srv_fb_info *fb_info;
	struct dmub_srv *dmub_srv;
	const struct dmcub_firmware_header_v1_0 *hdr;
	const char *fw_name_dmub;
	enum dmub_asic dmub_asic;
	enum dmub_status status;
	int r;

	switch (adev->asic_type) {
	case CHIP_RENOIR:
		dmub_asic = DMUB_ASIC_DCN21;
		fw_name_dmub = FIRMWARE_RENOIR_DMUB;
		if (ASICREV_IS_GREEN_SARDINE(adev->external_rev_id))
			fw_name_dmub = FIRMWARE_GREEN_SARDINE_DMUB;
		break;
	case CHIP_SIENNA_CICHLID:
		dmub_asic = DMUB_ASIC_DCN30;
		fw_name_dmub = FIRMWARE_SIENNA_CICHLID_DMUB;
		break;
	case CHIP_NAVY_FLOUNDER:
		dmub_asic = DMUB_ASIC_DCN30;
		fw_name_dmub = FIRMWARE_NAVY_FLOUNDER_DMUB;
		break;
	case CHIP_VANGOGH:
		dmub_asic = DMUB_ASIC_DCN301;
		fw_name_dmub = FIRMWARE_VANGOGH_DMUB;
		break;
	case CHIP_DIMGREY_CAVEFISH:
		dmub_asic = DMUB_ASIC_DCN302;
		fw_name_dmub = FIRMWARE_DIMGREY_CAVEFISH_DMUB;
		break;

	default:
		/* ASIC doesn't support DMUB. */
		return 0;
	}

	r = request_firmware_direct(&adev->dm.dmub_fw, fw_name_dmub, adev->dev);
	if (r) {
		DRM_ERROR("DMUB firmware loading failed: %d\n", r);
		return 0;
	}

	r = amdgpu_ucode_validate(adev->dm.dmub_fw);
	if (r) {
		DRM_ERROR("Couldn't validate DMUB firmware: %d\n", r);
		return 0;
	}

	hdr = (const struct dmcub_firmware_header_v1_0 *)adev->dm.dmub_fw->data;

	if (adev->firmware.load_type == AMDGPU_FW_LOAD_PSP) {
		adev->firmware.ucode[AMDGPU_UCODE_ID_DMCUB].ucode_id =
			AMDGPU_UCODE_ID_DMCUB;
		adev->firmware.ucode[AMDGPU_UCODE_ID_DMCUB].fw =
			adev->dm.dmub_fw;
		adev->firmware.fw_size +=
			ALIGN(le32_to_cpu(hdr->inst_const_bytes), PAGE_SIZE);

		DRM_INFO("Loading DMUB firmware via PSP: version=0x%08X\n",
			 adev->dm.dmcub_fw_version);
	}

	adev->dm.dmcub_fw_version = le32_to_cpu(hdr->header.ucode_version);

	adev->dm.dmub_srv = kzalloc(sizeof(*adev->dm.dmub_srv), GFP_KERNEL);
	dmub_srv = adev->dm.dmub_srv;

	if (!dmub_srv) {
		DRM_ERROR("Failed to allocate DMUB service!\n");
		return -ENOMEM;
	}

	memset(&create_params, 0, sizeof(create_params));
	create_params.user_ctx = adev;
	create_params.funcs.reg_read = amdgpu_dm_dmub_reg_read;
	create_params.funcs.reg_write = amdgpu_dm_dmub_reg_write;
	create_params.asic = dmub_asic;

	/* Create the DMUB service. */
	status = dmub_srv_create(dmub_srv, &create_params);
	if (status != DMUB_STATUS_OK) {
		DRM_ERROR("Error creating DMUB service: %d\n", status);
		return -EINVAL;
	}

	/* Calculate the size of all the regions for the DMUB service. */
	memset(&region_params, 0, sizeof(region_params));

	region_params.inst_const_size = le32_to_cpu(hdr->inst_const_bytes) -
					PSP_HEADER_BYTES - PSP_FOOTER_BYTES;
	region_params.bss_data_size = le32_to_cpu(hdr->bss_data_bytes);
	region_params.vbios_size = adev->bios_size;
	region_params.fw_bss_data = region_params.bss_data_size ?
		adev->dm.dmub_fw->data +
		le32_to_cpu(hdr->header.ucode_array_offset_bytes) +
		le32_to_cpu(hdr->inst_const_bytes) : NULL;
	region_params.fw_inst_const =
		adev->dm.dmub_fw->data +
		le32_to_cpu(hdr->header.ucode_array_offset_bytes) +
		PSP_HEADER_BYTES;

	status = dmub_srv_calc_region_info(dmub_srv, &region_params,
					   &region_info);

	if (status != DMUB_STATUS_OK) {
		DRM_ERROR("Error calculating DMUB region info: %d\n", status);
		return -EINVAL;
	}

	/*
	 * Allocate a framebuffer based on the total size of all the regions.
	 * TODO: Move this into GART.
	 */
	r = amdgpu_bo_create_kernel(adev, region_info.fb_size, PAGE_SIZE,
				    AMDGPU_GEM_DOMAIN_VRAM, &adev->dm.dmub_bo,
				    &adev->dm.dmub_bo_gpu_addr,
				    &adev->dm.dmub_bo_cpu_addr);
	if (r)
		return r;

	/* Rebase the regions on the framebuffer address. */
	memset(&fb_params, 0, sizeof(fb_params));
	fb_params.cpu_addr = adev->dm.dmub_bo_cpu_addr;
	fb_params.gpu_addr = adev->dm.dmub_bo_gpu_addr;
	fb_params.region_info = &region_info;

	adev->dm.dmub_fb_info =
		kzalloc(sizeof(*adev->dm.dmub_fb_info), GFP_KERNEL);
	fb_info = adev->dm.dmub_fb_info;

	if (!fb_info) {
		DRM_ERROR(
			"Failed to allocate framebuffer info for DMUB service!\n");
		return -ENOMEM;
	}

	status = dmub_srv_calc_fb_info(dmub_srv, &fb_params, fb_info);
	if (status != DMUB_STATUS_OK) {
		DRM_ERROR("Error calculating DMUB FB info: %d\n", status);
		return -EINVAL;
	}

	return 0;
}

static int dm_sw_init(void *handle)
{
	struct amdgpu_device *adev = (struct amdgpu_device *)handle;
	int r;

	r = dm_dmub_sw_init(adev);
	if (r)
		return r;

	return load_dmcu_fw(adev);
}

static int dm_sw_fini(void *handle)
{
	struct amdgpu_device *adev = (struct amdgpu_device *)handle;

	kfree(adev->dm.dmub_fb_info);
	adev->dm.dmub_fb_info = NULL;

	if (adev->dm.dmub_srv) {
		dmub_srv_destroy(adev->dm.dmub_srv);
		adev->dm.dmub_srv = NULL;
	}

	release_firmware(adev->dm.dmub_fw);
	adev->dm.dmub_fw = NULL;

	release_firmware(adev->dm.fw_dmcu);
	adev->dm.fw_dmcu = NULL;

	return 0;
}

static int detect_mst_link_for_all_connectors(struct drm_device *dev)
{
	struct amdgpu_dm_connector *aconnector;
	struct drm_connector *connector;
	struct drm_connector_list_iter iter;
	int ret = 0;

	drm_connector_list_iter_begin(dev, &iter);
	drm_for_each_connector_iter(connector, &iter) {
		aconnector = to_amdgpu_dm_connector(connector);
		if (aconnector->dc_link->type == dc_connection_mst_branch &&
		    aconnector->mst_mgr.aux) {
			DRM_DEBUG_DRIVER("DM_MST: starting TM on aconnector: %p [id: %d]\n",
					 aconnector,
					 aconnector->base.base.id);

			ret = drm_dp_mst_topology_mgr_set_mst(&aconnector->mst_mgr, true);
			if (ret < 0) {
				DRM_ERROR("DM_MST: Failed to start MST\n");
				aconnector->dc_link->type =
					dc_connection_single;
				break;
			}
		}
	}
	drm_connector_list_iter_end(&iter);

	return ret;
}

static int dm_late_init(void *handle)
{
	struct amdgpu_device *adev = (struct amdgpu_device *)handle;

	struct dmcu_iram_parameters params;
	unsigned int linear_lut[16];
	int i;
	struct dmcu *dmcu = NULL;
	bool ret = true;

	dmcu = adev->dm.dc->res_pool->dmcu;

	for (i = 0; i < 16; i++)
		linear_lut[i] = 0xFFFF * i / 15;

	params.set = 0;
	params.backlight_ramping_start = 0xCCCC;
	params.backlight_ramping_reduction = 0xCCCCCCCC;
	params.backlight_lut_array_size = 16;
	params.backlight_lut_array = linear_lut;

	/* Min backlight level after ABM reduction,  Don't allow below 1%
	 * 0xFFFF x 0.01 = 0x28F
	 */
	params.min_abm_backlight = 0x28F;

	/* In the case where abm is implemented on dmcub,
	 * dmcu object will be null.
	 * ABM 2.4 and up are implemented on dmcub.
	 */
	if (dmcu)
		ret = dmcu_load_iram(dmcu, params);
	else if (adev->dm.dc->ctx->dmub_srv)
		ret = dmub_init_abm_config(adev->dm.dc->res_pool, params);

	if (!ret)
		return -EINVAL;

	return detect_mst_link_for_all_connectors(adev_to_drm(adev));
}

static void s3_handle_mst(struct drm_device *dev, bool suspend)
{
	struct amdgpu_dm_connector *aconnector;
	struct drm_connector *connector;
	struct drm_connector_list_iter iter;
	struct drm_dp_mst_topology_mgr *mgr;
	int ret;
	bool need_hotplug = false;

	drm_connector_list_iter_begin(dev, &iter);
	drm_for_each_connector_iter(connector, &iter) {
		aconnector = to_amdgpu_dm_connector(connector);
		if (aconnector->dc_link->type != dc_connection_mst_branch ||
		    aconnector->mst_port)
			continue;

		mgr = &aconnector->mst_mgr;

		if (suspend) {
			drm_dp_mst_topology_mgr_suspend(mgr);
		} else {
			ret = drm_dp_mst_topology_mgr_resume(mgr, true);
			if (ret < 0) {
				drm_dp_mst_topology_mgr_set_mst(mgr, false);
				need_hotplug = true;
			}
		}
	}
	drm_connector_list_iter_end(&iter);

	if (need_hotplug)
		drm_kms_helper_hotplug_event(dev);
}

static int amdgpu_dm_smu_write_watermarks_table(struct amdgpu_device *adev)
{
	struct smu_context *smu = &adev->smu;
	int ret = 0;

	if (!is_support_sw_smu(adev))
		return 0;

	/* This interface is for dGPU Navi1x.Linux dc-pplib interface depends
	 * on window driver dc implementation.
	 * For Navi1x, clock settings of dcn watermarks are fixed. the settings
	 * should be passed to smu during boot up and resume from s3.
	 * boot up: dc calculate dcn watermark clock settings within dc_create,
	 * dcn20_resource_construct
	 * then call pplib functions below to pass the settings to smu:
	 * smu_set_watermarks_for_clock_ranges
	 * smu_set_watermarks_table
	 * navi10_set_watermarks_table
	 * smu_write_watermarks_table
	 *
	 * For Renoir, clock settings of dcn watermark are also fixed values.
	 * dc has implemented different flow for window driver:
	 * dc_hardware_init / dc_set_power_state
	 * dcn10_init_hw
	 * notify_wm_ranges
	 * set_wm_ranges
	 * -- Linux
	 * smu_set_watermarks_for_clock_ranges
	 * renoir_set_watermarks_table
	 * smu_write_watermarks_table
	 *
	 * For Linux,
	 * dc_hardware_init -> amdgpu_dm_init
	 * dc_set_power_state --> dm_resume
	 *
	 * therefore, this function apply to navi10/12/14 but not Renoir
	 * *
	 */
	switch(adev->asic_type) {
	case CHIP_NAVI10:
	case CHIP_NAVI14:
	case CHIP_NAVI12:
		break;
	default:
		return 0;
	}

	ret = smu_write_watermarks_table(smu);
	if (ret) {
		DRM_ERROR("Failed to update WMTABLE!\n");
		return ret;
	}

	return 0;
}

/**
 * dm_hw_init() - Initialize DC device
 * @handle: The base driver device containing the amdgpu_dm device.
 *
 * Initialize the &struct amdgpu_display_manager device. This involves calling
 * the initializers of each DM component, then populating the struct with them.
 *
 * Although the function implies hardware initialization, both hardware and
 * software are initialized here. Splitting them out to their relevant init
 * hooks is a future TODO item.
 *
 * Some notable things that are initialized here:
 *
 * - Display Core, both software and hardware
 * - DC modules that we need (freesync and color management)
 * - DRM software states
 * - Interrupt sources and handlers
 * - Vblank support
 * - Debug FS entries, if enabled
 */
static int dm_hw_init(void *handle)
{
	struct amdgpu_device *adev = (struct amdgpu_device *)handle;
	/* Create DAL display manager */
	amdgpu_dm_init(adev);
	amdgpu_dm_hpd_init(adev);

	return 0;
}

/**
 * dm_hw_fini() - Teardown DC device
 * @handle: The base driver device containing the amdgpu_dm device.
 *
 * Teardown components within &struct amdgpu_display_manager that require
 * cleanup. This involves cleaning up the DRM device, DC, and any modules that
 * were loaded. Also flush IRQ workqueues and disable them.
 */
static int dm_hw_fini(void *handle)
{
	struct amdgpu_device *adev = (struct amdgpu_device *)handle;

	amdgpu_dm_hpd_fini(adev);

	amdgpu_dm_irq_fini(adev);
	amdgpu_dm_fini(adev);
	return 0;
}


static int dm_enable_vblank(struct drm_crtc *crtc);
static void dm_disable_vblank(struct drm_crtc *crtc);

static void dm_gpureset_toggle_interrupts(struct amdgpu_device *adev,
				 struct dc_state *state, bool enable)
{
	enum dc_irq_source irq_source;
	struct amdgpu_crtc *acrtc;
	int rc = -EBUSY;
	int i = 0;

	for (i = 0; i < state->stream_count; i++) {
		acrtc = get_crtc_by_otg_inst(
				adev, state->stream_status[i].primary_otg_inst);

		if (acrtc && state->stream_status[i].plane_count != 0) {
			irq_source = IRQ_TYPE_PFLIP + acrtc->otg_inst;
			rc = dc_interrupt_set(adev->dm.dc, irq_source, enable) ? 0 : -EBUSY;
			DRM_DEBUG("crtc %d - vupdate irq %sabling: r=%d\n",
				  acrtc->crtc_id, enable ? "en" : "dis", rc);
			if (rc)
				DRM_WARN("Failed to %s pflip interrupts\n",
					 enable ? "enable" : "disable");

			if (enable) {
				rc = dm_enable_vblank(&acrtc->base);
				if (rc)
					DRM_WARN("Failed to enable vblank interrupts\n");
			} else {
				dm_disable_vblank(&acrtc->base);
			}

		}
	}

}

static enum dc_status amdgpu_dm_commit_zero_streams(struct dc *dc)
{
	struct dc_state *context = NULL;
	enum dc_status res = DC_ERROR_UNEXPECTED;
	int i;
	struct dc_stream_state *del_streams[MAX_PIPES];
	int del_streams_count = 0;

	memset(del_streams, 0, sizeof(del_streams));

	context = dc_create_state(dc);
	if (context == NULL)
		goto context_alloc_fail;

	dc_resource_state_copy_construct_current(dc, context);

	/* First remove from context all streams */
	for (i = 0; i < context->stream_count; i++) {
		struct dc_stream_state *stream = context->streams[i];

		del_streams[del_streams_count++] = stream;
	}

	/* Remove all planes for removed streams and then remove the streams */
	for (i = 0; i < del_streams_count; i++) {
		if (!dc_rem_all_planes_for_stream(dc, del_streams[i], context)) {
			res = DC_FAIL_DETACH_SURFACES;
			goto fail;
		}

		res = dc_remove_stream_from_ctx(dc, context, del_streams[i]);
		if (res != DC_OK)
			goto fail;
	}


	res = dc_validate_global_state(dc, context, false);

	if (res != DC_OK) {
		DRM_ERROR("%s:resource validation failed, dc_status:%d\n", __func__, res);
		goto fail;
	}

	res = dc_commit_state(dc, context);

fail:
	dc_release_state(context);

context_alloc_fail:
	return res;
}

static int dm_suspend(void *handle)
{
	struct amdgpu_device *adev = handle;
	struct amdgpu_display_manager *dm = &adev->dm;
	int ret = 0;

	if (amdgpu_in_reset(adev)) {
		mutex_lock(&dm->dc_lock);

#if defined(CONFIG_DRM_AMD_DC_DCN)
		dc_allow_idle_optimizations(adev->dm.dc, false);
#endif

		dm->cached_dc_state = dc_copy_state(dm->dc->current_state);

		dm_gpureset_toggle_interrupts(adev, dm->cached_dc_state, false);

		amdgpu_dm_commit_zero_streams(dm->dc);

		amdgpu_dm_irq_suspend(adev);

		return ret;
	}

#ifdef CONFIG_DRM_AMD_SECURE_DISPLAY
	amdgpu_dm_crtc_secure_display_suspend(adev);
#endif
	WARN_ON(adev->dm.cached_state);
	adev->dm.cached_state = drm_atomic_helper_suspend(adev_to_drm(adev));

	s3_handle_mst(adev_to_drm(adev), true);

	amdgpu_dm_irq_suspend(adev);


	dc_set_power_state(dm->dc, DC_ACPI_CM_POWER_STATE_D3);

	return 0;
}

static struct amdgpu_dm_connector *
amdgpu_dm_find_first_crtc_matching_connector(struct drm_atomic_state *state,
					     struct drm_crtc *crtc)
{
	uint32_t i;
	struct drm_connector_state *new_con_state;
	struct drm_connector *connector;
	struct drm_crtc *crtc_from_state;

	for_each_new_connector_in_state(state, connector, new_con_state, i) {
		crtc_from_state = new_con_state->crtc;

		if (crtc_from_state == crtc)
			return to_amdgpu_dm_connector(connector);
	}

	return NULL;
}

static void emulated_link_detect(struct dc_link *link)
{
	struct dc_sink_init_data sink_init_data = { 0 };
	struct display_sink_capability sink_caps = { 0 };
	enum dc_edid_status edid_status;
	struct dc_context *dc_ctx = link->ctx;
	struct dc_sink *sink = NULL;
	struct dc_sink *prev_sink = NULL;

	link->type = dc_connection_none;
	prev_sink = link->local_sink;

	if (prev_sink)
		dc_sink_release(prev_sink);

	switch (link->connector_signal) {
	case SIGNAL_TYPE_HDMI_TYPE_A: {
		sink_caps.transaction_type = DDC_TRANSACTION_TYPE_I2C;
		sink_caps.signal = SIGNAL_TYPE_HDMI_TYPE_A;
		break;
	}

	case SIGNAL_TYPE_DVI_SINGLE_LINK: {
		sink_caps.transaction_type = DDC_TRANSACTION_TYPE_I2C;
		sink_caps.signal = SIGNAL_TYPE_DVI_SINGLE_LINK;
		break;
	}

	case SIGNAL_TYPE_DVI_DUAL_LINK: {
		sink_caps.transaction_type = DDC_TRANSACTION_TYPE_I2C;
		sink_caps.signal = SIGNAL_TYPE_DVI_DUAL_LINK;
		break;
	}

	case SIGNAL_TYPE_LVDS: {
		sink_caps.transaction_type = DDC_TRANSACTION_TYPE_I2C;
		sink_caps.signal = SIGNAL_TYPE_LVDS;
		break;
	}

	case SIGNAL_TYPE_EDP: {
		sink_caps.transaction_type =
			DDC_TRANSACTION_TYPE_I2C_OVER_AUX;
		sink_caps.signal = SIGNAL_TYPE_EDP;
		break;
	}

	case SIGNAL_TYPE_DISPLAY_PORT: {
		sink_caps.transaction_type =
			DDC_TRANSACTION_TYPE_I2C_OVER_AUX;
		sink_caps.signal = SIGNAL_TYPE_VIRTUAL;
		break;
	}

	default:
		DC_ERROR("Invalid connector type! signal:%d\n",
			link->connector_signal);
		return;
	}

	sink_init_data.link = link;
	sink_init_data.sink_signal = sink_caps.signal;

	sink = dc_sink_create(&sink_init_data);
	if (!sink) {
		DC_ERROR("Failed to create sink!\n");
		return;
	}

	/* dc_sink_create returns a new reference */
	link->local_sink = sink;

	edid_status = dm_helpers_read_local_edid(
			link->ctx,
			link,
			sink);

	if (edid_status != EDID_OK)
		DC_ERROR("Failed to read EDID");

}

static void dm_gpureset_commit_state(struct dc_state *dc_state,
				     struct amdgpu_display_manager *dm)
{
	struct {
		struct dc_surface_update surface_updates[MAX_SURFACES];
		struct dc_plane_info plane_infos[MAX_SURFACES];
		struct dc_scaling_info scaling_infos[MAX_SURFACES];
		struct dc_flip_addrs flip_addrs[MAX_SURFACES];
		struct dc_stream_update stream_update;
	} * bundle;
	int k, m;

	bundle = kzalloc(sizeof(*bundle), GFP_KERNEL);

	if (!bundle) {
		dm_error("Failed to allocate update bundle\n");
		goto cleanup;
	}

	for (k = 0; k < dc_state->stream_count; k++) {
		bundle->stream_update.stream = dc_state->streams[k];

		for (m = 0; m < dc_state->stream_status->plane_count; m++) {
			bundle->surface_updates[m].surface =
				dc_state->stream_status->plane_states[m];
			bundle->surface_updates[m].surface->force_full_update =
				true;
		}
		dc_commit_updates_for_stream(
			dm->dc, bundle->surface_updates,
			dc_state->stream_status->plane_count,
			dc_state->streams[k], &bundle->stream_update, dc_state);
	}

cleanup:
	kfree(bundle);

	return;
}

static void dm_set_dpms_off(struct dc_link *link)
{
	struct dc_stream_state *stream_state;
	struct amdgpu_dm_connector *aconnector = link->priv;
	struct amdgpu_device *adev = drm_to_adev(aconnector->base.dev);
	struct dc_stream_update stream_update;
	bool dpms_off = true;

	memset(&stream_update, 0, sizeof(stream_update));
	stream_update.dpms_off = &dpms_off;

	mutex_lock(&adev->dm.dc_lock);
	stream_state = dc_stream_find_from_link(link);

	if (stream_state == NULL) {
		DRM_DEBUG_DRIVER("Error finding stream state associated with link!\n");
		mutex_unlock(&adev->dm.dc_lock);
		return;
	}

	stream_update.stream = stream_state;
	dc_commit_updates_for_stream(stream_state->ctx->dc, NULL, 0,
				     stream_state, &stream_update,
				     stream_state->ctx->dc->current_state);
	mutex_unlock(&adev->dm.dc_lock);
}

static int dm_resume(void *handle)
{
	struct amdgpu_device *adev = handle;
	struct drm_device *ddev = adev_to_drm(adev);
	struct amdgpu_display_manager *dm = &adev->dm;
	struct amdgpu_dm_connector *aconnector;
	struct drm_connector *connector;
	struct drm_connector_list_iter iter;
	struct drm_crtc *crtc;
	struct drm_crtc_state *new_crtc_state;
	struct dm_crtc_state *dm_new_crtc_state;
	struct drm_plane *plane;
	struct drm_plane_state *new_plane_state;
	struct dm_plane_state *dm_new_plane_state;
	struct dm_atomic_state *dm_state = to_dm_atomic_state(dm->atomic_obj.state);
	enum dc_connection_type new_connection_type = dc_connection_none;
	struct dc_state *dc_state;
	int i, r, j;

	if (amdgpu_in_reset(adev)) {
		dc_state = dm->cached_dc_state;

		r = dm_dmub_hw_init(adev);
		if (r)
			DRM_ERROR("DMUB interface failed to initialize: status=%d\n", r);

		dc_set_power_state(dm->dc, DC_ACPI_CM_POWER_STATE_D0);
		dc_resume(dm->dc);

		amdgpu_dm_irq_resume_early(adev);

		for (i = 0; i < dc_state->stream_count; i++) {
			dc_state->streams[i]->mode_changed = true;
			for (j = 0; j < dc_state->stream_status->plane_count; j++) {
				dc_state->stream_status->plane_states[j]->update_flags.raw
					= 0xffffffff;
			}
		}

		WARN_ON(!dc_commit_state(dm->dc, dc_state));

		dm_gpureset_commit_state(dm->cached_dc_state, dm);

		dm_gpureset_toggle_interrupts(adev, dm->cached_dc_state, true);

		dc_release_state(dm->cached_dc_state);
		dm->cached_dc_state = NULL;

		amdgpu_dm_irq_resume_late(adev);

		mutex_unlock(&dm->dc_lock);

		return 0;
	}
	/* Recreate dc_state - DC invalidates it when setting power state to S3. */
	dc_release_state(dm_state->context);
	dm_state->context = dc_create_state(dm->dc);
	/* TODO: Remove dc_state->dccg, use dc->dccg directly. */
	dc_resource_state_construct(dm->dc, dm_state->context);

	/* Before powering on DC we need to re-initialize DMUB. */
	r = dm_dmub_hw_init(adev);
	if (r)
		DRM_ERROR("DMUB interface failed to initialize: status=%d\n", r);

	/* power on hardware */
	dc_set_power_state(dm->dc, DC_ACPI_CM_POWER_STATE_D0);

	/* program HPD filter */
	dc_resume(dm->dc);

	/*
	 * early enable HPD Rx IRQ, should be done before set mode as short
	 * pulse interrupts are used for MST
	 */
	amdgpu_dm_irq_resume_early(adev);

	/* On resume we need to rewrite the MSTM control bits to enable MST*/
	s3_handle_mst(ddev, false);

	/* Do detection*/
	drm_connector_list_iter_begin(ddev, &iter);
	drm_for_each_connector_iter(connector, &iter) {
		aconnector = to_amdgpu_dm_connector(connector);

		/*
		 * this is the case when traversing through already created
		 * MST connectors, should be skipped
		 */
		if (aconnector->mst_port)
			continue;

		mutex_lock(&aconnector->hpd_lock);
		if (!dc_link_detect_sink(aconnector->dc_link, &new_connection_type))
			DRM_ERROR("KMS: Failed to detect connector\n");

		if (aconnector->base.force && new_connection_type == dc_connection_none)
			emulated_link_detect(aconnector->dc_link);
		else
			dc_link_detect(aconnector->dc_link, DETECT_REASON_HPD);

		if (aconnector->fake_enable && aconnector->dc_link->local_sink)
			aconnector->fake_enable = false;

		if (aconnector->dc_sink)
			dc_sink_release(aconnector->dc_sink);
		aconnector->dc_sink = NULL;
		amdgpu_dm_update_connector_after_detect(aconnector);
		mutex_unlock(&aconnector->hpd_lock);
	}
	drm_connector_list_iter_end(&iter);

	/* Force mode set in atomic commit */
	for_each_new_crtc_in_state(dm->cached_state, crtc, new_crtc_state, i)
		new_crtc_state->active_changed = true;

	/*
	 * atomic_check is expected to create the dc states. We need to release
	 * them here, since they were duplicated as part of the suspend
	 * procedure.
	 */
	for_each_new_crtc_in_state(dm->cached_state, crtc, new_crtc_state, i) {
		dm_new_crtc_state = to_dm_crtc_state(new_crtc_state);
		if (dm_new_crtc_state->stream) {
			WARN_ON(kref_read(&dm_new_crtc_state->stream->refcount) > 1);
			dc_stream_release(dm_new_crtc_state->stream);
			dm_new_crtc_state->stream = NULL;
		}
	}

	for_each_new_plane_in_state(dm->cached_state, plane, new_plane_state, i) {
		dm_new_plane_state = to_dm_plane_state(new_plane_state);
		if (dm_new_plane_state->dc_state) {
			WARN_ON(kref_read(&dm_new_plane_state->dc_state->refcount) > 1);
			dc_plane_state_release(dm_new_plane_state->dc_state);
			dm_new_plane_state->dc_state = NULL;
		}
	}

	drm_atomic_helper_resume(ddev, dm->cached_state);

	dm->cached_state = NULL;

#ifdef CONFIG_DRM_AMD_SECURE_DISPLAY
	amdgpu_dm_crtc_secure_display_resume(adev);
#endif

	amdgpu_dm_irq_resume_late(adev);

	amdgpu_dm_smu_write_watermarks_table(adev);

	return 0;
}

/**
 * DOC: DM Lifecycle
 *
 * DM (and consequently DC) is registered in the amdgpu base driver as a IP
 * block. When CONFIG_DRM_AMD_DC is enabled, the DM device IP block is added to
 * the base driver's device list to be initialized and torn down accordingly.
 *
 * The functions to do so are provided as hooks in &struct amd_ip_funcs.
 */

static const struct amd_ip_funcs amdgpu_dm_funcs = {
	.name = "dm",
	.early_init = dm_early_init,
	.late_init = dm_late_init,
	.sw_init = dm_sw_init,
	.sw_fini = dm_sw_fini,
	.hw_init = dm_hw_init,
	.hw_fini = dm_hw_fini,
	.suspend = dm_suspend,
	.resume = dm_resume,
	.is_idle = dm_is_idle,
	.wait_for_idle = dm_wait_for_idle,
	.check_soft_reset = dm_check_soft_reset,
	.soft_reset = dm_soft_reset,
	.set_clockgating_state = dm_set_clockgating_state,
	.set_powergating_state = dm_set_powergating_state,
};

const struct amdgpu_ip_block_version dm_ip_block =
{
	.type = AMD_IP_BLOCK_TYPE_DCE,
	.major = 1,
	.minor = 0,
	.rev = 0,
	.funcs = &amdgpu_dm_funcs,
};


/**
 * DOC: atomic
 *
 * *WIP*
 */

static const struct drm_mode_config_funcs amdgpu_dm_mode_funcs = {
	.fb_create = amdgpu_display_user_framebuffer_create,
	.get_format_info = amd_get_format_info,
	.output_poll_changed = drm_fb_helper_output_poll_changed,
	.atomic_check = amdgpu_dm_atomic_check,
	.atomic_commit = drm_atomic_helper_commit,
};

static struct drm_mode_config_helper_funcs amdgpu_dm_mode_config_helperfuncs = {
	.atomic_commit_tail = amdgpu_dm_atomic_commit_tail
};

static void update_connector_ext_caps(struct amdgpu_dm_connector *aconnector)
{
	u32 max_cll, min_cll, max, min, q, r;
	struct amdgpu_dm_backlight_caps *caps;
	struct amdgpu_display_manager *dm;
	struct drm_connector *conn_base;
	struct amdgpu_device *adev;
	struct dc_link *link = NULL;
	static const u8 pre_computed_values[] = {
		50, 51, 52, 53, 55, 56, 57, 58, 59, 61, 62, 63, 65, 66, 68, 69,
		71, 72, 74, 75, 77, 79, 81, 82, 84, 86, 88, 90, 92, 94, 96, 98};

	if (!aconnector || !aconnector->dc_link)
		return;

	link = aconnector->dc_link;
	if (link->connector_signal != SIGNAL_TYPE_EDP)
		return;

	conn_base = &aconnector->base;
	adev = drm_to_adev(conn_base->dev);
	dm = &adev->dm;
	caps = &dm->backlight_caps;
	caps->ext_caps = &aconnector->dc_link->dpcd_sink_ext_caps;
	caps->aux_support = false;
	max_cll = conn_base->hdr_sink_metadata.hdmi_type1.max_cll;
	min_cll = conn_base->hdr_sink_metadata.hdmi_type1.min_cll;

	if (caps->ext_caps->bits.oled == 1 ||
	    caps->ext_caps->bits.sdr_aux_backlight_control == 1 ||
	    caps->ext_caps->bits.hdr_aux_backlight_control == 1)
		caps->aux_support = true;

	if (amdgpu_backlight == 0)
		caps->aux_support = false;
	else if (amdgpu_backlight == 1)
		caps->aux_support = true;

	/* From the specification (CTA-861-G), for calculating the maximum
	 * luminance we need to use:
	 *	Luminance = 50*2**(CV/32)
	 * Where CV is a one-byte value.
	 * For calculating this expression we may need float point precision;
	 * to avoid this complexity level, we take advantage that CV is divided
	 * by a constant. From the Euclids division algorithm, we know that CV
	 * can be written as: CV = 32*q + r. Next, we replace CV in the
	 * Luminance expression and get 50*(2**q)*(2**(r/32)), hence we just
	 * need to pre-compute the value of r/32. For pre-computing the values
	 * We just used the following Ruby line:
	 *	(0...32).each {|cv| puts (50*2**(cv/32.0)).round}
	 * The results of the above expressions can be verified at
	 * pre_computed_values.
	 */
	q = max_cll >> 5;
	r = max_cll % 32;
	max = (1 << q) * pre_computed_values[r];

	// min luminance: maxLum * (CV/255)^2 / 100
	q = DIV_ROUND_CLOSEST(min_cll, 255);
	min = max * DIV_ROUND_CLOSEST((q * q), 100);

	caps->aux_max_input_signal = max;
	caps->aux_min_input_signal = min;
}

void amdgpu_dm_update_connector_after_detect(
		struct amdgpu_dm_connector *aconnector)
{
	struct drm_connector *connector = &aconnector->base;
	struct drm_device *dev = connector->dev;
	struct dc_sink *sink;

	/* MST handled by drm_mst framework */
	if (aconnector->mst_mgr.mst_state == true)
		return;

	sink = aconnector->dc_link->local_sink;
	if (sink)
		dc_sink_retain(sink);

	/*
	 * Edid mgmt connector gets first update only in mode_valid hook and then
	 * the connector sink is set to either fake or physical sink depends on link status.
	 * Skip if already done during boot.
	 */
	if (aconnector->base.force != DRM_FORCE_UNSPECIFIED
			&& aconnector->dc_em_sink) {

		/*
		 * For S3 resume with headless use eml_sink to fake stream
		 * because on resume connector->sink is set to NULL
		 */
		mutex_lock(&dev->mode_config.mutex);

		if (sink) {
			if (aconnector->dc_sink) {
				amdgpu_dm_update_freesync_caps(connector, NULL);
				/*
				 * retain and release below are used to
				 * bump up refcount for sink because the link doesn't point
				 * to it anymore after disconnect, so on next crtc to connector
				 * reshuffle by UMD we will get into unwanted dc_sink release
				 */
				dc_sink_release(aconnector->dc_sink);
			}
			aconnector->dc_sink = sink;
			dc_sink_retain(aconnector->dc_sink);
			amdgpu_dm_update_freesync_caps(connector,
					aconnector->edid);
		} else {
			amdgpu_dm_update_freesync_caps(connector, NULL);
			if (!aconnector->dc_sink) {
				aconnector->dc_sink = aconnector->dc_em_sink;
				dc_sink_retain(aconnector->dc_sink);
			}
		}

		mutex_unlock(&dev->mode_config.mutex);

		if (sink)
			dc_sink_release(sink);
		return;
	}

	/*
	 * TODO: temporary guard to look for proper fix
	 * if this sink is MST sink, we should not do anything
	 */
	if (sink && sink->sink_signal == SIGNAL_TYPE_DISPLAY_PORT_MST) {
		dc_sink_release(sink);
		return;
	}

	if (aconnector->dc_sink == sink) {
		/*
		 * We got a DP short pulse (Link Loss, DP CTS, etc...).
		 * Do nothing!!
		 */
		DRM_DEBUG_DRIVER("DCHPD: connector_id=%d: dc_sink didn't change.\n",
				aconnector->connector_id);
		if (sink)
			dc_sink_release(sink);
		return;
	}

	DRM_DEBUG_DRIVER("DCHPD: connector_id=%d: Old sink=%p New sink=%p\n",
		aconnector->connector_id, aconnector->dc_sink, sink);

	mutex_lock(&dev->mode_config.mutex);

	/*
	 * 1. Update status of the drm connector
	 * 2. Send an event and let userspace tell us what to do
	 */
	if (sink) {
		/*
		 * TODO: check if we still need the S3 mode update workaround.
		 * If yes, put it here.
		 */
		if (aconnector->dc_sink) {
			amdgpu_dm_update_freesync_caps(connector, NULL);
			dc_sink_release(aconnector->dc_sink);
		}

		aconnector->dc_sink = sink;
		dc_sink_retain(aconnector->dc_sink);
		if (sink->dc_edid.length == 0) {
			aconnector->edid = NULL;
			if (aconnector->dc_link->aux_mode) {
				drm_dp_cec_unset_edid(
					&aconnector->dm_dp_aux.aux);
			}
		} else {
			aconnector->edid =
				(struct edid *)sink->dc_edid.raw_edid;

			drm_connector_update_edid_property(connector,
							   aconnector->edid);
			if (aconnector->dc_link->aux_mode)
				drm_dp_cec_set_edid(&aconnector->dm_dp_aux.aux,
						    aconnector->edid);
		}

		amdgpu_dm_update_freesync_caps(connector, aconnector->edid);
		update_connector_ext_caps(aconnector);
	} else {
		drm_dp_cec_unset_edid(&aconnector->dm_dp_aux.aux);
		amdgpu_dm_update_freesync_caps(connector, NULL);
		drm_connector_update_edid_property(connector, NULL);
		aconnector->num_modes = 0;
		dc_sink_release(aconnector->dc_sink);
		aconnector->dc_sink = NULL;
		aconnector->edid = NULL;
#ifdef CONFIG_DRM_AMD_DC_HDCP
		/* Set CP to DESIRED if it was ENABLED, so we can re-enable it again on hotplug */
		if (connector->state->content_protection == DRM_MODE_CONTENT_PROTECTION_ENABLED)
			connector->state->content_protection = DRM_MODE_CONTENT_PROTECTION_DESIRED;
#endif
	}

	mutex_unlock(&dev->mode_config.mutex);

	update_subconnector_property(aconnector);

	if (sink)
		dc_sink_release(sink);
}

static void handle_hpd_irq(void *param)
{
	struct amdgpu_dm_connector *aconnector = (struct amdgpu_dm_connector *)param;
	struct drm_connector *connector = &aconnector->base;
	struct drm_device *dev = connector->dev;
	enum dc_connection_type new_connection_type = dc_connection_none;
#ifdef CONFIG_DRM_AMD_DC_HDCP
	struct amdgpu_device *adev = drm_to_adev(dev);
	struct dm_connector_state *dm_con_state = to_dm_connector_state(connector->state);
#endif

	/*
	 * In case of failure or MST no need to update connector status or notify the OS
	 * since (for MST case) MST does this in its own context.
	 */
	mutex_lock(&aconnector->hpd_lock);

#ifdef CONFIG_DRM_AMD_DC_HDCP
	if (adev->dm.hdcp_workqueue) {
		hdcp_reset_display(adev->dm.hdcp_workqueue, aconnector->dc_link->link_index);
		dm_con_state->update_hdcp = true;
	}
#endif
	if (aconnector->fake_enable)
		aconnector->fake_enable = false;

	if (!dc_link_detect_sink(aconnector->dc_link, &new_connection_type))
		DRM_ERROR("KMS: Failed to detect connector\n");

	if (aconnector->base.force && new_connection_type == dc_connection_none) {
		emulated_link_detect(aconnector->dc_link);


		drm_modeset_lock_all(dev);
		dm_restore_drm_connector_state(dev, connector);
		drm_modeset_unlock_all(dev);

		if (aconnector->base.force == DRM_FORCE_UNSPECIFIED)
			drm_kms_helper_hotplug_event(dev);

	} else if (dc_link_detect(aconnector->dc_link, DETECT_REASON_HPD)) {
		if (new_connection_type == dc_connection_none &&
		    aconnector->dc_link->type == dc_connection_none)
			dm_set_dpms_off(aconnector->dc_link);

		amdgpu_dm_update_connector_after_detect(aconnector);

		drm_modeset_lock_all(dev);
		dm_restore_drm_connector_state(dev, connector);
		drm_modeset_unlock_all(dev);

		if (aconnector->base.force == DRM_FORCE_UNSPECIFIED)
			drm_kms_helper_hotplug_event(dev);
	}
	mutex_unlock(&aconnector->hpd_lock);

}

static void dm_handle_hpd_rx_irq(struct amdgpu_dm_connector *aconnector)
{
	uint8_t esi[DP_PSR_ERROR_STATUS - DP_SINK_COUNT_ESI] = { 0 };
	uint8_t dret;
	bool new_irq_handled = false;
	int dpcd_addr;
	int dpcd_bytes_to_read;

	const int max_process_count = 30;
	int process_count = 0;

	const struct dc_link_status *link_status = dc_link_get_status(aconnector->dc_link);

	if (link_status->dpcd_caps->dpcd_rev.raw < 0x12) {
		dpcd_bytes_to_read = DP_LANE0_1_STATUS - DP_SINK_COUNT;
		/* DPCD 0x200 - 0x201 for downstream IRQ */
		dpcd_addr = DP_SINK_COUNT;
	} else {
		dpcd_bytes_to_read = DP_PSR_ERROR_STATUS - DP_SINK_COUNT_ESI;
		/* DPCD 0x2002 - 0x2005 for downstream IRQ */
		dpcd_addr = DP_SINK_COUNT_ESI;
	}

	dret = drm_dp_dpcd_read(
		&aconnector->dm_dp_aux.aux,
		dpcd_addr,
		esi,
		dpcd_bytes_to_read);

	while (dret == dpcd_bytes_to_read &&
		process_count < max_process_count) {
		uint8_t retry;
		dret = 0;

		process_count++;

		DRM_DEBUG_DRIVER("ESI %02x %02x %02x\n", esi[0], esi[1], esi[2]);
		/* handle HPD short pulse irq */
		if (aconnector->mst_mgr.mst_state)
			drm_dp_mst_hpd_irq(
				&aconnector->mst_mgr,
				esi,
				&new_irq_handled);

		if (new_irq_handled) {
			/* ACK at DPCD to notify down stream */
			const int ack_dpcd_bytes_to_write =
				dpcd_bytes_to_read - 1;

			for (retry = 0; retry < 3; retry++) {
				uint8_t wret;

				wret = drm_dp_dpcd_write(
					&aconnector->dm_dp_aux.aux,
					dpcd_addr + 1,
					&esi[1],
					ack_dpcd_bytes_to_write);
				if (wret == ack_dpcd_bytes_to_write)
					break;
			}

			/* check if there is new irq to be handled */
			dret = drm_dp_dpcd_read(
				&aconnector->dm_dp_aux.aux,
				dpcd_addr,
				esi,
				dpcd_bytes_to_read);

			new_irq_handled = false;
		} else {
			break;
		}
	}

	if (process_count == max_process_count)
		DRM_DEBUG_DRIVER("Loop exceeded max iterations\n");
}

static void handle_hpd_rx_irq(void *param)
{
	struct amdgpu_dm_connector *aconnector = (struct amdgpu_dm_connector *)param;
	struct drm_connector *connector = &aconnector->base;
	struct drm_device *dev = connector->dev;
	struct dc_link *dc_link = aconnector->dc_link;
	bool is_mst_root_connector = aconnector->mst_mgr.mst_state;
	bool result = false;
	enum dc_connection_type new_connection_type = dc_connection_none;
	struct amdgpu_device *adev = drm_to_adev(dev);
	union hpd_irq_data hpd_irq_data;

	memset(&hpd_irq_data, 0, sizeof(hpd_irq_data));

	/*
	 * TODO:Temporary add mutex to protect hpd interrupt not have a gpio
	 * conflict, after implement i2c helper, this mutex should be
	 * retired.
	 */
	if (dc_link->type != dc_connection_mst_branch)
		mutex_lock(&aconnector->hpd_lock);

	read_hpd_rx_irq_data(dc_link, &hpd_irq_data);

	if ((dc_link->cur_link_settings.lane_count != LANE_COUNT_UNKNOWN) ||
		(dc_link->type == dc_connection_mst_branch)) {
		if (hpd_irq_data.bytes.device_service_irq.bits.UP_REQ_MSG_RDY) {
			result = true;
			dm_handle_hpd_rx_irq(aconnector);
			goto out;
		} else if (hpd_irq_data.bytes.device_service_irq.bits.DOWN_REP_MSG_RDY) {
			result = false;
			dm_handle_hpd_rx_irq(aconnector);
			goto out;
		}
	}

	mutex_lock(&adev->dm.dc_lock);
#ifdef CONFIG_DRM_AMD_DC_HDCP
	result = dc_link_handle_hpd_rx_irq(dc_link, &hpd_irq_data, NULL);
#else
	result = dc_link_handle_hpd_rx_irq(dc_link, NULL, NULL);
#endif
	mutex_unlock(&adev->dm.dc_lock);

out:
	if (result && !is_mst_root_connector) {
		/* Downstream Port status changed. */
		if (!dc_link_detect_sink(dc_link, &new_connection_type))
			DRM_ERROR("KMS: Failed to detect connector\n");

		if (aconnector->base.force && new_connection_type == dc_connection_none) {
			emulated_link_detect(dc_link);

			if (aconnector->fake_enable)
				aconnector->fake_enable = false;

			amdgpu_dm_update_connector_after_detect(aconnector);


			drm_modeset_lock_all(dev);
			dm_restore_drm_connector_state(dev, connector);
			drm_modeset_unlock_all(dev);

			drm_kms_helper_hotplug_event(dev);
		} else if (dc_link_detect(dc_link, DETECT_REASON_HPDRX)) {

			if (aconnector->fake_enable)
				aconnector->fake_enable = false;

			amdgpu_dm_update_connector_after_detect(aconnector);


			drm_modeset_lock_all(dev);
			dm_restore_drm_connector_state(dev, connector);
			drm_modeset_unlock_all(dev);

			drm_kms_helper_hotplug_event(dev);
		}
	}
#ifdef CONFIG_DRM_AMD_DC_HDCP
	if (hpd_irq_data.bytes.device_service_irq.bits.CP_IRQ) {
		if (adev->dm.hdcp_workqueue)
			hdcp_handle_cpirq(adev->dm.hdcp_workqueue,  aconnector->base.index);
	}
#endif

	if (dc_link->type != dc_connection_mst_branch) {
		drm_dp_cec_irq(&aconnector->dm_dp_aux.aux);
		mutex_unlock(&aconnector->hpd_lock);
	}
}

static void register_hpd_handlers(struct amdgpu_device *adev)
{
	struct drm_device *dev = adev_to_drm(adev);
	struct drm_connector *connector;
	struct amdgpu_dm_connector *aconnector;
	const struct dc_link *dc_link;
	struct dc_interrupt_params int_params = {0};

	int_params.requested_polarity = INTERRUPT_POLARITY_DEFAULT;
	int_params.current_polarity = INTERRUPT_POLARITY_DEFAULT;

	list_for_each_entry(connector,
			&dev->mode_config.connector_list, head)	{

		aconnector = to_amdgpu_dm_connector(connector);
		dc_link = aconnector->dc_link;

		if (DC_IRQ_SOURCE_INVALID != dc_link->irq_source_hpd) {
			int_params.int_context = INTERRUPT_LOW_IRQ_CONTEXT;
			int_params.irq_source = dc_link->irq_source_hpd;

			amdgpu_dm_irq_register_interrupt(adev, &int_params,
					handle_hpd_irq,
					(void *) aconnector);
		}

		if (DC_IRQ_SOURCE_INVALID != dc_link->irq_source_hpd_rx) {

			/* Also register for DP short pulse (hpd_rx). */
			int_params.int_context = INTERRUPT_LOW_IRQ_CONTEXT;
			int_params.irq_source =	dc_link->irq_source_hpd_rx;

			amdgpu_dm_irq_register_interrupt(adev, &int_params,
					handle_hpd_rx_irq,
					(void *) aconnector);
		}
	}
}

#if defined(CONFIG_DRM_AMD_DC_SI)
/* Register IRQ sources and initialize IRQ callbacks */
static int dce60_register_irq_handlers(struct amdgpu_device *adev)
{
	struct dc *dc = adev->dm.dc;
	struct common_irq_params *c_irq_params;
	struct dc_interrupt_params int_params = {0};
	int r;
	int i;
	unsigned client_id = AMDGPU_IRQ_CLIENTID_LEGACY;

	int_params.requested_polarity = INTERRUPT_POLARITY_DEFAULT;
	int_params.current_polarity = INTERRUPT_POLARITY_DEFAULT;

	/*
	 * Actions of amdgpu_irq_add_id():
	 * 1. Register a set() function with base driver.
	 *    Base driver will call set() function to enable/disable an
	 *    interrupt in DC hardware.
	 * 2. Register amdgpu_dm_irq_handler().
	 *    Base driver will call amdgpu_dm_irq_handler() for ALL interrupts
	 *    coming from DC hardware.
	 *    amdgpu_dm_irq_handler() will re-direct the interrupt to DC
	 *    for acknowledging and handling. */

	/* Use VBLANK interrupt */
	for (i = 0; i < adev->mode_info.num_crtc; i++) {
		r = amdgpu_irq_add_id(adev, client_id, i+1 , &adev->crtc_irq);
		if (r) {
			DRM_ERROR("Failed to add crtc irq id!\n");
			return r;
		}

		int_params.int_context = INTERRUPT_HIGH_IRQ_CONTEXT;
		int_params.irq_source =
			dc_interrupt_to_irq_source(dc, i+1 , 0);

		c_irq_params = &adev->dm.vblank_params[int_params.irq_source - DC_IRQ_SOURCE_VBLANK1];

		c_irq_params->adev = adev;
		c_irq_params->irq_src = int_params.irq_source;

		amdgpu_dm_irq_register_interrupt(adev, &int_params,
				dm_crtc_high_irq, c_irq_params);
	}

	/* Use GRPH_PFLIP interrupt */
	for (i = VISLANDS30_IV_SRCID_D1_GRPH_PFLIP;
			i <= VISLANDS30_IV_SRCID_D6_GRPH_PFLIP; i += 2) {
		r = amdgpu_irq_add_id(adev, client_id, i, &adev->pageflip_irq);
		if (r) {
			DRM_ERROR("Failed to add page flip irq id!\n");
			return r;
		}

		int_params.int_context = INTERRUPT_HIGH_IRQ_CONTEXT;
		int_params.irq_source =
			dc_interrupt_to_irq_source(dc, i, 0);

		c_irq_params = &adev->dm.pflip_params[int_params.irq_source - DC_IRQ_SOURCE_PFLIP_FIRST];

		c_irq_params->adev = adev;
		c_irq_params->irq_src = int_params.irq_source;

		amdgpu_dm_irq_register_interrupt(adev, &int_params,
				dm_pflip_high_irq, c_irq_params);

	}

	/* HPD */
	r = amdgpu_irq_add_id(adev, client_id,
			VISLANDS30_IV_SRCID_HOTPLUG_DETECT_A, &adev->hpd_irq);
	if (r) {
		DRM_ERROR("Failed to add hpd irq id!\n");
		return r;
	}

	register_hpd_handlers(adev);

	return 0;
}
#endif

/* Register IRQ sources and initialize IRQ callbacks */
static int dce110_register_irq_handlers(struct amdgpu_device *adev)
{
	struct dc *dc = adev->dm.dc;
	struct common_irq_params *c_irq_params;
	struct dc_interrupt_params int_params = {0};
	int r;
	int i;
	unsigned client_id = AMDGPU_IRQ_CLIENTID_LEGACY;

	if (adev->asic_type >= CHIP_VEGA10)
		client_id = SOC15_IH_CLIENTID_DCE;

	int_params.requested_polarity = INTERRUPT_POLARITY_DEFAULT;
	int_params.current_polarity = INTERRUPT_POLARITY_DEFAULT;

	/*
	 * Actions of amdgpu_irq_add_id():
	 * 1. Register a set() function with base driver.
	 *    Base driver will call set() function to enable/disable an
	 *    interrupt in DC hardware.
	 * 2. Register amdgpu_dm_irq_handler().
	 *    Base driver will call amdgpu_dm_irq_handler() for ALL interrupts
	 *    coming from DC hardware.
	 *    amdgpu_dm_irq_handler() will re-direct the interrupt to DC
	 *    for acknowledging and handling. */

	/* Use VBLANK interrupt */
	for (i = VISLANDS30_IV_SRCID_D1_VERTICAL_INTERRUPT0; i <= VISLANDS30_IV_SRCID_D6_VERTICAL_INTERRUPT0; i++) {
		r = amdgpu_irq_add_id(adev, client_id, i, &adev->crtc_irq);
		if (r) {
			DRM_ERROR("Failed to add crtc irq id!\n");
			return r;
		}

		int_params.int_context = INTERRUPT_HIGH_IRQ_CONTEXT;
		int_params.irq_source =
			dc_interrupt_to_irq_source(dc, i, 0);

		c_irq_params = &adev->dm.vblank_params[int_params.irq_source - DC_IRQ_SOURCE_VBLANK1];

		c_irq_params->adev = adev;
		c_irq_params->irq_src = int_params.irq_source;

		amdgpu_dm_irq_register_interrupt(adev, &int_params,
				dm_crtc_high_irq, c_irq_params);
	}

	/* Use VUPDATE interrupt */
	for (i = VISLANDS30_IV_SRCID_D1_V_UPDATE_INT; i <= VISLANDS30_IV_SRCID_D6_V_UPDATE_INT; i += 2) {
		r = amdgpu_irq_add_id(adev, client_id, i, &adev->vupdate_irq);
		if (r) {
			DRM_ERROR("Failed to add vupdate irq id!\n");
			return r;
		}

		int_params.int_context = INTERRUPT_HIGH_IRQ_CONTEXT;
		int_params.irq_source =
			dc_interrupt_to_irq_source(dc, i, 0);

		c_irq_params = &adev->dm.vupdate_params[int_params.irq_source - DC_IRQ_SOURCE_VUPDATE1];

		c_irq_params->adev = adev;
		c_irq_params->irq_src = int_params.irq_source;

		amdgpu_dm_irq_register_interrupt(adev, &int_params,
				dm_vupdate_high_irq, c_irq_params);
	}

	/* Use GRPH_PFLIP interrupt */
	for (i = VISLANDS30_IV_SRCID_D1_GRPH_PFLIP;
			i <= VISLANDS30_IV_SRCID_D6_GRPH_PFLIP; i += 2) {
		r = amdgpu_irq_add_id(adev, client_id, i, &adev->pageflip_irq);
		if (r) {
			DRM_ERROR("Failed to add page flip irq id!\n");
			return r;
		}

		int_params.int_context = INTERRUPT_HIGH_IRQ_CONTEXT;
		int_params.irq_source =
			dc_interrupt_to_irq_source(dc, i, 0);

		c_irq_params = &adev->dm.pflip_params[int_params.irq_source - DC_IRQ_SOURCE_PFLIP_FIRST];

		c_irq_params->adev = adev;
		c_irq_params->irq_src = int_params.irq_source;

		amdgpu_dm_irq_register_interrupt(adev, &int_params,
				dm_pflip_high_irq, c_irq_params);

	}

	/* HPD */
	r = amdgpu_irq_add_id(adev, client_id,
			VISLANDS30_IV_SRCID_HOTPLUG_DETECT_A, &adev->hpd_irq);
	if (r) {
		DRM_ERROR("Failed to add hpd irq id!\n");
		return r;
	}

	register_hpd_handlers(adev);

	return 0;
}

#if defined(CONFIG_DRM_AMD_DC_DCN)
/* Register IRQ sources and initialize IRQ callbacks */
static int dcn10_register_irq_handlers(struct amdgpu_device *adev)
{
	struct dc *dc = adev->dm.dc;
	struct common_irq_params *c_irq_params;
	struct dc_interrupt_params int_params = {0};
	int r;
	int i;
#if defined(CONFIG_DRM_AMD_SECURE_DISPLAY)
	static const unsigned int vrtl_int_srcid[] = {
		DCN_1_0__SRCID__OTG1_VERTICAL_INTERRUPT0_CONTROL,
		DCN_1_0__SRCID__OTG2_VERTICAL_INTERRUPT0_CONTROL,
		DCN_1_0__SRCID__OTG3_VERTICAL_INTERRUPT0_CONTROL,
		DCN_1_0__SRCID__OTG4_VERTICAL_INTERRUPT0_CONTROL,
		DCN_1_0__SRCID__OTG5_VERTICAL_INTERRUPT0_CONTROL,
		DCN_1_0__SRCID__OTG6_VERTICAL_INTERRUPT0_CONTROL
	};
#endif

	int_params.requested_polarity = INTERRUPT_POLARITY_DEFAULT;
	int_params.current_polarity = INTERRUPT_POLARITY_DEFAULT;

	/*
	 * Actions of amdgpu_irq_add_id():
	 * 1. Register a set() function with base driver.
	 *    Base driver will call set() function to enable/disable an
	 *    interrupt in DC hardware.
	 * 2. Register amdgpu_dm_irq_handler().
	 *    Base driver will call amdgpu_dm_irq_handler() for ALL interrupts
	 *    coming from DC hardware.
	 *    amdgpu_dm_irq_handler() will re-direct the interrupt to DC
	 *    for acknowledging and handling.
	 */

	/* Use VSTARTUP interrupt */
	for (i = DCN_1_0__SRCID__DC_D1_OTG_VSTARTUP;
			i <= DCN_1_0__SRCID__DC_D1_OTG_VSTARTUP + adev->mode_info.num_crtc - 1;
			i++) {
		r = amdgpu_irq_add_id(adev, SOC15_IH_CLIENTID_DCE, i, &adev->crtc_irq);

		if (r) {
			DRM_ERROR("Failed to add crtc irq id!\n");
			return r;
		}

		int_params.int_context = INTERRUPT_HIGH_IRQ_CONTEXT;
		int_params.irq_source =
			dc_interrupt_to_irq_source(dc, i, 0);

		c_irq_params = &adev->dm.vblank_params[int_params.irq_source - DC_IRQ_SOURCE_VBLANK1];

		c_irq_params->adev = adev;
		c_irq_params->irq_src = int_params.irq_source;

		amdgpu_dm_irq_register_interrupt(
			adev, &int_params, dm_crtc_high_irq, c_irq_params);
	}

	/* Use otg vertical line interrupt */
#if defined(CONFIG_DRM_AMD_SECURE_DISPLAY)
	for (i = 0; i <= adev->mode_info.num_crtc - 1; i++) {
		r = amdgpu_irq_add_id(adev, SOC15_IH_CLIENTID_DCE,
				vrtl_int_srcid[i], &adev->vline0_irq);

		if (r) {
			DRM_ERROR("Failed to add vline0 irq id!\n");
			return r;
		}

		int_params.int_context = INTERRUPT_HIGH_IRQ_CONTEXT;
		int_params.irq_source =
			dc_interrupt_to_irq_source(dc, vrtl_int_srcid[i], 0);

		if (int_params.irq_source == DC_IRQ_SOURCE_INVALID) {
			DRM_ERROR("Failed to register vline0 irq %d!\n", vrtl_int_srcid[i]);
			break;
		}

		c_irq_params = &adev->dm.vline0_params[int_params.irq_source
					- DC_IRQ_SOURCE_DC1_VLINE0];

		c_irq_params->adev = adev;
		c_irq_params->irq_src = int_params.irq_source;

		amdgpu_dm_irq_register_interrupt(adev, &int_params,
				dm_dcn_vertical_interrupt0_high_irq, c_irq_params);
	}
#endif

	/* Use VUPDATE_NO_LOCK interrupt on DCN, which seems to correspond to
	 * the regular VUPDATE interrupt on DCE. We want DC_IRQ_SOURCE_VUPDATEx
	 * to trigger at end of each vblank, regardless of state of the lock,
	 * matching DCE behaviour.
	 */
	for (i = DCN_1_0__SRCID__OTG0_IHC_V_UPDATE_NO_LOCK_INTERRUPT;
	     i <= DCN_1_0__SRCID__OTG0_IHC_V_UPDATE_NO_LOCK_INTERRUPT + adev->mode_info.num_crtc - 1;
	     i++) {
		r = amdgpu_irq_add_id(adev, SOC15_IH_CLIENTID_DCE, i, &adev->vupdate_irq);

		if (r) {
			DRM_ERROR("Failed to add vupdate irq id!\n");
			return r;
		}

		int_params.int_context = INTERRUPT_HIGH_IRQ_CONTEXT;
		int_params.irq_source =
			dc_interrupt_to_irq_source(dc, i, 0);

		c_irq_params = &adev->dm.vupdate_params[int_params.irq_source - DC_IRQ_SOURCE_VUPDATE1];

		c_irq_params->adev = adev;
		c_irq_params->irq_src = int_params.irq_source;

		amdgpu_dm_irq_register_interrupt(adev, &int_params,
				dm_vupdate_high_irq, c_irq_params);
	}

	/* Use GRPH_PFLIP interrupt */
	for (i = DCN_1_0__SRCID__HUBP0_FLIP_INTERRUPT;
			i <= DCN_1_0__SRCID__HUBP0_FLIP_INTERRUPT + adev->mode_info.num_crtc - 1;
			i++) {
		r = amdgpu_irq_add_id(adev, SOC15_IH_CLIENTID_DCE, i, &adev->pageflip_irq);
		if (r) {
			DRM_ERROR("Failed to add page flip irq id!\n");
			return r;
		}

		int_params.int_context = INTERRUPT_HIGH_IRQ_CONTEXT;
		int_params.irq_source =
			dc_interrupt_to_irq_source(dc, i, 0);

		c_irq_params = &adev->dm.pflip_params[int_params.irq_source - DC_IRQ_SOURCE_PFLIP_FIRST];

		c_irq_params->adev = adev;
		c_irq_params->irq_src = int_params.irq_source;

		amdgpu_dm_irq_register_interrupt(adev, &int_params,
				dm_pflip_high_irq, c_irq_params);

	}

	/* HPD */
	r = amdgpu_irq_add_id(adev, SOC15_IH_CLIENTID_DCE, DCN_1_0__SRCID__DC_HPD1_INT,
			&adev->hpd_irq);
	if (r) {
		DRM_ERROR("Failed to add hpd irq id!\n");
		return r;
	}

	register_hpd_handlers(adev);

	return 0;
}
#endif

/*
 * Acquires the lock for the atomic state object and returns
 * the new atomic state.
 *
 * This should only be called during atomic check.
 */
static int dm_atomic_get_state(struct drm_atomic_state *state,
			       struct dm_atomic_state **dm_state)
{
	struct drm_device *dev = state->dev;
	struct amdgpu_device *adev = drm_to_adev(dev);
	struct amdgpu_display_manager *dm = &adev->dm;
	struct drm_private_state *priv_state;

	if (*dm_state)
		return 0;

	priv_state = drm_atomic_get_private_obj_state(state, &dm->atomic_obj);
	if (IS_ERR(priv_state))
		return PTR_ERR(priv_state);

	*dm_state = to_dm_atomic_state(priv_state);

	return 0;
}

static struct dm_atomic_state *
dm_atomic_get_new_state(struct drm_atomic_state *state)
{
	struct drm_device *dev = state->dev;
	struct amdgpu_device *adev = drm_to_adev(dev);
	struct amdgpu_display_manager *dm = &adev->dm;
	struct drm_private_obj *obj;
	struct drm_private_state *new_obj_state;
	int i;

	for_each_new_private_obj_in_state(state, obj, new_obj_state, i) {
		if (obj->funcs == dm->atomic_obj.funcs)
			return to_dm_atomic_state(new_obj_state);
	}

	return NULL;
}

static struct drm_private_state *
dm_atomic_duplicate_state(struct drm_private_obj *obj)
{
	struct dm_atomic_state *old_state, *new_state;

	new_state = kzalloc(sizeof(*new_state), GFP_KERNEL);
	if (!new_state)
		return NULL;

	__drm_atomic_helper_private_obj_duplicate_state(obj, &new_state->base);

	old_state = to_dm_atomic_state(obj->state);

	if (old_state && old_state->context)
		new_state->context = dc_copy_state(old_state->context);

	if (!new_state->context) {
		kfree(new_state);
		return NULL;
	}

	return &new_state->base;
}

static void dm_atomic_destroy_state(struct drm_private_obj *obj,
				    struct drm_private_state *state)
{
	struct dm_atomic_state *dm_state = to_dm_atomic_state(state);

	if (dm_state && dm_state->context)
		dc_release_state(dm_state->context);

	kfree(dm_state);
}

static struct drm_private_state_funcs dm_atomic_state_funcs = {
	.atomic_duplicate_state = dm_atomic_duplicate_state,
	.atomic_destroy_state = dm_atomic_destroy_state,
};

static int amdgpu_dm_mode_config_init(struct amdgpu_device *adev)
{
	struct dm_atomic_state *state;
	int r;

	adev->mode_info.mode_config_initialized = true;

	adev_to_drm(adev)->mode_config.funcs = (void *)&amdgpu_dm_mode_funcs;
	adev_to_drm(adev)->mode_config.helper_private = &amdgpu_dm_mode_config_helperfuncs;

	adev_to_drm(adev)->mode_config.max_width = 16384;
	adev_to_drm(adev)->mode_config.max_height = 16384;

	adev_to_drm(adev)->mode_config.preferred_depth = 24;
	adev_to_drm(adev)->mode_config.prefer_shadow = 1;
	/* indicates support for immediate flip */
	adev_to_drm(adev)->mode_config.async_page_flip = true;

	adev_to_drm(adev)->mode_config.fb_base = adev->gmc.aper_base;

	state = kzalloc(sizeof(*state), GFP_KERNEL);
	if (!state)
		return -ENOMEM;

	state->context = dc_create_state(adev->dm.dc);
	if (!state->context) {
		kfree(state);
		return -ENOMEM;
	}

	dc_resource_state_copy_construct_current(adev->dm.dc, state->context);

	drm_atomic_private_obj_init(adev_to_drm(adev),
				    &adev->dm.atomic_obj,
				    &state->base,
				    &dm_atomic_state_funcs);

	r = amdgpu_display_modeset_create_props(adev);
	if (r) {
		dc_release_state(state->context);
		kfree(state);
		return r;
	}

	r = amdgpu_dm_audio_init(adev);
	if (r) {
		dc_release_state(state->context);
		kfree(state);
		return r;
	}

	return 0;
}

#define AMDGPU_DM_DEFAULT_MIN_BACKLIGHT 12
#define AMDGPU_DM_DEFAULT_MAX_BACKLIGHT 255
#define AUX_BL_DEFAULT_TRANSITION_TIME_MS 50

#if defined(CONFIG_BACKLIGHT_CLASS_DEVICE) ||\
	defined(CONFIG_BACKLIGHT_CLASS_DEVICE_MODULE)

static void amdgpu_dm_update_backlight_caps(struct amdgpu_display_manager *dm)
{
#if defined(CONFIG_ACPI)
	struct amdgpu_dm_backlight_caps caps;

	memset(&caps, 0, sizeof(caps));

	if (dm->backlight_caps.caps_valid)
		return;

	amdgpu_acpi_get_backlight_caps(dm->adev, &caps);
	if (caps.caps_valid) {
		dm->backlight_caps.caps_valid = true;
		if (caps.aux_support)
			return;
		dm->backlight_caps.min_input_signal = caps.min_input_signal;
		dm->backlight_caps.max_input_signal = caps.max_input_signal;
	} else {
		dm->backlight_caps.min_input_signal =
				AMDGPU_DM_DEFAULT_MIN_BACKLIGHT;
		dm->backlight_caps.max_input_signal =
				AMDGPU_DM_DEFAULT_MAX_BACKLIGHT;
	}
#else
	if (dm->backlight_caps.aux_support)
		return;

	dm->backlight_caps.min_input_signal = AMDGPU_DM_DEFAULT_MIN_BACKLIGHT;
	dm->backlight_caps.max_input_signal = AMDGPU_DM_DEFAULT_MAX_BACKLIGHT;
#endif
}

static int get_brightness_range(const struct amdgpu_dm_backlight_caps *caps,
				unsigned *min, unsigned *max)
{
	if (!caps)
		return 0;

	if (caps->aux_support) {
		// Firmware limits are in nits, DC API wants millinits.
		*max = 1000 * caps->aux_max_input_signal;
		*min = 1000 * caps->aux_min_input_signal;
	} else {
		// Firmware limits are 8-bit, PWM control is 16-bit.
		*max = 0x101 * caps->max_input_signal;
		*min = 0x101 * caps->min_input_signal;
	}
	return 1;
}

static u32 convert_brightness_from_user(const struct amdgpu_dm_backlight_caps *caps,
					uint32_t brightness)
{
	unsigned min, max;

	if (!get_brightness_range(caps, &min, &max))
		return brightness;

	// Rescale 0..255 to min..max
	return min + DIV_ROUND_CLOSEST((max - min) * brightness,
				       AMDGPU_MAX_BL_LEVEL);
}

static u32 convert_brightness_to_user(const struct amdgpu_dm_backlight_caps *caps,
				      uint32_t brightness)
{
	unsigned min, max;

	if (!get_brightness_range(caps, &min, &max))
		return brightness;

	if (brightness < min)
		return 0;
	// Rescale min..max to 0..255
	return DIV_ROUND_CLOSEST(AMDGPU_MAX_BL_LEVEL * (brightness - min),
				 max - min);
}

static int amdgpu_dm_backlight_update_status(struct backlight_device *bd)
{
	struct amdgpu_display_manager *dm = bl_get_data(bd);
	struct amdgpu_dm_backlight_caps caps;
	struct dc_link *link = NULL;
	u32 brightness;
	bool rc;

	amdgpu_dm_update_backlight_caps(dm);
	caps = dm->backlight_caps;

	link = (struct dc_link *)dm->backlight_link;

	brightness = convert_brightness_from_user(&caps, bd->props.brightness);
	// Change brightness based on AUX property
	if (caps.aux_support)
		rc = dc_link_set_backlight_level_nits(link, true, brightness,
						      AUX_BL_DEFAULT_TRANSITION_TIME_MS);
	else
		rc = dc_link_set_backlight_level(dm->backlight_link, brightness, 0);

	return rc ? 0 : 1;
}

static int amdgpu_dm_backlight_get_brightness(struct backlight_device *bd)
{
	struct amdgpu_display_manager *dm = bl_get_data(bd);
	struct amdgpu_dm_backlight_caps caps;

	amdgpu_dm_update_backlight_caps(dm);
	caps = dm->backlight_caps;

	if (caps.aux_support) {
		struct dc_link *link = (struct dc_link *)dm->backlight_link;
		u32 avg, peak;
		bool rc;

		rc = dc_link_get_backlight_level_nits(link, &avg, &peak);
		if (!rc)
			return bd->props.brightness;
		return convert_brightness_to_user(&caps, avg);
	} else {
		int ret = dc_link_get_backlight_level(dm->backlight_link);

		if (ret == DC_ERROR_UNEXPECTED)
			return bd->props.brightness;
		return convert_brightness_to_user(&caps, ret);
	}
}

static const struct backlight_ops amdgpu_dm_backlight_ops = {
	.options = BL_CORE_SUSPENDRESUME,
	.get_brightness = amdgpu_dm_backlight_get_brightness,
	.update_status	= amdgpu_dm_backlight_update_status,
};

static void
amdgpu_dm_register_backlight_device(struct amdgpu_display_manager *dm)
{
	char bl_name[16];
	struct backlight_properties props = { 0 };

	amdgpu_dm_update_backlight_caps(dm);

	props.max_brightness = AMDGPU_MAX_BL_LEVEL;
	props.brightness = AMDGPU_MAX_BL_LEVEL;
	props.type = BACKLIGHT_RAW;

	snprintf(bl_name, sizeof(bl_name), "amdgpu_bl%d",
		 adev_to_drm(dm->adev)->primary->index);

	dm->backlight_dev = backlight_device_register(bl_name,
						      adev_to_drm(dm->adev)->dev,
						      dm,
						      &amdgpu_dm_backlight_ops,
						      &props);

	if (IS_ERR(dm->backlight_dev))
		DRM_ERROR("DM: Backlight registration failed!\n");
	else
		DRM_DEBUG_DRIVER("DM: Registered Backlight device: %s\n", bl_name);
}

#endif

static int initialize_plane(struct amdgpu_display_manager *dm,
			    struct amdgpu_mode_info *mode_info, int plane_id,
			    enum drm_plane_type plane_type,
			    const struct dc_plane_cap *plane_cap)
{
	struct drm_plane *plane;
	unsigned long possible_crtcs;
	int ret = 0;

	plane = kzalloc(sizeof(struct drm_plane), GFP_KERNEL);
	if (!plane) {
		DRM_ERROR("KMS: Failed to allocate plane\n");
		return -ENOMEM;
	}
	plane->type = plane_type;

	/*
	 * HACK: IGT tests expect that the primary plane for a CRTC
	 * can only have one possible CRTC. Only expose support for
	 * any CRTC if they're not going to be used as a primary plane
	 * for a CRTC - like overlay or underlay planes.
	 */
	possible_crtcs = 1 << plane_id;
	if (plane_id >= dm->dc->caps.max_streams)
		possible_crtcs = 0xff;

	ret = amdgpu_dm_plane_init(dm, plane, possible_crtcs, plane_cap);

	if (ret) {
		DRM_ERROR("KMS: Failed to initialize plane\n");
		kfree(plane);
		return ret;
	}

	if (mode_info)
		mode_info->planes[plane_id] = plane;

	return ret;
}


static void register_backlight_device(struct amdgpu_display_manager *dm,
				      struct dc_link *link)
{
#if defined(CONFIG_BACKLIGHT_CLASS_DEVICE) ||\
	defined(CONFIG_BACKLIGHT_CLASS_DEVICE_MODULE)

	if ((link->connector_signal & (SIGNAL_TYPE_EDP | SIGNAL_TYPE_LVDS)) &&
	    link->type != dc_connection_none) {
		/*
		 * Event if registration failed, we should continue with
		 * DM initialization because not having a backlight control
		 * is better then a black screen.
		 */
		amdgpu_dm_register_backlight_device(dm);

		if (dm->backlight_dev)
			dm->backlight_link = link;
	}
#endif
}


/*
 * In this architecture, the association
 * connector -> encoder -> crtc
 * id not really requried. The crtc and connector will hold the
 * display_index as an abstraction to use with DAL component
 *
 * Returns 0 on success
 */
static int amdgpu_dm_initialize_drm_device(struct amdgpu_device *adev)
{
	struct amdgpu_display_manager *dm = &adev->dm;
	int32_t i;
	struct amdgpu_dm_connector *aconnector = NULL;
	struct amdgpu_encoder *aencoder = NULL;
	struct amdgpu_mode_info *mode_info = &adev->mode_info;
	uint32_t link_cnt;
	int32_t primary_planes;
	enum dc_connection_type new_connection_type = dc_connection_none;
	const struct dc_plane_cap *plane;

	dm->display_indexes_num = dm->dc->caps.max_streams;
	/* Update the actual used number of crtc */
	adev->mode_info.num_crtc = adev->dm.display_indexes_num;

	link_cnt = dm->dc->caps.max_links;
	if (amdgpu_dm_mode_config_init(dm->adev)) {
		DRM_ERROR("DM: Failed to initialize mode config\n");
		return -EINVAL;
	}

	/* There is one primary plane per CRTC */
	primary_planes = dm->dc->caps.max_streams;
	ASSERT(primary_planes <= AMDGPU_MAX_PLANES);

	/*
	 * Initialize primary planes, implicit planes for legacy IOCTLS.
	 * Order is reversed to match iteration order in atomic check.
	 */
	for (i = (primary_planes - 1); i >= 0; i--) {
		plane = &dm->dc->caps.planes[i];

		if (initialize_plane(dm, mode_info, i,
				     DRM_PLANE_TYPE_PRIMARY, plane)) {
			DRM_ERROR("KMS: Failed to initialize primary plane\n");
			goto fail;
		}
	}

	/*
	 * Initialize overlay planes, index starting after primary planes.
	 * These planes have a higher DRM index than the primary planes since
	 * they should be considered as having a higher z-order.
	 * Order is reversed to match iteration order in atomic check.
	 *
	 * Only support DCN for now, and only expose one so we don't encourage
	 * userspace to use up all the pipes.
	 */
	for (i = 0; i < dm->dc->caps.max_planes; ++i) {
		struct dc_plane_cap *plane = &dm->dc->caps.planes[i];

		if (plane->type != DC_PLANE_TYPE_DCN_UNIVERSAL)
			continue;

		if (!plane->blends_with_above || !plane->blends_with_below)
			continue;

		if (!plane->pixel_format_support.argb8888)
			continue;

		if (initialize_plane(dm, NULL, primary_planes + i,
				     DRM_PLANE_TYPE_OVERLAY, plane)) {
			DRM_ERROR("KMS: Failed to initialize overlay plane\n");
			goto fail;
		}

		/* Only create one overlay plane. */
		break;
	}

	for (i = 0; i < dm->dc->caps.max_streams; i++)
		if (amdgpu_dm_crtc_init(dm, mode_info->planes[i], i)) {
			DRM_ERROR("KMS: Failed to initialize crtc\n");
			goto fail;
		}

	/* loops over all connectors on the board */
	for (i = 0; i < link_cnt; i++) {
		struct dc_link *link = NULL;

		if (i > AMDGPU_DM_MAX_DISPLAY_INDEX) {
			DRM_ERROR(
				"KMS: Cannot support more than %d display indexes\n",
					AMDGPU_DM_MAX_DISPLAY_INDEX);
			continue;
		}

		aconnector = kzalloc(sizeof(*aconnector), GFP_KERNEL);
		if (!aconnector)
			goto fail;

		aencoder = kzalloc(sizeof(*aencoder), GFP_KERNEL);
		if (!aencoder)
			goto fail;

		if (amdgpu_dm_encoder_init(dm->ddev, aencoder, i)) {
			DRM_ERROR("KMS: Failed to initialize encoder\n");
			goto fail;
		}

		if (amdgpu_dm_connector_init(dm, aconnector, i, aencoder)) {
			DRM_ERROR("KMS: Failed to initialize connector\n");
			goto fail;
		}

		link = dc_get_link_at_index(dm->dc, i);

		if (!dc_link_detect_sink(link, &new_connection_type))
			DRM_ERROR("KMS: Failed to detect connector\n");

		if (aconnector->base.force && new_connection_type == dc_connection_none) {
			emulated_link_detect(link);
			amdgpu_dm_update_connector_after_detect(aconnector);

		} else if (dc_link_detect(link, DETECT_REASON_BOOT)) {
			amdgpu_dm_update_connector_after_detect(aconnector);
			register_backlight_device(dm, link);
			if (amdgpu_dc_feature_mask & DC_PSR_MASK)
				amdgpu_dm_set_psr_caps(link);
		}


	}

	/* Software is initialized. Now we can register interrupt handlers. */
	switch (adev->asic_type) {
#if defined(CONFIG_DRM_AMD_DC_SI)
	case CHIP_TAHITI:
	case CHIP_PITCAIRN:
	case CHIP_VERDE:
	case CHIP_OLAND:
		if (dce60_register_irq_handlers(dm->adev)) {
			DRM_ERROR("DM: Failed to initialize IRQ\n");
			goto fail;
		}
		break;
#endif
	case CHIP_BONAIRE:
	case CHIP_HAWAII:
	case CHIP_KAVERI:
	case CHIP_KABINI:
	case CHIP_MULLINS:
	case CHIP_TONGA:
	case CHIP_FIJI:
	case CHIP_CARRIZO:
	case CHIP_STONEY:
	case CHIP_POLARIS11:
	case CHIP_POLARIS10:
	case CHIP_POLARIS12:
	case CHIP_VEGAM:
	case CHIP_VEGA10:
	case CHIP_VEGA12:
	case CHIP_VEGA20:
		if (dce110_register_irq_handlers(dm->adev)) {
			DRM_ERROR("DM: Failed to initialize IRQ\n");
			goto fail;
		}
		break;
#if defined(CONFIG_DRM_AMD_DC_DCN)
	case CHIP_RAVEN:
	case CHIP_NAVI12:
	case CHIP_NAVI10:
	case CHIP_NAVI14:
	case CHIP_RENOIR:
	case CHIP_SIENNA_CICHLID:
	case CHIP_NAVY_FLOUNDER:
	case CHIP_DIMGREY_CAVEFISH:
	case CHIP_VANGOGH:
		if (dcn10_register_irq_handlers(dm->adev)) {
			DRM_ERROR("DM: Failed to initialize IRQ\n");
			goto fail;
		}
		break;
#endif
	default:
		DRM_ERROR("Unsupported ASIC type: 0x%X\n", adev->asic_type);
		goto fail;
	}

	return 0;
fail:
	kfree(aencoder);
	kfree(aconnector);

	return -EINVAL;
}

static void amdgpu_dm_destroy_drm_device(struct amdgpu_display_manager *dm)
{
	drm_mode_config_cleanup(dm->ddev);
	drm_atomic_private_obj_fini(&dm->atomic_obj);
	return;
}

/******************************************************************************
 * amdgpu_display_funcs functions
 *****************************************************************************/

/*
 * dm_bandwidth_update - program display watermarks
 *
 * @adev: amdgpu_device pointer
 *
 * Calculate and program the display watermarks and line buffer allocation.
 */
static void dm_bandwidth_update(struct amdgpu_device *adev)
{
	/* TODO: implement later */
}

static const struct amdgpu_display_funcs dm_display_funcs = {
	.bandwidth_update = dm_bandwidth_update, /* called unconditionally */
	.vblank_get_counter = dm_vblank_get_counter,/* called unconditionally */
	.backlight_set_level = NULL, /* never called for DC */
	.backlight_get_level = NULL, /* never called for DC */
	.hpd_sense = NULL,/* called unconditionally */
	.hpd_set_polarity = NULL, /* called unconditionally */
	.hpd_get_gpio_reg = NULL, /* VBIOS parsing. DAL does it. */
	.page_flip_get_scanoutpos =
		dm_crtc_get_scanoutpos,/* called unconditionally */
	.add_encoder = NULL, /* VBIOS parsing. DAL does it. */
	.add_connector = NULL, /* VBIOS parsing. DAL does it. */
};

#if defined(CONFIG_DEBUG_KERNEL_DC)

static ssize_t s3_debug_store(struct device *device,
			      struct device_attribute *attr,
			      const char *buf,
			      size_t count)
{
	int ret;
	int s3_state;
	struct drm_device *drm_dev = dev_get_drvdata(device);
	struct amdgpu_device *adev = drm_to_adev(drm_dev);

	ret = kstrtoint(buf, 0, &s3_state);

	if (ret == 0) {
		if (s3_state) {
			dm_resume(adev);
			drm_kms_helper_hotplug_event(adev_to_drm(adev));
		} else
			dm_suspend(adev);
	}

	return ret == 0 ? count : 0;
}

DEVICE_ATTR_WO(s3_debug);

#endif

static int dm_early_init(void *handle)
{
	struct amdgpu_device *adev = (struct amdgpu_device *)handle;

	switch (adev->asic_type) {
#if defined(CONFIG_DRM_AMD_DC_SI)
	case CHIP_TAHITI:
	case CHIP_PITCAIRN:
	case CHIP_VERDE:
		adev->mode_info.num_crtc = 6;
		adev->mode_info.num_hpd = 6;
		adev->mode_info.num_dig = 6;
		break;
	case CHIP_OLAND:
		adev->mode_info.num_crtc = 2;
		adev->mode_info.num_hpd = 2;
		adev->mode_info.num_dig = 2;
		break;
#endif
	case CHIP_BONAIRE:
	case CHIP_HAWAII:
		adev->mode_info.num_crtc = 6;
		adev->mode_info.num_hpd = 6;
		adev->mode_info.num_dig = 6;
		break;
	case CHIP_KAVERI:
		adev->mode_info.num_crtc = 4;
		adev->mode_info.num_hpd = 6;
		adev->mode_info.num_dig = 7;
		break;
	case CHIP_KABINI:
	case CHIP_MULLINS:
		adev->mode_info.num_crtc = 2;
		adev->mode_info.num_hpd = 6;
		adev->mode_info.num_dig = 6;
		break;
	case CHIP_FIJI:
	case CHIP_TONGA:
		adev->mode_info.num_crtc = 6;
		adev->mode_info.num_hpd = 6;
		adev->mode_info.num_dig = 7;
		break;
	case CHIP_CARRIZO:
		adev->mode_info.num_crtc = 3;
		adev->mode_info.num_hpd = 6;
		adev->mode_info.num_dig = 9;
		break;
	case CHIP_STONEY:
		adev->mode_info.num_crtc = 2;
		adev->mode_info.num_hpd = 6;
		adev->mode_info.num_dig = 9;
		break;
	case CHIP_POLARIS11:
	case CHIP_POLARIS12:
		adev->mode_info.num_crtc = 5;
		adev->mode_info.num_hpd = 5;
		adev->mode_info.num_dig = 5;
		break;
	case CHIP_POLARIS10:
	case CHIP_VEGAM:
		adev->mode_info.num_crtc = 6;
		adev->mode_info.num_hpd = 6;
		adev->mode_info.num_dig = 6;
		break;
	case CHIP_VEGA10:
	case CHIP_VEGA12:
	case CHIP_VEGA20:
		adev->mode_info.num_crtc = 6;
		adev->mode_info.num_hpd = 6;
		adev->mode_info.num_dig = 6;
		break;
#if defined(CONFIG_DRM_AMD_DC_DCN)
	case CHIP_RAVEN:
	case CHIP_RENOIR:
	case CHIP_VANGOGH:
		adev->mode_info.num_crtc = 4;
		adev->mode_info.num_hpd = 4;
		adev->mode_info.num_dig = 4;
		break;
	case CHIP_NAVI10:
	case CHIP_NAVI12:
	case CHIP_SIENNA_CICHLID:
	case CHIP_NAVY_FLOUNDER:
		adev->mode_info.num_crtc = 6;
		adev->mode_info.num_hpd = 6;
		adev->mode_info.num_dig = 6;
		break;
	case CHIP_NAVI14:
	case CHIP_DIMGREY_CAVEFISH:
		adev->mode_info.num_crtc = 5;
		adev->mode_info.num_hpd = 5;
		adev->mode_info.num_dig = 5;
		break;
#endif
	default:
		DRM_ERROR("Unsupported ASIC type: 0x%X\n", adev->asic_type);
		return -EINVAL;
	}

	amdgpu_dm_set_irq_funcs(adev);

	if (adev->mode_info.funcs == NULL)
		adev->mode_info.funcs = &dm_display_funcs;

	/*
	 * Note: Do NOT change adev->audio_endpt_rreg and
	 * adev->audio_endpt_wreg because they are initialised in
	 * amdgpu_device_init()
	 */
#if defined(CONFIG_DEBUG_KERNEL_DC)
	device_create_file(
		adev_to_drm(adev)->dev,
		&dev_attr_s3_debug);
#endif

	return 0;
}

static bool modeset_required(struct drm_crtc_state *crtc_state,
			     struct dc_stream_state *new_stream,
			     struct dc_stream_state *old_stream)
{
	return crtc_state->active && drm_atomic_crtc_needs_modeset(crtc_state);
}

static bool modereset_required(struct drm_crtc_state *crtc_state)
{
	return !crtc_state->active && drm_atomic_crtc_needs_modeset(crtc_state);
}

static void amdgpu_dm_encoder_destroy(struct drm_encoder *encoder)
{
	drm_encoder_cleanup(encoder);
	kfree(encoder);
}

static const struct drm_encoder_funcs amdgpu_dm_encoder_funcs = {
	.destroy = amdgpu_dm_encoder_destroy,
};


static void get_min_max_dc_plane_scaling(struct drm_device *dev,
					 struct drm_framebuffer *fb,
					 int *min_downscale, int *max_upscale)
{
	struct amdgpu_device *adev = drm_to_adev(dev);
	struct dc *dc = adev->dm.dc;
	/* Caps for all supported planes are the same on DCE and DCN 1 - 3 */
	struct dc_plane_cap *plane_cap = &dc->caps.planes[0];

	switch (fb->format->format) {
	case DRM_FORMAT_P010:
	case DRM_FORMAT_NV12:
	case DRM_FORMAT_NV21:
		*max_upscale = plane_cap->max_upscale_factor.nv12;
		*min_downscale = plane_cap->max_downscale_factor.nv12;
		break;

	case DRM_FORMAT_XRGB16161616F:
	case DRM_FORMAT_ARGB16161616F:
	case DRM_FORMAT_XBGR16161616F:
	case DRM_FORMAT_ABGR16161616F:
		*max_upscale = plane_cap->max_upscale_factor.fp16;
		*min_downscale = plane_cap->max_downscale_factor.fp16;
		break;

	default:
		*max_upscale = plane_cap->max_upscale_factor.argb8888;
		*min_downscale = plane_cap->max_downscale_factor.argb8888;
		break;
	}

	/*
	 * A factor of 1 in the plane_cap means to not allow scaling, ie. use a
	 * scaling factor of 1.0 == 1000 units.
	 */
	if (*max_upscale == 1)
		*max_upscale = 1000;

	if (*min_downscale == 1)
		*min_downscale = 1000;
}


static int fill_dc_scaling_info(const struct drm_plane_state *state,
				struct dc_scaling_info *scaling_info)
{
	int scale_w, scale_h, min_downscale, max_upscale;

	memset(scaling_info, 0, sizeof(*scaling_info));

	/* Source is fixed 16.16 but we ignore mantissa for now... */
	scaling_info->src_rect.x = state->src_x >> 16;
	scaling_info->src_rect.y = state->src_y >> 16;

	scaling_info->src_rect.width = state->src_w >> 16;
	if (scaling_info->src_rect.width == 0)
		return -EINVAL;

	scaling_info->src_rect.height = state->src_h >> 16;
	if (scaling_info->src_rect.height == 0)
		return -EINVAL;

	scaling_info->dst_rect.x = state->crtc_x;
	scaling_info->dst_rect.y = state->crtc_y;

	if (state->crtc_w == 0)
		return -EINVAL;

	scaling_info->dst_rect.width = state->crtc_w;

	if (state->crtc_h == 0)
		return -EINVAL;

	scaling_info->dst_rect.height = state->crtc_h;

	/* DRM doesn't specify clipping on destination output. */
	scaling_info->clip_rect = scaling_info->dst_rect;

	/* Validate scaling per-format with DC plane caps */
	if (state->plane && state->plane->dev && state->fb) {
		get_min_max_dc_plane_scaling(state->plane->dev, state->fb,
					     &min_downscale, &max_upscale);
	} else {
		min_downscale = 250;
		max_upscale = 16000;
	}

	scale_w = scaling_info->dst_rect.width * 1000 /
		  scaling_info->src_rect.width;

	if (scale_w < min_downscale || scale_w > max_upscale)
		return -EINVAL;

	scale_h = scaling_info->dst_rect.height * 1000 /
		  scaling_info->src_rect.height;

	if (scale_h < min_downscale || scale_h > max_upscale)
		return -EINVAL;

	/*
	 * The "scaling_quality" can be ignored for now, quality = 0 has DC
	 * assume reasonable defaults based on the format.
	 */

	return 0;
}

static void
fill_gfx8_tiling_info_from_flags(union dc_tiling_info *tiling_info,
				 uint64_t tiling_flags)
{
	/* Fill GFX8 params */
	if (AMDGPU_TILING_GET(tiling_flags, ARRAY_MODE) == DC_ARRAY_2D_TILED_THIN1) {
		unsigned int bankw, bankh, mtaspect, tile_split, num_banks;

		bankw = AMDGPU_TILING_GET(tiling_flags, BANK_WIDTH);
		bankh = AMDGPU_TILING_GET(tiling_flags, BANK_HEIGHT);
		mtaspect = AMDGPU_TILING_GET(tiling_flags, MACRO_TILE_ASPECT);
		tile_split = AMDGPU_TILING_GET(tiling_flags, TILE_SPLIT);
		num_banks = AMDGPU_TILING_GET(tiling_flags, NUM_BANKS);

		/* XXX fix me for VI */
		tiling_info->gfx8.num_banks = num_banks;
		tiling_info->gfx8.array_mode =
				DC_ARRAY_2D_TILED_THIN1;
		tiling_info->gfx8.tile_split = tile_split;
		tiling_info->gfx8.bank_width = bankw;
		tiling_info->gfx8.bank_height = bankh;
		tiling_info->gfx8.tile_aspect = mtaspect;
		tiling_info->gfx8.tile_mode =
				DC_ADDR_SURF_MICRO_TILING_DISPLAY;
	} else if (AMDGPU_TILING_GET(tiling_flags, ARRAY_MODE)
			== DC_ARRAY_1D_TILED_THIN1) {
		tiling_info->gfx8.array_mode = DC_ARRAY_1D_TILED_THIN1;
	}

	tiling_info->gfx8.pipe_config =
			AMDGPU_TILING_GET(tiling_flags, PIPE_CONFIG);
}

static void
fill_gfx9_tiling_info_from_device(const struct amdgpu_device *adev,
				  union dc_tiling_info *tiling_info)
{
	tiling_info->gfx9.num_pipes =
		adev->gfx.config.gb_addr_config_fields.num_pipes;
	tiling_info->gfx9.num_banks =
		adev->gfx.config.gb_addr_config_fields.num_banks;
	tiling_info->gfx9.pipe_interleave =
		adev->gfx.config.gb_addr_config_fields.pipe_interleave_size;
	tiling_info->gfx9.num_shader_engines =
		adev->gfx.config.gb_addr_config_fields.num_se;
	tiling_info->gfx9.max_compressed_frags =
		adev->gfx.config.gb_addr_config_fields.max_compress_frags;
	tiling_info->gfx9.num_rb_per_se =
		adev->gfx.config.gb_addr_config_fields.num_rb_per_se;
	tiling_info->gfx9.shaderEnable = 1;
	if (adev->asic_type == CHIP_SIENNA_CICHLID ||
	    adev->asic_type == CHIP_NAVY_FLOUNDER ||
	    adev->asic_type == CHIP_DIMGREY_CAVEFISH ||
	    adev->asic_type == CHIP_VANGOGH)
		tiling_info->gfx9.num_pkrs = adev->gfx.config.gb_addr_config_fields.num_pkrs;
}

static int
validate_dcc(struct amdgpu_device *adev,
	     const enum surface_pixel_format format,
	     const enum dc_rotation_angle rotation,
	     const union dc_tiling_info *tiling_info,
	     const struct dc_plane_dcc_param *dcc,
	     const struct dc_plane_address *address,
	     const struct plane_size *plane_size)
{
	struct dc *dc = adev->dm.dc;
	struct dc_dcc_surface_param input;
	struct dc_surface_dcc_cap output;

	memset(&input, 0, sizeof(input));
	memset(&output, 0, sizeof(output));

	if (!dcc->enable)
		return 0;

	if (format >= SURFACE_PIXEL_FORMAT_VIDEO_BEGIN ||
	    !dc->cap_funcs.get_dcc_compression_cap)
		return -EINVAL;

	input.format = format;
	input.surface_size.width = plane_size->surface_size.width;
	input.surface_size.height = plane_size->surface_size.height;
	input.swizzle_mode = tiling_info->gfx9.swizzle;

	if (rotation == ROTATION_ANGLE_0 || rotation == ROTATION_ANGLE_180)
		input.scan = SCAN_DIRECTION_HORIZONTAL;
	else if (rotation == ROTATION_ANGLE_90 || rotation == ROTATION_ANGLE_270)
		input.scan = SCAN_DIRECTION_VERTICAL;

	if (!dc->cap_funcs.get_dcc_compression_cap(dc, &input, &output))
		return -EINVAL;

	if (!output.capable)
		return -EINVAL;

	if (dcc->independent_64b_blks == 0 &&
	    output.grph.rgb.independent_64b_blks != 0)
		return -EINVAL;

	return 0;
}

static bool
modifier_has_dcc(uint64_t modifier)
{
	return IS_AMD_FMT_MOD(modifier) && AMD_FMT_MOD_GET(DCC, modifier);
}

static unsigned
modifier_gfx9_swizzle_mode(uint64_t modifier)
{
	if (modifier == DRM_FORMAT_MOD_LINEAR)
		return 0;

	return AMD_FMT_MOD_GET(TILE, modifier);
}

static const struct drm_format_info *
amd_get_format_info(const struct drm_mode_fb_cmd2 *cmd)
{
	return amdgpu_lookup_format_info(cmd->pixel_format, cmd->modifier[0]);
}

static void
fill_gfx9_tiling_info_from_modifier(const struct amdgpu_device *adev,
				    union dc_tiling_info *tiling_info,
				    uint64_t modifier)
{
	unsigned int mod_bank_xor_bits = AMD_FMT_MOD_GET(BANK_XOR_BITS, modifier);
	unsigned int mod_pipe_xor_bits = AMD_FMT_MOD_GET(PIPE_XOR_BITS, modifier);
	unsigned int pkrs_log2 = AMD_FMT_MOD_GET(PACKERS, modifier);
	unsigned int pipes_log2 = min(4u, mod_pipe_xor_bits);

	fill_gfx9_tiling_info_from_device(adev, tiling_info);

	if (!IS_AMD_FMT_MOD(modifier))
		return;

	tiling_info->gfx9.num_pipes = 1u << pipes_log2;
	tiling_info->gfx9.num_shader_engines = 1u << (mod_pipe_xor_bits - pipes_log2);

	if (adev->family >= AMDGPU_FAMILY_NV) {
		tiling_info->gfx9.num_pkrs = 1u << pkrs_log2;
	} else {
		tiling_info->gfx9.num_banks = 1u << mod_bank_xor_bits;

		/* for DCC we know it isn't rb aligned, so rb_per_se doesn't matter. */
	}
}

enum dm_micro_swizzle {
	MICRO_SWIZZLE_Z = 0,
	MICRO_SWIZZLE_S = 1,
	MICRO_SWIZZLE_D = 2,
	MICRO_SWIZZLE_R = 3
};

static bool dm_plane_format_mod_supported(struct drm_plane *plane,
					  uint32_t format,
					  uint64_t modifier)
{
	struct amdgpu_device *adev = drm_to_adev(plane->dev);
	const struct drm_format_info *info = drm_format_info(format);

	enum dm_micro_swizzle microtile = modifier_gfx9_swizzle_mode(modifier) & 3;

	if (!info)
		return false;

	/*
	 * We always have to allow this modifier, because core DRM still
	 * checks LINEAR support if userspace does not provide modifers.
	 */
	if (modifier == DRM_FORMAT_MOD_LINEAR)
		return true;

	/*
	 * The arbitrary tiling support for multiplane formats has not been hooked
	 * up.
	 */
	if (info->num_planes > 1)
		return false;

	/*
	 * For D swizzle the canonical modifier depends on the bpp, so check
	 * it here.
	 */
	if (AMD_FMT_MOD_GET(TILE_VERSION, modifier) == AMD_FMT_MOD_TILE_VER_GFX9 &&
	    adev->family >= AMDGPU_FAMILY_NV) {
		if (microtile == MICRO_SWIZZLE_D && info->cpp[0] == 4)
			return false;
	}

	if (adev->family >= AMDGPU_FAMILY_RV && microtile == MICRO_SWIZZLE_D &&
	    info->cpp[0] < 8)
		return false;

	if (modifier_has_dcc(modifier)) {
		/* Per radeonsi comments 16/64 bpp are more complicated. */
		if (info->cpp[0] != 4)
			return false;
	}

	return true;
}

static void
add_modifier(uint64_t **mods, uint64_t *size, uint64_t *cap, uint64_t mod)
{
	if (!*mods)
		return;

	if (*cap - *size < 1) {
		uint64_t new_cap = *cap * 2;
		uint64_t *new_mods = kmalloc(new_cap * sizeof(uint64_t), GFP_KERNEL);

		if (!new_mods) {
			kfree(*mods);
			*mods = NULL;
			return;
		}

		memcpy(new_mods, *mods, sizeof(uint64_t) * *size);
		kfree(*mods);
		*mods = new_mods;
		*cap = new_cap;
	}

	(*mods)[*size] = mod;
	*size += 1;
}

static void
add_gfx9_modifiers(const struct amdgpu_device *adev,
		   uint64_t **mods, uint64_t *size, uint64_t *capacity)
{
	int pipes = ilog2(adev->gfx.config.gb_addr_config_fields.num_pipes);
	int pipe_xor_bits = min(8, pipes +
				ilog2(adev->gfx.config.gb_addr_config_fields.num_se));
	int bank_xor_bits = min(8 - pipe_xor_bits,
				ilog2(adev->gfx.config.gb_addr_config_fields.num_banks));
	int rb = ilog2(adev->gfx.config.gb_addr_config_fields.num_se) +
		 ilog2(adev->gfx.config.gb_addr_config_fields.num_rb_per_se);


	if (adev->family == AMDGPU_FAMILY_RV) {
		/* Raven2 and later */
		bool has_constant_encode = adev->asic_type > CHIP_RAVEN || adev->external_rev_id >= 0x81;

		/*
		 * No _D DCC swizzles yet because we only allow 32bpp, which
		 * doesn't support _D on DCN
		 */

		if (has_constant_encode) {
			add_modifier(mods, size, capacity, AMD_FMT_MOD |
				    AMD_FMT_MOD_SET(TILE, AMD_FMT_MOD_TILE_GFX9_64K_S_X) |
				    AMD_FMT_MOD_SET(TILE_VERSION, AMD_FMT_MOD_TILE_VER_GFX9) |
				    AMD_FMT_MOD_SET(PIPE_XOR_BITS, pipe_xor_bits) |
				    AMD_FMT_MOD_SET(BANK_XOR_BITS, bank_xor_bits) |
				    AMD_FMT_MOD_SET(DCC, 1) |
				    AMD_FMT_MOD_SET(DCC_INDEPENDENT_64B, 1) |
				    AMD_FMT_MOD_SET(DCC_MAX_COMPRESSED_BLOCK, AMD_FMT_MOD_DCC_BLOCK_64B) |
				    AMD_FMT_MOD_SET(DCC_CONSTANT_ENCODE, 1));
		}

		add_modifier(mods, size, capacity, AMD_FMT_MOD |
			    AMD_FMT_MOD_SET(TILE, AMD_FMT_MOD_TILE_GFX9_64K_S_X) |
			    AMD_FMT_MOD_SET(TILE_VERSION, AMD_FMT_MOD_TILE_VER_GFX9) |
			    AMD_FMT_MOD_SET(PIPE_XOR_BITS, pipe_xor_bits) |
			    AMD_FMT_MOD_SET(BANK_XOR_BITS, bank_xor_bits) |
			    AMD_FMT_MOD_SET(DCC, 1) |
			    AMD_FMT_MOD_SET(DCC_INDEPENDENT_64B, 1) |
			    AMD_FMT_MOD_SET(DCC_MAX_COMPRESSED_BLOCK, AMD_FMT_MOD_DCC_BLOCK_64B) |
			    AMD_FMT_MOD_SET(DCC_CONSTANT_ENCODE, 0));

		if (has_constant_encode) {
			add_modifier(mods, size, capacity, AMD_FMT_MOD |
				    AMD_FMT_MOD_SET(TILE, AMD_FMT_MOD_TILE_GFX9_64K_S_X) |
				    AMD_FMT_MOD_SET(TILE_VERSION, AMD_FMT_MOD_TILE_VER_GFX9) |
				    AMD_FMT_MOD_SET(PIPE_XOR_BITS, pipe_xor_bits) |
				    AMD_FMT_MOD_SET(BANK_XOR_BITS, bank_xor_bits) |
				    AMD_FMT_MOD_SET(DCC, 1) |
				    AMD_FMT_MOD_SET(DCC_RETILE, 1) |
				    AMD_FMT_MOD_SET(DCC_INDEPENDENT_64B, 1) |
				    AMD_FMT_MOD_SET(DCC_MAX_COMPRESSED_BLOCK, AMD_FMT_MOD_DCC_BLOCK_64B) |

				    AMD_FMT_MOD_SET(DCC_CONSTANT_ENCODE, 1) |
				    AMD_FMT_MOD_SET(RB, rb) |
				    AMD_FMT_MOD_SET(PIPE, pipes));
		}

		add_modifier(mods, size, capacity, AMD_FMT_MOD |
			    AMD_FMT_MOD_SET(TILE, AMD_FMT_MOD_TILE_GFX9_64K_S_X) |
			    AMD_FMT_MOD_SET(TILE_VERSION, AMD_FMT_MOD_TILE_VER_GFX9) |
			    AMD_FMT_MOD_SET(PIPE_XOR_BITS, pipe_xor_bits) |
			    AMD_FMT_MOD_SET(BANK_XOR_BITS, bank_xor_bits) |
			    AMD_FMT_MOD_SET(DCC, 1) |
			    AMD_FMT_MOD_SET(DCC_RETILE, 1) |
			    AMD_FMT_MOD_SET(DCC_INDEPENDENT_64B, 1) |
			    AMD_FMT_MOD_SET(DCC_MAX_COMPRESSED_BLOCK, AMD_FMT_MOD_DCC_BLOCK_64B) |
			    AMD_FMT_MOD_SET(DCC_CONSTANT_ENCODE, 0) |
			    AMD_FMT_MOD_SET(RB, rb) |
			    AMD_FMT_MOD_SET(PIPE, pipes));
	}

	/*
	 * Only supported for 64bpp on Raven, will be filtered on format in
	 * dm_plane_format_mod_supported.
	 */
	add_modifier(mods, size, capacity, AMD_FMT_MOD |
		    AMD_FMT_MOD_SET(TILE, AMD_FMT_MOD_TILE_GFX9_64K_D_X) |
		    AMD_FMT_MOD_SET(TILE_VERSION, AMD_FMT_MOD_TILE_VER_GFX9) |
		    AMD_FMT_MOD_SET(PIPE_XOR_BITS, pipe_xor_bits) |
		    AMD_FMT_MOD_SET(BANK_XOR_BITS, bank_xor_bits));

	if (adev->family == AMDGPU_FAMILY_RV) {
		add_modifier(mods, size, capacity, AMD_FMT_MOD |
			    AMD_FMT_MOD_SET(TILE, AMD_FMT_MOD_TILE_GFX9_64K_S_X) |
			    AMD_FMT_MOD_SET(TILE_VERSION, AMD_FMT_MOD_TILE_VER_GFX9) |
			    AMD_FMT_MOD_SET(PIPE_XOR_BITS, pipe_xor_bits) |
			    AMD_FMT_MOD_SET(BANK_XOR_BITS, bank_xor_bits));
	}

	/*
	 * Only supported for 64bpp on Raven, will be filtered on format in
	 * dm_plane_format_mod_supported.
	 */
	add_modifier(mods, size, capacity, AMD_FMT_MOD |
		    AMD_FMT_MOD_SET(TILE, AMD_FMT_MOD_TILE_GFX9_64K_D) |
		    AMD_FMT_MOD_SET(TILE_VERSION, AMD_FMT_MOD_TILE_VER_GFX9));

	if (adev->family == AMDGPU_FAMILY_RV) {
		add_modifier(mods, size, capacity, AMD_FMT_MOD |
			    AMD_FMT_MOD_SET(TILE, AMD_FMT_MOD_TILE_GFX9_64K_S) |
			    AMD_FMT_MOD_SET(TILE_VERSION, AMD_FMT_MOD_TILE_VER_GFX9));
	}
}

static void
add_gfx10_1_modifiers(const struct amdgpu_device *adev,
		      uint64_t **mods, uint64_t *size, uint64_t *capacity)
{
	int pipe_xor_bits = ilog2(adev->gfx.config.gb_addr_config_fields.num_pipes);

	add_modifier(mods, size, capacity, AMD_FMT_MOD |
		    AMD_FMT_MOD_SET(TILE, AMD_FMT_MOD_TILE_GFX9_64K_R_X) |
		    AMD_FMT_MOD_SET(TILE_VERSION, AMD_FMT_MOD_TILE_VER_GFX10) |
		    AMD_FMT_MOD_SET(PIPE_XOR_BITS, pipe_xor_bits) |
		    AMD_FMT_MOD_SET(DCC, 1) |
		    AMD_FMT_MOD_SET(DCC_CONSTANT_ENCODE, 1) |
		    AMD_FMT_MOD_SET(DCC_INDEPENDENT_64B, 1) |
		    AMD_FMT_MOD_SET(DCC_MAX_COMPRESSED_BLOCK, AMD_FMT_MOD_DCC_BLOCK_64B));

	add_modifier(mods, size, capacity, AMD_FMT_MOD |
		    AMD_FMT_MOD_SET(TILE, AMD_FMT_MOD_TILE_GFX9_64K_R_X) |
		    AMD_FMT_MOD_SET(TILE_VERSION, AMD_FMT_MOD_TILE_VER_GFX10) |
		    AMD_FMT_MOD_SET(PIPE_XOR_BITS, pipe_xor_bits) |
		    AMD_FMT_MOD_SET(DCC, 1) |
		    AMD_FMT_MOD_SET(DCC_RETILE, 1) |
		    AMD_FMT_MOD_SET(DCC_CONSTANT_ENCODE, 1) |
		    AMD_FMT_MOD_SET(DCC_INDEPENDENT_64B, 1) |
		    AMD_FMT_MOD_SET(DCC_MAX_COMPRESSED_BLOCK, AMD_FMT_MOD_DCC_BLOCK_64B));

	add_modifier(mods, size, capacity, AMD_FMT_MOD |
		    AMD_FMT_MOD_SET(TILE, AMD_FMT_MOD_TILE_GFX9_64K_R_X) |
		    AMD_FMT_MOD_SET(TILE_VERSION, AMD_FMT_MOD_TILE_VER_GFX10) |
		    AMD_FMT_MOD_SET(PIPE_XOR_BITS, pipe_xor_bits));

	add_modifier(mods, size, capacity, AMD_FMT_MOD |
		    AMD_FMT_MOD_SET(TILE, AMD_FMT_MOD_TILE_GFX9_64K_S_X) |
		    AMD_FMT_MOD_SET(TILE_VERSION, AMD_FMT_MOD_TILE_VER_GFX10) |
		    AMD_FMT_MOD_SET(PIPE_XOR_BITS, pipe_xor_bits));


	/* Only supported for 64bpp, will be filtered in dm_plane_format_mod_supported */
	add_modifier(mods, size, capacity, AMD_FMT_MOD |
		    AMD_FMT_MOD_SET(TILE, AMD_FMT_MOD_TILE_GFX9_64K_D) |
		    AMD_FMT_MOD_SET(TILE_VERSION, AMD_FMT_MOD_TILE_VER_GFX9));

	add_modifier(mods, size, capacity, AMD_FMT_MOD |
		    AMD_FMT_MOD_SET(TILE, AMD_FMT_MOD_TILE_GFX9_64K_S) |
		    AMD_FMT_MOD_SET(TILE_VERSION, AMD_FMT_MOD_TILE_VER_GFX9));
}

static void
add_gfx10_3_modifiers(const struct amdgpu_device *adev,
		      uint64_t **mods, uint64_t *size, uint64_t *capacity)
{
	int pipe_xor_bits = ilog2(adev->gfx.config.gb_addr_config_fields.num_pipes);
	int pkrs = ilog2(adev->gfx.config.gb_addr_config_fields.num_pkrs);

	add_modifier(mods, size, capacity, AMD_FMT_MOD |
		    AMD_FMT_MOD_SET(TILE, AMD_FMT_MOD_TILE_GFX9_64K_R_X) |
		    AMD_FMT_MOD_SET(TILE_VERSION, AMD_FMT_MOD_TILE_VER_GFX10_RBPLUS) |
		    AMD_FMT_MOD_SET(PIPE_XOR_BITS, pipe_xor_bits) |
		    AMD_FMT_MOD_SET(PACKERS, pkrs) |
		    AMD_FMT_MOD_SET(DCC, 1) |
		    AMD_FMT_MOD_SET(DCC_CONSTANT_ENCODE, 1) |
		    AMD_FMT_MOD_SET(DCC_INDEPENDENT_64B, 1) |
		    AMD_FMT_MOD_SET(DCC_INDEPENDENT_128B, 1) |
		    AMD_FMT_MOD_SET(DCC_MAX_COMPRESSED_BLOCK, AMD_FMT_MOD_DCC_BLOCK_128B));

	add_modifier(mods, size, capacity, AMD_FMT_MOD |
		    AMD_FMT_MOD_SET(TILE, AMD_FMT_MOD_TILE_GFX9_64K_R_X) |
		    AMD_FMT_MOD_SET(TILE_VERSION, AMD_FMT_MOD_TILE_VER_GFX10_RBPLUS) |
		    AMD_FMT_MOD_SET(PIPE_XOR_BITS, pipe_xor_bits) |
		    AMD_FMT_MOD_SET(PACKERS, pkrs) |
		    AMD_FMT_MOD_SET(DCC, 1) |
		    AMD_FMT_MOD_SET(DCC_RETILE, 1) |
		    AMD_FMT_MOD_SET(DCC_CONSTANT_ENCODE, 1) |
		    AMD_FMT_MOD_SET(DCC_INDEPENDENT_64B, 1) |
		    AMD_FMT_MOD_SET(DCC_INDEPENDENT_128B, 1) |
		    AMD_FMT_MOD_SET(DCC_MAX_COMPRESSED_BLOCK, AMD_FMT_MOD_DCC_BLOCK_128B));

	add_modifier(mods, size, capacity, AMD_FMT_MOD |
		    AMD_FMT_MOD_SET(TILE, AMD_FMT_MOD_TILE_GFX9_64K_R_X) |
		    AMD_FMT_MOD_SET(TILE_VERSION, AMD_FMT_MOD_TILE_VER_GFX10_RBPLUS) |
		    AMD_FMT_MOD_SET(PIPE_XOR_BITS, pipe_xor_bits) |
		    AMD_FMT_MOD_SET(PACKERS, pkrs));

	add_modifier(mods, size, capacity, AMD_FMT_MOD |
		    AMD_FMT_MOD_SET(TILE, AMD_FMT_MOD_TILE_GFX9_64K_S_X) |
		    AMD_FMT_MOD_SET(TILE_VERSION, AMD_FMT_MOD_TILE_VER_GFX10_RBPLUS) |
		    AMD_FMT_MOD_SET(PIPE_XOR_BITS, pipe_xor_bits) |
		    AMD_FMT_MOD_SET(PACKERS, pkrs));

	/* Only supported for 64bpp, will be filtered in dm_plane_format_mod_supported */
	add_modifier(mods, size, capacity, AMD_FMT_MOD |
		    AMD_FMT_MOD_SET(TILE, AMD_FMT_MOD_TILE_GFX9_64K_D) |
		    AMD_FMT_MOD_SET(TILE_VERSION, AMD_FMT_MOD_TILE_VER_GFX9));

	add_modifier(mods, size, capacity, AMD_FMT_MOD |
		    AMD_FMT_MOD_SET(TILE, AMD_FMT_MOD_TILE_GFX9_64K_S) |
		    AMD_FMT_MOD_SET(TILE_VERSION, AMD_FMT_MOD_TILE_VER_GFX9));
}

static int
get_plane_modifiers(const struct amdgpu_device *adev, unsigned int plane_type, uint64_t **mods)
{
	uint64_t size = 0, capacity = 128;
	*mods = NULL;

	/* We have not hooked up any pre-GFX9 modifiers. */
	if (adev->family < AMDGPU_FAMILY_AI)
		return 0;

	*mods = kmalloc(capacity * sizeof(uint64_t), GFP_KERNEL);

	if (plane_type == DRM_PLANE_TYPE_CURSOR) {
		add_modifier(mods, &size, &capacity, DRM_FORMAT_MOD_LINEAR);
		add_modifier(mods, &size, &capacity, DRM_FORMAT_MOD_INVALID);
		return *mods ? 0 : -ENOMEM;
	}

	switch (adev->family) {
	case AMDGPU_FAMILY_AI:
	case AMDGPU_FAMILY_RV:
		add_gfx9_modifiers(adev, mods, &size, &capacity);
		break;
	case AMDGPU_FAMILY_NV:
	case AMDGPU_FAMILY_VGH:
		if (adev->asic_type >= CHIP_SIENNA_CICHLID)
			add_gfx10_3_modifiers(adev, mods, &size, &capacity);
		else
			add_gfx10_1_modifiers(adev, mods, &size, &capacity);
		break;
	}

	add_modifier(mods, &size, &capacity, DRM_FORMAT_MOD_LINEAR);

	/* INVALID marks the end of the list. */
	add_modifier(mods, &size, &capacity, DRM_FORMAT_MOD_INVALID);

	if (!*mods)
		return -ENOMEM;

	return 0;
}

static int
fill_gfx9_plane_attributes_from_modifiers(struct amdgpu_device *adev,
					  const struct amdgpu_framebuffer *afb,
					  const enum surface_pixel_format format,
					  const enum dc_rotation_angle rotation,
					  const struct plane_size *plane_size,
					  union dc_tiling_info *tiling_info,
					  struct dc_plane_dcc_param *dcc,
					  struct dc_plane_address *address,
					  const bool force_disable_dcc)
{
	const uint64_t modifier = afb->base.modifier;
	int ret;

	fill_gfx9_tiling_info_from_modifier(adev, tiling_info, modifier);
	tiling_info->gfx9.swizzle = modifier_gfx9_swizzle_mode(modifier);

	if (modifier_has_dcc(modifier) && !force_disable_dcc) {
		uint64_t dcc_address = afb->address + afb->base.offsets[1];

		dcc->enable = 1;
		dcc->meta_pitch = afb->base.pitches[1];
		dcc->independent_64b_blks = AMD_FMT_MOD_GET(DCC_INDEPENDENT_64B, modifier);

		address->grph.meta_addr.low_part = lower_32_bits(dcc_address);
		address->grph.meta_addr.high_part = upper_32_bits(dcc_address);
	}

	ret = validate_dcc(adev, format, rotation, tiling_info, dcc, address, plane_size);
	if (ret)
		return ret;

	return 0;
}

static int
fill_plane_buffer_attributes(struct amdgpu_device *adev,
			     const struct amdgpu_framebuffer *afb,
			     const enum surface_pixel_format format,
			     const enum dc_rotation_angle rotation,
			     const uint64_t tiling_flags,
			     union dc_tiling_info *tiling_info,
			     struct plane_size *plane_size,
			     struct dc_plane_dcc_param *dcc,
			     struct dc_plane_address *address,
			     bool tmz_surface,
			     bool force_disable_dcc)
{
	const struct drm_framebuffer *fb = &afb->base;
	int ret;

	memset(tiling_info, 0, sizeof(*tiling_info));
	memset(plane_size, 0, sizeof(*plane_size));
	memset(dcc, 0, sizeof(*dcc));
	memset(address, 0, sizeof(*address));

	address->tmz_surface = tmz_surface;

	if (format < SURFACE_PIXEL_FORMAT_VIDEO_BEGIN) {
		uint64_t addr = afb->address + fb->offsets[0];

		plane_size->surface_size.x = 0;
		plane_size->surface_size.y = 0;
		plane_size->surface_size.width = fb->width;
		plane_size->surface_size.height = fb->height;
		plane_size->surface_pitch =
			fb->pitches[0] / fb->format->cpp[0];

		address->type = PLN_ADDR_TYPE_GRAPHICS;
		address->grph.addr.low_part = lower_32_bits(addr);
		address->grph.addr.high_part = upper_32_bits(addr);
	} else if (format < SURFACE_PIXEL_FORMAT_INVALID) {
		uint64_t luma_addr = afb->address + fb->offsets[0];
		uint64_t chroma_addr = afb->address + fb->offsets[1];

		plane_size->surface_size.x = 0;
		plane_size->surface_size.y = 0;
		plane_size->surface_size.width = fb->width;
		plane_size->surface_size.height = fb->height;
		plane_size->surface_pitch =
			fb->pitches[0] / fb->format->cpp[0];

		plane_size->chroma_size.x = 0;
		plane_size->chroma_size.y = 0;
		/* TODO: set these based on surface format */
		plane_size->chroma_size.width = fb->width / 2;
		plane_size->chroma_size.height = fb->height / 2;

		plane_size->chroma_pitch =
			fb->pitches[1] / fb->format->cpp[1];

		address->type = PLN_ADDR_TYPE_VIDEO_PROGRESSIVE;
		address->video_progressive.luma_addr.low_part =
			lower_32_bits(luma_addr);
		address->video_progressive.luma_addr.high_part =
			upper_32_bits(luma_addr);
		address->video_progressive.chroma_addr.low_part =
			lower_32_bits(chroma_addr);
		address->video_progressive.chroma_addr.high_part =
			upper_32_bits(chroma_addr);
	}

	if (adev->family >= AMDGPU_FAMILY_AI) {
		ret = fill_gfx9_plane_attributes_from_modifiers(adev, afb, format,
								rotation, plane_size,
								tiling_info, dcc,
								address,
								force_disable_dcc);
		if (ret)
			return ret;
	} else {
		fill_gfx8_tiling_info_from_flags(tiling_info, tiling_flags);
	}

	return 0;
}

static void
fill_blending_from_plane_state(const struct drm_plane_state *plane_state,
			       bool *per_pixel_alpha, bool *global_alpha,
			       int *global_alpha_value)
{
	*per_pixel_alpha = false;
	*global_alpha = false;
	*global_alpha_value = 0xff;

	if (plane_state->plane->type != DRM_PLANE_TYPE_OVERLAY)
		return;

	if (plane_state->pixel_blend_mode == DRM_MODE_BLEND_PREMULTI) {
		static const uint32_t alpha_formats[] = {
			DRM_FORMAT_ARGB8888,
			DRM_FORMAT_RGBA8888,
			DRM_FORMAT_ABGR8888,
		};
		uint32_t format = plane_state->fb->format->format;
		unsigned int i;

		for (i = 0; i < ARRAY_SIZE(alpha_formats); ++i) {
			if (format == alpha_formats[i]) {
				*per_pixel_alpha = true;
				break;
			}
		}
	}

	if (plane_state->alpha < 0xffff) {
		*global_alpha = true;
		*global_alpha_value = plane_state->alpha >> 8;
	}
}

static int
fill_plane_color_attributes(const struct drm_plane_state *plane_state,
			    const enum surface_pixel_format format,
			    enum dc_color_space *color_space)
{
	bool full_range;

	*color_space = COLOR_SPACE_SRGB;

	/* DRM color properties only affect non-RGB formats. */
	if (format < SURFACE_PIXEL_FORMAT_VIDEO_BEGIN)
		return 0;

	full_range = (plane_state->color_range == DRM_COLOR_YCBCR_FULL_RANGE);

	switch (plane_state->color_encoding) {
	case DRM_COLOR_YCBCR_BT601:
		if (full_range)
			*color_space = COLOR_SPACE_YCBCR601;
		else
			*color_space = COLOR_SPACE_YCBCR601_LIMITED;
		break;

	case DRM_COLOR_YCBCR_BT709:
		if (full_range)
			*color_space = COLOR_SPACE_YCBCR709;
		else
			*color_space = COLOR_SPACE_YCBCR709_LIMITED;
		break;

	case DRM_COLOR_YCBCR_BT2020:
		if (full_range)
			*color_space = COLOR_SPACE_2020_YCBCR;
		else
			return -EINVAL;
		break;

	default:
		return -EINVAL;
	}

	return 0;
}

static int
fill_dc_plane_info_and_addr(struct amdgpu_device *adev,
			    const struct drm_plane_state *plane_state,
			    const uint64_t tiling_flags,
			    struct dc_plane_info *plane_info,
			    struct dc_plane_address *address,
			    bool tmz_surface,
			    bool force_disable_dcc)
{
	const struct drm_framebuffer *fb = plane_state->fb;
	const struct amdgpu_framebuffer *afb =
		to_amdgpu_framebuffer(plane_state->fb);
	int ret;

	memset(plane_info, 0, sizeof(*plane_info));

	switch (fb->format->format) {
	case DRM_FORMAT_C8:
		plane_info->format =
			SURFACE_PIXEL_FORMAT_GRPH_PALETA_256_COLORS;
		break;
	case DRM_FORMAT_RGB565:
		plane_info->format = SURFACE_PIXEL_FORMAT_GRPH_RGB565;
		break;
	case DRM_FORMAT_XRGB8888:
	case DRM_FORMAT_ARGB8888:
		plane_info->format = SURFACE_PIXEL_FORMAT_GRPH_ARGB8888;
		break;
	case DRM_FORMAT_XRGB2101010:
	case DRM_FORMAT_ARGB2101010:
		plane_info->format = SURFACE_PIXEL_FORMAT_GRPH_ARGB2101010;
		break;
	case DRM_FORMAT_XBGR2101010:
	case DRM_FORMAT_ABGR2101010:
		plane_info->format = SURFACE_PIXEL_FORMAT_GRPH_ABGR2101010;
		break;
	case DRM_FORMAT_XBGR8888:
	case DRM_FORMAT_ABGR8888:
		plane_info->format = SURFACE_PIXEL_FORMAT_GRPH_ABGR8888;
		break;
	case DRM_FORMAT_NV21:
		plane_info->format = SURFACE_PIXEL_FORMAT_VIDEO_420_YCbCr;
		break;
	case DRM_FORMAT_NV12:
		plane_info->format = SURFACE_PIXEL_FORMAT_VIDEO_420_YCrCb;
		break;
	case DRM_FORMAT_P010:
		plane_info->format = SURFACE_PIXEL_FORMAT_VIDEO_420_10bpc_YCrCb;
		break;
	case DRM_FORMAT_XRGB16161616F:
	case DRM_FORMAT_ARGB16161616F:
		plane_info->format = SURFACE_PIXEL_FORMAT_GRPH_ARGB16161616F;
		break;
	case DRM_FORMAT_XBGR16161616F:
	case DRM_FORMAT_ABGR16161616F:
		plane_info->format = SURFACE_PIXEL_FORMAT_GRPH_ABGR16161616F;
		break;
	default:
		DRM_ERROR(
			"Unsupported screen format %p4cc\n",
			&fb->format->format);
		return -EINVAL;
	}

	switch (plane_state->rotation & DRM_MODE_ROTATE_MASK) {
	case DRM_MODE_ROTATE_0:
		plane_info->rotation = ROTATION_ANGLE_0;
		break;
	case DRM_MODE_ROTATE_90:
		plane_info->rotation = ROTATION_ANGLE_90;
		break;
	case DRM_MODE_ROTATE_180:
		plane_info->rotation = ROTATION_ANGLE_180;
		break;
	case DRM_MODE_ROTATE_270:
		plane_info->rotation = ROTATION_ANGLE_270;
		break;
	default:
		plane_info->rotation = ROTATION_ANGLE_0;
		break;
	}

	plane_info->visible = true;
	plane_info->stereo_format = PLANE_STEREO_FORMAT_NONE;

	plane_info->layer_index = 0;

	ret = fill_plane_color_attributes(plane_state, plane_info->format,
					  &plane_info->color_space);
	if (ret)
		return ret;

	ret = fill_plane_buffer_attributes(adev, afb, plane_info->format,
					   plane_info->rotation, tiling_flags,
					   &plane_info->tiling_info,
					   &plane_info->plane_size,
					   &plane_info->dcc, address, tmz_surface,
					   force_disable_dcc);
	if (ret)
		return ret;

	fill_blending_from_plane_state(
		plane_state, &plane_info->per_pixel_alpha,
		&plane_info->global_alpha, &plane_info->global_alpha_value);

	return 0;
}

static int fill_dc_plane_attributes(struct amdgpu_device *adev,
				    struct dc_plane_state *dc_plane_state,
				    struct drm_plane_state *plane_state,
				    struct drm_crtc_state *crtc_state)
{
	struct dm_crtc_state *dm_crtc_state = to_dm_crtc_state(crtc_state);
	struct amdgpu_framebuffer *afb = (struct amdgpu_framebuffer *)plane_state->fb;
	struct dc_scaling_info scaling_info;
	struct dc_plane_info plane_info;
	int ret;
	bool force_disable_dcc = false;

	ret = fill_dc_scaling_info(plane_state, &scaling_info);
	if (ret)
		return ret;

	dc_plane_state->src_rect = scaling_info.src_rect;
	dc_plane_state->dst_rect = scaling_info.dst_rect;
	dc_plane_state->clip_rect = scaling_info.clip_rect;
	dc_plane_state->scaling_quality = scaling_info.scaling_quality;

	force_disable_dcc = adev->asic_type == CHIP_RAVEN && adev->in_suspend;
	ret = fill_dc_plane_info_and_addr(adev, plane_state,
					  afb->tiling_flags,
					  &plane_info,
					  &dc_plane_state->address,
					  afb->tmz_surface,
					  force_disable_dcc);
	if (ret)
		return ret;

	dc_plane_state->format = plane_info.format;
	dc_plane_state->color_space = plane_info.color_space;
	dc_plane_state->format = plane_info.format;
	dc_plane_state->plane_size = plane_info.plane_size;
	dc_plane_state->rotation = plane_info.rotation;
	dc_plane_state->horizontal_mirror = plane_info.horizontal_mirror;
	dc_plane_state->stereo_format = plane_info.stereo_format;
	dc_plane_state->tiling_info = plane_info.tiling_info;
	dc_plane_state->visible = plane_info.visible;
	dc_plane_state->per_pixel_alpha = plane_info.per_pixel_alpha;
	dc_plane_state->global_alpha = plane_info.global_alpha;
	dc_plane_state->global_alpha_value = plane_info.global_alpha_value;
	dc_plane_state->dcc = plane_info.dcc;
	dc_plane_state->layer_index = plane_info.layer_index; // Always returns 0
	dc_plane_state->flip_int_enabled = true;

	/*
	 * Always set input transfer function, since plane state is refreshed
	 * every time.
	 */
	ret = amdgpu_dm_update_plane_color_mgmt(dm_crtc_state, dc_plane_state);
	if (ret)
		return ret;

	return 0;
}

static void update_stream_scaling_settings(const struct drm_display_mode *mode,
					   const struct dm_connector_state *dm_state,
					   struct dc_stream_state *stream)
{
	enum amdgpu_rmx_type rmx_type;

	struct rect src = { 0 }; /* viewport in composition space*/
	struct rect dst = { 0 }; /* stream addressable area */

	/* no mode. nothing to be done */
	if (!mode)
		return;

	/* Full screen scaling by default */
	src.width = mode->hdisplay;
	src.height = mode->vdisplay;
	dst.width = stream->timing.h_addressable;
	dst.height = stream->timing.v_addressable;

	if (dm_state) {
		rmx_type = dm_state->scaling;
		if (rmx_type == RMX_ASPECT || rmx_type == RMX_OFF) {
			if (src.width * dst.height <
					src.height * dst.width) {
				/* height needs less upscaling/more downscaling */
				dst.width = src.width *
						dst.height / src.height;
			} else {
				/* width needs less upscaling/more downscaling */
				dst.height = src.height *
						dst.width / src.width;
			}
		} else if (rmx_type == RMX_CENTER) {
			dst = src;
		}

		dst.x = (stream->timing.h_addressable - dst.width) / 2;
		dst.y = (stream->timing.v_addressable - dst.height) / 2;

		if (dm_state->underscan_enable) {
			dst.x += dm_state->underscan_hborder / 2;
			dst.y += dm_state->underscan_vborder / 2;
			dst.width -= dm_state->underscan_hborder;
			dst.height -= dm_state->underscan_vborder;
		}
	}

	stream->src = src;
	stream->dst = dst;

	DRM_DEBUG_DRIVER("Destination Rectangle x:%d  y:%d  width:%d  height:%d\n",
			dst.x, dst.y, dst.width, dst.height);

}

static enum dc_color_depth
convert_color_depth_from_display_info(const struct drm_connector *connector,
				      bool is_y420, int requested_bpc)
{
	uint8_t bpc;

	if (is_y420) {
		bpc = 8;

		/* Cap display bpc based on HDMI 2.0 HF-VSDB */
		if (connector->display_info.hdmi.y420_dc_modes & DRM_EDID_YCBCR420_DC_48)
			bpc = 16;
		else if (connector->display_info.hdmi.y420_dc_modes & DRM_EDID_YCBCR420_DC_36)
			bpc = 12;
		else if (connector->display_info.hdmi.y420_dc_modes & DRM_EDID_YCBCR420_DC_30)
			bpc = 10;
	} else {
		bpc = (uint8_t)connector->display_info.bpc;
		/* Assume 8 bpc by default if no bpc is specified. */
		bpc = bpc ? bpc : 8;
	}

	if (requested_bpc > 0) {
		/*
		 * Cap display bpc based on the user requested value.
		 *
		 * The value for state->max_bpc may not correctly updated
		 * depending on when the connector gets added to the state
		 * or if this was called outside of atomic check, so it
		 * can't be used directly.
		 */
		bpc = min_t(u8, bpc, requested_bpc);

		/* Round down to the nearest even number. */
		bpc = bpc - (bpc & 1);
	}

	switch (bpc) {
	case 0:
		/*
		 * Temporary Work around, DRM doesn't parse color depth for
		 * EDID revision before 1.4
		 * TODO: Fix edid parsing
		 */
		return COLOR_DEPTH_888;
	case 6:
		return COLOR_DEPTH_666;
	case 8:
		return COLOR_DEPTH_888;
	case 10:
		return COLOR_DEPTH_101010;
	case 12:
		return COLOR_DEPTH_121212;
	case 14:
		return COLOR_DEPTH_141414;
	case 16:
		return COLOR_DEPTH_161616;
	default:
		return COLOR_DEPTH_UNDEFINED;
	}
}

static enum dc_aspect_ratio
get_aspect_ratio(const struct drm_display_mode *mode_in)
{
	/* 1-1 mapping, since both enums follow the HDMI spec. */
	return (enum dc_aspect_ratio) mode_in->picture_aspect_ratio;
}

static enum dc_color_space
get_output_color_space(const struct dc_crtc_timing *dc_crtc_timing)
{
	enum dc_color_space color_space = COLOR_SPACE_SRGB;

	switch (dc_crtc_timing->pixel_encoding)	{
	case PIXEL_ENCODING_YCBCR422:
	case PIXEL_ENCODING_YCBCR444:
	case PIXEL_ENCODING_YCBCR420:
	{
		/*
		 * 27030khz is the separation point between HDTV and SDTV
		 * according to HDMI spec, we use YCbCr709 and YCbCr601
		 * respectively
		 */
		if (dc_crtc_timing->pix_clk_100hz > 270300) {
			if (dc_crtc_timing->flags.Y_ONLY)
				color_space =
					COLOR_SPACE_YCBCR709_LIMITED;
			else
				color_space = COLOR_SPACE_YCBCR709;
		} else {
			if (dc_crtc_timing->flags.Y_ONLY)
				color_space =
					COLOR_SPACE_YCBCR601_LIMITED;
			else
				color_space = COLOR_SPACE_YCBCR601;
		}

	}
	break;
	case PIXEL_ENCODING_RGB:
		color_space = COLOR_SPACE_SRGB;
		break;

	default:
		WARN_ON(1);
		break;
	}

	return color_space;
}

static bool adjust_colour_depth_from_display_info(
	struct dc_crtc_timing *timing_out,
	const struct drm_display_info *info)
{
	enum dc_color_depth depth = timing_out->display_color_depth;
	int normalized_clk;
	do {
		normalized_clk = timing_out->pix_clk_100hz / 10;
		/* YCbCr 4:2:0 requires additional adjustment of 1/2 */
		if (timing_out->pixel_encoding == PIXEL_ENCODING_YCBCR420)
			normalized_clk /= 2;
		/* Adjusting pix clock following on HDMI spec based on colour depth */
		switch (depth) {
		case COLOR_DEPTH_888:
			break;
		case COLOR_DEPTH_101010:
			normalized_clk = (normalized_clk * 30) / 24;
			break;
		case COLOR_DEPTH_121212:
			normalized_clk = (normalized_clk * 36) / 24;
			break;
		case COLOR_DEPTH_161616:
			normalized_clk = (normalized_clk * 48) / 24;
			break;
		default:
			/* The above depths are the only ones valid for HDMI. */
			return false;
		}
		if (normalized_clk <= info->max_tmds_clock) {
			timing_out->display_color_depth = depth;
			return true;
		}
	} while (--depth > COLOR_DEPTH_666);
	return false;
}

static void fill_stream_properties_from_drm_display_mode(
	struct dc_stream_state *stream,
	const struct drm_display_mode *mode_in,
	const struct drm_connector *connector,
	const struct drm_connector_state *connector_state,
	const struct dc_stream_state *old_stream,
	int requested_bpc)
{
	struct dc_crtc_timing *timing_out = &stream->timing;
	const struct drm_display_info *info = &connector->display_info;
	struct amdgpu_dm_connector *aconnector = to_amdgpu_dm_connector(connector);
	struct hdmi_vendor_infoframe hv_frame;
	struct hdmi_avi_infoframe avi_frame;

	memset(&hv_frame, 0, sizeof(hv_frame));
	memset(&avi_frame, 0, sizeof(avi_frame));

	timing_out->h_border_left = 0;
	timing_out->h_border_right = 0;
	timing_out->v_border_top = 0;
	timing_out->v_border_bottom = 0;
	/* TODO: un-hardcode */
	if (drm_mode_is_420_only(info, mode_in)
			&& stream->signal == SIGNAL_TYPE_HDMI_TYPE_A)
		timing_out->pixel_encoding = PIXEL_ENCODING_YCBCR420;
	else if (drm_mode_is_420_also(info, mode_in)
			&& aconnector->force_yuv420_output)
		timing_out->pixel_encoding = PIXEL_ENCODING_YCBCR420;
	else if ((connector->display_info.color_formats & DRM_COLOR_FORMAT_YCRCB444)
			&& stream->signal == SIGNAL_TYPE_HDMI_TYPE_A)
		timing_out->pixel_encoding = PIXEL_ENCODING_YCBCR444;
	else
		timing_out->pixel_encoding = PIXEL_ENCODING_RGB;

	timing_out->timing_3d_format = TIMING_3D_FORMAT_NONE;
	timing_out->display_color_depth = convert_color_depth_from_display_info(
		connector,
		(timing_out->pixel_encoding == PIXEL_ENCODING_YCBCR420),
		requested_bpc);
	timing_out->scan_type = SCANNING_TYPE_NODATA;
	timing_out->hdmi_vic = 0;

	if(old_stream) {
		timing_out->vic = old_stream->timing.vic;
		timing_out->flags.HSYNC_POSITIVE_POLARITY = old_stream->timing.flags.HSYNC_POSITIVE_POLARITY;
		timing_out->flags.VSYNC_POSITIVE_POLARITY = old_stream->timing.flags.VSYNC_POSITIVE_POLARITY;
	} else {
		timing_out->vic = drm_match_cea_mode(mode_in);
		if (mode_in->flags & DRM_MODE_FLAG_PHSYNC)
			timing_out->flags.HSYNC_POSITIVE_POLARITY = 1;
		if (mode_in->flags & DRM_MODE_FLAG_PVSYNC)
			timing_out->flags.VSYNC_POSITIVE_POLARITY = 1;
	}

	if (stream->signal == SIGNAL_TYPE_HDMI_TYPE_A) {
		drm_hdmi_avi_infoframe_from_display_mode(&avi_frame, (struct drm_connector *)connector, mode_in);
		timing_out->vic = avi_frame.video_code;
		drm_hdmi_vendor_infoframe_from_display_mode(&hv_frame, (struct drm_connector *)connector, mode_in);
		timing_out->hdmi_vic = hv_frame.vic;
	}

	timing_out->h_addressable = mode_in->hdisplay;
	timing_out->h_total = mode_in->htotal;
	timing_out->h_sync_width = mode_in->hsync_end - mode_in->hsync_start;
	timing_out->h_front_porch = mode_in->hsync_start - mode_in->hdisplay;
	timing_out->v_total = mode_in->vtotal;
	timing_out->v_addressable = mode_in->vdisplay;
	timing_out->v_front_porch = mode_in->vsync_start - mode_in->vdisplay;
	timing_out->v_sync_width = mode_in->vsync_end - mode_in->vsync_start;
	timing_out->pix_clk_100hz = mode_in->clock * 10;

	timing_out->aspect_ratio = get_aspect_ratio(mode_in);

	stream->output_color_space = get_output_color_space(timing_out);

	stream->out_transfer_func->type = TF_TYPE_PREDEFINED;
	stream->out_transfer_func->tf = TRANSFER_FUNCTION_SRGB;
	if (stream->signal == SIGNAL_TYPE_HDMI_TYPE_A) {
		if (!adjust_colour_depth_from_display_info(timing_out, info) &&
		    drm_mode_is_420_also(info, mode_in) &&
		    timing_out->pixel_encoding != PIXEL_ENCODING_YCBCR420) {
			timing_out->pixel_encoding = PIXEL_ENCODING_YCBCR420;
			adjust_colour_depth_from_display_info(timing_out, info);
		}
	}
}

static void fill_audio_info(struct audio_info *audio_info,
			    const struct drm_connector *drm_connector,
			    const struct dc_sink *dc_sink)
{
	int i = 0;
	int cea_revision = 0;
	const struct dc_edid_caps *edid_caps = &dc_sink->edid_caps;

	audio_info->manufacture_id = edid_caps->manufacturer_id;
	audio_info->product_id = edid_caps->product_id;

	cea_revision = drm_connector->display_info.cea_rev;

	strscpy(audio_info->display_name,
		edid_caps->display_name,
		AUDIO_INFO_DISPLAY_NAME_SIZE_IN_CHARS);

	if (cea_revision >= 3) {
		audio_info->mode_count = edid_caps->audio_mode_count;

		for (i = 0; i < audio_info->mode_count; ++i) {
			audio_info->modes[i].format_code =
					(enum audio_format_code)
					(edid_caps->audio_modes[i].format_code);
			audio_info->modes[i].channel_count =
					edid_caps->audio_modes[i].channel_count;
			audio_info->modes[i].sample_rates.all =
					edid_caps->audio_modes[i].sample_rate;
			audio_info->modes[i].sample_size =
					edid_caps->audio_modes[i].sample_size;
		}
	}

	audio_info->flags.all = edid_caps->speaker_flags;

	/* TODO: We only check for the progressive mode, check for interlace mode too */
	if (drm_connector->latency_present[0]) {
		audio_info->video_latency = drm_connector->video_latency[0];
		audio_info->audio_latency = drm_connector->audio_latency[0];
	}

	/* TODO: For DP, video and audio latency should be calculated from DPCD caps */

}

static void
copy_crtc_timing_for_drm_display_mode(const struct drm_display_mode *src_mode,
				      struct drm_display_mode *dst_mode)
{
	dst_mode->crtc_hdisplay = src_mode->crtc_hdisplay;
	dst_mode->crtc_vdisplay = src_mode->crtc_vdisplay;
	dst_mode->crtc_clock = src_mode->crtc_clock;
	dst_mode->crtc_hblank_start = src_mode->crtc_hblank_start;
	dst_mode->crtc_hblank_end = src_mode->crtc_hblank_end;
	dst_mode->crtc_hsync_start =  src_mode->crtc_hsync_start;
	dst_mode->crtc_hsync_end = src_mode->crtc_hsync_end;
	dst_mode->crtc_htotal = src_mode->crtc_htotal;
	dst_mode->crtc_hskew = src_mode->crtc_hskew;
	dst_mode->crtc_vblank_start = src_mode->crtc_vblank_start;
	dst_mode->crtc_vblank_end = src_mode->crtc_vblank_end;
	dst_mode->crtc_vsync_start = src_mode->crtc_vsync_start;
	dst_mode->crtc_vsync_end = src_mode->crtc_vsync_end;
	dst_mode->crtc_vtotal = src_mode->crtc_vtotal;
}

static void
decide_crtc_timing_for_drm_display_mode(struct drm_display_mode *drm_mode,
					const struct drm_display_mode *native_mode,
					bool scale_enabled)
{
	if (scale_enabled) {
		copy_crtc_timing_for_drm_display_mode(native_mode, drm_mode);
	} else if (native_mode->clock == drm_mode->clock &&
			native_mode->htotal == drm_mode->htotal &&
			native_mode->vtotal == drm_mode->vtotal) {
		copy_crtc_timing_for_drm_display_mode(native_mode, drm_mode);
	} else {
		/* no scaling nor amdgpu inserted, no need to patch */
	}
}

static struct dc_sink *
create_fake_sink(struct amdgpu_dm_connector *aconnector)
{
	struct dc_sink_init_data sink_init_data = { 0 };
	struct dc_sink *sink = NULL;
	sink_init_data.link = aconnector->dc_link;
	sink_init_data.sink_signal = aconnector->dc_link->connector_signal;

	sink = dc_sink_create(&sink_init_data);
	if (!sink) {
		DRM_ERROR("Failed to create sink!\n");
		return NULL;
	}
	sink->sink_signal = SIGNAL_TYPE_VIRTUAL;

	return sink;
}

static void set_multisync_trigger_params(
		struct dc_stream_state *stream)
{
	if (stream->triggered_crtc_reset.enabled) {
		stream->triggered_crtc_reset.event = CRTC_EVENT_VSYNC_RISING;
		stream->triggered_crtc_reset.delay = TRIGGER_DELAY_NEXT_LINE;
	}
}

static void set_master_stream(struct dc_stream_state *stream_set[],
			      int stream_count)
{
	int j, highest_rfr = 0, master_stream = 0;

	for (j = 0;  j < stream_count; j++) {
		if (stream_set[j] && stream_set[j]->triggered_crtc_reset.enabled) {
			int refresh_rate = 0;

			refresh_rate = (stream_set[j]->timing.pix_clk_100hz*100)/
				(stream_set[j]->timing.h_total*stream_set[j]->timing.v_total);
			if (refresh_rate > highest_rfr) {
				highest_rfr = refresh_rate;
				master_stream = j;
			}
		}
	}
	for (j = 0;  j < stream_count; j++) {
		if (stream_set[j])
			stream_set[j]->triggered_crtc_reset.event_source = stream_set[master_stream];
	}
}

static void dm_enable_per_frame_crtc_master_sync(struct dc_state *context)
{
	int i = 0;

	if (context->stream_count < 2)
		return;
	for (i = 0; i < context->stream_count ; i++) {
		if (!context->streams[i])
			continue;
		/*
		 * TODO: add a function to read AMD VSDB bits and set
		 * crtc_sync_master.multi_sync_enabled flag
		 * For now it's set to false
		 */
		set_multisync_trigger_params(context->streams[i]);
	}
	set_master_stream(context->streams, context->stream_count);
}

static struct drm_display_mode *
get_highest_refresh_rate_mode(struct amdgpu_dm_connector *aconnector,
			  bool use_probed_modes)
{
	struct drm_display_mode *m, *m_pref = NULL;
	u16 current_refresh, highest_refresh;
	struct list_head *list_head = use_probed_modes ?
						    &aconnector->base.probed_modes :
						    &aconnector->base.modes;

	if (aconnector->freesync_vid_base.clock != 0)
		return &aconnector->freesync_vid_base;

	/* Find the preferred mode */
	list_for_each_entry (m, list_head, head) {
		if (m->type & DRM_MODE_TYPE_PREFERRED) {
			m_pref = m;
			break;
		}
	}

	if (!m_pref) {
		/* Probably an EDID with no preferred mode. Fallback to first entry */
		m_pref = list_first_entry_or_null(
			&aconnector->base.modes, struct drm_display_mode, head);
		if (!m_pref) {
			DRM_DEBUG_DRIVER("No preferred mode found in EDID\n");
			return NULL;
		}
	}

	highest_refresh = drm_mode_vrefresh(m_pref);

	/*
	 * Find the mode with highest refresh rate with same resolution.
	 * For some monitors, preferred mode is not the mode with highest
	 * supported refresh rate.
	 */
	list_for_each_entry (m, list_head, head) {
		current_refresh  = drm_mode_vrefresh(m);

		if (m->hdisplay == m_pref->hdisplay &&
		    m->vdisplay == m_pref->vdisplay &&
		    highest_refresh < current_refresh) {
			highest_refresh = current_refresh;
			m_pref = m;
		}
	}

	aconnector->freesync_vid_base = *m_pref;
	return m_pref;
}

static bool is_freesync_video_mode(struct drm_display_mode *mode,
				   struct amdgpu_dm_connector *aconnector)
{
	struct drm_display_mode *high_mode;
	int timing_diff;

	high_mode = get_highest_refresh_rate_mode(aconnector, false);
	if (!high_mode || !mode)
		return false;

	timing_diff = high_mode->vtotal - mode->vtotal;

	if (high_mode->clock == 0 || high_mode->clock != mode->clock ||
	    high_mode->hdisplay != mode->hdisplay ||
	    high_mode->vdisplay != mode->vdisplay ||
	    high_mode->hsync_start != mode->hsync_start ||
	    high_mode->hsync_end != mode->hsync_end ||
	    high_mode->htotal != mode->htotal ||
	    high_mode->hskew != mode->hskew ||
	    high_mode->vscan != mode->vscan ||
	    high_mode->vsync_start - mode->vsync_start != timing_diff ||
	    high_mode->vsync_end - mode->vsync_end != timing_diff)
		return false;
	else
		return true;
}

static struct dc_stream_state *
create_stream_for_sink(struct amdgpu_dm_connector *aconnector,
		       const struct drm_display_mode *drm_mode,
		       const struct dm_connector_state *dm_state,
		       const struct dc_stream_state *old_stream,
		       int requested_bpc)
{
	struct drm_display_mode *preferred_mode = NULL;
	struct drm_connector *drm_connector;
	const struct drm_connector_state *con_state =
		dm_state ? &dm_state->base : NULL;
	struct dc_stream_state *stream = NULL;
	struct drm_display_mode mode = *drm_mode;
	struct drm_display_mode saved_mode;
	struct drm_display_mode *freesync_mode = NULL;
	bool native_mode_found = false;
	bool recalculate_timing = dm_state ? (dm_state->scaling != RMX_OFF) : false;
	int mode_refresh;
	int preferred_refresh = 0;
#if defined(CONFIG_DRM_AMD_DC_DCN)
	struct dsc_dec_dpcd_caps dsc_caps;
	uint32_t link_bandwidth_kbps;
#endif
	struct dc_sink *sink = NULL;

	memset(&saved_mode, 0, sizeof(saved_mode));

	if (aconnector == NULL) {
		DRM_ERROR("aconnector is NULL!\n");
		return stream;
	}

	drm_connector = &aconnector->base;

	if (!aconnector->dc_sink) {
		sink = create_fake_sink(aconnector);
		if (!sink)
			return stream;
	} else {
		sink = aconnector->dc_sink;
		dc_sink_retain(sink);
	}

	stream = dc_create_stream_for_sink(sink);

	if (stream == NULL) {
		DRM_ERROR("Failed to create stream for sink!\n");
		goto finish;
	}

	stream->dm_stream_context = aconnector;

	stream->timing.flags.LTE_340MCSC_SCRAMBLE =
		drm_connector->display_info.hdmi.scdc.scrambling.low_rates;

	list_for_each_entry(preferred_mode, &aconnector->base.modes, head) {
		/* Search for preferred mode */
		if (preferred_mode->type & DRM_MODE_TYPE_PREFERRED) {
			native_mode_found = true;
			break;
		}
	}
	if (!native_mode_found)
		preferred_mode = list_first_entry_or_null(
				&aconnector->base.modes,
				struct drm_display_mode,
				head);

	mode_refresh = drm_mode_vrefresh(&mode);

	if (preferred_mode == NULL) {
		/*
		 * This may not be an error, the use case is when we have no
		 * usermode calls to reset and set mode upon hotplug. In this
		 * case, we call set mode ourselves to restore the previous mode
		 * and the modelist may not be filled in in time.
		 */
		DRM_DEBUG_DRIVER("No preferred mode found\n");
	} else {
		recalculate_timing |= amdgpu_freesync_vid_mode &&
				 is_freesync_video_mode(&mode, aconnector);
		if (recalculate_timing) {
			freesync_mode = get_highest_refresh_rate_mode(aconnector, false);
			saved_mode = mode;
			mode = *freesync_mode;
		} else {
			decide_crtc_timing_for_drm_display_mode(
				&mode, preferred_mode,
				dm_state ? (dm_state->scaling != RMX_OFF) : false);
		}

		preferred_refresh = drm_mode_vrefresh(preferred_mode);
	}

	if (recalculate_timing)
		drm_mode_set_crtcinfo(&saved_mode, 0);
	else
		drm_mode_set_crtcinfo(&mode, 0);

       /*
	* If scaling is enabled and refresh rate didn't change
	* we copy the vic and polarities of the old timings
	*/
	if (!recalculate_timing || mode_refresh != preferred_refresh)
		fill_stream_properties_from_drm_display_mode(
			stream, &mode, &aconnector->base, con_state, NULL,
			requested_bpc);
	else
		fill_stream_properties_from_drm_display_mode(
			stream, &mode, &aconnector->base, con_state, old_stream,
			requested_bpc);

	stream->timing.flags.DSC = 0;

	if (aconnector->dc_link && sink->sink_signal == SIGNAL_TYPE_DISPLAY_PORT) {
#if defined(CONFIG_DRM_AMD_DC_DCN)
		dc_dsc_parse_dsc_dpcd(aconnector->dc_link->ctx->dc,
				      aconnector->dc_link->dpcd_caps.dsc_caps.dsc_basic_caps.raw,
				      aconnector->dc_link->dpcd_caps.dsc_caps.dsc_branch_decoder_caps.raw,
				      &dsc_caps);
		link_bandwidth_kbps = dc_link_bandwidth_kbps(aconnector->dc_link,
							     dc_link_get_link_cap(aconnector->dc_link));

		if (aconnector->dsc_settings.dsc_force_enable != DSC_CLK_FORCE_DISABLE && dsc_caps.is_dsc_supported) {
			/* Set DSC policy according to dsc_clock_en */
			dc_dsc_policy_set_enable_dsc_when_not_needed(
				aconnector->dsc_settings.dsc_force_enable == DSC_CLK_FORCE_ENABLE);

			if (dc_dsc_compute_config(aconnector->dc_link->ctx->dc->res_pool->dscs[0],
						  &dsc_caps,
						  aconnector->dc_link->ctx->dc->debug.dsc_min_slice_height_override,
						  0,
						  link_bandwidth_kbps,
						  &stream->timing,
						  &stream->timing.dsc_cfg))
				stream->timing.flags.DSC = 1;
			/* Overwrite the stream flag if DSC is enabled through debugfs */
			if (aconnector->dsc_settings.dsc_force_enable == DSC_CLK_FORCE_ENABLE)
				stream->timing.flags.DSC = 1;

			if (stream->timing.flags.DSC && aconnector->dsc_settings.dsc_num_slices_h)
				stream->timing.dsc_cfg.num_slices_h = aconnector->dsc_settings.dsc_num_slices_h;

			if (stream->timing.flags.DSC && aconnector->dsc_settings.dsc_num_slices_v)
				stream->timing.dsc_cfg.num_slices_v = aconnector->dsc_settings.dsc_num_slices_v;

			if (stream->timing.flags.DSC && aconnector->dsc_settings.dsc_bits_per_pixel)
				stream->timing.dsc_cfg.bits_per_pixel = aconnector->dsc_settings.dsc_bits_per_pixel;
		}
#endif
	}

	update_stream_scaling_settings(&mode, dm_state, stream);

	fill_audio_info(
		&stream->audio_info,
		drm_connector,
		sink);

	update_stream_signal(stream, sink);

	if (stream->signal == SIGNAL_TYPE_HDMI_TYPE_A)
		mod_build_hf_vsif_infopacket(stream, &stream->vsp_infopacket);

	if (stream->link->psr_settings.psr_feature_enabled) {
		//
		// should decide stream support vsc sdp colorimetry capability
		// before building vsc info packet
		//
		stream->use_vsc_sdp_for_colorimetry = false;
		if (aconnector->dc_sink->sink_signal == SIGNAL_TYPE_DISPLAY_PORT_MST) {
			stream->use_vsc_sdp_for_colorimetry =
				aconnector->dc_sink->is_vsc_sdp_colorimetry_supported;
		} else {
			if (stream->link->dpcd_caps.dprx_feature.bits.VSC_SDP_COLORIMETRY_SUPPORTED)
				stream->use_vsc_sdp_for_colorimetry = true;
		}
		mod_build_vsc_infopacket(stream, &stream->vsc_infopacket);
	}
finish:
	dc_sink_release(sink);

	return stream;
}

static void amdgpu_dm_crtc_destroy(struct drm_crtc *crtc)
{
	drm_crtc_cleanup(crtc);
	kfree(crtc);
}

static void dm_crtc_destroy_state(struct drm_crtc *crtc,
				  struct drm_crtc_state *state)
{
	struct dm_crtc_state *cur = to_dm_crtc_state(state);

	/* TODO Destroy dc_stream objects are stream object is flattened */
	if (cur->stream)
		dc_stream_release(cur->stream);


	__drm_atomic_helper_crtc_destroy_state(state);


	kfree(state);
}

static void dm_crtc_reset_state(struct drm_crtc *crtc)
{
	struct dm_crtc_state *state;

	if (crtc->state)
		dm_crtc_destroy_state(crtc, crtc->state);

	state = kzalloc(sizeof(*state), GFP_KERNEL);
	if (WARN_ON(!state))
		return;

	__drm_atomic_helper_crtc_reset(crtc, &state->base);
}

static struct drm_crtc_state *
dm_crtc_duplicate_state(struct drm_crtc *crtc)
{
	struct dm_crtc_state *state, *cur;

	cur = to_dm_crtc_state(crtc->state);

	if (WARN_ON(!crtc->state))
		return NULL;

	state = kzalloc(sizeof(*state), GFP_KERNEL);
	if (!state)
		return NULL;

	__drm_atomic_helper_crtc_duplicate_state(crtc, &state->base);

	if (cur->stream) {
		state->stream = cur->stream;
		dc_stream_retain(state->stream);
	}

	state->active_planes = cur->active_planes;
	state->vrr_infopacket = cur->vrr_infopacket;
	state->abm_level = cur->abm_level;
	state->vrr_supported = cur->vrr_supported;
	state->freesync_config = cur->freesync_config;
	state->cm_has_degamma = cur->cm_has_degamma;
	state->cm_is_degamma_srgb = cur->cm_is_degamma_srgb;
	/* TODO Duplicate dc_stream after objects are stream object is flattened */

	return &state->base;
}

#ifdef CONFIG_DRM_AMD_SECURE_DISPLAY
static int amdgpu_dm_crtc_late_register(struct drm_crtc *crtc)
{
	crtc_debugfs_init(crtc);

	return 0;
}
#endif

static inline int dm_set_vupdate_irq(struct drm_crtc *crtc, bool enable)
{
	enum dc_irq_source irq_source;
	struct amdgpu_crtc *acrtc = to_amdgpu_crtc(crtc);
	struct amdgpu_device *adev = drm_to_adev(crtc->dev);
	int rc;

	irq_source = IRQ_TYPE_VUPDATE + acrtc->otg_inst;

	rc = dc_interrupt_set(adev->dm.dc, irq_source, enable) ? 0 : -EBUSY;

	DRM_DEBUG_DRIVER("crtc %d - vupdate irq %sabling: r=%d\n",
			 acrtc->crtc_id, enable ? "en" : "dis", rc);
	return rc;
}

static inline int dm_set_vblank(struct drm_crtc *crtc, bool enable)
{
	enum dc_irq_source irq_source;
	struct amdgpu_crtc *acrtc = to_amdgpu_crtc(crtc);
	struct amdgpu_device *adev = drm_to_adev(crtc->dev);
	struct dm_crtc_state *acrtc_state = to_dm_crtc_state(crtc->state);
#if defined(CONFIG_DRM_AMD_DC_DCN)
	struct amdgpu_display_manager *dm = &adev->dm;
	unsigned long flags;
#endif
	int rc = 0;

	if (enable) {
		/* vblank irq on -> Only need vupdate irq in vrr mode */
		if (amdgpu_dm_vrr_active(acrtc_state))
			rc = dm_set_vupdate_irq(crtc, true);
	} else {
		/* vblank irq off -> vupdate irq off */
		rc = dm_set_vupdate_irq(crtc, false);
	}

	if (rc)
		return rc;

	irq_source = IRQ_TYPE_VBLANK + acrtc->otg_inst;

	if (!dc_interrupt_set(adev->dm.dc, irq_source, enable))
		return -EBUSY;

	if (amdgpu_in_reset(adev))
		return 0;

#if defined(CONFIG_DRM_AMD_DC_DCN)
	spin_lock_irqsave(&dm->vblank_lock, flags);
	dm->vblank_workqueue->dm = dm;
	dm->vblank_workqueue->otg_inst = acrtc->otg_inst;
	dm->vblank_workqueue->enable = enable;
	spin_unlock_irqrestore(&dm->vblank_lock, flags);
	schedule_work(&dm->vblank_workqueue->mall_work);
#endif

	return 0;
}

static int dm_enable_vblank(struct drm_crtc *crtc)
{
	return dm_set_vblank(crtc, true);
}

static void dm_disable_vblank(struct drm_crtc *crtc)
{
	dm_set_vblank(crtc, false);
}

/* Implemented only the options currently availible for the driver */
static const struct drm_crtc_funcs amdgpu_dm_crtc_funcs = {
	.reset = dm_crtc_reset_state,
	.destroy = amdgpu_dm_crtc_destroy,
	.set_config = drm_atomic_helper_set_config,
	.page_flip = drm_atomic_helper_page_flip,
	.atomic_duplicate_state = dm_crtc_duplicate_state,
	.atomic_destroy_state = dm_crtc_destroy_state,
	.set_crc_source = amdgpu_dm_crtc_set_crc_source,
	.verify_crc_source = amdgpu_dm_crtc_verify_crc_source,
	.get_crc_sources = amdgpu_dm_crtc_get_crc_sources,
	.get_vblank_counter = amdgpu_get_vblank_counter_kms,
	.enable_vblank = dm_enable_vblank,
	.disable_vblank = dm_disable_vblank,
	.get_vblank_timestamp = drm_crtc_vblank_helper_get_vblank_timestamp,
#if defined(CONFIG_DRM_AMD_SECURE_DISPLAY)
	.late_register = amdgpu_dm_crtc_late_register,
#endif
};

static enum drm_connector_status
amdgpu_dm_connector_detect(struct drm_connector *connector, bool force)
{
	bool connected;
	struct amdgpu_dm_connector *aconnector = to_amdgpu_dm_connector(connector);

	/*
	 * Notes:
	 * 1. This interface is NOT called in context of HPD irq.
	 * 2. This interface *is called* in context of user-mode ioctl. Which
	 * makes it a bad place for *any* MST-related activity.
	 */

	if (aconnector->base.force == DRM_FORCE_UNSPECIFIED &&
	    !aconnector->fake_enable)
		connected = (aconnector->dc_sink != NULL);
	else
		connected = (aconnector->base.force == DRM_FORCE_ON);

	update_subconnector_property(aconnector);

	return (connected ? connector_status_connected :
			connector_status_disconnected);
}

int amdgpu_dm_connector_atomic_set_property(struct drm_connector *connector,
					    struct drm_connector_state *connector_state,
					    struct drm_property *property,
					    uint64_t val)
{
	struct drm_device *dev = connector->dev;
	struct amdgpu_device *adev = drm_to_adev(dev);
	struct dm_connector_state *dm_old_state =
		to_dm_connector_state(connector->state);
	struct dm_connector_state *dm_new_state =
		to_dm_connector_state(connector_state);

	int ret = -EINVAL;

	if (property == dev->mode_config.scaling_mode_property) {
		enum amdgpu_rmx_type rmx_type;

		switch (val) {
		case DRM_MODE_SCALE_CENTER:
			rmx_type = RMX_CENTER;
			break;
		case DRM_MODE_SCALE_ASPECT:
			rmx_type = RMX_ASPECT;
			break;
		case DRM_MODE_SCALE_FULLSCREEN:
			rmx_type = RMX_FULL;
			break;
		case DRM_MODE_SCALE_NONE:
		default:
			rmx_type = RMX_OFF;
			break;
		}

		if (dm_old_state->scaling == rmx_type)
			return 0;

		dm_new_state->scaling = rmx_type;
		ret = 0;
	} else if (property == adev->mode_info.underscan_hborder_property) {
		dm_new_state->underscan_hborder = val;
		ret = 0;
	} else if (property == adev->mode_info.underscan_vborder_property) {
		dm_new_state->underscan_vborder = val;
		ret = 0;
	} else if (property == adev->mode_info.underscan_property) {
		dm_new_state->underscan_enable = val;
		ret = 0;
	} else if (property == adev->mode_info.abm_level_property) {
		dm_new_state->abm_level = val;
		ret = 0;
	}

	return ret;
}

int amdgpu_dm_connector_atomic_get_property(struct drm_connector *connector,
					    const struct drm_connector_state *state,
					    struct drm_property *property,
					    uint64_t *val)
{
	struct drm_device *dev = connector->dev;
	struct amdgpu_device *adev = drm_to_adev(dev);
	struct dm_connector_state *dm_state =
		to_dm_connector_state(state);
	int ret = -EINVAL;

	if (property == dev->mode_config.scaling_mode_property) {
		switch (dm_state->scaling) {
		case RMX_CENTER:
			*val = DRM_MODE_SCALE_CENTER;
			break;
		case RMX_ASPECT:
			*val = DRM_MODE_SCALE_ASPECT;
			break;
		case RMX_FULL:
			*val = DRM_MODE_SCALE_FULLSCREEN;
			break;
		case RMX_OFF:
		default:
			*val = DRM_MODE_SCALE_NONE;
			break;
		}
		ret = 0;
	} else if (property == adev->mode_info.underscan_hborder_property) {
		*val = dm_state->underscan_hborder;
		ret = 0;
	} else if (property == adev->mode_info.underscan_vborder_property) {
		*val = dm_state->underscan_vborder;
		ret = 0;
	} else if (property == adev->mode_info.underscan_property) {
		*val = dm_state->underscan_enable;
		ret = 0;
	} else if (property == adev->mode_info.abm_level_property) {
		*val = dm_state->abm_level;
		ret = 0;
	}

	return ret;
}

static void amdgpu_dm_connector_unregister(struct drm_connector *connector)
{
	struct amdgpu_dm_connector *amdgpu_dm_connector = to_amdgpu_dm_connector(connector);

	drm_dp_aux_unregister(&amdgpu_dm_connector->dm_dp_aux.aux);
}

static void amdgpu_dm_connector_destroy(struct drm_connector *connector)
{
	struct amdgpu_dm_connector *aconnector = to_amdgpu_dm_connector(connector);
	const struct dc_link *link = aconnector->dc_link;
	struct amdgpu_device *adev = drm_to_adev(connector->dev);
	struct amdgpu_display_manager *dm = &adev->dm;

	/*
	 * Call only if mst_mgr was iniitalized before since it's not done
	 * for all connector types.
	 */
	if (aconnector->mst_mgr.dev)
		drm_dp_mst_topology_mgr_destroy(&aconnector->mst_mgr);

#if defined(CONFIG_BACKLIGHT_CLASS_DEVICE) ||\
	defined(CONFIG_BACKLIGHT_CLASS_DEVICE_MODULE)

	if ((link->connector_signal & (SIGNAL_TYPE_EDP | SIGNAL_TYPE_LVDS)) &&
	    link->type != dc_connection_none &&
	    dm->backlight_dev) {
		backlight_device_unregister(dm->backlight_dev);
		dm->backlight_dev = NULL;
	}
#endif

	if (aconnector->dc_em_sink)
		dc_sink_release(aconnector->dc_em_sink);
	aconnector->dc_em_sink = NULL;
	if (aconnector->dc_sink)
		dc_sink_release(aconnector->dc_sink);
	aconnector->dc_sink = NULL;

	drm_dp_cec_unregister_connector(&aconnector->dm_dp_aux.aux);
	drm_connector_unregister(connector);
	drm_connector_cleanup(connector);
	if (aconnector->i2c) {
		i2c_del_adapter(&aconnector->i2c->base);
		kfree(aconnector->i2c);
	}
	kfree(aconnector->dm_dp_aux.aux.name);

	kfree(connector);
}

void amdgpu_dm_connector_funcs_reset(struct drm_connector *connector)
{
	struct dm_connector_state *state =
		to_dm_connector_state(connector->state);

	if (connector->state)
		__drm_atomic_helper_connector_destroy_state(connector->state);

	kfree(state);

	state = kzalloc(sizeof(*state), GFP_KERNEL);

	if (state) {
		state->scaling = RMX_OFF;
		state->underscan_enable = false;
		state->underscan_hborder = 0;
		state->underscan_vborder = 0;
		state->base.max_requested_bpc = 8;
		state->vcpi_slots = 0;
		state->pbn = 0;
		if (connector->connector_type == DRM_MODE_CONNECTOR_eDP)
			state->abm_level = amdgpu_dm_abm_level;

		__drm_atomic_helper_connector_reset(connector, &state->base);
	}
}

struct drm_connector_state *
amdgpu_dm_connector_atomic_duplicate_state(struct drm_connector *connector)
{
	struct dm_connector_state *state =
		to_dm_connector_state(connector->state);

	struct dm_connector_state *new_state =
			kmemdup(state, sizeof(*state), GFP_KERNEL);

	if (!new_state)
		return NULL;

	__drm_atomic_helper_connector_duplicate_state(connector, &new_state->base);

	new_state->freesync_capable = state->freesync_capable;
	new_state->abm_level = state->abm_level;
	new_state->scaling = state->scaling;
	new_state->underscan_enable = state->underscan_enable;
	new_state->underscan_hborder = state->underscan_hborder;
	new_state->underscan_vborder = state->underscan_vborder;
	new_state->vcpi_slots = state->vcpi_slots;
	new_state->pbn = state->pbn;
	return &new_state->base;
}

static int
amdgpu_dm_connector_late_register(struct drm_connector *connector)
{
	struct amdgpu_dm_connector *amdgpu_dm_connector =
		to_amdgpu_dm_connector(connector);
	int r;

	if ((connector->connector_type == DRM_MODE_CONNECTOR_DisplayPort) ||
	    (connector->connector_type == DRM_MODE_CONNECTOR_eDP)) {
		amdgpu_dm_connector->dm_dp_aux.aux.dev = connector->kdev;
		r = drm_dp_aux_register(&amdgpu_dm_connector->dm_dp_aux.aux);
		if (r)
			return r;
	}

#if defined(CONFIG_DEBUG_FS)
	connector_debugfs_init(amdgpu_dm_connector);
#endif

	return 0;
}

static const struct drm_connector_funcs amdgpu_dm_connector_funcs = {
	.reset = amdgpu_dm_connector_funcs_reset,
	.detect = amdgpu_dm_connector_detect,
	.fill_modes = drm_helper_probe_single_connector_modes,
	.destroy = amdgpu_dm_connector_destroy,
	.atomic_duplicate_state = amdgpu_dm_connector_atomic_duplicate_state,
	.atomic_destroy_state = drm_atomic_helper_connector_destroy_state,
	.atomic_set_property = amdgpu_dm_connector_atomic_set_property,
	.atomic_get_property = amdgpu_dm_connector_atomic_get_property,
	.late_register = amdgpu_dm_connector_late_register,
	.early_unregister = amdgpu_dm_connector_unregister
};

static int get_modes(struct drm_connector *connector)
{
	return amdgpu_dm_connector_get_modes(connector);
}

static void create_eml_sink(struct amdgpu_dm_connector *aconnector)
{
	struct dc_sink_init_data init_params = {
			.link = aconnector->dc_link,
			.sink_signal = SIGNAL_TYPE_VIRTUAL
	};
	struct edid *edid;

	if (!aconnector->base.edid_blob_ptr) {
		DRM_ERROR("No EDID firmware found on connector: %s ,forcing to OFF!\n",
				aconnector->base.name);

		aconnector->base.force = DRM_FORCE_OFF;
		aconnector->base.override_edid = false;
		return;
	}

	edid = (struct edid *) aconnector->base.edid_blob_ptr->data;

	aconnector->edid = edid;

	aconnector->dc_em_sink = dc_link_add_remote_sink(
		aconnector->dc_link,
		(uint8_t *)edid,
		(edid->extensions + 1) * EDID_LENGTH,
		&init_params);

	if (aconnector->base.force == DRM_FORCE_ON) {
		aconnector->dc_sink = aconnector->dc_link->local_sink ?
		aconnector->dc_link->local_sink :
		aconnector->dc_em_sink;
		dc_sink_retain(aconnector->dc_sink);
	}
}

static void handle_edid_mgmt(struct amdgpu_dm_connector *aconnector)
{
	struct dc_link *link = (struct dc_link *)aconnector->dc_link;

	/*
	 * In case of headless boot with force on for DP managed connector
	 * Those settings have to be != 0 to get initial modeset
	 */
	if (link->connector_signal == SIGNAL_TYPE_DISPLAY_PORT) {
		link->verified_link_cap.lane_count = LANE_COUNT_FOUR;
		link->verified_link_cap.link_rate = LINK_RATE_HIGH2;
	}


	aconnector->base.override_edid = true;
	create_eml_sink(aconnector);
}

static struct dc_stream_state *
create_validate_stream_for_sink(struct amdgpu_dm_connector *aconnector,
				const struct drm_display_mode *drm_mode,
				const struct dm_connector_state *dm_state,
				const struct dc_stream_state *old_stream)
{
	struct drm_connector *connector = &aconnector->base;
	struct amdgpu_device *adev = drm_to_adev(connector->dev);
	struct dc_stream_state *stream;
	const struct drm_connector_state *drm_state = dm_state ? &dm_state->base : NULL;
	int requested_bpc = drm_state ? drm_state->max_requested_bpc : 8;
	enum dc_status dc_result = DC_OK;

	do {
		stream = create_stream_for_sink(aconnector, drm_mode,
						dm_state, old_stream,
						requested_bpc);
		if (stream == NULL) {
			DRM_ERROR("Failed to create stream for sink!\n");
			break;
		}

		dc_result = dc_validate_stream(adev->dm.dc, stream);

		if (dc_result != DC_OK) {
			DRM_DEBUG_KMS("Mode %dx%d (clk %d) failed DC validation with error %d (%s)\n",
				      drm_mode->hdisplay,
				      drm_mode->vdisplay,
				      drm_mode->clock,
				      dc_result,
				      dc_status_to_str(dc_result));

			dc_stream_release(stream);
			stream = NULL;
			requested_bpc -= 2; /* lower bpc to retry validation */
		}

	} while (stream == NULL && requested_bpc >= 6);

	return stream;
}

enum drm_mode_status amdgpu_dm_connector_mode_valid(struct drm_connector *connector,
				   struct drm_display_mode *mode)
{
	int result = MODE_ERROR;
	struct dc_sink *dc_sink;
	/* TODO: Unhardcode stream count */
	struct dc_stream_state *stream;
	struct amdgpu_dm_connector *aconnector = to_amdgpu_dm_connector(connector);

	if ((mode->flags & DRM_MODE_FLAG_INTERLACE) ||
			(mode->flags & DRM_MODE_FLAG_DBLSCAN))
		return result;

	/*
	 * Only run this the first time mode_valid is called to initilialize
	 * EDID mgmt
	 */
	if (aconnector->base.force != DRM_FORCE_UNSPECIFIED &&
		!aconnector->dc_em_sink)
		handle_edid_mgmt(aconnector);

	dc_sink = to_amdgpu_dm_connector(connector)->dc_sink;

	if (dc_sink == NULL && aconnector->base.force != DRM_FORCE_ON_DIGITAL &&
				aconnector->base.force != DRM_FORCE_ON) {
		DRM_ERROR("dc_sink is NULL!\n");
		goto fail;
	}

	stream = create_validate_stream_for_sink(aconnector, mode, NULL, NULL);
	if (stream) {
		dc_stream_release(stream);
		result = MODE_OK;
	}

fail:
	/* TODO: error handling*/
	return result;
}

static int fill_hdr_info_packet(const struct drm_connector_state *state,
				struct dc_info_packet *out)
{
	struct hdmi_drm_infoframe frame;
	unsigned char buf[30]; /* 26 + 4 */
	ssize_t len;
	int ret, i;

	memset(out, 0, sizeof(*out));

	if (!state->hdr_output_metadata)
		return 0;

	ret = drm_hdmi_infoframe_set_hdr_metadata(&frame, state);
	if (ret)
		return ret;

	len = hdmi_drm_infoframe_pack_only(&frame, buf, sizeof(buf));
	if (len < 0)
		return (int)len;

	/* Static metadata is a fixed 26 bytes + 4 byte header. */
	if (len != 30)
		return -EINVAL;

	/* Prepare the infopacket for DC. */
	switch (state->connector->connector_type) {
	case DRM_MODE_CONNECTOR_HDMIA:
		out->hb0 = 0x87; /* type */
		out->hb1 = 0x01; /* version */
		out->hb2 = 0x1A; /* length */
		out->sb[0] = buf[3]; /* checksum */
		i = 1;
		break;

	case DRM_MODE_CONNECTOR_DisplayPort:
	case DRM_MODE_CONNECTOR_eDP:
		out->hb0 = 0x00; /* sdp id, zero */
		out->hb1 = 0x87; /* type */
		out->hb2 = 0x1D; /* payload len - 1 */
		out->hb3 = (0x13 << 2); /* sdp version */
		out->sb[0] = 0x01; /* version */
		out->sb[1] = 0x1A; /* length */
		i = 2;
		break;

	default:
		return -EINVAL;
	}

	memcpy(&out->sb[i], &buf[4], 26);
	out->valid = true;

	print_hex_dump(KERN_DEBUG, "HDR SB:", DUMP_PREFIX_NONE, 16, 1, out->sb,
		       sizeof(out->sb), false);

	return 0;
}

static bool
is_hdr_metadata_different(const struct drm_connector_state *old_state,
			  const struct drm_connector_state *new_state)
{
	struct drm_property_blob *old_blob = old_state->hdr_output_metadata;
	struct drm_property_blob *new_blob = new_state->hdr_output_metadata;

	if (old_blob != new_blob) {
		if (old_blob && new_blob &&
		    old_blob->length == new_blob->length)
			return memcmp(old_blob->data, new_blob->data,
				      old_blob->length);

		return true;
	}

	return false;
}

static int
amdgpu_dm_connector_atomic_check(struct drm_connector *conn,
				 struct drm_atomic_state *state)
{
	struct drm_connector_state *new_con_state =
		drm_atomic_get_new_connector_state(state, conn);
	struct drm_connector_state *old_con_state =
		drm_atomic_get_old_connector_state(state, conn);
	struct drm_crtc *crtc = new_con_state->crtc;
	struct drm_crtc_state *new_crtc_state;
	int ret;

	trace_amdgpu_dm_connector_atomic_check(new_con_state);

	if (!crtc)
		return 0;

	if (is_hdr_metadata_different(old_con_state, new_con_state)) {
		struct dc_info_packet hdr_infopacket;

		ret = fill_hdr_info_packet(new_con_state, &hdr_infopacket);
		if (ret)
			return ret;

		new_crtc_state = drm_atomic_get_crtc_state(state, crtc);
		if (IS_ERR(new_crtc_state))
			return PTR_ERR(new_crtc_state);

		/*
		 * DC considers the stream backends changed if the
		 * static metadata changes. Forcing the modeset also
		 * gives a simple way for userspace to switch from
		 * 8bpc to 10bpc when setting the metadata to enter
		 * or exit HDR.
		 *
		 * Changing the static metadata after it's been
		 * set is permissible, however. So only force a
		 * modeset if we're entering or exiting HDR.
		 */
		new_crtc_state->mode_changed =
			!old_con_state->hdr_output_metadata ||
			!new_con_state->hdr_output_metadata;
	}

	return 0;
}

static const struct drm_connector_helper_funcs
amdgpu_dm_connector_helper_funcs = {
	/*
	 * If hotplugging a second bigger display in FB Con mode, bigger resolution
	 * modes will be filtered by drm_mode_validate_size(), and those modes
	 * are missing after user start lightdm. So we need to renew modes list.
	 * in get_modes call back, not just return the modes count
	 */
	.get_modes = get_modes,
	.mode_valid = amdgpu_dm_connector_mode_valid,
	.atomic_check = amdgpu_dm_connector_atomic_check,
};

static void dm_crtc_helper_disable(struct drm_crtc *crtc)
{
}

static int count_crtc_active_planes(struct drm_crtc_state *new_crtc_state)
{
	struct drm_atomic_state *state = new_crtc_state->state;
	struct drm_plane *plane;
	int num_active = 0;

	drm_for_each_plane_mask(plane, state->dev, new_crtc_state->plane_mask) {
		struct drm_plane_state *new_plane_state;

		/* Cursor planes are "fake". */
		if (plane->type == DRM_PLANE_TYPE_CURSOR)
			continue;

		new_plane_state = drm_atomic_get_new_plane_state(state, plane);

		if (!new_plane_state) {
			/*
			 * The plane is enable on the CRTC and hasn't changed
			 * state. This means that it previously passed
			 * validation and is therefore enabled.
			 */
			num_active += 1;
			continue;
		}

		/* We need a framebuffer to be considered enabled. */
		num_active += (new_plane_state->fb != NULL);
	}

	return num_active;
}

static void dm_update_crtc_active_planes(struct drm_crtc *crtc,
					 struct drm_crtc_state *new_crtc_state)
{
	struct dm_crtc_state *dm_new_crtc_state =
		to_dm_crtc_state(new_crtc_state);

	dm_new_crtc_state->active_planes = 0;

	if (!dm_new_crtc_state->stream)
		return;

	dm_new_crtc_state->active_planes =
		count_crtc_active_planes(new_crtc_state);
}

static int dm_crtc_helper_atomic_check(struct drm_crtc *crtc,
				       struct drm_atomic_state *state)
{
	struct drm_crtc_state *crtc_state = drm_atomic_get_new_crtc_state(state,
									  crtc);
	struct amdgpu_device *adev = drm_to_adev(crtc->dev);
	struct dc *dc = adev->dm.dc;
	struct dm_crtc_state *dm_crtc_state = to_dm_crtc_state(crtc_state);
	int ret = -EINVAL;

	trace_amdgpu_dm_crtc_atomic_check(crtc_state);

	dm_update_crtc_active_planes(crtc, crtc_state);

	if (unlikely(!dm_crtc_state->stream &&
		     modeset_required(crtc_state, NULL, dm_crtc_state->stream))) {
		WARN_ON(1);
		return ret;
	}

	/*
	 * We require the primary plane to be enabled whenever the CRTC is, otherwise
	 * drm_mode_cursor_universal may end up trying to enable the cursor plane while all other
	 * planes are disabled, which is not supported by the hardware. And there is legacy
	 * userspace which stops using the HW cursor altogether in response to the resulting EINVAL.
	 */
	if (crtc_state->enable &&
	    !(crtc_state->plane_mask & drm_plane_mask(crtc->primary))) {
		DRM_DEBUG_ATOMIC("Can't enable a CRTC without enabling the primary plane\n");
		return -EINVAL;
	}

	/* In some use cases, like reset, no stream is attached */
	if (!dm_crtc_state->stream)
		return 0;

	if (dc_validate_stream(dc, dm_crtc_state->stream) == DC_OK)
		return 0;

	DRM_DEBUG_ATOMIC("Failed DC stream validation\n");
	return ret;
}

static bool dm_crtc_helper_mode_fixup(struct drm_crtc *crtc,
				      const struct drm_display_mode *mode,
				      struct drm_display_mode *adjusted_mode)
{
	return true;
}

static const struct drm_crtc_helper_funcs amdgpu_dm_crtc_helper_funcs = {
	.disable = dm_crtc_helper_disable,
	.atomic_check = dm_crtc_helper_atomic_check,
	.mode_fixup = dm_crtc_helper_mode_fixup,
	.get_scanout_position = amdgpu_crtc_get_scanout_position,
};

static void dm_encoder_helper_disable(struct drm_encoder *encoder)
{

}

static int convert_dc_color_depth_into_bpc (enum dc_color_depth display_color_depth)
{
	switch (display_color_depth) {
		case COLOR_DEPTH_666:
			return 6;
		case COLOR_DEPTH_888:
			return 8;
		case COLOR_DEPTH_101010:
			return 10;
		case COLOR_DEPTH_121212:
			return 12;
		case COLOR_DEPTH_141414:
			return 14;
		case COLOR_DEPTH_161616:
			return 16;
		default:
			break;
		}
	return 0;
}

static int dm_encoder_helper_atomic_check(struct drm_encoder *encoder,
					  struct drm_crtc_state *crtc_state,
					  struct drm_connector_state *conn_state)
{
	struct drm_atomic_state *state = crtc_state->state;
	struct drm_connector *connector = conn_state->connector;
	struct amdgpu_dm_connector *aconnector = to_amdgpu_dm_connector(connector);
	struct dm_connector_state *dm_new_connector_state = to_dm_connector_state(conn_state);
	const struct drm_display_mode *adjusted_mode = &crtc_state->adjusted_mode;
	struct drm_dp_mst_topology_mgr *mst_mgr;
	struct drm_dp_mst_port *mst_port;
	enum dc_color_depth color_depth;
	int clock, bpp = 0;
	bool is_y420 = false;

	if (!aconnector->port || !aconnector->dc_sink)
		return 0;

	mst_port = aconnector->port;
	mst_mgr = &aconnector->mst_port->mst_mgr;

	if (!crtc_state->connectors_changed && !crtc_state->mode_changed)
		return 0;

	if (!state->duplicated) {
		int max_bpc = conn_state->max_requested_bpc;
		is_y420 = drm_mode_is_420_also(&connector->display_info, adjusted_mode) &&
				aconnector->force_yuv420_output;
		color_depth = convert_color_depth_from_display_info(connector,
								    is_y420,
								    max_bpc);
		bpp = convert_dc_color_depth_into_bpc(color_depth) * 3;
		clock = adjusted_mode->clock;
		dm_new_connector_state->pbn = drm_dp_calc_pbn_mode(clock, bpp, false);
	}
	dm_new_connector_state->vcpi_slots = drm_dp_atomic_find_vcpi_slots(state,
									   mst_mgr,
									   mst_port,
									   dm_new_connector_state->pbn,
									   dm_mst_get_pbn_divider(aconnector->dc_link));
	if (dm_new_connector_state->vcpi_slots < 0) {
		DRM_DEBUG_ATOMIC("failed finding vcpi slots: %d\n", (int)dm_new_connector_state->vcpi_slots);
		return dm_new_connector_state->vcpi_slots;
	}
	return 0;
}

const struct drm_encoder_helper_funcs amdgpu_dm_encoder_helper_funcs = {
	.disable = dm_encoder_helper_disable,
	.atomic_check = dm_encoder_helper_atomic_check
};

#if defined(CONFIG_DRM_AMD_DC_DCN)
static int dm_update_mst_vcpi_slots_for_dsc(struct drm_atomic_state *state,
					    struct dc_state *dc_state)
{
	struct dc_stream_state *stream = NULL;
	struct drm_connector *connector;
	struct drm_connector_state *new_con_state, *old_con_state;
	struct amdgpu_dm_connector *aconnector;
	struct dm_connector_state *dm_conn_state;
	int i, j, clock, bpp;
	int vcpi, pbn_div, pbn = 0;

	for_each_oldnew_connector_in_state(state, connector, old_con_state, new_con_state, i) {

		aconnector = to_amdgpu_dm_connector(connector);

		if (!aconnector->port)
			continue;

		if (!new_con_state || !new_con_state->crtc)
			continue;

		dm_conn_state = to_dm_connector_state(new_con_state);

		for (j = 0; j < dc_state->stream_count; j++) {
			stream = dc_state->streams[j];
			if (!stream)
				continue;

			if ((struct amdgpu_dm_connector*)stream->dm_stream_context == aconnector)
				break;

			stream = NULL;
		}

		if (!stream)
			continue;

		if (stream->timing.flags.DSC != 1) {
			drm_dp_mst_atomic_enable_dsc(state,
						     aconnector->port,
						     dm_conn_state->pbn,
						     0,
						     false);
			continue;
		}

		pbn_div = dm_mst_get_pbn_divider(stream->link);
		bpp = stream->timing.dsc_cfg.bits_per_pixel;
		clock = stream->timing.pix_clk_100hz / 10;
		pbn = drm_dp_calc_pbn_mode(clock, bpp, true);
		vcpi = drm_dp_mst_atomic_enable_dsc(state,
						    aconnector->port,
						    pbn, pbn_div,
						    true);
		if (vcpi < 0)
			return vcpi;

		dm_conn_state->pbn = pbn;
		dm_conn_state->vcpi_slots = vcpi;
	}
	return 0;
}
#endif

static void dm_drm_plane_reset(struct drm_plane *plane)
{
	struct dm_plane_state *amdgpu_state = NULL;

	if (plane->state)
		plane->funcs->atomic_destroy_state(plane, plane->state);

	amdgpu_state = kzalloc(sizeof(*amdgpu_state), GFP_KERNEL);
	WARN_ON(amdgpu_state == NULL);

	if (amdgpu_state)
		__drm_atomic_helper_plane_reset(plane, &amdgpu_state->base);
}

static struct drm_plane_state *
dm_drm_plane_duplicate_state(struct drm_plane *plane)
{
	struct dm_plane_state *dm_plane_state, *old_dm_plane_state;

	old_dm_plane_state = to_dm_plane_state(plane->state);
	dm_plane_state = kzalloc(sizeof(*dm_plane_state), GFP_KERNEL);
	if (!dm_plane_state)
		return NULL;

	__drm_atomic_helper_plane_duplicate_state(plane, &dm_plane_state->base);

	if (old_dm_plane_state->dc_state) {
		dm_plane_state->dc_state = old_dm_plane_state->dc_state;
		dc_plane_state_retain(dm_plane_state->dc_state);
	}

	return &dm_plane_state->base;
}

static void dm_drm_plane_destroy_state(struct drm_plane *plane,
				struct drm_plane_state *state)
{
	struct dm_plane_state *dm_plane_state = to_dm_plane_state(state);

	if (dm_plane_state->dc_state)
		dc_plane_state_release(dm_plane_state->dc_state);

	drm_atomic_helper_plane_destroy_state(plane, state);
}

static const struct drm_plane_funcs dm_plane_funcs = {
	.update_plane	= drm_atomic_helper_update_plane,
	.disable_plane	= drm_atomic_helper_disable_plane,
	.destroy	= drm_primary_helper_destroy,
	.reset = dm_drm_plane_reset,
	.atomic_duplicate_state = dm_drm_plane_duplicate_state,
	.atomic_destroy_state = dm_drm_plane_destroy_state,
	.format_mod_supported = dm_plane_format_mod_supported,
};

static int dm_plane_helper_prepare_fb(struct drm_plane *plane,
				      struct drm_plane_state *new_state)
{
	struct amdgpu_framebuffer *afb;
	struct drm_gem_object *obj;
	struct amdgpu_device *adev;
	struct amdgpu_bo *rbo;
	struct dm_plane_state *dm_plane_state_new, *dm_plane_state_old;
	struct list_head list;
	struct ttm_validate_buffer tv;
	struct ww_acquire_ctx ticket;
	uint32_t domain;
	int r;

	if (!new_state->fb) {
		DRM_DEBUG_DRIVER("No FB bound\n");
		return 0;
	}

	afb = to_amdgpu_framebuffer(new_state->fb);
	obj = new_state->fb->obj[0];
	rbo = gem_to_amdgpu_bo(obj);
	adev = amdgpu_ttm_adev(rbo->tbo.bdev);
	INIT_LIST_HEAD(&list);

	tv.bo = &rbo->tbo;
	tv.num_shared = 1;
	list_add(&tv.head, &list);

	r = ttm_eu_reserve_buffers(&ticket, &list, false, NULL);
	if (r) {
		dev_err(adev->dev, "fail to reserve bo (%d)\n", r);
		return r;
	}

	if (plane->type != DRM_PLANE_TYPE_CURSOR)
		domain = amdgpu_display_supported_domains(adev, rbo->flags);
	else
		domain = AMDGPU_GEM_DOMAIN_VRAM;

	r = amdgpu_bo_pin(rbo, domain);
	if (unlikely(r != 0)) {
		if (r != -ERESTARTSYS)
			DRM_ERROR("Failed to pin framebuffer with error %d\n", r);
		ttm_eu_backoff_reservation(&ticket, &list);
		return r;
	}

	r = amdgpu_ttm_alloc_gart(&rbo->tbo);
	if (unlikely(r != 0)) {
		amdgpu_bo_unpin(rbo);
		ttm_eu_backoff_reservation(&ticket, &list);
		DRM_ERROR("%p bind failed\n", rbo);
		return r;
	}

	ttm_eu_backoff_reservation(&ticket, &list);

	afb->address = amdgpu_bo_gpu_offset(rbo);

	amdgpu_bo_ref(rbo);

	/**
	 * We don't do surface updates on planes that have been newly created,
	 * but we also don't have the afb->address during atomic check.
	 *
	 * Fill in buffer attributes depending on the address here, but only on
	 * newly created planes since they're not being used by DC yet and this
	 * won't modify global state.
	 */
	dm_plane_state_old = to_dm_plane_state(plane->state);
	dm_plane_state_new = to_dm_plane_state(new_state);

	if (dm_plane_state_new->dc_state &&
	    dm_plane_state_old->dc_state != dm_plane_state_new->dc_state) {
		struct dc_plane_state *plane_state =
			dm_plane_state_new->dc_state;
		bool force_disable_dcc = !plane_state->dcc.enable;

		fill_plane_buffer_attributes(
			adev, afb, plane_state->format, plane_state->rotation,
			afb->tiling_flags,
			&plane_state->tiling_info, &plane_state->plane_size,
			&plane_state->dcc, &plane_state->address,
			afb->tmz_surface, force_disable_dcc);
	}

	return 0;
}

static void dm_plane_helper_cleanup_fb(struct drm_plane *plane,
				       struct drm_plane_state *old_state)
{
	struct amdgpu_bo *rbo;
	int r;

	if (!old_state->fb)
		return;

	rbo = gem_to_amdgpu_bo(old_state->fb->obj[0]);
	r = amdgpu_bo_reserve(rbo, false);
	if (unlikely(r)) {
		DRM_ERROR("failed to reserve rbo before unpin\n");
		return;
	}

	amdgpu_bo_unpin(rbo);
	amdgpu_bo_unreserve(rbo);
	amdgpu_bo_unref(&rbo);
}

static int dm_plane_helper_check_state(struct drm_plane_state *state,
				       struct drm_crtc_state *new_crtc_state)
{
	struct drm_framebuffer *fb = state->fb;
	int min_downscale, max_upscale;
	int min_scale = 0;
	int max_scale = INT_MAX;

	/* Plane enabled? Validate viewport and get scaling factors from plane caps. */
	if (fb && state->crtc) {
		/* Validate viewport to cover the case when only the position changes */
		if (state->plane->type != DRM_PLANE_TYPE_CURSOR) {
			int viewport_width = state->crtc_w;
			int viewport_height = state->crtc_h;

			if (state->crtc_x < 0)
				viewport_width += state->crtc_x;
			else if (state->crtc_x + state->crtc_w > new_crtc_state->mode.crtc_hdisplay)
				viewport_width = new_crtc_state->mode.crtc_hdisplay - state->crtc_x;

			if (state->crtc_y < 0)
				viewport_height += state->crtc_y;
			else if (state->crtc_y + state->crtc_h > new_crtc_state->mode.crtc_vdisplay)
				viewport_height = new_crtc_state->mode.crtc_vdisplay - state->crtc_y;

			if (viewport_width < 0 || viewport_height < 0) {
				DRM_DEBUG_ATOMIC("Plane completely outside of screen\n");
				return -EINVAL;
			} else if (viewport_width < MIN_VIEWPORT_SIZE*2) { /* x2 for width is because of pipe-split. */
				DRM_DEBUG_ATOMIC("Viewport width %d smaller than %d\n", viewport_width, MIN_VIEWPORT_SIZE*2);
				return -EINVAL;
			} else if (viewport_height < MIN_VIEWPORT_SIZE) {
				DRM_DEBUG_ATOMIC("Viewport height %d smaller than %d\n", viewport_height, MIN_VIEWPORT_SIZE);
				return -EINVAL;
			}

		}

		/* Get min/max allowed scaling factors from plane caps. */
		get_min_max_dc_plane_scaling(state->crtc->dev, fb,
					     &min_downscale, &max_upscale);
		/*
		 * Convert to drm convention: 16.16 fixed point, instead of dc's
		 * 1.0 == 1000. Also drm scaling is src/dst instead of dc's
		 * dst/src, so min_scale = 1.0 / max_upscale, etc.
		 */
		min_scale = (1000 << 16) / max_upscale;
		max_scale = (1000 << 16) / min_downscale;
	}

	return drm_atomic_helper_check_plane_state(
		state, new_crtc_state, min_scale, max_scale, true, true);
}

static int dm_plane_atomic_check(struct drm_plane *plane,
				 struct drm_atomic_state *state)
{
	struct drm_plane_state *new_plane_state = drm_atomic_get_new_plane_state(state,
										 plane);
	struct amdgpu_device *adev = drm_to_adev(plane->dev);
	struct dc *dc = adev->dm.dc;
	struct dm_plane_state *dm_plane_state;
	struct dc_scaling_info scaling_info;
	struct drm_crtc_state *new_crtc_state;
	int ret;

	trace_amdgpu_dm_plane_atomic_check(new_plane_state);

	dm_plane_state = to_dm_plane_state(new_plane_state);

	if (!dm_plane_state->dc_state)
		return 0;

	new_crtc_state =
		drm_atomic_get_new_crtc_state(state,
					      new_plane_state->crtc);
	if (!new_crtc_state)
		return -EINVAL;

	ret = dm_plane_helper_check_state(new_plane_state, new_crtc_state);
	if (ret)
		return ret;

	ret = fill_dc_scaling_info(new_plane_state, &scaling_info);
	if (ret)
		return ret;

	if (dc_validate_plane(dc, dm_plane_state->dc_state) == DC_OK)
		return 0;

	return -EINVAL;
}

static int dm_plane_atomic_async_check(struct drm_plane *plane,
				       struct drm_atomic_state *state)
{
	/* Only support async updates on cursor planes. */
	if (plane->type != DRM_PLANE_TYPE_CURSOR)
		return -EINVAL;

	return 0;
}

static void dm_plane_atomic_async_update(struct drm_plane *plane,
					 struct drm_atomic_state *state)
{
	struct drm_plane_state *new_state = drm_atomic_get_new_plane_state(state,
									   plane);
	struct drm_plane_state *old_state =
		drm_atomic_get_old_plane_state(state, plane);

	trace_amdgpu_dm_atomic_update_cursor(new_state);

	swap(plane->state->fb, new_state->fb);

	plane->state->src_x = new_state->src_x;
	plane->state->src_y = new_state->src_y;
	plane->state->src_w = new_state->src_w;
	plane->state->src_h = new_state->src_h;
	plane->state->crtc_x = new_state->crtc_x;
	plane->state->crtc_y = new_state->crtc_y;
	plane->state->crtc_w = new_state->crtc_w;
	plane->state->crtc_h = new_state->crtc_h;

	handle_cursor_update(plane, old_state);
}

static const struct drm_plane_helper_funcs dm_plane_helper_funcs = {
	.prepare_fb = dm_plane_helper_prepare_fb,
	.cleanup_fb = dm_plane_helper_cleanup_fb,
	.atomic_check = dm_plane_atomic_check,
	.atomic_async_check = dm_plane_atomic_async_check,
	.atomic_async_update = dm_plane_atomic_async_update
};

/*
 * TODO: these are currently initialized to rgb formats only.
 * For future use cases we should either initialize them dynamically based on
 * plane capabilities, or initialize this array to all formats, so internal drm
 * check will succeed, and let DC implement proper check
 */
static const uint32_t rgb_formats[] = {
	DRM_FORMAT_XRGB8888,
	DRM_FORMAT_ARGB8888,
	DRM_FORMAT_RGBA8888,
	DRM_FORMAT_XRGB2101010,
	DRM_FORMAT_XBGR2101010,
	DRM_FORMAT_ARGB2101010,
	DRM_FORMAT_ABGR2101010,
	DRM_FORMAT_XBGR8888,
	DRM_FORMAT_ABGR8888,
	DRM_FORMAT_RGB565,
};

static const uint32_t overlay_formats[] = {
	DRM_FORMAT_XRGB8888,
	DRM_FORMAT_ARGB8888,
	DRM_FORMAT_RGBA8888,
	DRM_FORMAT_XBGR8888,
	DRM_FORMAT_ABGR8888,
	DRM_FORMAT_RGB565
};

static const u32 cursor_formats[] = {
	DRM_FORMAT_ARGB8888
};

static int get_plane_formats(const struct drm_plane *plane,
			     const struct dc_plane_cap *plane_cap,
			     uint32_t *formats, int max_formats)
{
	int i, num_formats = 0;

	/*
	 * TODO: Query support for each group of formats directly from
	 * DC plane caps. This will require adding more formats to the
	 * caps list.
	 */

	switch (plane->type) {
	case DRM_PLANE_TYPE_PRIMARY:
		for (i = 0; i < ARRAY_SIZE(rgb_formats); ++i) {
			if (num_formats >= max_formats)
				break;

			formats[num_formats++] = rgb_formats[i];
		}

		if (plane_cap && plane_cap->pixel_format_support.nv12)
			formats[num_formats++] = DRM_FORMAT_NV12;
		if (plane_cap && plane_cap->pixel_format_support.p010)
			formats[num_formats++] = DRM_FORMAT_P010;
		if (plane_cap && plane_cap->pixel_format_support.fp16) {
			formats[num_formats++] = DRM_FORMAT_XRGB16161616F;
			formats[num_formats++] = DRM_FORMAT_ARGB16161616F;
			formats[num_formats++] = DRM_FORMAT_XBGR16161616F;
			formats[num_formats++] = DRM_FORMAT_ABGR16161616F;
		}
		break;

	case DRM_PLANE_TYPE_OVERLAY:
		for (i = 0; i < ARRAY_SIZE(overlay_formats); ++i) {
			if (num_formats >= max_formats)
				break;

			formats[num_formats++] = overlay_formats[i];
		}
		break;

	case DRM_PLANE_TYPE_CURSOR:
		for (i = 0; i < ARRAY_SIZE(cursor_formats); ++i) {
			if (num_formats >= max_formats)
				break;

			formats[num_formats++] = cursor_formats[i];
		}
		break;
	}

	return num_formats;
}

static int amdgpu_dm_plane_init(struct amdgpu_display_manager *dm,
				struct drm_plane *plane,
				unsigned long possible_crtcs,
				const struct dc_plane_cap *plane_cap)
{
	uint32_t formats[32];
	int num_formats;
	int res = -EPERM;
	unsigned int supported_rotations;
	uint64_t *modifiers = NULL;

	num_formats = get_plane_formats(plane, plane_cap, formats,
					ARRAY_SIZE(formats));

	res = get_plane_modifiers(dm->adev, plane->type, &modifiers);
	if (res)
		return res;

	res = drm_universal_plane_init(adev_to_drm(dm->adev), plane, possible_crtcs,
				       &dm_plane_funcs, formats, num_formats,
				       modifiers, plane->type, NULL);
	kfree(modifiers);
	if (res)
		return res;

	if (plane->type == DRM_PLANE_TYPE_OVERLAY &&
	    plane_cap && plane_cap->per_pixel_alpha) {
		unsigned int blend_caps = BIT(DRM_MODE_BLEND_PIXEL_NONE) |
					  BIT(DRM_MODE_BLEND_PREMULTI);

		drm_plane_create_alpha_property(plane);
		drm_plane_create_blend_mode_property(plane, blend_caps);
	}

	if (plane->type == DRM_PLANE_TYPE_PRIMARY &&
	    plane_cap &&
	    (plane_cap->pixel_format_support.nv12 ||
	     plane_cap->pixel_format_support.p010)) {
		/* This only affects YUV formats. */
		drm_plane_create_color_properties(
			plane,
			BIT(DRM_COLOR_YCBCR_BT601) |
			BIT(DRM_COLOR_YCBCR_BT709) |
			BIT(DRM_COLOR_YCBCR_BT2020),
			BIT(DRM_COLOR_YCBCR_LIMITED_RANGE) |
			BIT(DRM_COLOR_YCBCR_FULL_RANGE),
			DRM_COLOR_YCBCR_BT709, DRM_COLOR_YCBCR_LIMITED_RANGE);
	}

	supported_rotations =
		DRM_MODE_ROTATE_0 | DRM_MODE_ROTATE_90 |
		DRM_MODE_ROTATE_180 | DRM_MODE_ROTATE_270;

	if (dm->adev->asic_type >= CHIP_BONAIRE &&
	    plane->type != DRM_PLANE_TYPE_CURSOR)
		drm_plane_create_rotation_property(plane, DRM_MODE_ROTATE_0,
						   supported_rotations);

	drm_plane_helper_add(plane, &dm_plane_helper_funcs);

	/* Create (reset) the plane state */
	if (plane->funcs->reset)
		plane->funcs->reset(plane);

	return 0;
}

static int amdgpu_dm_crtc_init(struct amdgpu_display_manager *dm,
			       struct drm_plane *plane,
			       uint32_t crtc_index)
{
	struct amdgpu_crtc *acrtc = NULL;
	struct drm_plane *cursor_plane;

	int res = -ENOMEM;

	cursor_plane = kzalloc(sizeof(*cursor_plane), GFP_KERNEL);
	if (!cursor_plane)
		goto fail;

	cursor_plane->type = DRM_PLANE_TYPE_CURSOR;
	res = amdgpu_dm_plane_init(dm, cursor_plane, 0, NULL);

	acrtc = kzalloc(sizeof(struct amdgpu_crtc), GFP_KERNEL);
	if (!acrtc)
		goto fail;

	res = drm_crtc_init_with_planes(
			dm->ddev,
			&acrtc->base,
			plane,
			cursor_plane,
			&amdgpu_dm_crtc_funcs, NULL);

	if (res)
		goto fail;

	drm_crtc_helper_add(&acrtc->base, &amdgpu_dm_crtc_helper_funcs);

	/* Create (reset) the plane state */
	if (acrtc->base.funcs->reset)
		acrtc->base.funcs->reset(&acrtc->base);

	acrtc->max_cursor_width = dm->adev->dm.dc->caps.max_cursor_size;
	acrtc->max_cursor_height = dm->adev->dm.dc->caps.max_cursor_size;

	acrtc->crtc_id = crtc_index;
	acrtc->base.enabled = false;
	acrtc->otg_inst = -1;

	dm->adev->mode_info.crtcs[crtc_index] = acrtc;
	drm_crtc_enable_color_mgmt(&acrtc->base, MAX_COLOR_LUT_ENTRIES,
				   true, MAX_COLOR_LUT_ENTRIES);
	drm_mode_crtc_set_gamma_size(&acrtc->base, MAX_COLOR_LEGACY_LUT_ENTRIES);

	return 0;

fail:
	kfree(acrtc);
	kfree(cursor_plane);
	return res;
}


static int to_drm_connector_type(enum signal_type st)
{
	switch (st) {
	case SIGNAL_TYPE_HDMI_TYPE_A:
		return DRM_MODE_CONNECTOR_HDMIA;
	case SIGNAL_TYPE_EDP:
		return DRM_MODE_CONNECTOR_eDP;
	case SIGNAL_TYPE_LVDS:
		return DRM_MODE_CONNECTOR_LVDS;
	case SIGNAL_TYPE_RGB:
		return DRM_MODE_CONNECTOR_VGA;
	case SIGNAL_TYPE_DISPLAY_PORT:
	case SIGNAL_TYPE_DISPLAY_PORT_MST:
		return DRM_MODE_CONNECTOR_DisplayPort;
	case SIGNAL_TYPE_DVI_DUAL_LINK:
	case SIGNAL_TYPE_DVI_SINGLE_LINK:
		return DRM_MODE_CONNECTOR_DVID;
	case SIGNAL_TYPE_VIRTUAL:
		return DRM_MODE_CONNECTOR_VIRTUAL;

	default:
		return DRM_MODE_CONNECTOR_Unknown;
	}
}

static struct drm_encoder *amdgpu_dm_connector_to_encoder(struct drm_connector *connector)
{
	struct drm_encoder *encoder;

	/* There is only one encoder per connector */
	drm_connector_for_each_possible_encoder(connector, encoder)
		return encoder;

	return NULL;
}

static void amdgpu_dm_get_native_mode(struct drm_connector *connector)
{
	struct drm_encoder *encoder;
	struct amdgpu_encoder *amdgpu_encoder;

	encoder = amdgpu_dm_connector_to_encoder(connector);

	if (encoder == NULL)
		return;

	amdgpu_encoder = to_amdgpu_encoder(encoder);

	amdgpu_encoder->native_mode.clock = 0;

	if (!list_empty(&connector->probed_modes)) {
		struct drm_display_mode *preferred_mode = NULL;

		list_for_each_entry(preferred_mode,
				    &connector->probed_modes,
				    head) {
			if (preferred_mode->type & DRM_MODE_TYPE_PREFERRED)
				amdgpu_encoder->native_mode = *preferred_mode;

			break;
		}

	}
}

static struct drm_display_mode *
amdgpu_dm_create_common_mode(struct drm_encoder *encoder,
			     char *name,
			     int hdisplay, int vdisplay)
{
	struct drm_device *dev = encoder->dev;
	struct amdgpu_encoder *amdgpu_encoder = to_amdgpu_encoder(encoder);
	struct drm_display_mode *mode = NULL;
	struct drm_display_mode *native_mode = &amdgpu_encoder->native_mode;

	mode = drm_mode_duplicate(dev, native_mode);

	if (mode == NULL)
		return NULL;

	mode->hdisplay = hdisplay;
	mode->vdisplay = vdisplay;
	mode->type &= ~DRM_MODE_TYPE_PREFERRED;
	strscpy(mode->name, name, DRM_DISPLAY_MODE_LEN);

	return mode;

}

static void amdgpu_dm_connector_add_common_modes(struct drm_encoder *encoder,
						 struct drm_connector *connector)
{
	struct amdgpu_encoder *amdgpu_encoder = to_amdgpu_encoder(encoder);
	struct drm_display_mode *mode = NULL;
	struct drm_display_mode *native_mode = &amdgpu_encoder->native_mode;
	struct amdgpu_dm_connector *amdgpu_dm_connector =
				to_amdgpu_dm_connector(connector);
	int i;
	int n;
	struct mode_size {
		char name[DRM_DISPLAY_MODE_LEN];
		int w;
		int h;
	} common_modes[] = {
		{  "640x480",  640,  480},
		{  "800x600",  800,  600},
		{ "1024x768", 1024,  768},
		{ "1280x720", 1280,  720},
		{ "1280x800", 1280,  800},
		{"1280x1024", 1280, 1024},
		{ "1440x900", 1440,  900},
		{"1680x1050", 1680, 1050},
		{"1600x1200", 1600, 1200},
		{"1920x1080", 1920, 1080},
		{"1920x1200", 1920, 1200}
	};

	n = ARRAY_SIZE(common_modes);

	for (i = 0; i < n; i++) {
		struct drm_display_mode *curmode = NULL;
		bool mode_existed = false;

		if (common_modes[i].w > native_mode->hdisplay ||
		    common_modes[i].h > native_mode->vdisplay ||
		   (common_modes[i].w == native_mode->hdisplay &&
		    common_modes[i].h == native_mode->vdisplay))
			continue;

		list_for_each_entry(curmode, &connector->probed_modes, head) {
			if (common_modes[i].w == curmode->hdisplay &&
			    common_modes[i].h == curmode->vdisplay) {
				mode_existed = true;
				break;
			}
		}

		if (mode_existed)
			continue;

		mode = amdgpu_dm_create_common_mode(encoder,
				common_modes[i].name, common_modes[i].w,
				common_modes[i].h);
		drm_mode_probed_add(connector, mode);
		amdgpu_dm_connector->num_modes++;
	}
}

static void amdgpu_dm_connector_ddc_get_modes(struct drm_connector *connector,
					      struct edid *edid)
{
	struct amdgpu_dm_connector *amdgpu_dm_connector =
			to_amdgpu_dm_connector(connector);

	if (edid) {
		/* empty probed_modes */
		INIT_LIST_HEAD(&connector->probed_modes);
		amdgpu_dm_connector->num_modes =
				drm_add_edid_modes(connector, edid);

		/* sorting the probed modes before calling function
		 * amdgpu_dm_get_native_mode() since EDID can have
		 * more than one preferred mode. The modes that are
		 * later in the probed mode list could be of higher
		 * and preferred resolution. For example, 3840x2160
		 * resolution in base EDID preferred timing and 4096x2160
		 * preferred resolution in DID extension block later.
		 */
		drm_mode_sort(&connector->probed_modes);
		amdgpu_dm_get_native_mode(connector);

		/* Freesync capabilities are reset by calling
		 * drm_add_edid_modes() and need to be
		 * restored here.
		 */
		amdgpu_dm_update_freesync_caps(connector, edid);
	} else {
		amdgpu_dm_connector->num_modes = 0;
	}
}

static bool is_duplicate_mode(struct amdgpu_dm_connector *aconnector,
			      struct drm_display_mode *mode)
{
	struct drm_display_mode *m;

	list_for_each_entry (m, &aconnector->base.probed_modes, head) {
		if (drm_mode_equal(m, mode))
			return true;
	}

	return false;
}

static uint add_fs_modes(struct amdgpu_dm_connector *aconnector)
{
	const struct drm_display_mode *m;
	struct drm_display_mode *new_mode;
	uint i;
	uint32_t new_modes_count = 0;

	/* Standard FPS values
	 *
	 * 23.976   - TV/NTSC
	 * 24 	    - Cinema
	 * 25 	    - TV/PAL
	 * 29.97    - TV/NTSC
	 * 30 	    - TV/NTSC
	 * 48 	    - Cinema HFR
	 * 50 	    - TV/PAL
	 * 60 	    - Commonly used
	 * 48,72,96 - Multiples of 24
	 */
	const uint32_t common_rates[] = { 23976, 24000, 25000, 29970, 30000,
					 48000, 50000, 60000, 72000, 96000 };

	/*
	 * Find mode with highest refresh rate with the same resolution
	 * as the preferred mode. Some monitors report a preferred mode
	 * with lower resolution than the highest refresh rate supported.
	 */

	m = get_highest_refresh_rate_mode(aconnector, true);
	if (!m)
		return 0;

	for (i = 0; i < ARRAY_SIZE(common_rates); i++) {
		uint64_t target_vtotal, target_vtotal_diff;
		uint64_t num, den;

		if (drm_mode_vrefresh(m) * 1000 < common_rates[i])
			continue;

		if (common_rates[i] < aconnector->min_vfreq * 1000 ||
		    common_rates[i] > aconnector->max_vfreq * 1000)
			continue;

		num = (unsigned long long)m->clock * 1000 * 1000;
		den = common_rates[i] * (unsigned long long)m->htotal;
		target_vtotal = div_u64(num, den);
		target_vtotal_diff = target_vtotal - m->vtotal;

		/* Check for illegal modes */
		if (m->vsync_start + target_vtotal_diff < m->vdisplay ||
		    m->vsync_end + target_vtotal_diff < m->vsync_start ||
		    m->vtotal + target_vtotal_diff < m->vsync_end)
			continue;

		new_mode = drm_mode_duplicate(aconnector->base.dev, m);
		if (!new_mode)
			goto out;

		new_mode->vtotal += (u16)target_vtotal_diff;
		new_mode->vsync_start += (u16)target_vtotal_diff;
		new_mode->vsync_end += (u16)target_vtotal_diff;
		new_mode->type &= ~DRM_MODE_TYPE_PREFERRED;
		new_mode->type |= DRM_MODE_TYPE_DRIVER;

		if (!is_duplicate_mode(aconnector, new_mode)) {
			drm_mode_probed_add(&aconnector->base, new_mode);
			new_modes_count += 1;
		} else
			drm_mode_destroy(aconnector->base.dev, new_mode);
	}
 out:
	return new_modes_count;
}

static void amdgpu_dm_connector_add_freesync_modes(struct drm_connector *connector,
						   struct edid *edid)
{
	struct amdgpu_dm_connector *amdgpu_dm_connector =
		to_amdgpu_dm_connector(connector);

	if (!(amdgpu_freesync_vid_mode && edid))
		return;
	
	if (amdgpu_dm_connector->max_vfreq - amdgpu_dm_connector->min_vfreq > 10)
		amdgpu_dm_connector->num_modes +=
			add_fs_modes(amdgpu_dm_connector);
}

static int amdgpu_dm_connector_get_modes(struct drm_connector *connector)
{
	struct amdgpu_dm_connector *amdgpu_dm_connector =
			to_amdgpu_dm_connector(connector);
	struct drm_encoder *encoder;
	struct edid *edid = amdgpu_dm_connector->edid;

	encoder = amdgpu_dm_connector_to_encoder(connector);

	if (!drm_edid_is_valid(edid)) {
		amdgpu_dm_connector->num_modes =
				drm_add_modes_noedid(connector, 640, 480);
	} else {
		amdgpu_dm_connector_ddc_get_modes(connector, edid);
		amdgpu_dm_connector_add_common_modes(encoder, connector);
		amdgpu_dm_connector_add_freesync_modes(connector, edid);
	}
	amdgpu_dm_fbc_init(connector);

	return amdgpu_dm_connector->num_modes;
}

void amdgpu_dm_connector_init_helper(struct amdgpu_display_manager *dm,
				     struct amdgpu_dm_connector *aconnector,
				     int connector_type,
				     struct dc_link *link,
				     int link_index)
{
	struct amdgpu_device *adev = drm_to_adev(dm->ddev);

	/*
	 * Some of the properties below require access to state, like bpc.
	 * Allocate some default initial connector state with our reset helper.
	 */
	if (aconnector->base.funcs->reset)
		aconnector->base.funcs->reset(&aconnector->base);

	aconnector->connector_id = link_index;
	aconnector->dc_link = link;
	aconnector->base.interlace_allowed = false;
	aconnector->base.doublescan_allowed = false;
	aconnector->base.stereo_allowed = false;
	aconnector->base.dpms = DRM_MODE_DPMS_OFF;
	aconnector->hpd.hpd = AMDGPU_HPD_NONE; /* not used */
	aconnector->audio_inst = -1;
	mutex_init(&aconnector->hpd_lock);

	/*
	 * configure support HPD hot plug connector_>polled default value is 0
	 * which means HPD hot plug not supported
	 */
	switch (connector_type) {
	case DRM_MODE_CONNECTOR_HDMIA:
		aconnector->base.polled = DRM_CONNECTOR_POLL_HPD;
		aconnector->base.ycbcr_420_allowed =
			link->link_enc->features.hdmi_ycbcr420_supported ? true : false;
		break;
	case DRM_MODE_CONNECTOR_DisplayPort:
		aconnector->base.polled = DRM_CONNECTOR_POLL_HPD;
		aconnector->base.ycbcr_420_allowed =
			link->link_enc->features.dp_ycbcr420_supported ? true : false;
		break;
	case DRM_MODE_CONNECTOR_DVID:
		aconnector->base.polled = DRM_CONNECTOR_POLL_HPD;
		break;
	default:
		break;
	}

	drm_object_attach_property(&aconnector->base.base,
				dm->ddev->mode_config.scaling_mode_property,
				DRM_MODE_SCALE_NONE);

	drm_object_attach_property(&aconnector->base.base,
				adev->mode_info.underscan_property,
				UNDERSCAN_OFF);
	drm_object_attach_property(&aconnector->base.base,
				adev->mode_info.underscan_hborder_property,
				0);
	drm_object_attach_property(&aconnector->base.base,
				adev->mode_info.underscan_vborder_property,
				0);

	if (!aconnector->mst_port)
		drm_connector_attach_max_bpc_property(&aconnector->base, 8, 16);

	/* This defaults to the max in the range, but we want 8bpc for non-edp. */
	aconnector->base.state->max_bpc = (connector_type == DRM_MODE_CONNECTOR_eDP) ? 16 : 8;
	aconnector->base.state->max_requested_bpc = aconnector->base.state->max_bpc;

	if (connector_type == DRM_MODE_CONNECTOR_eDP &&
	    (dc_is_dmcu_initialized(adev->dm.dc) || adev->dm.dc->ctx->dmub_srv)) {
		drm_object_attach_property(&aconnector->base.base,
				adev->mode_info.abm_level_property, 0);
	}

	if (connector_type == DRM_MODE_CONNECTOR_HDMIA ||
	    connector_type == DRM_MODE_CONNECTOR_DisplayPort ||
	    connector_type == DRM_MODE_CONNECTOR_eDP) {
		drm_object_attach_property(
			&aconnector->base.base,
			dm->ddev->mode_config.hdr_output_metadata_property, 0);

		if (!aconnector->mst_port)
			drm_connector_attach_vrr_capable_property(&aconnector->base);

#ifdef CONFIG_DRM_AMD_DC_HDCP
		if (adev->dm.hdcp_workqueue)
			drm_connector_attach_content_protection_property(&aconnector->base, true);
#endif
	}
}

static int amdgpu_dm_i2c_xfer(struct i2c_adapter *i2c_adap,
			      struct i2c_msg *msgs, int num)
{
	struct amdgpu_i2c_adapter *i2c = i2c_get_adapdata(i2c_adap);
	struct ddc_service *ddc_service = i2c->ddc_service;
	struct i2c_command cmd;
	int i;
	int result = -EIO;

	cmd.payloads = kcalloc(num, sizeof(struct i2c_payload), GFP_KERNEL);

	if (!cmd.payloads)
		return result;

	cmd.number_of_payloads = num;
	cmd.engine = I2C_COMMAND_ENGINE_DEFAULT;
	cmd.speed = 100;

	for (i = 0; i < num; i++) {
		cmd.payloads[i].write = !(msgs[i].flags & I2C_M_RD);
		cmd.payloads[i].address = msgs[i].addr;
		cmd.payloads[i].length = msgs[i].len;
		cmd.payloads[i].data = msgs[i].buf;
	}

	if (dc_submit_i2c(
			ddc_service->ctx->dc,
			ddc_service->ddc_pin->hw_info.ddc_channel,
			&cmd))
		result = num;

	kfree(cmd.payloads);
	return result;
}

static u32 amdgpu_dm_i2c_func(struct i2c_adapter *adap)
{
	return I2C_FUNC_I2C | I2C_FUNC_SMBUS_EMUL;
}

static const struct i2c_algorithm amdgpu_dm_i2c_algo = {
	.master_xfer = amdgpu_dm_i2c_xfer,
	.functionality = amdgpu_dm_i2c_func,
};

static struct amdgpu_i2c_adapter *
create_i2c(struct ddc_service *ddc_service,
	   int link_index,
	   int *res)
{
	struct amdgpu_device *adev = ddc_service->ctx->driver_context;
	struct amdgpu_i2c_adapter *i2c;

	i2c = kzalloc(sizeof(struct amdgpu_i2c_adapter), GFP_KERNEL);
	if (!i2c)
		return NULL;
	i2c->base.owner = THIS_MODULE;
	i2c->base.class = I2C_CLASS_DDC;
	i2c->base.dev.parent = &adev->pdev->dev;
	i2c->base.algo = &amdgpu_dm_i2c_algo;
	snprintf(i2c->base.name, sizeof(i2c->base.name), "AMDGPU DM i2c hw bus %d", link_index);
	i2c_set_adapdata(&i2c->base, i2c);
	i2c->ddc_service = ddc_service;
	i2c->ddc_service->ddc_pin->hw_info.ddc_channel = link_index;

	return i2c;
}


/*
 * Note: this function assumes that dc_link_detect() was called for the
 * dc_link which will be represented by this aconnector.
 */
static int amdgpu_dm_connector_init(struct amdgpu_display_manager *dm,
				    struct amdgpu_dm_connector *aconnector,
				    uint32_t link_index,
				    struct amdgpu_encoder *aencoder)
{
	int res = 0;
	int connector_type;
	struct dc *dc = dm->dc;
	struct dc_link *link = dc_get_link_at_index(dc, link_index);
	struct amdgpu_i2c_adapter *i2c;

	link->priv = aconnector;

	DRM_DEBUG_DRIVER("%s()\n", __func__);

	i2c = create_i2c(link->ddc, link->link_index, &res);
	if (!i2c) {
		DRM_ERROR("Failed to create i2c adapter data\n");
		return -ENOMEM;
	}

	aconnector->i2c = i2c;
	res = i2c_add_adapter(&i2c->base);

	if (res) {
		DRM_ERROR("Failed to register hw i2c %d\n", link->link_index);
		goto out_free;
	}

	connector_type = to_drm_connector_type(link->connector_signal);

	res = drm_connector_init_with_ddc(
			dm->ddev,
			&aconnector->base,
			&amdgpu_dm_connector_funcs,
			connector_type,
			&i2c->base);

	if (res) {
		DRM_ERROR("connector_init failed\n");
		aconnector->connector_id = -1;
		goto out_free;
	}

	drm_connector_helper_add(
			&aconnector->base,
			&amdgpu_dm_connector_helper_funcs);

	amdgpu_dm_connector_init_helper(
		dm,
		aconnector,
		connector_type,
		link,
		link_index);

	drm_connector_attach_encoder(
		&aconnector->base, &aencoder->base);

	if (connector_type == DRM_MODE_CONNECTOR_DisplayPort
		|| connector_type == DRM_MODE_CONNECTOR_eDP)
		amdgpu_dm_initialize_dp_connector(dm, aconnector, link->link_index);

out_free:
	if (res) {
		kfree(i2c);
		aconnector->i2c = NULL;
	}
	return res;
}

int amdgpu_dm_get_encoder_crtc_mask(struct amdgpu_device *adev)
{
	switch (adev->mode_info.num_crtc) {
	case 1:
		return 0x1;
	case 2:
		return 0x3;
	case 3:
		return 0x7;
	case 4:
		return 0xf;
	case 5:
		return 0x1f;
	case 6:
	default:
		return 0x3f;
	}
}

static int amdgpu_dm_encoder_init(struct drm_device *dev,
				  struct amdgpu_encoder *aencoder,
				  uint32_t link_index)
{
	struct amdgpu_device *adev = drm_to_adev(dev);

	int res = drm_encoder_init(dev,
				   &aencoder->base,
				   &amdgpu_dm_encoder_funcs,
				   DRM_MODE_ENCODER_TMDS,
				   NULL);

	aencoder->base.possible_crtcs = amdgpu_dm_get_encoder_crtc_mask(adev);

	if (!res)
		aencoder->encoder_id = link_index;
	else
		aencoder->encoder_id = -1;

	drm_encoder_helper_add(&aencoder->base, &amdgpu_dm_encoder_helper_funcs);

	return res;
}

static void manage_dm_interrupts(struct amdgpu_device *adev,
				 struct amdgpu_crtc *acrtc,
				 bool enable)
{
	/*
	 * We have no guarantee that the frontend index maps to the same
	 * backend index - some even map to more than one.
	 *
	 * TODO: Use a different interrupt or check DC itself for the mapping.
	 */
	int irq_type =
		amdgpu_display_crtc_idx_to_irq_type(
			adev,
			acrtc->crtc_id);

	if (enable) {
		drm_crtc_vblank_on(&acrtc->base);
		amdgpu_irq_get(
			adev,
			&adev->pageflip_irq,
			irq_type);
#if defined(CONFIG_DRM_AMD_SECURE_DISPLAY)
		amdgpu_irq_get(
			adev,
			&adev->vline0_irq,
			irq_type);
#endif
	} else {
#if defined(CONFIG_DRM_AMD_SECURE_DISPLAY)
		amdgpu_irq_put(
			adev,
			&adev->vline0_irq,
			irq_type);
#endif
		amdgpu_irq_put(
			adev,
			&adev->pageflip_irq,
			irq_type);
		drm_crtc_vblank_off(&acrtc->base);
	}
}

static void dm_update_pflip_irq_state(struct amdgpu_device *adev,
				      struct amdgpu_crtc *acrtc)
{
	int irq_type =
		amdgpu_display_crtc_idx_to_irq_type(adev, acrtc->crtc_id);

	/**
	 * This reads the current state for the IRQ and force reapplies
	 * the setting to hardware.
	 */
	amdgpu_irq_update(adev, &adev->pageflip_irq, irq_type);
}

static bool
is_scaling_state_different(const struct dm_connector_state *dm_state,
			   const struct dm_connector_state *old_dm_state)
{
	if (dm_state->scaling != old_dm_state->scaling)
		return true;
	if (!dm_state->underscan_enable && old_dm_state->underscan_enable) {
		if (old_dm_state->underscan_hborder != 0 && old_dm_state->underscan_vborder != 0)
			return true;
	} else  if (dm_state->underscan_enable && !old_dm_state->underscan_enable) {
		if (dm_state->underscan_hborder != 0 && dm_state->underscan_vborder != 0)
			return true;
	} else if (dm_state->underscan_hborder != old_dm_state->underscan_hborder ||
		   dm_state->underscan_vborder != old_dm_state->underscan_vborder)
		return true;
	return false;
}

#ifdef CONFIG_DRM_AMD_DC_HDCP
static bool is_content_protection_different(struct drm_connector_state *state,
					    const struct drm_connector_state *old_state,
					    const struct drm_connector *connector, struct hdcp_workqueue *hdcp_w)
{
	struct amdgpu_dm_connector *aconnector = to_amdgpu_dm_connector(connector);
	struct dm_connector_state *dm_con_state = to_dm_connector_state(connector->state);

	/* Handle: Type0/1 change */
	if (old_state->hdcp_content_type != state->hdcp_content_type &&
	    state->content_protection != DRM_MODE_CONTENT_PROTECTION_UNDESIRED) {
		state->content_protection = DRM_MODE_CONTENT_PROTECTION_DESIRED;
		return true;
	}

	/* CP is being re enabled, ignore this
	 *
	 * Handles:	ENABLED -> DESIRED
	 */
	if (old_state->content_protection == DRM_MODE_CONTENT_PROTECTION_ENABLED &&
	    state->content_protection == DRM_MODE_CONTENT_PROTECTION_DESIRED) {
		state->content_protection = DRM_MODE_CONTENT_PROTECTION_ENABLED;
		return false;
	}

	/* S3 resume case, since old state will always be 0 (UNDESIRED) and the restored state will be ENABLED
	 *
	 * Handles:	UNDESIRED -> ENABLED
	 */
	if (old_state->content_protection == DRM_MODE_CONTENT_PROTECTION_UNDESIRED &&
	    state->content_protection == DRM_MODE_CONTENT_PROTECTION_ENABLED)
		state->content_protection = DRM_MODE_CONTENT_PROTECTION_DESIRED;

	/* Check if something is connected/enabled, otherwise we start hdcp but nothing is connected/enabled
	 * hot-plug, headless s3, dpms
	 *
	 * Handles:	DESIRED -> DESIRED (Special case)
	 */
	if (dm_con_state->update_hdcp && state->content_protection == DRM_MODE_CONTENT_PROTECTION_DESIRED &&
	    connector->dpms == DRM_MODE_DPMS_ON && aconnector->dc_sink != NULL) {
		dm_con_state->update_hdcp = false;
		return true;
	}

	/*
	 * Handles:	UNDESIRED -> UNDESIRED
	 *		DESIRED -> DESIRED
	 *		ENABLED -> ENABLED
	 */
	if (old_state->content_protection == state->content_protection)
		return false;

	/*
	 * Handles:	UNDESIRED -> DESIRED
	 *		DESIRED -> UNDESIRED
	 *		ENABLED -> UNDESIRED
	 */
	if (state->content_protection != DRM_MODE_CONTENT_PROTECTION_ENABLED)
		return true;

	/*
	 * Handles:	DESIRED -> ENABLED
	 */
	return false;
}

#endif
static void remove_stream(struct amdgpu_device *adev,
			  struct amdgpu_crtc *acrtc,
			  struct dc_stream_state *stream)
{
	/* this is the update mode case */

	acrtc->otg_inst = -1;
	acrtc->enabled = false;
}

static int get_cursor_position(struct drm_plane *plane, struct drm_crtc *crtc,
			       struct dc_cursor_position *position)
{
	struct amdgpu_crtc *amdgpu_crtc = to_amdgpu_crtc(crtc);
	int x, y;
	int xorigin = 0, yorigin = 0;

	if (!crtc || !plane->state->fb)
		return 0;

	if ((plane->state->crtc_w > amdgpu_crtc->max_cursor_width) ||
	    (plane->state->crtc_h > amdgpu_crtc->max_cursor_height)) {
		DRM_ERROR("%s: bad cursor width or height %d x %d\n",
			  __func__,
			  plane->state->crtc_w,
			  plane->state->crtc_h);
		return -EINVAL;
	}

	x = plane->state->crtc_x;
	y = plane->state->crtc_y;

	if (x <= -amdgpu_crtc->max_cursor_width ||
	    y <= -amdgpu_crtc->max_cursor_height)
		return 0;

	if (x < 0) {
		xorigin = min(-x, amdgpu_crtc->max_cursor_width - 1);
		x = 0;
	}
	if (y < 0) {
		yorigin = min(-y, amdgpu_crtc->max_cursor_height - 1);
		y = 0;
	}
	position->enable = true;
	position->translate_by_source = true;
	position->x = x;
	position->y = y;
	position->x_hotspot = xorigin;
	position->y_hotspot = yorigin;

	return 0;
}

static void handle_cursor_update(struct drm_plane *plane,
				 struct drm_plane_state *old_plane_state)
{
	struct amdgpu_device *adev = drm_to_adev(plane->dev);
	struct amdgpu_framebuffer *afb = to_amdgpu_framebuffer(plane->state->fb);
	struct drm_crtc *crtc = afb ? plane->state->crtc : old_plane_state->crtc;
	struct dm_crtc_state *crtc_state = crtc ? to_dm_crtc_state(crtc->state) : NULL;
	struct amdgpu_crtc *amdgpu_crtc = to_amdgpu_crtc(crtc);
	uint64_t address = afb ? afb->address : 0;
	struct dc_cursor_position position = {0};
	struct dc_cursor_attributes attributes;
	int ret;

	if (!plane->state->fb && !old_plane_state->fb)
		return;

	DRM_DEBUG_DRIVER("%s: crtc_id=%d with size %d to %d\n",
			 __func__,
			 amdgpu_crtc->crtc_id,
			 plane->state->crtc_w,
			 plane->state->crtc_h);

	ret = get_cursor_position(plane, crtc, &position);
	if (ret)
		return;

	if (!position.enable) {
		/* turn off cursor */
		if (crtc_state && crtc_state->stream) {
			mutex_lock(&adev->dm.dc_lock);
			dc_stream_set_cursor_position(crtc_state->stream,
						      &position);
			mutex_unlock(&adev->dm.dc_lock);
		}
		return;
	}

	amdgpu_crtc->cursor_width = plane->state->crtc_w;
	amdgpu_crtc->cursor_height = plane->state->crtc_h;

	memset(&attributes, 0, sizeof(attributes));
	attributes.address.high_part = upper_32_bits(address);
	attributes.address.low_part  = lower_32_bits(address);
	attributes.width             = plane->state->crtc_w;
	attributes.height            = plane->state->crtc_h;
	attributes.color_format      = CURSOR_MODE_COLOR_PRE_MULTIPLIED_ALPHA;
	attributes.rotation_angle    = 0;
	attributes.attribute_flags.value = 0;

	attributes.pitch = afb->base.pitches[0] / afb->base.format->cpp[0];

	if (crtc_state->stream) {
		mutex_lock(&adev->dm.dc_lock);
		if (!dc_stream_set_cursor_attributes(crtc_state->stream,
							 &attributes))
			DRM_ERROR("DC failed to set cursor attributes\n");

		if (!dc_stream_set_cursor_position(crtc_state->stream,
						   &position))
			DRM_ERROR("DC failed to set cursor position\n");
		mutex_unlock(&adev->dm.dc_lock);
	}
}

static void prepare_flip_isr(struct amdgpu_crtc *acrtc)
{

	assert_spin_locked(&acrtc->base.dev->event_lock);
	WARN_ON(acrtc->event);

	acrtc->event = acrtc->base.state->event;

	/* Set the flip status */
	acrtc->pflip_status = AMDGPU_FLIP_SUBMITTED;

	/* Mark this event as consumed */
	acrtc->base.state->event = NULL;

	DRM_DEBUG_DRIVER("crtc:%d, pflip_stat:AMDGPU_FLIP_SUBMITTED\n",
						 acrtc->crtc_id);
}

static void update_freesync_state_on_stream(
	struct amdgpu_display_manager *dm,
	struct dm_crtc_state *new_crtc_state,
	struct dc_stream_state *new_stream,
	struct dc_plane_state *surface,
	u32 flip_timestamp_in_us)
{
	struct mod_vrr_params vrr_params;
	struct dc_info_packet vrr_infopacket = {0};
	struct amdgpu_device *adev = dm->adev;
	struct amdgpu_crtc *acrtc = to_amdgpu_crtc(new_crtc_state->base.crtc);
	unsigned long flags;
	bool pack_sdp_v1_3 = false;

	if (!new_stream)
		return;

	/*
	 * TODO: Determine why min/max totals and vrefresh can be 0 here.
	 * For now it's sufficient to just guard against these conditions.
	 */

	if (!new_stream->timing.h_total || !new_stream->timing.v_total)
		return;

	spin_lock_irqsave(&adev_to_drm(adev)->event_lock, flags);
        vrr_params = acrtc->dm_irq_params.vrr_params;

	if (surface) {
		mod_freesync_handle_preflip(
			dm->freesync_module,
			surface,
			new_stream,
			flip_timestamp_in_us,
			&vrr_params);

		if (adev->family < AMDGPU_FAMILY_AI &&
		    amdgpu_dm_vrr_active(new_crtc_state)) {
			mod_freesync_handle_v_update(dm->freesync_module,
						     new_stream, &vrr_params);

			/* Need to call this before the frame ends. */
			dc_stream_adjust_vmin_vmax(dm->dc,
						   new_crtc_state->stream,
						   &vrr_params.adjust);
		}
	}

	mod_freesync_build_vrr_infopacket(
		dm->freesync_module,
		new_stream,
		&vrr_params,
		PACKET_TYPE_VRR,
		TRANSFER_FUNC_UNKNOWN,
		&vrr_infopacket,
		pack_sdp_v1_3);

	new_crtc_state->freesync_timing_changed |=
		(memcmp(&acrtc->dm_irq_params.vrr_params.adjust,
			&vrr_params.adjust,
			sizeof(vrr_params.adjust)) != 0);

	new_crtc_state->freesync_vrr_info_changed |=
		(memcmp(&new_crtc_state->vrr_infopacket,
			&vrr_infopacket,
			sizeof(vrr_infopacket)) != 0);

	acrtc->dm_irq_params.vrr_params = vrr_params;
	new_crtc_state->vrr_infopacket = vrr_infopacket;

	new_stream->adjust = acrtc->dm_irq_params.vrr_params.adjust;
	new_stream->vrr_infopacket = vrr_infopacket;

	if (new_crtc_state->freesync_vrr_info_changed)
		DRM_DEBUG_KMS("VRR packet update: crtc=%u enabled=%d state=%d",
			      new_crtc_state->base.crtc->base.id,
			      (int)new_crtc_state->base.vrr_enabled,
			      (int)vrr_params.state);

	spin_unlock_irqrestore(&adev_to_drm(adev)->event_lock, flags);
}

static void update_stream_irq_parameters(
	struct amdgpu_display_manager *dm,
	struct dm_crtc_state *new_crtc_state)
{
	struct dc_stream_state *new_stream = new_crtc_state->stream;
	struct mod_vrr_params vrr_params;
	struct mod_freesync_config config = new_crtc_state->freesync_config;
	struct amdgpu_device *adev = dm->adev;
	struct amdgpu_crtc *acrtc = to_amdgpu_crtc(new_crtc_state->base.crtc);
	unsigned long flags;

	if (!new_stream)
		return;

	/*
	 * TODO: Determine why min/max totals and vrefresh can be 0 here.
	 * For now it's sufficient to just guard against these conditions.
	 */
	if (!new_stream->timing.h_total || !new_stream->timing.v_total)
		return;

	spin_lock_irqsave(&adev_to_drm(adev)->event_lock, flags);
	vrr_params = acrtc->dm_irq_params.vrr_params;

	if (new_crtc_state->vrr_supported &&
	    config.min_refresh_in_uhz &&
	    config.max_refresh_in_uhz) {
		/*
		 * if freesync compatible mode was set, config.state will be set
		 * in atomic check
		 */
		if (config.state == VRR_STATE_ACTIVE_FIXED && config.fixed_refresh_in_uhz &&
		    (!drm_atomic_crtc_needs_modeset(&new_crtc_state->base) ||
		     new_crtc_state->freesync_config.state == VRR_STATE_ACTIVE_FIXED)) {
			vrr_params.max_refresh_in_uhz = config.max_refresh_in_uhz;
			vrr_params.min_refresh_in_uhz = config.min_refresh_in_uhz;
			vrr_params.fixed_refresh_in_uhz = config.fixed_refresh_in_uhz;
			vrr_params.state = VRR_STATE_ACTIVE_FIXED;
		} else {
			config.state = new_crtc_state->base.vrr_enabled ?
						     VRR_STATE_ACTIVE_VARIABLE :
						     VRR_STATE_INACTIVE;
		}
	} else {
		config.state = VRR_STATE_UNSUPPORTED;
	}

	mod_freesync_build_vrr_params(dm->freesync_module,
				      new_stream,
				      &config, &vrr_params);

	new_crtc_state->freesync_timing_changed |=
		(memcmp(&acrtc->dm_irq_params.vrr_params.adjust,
			&vrr_params.adjust, sizeof(vrr_params.adjust)) != 0);

	new_crtc_state->freesync_config = config;
	/* Copy state for access from DM IRQ handler */
	acrtc->dm_irq_params.freesync_config = config;
	acrtc->dm_irq_params.active_planes = new_crtc_state->active_planes;
	acrtc->dm_irq_params.vrr_params = vrr_params;
	spin_unlock_irqrestore(&adev_to_drm(adev)->event_lock, flags);
}

static void amdgpu_dm_handle_vrr_transition(struct dm_crtc_state *old_state,
					    struct dm_crtc_state *new_state)
{
	bool old_vrr_active = amdgpu_dm_vrr_active(old_state);
	bool new_vrr_active = amdgpu_dm_vrr_active(new_state);

	if (!old_vrr_active && new_vrr_active) {
		/* Transition VRR inactive -> active:
		 * While VRR is active, we must not disable vblank irq, as a
		 * reenable after disable would compute bogus vblank/pflip
		 * timestamps if it likely happened inside display front-porch.
		 *
		 * We also need vupdate irq for the actual core vblank handling
		 * at end of vblank.
		 */
		dm_set_vupdate_irq(new_state->base.crtc, true);
		drm_crtc_vblank_get(new_state->base.crtc);
		DRM_DEBUG_DRIVER("%s: crtc=%u VRR off->on: Get vblank ref\n",
				 __func__, new_state->base.crtc->base.id);
	} else if (old_vrr_active && !new_vrr_active) {
		/* Transition VRR active -> inactive:
		 * Allow vblank irq disable again for fixed refresh rate.
		 */
		dm_set_vupdate_irq(new_state->base.crtc, false);
		drm_crtc_vblank_put(new_state->base.crtc);
		DRM_DEBUG_DRIVER("%s: crtc=%u VRR on->off: Drop vblank ref\n",
				 __func__, new_state->base.crtc->base.id);
	}
}

static void amdgpu_dm_commit_cursors(struct drm_atomic_state *state)
{
	struct drm_plane *plane;
	struct drm_plane_state *old_plane_state, *new_plane_state;
	int i;

	/*
	 * TODO: Make this per-stream so we don't issue redundant updates for
	 * commits with multiple streams.
	 */
	for_each_oldnew_plane_in_state(state, plane, old_plane_state,
				       new_plane_state, i)
		if (plane->type == DRM_PLANE_TYPE_CURSOR)
			handle_cursor_update(plane, old_plane_state);
}

static void amdgpu_dm_commit_planes(struct drm_atomic_state *state,
				    struct dc_state *dc_state,
				    struct drm_device *dev,
				    struct amdgpu_display_manager *dm,
				    struct drm_crtc *pcrtc,
				    bool wait_for_vblank)
{
	uint32_t i;
	uint64_t timestamp_ns;
	struct drm_plane *plane;
	struct drm_plane_state *old_plane_state, *new_plane_state;
	struct amdgpu_crtc *acrtc_attach = to_amdgpu_crtc(pcrtc);
	struct drm_crtc_state *new_pcrtc_state =
			drm_atomic_get_new_crtc_state(state, pcrtc);
	struct dm_crtc_state *acrtc_state = to_dm_crtc_state(new_pcrtc_state);
	struct dm_crtc_state *dm_old_crtc_state =
			to_dm_crtc_state(drm_atomic_get_old_crtc_state(state, pcrtc));
	int planes_count = 0, vpos, hpos;
	long r;
	unsigned long flags;
	struct amdgpu_bo *abo;
	uint32_t target_vblank, last_flip_vblank;
	bool vrr_active = amdgpu_dm_vrr_active(acrtc_state);
	bool pflip_present = false;
	struct {
		struct dc_surface_update surface_updates[MAX_SURFACES];
		struct dc_plane_info plane_infos[MAX_SURFACES];
		struct dc_scaling_info scaling_infos[MAX_SURFACES];
		struct dc_flip_addrs flip_addrs[MAX_SURFACES];
		struct dc_stream_update stream_update;
	} *bundle;

	bundle = kzalloc(sizeof(*bundle), GFP_KERNEL);

	if (!bundle) {
		dm_error("Failed to allocate update bundle\n");
		goto cleanup;
	}

	/*
	 * Disable the cursor first if we're disabling all the planes.
	 * It'll remain on the screen after the planes are re-enabled
	 * if we don't.
	 */
	if (acrtc_state->active_planes == 0)
		amdgpu_dm_commit_cursors(state);

	/* update planes when needed */
	for_each_oldnew_plane_in_state(state, plane, old_plane_state, new_plane_state, i) {
		struct drm_crtc *crtc = new_plane_state->crtc;
		struct drm_crtc_state *new_crtc_state;
		struct drm_framebuffer *fb = new_plane_state->fb;
		struct amdgpu_framebuffer *afb = (struct amdgpu_framebuffer *)fb;
		bool plane_needs_flip;
		struct dc_plane_state *dc_plane;
		struct dm_plane_state *dm_new_plane_state = to_dm_plane_state(new_plane_state);

		/* Cursor plane is handled after stream updates */
		if (plane->type == DRM_PLANE_TYPE_CURSOR)
			continue;

		if (!fb || !crtc || pcrtc != crtc)
			continue;

		new_crtc_state = drm_atomic_get_new_crtc_state(state, crtc);
		if (!new_crtc_state->active)
			continue;

		dc_plane = dm_new_plane_state->dc_state;

		bundle->surface_updates[planes_count].surface = dc_plane;
		if (new_pcrtc_state->color_mgmt_changed) {
			bundle->surface_updates[planes_count].gamma = dc_plane->gamma_correction;
			bundle->surface_updates[planes_count].in_transfer_func = dc_plane->in_transfer_func;
			bundle->surface_updates[planes_count].gamut_remap_matrix = &dc_plane->gamut_remap_matrix;
		}

		fill_dc_scaling_info(new_plane_state,
				     &bundle->scaling_infos[planes_count]);

		bundle->surface_updates[planes_count].scaling_info =
			&bundle->scaling_infos[planes_count];

		plane_needs_flip = old_plane_state->fb && new_plane_state->fb;

		pflip_present = pflip_present || plane_needs_flip;

		if (!plane_needs_flip) {
			planes_count += 1;
			continue;
		}

		abo = gem_to_amdgpu_bo(fb->obj[0]);

		/*
		 * Wait for all fences on this FB. Do limited wait to avoid
		 * deadlock during GPU reset when this fence will not signal
		 * but we hold reservation lock for the BO.
		 */
		r = dma_resv_wait_timeout_rcu(abo->tbo.base.resv, true,
							false,
							msecs_to_jiffies(5000));
		if (unlikely(r <= 0))
			DRM_ERROR("Waiting for fences timed out!");

		fill_dc_plane_info_and_addr(
			dm->adev, new_plane_state,
			afb->tiling_flags,
			&bundle->plane_infos[planes_count],
			&bundle->flip_addrs[planes_count].address,
			afb->tmz_surface, false);

		DRM_DEBUG_DRIVER("plane: id=%d dcc_en=%d\n",
				 new_plane_state->plane->index,
				 bundle->plane_infos[planes_count].dcc.enable);

		bundle->surface_updates[planes_count].plane_info =
			&bundle->plane_infos[planes_count];

		/*
		 * Only allow immediate flips for fast updates that don't
		 * change FB pitch, DCC state, rotation or mirroing.
		 */
		bundle->flip_addrs[planes_count].flip_immediate =
			crtc->state->async_flip &&
			acrtc_state->update_type == UPDATE_TYPE_FAST;

		timestamp_ns = ktime_get_ns();
		bundle->flip_addrs[planes_count].flip_timestamp_in_us = div_u64(timestamp_ns, 1000);
		bundle->surface_updates[planes_count].flip_addr = &bundle->flip_addrs[planes_count];
		bundle->surface_updates[planes_count].surface = dc_plane;

		if (!bundle->surface_updates[planes_count].surface) {
			DRM_ERROR("No surface for CRTC: id=%d\n",
					acrtc_attach->crtc_id);
			continue;
		}

		if (plane == pcrtc->primary)
			update_freesync_state_on_stream(
				dm,
				acrtc_state,
				acrtc_state->stream,
				dc_plane,
				bundle->flip_addrs[planes_count].flip_timestamp_in_us);

		DRM_DEBUG_DRIVER("%s Flipping to hi: 0x%x, low: 0x%x\n",
				 __func__,
				 bundle->flip_addrs[planes_count].address.grph.addr.high_part,
				 bundle->flip_addrs[planes_count].address.grph.addr.low_part);

		planes_count += 1;

	}

	if (pflip_present) {
		if (!vrr_active) {
			/* Use old throttling in non-vrr fixed refresh rate mode
			 * to keep flip scheduling based on target vblank counts
			 * working in a backwards compatible way, e.g., for
			 * clients using the GLX_OML_sync_control extension or
			 * DRI3/Present extension with defined target_msc.
			 */
			last_flip_vblank = amdgpu_get_vblank_counter_kms(pcrtc);
		}
		else {
			/* For variable refresh rate mode only:
			 * Get vblank of last completed flip to avoid > 1 vrr
			 * flips per video frame by use of throttling, but allow
			 * flip programming anywhere in the possibly large
			 * variable vrr vblank interval for fine-grained flip
			 * timing control and more opportunity to avoid stutter
			 * on late submission of flips.
			 */
			spin_lock_irqsave(&pcrtc->dev->event_lock, flags);
			last_flip_vblank = acrtc_attach->dm_irq_params.last_flip_vblank;
			spin_unlock_irqrestore(&pcrtc->dev->event_lock, flags);
		}

		target_vblank = last_flip_vblank + wait_for_vblank;

		/*
		 * Wait until we're out of the vertical blank period before the one
		 * targeted by the flip
		 */
		while ((acrtc_attach->enabled &&
			(amdgpu_display_get_crtc_scanoutpos(dm->ddev, acrtc_attach->crtc_id,
							    0, &vpos, &hpos, NULL,
							    NULL, &pcrtc->hwmode)
			 & (DRM_SCANOUTPOS_VALID | DRM_SCANOUTPOS_IN_VBLANK)) ==
			(DRM_SCANOUTPOS_VALID | DRM_SCANOUTPOS_IN_VBLANK) &&
			(int)(target_vblank -
			  amdgpu_get_vblank_counter_kms(pcrtc)) > 0)) {
			usleep_range(1000, 1100);
		}

		/**
		 * Prepare the flip event for the pageflip interrupt to handle.
		 *
		 * This only works in the case where we've already turned on the
		 * appropriate hardware blocks (eg. HUBP) so in the transition case
		 * from 0 -> n planes we have to skip a hardware generated event
		 * and rely on sending it from software.
		 */
		if (acrtc_attach->base.state->event &&
		    acrtc_state->active_planes > 0) {
			drm_crtc_vblank_get(pcrtc);

			spin_lock_irqsave(&pcrtc->dev->event_lock, flags);

			WARN_ON(acrtc_attach->pflip_status != AMDGPU_FLIP_NONE);
			prepare_flip_isr(acrtc_attach);

			spin_unlock_irqrestore(&pcrtc->dev->event_lock, flags);
		}

		if (acrtc_state->stream) {
			if (acrtc_state->freesync_vrr_info_changed)
				bundle->stream_update.vrr_infopacket =
					&acrtc_state->stream->vrr_infopacket;
		}
	}

	/* Update the planes if changed or disable if we don't have any. */
	if ((planes_count || acrtc_state->active_planes == 0) &&
		acrtc_state->stream) {
		bundle->stream_update.stream = acrtc_state->stream;
		if (new_pcrtc_state->mode_changed) {
			bundle->stream_update.src = acrtc_state->stream->src;
			bundle->stream_update.dst = acrtc_state->stream->dst;
		}

		if (new_pcrtc_state->color_mgmt_changed) {
			/*
			 * TODO: This isn't fully correct since we've actually
			 * already modified the stream in place.
			 */
			bundle->stream_update.gamut_remap =
				&acrtc_state->stream->gamut_remap_matrix;
			bundle->stream_update.output_csc_transform =
				&acrtc_state->stream->csc_color_matrix;
			bundle->stream_update.out_transfer_func =
				acrtc_state->stream->out_transfer_func;
		}

		acrtc_state->stream->abm_level = acrtc_state->abm_level;
		if (acrtc_state->abm_level != dm_old_crtc_state->abm_level)
			bundle->stream_update.abm_level = &acrtc_state->abm_level;

		/*
		 * If FreeSync state on the stream has changed then we need to
		 * re-adjust the min/max bounds now that DC doesn't handle this
		 * as part of commit.
		 */
		if (is_dc_timing_adjust_needed(dm_old_crtc_state, acrtc_state)) {
			spin_lock_irqsave(&pcrtc->dev->event_lock, flags);
			dc_stream_adjust_vmin_vmax(
				dm->dc, acrtc_state->stream,
				&acrtc_attach->dm_irq_params.vrr_params.adjust);
			spin_unlock_irqrestore(&pcrtc->dev->event_lock, flags);
		}
		mutex_lock(&dm->dc_lock);
		if ((acrtc_state->update_type > UPDATE_TYPE_FAST) &&
				acrtc_state->stream->link->psr_settings.psr_allow_active)
			amdgpu_dm_psr_disable(acrtc_state->stream);

		dc_commit_updates_for_stream(dm->dc,
						     bundle->surface_updates,
						     planes_count,
						     acrtc_state->stream,
						     &bundle->stream_update,
						     dc_state);

		/**
		 * Enable or disable the interrupts on the backend.
		 *
		 * Most pipes are put into power gating when unused.
		 *
		 * When power gating is enabled on a pipe we lose the
		 * interrupt enablement state when power gating is disabled.
		 *
		 * So we need to update the IRQ control state in hardware
		 * whenever the pipe turns on (since it could be previously
		 * power gated) or off (since some pipes can't be power gated
		 * on some ASICs).
		 */
		if (dm_old_crtc_state->active_planes != acrtc_state->active_planes)
			dm_update_pflip_irq_state(drm_to_adev(dev),
						  acrtc_attach);

		if ((acrtc_state->update_type > UPDATE_TYPE_FAST) &&
				acrtc_state->stream->link->psr_settings.psr_version != DC_PSR_VERSION_UNSUPPORTED &&
				!acrtc_state->stream->link->psr_settings.psr_feature_enabled)
			amdgpu_dm_link_setup_psr(acrtc_state->stream);
		else if ((acrtc_state->update_type == UPDATE_TYPE_FAST) &&
				acrtc_state->stream->link->psr_settings.psr_feature_enabled &&
				!acrtc_state->stream->link->psr_settings.psr_allow_active) {
			amdgpu_dm_psr_enable(acrtc_state->stream);
		}

		mutex_unlock(&dm->dc_lock);
	}

	/*
	 * Update cursor state *after* programming all the planes.
	 * This avoids redundant programming in the case where we're going
	 * to be disabling a single plane - those pipes are being disabled.
	 */
	if (acrtc_state->active_planes)
		amdgpu_dm_commit_cursors(state);

cleanup:
	kfree(bundle);
}

static void amdgpu_dm_commit_audio(struct drm_device *dev,
				   struct drm_atomic_state *state)
{
	struct amdgpu_device *adev = drm_to_adev(dev);
	struct amdgpu_dm_connector *aconnector;
	struct drm_connector *connector;
	struct drm_connector_state *old_con_state, *new_con_state;
	struct drm_crtc_state *new_crtc_state;
	struct dm_crtc_state *new_dm_crtc_state;
	const struct dc_stream_status *status;
	int i, inst;

	/* Notify device removals. */
	for_each_oldnew_connector_in_state(state, connector, old_con_state, new_con_state, i) {
		if (old_con_state->crtc != new_con_state->crtc) {
			/* CRTC changes require notification. */
			goto notify;
		}

		if (!new_con_state->crtc)
			continue;

		new_crtc_state = drm_atomic_get_new_crtc_state(
			state, new_con_state->crtc);

		if (!new_crtc_state)
			continue;

		if (!drm_atomic_crtc_needs_modeset(new_crtc_state))
			continue;

	notify:
		aconnector = to_amdgpu_dm_connector(connector);

		mutex_lock(&adev->dm.audio_lock);
		inst = aconnector->audio_inst;
		aconnector->audio_inst = -1;
		mutex_unlock(&adev->dm.audio_lock);

		amdgpu_dm_audio_eld_notify(adev, inst);
	}

	/* Notify audio device additions. */
	for_each_new_connector_in_state(state, connector, new_con_state, i) {
		if (!new_con_state->crtc)
			continue;

		new_crtc_state = drm_atomic_get_new_crtc_state(
			state, new_con_state->crtc);

		if (!new_crtc_state)
			continue;

		if (!drm_atomic_crtc_needs_modeset(new_crtc_state))
			continue;

		new_dm_crtc_state = to_dm_crtc_state(new_crtc_state);
		if (!new_dm_crtc_state->stream)
			continue;

		status = dc_stream_get_status(new_dm_crtc_state->stream);
		if (!status)
			continue;

		aconnector = to_amdgpu_dm_connector(connector);

		mutex_lock(&adev->dm.audio_lock);
		inst = status->audio_inst;
		aconnector->audio_inst = inst;
		mutex_unlock(&adev->dm.audio_lock);

		amdgpu_dm_audio_eld_notify(adev, inst);
	}
}

/*
 * amdgpu_dm_crtc_copy_transient_flags - copy mirrored flags from DRM to DC
 * @crtc_state: the DRM CRTC state
 * @stream_state: the DC stream state.
 *
 * Copy the mirrored transient state flags from DRM, to DC. It is used to bring
 * a dc_stream_state's flags in sync with a drm_crtc_state's flags.
 */
static void amdgpu_dm_crtc_copy_transient_flags(struct drm_crtc_state *crtc_state,
						struct dc_stream_state *stream_state)
{
	stream_state->mode_changed = drm_atomic_crtc_needs_modeset(crtc_state);
}

/**
 * amdgpu_dm_atomic_commit_tail() - AMDgpu DM's commit tail implementation.
 * @state: The atomic state to commit
 *
 * This will tell DC to commit the constructed DC state from atomic_check,
 * programming the hardware. Any failures here implies a hardware failure, since
 * atomic check should have filtered anything non-kosher.
 */
static void amdgpu_dm_atomic_commit_tail(struct drm_atomic_state *state)
{
	struct drm_device *dev = state->dev;
	struct amdgpu_device *adev = drm_to_adev(dev);
	struct amdgpu_display_manager *dm = &adev->dm;
	struct dm_atomic_state *dm_state;
	struct dc_state *dc_state = NULL, *dc_state_temp = NULL;
	uint32_t i, j;
	struct drm_crtc *crtc;
	struct drm_crtc_state *old_crtc_state, *new_crtc_state;
	unsigned long flags;
	bool wait_for_vblank = true;
	struct drm_connector *connector;
	struct drm_connector_state *old_con_state, *new_con_state;
	struct dm_crtc_state *dm_old_crtc_state, *dm_new_crtc_state;
	int crtc_disable_count = 0;
	bool mode_set_reset_required = false;

	trace_amdgpu_dm_atomic_commit_tail_begin(state);

	drm_atomic_helper_update_legacy_modeset_state(dev, state);

	dm_state = dm_atomic_get_new_state(state);
	if (dm_state && dm_state->context) {
		dc_state = dm_state->context;
	} else {
		/* No state changes, retain current state. */
		dc_state_temp = dc_create_state(dm->dc);
		ASSERT(dc_state_temp);
		dc_state = dc_state_temp;
		dc_resource_state_copy_construct_current(dm->dc, dc_state);
	}

	for_each_oldnew_crtc_in_state (state, crtc, old_crtc_state,
				       new_crtc_state, i) {
		struct amdgpu_crtc *acrtc = to_amdgpu_crtc(crtc);

		dm_old_crtc_state = to_dm_crtc_state(old_crtc_state);

		if (old_crtc_state->active &&
		    (!new_crtc_state->active ||
		     drm_atomic_crtc_needs_modeset(new_crtc_state))) {
			manage_dm_interrupts(adev, acrtc, false);
			dc_stream_release(dm_old_crtc_state->stream);
		}
	}

	drm_atomic_helper_calc_timestamping_constants(state);

	/* update changed items */
	for_each_oldnew_crtc_in_state(state, crtc, old_crtc_state, new_crtc_state, i) {
		struct amdgpu_crtc *acrtc = to_amdgpu_crtc(crtc);

		dm_new_crtc_state = to_dm_crtc_state(new_crtc_state);
		dm_old_crtc_state = to_dm_crtc_state(old_crtc_state);

		DRM_DEBUG_DRIVER(
			"amdgpu_crtc id:%d crtc_state_flags: enable:%d, active:%d, "
			"planes_changed:%d, mode_changed:%d,active_changed:%d,"
			"connectors_changed:%d\n",
			acrtc->crtc_id,
			new_crtc_state->enable,
			new_crtc_state->active,
			new_crtc_state->planes_changed,
			new_crtc_state->mode_changed,
			new_crtc_state->active_changed,
			new_crtc_state->connectors_changed);

		/* Disable cursor if disabling crtc */
		if (old_crtc_state->active && !new_crtc_state->active) {
			struct dc_cursor_position position;

			memset(&position, 0, sizeof(position));
			mutex_lock(&dm->dc_lock);
			dc_stream_set_cursor_position(dm_old_crtc_state->stream, &position);
			mutex_unlock(&dm->dc_lock);
		}

		/* Copy all transient state flags into dc state */
		if (dm_new_crtc_state->stream) {
			amdgpu_dm_crtc_copy_transient_flags(&dm_new_crtc_state->base,
							    dm_new_crtc_state->stream);
		}

		/* handles headless hotplug case, updating new_state and
		 * aconnector as needed
		 */

		if (modeset_required(new_crtc_state, dm_new_crtc_state->stream, dm_old_crtc_state->stream)) {

			DRM_DEBUG_DRIVER("Atomic commit: SET crtc id %d: [%p]\n", acrtc->crtc_id, acrtc);

			if (!dm_new_crtc_state->stream) {
				/*
				 * this could happen because of issues with
				 * userspace notifications delivery.
				 * In this case userspace tries to set mode on
				 * display which is disconnected in fact.
				 * dc_sink is NULL in this case on aconnector.
				 * We expect reset mode will come soon.
				 *
				 * This can also happen when unplug is done
				 * during resume sequence ended
				 *
				 * In this case, we want to pretend we still
				 * have a sink to keep the pipe running so that
				 * hw state is consistent with the sw state
				 */
				DRM_DEBUG_DRIVER("%s: Failed to create new stream for crtc %d\n",
						__func__, acrtc->base.base.id);
				continue;
			}

			if (dm_old_crtc_state->stream)
				remove_stream(adev, acrtc, dm_old_crtc_state->stream);

			pm_runtime_get_noresume(dev->dev);

			acrtc->enabled = true;
			acrtc->hw_mode = new_crtc_state->mode;
			crtc->hwmode = new_crtc_state->mode;
			mode_set_reset_required = true;
		} else if (modereset_required(new_crtc_state)) {
			DRM_DEBUG_DRIVER("Atomic commit: RESET. crtc id %d:[%p]\n", acrtc->crtc_id, acrtc);
			/* i.e. reset mode */
			if (dm_old_crtc_state->stream)
				remove_stream(adev, acrtc, dm_old_crtc_state->stream);

			mode_set_reset_required = true;
		}
	} /* for_each_crtc_in_state() */

	if (dc_state) {
		/* if there mode set or reset, disable eDP PSR */
		if (mode_set_reset_required)
			amdgpu_dm_psr_disable_all(dm);

		dm_enable_per_frame_crtc_master_sync(dc_state);
		mutex_lock(&dm->dc_lock);
		WARN_ON(!dc_commit_state(dm->dc, dc_state));
#if defined(CONFIG_DRM_AMD_DC_DCN)
               /* Allow idle optimization when vblank count is 0 for display off */
               if (dm->active_vblank_irq_count == 0)
                   dc_allow_idle_optimizations(dm->dc,true);
#endif
		mutex_unlock(&dm->dc_lock);
	}
			   
	for_each_new_crtc_in_state(state, crtc, new_crtc_state, i) {
		struct amdgpu_crtc *acrtc = to_amdgpu_crtc(crtc);

		dm_new_crtc_state = to_dm_crtc_state(new_crtc_state);

		if (dm_new_crtc_state->stream != NULL) {
			const struct dc_stream_status *status =
					dc_stream_get_status(dm_new_crtc_state->stream);

			if (!status)
				status = dc_stream_get_status_from_state(dc_state,
									 dm_new_crtc_state->stream);
			if (!status)
				DC_ERR("got no status for stream %p on acrtc%p\n", dm_new_crtc_state->stream, acrtc);
			else
				acrtc->otg_inst = status->primary_otg_inst;
		}
	}
#ifdef CONFIG_DRM_AMD_DC_HDCP
	for_each_oldnew_connector_in_state(state, connector, old_con_state, new_con_state, i) {
		struct dm_connector_state *dm_new_con_state = to_dm_connector_state(new_con_state);
		struct amdgpu_crtc *acrtc = to_amdgpu_crtc(dm_new_con_state->base.crtc);
		struct amdgpu_dm_connector *aconnector = to_amdgpu_dm_connector(connector);

		new_crtc_state = NULL;

		if (acrtc)
			new_crtc_state = drm_atomic_get_new_crtc_state(state, &acrtc->base);

		dm_new_crtc_state = to_dm_crtc_state(new_crtc_state);

		if (dm_new_crtc_state && dm_new_crtc_state->stream == NULL &&
		    connector->state->content_protection == DRM_MODE_CONTENT_PROTECTION_ENABLED) {
			hdcp_reset_display(adev->dm.hdcp_workqueue, aconnector->dc_link->link_index);
			new_con_state->content_protection = DRM_MODE_CONTENT_PROTECTION_DESIRED;
			dm_new_con_state->update_hdcp = true;
			continue;
		}

		if (is_content_protection_different(new_con_state, old_con_state, connector, adev->dm.hdcp_workqueue))
			hdcp_update_display(
				adev->dm.hdcp_workqueue, aconnector->dc_link->link_index, aconnector,
				new_con_state->hdcp_content_type,
				new_con_state->content_protection == DRM_MODE_CONTENT_PROTECTION_DESIRED);
	}
#endif

	/* Handle connector state changes */
	for_each_oldnew_connector_in_state(state, connector, old_con_state, new_con_state, i) {
		struct dm_connector_state *dm_new_con_state = to_dm_connector_state(new_con_state);
		struct dm_connector_state *dm_old_con_state = to_dm_connector_state(old_con_state);
		struct amdgpu_crtc *acrtc = to_amdgpu_crtc(dm_new_con_state->base.crtc);
		struct dc_surface_update dummy_updates[MAX_SURFACES];
		struct dc_stream_update stream_update;
		struct dc_info_packet hdr_packet;
		struct dc_stream_status *status = NULL;
		bool abm_changed, hdr_changed, scaling_changed;

		memset(&dummy_updates, 0, sizeof(dummy_updates));
		memset(&stream_update, 0, sizeof(stream_update));

		if (acrtc) {
			new_crtc_state = drm_atomic_get_new_crtc_state(state, &acrtc->base);
			old_crtc_state = drm_atomic_get_old_crtc_state(state, &acrtc->base);
		}

		/* Skip any modesets/resets */
		if (!acrtc || drm_atomic_crtc_needs_modeset(new_crtc_state))
			continue;

		dm_new_crtc_state = to_dm_crtc_state(new_crtc_state);
		dm_old_crtc_state = to_dm_crtc_state(old_crtc_state);

		scaling_changed = is_scaling_state_different(dm_new_con_state,
							     dm_old_con_state);

		abm_changed = dm_new_crtc_state->abm_level !=
			      dm_old_crtc_state->abm_level;

		hdr_changed =
			is_hdr_metadata_different(old_con_state, new_con_state);

		if (!scaling_changed && !abm_changed && !hdr_changed)
			continue;

		stream_update.stream = dm_new_crtc_state->stream;
		if (scaling_changed) {
			update_stream_scaling_settings(&dm_new_con_state->base.crtc->mode,
					dm_new_con_state, dm_new_crtc_state->stream);

			stream_update.src = dm_new_crtc_state->stream->src;
			stream_update.dst = dm_new_crtc_state->stream->dst;
		}

		if (abm_changed) {
			dm_new_crtc_state->stream->abm_level = dm_new_crtc_state->abm_level;

			stream_update.abm_level = &dm_new_crtc_state->abm_level;
		}

		if (hdr_changed) {
			fill_hdr_info_packet(new_con_state, &hdr_packet);
			stream_update.hdr_static_metadata = &hdr_packet;
		}

		status = dc_stream_get_status(dm_new_crtc_state->stream);
		WARN_ON(!status);
		WARN_ON(!status->plane_count);

		/*
		 * TODO: DC refuses to perform stream updates without a dc_surface_update.
		 * Here we create an empty update on each plane.
		 * To fix this, DC should permit updating only stream properties.
		 */
		for (j = 0; j < status->plane_count; j++)
			dummy_updates[j].surface = status->plane_states[0];


		mutex_lock(&dm->dc_lock);
		dc_commit_updates_for_stream(dm->dc,
						     dummy_updates,
						     status->plane_count,
						     dm_new_crtc_state->stream,
						     &stream_update,
						     dc_state);
		mutex_unlock(&dm->dc_lock);
	}

	/* Count number of newly disabled CRTCs for dropping PM refs later. */
	for_each_oldnew_crtc_in_state(state, crtc, old_crtc_state,
				      new_crtc_state, i) {
		if (old_crtc_state->active && !new_crtc_state->active)
			crtc_disable_count++;

		dm_new_crtc_state = to_dm_crtc_state(new_crtc_state);
		dm_old_crtc_state = to_dm_crtc_state(old_crtc_state);

		/* For freesync config update on crtc state and params for irq */
		update_stream_irq_parameters(dm, dm_new_crtc_state);

		/* Handle vrr on->off / off->on transitions */
		amdgpu_dm_handle_vrr_transition(dm_old_crtc_state,
						dm_new_crtc_state);
	}

	/**
	 * Enable interrupts for CRTCs that are newly enabled or went through
	 * a modeset. It was intentionally deferred until after the front end
	 * state was modified to wait until the OTG was on and so the IRQ
	 * handlers didn't access stale or invalid state.
	 */
	for_each_oldnew_crtc_in_state(state, crtc, old_crtc_state, new_crtc_state, i) {
		struct amdgpu_crtc *acrtc = to_amdgpu_crtc(crtc);
#ifdef CONFIG_DEBUG_FS
		bool configure_crc = false;
		enum amdgpu_dm_pipe_crc_source cur_crc_src;
#endif
		dm_new_crtc_state = to_dm_crtc_state(new_crtc_state);

		if (new_crtc_state->active &&
		    (!old_crtc_state->active ||
		     drm_atomic_crtc_needs_modeset(new_crtc_state))) {
			dc_stream_retain(dm_new_crtc_state->stream);
			acrtc->dm_irq_params.stream = dm_new_crtc_state->stream;
			manage_dm_interrupts(adev, acrtc, true);

#ifdef CONFIG_DEBUG_FS
			/**
			 * Frontend may have changed so reapply the CRC capture
			 * settings for the stream.
			 */
			dm_new_crtc_state = to_dm_crtc_state(new_crtc_state);
			spin_lock_irqsave(&adev_to_drm(adev)->event_lock, flags);
			cur_crc_src = acrtc->dm_irq_params.crc_src;
			spin_unlock_irqrestore(&adev_to_drm(adev)->event_lock, flags);

			if (amdgpu_dm_is_valid_crc_source(cur_crc_src)) {
				configure_crc = true;
#if defined(CONFIG_DRM_AMD_SECURE_DISPLAY)
				if (amdgpu_dm_crc_window_is_activated(crtc))
					configure_crc = false;
#endif
			}

			if (configure_crc)
				amdgpu_dm_crtc_configure_crc_source(
					crtc, dm_new_crtc_state, cur_crc_src);
#endif
		}
	}

	for_each_new_crtc_in_state(state, crtc, new_crtc_state, j)
		if (new_crtc_state->async_flip)
			wait_for_vblank = false;

	/* update planes when needed per crtc*/
	for_each_new_crtc_in_state(state, crtc, new_crtc_state, j) {
		dm_new_crtc_state = to_dm_crtc_state(new_crtc_state);

		if (dm_new_crtc_state->stream)
			amdgpu_dm_commit_planes(state, dc_state, dev,
						dm, crtc, wait_for_vblank);
	}

	/* Update audio instances for each connector. */
	amdgpu_dm_commit_audio(dev, state);

	/*
	 * send vblank event on all events not handled in flip and
	 * mark consumed event for drm_atomic_helper_commit_hw_done
	 */
	spin_lock_irqsave(&adev_to_drm(adev)->event_lock, flags);
	for_each_new_crtc_in_state(state, crtc, new_crtc_state, i) {

		if (new_crtc_state->event)
			drm_send_event_locked(dev, &new_crtc_state->event->base);

		new_crtc_state->event = NULL;
	}
	spin_unlock_irqrestore(&adev_to_drm(adev)->event_lock, flags);

	/* Signal HW programming completion */
	drm_atomic_helper_commit_hw_done(state);

	if (wait_for_vblank)
		drm_atomic_helper_wait_for_flip_done(dev, state);

	drm_atomic_helper_cleanup_planes(dev, state);

	/* return the stolen vga memory back to VRAM */
	if (!adev->mman.keep_stolen_vga_memory)
		amdgpu_bo_free_kernel(&adev->mman.stolen_vga_memory, NULL, NULL);
	amdgpu_bo_free_kernel(&adev->mman.stolen_extended_memory, NULL, NULL);

	/*
	 * Finally, drop a runtime PM reference for each newly disabled CRTC,
	 * so we can put the GPU into runtime suspend if we're not driving any
	 * displays anymore
	 */
	for (i = 0; i < crtc_disable_count; i++)
		pm_runtime_put_autosuspend(dev->dev);
	pm_runtime_mark_last_busy(dev->dev);

	if (dc_state_temp)
		dc_release_state(dc_state_temp);
}


static int dm_force_atomic_commit(struct drm_connector *connector)
{
	int ret = 0;
	struct drm_device *ddev = connector->dev;
	struct drm_atomic_state *state = drm_atomic_state_alloc(ddev);
	struct amdgpu_crtc *disconnected_acrtc = to_amdgpu_crtc(connector->encoder->crtc);
	struct drm_plane *plane = disconnected_acrtc->base.primary;
	struct drm_connector_state *conn_state;
	struct drm_crtc_state *crtc_state;
	struct drm_plane_state *plane_state;

	if (!state)
		return -ENOMEM;

	state->acquire_ctx = ddev->mode_config.acquire_ctx;

	/* Construct an atomic state to restore previous display setting */

	/*
	 * Attach connectors to drm_atomic_state
	 */
	conn_state = drm_atomic_get_connector_state(state, connector);

	ret = PTR_ERR_OR_ZERO(conn_state);
	if (ret)
		goto out;

	/* Attach crtc to drm_atomic_state*/
	crtc_state = drm_atomic_get_crtc_state(state, &disconnected_acrtc->base);

	ret = PTR_ERR_OR_ZERO(crtc_state);
	if (ret)
		goto out;

	/* force a restore */
	crtc_state->mode_changed = true;

	/* Attach plane to drm_atomic_state */
	plane_state = drm_atomic_get_plane_state(state, plane);

	ret = PTR_ERR_OR_ZERO(plane_state);
	if (ret)
		goto out;

	/* Call commit internally with the state we just constructed */
	ret = drm_atomic_commit(state);

out:
	drm_atomic_state_put(state);
	if (ret)
		DRM_ERROR("Restoring old state failed with %i\n", ret);

	return ret;
}

/*
 * This function handles all cases when set mode does not come upon hotplug.
 * This includes when a display is unplugged then plugged back into the
 * same port and when running without usermode desktop manager supprot
 */
void dm_restore_drm_connector_state(struct drm_device *dev,
				    struct drm_connector *connector)
{
	struct amdgpu_dm_connector *aconnector = to_amdgpu_dm_connector(connector);
	struct amdgpu_crtc *disconnected_acrtc;
	struct dm_crtc_state *acrtc_state;

	if (!aconnector->dc_sink || !connector->state || !connector->encoder)
		return;

	disconnected_acrtc = to_amdgpu_crtc(connector->encoder->crtc);
	if (!disconnected_acrtc)
		return;

	acrtc_state = to_dm_crtc_state(disconnected_acrtc->base.state);
	if (!acrtc_state->stream)
		return;

	/*
	 * If the previous sink is not released and different from the current,
	 * we deduce we are in a state where we can not rely on usermode call
	 * to turn on the display, so we do it here
	 */
	if (acrtc_state->stream->sink != aconnector->dc_sink)
		dm_force_atomic_commit(&aconnector->base);
}

/*
 * Grabs all modesetting locks to serialize against any blocking commits,
 * Waits for completion of all non blocking commits.
 */
static int do_aquire_global_lock(struct drm_device *dev,
				 struct drm_atomic_state *state)
{
	struct drm_crtc *crtc;
	struct drm_crtc_commit *commit;
	long ret;

	/*
	 * Adding all modeset locks to aquire_ctx will
	 * ensure that when the framework release it the
	 * extra locks we are locking here will get released to
	 */
	ret = drm_modeset_lock_all_ctx(dev, state->acquire_ctx);
	if (ret)
		return ret;

	list_for_each_entry(crtc, &dev->mode_config.crtc_list, head) {
		spin_lock(&crtc->commit_lock);
		commit = list_first_entry_or_null(&crtc->commit_list,
				struct drm_crtc_commit, commit_entry);
		if (commit)
			drm_crtc_commit_get(commit);
		spin_unlock(&crtc->commit_lock);

		if (!commit)
			continue;

		/*
		 * Make sure all pending HW programming completed and
		 * page flips done
		 */
		ret = wait_for_completion_interruptible_timeout(&commit->hw_done, 10*HZ);

		if (ret > 0)
			ret = wait_for_completion_interruptible_timeout(
					&commit->flip_done, 10*HZ);

		if (ret == 0)
			DRM_ERROR("[CRTC:%d:%s] hw_done or flip_done "
				  "timed out\n", crtc->base.id, crtc->name);

		drm_crtc_commit_put(commit);
	}

	return ret < 0 ? ret : 0;
}

static void get_freesync_config_for_crtc(
	struct dm_crtc_state *new_crtc_state,
	struct dm_connector_state *new_con_state)
{
	struct mod_freesync_config config = {0};
	struct amdgpu_dm_connector *aconnector =
			to_amdgpu_dm_connector(new_con_state->base.connector);
	struct drm_display_mode *mode = &new_crtc_state->base.mode;
	int vrefresh = drm_mode_vrefresh(mode);
	bool fs_vid_mode = false;

	new_crtc_state->vrr_supported = new_con_state->freesync_capable &&
					vrefresh >= aconnector->min_vfreq &&
					vrefresh <= aconnector->max_vfreq;

	if (new_crtc_state->vrr_supported) {
		new_crtc_state->stream->ignore_msa_timing_param = true;
		fs_vid_mode = new_crtc_state->freesync_config.state == VRR_STATE_ACTIVE_FIXED;

		config.min_refresh_in_uhz = aconnector->min_vfreq * 1000000;
		config.max_refresh_in_uhz = aconnector->max_vfreq * 1000000;
		config.vsif_supported = true;
		config.btr = true;

		if (fs_vid_mode) {
			config.state = VRR_STATE_ACTIVE_FIXED;
			config.fixed_refresh_in_uhz = new_crtc_state->freesync_config.fixed_refresh_in_uhz;
			goto out;
		} else if (new_crtc_state->base.vrr_enabled) {
			config.state = VRR_STATE_ACTIVE_VARIABLE;
		} else {
			config.state = VRR_STATE_INACTIVE;
		}
	}
out:
	new_crtc_state->freesync_config = config;
}

static void reset_freesync_config_for_crtc(
	struct dm_crtc_state *new_crtc_state)
{
	new_crtc_state->vrr_supported = false;

	memset(&new_crtc_state->vrr_infopacket, 0,
	       sizeof(new_crtc_state->vrr_infopacket));
}

static bool
is_timing_unchanged_for_freesync(struct drm_crtc_state *old_crtc_state,
				 struct drm_crtc_state *new_crtc_state)
{
	struct drm_display_mode old_mode, new_mode;

	if (!old_crtc_state || !new_crtc_state)
		return false;

	old_mode = old_crtc_state->mode;
	new_mode = new_crtc_state->mode;

	if (old_mode.clock       == new_mode.clock &&
	    old_mode.hdisplay    == new_mode.hdisplay &&
	    old_mode.vdisplay    == new_mode.vdisplay &&
	    old_mode.htotal      == new_mode.htotal &&
	    old_mode.vtotal      != new_mode.vtotal &&
	    old_mode.hsync_start == new_mode.hsync_start &&
	    old_mode.vsync_start != new_mode.vsync_start &&
	    old_mode.hsync_end   == new_mode.hsync_end &&
	    old_mode.vsync_end   != new_mode.vsync_end &&
	    old_mode.hskew       == new_mode.hskew &&
	    old_mode.vscan       == new_mode.vscan &&
	    (old_mode.vsync_end - old_mode.vsync_start) ==
	    (new_mode.vsync_end - new_mode.vsync_start))
		return true;

	return false;
}

static void set_freesync_fixed_config(struct dm_crtc_state *dm_new_crtc_state) {
	uint64_t num, den, res;
	struct drm_crtc_state *new_crtc_state = &dm_new_crtc_state->base;

	dm_new_crtc_state->freesync_config.state = VRR_STATE_ACTIVE_FIXED;

	num = (unsigned long long)new_crtc_state->mode.clock * 1000 * 1000000;
	den = (unsigned long long)new_crtc_state->mode.htotal *
	      (unsigned long long)new_crtc_state->mode.vtotal;

	res = div_u64(num, den);
	dm_new_crtc_state->freesync_config.fixed_refresh_in_uhz = res;
}

static int dm_update_crtc_state(struct amdgpu_display_manager *dm,
				struct drm_atomic_state *state,
				struct drm_crtc *crtc,
				struct drm_crtc_state *old_crtc_state,
				struct drm_crtc_state *new_crtc_state,
				bool enable,
				bool *lock_and_validation_needed)
{
	struct dm_atomic_state *dm_state = NULL;
	struct dm_crtc_state *dm_old_crtc_state, *dm_new_crtc_state;
	struct dc_stream_state *new_stream;
	int ret = 0;

	/*
	 * TODO Move this code into dm_crtc_atomic_check once we get rid of dc_validation_set
	 * update changed items
	 */
	struct amdgpu_crtc *acrtc = NULL;
	struct amdgpu_dm_connector *aconnector = NULL;
	struct drm_connector_state *drm_new_conn_state = NULL, *drm_old_conn_state = NULL;
	struct dm_connector_state *dm_new_conn_state = NULL, *dm_old_conn_state = NULL;

	new_stream = NULL;

	dm_old_crtc_state = to_dm_crtc_state(old_crtc_state);
	dm_new_crtc_state = to_dm_crtc_state(new_crtc_state);
	acrtc = to_amdgpu_crtc(crtc);
	aconnector = amdgpu_dm_find_first_crtc_matching_connector(state, crtc);

	/* TODO This hack should go away */
	if (aconnector && enable) {
		/* Make sure fake sink is created in plug-in scenario */
		drm_new_conn_state = drm_atomic_get_new_connector_state(state,
							    &aconnector->base);
		drm_old_conn_state = drm_atomic_get_old_connector_state(state,
							    &aconnector->base);

		if (IS_ERR(drm_new_conn_state)) {
			ret = PTR_ERR_OR_ZERO(drm_new_conn_state);
			goto fail;
		}

		dm_new_conn_state = to_dm_connector_state(drm_new_conn_state);
		dm_old_conn_state = to_dm_connector_state(drm_old_conn_state);

		if (!drm_atomic_crtc_needs_modeset(new_crtc_state))
			goto skip_modeset;

		new_stream = create_validate_stream_for_sink(aconnector,
							     &new_crtc_state->mode,
							     dm_new_conn_state,
							     dm_old_crtc_state->stream);

		/*
		 * we can have no stream on ACTION_SET if a display
		 * was disconnected during S3, in this case it is not an
		 * error, the OS will be updated after detection, and
		 * will do the right thing on next atomic commit
		 */

		if (!new_stream) {
			DRM_DEBUG_DRIVER("%s: Failed to create new stream for crtc %d\n",
					__func__, acrtc->base.base.id);
			ret = -ENOMEM;
			goto fail;
		}

		/*
		 * TODO: Check VSDB bits to decide whether this should
		 * be enabled or not.
		 */
		new_stream->triggered_crtc_reset.enabled =
			dm->force_timing_sync;

		dm_new_crtc_state->abm_level = dm_new_conn_state->abm_level;

		ret = fill_hdr_info_packet(drm_new_conn_state,
					   &new_stream->hdr_static_metadata);
		if (ret)
			goto fail;

		/*
		 * If we already removed the old stream from the context
		 * (and set the new stream to NULL) then we can't reuse
		 * the old stream even if the stream and scaling are unchanged.
		 * We'll hit the BUG_ON and black screen.
		 *
		 * TODO: Refactor this function to allow this check to work
		 * in all conditions.
		 */
		if (amdgpu_freesync_vid_mode &&
		    dm_new_crtc_state->stream &&
		    is_timing_unchanged_for_freesync(new_crtc_state, old_crtc_state))
			goto skip_modeset;

		if (dm_new_crtc_state->stream &&
		    dc_is_stream_unchanged(new_stream, dm_old_crtc_state->stream) &&
		    dc_is_stream_scaling_unchanged(new_stream, dm_old_crtc_state->stream)) {
			new_crtc_state->mode_changed = false;
			DRM_DEBUG_DRIVER("Mode change not required, setting mode_changed to %d",
					 new_crtc_state->mode_changed);
		}
	}

	/* mode_changed flag may get updated above, need to check again */
	if (!drm_atomic_crtc_needs_modeset(new_crtc_state))
		goto skip_modeset;

	DRM_DEBUG_DRIVER(
		"amdgpu_crtc id:%d crtc_state_flags: enable:%d, active:%d, "
		"planes_changed:%d, mode_changed:%d,active_changed:%d,"
		"connectors_changed:%d\n",
		acrtc->crtc_id,
		new_crtc_state->enable,
		new_crtc_state->active,
		new_crtc_state->planes_changed,
		new_crtc_state->mode_changed,
		new_crtc_state->active_changed,
		new_crtc_state->connectors_changed);

	/* Remove stream for any changed/disabled CRTC */
	if (!enable) {

		if (!dm_old_crtc_state->stream)
			goto skip_modeset;

		if (amdgpu_freesync_vid_mode && dm_new_crtc_state->stream &&
		    is_timing_unchanged_for_freesync(new_crtc_state,
						     old_crtc_state)) {
			new_crtc_state->mode_changed = false;
			DRM_DEBUG_DRIVER(
				"Mode change not required for front porch change, "
				"setting mode_changed to %d",
				new_crtc_state->mode_changed);

			set_freesync_fixed_config(dm_new_crtc_state);

			goto skip_modeset;
		} else if (amdgpu_freesync_vid_mode && aconnector &&
			   is_freesync_video_mode(&new_crtc_state->mode,
						  aconnector)) {
			set_freesync_fixed_config(dm_new_crtc_state);
		}

		ret = dm_atomic_get_state(state, &dm_state);
		if (ret)
			goto fail;

		DRM_DEBUG_DRIVER("Disabling DRM crtc: %d\n",
				crtc->base.id);

		/* i.e. reset mode */
		if (dc_remove_stream_from_ctx(
				dm->dc,
				dm_state->context,
				dm_old_crtc_state->stream) != DC_OK) {
			ret = -EINVAL;
			goto fail;
		}

		dc_stream_release(dm_old_crtc_state->stream);
		dm_new_crtc_state->stream = NULL;

		reset_freesync_config_for_crtc(dm_new_crtc_state);

		*lock_and_validation_needed = true;

	} else {/* Add stream for any updated/enabled CRTC */
		/*
		 * Quick fix to prevent NULL pointer on new_stream when
		 * added MST connectors not found in existing crtc_state in the chained mode
		 * TODO: need to dig out the root cause of that
		 */
		if (!aconnector || (!aconnector->dc_sink && aconnector->mst_port))
			goto skip_modeset;

		if (modereset_required(new_crtc_state))
			goto skip_modeset;

		if (modeset_required(new_crtc_state, new_stream,
				     dm_old_crtc_state->stream)) {

			WARN_ON(dm_new_crtc_state->stream);

			ret = dm_atomic_get_state(state, &dm_state);
			if (ret)
				goto fail;

			dm_new_crtc_state->stream = new_stream;

			dc_stream_retain(new_stream);

			DRM_DEBUG_DRIVER("Enabling DRM crtc: %d\n",
						crtc->base.id);

			if (dc_add_stream_to_ctx(
					dm->dc,
					dm_state->context,
					dm_new_crtc_state->stream) != DC_OK) {
				ret = -EINVAL;
				goto fail;
			}

			*lock_and_validation_needed = true;
		}
	}

skip_modeset:
	/* Release extra reference */
	if (new_stream)
		 dc_stream_release(new_stream);

	/*
	 * We want to do dc stream updates that do not require a
	 * full modeset below.
	 */
	if (!(enable && aconnector && new_crtc_state->active))
		return 0;
	/*
	 * Given above conditions, the dc state cannot be NULL because:
	 * 1. We're in the process of enabling CRTCs (just been added
	 *    to the dc context, or already is on the context)
	 * 2. Has a valid connector attached, and
	 * 3. Is currently active and enabled.
	 * => The dc stream state currently exists.
	 */
	BUG_ON(dm_new_crtc_state->stream == NULL);

	/* Scaling or underscan settings */
	if (is_scaling_state_different(dm_old_conn_state, dm_new_conn_state))
		update_stream_scaling_settings(
			&new_crtc_state->mode, dm_new_conn_state, dm_new_crtc_state->stream);

	/* ABM settings */
	dm_new_crtc_state->abm_level = dm_new_conn_state->abm_level;

	/*
	 * Color management settings. We also update color properties
	 * when a modeset is needed, to ensure it gets reprogrammed.
	 */
	if (dm_new_crtc_state->base.color_mgmt_changed ||
	    drm_atomic_crtc_needs_modeset(new_crtc_state)) {
		ret = amdgpu_dm_update_crtc_color_mgmt(dm_new_crtc_state);
		if (ret)
			goto fail;
	}

	/* Update Freesync settings. */
	get_freesync_config_for_crtc(dm_new_crtc_state,
				     dm_new_conn_state);

	return ret;

fail:
	if (new_stream)
		dc_stream_release(new_stream);
	return ret;
}

static bool should_reset_plane(struct drm_atomic_state *state,
			       struct drm_plane *plane,
			       struct drm_plane_state *old_plane_state,
			       struct drm_plane_state *new_plane_state)
{
	struct drm_plane *other;
	struct drm_plane_state *old_other_state, *new_other_state;
	struct drm_crtc_state *new_crtc_state;
	int i;

	/*
	 * TODO: Remove this hack once the checks below are sufficient
	 * enough to determine when we need to reset all the planes on
	 * the stream.
	 */
	if (state->allow_modeset)
		return true;

	/* Exit early if we know that we're adding or removing the plane. */
	if (old_plane_state->crtc != new_plane_state->crtc)
		return true;

	/* old crtc == new_crtc == NULL, plane not in context. */
	if (!new_plane_state->crtc)
		return false;

	new_crtc_state =
		drm_atomic_get_new_crtc_state(state, new_plane_state->crtc);

	if (!new_crtc_state)
		return true;

	/* CRTC Degamma changes currently require us to recreate planes. */
	if (new_crtc_state->color_mgmt_changed)
		return true;

	if (drm_atomic_crtc_needs_modeset(new_crtc_state))
		return true;

	/*
	 * If there are any new primary or overlay planes being added or
	 * removed then the z-order can potentially change. To ensure
	 * correct z-order and pipe acquisition the current DC architecture
	 * requires us to remove and recreate all existing planes.
	 *
	 * TODO: Come up with a more elegant solution for this.
	 */
	for_each_oldnew_plane_in_state(state, other, old_other_state, new_other_state, i) {
		struct amdgpu_framebuffer *old_afb, *new_afb;
		if (other->type == DRM_PLANE_TYPE_CURSOR)
			continue;

		if (old_other_state->crtc != new_plane_state->crtc &&
		    new_other_state->crtc != new_plane_state->crtc)
			continue;

		if (old_other_state->crtc != new_other_state->crtc)
			return true;

		/* Src/dst size and scaling updates. */
		if (old_other_state->src_w != new_other_state->src_w ||
		    old_other_state->src_h != new_other_state->src_h ||
		    old_other_state->crtc_w != new_other_state->crtc_w ||
		    old_other_state->crtc_h != new_other_state->crtc_h)
			return true;

		/* Rotation / mirroring updates. */
		if (old_other_state->rotation != new_other_state->rotation)
			return true;

		/* Blending updates. */
		if (old_other_state->pixel_blend_mode !=
		    new_other_state->pixel_blend_mode)
			return true;

		/* Alpha updates. */
		if (old_other_state->alpha != new_other_state->alpha)
			return true;

		/* Colorspace changes. */
		if (old_other_state->color_range != new_other_state->color_range ||
		    old_other_state->color_encoding != new_other_state->color_encoding)
			return true;

		/* Framebuffer checks fall at the end. */
		if (!old_other_state->fb || !new_other_state->fb)
			continue;

		/* Pixel format changes can require bandwidth updates. */
		if (old_other_state->fb->format != new_other_state->fb->format)
			return true;

		old_afb = (struct amdgpu_framebuffer *)old_other_state->fb;
		new_afb = (struct amdgpu_framebuffer *)new_other_state->fb;

		/* Tiling and DCC changes also require bandwidth updates. */
		if (old_afb->tiling_flags != new_afb->tiling_flags ||
		    old_afb->base.modifier != new_afb->base.modifier)
			return true;
	}

	return false;
}

static int dm_check_cursor_fb(struct amdgpu_crtc *new_acrtc,
			      struct drm_plane_state *new_plane_state,
			      struct drm_framebuffer *fb)
{
	struct amdgpu_device *adev = drm_to_adev(new_acrtc->base.dev);
	struct amdgpu_framebuffer *afb = to_amdgpu_framebuffer(fb);
	unsigned int pitch;
	bool linear;

	if (fb->width > new_acrtc->max_cursor_width ||
	    fb->height > new_acrtc->max_cursor_height) {
		DRM_DEBUG_ATOMIC("Bad cursor FB size %dx%d\n",
				 new_plane_state->fb->width,
				 new_plane_state->fb->height);
		return -EINVAL;
	}
	if (new_plane_state->src_w != fb->width << 16 ||
	    new_plane_state->src_h != fb->height << 16) {
		DRM_DEBUG_ATOMIC("Cropping not supported for cursor plane\n");
		return -EINVAL;
	}

	/* Pitch in pixels */
	pitch = fb->pitches[0] / fb->format->cpp[0];

	if (fb->width != pitch) {
		DRM_DEBUG_ATOMIC("Cursor FB width %d doesn't match pitch %d",
				 fb->width, pitch);
		return -EINVAL;
	}

	switch (pitch) {
	case 64:
	case 128:
	case 256:
		/* FB pitch is supported by cursor plane */
		break;
	default:
		DRM_DEBUG_ATOMIC("Bad cursor FB pitch %d px\n", pitch);
		return -EINVAL;
	}

	/* Core DRM takes care of checking FB modifiers, so we only need to
	 * check tiling flags when the FB doesn't have a modifier. */
	if (!(fb->flags & DRM_MODE_FB_MODIFIERS)) {
		if (adev->family < AMDGPU_FAMILY_AI) {
			linear = AMDGPU_TILING_GET(afb->tiling_flags, ARRAY_MODE) != DC_ARRAY_2D_TILED_THIN1 &&
			         AMDGPU_TILING_GET(afb->tiling_flags, ARRAY_MODE) != DC_ARRAY_1D_TILED_THIN1 &&
				 AMDGPU_TILING_GET(afb->tiling_flags, MICRO_TILE_MODE) == 0;
		} else {
			linear = AMDGPU_TILING_GET(afb->tiling_flags, SWIZZLE_MODE) == 0;
		}
		if (!linear) {
			DRM_DEBUG_ATOMIC("Cursor FB not linear");
			return -EINVAL;
		}
	}

	return 0;
}

static int dm_update_plane_state(struct dc *dc,
				 struct drm_atomic_state *state,
				 struct drm_plane *plane,
				 struct drm_plane_state *old_plane_state,
				 struct drm_plane_state *new_plane_state,
				 bool enable,
				 bool *lock_and_validation_needed)
{

	struct dm_atomic_state *dm_state = NULL;
	struct drm_crtc *new_plane_crtc, *old_plane_crtc;
	struct drm_crtc_state *old_crtc_state, *new_crtc_state;
	struct dm_crtc_state *dm_new_crtc_state, *dm_old_crtc_state;
	struct dm_plane_state *dm_new_plane_state, *dm_old_plane_state;
	struct amdgpu_crtc *new_acrtc;
	bool needs_reset;
	int ret = 0;


	new_plane_crtc = new_plane_state->crtc;
	old_plane_crtc = old_plane_state->crtc;
	dm_new_plane_state = to_dm_plane_state(new_plane_state);
	dm_old_plane_state = to_dm_plane_state(old_plane_state);

	if (plane->type == DRM_PLANE_TYPE_CURSOR) {
		if (!enable || !new_plane_crtc ||
			drm_atomic_plane_disabling(plane->state, new_plane_state))
			return 0;

		new_acrtc = to_amdgpu_crtc(new_plane_crtc);

		if (new_plane_state->src_x != 0 || new_plane_state->src_y != 0) {
			DRM_DEBUG_ATOMIC("Cropping not supported for cursor plane\n");
			return -EINVAL;
		}

		if (new_plane_state->fb) {
			ret = dm_check_cursor_fb(new_acrtc, new_plane_state,
						 new_plane_state->fb);
			if (ret)
				return ret;
		}

		return 0;
	}

	needs_reset = should_reset_plane(state, plane, old_plane_state,
					 new_plane_state);

	/* Remove any changed/removed planes */
	if (!enable) {
		if (!needs_reset)
			return 0;

		if (!old_plane_crtc)
			return 0;

		old_crtc_state = drm_atomic_get_old_crtc_state(
				state, old_plane_crtc);
		dm_old_crtc_state = to_dm_crtc_state(old_crtc_state);

		if (!dm_old_crtc_state->stream)
			return 0;

		DRM_DEBUG_ATOMIC("Disabling DRM plane: %d on DRM crtc %d\n",
				plane->base.id, old_plane_crtc->base.id);

		ret = dm_atomic_get_state(state, &dm_state);
		if (ret)
			return ret;

		if (!dc_remove_plane_from_context(
				dc,
				dm_old_crtc_state->stream,
				dm_old_plane_state->dc_state,
				dm_state->context)) {

			return -EINVAL;
		}


		dc_plane_state_release(dm_old_plane_state->dc_state);
		dm_new_plane_state->dc_state = NULL;

		*lock_and_validation_needed = true;

	} else { /* Add new planes */
		struct dc_plane_state *dc_new_plane_state;

		if (drm_atomic_plane_disabling(plane->state, new_plane_state))
			return 0;

		if (!new_plane_crtc)
			return 0;

		new_crtc_state = drm_atomic_get_new_crtc_state(state, new_plane_crtc);
		dm_new_crtc_state = to_dm_crtc_state(new_crtc_state);

		if (!dm_new_crtc_state->stream)
			return 0;

		if (!needs_reset)
			return 0;

		ret = dm_plane_helper_check_state(new_plane_state, new_crtc_state);
		if (ret)
			return ret;

		WARN_ON(dm_new_plane_state->dc_state);

		dc_new_plane_state = dc_create_plane_state(dc);
		if (!dc_new_plane_state)
			return -ENOMEM;

		DRM_DEBUG_DRIVER("Enabling DRM plane: %d on DRM crtc %d\n",
				plane->base.id, new_plane_crtc->base.id);

		ret = fill_dc_plane_attributes(
			drm_to_adev(new_plane_crtc->dev),
			dc_new_plane_state,
			new_plane_state,
			new_crtc_state);
		if (ret) {
			dc_plane_state_release(dc_new_plane_state);
			return ret;
		}

		ret = dm_atomic_get_state(state, &dm_state);
		if (ret) {
			dc_plane_state_release(dc_new_plane_state);
			return ret;
		}

		/*
		 * Any atomic check errors that occur after this will
		 * not need a release. The plane state will be attached
		 * to the stream, and therefore part of the atomic
		 * state. It'll be released when the atomic state is
		 * cleaned.
		 */
		if (!dc_add_plane_to_context(
				dc,
				dm_new_crtc_state->stream,
				dc_new_plane_state,
				dm_state->context)) {

			dc_plane_state_release(dc_new_plane_state);
			return -EINVAL;
		}

		dm_new_plane_state->dc_state = dc_new_plane_state;

		/* Tell DC to do a full surface update every time there
		 * is a plane change. Inefficient, but works for now.
		 */
		dm_new_plane_state->dc_state->update_flags.bits.full_update = 1;

		*lock_and_validation_needed = true;
	}


	return ret;
}

static int dm_check_crtc_cursor(struct drm_atomic_state *state,
				struct drm_crtc *crtc,
				struct drm_crtc_state *new_crtc_state)
{
	struct drm_plane_state *new_cursor_state, *new_primary_state;
	int cursor_scale_w, cursor_scale_h, primary_scale_w, primary_scale_h;

	/* On DCE and DCN there is no dedicated hardware cursor plane. We get a
	 * cursor per pipe but it's going to inherit the scaling and
	 * positioning from the underlying pipe. Check the cursor plane's
	 * blending properties match the primary plane's. */

	new_cursor_state = drm_atomic_get_new_plane_state(state, crtc->cursor);
	new_primary_state = drm_atomic_get_new_plane_state(state, crtc->primary);
	if (!new_cursor_state || !new_primary_state ||
	    !new_cursor_state->fb || !new_primary_state->fb) {
		return 0;
	}

	cursor_scale_w = new_cursor_state->crtc_w * 1000 /
			 (new_cursor_state->src_w >> 16);
	cursor_scale_h = new_cursor_state->crtc_h * 1000 /
			 (new_cursor_state->src_h >> 16);

	primary_scale_w = new_primary_state->crtc_w * 1000 /
			 (new_primary_state->src_w >> 16);
	primary_scale_h = new_primary_state->crtc_h * 1000 /
			 (new_primary_state->src_h >> 16);

	if (cursor_scale_w != primary_scale_w ||
	    cursor_scale_h != primary_scale_h) {
		DRM_DEBUG_ATOMIC("Cursor plane scaling doesn't match primary plane\n");
		return -EINVAL;
	}

	return 0;
}

#if defined(CONFIG_DRM_AMD_DC_DCN)
static int add_affected_mst_dsc_crtcs(struct drm_atomic_state *state, struct drm_crtc *crtc)
{
	struct drm_connector *connector;
	struct drm_connector_state *conn_state;
	struct amdgpu_dm_connector *aconnector = NULL;
	int i;
	for_each_new_connector_in_state(state, connector, conn_state, i) {
		if (conn_state->crtc != crtc)
			continue;

		aconnector = to_amdgpu_dm_connector(connector);
		if (!aconnector->port || !aconnector->mst_port)
			aconnector = NULL;
		else
			break;
	}

	if (!aconnector)
		return 0;

	return drm_dp_mst_add_affected_dsc_crtcs(state, &aconnector->mst_port->mst_mgr);
}
#endif

/**
 * amdgpu_dm_atomic_check() - Atomic check implementation for AMDgpu DM.
 * @dev: The DRM device
 * @state: The atomic state to commit
 *
 * Validate that the given atomic state is programmable by DC into hardware.
 * This involves constructing a &struct dc_state reflecting the new hardware
 * state we wish to commit, then querying DC to see if it is programmable. It's
 * important not to modify the existing DC state. Otherwise, atomic_check
 * may unexpectedly commit hardware changes.
 *
 * When validating the DC state, it's important that the right locks are
 * acquired. For full updates case which removes/adds/updates streams on one
 * CRTC while flipping on another CRTC, acquiring global lock will guarantee
 * that any such full update commit will wait for completion of any outstanding
 * flip using DRMs synchronization events.
 *
 * Note that DM adds the affected connectors for all CRTCs in state, when that
 * might not seem necessary. This is because DC stream creation requires the
 * DC sink, which is tied to the DRM connector state. Cleaning this up should
 * be possible but non-trivial - a possible TODO item.
 *
 * Return: -Error code if validation failed.
 */
static int amdgpu_dm_atomic_check(struct drm_device *dev,
				  struct drm_atomic_state *state)
{
	struct amdgpu_device *adev = drm_to_adev(dev);
	struct dm_atomic_state *dm_state = NULL;
	struct dc *dc = adev->dm.dc;
	struct drm_connector *connector;
	struct drm_connector_state *old_con_state, *new_con_state;
	struct drm_crtc *crtc;
	struct drm_crtc_state *old_crtc_state, *new_crtc_state;
	struct drm_plane *plane;
	struct drm_plane_state *old_plane_state, *new_plane_state;
	enum dc_status status;
	int ret, i;
	bool lock_and_validation_needed = false;
	struct dm_crtc_state *dm_old_crtc_state;

	trace_amdgpu_dm_atomic_check_begin(state);

	ret = drm_atomic_helper_check_modeset(dev, state);
	if (ret)
		goto fail;

	/* Check connector changes */
	for_each_oldnew_connector_in_state(state, connector, old_con_state, new_con_state, i) {
		struct dm_connector_state *dm_old_con_state = to_dm_connector_state(old_con_state);
		struct dm_connector_state *dm_new_con_state = to_dm_connector_state(new_con_state);

		/* Skip connectors that are disabled or part of modeset already. */
		if (!old_con_state->crtc && !new_con_state->crtc)
			continue;

		if (!new_con_state->crtc)
			continue;

		new_crtc_state = drm_atomic_get_crtc_state(state, new_con_state->crtc);
		if (IS_ERR(new_crtc_state)) {
			ret = PTR_ERR(new_crtc_state);
			goto fail;
		}

		if (dm_old_con_state->abm_level !=
		    dm_new_con_state->abm_level)
			new_crtc_state->connectors_changed = true;
	}

#if defined(CONFIG_DRM_AMD_DC_DCN)
	if (dc_resource_is_dsc_encoding_supported(dc)) {
		for_each_oldnew_crtc_in_state(state, crtc, old_crtc_state, new_crtc_state, i) {
			if (drm_atomic_crtc_needs_modeset(new_crtc_state)) {
				ret = add_affected_mst_dsc_crtcs(state, crtc);
				if (ret)
					goto fail;
			}
		}
	}
#endif
	for_each_oldnew_crtc_in_state(state, crtc, old_crtc_state, new_crtc_state, i) {
		dm_old_crtc_state = to_dm_crtc_state(old_crtc_state);

		if (!drm_atomic_crtc_needs_modeset(new_crtc_state) &&
		    !new_crtc_state->color_mgmt_changed &&
		    old_crtc_state->vrr_enabled == new_crtc_state->vrr_enabled &&
			dm_old_crtc_state->dsc_force_changed == false)
			continue;

		if (!new_crtc_state->enable)
			continue;

		ret = drm_atomic_add_affected_connectors(state, crtc);
		if (ret)
			return ret;

		ret = drm_atomic_add_affected_planes(state, crtc);
		if (ret)
			goto fail;

		if (dm_old_crtc_state->dsc_force_changed)
			new_crtc_state->mode_changed = true;
	}

	/*
	 * Add all primary and overlay planes on the CRTC to the state
	 * whenever a plane is enabled to maintain correct z-ordering
	 * and to enable fast surface updates.
	 */
	drm_for_each_crtc(crtc, dev) {
		bool modified = false;

		for_each_oldnew_plane_in_state(state, plane, old_plane_state, new_plane_state, i) {
			if (plane->type == DRM_PLANE_TYPE_CURSOR)
				continue;

			if (new_plane_state->crtc == crtc ||
			    old_plane_state->crtc == crtc) {
				modified = true;
				break;
			}
		}

		if (!modified)
			continue;

		drm_for_each_plane_mask(plane, state->dev, crtc->state->plane_mask) {
			if (plane->type == DRM_PLANE_TYPE_CURSOR)
				continue;

			new_plane_state =
				drm_atomic_get_plane_state(state, plane);

			if (IS_ERR(new_plane_state)) {
				ret = PTR_ERR(new_plane_state);
				goto fail;
			}
		}
	}

	/* Remove exiting planes if they are modified */
	for_each_oldnew_plane_in_state_reverse(state, plane, old_plane_state, new_plane_state, i) {
		ret = dm_update_plane_state(dc, state, plane,
					    old_plane_state,
					    new_plane_state,
					    false,
					    &lock_and_validation_needed);
		if (ret)
			goto fail;
	}

	/* Disable all crtcs which require disable */
	for_each_oldnew_crtc_in_state(state, crtc, old_crtc_state, new_crtc_state, i) {
		ret = dm_update_crtc_state(&adev->dm, state, crtc,
					   old_crtc_state,
					   new_crtc_state,
					   false,
					   &lock_and_validation_needed);
		if (ret)
			goto fail;
	}

	/* Enable all crtcs which require enable */
	for_each_oldnew_crtc_in_state(state, crtc, old_crtc_state, new_crtc_state, i) {
		ret = dm_update_crtc_state(&adev->dm, state, crtc,
					   old_crtc_state,
					   new_crtc_state,
					   true,
					   &lock_and_validation_needed);
		if (ret)
			goto fail;
	}

	/* Add new/modified planes */
	for_each_oldnew_plane_in_state_reverse(state, plane, old_plane_state, new_plane_state, i) {
		ret = dm_update_plane_state(dc, state, plane,
					    old_plane_state,
					    new_plane_state,
					    true,
					    &lock_and_validation_needed);
		if (ret)
			goto fail;
	}

	/* Run this here since we want to validate the streams we created */
	ret = drm_atomic_helper_check_planes(dev, state);
	if (ret)
		goto fail;

	/* Check cursor planes scaling */
	for_each_new_crtc_in_state(state, crtc, new_crtc_state, i) {
		ret = dm_check_crtc_cursor(state, crtc, new_crtc_state);
		if (ret)
			goto fail;
	}

	if (state->legacy_cursor_update) {
		/*
		 * This is a fast cursor update coming from the plane update
		 * helper, check if it can be done asynchronously for better
		 * performance.
		 */
		state->async_update =
			!drm_atomic_helper_async_check(dev, state);

		/*
		 * Skip the remaining global validation if this is an async
		 * update. Cursor updates can be done without affecting
		 * state or bandwidth calcs and this avoids the performance
		 * penalty of locking the private state object and
		 * allocating a new dc_state.
		 */
		if (state->async_update)
			return 0;
	}

	/* Check scaling and underscan changes*/
	/* TODO Removed scaling changes validation due to inability to commit
	 * new stream into context w\o causing full reset. Need to
	 * decide how to handle.
	 */
	for_each_oldnew_connector_in_state(state, connector, old_con_state, new_con_state, i) {
		struct dm_connector_state *dm_old_con_state = to_dm_connector_state(old_con_state);
		struct dm_connector_state *dm_new_con_state = to_dm_connector_state(new_con_state);
		struct amdgpu_crtc *acrtc = to_amdgpu_crtc(dm_new_con_state->base.crtc);

		/* Skip any modesets/resets */
		if (!acrtc || drm_atomic_crtc_needs_modeset(
				drm_atomic_get_new_crtc_state(state, &acrtc->base)))
			continue;

		/* Skip any thing not scale or underscan changes */
		if (!is_scaling_state_different(dm_new_con_state, dm_old_con_state))
			continue;

		lock_and_validation_needed = true;
	}

	/**
	 * Streams and planes are reset when there are changes that affect
	 * bandwidth. Anything that affects bandwidth needs to go through
	 * DC global validation to ensure that the configuration can be applied
	 * to hardware.
	 *
	 * We have to currently stall out here in atomic_check for outstanding
	 * commits to finish in this case because our IRQ handlers reference
	 * DRM state directly - we can end up disabling interrupts too early
	 * if we don't.
	 *
	 * TODO: Remove this stall and drop DM state private objects.
	 */
	if (lock_and_validation_needed) {
		ret = dm_atomic_get_state(state, &dm_state);
		if (ret)
			goto fail;

		ret = do_aquire_global_lock(dev, state);
		if (ret)
			goto fail;

#if defined(CONFIG_DRM_AMD_DC_DCN)
		if (!compute_mst_dsc_configs_for_state(state, dm_state->context))
			goto fail;

		ret = dm_update_mst_vcpi_slots_for_dsc(state, dm_state->context);
		if (ret)
			goto fail;
#endif

		/*
		 * Perform validation of MST topology in the state:
		 * We need to perform MST atomic check before calling
		 * dc_validate_global_state(), or there is a chance
		 * to get stuck in an infinite loop and hang eventually.
		 */
		ret = drm_dp_mst_atomic_check(state);
		if (ret)
			goto fail;
		status = dc_validate_global_state(dc, dm_state->context, false);
		if (status != DC_OK) {
			DC_LOG_WARNING("DC global validation failure: %s (%d)",
				       dc_status_to_str(status), status);
			ret = -EINVAL;
			goto fail;
		}
	} else {
		/*
		 * The commit is a fast update. Fast updates shouldn't change
		 * the DC context, affect global validation, and can have their
		 * commit work done in parallel with other commits not touching
		 * the same resource. If we have a new DC context as part of
		 * the DM atomic state from validation we need to free it and
		 * retain the existing one instead.
		 *
		 * Furthermore, since the DM atomic state only contains the DC
		 * context and can safely be annulled, we can free the state
		 * and clear the associated private object now to free
		 * some memory and avoid a possible use-after-free later.
		 */

		for (i = 0; i < state->num_private_objs; i++) {
			struct drm_private_obj *obj = state->private_objs[i].ptr;

			if (obj->funcs == adev->dm.atomic_obj.funcs) {
				int j = state->num_private_objs-1;

				dm_atomic_destroy_state(obj,
						state->private_objs[i].state);

				/* If i is not at the end of the array then the
				 * last element needs to be moved to where i was
				 * before the array can safely be truncated.
				 */
				if (i != j)
					state->private_objs[i] =
						state->private_objs[j];

				state->private_objs[j].ptr = NULL;
				state->private_objs[j].state = NULL;
				state->private_objs[j].old_state = NULL;
				state->private_objs[j].new_state = NULL;

				state->num_private_objs = j;
				break;
			}
		}
	}

	/* Store the overall update type for use later in atomic check. */
	for_each_new_crtc_in_state (state, crtc, new_crtc_state, i) {
		struct dm_crtc_state *dm_new_crtc_state =
			to_dm_crtc_state(new_crtc_state);

		dm_new_crtc_state->update_type = lock_and_validation_needed ?
							 UPDATE_TYPE_FULL :
							 UPDATE_TYPE_FAST;
	}

	/* Must be success */
	WARN_ON(ret);

	trace_amdgpu_dm_atomic_check_finish(state, ret);

	return ret;

fail:
	if (ret == -EDEADLK)
		DRM_DEBUG_DRIVER("Atomic check stopped to avoid deadlock.\n");
	else if (ret == -EINTR || ret == -EAGAIN || ret == -ERESTARTSYS)
		DRM_DEBUG_DRIVER("Atomic check stopped due to signal.\n");
	else
		DRM_DEBUG_DRIVER("Atomic check failed with err: %d \n", ret);

	trace_amdgpu_dm_atomic_check_finish(state, ret);

	return ret;
}

static bool is_dp_capable_without_timing_msa(struct dc *dc,
					     struct amdgpu_dm_connector *amdgpu_dm_connector)
{
	uint8_t dpcd_data;
	bool capable = false;

	if (amdgpu_dm_connector->dc_link &&
		dm_helpers_dp_read_dpcd(
				NULL,
				amdgpu_dm_connector->dc_link,
				DP_DOWN_STREAM_PORT_COUNT,
				&dpcd_data,
				sizeof(dpcd_data))) {
		capable = (dpcd_data & DP_MSA_TIMING_PAR_IGNORED) ? true:false;
	}

	return capable;
}

static bool parse_edid_cea(struct amdgpu_dm_connector *aconnector,
		uint8_t *edid_ext, int len,
		struct amdgpu_hdmi_vsdb_info *vsdb_info)
{
	int i;
	struct amdgpu_device *adev = drm_to_adev(aconnector->base.dev);
	struct dc *dc = adev->dm.dc;

	/* send extension block to DMCU for parsing */
	for (i = 0; i < len; i += 8) {
		bool res;
		int offset;

		/* send 8 bytes a time */
		if (!dc_edid_parser_send_cea(dc, i, len, &edid_ext[i], 8))
			return false;

		if (i+8 == len) {
			/* EDID block sent completed, expect result */
			int version, min_rate, max_rate;

			res = dc_edid_parser_recv_amd_vsdb(dc, &version, &min_rate, &max_rate);
			if (res) {
				/* amd vsdb found */
				vsdb_info->freesync_supported = 1;
				vsdb_info->amd_vsdb_version = version;
				vsdb_info->min_refresh_rate_hz = min_rate;
				vsdb_info->max_refresh_rate_hz = max_rate;
				return true;
			}
			/* not amd vsdb */
			return false;
		}

		/* check for ack*/
		res = dc_edid_parser_recv_cea_ack(dc, &offset);
		if (!res)
			return false;
	}

	return false;
}

static int parse_hdmi_amd_vsdb(struct amdgpu_dm_connector *aconnector,
		struct edid *edid, struct amdgpu_hdmi_vsdb_info *vsdb_info)
{
	uint8_t *edid_ext = NULL;
	int i;
	bool valid_vsdb_found = false;

	/*----- drm_find_cea_extension() -----*/
	/* No EDID or EDID extensions */
	if (edid == NULL || edid->extensions == 0)
		return -ENODEV;

	/* Find CEA extension */
	for (i = 0; i < edid->extensions; i++) {
		edid_ext = (uint8_t *)edid + EDID_LENGTH * (i + 1);
		if (edid_ext[0] == CEA_EXT)
			break;
	}

	if (i == edid->extensions)
		return -ENODEV;

	/*----- cea_db_offsets() -----*/
	if (edid_ext[0] != CEA_EXT)
		return -ENODEV;

	valid_vsdb_found = parse_edid_cea(aconnector, edid_ext, EDID_LENGTH, vsdb_info);

	return valid_vsdb_found ? i : -ENODEV;
}

void amdgpu_dm_update_freesync_caps(struct drm_connector *connector,
					struct edid *edid)
{
	int i = 0;
	struct detailed_timing *timing;
	struct detailed_non_pixel *data;
	struct detailed_data_monitor_range *range;
	struct amdgpu_dm_connector *amdgpu_dm_connector =
			to_amdgpu_dm_connector(connector);
	struct dm_connector_state *dm_con_state = NULL;

	struct drm_device *dev = connector->dev;
	struct amdgpu_device *adev = drm_to_adev(dev);
	bool freesync_capable = false;
	struct amdgpu_hdmi_vsdb_info vsdb_info = {0};

	if (!connector->state) {
		DRM_ERROR("%s - Connector has no state", __func__);
		goto update;
	}

	if (!edid) {
		dm_con_state = to_dm_connector_state(connector->state);

		amdgpu_dm_connector->min_vfreq = 0;
		amdgpu_dm_connector->max_vfreq = 0;
		amdgpu_dm_connector->pixel_clock_mhz = 0;

		goto update;
	}

	dm_con_state = to_dm_connector_state(connector->state);

	if (!amdgpu_dm_connector->dc_sink) {
		DRM_ERROR("dc_sink NULL, could not add free_sync module.\n");
		goto update;
	}
	if (!adev->dm.freesync_module)
		goto update;


	if (amdgpu_dm_connector->dc_sink->sink_signal == SIGNAL_TYPE_DISPLAY_PORT
		|| amdgpu_dm_connector->dc_sink->sink_signal == SIGNAL_TYPE_EDP) {
		bool edid_check_required = false;

		if (edid) {
			edid_check_required = is_dp_capable_without_timing_msa(
						adev->dm.dc,
						amdgpu_dm_connector);
		}

		if (edid_check_required == true && (edid->version > 1 ||
		   (edid->version == 1 && edid->revision > 1))) {
			for (i = 0; i < 4; i++) {

				timing	= &edid->detailed_timings[i];
				data	= &timing->data.other_data;
				range	= &data->data.range;
				/*
				 * Check if monitor has continuous frequency mode
				 */
				if (data->type != EDID_DETAIL_MONITOR_RANGE)
					continue;
				/*
				 * Check for flag range limits only. If flag == 1 then
				 * no additional timing information provided.
				 * Default GTF, GTF Secondary curve and CVT are not
				 * supported
				 */
				if (range->flags != 1)
					continue;

				amdgpu_dm_connector->min_vfreq = range->min_vfreq;
				amdgpu_dm_connector->max_vfreq = range->max_vfreq;
				amdgpu_dm_connector->pixel_clock_mhz =
					range->pixel_clock_mhz * 10;

				connector->display_info.monitor_range.min_vfreq = range->min_vfreq;
				connector->display_info.monitor_range.max_vfreq = range->max_vfreq;

				break;
			}

			if (amdgpu_dm_connector->max_vfreq -
			    amdgpu_dm_connector->min_vfreq > 10) {

				freesync_capable = true;
			}
		}
	} else if (edid && amdgpu_dm_connector->dc_sink->sink_signal == SIGNAL_TYPE_HDMI_TYPE_A) {
		i = parse_hdmi_amd_vsdb(amdgpu_dm_connector, edid, &vsdb_info);
		if (i >= 0 && vsdb_info.freesync_supported) {
			timing  = &edid->detailed_timings[i];
			data    = &timing->data.other_data;

			amdgpu_dm_connector->min_vfreq = vsdb_info.min_refresh_rate_hz;
			amdgpu_dm_connector->max_vfreq = vsdb_info.max_refresh_rate_hz;
			if (amdgpu_dm_connector->max_vfreq - amdgpu_dm_connector->min_vfreq > 10)
				freesync_capable = true;

			connector->display_info.monitor_range.min_vfreq = vsdb_info.min_refresh_rate_hz;
			connector->display_info.monitor_range.max_vfreq = vsdb_info.max_refresh_rate_hz;
		}
	}

update:
	if (dm_con_state)
		dm_con_state->freesync_capable = freesync_capable;

	if (connector->vrr_capable_property)
		drm_connector_set_vrr_capable_property(connector,
						       freesync_capable);
}

static void amdgpu_dm_set_psr_caps(struct dc_link *link)
{
	uint8_t dpcd_data[EDP_PSR_RECEIVER_CAP_SIZE];

	if (!(link->connector_signal & SIGNAL_TYPE_EDP))
		return;
	if (link->type == dc_connection_none)
		return;
	if (dm_helpers_dp_read_dpcd(NULL, link, DP_PSR_SUPPORT,
					dpcd_data, sizeof(dpcd_data))) {
		link->dpcd_caps.psr_caps.psr_version = dpcd_data[0];

		if (dpcd_data[0] == 0) {
			link->psr_settings.psr_version = DC_PSR_VERSION_UNSUPPORTED;
			link->psr_settings.psr_feature_enabled = false;
		} else {
			link->psr_settings.psr_version = DC_PSR_VERSION_1;
			link->psr_settings.psr_feature_enabled = true;
		}

		DRM_INFO("PSR support:%d\n", link->psr_settings.psr_feature_enabled);
	}
}

/*
 * amdgpu_dm_link_setup_psr() - configure psr link
 * @stream: stream state
 *
 * Return: true if success
 */
static bool amdgpu_dm_link_setup_psr(struct dc_stream_state *stream)
{
	struct dc_link *link = NULL;
	struct psr_config psr_config = {0};
	struct psr_context psr_context = {0};
	bool ret = false;

	if (stream == NULL)
		return false;

	link = stream->link;

	psr_config.psr_version = link->dpcd_caps.psr_caps.psr_version;

	if (psr_config.psr_version > 0) {
		psr_config.psr_exit_link_training_required = 0x1;
		psr_config.psr_frame_capture_indication_req = 0;
		psr_config.psr_rfb_setup_time = 0x37;
		psr_config.psr_sdp_transmit_line_num_deadline = 0x20;
		psr_config.allow_smu_optimizations = 0x0;

		ret = dc_link_setup_psr(link, stream, &psr_config, &psr_context);

	}
	DRM_DEBUG_DRIVER("PSR link: %d\n",	link->psr_settings.psr_feature_enabled);

	return ret;
}

/*
 * amdgpu_dm_psr_enable() - enable psr f/w
 * @stream: stream state
 *
 * Return: true if success
 */
bool amdgpu_dm_psr_enable(struct dc_stream_state *stream)
{
	struct dc_link *link = stream->link;
	unsigned int vsync_rate_hz = 0;
	struct dc_static_screen_params params = {0};
	/* Calculate number of static frames before generating interrupt to
	 * enter PSR.
	 */
	// Init fail safe of 2 frames static
	unsigned int num_frames_static = 2;

	DRM_DEBUG_DRIVER("Enabling psr...\n");

	vsync_rate_hz = div64_u64(div64_u64((
			stream->timing.pix_clk_100hz * 100),
			stream->timing.v_total),
			stream->timing.h_total);

	/* Round up
	 * Calculate number of frames such that at least 30 ms of time has
	 * passed.
	 */
	if (vsync_rate_hz != 0) {
		unsigned int frame_time_microsec = 1000000 / vsync_rate_hz;
		num_frames_static = (30000 / frame_time_microsec) + 1;
	}

	params.triggers.cursor_update = true;
	params.triggers.overlay_update = true;
	params.triggers.surface_update = true;
	params.num_frames = num_frames_static;

	dc_stream_set_static_screen_params(link->ctx->dc,
					   &stream, 1,
					   &params);

	return dc_link_set_psr_allow_active(link, true, false, false);
}

/*
 * amdgpu_dm_psr_disable() - disable psr f/w
 * @stream:  stream state
 *
 * Return: true if success
 */
static bool amdgpu_dm_psr_disable(struct dc_stream_state *stream)
{

	DRM_DEBUG_DRIVER("Disabling psr...\n");

	return dc_link_set_psr_allow_active(stream->link, false, true, false);
}

/*
 * amdgpu_dm_psr_disable() - disable psr f/w
 * if psr is enabled on any stream
 *
 * Return: true if success
 */
static bool amdgpu_dm_psr_disable_all(struct amdgpu_display_manager *dm)
{
	DRM_DEBUG_DRIVER("Disabling psr if psr is enabled on any stream\n");
	return dc_set_psr_allow_active(dm->dc, false);
}

void amdgpu_dm_trigger_timing_sync(struct drm_device *dev)
{
	struct amdgpu_device *adev = drm_to_adev(dev);
	struct dc *dc = adev->dm.dc;
	int i;

	mutex_lock(&adev->dm.dc_lock);
	if (dc->current_state) {
		for (i = 0; i < dc->current_state->stream_count; ++i)
			dc->current_state->streams[i]
				->triggered_crtc_reset.enabled =
				adev->dm.force_timing_sync;

		dm_enable_per_frame_crtc_master_sync(dc->current_state);
		dc_trigger_sync(dc, dc->current_state);
	}
	mutex_unlock(&adev->dm.dc_lock);
}

void dm_write_reg_func(const struct dc_context *ctx, uint32_t address,
		       uint32_t value, const char *func_name)
{
#ifdef DM_CHECK_ADDR_0
	if (address == 0) {
		DC_ERR("invalid register write. address = 0");
		return;
	}
#endif
	cgs_write_register(ctx->cgs_device, address, value);
	trace_amdgpu_dc_wreg(&ctx->perf_trace->write_count, address, value);
}

uint32_t dm_read_reg_func(const struct dc_context *ctx, uint32_t address,
			  const char *func_name)
{
	uint32_t value;
#ifdef DM_CHECK_ADDR_0
	if (address == 0) {
		DC_ERR("invalid register read; address = 0\n");
		return 0;
	}
#endif

	if (ctx->dmub_srv &&
	    ctx->dmub_srv->reg_helper_offload.gather_in_progress &&
	    !ctx->dmub_srv->reg_helper_offload.should_burst_write) {
		ASSERT(false);
		return 0;
	}

	value = cgs_read_register(ctx->cgs_device, address);

	trace_amdgpu_dc_rreg(&ctx->perf_trace->read_count, address, value);

	return value;
}<|MERGE_RESOLUTION|>--- conflicted
+++ resolved
@@ -987,27 +987,17 @@
 
 	if (vblank_work->enable)
 		dm->active_vblank_irq_count++;
-<<<<<<< HEAD
-	else
-		dm->active_vblank_irq_count--;
-
-
-	dc_allow_idle_optimizations(
-		dm->dc, dm->active_vblank_irq_count == 0 ? true : false);
-=======
 	else if(dm->active_vblank_irq_count)
 		dm->active_vblank_irq_count--;
 
 	dc_allow_idle_optimizations(
 		dm->dc, dm->active_vblank_irq_count == 0);
->>>>>>> 4b3ec5ba
 
 	DRM_DEBUG_DRIVER("Allow idle optimizations (MALL): %d\n", dm->active_vblank_irq_count == 0);
 
 
 	mutex_unlock(&dm->dc_lock);
 }
-<<<<<<< HEAD
 
 static struct vblank_workqueue *vblank_create_workqueue(struct amdgpu_device *adev, struct dc *dc)
 {
@@ -1025,25 +1015,6 @@
 	for (i = 0; i < max_caps; i++)
 		INIT_WORK(&vblank_work[i].mall_work, event_mall_stutter);
 
-=======
-
-static struct vblank_workqueue *vblank_create_workqueue(struct amdgpu_device *adev, struct dc *dc)
-{
-
-	int max_caps = dc->caps.max_links;
-	struct vblank_workqueue *vblank_work;
-	int i = 0;
-
-	vblank_work = kcalloc(max_caps, sizeof(*vblank_work), GFP_KERNEL);
-	if (ZERO_OR_NULL_PTR(vblank_work)) {
-		kfree(vblank_work);
-		return NULL;
-	}
-
-	for (i = 0; i < max_caps; i++)
-		INIT_WORK(&vblank_work[i].mall_work, event_mall_stutter);
-
->>>>>>> 4b3ec5ba
 	return vblank_work;
 }
 #endif
