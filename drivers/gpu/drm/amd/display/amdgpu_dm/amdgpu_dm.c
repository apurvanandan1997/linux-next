/*
 * Copyright 2015 Advanced Micro Devices, Inc.
 *
 * Permission is hereby granted, free of charge, to any person obtaining a
 * copy of this software and associated documentation files (the "Software"),
 * to deal in the Software without restriction, including without limitation
 * the rights to use, copy, modify, merge, publish, distribute, sublicense,
 * and/or sell copies of the Software, and to permit persons to whom the
 * Software is furnished to do so, subject to the following conditions:
 *
 * The above copyright notice and this permission notice shall be included in
 * all copies or substantial portions of the Software.
 *
 * THE SOFTWARE IS PROVIDED "AS IS", WITHOUT WARRANTY OF ANY KIND, EXPRESS OR
 * IMPLIED, INCLUDING BUT NOT LIMITED TO THE WARRANTIES OF MERCHANTABILITY,
 * FITNESS FOR A PARTICULAR PURPOSE AND NONINFRINGEMENT.  IN NO EVENT SHALL
 * THE COPYRIGHT HOLDER(S) OR AUTHOR(S) BE LIABLE FOR ANY CLAIM, DAMAGES OR
 * OTHER LIABILITY, WHETHER IN AN ACTION OF CONTRACT, TORT OR OTHERWISE,
 * ARISING FROM, OUT OF OR IN CONNECTION WITH THE SOFTWARE OR THE USE OR
 * OTHER DEALINGS IN THE SOFTWARE.
 *
 * Authors: AMD
 *
 */

/* The caprices of the preprocessor require that this be declared right here */
#define CREATE_TRACE_POINTS

#include "dm_services_types.h"
#include "dc.h"
#include "dc/inc/core_types.h"
#include "dal_asic_id.h"
#include "dmub/dmub_srv.h"
#include "dc/inc/hw/dmcu.h"
#include "dc/inc/hw/abm.h"
#include "dc/dc_dmub_srv.h"
#include "dc/dc_edid_parser.h"
#include "amdgpu_dm_trace.h"

#include "vid.h"
#include "amdgpu.h"
#include "amdgpu_display.h"
#include "amdgpu_ucode.h"
#include "atom.h"
#include "amdgpu_dm.h"
#ifdef CONFIG_DRM_AMD_DC_HDCP
#include "amdgpu_dm_hdcp.h"
#include <drm/drm_hdcp.h>
#endif
#include "amdgpu_pm.h"

#include "amd_shared.h"
#include "amdgpu_dm_irq.h"
#include "dm_helpers.h"
#include "amdgpu_dm_mst_types.h"
#if defined(CONFIG_DEBUG_FS)
#include "amdgpu_dm_debugfs.h"
#endif

#include "ivsrcid/ivsrcid_vislands30.h"

#include <linux/module.h>
#include <linux/moduleparam.h>
#include <linux/types.h>
#include <linux/pm_runtime.h>
#include <linux/pci.h>
#include <linux/firmware.h>
#include <linux/component.h>

#include <drm/drm_atomic.h>
#include <drm/drm_atomic_uapi.h>
#include <drm/drm_atomic_helper.h>
#include <drm/drm_dp_mst_helper.h>
#include <drm/drm_fb_helper.h>
#include <drm/drm_fourcc.h>
#include <drm/drm_edid.h>
#include <drm/drm_vblank.h>
#include <drm/drm_audio_component.h>

#if defined(CONFIG_DRM_AMD_DC_DCN)
#include "ivsrcid/dcn/irqsrcs_dcn_1_0.h"

#include "dcn/dcn_1_0_offset.h"
#include "dcn/dcn_1_0_sh_mask.h"
#include "soc15_hw_ip.h"
#include "vega10_ip_offset.h"

#include "soc15_common.h"
#endif

#include "modules/inc/mod_freesync.h"
#include "modules/power/power_helpers.h"
#include "modules/inc/mod_info_packet.h"

#define FIRMWARE_RENOIR_DMUB "amdgpu/renoir_dmcub.bin"
MODULE_FIRMWARE(FIRMWARE_RENOIR_DMUB);
#define FIRMWARE_SIENNA_CICHLID_DMUB "amdgpu/sienna_cichlid_dmcub.bin"
MODULE_FIRMWARE(FIRMWARE_SIENNA_CICHLID_DMUB);
#define FIRMWARE_NAVY_FLOUNDER_DMUB "amdgpu/navy_flounder_dmcub.bin"
MODULE_FIRMWARE(FIRMWARE_NAVY_FLOUNDER_DMUB);
#define FIRMWARE_GREEN_SARDINE_DMUB "amdgpu/green_sardine_dmcub.bin"
MODULE_FIRMWARE(FIRMWARE_GREEN_SARDINE_DMUB);
#define FIRMWARE_VANGOGH_DMUB "amdgpu/vangogh_dmcub.bin"
MODULE_FIRMWARE(FIRMWARE_VANGOGH_DMUB);
#define FIRMWARE_DIMGREY_CAVEFISH_DMUB "amdgpu/dimgrey_cavefish_dmcub.bin"
MODULE_FIRMWARE(FIRMWARE_DIMGREY_CAVEFISH_DMUB);

#define FIRMWARE_RAVEN_DMCU		"amdgpu/raven_dmcu.bin"
MODULE_FIRMWARE(FIRMWARE_RAVEN_DMCU);

#define FIRMWARE_NAVI12_DMCU            "amdgpu/navi12_dmcu.bin"
MODULE_FIRMWARE(FIRMWARE_NAVI12_DMCU);

/* Number of bytes in PSP header for firmware. */
#define PSP_HEADER_BYTES 0x100

/* Number of bytes in PSP footer for firmware. */
#define PSP_FOOTER_BYTES 0x100

/**
 * DOC: overview
 *
 * The AMDgpu display manager, **amdgpu_dm** (or even simpler,
 * **dm**) sits between DRM and DC. It acts as a liason, converting DRM
 * requests into DC requests, and DC responses into DRM responses.
 *
 * The root control structure is &struct amdgpu_display_manager.
 */

/* basic init/fini API */
static int amdgpu_dm_init(struct amdgpu_device *adev);
static void amdgpu_dm_fini(struct amdgpu_device *adev);

static enum drm_mode_subconnector get_subconnector_type(struct dc_link *link)
{
	switch (link->dpcd_caps.dongle_type) {
	case DISPLAY_DONGLE_NONE:
		return DRM_MODE_SUBCONNECTOR_Native;
	case DISPLAY_DONGLE_DP_VGA_CONVERTER:
		return DRM_MODE_SUBCONNECTOR_VGA;
	case DISPLAY_DONGLE_DP_DVI_CONVERTER:
	case DISPLAY_DONGLE_DP_DVI_DONGLE:
		return DRM_MODE_SUBCONNECTOR_DVID;
	case DISPLAY_DONGLE_DP_HDMI_CONVERTER:
	case DISPLAY_DONGLE_DP_HDMI_DONGLE:
		return DRM_MODE_SUBCONNECTOR_HDMIA;
	case DISPLAY_DONGLE_DP_HDMI_MISMATCHED_DONGLE:
	default:
		return DRM_MODE_SUBCONNECTOR_Unknown;
	}
}

static void update_subconnector_property(struct amdgpu_dm_connector *aconnector)
{
	struct dc_link *link = aconnector->dc_link;
	struct drm_connector *connector = &aconnector->base;
	enum drm_mode_subconnector subconnector = DRM_MODE_SUBCONNECTOR_Unknown;

	if (connector->connector_type != DRM_MODE_CONNECTOR_DisplayPort)
		return;

	if (aconnector->dc_sink)
		subconnector = get_subconnector_type(link);

	drm_object_property_set_value(&connector->base,
			connector->dev->mode_config.dp_subconnector_property,
			subconnector);
}

/*
 * initializes drm_device display related structures, based on the information
 * provided by DAL. The drm strcutures are: drm_crtc, drm_connector,
 * drm_encoder, drm_mode_config
 *
 * Returns 0 on success
 */
static int amdgpu_dm_initialize_drm_device(struct amdgpu_device *adev);
/* removes and deallocates the drm structures, created by the above function */
static void amdgpu_dm_destroy_drm_device(struct amdgpu_display_manager *dm);

static int amdgpu_dm_plane_init(struct amdgpu_display_manager *dm,
				struct drm_plane *plane,
				unsigned long possible_crtcs,
				const struct dc_plane_cap *plane_cap);
static int amdgpu_dm_crtc_init(struct amdgpu_display_manager *dm,
			       struct drm_plane *plane,
			       uint32_t link_index);
static int amdgpu_dm_connector_init(struct amdgpu_display_manager *dm,
				    struct amdgpu_dm_connector *amdgpu_dm_connector,
				    uint32_t link_index,
				    struct amdgpu_encoder *amdgpu_encoder);
static int amdgpu_dm_encoder_init(struct drm_device *dev,
				  struct amdgpu_encoder *aencoder,
				  uint32_t link_index);

static int amdgpu_dm_connector_get_modes(struct drm_connector *connector);

static void amdgpu_dm_atomic_commit_tail(struct drm_atomic_state *state);

static int amdgpu_dm_atomic_check(struct drm_device *dev,
				  struct drm_atomic_state *state);

static void handle_cursor_update(struct drm_plane *plane,
				 struct drm_plane_state *old_plane_state);

static void amdgpu_dm_set_psr_caps(struct dc_link *link);
static bool amdgpu_dm_psr_enable(struct dc_stream_state *stream);
static bool amdgpu_dm_link_setup_psr(struct dc_stream_state *stream);
static bool amdgpu_dm_psr_disable(struct dc_stream_state *stream);
static bool amdgpu_dm_psr_disable_all(struct amdgpu_display_manager *dm);

static const struct drm_format_info *
amd_get_format_info(const struct drm_mode_fb_cmd2 *cmd);

/*
 * dm_vblank_get_counter
 *
 * @brief
 * Get counter for number of vertical blanks
 *
 * @param
 * struct amdgpu_device *adev - [in] desired amdgpu device
 * int disp_idx - [in] which CRTC to get the counter from
 *
 * @return
 * Counter for vertical blanks
 */
static u32 dm_vblank_get_counter(struct amdgpu_device *adev, int crtc)
{
	if (crtc >= adev->mode_info.num_crtc)
		return 0;
	else {
		struct amdgpu_crtc *acrtc = adev->mode_info.crtcs[crtc];

		if (acrtc->dm_irq_params.stream == NULL) {
			DRM_ERROR("dc_stream_state is NULL for crtc '%d'!\n",
				  crtc);
			return 0;
		}

		return dc_stream_get_vblank_counter(acrtc->dm_irq_params.stream);
	}
}

static int dm_crtc_get_scanoutpos(struct amdgpu_device *adev, int crtc,
				  u32 *vbl, u32 *position)
{
	uint32_t v_blank_start, v_blank_end, h_position, v_position;

	if ((crtc < 0) || (crtc >= adev->mode_info.num_crtc))
		return -EINVAL;
	else {
		struct amdgpu_crtc *acrtc = adev->mode_info.crtcs[crtc];

		if (acrtc->dm_irq_params.stream ==  NULL) {
			DRM_ERROR("dc_stream_state is NULL for crtc '%d'!\n",
				  crtc);
			return 0;
		}

		/*
		 * TODO rework base driver to use values directly.
		 * for now parse it back into reg-format
		 */
		dc_stream_get_scanoutpos(acrtc->dm_irq_params.stream,
					 &v_blank_start,
					 &v_blank_end,
					 &h_position,
					 &v_position);

		*position = v_position | (h_position << 16);
		*vbl = v_blank_start | (v_blank_end << 16);
	}

	return 0;
}

static bool dm_is_idle(void *handle)
{
	/* XXX todo */
	return true;
}

static int dm_wait_for_idle(void *handle)
{
	/* XXX todo */
	return 0;
}

static bool dm_check_soft_reset(void *handle)
{
	return false;
}

static int dm_soft_reset(void *handle)
{
	/* XXX todo */
	return 0;
}

static struct amdgpu_crtc *
get_crtc_by_otg_inst(struct amdgpu_device *adev,
		     int otg_inst)
{
	struct drm_device *dev = adev_to_drm(adev);
	struct drm_crtc *crtc;
	struct amdgpu_crtc *amdgpu_crtc;

	if (otg_inst == -1) {
		WARN_ON(1);
		return adev->mode_info.crtcs[0];
	}

	list_for_each_entry(crtc, &dev->mode_config.crtc_list, head) {
		amdgpu_crtc = to_amdgpu_crtc(crtc);

		if (amdgpu_crtc->otg_inst == otg_inst)
			return amdgpu_crtc;
	}

	return NULL;
}

static inline bool amdgpu_dm_vrr_active_irq(struct amdgpu_crtc *acrtc)
{
	return acrtc->dm_irq_params.freesync_config.state ==
		       VRR_STATE_ACTIVE_VARIABLE ||
	       acrtc->dm_irq_params.freesync_config.state ==
		       VRR_STATE_ACTIVE_FIXED;
}

static inline bool amdgpu_dm_vrr_active(struct dm_crtc_state *dm_state)
{
	return dm_state->freesync_config.state == VRR_STATE_ACTIVE_VARIABLE ||
	       dm_state->freesync_config.state == VRR_STATE_ACTIVE_FIXED;
}

/**
 * dm_pflip_high_irq() - Handle pageflip interrupt
 * @interrupt_params: ignored
 *
 * Handles the pageflip interrupt by notifying all interested parties
 * that the pageflip has been completed.
 */
static void dm_pflip_high_irq(void *interrupt_params)
{
	struct amdgpu_crtc *amdgpu_crtc;
	struct common_irq_params *irq_params = interrupt_params;
	struct amdgpu_device *adev = irq_params->adev;
	unsigned long flags;
	struct drm_pending_vblank_event *e;
	uint32_t vpos, hpos, v_blank_start, v_blank_end;
	bool vrr_active;

	amdgpu_crtc = get_crtc_by_otg_inst(adev, irq_params->irq_src - IRQ_TYPE_PFLIP);

	/* IRQ could occur when in initial stage */
	/* TODO work and BO cleanup */
	if (amdgpu_crtc == NULL) {
		DRM_DEBUG_DRIVER("CRTC is null, returning.\n");
		return;
	}

	spin_lock_irqsave(&adev_to_drm(adev)->event_lock, flags);

	if (amdgpu_crtc->pflip_status != AMDGPU_FLIP_SUBMITTED){
		DRM_DEBUG_DRIVER("amdgpu_crtc->pflip_status = %d !=AMDGPU_FLIP_SUBMITTED(%d) on crtc:%d[%p] \n",
						 amdgpu_crtc->pflip_status,
						 AMDGPU_FLIP_SUBMITTED,
						 amdgpu_crtc->crtc_id,
						 amdgpu_crtc);
		spin_unlock_irqrestore(&adev_to_drm(adev)->event_lock, flags);
		return;
	}

	/* page flip completed. */
	e = amdgpu_crtc->event;
	amdgpu_crtc->event = NULL;

	if (!e)
		WARN_ON(1);

	vrr_active = amdgpu_dm_vrr_active_irq(amdgpu_crtc);

	/* Fixed refresh rate, or VRR scanout position outside front-porch? */
	if (!vrr_active ||
	    !dc_stream_get_scanoutpos(amdgpu_crtc->dm_irq_params.stream, &v_blank_start,
				      &v_blank_end, &hpos, &vpos) ||
	    (vpos < v_blank_start)) {
		/* Update to correct count and vblank timestamp if racing with
		 * vblank irq. This also updates to the correct vblank timestamp
		 * even in VRR mode, as scanout is past the front-porch atm.
		 */
		drm_crtc_accurate_vblank_count(&amdgpu_crtc->base);

		/* Wake up userspace by sending the pageflip event with proper
		 * count and timestamp of vblank of flip completion.
		 */
		if (e) {
			drm_crtc_send_vblank_event(&amdgpu_crtc->base, e);

			/* Event sent, so done with vblank for this flip */
			drm_crtc_vblank_put(&amdgpu_crtc->base);
		}
	} else if (e) {
		/* VRR active and inside front-porch: vblank count and
		 * timestamp for pageflip event will only be up to date after
		 * drm_crtc_handle_vblank() has been executed from late vblank
		 * irq handler after start of back-porch (vline 0). We queue the
		 * pageflip event for send-out by drm_crtc_handle_vblank() with
		 * updated timestamp and count, once it runs after us.
		 *
		 * We need to open-code this instead of using the helper
		 * drm_crtc_arm_vblank_event(), as that helper would
		 * call drm_crtc_accurate_vblank_count(), which we must
		 * not call in VRR mode while we are in front-porch!
		 */

		/* sequence will be replaced by real count during send-out. */
		e->sequence = drm_crtc_vblank_count(&amdgpu_crtc->base);
		e->pipe = amdgpu_crtc->crtc_id;

		list_add_tail(&e->base.link, &adev_to_drm(adev)->vblank_event_list);
		e = NULL;
	}

	/* Keep track of vblank of this flip for flip throttling. We use the
	 * cooked hw counter, as that one incremented at start of this vblank
	 * of pageflip completion, so last_flip_vblank is the forbidden count
	 * for queueing new pageflips if vsync + VRR is enabled.
	 */
	amdgpu_crtc->dm_irq_params.last_flip_vblank =
		amdgpu_get_vblank_counter_kms(&amdgpu_crtc->base);

	amdgpu_crtc->pflip_status = AMDGPU_FLIP_NONE;
	spin_unlock_irqrestore(&adev_to_drm(adev)->event_lock, flags);

	DRM_DEBUG_DRIVER("crtc:%d[%p], pflip_stat:AMDGPU_FLIP_NONE, vrr[%d]-fp %d\n",
			 amdgpu_crtc->crtc_id, amdgpu_crtc,
			 vrr_active, (int) !e);
}

static void dm_vupdate_high_irq(void *interrupt_params)
{
	struct common_irq_params *irq_params = interrupt_params;
	struct amdgpu_device *adev = irq_params->adev;
	struct amdgpu_crtc *acrtc;
	unsigned long flags;
	int vrr_active;

	acrtc = get_crtc_by_otg_inst(adev, irq_params->irq_src - IRQ_TYPE_VUPDATE);

	if (acrtc) {
		vrr_active = amdgpu_dm_vrr_active_irq(acrtc);

		DRM_DEBUG_VBL("crtc:%d, vupdate-vrr:%d\n",
			      acrtc->crtc_id,
			      vrr_active);

		/* Core vblank handling is done here after end of front-porch in
		 * vrr mode, as vblank timestamping will give valid results
		 * while now done after front-porch. This will also deliver
		 * page-flip completion events that have been queued to us
		 * if a pageflip happened inside front-porch.
		 */
		if (vrr_active) {
			drm_crtc_handle_vblank(&acrtc->base);

			/* BTR processing for pre-DCE12 ASICs */
			if (acrtc->dm_irq_params.stream &&
			    adev->family < AMDGPU_FAMILY_AI) {
				spin_lock_irqsave(&adev_to_drm(adev)->event_lock, flags);
				mod_freesync_handle_v_update(
				    adev->dm.freesync_module,
				    acrtc->dm_irq_params.stream,
				    &acrtc->dm_irq_params.vrr_params);

				dc_stream_adjust_vmin_vmax(
				    adev->dm.dc,
				    acrtc->dm_irq_params.stream,
				    &acrtc->dm_irq_params.vrr_params.adjust);
				spin_unlock_irqrestore(&adev_to_drm(adev)->event_lock, flags);
			}
		}
	}
}

/**
 * dm_crtc_high_irq() - Handles CRTC interrupt
 * @interrupt_params: used for determining the CRTC instance
 *
 * Handles the CRTC/VSYNC interrupt by notfying DRM's VBLANK
 * event handler.
 */
static void dm_crtc_high_irq(void *interrupt_params)
{
	struct common_irq_params *irq_params = interrupt_params;
	struct amdgpu_device *adev = irq_params->adev;
	struct amdgpu_crtc *acrtc;
	unsigned long flags;
	int vrr_active;

	acrtc = get_crtc_by_otg_inst(adev, irq_params->irq_src - IRQ_TYPE_VBLANK);
	if (!acrtc)
		return;

	vrr_active = amdgpu_dm_vrr_active_irq(acrtc);

	DRM_DEBUG_VBL("crtc:%d, vupdate-vrr:%d, planes:%d\n", acrtc->crtc_id,
		      vrr_active, acrtc->dm_irq_params.active_planes);

	/**
	 * Core vblank handling at start of front-porch is only possible
	 * in non-vrr mode, as only there vblank timestamping will give
	 * valid results while done in front-porch. Otherwise defer it
	 * to dm_vupdate_high_irq after end of front-porch.
	 */
	if (!vrr_active)
		drm_crtc_handle_vblank(&acrtc->base);

	/**
	 * Following stuff must happen at start of vblank, for crc
	 * computation and below-the-range btr support in vrr mode.
	 */
	amdgpu_dm_crtc_handle_crc_irq(&acrtc->base);

	/* BTR updates need to happen before VUPDATE on Vega and above. */
	if (adev->family < AMDGPU_FAMILY_AI)
		return;

	spin_lock_irqsave(&adev_to_drm(adev)->event_lock, flags);

	if (acrtc->dm_irq_params.stream &&
	    acrtc->dm_irq_params.vrr_params.supported &&
	    acrtc->dm_irq_params.freesync_config.state ==
		    VRR_STATE_ACTIVE_VARIABLE) {
		mod_freesync_handle_v_update(adev->dm.freesync_module,
					     acrtc->dm_irq_params.stream,
					     &acrtc->dm_irq_params.vrr_params);

		dc_stream_adjust_vmin_vmax(adev->dm.dc, acrtc->dm_irq_params.stream,
					   &acrtc->dm_irq_params.vrr_params.adjust);
	}

	/*
	 * If there aren't any active_planes then DCH HUBP may be clock-gated.
	 * In that case, pageflip completion interrupts won't fire and pageflip
	 * completion events won't get delivered. Prevent this by sending
	 * pending pageflip events from here if a flip is still pending.
	 *
	 * If any planes are enabled, use dm_pflip_high_irq() instead, to
	 * avoid race conditions between flip programming and completion,
	 * which could cause too early flip completion events.
	 */
	if (adev->family >= AMDGPU_FAMILY_RV &&
	    acrtc->pflip_status == AMDGPU_FLIP_SUBMITTED &&
	    acrtc->dm_irq_params.active_planes == 0) {
		if (acrtc->event) {
			drm_crtc_send_vblank_event(&acrtc->base, acrtc->event);
			acrtc->event = NULL;
			drm_crtc_vblank_put(&acrtc->base);
		}
		acrtc->pflip_status = AMDGPU_FLIP_NONE;
	}

	spin_unlock_irqrestore(&adev_to_drm(adev)->event_lock, flags);
}

#if defined(CONFIG_DRM_AMD_DC_DCN)
/**
 * dm_dcn_vertical_interrupt0_high_irq() - Handles OTG Vertical interrupt0 for
 * DCN generation ASICs
 * @interrupt params - interrupt parameters
 *
 * Used to set crc window/read out crc value at vertical line 0 position
 */
#if defined(CONFIG_DRM_AMD_SECURE_DISPLAY)
static void dm_dcn_vertical_interrupt0_high_irq(void *interrupt_params)
{
	struct common_irq_params *irq_params = interrupt_params;
	struct amdgpu_device *adev = irq_params->adev;
	struct amdgpu_crtc *acrtc;

	acrtc = get_crtc_by_otg_inst(adev, irq_params->irq_src - IRQ_TYPE_VLINE0);

	if (!acrtc)
		return;

	amdgpu_dm_crtc_handle_crc_window_irq(&acrtc->base);
}
#endif
#endif

static int dm_set_clockgating_state(void *handle,
		  enum amd_clockgating_state state)
{
	return 0;
}

static int dm_set_powergating_state(void *handle,
		  enum amd_powergating_state state)
{
	return 0;
}

/* Prototypes of private functions */
static int dm_early_init(void* handle);

/* Allocate memory for FBC compressed data  */
static void amdgpu_dm_fbc_init(struct drm_connector *connector)
{
	struct drm_device *dev = connector->dev;
	struct amdgpu_device *adev = drm_to_adev(dev);
	struct dm_compressor_info *compressor = &adev->dm.compressor;
	struct amdgpu_dm_connector *aconn = to_amdgpu_dm_connector(connector);
	struct drm_display_mode *mode;
	unsigned long max_size = 0;

	if (adev->dm.dc->fbc_compressor == NULL)
		return;

	if (aconn->dc_link->connector_signal != SIGNAL_TYPE_EDP)
		return;

	if (compressor->bo_ptr)
		return;


	list_for_each_entry(mode, &connector->modes, head) {
		if (max_size < mode->htotal * mode->vtotal)
			max_size = mode->htotal * mode->vtotal;
	}

	if (max_size) {
		int r = amdgpu_bo_create_kernel(adev, max_size * 4, PAGE_SIZE,
			    AMDGPU_GEM_DOMAIN_GTT, &compressor->bo_ptr,
			    &compressor->gpu_addr, &compressor->cpu_addr);

		if (r)
			DRM_ERROR("DM: Failed to initialize FBC\n");
		else {
			adev->dm.dc->ctx->fbc_gpu_addr = compressor->gpu_addr;
			DRM_INFO("DM: FBC alloc %lu\n", max_size*4);
		}

	}

}

static int amdgpu_dm_audio_component_get_eld(struct device *kdev, int port,
					  int pipe, bool *enabled,
					  unsigned char *buf, int max_bytes)
{
	struct drm_device *dev = dev_get_drvdata(kdev);
	struct amdgpu_device *adev = drm_to_adev(dev);
	struct drm_connector *connector;
	struct drm_connector_list_iter conn_iter;
	struct amdgpu_dm_connector *aconnector;
	int ret = 0;

	*enabled = false;

	mutex_lock(&adev->dm.audio_lock);

	drm_connector_list_iter_begin(dev, &conn_iter);
	drm_for_each_connector_iter(connector, &conn_iter) {
		aconnector = to_amdgpu_dm_connector(connector);
		if (aconnector->audio_inst != port)
			continue;

		*enabled = true;
		ret = drm_eld_size(connector->eld);
		memcpy(buf, connector->eld, min(max_bytes, ret));

		break;
	}
	drm_connector_list_iter_end(&conn_iter);

	mutex_unlock(&adev->dm.audio_lock);

	DRM_DEBUG_KMS("Get ELD : idx=%d ret=%d en=%d\n", port, ret, *enabled);

	return ret;
}

static const struct drm_audio_component_ops amdgpu_dm_audio_component_ops = {
	.get_eld = amdgpu_dm_audio_component_get_eld,
};

static int amdgpu_dm_audio_component_bind(struct device *kdev,
				       struct device *hda_kdev, void *data)
{
	struct drm_device *dev = dev_get_drvdata(kdev);
	struct amdgpu_device *adev = drm_to_adev(dev);
	struct drm_audio_component *acomp = data;

	acomp->ops = &amdgpu_dm_audio_component_ops;
	acomp->dev = kdev;
	adev->dm.audio_component = acomp;

	return 0;
}

static void amdgpu_dm_audio_component_unbind(struct device *kdev,
					  struct device *hda_kdev, void *data)
{
	struct drm_device *dev = dev_get_drvdata(kdev);
	struct amdgpu_device *adev = drm_to_adev(dev);
	struct drm_audio_component *acomp = data;

	acomp->ops = NULL;
	acomp->dev = NULL;
	adev->dm.audio_component = NULL;
}

static const struct component_ops amdgpu_dm_audio_component_bind_ops = {
	.bind	= amdgpu_dm_audio_component_bind,
	.unbind	= amdgpu_dm_audio_component_unbind,
};

static int amdgpu_dm_audio_init(struct amdgpu_device *adev)
{
	int i, ret;

	if (!amdgpu_audio)
		return 0;

	adev->mode_info.audio.enabled = true;

	adev->mode_info.audio.num_pins = adev->dm.dc->res_pool->audio_count;

	for (i = 0; i < adev->mode_info.audio.num_pins; i++) {
		adev->mode_info.audio.pin[i].channels = -1;
		adev->mode_info.audio.pin[i].rate = -1;
		adev->mode_info.audio.pin[i].bits_per_sample = -1;
		adev->mode_info.audio.pin[i].status_bits = 0;
		adev->mode_info.audio.pin[i].category_code = 0;
		adev->mode_info.audio.pin[i].connected = false;
		adev->mode_info.audio.pin[i].id =
			adev->dm.dc->res_pool->audios[i]->inst;
		adev->mode_info.audio.pin[i].offset = 0;
	}

	ret = component_add(adev->dev, &amdgpu_dm_audio_component_bind_ops);
	if (ret < 0)
		return ret;

	adev->dm.audio_registered = true;

	return 0;
}

static void amdgpu_dm_audio_fini(struct amdgpu_device *adev)
{
	if (!amdgpu_audio)
		return;

	if (!adev->mode_info.audio.enabled)
		return;

	if (adev->dm.audio_registered) {
		component_del(adev->dev, &amdgpu_dm_audio_component_bind_ops);
		adev->dm.audio_registered = false;
	}

	/* TODO: Disable audio? */

	adev->mode_info.audio.enabled = false;
}

static  void amdgpu_dm_audio_eld_notify(struct amdgpu_device *adev, int pin)
{
	struct drm_audio_component *acomp = adev->dm.audio_component;

	if (acomp && acomp->audio_ops && acomp->audio_ops->pin_eld_notify) {
		DRM_DEBUG_KMS("Notify ELD: %d\n", pin);

		acomp->audio_ops->pin_eld_notify(acomp->audio_ops->audio_ptr,
						 pin, -1);
	}
}

static int dm_dmub_hw_init(struct amdgpu_device *adev)
{
	const struct dmcub_firmware_header_v1_0 *hdr;
	struct dmub_srv *dmub_srv = adev->dm.dmub_srv;
	struct dmub_srv_fb_info *fb_info = adev->dm.dmub_fb_info;
	const struct firmware *dmub_fw = adev->dm.dmub_fw;
	struct dmcu *dmcu = adev->dm.dc->res_pool->dmcu;
	struct abm *abm = adev->dm.dc->res_pool->abm;
	struct dmub_srv_hw_params hw_params;
	enum dmub_status status;
	const unsigned char *fw_inst_const, *fw_bss_data;
	uint32_t i, fw_inst_const_size, fw_bss_data_size;
	bool has_hw_support;

	if (!dmub_srv)
		/* DMUB isn't supported on the ASIC. */
		return 0;

	if (!fb_info) {
		DRM_ERROR("No framebuffer info for DMUB service.\n");
		return -EINVAL;
	}

	if (!dmub_fw) {
		/* Firmware required for DMUB support. */
		DRM_ERROR("No firmware provided for DMUB.\n");
		return -EINVAL;
	}

	status = dmub_srv_has_hw_support(dmub_srv, &has_hw_support);
	if (status != DMUB_STATUS_OK) {
		DRM_ERROR("Error checking HW support for DMUB: %d\n", status);
		return -EINVAL;
	}

	if (!has_hw_support) {
		DRM_INFO("DMUB unsupported on ASIC\n");
		return 0;
	}

	hdr = (const struct dmcub_firmware_header_v1_0 *)dmub_fw->data;

	fw_inst_const = dmub_fw->data +
			le32_to_cpu(hdr->header.ucode_array_offset_bytes) +
			PSP_HEADER_BYTES;

	fw_bss_data = dmub_fw->data +
		      le32_to_cpu(hdr->header.ucode_array_offset_bytes) +
		      le32_to_cpu(hdr->inst_const_bytes);

	/* Copy firmware and bios info into FB memory. */
	fw_inst_const_size = le32_to_cpu(hdr->inst_const_bytes) -
			     PSP_HEADER_BYTES - PSP_FOOTER_BYTES;

	fw_bss_data_size = le32_to_cpu(hdr->bss_data_bytes);

	/* if adev->firmware.load_type == AMDGPU_FW_LOAD_PSP,
	 * amdgpu_ucode_init_single_fw will load dmub firmware
	 * fw_inst_const part to cw0; otherwise, the firmware back door load
	 * will be done by dm_dmub_hw_init
	 */
	if (adev->firmware.load_type != AMDGPU_FW_LOAD_PSP) {
		memcpy(fb_info->fb[DMUB_WINDOW_0_INST_CONST].cpu_addr, fw_inst_const,
				fw_inst_const_size);
	}

	if (fw_bss_data_size)
		memcpy(fb_info->fb[DMUB_WINDOW_2_BSS_DATA].cpu_addr,
		       fw_bss_data, fw_bss_data_size);

	/* Copy firmware bios info into FB memory. */
	memcpy(fb_info->fb[DMUB_WINDOW_3_VBIOS].cpu_addr, adev->bios,
	       adev->bios_size);

	/* Reset regions that need to be reset. */
	memset(fb_info->fb[DMUB_WINDOW_4_MAILBOX].cpu_addr, 0,
	fb_info->fb[DMUB_WINDOW_4_MAILBOX].size);

	memset(fb_info->fb[DMUB_WINDOW_5_TRACEBUFF].cpu_addr, 0,
	       fb_info->fb[DMUB_WINDOW_5_TRACEBUFF].size);

	memset(fb_info->fb[DMUB_WINDOW_6_FW_STATE].cpu_addr, 0,
	       fb_info->fb[DMUB_WINDOW_6_FW_STATE].size);

	/* Initialize hardware. */
	memset(&hw_params, 0, sizeof(hw_params));
	hw_params.fb_base = adev->gmc.fb_start;
	hw_params.fb_offset = adev->gmc.aper_base;

	/* backdoor load firmware and trigger dmub running */
	if (adev->firmware.load_type != AMDGPU_FW_LOAD_PSP)
		hw_params.load_inst_const = true;

	if (dmcu)
		hw_params.psp_version = dmcu->psp_version;

	for (i = 0; i < fb_info->num_fb; ++i)
		hw_params.fb[i] = &fb_info->fb[i];

	status = dmub_srv_hw_init(dmub_srv, &hw_params);
	if (status != DMUB_STATUS_OK) {
		DRM_ERROR("Error initializing DMUB HW: %d\n", status);
		return -EINVAL;
	}

	/* Wait for firmware load to finish. */
	status = dmub_srv_wait_for_auto_load(dmub_srv, 100000);
	if (status != DMUB_STATUS_OK)
		DRM_WARN("Wait for DMUB auto-load failed: %d\n", status);

	/* Init DMCU and ABM if available. */
	if (dmcu && abm) {
		dmcu->funcs->dmcu_init(dmcu);
		abm->dmcu_is_running = dmcu->funcs->is_dmcu_initialized(dmcu);
	}

	adev->dm.dc->ctx->dmub_srv = dc_dmub_srv_create(adev->dm.dc, dmub_srv);
	if (!adev->dm.dc->ctx->dmub_srv) {
		DRM_ERROR("Couldn't allocate DC DMUB server!\n");
		return -ENOMEM;
	}

	DRM_INFO("DMUB hardware initialized: version=0x%08X\n",
		 adev->dm.dmcub_fw_version);

	return 0;
}

#if defined(CONFIG_DRM_AMD_DC_DCN)
static void mmhub_read_system_context(struct amdgpu_device *adev, struct dc_phy_addr_space_config *pa_config)
{
	uint64_t pt_base;
	uint32_t logical_addr_low;
	uint32_t logical_addr_high;
	uint32_t agp_base, agp_bot, agp_top;
	PHYSICAL_ADDRESS_LOC page_table_start, page_table_end, page_table_base;

	logical_addr_low  = min(adev->gmc.fb_start, adev->gmc.agp_start) >> 18;
	pt_base = amdgpu_gmc_pd_addr(adev->gart.bo);

	if (adev->apu_flags & AMD_APU_IS_RAVEN2)
		/*
		 * Raven2 has a HW issue that it is unable to use the vram which
		 * is out of MC_VM_SYSTEM_APERTURE_HIGH_ADDR. So here is the
		 * workaround that increase system aperture high address (add 1)
		 * to get rid of the VM fault and hardware hang.
		 */
		logical_addr_high = max((adev->gmc.fb_end >> 18) + 0x1, adev->gmc.agp_end >> 18);
	else
		logical_addr_high = max(adev->gmc.fb_end, adev->gmc.agp_end) >> 18;

	agp_base = 0;
	agp_bot = adev->gmc.agp_start >> 24;
	agp_top = adev->gmc.agp_end >> 24;


	page_table_start.high_part = (u32)(adev->gmc.gart_start >> 44) & 0xF;
	page_table_start.low_part = (u32)(adev->gmc.gart_start >> 12);
	page_table_end.high_part = (u32)(adev->gmc.gart_end >> 44) & 0xF;
	page_table_end.low_part = (u32)(adev->gmc.gart_end >> 12);
	page_table_base.high_part = upper_32_bits(pt_base) & 0xF;
	page_table_base.low_part = lower_32_bits(pt_base);

	pa_config->system_aperture.start_addr = (uint64_t)logical_addr_low << 18;
	pa_config->system_aperture.end_addr = (uint64_t)logical_addr_high << 18;

	pa_config->system_aperture.agp_base = (uint64_t)agp_base << 24 ;
	pa_config->system_aperture.agp_bot = (uint64_t)agp_bot << 24;
	pa_config->system_aperture.agp_top = (uint64_t)agp_top << 24;

	pa_config->system_aperture.fb_base = adev->gmc.fb_start;
	pa_config->system_aperture.fb_offset = adev->gmc.aper_base;
	pa_config->system_aperture.fb_top = adev->gmc.fb_end;

	pa_config->gart_config.page_table_start_addr = page_table_start.quad_part << 12;
	pa_config->gart_config.page_table_end_addr = page_table_end.quad_part << 12;
	pa_config->gart_config.page_table_base_addr = page_table_base.quad_part;

	pa_config->is_hvm_enabled = 0;

}
#endif
#if defined(CONFIG_DRM_AMD_DC_DCN)
static void event_mall_stutter(struct work_struct *work)
{

	struct vblank_workqueue *vblank_work = container_of(work, struct vblank_workqueue, mall_work);
	struct amdgpu_display_manager *dm = vblank_work->dm;

	mutex_lock(&dm->dc_lock);

	if (vblank_work->enable)
		dm->active_vblank_irq_count++;
	else
		dm->active_vblank_irq_count--;

<<<<<<< HEAD

	dc_allow_idle_optimizations(
		dm->dc, dm->active_vblank_irq_count == 0 ? true : false);

	DRM_DEBUG_DRIVER("Allow idle optimizations (MALL): %d\n", dm->active_vblank_irq_count == 0);


=======
	dc_allow_idle_optimizations(
		dm->dc, dm->active_vblank_irq_count == 0);

	DRM_DEBUG_DRIVER("Allow idle optimizations (MALL): %d\n", dm->active_vblank_irq_count == 0);


>>>>>>> a162e50f
	mutex_unlock(&dm->dc_lock);
}

static struct vblank_workqueue *vblank_create_workqueue(struct amdgpu_device *adev, struct dc *dc)
{

	int max_caps = dc->caps.max_links;
	struct vblank_workqueue *vblank_work;
	int i = 0;

	vblank_work = kcalloc(max_caps, sizeof(*vblank_work), GFP_KERNEL);
	if (ZERO_OR_NULL_PTR(vblank_work)) {
		kfree(vblank_work);
		return NULL;
	}

	for (i = 0; i < max_caps; i++)
		INIT_WORK(&vblank_work[i].mall_work, event_mall_stutter);

	return vblank_work;
}
#endif
static int amdgpu_dm_init(struct amdgpu_device *adev)
{
	struct dc_init_data init_data;
#ifdef CONFIG_DRM_AMD_DC_HDCP
	struct dc_callback_init init_params;
#endif
	int r;

	adev->dm.ddev = adev_to_drm(adev);
	adev->dm.adev = adev;

	/* Zero all the fields */
	memset(&init_data, 0, sizeof(init_data));
#ifdef CONFIG_DRM_AMD_DC_HDCP
	memset(&init_params, 0, sizeof(init_params));
#endif

	mutex_init(&adev->dm.dc_lock);
	mutex_init(&adev->dm.audio_lock);
#if defined(CONFIG_DRM_AMD_DC_DCN)
	spin_lock_init(&adev->dm.vblank_lock);
#endif

	if(amdgpu_dm_irq_init(adev)) {
		DRM_ERROR("amdgpu: failed to initialize DM IRQ support.\n");
		goto error;
	}

	init_data.asic_id.chip_family = adev->family;

	init_data.asic_id.pci_revision_id = adev->pdev->revision;
	init_data.asic_id.hw_internal_rev = adev->external_rev_id;

	init_data.asic_id.vram_width = adev->gmc.vram_width;
	/* TODO: initialize init_data.asic_id.vram_type here!!!! */
	init_data.asic_id.atombios_base_address =
		adev->mode_info.atom_context->bios;

	init_data.driver = adev;

	adev->dm.cgs_device = amdgpu_cgs_create_device(adev);

	if (!adev->dm.cgs_device) {
		DRM_ERROR("amdgpu: failed to create cgs device.\n");
		goto error;
	}

	init_data.cgs_device = adev->dm.cgs_device;

	init_data.dce_environment = DCE_ENV_PRODUCTION_DRV;

	switch (adev->asic_type) {
	case CHIP_CARRIZO:
	case CHIP_STONEY:
	case CHIP_RAVEN:
	case CHIP_RENOIR:
		init_data.flags.gpu_vm_support = true;
		if (ASICREV_IS_GREEN_SARDINE(adev->external_rev_id))
			init_data.flags.disable_dmcu = true;
		break;
#if defined(CONFIG_DRM_AMD_DC_DCN)
	case CHIP_VANGOGH:
		init_data.flags.gpu_vm_support = true;
		break;
#endif
	default:
		break;
	}

	if (amdgpu_dc_feature_mask & DC_FBC_MASK)
		init_data.flags.fbc_support = true;

	if (amdgpu_dc_feature_mask & DC_MULTI_MON_PP_MCLK_SWITCH_MASK)
		init_data.flags.multi_mon_pp_mclk_switch = true;

	if (amdgpu_dc_feature_mask & DC_DISABLE_FRACTIONAL_PWM_MASK)
		init_data.flags.disable_fractional_pwm = true;

	init_data.flags.power_down_display_on_boot = true;

	INIT_LIST_HEAD(&adev->dm.da_list);
	/* Display Core create. */
	adev->dm.dc = dc_create(&init_data);

	if (adev->dm.dc) {
		DRM_INFO("Display Core initialized with v%s!\n", DC_VER);
	} else {
		DRM_INFO("Display Core failed to initialize with v%s!\n", DC_VER);
		goto error;
	}

	if (amdgpu_dc_debug_mask & DC_DISABLE_PIPE_SPLIT) {
		adev->dm.dc->debug.force_single_disp_pipe_split = false;
		adev->dm.dc->debug.pipe_split_policy = MPC_SPLIT_AVOID;
	}

	if (adev->asic_type != CHIP_CARRIZO && adev->asic_type != CHIP_STONEY)
		adev->dm.dc->debug.disable_stutter = amdgpu_pp_feature_mask & PP_STUTTER_MODE ? false : true;

	if (amdgpu_dc_debug_mask & DC_DISABLE_STUTTER)
		adev->dm.dc->debug.disable_stutter = true;

	if (amdgpu_dc_debug_mask & DC_DISABLE_DSC)
		adev->dm.dc->debug.disable_dsc = true;

	if (amdgpu_dc_debug_mask & DC_DISABLE_CLOCK_GATING)
		adev->dm.dc->debug.disable_clock_gate = true;

	r = dm_dmub_hw_init(adev);
	if (r) {
		DRM_ERROR("DMUB interface failed to initialize: status=%d\n", r);
		goto error;
	}

	dc_hardware_init(adev->dm.dc);

#if defined(CONFIG_DRM_AMD_DC_DCN)
	if (adev->apu_flags) {
		struct dc_phy_addr_space_config pa_config;

		mmhub_read_system_context(adev, &pa_config);

		// Call the DC init_memory func
		dc_setup_system_context(adev->dm.dc, &pa_config);
	}
#endif

	adev->dm.freesync_module = mod_freesync_create(adev->dm.dc);
	if (!adev->dm.freesync_module) {
		DRM_ERROR(
		"amdgpu: failed to initialize freesync_module.\n");
	} else
		DRM_DEBUG_DRIVER("amdgpu: freesync_module init done %p.\n",
				adev->dm.freesync_module);

	amdgpu_dm_init_color_mod();

#if defined(CONFIG_DRM_AMD_DC_DCN)
	if (adev->dm.dc->caps.max_links > 0) {
		adev->dm.vblank_workqueue = vblank_create_workqueue(adev, adev->dm.dc);

		if (!adev->dm.vblank_workqueue)
			DRM_ERROR("amdgpu: failed to initialize vblank_workqueue.\n");
		else
			DRM_DEBUG_DRIVER("amdgpu: vblank_workqueue init done %p.\n", adev->dm.vblank_workqueue);
	}
#endif

#ifdef CONFIG_DRM_AMD_DC_HDCP
	if (adev->dm.dc->caps.max_links > 0 && adev->asic_type >= CHIP_RAVEN) {
		adev->dm.hdcp_workqueue = hdcp_create_workqueue(adev, &init_params.cp_psp, adev->dm.dc);

		if (!adev->dm.hdcp_workqueue)
			DRM_ERROR("amdgpu: failed to initialize hdcp_workqueue.\n");
		else
			DRM_DEBUG_DRIVER("amdgpu: hdcp_workqueue init done %p.\n", adev->dm.hdcp_workqueue);

		dc_init_callbacks(adev->dm.dc, &init_params);
	}
#endif
#if defined(CONFIG_DRM_AMD_SECURE_DISPLAY)
	adev->dm.crc_rd_wrk = amdgpu_dm_crtc_secure_display_create_work();
#endif
	if (amdgpu_dm_initialize_drm_device(adev)) {
		DRM_ERROR(
		"amdgpu: failed to initialize sw for display support.\n");
		goto error;
	}

	/* create fake encoders for MST */
	dm_dp_create_fake_mst_encoders(adev);

	/* TODO: Add_display_info? */

	/* TODO use dynamic cursor width */
	adev_to_drm(adev)->mode_config.cursor_width = adev->dm.dc->caps.max_cursor_size;
	adev_to_drm(adev)->mode_config.cursor_height = adev->dm.dc->caps.max_cursor_size;

	if (drm_vblank_init(adev_to_drm(adev), adev->dm.display_indexes_num)) {
		DRM_ERROR(
		"amdgpu: failed to initialize sw for display support.\n");
		goto error;
	}


	DRM_DEBUG_DRIVER("KMS initialized.\n");

	return 0;
error:
	amdgpu_dm_fini(adev);

	return -EINVAL;
}

static void amdgpu_dm_fini(struct amdgpu_device *adev)
{
	int i;

	for (i = 0; i < adev->dm.display_indexes_num; i++) {
		drm_encoder_cleanup(&adev->dm.mst_encoders[i].base);
	}

	amdgpu_dm_audio_fini(adev);

	amdgpu_dm_destroy_drm_device(&adev->dm);

#if defined(CONFIG_DRM_AMD_SECURE_DISPLAY)
	if (adev->dm.crc_rd_wrk) {
		flush_work(&adev->dm.crc_rd_wrk->notify_ta_work);
		kfree(adev->dm.crc_rd_wrk);
		adev->dm.crc_rd_wrk = NULL;
	}
#endif
#ifdef CONFIG_DRM_AMD_DC_HDCP
	if (adev->dm.hdcp_workqueue) {
		hdcp_destroy(&adev->dev->kobj, adev->dm.hdcp_workqueue);
		adev->dm.hdcp_workqueue = NULL;
	}

	if (adev->dm.dc)
		dc_deinit_callbacks(adev->dm.dc);
#endif
	if (adev->dm.dc->ctx->dmub_srv) {
		dc_dmub_srv_destroy(&adev->dm.dc->ctx->dmub_srv);
		adev->dm.dc->ctx->dmub_srv = NULL;
	}

	if (adev->dm.dmub_bo)
		amdgpu_bo_free_kernel(&adev->dm.dmub_bo,
				      &adev->dm.dmub_bo_gpu_addr,
				      &adev->dm.dmub_bo_cpu_addr);

	/* DC Destroy TODO: Replace destroy DAL */
	if (adev->dm.dc)
		dc_destroy(&adev->dm.dc);
	/*
	 * TODO: pageflip, vlank interrupt
	 *
	 * amdgpu_dm_irq_fini(adev);
	 */

	if (adev->dm.cgs_device) {
		amdgpu_cgs_destroy_device(adev->dm.cgs_device);
		adev->dm.cgs_device = NULL;
	}
	if (adev->dm.freesync_module) {
		mod_freesync_destroy(adev->dm.freesync_module);
		adev->dm.freesync_module = NULL;
	}

	mutex_destroy(&adev->dm.audio_lock);
	mutex_destroy(&adev->dm.dc_lock);

	return;
}

static int load_dmcu_fw(struct amdgpu_device *adev)
{
	const char *fw_name_dmcu = NULL;
	int r;
	const struct dmcu_firmware_header_v1_0 *hdr;

	switch(adev->asic_type) {
#if defined(CONFIG_DRM_AMD_DC_SI)
	case CHIP_TAHITI:
	case CHIP_PITCAIRN:
	case CHIP_VERDE:
	case CHIP_OLAND:
#endif
	case CHIP_BONAIRE:
	case CHIP_HAWAII:
	case CHIP_KAVERI:
	case CHIP_KABINI:
	case CHIP_MULLINS:
	case CHIP_TONGA:
	case CHIP_FIJI:
	case CHIP_CARRIZO:
	case CHIP_STONEY:
	case CHIP_POLARIS11:
	case CHIP_POLARIS10:
	case CHIP_POLARIS12:
	case CHIP_VEGAM:
	case CHIP_VEGA10:
	case CHIP_VEGA12:
	case CHIP_VEGA20:
	case CHIP_NAVI10:
	case CHIP_NAVI14:
	case CHIP_RENOIR:
	case CHIP_SIENNA_CICHLID:
	case CHIP_NAVY_FLOUNDER:
	case CHIP_DIMGREY_CAVEFISH:
	case CHIP_VANGOGH:
		return 0;
	case CHIP_NAVI12:
		fw_name_dmcu = FIRMWARE_NAVI12_DMCU;
		break;
	case CHIP_RAVEN:
		if (ASICREV_IS_PICASSO(adev->external_rev_id))
			fw_name_dmcu = FIRMWARE_RAVEN_DMCU;
		else if (ASICREV_IS_RAVEN2(adev->external_rev_id))
			fw_name_dmcu = FIRMWARE_RAVEN_DMCU;
		else
			return 0;
		break;
	default:
		DRM_ERROR("Unsupported ASIC type: 0x%X\n", adev->asic_type);
		return -EINVAL;
	}

	if (adev->firmware.load_type != AMDGPU_FW_LOAD_PSP) {
		DRM_DEBUG_KMS("dm: DMCU firmware not supported on direct or SMU loading\n");
		return 0;
	}

	r = request_firmware_direct(&adev->dm.fw_dmcu, fw_name_dmcu, adev->dev);
	if (r == -ENOENT) {
		/* DMCU firmware is not necessary, so don't raise a fuss if it's missing */
		DRM_DEBUG_KMS("dm: DMCU firmware not found\n");
		adev->dm.fw_dmcu = NULL;
		return 0;
	}
	if (r) {
		dev_err(adev->dev, "amdgpu_dm: Can't load firmware \"%s\"\n",
			fw_name_dmcu);
		return r;
	}

	r = amdgpu_ucode_validate(adev->dm.fw_dmcu);
	if (r) {
		dev_err(adev->dev, "amdgpu_dm: Can't validate firmware \"%s\"\n",
			fw_name_dmcu);
		release_firmware(adev->dm.fw_dmcu);
		adev->dm.fw_dmcu = NULL;
		return r;
	}

	hdr = (const struct dmcu_firmware_header_v1_0 *)adev->dm.fw_dmcu->data;
	adev->firmware.ucode[AMDGPU_UCODE_ID_DMCU_ERAM].ucode_id = AMDGPU_UCODE_ID_DMCU_ERAM;
	adev->firmware.ucode[AMDGPU_UCODE_ID_DMCU_ERAM].fw = adev->dm.fw_dmcu;
	adev->firmware.fw_size +=
		ALIGN(le32_to_cpu(hdr->header.ucode_size_bytes) - le32_to_cpu(hdr->intv_size_bytes), PAGE_SIZE);

	adev->firmware.ucode[AMDGPU_UCODE_ID_DMCU_INTV].ucode_id = AMDGPU_UCODE_ID_DMCU_INTV;
	adev->firmware.ucode[AMDGPU_UCODE_ID_DMCU_INTV].fw = adev->dm.fw_dmcu;
	adev->firmware.fw_size +=
		ALIGN(le32_to_cpu(hdr->intv_size_bytes), PAGE_SIZE);

	adev->dm.dmcu_fw_version = le32_to_cpu(hdr->header.ucode_version);

	DRM_DEBUG_KMS("PSP loading DMCU firmware\n");

	return 0;
}

static uint32_t amdgpu_dm_dmub_reg_read(void *ctx, uint32_t address)
{
	struct amdgpu_device *adev = ctx;

	return dm_read_reg(adev->dm.dc->ctx, address);
}

static void amdgpu_dm_dmub_reg_write(void *ctx, uint32_t address,
				     uint32_t value)
{
	struct amdgpu_device *adev = ctx;

	return dm_write_reg(adev->dm.dc->ctx, address, value);
}

static int dm_dmub_sw_init(struct amdgpu_device *adev)
{
	struct dmub_srv_create_params create_params;
	struct dmub_srv_region_params region_params;
	struct dmub_srv_region_info region_info;
	struct dmub_srv_fb_params fb_params;
	struct dmub_srv_fb_info *fb_info;
	struct dmub_srv *dmub_srv;
	const struct dmcub_firmware_header_v1_0 *hdr;
	const char *fw_name_dmub;
	enum dmub_asic dmub_asic;
	enum dmub_status status;
	int r;

	switch (adev->asic_type) {
	case CHIP_RENOIR:
		dmub_asic = DMUB_ASIC_DCN21;
		fw_name_dmub = FIRMWARE_RENOIR_DMUB;
		if (ASICREV_IS_GREEN_SARDINE(adev->external_rev_id))
			fw_name_dmub = FIRMWARE_GREEN_SARDINE_DMUB;
		break;
	case CHIP_SIENNA_CICHLID:
		dmub_asic = DMUB_ASIC_DCN30;
		fw_name_dmub = FIRMWARE_SIENNA_CICHLID_DMUB;
		break;
	case CHIP_NAVY_FLOUNDER:
		dmub_asic = DMUB_ASIC_DCN30;
		fw_name_dmub = FIRMWARE_NAVY_FLOUNDER_DMUB;
		break;
	case CHIP_VANGOGH:
		dmub_asic = DMUB_ASIC_DCN301;
		fw_name_dmub = FIRMWARE_VANGOGH_DMUB;
		break;
	case CHIP_DIMGREY_CAVEFISH:
		dmub_asic = DMUB_ASIC_DCN302;
		fw_name_dmub = FIRMWARE_DIMGREY_CAVEFISH_DMUB;
		break;

	default:
		/* ASIC doesn't support DMUB. */
		return 0;
	}

	r = request_firmware_direct(&adev->dm.dmub_fw, fw_name_dmub, adev->dev);
	if (r) {
		DRM_ERROR("DMUB firmware loading failed: %d\n", r);
		return 0;
	}

	r = amdgpu_ucode_validate(adev->dm.dmub_fw);
	if (r) {
		DRM_ERROR("Couldn't validate DMUB firmware: %d\n", r);
		return 0;
	}

	hdr = (const struct dmcub_firmware_header_v1_0 *)adev->dm.dmub_fw->data;

	if (adev->firmware.load_type == AMDGPU_FW_LOAD_PSP) {
		adev->firmware.ucode[AMDGPU_UCODE_ID_DMCUB].ucode_id =
			AMDGPU_UCODE_ID_DMCUB;
		adev->firmware.ucode[AMDGPU_UCODE_ID_DMCUB].fw =
			adev->dm.dmub_fw;
		adev->firmware.fw_size +=
			ALIGN(le32_to_cpu(hdr->inst_const_bytes), PAGE_SIZE);

		DRM_INFO("Loading DMUB firmware via PSP: version=0x%08X\n",
			 adev->dm.dmcub_fw_version);
	}

	adev->dm.dmcub_fw_version = le32_to_cpu(hdr->header.ucode_version);

	adev->dm.dmub_srv = kzalloc(sizeof(*adev->dm.dmub_srv), GFP_KERNEL);
	dmub_srv = adev->dm.dmub_srv;

	if (!dmub_srv) {
		DRM_ERROR("Failed to allocate DMUB service!\n");
		return -ENOMEM;
	}

	memset(&create_params, 0, sizeof(create_params));
	create_params.user_ctx = adev;
	create_params.funcs.reg_read = amdgpu_dm_dmub_reg_read;
	create_params.funcs.reg_write = amdgpu_dm_dmub_reg_write;
	create_params.asic = dmub_asic;

	/* Create the DMUB service. */
	status = dmub_srv_create(dmub_srv, &create_params);
	if (status != DMUB_STATUS_OK) {
		DRM_ERROR("Error creating DMUB service: %d\n", status);
		return -EINVAL;
	}

	/* Calculate the size of all the regions for the DMUB service. */
	memset(&region_params, 0, sizeof(region_params));

	region_params.inst_const_size = le32_to_cpu(hdr->inst_const_bytes) -
					PSP_HEADER_BYTES - PSP_FOOTER_BYTES;
	region_params.bss_data_size = le32_to_cpu(hdr->bss_data_bytes);
	region_params.vbios_size = adev->bios_size;
	region_params.fw_bss_data = region_params.bss_data_size ?
		adev->dm.dmub_fw->data +
		le32_to_cpu(hdr->header.ucode_array_offset_bytes) +
		le32_to_cpu(hdr->inst_const_bytes) : NULL;
	region_params.fw_inst_const =
		adev->dm.dmub_fw->data +
		le32_to_cpu(hdr->header.ucode_array_offset_bytes) +
		PSP_HEADER_BYTES;

	status = dmub_srv_calc_region_info(dmub_srv, &region_params,
					   &region_info);

	if (status != DMUB_STATUS_OK) {
		DRM_ERROR("Error calculating DMUB region info: %d\n", status);
		return -EINVAL;
	}

	/*
	 * Allocate a framebuffer based on the total size of all the regions.
	 * TODO: Move this into GART.
	 */
	r = amdgpu_bo_create_kernel(adev, region_info.fb_size, PAGE_SIZE,
				    AMDGPU_GEM_DOMAIN_VRAM, &adev->dm.dmub_bo,
				    &adev->dm.dmub_bo_gpu_addr,
				    &adev->dm.dmub_bo_cpu_addr);
	if (r)
		return r;

	/* Rebase the regions on the framebuffer address. */
	memset(&fb_params, 0, sizeof(fb_params));
	fb_params.cpu_addr = adev->dm.dmub_bo_cpu_addr;
	fb_params.gpu_addr = adev->dm.dmub_bo_gpu_addr;
	fb_params.region_info = &region_info;

	adev->dm.dmub_fb_info =
		kzalloc(sizeof(*adev->dm.dmub_fb_info), GFP_KERNEL);
	fb_info = adev->dm.dmub_fb_info;

	if (!fb_info) {
		DRM_ERROR(
			"Failed to allocate framebuffer info for DMUB service!\n");
		return -ENOMEM;
	}

	status = dmub_srv_calc_fb_info(dmub_srv, &fb_params, fb_info);
	if (status != DMUB_STATUS_OK) {
		DRM_ERROR("Error calculating DMUB FB info: %d\n", status);
		return -EINVAL;
	}

	return 0;
}

static int dm_sw_init(void *handle)
{
	struct amdgpu_device *adev = (struct amdgpu_device *)handle;
	int r;

	r = dm_dmub_sw_init(adev);
	if (r)
		return r;

	return load_dmcu_fw(adev);
}

static int dm_sw_fini(void *handle)
{
	struct amdgpu_device *adev = (struct amdgpu_device *)handle;

	kfree(adev->dm.dmub_fb_info);
	adev->dm.dmub_fb_info = NULL;

	if (adev->dm.dmub_srv) {
		dmub_srv_destroy(adev->dm.dmub_srv);
		adev->dm.dmub_srv = NULL;
	}

	release_firmware(adev->dm.dmub_fw);
	adev->dm.dmub_fw = NULL;

	release_firmware(adev->dm.fw_dmcu);
	adev->dm.fw_dmcu = NULL;

	return 0;
}

static int detect_mst_link_for_all_connectors(struct drm_device *dev)
{
	struct amdgpu_dm_connector *aconnector;
	struct drm_connector *connector;
	struct drm_connector_list_iter iter;
	int ret = 0;

	drm_connector_list_iter_begin(dev, &iter);
	drm_for_each_connector_iter(connector, &iter) {
		aconnector = to_amdgpu_dm_connector(connector);
		if (aconnector->dc_link->type == dc_connection_mst_branch &&
		    aconnector->mst_mgr.aux) {
			DRM_DEBUG_DRIVER("DM_MST: starting TM on aconnector: %p [id: %d]\n",
					 aconnector,
					 aconnector->base.base.id);

			ret = drm_dp_mst_topology_mgr_set_mst(&aconnector->mst_mgr, true);
			if (ret < 0) {
				DRM_ERROR("DM_MST: Failed to start MST\n");
				aconnector->dc_link->type =
					dc_connection_single;
				break;
			}
		}
	}
	drm_connector_list_iter_end(&iter);

	return ret;
}

static int dm_late_init(void *handle)
{
	struct amdgpu_device *adev = (struct amdgpu_device *)handle;

	struct dmcu_iram_parameters params;
	unsigned int linear_lut[16];
	int i;
	struct dmcu *dmcu = NULL;
	bool ret = true;

	dmcu = adev->dm.dc->res_pool->dmcu;

	for (i = 0; i < 16; i++)
		linear_lut[i] = 0xFFFF * i / 15;

	params.set = 0;
	params.backlight_ramping_start = 0xCCCC;
	params.backlight_ramping_reduction = 0xCCCCCCCC;
	params.backlight_lut_array_size = 16;
	params.backlight_lut_array = linear_lut;

	/* Min backlight level after ABM reduction,  Don't allow below 1%
	 * 0xFFFF x 0.01 = 0x28F
	 */
	params.min_abm_backlight = 0x28F;

	/* In the case where abm is implemented on dmcub,
	 * dmcu object will be null.
	 * ABM 2.4 and up are implemented on dmcub.
	 */
	if (dmcu)
		ret = dmcu_load_iram(dmcu, params);
	else if (adev->dm.dc->ctx->dmub_srv)
		ret = dmub_init_abm_config(adev->dm.dc->res_pool, params);

	if (!ret)
		return -EINVAL;

	return detect_mst_link_for_all_connectors(adev_to_drm(adev));
}

static void s3_handle_mst(struct drm_device *dev, bool suspend)
{
	struct amdgpu_dm_connector *aconnector;
	struct drm_connector *connector;
	struct drm_connector_list_iter iter;
	struct drm_dp_mst_topology_mgr *mgr;
	int ret;
	bool need_hotplug = false;

	drm_connector_list_iter_begin(dev, &iter);
	drm_for_each_connector_iter(connector, &iter) {
		aconnector = to_amdgpu_dm_connector(connector);
		if (aconnector->dc_link->type != dc_connection_mst_branch ||
		    aconnector->mst_port)
			continue;

		mgr = &aconnector->mst_mgr;

		if (suspend) {
			drm_dp_mst_topology_mgr_suspend(mgr);
		} else {
			ret = drm_dp_mst_topology_mgr_resume(mgr, true);
			if (ret < 0) {
				drm_dp_mst_topology_mgr_set_mst(mgr, false);
				need_hotplug = true;
			}
		}
	}
	drm_connector_list_iter_end(&iter);

	if (need_hotplug)
		drm_kms_helper_hotplug_event(dev);
}

static int amdgpu_dm_smu_write_watermarks_table(struct amdgpu_device *adev)
{
	struct smu_context *smu = &adev->smu;
	int ret = 0;

	if (!is_support_sw_smu(adev))
		return 0;

	/* This interface is for dGPU Navi1x.Linux dc-pplib interface depends
	 * on window driver dc implementation.
	 * For Navi1x, clock settings of dcn watermarks are fixed. the settings
	 * should be passed to smu during boot up and resume from s3.
	 * boot up: dc calculate dcn watermark clock settings within dc_create,
	 * dcn20_resource_construct
	 * then call pplib functions below to pass the settings to smu:
	 * smu_set_watermarks_for_clock_ranges
	 * smu_set_watermarks_table
	 * navi10_set_watermarks_table
	 * smu_write_watermarks_table
	 *
	 * For Renoir, clock settings of dcn watermark are also fixed values.
	 * dc has implemented different flow for window driver:
	 * dc_hardware_init / dc_set_power_state
	 * dcn10_init_hw
	 * notify_wm_ranges
	 * set_wm_ranges
	 * -- Linux
	 * smu_set_watermarks_for_clock_ranges
	 * renoir_set_watermarks_table
	 * smu_write_watermarks_table
	 *
	 * For Linux,
	 * dc_hardware_init -> amdgpu_dm_init
	 * dc_set_power_state --> dm_resume
	 *
	 * therefore, this function apply to navi10/12/14 but not Renoir
	 * *
	 */
	switch(adev->asic_type) {
	case CHIP_NAVI10:
	case CHIP_NAVI14:
	case CHIP_NAVI12:
		break;
	default:
		return 0;
	}

	ret = smu_write_watermarks_table(smu);
	if (ret) {
		DRM_ERROR("Failed to update WMTABLE!\n");
		return ret;
	}

	return 0;
}

/**
 * dm_hw_init() - Initialize DC device
 * @handle: The base driver device containing the amdgpu_dm device.
 *
 * Initialize the &struct amdgpu_display_manager device. This involves calling
 * the initializers of each DM component, then populating the struct with them.
 *
 * Although the function implies hardware initialization, both hardware and
 * software are initialized here. Splitting them out to their relevant init
 * hooks is a future TODO item.
 *
 * Some notable things that are initialized here:
 *
 * - Display Core, both software and hardware
 * - DC modules that we need (freesync and color management)
 * - DRM software states
 * - Interrupt sources and handlers
 * - Vblank support
 * - Debug FS entries, if enabled
 */
static int dm_hw_init(void *handle)
{
	struct amdgpu_device *adev = (struct amdgpu_device *)handle;
	/* Create DAL display manager */
	amdgpu_dm_init(adev);
	amdgpu_dm_hpd_init(adev);

	return 0;
}

/**
 * dm_hw_fini() - Teardown DC device
 * @handle: The base driver device containing the amdgpu_dm device.
 *
 * Teardown components within &struct amdgpu_display_manager that require
 * cleanup. This involves cleaning up the DRM device, DC, and any modules that
 * were loaded. Also flush IRQ workqueues and disable them.
 */
static int dm_hw_fini(void *handle)
{
	struct amdgpu_device *adev = (struct amdgpu_device *)handle;

	amdgpu_dm_hpd_fini(adev);

	amdgpu_dm_irq_fini(adev);
	amdgpu_dm_fini(adev);
	return 0;
}


static int dm_enable_vblank(struct drm_crtc *crtc);
static void dm_disable_vblank(struct drm_crtc *crtc);

static void dm_gpureset_toggle_interrupts(struct amdgpu_device *adev,
				 struct dc_state *state, bool enable)
{
	enum dc_irq_source irq_source;
	struct amdgpu_crtc *acrtc;
	int rc = -EBUSY;
	int i = 0;

	for (i = 0; i < state->stream_count; i++) {
		acrtc = get_crtc_by_otg_inst(
				adev, state->stream_status[i].primary_otg_inst);

		if (acrtc && state->stream_status[i].plane_count != 0) {
			irq_source = IRQ_TYPE_PFLIP + acrtc->otg_inst;
			rc = dc_interrupt_set(adev->dm.dc, irq_source, enable) ? 0 : -EBUSY;
			DRM_DEBUG("crtc %d - vupdate irq %sabling: r=%d\n",
				  acrtc->crtc_id, enable ? "en" : "dis", rc);
			if (rc)
				DRM_WARN("Failed to %s pflip interrupts\n",
					 enable ? "enable" : "disable");

			if (enable) {
				rc = dm_enable_vblank(&acrtc->base);
				if (rc)
					DRM_WARN("Failed to enable vblank interrupts\n");
			} else {
				dm_disable_vblank(&acrtc->base);
			}

		}
	}

}

static enum dc_status amdgpu_dm_commit_zero_streams(struct dc *dc)
{
	struct dc_state *context = NULL;
	enum dc_status res = DC_ERROR_UNEXPECTED;
	int i;
	struct dc_stream_state *del_streams[MAX_PIPES];
	int del_streams_count = 0;

	memset(del_streams, 0, sizeof(del_streams));

	context = dc_create_state(dc);
	if (context == NULL)
		goto context_alloc_fail;

	dc_resource_state_copy_construct_current(dc, context);

	/* First remove from context all streams */
	for (i = 0; i < context->stream_count; i++) {
		struct dc_stream_state *stream = context->streams[i];

		del_streams[del_streams_count++] = stream;
	}

	/* Remove all planes for removed streams and then remove the streams */
	for (i = 0; i < del_streams_count; i++) {
		if (!dc_rem_all_planes_for_stream(dc, del_streams[i], context)) {
			res = DC_FAIL_DETACH_SURFACES;
			goto fail;
		}

		res = dc_remove_stream_from_ctx(dc, context, del_streams[i]);
		if (res != DC_OK)
			goto fail;
	}


	res = dc_validate_global_state(dc, context, false);

	if (res != DC_OK) {
		DRM_ERROR("%s:resource validation failed, dc_status:%d\n", __func__, res);
		goto fail;
	}

	res = dc_commit_state(dc, context);

fail:
	dc_release_state(context);

context_alloc_fail:
	return res;
}

static int dm_suspend(void *handle)
{
	struct amdgpu_device *adev = handle;
	struct amdgpu_display_manager *dm = &adev->dm;
	int ret = 0;

	if (amdgpu_in_reset(adev)) {
		mutex_lock(&dm->dc_lock);

#if defined(CONFIG_DRM_AMD_DC_DCN)
		dc_allow_idle_optimizations(adev->dm.dc, false);
#endif

		dm->cached_dc_state = dc_copy_state(dm->dc->current_state);

		dm_gpureset_toggle_interrupts(adev, dm->cached_dc_state, false);

		amdgpu_dm_commit_zero_streams(dm->dc);

		amdgpu_dm_irq_suspend(adev);

		return ret;
	}

#ifdef CONFIG_DRM_AMD_SECURE_DISPLAY
	amdgpu_dm_crtc_secure_display_suspend(adev);
#endif
	WARN_ON(adev->dm.cached_state);
	adev->dm.cached_state = drm_atomic_helper_suspend(adev_to_drm(adev));

	s3_handle_mst(adev_to_drm(adev), true);

	amdgpu_dm_irq_suspend(adev);


	dc_set_power_state(dm->dc, DC_ACPI_CM_POWER_STATE_D3);

	return 0;
}

static struct amdgpu_dm_connector *
amdgpu_dm_find_first_crtc_matching_connector(struct drm_atomic_state *state,
					     struct drm_crtc *crtc)
{
	uint32_t i;
	struct drm_connector_state *new_con_state;
	struct drm_connector *connector;
	struct drm_crtc *crtc_from_state;

	for_each_new_connector_in_state(state, connector, new_con_state, i) {
		crtc_from_state = new_con_state->crtc;

		if (crtc_from_state == crtc)
			return to_amdgpu_dm_connector(connector);
	}

	return NULL;
}

static void emulated_link_detect(struct dc_link *link)
{
	struct dc_sink_init_data sink_init_data = { 0 };
	struct display_sink_capability sink_caps = { 0 };
	enum dc_edid_status edid_status;
	struct dc_context *dc_ctx = link->ctx;
	struct dc_sink *sink = NULL;
	struct dc_sink *prev_sink = NULL;

	link->type = dc_connection_none;
	prev_sink = link->local_sink;

	if (prev_sink)
		dc_sink_release(prev_sink);

	switch (link->connector_signal) {
	case SIGNAL_TYPE_HDMI_TYPE_A: {
		sink_caps.transaction_type = DDC_TRANSACTION_TYPE_I2C;
		sink_caps.signal = SIGNAL_TYPE_HDMI_TYPE_A;
		break;
	}

	case SIGNAL_TYPE_DVI_SINGLE_LINK: {
		sink_caps.transaction_type = DDC_TRANSACTION_TYPE_I2C;
		sink_caps.signal = SIGNAL_TYPE_DVI_SINGLE_LINK;
		break;
	}

	case SIGNAL_TYPE_DVI_DUAL_LINK: {
		sink_caps.transaction_type = DDC_TRANSACTION_TYPE_I2C;
		sink_caps.signal = SIGNAL_TYPE_DVI_DUAL_LINK;
		break;
	}

	case SIGNAL_TYPE_LVDS: {
		sink_caps.transaction_type = DDC_TRANSACTION_TYPE_I2C;
		sink_caps.signal = SIGNAL_TYPE_LVDS;
		break;
	}

	case SIGNAL_TYPE_EDP: {
		sink_caps.transaction_type =
			DDC_TRANSACTION_TYPE_I2C_OVER_AUX;
		sink_caps.signal = SIGNAL_TYPE_EDP;
		break;
	}

	case SIGNAL_TYPE_DISPLAY_PORT: {
		sink_caps.transaction_type =
			DDC_TRANSACTION_TYPE_I2C_OVER_AUX;
		sink_caps.signal = SIGNAL_TYPE_VIRTUAL;
		break;
	}

	default:
		DC_ERROR("Invalid connector type! signal:%d\n",
			link->connector_signal);
		return;
	}

	sink_init_data.link = link;
	sink_init_data.sink_signal = sink_caps.signal;

	sink = dc_sink_create(&sink_init_data);
	if (!sink) {
		DC_ERROR("Failed to create sink!\n");
		return;
	}

	/* dc_sink_create returns a new reference */
	link->local_sink = sink;

	edid_status = dm_helpers_read_local_edid(
			link->ctx,
			link,
			sink);

	if (edid_status != EDID_OK)
		DC_ERROR("Failed to read EDID");

}

static void dm_gpureset_commit_state(struct dc_state *dc_state,
				     struct amdgpu_display_manager *dm)
{
	struct {
		struct dc_surface_update surface_updates[MAX_SURFACES];
		struct dc_plane_info plane_infos[MAX_SURFACES];
		struct dc_scaling_info scaling_infos[MAX_SURFACES];
		struct dc_flip_addrs flip_addrs[MAX_SURFACES];
		struct dc_stream_update stream_update;
	} * bundle;
	int k, m;

	bundle = kzalloc(sizeof(*bundle), GFP_KERNEL);

	if (!bundle) {
		dm_error("Failed to allocate update bundle\n");
		goto cleanup;
	}

	for (k = 0; k < dc_state->stream_count; k++) {
		bundle->stream_update.stream = dc_state->streams[k];

		for (m = 0; m < dc_state->stream_status->plane_count; m++) {
			bundle->surface_updates[m].surface =
				dc_state->stream_status->plane_states[m];
			bundle->surface_updates[m].surface->force_full_update =
				true;
		}
		dc_commit_updates_for_stream(
			dm->dc, bundle->surface_updates,
			dc_state->stream_status->plane_count,
			dc_state->streams[k], &bundle->stream_update, dc_state);
	}

cleanup:
	kfree(bundle);

	return;
}

static void dm_set_dpms_off(struct dc_link *link)
{
	struct dc_stream_state *stream_state;
	struct amdgpu_dm_connector *aconnector = link->priv;
	struct amdgpu_device *adev = drm_to_adev(aconnector->base.dev);
	struct dc_stream_update stream_update;
	bool dpms_off = true;

	memset(&stream_update, 0, sizeof(stream_update));
	stream_update.dpms_off = &dpms_off;

	mutex_lock(&adev->dm.dc_lock);
	stream_state = dc_stream_find_from_link(link);

	if (stream_state == NULL) {
		DRM_DEBUG_DRIVER("Error finding stream state associated with link!\n");
		mutex_unlock(&adev->dm.dc_lock);
		return;
	}

	stream_update.stream = stream_state;
	dc_commit_updates_for_stream(stream_state->ctx->dc, NULL, 0,
				     stream_state, &stream_update,
				     stream_state->ctx->dc->current_state);
	mutex_unlock(&adev->dm.dc_lock);
}

static int dm_resume(void *handle)
{
	struct amdgpu_device *adev = handle;
	struct drm_device *ddev = adev_to_drm(adev);
	struct amdgpu_display_manager *dm = &adev->dm;
	struct amdgpu_dm_connector *aconnector;
	struct drm_connector *connector;
	struct drm_connector_list_iter iter;
	struct drm_crtc *crtc;
	struct drm_crtc_state *new_crtc_state;
	struct dm_crtc_state *dm_new_crtc_state;
	struct drm_plane *plane;
	struct drm_plane_state *new_plane_state;
	struct dm_plane_state *dm_new_plane_state;
	struct dm_atomic_state *dm_state = to_dm_atomic_state(dm->atomic_obj.state);
	enum dc_connection_type new_connection_type = dc_connection_none;
	struct dc_state *dc_state;
	int i, r, j;

	if (amdgpu_in_reset(adev)) {
		dc_state = dm->cached_dc_state;

		r = dm_dmub_hw_init(adev);
		if (r)
			DRM_ERROR("DMUB interface failed to initialize: status=%d\n", r);

		dc_set_power_state(dm->dc, DC_ACPI_CM_POWER_STATE_D0);
		dc_resume(dm->dc);

		amdgpu_dm_irq_resume_early(adev);

		for (i = 0; i < dc_state->stream_count; i++) {
			dc_state->streams[i]->mode_changed = true;
			for (j = 0; j < dc_state->stream_status->plane_count; j++) {
				dc_state->stream_status->plane_states[j]->update_flags.raw
					= 0xffffffff;
			}
		}

		WARN_ON(!dc_commit_state(dm->dc, dc_state));

		dm_gpureset_commit_state(dm->cached_dc_state, dm);

		dm_gpureset_toggle_interrupts(adev, dm->cached_dc_state, true);

		dc_release_state(dm->cached_dc_state);
		dm->cached_dc_state = NULL;

		amdgpu_dm_irq_resume_late(adev);

		mutex_unlock(&dm->dc_lock);

		return 0;
	}
	/* Recreate dc_state - DC invalidates it when setting power state to S3. */
	dc_release_state(dm_state->context);
	dm_state->context = dc_create_state(dm->dc);
	/* TODO: Remove dc_state->dccg, use dc->dccg directly. */
	dc_resource_state_construct(dm->dc, dm_state->context);

	/* Before powering on DC we need to re-initialize DMUB. */
	r = dm_dmub_hw_init(adev);
	if (r)
		DRM_ERROR("DMUB interface failed to initialize: status=%d\n", r);

	/* power on hardware */
	dc_set_power_state(dm->dc, DC_ACPI_CM_POWER_STATE_D0);

	/* program HPD filter */
	dc_resume(dm->dc);

	/*
	 * early enable HPD Rx IRQ, should be done before set mode as short
	 * pulse interrupts are used for MST
	 */
	amdgpu_dm_irq_resume_early(adev);

	/* On resume we need to rewrite the MSTM control bits to enable MST*/
	s3_handle_mst(ddev, false);

	/* Do detection*/
	drm_connector_list_iter_begin(ddev, &iter);
	drm_for_each_connector_iter(connector, &iter) {
		aconnector = to_amdgpu_dm_connector(connector);

		/*
		 * this is the case when traversing through already created
		 * MST connectors, should be skipped
		 */
		if (aconnector->mst_port)
			continue;

		mutex_lock(&aconnector->hpd_lock);
		if (!dc_link_detect_sink(aconnector->dc_link, &new_connection_type))
			DRM_ERROR("KMS: Failed to detect connector\n");

		if (aconnector->base.force && new_connection_type == dc_connection_none)
			emulated_link_detect(aconnector->dc_link);
		else
			dc_link_detect(aconnector->dc_link, DETECT_REASON_HPD);

		if (aconnector->fake_enable && aconnector->dc_link->local_sink)
			aconnector->fake_enable = false;

		if (aconnector->dc_sink)
			dc_sink_release(aconnector->dc_sink);
		aconnector->dc_sink = NULL;
		amdgpu_dm_update_connector_after_detect(aconnector);
		mutex_unlock(&aconnector->hpd_lock);
	}
	drm_connector_list_iter_end(&iter);

	/* Force mode set in atomic commit */
	for_each_new_crtc_in_state(dm->cached_state, crtc, new_crtc_state, i)
		new_crtc_state->active_changed = true;

	/*
	 * atomic_check is expected to create the dc states. We need to release
	 * them here, since they were duplicated as part of the suspend
	 * procedure.
	 */
	for_each_new_crtc_in_state(dm->cached_state, crtc, new_crtc_state, i) {
		dm_new_crtc_state = to_dm_crtc_state(new_crtc_state);
		if (dm_new_crtc_state->stream) {
			WARN_ON(kref_read(&dm_new_crtc_state->stream->refcount) > 1);
			dc_stream_release(dm_new_crtc_state->stream);
			dm_new_crtc_state->stream = NULL;
		}
	}

	for_each_new_plane_in_state(dm->cached_state, plane, new_plane_state, i) {
		dm_new_plane_state = to_dm_plane_state(new_plane_state);
		if (dm_new_plane_state->dc_state) {
			WARN_ON(kref_read(&dm_new_plane_state->dc_state->refcount) > 1);
			dc_plane_state_release(dm_new_plane_state->dc_state);
			dm_new_plane_state->dc_state = NULL;
		}
	}

	drm_atomic_helper_resume(ddev, dm->cached_state);

	dm->cached_state = NULL;

#ifdef CONFIG_DRM_AMD_SECURE_DISPLAY
	amdgpu_dm_crtc_secure_display_resume(adev);
#endif

	amdgpu_dm_irq_resume_late(adev);

	amdgpu_dm_smu_write_watermarks_table(adev);

	return 0;
}

/**
 * DOC: DM Lifecycle
 *
 * DM (and consequently DC) is registered in the amdgpu base driver as a IP
 * block. When CONFIG_DRM_AMD_DC is enabled, the DM device IP block is added to
 * the base driver's device list to be initialized and torn down accordingly.
 *
 * The functions to do so are provided as hooks in &struct amd_ip_funcs.
 */

static const struct amd_ip_funcs amdgpu_dm_funcs = {
	.name = "dm",
	.early_init = dm_early_init,
	.late_init = dm_late_init,
	.sw_init = dm_sw_init,
	.sw_fini = dm_sw_fini,
	.hw_init = dm_hw_init,
	.hw_fini = dm_hw_fini,
	.suspend = dm_suspend,
	.resume = dm_resume,
	.is_idle = dm_is_idle,
	.wait_for_idle = dm_wait_for_idle,
	.check_soft_reset = dm_check_soft_reset,
	.soft_reset = dm_soft_reset,
	.set_clockgating_state = dm_set_clockgating_state,
	.set_powergating_state = dm_set_powergating_state,
};

const struct amdgpu_ip_block_version dm_ip_block =
{
	.type = AMD_IP_BLOCK_TYPE_DCE,
	.major = 1,
	.minor = 0,
	.rev = 0,
	.funcs = &amdgpu_dm_funcs,
};


/**
 * DOC: atomic
 *
 * *WIP*
 */

static const struct drm_mode_config_funcs amdgpu_dm_mode_funcs = {
	.fb_create = amdgpu_display_user_framebuffer_create,
	.get_format_info = amd_get_format_info,
	.output_poll_changed = drm_fb_helper_output_poll_changed,
	.atomic_check = amdgpu_dm_atomic_check,
	.atomic_commit = drm_atomic_helper_commit,
};

static struct drm_mode_config_helper_funcs amdgpu_dm_mode_config_helperfuncs = {
	.atomic_commit_tail = amdgpu_dm_atomic_commit_tail
};

static void update_connector_ext_caps(struct amdgpu_dm_connector *aconnector)
{
	u32 max_cll, min_cll, max, min, q, r;
	struct amdgpu_dm_backlight_caps *caps;
	struct amdgpu_display_manager *dm;
	struct drm_connector *conn_base;
	struct amdgpu_device *adev;
	struct dc_link *link = NULL;
	static const u8 pre_computed_values[] = {
		50, 51, 52, 53, 55, 56, 57, 58, 59, 61, 62, 63, 65, 66, 68, 69,
		71, 72, 74, 75, 77, 79, 81, 82, 84, 86, 88, 90, 92, 94, 96, 98};

	if (!aconnector || !aconnector->dc_link)
		return;

	link = aconnector->dc_link;
	if (link->connector_signal != SIGNAL_TYPE_EDP)
		return;

	conn_base = &aconnector->base;
	adev = drm_to_adev(conn_base->dev);
	dm = &adev->dm;
	caps = &dm->backlight_caps;
	caps->ext_caps = &aconnector->dc_link->dpcd_sink_ext_caps;
	caps->aux_support = false;
	max_cll = conn_base->hdr_sink_metadata.hdmi_type1.max_cll;
	min_cll = conn_base->hdr_sink_metadata.hdmi_type1.min_cll;

	if (caps->ext_caps->bits.oled == 1 ||
	    caps->ext_caps->bits.sdr_aux_backlight_control == 1 ||
	    caps->ext_caps->bits.hdr_aux_backlight_control == 1)
		caps->aux_support = true;

	if (amdgpu_backlight == 0)
		caps->aux_support = false;
	else if (amdgpu_backlight == 1)
		caps->aux_support = true;

	/* From the specification (CTA-861-G), for calculating the maximum
	 * luminance we need to use:
	 *	Luminance = 50*2**(CV/32)
	 * Where CV is a one-byte value.
	 * For calculating this expression we may need float point precision;
	 * to avoid this complexity level, we take advantage that CV is divided
	 * by a constant. From the Euclids division algorithm, we know that CV
	 * can be written as: CV = 32*q + r. Next, we replace CV in the
	 * Luminance expression and get 50*(2**q)*(2**(r/32)), hence we just
	 * need to pre-compute the value of r/32. For pre-computing the values
	 * We just used the following Ruby line:
	 *	(0...32).each {|cv| puts (50*2**(cv/32.0)).round}
	 * The results of the above expressions can be verified at
	 * pre_computed_values.
	 */
	q = max_cll >> 5;
	r = max_cll % 32;
	max = (1 << q) * pre_computed_values[r];

	// min luminance: maxLum * (CV/255)^2 / 100
	q = DIV_ROUND_CLOSEST(min_cll, 255);
	min = max * DIV_ROUND_CLOSEST((q * q), 100);

	caps->aux_max_input_signal = max;
	caps->aux_min_input_signal = min;
}

void amdgpu_dm_update_connector_after_detect(
		struct amdgpu_dm_connector *aconnector)
{
	struct drm_connector *connector = &aconnector->base;
	struct drm_device *dev = connector->dev;
	struct dc_sink *sink;

	/* MST handled by drm_mst framework */
	if (aconnector->mst_mgr.mst_state == true)
		return;

	sink = aconnector->dc_link->local_sink;
	if (sink)
		dc_sink_retain(sink);

	/*
	 * Edid mgmt connector gets first update only in mode_valid hook and then
	 * the connector sink is set to either fake or physical sink depends on link status.
	 * Skip if already done during boot.
	 */
	if (aconnector->base.force != DRM_FORCE_UNSPECIFIED
			&& aconnector->dc_em_sink) {

		/*
		 * For S3 resume with headless use eml_sink to fake stream
		 * because on resume connector->sink is set to NULL
		 */
		mutex_lock(&dev->mode_config.mutex);

		if (sink) {
			if (aconnector->dc_sink) {
				amdgpu_dm_update_freesync_caps(connector, NULL);
				/*
				 * retain and release below are used to
				 * bump up refcount for sink because the link doesn't point
				 * to it anymore after disconnect, so on next crtc to connector
				 * reshuffle by UMD we will get into unwanted dc_sink release
				 */
				dc_sink_release(aconnector->dc_sink);
			}
			aconnector->dc_sink = sink;
			dc_sink_retain(aconnector->dc_sink);
			amdgpu_dm_update_freesync_caps(connector,
					aconnector->edid);
		} else {
			amdgpu_dm_update_freesync_caps(connector, NULL);
			if (!aconnector->dc_sink) {
				aconnector->dc_sink = aconnector->dc_em_sink;
				dc_sink_retain(aconnector->dc_sink);
			}
		}

		mutex_unlock(&dev->mode_config.mutex);

		if (sink)
			dc_sink_release(sink);
		return;
	}

	/*
	 * TODO: temporary guard to look for proper fix
	 * if this sink is MST sink, we should not do anything
	 */
	if (sink && sink->sink_signal == SIGNAL_TYPE_DISPLAY_PORT_MST) {
		dc_sink_release(sink);
		return;
	}

	if (aconnector->dc_sink == sink) {
		/*
		 * We got a DP short pulse (Link Loss, DP CTS, etc...).
		 * Do nothing!!
		 */
		DRM_DEBUG_DRIVER("DCHPD: connector_id=%d: dc_sink didn't change.\n",
				aconnector->connector_id);
		if (sink)
			dc_sink_release(sink);
		return;
	}

	DRM_DEBUG_DRIVER("DCHPD: connector_id=%d: Old sink=%p New sink=%p\n",
		aconnector->connector_id, aconnector->dc_sink, sink);

	mutex_lock(&dev->mode_config.mutex);

	/*
	 * 1. Update status of the drm connector
	 * 2. Send an event and let userspace tell us what to do
	 */
	if (sink) {
		/*
		 * TODO: check if we still need the S3 mode update workaround.
		 * If yes, put it here.
		 */
		if (aconnector->dc_sink) {
			amdgpu_dm_update_freesync_caps(connector, NULL);
			dc_sink_release(aconnector->dc_sink);
		}

		aconnector->dc_sink = sink;
		dc_sink_retain(aconnector->dc_sink);
		if (sink->dc_edid.length == 0) {
			aconnector->edid = NULL;
			if (aconnector->dc_link->aux_mode) {
				drm_dp_cec_unset_edid(
					&aconnector->dm_dp_aux.aux);
			}
		} else {
			aconnector->edid =
				(struct edid *)sink->dc_edid.raw_edid;

			drm_connector_update_edid_property(connector,
							   aconnector->edid);
			if (aconnector->dc_link->aux_mode)
				drm_dp_cec_set_edid(&aconnector->dm_dp_aux.aux,
						    aconnector->edid);
		}

		amdgpu_dm_update_freesync_caps(connector, aconnector->edid);
		update_connector_ext_caps(aconnector);
	} else {
		drm_dp_cec_unset_edid(&aconnector->dm_dp_aux.aux);
		amdgpu_dm_update_freesync_caps(connector, NULL);
		drm_connector_update_edid_property(connector, NULL);
		aconnector->num_modes = 0;
		dc_sink_release(aconnector->dc_sink);
		aconnector->dc_sink = NULL;
		aconnector->edid = NULL;
#ifdef CONFIG_DRM_AMD_DC_HDCP
		/* Set CP to DESIRED if it was ENABLED, so we can re-enable it again on hotplug */
		if (connector->state->content_protection == DRM_MODE_CONTENT_PROTECTION_ENABLED)
			connector->state->content_protection = DRM_MODE_CONTENT_PROTECTION_DESIRED;
#endif
	}

	mutex_unlock(&dev->mode_config.mutex);

	update_subconnector_property(aconnector);

	if (sink)
		dc_sink_release(sink);
}

static void handle_hpd_irq(void *param)
{
	struct amdgpu_dm_connector *aconnector = (struct amdgpu_dm_connector *)param;
	struct drm_connector *connector = &aconnector->base;
	struct drm_device *dev = connector->dev;
	enum dc_connection_type new_connection_type = dc_connection_none;
#ifdef CONFIG_DRM_AMD_DC_HDCP
	struct amdgpu_device *adev = drm_to_adev(dev);
	struct dm_connector_state *dm_con_state = to_dm_connector_state(connector->state);
#endif

	/*
	 * In case of failure or MST no need to update connector status or notify the OS
	 * since (for MST case) MST does this in its own context.
	 */
	mutex_lock(&aconnector->hpd_lock);

#ifdef CONFIG_DRM_AMD_DC_HDCP
	if (adev->dm.hdcp_workqueue) {
		hdcp_reset_display(adev->dm.hdcp_workqueue, aconnector->dc_link->link_index);
		dm_con_state->update_hdcp = true;
	}
#endif
	if (aconnector->fake_enable)
		aconnector->fake_enable = false;

	if (!dc_link_detect_sink(aconnector->dc_link, &new_connection_type))
		DRM_ERROR("KMS: Failed to detect connector\n");

	if (aconnector->base.force && new_connection_type == dc_connection_none) {
		emulated_link_detect(aconnector->dc_link);


		drm_modeset_lock_all(dev);
		dm_restore_drm_connector_state(dev, connector);
		drm_modeset_unlock_all(dev);

		if (aconnector->base.force == DRM_FORCE_UNSPECIFIED)
			drm_kms_helper_hotplug_event(dev);

	} else if (dc_link_detect(aconnector->dc_link, DETECT_REASON_HPD)) {
		if (new_connection_type == dc_connection_none &&
		    aconnector->dc_link->type == dc_connection_none)
			dm_set_dpms_off(aconnector->dc_link);

		amdgpu_dm_update_connector_after_detect(aconnector);

		drm_modeset_lock_all(dev);
		dm_restore_drm_connector_state(dev, connector);
		drm_modeset_unlock_all(dev);

		if (aconnector->base.force == DRM_FORCE_UNSPECIFIED)
			drm_kms_helper_hotplug_event(dev);
	}
	mutex_unlock(&aconnector->hpd_lock);

}

static void dm_handle_hpd_rx_irq(struct amdgpu_dm_connector *aconnector)
{
	uint8_t esi[DP_PSR_ERROR_STATUS - DP_SINK_COUNT_ESI] = { 0 };
	uint8_t dret;
	bool new_irq_handled = false;
	int dpcd_addr;
	int dpcd_bytes_to_read;

	const int max_process_count = 30;
	int process_count = 0;

	const struct dc_link_status *link_status = dc_link_get_status(aconnector->dc_link);

	if (link_status->dpcd_caps->dpcd_rev.raw < 0x12) {
		dpcd_bytes_to_read = DP_LANE0_1_STATUS - DP_SINK_COUNT;
		/* DPCD 0x200 - 0x201 for downstream IRQ */
		dpcd_addr = DP_SINK_COUNT;
	} else {
		dpcd_bytes_to_read = DP_PSR_ERROR_STATUS - DP_SINK_COUNT_ESI;
		/* DPCD 0x2002 - 0x2005 for downstream IRQ */
		dpcd_addr = DP_SINK_COUNT_ESI;
	}

	dret = drm_dp_dpcd_read(
		&aconnector->dm_dp_aux.aux,
		dpcd_addr,
		esi,
		dpcd_bytes_to_read);

	while (dret == dpcd_bytes_to_read &&
		process_count < max_process_count) {
		uint8_t retry;
		dret = 0;

		process_count++;

		DRM_DEBUG_DRIVER("ESI %02x %02x %02x\n", esi[0], esi[1], esi[2]);
		/* handle HPD short pulse irq */
		if (aconnector->mst_mgr.mst_state)
			drm_dp_mst_hpd_irq(
				&aconnector->mst_mgr,
				esi,
				&new_irq_handled);

		if (new_irq_handled) {
			/* ACK at DPCD to notify down stream */
			const int ack_dpcd_bytes_to_write =
				dpcd_bytes_to_read - 1;

			for (retry = 0; retry < 3; retry++) {
				uint8_t wret;

				wret = drm_dp_dpcd_write(
					&aconnector->dm_dp_aux.aux,
					dpcd_addr + 1,
					&esi[1],
					ack_dpcd_bytes_to_write);
				if (wret == ack_dpcd_bytes_to_write)
					break;
			}

			/* check if there is new irq to be handled */
			dret = drm_dp_dpcd_read(
				&aconnector->dm_dp_aux.aux,
				dpcd_addr,
				esi,
				dpcd_bytes_to_read);

			new_irq_handled = false;
		} else {
			break;
		}
	}

	if (process_count == max_process_count)
		DRM_DEBUG_DRIVER("Loop exceeded max iterations\n");
}

static void handle_hpd_rx_irq(void *param)
{
	struct amdgpu_dm_connector *aconnector = (struct amdgpu_dm_connector *)param;
	struct drm_connector *connector = &aconnector->base;
	struct drm_device *dev = connector->dev;
	struct dc_link *dc_link = aconnector->dc_link;
	bool is_mst_root_connector = aconnector->mst_mgr.mst_state;
	bool result = false;
	enum dc_connection_type new_connection_type = dc_connection_none;
	struct amdgpu_device *adev = drm_to_adev(dev);
	union hpd_irq_data hpd_irq_data;

	memset(&hpd_irq_data, 0, sizeof(hpd_irq_data));

	/*
	 * TODO:Temporary add mutex to protect hpd interrupt not have a gpio
	 * conflict, after implement i2c helper, this mutex should be
	 * retired.
	 */
	if (dc_link->type != dc_connection_mst_branch)
		mutex_lock(&aconnector->hpd_lock);

	read_hpd_rx_irq_data(dc_link, &hpd_irq_data);

	if ((dc_link->cur_link_settings.lane_count != LANE_COUNT_UNKNOWN) ||
		(dc_link->type == dc_connection_mst_branch)) {
		if (hpd_irq_data.bytes.device_service_irq.bits.UP_REQ_MSG_RDY) {
			result = true;
			dm_handle_hpd_rx_irq(aconnector);
			goto out;
		} else if (hpd_irq_data.bytes.device_service_irq.bits.DOWN_REP_MSG_RDY) {
			result = false;
			dm_handle_hpd_rx_irq(aconnector);
			goto out;
		}
	}

	mutex_lock(&adev->dm.dc_lock);
#ifdef CONFIG_DRM_AMD_DC_HDCP
	result = dc_link_handle_hpd_rx_irq(dc_link, &hpd_irq_data, NULL);
#else
	result = dc_link_handle_hpd_rx_irq(dc_link, NULL, NULL);
#endif
	mutex_unlock(&adev->dm.dc_lock);

out:
	if (result && !is_mst_root_connector) {
		/* Downstream Port status changed. */
		if (!dc_link_detect_sink(dc_link, &new_connection_type))
			DRM_ERROR("KMS: Failed to detect connector\n");

		if (aconnector->base.force && new_connection_type == dc_connection_none) {
			emulated_link_detect(dc_link);

			if (aconnector->fake_enable)
				aconnector->fake_enable = false;

			amdgpu_dm_update_connector_after_detect(aconnector);


			drm_modeset_lock_all(dev);
			dm_restore_drm_connector_state(dev, connector);
			drm_modeset_unlock_all(dev);

			drm_kms_helper_hotplug_event(dev);
		} else if (dc_link_detect(dc_link, DETECT_REASON_HPDRX)) {

			if (aconnector->fake_enable)
				aconnector->fake_enable = false;

			amdgpu_dm_update_connector_after_detect(aconnector);


			drm_modeset_lock_all(dev);
			dm_restore_drm_connector_state(dev, connector);
			drm_modeset_unlock_all(dev);

			drm_kms_helper_hotplug_event(dev);
		}
	}
#ifdef CONFIG_DRM_AMD_DC_HDCP
	if (hpd_irq_data.bytes.device_service_irq.bits.CP_IRQ) {
		if (adev->dm.hdcp_workqueue)
			hdcp_handle_cpirq(adev->dm.hdcp_workqueue,  aconnector->base.index);
	}
#endif

	if (dc_link->type != dc_connection_mst_branch) {
		drm_dp_cec_irq(&aconnector->dm_dp_aux.aux);
		mutex_unlock(&aconnector->hpd_lock);
	}
}

static void register_hpd_handlers(struct amdgpu_device *adev)
{
	struct drm_device *dev = adev_to_drm(adev);
	struct drm_connector *connector;
	struct amdgpu_dm_connector *aconnector;
	const struct dc_link *dc_link;
	struct dc_interrupt_params int_params = {0};

	int_params.requested_polarity = INTERRUPT_POLARITY_DEFAULT;
	int_params.current_polarity = INTERRUPT_POLARITY_DEFAULT;

	list_for_each_entry(connector,
			&dev->mode_config.connector_list, head)	{

		aconnector = to_amdgpu_dm_connector(connector);
		dc_link = aconnector->dc_link;

		if (DC_IRQ_SOURCE_INVALID != dc_link->irq_source_hpd) {
			int_params.int_context = INTERRUPT_LOW_IRQ_CONTEXT;
			int_params.irq_source = dc_link->irq_source_hpd;

			amdgpu_dm_irq_register_interrupt(adev, &int_params,
					handle_hpd_irq,
					(void *) aconnector);
		}

		if (DC_IRQ_SOURCE_INVALID != dc_link->irq_source_hpd_rx) {

			/* Also register for DP short pulse (hpd_rx). */
			int_params.int_context = INTERRUPT_LOW_IRQ_CONTEXT;
			int_params.irq_source =	dc_link->irq_source_hpd_rx;

			amdgpu_dm_irq_register_interrupt(adev, &int_params,
					handle_hpd_rx_irq,
					(void *) aconnector);
		}
	}
}

#if defined(CONFIG_DRM_AMD_DC_SI)
/* Register IRQ sources and initialize IRQ callbacks */
static int dce60_register_irq_handlers(struct amdgpu_device *adev)
{
	struct dc *dc = adev->dm.dc;
	struct common_irq_params *c_irq_params;
	struct dc_interrupt_params int_params = {0};
	int r;
	int i;
	unsigned client_id = AMDGPU_IRQ_CLIENTID_LEGACY;

	int_params.requested_polarity = INTERRUPT_POLARITY_DEFAULT;
	int_params.current_polarity = INTERRUPT_POLARITY_DEFAULT;

	/*
	 * Actions of amdgpu_irq_add_id():
	 * 1. Register a set() function with base driver.
	 *    Base driver will call set() function to enable/disable an
	 *    interrupt in DC hardware.
	 * 2. Register amdgpu_dm_irq_handler().
	 *    Base driver will call amdgpu_dm_irq_handler() for ALL interrupts
	 *    coming from DC hardware.
	 *    amdgpu_dm_irq_handler() will re-direct the interrupt to DC
	 *    for acknowledging and handling. */

	/* Use VBLANK interrupt */
	for (i = 0; i < adev->mode_info.num_crtc; i++) {
		r = amdgpu_irq_add_id(adev, client_id, i+1 , &adev->crtc_irq);
		if (r) {
			DRM_ERROR("Failed to add crtc irq id!\n");
			return r;
		}

		int_params.int_context = INTERRUPT_HIGH_IRQ_CONTEXT;
		int_params.irq_source =
			dc_interrupt_to_irq_source(dc, i+1 , 0);

		c_irq_params = &adev->dm.vblank_params[int_params.irq_source - DC_IRQ_SOURCE_VBLANK1];

		c_irq_params->adev = adev;
		c_irq_params->irq_src = int_params.irq_source;

		amdgpu_dm_irq_register_interrupt(adev, &int_params,
				dm_crtc_high_irq, c_irq_params);
	}

	/* Use GRPH_PFLIP interrupt */
	for (i = VISLANDS30_IV_SRCID_D1_GRPH_PFLIP;
			i <= VISLANDS30_IV_SRCID_D6_GRPH_PFLIP; i += 2) {
		r = amdgpu_irq_add_id(adev, client_id, i, &adev->pageflip_irq);
		if (r) {
			DRM_ERROR("Failed to add page flip irq id!\n");
			return r;
		}

		int_params.int_context = INTERRUPT_HIGH_IRQ_CONTEXT;
		int_params.irq_source =
			dc_interrupt_to_irq_source(dc, i, 0);

		c_irq_params = &adev->dm.pflip_params[int_params.irq_source - DC_IRQ_SOURCE_PFLIP_FIRST];

		c_irq_params->adev = adev;
		c_irq_params->irq_src = int_params.irq_source;

		amdgpu_dm_irq_register_interrupt(adev, &int_params,
				dm_pflip_high_irq, c_irq_params);

	}

	/* HPD */
	r = amdgpu_irq_add_id(adev, client_id,
			VISLANDS30_IV_SRCID_HOTPLUG_DETECT_A, &adev->hpd_irq);
	if (r) {
		DRM_ERROR("Failed to add hpd irq id!\n");
		return r;
	}

	register_hpd_handlers(adev);

	return 0;
}
#endif

/* Register IRQ sources and initialize IRQ callbacks */
static int dce110_register_irq_handlers(struct amdgpu_device *adev)
{
	struct dc *dc = adev->dm.dc;
	struct common_irq_params *c_irq_params;
	struct dc_interrupt_params int_params = {0};
	int r;
	int i;
	unsigned client_id = AMDGPU_IRQ_CLIENTID_LEGACY;

	if (adev->asic_type >= CHIP_VEGA10)
		client_id = SOC15_IH_CLIENTID_DCE;

	int_params.requested_polarity = INTERRUPT_POLARITY_DEFAULT;
	int_params.current_polarity = INTERRUPT_POLARITY_DEFAULT;

	/*
	 * Actions of amdgpu_irq_add_id():
	 * 1. Register a set() function with base driver.
	 *    Base driver will call set() function to enable/disable an
	 *    interrupt in DC hardware.
	 * 2. Register amdgpu_dm_irq_handler().
	 *    Base driver will call amdgpu_dm_irq_handler() for ALL interrupts
	 *    coming from DC hardware.
	 *    amdgpu_dm_irq_handler() will re-direct the interrupt to DC
	 *    for acknowledging and handling. */

	/* Use VBLANK interrupt */
	for (i = VISLANDS30_IV_SRCID_D1_VERTICAL_INTERRUPT0; i <= VISLANDS30_IV_SRCID_D6_VERTICAL_INTERRUPT0; i++) {
		r = amdgpu_irq_add_id(adev, client_id, i, &adev->crtc_irq);
		if (r) {
			DRM_ERROR("Failed to add crtc irq id!\n");
			return r;
		}

		int_params.int_context = INTERRUPT_HIGH_IRQ_CONTEXT;
		int_params.irq_source =
			dc_interrupt_to_irq_source(dc, i, 0);

		c_irq_params = &adev->dm.vblank_params[int_params.irq_source - DC_IRQ_SOURCE_VBLANK1];

		c_irq_params->adev = adev;
		c_irq_params->irq_src = int_params.irq_source;

		amdgpu_dm_irq_register_interrupt(adev, &int_params,
				dm_crtc_high_irq, c_irq_params);
	}

	/* Use VUPDATE interrupt */
	for (i = VISLANDS30_IV_SRCID_D1_V_UPDATE_INT; i <= VISLANDS30_IV_SRCID_D6_V_UPDATE_INT; i += 2) {
		r = amdgpu_irq_add_id(adev, client_id, i, &adev->vupdate_irq);
		if (r) {
			DRM_ERROR("Failed to add vupdate irq id!\n");
			return r;
		}

		int_params.int_context = INTERRUPT_HIGH_IRQ_CONTEXT;
		int_params.irq_source =
			dc_interrupt_to_irq_source(dc, i, 0);

		c_irq_params = &adev->dm.vupdate_params[int_params.irq_source - DC_IRQ_SOURCE_VUPDATE1];

		c_irq_params->adev = adev;
		c_irq_params->irq_src = int_params.irq_source;

		amdgpu_dm_irq_register_interrupt(adev, &int_params,
				dm_vupdate_high_irq, c_irq_params);
	}

	/* Use GRPH_PFLIP interrupt */
	for (i = VISLANDS30_IV_SRCID_D1_GRPH_PFLIP;
			i <= VISLANDS30_IV_SRCID_D6_GRPH_PFLIP; i += 2) {
		r = amdgpu_irq_add_id(adev, client_id, i, &adev->pageflip_irq);
		if (r) {
			DRM_ERROR("Failed to add page flip irq id!\n");
			return r;
		}

		int_params.int_context = INTERRUPT_HIGH_IRQ_CONTEXT;
		int_params.irq_source =
			dc_interrupt_to_irq_source(dc, i, 0);

		c_irq_params = &adev->dm.pflip_params[int_params.irq_source - DC_IRQ_SOURCE_PFLIP_FIRST];

		c_irq_params->adev = adev;
		c_irq_params->irq_src = int_params.irq_source;

		amdgpu_dm_irq_register_interrupt(adev, &int_params,
				dm_pflip_high_irq, c_irq_params);

	}

	/* HPD */
	r = amdgpu_irq_add_id(adev, client_id,
			VISLANDS30_IV_SRCID_HOTPLUG_DETECT_A, &adev->hpd_irq);
	if (r) {
		DRM_ERROR("Failed to add hpd irq id!\n");
		return r;
	}

	register_hpd_handlers(adev);

	return 0;
}

#if defined(CONFIG_DRM_AMD_DC_DCN)
/* Register IRQ sources and initialize IRQ callbacks */
static int dcn10_register_irq_handlers(struct amdgpu_device *adev)
{
	struct dc *dc = adev->dm.dc;
	struct common_irq_params *c_irq_params;
	struct dc_interrupt_params int_params = {0};
	int r;
	int i;

	int_params.requested_polarity = INTERRUPT_POLARITY_DEFAULT;
	int_params.current_polarity = INTERRUPT_POLARITY_DEFAULT;

	/*
	 * Actions of amdgpu_irq_add_id():
	 * 1. Register a set() function with base driver.
	 *    Base driver will call set() function to enable/disable an
	 *    interrupt in DC hardware.
	 * 2. Register amdgpu_dm_irq_handler().
	 *    Base driver will call amdgpu_dm_irq_handler() for ALL interrupts
	 *    coming from DC hardware.
	 *    amdgpu_dm_irq_handler() will re-direct the interrupt to DC
	 *    for acknowledging and handling.
	 */

	/* Use VSTARTUP interrupt */
	for (i = DCN_1_0__SRCID__DC_D1_OTG_VSTARTUP;
			i <= DCN_1_0__SRCID__DC_D1_OTG_VSTARTUP + adev->mode_info.num_crtc - 1;
			i++) {
		r = amdgpu_irq_add_id(adev, SOC15_IH_CLIENTID_DCE, i, &adev->crtc_irq);

		if (r) {
			DRM_ERROR("Failed to add crtc irq id!\n");
			return r;
		}

		int_params.int_context = INTERRUPT_HIGH_IRQ_CONTEXT;
		int_params.irq_source =
			dc_interrupt_to_irq_source(dc, i, 0);

		c_irq_params = &adev->dm.vblank_params[int_params.irq_source - DC_IRQ_SOURCE_VBLANK1];

		c_irq_params->adev = adev;
		c_irq_params->irq_src = int_params.irq_source;

		amdgpu_dm_irq_register_interrupt(
			adev, &int_params, dm_crtc_high_irq, c_irq_params);
	}

	/* Use otg vertical line interrupt */
#if defined(CONFIG_DRM_AMD_SECURE_DISPLAY)
	for (i = DCN_1_0__SRCID__OTG1_VERTICAL_INTERRUPT0_CONTROL;
			i <= DCN_1_0__SRCID__OTG1_VERTICAL_INTERRUPT0_CONTROL
					+ adev->mode_info.num_crtc - 1;
			i++) {
		r = amdgpu_irq_add_id(adev, SOC15_IH_CLIENTID_DCE, i, &adev->vline0_irq);

		if (r) {
			DRM_ERROR("Failed to add vline0 irq id!\n");
			return r;
		}

		int_params.int_context = INTERRUPT_HIGH_IRQ_CONTEXT;
		int_params.irq_source =
			dc_interrupt_to_irq_source(dc, i, 0);

		c_irq_params = &adev->dm.vline0_params[int_params.irq_source
					- DC_IRQ_SOURCE_DC1_VLINE0];

		c_irq_params->adev = adev;
		c_irq_params->irq_src = int_params.irq_source;

		amdgpu_dm_irq_register_interrupt(adev, &int_params,
				dm_dcn_vertical_interrupt0_high_irq, c_irq_params);
	}
#endif

	/* Use VUPDATE_NO_LOCK interrupt on DCN, which seems to correspond to
	 * the regular VUPDATE interrupt on DCE. We want DC_IRQ_SOURCE_VUPDATEx
	 * to trigger at end of each vblank, regardless of state of the lock,
	 * matching DCE behaviour.
	 */
	for (i = DCN_1_0__SRCID__OTG0_IHC_V_UPDATE_NO_LOCK_INTERRUPT;
	     i <= DCN_1_0__SRCID__OTG0_IHC_V_UPDATE_NO_LOCK_INTERRUPT + adev->mode_info.num_crtc - 1;
	     i++) {
		r = amdgpu_irq_add_id(adev, SOC15_IH_CLIENTID_DCE, i, &adev->vupdate_irq);

		if (r) {
			DRM_ERROR("Failed to add vupdate irq id!\n");
			return r;
		}

		int_params.int_context = INTERRUPT_HIGH_IRQ_CONTEXT;
		int_params.irq_source =
			dc_interrupt_to_irq_source(dc, i, 0);

		c_irq_params = &adev->dm.vupdate_params[int_params.irq_source - DC_IRQ_SOURCE_VUPDATE1];

		c_irq_params->adev = adev;
		c_irq_params->irq_src = int_params.irq_source;

		amdgpu_dm_irq_register_interrupt(adev, &int_params,
				dm_vupdate_high_irq, c_irq_params);
	}

	/* Use GRPH_PFLIP interrupt */
	for (i = DCN_1_0__SRCID__HUBP0_FLIP_INTERRUPT;
			i <= DCN_1_0__SRCID__HUBP0_FLIP_INTERRUPT + adev->mode_info.num_crtc - 1;
			i++) {
		r = amdgpu_irq_add_id(adev, SOC15_IH_CLIENTID_DCE, i, &adev->pageflip_irq);
		if (r) {
			DRM_ERROR("Failed to add page flip irq id!\n");
			return r;
		}

		int_params.int_context = INTERRUPT_HIGH_IRQ_CONTEXT;
		int_params.irq_source =
			dc_interrupt_to_irq_source(dc, i, 0);

		c_irq_params = &adev->dm.pflip_params[int_params.irq_source - DC_IRQ_SOURCE_PFLIP_FIRST];

		c_irq_params->adev = adev;
		c_irq_params->irq_src = int_params.irq_source;

		amdgpu_dm_irq_register_interrupt(adev, &int_params,
				dm_pflip_high_irq, c_irq_params);

	}

	/* HPD */
	r = amdgpu_irq_add_id(adev, SOC15_IH_CLIENTID_DCE, DCN_1_0__SRCID__DC_HPD1_INT,
			&adev->hpd_irq);
	if (r) {
		DRM_ERROR("Failed to add hpd irq id!\n");
		return r;
	}

	register_hpd_handlers(adev);

	return 0;
}
#endif

/*
 * Acquires the lock for the atomic state object and returns
 * the new atomic state.
 *
 * This should only be called during atomic check.
 */
static int dm_atomic_get_state(struct drm_atomic_state *state,
			       struct dm_atomic_state **dm_state)
{
	struct drm_device *dev = state->dev;
	struct amdgpu_device *adev = drm_to_adev(dev);
	struct amdgpu_display_manager *dm = &adev->dm;
	struct drm_private_state *priv_state;

	if (*dm_state)
		return 0;

	priv_state = drm_atomic_get_private_obj_state(state, &dm->atomic_obj);
	if (IS_ERR(priv_state))
		return PTR_ERR(priv_state);

	*dm_state = to_dm_atomic_state(priv_state);

	return 0;
}

static struct dm_atomic_state *
dm_atomic_get_new_state(struct drm_atomic_state *state)
{
	struct drm_device *dev = state->dev;
	struct amdgpu_device *adev = drm_to_adev(dev);
	struct amdgpu_display_manager *dm = &adev->dm;
	struct drm_private_obj *obj;
	struct drm_private_state *new_obj_state;
	int i;

	for_each_new_private_obj_in_state(state, obj, new_obj_state, i) {
		if (obj->funcs == dm->atomic_obj.funcs)
			return to_dm_atomic_state(new_obj_state);
	}

	return NULL;
}

static struct drm_private_state *
dm_atomic_duplicate_state(struct drm_private_obj *obj)
{
	struct dm_atomic_state *old_state, *new_state;

	new_state = kzalloc(sizeof(*new_state), GFP_KERNEL);
	if (!new_state)
		return NULL;

	__drm_atomic_helper_private_obj_duplicate_state(obj, &new_state->base);

	old_state = to_dm_atomic_state(obj->state);

	if (old_state && old_state->context)
		new_state->context = dc_copy_state(old_state->context);

	if (!new_state->context) {
		kfree(new_state);
		return NULL;
	}

	return &new_state->base;
}

static void dm_atomic_destroy_state(struct drm_private_obj *obj,
				    struct drm_private_state *state)
{
	struct dm_atomic_state *dm_state = to_dm_atomic_state(state);

	if (dm_state && dm_state->context)
		dc_release_state(dm_state->context);

	kfree(dm_state);
}

static struct drm_private_state_funcs dm_atomic_state_funcs = {
	.atomic_duplicate_state = dm_atomic_duplicate_state,
	.atomic_destroy_state = dm_atomic_destroy_state,
};

static int amdgpu_dm_mode_config_init(struct amdgpu_device *adev)
{
	struct dm_atomic_state *state;
	int r;

	adev->mode_info.mode_config_initialized = true;

	adev_to_drm(adev)->mode_config.funcs = (void *)&amdgpu_dm_mode_funcs;
	adev_to_drm(adev)->mode_config.helper_private = &amdgpu_dm_mode_config_helperfuncs;

	adev_to_drm(adev)->mode_config.max_width = 16384;
	adev_to_drm(adev)->mode_config.max_height = 16384;

	adev_to_drm(adev)->mode_config.preferred_depth = 24;
	adev_to_drm(adev)->mode_config.prefer_shadow = 1;
	/* indicates support for immediate flip */
	adev_to_drm(adev)->mode_config.async_page_flip = true;

	adev_to_drm(adev)->mode_config.fb_base = adev->gmc.aper_base;

	state = kzalloc(sizeof(*state), GFP_KERNEL);
	if (!state)
		return -ENOMEM;

	state->context = dc_create_state(adev->dm.dc);
	if (!state->context) {
		kfree(state);
		return -ENOMEM;
	}

	dc_resource_state_copy_construct_current(adev->dm.dc, state->context);

	drm_atomic_private_obj_init(adev_to_drm(adev),
				    &adev->dm.atomic_obj,
				    &state->base,
				    &dm_atomic_state_funcs);

	r = amdgpu_display_modeset_create_props(adev);
	if (r) {
		dc_release_state(state->context);
		kfree(state);
		return r;
	}

	r = amdgpu_dm_audio_init(adev);
	if (r) {
		dc_release_state(state->context);
		kfree(state);
		return r;
	}

	return 0;
}

#define AMDGPU_DM_DEFAULT_MIN_BACKLIGHT 12
#define AMDGPU_DM_DEFAULT_MAX_BACKLIGHT 255
#define AUX_BL_DEFAULT_TRANSITION_TIME_MS 50

#if defined(CONFIG_BACKLIGHT_CLASS_DEVICE) ||\
	defined(CONFIG_BACKLIGHT_CLASS_DEVICE_MODULE)

static void amdgpu_dm_update_backlight_caps(struct amdgpu_display_manager *dm)
{
#if defined(CONFIG_ACPI)
	struct amdgpu_dm_backlight_caps caps;

	memset(&caps, 0, sizeof(caps));

	if (dm->backlight_caps.caps_valid)
		return;

	amdgpu_acpi_get_backlight_caps(dm->adev, &caps);
	if (caps.caps_valid) {
		dm->backlight_caps.caps_valid = true;
		if (caps.aux_support)
			return;
		dm->backlight_caps.min_input_signal = caps.min_input_signal;
		dm->backlight_caps.max_input_signal = caps.max_input_signal;
	} else {
		dm->backlight_caps.min_input_signal =
				AMDGPU_DM_DEFAULT_MIN_BACKLIGHT;
		dm->backlight_caps.max_input_signal =
				AMDGPU_DM_DEFAULT_MAX_BACKLIGHT;
	}
#else
	if (dm->backlight_caps.aux_support)
		return;

	dm->backlight_caps.min_input_signal = AMDGPU_DM_DEFAULT_MIN_BACKLIGHT;
	dm->backlight_caps.max_input_signal = AMDGPU_DM_DEFAULT_MAX_BACKLIGHT;
#endif
}

static int get_brightness_range(const struct amdgpu_dm_backlight_caps *caps,
				unsigned *min, unsigned *max)
{
	if (!caps)
		return 0;

	if (caps->aux_support) {
		// Firmware limits are in nits, DC API wants millinits.
		*max = 1000 * caps->aux_max_input_signal;
		*min = 1000 * caps->aux_min_input_signal;
	} else {
		// Firmware limits are 8-bit, PWM control is 16-bit.
		*max = 0x101 * caps->max_input_signal;
		*min = 0x101 * caps->min_input_signal;
	}
	return 1;
}

static u32 convert_brightness_from_user(const struct amdgpu_dm_backlight_caps *caps,
					uint32_t brightness)
{
	unsigned min, max;

	if (!get_brightness_range(caps, &min, &max))
		return brightness;

	// Rescale 0..255 to min..max
	return min + DIV_ROUND_CLOSEST((max - min) * brightness,
				       AMDGPU_MAX_BL_LEVEL);
}

static u32 convert_brightness_to_user(const struct amdgpu_dm_backlight_caps *caps,
				      uint32_t brightness)
{
	unsigned min, max;

	if (!get_brightness_range(caps, &min, &max))
		return brightness;

	if (brightness < min)
		return 0;
	// Rescale min..max to 0..255
	return DIV_ROUND_CLOSEST(AMDGPU_MAX_BL_LEVEL * (brightness - min),
				 max - min);
}

static int amdgpu_dm_backlight_update_status(struct backlight_device *bd)
{
	struct amdgpu_display_manager *dm = bl_get_data(bd);
	struct amdgpu_dm_backlight_caps caps;
	struct dc_link *link = NULL;
	u32 brightness;
	bool rc;

	amdgpu_dm_update_backlight_caps(dm);
	caps = dm->backlight_caps;

	link = (struct dc_link *)dm->backlight_link;

	brightness = convert_brightness_from_user(&caps, bd->props.brightness);
	// Change brightness based on AUX property
	if (caps.aux_support)
		rc = dc_link_set_backlight_level_nits(link, true, brightness,
						      AUX_BL_DEFAULT_TRANSITION_TIME_MS);
	else
		rc = dc_link_set_backlight_level(dm->backlight_link, brightness, 0);

	return rc ? 0 : 1;
}

static int amdgpu_dm_backlight_get_brightness(struct backlight_device *bd)
{
	struct amdgpu_display_manager *dm = bl_get_data(bd);
	struct amdgpu_dm_backlight_caps caps;

	amdgpu_dm_update_backlight_caps(dm);
	caps = dm->backlight_caps;

	if (caps.aux_support) {
		struct dc_link *link = (struct dc_link *)dm->backlight_link;
		u32 avg, peak;
		bool rc;

		rc = dc_link_get_backlight_level_nits(link, &avg, &peak);
		if (!rc)
			return bd->props.brightness;
		return convert_brightness_to_user(&caps, avg);
	} else {
		int ret = dc_link_get_backlight_level(dm->backlight_link);

		if (ret == DC_ERROR_UNEXPECTED)
			return bd->props.brightness;
		return convert_brightness_to_user(&caps, ret);
	}
}

static const struct backlight_ops amdgpu_dm_backlight_ops = {
	.options = BL_CORE_SUSPENDRESUME,
	.get_brightness = amdgpu_dm_backlight_get_brightness,
	.update_status	= amdgpu_dm_backlight_update_status,
};

static void
amdgpu_dm_register_backlight_device(struct amdgpu_display_manager *dm)
{
	char bl_name[16];
	struct backlight_properties props = { 0 };

	amdgpu_dm_update_backlight_caps(dm);

	props.max_brightness = AMDGPU_MAX_BL_LEVEL;
	props.brightness = AMDGPU_MAX_BL_LEVEL;
	props.type = BACKLIGHT_RAW;

	snprintf(bl_name, sizeof(bl_name), "amdgpu_bl%d",
		 adev_to_drm(dm->adev)->primary->index);

	dm->backlight_dev = backlight_device_register(bl_name,
						      adev_to_drm(dm->adev)->dev,
						      dm,
						      &amdgpu_dm_backlight_ops,
						      &props);

	if (IS_ERR(dm->backlight_dev))
		DRM_ERROR("DM: Backlight registration failed!\n");
	else
		DRM_DEBUG_DRIVER("DM: Registered Backlight device: %s\n", bl_name);
}

#endif

static int initialize_plane(struct amdgpu_display_manager *dm,
			    struct amdgpu_mode_info *mode_info, int plane_id,
			    enum drm_plane_type plane_type,
			    const struct dc_plane_cap *plane_cap)
{
	struct drm_plane *plane;
	unsigned long possible_crtcs;
	int ret = 0;

	plane = kzalloc(sizeof(struct drm_plane), GFP_KERNEL);
	if (!plane) {
		DRM_ERROR("KMS: Failed to allocate plane\n");
		return -ENOMEM;
	}
	plane->type = plane_type;

	/*
	 * HACK: IGT tests expect that the primary plane for a CRTC
	 * can only have one possible CRTC. Only expose support for
	 * any CRTC if they're not going to be used as a primary plane
	 * for a CRTC - like overlay or underlay planes.
	 */
	possible_crtcs = 1 << plane_id;
	if (plane_id >= dm->dc->caps.max_streams)
		possible_crtcs = 0xff;

	ret = amdgpu_dm_plane_init(dm, plane, possible_crtcs, plane_cap);

	if (ret) {
		DRM_ERROR("KMS: Failed to initialize plane\n");
		kfree(plane);
		return ret;
	}

	if (mode_info)
		mode_info->planes[plane_id] = plane;

	return ret;
}


static void register_backlight_device(struct amdgpu_display_manager *dm,
				      struct dc_link *link)
{
#if defined(CONFIG_BACKLIGHT_CLASS_DEVICE) ||\
	defined(CONFIG_BACKLIGHT_CLASS_DEVICE_MODULE)

	if ((link->connector_signal & (SIGNAL_TYPE_EDP | SIGNAL_TYPE_LVDS)) &&
	    link->type != dc_connection_none) {
		/*
		 * Event if registration failed, we should continue with
		 * DM initialization because not having a backlight control
		 * is better then a black screen.
		 */
		amdgpu_dm_register_backlight_device(dm);

		if (dm->backlight_dev)
			dm->backlight_link = link;
	}
#endif
}


/*
 * In this architecture, the association
 * connector -> encoder -> crtc
 * id not really requried. The crtc and connector will hold the
 * display_index as an abstraction to use with DAL component
 *
 * Returns 0 on success
 */
static int amdgpu_dm_initialize_drm_device(struct amdgpu_device *adev)
{
	struct amdgpu_display_manager *dm = &adev->dm;
	int32_t i;
	struct amdgpu_dm_connector *aconnector = NULL;
	struct amdgpu_encoder *aencoder = NULL;
	struct amdgpu_mode_info *mode_info = &adev->mode_info;
	uint32_t link_cnt;
	int32_t primary_planes;
	enum dc_connection_type new_connection_type = dc_connection_none;
	const struct dc_plane_cap *plane;

	dm->display_indexes_num = dm->dc->caps.max_streams;
	/* Update the actual used number of crtc */
	adev->mode_info.num_crtc = adev->dm.display_indexes_num;

	link_cnt = dm->dc->caps.max_links;
	if (amdgpu_dm_mode_config_init(dm->adev)) {
		DRM_ERROR("DM: Failed to initialize mode config\n");
		return -EINVAL;
	}

	/* There is one primary plane per CRTC */
	primary_planes = dm->dc->caps.max_streams;
	ASSERT(primary_planes <= AMDGPU_MAX_PLANES);

	/*
	 * Initialize primary planes, implicit planes for legacy IOCTLS.
	 * Order is reversed to match iteration order in atomic check.
	 */
	for (i = (primary_planes - 1); i >= 0; i--) {
		plane = &dm->dc->caps.planes[i];

		if (initialize_plane(dm, mode_info, i,
				     DRM_PLANE_TYPE_PRIMARY, plane)) {
			DRM_ERROR("KMS: Failed to initialize primary plane\n");
			goto fail;
		}
	}

	/*
	 * Initialize overlay planes, index starting after primary planes.
	 * These planes have a higher DRM index than the primary planes since
	 * they should be considered as having a higher z-order.
	 * Order is reversed to match iteration order in atomic check.
	 *
	 * Only support DCN for now, and only expose one so we don't encourage
	 * userspace to use up all the pipes.
	 */
	for (i = 0; i < dm->dc->caps.max_planes; ++i) {
		struct dc_plane_cap *plane = &dm->dc->caps.planes[i];

		if (plane->type != DC_PLANE_TYPE_DCN_UNIVERSAL)
			continue;

		if (!plane->blends_with_above || !plane->blends_with_below)
			continue;

		if (!plane->pixel_format_support.argb8888)
			continue;

		if (initialize_plane(dm, NULL, primary_planes + i,
				     DRM_PLANE_TYPE_OVERLAY, plane)) {
			DRM_ERROR("KMS: Failed to initialize overlay plane\n");
			goto fail;
		}

		/* Only create one overlay plane. */
		break;
	}

	for (i = 0; i < dm->dc->caps.max_streams; i++)
		if (amdgpu_dm_crtc_init(dm, mode_info->planes[i], i)) {
			DRM_ERROR("KMS: Failed to initialize crtc\n");
			goto fail;
		}

	/* loops over all connectors on the board */
	for (i = 0; i < link_cnt; i++) {
		struct dc_link *link = NULL;

		if (i > AMDGPU_DM_MAX_DISPLAY_INDEX) {
			DRM_ERROR(
				"KMS: Cannot support more than %d display indexes\n",
					AMDGPU_DM_MAX_DISPLAY_INDEX);
			continue;
		}

		aconnector = kzalloc(sizeof(*aconnector), GFP_KERNEL);
		if (!aconnector)
			goto fail;

		aencoder = kzalloc(sizeof(*aencoder), GFP_KERNEL);
		if (!aencoder)
			goto fail;

		if (amdgpu_dm_encoder_init(dm->ddev, aencoder, i)) {
			DRM_ERROR("KMS: Failed to initialize encoder\n");
			goto fail;
		}

		if (amdgpu_dm_connector_init(dm, aconnector, i, aencoder)) {
			DRM_ERROR("KMS: Failed to initialize connector\n");
			goto fail;
		}

		link = dc_get_link_at_index(dm->dc, i);

		if (!dc_link_detect_sink(link, &new_connection_type))
			DRM_ERROR("KMS: Failed to detect connector\n");

		if (aconnector->base.force && new_connection_type == dc_connection_none) {
			emulated_link_detect(link);
			amdgpu_dm_update_connector_after_detect(aconnector);

		} else if (dc_link_detect(link, DETECT_REASON_BOOT)) {
			amdgpu_dm_update_connector_after_detect(aconnector);
			register_backlight_device(dm, link);
			if (amdgpu_dc_feature_mask & DC_PSR_MASK)
				amdgpu_dm_set_psr_caps(link);
		}


	}

	/* Software is initialized. Now we can register interrupt handlers. */
	switch (adev->asic_type) {
#if defined(CONFIG_DRM_AMD_DC_SI)
	case CHIP_TAHITI:
	case CHIP_PITCAIRN:
	case CHIP_VERDE:
	case CHIP_OLAND:
		if (dce60_register_irq_handlers(dm->adev)) {
			DRM_ERROR("DM: Failed to initialize IRQ\n");
			goto fail;
		}
		break;
#endif
	case CHIP_BONAIRE:
	case CHIP_HAWAII:
	case CHIP_KAVERI:
	case CHIP_KABINI:
	case CHIP_MULLINS:
	case CHIP_TONGA:
	case CHIP_FIJI:
	case CHIP_CARRIZO:
	case CHIP_STONEY:
	case CHIP_POLARIS11:
	case CHIP_POLARIS10:
	case CHIP_POLARIS12:
	case CHIP_VEGAM:
	case CHIP_VEGA10:
	case CHIP_VEGA12:
	case CHIP_VEGA20:
		if (dce110_register_irq_handlers(dm->adev)) {
			DRM_ERROR("DM: Failed to initialize IRQ\n");
			goto fail;
		}
		break;
#if defined(CONFIG_DRM_AMD_DC_DCN)
	case CHIP_RAVEN:
	case CHIP_NAVI12:
	case CHIP_NAVI10:
	case CHIP_NAVI14:
	case CHIP_RENOIR:
	case CHIP_SIENNA_CICHLID:
	case CHIP_NAVY_FLOUNDER:
	case CHIP_DIMGREY_CAVEFISH:
	case CHIP_VANGOGH:
		if (dcn10_register_irq_handlers(dm->adev)) {
			DRM_ERROR("DM: Failed to initialize IRQ\n");
			goto fail;
		}
		break;
#endif
	default:
		DRM_ERROR("Unsupported ASIC type: 0x%X\n", adev->asic_type);
		goto fail;
	}

	return 0;
fail:
	kfree(aencoder);
	kfree(aconnector);

	return -EINVAL;
}

static void amdgpu_dm_destroy_drm_device(struct amdgpu_display_manager *dm)
{
	drm_mode_config_cleanup(dm->ddev);
	drm_atomic_private_obj_fini(&dm->atomic_obj);
	return;
}

/******************************************************************************
 * amdgpu_display_funcs functions
 *****************************************************************************/

/*
 * dm_bandwidth_update - program display watermarks
 *
 * @adev: amdgpu_device pointer
 *
 * Calculate and program the display watermarks and line buffer allocation.
 */
static void dm_bandwidth_update(struct amdgpu_device *adev)
{
	/* TODO: implement later */
}

static const struct amdgpu_display_funcs dm_display_funcs = {
	.bandwidth_update = dm_bandwidth_update, /* called unconditionally */
	.vblank_get_counter = dm_vblank_get_counter,/* called unconditionally */
	.backlight_set_level = NULL, /* never called for DC */
	.backlight_get_level = NULL, /* never called for DC */
	.hpd_sense = NULL,/* called unconditionally */
	.hpd_set_polarity = NULL, /* called unconditionally */
	.hpd_get_gpio_reg = NULL, /* VBIOS parsing. DAL does it. */
	.page_flip_get_scanoutpos =
		dm_crtc_get_scanoutpos,/* called unconditionally */
	.add_encoder = NULL, /* VBIOS parsing. DAL does it. */
	.add_connector = NULL, /* VBIOS parsing. DAL does it. */
};

#if defined(CONFIG_DEBUG_KERNEL_DC)

static ssize_t s3_debug_store(struct device *device,
			      struct device_attribute *attr,
			      const char *buf,
			      size_t count)
{
	int ret;
	int s3_state;
	struct drm_device *drm_dev = dev_get_drvdata(device);
	struct amdgpu_device *adev = drm_to_adev(drm_dev);

	ret = kstrtoint(buf, 0, &s3_state);

	if (ret == 0) {
		if (s3_state) {
			dm_resume(adev);
			drm_kms_helper_hotplug_event(adev_to_drm(adev));
		} else
			dm_suspend(adev);
	}

	return ret == 0 ? count : 0;
}

DEVICE_ATTR_WO(s3_debug);

#endif

static int dm_early_init(void *handle)
{
	struct amdgpu_device *adev = (struct amdgpu_device *)handle;

	switch (adev->asic_type) {
#if defined(CONFIG_DRM_AMD_DC_SI)
	case CHIP_TAHITI:
	case CHIP_PITCAIRN:
	case CHIP_VERDE:
		adev->mode_info.num_crtc = 6;
		adev->mode_info.num_hpd = 6;
		adev->mode_info.num_dig = 6;
		break;
	case CHIP_OLAND:
		adev->mode_info.num_crtc = 2;
		adev->mode_info.num_hpd = 2;
		adev->mode_info.num_dig = 2;
		break;
#endif
	case CHIP_BONAIRE:
	case CHIP_HAWAII:
		adev->mode_info.num_crtc = 6;
		adev->mode_info.num_hpd = 6;
		adev->mode_info.num_dig = 6;
		break;
	case CHIP_KAVERI:
		adev->mode_info.num_crtc = 4;
		adev->mode_info.num_hpd = 6;
		adev->mode_info.num_dig = 7;
		break;
	case CHIP_KABINI:
	case CHIP_MULLINS:
		adev->mode_info.num_crtc = 2;
		adev->mode_info.num_hpd = 6;
		adev->mode_info.num_dig = 6;
		break;
	case CHIP_FIJI:
	case CHIP_TONGA:
		adev->mode_info.num_crtc = 6;
		adev->mode_info.num_hpd = 6;
		adev->mode_info.num_dig = 7;
		break;
	case CHIP_CARRIZO:
		adev->mode_info.num_crtc = 3;
		adev->mode_info.num_hpd = 6;
		adev->mode_info.num_dig = 9;
		break;
	case CHIP_STONEY:
		adev->mode_info.num_crtc = 2;
		adev->mode_info.num_hpd = 6;
		adev->mode_info.num_dig = 9;
		break;
	case CHIP_POLARIS11:
	case CHIP_POLARIS12:
		adev->mode_info.num_crtc = 5;
		adev->mode_info.num_hpd = 5;
		adev->mode_info.num_dig = 5;
		break;
	case CHIP_POLARIS10:
	case CHIP_VEGAM:
		adev->mode_info.num_crtc = 6;
		adev->mode_info.num_hpd = 6;
		adev->mode_info.num_dig = 6;
		break;
	case CHIP_VEGA10:
	case CHIP_VEGA12:
	case CHIP_VEGA20:
		adev->mode_info.num_crtc = 6;
		adev->mode_info.num_hpd = 6;
		adev->mode_info.num_dig = 6;
		break;
#if defined(CONFIG_DRM_AMD_DC_DCN)
	case CHIP_RAVEN:
	case CHIP_RENOIR:
	case CHIP_VANGOGH:
		adev->mode_info.num_crtc = 4;
		adev->mode_info.num_hpd = 4;
		adev->mode_info.num_dig = 4;
		break;
	case CHIP_NAVI10:
	case CHIP_NAVI12:
	case CHIP_SIENNA_CICHLID:
	case CHIP_NAVY_FLOUNDER:
		adev->mode_info.num_crtc = 6;
		adev->mode_info.num_hpd = 6;
		adev->mode_info.num_dig = 6;
		break;
	case CHIP_NAVI14:
	case CHIP_DIMGREY_CAVEFISH:
		adev->mode_info.num_crtc = 5;
		adev->mode_info.num_hpd = 5;
		adev->mode_info.num_dig = 5;
		break;
#endif
	default:
		DRM_ERROR("Unsupported ASIC type: 0x%X\n", adev->asic_type);
		return -EINVAL;
	}

	amdgpu_dm_set_irq_funcs(adev);

	if (adev->mode_info.funcs == NULL)
		adev->mode_info.funcs = &dm_display_funcs;

	/*
	 * Note: Do NOT change adev->audio_endpt_rreg and
	 * adev->audio_endpt_wreg because they are initialised in
	 * amdgpu_device_init()
	 */
#if defined(CONFIG_DEBUG_KERNEL_DC)
	device_create_file(
		adev_to_drm(adev)->dev,
		&dev_attr_s3_debug);
#endif

	return 0;
}

static bool modeset_required(struct drm_crtc_state *crtc_state,
			     struct dc_stream_state *new_stream,
			     struct dc_stream_state *old_stream)
{
	return crtc_state->active && drm_atomic_crtc_needs_modeset(crtc_state);
}

static bool modereset_required(struct drm_crtc_state *crtc_state)
{
	return !crtc_state->active && drm_atomic_crtc_needs_modeset(crtc_state);
}

static void amdgpu_dm_encoder_destroy(struct drm_encoder *encoder)
{
	drm_encoder_cleanup(encoder);
	kfree(encoder);
}

static const struct drm_encoder_funcs amdgpu_dm_encoder_funcs = {
	.destroy = amdgpu_dm_encoder_destroy,
};


static void get_min_max_dc_plane_scaling(struct drm_device *dev,
					 struct drm_framebuffer *fb,
					 int *min_downscale, int *max_upscale)
{
	struct amdgpu_device *adev = drm_to_adev(dev);
	struct dc *dc = adev->dm.dc;
	/* Caps for all supported planes are the same on DCE and DCN 1 - 3 */
	struct dc_plane_cap *plane_cap = &dc->caps.planes[0];

	switch (fb->format->format) {
	case DRM_FORMAT_P010:
	case DRM_FORMAT_NV12:
	case DRM_FORMAT_NV21:
		*max_upscale = plane_cap->max_upscale_factor.nv12;
		*min_downscale = plane_cap->max_downscale_factor.nv12;
		break;

	case DRM_FORMAT_XRGB16161616F:
	case DRM_FORMAT_ARGB16161616F:
	case DRM_FORMAT_XBGR16161616F:
	case DRM_FORMAT_ABGR16161616F:
		*max_upscale = plane_cap->max_upscale_factor.fp16;
		*min_downscale = plane_cap->max_downscale_factor.fp16;
		break;

	default:
		*max_upscale = plane_cap->max_upscale_factor.argb8888;
		*min_downscale = plane_cap->max_downscale_factor.argb8888;
		break;
	}

	/*
	 * A factor of 1 in the plane_cap means to not allow scaling, ie. use a
	 * scaling factor of 1.0 == 1000 units.
	 */
	if (*max_upscale == 1)
		*max_upscale = 1000;

	if (*min_downscale == 1)
		*min_downscale = 1000;
}


static int fill_dc_scaling_info(const struct drm_plane_state *state,
				struct dc_scaling_info *scaling_info)
{
	int scale_w, scale_h, min_downscale, max_upscale;

	memset(scaling_info, 0, sizeof(*scaling_info));

	/* Source is fixed 16.16 but we ignore mantissa for now... */
	scaling_info->src_rect.x = state->src_x >> 16;
	scaling_info->src_rect.y = state->src_y >> 16;

	scaling_info->src_rect.width = state->src_w >> 16;
	if (scaling_info->src_rect.width == 0)
		return -EINVAL;

	scaling_info->src_rect.height = state->src_h >> 16;
	if (scaling_info->src_rect.height == 0)
		return -EINVAL;

	scaling_info->dst_rect.x = state->crtc_x;
	scaling_info->dst_rect.y = state->crtc_y;

	if (state->crtc_w == 0)
		return -EINVAL;

	scaling_info->dst_rect.width = state->crtc_w;

	if (state->crtc_h == 0)
		return -EINVAL;

	scaling_info->dst_rect.height = state->crtc_h;

	/* DRM doesn't specify clipping on destination output. */
	scaling_info->clip_rect = scaling_info->dst_rect;

	/* Validate scaling per-format with DC plane caps */
	if (state->plane && state->plane->dev && state->fb) {
		get_min_max_dc_plane_scaling(state->plane->dev, state->fb,
					     &min_downscale, &max_upscale);
	} else {
		min_downscale = 250;
		max_upscale = 16000;
	}

	scale_w = scaling_info->dst_rect.width * 1000 /
		  scaling_info->src_rect.width;

	if (scale_w < min_downscale || scale_w > max_upscale)
		return -EINVAL;

	scale_h = scaling_info->dst_rect.height * 1000 /
		  scaling_info->src_rect.height;

	if (scale_h < min_downscale || scale_h > max_upscale)
		return -EINVAL;

	/*
	 * The "scaling_quality" can be ignored for now, quality = 0 has DC
	 * assume reasonable defaults based on the format.
	 */

	return 0;
}

static void
fill_gfx8_tiling_info_from_flags(union dc_tiling_info *tiling_info,
				 uint64_t tiling_flags)
{
	/* Fill GFX8 params */
	if (AMDGPU_TILING_GET(tiling_flags, ARRAY_MODE) == DC_ARRAY_2D_TILED_THIN1) {
		unsigned int bankw, bankh, mtaspect, tile_split, num_banks;

		bankw = AMDGPU_TILING_GET(tiling_flags, BANK_WIDTH);
		bankh = AMDGPU_TILING_GET(tiling_flags, BANK_HEIGHT);
		mtaspect = AMDGPU_TILING_GET(tiling_flags, MACRO_TILE_ASPECT);
		tile_split = AMDGPU_TILING_GET(tiling_flags, TILE_SPLIT);
		num_banks = AMDGPU_TILING_GET(tiling_flags, NUM_BANKS);

		/* XXX fix me for VI */
		tiling_info->gfx8.num_banks = num_banks;
		tiling_info->gfx8.array_mode =
				DC_ARRAY_2D_TILED_THIN1;
		tiling_info->gfx8.tile_split = tile_split;
		tiling_info->gfx8.bank_width = bankw;
		tiling_info->gfx8.bank_height = bankh;
		tiling_info->gfx8.tile_aspect = mtaspect;
		tiling_info->gfx8.tile_mode =
				DC_ADDR_SURF_MICRO_TILING_DISPLAY;
	} else if (AMDGPU_TILING_GET(tiling_flags, ARRAY_MODE)
			== DC_ARRAY_1D_TILED_THIN1) {
		tiling_info->gfx8.array_mode = DC_ARRAY_1D_TILED_THIN1;
	}

	tiling_info->gfx8.pipe_config =
			AMDGPU_TILING_GET(tiling_flags, PIPE_CONFIG);
}

static void
fill_gfx9_tiling_info_from_device(const struct amdgpu_device *adev,
				  union dc_tiling_info *tiling_info)
{
	tiling_info->gfx9.num_pipes =
		adev->gfx.config.gb_addr_config_fields.num_pipes;
	tiling_info->gfx9.num_banks =
		adev->gfx.config.gb_addr_config_fields.num_banks;
	tiling_info->gfx9.pipe_interleave =
		adev->gfx.config.gb_addr_config_fields.pipe_interleave_size;
	tiling_info->gfx9.num_shader_engines =
		adev->gfx.config.gb_addr_config_fields.num_se;
	tiling_info->gfx9.max_compressed_frags =
		adev->gfx.config.gb_addr_config_fields.max_compress_frags;
	tiling_info->gfx9.num_rb_per_se =
		adev->gfx.config.gb_addr_config_fields.num_rb_per_se;
	tiling_info->gfx9.shaderEnable = 1;
	if (adev->asic_type == CHIP_SIENNA_CICHLID ||
	    adev->asic_type == CHIP_NAVY_FLOUNDER ||
	    adev->asic_type == CHIP_DIMGREY_CAVEFISH ||
	    adev->asic_type == CHIP_VANGOGH)
		tiling_info->gfx9.num_pkrs = adev->gfx.config.gb_addr_config_fields.num_pkrs;
}

static int
validate_dcc(struct amdgpu_device *adev,
	     const enum surface_pixel_format format,
	     const enum dc_rotation_angle rotation,
	     const union dc_tiling_info *tiling_info,
	     const struct dc_plane_dcc_param *dcc,
	     const struct dc_plane_address *address,
	     const struct plane_size *plane_size)
{
	struct dc *dc = adev->dm.dc;
	struct dc_dcc_surface_param input;
	struct dc_surface_dcc_cap output;

	memset(&input, 0, sizeof(input));
	memset(&output, 0, sizeof(output));

	if (!dcc->enable)
		return 0;

	if (format >= SURFACE_PIXEL_FORMAT_VIDEO_BEGIN ||
	    !dc->cap_funcs.get_dcc_compression_cap)
		return -EINVAL;

	input.format = format;
	input.surface_size.width = plane_size->surface_size.width;
	input.surface_size.height = plane_size->surface_size.height;
	input.swizzle_mode = tiling_info->gfx9.swizzle;

	if (rotation == ROTATION_ANGLE_0 || rotation == ROTATION_ANGLE_180)
		input.scan = SCAN_DIRECTION_HORIZONTAL;
	else if (rotation == ROTATION_ANGLE_90 || rotation == ROTATION_ANGLE_270)
		input.scan = SCAN_DIRECTION_VERTICAL;

	if (!dc->cap_funcs.get_dcc_compression_cap(dc, &input, &output))
		return -EINVAL;

	if (!output.capable)
		return -EINVAL;

	if (dcc->independent_64b_blks == 0 &&
	    output.grph.rgb.independent_64b_blks != 0)
		return -EINVAL;

	return 0;
}

static bool
modifier_has_dcc(uint64_t modifier)
{
	return IS_AMD_FMT_MOD(modifier) && AMD_FMT_MOD_GET(DCC, modifier);
}

static unsigned
modifier_gfx9_swizzle_mode(uint64_t modifier)
{
	if (modifier == DRM_FORMAT_MOD_LINEAR)
		return 0;

	return AMD_FMT_MOD_GET(TILE, modifier);
}

static const struct drm_format_info *
amd_get_format_info(const struct drm_mode_fb_cmd2 *cmd)
{
	return amdgpu_lookup_format_info(cmd->pixel_format, cmd->modifier[0]);
}

static void
fill_gfx9_tiling_info_from_modifier(const struct amdgpu_device *adev,
				    union dc_tiling_info *tiling_info,
				    uint64_t modifier)
{
	unsigned int mod_bank_xor_bits = AMD_FMT_MOD_GET(BANK_XOR_BITS, modifier);
	unsigned int mod_pipe_xor_bits = AMD_FMT_MOD_GET(PIPE_XOR_BITS, modifier);
	unsigned int pkrs_log2 = AMD_FMT_MOD_GET(PACKERS, modifier);
	unsigned int pipes_log2 = min(4u, mod_pipe_xor_bits);

	fill_gfx9_tiling_info_from_device(adev, tiling_info);

	if (!IS_AMD_FMT_MOD(modifier))
		return;

	tiling_info->gfx9.num_pipes = 1u << pipes_log2;
	tiling_info->gfx9.num_shader_engines = 1u << (mod_pipe_xor_bits - pipes_log2);

	if (adev->family >= AMDGPU_FAMILY_NV) {
		tiling_info->gfx9.num_pkrs = 1u << pkrs_log2;
	} else {
		tiling_info->gfx9.num_banks = 1u << mod_bank_xor_bits;

		/* for DCC we know it isn't rb aligned, so rb_per_se doesn't matter. */
	}
}

enum dm_micro_swizzle {
	MICRO_SWIZZLE_Z = 0,
	MICRO_SWIZZLE_S = 1,
	MICRO_SWIZZLE_D = 2,
	MICRO_SWIZZLE_R = 3
};

static bool dm_plane_format_mod_supported(struct drm_plane *plane,
					  uint32_t format,
					  uint64_t modifier)
{
	struct amdgpu_device *adev = drm_to_adev(plane->dev);
	const struct drm_format_info *info = drm_format_info(format);

	enum dm_micro_swizzle microtile = modifier_gfx9_swizzle_mode(modifier) & 3;

	if (!info)
		return false;

	/*
	 * We always have to allow this modifier, because core DRM still
	 * checks LINEAR support if userspace does not provide modifers.
	 */
	if (modifier == DRM_FORMAT_MOD_LINEAR)
		return true;

	/*
	 * The arbitrary tiling support for multiplane formats has not been hooked
	 * up.
	 */
	if (info->num_planes > 1)
		return false;

	/*
	 * For D swizzle the canonical modifier depends on the bpp, so check
	 * it here.
	 */
	if (AMD_FMT_MOD_GET(TILE_VERSION, modifier) == AMD_FMT_MOD_TILE_VER_GFX9 &&
	    adev->family >= AMDGPU_FAMILY_NV) {
		if (microtile == MICRO_SWIZZLE_D && info->cpp[0] == 4)
			return false;
	}

	if (adev->family >= AMDGPU_FAMILY_RV && microtile == MICRO_SWIZZLE_D &&
	    info->cpp[0] < 8)
		return false;

	if (modifier_has_dcc(modifier)) {
		/* Per radeonsi comments 16/64 bpp are more complicated. */
		if (info->cpp[0] != 4)
			return false;
	}

	return true;
}

static void
add_modifier(uint64_t **mods, uint64_t *size, uint64_t *cap, uint64_t mod)
{
	if (!*mods)
		return;

	if (*cap - *size < 1) {
		uint64_t new_cap = *cap * 2;
		uint64_t *new_mods = kmalloc(new_cap * sizeof(uint64_t), GFP_KERNEL);

		if (!new_mods) {
			kfree(*mods);
			*mods = NULL;
			return;
		}

		memcpy(new_mods, *mods, sizeof(uint64_t) * *size);
		kfree(*mods);
		*mods = new_mods;
		*cap = new_cap;
	}

	(*mods)[*size] = mod;
	*size += 1;
}

static void
add_gfx9_modifiers(const struct amdgpu_device *adev,
		   uint64_t **mods, uint64_t *size, uint64_t *capacity)
{
	int pipes = ilog2(adev->gfx.config.gb_addr_config_fields.num_pipes);
	int pipe_xor_bits = min(8, pipes +
				ilog2(adev->gfx.config.gb_addr_config_fields.num_se));
	int bank_xor_bits = min(8 - pipe_xor_bits,
				ilog2(adev->gfx.config.gb_addr_config_fields.num_banks));
	int rb = ilog2(adev->gfx.config.gb_addr_config_fields.num_se) +
		 ilog2(adev->gfx.config.gb_addr_config_fields.num_rb_per_se);


	if (adev->family == AMDGPU_FAMILY_RV) {
		/* Raven2 and later */
		bool has_constant_encode = adev->asic_type > CHIP_RAVEN || adev->external_rev_id >= 0x81;

		/*
		 * No _D DCC swizzles yet because we only allow 32bpp, which
		 * doesn't support _D on DCN
		 */

		if (has_constant_encode) {
			add_modifier(mods, size, capacity, AMD_FMT_MOD |
				    AMD_FMT_MOD_SET(TILE, AMD_FMT_MOD_TILE_GFX9_64K_S_X) |
				    AMD_FMT_MOD_SET(TILE_VERSION, AMD_FMT_MOD_TILE_VER_GFX9) |
				    AMD_FMT_MOD_SET(PIPE_XOR_BITS, pipe_xor_bits) |
				    AMD_FMT_MOD_SET(BANK_XOR_BITS, bank_xor_bits) |
				    AMD_FMT_MOD_SET(DCC, 1) |
				    AMD_FMT_MOD_SET(DCC_INDEPENDENT_64B, 1) |
				    AMD_FMT_MOD_SET(DCC_MAX_COMPRESSED_BLOCK, AMD_FMT_MOD_DCC_BLOCK_64B) |
				    AMD_FMT_MOD_SET(DCC_CONSTANT_ENCODE, 1));
		}

		add_modifier(mods, size, capacity, AMD_FMT_MOD |
			    AMD_FMT_MOD_SET(TILE, AMD_FMT_MOD_TILE_GFX9_64K_S_X) |
			    AMD_FMT_MOD_SET(TILE_VERSION, AMD_FMT_MOD_TILE_VER_GFX9) |
			    AMD_FMT_MOD_SET(PIPE_XOR_BITS, pipe_xor_bits) |
			    AMD_FMT_MOD_SET(BANK_XOR_BITS, bank_xor_bits) |
			    AMD_FMT_MOD_SET(DCC, 1) |
			    AMD_FMT_MOD_SET(DCC_INDEPENDENT_64B, 1) |
			    AMD_FMT_MOD_SET(DCC_MAX_COMPRESSED_BLOCK, AMD_FMT_MOD_DCC_BLOCK_64B) |
			    AMD_FMT_MOD_SET(DCC_CONSTANT_ENCODE, 0));

		if (has_constant_encode) {
			add_modifier(mods, size, capacity, AMD_FMT_MOD |
				    AMD_FMT_MOD_SET(TILE, AMD_FMT_MOD_TILE_GFX9_64K_S_X) |
				    AMD_FMT_MOD_SET(TILE_VERSION, AMD_FMT_MOD_TILE_VER_GFX9) |
				    AMD_FMT_MOD_SET(PIPE_XOR_BITS, pipe_xor_bits) |
				    AMD_FMT_MOD_SET(BANK_XOR_BITS, bank_xor_bits) |
				    AMD_FMT_MOD_SET(DCC, 1) |
				    AMD_FMT_MOD_SET(DCC_RETILE, 1) |
				    AMD_FMT_MOD_SET(DCC_INDEPENDENT_64B, 1) |
				    AMD_FMT_MOD_SET(DCC_MAX_COMPRESSED_BLOCK, AMD_FMT_MOD_DCC_BLOCK_64B) |

				    AMD_FMT_MOD_SET(DCC_CONSTANT_ENCODE, 1) |
				    AMD_FMT_MOD_SET(RB, rb) |
				    AMD_FMT_MOD_SET(PIPE, pipes));
		}

		add_modifier(mods, size, capacity, AMD_FMT_MOD |
			    AMD_FMT_MOD_SET(TILE, AMD_FMT_MOD_TILE_GFX9_64K_S_X) |
			    AMD_FMT_MOD_SET(TILE_VERSION, AMD_FMT_MOD_TILE_VER_GFX9) |
			    AMD_FMT_MOD_SET(PIPE_XOR_BITS, pipe_xor_bits) |
			    AMD_FMT_MOD_SET(BANK_XOR_BITS, bank_xor_bits) |
			    AMD_FMT_MOD_SET(DCC, 1) |
			    AMD_FMT_MOD_SET(DCC_RETILE, 1) |
			    AMD_FMT_MOD_SET(DCC_INDEPENDENT_64B, 1) |
			    AMD_FMT_MOD_SET(DCC_MAX_COMPRESSED_BLOCK, AMD_FMT_MOD_DCC_BLOCK_64B) |
			    AMD_FMT_MOD_SET(DCC_CONSTANT_ENCODE, 0) |
			    AMD_FMT_MOD_SET(RB, rb) |
			    AMD_FMT_MOD_SET(PIPE, pipes));
	}

	/*
	 * Only supported for 64bpp on Raven, will be filtered on format in
	 * dm_plane_format_mod_supported.
	 */
	add_modifier(mods, size, capacity, AMD_FMT_MOD |
		    AMD_FMT_MOD_SET(TILE, AMD_FMT_MOD_TILE_GFX9_64K_D_X) |
		    AMD_FMT_MOD_SET(TILE_VERSION, AMD_FMT_MOD_TILE_VER_GFX9) |
		    AMD_FMT_MOD_SET(PIPE_XOR_BITS, pipe_xor_bits) |
		    AMD_FMT_MOD_SET(BANK_XOR_BITS, bank_xor_bits));

	if (adev->family == AMDGPU_FAMILY_RV) {
		add_modifier(mods, size, capacity, AMD_FMT_MOD |
			    AMD_FMT_MOD_SET(TILE, AMD_FMT_MOD_TILE_GFX9_64K_S_X) |
			    AMD_FMT_MOD_SET(TILE_VERSION, AMD_FMT_MOD_TILE_VER_GFX9) |
			    AMD_FMT_MOD_SET(PIPE_XOR_BITS, pipe_xor_bits) |
			    AMD_FMT_MOD_SET(BANK_XOR_BITS, bank_xor_bits));
	}

	/*
	 * Only supported for 64bpp on Raven, will be filtered on format in
	 * dm_plane_format_mod_supported.
	 */
	add_modifier(mods, size, capacity, AMD_FMT_MOD |
		    AMD_FMT_MOD_SET(TILE, AMD_FMT_MOD_TILE_GFX9_64K_D) |
		    AMD_FMT_MOD_SET(TILE_VERSION, AMD_FMT_MOD_TILE_VER_GFX9));

	if (adev->family == AMDGPU_FAMILY_RV) {
		add_modifier(mods, size, capacity, AMD_FMT_MOD |
			    AMD_FMT_MOD_SET(TILE, AMD_FMT_MOD_TILE_GFX9_64K_S) |
			    AMD_FMT_MOD_SET(TILE_VERSION, AMD_FMT_MOD_TILE_VER_GFX9));
	}
}

static void
add_gfx10_1_modifiers(const struct amdgpu_device *adev,
		      uint64_t **mods, uint64_t *size, uint64_t *capacity)
{
	int pipe_xor_bits = ilog2(adev->gfx.config.gb_addr_config_fields.num_pipes);

	add_modifier(mods, size, capacity, AMD_FMT_MOD |
		    AMD_FMT_MOD_SET(TILE, AMD_FMT_MOD_TILE_GFX9_64K_R_X) |
		    AMD_FMT_MOD_SET(TILE_VERSION, AMD_FMT_MOD_TILE_VER_GFX10) |
		    AMD_FMT_MOD_SET(PIPE_XOR_BITS, pipe_xor_bits) |
		    AMD_FMT_MOD_SET(DCC, 1) |
		    AMD_FMT_MOD_SET(DCC_CONSTANT_ENCODE, 1) |
		    AMD_FMT_MOD_SET(DCC_INDEPENDENT_64B, 1) |
		    AMD_FMT_MOD_SET(DCC_MAX_COMPRESSED_BLOCK, AMD_FMT_MOD_DCC_BLOCK_64B));

	add_modifier(mods, size, capacity, AMD_FMT_MOD |
		    AMD_FMT_MOD_SET(TILE, AMD_FMT_MOD_TILE_GFX9_64K_R_X) |
		    AMD_FMT_MOD_SET(TILE_VERSION, AMD_FMT_MOD_TILE_VER_GFX10) |
		    AMD_FMT_MOD_SET(PIPE_XOR_BITS, pipe_xor_bits) |
		    AMD_FMT_MOD_SET(DCC, 1) |
		    AMD_FMT_MOD_SET(DCC_RETILE, 1) |
		    AMD_FMT_MOD_SET(DCC_CONSTANT_ENCODE, 1) |
		    AMD_FMT_MOD_SET(DCC_INDEPENDENT_64B, 1) |
		    AMD_FMT_MOD_SET(DCC_MAX_COMPRESSED_BLOCK, AMD_FMT_MOD_DCC_BLOCK_64B));

	add_modifier(mods, size, capacity, AMD_FMT_MOD |
		    AMD_FMT_MOD_SET(TILE, AMD_FMT_MOD_TILE_GFX9_64K_R_X) |
		    AMD_FMT_MOD_SET(TILE_VERSION, AMD_FMT_MOD_TILE_VER_GFX10) |
		    AMD_FMT_MOD_SET(PIPE_XOR_BITS, pipe_xor_bits));

	add_modifier(mods, size, capacity, AMD_FMT_MOD |
		    AMD_FMT_MOD_SET(TILE, AMD_FMT_MOD_TILE_GFX9_64K_S_X) |
		    AMD_FMT_MOD_SET(TILE_VERSION, AMD_FMT_MOD_TILE_VER_GFX10) |
		    AMD_FMT_MOD_SET(PIPE_XOR_BITS, pipe_xor_bits));


	/* Only supported for 64bpp, will be filtered in dm_plane_format_mod_supported */
	add_modifier(mods, size, capacity, AMD_FMT_MOD |
		    AMD_FMT_MOD_SET(TILE, AMD_FMT_MOD_TILE_GFX9_64K_D) |
		    AMD_FMT_MOD_SET(TILE_VERSION, AMD_FMT_MOD_TILE_VER_GFX9));

	add_modifier(mods, size, capacity, AMD_FMT_MOD |
		    AMD_FMT_MOD_SET(TILE, AMD_FMT_MOD_TILE_GFX9_64K_S) |
		    AMD_FMT_MOD_SET(TILE_VERSION, AMD_FMT_MOD_TILE_VER_GFX9));
}

static void
add_gfx10_3_modifiers(const struct amdgpu_device *adev,
		      uint64_t **mods, uint64_t *size, uint64_t *capacity)
{
	int pipe_xor_bits = ilog2(adev->gfx.config.gb_addr_config_fields.num_pipes);
	int pkrs = ilog2(adev->gfx.config.gb_addr_config_fields.num_pkrs);

	add_modifier(mods, size, capacity, AMD_FMT_MOD |
		    AMD_FMT_MOD_SET(TILE, AMD_FMT_MOD_TILE_GFX9_64K_R_X) |
		    AMD_FMT_MOD_SET(TILE_VERSION, AMD_FMT_MOD_TILE_VER_GFX10_RBPLUS) |
		    AMD_FMT_MOD_SET(PIPE_XOR_BITS, pipe_xor_bits) |
		    AMD_FMT_MOD_SET(PACKERS, pkrs) |
		    AMD_FMT_MOD_SET(DCC, 1) |
		    AMD_FMT_MOD_SET(DCC_CONSTANT_ENCODE, 1) |
		    AMD_FMT_MOD_SET(DCC_INDEPENDENT_64B, 1) |
		    AMD_FMT_MOD_SET(DCC_INDEPENDENT_128B, 1) |
		    AMD_FMT_MOD_SET(DCC_MAX_COMPRESSED_BLOCK, AMD_FMT_MOD_DCC_BLOCK_128B));

	add_modifier(mods, size, capacity, AMD_FMT_MOD |
		    AMD_FMT_MOD_SET(TILE, AMD_FMT_MOD_TILE_GFX9_64K_R_X) |
		    AMD_FMT_MOD_SET(TILE_VERSION, AMD_FMT_MOD_TILE_VER_GFX10_RBPLUS) |
		    AMD_FMT_MOD_SET(PIPE_XOR_BITS, pipe_xor_bits) |
		    AMD_FMT_MOD_SET(PACKERS, pkrs) |
		    AMD_FMT_MOD_SET(DCC, 1) |
		    AMD_FMT_MOD_SET(DCC_RETILE, 1) |
		    AMD_FMT_MOD_SET(DCC_CONSTANT_ENCODE, 1) |
		    AMD_FMT_MOD_SET(DCC_INDEPENDENT_64B, 1) |
		    AMD_FMT_MOD_SET(DCC_INDEPENDENT_128B, 1) |
		    AMD_FMT_MOD_SET(DCC_MAX_COMPRESSED_BLOCK, AMD_FMT_MOD_DCC_BLOCK_128B));

	add_modifier(mods, size, capacity, AMD_FMT_MOD |
		    AMD_FMT_MOD_SET(TILE, AMD_FMT_MOD_TILE_GFX9_64K_R_X) |
		    AMD_FMT_MOD_SET(TILE_VERSION, AMD_FMT_MOD_TILE_VER_GFX10_RBPLUS) |
		    AMD_FMT_MOD_SET(PIPE_XOR_BITS, pipe_xor_bits) |
		    AMD_FMT_MOD_SET(PACKERS, pkrs));

	add_modifier(mods, size, capacity, AMD_FMT_MOD |
		    AMD_FMT_MOD_SET(TILE, AMD_FMT_MOD_TILE_GFX9_64K_S_X) |
		    AMD_FMT_MOD_SET(TILE_VERSION, AMD_FMT_MOD_TILE_VER_GFX10_RBPLUS) |
		    AMD_FMT_MOD_SET(PIPE_XOR_BITS, pipe_xor_bits) |
		    AMD_FMT_MOD_SET(PACKERS, pkrs));

	/* Only supported for 64bpp, will be filtered in dm_plane_format_mod_supported */
	add_modifier(mods, size, capacity, AMD_FMT_MOD |
		    AMD_FMT_MOD_SET(TILE, AMD_FMT_MOD_TILE_GFX9_64K_D) |
		    AMD_FMT_MOD_SET(TILE_VERSION, AMD_FMT_MOD_TILE_VER_GFX9));

	add_modifier(mods, size, capacity, AMD_FMT_MOD |
		    AMD_FMT_MOD_SET(TILE, AMD_FMT_MOD_TILE_GFX9_64K_S) |
		    AMD_FMT_MOD_SET(TILE_VERSION, AMD_FMT_MOD_TILE_VER_GFX9));
}

static int
get_plane_modifiers(const struct amdgpu_device *adev, unsigned int plane_type, uint64_t **mods)
{
	uint64_t size = 0, capacity = 128;
	*mods = NULL;

	/* We have not hooked up any pre-GFX9 modifiers. */
	if (adev->family < AMDGPU_FAMILY_AI)
		return 0;

	*mods = kmalloc(capacity * sizeof(uint64_t), GFP_KERNEL);

	if (plane_type == DRM_PLANE_TYPE_CURSOR) {
		add_modifier(mods, &size, &capacity, DRM_FORMAT_MOD_LINEAR);
		add_modifier(mods, &size, &capacity, DRM_FORMAT_MOD_INVALID);
		return *mods ? 0 : -ENOMEM;
	}

	switch (adev->family) {
	case AMDGPU_FAMILY_AI:
	case AMDGPU_FAMILY_RV:
		add_gfx9_modifiers(adev, mods, &size, &capacity);
		break;
	case AMDGPU_FAMILY_NV:
	case AMDGPU_FAMILY_VGH:
		if (adev->asic_type >= CHIP_SIENNA_CICHLID)
			add_gfx10_3_modifiers(adev, mods, &size, &capacity);
		else
			add_gfx10_1_modifiers(adev, mods, &size, &capacity);
		break;
	}

	add_modifier(mods, &size, &capacity, DRM_FORMAT_MOD_LINEAR);

	/* INVALID marks the end of the list. */
	add_modifier(mods, &size, &capacity, DRM_FORMAT_MOD_INVALID);

	if (!*mods)
		return -ENOMEM;

	return 0;
}

static int
fill_gfx9_plane_attributes_from_modifiers(struct amdgpu_device *adev,
					  const struct amdgpu_framebuffer *afb,
					  const enum surface_pixel_format format,
					  const enum dc_rotation_angle rotation,
					  const struct plane_size *plane_size,
					  union dc_tiling_info *tiling_info,
					  struct dc_plane_dcc_param *dcc,
					  struct dc_plane_address *address,
					  const bool force_disable_dcc)
{
	const uint64_t modifier = afb->base.modifier;
	int ret;

	fill_gfx9_tiling_info_from_modifier(adev, tiling_info, modifier);
	tiling_info->gfx9.swizzle = modifier_gfx9_swizzle_mode(modifier);

	if (modifier_has_dcc(modifier) && !force_disable_dcc) {
		uint64_t dcc_address = afb->address + afb->base.offsets[1];

		dcc->enable = 1;
		dcc->meta_pitch = afb->base.pitches[1];
		dcc->independent_64b_blks = AMD_FMT_MOD_GET(DCC_INDEPENDENT_64B, modifier);

		address->grph.meta_addr.low_part = lower_32_bits(dcc_address);
		address->grph.meta_addr.high_part = upper_32_bits(dcc_address);
	}

	ret = validate_dcc(adev, format, rotation, tiling_info, dcc, address, plane_size);
	if (ret)
		return ret;

	return 0;
}

static int
fill_plane_buffer_attributes(struct amdgpu_device *adev,
			     const struct amdgpu_framebuffer *afb,
			     const enum surface_pixel_format format,
			     const enum dc_rotation_angle rotation,
			     const uint64_t tiling_flags,
			     union dc_tiling_info *tiling_info,
			     struct plane_size *plane_size,
			     struct dc_plane_dcc_param *dcc,
			     struct dc_plane_address *address,
			     bool tmz_surface,
			     bool force_disable_dcc)
{
	const struct drm_framebuffer *fb = &afb->base;
	int ret;

	memset(tiling_info, 0, sizeof(*tiling_info));
	memset(plane_size, 0, sizeof(*plane_size));
	memset(dcc, 0, sizeof(*dcc));
	memset(address, 0, sizeof(*address));

	address->tmz_surface = tmz_surface;

	if (format < SURFACE_PIXEL_FORMAT_VIDEO_BEGIN) {
		uint64_t addr = afb->address + fb->offsets[0];

		plane_size->surface_size.x = 0;
		plane_size->surface_size.y = 0;
		plane_size->surface_size.width = fb->width;
		plane_size->surface_size.height = fb->height;
		plane_size->surface_pitch =
			fb->pitches[0] / fb->format->cpp[0];

		address->type = PLN_ADDR_TYPE_GRAPHICS;
		address->grph.addr.low_part = lower_32_bits(addr);
		address->grph.addr.high_part = upper_32_bits(addr);
	} else if (format < SURFACE_PIXEL_FORMAT_INVALID) {
		uint64_t luma_addr = afb->address + fb->offsets[0];
		uint64_t chroma_addr = afb->address + fb->offsets[1];

		plane_size->surface_size.x = 0;
		plane_size->surface_size.y = 0;
		plane_size->surface_size.width = fb->width;
		plane_size->surface_size.height = fb->height;
		plane_size->surface_pitch =
			fb->pitches[0] / fb->format->cpp[0];

		plane_size->chroma_size.x = 0;
		plane_size->chroma_size.y = 0;
		/* TODO: set these based on surface format */
		plane_size->chroma_size.width = fb->width / 2;
		plane_size->chroma_size.height = fb->height / 2;

		plane_size->chroma_pitch =
			fb->pitches[1] / fb->format->cpp[1];

		address->type = PLN_ADDR_TYPE_VIDEO_PROGRESSIVE;
		address->video_progressive.luma_addr.low_part =
			lower_32_bits(luma_addr);
		address->video_progressive.luma_addr.high_part =
			upper_32_bits(luma_addr);
		address->video_progressive.chroma_addr.low_part =
			lower_32_bits(chroma_addr);
		address->video_progressive.chroma_addr.high_part =
			upper_32_bits(chroma_addr);
	}

	if (adev->family >= AMDGPU_FAMILY_AI) {
		ret = fill_gfx9_plane_attributes_from_modifiers(adev, afb, format,
								rotation, plane_size,
								tiling_info, dcc,
								address,
								force_disable_dcc);
		if (ret)
			return ret;
	} else {
		fill_gfx8_tiling_info_from_flags(tiling_info, tiling_flags);
	}

	return 0;
}

static void
fill_blending_from_plane_state(const struct drm_plane_state *plane_state,
			       bool *per_pixel_alpha, bool *global_alpha,
			       int *global_alpha_value)
{
	*per_pixel_alpha = false;
	*global_alpha = false;
	*global_alpha_value = 0xff;

	if (plane_state->plane->type != DRM_PLANE_TYPE_OVERLAY)
		return;

	if (plane_state->pixel_blend_mode == DRM_MODE_BLEND_PREMULTI) {
		static const uint32_t alpha_formats[] = {
			DRM_FORMAT_ARGB8888,
			DRM_FORMAT_RGBA8888,
			DRM_FORMAT_ABGR8888,
		};
		uint32_t format = plane_state->fb->format->format;
		unsigned int i;

		for (i = 0; i < ARRAY_SIZE(alpha_formats); ++i) {
			if (format == alpha_formats[i]) {
				*per_pixel_alpha = true;
				break;
			}
		}
	}

	if (plane_state->alpha < 0xffff) {
		*global_alpha = true;
		*global_alpha_value = plane_state->alpha >> 8;
	}
}

static int
fill_plane_color_attributes(const struct drm_plane_state *plane_state,
			    const enum surface_pixel_format format,
			    enum dc_color_space *color_space)
{
	bool full_range;

	*color_space = COLOR_SPACE_SRGB;

	/* DRM color properties only affect non-RGB formats. */
	if (format < SURFACE_PIXEL_FORMAT_VIDEO_BEGIN)
		return 0;

	full_range = (plane_state->color_range == DRM_COLOR_YCBCR_FULL_RANGE);

	switch (plane_state->color_encoding) {
	case DRM_COLOR_YCBCR_BT601:
		if (full_range)
			*color_space = COLOR_SPACE_YCBCR601;
		else
			*color_space = COLOR_SPACE_YCBCR601_LIMITED;
		break;

	case DRM_COLOR_YCBCR_BT709:
		if (full_range)
			*color_space = COLOR_SPACE_YCBCR709;
		else
			*color_space = COLOR_SPACE_YCBCR709_LIMITED;
		break;

	case DRM_COLOR_YCBCR_BT2020:
		if (full_range)
			*color_space = COLOR_SPACE_2020_YCBCR;
		else
			return -EINVAL;
		break;

	default:
		return -EINVAL;
	}

	return 0;
}

static int
fill_dc_plane_info_and_addr(struct amdgpu_device *adev,
			    const struct drm_plane_state *plane_state,
			    const uint64_t tiling_flags,
			    struct dc_plane_info *plane_info,
			    struct dc_plane_address *address,
			    bool tmz_surface,
			    bool force_disable_dcc)
{
	const struct drm_framebuffer *fb = plane_state->fb;
	const struct amdgpu_framebuffer *afb =
		to_amdgpu_framebuffer(plane_state->fb);
	struct drm_format_name_buf format_name;
	int ret;

	memset(plane_info, 0, sizeof(*plane_info));

	switch (fb->format->format) {
	case DRM_FORMAT_C8:
		plane_info->format =
			SURFACE_PIXEL_FORMAT_GRPH_PALETA_256_COLORS;
		break;
	case DRM_FORMAT_RGB565:
		plane_info->format = SURFACE_PIXEL_FORMAT_GRPH_RGB565;
		break;
	case DRM_FORMAT_XRGB8888:
	case DRM_FORMAT_ARGB8888:
		plane_info->format = SURFACE_PIXEL_FORMAT_GRPH_ARGB8888;
		break;
	case DRM_FORMAT_XRGB2101010:
	case DRM_FORMAT_ARGB2101010:
		plane_info->format = SURFACE_PIXEL_FORMAT_GRPH_ARGB2101010;
		break;
	case DRM_FORMAT_XBGR2101010:
	case DRM_FORMAT_ABGR2101010:
		plane_info->format = SURFACE_PIXEL_FORMAT_GRPH_ABGR2101010;
		break;
	case DRM_FORMAT_XBGR8888:
	case DRM_FORMAT_ABGR8888:
		plane_info->format = SURFACE_PIXEL_FORMAT_GRPH_ABGR8888;
		break;
	case DRM_FORMAT_NV21:
		plane_info->format = SURFACE_PIXEL_FORMAT_VIDEO_420_YCbCr;
		break;
	case DRM_FORMAT_NV12:
		plane_info->format = SURFACE_PIXEL_FORMAT_VIDEO_420_YCrCb;
		break;
	case DRM_FORMAT_P010:
		plane_info->format = SURFACE_PIXEL_FORMAT_VIDEO_420_10bpc_YCrCb;
		break;
	case DRM_FORMAT_XRGB16161616F:
	case DRM_FORMAT_ARGB16161616F:
		plane_info->format = SURFACE_PIXEL_FORMAT_GRPH_ARGB16161616F;
		break;
	case DRM_FORMAT_XBGR16161616F:
	case DRM_FORMAT_ABGR16161616F:
		plane_info->format = SURFACE_PIXEL_FORMAT_GRPH_ABGR16161616F;
		break;
	default:
		DRM_ERROR(
			"Unsupported screen format %s\n",
			drm_get_format_name(fb->format->format, &format_name));
		return -EINVAL;
	}

	switch (plane_state->rotation & DRM_MODE_ROTATE_MASK) {
	case DRM_MODE_ROTATE_0:
		plane_info->rotation = ROTATION_ANGLE_0;
		break;
	case DRM_MODE_ROTATE_90:
		plane_info->rotation = ROTATION_ANGLE_90;
		break;
	case DRM_MODE_ROTATE_180:
		plane_info->rotation = ROTATION_ANGLE_180;
		break;
	case DRM_MODE_ROTATE_270:
		plane_info->rotation = ROTATION_ANGLE_270;
		break;
	default:
		plane_info->rotation = ROTATION_ANGLE_0;
		break;
	}

	plane_info->visible = true;
	plane_info->stereo_format = PLANE_STEREO_FORMAT_NONE;

	plane_info->layer_index = 0;

	ret = fill_plane_color_attributes(plane_state, plane_info->format,
					  &plane_info->color_space);
	if (ret)
		return ret;

	ret = fill_plane_buffer_attributes(adev, afb, plane_info->format,
					   plane_info->rotation, tiling_flags,
					   &plane_info->tiling_info,
					   &plane_info->plane_size,
					   &plane_info->dcc, address, tmz_surface,
					   force_disable_dcc);
	if (ret)
		return ret;

	fill_blending_from_plane_state(
		plane_state, &plane_info->per_pixel_alpha,
		&plane_info->global_alpha, &plane_info->global_alpha_value);

	return 0;
}

static int fill_dc_plane_attributes(struct amdgpu_device *adev,
				    struct dc_plane_state *dc_plane_state,
				    struct drm_plane_state *plane_state,
				    struct drm_crtc_state *crtc_state)
{
	struct dm_crtc_state *dm_crtc_state = to_dm_crtc_state(crtc_state);
	struct amdgpu_framebuffer *afb = (struct amdgpu_framebuffer *)plane_state->fb;
	struct dc_scaling_info scaling_info;
	struct dc_plane_info plane_info;
	int ret;
	bool force_disable_dcc = false;

	ret = fill_dc_scaling_info(plane_state, &scaling_info);
	if (ret)
		return ret;

	dc_plane_state->src_rect = scaling_info.src_rect;
	dc_plane_state->dst_rect = scaling_info.dst_rect;
	dc_plane_state->clip_rect = scaling_info.clip_rect;
	dc_plane_state->scaling_quality = scaling_info.scaling_quality;

	force_disable_dcc = adev->asic_type == CHIP_RAVEN && adev->in_suspend;
	ret = fill_dc_plane_info_and_addr(adev, plane_state,
					  afb->tiling_flags,
					  &plane_info,
					  &dc_plane_state->address,
					  afb->tmz_surface,
					  force_disable_dcc);
	if (ret)
		return ret;

	dc_plane_state->format = plane_info.format;
	dc_plane_state->color_space = plane_info.color_space;
	dc_plane_state->format = plane_info.format;
	dc_plane_state->plane_size = plane_info.plane_size;
	dc_plane_state->rotation = plane_info.rotation;
	dc_plane_state->horizontal_mirror = plane_info.horizontal_mirror;
	dc_plane_state->stereo_format = plane_info.stereo_format;
	dc_plane_state->tiling_info = plane_info.tiling_info;
	dc_plane_state->visible = plane_info.visible;
	dc_plane_state->per_pixel_alpha = plane_info.per_pixel_alpha;
	dc_plane_state->global_alpha = plane_info.global_alpha;
	dc_plane_state->global_alpha_value = plane_info.global_alpha_value;
	dc_plane_state->dcc = plane_info.dcc;
	dc_plane_state->layer_index = plane_info.layer_index; // Always returns 0
	dc_plane_state->flip_int_enabled = true;

	/*
	 * Always set input transfer function, since plane state is refreshed
	 * every time.
	 */
	ret = amdgpu_dm_update_plane_color_mgmt(dm_crtc_state, dc_plane_state);
	if (ret)
		return ret;

	return 0;
}

static void update_stream_scaling_settings(const struct drm_display_mode *mode,
					   const struct dm_connector_state *dm_state,
					   struct dc_stream_state *stream)
{
	enum amdgpu_rmx_type rmx_type;

	struct rect src = { 0 }; /* viewport in composition space*/
	struct rect dst = { 0 }; /* stream addressable area */

	/* no mode. nothing to be done */
	if (!mode)
		return;

	/* Full screen scaling by default */
	src.width = mode->hdisplay;
	src.height = mode->vdisplay;
	dst.width = stream->timing.h_addressable;
	dst.height = stream->timing.v_addressable;

	if (dm_state) {
		rmx_type = dm_state->scaling;
		if (rmx_type == RMX_ASPECT || rmx_type == RMX_OFF) {
			if (src.width * dst.height <
					src.height * dst.width) {
				/* height needs less upscaling/more downscaling */
				dst.width = src.width *
						dst.height / src.height;
			} else {
				/* width needs less upscaling/more downscaling */
				dst.height = src.height *
						dst.width / src.width;
			}
		} else if (rmx_type == RMX_CENTER) {
			dst = src;
		}

		dst.x = (stream->timing.h_addressable - dst.width) / 2;
		dst.y = (stream->timing.v_addressable - dst.height) / 2;

		if (dm_state->underscan_enable) {
			dst.x += dm_state->underscan_hborder / 2;
			dst.y += dm_state->underscan_vborder / 2;
			dst.width -= dm_state->underscan_hborder;
			dst.height -= dm_state->underscan_vborder;
		}
	}

	stream->src = src;
	stream->dst = dst;

	DRM_DEBUG_DRIVER("Destination Rectangle x:%d  y:%d  width:%d  height:%d\n",
			dst.x, dst.y, dst.width, dst.height);

}

static enum dc_color_depth
convert_color_depth_from_display_info(const struct drm_connector *connector,
				      bool is_y420, int requested_bpc)
{
	uint8_t bpc;

	if (is_y420) {
		bpc = 8;

		/* Cap display bpc based on HDMI 2.0 HF-VSDB */
		if (connector->display_info.hdmi.y420_dc_modes & DRM_EDID_YCBCR420_DC_48)
			bpc = 16;
		else if (connector->display_info.hdmi.y420_dc_modes & DRM_EDID_YCBCR420_DC_36)
			bpc = 12;
		else if (connector->display_info.hdmi.y420_dc_modes & DRM_EDID_YCBCR420_DC_30)
			bpc = 10;
	} else {
		bpc = (uint8_t)connector->display_info.bpc;
		/* Assume 8 bpc by default if no bpc is specified. */
		bpc = bpc ? bpc : 8;
	}

	if (requested_bpc > 0) {
		/*
		 * Cap display bpc based on the user requested value.
		 *
		 * The value for state->max_bpc may not correctly updated
		 * depending on when the connector gets added to the state
		 * or if this was called outside of atomic check, so it
		 * can't be used directly.
		 */
		bpc = min_t(u8, bpc, requested_bpc);

		/* Round down to the nearest even number. */
		bpc = bpc - (bpc & 1);
	}

	switch (bpc) {
	case 0:
		/*
		 * Temporary Work around, DRM doesn't parse color depth for
		 * EDID revision before 1.4
		 * TODO: Fix edid parsing
		 */
		return COLOR_DEPTH_888;
	case 6:
		return COLOR_DEPTH_666;
	case 8:
		return COLOR_DEPTH_888;
	case 10:
		return COLOR_DEPTH_101010;
	case 12:
		return COLOR_DEPTH_121212;
	case 14:
		return COLOR_DEPTH_141414;
	case 16:
		return COLOR_DEPTH_161616;
	default:
		return COLOR_DEPTH_UNDEFINED;
	}
}

static enum dc_aspect_ratio
get_aspect_ratio(const struct drm_display_mode *mode_in)
{
	/* 1-1 mapping, since both enums follow the HDMI spec. */
	return (enum dc_aspect_ratio) mode_in->picture_aspect_ratio;
}

static enum dc_color_space
get_output_color_space(const struct dc_crtc_timing *dc_crtc_timing)
{
	enum dc_color_space color_space = COLOR_SPACE_SRGB;

	switch (dc_crtc_timing->pixel_encoding)	{
	case PIXEL_ENCODING_YCBCR422:
	case PIXEL_ENCODING_YCBCR444:
	case PIXEL_ENCODING_YCBCR420:
	{
		/*
		 * 27030khz is the separation point between HDTV and SDTV
		 * according to HDMI spec, we use YCbCr709 and YCbCr601
		 * respectively
		 */
		if (dc_crtc_timing->pix_clk_100hz > 270300) {
			if (dc_crtc_timing->flags.Y_ONLY)
				color_space =
					COLOR_SPACE_YCBCR709_LIMITED;
			else
				color_space = COLOR_SPACE_YCBCR709;
		} else {
			if (dc_crtc_timing->flags.Y_ONLY)
				color_space =
					COLOR_SPACE_YCBCR601_LIMITED;
			else
				color_space = COLOR_SPACE_YCBCR601;
		}

	}
	break;
	case PIXEL_ENCODING_RGB:
		color_space = COLOR_SPACE_SRGB;
		break;

	default:
		WARN_ON(1);
		break;
	}

	return color_space;
}

static bool adjust_colour_depth_from_display_info(
	struct dc_crtc_timing *timing_out,
	const struct drm_display_info *info)
{
	enum dc_color_depth depth = timing_out->display_color_depth;
	int normalized_clk;
	do {
		normalized_clk = timing_out->pix_clk_100hz / 10;
		/* YCbCr 4:2:0 requires additional adjustment of 1/2 */
		if (timing_out->pixel_encoding == PIXEL_ENCODING_YCBCR420)
			normalized_clk /= 2;
		/* Adjusting pix clock following on HDMI spec based on colour depth */
		switch (depth) {
		case COLOR_DEPTH_888:
			break;
		case COLOR_DEPTH_101010:
			normalized_clk = (normalized_clk * 30) / 24;
			break;
		case COLOR_DEPTH_121212:
			normalized_clk = (normalized_clk * 36) / 24;
			break;
		case COLOR_DEPTH_161616:
			normalized_clk = (normalized_clk * 48) / 24;
			break;
		default:
			/* The above depths are the only ones valid for HDMI. */
			return false;
		}
		if (normalized_clk <= info->max_tmds_clock) {
			timing_out->display_color_depth = depth;
			return true;
		}
	} while (--depth > COLOR_DEPTH_666);
	return false;
}

static void fill_stream_properties_from_drm_display_mode(
	struct dc_stream_state *stream,
	const struct drm_display_mode *mode_in,
	const struct drm_connector *connector,
	const struct drm_connector_state *connector_state,
	const struct dc_stream_state *old_stream,
	int requested_bpc)
{
	struct dc_crtc_timing *timing_out = &stream->timing;
	const struct drm_display_info *info = &connector->display_info;
	struct amdgpu_dm_connector *aconnector = to_amdgpu_dm_connector(connector);
	struct hdmi_vendor_infoframe hv_frame;
	struct hdmi_avi_infoframe avi_frame;

	memset(&hv_frame, 0, sizeof(hv_frame));
	memset(&avi_frame, 0, sizeof(avi_frame));

	timing_out->h_border_left = 0;
	timing_out->h_border_right = 0;
	timing_out->v_border_top = 0;
	timing_out->v_border_bottom = 0;
	/* TODO: un-hardcode */
	if (drm_mode_is_420_only(info, mode_in)
			&& stream->signal == SIGNAL_TYPE_HDMI_TYPE_A)
		timing_out->pixel_encoding = PIXEL_ENCODING_YCBCR420;
	else if (drm_mode_is_420_also(info, mode_in)
			&& aconnector->force_yuv420_output)
		timing_out->pixel_encoding = PIXEL_ENCODING_YCBCR420;
	else if ((connector->display_info.color_formats & DRM_COLOR_FORMAT_YCRCB444)
			&& stream->signal == SIGNAL_TYPE_HDMI_TYPE_A)
		timing_out->pixel_encoding = PIXEL_ENCODING_YCBCR444;
	else
		timing_out->pixel_encoding = PIXEL_ENCODING_RGB;

	timing_out->timing_3d_format = TIMING_3D_FORMAT_NONE;
	timing_out->display_color_depth = convert_color_depth_from_display_info(
		connector,
		(timing_out->pixel_encoding == PIXEL_ENCODING_YCBCR420),
		requested_bpc);
	timing_out->scan_type = SCANNING_TYPE_NODATA;
	timing_out->hdmi_vic = 0;

	if(old_stream) {
		timing_out->vic = old_stream->timing.vic;
		timing_out->flags.HSYNC_POSITIVE_POLARITY = old_stream->timing.flags.HSYNC_POSITIVE_POLARITY;
		timing_out->flags.VSYNC_POSITIVE_POLARITY = old_stream->timing.flags.VSYNC_POSITIVE_POLARITY;
	} else {
		timing_out->vic = drm_match_cea_mode(mode_in);
		if (mode_in->flags & DRM_MODE_FLAG_PHSYNC)
			timing_out->flags.HSYNC_POSITIVE_POLARITY = 1;
		if (mode_in->flags & DRM_MODE_FLAG_PVSYNC)
			timing_out->flags.VSYNC_POSITIVE_POLARITY = 1;
	}

	if (stream->signal == SIGNAL_TYPE_HDMI_TYPE_A) {
		drm_hdmi_avi_infoframe_from_display_mode(&avi_frame, (struct drm_connector *)connector, mode_in);
		timing_out->vic = avi_frame.video_code;
		drm_hdmi_vendor_infoframe_from_display_mode(&hv_frame, (struct drm_connector *)connector, mode_in);
		timing_out->hdmi_vic = hv_frame.vic;
	}

	timing_out->h_addressable = mode_in->crtc_hdisplay;
	timing_out->h_total = mode_in->crtc_htotal;
	timing_out->h_sync_width =
		mode_in->crtc_hsync_end - mode_in->crtc_hsync_start;
	timing_out->h_front_porch =
		mode_in->crtc_hsync_start - mode_in->crtc_hdisplay;
	timing_out->v_total = mode_in->crtc_vtotal;
	timing_out->v_addressable = mode_in->crtc_vdisplay;
	timing_out->v_front_porch =
		mode_in->crtc_vsync_start - mode_in->crtc_vdisplay;
	timing_out->v_sync_width =
		mode_in->crtc_vsync_end - mode_in->crtc_vsync_start;
	timing_out->pix_clk_100hz = mode_in->crtc_clock * 10;
	timing_out->aspect_ratio = get_aspect_ratio(mode_in);

	stream->output_color_space = get_output_color_space(timing_out);

	stream->out_transfer_func->type = TF_TYPE_PREDEFINED;
	stream->out_transfer_func->tf = TRANSFER_FUNCTION_SRGB;
	if (stream->signal == SIGNAL_TYPE_HDMI_TYPE_A) {
		if (!adjust_colour_depth_from_display_info(timing_out, info) &&
		    drm_mode_is_420_also(info, mode_in) &&
		    timing_out->pixel_encoding != PIXEL_ENCODING_YCBCR420) {
			timing_out->pixel_encoding = PIXEL_ENCODING_YCBCR420;
			adjust_colour_depth_from_display_info(timing_out, info);
		}
	}
}

static void fill_audio_info(struct audio_info *audio_info,
			    const struct drm_connector *drm_connector,
			    const struct dc_sink *dc_sink)
{
	int i = 0;
	int cea_revision = 0;
	const struct dc_edid_caps *edid_caps = &dc_sink->edid_caps;

	audio_info->manufacture_id = edid_caps->manufacturer_id;
	audio_info->product_id = edid_caps->product_id;

	cea_revision = drm_connector->display_info.cea_rev;

	strscpy(audio_info->display_name,
		edid_caps->display_name,
		AUDIO_INFO_DISPLAY_NAME_SIZE_IN_CHARS);

	if (cea_revision >= 3) {
		audio_info->mode_count = edid_caps->audio_mode_count;

		for (i = 0; i < audio_info->mode_count; ++i) {
			audio_info->modes[i].format_code =
					(enum audio_format_code)
					(edid_caps->audio_modes[i].format_code);
			audio_info->modes[i].channel_count =
					edid_caps->audio_modes[i].channel_count;
			audio_info->modes[i].sample_rates.all =
					edid_caps->audio_modes[i].sample_rate;
			audio_info->modes[i].sample_size =
					edid_caps->audio_modes[i].sample_size;
		}
	}

	audio_info->flags.all = edid_caps->speaker_flags;

	/* TODO: We only check for the progressive mode, check for interlace mode too */
	if (drm_connector->latency_present[0]) {
		audio_info->video_latency = drm_connector->video_latency[0];
		audio_info->audio_latency = drm_connector->audio_latency[0];
	}

	/* TODO: For DP, video and audio latency should be calculated from DPCD caps */

}

static void
copy_crtc_timing_for_drm_display_mode(const struct drm_display_mode *src_mode,
				      struct drm_display_mode *dst_mode)
{
	dst_mode->crtc_hdisplay = src_mode->crtc_hdisplay;
	dst_mode->crtc_vdisplay = src_mode->crtc_vdisplay;
	dst_mode->crtc_clock = src_mode->crtc_clock;
	dst_mode->crtc_hblank_start = src_mode->crtc_hblank_start;
	dst_mode->crtc_hblank_end = src_mode->crtc_hblank_end;
	dst_mode->crtc_hsync_start =  src_mode->crtc_hsync_start;
	dst_mode->crtc_hsync_end = src_mode->crtc_hsync_end;
	dst_mode->crtc_htotal = src_mode->crtc_htotal;
	dst_mode->crtc_hskew = src_mode->crtc_hskew;
	dst_mode->crtc_vblank_start = src_mode->crtc_vblank_start;
	dst_mode->crtc_vblank_end = src_mode->crtc_vblank_end;
	dst_mode->crtc_vsync_start = src_mode->crtc_vsync_start;
	dst_mode->crtc_vsync_end = src_mode->crtc_vsync_end;
	dst_mode->crtc_vtotal = src_mode->crtc_vtotal;
}

static void
decide_crtc_timing_for_drm_display_mode(struct drm_display_mode *drm_mode,
					const struct drm_display_mode *native_mode,
					bool scale_enabled)
{
	if (scale_enabled) {
		copy_crtc_timing_for_drm_display_mode(native_mode, drm_mode);
	} else if (native_mode->clock == drm_mode->clock &&
			native_mode->htotal == drm_mode->htotal &&
			native_mode->vtotal == drm_mode->vtotal) {
		copy_crtc_timing_for_drm_display_mode(native_mode, drm_mode);
	} else {
		/* no scaling nor amdgpu inserted, no need to patch */
	}
}

static struct dc_sink *
create_fake_sink(struct amdgpu_dm_connector *aconnector)
{
	struct dc_sink_init_data sink_init_data = { 0 };
	struct dc_sink *sink = NULL;
	sink_init_data.link = aconnector->dc_link;
	sink_init_data.sink_signal = aconnector->dc_link->connector_signal;

	sink = dc_sink_create(&sink_init_data);
	if (!sink) {
		DRM_ERROR("Failed to create sink!\n");
		return NULL;
	}
	sink->sink_signal = SIGNAL_TYPE_VIRTUAL;

	return sink;
}

static void set_multisync_trigger_params(
		struct dc_stream_state *stream)
{
	if (stream->triggered_crtc_reset.enabled) {
		stream->triggered_crtc_reset.event = CRTC_EVENT_VSYNC_RISING;
		stream->triggered_crtc_reset.delay = TRIGGER_DELAY_NEXT_LINE;
	}
}

static void set_master_stream(struct dc_stream_state *stream_set[],
			      int stream_count)
{
	int j, highest_rfr = 0, master_stream = 0;

	for (j = 0;  j < stream_count; j++) {
		if (stream_set[j] && stream_set[j]->triggered_crtc_reset.enabled) {
			int refresh_rate = 0;

			refresh_rate = (stream_set[j]->timing.pix_clk_100hz*100)/
				(stream_set[j]->timing.h_total*stream_set[j]->timing.v_total);
			if (refresh_rate > highest_rfr) {
				highest_rfr = refresh_rate;
				master_stream = j;
			}
		}
	}
	for (j = 0;  j < stream_count; j++) {
		if (stream_set[j])
			stream_set[j]->triggered_crtc_reset.event_source = stream_set[master_stream];
	}
}

static void dm_enable_per_frame_crtc_master_sync(struct dc_state *context)
{
	int i = 0;

	if (context->stream_count < 2)
		return;
	for (i = 0; i < context->stream_count ; i++) {
		if (!context->streams[i])
			continue;
		/*
		 * TODO: add a function to read AMD VSDB bits and set
		 * crtc_sync_master.multi_sync_enabled flag
		 * For now it's set to false
		 */
		set_multisync_trigger_params(context->streams[i]);
	}
	set_master_stream(context->streams, context->stream_count);
}

static struct dc_stream_state *
create_stream_for_sink(struct amdgpu_dm_connector *aconnector,
		       const struct drm_display_mode *drm_mode,
		       const struct dm_connector_state *dm_state,
		       const struct dc_stream_state *old_stream,
		       int requested_bpc)
{
	struct drm_display_mode *preferred_mode = NULL;
	struct drm_connector *drm_connector;
	const struct drm_connector_state *con_state =
		dm_state ? &dm_state->base : NULL;
	struct dc_stream_state *stream = NULL;
	struct drm_display_mode mode = *drm_mode;
	bool native_mode_found = false;
	bool scale = dm_state ? (dm_state->scaling != RMX_OFF) : false;
	int mode_refresh;
	int preferred_refresh = 0;
#if defined(CONFIG_DRM_AMD_DC_DCN)
	struct dsc_dec_dpcd_caps dsc_caps;
	uint32_t link_bandwidth_kbps;
#endif
	struct dc_sink *sink = NULL;
	if (aconnector == NULL) {
		DRM_ERROR("aconnector is NULL!\n");
		return stream;
	}

	drm_connector = &aconnector->base;

	if (!aconnector->dc_sink) {
		sink = create_fake_sink(aconnector);
		if (!sink)
			return stream;
	} else {
		sink = aconnector->dc_sink;
		dc_sink_retain(sink);
	}

	stream = dc_create_stream_for_sink(sink);

	if (stream == NULL) {
		DRM_ERROR("Failed to create stream for sink!\n");
		goto finish;
	}

	stream->dm_stream_context = aconnector;

	stream->timing.flags.LTE_340MCSC_SCRAMBLE =
		drm_connector->display_info.hdmi.scdc.scrambling.low_rates;

	list_for_each_entry(preferred_mode, &aconnector->base.modes, head) {
		/* Search for preferred mode */
		if (preferred_mode->type & DRM_MODE_TYPE_PREFERRED) {
			native_mode_found = true;
			break;
		}
	}
	if (!native_mode_found)
		preferred_mode = list_first_entry_or_null(
				&aconnector->base.modes,
				struct drm_display_mode,
				head);

	mode_refresh = drm_mode_vrefresh(&mode);

	if (preferred_mode == NULL) {
		/*
		 * This may not be an error, the use case is when we have no
		 * usermode calls to reset and set mode upon hotplug. In this
		 * case, we call set mode ourselves to restore the previous mode
		 * and the modelist may not be filled in in time.
		 */
		DRM_DEBUG_DRIVER("No preferred mode found\n");
	} else {
		decide_crtc_timing_for_drm_display_mode(
				&mode, preferred_mode,
				dm_state ? (dm_state->scaling != RMX_OFF) : false);
		preferred_refresh = drm_mode_vrefresh(preferred_mode);
	}

	if (!dm_state)
		drm_mode_set_crtcinfo(&mode, 0);

	/*
	* If scaling is enabled and refresh rate didn't change
	* we copy the vic and polarities of the old timings
	*/
	if (!scale || mode_refresh != preferred_refresh)
		fill_stream_properties_from_drm_display_mode(stream,
			&mode, &aconnector->base, con_state, NULL, requested_bpc);
	else
		fill_stream_properties_from_drm_display_mode(stream,
			&mode, &aconnector->base, con_state, old_stream, requested_bpc);

	stream->timing.flags.DSC = 0;

	if (aconnector->dc_link && sink->sink_signal == SIGNAL_TYPE_DISPLAY_PORT) {
#if defined(CONFIG_DRM_AMD_DC_DCN)
		dc_dsc_parse_dsc_dpcd(aconnector->dc_link->ctx->dc,
				      aconnector->dc_link->dpcd_caps.dsc_caps.dsc_basic_caps.raw,
				      aconnector->dc_link->dpcd_caps.dsc_caps.dsc_branch_decoder_caps.raw,
				      &dsc_caps);
		link_bandwidth_kbps = dc_link_bandwidth_kbps(aconnector->dc_link,
							     dc_link_get_link_cap(aconnector->dc_link));

		if (aconnector->dsc_settings.dsc_force_enable != DSC_CLK_FORCE_DISABLE && dsc_caps.is_dsc_supported) {
			/* Set DSC policy according to dsc_clock_en */
			dc_dsc_policy_set_enable_dsc_when_not_needed(
				aconnector->dsc_settings.dsc_force_enable == DSC_CLK_FORCE_ENABLE);

			if (dc_dsc_compute_config(aconnector->dc_link->ctx->dc->res_pool->dscs[0],
						  &dsc_caps,
						  aconnector->dc_link->ctx->dc->debug.dsc_min_slice_height_override,
						  0,
						  link_bandwidth_kbps,
						  &stream->timing,
						  &stream->timing.dsc_cfg))
				stream->timing.flags.DSC = 1;
			/* Overwrite the stream flag if DSC is enabled through debugfs */
			if (aconnector->dsc_settings.dsc_force_enable == DSC_CLK_FORCE_ENABLE)
				stream->timing.flags.DSC = 1;

			if (stream->timing.flags.DSC && aconnector->dsc_settings.dsc_num_slices_h)
				stream->timing.dsc_cfg.num_slices_h = aconnector->dsc_settings.dsc_num_slices_h;

			if (stream->timing.flags.DSC && aconnector->dsc_settings.dsc_num_slices_v)
				stream->timing.dsc_cfg.num_slices_v = aconnector->dsc_settings.dsc_num_slices_v;

			if (stream->timing.flags.DSC && aconnector->dsc_settings.dsc_bits_per_pixel)
				stream->timing.dsc_cfg.bits_per_pixel = aconnector->dsc_settings.dsc_bits_per_pixel;
		}
#endif
	}

	update_stream_scaling_settings(&mode, dm_state, stream);

	fill_audio_info(
		&stream->audio_info,
		drm_connector,
		sink);

	update_stream_signal(stream, sink);

	if (stream->signal == SIGNAL_TYPE_HDMI_TYPE_A)
		mod_build_hf_vsif_infopacket(stream, &stream->vsp_infopacket);

	if (stream->link->psr_settings.psr_feature_enabled) {
		//
		// should decide stream support vsc sdp colorimetry capability
		// before building vsc info packet
		//
		stream->use_vsc_sdp_for_colorimetry = false;
		if (aconnector->dc_sink->sink_signal == SIGNAL_TYPE_DISPLAY_PORT_MST) {
			stream->use_vsc_sdp_for_colorimetry =
				aconnector->dc_sink->is_vsc_sdp_colorimetry_supported;
		} else {
			if (stream->link->dpcd_caps.dprx_feature.bits.VSC_SDP_COLORIMETRY_SUPPORTED)
				stream->use_vsc_sdp_for_colorimetry = true;
		}
		mod_build_vsc_infopacket(stream, &stream->vsc_infopacket);
	}
finish:
	dc_sink_release(sink);

	return stream;
}

static void amdgpu_dm_crtc_destroy(struct drm_crtc *crtc)
{
	drm_crtc_cleanup(crtc);
	kfree(crtc);
}

static void dm_crtc_destroy_state(struct drm_crtc *crtc,
				  struct drm_crtc_state *state)
{
	struct dm_crtc_state *cur = to_dm_crtc_state(state);

	/* TODO Destroy dc_stream objects are stream object is flattened */
	if (cur->stream)
		dc_stream_release(cur->stream);


	__drm_atomic_helper_crtc_destroy_state(state);


	kfree(state);
}

static void dm_crtc_reset_state(struct drm_crtc *crtc)
{
	struct dm_crtc_state *state;

	if (crtc->state)
		dm_crtc_destroy_state(crtc, crtc->state);

	state = kzalloc(sizeof(*state), GFP_KERNEL);
	if (WARN_ON(!state))
		return;

	__drm_atomic_helper_crtc_reset(crtc, &state->base);
}

static struct drm_crtc_state *
dm_crtc_duplicate_state(struct drm_crtc *crtc)
{
	struct dm_crtc_state *state, *cur;

	cur = to_dm_crtc_state(crtc->state);

	if (WARN_ON(!crtc->state))
		return NULL;

	state = kzalloc(sizeof(*state), GFP_KERNEL);
	if (!state)
		return NULL;

	__drm_atomic_helper_crtc_duplicate_state(crtc, &state->base);

	if (cur->stream) {
		state->stream = cur->stream;
		dc_stream_retain(state->stream);
	}

	state->active_planes = cur->active_planes;
	state->vrr_infopacket = cur->vrr_infopacket;
	state->abm_level = cur->abm_level;
	state->vrr_supported = cur->vrr_supported;
	state->freesync_config = cur->freesync_config;
	state->cm_has_degamma = cur->cm_has_degamma;
	state->cm_is_degamma_srgb = cur->cm_is_degamma_srgb;
	/* TODO Duplicate dc_stream after objects are stream object is flattened */

	return &state->base;
}

#ifdef CONFIG_DRM_AMD_SECURE_DISPLAY
int amdgpu_dm_crtc_late_register(struct drm_crtc *crtc)
{
	crtc_debugfs_init(crtc);

	return 0;
}
#endif

static inline int dm_set_vupdate_irq(struct drm_crtc *crtc, bool enable)
{
	enum dc_irq_source irq_source;
	struct amdgpu_crtc *acrtc = to_amdgpu_crtc(crtc);
	struct amdgpu_device *adev = drm_to_adev(crtc->dev);
	int rc;

	irq_source = IRQ_TYPE_VUPDATE + acrtc->otg_inst;

	rc = dc_interrupt_set(adev->dm.dc, irq_source, enable) ? 0 : -EBUSY;

	DRM_DEBUG_DRIVER("crtc %d - vupdate irq %sabling: r=%d\n",
			 acrtc->crtc_id, enable ? "en" : "dis", rc);
	return rc;
}

static inline int dm_set_vblank(struct drm_crtc *crtc, bool enable)
{
	enum dc_irq_source irq_source;
	struct amdgpu_crtc *acrtc = to_amdgpu_crtc(crtc);
	struct amdgpu_device *adev = drm_to_adev(crtc->dev);
	struct dm_crtc_state *acrtc_state = to_dm_crtc_state(crtc->state);
#if defined(CONFIG_DRM_AMD_DC_DCN)
	struct amdgpu_display_manager *dm = &adev->dm;
	unsigned long flags;
#endif
	int rc = 0;

	if (enable) {
		/* vblank irq on -> Only need vupdate irq in vrr mode */
		if (amdgpu_dm_vrr_active(acrtc_state))
			rc = dm_set_vupdate_irq(crtc, true);
	} else {
		/* vblank irq off -> vupdate irq off */
		rc = dm_set_vupdate_irq(crtc, false);
	}

	if (rc)
		return rc;

	irq_source = IRQ_TYPE_VBLANK + acrtc->otg_inst;

	if (!dc_interrupt_set(adev->dm.dc, irq_source, enable))
		return -EBUSY;

	if (amdgpu_in_reset(adev))
		return 0;

#if defined(CONFIG_DRM_AMD_DC_DCN)
	spin_lock_irqsave(&dm->vblank_lock, flags);
	dm->vblank_workqueue->dm = dm;
	dm->vblank_workqueue->otg_inst = acrtc->otg_inst;
	dm->vblank_workqueue->enable = enable;
	spin_unlock_irqrestore(&dm->vblank_lock, flags);
	schedule_work(&dm->vblank_workqueue->mall_work);
#endif

	return 0;
}

static int dm_enable_vblank(struct drm_crtc *crtc)
{
	return dm_set_vblank(crtc, true);
}

static void dm_disable_vblank(struct drm_crtc *crtc)
{
	dm_set_vblank(crtc, false);
}

/* Implemented only the options currently availible for the driver */
static const struct drm_crtc_funcs amdgpu_dm_crtc_funcs = {
	.reset = dm_crtc_reset_state,
	.destroy = amdgpu_dm_crtc_destroy,
	.set_config = drm_atomic_helper_set_config,
	.page_flip = drm_atomic_helper_page_flip,
	.atomic_duplicate_state = dm_crtc_duplicate_state,
	.atomic_destroy_state = dm_crtc_destroy_state,
	.set_crc_source = amdgpu_dm_crtc_set_crc_source,
	.verify_crc_source = amdgpu_dm_crtc_verify_crc_source,
	.get_crc_sources = amdgpu_dm_crtc_get_crc_sources,
	.get_vblank_counter = amdgpu_get_vblank_counter_kms,
	.enable_vblank = dm_enable_vblank,
	.disable_vblank = dm_disable_vblank,
	.get_vblank_timestamp = drm_crtc_vblank_helper_get_vblank_timestamp,
#if defined(CONFIG_DRM_AMD_SECURE_DISPLAY)
	.late_register = amdgpu_dm_crtc_late_register,
#endif
};

static enum drm_connector_status
amdgpu_dm_connector_detect(struct drm_connector *connector, bool force)
{
	bool connected;
	struct amdgpu_dm_connector *aconnector = to_amdgpu_dm_connector(connector);

	/*
	 * Notes:
	 * 1. This interface is NOT called in context of HPD irq.
	 * 2. This interface *is called* in context of user-mode ioctl. Which
	 * makes it a bad place for *any* MST-related activity.
	 */

	if (aconnector->base.force == DRM_FORCE_UNSPECIFIED &&
	    !aconnector->fake_enable)
		connected = (aconnector->dc_sink != NULL);
	else
		connected = (aconnector->base.force == DRM_FORCE_ON);

	update_subconnector_property(aconnector);

	return (connected ? connector_status_connected :
			connector_status_disconnected);
}

int amdgpu_dm_connector_atomic_set_property(struct drm_connector *connector,
					    struct drm_connector_state *connector_state,
					    struct drm_property *property,
					    uint64_t val)
{
	struct drm_device *dev = connector->dev;
	struct amdgpu_device *adev = drm_to_adev(dev);
	struct dm_connector_state *dm_old_state =
		to_dm_connector_state(connector->state);
	struct dm_connector_state *dm_new_state =
		to_dm_connector_state(connector_state);

	int ret = -EINVAL;

	if (property == dev->mode_config.scaling_mode_property) {
		enum amdgpu_rmx_type rmx_type;

		switch (val) {
		case DRM_MODE_SCALE_CENTER:
			rmx_type = RMX_CENTER;
			break;
		case DRM_MODE_SCALE_ASPECT:
			rmx_type = RMX_ASPECT;
			break;
		case DRM_MODE_SCALE_FULLSCREEN:
			rmx_type = RMX_FULL;
			break;
		case DRM_MODE_SCALE_NONE:
		default:
			rmx_type = RMX_OFF;
			break;
		}

		if (dm_old_state->scaling == rmx_type)
			return 0;

		dm_new_state->scaling = rmx_type;
		ret = 0;
	} else if (property == adev->mode_info.underscan_hborder_property) {
		dm_new_state->underscan_hborder = val;
		ret = 0;
	} else if (property == adev->mode_info.underscan_vborder_property) {
		dm_new_state->underscan_vborder = val;
		ret = 0;
	} else if (property == adev->mode_info.underscan_property) {
		dm_new_state->underscan_enable = val;
		ret = 0;
	} else if (property == adev->mode_info.abm_level_property) {
		dm_new_state->abm_level = val;
		ret = 0;
	}

	return ret;
}

int amdgpu_dm_connector_atomic_get_property(struct drm_connector *connector,
					    const struct drm_connector_state *state,
					    struct drm_property *property,
					    uint64_t *val)
{
	struct drm_device *dev = connector->dev;
	struct amdgpu_device *adev = drm_to_adev(dev);
	struct dm_connector_state *dm_state =
		to_dm_connector_state(state);
	int ret = -EINVAL;

	if (property == dev->mode_config.scaling_mode_property) {
		switch (dm_state->scaling) {
		case RMX_CENTER:
			*val = DRM_MODE_SCALE_CENTER;
			break;
		case RMX_ASPECT:
			*val = DRM_MODE_SCALE_ASPECT;
			break;
		case RMX_FULL:
			*val = DRM_MODE_SCALE_FULLSCREEN;
			break;
		case RMX_OFF:
		default:
			*val = DRM_MODE_SCALE_NONE;
			break;
		}
		ret = 0;
	} else if (property == adev->mode_info.underscan_hborder_property) {
		*val = dm_state->underscan_hborder;
		ret = 0;
	} else if (property == adev->mode_info.underscan_vborder_property) {
		*val = dm_state->underscan_vborder;
		ret = 0;
	} else if (property == adev->mode_info.underscan_property) {
		*val = dm_state->underscan_enable;
		ret = 0;
	} else if (property == adev->mode_info.abm_level_property) {
		*val = dm_state->abm_level;
		ret = 0;
	}

	return ret;
}

static void amdgpu_dm_connector_unregister(struct drm_connector *connector)
{
	struct amdgpu_dm_connector *amdgpu_dm_connector = to_amdgpu_dm_connector(connector);

	drm_dp_aux_unregister(&amdgpu_dm_connector->dm_dp_aux.aux);
}

static void amdgpu_dm_connector_destroy(struct drm_connector *connector)
{
	struct amdgpu_dm_connector *aconnector = to_amdgpu_dm_connector(connector);
	const struct dc_link *link = aconnector->dc_link;
	struct amdgpu_device *adev = drm_to_adev(connector->dev);
	struct amdgpu_display_manager *dm = &adev->dm;

	/*
	 * Call only if mst_mgr was iniitalized before since it's not done
	 * for all connector types.
	 */
	if (aconnector->mst_mgr.dev)
		drm_dp_mst_topology_mgr_destroy(&aconnector->mst_mgr);

#if defined(CONFIG_BACKLIGHT_CLASS_DEVICE) ||\
	defined(CONFIG_BACKLIGHT_CLASS_DEVICE_MODULE)

	if ((link->connector_signal & (SIGNAL_TYPE_EDP | SIGNAL_TYPE_LVDS)) &&
	    link->type != dc_connection_none &&
	    dm->backlight_dev) {
		backlight_device_unregister(dm->backlight_dev);
		dm->backlight_dev = NULL;
	}
#endif

	if (aconnector->dc_em_sink)
		dc_sink_release(aconnector->dc_em_sink);
	aconnector->dc_em_sink = NULL;
	if (aconnector->dc_sink)
		dc_sink_release(aconnector->dc_sink);
	aconnector->dc_sink = NULL;

	drm_dp_cec_unregister_connector(&aconnector->dm_dp_aux.aux);
	drm_connector_unregister(connector);
	drm_connector_cleanup(connector);
	if (aconnector->i2c) {
		i2c_del_adapter(&aconnector->i2c->base);
		kfree(aconnector->i2c);
	}
	kfree(aconnector->dm_dp_aux.aux.name);

	kfree(connector);
}

void amdgpu_dm_connector_funcs_reset(struct drm_connector *connector)
{
	struct dm_connector_state *state =
		to_dm_connector_state(connector->state);

	if (connector->state)
		__drm_atomic_helper_connector_destroy_state(connector->state);

	kfree(state);

	state = kzalloc(sizeof(*state), GFP_KERNEL);

	if (state) {
		state->scaling = RMX_OFF;
		state->underscan_enable = false;
		state->underscan_hborder = 0;
		state->underscan_vborder = 0;
		state->base.max_requested_bpc = 8;
		state->vcpi_slots = 0;
		state->pbn = 0;
		if (connector->connector_type == DRM_MODE_CONNECTOR_eDP)
			state->abm_level = amdgpu_dm_abm_level;

		__drm_atomic_helper_connector_reset(connector, &state->base);
	}
}

struct drm_connector_state *
amdgpu_dm_connector_atomic_duplicate_state(struct drm_connector *connector)
{
	struct dm_connector_state *state =
		to_dm_connector_state(connector->state);

	struct dm_connector_state *new_state =
			kmemdup(state, sizeof(*state), GFP_KERNEL);

	if (!new_state)
		return NULL;

	__drm_atomic_helper_connector_duplicate_state(connector, &new_state->base);

	new_state->freesync_capable = state->freesync_capable;
	new_state->abm_level = state->abm_level;
	new_state->scaling = state->scaling;
	new_state->underscan_enable = state->underscan_enable;
	new_state->underscan_hborder = state->underscan_hborder;
	new_state->underscan_vborder = state->underscan_vborder;
	new_state->vcpi_slots = state->vcpi_slots;
	new_state->pbn = state->pbn;
	return &new_state->base;
}

static int
amdgpu_dm_connector_late_register(struct drm_connector *connector)
{
	struct amdgpu_dm_connector *amdgpu_dm_connector =
		to_amdgpu_dm_connector(connector);
	int r;

	if ((connector->connector_type == DRM_MODE_CONNECTOR_DisplayPort) ||
	    (connector->connector_type == DRM_MODE_CONNECTOR_eDP)) {
		amdgpu_dm_connector->dm_dp_aux.aux.dev = connector->kdev;
		r = drm_dp_aux_register(&amdgpu_dm_connector->dm_dp_aux.aux);
		if (r)
			return r;
	}

#if defined(CONFIG_DEBUG_FS)
	connector_debugfs_init(amdgpu_dm_connector);
#endif

	return 0;
}

static const struct drm_connector_funcs amdgpu_dm_connector_funcs = {
	.reset = amdgpu_dm_connector_funcs_reset,
	.detect = amdgpu_dm_connector_detect,
	.fill_modes = drm_helper_probe_single_connector_modes,
	.destroy = amdgpu_dm_connector_destroy,
	.atomic_duplicate_state = amdgpu_dm_connector_atomic_duplicate_state,
	.atomic_destroy_state = drm_atomic_helper_connector_destroy_state,
	.atomic_set_property = amdgpu_dm_connector_atomic_set_property,
	.atomic_get_property = amdgpu_dm_connector_atomic_get_property,
	.late_register = amdgpu_dm_connector_late_register,
	.early_unregister = amdgpu_dm_connector_unregister
};

static int get_modes(struct drm_connector *connector)
{
	return amdgpu_dm_connector_get_modes(connector);
}

static void create_eml_sink(struct amdgpu_dm_connector *aconnector)
{
	struct dc_sink_init_data init_params = {
			.link = aconnector->dc_link,
			.sink_signal = SIGNAL_TYPE_VIRTUAL
	};
	struct edid *edid;

	if (!aconnector->base.edid_blob_ptr) {
		DRM_ERROR("No EDID firmware found on connector: %s ,forcing to OFF!\n",
				aconnector->base.name);

		aconnector->base.force = DRM_FORCE_OFF;
		aconnector->base.override_edid = false;
		return;
	}

	edid = (struct edid *) aconnector->base.edid_blob_ptr->data;

	aconnector->edid = edid;

	aconnector->dc_em_sink = dc_link_add_remote_sink(
		aconnector->dc_link,
		(uint8_t *)edid,
		(edid->extensions + 1) * EDID_LENGTH,
		&init_params);

	if (aconnector->base.force == DRM_FORCE_ON) {
		aconnector->dc_sink = aconnector->dc_link->local_sink ?
		aconnector->dc_link->local_sink :
		aconnector->dc_em_sink;
		dc_sink_retain(aconnector->dc_sink);
	}
}

static void handle_edid_mgmt(struct amdgpu_dm_connector *aconnector)
{
	struct dc_link *link = (struct dc_link *)aconnector->dc_link;

	/*
	 * In case of headless boot with force on for DP managed connector
	 * Those settings have to be != 0 to get initial modeset
	 */
	if (link->connector_signal == SIGNAL_TYPE_DISPLAY_PORT) {
		link->verified_link_cap.lane_count = LANE_COUNT_FOUR;
		link->verified_link_cap.link_rate = LINK_RATE_HIGH2;
	}


	aconnector->base.override_edid = true;
	create_eml_sink(aconnector);
}

static struct dc_stream_state *
create_validate_stream_for_sink(struct amdgpu_dm_connector *aconnector,
				const struct drm_display_mode *drm_mode,
				const struct dm_connector_state *dm_state,
				const struct dc_stream_state *old_stream)
{
	struct drm_connector *connector = &aconnector->base;
	struct amdgpu_device *adev = drm_to_adev(connector->dev);
	struct dc_stream_state *stream;
	const struct drm_connector_state *drm_state = dm_state ? &dm_state->base : NULL;
	int requested_bpc = drm_state ? drm_state->max_requested_bpc : 8;
	enum dc_status dc_result = DC_OK;

	do {
		stream = create_stream_for_sink(aconnector, drm_mode,
						dm_state, old_stream,
						requested_bpc);
		if (stream == NULL) {
			DRM_ERROR("Failed to create stream for sink!\n");
			break;
		}

		dc_result = dc_validate_stream(adev->dm.dc, stream);

		if (dc_result != DC_OK) {
			DRM_DEBUG_KMS("Mode %dx%d (clk %d) failed DC validation with error %d (%s)\n",
				      drm_mode->hdisplay,
				      drm_mode->vdisplay,
				      drm_mode->clock,
				      dc_result,
				      dc_status_to_str(dc_result));

			dc_stream_release(stream);
			stream = NULL;
			requested_bpc -= 2; /* lower bpc to retry validation */
		}

	} while (stream == NULL && requested_bpc >= 6);

	return stream;
}

enum drm_mode_status amdgpu_dm_connector_mode_valid(struct drm_connector *connector,
				   struct drm_display_mode *mode)
{
	int result = MODE_ERROR;
	struct dc_sink *dc_sink;
	/* TODO: Unhardcode stream count */
	struct dc_stream_state *stream;
	struct amdgpu_dm_connector *aconnector = to_amdgpu_dm_connector(connector);

	if ((mode->flags & DRM_MODE_FLAG_INTERLACE) ||
			(mode->flags & DRM_MODE_FLAG_DBLSCAN))
		return result;

	/*
	 * Only run this the first time mode_valid is called to initilialize
	 * EDID mgmt
	 */
	if (aconnector->base.force != DRM_FORCE_UNSPECIFIED &&
		!aconnector->dc_em_sink)
		handle_edid_mgmt(aconnector);

	dc_sink = to_amdgpu_dm_connector(connector)->dc_sink;

	if (dc_sink == NULL && aconnector->base.force != DRM_FORCE_ON_DIGITAL &&
				aconnector->base.force != DRM_FORCE_ON) {
		DRM_ERROR("dc_sink is NULL!\n");
		goto fail;
	}

	stream = create_validate_stream_for_sink(aconnector, mode, NULL, NULL);
	if (stream) {
		dc_stream_release(stream);
		result = MODE_OK;
	}

fail:
	/* TODO: error handling*/
	return result;
}

static int fill_hdr_info_packet(const struct drm_connector_state *state,
				struct dc_info_packet *out)
{
	struct hdmi_drm_infoframe frame;
	unsigned char buf[30]; /* 26 + 4 */
	ssize_t len;
	int ret, i;

	memset(out, 0, sizeof(*out));

	if (!state->hdr_output_metadata)
		return 0;

	ret = drm_hdmi_infoframe_set_hdr_metadata(&frame, state);
	if (ret)
		return ret;

	len = hdmi_drm_infoframe_pack_only(&frame, buf, sizeof(buf));
	if (len < 0)
		return (int)len;

	/* Static metadata is a fixed 26 bytes + 4 byte header. */
	if (len != 30)
		return -EINVAL;

	/* Prepare the infopacket for DC. */
	switch (state->connector->connector_type) {
	case DRM_MODE_CONNECTOR_HDMIA:
		out->hb0 = 0x87; /* type */
		out->hb1 = 0x01; /* version */
		out->hb2 = 0x1A; /* length */
		out->sb[0] = buf[3]; /* checksum */
		i = 1;
		break;

	case DRM_MODE_CONNECTOR_DisplayPort:
	case DRM_MODE_CONNECTOR_eDP:
		out->hb0 = 0x00; /* sdp id, zero */
		out->hb1 = 0x87; /* type */
		out->hb2 = 0x1D; /* payload len - 1 */
		out->hb3 = (0x13 << 2); /* sdp version */
		out->sb[0] = 0x01; /* version */
		out->sb[1] = 0x1A; /* length */
		i = 2;
		break;

	default:
		return -EINVAL;
	}

	memcpy(&out->sb[i], &buf[4], 26);
	out->valid = true;

	print_hex_dump(KERN_DEBUG, "HDR SB:", DUMP_PREFIX_NONE, 16, 1, out->sb,
		       sizeof(out->sb), false);

	return 0;
}

static bool
is_hdr_metadata_different(const struct drm_connector_state *old_state,
			  const struct drm_connector_state *new_state)
{
	struct drm_property_blob *old_blob = old_state->hdr_output_metadata;
	struct drm_property_blob *new_blob = new_state->hdr_output_metadata;

	if (old_blob != new_blob) {
		if (old_blob && new_blob &&
		    old_blob->length == new_blob->length)
			return memcmp(old_blob->data, new_blob->data,
				      old_blob->length);

		return true;
	}

	return false;
}

static int
amdgpu_dm_connector_atomic_check(struct drm_connector *conn,
				 struct drm_atomic_state *state)
{
	struct drm_connector_state *new_con_state =
		drm_atomic_get_new_connector_state(state, conn);
	struct drm_connector_state *old_con_state =
		drm_atomic_get_old_connector_state(state, conn);
	struct drm_crtc *crtc = new_con_state->crtc;
	struct drm_crtc_state *new_crtc_state;
	int ret;

	trace_amdgpu_dm_connector_atomic_check(new_con_state);

	if (!crtc)
		return 0;

	if (is_hdr_metadata_different(old_con_state, new_con_state)) {
		struct dc_info_packet hdr_infopacket;

		ret = fill_hdr_info_packet(new_con_state, &hdr_infopacket);
		if (ret)
			return ret;

		new_crtc_state = drm_atomic_get_crtc_state(state, crtc);
		if (IS_ERR(new_crtc_state))
			return PTR_ERR(new_crtc_state);

		/*
		 * DC considers the stream backends changed if the
		 * static metadata changes. Forcing the modeset also
		 * gives a simple way for userspace to switch from
		 * 8bpc to 10bpc when setting the metadata to enter
		 * or exit HDR.
		 *
		 * Changing the static metadata after it's been
		 * set is permissible, however. So only force a
		 * modeset if we're entering or exiting HDR.
		 */
		new_crtc_state->mode_changed =
			!old_con_state->hdr_output_metadata ||
			!new_con_state->hdr_output_metadata;
	}

	return 0;
}

static const struct drm_connector_helper_funcs
amdgpu_dm_connector_helper_funcs = {
	/*
	 * If hotplugging a second bigger display in FB Con mode, bigger resolution
	 * modes will be filtered by drm_mode_validate_size(), and those modes
	 * are missing after user start lightdm. So we need to renew modes list.
	 * in get_modes call back, not just return the modes count
	 */
	.get_modes = get_modes,
	.mode_valid = amdgpu_dm_connector_mode_valid,
	.atomic_check = amdgpu_dm_connector_atomic_check,
};

static void dm_crtc_helper_disable(struct drm_crtc *crtc)
{
}

static int count_crtc_active_planes(struct drm_crtc_state *new_crtc_state)
{
	struct drm_atomic_state *state = new_crtc_state->state;
	struct drm_plane *plane;
	int num_active = 0;

	drm_for_each_plane_mask(plane, state->dev, new_crtc_state->plane_mask) {
		struct drm_plane_state *new_plane_state;

		/* Cursor planes are "fake". */
		if (plane->type == DRM_PLANE_TYPE_CURSOR)
			continue;

		new_plane_state = drm_atomic_get_new_plane_state(state, plane);

		if (!new_plane_state) {
			/*
			 * The plane is enable on the CRTC and hasn't changed
			 * state. This means that it previously passed
			 * validation and is therefore enabled.
			 */
			num_active += 1;
			continue;
		}

		/* We need a framebuffer to be considered enabled. */
		num_active += (new_plane_state->fb != NULL);
	}

	return num_active;
}

static void dm_update_crtc_active_planes(struct drm_crtc *crtc,
					 struct drm_crtc_state *new_crtc_state)
{
	struct dm_crtc_state *dm_new_crtc_state =
		to_dm_crtc_state(new_crtc_state);

	dm_new_crtc_state->active_planes = 0;

	if (!dm_new_crtc_state->stream)
		return;

	dm_new_crtc_state->active_planes =
		count_crtc_active_planes(new_crtc_state);
}

static int dm_crtc_helper_atomic_check(struct drm_crtc *crtc,
				       struct drm_atomic_state *state)
{
	struct drm_crtc_state *crtc_state = drm_atomic_get_new_crtc_state(state,
									  crtc);
	struct amdgpu_device *adev = drm_to_adev(crtc->dev);
	struct dc *dc = adev->dm.dc;
	struct dm_crtc_state *dm_crtc_state = to_dm_crtc_state(crtc_state);
	int ret = -EINVAL;

	trace_amdgpu_dm_crtc_atomic_check(crtc_state);

	dm_update_crtc_active_planes(crtc, crtc_state);

	if (unlikely(!dm_crtc_state->stream &&
		     modeset_required(crtc_state, NULL, dm_crtc_state->stream))) {
		WARN_ON(1);
		return ret;
	}

	/*
	 * We require the primary plane to be enabled whenever the CRTC is, otherwise
	 * drm_mode_cursor_universal may end up trying to enable the cursor plane while all other
	 * planes are disabled, which is not supported by the hardware. And there is legacy
	 * userspace which stops using the HW cursor altogether in response to the resulting EINVAL.
	 */
	if (crtc_state->enable &&
	    !(crtc_state->plane_mask & drm_plane_mask(crtc->primary))) {
		DRM_DEBUG_ATOMIC("Can't enable a CRTC without enabling the primary plane\n");
		return -EINVAL;
	}

	/* In some use cases, like reset, no stream is attached */
	if (!dm_crtc_state->stream)
		return 0;

	if (dc_validate_stream(dc, dm_crtc_state->stream) == DC_OK)
		return 0;

	DRM_DEBUG_ATOMIC("Failed DC stream validation\n");
	return ret;
}

static bool dm_crtc_helper_mode_fixup(struct drm_crtc *crtc,
				      const struct drm_display_mode *mode,
				      struct drm_display_mode *adjusted_mode)
{
	return true;
}

static const struct drm_crtc_helper_funcs amdgpu_dm_crtc_helper_funcs = {
	.disable = dm_crtc_helper_disable,
	.atomic_check = dm_crtc_helper_atomic_check,
	.mode_fixup = dm_crtc_helper_mode_fixup,
	.get_scanout_position = amdgpu_crtc_get_scanout_position,
};

static void dm_encoder_helper_disable(struct drm_encoder *encoder)
{

}

static int convert_dc_color_depth_into_bpc (enum dc_color_depth display_color_depth)
{
	switch (display_color_depth) {
		case COLOR_DEPTH_666:
			return 6;
		case COLOR_DEPTH_888:
			return 8;
		case COLOR_DEPTH_101010:
			return 10;
		case COLOR_DEPTH_121212:
			return 12;
		case COLOR_DEPTH_141414:
			return 14;
		case COLOR_DEPTH_161616:
			return 16;
		default:
			break;
		}
	return 0;
}

static int dm_encoder_helper_atomic_check(struct drm_encoder *encoder,
					  struct drm_crtc_state *crtc_state,
					  struct drm_connector_state *conn_state)
{
	struct drm_atomic_state *state = crtc_state->state;
	struct drm_connector *connector = conn_state->connector;
	struct amdgpu_dm_connector *aconnector = to_amdgpu_dm_connector(connector);
	struct dm_connector_state *dm_new_connector_state = to_dm_connector_state(conn_state);
	const struct drm_display_mode *adjusted_mode = &crtc_state->adjusted_mode;
	struct drm_dp_mst_topology_mgr *mst_mgr;
	struct drm_dp_mst_port *mst_port;
	enum dc_color_depth color_depth;
	int clock, bpp = 0;
	bool is_y420 = false;

	if (!aconnector->port || !aconnector->dc_sink)
		return 0;

	mst_port = aconnector->port;
	mst_mgr = &aconnector->mst_port->mst_mgr;

	if (!crtc_state->connectors_changed && !crtc_state->mode_changed)
		return 0;

	if (!state->duplicated) {
		int max_bpc = conn_state->max_requested_bpc;
		is_y420 = drm_mode_is_420_also(&connector->display_info, adjusted_mode) &&
				aconnector->force_yuv420_output;
		color_depth = convert_color_depth_from_display_info(connector,
								    is_y420,
								    max_bpc);
		bpp = convert_dc_color_depth_into_bpc(color_depth) * 3;
		clock = adjusted_mode->clock;
		dm_new_connector_state->pbn = drm_dp_calc_pbn_mode(clock, bpp, false);
	}
	dm_new_connector_state->vcpi_slots = drm_dp_atomic_find_vcpi_slots(state,
									   mst_mgr,
									   mst_port,
									   dm_new_connector_state->pbn,
									   dm_mst_get_pbn_divider(aconnector->dc_link));
	if (dm_new_connector_state->vcpi_slots < 0) {
		DRM_DEBUG_ATOMIC("failed finding vcpi slots: %d\n", (int)dm_new_connector_state->vcpi_slots);
		return dm_new_connector_state->vcpi_slots;
	}
	return 0;
}

const struct drm_encoder_helper_funcs amdgpu_dm_encoder_helper_funcs = {
	.disable = dm_encoder_helper_disable,
	.atomic_check = dm_encoder_helper_atomic_check
};

#if defined(CONFIG_DRM_AMD_DC_DCN)
static int dm_update_mst_vcpi_slots_for_dsc(struct drm_atomic_state *state,
					    struct dc_state *dc_state)
{
	struct dc_stream_state *stream = NULL;
	struct drm_connector *connector;
	struct drm_connector_state *new_con_state, *old_con_state;
	struct amdgpu_dm_connector *aconnector;
	struct dm_connector_state *dm_conn_state;
	int i, j, clock, bpp;
	int vcpi, pbn_div, pbn = 0;

	for_each_oldnew_connector_in_state(state, connector, old_con_state, new_con_state, i) {

		aconnector = to_amdgpu_dm_connector(connector);

		if (!aconnector->port)
			continue;

		if (!new_con_state || !new_con_state->crtc)
			continue;

		dm_conn_state = to_dm_connector_state(new_con_state);

		for (j = 0; j < dc_state->stream_count; j++) {
			stream = dc_state->streams[j];
			if (!stream)
				continue;

			if ((struct amdgpu_dm_connector*)stream->dm_stream_context == aconnector)
				break;

			stream = NULL;
		}

		if (!stream)
			continue;

		if (stream->timing.flags.DSC != 1) {
			drm_dp_mst_atomic_enable_dsc(state,
						     aconnector->port,
						     dm_conn_state->pbn,
						     0,
						     false);
			continue;
		}

		pbn_div = dm_mst_get_pbn_divider(stream->link);
		bpp = stream->timing.dsc_cfg.bits_per_pixel;
		clock = stream->timing.pix_clk_100hz / 10;
		pbn = drm_dp_calc_pbn_mode(clock, bpp, true);
		vcpi = drm_dp_mst_atomic_enable_dsc(state,
						    aconnector->port,
						    pbn, pbn_div,
						    true);
		if (vcpi < 0)
			return vcpi;

		dm_conn_state->pbn = pbn;
		dm_conn_state->vcpi_slots = vcpi;
	}
	return 0;
}
#endif

static void dm_drm_plane_reset(struct drm_plane *plane)
{
	struct dm_plane_state *amdgpu_state = NULL;

	if (plane->state)
		plane->funcs->atomic_destroy_state(plane, plane->state);

	amdgpu_state = kzalloc(sizeof(*amdgpu_state), GFP_KERNEL);
	WARN_ON(amdgpu_state == NULL);

	if (amdgpu_state)
		__drm_atomic_helper_plane_reset(plane, &amdgpu_state->base);
}

static struct drm_plane_state *
dm_drm_plane_duplicate_state(struct drm_plane *plane)
{
	struct dm_plane_state *dm_plane_state, *old_dm_plane_state;

	old_dm_plane_state = to_dm_plane_state(plane->state);
	dm_plane_state = kzalloc(sizeof(*dm_plane_state), GFP_KERNEL);
	if (!dm_plane_state)
		return NULL;

	__drm_atomic_helper_plane_duplicate_state(plane, &dm_plane_state->base);

	if (old_dm_plane_state->dc_state) {
		dm_plane_state->dc_state = old_dm_plane_state->dc_state;
		dc_plane_state_retain(dm_plane_state->dc_state);
	}

	return &dm_plane_state->base;
}

static void dm_drm_plane_destroy_state(struct drm_plane *plane,
				struct drm_plane_state *state)
{
	struct dm_plane_state *dm_plane_state = to_dm_plane_state(state);

	if (dm_plane_state->dc_state)
		dc_plane_state_release(dm_plane_state->dc_state);

	drm_atomic_helper_plane_destroy_state(plane, state);
}

static const struct drm_plane_funcs dm_plane_funcs = {
	.update_plane	= drm_atomic_helper_update_plane,
	.disable_plane	= drm_atomic_helper_disable_plane,
	.destroy	= drm_primary_helper_destroy,
	.reset = dm_drm_plane_reset,
	.atomic_duplicate_state = dm_drm_plane_duplicate_state,
	.atomic_destroy_state = dm_drm_plane_destroy_state,
	.format_mod_supported = dm_plane_format_mod_supported,
};

static int dm_plane_helper_prepare_fb(struct drm_plane *plane,
				      struct drm_plane_state *new_state)
{
	struct amdgpu_framebuffer *afb;
	struct drm_gem_object *obj;
	struct amdgpu_device *adev;
	struct amdgpu_bo *rbo;
	struct dm_plane_state *dm_plane_state_new, *dm_plane_state_old;
	struct list_head list;
	struct ttm_validate_buffer tv;
	struct ww_acquire_ctx ticket;
	uint32_t domain;
	int r;

	if (!new_state->fb) {
		DRM_DEBUG_DRIVER("No FB bound\n");
		return 0;
	}

	afb = to_amdgpu_framebuffer(new_state->fb);
	obj = new_state->fb->obj[0];
	rbo = gem_to_amdgpu_bo(obj);
	adev = amdgpu_ttm_adev(rbo->tbo.bdev);
	INIT_LIST_HEAD(&list);

	tv.bo = &rbo->tbo;
	tv.num_shared = 1;
	list_add(&tv.head, &list);

	r = ttm_eu_reserve_buffers(&ticket, &list, false, NULL);
	if (r) {
		dev_err(adev->dev, "fail to reserve bo (%d)\n", r);
		return r;
	}

	if (plane->type != DRM_PLANE_TYPE_CURSOR)
		domain = amdgpu_display_supported_domains(adev, rbo->flags);
	else
		domain = AMDGPU_GEM_DOMAIN_VRAM;

	r = amdgpu_bo_pin(rbo, domain);
	if (unlikely(r != 0)) {
		if (r != -ERESTARTSYS)
			DRM_ERROR("Failed to pin framebuffer with error %d\n", r);
		ttm_eu_backoff_reservation(&ticket, &list);
		return r;
	}

	r = amdgpu_ttm_alloc_gart(&rbo->tbo);
	if (unlikely(r != 0)) {
		amdgpu_bo_unpin(rbo);
		ttm_eu_backoff_reservation(&ticket, &list);
		DRM_ERROR("%p bind failed\n", rbo);
		return r;
	}

	ttm_eu_backoff_reservation(&ticket, &list);

	afb->address = amdgpu_bo_gpu_offset(rbo);

	amdgpu_bo_ref(rbo);

	/**
	 * We don't do surface updates on planes that have been newly created,
	 * but we also don't have the afb->address during atomic check.
	 *
	 * Fill in buffer attributes depending on the address here, but only on
	 * newly created planes since they're not being used by DC yet and this
	 * won't modify global state.
	 */
	dm_plane_state_old = to_dm_plane_state(plane->state);
	dm_plane_state_new = to_dm_plane_state(new_state);

	if (dm_plane_state_new->dc_state &&
	    dm_plane_state_old->dc_state != dm_plane_state_new->dc_state) {
		struct dc_plane_state *plane_state =
			dm_plane_state_new->dc_state;
		bool force_disable_dcc = !plane_state->dcc.enable;

		fill_plane_buffer_attributes(
			adev, afb, plane_state->format, plane_state->rotation,
			afb->tiling_flags,
			&plane_state->tiling_info, &plane_state->plane_size,
			&plane_state->dcc, &plane_state->address,
			afb->tmz_surface, force_disable_dcc);
	}

	return 0;
}

static void dm_plane_helper_cleanup_fb(struct drm_plane *plane,
				       struct drm_plane_state *old_state)
{
	struct amdgpu_bo *rbo;
	int r;

	if (!old_state->fb)
		return;

	rbo = gem_to_amdgpu_bo(old_state->fb->obj[0]);
	r = amdgpu_bo_reserve(rbo, false);
	if (unlikely(r)) {
		DRM_ERROR("failed to reserve rbo before unpin\n");
		return;
	}

	amdgpu_bo_unpin(rbo);
	amdgpu_bo_unreserve(rbo);
	amdgpu_bo_unref(&rbo);
}

static int dm_plane_helper_check_state(struct drm_plane_state *state,
				       struct drm_crtc_state *new_crtc_state)
{
	struct drm_framebuffer *fb = state->fb;
	int min_downscale, max_upscale;
	int min_scale = 0;
	int max_scale = INT_MAX;

	/* Plane enabled? Validate viewport and get scaling factors from plane caps. */
	if (fb && state->crtc) {
		/* Validate viewport to cover the case when only the position changes */
		if (state->plane->type != DRM_PLANE_TYPE_CURSOR) {
			int viewport_width = state->crtc_w;
			int viewport_height = state->crtc_h;

			if (state->crtc_x < 0)
				viewport_width += state->crtc_x;
			else if (state->crtc_x + state->crtc_w > new_crtc_state->mode.crtc_hdisplay)
				viewport_width = new_crtc_state->mode.crtc_hdisplay - state->crtc_x;

			if (state->crtc_y < 0)
				viewport_height += state->crtc_y;
			else if (state->crtc_y + state->crtc_h > new_crtc_state->mode.crtc_vdisplay)
				viewport_height = new_crtc_state->mode.crtc_vdisplay - state->crtc_y;

			/* If completely outside of screen, viewport_width and/or viewport_height will be negative,
			 * which is still OK to satisfy the condition below, thereby also covering these cases
			 * (when plane is completely outside of screen).
			 * x2 for width is because of pipe-split.
			 */
			if (viewport_width < MIN_VIEWPORT_SIZE*2 || viewport_height < MIN_VIEWPORT_SIZE)
				return -EINVAL;
		}

		/* Get min/max allowed scaling factors from plane caps. */
		get_min_max_dc_plane_scaling(state->crtc->dev, fb,
					     &min_downscale, &max_upscale);
		/*
		 * Convert to drm convention: 16.16 fixed point, instead of dc's
		 * 1.0 == 1000. Also drm scaling is src/dst instead of dc's
		 * dst/src, so min_scale = 1.0 / max_upscale, etc.
		 */
		min_scale = (1000 << 16) / max_upscale;
		max_scale = (1000 << 16) / min_downscale;
	}

	return drm_atomic_helper_check_plane_state(
		state, new_crtc_state, min_scale, max_scale, true, true);
}

static int dm_plane_atomic_check(struct drm_plane *plane,
				 struct drm_plane_state *state)
{
	struct amdgpu_device *adev = drm_to_adev(plane->dev);
	struct dc *dc = adev->dm.dc;
	struct dm_plane_state *dm_plane_state;
	struct dc_scaling_info scaling_info;
	struct drm_crtc_state *new_crtc_state;
	int ret;

	trace_amdgpu_dm_plane_atomic_check(state);

	dm_plane_state = to_dm_plane_state(state);

	if (!dm_plane_state->dc_state)
		return 0;

	new_crtc_state =
		drm_atomic_get_new_crtc_state(state->state, state->crtc);
	if (!new_crtc_state)
		return -EINVAL;

	ret = dm_plane_helper_check_state(state, new_crtc_state);
	if (ret)
		return ret;

	ret = fill_dc_scaling_info(state, &scaling_info);
	if (ret)
		return ret;

	if (dc_validate_plane(dc, dm_plane_state->dc_state) == DC_OK)
		return 0;

	return -EINVAL;
}

static int dm_plane_atomic_async_check(struct drm_plane *plane,
				       struct drm_plane_state *new_plane_state)
{
	/* Only support async updates on cursor planes. */
	if (plane->type != DRM_PLANE_TYPE_CURSOR)
		return -EINVAL;

	return 0;
}

static void dm_plane_atomic_async_update(struct drm_plane *plane,
					 struct drm_plane_state *new_state)
{
	struct drm_plane_state *old_state =
		drm_atomic_get_old_plane_state(new_state->state, plane);

	trace_amdgpu_dm_atomic_update_cursor(new_state);

	swap(plane->state->fb, new_state->fb);

	plane->state->src_x = new_state->src_x;
	plane->state->src_y = new_state->src_y;
	plane->state->src_w = new_state->src_w;
	plane->state->src_h = new_state->src_h;
	plane->state->crtc_x = new_state->crtc_x;
	plane->state->crtc_y = new_state->crtc_y;
	plane->state->crtc_w = new_state->crtc_w;
	plane->state->crtc_h = new_state->crtc_h;

	handle_cursor_update(plane, old_state);
}

static const struct drm_plane_helper_funcs dm_plane_helper_funcs = {
	.prepare_fb = dm_plane_helper_prepare_fb,
	.cleanup_fb = dm_plane_helper_cleanup_fb,
	.atomic_check = dm_plane_atomic_check,
	.atomic_async_check = dm_plane_atomic_async_check,
	.atomic_async_update = dm_plane_atomic_async_update
};

/*
 * TODO: these are currently initialized to rgb formats only.
 * For future use cases we should either initialize them dynamically based on
 * plane capabilities, or initialize this array to all formats, so internal drm
 * check will succeed, and let DC implement proper check
 */
static const uint32_t rgb_formats[] = {
	DRM_FORMAT_XRGB8888,
	DRM_FORMAT_ARGB8888,
	DRM_FORMAT_RGBA8888,
	DRM_FORMAT_XRGB2101010,
	DRM_FORMAT_XBGR2101010,
	DRM_FORMAT_ARGB2101010,
	DRM_FORMAT_ABGR2101010,
	DRM_FORMAT_XBGR8888,
	DRM_FORMAT_ABGR8888,
	DRM_FORMAT_RGB565,
};

static const uint32_t overlay_formats[] = {
	DRM_FORMAT_XRGB8888,
	DRM_FORMAT_ARGB8888,
	DRM_FORMAT_RGBA8888,
	DRM_FORMAT_XBGR8888,
	DRM_FORMAT_ABGR8888,
	DRM_FORMAT_RGB565
};

static const u32 cursor_formats[] = {
	DRM_FORMAT_ARGB8888
};

static int get_plane_formats(const struct drm_plane *plane,
			     const struct dc_plane_cap *plane_cap,
			     uint32_t *formats, int max_formats)
{
	int i, num_formats = 0;

	/*
	 * TODO: Query support for each group of formats directly from
	 * DC plane caps. This will require adding more formats to the
	 * caps list.
	 */

	switch (plane->type) {
	case DRM_PLANE_TYPE_PRIMARY:
		for (i = 0; i < ARRAY_SIZE(rgb_formats); ++i) {
			if (num_formats >= max_formats)
				break;

			formats[num_formats++] = rgb_formats[i];
		}

		if (plane_cap && plane_cap->pixel_format_support.nv12)
			formats[num_formats++] = DRM_FORMAT_NV12;
		if (plane_cap && plane_cap->pixel_format_support.p010)
			formats[num_formats++] = DRM_FORMAT_P010;
		if (plane_cap && plane_cap->pixel_format_support.fp16) {
			formats[num_formats++] = DRM_FORMAT_XRGB16161616F;
			formats[num_formats++] = DRM_FORMAT_ARGB16161616F;
			formats[num_formats++] = DRM_FORMAT_XBGR16161616F;
			formats[num_formats++] = DRM_FORMAT_ABGR16161616F;
		}
		break;

	case DRM_PLANE_TYPE_OVERLAY:
		for (i = 0; i < ARRAY_SIZE(overlay_formats); ++i) {
			if (num_formats >= max_formats)
				break;

			formats[num_formats++] = overlay_formats[i];
		}
		break;

	case DRM_PLANE_TYPE_CURSOR:
		for (i = 0; i < ARRAY_SIZE(cursor_formats); ++i) {
			if (num_formats >= max_formats)
				break;

			formats[num_formats++] = cursor_formats[i];
		}
		break;
	}

	return num_formats;
}

static int amdgpu_dm_plane_init(struct amdgpu_display_manager *dm,
				struct drm_plane *plane,
				unsigned long possible_crtcs,
				const struct dc_plane_cap *plane_cap)
{
	uint32_t formats[32];
	int num_formats;
	int res = -EPERM;
	unsigned int supported_rotations;
	uint64_t *modifiers = NULL;

	num_formats = get_plane_formats(plane, plane_cap, formats,
					ARRAY_SIZE(formats));

	res = get_plane_modifiers(dm->adev, plane->type, &modifiers);
	if (res)
		return res;

	res = drm_universal_plane_init(adev_to_drm(dm->adev), plane, possible_crtcs,
				       &dm_plane_funcs, formats, num_formats,
				       modifiers, plane->type, NULL);
	kfree(modifiers);
	if (res)
		return res;

	if (plane->type == DRM_PLANE_TYPE_OVERLAY &&
	    plane_cap && plane_cap->per_pixel_alpha) {
		unsigned int blend_caps = BIT(DRM_MODE_BLEND_PIXEL_NONE) |
					  BIT(DRM_MODE_BLEND_PREMULTI);

		drm_plane_create_alpha_property(plane);
		drm_plane_create_blend_mode_property(plane, blend_caps);
	}

	if (plane->type == DRM_PLANE_TYPE_PRIMARY &&
	    plane_cap &&
	    (plane_cap->pixel_format_support.nv12 ||
	     plane_cap->pixel_format_support.p010)) {
		/* This only affects YUV formats. */
		drm_plane_create_color_properties(
			plane,
			BIT(DRM_COLOR_YCBCR_BT601) |
			BIT(DRM_COLOR_YCBCR_BT709) |
			BIT(DRM_COLOR_YCBCR_BT2020),
			BIT(DRM_COLOR_YCBCR_LIMITED_RANGE) |
			BIT(DRM_COLOR_YCBCR_FULL_RANGE),
			DRM_COLOR_YCBCR_BT709, DRM_COLOR_YCBCR_LIMITED_RANGE);
	}

	supported_rotations =
		DRM_MODE_ROTATE_0 | DRM_MODE_ROTATE_90 |
		DRM_MODE_ROTATE_180 | DRM_MODE_ROTATE_270;

	if (dm->adev->asic_type >= CHIP_BONAIRE &&
	    plane->type != DRM_PLANE_TYPE_CURSOR)
		drm_plane_create_rotation_property(plane, DRM_MODE_ROTATE_0,
						   supported_rotations);

	drm_plane_helper_add(plane, &dm_plane_helper_funcs);

	/* Create (reset) the plane state */
	if (plane->funcs->reset)
		plane->funcs->reset(plane);

	return 0;
}

static int amdgpu_dm_crtc_init(struct amdgpu_display_manager *dm,
			       struct drm_plane *plane,
			       uint32_t crtc_index)
{
	struct amdgpu_crtc *acrtc = NULL;
	struct drm_plane *cursor_plane;

	int res = -ENOMEM;

	cursor_plane = kzalloc(sizeof(*cursor_plane), GFP_KERNEL);
	if (!cursor_plane)
		goto fail;

	cursor_plane->type = DRM_PLANE_TYPE_CURSOR;
	res = amdgpu_dm_plane_init(dm, cursor_plane, 0, NULL);

	acrtc = kzalloc(sizeof(struct amdgpu_crtc), GFP_KERNEL);
	if (!acrtc)
		goto fail;

	res = drm_crtc_init_with_planes(
			dm->ddev,
			&acrtc->base,
			plane,
			cursor_plane,
			&amdgpu_dm_crtc_funcs, NULL);

	if (res)
		goto fail;

	drm_crtc_helper_add(&acrtc->base, &amdgpu_dm_crtc_helper_funcs);

	/* Create (reset) the plane state */
	if (acrtc->base.funcs->reset)
		acrtc->base.funcs->reset(&acrtc->base);

	acrtc->max_cursor_width = dm->adev->dm.dc->caps.max_cursor_size;
	acrtc->max_cursor_height = dm->adev->dm.dc->caps.max_cursor_size;

	acrtc->crtc_id = crtc_index;
	acrtc->base.enabled = false;
	acrtc->otg_inst = -1;

	dm->adev->mode_info.crtcs[crtc_index] = acrtc;
	drm_crtc_enable_color_mgmt(&acrtc->base, MAX_COLOR_LUT_ENTRIES,
				   true, MAX_COLOR_LUT_ENTRIES);
	drm_mode_crtc_set_gamma_size(&acrtc->base, MAX_COLOR_LEGACY_LUT_ENTRIES);

	return 0;

fail:
	kfree(acrtc);
	kfree(cursor_plane);
	return res;
}


static int to_drm_connector_type(enum signal_type st)
{
	switch (st) {
	case SIGNAL_TYPE_HDMI_TYPE_A:
		return DRM_MODE_CONNECTOR_HDMIA;
	case SIGNAL_TYPE_EDP:
		return DRM_MODE_CONNECTOR_eDP;
	case SIGNAL_TYPE_LVDS:
		return DRM_MODE_CONNECTOR_LVDS;
	case SIGNAL_TYPE_RGB:
		return DRM_MODE_CONNECTOR_VGA;
	case SIGNAL_TYPE_DISPLAY_PORT:
	case SIGNAL_TYPE_DISPLAY_PORT_MST:
		return DRM_MODE_CONNECTOR_DisplayPort;
	case SIGNAL_TYPE_DVI_DUAL_LINK:
	case SIGNAL_TYPE_DVI_SINGLE_LINK:
		return DRM_MODE_CONNECTOR_DVID;
	case SIGNAL_TYPE_VIRTUAL:
		return DRM_MODE_CONNECTOR_VIRTUAL;

	default:
		return DRM_MODE_CONNECTOR_Unknown;
	}
}

static struct drm_encoder *amdgpu_dm_connector_to_encoder(struct drm_connector *connector)
{
	struct drm_encoder *encoder;

	/* There is only one encoder per connector */
	drm_connector_for_each_possible_encoder(connector, encoder)
		return encoder;

	return NULL;
}

static void amdgpu_dm_get_native_mode(struct drm_connector *connector)
{
	struct drm_encoder *encoder;
	struct amdgpu_encoder *amdgpu_encoder;

	encoder = amdgpu_dm_connector_to_encoder(connector);

	if (encoder == NULL)
		return;

	amdgpu_encoder = to_amdgpu_encoder(encoder);

	amdgpu_encoder->native_mode.clock = 0;

	if (!list_empty(&connector->probed_modes)) {
		struct drm_display_mode *preferred_mode = NULL;

		list_for_each_entry(preferred_mode,
				    &connector->probed_modes,
				    head) {
			if (preferred_mode->type & DRM_MODE_TYPE_PREFERRED)
				amdgpu_encoder->native_mode = *preferred_mode;

			break;
		}

	}
}

static struct drm_display_mode *
amdgpu_dm_create_common_mode(struct drm_encoder *encoder,
			     char *name,
			     int hdisplay, int vdisplay)
{
	struct drm_device *dev = encoder->dev;
	struct amdgpu_encoder *amdgpu_encoder = to_amdgpu_encoder(encoder);
	struct drm_display_mode *mode = NULL;
	struct drm_display_mode *native_mode = &amdgpu_encoder->native_mode;

	mode = drm_mode_duplicate(dev, native_mode);

	if (mode == NULL)
		return NULL;

	mode->hdisplay = hdisplay;
	mode->vdisplay = vdisplay;
	mode->type &= ~DRM_MODE_TYPE_PREFERRED;
	strscpy(mode->name, name, DRM_DISPLAY_MODE_LEN);

	return mode;

}

static void amdgpu_dm_connector_add_common_modes(struct drm_encoder *encoder,
						 struct drm_connector *connector)
{
	struct amdgpu_encoder *amdgpu_encoder = to_amdgpu_encoder(encoder);
	struct drm_display_mode *mode = NULL;
	struct drm_display_mode *native_mode = &amdgpu_encoder->native_mode;
	struct amdgpu_dm_connector *amdgpu_dm_connector =
				to_amdgpu_dm_connector(connector);
	int i;
	int n;
	struct mode_size {
		char name[DRM_DISPLAY_MODE_LEN];
		int w;
		int h;
	} common_modes[] = {
		{  "640x480",  640,  480},
		{  "800x600",  800,  600},
		{ "1024x768", 1024,  768},
		{ "1280x720", 1280,  720},
		{ "1280x800", 1280,  800},
		{"1280x1024", 1280, 1024},
		{ "1440x900", 1440,  900},
		{"1680x1050", 1680, 1050},
		{"1600x1200", 1600, 1200},
		{"1920x1080", 1920, 1080},
		{"1920x1200", 1920, 1200}
	};

	n = ARRAY_SIZE(common_modes);

	for (i = 0; i < n; i++) {
		struct drm_display_mode *curmode = NULL;
		bool mode_existed = false;

		if (common_modes[i].w > native_mode->hdisplay ||
		    common_modes[i].h > native_mode->vdisplay ||
		   (common_modes[i].w == native_mode->hdisplay &&
		    common_modes[i].h == native_mode->vdisplay))
			continue;

		list_for_each_entry(curmode, &connector->probed_modes, head) {
			if (common_modes[i].w == curmode->hdisplay &&
			    common_modes[i].h == curmode->vdisplay) {
				mode_existed = true;
				break;
			}
		}

		if (mode_existed)
			continue;

		mode = amdgpu_dm_create_common_mode(encoder,
				common_modes[i].name, common_modes[i].w,
				common_modes[i].h);
		drm_mode_probed_add(connector, mode);
		amdgpu_dm_connector->num_modes++;
	}
}

static void amdgpu_dm_connector_ddc_get_modes(struct drm_connector *connector,
					      struct edid *edid)
{
	struct amdgpu_dm_connector *amdgpu_dm_connector =
			to_amdgpu_dm_connector(connector);

	if (edid) {
		/* empty probed_modes */
		INIT_LIST_HEAD(&connector->probed_modes);
		amdgpu_dm_connector->num_modes =
				drm_add_edid_modes(connector, edid);

		/* sorting the probed modes before calling function
		 * amdgpu_dm_get_native_mode() since EDID can have
		 * more than one preferred mode. The modes that are
		 * later in the probed mode list could be of higher
		 * and preferred resolution. For example, 3840x2160
		 * resolution in base EDID preferred timing and 4096x2160
		 * preferred resolution in DID extension block later.
		 */
		drm_mode_sort(&connector->probed_modes);
		amdgpu_dm_get_native_mode(connector);

		/* Freesync capabilities are reset by calling
		 * drm_add_edid_modes() and need to be
		 * restored here.
		 */
		amdgpu_dm_update_freesync_caps(connector, edid);
	} else {
		amdgpu_dm_connector->num_modes = 0;
	}
}

static int amdgpu_dm_connector_get_modes(struct drm_connector *connector)
{
	struct amdgpu_dm_connector *amdgpu_dm_connector =
			to_amdgpu_dm_connector(connector);
	struct drm_encoder *encoder;
	struct edid *edid = amdgpu_dm_connector->edid;

	encoder = amdgpu_dm_connector_to_encoder(connector);

	if (!drm_edid_is_valid(edid)) {
		amdgpu_dm_connector->num_modes =
				drm_add_modes_noedid(connector, 640, 480);
	} else {
		amdgpu_dm_connector_ddc_get_modes(connector, edid);
		amdgpu_dm_connector_add_common_modes(encoder, connector);
	}
	amdgpu_dm_fbc_init(connector);

	return amdgpu_dm_connector->num_modes;
}

void amdgpu_dm_connector_init_helper(struct amdgpu_display_manager *dm,
				     struct amdgpu_dm_connector *aconnector,
				     int connector_type,
				     struct dc_link *link,
				     int link_index)
{
	struct amdgpu_device *adev = drm_to_adev(dm->ddev);

	/*
	 * Some of the properties below require access to state, like bpc.
	 * Allocate some default initial connector state with our reset helper.
	 */
	if (aconnector->base.funcs->reset)
		aconnector->base.funcs->reset(&aconnector->base);

	aconnector->connector_id = link_index;
	aconnector->dc_link = link;
	aconnector->base.interlace_allowed = false;
	aconnector->base.doublescan_allowed = false;
	aconnector->base.stereo_allowed = false;
	aconnector->base.dpms = DRM_MODE_DPMS_OFF;
	aconnector->hpd.hpd = AMDGPU_HPD_NONE; /* not used */
	aconnector->audio_inst = -1;
	mutex_init(&aconnector->hpd_lock);

	/*
	 * configure support HPD hot plug connector_>polled default value is 0
	 * which means HPD hot plug not supported
	 */
	switch (connector_type) {
	case DRM_MODE_CONNECTOR_HDMIA:
		aconnector->base.polled = DRM_CONNECTOR_POLL_HPD;
		aconnector->base.ycbcr_420_allowed =
			link->link_enc->features.hdmi_ycbcr420_supported ? true : false;
		break;
	case DRM_MODE_CONNECTOR_DisplayPort:
		aconnector->base.polled = DRM_CONNECTOR_POLL_HPD;
		aconnector->base.ycbcr_420_allowed =
			link->link_enc->features.dp_ycbcr420_supported ? true : false;
		break;
	case DRM_MODE_CONNECTOR_DVID:
		aconnector->base.polled = DRM_CONNECTOR_POLL_HPD;
		break;
	default:
		break;
	}

	drm_object_attach_property(&aconnector->base.base,
				dm->ddev->mode_config.scaling_mode_property,
				DRM_MODE_SCALE_NONE);

	drm_object_attach_property(&aconnector->base.base,
				adev->mode_info.underscan_property,
				UNDERSCAN_OFF);
	drm_object_attach_property(&aconnector->base.base,
				adev->mode_info.underscan_hborder_property,
				0);
	drm_object_attach_property(&aconnector->base.base,
				adev->mode_info.underscan_vborder_property,
				0);

	if (!aconnector->mst_port)
		drm_connector_attach_max_bpc_property(&aconnector->base, 8, 16);

	/* This defaults to the max in the range, but we want 8bpc for non-edp. */
	aconnector->base.state->max_bpc = (connector_type == DRM_MODE_CONNECTOR_eDP) ? 16 : 8;
	aconnector->base.state->max_requested_bpc = aconnector->base.state->max_bpc;

	if (connector_type == DRM_MODE_CONNECTOR_eDP &&
	    (dc_is_dmcu_initialized(adev->dm.dc) || adev->dm.dc->ctx->dmub_srv)) {
		drm_object_attach_property(&aconnector->base.base,
				adev->mode_info.abm_level_property, 0);
	}

	if (connector_type == DRM_MODE_CONNECTOR_HDMIA ||
	    connector_type == DRM_MODE_CONNECTOR_DisplayPort ||
	    connector_type == DRM_MODE_CONNECTOR_eDP) {
		drm_object_attach_property(
			&aconnector->base.base,
			dm->ddev->mode_config.hdr_output_metadata_property, 0);

		if (!aconnector->mst_port)
			drm_connector_attach_vrr_capable_property(&aconnector->base);

#ifdef CONFIG_DRM_AMD_DC_HDCP
		if (adev->dm.hdcp_workqueue)
			drm_connector_attach_content_protection_property(&aconnector->base, true);
#endif
	}
}

static int amdgpu_dm_i2c_xfer(struct i2c_adapter *i2c_adap,
			      struct i2c_msg *msgs, int num)
{
	struct amdgpu_i2c_adapter *i2c = i2c_get_adapdata(i2c_adap);
	struct ddc_service *ddc_service = i2c->ddc_service;
	struct i2c_command cmd;
	int i;
	int result = -EIO;

	cmd.payloads = kcalloc(num, sizeof(struct i2c_payload), GFP_KERNEL);

	if (!cmd.payloads)
		return result;

	cmd.number_of_payloads = num;
	cmd.engine = I2C_COMMAND_ENGINE_DEFAULT;
	cmd.speed = 100;

	for (i = 0; i < num; i++) {
		cmd.payloads[i].write = !(msgs[i].flags & I2C_M_RD);
		cmd.payloads[i].address = msgs[i].addr;
		cmd.payloads[i].length = msgs[i].len;
		cmd.payloads[i].data = msgs[i].buf;
	}

	if (dc_submit_i2c(
			ddc_service->ctx->dc,
			ddc_service->ddc_pin->hw_info.ddc_channel,
			&cmd))
		result = num;

	kfree(cmd.payloads);
	return result;
}

static u32 amdgpu_dm_i2c_func(struct i2c_adapter *adap)
{
	return I2C_FUNC_I2C | I2C_FUNC_SMBUS_EMUL;
}

static const struct i2c_algorithm amdgpu_dm_i2c_algo = {
	.master_xfer = amdgpu_dm_i2c_xfer,
	.functionality = amdgpu_dm_i2c_func,
};

static struct amdgpu_i2c_adapter *
create_i2c(struct ddc_service *ddc_service,
	   int link_index,
	   int *res)
{
	struct amdgpu_device *adev = ddc_service->ctx->driver_context;
	struct amdgpu_i2c_adapter *i2c;

	i2c = kzalloc(sizeof(struct amdgpu_i2c_adapter), GFP_KERNEL);
	if (!i2c)
		return NULL;
	i2c->base.owner = THIS_MODULE;
	i2c->base.class = I2C_CLASS_DDC;
	i2c->base.dev.parent = &adev->pdev->dev;
	i2c->base.algo = &amdgpu_dm_i2c_algo;
	snprintf(i2c->base.name, sizeof(i2c->base.name), "AMDGPU DM i2c hw bus %d", link_index);
	i2c_set_adapdata(&i2c->base, i2c);
	i2c->ddc_service = ddc_service;
	i2c->ddc_service->ddc_pin->hw_info.ddc_channel = link_index;

	return i2c;
}


/*
 * Note: this function assumes that dc_link_detect() was called for the
 * dc_link which will be represented by this aconnector.
 */
static int amdgpu_dm_connector_init(struct amdgpu_display_manager *dm,
				    struct amdgpu_dm_connector *aconnector,
				    uint32_t link_index,
				    struct amdgpu_encoder *aencoder)
{
	int res = 0;
	int connector_type;
	struct dc *dc = dm->dc;
	struct dc_link *link = dc_get_link_at_index(dc, link_index);
	struct amdgpu_i2c_adapter *i2c;

	link->priv = aconnector;

	DRM_DEBUG_DRIVER("%s()\n", __func__);

	i2c = create_i2c(link->ddc, link->link_index, &res);
	if (!i2c) {
		DRM_ERROR("Failed to create i2c adapter data\n");
		return -ENOMEM;
	}

	aconnector->i2c = i2c;
	res = i2c_add_adapter(&i2c->base);

	if (res) {
		DRM_ERROR("Failed to register hw i2c %d\n", link->link_index);
		goto out_free;
	}

	connector_type = to_drm_connector_type(link->connector_signal);

	res = drm_connector_init_with_ddc(
			dm->ddev,
			&aconnector->base,
			&amdgpu_dm_connector_funcs,
			connector_type,
			&i2c->base);

	if (res) {
		DRM_ERROR("connector_init failed\n");
		aconnector->connector_id = -1;
		goto out_free;
	}

	drm_connector_helper_add(
			&aconnector->base,
			&amdgpu_dm_connector_helper_funcs);

	amdgpu_dm_connector_init_helper(
		dm,
		aconnector,
		connector_type,
		link,
		link_index);

	drm_connector_attach_encoder(
		&aconnector->base, &aencoder->base);

	if (connector_type == DRM_MODE_CONNECTOR_DisplayPort
		|| connector_type == DRM_MODE_CONNECTOR_eDP)
		amdgpu_dm_initialize_dp_connector(dm, aconnector, link->link_index);

out_free:
	if (res) {
		kfree(i2c);
		aconnector->i2c = NULL;
	}
	return res;
}

int amdgpu_dm_get_encoder_crtc_mask(struct amdgpu_device *adev)
{
	switch (adev->mode_info.num_crtc) {
	case 1:
		return 0x1;
	case 2:
		return 0x3;
	case 3:
		return 0x7;
	case 4:
		return 0xf;
	case 5:
		return 0x1f;
	case 6:
	default:
		return 0x3f;
	}
}

static int amdgpu_dm_encoder_init(struct drm_device *dev,
				  struct amdgpu_encoder *aencoder,
				  uint32_t link_index)
{
	struct amdgpu_device *adev = drm_to_adev(dev);

	int res = drm_encoder_init(dev,
				   &aencoder->base,
				   &amdgpu_dm_encoder_funcs,
				   DRM_MODE_ENCODER_TMDS,
				   NULL);

	aencoder->base.possible_crtcs = amdgpu_dm_get_encoder_crtc_mask(adev);

	if (!res)
		aencoder->encoder_id = link_index;
	else
		aencoder->encoder_id = -1;

	drm_encoder_helper_add(&aencoder->base, &amdgpu_dm_encoder_helper_funcs);

	return res;
}

static void manage_dm_interrupts(struct amdgpu_device *adev,
				 struct amdgpu_crtc *acrtc,
				 bool enable)
{
	/*
	 * We have no guarantee that the frontend index maps to the same
	 * backend index - some even map to more than one.
	 *
	 * TODO: Use a different interrupt or check DC itself for the mapping.
	 */
	int irq_type =
		amdgpu_display_crtc_idx_to_irq_type(
			adev,
			acrtc->crtc_id);

	if (enable) {
		drm_crtc_vblank_on(&acrtc->base);
		amdgpu_irq_get(
			adev,
			&adev->pageflip_irq,
			irq_type);
#if defined(CONFIG_DRM_AMD_SECURE_DISPLAY)
		amdgpu_irq_get(
			adev,
			&adev->vline0_irq,
			irq_type);
#endif
	} else {
#if defined(CONFIG_DRM_AMD_SECURE_DISPLAY)
		amdgpu_irq_put(
			adev,
			&adev->vline0_irq,
			irq_type);
#endif
		amdgpu_irq_put(
			adev,
			&adev->pageflip_irq,
			irq_type);
		drm_crtc_vblank_off(&acrtc->base);
	}
}

static void dm_update_pflip_irq_state(struct amdgpu_device *adev,
				      struct amdgpu_crtc *acrtc)
{
	int irq_type =
		amdgpu_display_crtc_idx_to_irq_type(adev, acrtc->crtc_id);

	/**
	 * This reads the current state for the IRQ and force reapplies
	 * the setting to hardware.
	 */
	amdgpu_irq_update(adev, &adev->pageflip_irq, irq_type);
}

static bool
is_scaling_state_different(const struct dm_connector_state *dm_state,
			   const struct dm_connector_state *old_dm_state)
{
	if (dm_state->scaling != old_dm_state->scaling)
		return true;
	if (!dm_state->underscan_enable && old_dm_state->underscan_enable) {
		if (old_dm_state->underscan_hborder != 0 && old_dm_state->underscan_vborder != 0)
			return true;
	} else  if (dm_state->underscan_enable && !old_dm_state->underscan_enable) {
		if (dm_state->underscan_hborder != 0 && dm_state->underscan_vborder != 0)
			return true;
	} else if (dm_state->underscan_hborder != old_dm_state->underscan_hborder ||
		   dm_state->underscan_vborder != old_dm_state->underscan_vborder)
		return true;
	return false;
}

#ifdef CONFIG_DRM_AMD_DC_HDCP
static bool is_content_protection_different(struct drm_connector_state *state,
					    const struct drm_connector_state *old_state,
					    const struct drm_connector *connector, struct hdcp_workqueue *hdcp_w)
{
	struct amdgpu_dm_connector *aconnector = to_amdgpu_dm_connector(connector);
	struct dm_connector_state *dm_con_state = to_dm_connector_state(connector->state);

	/* Handle: Type0/1 change */
	if (old_state->hdcp_content_type != state->hdcp_content_type &&
	    state->content_protection != DRM_MODE_CONTENT_PROTECTION_UNDESIRED) {
		state->content_protection = DRM_MODE_CONTENT_PROTECTION_DESIRED;
		return true;
	}

	/* CP is being re enabled, ignore this
	 *
	 * Handles:	ENABLED -> DESIRED
	 */
	if (old_state->content_protection == DRM_MODE_CONTENT_PROTECTION_ENABLED &&
	    state->content_protection == DRM_MODE_CONTENT_PROTECTION_DESIRED) {
		state->content_protection = DRM_MODE_CONTENT_PROTECTION_ENABLED;
		return false;
	}

	/* S3 resume case, since old state will always be 0 (UNDESIRED) and the restored state will be ENABLED
	 *
	 * Handles:	UNDESIRED -> ENABLED
	 */
	if (old_state->content_protection == DRM_MODE_CONTENT_PROTECTION_UNDESIRED &&
	    state->content_protection == DRM_MODE_CONTENT_PROTECTION_ENABLED)
		state->content_protection = DRM_MODE_CONTENT_PROTECTION_DESIRED;

	/* Check if something is connected/enabled, otherwise we start hdcp but nothing is connected/enabled
	 * hot-plug, headless s3, dpms
	 *
	 * Handles:	DESIRED -> DESIRED (Special case)
	 */
	if (dm_con_state->update_hdcp && state->content_protection == DRM_MODE_CONTENT_PROTECTION_DESIRED &&
	    connector->dpms == DRM_MODE_DPMS_ON && aconnector->dc_sink != NULL) {
		dm_con_state->update_hdcp = false;
		return true;
	}

	/*
	 * Handles:	UNDESIRED -> UNDESIRED
	 *		DESIRED -> DESIRED
	 *		ENABLED -> ENABLED
	 */
	if (old_state->content_protection == state->content_protection)
		return false;

	/*
	 * Handles:	UNDESIRED -> DESIRED
	 *		DESIRED -> UNDESIRED
	 *		ENABLED -> UNDESIRED
	 */
	if (state->content_protection != DRM_MODE_CONTENT_PROTECTION_ENABLED)
		return true;

	/*
	 * Handles:	DESIRED -> ENABLED
	 */
	return false;
}

#endif
static void remove_stream(struct amdgpu_device *adev,
			  struct amdgpu_crtc *acrtc,
			  struct dc_stream_state *stream)
{
	/* this is the update mode case */

	acrtc->otg_inst = -1;
	acrtc->enabled = false;
}

static int get_cursor_position(struct drm_plane *plane, struct drm_crtc *crtc,
			       struct dc_cursor_position *position)
{
	struct amdgpu_crtc *amdgpu_crtc = to_amdgpu_crtc(crtc);
	int x, y;
	int xorigin = 0, yorigin = 0;

	position->enable = false;
	position->x = 0;
	position->y = 0;

	if (!crtc || !plane->state->fb)
		return 0;

	if ((plane->state->crtc_w > amdgpu_crtc->max_cursor_width) ||
	    (plane->state->crtc_h > amdgpu_crtc->max_cursor_height)) {
		DRM_ERROR("%s: bad cursor width or height %d x %d\n",
			  __func__,
			  plane->state->crtc_w,
			  plane->state->crtc_h);
		return -EINVAL;
	}

	x = plane->state->crtc_x;
	y = plane->state->crtc_y;

	if (x <= -amdgpu_crtc->max_cursor_width ||
	    y <= -amdgpu_crtc->max_cursor_height)
		return 0;

	if (x < 0) {
		xorigin = min(-x, amdgpu_crtc->max_cursor_width - 1);
		x = 0;
	}
	if (y < 0) {
		yorigin = min(-y, amdgpu_crtc->max_cursor_height - 1);
		y = 0;
	}
	position->enable = true;
	position->translate_by_source = true;
	position->x = x;
	position->y = y;
	position->x_hotspot = xorigin;
	position->y_hotspot = yorigin;

	return 0;
}

static void handle_cursor_update(struct drm_plane *plane,
				 struct drm_plane_state *old_plane_state)
{
	struct amdgpu_device *adev = drm_to_adev(plane->dev);
	struct amdgpu_framebuffer *afb = to_amdgpu_framebuffer(plane->state->fb);
	struct drm_crtc *crtc = afb ? plane->state->crtc : old_plane_state->crtc;
	struct dm_crtc_state *crtc_state = crtc ? to_dm_crtc_state(crtc->state) : NULL;
	struct amdgpu_crtc *amdgpu_crtc = to_amdgpu_crtc(crtc);
	uint64_t address = afb ? afb->address : 0;
	struct dc_cursor_position position;
	struct dc_cursor_attributes attributes;
	int ret;

	if (!plane->state->fb && !old_plane_state->fb)
		return;

	DRM_DEBUG_DRIVER("%s: crtc_id=%d with size %d to %d\n",
			 __func__,
			 amdgpu_crtc->crtc_id,
			 plane->state->crtc_w,
			 plane->state->crtc_h);

	ret = get_cursor_position(plane, crtc, &position);
	if (ret)
		return;

	if (!position.enable) {
		/* turn off cursor */
		if (crtc_state && crtc_state->stream) {
			mutex_lock(&adev->dm.dc_lock);
			dc_stream_set_cursor_position(crtc_state->stream,
						      &position);
			mutex_unlock(&adev->dm.dc_lock);
		}
		return;
	}

	amdgpu_crtc->cursor_width = plane->state->crtc_w;
	amdgpu_crtc->cursor_height = plane->state->crtc_h;

	memset(&attributes, 0, sizeof(attributes));
	attributes.address.high_part = upper_32_bits(address);
	attributes.address.low_part  = lower_32_bits(address);
	attributes.width             = plane->state->crtc_w;
	attributes.height            = plane->state->crtc_h;
	attributes.color_format      = CURSOR_MODE_COLOR_PRE_MULTIPLIED_ALPHA;
	attributes.rotation_angle    = 0;
	attributes.attribute_flags.value = 0;

	attributes.pitch = afb->base.pitches[0] / afb->base.format->cpp[0];

	if (crtc_state->stream) {
		mutex_lock(&adev->dm.dc_lock);
		if (!dc_stream_set_cursor_attributes(crtc_state->stream,
							 &attributes))
			DRM_ERROR("DC failed to set cursor attributes\n");

		if (!dc_stream_set_cursor_position(crtc_state->stream,
						   &position))
			DRM_ERROR("DC failed to set cursor position\n");
		mutex_unlock(&adev->dm.dc_lock);
	}
}

static void prepare_flip_isr(struct amdgpu_crtc *acrtc)
{

	assert_spin_locked(&acrtc->base.dev->event_lock);
	WARN_ON(acrtc->event);

	acrtc->event = acrtc->base.state->event;

	/* Set the flip status */
	acrtc->pflip_status = AMDGPU_FLIP_SUBMITTED;

	/* Mark this event as consumed */
	acrtc->base.state->event = NULL;

	DRM_DEBUG_DRIVER("crtc:%d, pflip_stat:AMDGPU_FLIP_SUBMITTED\n",
						 acrtc->crtc_id);
}

static void update_freesync_state_on_stream(
	struct amdgpu_display_manager *dm,
	struct dm_crtc_state *new_crtc_state,
	struct dc_stream_state *new_stream,
	struct dc_plane_state *surface,
	u32 flip_timestamp_in_us)
{
	struct mod_vrr_params vrr_params;
	struct dc_info_packet vrr_infopacket = {0};
	struct amdgpu_device *adev = dm->adev;
	struct amdgpu_crtc *acrtc = to_amdgpu_crtc(new_crtc_state->base.crtc);
	unsigned long flags;
	bool pack_sdp_v1_3 = false;

	if (!new_stream)
		return;

	/*
	 * TODO: Determine why min/max totals and vrefresh can be 0 here.
	 * For now it's sufficient to just guard against these conditions.
	 */

	if (!new_stream->timing.h_total || !new_stream->timing.v_total)
		return;

	spin_lock_irqsave(&adev_to_drm(adev)->event_lock, flags);
        vrr_params = acrtc->dm_irq_params.vrr_params;

	if (surface) {
		mod_freesync_handle_preflip(
			dm->freesync_module,
			surface,
			new_stream,
			flip_timestamp_in_us,
			&vrr_params);

		if (adev->family < AMDGPU_FAMILY_AI &&
		    amdgpu_dm_vrr_active(new_crtc_state)) {
			mod_freesync_handle_v_update(dm->freesync_module,
						     new_stream, &vrr_params);

			/* Need to call this before the frame ends. */
			dc_stream_adjust_vmin_vmax(dm->dc,
						   new_crtc_state->stream,
						   &vrr_params.adjust);
		}
	}

	mod_freesync_build_vrr_infopacket(
		dm->freesync_module,
		new_stream,
		&vrr_params,
		PACKET_TYPE_VRR,
		TRANSFER_FUNC_UNKNOWN,
		&vrr_infopacket,
		pack_sdp_v1_3);

	new_crtc_state->freesync_timing_changed |=
		(memcmp(&acrtc->dm_irq_params.vrr_params.adjust,
			&vrr_params.adjust,
			sizeof(vrr_params.adjust)) != 0);

	new_crtc_state->freesync_vrr_info_changed |=
		(memcmp(&new_crtc_state->vrr_infopacket,
			&vrr_infopacket,
			sizeof(vrr_infopacket)) != 0);

	acrtc->dm_irq_params.vrr_params = vrr_params;
	new_crtc_state->vrr_infopacket = vrr_infopacket;

	new_stream->adjust = acrtc->dm_irq_params.vrr_params.adjust;
	new_stream->vrr_infopacket = vrr_infopacket;

	if (new_crtc_state->freesync_vrr_info_changed)
		DRM_DEBUG_KMS("VRR packet update: crtc=%u enabled=%d state=%d",
			      new_crtc_state->base.crtc->base.id,
			      (int)new_crtc_state->base.vrr_enabled,
			      (int)vrr_params.state);

	spin_unlock_irqrestore(&adev_to_drm(adev)->event_lock, flags);
}

static void update_stream_irq_parameters(
	struct amdgpu_display_manager *dm,
	struct dm_crtc_state *new_crtc_state)
{
	struct dc_stream_state *new_stream = new_crtc_state->stream;
	struct mod_vrr_params vrr_params;
	struct mod_freesync_config config = new_crtc_state->freesync_config;
	struct amdgpu_device *adev = dm->adev;
	struct amdgpu_crtc *acrtc = to_amdgpu_crtc(new_crtc_state->base.crtc);
	unsigned long flags;

	if (!new_stream)
		return;

	/*
	 * TODO: Determine why min/max totals and vrefresh can be 0 here.
	 * For now it's sufficient to just guard against these conditions.
	 */
	if (!new_stream->timing.h_total || !new_stream->timing.v_total)
		return;

	spin_lock_irqsave(&adev_to_drm(adev)->event_lock, flags);
	vrr_params = acrtc->dm_irq_params.vrr_params;

	if (new_crtc_state->vrr_supported &&
	    config.min_refresh_in_uhz &&
	    config.max_refresh_in_uhz) {
		config.state = new_crtc_state->base.vrr_enabled ?
			VRR_STATE_ACTIVE_VARIABLE :
			VRR_STATE_INACTIVE;
	} else {
		config.state = VRR_STATE_UNSUPPORTED;
	}

	mod_freesync_build_vrr_params(dm->freesync_module,
				      new_stream,
				      &config, &vrr_params);

	new_crtc_state->freesync_timing_changed |=
		(memcmp(&acrtc->dm_irq_params.vrr_params.adjust,
			&vrr_params.adjust, sizeof(vrr_params.adjust)) != 0);

	new_crtc_state->freesync_config = config;
	/* Copy state for access from DM IRQ handler */
	acrtc->dm_irq_params.freesync_config = config;
	acrtc->dm_irq_params.active_planes = new_crtc_state->active_planes;
	acrtc->dm_irq_params.vrr_params = vrr_params;
	spin_unlock_irqrestore(&adev_to_drm(adev)->event_lock, flags);
}

static void amdgpu_dm_handle_vrr_transition(struct dm_crtc_state *old_state,
					    struct dm_crtc_state *new_state)
{
	bool old_vrr_active = amdgpu_dm_vrr_active(old_state);
	bool new_vrr_active = amdgpu_dm_vrr_active(new_state);

	if (!old_vrr_active && new_vrr_active) {
		/* Transition VRR inactive -> active:
		 * While VRR is active, we must not disable vblank irq, as a
		 * reenable after disable would compute bogus vblank/pflip
		 * timestamps if it likely happened inside display front-porch.
		 *
		 * We also need vupdate irq for the actual core vblank handling
		 * at end of vblank.
		 */
		dm_set_vupdate_irq(new_state->base.crtc, true);
		drm_crtc_vblank_get(new_state->base.crtc);
		DRM_DEBUG_DRIVER("%s: crtc=%u VRR off->on: Get vblank ref\n",
				 __func__, new_state->base.crtc->base.id);
	} else if (old_vrr_active && !new_vrr_active) {
		/* Transition VRR active -> inactive:
		 * Allow vblank irq disable again for fixed refresh rate.
		 */
		dm_set_vupdate_irq(new_state->base.crtc, false);
		drm_crtc_vblank_put(new_state->base.crtc);
		DRM_DEBUG_DRIVER("%s: crtc=%u VRR on->off: Drop vblank ref\n",
				 __func__, new_state->base.crtc->base.id);
	}
}

static void amdgpu_dm_commit_cursors(struct drm_atomic_state *state)
{
	struct drm_plane *plane;
	struct drm_plane_state *old_plane_state, *new_plane_state;
	int i;

	/*
	 * TODO: Make this per-stream so we don't issue redundant updates for
	 * commits with multiple streams.
	 */
	for_each_oldnew_plane_in_state(state, plane, old_plane_state,
				       new_plane_state, i)
		if (plane->type == DRM_PLANE_TYPE_CURSOR)
			handle_cursor_update(plane, old_plane_state);
}

static void amdgpu_dm_commit_planes(struct drm_atomic_state *state,
				    struct dc_state *dc_state,
				    struct drm_device *dev,
				    struct amdgpu_display_manager *dm,
				    struct drm_crtc *pcrtc,
				    bool wait_for_vblank)
{
	uint32_t i;
	uint64_t timestamp_ns;
	struct drm_plane *plane;
	struct drm_plane_state *old_plane_state, *new_plane_state;
	struct amdgpu_crtc *acrtc_attach = to_amdgpu_crtc(pcrtc);
	struct drm_crtc_state *new_pcrtc_state =
			drm_atomic_get_new_crtc_state(state, pcrtc);
	struct dm_crtc_state *acrtc_state = to_dm_crtc_state(new_pcrtc_state);
	struct dm_crtc_state *dm_old_crtc_state =
			to_dm_crtc_state(drm_atomic_get_old_crtc_state(state, pcrtc));
	int planes_count = 0, vpos, hpos;
	long r;
	unsigned long flags;
	struct amdgpu_bo *abo;
	uint32_t target_vblank, last_flip_vblank;
	bool vrr_active = amdgpu_dm_vrr_active(acrtc_state);
	bool pflip_present = false;
	struct {
		struct dc_surface_update surface_updates[MAX_SURFACES];
		struct dc_plane_info plane_infos[MAX_SURFACES];
		struct dc_scaling_info scaling_infos[MAX_SURFACES];
		struct dc_flip_addrs flip_addrs[MAX_SURFACES];
		struct dc_stream_update stream_update;
	} *bundle;

	bundle = kzalloc(sizeof(*bundle), GFP_KERNEL);

	if (!bundle) {
		dm_error("Failed to allocate update bundle\n");
		goto cleanup;
	}

	/*
	 * Disable the cursor first if we're disabling all the planes.
	 * It'll remain on the screen after the planes are re-enabled
	 * if we don't.
	 */
	if (acrtc_state->active_planes == 0)
		amdgpu_dm_commit_cursors(state);

	/* update planes when needed */
	for_each_oldnew_plane_in_state(state, plane, old_plane_state, new_plane_state, i) {
		struct drm_crtc *crtc = new_plane_state->crtc;
		struct drm_crtc_state *new_crtc_state;
		struct drm_framebuffer *fb = new_plane_state->fb;
		struct amdgpu_framebuffer *afb = (struct amdgpu_framebuffer *)fb;
		bool plane_needs_flip;
		struct dc_plane_state *dc_plane;
		struct dm_plane_state *dm_new_plane_state = to_dm_plane_state(new_plane_state);

		/* Cursor plane is handled after stream updates */
		if (plane->type == DRM_PLANE_TYPE_CURSOR)
			continue;

		if (!fb || !crtc || pcrtc != crtc)
			continue;

		new_crtc_state = drm_atomic_get_new_crtc_state(state, crtc);
		if (!new_crtc_state->active)
			continue;

		dc_plane = dm_new_plane_state->dc_state;

		bundle->surface_updates[planes_count].surface = dc_plane;
		if (new_pcrtc_state->color_mgmt_changed) {
			bundle->surface_updates[planes_count].gamma = dc_plane->gamma_correction;
			bundle->surface_updates[planes_count].in_transfer_func = dc_plane->in_transfer_func;
			bundle->surface_updates[planes_count].gamut_remap_matrix = &dc_plane->gamut_remap_matrix;
		}

		fill_dc_scaling_info(new_plane_state,
				     &bundle->scaling_infos[planes_count]);

		bundle->surface_updates[planes_count].scaling_info =
			&bundle->scaling_infos[planes_count];

		plane_needs_flip = old_plane_state->fb && new_plane_state->fb;

		pflip_present = pflip_present || plane_needs_flip;

		if (!plane_needs_flip) {
			planes_count += 1;
			continue;
		}

		abo = gem_to_amdgpu_bo(fb->obj[0]);

		/*
		 * Wait for all fences on this FB. Do limited wait to avoid
		 * deadlock during GPU reset when this fence will not signal
		 * but we hold reservation lock for the BO.
		 */
		r = dma_resv_wait_timeout_rcu(abo->tbo.base.resv, true,
							false,
							msecs_to_jiffies(5000));
		if (unlikely(r <= 0))
			DRM_ERROR("Waiting for fences timed out!");

		fill_dc_plane_info_and_addr(
			dm->adev, new_plane_state,
			afb->tiling_flags,
			&bundle->plane_infos[planes_count],
			&bundle->flip_addrs[planes_count].address,
			afb->tmz_surface, false);

		DRM_DEBUG_DRIVER("plane: id=%d dcc_en=%d\n",
				 new_plane_state->plane->index,
				 bundle->plane_infos[planes_count].dcc.enable);

		bundle->surface_updates[planes_count].plane_info =
			&bundle->plane_infos[planes_count];

		/*
		 * Only allow immediate flips for fast updates that don't
		 * change FB pitch, DCC state, rotation or mirroing.
		 */
		bundle->flip_addrs[planes_count].flip_immediate =
			crtc->state->async_flip &&
			acrtc_state->update_type == UPDATE_TYPE_FAST;

		timestamp_ns = ktime_get_ns();
		bundle->flip_addrs[planes_count].flip_timestamp_in_us = div_u64(timestamp_ns, 1000);
		bundle->surface_updates[planes_count].flip_addr = &bundle->flip_addrs[planes_count];
		bundle->surface_updates[planes_count].surface = dc_plane;

		if (!bundle->surface_updates[planes_count].surface) {
			DRM_ERROR("No surface for CRTC: id=%d\n",
					acrtc_attach->crtc_id);
			continue;
		}

		if (plane == pcrtc->primary)
			update_freesync_state_on_stream(
				dm,
				acrtc_state,
				acrtc_state->stream,
				dc_plane,
				bundle->flip_addrs[planes_count].flip_timestamp_in_us);

		DRM_DEBUG_DRIVER("%s Flipping to hi: 0x%x, low: 0x%x\n",
				 __func__,
				 bundle->flip_addrs[planes_count].address.grph.addr.high_part,
				 bundle->flip_addrs[planes_count].address.grph.addr.low_part);

		planes_count += 1;

	}

	if (pflip_present) {
		if (!vrr_active) {
			/* Use old throttling in non-vrr fixed refresh rate mode
			 * to keep flip scheduling based on target vblank counts
			 * working in a backwards compatible way, e.g., for
			 * clients using the GLX_OML_sync_control extension or
			 * DRI3/Present extension with defined target_msc.
			 */
			last_flip_vblank = amdgpu_get_vblank_counter_kms(pcrtc);
		}
		else {
			/* For variable refresh rate mode only:
			 * Get vblank of last completed flip to avoid > 1 vrr
			 * flips per video frame by use of throttling, but allow
			 * flip programming anywhere in the possibly large
			 * variable vrr vblank interval for fine-grained flip
			 * timing control and more opportunity to avoid stutter
			 * on late submission of flips.
			 */
			spin_lock_irqsave(&pcrtc->dev->event_lock, flags);
			last_flip_vblank = acrtc_attach->dm_irq_params.last_flip_vblank;
			spin_unlock_irqrestore(&pcrtc->dev->event_lock, flags);
		}

		target_vblank = last_flip_vblank + wait_for_vblank;

		/*
		 * Wait until we're out of the vertical blank period before the one
		 * targeted by the flip
		 */
		while ((acrtc_attach->enabled &&
			(amdgpu_display_get_crtc_scanoutpos(dm->ddev, acrtc_attach->crtc_id,
							    0, &vpos, &hpos, NULL,
							    NULL, &pcrtc->hwmode)
			 & (DRM_SCANOUTPOS_VALID | DRM_SCANOUTPOS_IN_VBLANK)) ==
			(DRM_SCANOUTPOS_VALID | DRM_SCANOUTPOS_IN_VBLANK) &&
			(int)(target_vblank -
			  amdgpu_get_vblank_counter_kms(pcrtc)) > 0)) {
			usleep_range(1000, 1100);
		}

		/**
		 * Prepare the flip event for the pageflip interrupt to handle.
		 *
		 * This only works in the case where we've already turned on the
		 * appropriate hardware blocks (eg. HUBP) so in the transition case
		 * from 0 -> n planes we have to skip a hardware generated event
		 * and rely on sending it from software.
		 */
		if (acrtc_attach->base.state->event &&
		    acrtc_state->active_planes > 0) {
			drm_crtc_vblank_get(pcrtc);

			spin_lock_irqsave(&pcrtc->dev->event_lock, flags);

			WARN_ON(acrtc_attach->pflip_status != AMDGPU_FLIP_NONE);
			prepare_flip_isr(acrtc_attach);

			spin_unlock_irqrestore(&pcrtc->dev->event_lock, flags);
		}

		if (acrtc_state->stream) {
			if (acrtc_state->freesync_vrr_info_changed)
				bundle->stream_update.vrr_infopacket =
					&acrtc_state->stream->vrr_infopacket;
		}
	}

	/* Update the planes if changed or disable if we don't have any. */
	if ((planes_count || acrtc_state->active_planes == 0) &&
		acrtc_state->stream) {
		bundle->stream_update.stream = acrtc_state->stream;
		if (new_pcrtc_state->mode_changed) {
			bundle->stream_update.src = acrtc_state->stream->src;
			bundle->stream_update.dst = acrtc_state->stream->dst;
		}

		if (new_pcrtc_state->color_mgmt_changed) {
			/*
			 * TODO: This isn't fully correct since we've actually
			 * already modified the stream in place.
			 */
			bundle->stream_update.gamut_remap =
				&acrtc_state->stream->gamut_remap_matrix;
			bundle->stream_update.output_csc_transform =
				&acrtc_state->stream->csc_color_matrix;
			bundle->stream_update.out_transfer_func =
				acrtc_state->stream->out_transfer_func;
		}

		acrtc_state->stream->abm_level = acrtc_state->abm_level;
		if (acrtc_state->abm_level != dm_old_crtc_state->abm_level)
			bundle->stream_update.abm_level = &acrtc_state->abm_level;

		/*
		 * If FreeSync state on the stream has changed then we need to
		 * re-adjust the min/max bounds now that DC doesn't handle this
		 * as part of commit.
		 */
		if (amdgpu_dm_vrr_active(dm_old_crtc_state) !=
		    amdgpu_dm_vrr_active(acrtc_state)) {
			spin_lock_irqsave(&pcrtc->dev->event_lock, flags);
			dc_stream_adjust_vmin_vmax(
				dm->dc, acrtc_state->stream,
				&acrtc_attach->dm_irq_params.vrr_params.adjust);
			spin_unlock_irqrestore(&pcrtc->dev->event_lock, flags);
		}
		mutex_lock(&dm->dc_lock);
		if ((acrtc_state->update_type > UPDATE_TYPE_FAST) &&
				acrtc_state->stream->link->psr_settings.psr_allow_active)
			amdgpu_dm_psr_disable(acrtc_state->stream);

		dc_commit_updates_for_stream(dm->dc,
						     bundle->surface_updates,
						     planes_count,
						     acrtc_state->stream,
						     &bundle->stream_update,
						     dc_state);

		/**
		 * Enable or disable the interrupts on the backend.
		 *
		 * Most pipes are put into power gating when unused.
		 *
		 * When power gating is enabled on a pipe we lose the
		 * interrupt enablement state when power gating is disabled.
		 *
		 * So we need to update the IRQ control state in hardware
		 * whenever the pipe turns on (since it could be previously
		 * power gated) or off (since some pipes can't be power gated
		 * on some ASICs).
		 */
		if (dm_old_crtc_state->active_planes != acrtc_state->active_planes)
			dm_update_pflip_irq_state(drm_to_adev(dev),
						  acrtc_attach);

		if ((acrtc_state->update_type > UPDATE_TYPE_FAST) &&
				acrtc_state->stream->link->psr_settings.psr_version != DC_PSR_VERSION_UNSUPPORTED &&
				!acrtc_state->stream->link->psr_settings.psr_feature_enabled)
			amdgpu_dm_link_setup_psr(acrtc_state->stream);
		else if ((acrtc_state->update_type == UPDATE_TYPE_FAST) &&
				acrtc_state->stream->link->psr_settings.psr_feature_enabled &&
				!acrtc_state->stream->link->psr_settings.psr_allow_active) {
			amdgpu_dm_psr_enable(acrtc_state->stream);
		}

		mutex_unlock(&dm->dc_lock);
	}

	/*
	 * Update cursor state *after* programming all the planes.
	 * This avoids redundant programming in the case where we're going
	 * to be disabling a single plane - those pipes are being disabled.
	 */
	if (acrtc_state->active_planes)
		amdgpu_dm_commit_cursors(state);

cleanup:
	kfree(bundle);
}

static void amdgpu_dm_commit_audio(struct drm_device *dev,
				   struct drm_atomic_state *state)
{
	struct amdgpu_device *adev = drm_to_adev(dev);
	struct amdgpu_dm_connector *aconnector;
	struct drm_connector *connector;
	struct drm_connector_state *old_con_state, *new_con_state;
	struct drm_crtc_state *new_crtc_state;
	struct dm_crtc_state *new_dm_crtc_state;
	const struct dc_stream_status *status;
	int i, inst;

	/* Notify device removals. */
	for_each_oldnew_connector_in_state(state, connector, old_con_state, new_con_state, i) {
		if (old_con_state->crtc != new_con_state->crtc) {
			/* CRTC changes require notification. */
			goto notify;
		}

		if (!new_con_state->crtc)
			continue;

		new_crtc_state = drm_atomic_get_new_crtc_state(
			state, new_con_state->crtc);

		if (!new_crtc_state)
			continue;

		if (!drm_atomic_crtc_needs_modeset(new_crtc_state))
			continue;

	notify:
		aconnector = to_amdgpu_dm_connector(connector);

		mutex_lock(&adev->dm.audio_lock);
		inst = aconnector->audio_inst;
		aconnector->audio_inst = -1;
		mutex_unlock(&adev->dm.audio_lock);

		amdgpu_dm_audio_eld_notify(adev, inst);
	}

	/* Notify audio device additions. */
	for_each_new_connector_in_state(state, connector, new_con_state, i) {
		if (!new_con_state->crtc)
			continue;

		new_crtc_state = drm_atomic_get_new_crtc_state(
			state, new_con_state->crtc);

		if (!new_crtc_state)
			continue;

		if (!drm_atomic_crtc_needs_modeset(new_crtc_state))
			continue;

		new_dm_crtc_state = to_dm_crtc_state(new_crtc_state);
		if (!new_dm_crtc_state->stream)
			continue;

		status = dc_stream_get_status(new_dm_crtc_state->stream);
		if (!status)
			continue;

		aconnector = to_amdgpu_dm_connector(connector);

		mutex_lock(&adev->dm.audio_lock);
		inst = status->audio_inst;
		aconnector->audio_inst = inst;
		mutex_unlock(&adev->dm.audio_lock);

		amdgpu_dm_audio_eld_notify(adev, inst);
	}
}

/*
 * amdgpu_dm_crtc_copy_transient_flags - copy mirrored flags from DRM to DC
 * @crtc_state: the DRM CRTC state
 * @stream_state: the DC stream state.
 *
 * Copy the mirrored transient state flags from DRM, to DC. It is used to bring
 * a dc_stream_state's flags in sync with a drm_crtc_state's flags.
 */
static void amdgpu_dm_crtc_copy_transient_flags(struct drm_crtc_state *crtc_state,
						struct dc_stream_state *stream_state)
{
	stream_state->mode_changed = drm_atomic_crtc_needs_modeset(crtc_state);
}

/**
 * amdgpu_dm_atomic_commit_tail() - AMDgpu DM's commit tail implementation.
 * @state: The atomic state to commit
 *
 * This will tell DC to commit the constructed DC state from atomic_check,
 * programming the hardware. Any failures here implies a hardware failure, since
 * atomic check should have filtered anything non-kosher.
 */
static void amdgpu_dm_atomic_commit_tail(struct drm_atomic_state *state)
{
	struct drm_device *dev = state->dev;
	struct amdgpu_device *adev = drm_to_adev(dev);
	struct amdgpu_display_manager *dm = &adev->dm;
	struct dm_atomic_state *dm_state;
	struct dc_state *dc_state = NULL, *dc_state_temp = NULL;
	uint32_t i, j;
	struct drm_crtc *crtc;
	struct drm_crtc_state *old_crtc_state, *new_crtc_state;
	unsigned long flags;
	bool wait_for_vblank = true;
	struct drm_connector *connector;
	struct drm_connector_state *old_con_state, *new_con_state;
	struct dm_crtc_state *dm_old_crtc_state, *dm_new_crtc_state;
	int crtc_disable_count = 0;
	bool mode_set_reset_required = false;

	trace_amdgpu_dm_atomic_commit_tail_begin(state);

	drm_atomic_helper_update_legacy_modeset_state(dev, state);

	dm_state = dm_atomic_get_new_state(state);
	if (dm_state && dm_state->context) {
		dc_state = dm_state->context;
	} else {
		/* No state changes, retain current state. */
		dc_state_temp = dc_create_state(dm->dc);
		ASSERT(dc_state_temp);
		dc_state = dc_state_temp;
		dc_resource_state_copy_construct_current(dm->dc, dc_state);
	}

	for_each_oldnew_crtc_in_state (state, crtc, old_crtc_state,
				       new_crtc_state, i) {
		struct amdgpu_crtc *acrtc = to_amdgpu_crtc(crtc);

		dm_old_crtc_state = to_dm_crtc_state(old_crtc_state);

		if (old_crtc_state->active &&
		    (!new_crtc_state->active ||
		     drm_atomic_crtc_needs_modeset(new_crtc_state))) {
			manage_dm_interrupts(adev, acrtc, false);
			dc_stream_release(dm_old_crtc_state->stream);
		}
	}

	drm_atomic_helper_calc_timestamping_constants(state);

	/* update changed items */
	for_each_oldnew_crtc_in_state(state, crtc, old_crtc_state, new_crtc_state, i) {
		struct amdgpu_crtc *acrtc = to_amdgpu_crtc(crtc);

		dm_new_crtc_state = to_dm_crtc_state(new_crtc_state);
		dm_old_crtc_state = to_dm_crtc_state(old_crtc_state);

		DRM_DEBUG_DRIVER(
			"amdgpu_crtc id:%d crtc_state_flags: enable:%d, active:%d, "
			"planes_changed:%d, mode_changed:%d,active_changed:%d,"
			"connectors_changed:%d\n",
			acrtc->crtc_id,
			new_crtc_state->enable,
			new_crtc_state->active,
			new_crtc_state->planes_changed,
			new_crtc_state->mode_changed,
			new_crtc_state->active_changed,
			new_crtc_state->connectors_changed);

		/* Disable cursor if disabling crtc */
		if (old_crtc_state->active && !new_crtc_state->active) {
			struct dc_cursor_position position;

			memset(&position, 0, sizeof(position));
			mutex_lock(&dm->dc_lock);
			dc_stream_set_cursor_position(dm_old_crtc_state->stream, &position);
			mutex_unlock(&dm->dc_lock);
		}

		/* Copy all transient state flags into dc state */
		if (dm_new_crtc_state->stream) {
			amdgpu_dm_crtc_copy_transient_flags(&dm_new_crtc_state->base,
							    dm_new_crtc_state->stream);
		}

		/* handles headless hotplug case, updating new_state and
		 * aconnector as needed
		 */

		if (modeset_required(new_crtc_state, dm_new_crtc_state->stream, dm_old_crtc_state->stream)) {

			DRM_DEBUG_DRIVER("Atomic commit: SET crtc id %d: [%p]\n", acrtc->crtc_id, acrtc);

			if (!dm_new_crtc_state->stream) {
				/*
				 * this could happen because of issues with
				 * userspace notifications delivery.
				 * In this case userspace tries to set mode on
				 * display which is disconnected in fact.
				 * dc_sink is NULL in this case on aconnector.
				 * We expect reset mode will come soon.
				 *
				 * This can also happen when unplug is done
				 * during resume sequence ended
				 *
				 * In this case, we want to pretend we still
				 * have a sink to keep the pipe running so that
				 * hw state is consistent with the sw state
				 */
				DRM_DEBUG_DRIVER("%s: Failed to create new stream for crtc %d\n",
						__func__, acrtc->base.base.id);
				continue;
			}

			if (dm_old_crtc_state->stream)
				remove_stream(adev, acrtc, dm_old_crtc_state->stream);

			pm_runtime_get_noresume(dev->dev);

			acrtc->enabled = true;
			acrtc->hw_mode = new_crtc_state->mode;
			crtc->hwmode = new_crtc_state->mode;
			mode_set_reset_required = true;
		} else if (modereset_required(new_crtc_state)) {
			DRM_DEBUG_DRIVER("Atomic commit: RESET. crtc id %d:[%p]\n", acrtc->crtc_id, acrtc);
			/* i.e. reset mode */
			if (dm_old_crtc_state->stream)
				remove_stream(adev, acrtc, dm_old_crtc_state->stream);
			mode_set_reset_required = true;
		}
	} /* for_each_crtc_in_state() */

	if (dc_state) {
		/* if there mode set or reset, disable eDP PSR */
		if (mode_set_reset_required)
			amdgpu_dm_psr_disable_all(dm);

		dm_enable_per_frame_crtc_master_sync(dc_state);
		mutex_lock(&dm->dc_lock);
		WARN_ON(!dc_commit_state(dm->dc, dc_state));
		mutex_unlock(&dm->dc_lock);
	}

	for_each_new_crtc_in_state(state, crtc, new_crtc_state, i) {
		struct amdgpu_crtc *acrtc = to_amdgpu_crtc(crtc);

		dm_new_crtc_state = to_dm_crtc_state(new_crtc_state);

		if (dm_new_crtc_state->stream != NULL) {
			const struct dc_stream_status *status =
					dc_stream_get_status(dm_new_crtc_state->stream);

			if (!status)
				status = dc_stream_get_status_from_state(dc_state,
									 dm_new_crtc_state->stream);
			if (!status)
				DC_ERR("got no status for stream %p on acrtc%p\n", dm_new_crtc_state->stream, acrtc);
			else
				acrtc->otg_inst = status->primary_otg_inst;
		}
	}
#ifdef CONFIG_DRM_AMD_DC_HDCP
	for_each_oldnew_connector_in_state(state, connector, old_con_state, new_con_state, i) {
		struct dm_connector_state *dm_new_con_state = to_dm_connector_state(new_con_state);
		struct amdgpu_crtc *acrtc = to_amdgpu_crtc(dm_new_con_state->base.crtc);
		struct amdgpu_dm_connector *aconnector = to_amdgpu_dm_connector(connector);

		new_crtc_state = NULL;

		if (acrtc)
			new_crtc_state = drm_atomic_get_new_crtc_state(state, &acrtc->base);

		dm_new_crtc_state = to_dm_crtc_state(new_crtc_state);

		if (dm_new_crtc_state && dm_new_crtc_state->stream == NULL &&
		    connector->state->content_protection == DRM_MODE_CONTENT_PROTECTION_ENABLED) {
			hdcp_reset_display(adev->dm.hdcp_workqueue, aconnector->dc_link->link_index);
			new_con_state->content_protection = DRM_MODE_CONTENT_PROTECTION_DESIRED;
			dm_new_con_state->update_hdcp = true;
			continue;
		}

		if (is_content_protection_different(new_con_state, old_con_state, connector, adev->dm.hdcp_workqueue))
			hdcp_update_display(
				adev->dm.hdcp_workqueue, aconnector->dc_link->link_index, aconnector,
				new_con_state->hdcp_content_type,
				new_con_state->content_protection == DRM_MODE_CONTENT_PROTECTION_DESIRED);
	}
#endif

	/* Handle connector state changes */
	for_each_oldnew_connector_in_state(state, connector, old_con_state, new_con_state, i) {
		struct dm_connector_state *dm_new_con_state = to_dm_connector_state(new_con_state);
		struct dm_connector_state *dm_old_con_state = to_dm_connector_state(old_con_state);
		struct amdgpu_crtc *acrtc = to_amdgpu_crtc(dm_new_con_state->base.crtc);
		struct dc_surface_update dummy_updates[MAX_SURFACES];
		struct dc_stream_update stream_update;
		struct dc_info_packet hdr_packet;
		struct dc_stream_status *status = NULL;
		bool abm_changed, hdr_changed, scaling_changed;

		memset(&dummy_updates, 0, sizeof(dummy_updates));
		memset(&stream_update, 0, sizeof(stream_update));

		if (acrtc) {
			new_crtc_state = drm_atomic_get_new_crtc_state(state, &acrtc->base);
			old_crtc_state = drm_atomic_get_old_crtc_state(state, &acrtc->base);
		}

		/* Skip any modesets/resets */
		if (!acrtc || drm_atomic_crtc_needs_modeset(new_crtc_state))
			continue;

		dm_new_crtc_state = to_dm_crtc_state(new_crtc_state);
		dm_old_crtc_state = to_dm_crtc_state(old_crtc_state);

		scaling_changed = is_scaling_state_different(dm_new_con_state,
							     dm_old_con_state);

		abm_changed = dm_new_crtc_state->abm_level !=
			      dm_old_crtc_state->abm_level;

		hdr_changed =
			is_hdr_metadata_different(old_con_state, new_con_state);

		if (!scaling_changed && !abm_changed && !hdr_changed)
			continue;

		stream_update.stream = dm_new_crtc_state->stream;
		if (scaling_changed) {
			update_stream_scaling_settings(&dm_new_con_state->base.crtc->mode,
					dm_new_con_state, dm_new_crtc_state->stream);

			stream_update.src = dm_new_crtc_state->stream->src;
			stream_update.dst = dm_new_crtc_state->stream->dst;
		}

		if (abm_changed) {
			dm_new_crtc_state->stream->abm_level = dm_new_crtc_state->abm_level;

			stream_update.abm_level = &dm_new_crtc_state->abm_level;
		}

		if (hdr_changed) {
			fill_hdr_info_packet(new_con_state, &hdr_packet);
			stream_update.hdr_static_metadata = &hdr_packet;
		}

		status = dc_stream_get_status(dm_new_crtc_state->stream);
		WARN_ON(!status);
		WARN_ON(!status->plane_count);

		/*
		 * TODO: DC refuses to perform stream updates without a dc_surface_update.
		 * Here we create an empty update on each plane.
		 * To fix this, DC should permit updating only stream properties.
		 */
		for (j = 0; j < status->plane_count; j++)
			dummy_updates[j].surface = status->plane_states[0];


		mutex_lock(&dm->dc_lock);
		dc_commit_updates_for_stream(dm->dc,
						     dummy_updates,
						     status->plane_count,
						     dm_new_crtc_state->stream,
						     &stream_update,
						     dc_state);
		mutex_unlock(&dm->dc_lock);
	}

	/* Count number of newly disabled CRTCs for dropping PM refs later. */
	for_each_oldnew_crtc_in_state(state, crtc, old_crtc_state,
				      new_crtc_state, i) {
		if (old_crtc_state->active && !new_crtc_state->active)
			crtc_disable_count++;

		dm_new_crtc_state = to_dm_crtc_state(new_crtc_state);
		dm_old_crtc_state = to_dm_crtc_state(old_crtc_state);

		/* For freesync config update on crtc state and params for irq */
		update_stream_irq_parameters(dm, dm_new_crtc_state);

		/* Handle vrr on->off / off->on transitions */
		amdgpu_dm_handle_vrr_transition(dm_old_crtc_state,
						dm_new_crtc_state);
	}

	/**
	 * Enable interrupts for CRTCs that are newly enabled or went through
	 * a modeset. It was intentionally deferred until after the front end
	 * state was modified to wait until the OTG was on and so the IRQ
	 * handlers didn't access stale or invalid state.
	 */
	for_each_oldnew_crtc_in_state(state, crtc, old_crtc_state, new_crtc_state, i) {
		struct amdgpu_crtc *acrtc = to_amdgpu_crtc(crtc);
#ifdef CONFIG_DEBUG_FS
		bool configure_crc = false;
		enum amdgpu_dm_pipe_crc_source cur_crc_src;
#endif
		dm_new_crtc_state = to_dm_crtc_state(new_crtc_state);

		if (new_crtc_state->active &&
		    (!old_crtc_state->active ||
		     drm_atomic_crtc_needs_modeset(new_crtc_state))) {
			dc_stream_retain(dm_new_crtc_state->stream);
			acrtc->dm_irq_params.stream = dm_new_crtc_state->stream;
			manage_dm_interrupts(adev, acrtc, true);

#ifdef CONFIG_DEBUG_FS
			/**
			 * Frontend may have changed so reapply the CRC capture
			 * settings for the stream.
			 */
			dm_new_crtc_state = to_dm_crtc_state(new_crtc_state);
			spin_lock_irqsave(&adev_to_drm(adev)->event_lock, flags);
			cur_crc_src = acrtc->dm_irq_params.crc_src;
			spin_unlock_irqrestore(&adev_to_drm(adev)->event_lock, flags);

			if (amdgpu_dm_is_valid_crc_source(cur_crc_src)) {
				configure_crc = true;
#if defined(CONFIG_DRM_AMD_SECURE_DISPLAY)
				if (amdgpu_dm_crc_window_is_activated(crtc))
					configure_crc = false;
#endif
			}

			if (configure_crc)
				amdgpu_dm_crtc_configure_crc_source(
					crtc, dm_new_crtc_state, cur_crc_src);
#endif
		}
	}

	for_each_new_crtc_in_state(state, crtc, new_crtc_state, j)
		if (new_crtc_state->async_flip)
			wait_for_vblank = false;

	/* update planes when needed per crtc*/
	for_each_new_crtc_in_state(state, crtc, new_crtc_state, j) {
		dm_new_crtc_state = to_dm_crtc_state(new_crtc_state);

		if (dm_new_crtc_state->stream)
			amdgpu_dm_commit_planes(state, dc_state, dev,
						dm, crtc, wait_for_vblank);
	}

	/* Update audio instances for each connector. */
	amdgpu_dm_commit_audio(dev, state);

	/*
	 * send vblank event on all events not handled in flip and
	 * mark consumed event for drm_atomic_helper_commit_hw_done
	 */
	spin_lock_irqsave(&adev_to_drm(adev)->event_lock, flags);
	for_each_new_crtc_in_state(state, crtc, new_crtc_state, i) {

		if (new_crtc_state->event)
			drm_send_event_locked(dev, &new_crtc_state->event->base);

		new_crtc_state->event = NULL;
	}
	spin_unlock_irqrestore(&adev_to_drm(adev)->event_lock, flags);

	/* Signal HW programming completion */
	drm_atomic_helper_commit_hw_done(state);

	if (wait_for_vblank)
		drm_atomic_helper_wait_for_flip_done(dev, state);

	drm_atomic_helper_cleanup_planes(dev, state);

	/* return the stolen vga memory back to VRAM */
	if (!adev->mman.keep_stolen_vga_memory)
		amdgpu_bo_free_kernel(&adev->mman.stolen_vga_memory, NULL, NULL);
	amdgpu_bo_free_kernel(&adev->mman.stolen_extended_memory, NULL, NULL);

	/*
	 * Finally, drop a runtime PM reference for each newly disabled CRTC,
	 * so we can put the GPU into runtime suspend if we're not driving any
	 * displays anymore
	 */
	for (i = 0; i < crtc_disable_count; i++)
		pm_runtime_put_autosuspend(dev->dev);
	pm_runtime_mark_last_busy(dev->dev);

	if (dc_state_temp)
		dc_release_state(dc_state_temp);
}


static int dm_force_atomic_commit(struct drm_connector *connector)
{
	int ret = 0;
	struct drm_device *ddev = connector->dev;
	struct drm_atomic_state *state = drm_atomic_state_alloc(ddev);
	struct amdgpu_crtc *disconnected_acrtc = to_amdgpu_crtc(connector->encoder->crtc);
	struct drm_plane *plane = disconnected_acrtc->base.primary;
	struct drm_connector_state *conn_state;
	struct drm_crtc_state *crtc_state;
	struct drm_plane_state *plane_state;

	if (!state)
		return -ENOMEM;

	state->acquire_ctx = ddev->mode_config.acquire_ctx;

	/* Construct an atomic state to restore previous display setting */

	/*
	 * Attach connectors to drm_atomic_state
	 */
	conn_state = drm_atomic_get_connector_state(state, connector);

	ret = PTR_ERR_OR_ZERO(conn_state);
	if (ret)
		goto out;

	/* Attach crtc to drm_atomic_state*/
	crtc_state = drm_atomic_get_crtc_state(state, &disconnected_acrtc->base);

	ret = PTR_ERR_OR_ZERO(crtc_state);
	if (ret)
		goto out;

	/* force a restore */
	crtc_state->mode_changed = true;

	/* Attach plane to drm_atomic_state */
	plane_state = drm_atomic_get_plane_state(state, plane);

	ret = PTR_ERR_OR_ZERO(plane_state);
	if (ret)
		goto out;

	/* Call commit internally with the state we just constructed */
	ret = drm_atomic_commit(state);

out:
	drm_atomic_state_put(state);
	if (ret)
		DRM_ERROR("Restoring old state failed with %i\n", ret);

	return ret;
}

/*
 * This function handles all cases when set mode does not come upon hotplug.
 * This includes when a display is unplugged then plugged back into the
 * same port and when running without usermode desktop manager supprot
 */
void dm_restore_drm_connector_state(struct drm_device *dev,
				    struct drm_connector *connector)
{
	struct amdgpu_dm_connector *aconnector = to_amdgpu_dm_connector(connector);
	struct amdgpu_crtc *disconnected_acrtc;
	struct dm_crtc_state *acrtc_state;

	if (!aconnector->dc_sink || !connector->state || !connector->encoder)
		return;

	disconnected_acrtc = to_amdgpu_crtc(connector->encoder->crtc);
	if (!disconnected_acrtc)
		return;

	acrtc_state = to_dm_crtc_state(disconnected_acrtc->base.state);
	if (!acrtc_state->stream)
		return;

	/*
	 * If the previous sink is not released and different from the current,
	 * we deduce we are in a state where we can not rely on usermode call
	 * to turn on the display, so we do it here
	 */
	if (acrtc_state->stream->sink != aconnector->dc_sink)
		dm_force_atomic_commit(&aconnector->base);
}

/*
 * Grabs all modesetting locks to serialize against any blocking commits,
 * Waits for completion of all non blocking commits.
 */
static int do_aquire_global_lock(struct drm_device *dev,
				 struct drm_atomic_state *state)
{
	struct drm_crtc *crtc;
	struct drm_crtc_commit *commit;
	long ret;

	/*
	 * Adding all modeset locks to aquire_ctx will
	 * ensure that when the framework release it the
	 * extra locks we are locking here will get released to
	 */
	ret = drm_modeset_lock_all_ctx(dev, state->acquire_ctx);
	if (ret)
		return ret;

	list_for_each_entry(crtc, &dev->mode_config.crtc_list, head) {
		spin_lock(&crtc->commit_lock);
		commit = list_first_entry_or_null(&crtc->commit_list,
				struct drm_crtc_commit, commit_entry);
		if (commit)
			drm_crtc_commit_get(commit);
		spin_unlock(&crtc->commit_lock);

		if (!commit)
			continue;

		/*
		 * Make sure all pending HW programming completed and
		 * page flips done
		 */
		ret = wait_for_completion_interruptible_timeout(&commit->hw_done, 10*HZ);

		if (ret > 0)
			ret = wait_for_completion_interruptible_timeout(
					&commit->flip_done, 10*HZ);

		if (ret == 0)
			DRM_ERROR("[CRTC:%d:%s] hw_done or flip_done "
				  "timed out\n", crtc->base.id, crtc->name);

		drm_crtc_commit_put(commit);
	}

	return ret < 0 ? ret : 0;
}

static void get_freesync_config_for_crtc(
	struct dm_crtc_state *new_crtc_state,
	struct dm_connector_state *new_con_state)
{
	struct mod_freesync_config config = {0};
	struct amdgpu_dm_connector *aconnector =
			to_amdgpu_dm_connector(new_con_state->base.connector);
	struct drm_display_mode *mode = &new_crtc_state->base.mode;
	int vrefresh = drm_mode_vrefresh(mode);

	new_crtc_state->vrr_supported = new_con_state->freesync_capable &&
					vrefresh >= aconnector->min_vfreq &&
					vrefresh <= aconnector->max_vfreq;

	if (new_crtc_state->vrr_supported) {
		new_crtc_state->stream->ignore_msa_timing_param = true;
		config.state = new_crtc_state->base.vrr_enabled ?
				VRR_STATE_ACTIVE_VARIABLE :
				VRR_STATE_INACTIVE;
		config.min_refresh_in_uhz =
				aconnector->min_vfreq * 1000000;
		config.max_refresh_in_uhz =
				aconnector->max_vfreq * 1000000;
		config.vsif_supported = true;
		config.btr = true;
	}

	new_crtc_state->freesync_config = config;
}

static void reset_freesync_config_for_crtc(
	struct dm_crtc_state *new_crtc_state)
{
	new_crtc_state->vrr_supported = false;

	memset(&new_crtc_state->vrr_infopacket, 0,
	       sizeof(new_crtc_state->vrr_infopacket));
}

static int dm_update_crtc_state(struct amdgpu_display_manager *dm,
				struct drm_atomic_state *state,
				struct drm_crtc *crtc,
				struct drm_crtc_state *old_crtc_state,
				struct drm_crtc_state *new_crtc_state,
				bool enable,
				bool *lock_and_validation_needed)
{
	struct dm_atomic_state *dm_state = NULL;
	struct dm_crtc_state *dm_old_crtc_state, *dm_new_crtc_state;
	struct dc_stream_state *new_stream;
	int ret = 0;

	/*
	 * TODO Move this code into dm_crtc_atomic_check once we get rid of dc_validation_set
	 * update changed items
	 */
	struct amdgpu_crtc *acrtc = NULL;
	struct amdgpu_dm_connector *aconnector = NULL;
	struct drm_connector_state *drm_new_conn_state = NULL, *drm_old_conn_state = NULL;
	struct dm_connector_state *dm_new_conn_state = NULL, *dm_old_conn_state = NULL;

	new_stream = NULL;

	dm_old_crtc_state = to_dm_crtc_state(old_crtc_state);
	dm_new_crtc_state = to_dm_crtc_state(new_crtc_state);
	acrtc = to_amdgpu_crtc(crtc);
	aconnector = amdgpu_dm_find_first_crtc_matching_connector(state, crtc);

	/* TODO This hack should go away */
	if (aconnector && enable) {
		/* Make sure fake sink is created in plug-in scenario */
		drm_new_conn_state = drm_atomic_get_new_connector_state(state,
							    &aconnector->base);
		drm_old_conn_state = drm_atomic_get_old_connector_state(state,
							    &aconnector->base);

		if (IS_ERR(drm_new_conn_state)) {
			ret = PTR_ERR_OR_ZERO(drm_new_conn_state);
			goto fail;
		}

		dm_new_conn_state = to_dm_connector_state(drm_new_conn_state);
		dm_old_conn_state = to_dm_connector_state(drm_old_conn_state);

		if (!drm_atomic_crtc_needs_modeset(new_crtc_state))
			goto skip_modeset;

		new_stream = create_validate_stream_for_sink(aconnector,
							     &new_crtc_state->mode,
							     dm_new_conn_state,
							     dm_old_crtc_state->stream);

		/*
		 * we can have no stream on ACTION_SET if a display
		 * was disconnected during S3, in this case it is not an
		 * error, the OS will be updated after detection, and
		 * will do the right thing on next atomic commit
		 */

		if (!new_stream) {
			DRM_DEBUG_DRIVER("%s: Failed to create new stream for crtc %d\n",
					__func__, acrtc->base.base.id);
			ret = -ENOMEM;
			goto fail;
		}

		/*
		 * TODO: Check VSDB bits to decide whether this should
		 * be enabled or not.
		 */
		new_stream->triggered_crtc_reset.enabled =
			dm->force_timing_sync;

		dm_new_crtc_state->abm_level = dm_new_conn_state->abm_level;

		ret = fill_hdr_info_packet(drm_new_conn_state,
					   &new_stream->hdr_static_metadata);
		if (ret)
			goto fail;

		/*
		 * If we already removed the old stream from the context
		 * (and set the new stream to NULL) then we can't reuse
		 * the old stream even if the stream and scaling are unchanged.
		 * We'll hit the BUG_ON and black screen.
		 *
		 * TODO: Refactor this function to allow this check to work
		 * in all conditions.
		 */
		if (dm_new_crtc_state->stream &&
		    dc_is_stream_unchanged(new_stream, dm_old_crtc_state->stream) &&
		    dc_is_stream_scaling_unchanged(new_stream, dm_old_crtc_state->stream)) {
			new_crtc_state->mode_changed = false;
			DRM_DEBUG_DRIVER("Mode change not required, setting mode_changed to %d",
					 new_crtc_state->mode_changed);
		}
	}

	/* mode_changed flag may get updated above, need to check again */
	if (!drm_atomic_crtc_needs_modeset(new_crtc_state))
		goto skip_modeset;

	DRM_DEBUG_DRIVER(
		"amdgpu_crtc id:%d crtc_state_flags: enable:%d, active:%d, "
		"planes_changed:%d, mode_changed:%d,active_changed:%d,"
		"connectors_changed:%d\n",
		acrtc->crtc_id,
		new_crtc_state->enable,
		new_crtc_state->active,
		new_crtc_state->planes_changed,
		new_crtc_state->mode_changed,
		new_crtc_state->active_changed,
		new_crtc_state->connectors_changed);

	/* Remove stream for any changed/disabled CRTC */
	if (!enable) {

		if (!dm_old_crtc_state->stream)
			goto skip_modeset;

		ret = dm_atomic_get_state(state, &dm_state);
		if (ret)
			goto fail;

		DRM_DEBUG_DRIVER("Disabling DRM crtc: %d\n",
				crtc->base.id);

		/* i.e. reset mode */
		if (dc_remove_stream_from_ctx(
				dm->dc,
				dm_state->context,
				dm_old_crtc_state->stream) != DC_OK) {
			ret = -EINVAL;
			goto fail;
		}

		dc_stream_release(dm_old_crtc_state->stream);
		dm_new_crtc_state->stream = NULL;

		reset_freesync_config_for_crtc(dm_new_crtc_state);

		*lock_and_validation_needed = true;

	} else {/* Add stream for any updated/enabled CRTC */
		/*
		 * Quick fix to prevent NULL pointer on new_stream when
		 * added MST connectors not found in existing crtc_state in the chained mode
		 * TODO: need to dig out the root cause of that
		 */
		if (!aconnector || (!aconnector->dc_sink && aconnector->mst_port))
			goto skip_modeset;

		if (modereset_required(new_crtc_state))
			goto skip_modeset;

		if (modeset_required(new_crtc_state, new_stream,
				     dm_old_crtc_state->stream)) {

			WARN_ON(dm_new_crtc_state->stream);

			ret = dm_atomic_get_state(state, &dm_state);
			if (ret)
				goto fail;

			dm_new_crtc_state->stream = new_stream;

			dc_stream_retain(new_stream);

			DRM_DEBUG_DRIVER("Enabling DRM crtc: %d\n",
						crtc->base.id);

			if (dc_add_stream_to_ctx(
					dm->dc,
					dm_state->context,
					dm_new_crtc_state->stream) != DC_OK) {
				ret = -EINVAL;
				goto fail;
			}

			*lock_and_validation_needed = true;
		}
	}

skip_modeset:
	/* Release extra reference */
	if (new_stream)
		 dc_stream_release(new_stream);

	/*
	 * We want to do dc stream updates that do not require a
	 * full modeset below.
	 */
	if (!(enable && aconnector && new_crtc_state->active))
		return 0;
	/*
	 * Given above conditions, the dc state cannot be NULL because:
	 * 1. We're in the process of enabling CRTCs (just been added
	 *    to the dc context, or already is on the context)
	 * 2. Has a valid connector attached, and
	 * 3. Is currently active and enabled.
	 * => The dc stream state currently exists.
	 */
	BUG_ON(dm_new_crtc_state->stream == NULL);

	/* Scaling or underscan settings */
	if (is_scaling_state_different(dm_old_conn_state, dm_new_conn_state))
		update_stream_scaling_settings(
			&new_crtc_state->mode, dm_new_conn_state, dm_new_crtc_state->stream);

	/* ABM settings */
	dm_new_crtc_state->abm_level = dm_new_conn_state->abm_level;

	/*
	 * Color management settings. We also update color properties
	 * when a modeset is needed, to ensure it gets reprogrammed.
	 */
	if (dm_new_crtc_state->base.color_mgmt_changed ||
	    drm_atomic_crtc_needs_modeset(new_crtc_state)) {
		ret = amdgpu_dm_update_crtc_color_mgmt(dm_new_crtc_state);
		if (ret)
			goto fail;
	}

	/* Update Freesync settings. */
	get_freesync_config_for_crtc(dm_new_crtc_state,
				     dm_new_conn_state);

	return ret;

fail:
	if (new_stream)
		dc_stream_release(new_stream);
	return ret;
}

static bool should_reset_plane(struct drm_atomic_state *state,
			       struct drm_plane *plane,
			       struct drm_plane_state *old_plane_state,
			       struct drm_plane_state *new_plane_state)
{
	struct drm_plane *other;
	struct drm_plane_state *old_other_state, *new_other_state;
	struct drm_crtc_state *new_crtc_state;
	int i;

	/*
	 * TODO: Remove this hack once the checks below are sufficient
	 * enough to determine when we need to reset all the planes on
	 * the stream.
	 */
	if (state->allow_modeset)
		return true;

	/* Exit early if we know that we're adding or removing the plane. */
	if (old_plane_state->crtc != new_plane_state->crtc)
		return true;

	/* old crtc == new_crtc == NULL, plane not in context. */
	if (!new_plane_state->crtc)
		return false;

	new_crtc_state =
		drm_atomic_get_new_crtc_state(state, new_plane_state->crtc);

	if (!new_crtc_state)
		return true;

	/* CRTC Degamma changes currently require us to recreate planes. */
	if (new_crtc_state->color_mgmt_changed)
		return true;

	if (drm_atomic_crtc_needs_modeset(new_crtc_state))
		return true;

	/*
	 * If there are any new primary or overlay planes being added or
	 * removed then the z-order can potentially change. To ensure
	 * correct z-order and pipe acquisition the current DC architecture
	 * requires us to remove and recreate all existing planes.
	 *
	 * TODO: Come up with a more elegant solution for this.
	 */
	for_each_oldnew_plane_in_state(state, other, old_other_state, new_other_state, i) {
		struct amdgpu_framebuffer *old_afb, *new_afb;
		if (other->type == DRM_PLANE_TYPE_CURSOR)
			continue;

		if (old_other_state->crtc != new_plane_state->crtc &&
		    new_other_state->crtc != new_plane_state->crtc)
			continue;

		if (old_other_state->crtc != new_other_state->crtc)
			return true;

		/* Src/dst size and scaling updates. */
		if (old_other_state->src_w != new_other_state->src_w ||
		    old_other_state->src_h != new_other_state->src_h ||
		    old_other_state->crtc_w != new_other_state->crtc_w ||
		    old_other_state->crtc_h != new_other_state->crtc_h)
			return true;

		/* Rotation / mirroring updates. */
		if (old_other_state->rotation != new_other_state->rotation)
			return true;

		/* Blending updates. */
		if (old_other_state->pixel_blend_mode !=
		    new_other_state->pixel_blend_mode)
			return true;

		/* Alpha updates. */
		if (old_other_state->alpha != new_other_state->alpha)
			return true;

		/* Colorspace changes. */
		if (old_other_state->color_range != new_other_state->color_range ||
		    old_other_state->color_encoding != new_other_state->color_encoding)
			return true;

		/* Framebuffer checks fall at the end. */
		if (!old_other_state->fb || !new_other_state->fb)
			continue;

		/* Pixel format changes can require bandwidth updates. */
		if (old_other_state->fb->format != new_other_state->fb->format)
			return true;

		old_afb = (struct amdgpu_framebuffer *)old_other_state->fb;
		new_afb = (struct amdgpu_framebuffer *)new_other_state->fb;

		/* Tiling and DCC changes also require bandwidth updates. */
		if (old_afb->tiling_flags != new_afb->tiling_flags ||
		    old_afb->base.modifier != new_afb->base.modifier)
			return true;
	}

	return false;
}

static int dm_check_cursor_fb(struct amdgpu_crtc *new_acrtc,
			      struct drm_plane_state *new_plane_state,
			      struct drm_framebuffer *fb)
{
	struct amdgpu_device *adev = drm_to_adev(new_acrtc->base.dev);
	struct amdgpu_framebuffer *afb = to_amdgpu_framebuffer(fb);
	unsigned int pitch;
	bool linear;

	if (fb->width > new_acrtc->max_cursor_width ||
	    fb->height > new_acrtc->max_cursor_height) {
		DRM_DEBUG_ATOMIC("Bad cursor FB size %dx%d\n",
				 new_plane_state->fb->width,
				 new_plane_state->fb->height);
		return -EINVAL;
	}
	if (new_plane_state->src_w != fb->width << 16 ||
	    new_plane_state->src_h != fb->height << 16) {
		DRM_DEBUG_ATOMIC("Cropping not supported for cursor plane\n");
		return -EINVAL;
	}

	/* Pitch in pixels */
	pitch = fb->pitches[0] / fb->format->cpp[0];

	if (fb->width != pitch) {
		DRM_DEBUG_ATOMIC("Cursor FB width %d doesn't match pitch %d",
				 fb->width, pitch);
		return -EINVAL;
	}

	switch (pitch) {
	case 64:
	case 128:
	case 256:
		/* FB pitch is supported by cursor plane */
		break;
	default:
		DRM_DEBUG_ATOMIC("Bad cursor FB pitch %d px\n", pitch);
		return -EINVAL;
	}

	/* Core DRM takes care of checking FB modifiers, so we only need to
	 * check tiling flags when the FB doesn't have a modifier. */
	if (!(fb->flags & DRM_MODE_FB_MODIFIERS)) {
		if (adev->family < AMDGPU_FAMILY_AI) {
			linear = AMDGPU_TILING_GET(afb->tiling_flags, ARRAY_MODE) != DC_ARRAY_2D_TILED_THIN1 &&
			         AMDGPU_TILING_GET(afb->tiling_flags, ARRAY_MODE) != DC_ARRAY_1D_TILED_THIN1 &&
				 AMDGPU_TILING_GET(afb->tiling_flags, MICRO_TILE_MODE) == 0;
		} else {
			linear = AMDGPU_TILING_GET(afb->tiling_flags, SWIZZLE_MODE) == 0;
		}
		if (!linear) {
			DRM_DEBUG_ATOMIC("Cursor FB not linear");
			return -EINVAL;
		}
	}

	return 0;
}

static int dm_update_plane_state(struct dc *dc,
				 struct drm_atomic_state *state,
				 struct drm_plane *plane,
				 struct drm_plane_state *old_plane_state,
				 struct drm_plane_state *new_plane_state,
				 bool enable,
				 bool *lock_and_validation_needed)
{

	struct dm_atomic_state *dm_state = NULL;
	struct drm_crtc *new_plane_crtc, *old_plane_crtc;
	struct drm_crtc_state *old_crtc_state, *new_crtc_state;
	struct dm_crtc_state *dm_new_crtc_state, *dm_old_crtc_state;
	struct dm_plane_state *dm_new_plane_state, *dm_old_plane_state;
	struct amdgpu_crtc *new_acrtc;
	bool needs_reset;
	int ret = 0;


	new_plane_crtc = new_plane_state->crtc;
	old_plane_crtc = old_plane_state->crtc;
	dm_new_plane_state = to_dm_plane_state(new_plane_state);
	dm_old_plane_state = to_dm_plane_state(old_plane_state);

	if (plane->type == DRM_PLANE_TYPE_CURSOR) {
		if (!enable || !new_plane_crtc ||
			drm_atomic_plane_disabling(plane->state, new_plane_state))
			return 0;

		new_acrtc = to_amdgpu_crtc(new_plane_crtc);

		if (new_plane_state->src_x != 0 || new_plane_state->src_y != 0) {
			DRM_DEBUG_ATOMIC("Cropping not supported for cursor plane\n");
			return -EINVAL;
		}

		if (new_plane_state->fb) {
			ret = dm_check_cursor_fb(new_acrtc, new_plane_state,
						 new_plane_state->fb);
			if (ret)
				return ret;
		}

		return 0;
	}

	needs_reset = should_reset_plane(state, plane, old_plane_state,
					 new_plane_state);

	/* Remove any changed/removed planes */
	if (!enable) {
		if (!needs_reset)
			return 0;

		if (!old_plane_crtc)
			return 0;

		old_crtc_state = drm_atomic_get_old_crtc_state(
				state, old_plane_crtc);
		dm_old_crtc_state = to_dm_crtc_state(old_crtc_state);

		if (!dm_old_crtc_state->stream)
			return 0;

		DRM_DEBUG_ATOMIC("Disabling DRM plane: %d on DRM crtc %d\n",
				plane->base.id, old_plane_crtc->base.id);

		ret = dm_atomic_get_state(state, &dm_state);
		if (ret)
			return ret;

		if (!dc_remove_plane_from_context(
				dc,
				dm_old_crtc_state->stream,
				dm_old_plane_state->dc_state,
				dm_state->context)) {

			return -EINVAL;
		}


		dc_plane_state_release(dm_old_plane_state->dc_state);
		dm_new_plane_state->dc_state = NULL;

		*lock_and_validation_needed = true;

	} else { /* Add new planes */
		struct dc_plane_state *dc_new_plane_state;

		if (drm_atomic_plane_disabling(plane->state, new_plane_state))
			return 0;

		if (!new_plane_crtc)
			return 0;

		new_crtc_state = drm_atomic_get_new_crtc_state(state, new_plane_crtc);
		dm_new_crtc_state = to_dm_crtc_state(new_crtc_state);

		if (!dm_new_crtc_state->stream)
			return 0;

		if (!needs_reset)
			return 0;

		ret = dm_plane_helper_check_state(new_plane_state, new_crtc_state);
		if (ret)
			return ret;

		WARN_ON(dm_new_plane_state->dc_state);

		dc_new_plane_state = dc_create_plane_state(dc);
		if (!dc_new_plane_state)
			return -ENOMEM;

		DRM_DEBUG_DRIVER("Enabling DRM plane: %d on DRM crtc %d\n",
				plane->base.id, new_plane_crtc->base.id);

		ret = fill_dc_plane_attributes(
			drm_to_adev(new_plane_crtc->dev),
			dc_new_plane_state,
			new_plane_state,
			new_crtc_state);
		if (ret) {
			dc_plane_state_release(dc_new_plane_state);
			return ret;
		}

		ret = dm_atomic_get_state(state, &dm_state);
		if (ret) {
			dc_plane_state_release(dc_new_plane_state);
			return ret;
		}

		/*
		 * Any atomic check errors that occur after this will
		 * not need a release. The plane state will be attached
		 * to the stream, and therefore part of the atomic
		 * state. It'll be released when the atomic state is
		 * cleaned.
		 */
		if (!dc_add_plane_to_context(
				dc,
				dm_new_crtc_state->stream,
				dc_new_plane_state,
				dm_state->context)) {

			dc_plane_state_release(dc_new_plane_state);
			return -EINVAL;
		}

		dm_new_plane_state->dc_state = dc_new_plane_state;

		/* Tell DC to do a full surface update every time there
		 * is a plane change. Inefficient, but works for now.
		 */
		dm_new_plane_state->dc_state->update_flags.bits.full_update = 1;

		*lock_and_validation_needed = true;
	}


	return ret;
}

static int dm_check_crtc_cursor(struct drm_atomic_state *state,
				struct drm_crtc *crtc,
				struct drm_crtc_state *new_crtc_state)
{
	struct drm_plane_state *new_cursor_state, *new_primary_state;
	int cursor_scale_w, cursor_scale_h, primary_scale_w, primary_scale_h;

	/* On DCE and DCN there is no dedicated hardware cursor plane. We get a
	 * cursor per pipe but it's going to inherit the scaling and
	 * positioning from the underlying pipe. Check the cursor plane's
	 * blending properties match the primary plane's. */

	new_cursor_state = drm_atomic_get_new_plane_state(state, crtc->cursor);
	new_primary_state = drm_atomic_get_new_plane_state(state, crtc->primary);
	if (!new_cursor_state || !new_primary_state || !new_cursor_state->fb) {
		return 0;
	}

	cursor_scale_w = new_cursor_state->crtc_w * 1000 /
			 (new_cursor_state->src_w >> 16);
	cursor_scale_h = new_cursor_state->crtc_h * 1000 /
			 (new_cursor_state->src_h >> 16);

	primary_scale_w = new_primary_state->crtc_w * 1000 /
			 (new_primary_state->src_w >> 16);
	primary_scale_h = new_primary_state->crtc_h * 1000 /
			 (new_primary_state->src_h >> 16);

	if (cursor_scale_w != primary_scale_w ||
	    cursor_scale_h != primary_scale_h) {
		DRM_DEBUG_ATOMIC("Cursor plane scaling doesn't match primary plane\n");
		return -EINVAL;
	}

	return 0;
}

#if defined(CONFIG_DRM_AMD_DC_DCN)
static int add_affected_mst_dsc_crtcs(struct drm_atomic_state *state, struct drm_crtc *crtc)
{
	struct drm_connector *connector;
	struct drm_connector_state *conn_state;
	struct amdgpu_dm_connector *aconnector = NULL;
	int i;
	for_each_new_connector_in_state(state, connector, conn_state, i) {
		if (conn_state->crtc != crtc)
			continue;

		aconnector = to_amdgpu_dm_connector(connector);
		if (!aconnector->port || !aconnector->mst_port)
			aconnector = NULL;
		else
			break;
	}

	if (!aconnector)
		return 0;

	return drm_dp_mst_add_affected_dsc_crtcs(state, &aconnector->mst_port->mst_mgr);
}
#endif

/**
 * amdgpu_dm_atomic_check() - Atomic check implementation for AMDgpu DM.
 * @dev: The DRM device
 * @state: The atomic state to commit
 *
 * Validate that the given atomic state is programmable by DC into hardware.
 * This involves constructing a &struct dc_state reflecting the new hardware
 * state we wish to commit, then querying DC to see if it is programmable. It's
 * important not to modify the existing DC state. Otherwise, atomic_check
 * may unexpectedly commit hardware changes.
 *
 * When validating the DC state, it's important that the right locks are
 * acquired. For full updates case which removes/adds/updates streams on one
 * CRTC while flipping on another CRTC, acquiring global lock will guarantee
 * that any such full update commit will wait for completion of any outstanding
 * flip using DRMs synchronization events.
 *
 * Note that DM adds the affected connectors for all CRTCs in state, when that
 * might not seem necessary. This is because DC stream creation requires the
 * DC sink, which is tied to the DRM connector state. Cleaning this up should
 * be possible but non-trivial - a possible TODO item.
 *
 * Return: -Error code if validation failed.
 */
static int amdgpu_dm_atomic_check(struct drm_device *dev,
				  struct drm_atomic_state *state)
{
	struct amdgpu_device *adev = drm_to_adev(dev);
	struct dm_atomic_state *dm_state = NULL;
	struct dc *dc = adev->dm.dc;
	struct drm_connector *connector;
	struct drm_connector_state *old_con_state, *new_con_state;
	struct drm_crtc *crtc;
	struct drm_crtc_state *old_crtc_state, *new_crtc_state;
	struct drm_plane *plane;
	struct drm_plane_state *old_plane_state, *new_plane_state;
	enum dc_status status;
	int ret, i;
	bool lock_and_validation_needed = false;
	struct dm_crtc_state *dm_old_crtc_state;

	trace_amdgpu_dm_atomic_check_begin(state);

	ret = drm_atomic_helper_check_modeset(dev, state);
	if (ret)
		goto fail;

	/* Check connector changes */
	for_each_oldnew_connector_in_state(state, connector, old_con_state, new_con_state, i) {
		struct dm_connector_state *dm_old_con_state = to_dm_connector_state(old_con_state);
		struct dm_connector_state *dm_new_con_state = to_dm_connector_state(new_con_state);

		/* Skip connectors that are disabled or part of modeset already. */
		if (!old_con_state->crtc && !new_con_state->crtc)
			continue;

		if (!new_con_state->crtc)
			continue;

		new_crtc_state = drm_atomic_get_crtc_state(state, new_con_state->crtc);
		if (IS_ERR(new_crtc_state)) {
			ret = PTR_ERR(new_crtc_state);
			goto fail;
		}

		if (dm_old_con_state->abm_level !=
		    dm_new_con_state->abm_level)
			new_crtc_state->connectors_changed = true;
	}

#if defined(CONFIG_DRM_AMD_DC_DCN)
	if (dc_resource_is_dsc_encoding_supported(dc)) {
		for_each_oldnew_crtc_in_state(state, crtc, old_crtc_state, new_crtc_state, i) {
			if (drm_atomic_crtc_needs_modeset(new_crtc_state)) {
				ret = add_affected_mst_dsc_crtcs(state, crtc);
				if (ret)
					goto fail;
			}
		}
	}
#endif
	for_each_oldnew_crtc_in_state(state, crtc, old_crtc_state, new_crtc_state, i) {
		dm_old_crtc_state = to_dm_crtc_state(old_crtc_state);

		if (!drm_atomic_crtc_needs_modeset(new_crtc_state) &&
		    !new_crtc_state->color_mgmt_changed &&
		    old_crtc_state->vrr_enabled == new_crtc_state->vrr_enabled &&
			dm_old_crtc_state->dsc_force_changed == false)
			continue;

		if (!new_crtc_state->enable)
			continue;

		ret = drm_atomic_add_affected_connectors(state, crtc);
		if (ret)
			return ret;

		ret = drm_atomic_add_affected_planes(state, crtc);
		if (ret)
			goto fail;

		if (dm_old_crtc_state->dsc_force_changed)
			new_crtc_state->mode_changed = true;
	}

	/*
	 * Add all primary and overlay planes on the CRTC to the state
	 * whenever a plane is enabled to maintain correct z-ordering
	 * and to enable fast surface updates.
	 */
	drm_for_each_crtc(crtc, dev) {
		bool modified = false;

		for_each_oldnew_plane_in_state(state, plane, old_plane_state, new_plane_state, i) {
			if (plane->type == DRM_PLANE_TYPE_CURSOR)
				continue;

			if (new_plane_state->crtc == crtc ||
			    old_plane_state->crtc == crtc) {
				modified = true;
				break;
			}
		}

		if (!modified)
			continue;

		drm_for_each_plane_mask(plane, state->dev, crtc->state->plane_mask) {
			if (plane->type == DRM_PLANE_TYPE_CURSOR)
				continue;

			new_plane_state =
				drm_atomic_get_plane_state(state, plane);

			if (IS_ERR(new_plane_state)) {
				ret = PTR_ERR(new_plane_state);
				goto fail;
			}
		}
	}

	/* Remove exiting planes if they are modified */
	for_each_oldnew_plane_in_state_reverse(state, plane, old_plane_state, new_plane_state, i) {
		ret = dm_update_plane_state(dc, state, plane,
					    old_plane_state,
					    new_plane_state,
					    false,
					    &lock_and_validation_needed);
		if (ret)
			goto fail;
	}

	/* Disable all crtcs which require disable */
	for_each_oldnew_crtc_in_state(state, crtc, old_crtc_state, new_crtc_state, i) {
		ret = dm_update_crtc_state(&adev->dm, state, crtc,
					   old_crtc_state,
					   new_crtc_state,
					   false,
					   &lock_and_validation_needed);
		if (ret)
			goto fail;
	}

	/* Enable all crtcs which require enable */
	for_each_oldnew_crtc_in_state(state, crtc, old_crtc_state, new_crtc_state, i) {
		ret = dm_update_crtc_state(&adev->dm, state, crtc,
					   old_crtc_state,
					   new_crtc_state,
					   true,
					   &lock_and_validation_needed);
		if (ret)
			goto fail;
	}

	/* Add new/modified planes */
	for_each_oldnew_plane_in_state_reverse(state, plane, old_plane_state, new_plane_state, i) {
		ret = dm_update_plane_state(dc, state, plane,
					    old_plane_state,
					    new_plane_state,
					    true,
					    &lock_and_validation_needed);
		if (ret)
			goto fail;
	}

	/* Run this here since we want to validate the streams we created */
	ret = drm_atomic_helper_check_planes(dev, state);
	if (ret)
		goto fail;

	/* Check cursor planes scaling */
	for_each_new_crtc_in_state(state, crtc, new_crtc_state, i) {
		ret = dm_check_crtc_cursor(state, crtc, new_crtc_state);
		if (ret)
			goto fail;
	}

	if (state->legacy_cursor_update) {
		/*
		 * This is a fast cursor update coming from the plane update
		 * helper, check if it can be done asynchronously for better
		 * performance.
		 */
		state->async_update =
			!drm_atomic_helper_async_check(dev, state);

		/*
		 * Skip the remaining global validation if this is an async
		 * update. Cursor updates can be done without affecting
		 * state or bandwidth calcs and this avoids the performance
		 * penalty of locking the private state object and
		 * allocating a new dc_state.
		 */
		if (state->async_update)
			return 0;
	}

	/* Check scaling and underscan changes*/
	/* TODO Removed scaling changes validation due to inability to commit
	 * new stream into context w\o causing full reset. Need to
	 * decide how to handle.
	 */
	for_each_oldnew_connector_in_state(state, connector, old_con_state, new_con_state, i) {
		struct dm_connector_state *dm_old_con_state = to_dm_connector_state(old_con_state);
		struct dm_connector_state *dm_new_con_state = to_dm_connector_state(new_con_state);
		struct amdgpu_crtc *acrtc = to_amdgpu_crtc(dm_new_con_state->base.crtc);

		/* Skip any modesets/resets */
		if (!acrtc || drm_atomic_crtc_needs_modeset(
				drm_atomic_get_new_crtc_state(state, &acrtc->base)))
			continue;

		/* Skip any thing not scale or underscan changes */
		if (!is_scaling_state_different(dm_new_con_state, dm_old_con_state))
			continue;

		lock_and_validation_needed = true;
	}

	/**
	 * Streams and planes are reset when there are changes that affect
	 * bandwidth. Anything that affects bandwidth needs to go through
	 * DC global validation to ensure that the configuration can be applied
	 * to hardware.
	 *
	 * We have to currently stall out here in atomic_check for outstanding
	 * commits to finish in this case because our IRQ handlers reference
	 * DRM state directly - we can end up disabling interrupts too early
	 * if we don't.
	 *
	 * TODO: Remove this stall and drop DM state private objects.
	 */
	if (lock_and_validation_needed) {
		ret = dm_atomic_get_state(state, &dm_state);
		if (ret)
			goto fail;

		ret = do_aquire_global_lock(dev, state);
		if (ret)
			goto fail;

#if defined(CONFIG_DRM_AMD_DC_DCN)
		if (!compute_mst_dsc_configs_for_state(state, dm_state->context))
			goto fail;

		ret = dm_update_mst_vcpi_slots_for_dsc(state, dm_state->context);
		if (ret)
			goto fail;
#endif

		/*
		 * Perform validation of MST topology in the state:
		 * We need to perform MST atomic check before calling
		 * dc_validate_global_state(), or there is a chance
		 * to get stuck in an infinite loop and hang eventually.
		 */
		ret = drm_dp_mst_atomic_check(state);
		if (ret)
			goto fail;
		status = dc_validate_global_state(dc, dm_state->context, false);
		if (status != DC_OK) {
			DC_LOG_WARNING("DC global validation failure: %s (%d)",
				       dc_status_to_str(status), status);
			ret = -EINVAL;
			goto fail;
		}
	} else {
		/*
		 * The commit is a fast update. Fast updates shouldn't change
		 * the DC context, affect global validation, and can have their
		 * commit work done in parallel with other commits not touching
		 * the same resource. If we have a new DC context as part of
		 * the DM atomic state from validation we need to free it and
		 * retain the existing one instead.
		 *
		 * Furthermore, since the DM atomic state only contains the DC
		 * context and can safely be annulled, we can free the state
		 * and clear the associated private object now to free
		 * some memory and avoid a possible use-after-free later.
		 */

		for (i = 0; i < state->num_private_objs; i++) {
			struct drm_private_obj *obj = state->private_objs[i].ptr;

			if (obj->funcs == adev->dm.atomic_obj.funcs) {
				int j = state->num_private_objs-1;

				dm_atomic_destroy_state(obj,
						state->private_objs[i].state);

				/* If i is not at the end of the array then the
				 * last element needs to be moved to where i was
				 * before the array can safely be truncated.
				 */
				if (i != j)
					state->private_objs[i] =
						state->private_objs[j];

				state->private_objs[j].ptr = NULL;
				state->private_objs[j].state = NULL;
				state->private_objs[j].old_state = NULL;
				state->private_objs[j].new_state = NULL;

				state->num_private_objs = j;
				break;
			}
		}
	}

	/* Store the overall update type for use later in atomic check. */
	for_each_new_crtc_in_state (state, crtc, new_crtc_state, i) {
		struct dm_crtc_state *dm_new_crtc_state =
			to_dm_crtc_state(new_crtc_state);

		dm_new_crtc_state->update_type = lock_and_validation_needed ?
							 UPDATE_TYPE_FULL :
							 UPDATE_TYPE_FAST;
	}

	/* Must be success */
	WARN_ON(ret);

	trace_amdgpu_dm_atomic_check_finish(state, ret);

	return ret;

fail:
	if (ret == -EDEADLK)
		DRM_DEBUG_DRIVER("Atomic check stopped to avoid deadlock.\n");
	else if (ret == -EINTR || ret == -EAGAIN || ret == -ERESTARTSYS)
		DRM_DEBUG_DRIVER("Atomic check stopped due to signal.\n");
	else
		DRM_DEBUG_DRIVER("Atomic check failed with err: %d \n", ret);

	trace_amdgpu_dm_atomic_check_finish(state, ret);

	return ret;
}

static bool is_dp_capable_without_timing_msa(struct dc *dc,
					     struct amdgpu_dm_connector *amdgpu_dm_connector)
{
	uint8_t dpcd_data;
	bool capable = false;

	if (amdgpu_dm_connector->dc_link &&
		dm_helpers_dp_read_dpcd(
				NULL,
				amdgpu_dm_connector->dc_link,
				DP_DOWN_STREAM_PORT_COUNT,
				&dpcd_data,
				sizeof(dpcd_data))) {
		capable = (dpcd_data & DP_MSA_TIMING_PAR_IGNORED) ? true:false;
	}

	return capable;
}

static bool parse_edid_cea(struct amdgpu_dm_connector *aconnector,
		uint8_t *edid_ext, int len,
		struct amdgpu_hdmi_vsdb_info *vsdb_info)
{
	int i;
	struct amdgpu_device *adev = drm_to_adev(aconnector->base.dev);
	struct dc *dc = adev->dm.dc;

	/* send extension block to DMCU for parsing */
	for (i = 0; i < len; i += 8) {
		bool res;
		int offset;

		/* send 8 bytes a time */
		if (!dc_edid_parser_send_cea(dc, i, len, &edid_ext[i], 8))
			return false;

		if (i+8 == len) {
			/* EDID block sent completed, expect result */
			int version, min_rate, max_rate;

			res = dc_edid_parser_recv_amd_vsdb(dc, &version, &min_rate, &max_rate);
			if (res) {
				/* amd vsdb found */
				vsdb_info->freesync_supported = 1;
				vsdb_info->amd_vsdb_version = version;
				vsdb_info->min_refresh_rate_hz = min_rate;
				vsdb_info->max_refresh_rate_hz = max_rate;
				return true;
			}
			/* not amd vsdb */
			return false;
		}

		/* check for ack*/
		res = dc_edid_parser_recv_cea_ack(dc, &offset);
		if (!res)
			return false;
	}

	return false;
}

static int parse_hdmi_amd_vsdb(struct amdgpu_dm_connector *aconnector,
		struct edid *edid, struct amdgpu_hdmi_vsdb_info *vsdb_info)
{
	uint8_t *edid_ext = NULL;
	int i;
	bool valid_vsdb_found = false;

	/*----- drm_find_cea_extension() -----*/
	/* No EDID or EDID extensions */
	if (edid == NULL || edid->extensions == 0)
		return -ENODEV;

	/* Find CEA extension */
	for (i = 0; i < edid->extensions; i++) {
		edid_ext = (uint8_t *)edid + EDID_LENGTH * (i + 1);
		if (edid_ext[0] == CEA_EXT)
			break;
	}

	if (i == edid->extensions)
		return -ENODEV;

	/*----- cea_db_offsets() -----*/
	if (edid_ext[0] != CEA_EXT)
		return -ENODEV;

	valid_vsdb_found = parse_edid_cea(aconnector, edid_ext, EDID_LENGTH, vsdb_info);

	return valid_vsdb_found ? i : -ENODEV;
}

void amdgpu_dm_update_freesync_caps(struct drm_connector *connector,
					struct edid *edid)
{
	int i = 0;
	struct detailed_timing *timing;
	struct detailed_non_pixel *data;
	struct detailed_data_monitor_range *range;
	struct amdgpu_dm_connector *amdgpu_dm_connector =
			to_amdgpu_dm_connector(connector);
	struct dm_connector_state *dm_con_state = NULL;

	struct drm_device *dev = connector->dev;
	struct amdgpu_device *adev = drm_to_adev(dev);
	bool freesync_capable = false;
	struct amdgpu_hdmi_vsdb_info vsdb_info = {0};

	if (!connector->state) {
		DRM_ERROR("%s - Connector has no state", __func__);
		goto update;
	}

	if (!edid) {
		dm_con_state = to_dm_connector_state(connector->state);

		amdgpu_dm_connector->min_vfreq = 0;
		amdgpu_dm_connector->max_vfreq = 0;
		amdgpu_dm_connector->pixel_clock_mhz = 0;

		goto update;
	}

	dm_con_state = to_dm_connector_state(connector->state);

	if (!amdgpu_dm_connector->dc_sink) {
		DRM_ERROR("dc_sink NULL, could not add free_sync module.\n");
		goto update;
	}
	if (!adev->dm.freesync_module)
		goto update;


	if (amdgpu_dm_connector->dc_sink->sink_signal == SIGNAL_TYPE_DISPLAY_PORT
		|| amdgpu_dm_connector->dc_sink->sink_signal == SIGNAL_TYPE_EDP) {
		bool edid_check_required = false;

		if (edid) {
			edid_check_required = is_dp_capable_without_timing_msa(
						adev->dm.dc,
						amdgpu_dm_connector);
		}

		if (edid_check_required == true && (edid->version > 1 ||
		   (edid->version == 1 && edid->revision > 1))) {
			for (i = 0; i < 4; i++) {

				timing	= &edid->detailed_timings[i];
				data	= &timing->data.other_data;
				range	= &data->data.range;
				/*
				 * Check if monitor has continuous frequency mode
				 */
				if (data->type != EDID_DETAIL_MONITOR_RANGE)
					continue;
				/*
				 * Check for flag range limits only. If flag == 1 then
				 * no additional timing information provided.
				 * Default GTF, GTF Secondary curve and CVT are not
				 * supported
				 */
				if (range->flags != 1)
					continue;

				amdgpu_dm_connector->min_vfreq = range->min_vfreq;
				amdgpu_dm_connector->max_vfreq = range->max_vfreq;
				amdgpu_dm_connector->pixel_clock_mhz =
					range->pixel_clock_mhz * 10;

				connector->display_info.monitor_range.min_vfreq = range->min_vfreq;
				connector->display_info.monitor_range.max_vfreq = range->max_vfreq;

				break;
			}

			if (amdgpu_dm_connector->max_vfreq -
			    amdgpu_dm_connector->min_vfreq > 10) {

				freesync_capable = true;
			}
		}
	} else if (edid && amdgpu_dm_connector->dc_sink->sink_signal == SIGNAL_TYPE_HDMI_TYPE_A) {
		i = parse_hdmi_amd_vsdb(amdgpu_dm_connector, edid, &vsdb_info);
		if (i >= 0 && vsdb_info.freesync_supported) {
			timing  = &edid->detailed_timings[i];
			data    = &timing->data.other_data;

			amdgpu_dm_connector->min_vfreq = vsdb_info.min_refresh_rate_hz;
			amdgpu_dm_connector->max_vfreq = vsdb_info.max_refresh_rate_hz;
			if (amdgpu_dm_connector->max_vfreq - amdgpu_dm_connector->min_vfreq > 10)
				freesync_capable = true;

			connector->display_info.monitor_range.min_vfreq = vsdb_info.min_refresh_rate_hz;
			connector->display_info.monitor_range.max_vfreq = vsdb_info.max_refresh_rate_hz;
		}
	}

update:
	if (dm_con_state)
		dm_con_state->freesync_capable = freesync_capable;

	if (connector->vrr_capable_property)
		drm_connector_set_vrr_capable_property(connector,
						       freesync_capable);
}

static void amdgpu_dm_set_psr_caps(struct dc_link *link)
{
	uint8_t dpcd_data[EDP_PSR_RECEIVER_CAP_SIZE];

	if (!(link->connector_signal & SIGNAL_TYPE_EDP))
		return;
	if (link->type == dc_connection_none)
		return;
	if (dm_helpers_dp_read_dpcd(NULL, link, DP_PSR_SUPPORT,
					dpcd_data, sizeof(dpcd_data))) {
		link->dpcd_caps.psr_caps.psr_version = dpcd_data[0];

		if (dpcd_data[0] == 0) {
			link->psr_settings.psr_version = DC_PSR_VERSION_UNSUPPORTED;
			link->psr_settings.psr_feature_enabled = false;
		} else {
			link->psr_settings.psr_version = DC_PSR_VERSION_1;
			link->psr_settings.psr_feature_enabled = true;
		}

		DRM_INFO("PSR support:%d\n", link->psr_settings.psr_feature_enabled);
	}
}

/*
 * amdgpu_dm_link_setup_psr() - configure psr link
 * @stream: stream state
 *
 * Return: true if success
 */
static bool amdgpu_dm_link_setup_psr(struct dc_stream_state *stream)
{
	struct dc_link *link = NULL;
	struct psr_config psr_config = {0};
	struct psr_context psr_context = {0};
	bool ret = false;

	if (stream == NULL)
		return false;

	link = stream->link;

	psr_config.psr_version = link->dpcd_caps.psr_caps.psr_version;

	if (psr_config.psr_version > 0) {
		psr_config.psr_exit_link_training_required = 0x1;
		psr_config.psr_frame_capture_indication_req = 0;
		psr_config.psr_rfb_setup_time = 0x37;
		psr_config.psr_sdp_transmit_line_num_deadline = 0x20;
		psr_config.allow_smu_optimizations = 0x0;

		ret = dc_link_setup_psr(link, stream, &psr_config, &psr_context);

	}
	DRM_DEBUG_DRIVER("PSR link: %d\n",	link->psr_settings.psr_feature_enabled);

	return ret;
}

/*
 * amdgpu_dm_psr_enable() - enable psr f/w
 * @stream: stream state
 *
 * Return: true if success
 */
bool amdgpu_dm_psr_enable(struct dc_stream_state *stream)
{
	struct dc_link *link = stream->link;
	unsigned int vsync_rate_hz = 0;
	struct dc_static_screen_params params = {0};
	/* Calculate number of static frames before generating interrupt to
	 * enter PSR.
	 */
	// Init fail safe of 2 frames static
	unsigned int num_frames_static = 2;

	DRM_DEBUG_DRIVER("Enabling psr...\n");

	vsync_rate_hz = div64_u64(div64_u64((
			stream->timing.pix_clk_100hz * 100),
			stream->timing.v_total),
			stream->timing.h_total);

	/* Round up
	 * Calculate number of frames such that at least 30 ms of time has
	 * passed.
	 */
	if (vsync_rate_hz != 0) {
		unsigned int frame_time_microsec = 1000000 / vsync_rate_hz;
		num_frames_static = (30000 / frame_time_microsec) + 1;
	}

	params.triggers.cursor_update = true;
	params.triggers.overlay_update = true;
	params.triggers.surface_update = true;
	params.num_frames = num_frames_static;

	dc_stream_set_static_screen_params(link->ctx->dc,
					   &stream, 1,
					   &params);

	return dc_link_set_psr_allow_active(link, true, false, false);
}

/*
 * amdgpu_dm_psr_disable() - disable psr f/w
 * @stream:  stream state
 *
 * Return: true if success
 */
static bool amdgpu_dm_psr_disable(struct dc_stream_state *stream)
{

	DRM_DEBUG_DRIVER("Disabling psr...\n");

	return dc_link_set_psr_allow_active(stream->link, false, true, false);
}

/*
 * amdgpu_dm_psr_disable() - disable psr f/w
 * if psr is enabled on any stream
 *
 * Return: true if success
 */
static bool amdgpu_dm_psr_disable_all(struct amdgpu_display_manager *dm)
{
	DRM_DEBUG_DRIVER("Disabling psr if psr is enabled on any stream\n");
	return dc_set_psr_allow_active(dm->dc, false);
}

void amdgpu_dm_trigger_timing_sync(struct drm_device *dev)
{
	struct amdgpu_device *adev = drm_to_adev(dev);
	struct dc *dc = adev->dm.dc;
	int i;

	mutex_lock(&adev->dm.dc_lock);
	if (dc->current_state) {
		for (i = 0; i < dc->current_state->stream_count; ++i)
			dc->current_state->streams[i]
				->triggered_crtc_reset.enabled =
				adev->dm.force_timing_sync;

		dm_enable_per_frame_crtc_master_sync(dc->current_state);
		dc_trigger_sync(dc, dc->current_state);
	}
	mutex_unlock(&adev->dm.dc_lock);
}

void dm_write_reg_func(const struct dc_context *ctx, uint32_t address,
		       uint32_t value, const char *func_name)
{
#ifdef DM_CHECK_ADDR_0
	if (address == 0) {
		DC_ERR("invalid register write. address = 0");
		return;
	}
#endif
	cgs_write_register(ctx->cgs_device, address, value);
	trace_amdgpu_dc_wreg(&ctx->perf_trace->write_count, address, value);
}

uint32_t dm_read_reg_func(const struct dc_context *ctx, uint32_t address,
			  const char *func_name)
{
	uint32_t value;
#ifdef DM_CHECK_ADDR_0
	if (address == 0) {
		DC_ERR("invalid register read; address = 0\n");
		return 0;
	}
#endif

	if (ctx->dmub_srv &&
	    ctx->dmub_srv->reg_helper_offload.gather_in_progress &&
	    !ctx->dmub_srv->reg_helper_offload.should_burst_write) {
		ASSERT(false);
		return 0;
	}

	value = cgs_read_register(ctx->cgs_device, address);

	trace_amdgpu_dc_rreg(&ctx->perf_trace->read_count, address, value);

	return value;
}<|MERGE_RESOLUTION|>--- conflicted
+++ resolved
@@ -976,22 +976,12 @@
 	else
 		dm->active_vblank_irq_count--;
 
-<<<<<<< HEAD
-
-	dc_allow_idle_optimizations(
-		dm->dc, dm->active_vblank_irq_count == 0 ? true : false);
-
-	DRM_DEBUG_DRIVER("Allow idle optimizations (MALL): %d\n", dm->active_vblank_irq_count == 0);
-
-
-=======
 	dc_allow_idle_optimizations(
 		dm->dc, dm->active_vblank_irq_count == 0);
 
 	DRM_DEBUG_DRIVER("Allow idle optimizations (MALL): %d\n", dm->active_vblank_irq_count == 0);
 
 
->>>>>>> a162e50f
 	mutex_unlock(&dm->dc_lock);
 }
 
