--- conflicted
+++ resolved
@@ -10099,11 +10099,7 @@
 {
 	int i;
 	struct drm_plane *plane;
-<<<<<<< HEAD
-	struct drm_plane_state *old_plane_state, *new_plane_state;
-=======
 	struct drm_plane_state *new_plane_state;
->>>>>>> d472b36e
 	struct drm_plane_state *primary_state, *cursor_state, *overlay_state = NULL;
 
 	/* Check if primary plane is contained inside overlay */
