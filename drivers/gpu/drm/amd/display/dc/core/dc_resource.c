--- conflicted
+++ resolved
@@ -801,11 +801,8 @@
 	} else
 		data->recout.x = 0;
 
-<<<<<<< HEAD
-=======
 	if (stream->src.x > surf_clip.x)
 		surf_clip.width -= stream->src.x - surf_clip.x;
->>>>>>> f642729d
 	data->recout.width = surf_clip.width * stream->dst.width / stream->src.width;
 	if (data->recout.width + data->recout.x > stream->dst.x + stream->dst.width)
 		data->recout.width = stream->dst.x + stream->dst.width - data->recout.x;
