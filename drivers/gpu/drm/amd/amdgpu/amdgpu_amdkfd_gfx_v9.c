/*
 * Copyright 2014-2018 Advanced Micro Devices, Inc.
 *
 * Permission is hereby granted, free of charge, to any person obtaining a
 * copy of this software and associated documentation files (the "Software"),
 * to deal in the Software without restriction, including without limitation
 * the rights to use, copy, modify, merge, publish, distribute, sublicense,
 * and/or sell copies of the Software, and to permit persons to whom the
 * Software is furnished to do so, subject to the following conditions:
 *
 * The above copyright notice and this permission notice shall be included in
 * all copies or substantial portions of the Software.
 *
 * THE SOFTWARE IS PROVIDED "AS IS", WITHOUT WARRANTY OF ANY KIND, EXPRESS OR
 * IMPLIED, INCLUDING BUT NOT LIMITED TO THE WARRANTIES OF MERCHANTABILITY,
 * FITNESS FOR A PARTICULAR PURPOSE AND NONINFRINGEMENT.  IN NO EVENT SHALL
 * THE COPYRIGHT HOLDER(S) OR AUTHOR(S) BE LIABLE FOR ANY CLAIM, DAMAGES OR
 * OTHER LIABILITY, WHETHER IN AN ACTION OF CONTRACT, TORT OR OTHERWISE,
 * ARISING FROM, OUT OF OR IN CONNECTION WITH THE SOFTWARE OR THE USE OR
 * OTHER DEALINGS IN THE SOFTWARE.
 */
#include "amdgpu.h"
#include "amdgpu_amdkfd.h"
#include "gc/gc_9_0_offset.h"
#include "gc/gc_9_0_sh_mask.h"
#include "vega10_enum.h"
#include "sdma0/sdma0_4_0_offset.h"
#include "sdma0/sdma0_4_0_sh_mask.h"
#include "sdma1/sdma1_4_0_offset.h"
#include "sdma1/sdma1_4_0_sh_mask.h"
#include "athub/athub_1_0_offset.h"
#include "athub/athub_1_0_sh_mask.h"
#include "oss/osssys_4_0_offset.h"
#include "oss/osssys_4_0_sh_mask.h"
#include "soc15_common.h"
#include "v9_structs.h"
#include "soc15.h"
#include "soc15d.h"
#include "gfx_v9_0.h"
<<<<<<< HEAD
=======
#include "amdgpu_amdkfd_gfx_v9.h"
>>>>>>> f642729d

enum hqd_dequeue_request_type {
	NO_ACTION = 0,
	DRAIN_PIPE,
	RESET_WAVES
};

static inline struct amdgpu_device *get_amdgpu_device(struct kgd_dev *kgd)
{
	return (struct amdgpu_device *)kgd;
}

static void lock_srbm(struct kgd_dev *kgd, uint32_t mec, uint32_t pipe,
			uint32_t queue, uint32_t vmid)
{
	struct amdgpu_device *adev = get_amdgpu_device(kgd);

	mutex_lock(&adev->srbm_mutex);
	soc15_grbm_select(adev, mec, pipe, queue, vmid);
}

static void unlock_srbm(struct kgd_dev *kgd)
{
	struct amdgpu_device *adev = get_amdgpu_device(kgd);

	soc15_grbm_select(adev, 0, 0, 0, 0);
	mutex_unlock(&adev->srbm_mutex);
}

static void acquire_queue(struct kgd_dev *kgd, uint32_t pipe_id,
				uint32_t queue_id)
{
	struct amdgpu_device *adev = get_amdgpu_device(kgd);

	uint32_t mec = (pipe_id / adev->gfx.mec.num_pipe_per_mec) + 1;
	uint32_t pipe = (pipe_id % adev->gfx.mec.num_pipe_per_mec);

	lock_srbm(kgd, mec, pipe, queue_id, 0);
}

static uint64_t get_queue_mask(struct amdgpu_device *adev,
			       uint32_t pipe_id, uint32_t queue_id)
{
	unsigned int bit = pipe_id * adev->gfx.mec.num_queue_per_pipe +
			queue_id;

	return 1ull << bit;
}

static void release_queue(struct kgd_dev *kgd)
{
	unlock_srbm(kgd);
}

void kgd_gfx_v9_program_sh_mem_settings(struct kgd_dev *kgd, uint32_t vmid,
					uint32_t sh_mem_config,
					uint32_t sh_mem_ape1_base,
					uint32_t sh_mem_ape1_limit,
					uint32_t sh_mem_bases)
{
	struct amdgpu_device *adev = get_amdgpu_device(kgd);

	lock_srbm(kgd, 0, 0, 0, vmid);

	WREG32_RLC(SOC15_REG_OFFSET(GC, 0, mmSH_MEM_CONFIG), sh_mem_config);
	WREG32_RLC(SOC15_REG_OFFSET(GC, 0, mmSH_MEM_BASES), sh_mem_bases);
	/* APE1 no longer exists on GFX9 */

	unlock_srbm(kgd);
}

int kgd_gfx_v9_set_pasid_vmid_mapping(struct kgd_dev *kgd, u32 pasid,
					unsigned int vmid)
{
	struct amdgpu_device *adev = get_amdgpu_device(kgd);

	/*
	 * We have to assume that there is no outstanding mapping.
	 * The ATC_VMID_PASID_MAPPING_UPDATE_STATUS bit could be 0 because
	 * a mapping is in progress or because a mapping finished
	 * and the SW cleared it.
	 * So the protocol is to always wait & clear.
	 */
	uint32_t pasid_mapping = (pasid == 0) ? 0 : (uint32_t)pasid |
			ATC_VMID0_PASID_MAPPING__VALID_MASK;

	/*
	 * need to do this twice, once for gfx and once for mmhub
	 * for ATC add 16 to VMID for mmhub, for IH different registers.
	 * ATC_VMID0..15 registers are separate from ATC_VMID16..31.
	 */

	WREG32(SOC15_REG_OFFSET(ATHUB, 0, mmATC_VMID0_PASID_MAPPING) + vmid,
	       pasid_mapping);

	while (!(RREG32(SOC15_REG_OFFSET(
				ATHUB, 0,
				mmATC_VMID_PASID_MAPPING_UPDATE_STATUS)) &
		 (1U << vmid)))
		cpu_relax();

	WREG32(SOC15_REG_OFFSET(ATHUB, 0,
				mmATC_VMID_PASID_MAPPING_UPDATE_STATUS),
	       1U << vmid);

	/* Mapping vmid to pasid also for IH block */
	WREG32(SOC15_REG_OFFSET(OSSSYS, 0, mmIH_VMID_0_LUT) + vmid,
	       pasid_mapping);

	WREG32(SOC15_REG_OFFSET(ATHUB, 0, mmATC_VMID16_PASID_MAPPING) + vmid,
	       pasid_mapping);

	while (!(RREG32(SOC15_REG_OFFSET(
				ATHUB, 0,
				mmATC_VMID_PASID_MAPPING_UPDATE_STATUS)) &
		 (1U << (vmid + 16))))
		cpu_relax();

	WREG32(SOC15_REG_OFFSET(ATHUB, 0,
				mmATC_VMID_PASID_MAPPING_UPDATE_STATUS),
	       1U << (vmid + 16));

	/* Mapping vmid to pasid also for IH block */
	WREG32(SOC15_REG_OFFSET(OSSSYS, 0, mmIH_VMID_0_LUT_MM) + vmid,
	       pasid_mapping);
	return 0;
}

/* TODO - RING0 form of field is obsolete, seems to date back to SI
 * but still works
 */

int kgd_gfx_v9_init_interrupts(struct kgd_dev *kgd, uint32_t pipe_id)
{
	struct amdgpu_device *adev = get_amdgpu_device(kgd);
	uint32_t mec;
	uint32_t pipe;

	mec = (pipe_id / adev->gfx.mec.num_pipe_per_mec) + 1;
	pipe = (pipe_id % adev->gfx.mec.num_pipe_per_mec);

	lock_srbm(kgd, mec, pipe, 0, 0);

	WREG32(SOC15_REG_OFFSET(GC, 0, mmCPC_INT_CNTL),
		CP_INT_CNTL_RING0__TIME_STAMP_INT_ENABLE_MASK |
		CP_INT_CNTL_RING0__OPCODE_ERROR_INT_ENABLE_MASK);

	unlock_srbm(kgd);

	return 0;
}

static uint32_t get_sdma_rlc_reg_offset(struct amdgpu_device *adev,
				unsigned int engine_id,
				unsigned int queue_id)
{
	uint32_t sdma_engine_reg_base = 0;
	uint32_t sdma_rlc_reg_offset;

	switch (engine_id) {
	default:
		dev_warn(adev->dev,
			 "Invalid sdma engine id (%d), using engine id 0\n",
			 engine_id);
		fallthrough;
	case 0:
		sdma_engine_reg_base = SOC15_REG_OFFSET(SDMA0, 0,
				mmSDMA0_RLC0_RB_CNTL) - mmSDMA0_RLC0_RB_CNTL;
		break;
	case 1:
		sdma_engine_reg_base = SOC15_REG_OFFSET(SDMA1, 0,
				mmSDMA1_RLC0_RB_CNTL) - mmSDMA0_RLC0_RB_CNTL;
		break;
	}

	sdma_rlc_reg_offset = sdma_engine_reg_base
		+ queue_id * (mmSDMA0_RLC1_RB_CNTL - mmSDMA0_RLC0_RB_CNTL);

	pr_debug("RLC register offset for SDMA%d RLC%d: 0x%x\n", engine_id,
		 queue_id, sdma_rlc_reg_offset);

	return sdma_rlc_reg_offset;
}

static inline struct v9_mqd *get_mqd(void *mqd)
{
	return (struct v9_mqd *)mqd;
}

static inline struct v9_sdma_mqd *get_sdma_mqd(void *mqd)
{
	return (struct v9_sdma_mqd *)mqd;
}

int kgd_gfx_v9_hqd_load(struct kgd_dev *kgd, void *mqd, uint32_t pipe_id,
			uint32_t queue_id, uint32_t __user *wptr,
			uint32_t wptr_shift, uint32_t wptr_mask,
			struct mm_struct *mm)
{
	struct amdgpu_device *adev = get_amdgpu_device(kgd);
	struct v9_mqd *m;
	uint32_t *mqd_hqd;
	uint32_t reg, hqd_base, data;

	m = get_mqd(mqd);

	acquire_queue(kgd, pipe_id, queue_id);

	/* HQD registers extend from CP_MQD_BASE_ADDR to CP_HQD_EOP_WPTR_MEM. */
	mqd_hqd = &m->cp_mqd_base_addr_lo;
	hqd_base = SOC15_REG_OFFSET(GC, 0, mmCP_MQD_BASE_ADDR);

	for (reg = hqd_base;
	     reg <= SOC15_REG_OFFSET(GC, 0, mmCP_HQD_PQ_WPTR_HI); reg++)
		WREG32_RLC(reg, mqd_hqd[reg - hqd_base]);


	/* Activate doorbell logic before triggering WPTR poll. */
	data = REG_SET_FIELD(m->cp_hqd_pq_doorbell_control,
			     CP_HQD_PQ_DOORBELL_CONTROL, DOORBELL_EN, 1);
	WREG32_RLC(SOC15_REG_OFFSET(GC, 0, mmCP_HQD_PQ_DOORBELL_CONTROL), data);

	if (wptr) {
		/* Don't read wptr with get_user because the user
		 * context may not be accessible (if this function
		 * runs in a work queue). Instead trigger a one-shot
		 * polling read from memory in the CP. This assumes
		 * that wptr is GPU-accessible in the queue's VMID via
		 * ATC or SVM. WPTR==RPTR before starting the poll so
		 * the CP starts fetching new commands from the right
		 * place.
		 *
		 * Guessing a 64-bit WPTR from a 32-bit RPTR is a bit
		 * tricky. Assume that the queue didn't overflow. The
		 * number of valid bits in the 32-bit RPTR depends on
		 * the queue size. The remaining bits are taken from
		 * the saved 64-bit WPTR. If the WPTR wrapped, add the
		 * queue size.
		 */
		uint32_t queue_size =
			2 << REG_GET_FIELD(m->cp_hqd_pq_control,
					   CP_HQD_PQ_CONTROL, QUEUE_SIZE);
		uint64_t guessed_wptr = m->cp_hqd_pq_rptr & (queue_size - 1);

		if ((m->cp_hqd_pq_wptr_lo & (queue_size - 1)) < guessed_wptr)
			guessed_wptr += queue_size;
		guessed_wptr += m->cp_hqd_pq_wptr_lo & ~(queue_size - 1);
		guessed_wptr += (uint64_t)m->cp_hqd_pq_wptr_hi << 32;

		WREG32_RLC(SOC15_REG_OFFSET(GC, 0, mmCP_HQD_PQ_WPTR_LO),
		       lower_32_bits(guessed_wptr));
		WREG32_RLC(SOC15_REG_OFFSET(GC, 0, mmCP_HQD_PQ_WPTR_HI),
		       upper_32_bits(guessed_wptr));
		WREG32_RLC(SOC15_REG_OFFSET(GC, 0, mmCP_HQD_PQ_WPTR_POLL_ADDR),
		       lower_32_bits((uintptr_t)wptr));
		WREG32_RLC(SOC15_REG_OFFSET(GC, 0, mmCP_HQD_PQ_WPTR_POLL_ADDR_HI),
		       upper_32_bits((uintptr_t)wptr));
		WREG32(SOC15_REG_OFFSET(GC, 0, mmCP_PQ_WPTR_POLL_CNTL1),
		       (uint32_t)get_queue_mask(adev, pipe_id, queue_id));
	}

	/* Start the EOP fetcher */
	WREG32_RLC(SOC15_REG_OFFSET(GC, 0, mmCP_HQD_EOP_RPTR),
	       REG_SET_FIELD(m->cp_hqd_eop_rptr,
			     CP_HQD_EOP_RPTR, INIT_FETCHER, 1));

	data = REG_SET_FIELD(m->cp_hqd_active, CP_HQD_ACTIVE, ACTIVE, 1);
	WREG32_RLC(SOC15_REG_OFFSET(GC, 0, mmCP_HQD_ACTIVE), data);

	release_queue(kgd);

	return 0;
}

int kgd_gfx_v9_hiq_mqd_load(struct kgd_dev *kgd, void *mqd,
			    uint32_t pipe_id, uint32_t queue_id,
			    uint32_t doorbell_off)
{
	struct amdgpu_device *adev = get_amdgpu_device(kgd);
	struct amdgpu_ring *kiq_ring = &adev->gfx.kiq.ring;
	struct v9_mqd *m;
	uint32_t mec, pipe;
	int r;

	m = get_mqd(mqd);

	acquire_queue(kgd, pipe_id, queue_id);

	mec = (pipe_id / adev->gfx.mec.num_pipe_per_mec) + 1;
	pipe = (pipe_id % adev->gfx.mec.num_pipe_per_mec);

	pr_debug("kfd: set HIQ, mec:%d, pipe:%d, queue:%d.\n",
		 mec, pipe, queue_id);

	spin_lock(&adev->gfx.kiq.ring_lock);
	r = amdgpu_ring_alloc(kiq_ring, 7);
	if (r) {
		pr_err("Failed to alloc KIQ (%d).\n", r);
		goto out_unlock;
	}

	amdgpu_ring_write(kiq_ring, PACKET3(PACKET3_MAP_QUEUES, 5));
	amdgpu_ring_write(kiq_ring,
			  PACKET3_MAP_QUEUES_QUEUE_SEL(0) | /* Queue_Sel */
			  PACKET3_MAP_QUEUES_VMID(m->cp_hqd_vmid) | /* VMID */
			  PACKET3_MAP_QUEUES_QUEUE(queue_id) |
			  PACKET3_MAP_QUEUES_PIPE(pipe) |
			  PACKET3_MAP_QUEUES_ME((mec - 1)) |
			  PACKET3_MAP_QUEUES_QUEUE_TYPE(0) | /*queue_type: normal compute queue */
			  PACKET3_MAP_QUEUES_ALLOC_FORMAT(0) | /* alloc format: all_on_one_pipe */
			  PACKET3_MAP_QUEUES_ENGINE_SEL(1) | /* engine_sel: hiq */
			  PACKET3_MAP_QUEUES_NUM_QUEUES(1)); /* num_queues: must be 1 */
	amdgpu_ring_write(kiq_ring,
			  PACKET3_MAP_QUEUES_DOORBELL_OFFSET(doorbell_off));
	amdgpu_ring_write(kiq_ring, m->cp_mqd_base_addr_lo);
	amdgpu_ring_write(kiq_ring, m->cp_mqd_base_addr_hi);
	amdgpu_ring_write(kiq_ring, m->cp_hqd_pq_wptr_poll_addr_lo);
	amdgpu_ring_write(kiq_ring, m->cp_hqd_pq_wptr_poll_addr_hi);
	amdgpu_ring_commit(kiq_ring);

out_unlock:
	spin_unlock(&adev->gfx.kiq.ring_lock);
	release_queue(kgd);

	return r;
}

int kgd_gfx_v9_hqd_dump(struct kgd_dev *kgd,
			uint32_t pipe_id, uint32_t queue_id,
			uint32_t (**dump)[2], uint32_t *n_regs)
{
	struct amdgpu_device *adev = get_amdgpu_device(kgd);
	uint32_t i = 0, reg;
#define HQD_N_REGS 56
#define DUMP_REG(addr) do {				\
		if (WARN_ON_ONCE(i >= HQD_N_REGS))	\
			break;				\
		(*dump)[i][0] = (addr) << 2;		\
		(*dump)[i++][1] = RREG32(addr);		\
	} while (0)

	*dump = kmalloc_array(HQD_N_REGS * 2, sizeof(uint32_t), GFP_KERNEL);
	if (*dump == NULL)
		return -ENOMEM;

	acquire_queue(kgd, pipe_id, queue_id);

	for (reg = SOC15_REG_OFFSET(GC, 0, mmCP_MQD_BASE_ADDR);
	     reg <= SOC15_REG_OFFSET(GC, 0, mmCP_HQD_PQ_WPTR_HI); reg++)
		DUMP_REG(reg);

	release_queue(kgd);

	WARN_ON_ONCE(i != HQD_N_REGS);
	*n_regs = i;

	return 0;
}

static int kgd_hqd_sdma_load(struct kgd_dev *kgd, void *mqd,
			     uint32_t __user *wptr, struct mm_struct *mm)
{
	struct amdgpu_device *adev = get_amdgpu_device(kgd);
	struct v9_sdma_mqd *m;
	uint32_t sdma_rlc_reg_offset;
	unsigned long end_jiffies;
	uint32_t data;
	uint64_t data64;
	uint64_t __user *wptr64 = (uint64_t __user *)wptr;

	m = get_sdma_mqd(mqd);
	sdma_rlc_reg_offset = get_sdma_rlc_reg_offset(adev, m->sdma_engine_id,
					    m->sdma_queue_id);

	WREG32(sdma_rlc_reg_offset + mmSDMA0_RLC0_RB_CNTL,
		m->sdmax_rlcx_rb_cntl & (~SDMA0_RLC0_RB_CNTL__RB_ENABLE_MASK));

	end_jiffies = msecs_to_jiffies(2000) + jiffies;
	while (true) {
		data = RREG32(sdma_rlc_reg_offset + mmSDMA0_RLC0_CONTEXT_STATUS);
		if (data & SDMA0_RLC0_CONTEXT_STATUS__IDLE_MASK)
			break;
		if (time_after(jiffies, end_jiffies)) {
			pr_err("SDMA RLC not idle in %s\n", __func__);
			return -ETIME;
		}
		usleep_range(500, 1000);
	}

	WREG32(sdma_rlc_reg_offset + mmSDMA0_RLC0_DOORBELL_OFFSET,
	       m->sdmax_rlcx_doorbell_offset);

	data = REG_SET_FIELD(m->sdmax_rlcx_doorbell, SDMA0_RLC0_DOORBELL,
			     ENABLE, 1);
	WREG32(sdma_rlc_reg_offset + mmSDMA0_RLC0_DOORBELL, data);
	WREG32(sdma_rlc_reg_offset + mmSDMA0_RLC0_RB_RPTR,
				m->sdmax_rlcx_rb_rptr);
	WREG32(sdma_rlc_reg_offset + mmSDMA0_RLC0_RB_RPTR_HI,
				m->sdmax_rlcx_rb_rptr_hi);

	WREG32(sdma_rlc_reg_offset + mmSDMA0_RLC0_MINOR_PTR_UPDATE, 1);
	if (read_user_wptr(mm, wptr64, data64)) {
		WREG32(sdma_rlc_reg_offset + mmSDMA0_RLC0_RB_WPTR,
		       lower_32_bits(data64));
		WREG32(sdma_rlc_reg_offset + mmSDMA0_RLC0_RB_WPTR_HI,
		       upper_32_bits(data64));
	} else {
		WREG32(sdma_rlc_reg_offset + mmSDMA0_RLC0_RB_WPTR,
		       m->sdmax_rlcx_rb_rptr);
		WREG32(sdma_rlc_reg_offset + mmSDMA0_RLC0_RB_WPTR_HI,
		       m->sdmax_rlcx_rb_rptr_hi);
	}
	WREG32(sdma_rlc_reg_offset + mmSDMA0_RLC0_MINOR_PTR_UPDATE, 0);

	WREG32(sdma_rlc_reg_offset + mmSDMA0_RLC0_RB_BASE, m->sdmax_rlcx_rb_base);
	WREG32(sdma_rlc_reg_offset + mmSDMA0_RLC0_RB_BASE_HI,
			m->sdmax_rlcx_rb_base_hi);
	WREG32(sdma_rlc_reg_offset + mmSDMA0_RLC0_RB_RPTR_ADDR_LO,
			m->sdmax_rlcx_rb_rptr_addr_lo);
	WREG32(sdma_rlc_reg_offset + mmSDMA0_RLC0_RB_RPTR_ADDR_HI,
			m->sdmax_rlcx_rb_rptr_addr_hi);

	data = REG_SET_FIELD(m->sdmax_rlcx_rb_cntl, SDMA0_RLC0_RB_CNTL,
			     RB_ENABLE, 1);
	WREG32(sdma_rlc_reg_offset + mmSDMA0_RLC0_RB_CNTL, data);

	return 0;
}

static int kgd_hqd_sdma_dump(struct kgd_dev *kgd,
			     uint32_t engine_id, uint32_t queue_id,
			     uint32_t (**dump)[2], uint32_t *n_regs)
{
	struct amdgpu_device *adev = get_amdgpu_device(kgd);
	uint32_t sdma_rlc_reg_offset = get_sdma_rlc_reg_offset(adev,
			engine_id, queue_id);
	uint32_t i = 0, reg;
#undef HQD_N_REGS
#define HQD_N_REGS (19+6+7+10)

	*dump = kmalloc_array(HQD_N_REGS * 2, sizeof(uint32_t), GFP_KERNEL);
	if (*dump == NULL)
		return -ENOMEM;

	for (reg = mmSDMA0_RLC0_RB_CNTL; reg <= mmSDMA0_RLC0_DOORBELL; reg++)
		DUMP_REG(sdma_rlc_reg_offset + reg);
	for (reg = mmSDMA0_RLC0_STATUS; reg <= mmSDMA0_RLC0_CSA_ADDR_HI; reg++)
		DUMP_REG(sdma_rlc_reg_offset + reg);
	for (reg = mmSDMA0_RLC0_IB_SUB_REMAIN;
	     reg <= mmSDMA0_RLC0_MINOR_PTR_UPDATE; reg++)
		DUMP_REG(sdma_rlc_reg_offset + reg);
	for (reg = mmSDMA0_RLC0_MIDCMD_DATA0;
	     reg <= mmSDMA0_RLC0_MIDCMD_CNTL; reg++)
		DUMP_REG(sdma_rlc_reg_offset + reg);

	WARN_ON_ONCE(i != HQD_N_REGS);
	*n_regs = i;

	return 0;
}

bool kgd_gfx_v9_hqd_is_occupied(struct kgd_dev *kgd, uint64_t queue_address,
				uint32_t pipe_id, uint32_t queue_id)
{
	struct amdgpu_device *adev = get_amdgpu_device(kgd);
	uint32_t act;
	bool retval = false;
	uint32_t low, high;

	acquire_queue(kgd, pipe_id, queue_id);
	act = RREG32(SOC15_REG_OFFSET(GC, 0, mmCP_HQD_ACTIVE));
	if (act) {
		low = lower_32_bits(queue_address >> 8);
		high = upper_32_bits(queue_address >> 8);

		if (low == RREG32(SOC15_REG_OFFSET(GC, 0, mmCP_HQD_PQ_BASE)) &&
		   high == RREG32(SOC15_REG_OFFSET(GC, 0, mmCP_HQD_PQ_BASE_HI)))
			retval = true;
	}
	release_queue(kgd);
	return retval;
}

static bool kgd_hqd_sdma_is_occupied(struct kgd_dev *kgd, void *mqd)
{
	struct amdgpu_device *adev = get_amdgpu_device(kgd);
	struct v9_sdma_mqd *m;
	uint32_t sdma_rlc_reg_offset;
	uint32_t sdma_rlc_rb_cntl;

	m = get_sdma_mqd(mqd);
	sdma_rlc_reg_offset = get_sdma_rlc_reg_offset(adev, m->sdma_engine_id,
					    m->sdma_queue_id);

	sdma_rlc_rb_cntl = RREG32(sdma_rlc_reg_offset + mmSDMA0_RLC0_RB_CNTL);

	if (sdma_rlc_rb_cntl & SDMA0_RLC0_RB_CNTL__RB_ENABLE_MASK)
		return true;

	return false;
}

int kgd_gfx_v9_hqd_destroy(struct kgd_dev *kgd, void *mqd,
				enum kfd_preempt_type reset_type,
				unsigned int utimeout, uint32_t pipe_id,
				uint32_t queue_id)
{
	struct amdgpu_device *adev = get_amdgpu_device(kgd);
	enum hqd_dequeue_request_type type;
	unsigned long end_jiffies;
	uint32_t temp;
	struct v9_mqd *m = get_mqd(mqd);

	if (amdgpu_in_reset(adev))
		return -EIO;

	acquire_queue(kgd, pipe_id, queue_id);

	if (m->cp_hqd_vmid == 0)
		WREG32_FIELD15_RLC(GC, 0, RLC_CP_SCHEDULERS, scheduler1, 0);

	switch (reset_type) {
	case KFD_PREEMPT_TYPE_WAVEFRONT_DRAIN:
		type = DRAIN_PIPE;
		break;
	case KFD_PREEMPT_TYPE_WAVEFRONT_RESET:
		type = RESET_WAVES;
		break;
	default:
		type = DRAIN_PIPE;
		break;
	}

	WREG32_RLC(SOC15_REG_OFFSET(GC, 0, mmCP_HQD_DEQUEUE_REQUEST), type);

	end_jiffies = (utimeout * HZ / 1000) + jiffies;
	while (true) {
		temp = RREG32(SOC15_REG_OFFSET(GC, 0, mmCP_HQD_ACTIVE));
		if (!(temp & CP_HQD_ACTIVE__ACTIVE_MASK))
			break;
		if (time_after(jiffies, end_jiffies)) {
			pr_err("cp queue preemption time out.\n");
			release_queue(kgd);
			return -ETIME;
		}
		usleep_range(500, 1000);
	}

	release_queue(kgd);
	return 0;
}

static int kgd_hqd_sdma_destroy(struct kgd_dev *kgd, void *mqd,
				unsigned int utimeout)
{
	struct amdgpu_device *adev = get_amdgpu_device(kgd);
	struct v9_sdma_mqd *m;
	uint32_t sdma_rlc_reg_offset;
	uint32_t temp;
	unsigned long end_jiffies = (utimeout * HZ / 1000) + jiffies;

	m = get_sdma_mqd(mqd);
	sdma_rlc_reg_offset = get_sdma_rlc_reg_offset(adev, m->sdma_engine_id,
					    m->sdma_queue_id);

	temp = RREG32(sdma_rlc_reg_offset + mmSDMA0_RLC0_RB_CNTL);
	temp = temp & ~SDMA0_RLC0_RB_CNTL__RB_ENABLE_MASK;
	WREG32(sdma_rlc_reg_offset + mmSDMA0_RLC0_RB_CNTL, temp);

	while (true) {
		temp = RREG32(sdma_rlc_reg_offset + mmSDMA0_RLC0_CONTEXT_STATUS);
		if (temp & SDMA0_RLC0_CONTEXT_STATUS__IDLE_MASK)
			break;
		if (time_after(jiffies, end_jiffies)) {
			pr_err("SDMA RLC not idle in %s\n", __func__);
			return -ETIME;
		}
		usleep_range(500, 1000);
	}

	WREG32(sdma_rlc_reg_offset + mmSDMA0_RLC0_DOORBELL, 0);
	WREG32(sdma_rlc_reg_offset + mmSDMA0_RLC0_RB_CNTL,
		RREG32(sdma_rlc_reg_offset + mmSDMA0_RLC0_RB_CNTL) |
		SDMA0_RLC0_RB_CNTL__RB_ENABLE_MASK);

	m->sdmax_rlcx_rb_rptr = RREG32(sdma_rlc_reg_offset + mmSDMA0_RLC0_RB_RPTR);
	m->sdmax_rlcx_rb_rptr_hi =
		RREG32(sdma_rlc_reg_offset + mmSDMA0_RLC0_RB_RPTR_HI);

	return 0;
}

bool kgd_gfx_v9_get_atc_vmid_pasid_mapping_info(struct kgd_dev *kgd,
					uint8_t vmid, uint16_t *p_pasid)
{
	uint32_t value;
	struct amdgpu_device *adev = (struct amdgpu_device *) kgd;

	value = RREG32(SOC15_REG_OFFSET(ATHUB, 0, mmATC_VMID0_PASID_MAPPING)
		     + vmid);
	*p_pasid = value & ATC_VMID0_PASID_MAPPING__PASID_MASK;

	return !!(value & ATC_VMID0_PASID_MAPPING__VALID_MASK);
}

int kgd_gfx_v9_address_watch_disable(struct kgd_dev *kgd)
{
	return 0;
}

int kgd_gfx_v9_address_watch_execute(struct kgd_dev *kgd,
					unsigned int watch_point_id,
					uint32_t cntl_val,
					uint32_t addr_hi,
					uint32_t addr_lo)
{
	return 0;
}

int kgd_gfx_v9_wave_control_execute(struct kgd_dev *kgd,
					uint32_t gfx_index_val,
					uint32_t sq_cmd)
{
	struct amdgpu_device *adev = get_amdgpu_device(kgd);
	uint32_t data = 0;

	mutex_lock(&adev->grbm_idx_mutex);

	WREG32_SOC15_RLC_SHADOW(GC, 0, mmGRBM_GFX_INDEX, gfx_index_val);
	WREG32(SOC15_REG_OFFSET(GC, 0, mmSQ_CMD), sq_cmd);

	data = REG_SET_FIELD(data, GRBM_GFX_INDEX,
		INSTANCE_BROADCAST_WRITES, 1);
	data = REG_SET_FIELD(data, GRBM_GFX_INDEX,
		SH_BROADCAST_WRITES, 1);
	data = REG_SET_FIELD(data, GRBM_GFX_INDEX,
		SE_BROADCAST_WRITES, 1);

	WREG32_SOC15_RLC_SHADOW(GC, 0, mmGRBM_GFX_INDEX, data);
	mutex_unlock(&adev->grbm_idx_mutex);

	return 0;
}

uint32_t kgd_gfx_v9_address_watch_get_offset(struct kgd_dev *kgd,
					unsigned int watch_point_id,
					unsigned int reg_offset)
{
	return 0;
}

void kgd_gfx_v9_set_vm_context_page_table_base(struct kgd_dev *kgd,
			uint32_t vmid, uint64_t page_table_base)
{
	struct amdgpu_device *adev = get_amdgpu_device(kgd);

	if (!amdgpu_amdkfd_is_kfd_vmid(adev, vmid)) {
		pr_err("trying to set page table base for wrong VMID %u\n",
		       vmid);
		return;
	}

	adev->mmhub.funcs->setup_vm_pt_regs(adev, vmid, page_table_base);

	adev->gfxhub.funcs->setup_vm_pt_regs(adev, vmid, page_table_base);
}

static void lock_spi_csq_mutexes(struct amdgpu_device *adev)
{
	mutex_lock(&adev->srbm_mutex);
	mutex_lock(&adev->grbm_idx_mutex);

}

static void unlock_spi_csq_mutexes(struct amdgpu_device *adev)
{
	mutex_unlock(&adev->grbm_idx_mutex);
	mutex_unlock(&adev->srbm_mutex);
}

/**
 * @get_wave_count: Read device registers to get number of waves in flight for
 * a particular queue. The method also returns the VMID associated with the
 * queue.
 *
 * @adev: Handle of device whose registers are to be read
 * @queue_idx: Index of queue in the queue-map bit-field
 * @wave_cnt: Output parameter updated with number of waves in flight
 * @vmid: Output parameter updated with VMID of queue whose wave count
 * is being collected
 */
static void get_wave_count(struct amdgpu_device *adev, int queue_idx,
		int *wave_cnt, int *vmid)
{
	int pipe_idx;
	int queue_slot;
	unsigned int reg_val;

	/*
	 * Program GRBM with appropriate MEID, PIPEID, QUEUEID and VMID
	 * parameters to read out waves in flight. Get VMID if there are
	 * non-zero waves in flight.
	 */
	*vmid = 0xFF;
	*wave_cnt = 0;
	pipe_idx = queue_idx / adev->gfx.mec.num_queue_per_pipe;
	queue_slot = queue_idx % adev->gfx.mec.num_queue_per_pipe;
	soc15_grbm_select(adev, 1, pipe_idx, queue_slot, 0);
	reg_val = RREG32(SOC15_REG_OFFSET(GC, 0, mmSPI_CSQ_WF_ACTIVE_COUNT_0) +
			 queue_slot);
	*wave_cnt = reg_val & SPI_CSQ_WF_ACTIVE_COUNT_0__COUNT_MASK;
	if (*wave_cnt != 0)
		*vmid = (RREG32_SOC15(GC, 0, mmCP_HQD_VMID) &
			 CP_HQD_VMID__VMID_MASK) >> CP_HQD_VMID__VMID__SHIFT;
}

/**
 * @kgd_gfx_v9_get_cu_occupancy: Reads relevant registers associated with each
 * shader engine and aggregates the number of waves that are in flight for the
 * process whose pasid is provided as a parameter. The process could have ZERO
 * or more queues running and submitting waves to compute units.
 *
 * @kgd: Handle of device from which to get number of waves in flight
 * @pasid: Identifies the process for which this query call is invoked
 * @wave_cnt: Output parameter updated with number of waves in flight that
 * belong to process with given pasid
 * @max_waves_per_cu: Output parameter updated with maximum number of waves
 * possible per Compute Unit
 *
 * @note: It's possible that the device has too many queues (oversubscription)
 * in which case a VMID could be remapped to a different PASID. This could lead
 * to an iaccurate wave count. Following is a high-level sequence:
 *    Time T1: vmid = getVmid(); vmid is associated with Pasid P1
 *    Time T2: passId = getPasId(vmid); vmid is associated with Pasid P2
 * In the sequence above wave count obtained from time T1 will be incorrectly
 * lost or added to total wave count.
 *
 * The registers that provide the waves in flight are:
 *
 *  SPI_CSQ_WF_ACTIVE_STATUS - bit-map of queues per pipe. The bit is ON if a
 *  queue is slotted, OFF if there is no queue. A process could have ZERO or
 *  more queues slotted and submitting waves to be run on compute units. Even
 *  when there is a queue it is possible there could be zero wave fronts, this
 *  can happen when queue is waiting on top-of-pipe events - e.g. waitRegMem
 *  command
 *
 *  For each bit that is ON from above:
 *
 *    Read (SPI_CSQ_WF_ACTIVE_COUNT_0 + queue_idx) register. It provides the
 *    number of waves that are in flight for the queue at specified index. The
 *    index ranges from 0 to 7.
 *
 *    If non-zero waves are in flight, read CP_HQD_VMID register to obtain VMID
 *    of the wave(s).
 *
 *    Determine if VMID from above step maps to pasid provided as parameter. If
 *    it matches agrregate the wave count. That the VMID will not match pasid is
 *    a normal condition i.e. a device is expected to support multiple queues
 *    from multiple proceses.
 *
 *  Reading registers referenced above involves programming GRBM appropriately
 */
<<<<<<< HEAD
static void kgd_gfx_v9_get_cu_occupancy(struct kgd_dev *kgd, int pasid,
=======
void kgd_gfx_v9_get_cu_occupancy(struct kgd_dev *kgd, int pasid,
>>>>>>> f642729d
		int *pasid_wave_cnt, int *max_waves_per_cu)
{
	int qidx;
	int vmid;
	int se_idx;
	int sh_idx;
	int se_cnt;
	int sh_cnt;
	int wave_cnt;
	int queue_map;
	int pasid_tmp;
	int max_queue_cnt;
	int vmid_wave_cnt = 0;
	struct amdgpu_device *adev;
	DECLARE_BITMAP(cp_queue_bitmap, KGD_MAX_QUEUES);

	adev = get_amdgpu_device(kgd);
	lock_spi_csq_mutexes(adev);
	soc15_grbm_select(adev, 1, 0, 0, 0);

	/*
	 * Iterate through the shader engines and arrays of the device
	 * to get number of waves in flight
	 */
	bitmap_complement(cp_queue_bitmap, adev->gfx.mec.queue_bitmap,
			  KGD_MAX_QUEUES);
	max_queue_cnt = adev->gfx.mec.num_pipe_per_mec *
			adev->gfx.mec.num_queue_per_pipe;
	sh_cnt = adev->gfx.config.max_sh_per_se;
	se_cnt = adev->gfx.config.max_shader_engines;
	for (se_idx = 0; se_idx < se_cnt; se_idx++) {
		for (sh_idx = 0; sh_idx < sh_cnt; sh_idx++) {

			gfx_v9_0_select_se_sh(adev, se_idx, sh_idx, 0xffffffff);
			queue_map = RREG32(SOC15_REG_OFFSET(GC, 0,
					   mmSPI_CSQ_WF_ACTIVE_STATUS));

			/*
			 * Assumption: queue map encodes following schema: four
			 * pipes per each micro-engine, with each pipe mapping
			 * eight queues. This schema is true for GFX9 devices
			 * and must be verified for newer device families
			 */
			for (qidx = 0; qidx < max_queue_cnt; qidx++) {

				/* Skip qeueus that are not associated with
				 * compute functions
				 */
				if (!test_bit(qidx, cp_queue_bitmap))
					continue;

				if (!(queue_map & (1 << qidx)))
					continue;

				/* Get number of waves in flight and aggregate them */
				get_wave_count(adev, qidx, &wave_cnt, &vmid);
				if (wave_cnt != 0) {
					pasid_tmp =
					  RREG32(SOC15_REG_OFFSET(OSSSYS, 0,
						 mmIH_VMID_0_LUT) + vmid);
					if (pasid_tmp == pasid)
						vmid_wave_cnt += wave_cnt;
				}
			}
		}
	}

	gfx_v9_0_select_se_sh(adev, 0xffffffff, 0xffffffff, 0xffffffff);
	soc15_grbm_select(adev, 0, 0, 0, 0);
	unlock_spi_csq_mutexes(adev);

	/* Update the output parameters and return */
	*pasid_wave_cnt = vmid_wave_cnt;
	*max_waves_per_cu = adev->gfx.cu_info.simd_per_cu *
				adev->gfx.cu_info.max_waves_per_simd;
}

const struct kfd2kgd_calls gfx_v9_kfd2kgd = {
	.program_sh_mem_settings = kgd_gfx_v9_program_sh_mem_settings,
	.set_pasid_vmid_mapping = kgd_gfx_v9_set_pasid_vmid_mapping,
	.init_interrupts = kgd_gfx_v9_init_interrupts,
	.hqd_load = kgd_gfx_v9_hqd_load,
	.hiq_mqd_load = kgd_gfx_v9_hiq_mqd_load,
	.hqd_sdma_load = kgd_hqd_sdma_load,
	.hqd_dump = kgd_gfx_v9_hqd_dump,
	.hqd_sdma_dump = kgd_hqd_sdma_dump,
	.hqd_is_occupied = kgd_gfx_v9_hqd_is_occupied,
	.hqd_sdma_is_occupied = kgd_hqd_sdma_is_occupied,
	.hqd_destroy = kgd_gfx_v9_hqd_destroy,
	.hqd_sdma_destroy = kgd_hqd_sdma_destroy,
	.address_watch_disable = kgd_gfx_v9_address_watch_disable,
	.address_watch_execute = kgd_gfx_v9_address_watch_execute,
	.wave_control_execute = kgd_gfx_v9_wave_control_execute,
	.address_watch_get_offset = kgd_gfx_v9_address_watch_get_offset,
	.get_atc_vmid_pasid_mapping_info =
			kgd_gfx_v9_get_atc_vmid_pasid_mapping_info,
	.set_vm_context_page_table_base = kgd_gfx_v9_set_vm_context_page_table_base,
	.get_cu_occupancy = kgd_gfx_v9_get_cu_occupancy,
};<|MERGE_RESOLUTION|>--- conflicted
+++ resolved
@@ -37,10 +37,7 @@
 #include "soc15.h"
 #include "soc15d.h"
 #include "gfx_v9_0.h"
-<<<<<<< HEAD
-=======
 #include "amdgpu_amdkfd_gfx_v9.h"
->>>>>>> f642729d
 
 enum hqd_dequeue_request_type {
 	NO_ACTION = 0,
@@ -803,11 +800,7 @@
  *
  *  Reading registers referenced above involves programming GRBM appropriately
  */
-<<<<<<< HEAD
-static void kgd_gfx_v9_get_cu_occupancy(struct kgd_dev *kgd, int pasid,
-=======
 void kgd_gfx_v9_get_cu_occupancy(struct kgd_dev *kgd, int pasid,
->>>>>>> f642729d
 		int *pasid_wave_cnt, int *max_waves_per_cu)
 {
 	int qidx;
