--- conflicted
+++ resolved
@@ -44,15 +44,9 @@
 	void (*enable_ecc_force_par_wr_rmw)(struct amdgpu_device *adev,
 					    bool enable);
 	int (*pmc_start)(struct amdgpu_device *adev, uint64_t config,
-<<<<<<< HEAD
-					 int is_add);
-	int (*pmc_stop)(struct amdgpu_device *adev, uint64_t config,
-					 int is_remove);
-=======
 					 int counter_idx, int is_add);
 	int (*pmc_stop)(struct amdgpu_device *adev, uint64_t config,
 					 int counter_idx, int is_remove);
->>>>>>> f642729d
 	void (*pmc_get_count)(struct amdgpu_device *adev, uint64_t config,
 					 int counter_idx, uint64_t *count);
 	uint64_t (*get_fica)(struct amdgpu_device *adev, uint32_t ficaa_val);
