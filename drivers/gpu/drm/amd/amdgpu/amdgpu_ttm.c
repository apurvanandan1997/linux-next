--- conflicted
+++ resolved
@@ -995,14 +995,9 @@
 			return r;
 		}
 
-<<<<<<< HEAD
 		amdgpu_gart_invalidate_tlb(adev);
-		ttm_resource_free(bo, &bo->mem);
-		bo->mem = tmp;
-=======
 		ttm_resource_free(bo, bo->resource);
 		ttm_bo_assign_mem(bo, &tmp);
->>>>>>> 610d9c31
 	}
 
 	return 0;
@@ -1361,8 +1356,7 @@
 		}
 	}
 
-<<<<<<< HEAD
-	switch (bo->mem.mem_type) {
+	switch (bo->resource->mem_type) {
 	case AMDGPU_PL_PREEMPT:
 		/* Preemptible BOs don't own system resources managed by the
 		 * driver (pages, VRAM, GART space). They point to resources
@@ -1372,9 +1366,6 @@
 		 * notifiers or DMABuf move notifiers from the resource owner.
 		 */
 		return false;
-=======
-	switch (bo->resource->mem_type) {
->>>>>>> 610d9c31
 	case TTM_PL_TT:
 		if (amdgpu_bo_is_amdgpu_bo(bo) &&
 		    amdgpu_bo_encrypted(ttm_to_amdgpu_bo(bo)))
@@ -1953,16 +1944,12 @@
 		return -EINVAL;
 	}
 
-<<<<<<< HEAD
-	if (bo->tbo.mem.mem_type == AMDGPU_PL_PREEMPT) {
+	if (bo->tbo.resource->mem_type == AMDGPU_PL_PREEMPT) {
 		DRM_ERROR("Trying to clear preemptible memory.\n");
 		return -EINVAL;
 	}
 
-	if (bo->tbo.mem.mem_type == TTM_PL_TT) {
-=======
 	if (bo->tbo.resource->mem_type == TTM_PL_TT) {
->>>>>>> 610d9c31
 		r = amdgpu_ttm_alloc_gart(&bo->tbo);
 		if (r)
 			return r;
