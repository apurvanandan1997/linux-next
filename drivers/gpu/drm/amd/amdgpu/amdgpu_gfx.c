--- conflicted
+++ resolved
@@ -808,8 +808,6 @@
 	spin_unlock_irqrestore(&kiq->ring_lock, flags);
 failed_kiq_write:
 	dev_err(adev->dev, "failed to write reg:%x\n", reg);
-<<<<<<< HEAD
-=======
 }
 
 int amdgpu_gfx_get_num_kcq(struct amdgpu_device *adev)
@@ -841,5 +839,4 @@
 				(adev)->powerplay.pp_handle, state));
 		mutex_unlock(&adev->pm.mutex);
 	}
->>>>>>> f642729d
 }