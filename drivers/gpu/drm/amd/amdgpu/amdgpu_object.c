--- conflicted
+++ resolved
@@ -137,11 +137,7 @@
 		places[c].fpfn = 0;
 		places[c].lpfn = 0;
 		places[c].mem_type = TTM_PL_VRAM;
-<<<<<<< HEAD
-		places[c].flags = TTM_PL_FLAG_WC | TTM_PL_FLAG_UNCACHED;
-=======
 		places[c].flags = 0;
->>>>>>> f642729d
 
 		if (flags & AMDGPU_GEM_CREATE_CPU_ACCESS_REQUIRED)
 			places[c].lpfn = visible_pfn;
@@ -158,14 +154,6 @@
 		places[c].lpfn = 0;
 		places[c].mem_type = TTM_PL_TT;
 		places[c].flags = 0;
-<<<<<<< HEAD
-		if (flags & AMDGPU_GEM_CREATE_CPU_GTT_USWC)
-			places[c].flags |= TTM_PL_FLAG_WC |
-				TTM_PL_FLAG_UNCACHED;
-		else
-			places[c].flags |= TTM_PL_FLAG_CACHED;
-=======
->>>>>>> f642729d
 		c++;
 	}
 
@@ -174,14 +162,6 @@
 		places[c].lpfn = 0;
 		places[c].mem_type = TTM_PL_SYSTEM;
 		places[c].flags = 0;
-<<<<<<< HEAD
-		if (flags & AMDGPU_GEM_CREATE_CPU_GTT_USWC)
-			places[c].flags |= TTM_PL_FLAG_WC |
-				TTM_PL_FLAG_UNCACHED;
-		else
-			places[c].flags |= TTM_PL_FLAG_CACHED;
-=======
->>>>>>> f642729d
 		c++;
 	}
 
@@ -189,11 +169,7 @@
 		places[c].fpfn = 0;
 		places[c].lpfn = 0;
 		places[c].mem_type = AMDGPU_PL_GDS;
-<<<<<<< HEAD
-		places[c].flags = TTM_PL_FLAG_UNCACHED;
-=======
 		places[c].flags = 0;
->>>>>>> f642729d
 		c++;
 	}
 
@@ -201,11 +177,7 @@
 		places[c].fpfn = 0;
 		places[c].lpfn = 0;
 		places[c].mem_type = AMDGPU_PL_GWS;
-<<<<<<< HEAD
-		places[c].flags = TTM_PL_FLAG_UNCACHED;
-=======
 		places[c].flags = 0;
->>>>>>> f642729d
 		c++;
 	}
 
@@ -213,11 +185,7 @@
 		places[c].fpfn = 0;
 		places[c].lpfn = 0;
 		places[c].mem_type = AMDGPU_PL_OA;
-<<<<<<< HEAD
-		places[c].flags = TTM_PL_FLAG_UNCACHED;
-=======
 		places[c].flags = 0;
->>>>>>> f642729d
 		c++;
 	}
 
@@ -225,11 +193,7 @@
 		places[c].fpfn = 0;
 		places[c].lpfn = 0;
 		places[c].mem_type = TTM_PL_SYSTEM;
-<<<<<<< HEAD
-		places[c].flags = TTM_PL_MASK_CACHING;
-=======
 		places[c].flags = 0;
->>>>>>> f642729d
 		c++;
 	}
 
