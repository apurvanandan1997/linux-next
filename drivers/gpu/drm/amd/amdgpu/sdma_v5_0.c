--- conflicted
+++ resolved
@@ -202,11 +202,7 @@
 	const struct common_firmware_header *header = NULL;
 	const struct sdma_firmware_header_v1_0 *hdr;
 
-<<<<<<< HEAD
-	if (amdgpu_sriov_vf(adev))
-=======
 	if (amdgpu_sriov_vf(adev) && (adev->asic_type == CHIP_NAVI12))
->>>>>>> f642729d
 		return 0;
 
 	DRM_DEBUG("\n");
