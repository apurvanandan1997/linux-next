--- conflicted
+++ resolved
@@ -63,12 +63,8 @@
 static bool __is_ras_eeprom_supported(struct amdgpu_device *adev)
 {
 	if ((adev->asic_type == CHIP_VEGA20) ||
-<<<<<<< HEAD
-	    (adev->asic_type == CHIP_ARCTURUS))
-=======
 	    (adev->asic_type == CHIP_ARCTURUS) ||
 	    (adev->asic_type == CHIP_SIENNA_CICHLID))
->>>>>>> f642729d
 		return true;
 
 	return false;
@@ -489,7 +485,6 @@
 	int i, ret = 0;
 	struct i2c_msg *msgs, *msg;
 	unsigned char *buffs, *buff;
-	bool sched_ras_recovery = false;
 	struct eeprom_table_record *record;
 	struct amdgpu_device *adev = to_amdgpu_device(control);
 	struct amdgpu_ras *ras = amdgpu_ras_get_context(adev);
@@ -527,10 +522,6 @@
 			"Saved bad pages(%d) reaches threshold value(%d).\n",
 			control->num_recs + num, ras->bad_page_cnt_threshold);
 		control->tbl_hdr.header = EEPROM_TABLE_HDR_BAD;
-<<<<<<< HEAD
-		sched_ras_recovery = true;
-=======
->>>>>>> f642729d
 	}
 
 	/* In case of overflow just start from beginning to not lose newest records */
@@ -616,20 +607,6 @@
 		__update_tbl_checksum(control, records, num, old_hdr_byte_sum);
 
 		__update_table_header(control, buffs);
-
-		if (sched_ras_recovery) {
-			/*
-			 * Before scheduling ras recovery, assert the related
-			 * flag first, which shall bypass common bad page
-			 * reservation execution in amdgpu_ras_reset_gpu.
-			 */
-			amdgpu_ras_get_context(adev)->flags |=
-				AMDGPU_RAS_FLAG_SKIP_BAD_PAGE_RESV;
-
-			dev_warn(adev->dev, "Conduct ras recovery due to bad "
-				"page threshold reached.\n");
-			amdgpu_ras_reset_gpu(adev);
-		}
 	} else if (!__validate_tbl_checksum(control, records, num)) {
 		DRM_WARN("EEPROM Table checksum mismatch!");
 		/* TODO Uncomment when EEPROM read/write is relliable */
