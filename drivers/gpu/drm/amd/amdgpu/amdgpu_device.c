/*
 * Copyright 2008 Advanced Micro Devices, Inc.
 * Copyright 2008 Red Hat Inc.
 * Copyright 2009 Jerome Glisse.
 *
 * Permission is hereby granted, free of charge, to any person obtaining a
 * copy of this software and associated documentation files (the "Software"),
 * to deal in the Software without restriction, including without limitation
 * the rights to use, copy, modify, merge, publish, distribute, sublicense,
 * and/or sell copies of the Software, and to permit persons to whom the
 * Software is furnished to do so, subject to the following conditions:
 *
 * The above copyright notice and this permission notice shall be included in
 * all copies or substantial portions of the Software.
 *
 * THE SOFTWARE IS PROVIDED "AS IS", WITHOUT WARRANTY OF ANY KIND, EXPRESS OR
 * IMPLIED, INCLUDING BUT NOT LIMITED TO THE WARRANTIES OF MERCHANTABILITY,
 * FITNESS FOR A PARTICULAR PURPOSE AND NONINFRINGEMENT.  IN NO EVENT SHALL
 * THE COPYRIGHT HOLDER(S) OR AUTHOR(S) BE LIABLE FOR ANY CLAIM, DAMAGES OR
 * OTHER LIABILITY, WHETHER IN AN ACTION OF CONTRACT, TORT OR OTHERWISE,
 * ARISING FROM, OUT OF OR IN CONNECTION WITH THE SOFTWARE OR THE USE OR
 * OTHER DEALINGS IN THE SOFTWARE.
 *
 * Authors: Dave Airlie
 *          Alex Deucher
 *          Jerome Glisse
 */
#include <linux/power_supply.h>
#include <linux/kthread.h>
#include <linux/module.h>
#include <linux/console.h>
#include <linux/slab.h>

#include <drm/drm_atomic_helper.h>
#include <drm/drm_probe_helper.h>
#include <drm/amdgpu_drm.h>
#include <linux/vgaarb.h>
#include <linux/vga_switcheroo.h>
#include <linux/efi.h>
#include "amdgpu.h"
#include "amdgpu_trace.h"
#include "amdgpu_i2c.h"
#include "atom.h"
#include "amdgpu_atombios.h"
#include "amdgpu_atomfirmware.h"
#include "amd_pcie.h"
#ifdef CONFIG_DRM_AMDGPU_SI
#include "si.h"
#endif
#ifdef CONFIG_DRM_AMDGPU_CIK
#include "cik.h"
#endif
#include "vi.h"
#include "soc15.h"
#include "nv.h"
#include "bif/bif_4_1_d.h"
#include <linux/pci.h>
#include <linux/firmware.h>
#include "amdgpu_vf_error.h"

#include "amdgpu_amdkfd.h"
#include "amdgpu_pm.h"

#include "amdgpu_xgmi.h"
#include "amdgpu_ras.h"
#include "amdgpu_pmu.h"
#include "amdgpu_fru_eeprom.h"

#include <linux/suspend.h>
#include <drm/task_barrier.h>
#include <linux/pm_runtime.h>

MODULE_FIRMWARE("amdgpu/vega10_gpu_info.bin");
MODULE_FIRMWARE("amdgpu/vega12_gpu_info.bin");
MODULE_FIRMWARE("amdgpu/raven_gpu_info.bin");
MODULE_FIRMWARE("amdgpu/picasso_gpu_info.bin");
MODULE_FIRMWARE("amdgpu/raven2_gpu_info.bin");
MODULE_FIRMWARE("amdgpu/arcturus_gpu_info.bin");
MODULE_FIRMWARE("amdgpu/renoir_gpu_info.bin");
MODULE_FIRMWARE("amdgpu/navi10_gpu_info.bin");
MODULE_FIRMWARE("amdgpu/navi14_gpu_info.bin");
MODULE_FIRMWARE("amdgpu/navi12_gpu_info.bin");
MODULE_FIRMWARE("amdgpu/vangogh_gpu_info.bin");

#define AMDGPU_RESUME_MS		2000

const char *amdgpu_asic_name[] = {
	"TAHITI",
	"PITCAIRN",
	"VERDE",
	"OLAND",
	"HAINAN",
	"BONAIRE",
	"KAVERI",
	"KABINI",
	"HAWAII",
	"MULLINS",
	"TOPAZ",
	"TONGA",
	"FIJI",
	"CARRIZO",
	"STONEY",
	"POLARIS10",
	"POLARIS11",
	"POLARIS12",
	"VEGAM",
	"VEGA10",
	"VEGA12",
	"VEGA20",
	"RAVEN",
	"ARCTURUS",
	"RENOIR",
	"NAVI10",
	"NAVI14",
	"NAVI12",
	"SIENNA_CICHLID",
	"NAVY_FLOUNDER",
	"VANGOGH",
	"DIMGREY_CAVEFISH",
	"LAST",
};

/**
 * DOC: pcie_replay_count
 *
 * The amdgpu driver provides a sysfs API for reporting the total number
 * of PCIe replays (NAKs)
 * The file pcie_replay_count is used for this and returns the total
 * number of replays as a sum of the NAKs generated and NAKs received
 */

static ssize_t amdgpu_device_get_pcie_replay_count(struct device *dev,
		struct device_attribute *attr, char *buf)
{
	struct drm_device *ddev = dev_get_drvdata(dev);
	struct amdgpu_device *adev = drm_to_adev(ddev);
	uint64_t cnt = amdgpu_asic_get_pcie_replay_count(adev);

	return snprintf(buf, PAGE_SIZE, "%llu\n", cnt);
}

static DEVICE_ATTR(pcie_replay_count, S_IRUGO,
		amdgpu_device_get_pcie_replay_count, NULL);

static void amdgpu_device_get_pcie_info(struct amdgpu_device *adev);

/**
 * DOC: product_name
 *
 * The amdgpu driver provides a sysfs API for reporting the product name
 * for the device
 * The file serial_number is used for this and returns the product name
 * as returned from the FRU.
 * NOTE: This is only available for certain server cards
 */

static ssize_t amdgpu_device_get_product_name(struct device *dev,
		struct device_attribute *attr, char *buf)
{
	struct drm_device *ddev = dev_get_drvdata(dev);
	struct amdgpu_device *adev = drm_to_adev(ddev);

	return snprintf(buf, PAGE_SIZE, "%s\n", adev->product_name);
}

static DEVICE_ATTR(product_name, S_IRUGO,
		amdgpu_device_get_product_name, NULL);

/**
 * DOC: product_number
 *
 * The amdgpu driver provides a sysfs API for reporting the part number
 * for the device
 * The file serial_number is used for this and returns the part number
 * as returned from the FRU.
 * NOTE: This is only available for certain server cards
 */

static ssize_t amdgpu_device_get_product_number(struct device *dev,
		struct device_attribute *attr, char *buf)
{
	struct drm_device *ddev = dev_get_drvdata(dev);
	struct amdgpu_device *adev = drm_to_adev(ddev);

	return snprintf(buf, PAGE_SIZE, "%s\n", adev->product_number);
}

static DEVICE_ATTR(product_number, S_IRUGO,
		amdgpu_device_get_product_number, NULL);

/**
 * DOC: serial_number
 *
 * The amdgpu driver provides a sysfs API for reporting the serial number
 * for the device
 * The file serial_number is used for this and returns the serial number
 * as returned from the FRU.
 * NOTE: This is only available for certain server cards
 */

static ssize_t amdgpu_device_get_serial_number(struct device *dev,
		struct device_attribute *attr, char *buf)
{
	struct drm_device *ddev = dev_get_drvdata(dev);
	struct amdgpu_device *adev = drm_to_adev(ddev);

	return snprintf(buf, PAGE_SIZE, "%s\n", adev->serial);
}

static DEVICE_ATTR(serial_number, S_IRUGO,
		amdgpu_device_get_serial_number, NULL);

/**
 * amdgpu_device_supports_px - Is the device a dGPU with ATPX power control
 *
 * @dev: drm_device pointer
 *
 * Returns true if the device is a dGPU with ATPX power control,
 * otherwise return false.
 */
bool amdgpu_device_supports_px(struct drm_device *dev)
{
	struct amdgpu_device *adev = drm_to_adev(dev);

	if ((adev->flags & AMD_IS_PX) && !amdgpu_is_atpx_hybrid())
		return true;
	return false;
}

/**
 * amdgpu_device_supports_boco - Is the device a dGPU with ACPI power resources
 *
 * @dev: drm_device pointer
 *
 * Returns true if the device is a dGPU with ACPI power control,
 * otherwise return false.
 */
bool amdgpu_device_supports_boco(struct drm_device *dev)
{
	struct amdgpu_device *adev = drm_to_adev(dev);

	if (adev->has_pr3 ||
	    ((adev->flags & AMD_IS_PX) && amdgpu_is_atpx_hybrid()))
		return true;
	return false;
}

/**
 * amdgpu_device_supports_baco - Does the device support BACO
 *
 * @dev: drm_device pointer
 *
 * Returns true if the device supporte BACO,
 * otherwise return false.
 */
bool amdgpu_device_supports_baco(struct drm_device *dev)
{
	struct amdgpu_device *adev = drm_to_adev(dev);

	return amdgpu_asic_supports_baco(adev);
}

/*
 * VRAM access helper functions
 */

/**
 * amdgpu_device_vram_access - read/write a buffer in vram
 *
 * @adev: amdgpu_device pointer
 * @pos: offset of the buffer in vram
 * @buf: virtual address of the buffer in system memory
 * @size: read/write size, sizeof(@buf) must > @size
 * @write: true - write to vram, otherwise - read from vram
 */
void amdgpu_device_vram_access(struct amdgpu_device *adev, loff_t pos,
			       uint32_t *buf, size_t size, bool write)
{
	unsigned long flags;
	uint32_t hi = ~0;
	uint64_t last;


#ifdef CONFIG_64BIT
	last = min(pos + size, adev->gmc.visible_vram_size);
	if (last > pos) {
		void __iomem *addr = adev->mman.aper_base_kaddr + pos;
		size_t count = last - pos;

		if (write) {
			memcpy_toio(addr, buf, count);
			mb();
			amdgpu_asic_flush_hdp(adev, NULL);
		} else {
			amdgpu_asic_invalidate_hdp(adev, NULL);
			mb();
			memcpy_fromio(buf, addr, count);
		}

		if (count == size)
			return;

		pos += count;
		buf += count / 4;
		size -= count;
	}
#endif

	spin_lock_irqsave(&adev->mmio_idx_lock, flags);
	for (last = pos + size; pos < last; pos += 4) {
		uint32_t tmp = pos >> 31;

		WREG32_NO_KIQ(mmMM_INDEX, ((uint32_t)pos) | 0x80000000);
		if (tmp != hi) {
			WREG32_NO_KIQ(mmMM_INDEX_HI, tmp);
			hi = tmp;
		}
		if (write)
			WREG32_NO_KIQ(mmMM_DATA, *buf++);
		else
			*buf++ = RREG32_NO_KIQ(mmMM_DATA);
	}
	spin_unlock_irqrestore(&adev->mmio_idx_lock, flags);
}

/*
 * register access helper functions.
 */
/**
 * amdgpu_device_rreg - read a memory mapped IO or indirect register
 *
 * @adev: amdgpu_device pointer
 * @reg: dword aligned register offset
 * @acc_flags: access flags which require special behavior
 *
 * Returns the 32 bit value from the offset specified.
 */
uint32_t amdgpu_device_rreg(struct amdgpu_device *adev,
			    uint32_t reg, uint32_t acc_flags)
{
	uint32_t ret;

	if (adev->in_pci_err_recovery)
		return 0;

	if ((reg * 4) < adev->rmmio_size) {
		if (!(acc_flags & AMDGPU_REGS_NO_KIQ) &&
		    amdgpu_sriov_runtime(adev) &&
		    down_read_trylock(&adev->reset_sem)) {
			ret = amdgpu_kiq_rreg(adev, reg);
			up_read(&adev->reset_sem);
		} else {
			ret = readl(((void __iomem *)adev->rmmio) + (reg * 4));
		}
	} else {
		ret = adev->pcie_rreg(adev, reg * 4);
	}

	trace_amdgpu_device_rreg(adev->pdev->device, reg, ret);

	return ret;
}

/*
 * MMIO register read with bytes helper functions
 * @offset:bytes offset from MMIO start
 *
*/

/**
 * amdgpu_mm_rreg8 - read a memory mapped IO register
 *
 * @adev: amdgpu_device pointer
 * @offset: byte aligned register offset
 *
 * Returns the 8 bit value from the offset specified.
 */
uint8_t amdgpu_mm_rreg8(struct amdgpu_device *adev, uint32_t offset)
{
	if (adev->in_pci_err_recovery)
		return 0;

	if (offset < adev->rmmio_size)
		return (readb(adev->rmmio + offset));
	BUG();
}

/*
 * MMIO register write with bytes helper functions
 * @offset:bytes offset from MMIO start
 * @value: the value want to be written to the register
 *
*/
/**
 * amdgpu_mm_wreg8 - read a memory mapped IO register
 *
 * @adev: amdgpu_device pointer
 * @offset: byte aligned register offset
 * @value: 8 bit value to write
 *
 * Writes the value specified to the offset specified.
 */
void amdgpu_mm_wreg8(struct amdgpu_device *adev, uint32_t offset, uint8_t value)
{
	if (adev->in_pci_err_recovery)
		return;

	if (offset < adev->rmmio_size)
		writeb(value, adev->rmmio + offset);
	else
		BUG();
}

/**
 * amdgpu_device_wreg - write to a memory mapped IO or indirect register
 *
 * @adev: amdgpu_device pointer
 * @reg: dword aligned register offset
 * @v: 32 bit value to write to the register
 * @acc_flags: access flags which require special behavior
 *
 * Writes the value specified to the offset specified.
 */
void amdgpu_device_wreg(struct amdgpu_device *adev,
			uint32_t reg, uint32_t v,
			uint32_t acc_flags)
{
	if (adev->in_pci_err_recovery)
		return;

	if ((reg * 4) < adev->rmmio_size) {
		if (!(acc_flags & AMDGPU_REGS_NO_KIQ) &&
		    amdgpu_sriov_runtime(adev) &&
		    down_read_trylock(&adev->reset_sem)) {
			amdgpu_kiq_wreg(adev, reg, v);
			up_read(&adev->reset_sem);
		} else {
			writel(v, ((void __iomem *)adev->rmmio) + (reg * 4));
		}
	} else {
		adev->pcie_wreg(adev, reg * 4, v);
	}

	trace_amdgpu_device_wreg(adev->pdev->device, reg, v);
}

/*
 * amdgpu_mm_wreg_mmio_rlc -  write register either with mmio or with RLC path if in range
 *
 * this function is invoked only the debugfs register access
 * */
void amdgpu_mm_wreg_mmio_rlc(struct amdgpu_device *adev,
			     uint32_t reg, uint32_t v)
{
	if (adev->in_pci_err_recovery)
		return;

	if (amdgpu_sriov_fullaccess(adev) &&
	    adev->gfx.rlc.funcs &&
	    adev->gfx.rlc.funcs->is_rlcg_access_range) {
		if (adev->gfx.rlc.funcs->is_rlcg_access_range(adev, reg))
			return adev->gfx.rlc.funcs->rlcg_wreg(adev, reg, v);
	} else {
		writel(v, ((void __iomem *)adev->rmmio) + (reg * 4));
	}
}

/**
 * amdgpu_io_rreg - read an IO register
 *
 * @adev: amdgpu_device pointer
 * @reg: dword aligned register offset
 *
 * Returns the 32 bit value from the offset specified.
 */
u32 amdgpu_io_rreg(struct amdgpu_device *adev, u32 reg)
{
	if (adev->in_pci_err_recovery)
		return 0;

	if ((reg * 4) < adev->rio_mem_size)
		return ioread32(adev->rio_mem + (reg * 4));
	else {
		iowrite32((reg * 4), adev->rio_mem + (mmMM_INDEX * 4));
		return ioread32(adev->rio_mem + (mmMM_DATA * 4));
	}
}

/**
 * amdgpu_io_wreg - write to an IO register
 *
 * @adev: amdgpu_device pointer
 * @reg: dword aligned register offset
 * @v: 32 bit value to write to the register
 *
 * Writes the value specified to the offset specified.
 */
void amdgpu_io_wreg(struct amdgpu_device *adev, u32 reg, u32 v)
{
	if (adev->in_pci_err_recovery)
		return;

	if ((reg * 4) < adev->rio_mem_size)
		iowrite32(v, adev->rio_mem + (reg * 4));
	else {
		iowrite32((reg * 4), adev->rio_mem + (mmMM_INDEX * 4));
		iowrite32(v, adev->rio_mem + (mmMM_DATA * 4));
	}
}

/**
 * amdgpu_mm_rdoorbell - read a doorbell dword
 *
 * @adev: amdgpu_device pointer
 * @index: doorbell index
 *
 * Returns the value in the doorbell aperture at the
 * requested doorbell index (CIK).
 */
u32 amdgpu_mm_rdoorbell(struct amdgpu_device *adev, u32 index)
{
	if (adev->in_pci_err_recovery)
		return 0;

	if (index < adev->doorbell.num_doorbells) {
		return readl(adev->doorbell.ptr + index);
	} else {
		DRM_ERROR("reading beyond doorbell aperture: 0x%08x!\n", index);
		return 0;
	}
}

/**
 * amdgpu_mm_wdoorbell - write a doorbell dword
 *
 * @adev: amdgpu_device pointer
 * @index: doorbell index
 * @v: value to write
 *
 * Writes @v to the doorbell aperture at the
 * requested doorbell index (CIK).
 */
void amdgpu_mm_wdoorbell(struct amdgpu_device *adev, u32 index, u32 v)
{
	if (adev->in_pci_err_recovery)
		return;

	if (index < adev->doorbell.num_doorbells) {
		writel(v, adev->doorbell.ptr + index);
	} else {
		DRM_ERROR("writing beyond doorbell aperture: 0x%08x!\n", index);
	}
}

/**
 * amdgpu_mm_rdoorbell64 - read a doorbell Qword
 *
 * @adev: amdgpu_device pointer
 * @index: doorbell index
 *
 * Returns the value in the doorbell aperture at the
 * requested doorbell index (VEGA10+).
 */
u64 amdgpu_mm_rdoorbell64(struct amdgpu_device *adev, u32 index)
{
	if (adev->in_pci_err_recovery)
		return 0;

	if (index < adev->doorbell.num_doorbells) {
		return atomic64_read((atomic64_t *)(adev->doorbell.ptr + index));
	} else {
		DRM_ERROR("reading beyond doorbell aperture: 0x%08x!\n", index);
		return 0;
	}
}

/**
 * amdgpu_mm_wdoorbell64 - write a doorbell Qword
 *
 * @adev: amdgpu_device pointer
 * @index: doorbell index
 * @v: value to write
 *
 * Writes @v to the doorbell aperture at the
 * requested doorbell index (VEGA10+).
 */
void amdgpu_mm_wdoorbell64(struct amdgpu_device *adev, u32 index, u64 v)
{
	if (adev->in_pci_err_recovery)
		return;

	if (index < adev->doorbell.num_doorbells) {
		atomic64_set((atomic64_t *)(adev->doorbell.ptr + index), v);
	} else {
		DRM_ERROR("writing beyond doorbell aperture: 0x%08x!\n", index);
	}
}

/**
 * amdgpu_device_indirect_rreg - read an indirect register
 *
 * @adev: amdgpu_device pointer
 * @pcie_index: mmio register offset
 * @pcie_data: mmio register offset
 * @reg_addr: indirect register address to read from
 *
 * Returns the value of indirect register @reg_addr
 */
u32 amdgpu_device_indirect_rreg(struct amdgpu_device *adev,
				u32 pcie_index, u32 pcie_data,
				u32 reg_addr)
{
	unsigned long flags;
	u32 r;
	void __iomem *pcie_index_offset;
	void __iomem *pcie_data_offset;

	spin_lock_irqsave(&adev->pcie_idx_lock, flags);
	pcie_index_offset = (void __iomem *)adev->rmmio + pcie_index * 4;
	pcie_data_offset = (void __iomem *)adev->rmmio + pcie_data * 4;

	writel(reg_addr, pcie_index_offset);
	readl(pcie_index_offset);
	r = readl(pcie_data_offset);
	spin_unlock_irqrestore(&adev->pcie_idx_lock, flags);

	return r;
}

/**
 * amdgpu_device_indirect_rreg64 - read a 64bits indirect register
 *
 * @adev: amdgpu_device pointer
 * @pcie_index: mmio register offset
 * @pcie_data: mmio register offset
 * @reg_addr: indirect register address to read from
 *
 * Returns the value of indirect register @reg_addr
 */
u64 amdgpu_device_indirect_rreg64(struct amdgpu_device *adev,
				  u32 pcie_index, u32 pcie_data,
				  u32 reg_addr)
{
	unsigned long flags;
	u64 r;
	void __iomem *pcie_index_offset;
	void __iomem *pcie_data_offset;

	spin_lock_irqsave(&adev->pcie_idx_lock, flags);
	pcie_index_offset = (void __iomem *)adev->rmmio + pcie_index * 4;
	pcie_data_offset = (void __iomem *)adev->rmmio + pcie_data * 4;

	/* read low 32 bits */
	writel(reg_addr, pcie_index_offset);
	readl(pcie_index_offset);
	r = readl(pcie_data_offset);
	/* read high 32 bits */
	writel(reg_addr + 4, pcie_index_offset);
	readl(pcie_index_offset);
	r |= ((u64)readl(pcie_data_offset) << 32);
	spin_unlock_irqrestore(&adev->pcie_idx_lock, flags);

	return r;
}

/**
 * amdgpu_device_indirect_wreg - write an indirect register address
 *
 * @adev: amdgpu_device pointer
 * @pcie_index: mmio register offset
 * @pcie_data: mmio register offset
 * @reg_addr: indirect register offset
 * @reg_data: indirect register data
 *
 */
void amdgpu_device_indirect_wreg(struct amdgpu_device *adev,
				 u32 pcie_index, u32 pcie_data,
				 u32 reg_addr, u32 reg_data)
{
	unsigned long flags;
	void __iomem *pcie_index_offset;
	void __iomem *pcie_data_offset;

	spin_lock_irqsave(&adev->pcie_idx_lock, flags);
	pcie_index_offset = (void __iomem *)adev->rmmio + pcie_index * 4;
	pcie_data_offset = (void __iomem *)adev->rmmio + pcie_data * 4;

	writel(reg_addr, pcie_index_offset);
	readl(pcie_index_offset);
	writel(reg_data, pcie_data_offset);
	readl(pcie_data_offset);
	spin_unlock_irqrestore(&adev->pcie_idx_lock, flags);
}

/**
 * amdgpu_device_indirect_wreg64 - write a 64bits indirect register address
 *
 * @adev: amdgpu_device pointer
 * @pcie_index: mmio register offset
 * @pcie_data: mmio register offset
 * @reg_addr: indirect register offset
 * @reg_data: indirect register data
 *
 */
void amdgpu_device_indirect_wreg64(struct amdgpu_device *adev,
				   u32 pcie_index, u32 pcie_data,
				   u32 reg_addr, u64 reg_data)
{
	unsigned long flags;
	void __iomem *pcie_index_offset;
	void __iomem *pcie_data_offset;

	spin_lock_irqsave(&adev->pcie_idx_lock, flags);
	pcie_index_offset = (void __iomem *)adev->rmmio + pcie_index * 4;
	pcie_data_offset = (void __iomem *)adev->rmmio + pcie_data * 4;

	/* write low 32 bits */
	writel(reg_addr, pcie_index_offset);
	readl(pcie_index_offset);
	writel((u32)(reg_data & 0xffffffffULL), pcie_data_offset);
	readl(pcie_data_offset);
	/* write high 32 bits */
	writel(reg_addr + 4, pcie_index_offset);
	readl(pcie_index_offset);
	writel((u32)(reg_data >> 32), pcie_data_offset);
	readl(pcie_data_offset);
	spin_unlock_irqrestore(&adev->pcie_idx_lock, flags);
}

/**
 * amdgpu_invalid_rreg - dummy reg read function
 *
 * @adev: amdgpu_device pointer
 * @reg: offset of register
 *
 * Dummy register read function.  Used for register blocks
 * that certain asics don't have (all asics).
 * Returns the value in the register.
 */
static uint32_t amdgpu_invalid_rreg(struct amdgpu_device *adev, uint32_t reg)
{
	DRM_ERROR("Invalid callback to read register 0x%04X\n", reg);
	BUG();
	return 0;
}

/**
 * amdgpu_invalid_wreg - dummy reg write function
 *
 * @adev: amdgpu_device pointer
 * @reg: offset of register
 * @v: value to write to the register
 *
 * Dummy register read function.  Used for register blocks
 * that certain asics don't have (all asics).
 */
static void amdgpu_invalid_wreg(struct amdgpu_device *adev, uint32_t reg, uint32_t v)
{
	DRM_ERROR("Invalid callback to write register 0x%04X with 0x%08X\n",
		  reg, v);
	BUG();
}

/**
 * amdgpu_invalid_rreg64 - dummy 64 bit reg read function
 *
 * @adev: amdgpu_device pointer
 * @reg: offset of register
 *
 * Dummy register read function.  Used for register blocks
 * that certain asics don't have (all asics).
 * Returns the value in the register.
 */
static uint64_t amdgpu_invalid_rreg64(struct amdgpu_device *adev, uint32_t reg)
{
	DRM_ERROR("Invalid callback to read 64 bit register 0x%04X\n", reg);
	BUG();
	return 0;
}

/**
 * amdgpu_invalid_wreg64 - dummy reg write function
 *
 * @adev: amdgpu_device pointer
 * @reg: offset of register
 * @v: value to write to the register
 *
 * Dummy register read function.  Used for register blocks
 * that certain asics don't have (all asics).
 */
static void amdgpu_invalid_wreg64(struct amdgpu_device *adev, uint32_t reg, uint64_t v)
{
	DRM_ERROR("Invalid callback to write 64 bit register 0x%04X with 0x%08llX\n",
		  reg, v);
	BUG();
}

/**
 * amdgpu_block_invalid_rreg - dummy reg read function
 *
 * @adev: amdgpu_device pointer
 * @block: offset of instance
 * @reg: offset of register
 *
 * Dummy register read function.  Used for register blocks
 * that certain asics don't have (all asics).
 * Returns the value in the register.
 */
static uint32_t amdgpu_block_invalid_rreg(struct amdgpu_device *adev,
					  uint32_t block, uint32_t reg)
{
	DRM_ERROR("Invalid callback to read register 0x%04X in block 0x%04X\n",
		  reg, block);
	BUG();
	return 0;
}

/**
 * amdgpu_block_invalid_wreg - dummy reg write function
 *
 * @adev: amdgpu_device pointer
 * @block: offset of instance
 * @reg: offset of register
 * @v: value to write to the register
 *
 * Dummy register read function.  Used for register blocks
 * that certain asics don't have (all asics).
 */
static void amdgpu_block_invalid_wreg(struct amdgpu_device *adev,
				      uint32_t block,
				      uint32_t reg, uint32_t v)
{
	DRM_ERROR("Invalid block callback to write register 0x%04X in block 0x%04X with 0x%08X\n",
		  reg, block, v);
	BUG();
}

/**
 * amdgpu_device_asic_init - Wrapper for atom asic_init
 *
 * @adev: amdgpu_device pointer
 *
 * Does any asic specific work and then calls atom asic init.
 */
static int amdgpu_device_asic_init(struct amdgpu_device *adev)
{
	amdgpu_asic_pre_asic_init(adev);

	return amdgpu_atom_asic_init(adev->mode_info.atom_context);
}

/**
 * amdgpu_device_vram_scratch_init - allocate the VRAM scratch page
 *
 * @adev: amdgpu_device pointer
 *
 * Allocates a scratch page of VRAM for use by various things in the
 * driver.
 */
static int amdgpu_device_vram_scratch_init(struct amdgpu_device *adev)
{
	return amdgpu_bo_create_kernel(adev, AMDGPU_GPU_PAGE_SIZE,
				       PAGE_SIZE, AMDGPU_GEM_DOMAIN_VRAM,
				       &adev->vram_scratch.robj,
				       &adev->vram_scratch.gpu_addr,
				       (void **)&adev->vram_scratch.ptr);
}

/**
 * amdgpu_device_vram_scratch_fini - Free the VRAM scratch page
 *
 * @adev: amdgpu_device pointer
 *
 * Frees the VRAM scratch page.
 */
static void amdgpu_device_vram_scratch_fini(struct amdgpu_device *adev)
{
	amdgpu_bo_free_kernel(&adev->vram_scratch.robj, NULL, NULL);
}

/**
 * amdgpu_device_program_register_sequence - program an array of registers.
 *
 * @adev: amdgpu_device pointer
 * @registers: pointer to the register array
 * @array_size: size of the register array
 *
 * Programs an array or registers with and and or masks.
 * This is a helper for setting golden registers.
 */
void amdgpu_device_program_register_sequence(struct amdgpu_device *adev,
					     const u32 *registers,
					     const u32 array_size)
{
	u32 tmp, reg, and_mask, or_mask;
	int i;

	if (array_size % 3)
		return;

	for (i = 0; i < array_size; i +=3) {
		reg = registers[i + 0];
		and_mask = registers[i + 1];
		or_mask = registers[i + 2];

		if (and_mask == 0xffffffff) {
			tmp = or_mask;
		} else {
			tmp = RREG32(reg);
			tmp &= ~and_mask;
			if (adev->family >= AMDGPU_FAMILY_AI)
				tmp |= (or_mask & and_mask);
			else
				tmp |= or_mask;
		}
		WREG32(reg, tmp);
	}
}

/**
 * amdgpu_device_pci_config_reset - reset the GPU
 *
 * @adev: amdgpu_device pointer
 *
 * Resets the GPU using the pci config reset sequence.
 * Only applicable to asics prior to vega10.
 */
void amdgpu_device_pci_config_reset(struct amdgpu_device *adev)
{
	pci_write_config_dword(adev->pdev, 0x7c, AMDGPU_ASIC_RESET_DATA);
}

/**
 * amdgpu_device_pci_reset - reset the GPU using generic PCI means
 *
 * @adev: amdgpu_device pointer
 *
 * Resets the GPU using generic pci reset interfaces (FLR, SBR, etc.).
 */
int amdgpu_device_pci_reset(struct amdgpu_device *adev)
{
	return pci_reset_function(adev->pdev);
}

/*
 * GPU doorbell aperture helpers function.
 */
/**
 * amdgpu_device_doorbell_init - Init doorbell driver information.
 *
 * @adev: amdgpu_device pointer
 *
 * Init doorbell driver information (CIK)
 * Returns 0 on success, error on failure.
 */
static int amdgpu_device_doorbell_init(struct amdgpu_device *adev)
{

	/* No doorbell on SI hardware generation */
	if (adev->asic_type < CHIP_BONAIRE) {
		adev->doorbell.base = 0;
		adev->doorbell.size = 0;
		adev->doorbell.num_doorbells = 0;
		adev->doorbell.ptr = NULL;
		return 0;
	}

	if (pci_resource_flags(adev->pdev, 2) & IORESOURCE_UNSET)
		return -EINVAL;

	amdgpu_asic_init_doorbell_index(adev);

	/* doorbell bar mapping */
	adev->doorbell.base = pci_resource_start(adev->pdev, 2);
	adev->doorbell.size = pci_resource_len(adev->pdev, 2);

	adev->doorbell.num_doorbells = min_t(u32, adev->doorbell.size / sizeof(u32),
					     adev->doorbell_index.max_assignment+1);
	if (adev->doorbell.num_doorbells == 0)
		return -EINVAL;

	/* For Vega, reserve and map two pages on doorbell BAR since SDMA
	 * paging queue doorbell use the second page. The
	 * AMDGPU_DOORBELL64_MAX_ASSIGNMENT definition assumes all the
	 * doorbells are in the first page. So with paging queue enabled,
	 * the max num_doorbells should + 1 page (0x400 in dword)
	 */
	if (adev->asic_type >= CHIP_VEGA10)
		adev->doorbell.num_doorbells += 0x400;

	adev->doorbell.ptr = ioremap(adev->doorbell.base,
				     adev->doorbell.num_doorbells *
				     sizeof(u32));
	if (adev->doorbell.ptr == NULL)
		return -ENOMEM;

	return 0;
}

/**
 * amdgpu_device_doorbell_fini - Tear down doorbell driver information.
 *
 * @adev: amdgpu_device pointer
 *
 * Tear down doorbell driver information (CIK)
 */
static void amdgpu_device_doorbell_fini(struct amdgpu_device *adev)
{
	iounmap(adev->doorbell.ptr);
	adev->doorbell.ptr = NULL;
}



/*
 * amdgpu_device_wb_*()
 * Writeback is the method by which the GPU updates special pages in memory
 * with the status of certain GPU events (fences, ring pointers,etc.).
 */

/**
 * amdgpu_device_wb_fini - Disable Writeback and free memory
 *
 * @adev: amdgpu_device pointer
 *
 * Disables Writeback and frees the Writeback memory (all asics).
 * Used at driver shutdown.
 */
static void amdgpu_device_wb_fini(struct amdgpu_device *adev)
{
	if (adev->wb.wb_obj) {
		amdgpu_bo_free_kernel(&adev->wb.wb_obj,
				      &adev->wb.gpu_addr,
				      (void **)&adev->wb.wb);
		adev->wb.wb_obj = NULL;
	}
}

/**
 * amdgpu_device_wb_init- Init Writeback driver info and allocate memory
 *
 * @adev: amdgpu_device pointer
 *
 * Initializes writeback and allocates writeback memory (all asics).
 * Used at driver startup.
 * Returns 0 on success or an -error on failure.
 */
static int amdgpu_device_wb_init(struct amdgpu_device *adev)
{
	int r;

	if (adev->wb.wb_obj == NULL) {
		/* AMDGPU_MAX_WB * sizeof(uint32_t) * 8 = AMDGPU_MAX_WB 256bit slots */
		r = amdgpu_bo_create_kernel(adev, AMDGPU_MAX_WB * sizeof(uint32_t) * 8,
					    PAGE_SIZE, AMDGPU_GEM_DOMAIN_GTT,
					    &adev->wb.wb_obj, &adev->wb.gpu_addr,
					    (void **)&adev->wb.wb);
		if (r) {
			dev_warn(adev->dev, "(%d) create WB bo failed\n", r);
			return r;
		}

		adev->wb.num_wb = AMDGPU_MAX_WB;
		memset(&adev->wb.used, 0, sizeof(adev->wb.used));

		/* clear wb memory */
		memset((char *)adev->wb.wb, 0, AMDGPU_MAX_WB * sizeof(uint32_t) * 8);
	}

	return 0;
}

/**
 * amdgpu_device_wb_get - Allocate a wb entry
 *
 * @adev: amdgpu_device pointer
 * @wb: wb index
 *
 * Allocate a wb slot for use by the driver (all asics).
 * Returns 0 on success or -EINVAL on failure.
 */
int amdgpu_device_wb_get(struct amdgpu_device *adev, u32 *wb)
{
	unsigned long offset = find_first_zero_bit(adev->wb.used, adev->wb.num_wb);

	if (offset < adev->wb.num_wb) {
		__set_bit(offset, adev->wb.used);
		*wb = offset << 3; /* convert to dw offset */
		return 0;
	} else {
		return -EINVAL;
	}
}

/**
 * amdgpu_device_wb_free - Free a wb entry
 *
 * @adev: amdgpu_device pointer
 * @wb: wb index
 *
 * Free a wb slot allocated for use by the driver (all asics)
 */
void amdgpu_device_wb_free(struct amdgpu_device *adev, u32 wb)
{
	wb >>= 3;
	if (wb < adev->wb.num_wb)
		__clear_bit(wb, adev->wb.used);
}

/**
 * amdgpu_device_resize_fb_bar - try to resize FB BAR
 *
 * @adev: amdgpu_device pointer
 *
 * Try to resize FB BAR to make all VRAM CPU accessible. We try very hard not
 * to fail, but if any of the BARs is not accessible after the size we abort
 * driver loading by returning -ENODEV.
 */
int amdgpu_device_resize_fb_bar(struct amdgpu_device *adev)
{
	int rbar_size = pci_rebar_bytes_to_size(adev->gmc.real_vram_size);
	struct pci_bus *root;
	struct resource *res;
	unsigned i;
	u16 cmd;
	int r;

	/* Bypass for VF */
	if (amdgpu_sriov_vf(adev))
		return 0;

	/* skip if the bios has already enabled large BAR */
	if (adev->gmc.real_vram_size &&
	    (pci_resource_len(adev->pdev, 0) >= adev->gmc.real_vram_size))
		return 0;

	/* Check if the root BUS has 64bit memory resources */
	root = adev->pdev->bus;
	while (root->parent)
		root = root->parent;

	pci_bus_for_each_resource(root, res, i) {
		if (res && res->flags & (IORESOURCE_MEM | IORESOURCE_MEM_64) &&
		    res->start > 0x100000000ull)
			break;
	}

	/* Trying to resize is pointless without a root hub window above 4GB */
	if (!res)
		return 0;

	/* Limit the BAR size to what is available */
	rbar_size = min(fls(pci_rebar_get_possible_sizes(adev->pdev, 0)) - 1,
			rbar_size);

	/* Disable memory decoding while we change the BAR addresses and size */
	pci_read_config_word(adev->pdev, PCI_COMMAND, &cmd);
	pci_write_config_word(adev->pdev, PCI_COMMAND,
			      cmd & ~PCI_COMMAND_MEMORY);

	/* Free the VRAM and doorbell BAR, we most likely need to move both. */
	amdgpu_device_doorbell_fini(adev);
	if (adev->asic_type >= CHIP_BONAIRE)
		pci_release_resource(adev->pdev, 2);

	pci_release_resource(adev->pdev, 0);

	r = pci_resize_resource(adev->pdev, 0, rbar_size);
	if (r == -ENOSPC)
		DRM_INFO("Not enough PCI address space for a large BAR.");
	else if (r && r != -ENOTSUPP)
		DRM_ERROR("Problem resizing BAR0 (%d).", r);

	pci_assign_unassigned_bus_resources(adev->pdev->bus);

	/* When the doorbell or fb BAR isn't available we have no chance of
	 * using the device.
	 */
	r = amdgpu_device_doorbell_init(adev);
	if (r || (pci_resource_flags(adev->pdev, 0) & IORESOURCE_UNSET))
		return -ENODEV;

	pci_write_config_word(adev->pdev, PCI_COMMAND, cmd);

	return 0;
}

/*
 * GPU helpers function.
 */
/**
 * amdgpu_device_need_post - check if the hw need post or not
 *
 * @adev: amdgpu_device pointer
 *
 * Check if the asic has been initialized (all asics) at driver startup
 * or post is needed if  hw reset is performed.
 * Returns true if need or false if not.
 */
bool amdgpu_device_need_post(struct amdgpu_device *adev)
{
	uint32_t reg;

	if (amdgpu_sriov_vf(adev))
		return false;

	if (amdgpu_passthrough(adev)) {
		/* for FIJI: In whole GPU pass-through virtualization case, after VM reboot
		 * some old smc fw still need driver do vPost otherwise gpu hang, while
		 * those smc fw version above 22.15 doesn't have this flaw, so we force
		 * vpost executed for smc version below 22.15
		 */
		if (adev->asic_type == CHIP_FIJI) {
			int err;
			uint32_t fw_ver;
			err = request_firmware(&adev->pm.fw, "amdgpu/fiji_smc.bin", adev->dev);
			/* force vPost if error occured */
			if (err)
				return true;

			fw_ver = *((uint32_t *)adev->pm.fw->data + 69);
			if (fw_ver < 0x00160e00)
				return true;
		}
	}

	if (adev->has_hw_reset) {
		adev->has_hw_reset = false;
		return true;
	}

	/* bios scratch used on CIK+ */
	if (adev->asic_type >= CHIP_BONAIRE)
		return amdgpu_atombios_scratch_need_asic_init(adev);

	/* check MEM_SIZE for older asics */
	reg = amdgpu_asic_get_config_memsize(adev);

	if ((reg != 0) && (reg != 0xffffffff))
		return false;

	return true;
}

/* if we get transitioned to only one device, take VGA back */
/**
 * amdgpu_device_vga_set_decode - enable/disable vga decode
 *
 * @cookie: amdgpu_device pointer
 * @state: enable/disable vga decode
 *
 * Enable/disable vga decode (all asics).
 * Returns VGA resource flags.
 */
static unsigned int amdgpu_device_vga_set_decode(void *cookie, bool state)
{
	struct amdgpu_device *adev = cookie;
	amdgpu_asic_set_vga_state(adev, state);
	if (state)
		return VGA_RSRC_LEGACY_IO | VGA_RSRC_LEGACY_MEM |
		       VGA_RSRC_NORMAL_IO | VGA_RSRC_NORMAL_MEM;
	else
		return VGA_RSRC_NORMAL_IO | VGA_RSRC_NORMAL_MEM;
}

/**
 * amdgpu_device_check_block_size - validate the vm block size
 *
 * @adev: amdgpu_device pointer
 *
 * Validates the vm block size specified via module parameter.
 * The vm block size defines number of bits in page table versus page directory,
 * a page is 4KB so we have 12 bits offset, minimum 9 bits in the
 * page table and the remaining bits are in the page directory.
 */
static void amdgpu_device_check_block_size(struct amdgpu_device *adev)
{
	/* defines number of bits in page table versus page directory,
	 * a page is 4KB so we have 12 bits offset, minimum 9 bits in the
	 * page table and the remaining bits are in the page directory */
	if (amdgpu_vm_block_size == -1)
		return;

	if (amdgpu_vm_block_size < 9) {
		dev_warn(adev->dev, "VM page table size (%d) too small\n",
			 amdgpu_vm_block_size);
		amdgpu_vm_block_size = -1;
	}
}

/**
 * amdgpu_device_check_vm_size - validate the vm size
 *
 * @adev: amdgpu_device pointer
 *
 * Validates the vm size in GB specified via module parameter.
 * The VM size is the size of the GPU virtual memory space in GB.
 */
static void amdgpu_device_check_vm_size(struct amdgpu_device *adev)
{
	/* no need to check the default value */
	if (amdgpu_vm_size == -1)
		return;

	if (amdgpu_vm_size < 1) {
		dev_warn(adev->dev, "VM size (%d) too small, min is 1GB\n",
			 amdgpu_vm_size);
		amdgpu_vm_size = -1;
	}
}

static void amdgpu_device_check_smu_prv_buffer_size(struct amdgpu_device *adev)
{
	struct sysinfo si;
	bool is_os_64 = (sizeof(void *) == 8);
	uint64_t total_memory;
	uint64_t dram_size_seven_GB = 0x1B8000000;
	uint64_t dram_size_three_GB = 0xB8000000;

	if (amdgpu_smu_memory_pool_size == 0)
		return;

	if (!is_os_64) {
		DRM_WARN("Not 64-bit OS, feature not supported\n");
		goto def_value;
	}
	si_meminfo(&si);
	total_memory = (uint64_t)si.totalram * si.mem_unit;

	if ((amdgpu_smu_memory_pool_size == 1) ||
		(amdgpu_smu_memory_pool_size == 2)) {
		if (total_memory < dram_size_three_GB)
			goto def_value1;
	} else if ((amdgpu_smu_memory_pool_size == 4) ||
		(amdgpu_smu_memory_pool_size == 8)) {
		if (total_memory < dram_size_seven_GB)
			goto def_value1;
	} else {
		DRM_WARN("Smu memory pool size not supported\n");
		goto def_value;
	}
	adev->pm.smu_prv_buffer_size = amdgpu_smu_memory_pool_size << 28;

	return;

def_value1:
	DRM_WARN("No enough system memory\n");
def_value:
	adev->pm.smu_prv_buffer_size = 0;
}

/**
 * amdgpu_device_check_arguments - validate module params
 *
 * @adev: amdgpu_device pointer
 *
 * Validates certain module parameters and updates
 * the associated values used by the driver (all asics).
 */
static int amdgpu_device_check_arguments(struct amdgpu_device *adev)
{
	if (amdgpu_sched_jobs < 4) {
		dev_warn(adev->dev, "sched jobs (%d) must be at least 4\n",
			 amdgpu_sched_jobs);
		amdgpu_sched_jobs = 4;
	} else if (!is_power_of_2(amdgpu_sched_jobs)){
		dev_warn(adev->dev, "sched jobs (%d) must be a power of 2\n",
			 amdgpu_sched_jobs);
		amdgpu_sched_jobs = roundup_pow_of_two(amdgpu_sched_jobs);
	}

	if (amdgpu_gart_size != -1 && amdgpu_gart_size < 32) {
		/* gart size must be greater or equal to 32M */
		dev_warn(adev->dev, "gart size (%d) too small\n",
			 amdgpu_gart_size);
		amdgpu_gart_size = -1;
	}

	if (amdgpu_gtt_size != -1 && amdgpu_gtt_size < 32) {
		/* gtt size must be greater or equal to 32M */
		dev_warn(adev->dev, "gtt size (%d) too small\n",
				 amdgpu_gtt_size);
		amdgpu_gtt_size = -1;
	}

	/* valid range is between 4 and 9 inclusive */
	if (amdgpu_vm_fragment_size != -1 &&
	    (amdgpu_vm_fragment_size > 9 || amdgpu_vm_fragment_size < 4)) {
		dev_warn(adev->dev, "valid range is between 4 and 9\n");
		amdgpu_vm_fragment_size = -1;
	}

	if (amdgpu_sched_hw_submission < 2) {
		dev_warn(adev->dev, "sched hw submission jobs (%d) must be at least 2\n",
			 amdgpu_sched_hw_submission);
		amdgpu_sched_hw_submission = 2;
	} else if (!is_power_of_2(amdgpu_sched_hw_submission)) {
		dev_warn(adev->dev, "sched hw submission jobs (%d) must be a power of 2\n",
			 amdgpu_sched_hw_submission);
		amdgpu_sched_hw_submission = roundup_pow_of_two(amdgpu_sched_hw_submission);
	}

	amdgpu_device_check_smu_prv_buffer_size(adev);

	amdgpu_device_check_vm_size(adev);

	amdgpu_device_check_block_size(adev);

	adev->firmware.load_type = amdgpu_ucode_get_load_type(adev, amdgpu_fw_load_type);

	amdgpu_gmc_tmz_set(adev);

	amdgpu_gmc_noretry_set(adev);

	return 0;
}

/**
 * amdgpu_switcheroo_set_state - set switcheroo state
 *
 * @pdev: pci dev pointer
 * @state: vga_switcheroo state
 *
 * Callback for the switcheroo driver.  Suspends or resumes the
 * the asics before or after it is powered up using ACPI methods.
 */
static void amdgpu_switcheroo_set_state(struct pci_dev *pdev,
					enum vga_switcheroo_state state)
{
	struct drm_device *dev = pci_get_drvdata(pdev);
	int r;

	if (amdgpu_device_supports_px(dev) && state == VGA_SWITCHEROO_OFF)
		return;

	if (state == VGA_SWITCHEROO_ON) {
		pr_info("switched on\n");
		/* don't suspend or resume card normally */
		dev->switch_power_state = DRM_SWITCH_POWER_CHANGING;

		pci_set_power_state(pdev, PCI_D0);
		amdgpu_device_load_pci_state(pdev);
		r = pci_enable_device(pdev);
		if (r)
			DRM_WARN("pci_enable_device failed (%d)\n", r);
		amdgpu_device_resume(dev, true);

		dev->switch_power_state = DRM_SWITCH_POWER_ON;
	} else {
		pr_info("switched off\n");
		dev->switch_power_state = DRM_SWITCH_POWER_CHANGING;
		amdgpu_device_suspend(dev, true);
		amdgpu_device_cache_pci_state(pdev);
		/* Shut down the device */
		pci_disable_device(pdev);
		pci_set_power_state(pdev, PCI_D3cold);
		dev->switch_power_state = DRM_SWITCH_POWER_OFF;
	}
}

/**
 * amdgpu_switcheroo_can_switch - see if switcheroo state can change
 *
 * @pdev: pci dev pointer
 *
 * Callback for the switcheroo driver.  Check of the switcheroo
 * state can be changed.
 * Returns true if the state can be changed, false if not.
 */
static bool amdgpu_switcheroo_can_switch(struct pci_dev *pdev)
{
	struct drm_device *dev = pci_get_drvdata(pdev);

	/*
	* FIXME: open_count is protected by drm_global_mutex but that would lead to
	* locking inversion with the driver load path. And the access here is
	* completely racy anyway. So don't bother with locking for now.
	*/
	return atomic_read(&dev->open_count) == 0;
}

static const struct vga_switcheroo_client_ops amdgpu_switcheroo_ops = {
	.set_gpu_state = amdgpu_switcheroo_set_state,
	.reprobe = NULL,
	.can_switch = amdgpu_switcheroo_can_switch,
};

/**
 * amdgpu_device_ip_set_clockgating_state - set the CG state
 *
 * @dev: amdgpu_device pointer
 * @block_type: Type of hardware IP (SMU, GFX, UVD, etc.)
 * @state: clockgating state (gate or ungate)
 *
 * Sets the requested clockgating state for all instances of
 * the hardware IP specified.
 * Returns the error code from the last instance.
 */
int amdgpu_device_ip_set_clockgating_state(void *dev,
					   enum amd_ip_block_type block_type,
					   enum amd_clockgating_state state)
{
	struct amdgpu_device *adev = dev;
	int i, r = 0;

	for (i = 0; i < adev->num_ip_blocks; i++) {
		if (!adev->ip_blocks[i].status.valid)
			continue;
		if (adev->ip_blocks[i].version->type != block_type)
			continue;
		if (!adev->ip_blocks[i].version->funcs->set_clockgating_state)
			continue;
		r = adev->ip_blocks[i].version->funcs->set_clockgating_state(
			(void *)adev, state);
		if (r)
			DRM_ERROR("set_clockgating_state of IP block <%s> failed %d\n",
				  adev->ip_blocks[i].version->funcs->name, r);
	}
	return r;
}

/**
 * amdgpu_device_ip_set_powergating_state - set the PG state
 *
 * @dev: amdgpu_device pointer
 * @block_type: Type of hardware IP (SMU, GFX, UVD, etc.)
 * @state: powergating state (gate or ungate)
 *
 * Sets the requested powergating state for all instances of
 * the hardware IP specified.
 * Returns the error code from the last instance.
 */
int amdgpu_device_ip_set_powergating_state(void *dev,
					   enum amd_ip_block_type block_type,
					   enum amd_powergating_state state)
{
	struct amdgpu_device *adev = dev;
	int i, r = 0;

	for (i = 0; i < adev->num_ip_blocks; i++) {
		if (!adev->ip_blocks[i].status.valid)
			continue;
		if (adev->ip_blocks[i].version->type != block_type)
			continue;
		if (!adev->ip_blocks[i].version->funcs->set_powergating_state)
			continue;
		r = adev->ip_blocks[i].version->funcs->set_powergating_state(
			(void *)adev, state);
		if (r)
			DRM_ERROR("set_powergating_state of IP block <%s> failed %d\n",
				  adev->ip_blocks[i].version->funcs->name, r);
	}
	return r;
}

/**
 * amdgpu_device_ip_get_clockgating_state - get the CG state
 *
 * @adev: amdgpu_device pointer
 * @flags: clockgating feature flags
 *
 * Walks the list of IPs on the device and updates the clockgating
 * flags for each IP.
 * Updates @flags with the feature flags for each hardware IP where
 * clockgating is enabled.
 */
void amdgpu_device_ip_get_clockgating_state(struct amdgpu_device *adev,
					    u32 *flags)
{
	int i;

	for (i = 0; i < adev->num_ip_blocks; i++) {
		if (!adev->ip_blocks[i].status.valid)
			continue;
		if (adev->ip_blocks[i].version->funcs->get_clockgating_state)
			adev->ip_blocks[i].version->funcs->get_clockgating_state((void *)adev, flags);
	}
}

/**
 * amdgpu_device_ip_wait_for_idle - wait for idle
 *
 * @adev: amdgpu_device pointer
 * @block_type: Type of hardware IP (SMU, GFX, UVD, etc.)
 *
 * Waits for the request hardware IP to be idle.
 * Returns 0 for success or a negative error code on failure.
 */
int amdgpu_device_ip_wait_for_idle(struct amdgpu_device *adev,
				   enum amd_ip_block_type block_type)
{
	int i, r;

	for (i = 0; i < adev->num_ip_blocks; i++) {
		if (!adev->ip_blocks[i].status.valid)
			continue;
		if (adev->ip_blocks[i].version->type == block_type) {
			r = adev->ip_blocks[i].version->funcs->wait_for_idle((void *)adev);
			if (r)
				return r;
			break;
		}
	}
	return 0;

}

/**
 * amdgpu_device_ip_is_idle - is the hardware IP idle
 *
 * @adev: amdgpu_device pointer
 * @block_type: Type of hardware IP (SMU, GFX, UVD, etc.)
 *
 * Check if the hardware IP is idle or not.
 * Returns true if it the IP is idle, false if not.
 */
bool amdgpu_device_ip_is_idle(struct amdgpu_device *adev,
			      enum amd_ip_block_type block_type)
{
	int i;

	for (i = 0; i < adev->num_ip_blocks; i++) {
		if (!adev->ip_blocks[i].status.valid)
			continue;
		if (adev->ip_blocks[i].version->type == block_type)
			return adev->ip_blocks[i].version->funcs->is_idle((void *)adev);
	}
	return true;

}

/**
 * amdgpu_device_ip_get_ip_block - get a hw IP pointer
 *
 * @adev: amdgpu_device pointer
 * @type: Type of hardware IP (SMU, GFX, UVD, etc.)
 *
 * Returns a pointer to the hardware IP block structure
 * if it exists for the asic, otherwise NULL.
 */
struct amdgpu_ip_block *
amdgpu_device_ip_get_ip_block(struct amdgpu_device *adev,
			      enum amd_ip_block_type type)
{
	int i;

	for (i = 0; i < adev->num_ip_blocks; i++)
		if (adev->ip_blocks[i].version->type == type)
			return &adev->ip_blocks[i];

	return NULL;
}

/**
 * amdgpu_device_ip_block_version_cmp
 *
 * @adev: amdgpu_device pointer
 * @type: enum amd_ip_block_type
 * @major: major version
 * @minor: minor version
 *
 * return 0 if equal or greater
 * return 1 if smaller or the ip_block doesn't exist
 */
int amdgpu_device_ip_block_version_cmp(struct amdgpu_device *adev,
				       enum amd_ip_block_type type,
				       u32 major, u32 minor)
{
	struct amdgpu_ip_block *ip_block = amdgpu_device_ip_get_ip_block(adev, type);

	if (ip_block && ((ip_block->version->major > major) ||
			((ip_block->version->major == major) &&
			(ip_block->version->minor >= minor))))
		return 0;

	return 1;
}

/**
 * amdgpu_device_ip_block_add
 *
 * @adev: amdgpu_device pointer
 * @ip_block_version: pointer to the IP to add
 *
 * Adds the IP block driver information to the collection of IPs
 * on the asic.
 */
int amdgpu_device_ip_block_add(struct amdgpu_device *adev,
			       const struct amdgpu_ip_block_version *ip_block_version)
{
	if (!ip_block_version)
		return -EINVAL;

	DRM_INFO("add ip block number %d <%s>\n", adev->num_ip_blocks,
		  ip_block_version->funcs->name);

	adev->ip_blocks[adev->num_ip_blocks++].version = ip_block_version;

	return 0;
}

/**
 * amdgpu_device_enable_virtual_display - enable virtual display feature
 *
 * @adev: amdgpu_device pointer
 *
 * Enabled the virtual display feature if the user has enabled it via
 * the module parameter virtual_display.  This feature provides a virtual
 * display hardware on headless boards or in virtualized environments.
 * This function parses and validates the configuration string specified by
 * the user and configues the virtual display configuration (number of
 * virtual connectors, crtcs, etc.) specified.
 */
static void amdgpu_device_enable_virtual_display(struct amdgpu_device *adev)
{
	adev->enable_virtual_display = false;

	if (amdgpu_virtual_display) {
		const char *pci_address_name = pci_name(adev->pdev);
		char *pciaddstr, *pciaddstr_tmp, *pciaddname_tmp, *pciaddname;

		pciaddstr = kstrdup(amdgpu_virtual_display, GFP_KERNEL);
		pciaddstr_tmp = pciaddstr;
		while ((pciaddname_tmp = strsep(&pciaddstr_tmp, ";"))) {
			pciaddname = strsep(&pciaddname_tmp, ",");
			if (!strcmp("all", pciaddname)
			    || !strcmp(pci_address_name, pciaddname)) {
				long num_crtc;
				int res = -1;

				adev->enable_virtual_display = true;

				if (pciaddname_tmp)
					res = kstrtol(pciaddname_tmp, 10,
						      &num_crtc);

				if (!res) {
					if (num_crtc < 1)
						num_crtc = 1;
					if (num_crtc > 6)
						num_crtc = 6;
					adev->mode_info.num_crtc = num_crtc;
				} else {
					adev->mode_info.num_crtc = 1;
				}
				break;
			}
		}

		DRM_INFO("virtual display string:%s, %s:virtual_display:%d, num_crtc:%d\n",
			 amdgpu_virtual_display, pci_address_name,
			 adev->enable_virtual_display, adev->mode_info.num_crtc);

		kfree(pciaddstr);
	}
}

/**
 * amdgpu_device_parse_gpu_info_fw - parse gpu info firmware
 *
 * @adev: amdgpu_device pointer
 *
 * Parses the asic configuration parameters specified in the gpu info
 * firmware and makes them availale to the driver for use in configuring
 * the asic.
 * Returns 0 on success, -EINVAL on failure.
 */
static int amdgpu_device_parse_gpu_info_fw(struct amdgpu_device *adev)
{
	const char *chip_name;
	char fw_name[40];
	int err;
	const struct gpu_info_firmware_header_v1_0 *hdr;

	adev->firmware.gpu_info_fw = NULL;

	if (adev->mman.discovery_bin) {
		amdgpu_discovery_get_gfx_info(adev);

		/*
		 * FIXME: The bounding box is still needed by Navi12, so
		 * temporarily read it from gpu_info firmware. Should be droped
		 * when DAL no longer needs it.
		 */
		if (adev->asic_type != CHIP_NAVI12)
			return 0;
	}

	switch (adev->asic_type) {
#ifdef CONFIG_DRM_AMDGPU_SI
	case CHIP_VERDE:
	case CHIP_TAHITI:
	case CHIP_PITCAIRN:
	case CHIP_OLAND:
	case CHIP_HAINAN:
#endif
#ifdef CONFIG_DRM_AMDGPU_CIK
	case CHIP_BONAIRE:
	case CHIP_HAWAII:
	case CHIP_KAVERI:
	case CHIP_KABINI:
	case CHIP_MULLINS:
#endif
	case CHIP_TOPAZ:
	case CHIP_TONGA:
	case CHIP_FIJI:
	case CHIP_POLARIS10:
	case CHIP_POLARIS11:
	case CHIP_POLARIS12:
	case CHIP_VEGAM:
	case CHIP_CARRIZO:
	case CHIP_STONEY:
	case CHIP_VEGA20:
	case CHIP_SIENNA_CICHLID:
	case CHIP_NAVY_FLOUNDER:
	case CHIP_DIMGREY_CAVEFISH:
	default:
		return 0;
	case CHIP_VEGA10:
		chip_name = "vega10";
		break;
	case CHIP_VEGA12:
		chip_name = "vega12";
		break;
	case CHIP_RAVEN:
		if (adev->apu_flags & AMD_APU_IS_RAVEN2)
			chip_name = "raven2";
		else if (adev->apu_flags & AMD_APU_IS_PICASSO)
			chip_name = "picasso";
		else
			chip_name = "raven";
		break;
	case CHIP_ARCTURUS:
		chip_name = "arcturus";
		break;
	case CHIP_RENOIR:
		if (adev->apu_flags & AMD_APU_IS_RENOIR)
			chip_name = "renoir";
		else
			chip_name = "green_sardine";
		break;
	case CHIP_NAVI10:
		chip_name = "navi10";
		break;
	case CHIP_NAVI14:
		chip_name = "navi14";
		break;
	case CHIP_NAVI12:
		chip_name = "navi12";
		break;
	case CHIP_VANGOGH:
		chip_name = "vangogh";
		break;
	}

	snprintf(fw_name, sizeof(fw_name), "amdgpu/%s_gpu_info.bin", chip_name);
	err = request_firmware(&adev->firmware.gpu_info_fw, fw_name, adev->dev);
	if (err) {
		dev_err(adev->dev,
			"Failed to load gpu_info firmware \"%s\"\n",
			fw_name);
		goto out;
	}
	err = amdgpu_ucode_validate(adev->firmware.gpu_info_fw);
	if (err) {
		dev_err(adev->dev,
			"Failed to validate gpu_info firmware \"%s\"\n",
			fw_name);
		goto out;
	}

	hdr = (const struct gpu_info_firmware_header_v1_0 *)adev->firmware.gpu_info_fw->data;
	amdgpu_ucode_print_gpu_info_hdr(&hdr->header);

	switch (hdr->version_major) {
	case 1:
	{
		const struct gpu_info_firmware_v1_0 *gpu_info_fw =
			(const struct gpu_info_firmware_v1_0 *)(adev->firmware.gpu_info_fw->data +
								le32_to_cpu(hdr->header.ucode_array_offset_bytes));

		/*
		 * Should be droped when DAL no longer needs it.
		 */
		if (adev->asic_type == CHIP_NAVI12)
			goto parse_soc_bounding_box;

		adev->gfx.config.max_shader_engines = le32_to_cpu(gpu_info_fw->gc_num_se);
		adev->gfx.config.max_cu_per_sh = le32_to_cpu(gpu_info_fw->gc_num_cu_per_sh);
		adev->gfx.config.max_sh_per_se = le32_to_cpu(gpu_info_fw->gc_num_sh_per_se);
		adev->gfx.config.max_backends_per_se = le32_to_cpu(gpu_info_fw->gc_num_rb_per_se);
		adev->gfx.config.max_texture_channel_caches =
			le32_to_cpu(gpu_info_fw->gc_num_tccs);
		adev->gfx.config.max_gprs = le32_to_cpu(gpu_info_fw->gc_num_gprs);
		adev->gfx.config.max_gs_threads = le32_to_cpu(gpu_info_fw->gc_num_max_gs_thds);
		adev->gfx.config.gs_vgt_table_depth = le32_to_cpu(gpu_info_fw->gc_gs_table_depth);
		adev->gfx.config.gs_prim_buffer_depth = le32_to_cpu(gpu_info_fw->gc_gsprim_buff_depth);
		adev->gfx.config.double_offchip_lds_buf =
			le32_to_cpu(gpu_info_fw->gc_double_offchip_lds_buffer);
		adev->gfx.cu_info.wave_front_size = le32_to_cpu(gpu_info_fw->gc_wave_size);
		adev->gfx.cu_info.max_waves_per_simd =
			le32_to_cpu(gpu_info_fw->gc_max_waves_per_simd);
		adev->gfx.cu_info.max_scratch_slots_per_cu =
			le32_to_cpu(gpu_info_fw->gc_max_scratch_slots_per_cu);
		adev->gfx.cu_info.lds_size = le32_to_cpu(gpu_info_fw->gc_lds_size);
		if (hdr->version_minor >= 1) {
			const struct gpu_info_firmware_v1_1 *gpu_info_fw =
				(const struct gpu_info_firmware_v1_1 *)(adev->firmware.gpu_info_fw->data +
									le32_to_cpu(hdr->header.ucode_array_offset_bytes));
			adev->gfx.config.num_sc_per_sh =
				le32_to_cpu(gpu_info_fw->num_sc_per_sh);
			adev->gfx.config.num_packer_per_sc =
				le32_to_cpu(gpu_info_fw->num_packer_per_sc);
		}

parse_soc_bounding_box:
		/*
		 * soc bounding box info is not integrated in disocovery table,
		 * we always need to parse it from gpu info firmware if needed.
		 */
		if (hdr->version_minor == 2) {
			const struct gpu_info_firmware_v1_2 *gpu_info_fw =
				(const struct gpu_info_firmware_v1_2 *)(adev->firmware.gpu_info_fw->data +
									le32_to_cpu(hdr->header.ucode_array_offset_bytes));
			adev->dm.soc_bounding_box = &gpu_info_fw->soc_bounding_box;
		}
		break;
	}
	default:
		dev_err(adev->dev,
			"Unsupported gpu_info table %d\n", hdr->header.ucode_version);
		err = -EINVAL;
		goto out;
	}
out:
	return err;
}

/**
 * amdgpu_device_ip_early_init - run early init for hardware IPs
 *
 * @adev: amdgpu_device pointer
 *
 * Early initialization pass for hardware IPs.  The hardware IPs that make
 * up each asic are discovered each IP's early_init callback is run.  This
 * is the first stage in initializing the asic.
 * Returns 0 on success, negative error code on failure.
 */
static int amdgpu_device_ip_early_init(struct amdgpu_device *adev)
{
	int i, r;

	amdgpu_device_enable_virtual_display(adev);

	if (amdgpu_sriov_vf(adev)) {
		r = amdgpu_virt_request_full_gpu(adev, true);
		if (r)
			return r;
	}

	switch (adev->asic_type) {
#ifdef CONFIG_DRM_AMDGPU_SI
	case CHIP_VERDE:
	case CHIP_TAHITI:
	case CHIP_PITCAIRN:
	case CHIP_OLAND:
	case CHIP_HAINAN:
		adev->family = AMDGPU_FAMILY_SI;
		r = si_set_ip_blocks(adev);
		if (r)
			return r;
		break;
#endif
#ifdef CONFIG_DRM_AMDGPU_CIK
	case CHIP_BONAIRE:
	case CHIP_HAWAII:
	case CHIP_KAVERI:
	case CHIP_KABINI:
	case CHIP_MULLINS:
		if (adev->flags & AMD_IS_APU)
			adev->family = AMDGPU_FAMILY_KV;
		else
			adev->family = AMDGPU_FAMILY_CI;

		r = cik_set_ip_blocks(adev);
		if (r)
			return r;
		break;
#endif
	case CHIP_TOPAZ:
	case CHIP_TONGA:
	case CHIP_FIJI:
	case CHIP_POLARIS10:
	case CHIP_POLARIS11:
	case CHIP_POLARIS12:
	case CHIP_VEGAM:
	case CHIP_CARRIZO:
	case CHIP_STONEY:
		if (adev->flags & AMD_IS_APU)
			adev->family = AMDGPU_FAMILY_CZ;
		else
			adev->family = AMDGPU_FAMILY_VI;

		r = vi_set_ip_blocks(adev);
		if (r)
			return r;
		break;
	case CHIP_VEGA10:
	case CHIP_VEGA12:
	case CHIP_VEGA20:
	case CHIP_RAVEN:
	case CHIP_ARCTURUS:
	case CHIP_RENOIR:
		if (adev->flags & AMD_IS_APU)
			adev->family = AMDGPU_FAMILY_RV;
		else
			adev->family = AMDGPU_FAMILY_AI;

		r = soc15_set_ip_blocks(adev);
		if (r)
			return r;
		break;
	case  CHIP_NAVI10:
	case  CHIP_NAVI14:
	case  CHIP_NAVI12:
	case  CHIP_SIENNA_CICHLID:
	case  CHIP_NAVY_FLOUNDER:
	case  CHIP_DIMGREY_CAVEFISH:
	case CHIP_VANGOGH:
		if (adev->asic_type == CHIP_VANGOGH)
			adev->family = AMDGPU_FAMILY_VGH;
		else
			adev->family = AMDGPU_FAMILY_NV;

		r = nv_set_ip_blocks(adev);
		if (r)
			return r;
		break;
	default:
		/* FIXME: not supported yet */
		return -EINVAL;
	}

	amdgpu_amdkfd_device_probe(adev);

	adev->pm.pp_feature = amdgpu_pp_feature_mask;
	if (amdgpu_sriov_vf(adev) || sched_policy == KFD_SCHED_POLICY_NO_HWS)
		adev->pm.pp_feature &= ~PP_GFXOFF_MASK;
	if (amdgpu_sriov_vf(adev) && adev->asic_type == CHIP_SIENNA_CICHLID)
		adev->pm.pp_feature &= ~PP_OVERDRIVE_MASK;

	for (i = 0; i < adev->num_ip_blocks; i++) {
		if ((amdgpu_ip_block_mask & (1 << i)) == 0) {
			DRM_ERROR("disabled ip block: %d <%s>\n",
				  i, adev->ip_blocks[i].version->funcs->name);
			adev->ip_blocks[i].status.valid = false;
		} else {
			if (adev->ip_blocks[i].version->funcs->early_init) {
				r = adev->ip_blocks[i].version->funcs->early_init((void *)adev);
				if (r == -ENOENT) {
					adev->ip_blocks[i].status.valid = false;
				} else if (r) {
					DRM_ERROR("early_init of IP block <%s> failed %d\n",
						  adev->ip_blocks[i].version->funcs->name, r);
					return r;
				} else {
					adev->ip_blocks[i].status.valid = true;
				}
			} else {
				adev->ip_blocks[i].status.valid = true;
			}
		}
		/* get the vbios after the asic_funcs are set up */
		if (adev->ip_blocks[i].version->type == AMD_IP_BLOCK_TYPE_COMMON) {
			r = amdgpu_device_parse_gpu_info_fw(adev);
			if (r)
				return r;

			/* Read BIOS */
			if (!amdgpu_get_bios(adev))
				return -EINVAL;

			r = amdgpu_atombios_init(adev);
			if (r) {
				dev_err(adev->dev, "amdgpu_atombios_init failed\n");
				amdgpu_vf_error_put(adev, AMDGIM_ERROR_VF_ATOMBIOS_INIT_FAIL, 0, 0);
				return r;
			}
		}
	}

	adev->cg_flags &= amdgpu_cg_mask;
	adev->pg_flags &= amdgpu_pg_mask;

	return 0;
}

static int amdgpu_device_ip_hw_init_phase1(struct amdgpu_device *adev)
{
	int i, r;

	for (i = 0; i < adev->num_ip_blocks; i++) {
		if (!adev->ip_blocks[i].status.sw)
			continue;
		if (adev->ip_blocks[i].status.hw)
			continue;
		if (adev->ip_blocks[i].version->type == AMD_IP_BLOCK_TYPE_COMMON ||
		    (amdgpu_sriov_vf(adev) && (adev->ip_blocks[i].version->type == AMD_IP_BLOCK_TYPE_PSP)) ||
		    adev->ip_blocks[i].version->type == AMD_IP_BLOCK_TYPE_IH) {
			r = adev->ip_blocks[i].version->funcs->hw_init(adev);
			if (r) {
				DRM_ERROR("hw_init of IP block <%s> failed %d\n",
					  adev->ip_blocks[i].version->funcs->name, r);
				return r;
			}
			adev->ip_blocks[i].status.hw = true;
		}
	}

	return 0;
}

static int amdgpu_device_ip_hw_init_phase2(struct amdgpu_device *adev)
{
	int i, r;

	for (i = 0; i < adev->num_ip_blocks; i++) {
		if (!adev->ip_blocks[i].status.sw)
			continue;
		if (adev->ip_blocks[i].status.hw)
			continue;
		r = adev->ip_blocks[i].version->funcs->hw_init(adev);
		if (r) {
			DRM_ERROR("hw_init of IP block <%s> failed %d\n",
				  adev->ip_blocks[i].version->funcs->name, r);
			return r;
		}
		adev->ip_blocks[i].status.hw = true;
	}

	return 0;
}

static int amdgpu_device_fw_loading(struct amdgpu_device *adev)
{
	int r = 0;
	int i;
	uint32_t smu_version;

	if (adev->asic_type >= CHIP_VEGA10) {
		for (i = 0; i < adev->num_ip_blocks; i++) {
			if (adev->ip_blocks[i].version->type != AMD_IP_BLOCK_TYPE_PSP)
				continue;

			/* no need to do the fw loading again if already done*/
			if (adev->ip_blocks[i].status.hw == true)
				break;

			if (amdgpu_in_reset(adev) || adev->in_suspend) {
				r = adev->ip_blocks[i].version->funcs->resume(adev);
				if (r) {
					DRM_ERROR("resume of IP block <%s> failed %d\n",
							  adev->ip_blocks[i].version->funcs->name, r);
					return r;
				}
			} else {
				r = adev->ip_blocks[i].version->funcs->hw_init(adev);
				if (r) {
					DRM_ERROR("hw_init of IP block <%s> failed %d\n",
							  adev->ip_blocks[i].version->funcs->name, r);
					return r;
				}
			}

			adev->ip_blocks[i].status.hw = true;
			break;
		}
	}

	if (!amdgpu_sriov_vf(adev) || adev->asic_type == CHIP_TONGA)
		r = amdgpu_pm_load_smu_firmware(adev, &smu_version);

	return r;
}

/**
 * amdgpu_device_ip_init - run init for hardware IPs
 *
 * @adev: amdgpu_device pointer
 *
 * Main initialization pass for hardware IPs.  The list of all the hardware
 * IPs that make up the asic is walked and the sw_init and hw_init callbacks
 * are run.  sw_init initializes the software state associated with each IP
 * and hw_init initializes the hardware associated with each IP.
 * Returns 0 on success, negative error code on failure.
 */
static int amdgpu_device_ip_init(struct amdgpu_device *adev)
{
	int i, r;

	r = amdgpu_ras_init(adev);
	if (r)
		return r;

	for (i = 0; i < adev->num_ip_blocks; i++) {
		if (!adev->ip_blocks[i].status.valid)
			continue;
		r = adev->ip_blocks[i].version->funcs->sw_init((void *)adev);
		if (r) {
			DRM_ERROR("sw_init of IP block <%s> failed %d\n",
				  adev->ip_blocks[i].version->funcs->name, r);
			goto init_failed;
		}
		adev->ip_blocks[i].status.sw = true;

		/* need to do gmc hw init early so we can allocate gpu mem */
		if (adev->ip_blocks[i].version->type == AMD_IP_BLOCK_TYPE_GMC) {
			r = amdgpu_device_vram_scratch_init(adev);
			if (r) {
				DRM_ERROR("amdgpu_vram_scratch_init failed %d\n", r);
				goto init_failed;
			}
			r = adev->ip_blocks[i].version->funcs->hw_init((void *)adev);
			if (r) {
				DRM_ERROR("hw_init %d failed %d\n", i, r);
				goto init_failed;
			}
			r = amdgpu_device_wb_init(adev);
			if (r) {
				DRM_ERROR("amdgpu_device_wb_init failed %d\n", r);
				goto init_failed;
			}
			adev->ip_blocks[i].status.hw = true;

			/* right after GMC hw init, we create CSA */
			if (amdgpu_mcbp || amdgpu_sriov_vf(adev)) {
				r = amdgpu_allocate_static_csa(adev, &adev->virt.csa_obj,
								AMDGPU_GEM_DOMAIN_VRAM,
								AMDGPU_CSA_SIZE);
				if (r) {
					DRM_ERROR("allocate CSA failed %d\n", r);
					goto init_failed;
				}
			}
		}
	}

	if (amdgpu_sriov_vf(adev))
		amdgpu_virt_init_data_exchange(adev);

	r = amdgpu_ib_pool_init(adev);
	if (r) {
		dev_err(adev->dev, "IB initialization failed (%d).\n", r);
		amdgpu_vf_error_put(adev, AMDGIM_ERROR_VF_IB_INIT_FAIL, 0, r);
		goto init_failed;
	}

	r = amdgpu_ucode_create_bo(adev); /* create ucode bo when sw_init complete*/
	if (r)
		goto init_failed;

	r = amdgpu_device_ip_hw_init_phase1(adev);
	if (r)
		goto init_failed;

	r = amdgpu_device_fw_loading(adev);
	if (r)
		goto init_failed;

	r = amdgpu_device_ip_hw_init_phase2(adev);
	if (r)
		goto init_failed;

	/*
	 * retired pages will be loaded from eeprom and reserved here,
	 * it should be called after amdgpu_device_ip_hw_init_phase2  since
	 * for some ASICs the RAS EEPROM code relies on SMU fully functioning
	 * for I2C communication which only true at this point.
	 *
	 * amdgpu_ras_recovery_init may fail, but the upper only cares the
	 * failure from bad gpu situation and stop amdgpu init process
	 * accordingly. For other failed cases, it will still release all
	 * the resource and print error message, rather than returning one
	 * negative value to upper level.
	 *
	 * Note: theoretically, this should be called before all vram allocations
	 * to protect retired page from abusing
	 */
	r = amdgpu_ras_recovery_init(adev);
	if (r)
		goto init_failed;

	if (adev->gmc.xgmi.num_physical_nodes > 1)
		amdgpu_xgmi_add_device(adev);
	amdgpu_amdkfd_device_init(adev);

	amdgpu_fru_get_product_info(adev);

init_failed:
	if (amdgpu_sriov_vf(adev))
		amdgpu_virt_release_full_gpu(adev, true);

	return r;
}

/**
 * amdgpu_device_fill_reset_magic - writes reset magic to gart pointer
 *
 * @adev: amdgpu_device pointer
 *
 * Writes a reset magic value to the gart pointer in VRAM.  The driver calls
 * this function before a GPU reset.  If the value is retained after a
 * GPU reset, VRAM has not been lost.  Some GPU resets may destry VRAM contents.
 */
static void amdgpu_device_fill_reset_magic(struct amdgpu_device *adev)
{
	memcpy(adev->reset_magic, adev->gart.ptr, AMDGPU_RESET_MAGIC_NUM);
}

/**
 * amdgpu_device_check_vram_lost - check if vram is valid
 *
 * @adev: amdgpu_device pointer
 *
 * Checks the reset magic value written to the gart pointer in VRAM.
 * The driver calls this after a GPU reset to see if the contents of
 * VRAM is lost or now.
 * returns true if vram is lost, false if not.
 */
static bool amdgpu_device_check_vram_lost(struct amdgpu_device *adev)
{
	if (memcmp(adev->gart.ptr, adev->reset_magic,
			AMDGPU_RESET_MAGIC_NUM))
		return true;

	if (!amdgpu_in_reset(adev))
		return false;

	/*
	 * For all ASICs with baco/mode1 reset, the VRAM is
	 * always assumed to be lost.
	 */
	switch (amdgpu_asic_reset_method(adev)) {
	case AMD_RESET_METHOD_BACO:
	case AMD_RESET_METHOD_MODE1:
		return true;
	default:
		return false;
	}
}

/**
 * amdgpu_device_set_cg_state - set clockgating for amdgpu device
 *
 * @adev: amdgpu_device pointer
 * @state: clockgating state (gate or ungate)
 *
 * The list of all the hardware IPs that make up the asic is walked and the
 * set_clockgating_state callbacks are run.
 * Late initialization pass enabling clockgating for hardware IPs.
 * Fini or suspend, pass disabling clockgating for hardware IPs.
 * Returns 0 on success, negative error code on failure.
 */

static int amdgpu_device_set_cg_state(struct amdgpu_device *adev,
						enum amd_clockgating_state state)
{
	int i, j, r;

	if (amdgpu_emu_mode == 1)
		return 0;

	for (j = 0; j < adev->num_ip_blocks; j++) {
		i = state == AMD_CG_STATE_GATE ? j : adev->num_ip_blocks - j - 1;
		if (!adev->ip_blocks[i].status.late_initialized)
			continue;
		/* skip CG for VCE/UVD, it's handled specially */
		if (adev->ip_blocks[i].version->type != AMD_IP_BLOCK_TYPE_UVD &&
		    adev->ip_blocks[i].version->type != AMD_IP_BLOCK_TYPE_VCE &&
		    adev->ip_blocks[i].version->type != AMD_IP_BLOCK_TYPE_VCN &&
		    adev->ip_blocks[i].version->type != AMD_IP_BLOCK_TYPE_JPEG &&
		    adev->ip_blocks[i].version->funcs->set_clockgating_state) {
			/* enable clockgating to save power */
			r = adev->ip_blocks[i].version->funcs->set_clockgating_state((void *)adev,
										     state);
			if (r) {
				DRM_ERROR("set_clockgating_state(gate) of IP block <%s> failed %d\n",
					  adev->ip_blocks[i].version->funcs->name, r);
				return r;
			}
		}
	}

	return 0;
}

static int amdgpu_device_set_pg_state(struct amdgpu_device *adev, enum amd_powergating_state state)
{
	int i, j, r;

	if (amdgpu_emu_mode == 1)
		return 0;

	for (j = 0; j < adev->num_ip_blocks; j++) {
		i = state == AMD_PG_STATE_GATE ? j : adev->num_ip_blocks - j - 1;
		if (!adev->ip_blocks[i].status.late_initialized)
			continue;
		/* skip CG for VCE/UVD, it's handled specially */
		if (adev->ip_blocks[i].version->type != AMD_IP_BLOCK_TYPE_UVD &&
		    adev->ip_blocks[i].version->type != AMD_IP_BLOCK_TYPE_VCE &&
		    adev->ip_blocks[i].version->type != AMD_IP_BLOCK_TYPE_VCN &&
		    adev->ip_blocks[i].version->type != AMD_IP_BLOCK_TYPE_JPEG &&
		    adev->ip_blocks[i].version->funcs->set_powergating_state) {
			/* enable powergating to save power */
			r = adev->ip_blocks[i].version->funcs->set_powergating_state((void *)adev,
											state);
			if (r) {
				DRM_ERROR("set_powergating_state(gate) of IP block <%s> failed %d\n",
					  adev->ip_blocks[i].version->funcs->name, r);
				return r;
			}
		}
	}
	return 0;
}

static int amdgpu_device_enable_mgpu_fan_boost(void)
{
	struct amdgpu_gpu_instance *gpu_ins;
	struct amdgpu_device *adev;
	int i, ret = 0;

	mutex_lock(&mgpu_info.mutex);

	/*
	 * MGPU fan boost feature should be enabled
	 * only when there are two or more dGPUs in
	 * the system
	 */
	if (mgpu_info.num_dgpu < 2)
		goto out;

	for (i = 0; i < mgpu_info.num_dgpu; i++) {
		gpu_ins = &(mgpu_info.gpu_ins[i]);
		adev = gpu_ins->adev;
		if (!(adev->flags & AMD_IS_APU) &&
		    !gpu_ins->mgpu_fan_enabled) {
			ret = amdgpu_dpm_enable_mgpu_fan_boost(adev);
			if (ret)
				break;

			gpu_ins->mgpu_fan_enabled = 1;
		}
	}

out:
	mutex_unlock(&mgpu_info.mutex);

	return ret;
}

/**
 * amdgpu_device_ip_late_init - run late init for hardware IPs
 *
 * @adev: amdgpu_device pointer
 *
 * Late initialization pass for hardware IPs.  The list of all the hardware
 * IPs that make up the asic is walked and the late_init callbacks are run.
 * late_init covers any special initialization that an IP requires
 * after all of the have been initialized or something that needs to happen
 * late in the init process.
 * Returns 0 on success, negative error code on failure.
 */
static int amdgpu_device_ip_late_init(struct amdgpu_device *adev)
{
	struct amdgpu_gpu_instance *gpu_instance;
	int i = 0, r;

	for (i = 0; i < adev->num_ip_blocks; i++) {
		if (!adev->ip_blocks[i].status.hw)
			continue;
		if (adev->ip_blocks[i].version->funcs->late_init) {
			r = adev->ip_blocks[i].version->funcs->late_init((void *)adev);
			if (r) {
				DRM_ERROR("late_init of IP block <%s> failed %d\n",
					  adev->ip_blocks[i].version->funcs->name, r);
				return r;
			}
		}
		adev->ip_blocks[i].status.late_initialized = true;
	}

	amdgpu_ras_set_error_query_ready(adev, true);

	amdgpu_device_set_cg_state(adev, AMD_CG_STATE_GATE);
	amdgpu_device_set_pg_state(adev, AMD_PG_STATE_GATE);

	amdgpu_device_fill_reset_magic(adev);

	r = amdgpu_device_enable_mgpu_fan_boost();
	if (r)
		DRM_ERROR("enable mgpu fan boost failed (%d).\n", r);


	if (adev->gmc.xgmi.num_physical_nodes > 1) {
		mutex_lock(&mgpu_info.mutex);

		/*
		 * Reset device p-state to low as this was booted with high.
		 *
		 * This should be performed only after all devices from the same
		 * hive get initialized.
		 *
		 * However, it's unknown how many device in the hive in advance.
		 * As this is counted one by one during devices initializations.
		 *
		 * So, we wait for all XGMI interlinked devices initialized.
		 * This may bring some delays as those devices may come from
		 * different hives. But that should be OK.
		 */
		if (mgpu_info.num_dgpu == adev->gmc.xgmi.num_physical_nodes) {
			for (i = 0; i < mgpu_info.num_gpu; i++) {
				gpu_instance = &(mgpu_info.gpu_ins[i]);
				if (gpu_instance->adev->flags & AMD_IS_APU)
					continue;

				r = amdgpu_xgmi_set_pstate(gpu_instance->adev,
						AMDGPU_XGMI_PSTATE_MIN);
				if (r) {
					DRM_ERROR("pstate setting failed (%d).\n", r);
					break;
				}
			}
		}

		mutex_unlock(&mgpu_info.mutex);
	}

	return 0;
}

/**
 * amdgpu_device_ip_fini - run fini for hardware IPs
 *
 * @adev: amdgpu_device pointer
 *
 * Main teardown pass for hardware IPs.  The list of all the hardware
 * IPs that make up the asic is walked and the hw_fini and sw_fini callbacks
 * are run.  hw_fini tears down the hardware associated with each IP
 * and sw_fini tears down any software state associated with each IP.
 * Returns 0 on success, negative error code on failure.
 */
static int amdgpu_device_ip_fini(struct amdgpu_device *adev)
{
	int i, r;

	if (amdgpu_sriov_vf(adev) && adev->virt.ras_init_done)
		amdgpu_virt_release_ras_err_handler_data(adev);

	amdgpu_ras_pre_fini(adev);

	if (adev->gmc.xgmi.num_physical_nodes > 1)
		amdgpu_xgmi_remove_device(adev);

	amdgpu_device_set_pg_state(adev, AMD_PG_STATE_UNGATE);
	amdgpu_device_set_cg_state(adev, AMD_CG_STATE_UNGATE);

	amdgpu_amdkfd_device_fini(adev);

	/* need to disable SMC first */
	for (i = 0; i < adev->num_ip_blocks; i++) {
		if (!adev->ip_blocks[i].status.hw)
			continue;
		if (adev->ip_blocks[i].version->type == AMD_IP_BLOCK_TYPE_SMC) {
			r = adev->ip_blocks[i].version->funcs->hw_fini((void *)adev);
			/* XXX handle errors */
			if (r) {
				DRM_DEBUG("hw_fini of IP block <%s> failed %d\n",
					  adev->ip_blocks[i].version->funcs->name, r);
			}
			adev->ip_blocks[i].status.hw = false;
			break;
		}
	}

	for (i = adev->num_ip_blocks - 1; i >= 0; i--) {
		if (!adev->ip_blocks[i].status.hw)
			continue;

		r = adev->ip_blocks[i].version->funcs->hw_fini((void *)adev);
		/* XXX handle errors */
		if (r) {
			DRM_DEBUG("hw_fini of IP block <%s> failed %d\n",
				  adev->ip_blocks[i].version->funcs->name, r);
		}

		adev->ip_blocks[i].status.hw = false;
	}


	for (i = adev->num_ip_blocks - 1; i >= 0; i--) {
		if (!adev->ip_blocks[i].status.sw)
			continue;

		if (adev->ip_blocks[i].version->type == AMD_IP_BLOCK_TYPE_GMC) {
			amdgpu_ucode_free_bo(adev);
			amdgpu_free_static_csa(&adev->virt.csa_obj);
			amdgpu_device_wb_fini(adev);
			amdgpu_device_vram_scratch_fini(adev);
			amdgpu_ib_pool_fini(adev);
		}

		r = adev->ip_blocks[i].version->funcs->sw_fini((void *)adev);
		/* XXX handle errors */
		if (r) {
			DRM_DEBUG("sw_fini of IP block <%s> failed %d\n",
				  adev->ip_blocks[i].version->funcs->name, r);
		}
		adev->ip_blocks[i].status.sw = false;
		adev->ip_blocks[i].status.valid = false;
	}

	for (i = adev->num_ip_blocks - 1; i >= 0; i--) {
		if (!adev->ip_blocks[i].status.late_initialized)
			continue;
		if (adev->ip_blocks[i].version->funcs->late_fini)
			adev->ip_blocks[i].version->funcs->late_fini((void *)adev);
		adev->ip_blocks[i].status.late_initialized = false;
	}

	amdgpu_ras_fini(adev);

	if (amdgpu_sriov_vf(adev))
		if (amdgpu_virt_release_full_gpu(adev, false))
			DRM_ERROR("failed to release exclusive mode on fini\n");

	return 0;
}

/**
 * amdgpu_device_delayed_init_work_handler - work handler for IB tests
 *
 * @work: work_struct.
 */
static void amdgpu_device_delayed_init_work_handler(struct work_struct *work)
{
	struct amdgpu_device *adev =
		container_of(work, struct amdgpu_device, delayed_init_work.work);
	int r;

	r = amdgpu_ib_ring_tests(adev);
	if (r)
		DRM_ERROR("ib ring test failed (%d).\n", r);
}

static void amdgpu_device_delay_enable_gfx_off(struct work_struct *work)
{
	struct amdgpu_device *adev =
		container_of(work, struct amdgpu_device, gfx.gfx_off_delay_work.work);

	mutex_lock(&adev->gfx.gfx_off_mutex);
	if (!adev->gfx.gfx_off_state && !adev->gfx.gfx_off_req_count) {
		if (!amdgpu_dpm_set_powergating_by_smu(adev, AMD_IP_BLOCK_TYPE_GFX, true))
			adev->gfx.gfx_off_state = true;
	}
	mutex_unlock(&adev->gfx.gfx_off_mutex);
}

/**
 * amdgpu_device_ip_suspend_phase1 - run suspend for hardware IPs (phase 1)
 *
 * @adev: amdgpu_device pointer
 *
 * Main suspend function for hardware IPs.  The list of all the hardware
 * IPs that make up the asic is walked, clockgating is disabled and the
 * suspend callbacks are run.  suspend puts the hardware and software state
 * in each IP into a state suitable for suspend.
 * Returns 0 on success, negative error code on failure.
 */
static int amdgpu_device_ip_suspend_phase1(struct amdgpu_device *adev)
{
	int i, r;
	bool s0ix_suspend = amdgpu_acpi_is_s0ix_supported(adev) &&
		(adev->pmops_state == AMDGPU_PMOPS_SUSPEND);

<<<<<<< HEAD
	if (adev->in_poweroff_reboot_com ||
	    !amdgpu_acpi_is_s0ix_supported(adev) || amdgpu_in_reset(adev)) {
=======
	if (!s0ix_suspend) {
>>>>>>> 31513f64
		amdgpu_device_set_pg_state(adev, AMD_PG_STATE_UNGATE);
		amdgpu_device_set_cg_state(adev, AMD_CG_STATE_UNGATE);
	}

	for (i = adev->num_ip_blocks - 1; i >= 0; i--) {
		if (!adev->ip_blocks[i].status.valid)
			continue;

		/* displays are handled separately */
		if (adev->ip_blocks[i].version->type != AMD_IP_BLOCK_TYPE_DCE)
			continue;

		/* XXX handle errors */
		r = adev->ip_blocks[i].version->funcs->suspend(adev);
		/* XXX handle errors */
		if (r) {
			DRM_ERROR("suspend of IP block <%s> failed %d\n",
				  adev->ip_blocks[i].version->funcs->name, r);
			return r;
		}

		adev->ip_blocks[i].status.hw = false;
	}

	return 0;
}

/**
 * amdgpu_device_ip_suspend_phase2 - run suspend for hardware IPs (phase 2)
 *
 * @adev: amdgpu_device pointer
 *
 * Main suspend function for hardware IPs.  The list of all the hardware
 * IPs that make up the asic is walked, clockgating is disabled and the
 * suspend callbacks are run.  suspend puts the hardware and software state
 * in each IP into a state suitable for suspend.
 * Returns 0 on success, negative error code on failure.
 */
static int amdgpu_device_ip_suspend_phase2(struct amdgpu_device *adev)
{
	int i, r;

	for (i = adev->num_ip_blocks - 1; i >= 0; i--) {
		if (!adev->ip_blocks[i].status.valid)
			continue;
		/* displays are handled in phase1 */
		if (adev->ip_blocks[i].version->type == AMD_IP_BLOCK_TYPE_DCE)
			continue;
		/* PSP lost connection when err_event_athub occurs */
		if (amdgpu_ras_intr_triggered() &&
		    adev->ip_blocks[i].version->type == AMD_IP_BLOCK_TYPE_PSP) {
			adev->ip_blocks[i].status.hw = false;
			continue;
		}
		/* XXX handle errors */
		r = adev->ip_blocks[i].version->funcs->suspend(adev);
		/* XXX handle errors */
		if (r) {
			DRM_ERROR("suspend of IP block <%s> failed %d\n",
				  adev->ip_blocks[i].version->funcs->name, r);
		}
		adev->ip_blocks[i].status.hw = false;
		/* handle putting the SMC in the appropriate state */
		if(!amdgpu_sriov_vf(adev)){
			if (adev->ip_blocks[i].version->type == AMD_IP_BLOCK_TYPE_SMC) {
				r = amdgpu_dpm_set_mp1_state(adev, adev->mp1_state);
				if (r) {
					DRM_ERROR("SMC failed to set mp1 state %d, %d\n",
							adev->mp1_state, r);
					return r;
				}
			}
		}
		adev->ip_blocks[i].status.hw = false;
	}

	return 0;
}

/**
 * amdgpu_device_ip_suspend - run suspend for hardware IPs
 *
 * @adev: amdgpu_device pointer
 *
 * Main suspend function for hardware IPs.  The list of all the hardware
 * IPs that make up the asic is walked, clockgating is disabled and the
 * suspend callbacks are run.  suspend puts the hardware and software state
 * in each IP into a state suitable for suspend.
 * Returns 0 on success, negative error code on failure.
 */
int amdgpu_device_ip_suspend(struct amdgpu_device *adev)
{
	int r;

	if (amdgpu_sriov_vf(adev)) {
		amdgpu_virt_fini_data_exchange(adev);
		amdgpu_virt_request_full_gpu(adev, false);
	}

	r = amdgpu_device_ip_suspend_phase1(adev);
	if (r)
		return r;
	r = amdgpu_device_ip_suspend_phase2(adev);

	if (amdgpu_sriov_vf(adev))
		amdgpu_virt_release_full_gpu(adev, false);

	return r;
}

static int amdgpu_device_ip_reinit_early_sriov(struct amdgpu_device *adev)
{
	int i, r;

	static enum amd_ip_block_type ip_order[] = {
		AMD_IP_BLOCK_TYPE_GMC,
		AMD_IP_BLOCK_TYPE_COMMON,
		AMD_IP_BLOCK_TYPE_PSP,
		AMD_IP_BLOCK_TYPE_IH,
	};

	for (i = 0; i < ARRAY_SIZE(ip_order); i++) {
		int j;
		struct amdgpu_ip_block *block;

		block = &adev->ip_blocks[i];
		block->status.hw = false;

		for (j = 0; j < ARRAY_SIZE(ip_order); j++) {

			if (block->version->type != ip_order[j] ||
				!block->status.valid)
				continue;

			r = block->version->funcs->hw_init(adev);
			DRM_INFO("RE-INIT-early: %s %s\n", block->version->funcs->name, r?"failed":"succeeded");
			if (r)
				return r;
			block->status.hw = true;
		}
	}

	return 0;
}

static int amdgpu_device_ip_reinit_late_sriov(struct amdgpu_device *adev)
{
	int i, r;

	static enum amd_ip_block_type ip_order[] = {
		AMD_IP_BLOCK_TYPE_SMC,
		AMD_IP_BLOCK_TYPE_DCE,
		AMD_IP_BLOCK_TYPE_GFX,
		AMD_IP_BLOCK_TYPE_SDMA,
		AMD_IP_BLOCK_TYPE_UVD,
		AMD_IP_BLOCK_TYPE_VCE,
		AMD_IP_BLOCK_TYPE_VCN
	};

	for (i = 0; i < ARRAY_SIZE(ip_order); i++) {
		int j;
		struct amdgpu_ip_block *block;

		for (j = 0; j < adev->num_ip_blocks; j++) {
			block = &adev->ip_blocks[j];

			if (block->version->type != ip_order[i] ||
				!block->status.valid ||
				block->status.hw)
				continue;

			if (block->version->type == AMD_IP_BLOCK_TYPE_SMC)
				r = block->version->funcs->resume(adev);
			else
				r = block->version->funcs->hw_init(adev);

			DRM_INFO("RE-INIT-late: %s %s\n", block->version->funcs->name, r?"failed":"succeeded");
			if (r)
				return r;
			block->status.hw = true;
		}
	}

	return 0;
}

/**
 * amdgpu_device_ip_resume_phase1 - run resume for hardware IPs
 *
 * @adev: amdgpu_device pointer
 *
 * First resume function for hardware IPs.  The list of all the hardware
 * IPs that make up the asic is walked and the resume callbacks are run for
 * COMMON, GMC, and IH.  resume puts the hardware into a functional state
 * after a suspend and updates the software state as necessary.  This
 * function is also used for restoring the GPU after a GPU reset.
 * Returns 0 on success, negative error code on failure.
 */
static int amdgpu_device_ip_resume_phase1(struct amdgpu_device *adev)
{
	int i, r;

	for (i = 0; i < adev->num_ip_blocks; i++) {
		if (!adev->ip_blocks[i].status.valid || adev->ip_blocks[i].status.hw)
			continue;
		if (adev->ip_blocks[i].version->type == AMD_IP_BLOCK_TYPE_COMMON ||
		    adev->ip_blocks[i].version->type == AMD_IP_BLOCK_TYPE_GMC ||
		    adev->ip_blocks[i].version->type == AMD_IP_BLOCK_TYPE_IH) {

			r = adev->ip_blocks[i].version->funcs->resume(adev);
			if (r) {
				DRM_ERROR("resume of IP block <%s> failed %d\n",
					  adev->ip_blocks[i].version->funcs->name, r);
				return r;
			}
			adev->ip_blocks[i].status.hw = true;
		}
	}

	return 0;
}

/**
 * amdgpu_device_ip_resume_phase2 - run resume for hardware IPs
 *
 * @adev: amdgpu_device pointer
 *
 * First resume function for hardware IPs.  The list of all the hardware
 * IPs that make up the asic is walked and the resume callbacks are run for
 * all blocks except COMMON, GMC, and IH.  resume puts the hardware into a
 * functional state after a suspend and updates the software state as
 * necessary.  This function is also used for restoring the GPU after a GPU
 * reset.
 * Returns 0 on success, negative error code on failure.
 */
static int amdgpu_device_ip_resume_phase2(struct amdgpu_device *adev)
{
	int i, r;

	for (i = 0; i < adev->num_ip_blocks; i++) {
		if (!adev->ip_blocks[i].status.valid || adev->ip_blocks[i].status.hw)
			continue;
		if (adev->ip_blocks[i].version->type == AMD_IP_BLOCK_TYPE_COMMON ||
		    adev->ip_blocks[i].version->type == AMD_IP_BLOCK_TYPE_GMC ||
		    adev->ip_blocks[i].version->type == AMD_IP_BLOCK_TYPE_IH ||
		    adev->ip_blocks[i].version->type == AMD_IP_BLOCK_TYPE_PSP)
			continue;
		r = adev->ip_blocks[i].version->funcs->resume(adev);
		if (r) {
			DRM_ERROR("resume of IP block <%s> failed %d\n",
				  adev->ip_blocks[i].version->funcs->name, r);
			return r;
		}
		adev->ip_blocks[i].status.hw = true;
	}

	return 0;
}

/**
 * amdgpu_device_ip_resume - run resume for hardware IPs
 *
 * @adev: amdgpu_device pointer
 *
 * Main resume function for hardware IPs.  The hardware IPs
 * are split into two resume functions because they are
 * are also used in in recovering from a GPU reset and some additional
 * steps need to be take between them.  In this case (S3/S4) they are
 * run sequentially.
 * Returns 0 on success, negative error code on failure.
 */
static int amdgpu_device_ip_resume(struct amdgpu_device *adev)
{
	int r;

	r = amdgpu_device_ip_resume_phase1(adev);
	if (r)
		return r;

	r = amdgpu_device_fw_loading(adev);
	if (r)
		return r;

	r = amdgpu_device_ip_resume_phase2(adev);

	return r;
}

/**
 * amdgpu_device_detect_sriov_bios - determine if the board supports SR-IOV
 *
 * @adev: amdgpu_device pointer
 *
 * Query the VBIOS data tables to determine if the board supports SR-IOV.
 */
static void amdgpu_device_detect_sriov_bios(struct amdgpu_device *adev)
{
	if (amdgpu_sriov_vf(adev)) {
		if (adev->is_atom_fw) {
			if (amdgpu_atomfirmware_gpu_supports_virtualization(adev))
				adev->virt.caps |= AMDGPU_SRIOV_CAPS_SRIOV_VBIOS;
		} else {
			if (amdgpu_atombios_has_gpu_virtualization_table(adev))
				adev->virt.caps |= AMDGPU_SRIOV_CAPS_SRIOV_VBIOS;
		}

		if (!(adev->virt.caps & AMDGPU_SRIOV_CAPS_SRIOV_VBIOS))
			amdgpu_vf_error_put(adev, AMDGIM_ERROR_VF_NO_VBIOS, 0, 0);
	}
}

/**
 * amdgpu_device_asic_has_dc_support - determine if DC supports the asic
 *
 * @asic_type: AMD asic type
 *
 * Check if there is DC (new modesetting infrastructre) support for an asic.
 * returns true if DC has support, false if not.
 */
bool amdgpu_device_asic_has_dc_support(enum amd_asic_type asic_type)
{
	switch (asic_type) {
#if defined(CONFIG_DRM_AMD_DC)
#if defined(CONFIG_DRM_AMD_DC_SI)
	case CHIP_TAHITI:
	case CHIP_PITCAIRN:
	case CHIP_VERDE:
	case CHIP_OLAND:
#endif
	case CHIP_BONAIRE:
	case CHIP_KAVERI:
	case CHIP_KABINI:
	case CHIP_MULLINS:
		/*
		 * We have systems in the wild with these ASICs that require
		 * LVDS and VGA support which is not supported with DC.
		 *
		 * Fallback to the non-DC driver here by default so as not to
		 * cause regressions.
		 */
		return amdgpu_dc > 0;
	case CHIP_HAWAII:
	case CHIP_CARRIZO:
	case CHIP_STONEY:
	case CHIP_POLARIS10:
	case CHIP_POLARIS11:
	case CHIP_POLARIS12:
	case CHIP_VEGAM:
	case CHIP_TONGA:
	case CHIP_FIJI:
	case CHIP_VEGA10:
	case CHIP_VEGA12:
	case CHIP_VEGA20:
#if defined(CONFIG_DRM_AMD_DC_DCN)
	case CHIP_RAVEN:
	case CHIP_NAVI10:
	case CHIP_NAVI14:
	case CHIP_NAVI12:
	case CHIP_RENOIR:
	case CHIP_SIENNA_CICHLID:
	case CHIP_NAVY_FLOUNDER:
	case CHIP_DIMGREY_CAVEFISH:
	case CHIP_VANGOGH:
#endif
		return amdgpu_dc != 0;
#endif
	default:
		if (amdgpu_dc > 0)
			DRM_INFO_ONCE("Display Core has been requested via kernel parameter "
					 "but isn't supported by ASIC, ignoring\n");
		return false;
	}
}

/**
 * amdgpu_device_has_dc_support - check if dc is supported
 *
 * @adev: amdgpu_device pointer
 *
 * Returns true for supported, false for not supported
 */
bool amdgpu_device_has_dc_support(struct amdgpu_device *adev)
{
	if (amdgpu_sriov_vf(adev) || adev->enable_virtual_display)
		return false;

	return amdgpu_device_asic_has_dc_support(adev->asic_type);
}


static void amdgpu_device_xgmi_reset_func(struct work_struct *__work)
{
	struct amdgpu_device *adev =
		container_of(__work, struct amdgpu_device, xgmi_reset_work);
	struct amdgpu_hive_info *hive = amdgpu_get_xgmi_hive(adev);

	/* It's a bug to not have a hive within this function */
	if (WARN_ON(!hive))
		return;

	/*
	 * Use task barrier to synchronize all xgmi reset works across the
	 * hive. task_barrier_enter and task_barrier_exit will block
	 * until all the threads running the xgmi reset works reach
	 * those points. task_barrier_full will do both blocks.
	 */
	if (amdgpu_asic_reset_method(adev) == AMD_RESET_METHOD_BACO) {

		task_barrier_enter(&hive->tb);
		adev->asic_reset_res = amdgpu_device_baco_enter(adev_to_drm(adev));

		if (adev->asic_reset_res)
			goto fail;

		task_barrier_exit(&hive->tb);
		adev->asic_reset_res = amdgpu_device_baco_exit(adev_to_drm(adev));

		if (adev->asic_reset_res)
			goto fail;

		if (adev->mmhub.funcs && adev->mmhub.funcs->reset_ras_error_count)
			adev->mmhub.funcs->reset_ras_error_count(adev);
	} else {

		task_barrier_full(&hive->tb);
		adev->asic_reset_res =  amdgpu_asic_reset(adev);
	}

fail:
	if (adev->asic_reset_res)
		DRM_WARN("ASIC reset failed with error, %d for drm dev, %s",
			 adev->asic_reset_res, adev_to_drm(adev)->unique);
	amdgpu_put_xgmi_hive(hive);
}

static int amdgpu_device_get_job_timeout_settings(struct amdgpu_device *adev)
{
	char *input = amdgpu_lockup_timeout;
	char *timeout_setting = NULL;
	int index = 0;
	long timeout;
	int ret = 0;

	/*
	 * By default timeout for non compute jobs is 10000.
	 * And there is no timeout enforced on compute jobs.
	 * In SR-IOV or passthrough mode, timeout for compute
	 * jobs are 60000 by default.
	 */
	adev->gfx_timeout = msecs_to_jiffies(10000);
	adev->sdma_timeout = adev->video_timeout = adev->gfx_timeout;
	if (amdgpu_sriov_vf(adev))
		adev->compute_timeout = amdgpu_sriov_is_pp_one_vf(adev) ?
					msecs_to_jiffies(60000) : msecs_to_jiffies(10000);
	else if (amdgpu_passthrough(adev))
		adev->compute_timeout =  msecs_to_jiffies(60000);
	else
		adev->compute_timeout = MAX_SCHEDULE_TIMEOUT;

	if (strnlen(input, AMDGPU_MAX_TIMEOUT_PARAM_LENGTH)) {
		while ((timeout_setting = strsep(&input, ",")) &&
				strnlen(timeout_setting, AMDGPU_MAX_TIMEOUT_PARAM_LENGTH)) {
			ret = kstrtol(timeout_setting, 0, &timeout);
			if (ret)
				return ret;

			if (timeout == 0) {
				index++;
				continue;
			} else if (timeout < 0) {
				timeout = MAX_SCHEDULE_TIMEOUT;
			} else {
				timeout = msecs_to_jiffies(timeout);
			}

			switch (index++) {
			case 0:
				adev->gfx_timeout = timeout;
				break;
			case 1:
				adev->compute_timeout = timeout;
				break;
			case 2:
				adev->sdma_timeout = timeout;
				break;
			case 3:
				adev->video_timeout = timeout;
				break;
			default:
				break;
			}
		}
		/*
		 * There is only one value specified and
		 * it should apply to all non-compute jobs.
		 */
		if (index == 1) {
			adev->sdma_timeout = adev->video_timeout = adev->gfx_timeout;
			if (amdgpu_sriov_vf(adev) || amdgpu_passthrough(adev))
				adev->compute_timeout = adev->gfx_timeout;
		}
	}

	return ret;
}

static const struct attribute *amdgpu_dev_attributes[] = {
	&dev_attr_product_name.attr,
	&dev_attr_product_number.attr,
	&dev_attr_serial_number.attr,
	&dev_attr_pcie_replay_count.attr,
	NULL
};


/**
 * amdgpu_device_init - initialize the driver
 *
 * @adev: amdgpu_device pointer
 * @flags: driver flags
 *
 * Initializes the driver info and hw (all asics).
 * Returns 0 for success or an error on failure.
 * Called at driver startup.
 */
int amdgpu_device_init(struct amdgpu_device *adev,
		       uint32_t flags)
{
	struct drm_device *ddev = adev_to_drm(adev);
	struct pci_dev *pdev = adev->pdev;
	int r, i;
	bool px = false;
	u32 max_MBps;

	adev->shutdown = false;
	adev->flags = flags;

	if (amdgpu_force_asic_type >= 0 && amdgpu_force_asic_type < CHIP_LAST)
		adev->asic_type = amdgpu_force_asic_type;
	else
		adev->asic_type = flags & AMD_ASIC_MASK;

	adev->usec_timeout = AMDGPU_MAX_USEC_TIMEOUT;
	if (amdgpu_emu_mode == 1)
		adev->usec_timeout *= 10;
	adev->gmc.gart_size = 512 * 1024 * 1024;
	adev->accel_working = false;
	adev->num_rings = 0;
	adev->mman.buffer_funcs = NULL;
	adev->mman.buffer_funcs_ring = NULL;
	adev->vm_manager.vm_pte_funcs = NULL;
	adev->vm_manager.vm_pte_num_scheds = 0;
	adev->gmc.gmc_funcs = NULL;
	adev->fence_context = dma_fence_context_alloc(AMDGPU_MAX_RINGS);
	bitmap_zero(adev->gfx.pipe_reserve_bitmap, AMDGPU_MAX_COMPUTE_QUEUES);

	adev->smc_rreg = &amdgpu_invalid_rreg;
	adev->smc_wreg = &amdgpu_invalid_wreg;
	adev->pcie_rreg = &amdgpu_invalid_rreg;
	adev->pcie_wreg = &amdgpu_invalid_wreg;
	adev->pciep_rreg = &amdgpu_invalid_rreg;
	adev->pciep_wreg = &amdgpu_invalid_wreg;
	adev->pcie_rreg64 = &amdgpu_invalid_rreg64;
	adev->pcie_wreg64 = &amdgpu_invalid_wreg64;
	adev->uvd_ctx_rreg = &amdgpu_invalid_rreg;
	adev->uvd_ctx_wreg = &amdgpu_invalid_wreg;
	adev->didt_rreg = &amdgpu_invalid_rreg;
	adev->didt_wreg = &amdgpu_invalid_wreg;
	adev->gc_cac_rreg = &amdgpu_invalid_rreg;
	adev->gc_cac_wreg = &amdgpu_invalid_wreg;
	adev->audio_endpt_rreg = &amdgpu_block_invalid_rreg;
	adev->audio_endpt_wreg = &amdgpu_block_invalid_wreg;

	DRM_INFO("initializing kernel modesetting (%s 0x%04X:0x%04X 0x%04X:0x%04X 0x%02X).\n",
		 amdgpu_asic_name[adev->asic_type], pdev->vendor, pdev->device,
		 pdev->subsystem_vendor, pdev->subsystem_device, pdev->revision);

	/* mutex initialization are all done here so we
	 * can recall function without having locking issues */
	atomic_set(&adev->irq.ih.lock, 0);
	mutex_init(&adev->firmware.mutex);
	mutex_init(&adev->pm.mutex);
	mutex_init(&adev->gfx.gpu_clock_mutex);
	mutex_init(&adev->srbm_mutex);
	mutex_init(&adev->gfx.pipe_reserve_mutex);
	mutex_init(&adev->gfx.gfx_off_mutex);
	mutex_init(&adev->grbm_idx_mutex);
	mutex_init(&adev->mn_lock);
	mutex_init(&adev->virt.vf_errors.lock);
	hash_init(adev->mn_hash);
	atomic_set(&adev->in_gpu_reset, 0);
	init_rwsem(&adev->reset_sem);
	mutex_init(&adev->psp.mutex);
	mutex_init(&adev->notifier_lock);

	r = amdgpu_device_check_arguments(adev);
	if (r)
		return r;

	spin_lock_init(&adev->mmio_idx_lock);
	spin_lock_init(&adev->smc_idx_lock);
	spin_lock_init(&adev->pcie_idx_lock);
	spin_lock_init(&adev->uvd_ctx_idx_lock);
	spin_lock_init(&adev->didt_idx_lock);
	spin_lock_init(&adev->gc_cac_idx_lock);
	spin_lock_init(&adev->se_cac_idx_lock);
	spin_lock_init(&adev->audio_endpt_idx_lock);
	spin_lock_init(&adev->mm_stats.lock);

	INIT_LIST_HEAD(&adev->shadow_list);
	mutex_init(&adev->shadow_list_lock);

	INIT_DELAYED_WORK(&adev->delayed_init_work,
			  amdgpu_device_delayed_init_work_handler);
	INIT_DELAYED_WORK(&adev->gfx.gfx_off_delay_work,
			  amdgpu_device_delay_enable_gfx_off);

	INIT_WORK(&adev->xgmi_reset_work, amdgpu_device_xgmi_reset_func);

	adev->gfx.gfx_off_req_count = 1;
	adev->pm.ac_power = power_supply_is_system_supplied() > 0;

	atomic_set(&adev->throttling_logging_enabled, 1);
	/*
	 * If throttling continues, logging will be performed every minute
	 * to avoid log flooding. "-1" is subtracted since the thermal
	 * throttling interrupt comes every second. Thus, the total logging
	 * interval is 59 seconds(retelimited printk interval) + 1(waiting
	 * for throttling interrupt) = 60 seconds.
	 */
	ratelimit_state_init(&adev->throttling_logging_rs, (60 - 1) * HZ, 1);
	ratelimit_set_flags(&adev->throttling_logging_rs, RATELIMIT_MSG_ON_RELEASE);

	/* Registers mapping */
	/* TODO: block userspace mapping of io register */
	if (adev->asic_type >= CHIP_BONAIRE) {
		adev->rmmio_base = pci_resource_start(adev->pdev, 5);
		adev->rmmio_size = pci_resource_len(adev->pdev, 5);
	} else {
		adev->rmmio_base = pci_resource_start(adev->pdev, 2);
		adev->rmmio_size = pci_resource_len(adev->pdev, 2);
	}

	adev->rmmio = ioremap(adev->rmmio_base, adev->rmmio_size);
	if (adev->rmmio == NULL) {
		return -ENOMEM;
	}
	DRM_INFO("register mmio base: 0x%08X\n", (uint32_t)adev->rmmio_base);
	DRM_INFO("register mmio size: %u\n", (unsigned)adev->rmmio_size);

	/* io port mapping */
	for (i = 0; i < DEVICE_COUNT_RESOURCE; i++) {
		if (pci_resource_flags(adev->pdev, i) & IORESOURCE_IO) {
			adev->rio_mem_size = pci_resource_len(adev->pdev, i);
			adev->rio_mem = pci_iomap(adev->pdev, i, adev->rio_mem_size);
			break;
		}
	}
	if (adev->rio_mem == NULL)
		DRM_INFO("PCI I/O BAR is not found.\n");

	/* enable PCIE atomic ops */
	r = pci_enable_atomic_ops_to_root(adev->pdev,
					  PCI_EXP_DEVCAP2_ATOMIC_COMP32 |
					  PCI_EXP_DEVCAP2_ATOMIC_COMP64);
	if (r) {
		adev->have_atomics_support = false;
		DRM_INFO("PCIE atomic ops is not supported\n");
	} else {
		adev->have_atomics_support = true;
	}

	amdgpu_device_get_pcie_info(adev);

	if (amdgpu_mcbp)
		DRM_INFO("MCBP is enabled\n");

	if (amdgpu_mes && adev->asic_type >= CHIP_NAVI10)
		adev->enable_mes = true;

	/* detect hw virtualization here */
	amdgpu_detect_virtualization(adev);

	r = amdgpu_device_get_job_timeout_settings(adev);
	if (r) {
		dev_err(adev->dev, "invalid lockup_timeout parameter syntax\n");
		goto failed_unmap;
	}

	/* early init functions */
	r = amdgpu_device_ip_early_init(adev);
	if (r)
		goto failed_unmap;

	/* doorbell bar mapping and doorbell index init*/
	amdgpu_device_doorbell_init(adev);

	/* if we have > 1 VGA cards, then disable the amdgpu VGA resources */
	/* this will fail for cards that aren't VGA class devices, just
	 * ignore it */
	if ((adev->pdev->class >> 8) == PCI_CLASS_DISPLAY_VGA)
		vga_client_register(adev->pdev, adev, NULL, amdgpu_device_vga_set_decode);

	if (amdgpu_device_supports_px(ddev)) {
		px = true;
		vga_switcheroo_register_client(adev->pdev,
					       &amdgpu_switcheroo_ops, px);
		vga_switcheroo_init_domain_pm_ops(adev->dev, &adev->vga_pm_domain);
	}

	if (amdgpu_emu_mode == 1) {
		/* post the asic on emulation mode */
		emu_soc_asic_init(adev);
		goto fence_driver_init;
	}

	/* detect if we are with an SRIOV vbios */
	amdgpu_device_detect_sriov_bios(adev);

	/* check if we need to reset the asic
	 *  E.g., driver was not cleanly unloaded previously, etc.
	 */
	if (!amdgpu_sriov_vf(adev) && amdgpu_asic_need_reset_on_init(adev)) {
		r = amdgpu_asic_reset(adev);
		if (r) {
			dev_err(adev->dev, "asic reset on init failed\n");
			goto failed;
		}
	}

	pci_enable_pcie_error_reporting(adev->pdev);

	/* Post card if necessary */
	if (amdgpu_device_need_post(adev)) {
		if (!adev->bios) {
			dev_err(adev->dev, "no vBIOS found\n");
			r = -EINVAL;
			goto failed;
		}
		DRM_INFO("GPU posting now...\n");
		r = amdgpu_device_asic_init(adev);
		if (r) {
			dev_err(adev->dev, "gpu post error!\n");
			goto failed;
		}
	}

	if (adev->is_atom_fw) {
		/* Initialize clocks */
		r = amdgpu_atomfirmware_get_clock_info(adev);
		if (r) {
			dev_err(adev->dev, "amdgpu_atomfirmware_get_clock_info failed\n");
			amdgpu_vf_error_put(adev, AMDGIM_ERROR_VF_ATOMBIOS_GET_CLOCK_FAIL, 0, 0);
			goto failed;
		}
	} else {
		/* Initialize clocks */
		r = amdgpu_atombios_get_clock_info(adev);
		if (r) {
			dev_err(adev->dev, "amdgpu_atombios_get_clock_info failed\n");
			amdgpu_vf_error_put(adev, AMDGIM_ERROR_VF_ATOMBIOS_GET_CLOCK_FAIL, 0, 0);
			goto failed;
		}
		/* init i2c buses */
		if (!amdgpu_device_has_dc_support(adev))
			amdgpu_atombios_i2c_init(adev);
	}

fence_driver_init:
	/* Fence driver */
	r = amdgpu_fence_driver_init(adev);
	if (r) {
		dev_err(adev->dev, "amdgpu_fence_driver_init failed\n");
		amdgpu_vf_error_put(adev, AMDGIM_ERROR_VF_FENCE_INIT_FAIL, 0, 0);
		goto failed;
	}

	/* init the mode config */
	drm_mode_config_init(adev_to_drm(adev));

	r = amdgpu_device_ip_init(adev);
	if (r) {
		/* failed in exclusive mode due to timeout */
		if (amdgpu_sriov_vf(adev) &&
		    !amdgpu_sriov_runtime(adev) &&
		    amdgpu_virt_mmio_blocked(adev) &&
		    !amdgpu_virt_wait_reset(adev)) {
			dev_err(adev->dev, "VF exclusive mode timeout\n");
			/* Don't send request since VF is inactive. */
			adev->virt.caps &= ~AMDGPU_SRIOV_CAPS_RUNTIME;
			adev->virt.ops = NULL;
			r = -EAGAIN;
			goto failed;
		}
		dev_err(adev->dev, "amdgpu_device_ip_init failed\n");
		amdgpu_vf_error_put(adev, AMDGIM_ERROR_VF_AMDGPU_INIT_FAIL, 0, 0);
		goto failed;
	}

	dev_info(adev->dev,
		"SE %d, SH per SE %d, CU per SH %d, active_cu_number %d\n",
			adev->gfx.config.max_shader_engines,
			adev->gfx.config.max_sh_per_se,
			adev->gfx.config.max_cu_per_sh,
			adev->gfx.cu_info.number);

	adev->accel_working = true;

	amdgpu_vm_check_compute_bug(adev);

	/* Initialize the buffer migration limit. */
	if (amdgpu_moverate >= 0)
		max_MBps = amdgpu_moverate;
	else
		max_MBps = 8; /* Allow 8 MB/s. */
	/* Get a log2 for easy divisions. */
	adev->mm_stats.log2_max_MBps = ilog2(max(1u, max_MBps));

	amdgpu_fbdev_init(adev);

	r = amdgpu_pm_sysfs_init(adev);
	if (r) {
		adev->pm_sysfs_en = false;
		DRM_ERROR("registering pm debugfs failed (%d).\n", r);
	} else
		adev->pm_sysfs_en = true;

	r = amdgpu_ucode_sysfs_init(adev);
	if (r) {
		adev->ucode_sysfs_en = false;
		DRM_ERROR("Creating firmware sysfs failed (%d).\n", r);
	} else
		adev->ucode_sysfs_en = true;

	if ((amdgpu_testing & 1)) {
		if (adev->accel_working)
			amdgpu_test_moves(adev);
		else
			DRM_INFO("amdgpu: acceleration disabled, skipping move tests\n");
	}
	if (amdgpu_benchmarking) {
		if (adev->accel_working)
			amdgpu_benchmark(adev, amdgpu_benchmarking);
		else
			DRM_INFO("amdgpu: acceleration disabled, skipping benchmarks\n");
	}

	/*
	 * Register gpu instance before amdgpu_device_enable_mgpu_fan_boost.
	 * Otherwise the mgpu fan boost feature will be skipped due to the
	 * gpu instance is counted less.
	 */
	amdgpu_register_gpu_instance(adev);

	/* enable clockgating, etc. after ib tests, etc. since some blocks require
	 * explicit gating rather than handling it automatically.
	 */
	r = amdgpu_device_ip_late_init(adev);
	if (r) {
		dev_err(adev->dev, "amdgpu_device_ip_late_init failed\n");
		amdgpu_vf_error_put(adev, AMDGIM_ERROR_VF_AMDGPU_LATE_INIT_FAIL, 0, r);
		goto failed;
	}

	/* must succeed. */
	amdgpu_ras_resume(adev);

	queue_delayed_work(system_wq, &adev->delayed_init_work,
			   msecs_to_jiffies(AMDGPU_RESUME_MS));

	if (amdgpu_sriov_vf(adev))
		flush_delayed_work(&adev->delayed_init_work);

	r = sysfs_create_files(&adev->dev->kobj, amdgpu_dev_attributes);
	if (r)
		dev_err(adev->dev, "Could not create amdgpu device attr\n");

	if (IS_ENABLED(CONFIG_PERF_EVENTS))
		r = amdgpu_pmu_init(adev);
	if (r)
		dev_err(adev->dev, "amdgpu_pmu_init failed\n");

	/* Have stored pci confspace at hand for restore in sudden PCI error */
	if (amdgpu_device_cache_pci_state(adev->pdev))
		pci_restore_state(pdev);

	return 0;

failed:
	amdgpu_vf_error_trans_all(adev);
	if (px)
		vga_switcheroo_fini_domain_pm_ops(adev->dev);

failed_unmap:
	iounmap(adev->rmmio);
	adev->rmmio = NULL;

	return r;
}

/**
 * amdgpu_device_fini - tear down the driver
 *
 * @adev: amdgpu_device pointer
 *
 * Tear down the driver info (all asics).
 * Called at driver shutdown.
 */
void amdgpu_device_fini(struct amdgpu_device *adev)
{
	dev_info(adev->dev, "amdgpu: finishing device.\n");
	flush_delayed_work(&adev->delayed_init_work);
	ttm_bo_lock_delayed_workqueue(&adev->mman.bdev);
	adev->shutdown = true;

	kfree(adev->pci_state);

	/* make sure IB test finished before entering exclusive mode
	 * to avoid preemption on IB test
	 * */
	if (amdgpu_sriov_vf(adev)) {
		amdgpu_virt_request_full_gpu(adev, false);
		amdgpu_virt_fini_data_exchange(adev);
	}

	/* disable all interrupts */
	amdgpu_irq_disable_all(adev);
	if (adev->mode_info.mode_config_initialized){
		if (!amdgpu_device_has_dc_support(adev))
			drm_helper_force_disable_all(adev_to_drm(adev));
		else
			drm_atomic_helper_shutdown(adev_to_drm(adev));
	}
	amdgpu_fence_driver_fini(adev);
	if (adev->pm_sysfs_en)
		amdgpu_pm_sysfs_fini(adev);
	amdgpu_fbdev_fini(adev);
	amdgpu_device_ip_fini(adev);
	release_firmware(adev->firmware.gpu_info_fw);
	adev->firmware.gpu_info_fw = NULL;
	adev->accel_working = false;
	/* free i2c buses */
	if (!amdgpu_device_has_dc_support(adev))
		amdgpu_i2c_fini(adev);

	if (amdgpu_emu_mode != 1)
		amdgpu_atombios_fini(adev);

	kfree(adev->bios);
	adev->bios = NULL;
	if (amdgpu_device_supports_px(adev_to_drm(adev))) {
		vga_switcheroo_unregister_client(adev->pdev);
		vga_switcheroo_fini_domain_pm_ops(adev->dev);
	}
	if ((adev->pdev->class >> 8) == PCI_CLASS_DISPLAY_VGA)
		vga_client_register(adev->pdev, NULL, NULL, NULL);
	if (adev->rio_mem)
		pci_iounmap(adev->pdev, adev->rio_mem);
	adev->rio_mem = NULL;
	iounmap(adev->rmmio);
	adev->rmmio = NULL;
	amdgpu_device_doorbell_fini(adev);

	if (adev->ucode_sysfs_en)
		amdgpu_ucode_sysfs_fini(adev);

	sysfs_remove_files(&adev->dev->kobj, amdgpu_dev_attributes);
	if (IS_ENABLED(CONFIG_PERF_EVENTS))
		amdgpu_pmu_fini(adev);
	if (adev->mman.discovery_bin)
		amdgpu_discovery_fini(adev);
}


/*
 * Suspend & resume.
 */
/**
 * amdgpu_device_suspend - initiate device suspend
 *
 * @dev: drm dev pointer
 * @fbcon : notify the fbdev of suspend
 *
 * Puts the hw in the suspend state (all asics).
 * Returns 0 for success or an error on failure.
 * Called at driver suspend.
 */
int amdgpu_device_suspend(struct drm_device *dev, bool fbcon)
{
	struct amdgpu_device *adev = drm_to_adev(dev);
	int r;
	bool s0ix_suspend = amdgpu_acpi_is_s0ix_supported(adev) &&
		(adev->pmops_state == AMDGPU_PMOPS_SUSPEND);

	if (dev->switch_power_state == DRM_SWITCH_POWER_OFF)
		return 0;

	adev->in_suspend = true;
	drm_kms_helper_poll_disable(dev);

	if (fbcon)
		amdgpu_fbdev_set_suspend(adev, 1);

	cancel_delayed_work_sync(&adev->delayed_init_work);

	amdgpu_ras_suspend(adev);

	r = amdgpu_device_ip_suspend_phase1(adev);

	amdgpu_amdkfd_suspend(adev, adev->in_runpm);

	/* evict vram memory */
	amdgpu_bo_evict_vram(adev);

	amdgpu_fence_driver_suspend(adev);

<<<<<<< HEAD
	if (adev->in_poweroff_reboot_com ||
	    !amdgpu_acpi_is_s0ix_supported(adev) || amdgpu_in_reset(adev))
		r = amdgpu_device_ip_suspend_phase2(adev);
	else
=======
	if (s0ix_suspend)
>>>>>>> 31513f64
		amdgpu_gfx_state_change_set(adev, sGpuChangeState_D3Entry);
	else
		r = amdgpu_device_ip_suspend_phase2(adev);
	/* evict remaining vram memory
	 * This second call to evict vram is to evict the gart page table
	 * using the CPU.
	 */
	amdgpu_bo_evict_vram(adev);

	return 0;
}

/**
 * amdgpu_device_resume - initiate device resume
 *
 * @dev: drm dev pointer
 * @fbcon : notify the fbdev of resume
 *
 * Bring the hw back to operating state (all asics).
 * Returns 0 for success or an error on failure.
 * Called at driver resume.
 */
int amdgpu_device_resume(struct drm_device *dev, bool fbcon)
{
	struct amdgpu_device *adev = drm_to_adev(dev);
	int r = 0;
	bool s0ix_resume = amdgpu_acpi_is_s0ix_supported(adev) &&
		(adev->pmops_state == AMDGPU_PMOPS_RESUME);

	if (dev->switch_power_state == DRM_SWITCH_POWER_OFF)
		return 0;

	if (s0ix_resume)
		amdgpu_gfx_state_change_set(adev, sGpuChangeState_D0Entry);

	/* post card */
	if (amdgpu_device_need_post(adev)) {
		r = amdgpu_device_asic_init(adev);
		if (r)
			dev_err(adev->dev, "amdgpu asic init failed\n");
	}

	r = amdgpu_device_ip_resume(adev);
	if (r) {
		dev_err(adev->dev, "amdgpu_device_ip_resume failed (%d).\n", r);
		return r;
	}
	amdgpu_fence_driver_resume(adev);


	r = amdgpu_device_ip_late_init(adev);
	if (r)
		return r;

	queue_delayed_work(system_wq, &adev->delayed_init_work,
			   msecs_to_jiffies(AMDGPU_RESUME_MS));

	r = amdgpu_amdkfd_resume(adev, adev->in_runpm);
	if (r)
		return r;

	/* Make sure IB tests flushed */
	flush_delayed_work(&adev->delayed_init_work);

	if (fbcon)
		amdgpu_fbdev_set_suspend(adev, 0);

	drm_kms_helper_poll_enable(dev);

	amdgpu_ras_resume(adev);

	/*
	 * Most of the connector probing functions try to acquire runtime pm
	 * refs to ensure that the GPU is powered on when connector polling is
	 * performed. Since we're calling this from a runtime PM callback,
	 * trying to acquire rpm refs will cause us to deadlock.
	 *
	 * Since we're guaranteed to be holding the rpm lock, it's safe to
	 * temporarily disable the rpm helpers so this doesn't deadlock us.
	 */
#ifdef CONFIG_PM
	dev->dev->power.disable_depth++;
#endif
	if (!amdgpu_device_has_dc_support(adev))
		drm_helper_hpd_irq_event(dev);
	else
		drm_kms_helper_hotplug_event(dev);
#ifdef CONFIG_PM
	dev->dev->power.disable_depth--;
#endif
	adev->in_suspend = false;

	return 0;
}

/**
 * amdgpu_device_ip_check_soft_reset - did soft reset succeed
 *
 * @adev: amdgpu_device pointer
 *
 * The list of all the hardware IPs that make up the asic is walked and
 * the check_soft_reset callbacks are run.  check_soft_reset determines
 * if the asic is still hung or not.
 * Returns true if any of the IPs are still in a hung state, false if not.
 */
static bool amdgpu_device_ip_check_soft_reset(struct amdgpu_device *adev)
{
	int i;
	bool asic_hang = false;

	if (amdgpu_sriov_vf(adev))
		return true;

	if (amdgpu_asic_need_full_reset(adev))
		return true;

	for (i = 0; i < adev->num_ip_blocks; i++) {
		if (!adev->ip_blocks[i].status.valid)
			continue;
		if (adev->ip_blocks[i].version->funcs->check_soft_reset)
			adev->ip_blocks[i].status.hang =
				adev->ip_blocks[i].version->funcs->check_soft_reset(adev);
		if (adev->ip_blocks[i].status.hang) {
			dev_info(adev->dev, "IP block:%s is hung!\n", adev->ip_blocks[i].version->funcs->name);
			asic_hang = true;
		}
	}
	return asic_hang;
}

/**
 * amdgpu_device_ip_pre_soft_reset - prepare for soft reset
 *
 * @adev: amdgpu_device pointer
 *
 * The list of all the hardware IPs that make up the asic is walked and the
 * pre_soft_reset callbacks are run if the block is hung.  pre_soft_reset
 * handles any IP specific hardware or software state changes that are
 * necessary for a soft reset to succeed.
 * Returns 0 on success, negative error code on failure.
 */
static int amdgpu_device_ip_pre_soft_reset(struct amdgpu_device *adev)
{
	int i, r = 0;

	for (i = 0; i < adev->num_ip_blocks; i++) {
		if (!adev->ip_blocks[i].status.valid)
			continue;
		if (adev->ip_blocks[i].status.hang &&
		    adev->ip_blocks[i].version->funcs->pre_soft_reset) {
			r = adev->ip_blocks[i].version->funcs->pre_soft_reset(adev);
			if (r)
				return r;
		}
	}

	return 0;
}

/**
 * amdgpu_device_ip_need_full_reset - check if a full asic reset is needed
 *
 * @adev: amdgpu_device pointer
 *
 * Some hardware IPs cannot be soft reset.  If they are hung, a full gpu
 * reset is necessary to recover.
 * Returns true if a full asic reset is required, false if not.
 */
static bool amdgpu_device_ip_need_full_reset(struct amdgpu_device *adev)
{
	int i;

	if (amdgpu_asic_need_full_reset(adev))
		return true;

	for (i = 0; i < adev->num_ip_blocks; i++) {
		if (!adev->ip_blocks[i].status.valid)
			continue;
		if ((adev->ip_blocks[i].version->type == AMD_IP_BLOCK_TYPE_GMC) ||
		    (adev->ip_blocks[i].version->type == AMD_IP_BLOCK_TYPE_SMC) ||
		    (adev->ip_blocks[i].version->type == AMD_IP_BLOCK_TYPE_ACP) ||
		    (adev->ip_blocks[i].version->type == AMD_IP_BLOCK_TYPE_DCE) ||
		     adev->ip_blocks[i].version->type == AMD_IP_BLOCK_TYPE_PSP) {
			if (adev->ip_blocks[i].status.hang) {
				dev_info(adev->dev, "Some block need full reset!\n");
				return true;
			}
		}
	}
	return false;
}

/**
 * amdgpu_device_ip_soft_reset - do a soft reset
 *
 * @adev: amdgpu_device pointer
 *
 * The list of all the hardware IPs that make up the asic is walked and the
 * soft_reset callbacks are run if the block is hung.  soft_reset handles any
 * IP specific hardware or software state changes that are necessary to soft
 * reset the IP.
 * Returns 0 on success, negative error code on failure.
 */
static int amdgpu_device_ip_soft_reset(struct amdgpu_device *adev)
{
	int i, r = 0;

	for (i = 0; i < adev->num_ip_blocks; i++) {
		if (!adev->ip_blocks[i].status.valid)
			continue;
		if (adev->ip_blocks[i].status.hang &&
		    adev->ip_blocks[i].version->funcs->soft_reset) {
			r = adev->ip_blocks[i].version->funcs->soft_reset(adev);
			if (r)
				return r;
		}
	}

	return 0;
}

/**
 * amdgpu_device_ip_post_soft_reset - clean up from soft reset
 *
 * @adev: amdgpu_device pointer
 *
 * The list of all the hardware IPs that make up the asic is walked and the
 * post_soft_reset callbacks are run if the asic was hung.  post_soft_reset
 * handles any IP specific hardware or software state changes that are
 * necessary after the IP has been soft reset.
 * Returns 0 on success, negative error code on failure.
 */
static int amdgpu_device_ip_post_soft_reset(struct amdgpu_device *adev)
{
	int i, r = 0;

	for (i = 0; i < adev->num_ip_blocks; i++) {
		if (!adev->ip_blocks[i].status.valid)
			continue;
		if (adev->ip_blocks[i].status.hang &&
		    adev->ip_blocks[i].version->funcs->post_soft_reset)
			r = adev->ip_blocks[i].version->funcs->post_soft_reset(adev);
		if (r)
			return r;
	}

	return 0;
}

/**
 * amdgpu_device_recover_vram - Recover some VRAM contents
 *
 * @adev: amdgpu_device pointer
 *
 * Restores the contents of VRAM buffers from the shadows in GTT.  Used to
 * restore things like GPUVM page tables after a GPU reset where
 * the contents of VRAM might be lost.
 *
 * Returns:
 * 0 on success, negative error code on failure.
 */
static int amdgpu_device_recover_vram(struct amdgpu_device *adev)
{
	struct dma_fence *fence = NULL, *next = NULL;
	struct amdgpu_bo *shadow;
	long r = 1, tmo;

	if (amdgpu_sriov_runtime(adev))
		tmo = msecs_to_jiffies(8000);
	else
		tmo = msecs_to_jiffies(100);

	dev_info(adev->dev, "recover vram bo from shadow start\n");
	mutex_lock(&adev->shadow_list_lock);
	list_for_each_entry(shadow, &adev->shadow_list, shadow_list) {

		/* No need to recover an evicted BO */
		if (shadow->tbo.mem.mem_type != TTM_PL_TT ||
		    shadow->tbo.mem.start == AMDGPU_BO_INVALID_OFFSET ||
		    shadow->parent->tbo.mem.mem_type != TTM_PL_VRAM)
			continue;

		r = amdgpu_bo_restore_shadow(shadow, &next);
		if (r)
			break;

		if (fence) {
			tmo = dma_fence_wait_timeout(fence, false, tmo);
			dma_fence_put(fence);
			fence = next;
			if (tmo == 0) {
				r = -ETIMEDOUT;
				break;
			} else if (tmo < 0) {
				r = tmo;
				break;
			}
		} else {
			fence = next;
		}
	}
	mutex_unlock(&adev->shadow_list_lock);

	if (fence)
		tmo = dma_fence_wait_timeout(fence, false, tmo);
	dma_fence_put(fence);

	if (r < 0 || tmo <= 0) {
		dev_err(adev->dev, "recover vram bo from shadow failed, r is %ld, tmo is %ld\n", r, tmo);
		return -EIO;
	}

	dev_info(adev->dev, "recover vram bo from shadow done\n");
	return 0;
}


/**
 * amdgpu_device_reset_sriov - reset ASIC for SR-IOV vf
 *
 * @adev: amdgpu_device pointer
 * @from_hypervisor: request from hypervisor
 *
 * do VF FLR and reinitialize Asic
 * return 0 means succeeded otherwise failed
 */
static int amdgpu_device_reset_sriov(struct amdgpu_device *adev,
				     bool from_hypervisor)
{
	int r;

	if (from_hypervisor)
		r = amdgpu_virt_request_full_gpu(adev, true);
	else
		r = amdgpu_virt_reset_gpu(adev);
	if (r)
		return r;

	amdgpu_amdkfd_pre_reset(adev);

	/* Resume IP prior to SMC */
	r = amdgpu_device_ip_reinit_early_sriov(adev);
	if (r)
		goto error;

	amdgpu_virt_init_data_exchange(adev);
	/* we need recover gart prior to run SMC/CP/SDMA resume */
	amdgpu_gtt_mgr_recover(ttm_manager_type(&adev->mman.bdev, TTM_PL_TT));

	r = amdgpu_device_fw_loading(adev);
	if (r)
		return r;

	/* now we are okay to resume SMC/CP/SDMA */
	r = amdgpu_device_ip_reinit_late_sriov(adev);
	if (r)
		goto error;

	amdgpu_irq_gpu_reset_resume_helper(adev);
	r = amdgpu_ib_ring_tests(adev);
	amdgpu_amdkfd_post_reset(adev);

error:
	amdgpu_virt_release_full_gpu(adev, true);
	if (!r && adev->virt.gim_feature & AMDGIM_FEATURE_GIM_FLR_VRAMLOST) {
		amdgpu_inc_vram_lost(adev);
		r = amdgpu_device_recover_vram(adev);
	}

	return r;
}

/**
 * amdgpu_device_has_job_running - check if there is any job in mirror list
 *
 * @adev: amdgpu_device pointer
 *
 * check if there is any job in mirror list
 */
bool amdgpu_device_has_job_running(struct amdgpu_device *adev)
{
	int i;
	struct drm_sched_job *job;

	for (i = 0; i < AMDGPU_MAX_RINGS; ++i) {
		struct amdgpu_ring *ring = adev->rings[i];

		if (!ring || !ring->sched.thread)
			continue;

		spin_lock(&ring->sched.job_list_lock);
		job = list_first_entry_or_null(&ring->sched.pending_list,
					       struct drm_sched_job, list);
		spin_unlock(&ring->sched.job_list_lock);
		if (job)
			return true;
	}
	return false;
}

/**
 * amdgpu_device_should_recover_gpu - check if we should try GPU recovery
 *
 * @adev: amdgpu_device pointer
 *
 * Check amdgpu_gpu_recovery and SRIOV status to see if we should try to recover
 * a hung GPU.
 */
bool amdgpu_device_should_recover_gpu(struct amdgpu_device *adev)
{
	if (!amdgpu_device_ip_check_soft_reset(adev)) {
		dev_info(adev->dev, "Timeout, but no hardware hang detected.\n");
		return false;
	}

	if (amdgpu_gpu_recovery == 0)
		goto disabled;

	if (amdgpu_sriov_vf(adev))
		return true;

	if (amdgpu_gpu_recovery == -1) {
		switch (adev->asic_type) {
		case CHIP_BONAIRE:
		case CHIP_HAWAII:
		case CHIP_TOPAZ:
		case CHIP_TONGA:
		case CHIP_FIJI:
		case CHIP_POLARIS10:
		case CHIP_POLARIS11:
		case CHIP_POLARIS12:
		case CHIP_VEGAM:
		case CHIP_VEGA20:
		case CHIP_VEGA10:
		case CHIP_VEGA12:
		case CHIP_RAVEN:
		case CHIP_ARCTURUS:
		case CHIP_RENOIR:
		case CHIP_NAVI10:
		case CHIP_NAVI14:
		case CHIP_NAVI12:
		case CHIP_SIENNA_CICHLID:
		case CHIP_NAVY_FLOUNDER:
		case CHIP_DIMGREY_CAVEFISH:
			break;
		default:
			goto disabled;
		}
	}

	return true;

disabled:
		dev_info(adev->dev, "GPU recovery disabled.\n");
		return false;
}


static int amdgpu_device_pre_asic_reset(struct amdgpu_device *adev,
					struct amdgpu_job *job,
					bool *need_full_reset_arg)
{
	int i, r = 0;
	bool need_full_reset  = *need_full_reset_arg;

	amdgpu_debugfs_wait_dump(adev);

	if (amdgpu_sriov_vf(adev)) {
		/* stop the data exchange thread */
		amdgpu_virt_fini_data_exchange(adev);
	}

	/* block all schedulers and reset given job's ring */
	for (i = 0; i < AMDGPU_MAX_RINGS; ++i) {
		struct amdgpu_ring *ring = adev->rings[i];

		if (!ring || !ring->sched.thread)
			continue;

		/* after all hw jobs are reset, hw fence is meaningless, so force_completion */
		amdgpu_fence_driver_force_completion(ring);
	}

	if(job)
		drm_sched_increase_karma(&job->base);

	/* Don't suspend on bare metal if we are not going to HW reset the ASIC */
	if (!amdgpu_sriov_vf(adev)) {

		if (!need_full_reset)
			need_full_reset = amdgpu_device_ip_need_full_reset(adev);

		if (!need_full_reset) {
			amdgpu_device_ip_pre_soft_reset(adev);
			r = amdgpu_device_ip_soft_reset(adev);
			amdgpu_device_ip_post_soft_reset(adev);
			if (r || amdgpu_device_ip_check_soft_reset(adev)) {
				dev_info(adev->dev, "soft reset failed, will fallback to full reset!\n");
				need_full_reset = true;
			}
		}

		if (need_full_reset)
			r = amdgpu_device_ip_suspend(adev);

		*need_full_reset_arg = need_full_reset;
	}

	return r;
}

static int amdgpu_do_asic_reset(struct amdgpu_hive_info *hive,
			       struct list_head *device_list_handle,
			       bool *need_full_reset_arg,
			       bool skip_hw_reset)
{
	struct amdgpu_device *tmp_adev = NULL;
	bool need_full_reset = *need_full_reset_arg, vram_lost = false;
	int r = 0;

	/*
	 * ASIC reset has to be done on all HGMI hive nodes ASAP
	 * to allow proper links negotiation in FW (within 1 sec)
	 */
	if (!skip_hw_reset && need_full_reset) {
		list_for_each_entry(tmp_adev, device_list_handle, gmc.xgmi.head) {
			/* For XGMI run all resets in parallel to speed up the process */
			if (tmp_adev->gmc.xgmi.num_physical_nodes > 1) {
				if (!queue_work(system_unbound_wq, &tmp_adev->xgmi_reset_work))
					r = -EALREADY;
			} else
				r = amdgpu_asic_reset(tmp_adev);

			if (r) {
				dev_err(tmp_adev->dev, "ASIC reset failed with error, %d for drm dev, %s",
					 r, adev_to_drm(tmp_adev)->unique);
				break;
			}
		}

		/* For XGMI wait for all resets to complete before proceed */
		if (!r) {
			list_for_each_entry(tmp_adev, device_list_handle,
					    gmc.xgmi.head) {
				if (tmp_adev->gmc.xgmi.num_physical_nodes > 1) {
					flush_work(&tmp_adev->xgmi_reset_work);
					r = tmp_adev->asic_reset_res;
					if (r)
						break;
				}
			}
		}
	}

	if (!r && amdgpu_ras_intr_triggered()) {
		list_for_each_entry(tmp_adev, device_list_handle, gmc.xgmi.head) {
			if (tmp_adev->mmhub.funcs &&
			    tmp_adev->mmhub.funcs->reset_ras_error_count)
				tmp_adev->mmhub.funcs->reset_ras_error_count(tmp_adev);
		}

		amdgpu_ras_intr_cleared();
	}

	list_for_each_entry(tmp_adev, device_list_handle, gmc.xgmi.head) {
		if (need_full_reset) {
			/* post card */
			if (amdgpu_device_asic_init(tmp_adev))
				dev_warn(tmp_adev->dev, "asic atom init failed!");

			if (!r) {
				dev_info(tmp_adev->dev, "GPU reset succeeded, trying to resume\n");
				r = amdgpu_device_ip_resume_phase1(tmp_adev);
				if (r)
					goto out;

				vram_lost = amdgpu_device_check_vram_lost(tmp_adev);
				if (vram_lost) {
					DRM_INFO("VRAM is lost due to GPU reset!\n");
					amdgpu_inc_vram_lost(tmp_adev);
				}

				r = amdgpu_gtt_mgr_recover(ttm_manager_type(&tmp_adev->mman.bdev, TTM_PL_TT));
				if (r)
					goto out;

				r = amdgpu_device_fw_loading(tmp_adev);
				if (r)
					return r;

				r = amdgpu_device_ip_resume_phase2(tmp_adev);
				if (r)
					goto out;

				if (vram_lost)
					amdgpu_device_fill_reset_magic(tmp_adev);

				/*
				 * Add this ASIC as tracked as reset was already
				 * complete successfully.
				 */
				amdgpu_register_gpu_instance(tmp_adev);

				r = amdgpu_device_ip_late_init(tmp_adev);
				if (r)
					goto out;

				amdgpu_fbdev_set_suspend(tmp_adev, 0);

				/*
				 * The GPU enters bad state once faulty pages
				 * by ECC has reached the threshold, and ras
				 * recovery is scheduled next. So add one check
				 * here to break recovery if it indeed exceeds
				 * bad page threshold, and remind user to
				 * retire this GPU or setting one bigger
				 * bad_page_threshold value to fix this once
				 * probing driver again.
				 */
				if (!amdgpu_ras_eeprom_check_err_threshold(tmp_adev)) {
					/* must succeed. */
					amdgpu_ras_resume(tmp_adev);
				} else {
					r = -EINVAL;
					goto out;
				}

				/* Update PSP FW topology after reset */
				if (hive && tmp_adev->gmc.xgmi.num_physical_nodes > 1)
					r = amdgpu_xgmi_update_topology(hive, tmp_adev);
			}
		}

out:
		if (!r) {
			amdgpu_irq_gpu_reset_resume_helper(tmp_adev);
			r = amdgpu_ib_ring_tests(tmp_adev);
			if (r) {
				dev_err(tmp_adev->dev, "ib ring test failed (%d).\n", r);
				r = amdgpu_device_ip_suspend(tmp_adev);
				need_full_reset = true;
				r = -EAGAIN;
				goto end;
			}
		}

		if (!r)
			r = amdgpu_device_recover_vram(tmp_adev);
		else
			tmp_adev->asic_reset_res = r;
	}

end:
	*need_full_reset_arg = need_full_reset;
	return r;
}

static bool amdgpu_device_lock_adev(struct amdgpu_device *adev,
				struct amdgpu_hive_info *hive)
{
	if (atomic_cmpxchg(&adev->in_gpu_reset, 0, 1) != 0)
		return false;

	if (hive) {
		down_write_nest_lock(&adev->reset_sem, &hive->hive_lock);
	} else {
		down_write(&adev->reset_sem);
	}

	switch (amdgpu_asic_reset_method(adev)) {
	case AMD_RESET_METHOD_MODE1:
		adev->mp1_state = PP_MP1_STATE_SHUTDOWN;
		break;
	case AMD_RESET_METHOD_MODE2:
		adev->mp1_state = PP_MP1_STATE_RESET;
		break;
	default:
		adev->mp1_state = PP_MP1_STATE_NONE;
		break;
	}

	return true;
}

static void amdgpu_device_unlock_adev(struct amdgpu_device *adev)
{
	amdgpu_vf_error_trans_all(adev);
	adev->mp1_state = PP_MP1_STATE_NONE;
	atomic_set(&adev->in_gpu_reset, 0);
	up_write(&adev->reset_sem);
}

/*
 * to lockup a list of amdgpu devices in a hive safely, if not a hive
 * with multiple nodes, it will be similar as amdgpu_device_lock_adev.
 *
 * unlock won't require roll back.
 */
static int amdgpu_device_lock_hive_adev(struct amdgpu_device *adev, struct amdgpu_hive_info *hive)
{
	struct amdgpu_device *tmp_adev = NULL;

	if (adev->gmc.xgmi.num_physical_nodes > 1) {
		if (!hive) {
			dev_err(adev->dev, "Hive is NULL while device has multiple xgmi nodes");
			return -ENODEV;
		}
		list_for_each_entry(tmp_adev, &hive->device_list, gmc.xgmi.head) {
			if (!amdgpu_device_lock_adev(tmp_adev, hive))
				goto roll_back;
		}
	} else if (!amdgpu_device_lock_adev(adev, hive))
		return -EAGAIN;

	return 0;
roll_back:
	if (!list_is_first(&tmp_adev->gmc.xgmi.head, &hive->device_list)) {
		/*
		 * if the lockup iteration break in the middle of a hive,
		 * it may means there may has a race issue,
		 * or a hive device locked up independently.
		 * we may be in trouble and may not, so will try to roll back
		 * the lock and give out a warnning.
		 */
		dev_warn(tmp_adev->dev, "Hive lock iteration broke in the middle. Rolling back to unlock");
		list_for_each_entry_continue_reverse(tmp_adev, &hive->device_list, gmc.xgmi.head) {
			amdgpu_device_unlock_adev(tmp_adev);
		}
	}
	return -EAGAIN;
}

static void amdgpu_device_resume_display_audio(struct amdgpu_device *adev)
{
	struct pci_dev *p = NULL;

	p = pci_get_domain_bus_and_slot(pci_domain_nr(adev->pdev->bus),
			adev->pdev->bus->number, 1);
	if (p) {
		pm_runtime_enable(&(p->dev));
		pm_runtime_resume(&(p->dev));
	}
}

static int amdgpu_device_suspend_display_audio(struct amdgpu_device *adev)
{
	enum amd_reset_method reset_method;
	struct pci_dev *p = NULL;
	u64 expires;

	/*
	 * For now, only BACO and mode1 reset are confirmed
	 * to suffer the audio issue without proper suspended.
	 */
	reset_method = amdgpu_asic_reset_method(adev);
	if ((reset_method != AMD_RESET_METHOD_BACO) &&
	     (reset_method != AMD_RESET_METHOD_MODE1))
		return -EINVAL;

	p = pci_get_domain_bus_and_slot(pci_domain_nr(adev->pdev->bus),
			adev->pdev->bus->number, 1);
	if (!p)
		return -ENODEV;

	expires = pm_runtime_autosuspend_expiration(&(p->dev));
	if (!expires)
		/*
		 * If we cannot get the audio device autosuspend delay,
		 * a fixed 4S interval will be used. Considering 3S is
		 * the audio controller default autosuspend delay setting.
		 * 4S used here is guaranteed to cover that.
		 */
		expires = ktime_get_mono_fast_ns() + NSEC_PER_SEC * 4ULL;

	while (!pm_runtime_status_suspended(&(p->dev))) {
		if (!pm_runtime_suspend(&(p->dev)))
			break;

		if (expires < ktime_get_mono_fast_ns()) {
			dev_warn(adev->dev, "failed to suspend display audio\n");
			/* TODO: abort the succeeding gpu reset? */
			return -ETIMEDOUT;
		}
	}

	pm_runtime_disable(&(p->dev));

	return 0;
}

/**
 * amdgpu_device_gpu_recover - reset the asic and recover scheduler
 *
 * @adev: amdgpu_device pointer
 * @job: which job trigger hang
 *
 * Attempt to reset the GPU if it has hung (all asics).
 * Attempt to do soft-reset or full-reset and reinitialize Asic
 * Returns 0 for success or an error on failure.
 */

int amdgpu_device_gpu_recover(struct amdgpu_device *adev,
			      struct amdgpu_job *job)
{
	struct list_head device_list, *device_list_handle =  NULL;
	bool need_full_reset = false;
	bool job_signaled = false;
	struct amdgpu_hive_info *hive = NULL;
	struct amdgpu_device *tmp_adev = NULL;
	int i, r = 0;
	bool need_emergency_restart = false;
	bool audio_suspended = false;

	/*
	 * Special case: RAS triggered and full reset isn't supported
	 */
	need_emergency_restart = amdgpu_ras_need_emergency_restart(adev);

	/*
	 * Flush RAM to disk so that after reboot
	 * the user can read log and see why the system rebooted.
	 */
	if (need_emergency_restart && amdgpu_ras_get_context(adev)->reboot) {
		DRM_WARN("Emergency reboot.");

		ksys_sync_helper();
		emergency_restart();
	}

	dev_info(adev->dev, "GPU %s begin!\n",
		need_emergency_restart ? "jobs stop":"reset");

	/*
	 * Here we trylock to avoid chain of resets executing from
	 * either trigger by jobs on different adevs in XGMI hive or jobs on
	 * different schedulers for same device while this TO handler is running.
	 * We always reset all schedulers for device and all devices for XGMI
	 * hive so that should take care of them too.
	 */
	hive = amdgpu_get_xgmi_hive(adev);
	if (hive) {
		if (atomic_cmpxchg(&hive->in_reset, 0, 1) != 0) {
			DRM_INFO("Bailing on TDR for s_job:%llx, hive: %llx as another already in progress",
				job ? job->base.id : -1, hive->hive_id);
			amdgpu_put_xgmi_hive(hive);
			if (job)
				drm_sched_increase_karma(&job->base);
			return 0;
		}
		mutex_lock(&hive->hive_lock);
	}

	/*
	 * lock the device before we try to operate the linked list
	 * if didn't get the device lock, don't touch the linked list since
	 * others may iterating it.
	 */
	r = amdgpu_device_lock_hive_adev(adev, hive);
	if (r) {
		dev_info(adev->dev, "Bailing on TDR for s_job:%llx, as another already in progress",
					job ? job->base.id : -1);

		/* even we skipped this reset, still need to set the job to guilty */
		if (job)
			drm_sched_increase_karma(&job->base);
		goto skip_recovery;
	}

	/*
	 * Build list of devices to reset.
	 * In case we are in XGMI hive mode, resort the device list
	 * to put adev in the 1st position.
	 */
	INIT_LIST_HEAD(&device_list);
	if (adev->gmc.xgmi.num_physical_nodes > 1) {
		if (!list_is_first(&adev->gmc.xgmi.head, &hive->device_list))
			list_rotate_to_front(&adev->gmc.xgmi.head, &hive->device_list);
		device_list_handle = &hive->device_list;
	} else {
		list_add_tail(&adev->gmc.xgmi.head, &device_list);
		device_list_handle = &device_list;
	}

	/* block all schedulers and reset given job's ring */
	list_for_each_entry(tmp_adev, device_list_handle, gmc.xgmi.head) {
		/*
		 * Try to put the audio codec into suspend state
		 * before gpu reset started.
		 *
		 * Due to the power domain of the graphics device
		 * is shared with AZ power domain. Without this,
		 * we may change the audio hardware from behind
		 * the audio driver's back. That will trigger
		 * some audio codec errors.
		 */
		if (!amdgpu_device_suspend_display_audio(tmp_adev))
			audio_suspended = true;

		amdgpu_ras_set_error_query_ready(tmp_adev, false);

		cancel_delayed_work_sync(&tmp_adev->delayed_init_work);

		if (!amdgpu_sriov_vf(tmp_adev))
			amdgpu_amdkfd_pre_reset(tmp_adev);

		/*
		 * Mark these ASICs to be reseted as untracked first
		 * And add them back after reset completed
		 */
		amdgpu_unregister_gpu_instance(tmp_adev);

		amdgpu_fbdev_set_suspend(tmp_adev, 1);

		/* disable ras on ALL IPs */
		if (!need_emergency_restart &&
		      amdgpu_device_ip_need_full_reset(tmp_adev))
			amdgpu_ras_suspend(tmp_adev);

		for (i = 0; i < AMDGPU_MAX_RINGS; ++i) {
			struct amdgpu_ring *ring = tmp_adev->rings[i];

			if (!ring || !ring->sched.thread)
				continue;

			drm_sched_stop(&ring->sched, job ? &job->base : NULL);

			if (need_emergency_restart)
				amdgpu_job_stop_all_jobs_on_sched(&ring->sched);
		}
		atomic_inc(&tmp_adev->gpu_reset_counter);
	}

	if (need_emergency_restart)
		goto skip_sched_resume;

	/*
	 * Must check guilty signal here since after this point all old
	 * HW fences are force signaled.
	 *
	 * job->base holds a reference to parent fence
	 */
	if (job && job->base.s_fence->parent &&
	    dma_fence_is_signaled(job->base.s_fence->parent)) {
		job_signaled = true;
		dev_info(adev->dev, "Guilty job already signaled, skipping HW reset");
		goto skip_hw_reset;
	}

retry:	/* Rest of adevs pre asic reset from XGMI hive. */
	list_for_each_entry(tmp_adev, device_list_handle, gmc.xgmi.head) {
		r = amdgpu_device_pre_asic_reset(tmp_adev,
						 (tmp_adev == adev) ? job : NULL,
						 &need_full_reset);
		/*TODO Should we stop ?*/
		if (r) {
			dev_err(tmp_adev->dev, "GPU pre asic reset failed with err, %d for drm dev, %s ",
				  r, adev_to_drm(tmp_adev)->unique);
			tmp_adev->asic_reset_res = r;
		}
	}

	/* Actual ASIC resets if needed.*/
	/* TODO Implement XGMI hive reset logic for SRIOV */
	if (amdgpu_sriov_vf(adev)) {
		r = amdgpu_device_reset_sriov(adev, job ? false : true);
		if (r)
			adev->asic_reset_res = r;
	} else {
		r  = amdgpu_do_asic_reset(hive, device_list_handle, &need_full_reset, false);
		if (r && r == -EAGAIN)
			goto retry;
	}

skip_hw_reset:

	/* Post ASIC reset for all devs .*/
	list_for_each_entry(tmp_adev, device_list_handle, gmc.xgmi.head) {

		for (i = 0; i < AMDGPU_MAX_RINGS; ++i) {
			struct amdgpu_ring *ring = tmp_adev->rings[i];

			if (!ring || !ring->sched.thread)
				continue;

			/* No point to resubmit jobs if we didn't HW reset*/
			if (!tmp_adev->asic_reset_res && !job_signaled)
				drm_sched_resubmit_jobs(&ring->sched);

			drm_sched_start(&ring->sched, !tmp_adev->asic_reset_res);
		}

		if (!amdgpu_device_has_dc_support(tmp_adev) && !job_signaled) {
			drm_helper_resume_force_mode(adev_to_drm(tmp_adev));
		}

		tmp_adev->asic_reset_res = 0;

		if (r) {
			/* bad news, how to tell it to userspace ? */
			dev_info(tmp_adev->dev, "GPU reset(%d) failed\n", atomic_read(&tmp_adev->gpu_reset_counter));
			amdgpu_vf_error_put(tmp_adev, AMDGIM_ERROR_VF_GPU_RESET_FAIL, 0, r);
		} else {
			dev_info(tmp_adev->dev, "GPU reset(%d) succeeded!\n", atomic_read(&tmp_adev->gpu_reset_counter));
		}
	}

skip_sched_resume:
	list_for_each_entry(tmp_adev, device_list_handle, gmc.xgmi.head) {
		/*unlock kfd: SRIOV would do it separately */
		if (!need_emergency_restart && !amdgpu_sriov_vf(tmp_adev))
	                amdgpu_amdkfd_post_reset(tmp_adev);
		if (audio_suspended)
			amdgpu_device_resume_display_audio(tmp_adev);
		amdgpu_device_unlock_adev(tmp_adev);
	}

skip_recovery:
	if (hive) {
		atomic_set(&hive->in_reset, 0);
		mutex_unlock(&hive->hive_lock);
		amdgpu_put_xgmi_hive(hive);
	}

	if (r && r != -EAGAIN)
		dev_info(adev->dev, "GPU reset end with ret = %d\n", r);
	return r;
}

/**
 * amdgpu_device_get_pcie_info - fence pcie info about the PCIE slot
 *
 * @adev: amdgpu_device pointer
 *
 * Fetchs and stores in the driver the PCIE capabilities (gen speed
 * and lanes) of the slot the device is in. Handles APUs and
 * virtualized environments where PCIE config space may not be available.
 */
static void amdgpu_device_get_pcie_info(struct amdgpu_device *adev)
{
	struct pci_dev *pdev;
	enum pci_bus_speed speed_cap, platform_speed_cap;
	enum pcie_link_width platform_link_width;

	if (amdgpu_pcie_gen_cap)
		adev->pm.pcie_gen_mask = amdgpu_pcie_gen_cap;

	if (amdgpu_pcie_lane_cap)
		adev->pm.pcie_mlw_mask = amdgpu_pcie_lane_cap;

	/* covers APUs as well */
	if (pci_is_root_bus(adev->pdev->bus)) {
		if (adev->pm.pcie_gen_mask == 0)
			adev->pm.pcie_gen_mask = AMDGPU_DEFAULT_PCIE_GEN_MASK;
		if (adev->pm.pcie_mlw_mask == 0)
			adev->pm.pcie_mlw_mask = AMDGPU_DEFAULT_PCIE_MLW_MASK;
		return;
	}

	if (adev->pm.pcie_gen_mask && adev->pm.pcie_mlw_mask)
		return;

	pcie_bandwidth_available(adev->pdev, NULL,
				 &platform_speed_cap, &platform_link_width);

	if (adev->pm.pcie_gen_mask == 0) {
		/* asic caps */
		pdev = adev->pdev;
		speed_cap = pcie_get_speed_cap(pdev);
		if (speed_cap == PCI_SPEED_UNKNOWN) {
			adev->pm.pcie_gen_mask |= (CAIL_ASIC_PCIE_LINK_SPEED_SUPPORT_GEN1 |
						  CAIL_ASIC_PCIE_LINK_SPEED_SUPPORT_GEN2 |
						  CAIL_ASIC_PCIE_LINK_SPEED_SUPPORT_GEN3);
		} else {
			if (speed_cap == PCIE_SPEED_32_0GT)
				adev->pm.pcie_gen_mask |= (CAIL_ASIC_PCIE_LINK_SPEED_SUPPORT_GEN1 |
							  CAIL_ASIC_PCIE_LINK_SPEED_SUPPORT_GEN2 |
							  CAIL_ASIC_PCIE_LINK_SPEED_SUPPORT_GEN3 |
							  CAIL_ASIC_PCIE_LINK_SPEED_SUPPORT_GEN4 |
							  CAIL_ASIC_PCIE_LINK_SPEED_SUPPORT_GEN5);
			else if (speed_cap == PCIE_SPEED_16_0GT)
				adev->pm.pcie_gen_mask |= (CAIL_ASIC_PCIE_LINK_SPEED_SUPPORT_GEN1 |
							  CAIL_ASIC_PCIE_LINK_SPEED_SUPPORT_GEN2 |
							  CAIL_ASIC_PCIE_LINK_SPEED_SUPPORT_GEN3 |
							  CAIL_ASIC_PCIE_LINK_SPEED_SUPPORT_GEN4);
			else if (speed_cap == PCIE_SPEED_8_0GT)
				adev->pm.pcie_gen_mask |= (CAIL_ASIC_PCIE_LINK_SPEED_SUPPORT_GEN1 |
							  CAIL_ASIC_PCIE_LINK_SPEED_SUPPORT_GEN2 |
							  CAIL_ASIC_PCIE_LINK_SPEED_SUPPORT_GEN3);
			else if (speed_cap == PCIE_SPEED_5_0GT)
				adev->pm.pcie_gen_mask |= (CAIL_ASIC_PCIE_LINK_SPEED_SUPPORT_GEN1 |
							  CAIL_ASIC_PCIE_LINK_SPEED_SUPPORT_GEN2);
			else
				adev->pm.pcie_gen_mask |= CAIL_ASIC_PCIE_LINK_SPEED_SUPPORT_GEN1;
		}
		/* platform caps */
		if (platform_speed_cap == PCI_SPEED_UNKNOWN) {
			adev->pm.pcie_gen_mask |= (CAIL_PCIE_LINK_SPEED_SUPPORT_GEN1 |
						   CAIL_PCIE_LINK_SPEED_SUPPORT_GEN2);
		} else {
			if (platform_speed_cap == PCIE_SPEED_32_0GT)
				adev->pm.pcie_gen_mask |= (CAIL_PCIE_LINK_SPEED_SUPPORT_GEN1 |
							   CAIL_PCIE_LINK_SPEED_SUPPORT_GEN2 |
							   CAIL_PCIE_LINK_SPEED_SUPPORT_GEN3 |
							   CAIL_PCIE_LINK_SPEED_SUPPORT_GEN4 |
							   CAIL_PCIE_LINK_SPEED_SUPPORT_GEN5);
			else if (platform_speed_cap == PCIE_SPEED_16_0GT)
				adev->pm.pcie_gen_mask |= (CAIL_PCIE_LINK_SPEED_SUPPORT_GEN1 |
							   CAIL_PCIE_LINK_SPEED_SUPPORT_GEN2 |
							   CAIL_PCIE_LINK_SPEED_SUPPORT_GEN3 |
							   CAIL_PCIE_LINK_SPEED_SUPPORT_GEN4);
			else if (platform_speed_cap == PCIE_SPEED_8_0GT)
				adev->pm.pcie_gen_mask |= (CAIL_PCIE_LINK_SPEED_SUPPORT_GEN1 |
							   CAIL_PCIE_LINK_SPEED_SUPPORT_GEN2 |
							   CAIL_PCIE_LINK_SPEED_SUPPORT_GEN3);
			else if (platform_speed_cap == PCIE_SPEED_5_0GT)
				adev->pm.pcie_gen_mask |= (CAIL_PCIE_LINK_SPEED_SUPPORT_GEN1 |
							   CAIL_PCIE_LINK_SPEED_SUPPORT_GEN2);
			else
				adev->pm.pcie_gen_mask |= CAIL_PCIE_LINK_SPEED_SUPPORT_GEN1;

		}
	}
	if (adev->pm.pcie_mlw_mask == 0) {
		if (platform_link_width == PCIE_LNK_WIDTH_UNKNOWN) {
			adev->pm.pcie_mlw_mask |= AMDGPU_DEFAULT_PCIE_MLW_MASK;
		} else {
			switch (platform_link_width) {
			case PCIE_LNK_X32:
				adev->pm.pcie_mlw_mask = (CAIL_PCIE_LINK_WIDTH_SUPPORT_X32 |
							  CAIL_PCIE_LINK_WIDTH_SUPPORT_X16 |
							  CAIL_PCIE_LINK_WIDTH_SUPPORT_X12 |
							  CAIL_PCIE_LINK_WIDTH_SUPPORT_X8 |
							  CAIL_PCIE_LINK_WIDTH_SUPPORT_X4 |
							  CAIL_PCIE_LINK_WIDTH_SUPPORT_X2 |
							  CAIL_PCIE_LINK_WIDTH_SUPPORT_X1);
				break;
			case PCIE_LNK_X16:
				adev->pm.pcie_mlw_mask = (CAIL_PCIE_LINK_WIDTH_SUPPORT_X16 |
							  CAIL_PCIE_LINK_WIDTH_SUPPORT_X12 |
							  CAIL_PCIE_LINK_WIDTH_SUPPORT_X8 |
							  CAIL_PCIE_LINK_WIDTH_SUPPORT_X4 |
							  CAIL_PCIE_LINK_WIDTH_SUPPORT_X2 |
							  CAIL_PCIE_LINK_WIDTH_SUPPORT_X1);
				break;
			case PCIE_LNK_X12:
				adev->pm.pcie_mlw_mask = (CAIL_PCIE_LINK_WIDTH_SUPPORT_X12 |
							  CAIL_PCIE_LINK_WIDTH_SUPPORT_X8 |
							  CAIL_PCIE_LINK_WIDTH_SUPPORT_X4 |
							  CAIL_PCIE_LINK_WIDTH_SUPPORT_X2 |
							  CAIL_PCIE_LINK_WIDTH_SUPPORT_X1);
				break;
			case PCIE_LNK_X8:
				adev->pm.pcie_mlw_mask = (CAIL_PCIE_LINK_WIDTH_SUPPORT_X8 |
							  CAIL_PCIE_LINK_WIDTH_SUPPORT_X4 |
							  CAIL_PCIE_LINK_WIDTH_SUPPORT_X2 |
							  CAIL_PCIE_LINK_WIDTH_SUPPORT_X1);
				break;
			case PCIE_LNK_X4:
				adev->pm.pcie_mlw_mask = (CAIL_PCIE_LINK_WIDTH_SUPPORT_X4 |
							  CAIL_PCIE_LINK_WIDTH_SUPPORT_X2 |
							  CAIL_PCIE_LINK_WIDTH_SUPPORT_X1);
				break;
			case PCIE_LNK_X2:
				adev->pm.pcie_mlw_mask = (CAIL_PCIE_LINK_WIDTH_SUPPORT_X2 |
							  CAIL_PCIE_LINK_WIDTH_SUPPORT_X1);
				break;
			case PCIE_LNK_X1:
				adev->pm.pcie_mlw_mask = CAIL_PCIE_LINK_WIDTH_SUPPORT_X1;
				break;
			default:
				break;
			}
		}
	}
}

int amdgpu_device_baco_enter(struct drm_device *dev)
{
	struct amdgpu_device *adev = drm_to_adev(dev);
	struct amdgpu_ras *ras = amdgpu_ras_get_context(adev);

	if (!amdgpu_device_supports_baco(adev_to_drm(adev)))
		return -ENOTSUPP;

	if (ras && ras->supported && adev->nbio.funcs->enable_doorbell_interrupt)
		adev->nbio.funcs->enable_doorbell_interrupt(adev, false);

	return amdgpu_dpm_baco_enter(adev);
}

int amdgpu_device_baco_exit(struct drm_device *dev)
{
	struct amdgpu_device *adev = drm_to_adev(dev);
	struct amdgpu_ras *ras = amdgpu_ras_get_context(adev);
	int ret = 0;

	if (!amdgpu_device_supports_baco(adev_to_drm(adev)))
		return -ENOTSUPP;

	ret = amdgpu_dpm_baco_exit(adev);
	if (ret)
		return ret;

	if (ras && ras->supported && adev->nbio.funcs->enable_doorbell_interrupt)
		adev->nbio.funcs->enable_doorbell_interrupt(adev, true);

	return 0;
}

static void amdgpu_cancel_all_tdr(struct amdgpu_device *adev)
{
	int i;

	for (i = 0; i < AMDGPU_MAX_RINGS; ++i) {
		struct amdgpu_ring *ring = adev->rings[i];

		if (!ring || !ring->sched.thread)
			continue;

		cancel_delayed_work_sync(&ring->sched.work_tdr);
	}
}

/**
 * amdgpu_pci_error_detected - Called when a PCI error is detected.
 * @pdev: PCI device struct
 * @state: PCI channel state
 *
 * Description: Called when a PCI error is detected.
 *
 * Return: PCI_ERS_RESULT_NEED_RESET or PCI_ERS_RESULT_DISCONNECT.
 */
pci_ers_result_t amdgpu_pci_error_detected(struct pci_dev *pdev, pci_channel_state_t state)
{
	struct drm_device *dev = pci_get_drvdata(pdev);
	struct amdgpu_device *adev = drm_to_adev(dev);
	int i;

	DRM_INFO("PCI error: detected callback, state(%d)!!\n", state);

	if (adev->gmc.xgmi.num_physical_nodes > 1) {
		DRM_WARN("No support for XGMI hive yet...");
		return PCI_ERS_RESULT_DISCONNECT;
	}

	switch (state) {
	case pci_channel_io_normal:
		return PCI_ERS_RESULT_CAN_RECOVER;
	/* Fatal error, prepare for slot reset */
	case pci_channel_io_frozen:
		/*
		 * Cancel and wait for all TDRs in progress if failing to
		 * set  adev->in_gpu_reset in amdgpu_device_lock_adev
		 *
		 * Locking adev->reset_sem will prevent any external access
		 * to GPU during PCI error recovery
		 */
		while (!amdgpu_device_lock_adev(adev, NULL))
			amdgpu_cancel_all_tdr(adev);

		/*
		 * Block any work scheduling as we do for regular GPU reset
		 * for the duration of the recovery
		 */
		for (i = 0; i < AMDGPU_MAX_RINGS; ++i) {
			struct amdgpu_ring *ring = adev->rings[i];

			if (!ring || !ring->sched.thread)
				continue;

			drm_sched_stop(&ring->sched, NULL);
		}
		atomic_inc(&adev->gpu_reset_counter);
		return PCI_ERS_RESULT_NEED_RESET;
	case pci_channel_io_perm_failure:
		/* Permanent error, prepare for device removal */
		return PCI_ERS_RESULT_DISCONNECT;
	}

	return PCI_ERS_RESULT_NEED_RESET;
}

/**
 * amdgpu_pci_mmio_enabled - Enable MMIO and dump debug registers
 * @pdev: pointer to PCI device
 */
pci_ers_result_t amdgpu_pci_mmio_enabled(struct pci_dev *pdev)
{

	DRM_INFO("PCI error: mmio enabled callback!!\n");

	/* TODO - dump whatever for debugging purposes */

	/* This called only if amdgpu_pci_error_detected returns
	 * PCI_ERS_RESULT_CAN_RECOVER. Read/write to the device still
	 * works, no need to reset slot.
	 */

	return PCI_ERS_RESULT_RECOVERED;
}

/**
 * amdgpu_pci_slot_reset - Called when PCI slot has been reset.
 * @pdev: PCI device struct
 *
 * Description: This routine is called by the pci error recovery
 * code after the PCI slot has been reset, just before we
 * should resume normal operations.
 */
pci_ers_result_t amdgpu_pci_slot_reset(struct pci_dev *pdev)
{
	struct drm_device *dev = pci_get_drvdata(pdev);
	struct amdgpu_device *adev = drm_to_adev(dev);
	int r, i;
	bool need_full_reset = true;
	u32 memsize;
	struct list_head device_list;

	DRM_INFO("PCI error: slot reset callback!!\n");

	INIT_LIST_HEAD(&device_list);
	list_add_tail(&adev->gmc.xgmi.head, &device_list);

	/* wait for asic to come out of reset */
	msleep(500);

	/* Restore PCI confspace */
	amdgpu_device_load_pci_state(pdev);

	/* confirm  ASIC came out of reset */
	for (i = 0; i < adev->usec_timeout; i++) {
		memsize = amdgpu_asic_get_config_memsize(adev);

		if (memsize != 0xffffffff)
			break;
		udelay(1);
	}
	if (memsize == 0xffffffff) {
		r = -ETIME;
		goto out;
	}

	adev->in_pci_err_recovery = true;
	r = amdgpu_device_pre_asic_reset(adev, NULL, &need_full_reset);
	adev->in_pci_err_recovery = false;
	if (r)
		goto out;

	r = amdgpu_do_asic_reset(NULL, &device_list, &need_full_reset, true);

out:
	if (!r) {
		if (amdgpu_device_cache_pci_state(adev->pdev))
			pci_restore_state(adev->pdev);

		DRM_INFO("PCIe error recovery succeeded\n");
	} else {
		DRM_ERROR("PCIe error recovery failed, err:%d", r);
		amdgpu_device_unlock_adev(adev);
	}

	return r ? PCI_ERS_RESULT_DISCONNECT : PCI_ERS_RESULT_RECOVERED;
}

/**
 * amdgpu_pci_resume() - resume normal ops after PCI reset
 * @pdev: pointer to PCI device
 *
 * Called when the error recovery driver tells us that its
 * OK to resume normal operation.
 */
void amdgpu_pci_resume(struct pci_dev *pdev)
{
	struct drm_device *dev = pci_get_drvdata(pdev);
	struct amdgpu_device *adev = drm_to_adev(dev);
	int i;


	DRM_INFO("PCI error: resume callback!!\n");

	for (i = 0; i < AMDGPU_MAX_RINGS; ++i) {
		struct amdgpu_ring *ring = adev->rings[i];

		if (!ring || !ring->sched.thread)
			continue;


		drm_sched_resubmit_jobs(&ring->sched);
		drm_sched_start(&ring->sched, true);
	}

	amdgpu_device_unlock_adev(adev);
}

bool amdgpu_device_cache_pci_state(struct pci_dev *pdev)
{
	struct drm_device *dev = pci_get_drvdata(pdev);
	struct amdgpu_device *adev = drm_to_adev(dev);
	int r;

	r = pci_save_state(pdev);
	if (!r) {
		kfree(adev->pci_state);

		adev->pci_state = pci_store_saved_state(pdev);

		if (!adev->pci_state) {
			DRM_ERROR("Failed to store PCI saved state");
			return false;
		}
	} else {
		DRM_WARN("Failed to save PCI state, err:%d\n", r);
		return false;
	}

	return true;
}

bool amdgpu_device_load_pci_state(struct pci_dev *pdev)
{
	struct drm_device *dev = pci_get_drvdata(pdev);
	struct amdgpu_device *adev = drm_to_adev(dev);
	int r;

	if (!adev->pci_state)
		return false;

	r = pci_load_saved_state(pdev, adev->pci_state);

	if (!r) {
		pci_restore_state(pdev);
	} else {
		DRM_WARN("Failed to load PCI state, err:%d\n", r);
		return false;
	}

	return true;
}

<|MERGE_RESOLUTION|>--- conflicted
+++ resolved
@@ -2683,12 +2683,7 @@
 	bool s0ix_suspend = amdgpu_acpi_is_s0ix_supported(adev) &&
 		(adev->pmops_state == AMDGPU_PMOPS_SUSPEND);
 
-<<<<<<< HEAD
-	if (adev->in_poweroff_reboot_com ||
-	    !amdgpu_acpi_is_s0ix_supported(adev) || amdgpu_in_reset(adev)) {
-=======
 	if (!s0ix_suspend) {
->>>>>>> 31513f64
 		amdgpu_device_set_pg_state(adev, AMD_PG_STATE_UNGATE);
 		amdgpu_device_set_cg_state(adev, AMD_CG_STATE_UNGATE);
 	}
@@ -3705,14 +3700,7 @@
 
 	amdgpu_fence_driver_suspend(adev);
 
-<<<<<<< HEAD
-	if (adev->in_poweroff_reboot_com ||
-	    !amdgpu_acpi_is_s0ix_supported(adev) || amdgpu_in_reset(adev))
-		r = amdgpu_device_ip_suspend_phase2(adev);
-	else
-=======
 	if (s0ix_suspend)
->>>>>>> 31513f64
 		amdgpu_gfx_state_change_set(adev, sGpuChangeState_D3Entry);
 	else
 		r = amdgpu_device_ip_suspend_phase2(adev);
