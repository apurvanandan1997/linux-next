--- conflicted
+++ resolved
@@ -95,8 +95,6 @@
 
 	ret = hibmc_ddc_create(dev, hibmc_connector);
 	if (ret) {
-<<<<<<< HEAD
-=======
 		drm_err(dev, "failed to create ddc: %d\n", ret);
 		return ret;
 	}
@@ -104,7 +102,6 @@
 	encoder->possible_crtcs = drm_crtc_mask(crtc);
 	ret = drm_simple_encoder_init(dev, encoder, DRM_MODE_ENCODER_DAC);
 	if (ret) {
->>>>>>> f642729d
 		drm_err(dev, "failed to init encoder: %d\n", ret);
 		return ret;
 	}
