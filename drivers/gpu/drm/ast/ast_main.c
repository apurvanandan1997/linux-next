--- conflicted
+++ resolved
@@ -397,11 +397,7 @@
 	ast_set_index_reg(ast, AST_IO_CRTC_PORT, 0xa1, 0x04);
 }
 
-<<<<<<< HEAD
-struct ast_private *ast_device_create(struct drm_driver *drv,
-=======
 struct ast_private *ast_device_create(const struct drm_driver *drv,
->>>>>>> f642729d
 				      struct pci_dev *pdev,
 				      unsigned long flags)
 {
@@ -415,16 +411,9 @@
 		return ast;
 	dev = &ast->base;
 
-<<<<<<< HEAD
-	dev->pdev = pdev;
 	pci_set_drvdata(pdev, dev);
 
-	ast->regs = pci_iomap(dev->pdev, 1, 0);
-=======
-	pci_set_drvdata(pdev, dev);
-
 	ast->regs = pci_iomap(pdev, 1, 0);
->>>>>>> f642729d
 	if (!ast->regs)
 		return ERR_PTR(-EIO);
 
@@ -440,11 +429,7 @@
 
 	/* "map" IO regs if the above hasn't done so already */
 	if (!ast->ioregs) {
-<<<<<<< HEAD
-		ast->ioregs = pci_iomap(dev->pdev, 2, 0);
-=======
 		ast->ioregs = pci_iomap(pdev, 2, 0);
->>>>>>> f642729d
 		if (!ast->ioregs)
 			return ERR_PTR(-EIO);
 	}
