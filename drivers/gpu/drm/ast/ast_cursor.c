/*
 * Copyright 2012 Red Hat Inc.
 * Parts based on xf86-video-ast
 * Copyright (c) 2005 ASPEED Technology Inc.
 *
 * Permission is hereby granted, free of charge, to any person obtaining a
 * copy of this software and associated documentation files (the
 * "Software"), to deal in the Software without restriction, including
 * without limitation the rights to use, copy, modify, merge, publish,
 * distribute, sub license, and/or sell copies of the Software, and to
 * permit persons to whom the Software is furnished to do so, subject to
 * the following conditions:
 *
 * THE SOFTWARE IS PROVIDED "AS IS", WITHOUT WARRANTY OF ANY KIND, EXPRESS OR
 * IMPLIED, INCLUDING BUT NOT LIMITED TO THE WARRANTIES OF MERCHANTABILITY,
 * FITNESS FOR A PARTICULAR PURPOSE AND NON-INFRINGEMENT. IN NO EVENT SHALL
 * THE COPYRIGHT HOLDERS, AUTHORS AND/OR ITS SUPPLIERS BE LIABLE FOR ANY CLAIM,
 * DAMAGES OR OTHER LIABILITY, WHETHER IN AN ACTION OF CONTRACT, TORT OR
 * OTHERWISE, ARISING FROM, OUT OF OR IN CONNECTION WITH THE SOFTWARE OR THE
 * USE OR OTHER DEALINGS IN THE SOFTWARE.
 *
 * The above copyright notice and this permission notice (including the
 * next paragraph) shall be included in all copies or substantial portions
 * of the Software.
 */
/*
 * Authors: Dave Airlie <airlied@redhat.com>
 */

#include <drm/drm_gem_vram_helper.h>
#include <drm/drm_managed.h>

#include "ast_drv.h"

static void ast_cursor_fini(struct ast_private *ast)
{
	size_t i;
	struct drm_gem_vram_object *gbo;

	for (i = 0; i < ARRAY_SIZE(ast->cursor.gbo); ++i) {
		gbo = ast->cursor.gbo[i];
		drm_gem_vram_unpin(gbo);
		drm_gem_vram_put(gbo);
	}
}

static void ast_cursor_release(struct drm_device *dev, void *ptr)
{
	struct ast_private *ast = to_ast_private(dev);

	ast_cursor_fini(ast);
}

/*
 * Allocate cursor BOs and pin them at the end of VRAM.
 */
int ast_cursor_init(struct ast_private *ast)
{
	struct drm_device *dev = &ast->base;
	size_t size, i;
	struct drm_gem_vram_object *gbo;
	int ret;

	size = roundup(AST_HWC_SIZE + AST_HWC_SIGNATURE_SIZE, PAGE_SIZE);

	for (i = 0; i < ARRAY_SIZE(ast->cursor.gbo); ++i) {
		gbo = drm_gem_vram_create(dev, size, 0);
		if (IS_ERR(gbo)) {
			ret = PTR_ERR(gbo);
			goto err_drm_gem_vram_put;
		}
		ret = drm_gem_vram_pin(gbo, DRM_GEM_VRAM_PL_FLAG_VRAM |
					    DRM_GEM_VRAM_PL_FLAG_TOPDOWN);
		if (ret) {
			drm_gem_vram_put(gbo);
			goto err_drm_gem_vram_put;
		}
		ast->cursor.gbo[i] = gbo;
	}

	return drmm_add_action_or_reset(dev, ast_cursor_release, NULL);

err_drm_gem_vram_put:
	while (i) {
		--i;
		gbo = ast->cursor.gbo[i];
		drm_gem_vram_unpin(gbo);
		drm_gem_vram_put(gbo);
	}
	return ret;
}

static void update_cursor_image(u8 __iomem *dst, const u8 *src, int width, int height)
{
	union {
		u32 ul;
		u8 b[4];
	} srcdata32[2], data32;
	union {
		u16 us;
		u8 b[2];
	} data16;
	u32 csum = 0;
	s32 alpha_dst_delta, last_alpha_dst_delta;
	u8 __iomem *dstxor;
	const u8 *srcxor;
	int i, j;
	u32 per_pixel_copy, two_pixel_copy;

	alpha_dst_delta = AST_MAX_HWC_WIDTH << 1;
	last_alpha_dst_delta = alpha_dst_delta - (width << 1);

	srcxor = src;
	dstxor = (u8 *)dst + last_alpha_dst_delta + (AST_MAX_HWC_HEIGHT - height) * alpha_dst_delta;
	per_pixel_copy = width & 1;
	two_pixel_copy = width >> 1;

	for (j = 0; j < height; j++) {
		for (i = 0; i < two_pixel_copy; i++) {
			srcdata32[0].ul = *((u32 *)srcxor) & 0xf0f0f0f0;
			srcdata32[1].ul = *((u32 *)(srcxor + 4)) & 0xf0f0f0f0;
			data32.b[0] = srcdata32[0].b[1] | (srcdata32[0].b[0] >> 4);
			data32.b[1] = srcdata32[0].b[3] | (srcdata32[0].b[2] >> 4);
			data32.b[2] = srcdata32[1].b[1] | (srcdata32[1].b[0] >> 4);
			data32.b[3] = srcdata32[1].b[3] | (srcdata32[1].b[2] >> 4);

			writel(data32.ul, dstxor);
			csum += data32.ul;

			dstxor += 4;
			srcxor += 8;

		}

		for (i = 0; i < per_pixel_copy; i++) {
			srcdata32[0].ul = *((u32 *)srcxor) & 0xf0f0f0f0;
			data16.b[0] = srcdata32[0].b[1] | (srcdata32[0].b[0] >> 4);
			data16.b[1] = srcdata32[0].b[3] | (srcdata32[0].b[2] >> 4);
			writew(data16.us, dstxor);
			csum += (u32)data16.us;

			dstxor += 2;
			srcxor += 4;
		}
		dstxor += last_alpha_dst_delta;
	}

	/* write checksum + signature */
	dst += AST_HWC_SIZE;
	writel(csum, dst);
	writel(width, dst + AST_HWC_SIGNATURE_SizeX);
	writel(height, dst + AST_HWC_SIGNATURE_SizeY);
	writel(0, dst + AST_HWC_SIGNATURE_HOTSPOTX);
	writel(0, dst + AST_HWC_SIGNATURE_HOTSPOTY);
}

int ast_cursor_blit(struct ast_private *ast, struct drm_framebuffer *fb)
{
	struct drm_device *dev = &ast->base;
<<<<<<< HEAD
	struct drm_gem_vram_object *gbo;
	int ret;
	void *src;
=======
	struct drm_gem_vram_object *dst_gbo = ast->cursor.gbo[ast->cursor.next_index];
	struct drm_gem_vram_object *src_gbo = drm_gem_vram_of_gem(fb->obj[0]);
	struct dma_buf_map src_map, dst_map;
>>>>>>> f642729d
	void __iomem *dst;
	void *src;
	int ret;

	if (drm_WARN_ON_ONCE(dev, fb->width > AST_MAX_HWC_WIDTH) ||
	    drm_WARN_ON_ONCE(dev, fb->height > AST_MAX_HWC_HEIGHT))
		return -EINVAL;

	ret = drm_gem_vram_vmap(src_gbo, &src_map);
	if (ret)
		return ret;
	src = src_map.vaddr; /* TODO: Use mapping abstraction properly */

	ret = drm_gem_vram_vmap(dst_gbo, &dst_map);
	if (ret)
		goto err_drm_gem_vram_vunmap;
	dst = dst_map.vaddr_iomem; /* TODO: Use mapping abstraction properly */

	/* do data transfer to cursor BO */
	update_cursor_image(dst, src, fb->width, fb->height);

	drm_gem_vram_vunmap(dst_gbo, &dst_map);
	drm_gem_vram_vunmap(src_gbo, &src_map);

	return 0;

err_drm_gem_vram_vunmap:
	drm_gem_vram_vunmap(src_gbo, &src_map);
	return ret;
}

static void ast_cursor_set_base(struct ast_private *ast, u64 address)
{
	u8 addr0 = (address >> 3) & 0xff;
	u8 addr1 = (address >> 11) & 0xff;
	u8 addr2 = (address >> 19) & 0xff;

	ast_set_index_reg(ast, AST_IO_CRTC_PORT, 0xc8, addr0);
	ast_set_index_reg(ast, AST_IO_CRTC_PORT, 0xc9, addr1);
	ast_set_index_reg(ast, AST_IO_CRTC_PORT, 0xca, addr2);
}

void ast_cursor_page_flip(struct ast_private *ast)
{
	struct drm_device *dev = &ast->base;
	struct drm_gem_vram_object *gbo;
	s64 off;

	gbo = ast->cursor.gbo[ast->cursor.next_index];

	off = drm_gem_vram_offset(gbo);
	if (drm_WARN_ON_ONCE(dev, off < 0))
		return; /* Bug: we didn't pin the cursor HW BO to VRAM. */

	ast_cursor_set_base(ast, off);

	++ast->cursor.next_index;
	ast->cursor.next_index %= ARRAY_SIZE(ast->cursor.gbo);
}

static void ast_cursor_set_location(struct ast_private *ast, u16 x, u16 y,
				    u8 x_offset, u8 y_offset)
{
	u8 x0 = (x & 0x00ff);
	u8 x1 = (x & 0x0f00) >> 8;
	u8 y0 = (y & 0x00ff);
	u8 y1 = (y & 0x0700) >> 8;

	ast_set_index_reg(ast, AST_IO_CRTC_PORT, 0xc2, x_offset);
	ast_set_index_reg(ast, AST_IO_CRTC_PORT, 0xc3, y_offset);
	ast_set_index_reg(ast, AST_IO_CRTC_PORT, 0xc4, x0);
	ast_set_index_reg(ast, AST_IO_CRTC_PORT, 0xc5, x1);
	ast_set_index_reg(ast, AST_IO_CRTC_PORT, 0xc6, y0);
	ast_set_index_reg(ast, AST_IO_CRTC_PORT, 0xc7, y1);
}

void ast_cursor_show(struct ast_private *ast, int x, int y,
		     unsigned int offset_x, unsigned int offset_y)
{
	struct drm_device *dev = &ast->base;
	struct drm_gem_vram_object *gbo = ast->cursor.gbo[ast->cursor.next_index];
	struct dma_buf_map map;
	u8 x_offset, y_offset;
	u8 __iomem *dst;
	u8 __iomem *sig;
	u8 jreg;
	int ret;

	ret = drm_gem_vram_vmap(gbo, &map);
	if (drm_WARN_ONCE(dev, ret, "drm_gem_vram_vmap() failed, ret=%d\n", ret))
		return;
	dst = map.vaddr_iomem; /* TODO: Use mapping abstraction properly */

	sig = dst + AST_HWC_SIZE;
	writel(x, sig + AST_HWC_SIGNATURE_X);
	writel(y, sig + AST_HWC_SIGNATURE_Y);

	drm_gem_vram_vunmap(gbo, &map);

	if (x < 0) {
		x_offset = (-x) + offset_x;
		x = 0;
	} else {
		x_offset = offset_x;
	}
	if (y < 0) {
		y_offset = (-y) + offset_y;
		y = 0;
	} else {
		y_offset = offset_y;
	}

	ast_cursor_set_location(ast, x, y, x_offset, y_offset);

	/* dummy write to fire HWC */
	jreg = 0x02 |
	       0x01; /* enable ARGB4444 cursor */
	ast_set_index_reg_mask(ast, AST_IO_CRTC_PORT, 0xcb, 0xfc, jreg);
}

void ast_cursor_hide(struct ast_private *ast)
{
	ast_set_index_reg_mask(ast, AST_IO_CRTC_PORT, 0xcb, 0xfc, 0x00);
}<|MERGE_RESOLUTION|>--- conflicted
+++ resolved
@@ -157,15 +157,9 @@
 int ast_cursor_blit(struct ast_private *ast, struct drm_framebuffer *fb)
 {
 	struct drm_device *dev = &ast->base;
-<<<<<<< HEAD
-	struct drm_gem_vram_object *gbo;
-	int ret;
-	void *src;
-=======
 	struct drm_gem_vram_object *dst_gbo = ast->cursor.gbo[ast->cursor.next_index];
 	struct drm_gem_vram_object *src_gbo = drm_gem_vram_of_gem(fb->obj[0]);
 	struct dma_buf_map src_map, dst_map;
->>>>>>> f642729d
 	void __iomem *dst;
 	void *src;
 	int ret;
