# SPDX-License-Identifier: GPL-2.0-only
config DRM_BRIDGE
	def_bool y
	depends on DRM
	help
	  Bridge registration and lookup framework.

config DRM_PANEL_BRIDGE
	def_bool y
	depends on DRM_BRIDGE
	depends on DRM_KMS_HELPER
	select DRM_PANEL
	help
	  DRM bridge wrapper of DRM panels

menu "Display Interface Bridges"
	depends on DRM && DRM_BRIDGE

config DRM_CDNS_DSI
	tristate "Cadence DPI/DSI bridge"
	select DRM_KMS_HELPER
	select DRM_MIPI_DSI
	select DRM_PANEL_BRIDGE
	select GENERIC_PHY_MIPI_DPHY
	depends on OF
	help
	  Support Cadence DPI to DSI bridge. This is an internal
	  bridge and is meant to be directly embedded in a SoC.

config DRM_CHRONTEL_CH7033
	tristate "Chrontel CH7033 Video Encoder"
	depends on OF
	select DRM_KMS_HELPER
	help
	  Enable support for the Chrontel CH7033 VGA/DVI/HDMI Encoder, as
	  found in the Dell Wyse 3020 thin client.

	  If in doubt, say "N".

config DRM_DISPLAY_CONNECTOR
	tristate "Display connector support"
	depends on OF
	help
	  Driver for display connectors with support for DDC and hot-plug
	  detection. Most display controller handle display connectors
	  internally and don't need this driver, but the DRM subsystem is
	  moving towards separating connector handling from display controllers
	  on ARM-based platforms. Saying Y here when this driver is not needed
	  will not cause any issue.

config DRM_LONTIUM_LT9611
	tristate "Lontium LT9611 DSI/HDMI bridge"
	select SND_SOC_HDMI_CODEC if SND_SOC
	depends on OF
	select DRM_PANEL_BRIDGE
	select DRM_KMS_HELPER
	select REGMAP_I2C
	help
	  Driver for Lontium LT9611 DSI to HDMI bridge
	  chip driver that converts dual DSI and I2S to
	  HDMI signals
	  Please say Y if you have such hardware.

<<<<<<< HEAD
=======
config DRM_LONTIUM_LT9611UXC
	tristate "Lontium LT9611UXC DSI/HDMI bridge"
	select SND_SOC_HDMI_CODEC if SND_SOC
	depends on OF
	select DRM_PANEL_BRIDGE
	select DRM_KMS_HELPER
	select REGMAP_I2C
	help
	  Driver for Lontium LT9611UXC DSI to HDMI bridge
	  chip driver that converts dual DSI and I2S to
	  HDMI signals
	  Please say Y if you have such hardware.

>>>>>>> f642729d
config DRM_LVDS_CODEC
	tristate "Transparent LVDS encoders and decoders support"
	depends on OF
	select DRM_KMS_HELPER
	select DRM_PANEL_BRIDGE
	help
	  Support for transparent LVDS encoders and decoders that don't
	  require any configuration.

config DRM_MEGACHIPS_STDPXXXX_GE_B850V3_FW
	tristate "MegaChips stdp4028-ge-b850v3-fw and stdp2690-ge-b850v3-fw"
	depends on OF
	select DRM_KMS_HELPER
	select DRM_PANEL
	help
	  This is a driver for the display bridges of
	  GE B850v3 that convert dual channel LVDS
	  to DP++. This is used with the i.MX6 imx-ldb
	  driver. You are likely to say N here.

config DRM_NWL_MIPI_DSI
	tristate "Northwest Logic MIPI DSI Host controller"
	depends on DRM
	depends on COMMON_CLK
	depends on OF && HAS_IOMEM
	select DRM_KMS_HELPER
	select DRM_MIPI_DSI
	select DRM_PANEL_BRIDGE
	select GENERIC_PHY_MIPI_DPHY
	select MFD_SYSCON
	select MULTIPLEXER
	select REGMAP_MMIO
	help
	  This enables the Northwest Logic MIPI DSI Host controller as
	  for example found on NXP's i.MX8 Processors.

config DRM_NXP_PTN3460
	tristate "NXP PTN3460 DP/LVDS bridge"
	depends on OF
	select DRM_KMS_HELPER
	select DRM_PANEL
	help
	  NXP PTN3460 eDP-LVDS bridge chip driver.

config DRM_PARADE_PS8622
	tristate "Parade eDP/LVDS bridge"
	depends on OF
	select DRM_PANEL
	select DRM_KMS_HELPER
	select BACKLIGHT_CLASS_DEVICE
	help
	  Parade eDP-LVDS bridge chip driver.

config DRM_PARADE_PS8640
	tristate "Parade PS8640 MIPI DSI to eDP Converter"
	depends on OF
	select DRM_KMS_HELPER
	select DRM_MIPI_DSI
	select DRM_PANEL
	help
	  Choose this option if you have PS8640 for display
	  The PS8640 is a high-performance and low-power
	  MIPI DSI to eDP converter

config DRM_SIL_SII8620
	tristate "Silicon Image SII8620 HDMI/MHL bridge"
	depends on OF
	select DRM_KMS_HELPER
	imply EXTCON
	depends on RC_CORE || !RC_CORE
	help
	  Silicon Image SII8620 HDMI/MHL bridge chip driver.

config DRM_SII902X
	tristate "Silicon Image sii902x RGB/HDMI bridge"
	depends on OF
	select DRM_KMS_HELPER
	select REGMAP_I2C
	select I2C_MUX
	select SND_SOC_HDMI_CODEC if SND_SOC
	help
	  Silicon Image sii902x bridge chip driver.

config DRM_SII9234
	tristate "Silicon Image SII9234 HDMI/MHL bridge"
	depends on OF
	help
	  Say Y here if you want support for the MHL interface.
	  It is an I2C driver, that detects connection of MHL bridge
	  and starts encapsulation of HDMI signal.

config DRM_SIMPLE_BRIDGE
	tristate "Simple DRM bridge support"
	depends on OF
	select DRM_KMS_HELPER
	help
	  Support for non-programmable DRM bridges, such as ADI ADV7123, TI
	  THS8134 and THS8135 or passive resistor ladder DACs.

config DRM_THINE_THC63LVD1024
	tristate "Thine THC63LVD1024 LVDS decoder bridge"
	depends on OF
	help
	  Thine THC63LVD1024 LVDS/parallel converter driver.

config DRM_TOSHIBA_TC358762
	tristate "TC358762 DSI/DPI bridge"
	depends on OF
	select DRM_MIPI_DSI
	select DRM_PANEL_BRIDGE
	help
	  Toshiba TC358762 DSI/DPI bridge driver.

config DRM_TOSHIBA_TC358764
	tristate "TC358764 DSI/LVDS bridge"
	depends on OF
	select DRM_MIPI_DSI
	select DRM_KMS_HELPER
	select DRM_PANEL
	help
	  Toshiba TC358764 DSI/LVDS bridge driver.

config DRM_TOSHIBA_TC358767
	tristate "Toshiba TC358767 eDP bridge"
	depends on OF
	select DRM_KMS_HELPER
	select REGMAP_I2C
	select DRM_PANEL
	help
	  Toshiba TC358767 eDP bridge chip driver.

config DRM_TOSHIBA_TC358768
	tristate "Toshiba TC358768 MIPI DSI bridge"
	depends on OF
	select DRM_KMS_HELPER
	select REGMAP_I2C
	select DRM_PANEL
	select DRM_MIPI_DSI
	help
	  Toshiba TC358768AXBG/TC358778XBG DSI bridge chip driver.

config DRM_TOSHIBA_TC358775
	tristate "Toshiba TC358775 DSI/LVDS bridge"
	depends on OF
	select DRM_KMS_HELPER
	select REGMAP_I2C
	select DRM_PANEL
	select DRM_MIPI_DSI
	help
	  Toshiba TC358775 DSI/LVDS bridge chip driver.

config DRM_TI_TFP410
	tristate "TI TFP410 DVI/HDMI bridge"
	depends on OF
	select DRM_KMS_HELPER
	help
	  Texas Instruments TFP410 DVI/HDMI Transmitter driver

config DRM_TI_SN65DSI86
	tristate "TI SN65DSI86 DSI to eDP bridge"
	depends on OF
	select DRM_KMS_HELPER
	select REGMAP_I2C
	select DRM_PANEL
	select DRM_MIPI_DSI
	help
	  Texas Instruments SN65DSI86 DSI to eDP Bridge driver

config DRM_TI_TPD12S015
	tristate "TI TPD12S015 HDMI level shifter and ESD protection"
	depends on OF
	select DRM_KMS_HELPER
	help
	  Texas Instruments TPD12S015 HDMI level shifter and ESD protection
	  driver.

source "drivers/gpu/drm/bridge/analogix/Kconfig"

source "drivers/gpu/drm/bridge/adv7511/Kconfig"

source "drivers/gpu/drm/bridge/cadence/Kconfig"

source "drivers/gpu/drm/bridge/synopsys/Kconfig"

endmenu<|MERGE_RESOLUTION|>--- conflicted
+++ resolved
@@ -61,8 +61,6 @@
 	  HDMI signals
 	  Please say Y if you have such hardware.
 
-<<<<<<< HEAD
-=======
 config DRM_LONTIUM_LT9611UXC
 	tristate "Lontium LT9611UXC DSI/HDMI bridge"
 	select SND_SOC_HDMI_CODEC if SND_SOC
@@ -76,7 +74,6 @@
 	  HDMI signals
 	  Please say Y if you have such hardware.
 
->>>>>>> f642729d
 config DRM_LVDS_CODEC
 	tristate "Transparent LVDS encoders and decoders support"
 	depends on OF
