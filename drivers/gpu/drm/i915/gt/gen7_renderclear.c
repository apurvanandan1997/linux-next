// SPDX-License-Identifier: MIT
/*
 * Copyright © 2019 Intel Corporation
 */

#include "gen7_renderclear.h"
#include "i915_drv.h"
#include "intel_gpu_commands.h"

#define GT3_INLINE_DATA_DELAYS 0x1E00
#define batch_advance(Y, CS) GEM_BUG_ON((Y)->end != (CS))

struct cb_kernel {
	const void *data;
	u32 size;
};

#define CB_KERNEL(name) { .data = (name), .size = sizeof(name) }

#include "ivb_clear_kernel.c"
static const struct cb_kernel cb_kernel_ivb = CB_KERNEL(ivb_clear_kernel);

#include "hsw_clear_kernel.c"
static const struct cb_kernel cb_kernel_hsw = CB_KERNEL(hsw_clear_kernel);

struct batch_chunk {
	struct i915_vma *vma;
	u32 offset;
	u32 *start;
	u32 *end;
	u32 max_items;
};

struct batch_vals {
	u32 max_threads;
	u32 state_start;
	u32 surface_start;
	u32 surface_height;
	u32 surface_width;
	u32 size;
};

<<<<<<< HEAD
static inline int num_primitives(const struct batch_vals *bv)
=======
static int num_primitives(const struct batch_vals *bv)
>>>>>>> d82afcf9
{
	/*
	 * We need to saturate the GPU with work in order to dispatch
	 * a shader on every HW thread, and clear the thread-local registers.
	 * In short, we have to dispatch work faster than the shaders can
	 * run in order to fill the EU and occupy each HW thread.
	 */
	return bv->max_threads;
}

static void
batch_get_defaults(struct drm_i915_private *i915, struct batch_vals *bv)
{
	if (IS_HASWELL(i915)) {
		switch (INTEL_INFO(i915)->gt) {
		default:
		case 1:
			bv->max_threads = 70;
			break;
		case 2:
			bv->max_threads = 140;
			break;
		case 3:
			bv->max_threads = 280;
			break;
		}
		bv->surface_height = 16 * 16;
		bv->surface_width = 32 * 2 * 16;
	} else {
		switch (INTEL_INFO(i915)->gt) {
		default:
		case 1: /* including vlv */
			bv->max_threads = 36;
			break;
		case 2:
			bv->max_threads = 128;
			break;
		}
		bv->surface_height = 16 * 8;
		bv->surface_width = 32 * 16;
	}
	bv->state_start = round_up(SZ_1K + num_primitives(bv) * 64, SZ_4K);
	bv->surface_start = bv->state_start + SZ_4K;
	bv->size = bv->surface_start + bv->surface_height * bv->surface_width;
}

static void batch_init(struct batch_chunk *bc,
		       struct i915_vma *vma,
		       u32 *start, u32 offset, u32 max_bytes)
{
	bc->vma = vma;
	bc->offset = offset;
	bc->start = start + bc->offset / sizeof(*bc->start);
	bc->end = bc->start;
	bc->max_items = max_bytes / sizeof(*bc->start);
}

static u32 batch_offset(const struct batch_chunk *bc, u32 *cs)
{
	return (cs - bc->start) * sizeof(*bc->start) + bc->offset;
}

static u32 batch_addr(const struct batch_chunk *bc)
{
	return bc->vma->node.start;
}

static void batch_add(struct batch_chunk *bc, const u32 d)
{
	GEM_BUG_ON((bc->end - bc->start) >= bc->max_items);
	*bc->end++ = d;
}

static u32 *batch_alloc_items(struct batch_chunk *bc, u32 align, u32 items)
{
	u32 *map;

	if (align) {
		u32 *end = PTR_ALIGN(bc->end, align);

		memset32(bc->end, 0, end - bc->end);
		bc->end = end;
	}

	map = bc->end;
	bc->end += items;

	return map;
}

static u32 *batch_alloc_bytes(struct batch_chunk *bc, u32 align, u32 bytes)
{
	GEM_BUG_ON(!IS_ALIGNED(bytes, sizeof(*bc->start)));
	return batch_alloc_items(bc, align, bytes / sizeof(*bc->start));
}

static u32
gen7_fill_surface_state(struct batch_chunk *state,
			const u32 dst_offset,
			const struct batch_vals *bv)
{
	u32 surface_h = bv->surface_height;
	u32 surface_w = bv->surface_width;
	u32 *cs = batch_alloc_items(state, 32, 8);
	u32 offset = batch_offset(state, cs);

#define SURFACE_2D 1
#define SURFACEFORMAT_B8G8R8A8_UNORM 0x0C0
#define RENDER_CACHE_READ_WRITE 1

	*cs++ = SURFACE_2D << 29 |
		(SURFACEFORMAT_B8G8R8A8_UNORM << 18) |
		(RENDER_CACHE_READ_WRITE << 8);

	*cs++ = batch_addr(state) + dst_offset;

	*cs++ = ((surface_h / 4 - 1) << 16) | (surface_w / 4 - 1);
	*cs++ = surface_w;
	*cs++ = 0;
	*cs++ = 0;
	*cs++ = 0;
#define SHADER_CHANNELS(r, g, b, a) \
	(((r) << 25) | ((g) << 22) | ((b) << 19) | ((a) << 16))
	*cs++ = SHADER_CHANNELS(4, 5, 6, 7);
	batch_advance(state, cs);

	return offset;
}

static u32
gen7_fill_binding_table(struct batch_chunk *state,
			const struct batch_vals *bv)
{
	u32 surface_start =
		gen7_fill_surface_state(state, bv->surface_start, bv);
	u32 *cs = batch_alloc_items(state, 32, 8);
	u32 offset = batch_offset(state, cs);

	*cs++ = surface_start - state->offset;
	*cs++ = 0;
	*cs++ = 0;
	*cs++ = 0;
	*cs++ = 0;
	*cs++ = 0;
	*cs++ = 0;
	*cs++ = 0;
	batch_advance(state, cs);

	return offset;
}

static u32
gen7_fill_kernel_data(struct batch_chunk *state,
		      const u32 *data,
		      const u32 size)
{
	return batch_offset(state,
			    memcpy(batch_alloc_bytes(state, 64, size),
				   data, size));
}

static u32
gen7_fill_interface_descriptor(struct batch_chunk *state,
			       const struct batch_vals *bv,
			       const struct cb_kernel *kernel,
			       unsigned int count)
{
	u32 kernel_offset =
		gen7_fill_kernel_data(state, kernel->data, kernel->size);
	u32 binding_table = gen7_fill_binding_table(state, bv);
	u32 *cs = batch_alloc_items(state, 32, 8 * count);
	u32 offset = batch_offset(state, cs);

	*cs++ = kernel_offset;
	*cs++ = (1 << 7) | (1 << 13);
	*cs++ = 0;
	*cs++ = (binding_table - state->offset) | 1;
	*cs++ = 0;
	*cs++ = 0;
	*cs++ = 0;
	*cs++ = 0;

	/* 1 - 63dummy idds */
	memset32(cs, 0x00, (count - 1) * 8);
	batch_advance(state, cs + (count - 1) * 8);

	return offset;
}

static void
gen7_emit_state_base_address(struct batch_chunk *batch,
			     u32 surface_state_base)
{
	u32 *cs = batch_alloc_items(batch, 0, 10);

	*cs++ = STATE_BASE_ADDRESS | (10 - 2);
	/* general */
	*cs++ = batch_addr(batch) | BASE_ADDRESS_MODIFY;
	/* surface */
	*cs++ = batch_addr(batch) | surface_state_base | BASE_ADDRESS_MODIFY;
	/* dynamic */
	*cs++ = batch_addr(batch) | BASE_ADDRESS_MODIFY;
	/* indirect */
	*cs++ = batch_addr(batch) | BASE_ADDRESS_MODIFY;
	/* instruction */
	*cs++ = batch_addr(batch) | BASE_ADDRESS_MODIFY;

	/* general/dynamic/indirect/instruction access Bound */
	*cs++ = 0;
	*cs++ = BASE_ADDRESS_MODIFY;
	*cs++ = 0;
	*cs++ = BASE_ADDRESS_MODIFY;
	batch_advance(batch, cs);
}

static void
gen7_emit_vfe_state(struct batch_chunk *batch,
		    const struct batch_vals *bv,
		    u32 urb_size, u32 curbe_size,
		    u32 mode)
{
	u32 threads = bv->max_threads - 1;
	u32 *cs = batch_alloc_items(batch, 32, 8);

	*cs++ = MEDIA_VFE_STATE | (8 - 2);

	/* scratch buffer */
	*cs++ = 0;

	/* number of threads & urb entries for GPGPU vs Media Mode */
	*cs++ = threads << 16 | 1 << 8 | mode << 2;

	*cs++ = 0;

	/* urb entry size & curbe size in 256 bits unit */
	*cs++ = urb_size << 16 | curbe_size;

	/* scoreboard */
	*cs++ = 0;
	*cs++ = 0;
	*cs++ = 0;
	batch_advance(batch, cs);
}

static void
gen7_emit_interface_descriptor_load(struct batch_chunk *batch,
				    const u32 interface_descriptor,
				    unsigned int count)
{
	u32 *cs = batch_alloc_items(batch, 8, 4);

	*cs++ = MEDIA_INTERFACE_DESCRIPTOR_LOAD | (4 - 2);
	*cs++ = 0;
	*cs++ = count * 8 * sizeof(*cs);

	/*
	 * interface descriptor address - it is relative to the dynamics base
	 * address
	 */
	*cs++ = interface_descriptor;
	batch_advance(batch, cs);
}

static void
gen7_emit_media_object(struct batch_chunk *batch,
		       unsigned int media_object_index)
{
	unsigned int x_offset = (media_object_index % 16) * 64;
	unsigned int y_offset = (media_object_index / 16) * 16;
	unsigned int pkt = 6 + 3;
	u32 *cs;

	cs = batch_alloc_items(batch, 8, pkt);

	*cs++ = MEDIA_OBJECT | (pkt - 2);

	/* interface descriptor offset */
	*cs++ = 0;

	/* without indirect data */
	*cs++ = 0;
	*cs++ = 0;

	/* scoreboard */
	*cs++ = 0;
	*cs++ = 0;

	/* inline */
	*cs++ = y_offset << 16 | x_offset;
	*cs++ = 0;
	*cs++ = GT3_INLINE_DATA_DELAYS;

	batch_advance(batch, cs);
}

static void gen7_emit_pipeline_flush(struct batch_chunk *batch)
{
	u32 *cs = batch_alloc_items(batch, 0, 4);
<<<<<<< HEAD

	*cs++ = GFX_OP_PIPE_CONTROL(4);
	*cs++ = PIPE_CONTROL_RENDER_TARGET_CACHE_FLUSH |
		PIPE_CONTROL_DEPTH_CACHE_FLUSH |
		PIPE_CONTROL_DC_FLUSH_ENABLE |
		PIPE_CONTROL_CS_STALL;
=======

	*cs++ = GFX_OP_PIPE_CONTROL(4);
	*cs++ = PIPE_CONTROL_RENDER_TARGET_CACHE_FLUSH |
		PIPE_CONTROL_DEPTH_CACHE_FLUSH |
		PIPE_CONTROL_DC_FLUSH_ENABLE |
		PIPE_CONTROL_CS_STALL;
	*cs++ = 0;
	*cs++ = 0;

	batch_advance(batch, cs);
}

static void gen7_emit_pipeline_invalidate(struct batch_chunk *batch)
{
	u32 *cs = batch_alloc_items(batch, 0, 10);

	/* ivb: Stall before STATE_CACHE_INVALIDATE */
	*cs++ = GFX_OP_PIPE_CONTROL(5);
	*cs++ = PIPE_CONTROL_STALL_AT_SCOREBOARD |
		PIPE_CONTROL_CS_STALL;
	*cs++ = 0;
	*cs++ = 0;
	*cs++ = 0;

	*cs++ = GFX_OP_PIPE_CONTROL(5);
	*cs++ = PIPE_CONTROL_STATE_CACHE_INVALIDATE;
>>>>>>> d82afcf9
	*cs++ = 0;
	*cs++ = 0;

	batch_advance(batch, cs);
}

static void gen7_emit_pipeline_invalidate(struct batch_chunk *batch)
{
	u32 *cs = batch_alloc_items(batch, 0, 8);

	/* ivb: Stall before STATE_CACHE_INVALIDATE */
	*cs++ = GFX_OP_PIPE_CONTROL(4);
	*cs++ = PIPE_CONTROL_STALL_AT_SCOREBOARD |
		PIPE_CONTROL_CS_STALL;
	*cs++ = 0;
	*cs++ = 0;

	*cs++ = GFX_OP_PIPE_CONTROL(4);
	*cs++ = PIPE_CONTROL_STATE_CACHE_INVALIDATE;
	*cs++ = 0;
<<<<<<< HEAD
	*cs++ = 0;
=======
>>>>>>> d82afcf9

	batch_advance(batch, cs);
}

static void emit_batch(struct i915_vma * const vma,
		       u32 *start,
		       const struct batch_vals *bv)
{
	struct drm_i915_private *i915 = vma->vm->i915;
	const unsigned int desc_count = 1;
	const unsigned int urb_size = 1;
	struct batch_chunk cmds, state;
	u32 descriptors;
	unsigned int i;

	batch_init(&cmds, vma, start, 0, bv->state_start);
	batch_init(&state, vma, start, bv->state_start, SZ_4K);

	descriptors = gen7_fill_interface_descriptor(&state, bv,
						     IS_HASWELL(i915) ?
						     &cb_kernel_hsw :
						     &cb_kernel_ivb,
						     desc_count);

<<<<<<< HEAD
=======
	/* Reset inherited context registers */
	gen7_emit_pipeline_invalidate(&cmds);
	batch_add(&cmds, MI_LOAD_REGISTER_IMM(2));
	batch_add(&cmds, i915_mmio_reg_offset(CACHE_MODE_0_GEN7));
	batch_add(&cmds, 0xffff0000);
	batch_add(&cmds, i915_mmio_reg_offset(CACHE_MODE_1));
	batch_add(&cmds, 0xffff0000 | PIXEL_SUBSPAN_COLLECT_OPT_DISABLE);
	gen7_emit_pipeline_invalidate(&cmds);
	gen7_emit_pipeline_flush(&cmds);

	/* Switch to the media pipeline and our base address */
>>>>>>> d82afcf9
	gen7_emit_pipeline_invalidate(&cmds);
	batch_add(&cmds, PIPELINE_SELECT | PIPELINE_SELECT_MEDIA);
	batch_add(&cmds, MI_NOOP);
	gen7_emit_pipeline_invalidate(&cmds);

	gen7_emit_pipeline_flush(&cmds);
	gen7_emit_state_base_address(&cmds, descriptors);
	gen7_emit_pipeline_invalidate(&cmds);

	/* Set the clear-residual kernel state */
	gen7_emit_vfe_state(&cmds, bv, urb_size - 1, 0, 0);
	gen7_emit_interface_descriptor_load(&cmds, descriptors, desc_count);

<<<<<<< HEAD
=======
	/* Execute the kernel on all HW threads */
>>>>>>> d82afcf9
	for (i = 0; i < num_primitives(bv); i++)
		gen7_emit_media_object(&cmds, i);

	batch_add(&cmds, MI_BATCH_BUFFER_END);
}

int gen7_setup_clear_gpr_bb(struct intel_engine_cs * const engine,
			    struct i915_vma * const vma)
{
	struct batch_vals bv;
	u32 *batch;

	batch_get_defaults(engine->i915, &bv);
	if (!vma)
		return bv.size;

	GEM_BUG_ON(vma->obj->base.size < bv.size);

	batch = i915_gem_object_pin_map(vma->obj, I915_MAP_WC);
	if (IS_ERR(batch))
		return PTR_ERR(batch);

	emit_batch(vma, memset(batch, 0, bv.size), &bv);

	i915_gem_object_flush_map(vma->obj);
	__i915_gem_object_release_map(vma->obj);

	return 0;
}<|MERGE_RESOLUTION|>--- conflicted
+++ resolved
@@ -40,11 +40,7 @@
 	u32 size;
 };
 
-<<<<<<< HEAD
-static inline int num_primitives(const struct batch_vals *bv)
-=======
 static int num_primitives(const struct batch_vals *bv)
->>>>>>> d82afcf9
 {
 	/*
 	 * We need to saturate the GPU with work in order to dispatch
@@ -343,20 +339,12 @@
 static void gen7_emit_pipeline_flush(struct batch_chunk *batch)
 {
 	u32 *cs = batch_alloc_items(batch, 0, 4);
-<<<<<<< HEAD
 
 	*cs++ = GFX_OP_PIPE_CONTROL(4);
 	*cs++ = PIPE_CONTROL_RENDER_TARGET_CACHE_FLUSH |
 		PIPE_CONTROL_DEPTH_CACHE_FLUSH |
 		PIPE_CONTROL_DC_FLUSH_ENABLE |
 		PIPE_CONTROL_CS_STALL;
-=======
-
-	*cs++ = GFX_OP_PIPE_CONTROL(4);
-	*cs++ = PIPE_CONTROL_RENDER_TARGET_CACHE_FLUSH |
-		PIPE_CONTROL_DEPTH_CACHE_FLUSH |
-		PIPE_CONTROL_DC_FLUSH_ENABLE |
-		PIPE_CONTROL_CS_STALL;
 	*cs++ = 0;
 	*cs++ = 0;
 
@@ -377,31 +365,9 @@
 
 	*cs++ = GFX_OP_PIPE_CONTROL(5);
 	*cs++ = PIPE_CONTROL_STATE_CACHE_INVALIDATE;
->>>>>>> d82afcf9
-	*cs++ = 0;
-	*cs++ = 0;
-
-	batch_advance(batch, cs);
-}
-
-static void gen7_emit_pipeline_invalidate(struct batch_chunk *batch)
-{
-	u32 *cs = batch_alloc_items(batch, 0, 8);
-
-	/* ivb: Stall before STATE_CACHE_INVALIDATE */
-	*cs++ = GFX_OP_PIPE_CONTROL(4);
-	*cs++ = PIPE_CONTROL_STALL_AT_SCOREBOARD |
-		PIPE_CONTROL_CS_STALL;
-	*cs++ = 0;
-	*cs++ = 0;
-
-	*cs++ = GFX_OP_PIPE_CONTROL(4);
-	*cs++ = PIPE_CONTROL_STATE_CACHE_INVALIDATE;
-	*cs++ = 0;
-<<<<<<< HEAD
-	*cs++ = 0;
-=======
->>>>>>> d82afcf9
+	*cs++ = 0;
+	*cs++ = 0;
+	*cs++ = 0;
 
 	batch_advance(batch, cs);
 }
@@ -426,8 +392,6 @@
 						     &cb_kernel_ivb,
 						     desc_count);
 
-<<<<<<< HEAD
-=======
 	/* Reset inherited context registers */
 	gen7_emit_pipeline_invalidate(&cmds);
 	batch_add(&cmds, MI_LOAD_REGISTER_IMM(2));
@@ -439,7 +403,6 @@
 	gen7_emit_pipeline_flush(&cmds);
 
 	/* Switch to the media pipeline and our base address */
->>>>>>> d82afcf9
 	gen7_emit_pipeline_invalidate(&cmds);
 	batch_add(&cmds, PIPELINE_SELECT | PIPELINE_SELECT_MEDIA);
 	batch_add(&cmds, MI_NOOP);
@@ -453,10 +416,7 @@
 	gen7_emit_vfe_state(&cmds, bv, urb_size - 1, 0, 0);
 	gen7_emit_interface_descriptor_load(&cmds, descriptors, desc_count);
 
-<<<<<<< HEAD
-=======
 	/* Execute the kernel on all HW threads */
->>>>>>> d82afcf9
 	for (i = 0; i < num_primitives(bv); i++)
 		gen7_emit_media_object(&cmds, i);
 
