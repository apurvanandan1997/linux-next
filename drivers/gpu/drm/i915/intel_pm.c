--- conflicted
+++ resolved
@@ -7073,11 +7073,7 @@
 
 	/* Wa_1409825376:tgl (pre-prod)*/
 	if (IS_TGL_DISP_REVID(dev_priv, TGL_REVID_A0, TGL_REVID_B1))
-<<<<<<< HEAD
-		I915_WRITE(GEN9_CLKGATE_DIS_3, I915_READ(GEN9_CLKGATE_DIS_3) |
-=======
 		intel_uncore_write(&dev_priv->uncore, GEN9_CLKGATE_DIS_3, intel_uncore_read(&dev_priv->uncore, GEN9_CLKGATE_DIS_3) |
->>>>>>> f642729d
 			   TGL_VRH_GATING_DIS);
 
 	/* Wa_14011059788:tgl,rkl,adl_s,dg1 */
@@ -7176,20 +7172,12 @@
 
 	/* WaDisableSDEUnitClockGating:kbl */
 	if (IS_KBL_GT_REVID(dev_priv, 0, KBL_REVID_B0))
-<<<<<<< HEAD
-		I915_WRITE(GEN8_UCGCTL6, I915_READ(GEN8_UCGCTL6) |
-=======
 		intel_uncore_write(&dev_priv->uncore, GEN8_UCGCTL6, intel_uncore_read(&dev_priv->uncore, GEN8_UCGCTL6) |
->>>>>>> f642729d
 			   GEN8_SDEUNIT_CLOCK_GATE_DISABLE);
 
 	/* WaDisableGamClockGating:kbl */
 	if (IS_KBL_GT_REVID(dev_priv, 0, KBL_REVID_B0))
-<<<<<<< HEAD
-		I915_WRITE(GEN6_UCGCTL1, I915_READ(GEN6_UCGCTL1) |
-=======
 		intel_uncore_write(&dev_priv->uncore, GEN6_UCGCTL1, intel_uncore_read(&dev_priv->uncore, GEN6_UCGCTL1) |
->>>>>>> f642729d
 			   GEN6_GAMUNIT_CLOCK_GATE_DISABLE);
 
 	/*
@@ -7212,11 +7200,7 @@
 	gen9_init_clock_gating(dev_priv);
 
 	/* WaDisableDopClockGating:skl */
-<<<<<<< HEAD
-	I915_WRITE(GEN7_MISCCPCTL, I915_READ(GEN7_MISCCPCTL) &
-=======
 	intel_uncore_write(&dev_priv->uncore, GEN7_MISCCPCTL, intel_uncore_read(&dev_priv->uncore, GEN7_MISCCPCTL) &
->>>>>>> f642729d
 		   ~GEN7_DOP_CLOCK_GATE_ENABLE);
 
 	/* WAC6entrylatency:skl */
