/*
 * Copyright © 2010 Daniel Vetter
 * Copyright © 2011-2014 Intel Corporation
 *
 * Permission is hereby granted, free of charge, to any person obtaining a
 * copy of this software and associated documentation files (the "Software"),
 * to deal in the Software without restriction, including without limitation
 * the rights to use, copy, modify, merge, publish, distribute, sublicense,
 * and/or sell copies of the Software, and to permit persons to whom the
 * Software is furnished to do so, subject to the following conditions:
 *
 * The above copyright notice and this permission notice (including the next
 * paragraph) shall be included in all copies or substantial portions of the
 * Software.
 *
 * THE SOFTWARE IS PROVIDED "AS IS", WITHOUT WARRANTY OF ANY KIND, EXPRESS OR
 * IMPLIED, INCLUDING BUT NOT LIMITED TO THE WARRANTIES OF MERCHANTABILITY,
 * FITNESS FOR A PARTICULAR PURPOSE AND NONINFRINGEMENT.  IN NO EVENT SHALL
 * THE AUTHORS OR COPYRIGHT HOLDERS BE LIABLE FOR ANY CLAIM, DAMAGES OR OTHER
 * LIABILITY, WHETHER IN AN ACTION OF CONTRACT, TORT OR OTHERWISE, ARISING
 * FROM, OUT OF OR IN CONNECTION WITH THE SOFTWARE OR THE USE OR OTHER DEALINGS
 * IN THE SOFTWARE.
 *
 */

#include <linux/seq_file.h>
#include <drm/drmP.h>
#include <drm/i915_drm.h>
#include "i915_drv.h"
#include "i915_trace.h"
#include "intel_drv.h"

static void bdw_setup_private_ppat(struct drm_i915_private *dev_priv);
static void chv_setup_private_ppat(struct drm_i915_private *dev_priv);

static int sanitize_enable_ppgtt(struct drm_device *dev, int enable_ppgtt)
{
	bool has_aliasing_ppgtt;
	bool has_full_ppgtt;

	has_aliasing_ppgtt = INTEL_INFO(dev)->gen >= 6;
	has_full_ppgtt = INTEL_INFO(dev)->gen >= 7;
	if (IS_GEN8(dev))
		has_full_ppgtt = false; /* XXX why? */

<<<<<<< HEAD
	if (enable_ppgtt == 0 || !has_aliasing_ppgtt)
=======
	/*
	 * We don't allow disabling PPGTT for gen9+ as it's a requirement for
	 * execlists, the sole mechanism available to submit work.
	 */
	if (INTEL_INFO(dev)->gen < 9 &&
	    (enable_ppgtt == 0 || !has_aliasing_ppgtt))
>>>>>>> 064ca1d2
		return 0;

	if (enable_ppgtt == 1)
		return 1;

	if (enable_ppgtt == 2 && has_full_ppgtt)
		return 2;

#ifdef CONFIG_INTEL_IOMMU
	/* Disable ppgtt on SNB if VT-d is on. */
	if (INTEL_INFO(dev)->gen == 6 && intel_iommu_gfx_mapped) {
		DRM_INFO("Disabling PPGTT because VT-d is on\n");
		return 0;
	}
#endif

	/* Early VLV doesn't have this */
	if (IS_VALLEYVIEW(dev) && !IS_CHERRYVIEW(dev) &&
	    dev->pdev->revision < 0xb) {
		DRM_DEBUG_DRIVER("disabling PPGTT on pre-B3 step VLV\n");
		return 0;
	}

	return has_aliasing_ppgtt ? 1 : 0;
}


static void ppgtt_bind_vma(struct i915_vma *vma,
			   enum i915_cache_level cache_level,
			   u32 flags);
static void ppgtt_unbind_vma(struct i915_vma *vma);

static inline gen8_gtt_pte_t gen8_pte_encode(dma_addr_t addr,
					     enum i915_cache_level level,
					     bool valid)
{
	gen8_gtt_pte_t pte = valid ? _PAGE_PRESENT | _PAGE_RW : 0;
	pte |= addr;

	switch (level) {
	case I915_CACHE_NONE:
		pte |= PPAT_UNCACHED_INDEX;
		break;
	case I915_CACHE_WT:
		pte |= PPAT_DISPLAY_ELLC_INDEX;
		break;
	default:
		pte |= PPAT_CACHED_INDEX;
		break;
	}

	return pte;
}

static inline gen8_ppgtt_pde_t gen8_pde_encode(struct drm_device *dev,
					     dma_addr_t addr,
					     enum i915_cache_level level)
{
	gen8_ppgtt_pde_t pde = _PAGE_PRESENT | _PAGE_RW;
	pde |= addr;
	if (level != I915_CACHE_NONE)
		pde |= PPAT_CACHED_PDE_INDEX;
	else
		pde |= PPAT_UNCACHED_INDEX;
	return pde;
}

static gen6_gtt_pte_t snb_pte_encode(dma_addr_t addr,
				     enum i915_cache_level level,
				     bool valid, u32 unused)
{
	gen6_gtt_pte_t pte = valid ? GEN6_PTE_VALID : 0;
	pte |= GEN6_PTE_ADDR_ENCODE(addr);

	switch (level) {
	case I915_CACHE_L3_LLC:
	case I915_CACHE_LLC:
		pte |= GEN6_PTE_CACHE_LLC;
		break;
	case I915_CACHE_NONE:
		pte |= GEN6_PTE_UNCACHED;
		break;
	default:
		WARN_ON(1);
	}

	return pte;
}

static gen6_gtt_pte_t ivb_pte_encode(dma_addr_t addr,
				     enum i915_cache_level level,
				     bool valid, u32 unused)
{
	gen6_gtt_pte_t pte = valid ? GEN6_PTE_VALID : 0;
	pte |= GEN6_PTE_ADDR_ENCODE(addr);

	switch (level) {
	case I915_CACHE_L3_LLC:
		pte |= GEN7_PTE_CACHE_L3_LLC;
		break;
	case I915_CACHE_LLC:
		pte |= GEN6_PTE_CACHE_LLC;
		break;
	case I915_CACHE_NONE:
		pte |= GEN6_PTE_UNCACHED;
		break;
	default:
		WARN_ON(1);
	}

	return pte;
}

static gen6_gtt_pte_t byt_pte_encode(dma_addr_t addr,
				     enum i915_cache_level level,
				     bool valid, u32 flags)
{
	gen6_gtt_pte_t pte = valid ? GEN6_PTE_VALID : 0;
	pte |= GEN6_PTE_ADDR_ENCODE(addr);

	if (!(flags & PTE_READ_ONLY))
		pte |= BYT_PTE_WRITEABLE;

	if (level != I915_CACHE_NONE)
		pte |= BYT_PTE_SNOOPED_BY_CPU_CACHES;

	return pte;
}

static gen6_gtt_pte_t hsw_pte_encode(dma_addr_t addr,
				     enum i915_cache_level level,
				     bool valid, u32 unused)
{
	gen6_gtt_pte_t pte = valid ? GEN6_PTE_VALID : 0;
	pte |= HSW_PTE_ADDR_ENCODE(addr);

	if (level != I915_CACHE_NONE)
		pte |= HSW_WB_LLC_AGE3;

	return pte;
}

static gen6_gtt_pte_t iris_pte_encode(dma_addr_t addr,
				      enum i915_cache_level level,
				      bool valid, u32 unused)
{
	gen6_gtt_pte_t pte = valid ? GEN6_PTE_VALID : 0;
	pte |= HSW_PTE_ADDR_ENCODE(addr);

	switch (level) {
	case I915_CACHE_NONE:
		break;
	case I915_CACHE_WT:
		pte |= HSW_WT_ELLC_LLC_AGE3;
		break;
	default:
		pte |= HSW_WB_ELLC_LLC_AGE3;
		break;
	}

	return pte;
}

/* Broadwell Page Directory Pointer Descriptors */
static int gen8_write_pdp(struct intel_engine_cs *ring, unsigned entry,
			   uint64_t val)
{
	int ret;

	BUG_ON(entry >= 4);

	ret = intel_ring_begin(ring, 6);
	if (ret)
		return ret;

	intel_ring_emit(ring, MI_LOAD_REGISTER_IMM(1));
	intel_ring_emit(ring, GEN8_RING_PDP_UDW(ring, entry));
	intel_ring_emit(ring, (u32)(val >> 32));
	intel_ring_emit(ring, MI_LOAD_REGISTER_IMM(1));
	intel_ring_emit(ring, GEN8_RING_PDP_LDW(ring, entry));
	intel_ring_emit(ring, (u32)(val));
	intel_ring_advance(ring);

	return 0;
}

static int gen8_mm_switch(struct i915_hw_ppgtt *ppgtt,
			  struct intel_engine_cs *ring)
{
	int i, ret;

	/* bit of a hack to find the actual last used pd */
	int used_pd = ppgtt->num_pd_entries / GEN8_PDES_PER_PAGE;

	for (i = used_pd - 1; i >= 0; i--) {
		dma_addr_t addr = ppgtt->pd_dma_addr[i];
		ret = gen8_write_pdp(ring, i, addr);
		if (ret)
			return ret;
	}

	return 0;
}

static void gen8_ppgtt_clear_range(struct i915_address_space *vm,
				   uint64_t start,
				   uint64_t length,
				   bool use_scratch)
{
	struct i915_hw_ppgtt *ppgtt =
		container_of(vm, struct i915_hw_ppgtt, base);
	gen8_gtt_pte_t *pt_vaddr, scratch_pte;
	unsigned pdpe = start >> GEN8_PDPE_SHIFT & GEN8_PDPE_MASK;
	unsigned pde = start >> GEN8_PDE_SHIFT & GEN8_PDE_MASK;
	unsigned pte = start >> GEN8_PTE_SHIFT & GEN8_PTE_MASK;
	unsigned num_entries = length >> PAGE_SHIFT;
	unsigned last_pte, i;

	scratch_pte = gen8_pte_encode(ppgtt->base.scratch.addr,
				      I915_CACHE_LLC, use_scratch);

	while (num_entries) {
		struct page *page_table = ppgtt->gen8_pt_pages[pdpe][pde];

		last_pte = pte + num_entries;
		if (last_pte > GEN8_PTES_PER_PAGE)
			last_pte = GEN8_PTES_PER_PAGE;

		pt_vaddr = kmap_atomic(page_table);

		for (i = pte; i < last_pte; i++) {
			pt_vaddr[i] = scratch_pte;
			num_entries--;
		}

		if (!HAS_LLC(ppgtt->base.dev))
			drm_clflush_virt_range(pt_vaddr, PAGE_SIZE);
		kunmap_atomic(pt_vaddr);

		pte = 0;
		if (++pde == GEN8_PDES_PER_PAGE) {
			pdpe++;
			pde = 0;
		}
	}
}

static void gen8_ppgtt_insert_entries(struct i915_address_space *vm,
				      struct sg_table *pages,
				      uint64_t start,
				      enum i915_cache_level cache_level, u32 unused)
{
	struct i915_hw_ppgtt *ppgtt =
		container_of(vm, struct i915_hw_ppgtt, base);
	gen8_gtt_pte_t *pt_vaddr;
	unsigned pdpe = start >> GEN8_PDPE_SHIFT & GEN8_PDPE_MASK;
	unsigned pde = start >> GEN8_PDE_SHIFT & GEN8_PDE_MASK;
	unsigned pte = start >> GEN8_PTE_SHIFT & GEN8_PTE_MASK;
	struct sg_page_iter sg_iter;

	pt_vaddr = NULL;

	for_each_sg_page(pages->sgl, &sg_iter, pages->nents, 0) {
		if (WARN_ON(pdpe >= GEN8_LEGACY_PDPS))
			break;

		if (pt_vaddr == NULL)
			pt_vaddr = kmap_atomic(ppgtt->gen8_pt_pages[pdpe][pde]);

		pt_vaddr[pte] =
			gen8_pte_encode(sg_page_iter_dma_address(&sg_iter),
					cache_level, true);
		if (++pte == GEN8_PTES_PER_PAGE) {
			if (!HAS_LLC(ppgtt->base.dev))
				drm_clflush_virt_range(pt_vaddr, PAGE_SIZE);
			kunmap_atomic(pt_vaddr);
			pt_vaddr = NULL;
			if (++pde == GEN8_PDES_PER_PAGE) {
				pdpe++;
				pde = 0;
			}
			pte = 0;
		}
	}
	if (pt_vaddr) {
		if (!HAS_LLC(ppgtt->base.dev))
			drm_clflush_virt_range(pt_vaddr, PAGE_SIZE);
		kunmap_atomic(pt_vaddr);
	}
}

static void gen8_free_page_tables(struct page **pt_pages)
{
	int i;

	if (pt_pages == NULL)
		return;

	for (i = 0; i < GEN8_PDES_PER_PAGE; i++)
		if (pt_pages[i])
			__free_pages(pt_pages[i], 0);
}

static void gen8_ppgtt_free(const struct i915_hw_ppgtt *ppgtt)
{
	int i;

	for (i = 0; i < ppgtt->num_pd_pages; i++) {
		gen8_free_page_tables(ppgtt->gen8_pt_pages[i]);
		kfree(ppgtt->gen8_pt_pages[i]);
		kfree(ppgtt->gen8_pt_dma_addr[i]);
	}

	__free_pages(ppgtt->pd_pages, get_order(ppgtt->num_pd_pages << PAGE_SHIFT));
}

static void gen8_ppgtt_unmap_pages(struct i915_hw_ppgtt *ppgtt)
{
	struct pci_dev *hwdev = ppgtt->base.dev->pdev;
	int i, j;

	for (i = 0; i < ppgtt->num_pd_pages; i++) {
		/* TODO: In the future we'll support sparse mappings, so this
		 * will have to change. */
		if (!ppgtt->pd_dma_addr[i])
			continue;

		pci_unmap_page(hwdev, ppgtt->pd_dma_addr[i], PAGE_SIZE,
			       PCI_DMA_BIDIRECTIONAL);

		for (j = 0; j < GEN8_PDES_PER_PAGE; j++) {
			dma_addr_t addr = ppgtt->gen8_pt_dma_addr[i][j];
			if (addr)
				pci_unmap_page(hwdev, addr, PAGE_SIZE,
					       PCI_DMA_BIDIRECTIONAL);
		}
	}
}

static void gen8_ppgtt_cleanup(struct i915_address_space *vm)
{
	struct i915_hw_ppgtt *ppgtt =
		container_of(vm, struct i915_hw_ppgtt, base);

	gen8_ppgtt_unmap_pages(ppgtt);
	gen8_ppgtt_free(ppgtt);
}

static struct page **__gen8_alloc_page_tables(void)
{
	struct page **pt_pages;
	int i;

	pt_pages = kcalloc(GEN8_PDES_PER_PAGE, sizeof(struct page *), GFP_KERNEL);
	if (!pt_pages)
		return ERR_PTR(-ENOMEM);

	for (i = 0; i < GEN8_PDES_PER_PAGE; i++) {
		pt_pages[i] = alloc_page(GFP_KERNEL);
		if (!pt_pages[i])
			goto bail;
	}

	return pt_pages;

bail:
	gen8_free_page_tables(pt_pages);
	kfree(pt_pages);
	return ERR_PTR(-ENOMEM);
}

static int gen8_ppgtt_allocate_page_tables(struct i915_hw_ppgtt *ppgtt,
					   const int max_pdp)
{
	struct page **pt_pages[GEN8_LEGACY_PDPS];
	int i, ret;

	for (i = 0; i < max_pdp; i++) {
		pt_pages[i] = __gen8_alloc_page_tables();
		if (IS_ERR(pt_pages[i])) {
			ret = PTR_ERR(pt_pages[i]);
			goto unwind_out;
		}
	}

	/* NB: Avoid touching gen8_pt_pages until last to keep the allocation,
	 * "atomic" - for cleanup purposes.
	 */
	for (i = 0; i < max_pdp; i++)
		ppgtt->gen8_pt_pages[i] = pt_pages[i];

	return 0;

unwind_out:
	while (i--) {
		gen8_free_page_tables(pt_pages[i]);
		kfree(pt_pages[i]);
	}

	return ret;
}

static int gen8_ppgtt_allocate_dma(struct i915_hw_ppgtt *ppgtt)
{
	int i;

	for (i = 0; i < ppgtt->num_pd_pages; i++) {
		ppgtt->gen8_pt_dma_addr[i] = kcalloc(GEN8_PDES_PER_PAGE,
						     sizeof(dma_addr_t),
						     GFP_KERNEL);
		if (!ppgtt->gen8_pt_dma_addr[i])
			return -ENOMEM;
	}

	return 0;
}

static int gen8_ppgtt_allocate_page_directories(struct i915_hw_ppgtt *ppgtt,
						const int max_pdp)
{
	ppgtt->pd_pages = alloc_pages(GFP_KERNEL, get_order(max_pdp << PAGE_SHIFT));
	if (!ppgtt->pd_pages)
		return -ENOMEM;

	ppgtt->num_pd_pages = 1 << get_order(max_pdp << PAGE_SHIFT);
	BUG_ON(ppgtt->num_pd_pages > GEN8_LEGACY_PDPS);

	return 0;
}

static int gen8_ppgtt_alloc(struct i915_hw_ppgtt *ppgtt,
			    const int max_pdp)
{
	int ret;

	ret = gen8_ppgtt_allocate_page_directories(ppgtt, max_pdp);
	if (ret)
		return ret;

	ret = gen8_ppgtt_allocate_page_tables(ppgtt, max_pdp);
	if (ret) {
		__free_pages(ppgtt->pd_pages, get_order(max_pdp << PAGE_SHIFT));
		return ret;
	}

	ppgtt->num_pd_entries = max_pdp * GEN8_PDES_PER_PAGE;

	ret = gen8_ppgtt_allocate_dma(ppgtt);
	if (ret)
		gen8_ppgtt_free(ppgtt);

	return ret;
}

static int gen8_ppgtt_setup_page_directories(struct i915_hw_ppgtt *ppgtt,
					     const int pd)
{
	dma_addr_t pd_addr;
	int ret;

	pd_addr = pci_map_page(ppgtt->base.dev->pdev,
			       &ppgtt->pd_pages[pd], 0,
			       PAGE_SIZE, PCI_DMA_BIDIRECTIONAL);

	ret = pci_dma_mapping_error(ppgtt->base.dev->pdev, pd_addr);
	if (ret)
		return ret;

	ppgtt->pd_dma_addr[pd] = pd_addr;

	return 0;
}

static int gen8_ppgtt_setup_page_tables(struct i915_hw_ppgtt *ppgtt,
					const int pd,
					const int pt)
{
	dma_addr_t pt_addr;
	struct page *p;
	int ret;

	p = ppgtt->gen8_pt_pages[pd][pt];
	pt_addr = pci_map_page(ppgtt->base.dev->pdev,
			       p, 0, PAGE_SIZE, PCI_DMA_BIDIRECTIONAL);
	ret = pci_dma_mapping_error(ppgtt->base.dev->pdev, pt_addr);
	if (ret)
		return ret;

	ppgtt->gen8_pt_dma_addr[pd][pt] = pt_addr;

	return 0;
}

/**
 * GEN8 legacy ppgtt programming is accomplished through a max 4 PDP registers
 * with a net effect resembling a 2-level page table in normal x86 terms. Each
 * PDP represents 1GB of memory 4 * 512 * 512 * 4096 = 4GB legacy 32b address
 * space.
 *
 * FIXME: split allocation into smaller pieces. For now we only ever do this
 * once, but with full PPGTT, the multiple contiguous allocations will be bad.
 * TODO: Do something with the size parameter
 */
static int gen8_ppgtt_init(struct i915_hw_ppgtt *ppgtt, uint64_t size)
{
	const int max_pdp = DIV_ROUND_UP(size, 1 << 30);
	const int min_pt_pages = GEN8_PDES_PER_PAGE * max_pdp;
	int i, j, ret;

	if (size % (1<<30))
		DRM_INFO("Pages will be wasted unless GTT size (%llu) is divisible by 1GB\n", size);

	/* 1. Do all our allocations for page directories and page tables. */
	ret = gen8_ppgtt_alloc(ppgtt, max_pdp);
	if (ret)
		return ret;

	/*
	 * 2. Create DMA mappings for the page directories and page tables.
	 */
	for (i = 0; i < max_pdp; i++) {
		ret = gen8_ppgtt_setup_page_directories(ppgtt, i);
		if (ret)
			goto bail;

		for (j = 0; j < GEN8_PDES_PER_PAGE; j++) {
			ret = gen8_ppgtt_setup_page_tables(ppgtt, i, j);
			if (ret)
				goto bail;
		}
	}

	/*
	 * 3. Map all the page directory entires to point to the page tables
	 * we've allocated.
	 *
	 * For now, the PPGTT helper functions all require that the PDEs are
	 * plugged in correctly. So we do that now/here. For aliasing PPGTT, we
	 * will never need to touch the PDEs again.
	 */
	for (i = 0; i < max_pdp; i++) {
		gen8_ppgtt_pde_t *pd_vaddr;
		pd_vaddr = kmap_atomic(&ppgtt->pd_pages[i]);
		for (j = 0; j < GEN8_PDES_PER_PAGE; j++) {
			dma_addr_t addr = ppgtt->gen8_pt_dma_addr[i][j];
			pd_vaddr[j] = gen8_pde_encode(ppgtt->base.dev, addr,
						      I915_CACHE_LLC);
		}
		if (!HAS_LLC(ppgtt->base.dev))
			drm_clflush_virt_range(pd_vaddr, PAGE_SIZE);
		kunmap_atomic(pd_vaddr);
	}

	ppgtt->switch_mm = gen8_mm_switch;
	ppgtt->base.clear_range = gen8_ppgtt_clear_range;
	ppgtt->base.insert_entries = gen8_ppgtt_insert_entries;
	ppgtt->base.cleanup = gen8_ppgtt_cleanup;
	ppgtt->base.start = 0;
	ppgtt->base.total = ppgtt->num_pd_entries * GEN8_PTES_PER_PAGE * PAGE_SIZE;

	ppgtt->base.clear_range(&ppgtt->base, 0, ppgtt->base.total, true);

	DRM_DEBUG_DRIVER("Allocated %d pages for page directories (%d wasted)\n",
			 ppgtt->num_pd_pages, ppgtt->num_pd_pages - max_pdp);
	DRM_DEBUG_DRIVER("Allocated %d pages for page tables (%lld wasted)\n",
			 ppgtt->num_pd_entries,
			 (ppgtt->num_pd_entries - min_pt_pages) + size % (1<<30));
	return 0;

bail:
	gen8_ppgtt_unmap_pages(ppgtt);
	gen8_ppgtt_free(ppgtt);
	return ret;
}

static void gen6_dump_ppgtt(struct i915_hw_ppgtt *ppgtt, struct seq_file *m)
{
	struct drm_i915_private *dev_priv = ppgtt->base.dev->dev_private;
	struct i915_address_space *vm = &ppgtt->base;
	gen6_gtt_pte_t __iomem *pd_addr;
	gen6_gtt_pte_t scratch_pte;
	uint32_t pd_entry;
	int pte, pde;

	scratch_pte = vm->pte_encode(vm->scratch.addr, I915_CACHE_LLC, true, 0);

	pd_addr = (gen6_gtt_pte_t __iomem *)dev_priv->gtt.gsm +
		ppgtt->pd_offset / sizeof(gen6_gtt_pte_t);

	seq_printf(m, "  VM %p (pd_offset %x-%x):\n", vm,
		   ppgtt->pd_offset, ppgtt->pd_offset + ppgtt->num_pd_entries);
	for (pde = 0; pde < ppgtt->num_pd_entries; pde++) {
		u32 expected;
		gen6_gtt_pte_t *pt_vaddr;
		dma_addr_t pt_addr = ppgtt->pt_dma_addr[pde];
		pd_entry = readl(pd_addr + pde);
		expected = (GEN6_PDE_ADDR_ENCODE(pt_addr) | GEN6_PDE_VALID);

		if (pd_entry != expected)
			seq_printf(m, "\tPDE #%d mismatch: Actual PDE: %x Expected PDE: %x\n",
				   pde,
				   pd_entry,
				   expected);
		seq_printf(m, "\tPDE: %x\n", pd_entry);

		pt_vaddr = kmap_atomic(ppgtt->pt_pages[pde]);
		for (pte = 0; pte < I915_PPGTT_PT_ENTRIES; pte+=4) {
			unsigned long va =
				(pde * PAGE_SIZE * I915_PPGTT_PT_ENTRIES) +
				(pte * PAGE_SIZE);
			int i;
			bool found = false;
			for (i = 0; i < 4; i++)
				if (pt_vaddr[pte + i] != scratch_pte)
					found = true;
			if (!found)
				continue;

			seq_printf(m, "\t\t0x%lx [%03d,%04d]: =", va, pde, pte);
			for (i = 0; i < 4; i++) {
				if (pt_vaddr[pte + i] != scratch_pte)
					seq_printf(m, " %08x", pt_vaddr[pte + i]);
				else
					seq_puts(m, "  SCRATCH ");
			}
			seq_puts(m, "\n");
		}
		kunmap_atomic(pt_vaddr);
	}
}

static void gen6_write_pdes(struct i915_hw_ppgtt *ppgtt)
{
	struct drm_i915_private *dev_priv = ppgtt->base.dev->dev_private;
	gen6_gtt_pte_t __iomem *pd_addr;
	uint32_t pd_entry;
	int i;

	WARN_ON(ppgtt->pd_offset & 0x3f);
	pd_addr = (gen6_gtt_pte_t __iomem*)dev_priv->gtt.gsm +
		ppgtt->pd_offset / sizeof(gen6_gtt_pte_t);
	for (i = 0; i < ppgtt->num_pd_entries; i++) {
		dma_addr_t pt_addr;

		pt_addr = ppgtt->pt_dma_addr[i];
		pd_entry = GEN6_PDE_ADDR_ENCODE(pt_addr);
		pd_entry |= GEN6_PDE_VALID;

		writel(pd_entry, pd_addr + i);
	}
	readl(pd_addr);
}

static uint32_t get_pd_offset(struct i915_hw_ppgtt *ppgtt)
{
	BUG_ON(ppgtt->pd_offset & 0x3f);

	return (ppgtt->pd_offset / 64) << 16;
}

static int hsw_mm_switch(struct i915_hw_ppgtt *ppgtt,
			 struct intel_engine_cs *ring)
{
	int ret;

	/* NB: TLBs must be flushed and invalidated before a switch */
	ret = ring->flush(ring, I915_GEM_GPU_DOMAINS, I915_GEM_GPU_DOMAINS);
	if (ret)
		return ret;

	ret = intel_ring_begin(ring, 6);
	if (ret)
		return ret;

	intel_ring_emit(ring, MI_LOAD_REGISTER_IMM(2));
	intel_ring_emit(ring, RING_PP_DIR_DCLV(ring));
	intel_ring_emit(ring, PP_DIR_DCLV_2G);
	intel_ring_emit(ring, RING_PP_DIR_BASE(ring));
	intel_ring_emit(ring, get_pd_offset(ppgtt));
	intel_ring_emit(ring, MI_NOOP);
	intel_ring_advance(ring);

	return 0;
}

static int gen7_mm_switch(struct i915_hw_ppgtt *ppgtt,
			  struct intel_engine_cs *ring)
{
	int ret;

	/* NB: TLBs must be flushed and invalidated before a switch */
	ret = ring->flush(ring, I915_GEM_GPU_DOMAINS, I915_GEM_GPU_DOMAINS);
	if (ret)
		return ret;

	ret = intel_ring_begin(ring, 6);
	if (ret)
		return ret;

	intel_ring_emit(ring, MI_LOAD_REGISTER_IMM(2));
	intel_ring_emit(ring, RING_PP_DIR_DCLV(ring));
	intel_ring_emit(ring, PP_DIR_DCLV_2G);
	intel_ring_emit(ring, RING_PP_DIR_BASE(ring));
	intel_ring_emit(ring, get_pd_offset(ppgtt));
	intel_ring_emit(ring, MI_NOOP);
	intel_ring_advance(ring);

	/* XXX: RCS is the only one to auto invalidate the TLBs? */
	if (ring->id != RCS) {
		ret = ring->flush(ring, I915_GEM_GPU_DOMAINS, I915_GEM_GPU_DOMAINS);
		if (ret)
			return ret;
	}

	return 0;
}

static int gen6_mm_switch(struct i915_hw_ppgtt *ppgtt,
			  struct intel_engine_cs *ring)
{
	struct drm_device *dev = ppgtt->base.dev;
	struct drm_i915_private *dev_priv = dev->dev_private;


	I915_WRITE(RING_PP_DIR_DCLV(ring), PP_DIR_DCLV_2G);
	I915_WRITE(RING_PP_DIR_BASE(ring), get_pd_offset(ppgtt));

	POSTING_READ(RING_PP_DIR_DCLV(ring));

	return 0;
}

static void gen8_ppgtt_enable(struct drm_device *dev)
{
	struct drm_i915_private *dev_priv = dev->dev_private;
	struct intel_engine_cs *ring;
	int j;

	for_each_ring(ring, dev_priv, j) {
		I915_WRITE(RING_MODE_GEN7(ring),
			   _MASKED_BIT_ENABLE(GFX_PPGTT_ENABLE));
	}
}

static void gen7_ppgtt_enable(struct drm_device *dev)
{
	struct drm_i915_private *dev_priv = dev->dev_private;
	struct intel_engine_cs *ring;
	uint32_t ecochk, ecobits;
	int i;

	ecobits = I915_READ(GAC_ECO_BITS);
	I915_WRITE(GAC_ECO_BITS, ecobits | ECOBITS_PPGTT_CACHE64B);

	ecochk = I915_READ(GAM_ECOCHK);
	if (IS_HASWELL(dev)) {
		ecochk |= ECOCHK_PPGTT_WB_HSW;
	} else {
		ecochk |= ECOCHK_PPGTT_LLC_IVB;
		ecochk &= ~ECOCHK_PPGTT_GFDT_IVB;
	}
	I915_WRITE(GAM_ECOCHK, ecochk);

	for_each_ring(ring, dev_priv, i) {
		/* GFX_MODE is per-ring on gen7+ */
		I915_WRITE(RING_MODE_GEN7(ring),
			   _MASKED_BIT_ENABLE(GFX_PPGTT_ENABLE));
	}
}

static void gen6_ppgtt_enable(struct drm_device *dev)
{
	struct drm_i915_private *dev_priv = dev->dev_private;
	uint32_t ecochk, gab_ctl, ecobits;

	ecobits = I915_READ(GAC_ECO_BITS);
	I915_WRITE(GAC_ECO_BITS, ecobits | ECOBITS_SNB_BIT |
		   ECOBITS_PPGTT_CACHE64B);

	gab_ctl = I915_READ(GAB_CTL);
	I915_WRITE(GAB_CTL, gab_ctl | GAB_CTL_CONT_AFTER_PAGEFAULT);

	ecochk = I915_READ(GAM_ECOCHK);
	I915_WRITE(GAM_ECOCHK, ecochk | ECOCHK_SNB_BIT | ECOCHK_PPGTT_CACHE64B);

	I915_WRITE(GFX_MODE, _MASKED_BIT_ENABLE(GFX_PPGTT_ENABLE));
}

/* PPGTT support for Sandybdrige/Gen6 and later */
static void gen6_ppgtt_clear_range(struct i915_address_space *vm,
				   uint64_t start,
				   uint64_t length,
				   bool use_scratch)
{
	struct i915_hw_ppgtt *ppgtt =
		container_of(vm, struct i915_hw_ppgtt, base);
	gen6_gtt_pte_t *pt_vaddr, scratch_pte;
	unsigned first_entry = start >> PAGE_SHIFT;
	unsigned num_entries = length >> PAGE_SHIFT;
	unsigned act_pt = first_entry / I915_PPGTT_PT_ENTRIES;
	unsigned first_pte = first_entry % I915_PPGTT_PT_ENTRIES;
	unsigned last_pte, i;

	scratch_pte = vm->pte_encode(vm->scratch.addr, I915_CACHE_LLC, true, 0);

	while (num_entries) {
		last_pte = first_pte + num_entries;
		if (last_pte > I915_PPGTT_PT_ENTRIES)
			last_pte = I915_PPGTT_PT_ENTRIES;

		pt_vaddr = kmap_atomic(ppgtt->pt_pages[act_pt]);

		for (i = first_pte; i < last_pte; i++)
			pt_vaddr[i] = scratch_pte;

		kunmap_atomic(pt_vaddr);

		num_entries -= last_pte - first_pte;
		first_pte = 0;
		act_pt++;
	}
}

static void gen6_ppgtt_insert_entries(struct i915_address_space *vm,
				      struct sg_table *pages,
				      uint64_t start,
				      enum i915_cache_level cache_level, u32 flags)
{
	struct i915_hw_ppgtt *ppgtt =
		container_of(vm, struct i915_hw_ppgtt, base);
	gen6_gtt_pte_t *pt_vaddr;
	unsigned first_entry = start >> PAGE_SHIFT;
	unsigned act_pt = first_entry / I915_PPGTT_PT_ENTRIES;
	unsigned act_pte = first_entry % I915_PPGTT_PT_ENTRIES;
	struct sg_page_iter sg_iter;

	pt_vaddr = NULL;
	for_each_sg_page(pages->sgl, &sg_iter, pages->nents, 0) {
		if (pt_vaddr == NULL)
			pt_vaddr = kmap_atomic(ppgtt->pt_pages[act_pt]);

		pt_vaddr[act_pte] =
			vm->pte_encode(sg_page_iter_dma_address(&sg_iter),
				       cache_level, true, flags);

		if (++act_pte == I915_PPGTT_PT_ENTRIES) {
			kunmap_atomic(pt_vaddr);
			pt_vaddr = NULL;
			act_pt++;
			act_pte = 0;
		}
	}
	if (pt_vaddr)
		kunmap_atomic(pt_vaddr);
}

static void gen6_ppgtt_unmap_pages(struct i915_hw_ppgtt *ppgtt)
{
	int i;

	if (ppgtt->pt_dma_addr) {
		for (i = 0; i < ppgtt->num_pd_entries; i++)
			pci_unmap_page(ppgtt->base.dev->pdev,
				       ppgtt->pt_dma_addr[i],
				       4096, PCI_DMA_BIDIRECTIONAL);
	}
}

static void gen6_ppgtt_free(struct i915_hw_ppgtt *ppgtt)
{
	int i;

	kfree(ppgtt->pt_dma_addr);
	for (i = 0; i < ppgtt->num_pd_entries; i++)
		__free_page(ppgtt->pt_pages[i]);
	kfree(ppgtt->pt_pages);
}

static void gen6_ppgtt_cleanup(struct i915_address_space *vm)
{
	struct i915_hw_ppgtt *ppgtt =
		container_of(vm, struct i915_hw_ppgtt, base);

	drm_mm_remove_node(&ppgtt->node);

	gen6_ppgtt_unmap_pages(ppgtt);
	gen6_ppgtt_free(ppgtt);
}

static int gen6_ppgtt_allocate_page_directories(struct i915_hw_ppgtt *ppgtt)
{
	struct drm_device *dev = ppgtt->base.dev;
	struct drm_i915_private *dev_priv = dev->dev_private;
	bool retried = false;
	int ret;

	/* PPGTT PDEs reside in the GGTT and consists of 512 entries. The
	 * allocator works in address space sizes, so it's multiplied by page
	 * size. We allocate at the top of the GTT to avoid fragmentation.
	 */
	BUG_ON(!drm_mm_initialized(&dev_priv->gtt.base.mm));
alloc:
	ret = drm_mm_insert_node_in_range_generic(&dev_priv->gtt.base.mm,
						  &ppgtt->node, GEN6_PD_SIZE,
						  GEN6_PD_ALIGN, 0,
						  0, dev_priv->gtt.base.total,
						  DRM_MM_TOPDOWN);
	if (ret == -ENOSPC && !retried) {
		ret = i915_gem_evict_something(dev, &dev_priv->gtt.base,
					       GEN6_PD_SIZE, GEN6_PD_ALIGN,
					       I915_CACHE_NONE,
					       0, dev_priv->gtt.base.total,
					       0);
		if (ret)
			return ret;

		retried = true;
		goto alloc;
	}

	if (ppgtt->node.start < dev_priv->gtt.mappable_end)
		DRM_DEBUG("Forced to use aperture for PDEs\n");

	ppgtt->num_pd_entries = GEN6_PPGTT_PD_ENTRIES;
	return ret;
}

static int gen6_ppgtt_allocate_page_tables(struct i915_hw_ppgtt *ppgtt)
{
	int i;

	ppgtt->pt_pages = kcalloc(ppgtt->num_pd_entries, sizeof(struct page *),
				  GFP_KERNEL);

	if (!ppgtt->pt_pages)
		return -ENOMEM;

	for (i = 0; i < ppgtt->num_pd_entries; i++) {
		ppgtt->pt_pages[i] = alloc_page(GFP_KERNEL);
		if (!ppgtt->pt_pages[i]) {
			gen6_ppgtt_free(ppgtt);
			return -ENOMEM;
		}
	}

	return 0;
}

static int gen6_ppgtt_alloc(struct i915_hw_ppgtt *ppgtt)
{
	int ret;

	ret = gen6_ppgtt_allocate_page_directories(ppgtt);
	if (ret)
		return ret;

	ret = gen6_ppgtt_allocate_page_tables(ppgtt);
	if (ret) {
		drm_mm_remove_node(&ppgtt->node);
		return ret;
	}

	ppgtt->pt_dma_addr = kcalloc(ppgtt->num_pd_entries, sizeof(dma_addr_t),
				     GFP_KERNEL);
	if (!ppgtt->pt_dma_addr) {
		drm_mm_remove_node(&ppgtt->node);
		gen6_ppgtt_free(ppgtt);
		return -ENOMEM;
	}

	return 0;
}

static int gen6_ppgtt_setup_page_tables(struct i915_hw_ppgtt *ppgtt)
{
	struct drm_device *dev = ppgtt->base.dev;
	int i;

	for (i = 0; i < ppgtt->num_pd_entries; i++) {
		dma_addr_t pt_addr;

		pt_addr = pci_map_page(dev->pdev, ppgtt->pt_pages[i], 0, 4096,
				       PCI_DMA_BIDIRECTIONAL);

		if (pci_dma_mapping_error(dev->pdev, pt_addr)) {
			gen6_ppgtt_unmap_pages(ppgtt);
			return -EIO;
		}

		ppgtt->pt_dma_addr[i] = pt_addr;
	}

	return 0;
}

static int gen6_ppgtt_init(struct i915_hw_ppgtt *ppgtt)
{
	struct drm_device *dev = ppgtt->base.dev;
	struct drm_i915_private *dev_priv = dev->dev_private;
	int ret;

	ppgtt->base.pte_encode = dev_priv->gtt.base.pte_encode;
	if (IS_GEN6(dev)) {
		ppgtt->switch_mm = gen6_mm_switch;
	} else if (IS_HASWELL(dev)) {
		ppgtt->switch_mm = hsw_mm_switch;
	} else if (IS_GEN7(dev)) {
		ppgtt->switch_mm = gen7_mm_switch;
	} else
		BUG();

	ret = gen6_ppgtt_alloc(ppgtt);
	if (ret)
		return ret;

	ret = gen6_ppgtt_setup_page_tables(ppgtt);
	if (ret) {
		gen6_ppgtt_free(ppgtt);
		return ret;
	}

	ppgtt->base.clear_range = gen6_ppgtt_clear_range;
	ppgtt->base.insert_entries = gen6_ppgtt_insert_entries;
	ppgtt->base.cleanup = gen6_ppgtt_cleanup;
	ppgtt->base.start = 0;
	ppgtt->base.total =  ppgtt->num_pd_entries * I915_PPGTT_PT_ENTRIES * PAGE_SIZE;
	ppgtt->debug_dump = gen6_dump_ppgtt;

	ppgtt->pd_offset =
		ppgtt->node.start / PAGE_SIZE * sizeof(gen6_gtt_pte_t);

	ppgtt->base.clear_range(&ppgtt->base, 0, ppgtt->base.total, true);

	DRM_DEBUG_DRIVER("Allocated pde space (%ldM) at GTT entry: %lx\n",
			 ppgtt->node.size >> 20,
			 ppgtt->node.start / PAGE_SIZE);

	gen6_write_pdes(ppgtt);
	DRM_DEBUG("Adding PPGTT at offset %x\n",
		  ppgtt->pd_offset << 10);

	return 0;
}

static int __hw_ppgtt_init(struct drm_device *dev, struct i915_hw_ppgtt *ppgtt)
{
	struct drm_i915_private *dev_priv = dev->dev_private;

	ppgtt->base.dev = dev;
	ppgtt->base.scratch = dev_priv->gtt.base.scratch;

	if (INTEL_INFO(dev)->gen < 8)
		return gen6_ppgtt_init(ppgtt);
	else if (IS_GEN8(dev) || IS_GEN9(dev))
		return gen8_ppgtt_init(ppgtt, dev_priv->gtt.base.total);
	else
		BUG();
}
int i915_ppgtt_init(struct drm_device *dev, struct i915_hw_ppgtt *ppgtt)
{
	struct drm_i915_private *dev_priv = dev->dev_private;
	int ret = 0;

	ret = __hw_ppgtt_init(dev, ppgtt);
	if (ret == 0) {
		kref_init(&ppgtt->ref);
		drm_mm_init(&ppgtt->base.mm, ppgtt->base.start,
			    ppgtt->base.total);
		i915_init_vm(dev_priv, &ppgtt->base);
	}

	return ret;
}

int i915_ppgtt_init_hw(struct drm_device *dev)
{
	struct drm_i915_private *dev_priv = dev->dev_private;
	struct intel_engine_cs *ring;
	struct i915_hw_ppgtt *ppgtt = dev_priv->mm.aliasing_ppgtt;
	int i, ret = 0;

	/* In the case of execlists, PPGTT is enabled by the context descriptor
	 * and the PDPs are contained within the context itself.  We don't
	 * need to do anything here. */
	if (i915.enable_execlists)
		return 0;

	if (!USES_PPGTT(dev))
		return 0;

	if (IS_GEN6(dev))
		gen6_ppgtt_enable(dev);
	else if (IS_GEN7(dev))
		gen7_ppgtt_enable(dev);
	else if (INTEL_INFO(dev)->gen >= 8)
		gen8_ppgtt_enable(dev);
	else
		WARN_ON(1);

	if (ppgtt) {
		for_each_ring(ring, dev_priv, i) {
			ret = ppgtt->switch_mm(ppgtt, ring);
			if (ret != 0)
				return ret;
		}
	}

	return ret;
}
struct i915_hw_ppgtt *
i915_ppgtt_create(struct drm_device *dev, struct drm_i915_file_private *fpriv)
{
	struct i915_hw_ppgtt *ppgtt;
	int ret;

	ppgtt = kzalloc(sizeof(*ppgtt), GFP_KERNEL);
	if (!ppgtt)
		return ERR_PTR(-ENOMEM);

	ret = i915_ppgtt_init(dev, ppgtt);
	if (ret) {
		kfree(ppgtt);
		return ERR_PTR(ret);
	}

	ppgtt->file_priv = fpriv;

	trace_i915_ppgtt_create(&ppgtt->base);

	return ppgtt;
}

void  i915_ppgtt_release(struct kref *kref)
{
	struct i915_hw_ppgtt *ppgtt =
		container_of(kref, struct i915_hw_ppgtt, ref);

	trace_i915_ppgtt_release(&ppgtt->base);

	/* vmas should already be unbound */
	WARN_ON(!list_empty(&ppgtt->base.active_list));
	WARN_ON(!list_empty(&ppgtt->base.inactive_list));

	list_del(&ppgtt->base.global_link);
	drm_mm_takedown(&ppgtt->base.mm);

	ppgtt->base.cleanup(&ppgtt->base);
	kfree(ppgtt);
}

static void
ppgtt_bind_vma(struct i915_vma *vma,
	       enum i915_cache_level cache_level,
	       u32 flags)
{
	/* Currently applicable only to VLV */
	if (vma->obj->gt_ro)
		flags |= PTE_READ_ONLY;

	vma->vm->insert_entries(vma->vm, vma->obj->pages, vma->node.start,
				cache_level, flags);
}

static void ppgtt_unbind_vma(struct i915_vma *vma)
{
	vma->vm->clear_range(vma->vm,
			     vma->node.start,
			     vma->obj->base.size,
			     true);
}

extern int intel_iommu_gfx_mapped;
/* Certain Gen5 chipsets require require idling the GPU before
 * unmapping anything from the GTT when VT-d is enabled.
 */
static inline bool needs_idle_maps(struct drm_device *dev)
{
#ifdef CONFIG_INTEL_IOMMU
	/* Query intel_iommu to see if we need the workaround. Presumably that
	 * was loaded first.
	 */
	if (IS_GEN5(dev) && IS_MOBILE(dev) && intel_iommu_gfx_mapped)
		return true;
#endif
	return false;
}

static bool do_idling(struct drm_i915_private *dev_priv)
{
	bool ret = dev_priv->mm.interruptible;

	if (unlikely(dev_priv->gtt.do_idle_maps)) {
		dev_priv->mm.interruptible = false;
		if (i915_gpu_idle(dev_priv->dev)) {
			DRM_ERROR("Couldn't idle GPU\n");
			/* Wait a bit, in hopes it avoids the hang */
			udelay(10);
		}
	}

	return ret;
}

static void undo_idling(struct drm_i915_private *dev_priv, bool interruptible)
{
	if (unlikely(dev_priv->gtt.do_idle_maps))
		dev_priv->mm.interruptible = interruptible;
}

void i915_check_and_clear_faults(struct drm_device *dev)
{
	struct drm_i915_private *dev_priv = dev->dev_private;
	struct intel_engine_cs *ring;
	int i;

	if (INTEL_INFO(dev)->gen < 6)
		return;

	for_each_ring(ring, dev_priv, i) {
		u32 fault_reg;
		fault_reg = I915_READ(RING_FAULT_REG(ring));
		if (fault_reg & RING_FAULT_VALID) {
			DRM_DEBUG_DRIVER("Unexpected fault\n"
					 "\tAddr: 0x%08lx\n"
					 "\tAddress space: %s\n"
					 "\tSource ID: %d\n"
					 "\tType: %d\n",
					 fault_reg & PAGE_MASK,
					 fault_reg & RING_FAULT_GTTSEL_MASK ? "GGTT" : "PPGTT",
					 RING_FAULT_SRCID(fault_reg),
					 RING_FAULT_FAULT_TYPE(fault_reg));
			I915_WRITE(RING_FAULT_REG(ring),
				   fault_reg & ~RING_FAULT_VALID);
		}
	}
	POSTING_READ(RING_FAULT_REG(&dev_priv->ring[RCS]));
}

static void i915_ggtt_flush(struct drm_i915_private *dev_priv)
{
	if (INTEL_INFO(dev_priv->dev)->gen < 6) {
		intel_gtt_chipset_flush();
	} else {
		I915_WRITE(GFX_FLSH_CNTL_GEN6, GFX_FLSH_CNTL_EN);
		POSTING_READ(GFX_FLSH_CNTL_GEN6);
	}
}

void i915_gem_suspend_gtt_mappings(struct drm_device *dev)
{
	struct drm_i915_private *dev_priv = dev->dev_private;

	/* Don't bother messing with faults pre GEN6 as we have little
	 * documentation supporting that it's a good idea.
	 */
	if (INTEL_INFO(dev)->gen < 6)
		return;

	i915_check_and_clear_faults(dev);

	dev_priv->gtt.base.clear_range(&dev_priv->gtt.base,
				       dev_priv->gtt.base.start,
				       dev_priv->gtt.base.total,
				       true);

	i915_ggtt_flush(dev_priv);
}

void i915_gem_restore_gtt_mappings(struct drm_device *dev)
{
	struct drm_i915_private *dev_priv = dev->dev_private;
	struct drm_i915_gem_object *obj;
	struct i915_address_space *vm;

	i915_check_and_clear_faults(dev);

	/* First fill our portion of the GTT with scratch pages */
	dev_priv->gtt.base.clear_range(&dev_priv->gtt.base,
				       dev_priv->gtt.base.start,
				       dev_priv->gtt.base.total,
				       true);

	list_for_each_entry(obj, &dev_priv->mm.bound_list, global_list) {
		struct i915_vma *vma = i915_gem_obj_to_vma(obj,
							   &dev_priv->gtt.base);
		if (!vma)
			continue;

		i915_gem_clflush_object(obj, obj->pin_display);
		/* The bind_vma code tries to be smart about tracking mappings.
		 * Unfortunately above, we've just wiped out the mappings
		 * without telling our object about it. So we need to fake it.
		 */
		vma->bound &= ~GLOBAL_BIND;
		vma->bind_vma(vma, obj->cache_level, GLOBAL_BIND);
	}


	if (INTEL_INFO(dev)->gen >= 8) {
		if (IS_CHERRYVIEW(dev))
			chv_setup_private_ppat(dev_priv);
		else
			bdw_setup_private_ppat(dev_priv);

		return;
	}

	list_for_each_entry(vm, &dev_priv->vm_list, global_link) {
		/* TODO: Perhaps it shouldn't be gen6 specific */
		if (i915_is_ggtt(vm)) {
			if (dev_priv->mm.aliasing_ppgtt)
				gen6_write_pdes(dev_priv->mm.aliasing_ppgtt);
			continue;
		}

		gen6_write_pdes(container_of(vm, struct i915_hw_ppgtt, base));
	}

	i915_ggtt_flush(dev_priv);
}

int i915_gem_gtt_prepare_object(struct drm_i915_gem_object *obj)
{
	if (obj->has_dma_mapping)
		return 0;

	if (!dma_map_sg(&obj->base.dev->pdev->dev,
			obj->pages->sgl, obj->pages->nents,
			PCI_DMA_BIDIRECTIONAL))
		return -ENOSPC;

	return 0;
}

static inline void gen8_set_pte(void __iomem *addr, gen8_gtt_pte_t pte)
{
#ifdef writeq
	writeq(pte, addr);
#else
	iowrite32((u32)pte, addr);
	iowrite32(pte >> 32, addr + 4);
#endif
}

static void gen8_ggtt_insert_entries(struct i915_address_space *vm,
				     struct sg_table *st,
				     uint64_t start,
				     enum i915_cache_level level, u32 unused)
{
	struct drm_i915_private *dev_priv = vm->dev->dev_private;
	unsigned first_entry = start >> PAGE_SHIFT;
	gen8_gtt_pte_t __iomem *gtt_entries =
		(gen8_gtt_pte_t __iomem *)dev_priv->gtt.gsm + first_entry;
	int i = 0;
	struct sg_page_iter sg_iter;
	dma_addr_t addr = 0; /* shut up gcc */

	for_each_sg_page(st->sgl, &sg_iter, st->nents, 0) {
		addr = sg_dma_address(sg_iter.sg) +
			(sg_iter.sg_pgoffset << PAGE_SHIFT);
		gen8_set_pte(&gtt_entries[i],
			     gen8_pte_encode(addr, level, true));
		i++;
	}

	/*
	 * XXX: This serves as a posting read to make sure that the PTE has
	 * actually been updated. There is some concern that even though
	 * registers and PTEs are within the same BAR that they are potentially
	 * of NUMA access patterns. Therefore, even with the way we assume
	 * hardware should work, we must keep this posting read for paranoia.
	 */
	if (i != 0)
		WARN_ON(readq(&gtt_entries[i-1])
			!= gen8_pte_encode(addr, level, true));

	/* This next bit makes the above posting read even more important. We
	 * want to flush the TLBs only after we're certain all the PTE updates
	 * have finished.
	 */
	I915_WRITE(GFX_FLSH_CNTL_GEN6, GFX_FLSH_CNTL_EN);
	POSTING_READ(GFX_FLSH_CNTL_GEN6);
}

/*
 * Binds an object into the global gtt with the specified cache level. The object
 * will be accessible to the GPU via commands whose operands reference offsets
 * within the global GTT as well as accessible by the GPU through the GMADR
 * mapped BAR (dev_priv->mm.gtt->gtt).
 */
static void gen6_ggtt_insert_entries(struct i915_address_space *vm,
				     struct sg_table *st,
				     uint64_t start,
				     enum i915_cache_level level, u32 flags)
{
	struct drm_i915_private *dev_priv = vm->dev->dev_private;
	unsigned first_entry = start >> PAGE_SHIFT;
	gen6_gtt_pte_t __iomem *gtt_entries =
		(gen6_gtt_pte_t __iomem *)dev_priv->gtt.gsm + first_entry;
	int i = 0;
	struct sg_page_iter sg_iter;
	dma_addr_t addr = 0;

	for_each_sg_page(st->sgl, &sg_iter, st->nents, 0) {
		addr = sg_page_iter_dma_address(&sg_iter);
		iowrite32(vm->pte_encode(addr, level, true, flags), &gtt_entries[i]);
		i++;
	}

	/* XXX: This serves as a posting read to make sure that the PTE has
	 * actually been updated. There is some concern that even though
	 * registers and PTEs are within the same BAR that they are potentially
	 * of NUMA access patterns. Therefore, even with the way we assume
	 * hardware should work, we must keep this posting read for paranoia.
	 */
	if (i != 0) {
		unsigned long gtt = readl(&gtt_entries[i-1]);
		WARN_ON(gtt != vm->pte_encode(addr, level, true, flags));
	}

	/* This next bit makes the above posting read even more important. We
	 * want to flush the TLBs only after we're certain all the PTE updates
	 * have finished.
	 */
	I915_WRITE(GFX_FLSH_CNTL_GEN6, GFX_FLSH_CNTL_EN);
	POSTING_READ(GFX_FLSH_CNTL_GEN6);
}

static void gen8_ggtt_clear_range(struct i915_address_space *vm,
				  uint64_t start,
				  uint64_t length,
				  bool use_scratch)
{
	struct drm_i915_private *dev_priv = vm->dev->dev_private;
	unsigned first_entry = start >> PAGE_SHIFT;
	unsigned num_entries = length >> PAGE_SHIFT;
	gen8_gtt_pte_t scratch_pte, __iomem *gtt_base =
		(gen8_gtt_pte_t __iomem *) dev_priv->gtt.gsm + first_entry;
	const int max_entries = gtt_total_entries(dev_priv->gtt) - first_entry;
	int i;

	if (WARN(num_entries > max_entries,
		 "First entry = %d; Num entries = %d (max=%d)\n",
		 first_entry, num_entries, max_entries))
		num_entries = max_entries;

	scratch_pte = gen8_pte_encode(vm->scratch.addr,
				      I915_CACHE_LLC,
				      use_scratch);
	for (i = 0; i < num_entries; i++)
		gen8_set_pte(&gtt_base[i], scratch_pte);
	readl(gtt_base);
}

static void gen6_ggtt_clear_range(struct i915_address_space *vm,
				  uint64_t start,
				  uint64_t length,
				  bool use_scratch)
{
	struct drm_i915_private *dev_priv = vm->dev->dev_private;
	unsigned first_entry = start >> PAGE_SHIFT;
	unsigned num_entries = length >> PAGE_SHIFT;
	gen6_gtt_pte_t scratch_pte, __iomem *gtt_base =
		(gen6_gtt_pte_t __iomem *) dev_priv->gtt.gsm + first_entry;
	const int max_entries = gtt_total_entries(dev_priv->gtt) - first_entry;
	int i;

	if (WARN(num_entries > max_entries,
		 "First entry = %d; Num entries = %d (max=%d)\n",
		 first_entry, num_entries, max_entries))
		num_entries = max_entries;

	scratch_pte = vm->pte_encode(vm->scratch.addr, I915_CACHE_LLC, use_scratch, 0);

	for (i = 0; i < num_entries; i++)
		iowrite32(scratch_pte, &gtt_base[i]);
	readl(gtt_base);
}


static void i915_ggtt_bind_vma(struct i915_vma *vma,
			       enum i915_cache_level cache_level,
			       u32 unused)
{
	const unsigned long entry = vma->node.start >> PAGE_SHIFT;
	unsigned int flags = (cache_level == I915_CACHE_NONE) ?
		AGP_USER_MEMORY : AGP_USER_CACHED_MEMORY;

	BUG_ON(!i915_is_ggtt(vma->vm));
	intel_gtt_insert_sg_entries(vma->obj->pages, entry, flags);
	vma->bound = GLOBAL_BIND;
}

static void i915_ggtt_clear_range(struct i915_address_space *vm,
				  uint64_t start,
				  uint64_t length,
				  bool unused)
{
	unsigned first_entry = start >> PAGE_SHIFT;
	unsigned num_entries = length >> PAGE_SHIFT;
	intel_gtt_clear_range(first_entry, num_entries);
}

static void i915_ggtt_unbind_vma(struct i915_vma *vma)
{
	const unsigned int first = vma->node.start >> PAGE_SHIFT;
	const unsigned int size = vma->obj->base.size >> PAGE_SHIFT;

	BUG_ON(!i915_is_ggtt(vma->vm));
	vma->bound = 0;
	intel_gtt_clear_range(first, size);
}

static void ggtt_bind_vma(struct i915_vma *vma,
			  enum i915_cache_level cache_level,
			  u32 flags)
{
	struct drm_device *dev = vma->vm->dev;
	struct drm_i915_private *dev_priv = dev->dev_private;
	struct drm_i915_gem_object *obj = vma->obj;

	/* Currently applicable only to VLV */
	if (obj->gt_ro)
		flags |= PTE_READ_ONLY;

	/* If there is no aliasing PPGTT, or the caller needs a global mapping,
	 * or we have a global mapping already but the cacheability flags have
	 * changed, set the global PTEs.
	 *
	 * If there is an aliasing PPGTT it is anecdotally faster, so use that
	 * instead if none of the above hold true.
	 *
	 * NB: A global mapping should only be needed for special regions like
	 * "gtt mappable", SNB errata, or if specified via special execbuf
	 * flags. At all other times, the GPU will use the aliasing PPGTT.
	 */
	if (!dev_priv->mm.aliasing_ppgtt || flags & GLOBAL_BIND) {
		if (!(vma->bound & GLOBAL_BIND) ||
		    (cache_level != obj->cache_level)) {
			vma->vm->insert_entries(vma->vm, obj->pages,
						vma->node.start,
						cache_level, flags);
			vma->bound |= GLOBAL_BIND;
		}
	}

	if (dev_priv->mm.aliasing_ppgtt &&
	    (!(vma->bound & LOCAL_BIND) ||
	     (cache_level != obj->cache_level))) {
		struct i915_hw_ppgtt *appgtt = dev_priv->mm.aliasing_ppgtt;
		appgtt->base.insert_entries(&appgtt->base,
					    vma->obj->pages,
					    vma->node.start,
					    cache_level, flags);
		vma->bound |= LOCAL_BIND;
	}
}

static void ggtt_unbind_vma(struct i915_vma *vma)
{
	struct drm_device *dev = vma->vm->dev;
	struct drm_i915_private *dev_priv = dev->dev_private;
	struct drm_i915_gem_object *obj = vma->obj;

	if (vma->bound & GLOBAL_BIND) {
		vma->vm->clear_range(vma->vm,
				     vma->node.start,
				     obj->base.size,
				     true);
		vma->bound &= ~GLOBAL_BIND;
	}

	if (vma->bound & LOCAL_BIND) {
		struct i915_hw_ppgtt *appgtt = dev_priv->mm.aliasing_ppgtt;
		appgtt->base.clear_range(&appgtt->base,
					 vma->node.start,
					 obj->base.size,
					 true);
		vma->bound &= ~LOCAL_BIND;
	}
}

void i915_gem_gtt_finish_object(struct drm_i915_gem_object *obj)
{
	struct drm_device *dev = obj->base.dev;
	struct drm_i915_private *dev_priv = dev->dev_private;
	bool interruptible;

	interruptible = do_idling(dev_priv);

	if (!obj->has_dma_mapping)
		dma_unmap_sg(&dev->pdev->dev,
			     obj->pages->sgl, obj->pages->nents,
			     PCI_DMA_BIDIRECTIONAL);

	undo_idling(dev_priv, interruptible);
}

static void i915_gtt_color_adjust(struct drm_mm_node *node,
				  unsigned long color,
				  unsigned long *start,
				  unsigned long *end)
{
	if (node->color != color)
		*start += 4096;

	if (!list_empty(&node->node_list)) {
		node = list_entry(node->node_list.next,
				  struct drm_mm_node,
				  node_list);
		if (node->allocated && node->color != color)
			*end -= 4096;
	}
}

static int i915_gem_setup_global_gtt(struct drm_device *dev,
				     unsigned long start,
				     unsigned long mappable_end,
				     unsigned long end)
{
	/* Let GEM Manage all of the aperture.
	 *
	 * However, leave one page at the end still bound to the scratch page.
	 * There are a number of places where the hardware apparently prefetches
	 * past the end of the object, and we've seen multiple hangs with the
	 * GPU head pointer stuck in a batchbuffer bound at the last page of the
	 * aperture.  One page should be enough to keep any prefetching inside
	 * of the aperture.
	 */
	struct drm_i915_private *dev_priv = dev->dev_private;
	struct i915_address_space *ggtt_vm = &dev_priv->gtt.base;
	struct drm_mm_node *entry;
	struct drm_i915_gem_object *obj;
	unsigned long hole_start, hole_end;
	int ret;

	BUG_ON(mappable_end > end);

	/* Subtract the guard page ... */
	drm_mm_init(&ggtt_vm->mm, start, end - start - PAGE_SIZE);
	if (!HAS_LLC(dev))
		dev_priv->gtt.base.mm.color_adjust = i915_gtt_color_adjust;

	/* Mark any preallocated objects as occupied */
	list_for_each_entry(obj, &dev_priv->mm.bound_list, global_list) {
		struct i915_vma *vma = i915_gem_obj_to_vma(obj, ggtt_vm);

		DRM_DEBUG_KMS("reserving preallocated space: %lx + %zx\n",
			      i915_gem_obj_ggtt_offset(obj), obj->base.size);

		WARN_ON(i915_gem_obj_ggtt_bound(obj));
		ret = drm_mm_reserve_node(&ggtt_vm->mm, &vma->node);
		if (ret) {
			DRM_DEBUG_KMS("Reservation failed: %i\n", ret);
			return ret;
		}
		vma->bound |= GLOBAL_BIND;
	}

	dev_priv->gtt.base.start = start;
	dev_priv->gtt.base.total = end - start;

	/* Clear any non-preallocated blocks */
	drm_mm_for_each_hole(entry, &ggtt_vm->mm, hole_start, hole_end) {
		DRM_DEBUG_KMS("clearing unused GTT space: [%lx, %lx]\n",
			      hole_start, hole_end);
		ggtt_vm->clear_range(ggtt_vm, hole_start,
				     hole_end - hole_start, true);
	}

	/* And finally clear the reserved guard page */
	ggtt_vm->clear_range(ggtt_vm, end - PAGE_SIZE, PAGE_SIZE, true);

	if (USES_PPGTT(dev) && !USES_FULL_PPGTT(dev)) {
		struct i915_hw_ppgtt *ppgtt;

		ppgtt = kzalloc(sizeof(*ppgtt), GFP_KERNEL);
		if (!ppgtt)
			return -ENOMEM;

		ret = __hw_ppgtt_init(dev, ppgtt);
		if (ret != 0)
			return ret;

		dev_priv->mm.aliasing_ppgtt = ppgtt;
	}

	return 0;
}

void i915_gem_init_global_gtt(struct drm_device *dev)
{
	struct drm_i915_private *dev_priv = dev->dev_private;
	unsigned long gtt_size, mappable_size;

	gtt_size = dev_priv->gtt.base.total;
	mappable_size = dev_priv->gtt.mappable_end;

	i915_gem_setup_global_gtt(dev, 0, mappable_size, gtt_size);
}

void i915_global_gtt_cleanup(struct drm_device *dev)
{
	struct drm_i915_private *dev_priv = dev->dev_private;
	struct i915_address_space *vm = &dev_priv->gtt.base;

	if (dev_priv->mm.aliasing_ppgtt) {
		struct i915_hw_ppgtt *ppgtt = dev_priv->mm.aliasing_ppgtt;

		ppgtt->base.cleanup(&ppgtt->base);
	}

	if (drm_mm_initialized(&vm->mm)) {
		drm_mm_takedown(&vm->mm);
		list_del(&vm->global_link);
	}

	vm->cleanup(vm);
}

static int setup_scratch_page(struct drm_device *dev)
{
	struct drm_i915_private *dev_priv = dev->dev_private;
	struct page *page;
	dma_addr_t dma_addr;

	page = alloc_page(GFP_KERNEL | GFP_DMA32 | __GFP_ZERO);
	if (page == NULL)
		return -ENOMEM;
	set_pages_uc(page, 1);

#ifdef CONFIG_INTEL_IOMMU
	dma_addr = pci_map_page(dev->pdev, page, 0, PAGE_SIZE,
				PCI_DMA_BIDIRECTIONAL);
	if (pci_dma_mapping_error(dev->pdev, dma_addr))
		return -EINVAL;
#else
	dma_addr = page_to_phys(page);
#endif
	dev_priv->gtt.base.scratch.page = page;
	dev_priv->gtt.base.scratch.addr = dma_addr;

	return 0;
}

static void teardown_scratch_page(struct drm_device *dev)
{
	struct drm_i915_private *dev_priv = dev->dev_private;
	struct page *page = dev_priv->gtt.base.scratch.page;

	set_pages_wb(page, 1);
	pci_unmap_page(dev->pdev, dev_priv->gtt.base.scratch.addr,
		       PAGE_SIZE, PCI_DMA_BIDIRECTIONAL);
	__free_page(page);
}

static inline unsigned int gen6_get_total_gtt_size(u16 snb_gmch_ctl)
{
	snb_gmch_ctl >>= SNB_GMCH_GGMS_SHIFT;
	snb_gmch_ctl &= SNB_GMCH_GGMS_MASK;
	return snb_gmch_ctl << 20;
}

static inline unsigned int gen8_get_total_gtt_size(u16 bdw_gmch_ctl)
{
	bdw_gmch_ctl >>= BDW_GMCH_GGMS_SHIFT;
	bdw_gmch_ctl &= BDW_GMCH_GGMS_MASK;
	if (bdw_gmch_ctl)
		bdw_gmch_ctl = 1 << bdw_gmch_ctl;

#ifdef CONFIG_X86_32
	/* Limit 32b platforms to a 2GB GGTT: 4 << 20 / pte size * PAGE_SIZE */
	if (bdw_gmch_ctl > 4)
		bdw_gmch_ctl = 4;
#endif

	return bdw_gmch_ctl << 20;
}

static inline unsigned int chv_get_total_gtt_size(u16 gmch_ctrl)
{
	gmch_ctrl >>= SNB_GMCH_GGMS_SHIFT;
	gmch_ctrl &= SNB_GMCH_GGMS_MASK;

	if (gmch_ctrl)
		return 1 << (20 + gmch_ctrl);

	return 0;
}

static inline size_t gen6_get_stolen_size(u16 snb_gmch_ctl)
{
	snb_gmch_ctl >>= SNB_GMCH_GMS_SHIFT;
	snb_gmch_ctl &= SNB_GMCH_GMS_MASK;
	return snb_gmch_ctl << 25; /* 32 MB units */
}

static inline size_t gen8_get_stolen_size(u16 bdw_gmch_ctl)
{
	bdw_gmch_ctl >>= BDW_GMCH_GMS_SHIFT;
	bdw_gmch_ctl &= BDW_GMCH_GMS_MASK;
	return bdw_gmch_ctl << 25; /* 32 MB units */
}

static size_t chv_get_stolen_size(u16 gmch_ctrl)
{
	gmch_ctrl >>= SNB_GMCH_GMS_SHIFT;
	gmch_ctrl &= SNB_GMCH_GMS_MASK;

	/*
	 * 0x0  to 0x10: 32MB increments starting at 0MB
	 * 0x11 to 0x16: 4MB increments starting at 8MB
	 * 0x17 to 0x1d: 4MB increments start at 36MB
	 */
	if (gmch_ctrl < 0x11)
		return gmch_ctrl << 25;
	else if (gmch_ctrl < 0x17)
		return (gmch_ctrl - 0x11 + 2) << 22;
	else
		return (gmch_ctrl - 0x17 + 9) << 22;
}

static size_t gen9_get_stolen_size(u16 gen9_gmch_ctl)
{
	gen9_gmch_ctl >>= BDW_GMCH_GMS_SHIFT;
	gen9_gmch_ctl &= BDW_GMCH_GMS_MASK;

	if (gen9_gmch_ctl < 0xf0)
		return gen9_gmch_ctl << 25; /* 32 MB units */
	else
		/* 4MB increments starting at 0xf0 for 4MB */
		return (gen9_gmch_ctl - 0xf0 + 1) << 22;
}

static int ggtt_probe_common(struct drm_device *dev,
			     size_t gtt_size)
{
	struct drm_i915_private *dev_priv = dev->dev_private;
	phys_addr_t gtt_phys_addr;
	int ret;

	/* For Modern GENs the PTEs and register space are split in the BAR */
	gtt_phys_addr = pci_resource_start(dev->pdev, 0) +
		(pci_resource_len(dev->pdev, 0) / 2);

	dev_priv->gtt.gsm = ioremap_wc(gtt_phys_addr, gtt_size);
	if (!dev_priv->gtt.gsm) {
		DRM_ERROR("Failed to map the gtt page table\n");
		return -ENOMEM;
	}

	ret = setup_scratch_page(dev);
	if (ret) {
		DRM_ERROR("Scratch setup failed\n");
		/* iounmap will also get called at remove, but meh */
		iounmap(dev_priv->gtt.gsm);
	}

	return ret;
}

/* The GGTT and PPGTT need a private PPAT setup in order to handle cacheability
 * bits. When using advanced contexts each context stores its own PAT, but
 * writing this data shouldn't be harmful even in those cases. */
static void bdw_setup_private_ppat(struct drm_i915_private *dev_priv)
{
	uint64_t pat;

	pat = GEN8_PPAT(0, GEN8_PPAT_WB | GEN8_PPAT_LLC)     | /* for normal objects, no eLLC */
	      GEN8_PPAT(1, GEN8_PPAT_WC | GEN8_PPAT_LLCELLC) | /* for something pointing to ptes? */
	      GEN8_PPAT(2, GEN8_PPAT_WT | GEN8_PPAT_LLCELLC) | /* for scanout with eLLC */
	      GEN8_PPAT(3, GEN8_PPAT_UC)                     | /* Uncached objects, mostly for scanout */
	      GEN8_PPAT(4, GEN8_PPAT_WB | GEN8_PPAT_LLCELLC | GEN8_PPAT_AGE(0)) |
	      GEN8_PPAT(5, GEN8_PPAT_WB | GEN8_PPAT_LLCELLC | GEN8_PPAT_AGE(1)) |
	      GEN8_PPAT(6, GEN8_PPAT_WB | GEN8_PPAT_LLCELLC | GEN8_PPAT_AGE(2)) |
	      GEN8_PPAT(7, GEN8_PPAT_WB | GEN8_PPAT_LLCELLC | GEN8_PPAT_AGE(3));

	if (!USES_PPGTT(dev_priv->dev))
		/* Spec: "For GGTT, there is NO pat_sel[2:0] from the entry,
		 * so RTL will always use the value corresponding to
		 * pat_sel = 000".
		 * So let's disable cache for GGTT to avoid screen corruptions.
		 * MOCS still can be used though.
		 * - System agent ggtt writes (i.e. cpu gtt mmaps) already work
		 * before this patch, i.e. the same uncached + snooping access
		 * like on gen6/7 seems to be in effect.
		 * - So this just fixes blitter/render access. Again it looks
		 * like it's not just uncached access, but uncached + snooping.
		 * So we can still hold onto all our assumptions wrt cpu
		 * clflushing on LLC machines.
		 */
		pat = GEN8_PPAT(0, GEN8_PPAT_UC);

	/* XXX: spec defines this as 2 distinct registers. It's unclear if a 64b
	 * write would work. */
	I915_WRITE(GEN8_PRIVATE_PAT, pat);
	I915_WRITE(GEN8_PRIVATE_PAT + 4, pat >> 32);
}

static void chv_setup_private_ppat(struct drm_i915_private *dev_priv)
{
	uint64_t pat;

	/*
	 * Map WB on BDW to snooped on CHV.
	 *
	 * Only the snoop bit has meaning for CHV, the rest is
	 * ignored.
	 *
	 * The hardware will never snoop for certain types of accesses:
	 * - CPU GTT (GMADR->GGTT->no snoop->memory)
	 * - PPGTT page tables
	 * - some other special cycles
	 *
	 * As with BDW, we also need to consider the following for GT accesses:
	 * "For GGTT, there is NO pat_sel[2:0] from the entry,
	 * so RTL will always use the value corresponding to
	 * pat_sel = 000".
	 * Which means we must set the snoop bit in PAT entry 0
	 * in order to keep the global status page working.
	 */
	pat = GEN8_PPAT(0, CHV_PPAT_SNOOP) |
	      GEN8_PPAT(1, 0) |
	      GEN8_PPAT(2, 0) |
	      GEN8_PPAT(3, 0) |
	      GEN8_PPAT(4, CHV_PPAT_SNOOP) |
	      GEN8_PPAT(5, CHV_PPAT_SNOOP) |
	      GEN8_PPAT(6, CHV_PPAT_SNOOP) |
	      GEN8_PPAT(7, CHV_PPAT_SNOOP);

	I915_WRITE(GEN8_PRIVATE_PAT, pat);
	I915_WRITE(GEN8_PRIVATE_PAT + 4, pat >> 32);
}

static int gen8_gmch_probe(struct drm_device *dev,
			   size_t *gtt_total,
			   size_t *stolen,
			   phys_addr_t *mappable_base,
			   unsigned long *mappable_end)
{
	struct drm_i915_private *dev_priv = dev->dev_private;
	unsigned int gtt_size;
	u16 snb_gmch_ctl;
	int ret;

	/* TODO: We're not aware of mappable constraints on gen8 yet */
	*mappable_base = pci_resource_start(dev->pdev, 2);
	*mappable_end = pci_resource_len(dev->pdev, 2);

	if (!pci_set_dma_mask(dev->pdev, DMA_BIT_MASK(39)))
		pci_set_consistent_dma_mask(dev->pdev, DMA_BIT_MASK(39));

	pci_read_config_word(dev->pdev, SNB_GMCH_CTRL, &snb_gmch_ctl);

	if (INTEL_INFO(dev)->gen >= 9) {
		*stolen = gen9_get_stolen_size(snb_gmch_ctl);
		gtt_size = gen8_get_total_gtt_size(snb_gmch_ctl);
	} else if (IS_CHERRYVIEW(dev)) {
		*stolen = chv_get_stolen_size(snb_gmch_ctl);
		gtt_size = chv_get_total_gtt_size(snb_gmch_ctl);
	} else {
		*stolen = gen8_get_stolen_size(snb_gmch_ctl);
		gtt_size = gen8_get_total_gtt_size(snb_gmch_ctl);
	}

	*gtt_total = (gtt_size / sizeof(gen8_gtt_pte_t)) << PAGE_SHIFT;

	if (IS_CHERRYVIEW(dev))
		chv_setup_private_ppat(dev_priv);
	else
		bdw_setup_private_ppat(dev_priv);

	ret = ggtt_probe_common(dev, gtt_size);

	dev_priv->gtt.base.clear_range = gen8_ggtt_clear_range;
	dev_priv->gtt.base.insert_entries = gen8_ggtt_insert_entries;

	return ret;
}

static int gen6_gmch_probe(struct drm_device *dev,
			   size_t *gtt_total,
			   size_t *stolen,
			   phys_addr_t *mappable_base,
			   unsigned long *mappable_end)
{
	struct drm_i915_private *dev_priv = dev->dev_private;
	unsigned int gtt_size;
	u16 snb_gmch_ctl;
	int ret;

	*mappable_base = pci_resource_start(dev->pdev, 2);
	*mappable_end = pci_resource_len(dev->pdev, 2);

	/* 64/512MB is the current min/max we actually know of, but this is just
	 * a coarse sanity check.
	 */
	if ((*mappable_end < (64<<20) || (*mappable_end > (512<<20)))) {
		DRM_ERROR("Unknown GMADR size (%lx)\n",
			  dev_priv->gtt.mappable_end);
		return -ENXIO;
	}

	if (!pci_set_dma_mask(dev->pdev, DMA_BIT_MASK(40)))
		pci_set_consistent_dma_mask(dev->pdev, DMA_BIT_MASK(40));
	pci_read_config_word(dev->pdev, SNB_GMCH_CTRL, &snb_gmch_ctl);

	*stolen = gen6_get_stolen_size(snb_gmch_ctl);

	gtt_size = gen6_get_total_gtt_size(snb_gmch_ctl);
	*gtt_total = (gtt_size / sizeof(gen6_gtt_pte_t)) << PAGE_SHIFT;

	ret = ggtt_probe_common(dev, gtt_size);

	dev_priv->gtt.base.clear_range = gen6_ggtt_clear_range;
	dev_priv->gtt.base.insert_entries = gen6_ggtt_insert_entries;

	return ret;
}

static void gen6_gmch_remove(struct i915_address_space *vm)
{

	struct i915_gtt *gtt = container_of(vm, struct i915_gtt, base);

	iounmap(gtt->gsm);
	teardown_scratch_page(vm->dev);
}

static int i915_gmch_probe(struct drm_device *dev,
			   size_t *gtt_total,
			   size_t *stolen,
			   phys_addr_t *mappable_base,
			   unsigned long *mappable_end)
{
	struct drm_i915_private *dev_priv = dev->dev_private;
	int ret;

	ret = intel_gmch_probe(dev_priv->bridge_dev, dev_priv->dev->pdev, NULL);
	if (!ret) {
		DRM_ERROR("failed to set up gmch\n");
		return -EIO;
	}

	intel_gtt_get(gtt_total, stolen, mappable_base, mappable_end);

	dev_priv->gtt.do_idle_maps = needs_idle_maps(dev_priv->dev);
	dev_priv->gtt.base.clear_range = i915_ggtt_clear_range;

	if (unlikely(dev_priv->gtt.do_idle_maps))
		DRM_INFO("applying Ironlake quirks for intel_iommu\n");

	return 0;
}

static void i915_gmch_remove(struct i915_address_space *vm)
{
	intel_gmch_remove();
}

int i915_gem_gtt_init(struct drm_device *dev)
{
	struct drm_i915_private *dev_priv = dev->dev_private;
	struct i915_gtt *gtt = &dev_priv->gtt;
	int ret;

	if (INTEL_INFO(dev)->gen <= 5) {
		gtt->gtt_probe = i915_gmch_probe;
		gtt->base.cleanup = i915_gmch_remove;
	} else if (INTEL_INFO(dev)->gen < 8) {
		gtt->gtt_probe = gen6_gmch_probe;
		gtt->base.cleanup = gen6_gmch_remove;
		if (IS_HASWELL(dev) && dev_priv->ellc_size)
			gtt->base.pte_encode = iris_pte_encode;
		else if (IS_HASWELL(dev))
			gtt->base.pte_encode = hsw_pte_encode;
		else if (IS_VALLEYVIEW(dev))
			gtt->base.pte_encode = byt_pte_encode;
		else if (INTEL_INFO(dev)->gen >= 7)
			gtt->base.pte_encode = ivb_pte_encode;
		else
			gtt->base.pte_encode = snb_pte_encode;
	} else {
		dev_priv->gtt.gtt_probe = gen8_gmch_probe;
		dev_priv->gtt.base.cleanup = gen6_gmch_remove;
	}

	ret = gtt->gtt_probe(dev, &gtt->base.total, &gtt->stolen_size,
			     &gtt->mappable_base, &gtt->mappable_end);
	if (ret)
		return ret;

	gtt->base.dev = dev;

	/* GMADR is the PCI mmio aperture into the global GTT. */
	DRM_INFO("Memory usable by graphics device = %zdM\n",
		 gtt->base.total >> 20);
	DRM_DEBUG_DRIVER("GMADR size = %ldM\n", gtt->mappable_end >> 20);
	DRM_DEBUG_DRIVER("GTT stolen size = %zdM\n", gtt->stolen_size >> 20);
#ifdef CONFIG_INTEL_IOMMU
	if (intel_iommu_gfx_mapped)
		DRM_INFO("VT-d active for gfx access\n");
#endif
	/*
	 * i915.enable_ppgtt is read-only, so do an early pass to validate the
	 * user's requested state against the hardware/driver capabilities.  We
	 * do this now so that we can print out any log messages once rather
	 * than every time we check intel_enable_ppgtt().
	 */
	i915.enable_ppgtt = sanitize_enable_ppgtt(dev, i915.enable_ppgtt);
	DRM_DEBUG_DRIVER("ppgtt mode: %i\n", i915.enable_ppgtt);

	return 0;
}

static struct i915_vma *__i915_gem_vma_create(struct drm_i915_gem_object *obj,
					      struct i915_address_space *vm)
{
	struct i915_vma *vma = kzalloc(sizeof(*vma), GFP_KERNEL);
	if (vma == NULL)
		return ERR_PTR(-ENOMEM);

	INIT_LIST_HEAD(&vma->vma_link);
	INIT_LIST_HEAD(&vma->mm_list);
	INIT_LIST_HEAD(&vma->exec_list);
	vma->vm = vm;
	vma->obj = obj;

	switch (INTEL_INFO(vm->dev)->gen) {
	case 9:
	case 8:
	case 7:
	case 6:
		if (i915_is_ggtt(vm)) {
			vma->unbind_vma = ggtt_unbind_vma;
			vma->bind_vma = ggtt_bind_vma;
		} else {
			vma->unbind_vma = ppgtt_unbind_vma;
			vma->bind_vma = ppgtt_bind_vma;
		}
		break;
	case 5:
	case 4:
	case 3:
	case 2:
		BUG_ON(!i915_is_ggtt(vm));
		vma->unbind_vma = i915_ggtt_unbind_vma;
		vma->bind_vma = i915_ggtt_bind_vma;
		break;
	default:
		BUG();
	}

	/* Keep GGTT vmas first to make debug easier */
	if (i915_is_ggtt(vm))
		list_add(&vma->vma_link, &obj->vma_list);
	else {
		list_add_tail(&vma->vma_link, &obj->vma_list);
		i915_ppgtt_get(i915_vm_to_ppgtt(vm));
	}

	return vma;
}

struct i915_vma *
i915_gem_obj_lookup_or_create_vma(struct drm_i915_gem_object *obj,
				  struct i915_address_space *vm)
{
	struct i915_vma *vma;

	vma = i915_gem_obj_to_vma(obj, vm);
	if (!vma)
		vma = __i915_gem_vma_create(obj, vm);

	return vma;
}<|MERGE_RESOLUTION|>--- conflicted
+++ resolved
@@ -43,16 +43,12 @@
 	if (IS_GEN8(dev))
 		has_full_ppgtt = false; /* XXX why? */
 
-<<<<<<< HEAD
-	if (enable_ppgtt == 0 || !has_aliasing_ppgtt)
-=======
 	/*
 	 * We don't allow disabling PPGTT for gen9+ as it's a requirement for
 	 * execlists, the sole mechanism available to submit work.
 	 */
 	if (INTEL_INFO(dev)->gen < 9 &&
 	    (enable_ppgtt == 0 || !has_aliasing_ppgtt))
->>>>>>> 064ca1d2
 		return 0;
 
 	if (enable_ppgtt == 1)
