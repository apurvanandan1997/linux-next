--- conflicted
+++ resolved
@@ -352,13 +352,10 @@
 	/* Enables HDCP signalling on the port */
 	int (*toggle_signalling)(struct intel_digital_port *dig_port,
 				 enum transcoder cpu_transcoder,
-<<<<<<< HEAD
-=======
 				 bool enable);
 
 	/* Enable/Disable stream encryption on DP MST Transport Link */
 	int (*stream_encryption)(struct intel_connector *connector,
->>>>>>> f642729d
 				 bool enable);
 
 	/* Ensures the link is still protected */
@@ -1155,8 +1152,6 @@
 	struct intel_dsb *dsb;
 
 	u32 psr2_man_track_ctl;
-<<<<<<< HEAD
-=======
 
 	/* Variable Refresh Rate state */
 	struct {
@@ -1164,7 +1159,6 @@
 		u8 pipeline_full;
 		u16 flipline, vmin, vmax;
 	} vrr;
->>>>>>> f642729d
 };
 
 enum intel_pipe_crc_source {
@@ -1506,12 +1500,6 @@
 	struct {
 		int min_tmds_clock, max_tmds_clock;
 		int max_dotclock;
-<<<<<<< HEAD
-		u8 max_bpc;
-		bool ycbcr_444_to_420;
-	} dfp;
-
-=======
 		int pcon_max_frl_bw;
 		u8 max_bpc;
 		bool ycbcr_444_to_420;
@@ -1521,17 +1509,13 @@
 	/* To control wakeup latency, e.g. for irq-driven dp aux transfers. */
 	struct pm_qos_request pm_qos;
 
->>>>>>> f642729d
 	/* Display stream compression testing */
 	bool force_dsc_en;
 
 	bool hobl_failed;
 	bool hobl_active;
-<<<<<<< HEAD
-=======
 
 	struct intel_dp_pcon_frl frl;
->>>>>>> f642729d
 };
 
 enum lspcon_vendor {
@@ -1569,12 +1553,6 @@
 	enum phy_fia tc_phy_fia;
 	u8 tc_phy_fia_idx;
 
-<<<<<<< HEAD
-	/* protects num_hdcp_streams reference count */
-	struct mutex hdcp_mutex;
-	/* the number of pipes using HDCP signalling out of this port */
-	unsigned int num_hdcp_streams;
-=======
 	/* protects num_hdcp_streams reference count, hdcp_port_data and hdcp_auth_status */
 	struct mutex hdcp_mutex;
 	/* the number of pipes using HDCP signalling out of this port */
@@ -1583,7 +1561,6 @@
 	bool hdcp_auth_status;
 	/* HDCP port data need to pass to security f/w */
 	struct hdcp_port_data hdcp_port_data;
->>>>>>> f642729d
 
 	void (*write_infoframe)(struct intel_encoder *encoder,
 				const struct intel_crtc_state *crtc_state,
