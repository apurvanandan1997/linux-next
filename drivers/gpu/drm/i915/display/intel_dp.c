--- conflicted
+++ resolved
@@ -254,8 +254,6 @@
 	return max_link_clock * max_lanes;
 }
 
-<<<<<<< HEAD
-=======
 bool intel_dp_can_bigjoiner(struct intel_dp *intel_dp)
 {
 	struct intel_digital_port *intel_dig_port = dp_to_dig_port(intel_dp);
@@ -267,7 +265,6 @@
 		 encoder->port != PORT_A);
 }
 
->>>>>>> f642729d
 static int cnl_max_source_rate(struct intel_dp *intel_dp)
 {
 	struct intel_digital_port *dig_port = dp_to_dig_port(intel_dp);
@@ -730,8 +727,6 @@
 	const struct drm_display_info *info = &connector->base.display_info;
 	int tmds_clock;
 
-<<<<<<< HEAD
-=======
 	/* If PCON supports FRL MODE, check FRL bandwidth constraints */
 	if (intel_dp->dfp.pcon_max_frl_bw) {
 		int target_bw;
@@ -751,7 +746,6 @@
 		return MODE_OK;
 	}
 
->>>>>>> f642729d
 	if (intel_dp->dfp.max_dotclock &&
 	    target_clock > intel_dp->dfp.max_dotclock)
 		return MODE_CLOCK_HIGH;
@@ -785,20 +779,14 @@
 	u16 dsc_max_output_bpp = 0;
 	u8 dsc_slice_count = 0;
 	enum drm_mode_status status;
-<<<<<<< HEAD
-=======
 	bool dsc = false, bigjoiner = false;
->>>>>>> f642729d
 
 	if (mode->flags & DRM_MODE_FLAG_DBLSCAN)
 		return MODE_NO_DBLESCAN;
 
-<<<<<<< HEAD
-=======
 	if (mode->flags & DRM_MODE_FLAG_DBLCLK)
 		return MODE_H_ILLEGAL;
 
->>>>>>> f642729d
 	if (intel_dp_is_edp(intel_dp) && fixed_mode) {
 		if (mode->hdisplay > fixed_mode->hdisplay)
 			return MODE_PANEL;
@@ -872,16 +860,7 @@
 	if (status != MODE_OK)
 		return status;
 
-<<<<<<< HEAD
-	status = intel_dp_mode_valid_downstream(intel_connector,
-						mode, target_clock);
-	if (status != MODE_OK)
-		return status;
-
-	return intel_mode_valid_max_plane_size(dev_priv, mode);
-=======
 	return intel_mode_valid_max_plane_size(dev_priv, mode, bigjoiner);
->>>>>>> f642729d
 }
 
 bool intel_dp_source_supports_hbr2(struct intel_dp *intel_dp)
@@ -1580,38 +1559,12 @@
 	return true;
 }
 
-<<<<<<< HEAD
-static u32 intel_dp_aux_xfer_flags(const struct drm_dp_aux_msg *msg)
-{
-	/*
-	 * If we're trying to send the HDCP Aksv, we need to set a the Aksv
-	 * select bit to inform the hardware to send the Aksv after our header
-	 * since we can't access that data from software.
-	 */
-	if ((msg->request & ~DP_AUX_I2C_MOT) == DP_AUX_NATIVE_WRITE &&
-	    msg->address == DP_AUX_HDCP_AKSV)
-		return DP_AUX_CH_CTL_AUX_AKSV_SELECT;
-
-	return 0;
-}
-
-static ssize_t
-intel_dp_aux_transfer(struct drm_dp_aux *aux, struct drm_dp_aux_msg *msg)
-{
-	struct intel_dp *intel_dp = container_of(aux, struct intel_dp, aux);
-	struct drm_i915_private *i915 = dp_to_i915(intel_dp);
-	u8 txbuf[20], rxbuf[20];
-	size_t txsize, rxsize;
-	u32 flags = intel_dp_aux_xfer_flags(msg);
-	int ret;
-=======
 static void intel_dp_compute_vsc_colorimetry(const struct intel_crtc_state *crtc_state,
 					     const struct drm_connector_state *conn_state,
 					     struct drm_dp_vsc_sdp *vsc)
 {
 	struct intel_crtc *crtc = to_intel_crtc(crtc_state->uapi.crtc);
 	struct drm_i915_private *dev_priv = to_i915(crtc->base.dev);
->>>>>>> f642729d
 
 	/*
 	 * Prepare VSC Header for SU as per DP 1.4 spec, Table 2-118
@@ -1621,59 +1574,6 @@
 	vsc->revision = 0x5;
 	vsc->length = 0x13;
 
-<<<<<<< HEAD
-	switch (msg->request & ~DP_AUX_I2C_MOT) {
-	case DP_AUX_NATIVE_WRITE:
-	case DP_AUX_I2C_WRITE:
-	case DP_AUX_I2C_WRITE_STATUS_UPDATE:
-		txsize = msg->size ? HEADER_SIZE + msg->size : BARE_ADDRESS_SIZE;
-		rxsize = 2; /* 0 or 1 data bytes */
-
-		if (drm_WARN_ON(&i915->drm, txsize > 20))
-			return -E2BIG;
-
-		drm_WARN_ON(&i915->drm, !msg->buffer != !msg->size);
-
-		if (msg->buffer)
-			memcpy(txbuf + HEADER_SIZE, msg->buffer, msg->size);
-
-		ret = intel_dp_aux_xfer(intel_dp, txbuf, txsize,
-					rxbuf, rxsize, flags);
-		if (ret > 0) {
-			msg->reply = rxbuf[0] >> 4;
-
-			if (ret > 1) {
-				/* Number of bytes written in a short write. */
-				ret = clamp_t(int, rxbuf[1], 0, msg->size);
-			} else {
-				/* Return payload size. */
-				ret = msg->size;
-			}
-		}
-		break;
-
-	case DP_AUX_NATIVE_READ:
-	case DP_AUX_I2C_READ:
-		txsize = msg->size ? HEADER_SIZE : BARE_ADDRESS_SIZE;
-		rxsize = msg->size + 1;
-
-		if (drm_WARN_ON(&i915->drm, rxsize > 20))
-			return -E2BIG;
-
-		ret = intel_dp_aux_xfer(intel_dp, txbuf, txsize,
-					rxbuf, rxsize, flags);
-		if (ret > 0) {
-			msg->reply = rxbuf[0] >> 4;
-			/*
-			 * Assume happy day, and copy the data. The caller is
-			 * expected to check msg->reply before touching it.
-			 *
-			 * Return payload size.
-			 */
-			ret--;
-			memcpy(msg->buffer, rxbuf + 1, ret);
-		}
-=======
 	/* DP 1.4a spec, Table 2-120 */
 	switch (crtc_state->output_format) {
 	case INTEL_OUTPUT_FORMAT_YCBCR444:
@@ -1681,7 +1581,6 @@
 		break;
 	case INTEL_OUTPUT_FORMAT_YCBCR420:
 		vsc->pixelformat = DP_PIXELFORMAT_YUV420;
->>>>>>> f642729d
 		break;
 	case INTEL_OUTPUT_FORMAT_RGB:
 	default:
@@ -1898,874 +1797,6 @@
 	if (adjusted_mode->flags & DRM_MODE_FLAG_DBLSCAN)
 		return -EINVAL;
 
-<<<<<<< HEAD
-	str[0] = '\0';
-
-	for (i = 0; i < nelem; i++) {
-		int r = snprintf(str, len, "%s%d", i ? ", " : "", array[i]);
-		if (r >= len)
-			return;
-		str += r;
-		len -= r;
-	}
-}
-
-static void intel_dp_print_rates(struct intel_dp *intel_dp)
-{
-	struct drm_i915_private *i915 = dp_to_i915(intel_dp);
-	char str[128]; /* FIXME: too big for stack? */
-
-	if (!drm_debug_enabled(DRM_UT_KMS))
-		return;
-
-	snprintf_int_array(str, sizeof(str),
-			   intel_dp->source_rates, intel_dp->num_source_rates);
-	drm_dbg_kms(&i915->drm, "source rates: %s\n", str);
-
-	snprintf_int_array(str, sizeof(str),
-			   intel_dp->sink_rates, intel_dp->num_sink_rates);
-	drm_dbg_kms(&i915->drm, "sink rates: %s\n", str);
-
-	snprintf_int_array(str, sizeof(str),
-			   intel_dp->common_rates, intel_dp->num_common_rates);
-	drm_dbg_kms(&i915->drm, "common rates: %s\n", str);
-}
-
-int
-intel_dp_max_link_rate(struct intel_dp *intel_dp)
-{
-	struct drm_i915_private *i915 = dp_to_i915(intel_dp);
-	int len;
-
-	len = intel_dp_common_len_rate_limit(intel_dp, intel_dp->max_link_rate);
-	if (drm_WARN_ON(&i915->drm, len <= 0))
-		return 162000;
-
-	return intel_dp->common_rates[len - 1];
-}
-
-int intel_dp_rate_select(struct intel_dp *intel_dp, int rate)
-{
-	struct drm_i915_private *i915 = dp_to_i915(intel_dp);
-	int i = intel_dp_rate_index(intel_dp->sink_rates,
-				    intel_dp->num_sink_rates, rate);
-
-	if (drm_WARN_ON(&i915->drm, i < 0))
-		i = 0;
-
-	return i;
-}
-
-void intel_dp_compute_rate(struct intel_dp *intel_dp, int port_clock,
-			   u8 *link_bw, u8 *rate_select)
-{
-	/* eDP 1.4 rate select method. */
-	if (intel_dp->use_rate_select) {
-		*link_bw = 0;
-		*rate_select =
-			intel_dp_rate_select(intel_dp, port_clock);
-	} else {
-		*link_bw = drm_dp_link_rate_to_bw_code(port_clock);
-		*rate_select = 0;
-	}
-}
-
-static bool intel_dp_source_supports_fec(struct intel_dp *intel_dp,
-					 const struct intel_crtc_state *pipe_config)
-{
-	struct drm_i915_private *dev_priv = dp_to_i915(intel_dp);
-
-	/* On TGL, FEC is supported on all Pipes */
-	if (INTEL_GEN(dev_priv) >= 12)
-		return true;
-
-	if (IS_GEN(dev_priv, 11) && pipe_config->cpu_transcoder != TRANSCODER_A)
-		return true;
-
-	return false;
-}
-
-static bool intel_dp_supports_fec(struct intel_dp *intel_dp,
-				  const struct intel_crtc_state *pipe_config)
-{
-	return intel_dp_source_supports_fec(intel_dp, pipe_config) &&
-		drm_dp_sink_supports_fec(intel_dp->fec_capable);
-}
-
-static bool intel_dp_supports_dsc(struct intel_dp *intel_dp,
-				  const struct intel_crtc_state *crtc_state)
-{
-	struct intel_encoder *encoder = &dp_to_dig_port(intel_dp)->base;
-
-	if (!intel_dp_is_edp(intel_dp) && !crtc_state->fec_enable)
-		return false;
-
-	return intel_dsc_source_support(encoder, crtc_state) &&
-		drm_dp_sink_supports_dsc(intel_dp->dsc_dpcd);
-}
-
-static bool intel_dp_hdmi_ycbcr420(struct intel_dp *intel_dp,
-				   const struct intel_crtc_state *crtc_state)
-{
-	return crtc_state->output_format == INTEL_OUTPUT_FORMAT_YCBCR420 ||
-		(crtc_state->output_format == INTEL_OUTPUT_FORMAT_YCBCR444 &&
-		 intel_dp->dfp.ycbcr_444_to_420);
-}
-
-static int intel_dp_hdmi_tmds_clock(struct intel_dp *intel_dp,
-				    const struct intel_crtc_state *crtc_state, int bpc)
-{
-	int clock = crtc_state->hw.adjusted_mode.crtc_clock * bpc / 8;
-
-	if (intel_dp_hdmi_ycbcr420(intel_dp, crtc_state))
-		clock /= 2;
-
-	return clock;
-}
-
-static bool intel_dp_hdmi_tmds_clock_valid(struct intel_dp *intel_dp,
-					   const struct intel_crtc_state *crtc_state, int bpc)
-{
-	int tmds_clock = intel_dp_hdmi_tmds_clock(intel_dp, crtc_state, bpc);
-
-	if (intel_dp->dfp.min_tmds_clock &&
-	    tmds_clock < intel_dp->dfp.min_tmds_clock)
-		return false;
-
-	if (intel_dp->dfp.max_tmds_clock &&
-	    tmds_clock > intel_dp->dfp.max_tmds_clock)
-		return false;
-
-	return true;
-}
-
-static bool intel_dp_hdmi_deep_color_possible(struct intel_dp *intel_dp,
-					      const struct intel_crtc_state *crtc_state,
-					      int bpc)
-{
-
-	return intel_hdmi_deep_color_possible(crtc_state, bpc,
-					      intel_dp->has_hdmi_sink,
-					      intel_dp_hdmi_ycbcr420(intel_dp, crtc_state)) &&
-		intel_dp_hdmi_tmds_clock_valid(intel_dp, crtc_state, bpc);
-}
-
-static int intel_dp_max_bpp(struct intel_dp *intel_dp,
-			    const struct intel_crtc_state *crtc_state)
-{
-	struct drm_i915_private *dev_priv = dp_to_i915(intel_dp);
-	struct intel_connector *intel_connector = intel_dp->attached_connector;
-	int bpp, bpc;
-
-	bpc = crtc_state->pipe_bpp / 3;
-
-	if (intel_dp->dfp.max_bpc)
-		bpc = min_t(int, bpc, intel_dp->dfp.max_bpc);
-
-	if (intel_dp->dfp.min_tmds_clock) {
-		for (; bpc >= 10; bpc -= 2) {
-			if (intel_dp_hdmi_deep_color_possible(intel_dp, crtc_state, bpc))
-				break;
-		}
-	}
-
-	bpp = bpc * 3;
-	if (intel_dp_is_edp(intel_dp)) {
-		/* Get bpp from vbt only for panels that dont have bpp in edid */
-		if (intel_connector->base.display_info.bpc == 0 &&
-		    dev_priv->vbt.edp.bpp && dev_priv->vbt.edp.bpp < bpp) {
-			drm_dbg_kms(&dev_priv->drm,
-				    "clamping bpp for eDP panel to BIOS-provided %i\n",
-				    dev_priv->vbt.edp.bpp);
-			bpp = dev_priv->vbt.edp.bpp;
-		}
-	}
-
-	return bpp;
-}
-
-/* Adjust link config limits based on compliance test requests. */
-void
-intel_dp_adjust_compliance_config(struct intel_dp *intel_dp,
-				  struct intel_crtc_state *pipe_config,
-				  struct link_config_limits *limits)
-{
-	struct drm_i915_private *i915 = dp_to_i915(intel_dp);
-
-	/* For DP Compliance we override the computed bpp for the pipe */
-	if (intel_dp->compliance.test_data.bpc != 0) {
-		int bpp = 3 * intel_dp->compliance.test_data.bpc;
-
-		limits->min_bpp = limits->max_bpp = bpp;
-		pipe_config->dither_force_disable = bpp == 6 * 3;
-
-		drm_dbg_kms(&i915->drm, "Setting pipe_bpp to %d\n", bpp);
-	}
-
-	/* Use values requested by Compliance Test Request */
-	if (intel_dp->compliance.test_type == DP_TEST_LINK_TRAINING) {
-		int index;
-
-		/* Validate the compliance test data since max values
-		 * might have changed due to link train fallback.
-		 */
-		if (intel_dp_link_params_valid(intel_dp, intel_dp->compliance.test_link_rate,
-					       intel_dp->compliance.test_lane_count)) {
-			index = intel_dp_rate_index(intel_dp->common_rates,
-						    intel_dp->num_common_rates,
-						    intel_dp->compliance.test_link_rate);
-			if (index >= 0)
-				limits->min_clock = limits->max_clock = index;
-			limits->min_lane_count = limits->max_lane_count =
-				intel_dp->compliance.test_lane_count;
-		}
-	}
-}
-
-static int intel_dp_output_bpp(const struct intel_crtc_state *crtc_state, int bpp)
-{
-	/*
-	 * bpp value was assumed to RGB format. And YCbCr 4:2:0 output
-	 * format of the number of bytes per pixel will be half the number
-	 * of bytes of RGB pixel.
-	 */
-	if (crtc_state->output_format == INTEL_OUTPUT_FORMAT_YCBCR420)
-		bpp /= 2;
-
-	return bpp;
-}
-
-/* Optimize link config in order: max bpp, min clock, min lanes */
-static int
-intel_dp_compute_link_config_wide(struct intel_dp *intel_dp,
-				  struct intel_crtc_state *pipe_config,
-				  const struct link_config_limits *limits)
-{
-	struct drm_display_mode *adjusted_mode = &pipe_config->hw.adjusted_mode;
-	int bpp, clock, lane_count;
-	int mode_rate, link_clock, link_avail;
-
-	for (bpp = limits->max_bpp; bpp >= limits->min_bpp; bpp -= 2 * 3) {
-		int output_bpp = intel_dp_output_bpp(pipe_config, bpp);
-
-		mode_rate = intel_dp_link_required(adjusted_mode->crtc_clock,
-						   output_bpp);
-
-		for (clock = limits->min_clock; clock <= limits->max_clock; clock++) {
-			for (lane_count = limits->min_lane_count;
-			     lane_count <= limits->max_lane_count;
-			     lane_count <<= 1) {
-				link_clock = intel_dp->common_rates[clock];
-				link_avail = intel_dp_max_data_rate(link_clock,
-								    lane_count);
-
-				if (mode_rate <= link_avail) {
-					pipe_config->lane_count = lane_count;
-					pipe_config->pipe_bpp = bpp;
-					pipe_config->port_clock = link_clock;
-
-					return 0;
-				}
-			}
-		}
-	}
-
-	return -EINVAL;
-}
-
-static int intel_dp_dsc_compute_bpp(struct intel_dp *intel_dp, u8 dsc_max_bpc)
-{
-	int i, num_bpc;
-	u8 dsc_bpc[3] = {0};
-
-	num_bpc = drm_dp_dsc_sink_supported_input_bpcs(intel_dp->dsc_dpcd,
-						       dsc_bpc);
-	for (i = 0; i < num_bpc; i++) {
-		if (dsc_max_bpc >= dsc_bpc[i])
-			return dsc_bpc[i] * 3;
-	}
-
-	return 0;
-}
-
-#define DSC_SUPPORTED_VERSION_MIN		1
-
-static int intel_dp_dsc_compute_params(struct intel_encoder *encoder,
-				       struct intel_crtc_state *crtc_state)
-{
-	struct drm_i915_private *i915 = to_i915(encoder->base.dev);
-	struct intel_dp *intel_dp = enc_to_intel_dp(encoder);
-	struct drm_dsc_config *vdsc_cfg = &crtc_state->dsc.config;
-	u8 line_buf_depth;
-	int ret;
-
-	ret = intel_dsc_compute_params(encoder, crtc_state);
-	if (ret)
-		return ret;
-
-	/*
-	 * Slice Height of 8 works for all currently available panels. So start
-	 * with that if pic_height is an integral multiple of 8. Eventually add
-	 * logic to try multiple slice heights.
-	 */
-	if (vdsc_cfg->pic_height % 8 == 0)
-		vdsc_cfg->slice_height = 8;
-	else if (vdsc_cfg->pic_height % 4 == 0)
-		vdsc_cfg->slice_height = 4;
-	else
-		vdsc_cfg->slice_height = 2;
-
-	vdsc_cfg->dsc_version_major =
-		(intel_dp->dsc_dpcd[DP_DSC_REV - DP_DSC_SUPPORT] &
-		 DP_DSC_MAJOR_MASK) >> DP_DSC_MAJOR_SHIFT;
-	vdsc_cfg->dsc_version_minor =
-		min(DSC_SUPPORTED_VERSION_MIN,
-		    (intel_dp->dsc_dpcd[DP_DSC_REV - DP_DSC_SUPPORT] &
-		     DP_DSC_MINOR_MASK) >> DP_DSC_MINOR_SHIFT);
-
-	vdsc_cfg->convert_rgb = intel_dp->dsc_dpcd[DP_DSC_DEC_COLOR_FORMAT_CAP - DP_DSC_SUPPORT] &
-		DP_DSC_RGB;
-
-	line_buf_depth = drm_dp_dsc_sink_line_buf_depth(intel_dp->dsc_dpcd);
-	if (!line_buf_depth) {
-		drm_dbg_kms(&i915->drm,
-			    "DSC Sink Line Buffer Depth invalid\n");
-		return -EINVAL;
-	}
-
-	if (vdsc_cfg->dsc_version_minor == 2)
-		vdsc_cfg->line_buf_depth = (line_buf_depth == DSC_1_2_MAX_LINEBUF_DEPTH_BITS) ?
-			DSC_1_2_MAX_LINEBUF_DEPTH_VAL : line_buf_depth;
-	else
-		vdsc_cfg->line_buf_depth = (line_buf_depth > DSC_1_1_MAX_LINEBUF_DEPTH_BITS) ?
-			DSC_1_1_MAX_LINEBUF_DEPTH_BITS : line_buf_depth;
-
-	vdsc_cfg->block_pred_enable =
-		intel_dp->dsc_dpcd[DP_DSC_BLK_PREDICTION_SUPPORT - DP_DSC_SUPPORT] &
-		DP_DSC_BLK_PREDICTION_IS_SUPPORTED;
-
-	return drm_dsc_compute_rc_parameters(vdsc_cfg);
-}
-
-static int intel_dp_dsc_compute_config(struct intel_dp *intel_dp,
-				       struct intel_crtc_state *pipe_config,
-				       struct drm_connector_state *conn_state,
-				       struct link_config_limits *limits)
-{
-	struct intel_digital_port *dig_port = dp_to_dig_port(intel_dp);
-	struct drm_i915_private *dev_priv = to_i915(dig_port->base.base.dev);
-	const struct drm_display_mode *adjusted_mode =
-		&pipe_config->hw.adjusted_mode;
-	u8 dsc_max_bpc;
-	int pipe_bpp;
-	int ret;
-
-	pipe_config->fec_enable = !intel_dp_is_edp(intel_dp) &&
-		intel_dp_supports_fec(intel_dp, pipe_config);
-
-	if (!intel_dp_supports_dsc(intel_dp, pipe_config))
-		return -EINVAL;
-
-	/* Max DSC Input BPC for ICL is 10 and for TGL+ is 12 */
-	if (INTEL_GEN(dev_priv) >= 12)
-		dsc_max_bpc = min_t(u8, 12, conn_state->max_requested_bpc);
-	else
-		dsc_max_bpc = min_t(u8, 10,
-				    conn_state->max_requested_bpc);
-
-	pipe_bpp = intel_dp_dsc_compute_bpp(intel_dp, dsc_max_bpc);
-
-	/* Min Input BPC for ICL+ is 8 */
-	if (pipe_bpp < 8 * 3) {
-		drm_dbg_kms(&dev_priv->drm,
-			    "No DSC support for less than 8bpc\n");
-		return -EINVAL;
-	}
-
-	/*
-	 * For now enable DSC for max bpp, max link rate, max lane count.
-	 * Optimize this later for the minimum possible link rate/lane count
-	 * with DSC enabled for the requested mode.
-	 */
-	pipe_config->pipe_bpp = pipe_bpp;
-	pipe_config->port_clock = intel_dp->common_rates[limits->max_clock];
-	pipe_config->lane_count = limits->max_lane_count;
-
-	if (intel_dp_is_edp(intel_dp)) {
-		pipe_config->dsc.compressed_bpp =
-			min_t(u16, drm_edp_dsc_sink_output_bpp(intel_dp->dsc_dpcd) >> 4,
-			      pipe_config->pipe_bpp);
-		pipe_config->dsc.slice_count =
-			drm_dp_dsc_sink_max_slice_count(intel_dp->dsc_dpcd,
-							true);
-	} else {
-		u16 dsc_max_output_bpp;
-		u8 dsc_dp_slice_count;
-
-		dsc_max_output_bpp =
-			intel_dp_dsc_get_output_bpp(dev_priv,
-						    pipe_config->port_clock,
-						    pipe_config->lane_count,
-						    adjusted_mode->crtc_clock,
-						    adjusted_mode->crtc_hdisplay);
-		dsc_dp_slice_count =
-			intel_dp_dsc_get_slice_count(intel_dp,
-						     adjusted_mode->crtc_clock,
-						     adjusted_mode->crtc_hdisplay);
-		if (!dsc_max_output_bpp || !dsc_dp_slice_count) {
-			drm_dbg_kms(&dev_priv->drm,
-				    "Compressed BPP/Slice Count not supported\n");
-			return -EINVAL;
-		}
-		pipe_config->dsc.compressed_bpp = min_t(u16,
-							       dsc_max_output_bpp >> 4,
-							       pipe_config->pipe_bpp);
-		pipe_config->dsc.slice_count = dsc_dp_slice_count;
-	}
-	/*
-	 * VDSC engine operates at 1 Pixel per clock, so if peak pixel rate
-	 * is greater than the maximum Cdclock and if slice count is even
-	 * then we need to use 2 VDSC instances.
-	 */
-	if (adjusted_mode->crtc_clock > dev_priv->max_cdclk_freq) {
-		if (pipe_config->dsc.slice_count > 1) {
-			pipe_config->dsc.dsc_split = true;
-		} else {
-			drm_dbg_kms(&dev_priv->drm,
-				    "Cannot split stream to use 2 VDSC instances\n");
-			return -EINVAL;
-		}
-	}
-
-	ret = intel_dp_dsc_compute_params(&dig_port->base, pipe_config);
-	if (ret < 0) {
-		drm_dbg_kms(&dev_priv->drm,
-			    "Cannot compute valid DSC parameters for Input Bpp = %d "
-			    "Compressed BPP = %d\n",
-			    pipe_config->pipe_bpp,
-			    pipe_config->dsc.compressed_bpp);
-		return ret;
-	}
-
-	pipe_config->dsc.compression_enable = true;
-	drm_dbg_kms(&dev_priv->drm, "DP DSC computed with Input Bpp = %d "
-		    "Compressed Bpp = %d Slice Count = %d\n",
-		    pipe_config->pipe_bpp,
-		    pipe_config->dsc.compressed_bpp,
-		    pipe_config->dsc.slice_count);
-
-	return 0;
-}
-
-int intel_dp_min_bpp(const struct intel_crtc_state *crtc_state)
-{
-	if (crtc_state->output_format == INTEL_OUTPUT_FORMAT_RGB)
-		return 6 * 3;
-	else
-		return 8 * 3;
-}
-
-static int
-intel_dp_compute_link_config(struct intel_encoder *encoder,
-			     struct intel_crtc_state *pipe_config,
-			     struct drm_connector_state *conn_state)
-{
-	struct drm_i915_private *i915 = to_i915(encoder->base.dev);
-	const struct drm_display_mode *adjusted_mode =
-		&pipe_config->hw.adjusted_mode;
-	struct intel_dp *intel_dp = enc_to_intel_dp(encoder);
-	struct link_config_limits limits;
-	int common_len;
-	int ret;
-
-	common_len = intel_dp_common_len_rate_limit(intel_dp,
-						    intel_dp->max_link_rate);
-
-	/* No common link rates between source and sink */
-	drm_WARN_ON(encoder->base.dev, common_len <= 0);
-
-	limits.min_clock = 0;
-	limits.max_clock = common_len - 1;
-
-	limits.min_lane_count = 1;
-	limits.max_lane_count = intel_dp_max_lane_count(intel_dp);
-
-	limits.min_bpp = intel_dp_min_bpp(pipe_config);
-	limits.max_bpp = intel_dp_max_bpp(intel_dp, pipe_config);
-
-	if (intel_dp_is_edp(intel_dp)) {
-		/*
-		 * Use the maximum clock and number of lanes the eDP panel
-		 * advertizes being capable of. The panels are generally
-		 * designed to support only a single clock and lane
-		 * configuration, and typically these values correspond to the
-		 * native resolution of the panel.
-		 */
-		limits.min_lane_count = limits.max_lane_count;
-		limits.min_clock = limits.max_clock;
-	}
-
-	intel_dp_adjust_compliance_config(intel_dp, pipe_config, &limits);
-
-	drm_dbg_kms(&i915->drm, "DP link computation with max lane count %i "
-		    "max rate %d max bpp %d pixel clock %iKHz\n",
-		    limits.max_lane_count,
-		    intel_dp->common_rates[limits.max_clock],
-		    limits.max_bpp, adjusted_mode->crtc_clock);
-
-	/*
-	 * Optimize for slow and wide. This is the place to add alternative
-	 * optimization policy.
-	 */
-	ret = intel_dp_compute_link_config_wide(intel_dp, pipe_config, &limits);
-
-	/* enable compression if the mode doesn't fit available BW */
-	drm_dbg_kms(&i915->drm, "Force DSC en = %d\n", intel_dp->force_dsc_en);
-	if (ret || intel_dp->force_dsc_en) {
-		ret = intel_dp_dsc_compute_config(intel_dp, pipe_config,
-						  conn_state, &limits);
-		if (ret < 0)
-			return ret;
-	}
-
-	if (pipe_config->dsc.compression_enable) {
-		drm_dbg_kms(&i915->drm,
-			    "DP lane count %d clock %d Input bpp %d Compressed bpp %d\n",
-			    pipe_config->lane_count, pipe_config->port_clock,
-			    pipe_config->pipe_bpp,
-			    pipe_config->dsc.compressed_bpp);
-
-		drm_dbg_kms(&i915->drm,
-			    "DP link rate required %i available %i\n",
-			    intel_dp_link_required(adjusted_mode->crtc_clock,
-						   pipe_config->dsc.compressed_bpp),
-			    intel_dp_max_data_rate(pipe_config->port_clock,
-						   pipe_config->lane_count));
-	} else {
-		drm_dbg_kms(&i915->drm, "DP lane count %d clock %d bpp %d\n",
-			    pipe_config->lane_count, pipe_config->port_clock,
-			    pipe_config->pipe_bpp);
-
-		drm_dbg_kms(&i915->drm,
-			    "DP link rate required %i available %i\n",
-			    intel_dp_link_required(adjusted_mode->crtc_clock,
-						   pipe_config->pipe_bpp),
-			    intel_dp_max_data_rate(pipe_config->port_clock,
-						   pipe_config->lane_count));
-	}
-	return 0;
-}
-
-static int
-intel_dp_ycbcr420_config(struct intel_dp *intel_dp,
-			 struct intel_crtc_state *crtc_state,
-			 const struct drm_connector_state *conn_state)
-{
-	struct drm_connector *connector = conn_state->connector;
-	const struct drm_display_info *info = &connector->display_info;
-	const struct drm_display_mode *adjusted_mode =
-		&crtc_state->hw.adjusted_mode;
-
-	if (!connector->ycbcr_420_allowed)
-		return 0;
-
-	if (!drm_mode_is_420_only(info, adjusted_mode))
-		return 0;
-
-	if (intel_dp->dfp.ycbcr_444_to_420) {
-		crtc_state->output_format = INTEL_OUTPUT_FORMAT_YCBCR444;
-		return 0;
-	}
-
-	crtc_state->output_format = INTEL_OUTPUT_FORMAT_YCBCR420;
-
-	return intel_pch_panel_fitting(crtc_state, conn_state);
-}
-
-bool intel_dp_limited_color_range(const struct intel_crtc_state *crtc_state,
-				  const struct drm_connector_state *conn_state)
-{
-	const struct intel_digital_connector_state *intel_conn_state =
-		to_intel_digital_connector_state(conn_state);
-	const struct drm_display_mode *adjusted_mode =
-		&crtc_state->hw.adjusted_mode;
-
-	/*
-	 * Our YCbCr output is always limited range.
-	 * crtc_state->limited_color_range only applies to RGB,
-	 * and it must never be set for YCbCr or we risk setting
-	 * some conflicting bits in PIPECONF which will mess up
-	 * the colors on the monitor.
-	 */
-	if (crtc_state->output_format != INTEL_OUTPUT_FORMAT_RGB)
-		return false;
-
-	if (intel_conn_state->broadcast_rgb == INTEL_BROADCAST_RGB_AUTO) {
-		/*
-		 * See:
-		 * CEA-861-E - 5.1 Default Encoding Parameters
-		 * VESA DisplayPort Ver.1.2a - 5.1.1.1 Video Colorimetry
-		 */
-		return crtc_state->pipe_bpp != 18 &&
-			drm_default_rgb_quant_range(adjusted_mode) ==
-			HDMI_QUANTIZATION_RANGE_LIMITED;
-	} else {
-		return intel_conn_state->broadcast_rgb ==
-			INTEL_BROADCAST_RGB_LIMITED;
-	}
-}
-
-static bool intel_dp_port_has_audio(struct drm_i915_private *dev_priv,
-				    enum port port)
-{
-	if (IS_G4X(dev_priv))
-		return false;
-	if (INTEL_GEN(dev_priv) < 12 && port == PORT_A)
-		return false;
-
-	return true;
-}
-
-static void intel_dp_compute_vsc_colorimetry(const struct intel_crtc_state *crtc_state,
-					     const struct drm_connector_state *conn_state,
-					     struct drm_dp_vsc_sdp *vsc)
-{
-	struct intel_crtc *crtc = to_intel_crtc(crtc_state->uapi.crtc);
-	struct drm_i915_private *dev_priv = to_i915(crtc->base.dev);
-
-	/*
-	 * Prepare VSC Header for SU as per DP 1.4 spec, Table 2-118
-	 * VSC SDP supporting 3D stereo, PSR2, and Pixel Encoding/
-	 * Colorimetry Format indication.
-	 */
-	vsc->revision = 0x5;
-	vsc->length = 0x13;
-
-	/* DP 1.4a spec, Table 2-120 */
-	switch (crtc_state->output_format) {
-	case INTEL_OUTPUT_FORMAT_YCBCR444:
-		vsc->pixelformat = DP_PIXELFORMAT_YUV444;
-		break;
-	case INTEL_OUTPUT_FORMAT_YCBCR420:
-		vsc->pixelformat = DP_PIXELFORMAT_YUV420;
-		break;
-	case INTEL_OUTPUT_FORMAT_RGB:
-	default:
-		vsc->pixelformat = DP_PIXELFORMAT_RGB;
-	}
-
-	switch (conn_state->colorspace) {
-	case DRM_MODE_COLORIMETRY_BT709_YCC:
-		vsc->colorimetry = DP_COLORIMETRY_BT709_YCC;
-		break;
-	case DRM_MODE_COLORIMETRY_XVYCC_601:
-		vsc->colorimetry = DP_COLORIMETRY_XVYCC_601;
-		break;
-	case DRM_MODE_COLORIMETRY_XVYCC_709:
-		vsc->colorimetry = DP_COLORIMETRY_XVYCC_709;
-		break;
-	case DRM_MODE_COLORIMETRY_SYCC_601:
-		vsc->colorimetry = DP_COLORIMETRY_SYCC_601;
-		break;
-	case DRM_MODE_COLORIMETRY_OPYCC_601:
-		vsc->colorimetry = DP_COLORIMETRY_OPYCC_601;
-		break;
-	case DRM_MODE_COLORIMETRY_BT2020_CYCC:
-		vsc->colorimetry = DP_COLORIMETRY_BT2020_CYCC;
-		break;
-	case DRM_MODE_COLORIMETRY_BT2020_RGB:
-		vsc->colorimetry = DP_COLORIMETRY_BT2020_RGB;
-		break;
-	case DRM_MODE_COLORIMETRY_BT2020_YCC:
-		vsc->colorimetry = DP_COLORIMETRY_BT2020_YCC;
-		break;
-	case DRM_MODE_COLORIMETRY_DCI_P3_RGB_D65:
-	case DRM_MODE_COLORIMETRY_DCI_P3_RGB_THEATER:
-		vsc->colorimetry = DP_COLORIMETRY_DCI_P3_RGB;
-		break;
-	default:
-		/*
-		 * RGB->YCBCR color conversion uses the BT.709
-		 * color space.
-		 */
-		if (crtc_state->output_format == INTEL_OUTPUT_FORMAT_YCBCR420)
-			vsc->colorimetry = DP_COLORIMETRY_BT709_YCC;
-		else
-			vsc->colorimetry = DP_COLORIMETRY_DEFAULT;
-		break;
-	}
-
-	vsc->bpc = crtc_state->pipe_bpp / 3;
-
-	/* only RGB pixelformat supports 6 bpc */
-	drm_WARN_ON(&dev_priv->drm,
-		    vsc->bpc == 6 && vsc->pixelformat != DP_PIXELFORMAT_RGB);
-
-	/* all YCbCr are always limited range */
-	vsc->dynamic_range = DP_DYNAMIC_RANGE_CTA;
-	vsc->content_type = DP_CONTENT_TYPE_NOT_DEFINED;
-}
-
-static void intel_dp_compute_vsc_sdp(struct intel_dp *intel_dp,
-				     struct intel_crtc_state *crtc_state,
-				     const struct drm_connector_state *conn_state)
-{
-	struct drm_dp_vsc_sdp *vsc = &crtc_state->infoframes.vsc;
-
-	/* When a crtc state has PSR, VSC SDP will be handled by PSR routine */
-	if (crtc_state->has_psr)
-		return;
-
-	if (!intel_dp_needs_vsc_sdp(crtc_state, conn_state))
-		return;
-
-	crtc_state->infoframes.enable |= intel_hdmi_infoframe_enable(DP_SDP_VSC);
-	vsc->sdp_type = DP_SDP_VSC;
-	intel_dp_compute_vsc_colorimetry(crtc_state, conn_state,
-					 &crtc_state->infoframes.vsc);
-}
-
-void intel_dp_compute_psr_vsc_sdp(struct intel_dp *intel_dp,
-				  const struct intel_crtc_state *crtc_state,
-				  const struct drm_connector_state *conn_state,
-				  struct drm_dp_vsc_sdp *vsc)
-{
-	struct drm_i915_private *dev_priv = dp_to_i915(intel_dp);
-
-	vsc->sdp_type = DP_SDP_VSC;
-
-	if (dev_priv->psr.psr2_enabled) {
-		if (dev_priv->psr.colorimetry_support &&
-		    intel_dp_needs_vsc_sdp(crtc_state, conn_state)) {
-			/* [PSR2, +Colorimetry] */
-			intel_dp_compute_vsc_colorimetry(crtc_state, conn_state,
-							 vsc);
-		} else {
-			/*
-			 * [PSR2, -Colorimetry]
-			 * Prepare VSC Header for SU as per eDP 1.4 spec, Table 6-11
-			 * 3D stereo + PSR/PSR2 + Y-coordinate.
-			 */
-			vsc->revision = 0x4;
-			vsc->length = 0xe;
-		}
-	} else {
-		/*
-		 * [PSR1]
-		 * Prepare VSC Header for SU as per DP 1.4 spec, Table 2-118
-		 * VSC SDP supporting 3D stereo + PSR (applies to eDP v1.3 or
-		 * higher).
-		 */
-		vsc->revision = 0x2;
-		vsc->length = 0x8;
-	}
-}
-
-static void
-intel_dp_compute_hdr_metadata_infoframe_sdp(struct intel_dp *intel_dp,
-					    struct intel_crtc_state *crtc_state,
-					    const struct drm_connector_state *conn_state)
-{
-	int ret;
-	struct drm_i915_private *dev_priv = dp_to_i915(intel_dp);
-	struct hdmi_drm_infoframe *drm_infoframe = &crtc_state->infoframes.drm.drm;
-
-	if (!conn_state->hdr_output_metadata)
-		return;
-
-	ret = drm_hdmi_infoframe_set_hdr_metadata(drm_infoframe, conn_state);
-
-	if (ret) {
-		drm_dbg_kms(&dev_priv->drm, "couldn't set HDR metadata in infoframe\n");
-		return;
-	}
-
-	crtc_state->infoframes.enable |=
-		intel_hdmi_infoframe_enable(HDMI_PACKET_TYPE_GAMUT_METADATA);
-}
-
-static void
-intel_dp_drrs_compute_config(struct intel_dp *intel_dp,
-			     struct intel_crtc_state *pipe_config,
-			     int output_bpp, bool constant_n)
-{
-	struct intel_connector *intel_connector = intel_dp->attached_connector;
-	struct drm_i915_private *dev_priv = dp_to_i915(intel_dp);
-
-	/*
-	 * DRRS and PSR can't be enable together, so giving preference to PSR
-	 * as it allows more power-savings by complete shutting down display,
-	 * so to guarantee this, intel_dp_drrs_compute_config() must be called
-	 * after intel_psr_compute_config().
-	 */
-	if (pipe_config->has_psr)
-		return;
-
-	if (!intel_connector->panel.downclock_mode ||
-	    dev_priv->drrs.type != SEAMLESS_DRRS_SUPPORT)
-		return;
-
-	pipe_config->has_drrs = true;
-	intel_link_compute_m_n(output_bpp, pipe_config->lane_count,
-			       intel_connector->panel.downclock_mode->clock,
-			       pipe_config->port_clock, &pipe_config->dp_m2_n2,
-			       constant_n, pipe_config->fec_enable);
-}
-
-int
-intel_dp_compute_config(struct intel_encoder *encoder,
-			struct intel_crtc_state *pipe_config,
-			struct drm_connector_state *conn_state)
-{
-	struct drm_i915_private *dev_priv = to_i915(encoder->base.dev);
-	struct drm_display_mode *adjusted_mode = &pipe_config->hw.adjusted_mode;
-	struct intel_dp *intel_dp = enc_to_intel_dp(encoder);
-	struct intel_lspcon *lspcon = enc_to_intel_lspcon(encoder);
-	enum port port = encoder->port;
-	struct intel_connector *intel_connector = intel_dp->attached_connector;
-	struct intel_digital_connector_state *intel_conn_state =
-		to_intel_digital_connector_state(conn_state);
-	bool constant_n = drm_dp_has_quirk(&intel_dp->desc, 0,
-					   DP_DPCD_QUIRK_CONSTANT_N);
-	int ret = 0, output_bpp;
-
-	if (HAS_PCH_SPLIT(dev_priv) && !HAS_DDI(dev_priv) && port != PORT_A)
-		pipe_config->has_pch_encoder = true;
-
-	pipe_config->output_format = INTEL_OUTPUT_FORMAT_RGB;
-
-	if (lspcon->active)
-		lspcon_ycbcr420_config(&intel_connector->base, pipe_config);
-	else
-		ret = intel_dp_ycbcr420_config(intel_dp, pipe_config,
-					       conn_state);
-	if (ret)
-		return ret;
-
-	if (!intel_dp_port_has_audio(dev_priv, port))
-		pipe_config->has_audio = false;
-	else if (intel_conn_state->force_audio == HDMI_AUDIO_AUTO)
-		pipe_config->has_audio = intel_dp->has_audio;
-	else
-		pipe_config->has_audio = intel_conn_state->force_audio == HDMI_AUDIO_ON;
-
-	if (intel_dp_is_edp(intel_dp) && intel_connector->panel.fixed_mode) {
-		intel_fixed_panel_mode(intel_connector->panel.fixed_mode,
-				       adjusted_mode);
-
-		if (HAS_GMCH(dev_priv))
-			ret = intel_gmch_panel_fitting(pipe_config, conn_state);
-		else
-			ret = intel_pch_panel_fitting(pipe_config, conn_state);
-		if (ret)
-			return ret;
-	}
-
-	if (adjusted_mode->flags & DRM_MODE_FLAG_DBLSCAN)
-		return -EINVAL;
-
-=======
->>>>>>> f642729d
 	if (HAS_GMCH(dev_priv) &&
 	    adjusted_mode->flags & DRM_MODE_FLAG_INTERLACE)
 		return -EINVAL;
@@ -3782,12 +2813,8 @@
 	intel_de_posting_read(dev_priv, intel_dp->output_reg);
 }
 
-<<<<<<< HEAD
-void intel_dp_configure_protocol_converter(struct intel_dp *intel_dp)
-=======
 void intel_dp_configure_protocol_converter(struct intel_dp *intel_dp,
 					   const struct intel_crtc_state *crtc_state)
->>>>>>> f642729d
 {
 	struct drm_i915_private *i915 = dp_to_i915(intel_dp);
 	u8 tmp;
@@ -3806,13 +2833,8 @@
 		drm_dbg_kms(&i915->drm, "Failed to set protocol converter HDMI mode to %s\n",
 			    enableddisabled(intel_dp->has_hdmi_sink));
 
-<<<<<<< HEAD
-	tmp = intel_dp->dfp.ycbcr_444_to_420 ?
-		DP_CONVERSION_TO_YCBCR420_ENABLE : 0;
-=======
 	tmp = crtc_state->output_format == INTEL_OUTPUT_FORMAT_YCBCR444 &&
 		intel_dp->dfp.ycbcr_444_to_420 ? DP_CONVERSION_TO_YCBCR420_ENABLE : 0;
->>>>>>> f642729d
 
 	if (drm_dp_dpcd_writeb(&intel_dp->aux,
 			       DP_PROTOCOL_CONVERTER_CONTROL_1, tmp) != 1)
@@ -3821,14 +2843,6 @@
 			    enableddisabled(intel_dp->dfp.ycbcr_444_to_420));
 
 	tmp = 0;
-<<<<<<< HEAD
-
-	if (drm_dp_dpcd_writeb(&intel_dp->aux,
-			       DP_PROTOCOL_CONVERTER_CONTROL_2, tmp) <= 0)
-		drm_dbg_kms(&i915->drm,
-			    "Failed to set protocol converter YCbCr 4:2:2 conversion mode to %s\n",
-			    enableddisabled(false));
-=======
 	if (intel_dp->dfp.rgb_to_ycbcr) {
 		bool bt2020, bt709;
 
@@ -3865,7 +2879,6 @@
 		drm_dbg_kms(&i915->drm,
 			   "Failed to set protocol converter RGB->YCbCr conversion mode to %s\n",
 			   enableddisabled(tmp ? true : false));
->>>>>>> f642729d
 }
 
 static void intel_enable_dp(struct intel_atomic_state *state,
@@ -3904,19 +2917,12 @@
 				    lane_mask);
 	}
 
-<<<<<<< HEAD
-	intel_dp_sink_dpms(intel_dp, DRM_MODE_DPMS_ON);
-	intel_dp_configure_protocol_converter(intel_dp);
-	intel_dp_start_link_train(intel_dp);
-	intel_dp_stop_link_train(intel_dp);
-=======
 	intel_dp_set_power(intel_dp, DP_SET_POWER_D0);
 	intel_dp_configure_protocol_converter(intel_dp, pipe_config);
 	intel_dp_check_frl_training(intel_dp);
 	intel_dp_pcon_dsc_configure(intel_dp, pipe_config);
 	intel_dp_start_link_train(intel_dp, pipe_config);
 	intel_dp_stop_link_train(intel_dp, pipe_config);
->>>>>>> f642729d
 
 	if (pipe_config->has_audio) {
 		drm_dbg(&dev_priv->drm, "Enabling DP audio on pipe %c\n",
@@ -4457,13 +3463,8 @@
 	if (IS_VALLEYVIEW(dev_priv) || IS_CHERRYVIEW(dev_priv)) {
 		intel_wakeref_t wakeref;
 
-<<<<<<< HEAD
-		with_pps_lock(intel_dp, wakeref)
-			intel_dp->active_pipe = INVALID_PIPE;
-=======
 		with_intel_pps_lock(intel_dp, wakeref)
 			intel_dp->pps.active_pipe = INVALID_PIPE;
->>>>>>> f642729d
 	}
 }
 
@@ -4618,11 +3619,8 @@
 {
 	int ret;
 
-<<<<<<< HEAD
-=======
 	intel_dp_lttpr_init(intel_dp);
 
->>>>>>> f642729d
 	if (drm_dp_read_dpcd_caps(&intel_dp->aux, intel_dp->dpcd))
 		return false;
 
@@ -5692,14 +4690,6 @@
 		if (!intel_dp_has_connector(intel_dp, conn_state))
 			continue;
 
-<<<<<<< HEAD
-	/* If we're HPD-aware, SINK_COUNT changes dynamically */
-	if (intel_dp_has_sink_count(intel_dp) &&
-	    intel_dp->downstream_ports[0] & DP_DS_PORT_HPD) {
-		return intel_dp->sink_count ?
-		connector_status_connected : connector_status_disconnected;
-	}
-=======
 		crtc = to_intel_crtc(conn_state->crtc);
 		if (!crtc)
 			continue;
@@ -5707,7 +4697,6 @@
 		ret = drm_modeset_lock(&crtc->base.mutex, ctx);
 		if (ret)
 			break;
->>>>>>> f642729d
 
 		crtc_state = to_intel_crtc_state(crtc->base.state);
 
@@ -5827,130 +4816,6 @@
 		struct intel_crtc_state *crtc_state;
 		struct intel_crtc *crtc;
 
-<<<<<<< HEAD
-static void
-intel_dp_update_dfp(struct intel_dp *intel_dp,
-		    const struct edid *edid)
-{
-	struct drm_i915_private *i915 = dp_to_i915(intel_dp);
-	struct intel_connector *connector = intel_dp->attached_connector;
-
-	intel_dp->dfp.max_bpc =
-		drm_dp_downstream_max_bpc(intel_dp->dpcd,
-					  intel_dp->downstream_ports, edid);
-
-	intel_dp->dfp.max_dotclock =
-		drm_dp_downstream_max_dotclock(intel_dp->dpcd,
-					       intel_dp->downstream_ports);
-
-	intel_dp->dfp.min_tmds_clock =
-		drm_dp_downstream_min_tmds_clock(intel_dp->dpcd,
-						 intel_dp->downstream_ports,
-						 edid);
-	intel_dp->dfp.max_tmds_clock =
-		drm_dp_downstream_max_tmds_clock(intel_dp->dpcd,
-						 intel_dp->downstream_ports,
-						 edid);
-
-	drm_dbg_kms(&i915->drm,
-		    "[CONNECTOR:%d:%s] DFP max bpc %d, max dotclock %d, TMDS clock %d-%d\n",
-		    connector->base.base.id, connector->base.name,
-		    intel_dp->dfp.max_bpc,
-		    intel_dp->dfp.max_dotclock,
-		    intel_dp->dfp.min_tmds_clock,
-		    intel_dp->dfp.max_tmds_clock);
-}
-
-static void
-intel_dp_update_420(struct intel_dp *intel_dp)
-{
-	struct drm_i915_private *i915 = dp_to_i915(intel_dp);
-	struct intel_connector *connector = intel_dp->attached_connector;
-	bool is_branch, ycbcr_420_passthrough, ycbcr_444_to_420;
-
-	/* No YCbCr output support on gmch platforms */
-	if (HAS_GMCH(i915))
-		return;
-
-	/*
-	 * ILK doesn't seem capable of DP YCbCr output. The
-	 * displayed image is severly corrupted. SNB+ is fine.
-	 */
-	if (IS_GEN(i915, 5))
-		return;
-
-	is_branch = drm_dp_is_branch(intel_dp->dpcd);
-	ycbcr_420_passthrough =
-		drm_dp_downstream_420_passthrough(intel_dp->dpcd,
-						  intel_dp->downstream_ports);
-	ycbcr_444_to_420 =
-		drm_dp_downstream_444_to_420_conversion(intel_dp->dpcd,
-							intel_dp->downstream_ports);
-
-	if (INTEL_GEN(i915) >= 11) {
-		/* Prefer 4:2:0 passthrough over 4:4:4->4:2:0 conversion */
-		intel_dp->dfp.ycbcr_444_to_420 =
-			ycbcr_444_to_420 && !ycbcr_420_passthrough;
-
-		connector->base.ycbcr_420_allowed =
-			!is_branch || ycbcr_444_to_420 || ycbcr_420_passthrough;
-	} else {
-		/* 4:4:4->4:2:0 conversion is the only way */
-		intel_dp->dfp.ycbcr_444_to_420 = ycbcr_444_to_420;
-
-		connector->base.ycbcr_420_allowed = ycbcr_444_to_420;
-	}
-
-	drm_dbg_kms(&i915->drm,
-		    "[CONNECTOR:%d:%s] YCbCr 4:2:0 allowed? %s, YCbCr 4:4:4->4:2:0 conversion? %s\n",
-		    connector->base.base.id, connector->base.name,
-		    yesno(connector->base.ycbcr_420_allowed),
-		    yesno(intel_dp->dfp.ycbcr_444_to_420));
-}
-
-static void
-intel_dp_set_edid(struct intel_dp *intel_dp)
-{
-	struct intel_connector *connector = intel_dp->attached_connector;
-	struct edid *edid;
-
-	intel_dp_unset_edid(intel_dp);
-	edid = intel_dp_get_edid(intel_dp);
-	connector->detect_edid = edid;
-
-	intel_dp_update_dfp(intel_dp, edid);
-	intel_dp_update_420(intel_dp);
-
-	if (edid && edid->input & DRM_EDID_INPUT_DIGITAL) {
-		intel_dp->has_hdmi_sink = drm_detect_hdmi_monitor(edid);
-		intel_dp->has_audio = drm_detect_monitor_audio(edid);
-	}
-
-	drm_dp_cec_set_edid(&intel_dp->aux, edid);
-	intel_dp->edid_quirks = drm_dp_get_edid_quirks(edid);
-}
-
-static void
-intel_dp_unset_edid(struct intel_dp *intel_dp)
-{
-	struct intel_connector *connector = intel_dp->attached_connector;
-
-	drm_dp_cec_unset_edid(&intel_dp->aux);
-	kfree(connector->detect_edid);
-	connector->detect_edid = NULL;
-
-	intel_dp->has_hdmi_sink = false;
-	intel_dp->has_audio = false;
-	intel_dp->edid_quirks = 0;
-
-	intel_dp->dfp.max_bpc = 0;
-	intel_dp->dfp.max_dotclock = 0;
-	intel_dp->dfp.min_tmds_clock = 0;
-	intel_dp->dfp.max_tmds_clock = 0;
-
-	intel_dp->dfp.ycbcr_444_to_420 = false;
-	connector->base.ycbcr_420_allowed = false;
-=======
 		if (!intel_dp_has_connector(intel_dp, conn_state))
 			continue;
 
@@ -5978,7 +4843,6 @@
 	drm_connector_list_iter_end(&conn_iter);
 
 	return ret;
->>>>>>> f642729d
 }
 
 static int intel_dp_do_phy_test(struct intel_encoder *encoder,
@@ -5995,22 +4859,9 @@
 	if (ret)
 		return ret;
 
-<<<<<<< HEAD
-	if (!INTEL_DISPLAY_ENABLED(dev_priv))
-		return connector_status_disconnected;
-
-	/* Can't disconnect eDP */
-	if (intel_dp_is_edp(intel_dp))
-		status = edp_detect(intel_dp);
-	else if (intel_digital_port_connected(encoder))
-		status = intel_dp_detect_dpcd(intel_dp);
-	else
-		status = connector_status_disconnected;
-=======
 	ret = intel_dp_prep_phy_test(intel_dp, ctx, &crtc_mask);
 	if (ret)
 		return ret;
->>>>>>> f642729d
 
 	if (crtc_mask == 0)
 		return 0;
@@ -6114,16 +4965,7 @@
 	if (state == INTEL_HOTPLUG_UNCHANGED && !connector->hotplug_retries)
 		state = INTEL_HOTPLUG_RETRY;
 
-<<<<<<< HEAD
-	if (!intel_dp_is_edp(intel_dp))
-		drm_dp_set_subconnector_property(connector,
-						 status,
-						 intel_dp->dpcd,
-						 intel_dp->downstream_ports);
-	return status;
-=======
 	return state;
->>>>>>> f642729d
 }
 
 static void intel_dp_check_device_service_irq(struct intel_dp *intel_dp)
@@ -6158,18 +5000,11 @@
 	if (intel_dp->dpcd[DP_DPCD_REV] < 0x11)
 		return;
 
-<<<<<<< HEAD
-	/* if eDP has no EDID, fall back to fixed mode */
-	if (intel_dp_is_edp(intel_attached_dp(intel_connector)) &&
-	    intel_connector->panel.fixed_mode) {
-		struct drm_display_mode *mode;
-=======
 	if (drm_dp_dpcd_readb(&intel_dp->aux,
 			      DP_LINK_SERVICE_IRQ_VECTOR_ESI0, &val) != 1 || !val) {
 		drm_dbg_kms(&i915->drm, "Error in reading link service irq vector\n");
 		return;
 	}
->>>>>>> f642729d
 
 	if (drm_dp_dpcd_writeb(&intel_dp->aux,
 			       DP_LINK_SERVICE_IRQ_VECTOR_ESI0, val) != 1) {
@@ -6177,25 +5012,8 @@
 		return;
 	}
 
-<<<<<<< HEAD
-	if (!edid) {
-		struct intel_dp *intel_dp = intel_attached_dp(intel_connector);
-		struct drm_display_mode *mode;
-
-		mode = drm_dp_downstream_mode(connector->dev,
-					      intel_dp->dpcd,
-					      intel_dp->downstream_ports);
-		if (mode) {
-			drm_mode_probed_add(connector, mode);
-			return 1;
-		}
-	}
-
-	return 0;
-=======
 	if (val & HDMI_LINK_STATUS_CHANGED)
 		intel_dp_handle_hdmi_link_status_change(intel_dp);
->>>>>>> f642729d
 }
 
 /*
@@ -6325,9 +5143,6 @@
 	return connector_status_disconnected;
 }
 
-<<<<<<< HEAD
-static void intel_edp_panel_vdd_sanitize(struct intel_dp *intel_dp)
-=======
 static enum drm_connector_status
 edp_detect(struct intel_dp *intel_dp)
 {
@@ -6844,7 +5659,6 @@
 }
 
 void intel_dp_encoder_suspend(struct intel_encoder *intel_encoder)
->>>>>>> f642729d
 {
 	struct intel_dp *intel_dp = enc_to_intel_dp(intel_encoder);
 
