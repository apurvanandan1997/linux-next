/*
 * Copyright © 2006-2010 Intel Corporation
 * Copyright (c) 2006 Dave Airlie <airlied@linux.ie>
 *
 * Permission is hereby granted, free of charge, to any person obtaining a
 * copy of this software and associated documentation files (the "Software"),
 * to deal in the Software without restriction, including without limitation
 * the rights to use, copy, modify, merge, publish, distribute, sublicense,
 * and/or sell copies of the Software, and to permit persons to whom the
 * Software is furnished to do so, subject to the following conditions:
 *
 * The above copyright notice and this permission notice (including the next
 * paragraph) shall be included in all copies or substantial portions of the
 * Software.
 *
 * THE SOFTWARE IS PROVIDED "AS IS", WITHOUT WARRANTY OF ANY KIND, EXPRESS OR
 * IMPLIED, INCLUDING BUT NOT LIMITED TO THE WARRANTIES OF MERCHANTABILITY,
 * FITNESS FOR A PARTICULAR PURPOSE AND NONINFRINGEMENT.  IN NO EVENT SHALL
 * THE AUTHORS OR COPYRIGHT HOLDERS BE LIABLE FOR ANY CLAIM, DAMAGES OR OTHER
 * LIABILITY, WHETHER IN AN ACTION OF CONTRACT, TORT OR OTHERWISE, ARISING
 * FROM, OUT OF OR IN CONNECTION WITH THE SOFTWARE OR THE USE OR OTHER
 * DEALINGS IN THE SOFTWARE.
 *
 * Authors:
 *	Eric Anholt <eric@anholt.net>
 *      Dave Airlie <airlied@linux.ie>
 *      Jesse Barnes <jesse.barnes@intel.com>
 *      Chris Wilson <chris@chris-wilson.co.uk>
 */

#define pr_fmt(fmt) KBUILD_MODNAME ": " fmt

#include <linux/kernel.h>
#include <linux/moduleparam.h>
#include <linux/pwm.h>

#include "intel_connector.h"
#include "intel_display_types.h"
#include "intel_dp_aux_backlight.h"
#include "intel_dsi_dcs_backlight.h"
#include "intel_panel.h"

void
intel_fixed_panel_mode(const struct drm_display_mode *fixed_mode,
		       struct drm_display_mode *adjusted_mode)
{
	drm_mode_copy(adjusted_mode, fixed_mode);

	drm_mode_set_crtcinfo(adjusted_mode, 0);
}

static bool is_downclock_mode(const struct drm_display_mode *downclock_mode,
			      const struct drm_display_mode *fixed_mode)
{
	return drm_mode_match(downclock_mode, fixed_mode,
			      DRM_MODE_MATCH_TIMINGS |
			      DRM_MODE_MATCH_FLAGS |
			      DRM_MODE_MATCH_3D_FLAGS) &&
		downclock_mode->clock < fixed_mode->clock;
}

struct drm_display_mode *
intel_panel_edid_downclock_mode(struct intel_connector *connector,
				const struct drm_display_mode *fixed_mode)
{
	struct drm_i915_private *dev_priv = to_i915(connector->base.dev);
	const struct drm_display_mode *scan, *best_mode = NULL;
	struct drm_display_mode *downclock_mode;
	int best_clock = fixed_mode->clock;

	list_for_each_entry(scan, &connector->base.probed_modes, head) {
		/*
		 * If one mode has the same resolution with the fixed_panel
		 * mode while they have the different refresh rate, it means
		 * that the reduced downclock is found. In such
		 * case we can set the different FPx0/1 to dynamically select
		 * between low and high frequency.
		 */
		if (is_downclock_mode(scan, fixed_mode) &&
		    scan->clock < best_clock) {
			/*
			 * The downclock is already found. But we
			 * expect to find the lower downclock.
			 */
			best_clock = scan->clock;
			best_mode = scan;
		}
	}

	if (!best_mode)
		return NULL;

	downclock_mode = drm_mode_duplicate(&dev_priv->drm, best_mode);
	if (!downclock_mode)
		return NULL;

	drm_dbg_kms(&dev_priv->drm,
		    "[CONNECTOR:%d:%s] using downclock mode from EDID: ",
		    connector->base.base.id, connector->base.name);
	drm_mode_debug_printmodeline(downclock_mode);

	return downclock_mode;
}

struct drm_display_mode *
intel_panel_edid_fixed_mode(struct intel_connector *connector)
{
	struct drm_i915_private *dev_priv = to_i915(connector->base.dev);
	const struct drm_display_mode *scan;
	struct drm_display_mode *fixed_mode;

	if (list_empty(&connector->base.probed_modes))
		return NULL;

	/* prefer fixed mode from EDID if available */
	list_for_each_entry(scan, &connector->base.probed_modes, head) {
		if ((scan->type & DRM_MODE_TYPE_PREFERRED) == 0)
			continue;

		fixed_mode = drm_mode_duplicate(&dev_priv->drm, scan);
		if (!fixed_mode)
			return NULL;

		drm_dbg_kms(&dev_priv->drm,
			    "[CONNECTOR:%d:%s] using preferred mode from EDID: ",
			    connector->base.base.id, connector->base.name);
		drm_mode_debug_printmodeline(fixed_mode);

		return fixed_mode;
	}

	scan = list_first_entry(&connector->base.probed_modes,
				typeof(*scan), head);

	fixed_mode = drm_mode_duplicate(&dev_priv->drm, scan);
	if (!fixed_mode)
		return NULL;

	fixed_mode->type |= DRM_MODE_TYPE_PREFERRED;

	drm_dbg_kms(&dev_priv->drm,
		    "[CONNECTOR:%d:%s] using first mode from EDID: ",
		    connector->base.base.id, connector->base.name);
	drm_mode_debug_printmodeline(fixed_mode);

	return fixed_mode;
}

struct drm_display_mode *
intel_panel_vbt_fixed_mode(struct intel_connector *connector)
{
	struct drm_i915_private *dev_priv = to_i915(connector->base.dev);
	struct drm_display_info *info = &connector->base.display_info;
	struct drm_display_mode *fixed_mode;

	if (!dev_priv->vbt.lfp_lvds_vbt_mode)
		return NULL;

	fixed_mode = drm_mode_duplicate(&dev_priv->drm,
					dev_priv->vbt.lfp_lvds_vbt_mode);
	if (!fixed_mode)
		return NULL;

	fixed_mode->type |= DRM_MODE_TYPE_PREFERRED;

	drm_dbg_kms(&dev_priv->drm, "[CONNECTOR:%d:%s] using mode from VBT: ",
		    connector->base.base.id, connector->base.name);
	drm_mode_debug_printmodeline(fixed_mode);

	info->width_mm = fixed_mode->width_mm;
	info->height_mm = fixed_mode->height_mm;

	return fixed_mode;
}

/* adjusted_mode has been preset to be the panel's fixed mode */
int intel_pch_panel_fitting(struct intel_crtc_state *crtc_state,
			    const struct drm_connector_state *conn_state)
{
	const struct drm_display_mode *adjusted_mode =
		&crtc_state->hw.adjusted_mode;
	int x, y, width, height;

	/* Native modes don't need fitting */
	if (adjusted_mode->crtc_hdisplay == crtc_state->pipe_src_w &&
	    adjusted_mode->crtc_vdisplay == crtc_state->pipe_src_h &&
	    crtc_state->output_format != INTEL_OUTPUT_FORMAT_YCBCR420)
		return 0;

	switch (conn_state->scaling_mode) {
	case DRM_MODE_SCALE_CENTER:
		width = crtc_state->pipe_src_w;
		height = crtc_state->pipe_src_h;
		x = (adjusted_mode->crtc_hdisplay - width + 1)/2;
		y = (adjusted_mode->crtc_vdisplay - height + 1)/2;
		break;

	case DRM_MODE_SCALE_ASPECT:
		/* Scale but preserve the aspect ratio */
		{
			u32 scaled_width = adjusted_mode->crtc_hdisplay
				* crtc_state->pipe_src_h;
			u32 scaled_height = crtc_state->pipe_src_w
				* adjusted_mode->crtc_vdisplay;
			if (scaled_width > scaled_height) { /* pillar */
				width = scaled_height / crtc_state->pipe_src_h;
				if (width & 1)
					width++;
				x = (adjusted_mode->crtc_hdisplay - width + 1) / 2;
				y = 0;
				height = adjusted_mode->crtc_vdisplay;
			} else if (scaled_width < scaled_height) { /* letter */
				height = scaled_width / crtc_state->pipe_src_w;
				if (height & 1)
				    height++;
				y = (adjusted_mode->crtc_vdisplay - height + 1) / 2;
				x = 0;
				width = adjusted_mode->crtc_hdisplay;
			} else {
				x = y = 0;
				width = adjusted_mode->crtc_hdisplay;
				height = adjusted_mode->crtc_vdisplay;
			}
		}
		break;

	case DRM_MODE_SCALE_NONE:
		WARN_ON(adjusted_mode->crtc_hdisplay != crtc_state->pipe_src_w);
		WARN_ON(adjusted_mode->crtc_vdisplay != crtc_state->pipe_src_h);
		fallthrough;
	case DRM_MODE_SCALE_FULLSCREEN:
		x = y = 0;
		width = adjusted_mode->crtc_hdisplay;
		height = adjusted_mode->crtc_vdisplay;
		break;

	default:
		MISSING_CASE(conn_state->scaling_mode);
		return -EINVAL;
	}

	drm_rect_init(&crtc_state->pch_pfit.dst,
		      x, y, width, height);
	crtc_state->pch_pfit.enabled = true;

	return 0;
}

static void
centre_horizontally(struct drm_display_mode *adjusted_mode,
		    int width)
{
	u32 border, sync_pos, blank_width, sync_width;

	/* keep the hsync and hblank widths constant */
	sync_width = adjusted_mode->crtc_hsync_end - adjusted_mode->crtc_hsync_start;
	blank_width = adjusted_mode->crtc_hblank_end - adjusted_mode->crtc_hblank_start;
	sync_pos = (blank_width - sync_width + 1) / 2;

	border = (adjusted_mode->crtc_hdisplay - width + 1) / 2;
	border += border & 1; /* make the border even */

	adjusted_mode->crtc_hdisplay = width;
	adjusted_mode->crtc_hblank_start = width + border;
	adjusted_mode->crtc_hblank_end = adjusted_mode->crtc_hblank_start + blank_width;

	adjusted_mode->crtc_hsync_start = adjusted_mode->crtc_hblank_start + sync_pos;
	adjusted_mode->crtc_hsync_end = adjusted_mode->crtc_hsync_start + sync_width;
}

static void
centre_vertically(struct drm_display_mode *adjusted_mode,
		  int height)
{
	u32 border, sync_pos, blank_width, sync_width;

	/* keep the vsync and vblank widths constant */
	sync_width = adjusted_mode->crtc_vsync_end - adjusted_mode->crtc_vsync_start;
	blank_width = adjusted_mode->crtc_vblank_end - adjusted_mode->crtc_vblank_start;
	sync_pos = (blank_width - sync_width + 1) / 2;

	border = (adjusted_mode->crtc_vdisplay - height + 1) / 2;

	adjusted_mode->crtc_vdisplay = height;
	adjusted_mode->crtc_vblank_start = height + border;
	adjusted_mode->crtc_vblank_end = adjusted_mode->crtc_vblank_start + blank_width;

	adjusted_mode->crtc_vsync_start = adjusted_mode->crtc_vblank_start + sync_pos;
	adjusted_mode->crtc_vsync_end = adjusted_mode->crtc_vsync_start + sync_width;
}

static u32 panel_fitter_scaling(u32 source, u32 target)
{
	/*
	 * Floating point operation is not supported. So the FACTOR
	 * is defined, which can avoid the floating point computation
	 * when calculating the panel ratio.
	 */
#define ACCURACY 12
#define FACTOR (1 << ACCURACY)
	u32 ratio = source * FACTOR / target;
	return (FACTOR * ratio + FACTOR/2) / FACTOR;
}

static void i965_scale_aspect(struct intel_crtc_state *crtc_state,
			      u32 *pfit_control)
{
	const struct drm_display_mode *adjusted_mode =
		&crtc_state->hw.adjusted_mode;
	u32 scaled_width = adjusted_mode->crtc_hdisplay *
		crtc_state->pipe_src_h;
	u32 scaled_height = crtc_state->pipe_src_w *
		adjusted_mode->crtc_vdisplay;

	/* 965+ is easy, it does everything in hw */
	if (scaled_width > scaled_height)
		*pfit_control |= PFIT_ENABLE |
			PFIT_SCALING_PILLAR;
	else if (scaled_width < scaled_height)
		*pfit_control |= PFIT_ENABLE |
			PFIT_SCALING_LETTER;
	else if (adjusted_mode->crtc_hdisplay != crtc_state->pipe_src_w)
		*pfit_control |= PFIT_ENABLE | PFIT_SCALING_AUTO;
}

static void i9xx_scale_aspect(struct intel_crtc_state *crtc_state,
			      u32 *pfit_control, u32 *pfit_pgm_ratios,
			      u32 *border)
{
	struct drm_display_mode *adjusted_mode = &crtc_state->hw.adjusted_mode;
	u32 scaled_width = adjusted_mode->crtc_hdisplay *
		crtc_state->pipe_src_h;
	u32 scaled_height = crtc_state->pipe_src_w *
		adjusted_mode->crtc_vdisplay;
	u32 bits;

	/*
	 * For earlier chips we have to calculate the scaling
	 * ratio by hand and program it into the
	 * PFIT_PGM_RATIO register
	 */
	if (scaled_width > scaled_height) { /* pillar */
		centre_horizontally(adjusted_mode,
				    scaled_height /
				    crtc_state->pipe_src_h);

		*border = LVDS_BORDER_ENABLE;
		if (crtc_state->pipe_src_h != adjusted_mode->crtc_vdisplay) {
			bits = panel_fitter_scaling(crtc_state->pipe_src_h,
						    adjusted_mode->crtc_vdisplay);

			*pfit_pgm_ratios |= (bits << PFIT_HORIZ_SCALE_SHIFT |
					     bits << PFIT_VERT_SCALE_SHIFT);
			*pfit_control |= (PFIT_ENABLE |
					  VERT_INTERP_BILINEAR |
					  HORIZ_INTERP_BILINEAR);
		}
	} else if (scaled_width < scaled_height) { /* letter */
		centre_vertically(adjusted_mode,
				  scaled_width /
				  crtc_state->pipe_src_w);

		*border = LVDS_BORDER_ENABLE;
		if (crtc_state->pipe_src_w != adjusted_mode->crtc_hdisplay) {
			bits = panel_fitter_scaling(crtc_state->pipe_src_w,
						    adjusted_mode->crtc_hdisplay);

			*pfit_pgm_ratios |= (bits << PFIT_HORIZ_SCALE_SHIFT |
					     bits << PFIT_VERT_SCALE_SHIFT);
			*pfit_control |= (PFIT_ENABLE |
					  VERT_INTERP_BILINEAR |
					  HORIZ_INTERP_BILINEAR);
		}
	} else {
		/* Aspects match, Let hw scale both directions */
		*pfit_control |= (PFIT_ENABLE |
				  VERT_AUTO_SCALE | HORIZ_AUTO_SCALE |
				  VERT_INTERP_BILINEAR |
				  HORIZ_INTERP_BILINEAR);
	}
}

int intel_gmch_panel_fitting(struct intel_crtc_state *crtc_state,
			     const struct drm_connector_state *conn_state)
{
	struct intel_crtc *crtc = to_intel_crtc(crtc_state->uapi.crtc);
	struct drm_i915_private *dev_priv = to_i915(crtc->base.dev);
	u32 pfit_control = 0, pfit_pgm_ratios = 0, border = 0;
	struct drm_display_mode *adjusted_mode = &crtc_state->hw.adjusted_mode;

	/* Native modes don't need fitting */
	if (adjusted_mode->crtc_hdisplay == crtc_state->pipe_src_w &&
	    adjusted_mode->crtc_vdisplay == crtc_state->pipe_src_h)
		goto out;

	switch (conn_state->scaling_mode) {
	case DRM_MODE_SCALE_CENTER:
		/*
		 * For centered modes, we have to calculate border widths &
		 * heights and modify the values programmed into the CRTC.
		 */
		centre_horizontally(adjusted_mode, crtc_state->pipe_src_w);
		centre_vertically(adjusted_mode, crtc_state->pipe_src_h);
		border = LVDS_BORDER_ENABLE;
		break;
	case DRM_MODE_SCALE_ASPECT:
		/* Scale but preserve the aspect ratio */
		if (INTEL_GEN(dev_priv) >= 4)
			i965_scale_aspect(crtc_state, &pfit_control);
		else
			i9xx_scale_aspect(crtc_state, &pfit_control,
					  &pfit_pgm_ratios, &border);
		break;
	case DRM_MODE_SCALE_FULLSCREEN:
		/*
		 * Full scaling, even if it changes the aspect ratio.
		 * Fortunately this is all done for us in hw.
		 */
		if (crtc_state->pipe_src_h != adjusted_mode->crtc_vdisplay ||
		    crtc_state->pipe_src_w != adjusted_mode->crtc_hdisplay) {
			pfit_control |= PFIT_ENABLE;
			if (INTEL_GEN(dev_priv) >= 4)
				pfit_control |= PFIT_SCALING_AUTO;
			else
				pfit_control |= (VERT_AUTO_SCALE |
						 VERT_INTERP_BILINEAR |
						 HORIZ_AUTO_SCALE |
						 HORIZ_INTERP_BILINEAR);
		}
		break;
	default:
		MISSING_CASE(conn_state->scaling_mode);
		return -EINVAL;
	}

	/* 965+ wants fuzzy fitting */
	/* FIXME: handle multiple panels by failing gracefully */
	if (INTEL_GEN(dev_priv) >= 4)
		pfit_control |= PFIT_PIPE(crtc->pipe) | PFIT_FILTER_FUZZY;

out:
	if ((pfit_control & PFIT_ENABLE) == 0) {
		pfit_control = 0;
		pfit_pgm_ratios = 0;
	}

	/* Make sure pre-965 set dither correctly for 18bpp panels. */
	if (INTEL_GEN(dev_priv) < 4 && crtc_state->pipe_bpp == 18)
		pfit_control |= PANEL_8TO6_DITHER_ENABLE;

	crtc_state->gmch_pfit.control = pfit_control;
	crtc_state->gmch_pfit.pgm_ratios = pfit_pgm_ratios;
	crtc_state->gmch_pfit.lvds_border_bits = border;

	return 0;
}

/**
 * scale - scale values from one range to another
 * @source_val: value in range [@source_min..@source_max]
 * @source_min: minimum legal value for @source_val
 * @source_max: maximum legal value for @source_val
 * @target_min: corresponding target value for @source_min
 * @target_max: corresponding target value for @source_max
 *
 * Return @source_val in range [@source_min..@source_max] scaled to range
 * [@target_min..@target_max].
 */
static u32 scale(u32 source_val,
		 u32 source_min, u32 source_max,
		 u32 target_min, u32 target_max)
{
	u64 target_val;

	WARN_ON(source_min > source_max);
	WARN_ON(target_min > target_max);

	/* defensive */
	source_val = clamp(source_val, source_min, source_max);

	/* avoid overflows */
	target_val = mul_u32_u32(source_val - source_min,
				 target_max - target_min);
	target_val = DIV_ROUND_CLOSEST_ULL(target_val, source_max - source_min);
	target_val += target_min;

	return target_val;
}

/* Scale user_level in range [0..user_max] to [0..hw_max], clamping the result
 * to [hw_min..hw_max]. */
static u32 clamp_user_to_hw(struct intel_connector *connector,
			    u32 user_level, u32 user_max)
{
	struct intel_panel *panel = &connector->panel;
	u32 hw_level;

	hw_level = scale(user_level, 0, user_max, 0, panel->backlight.max);
	hw_level = clamp(hw_level, panel->backlight.min, panel->backlight.max);

	return hw_level;
}

/* Scale hw_level in range [hw_min..hw_max] to [0..user_max]. */
static u32 scale_hw_to_user(struct intel_connector *connector,
			    u32 hw_level, u32 user_max)
{
	struct intel_panel *panel = &connector->panel;

	return scale(hw_level, panel->backlight.min, panel->backlight.max,
		     0, user_max);
}

u32 intel_panel_invert_pwm_level(struct intel_connector *connector, u32 val)
{
	struct drm_i915_private *dev_priv = to_i915(connector->base.dev);
	struct intel_panel *panel = &connector->panel;

	drm_WARN_ON(&dev_priv->drm, panel->backlight.pwm_level_max == 0);

	if (dev_priv->params.invert_brightness < 0)
		return val;

	if (dev_priv->params.invert_brightness > 0 ||
	    dev_priv->quirks & QUIRK_INVERT_BRIGHTNESS) {
		return panel->backlight.pwm_level_max - val + panel->backlight.pwm_level_min;
	}

	return val;
}

void intel_panel_set_pwm_level(const struct drm_connector_state *conn_state, u32 val)
{
	struct intel_connector *connector = to_intel_connector(conn_state->connector);
	struct drm_i915_private *i915 = to_i915(connector->base.dev);
	struct intel_panel *panel = &connector->panel;

	drm_dbg_kms(&i915->drm, "set backlight PWM = %d\n", val);
	panel->backlight.pwm_funcs->set(conn_state, val);
}

u32 intel_panel_backlight_level_to_pwm(struct intel_connector *connector, u32 val)
{
	struct drm_i915_private *dev_priv = to_i915(connector->base.dev);
	struct intel_panel *panel = &connector->panel;

	drm_WARN_ON_ONCE(&dev_priv->drm,
			 panel->backlight.max == 0 || panel->backlight.pwm_level_max == 0);

	val = scale(val, panel->backlight.min, panel->backlight.max,
		    panel->backlight.pwm_level_min, panel->backlight.pwm_level_max);

	return intel_panel_invert_pwm_level(connector, val);
}

u32 intel_panel_backlight_level_from_pwm(struct intel_connector *connector, u32 val)
{
	struct drm_i915_private *dev_priv = to_i915(connector->base.dev);
	struct intel_panel *panel = &connector->panel;

	drm_WARN_ON_ONCE(&dev_priv->drm,
			 panel->backlight.max == 0 || panel->backlight.pwm_level_max == 0);

	if (dev_priv->params.invert_brightness > 0 ||
	    (dev_priv->params.invert_brightness == 0 && dev_priv->quirks & QUIRK_INVERT_BRIGHTNESS))
		val = panel->backlight.pwm_level_max - (val - panel->backlight.pwm_level_min);

	return scale(val, panel->backlight.pwm_level_min, panel->backlight.pwm_level_max,
		     panel->backlight.min, panel->backlight.max);
}

static u32 lpt_get_backlight(struct intel_connector *connector, enum pipe unused)
{
	struct drm_i915_private *dev_priv = to_i915(connector->base.dev);

	return intel_de_read(dev_priv, BLC_PWM_PCH_CTL2) & BACKLIGHT_DUTY_CYCLE_MASK;
}

static u32 pch_get_backlight(struct intel_connector *connector, enum pipe unused)
{
	struct drm_i915_private *dev_priv = to_i915(connector->base.dev);

	return intel_de_read(dev_priv, BLC_PWM_CPU_CTL) & BACKLIGHT_DUTY_CYCLE_MASK;
}

static u32 i9xx_get_backlight(struct intel_connector *connector, enum pipe unused)
{
	struct drm_i915_private *dev_priv = to_i915(connector->base.dev);
	struct intel_panel *panel = &connector->panel;
	u32 val;

	val = intel_de_read(dev_priv, BLC_PWM_CTL) & BACKLIGHT_DUTY_CYCLE_MASK;
	if (INTEL_GEN(dev_priv) < 4)
		val >>= 1;

	if (panel->backlight.combination_mode) {
		u8 lbpc;

		pci_read_config_byte(dev_priv->drm.pdev, LBPC, &lbpc);
		val *= lbpc;
	}

	return val;
}

static u32 vlv_get_backlight(struct intel_connector *connector, enum pipe pipe)
{
	struct drm_i915_private *dev_priv = to_i915(connector->base.dev);

	if (drm_WARN_ON(&dev_priv->drm, pipe != PIPE_A && pipe != PIPE_B))
		return 0;

	return intel_de_read(dev_priv, VLV_BLC_PWM_CTL(pipe)) & BACKLIGHT_DUTY_CYCLE_MASK;
}

static u32 bxt_get_backlight(struct intel_connector *connector, enum pipe unused)
{
	struct drm_i915_private *dev_priv = to_i915(connector->base.dev);
	struct intel_panel *panel = &connector->panel;

	return intel_de_read(dev_priv,
			     BXT_BLC_PWM_DUTY(panel->backlight.controller));
}

static u32 ext_pwm_get_backlight(struct intel_connector *connector, enum pipe unused)
{
	struct intel_panel *panel = &connector->panel;
	struct pwm_state state;

	pwm_get_state(panel->backlight.pwm, &state);
	return pwm_get_relative_duty_cycle(&state, 100);
}

static void lpt_set_backlight(const struct drm_connector_state *conn_state, u32 level)
{
	struct intel_connector *connector = to_intel_connector(conn_state->connector);
	struct drm_i915_private *dev_priv = to_i915(connector->base.dev);

	u32 val = intel_de_read(dev_priv, BLC_PWM_PCH_CTL2) & ~BACKLIGHT_DUTY_CYCLE_MASK;
	intel_de_write(dev_priv, BLC_PWM_PCH_CTL2, val | level);
}

static void pch_set_backlight(const struct drm_connector_state *conn_state, u32 level)
{
	struct intel_connector *connector = to_intel_connector(conn_state->connector);
	struct drm_i915_private *dev_priv = to_i915(connector->base.dev);
	u32 tmp;

	tmp = intel_de_read(dev_priv, BLC_PWM_CPU_CTL) & ~BACKLIGHT_DUTY_CYCLE_MASK;
	intel_de_write(dev_priv, BLC_PWM_CPU_CTL, tmp | level);
}

static void i9xx_set_backlight(const struct drm_connector_state *conn_state, u32 level)
{
	struct intel_connector *connector = to_intel_connector(conn_state->connector);
	struct drm_i915_private *dev_priv = to_i915(connector->base.dev);
	struct intel_panel *panel = &connector->panel;
	u32 tmp, mask;

	drm_WARN_ON(&dev_priv->drm, panel->backlight.pwm_level_max == 0);

	if (panel->backlight.combination_mode) {
		u8 lbpc;

		lbpc = level * 0xfe / panel->backlight.pwm_level_max + 1;
		level /= lbpc;
		pci_write_config_byte(dev_priv->drm.pdev, LBPC, lbpc);
	}

	if (IS_GEN(dev_priv, 4)) {
		mask = BACKLIGHT_DUTY_CYCLE_MASK;
	} else {
		level <<= 1;
		mask = BACKLIGHT_DUTY_CYCLE_MASK_PNV;
	}

	tmp = intel_de_read(dev_priv, BLC_PWM_CTL) & ~mask;
	intel_de_write(dev_priv, BLC_PWM_CTL, tmp | level);
}

static void vlv_set_backlight(const struct drm_connector_state *conn_state, u32 level)
{
	struct intel_connector *connector = to_intel_connector(conn_state->connector);
	struct drm_i915_private *dev_priv = to_i915(connector->base.dev);
	enum pipe pipe = to_intel_crtc(conn_state->crtc)->pipe;
	u32 tmp;

	tmp = intel_de_read(dev_priv, VLV_BLC_PWM_CTL(pipe)) & ~BACKLIGHT_DUTY_CYCLE_MASK;
	intel_de_write(dev_priv, VLV_BLC_PWM_CTL(pipe), tmp | level);
}

static void bxt_set_backlight(const struct drm_connector_state *conn_state, u32 level)
{
	struct intel_connector *connector = to_intel_connector(conn_state->connector);
	struct drm_i915_private *dev_priv = to_i915(connector->base.dev);
	struct intel_panel *panel = &connector->panel;

	intel_de_write(dev_priv,
		       BXT_BLC_PWM_DUTY(panel->backlight.controller), level);
}

static void ext_pwm_set_backlight(const struct drm_connector_state *conn_state, u32 level)
{
	struct intel_panel *panel = &to_intel_connector(conn_state->connector)->panel;

	pwm_set_relative_duty_cycle(&panel->backlight.pwm_state, level, 100);
	pwm_apply_state(panel->backlight.pwm, &panel->backlight.pwm_state);
}

static void
intel_panel_actually_set_backlight(const struct drm_connector_state *conn_state, u32 level)
{
	struct intel_connector *connector = to_intel_connector(conn_state->connector);
	struct drm_i915_private *i915 = to_i915(connector->base.dev);
	struct intel_panel *panel = &connector->panel;

	drm_dbg_kms(&i915->drm, "set backlight level = %d\n", level);

	panel->backlight.funcs->set(conn_state, level);
}

/* set backlight brightness to level in range [0..max], assuming hw min is
 * respected.
 */
void intel_panel_set_backlight_acpi(const struct drm_connector_state *conn_state,
				    u32 user_level, u32 user_max)
{
	struct intel_connector *connector = to_intel_connector(conn_state->connector);
	struct drm_i915_private *dev_priv = to_i915(connector->base.dev);
	struct intel_panel *panel = &connector->panel;
	u32 hw_level;

	/*
	 * Lack of crtc may occur during driver init because
	 * connection_mutex isn't held across the entire backlight
	 * setup + modeset readout, and the BIOS can issue the
	 * requests at any time.
	 */
	if (!panel->backlight.present || !conn_state->crtc)
		return;

	mutex_lock(&dev_priv->backlight_lock);

	drm_WARN_ON(&dev_priv->drm, panel->backlight.max == 0);

	hw_level = clamp_user_to_hw(connector, user_level, user_max);
	panel->backlight.level = hw_level;

	if (panel->backlight.device)
		panel->backlight.device->props.brightness =
			scale_hw_to_user(connector,
					 panel->backlight.level,
					 panel->backlight.device->props.max_brightness);

	if (panel->backlight.enabled)
		intel_panel_actually_set_backlight(conn_state, hw_level);

	mutex_unlock(&dev_priv->backlight_lock);
}

static void lpt_disable_backlight(const struct drm_connector_state *old_conn_state, u32 level)
{
	struct intel_connector *connector = to_intel_connector(old_conn_state->connector);
	struct drm_i915_private *dev_priv = to_i915(connector->base.dev);
	u32 tmp;

	intel_panel_set_pwm_level(old_conn_state, level);

	/*
	 * Although we don't support or enable CPU PWM with LPT/SPT based
	 * systems, it may have been enabled prior to loading the
	 * driver. Disable to avoid warnings on LCPLL disable.
	 *
	 * This needs rework if we need to add support for CPU PWM on PCH split
	 * platforms.
	 */
	tmp = intel_de_read(dev_priv, BLC_PWM_CPU_CTL2);
	if (tmp & BLM_PWM_ENABLE) {
		drm_dbg_kms(&dev_priv->drm,
			    "cpu backlight was enabled, disabling\n");
		intel_de_write(dev_priv, BLC_PWM_CPU_CTL2,
			       tmp & ~BLM_PWM_ENABLE);
	}

	tmp = intel_de_read(dev_priv, BLC_PWM_PCH_CTL1);
	intel_de_write(dev_priv, BLC_PWM_PCH_CTL1, tmp & ~BLM_PCH_PWM_ENABLE);
}

static void pch_disable_backlight(const struct drm_connector_state *old_conn_state, u32 val)
{
	struct intel_connector *connector = to_intel_connector(old_conn_state->connector);
	struct drm_i915_private *dev_priv = to_i915(connector->base.dev);
	u32 tmp;

	intel_panel_set_pwm_level(old_conn_state, val);

	tmp = intel_de_read(dev_priv, BLC_PWM_CPU_CTL2);
	intel_de_write(dev_priv, BLC_PWM_CPU_CTL2, tmp & ~BLM_PWM_ENABLE);

	tmp = intel_de_read(dev_priv, BLC_PWM_PCH_CTL1);
	intel_de_write(dev_priv, BLC_PWM_PCH_CTL1, tmp & ~BLM_PCH_PWM_ENABLE);
}

static void i9xx_disable_backlight(const struct drm_connector_state *old_conn_state, u32 val)
{
	intel_panel_set_pwm_level(old_conn_state, val);
}

static void i965_disable_backlight(const struct drm_connector_state *old_conn_state, u32 val)
{
	struct drm_i915_private *dev_priv = to_i915(old_conn_state->connector->dev);
	u32 tmp;

	intel_panel_set_pwm_level(old_conn_state, val);

	tmp = intel_de_read(dev_priv, BLC_PWM_CTL2);
	intel_de_write(dev_priv, BLC_PWM_CTL2, tmp & ~BLM_PWM_ENABLE);
}

static void vlv_disable_backlight(const struct drm_connector_state *old_conn_state, u32 val)
{
	struct intel_connector *connector = to_intel_connector(old_conn_state->connector);
	struct drm_i915_private *dev_priv = to_i915(connector->base.dev);
	enum pipe pipe = to_intel_crtc(old_conn_state->crtc)->pipe;
	u32 tmp;

	intel_panel_set_pwm_level(old_conn_state, val);

	tmp = intel_de_read(dev_priv, VLV_BLC_PWM_CTL2(pipe));
	intel_de_write(dev_priv, VLV_BLC_PWM_CTL2(pipe),
		       tmp & ~BLM_PWM_ENABLE);
}

static void bxt_disable_backlight(const struct drm_connector_state *old_conn_state, u32 val)
{
	struct intel_connector *connector = to_intel_connector(old_conn_state->connector);
	struct drm_i915_private *dev_priv = to_i915(connector->base.dev);
	struct intel_panel *panel = &connector->panel;
	u32 tmp;

	intel_panel_set_pwm_level(old_conn_state, val);

	tmp = intel_de_read(dev_priv,
			    BXT_BLC_PWM_CTL(panel->backlight.controller));
	intel_de_write(dev_priv, BXT_BLC_PWM_CTL(panel->backlight.controller),
		       tmp & ~BXT_BLC_PWM_ENABLE);

	if (panel->backlight.controller == 1) {
		val = intel_de_read(dev_priv, UTIL_PIN_CTL);
		val &= ~UTIL_PIN_ENABLE;
		intel_de_write(dev_priv, UTIL_PIN_CTL, val);
	}
}

static void cnp_disable_backlight(const struct drm_connector_state *old_conn_state, u32 val)
{
	struct intel_connector *connector = to_intel_connector(old_conn_state->connector);
	struct drm_i915_private *dev_priv = to_i915(connector->base.dev);
	struct intel_panel *panel = &connector->panel;
	u32 tmp;

	intel_panel_set_pwm_level(old_conn_state, val);

	tmp = intel_de_read(dev_priv,
			    BXT_BLC_PWM_CTL(panel->backlight.controller));
	intel_de_write(dev_priv, BXT_BLC_PWM_CTL(panel->backlight.controller),
		       tmp & ~BXT_BLC_PWM_ENABLE);
}

static void ext_pwm_disable_backlight(const struct drm_connector_state *old_conn_state, u32 level)
{
	struct intel_connector *connector = to_intel_connector(old_conn_state->connector);
	struct intel_panel *panel = &connector->panel;

	panel->backlight.pwm_state.enabled = false;
	pwm_apply_state(panel->backlight.pwm, &panel->backlight.pwm_state);
}

void intel_panel_disable_backlight(const struct drm_connector_state *old_conn_state)
{
	struct intel_connector *connector = to_intel_connector(old_conn_state->connector);
	struct drm_i915_private *dev_priv = to_i915(connector->base.dev);
	struct intel_panel *panel = &connector->panel;

	if (!panel->backlight.present)
		return;

	/*
	 * Do not disable backlight on the vga_switcheroo path. When switching
	 * away from i915, the other client may depend on i915 to handle the
	 * backlight. This will leave the backlight on unnecessarily when
	 * another client is not activated.
	 */
	if (dev_priv->drm.switch_power_state == DRM_SWITCH_POWER_CHANGING) {
		drm_dbg_kms(&dev_priv->drm,
			    "Skipping backlight disable on vga switch\n");
		return;
	}

	mutex_lock(&dev_priv->backlight_lock);

	if (panel->backlight.device)
		panel->backlight.device->props.power = FB_BLANK_POWERDOWN;
	panel->backlight.enabled = false;
	panel->backlight.funcs->disable(old_conn_state, 0);

	mutex_unlock(&dev_priv->backlight_lock);
}

static void lpt_enable_backlight(const struct intel_crtc_state *crtc_state,
				 const struct drm_connector_state *conn_state, u32 level)
{
	struct intel_connector *connector = to_intel_connector(conn_state->connector);
	struct drm_i915_private *dev_priv = to_i915(connector->base.dev);
	struct intel_panel *panel = &connector->panel;
	u32 pch_ctl1, pch_ctl2, schicken;

	pch_ctl1 = intel_de_read(dev_priv, BLC_PWM_PCH_CTL1);
	if (pch_ctl1 & BLM_PCH_PWM_ENABLE) {
		drm_dbg_kms(&dev_priv->drm, "pch backlight already enabled\n");
		pch_ctl1 &= ~BLM_PCH_PWM_ENABLE;
		intel_de_write(dev_priv, BLC_PWM_PCH_CTL1, pch_ctl1);
	}

	if (HAS_PCH_LPT(dev_priv)) {
		schicken = intel_de_read(dev_priv, SOUTH_CHICKEN2);
		if (panel->backlight.alternate_pwm_increment)
			schicken |= LPT_PWM_GRANULARITY;
		else
			schicken &= ~LPT_PWM_GRANULARITY;
		intel_de_write(dev_priv, SOUTH_CHICKEN2, schicken);
	} else {
		schicken = intel_de_read(dev_priv, SOUTH_CHICKEN1);
		if (panel->backlight.alternate_pwm_increment)
			schicken |= SPT_PWM_GRANULARITY;
		else
			schicken &= ~SPT_PWM_GRANULARITY;
		intel_de_write(dev_priv, SOUTH_CHICKEN1, schicken);
	}

	pch_ctl2 = panel->backlight.pwm_level_max << 16;
	intel_de_write(dev_priv, BLC_PWM_PCH_CTL2, pch_ctl2);

	pch_ctl1 = 0;
	if (panel->backlight.active_low_pwm)
		pch_ctl1 |= BLM_PCH_POLARITY;

	/* After LPT, override is the default. */
	if (HAS_PCH_LPT(dev_priv))
		pch_ctl1 |= BLM_PCH_OVERRIDE_ENABLE;

	intel_de_write(dev_priv, BLC_PWM_PCH_CTL1, pch_ctl1);
	intel_de_posting_read(dev_priv, BLC_PWM_PCH_CTL1);
	intel_de_write(dev_priv, BLC_PWM_PCH_CTL1,
		       pch_ctl1 | BLM_PCH_PWM_ENABLE);

	/* This won't stick until the above enable. */
	intel_panel_set_pwm_level(conn_state, level);
}

static void pch_enable_backlight(const struct intel_crtc_state *crtc_state,
				 const struct drm_connector_state *conn_state, u32 level)
{
	struct intel_connector *connector = to_intel_connector(conn_state->connector);
	struct drm_i915_private *dev_priv = to_i915(connector->base.dev);
	struct intel_panel *panel = &connector->panel;
	enum transcoder cpu_transcoder = crtc_state->cpu_transcoder;
	u32 cpu_ctl2, pch_ctl1, pch_ctl2;

	cpu_ctl2 = intel_de_read(dev_priv, BLC_PWM_CPU_CTL2);
	if (cpu_ctl2 & BLM_PWM_ENABLE) {
		drm_dbg_kms(&dev_priv->drm, "cpu backlight already enabled\n");
		cpu_ctl2 &= ~BLM_PWM_ENABLE;
		intel_de_write(dev_priv, BLC_PWM_CPU_CTL2, cpu_ctl2);
	}

	pch_ctl1 = intel_de_read(dev_priv, BLC_PWM_PCH_CTL1);
	if (pch_ctl1 & BLM_PCH_PWM_ENABLE) {
		drm_dbg_kms(&dev_priv->drm, "pch backlight already enabled\n");
		pch_ctl1 &= ~BLM_PCH_PWM_ENABLE;
		intel_de_write(dev_priv, BLC_PWM_PCH_CTL1, pch_ctl1);
	}

	if (cpu_transcoder == TRANSCODER_EDP)
		cpu_ctl2 = BLM_TRANSCODER_EDP;
	else
		cpu_ctl2 = BLM_PIPE(cpu_transcoder);
	intel_de_write(dev_priv, BLC_PWM_CPU_CTL2, cpu_ctl2);
	intel_de_posting_read(dev_priv, BLC_PWM_CPU_CTL2);
	intel_de_write(dev_priv, BLC_PWM_CPU_CTL2, cpu_ctl2 | BLM_PWM_ENABLE);

	/* This won't stick until the above enable. */
	intel_panel_set_pwm_level(conn_state, level);

	pch_ctl2 = panel->backlight.pwm_level_max << 16;
	intel_de_write(dev_priv, BLC_PWM_PCH_CTL2, pch_ctl2);

	pch_ctl1 = 0;
	if (panel->backlight.active_low_pwm)
		pch_ctl1 |= BLM_PCH_POLARITY;

	intel_de_write(dev_priv, BLC_PWM_PCH_CTL1, pch_ctl1);
	intel_de_posting_read(dev_priv, BLC_PWM_PCH_CTL1);
	intel_de_write(dev_priv, BLC_PWM_PCH_CTL1,
		       pch_ctl1 | BLM_PCH_PWM_ENABLE);
}

static void i9xx_enable_backlight(const struct intel_crtc_state *crtc_state,
				  const struct drm_connector_state *conn_state, u32 level)
{
	struct intel_connector *connector = to_intel_connector(conn_state->connector);
	struct drm_i915_private *dev_priv = to_i915(connector->base.dev);
	struct intel_panel *panel = &connector->panel;
	u32 ctl, freq;

	ctl = intel_de_read(dev_priv, BLC_PWM_CTL);
	if (ctl & BACKLIGHT_DUTY_CYCLE_MASK_PNV) {
		drm_dbg_kms(&dev_priv->drm, "backlight already enabled\n");
		intel_de_write(dev_priv, BLC_PWM_CTL, 0);
	}

	freq = panel->backlight.pwm_level_max;
	if (panel->backlight.combination_mode)
		freq /= 0xff;

	ctl = freq << 17;
	if (panel->backlight.combination_mode)
		ctl |= BLM_LEGACY_MODE;
	if (IS_PINEVIEW(dev_priv) && panel->backlight.active_low_pwm)
		ctl |= BLM_POLARITY_PNV;

	intel_de_write(dev_priv, BLC_PWM_CTL, ctl);
	intel_de_posting_read(dev_priv, BLC_PWM_CTL);

	/* XXX: combine this into above write? */
	intel_panel_set_pwm_level(conn_state, level);

	/*
	 * Needed to enable backlight on some 855gm models. BLC_HIST_CTL is
	 * 855gm only, but checking for gen2 is safe, as 855gm is the only gen2
	 * that has backlight.
	 */
	if (IS_GEN(dev_priv, 2))
		intel_de_write(dev_priv, BLC_HIST_CTL, BLM_HISTOGRAM_ENABLE);
}

static void i965_enable_backlight(const struct intel_crtc_state *crtc_state,
				  const struct drm_connector_state *conn_state, u32 level)
{
	struct intel_connector *connector = to_intel_connector(conn_state->connector);
	struct drm_i915_private *dev_priv = to_i915(connector->base.dev);
	struct intel_panel *panel = &connector->panel;
	enum pipe pipe = to_intel_crtc(conn_state->crtc)->pipe;
	u32 ctl, ctl2, freq;

	ctl2 = intel_de_read(dev_priv, BLC_PWM_CTL2);
	if (ctl2 & BLM_PWM_ENABLE) {
		drm_dbg_kms(&dev_priv->drm, "backlight already enabled\n");
		ctl2 &= ~BLM_PWM_ENABLE;
		intel_de_write(dev_priv, BLC_PWM_CTL2, ctl2);
	}

	freq = panel->backlight.pwm_level_max;
	if (panel->backlight.combination_mode)
		freq /= 0xff;

	ctl = freq << 16;
	intel_de_write(dev_priv, BLC_PWM_CTL, ctl);

	ctl2 = BLM_PIPE(pipe);
	if (panel->backlight.combination_mode)
		ctl2 |= BLM_COMBINATION_MODE;
	if (panel->backlight.active_low_pwm)
		ctl2 |= BLM_POLARITY_I965;
	intel_de_write(dev_priv, BLC_PWM_CTL2, ctl2);
	intel_de_posting_read(dev_priv, BLC_PWM_CTL2);
	intel_de_write(dev_priv, BLC_PWM_CTL2, ctl2 | BLM_PWM_ENABLE);

	intel_panel_set_pwm_level(conn_state, level);
}

static void vlv_enable_backlight(const struct intel_crtc_state *crtc_state,
				 const struct drm_connector_state *conn_state, u32 level)
{
	struct intel_connector *connector = to_intel_connector(conn_state->connector);
	struct drm_i915_private *dev_priv = to_i915(connector->base.dev);
	struct intel_panel *panel = &connector->panel;
	enum pipe pipe = to_intel_crtc(crtc_state->uapi.crtc)->pipe;
	u32 ctl, ctl2;

	ctl2 = intel_de_read(dev_priv, VLV_BLC_PWM_CTL2(pipe));
	if (ctl2 & BLM_PWM_ENABLE) {
		drm_dbg_kms(&dev_priv->drm, "backlight already enabled\n");
		ctl2 &= ~BLM_PWM_ENABLE;
		intel_de_write(dev_priv, VLV_BLC_PWM_CTL2(pipe), ctl2);
	}

	ctl = panel->backlight.pwm_level_max << 16;
	intel_de_write(dev_priv, VLV_BLC_PWM_CTL(pipe), ctl);

	/* XXX: combine this into above write? */
	intel_panel_set_pwm_level(conn_state, level);

	ctl2 = 0;
	if (panel->backlight.active_low_pwm)
		ctl2 |= BLM_POLARITY_I965;
	intel_de_write(dev_priv, VLV_BLC_PWM_CTL2(pipe), ctl2);
	intel_de_posting_read(dev_priv, VLV_BLC_PWM_CTL2(pipe));
	intel_de_write(dev_priv, VLV_BLC_PWM_CTL2(pipe),
		       ctl2 | BLM_PWM_ENABLE);
}

static void bxt_enable_backlight(const struct intel_crtc_state *crtc_state,
				 const struct drm_connector_state *conn_state, u32 level)
{
	struct intel_connector *connector = to_intel_connector(conn_state->connector);
	struct drm_i915_private *dev_priv = to_i915(connector->base.dev);
	struct intel_panel *panel = &connector->panel;
	enum pipe pipe = to_intel_crtc(crtc_state->uapi.crtc)->pipe;
	u32 pwm_ctl, val;

	/* Controller 1 uses the utility pin. */
	if (panel->backlight.controller == 1) {
		val = intel_de_read(dev_priv, UTIL_PIN_CTL);
		if (val & UTIL_PIN_ENABLE) {
			drm_dbg_kms(&dev_priv->drm,
				    "util pin already enabled\n");
			val &= ~UTIL_PIN_ENABLE;
			intel_de_write(dev_priv, UTIL_PIN_CTL, val);
		}

		val = 0;
		if (panel->backlight.util_pin_active_low)
			val |= UTIL_PIN_POLARITY;
		intel_de_write(dev_priv, UTIL_PIN_CTL,
			       val | UTIL_PIN_PIPE(pipe) | UTIL_PIN_MODE_PWM | UTIL_PIN_ENABLE);
	}

	pwm_ctl = intel_de_read(dev_priv,
				BXT_BLC_PWM_CTL(panel->backlight.controller));
	if (pwm_ctl & BXT_BLC_PWM_ENABLE) {
		drm_dbg_kms(&dev_priv->drm, "backlight already enabled\n");
		pwm_ctl &= ~BXT_BLC_PWM_ENABLE;
		intel_de_write(dev_priv,
			       BXT_BLC_PWM_CTL(panel->backlight.controller),
			       pwm_ctl);
	}

	intel_de_write(dev_priv,
		       BXT_BLC_PWM_FREQ(panel->backlight.controller),
		       panel->backlight.pwm_level_max);

	intel_panel_set_pwm_level(conn_state, level);

	pwm_ctl = 0;
	if (panel->backlight.active_low_pwm)
		pwm_ctl |= BXT_BLC_PWM_POLARITY;

	intel_de_write(dev_priv, BXT_BLC_PWM_CTL(panel->backlight.controller),
		       pwm_ctl);
	intel_de_posting_read(dev_priv,
			      BXT_BLC_PWM_CTL(panel->backlight.controller));
	intel_de_write(dev_priv, BXT_BLC_PWM_CTL(panel->backlight.controller),
		       pwm_ctl | BXT_BLC_PWM_ENABLE);
}

static void cnp_enable_backlight(const struct intel_crtc_state *crtc_state,
				 const struct drm_connector_state *conn_state, u32 level)
{
	struct intel_connector *connector = to_intel_connector(conn_state->connector);
	struct drm_i915_private *dev_priv = to_i915(connector->base.dev);
	struct intel_panel *panel = &connector->panel;
	u32 pwm_ctl;

	pwm_ctl = intel_de_read(dev_priv,
				BXT_BLC_PWM_CTL(panel->backlight.controller));
	if (pwm_ctl & BXT_BLC_PWM_ENABLE) {
		drm_dbg_kms(&dev_priv->drm, "backlight already enabled\n");
		pwm_ctl &= ~BXT_BLC_PWM_ENABLE;
		intel_de_write(dev_priv,
			       BXT_BLC_PWM_CTL(panel->backlight.controller),
			       pwm_ctl);
	}

	intel_de_write(dev_priv,
		       BXT_BLC_PWM_FREQ(panel->backlight.controller),
		       panel->backlight.pwm_level_max);

	intel_panel_set_pwm_level(conn_state, level);

	pwm_ctl = 0;
	if (panel->backlight.active_low_pwm)
		pwm_ctl |= BXT_BLC_PWM_POLARITY;

	intel_de_write(dev_priv, BXT_BLC_PWM_CTL(panel->backlight.controller),
		       pwm_ctl);
	intel_de_posting_read(dev_priv,
			      BXT_BLC_PWM_CTL(panel->backlight.controller));
	intel_de_write(dev_priv, BXT_BLC_PWM_CTL(panel->backlight.controller),
		       pwm_ctl | BXT_BLC_PWM_ENABLE);
}

static void ext_pwm_enable_backlight(const struct intel_crtc_state *crtc_state,
				     const struct drm_connector_state *conn_state, u32 level)
{
	struct intel_connector *connector = to_intel_connector(conn_state->connector);
	struct intel_panel *panel = &connector->panel;
	int level = panel->backlight.level;

<<<<<<< HEAD
	level = intel_panel_compute_brightness(connector, level);
=======
>>>>>>> f642729d
	pwm_set_relative_duty_cycle(&panel->backlight.pwm_state, level, 100);
	panel->backlight.pwm_state.enabled = true;
	pwm_apply_state(panel->backlight.pwm, &panel->backlight.pwm_state);
}

static void __intel_panel_enable_backlight(const struct intel_crtc_state *crtc_state,
					   const struct drm_connector_state *conn_state)
{
	struct intel_connector *connector = to_intel_connector(conn_state->connector);
	struct intel_panel *panel = &connector->panel;

	WARN_ON(panel->backlight.max == 0);

	if (panel->backlight.level <= panel->backlight.min) {
		panel->backlight.level = panel->backlight.max;
		if (panel->backlight.device)
			panel->backlight.device->props.brightness =
				scale_hw_to_user(connector,
						 panel->backlight.level,
						 panel->backlight.device->props.max_brightness);
	}

	panel->backlight.funcs->enable(crtc_state, conn_state, panel->backlight.level);
	panel->backlight.enabled = true;
	if (panel->backlight.device)
		panel->backlight.device->props.power = FB_BLANK_UNBLANK;
}

void intel_panel_enable_backlight(const struct intel_crtc_state *crtc_state,
				  const struct drm_connector_state *conn_state)
{
	struct intel_connector *connector = to_intel_connector(conn_state->connector);
	struct drm_i915_private *dev_priv = to_i915(connector->base.dev);
	struct intel_panel *panel = &connector->panel;
	enum pipe pipe = to_intel_crtc(crtc_state->uapi.crtc)->pipe;

	if (!panel->backlight.present)
		return;

	drm_dbg_kms(&dev_priv->drm, "pipe %c\n", pipe_name(pipe));

	mutex_lock(&dev_priv->backlight_lock);

	__intel_panel_enable_backlight(crtc_state, conn_state);

	mutex_unlock(&dev_priv->backlight_lock);
}

#if IS_ENABLED(CONFIG_BACKLIGHT_CLASS_DEVICE)
static u32 intel_panel_get_backlight(struct intel_connector *connector)
{
	struct drm_i915_private *dev_priv = to_i915(connector->base.dev);
	struct intel_panel *panel = &connector->panel;
	u32 val = 0;

	mutex_lock(&dev_priv->backlight_lock);

	if (panel->backlight.enabled)
		val = panel->backlight.funcs->get(connector, intel_connector_get_pipe(connector));

	mutex_unlock(&dev_priv->backlight_lock);

	drm_dbg_kms(&dev_priv->drm, "get backlight PWM = %d\n", val);
	return val;
}

/* Scale user_level in range [0..user_max] to [hw_min..hw_max]. */
static u32 scale_user_to_hw(struct intel_connector *connector,
			    u32 user_level, u32 user_max)
{
	struct intel_panel *panel = &connector->panel;

	return scale(user_level, 0, user_max,
		     panel->backlight.min, panel->backlight.max);
}

/* set backlight brightness to level in range [0..max], scaling wrt hw min */
static void intel_panel_set_backlight(const struct drm_connector_state *conn_state,
				      u32 user_level, u32 user_max)
{
	struct intel_connector *connector = to_intel_connector(conn_state->connector);
	struct drm_i915_private *dev_priv = to_i915(connector->base.dev);
	struct intel_panel *panel = &connector->panel;
	u32 hw_level;

	if (!panel->backlight.present)
		return;

	mutex_lock(&dev_priv->backlight_lock);

	drm_WARN_ON(&dev_priv->drm, panel->backlight.max == 0);

	hw_level = scale_user_to_hw(connector, user_level, user_max);
	panel->backlight.level = hw_level;

	if (panel->backlight.enabled)
		intel_panel_actually_set_backlight(conn_state, hw_level);

	mutex_unlock(&dev_priv->backlight_lock);
}

static int intel_backlight_device_update_status(struct backlight_device *bd)
{
	struct intel_connector *connector = bl_get_data(bd);
	struct intel_panel *panel = &connector->panel;
	struct drm_device *dev = connector->base.dev;

	drm_modeset_lock(&dev->mode_config.connection_mutex, NULL);
	DRM_DEBUG_KMS("updating intel_backlight, brightness=%d/%d\n",
		      bd->props.brightness, bd->props.max_brightness);
	intel_panel_set_backlight(connector->base.state, bd->props.brightness,
				  bd->props.max_brightness);

	/*
	 * Allow flipping bl_power as a sub-state of enabled. Sadly the
	 * backlight class device does not make it easy to to differentiate
	 * between callbacks for brightness and bl_power, so our backlight_power
	 * callback needs to take this into account.
	 */
	if (panel->backlight.enabled) {
		if (panel->backlight.power) {
			bool enable = bd->props.power == FB_BLANK_UNBLANK &&
				bd->props.brightness != 0;
			panel->backlight.power(connector, enable);
		}
	} else {
		bd->props.power = FB_BLANK_POWERDOWN;
	}

	drm_modeset_unlock(&dev->mode_config.connection_mutex);
	return 0;
}

static int intel_backlight_device_get_brightness(struct backlight_device *bd)
{
	struct intel_connector *connector = bl_get_data(bd);
	struct drm_device *dev = connector->base.dev;
	struct drm_i915_private *dev_priv = to_i915(dev);
	intel_wakeref_t wakeref;
	int ret = 0;

	with_intel_runtime_pm(&dev_priv->runtime_pm, wakeref) {
		u32 hw_level;

		drm_modeset_lock(&dev->mode_config.connection_mutex, NULL);

		hw_level = intel_panel_get_backlight(connector);
		ret = scale_hw_to_user(connector,
				       hw_level, bd->props.max_brightness);

		drm_modeset_unlock(&dev->mode_config.connection_mutex);
	}

	return ret;
}

static const struct backlight_ops intel_backlight_device_ops = {
	.update_status = intel_backlight_device_update_status,
	.get_brightness = intel_backlight_device_get_brightness,
};

int intel_backlight_device_register(struct intel_connector *connector)
{
	struct drm_i915_private *i915 = to_i915(connector->base.dev);
	struct intel_panel *panel = &connector->panel;
	struct backlight_properties props;

	if (WARN_ON(panel->backlight.device))
		return -ENODEV;

	if (!panel->backlight.present)
		return 0;

	WARN_ON(panel->backlight.max == 0);

	memset(&props, 0, sizeof(props));
	props.type = BACKLIGHT_RAW;

	/*
	 * Note: Everything should work even if the backlight device max
	 * presented to the userspace is arbitrarily chosen.
	 */
	props.max_brightness = panel->backlight.max;
	props.brightness = scale_hw_to_user(connector,
					    panel->backlight.level,
					    props.max_brightness);

	if (panel->backlight.enabled)
		props.power = FB_BLANK_UNBLANK;
	else
		props.power = FB_BLANK_POWERDOWN;

	/*
	 * Note: using the same name independent of the connector prevents
	 * registration of multiple backlight devices in the driver.
	 */
	panel->backlight.device =
		backlight_device_register("intel_backlight",
					  connector->base.kdev,
					  connector,
					  &intel_backlight_device_ops, &props);

	if (IS_ERR(panel->backlight.device)) {
		drm_err(&i915->drm, "Failed to register backlight: %ld\n",
			PTR_ERR(panel->backlight.device));
		panel->backlight.device = NULL;
		return -ENODEV;
	}

	drm_dbg_kms(&i915->drm,
		    "Connector %s backlight sysfs interface registered\n",
		    connector->base.name);

	return 0;
}

void intel_backlight_device_unregister(struct intel_connector *connector)
{
	struct intel_panel *panel = &connector->panel;

	if (panel->backlight.device) {
		backlight_device_unregister(panel->backlight.device);
		panel->backlight.device = NULL;
	}
}
#endif /* CONFIG_BACKLIGHT_CLASS_DEVICE */

/*
 * CNP: PWM clock frequency is 19.2 MHz or 24 MHz.
 *      PWM increment = 1
 */
static u32 cnp_hz_to_pwm(struct intel_connector *connector, u32 pwm_freq_hz)
{
	struct drm_i915_private *dev_priv = to_i915(connector->base.dev);

	return DIV_ROUND_CLOSEST(KHz(RUNTIME_INFO(dev_priv)->rawclk_freq),
				 pwm_freq_hz);
}

/*
 * BXT: PWM clock frequency = 19.2 MHz.
 */
static u32 bxt_hz_to_pwm(struct intel_connector *connector, u32 pwm_freq_hz)
{
	return DIV_ROUND_CLOSEST(KHz(19200), pwm_freq_hz);
}

/*
 * SPT: This value represents the period of the PWM stream in clock periods
 * multiplied by 16 (default increment) or 128 (alternate increment selected in
 * SCHICKEN_1 bit 0). PWM clock is 24 MHz.
 */
static u32 spt_hz_to_pwm(struct intel_connector *connector, u32 pwm_freq_hz)
{
	struct intel_panel *panel = &connector->panel;
	u32 mul;

	if (panel->backlight.alternate_pwm_increment)
		mul = 128;
	else
		mul = 16;

	return DIV_ROUND_CLOSEST(MHz(24), pwm_freq_hz * mul);
}

/*
 * LPT: This value represents the period of the PWM stream in clock periods
 * multiplied by 128 (default increment) or 16 (alternate increment, selected in
 * LPT SOUTH_CHICKEN2 register bit 5).
 */
static u32 lpt_hz_to_pwm(struct intel_connector *connector, u32 pwm_freq_hz)
{
	struct drm_i915_private *dev_priv = to_i915(connector->base.dev);
	struct intel_panel *panel = &connector->panel;
	u32 mul, clock;

	if (panel->backlight.alternate_pwm_increment)
		mul = 16;
	else
		mul = 128;

	if (HAS_PCH_LPT_H(dev_priv))
		clock = MHz(135); /* LPT:H */
	else
		clock = MHz(24); /* LPT:LP */

	return DIV_ROUND_CLOSEST(clock, pwm_freq_hz * mul);
}

/*
 * ILK/SNB/IVB: This value represents the period of the PWM stream in PCH
 * display raw clocks multiplied by 128.
 */
static u32 pch_hz_to_pwm(struct intel_connector *connector, u32 pwm_freq_hz)
{
	struct drm_i915_private *dev_priv = to_i915(connector->base.dev);

	return DIV_ROUND_CLOSEST(KHz(RUNTIME_INFO(dev_priv)->rawclk_freq),
				 pwm_freq_hz * 128);
}

/*
 * Gen2: This field determines the number of time base events (display core
 * clock frequency/32) in total for a complete cycle of modulated backlight
 * control.
 *
 * Gen3: A time base event equals the display core clock ([DevPNV] HRAW clock)
 * divided by 32.
 */
static u32 i9xx_hz_to_pwm(struct intel_connector *connector, u32 pwm_freq_hz)
{
	struct drm_i915_private *dev_priv = to_i915(connector->base.dev);
	int clock;

	if (IS_PINEVIEW(dev_priv))
		clock = KHz(RUNTIME_INFO(dev_priv)->rawclk_freq);
	else
		clock = KHz(dev_priv->cdclk.hw.cdclk);

	return DIV_ROUND_CLOSEST(clock, pwm_freq_hz * 32);
}

/*
 * Gen4: This value represents the period of the PWM stream in display core
 * clocks ([DevCTG] HRAW clocks) multiplied by 128.
 *
 */
static u32 i965_hz_to_pwm(struct intel_connector *connector, u32 pwm_freq_hz)
{
	struct drm_i915_private *dev_priv = to_i915(connector->base.dev);
	int clock;

	if (IS_G4X(dev_priv))
		clock = KHz(RUNTIME_INFO(dev_priv)->rawclk_freq);
	else
		clock = KHz(dev_priv->cdclk.hw.cdclk);

	return DIV_ROUND_CLOSEST(clock, pwm_freq_hz * 128);
}

/*
 * VLV: This value represents the period of the PWM stream in display core
 * clocks ([DevCTG] 200MHz HRAW clocks) multiplied by 128 or 25MHz S0IX clocks
 * multiplied by 16. CHV uses a 19.2MHz S0IX clock.
 */
static u32 vlv_hz_to_pwm(struct intel_connector *connector, u32 pwm_freq_hz)
{
	struct drm_i915_private *dev_priv = to_i915(connector->base.dev);
	int mul, clock;

	if ((intel_de_read(dev_priv, CBR1_VLV) & CBR_PWM_CLOCK_MUX_SELECT) == 0) {
		if (IS_CHERRYVIEW(dev_priv))
			clock = KHz(19200);
		else
			clock = MHz(25);
		mul = 16;
	} else {
		clock = KHz(RUNTIME_INFO(dev_priv)->rawclk_freq);
		mul = 128;
	}

	return DIV_ROUND_CLOSEST(clock, pwm_freq_hz * mul);
}

static u16 get_vbt_pwm_freq(struct drm_i915_private *dev_priv)
{
	u16 pwm_freq_hz = dev_priv->vbt.backlight.pwm_freq_hz;

	if (pwm_freq_hz) {
		drm_dbg_kms(&dev_priv->drm,
			    "VBT defined backlight frequency %u Hz\n",
			    pwm_freq_hz);
	} else {
		pwm_freq_hz = 200;
		drm_dbg_kms(&dev_priv->drm,
			    "default backlight frequency %u Hz\n",
			    pwm_freq_hz);
	}

	return pwm_freq_hz;
}

static u32 get_backlight_max_vbt(struct intel_connector *connector)
{
	struct drm_i915_private *dev_priv = to_i915(connector->base.dev);
	struct intel_panel *panel = &connector->panel;
	u16 pwm_freq_hz = get_vbt_pwm_freq(dev_priv);
	u32 pwm;

<<<<<<< HEAD
	if (!panel->backlight.hz_to_pwm) {
=======
	if (!panel->backlight.pwm_funcs->hz_to_pwm) {
>>>>>>> f642729d
		drm_dbg_kms(&dev_priv->drm,
			    "backlight frequency conversion not supported\n");
		return 0;
	}

<<<<<<< HEAD
	pwm = panel->backlight.hz_to_pwm(connector, pwm_freq_hz);
=======
	pwm = panel->backlight.pwm_funcs->hz_to_pwm(connector, pwm_freq_hz);
>>>>>>> f642729d
	if (!pwm) {
		drm_dbg_kms(&dev_priv->drm,
			    "backlight frequency conversion failed\n");
		return 0;
	}

	return pwm;
}

/*
 * Note: The setup hooks can't assume pipe is set!
 */
static u32 get_backlight_min_vbt(struct intel_connector *connector)
{
	struct drm_i915_private *dev_priv = to_i915(connector->base.dev);
	struct intel_panel *panel = &connector->panel;
	int min;

	drm_WARN_ON(&dev_priv->drm, panel->backlight.pwm_level_max == 0);

	/*
	 * XXX: If the vbt value is 255, it makes min equal to max, which leads
	 * to problems. There are such machines out there. Either our
	 * interpretation is wrong or the vbt has bogus data. Or both. Safeguard
	 * against this by letting the minimum be at most (arbitrarily chosen)
	 * 25% of the max.
	 */
	min = clamp_t(int, dev_priv->vbt.backlight.min_brightness, 0, 64);
	if (min != dev_priv->vbt.backlight.min_brightness) {
		drm_dbg_kms(&dev_priv->drm,
			    "clamping VBT min backlight %d/255 to %d/255\n",
			    dev_priv->vbt.backlight.min_brightness, min);
	}

	/* vbt value is a coefficient in range [0..255] */
	return scale(min, 0, 255, 0, panel->backlight.pwm_level_max);
}

static int lpt_setup_backlight(struct intel_connector *connector, enum pipe unused)
{
	struct drm_i915_private *dev_priv = to_i915(connector->base.dev);
	struct intel_panel *panel = &connector->panel;
	u32 cpu_ctl2, pch_ctl1, pch_ctl2, val;
	bool alt, cpu_mode;

	if (HAS_PCH_LPT(dev_priv))
		alt = intel_de_read(dev_priv, SOUTH_CHICKEN2) & LPT_PWM_GRANULARITY;
	else
		alt = intel_de_read(dev_priv, SOUTH_CHICKEN1) & SPT_PWM_GRANULARITY;
	panel->backlight.alternate_pwm_increment = alt;

	pch_ctl1 = intel_de_read(dev_priv, BLC_PWM_PCH_CTL1);
	panel->backlight.active_low_pwm = pch_ctl1 & BLM_PCH_POLARITY;

	pch_ctl2 = intel_de_read(dev_priv, BLC_PWM_PCH_CTL2);
	panel->backlight.pwm_level_max = pch_ctl2 >> 16;

	cpu_ctl2 = intel_de_read(dev_priv, BLC_PWM_CPU_CTL2);

	if (!panel->backlight.pwm_level_max)
		panel->backlight.pwm_level_max = get_backlight_max_vbt(connector);

	if (!panel->backlight.pwm_level_max)
		return -ENODEV;

	panel->backlight.pwm_level_min = get_backlight_min_vbt(connector);

	panel->backlight.pwm_enabled = pch_ctl1 & BLM_PCH_PWM_ENABLE;

	cpu_mode = panel->backlight.pwm_enabled && HAS_PCH_LPT(dev_priv) &&
		   !(pch_ctl1 & BLM_PCH_OVERRIDE_ENABLE) &&
		   (cpu_ctl2 & BLM_PWM_ENABLE);

	if (cpu_mode) {
		val = pch_get_backlight(connector, unused);

		drm_dbg_kms(&dev_priv->drm,
			    "CPU backlight register was enabled, switching to PCH override\n");

		/* Write converted CPU PWM value to PCH override register */
		lpt_set_backlight(connector->base.state, val);
		intel_de_write(dev_priv, BLC_PWM_PCH_CTL1,
			       pch_ctl1 | BLM_PCH_OVERRIDE_ENABLE);

		intel_de_write(dev_priv, BLC_PWM_CPU_CTL2,
			       cpu_ctl2 & ~BLM_PWM_ENABLE);
	}

	return 0;
}

static int pch_setup_backlight(struct intel_connector *connector, enum pipe unused)
{
	struct drm_i915_private *dev_priv = to_i915(connector->base.dev);
	struct intel_panel *panel = &connector->panel;
	u32 cpu_ctl2, pch_ctl1, pch_ctl2;

	pch_ctl1 = intel_de_read(dev_priv, BLC_PWM_PCH_CTL1);
	panel->backlight.active_low_pwm = pch_ctl1 & BLM_PCH_POLARITY;

	pch_ctl2 = intel_de_read(dev_priv, BLC_PWM_PCH_CTL2);
	panel->backlight.pwm_level_max = pch_ctl2 >> 16;

	if (!panel->backlight.pwm_level_max)
		panel->backlight.pwm_level_max = get_backlight_max_vbt(connector);

	if (!panel->backlight.pwm_level_max)
		return -ENODEV;

	panel->backlight.pwm_level_min = get_backlight_min_vbt(connector);

	cpu_ctl2 = intel_de_read(dev_priv, BLC_PWM_CPU_CTL2);
	panel->backlight.pwm_enabled = (cpu_ctl2 & BLM_PWM_ENABLE) &&
		(pch_ctl1 & BLM_PCH_PWM_ENABLE);

	return 0;
}

static int i9xx_setup_backlight(struct intel_connector *connector, enum pipe unused)
{
	struct drm_i915_private *dev_priv = to_i915(connector->base.dev);
	struct intel_panel *panel = &connector->panel;
	u32 ctl, val;

	ctl = intel_de_read(dev_priv, BLC_PWM_CTL);

	if (IS_GEN(dev_priv, 2) || IS_I915GM(dev_priv) || IS_I945GM(dev_priv))
		panel->backlight.combination_mode = ctl & BLM_LEGACY_MODE;

	if (IS_PINEVIEW(dev_priv))
		panel->backlight.active_low_pwm = ctl & BLM_POLARITY_PNV;

	panel->backlight.pwm_level_max = ctl >> 17;

	if (!panel->backlight.pwm_level_max) {
		panel->backlight.pwm_level_max = get_backlight_max_vbt(connector);
		panel->backlight.pwm_level_max >>= 1;
	}

	if (!panel->backlight.pwm_level_max)
		return -ENODEV;

	if (panel->backlight.combination_mode)
		panel->backlight.pwm_level_max *= 0xff;

	panel->backlight.pwm_level_min = get_backlight_min_vbt(connector);

	val = i9xx_get_backlight(connector, unused);
	val = intel_panel_invert_pwm_level(connector, val);
	val = clamp(val, panel->backlight.pwm_level_min, panel->backlight.pwm_level_max);

	panel->backlight.pwm_enabled = val != 0;

	return 0;
}

static int i965_setup_backlight(struct intel_connector *connector, enum pipe unused)
{
	struct drm_i915_private *dev_priv = to_i915(connector->base.dev);
	struct intel_panel *panel = &connector->panel;
	u32 ctl, ctl2;

	ctl2 = intel_de_read(dev_priv, BLC_PWM_CTL2);
	panel->backlight.combination_mode = ctl2 & BLM_COMBINATION_MODE;
	panel->backlight.active_low_pwm = ctl2 & BLM_POLARITY_I965;

	ctl = intel_de_read(dev_priv, BLC_PWM_CTL);
	panel->backlight.pwm_level_max = ctl >> 16;

	if (!panel->backlight.pwm_level_max)
		panel->backlight.pwm_level_max = get_backlight_max_vbt(connector);

	if (!panel->backlight.pwm_level_max)
		return -ENODEV;

	if (panel->backlight.combination_mode)
		panel->backlight.pwm_level_max *= 0xff;

	panel->backlight.pwm_level_min = get_backlight_min_vbt(connector);

	panel->backlight.pwm_enabled = ctl2 & BLM_PWM_ENABLE;

	return 0;
}

static int vlv_setup_backlight(struct intel_connector *connector, enum pipe pipe)
{
	struct drm_i915_private *dev_priv = to_i915(connector->base.dev);
	struct intel_panel *panel = &connector->panel;
	u32 ctl, ctl2;

	if (drm_WARN_ON(&dev_priv->drm, pipe != PIPE_A && pipe != PIPE_B))
		return -ENODEV;

	ctl2 = intel_de_read(dev_priv, VLV_BLC_PWM_CTL2(pipe));
	panel->backlight.active_low_pwm = ctl2 & BLM_POLARITY_I965;

	ctl = intel_de_read(dev_priv, VLV_BLC_PWM_CTL(pipe));
	panel->backlight.pwm_level_max = ctl >> 16;

	if (!panel->backlight.pwm_level_max)
		panel->backlight.pwm_level_max = get_backlight_max_vbt(connector);

	if (!panel->backlight.pwm_level_max)
		return -ENODEV;

	panel->backlight.pwm_level_min = get_backlight_min_vbt(connector);

	panel->backlight.pwm_enabled = ctl2 & BLM_PWM_ENABLE;

	return 0;
}

static int
bxt_setup_backlight(struct intel_connector *connector, enum pipe unused)
{
	struct drm_i915_private *dev_priv = to_i915(connector->base.dev);
	struct intel_panel *panel = &connector->panel;
	u32 pwm_ctl, val;

	panel->backlight.controller = dev_priv->vbt.backlight.controller;

	pwm_ctl = intel_de_read(dev_priv,
				BXT_BLC_PWM_CTL(panel->backlight.controller));

	/* Controller 1 uses the utility pin. */
	if (panel->backlight.controller == 1) {
		val = intel_de_read(dev_priv, UTIL_PIN_CTL);
		panel->backlight.util_pin_active_low =
					val & UTIL_PIN_POLARITY;
	}

	panel->backlight.active_low_pwm = pwm_ctl & BXT_BLC_PWM_POLARITY;
	panel->backlight.pwm_level_max =
		intel_de_read(dev_priv, BXT_BLC_PWM_FREQ(panel->backlight.controller));

	if (!panel->backlight.pwm_level_max)
		panel->backlight.pwm_level_max = get_backlight_max_vbt(connector);

	if (!panel->backlight.pwm_level_max)
		return -ENODEV;

	panel->backlight.pwm_level_min = get_backlight_min_vbt(connector);

	panel->backlight.pwm_enabled = pwm_ctl & BXT_BLC_PWM_ENABLE;

	return 0;
}

static int
cnp_setup_backlight(struct intel_connector *connector, enum pipe unused)
{
	struct drm_i915_private *dev_priv = to_i915(connector->base.dev);
	struct intel_panel *panel = &connector->panel;
	u32 pwm_ctl;

	/*
	 * CNP has the BXT implementation of backlight, but with only one
	 * controller. TODO: ICP has multiple controllers but we only use
	 * controller 0 for now.
	 */
	panel->backlight.controller = 0;

	pwm_ctl = intel_de_read(dev_priv,
				BXT_BLC_PWM_CTL(panel->backlight.controller));

	panel->backlight.active_low_pwm = pwm_ctl & BXT_BLC_PWM_POLARITY;
	panel->backlight.pwm_level_max =
		intel_de_read(dev_priv, BXT_BLC_PWM_FREQ(panel->backlight.controller));

	if (!panel->backlight.pwm_level_max)
		panel->backlight.pwm_level_max = get_backlight_max_vbt(connector);

	if (!panel->backlight.pwm_level_max)
		return -ENODEV;

	panel->backlight.pwm_level_min = get_backlight_min_vbt(connector);

	panel->backlight.pwm_enabled = pwm_ctl & BXT_BLC_PWM_ENABLE;

	return 0;
}

static int ext_pwm_setup_backlight(struct intel_connector *connector,
				   enum pipe pipe)
{
	struct drm_device *dev = connector->base.dev;
	struct drm_i915_private *dev_priv = to_i915(dev);
	struct intel_panel *panel = &connector->panel;
	const char *desc;
	u32 level;

	/* Get the right PWM chip for DSI backlight according to VBT */
	if (dev_priv->vbt.dsi.config->pwm_blc == PPS_BLC_PMIC) {
		panel->backlight.pwm = pwm_get(dev->dev, "pwm_pmic_backlight");
		desc = "PMIC";
	} else {
		panel->backlight.pwm = pwm_get(dev->dev, "pwm_soc_backlight");
		desc = "SoC";
	}

	if (IS_ERR(panel->backlight.pwm)) {
		drm_err(&dev_priv->drm, "Failed to get the %s PWM chip\n",
			desc);
		panel->backlight.pwm = NULL;
		return -ENODEV;
	}

<<<<<<< HEAD
	panel->backlight.max = 100; /* 100% */
	panel->backlight.min = get_backlight_min_vbt(connector);

	if (pwm_is_enabled(panel->backlight.pwm)) {
		/* PWM is already enabled, use existing settings */
		pwm_get_state(panel->backlight.pwm, &panel->backlight.pwm_state);

		level = pwm_get_relative_duty_cycle(&panel->backlight.pwm_state,
						    100);
		level = intel_panel_compute_brightness(connector, level);
		panel->backlight.level = clamp(level, panel->backlight.min,
					       panel->backlight.max);
		panel->backlight.enabled = true;
=======
	panel->backlight.pwm_level_max = 100; /* 100% */
	panel->backlight.pwm_level_min = get_backlight_min_vbt(connector);

	if (pwm_is_enabled(panel->backlight.pwm)) {
		/* PWM is already enabled, use existing settings */
		pwm_get_state(panel->backlight.pwm, &panel->backlight.pwm_state);

		level = pwm_get_relative_duty_cycle(&panel->backlight.pwm_state,
						    100);
		level = intel_panel_invert_pwm_level(connector, level);
		panel->backlight.pwm_enabled = true;
>>>>>>> f642729d

		drm_dbg_kms(&dev_priv->drm, "PWM already enabled at freq %ld, VBT freq %d, level %d\n",
			    NSEC_PER_SEC / (unsigned long)panel->backlight.pwm_state.period,
			    get_vbt_pwm_freq(dev_priv), level);
	} else {
		/* Set period from VBT frequency, leave other settings at 0. */
		panel->backlight.pwm_state.period =
			NSEC_PER_SEC / get_vbt_pwm_freq(dev_priv);
	}

	drm_info(&dev_priv->drm, "Using %s PWM for LCD backlight control\n",
		 desc);
	return 0;
}

static void intel_pwm_set_backlight(const struct drm_connector_state *conn_state, u32 level)
{
	struct intel_connector *connector = to_intel_connector(conn_state->connector);
	struct intel_panel *panel = &connector->panel;

	panel->backlight.pwm_funcs->set(conn_state,
				       intel_panel_invert_pwm_level(connector, level));
}

static u32 intel_pwm_get_backlight(struct intel_connector *connector, enum pipe pipe)
{
	struct intel_panel *panel = &connector->panel;

	return intel_panel_invert_pwm_level(connector,
					    panel->backlight.pwm_funcs->get(connector, pipe));
}

static void intel_pwm_enable_backlight(const struct intel_crtc_state *crtc_state,
				       const struct drm_connector_state *conn_state, u32 level)
{
	struct intel_connector *connector = to_intel_connector(conn_state->connector);
	struct intel_panel *panel = &connector->panel;

	panel->backlight.pwm_funcs->enable(crtc_state, conn_state,
					   intel_panel_invert_pwm_level(connector, level));
}

static void intel_pwm_disable_backlight(const struct drm_connector_state *conn_state, u32 level)
{
	struct intel_connector *connector = to_intel_connector(conn_state->connector);
	struct intel_panel *panel = &connector->panel;

	panel->backlight.pwm_funcs->disable(conn_state,
					    intel_panel_invert_pwm_level(connector, level));
}

static int intel_pwm_setup_backlight(struct intel_connector *connector, enum pipe pipe)
{
	struct intel_panel *panel = &connector->panel;
	int ret = panel->backlight.pwm_funcs->setup(connector, pipe);

	if (ret < 0)
		return ret;

	panel->backlight.min = panel->backlight.pwm_level_min;
	panel->backlight.max = panel->backlight.pwm_level_max;
	panel->backlight.level = intel_pwm_get_backlight(connector, pipe);
	panel->backlight.enabled = panel->backlight.pwm_enabled;

	return 0;
}

void intel_panel_update_backlight(struct intel_atomic_state *state,
				  struct intel_encoder *encoder,
				  const struct intel_crtc_state *crtc_state,
				  const struct drm_connector_state *conn_state)
{
	struct intel_connector *connector = to_intel_connector(conn_state->connector);
	struct drm_i915_private *dev_priv = to_i915(connector->base.dev);
	struct intel_panel *panel = &connector->panel;

	if (!panel->backlight.present)
		return;

	mutex_lock(&dev_priv->backlight_lock);
	if (!panel->backlight.enabled)
		__intel_panel_enable_backlight(crtc_state, conn_state);

	mutex_unlock(&dev_priv->backlight_lock);
}

int intel_panel_setup_backlight(struct drm_connector *connector, enum pipe pipe)
{
	struct drm_i915_private *dev_priv = to_i915(connector->dev);
	struct intel_connector *intel_connector = to_intel_connector(connector);
	struct intel_panel *panel = &intel_connector->panel;
	int ret;

	if (!dev_priv->vbt.backlight.present) {
		if (dev_priv->quirks & QUIRK_BACKLIGHT_PRESENT) {
			drm_dbg_kms(&dev_priv->drm,
				    "no backlight present per VBT, but present per quirk\n");
		} else {
			drm_dbg_kms(&dev_priv->drm,
				    "no backlight present per VBT\n");
			return 0;
		}
	}

	/* ensure intel_panel has been initialized first */
	if (drm_WARN_ON(&dev_priv->drm, !panel->backlight.funcs))
		return -ENODEV;

	/* set level and max in panel struct */
	mutex_lock(&dev_priv->backlight_lock);
	ret = panel->backlight.funcs->setup(intel_connector, pipe);
	mutex_unlock(&dev_priv->backlight_lock);

	if (ret) {
		drm_dbg_kms(&dev_priv->drm,
			    "failed to setup backlight for connector %s\n",
			    connector->name);
		return ret;
	}

	panel->backlight.present = true;

	drm_dbg_kms(&dev_priv->drm,
		    "Connector %s backlight initialized, %s, brightness %u/%u\n",
		    connector->name,
		    enableddisabled(panel->backlight.enabled),
		    panel->backlight.level, panel->backlight.max);

	return 0;
}

static void intel_panel_destroy_backlight(struct intel_panel *panel)
{
	/* dispose of the pwm */
	if (panel->backlight.pwm)
		pwm_put(panel->backlight.pwm);

	panel->backlight.present = false;
}

static const struct intel_panel_bl_funcs bxt_pwm_funcs = {
	.setup = bxt_setup_backlight,
	.enable = bxt_enable_backlight,
	.disable = bxt_disable_backlight,
	.set = bxt_set_backlight,
	.get = bxt_get_backlight,
	.hz_to_pwm = bxt_hz_to_pwm,
};

static const struct intel_panel_bl_funcs cnp_pwm_funcs = {
	.setup = cnp_setup_backlight,
	.enable = cnp_enable_backlight,
	.disable = cnp_disable_backlight,
	.set = bxt_set_backlight,
	.get = bxt_get_backlight,
	.hz_to_pwm = cnp_hz_to_pwm,
};

static const struct intel_panel_bl_funcs lpt_pwm_funcs = {
	.setup = lpt_setup_backlight,
	.enable = lpt_enable_backlight,
	.disable = lpt_disable_backlight,
	.set = lpt_set_backlight,
	.get = lpt_get_backlight,
	.hz_to_pwm = lpt_hz_to_pwm,
};

static const struct intel_panel_bl_funcs spt_pwm_funcs = {
	.setup = lpt_setup_backlight,
	.enable = lpt_enable_backlight,
	.disable = lpt_disable_backlight,
	.set = lpt_set_backlight,
	.get = lpt_get_backlight,
	.hz_to_pwm = spt_hz_to_pwm,
};

static const struct intel_panel_bl_funcs pch_pwm_funcs = {
	.setup = pch_setup_backlight,
	.enable = pch_enable_backlight,
	.disable = pch_disable_backlight,
	.set = pch_set_backlight,
	.get = pch_get_backlight,
	.hz_to_pwm = pch_hz_to_pwm,
};

static const struct intel_panel_bl_funcs ext_pwm_funcs = {
	.setup = ext_pwm_setup_backlight,
	.enable = ext_pwm_enable_backlight,
	.disable = ext_pwm_disable_backlight,
	.set = ext_pwm_set_backlight,
	.get = ext_pwm_get_backlight,
};

static const struct intel_panel_bl_funcs vlv_pwm_funcs = {
	.setup = vlv_setup_backlight,
	.enable = vlv_enable_backlight,
	.disable = vlv_disable_backlight,
	.set = vlv_set_backlight,
	.get = vlv_get_backlight,
	.hz_to_pwm = vlv_hz_to_pwm,
};

static const struct intel_panel_bl_funcs i965_pwm_funcs = {
	.setup = i965_setup_backlight,
	.enable = i965_enable_backlight,
	.disable = i965_disable_backlight,
	.set = i9xx_set_backlight,
	.get = i9xx_get_backlight,
	.hz_to_pwm = i965_hz_to_pwm,
};

static const struct intel_panel_bl_funcs i9xx_pwm_funcs = {
	.setup = i9xx_setup_backlight,
	.enable = i9xx_enable_backlight,
	.disable = i9xx_disable_backlight,
	.set = i9xx_set_backlight,
	.get = i9xx_get_backlight,
	.hz_to_pwm = i9xx_hz_to_pwm,
};

static const struct intel_panel_bl_funcs pwm_bl_funcs = {
	.setup = intel_pwm_setup_backlight,
	.enable = intel_pwm_enable_backlight,
	.disable = intel_pwm_disable_backlight,
	.set = intel_pwm_set_backlight,
	.get = intel_pwm_get_backlight,
};

/* Set up chip specific backlight functions */
static void
intel_panel_init_backlight_funcs(struct intel_panel *panel)
{
	struct intel_connector *connector =
		container_of(panel, struct intel_connector, panel);
	struct drm_i915_private *dev_priv = to_i915(connector->base.dev);

	if (connector->base.connector_type == DRM_MODE_CONNECTOR_DSI &&
	    intel_dsi_dcs_init_backlight_funcs(connector) == 0)
		return;

	if (IS_GEN9_LP(dev_priv)) {
		panel->backlight.pwm_funcs = &bxt_pwm_funcs;
	} else if (INTEL_PCH_TYPE(dev_priv) >= PCH_CNP) {
		panel->backlight.pwm_funcs = &cnp_pwm_funcs;
	} else if (INTEL_PCH_TYPE(dev_priv) >= PCH_LPT) {
		if (HAS_PCH_LPT(dev_priv))
			panel->backlight.pwm_funcs = &lpt_pwm_funcs;
		else
			panel->backlight.pwm_funcs = &spt_pwm_funcs;
	} else if (HAS_PCH_SPLIT(dev_priv)) {
		panel->backlight.pwm_funcs = &pch_pwm_funcs;
	} else if (IS_VALLEYVIEW(dev_priv) || IS_CHERRYVIEW(dev_priv)) {
		if (connector->base.connector_type == DRM_MODE_CONNECTOR_DSI) {
			panel->backlight.pwm_funcs = &ext_pwm_funcs;
		} else {
			panel->backlight.pwm_funcs = &vlv_pwm_funcs;
		}
	} else if (IS_GEN(dev_priv, 4)) {
		panel->backlight.pwm_funcs = &i965_pwm_funcs;
	} else {
		panel->backlight.pwm_funcs = &i9xx_pwm_funcs;
	}

	if (connector->base.connector_type == DRM_MODE_CONNECTOR_eDP &&
	    intel_dp_aux_init_backlight_funcs(connector) == 0)
		return;

	/* We're using a standard PWM backlight interface */
	panel->backlight.funcs = &pwm_bl_funcs;
}

enum drm_connector_status
intel_panel_detect(struct drm_connector *connector, bool force)
{
	struct drm_i915_private *i915 = to_i915(connector->dev);

	if (!INTEL_DISPLAY_ENABLED(i915))
		return connector_status_disconnected;

	return connector_status_connected;
}

enum drm_connector_status
intel_panel_detect(struct drm_connector *connector, bool force)
{
	struct drm_i915_private *i915 = to_i915(connector->dev);

	if (!INTEL_DISPLAY_ENABLED(i915))
		return connector_status_disconnected;

	return connector_status_connected;
}

int intel_panel_init(struct intel_panel *panel,
		     struct drm_display_mode *fixed_mode,
		     struct drm_display_mode *downclock_mode)
{
	intel_panel_init_backlight_funcs(panel);

	panel->fixed_mode = fixed_mode;
	panel->downclock_mode = downclock_mode;

	return 0;
}

void intel_panel_fini(struct intel_panel *panel)
{
	struct intel_connector *intel_connector =
		container_of(panel, struct intel_connector, panel);

	intel_panel_destroy_backlight(panel);

	if (panel->fixed_mode)
		drm_mode_destroy(intel_connector->base.dev, panel->fixed_mode);

	if (panel->downclock_mode)
		drm_mode_destroy(intel_connector->base.dev,
				panel->downclock_mode);
}<|MERGE_RESOLUTION|>--- conflicted
+++ resolved
@@ -1205,12 +1205,7 @@
 {
 	struct intel_connector *connector = to_intel_connector(conn_state->connector);
 	struct intel_panel *panel = &connector->panel;
-	int level = panel->backlight.level;
-
-<<<<<<< HEAD
-	level = intel_panel_compute_brightness(connector, level);
-=======
->>>>>>> f642729d
+
 	pwm_set_relative_duty_cycle(&panel->backlight.pwm_state, level, 100);
 	panel->backlight.pwm_state.enabled = true;
 	pwm_apply_state(panel->backlight.pwm, &panel->backlight.pwm_state);
@@ -1600,21 +1595,13 @@
 	u16 pwm_freq_hz = get_vbt_pwm_freq(dev_priv);
 	u32 pwm;
 
-<<<<<<< HEAD
-	if (!panel->backlight.hz_to_pwm) {
-=======
 	if (!panel->backlight.pwm_funcs->hz_to_pwm) {
->>>>>>> f642729d
 		drm_dbg_kms(&dev_priv->drm,
 			    "backlight frequency conversion not supported\n");
 		return 0;
 	}
 
-<<<<<<< HEAD
-	pwm = panel->backlight.hz_to_pwm(connector, pwm_freq_hz);
-=======
 	pwm = panel->backlight.pwm_funcs->hz_to_pwm(connector, pwm_freq_hz);
->>>>>>> f642729d
 	if (!pwm) {
 		drm_dbg_kms(&dev_priv->drm,
 			    "backlight frequency conversion failed\n");
@@ -1923,21 +1910,6 @@
 		return -ENODEV;
 	}
 
-<<<<<<< HEAD
-	panel->backlight.max = 100; /* 100% */
-	panel->backlight.min = get_backlight_min_vbt(connector);
-
-	if (pwm_is_enabled(panel->backlight.pwm)) {
-		/* PWM is already enabled, use existing settings */
-		pwm_get_state(panel->backlight.pwm, &panel->backlight.pwm_state);
-
-		level = pwm_get_relative_duty_cycle(&panel->backlight.pwm_state,
-						    100);
-		level = intel_panel_compute_brightness(connector, level);
-		panel->backlight.level = clamp(level, panel->backlight.min,
-					       panel->backlight.max);
-		panel->backlight.enabled = true;
-=======
 	panel->backlight.pwm_level_max = 100; /* 100% */
 	panel->backlight.pwm_level_min = get_backlight_min_vbt(connector);
 
@@ -1949,7 +1921,6 @@
 						    100);
 		level = intel_panel_invert_pwm_level(connector, level);
 		panel->backlight.pwm_enabled = true;
->>>>>>> f642729d
 
 		drm_dbg_kms(&dev_priv->drm, "PWM already enabled at freq %ld, VBT freq %d, level %d\n",
 			    NSEC_PER_SEC / (unsigned long)panel->backlight.pwm_state.period,
@@ -2232,17 +2203,6 @@
 	return connector_status_connected;
 }
 
-enum drm_connector_status
-intel_panel_detect(struct drm_connector *connector, bool force)
-{
-	struct drm_i915_private *i915 = to_i915(connector->dev);
-
-	if (!INTEL_DISPLAY_ENABLED(i915))
-		return connector_status_disconnected;
-
-	return connector_status_connected;
-}
-
 int intel_panel_init(struct intel_panel *panel,
 		     struct drm_display_mode *fixed_mode,
 		     struct drm_display_mode *downclock_mode)
