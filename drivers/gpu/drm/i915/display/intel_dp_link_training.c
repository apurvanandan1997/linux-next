/*
 * Copyright © 2008-2015 Intel Corporation
 *
 * Permission is hereby granted, free of charge, to any person obtaining a
 * copy of this software and associated documentation files (the "Software"),
 * to deal in the Software without restriction, including without limitation
 * the rights to use, copy, modify, merge, publish, distribute, sublicense,
 * and/or sell copies of the Software, and to permit persons to whom the
 * Software is furnished to do so, subject to the following conditions:
 *
 * The above copyright notice and this permission notice (including the next
 * paragraph) shall be included in all copies or substantial portions of the
 * Software.
 *
 * THE SOFTWARE IS PROVIDED "AS IS", WITHOUT WARRANTY OF ANY KIND, EXPRESS OR
 * IMPLIED, INCLUDING BUT NOT LIMITED TO THE WARRANTIES OF MERCHANTABILITY,
 * FITNESS FOR A PARTICULAR PURPOSE AND NONINFRINGEMENT.  IN NO EVENT SHALL
 * THE AUTHORS OR COPYRIGHT HOLDERS BE LIABLE FOR ANY CLAIM, DAMAGES OR OTHER
 * LIABILITY, WHETHER IN AN ACTION OF CONTRACT, TORT OR OTHERWISE, ARISING
 * FROM, OUT OF OR IN CONNECTION WITH THE SOFTWARE OR THE USE OR OTHER DEALINGS
 * IN THE SOFTWARE.
 */

#include "intel_display_types.h"
#include "intel_dp.h"
#include "intel_dp_link_training.h"

static void
intel_dp_dump_link_status(struct drm_device *drm,
			  const u8 link_status[DP_LINK_STATUS_SIZE])
{
	drm_dbg_kms(drm,
		    "ln0_1:0x%x ln2_3:0x%x align:0x%x sink:0x%x adj_req0_1:0x%x adj_req2_3:0x%x\n",
		    link_status[0], link_status[1], link_status[2],
		    link_status[3], link_status[4], link_status[5]);
}

static void intel_dp_reset_lttpr_common_caps(struct intel_dp *intel_dp)
{
	memset(&intel_dp->lttpr_common_caps, 0, sizeof(intel_dp->lttpr_common_caps));
}

static void intel_dp_reset_lttpr_common_caps(struct intel_dp *intel_dp)
{
	memset(&intel_dp->lttpr_common_caps, 0, sizeof(intel_dp->lttpr_common_caps));
}

static void intel_dp_reset_lttpr_count(struct intel_dp *intel_dp)
{
	intel_dp->lttpr_common_caps[DP_PHY_REPEATER_CNT -
				    DP_LT_TUNABLE_PHY_REPEATER_FIELD_DATA_STRUCTURE_REV] = 0;
}

static const char *intel_dp_phy_name(enum drm_dp_phy dp_phy,
				     char *buf, size_t buf_size)
{
	if (dp_phy == DP_PHY_DPRX)
		snprintf(buf, buf_size, "DPRX");
	else
		snprintf(buf, buf_size, "LTTPR %d", dp_phy - DP_PHY_LTTPR1 + 1);

	return buf;
}

static u8 *intel_dp_lttpr_phy_caps(struct intel_dp *intel_dp,
				   enum drm_dp_phy dp_phy)
{
	return intel_dp->lttpr_phy_caps[dp_phy - DP_PHY_LTTPR1];
}

static void intel_dp_read_lttpr_phy_caps(struct intel_dp *intel_dp,
					 enum drm_dp_phy dp_phy)
{
	u8 *phy_caps = intel_dp_lttpr_phy_caps(intel_dp, dp_phy);
	char phy_name[10];

	intel_dp_phy_name(dp_phy, phy_name, sizeof(phy_name));

	if (drm_dp_read_lttpr_phy_caps(&intel_dp->aux, dp_phy, phy_caps) < 0) {
		drm_dbg_kms(&dp_to_i915(intel_dp)->drm,
			    "failed to read the PHY caps for %s\n",
			    phy_name);
		return;
	}

	drm_dbg_kms(&dp_to_i915(intel_dp)->drm,
		    "%s PHY capabilities: %*ph\n",
		    phy_name,
		    (int)sizeof(intel_dp->lttpr_phy_caps[0]),
		    phy_caps);
}

static bool intel_dp_read_lttpr_common_caps(struct intel_dp *intel_dp)
{
	struct drm_i915_private *i915 = dp_to_i915(intel_dp);

	if (intel_dp_is_edp(intel_dp))
		return false;

	/*
	 * Detecting LTTPRs must be avoided on platforms with an AUX timeout
	 * period < 3.2ms. (see DP Standard v2.0, 2.11.2, 3.6.6.1).
	 */
<<<<<<< HEAD
	if (INTEL_GEN(i915) < 10)
=======
	if (DISPLAY_VER(i915) < 10)
>>>>>>> c103b850
		return false;

	if (drm_dp_read_lttpr_common_caps(&intel_dp->aux,
					  intel_dp->lttpr_common_caps) < 0)
		goto reset_caps;

	drm_dbg_kms(&dp_to_i915(intel_dp)->drm,
		    "LTTPR common capabilities: %*ph\n",
		    (int)sizeof(intel_dp->lttpr_common_caps),
		    intel_dp->lttpr_common_caps);

	/* The minimum value of LT_TUNABLE_PHY_REPEATER_FIELD_DATA_STRUCTURE_REV is 1.4 */
	if (intel_dp->lttpr_common_caps[0] < 0x14)
		goto reset_caps;

	return true;

reset_caps:
	intel_dp_reset_lttpr_common_caps(intel_dp);
	return false;
}

static bool
intel_dp_set_lttpr_transparent_mode(struct intel_dp *intel_dp, bool enable)
{
	u8 val = enable ? DP_PHY_REPEATER_MODE_TRANSPARENT :
			  DP_PHY_REPEATER_MODE_NON_TRANSPARENT;

	return drm_dp_dpcd_write(&intel_dp->aux, DP_PHY_REPEATER_MODE, &val, 1) == 1;
}

/**
 * intel_dp_init_lttpr_and_dprx_caps - detect LTTPR and DPRX caps, init the LTTPR link training mode
 * @intel_dp: Intel DP struct
 *
 * Read the LTTPR common and DPRX capabilities and switch to non-transparent
 * link training mode if any is detected and read the PHY capabilities for all
 * detected LTTPRs. In case of an LTTPR detection error or if the number of
 * LTTPRs is more than is supported (8), fall back to the no-LTTPR,
 * transparent mode link training mode.
 *
 * Returns:
 *   >0  if LTTPRs were detected and the non-transparent LT mode was set. The
 *       DPRX capabilities are read out.
 *    0  if no LTTPRs or more than 8 LTTPRs were detected or in case of a
 *       detection failure and the transparent LT mode was set. The DPRX
 *       capabilities are read out.
 *   <0  Reading out the DPRX capabilities failed.
 */
int intel_dp_init_lttpr_and_dprx_caps(struct intel_dp *intel_dp)
{
	int lttpr_count;
	bool ret;
	int i;

	ret = intel_dp_read_lttpr_common_caps(intel_dp);

	/* The DPTX shall read the DPRX caps after LTTPR detection. */
	if (drm_dp_read_dpcd_caps(&intel_dp->aux, intel_dp->dpcd)) {
		intel_dp_reset_lttpr_common_caps(intel_dp);
		return -EIO;
	}

	if (!ret)
		return 0;

	/*
	 * The 0xF0000-0xF02FF range is only valid if the DPCD revision is
	 * at least 1.4.
	 */
	if (intel_dp->dpcd[DP_DPCD_REV] < 0x14) {
		intel_dp_reset_lttpr_common_caps(intel_dp);
		return 0;
	}

	lttpr_count = drm_dp_lttpr_count(intel_dp->lttpr_common_caps);
	/*
	 * Prevent setting LTTPR transparent mode explicitly if no LTTPRs are
	 * detected as this breaks link training at least on the Dell WD19TB
	 * dock.
	 */
	if (lttpr_count == 0)
		return 0;

	/*
	 * See DP Standard v2.0 3.6.6.1. about the explicit disabling of
	 * non-transparent mode and the disable->enable non-transparent mode
	 * sequence.
	 */
	intel_dp_set_lttpr_transparent_mode(intel_dp, true);

	/*
	 * In case of unsupported number of LTTPRs or failing to switch to
	 * non-transparent mode fall-back to transparent link training mode,
	 * still taking into account any LTTPR common lane- rate/count limits.
	 */
	if (lttpr_count < 0)
		return 0;

	if (!intel_dp_set_lttpr_transparent_mode(intel_dp, false)) {
		drm_dbg_kms(&dp_to_i915(intel_dp)->drm,
			    "Switching to LTTPR non-transparent LT mode failed, fall-back to transparent mode\n");

		intel_dp_set_lttpr_transparent_mode(intel_dp, true);
		intel_dp_reset_lttpr_count(intel_dp);

		return 0;
	}

	for (i = 0; i < lttpr_count; i++)
		intel_dp_read_lttpr_phy_caps(intel_dp, DP_PHY_LTTPR(i));

	return lttpr_count;
}
EXPORT_SYMBOL(intel_dp_init_lttpr_and_dprx_caps);

static u8 dp_voltage_max(u8 preemph)
{
	switch (preemph & DP_TRAIN_PRE_EMPHASIS_MASK) {
	case DP_TRAIN_PRE_EMPH_LEVEL_0:
		return DP_TRAIN_VOLTAGE_SWING_LEVEL_3;
	case DP_TRAIN_PRE_EMPH_LEVEL_1:
		return DP_TRAIN_VOLTAGE_SWING_LEVEL_2;
	case DP_TRAIN_PRE_EMPH_LEVEL_2:
		return DP_TRAIN_VOLTAGE_SWING_LEVEL_1;
	case DP_TRAIN_PRE_EMPH_LEVEL_3:
	default:
		return DP_TRAIN_VOLTAGE_SWING_LEVEL_0;
	}
}

static u8 intel_dp_lttpr_voltage_max(struct intel_dp *intel_dp,
				     enum drm_dp_phy dp_phy)
{
	const u8 *phy_caps = intel_dp_lttpr_phy_caps(intel_dp, dp_phy);

	if (drm_dp_lttpr_voltage_swing_level_3_supported(phy_caps))
		return DP_TRAIN_VOLTAGE_SWING_LEVEL_3;
	else
		return DP_TRAIN_VOLTAGE_SWING_LEVEL_2;
}

static u8 intel_dp_lttpr_preemph_max(struct intel_dp *intel_dp,
				     enum drm_dp_phy dp_phy)
{
	const u8 *phy_caps = intel_dp_lttpr_phy_caps(intel_dp, dp_phy);

	if (drm_dp_lttpr_pre_emphasis_level_3_supported(phy_caps))
		return DP_TRAIN_PRE_EMPH_LEVEL_3;
	else
		return DP_TRAIN_PRE_EMPH_LEVEL_2;
}

static bool
intel_dp_phy_is_downstream_of_source(struct intel_dp *intel_dp,
				     enum drm_dp_phy dp_phy)
{
	struct drm_i915_private *i915 = dp_to_i915(intel_dp);
	int lttpr_count = drm_dp_lttpr_count(intel_dp->lttpr_common_caps);

	drm_WARN_ON_ONCE(&i915->drm, lttpr_count <= 0 && dp_phy != DP_PHY_DPRX);

	return lttpr_count <= 0 || dp_phy == DP_PHY_LTTPR(lttpr_count - 1);
}

static u8 intel_dp_phy_voltage_max(struct intel_dp *intel_dp,
				   const struct intel_crtc_state *crtc_state,
				   enum drm_dp_phy dp_phy)
{
	struct drm_i915_private *i915 = dp_to_i915(intel_dp);
	u8 voltage_max;

	/*
	 * Get voltage_max from the DPTX_PHY (source or LTTPR) upstream from
	 * the DPRX_PHY we train.
	 */
	if (intel_dp_phy_is_downstream_of_source(intel_dp, dp_phy))
		voltage_max = intel_dp->voltage_max(intel_dp, crtc_state);
	else
		voltage_max = intel_dp_lttpr_voltage_max(intel_dp, dp_phy + 1);

	drm_WARN_ON_ONCE(&i915->drm,
			 voltage_max != DP_TRAIN_VOLTAGE_SWING_LEVEL_2 &&
			 voltage_max != DP_TRAIN_VOLTAGE_SWING_LEVEL_3);

	return voltage_max;
}

static u8 intel_dp_phy_preemph_max(struct intel_dp *intel_dp,
				   enum drm_dp_phy dp_phy)
{
	struct drm_i915_private *i915 = dp_to_i915(intel_dp);
	u8 preemph_max;

	/*
	 * Get preemph_max from the DPTX_PHY (source or LTTPR) upstream from
	 * the DPRX_PHY we train.
	 */
	if (intel_dp_phy_is_downstream_of_source(intel_dp, dp_phy))
		preemph_max = intel_dp->preemph_max(intel_dp);
	else
		preemph_max = intel_dp_lttpr_preemph_max(intel_dp, dp_phy + 1);

	drm_WARN_ON_ONCE(&i915->drm,
			 preemph_max != DP_TRAIN_PRE_EMPH_LEVEL_2 &&
			 preemph_max != DP_TRAIN_PRE_EMPH_LEVEL_3);

	return preemph_max;
}

void
intel_dp_get_adjust_train(struct intel_dp *intel_dp,
			  const struct intel_crtc_state *crtc_state,
			  enum drm_dp_phy dp_phy,
			  const u8 link_status[DP_LINK_STATUS_SIZE])
{
	u8 v = 0;
	u8 p = 0;
	int lane;
	u8 voltage_max;
	u8 preemph_max;

	for (lane = 0; lane < crtc_state->lane_count; lane++) {
		v = max(v, drm_dp_get_adjust_request_voltage(link_status, lane));
		p = max(p, drm_dp_get_adjust_request_pre_emphasis(link_status, lane));
	}

	preemph_max = intel_dp_phy_preemph_max(intel_dp, dp_phy);
	if (p >= preemph_max)
		p = preemph_max | DP_TRAIN_MAX_PRE_EMPHASIS_REACHED;

	v = min(v, dp_voltage_max(p));

	voltage_max = intel_dp_phy_voltage_max(intel_dp, crtc_state, dp_phy);
	if (v >= voltage_max)
		v = voltage_max | DP_TRAIN_MAX_SWING_REACHED;

	for (lane = 0; lane < 4; lane++)
		intel_dp->train_set[lane] = v | p;
}

static int intel_dp_training_pattern_set_reg(struct intel_dp *intel_dp,
					     enum drm_dp_phy dp_phy)
{
	return dp_phy == DP_PHY_DPRX ?
		DP_TRAINING_PATTERN_SET :
		DP_TRAINING_PATTERN_SET_PHY_REPEATER(dp_phy);
}

static bool
intel_dp_set_link_train(struct intel_dp *intel_dp,
			const struct intel_crtc_state *crtc_state,
			enum drm_dp_phy dp_phy,
			u8 dp_train_pat)
{
	int reg = intel_dp_training_pattern_set_reg(intel_dp, dp_phy);
	u8 buf[sizeof(intel_dp->train_set) + 1];
	int len;

	intel_dp_program_link_training_pattern(intel_dp, crtc_state,
					       dp_train_pat);

	buf[0] = dp_train_pat;
	/* DP_TRAINING_LANEx_SET follow DP_TRAINING_PATTERN_SET */
	memcpy(buf + 1, intel_dp->train_set, crtc_state->lane_count);
	len = crtc_state->lane_count + 1;

	return drm_dp_dpcd_write(&intel_dp->aux, reg, buf, len) == len;
}

static char dp_training_pattern_name(u8 train_pat)
{
	switch (train_pat) {
	case DP_TRAINING_PATTERN_1:
	case DP_TRAINING_PATTERN_2:
	case DP_TRAINING_PATTERN_3:
		return '0' + train_pat;
	case DP_TRAINING_PATTERN_4:
		return '4';
	default:
		MISSING_CASE(train_pat);
		return '?';
	}
}

void
intel_dp_program_link_training_pattern(struct intel_dp *intel_dp,
				       const struct intel_crtc_state *crtc_state,
				       u8 dp_train_pat)
{
	struct intel_encoder *encoder = &dp_to_dig_port(intel_dp)->base;
	struct drm_i915_private *dev_priv = to_i915(encoder->base.dev);
	u8 train_pat = intel_dp_training_pattern_symbol(dp_train_pat);

	if (train_pat != DP_TRAINING_PATTERN_DISABLE)
		drm_dbg_kms(&dev_priv->drm,
			    "[ENCODER:%d:%s] Using DP training pattern TPS%c\n",
			    encoder->base.base.id, encoder->base.name,
			    dp_training_pattern_name(train_pat));

	intel_dp->set_link_train(intel_dp, crtc_state, dp_train_pat);
}

void intel_dp_set_signal_levels(struct intel_dp *intel_dp,
				const struct intel_crtc_state *crtc_state,
				enum drm_dp_phy dp_phy)
{
	struct drm_i915_private *dev_priv = dp_to_i915(intel_dp);
	u8 train_set = intel_dp->train_set[0];
	char phy_name[10];

	drm_dbg_kms(&dev_priv->drm, "Using vswing level %d%s, pre-emphasis level %d%s, at %s\n",
		    train_set & DP_TRAIN_VOLTAGE_SWING_MASK,
		    train_set & DP_TRAIN_MAX_SWING_REACHED ? " (max)" : "",
		    (train_set & DP_TRAIN_PRE_EMPHASIS_MASK) >>
		    DP_TRAIN_PRE_EMPHASIS_SHIFT,
		    train_set & DP_TRAIN_MAX_PRE_EMPHASIS_REACHED ?
		    " (max)" : "",
		    intel_dp_phy_name(dp_phy, phy_name, sizeof(phy_name)));

	if (intel_dp_phy_is_downstream_of_source(intel_dp, dp_phy))
		intel_dp->set_signal_levels(intel_dp, crtc_state);
}

static bool
intel_dp_reset_link_train(struct intel_dp *intel_dp,
			  const struct intel_crtc_state *crtc_state,
			  enum drm_dp_phy dp_phy,
			  u8 dp_train_pat)
{
	memset(intel_dp->train_set, 0, sizeof(intel_dp->train_set));
	intel_dp_set_signal_levels(intel_dp, crtc_state, dp_phy);
	return intel_dp_set_link_train(intel_dp, crtc_state, dp_phy, dp_train_pat);
}

static bool
intel_dp_update_link_train(struct intel_dp *intel_dp,
			   const struct intel_crtc_state *crtc_state,
			   enum drm_dp_phy dp_phy)
{
	int reg = dp_phy == DP_PHY_DPRX ?
			    DP_TRAINING_LANE0_SET :
			    DP_TRAINING_LANE0_SET_PHY_REPEATER(dp_phy);
	int ret;

	intel_dp_set_signal_levels(intel_dp, crtc_state, dp_phy);

	ret = drm_dp_dpcd_write(&intel_dp->aux, reg,
				intel_dp->train_set, crtc_state->lane_count);

	return ret == crtc_state->lane_count;
}

static bool intel_dp_link_max_vswing_reached(struct intel_dp *intel_dp,
					     const struct intel_crtc_state *crtc_state)
{
	int lane;

	for (lane = 0; lane < crtc_state->lane_count; lane++)
		if ((intel_dp->train_set[lane] &
		     DP_TRAIN_MAX_SWING_REACHED) == 0)
			return false;

	return true;
}

/*
 * Prepare link training by configuring the link parameters. On DDI platforms
 * also enable the port here.
 */
static bool
intel_dp_prepare_link_train(struct intel_dp *intel_dp,
			    const struct intel_crtc_state *crtc_state)
{
	struct drm_i915_private *i915 = dp_to_i915(intel_dp);
	u8 link_config[2];
	u8 link_bw, rate_select;

	if (intel_dp->prepare_link_retrain)
		intel_dp->prepare_link_retrain(intel_dp, crtc_state);

	intel_dp_compute_rate(intel_dp, crtc_state->port_clock,
			      &link_bw, &rate_select);

	if (link_bw)
		drm_dbg_kms(&i915->drm,
			    "Using LINK_BW_SET value %02x\n", link_bw);
	else
		drm_dbg_kms(&i915->drm,
			    "Using LINK_RATE_SET value %02x\n", rate_select);

	/* Write the link configuration data */
	link_config[0] = link_bw;
	link_config[1] = crtc_state->lane_count;
	if (drm_dp_enhanced_frame_cap(intel_dp->dpcd))
		link_config[1] |= DP_LANE_COUNT_ENHANCED_FRAME_EN;
	drm_dp_dpcd_write(&intel_dp->aux, DP_LINK_BW_SET, link_config, 2);

	/* eDP 1.4 rate select method. */
	if (!link_bw)
		drm_dp_dpcd_write(&intel_dp->aux, DP_LINK_RATE_SET,
				  &rate_select, 1);

	link_config[0] = crtc_state->vrr.enable ? DP_MSA_TIMING_PAR_IGNORE_EN : 0;
	link_config[1] = DP_SET_ANSI_8B10B;
	drm_dp_dpcd_write(&intel_dp->aux, DP_DOWNSPREAD_CTRL, link_config, 2);

	intel_dp->DP |= DP_PORT_EN;

	return true;
}

static void intel_dp_link_training_clock_recovery_delay(struct intel_dp *intel_dp,
							enum drm_dp_phy dp_phy)
{
	if (dp_phy == DP_PHY_DPRX)
		drm_dp_link_train_clock_recovery_delay(intel_dp->dpcd);
	else
		drm_dp_lttpr_link_train_clock_recovery_delay();
}

/*
 * Perform the link training clock recovery phase on the given DP PHY using
 * training pattern 1.
 */
static bool
intel_dp_link_training_clock_recovery(struct intel_dp *intel_dp,
				      const struct intel_crtc_state *crtc_state,
				      enum drm_dp_phy dp_phy)
{
	struct drm_i915_private *i915 = dp_to_i915(intel_dp);
	u8 voltage;
	int voltage_tries, cr_tries, max_cr_tries;
	bool max_vswing_reached = false;

	/* clock recovery */
	if (!intel_dp_reset_link_train(intel_dp, crtc_state, dp_phy,
				       DP_TRAINING_PATTERN_1 |
				       DP_LINK_SCRAMBLING_DISABLE)) {
		drm_err(&i915->drm, "failed to enable link training\n");
		return false;
	}

	/*
	 * The DP 1.4 spec defines the max clock recovery retries value
	 * as 10 but for pre-DP 1.4 devices we set a very tolerant
	 * retry limit of 80 (4 voltage levels x 4 preemphasis levels x
	 * x 5 identical voltage retries). Since the previous specs didn't
	 * define a limit and created the possibility of an infinite loop
	 * we want to prevent any sync from triggering that corner case.
	 */
	if (intel_dp->dpcd[DP_DPCD_REV] >= DP_DPCD_REV_14)
		max_cr_tries = 10;
	else
		max_cr_tries = 80;

	voltage_tries = 1;
	for (cr_tries = 0; cr_tries < max_cr_tries; ++cr_tries) {
		u8 link_status[DP_LINK_STATUS_SIZE];

		intel_dp_link_training_clock_recovery_delay(intel_dp, dp_phy);

		if (drm_dp_dpcd_read_phy_link_status(&intel_dp->aux, dp_phy,
						     link_status) < 0) {
			drm_err(&i915->drm, "failed to get link status\n");
			return false;
		}

		if (drm_dp_clock_recovery_ok(link_status, crtc_state->lane_count)) {
			drm_dbg_kms(&i915->drm, "clock recovery OK\n");
			return true;
		}

		if (voltage_tries == 5) {
			drm_dbg_kms(&i915->drm,
				    "Same voltage tried 5 times\n");
			return false;
		}

		if (max_vswing_reached) {
			drm_dbg_kms(&i915->drm, "Max Voltage Swing reached\n");
			return false;
		}

		voltage = intel_dp->train_set[0] & DP_TRAIN_VOLTAGE_SWING_MASK;

		/* Update training set as requested by target */
		intel_dp_get_adjust_train(intel_dp, crtc_state, dp_phy,
					  link_status);
		if (!intel_dp_update_link_train(intel_dp, crtc_state, dp_phy)) {
			drm_err(&i915->drm,
				"failed to update link training\n");
			return false;
		}

		if ((intel_dp->train_set[0] & DP_TRAIN_VOLTAGE_SWING_MASK) ==
		    voltage)
			++voltage_tries;
		else
			voltage_tries = 1;

		if (intel_dp_link_max_vswing_reached(intel_dp, crtc_state))
			max_vswing_reached = true;

	}
	drm_err(&i915->drm,
		"Failed clock recovery %d times, giving up!\n", max_cr_tries);
	return false;
}

/*
 * Pick training pattern for channel equalization. Training pattern 4 for HBR3
 * or for 1.4 devices that support it, training Pattern 3 for HBR2
 * or 1.2 devices that support it, Training Pattern 2 otherwise.
 */
static u32 intel_dp_training_pattern(struct intel_dp *intel_dp,
				     const struct intel_crtc_state *crtc_state,
				     enum drm_dp_phy dp_phy)
{
	bool source_tps3, sink_tps3, source_tps4, sink_tps4;

	/*
	 * Intel platforms that support HBR3 also support TPS4. It is mandatory
	 * for all downstream devices that support HBR3. There are no known eDP
	 * panels that support TPS4 as of Feb 2018 as per VESA eDP_v1.4b_E1
	 * specification.
	 * LTTPRs must support TPS4.
	 */
	source_tps4 = intel_dp_source_supports_hbr3(intel_dp);
	sink_tps4 = dp_phy != DP_PHY_DPRX ||
		    drm_dp_tps4_supported(intel_dp->dpcd);
	if (source_tps4 && sink_tps4) {
		return DP_TRAINING_PATTERN_4;
	} else if (crtc_state->port_clock == 810000) {
		if (!source_tps4)
			drm_dbg_kms(&dp_to_i915(intel_dp)->drm,
				    "8.1 Gbps link rate without source HBR3/TPS4 support\n");
		if (!sink_tps4)
			drm_dbg_kms(&dp_to_i915(intel_dp)->drm,
				    "8.1 Gbps link rate without sink TPS4 support\n");
	}
	/*
	 * Intel platforms that support HBR2 also support TPS3. TPS3 support is
	 * also mandatory for downstream devices that support HBR2. However, not
	 * all sinks follow the spec.
	 */
	source_tps3 = intel_dp_source_supports_hbr2(intel_dp);
	sink_tps3 = dp_phy != DP_PHY_DPRX ||
		    drm_dp_tps3_supported(intel_dp->dpcd);
	if (source_tps3 && sink_tps3) {
		return  DP_TRAINING_PATTERN_3;
	} else if (crtc_state->port_clock >= 540000) {
		if (!source_tps3)
			drm_dbg_kms(&dp_to_i915(intel_dp)->drm,
				    ">=5.4/6.48 Gbps link rate without source HBR2/TPS3 support\n");
		if (!sink_tps3)
			drm_dbg_kms(&dp_to_i915(intel_dp)->drm,
				    ">=5.4/6.48 Gbps link rate without sink TPS3 support\n");
	}

	return DP_TRAINING_PATTERN_2;
}

static void
intel_dp_link_training_channel_equalization_delay(struct intel_dp *intel_dp,
						  enum drm_dp_phy dp_phy)
{
	if (dp_phy == DP_PHY_DPRX) {
		drm_dp_link_train_channel_eq_delay(intel_dp->dpcd);
	} else {
		const u8 *phy_caps = intel_dp_lttpr_phy_caps(intel_dp, dp_phy);

		drm_dp_lttpr_link_train_channel_eq_delay(phy_caps);
	}
}

/*
 * Perform the link training channel equalization phase on the given DP PHY
 * using one of training pattern 2, 3 or 4 depending on the source and
 * sink capabilities.
 */
static bool
intel_dp_link_training_channel_equalization(struct intel_dp *intel_dp,
					    const struct intel_crtc_state *crtc_state,
					    enum drm_dp_phy dp_phy)
{
	struct drm_i915_private *i915 = dp_to_i915(intel_dp);
	int tries;
	u32 training_pattern;
	u8 link_status[DP_LINK_STATUS_SIZE];
	bool channel_eq = false;

	training_pattern = intel_dp_training_pattern(intel_dp, crtc_state, dp_phy);
	/* Scrambling is disabled for TPS2/3 and enabled for TPS4 */
	if (training_pattern != DP_TRAINING_PATTERN_4)
		training_pattern |= DP_LINK_SCRAMBLING_DISABLE;

	/* channel equalization */
	if (!intel_dp_set_link_train(intel_dp, crtc_state, dp_phy,
				     training_pattern)) {
		drm_err(&i915->drm, "failed to start channel equalization\n");
		return false;
	}

	for (tries = 0; tries < 5; tries++) {
		intel_dp_link_training_channel_equalization_delay(intel_dp,
								  dp_phy);
		if (drm_dp_dpcd_read_phy_link_status(&intel_dp->aux, dp_phy,
						     link_status) < 0) {
			drm_err(&i915->drm,
				"failed to get link status\n");
			break;
		}

		/* Make sure clock is still ok */
		if (!drm_dp_clock_recovery_ok(link_status,
					      crtc_state->lane_count)) {
			intel_dp_dump_link_status(&i915->drm, link_status);
			drm_dbg_kms(&i915->drm,
				    "Clock recovery check failed, cannot "
				    "continue channel equalization\n");
			break;
		}

		if (drm_dp_channel_eq_ok(link_status,
					 crtc_state->lane_count)) {
			channel_eq = true;
			drm_dbg_kms(&i915->drm, "Channel EQ done. DP Training "
				    "successful\n");
			break;
		}

		/* Update training set as requested by target */
		intel_dp_get_adjust_train(intel_dp, crtc_state, dp_phy,
					  link_status);
		if (!intel_dp_update_link_train(intel_dp, crtc_state, dp_phy)) {
			drm_err(&i915->drm,
				"failed to update link training\n");
			break;
		}
	}

	/* Try 5 times, else fail and try at lower BW */
	if (tries == 5) {
		intel_dp_dump_link_status(&i915->drm, link_status);
		drm_dbg_kms(&i915->drm,
			    "Channel equalization failed 5 times\n");
	}

	return channel_eq;
}

static bool intel_dp_disable_dpcd_training_pattern(struct intel_dp *intel_dp,
						   enum drm_dp_phy dp_phy)
{
	int reg = intel_dp_training_pattern_set_reg(intel_dp, dp_phy);
	u8 val = DP_TRAINING_PATTERN_DISABLE;

	return drm_dp_dpcd_write(&intel_dp->aux, reg, &val, 1) == 1;
}

/**
 * intel_dp_stop_link_train - stop link training
 * @intel_dp: DP struct
 * @crtc_state: state for CRTC attached to the encoder
 *
 * Stop the link training of the @intel_dp port, disabling the training
 * pattern in the sink's DPCD, and disabling the test pattern symbol
 * generation on the port.
 *
 * What symbols are output on the port after this point is
 * platform specific: On DDI/VLV/CHV platforms it will be the idle pattern
 * with the pipe being disabled, on older platforms it's HW specific if/how an
 * idle pattern is generated, as the pipe is already enabled here for those.
 *
 * This function must be called after intel_dp_start_link_train().
 */
void intel_dp_stop_link_train(struct intel_dp *intel_dp,
			      const struct intel_crtc_state *crtc_state)
{
	intel_dp->link_trained = true;

	intel_dp_disable_dpcd_training_pattern(intel_dp, DP_PHY_DPRX);
	intel_dp_program_link_training_pattern(intel_dp, crtc_state,
					       DP_TRAINING_PATTERN_DISABLE);
}

static bool
intel_dp_link_train_phy(struct intel_dp *intel_dp,
			const struct intel_crtc_state *crtc_state,
			enum drm_dp_phy dp_phy)
{
	struct intel_connector *intel_connector = intel_dp->attached_connector;
	char phy_name[10];
	bool ret = false;

	if (!intel_dp_link_training_clock_recovery(intel_dp, crtc_state, dp_phy))
		goto out;

	if (!intel_dp_link_training_channel_equalization(intel_dp, crtc_state, dp_phy))
		goto out;

	ret = true;

out:
	drm_dbg_kms(&dp_to_i915(intel_dp)->drm,
		    "[CONNECTOR:%d:%s] Link Training %s at link rate = %d, lane count = %d, at %s\n",
		    intel_connector->base.base.id,
		    intel_connector->base.name,
		    ret ? "passed" : "failed",
		    crtc_state->port_clock, crtc_state->lane_count,
		    intel_dp_phy_name(dp_phy, phy_name, sizeof(phy_name)));

	return ret;
}

static void intel_dp_schedule_fallback_link_training(struct intel_dp *intel_dp,
						     const struct intel_crtc_state *crtc_state)
{
	struct intel_connector *intel_connector = intel_dp->attached_connector;

	if (intel_dp->hobl_active) {
		drm_dbg_kms(&dp_to_i915(intel_dp)->drm,
			    "Link Training failed with HOBL active, not enabling it from now on");
		intel_dp->hobl_failed = true;
	} else if (intel_dp_get_link_train_fallback_values(intel_dp,
							   crtc_state->port_clock,
							   crtc_state->lane_count)) {
		return;
	}

	/* Schedule a Hotplug Uevent to userspace to start modeset */
	schedule_work(&intel_connector->modeset_retry_work);
}

/* Perform the link training on all LTTPRs and the DPRX on a link. */
static bool
intel_dp_link_train_all_phys(struct intel_dp *intel_dp,
			     const struct intel_crtc_state *crtc_state,
			     int lttpr_count)
{
	bool ret = true;
	int i;

	intel_dp_prepare_link_train(intel_dp, crtc_state);

	for (i = lttpr_count - 1; i >= 0; i--) {
		enum drm_dp_phy dp_phy = DP_PHY_LTTPR(i);

		ret = intel_dp_link_train_phy(intel_dp, crtc_state, dp_phy);
		intel_dp_disable_dpcd_training_pattern(intel_dp, dp_phy);

		if (!ret)
			break;
	}

	if (ret)
		intel_dp_link_train_phy(intel_dp, crtc_state, DP_PHY_DPRX);

	if (intel_dp->set_idle_link_train)
		intel_dp->set_idle_link_train(intel_dp, crtc_state);

	return ret;
}

/**
 * intel_dp_start_link_train - start link training
 * @intel_dp: DP struct
 * @crtc_state: state for CRTC attached to the encoder
 *
 * Start the link training of the @intel_dp port, scheduling a fallback
 * retraining with reduced link rate/lane parameters if the link training
 * fails.
 * After calling this function intel_dp_stop_link_train() must be called.
 */
void intel_dp_start_link_train(struct intel_dp *intel_dp,
			       const struct intel_crtc_state *crtc_state)
{
	/*
	 * TODO: Reiniting LTTPRs here won't be needed once proper connector
	 * HW state readout is added.
	 */
	int lttpr_count = intel_dp_init_lttpr_and_dprx_caps(intel_dp);

	if (lttpr_count < 0)
		return;

	if (!intel_dp_link_train_all_phys(intel_dp, crtc_state, lttpr_count))
		intel_dp_schedule_fallback_link_training(intel_dp, crtc_state);
}<|MERGE_RESOLUTION|>--- conflicted
+++ resolved
@@ -40,11 +40,6 @@
 	memset(&intel_dp->lttpr_common_caps, 0, sizeof(intel_dp->lttpr_common_caps));
 }
 
-static void intel_dp_reset_lttpr_common_caps(struct intel_dp *intel_dp)
-{
-	memset(&intel_dp->lttpr_common_caps, 0, sizeof(intel_dp->lttpr_common_caps));
-}
-
 static void intel_dp_reset_lttpr_count(struct intel_dp *intel_dp)
 {
 	intel_dp->lttpr_common_caps[DP_PHY_REPEATER_CNT -
@@ -101,11 +96,7 @@
 	 * Detecting LTTPRs must be avoided on platforms with an AUX timeout
 	 * period < 3.2ms. (see DP Standard v2.0, 2.11.2, 3.6.6.1).
 	 */
-<<<<<<< HEAD
-	if (INTEL_GEN(i915) < 10)
-=======
 	if (DISPLAY_VER(i915) < 10)
->>>>>>> c103b850
 		return false;
 
 	if (drm_dp_read_lttpr_common_caps(&intel_dp->aux,
