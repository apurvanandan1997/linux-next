/*
 * SPDX-License-Identifier: MIT
 *
 * Copyright © 2019 Intel Corporation
 */

#include <linux/debugobjects.h>

#include "gt/intel_context.h"
#include "gt/intel_engine_heartbeat.h"
#include "gt/intel_engine_pm.h"
#include "gt/intel_ring.h"

#include "i915_drv.h"
#include "i915_active.h"
#include "i915_globals.h"

/*
 * Active refs memory management
 *
 * To be more economical with memory, we reap all the i915_active trees as
 * they idle (when we know the active requests are inactive) and allocate the
 * nodes from a local slab cache to hopefully reduce the fragmentation.
 */
static struct i915_global_active {
	struct i915_global base;
	struct kmem_cache *slab_cache;
} global;

struct active_node {
	struct rb_node node;
	struct i915_active_fence base;
	struct i915_active *ref;
	u64 timeline;
};

#define fetch_node(x) rb_entry(READ_ONCE(x), typeof(struct active_node), node)

static inline struct active_node *
node_from_active(struct i915_active_fence *active)
{
	return container_of(active, struct active_node, base);
}

#define take_preallocated_barriers(x) llist_del_all(&(x)->preallocated_barriers)

static inline bool is_barrier(const struct i915_active_fence *active)
{
	return IS_ERR(rcu_access_pointer(active->fence));
}

static inline struct llist_node *barrier_to_ll(struct active_node *node)
{
	GEM_BUG_ON(!is_barrier(&node->base));
	return (struct llist_node *)&node->base.cb.node;
}

static inline struct intel_engine_cs *
__barrier_to_engine(struct active_node *node)
{
	return (struct intel_engine_cs *)READ_ONCE(node->base.cb.node.prev);
}

static inline struct intel_engine_cs *
barrier_to_engine(struct active_node *node)
{
	GEM_BUG_ON(!is_barrier(&node->base));
	return __barrier_to_engine(node);
}

static inline struct active_node *barrier_from_ll(struct llist_node *x)
{
	return container_of((struct list_head *)x,
			    struct active_node, base.cb.node);
}

#if IS_ENABLED(CONFIG_DRM_I915_DEBUG_GEM) && IS_ENABLED(CONFIG_DEBUG_OBJECTS)

static void *active_debug_hint(void *addr)
{
	struct i915_active *ref = addr;

	return (void *)ref->active ?: (void *)ref->retire ?: (void *)ref;
}

static const struct debug_obj_descr active_debug_desc = {
	.name = "i915_active",
	.debug_hint = active_debug_hint,
};

static void debug_active_init(struct i915_active *ref)
{
	debug_object_init(ref, &active_debug_desc);
}

static void debug_active_activate(struct i915_active *ref)
{
	lockdep_assert_held(&ref->tree_lock);
	if (!atomic_read(&ref->count)) /* before the first inc */
		debug_object_activate(ref, &active_debug_desc);
}

static void debug_active_deactivate(struct i915_active *ref)
{
	lockdep_assert_held(&ref->tree_lock);
	if (!atomic_read(&ref->count)) /* after the last dec */
		debug_object_deactivate(ref, &active_debug_desc);
}

static void debug_active_fini(struct i915_active *ref)
{
	debug_object_free(ref, &active_debug_desc);
}

static void debug_active_assert(struct i915_active *ref)
{
	debug_object_assert_init(ref, &active_debug_desc);
}

#else

static inline void debug_active_init(struct i915_active *ref) { }
static inline void debug_active_activate(struct i915_active *ref) { }
static inline void debug_active_deactivate(struct i915_active *ref) { }
static inline void debug_active_fini(struct i915_active *ref) { }
static inline void debug_active_assert(struct i915_active *ref) { }

#endif

static void
__active_retire(struct i915_active *ref)
{
	struct rb_root root = RB_ROOT;
	struct active_node *it, *n;
	unsigned long flags;

	GEM_BUG_ON(i915_active_is_idle(ref));

	/* return the unused nodes to our slabcache -- flushing the allocator */
	if (!atomic_dec_and_lock_irqsave(&ref->count, &ref->tree_lock, flags))
		return;

	GEM_BUG_ON(rcu_access_pointer(ref->excl.fence));
	debug_active_deactivate(ref);

	/* Even if we have not used the cache, we may still have a barrier */
	if (!ref->cache)
		ref->cache = fetch_node(ref->tree.rb_node);

	/* Keep the MRU cached node for reuse */
	if (ref->cache) {
		/* Discard all other nodes in the tree */
		rb_erase(&ref->cache->node, &ref->tree);
		root = ref->tree;

		/* Rebuild the tree with only the cached node */
		rb_link_node(&ref->cache->node, NULL, &ref->tree.rb_node);
		rb_insert_color(&ref->cache->node, &ref->tree);
		GEM_BUG_ON(ref->tree.rb_node != &ref->cache->node);

		/* Make the cached node available for reuse with any timeline */
<<<<<<< HEAD
		if (IS_ENABLED(CONFIG_64BIT))
			ref->cache->timeline = 0; /* needs cmpxchg(u64) */
=======
		ref->cache->timeline = 0; /* needs cmpxchg(u64) */
>>>>>>> f642729d
	}

	spin_unlock_irqrestore(&ref->tree_lock, flags);

	/* After the final retire, the entire struct may be freed */
	if (ref->retire)
		ref->retire(ref);

	/* ... except if you wait on it, you must manage your own references! */
	wake_up_var(ref);

	/* Finally free the discarded timeline tree  */
	rbtree_postorder_for_each_entry_safe(it, n, &root, node) {
		GEM_BUG_ON(i915_active_fence_isset(&it->base));
		kmem_cache_free(global.slab_cache, it);
	}
}

static void
active_work(struct work_struct *wrk)
{
	struct i915_active *ref = container_of(wrk, typeof(*ref), work);

	GEM_BUG_ON(!atomic_read(&ref->count));
	if (atomic_add_unless(&ref->count, -1, 1))
		return;

	__active_retire(ref);
}

static void
active_retire(struct i915_active *ref)
{
	GEM_BUG_ON(!atomic_read(&ref->count));
	if (atomic_add_unless(&ref->count, -1, 1))
		return;

	if (ref->flags & I915_ACTIVE_RETIRE_SLEEPS) {
		queue_work(system_unbound_wq, &ref->work);
		return;
	}

	__active_retire(ref);
}

static inline struct dma_fence **
__active_fence_slot(struct i915_active_fence *active)
{
	return (struct dma_fence ** __force)&active->fence;
}

static inline bool
active_fence_cb(struct dma_fence *fence, struct dma_fence_cb *cb)
{
	struct i915_active_fence *active =
		container_of(cb, typeof(*active), cb);

	return cmpxchg(__active_fence_slot(active), fence, NULL) == fence;
}

static void
node_retire(struct dma_fence *fence, struct dma_fence_cb *cb)
{
	if (active_fence_cb(fence, cb))
		active_retire(container_of(cb, struct active_node, base.cb)->ref);
}

static void
excl_retire(struct dma_fence *fence, struct dma_fence_cb *cb)
{
	if (active_fence_cb(fence, cb))
		active_retire(container_of(cb, struct i915_active, excl.cb));
}

static struct active_node *__active_lookup(struct i915_active *ref, u64 idx)
{
	struct active_node *it;

	GEM_BUG_ON(idx == 0); /* 0 is the unordered timeline, rsvd for cache */

	/*
	 * We track the most recently used timeline to skip a rbtree search
	 * for the common case, under typical loads we never need the rbtree
	 * at all. We can reuse the last slot if it is empty, that is
	 * after the previous activity has been retired, or if it matches the
	 * current timeline.
	 */
	it = READ_ONCE(ref->cache);
	if (it) {
		u64 cached = READ_ONCE(it->timeline);

		/* Once claimed, this slot will only belong to this idx */
		if (cached == idx)
			return it;

<<<<<<< HEAD
#ifdef CONFIG_64BIT /* for cmpxchg(u64) */
=======
>>>>>>> f642729d
		/*
		 * An unclaimed cache [.timeline=0] can only be claimed once.
		 *
		 * If the value is already non-zero, some other thread has
		 * claimed the cache and we know that is does not match our
		 * idx. If, and only if, the timeline is currently zero is it
		 * worth competing to claim it atomically for ourselves (for
		 * only the winner of that race will cmpxchg return the old
		 * value of 0).
		 */
<<<<<<< HEAD
		if (!cached && !cmpxchg(&it->timeline, 0, idx))
			return it;
#endif
=======
		if (!cached && !cmpxchg64(&it->timeline, 0, idx))
			return it;
>>>>>>> f642729d
	}

	BUILD_BUG_ON(offsetof(typeof(*it), node));

	/* While active, the tree can only be built; not destroyed */
	GEM_BUG_ON(i915_active_is_idle(ref));

	it = fetch_node(ref->tree.rb_node);
	while (it) {
		if (it->timeline < idx) {
			it = fetch_node(it->node.rb_right);
		} else if (it->timeline > idx) {
			it = fetch_node(it->node.rb_left);
		} else {
			WRITE_ONCE(ref->cache, it);
			break;
		}
	}

	/* NB: If the tree rotated beneath us, we may miss our target. */
	return it;
}

static struct i915_active_fence *
active_instance(struct i915_active *ref, u64 idx)
{
	struct active_node *node, *prealloc;
	struct rb_node **p, *parent;

	node = __active_lookup(ref, idx);
	if (likely(node))
		return &node->base;

	/* Preallocate a replacement, just in case */
	prealloc = kmem_cache_alloc(global.slab_cache, GFP_KERNEL);
	if (!prealloc)
		return NULL;

	spin_lock_irq(&ref->tree_lock);
	GEM_BUG_ON(i915_active_is_idle(ref));

	parent = NULL;
	p = &ref->tree.rb_node;
	while (*p) {
		parent = *p;

		node = rb_entry(parent, struct active_node, node);
		if (node->timeline == idx) {
			kmem_cache_free(global.slab_cache, prealloc);
			goto out;
		}

		if (node->timeline < idx)
			p = &parent->rb_right;
		else
			p = &parent->rb_left;
	}

	node = prealloc;
	__i915_active_fence_init(&node->base, NULL, node_retire);
	node->ref = ref;
	node->timeline = idx;

	rb_link_node(&node->node, parent, p);
	rb_insert_color(&node->node, &ref->tree);

out:
	WRITE_ONCE(ref->cache, node);
	spin_unlock_irq(&ref->tree_lock);

	return &node->base;
}

void __i915_active_init(struct i915_active *ref,
			int (*active)(struct i915_active *ref),
			void (*retire)(struct i915_active *ref),
			struct lock_class_key *mkey,
			struct lock_class_key *wkey)
{
	unsigned long bits;

	debug_active_init(ref);

	ref->flags = 0;
	ref->active = active;
	ref->retire = ptr_unpack_bits(retire, &bits, 2);
	if (bits & I915_ACTIVE_MAY_SLEEP)
		ref->flags |= I915_ACTIVE_RETIRE_SLEEPS;

	spin_lock_init(&ref->tree_lock);
	ref->tree = RB_ROOT;
	ref->cache = NULL;

	init_llist_head(&ref->preallocated_barriers);
	atomic_set(&ref->count, 0);
	__mutex_init(&ref->mutex, "i915_active", mkey);
	__i915_active_fence_init(&ref->excl, NULL, excl_retire);
	INIT_WORK(&ref->work, active_work);
#if IS_ENABLED(CONFIG_LOCKDEP)
	lockdep_init_map(&ref->work.lockdep_map, "i915_active.work", wkey, 0);
#endif
}

static bool ____active_del_barrier(struct i915_active *ref,
				   struct active_node *node,
				   struct intel_engine_cs *engine)

{
	struct llist_node *head = NULL, *tail = NULL;
	struct llist_node *pos, *next;

	GEM_BUG_ON(node->timeline != engine->kernel_context->timeline->fence_context);

	/*
	 * Rebuild the llist excluding our node. We may perform this
	 * outside of the kernel_context timeline mutex and so someone
	 * else may be manipulating the engine->barrier_tasks, in
	 * which case either we or they will be upset :)
	 *
	 * A second __active_del_barrier() will report failure to claim
	 * the active_node and the caller will just shrug and know not to
	 * claim ownership of its node.
	 *
	 * A concurrent i915_request_add_active_barriers() will miss adding
	 * any of the tasks, but we will try again on the next -- and since
	 * we are actively using the barrier, we know that there will be
	 * at least another opportunity when we idle.
	 */
	llist_for_each_safe(pos, next, llist_del_all(&engine->barrier_tasks)) {
		if (node == barrier_from_ll(pos)) {
			node = NULL;
			continue;
		}

		pos->next = head;
		head = pos;
		if (!tail)
			tail = pos;
	}
	if (head)
		llist_add_batch(head, tail, &engine->barrier_tasks);

	return !node;
}

static bool
__active_del_barrier(struct i915_active *ref, struct active_node *node)
{
	return ____active_del_barrier(ref, node, barrier_to_engine(node));
}

static bool
replace_barrier(struct i915_active *ref, struct i915_active_fence *active)
{
	if (!is_barrier(active)) /* proto-node used by our idle barrier? */
		return false;

	/*
	 * This request is on the kernel_context timeline, and so
	 * we can use it to substitute for the pending idle-barrer
	 * request that we want to emit on the kernel_context.
	 */
	__active_del_barrier(ref, node_from_active(active));
	return true;
}

int i915_active_ref(struct i915_active *ref, u64 idx, struct dma_fence *fence)
{
	struct i915_active_fence *active;
	int err;

	/* Prevent reaping in case we malloc/wait while building the tree */
	err = i915_active_acquire(ref);
	if (err)
		return err;

	active = active_instance(ref, idx);
	if (!active) {
		err = -ENOMEM;
		goto out;
	}

	if (replace_barrier(ref, active)) {
		RCU_INIT_POINTER(active->fence, NULL);
		atomic_dec(&ref->count);
	}
	if (!__i915_active_fence_set(active, fence))
		__i915_active_acquire(ref);

out:
	i915_active_release(ref);
	return err;
}

static struct dma_fence *
__i915_active_set_fence(struct i915_active *ref,
			struct i915_active_fence *active,
			struct dma_fence *fence)
{
	struct dma_fence *prev;

	if (replace_barrier(ref, active)) {
		RCU_INIT_POINTER(active->fence, fence);
		return NULL;
	}

	rcu_read_lock();
	prev = __i915_active_fence_set(active, fence);
	if (prev)
		prev = dma_fence_get_rcu(prev);
	else
		__i915_active_acquire(ref);
	rcu_read_unlock();

	return prev;
}

static struct i915_active_fence *
__active_fence(struct i915_active *ref, u64 idx)
{
	struct active_node *it;

	it = __active_lookup(ref, idx);
	if (unlikely(!it)) { /* Contention with parallel tree builders! */
		spin_lock_irq(&ref->tree_lock);
		it = __active_lookup(ref, idx);
		spin_unlock_irq(&ref->tree_lock);
	}
	GEM_BUG_ON(!it); /* slot must be preallocated */

	return &it->base;
}

struct dma_fence *
__i915_active_ref(struct i915_active *ref, u64 idx, struct dma_fence *fence)
{
	/* Only valid while active, see i915_active_acquire_for_context() */
	return __i915_active_set_fence(ref, __active_fence(ref, idx), fence);
}

struct dma_fence *
i915_active_set_exclusive(struct i915_active *ref, struct dma_fence *f)
{
	/* We expect the caller to manage the exclusive timeline ordering */
	return __i915_active_set_fence(ref, &ref->excl, f);
}

bool i915_active_acquire_if_busy(struct i915_active *ref)
{
	debug_active_assert(ref);
	return atomic_add_unless(&ref->count, 1, 0);
}

static void __i915_active_activate(struct i915_active *ref)
{
	spin_lock_irq(&ref->tree_lock); /* __active_retire() */
	if (!atomic_fetch_inc(&ref->count))
		debug_active_activate(ref);
	spin_unlock_irq(&ref->tree_lock);
}

int i915_active_acquire(struct i915_active *ref)
{
	int err;

	if (i915_active_acquire_if_busy(ref))
		return 0;

	if (!ref->active) {
		__i915_active_activate(ref);
		return 0;
	}

	err = mutex_lock_interruptible(&ref->mutex);
	if (err)
		return err;

	if (likely(!i915_active_acquire_if_busy(ref))) {
		err = ref->active(ref);
		if (!err)
			__i915_active_activate(ref);
	}

	mutex_unlock(&ref->mutex);

	return err;
}

int i915_active_acquire_for_context(struct i915_active *ref, u64 idx)
{
	struct i915_active_fence *active;
	int err;

	err = i915_active_acquire(ref);
	if (err)
		return err;

	active = active_instance(ref, idx);
	if (!active) {
		i915_active_release(ref);
		return -ENOMEM;
	}

	return 0; /* return with active ref */
}

void i915_active_release(struct i915_active *ref)
{
	debug_active_assert(ref);
	active_retire(ref);
}

static void enable_signaling(struct i915_active_fence *active)
{
	struct dma_fence *fence;

	if (unlikely(is_barrier(active)))
		return;

	fence = i915_active_fence_get(active);
	if (!fence)
		return;

	dma_fence_enable_sw_signaling(fence);
	dma_fence_put(fence);
}

static int flush_barrier(struct active_node *it)
{
	struct intel_engine_cs *engine;

	if (likely(!is_barrier(&it->base)))
		return 0;

	engine = __barrier_to_engine(it);
	smp_rmb(); /* serialise with add_active_barriers */
	if (!is_barrier(&it->base))
		return 0;

	return intel_engine_flush_barriers(engine);
}

static int flush_lazy_signals(struct i915_active *ref)
{
	struct active_node *it, *n;
	int err = 0;

	enable_signaling(&ref->excl);
	rbtree_postorder_for_each_entry_safe(it, n, &ref->tree, node) {
		err = flush_barrier(it); /* unconnected idle barrier? */
		if (err)
			break;

		enable_signaling(&it->base);
	}

	return err;
}

int __i915_active_wait(struct i915_active *ref, int state)
{
	might_sleep();

	/* Any fence added after the wait begins will not be auto-signaled */
	if (i915_active_acquire_if_busy(ref)) {
		int err;

		err = flush_lazy_signals(ref);
		i915_active_release(ref);
		if (err)
			return err;

		if (___wait_var_event(ref, i915_active_is_idle(ref),
				      state, 0, 0, schedule()))
			return -EINTR;
	}

	/*
	 * After the wait is complete, the caller may free the active.
	 * We have to flush any concurrent retirement before returning.
	 */
	flush_work(&ref->work);
	return 0;
}

static int __await_active(struct i915_active_fence *active,
			  int (*fn)(void *arg, struct dma_fence *fence),
			  void *arg)
{
	struct dma_fence *fence;

	if (is_barrier(active)) /* XXX flush the barrier? */
		return 0;

	fence = i915_active_fence_get(active);
	if (fence) {
		int err;

		err = fn(arg, fence);
		dma_fence_put(fence);
		if (err < 0)
			return err;
	}

	return 0;
}

struct wait_barrier {
	struct wait_queue_entry base;
	struct i915_active *ref;
};

static int
barrier_wake(wait_queue_entry_t *wq, unsigned int mode, int flags, void *key)
{
	struct wait_barrier *wb = container_of(wq, typeof(*wb), base);

	if (i915_active_is_idle(wb->ref)) {
		list_del(&wq->entry);
		i915_sw_fence_complete(wq->private);
		kfree(wq);
	}

	return 0;
}

static int __await_barrier(struct i915_active *ref, struct i915_sw_fence *fence)
{
	struct wait_barrier *wb;

	wb = kmalloc(sizeof(*wb), GFP_KERNEL);
	if (unlikely(!wb))
		return -ENOMEM;

	GEM_BUG_ON(i915_active_is_idle(ref));
	if (!i915_sw_fence_await(fence)) {
		kfree(wb);
		return -EINVAL;
	}

	wb->base.flags = 0;
	wb->base.func = barrier_wake;
	wb->base.private = fence;
	wb->ref = ref;

	add_wait_queue(__var_waitqueue(ref), &wb->base);
	return 0;
}

static int await_active(struct i915_active *ref,
			unsigned int flags,
			int (*fn)(void *arg, struct dma_fence *fence),
			void *arg, struct i915_sw_fence *barrier)
{
	int err = 0;

	if (!i915_active_acquire_if_busy(ref))
		return 0;

	if (flags & I915_ACTIVE_AWAIT_EXCL &&
	    rcu_access_pointer(ref->excl.fence)) {
		err = __await_active(&ref->excl, fn, arg);
		if (err)
			goto out;
	}

	if (flags & I915_ACTIVE_AWAIT_ACTIVE) {
		struct active_node *it, *n;

		rbtree_postorder_for_each_entry_safe(it, n, &ref->tree, node) {
			err = __await_active(&it->base, fn, arg);
			if (err)
				goto out;
		}
	}

	if (flags & I915_ACTIVE_AWAIT_BARRIER) {
		err = flush_lazy_signals(ref);
		if (err)
			goto out;

		err = __await_barrier(ref, barrier);
		if (err)
			goto out;
	}

out:
	i915_active_release(ref);
	return err;
}

static int rq_await_fence(void *arg, struct dma_fence *fence)
{
	return i915_request_await_dma_fence(arg, fence);
}

int i915_request_await_active(struct i915_request *rq,
			      struct i915_active *ref,
			      unsigned int flags)
{
	return await_active(ref, flags, rq_await_fence, rq, &rq->submit);
}

static int sw_await_fence(void *arg, struct dma_fence *fence)
{
	return i915_sw_fence_await_dma_fence(arg, fence, 0,
					     GFP_NOWAIT | __GFP_NOWARN);
}

int i915_sw_fence_await_active(struct i915_sw_fence *fence,
			       struct i915_active *ref,
			       unsigned int flags)
{
	return await_active(ref, flags, sw_await_fence, fence, fence);
}

void i915_active_fini(struct i915_active *ref)
{
	debug_active_fini(ref);
	GEM_BUG_ON(atomic_read(&ref->count));
	GEM_BUG_ON(work_pending(&ref->work));
	mutex_destroy(&ref->mutex);

	if (ref->cache)
		kmem_cache_free(global.slab_cache, ref->cache);
}

static inline bool is_idle_barrier(struct active_node *node, u64 idx)
{
	return node->timeline == idx && !i915_active_fence_isset(&node->base);
}

static struct active_node *reuse_idle_barrier(struct i915_active *ref, u64 idx)
{
	struct rb_node *prev, *p;

	if (RB_EMPTY_ROOT(&ref->tree))
		return NULL;

	GEM_BUG_ON(i915_active_is_idle(ref));

	/*
	 * Try to reuse any existing barrier nodes already allocated for this
	 * i915_active, due to overlapping active phases there is likely a
	 * node kept alive (as we reuse before parking). We prefer to reuse
	 * completely idle barriers (less hassle in manipulating the llists),
	 * but otherwise any will do.
	 */
	if (ref->cache && is_idle_barrier(ref->cache, idx)) {
		p = &ref->cache->node;
		goto match;
	}

	prev = NULL;
	p = ref->tree.rb_node;
	while (p) {
		struct active_node *node =
			rb_entry(p, struct active_node, node);

		if (is_idle_barrier(node, idx))
			goto match;

		prev = p;
		if (node->timeline < idx)
			p = READ_ONCE(p->rb_right);
		else
			p = READ_ONCE(p->rb_left);
	}

	/*
	 * No quick match, but we did find the leftmost rb_node for the
	 * kernel_context. Walk the rb_tree in-order to see if there were
	 * any idle-barriers on this timeline that we missed, or just use
	 * the first pending barrier.
	 */
	for (p = prev; p; p = rb_next(p)) {
		struct active_node *node =
			rb_entry(p, struct active_node, node);
		struct intel_engine_cs *engine;

		if (node->timeline > idx)
			break;

		if (node->timeline < idx)
			continue;

		if (is_idle_barrier(node, idx))
			goto match;

		/*
		 * The list of pending barriers is protected by the
		 * kernel_context timeline, which notably we do not hold
		 * here. i915_request_add_active_barriers() may consume
		 * the barrier before we claim it, so we have to check
		 * for success.
		 */
		engine = __barrier_to_engine(node);
		smp_rmb(); /* serialise with add_active_barriers */
		if (is_barrier(&node->base) &&
		    ____active_del_barrier(ref, node, engine))
			goto match;
	}

	return NULL;

match:
	spin_lock_irq(&ref->tree_lock);
	rb_erase(p, &ref->tree); /* Hide from waits and sibling allocations */
	if (p == &ref->cache->node)
		WRITE_ONCE(ref->cache, NULL);
	spin_unlock_irq(&ref->tree_lock);

	return rb_entry(p, struct active_node, node);
}

int i915_active_acquire_preallocate_barrier(struct i915_active *ref,
					    struct intel_engine_cs *engine)
{
	intel_engine_mask_t tmp, mask = engine->mask;
	struct llist_node *first = NULL, *last = NULL;
	struct intel_gt *gt = engine->gt;

	GEM_BUG_ON(i915_active_is_idle(ref));

	/* Wait until the previous preallocation is completed */
	while (!llist_empty(&ref->preallocated_barriers))
		cond_resched();

	/*
	 * Preallocate a node for each physical engine supporting the target
	 * engine (remember virtual engines have more than one sibling).
	 * We can then use the preallocated nodes in
	 * i915_active_acquire_barrier()
	 */
	GEM_BUG_ON(!mask);
	for_each_engine_masked(engine, gt, mask, tmp) {
		u64 idx = engine->kernel_context->timeline->fence_context;
		struct llist_node *prev = first;
		struct active_node *node;

		rcu_read_lock();
		node = reuse_idle_barrier(ref, idx);
		rcu_read_unlock();
		if (!node) {
			node = kmem_cache_alloc(global.slab_cache, GFP_KERNEL);
			if (!node)
				goto unwind;

			RCU_INIT_POINTER(node->base.fence, NULL);
			node->base.cb.func = node_retire;
			node->timeline = idx;
			node->ref = ref;
		}

		if (!i915_active_fence_isset(&node->base)) {
			/*
			 * Mark this as being *our* unconnected proto-node.
			 *
			 * Since this node is not in any list, and we have
			 * decoupled it from the rbtree, we can reuse the
			 * request to indicate this is an idle-barrier node
			 * and then we can use the rb_node and list pointers
			 * for our tracking of the pending barrier.
			 */
			RCU_INIT_POINTER(node->base.fence, ERR_PTR(-EAGAIN));
			node->base.cb.node.prev = (void *)engine;
			__i915_active_acquire(ref);
		}
		GEM_BUG_ON(rcu_access_pointer(node->base.fence) != ERR_PTR(-EAGAIN));

		GEM_BUG_ON(barrier_to_engine(node) != engine);
		first = barrier_to_ll(node);
		first->next = prev;
		if (!last)
			last = first;
		intel_engine_pm_get(engine);
	}

	GEM_BUG_ON(!llist_empty(&ref->preallocated_barriers));
	llist_add_batch(first, last, &ref->preallocated_barriers);

	return 0;

unwind:
	while (first) {
		struct active_node *node = barrier_from_ll(first);

		first = first->next;

		atomic_dec(&ref->count);
		intel_engine_pm_put(barrier_to_engine(node));

		kmem_cache_free(global.slab_cache, node);
	}
	return -ENOMEM;
}

void i915_active_acquire_barrier(struct i915_active *ref)
{
	struct llist_node *pos, *next;
	unsigned long flags;

	GEM_BUG_ON(i915_active_is_idle(ref));

	/*
	 * Transfer the list of preallocated barriers into the
	 * i915_active rbtree, but only as proto-nodes. They will be
	 * populated by i915_request_add_active_barriers() to point to the
	 * request that will eventually release them.
	 */
	llist_for_each_safe(pos, next, take_preallocated_barriers(ref)) {
		struct active_node *node = barrier_from_ll(pos);
		struct intel_engine_cs *engine = barrier_to_engine(node);
		struct rb_node **p, *parent;

		spin_lock_irqsave_nested(&ref->tree_lock, flags,
					 SINGLE_DEPTH_NESTING);
		parent = NULL;
		p = &ref->tree.rb_node;
		while (*p) {
			struct active_node *it;

			parent = *p;

			it = rb_entry(parent, struct active_node, node);
			if (it->timeline < node->timeline)
				p = &parent->rb_right;
			else
				p = &parent->rb_left;
		}
		rb_link_node(&node->node, parent, p);
		rb_insert_color(&node->node, &ref->tree);
		spin_unlock_irqrestore(&ref->tree_lock, flags);

		GEM_BUG_ON(!intel_engine_pm_is_awake(engine));
		llist_add(barrier_to_ll(node), &engine->barrier_tasks);
		intel_engine_pm_put_delay(engine, 1);
	}
}

static struct dma_fence **ll_to_fence_slot(struct llist_node *node)
{
	return __active_fence_slot(&barrier_from_ll(node)->base);
}

void i915_request_add_active_barriers(struct i915_request *rq)
{
	struct intel_engine_cs *engine = rq->engine;
	struct llist_node *node, *next;
	unsigned long flags;

	GEM_BUG_ON(!intel_context_is_barrier(rq->context));
	GEM_BUG_ON(intel_engine_is_virtual(engine));
	GEM_BUG_ON(i915_request_timeline(rq) != engine->kernel_context->timeline);

	node = llist_del_all(&engine->barrier_tasks);
	if (!node)
		return;
	/*
	 * Attach the list of proto-fences to the in-flight request such
	 * that the parent i915_active will be released when this request
	 * is retired.
	 */
	spin_lock_irqsave(&rq->lock, flags);
	llist_for_each_safe(node, next, node) {
		/* serialise with reuse_idle_barrier */
		smp_store_mb(*ll_to_fence_slot(node), &rq->fence);
		list_add_tail((struct list_head *)node, &rq->fence.cb_list);
	}
	spin_unlock_irqrestore(&rq->lock, flags);
}

/*
 * __i915_active_fence_set: Update the last active fence along its timeline
 * @active: the active tracker
 * @fence: the new fence (under construction)
 *
 * Records the new @fence as the last active fence along its timeline in
 * this active tracker, moving the tracking callbacks from the previous
 * fence onto this one. Returns the previous fence (if not already completed),
 * which the caller must ensure is executed before the new fence. To ensure
 * that the order of fences within the timeline of the i915_active_fence is
 * understood, it should be locked by the caller.
 */
struct dma_fence *
__i915_active_fence_set(struct i915_active_fence *active,
			struct dma_fence *fence)
{
	struct dma_fence *prev;
	unsigned long flags;

	if (fence == rcu_access_pointer(active->fence))
		return fence;

	GEM_BUG_ON(test_bit(DMA_FENCE_FLAG_SIGNALED_BIT, &fence->flags));

	/*
	 * Consider that we have two threads arriving (A and B), with
	 * C already resident as the active->fence.
	 *
	 * A does the xchg first, and so it sees C or NULL depending
	 * on the timing of the interrupt handler. If it is NULL, the
	 * previous fence must have been signaled and we know that
	 * we are first on the timeline. If it is still present,
	 * we acquire the lock on that fence and serialise with the interrupt
	 * handler, in the process removing it from any future interrupt
	 * callback. A will then wait on C before executing (if present).
	 *
	 * As B is second, it sees A as the previous fence and so waits for
	 * it to complete its transition and takes over the occupancy for
	 * itself -- remembering that it needs to wait on A before executing.
	 *
	 * Note the strong ordering of the timeline also provides consistent
	 * nesting rules for the fence->lock; the inner lock is always the
	 * older lock.
	 */
	spin_lock_irqsave(fence->lock, flags);
	prev = xchg(__active_fence_slot(active), fence);
	if (prev) {
		GEM_BUG_ON(prev == fence);
		spin_lock_nested(prev->lock, SINGLE_DEPTH_NESTING);
		__list_del_entry(&active->cb.node);
		spin_unlock(prev->lock); /* serialise with prev->cb_list */
	}
	list_add_tail(&active->cb.node, &fence->cb_list);
	spin_unlock_irqrestore(fence->lock, flags);

	return prev;
}

int i915_active_fence_set(struct i915_active_fence *active,
			  struct i915_request *rq)
{
	struct dma_fence *fence;
	int err = 0;

	/* Must maintain timeline ordering wrt previous active requests */
	rcu_read_lock();
	fence = __i915_active_fence_set(active, &rq->fence);
	if (fence) /* but the previous fence may not belong to that timeline! */
		fence = dma_fence_get_rcu(fence);
	rcu_read_unlock();
	if (fence) {
		err = i915_request_await_dma_fence(rq, fence);
		dma_fence_put(fence);
	}

	return err;
}

void i915_active_noop(struct dma_fence *fence, struct dma_fence_cb *cb)
{
	active_fence_cb(fence, cb);
}

struct auto_active {
	struct i915_active base;
	struct kref ref;
};

struct i915_active *i915_active_get(struct i915_active *ref)
{
	struct auto_active *aa = container_of(ref, typeof(*aa), base);

	kref_get(&aa->ref);
	return &aa->base;
}

static void auto_release(struct kref *ref)
{
	struct auto_active *aa = container_of(ref, typeof(*aa), ref);

	i915_active_fini(&aa->base);
	kfree(aa);
}

void i915_active_put(struct i915_active *ref)
{
	struct auto_active *aa = container_of(ref, typeof(*aa), base);

	kref_put(&aa->ref, auto_release);
}

static int auto_active(struct i915_active *ref)
{
	i915_active_get(ref);
	return 0;
}

static void auto_retire(struct i915_active *ref)
{
	i915_active_put(ref);
}

struct i915_active *i915_active_create(void)
{
	struct auto_active *aa;

	aa = kmalloc(sizeof(*aa), GFP_KERNEL);
	if (!aa)
		return NULL;

	kref_init(&aa->ref);
	i915_active_init(&aa->base, auto_active, auto_retire);

	return &aa->base;
}

#if IS_ENABLED(CONFIG_DRM_I915_SELFTEST)
#include "selftests/i915_active.c"
#endif

static void i915_global_active_shrink(void)
{
	kmem_cache_shrink(global.slab_cache);
}

static void i915_global_active_exit(void)
{
	kmem_cache_destroy(global.slab_cache);
}

static struct i915_global_active global = { {
	.shrink = i915_global_active_shrink,
	.exit = i915_global_active_exit,
} };

int __init i915_global_active_init(void)
{
	global.slab_cache = KMEM_CACHE(active_node, SLAB_HWCACHE_ALIGN);
	if (!global.slab_cache)
		return -ENOMEM;

	i915_global_register(&global.base);
	return 0;
}<|MERGE_RESOLUTION|>--- conflicted
+++ resolved
@@ -159,12 +159,7 @@
 		GEM_BUG_ON(ref->tree.rb_node != &ref->cache->node);
 
 		/* Make the cached node available for reuse with any timeline */
-<<<<<<< HEAD
-		if (IS_ENABLED(CONFIG_64BIT))
-			ref->cache->timeline = 0; /* needs cmpxchg(u64) */
-=======
 		ref->cache->timeline = 0; /* needs cmpxchg(u64) */
->>>>>>> f642729d
 	}
 
 	spin_unlock_irqrestore(&ref->tree_lock, flags);
@@ -260,10 +255,6 @@
 		if (cached == idx)
 			return it;
 
-<<<<<<< HEAD
-#ifdef CONFIG_64BIT /* for cmpxchg(u64) */
-=======
->>>>>>> f642729d
 		/*
 		 * An unclaimed cache [.timeline=0] can only be claimed once.
 		 *
@@ -274,14 +265,8 @@
 		 * only the winner of that race will cmpxchg return the old
 		 * value of 0).
 		 */
-<<<<<<< HEAD
-		if (!cached && !cmpxchg(&it->timeline, 0, idx))
-			return it;
-#endif
-=======
 		if (!cached && !cmpxchg64(&it->timeline, 0, idx))
 			return it;
->>>>>>> f642729d
 	}
 
 	BUILD_BUG_ON(offsetof(typeof(*it), node));
