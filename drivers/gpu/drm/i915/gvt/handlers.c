/*
 * Copyright(c) 2011-2016 Intel Corporation. All rights reserved.
 *
 * Permission is hereby granted, free of charge, to any person obtaining a
 * copy of this software and associated documentation files (the "Software"),
 * to deal in the Software without restriction, including without limitation
 * the rights to use, copy, modify, merge, publish, distribute, sublicense,
 * and/or sell copies of the Software, and to permit persons to whom the
 * Software is furnished to do so, subject to the following conditions:
 *
 * The above copyright notice and this permission notice (including the next
 * paragraph) shall be included in all copies or substantial portions of the
 * Software.
 *
 * THE SOFTWARE IS PROVIDED "AS IS", WITHOUT WARRANTY OF ANY KIND, EXPRESS OR
 * IMPLIED, INCLUDING BUT NOT LIMITED TO THE WARRANTIES OF MERCHANTABILITY,
 * FITNESS FOR A PARTICULAR PURPOSE AND NONINFRINGEMENT.  IN NO EVENT SHALL
 * THE AUTHORS OR COPYRIGHT HOLDERS BE LIABLE FOR ANY CLAIM, DAMAGES OR OTHER
 * LIABILITY, WHETHER IN AN ACTION OF CONTRACT, TORT OR OTHERWISE, ARISING FROM,
 * OUT OF OR IN CONNECTION WITH THE SOFTWARE OR THE USE OR OTHER DEALINGS IN THE
 * SOFTWARE.
 *
 * Authors:
 *    Kevin Tian <kevin.tian@intel.com>
 *    Eddie Dong <eddie.dong@intel.com>
 *    Zhiyuan Lv <zhiyuan.lv@intel.com>
 *
 * Contributors:
 *    Min He <min.he@intel.com>
 *    Tina Zhang <tina.zhang@intel.com>
 *    Pei Zhang <pei.zhang@intel.com>
 *    Niu Bing <bing.niu@intel.com>
 *    Ping Gao <ping.a.gao@intel.com>
 *    Zhi Wang <zhi.a.wang@intel.com>
 *

 */

#include "i915_drv.h"
#include "gvt.h"
#include "i915_pvinfo.h"

/* XXX FIXME i915 has changed PP_XXX definition */
#define PCH_PP_STATUS  _MMIO(0xc7200)
#define PCH_PP_CONTROL _MMIO(0xc7204)
#define PCH_PP_ON_DELAYS _MMIO(0xc7208)
#define PCH_PP_OFF_DELAYS _MMIO(0xc720c)
#define PCH_PP_DIVISOR _MMIO(0xc7210)

unsigned long intel_gvt_get_device_type(struct intel_gvt *gvt)
{
	struct drm_i915_private *i915 = gvt->gt->i915;

	if (IS_BROADWELL(i915))
		return D_BDW;
	else if (IS_SKYLAKE(i915))
		return D_SKL;
	else if (IS_KABYLAKE(i915))
		return D_KBL;
	else if (IS_BROXTON(i915))
		return D_BXT;
	else if (IS_COFFEELAKE(i915) || IS_COMETLAKE(i915))
		return D_CFL;

	return 0;
}

bool intel_gvt_match_device(struct intel_gvt *gvt,
		unsigned long device)
{
	return intel_gvt_get_device_type(gvt) & device;
}

static void read_vreg(struct intel_vgpu *vgpu, unsigned int offset,
	void *p_data, unsigned int bytes)
{
	memcpy(p_data, &vgpu_vreg(vgpu, offset), bytes);
}

static void write_vreg(struct intel_vgpu *vgpu, unsigned int offset,
	void *p_data, unsigned int bytes)
{
	memcpy(&vgpu_vreg(vgpu, offset), p_data, bytes);
}

struct intel_gvt_mmio_info *intel_gvt_find_mmio_info(struct intel_gvt *gvt,
						  unsigned int offset)
{
	struct intel_gvt_mmio_info *e;

	hash_for_each_possible(gvt->mmio.mmio_info_table, e, node, offset) {
		if (e->offset == offset)
			return e;
	}
	return NULL;
}

static int new_mmio_info(struct intel_gvt *gvt,
		u32 offset, u16 flags, u32 size,
		u32 addr_mask, u32 ro_mask, u32 device,
		gvt_mmio_func read, gvt_mmio_func write)
{
	struct intel_gvt_mmio_info *info, *p;
	u32 start, end, i;

	if (!intel_gvt_match_device(gvt, device))
		return 0;

	if (WARN_ON(!IS_ALIGNED(offset, 4)))
		return -EINVAL;

	start = offset;
	end = offset + size;

	for (i = start; i < end; i += 4) {
		info = kzalloc(sizeof(*info), GFP_KERNEL);
		if (!info)
			return -ENOMEM;

		info->offset = i;
		p = intel_gvt_find_mmio_info(gvt, info->offset);
		if (p) {
			WARN(1, "dup mmio definition offset %x\n",
				info->offset);
			kfree(info);

			/* We return -EEXIST here to make GVT-g load fail.
			 * So duplicated MMIO can be found as soon as
			 * possible.
			 */
			return -EEXIST;
		}

		info->ro_mask = ro_mask;
		info->device = device;
		info->read = read ? read : intel_vgpu_default_mmio_read;
		info->write = write ? write : intel_vgpu_default_mmio_write;
		gvt->mmio.mmio_attribute[info->offset / 4] = flags;
		INIT_HLIST_NODE(&info->node);
		hash_add(gvt->mmio.mmio_info_table, &info->node, info->offset);
		gvt->mmio.num_tracked_mmio++;
	}
	return 0;
}

/**
 * intel_gvt_render_mmio_to_engine - convert a mmio offset into the engine
 * @gvt: a GVT device
 * @offset: register offset
 *
 * Returns:
 * The engine containing the offset within its mmio page.
 */
const struct intel_engine_cs *
intel_gvt_render_mmio_to_engine(struct intel_gvt *gvt, unsigned int offset)
{
	struct intel_engine_cs *engine;
	enum intel_engine_id id;

	offset &= ~GENMASK(11, 0);
	for_each_engine(engine, gvt->gt, id)
		if (engine->mmio_base == offset)
			return engine;

	return NULL;
}

#define offset_to_fence_num(offset) \
	((offset - i915_mmio_reg_offset(FENCE_REG_GEN6_LO(0))) >> 3)

#define fence_num_to_offset(num) \
	(num * 8 + i915_mmio_reg_offset(FENCE_REG_GEN6_LO(0)))


void enter_failsafe_mode(struct intel_vgpu *vgpu, int reason)
{
	switch (reason) {
	case GVT_FAILSAFE_UNSUPPORTED_GUEST:
		pr_err("Detected your guest driver doesn't support GVT-g.\n");
		break;
	case GVT_FAILSAFE_INSUFFICIENT_RESOURCE:
		pr_err("Graphics resource is not enough for the guest\n");
		break;
	case GVT_FAILSAFE_GUEST_ERR:
		pr_err("GVT Internal error  for the guest\n");
		break;
	default:
		break;
	}
	pr_err("Now vgpu %d will enter failsafe mode.\n", vgpu->id);
	vgpu->failsafe = true;
}

static int sanitize_fence_mmio_access(struct intel_vgpu *vgpu,
		unsigned int fence_num, void *p_data, unsigned int bytes)
{
	unsigned int max_fence = vgpu_fence_sz(vgpu);

	if (fence_num >= max_fence) {
		gvt_vgpu_err("access oob fence reg %d/%d\n",
			     fence_num, max_fence);

		/* When guest access oob fence regs without access
		 * pv_info first, we treat guest not supporting GVT,
		 * and we will let vgpu enter failsafe mode.
		 */
		if (!vgpu->pv_notified)
			enter_failsafe_mode(vgpu,
					GVT_FAILSAFE_UNSUPPORTED_GUEST);

		memset(p_data, 0, bytes);
		return -EINVAL;
	}
	return 0;
}

static int gamw_echo_dev_rw_ia_write(struct intel_vgpu *vgpu,
		unsigned int offset, void *p_data, unsigned int bytes)
{
	u32 ips = (*(u32 *)p_data) & GAMW_ECO_ENABLE_64K_IPS_FIELD;

	if (INTEL_GEN(vgpu->gvt->gt->i915) <= 10) {
		if (ips == GAMW_ECO_ENABLE_64K_IPS_FIELD)
			gvt_dbg_core("vgpu%d: ips enabled\n", vgpu->id);
		else if (!ips)
			gvt_dbg_core("vgpu%d: ips disabled\n", vgpu->id);
		else {
			/* All engines must be enabled together for vGPU,
			 * since we don't know which engine the ppgtt will
			 * bind to when shadowing.
			 */
			gvt_vgpu_err("Unsupported IPS setting %x, cannot enable 64K gtt.\n",
				     ips);
			return -EINVAL;
		}
	}

	write_vreg(vgpu, offset, p_data, bytes);
	return 0;
}

static int fence_mmio_read(struct intel_vgpu *vgpu, unsigned int off,
		void *p_data, unsigned int bytes)
{
	int ret;

	ret = sanitize_fence_mmio_access(vgpu, offset_to_fence_num(off),
			p_data, bytes);
	if (ret)
		return ret;
	read_vreg(vgpu, off, p_data, bytes);
	return 0;
}

static int fence_mmio_write(struct intel_vgpu *vgpu, unsigned int off,
		void *p_data, unsigned int bytes)
{
	struct intel_gvt *gvt = vgpu->gvt;
	unsigned int fence_num = offset_to_fence_num(off);
	int ret;

	ret = sanitize_fence_mmio_access(vgpu, fence_num, p_data, bytes);
	if (ret)
		return ret;
	write_vreg(vgpu, off, p_data, bytes);

	mmio_hw_access_pre(gvt->gt);
	intel_vgpu_write_fence(vgpu, fence_num,
			vgpu_vreg64(vgpu, fence_num_to_offset(fence_num)));
	mmio_hw_access_post(gvt->gt);
	return 0;
}

#define CALC_MODE_MASK_REG(old, new) \
	(((new) & GENMASK(31, 16)) \
	 | ((((old) & GENMASK(15, 0)) & ~((new) >> 16)) \
	 | ((new) & ((new) >> 16))))

static int mul_force_wake_write(struct intel_vgpu *vgpu,
		unsigned int offset, void *p_data, unsigned int bytes)
{
	u32 old, new;
	u32 ack_reg_offset;

	old = vgpu_vreg(vgpu, offset);
	new = CALC_MODE_MASK_REG(old, *(u32 *)p_data);

	if (INTEL_GEN(vgpu->gvt->gt->i915)  >=  9) {
		switch (offset) {
		case FORCEWAKE_RENDER_GEN9_REG:
			ack_reg_offset = FORCEWAKE_ACK_RENDER_GEN9_REG;
			break;
		case FORCEWAKE_GT_GEN9_REG:
			ack_reg_offset = FORCEWAKE_ACK_GT_GEN9_REG;
			break;
		case FORCEWAKE_MEDIA_GEN9_REG:
			ack_reg_offset = FORCEWAKE_ACK_MEDIA_GEN9_REG;
			break;
		default:
			/*should not hit here*/
			gvt_vgpu_err("invalid forcewake offset 0x%x\n", offset);
			return -EINVAL;
		}
	} else {
		ack_reg_offset = FORCEWAKE_ACK_HSW_REG;
	}

	vgpu_vreg(vgpu, offset) = new;
	vgpu_vreg(vgpu, ack_reg_offset) = (new & GENMASK(15, 0));
	return 0;
}

static int gdrst_mmio_write(struct intel_vgpu *vgpu, unsigned int offset,
			    void *p_data, unsigned int bytes)
{
	intel_engine_mask_t engine_mask = 0;
	u32 data;

	write_vreg(vgpu, offset, p_data, bytes);
	data = vgpu_vreg(vgpu, offset);

	if (data & GEN6_GRDOM_FULL) {
		gvt_dbg_mmio("vgpu%d: request full GPU reset\n", vgpu->id);
		engine_mask = ALL_ENGINES;
	} else {
		if (data & GEN6_GRDOM_RENDER) {
			gvt_dbg_mmio("vgpu%d: request RCS reset\n", vgpu->id);
			engine_mask |= BIT(RCS0);
		}
		if (data & GEN6_GRDOM_MEDIA) {
			gvt_dbg_mmio("vgpu%d: request VCS reset\n", vgpu->id);
			engine_mask |= BIT(VCS0);
		}
		if (data & GEN6_GRDOM_BLT) {
			gvt_dbg_mmio("vgpu%d: request BCS Reset\n", vgpu->id);
			engine_mask |= BIT(BCS0);
		}
		if (data & GEN6_GRDOM_VECS) {
			gvt_dbg_mmio("vgpu%d: request VECS Reset\n", vgpu->id);
			engine_mask |= BIT(VECS0);
		}
		if (data & GEN8_GRDOM_MEDIA2) {
			gvt_dbg_mmio("vgpu%d: request VCS2 Reset\n", vgpu->id);
			engine_mask |= BIT(VCS1);
		}
		if (data & GEN9_GRDOM_GUC) {
			gvt_dbg_mmio("vgpu%d: request GUC Reset\n", vgpu->id);
			vgpu_vreg_t(vgpu, GUC_STATUS) |= GS_MIA_IN_RESET;
		}
		engine_mask &= vgpu->gvt->gt->info.engine_mask;
	}

	/* vgpu_lock already hold by emulate mmio r/w */
	intel_gvt_reset_vgpu_locked(vgpu, false, engine_mask);

	/* sw will wait for the device to ack the reset request */
	vgpu_vreg(vgpu, offset) = 0;

	return 0;
}

static int gmbus_mmio_read(struct intel_vgpu *vgpu, unsigned int offset,
		void *p_data, unsigned int bytes)
{
	return intel_gvt_i2c_handle_gmbus_read(vgpu, offset, p_data, bytes);
}

static int gmbus_mmio_write(struct intel_vgpu *vgpu, unsigned int offset,
		void *p_data, unsigned int bytes)
{
	return intel_gvt_i2c_handle_gmbus_write(vgpu, offset, p_data, bytes);
}

static int pch_pp_control_mmio_write(struct intel_vgpu *vgpu,
		unsigned int offset, void *p_data, unsigned int bytes)
{
	write_vreg(vgpu, offset, p_data, bytes);

	if (vgpu_vreg(vgpu, offset) & PANEL_POWER_ON) {
		vgpu_vreg_t(vgpu, PCH_PP_STATUS) |= PP_ON;
		vgpu_vreg_t(vgpu, PCH_PP_STATUS) |= PP_SEQUENCE_STATE_ON_IDLE;
		vgpu_vreg_t(vgpu, PCH_PP_STATUS) &= ~PP_SEQUENCE_POWER_DOWN;
		vgpu_vreg_t(vgpu, PCH_PP_STATUS) &= ~PP_CYCLE_DELAY_ACTIVE;

	} else
		vgpu_vreg_t(vgpu, PCH_PP_STATUS) &=
			~(PP_ON | PP_SEQUENCE_POWER_DOWN
					| PP_CYCLE_DELAY_ACTIVE);
	return 0;
}

static int transconf_mmio_write(struct intel_vgpu *vgpu,
		unsigned int offset, void *p_data, unsigned int bytes)
{
	write_vreg(vgpu, offset, p_data, bytes);

	if (vgpu_vreg(vgpu, offset) & TRANS_ENABLE)
		vgpu_vreg(vgpu, offset) |= TRANS_STATE_ENABLE;
	else
		vgpu_vreg(vgpu, offset) &= ~TRANS_STATE_ENABLE;
	return 0;
}

static int lcpll_ctl_mmio_write(struct intel_vgpu *vgpu, unsigned int offset,
		void *p_data, unsigned int bytes)
{
	write_vreg(vgpu, offset, p_data, bytes);

	if (vgpu_vreg(vgpu, offset) & LCPLL_PLL_DISABLE)
		vgpu_vreg(vgpu, offset) &= ~LCPLL_PLL_LOCK;
	else
		vgpu_vreg(vgpu, offset) |= LCPLL_PLL_LOCK;

	if (vgpu_vreg(vgpu, offset) & LCPLL_CD_SOURCE_FCLK)
		vgpu_vreg(vgpu, offset) |= LCPLL_CD_SOURCE_FCLK_DONE;
	else
		vgpu_vreg(vgpu, offset) &= ~LCPLL_CD_SOURCE_FCLK_DONE;

	return 0;
}

static int dpy_reg_mmio_read(struct intel_vgpu *vgpu, unsigned int offset,
		void *p_data, unsigned int bytes)
{
	switch (offset) {
	case 0xe651c:
	case 0xe661c:
	case 0xe671c:
	case 0xe681c:
		vgpu_vreg(vgpu, offset) = 1 << 17;
		break;
	case 0xe6c04:
		vgpu_vreg(vgpu, offset) = 0x3;
		break;
	case 0xe6e1c:
		vgpu_vreg(vgpu, offset) = 0x2f << 16;
		break;
	default:
		return -EINVAL;
	}

	read_vreg(vgpu, offset, p_data, bytes);
	return 0;
}

static int pipeconf_mmio_write(struct intel_vgpu *vgpu, unsigned int offset,
		void *p_data, unsigned int bytes)
{
	u32 data;

	write_vreg(vgpu, offset, p_data, bytes);
	data = vgpu_vreg(vgpu, offset);

	if (data & PIPECONF_ENABLE)
		vgpu_vreg(vgpu, offset) |= I965_PIPECONF_ACTIVE;
	else
		vgpu_vreg(vgpu, offset) &= ~I965_PIPECONF_ACTIVE;
	/* vgpu_lock already hold by emulate mmio r/w */
	mutex_unlock(&vgpu->vgpu_lock);
	intel_gvt_check_vblank_emulation(vgpu->gvt);
	mutex_lock(&vgpu->vgpu_lock);
	return 0;
}

/* sorted in ascending order */
static i915_reg_t force_nonpriv_white_list[] = {
	_MMIO(0xd80),
	GEN9_CS_DEBUG_MODE1, //_MMIO(0x20ec)
	GEN9_CTX_PREEMPT_REG,//_MMIO(0x2248)
	CL_PRIMITIVES_COUNT, //_MMIO(0x2340)
	PS_INVOCATION_COUNT, //_MMIO(0x2348)
	PS_DEPTH_COUNT, //_MMIO(0x2350)
	GEN8_CS_CHICKEN1,//_MMIO(0x2580)
	_MMIO(0x2690),
	_MMIO(0x2694),
	_MMIO(0x2698),
	_MMIO(0x2754),
	_MMIO(0x28a0),
	_MMIO(0x4de0),
	_MMIO(0x4de4),
	_MMIO(0x4dfc),
	GEN7_COMMON_SLICE_CHICKEN1,//_MMIO(0x7010)
	_MMIO(0x7014),
	HDC_CHICKEN0,//_MMIO(0x7300)
	GEN8_HDC_CHICKEN1,//_MMIO(0x7304)
	_MMIO(0x7700),
	_MMIO(0x7704),
	_MMIO(0x7708),
	_MMIO(0x770c),
	_MMIO(0x83a8),
	_MMIO(0xb110),
	GEN8_L3SQCREG4,//_MMIO(0xb118)
	_MMIO(0xe100),
	_MMIO(0xe18c),
	_MMIO(0xe48c),
	_MMIO(0xe5f4),
	_MMIO(0x64844),
};

/* a simple bsearch */
static inline bool in_whitelist(u32 reg)
{
	int left = 0, right = ARRAY_SIZE(force_nonpriv_white_list);
	i915_reg_t *array = force_nonpriv_white_list;

	while (left < right) {
		int mid = (left + right)/2;

		if (reg > array[mid].reg)
			left = mid + 1;
		else if (reg < array[mid].reg)
			right = mid;
		else
			return true;
	}
	return false;
}

static int force_nonpriv_write(struct intel_vgpu *vgpu,
	unsigned int offset, void *p_data, unsigned int bytes)
{
	u32 reg_nonpriv = (*(u32 *)p_data) & REG_GENMASK(25, 2);
	const struct intel_engine_cs *engine =
		intel_gvt_render_mmio_to_engine(vgpu->gvt, offset);

	if (bytes != 4 || !IS_ALIGNED(offset, bytes) || !engine) {
		gvt_err("vgpu(%d) Invalid FORCE_NONPRIV offset %x(%dB)\n",
			vgpu->id, offset, bytes);
		return -EINVAL;
	}

	if (!in_whitelist(reg_nonpriv) &&
	    reg_nonpriv != i915_mmio_reg_offset(RING_NOPID(engine->mmio_base))) {
		gvt_err("vgpu(%d) Invalid FORCE_NONPRIV write %x at offset %x\n",
			vgpu->id, reg_nonpriv, offset);
	} else
		intel_vgpu_default_mmio_write(vgpu, offset, p_data, bytes);

	return 0;
}

static int ddi_buf_ctl_mmio_write(struct intel_vgpu *vgpu, unsigned int offset,
		void *p_data, unsigned int bytes)
{
	write_vreg(vgpu, offset, p_data, bytes);

	if (vgpu_vreg(vgpu, offset) & DDI_BUF_CTL_ENABLE) {
		vgpu_vreg(vgpu, offset) &= ~DDI_BUF_IS_IDLE;
	} else {
		vgpu_vreg(vgpu, offset) |= DDI_BUF_IS_IDLE;
		if (offset == i915_mmio_reg_offset(DDI_BUF_CTL(PORT_E)))
			vgpu_vreg_t(vgpu, DP_TP_STATUS(PORT_E))
				&= ~DP_TP_STATUS_AUTOTRAIN_DONE;
	}
	return 0;
}

static int fdi_rx_iir_mmio_write(struct intel_vgpu *vgpu,
		unsigned int offset, void *p_data, unsigned int bytes)
{
	vgpu_vreg(vgpu, offset) &= ~*(u32 *)p_data;
	return 0;
}

#define FDI_LINK_TRAIN_PATTERN1         0
#define FDI_LINK_TRAIN_PATTERN2         1

static int fdi_auto_training_started(struct intel_vgpu *vgpu)
{
	u32 ddi_buf_ctl = vgpu_vreg_t(vgpu, DDI_BUF_CTL(PORT_E));
	u32 rx_ctl = vgpu_vreg(vgpu, _FDI_RXA_CTL);
	u32 tx_ctl = vgpu_vreg_t(vgpu, DP_TP_CTL(PORT_E));

	if ((ddi_buf_ctl & DDI_BUF_CTL_ENABLE) &&
			(rx_ctl & FDI_RX_ENABLE) &&
			(rx_ctl & FDI_AUTO_TRAINING) &&
			(tx_ctl & DP_TP_CTL_ENABLE) &&
			(tx_ctl & DP_TP_CTL_FDI_AUTOTRAIN))
		return 1;
	else
		return 0;
}

static int check_fdi_rx_train_status(struct intel_vgpu *vgpu,
		enum pipe pipe, unsigned int train_pattern)
{
	i915_reg_t fdi_rx_imr, fdi_tx_ctl, fdi_rx_ctl;
	unsigned int fdi_rx_check_bits, fdi_tx_check_bits;
	unsigned int fdi_rx_train_bits, fdi_tx_train_bits;
	unsigned int fdi_iir_check_bits;

	fdi_rx_imr = FDI_RX_IMR(pipe);
	fdi_tx_ctl = FDI_TX_CTL(pipe);
	fdi_rx_ctl = FDI_RX_CTL(pipe);

	if (train_pattern == FDI_LINK_TRAIN_PATTERN1) {
		fdi_rx_train_bits = FDI_LINK_TRAIN_PATTERN_1_CPT;
		fdi_tx_train_bits = FDI_LINK_TRAIN_PATTERN_1;
		fdi_iir_check_bits = FDI_RX_BIT_LOCK;
	} else if (train_pattern == FDI_LINK_TRAIN_PATTERN2) {
		fdi_rx_train_bits = FDI_LINK_TRAIN_PATTERN_2_CPT;
		fdi_tx_train_bits = FDI_LINK_TRAIN_PATTERN_2;
		fdi_iir_check_bits = FDI_RX_SYMBOL_LOCK;
	} else {
		gvt_vgpu_err("Invalid train pattern %d\n", train_pattern);
		return -EINVAL;
	}

	fdi_rx_check_bits = FDI_RX_ENABLE | fdi_rx_train_bits;
	fdi_tx_check_bits = FDI_TX_ENABLE | fdi_tx_train_bits;

	/* If imr bit has been masked */
	if (vgpu_vreg_t(vgpu, fdi_rx_imr) & fdi_iir_check_bits)
		return 0;

	if (((vgpu_vreg_t(vgpu, fdi_tx_ctl) & fdi_tx_check_bits)
			== fdi_tx_check_bits)
		&& ((vgpu_vreg_t(vgpu, fdi_rx_ctl) & fdi_rx_check_bits)
			== fdi_rx_check_bits))
		return 1;
	else
		return 0;
}

#define INVALID_INDEX (~0U)

static unsigned int calc_index(unsigned int offset, unsigned int start,
	unsigned int next, unsigned int end, i915_reg_t i915_end)
{
	unsigned int range = next - start;

	if (!end)
		end = i915_mmio_reg_offset(i915_end);
	if (offset < start || offset > end)
		return INVALID_INDEX;
	offset -= start;
	return offset / range;
}

#define FDI_RX_CTL_TO_PIPE(offset) \
	calc_index(offset, _FDI_RXA_CTL, _FDI_RXB_CTL, 0, FDI_RX_CTL(PIPE_C))

#define FDI_TX_CTL_TO_PIPE(offset) \
	calc_index(offset, _FDI_TXA_CTL, _FDI_TXB_CTL, 0, FDI_TX_CTL(PIPE_C))

#define FDI_RX_IMR_TO_PIPE(offset) \
	calc_index(offset, _FDI_RXA_IMR, _FDI_RXB_IMR, 0, FDI_RX_IMR(PIPE_C))

static int update_fdi_rx_iir_status(struct intel_vgpu *vgpu,
		unsigned int offset, void *p_data, unsigned int bytes)
{
	i915_reg_t fdi_rx_iir;
	unsigned int index;
	int ret;

	if (FDI_RX_CTL_TO_PIPE(offset) != INVALID_INDEX)
		index = FDI_RX_CTL_TO_PIPE(offset);
	else if (FDI_TX_CTL_TO_PIPE(offset) != INVALID_INDEX)
		index = FDI_TX_CTL_TO_PIPE(offset);
	else if (FDI_RX_IMR_TO_PIPE(offset) != INVALID_INDEX)
		index = FDI_RX_IMR_TO_PIPE(offset);
	else {
		gvt_vgpu_err("Unsupport registers %x\n", offset);
		return -EINVAL;
	}

	write_vreg(vgpu, offset, p_data, bytes);

	fdi_rx_iir = FDI_RX_IIR(index);

	ret = check_fdi_rx_train_status(vgpu, index, FDI_LINK_TRAIN_PATTERN1);
	if (ret < 0)
		return ret;
	if (ret)
		vgpu_vreg_t(vgpu, fdi_rx_iir) |= FDI_RX_BIT_LOCK;

	ret = check_fdi_rx_train_status(vgpu, index, FDI_LINK_TRAIN_PATTERN2);
	if (ret < 0)
		return ret;
	if (ret)
		vgpu_vreg_t(vgpu, fdi_rx_iir) |= FDI_RX_SYMBOL_LOCK;

	if (offset == _FDI_RXA_CTL)
		if (fdi_auto_training_started(vgpu))
			vgpu_vreg_t(vgpu, DP_TP_STATUS(PORT_E)) |=
				DP_TP_STATUS_AUTOTRAIN_DONE;
	return 0;
}

#define DP_TP_CTL_TO_PORT(offset) \
	calc_index(offset, _DP_TP_CTL_A, _DP_TP_CTL_B, 0, DP_TP_CTL(PORT_E))

static int dp_tp_ctl_mmio_write(struct intel_vgpu *vgpu, unsigned int offset,
		void *p_data, unsigned int bytes)
{
	i915_reg_t status_reg;
	unsigned int index;
	u32 data;

	write_vreg(vgpu, offset, p_data, bytes);

	index = DP_TP_CTL_TO_PORT(offset);
	data = (vgpu_vreg(vgpu, offset) & GENMASK(10, 8)) >> 8;
	if (data == 0x2) {
		status_reg = DP_TP_STATUS(index);
		vgpu_vreg_t(vgpu, status_reg) |= (1 << 25);
	}
	return 0;
}

static int dp_tp_status_mmio_write(struct intel_vgpu *vgpu,
		unsigned int offset, void *p_data, unsigned int bytes)
{
	u32 reg_val;
	u32 sticky_mask;

	reg_val = *((u32 *)p_data);
	sticky_mask = GENMASK(27, 26) | (1 << 24);

	vgpu_vreg(vgpu, offset) = (reg_val & ~sticky_mask) |
		(vgpu_vreg(vgpu, offset) & sticky_mask);
	vgpu_vreg(vgpu, offset) &= ~(reg_val & sticky_mask);
	return 0;
}

static int pch_adpa_mmio_write(struct intel_vgpu *vgpu,
		unsigned int offset, void *p_data, unsigned int bytes)
{
	u32 data;

	write_vreg(vgpu, offset, p_data, bytes);
	data = vgpu_vreg(vgpu, offset);

	if (data & ADPA_CRT_HOTPLUG_FORCE_TRIGGER)
		vgpu_vreg(vgpu, offset) &= ~ADPA_CRT_HOTPLUG_FORCE_TRIGGER;
	return 0;
}

static int south_chicken2_mmio_write(struct intel_vgpu *vgpu,
		unsigned int offset, void *p_data, unsigned int bytes)
{
	u32 data;

	write_vreg(vgpu, offset, p_data, bytes);
	data = vgpu_vreg(vgpu, offset);

	if (data & FDI_MPHY_IOSFSB_RESET_CTL)
		vgpu_vreg(vgpu, offset) |= FDI_MPHY_IOSFSB_RESET_STATUS;
	else
		vgpu_vreg(vgpu, offset) &= ~FDI_MPHY_IOSFSB_RESET_STATUS;
	return 0;
}

#define DSPSURF_TO_PIPE(offset) \
	calc_index(offset, _DSPASURF, _DSPBSURF, 0, DSPSURF(PIPE_C))

static int pri_surf_mmio_write(struct intel_vgpu *vgpu, unsigned int offset,
		void *p_data, unsigned int bytes)
{
	struct drm_i915_private *dev_priv = vgpu->gvt->gt->i915;
	u32 pipe = DSPSURF_TO_PIPE(offset);
	int event = SKL_FLIP_EVENT(pipe, PLANE_PRIMARY);

	write_vreg(vgpu, offset, p_data, bytes);
	vgpu_vreg_t(vgpu, DSPSURFLIVE(pipe)) = vgpu_vreg(vgpu, offset);

	vgpu_vreg_t(vgpu, PIPE_FLIPCOUNT_G4X(pipe))++;

	if (vgpu_vreg_t(vgpu, DSPCNTR(pipe)) & PLANE_CTL_ASYNC_FLIP)
		intel_vgpu_trigger_virtual_event(vgpu, event);
	else
		set_bit(event, vgpu->irq.flip_done_event[pipe]);

	return 0;
}

#define SPRSURF_TO_PIPE(offset) \
	calc_index(offset, _SPRA_SURF, _SPRB_SURF, 0, SPRSURF(PIPE_C))

static int spr_surf_mmio_write(struct intel_vgpu *vgpu, unsigned int offset,
		void *p_data, unsigned int bytes)
{
	u32 pipe = SPRSURF_TO_PIPE(offset);
	int event = SKL_FLIP_EVENT(pipe, PLANE_SPRITE0);

	write_vreg(vgpu, offset, p_data, bytes);
	vgpu_vreg_t(vgpu, SPRSURFLIVE(pipe)) = vgpu_vreg(vgpu, offset);

	if (vgpu_vreg_t(vgpu, SPRCTL(pipe)) & PLANE_CTL_ASYNC_FLIP)
		intel_vgpu_trigger_virtual_event(vgpu, event);
	else
		set_bit(event, vgpu->irq.flip_done_event[pipe]);

	return 0;
}

static int reg50080_mmio_write(struct intel_vgpu *vgpu,
			       unsigned int offset, void *p_data,
			       unsigned int bytes)
{
	struct drm_i915_private *dev_priv = vgpu->gvt->gt->i915;
	enum pipe pipe = REG_50080_TO_PIPE(offset);
	enum plane_id plane = REG_50080_TO_PLANE(offset);
	int event = SKL_FLIP_EVENT(pipe, plane);

	write_vreg(vgpu, offset, p_data, bytes);
	if (plane == PLANE_PRIMARY) {
		vgpu_vreg_t(vgpu, DSPSURFLIVE(pipe)) = vgpu_vreg(vgpu, offset);
		vgpu_vreg_t(vgpu, PIPE_FLIPCOUNT_G4X(pipe))++;
	} else {
		vgpu_vreg_t(vgpu, SPRSURFLIVE(pipe)) = vgpu_vreg(vgpu, offset);
	}

	if ((vgpu_vreg(vgpu, offset) & REG50080_FLIP_TYPE_MASK) == REG50080_FLIP_TYPE_ASYNC)
		intel_vgpu_trigger_virtual_event(vgpu, event);
	else
		set_bit(event, vgpu->irq.flip_done_event[pipe]);

	return 0;
}

static int trigger_aux_channel_interrupt(struct intel_vgpu *vgpu,
		unsigned int reg)
{
	struct drm_i915_private *dev_priv = vgpu->gvt->gt->i915;
	enum intel_gvt_event_type event;

	if (reg == i915_mmio_reg_offset(DP_AUX_CH_CTL(AUX_CH_A)))
		event = AUX_CHANNEL_A;
	else if (reg == _PCH_DPB_AUX_CH_CTL ||
		 reg == i915_mmio_reg_offset(DP_AUX_CH_CTL(AUX_CH_B)))
		event = AUX_CHANNEL_B;
	else if (reg == _PCH_DPC_AUX_CH_CTL ||
		 reg == i915_mmio_reg_offset(DP_AUX_CH_CTL(AUX_CH_C)))
		event = AUX_CHANNEL_C;
	else if (reg == _PCH_DPD_AUX_CH_CTL ||
		 reg == i915_mmio_reg_offset(DP_AUX_CH_CTL(AUX_CH_D)))
		event = AUX_CHANNEL_D;
	else {
		drm_WARN_ON(&dev_priv->drm, true);
		return -EINVAL;
	}

	intel_vgpu_trigger_virtual_event(vgpu, event);
	return 0;
}

static int dp_aux_ch_ctl_trans_done(struct intel_vgpu *vgpu, u32 value,
		unsigned int reg, int len, bool data_valid)
{
	/* mark transaction done */
	value |= DP_AUX_CH_CTL_DONE;
	value &= ~DP_AUX_CH_CTL_SEND_BUSY;
	value &= ~DP_AUX_CH_CTL_RECEIVE_ERROR;

	if (data_valid)
		value &= ~DP_AUX_CH_CTL_TIME_OUT_ERROR;
	else
		value |= DP_AUX_CH_CTL_TIME_OUT_ERROR;

	/* message size */
	value &= ~(0xf << 20);
	value |= (len << 20);
	vgpu_vreg(vgpu, reg) = value;

	if (value & DP_AUX_CH_CTL_INTERRUPT)
		return trigger_aux_channel_interrupt(vgpu, reg);
	return 0;
}

static void dp_aux_ch_ctl_link_training(struct intel_vgpu_dpcd_data *dpcd,
		u8 t)
{
	if ((t & DPCD_TRAINING_PATTERN_SET_MASK) == DPCD_TRAINING_PATTERN_1) {
		/* training pattern 1 for CR */
		/* set LANE0_CR_DONE, LANE1_CR_DONE */
		dpcd->data[DPCD_LANE0_1_STATUS] |= DPCD_LANES_CR_DONE;
		/* set LANE2_CR_DONE, LANE3_CR_DONE */
		dpcd->data[DPCD_LANE2_3_STATUS] |= DPCD_LANES_CR_DONE;
	} else if ((t & DPCD_TRAINING_PATTERN_SET_MASK) ==
			DPCD_TRAINING_PATTERN_2) {
		/* training pattern 2 for EQ */
		/* Set CHANNEL_EQ_DONE and  SYMBOL_LOCKED for Lane0_1 */
		dpcd->data[DPCD_LANE0_1_STATUS] |= DPCD_LANES_EQ_DONE;
		dpcd->data[DPCD_LANE0_1_STATUS] |= DPCD_SYMBOL_LOCKED;
		/* Set CHANNEL_EQ_DONE and  SYMBOL_LOCKED for Lane2_3 */
		dpcd->data[DPCD_LANE2_3_STATUS] |= DPCD_LANES_EQ_DONE;
		dpcd->data[DPCD_LANE2_3_STATUS] |= DPCD_SYMBOL_LOCKED;
		/* set INTERLANE_ALIGN_DONE */
		dpcd->data[DPCD_LANE_ALIGN_STATUS_UPDATED] |=
			DPCD_INTERLANE_ALIGN_DONE;
	} else if ((t & DPCD_TRAINING_PATTERN_SET_MASK) ==
			DPCD_LINK_TRAINING_DISABLED) {
		/* finish link training */
		/* set sink status as synchronized */
		dpcd->data[DPCD_SINK_STATUS] = DPCD_SINK_IN_SYNC;
	}
}

#define _REG_HSW_DP_AUX_CH_CTL(dp) \
	((dp) ? (_PCH_DPB_AUX_CH_CTL + ((dp)-1)*0x100) : 0x64010)

#define _REG_SKL_DP_AUX_CH_CTL(dp) (0x64010 + (dp) * 0x100)

#define OFFSET_TO_DP_AUX_PORT(offset) (((offset) & 0xF00) >> 8)

#define dpy_is_valid_port(port)	\
		(((port) >= PORT_A) && ((port) < I915_MAX_PORTS))

static int dp_aux_ch_ctl_mmio_write(struct intel_vgpu *vgpu,
		unsigned int offset, void *p_data, unsigned int bytes)
{
	struct intel_vgpu_display *display = &vgpu->display;
	int msg, addr, ctrl, op, len;
	int port_index = OFFSET_TO_DP_AUX_PORT(offset);
	struct intel_vgpu_dpcd_data *dpcd = NULL;
	struct intel_vgpu_port *port = NULL;
	u32 data;

	if (!dpy_is_valid_port(port_index)) {
		gvt_vgpu_err("Unsupported DP port access!\n");
		return 0;
	}

	write_vreg(vgpu, offset, p_data, bytes);
	data = vgpu_vreg(vgpu, offset);

	if ((INTEL_GEN(vgpu->gvt->gt->i915) >= 9)
		&& offset != _REG_SKL_DP_AUX_CH_CTL(port_index)) {
		/* SKL DPB/C/D aux ctl register changed */
		return 0;
	} else if (IS_BROADWELL(vgpu->gvt->gt->i915) &&
		   offset != _REG_HSW_DP_AUX_CH_CTL(port_index)) {
		/* write to the data registers */
		return 0;
	}

	if (!(data & DP_AUX_CH_CTL_SEND_BUSY)) {
		/* just want to clear the sticky bits */
		vgpu_vreg(vgpu, offset) = 0;
		return 0;
	}

	port = &display->ports[port_index];
	dpcd = port->dpcd;

	/* read out message from DATA1 register */
	msg = vgpu_vreg(vgpu, offset + 4);
	addr = (msg >> 8) & 0xffff;
	ctrl = (msg >> 24) & 0xff;
	len = msg & 0xff;
	op = ctrl >> 4;

	if (op == GVT_AUX_NATIVE_WRITE) {
		int t;
		u8 buf[16];

		if ((addr + len + 1) >= DPCD_SIZE) {
			/*
			 * Write request exceeds what we supported,
			 * DCPD spec: When a Source Device is writing a DPCD
			 * address not supported by the Sink Device, the Sink
			 * Device shall reply with AUX NACK and “M” equal to
			 * zero.
			 */

			/* NAK the write */
			vgpu_vreg(vgpu, offset + 4) = AUX_NATIVE_REPLY_NAK;
			dp_aux_ch_ctl_trans_done(vgpu, data, offset, 2, true);
			return 0;
		}

		/*
		 * Write request format: Headr (command + address + size) occupies
		 * 4 bytes, followed by (len + 1) bytes of data. See details at
		 * intel_dp_aux_transfer().
		 */
		if ((len + 1 + 4) > AUX_BURST_SIZE) {
			gvt_vgpu_err("dp_aux_header: len %d is too large\n", len);
			return -EINVAL;
		}

		/* unpack data from vreg to buf */
		for (t = 0; t < 4; t++) {
			u32 r = vgpu_vreg(vgpu, offset + 8 + t * 4);

			buf[t * 4] = (r >> 24) & 0xff;
			buf[t * 4 + 1] = (r >> 16) & 0xff;
			buf[t * 4 + 2] = (r >> 8) & 0xff;
			buf[t * 4 + 3] = r & 0xff;
		}

		/* write to virtual DPCD */
		if (dpcd && dpcd->data_valid) {
			for (t = 0; t <= len; t++) {
				int p = addr + t;

				dpcd->data[p] = buf[t];
				/* check for link training */
				if (p == DPCD_TRAINING_PATTERN_SET)
					dp_aux_ch_ctl_link_training(dpcd,
							buf[t]);
			}
		}

		/* ACK the write */
		vgpu_vreg(vgpu, offset + 4) = 0;
		dp_aux_ch_ctl_trans_done(vgpu, data, offset, 1,
				dpcd && dpcd->data_valid);
		return 0;
	}

	if (op == GVT_AUX_NATIVE_READ) {
		int idx, i, ret = 0;

		if ((addr + len + 1) >= DPCD_SIZE) {
			/*
			 * read request exceeds what we supported
			 * DPCD spec: A Sink Device receiving a Native AUX CH
			 * read request for an unsupported DPCD address must
			 * reply with an AUX ACK and read data set equal to
			 * zero instead of replying with AUX NACK.
			 */

			/* ACK the READ*/
			vgpu_vreg(vgpu, offset + 4) = 0;
			vgpu_vreg(vgpu, offset + 8) = 0;
			vgpu_vreg(vgpu, offset + 12) = 0;
			vgpu_vreg(vgpu, offset + 16) = 0;
			vgpu_vreg(vgpu, offset + 20) = 0;

			dp_aux_ch_ctl_trans_done(vgpu, data, offset, len + 2,
					true);
			return 0;
		}

		for (idx = 1; idx <= 5; idx++) {
			/* clear the data registers */
			vgpu_vreg(vgpu, offset + 4 * idx) = 0;
		}

		/*
		 * Read reply format: ACK (1 byte) plus (len + 1) bytes of data.
		 */
		if ((len + 2) > AUX_BURST_SIZE) {
			gvt_vgpu_err("dp_aux_header: len %d is too large\n", len);
			return -EINVAL;
		}

		/* read from virtual DPCD to vreg */
		/* first 4 bytes: [ACK][addr][addr+1][addr+2] */
		if (dpcd && dpcd->data_valid) {
			for (i = 1; i <= (len + 1); i++) {
				int t;

				t = dpcd->data[addr + i - 1];
				t <<= (24 - 8 * (i % 4));
				ret |= t;

				if ((i % 4 == 3) || (i == (len + 1))) {
					vgpu_vreg(vgpu, offset +
							(i / 4 + 1) * 4) = ret;
					ret = 0;
				}
			}
		}
		dp_aux_ch_ctl_trans_done(vgpu, data, offset, len + 2,
				dpcd && dpcd->data_valid);
		return 0;
	}

	/* i2c transaction starts */
	intel_gvt_i2c_handle_aux_ch_write(vgpu, port_index, offset, p_data);

	if (data & DP_AUX_CH_CTL_INTERRUPT)
		trigger_aux_channel_interrupt(vgpu, offset);
	return 0;
}

static int mbctl_write(struct intel_vgpu *vgpu, unsigned int offset,
		void *p_data, unsigned int bytes)
{
	*(u32 *)p_data &= (~GEN6_MBCTL_ENABLE_BOOT_FETCH);
	write_vreg(vgpu, offset, p_data, bytes);
	return 0;
}

static int vga_control_mmio_write(struct intel_vgpu *vgpu, unsigned int offset,
		void *p_data, unsigned int bytes)
{
	bool vga_disable;

	write_vreg(vgpu, offset, p_data, bytes);
	vga_disable = vgpu_vreg(vgpu, offset) & VGA_DISP_DISABLE;

	gvt_dbg_core("vgpu%d: %s VGA mode\n", vgpu->id,
			vga_disable ? "Disable" : "Enable");
	return 0;
}

static u32 read_virtual_sbi_register(struct intel_vgpu *vgpu,
		unsigned int sbi_offset)
{
	struct intel_vgpu_display *display = &vgpu->display;
	int num = display->sbi.number;
	int i;

	for (i = 0; i < num; ++i)
		if (display->sbi.registers[i].offset == sbi_offset)
			break;

	if (i == num)
		return 0;

	return display->sbi.registers[i].value;
}

static void write_virtual_sbi_register(struct intel_vgpu *vgpu,
		unsigned int offset, u32 value)
{
	struct intel_vgpu_display *display = &vgpu->display;
	int num = display->sbi.number;
	int i;

	for (i = 0; i < num; ++i) {
		if (display->sbi.registers[i].offset == offset)
			break;
	}

	if (i == num) {
		if (num == SBI_REG_MAX) {
			gvt_vgpu_err("SBI caching meets maximum limits\n");
			return;
		}
		display->sbi.number++;
	}

	display->sbi.registers[i].offset = offset;
	display->sbi.registers[i].value = value;
}

static int sbi_data_mmio_read(struct intel_vgpu *vgpu, unsigned int offset,
		void *p_data, unsigned int bytes)
{
	if (((vgpu_vreg_t(vgpu, SBI_CTL_STAT) & SBI_OPCODE_MASK) >>
				SBI_OPCODE_SHIFT) == SBI_CMD_CRRD) {
		unsigned int sbi_offset = (vgpu_vreg_t(vgpu, SBI_ADDR) &
				SBI_ADDR_OFFSET_MASK) >> SBI_ADDR_OFFSET_SHIFT;
		vgpu_vreg(vgpu, offset) = read_virtual_sbi_register(vgpu,
				sbi_offset);
	}
	read_vreg(vgpu, offset, p_data, bytes);
	return 0;
}

static int sbi_ctl_mmio_write(struct intel_vgpu *vgpu, unsigned int offset,
		void *p_data, unsigned int bytes)
{
	u32 data;

	write_vreg(vgpu, offset, p_data, bytes);
	data = vgpu_vreg(vgpu, offset);

	data &= ~(SBI_STAT_MASK << SBI_STAT_SHIFT);
	data |= SBI_READY;

	data &= ~(SBI_RESPONSE_MASK << SBI_RESPONSE_SHIFT);
	data |= SBI_RESPONSE_SUCCESS;

	vgpu_vreg(vgpu, offset) = data;

	if (((vgpu_vreg_t(vgpu, SBI_CTL_STAT) & SBI_OPCODE_MASK) >>
				SBI_OPCODE_SHIFT) == SBI_CMD_CRWR) {
		unsigned int sbi_offset = (vgpu_vreg_t(vgpu, SBI_ADDR) &
				SBI_ADDR_OFFSET_MASK) >> SBI_ADDR_OFFSET_SHIFT;

		write_virtual_sbi_register(vgpu, sbi_offset,
					   vgpu_vreg_t(vgpu, SBI_DATA));
	}
	return 0;
}

#define _vgtif_reg(x) \
	(VGT_PVINFO_PAGE + offsetof(struct vgt_if, x))

static int pvinfo_mmio_read(struct intel_vgpu *vgpu, unsigned int offset,
		void *p_data, unsigned int bytes)
{
	bool invalid_read = false;

	read_vreg(vgpu, offset, p_data, bytes);

	switch (offset) {
	case _vgtif_reg(magic) ... _vgtif_reg(vgt_id):
		if (offset + bytes > _vgtif_reg(vgt_id) + 4)
			invalid_read = true;
		break;
	case _vgtif_reg(avail_rs.mappable_gmadr.base) ...
		_vgtif_reg(avail_rs.fence_num):
		if (offset + bytes >
			_vgtif_reg(avail_rs.fence_num) + 4)
			invalid_read = true;
		break;
	case 0x78010:	/* vgt_caps */
	case 0x7881c:
		break;
	default:
		invalid_read = true;
		break;
	}
	if (invalid_read)
		gvt_vgpu_err("invalid pvinfo read: [%x:%x] = %x\n",
				offset, bytes, *(u32 *)p_data);
	vgpu->pv_notified = true;
	return 0;
}

static int handle_g2v_notification(struct intel_vgpu *vgpu, int notification)
{
	enum intel_gvt_gtt_type root_entry_type = GTT_TYPE_PPGTT_ROOT_L4_ENTRY;
	struct intel_vgpu_mm *mm;
	u64 *pdps;

	pdps = (u64 *)&vgpu_vreg64_t(vgpu, vgtif_reg(pdp[0]));

	switch (notification) {
	case VGT_G2V_PPGTT_L3_PAGE_TABLE_CREATE:
		root_entry_type = GTT_TYPE_PPGTT_ROOT_L3_ENTRY;
		fallthrough;
	case VGT_G2V_PPGTT_L4_PAGE_TABLE_CREATE:
		mm = intel_vgpu_get_ppgtt_mm(vgpu, root_entry_type, pdps);
		return PTR_ERR_OR_ZERO(mm);
	case VGT_G2V_PPGTT_L3_PAGE_TABLE_DESTROY:
	case VGT_G2V_PPGTT_L4_PAGE_TABLE_DESTROY:
		return intel_vgpu_put_ppgtt_mm(vgpu, pdps);
	case VGT_G2V_EXECLIST_CONTEXT_CREATE:
	case VGT_G2V_EXECLIST_CONTEXT_DESTROY:
	case 1:	/* Remove this in guest driver. */
		break;
	default:
		gvt_vgpu_err("Invalid PV notification %d\n", notification);
	}
	return 0;
}

static int send_display_ready_uevent(struct intel_vgpu *vgpu, int ready)
{
	struct kobject *kobj = &vgpu->gvt->gt->i915->drm.primary->kdev->kobj;
	char *env[3] = {NULL, NULL, NULL};
	char vmid_str[20];
	char display_ready_str[20];

	snprintf(display_ready_str, 20, "GVT_DISPLAY_READY=%d", ready);
	env[0] = display_ready_str;

	snprintf(vmid_str, 20, "VMID=%d", vgpu->id);
	env[1] = vmid_str;

	return kobject_uevent_env(kobj, KOBJ_ADD, env);
}

static int pvinfo_mmio_write(struct intel_vgpu *vgpu, unsigned int offset,
		void *p_data, unsigned int bytes)
{
	u32 data = *(u32 *)p_data;
	bool invalid_write = false;

	switch (offset) {
	case _vgtif_reg(display_ready):
		send_display_ready_uevent(vgpu, data ? 1 : 0);
		break;
	case _vgtif_reg(g2v_notify):
		handle_g2v_notification(vgpu, data);
		break;
	/* add xhot and yhot to handled list to avoid error log */
	case _vgtif_reg(cursor_x_hot):
	case _vgtif_reg(cursor_y_hot):
	case _vgtif_reg(pdp[0].lo):
	case _vgtif_reg(pdp[0].hi):
	case _vgtif_reg(pdp[1].lo):
	case _vgtif_reg(pdp[1].hi):
	case _vgtif_reg(pdp[2].lo):
	case _vgtif_reg(pdp[2].hi):
	case _vgtif_reg(pdp[3].lo):
	case _vgtif_reg(pdp[3].hi):
	case _vgtif_reg(execlist_context_descriptor_lo):
	case _vgtif_reg(execlist_context_descriptor_hi):
		break;
	case _vgtif_reg(rsv5[0])..._vgtif_reg(rsv5[3]):
		invalid_write = true;
		enter_failsafe_mode(vgpu, GVT_FAILSAFE_INSUFFICIENT_RESOURCE);
		break;
	default:
		invalid_write = true;
		gvt_vgpu_err("invalid pvinfo write offset %x bytes %x data %x\n",
				offset, bytes, data);
		break;
	}

	if (!invalid_write)
		write_vreg(vgpu, offset, p_data, bytes);

	return 0;
}

static int pf_write(struct intel_vgpu *vgpu,
		unsigned int offset, void *p_data, unsigned int bytes)
{
	struct drm_i915_private *i915 = vgpu->gvt->gt->i915;
	u32 val = *(u32 *)p_data;

	if ((offset == _PS_1A_CTRL || offset == _PS_2A_CTRL ||
	   offset == _PS_1B_CTRL || offset == _PS_2B_CTRL ||
	   offset == _PS_1C_CTRL) && (val & PS_PLANE_SEL_MASK) != 0) {
		drm_WARN_ONCE(&i915->drm, true,
			      "VM(%d): guest is trying to scaling a plane\n",
			      vgpu->id);
		return 0;
	}

	return intel_vgpu_default_mmio_write(vgpu, offset, p_data, bytes);
}

static int power_well_ctl_mmio_write(struct intel_vgpu *vgpu,
		unsigned int offset, void *p_data, unsigned int bytes)
{
	write_vreg(vgpu, offset, p_data, bytes);

	if (vgpu_vreg(vgpu, offset) &
	    HSW_PWR_WELL_CTL_REQ(HSW_PW_CTL_IDX_GLOBAL))
		vgpu_vreg(vgpu, offset) |=
			HSW_PWR_WELL_CTL_STATE(HSW_PW_CTL_IDX_GLOBAL);
	else
		vgpu_vreg(vgpu, offset) &=
			~HSW_PWR_WELL_CTL_STATE(HSW_PW_CTL_IDX_GLOBAL);
	return 0;
}

static int gen9_dbuf_ctl_mmio_write(struct intel_vgpu *vgpu,
		unsigned int offset, void *p_data, unsigned int bytes)
{
	write_vreg(vgpu, offset, p_data, bytes);

	if (vgpu_vreg(vgpu, offset) & DBUF_POWER_REQUEST)
		vgpu_vreg(vgpu, offset) |= DBUF_POWER_STATE;
	else
		vgpu_vreg(vgpu, offset) &= ~DBUF_POWER_STATE;

	return 0;
}

static int fpga_dbg_mmio_write(struct intel_vgpu *vgpu,
	unsigned int offset, void *p_data, unsigned int bytes)
{
	write_vreg(vgpu, offset, p_data, bytes);

	if (vgpu_vreg(vgpu, offset) & FPGA_DBG_RM_NOCLAIM)
		vgpu_vreg(vgpu, offset) &= ~FPGA_DBG_RM_NOCLAIM;
	return 0;
}

static int dma_ctrl_write(struct intel_vgpu *vgpu, unsigned int offset,
		void *p_data, unsigned int bytes)
{
	struct drm_i915_private *i915 = vgpu->gvt->gt->i915;
	u32 mode;

	write_vreg(vgpu, offset, p_data, bytes);
	mode = vgpu_vreg(vgpu, offset);

	if (GFX_MODE_BIT_SET_IN_MASK(mode, START_DMA)) {
		drm_WARN_ONCE(&i915->drm, 1,
				"VM(%d): iGVT-g doesn't support GuC\n",
				vgpu->id);
		return 0;
	}

	return 0;
}

static int gen9_trtte_write(struct intel_vgpu *vgpu, unsigned int offset,
		void *p_data, unsigned int bytes)
{
	struct drm_i915_private *i915 = vgpu->gvt->gt->i915;
	u32 trtte = *(u32 *)p_data;

	if ((trtte & 1) && (trtte & (1 << 1)) == 0) {
		drm_WARN(&i915->drm, 1,
				"VM(%d): Use physical address for TRTT!\n",
				vgpu->id);
		return -EINVAL;
	}
	write_vreg(vgpu, offset, p_data, bytes);

	return 0;
}

static int gen9_trtt_chicken_write(struct intel_vgpu *vgpu, unsigned int offset,
		void *p_data, unsigned int bytes)
{
	write_vreg(vgpu, offset, p_data, bytes);
	return 0;
}

static int dpll_status_read(struct intel_vgpu *vgpu, unsigned int offset,
		void *p_data, unsigned int bytes)
{
	u32 v = 0;

	if (vgpu_vreg(vgpu, 0x46010) & (1 << 31))
		v |= (1 << 0);

	if (vgpu_vreg(vgpu, 0x46014) & (1 << 31))
		v |= (1 << 8);

	if (vgpu_vreg(vgpu, 0x46040) & (1 << 31))
		v |= (1 << 16);

	if (vgpu_vreg(vgpu, 0x46060) & (1 << 31))
		v |= (1 << 24);

	vgpu_vreg(vgpu, offset) = v;

	return intel_vgpu_default_mmio_read(vgpu, offset, p_data, bytes);
}

static int mailbox_write(struct intel_vgpu *vgpu, unsigned int offset,
		void *p_data, unsigned int bytes)
{
	u32 value = *(u32 *)p_data;
	u32 cmd = value & 0xff;
	u32 *data0 = &vgpu_vreg_t(vgpu, GEN6_PCODE_DATA);

	switch (cmd) {
	case GEN9_PCODE_READ_MEM_LATENCY:
		if (IS_SKYLAKE(vgpu->gvt->gt->i915) ||
		    IS_KABYLAKE(vgpu->gvt->gt->i915) ||
		    IS_COFFEELAKE(vgpu->gvt->gt->i915) ||
		    IS_COMETLAKE(vgpu->gvt->gt->i915)) {
			/**
			 * "Read memory latency" command on gen9.
			 * Below memory latency values are read
			 * from skylake platform.
			 */
			if (!*data0)
				*data0 = 0x1e1a1100;
			else
				*data0 = 0x61514b3d;
		} else if (IS_BROXTON(vgpu->gvt->gt->i915)) {
			/**
			 * "Read memory latency" command on gen9.
			 * Below memory latency values are read
			 * from Broxton MRB.
			 */
			if (!*data0)
				*data0 = 0x16080707;
			else
				*data0 = 0x16161616;
		}
		break;
	case SKL_PCODE_CDCLK_CONTROL:
		if (IS_SKYLAKE(vgpu->gvt->gt->i915) ||
		    IS_KABYLAKE(vgpu->gvt->gt->i915) ||
		    IS_COFFEELAKE(vgpu->gvt->gt->i915) ||
		    IS_COMETLAKE(vgpu->gvt->gt->i915))
			*data0 = SKL_CDCLK_READY_FOR_CHANGE;
		break;
	case GEN6_PCODE_READ_RC6VIDS:
		*data0 |= 0x1;
		break;
	}

	gvt_dbg_core("VM(%d) write %x to mailbox, return data0 %x\n",
		     vgpu->id, value, *data0);
	/**
	 * PCODE_READY clear means ready for pcode read/write,
	 * PCODE_ERROR_MASK clear means no error happened. In GVT-g we
	 * always emulate as pcode read/write success and ready for access
	 * anytime, since we don't touch real physical registers here.
	 */
	value &= ~(GEN6_PCODE_READY | GEN6_PCODE_ERROR_MASK);
	return intel_vgpu_default_mmio_write(vgpu, offset, &value, bytes);
}

static int hws_pga_write(struct intel_vgpu *vgpu, unsigned int offset,
		void *p_data, unsigned int bytes)
{
	u32 value = *(u32 *)p_data;
	const struct intel_engine_cs *engine =
		intel_gvt_render_mmio_to_engine(vgpu->gvt, offset);

	if (value != 0 &&
	    !intel_gvt_ggtt_validate_range(vgpu, value, I915_GTT_PAGE_SIZE)) {
		gvt_vgpu_err("write invalid HWSP address, reg:0x%x, value:0x%x\n",
			      offset, value);
		return -EINVAL;
	}

	/*
	 * Need to emulate all the HWSP register write to ensure host can
	 * update the VM CSB status correctly. Here listed registers can
	 * support BDW, SKL or other platforms with same HWSP registers.
	 */
	if (unlikely(!engine)) {
		gvt_vgpu_err("access unknown hardware status page register:0x%x\n",
			     offset);
		return -EINVAL;
	}
	vgpu->hws_pga[engine->id] = value;
	gvt_dbg_mmio("VM(%d) write: 0x%x to HWSP: 0x%x\n",
		     vgpu->id, value, offset);

	return intel_vgpu_default_mmio_write(vgpu, offset, &value, bytes);
}

static int skl_power_well_ctl_write(struct intel_vgpu *vgpu,
		unsigned int offset, void *p_data, unsigned int bytes)
{
	u32 v = *(u32 *)p_data;

	if (IS_BROXTON(vgpu->gvt->gt->i915))
		v &= (1 << 31) | (1 << 29);
	else
		v &= (1 << 31) | (1 << 29) | (1 << 9) |
			(1 << 7) | (1 << 5) | (1 << 3) | (1 << 1);
	v |= (v >> 1);

	return intel_vgpu_default_mmio_write(vgpu, offset, &v, bytes);
}

static int skl_lcpll_write(struct intel_vgpu *vgpu, unsigned int offset,
		void *p_data, unsigned int bytes)
{
	u32 v = *(u32 *)p_data;

	/* other bits are MBZ. */
	v &= (1 << 31) | (1 << 30);
	v & (1 << 31) ? (v |= (1 << 30)) : (v &= ~(1 << 30));

	vgpu_vreg(vgpu, offset) = v;

	return 0;
}

static int bxt_de_pll_enable_write(struct intel_vgpu *vgpu,
		unsigned int offset, void *p_data, unsigned int bytes)
{
	u32 v = *(u32 *)p_data;

	if (v & BXT_DE_PLL_PLL_ENABLE)
		v |= BXT_DE_PLL_LOCK;

	vgpu_vreg(vgpu, offset) = v;

	return 0;
}

static int bxt_port_pll_enable_write(struct intel_vgpu *vgpu,
		unsigned int offset, void *p_data, unsigned int bytes)
{
	u32 v = *(u32 *)p_data;

	if (v & PORT_PLL_ENABLE)
		v |= PORT_PLL_LOCK;

	vgpu_vreg(vgpu, offset) = v;

	return 0;
}

static int bxt_phy_ctl_family_write(struct intel_vgpu *vgpu,
		unsigned int offset, void *p_data, unsigned int bytes)
{
	u32 v = *(u32 *)p_data;
	u32 data = v & COMMON_RESET_DIS ? BXT_PHY_LANE_ENABLED : 0;

	switch (offset) {
	case _PHY_CTL_FAMILY_EDP:
		vgpu_vreg(vgpu, _BXT_PHY_CTL_DDI_A) = data;
		break;
	case _PHY_CTL_FAMILY_DDI:
		vgpu_vreg(vgpu, _BXT_PHY_CTL_DDI_B) = data;
		vgpu_vreg(vgpu, _BXT_PHY_CTL_DDI_C) = data;
		break;
	}

	vgpu_vreg(vgpu, offset) = v;

	return 0;
}

static int bxt_port_tx_dw3_read(struct intel_vgpu *vgpu,
		unsigned int offset, void *p_data, unsigned int bytes)
{
	u32 v = vgpu_vreg(vgpu, offset);

	v &= ~UNIQUE_TRANGE_EN_METHOD;

	vgpu_vreg(vgpu, offset) = v;

	return intel_vgpu_default_mmio_read(vgpu, offset, p_data, bytes);
}

static int bxt_pcs_dw12_grp_write(struct intel_vgpu *vgpu,
		unsigned int offset, void *p_data, unsigned int bytes)
{
	u32 v = *(u32 *)p_data;

	if (offset == _PORT_PCS_DW12_GRP_A || offset == _PORT_PCS_DW12_GRP_B) {
		vgpu_vreg(vgpu, offset - 0x600) = v;
		vgpu_vreg(vgpu, offset - 0x800) = v;
	} else {
		vgpu_vreg(vgpu, offset - 0x400) = v;
		vgpu_vreg(vgpu, offset - 0x600) = v;
	}

	vgpu_vreg(vgpu, offset) = v;

	return 0;
}

static int bxt_gt_disp_pwron_write(struct intel_vgpu *vgpu,
		unsigned int offset, void *p_data, unsigned int bytes)
{
	u32 v = *(u32 *)p_data;

	if (v & BIT(0)) {
		vgpu_vreg_t(vgpu, BXT_PORT_CL1CM_DW0(DPIO_PHY0)) &=
			~PHY_RESERVED;
		vgpu_vreg_t(vgpu, BXT_PORT_CL1CM_DW0(DPIO_PHY0)) |=
			PHY_POWER_GOOD;
	}

	if (v & BIT(1)) {
		vgpu_vreg_t(vgpu, BXT_PORT_CL1CM_DW0(DPIO_PHY1)) &=
			~PHY_RESERVED;
		vgpu_vreg_t(vgpu, BXT_PORT_CL1CM_DW0(DPIO_PHY1)) |=
			PHY_POWER_GOOD;
	}


	vgpu_vreg(vgpu, offset) = v;

	return 0;
}

static int edp_psr_imr_iir_write(struct intel_vgpu *vgpu,
		unsigned int offset, void *p_data, unsigned int bytes)
{
	vgpu_vreg(vgpu, offset) = 0;
	return 0;
}

/*
 * FixMe:
 * If guest fills non-priv batch buffer on ApolloLake/Broxton as Mesa i965 did:
 * 717e7539124d (i965: Use a WC map and memcpy for the batch instead of pwrite.)
 * Due to the missing flush of bb filled by VM vCPU, host GPU hangs on executing
 * these MI_BATCH_BUFFER.
 * Temporarily workaround this by setting SNOOP bit for PAT3 used by PPGTT
 * PML4 PTE: PAT(0) PCD(1) PWT(1).
 * The performance is still expected to be low, will need further improvement.
 */
static int bxt_ppat_low_write(struct intel_vgpu *vgpu, unsigned int offset,
			      void *p_data, unsigned int bytes)
{
	u64 pat =
		GEN8_PPAT(0, CHV_PPAT_SNOOP) |
		GEN8_PPAT(1, 0) |
		GEN8_PPAT(2, 0) |
		GEN8_PPAT(3, CHV_PPAT_SNOOP) |
		GEN8_PPAT(4, CHV_PPAT_SNOOP) |
		GEN8_PPAT(5, CHV_PPAT_SNOOP) |
		GEN8_PPAT(6, CHV_PPAT_SNOOP) |
		GEN8_PPAT(7, CHV_PPAT_SNOOP);

	vgpu_vreg(vgpu, offset) = lower_32_bits(pat);

	return 0;
}

static int guc_status_read(struct intel_vgpu *vgpu,
			   unsigned int offset, void *p_data,
			   unsigned int bytes)
{
	/* keep MIA_IN_RESET before clearing */
	read_vreg(vgpu, offset, p_data, bytes);
	vgpu_vreg(vgpu, offset) &= ~GS_MIA_IN_RESET;
	return 0;
}

static int mmio_read_from_hw(struct intel_vgpu *vgpu,
		unsigned int offset, void *p_data, unsigned int bytes)
{
	struct intel_gvt *gvt = vgpu->gvt;
	const struct intel_engine_cs *engine =
		intel_gvt_render_mmio_to_engine(gvt, offset);

	/**
	 * Read HW reg in following case
	 * a. the offset isn't a ring mmio
	 * b. the offset's ring is running on hw.
	 * c. the offset is ring time stamp mmio
	 */

	if (!engine ||
	    vgpu == gvt->scheduler.engine_owner[engine->id] ||
	    offset == i915_mmio_reg_offset(RING_TIMESTAMP(engine->mmio_base)) ||
	    offset == i915_mmio_reg_offset(RING_TIMESTAMP_UDW(engine->mmio_base))) {
		mmio_hw_access_pre(gvt->gt);
		vgpu_vreg(vgpu, offset) =
			intel_uncore_read(gvt->gt->uncore, _MMIO(offset));
		mmio_hw_access_post(gvt->gt);
	}

	return intel_vgpu_default_mmio_read(vgpu, offset, p_data, bytes);
}

static int elsp_mmio_write(struct intel_vgpu *vgpu, unsigned int offset,
		void *p_data, unsigned int bytes)
{
	struct drm_i915_private *i915 = vgpu->gvt->gt->i915;
	const struct intel_engine_cs *engine = intel_gvt_render_mmio_to_engine(vgpu->gvt, offset);
	struct intel_vgpu_execlist *execlist;
	u32 data = *(u32 *)p_data;
	int ret = 0;

	if (drm_WARN_ON(&i915->drm, !engine))
		return -EINVAL;

	execlist = &vgpu->submission.execlist[engine->id];

	execlist->elsp_dwords.data[3 - execlist->elsp_dwords.index] = data;
	if (execlist->elsp_dwords.index == 3) {
		ret = intel_vgpu_submit_execlist(vgpu, engine);
		if(ret)
			gvt_vgpu_err("fail submit workload on ring %s\n",
				     engine->name);
	}

	++execlist->elsp_dwords.index;
	execlist->elsp_dwords.index &= 0x3;
	return ret;
}

static int ring_mode_mmio_write(struct intel_vgpu *vgpu, unsigned int offset,
		void *p_data, unsigned int bytes)
{
	u32 data = *(u32 *)p_data;
	const struct intel_engine_cs *engine =
		intel_gvt_render_mmio_to_engine(vgpu->gvt, offset);
	bool enable_execlist;
	int ret;

	(*(u32 *)p_data) &= ~_MASKED_BIT_ENABLE(1);
	if (IS_COFFEELAKE(vgpu->gvt->gt->i915) ||
	    IS_COMETLAKE(vgpu->gvt->gt->i915))
		(*(u32 *)p_data) &= ~_MASKED_BIT_ENABLE(2);
	write_vreg(vgpu, offset, p_data, bytes);

	if (IS_MASKED_BITS_ENABLED(data, 1)) {
		enter_failsafe_mode(vgpu, GVT_FAILSAFE_UNSUPPORTED_GUEST);
		return 0;
	}

	if ((IS_COFFEELAKE(vgpu->gvt->gt->i915) ||
	     IS_COMETLAKE(vgpu->gvt->gt->i915)) &&
	    IS_MASKED_BITS_ENABLED(data, 2)) {
		enter_failsafe_mode(vgpu, GVT_FAILSAFE_UNSUPPORTED_GUEST);
		return 0;
	}

	/* when PPGTT mode enabled, we will check if guest has called
	 * pvinfo, if not, we will treat this guest as non-gvtg-aware
	 * guest, and stop emulating its cfg space, mmio, gtt, etc.
	 */
	if ((IS_MASKED_BITS_ENABLED(data, GFX_PPGTT_ENABLE) ||
	    IS_MASKED_BITS_ENABLED(data, GFX_RUN_LIST_ENABLE)) &&
	    !vgpu->pv_notified) {
		enter_failsafe_mode(vgpu, GVT_FAILSAFE_UNSUPPORTED_GUEST);
		return 0;
	}
	if (IS_MASKED_BITS_ENABLED(data, GFX_RUN_LIST_ENABLE) ||
	    IS_MASKED_BITS_DISABLED(data, GFX_RUN_LIST_ENABLE)) {
		enable_execlist = !!(data & GFX_RUN_LIST_ENABLE);

		gvt_dbg_core("EXECLIST %s on ring %s\n",
			     (enable_execlist ? "enabling" : "disabling"),
			     engine->name);

		if (!enable_execlist)
			return 0;

		ret = intel_vgpu_select_submission_ops(vgpu,
						       engine->mask,
						       INTEL_VGPU_EXECLIST_SUBMISSION);
		if (ret)
			return ret;

		intel_vgpu_start_schedule(vgpu);
	}
	return 0;
}

static int gvt_reg_tlb_control_handler(struct intel_vgpu *vgpu,
		unsigned int offset, void *p_data, unsigned int bytes)
{
	unsigned int id = 0;

	write_vreg(vgpu, offset, p_data, bytes);
	vgpu_vreg(vgpu, offset) = 0;

	switch (offset) {
	case 0x4260:
		id = RCS0;
		break;
	case 0x4264:
		id = VCS0;
		break;
	case 0x4268:
		id = VCS1;
		break;
	case 0x426c:
		id = BCS0;
		break;
	case 0x4270:
		id = VECS0;
		break;
	default:
		return -EINVAL;
	}
	set_bit(id, (void *)vgpu->submission.tlb_handle_pending);

	return 0;
}

static int ring_reset_ctl_write(struct intel_vgpu *vgpu,
	unsigned int offset, void *p_data, unsigned int bytes)
{
	u32 data;

	write_vreg(vgpu, offset, p_data, bytes);
	data = vgpu_vreg(vgpu, offset);

	if (IS_MASKED_BITS_ENABLED(data, RESET_CTL_REQUEST_RESET))
		data |= RESET_CTL_READY_TO_RESET;
	else if (data & _MASKED_BIT_DISABLE(RESET_CTL_REQUEST_RESET))
		data &= ~RESET_CTL_READY_TO_RESET;

	vgpu_vreg(vgpu, offset) = data;
	return 0;
}

static int csfe_chicken1_mmio_write(struct intel_vgpu *vgpu,
				    unsigned int offset, void *p_data,
				    unsigned int bytes)
{
	u32 data = *(u32 *)p_data;

	(*(u32 *)p_data) &= ~_MASKED_BIT_ENABLE(0x18);
	write_vreg(vgpu, offset, p_data, bytes);

	if (IS_MASKED_BITS_ENABLED(data, 0x10) ||
	    IS_MASKED_BITS_ENABLED(data, 0x8))
		enter_failsafe_mode(vgpu, GVT_FAILSAFE_UNSUPPORTED_GUEST);

	return 0;
}

#define MMIO_F(reg, s, f, am, rm, d, r, w) do { \
	ret = new_mmio_info(gvt, i915_mmio_reg_offset(reg), \
		f, s, am, rm, d, r, w); \
	if (ret) \
		return ret; \
} while (0)

#define MMIO_D(reg, d) \
	MMIO_F(reg, 4, 0, 0, 0, d, NULL, NULL)

#define MMIO_DH(reg, d, r, w) \
	MMIO_F(reg, 4, 0, 0, 0, d, r, w)

#define MMIO_DFH(reg, d, f, r, w) \
	MMIO_F(reg, 4, f, 0, 0, d, r, w)

#define MMIO_GM(reg, d, r, w) \
	MMIO_F(reg, 4, F_GMADR, 0xFFFFF000, 0, d, r, w)

#define MMIO_GM_RDR(reg, d, r, w) \
	MMIO_F(reg, 4, F_GMADR | F_CMD_ACCESS, 0xFFFFF000, 0, d, r, w)

#define MMIO_RO(reg, d, f, rm, r, w) \
	MMIO_F(reg, 4, F_RO | f, 0, rm, d, r, w)

#define MMIO_RING_F(prefix, s, f, am, rm, d, r, w) do { \
	MMIO_F(prefix(RENDER_RING_BASE), s, f, am, rm, d, r, w); \
	MMIO_F(prefix(BLT_RING_BASE), s, f, am, rm, d, r, w); \
	MMIO_F(prefix(GEN6_BSD_RING_BASE), s, f, am, rm, d, r, w); \
	MMIO_F(prefix(VEBOX_RING_BASE), s, f, am, rm, d, r, w); \
	if (HAS_ENGINE(gvt->gt, VCS1)) \
		MMIO_F(prefix(GEN8_BSD2_RING_BASE), s, f, am, rm, d, r, w); \
} while (0)

#define MMIO_RING_D(prefix, d) \
	MMIO_RING_F(prefix, 4, 0, 0, 0, d, NULL, NULL)

#define MMIO_RING_DFH(prefix, d, f, r, w) \
	MMIO_RING_F(prefix, 4, f, 0, 0, d, r, w)

#define MMIO_RING_GM(prefix, d, r, w) \
	MMIO_RING_F(prefix, 4, F_GMADR, 0xFFFF0000, 0, d, r, w)

#define MMIO_RING_GM_RDR(prefix, d, r, w) \
	MMIO_RING_F(prefix, 4, F_GMADR | F_CMD_ACCESS, 0xFFFF0000, 0, d, r, w)

#define MMIO_RING_RO(prefix, d, f, rm, r, w) \
	MMIO_RING_F(prefix, 4, F_RO | f, 0, rm, d, r, w)

static int init_generic_mmio_info(struct intel_gvt *gvt)
{
	struct drm_i915_private *dev_priv = gvt->gt->i915;
	int ret;

	MMIO_RING_DFH(RING_IMR, D_ALL, 0, NULL,
		intel_vgpu_reg_imr_handler);

	MMIO_DFH(SDEIMR, D_ALL, 0, NULL, intel_vgpu_reg_imr_handler);
	MMIO_DFH(SDEIER, D_ALL, 0, NULL, intel_vgpu_reg_ier_handler);
	MMIO_DFH(SDEIIR, D_ALL, 0, NULL, intel_vgpu_reg_iir_handler);
	MMIO_D(SDEISR, D_ALL);

	MMIO_RING_DFH(RING_HWSTAM, D_ALL, 0, NULL, NULL);


	MMIO_DH(GEN8_GAMW_ECO_DEV_RW_IA, D_BDW_PLUS, NULL,
		gamw_echo_dev_rw_ia_write);

	MMIO_GM_RDR(BSD_HWS_PGA_GEN7, D_ALL, NULL, NULL);
	MMIO_GM_RDR(BLT_HWS_PGA_GEN7, D_ALL, NULL, NULL);
	MMIO_GM_RDR(VEBOX_HWS_PGA_GEN7, D_ALL, NULL, NULL);

#define RING_REG(base) _MMIO((base) + 0x28)
	MMIO_RING_DFH(RING_REG, D_ALL, F_CMD_ACCESS, NULL, NULL);
#undef RING_REG

#define RING_REG(base) _MMIO((base) + 0x134)
	MMIO_RING_DFH(RING_REG, D_ALL, F_CMD_ACCESS, NULL, NULL);
#undef RING_REG

#define RING_REG(base) _MMIO((base) + 0x6c)
	MMIO_RING_DFH(RING_REG, D_ALL, 0, mmio_read_from_hw, NULL);
#undef RING_REG
	MMIO_DH(GEN7_SC_INSTDONE, D_BDW_PLUS, mmio_read_from_hw, NULL);

	MMIO_GM_RDR(_MMIO(0x2148), D_ALL, NULL, NULL);
	MMIO_GM_RDR(CCID(RENDER_RING_BASE), D_ALL, NULL, NULL);
	MMIO_GM_RDR(_MMIO(0x12198), D_ALL, NULL, NULL);
	MMIO_D(GEN7_CXT_SIZE, D_ALL);

	MMIO_RING_DFH(RING_TAIL, D_ALL, 0, NULL, NULL);
	MMIO_RING_DFH(RING_HEAD, D_ALL, 0, NULL, NULL);
	MMIO_RING_DFH(RING_CTL, D_ALL, 0, NULL, NULL);
	MMIO_RING_DFH(RING_ACTHD, D_ALL, 0, mmio_read_from_hw, NULL);
	MMIO_RING_GM(RING_START, D_ALL, NULL, NULL);

	/* RING MODE */
#define RING_REG(base) _MMIO((base) + 0x29c)
	MMIO_RING_DFH(RING_REG, D_ALL,
		F_MODE_MASK | F_CMD_ACCESS | F_CMD_WRITE_PATCH, NULL,
		ring_mode_mmio_write);
#undef RING_REG

	MMIO_RING_DFH(RING_MI_MODE, D_ALL, F_MODE_MASK | F_CMD_ACCESS,
		NULL, NULL);
	MMIO_RING_DFH(RING_INSTPM, D_ALL, F_MODE_MASK | F_CMD_ACCESS,
			NULL, NULL);
	MMIO_RING_DFH(RING_TIMESTAMP, D_ALL, F_CMD_ACCESS,
			mmio_read_from_hw, NULL);
	MMIO_RING_DFH(RING_TIMESTAMP_UDW, D_ALL, F_CMD_ACCESS,
			mmio_read_from_hw, NULL);

	MMIO_DFH(GEN7_GT_MODE, D_ALL, F_MODE_MASK | F_CMD_ACCESS, NULL, NULL);
	MMIO_DFH(CACHE_MODE_0_GEN7, D_ALL, F_MODE_MASK | F_CMD_ACCESS,
		NULL, NULL);
	MMIO_DFH(CACHE_MODE_1, D_ALL, F_MODE_MASK | F_CMD_ACCESS, NULL, NULL);
	MMIO_DFH(CACHE_MODE_0, D_ALL, F_MODE_MASK | F_CMD_ACCESS, NULL, NULL);
	MMIO_DFH(_MMIO(0x2124), D_ALL, F_MODE_MASK | F_CMD_ACCESS, NULL, NULL);

	MMIO_DFH(_MMIO(0x20dc), D_ALL, F_MODE_MASK | F_CMD_ACCESS, NULL, NULL);
	MMIO_DFH(_3D_CHICKEN3, D_ALL, F_MODE_MASK | F_CMD_ACCESS, NULL, NULL);
	MMIO_DFH(_MMIO(0x2088), D_ALL, F_MODE_MASK | F_CMD_ACCESS, NULL, NULL);
	MMIO_DFH(FF_SLICE_CS_CHICKEN2, D_ALL,
		 F_MODE_MASK | F_CMD_ACCESS, NULL, NULL);
	MMIO_DFH(_MMIO(0x2470), D_ALL, F_MODE_MASK | F_CMD_ACCESS, NULL, NULL);
	MMIO_DFH(GAM_ECOCHK, D_ALL, F_CMD_ACCESS, NULL, NULL);
	MMIO_DFH(GEN7_COMMON_SLICE_CHICKEN1, D_ALL, F_MODE_MASK | F_CMD_ACCESS,
		NULL, NULL);
	MMIO_DFH(COMMON_SLICE_CHICKEN2, D_ALL, F_MODE_MASK | F_CMD_ACCESS,
		 NULL, NULL);
	MMIO_DFH(_MMIO(0x9030), D_ALL, F_CMD_ACCESS, NULL, NULL);
	MMIO_DFH(_MMIO(0x20a0), D_ALL, F_CMD_ACCESS, NULL, NULL);
	MMIO_DFH(_MMIO(0x2420), D_ALL, F_CMD_ACCESS, NULL, NULL);
	MMIO_DFH(_MMIO(0x2430), D_ALL, F_CMD_ACCESS, NULL, NULL);
	MMIO_DFH(_MMIO(0x2434), D_ALL, F_CMD_ACCESS, NULL, NULL);
	MMIO_DFH(_MMIO(0x2438), D_ALL, F_CMD_ACCESS, NULL, NULL);
	MMIO_DFH(_MMIO(0x243c), D_ALL, F_CMD_ACCESS, NULL, NULL);
	MMIO_DFH(_MMIO(0x7018), D_ALL, F_MODE_MASK | F_CMD_ACCESS, NULL, NULL);
	MMIO_DFH(HALF_SLICE_CHICKEN3, D_ALL, F_MODE_MASK | F_CMD_ACCESS, NULL, NULL);
	MMIO_DFH(GEN7_HALF_SLICE_CHICKEN1, D_ALL, F_MODE_MASK | F_CMD_ACCESS, NULL, NULL);

	/* display */
	MMIO_F(_MMIO(0x60220), 0x20, 0, 0, 0, D_ALL, NULL, NULL);
	MMIO_D(_MMIO(0x602a0), D_ALL);

	MMIO_D(_MMIO(0x65050), D_ALL);
	MMIO_D(_MMIO(0x650b4), D_ALL);

	MMIO_D(_MMIO(0xc4040), D_ALL);
	MMIO_D(DERRMR, D_ALL);

	MMIO_D(PIPEDSL(PIPE_A), D_ALL);
	MMIO_D(PIPEDSL(PIPE_B), D_ALL);
	MMIO_D(PIPEDSL(PIPE_C), D_ALL);
	MMIO_D(PIPEDSL(_PIPE_EDP), D_ALL);

	MMIO_DH(PIPECONF(PIPE_A), D_ALL, NULL, pipeconf_mmio_write);
	MMIO_DH(PIPECONF(PIPE_B), D_ALL, NULL, pipeconf_mmio_write);
	MMIO_DH(PIPECONF(PIPE_C), D_ALL, NULL, pipeconf_mmio_write);
	MMIO_DH(PIPECONF(_PIPE_EDP), D_ALL, NULL, pipeconf_mmio_write);

	MMIO_D(PIPESTAT(PIPE_A), D_ALL);
	MMIO_D(PIPESTAT(PIPE_B), D_ALL);
	MMIO_D(PIPESTAT(PIPE_C), D_ALL);
	MMIO_D(PIPESTAT(_PIPE_EDP), D_ALL);

	MMIO_D(PIPE_FLIPCOUNT_G4X(PIPE_A), D_ALL);
	MMIO_D(PIPE_FLIPCOUNT_G4X(PIPE_B), D_ALL);
	MMIO_D(PIPE_FLIPCOUNT_G4X(PIPE_C), D_ALL);
	MMIO_D(PIPE_FLIPCOUNT_G4X(_PIPE_EDP), D_ALL);

	MMIO_D(PIPE_FRMCOUNT_G4X(PIPE_A), D_ALL);
	MMIO_D(PIPE_FRMCOUNT_G4X(PIPE_B), D_ALL);
	MMIO_D(PIPE_FRMCOUNT_G4X(PIPE_C), D_ALL);
	MMIO_D(PIPE_FRMCOUNT_G4X(_PIPE_EDP), D_ALL);

	MMIO_D(CURCNTR(PIPE_A), D_ALL);
	MMIO_D(CURCNTR(PIPE_B), D_ALL);
	MMIO_D(CURCNTR(PIPE_C), D_ALL);

	MMIO_D(CURPOS(PIPE_A), D_ALL);
	MMIO_D(CURPOS(PIPE_B), D_ALL);
	MMIO_D(CURPOS(PIPE_C), D_ALL);

	MMIO_D(CURBASE(PIPE_A), D_ALL);
	MMIO_D(CURBASE(PIPE_B), D_ALL);
	MMIO_D(CURBASE(PIPE_C), D_ALL);

	MMIO_D(CUR_FBC_CTL(PIPE_A), D_ALL);
	MMIO_D(CUR_FBC_CTL(PIPE_B), D_ALL);
	MMIO_D(CUR_FBC_CTL(PIPE_C), D_ALL);

	MMIO_D(_MMIO(0x700ac), D_ALL);
	MMIO_D(_MMIO(0x710ac), D_ALL);
	MMIO_D(_MMIO(0x720ac), D_ALL);

	MMIO_D(_MMIO(0x70090), D_ALL);
	MMIO_D(_MMIO(0x70094), D_ALL);
	MMIO_D(_MMIO(0x70098), D_ALL);
	MMIO_D(_MMIO(0x7009c), D_ALL);

	MMIO_D(DSPCNTR(PIPE_A), D_ALL);
	MMIO_D(DSPADDR(PIPE_A), D_ALL);
	MMIO_D(DSPSTRIDE(PIPE_A), D_ALL);
	MMIO_D(DSPPOS(PIPE_A), D_ALL);
	MMIO_D(DSPSIZE(PIPE_A), D_ALL);
	MMIO_DH(DSPSURF(PIPE_A), D_ALL, NULL, pri_surf_mmio_write);
	MMIO_D(DSPOFFSET(PIPE_A), D_ALL);
	MMIO_D(DSPSURFLIVE(PIPE_A), D_ALL);
	MMIO_DH(REG_50080(PIPE_A, PLANE_PRIMARY), D_ALL, NULL,
		reg50080_mmio_write);

	MMIO_D(DSPCNTR(PIPE_B), D_ALL);
	MMIO_D(DSPADDR(PIPE_B), D_ALL);
	MMIO_D(DSPSTRIDE(PIPE_B), D_ALL);
	MMIO_D(DSPPOS(PIPE_B), D_ALL);
	MMIO_D(DSPSIZE(PIPE_B), D_ALL);
	MMIO_DH(DSPSURF(PIPE_B), D_ALL, NULL, pri_surf_mmio_write);
	MMIO_D(DSPOFFSET(PIPE_B), D_ALL);
	MMIO_D(DSPSURFLIVE(PIPE_B), D_ALL);
	MMIO_DH(REG_50080(PIPE_B, PLANE_PRIMARY), D_ALL, NULL,
		reg50080_mmio_write);

	MMIO_D(DSPCNTR(PIPE_C), D_ALL);
	MMIO_D(DSPADDR(PIPE_C), D_ALL);
	MMIO_D(DSPSTRIDE(PIPE_C), D_ALL);
	MMIO_D(DSPPOS(PIPE_C), D_ALL);
	MMIO_D(DSPSIZE(PIPE_C), D_ALL);
	MMIO_DH(DSPSURF(PIPE_C), D_ALL, NULL, pri_surf_mmio_write);
	MMIO_D(DSPOFFSET(PIPE_C), D_ALL);
	MMIO_D(DSPSURFLIVE(PIPE_C), D_ALL);
	MMIO_DH(REG_50080(PIPE_C, PLANE_PRIMARY), D_ALL, NULL,
		reg50080_mmio_write);

	MMIO_D(SPRCTL(PIPE_A), D_ALL);
	MMIO_D(SPRLINOFF(PIPE_A), D_ALL);
	MMIO_D(SPRSTRIDE(PIPE_A), D_ALL);
	MMIO_D(SPRPOS(PIPE_A), D_ALL);
	MMIO_D(SPRSIZE(PIPE_A), D_ALL);
	MMIO_D(SPRKEYVAL(PIPE_A), D_ALL);
	MMIO_D(SPRKEYMSK(PIPE_A), D_ALL);
	MMIO_DH(SPRSURF(PIPE_A), D_ALL, NULL, spr_surf_mmio_write);
	MMIO_D(SPRKEYMAX(PIPE_A), D_ALL);
	MMIO_D(SPROFFSET(PIPE_A), D_ALL);
	MMIO_D(SPRSCALE(PIPE_A), D_ALL);
	MMIO_D(SPRSURFLIVE(PIPE_A), D_ALL);
	MMIO_DH(REG_50080(PIPE_A, PLANE_SPRITE0), D_ALL, NULL,
		reg50080_mmio_write);

	MMIO_D(SPRCTL(PIPE_B), D_ALL);
	MMIO_D(SPRLINOFF(PIPE_B), D_ALL);
	MMIO_D(SPRSTRIDE(PIPE_B), D_ALL);
	MMIO_D(SPRPOS(PIPE_B), D_ALL);
	MMIO_D(SPRSIZE(PIPE_B), D_ALL);
	MMIO_D(SPRKEYVAL(PIPE_B), D_ALL);
	MMIO_D(SPRKEYMSK(PIPE_B), D_ALL);
	MMIO_DH(SPRSURF(PIPE_B), D_ALL, NULL, spr_surf_mmio_write);
	MMIO_D(SPRKEYMAX(PIPE_B), D_ALL);
	MMIO_D(SPROFFSET(PIPE_B), D_ALL);
	MMIO_D(SPRSCALE(PIPE_B), D_ALL);
	MMIO_D(SPRSURFLIVE(PIPE_B), D_ALL);
	MMIO_DH(REG_50080(PIPE_B, PLANE_SPRITE0), D_ALL, NULL,
		reg50080_mmio_write);

	MMIO_D(SPRCTL(PIPE_C), D_ALL);
	MMIO_D(SPRLINOFF(PIPE_C), D_ALL);
	MMIO_D(SPRSTRIDE(PIPE_C), D_ALL);
	MMIO_D(SPRPOS(PIPE_C), D_ALL);
	MMIO_D(SPRSIZE(PIPE_C), D_ALL);
	MMIO_D(SPRKEYVAL(PIPE_C), D_ALL);
	MMIO_D(SPRKEYMSK(PIPE_C), D_ALL);
	MMIO_DH(SPRSURF(PIPE_C), D_ALL, NULL, spr_surf_mmio_write);
	MMIO_D(SPRKEYMAX(PIPE_C), D_ALL);
	MMIO_D(SPROFFSET(PIPE_C), D_ALL);
	MMIO_D(SPRSCALE(PIPE_C), D_ALL);
	MMIO_D(SPRSURFLIVE(PIPE_C), D_ALL);
	MMIO_DH(REG_50080(PIPE_C, PLANE_SPRITE0), D_ALL, NULL,
		reg50080_mmio_write);

	MMIO_D(HTOTAL(TRANSCODER_A), D_ALL);
	MMIO_D(HBLANK(TRANSCODER_A), D_ALL);
	MMIO_D(HSYNC(TRANSCODER_A), D_ALL);
	MMIO_D(VTOTAL(TRANSCODER_A), D_ALL);
	MMIO_D(VBLANK(TRANSCODER_A), D_ALL);
	MMIO_D(VSYNC(TRANSCODER_A), D_ALL);
	MMIO_D(BCLRPAT(TRANSCODER_A), D_ALL);
	MMIO_D(VSYNCSHIFT(TRANSCODER_A), D_ALL);
	MMIO_D(PIPESRC(TRANSCODER_A), D_ALL);

	MMIO_D(HTOTAL(TRANSCODER_B), D_ALL);
	MMIO_D(HBLANK(TRANSCODER_B), D_ALL);
	MMIO_D(HSYNC(TRANSCODER_B), D_ALL);
	MMIO_D(VTOTAL(TRANSCODER_B), D_ALL);
	MMIO_D(VBLANK(TRANSCODER_B), D_ALL);
	MMIO_D(VSYNC(TRANSCODER_B), D_ALL);
	MMIO_D(BCLRPAT(TRANSCODER_B), D_ALL);
	MMIO_D(VSYNCSHIFT(TRANSCODER_B), D_ALL);
	MMIO_D(PIPESRC(TRANSCODER_B), D_ALL);

	MMIO_D(HTOTAL(TRANSCODER_C), D_ALL);
	MMIO_D(HBLANK(TRANSCODER_C), D_ALL);
	MMIO_D(HSYNC(TRANSCODER_C), D_ALL);
	MMIO_D(VTOTAL(TRANSCODER_C), D_ALL);
	MMIO_D(VBLANK(TRANSCODER_C), D_ALL);
	MMIO_D(VSYNC(TRANSCODER_C), D_ALL);
	MMIO_D(BCLRPAT(TRANSCODER_C), D_ALL);
	MMIO_D(VSYNCSHIFT(TRANSCODER_C), D_ALL);
	MMIO_D(PIPESRC(TRANSCODER_C), D_ALL);

	MMIO_D(HTOTAL(TRANSCODER_EDP), D_ALL);
	MMIO_D(HBLANK(TRANSCODER_EDP), D_ALL);
	MMIO_D(HSYNC(TRANSCODER_EDP), D_ALL);
	MMIO_D(VTOTAL(TRANSCODER_EDP), D_ALL);
	MMIO_D(VBLANK(TRANSCODER_EDP), D_ALL);
	MMIO_D(VSYNC(TRANSCODER_EDP), D_ALL);
	MMIO_D(BCLRPAT(TRANSCODER_EDP), D_ALL);
	MMIO_D(VSYNCSHIFT(TRANSCODER_EDP), D_ALL);

	MMIO_D(PIPE_DATA_M1(TRANSCODER_A), D_ALL);
	MMIO_D(PIPE_DATA_N1(TRANSCODER_A), D_ALL);
	MMIO_D(PIPE_DATA_M2(TRANSCODER_A), D_ALL);
	MMIO_D(PIPE_DATA_N2(TRANSCODER_A), D_ALL);
	MMIO_D(PIPE_LINK_M1(TRANSCODER_A), D_ALL);
	MMIO_D(PIPE_LINK_N1(TRANSCODER_A), D_ALL);
	MMIO_D(PIPE_LINK_M2(TRANSCODER_A), D_ALL);
	MMIO_D(PIPE_LINK_N2(TRANSCODER_A), D_ALL);

	MMIO_D(PIPE_DATA_M1(TRANSCODER_B), D_ALL);
	MMIO_D(PIPE_DATA_N1(TRANSCODER_B), D_ALL);
	MMIO_D(PIPE_DATA_M2(TRANSCODER_B), D_ALL);
	MMIO_D(PIPE_DATA_N2(TRANSCODER_B), D_ALL);
	MMIO_D(PIPE_LINK_M1(TRANSCODER_B), D_ALL);
	MMIO_D(PIPE_LINK_N1(TRANSCODER_B), D_ALL);
	MMIO_D(PIPE_LINK_M2(TRANSCODER_B), D_ALL);
	MMIO_D(PIPE_LINK_N2(TRANSCODER_B), D_ALL);

	MMIO_D(PIPE_DATA_M1(TRANSCODER_C), D_ALL);
	MMIO_D(PIPE_DATA_N1(TRANSCODER_C), D_ALL);
	MMIO_D(PIPE_DATA_M2(TRANSCODER_C), D_ALL);
	MMIO_D(PIPE_DATA_N2(TRANSCODER_C), D_ALL);
	MMIO_D(PIPE_LINK_M1(TRANSCODER_C), D_ALL);
	MMIO_D(PIPE_LINK_N1(TRANSCODER_C), D_ALL);
	MMIO_D(PIPE_LINK_M2(TRANSCODER_C), D_ALL);
	MMIO_D(PIPE_LINK_N2(TRANSCODER_C), D_ALL);

	MMIO_D(PIPE_DATA_M1(TRANSCODER_EDP), D_ALL);
	MMIO_D(PIPE_DATA_N1(TRANSCODER_EDP), D_ALL);
	MMIO_D(PIPE_DATA_M2(TRANSCODER_EDP), D_ALL);
	MMIO_D(PIPE_DATA_N2(TRANSCODER_EDP), D_ALL);
	MMIO_D(PIPE_LINK_M1(TRANSCODER_EDP), D_ALL);
	MMIO_D(PIPE_LINK_N1(TRANSCODER_EDP), D_ALL);
	MMIO_D(PIPE_LINK_M2(TRANSCODER_EDP), D_ALL);
	MMIO_D(PIPE_LINK_N2(TRANSCODER_EDP), D_ALL);

	MMIO_D(PF_CTL(PIPE_A), D_ALL);
	MMIO_D(PF_WIN_SZ(PIPE_A), D_ALL);
	MMIO_D(PF_WIN_POS(PIPE_A), D_ALL);
	MMIO_D(PF_VSCALE(PIPE_A), D_ALL);
	MMIO_D(PF_HSCALE(PIPE_A), D_ALL);

	MMIO_D(PF_CTL(PIPE_B), D_ALL);
	MMIO_D(PF_WIN_SZ(PIPE_B), D_ALL);
	MMIO_D(PF_WIN_POS(PIPE_B), D_ALL);
	MMIO_D(PF_VSCALE(PIPE_B), D_ALL);
	MMIO_D(PF_HSCALE(PIPE_B), D_ALL);

	MMIO_D(PF_CTL(PIPE_C), D_ALL);
	MMIO_D(PF_WIN_SZ(PIPE_C), D_ALL);
	MMIO_D(PF_WIN_POS(PIPE_C), D_ALL);
	MMIO_D(PF_VSCALE(PIPE_C), D_ALL);
	MMIO_D(PF_HSCALE(PIPE_C), D_ALL);

	MMIO_D(WM0_PIPE_ILK(PIPE_A), D_ALL);
	MMIO_D(WM0_PIPE_ILK(PIPE_B), D_ALL);
	MMIO_D(WM0_PIPE_ILK(PIPE_C), D_ALL);
	MMIO_D(WM1_LP_ILK, D_ALL);
	MMIO_D(WM2_LP_ILK, D_ALL);
	MMIO_D(WM3_LP_ILK, D_ALL);
	MMIO_D(WM1S_LP_ILK, D_ALL);
	MMIO_D(WM2S_LP_IVB, D_ALL);
	MMIO_D(WM3S_LP_IVB, D_ALL);

	MMIO_D(BLC_PWM_CPU_CTL2, D_ALL);
	MMIO_D(BLC_PWM_CPU_CTL, D_ALL);
	MMIO_D(BLC_PWM_PCH_CTL1, D_ALL);
	MMIO_D(BLC_PWM_PCH_CTL2, D_ALL);

	MMIO_D(_MMIO(0x48268), D_ALL);

	MMIO_F(PCH_GMBUS0, 4 * 4, 0, 0, 0, D_ALL, gmbus_mmio_read,
		gmbus_mmio_write);
	MMIO_F(PCH_GPIO_BASE, 6 * 4, F_UNALIGN, 0, 0, D_ALL, NULL, NULL);
	MMIO_F(_MMIO(0xe4f00), 0x28, 0, 0, 0, D_ALL, NULL, NULL);

	MMIO_F(_MMIO(_PCH_DPB_AUX_CH_CTL), 6 * 4, 0, 0, 0, D_PRE_SKL, NULL,
		dp_aux_ch_ctl_mmio_write);
	MMIO_F(_MMIO(_PCH_DPC_AUX_CH_CTL), 6 * 4, 0, 0, 0, D_PRE_SKL, NULL,
		dp_aux_ch_ctl_mmio_write);
	MMIO_F(_MMIO(_PCH_DPD_AUX_CH_CTL), 6 * 4, 0, 0, 0, D_PRE_SKL, NULL,
		dp_aux_ch_ctl_mmio_write);

	MMIO_DH(PCH_ADPA, D_PRE_SKL, NULL, pch_adpa_mmio_write);

	MMIO_DH(_MMIO(_PCH_TRANSACONF), D_ALL, NULL, transconf_mmio_write);
	MMIO_DH(_MMIO(_PCH_TRANSBCONF), D_ALL, NULL, transconf_mmio_write);

	MMIO_DH(FDI_RX_IIR(PIPE_A), D_ALL, NULL, fdi_rx_iir_mmio_write);
	MMIO_DH(FDI_RX_IIR(PIPE_B), D_ALL, NULL, fdi_rx_iir_mmio_write);
	MMIO_DH(FDI_RX_IIR(PIPE_C), D_ALL, NULL, fdi_rx_iir_mmio_write);
	MMIO_DH(FDI_RX_IMR(PIPE_A), D_ALL, NULL, update_fdi_rx_iir_status);
	MMIO_DH(FDI_RX_IMR(PIPE_B), D_ALL, NULL, update_fdi_rx_iir_status);
	MMIO_DH(FDI_RX_IMR(PIPE_C), D_ALL, NULL, update_fdi_rx_iir_status);
	MMIO_DH(FDI_RX_CTL(PIPE_A), D_ALL, NULL, update_fdi_rx_iir_status);
	MMIO_DH(FDI_RX_CTL(PIPE_B), D_ALL, NULL, update_fdi_rx_iir_status);
	MMIO_DH(FDI_RX_CTL(PIPE_C), D_ALL, NULL, update_fdi_rx_iir_status);

	MMIO_D(_MMIO(_PCH_TRANS_HTOTAL_A), D_ALL);
	MMIO_D(_MMIO(_PCH_TRANS_HBLANK_A), D_ALL);
	MMIO_D(_MMIO(_PCH_TRANS_HSYNC_A), D_ALL);
	MMIO_D(_MMIO(_PCH_TRANS_VTOTAL_A), D_ALL);
	MMIO_D(_MMIO(_PCH_TRANS_VBLANK_A), D_ALL);
	MMIO_D(_MMIO(_PCH_TRANS_VSYNC_A), D_ALL);
	MMIO_D(_MMIO(_PCH_TRANS_VSYNCSHIFT_A), D_ALL);

	MMIO_D(_MMIO(_PCH_TRANS_HTOTAL_B), D_ALL);
	MMIO_D(_MMIO(_PCH_TRANS_HBLANK_B), D_ALL);
	MMIO_D(_MMIO(_PCH_TRANS_HSYNC_B), D_ALL);
	MMIO_D(_MMIO(_PCH_TRANS_VTOTAL_B), D_ALL);
	MMIO_D(_MMIO(_PCH_TRANS_VBLANK_B), D_ALL);
	MMIO_D(_MMIO(_PCH_TRANS_VSYNC_B), D_ALL);
	MMIO_D(_MMIO(_PCH_TRANS_VSYNCSHIFT_B), D_ALL);

	MMIO_D(_MMIO(_PCH_TRANSA_DATA_M1), D_ALL);
	MMIO_D(_MMIO(_PCH_TRANSA_DATA_N1), D_ALL);
	MMIO_D(_MMIO(_PCH_TRANSA_DATA_M2), D_ALL);
	MMIO_D(_MMIO(_PCH_TRANSA_DATA_N2), D_ALL);
	MMIO_D(_MMIO(_PCH_TRANSA_LINK_M1), D_ALL);
	MMIO_D(_MMIO(_PCH_TRANSA_LINK_N1), D_ALL);
	MMIO_D(_MMIO(_PCH_TRANSA_LINK_M2), D_ALL);
	MMIO_D(_MMIO(_PCH_TRANSA_LINK_N2), D_ALL);

	MMIO_D(TRANS_DP_CTL(PIPE_A), D_ALL);
	MMIO_D(TRANS_DP_CTL(PIPE_B), D_ALL);
	MMIO_D(TRANS_DP_CTL(PIPE_C), D_ALL);

	MMIO_D(TVIDEO_DIP_CTL(PIPE_A), D_ALL);
	MMIO_D(TVIDEO_DIP_DATA(PIPE_A), D_ALL);
	MMIO_D(TVIDEO_DIP_GCP(PIPE_A), D_ALL);

	MMIO_D(TVIDEO_DIP_CTL(PIPE_B), D_ALL);
	MMIO_D(TVIDEO_DIP_DATA(PIPE_B), D_ALL);
	MMIO_D(TVIDEO_DIP_GCP(PIPE_B), D_ALL);

	MMIO_D(TVIDEO_DIP_CTL(PIPE_C), D_ALL);
	MMIO_D(TVIDEO_DIP_DATA(PIPE_C), D_ALL);
	MMIO_D(TVIDEO_DIP_GCP(PIPE_C), D_ALL);

	MMIO_D(_MMIO(_FDI_RXA_MISC), D_ALL);
	MMIO_D(_MMIO(_FDI_RXB_MISC), D_ALL);
	MMIO_D(_MMIO(_FDI_RXA_TUSIZE1), D_ALL);
	MMIO_D(_MMIO(_FDI_RXA_TUSIZE2), D_ALL);
	MMIO_D(_MMIO(_FDI_RXB_TUSIZE1), D_ALL);
	MMIO_D(_MMIO(_FDI_RXB_TUSIZE2), D_ALL);

	MMIO_DH(PCH_PP_CONTROL, D_ALL, NULL, pch_pp_control_mmio_write);
	MMIO_D(PCH_PP_DIVISOR, D_ALL);
	MMIO_D(PCH_PP_STATUS,  D_ALL);
	MMIO_D(PCH_LVDS, D_ALL);
	MMIO_D(_MMIO(_PCH_DPLL_A), D_ALL);
	MMIO_D(_MMIO(_PCH_DPLL_B), D_ALL);
	MMIO_D(_MMIO(_PCH_FPA0), D_ALL);
	MMIO_D(_MMIO(_PCH_FPA1), D_ALL);
	MMIO_D(_MMIO(_PCH_FPB0), D_ALL);
	MMIO_D(_MMIO(_PCH_FPB1), D_ALL);
	MMIO_D(PCH_DREF_CONTROL, D_ALL);
	MMIO_D(PCH_RAWCLK_FREQ, D_ALL);
	MMIO_D(PCH_DPLL_SEL, D_ALL);

	MMIO_D(_MMIO(0x61208), D_ALL);
	MMIO_D(_MMIO(0x6120c), D_ALL);
	MMIO_D(PCH_PP_ON_DELAYS, D_ALL);
	MMIO_D(PCH_PP_OFF_DELAYS, D_ALL);

	MMIO_DH(_MMIO(0xe651c), D_ALL, dpy_reg_mmio_read, NULL);
	MMIO_DH(_MMIO(0xe661c), D_ALL, dpy_reg_mmio_read, NULL);
	MMIO_DH(_MMIO(0xe671c), D_ALL, dpy_reg_mmio_read, NULL);
	MMIO_DH(_MMIO(0xe681c), D_ALL, dpy_reg_mmio_read, NULL);
	MMIO_DH(_MMIO(0xe6c04), D_ALL, dpy_reg_mmio_read, NULL);
	MMIO_DH(_MMIO(0xe6e1c), D_ALL, dpy_reg_mmio_read, NULL);

	MMIO_RO(PCH_PORT_HOTPLUG, D_ALL, 0,
		PORTA_HOTPLUG_STATUS_MASK
		| PORTB_HOTPLUG_STATUS_MASK
		| PORTC_HOTPLUG_STATUS_MASK
		| PORTD_HOTPLUG_STATUS_MASK,
		NULL, NULL);

	MMIO_DH(LCPLL_CTL, D_ALL, NULL, lcpll_ctl_mmio_write);
	MMIO_D(FUSE_STRAP, D_ALL);
	MMIO_D(DIGITAL_PORT_HOTPLUG_CNTRL, D_ALL);

	MMIO_D(DISP_ARB_CTL, D_ALL);
	MMIO_D(DISP_ARB_CTL2, D_ALL);

	MMIO_D(ILK_DISPLAY_CHICKEN1, D_ALL);
	MMIO_D(ILK_DISPLAY_CHICKEN2, D_ALL);
	MMIO_D(ILK_DSPCLK_GATE_D, D_ALL);

	MMIO_D(SOUTH_CHICKEN1, D_ALL);
	MMIO_DH(SOUTH_CHICKEN2, D_ALL, NULL, south_chicken2_mmio_write);
	MMIO_D(_MMIO(_TRANSA_CHICKEN1), D_ALL);
	MMIO_D(_MMIO(_TRANSB_CHICKEN1), D_ALL);
	MMIO_D(SOUTH_DSPCLK_GATE_D, D_ALL);
	MMIO_D(_MMIO(_TRANSA_CHICKEN2), D_ALL);
	MMIO_D(_MMIO(_TRANSB_CHICKEN2), D_ALL);

	MMIO_D(ILK_DPFC_CB_BASE, D_ALL);
	MMIO_D(ILK_DPFC_CONTROL, D_ALL);
	MMIO_D(ILK_DPFC_RECOMP_CTL, D_ALL);
	MMIO_D(ILK_DPFC_STATUS, D_ALL);
	MMIO_D(ILK_DPFC_FENCE_YOFF, D_ALL);
	MMIO_D(ILK_DPFC_CHICKEN, D_ALL);
	MMIO_D(ILK_FBC_RT_BASE, D_ALL);

	MMIO_D(IPS_CTL, D_ALL);

	MMIO_D(PIPE_CSC_COEFF_RY_GY(PIPE_A), D_ALL);
	MMIO_D(PIPE_CSC_COEFF_BY(PIPE_A), D_ALL);
	MMIO_D(PIPE_CSC_COEFF_RU_GU(PIPE_A), D_ALL);
	MMIO_D(PIPE_CSC_COEFF_BU(PIPE_A), D_ALL);
	MMIO_D(PIPE_CSC_COEFF_RV_GV(PIPE_A), D_ALL);
	MMIO_D(PIPE_CSC_COEFF_BV(PIPE_A), D_ALL);
	MMIO_D(PIPE_CSC_MODE(PIPE_A), D_ALL);
	MMIO_D(PIPE_CSC_PREOFF_HI(PIPE_A), D_ALL);
	MMIO_D(PIPE_CSC_PREOFF_ME(PIPE_A), D_ALL);
	MMIO_D(PIPE_CSC_PREOFF_LO(PIPE_A), D_ALL);
	MMIO_D(PIPE_CSC_POSTOFF_HI(PIPE_A), D_ALL);
	MMIO_D(PIPE_CSC_POSTOFF_ME(PIPE_A), D_ALL);
	MMIO_D(PIPE_CSC_POSTOFF_LO(PIPE_A), D_ALL);

	MMIO_D(PIPE_CSC_COEFF_RY_GY(PIPE_B), D_ALL);
	MMIO_D(PIPE_CSC_COEFF_BY(PIPE_B), D_ALL);
	MMIO_D(PIPE_CSC_COEFF_RU_GU(PIPE_B), D_ALL);
	MMIO_D(PIPE_CSC_COEFF_BU(PIPE_B), D_ALL);
	MMIO_D(PIPE_CSC_COEFF_RV_GV(PIPE_B), D_ALL);
	MMIO_D(PIPE_CSC_COEFF_BV(PIPE_B), D_ALL);
	MMIO_D(PIPE_CSC_MODE(PIPE_B), D_ALL);
	MMIO_D(PIPE_CSC_PREOFF_HI(PIPE_B), D_ALL);
	MMIO_D(PIPE_CSC_PREOFF_ME(PIPE_B), D_ALL);
	MMIO_D(PIPE_CSC_PREOFF_LO(PIPE_B), D_ALL);
	MMIO_D(PIPE_CSC_POSTOFF_HI(PIPE_B), D_ALL);
	MMIO_D(PIPE_CSC_POSTOFF_ME(PIPE_B), D_ALL);
	MMIO_D(PIPE_CSC_POSTOFF_LO(PIPE_B), D_ALL);

	MMIO_D(PIPE_CSC_COEFF_RY_GY(PIPE_C), D_ALL);
	MMIO_D(PIPE_CSC_COEFF_BY(PIPE_C), D_ALL);
	MMIO_D(PIPE_CSC_COEFF_RU_GU(PIPE_C), D_ALL);
	MMIO_D(PIPE_CSC_COEFF_BU(PIPE_C), D_ALL);
	MMIO_D(PIPE_CSC_COEFF_RV_GV(PIPE_C), D_ALL);
	MMIO_D(PIPE_CSC_COEFF_BV(PIPE_C), D_ALL);
	MMIO_D(PIPE_CSC_MODE(PIPE_C), D_ALL);
	MMIO_D(PIPE_CSC_PREOFF_HI(PIPE_C), D_ALL);
	MMIO_D(PIPE_CSC_PREOFF_ME(PIPE_C), D_ALL);
	MMIO_D(PIPE_CSC_PREOFF_LO(PIPE_C), D_ALL);
	MMIO_D(PIPE_CSC_POSTOFF_HI(PIPE_C), D_ALL);
	MMIO_D(PIPE_CSC_POSTOFF_ME(PIPE_C), D_ALL);
	MMIO_D(PIPE_CSC_POSTOFF_LO(PIPE_C), D_ALL);

	MMIO_D(PREC_PAL_INDEX(PIPE_A), D_ALL);
	MMIO_D(PREC_PAL_DATA(PIPE_A), D_ALL);
	MMIO_F(PREC_PAL_GC_MAX(PIPE_A, 0), 4 * 3, 0, 0, 0, D_ALL, NULL, NULL);

	MMIO_D(PREC_PAL_INDEX(PIPE_B), D_ALL);
	MMIO_D(PREC_PAL_DATA(PIPE_B), D_ALL);
	MMIO_F(PREC_PAL_GC_MAX(PIPE_B, 0), 4 * 3, 0, 0, 0, D_ALL, NULL, NULL);

	MMIO_D(PREC_PAL_INDEX(PIPE_C), D_ALL);
	MMIO_D(PREC_PAL_DATA(PIPE_C), D_ALL);
	MMIO_F(PREC_PAL_GC_MAX(PIPE_C, 0), 4 * 3, 0, 0, 0, D_ALL, NULL, NULL);

	MMIO_D(_MMIO(0x60110), D_ALL);
	MMIO_D(_MMIO(0x61110), D_ALL);
	MMIO_F(_MMIO(0x70400), 0x40, 0, 0, 0, D_ALL, NULL, NULL);
	MMIO_F(_MMIO(0x71400), 0x40, 0, 0, 0, D_ALL, NULL, NULL);
	MMIO_F(_MMIO(0x72400), 0x40, 0, 0, 0, D_ALL, NULL, NULL);
	MMIO_F(_MMIO(0x70440), 0xc, 0, 0, 0, D_PRE_SKL, NULL, NULL);
	MMIO_F(_MMIO(0x71440), 0xc, 0, 0, 0, D_PRE_SKL, NULL, NULL);
	MMIO_F(_MMIO(0x72440), 0xc, 0, 0, 0, D_PRE_SKL, NULL, NULL);
	MMIO_F(_MMIO(0x7044c), 0xc, 0, 0, 0, D_PRE_SKL, NULL, NULL);
	MMIO_F(_MMIO(0x7144c), 0xc, 0, 0, 0, D_PRE_SKL, NULL, NULL);
	MMIO_F(_MMIO(0x7244c), 0xc, 0, 0, 0, D_PRE_SKL, NULL, NULL);

	MMIO_D(WM_LINETIME(PIPE_A), D_ALL);
	MMIO_D(WM_LINETIME(PIPE_B), D_ALL);
	MMIO_D(WM_LINETIME(PIPE_C), D_ALL);
	MMIO_D(SPLL_CTL, D_ALL);
	MMIO_D(_MMIO(_WRPLL_CTL1), D_ALL);
	MMIO_D(_MMIO(_WRPLL_CTL2), D_ALL);
	MMIO_D(PORT_CLK_SEL(PORT_A), D_ALL);
	MMIO_D(PORT_CLK_SEL(PORT_B), D_ALL);
	MMIO_D(PORT_CLK_SEL(PORT_C), D_ALL);
	MMIO_D(PORT_CLK_SEL(PORT_D), D_ALL);
	MMIO_D(PORT_CLK_SEL(PORT_E), D_ALL);
	MMIO_D(TRANS_CLK_SEL(TRANSCODER_A), D_ALL);
	MMIO_D(TRANS_CLK_SEL(TRANSCODER_B), D_ALL);
	MMIO_D(TRANS_CLK_SEL(TRANSCODER_C), D_ALL);

	MMIO_D(HSW_NDE_RSTWRN_OPT, D_ALL);
	MMIO_D(_MMIO(0x46508), D_ALL);

	MMIO_D(_MMIO(0x49080), D_ALL);
	MMIO_D(_MMIO(0x49180), D_ALL);
	MMIO_D(_MMIO(0x49280), D_ALL);

	MMIO_F(_MMIO(0x49090), 0x14, 0, 0, 0, D_ALL, NULL, NULL);
	MMIO_F(_MMIO(0x49190), 0x14, 0, 0, 0, D_ALL, NULL, NULL);
	MMIO_F(_MMIO(0x49290), 0x14, 0, 0, 0, D_ALL, NULL, NULL);

	MMIO_D(GAMMA_MODE(PIPE_A), D_ALL);
	MMIO_D(GAMMA_MODE(PIPE_B), D_ALL);
	MMIO_D(GAMMA_MODE(PIPE_C), D_ALL);

	MMIO_D(PIPE_MULT(PIPE_A), D_ALL);
	MMIO_D(PIPE_MULT(PIPE_B), D_ALL);
	MMIO_D(PIPE_MULT(PIPE_C), D_ALL);

	MMIO_D(HSW_TVIDEO_DIP_CTL(TRANSCODER_A), D_ALL);
	MMIO_D(HSW_TVIDEO_DIP_CTL(TRANSCODER_B), D_ALL);
	MMIO_D(HSW_TVIDEO_DIP_CTL(TRANSCODER_C), D_ALL);

	MMIO_DH(SFUSE_STRAP, D_ALL, NULL, NULL);
	MMIO_D(SBI_ADDR, D_ALL);
	MMIO_DH(SBI_DATA, D_ALL, sbi_data_mmio_read, NULL);
	MMIO_DH(SBI_CTL_STAT, D_ALL, NULL, sbi_ctl_mmio_write);
	MMIO_D(PIXCLK_GATE, D_ALL);

	MMIO_F(_MMIO(_DPA_AUX_CH_CTL), 6 * 4, 0, 0, 0, D_ALL, NULL,
		dp_aux_ch_ctl_mmio_write);

	MMIO_DH(DDI_BUF_CTL(PORT_A), D_ALL, NULL, ddi_buf_ctl_mmio_write);
	MMIO_DH(DDI_BUF_CTL(PORT_B), D_ALL, NULL, ddi_buf_ctl_mmio_write);
	MMIO_DH(DDI_BUF_CTL(PORT_C), D_ALL, NULL, ddi_buf_ctl_mmio_write);
	MMIO_DH(DDI_BUF_CTL(PORT_D), D_ALL, NULL, ddi_buf_ctl_mmio_write);
	MMIO_DH(DDI_BUF_CTL(PORT_E), D_ALL, NULL, ddi_buf_ctl_mmio_write);

	MMIO_DH(DP_TP_CTL(PORT_A), D_ALL, NULL, dp_tp_ctl_mmio_write);
	MMIO_DH(DP_TP_CTL(PORT_B), D_ALL, NULL, dp_tp_ctl_mmio_write);
	MMIO_DH(DP_TP_CTL(PORT_C), D_ALL, NULL, dp_tp_ctl_mmio_write);
	MMIO_DH(DP_TP_CTL(PORT_D), D_ALL, NULL, dp_tp_ctl_mmio_write);
	MMIO_DH(DP_TP_CTL(PORT_E), D_ALL, NULL, dp_tp_ctl_mmio_write);

	MMIO_DH(DP_TP_STATUS(PORT_A), D_ALL, NULL, dp_tp_status_mmio_write);
	MMIO_DH(DP_TP_STATUS(PORT_B), D_ALL, NULL, dp_tp_status_mmio_write);
	MMIO_DH(DP_TP_STATUS(PORT_C), D_ALL, NULL, dp_tp_status_mmio_write);
	MMIO_DH(DP_TP_STATUS(PORT_D), D_ALL, NULL, dp_tp_status_mmio_write);
	MMIO_DH(DP_TP_STATUS(PORT_E), D_ALL, NULL, NULL);

	MMIO_F(_MMIO(_DDI_BUF_TRANS_A), 0x50, 0, 0, 0, D_ALL, NULL, NULL);
	MMIO_F(_MMIO(0x64e60), 0x50, 0, 0, 0, D_ALL, NULL, NULL);
	MMIO_F(_MMIO(0x64eC0), 0x50, 0, 0, 0, D_ALL, NULL, NULL);
	MMIO_F(_MMIO(0x64f20), 0x50, 0, 0, 0, D_ALL, NULL, NULL);
	MMIO_F(_MMIO(0x64f80), 0x50, 0, 0, 0, D_ALL, NULL, NULL);

	MMIO_D(HSW_AUD_CFG(PIPE_A), D_ALL);
	MMIO_D(HSW_AUD_PIN_ELD_CP_VLD, D_ALL);
	MMIO_D(HSW_AUD_MISC_CTRL(PIPE_A), D_ALL);

	MMIO_DH(_MMIO(_TRANS_DDI_FUNC_CTL_A), D_ALL, NULL, NULL);
	MMIO_DH(_MMIO(_TRANS_DDI_FUNC_CTL_B), D_ALL, NULL, NULL);
	MMIO_DH(_MMIO(_TRANS_DDI_FUNC_CTL_C), D_ALL, NULL, NULL);
	MMIO_DH(_MMIO(_TRANS_DDI_FUNC_CTL_EDP), D_ALL, NULL, NULL);

	MMIO_D(_MMIO(_TRANSA_MSA_MISC), D_ALL);
	MMIO_D(_MMIO(_TRANSB_MSA_MISC), D_ALL);
	MMIO_D(_MMIO(_TRANSC_MSA_MISC), D_ALL);
	MMIO_D(_MMIO(_TRANS_EDP_MSA_MISC), D_ALL);

	MMIO_DH(FORCEWAKE, D_ALL, NULL, NULL);
	MMIO_D(FORCEWAKE_ACK, D_ALL);
	MMIO_D(GEN6_GT_CORE_STATUS, D_ALL);
	MMIO_D(GEN6_GT_THREAD_STATUS_REG, D_ALL);
	MMIO_DFH(GTFIFODBG, D_ALL, F_CMD_ACCESS, NULL, NULL);
	MMIO_DFH(GTFIFOCTL, D_ALL, F_CMD_ACCESS, NULL, NULL);
	MMIO_DH(FORCEWAKE_MT, D_PRE_SKL, NULL, mul_force_wake_write);
	MMIO_DH(FORCEWAKE_ACK_HSW, D_BDW, NULL, NULL);
	MMIO_D(ECOBUS, D_ALL);
	MMIO_DH(GEN6_RC_CONTROL, D_ALL, NULL, NULL);
	MMIO_DH(GEN6_RC_STATE, D_ALL, NULL, NULL);
	MMIO_D(GEN6_RPNSWREQ, D_ALL);
	MMIO_D(GEN6_RC_VIDEO_FREQ, D_ALL);
	MMIO_D(GEN6_RP_DOWN_TIMEOUT, D_ALL);
	MMIO_D(GEN6_RP_INTERRUPT_LIMITS, D_ALL);
	MMIO_D(GEN6_RPSTAT1, D_ALL);
	MMIO_D(GEN6_RP_CONTROL, D_ALL);
	MMIO_D(GEN6_RP_UP_THRESHOLD, D_ALL);
	MMIO_D(GEN6_RP_DOWN_THRESHOLD, D_ALL);
	MMIO_D(GEN6_RP_CUR_UP_EI, D_ALL);
	MMIO_D(GEN6_RP_CUR_UP, D_ALL);
	MMIO_D(GEN6_RP_PREV_UP, D_ALL);
	MMIO_D(GEN6_RP_CUR_DOWN_EI, D_ALL);
	MMIO_D(GEN6_RP_CUR_DOWN, D_ALL);
	MMIO_D(GEN6_RP_PREV_DOWN, D_ALL);
	MMIO_D(GEN6_RP_UP_EI, D_ALL);
	MMIO_D(GEN6_RP_DOWN_EI, D_ALL);
	MMIO_D(GEN6_RP_IDLE_HYSTERSIS, D_ALL);
	MMIO_D(GEN6_RC1_WAKE_RATE_LIMIT, D_ALL);
	MMIO_D(GEN6_RC6_WAKE_RATE_LIMIT, D_ALL);
	MMIO_D(GEN6_RC6pp_WAKE_RATE_LIMIT, D_ALL);
	MMIO_D(GEN6_RC_EVALUATION_INTERVAL, D_ALL);
	MMIO_D(GEN6_RC_IDLE_HYSTERSIS, D_ALL);
	MMIO_D(GEN6_RC_SLEEP, D_ALL);
	MMIO_D(GEN6_RC1e_THRESHOLD, D_ALL);
	MMIO_D(GEN6_RC6_THRESHOLD, D_ALL);
	MMIO_D(GEN6_RC6p_THRESHOLD, D_ALL);
	MMIO_D(GEN6_RC6pp_THRESHOLD, D_ALL);
	MMIO_D(GEN6_PMINTRMSK, D_ALL);
	MMIO_DH(HSW_PWR_WELL_CTL1, D_BDW, NULL, power_well_ctl_mmio_write);
	MMIO_DH(HSW_PWR_WELL_CTL2, D_BDW, NULL, power_well_ctl_mmio_write);
	MMIO_DH(HSW_PWR_WELL_CTL3, D_BDW, NULL, power_well_ctl_mmio_write);
	MMIO_DH(HSW_PWR_WELL_CTL4, D_BDW, NULL, power_well_ctl_mmio_write);
	MMIO_DH(HSW_PWR_WELL_CTL5, D_BDW, NULL, power_well_ctl_mmio_write);
	MMIO_DH(HSW_PWR_WELL_CTL6, D_BDW, NULL, power_well_ctl_mmio_write);

	MMIO_D(RSTDBYCTL, D_ALL);

	MMIO_DH(GEN6_GDRST, D_ALL, NULL, gdrst_mmio_write);
	MMIO_F(FENCE_REG_GEN6_LO(0), 0x80, 0, 0, 0, D_ALL, fence_mmio_read, fence_mmio_write);
	MMIO_DH(CPU_VGACNTRL, D_ALL, NULL, vga_control_mmio_write);

	MMIO_D(TILECTL, D_ALL);

	MMIO_D(GEN6_UCGCTL1, D_ALL);
	MMIO_D(GEN6_UCGCTL2, D_ALL);

	MMIO_F(_MMIO(0x4f000), 0x90, 0, 0, 0, D_ALL, NULL, NULL);

	MMIO_D(GEN6_PCODE_DATA, D_ALL);
	MMIO_D(_MMIO(0x13812c), D_ALL);
	MMIO_DH(GEN7_ERR_INT, D_ALL, NULL, NULL);
	MMIO_D(HSW_EDRAM_CAP, D_ALL);
	MMIO_D(HSW_IDICR, D_ALL);
	MMIO_DH(GFX_FLSH_CNTL_GEN6, D_ALL, NULL, NULL);

	MMIO_D(_MMIO(0x3c), D_ALL);
	MMIO_D(_MMIO(0x860), D_ALL);
	MMIO_D(ECOSKPD, D_ALL);
	MMIO_D(_MMIO(0x121d0), D_ALL);
	MMIO_D(GEN6_BLITTER_ECOSKPD, D_ALL);
	MMIO_D(_MMIO(0x41d0), D_ALL);
	MMIO_D(GAC_ECO_BITS, D_ALL);
	MMIO_D(_MMIO(0x6200), D_ALL);
	MMIO_D(_MMIO(0x6204), D_ALL);
	MMIO_D(_MMIO(0x6208), D_ALL);
	MMIO_D(_MMIO(0x7118), D_ALL);
	MMIO_D(_MMIO(0x7180), D_ALL);
	MMIO_D(_MMIO(0x7408), D_ALL);
	MMIO_D(_MMIO(0x7c00), D_ALL);
	MMIO_DH(GEN6_MBCTL, D_ALL, NULL, mbctl_write);
	MMIO_D(_MMIO(0x911c), D_ALL);
	MMIO_D(_MMIO(0x9120), D_ALL);
	MMIO_DFH(GEN7_UCGCTL4, D_ALL, F_CMD_ACCESS, NULL, NULL);

	MMIO_D(GAB_CTL, D_ALL);
	MMIO_D(_MMIO(0x48800), D_ALL);
	MMIO_D(_MMIO(0xce044), D_ALL);
	MMIO_D(_MMIO(0xe6500), D_ALL);
	MMIO_D(_MMIO(0xe6504), D_ALL);
	MMIO_D(_MMIO(0xe6600), D_ALL);
	MMIO_D(_MMIO(0xe6604), D_ALL);
	MMIO_D(_MMIO(0xe6700), D_ALL);
	MMIO_D(_MMIO(0xe6704), D_ALL);
	MMIO_D(_MMIO(0xe6800), D_ALL);
	MMIO_D(_MMIO(0xe6804), D_ALL);
	MMIO_D(PCH_GMBUS4, D_ALL);
	MMIO_D(PCH_GMBUS5, D_ALL);

	MMIO_D(_MMIO(0x902c), D_ALL);
	MMIO_D(_MMIO(0xec008), D_ALL);
	MMIO_D(_MMIO(0xec00c), D_ALL);
	MMIO_D(_MMIO(0xec008 + 0x18), D_ALL);
	MMIO_D(_MMIO(0xec00c + 0x18), D_ALL);
	MMIO_D(_MMIO(0xec008 + 0x18 * 2), D_ALL);
	MMIO_D(_MMIO(0xec00c + 0x18 * 2), D_ALL);
	MMIO_D(_MMIO(0xec008 + 0x18 * 3), D_ALL);
	MMIO_D(_MMIO(0xec00c + 0x18 * 3), D_ALL);
	MMIO_D(_MMIO(0xec408), D_ALL);
	MMIO_D(_MMIO(0xec40c), D_ALL);
	MMIO_D(_MMIO(0xec408 + 0x18), D_ALL);
	MMIO_D(_MMIO(0xec40c + 0x18), D_ALL);
	MMIO_D(_MMIO(0xec408 + 0x18 * 2), D_ALL);
	MMIO_D(_MMIO(0xec40c + 0x18 * 2), D_ALL);
	MMIO_D(_MMIO(0xec408 + 0x18 * 3), D_ALL);
	MMIO_D(_MMIO(0xec40c + 0x18 * 3), D_ALL);
	MMIO_D(_MMIO(0xfc810), D_ALL);
	MMIO_D(_MMIO(0xfc81c), D_ALL);
	MMIO_D(_MMIO(0xfc828), D_ALL);
	MMIO_D(_MMIO(0xfc834), D_ALL);
	MMIO_D(_MMIO(0xfcc00), D_ALL);
	MMIO_D(_MMIO(0xfcc0c), D_ALL);
	MMIO_D(_MMIO(0xfcc18), D_ALL);
	MMIO_D(_MMIO(0xfcc24), D_ALL);
	MMIO_D(_MMIO(0xfd000), D_ALL);
	MMIO_D(_MMIO(0xfd00c), D_ALL);
	MMIO_D(_MMIO(0xfd018), D_ALL);
	MMIO_D(_MMIO(0xfd024), D_ALL);
	MMIO_D(_MMIO(0xfd034), D_ALL);

	MMIO_DH(FPGA_DBG, D_ALL, NULL, fpga_dbg_mmio_write);
	MMIO_D(_MMIO(0x2054), D_ALL);
	MMIO_D(_MMIO(0x12054), D_ALL);
	MMIO_D(_MMIO(0x22054), D_ALL);
	MMIO_D(_MMIO(0x1a054), D_ALL);

	MMIO_D(_MMIO(0x44070), D_ALL);
	MMIO_DFH(_MMIO(0x215c), D_BDW_PLUS, F_CMD_ACCESS, NULL, NULL);
	MMIO_DFH(_MMIO(0x2178), D_ALL, F_CMD_ACCESS, NULL, NULL);
	MMIO_DFH(_MMIO(0x217c), D_ALL, F_CMD_ACCESS, NULL, NULL);
	MMIO_DFH(_MMIO(0x12178), D_ALL, F_CMD_ACCESS, NULL, NULL);
	MMIO_DFH(_MMIO(0x1217c), D_ALL, F_CMD_ACCESS, NULL, NULL);

	MMIO_F(_MMIO(0x2290), 8, F_CMD_ACCESS, 0, 0, D_BDW_PLUS, NULL, NULL);
	MMIO_D(_MMIO(0x2b00), D_BDW_PLUS);
	MMIO_D(_MMIO(0x2360), D_BDW_PLUS);
	MMIO_F(_MMIO(0x5200), 32, F_CMD_ACCESS, 0, 0, D_ALL, NULL, NULL);
	MMIO_F(_MMIO(0x5240), 32, F_CMD_ACCESS, 0, 0, D_ALL, NULL, NULL);
	MMIO_F(_MMIO(0x5280), 16, F_CMD_ACCESS, 0, 0, D_ALL, NULL, NULL);

	MMIO_DFH(_MMIO(0x1c17c), D_BDW_PLUS, F_CMD_ACCESS, NULL, NULL);
	MMIO_DFH(_MMIO(0x1c178), D_BDW_PLUS, F_CMD_ACCESS, NULL, NULL);
	MMIO_DFH(BCS_SWCTRL, D_ALL, F_CMD_ACCESS, NULL, NULL);

	MMIO_F(HS_INVOCATION_COUNT, 8, F_CMD_ACCESS, 0, 0, D_ALL, NULL, NULL);
	MMIO_F(DS_INVOCATION_COUNT, 8, F_CMD_ACCESS, 0, 0, D_ALL, NULL, NULL);
	MMIO_F(IA_VERTICES_COUNT, 8, F_CMD_ACCESS, 0, 0, D_ALL, NULL, NULL);
	MMIO_F(IA_PRIMITIVES_COUNT, 8, F_CMD_ACCESS, 0, 0, D_ALL, NULL, NULL);
	MMIO_F(VS_INVOCATION_COUNT, 8, F_CMD_ACCESS, 0, 0, D_ALL, NULL, NULL);
	MMIO_F(GS_INVOCATION_COUNT, 8, F_CMD_ACCESS, 0, 0, D_ALL, NULL, NULL);
	MMIO_F(GS_PRIMITIVES_COUNT, 8, F_CMD_ACCESS, 0, 0, D_ALL, NULL, NULL);
	MMIO_F(CL_INVOCATION_COUNT, 8, F_CMD_ACCESS, 0, 0, D_ALL, NULL, NULL);
	MMIO_F(CL_PRIMITIVES_COUNT, 8, F_CMD_ACCESS, 0, 0, D_ALL, NULL, NULL);
	MMIO_F(PS_INVOCATION_COUNT, 8, F_CMD_ACCESS, 0, 0, D_ALL, NULL, NULL);
	MMIO_F(PS_DEPTH_COUNT, 8, F_CMD_ACCESS, 0, 0, D_ALL, NULL, NULL);
	MMIO_DH(_MMIO(0x4260), D_BDW_PLUS, NULL, gvt_reg_tlb_control_handler);
	MMIO_DH(_MMIO(0x4264), D_BDW_PLUS, NULL, gvt_reg_tlb_control_handler);
	MMIO_DH(_MMIO(0x4268), D_BDW_PLUS, NULL, gvt_reg_tlb_control_handler);
	MMIO_DH(_MMIO(0x426c), D_BDW_PLUS, NULL, gvt_reg_tlb_control_handler);
	MMIO_DH(_MMIO(0x4270), D_BDW_PLUS, NULL, gvt_reg_tlb_control_handler);
	MMIO_DFH(_MMIO(0x4094), D_BDW_PLUS, F_CMD_ACCESS, NULL, NULL);

	MMIO_DFH(ARB_MODE, D_ALL, F_MODE_MASK | F_CMD_ACCESS, NULL, NULL);
	MMIO_RING_GM(RING_BBADDR, D_ALL, NULL, NULL);
	MMIO_DFH(_MMIO(0x2220), D_ALL, F_CMD_ACCESS, NULL, NULL);
	MMIO_DFH(_MMIO(0x12220), D_ALL, F_CMD_ACCESS, NULL, NULL);
	MMIO_DFH(_MMIO(0x22220), D_ALL, F_CMD_ACCESS, NULL, NULL);
	MMIO_RING_DFH(RING_SYNC_1, D_ALL, F_CMD_ACCESS, NULL, NULL);
	MMIO_RING_DFH(RING_SYNC_0, D_ALL, F_CMD_ACCESS, NULL, NULL);
	MMIO_DFH(_MMIO(0x22178), D_BDW_PLUS, F_CMD_ACCESS, NULL, NULL);
	MMIO_DFH(_MMIO(0x1a178), D_BDW_PLUS, F_CMD_ACCESS, NULL, NULL);
	MMIO_DFH(_MMIO(0x1a17c), D_BDW_PLUS, F_CMD_ACCESS, NULL, NULL);
	MMIO_DFH(_MMIO(0x2217c), D_BDW_PLUS, F_CMD_ACCESS, NULL, NULL);

	MMIO_DH(EDP_PSR_IMR, D_BDW_PLUS, NULL, edp_psr_imr_iir_write);
	MMIO_DH(EDP_PSR_IIR, D_BDW_PLUS, NULL, edp_psr_imr_iir_write);
	MMIO_DH(GUC_STATUS, D_ALL, guc_status_read, NULL);

	return 0;
}

static int init_bdw_mmio_info(struct intel_gvt *gvt)
{
	struct drm_i915_private *dev_priv = gvt->gt->i915;
	int ret;

	MMIO_DH(GEN8_GT_IMR(0), D_BDW_PLUS, NULL, intel_vgpu_reg_imr_handler);
	MMIO_DH(GEN8_GT_IER(0), D_BDW_PLUS, NULL, intel_vgpu_reg_ier_handler);
	MMIO_DH(GEN8_GT_IIR(0), D_BDW_PLUS, NULL, intel_vgpu_reg_iir_handler);
	MMIO_D(GEN8_GT_ISR(0), D_BDW_PLUS);

	MMIO_DH(GEN8_GT_IMR(1), D_BDW_PLUS, NULL, intel_vgpu_reg_imr_handler);
	MMIO_DH(GEN8_GT_IER(1), D_BDW_PLUS, NULL, intel_vgpu_reg_ier_handler);
	MMIO_DH(GEN8_GT_IIR(1), D_BDW_PLUS, NULL, intel_vgpu_reg_iir_handler);
	MMIO_D(GEN8_GT_ISR(1), D_BDW_PLUS);

	MMIO_DH(GEN8_GT_IMR(2), D_BDW_PLUS, NULL, intel_vgpu_reg_imr_handler);
	MMIO_DH(GEN8_GT_IER(2), D_BDW_PLUS, NULL, intel_vgpu_reg_ier_handler);
	MMIO_DH(GEN8_GT_IIR(2), D_BDW_PLUS, NULL, intel_vgpu_reg_iir_handler);
	MMIO_D(GEN8_GT_ISR(2), D_BDW_PLUS);

	MMIO_DH(GEN8_GT_IMR(3), D_BDW_PLUS, NULL, intel_vgpu_reg_imr_handler);
	MMIO_DH(GEN8_GT_IER(3), D_BDW_PLUS, NULL, intel_vgpu_reg_ier_handler);
	MMIO_DH(GEN8_GT_IIR(3), D_BDW_PLUS, NULL, intel_vgpu_reg_iir_handler);
	MMIO_D(GEN8_GT_ISR(3), D_BDW_PLUS);

	MMIO_DH(GEN8_DE_PIPE_IMR(PIPE_A), D_BDW_PLUS, NULL,
		intel_vgpu_reg_imr_handler);
	MMIO_DH(GEN8_DE_PIPE_IER(PIPE_A), D_BDW_PLUS, NULL,
		intel_vgpu_reg_ier_handler);
	MMIO_DH(GEN8_DE_PIPE_IIR(PIPE_A), D_BDW_PLUS, NULL,
		intel_vgpu_reg_iir_handler);
	MMIO_D(GEN8_DE_PIPE_ISR(PIPE_A), D_BDW_PLUS);

	MMIO_DH(GEN8_DE_PIPE_IMR(PIPE_B), D_BDW_PLUS, NULL,
		intel_vgpu_reg_imr_handler);
	MMIO_DH(GEN8_DE_PIPE_IER(PIPE_B), D_BDW_PLUS, NULL,
		intel_vgpu_reg_ier_handler);
	MMIO_DH(GEN8_DE_PIPE_IIR(PIPE_B), D_BDW_PLUS, NULL,
		intel_vgpu_reg_iir_handler);
	MMIO_D(GEN8_DE_PIPE_ISR(PIPE_B), D_BDW_PLUS);

	MMIO_DH(GEN8_DE_PIPE_IMR(PIPE_C), D_BDW_PLUS, NULL,
		intel_vgpu_reg_imr_handler);
	MMIO_DH(GEN8_DE_PIPE_IER(PIPE_C), D_BDW_PLUS, NULL,
		intel_vgpu_reg_ier_handler);
	MMIO_DH(GEN8_DE_PIPE_IIR(PIPE_C), D_BDW_PLUS, NULL,
		intel_vgpu_reg_iir_handler);
	MMIO_D(GEN8_DE_PIPE_ISR(PIPE_C), D_BDW_PLUS);

	MMIO_DH(GEN8_DE_PORT_IMR, D_BDW_PLUS, NULL, intel_vgpu_reg_imr_handler);
	MMIO_DH(GEN8_DE_PORT_IER, D_BDW_PLUS, NULL, intel_vgpu_reg_ier_handler);
	MMIO_DH(GEN8_DE_PORT_IIR, D_BDW_PLUS, NULL, intel_vgpu_reg_iir_handler);
	MMIO_D(GEN8_DE_PORT_ISR, D_BDW_PLUS);

	MMIO_DH(GEN8_DE_MISC_IMR, D_BDW_PLUS, NULL, intel_vgpu_reg_imr_handler);
	MMIO_DH(GEN8_DE_MISC_IER, D_BDW_PLUS, NULL, intel_vgpu_reg_ier_handler);
	MMIO_DH(GEN8_DE_MISC_IIR, D_BDW_PLUS, NULL, intel_vgpu_reg_iir_handler);
	MMIO_D(GEN8_DE_MISC_ISR, D_BDW_PLUS);

	MMIO_DH(GEN8_PCU_IMR, D_BDW_PLUS, NULL, intel_vgpu_reg_imr_handler);
	MMIO_DH(GEN8_PCU_IER, D_BDW_PLUS, NULL, intel_vgpu_reg_ier_handler);
	MMIO_DH(GEN8_PCU_IIR, D_BDW_PLUS, NULL, intel_vgpu_reg_iir_handler);
	MMIO_D(GEN8_PCU_ISR, D_BDW_PLUS);

	MMIO_DH(GEN8_MASTER_IRQ, D_BDW_PLUS, NULL,
		intel_vgpu_reg_master_irq_handler);

	MMIO_RING_DFH(RING_ACTHD_UDW, D_BDW_PLUS, 0,
		mmio_read_from_hw, NULL);

#define RING_REG(base) _MMIO((base) + 0xd0)
	MMIO_RING_F(RING_REG, 4, F_RO, 0,
		~_MASKED_BIT_ENABLE(RESET_CTL_REQUEST_RESET), D_BDW_PLUS, NULL,
		ring_reset_ctl_write);
#undef RING_REG

#define RING_REG(base) _MMIO((base) + 0x230)
	MMIO_RING_DFH(RING_REG, D_BDW_PLUS, 0, NULL, elsp_mmio_write);
#undef RING_REG

#define RING_REG(base) _MMIO((base) + 0x234)
	MMIO_RING_F(RING_REG, 8, F_RO, 0, ~0, D_BDW_PLUS,
		NULL, NULL);
#undef RING_REG

#define RING_REG(base) _MMIO((base) + 0x244)
	MMIO_RING_DFH(RING_REG, D_BDW_PLUS, F_CMD_ACCESS, NULL, NULL);
#undef RING_REG

#define RING_REG(base) _MMIO((base) + 0x370)
	MMIO_RING_F(RING_REG, 48, F_RO, 0, ~0, D_BDW_PLUS, NULL, NULL);
#undef RING_REG

#define RING_REG(base) _MMIO((base) + 0x3a0)
	MMIO_RING_DFH(RING_REG, D_BDW_PLUS, F_MODE_MASK, NULL, NULL);
#undef RING_REG

	MMIO_D(PIPEMISC(PIPE_A), D_BDW_PLUS);
	MMIO_D(PIPEMISC(PIPE_B), D_BDW_PLUS);
	MMIO_D(PIPEMISC(PIPE_C), D_BDW_PLUS);
	MMIO_D(_MMIO(0x1c1d0), D_BDW_PLUS);
	MMIO_D(GEN6_MBCUNIT_SNPCR, D_BDW_PLUS);
	MMIO_D(GEN7_MISCCPCTL, D_BDW_PLUS);
	MMIO_D(_MMIO(0x1c054), D_BDW_PLUS);

	MMIO_DH(GEN6_PCODE_MAILBOX, D_BDW_PLUS, NULL, mailbox_write);

	MMIO_D(GEN8_PRIVATE_PAT_LO, D_BDW_PLUS & ~D_BXT);
	MMIO_D(GEN8_PRIVATE_PAT_HI, D_BDW_PLUS);

	MMIO_D(GAMTARBMODE, D_BDW_PLUS);

#define RING_REG(base) _MMIO((base) + 0x270)
	MMIO_RING_F(RING_REG, 32, F_CMD_ACCESS, 0, 0, D_BDW_PLUS, NULL, NULL);
#undef RING_REG

	MMIO_RING_GM(RING_HWS_PGA, D_BDW_PLUS, NULL, hws_pga_write);

	MMIO_DFH(HDC_CHICKEN0, D_BDW_PLUS, F_MODE_MASK | F_CMD_ACCESS, NULL, NULL);

	MMIO_D(CHICKEN_PIPESL_1(PIPE_A), D_BDW_PLUS);
	MMIO_D(CHICKEN_PIPESL_1(PIPE_B), D_BDW_PLUS);
	MMIO_D(CHICKEN_PIPESL_1(PIPE_C), D_BDW_PLUS);

	MMIO_D(WM_MISC, D_BDW);
	MMIO_D(_MMIO(_SRD_CTL_EDP), D_BDW);

	MMIO_D(_MMIO(0x6671c), D_BDW_PLUS);
	MMIO_D(_MMIO(0x66c00), D_BDW_PLUS);
	MMIO_D(_MMIO(0x66c04), D_BDW_PLUS);

	MMIO_D(HSW_GTT_CACHE_EN, D_BDW_PLUS);

	MMIO_D(GEN8_EU_DISABLE0, D_BDW_PLUS);
	MMIO_D(GEN8_EU_DISABLE1, D_BDW_PLUS);
	MMIO_D(GEN8_EU_DISABLE2, D_BDW_PLUS);

	MMIO_D(_MMIO(0xfdc), D_BDW_PLUS);
	MMIO_DFH(GEN8_ROW_CHICKEN, D_BDW_PLUS, F_MODE_MASK | F_CMD_ACCESS,
		NULL, NULL);
	MMIO_DFH(GEN7_ROW_CHICKEN2, D_BDW_PLUS, F_MODE_MASK | F_CMD_ACCESS,
		NULL, NULL);
	MMIO_DFH(GEN8_UCGCTL6, D_BDW_PLUS, F_CMD_ACCESS, NULL, NULL);

	MMIO_DFH(_MMIO(0xb1f0), D_BDW, F_CMD_ACCESS, NULL, NULL);
	MMIO_DFH(_MMIO(0xb1c0), D_BDW, F_CMD_ACCESS, NULL, NULL);
	MMIO_DFH(GEN8_L3SQCREG4, D_BDW_PLUS, F_CMD_ACCESS, NULL, NULL);
	MMIO_DFH(_MMIO(0xb100), D_BDW, F_CMD_ACCESS, NULL, NULL);
	MMIO_DFH(_MMIO(0xb10c), D_BDW, F_CMD_ACCESS, NULL, NULL);
	MMIO_D(_MMIO(0xb110), D_BDW);

	MMIO_F(_MMIO(0x24d0), 48, F_CMD_ACCESS | F_CMD_WRITE_PATCH, 0, 0,
		D_BDW_PLUS, NULL, force_nonpriv_write);

	MMIO_D(_MMIO(0x44484), D_BDW_PLUS);
	MMIO_D(_MMIO(0x4448c), D_BDW_PLUS);

	MMIO_DFH(_MMIO(0x83a4), D_BDW, F_CMD_ACCESS, NULL, NULL);
	MMIO_D(GEN8_L3_LRA_1_GPGPU, D_BDW_PLUS);

	MMIO_DFH(_MMIO(0x8430), D_BDW, F_CMD_ACCESS, NULL, NULL);

	MMIO_D(_MMIO(0x110000), D_BDW_PLUS);

	MMIO_D(_MMIO(0x48400), D_BDW_PLUS);

	MMIO_D(_MMIO(0x6e570), D_BDW_PLUS);
	MMIO_D(_MMIO(0x65f10), D_BDW_PLUS);

	MMIO_DFH(_MMIO(0xe194), D_BDW_PLUS, F_MODE_MASK | F_CMD_ACCESS, NULL, NULL);
	MMIO_DFH(_MMIO(0xe188), D_BDW_PLUS, F_MODE_MASK | F_CMD_ACCESS, NULL, NULL);
	MMIO_DFH(HALF_SLICE_CHICKEN2, D_BDW_PLUS, F_MODE_MASK | F_CMD_ACCESS, NULL, NULL);
	MMIO_DFH(_MMIO(0x2580), D_BDW_PLUS, F_MODE_MASK | F_CMD_ACCESS, NULL, NULL);

	MMIO_DFH(_MMIO(0x2248), D_BDW, F_CMD_ACCESS, NULL, NULL);

	MMIO_DFH(_MMIO(0xe220), D_BDW_PLUS, F_CMD_ACCESS, NULL, NULL);
	MMIO_DFH(_MMIO(0xe230), D_BDW_PLUS, F_CMD_ACCESS, NULL, NULL);
	MMIO_DFH(_MMIO(0xe240), D_BDW_PLUS, F_CMD_ACCESS, NULL, NULL);
	MMIO_DFH(_MMIO(0xe260), D_BDW_PLUS, F_CMD_ACCESS, NULL, NULL);
	MMIO_DFH(_MMIO(0xe270), D_BDW_PLUS, F_CMD_ACCESS, NULL, NULL);
	MMIO_DFH(_MMIO(0xe280), D_BDW_PLUS, F_CMD_ACCESS, NULL, NULL);
	MMIO_DFH(_MMIO(0xe2a0), D_BDW_PLUS, F_CMD_ACCESS, NULL, NULL);
	MMIO_DFH(_MMIO(0xe2b0), D_BDW_PLUS, F_CMD_ACCESS, NULL, NULL);
	MMIO_DFH(_MMIO(0xe2c0), D_BDW_PLUS, F_CMD_ACCESS, NULL, NULL);
	MMIO_DFH(_MMIO(0x21f0), D_BDW_PLUS, F_CMD_ACCESS, NULL, NULL);
	return 0;
}

static int init_skl_mmio_info(struct intel_gvt *gvt)
{
	struct drm_i915_private *dev_priv = gvt->gt->i915;
	int ret;

	MMIO_DH(FORCEWAKE_RENDER_GEN9, D_SKL_PLUS, NULL, mul_force_wake_write);
	MMIO_DH(FORCEWAKE_ACK_RENDER_GEN9, D_SKL_PLUS, NULL, NULL);
	MMIO_DH(FORCEWAKE_GT_GEN9, D_SKL_PLUS, NULL, mul_force_wake_write);
	MMIO_DH(FORCEWAKE_ACK_GT_GEN9, D_SKL_PLUS, NULL, NULL);
	MMIO_DH(FORCEWAKE_MEDIA_GEN9, D_SKL_PLUS, NULL, mul_force_wake_write);
	MMIO_DH(FORCEWAKE_ACK_MEDIA_GEN9, D_SKL_PLUS, NULL, NULL);

	MMIO_F(DP_AUX_CH_CTL(AUX_CH_B), 6 * 4, 0, 0, 0, D_SKL_PLUS, NULL,
						dp_aux_ch_ctl_mmio_write);
	MMIO_F(DP_AUX_CH_CTL(AUX_CH_C), 6 * 4, 0, 0, 0, D_SKL_PLUS, NULL,
						dp_aux_ch_ctl_mmio_write);
	MMIO_F(DP_AUX_CH_CTL(AUX_CH_D), 6 * 4, 0, 0, 0, D_SKL_PLUS, NULL,
						dp_aux_ch_ctl_mmio_write);

	MMIO_D(HSW_PWR_WELL_CTL1, D_SKL_PLUS);
	MMIO_DH(HSW_PWR_WELL_CTL2, D_SKL_PLUS, NULL, skl_power_well_ctl_write);

	MMIO_DH(DBUF_CTL_S(0), D_SKL_PLUS, NULL, gen9_dbuf_ctl_mmio_write);

	MMIO_D(GEN9_PG_ENABLE, D_SKL_PLUS);
	MMIO_D(GEN9_MEDIA_PG_IDLE_HYSTERESIS, D_SKL_PLUS);
	MMIO_D(GEN9_RENDER_PG_IDLE_HYSTERESIS, D_SKL_PLUS);
	MMIO_DFH(GEN9_GAMT_ECO_REG_RW_IA, D_SKL_PLUS, F_CMD_ACCESS, NULL, NULL);
	MMIO_DFH(MMCD_MISC_CTRL, D_SKL_PLUS, F_CMD_ACCESS, NULL, NULL);
	MMIO_DH(CHICKEN_PAR1_1, D_SKL_PLUS, NULL, NULL);
	MMIO_D(DC_STATE_EN, D_SKL_PLUS);
	MMIO_D(DC_STATE_DEBUG, D_SKL_PLUS);
	MMIO_D(CDCLK_CTL, D_SKL_PLUS);
	MMIO_DH(LCPLL1_CTL, D_SKL_PLUS, NULL, skl_lcpll_write);
	MMIO_DH(LCPLL2_CTL, D_SKL_PLUS, NULL, skl_lcpll_write);
	MMIO_D(_MMIO(_DPLL1_CFGCR1), D_SKL_PLUS);
	MMIO_D(_MMIO(_DPLL2_CFGCR1), D_SKL_PLUS);
	MMIO_D(_MMIO(_DPLL3_CFGCR1), D_SKL_PLUS);
	MMIO_D(_MMIO(_DPLL1_CFGCR2), D_SKL_PLUS);
	MMIO_D(_MMIO(_DPLL2_CFGCR2), D_SKL_PLUS);
	MMIO_D(_MMIO(_DPLL3_CFGCR2), D_SKL_PLUS);
	MMIO_D(DPLL_CTRL1, D_SKL_PLUS);
	MMIO_D(DPLL_CTRL2, D_SKL_PLUS);
	MMIO_DH(DPLL_STATUS, D_SKL_PLUS, dpll_status_read, NULL);

	MMIO_DH(SKL_PS_WIN_POS(PIPE_A, 0), D_SKL_PLUS, NULL, pf_write);
	MMIO_DH(SKL_PS_WIN_POS(PIPE_A, 1), D_SKL_PLUS, NULL, pf_write);
	MMIO_DH(SKL_PS_WIN_POS(PIPE_B, 0), D_SKL_PLUS, NULL, pf_write);
	MMIO_DH(SKL_PS_WIN_POS(PIPE_B, 1), D_SKL_PLUS, NULL, pf_write);
	MMIO_DH(SKL_PS_WIN_POS(PIPE_C, 0), D_SKL_PLUS, NULL, pf_write);
	MMIO_DH(SKL_PS_WIN_POS(PIPE_C, 1), D_SKL_PLUS, NULL, pf_write);

	MMIO_DH(SKL_PS_WIN_SZ(PIPE_A, 0), D_SKL_PLUS, NULL, pf_write);
	MMIO_DH(SKL_PS_WIN_SZ(PIPE_A, 1), D_SKL_PLUS, NULL, pf_write);
	MMIO_DH(SKL_PS_WIN_SZ(PIPE_B, 0), D_SKL_PLUS, NULL, pf_write);
	MMIO_DH(SKL_PS_WIN_SZ(PIPE_B, 1), D_SKL_PLUS, NULL, pf_write);
	MMIO_DH(SKL_PS_WIN_SZ(PIPE_C, 0), D_SKL_PLUS, NULL, pf_write);
	MMIO_DH(SKL_PS_WIN_SZ(PIPE_C, 1), D_SKL_PLUS, NULL, pf_write);

	MMIO_DH(SKL_PS_CTRL(PIPE_A, 0), D_SKL_PLUS, NULL, pf_write);
	MMIO_DH(SKL_PS_CTRL(PIPE_A, 1), D_SKL_PLUS, NULL, pf_write);
	MMIO_DH(SKL_PS_CTRL(PIPE_B, 0), D_SKL_PLUS, NULL, pf_write);
	MMIO_DH(SKL_PS_CTRL(PIPE_B, 1), D_SKL_PLUS, NULL, pf_write);
	MMIO_DH(SKL_PS_CTRL(PIPE_C, 0), D_SKL_PLUS, NULL, pf_write);
	MMIO_DH(SKL_PS_CTRL(PIPE_C, 1), D_SKL_PLUS, NULL, pf_write);

	MMIO_DH(PLANE_BUF_CFG(PIPE_A, 0), D_SKL_PLUS, NULL, NULL);
	MMIO_DH(PLANE_BUF_CFG(PIPE_A, 1), D_SKL_PLUS, NULL, NULL);
	MMIO_DH(PLANE_BUF_CFG(PIPE_A, 2), D_SKL_PLUS, NULL, NULL);
	MMIO_DH(PLANE_BUF_CFG(PIPE_A, 3), D_SKL_PLUS, NULL, NULL);

	MMIO_DH(PLANE_BUF_CFG(PIPE_B, 0), D_SKL_PLUS, NULL, NULL);
	MMIO_DH(PLANE_BUF_CFG(PIPE_B, 1), D_SKL_PLUS, NULL, NULL);
	MMIO_DH(PLANE_BUF_CFG(PIPE_B, 2), D_SKL_PLUS, NULL, NULL);
	MMIO_DH(PLANE_BUF_CFG(PIPE_B, 3), D_SKL_PLUS, NULL, NULL);

	MMIO_DH(PLANE_BUF_CFG(PIPE_C, 0), D_SKL_PLUS, NULL, NULL);
	MMIO_DH(PLANE_BUF_CFG(PIPE_C, 1), D_SKL_PLUS, NULL, NULL);
	MMIO_DH(PLANE_BUF_CFG(PIPE_C, 2), D_SKL_PLUS, NULL, NULL);
	MMIO_DH(PLANE_BUF_CFG(PIPE_C, 3), D_SKL_PLUS, NULL, NULL);

	MMIO_DH(CUR_BUF_CFG(PIPE_A), D_SKL_PLUS, NULL, NULL);
	MMIO_DH(CUR_BUF_CFG(PIPE_B), D_SKL_PLUS, NULL, NULL);
	MMIO_DH(CUR_BUF_CFG(PIPE_C), D_SKL_PLUS, NULL, NULL);

	MMIO_F(PLANE_WM(PIPE_A, 0, 0), 4 * 8, 0, 0, 0, D_SKL_PLUS, NULL, NULL);
	MMIO_F(PLANE_WM(PIPE_A, 1, 0), 4 * 8, 0, 0, 0, D_SKL_PLUS, NULL, NULL);
	MMIO_F(PLANE_WM(PIPE_A, 2, 0), 4 * 8, 0, 0, 0, D_SKL_PLUS, NULL, NULL);

	MMIO_F(PLANE_WM(PIPE_B, 0, 0), 4 * 8, 0, 0, 0, D_SKL_PLUS, NULL, NULL);
	MMIO_F(PLANE_WM(PIPE_B, 1, 0), 4 * 8, 0, 0, 0, D_SKL_PLUS, NULL, NULL);
	MMIO_F(PLANE_WM(PIPE_B, 2, 0), 4 * 8, 0, 0, 0, D_SKL_PLUS, NULL, NULL);

	MMIO_F(PLANE_WM(PIPE_C, 0, 0), 4 * 8, 0, 0, 0, D_SKL_PLUS, NULL, NULL);
	MMIO_F(PLANE_WM(PIPE_C, 1, 0), 4 * 8, 0, 0, 0, D_SKL_PLUS, NULL, NULL);
	MMIO_F(PLANE_WM(PIPE_C, 2, 0), 4 * 8, 0, 0, 0, D_SKL_PLUS, NULL, NULL);

	MMIO_F(CUR_WM(PIPE_A, 0), 4 * 8, 0, 0, 0, D_SKL_PLUS, NULL, NULL);
	MMIO_F(CUR_WM(PIPE_B, 0), 4 * 8, 0, 0, 0, D_SKL_PLUS, NULL, NULL);
	MMIO_F(CUR_WM(PIPE_C, 0), 4 * 8, 0, 0, 0, D_SKL_PLUS, NULL, NULL);

	MMIO_DH(PLANE_WM_TRANS(PIPE_A, 0), D_SKL_PLUS, NULL, NULL);
	MMIO_DH(PLANE_WM_TRANS(PIPE_A, 1), D_SKL_PLUS, NULL, NULL);
	MMIO_DH(PLANE_WM_TRANS(PIPE_A, 2), D_SKL_PLUS, NULL, NULL);

	MMIO_DH(PLANE_WM_TRANS(PIPE_B, 0), D_SKL_PLUS, NULL, NULL);
	MMIO_DH(PLANE_WM_TRANS(PIPE_B, 1), D_SKL_PLUS, NULL, NULL);
	MMIO_DH(PLANE_WM_TRANS(PIPE_B, 2), D_SKL_PLUS, NULL, NULL);

	MMIO_DH(PLANE_WM_TRANS(PIPE_C, 0), D_SKL_PLUS, NULL, NULL);
	MMIO_DH(PLANE_WM_TRANS(PIPE_C, 1), D_SKL_PLUS, NULL, NULL);
	MMIO_DH(PLANE_WM_TRANS(PIPE_C, 2), D_SKL_PLUS, NULL, NULL);

	MMIO_DH(CUR_WM_TRANS(PIPE_A), D_SKL_PLUS, NULL, NULL);
	MMIO_DH(CUR_WM_TRANS(PIPE_B), D_SKL_PLUS, NULL, NULL);
	MMIO_DH(CUR_WM_TRANS(PIPE_C), D_SKL_PLUS, NULL, NULL);

	MMIO_DH(PLANE_NV12_BUF_CFG(PIPE_A, 0), D_SKL_PLUS, NULL, NULL);
	MMIO_DH(PLANE_NV12_BUF_CFG(PIPE_A, 1), D_SKL_PLUS, NULL, NULL);
	MMIO_DH(PLANE_NV12_BUF_CFG(PIPE_A, 2), D_SKL_PLUS, NULL, NULL);
	MMIO_DH(PLANE_NV12_BUF_CFG(PIPE_A, 3), D_SKL_PLUS, NULL, NULL);

	MMIO_DH(PLANE_NV12_BUF_CFG(PIPE_B, 0), D_SKL_PLUS, NULL, NULL);
	MMIO_DH(PLANE_NV12_BUF_CFG(PIPE_B, 1), D_SKL_PLUS, NULL, NULL);
	MMIO_DH(PLANE_NV12_BUF_CFG(PIPE_B, 2), D_SKL_PLUS, NULL, NULL);
	MMIO_DH(PLANE_NV12_BUF_CFG(PIPE_B, 3), D_SKL_PLUS, NULL, NULL);

	MMIO_DH(PLANE_NV12_BUF_CFG(PIPE_C, 0), D_SKL_PLUS, NULL, NULL);
	MMIO_DH(PLANE_NV12_BUF_CFG(PIPE_C, 1), D_SKL_PLUS, NULL, NULL);
	MMIO_DH(PLANE_NV12_BUF_CFG(PIPE_C, 2), D_SKL_PLUS, NULL, NULL);
	MMIO_DH(PLANE_NV12_BUF_CFG(PIPE_C, 3), D_SKL_PLUS, NULL, NULL);

	MMIO_DH(_MMIO(_REG_701C0(PIPE_A, 1)), D_SKL_PLUS, NULL, NULL);
	MMIO_DH(_MMIO(_REG_701C0(PIPE_A, 2)), D_SKL_PLUS, NULL, NULL);
	MMIO_DH(_MMIO(_REG_701C0(PIPE_A, 3)), D_SKL_PLUS, NULL, NULL);
	MMIO_DH(_MMIO(_REG_701C0(PIPE_A, 4)), D_SKL_PLUS, NULL, NULL);

	MMIO_DH(_MMIO(_REG_701C0(PIPE_B, 1)), D_SKL_PLUS, NULL, NULL);
	MMIO_DH(_MMIO(_REG_701C0(PIPE_B, 2)), D_SKL_PLUS, NULL, NULL);
	MMIO_DH(_MMIO(_REG_701C0(PIPE_B, 3)), D_SKL_PLUS, NULL, NULL);
	MMIO_DH(_MMIO(_REG_701C0(PIPE_B, 4)), D_SKL_PLUS, NULL, NULL);

	MMIO_DH(_MMIO(_REG_701C0(PIPE_C, 1)), D_SKL_PLUS, NULL, NULL);
	MMIO_DH(_MMIO(_REG_701C0(PIPE_C, 2)), D_SKL_PLUS, NULL, NULL);
	MMIO_DH(_MMIO(_REG_701C0(PIPE_C, 3)), D_SKL_PLUS, NULL, NULL);
	MMIO_DH(_MMIO(_REG_701C0(PIPE_C, 4)), D_SKL_PLUS, NULL, NULL);

	MMIO_DH(_MMIO(_REG_701C4(PIPE_A, 1)), D_SKL_PLUS, NULL, NULL);
	MMIO_DH(_MMIO(_REG_701C4(PIPE_A, 2)), D_SKL_PLUS, NULL, NULL);
	MMIO_DH(_MMIO(_REG_701C4(PIPE_A, 3)), D_SKL_PLUS, NULL, NULL);
	MMIO_DH(_MMIO(_REG_701C4(PIPE_A, 4)), D_SKL_PLUS, NULL, NULL);

	MMIO_DH(_MMIO(_REG_701C4(PIPE_B, 1)), D_SKL_PLUS, NULL, NULL);
	MMIO_DH(_MMIO(_REG_701C4(PIPE_B, 2)), D_SKL_PLUS, NULL, NULL);
	MMIO_DH(_MMIO(_REG_701C4(PIPE_B, 3)), D_SKL_PLUS, NULL, NULL);
	MMIO_DH(_MMIO(_REG_701C4(PIPE_B, 4)), D_SKL_PLUS, NULL, NULL);

	MMIO_DH(_MMIO(_REG_701C4(PIPE_C, 1)), D_SKL_PLUS, NULL, NULL);
	MMIO_DH(_MMIO(_REG_701C4(PIPE_C, 2)), D_SKL_PLUS, NULL, NULL);
	MMIO_DH(_MMIO(_REG_701C4(PIPE_C, 3)), D_SKL_PLUS, NULL, NULL);
	MMIO_DH(_MMIO(_REG_701C4(PIPE_C, 4)), D_SKL_PLUS, NULL, NULL);

	MMIO_D(_MMIO(_PLANE_CTL_3_A), D_SKL_PLUS);
	MMIO_D(_MMIO(_PLANE_CTL_3_B), D_SKL_PLUS);
	MMIO_D(_MMIO(0x72380), D_SKL_PLUS);
	MMIO_D(_MMIO(0x7239c), D_SKL_PLUS);
	MMIO_D(_MMIO(_PLANE_SURF_3_A), D_SKL_PLUS);
	MMIO_D(_MMIO(_PLANE_SURF_3_B), D_SKL_PLUS);

	MMIO_D(CSR_SSP_BASE, D_SKL_PLUS);
	MMIO_D(CSR_HTP_SKL, D_SKL_PLUS);
	MMIO_D(CSR_LAST_WRITE, D_SKL_PLUS);

	MMIO_DFH(BDW_SCRATCH1, D_SKL_PLUS, F_CMD_ACCESS, NULL, NULL);

	MMIO_D(SKL_DFSM, D_SKL_PLUS);
	MMIO_D(DISPIO_CR_TX_BMU_CR0, D_SKL_PLUS);

	MMIO_F(GEN9_GFX_MOCS(0), 0x7f8, F_CMD_ACCESS, 0, 0, D_SKL_PLUS,
		NULL, NULL);
	MMIO_F(GEN7_L3CNTLREG2, 0x80, F_CMD_ACCESS, 0, 0, D_SKL_PLUS,
		NULL, NULL);

	MMIO_D(RPM_CONFIG0, D_SKL_PLUS);
	MMIO_D(_MMIO(0xd08), D_SKL_PLUS);
	MMIO_D(RC6_LOCATION, D_SKL_PLUS);
	MMIO_DFH(GEN7_FF_SLICE_CS_CHICKEN1, D_SKL_PLUS,
		 F_MODE_MASK | F_CMD_ACCESS, NULL, NULL);
	MMIO_DFH(GEN9_CS_DEBUG_MODE1, D_SKL_PLUS, F_MODE_MASK | F_CMD_ACCESS,
		NULL, NULL);

	/* TRTT */
	MMIO_DFH(TRVATTL3PTRDW(0), D_SKL_PLUS, F_CMD_ACCESS, NULL, NULL);
	MMIO_DFH(TRVATTL3PTRDW(1), D_SKL_PLUS, F_CMD_ACCESS, NULL, NULL);
	MMIO_DFH(TRVATTL3PTRDW(2), D_SKL_PLUS, F_CMD_ACCESS, NULL, NULL);
	MMIO_DFH(TRVATTL3PTRDW(3), D_SKL_PLUS, F_CMD_ACCESS, NULL, NULL);
	MMIO_DFH(TRVADR, D_SKL_PLUS, F_CMD_ACCESS, NULL, NULL);
	MMIO_DFH(TRTTE, D_SKL_PLUS, F_CMD_ACCESS | F_PM_SAVE,
		 NULL, gen9_trtte_write);
	MMIO_DFH(_MMIO(0x4dfc), D_SKL_PLUS, F_PM_SAVE,
		 NULL, gen9_trtt_chicken_write);

	MMIO_D(_MMIO(0x46430), D_SKL_PLUS);

	MMIO_D(_MMIO(0x46520), D_SKL_PLUS);

	MMIO_D(_MMIO(0xc403c), D_SKL_PLUS);
	MMIO_DFH(GEN8_GARBCNTL, D_SKL_PLUS, F_CMD_ACCESS, NULL, NULL);
	MMIO_DH(DMA_CTRL, D_SKL_PLUS, NULL, dma_ctrl_write);

	MMIO_D(_MMIO(0x65900), D_SKL_PLUS);
	MMIO_D(GEN6_STOLEN_RESERVED, D_SKL_PLUS);
	MMIO_D(_MMIO(0x4068), D_SKL_PLUS);
	MMIO_D(_MMIO(0x67054), D_SKL_PLUS);
	MMIO_D(_MMIO(0x6e560), D_SKL_PLUS);
	MMIO_D(_MMIO(0x6e554), D_SKL_PLUS);
	MMIO_D(_MMIO(0x2b20), D_SKL_PLUS);
	MMIO_D(_MMIO(0x65f00), D_SKL_PLUS);
	MMIO_D(_MMIO(0x65f08), D_SKL_PLUS);
	MMIO_D(_MMIO(0x320f0), D_SKL_PLUS);

	MMIO_D(_MMIO(0x70034), D_SKL_PLUS);
	MMIO_D(_MMIO(0x71034), D_SKL_PLUS);
	MMIO_D(_MMIO(0x72034), D_SKL_PLUS);

	MMIO_D(_MMIO(_PLANE_KEYVAL_1(PIPE_A)), D_SKL_PLUS);
	MMIO_D(_MMIO(_PLANE_KEYVAL_1(PIPE_B)), D_SKL_PLUS);
	MMIO_D(_MMIO(_PLANE_KEYVAL_1(PIPE_C)), D_SKL_PLUS);
	MMIO_D(_MMIO(_PLANE_KEYMAX_1(PIPE_A)), D_SKL_PLUS);
	MMIO_D(_MMIO(_PLANE_KEYMAX_1(PIPE_B)), D_SKL_PLUS);
	MMIO_D(_MMIO(_PLANE_KEYMAX_1(PIPE_C)), D_SKL_PLUS);
	MMIO_D(_MMIO(_PLANE_KEYMSK_1(PIPE_A)), D_SKL_PLUS);
	MMIO_D(_MMIO(_PLANE_KEYMSK_1(PIPE_B)), D_SKL_PLUS);
	MMIO_D(_MMIO(_PLANE_KEYMSK_1(PIPE_C)), D_SKL_PLUS);

	MMIO_D(_MMIO(0x44500), D_SKL_PLUS);
#define CSFE_CHICKEN1_REG(base) _MMIO((base) + 0xD4)
	MMIO_RING_DFH(CSFE_CHICKEN1_REG, D_SKL_PLUS, F_MODE_MASK | F_CMD_ACCESS,
		      NULL, csfe_chicken1_mmio_write);
#undef CSFE_CHICKEN1_REG
	MMIO_DFH(GEN8_HDC_CHICKEN1, D_SKL_PLUS, F_MODE_MASK | F_CMD_ACCESS,
		 NULL, NULL);
	MMIO_DFH(GEN9_WM_CHICKEN3, D_SKL_PLUS, F_MODE_MASK | F_CMD_ACCESS,
		 NULL, NULL);

	MMIO_DFH(GAMT_CHKN_BIT_REG, D_KBL | D_CFL, F_CMD_ACCESS, NULL, NULL);
<<<<<<< HEAD
	MMIO_D(GEN9_CTX_PREEMPT_REG, D_SKL_PLUS);
=======
	MMIO_D(GEN9_CTX_PREEMPT_REG, D_SKL_PLUS & ~D_BXT);
>>>>>>> f642729d

	return 0;
}

static int init_bxt_mmio_info(struct intel_gvt *gvt)
{
	struct drm_i915_private *dev_priv = gvt->gt->i915;
	int ret;

	MMIO_F(_MMIO(0x80000), 0x3000, 0, 0, 0, D_BXT, NULL, NULL);

	MMIO_D(GEN7_SAMPLER_INSTDONE, D_BXT);
	MMIO_D(GEN7_ROW_INSTDONE, D_BXT);
	MMIO_D(GEN8_FAULT_TLB_DATA0, D_BXT);
	MMIO_D(GEN8_FAULT_TLB_DATA1, D_BXT);
	MMIO_D(ERROR_GEN6, D_BXT);
	MMIO_D(DONE_REG, D_BXT);
	MMIO_D(EIR, D_BXT);
	MMIO_D(PGTBL_ER, D_BXT);
	MMIO_D(_MMIO(0x4194), D_BXT);
	MMIO_D(_MMIO(0x4294), D_BXT);
	MMIO_D(_MMIO(0x4494), D_BXT);

	MMIO_RING_D(RING_PSMI_CTL, D_BXT);
	MMIO_RING_D(RING_DMA_FADD, D_BXT);
	MMIO_RING_D(RING_DMA_FADD_UDW, D_BXT);
	MMIO_RING_D(RING_IPEHR, D_BXT);
	MMIO_RING_D(RING_INSTPS, D_BXT);
	MMIO_RING_D(RING_BBADDR_UDW, D_BXT);
	MMIO_RING_D(RING_BBSTATE, D_BXT);
	MMIO_RING_D(RING_IPEIR, D_BXT);

	MMIO_F(SOFT_SCRATCH(0), 16 * 4, 0, 0, 0, D_BXT, NULL, NULL);

	MMIO_DH(BXT_P_CR_GT_DISP_PWRON, D_BXT, NULL, bxt_gt_disp_pwron_write);
	MMIO_D(BXT_RP_STATE_CAP, D_BXT);
	MMIO_DH(BXT_PHY_CTL_FAMILY(DPIO_PHY0), D_BXT,
		NULL, bxt_phy_ctl_family_write);
	MMIO_DH(BXT_PHY_CTL_FAMILY(DPIO_PHY1), D_BXT,
		NULL, bxt_phy_ctl_family_write);
	MMIO_D(BXT_PHY_CTL(PORT_A), D_BXT);
	MMIO_D(BXT_PHY_CTL(PORT_B), D_BXT);
	MMIO_D(BXT_PHY_CTL(PORT_C), D_BXT);
	MMIO_DH(BXT_PORT_PLL_ENABLE(PORT_A), D_BXT,
		NULL, bxt_port_pll_enable_write);
	MMIO_DH(BXT_PORT_PLL_ENABLE(PORT_B), D_BXT,
		NULL, bxt_port_pll_enable_write);
	MMIO_DH(BXT_PORT_PLL_ENABLE(PORT_C), D_BXT, NULL,
		bxt_port_pll_enable_write);

	MMIO_D(BXT_PORT_CL1CM_DW0(DPIO_PHY0), D_BXT);
	MMIO_D(BXT_PORT_CL1CM_DW9(DPIO_PHY0), D_BXT);
	MMIO_D(BXT_PORT_CL1CM_DW10(DPIO_PHY0), D_BXT);
	MMIO_D(BXT_PORT_CL1CM_DW28(DPIO_PHY0), D_BXT);
	MMIO_D(BXT_PORT_CL1CM_DW30(DPIO_PHY0), D_BXT);
	MMIO_D(BXT_PORT_CL2CM_DW6(DPIO_PHY0), D_BXT);
	MMIO_D(BXT_PORT_REF_DW3(DPIO_PHY0), D_BXT);
	MMIO_D(BXT_PORT_REF_DW6(DPIO_PHY0), D_BXT);
	MMIO_D(BXT_PORT_REF_DW8(DPIO_PHY0), D_BXT);

	MMIO_D(BXT_PORT_CL1CM_DW0(DPIO_PHY1), D_BXT);
	MMIO_D(BXT_PORT_CL1CM_DW9(DPIO_PHY1), D_BXT);
	MMIO_D(BXT_PORT_CL1CM_DW10(DPIO_PHY1), D_BXT);
	MMIO_D(BXT_PORT_CL1CM_DW28(DPIO_PHY1), D_BXT);
	MMIO_D(BXT_PORT_CL1CM_DW30(DPIO_PHY1), D_BXT);
	MMIO_D(BXT_PORT_CL2CM_DW6(DPIO_PHY1), D_BXT);
	MMIO_D(BXT_PORT_REF_DW3(DPIO_PHY1), D_BXT);
	MMIO_D(BXT_PORT_REF_DW6(DPIO_PHY1), D_BXT);
	MMIO_D(BXT_PORT_REF_DW8(DPIO_PHY1), D_BXT);

	MMIO_D(BXT_PORT_PLL_EBB_0(DPIO_PHY0, DPIO_CH0), D_BXT);
	MMIO_D(BXT_PORT_PLL_EBB_4(DPIO_PHY0, DPIO_CH0), D_BXT);
	MMIO_D(BXT_PORT_PCS_DW10_LN01(DPIO_PHY0, DPIO_CH0), D_BXT);
	MMIO_D(BXT_PORT_PCS_DW10_GRP(DPIO_PHY0, DPIO_CH0), D_BXT);
	MMIO_D(BXT_PORT_PCS_DW12_LN01(DPIO_PHY0, DPIO_CH0), D_BXT);
	MMIO_D(BXT_PORT_PCS_DW12_LN23(DPIO_PHY0, DPIO_CH0), D_BXT);
	MMIO_DH(BXT_PORT_PCS_DW12_GRP(DPIO_PHY0, DPIO_CH0), D_BXT,
		NULL, bxt_pcs_dw12_grp_write);
	MMIO_D(BXT_PORT_TX_DW2_LN0(DPIO_PHY0, DPIO_CH0), D_BXT);
	MMIO_D(BXT_PORT_TX_DW2_GRP(DPIO_PHY0, DPIO_CH0), D_BXT);
	MMIO_DH(BXT_PORT_TX_DW3_LN0(DPIO_PHY0, DPIO_CH0), D_BXT,
		bxt_port_tx_dw3_read, NULL);
	MMIO_D(BXT_PORT_TX_DW3_GRP(DPIO_PHY0, DPIO_CH0), D_BXT);
	MMIO_D(BXT_PORT_TX_DW4_LN0(DPIO_PHY0, DPIO_CH0), D_BXT);
	MMIO_D(BXT_PORT_TX_DW4_GRP(DPIO_PHY0, DPIO_CH0), D_BXT);
	MMIO_D(BXT_PORT_TX_DW14_LN(DPIO_PHY0, DPIO_CH0, 0), D_BXT);
	MMIO_D(BXT_PORT_TX_DW14_LN(DPIO_PHY0, DPIO_CH0, 1), D_BXT);
	MMIO_D(BXT_PORT_TX_DW14_LN(DPIO_PHY0, DPIO_CH0, 2), D_BXT);
	MMIO_D(BXT_PORT_TX_DW14_LN(DPIO_PHY0, DPIO_CH0, 3), D_BXT);
	MMIO_D(BXT_PORT_PLL(DPIO_PHY0, DPIO_CH0, 0), D_BXT);
	MMIO_D(BXT_PORT_PLL(DPIO_PHY0, DPIO_CH0, 1), D_BXT);
	MMIO_D(BXT_PORT_PLL(DPIO_PHY0, DPIO_CH0, 2), D_BXT);
	MMIO_D(BXT_PORT_PLL(DPIO_PHY0, DPIO_CH0, 3), D_BXT);
	MMIO_D(BXT_PORT_PLL(DPIO_PHY0, DPIO_CH0, 6), D_BXT);
	MMIO_D(BXT_PORT_PLL(DPIO_PHY0, DPIO_CH0, 8), D_BXT);
	MMIO_D(BXT_PORT_PLL(DPIO_PHY0, DPIO_CH0, 9), D_BXT);
	MMIO_D(BXT_PORT_PLL(DPIO_PHY0, DPIO_CH0, 10), D_BXT);

	MMIO_D(BXT_PORT_PLL_EBB_0(DPIO_PHY0, DPIO_CH1), D_BXT);
	MMIO_D(BXT_PORT_PLL_EBB_4(DPIO_PHY0, DPIO_CH1), D_BXT);
	MMIO_D(BXT_PORT_PCS_DW10_LN01(DPIO_PHY0, DPIO_CH1), D_BXT);
	MMIO_D(BXT_PORT_PCS_DW10_GRP(DPIO_PHY0, DPIO_CH1), D_BXT);
	MMIO_D(BXT_PORT_PCS_DW12_LN01(DPIO_PHY0, DPIO_CH1), D_BXT);
	MMIO_D(BXT_PORT_PCS_DW12_LN23(DPIO_PHY0, DPIO_CH1), D_BXT);
	MMIO_DH(BXT_PORT_PCS_DW12_GRP(DPIO_PHY0, DPIO_CH1), D_BXT,
		NULL, bxt_pcs_dw12_grp_write);
	MMIO_D(BXT_PORT_TX_DW2_LN0(DPIO_PHY0, DPIO_CH1), D_BXT);
	MMIO_D(BXT_PORT_TX_DW2_GRP(DPIO_PHY0, DPIO_CH1), D_BXT);
	MMIO_DH(BXT_PORT_TX_DW3_LN0(DPIO_PHY0, DPIO_CH1), D_BXT,
		bxt_port_tx_dw3_read, NULL);
	MMIO_D(BXT_PORT_TX_DW3_GRP(DPIO_PHY0, DPIO_CH1), D_BXT);
	MMIO_D(BXT_PORT_TX_DW4_LN0(DPIO_PHY0, DPIO_CH1), D_BXT);
	MMIO_D(BXT_PORT_TX_DW4_GRP(DPIO_PHY0, DPIO_CH1), D_BXT);
	MMIO_D(BXT_PORT_TX_DW14_LN(DPIO_PHY0, DPIO_CH1, 0), D_BXT);
	MMIO_D(BXT_PORT_TX_DW14_LN(DPIO_PHY0, DPIO_CH1, 1), D_BXT);
	MMIO_D(BXT_PORT_TX_DW14_LN(DPIO_PHY0, DPIO_CH1, 2), D_BXT);
	MMIO_D(BXT_PORT_TX_DW14_LN(DPIO_PHY0, DPIO_CH1, 3), D_BXT);
	MMIO_D(BXT_PORT_PLL(DPIO_PHY0, DPIO_CH1, 0), D_BXT);
	MMIO_D(BXT_PORT_PLL(DPIO_PHY0, DPIO_CH1, 1), D_BXT);
	MMIO_D(BXT_PORT_PLL(DPIO_PHY0, DPIO_CH1, 2), D_BXT);
	MMIO_D(BXT_PORT_PLL(DPIO_PHY0, DPIO_CH1, 3), D_BXT);
	MMIO_D(BXT_PORT_PLL(DPIO_PHY0, DPIO_CH1, 6), D_BXT);
	MMIO_D(BXT_PORT_PLL(DPIO_PHY0, DPIO_CH1, 8), D_BXT);
	MMIO_D(BXT_PORT_PLL(DPIO_PHY0, DPIO_CH1, 9), D_BXT);
	MMIO_D(BXT_PORT_PLL(DPIO_PHY0, DPIO_CH1, 10), D_BXT);

	MMIO_D(BXT_PORT_PLL_EBB_0(DPIO_PHY1, DPIO_CH0), D_BXT);
	MMIO_D(BXT_PORT_PLL_EBB_4(DPIO_PHY1, DPIO_CH0), D_BXT);
	MMIO_D(BXT_PORT_PCS_DW10_LN01(DPIO_PHY1, DPIO_CH0), D_BXT);
	MMIO_D(BXT_PORT_PCS_DW10_GRP(DPIO_PHY1, DPIO_CH0), D_BXT);
	MMIO_D(BXT_PORT_PCS_DW12_LN01(DPIO_PHY1, DPIO_CH0), D_BXT);
	MMIO_D(BXT_PORT_PCS_DW12_LN23(DPIO_PHY1, DPIO_CH0), D_BXT);
	MMIO_DH(BXT_PORT_PCS_DW12_GRP(DPIO_PHY1, DPIO_CH0), D_BXT,
		NULL, bxt_pcs_dw12_grp_write);
	MMIO_D(BXT_PORT_TX_DW2_LN0(DPIO_PHY1, DPIO_CH0), D_BXT);
	MMIO_D(BXT_PORT_TX_DW2_GRP(DPIO_PHY1, DPIO_CH0), D_BXT);
	MMIO_DH(BXT_PORT_TX_DW3_LN0(DPIO_PHY1, DPIO_CH0), D_BXT,
		bxt_port_tx_dw3_read, NULL);
	MMIO_D(BXT_PORT_TX_DW3_GRP(DPIO_PHY1, DPIO_CH0), D_BXT);
	MMIO_D(BXT_PORT_TX_DW4_LN0(DPIO_PHY1, DPIO_CH0), D_BXT);
	MMIO_D(BXT_PORT_TX_DW4_GRP(DPIO_PHY1, DPIO_CH0), D_BXT);
	MMIO_D(BXT_PORT_TX_DW14_LN(DPIO_PHY1, DPIO_CH0, 0), D_BXT);
	MMIO_D(BXT_PORT_TX_DW14_LN(DPIO_PHY1, DPIO_CH0, 1), D_BXT);
	MMIO_D(BXT_PORT_TX_DW14_LN(DPIO_PHY1, DPIO_CH0, 2), D_BXT);
	MMIO_D(BXT_PORT_TX_DW14_LN(DPIO_PHY1, DPIO_CH0, 3), D_BXT);
	MMIO_D(BXT_PORT_PLL(DPIO_PHY1, DPIO_CH0, 0), D_BXT);
	MMIO_D(BXT_PORT_PLL(DPIO_PHY1, DPIO_CH0, 1), D_BXT);
	MMIO_D(BXT_PORT_PLL(DPIO_PHY1, DPIO_CH0, 2), D_BXT);
	MMIO_D(BXT_PORT_PLL(DPIO_PHY1, DPIO_CH0, 3), D_BXT);
	MMIO_D(BXT_PORT_PLL(DPIO_PHY1, DPIO_CH0, 6), D_BXT);
	MMIO_D(BXT_PORT_PLL(DPIO_PHY1, DPIO_CH0, 8), D_BXT);
	MMIO_D(BXT_PORT_PLL(DPIO_PHY1, DPIO_CH0, 9), D_BXT);
	MMIO_D(BXT_PORT_PLL(DPIO_PHY1, DPIO_CH0, 10), D_BXT);

	MMIO_D(BXT_DE_PLL_CTL, D_BXT);
	MMIO_DH(BXT_DE_PLL_ENABLE, D_BXT, NULL, bxt_de_pll_enable_write);
	MMIO_D(BXT_DSI_PLL_CTL, D_BXT);
	MMIO_D(BXT_DSI_PLL_ENABLE, D_BXT);

	MMIO_D(GEN9_CLKGATE_DIS_0, D_BXT);
	MMIO_D(GEN9_CLKGATE_DIS_4, D_BXT);

	MMIO_D(HSW_TVIDEO_DIP_GCP(TRANSCODER_A), D_BXT);
	MMIO_D(HSW_TVIDEO_DIP_GCP(TRANSCODER_B), D_BXT);
	MMIO_D(HSW_TVIDEO_DIP_GCP(TRANSCODER_C), D_BXT);

	MMIO_D(RC6_CTX_BASE, D_BXT);

	MMIO_D(GEN8_PUSHBUS_CONTROL, D_BXT);
	MMIO_D(GEN8_PUSHBUS_ENABLE, D_BXT);
	MMIO_D(GEN8_PUSHBUS_SHIFT, D_BXT);
	MMIO_D(GEN6_GFXPAUSE, D_BXT);
	MMIO_DFH(GEN8_L3SQCREG1, D_BXT, F_CMD_ACCESS, NULL, NULL);
	MMIO_DFH(GEN8_L3CNTLREG, D_BXT, F_CMD_ACCESS, NULL, NULL);
	MMIO_DFH(_MMIO(0x20D8), D_BXT, F_CMD_ACCESS, NULL, NULL);
	MMIO_F(GEN8_RING_CS_GPR(RENDER_RING_BASE, 0), 0x40, F_CMD_ACCESS,
	       0, 0, D_BXT, NULL, NULL);
	MMIO_F(GEN8_RING_CS_GPR(GEN6_BSD_RING_BASE, 0), 0x40, F_CMD_ACCESS,
	       0, 0, D_BXT, NULL, NULL);
	MMIO_F(GEN8_RING_CS_GPR(BLT_RING_BASE, 0), 0x40, F_CMD_ACCESS,
	       0, 0, D_BXT, NULL, NULL);
	MMIO_F(GEN8_RING_CS_GPR(VEBOX_RING_BASE, 0), 0x40, F_CMD_ACCESS,
	       0, 0, D_BXT, NULL, NULL);

	MMIO_DFH(GEN9_CTX_PREEMPT_REG, D_BXT, F_CMD_ACCESS, NULL, NULL);

	MMIO_DH(GEN8_PRIVATE_PAT_LO, D_BXT, NULL, bxt_ppat_low_write);

	return 0;
}

static struct gvt_mmio_block *find_mmio_block(struct intel_gvt *gvt,
					      unsigned int offset)
{
	unsigned long device = intel_gvt_get_device_type(gvt);
	struct gvt_mmio_block *block = gvt->mmio.mmio_block;
	int num = gvt->mmio.num_mmio_block;
	int i;

	for (i = 0; i < num; i++, block++) {
		if (!(device & block->device))
			continue;
		if (offset >= i915_mmio_reg_offset(block->offset) &&
		    offset < i915_mmio_reg_offset(block->offset) + block->size)
			return block;
	}
	return NULL;
}

/**
 * intel_gvt_clean_mmio_info - clean up MMIO information table for GVT device
 * @gvt: GVT device
 *
 * This function is called at the driver unloading stage, to clean up the MMIO
 * information table of GVT device
 *
 */
void intel_gvt_clean_mmio_info(struct intel_gvt *gvt)
{
	struct hlist_node *tmp;
	struct intel_gvt_mmio_info *e;
	int i;

	hash_for_each_safe(gvt->mmio.mmio_info_table, i, tmp, e, node)
		kfree(e);

	vfree(gvt->mmio.mmio_attribute);
	gvt->mmio.mmio_attribute = NULL;
}

/* Special MMIO blocks. registers in MMIO block ranges should not be command
 * accessible (should have no F_CMD_ACCESS flag).
 * otherwise, need to update cmd_reg_handler in cmd_parser.c
 */
static struct gvt_mmio_block mmio_blocks[] = {
	{D_SKL_PLUS, _MMIO(CSR_MMIO_START_RANGE), 0x3000, NULL, NULL},
	{D_ALL, _MMIO(MCHBAR_MIRROR_BASE_SNB), 0x40000, NULL, NULL},
	{D_ALL, _MMIO(VGT_PVINFO_PAGE), VGT_PVINFO_SIZE,
		pvinfo_mmio_read, pvinfo_mmio_write},
	{D_ALL, LGC_PALETTE(PIPE_A, 0), 1024, NULL, NULL},
	{D_ALL, LGC_PALETTE(PIPE_B, 0), 1024, NULL, NULL},
	{D_ALL, LGC_PALETTE(PIPE_C, 0), 1024, NULL, NULL},
};

/**
 * intel_gvt_setup_mmio_info - setup MMIO information table for GVT device
 * @gvt: GVT device
 *
 * This function is called at the initialization stage, to setup the MMIO
 * information table for GVT device
 *
 * Returns:
 * zero on success, negative if failed.
 */
int intel_gvt_setup_mmio_info(struct intel_gvt *gvt)
{
	struct intel_gvt_device_info *info = &gvt->device_info;
	struct drm_i915_private *i915 = gvt->gt->i915;
	int size = info->mmio_size / 4 * sizeof(*gvt->mmio.mmio_attribute);
	int ret;

	gvt->mmio.mmio_attribute = vzalloc(size);
	if (!gvt->mmio.mmio_attribute)
		return -ENOMEM;

	ret = init_generic_mmio_info(gvt);
	if (ret)
		goto err;

	if (IS_BROADWELL(i915)) {
		ret = init_bdw_mmio_info(gvt);
		if (ret)
			goto err;
	} else if (IS_SKYLAKE(i915) ||
		   IS_KABYLAKE(i915) ||
		   IS_COFFEELAKE(i915) ||
		   IS_COMETLAKE(i915)) {
		ret = init_bdw_mmio_info(gvt);
		if (ret)
			goto err;
		ret = init_skl_mmio_info(gvt);
		if (ret)
			goto err;
	} else if (IS_BROXTON(i915)) {
		ret = init_bdw_mmio_info(gvt);
		if (ret)
			goto err;
		ret = init_skl_mmio_info(gvt);
		if (ret)
			goto err;
		ret = init_bxt_mmio_info(gvt);
		if (ret)
			goto err;
	}

	gvt->mmio.mmio_block = mmio_blocks;
	gvt->mmio.num_mmio_block = ARRAY_SIZE(mmio_blocks);

	return 0;
err:
	intel_gvt_clean_mmio_info(gvt);
	return ret;
}

/**
 * intel_gvt_for_each_tracked_mmio - iterate each tracked mmio
 * @gvt: a GVT device
 * @handler: the handler
 * @data: private data given to handler
 *
 * Returns:
 * Zero on success, negative error code if failed.
 */
int intel_gvt_for_each_tracked_mmio(struct intel_gvt *gvt,
	int (*handler)(struct intel_gvt *gvt, u32 offset, void *data),
	void *data)
{
	struct gvt_mmio_block *block = gvt->mmio.mmio_block;
	struct intel_gvt_mmio_info *e;
	int i, j, ret;

	hash_for_each(gvt->mmio.mmio_info_table, i, e, node) {
		ret = handler(gvt, e->offset, data);
		if (ret)
			return ret;
	}

	for (i = 0; i < gvt->mmio.num_mmio_block; i++, block++) {
		/* pvinfo data doesn't come from hw mmio */
		if (i915_mmio_reg_offset(block->offset) == VGT_PVINFO_PAGE)
			continue;

		for (j = 0; j < block->size; j += 4) {
			ret = handler(gvt,
				      i915_mmio_reg_offset(block->offset) + j,
				      data);
			if (ret)
				return ret;
		}
	}
	return 0;
}

/**
 * intel_vgpu_default_mmio_read - default MMIO read handler
 * @vgpu: a vGPU
 * @offset: access offset
 * @p_data: data return buffer
 * @bytes: access data length
 *
 * Returns:
 * Zero on success, negative error code if failed.
 */
int intel_vgpu_default_mmio_read(struct intel_vgpu *vgpu, unsigned int offset,
		void *p_data, unsigned int bytes)
{
	read_vreg(vgpu, offset, p_data, bytes);
	return 0;
}

/**
 * intel_t_default_mmio_write - default MMIO write handler
 * @vgpu: a vGPU
 * @offset: access offset
 * @p_data: write data buffer
 * @bytes: access data length
 *
 * Returns:
 * Zero on success, negative error code if failed.
 */
int intel_vgpu_default_mmio_write(struct intel_vgpu *vgpu, unsigned int offset,
		void *p_data, unsigned int bytes)
{
	write_vreg(vgpu, offset, p_data, bytes);
	return 0;
}

/**
 * intel_vgpu_mask_mmio_write - write mask register
 * @vgpu: a vGPU
 * @offset: access offset
 * @p_data: write data buffer
 * @bytes: access data length
 *
 * Returns:
 * Zero on success, negative error code if failed.
 */
int intel_vgpu_mask_mmio_write(struct intel_vgpu *vgpu, unsigned int offset,
		void *p_data, unsigned int bytes)
{
	u32 mask, old_vreg;

	old_vreg = vgpu_vreg(vgpu, offset);
	write_vreg(vgpu, offset, p_data, bytes);
	mask = vgpu_vreg(vgpu, offset) >> 16;
	vgpu_vreg(vgpu, offset) = (old_vreg & ~mask) |
				(vgpu_vreg(vgpu, offset) & mask);

	return 0;
}

/**
 * intel_gvt_in_force_nonpriv_whitelist - if a mmio is in whitelist to be
 * force-nopriv register
 *
 * @gvt: a GVT device
 * @offset: register offset
 *
 * Returns:
 * True if the register is in force-nonpriv whitelist;
 * False if outside;
 */
bool intel_gvt_in_force_nonpriv_whitelist(struct intel_gvt *gvt,
					  unsigned int offset)
{
	return in_whitelist(offset);
}

/**
 * intel_vgpu_mmio_reg_rw - emulate tracked mmio registers
 * @vgpu: a vGPU
 * @offset: register offset
 * @pdata: data buffer
 * @bytes: data length
 * @is_read: read or write
 *
 * Returns:
 * Zero on success, negative error code if failed.
 */
int intel_vgpu_mmio_reg_rw(struct intel_vgpu *vgpu, unsigned int offset,
			   void *pdata, unsigned int bytes, bool is_read)
{
	struct drm_i915_private *i915 = vgpu->gvt->gt->i915;
	struct intel_gvt *gvt = vgpu->gvt;
	struct intel_gvt_mmio_info *mmio_info;
	struct gvt_mmio_block *mmio_block;
	gvt_mmio_func func;
	int ret;

	if (drm_WARN_ON(&i915->drm, bytes > 8))
		return -EINVAL;

	/*
	 * Handle special MMIO blocks.
	 */
	mmio_block = find_mmio_block(gvt, offset);
	if (mmio_block) {
		func = is_read ? mmio_block->read : mmio_block->write;
		if (func)
			return func(vgpu, offset, pdata, bytes);
		goto default_rw;
	}

	/*
	 * Normal tracked MMIOs.
	 */
	mmio_info = intel_gvt_find_mmio_info(gvt, offset);
	if (!mmio_info) {
		gvt_dbg_mmio("untracked MMIO %08x len %d\n", offset, bytes);
		goto default_rw;
	}

	if (is_read)
		return mmio_info->read(vgpu, offset, pdata, bytes);
	else {
		u64 ro_mask = mmio_info->ro_mask;
		u32 old_vreg = 0;
		u64 data = 0;

		if (intel_gvt_mmio_has_mode_mask(gvt, mmio_info->offset)) {
			old_vreg = vgpu_vreg(vgpu, offset);
		}

		if (likely(!ro_mask))
			ret = mmio_info->write(vgpu, offset, pdata, bytes);
		else if (!~ro_mask) {
			gvt_vgpu_err("try to write RO reg %x\n", offset);
			return 0;
		} else {
			/* keep the RO bits in the virtual register */
			memcpy(&data, pdata, bytes);
			data &= ~ro_mask;
			data |= vgpu_vreg(vgpu, offset) & ro_mask;
			ret = mmio_info->write(vgpu, offset, &data, bytes);
		}

		/* higher 16bits of mode ctl regs are mask bits for change */
		if (intel_gvt_mmio_has_mode_mask(gvt, mmio_info->offset)) {
			u32 mask = vgpu_vreg(vgpu, offset) >> 16;

			vgpu_vreg(vgpu, offset) = (old_vreg & ~mask)
					| (vgpu_vreg(vgpu, offset) & mask);
		}
	}

	return ret;

default_rw:
	return is_read ?
		intel_vgpu_default_mmio_read(vgpu, offset, pdata, bytes) :
		intel_vgpu_default_mmio_write(vgpu, offset, pdata, bytes);
}

void intel_gvt_restore_fence(struct intel_gvt *gvt)
{
	struct intel_vgpu *vgpu;
	int i, id;

	idr_for_each_entry(&(gvt)->vgpu_idr, vgpu, id) {
		mmio_hw_access_pre(gvt->gt);
		for (i = 0; i < vgpu_fence_sz(vgpu); i++)
			intel_vgpu_write_fence(vgpu, i, vgpu_vreg64(vgpu, fence_num_to_offset(i)));
		mmio_hw_access_post(gvt->gt);
	}
}

static int mmio_pm_restore_handler(struct intel_gvt *gvt, u32 offset, void *data)
{
	struct intel_vgpu *vgpu = data;
	struct drm_i915_private *dev_priv = gvt->gt->i915;

	if (gvt->mmio.mmio_attribute[offset >> 2] & F_PM_SAVE)
		intel_uncore_write(&dev_priv->uncore, _MMIO(offset), vgpu_vreg(vgpu, offset));

	return 0;
}

void intel_gvt_restore_mmio(struct intel_gvt *gvt)
{
	struct intel_vgpu *vgpu;
	int id;

	idr_for_each_entry(&(gvt)->vgpu_idr, vgpu, id) {
		mmio_hw_access_pre(gvt->gt);
		intel_gvt_for_each_tracked_mmio(gvt, mmio_pm_restore_handler, vgpu);
		mmio_hw_access_post(gvt->gt);
	}
}<|MERGE_RESOLUTION|>--- conflicted
+++ resolved
@@ -3170,11 +3170,7 @@
 		 NULL, NULL);
 
 	MMIO_DFH(GAMT_CHKN_BIT_REG, D_KBL | D_CFL, F_CMD_ACCESS, NULL, NULL);
-<<<<<<< HEAD
-	MMIO_D(GEN9_CTX_PREEMPT_REG, D_SKL_PLUS);
-=======
 	MMIO_D(GEN9_CTX_PREEMPT_REG, D_SKL_PLUS & ~D_BXT);
->>>>>>> f642729d
 
 	return 0;
 }
