--- conflicted
+++ resolved
@@ -409,9 +409,6 @@
 	return 0;
 }
 
-<<<<<<< HEAD
-static struct drm_driver vgem_driver = {
-=======
 static const struct drm_gem_object_funcs vgem_gem_object_funcs = {
 	.free = vgem_gem_free_object,
 	.pin = vgem_prime_pin,
@@ -423,7 +420,6 @@
 };
 
 static const struct drm_driver vgem_driver = {
->>>>>>> f642729d
 	.driver_features		= DRIVER_GEM | DRIVER_RENDER,
 	.open				= vgem_open,
 	.postclose			= vgem_postclose,
