--- conflicted
+++ resolved
@@ -577,11 +577,7 @@
 }
 
 static int drm_dev_init(struct drm_device *dev,
-<<<<<<< HEAD
-			struct drm_driver *driver,
-=======
 			const struct drm_driver *driver,
->>>>>>> f642729d
 			struct device *parent)
 {
 	int ret;
@@ -670,11 +666,7 @@
 
 static int devm_drm_dev_init(struct device *parent,
 			     struct drm_device *dev,
-<<<<<<< HEAD
-			     struct drm_driver *driver)
-=======
 			     const struct drm_driver *driver)
->>>>>>> f642729d
 {
 	int ret;
 
