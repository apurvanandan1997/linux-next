# SPDX-License-Identifier: GPL-2.0-only
vkms-y := \
	vkms_drv.o \
	vkms_plane.o \
	vkms_output.o \
	vkms_crtc.o \
<<<<<<< HEAD
	vkms_gem.o \
=======
>>>>>>> f642729d
	vkms_composer.o \
	vkms_writeback.o

obj-$(CONFIG_DRM_VKMS) += vkms.o<|MERGE_RESOLUTION|>--- conflicted
+++ resolved
@@ -4,10 +4,6 @@
 	vkms_plane.o \
 	vkms_output.o \
 	vkms_crtc.o \
-<<<<<<< HEAD
-	vkms_gem.o \
-=======
->>>>>>> f642729d
 	vkms_composer.o \
 	vkms_writeback.o
 
