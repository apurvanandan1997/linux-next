--- conflicted
+++ resolved
@@ -83,7 +83,6 @@
 		arg.first_error = 0;		\
 		atomic_set(&arg.errors, 0);	\
 	} while (0)
-<<<<<<< HEAD
 
 static inline int sdei_do_local_call(smp_call_func_t fn,
 				     struct sdei_event *event)
@@ -93,17 +92,6 @@
 	CROSSCALL_INIT(arg, event);
 	fn(&arg);
 
-=======
-
-static inline int sdei_do_local_call(smp_call_func_t fn,
-				     struct sdei_event *event)
-{
-	struct sdei_crosscall_args arg;
-
-	CROSSCALL_INIT(arg, event);
-	fn(&arg);
-
->>>>>>> f642729d
 	return arg.first_error;
 }
 
@@ -650,7 +638,6 @@
 				pr_err("Failed to re-register event %u\n",
 				       event->event_num);
 				sdei_event_destroy_llocked(event);
-<<<<<<< HEAD
 				break;
 			}
 		}
@@ -662,19 +649,6 @@
 				       event->event_num);
 				break;
 			}
-=======
-				break;
-			}
-		}
-
-		if (event->reenable) {
-			err = sdei_api_event_enable(event->event_num);
-			if (err) {
-				pr_err("Failed to re-enable event %u\n",
-				       event->event_num);
-				break;
-			}
->>>>>>> f642729d
 		}
 	}
 	spin_unlock(&sdei_list_lock);
