--- conflicted
+++ resolved
@@ -122,11 +122,7 @@
 config EFI_GENERIC_STUB_INITRD_CMDLINE_LOADER
 	bool "Enable the command line initrd loader" if !X86
 	depends on EFI_STUB && (EFI_GENERIC_STUB || X86)
-<<<<<<< HEAD
-	default y
-=======
 	default y if X86
->>>>>>> f642729d
 	depends on !RISCV
 	help
 	  Select this config option to add support for the initrd= command
