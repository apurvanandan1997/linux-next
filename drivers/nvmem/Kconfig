# SPDX-License-Identifier: GPL-2.0-only
menuconfig NVMEM
	bool "NVMEM Support"
	help
	  Support for NVMEM(Non Volatile Memory) devices like EEPROM, EFUSES...

	  This framework is designed to provide a generic interface to NVMEM
	  from both the Linux Kernel and the userspace.

	  If unsure, say no.

if NVMEM

config NVMEM_SYSFS
	bool "/sys/bus/nvmem/devices/*/nvmem (sysfs interface)"
	depends on SYSFS
	default y
	help
	 Say Y here to add a sysfs interface for NVMEM.

	 This interface is mostly used by userspace applications to
	 read/write directly into nvmem.

config NVMEM_IMX_IIM
	tristate "i.MX IC Identification Module support"
	depends on ARCH_MXC || COMPILE_TEST
	help
	  This is a driver for the IC Identification Module (IIM) available on
	  i.MX SoCs, providing access to 4 Kbits of programmable
	  eFuses.

	  This driver can also be built as a module. If so, the module
	  will be called nvmem-imx-iim.

config NVMEM_IMX_OCOTP
	tristate "i.MX 6/7/8 On-Chip OTP Controller support"
	depends on ARCH_MXC || COMPILE_TEST
	depends on HAS_IOMEM
	help
	  This is a driver for the On-Chip OTP Controller (OCOTP) available on
	  i.MX6 SoCs, providing access to 4 Kbits of one-time programmable
	  eFuses.

	  This driver can also be built as a module. If so, the module
	  will be called nvmem-imx-ocotp.

config NVMEM_IMX_OCOTP_SCU
	tristate "i.MX8 SCU On-Chip OTP Controller support"
	depends on IMX_SCU
	depends on HAVE_ARM_SMCCC
	help
	  This is a driver for the SCU On-Chip OTP Controller (OCOTP)
	  available on i.MX8 SoCs.

config JZ4780_EFUSE
	tristate "JZ4780 EFUSE Memory Support"
	depends on MACH_INGENIC || COMPILE_TEST
	depends on HAS_IOMEM
	depends on OF
	select REGMAP_MMIO
	help
	  Say Y here to include support for JZ4780 efuse memory found on
	  all JZ4780 SoC based devices.
	  To compile this driver as a module, choose M here: the module
	  will be called nvmem_jz4780_efuse.

config NVMEM_LPC18XX_EEPROM
	tristate "NXP LPC18XX EEPROM Memory Support"
	depends on ARCH_LPC18XX || COMPILE_TEST
	depends on HAS_IOMEM
	help
	  Say Y here to include support for NXP LPC18xx EEPROM memory found in
	  NXP LPC185x/3x and LPC435x/3x/2x/1x devices.
	  To compile this driver as a module, choose M here: the module
	  will be called nvmem_lpc18xx_eeprom.

config NVMEM_LPC18XX_OTP
	tristate "NXP LPC18XX OTP Memory Support"
	depends on ARCH_LPC18XX || COMPILE_TEST
	depends on HAS_IOMEM
	help
	  Say Y here to include support for NXP LPC18xx OTP memory found on
	  all LPC18xx and LPC43xx devices.
	  To compile this driver as a module, choose M here: the module
	  will be called nvmem_lpc18xx_otp.

config NVMEM_MXS_OCOTP
	tristate "Freescale MXS On-Chip OTP Memory Support"
	depends on ARCH_MXS || COMPILE_TEST
	depends on HAS_IOMEM
	help
	  If you say Y here, you will get readonly access to the
	  One Time Programmable memory pages that are stored
	  on the Freescale i.MX23/i.MX28 processor.

	  This driver can also be built as a module. If so, the module
	  will be called nvmem-mxs-ocotp.

config MTK_EFUSE
	tristate "Mediatek SoCs EFUSE support"
	depends on ARCH_MEDIATEK || COMPILE_TEST
	depends on HAS_IOMEM
	help
	  This is a driver to access hardware related data like sensor
	  calibration, HDMI impedance etc.

	  This driver can also be built as a module. If so, the module
	  will be called efuse-mtk.

config QCOM_QFPROM
	tristate "QCOM QFPROM Support"
	depends on ARCH_QCOM || COMPILE_TEST
	depends on HAS_IOMEM
	help
	  Say y here to enable QFPROM support. The QFPROM provides access
	  functions for QFPROM data to rest of the drivers via nvmem interface.

	  This driver can also be built as a module. If so, the module
	  will be called nvmem_qfprom.

config NVMEM_SPMI_SDAM
	tristate "SPMI SDAM Support"
	depends on SPMI
	help
	  This driver supports the Shared Direct Access Memory Module on
	  Qualcomm Technologies, Inc. PMICs. It provides the clients
	  an interface to read/write to the SDAM module's shared memory.

config ROCKCHIP_EFUSE
	tristate "Rockchip eFuse Support"
	depends on ARCH_ROCKCHIP || COMPILE_TEST
	depends on HAS_IOMEM
	help
	  This is a simple drive to dump specified values of Rockchip SoC
	  from eFuse, such as cpu-leakage.

	  This driver can also be built as a module. If so, the module
	  will be called nvmem_rockchip_efuse.

config ROCKCHIP_OTP
	tristate "Rockchip OTP controller support"
	depends on ARCH_ROCKCHIP || COMPILE_TEST
	depends on HAS_IOMEM
	help
	  This is a simple drive to dump specified values of Rockchip SoC
	  from otp, such as cpu-leakage.

	  This driver can also be built as a module. If so, the module
	  will be called nvmem_rockchip_otp.

config NVMEM_BCM_OCOTP
	tristate "Broadcom On-Chip OTP Controller support"
	depends on ARCH_BCM_IPROC || COMPILE_TEST
	depends on HAS_IOMEM
	default ARCH_BCM_IPROC
	help
	  Say y here to enable read/write access to the Broadcom OTP
	  controller.

	  This driver can also be built as a module. If so, the module
	  will be called nvmem-bcm-ocotp.

config NVMEM_STM32_ROMEM
	tristate "STMicroelectronics STM32 factory-programmed memory support"
	depends on ARCH_STM32 || COMPILE_TEST
	help
	  Say y here to enable read-only access for STMicroelectronics STM32
	  factory-programmed memory area.

	  This driver can also be built as a module. If so, the module
	  will be called nvmem-stm32-romem.

config NVMEM_SUNXI_SID
	tristate "Allwinner SoCs SID support"
	depends on ARCH_SUNXI
	help
	  This is a driver for the 'security ID' available on various Allwinner
	  devices.

	  This driver can also be built as a module. If so, the module
	  will be called nvmem_sunxi_sid.

config UNIPHIER_EFUSE
	tristate "UniPhier SoCs eFuse support"
	depends on ARCH_UNIPHIER || COMPILE_TEST
	depends on HAS_IOMEM
	help
	  This is a simple driver to dump specified values of UniPhier SoC
	  from eFuse.

	  This driver can also be built as a module. If so, the module
	  will be called nvmem-uniphier-efuse.

config NVMEM_VF610_OCOTP
	tristate "VF610 SoC OCOTP support"
	depends on SOC_VF610 || COMPILE_TEST
	depends on HAS_IOMEM
	help
	  This is a driver for the 'OCOTP' peripheral available on Vybrid
	  devices like VF5xx and VF6xx.

	  This driver can also be build as a module. If so, the module will
	  be called nvmem-vf610-ocotp.

config MESON_EFUSE
	tristate "Amlogic Meson GX eFuse Support"
	depends on (ARCH_MESON || COMPILE_TEST) && MESON_SM
	help
	  This is a driver to retrieve specific values from the eFuse found on
	  the Amlogic Meson GX SoCs.

	  This driver can also be built as a module. If so, the module
	  will be called nvmem_meson_efuse.

config MESON_MX_EFUSE
	tristate "Amlogic Meson6/Meson8/Meson8b eFuse Support"
	depends on ARCH_MESON || COMPILE_TEST
	help
	  This is a driver to retrieve specific values from the eFuse found on
	  the Amlogic Meson6, Meson8 and Meson8b SoCs.

	  This driver can also be built as a module. If so, the module
	  will be called nvmem_meson_mx_efuse.

config NVMEM_SNVS_LPGPR
	tristate "Support for Low Power General Purpose Register"
	depends on ARCH_MXC || COMPILE_TEST
	help
	  This is a driver for Low Power General Purpose Register (LPGPR) available on
	  i.MX6 and i.MX7 SoCs in Secure Non-Volatile Storage (SNVS) of this chip.

	  This driver can also be built as a module. If so, the module
	  will be called nvmem-snvs-lpgpr.

config RAVE_SP_EEPROM
	tristate "Rave SP EEPROM Support"
	depends on RAVE_SP_CORE
	help
	  Say y here to enable Rave SP EEPROM support.

config SC27XX_EFUSE
	tristate "Spreadtrum SC27XX eFuse Support"
	depends on MFD_SC27XX_PMIC || COMPILE_TEST
	depends on HAS_IOMEM
	help
	  This is a simple driver to dump specified values of Spreadtrum
	  SC27XX PMICs from eFuse.

	  This driver can also be built as a module. If so, the module
	  will be called nvmem-sc27xx-efuse.

config NVMEM_ZYNQMP
	bool "Xilinx ZYNQMP SoC nvmem firmware support"
	depends on ARCH_ZYNQMP
	help
	  This is a driver to access hardware related data like
	  soc revision, IDCODE... etc by using the firmware
	  interface.

	  If sure, say yes. If unsure, say no.

config SPRD_EFUSE
	tristate "Spreadtrum SoC eFuse Support"
	depends on ARCH_SPRD || COMPILE_TEST
	depends on HAS_IOMEM
	help
	  This is a simple driver to dump specified values of Spreadtrum
	  SoCs from eFuse.

	  This driver can also be built as a module. If so, the module
	  will be called nvmem-sprd-efuse.

config NVMEM_RMEM
	tristate "Reserved Memory Based Driver Support"
	help
<<<<<<< HEAD
	  This drivers maps reserved memory into an nvmem device. It might be
=======
	  This driver maps reserved memory into an nvmem device. It might be
>>>>>>> 667fbb3f
	  useful to expose information left by firmware in memory.

	  This driver can also be built as a module. If so, the module
	  will be called nvmem-rmem.
endif<|MERGE_RESOLUTION|>--- conflicted
+++ resolved
@@ -273,11 +273,7 @@
 config NVMEM_RMEM
 	tristate "Reserved Memory Based Driver Support"
 	help
-<<<<<<< HEAD
-	  This drivers maps reserved memory into an nvmem device. It might be
-=======
 	  This driver maps reserved memory into an nvmem device. It might be
->>>>>>> 667fbb3f
 	  useful to expose information left by firmware in memory.
 
 	  This driver can also be built as a module. If so, the module
