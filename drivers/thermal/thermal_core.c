// SPDX-License-Identifier: GPL-2.0
/*
 *  thermal.c - Generic Thermal Management Sysfs support.
 *
 *  Copyright (C) 2008 Intel Corp
 *  Copyright (C) 2008 Zhang Rui <rui.zhang@intel.com>
 *  Copyright (C) 2008 Sujith Thomas <sujith.thomas@intel.com>
 */

#define pr_fmt(fmt) KBUILD_MODNAME ": " fmt

#include <linux/device.h>
#include <linux/err.h>
#include <linux/export.h>
#include <linux/slab.h>
#include <linux/kdev_t.h>
#include <linux/idr.h>
#include <linux/thermal.h>
#include <linux/reboot.h>
#include <linux/string.h>
#include <linux/of.h>
#include <linux/suspend.h>

#define CREATE_TRACE_POINTS
#include <trace/events/thermal.h>

#include "thermal_core.h"
#include "thermal_hwmon.h"

static DEFINE_IDA(thermal_tz_ida);
static DEFINE_IDA(thermal_cdev_ida);

static LIST_HEAD(thermal_tz_list);
static LIST_HEAD(thermal_cdev_list);
static LIST_HEAD(thermal_governor_list);

static DEFINE_MUTEX(thermal_list_lock);
static DEFINE_MUTEX(thermal_governor_lock);
static DEFINE_MUTEX(poweroff_lock);

static atomic_t in_suspend;
static bool power_off_triggered;

static struct thermal_governor *def_governor;

/*
 * Governor section: set of functions to handle thermal governors
 *
 * Functions to help in the life cycle of thermal governors within
 * the thermal core and by the thermal governor code.
 */

static struct thermal_governor *__find_governor(const char *name)
{
	struct thermal_governor *pos;

	if (!name || !name[0])
		return def_governor;

	list_for_each_entry(pos, &thermal_governor_list, governor_list)
		if (!strncasecmp(name, pos->name, THERMAL_NAME_LENGTH))
			return pos;

	return NULL;
}

/**
 * bind_previous_governor() - bind the previous governor of the thermal zone
 * @tz:		a valid pointer to a struct thermal_zone_device
 * @failed_gov_name:	the name of the governor that failed to register
 *
 * Register the previous governor of the thermal zone after a new
 * governor has failed to be bound.
 */
static void bind_previous_governor(struct thermal_zone_device *tz,
				   const char *failed_gov_name)
{
	if (tz->governor && tz->governor->bind_to_tz) {
		if (tz->governor->bind_to_tz(tz)) {
			dev_err(&tz->device,
				"governor %s failed to bind and the previous one (%s) failed to bind again, thermal zone %s has no governor\n",
				failed_gov_name, tz->governor->name, tz->type);
			tz->governor = NULL;
		}
	}
}

/**
 * thermal_set_governor() - Switch to another governor
 * @tz:		a valid pointer to a struct thermal_zone_device
 * @new_gov:	pointer to the new governor
 *
 * Change the governor of thermal zone @tz.
 *
 * Return: 0 on success, an error if the new governor's bind_to_tz() failed.
 */
static int thermal_set_governor(struct thermal_zone_device *tz,
				struct thermal_governor *new_gov)
{
	int ret = 0;

	if (tz->governor && tz->governor->unbind_from_tz)
		tz->governor->unbind_from_tz(tz);

	if (new_gov && new_gov->bind_to_tz) {
		ret = new_gov->bind_to_tz(tz);
		if (ret) {
			bind_previous_governor(tz, new_gov->name);

			return ret;
		}
	}

	tz->governor = new_gov;

	return ret;
}

int thermal_register_governor(struct thermal_governor *governor)
{
	int err;
	const char *name;
	struct thermal_zone_device *pos;

	if (!governor)
		return -EINVAL;

	mutex_lock(&thermal_governor_lock);

	err = -EBUSY;
	if (!__find_governor(governor->name)) {
		bool match_default;

		err = 0;
		list_add(&governor->governor_list, &thermal_governor_list);
		match_default = !strncmp(governor->name,
					 DEFAULT_THERMAL_GOVERNOR,
					 THERMAL_NAME_LENGTH);

		if (!def_governor && match_default)
			def_governor = governor;
	}

	mutex_lock(&thermal_list_lock);

	list_for_each_entry(pos, &thermal_tz_list, node) {
		/*
		 * only thermal zones with specified tz->tzp->governor_name
		 * may run with tz->govenor unset
		 */
		if (pos->governor)
			continue;

		name = pos->tzp->governor_name;

		if (!strncasecmp(name, governor->name, THERMAL_NAME_LENGTH)) {
			int ret;

			ret = thermal_set_governor(pos, governor);
			if (ret)
				dev_err(&pos->device,
					"Failed to set governor %s for thermal zone %s: %d\n",
					governor->name, pos->type, ret);
		}
	}

	mutex_unlock(&thermal_list_lock);
	mutex_unlock(&thermal_governor_lock);

	return err;
}

void thermal_unregister_governor(struct thermal_governor *governor)
{
	struct thermal_zone_device *pos;

	if (!governor)
		return;

	mutex_lock(&thermal_governor_lock);

	if (!__find_governor(governor->name))
		goto exit;

	mutex_lock(&thermal_list_lock);

	list_for_each_entry(pos, &thermal_tz_list, node) {
		if (!strncasecmp(pos->governor->name, governor->name,
				 THERMAL_NAME_LENGTH))
			thermal_set_governor(pos, NULL);
	}

	mutex_unlock(&thermal_list_lock);
	list_del(&governor->governor_list);
exit:
	mutex_unlock(&thermal_governor_lock);
}

int thermal_zone_device_set_policy(struct thermal_zone_device *tz,
				   char *policy)
{
	struct thermal_governor *gov;
	int ret = -EINVAL;

	mutex_lock(&thermal_governor_lock);
	mutex_lock(&tz->lock);

	gov = __find_governor(strim(policy));
	if (!gov)
		goto exit;

	ret = thermal_set_governor(tz, gov);

exit:
	mutex_unlock(&tz->lock);
	mutex_unlock(&thermal_governor_lock);

	thermal_notify_tz_gov_change(tz->id, policy);

	return ret;
}

int thermal_build_list_of_policies(char *buf)
{
	struct thermal_governor *pos;
	ssize_t count = 0;
	ssize_t size = PAGE_SIZE;

	mutex_lock(&thermal_governor_lock);

	list_for_each_entry(pos, &thermal_governor_list, governor_list) {
		size = PAGE_SIZE - count;
		count += scnprintf(buf + count, size, "%s ", pos->name);
	}
	count += scnprintf(buf + count, size, "\n");

	mutex_unlock(&thermal_governor_lock);

	return count;
}

static void __init thermal_unregister_governors(void)
{
	struct thermal_governor **governor;

	for_each_governor_table(governor)
		thermal_unregister_governor(*governor);
}

static int __init thermal_register_governors(void)
{
	int ret = 0;
	struct thermal_governor **governor;

	for_each_governor_table(governor) {
		ret = thermal_register_governor(*governor);
		if (ret) {
			pr_err("Failed to register governor: '%s'",
			       (*governor)->name);
			break;
		}

		pr_info("Registered thermal governor '%s'",
			(*governor)->name);
	}

	if (ret) {
		struct thermal_governor **gov;

		for_each_governor_table(gov) {
			if (gov == governor)
				break;
			thermal_unregister_governor(*gov);
		}
	}

	return ret;
}

/*
 * Zone update section: main control loop applied to each zone while monitoring
 *
 * in polling mode. The monitoring is done using a workqueue.
 * Same update may be done on a zone by calling thermal_zone_device_update().
 *
 * An update means:
 * - Non-critical trips will invoke the governor responsible for that zone;
 * - Hot trips will produce a notification to userspace;
 * - Critical trip point will cause a system shutdown.
 */
static void thermal_zone_device_set_polling(struct thermal_zone_device *tz,
					    unsigned long delay)
{
	if (delay)
		mod_delayed_work(system_freezable_power_efficient_wq,
				 &tz->poll_queue, delay);
	else
		cancel_delayed_work(&tz->poll_queue);
}

static inline bool should_stop_polling(struct thermal_zone_device *tz)
{
	return !thermal_zone_device_is_enabled(tz);
}

static void monitor_thermal_zone(struct thermal_zone_device *tz)
{
	bool stop;

	stop = should_stop_polling(tz);

	mutex_lock(&tz->lock);

	if (!stop && tz->passive)
		thermal_zone_device_set_polling(tz, tz->passive_delay_jiffies);
	else if (!stop && tz->polling_delay_jiffies)
		thermal_zone_device_set_polling(tz, tz->polling_delay_jiffies);
	else
		thermal_zone_device_set_polling(tz, 0);

	mutex_unlock(&tz->lock);
}

static void handle_non_critical_trips(struct thermal_zone_device *tz, int trip)
{
	tz->governor ? tz->governor->throttle(tz, trip) :
		       def_governor->throttle(tz, trip);
}

/**
 * thermal_emergency_poweroff_func - emergency poweroff work after a known delay
 * @work: work_struct associated with the emergency poweroff function
 *
 * This function is called in very critical situations to force
 * a kernel poweroff after a configurable timeout value.
 */
static void thermal_emergency_poweroff_func(struct work_struct *work)
{
	/*
	 * We have reached here after the emergency thermal shutdown
	 * Waiting period has expired. This means orderly_poweroff has
	 * not been able to shut off the system for some reason.
	 * Try to shut down the system immediately using kernel_power_off
	 * if populated
	 */
	WARN(1, "Attempting kernel_power_off: Temperature too high\n");
	kernel_power_off();

	/*
	 * Worst of the worst case trigger emergency restart
	 */
	WARN(1, "Attempting emergency_restart: Temperature too high\n");
	emergency_restart();
}

static DECLARE_DELAYED_WORK(thermal_emergency_poweroff_work,
			    thermal_emergency_poweroff_func);

/**
 * thermal_emergency_poweroff - Trigger an emergency system poweroff
 *
 * This may be called from any critical situation to trigger a system shutdown
 * after a known period of time. By default this is not scheduled.
 */
static void thermal_emergency_poweroff(void)
{
	int poweroff_delay_ms = CONFIG_THERMAL_EMERGENCY_POWEROFF_DELAY_MS;
	/*
	 * poweroff_delay_ms must be a carefully profiled positive value.
	 * Its a must for thermal_emergency_poweroff_work to be scheduled
	 */
	if (poweroff_delay_ms <= 0)
		return;
	schedule_delayed_work(&thermal_emergency_poweroff_work,
			      msecs_to_jiffies(poweroff_delay_ms));
}

void thermal_zone_device_critical(struct thermal_zone_device *tz)
{
	dev_emerg(&tz->device, "%s: critical temperature reached, "
		  "shutting down\n", tz->type);

	mutex_lock(&poweroff_lock);
	if (!power_off_triggered) {
		/*
		 * Queue a backup emergency shutdown in the event of
		 * orderly_poweroff failure
		 */
		thermal_emergency_poweroff();
		orderly_poweroff(true);
		power_off_triggered = true;
	}
	mutex_unlock(&poweroff_lock);
}
EXPORT_SYMBOL(thermal_zone_device_critical);

static void handle_critical_trips(struct thermal_zone_device *tz,
				  int trip, enum thermal_trip_type trip_type)
{
	int trip_temp;

	tz->ops->get_trip_temp(tz, trip, &trip_temp);

	/* If we have not crossed the trip_temp, we do not care. */
	if (trip_temp <= 0 || tz->temperature < trip_temp)
		return;

	trace_thermal_zone_trip(tz, trip, trip_type);

	if (trip_type == THERMAL_TRIP_HOT && tz->ops->hot)
		tz->ops->hot(tz);
	else if (trip_type == THERMAL_TRIP_CRITICAL)
		tz->ops->critical(tz);
}

static void handle_thermal_trip(struct thermal_zone_device *tz, int trip)
{
	enum thermal_trip_type type;
	int trip_temp, hyst = 0;

	/* Ignore disabled trip points */
	if (test_bit(trip, &tz->trips_disabled))
		return;

	tz->ops->get_trip_temp(tz, trip, &trip_temp);
	tz->ops->get_trip_type(tz, trip, &type);
	if (tz->ops->get_trip_hyst)
		tz->ops->get_trip_hyst(tz, trip, &hyst);

	if (tz->last_temperature != THERMAL_TEMP_INVALID) {
		if (tz->last_temperature < trip_temp &&
		    tz->temperature >= trip_temp)
			thermal_notify_tz_trip_up(tz->id, trip);
		if (tz->last_temperature >= trip_temp &&
		    tz->temperature < (trip_temp - hyst))
			thermal_notify_tz_trip_down(tz->id, trip);
	}

	if (type == THERMAL_TRIP_CRITICAL || type == THERMAL_TRIP_HOT)
		handle_critical_trips(tz, trip, type);
	else
		handle_non_critical_trips(tz, trip);
	/*
	 * Alright, we handled this trip successfully.
	 * So, start monitoring again.
	 */
	monitor_thermal_zone(tz);
}

static void update_temperature(struct thermal_zone_device *tz)
{
	int temp, ret;

	ret = thermal_zone_get_temp(tz, &temp);
	if (ret) {
		if (ret != -EAGAIN)
			dev_warn(&tz->device,
				 "failed to read out thermal zone (%d)\n",
				 ret);
		return;
	}

	mutex_lock(&tz->lock);
	tz->last_temperature = tz->temperature;
	tz->temperature = temp;
	mutex_unlock(&tz->lock);

	trace_thermal_temperature(tz);

	thermal_genl_sampling_temp(tz->id, temp);
}

static void thermal_zone_device_init(struct thermal_zone_device *tz)
{
	struct thermal_instance *pos;
	tz->temperature = THERMAL_TEMP_INVALID;
	list_for_each_entry(pos, &tz->thermal_instances, tz_node)
		pos->initialized = false;
}

static int thermal_zone_device_set_mode(struct thermal_zone_device *tz,
					enum thermal_device_mode mode)
{
	int ret = 0;

	mutex_lock(&tz->lock);

	/* do nothing if mode isn't changing */
	if (mode == tz->mode) {
		mutex_unlock(&tz->lock);

		return ret;
	}

	if (tz->ops->change_mode)
		ret = tz->ops->change_mode(tz, mode);

	if (!ret)
		tz->mode = mode;

	mutex_unlock(&tz->lock);

	thermal_zone_device_update(tz, THERMAL_EVENT_UNSPECIFIED);

	if (mode == THERMAL_DEVICE_ENABLED)
		thermal_notify_tz_enable(tz->id);
	else
		thermal_notify_tz_disable(tz->id);

	return ret;
}

int thermal_zone_device_enable(struct thermal_zone_device *tz)
{
	return thermal_zone_device_set_mode(tz, THERMAL_DEVICE_ENABLED);
}
EXPORT_SYMBOL_GPL(thermal_zone_device_enable);

int thermal_zone_device_disable(struct thermal_zone_device *tz)
{
	return thermal_zone_device_set_mode(tz, THERMAL_DEVICE_DISABLED);
}
EXPORT_SYMBOL_GPL(thermal_zone_device_disable);

int thermal_zone_device_is_enabled(struct thermal_zone_device *tz)
{
	enum thermal_device_mode mode;

	mutex_lock(&tz->lock);

	mode = tz->mode;

	mutex_unlock(&tz->lock);

	return mode == THERMAL_DEVICE_ENABLED;
}

void thermal_zone_device_update(struct thermal_zone_device *tz,
				enum thermal_notify_event event)
{
	int count;

	if (should_stop_polling(tz))
		return;

	if (atomic_read(&in_suspend))
		return;

	if (WARN_ONCE(!tz->ops->get_temp, "'%s' must not be called without "
		      "'get_temp' ops set\n", __func__))
		return;

	update_temperature(tz);

	thermal_zone_set_trips(tz);

	tz->notify_event = event;

	for (count = 0; count < tz->trips; count++)
		handle_thermal_trip(tz, count);
}
EXPORT_SYMBOL_GPL(thermal_zone_device_update);

/**
 * thermal_notify_framework - Sensor drivers use this API to notify framework
 * @tz:		thermal zone device
 * @trip:	indicates which trip point has been crossed
 *
 * This function handles the trip events from sensor drivers. It starts
 * throttling the cooling devices according to the policy configured.
 * For CRITICAL and HOT trip points, this notifies the respective drivers,
 * and does actual throttling for other trip points i.e ACTIVE and PASSIVE.
 * The throttling policy is based on the configured platform data; if no
 * platform data is provided, this uses the step_wise throttling policy.
 */
void thermal_notify_framework(struct thermal_zone_device *tz, int trip)
{
	handle_thermal_trip(tz, trip);
}
EXPORT_SYMBOL_GPL(thermal_notify_framework);

static void thermal_zone_device_check(struct work_struct *work)
{
	struct thermal_zone_device *tz = container_of(work, struct
						      thermal_zone_device,
						      poll_queue.work);
	thermal_zone_device_update(tz, THERMAL_EVENT_UNSPECIFIED);
}

<<<<<<< HEAD
/*
 * Power actor section: interface to power actors to estimate power
 *
 * Set of functions used to interact to cooling devices that know
 * how to estimate their devices power consumption.
 */

/**
 * power_actor_get_max_power() - get the maximum power that a cdev can consume
 * @cdev:	pointer to &thermal_cooling_device
 * @max_power:	pointer in which to store the maximum power
 *
 * Calculate the maximum power consumption in milliwats that the
 * cooling device can currently consume and store it in @max_power.
 *
 * Return: 0 on success, -EINVAL if @cdev doesn't support the
 * power_actor API or -E* on other error.
 */
int power_actor_get_max_power(struct thermal_cooling_device *cdev,
			      u32 *max_power)
{
	if (!cdev_is_power_actor(cdev))
		return -EINVAL;

	return cdev->ops->state2power(cdev, 0, max_power);
}

/**
 * power_actor_get_min_power() - get the mainimum power that a cdev can consume
 * @cdev:	pointer to &thermal_cooling_device
 * @min_power:	pointer in which to store the minimum power
 *
 * Calculate the minimum power consumption in milliwatts that the
 * cooling device can currently consume and store it in @min_power.
 *
 * Return: 0 on success, -EINVAL if @cdev doesn't support the
 * power_actor API or -E* on other error.
 */
int power_actor_get_min_power(struct thermal_cooling_device *cdev,
			      u32 *min_power)
{
	unsigned long max_state;
	int ret;

	if (!cdev_is_power_actor(cdev))
		return -EINVAL;

	ret = cdev->ops->get_max_state(cdev, &max_state);
	if (ret)
		return ret;

	return cdev->ops->state2power(cdev, max_state, min_power);
}

/**
 * power_actor_set_power() - limit the maximum power a cooling device consumes
 * @cdev:	pointer to &thermal_cooling_device
 * @instance:	thermal instance to update
 * @power:	the power in milliwatts
 *
 * Set the cooling device to consume at most @power milliwatts. The limit is
 * expected to be a cap at the maximum power consumption.
 *
 * Return: 0 on success, -EINVAL if the cooling device does not
 * implement the power actor API or -E* for other failures.
 */
int power_actor_set_power(struct thermal_cooling_device *cdev,
			  struct thermal_instance *instance, u32 power)
{
	unsigned long state;
	int ret;

	if (!cdev_is_power_actor(cdev))
		return -EINVAL;

	ret = cdev->ops->power2state(cdev, power, &state);
	if (ret)
		return ret;

	instance->target = state;
	mutex_lock(&cdev->lock);
	cdev->updated = false;
	mutex_unlock(&cdev->lock);
	thermal_cdev_update(cdev);

	return 0;
}

void thermal_zone_device_rebind_exception(struct thermal_zone_device *tz,
					  const char *cdev_type, size_t size)
{
	struct thermal_cooling_device *cdev = NULL;

	mutex_lock(&thermal_list_lock);
	list_for_each_entry(cdev, &thermal_cdev_list, node) {
		/* skip non matching cdevs */
		if (strncmp(cdev_type, cdev->type, size))
			continue;

		/* re binding the exception matching the type pattern */
		thermal_zone_bind_cooling_device(tz, THERMAL_TRIPS_NONE, cdev,
						 THERMAL_NO_LIMIT,
						 THERMAL_NO_LIMIT,
						 THERMAL_WEIGHT_DEFAULT);
	}
	mutex_unlock(&thermal_list_lock);
}

=======
>>>>>>> f642729d
int for_each_thermal_governor(int (*cb)(struct thermal_governor *, void *),
			      void *data)
{
	struct thermal_governor *gov;
	int ret = 0;

	mutex_lock(&thermal_governor_lock);
	list_for_each_entry(gov, &thermal_governor_list, governor_list) {
		ret = cb(gov, data);
		if (ret)
			break;
	}
	mutex_unlock(&thermal_governor_lock);

	return ret;
}

int for_each_thermal_cooling_device(int (*cb)(struct thermal_cooling_device *,
					      void *), void *data)
{
	struct thermal_cooling_device *cdev;
	int ret = 0;

	mutex_lock(&thermal_list_lock);
	list_for_each_entry(cdev, &thermal_cdev_list, node) {
		ret = cb(cdev, data);
		if (ret)
			break;
	}
	mutex_unlock(&thermal_list_lock);

	return ret;
}

int for_each_thermal_zone(int (*cb)(struct thermal_zone_device *, void *),
			  void *data)
{
	struct thermal_zone_device *tz;
	int ret = 0;

	mutex_lock(&thermal_list_lock);
	list_for_each_entry(tz, &thermal_tz_list, node) {
		ret = cb(tz, data);
		if (ret)
			break;
	}
	mutex_unlock(&thermal_list_lock);

	return ret;
}

struct thermal_zone_device *thermal_zone_get_by_id(int id)
{
	struct thermal_zone_device *tz, *match = NULL;

	mutex_lock(&thermal_list_lock);
	list_for_each_entry(tz, &thermal_tz_list, node) {
		if (tz->id == id) {
			match = tz;
			break;
		}
	}
	mutex_unlock(&thermal_list_lock);

	return match;
}

/*
 * Device management section: cooling devices, zones devices, and binding
 *
 * Set of functions provided by the thermal core for:
 * - cooling devices lifecycle: registration, unregistration,
 *				binding, and unbinding.
 * - thermal zone devices lifecycle: registration, unregistration,
 *				     binding, and unbinding.
 */

/**
 * thermal_zone_bind_cooling_device() - bind a cooling device to a thermal zone
 * @tz:		pointer to struct thermal_zone_device
 * @trip:	indicates which trip point the cooling devices is
 *		associated with in this thermal zone.
 * @cdev:	pointer to struct thermal_cooling_device
 * @upper:	the Maximum cooling state for this trip point.
 *		THERMAL_NO_LIMIT means no upper limit,
 *		and the cooling device can be in max_state.
 * @lower:	the Minimum cooling state can be used for this trip point.
 *		THERMAL_NO_LIMIT means no lower limit,
 *		and the cooling device can be in cooling state 0.
 * @weight:	The weight of the cooling device to be bound to the
 *		thermal zone. Use THERMAL_WEIGHT_DEFAULT for the
 *		default value
 *
 * This interface function bind a thermal cooling device to the certain trip
 * point of a thermal zone device.
 * This function is usually called in the thermal zone device .bind callback.
 *
 * Return: 0 on success, the proper error value otherwise.
 */
int thermal_zone_bind_cooling_device(struct thermal_zone_device *tz,
				     int trip,
				     struct thermal_cooling_device *cdev,
				     unsigned long upper, unsigned long lower,
				     unsigned int weight)
{
	struct thermal_instance *dev;
	struct thermal_instance *pos;
	struct thermal_zone_device *pos1;
	struct thermal_cooling_device *pos2;
	unsigned long max_state;
	int result, ret;

	if (trip >= tz->trips || trip < 0)
		return -EINVAL;

	list_for_each_entry(pos1, &thermal_tz_list, node) {
		if (pos1 == tz)
			break;
	}
	list_for_each_entry(pos2, &thermal_cdev_list, node) {
		if (pos2 == cdev)
			break;
	}

	if (tz != pos1 || cdev != pos2)
		return -EINVAL;

	ret = cdev->ops->get_max_state(cdev, &max_state);
	if (ret)
		return ret;

	/* lower default 0, upper default max_state */
	lower = lower == THERMAL_NO_LIMIT ? 0 : lower;
	upper = upper == THERMAL_NO_LIMIT ? max_state : upper;

	if (lower > upper || upper > max_state)
		return -EINVAL;

	dev = kzalloc(sizeof(*dev), GFP_KERNEL);
	if (!dev)
		return -ENOMEM;
	dev->tz = tz;
	dev->cdev = cdev;
	dev->trip = trip;
	dev->upper = upper;
	dev->lower = lower;
	dev->target = THERMAL_NO_TARGET;
	dev->weight = weight;

	result = ida_simple_get(&tz->ida, 0, 0, GFP_KERNEL);
	if (result < 0)
		goto free_mem;

	dev->id = result;
	sprintf(dev->name, "cdev%d", dev->id);
	result =
	    sysfs_create_link(&tz->device.kobj, &cdev->device.kobj, dev->name);
	if (result)
		goto release_ida;

	sprintf(dev->attr_name, "cdev%d_trip_point", dev->id);
	sysfs_attr_init(&dev->attr.attr);
	dev->attr.attr.name = dev->attr_name;
	dev->attr.attr.mode = 0444;
	dev->attr.show = trip_point_show;
	result = device_create_file(&tz->device, &dev->attr);
	if (result)
		goto remove_symbol_link;

	sprintf(dev->weight_attr_name, "cdev%d_weight", dev->id);
	sysfs_attr_init(&dev->weight_attr.attr);
	dev->weight_attr.attr.name = dev->weight_attr_name;
	dev->weight_attr.attr.mode = S_IWUSR | S_IRUGO;
	dev->weight_attr.show = weight_show;
	dev->weight_attr.store = weight_store;
	result = device_create_file(&tz->device, &dev->weight_attr);
	if (result)
		goto remove_trip_file;

	mutex_lock(&tz->lock);
	mutex_lock(&cdev->lock);
	list_for_each_entry(pos, &tz->thermal_instances, tz_node)
		if (pos->tz == tz && pos->trip == trip && pos->cdev == cdev) {
			result = -EEXIST;
			break;
		}
	if (!result) {
		list_add_tail(&dev->tz_node, &tz->thermal_instances);
		list_add_tail(&dev->cdev_node, &cdev->thermal_instances);
		atomic_set(&tz->need_update, 1);
	}
	mutex_unlock(&cdev->lock);
	mutex_unlock(&tz->lock);

	if (!result)
		return 0;

	device_remove_file(&tz->device, &dev->weight_attr);
remove_trip_file:
	device_remove_file(&tz->device, &dev->attr);
remove_symbol_link:
	sysfs_remove_link(&tz->device.kobj, dev->name);
release_ida:
	ida_simple_remove(&tz->ida, dev->id);
free_mem:
	kfree(dev);
	return result;
}
EXPORT_SYMBOL_GPL(thermal_zone_bind_cooling_device);

/**
 * thermal_zone_unbind_cooling_device() - unbind a cooling device from a
 *					  thermal zone.
 * @tz:		pointer to a struct thermal_zone_device.
 * @trip:	indicates which trip point the cooling devices is
 *		associated with in this thermal zone.
 * @cdev:	pointer to a struct thermal_cooling_device.
 *
 * This interface function unbind a thermal cooling device from the certain
 * trip point of a thermal zone device.
 * This function is usually called in the thermal zone device .unbind callback.
 *
 * Return: 0 on success, the proper error value otherwise.
 */
int thermal_zone_unbind_cooling_device(struct thermal_zone_device *tz,
				       int trip,
				       struct thermal_cooling_device *cdev)
{
	struct thermal_instance *pos, *next;

	mutex_lock(&tz->lock);
	mutex_lock(&cdev->lock);
	list_for_each_entry_safe(pos, next, &tz->thermal_instances, tz_node) {
		if (pos->tz == tz && pos->trip == trip && pos->cdev == cdev) {
			list_del(&pos->tz_node);
			list_del(&pos->cdev_node);
			mutex_unlock(&cdev->lock);
			mutex_unlock(&tz->lock);
			goto unbind;
		}
	}
	mutex_unlock(&cdev->lock);
	mutex_unlock(&tz->lock);

	return -ENODEV;

unbind:
	device_remove_file(&tz->device, &pos->weight_attr);
	device_remove_file(&tz->device, &pos->attr);
	sysfs_remove_link(&tz->device.kobj, pos->name);
	ida_simple_remove(&tz->ida, pos->id);
	kfree(pos);
	return 0;
}
EXPORT_SYMBOL_GPL(thermal_zone_unbind_cooling_device);

static void thermal_release(struct device *dev)
{
	struct thermal_zone_device *tz;
	struct thermal_cooling_device *cdev;

	if (!strncmp(dev_name(dev), "thermal_zone",
		     sizeof("thermal_zone") - 1)) {
		tz = to_thermal_zone(dev);
		thermal_zone_destroy_device_groups(tz);
		kfree(tz);
	} else if (!strncmp(dev_name(dev), "cooling_device",
			    sizeof("cooling_device") - 1)) {
		cdev = to_cooling_device(dev);
		kfree(cdev);
	}
}

static struct class thermal_class = {
	.name = "thermal",
	.dev_release = thermal_release,
};

static inline
void print_bind_err_msg(struct thermal_zone_device *tz,
			struct thermal_cooling_device *cdev, int ret)
{
	dev_err(&tz->device, "binding zone %s with cdev %s failed:%d\n",
		tz->type, cdev->type, ret);
}

static void __bind(struct thermal_zone_device *tz, int mask,
		   struct thermal_cooling_device *cdev,
		   unsigned long *limits,
		   unsigned int weight)
{
	int i, ret;

	for (i = 0; i < tz->trips; i++) {
		if (mask & (1 << i)) {
			unsigned long upper, lower;

			upper = THERMAL_NO_LIMIT;
			lower = THERMAL_NO_LIMIT;
			if (limits) {
				lower = limits[i * 2];
				upper = limits[i * 2 + 1];
			}
			ret = thermal_zone_bind_cooling_device(tz, i, cdev,
							       upper, lower,
							       weight);
			if (ret)
				print_bind_err_msg(tz, cdev, ret);
		}
	}
}

static void bind_cdev(struct thermal_cooling_device *cdev)
{
	int i, ret;
	const struct thermal_zone_params *tzp;
	struct thermal_zone_device *pos = NULL;

	mutex_lock(&thermal_list_lock);

	list_for_each_entry(pos, &thermal_tz_list, node) {
		if (!pos->tzp && !pos->ops->bind)
			continue;

		if (pos->ops->bind) {
			ret = pos->ops->bind(pos, cdev);
			if (ret)
				print_bind_err_msg(pos, cdev, ret);
			continue;
		}

		tzp = pos->tzp;
		if (!tzp || !tzp->tbp)
			continue;

		for (i = 0; i < tzp->num_tbps; i++) {
			if (tzp->tbp[i].cdev || !tzp->tbp[i].match)
				continue;
			if (tzp->tbp[i].match(pos, cdev))
				continue;
			tzp->tbp[i].cdev = cdev;
			__bind(pos, tzp->tbp[i].trip_mask, cdev,
			       tzp->tbp[i].binding_limits,
			       tzp->tbp[i].weight);
		}
	}

	mutex_unlock(&thermal_list_lock);
}

/**
 * __thermal_cooling_device_register() - register a new thermal cooling device
 * @np:		a pointer to a device tree node.
 * @type:	the thermal cooling device type.
 * @devdata:	device private data.
 * @ops:		standard thermal cooling devices callbacks.
 *
 * This interface function adds a new thermal cooling device (fan/processor/...)
 * to /sys/class/thermal/ folder as cooling_device[0-*]. It tries to bind itself
 * to all the thermal zone devices registered at the same time.
 * It also gives the opportunity to link the cooling device to a device tree
 * node, so that it can be bound to a thermal zone created out of device tree.
 *
 * Return: a pointer to the created struct thermal_cooling_device or an
 * ERR_PTR. Caller must check return value with IS_ERR*() helpers.
 */
static struct thermal_cooling_device *
__thermal_cooling_device_register(struct device_node *np,
				  const char *type, void *devdata,
				  const struct thermal_cooling_device_ops *ops)
{
	struct thermal_cooling_device *cdev;
	struct thermal_zone_device *pos = NULL;
	int result;

	if (type && strlen(type) >= THERMAL_NAME_LENGTH)
		return ERR_PTR(-EINVAL);

	if (!ops || !ops->get_max_state || !ops->get_cur_state ||
	    !ops->set_cur_state)
		return ERR_PTR(-EINVAL);

	cdev = kzalloc(sizeof(*cdev), GFP_KERNEL);
	if (!cdev)
		return ERR_PTR(-ENOMEM);

	result = ida_simple_get(&thermal_cdev_ida, 0, 0, GFP_KERNEL);
	if (result < 0) {
		kfree(cdev);
		return ERR_PTR(result);
	}

	cdev->id = result;
	strlcpy(cdev->type, type ? : "", sizeof(cdev->type));
	mutex_init(&cdev->lock);
	INIT_LIST_HEAD(&cdev->thermal_instances);
	cdev->np = np;
	cdev->ops = ops;
	cdev->updated = false;
	cdev->device.class = &thermal_class;
	cdev->devdata = devdata;
	thermal_cooling_device_setup_sysfs(cdev);
	dev_set_name(&cdev->device, "cooling_device%d", cdev->id);
	result = device_register(&cdev->device);
	if (result) {
		ida_simple_remove(&thermal_cdev_ida, cdev->id);
		put_device(&cdev->device);
		return ERR_PTR(result);
	}

	/* Add 'this' new cdev to the global cdev list */
	mutex_lock(&thermal_list_lock);
	list_add(&cdev->node, &thermal_cdev_list);
	mutex_unlock(&thermal_list_lock);

	/* Update binding information for 'this' new cdev */
	bind_cdev(cdev);

	mutex_lock(&thermal_list_lock);
	list_for_each_entry(pos, &thermal_tz_list, node)
		if (atomic_cmpxchg(&pos->need_update, 1, 0))
			thermal_zone_device_update(pos,
						   THERMAL_EVENT_UNSPECIFIED);
	mutex_unlock(&thermal_list_lock);

	return cdev;
}

/**
 * thermal_cooling_device_register() - register a new thermal cooling device
 * @type:	the thermal cooling device type.
 * @devdata:	device private data.
 * @ops:		standard thermal cooling devices callbacks.
 *
 * This interface function adds a new thermal cooling device (fan/processor/...)
 * to /sys/class/thermal/ folder as cooling_device[0-*]. It tries to bind itself
 * to all the thermal zone devices registered at the same time.
 *
 * Return: a pointer to the created struct thermal_cooling_device or an
 * ERR_PTR. Caller must check return value with IS_ERR*() helpers.
 */
struct thermal_cooling_device *
thermal_cooling_device_register(const char *type, void *devdata,
				const struct thermal_cooling_device_ops *ops)
{
	return __thermal_cooling_device_register(NULL, type, devdata, ops);
}
EXPORT_SYMBOL_GPL(thermal_cooling_device_register);

/**
 * thermal_of_cooling_device_register() - register an OF thermal cooling device
 * @np:		a pointer to a device tree node.
 * @type:	the thermal cooling device type.
 * @devdata:	device private data.
 * @ops:		standard thermal cooling devices callbacks.
 *
 * This function will register a cooling device with device tree node reference.
 * This interface function adds a new thermal cooling device (fan/processor/...)
 * to /sys/class/thermal/ folder as cooling_device[0-*]. It tries to bind itself
 * to all the thermal zone devices registered at the same time.
 *
 * Return: a pointer to the created struct thermal_cooling_device or an
 * ERR_PTR. Caller must check return value with IS_ERR*() helpers.
 */
struct thermal_cooling_device *
thermal_of_cooling_device_register(struct device_node *np,
				   const char *type, void *devdata,
				   const struct thermal_cooling_device_ops *ops)
{
	return __thermal_cooling_device_register(np, type, devdata, ops);
}
EXPORT_SYMBOL_GPL(thermal_of_cooling_device_register);

static void thermal_cooling_device_release(struct device *dev, void *res)
{
	thermal_cooling_device_unregister(
				*(struct thermal_cooling_device **)res);
}

/**
 * devm_thermal_of_cooling_device_register() - register an OF thermal cooling
 *					       device
 * @dev:	a valid struct device pointer of a sensor device.
 * @np:		a pointer to a device tree node.
 * @type:	the thermal cooling device type.
 * @devdata:	device private data.
 * @ops:	standard thermal cooling devices callbacks.
 *
 * This function will register a cooling device with device tree node reference.
 * This interface function adds a new thermal cooling device (fan/processor/...)
 * to /sys/class/thermal/ folder as cooling_device[0-*]. It tries to bind itself
 * to all the thermal zone devices registered at the same time.
 *
 * Return: a pointer to the created struct thermal_cooling_device or an
 * ERR_PTR. Caller must check return value with IS_ERR*() helpers.
 */
struct thermal_cooling_device *
devm_thermal_of_cooling_device_register(struct device *dev,
				struct device_node *np,
				char *type, void *devdata,
				const struct thermal_cooling_device_ops *ops)
{
	struct thermal_cooling_device **ptr, *tcd;

	ptr = devres_alloc(thermal_cooling_device_release, sizeof(*ptr),
			   GFP_KERNEL);
	if (!ptr)
		return ERR_PTR(-ENOMEM);

	tcd = __thermal_cooling_device_register(np, type, devdata, ops);
	if (IS_ERR(tcd)) {
		devres_free(ptr);
		return tcd;
	}

	*ptr = tcd;
	devres_add(dev, ptr);

	return tcd;
}
EXPORT_SYMBOL_GPL(devm_thermal_of_cooling_device_register);

static void __unbind(struct thermal_zone_device *tz, int mask,
		     struct thermal_cooling_device *cdev)
{
	int i;

	for (i = 0; i < tz->trips; i++)
		if (mask & (1 << i))
			thermal_zone_unbind_cooling_device(tz, i, cdev);
}

/**
 * thermal_cooling_device_unregister - removes a thermal cooling device
 * @cdev:	the thermal cooling device to remove.
 *
 * thermal_cooling_device_unregister() must be called when a registered
 * thermal cooling device is no longer needed.
 */
void thermal_cooling_device_unregister(struct thermal_cooling_device *cdev)
{
	int i;
	const struct thermal_zone_params *tzp;
	struct thermal_zone_device *tz;
	struct thermal_cooling_device *pos = NULL;

	if (!cdev)
		return;

	mutex_lock(&thermal_list_lock);
	list_for_each_entry(pos, &thermal_cdev_list, node)
		if (pos == cdev)
			break;
	if (pos != cdev) {
		/* thermal cooling device not found */
		mutex_unlock(&thermal_list_lock);
		return;
	}
	list_del(&cdev->node);

	/* Unbind all thermal zones associated with 'this' cdev */
	list_for_each_entry(tz, &thermal_tz_list, node) {
		if (tz->ops->unbind) {
			tz->ops->unbind(tz, cdev);
			continue;
		}

		if (!tz->tzp || !tz->tzp->tbp)
			continue;

		tzp = tz->tzp;
		for (i = 0; i < tzp->num_tbps; i++) {
			if (tzp->tbp[i].cdev == cdev) {
				__unbind(tz, tzp->tbp[i].trip_mask, cdev);
				tzp->tbp[i].cdev = NULL;
			}
		}
	}

	mutex_unlock(&thermal_list_lock);

	ida_simple_remove(&thermal_cdev_ida, cdev->id);
	device_del(&cdev->device);
	thermal_cooling_device_destroy_sysfs(cdev);
	put_device(&cdev->device);
}
EXPORT_SYMBOL_GPL(thermal_cooling_device_unregister);

static void bind_tz(struct thermal_zone_device *tz)
{
	int i, ret;
	struct thermal_cooling_device *pos = NULL;
	const struct thermal_zone_params *tzp = tz->tzp;

	if (!tzp && !tz->ops->bind)
		return;

	mutex_lock(&thermal_list_lock);

	/* If there is ops->bind, try to use ops->bind */
	if (tz->ops->bind) {
		list_for_each_entry(pos, &thermal_cdev_list, node) {
			ret = tz->ops->bind(tz, pos);
			if (ret)
				print_bind_err_msg(tz, pos, ret);
		}
		goto exit;
	}

	if (!tzp || !tzp->tbp)
		goto exit;

	list_for_each_entry(pos, &thermal_cdev_list, node) {
		for (i = 0; i < tzp->num_tbps; i++) {
			if (tzp->tbp[i].cdev || !tzp->tbp[i].match)
				continue;
			if (tzp->tbp[i].match(tz, pos))
				continue;
			tzp->tbp[i].cdev = pos;
			__bind(tz, tzp->tbp[i].trip_mask, pos,
			       tzp->tbp[i].binding_limits,
			       tzp->tbp[i].weight);
		}
	}
exit:
	mutex_unlock(&thermal_list_lock);
}

/**
 * thermal_zone_device_register() - register a new thermal zone device
 * @type:	the thermal zone device type
 * @trips:	the number of trip points the thermal zone support
 * @mask:	a bit string indicating the writeablility of trip points
 * @devdata:	private device data
 * @ops:	standard thermal zone device callbacks
 * @tzp:	thermal zone platform parameters
 * @passive_delay: number of milliseconds to wait between polls when
 *		   performing passive cooling
 * @polling_delay: number of milliseconds to wait between polls when checking
 *		   whether trip points have been crossed (0 for interrupt
 *		   driven systems)
 *
 * This interface function adds a new thermal zone device (sensor) to
 * /sys/class/thermal folder as thermal_zone[0-*]. It tries to bind all the
 * thermal cooling devices registered at the same time.
 * thermal_zone_device_unregister() must be called when the device is no
 * longer needed. The passive cooling depends on the .get_trend() return value.
 *
 * Return: a pointer to the created struct thermal_zone_device or an
 * in case of error, an ERR_PTR. Caller must check return value with
 * IS_ERR*() helpers.
 */
struct thermal_zone_device *
thermal_zone_device_register(const char *type, int trips, int mask,
			     void *devdata, struct thermal_zone_device_ops *ops,
			     struct thermal_zone_params *tzp, int passive_delay,
			     int polling_delay)
{
	struct thermal_zone_device *tz;
	enum thermal_trip_type trip_type;
	int trip_temp;
	int id;
	int result;
	int count;
	struct thermal_governor *governor;

	if (!type || strlen(type) == 0) {
		pr_err("Error: No thermal zone type defined\n");
		return ERR_PTR(-EINVAL);
	}

	if (type && strlen(type) >= THERMAL_NAME_LENGTH) {
		pr_err("Error: Thermal zone name (%s) too long, should be under %d chars\n",
		       type, THERMAL_NAME_LENGTH);
		return ERR_PTR(-EINVAL);
	}

	if (trips > THERMAL_MAX_TRIPS || trips < 0 || mask >> trips) {
		pr_err("Error: Incorrect number of thermal trips\n");
		return ERR_PTR(-EINVAL);
	}

	if (!ops) {
		pr_err("Error: Thermal zone device ops not defined\n");
		return ERR_PTR(-EINVAL);
	}

	if (trips > 0 && (!ops->get_trip_type || !ops->get_trip_temp))
		return ERR_PTR(-EINVAL);

	tz = kzalloc(sizeof(*tz), GFP_KERNEL);
	if (!tz)
		return ERR_PTR(-ENOMEM);

	INIT_LIST_HEAD(&tz->thermal_instances);
	ida_init(&tz->ida);
	mutex_init(&tz->lock);
	id = ida_simple_get(&thermal_tz_ida, 0, 0, GFP_KERNEL);
	if (id < 0) {
		result = id;
		goto free_tz;
	}

	tz->id = id;
	strlcpy(tz->type, type, sizeof(tz->type));

	if (!ops->critical)
		ops->critical = thermal_zone_device_critical;

	tz->ops = ops;
	tz->tzp = tzp;
	tz->device.class = &thermal_class;
	tz->devdata = devdata;
	tz->trips = trips;

	thermal_set_delay_jiffies(&tz->passive_delay_jiffies, passive_delay);
	thermal_set_delay_jiffies(&tz->polling_delay_jiffies, polling_delay);

	/* sys I/F */
	/* Add nodes that are always present via .groups */
	result = thermal_zone_create_device_groups(tz, mask);
	if (result)
		goto remove_id;

	/* A new thermal zone needs to be updated anyway. */
	atomic_set(&tz->need_update, 1);

	dev_set_name(&tz->device, "thermal_zone%d", tz->id);
	result = device_register(&tz->device);
	if (result)
		goto release_device;

	for (count = 0; count < trips; count++) {
		if (tz->ops->get_trip_type(tz, count, &trip_type) ||
		    tz->ops->get_trip_temp(tz, count, &trip_temp) ||
		    !trip_temp)
			set_bit(count, &tz->trips_disabled);
	}

	/* Update 'this' zone's governor information */
	mutex_lock(&thermal_governor_lock);

	if (tz->tzp)
		governor = __find_governor(tz->tzp->governor_name);
	else
		governor = def_governor;

	result = thermal_set_governor(tz, governor);
	if (result) {
		mutex_unlock(&thermal_governor_lock);
		goto unregister;
	}

	mutex_unlock(&thermal_governor_lock);

	if (!tz->tzp || !tz->tzp->no_hwmon) {
		result = thermal_add_hwmon_sysfs(tz);
		if (result)
			goto unregister;
	}

	mutex_lock(&thermal_list_lock);
	list_add_tail(&tz->node, &thermal_tz_list);
	mutex_unlock(&thermal_list_lock);

	/* Bind cooling devices for this zone */
	bind_tz(tz);

	INIT_DELAYED_WORK(&tz->poll_queue, thermal_zone_device_check);

	thermal_zone_device_init(tz);
	/* Update the new thermal zone and mark it as already updated. */
	if (atomic_cmpxchg(&tz->need_update, 1, 0))
		thermal_zone_device_update(tz, THERMAL_EVENT_UNSPECIFIED);

	thermal_notify_tz_create(tz->id, tz->type);

	return tz;

unregister:
	device_del(&tz->device);
release_device:
	put_device(&tz->device);
	tz = NULL;
remove_id:
	ida_simple_remove(&thermal_tz_ida, id);
free_tz:
	kfree(tz);
	return ERR_PTR(result);
}
EXPORT_SYMBOL_GPL(thermal_zone_device_register);

/**
 * thermal_device_unregister - removes the registered thermal zone device
 * @tz: the thermal zone device to remove
 */
void thermal_zone_device_unregister(struct thermal_zone_device *tz)
{
	int i, tz_id;
	const struct thermal_zone_params *tzp;
	struct thermal_cooling_device *cdev;
	struct thermal_zone_device *pos = NULL;

	if (!tz)
		return;

	tzp = tz->tzp;
	tz_id = tz->id;

	mutex_lock(&thermal_list_lock);
	list_for_each_entry(pos, &thermal_tz_list, node)
		if (pos == tz)
			break;
	if (pos != tz) {
		/* thermal zone device not found */
		mutex_unlock(&thermal_list_lock);
		return;
	}
	list_del(&tz->node);

	/* Unbind all cdevs associated with 'this' thermal zone */
	list_for_each_entry(cdev, &thermal_cdev_list, node) {
		if (tz->ops->unbind) {
			tz->ops->unbind(tz, cdev);
			continue;
		}

		if (!tzp || !tzp->tbp)
			break;

		for (i = 0; i < tzp->num_tbps; i++) {
			if (tzp->tbp[i].cdev == cdev) {
				__unbind(tz, tzp->tbp[i].trip_mask, cdev);
				tzp->tbp[i].cdev = NULL;
			}
		}
	}

	mutex_unlock(&thermal_list_lock);

	cancel_delayed_work_sync(&tz->poll_queue);

	thermal_set_governor(tz, NULL);

	thermal_remove_hwmon_sysfs(tz);
	ida_simple_remove(&thermal_tz_ida, tz->id);
	ida_destroy(&tz->ida);
	mutex_destroy(&tz->lock);
	device_unregister(&tz->device);

	thermal_notify_tz_delete(tz_id);
}
EXPORT_SYMBOL_GPL(thermal_zone_device_unregister);

/**
 * thermal_zone_get_zone_by_name() - search for a zone and returns its ref
 * @name: thermal zone name to fetch the temperature
 *
 * When only one zone is found with the passed name, returns a reference to it.
 *
 * Return: On success returns a reference to an unique thermal zone with
 * matching name equals to @name, an ERR_PTR otherwise (-EINVAL for invalid
 * paramenters, -ENODEV for not found and -EEXIST for multiple matches).
 */
struct thermal_zone_device *thermal_zone_get_zone_by_name(const char *name)
{
	struct thermal_zone_device *pos = NULL, *ref = ERR_PTR(-EINVAL);
	unsigned int found = 0;

	if (!name)
		goto exit;

	mutex_lock(&thermal_list_lock);
	list_for_each_entry(pos, &thermal_tz_list, node)
		if (!strncasecmp(name, pos->type, THERMAL_NAME_LENGTH)) {
			found++;
			ref = pos;
		}
	mutex_unlock(&thermal_list_lock);

	/* nothing has been found, thus an error code for it */
	if (found == 0)
		ref = ERR_PTR(-ENODEV);
	else if (found > 1)
	/* Success only when an unique zone is found */
		ref = ERR_PTR(-EEXIST);

exit:
	return ref;
}
EXPORT_SYMBOL_GPL(thermal_zone_get_zone_by_name);

static int thermal_pm_notify(struct notifier_block *nb,
			     unsigned long mode, void *_unused)
{
	struct thermal_zone_device *tz;

	switch (mode) {
	case PM_HIBERNATION_PREPARE:
	case PM_RESTORE_PREPARE:
	case PM_SUSPEND_PREPARE:
		atomic_set(&in_suspend, 1);
		break;
	case PM_POST_HIBERNATION:
	case PM_POST_RESTORE:
	case PM_POST_SUSPEND:
		atomic_set(&in_suspend, 0);
		list_for_each_entry(tz, &thermal_tz_list, node) {
			if (!thermal_zone_device_is_enabled(tz))
				continue;

			thermal_zone_device_init(tz);
			thermal_zone_device_update(tz,
						   THERMAL_EVENT_UNSPECIFIED);
		}
		break;
	default:
		break;
	}
	return 0;
}

static struct notifier_block thermal_pm_nb = {
	.notifier_call = thermal_pm_notify,
};

static int __init thermal_init(void)
{
	int result;

	result = thermal_netlink_init();
	if (result)
		goto error;

	result = thermal_register_governors();
	if (result)
		goto error;

	result = class_register(&thermal_class);
	if (result)
		goto unregister_governors;

	result = of_parse_thermal_zones();
	if (result)
		goto unregister_class;

	result = register_pm_notifier(&thermal_pm_nb);
	if (result)
		pr_warn("Thermal: Can not register suspend notifier, return %d\n",
			result);

	return 0;

unregister_class:
	class_unregister(&thermal_class);
unregister_governors:
	thermal_unregister_governors();
error:
	ida_destroy(&thermal_tz_ida);
	ida_destroy(&thermal_cdev_ida);
	mutex_destroy(&thermal_list_lock);
	mutex_destroy(&thermal_governor_lock);
	mutex_destroy(&poweroff_lock);
	return result;
}
postcore_initcall(thermal_init);<|MERGE_RESOLUTION|>--- conflicted
+++ resolved
@@ -587,117 +587,6 @@
 	thermal_zone_device_update(tz, THERMAL_EVENT_UNSPECIFIED);
 }
 
-<<<<<<< HEAD
-/*
- * Power actor section: interface to power actors to estimate power
- *
- * Set of functions used to interact to cooling devices that know
- * how to estimate their devices power consumption.
- */
-
-/**
- * power_actor_get_max_power() - get the maximum power that a cdev can consume
- * @cdev:	pointer to &thermal_cooling_device
- * @max_power:	pointer in which to store the maximum power
- *
- * Calculate the maximum power consumption in milliwats that the
- * cooling device can currently consume and store it in @max_power.
- *
- * Return: 0 on success, -EINVAL if @cdev doesn't support the
- * power_actor API or -E* on other error.
- */
-int power_actor_get_max_power(struct thermal_cooling_device *cdev,
-			      u32 *max_power)
-{
-	if (!cdev_is_power_actor(cdev))
-		return -EINVAL;
-
-	return cdev->ops->state2power(cdev, 0, max_power);
-}
-
-/**
- * power_actor_get_min_power() - get the mainimum power that a cdev can consume
- * @cdev:	pointer to &thermal_cooling_device
- * @min_power:	pointer in which to store the minimum power
- *
- * Calculate the minimum power consumption in milliwatts that the
- * cooling device can currently consume and store it in @min_power.
- *
- * Return: 0 on success, -EINVAL if @cdev doesn't support the
- * power_actor API or -E* on other error.
- */
-int power_actor_get_min_power(struct thermal_cooling_device *cdev,
-			      u32 *min_power)
-{
-	unsigned long max_state;
-	int ret;
-
-	if (!cdev_is_power_actor(cdev))
-		return -EINVAL;
-
-	ret = cdev->ops->get_max_state(cdev, &max_state);
-	if (ret)
-		return ret;
-
-	return cdev->ops->state2power(cdev, max_state, min_power);
-}
-
-/**
- * power_actor_set_power() - limit the maximum power a cooling device consumes
- * @cdev:	pointer to &thermal_cooling_device
- * @instance:	thermal instance to update
- * @power:	the power in milliwatts
- *
- * Set the cooling device to consume at most @power milliwatts. The limit is
- * expected to be a cap at the maximum power consumption.
- *
- * Return: 0 on success, -EINVAL if the cooling device does not
- * implement the power actor API or -E* for other failures.
- */
-int power_actor_set_power(struct thermal_cooling_device *cdev,
-			  struct thermal_instance *instance, u32 power)
-{
-	unsigned long state;
-	int ret;
-
-	if (!cdev_is_power_actor(cdev))
-		return -EINVAL;
-
-	ret = cdev->ops->power2state(cdev, power, &state);
-	if (ret)
-		return ret;
-
-	instance->target = state;
-	mutex_lock(&cdev->lock);
-	cdev->updated = false;
-	mutex_unlock(&cdev->lock);
-	thermal_cdev_update(cdev);
-
-	return 0;
-}
-
-void thermal_zone_device_rebind_exception(struct thermal_zone_device *tz,
-					  const char *cdev_type, size_t size)
-{
-	struct thermal_cooling_device *cdev = NULL;
-
-	mutex_lock(&thermal_list_lock);
-	list_for_each_entry(cdev, &thermal_cdev_list, node) {
-		/* skip non matching cdevs */
-		if (strncmp(cdev_type, cdev->type, size))
-			continue;
-
-		/* re binding the exception matching the type pattern */
-		thermal_zone_bind_cooling_device(tz, THERMAL_TRIPS_NONE, cdev,
-						 THERMAL_NO_LIMIT,
-						 THERMAL_NO_LIMIT,
-						 THERMAL_WEIGHT_DEFAULT);
-	}
-	mutex_unlock(&thermal_list_lock);
-}
-
-=======
->>>>>>> f642729d
 int for_each_thermal_governor(int (*cb)(struct thermal_governor *, void *),
 			      void *data)
 {
