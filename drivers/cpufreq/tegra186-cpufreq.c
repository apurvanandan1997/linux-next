--- conflicted
+++ resolved
@@ -12,16 +12,6 @@
 #include <soc/tegra/bpmp.h>
 #include <soc/tegra/bpmp-abi.h>
 
-<<<<<<< HEAD
-#define EDVD_CORE_VOLT_FREQ(core)		(0x20 + (core) * 0x4)
-#define EDVD_CORE_VOLT_FREQ_F_SHIFT		0
-#define EDVD_CORE_VOLT_FREQ_F_MASK		0xffff
-#define EDVD_CORE_VOLT_FREQ_V_SHIFT		16
-
-struct tegra186_cpufreq_cluster_info {
-	unsigned long offset;
-	int cpus[4];
-=======
 #define TEGRA186_NUM_CLUSTERS		2
 #define EDVD_OFFSET_A57(core)		((SZ_64K * 6) + (0x20 + (core) * 0x4))
 #define EDVD_OFFSET_DENVER(core)	((SZ_64K * 7) + (0x20 + (core) * 0x4))
@@ -30,7 +20,6 @@
 #define EDVD_CORE_VOLT_FREQ_V_SHIFT	16
 
 struct tegra186_cpufreq_cpu {
->>>>>>> f642729d
 	unsigned int bpmp_cluster_id;
 	unsigned int edvd_offset;
 };
@@ -107,39 +96,16 @@
 
 static unsigned int tegra186_cpufreq_get(unsigned int cpu)
 {
-<<<<<<< HEAD
-	struct cpufreq_frequency_table *tbl;
-	struct cpufreq_policy *policy;
-	void __iomem *edvd_reg;
-	unsigned int i, freq = 0;
-=======
 	struct tegra186_cpufreq_data *data = cpufreq_get_driver_data();
 	struct tegra186_cpufreq_cluster *cluster;
 	struct cpufreq_policy *policy;
 	unsigned int edvd_offset, cluster_id;
->>>>>>> f642729d
 	u32 ndiv;
 
 	policy = cpufreq_cpu_get(cpu);
 	if (!policy)
 		return 0;
 
-<<<<<<< HEAD
-	tbl = policy->freq_table;
-	edvd_reg = policy->driver_data;
-	ndiv = readl(edvd_reg) & EDVD_CORE_VOLT_FREQ_F_MASK;
-
-	for (i = 0; tbl[i].frequency != CPUFREQ_TABLE_END; i++) {
-		if ((tbl[i].driver_data & EDVD_CORE_VOLT_FREQ_F_MASK) == ndiv) {
-			freq = tbl[i].frequency;
-			break;
-		}
-	}
-
-	cpufreq_cpu_put(policy);
-
-	return freq;
-=======
 	edvd_offset = data->cpus[policy->cpu].edvd_offset;
 	ndiv = readl(data->regs + edvd_offset) & EDVD_CORE_VOLT_FREQ_F_MASK;
 	cluster_id = data->cpus[policy->cpu].bpmp_cluster_id;
@@ -147,7 +113,6 @@
 	cpufreq_cpu_put(policy);
 
 	return (cluster->ref_clk_khz * ndiv) / cluster->div;
->>>>>>> f642729d
 }
 
 static struct cpufreq_driver tegra186_cpufreq_driver = {
