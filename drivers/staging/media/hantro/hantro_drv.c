// SPDX-License-Identifier: GPL-2.0
/*
 * Hantro VPU codec driver
 *
 * Copyright (C) 2018 Collabora, Ltd.
 * Copyright 2018 Google LLC.
 *	Tomasz Figa <tfiga@chromium.org>
 *
 * Based on s5p-mfc driver by Samsung Electronics Co., Ltd.
 * Copyright (C) 2011 Samsung Electronics Co., Ltd.
 */

#include <linux/clk.h>
#include <linux/module.h>
#include <linux/of.h>
#include <linux/platform_device.h>
#include <linux/pm.h>
#include <linux/pm_runtime.h>
#include <linux/slab.h>
#include <linux/videodev2.h>
#include <linux/workqueue.h>
#include <media/v4l2-event.h>
#include <media/v4l2-mem2mem.h>
#include <media/videobuf2-core.h>
#include <media/videobuf2-vmalloc.h>

#include "hantro_v4l2.h"
#include "hantro.h"
#include "hantro_hw.h"

#define DRIVER_NAME "hantro-vpu"

int hantro_debug;
module_param_named(debug, hantro_debug, int, 0644);
MODULE_PARM_DESC(debug,
		 "Debug level - higher value produces more verbose messages");

void *hantro_get_ctrl(struct hantro_ctx *ctx, u32 id)
{
	struct v4l2_ctrl *ctrl;

	ctrl = v4l2_ctrl_find(&ctx->ctrl_handler, id);
	return ctrl ? ctrl->p_cur.p : NULL;
}

dma_addr_t hantro_get_ref(struct hantro_ctx *ctx, u64 ts)
{
	struct vb2_queue *q = v4l2_m2m_get_dst_vq(ctx->fh.m2m_ctx);
	struct vb2_buffer *buf;
	int index;

	index = vb2_find_timestamp(q, ts, 0);
	if (index < 0)
		return 0;
	buf = vb2_get_buffer(q, index);
	return hantro_get_dec_buf_addr(ctx, buf);
}

static void hantro_job_finish(struct hantro_dev *vpu,
			      struct hantro_ctx *ctx,
			      enum vb2_buffer_state result)
{
	struct vb2_v4l2_buffer *src, *dst;

	pm_runtime_mark_last_busy(vpu->dev);
	pm_runtime_put_autosuspend(vpu->dev);
	clk_bulk_disable(vpu->variant->num_clocks, vpu->clocks);

	src = v4l2_m2m_next_src_buf(ctx->fh.m2m_ctx);
	dst = v4l2_m2m_next_dst_buf(ctx->fh.m2m_ctx);

	if (WARN_ON(!src))
		return;
	if (WARN_ON(!dst))
		return;

	src->sequence = ctx->sequence_out++;
	dst->sequence = ctx->sequence_cap++;

	v4l2_m2m_buf_done_and_job_finish(ctx->dev->m2m_dev, ctx->fh.m2m_ctx,
					 result);
}

void hantro_irq_done(struct hantro_dev *vpu,
		     enum vb2_buffer_state result)
{
	struct hantro_ctx *ctx =
		v4l2_m2m_get_curr_priv(vpu->m2m_dev);

	/*
	 * If cancel_delayed_work returns false
	 * the timeout expired. The watchdog is running,
	 * and will take care of finishing the job.
	 */
	if (cancel_delayed_work(&vpu->watchdog_work)) {
		if (result == VB2_BUF_STATE_DONE && ctx->codec_ops->done)
			ctx->codec_ops->done(ctx);
		hantro_job_finish(vpu, ctx, result);
	}
}

void hantro_watchdog(struct work_struct *work)
{
	struct hantro_dev *vpu;
	struct hantro_ctx *ctx;

	vpu = container_of(to_delayed_work(work),
			   struct hantro_dev, watchdog_work);
	ctx = v4l2_m2m_get_curr_priv(vpu->m2m_dev);
	if (ctx) {
		vpu_err("frame processing timed out!\n");
		ctx->codec_ops->reset(ctx);
		hantro_job_finish(vpu, ctx, VB2_BUF_STATE_ERROR);
	}
}

void hantro_start_prepare_run(struct hantro_ctx *ctx)
{
	struct vb2_v4l2_buffer *src_buf;

	src_buf = hantro_get_src_buf(ctx);
	v4l2_ctrl_request_setup(src_buf->vb2_buf.req_obj.req,
				&ctx->ctrl_handler);

	if (!ctx->is_encoder) {
		if (hantro_needs_postproc(ctx, ctx->vpu_dst_fmt))
			hantro_postproc_enable(ctx);
		else
			hantro_postproc_disable(ctx);
	}
}

void hantro_end_prepare_run(struct hantro_ctx *ctx)
{
	struct vb2_v4l2_buffer *src_buf;

	src_buf = hantro_get_src_buf(ctx);
	v4l2_ctrl_request_complete(src_buf->vb2_buf.req_obj.req,
				   &ctx->ctrl_handler);

	/* Kick the watchdog. */
	schedule_delayed_work(&ctx->dev->watchdog_work,
			      msecs_to_jiffies(2000));
}

static void device_run(void *priv)
{
	struct hantro_ctx *ctx = priv;
	struct vb2_v4l2_buffer *src, *dst;
	int ret;

	src = hantro_get_src_buf(ctx);
	dst = hantro_get_dst_buf(ctx);

	ret = clk_bulk_enable(ctx->dev->variant->num_clocks, ctx->dev->clocks);
	if (ret)
		goto err_cancel_job;
	ret = pm_runtime_get_sync(ctx->dev->dev);
	if (ret < 0)
		goto err_cancel_job;

	v4l2_m2m_buf_copy_metadata(src, dst, true);

	ctx->codec_ops->run(ctx);
	return;

err_cancel_job:
	hantro_job_finish(ctx->dev, ctx, VB2_BUF_STATE_ERROR);
}

static struct v4l2_m2m_ops vpu_m2m_ops = {
	.device_run = device_run,
};

static int
queue_init(void *priv, struct vb2_queue *src_vq, struct vb2_queue *dst_vq)
{
	struct hantro_ctx *ctx = priv;
	int ret;

	src_vq->type = V4L2_BUF_TYPE_VIDEO_OUTPUT_MPLANE;
	src_vq->io_modes = VB2_MMAP | VB2_DMABUF;
	src_vq->drv_priv = ctx;
	src_vq->ops = &hantro_queue_ops;
	src_vq->mem_ops = &vb2_dma_contig_memops;

	/*
	 * Driver does mostly sequential access, so sacrifice TLB efficiency
	 * for faster allocation. Also, no CPU access on the source queue,
	 * so no kernel mapping needed.
	 */
	src_vq->dma_attrs = DMA_ATTR_ALLOC_SINGLE_PAGES |
			    DMA_ATTR_NO_KERNEL_MAPPING;
	src_vq->buf_struct_size = sizeof(struct v4l2_m2m_buffer);
	src_vq->timestamp_flags = V4L2_BUF_FLAG_TIMESTAMP_COPY;
	src_vq->lock = &ctx->dev->vpu_mutex;
	src_vq->dev = ctx->dev->v4l2_dev.dev;
	src_vq->supports_requests = true;

	ret = vb2_queue_init(src_vq);
	if (ret)
		return ret;

	/*
	 * When encoding, the CAPTURE queue doesn't need dma memory,
	 * as the CPU needs to create the JPEG frames, from the
	 * hardware-produced JPEG payload.
	 *
	 * For the DMA destination buffer, we use a bounce buffer.
	 */
	if (ctx->is_encoder) {
		dst_vq->mem_ops = &vb2_vmalloc_memops;
	} else {
		dst_vq->bidirectional = true;
		dst_vq->mem_ops = &vb2_dma_contig_memops;
		dst_vq->dma_attrs = DMA_ATTR_ALLOC_SINGLE_PAGES |
				    DMA_ATTR_NO_KERNEL_MAPPING;
	}

	dst_vq->type = V4L2_BUF_TYPE_VIDEO_CAPTURE_MPLANE;
	dst_vq->io_modes = VB2_MMAP | VB2_DMABUF;
	dst_vq->drv_priv = ctx;
	dst_vq->ops = &hantro_queue_ops;
	dst_vq->buf_struct_size = sizeof(struct v4l2_m2m_buffer);
	dst_vq->timestamp_flags = V4L2_BUF_FLAG_TIMESTAMP_COPY;
	dst_vq->lock = &ctx->dev->vpu_mutex;
	dst_vq->dev = ctx->dev->v4l2_dev.dev;

	return vb2_queue_init(dst_vq);
}

static int hantro_try_ctrl(struct v4l2_ctrl *ctrl)
{
	if (ctrl->id == V4L2_CID_STATELESS_H264_SPS) {
		const struct v4l2_ctrl_h264_sps *sps = ctrl->p_new.p_h264_sps;

		if (sps->chroma_format_idc > 1)
			/* Only 4:0:0 and 4:2:0 are supported */
			return -EINVAL;
		if (sps->bit_depth_luma_minus8 != sps->bit_depth_chroma_minus8)
			/* Luma and chroma bit depth mismatch */
			return -EINVAL;
		if (sps->bit_depth_luma_minus8 != 0)
			/* Only 8-bit is supported */
			return -EINVAL;
	}
	return 0;
}

static int hantro_jpeg_s_ctrl(struct v4l2_ctrl *ctrl)
{
	struct hantro_ctx *ctx;

	ctx = container_of(ctrl->handler,
			   struct hantro_ctx, ctrl_handler);

	vpu_debug(1, "s_ctrl: id = %d, val = %d\n", ctrl->id, ctrl->val);

	switch (ctrl->id) {
	case V4L2_CID_JPEG_COMPRESSION_QUALITY:
		ctx->jpeg_quality = ctrl->val;
		break;
	default:
		return -EINVAL;
	}

	return 0;
}

static const struct v4l2_ctrl_ops hantro_ctrl_ops = {
	.try_ctrl = hantro_try_ctrl,
};

static const struct v4l2_ctrl_ops hantro_jpeg_ctrl_ops = {
	.s_ctrl = hantro_jpeg_s_ctrl,
};

static const struct hantro_ctrl controls[] = {
	{
		.codec = HANTRO_JPEG_ENCODER,
		.cfg = {
			.id = V4L2_CID_JPEG_COMPRESSION_QUALITY,
			.min = 5,
			.max = 100,
			.step = 1,
			.def = 50,
			.ops = &hantro_jpeg_ctrl_ops,
		},
	}, {
		.codec = HANTRO_MPEG2_DECODER,
		.cfg = {
			.id = V4L2_CID_MPEG_VIDEO_MPEG2_SLICE_PARAMS,
		},
	}, {
		.codec = HANTRO_MPEG2_DECODER,
		.cfg = {
			.id = V4L2_CID_MPEG_VIDEO_MPEG2_QUANTIZATION,
		},
	}, {
		.codec = HANTRO_VP8_DECODER,
		.cfg = {
			.id = V4L2_CID_MPEG_VIDEO_VP8_FRAME_HEADER,
		},
	}, {
		.codec = HANTRO_H264_DECODER,
		.cfg = {
			.id = V4L2_CID_STATELESS_H264_DECODE_PARAMS,
		},
	}, {
		.codec = HANTRO_H264_DECODER,
		.cfg = {
<<<<<<< HEAD
			.id = V4L2_CID_MPEG_VIDEO_H264_SPS,
=======
			.id = V4L2_CID_STATELESS_H264_SPS,
>>>>>>> f642729d
			.ops = &hantro_ctrl_ops,
		},
	}, {
		.codec = HANTRO_H264_DECODER,
		.cfg = {
			.id = V4L2_CID_STATELESS_H264_PPS,
		},
	}, {
		.codec = HANTRO_H264_DECODER,
		.cfg = {
			.id = V4L2_CID_STATELESS_H264_SCALING_MATRIX,
		},
	}, {
		.codec = HANTRO_H264_DECODER,
		.cfg = {
			.id = V4L2_CID_STATELESS_H264_DECODE_MODE,
			.min = V4L2_STATELESS_H264_DECODE_MODE_FRAME_BASED,
			.def = V4L2_STATELESS_H264_DECODE_MODE_FRAME_BASED,
			.max = V4L2_STATELESS_H264_DECODE_MODE_FRAME_BASED,
		},
	}, {
		.codec = HANTRO_H264_DECODER,
		.cfg = {
			.id = V4L2_CID_STATELESS_H264_START_CODE,
			.min = V4L2_STATELESS_H264_START_CODE_ANNEX_B,
			.def = V4L2_STATELESS_H264_START_CODE_ANNEX_B,
			.max = V4L2_STATELESS_H264_START_CODE_ANNEX_B,
		},
	}, {
		.codec = HANTRO_H264_DECODER,
		.cfg = {
			.id = V4L2_CID_MPEG_VIDEO_H264_PROFILE,
			.min = V4L2_MPEG_VIDEO_H264_PROFILE_BASELINE,
			.max = V4L2_MPEG_VIDEO_H264_PROFILE_HIGH,
			.menu_skip_mask =
			BIT(V4L2_MPEG_VIDEO_H264_PROFILE_EXTENDED),
			.def = V4L2_MPEG_VIDEO_H264_PROFILE_MAIN,
		}
	}, {
	},
};

static int hantro_ctrls_setup(struct hantro_dev *vpu,
			      struct hantro_ctx *ctx,
			      int allowed_codecs)
{
	int i, num_ctrls = ARRAY_SIZE(controls);

	v4l2_ctrl_handler_init(&ctx->ctrl_handler, num_ctrls);

	for (i = 0; i < num_ctrls; i++) {
		if (!(allowed_codecs & controls[i].codec))
			continue;

		v4l2_ctrl_new_custom(&ctx->ctrl_handler,
				     &controls[i].cfg, NULL);
		if (ctx->ctrl_handler.error) {
			vpu_err("Adding control (%d) failed %d\n",
				controls[i].cfg.id,
				ctx->ctrl_handler.error);
			v4l2_ctrl_handler_free(&ctx->ctrl_handler);
			return ctx->ctrl_handler.error;
		}
	}
	return v4l2_ctrl_handler_setup(&ctx->ctrl_handler);
}

/*
 * V4L2 file operations.
 */

static int hantro_open(struct file *filp)
{
	struct hantro_dev *vpu = video_drvdata(filp);
	struct video_device *vdev = video_devdata(filp);
	struct hantro_func *func = hantro_vdev_to_func(vdev);
	struct hantro_ctx *ctx;
	int allowed_codecs, ret;

	/*
	 * We do not need any extra locking here, because we operate only
	 * on local data here, except reading few fields from dev, which
	 * do not change through device's lifetime (which is guaranteed by
	 * reference on module from open()) and V4L2 internal objects (such
	 * as vdev and ctx->fh), which have proper locking done in respective
	 * helper functions used here.
	 */

	ctx = kzalloc(sizeof(*ctx), GFP_KERNEL);
	if (!ctx)
		return -ENOMEM;

	ctx->dev = vpu;
	if (func->id == MEDIA_ENT_F_PROC_VIDEO_ENCODER) {
		allowed_codecs = vpu->variant->codec & HANTRO_ENCODERS;
		ctx->is_encoder = true;
	} else if (func->id == MEDIA_ENT_F_PROC_VIDEO_DECODER) {
		allowed_codecs = vpu->variant->codec & HANTRO_DECODERS;
		ctx->is_encoder = false;
	} else {
		ret = -ENODEV;
		goto err_ctx_free;
	}

	ctx->fh.m2m_ctx = v4l2_m2m_ctx_init(vpu->m2m_dev, ctx, queue_init);
	if (IS_ERR(ctx->fh.m2m_ctx)) {
		ret = PTR_ERR(ctx->fh.m2m_ctx);
		goto err_ctx_free;
	}

	v4l2_fh_init(&ctx->fh, vdev);
	filp->private_data = &ctx->fh;
	v4l2_fh_add(&ctx->fh);

	hantro_reset_fmts(ctx);

	ret = hantro_ctrls_setup(vpu, ctx, allowed_codecs);
	if (ret) {
		vpu_err("Failed to set up controls\n");
		goto err_fh_free;
	}
	ctx->fh.ctrl_handler = &ctx->ctrl_handler;

	return 0;

err_fh_free:
	v4l2_fh_del(&ctx->fh);
	v4l2_fh_exit(&ctx->fh);
err_ctx_free:
	kfree(ctx);
	return ret;
}

static int hantro_release(struct file *filp)
{
	struct hantro_ctx *ctx =
		container_of(filp->private_data, struct hantro_ctx, fh);

	/*
	 * No need for extra locking because this was the last reference
	 * to this file.
	 */
	v4l2_m2m_ctx_release(ctx->fh.m2m_ctx);
	v4l2_fh_del(&ctx->fh);
	v4l2_fh_exit(&ctx->fh);
	v4l2_ctrl_handler_free(&ctx->ctrl_handler);
	kfree(ctx);

	return 0;
}

static const struct v4l2_file_operations hantro_fops = {
	.owner = THIS_MODULE,
	.open = hantro_open,
	.release = hantro_release,
	.poll = v4l2_m2m_fop_poll,
	.unlocked_ioctl = video_ioctl2,
	.mmap = v4l2_m2m_fop_mmap,
};

static const struct of_device_id of_hantro_match[] = {
#ifdef CONFIG_VIDEO_HANTRO_ROCKCHIP
	{ .compatible = "rockchip,rk3399-vpu", .data = &rk3399_vpu_variant, },
	{ .compatible = "rockchip,rk3328-vpu", .data = &rk3328_vpu_variant, },
	{ .compatible = "rockchip,rk3288-vpu", .data = &rk3288_vpu_variant, },
#endif
#ifdef CONFIG_VIDEO_HANTRO_IMX8M
	{ .compatible = "nxp,imx8mq-vpu", .data = &imx8mq_vpu_variant, },
#endif
	{ /* sentinel */ }
};
MODULE_DEVICE_TABLE(of, of_hantro_match);

static int hantro_register_entity(struct media_device *mdev,
				  struct media_entity *entity,
				  const char *entity_name,
				  struct media_pad *pads, int num_pads,
				  int function, struct video_device *vdev)
{
	char *name;
	int ret;

	entity->obj_type = MEDIA_ENTITY_TYPE_BASE;
	if (function == MEDIA_ENT_F_IO_V4L) {
		entity->info.dev.major = VIDEO_MAJOR;
		entity->info.dev.minor = vdev->minor;
	}

	name = devm_kasprintf(mdev->dev, GFP_KERNEL, "%s-%s", vdev->name,
			      entity_name);
	if (!name)
		return -ENOMEM;

	entity->name = name;
	entity->function = function;

	ret = media_entity_pads_init(entity, num_pads, pads);
	if (ret)
		return ret;

	ret = media_device_register_entity(mdev, entity);
	if (ret)
		return ret;

	return 0;
}

static int hantro_attach_func(struct hantro_dev *vpu,
			      struct hantro_func *func)
{
	struct media_device *mdev = &vpu->mdev;
	struct media_link *link;
	int ret;

	/* Create the three encoder entities with their pads */
	func->source_pad.flags = MEDIA_PAD_FL_SOURCE;
	ret = hantro_register_entity(mdev, &func->vdev.entity, "source",
				     &func->source_pad, 1, MEDIA_ENT_F_IO_V4L,
				     &func->vdev);
	if (ret)
		return ret;

	func->proc_pads[0].flags = MEDIA_PAD_FL_SINK;
	func->proc_pads[1].flags = MEDIA_PAD_FL_SOURCE;
	ret = hantro_register_entity(mdev, &func->proc, "proc",
				     func->proc_pads, 2, func->id,
				     &func->vdev);
	if (ret)
		goto err_rel_entity0;

	func->sink_pad.flags = MEDIA_PAD_FL_SINK;
	ret = hantro_register_entity(mdev, &func->sink, "sink",
				     &func->sink_pad, 1, MEDIA_ENT_F_IO_V4L,
				     &func->vdev);
	if (ret)
		goto err_rel_entity1;

	/* Connect the three entities */
	ret = media_create_pad_link(&func->vdev.entity, 0, &func->proc, 0,
				    MEDIA_LNK_FL_IMMUTABLE |
				    MEDIA_LNK_FL_ENABLED);
	if (ret)
		goto err_rel_entity2;

	ret = media_create_pad_link(&func->proc, 1, &func->sink, 0,
				    MEDIA_LNK_FL_IMMUTABLE |
				    MEDIA_LNK_FL_ENABLED);
	if (ret)
		goto err_rm_links0;

	/* Create video interface */
	func->intf_devnode = media_devnode_create(mdev, MEDIA_INTF_T_V4L_VIDEO,
						  0, VIDEO_MAJOR,
						  func->vdev.minor);
	if (!func->intf_devnode) {
		ret = -ENOMEM;
		goto err_rm_links1;
	}

	/* Connect the two DMA engines to the interface */
	link = media_create_intf_link(&func->vdev.entity,
				      &func->intf_devnode->intf,
				      MEDIA_LNK_FL_IMMUTABLE |
				      MEDIA_LNK_FL_ENABLED);
	if (!link) {
		ret = -ENOMEM;
		goto err_rm_devnode;
	}

	link = media_create_intf_link(&func->sink, &func->intf_devnode->intf,
				      MEDIA_LNK_FL_IMMUTABLE |
				      MEDIA_LNK_FL_ENABLED);
	if (!link) {
		ret = -ENOMEM;
		goto err_rm_devnode;
	}
	return 0;

err_rm_devnode:
	media_devnode_remove(func->intf_devnode);

err_rm_links1:
	media_entity_remove_links(&func->sink);

err_rm_links0:
	media_entity_remove_links(&func->proc);
	media_entity_remove_links(&func->vdev.entity);

err_rel_entity2:
	media_device_unregister_entity(&func->sink);

err_rel_entity1:
	media_device_unregister_entity(&func->proc);

err_rel_entity0:
	media_device_unregister_entity(&func->vdev.entity);
	return ret;
}

static void hantro_detach_func(struct hantro_func *func)
{
	media_devnode_remove(func->intf_devnode);
	media_entity_remove_links(&func->sink);
	media_entity_remove_links(&func->proc);
	media_entity_remove_links(&func->vdev.entity);
	media_device_unregister_entity(&func->sink);
	media_device_unregister_entity(&func->proc);
	media_device_unregister_entity(&func->vdev.entity);
}

static int hantro_add_func(struct hantro_dev *vpu, unsigned int funcid)
{
	const struct of_device_id *match;
	struct hantro_func *func;
	struct video_device *vfd;
	int ret;

	match = of_match_node(of_hantro_match, vpu->dev->of_node);
	func = devm_kzalloc(vpu->dev, sizeof(*func), GFP_KERNEL);
	if (!func) {
		v4l2_err(&vpu->v4l2_dev, "Failed to allocate video device\n");
		return -ENOMEM;
	}

	func->id = funcid;

	vfd = &func->vdev;
	vfd->fops = &hantro_fops;
	vfd->release = video_device_release_empty;
	vfd->lock = &vpu->vpu_mutex;
	vfd->v4l2_dev = &vpu->v4l2_dev;
	vfd->vfl_dir = VFL_DIR_M2M;
	vfd->device_caps = V4L2_CAP_STREAMING | V4L2_CAP_VIDEO_M2M_MPLANE;
	vfd->ioctl_ops = &hantro_ioctl_ops;
	snprintf(vfd->name, sizeof(vfd->name), "%s-%s", match->compatible,
		 funcid == MEDIA_ENT_F_PROC_VIDEO_ENCODER ? "enc" : "dec");

	if (funcid == MEDIA_ENT_F_PROC_VIDEO_ENCODER)
		vpu->encoder = func;
	else
		vpu->decoder = func;

	video_set_drvdata(vfd, vpu);

	ret = video_register_device(vfd, VFL_TYPE_VIDEO, -1);
	if (ret) {
		v4l2_err(&vpu->v4l2_dev, "Failed to register video device\n");
		return ret;
	}

	ret = hantro_attach_func(vpu, func);
	if (ret) {
		v4l2_err(&vpu->v4l2_dev,
			 "Failed to attach functionality to the media device\n");
		goto err_unreg_dev;
	}

	v4l2_info(&vpu->v4l2_dev, "registered %s as /dev/video%d\n", vfd->name,
		  vfd->num);

	return 0;

err_unreg_dev:
	video_unregister_device(vfd);
	return ret;
}

static int hantro_add_enc_func(struct hantro_dev *vpu)
{
	if (!vpu->variant->enc_fmts)
		return 0;

	return hantro_add_func(vpu, MEDIA_ENT_F_PROC_VIDEO_ENCODER);
}

static int hantro_add_dec_func(struct hantro_dev *vpu)
{
	if (!vpu->variant->dec_fmts)
		return 0;

	return hantro_add_func(vpu, MEDIA_ENT_F_PROC_VIDEO_DECODER);
}

static void hantro_remove_func(struct hantro_dev *vpu,
			       unsigned int funcid)
{
	struct hantro_func *func;

	if (funcid == MEDIA_ENT_F_PROC_VIDEO_ENCODER)
		func = vpu->encoder;
	else
		func = vpu->decoder;

	if (!func)
		return;

	hantro_detach_func(func);
	video_unregister_device(&func->vdev);
}

static void hantro_remove_enc_func(struct hantro_dev *vpu)
{
	hantro_remove_func(vpu, MEDIA_ENT_F_PROC_VIDEO_ENCODER);
}

static void hantro_remove_dec_func(struct hantro_dev *vpu)
{
	hantro_remove_func(vpu, MEDIA_ENT_F_PROC_VIDEO_DECODER);
}

static const struct media_device_ops hantro_m2m_media_ops = {
	.req_validate = vb2_request_validate,
	.req_queue = v4l2_m2m_request_queue,
};

static int hantro_probe(struct platform_device *pdev)
{
	const struct of_device_id *match;
	struct hantro_dev *vpu;
	struct resource *res;
	int num_bases;
	int i, ret;

	vpu = devm_kzalloc(&pdev->dev, sizeof(*vpu), GFP_KERNEL);
	if (!vpu)
		return -ENOMEM;

	vpu->dev = &pdev->dev;
	vpu->pdev = pdev;
	mutex_init(&vpu->vpu_mutex);
	spin_lock_init(&vpu->irqlock);

	match = of_match_node(of_hantro_match, pdev->dev.of_node);
	vpu->variant = match->data;

	INIT_DELAYED_WORK(&vpu->watchdog_work, hantro_watchdog);

	vpu->clocks = devm_kcalloc(&pdev->dev, vpu->variant->num_clocks,
				   sizeof(*vpu->clocks), GFP_KERNEL);
	if (!vpu->clocks)
		return -ENOMEM;

	for (i = 0; i < vpu->variant->num_clocks; i++)
		vpu->clocks[i].id = vpu->variant->clk_names[i];
	ret = devm_clk_bulk_get(&pdev->dev, vpu->variant->num_clocks,
				vpu->clocks);
	if (ret)
		return ret;

	num_bases = vpu->variant->num_regs ?: 1;
	vpu->reg_bases = devm_kcalloc(&pdev->dev, num_bases,
				      sizeof(*vpu->reg_bases), GFP_KERNEL);
	if (!vpu->reg_bases)
		return -ENOMEM;

	for (i = 0; i < num_bases; i++) {
		res = vpu->variant->reg_names ?
		      platform_get_resource_byname(vpu->pdev, IORESOURCE_MEM,
						   vpu->variant->reg_names[i]) :
		      platform_get_resource(vpu->pdev, IORESOURCE_MEM, 0);
		vpu->reg_bases[i] = devm_ioremap_resource(vpu->dev, res);
		if (IS_ERR(vpu->reg_bases[i]))
			return PTR_ERR(vpu->reg_bases[i]);
	}
	vpu->enc_base = vpu->reg_bases[0] + vpu->variant->enc_offset;
	vpu->dec_base = vpu->reg_bases[0] + vpu->variant->dec_offset;

	ret = dma_set_coherent_mask(vpu->dev, DMA_BIT_MASK(32));
	if (ret) {
		dev_err(vpu->dev, "Could not set DMA coherent mask.\n");
		return ret;
	}
	vb2_dma_contig_set_max_seg_size(&pdev->dev, DMA_BIT_MASK(32));

	for (i = 0; i < vpu->variant->num_irqs; i++) {
		const char *irq_name = vpu->variant->irqs[i].name;
		int irq;

		if (!vpu->variant->irqs[i].handler)
			continue;

		irq = platform_get_irq_byname(vpu->pdev, irq_name);
		if (irq <= 0)
			return -ENXIO;

		ret = devm_request_irq(vpu->dev, irq,
				       vpu->variant->irqs[i].handler, 0,
				       dev_name(vpu->dev), vpu);
		if (ret) {
			dev_err(vpu->dev, "Could not request %s IRQ.\n",
				irq_name);
			return ret;
		}
	}

	ret = vpu->variant->init(vpu);
	if (ret) {
		dev_err(&pdev->dev, "Failed to init VPU hardware\n");
		return ret;
	}

	pm_runtime_set_autosuspend_delay(vpu->dev, 100);
	pm_runtime_use_autosuspend(vpu->dev);
	pm_runtime_enable(vpu->dev);

	ret = clk_bulk_prepare(vpu->variant->num_clocks, vpu->clocks);
	if (ret) {
		dev_err(&pdev->dev, "Failed to prepare clocks\n");
		return ret;
	}

	ret = v4l2_device_register(&pdev->dev, &vpu->v4l2_dev);
	if (ret) {
		dev_err(&pdev->dev, "Failed to register v4l2 device\n");
		goto err_clk_unprepare;
	}
	platform_set_drvdata(pdev, vpu);

	vpu->m2m_dev = v4l2_m2m_init(&vpu_m2m_ops);
	if (IS_ERR(vpu->m2m_dev)) {
		v4l2_err(&vpu->v4l2_dev, "Failed to init mem2mem device\n");
		ret = PTR_ERR(vpu->m2m_dev);
		goto err_v4l2_unreg;
	}

	vpu->mdev.dev = vpu->dev;
	strscpy(vpu->mdev.model, DRIVER_NAME, sizeof(vpu->mdev.model));
	strscpy(vpu->mdev.bus_info, "platform: " DRIVER_NAME,
		sizeof(vpu->mdev.model));
	media_device_init(&vpu->mdev);
	vpu->mdev.ops = &hantro_m2m_media_ops;
	vpu->v4l2_dev.mdev = &vpu->mdev;

	ret = hantro_add_enc_func(vpu);
	if (ret) {
		dev_err(&pdev->dev, "Failed to register encoder\n");
		goto err_m2m_rel;
	}

	ret = hantro_add_dec_func(vpu);
	if (ret) {
		dev_err(&pdev->dev, "Failed to register decoder\n");
		goto err_rm_enc_func;
	}

	ret = media_device_register(&vpu->mdev);
	if (ret) {
		v4l2_err(&vpu->v4l2_dev, "Failed to register mem2mem media device\n");
		goto err_rm_dec_func;
	}

	return 0;

err_rm_dec_func:
	hantro_remove_dec_func(vpu);
err_rm_enc_func:
	hantro_remove_enc_func(vpu);
err_m2m_rel:
	media_device_cleanup(&vpu->mdev);
	v4l2_m2m_release(vpu->m2m_dev);
err_v4l2_unreg:
	v4l2_device_unregister(&vpu->v4l2_dev);
err_clk_unprepare:
	clk_bulk_unprepare(vpu->variant->num_clocks, vpu->clocks);
	pm_runtime_dont_use_autosuspend(vpu->dev);
	pm_runtime_disable(vpu->dev);
	return ret;
}

static int hantro_remove(struct platform_device *pdev)
{
	struct hantro_dev *vpu = platform_get_drvdata(pdev);

	v4l2_info(&vpu->v4l2_dev, "Removing %s\n", pdev->name);

	media_device_unregister(&vpu->mdev);
	hantro_remove_dec_func(vpu);
	hantro_remove_enc_func(vpu);
	media_device_cleanup(&vpu->mdev);
	v4l2_m2m_release(vpu->m2m_dev);
	v4l2_device_unregister(&vpu->v4l2_dev);
	clk_bulk_unprepare(vpu->variant->num_clocks, vpu->clocks);
	pm_runtime_dont_use_autosuspend(vpu->dev);
	pm_runtime_disable(vpu->dev);
	return 0;
}

#ifdef CONFIG_PM
static int hantro_runtime_resume(struct device *dev)
{
	struct hantro_dev *vpu = dev_get_drvdata(dev);

	if (vpu->variant->runtime_resume)
		return vpu->variant->runtime_resume(vpu);

	return 0;
}
#endif

static const struct dev_pm_ops hantro_pm_ops = {
	SET_SYSTEM_SLEEP_PM_OPS(pm_runtime_force_suspend,
				pm_runtime_force_resume)
	SET_RUNTIME_PM_OPS(NULL, hantro_runtime_resume, NULL)
};

static struct platform_driver hantro_driver = {
	.probe = hantro_probe,
	.remove = hantro_remove,
	.driver = {
		   .name = DRIVER_NAME,
		   .of_match_table = of_match_ptr(of_hantro_match),
		   .pm = &hantro_pm_ops,
	},
};
module_platform_driver(hantro_driver);

MODULE_LICENSE("GPL v2");
MODULE_AUTHOR("Alpha Lin <Alpha.Lin@Rock-Chips.com>");
MODULE_AUTHOR("Tomasz Figa <tfiga@chromium.org>");
MODULE_AUTHOR("Ezequiel Garcia <ezequiel@collabora.com>");
MODULE_DESCRIPTION("Hantro VPU codec driver");<|MERGE_RESOLUTION|>--- conflicted
+++ resolved
@@ -309,11 +309,7 @@
 	}, {
 		.codec = HANTRO_H264_DECODER,
 		.cfg = {
-<<<<<<< HEAD
-			.id = V4L2_CID_MPEG_VIDEO_H264_SPS,
-=======
 			.id = V4L2_CID_STATELESS_H264_SPS,
->>>>>>> f642729d
 			.ops = &hantro_ctrl_ops,
 		},
 	}, {
