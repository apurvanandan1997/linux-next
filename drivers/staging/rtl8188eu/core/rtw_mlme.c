--- conflicted
+++ resolved
@@ -1731,11 +1731,7 @@
 		authmode = WLAN_EID_VENDOR_SPECIFIC;
 	else if ((ndisauthmode == Ndis802_11AuthModeWPA2) ||
 		 (ndisauthmode == Ndis802_11AuthModeWPA2PSK))
-<<<<<<< HEAD
-		authmode = _WPA2_IE_ID_;
-=======
 		authmode = WLAN_EID_RSN;
->>>>>>> f642729d
 	else
 		authmode = 0x0;
 
