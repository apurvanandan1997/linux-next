--- conflicted
+++ resolved
@@ -2865,11 +2865,7 @@
 		int probereq_wpsie_len = len;
 		u8 wps_oui[4] = {0x0, 0x50, 0xf2, 0x04};
 
-<<<<<<< HEAD
-		if ((probereq_wpsie[0] == _VENDOR_SPECIFIC_IE_) &&
-=======
 		if ((probereq_wpsie[0] == WLAN_EID_VENDOR_SPECIFIC) &&
->>>>>>> f642729d
 		    (!memcmp(&probereq_wpsie[2], wps_oui, 4))) {
 			cp_sz = min(probereq_wpsie_len, MAX_WPS_IE_LEN);
 
