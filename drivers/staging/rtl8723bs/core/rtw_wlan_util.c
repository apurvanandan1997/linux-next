--- conflicted
+++ resolved
@@ -1731,13 +1731,8 @@
 	u32 SIFS_Timer;
 	struct mlme_ext_priv *pmlmeext = &padapter->mlmeextpriv;
 	struct mlme_ext_info *pmlmeinfo = &(pmlmeext->mlmext_info);
-<<<<<<< HEAD
-	struct wlan_bssid_ex		*cur_network = &(pmlmeinfo->network);
-	unsigned char 		*rate = cur_network->SupportedRates;
-=======
 	struct wlan_bssid_ex *cur_network = &(pmlmeinfo->network);
 	unsigned char *rate = cur_network->SupportedRates;
->>>>>>> f642729d
 
 	if ((pmlmeinfo->HT_info_enable) && (pmlmeinfo->HT_caps_enable))
 		pmlmeinfo->HT_enable = 1;
