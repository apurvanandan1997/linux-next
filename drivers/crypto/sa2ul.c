// SPDX-License-Identifier: GPL-2.0
/*
 * K3 SA2UL crypto accelerator driver
 *
 * Copyright (C) 2018-2020 Texas Instruments Incorporated - http://www.ti.com
 *
 * Authors:	Keerthy
 *		Vitaly Andrianov
 *		Tero Kristo
 */
#include <linux/clk.h>
#include <linux/dma-mapping.h>
#include <linux/dmaengine.h>
#include <linux/dmapool.h>
#include <linux/kernel.h>
#include <linux/module.h>
#include <linux/of_device.h>
#include <linux/platform_device.h>
#include <linux/pm_runtime.h>

#include <crypto/aes.h>
#include <crypto/authenc.h>
#include <crypto/des.h>
#include <crypto/internal/aead.h>
#include <crypto/internal/hash.h>
#include <crypto/internal/skcipher.h>
#include <crypto/scatterwalk.h>
#include <crypto/sha1.h>
#include <crypto/sha2.h>

#include "sa2ul.h"

/* Byte offset for key in encryption security context */
#define SC_ENC_KEY_OFFSET (1 + 27 + 4)
/* Byte offset for Aux-1 in encryption security context */
#define SC_ENC_AUX1_OFFSET (1 + 27 + 4 + 32)

#define SA_CMDL_UPD_ENC         0x0001
#define SA_CMDL_UPD_AUTH        0x0002
#define SA_CMDL_UPD_ENC_IV      0x0004
#define SA_CMDL_UPD_AUTH_IV     0x0008
#define SA_CMDL_UPD_AUX_KEY     0x0010

#define SA_AUTH_SUBKEY_LEN	16
#define SA_CMDL_PAYLOAD_LENGTH_MASK	0xFFFF
#define SA_CMDL_SOP_BYPASS_LEN_MASK	0xFF000000

#define MODE_CONTROL_BYTES	27
#define SA_HASH_PROCESSING	0
#define SA_CRYPTO_PROCESSING	0
#define SA_UPLOAD_HASH_TO_TLR	BIT(6)

#define SA_SW0_FLAGS_MASK	0xF0000
#define SA_SW0_CMDL_INFO_MASK	0x1F00000
#define SA_SW0_CMDL_PRESENT	BIT(4)
#define SA_SW0_ENG_ID_MASK	0x3E000000
#define SA_SW0_DEST_INFO_PRESENT	BIT(30)
#define SA_SW2_EGRESS_LENGTH		0xFF000000
#define SA_BASIC_HASH		0x10

#define SHA256_DIGEST_WORDS    8
/* Make 32-bit word from 4 bytes */
#define SA_MK_U32(b0, b1, b2, b3) (((b0) << 24) | ((b1) << 16) | \
				   ((b2) << 8) | (b3))

/* size of SCCTL structure in bytes */
#define SA_SCCTL_SZ 16

/* Max Authentication tag size */
#define SA_MAX_AUTH_TAG_SZ 64

enum sa_algo_id {
	SA_ALG_CBC_AES = 0,
	SA_ALG_EBC_AES,
	SA_ALG_CBC_DES3,
	SA_ALG_ECB_DES3,
	SA_ALG_SHA1,
	SA_ALG_SHA256,
	SA_ALG_SHA512,
	SA_ALG_AUTHENC_SHA1_AES,
	SA_ALG_AUTHENC_SHA256_AES,
};

struct sa_match_data {
	u8 priv;
	u8 priv_id;
	u32 supported_algos;
	bool skip_engine_control;
};

static struct device *sa_k3_dev;

/**
 * struct sa_cmdl_cfg - Command label configuration descriptor
 * @aalg: authentication algorithm ID
 * @enc_eng_id: Encryption Engine ID supported by the SA hardware
 * @auth_eng_id: Authentication Engine ID
 * @iv_size: Initialization Vector size
 * @akey: Authentication key
 * @akey_len: Authentication key length
 * @enc: True, if this is an encode request
 */
struct sa_cmdl_cfg {
	int aalg;
	u8 enc_eng_id;
	u8 auth_eng_id;
	u8 iv_size;
	const u8 *akey;
	u16 akey_len;
	bool enc;
};

/**
 * struct algo_data - Crypto algorithm specific data
 * @enc_eng: Encryption engine info structure
 * @auth_eng: Authentication engine info structure
 * @auth_ctrl: Authentication control word
 * @hash_size: Size of digest
 * @iv_idx: iv index in psdata
 * @iv_out_size: iv out size
 * @ealg_id: Encryption Algorithm ID
 * @aalg_id: Authentication algorithm ID
 * @mci_enc: Mode Control Instruction for Encryption algorithm
 * @mci_dec: Mode Control Instruction for Decryption
 * @inv_key: Whether the encryption algorithm demands key inversion
 * @ctx: Pointer to the algorithm context
 * @keyed_mac: Whether the authentication algorithm has key
 * @prep_iopad: Function pointer to generate intermediate ipad/opad
 */
struct algo_data {
	struct sa_eng_info enc_eng;
	struct sa_eng_info auth_eng;
	u8 auth_ctrl;
	u8 hash_size;
	u8 iv_idx;
	u8 iv_out_size;
	u8 ealg_id;
	u8 aalg_id;
	u8 *mci_enc;
	u8 *mci_dec;
	bool inv_key;
	struct sa_tfm_ctx *ctx;
	bool keyed_mac;
	void (*prep_iopad)(struct algo_data *algo, const u8 *key,
			   u16 key_sz, __be32 *ipad, __be32 *opad);
};

/**
 * struct sa_alg_tmpl: A generic template encompassing crypto/aead algorithms
 * @type: Type of the crypto algorithm.
 * @alg: Union of crypto algorithm definitions.
 * @registered: Flag indicating if the crypto algorithm is already registered
 */
struct sa_alg_tmpl {
	u32 type;		/* CRYPTO_ALG_TYPE from <linux/crypto.h> */
	union {
		struct skcipher_alg skcipher;
		struct ahash_alg ahash;
		struct aead_alg aead;
	} alg;
	bool registered;
};

/**
 * struct sa_mapped_sg: scatterlist information for tx and rx
 * @mapped: Set to true if the @sgt is mapped
 * @dir: mapping direction used for @sgt
 * @split_sg: Set if the sg is split and needs to be freed up
 * @static_sg: Static scatterlist entry for overriding data
 * @sgt: scatterlist table for DMA API use
 */
struct sa_mapped_sg {
	bool mapped;
	enum dma_data_direction dir;
	struct scatterlist static_sg;
	struct scatterlist *split_sg;
	struct sg_table sgt;
};
/**
 * struct sa_rx_data: RX Packet miscellaneous data place holder
 * @req: crypto request data pointer
 * @ddev: pointer to the DMA device
 * @tx_in: dma_async_tx_descriptor pointer for rx channel
 * @mapped_sg: Information on tx (0) and rx (1) scatterlist DMA mapping
 * @enc: Flag indicating either encryption or decryption
 * @enc_iv_size: Initialisation vector size
 * @iv_idx: Initialisation vector index
 */
struct sa_rx_data {
	void *req;
	struct device *ddev;
	struct dma_async_tx_descriptor *tx_in;
	struct sa_mapped_sg mapped_sg[2];
	u8 enc;
	u8 enc_iv_size;
	u8 iv_idx;
};

/**
 * struct sa_req: SA request definition
 * @dev: device for the request
 * @size: total data to the xmitted via DMA
 * @enc_offset: offset of cipher data
 * @enc_size: data to be passed to cipher engine
 * @enc_iv: cipher IV
 * @auth_offset: offset of the authentication data
 * @auth_size: size of the authentication data
 * @auth_iv: authentication IV
 * @type: algorithm type for the request
 * @cmdl: command label pointer
 * @base: pointer to the base request
 * @ctx: pointer to the algorithm context data
 * @enc: true if this is an encode request
 * @src: source data
 * @dst: destination data
 * @callback: DMA callback for the request
 * @mdata_size: metadata size passed to DMA
 */
struct sa_req {
	struct device *dev;
	u16 size;
	u8 enc_offset;
	u16 enc_size;
	u8 *enc_iv;
	u8 auth_offset;
	u16 auth_size;
	u8 *auth_iv;
	u32 type;
	u32 *cmdl;
	struct crypto_async_request *base;
	struct sa_tfm_ctx *ctx;
	bool enc;
	struct scatterlist *src;
	struct scatterlist *dst;
	dma_async_tx_callback callback;
	u16 mdata_size;
};

/*
 * Mode Control Instructions for various Key lengths 128, 192, 256
 * For CBC (Cipher Block Chaining) mode for encryption
 */
static u8 mci_cbc_enc_array[3][MODE_CONTROL_BYTES] = {
	{	0x61, 0x00, 0x00, 0x18, 0x88, 0x0a, 0xaa, 0x4b, 0x7e, 0x00,
		0x00, 0x00, 0x00, 0x00, 0x00, 0x00, 0x00, 0x00, 0x00, 0x00,
		0x00, 0x00, 0x00, 0x00, 0x00, 0x00, 0x00	},
	{	0x61, 0x00, 0x00, 0x18, 0x88, 0x4a, 0xaa, 0x4b, 0x7e, 0x00,
		0x00, 0x00, 0x00, 0x00, 0x00, 0x00, 0x00, 0x00, 0x00, 0x00,
		0x00, 0x00, 0x00, 0x00, 0x00, 0x00, 0x00	},
	{	0x61, 0x00, 0x00, 0x18, 0x88, 0x8a, 0xaa, 0x4b, 0x7e, 0x00,
		0x00, 0x00, 0x00, 0x00, 0x00, 0x00, 0x00, 0x00, 0x00, 0x00,
		0x00, 0x00, 0x00, 0x00, 0x00, 0x00, 0x00	},
};

/*
 * Mode Control Instructions for various Key lengths 128, 192, 256
 * For CBC (Cipher Block Chaining) mode for decryption
 */
static u8 mci_cbc_dec_array[3][MODE_CONTROL_BYTES] = {
	{	0x71, 0x00, 0x00, 0x80, 0x8a, 0xca, 0x98, 0xf4, 0x40, 0xc0,
		0x00, 0x00, 0x00, 0x00, 0x00, 0x00, 0x00, 0x00, 0x00, 0x00,
		0x00, 0x00, 0x00, 0x00, 0x00, 0x00, 0x00	},
	{	0x71, 0x00, 0x00, 0x84, 0x8a, 0xca, 0x98, 0xf4, 0x40, 0xc0,
		0x00, 0x00, 0x00, 0x00, 0x00, 0x00, 0x00, 0x00, 0x00, 0x00,
		0x00, 0x00, 0x00, 0x00, 0x00, 0x00, 0x00	},
	{	0x71, 0x00, 0x00, 0x88, 0x8a, 0xca, 0x98, 0xf4, 0x40, 0xc0,
		0x00, 0x00, 0x00, 0x00, 0x00, 0x00, 0x00, 0x00, 0x00, 0x00,
		0x00, 0x00, 0x00, 0x00, 0x00, 0x00, 0x00	},
};

/*
 * Mode Control Instructions for various Key lengths 128, 192, 256
 * For CBC (Cipher Block Chaining) mode for encryption
 */
static u8 mci_cbc_enc_no_iv_array[3][MODE_CONTROL_BYTES] = {
	{	0x21, 0x00, 0x00, 0x18, 0x88, 0x0a, 0xaa, 0x4b, 0x7e, 0x00,
		0x00, 0x00, 0x00, 0x00, 0x00, 0x00, 0x00, 0x00, 0x00, 0x00,
		0x00, 0x00, 0x00, 0x00, 0x00, 0x00, 0x00	},
	{	0x21, 0x00, 0x00, 0x18, 0x88, 0x4a, 0xaa, 0x4b, 0x7e, 0x00,
		0x00, 0x00, 0x00, 0x00, 0x00, 0x00, 0x00, 0x00, 0x00, 0x00,
		0x00, 0x00, 0x00, 0x00, 0x00, 0x00, 0x00	},
	{	0x21, 0x00, 0x00, 0x18, 0x88, 0x8a, 0xaa, 0x4b, 0x7e, 0x00,
		0x00, 0x00, 0x00, 0x00, 0x00, 0x00, 0x00, 0x00, 0x00, 0x00,
		0x00, 0x00, 0x00, 0x00, 0x00, 0x00, 0x00	},
};

/*
 * Mode Control Instructions for various Key lengths 128, 192, 256
 * For CBC (Cipher Block Chaining) mode for decryption
 */
static u8 mci_cbc_dec_no_iv_array[3][MODE_CONTROL_BYTES] = {
	{	0x31, 0x00, 0x00, 0x80, 0x8a, 0xca, 0x98, 0xf4, 0x40, 0xc0,
		0x00, 0x00, 0x00, 0x00, 0x00, 0x00, 0x00, 0x00, 0x00, 0x00,
		0x00, 0x00, 0x00, 0x00, 0x00, 0x00, 0x00	},
	{	0x31, 0x00, 0x00, 0x84, 0x8a, 0xca, 0x98, 0xf4, 0x40, 0xc0,
		0x00, 0x00, 0x00, 0x00, 0x00, 0x00, 0x00, 0x00, 0x00, 0x00,
		0x00, 0x00, 0x00, 0x00, 0x00, 0x00, 0x00	},
	{	0x31, 0x00, 0x00, 0x88, 0x8a, 0xca, 0x98, 0xf4, 0x40, 0xc0,
		0x00, 0x00, 0x00, 0x00, 0x00, 0x00, 0x00, 0x00, 0x00, 0x00,
		0x00, 0x00, 0x00, 0x00, 0x00, 0x00, 0x00	},
};

/*
 * Mode Control Instructions for various Key lengths 128, 192, 256
 * For ECB (Electronic Code Book) mode for encryption
 */
static u8 mci_ecb_enc_array[3][27] = {
	{	0x21, 0x00, 0x00, 0x80, 0x8a, 0x04, 0xb7, 0x90, 0x00, 0x00,
		0x00, 0x00, 0x00, 0x00, 0x00, 0x00, 0x00, 0x00, 0x00, 0x00,
		0x00, 0x00, 0x00, 0x00, 0x00, 0x00, 0x00	},
	{	0x21, 0x00, 0x00, 0x84, 0x8a, 0x04, 0xb7, 0x90, 0x00, 0x00,
		0x00, 0x00, 0x00, 0x00, 0x00, 0x00, 0x00, 0x00, 0x00, 0x00,
		0x00, 0x00, 0x00, 0x00, 0x00, 0x00, 0x00	},
	{	0x21, 0x00, 0x00, 0x88, 0x8a, 0x04, 0xb7, 0x90, 0x00, 0x00,
		0x00, 0x00, 0x00, 0x00, 0x00, 0x00, 0x00, 0x00, 0x00, 0x00,
		0x00, 0x00, 0x00, 0x00, 0x00, 0x00, 0x00	},
};

/*
 * Mode Control Instructions for various Key lengths 128, 192, 256
 * For ECB (Electronic Code Book) mode for decryption
 */
static u8 mci_ecb_dec_array[3][27] = {
	{	0x31, 0x00, 0x00, 0x80, 0x8a, 0x04, 0xb7, 0x90, 0x00, 0x00,
		0x00, 0x00, 0x00, 0x00, 0x00, 0x00, 0x00, 0x00, 0x00, 0x00,
		0x00, 0x00, 0x00, 0x00, 0x00, 0x00, 0x00	},
	{	0x31, 0x00, 0x00, 0x84, 0x8a, 0x04, 0xb7, 0x90, 0x00, 0x00,
		0x00, 0x00, 0x00, 0x00, 0x00, 0x00, 0x00, 0x00, 0x00, 0x00,
		0x00, 0x00, 0x00, 0x00, 0x00, 0x00, 0x00	},
	{	0x31, 0x00, 0x00, 0x88, 0x8a, 0x04, 0xb7, 0x90, 0x00, 0x00,
		0x00, 0x00, 0x00, 0x00, 0x00, 0x00, 0x00, 0x00, 0x00, 0x00,
		0x00, 0x00, 0x00, 0x00, 0x00, 0x00, 0x00	},
};

/*
 * Mode Control Instructions for DES algorithm
 * For CBC (Cipher Block Chaining) mode and ECB mode
 * encryption and for decryption respectively
 */
static u8 mci_cbc_3des_enc_array[MODE_CONTROL_BYTES] = {
	0x60, 0x00, 0x00, 0x18, 0x88, 0x52, 0xaa, 0x4b, 0x7e, 0x00, 0x00, 0x00,
	0x00, 0x00, 0x00, 0x00, 0x00, 0x00, 0x00, 0x00, 0x00, 0x00, 0x00, 0x00,
	0x00, 0x00, 0x00,
};

static u8 mci_cbc_3des_dec_array[MODE_CONTROL_BYTES] = {
	0x70, 0x00, 0x00, 0x85, 0x0a, 0xca, 0x98, 0xf4, 0x40, 0xc0, 0x00, 0x00,
	0x00, 0x00, 0x00, 0x00, 0x00, 0x00, 0x00, 0x00, 0x00, 0x00, 0x00, 0x00,
	0x00, 0x00, 0x00,
};

static u8 mci_ecb_3des_enc_array[MODE_CONTROL_BYTES] = {
	0x20, 0x00, 0x00, 0x85, 0x0a, 0x04, 0xb7, 0x90, 0x00, 0x00, 0x00, 0x00,
	0x00, 0x00, 0x00, 0x00, 0x00, 0x00, 0x00, 0x00, 0x00, 0x00, 0x00, 0x00,
	0x00, 0x00, 0x00,
};

static u8 mci_ecb_3des_dec_array[MODE_CONTROL_BYTES] = {
	0x30, 0x00, 0x00, 0x85, 0x0a, 0x04, 0xb7, 0x90, 0x00, 0x00, 0x00, 0x00,
	0x00, 0x00, 0x00, 0x00, 0x00, 0x00, 0x00, 0x00, 0x00, 0x00, 0x00, 0x00,
	0x00, 0x00, 0x00,
};

/*
 * Perform 16 byte or 128 bit swizzling
 * The SA2UL Expects the security context to
 * be in little Endian and the bus width is 128 bits or 16 bytes
 * Hence swap 16 bytes at a time from higher to lower address
 */
static void sa_swiz_128(u8 *in, u16 len)
{
	u8 data[16];
	int i, j;

	for (i = 0; i < len; i += 16) {
		memcpy(data, &in[i], 16);
		for (j = 0; j < 16; j++)
			in[i + j] = data[15 - j];
	}
}

/* Prepare the ipad and opad from key as per SHA algorithm step 1*/
static void prepare_kipad(u8 *k_ipad, const u8 *key, u16 key_sz)
{
	int i;

	for (i = 0; i < key_sz; i++)
		k_ipad[i] = key[i] ^ 0x36;

	/* Instead of XOR with 0 */
	for (; i < SHA1_BLOCK_SIZE; i++)
		k_ipad[i] = 0x36;
}

static void prepare_kopad(u8 *k_opad, const u8 *key, u16 key_sz)
{
	int i;

	for (i = 0; i < key_sz; i++)
		k_opad[i] = key[i] ^ 0x5c;

	/* Instead of XOR with 0 */
	for (; i < SHA1_BLOCK_SIZE; i++)
		k_opad[i] = 0x5c;
}

static void sa_export_shash(void *state, struct shash_desc *hash,
			    int digest_size, __be32 *out)
{
	struct sha1_state *sha1;
	struct sha256_state *sha256;
	u32 *result;

	switch (digest_size) {
	case SHA1_DIGEST_SIZE:
		sha1 = state;
		result = sha1->state;
		break;
	case SHA256_DIGEST_SIZE:
		sha256 = state;
		result = sha256->state;
		break;
	default:
		dev_err(sa_k3_dev, "%s: bad digest_size=%d\n", __func__,
			digest_size);
		return;
	}

	crypto_shash_export(hash, state);

	cpu_to_be32_array(out, result, digest_size / 4);
}

static void sa_prepare_iopads(struct algo_data *data, const u8 *key,
			      u16 key_sz, __be32 *ipad, __be32 *opad)
{
	SHASH_DESC_ON_STACK(shash, data->ctx->shash);
	int block_size = crypto_shash_blocksize(data->ctx->shash);
	int digest_size = crypto_shash_digestsize(data->ctx->shash);
	union {
		struct sha1_state sha1;
		struct sha256_state sha256;
		u8 k_pad[SHA1_BLOCK_SIZE];
	} sha;

	shash->tfm = data->ctx->shash;

	prepare_kipad(sha.k_pad, key, key_sz);

	crypto_shash_init(shash);
	crypto_shash_update(shash, sha.k_pad, block_size);
	sa_export_shash(&sha, shash, digest_size, ipad);

	prepare_kopad(sha.k_pad, key, key_sz);

	crypto_shash_init(shash);
	crypto_shash_update(shash, sha.k_pad, block_size);

	sa_export_shash(&sha, shash, digest_size, opad);

	memzero_explicit(&sha, sizeof(sha));
}

/* Derive the inverse key used in AES-CBC decryption operation */
static inline int sa_aes_inv_key(u8 *inv_key, const u8 *key, u16 key_sz)
{
	struct crypto_aes_ctx ctx;
	int key_pos;

	if (aes_expandkey(&ctx, key, key_sz)) {
		dev_err(sa_k3_dev, "%s: bad key len(%d)\n", __func__, key_sz);
		return -EINVAL;
	}

	/* work around to get the right inverse for AES_KEYSIZE_192 size keys */
	if (key_sz == AES_KEYSIZE_192) {
		ctx.key_enc[52] = ctx.key_enc[51] ^ ctx.key_enc[46];
		ctx.key_enc[53] = ctx.key_enc[52] ^ ctx.key_enc[47];
	}

	/* Based crypto_aes_expand_key logic */
	switch (key_sz) {
	case AES_KEYSIZE_128:
	case AES_KEYSIZE_192:
		key_pos = key_sz + 24;
		break;

	case AES_KEYSIZE_256:
		key_pos = key_sz + 24 - 4;
		break;

	default:
		dev_err(sa_k3_dev, "%s: bad key len(%d)\n", __func__, key_sz);
		return -EINVAL;
	}

	memcpy(inv_key, &ctx.key_enc[key_pos], key_sz);
	return 0;
}

/* Set Security context for the encryption engine */
static int sa_set_sc_enc(struct algo_data *ad, const u8 *key, u16 key_sz,
			 u8 enc, u8 *sc_buf)
{
	const u8 *mci = NULL;

	/* Set Encryption mode selector to crypto processing */
	sc_buf[0] = SA_CRYPTO_PROCESSING;

	if (enc)
		mci = ad->mci_enc;
	else
		mci = ad->mci_dec;
	/* Set the mode control instructions in security context */
	if (mci)
		memcpy(&sc_buf[1], mci, MODE_CONTROL_BYTES);

	/* For AES-CBC decryption get the inverse key */
	if (ad->inv_key && !enc) {
		if (sa_aes_inv_key(&sc_buf[SC_ENC_KEY_OFFSET], key, key_sz))
			return -EINVAL;
	/* For all other cases: key is used */
	} else {
		memcpy(&sc_buf[SC_ENC_KEY_OFFSET], key, key_sz);
	}

	return 0;
}

/* Set Security context for the authentication engine */
static void sa_set_sc_auth(struct algo_data *ad, const u8 *key, u16 key_sz,
			   u8 *sc_buf)
{
	__be32 *ipad = (void *)(sc_buf + 32);
	__be32 *opad = (void *)(sc_buf + 64);

	/* Set Authentication mode selector to hash processing */
	sc_buf[0] = SA_HASH_PROCESSING;
	/* Auth SW ctrl word: bit[6]=1 (upload computed hash to TLR section) */
	sc_buf[1] = SA_UPLOAD_HASH_TO_TLR;
	sc_buf[1] |= ad->auth_ctrl;

	/* Copy the keys or ipad/opad */
	if (ad->keyed_mac)
		ad->prep_iopad(ad, key, key_sz, ipad, opad);
	else {
		/* basic hash */
		sc_buf[1] |= SA_BASIC_HASH;
	}
}

static inline void sa_copy_iv(__be32 *out, const u8 *iv, bool size16)
{
	int j;

	for (j = 0; j < ((size16) ? 4 : 2); j++) {
		*out = cpu_to_be32(*((u32 *)iv));
		iv += 4;
		out++;
	}
}

/* Format general command label */
static int sa_format_cmdl_gen(struct sa_cmdl_cfg *cfg, u8 *cmdl,
			      struct sa_cmdl_upd_info *upd_info)
{
	u8 enc_offset = 0, auth_offset = 0, total = 0;
	u8 enc_next_eng = SA_ENG_ID_OUTPORT2;
	u8 auth_next_eng = SA_ENG_ID_OUTPORT2;
	u32 *word_ptr = (u32 *)cmdl;
	int i;

	/* Clear the command label */
	memzero_explicit(cmdl, (SA_MAX_CMDL_WORDS * sizeof(u32)));

	/* Iniialize the command update structure */
	memzero_explicit(upd_info, sizeof(*upd_info));

	if (cfg->enc_eng_id && cfg->auth_eng_id) {
		if (cfg->enc) {
			auth_offset = SA_CMDL_HEADER_SIZE_BYTES;
			enc_next_eng = cfg->auth_eng_id;

			if (cfg->iv_size)
				auth_offset += cfg->iv_size;
		} else {
			enc_offset = SA_CMDL_HEADER_SIZE_BYTES;
			auth_next_eng = cfg->enc_eng_id;
		}
	}

	if (cfg->enc_eng_id) {
		upd_info->flags |= SA_CMDL_UPD_ENC;
		upd_info->enc_size.index = enc_offset >> 2;
		upd_info->enc_offset.index = upd_info->enc_size.index + 1;
		/* Encryption command label */
		cmdl[enc_offset + SA_CMDL_OFFSET_NESC] = enc_next_eng;

		/* Encryption modes requiring IV */
		if (cfg->iv_size) {
			upd_info->flags |= SA_CMDL_UPD_ENC_IV;
			upd_info->enc_iv.index =
				(enc_offset + SA_CMDL_HEADER_SIZE_BYTES) >> 2;
			upd_info->enc_iv.size = cfg->iv_size;

			cmdl[enc_offset + SA_CMDL_OFFSET_LABEL_LEN] =
				SA_CMDL_HEADER_SIZE_BYTES + cfg->iv_size;

			cmdl[enc_offset + SA_CMDL_OFFSET_OPTION_CTRL1] =
				(SA_CTX_ENC_AUX2_OFFSET | (cfg->iv_size >> 3));
			total += SA_CMDL_HEADER_SIZE_BYTES + cfg->iv_size;
		} else {
			cmdl[enc_offset + SA_CMDL_OFFSET_LABEL_LEN] =
						SA_CMDL_HEADER_SIZE_BYTES;
			total += SA_CMDL_HEADER_SIZE_BYTES;
		}
	}

	if (cfg->auth_eng_id) {
		upd_info->flags |= SA_CMDL_UPD_AUTH;
		upd_info->auth_size.index = auth_offset >> 2;
		upd_info->auth_offset.index = upd_info->auth_size.index + 1;
		cmdl[auth_offset + SA_CMDL_OFFSET_NESC] = auth_next_eng;
		cmdl[auth_offset + SA_CMDL_OFFSET_LABEL_LEN] =
			SA_CMDL_HEADER_SIZE_BYTES;
		total += SA_CMDL_HEADER_SIZE_BYTES;
	}

	total = roundup(total, 8);

	for (i = 0; i < total / 4; i++)
		word_ptr[i] = swab32(word_ptr[i]);

	return total;
}

/* Update Command label */
static inline void sa_update_cmdl(struct sa_req *req, u32 *cmdl,
				  struct sa_cmdl_upd_info *upd_info)
{
	int i = 0, j;

	if (likely(upd_info->flags & SA_CMDL_UPD_ENC)) {
		cmdl[upd_info->enc_size.index] &= ~SA_CMDL_PAYLOAD_LENGTH_MASK;
		cmdl[upd_info->enc_size.index] |= req->enc_size;
		cmdl[upd_info->enc_offset.index] &=
						~SA_CMDL_SOP_BYPASS_LEN_MASK;
		cmdl[upd_info->enc_offset.index] |=
			((u32)req->enc_offset <<
			 __ffs(SA_CMDL_SOP_BYPASS_LEN_MASK));

		if (likely(upd_info->flags & SA_CMDL_UPD_ENC_IV)) {
			__be32 *data = (__be32 *)&cmdl[upd_info->enc_iv.index];
			u32 *enc_iv = (u32 *)req->enc_iv;

			for (j = 0; i < upd_info->enc_iv.size; i += 4, j++) {
				data[j] = cpu_to_be32(*enc_iv);
				enc_iv++;
			}
		}
	}

	if (likely(upd_info->flags & SA_CMDL_UPD_AUTH)) {
		cmdl[upd_info->auth_size.index] &= ~SA_CMDL_PAYLOAD_LENGTH_MASK;
		cmdl[upd_info->auth_size.index] |= req->auth_size;
		cmdl[upd_info->auth_offset.index] &=
			~SA_CMDL_SOP_BYPASS_LEN_MASK;
		cmdl[upd_info->auth_offset.index] |=
			((u32)req->auth_offset <<
			 __ffs(SA_CMDL_SOP_BYPASS_LEN_MASK));
		if (upd_info->flags & SA_CMDL_UPD_AUTH_IV) {
			sa_copy_iv((void *)&cmdl[upd_info->auth_iv.index],
				   req->auth_iv,
				   (upd_info->auth_iv.size > 8));
		}
		if (upd_info->flags & SA_CMDL_UPD_AUX_KEY) {
			int offset = (req->auth_size & 0xF) ? 4 : 0;

			memcpy(&cmdl[upd_info->aux_key_info.index],
			       &upd_info->aux_key[offset], 16);
		}
	}
}

/* Format SWINFO words to be sent to SA */
static
void sa_set_swinfo(u8 eng_id, u16 sc_id, dma_addr_t sc_phys,
		   u8 cmdl_present, u8 cmdl_offset, u8 flags,
		   u8 hash_size, u32 *swinfo)
{
	swinfo[0] = sc_id;
	swinfo[0] |= (flags << __ffs(SA_SW0_FLAGS_MASK));
	if (likely(cmdl_present))
		swinfo[0] |= ((cmdl_offset | SA_SW0_CMDL_PRESENT) <<
						__ffs(SA_SW0_CMDL_INFO_MASK));
	swinfo[0] |= (eng_id << __ffs(SA_SW0_ENG_ID_MASK));

	swinfo[0] |= SA_SW0_DEST_INFO_PRESENT;
	swinfo[1] = (u32)(sc_phys & 0xFFFFFFFFULL);
	swinfo[2] = (u32)((sc_phys & 0xFFFFFFFF00000000ULL) >> 32);
	swinfo[2] |= (hash_size << __ffs(SA_SW2_EGRESS_LENGTH));
}

/* Dump the security context */
static void sa_dump_sc(u8 *buf, dma_addr_t dma_addr)
{
#ifdef DEBUG
	dev_info(sa_k3_dev, "Security context dump:: 0x%pad\n", &dma_addr);
	print_hex_dump(KERN_CONT, "", DUMP_PREFIX_OFFSET,
		       16, 1, buf, SA_CTX_MAX_SZ, false);
#endif
}

static
int sa_init_sc(struct sa_ctx_info *ctx, const struct sa_match_data *match_data,
	       const u8 *enc_key, u16 enc_key_sz,
	       const u8 *auth_key, u16 auth_key_sz,
	       struct algo_data *ad, u8 enc, u32 *swinfo)
{
	int enc_sc_offset = 0;
	int auth_sc_offset = 0;
	u8 *sc_buf = ctx->sc;
	u16 sc_id = ctx->sc_id;
	u8 first_engine = 0;

	memzero_explicit(sc_buf, SA_CTX_MAX_SZ);

	if (ad->auth_eng.eng_id) {
		if (enc)
			first_engine = ad->enc_eng.eng_id;
		else
			first_engine = ad->auth_eng.eng_id;

		enc_sc_offset = SA_CTX_PHP_PE_CTX_SZ;
		auth_sc_offset = enc_sc_offset + ad->enc_eng.sc_size;
		sc_buf[1] = SA_SCCTL_FE_AUTH_ENC;
		if (!ad->hash_size)
			return -EINVAL;
		ad->hash_size = roundup(ad->hash_size, 8);

	} else if (ad->enc_eng.eng_id && !ad->auth_eng.eng_id) {
		enc_sc_offset = SA_CTX_PHP_PE_CTX_SZ;
		first_engine = ad->enc_eng.eng_id;
		sc_buf[1] = SA_SCCTL_FE_ENC;
		ad->hash_size = ad->iv_out_size;
	}

	/* SCCTL Owner info: 0=host, 1=CP_ACE */
	sc_buf[SA_CTX_SCCTL_OWNER_OFFSET] = 0;
	memcpy(&sc_buf[2], &sc_id, 2);
	sc_buf[4] = 0x0;
	sc_buf[5] = match_data->priv_id;
	sc_buf[6] = match_data->priv;
	sc_buf[7] = 0x0;

	/* Prepare context for encryption engine */
	if (ad->enc_eng.sc_size) {
		if (sa_set_sc_enc(ad, enc_key, enc_key_sz, enc,
				  &sc_buf[enc_sc_offset]))
			return -EINVAL;
	}

	/* Prepare context for authentication engine */
	if (ad->auth_eng.sc_size)
		sa_set_sc_auth(ad, auth_key, auth_key_sz,
			       &sc_buf[auth_sc_offset]);

	/* Set the ownership of context to CP_ACE */
	sc_buf[SA_CTX_SCCTL_OWNER_OFFSET] = 0x80;

	/* swizzle the security context */
	sa_swiz_128(sc_buf, SA_CTX_MAX_SZ);

	sa_set_swinfo(first_engine, ctx->sc_id, ctx->sc_phys, 1, 0,
		      SA_SW_INFO_FLAG_EVICT, ad->hash_size, swinfo);

	sa_dump_sc(sc_buf, ctx->sc_phys);

	return 0;
}

/* Free the per direction context memory */
static void sa_free_ctx_info(struct sa_ctx_info *ctx,
			     struct sa_crypto_data *data)
{
	unsigned long bn;

	bn = ctx->sc_id - data->sc_id_start;
	spin_lock(&data->scid_lock);
	__clear_bit(bn, data->ctx_bm);
	data->sc_id--;
	spin_unlock(&data->scid_lock);

	if (ctx->sc) {
		dma_pool_free(data->sc_pool, ctx->sc, ctx->sc_phys);
		ctx->sc = NULL;
	}
}

static int sa_init_ctx_info(struct sa_ctx_info *ctx,
			    struct sa_crypto_data *data)
{
	unsigned long bn;
	int err;

	spin_lock(&data->scid_lock);
	bn = find_first_zero_bit(data->ctx_bm, SA_MAX_NUM_CTX);
	__set_bit(bn, data->ctx_bm);
	data->sc_id++;
	spin_unlock(&data->scid_lock);

	ctx->sc_id = (u16)(data->sc_id_start + bn);

	ctx->sc = dma_pool_alloc(data->sc_pool, GFP_KERNEL, &ctx->sc_phys);
	if (!ctx->sc) {
		dev_err(&data->pdev->dev, "Failed to allocate SC memory\n");
		err = -ENOMEM;
		goto scid_rollback;
	}

	return 0;

scid_rollback:
	spin_lock(&data->scid_lock);
	__clear_bit(bn, data->ctx_bm);
	data->sc_id--;
	spin_unlock(&data->scid_lock);

	return err;
}

static void sa_cipher_cra_exit(struct crypto_skcipher *tfm)
{
	struct sa_tfm_ctx *ctx = crypto_skcipher_ctx(tfm);
	struct sa_crypto_data *data = dev_get_drvdata(sa_k3_dev);

	dev_dbg(sa_k3_dev, "%s(0x%p) sc-ids(0x%x(0x%pad), 0x%x(0x%pad))\n",
		__func__, tfm, ctx->enc.sc_id, &ctx->enc.sc_phys,
		ctx->dec.sc_id, &ctx->dec.sc_phys);

	sa_free_ctx_info(&ctx->enc, data);
	sa_free_ctx_info(&ctx->dec, data);

	crypto_free_skcipher(ctx->fallback.skcipher);
}

static int sa_cipher_cra_init(struct crypto_skcipher *tfm)
{
	struct sa_tfm_ctx *ctx = crypto_skcipher_ctx(tfm);
	struct sa_crypto_data *data = dev_get_drvdata(sa_k3_dev);
	const char *name = crypto_tfm_alg_name(&tfm->base);
	struct crypto_skcipher *child;
	int ret;

	memzero_explicit(ctx, sizeof(*ctx));
	ctx->dev_data = data;

	ret = sa_init_ctx_info(&ctx->enc, data);
	if (ret)
		return ret;
	ret = sa_init_ctx_info(&ctx->dec, data);
	if (ret) {
		sa_free_ctx_info(&ctx->enc, data);
		return ret;
	}

	child = crypto_alloc_skcipher(name, 0, CRYPTO_ALG_NEED_FALLBACK);

	if (IS_ERR(child)) {
		dev_err(sa_k3_dev, "Error allocating fallback algo %s\n", name);
		return PTR_ERR(child);
	}

	ctx->fallback.skcipher = child;
	crypto_skcipher_set_reqsize(tfm, crypto_skcipher_reqsize(child) +
					 sizeof(struct skcipher_request));

	dev_dbg(sa_k3_dev, "%s(0x%p) sc-ids(0x%x(0x%pad), 0x%x(0x%pad))\n",
		__func__, tfm, ctx->enc.sc_id, &ctx->enc.sc_phys,
		ctx->dec.sc_id, &ctx->dec.sc_phys);
	return 0;
}

static int sa_cipher_setkey(struct crypto_skcipher *tfm, const u8 *key,
			    unsigned int keylen, struct algo_data *ad)
{
	struct sa_tfm_ctx *ctx = crypto_skcipher_ctx(tfm);
	struct crypto_skcipher *child = ctx->fallback.skcipher;
	int cmdl_len;
	struct sa_cmdl_cfg cfg;
	int ret;

	if (keylen != AES_KEYSIZE_128 && keylen != AES_KEYSIZE_192 &&
	    keylen != AES_KEYSIZE_256)
		return -EINVAL;

	ad->enc_eng.eng_id = SA_ENG_ID_EM1;
	ad->enc_eng.sc_size = SA_CTX_ENC_TYPE1_SZ;

	memzero_explicit(&cfg, sizeof(cfg));
	cfg.enc_eng_id = ad->enc_eng.eng_id;
	cfg.iv_size = crypto_skcipher_ivsize(tfm);

	crypto_skcipher_clear_flags(child, CRYPTO_TFM_REQ_MASK);
	crypto_skcipher_set_flags(child, tfm->base.crt_flags &
					 CRYPTO_TFM_REQ_MASK);
	ret = crypto_skcipher_setkey(child, key, keylen);
	if (ret)
		return ret;

	/* Setup Encryption Security Context & Command label template */
	if (sa_init_sc(&ctx->enc, ctx->dev_data->match_data, key, keylen, NULL, 0,
		       ad, 1, &ctx->enc.epib[1]))
		goto badkey;

	cmdl_len = sa_format_cmdl_gen(&cfg,
				      (u8 *)ctx->enc.cmdl,
				      &ctx->enc.cmdl_upd_info);
	if (cmdl_len <= 0 || (cmdl_len > SA_MAX_CMDL_WORDS * sizeof(u32)))
		goto badkey;

	ctx->enc.cmdl_size = cmdl_len;

	/* Setup Decryption Security Context & Command label template */
	if (sa_init_sc(&ctx->dec, ctx->dev_data->match_data, key, keylen, NULL, 0,
		       ad, 0, &ctx->dec.epib[1]))
		goto badkey;

	cfg.enc_eng_id = ad->enc_eng.eng_id;
	cmdl_len = sa_format_cmdl_gen(&cfg, (u8 *)ctx->dec.cmdl,
				      &ctx->dec.cmdl_upd_info);

	if (cmdl_len <= 0 || (cmdl_len > SA_MAX_CMDL_WORDS * sizeof(u32)))
		goto badkey;

	ctx->dec.cmdl_size = cmdl_len;
	ctx->iv_idx = ad->iv_idx;

	return 0;

badkey:
	dev_err(sa_k3_dev, "%s: badkey\n", __func__);
	return -EINVAL;
}

static int sa_aes_cbc_setkey(struct crypto_skcipher *tfm, const u8 *key,
			     unsigned int keylen)
{
	struct algo_data ad = { 0 };
	/* Convert the key size (16/24/32) to the key size index (0/1/2) */
	int key_idx = (keylen >> 3) - 2;

	if (key_idx >= 3)
		return -EINVAL;

	ad.mci_enc = mci_cbc_enc_array[key_idx];
	ad.mci_dec = mci_cbc_dec_array[key_idx];
	ad.inv_key = true;
	ad.ealg_id = SA_EALG_ID_AES_CBC;
	ad.iv_idx = 4;
	ad.iv_out_size = 16;

	return sa_cipher_setkey(tfm, key, keylen, &ad);
}

static int sa_aes_ecb_setkey(struct crypto_skcipher *tfm, const u8 *key,
			     unsigned int keylen)
{
	struct algo_data ad = { 0 };
	/* Convert the key size (16/24/32) to the key size index (0/1/2) */
	int key_idx = (keylen >> 3) - 2;

	if (key_idx >= 3)
		return -EINVAL;

	ad.mci_enc = mci_ecb_enc_array[key_idx];
	ad.mci_dec = mci_ecb_dec_array[key_idx];
	ad.inv_key = true;
	ad.ealg_id = SA_EALG_ID_AES_ECB;

	return sa_cipher_setkey(tfm, key, keylen, &ad);
}

static int sa_3des_cbc_setkey(struct crypto_skcipher *tfm, const u8 *key,
			      unsigned int keylen)
{
	struct algo_data ad = { 0 };

	ad.mci_enc = mci_cbc_3des_enc_array;
	ad.mci_dec = mci_cbc_3des_dec_array;
	ad.ealg_id = SA_EALG_ID_3DES_CBC;
	ad.iv_idx = 6;
	ad.iv_out_size = 8;

	return sa_cipher_setkey(tfm, key, keylen, &ad);
}

static int sa_3des_ecb_setkey(struct crypto_skcipher *tfm, const u8 *key,
			      unsigned int keylen)
{
	struct algo_data ad = { 0 };

	ad.mci_enc = mci_ecb_3des_enc_array;
	ad.mci_dec = mci_ecb_3des_dec_array;

	return sa_cipher_setkey(tfm, key, keylen, &ad);
}

static void sa_sync_from_device(struct sa_rx_data *rxd)
{
	struct sg_table *sgt;

	if (rxd->mapped_sg[0].dir == DMA_BIDIRECTIONAL)
		sgt = &rxd->mapped_sg[0].sgt;
	else
		sgt = &rxd->mapped_sg[1].sgt;

	dma_sync_sgtable_for_cpu(rxd->ddev, sgt, DMA_FROM_DEVICE);
}

static void sa_free_sa_rx_data(struct sa_rx_data *rxd)
{
	int i;

	for (i = 0; i < ARRAY_SIZE(rxd->mapped_sg); i++) {
		struct sa_mapped_sg *mapped_sg = &rxd->mapped_sg[i];

		if (mapped_sg->mapped) {
			dma_unmap_sgtable(rxd->ddev, &mapped_sg->sgt,
					  mapped_sg->dir, 0);
			kfree(mapped_sg->split_sg);
		}
	}

	kfree(rxd);
}

static void sa_aes_dma_in_callback(void *data)
{
	struct sa_rx_data *rxd = (struct sa_rx_data *)data;
	struct skcipher_request *req;
	u32 *result;
	__be32 *mdptr;
	size_t ml, pl;
	int i;

	sa_sync_from_device(rxd);
	req = container_of(rxd->req, struct skcipher_request, base);

	if (req->iv) {
		mdptr = (__be32 *)dmaengine_desc_get_metadata_ptr(rxd->tx_in, &pl,
							       &ml);
		result = (u32 *)req->iv;

		for (i = 0; i < (rxd->enc_iv_size / 4); i++)
			result[i] = be32_to_cpu(mdptr[i + rxd->iv_idx]);
	}

	sa_free_sa_rx_data(rxd);

	skcipher_request_complete(req, 0);
}

static void
sa_prepare_tx_desc(u32 *mdptr, u32 pslen, u32 *psdata, u32 epiblen, u32 *epib)
{
	u32 *out, *in;
	int i;

	for (out = mdptr, in = epib, i = 0; i < epiblen / sizeof(u32); i++)
		*out++ = *in++;

	mdptr[4] = (0xFFFF << 16);
	for (out = &mdptr[5], in = psdata, i = 0;
	     i < pslen / sizeof(u32); i++)
		*out++ = *in++;
}

static int sa_run(struct sa_req *req)
{
	struct sa_rx_data *rxd;
	gfp_t gfp_flags;
	u32 cmdl[SA_MAX_CMDL_WORDS];
	struct sa_crypto_data *pdata = dev_get_drvdata(sa_k3_dev);
	struct device *ddev;
	struct dma_chan *dma_rx;
	int sg_nents, src_nents, dst_nents;
	struct scatterlist *src, *dst;
	size_t pl, ml, split_size;
	struct sa_ctx_info *sa_ctx = req->enc ? &req->ctx->enc : &req->ctx->dec;
	int ret;
	struct dma_async_tx_descriptor *tx_out;
	u32 *mdptr;
	bool diff_dst;
	enum dma_data_direction dir_src;
	struct sa_mapped_sg *mapped_sg;

	gfp_flags = req->base->flags & CRYPTO_TFM_REQ_MAY_SLEEP ?
		GFP_KERNEL : GFP_ATOMIC;

	rxd = kzalloc(sizeof(*rxd), gfp_flags);
	if (!rxd)
		return -ENOMEM;

	if (req->src != req->dst) {
		diff_dst = true;
		dir_src = DMA_TO_DEVICE;
	} else {
		diff_dst = false;
		dir_src = DMA_BIDIRECTIONAL;
	}

	/*
	 * SA2UL has an interesting feature where the receive DMA channel
	 * is selected based on the data passed to the engine. Within the
	 * transition range, there is also a space where it is impossible
	 * to determine where the data will end up, and this should be
	 * avoided. This will be handled by the SW fallback mechanism by
	 * the individual algorithm implementations.
	 */
	if (req->size >= 256)
		dma_rx = pdata->dma_rx2;
	else
		dma_rx = pdata->dma_rx1;

	ddev = dmaengine_get_dma_device(pdata->dma_tx);
	rxd->ddev = ddev;

	memcpy(cmdl, sa_ctx->cmdl, sa_ctx->cmdl_size);

	sa_update_cmdl(req, cmdl, &sa_ctx->cmdl_upd_info);

	if (req->type != CRYPTO_ALG_TYPE_AHASH) {
		if (req->enc)
			req->type |=
				(SA_REQ_SUBTYPE_ENC << SA_REQ_SUBTYPE_SHIFT);
		else
			req->type |=
				(SA_REQ_SUBTYPE_DEC << SA_REQ_SUBTYPE_SHIFT);
	}

	cmdl[sa_ctx->cmdl_size / sizeof(u32)] = req->type;

	/*
	 * Map the packets, first we check if the data fits into a single
	 * sg entry and use that if possible. If it does not fit, we check
	 * if we need to do sg_split to align the scatterlist data on the
	 * actual data size being processed by the crypto engine.
	 */
	src = req->src;
	sg_nents = sg_nents_for_len(src, req->size);

	split_size = req->size;

	mapped_sg = &rxd->mapped_sg[0];
	if (sg_nents == 1 && split_size <= req->src->length) {
		src = &mapped_sg->static_sg;
		src_nents = 1;
		sg_init_table(src, 1);
		sg_set_page(src, sg_page(req->src), split_size,
			    req->src->offset);

		mapped_sg->sgt.sgl = src;
		mapped_sg->sgt.orig_nents = src_nents;
		ret = dma_map_sgtable(ddev, &mapped_sg->sgt, dir_src, 0);
		if (ret) {
			kfree(rxd);
			return ret;
		}

		mapped_sg->dir = dir_src;
		mapped_sg->mapped = true;
	} else {
		mapped_sg->sgt.sgl = req->src;
		mapped_sg->sgt.orig_nents = sg_nents;
		ret = dma_map_sgtable(ddev, &mapped_sg->sgt, dir_src, 0);
		if (ret) {
			kfree(rxd);
			return ret;
		}

		mapped_sg->dir = dir_src;
		mapped_sg->mapped = true;

		ret = sg_split(mapped_sg->sgt.sgl, mapped_sg->sgt.nents, 0, 1,
			       &split_size, &src, &src_nents, gfp_flags);
		if (ret) {
			src_nents = mapped_sg->sgt.nents;
			src = mapped_sg->sgt.sgl;
		} else {
			mapped_sg->split_sg = src;
		}
	}

	dma_sync_sgtable_for_device(ddev, &mapped_sg->sgt, DMA_TO_DEVICE);

	if (!diff_dst) {
		dst_nents = src_nents;
		dst = src;
	} else {
		dst_nents = sg_nents_for_len(req->dst, req->size);
		mapped_sg = &rxd->mapped_sg[1];

		if (dst_nents == 1 && split_size <= req->dst->length) {
			dst = &mapped_sg->static_sg;
			dst_nents = 1;
			sg_init_table(dst, 1);
			sg_set_page(dst, sg_page(req->dst), split_size,
				    req->dst->offset);

			mapped_sg->sgt.sgl = dst;
			mapped_sg->sgt.orig_nents = dst_nents;
			ret = dma_map_sgtable(ddev, &mapped_sg->sgt,
					      DMA_FROM_DEVICE, 0);
			if (ret)
				goto err_cleanup;

			mapped_sg->dir = DMA_FROM_DEVICE;
			mapped_sg->mapped = true;
		} else {
			mapped_sg->sgt.sgl = req->dst;
			mapped_sg->sgt.orig_nents = dst_nents;
			ret = dma_map_sgtable(ddev, &mapped_sg->sgt,
					      DMA_FROM_DEVICE, 0);
			if (ret)
				goto err_cleanup;

			mapped_sg->dir = DMA_FROM_DEVICE;
			mapped_sg->mapped = true;

			ret = sg_split(mapped_sg->sgt.sgl, mapped_sg->sgt.nents,
				       0, 1, &split_size, &dst, &dst_nents,
				       gfp_flags);
			if (ret) {
				dst_nents = mapped_sg->sgt.nents;
				dst = mapped_sg->sgt.sgl;
			} else {
				mapped_sg->split_sg = dst;
			}
		}
	}

	rxd->tx_in = dmaengine_prep_slave_sg(dma_rx, dst, dst_nents,
					     DMA_DEV_TO_MEM,
					     DMA_PREP_INTERRUPT | DMA_CTRL_ACK);
	if (!rxd->tx_in) {
		dev_err(pdata->dev, "IN prep_slave_sg() failed\n");
		ret = -EINVAL;
		goto err_cleanup;
	}

	rxd->req = (void *)req->base;
	rxd->enc = req->enc;
	rxd->iv_idx = req->ctx->iv_idx;
	rxd->enc_iv_size = sa_ctx->cmdl_upd_info.enc_iv.size;
	rxd->tx_in->callback = req->callback;
	rxd->tx_in->callback_param = rxd;

	tx_out = dmaengine_prep_slave_sg(pdata->dma_tx, src,
					 src_nents, DMA_MEM_TO_DEV,
					 DMA_PREP_INTERRUPT | DMA_CTRL_ACK);

	if (!tx_out) {
		dev_err(pdata->dev, "OUT prep_slave_sg() failed\n");
		ret = -EINVAL;
		goto err_cleanup;
	}

	/*
	 * Prepare metadata for DMA engine. This essentially describes the
	 * crypto algorithm to be used, data sizes, different keys etc.
	 */
	mdptr = (u32 *)dmaengine_desc_get_metadata_ptr(tx_out, &pl, &ml);

	sa_prepare_tx_desc(mdptr, (sa_ctx->cmdl_size + (SA_PSDATA_CTX_WORDS *
				   sizeof(u32))), cmdl, sizeof(sa_ctx->epib),
			   sa_ctx->epib);

	ml = sa_ctx->cmdl_size + (SA_PSDATA_CTX_WORDS * sizeof(u32));
	dmaengine_desc_set_metadata_len(tx_out, req->mdata_size);

	dmaengine_submit(tx_out);
	dmaengine_submit(rxd->tx_in);

	dma_async_issue_pending(dma_rx);
	dma_async_issue_pending(pdata->dma_tx);

	return -EINPROGRESS;

err_cleanup:
	sa_free_sa_rx_data(rxd);

	return ret;
}

static int sa_cipher_run(struct skcipher_request *req, u8 *iv, int enc)
{
	struct sa_tfm_ctx *ctx =
	    crypto_skcipher_ctx(crypto_skcipher_reqtfm(req));
	struct crypto_alg *alg = req->base.tfm->__crt_alg;
	struct sa_req sa_req = { 0 };

	if (!req->cryptlen)
		return 0;

	if (req->cryptlen % alg->cra_blocksize)
		return -EINVAL;

	/* Use SW fallback if the data size is not supported */
	if (req->cryptlen > SA_MAX_DATA_SZ ||
	    (req->cryptlen >= SA_UNSAFE_DATA_SZ_MIN &&
	     req->cryptlen <= SA_UNSAFE_DATA_SZ_MAX)) {
		struct skcipher_request *subreq = skcipher_request_ctx(req);

		skcipher_request_set_tfm(subreq, ctx->fallback.skcipher);
		skcipher_request_set_callback(subreq, req->base.flags,
					      req->base.complete,
					      req->base.data);
		skcipher_request_set_crypt(subreq, req->src, req->dst,
					   req->cryptlen, req->iv);
		if (enc)
			return crypto_skcipher_encrypt(subreq);
		else
			return crypto_skcipher_decrypt(subreq);
	}

	sa_req.size = req->cryptlen;
	sa_req.enc_size = req->cryptlen;
	sa_req.src = req->src;
	sa_req.dst = req->dst;
	sa_req.enc_iv = iv;
	sa_req.type = CRYPTO_ALG_TYPE_SKCIPHER;
	sa_req.enc = enc;
	sa_req.callback = sa_aes_dma_in_callback;
	sa_req.mdata_size = 44;
	sa_req.base = &req->base;
	sa_req.ctx = ctx;

	return sa_run(&sa_req);
}

static int sa_encrypt(struct skcipher_request *req)
{
	return sa_cipher_run(req, req->iv, 1);
}

static int sa_decrypt(struct skcipher_request *req)
{
	return sa_cipher_run(req, req->iv, 0);
}

static void sa_sha_dma_in_callback(void *data)
{
	struct sa_rx_data *rxd = (struct sa_rx_data *)data;
	struct ahash_request *req;
	struct crypto_ahash *tfm;
	unsigned int authsize;
	int i;
	size_t ml, pl;
	u32 *result;
	__be32 *mdptr;

	sa_sync_from_device(rxd);
	req = container_of(rxd->req, struct ahash_request, base);
	tfm = crypto_ahash_reqtfm(req);
	authsize = crypto_ahash_digestsize(tfm);

	mdptr = (__be32 *)dmaengine_desc_get_metadata_ptr(rxd->tx_in, &pl, &ml);
	result = (u32 *)req->result;

	for (i = 0; i < (authsize / 4); i++)
		result[i] = be32_to_cpu(mdptr[i + 4]);

	sa_free_sa_rx_data(rxd);

	ahash_request_complete(req, 0);
}

static int zero_message_process(struct ahash_request *req)
{
	struct crypto_ahash *tfm = crypto_ahash_reqtfm(req);
	int sa_digest_size = crypto_ahash_digestsize(tfm);

	switch (sa_digest_size) {
	case SHA1_DIGEST_SIZE:
		memcpy(req->result, sha1_zero_message_hash, sa_digest_size);
		break;
	case SHA256_DIGEST_SIZE:
		memcpy(req->result, sha256_zero_message_hash, sa_digest_size);
		break;
	case SHA512_DIGEST_SIZE:
		memcpy(req->result, sha512_zero_message_hash, sa_digest_size);
		break;
	default:
		return -EINVAL;
	}

	return 0;
}

static int sa_sha_run(struct ahash_request *req)
{
	struct sa_tfm_ctx *ctx = crypto_ahash_ctx(crypto_ahash_reqtfm(req));
	struct sa_sha_req_ctx *rctx = ahash_request_ctx(req);
	struct sa_req sa_req = { 0 };
	size_t auth_len;

	auth_len = req->nbytes;

	if (!auth_len)
		return zero_message_process(req);

	if (auth_len > SA_MAX_DATA_SZ ||
	    (auth_len >= SA_UNSAFE_DATA_SZ_MIN &&
	     auth_len <= SA_UNSAFE_DATA_SZ_MAX)) {
		struct ahash_request *subreq = &rctx->fallback_req;
		int ret = 0;

		ahash_request_set_tfm(subreq, ctx->fallback.ahash);
		subreq->base.flags = req->base.flags & CRYPTO_TFM_REQ_MAY_SLEEP;

		crypto_ahash_init(subreq);

		subreq->nbytes = auth_len;
		subreq->src = req->src;
		subreq->result = req->result;

		ret |= crypto_ahash_update(subreq);

		subreq->nbytes = 0;

		ret |= crypto_ahash_final(subreq);

		return ret;
	}

	sa_req.size = auth_len;
	sa_req.auth_size = auth_len;
	sa_req.src = req->src;
	sa_req.dst = req->src;
	sa_req.enc = true;
	sa_req.type = CRYPTO_ALG_TYPE_AHASH;
	sa_req.callback = sa_sha_dma_in_callback;
	sa_req.mdata_size = 28;
	sa_req.ctx = ctx;
	sa_req.base = &req->base;

	return sa_run(&sa_req);
}

static int sa_sha_setup(struct sa_tfm_ctx *ctx, struct  algo_data *ad)
{
	int bs = crypto_shash_blocksize(ctx->shash);
	int cmdl_len;
	struct sa_cmdl_cfg cfg;

	ad->enc_eng.sc_size = SA_CTX_ENC_TYPE1_SZ;
	ad->auth_eng.eng_id = SA_ENG_ID_AM1;
	ad->auth_eng.sc_size = SA_CTX_AUTH_TYPE2_SZ;

	memset(ctx->authkey, 0, bs);
	memset(&cfg, 0, sizeof(cfg));
	cfg.aalg = ad->aalg_id;
	cfg.enc_eng_id = ad->enc_eng.eng_id;
	cfg.auth_eng_id = ad->auth_eng.eng_id;
	cfg.iv_size = 0;
	cfg.akey = NULL;
	cfg.akey_len = 0;

	ctx->dev_data = dev_get_drvdata(sa_k3_dev);
	/* Setup Encryption Security Context & Command label template */
	if (sa_init_sc(&ctx->enc, ctx->dev_data->match_data, NULL, 0, NULL, 0,
		       ad, 0, &ctx->enc.epib[1]))
		goto badkey;

	cmdl_len = sa_format_cmdl_gen(&cfg,
				      (u8 *)ctx->enc.cmdl,
				      &ctx->enc.cmdl_upd_info);
	if (cmdl_len <= 0 || (cmdl_len > SA_MAX_CMDL_WORDS * sizeof(u32)))
		goto badkey;

	ctx->enc.cmdl_size = cmdl_len;

	return 0;

badkey:
	dev_err(sa_k3_dev, "%s: badkey\n", __func__);
	return -EINVAL;
}

static int sa_sha_cra_init_alg(struct crypto_tfm *tfm, const char *alg_base)
{
	struct sa_tfm_ctx *ctx = crypto_tfm_ctx(tfm);
	struct sa_crypto_data *data = dev_get_drvdata(sa_k3_dev);
	int ret;

	memset(ctx, 0, sizeof(*ctx));
	ctx->dev_data = data;
	ret = sa_init_ctx_info(&ctx->enc, data);
	if (ret)
		return ret;

	if (alg_base) {
		ctx->shash = crypto_alloc_shash(alg_base, 0,
						CRYPTO_ALG_NEED_FALLBACK);
		if (IS_ERR(ctx->shash)) {
			dev_err(sa_k3_dev, "base driver %s couldn't be loaded\n",
				alg_base);
			return PTR_ERR(ctx->shash);
		}
		/* for fallback */
		ctx->fallback.ahash =
			crypto_alloc_ahash(alg_base, 0,
					   CRYPTO_ALG_NEED_FALLBACK);
		if (IS_ERR(ctx->fallback.ahash)) {
			dev_err(ctx->dev_data->dev,
				"Could not load fallback driver\n");
			return PTR_ERR(ctx->fallback.ahash);
		}
	}

	dev_dbg(sa_k3_dev, "%s(0x%p) sc-ids(0x%x(0x%pad), 0x%x(0x%pad))\n",
		__func__, tfm, ctx->enc.sc_id, &ctx->enc.sc_phys,
		ctx->dec.sc_id, &ctx->dec.sc_phys);

	crypto_ahash_set_reqsize(__crypto_ahash_cast(tfm),
				 sizeof(struct sa_sha_req_ctx) +
				 crypto_ahash_reqsize(ctx->fallback.ahash));

	return 0;
}

static int sa_sha_digest(struct ahash_request *req)
{
	return sa_sha_run(req);
}

static int sa_sha_init(struct ahash_request *req)
{
	struct crypto_ahash *tfm = crypto_ahash_reqtfm(req);
	struct sa_sha_req_ctx *rctx = ahash_request_ctx(req);
	struct sa_tfm_ctx *ctx = crypto_ahash_ctx(tfm);

	dev_dbg(sa_k3_dev, "init: digest size: %u, rctx=%p\n",
		crypto_ahash_digestsize(tfm), rctx);

	ahash_request_set_tfm(&rctx->fallback_req, ctx->fallback.ahash);
	rctx->fallback_req.base.flags =
		req->base.flags & CRYPTO_TFM_REQ_MAY_SLEEP;

	return crypto_ahash_init(&rctx->fallback_req);
}

static int sa_sha_update(struct ahash_request *req)
{
	struct crypto_ahash *tfm = crypto_ahash_reqtfm(req);
	struct sa_sha_req_ctx *rctx = ahash_request_ctx(req);
	struct sa_tfm_ctx *ctx = crypto_ahash_ctx(tfm);

	ahash_request_set_tfm(&rctx->fallback_req, ctx->fallback.ahash);
	rctx->fallback_req.base.flags =
		req->base.flags & CRYPTO_TFM_REQ_MAY_SLEEP;
	rctx->fallback_req.nbytes = req->nbytes;
	rctx->fallback_req.src = req->src;

	return crypto_ahash_update(&rctx->fallback_req);
}

static int sa_sha_final(struct ahash_request *req)
{
	struct crypto_ahash *tfm = crypto_ahash_reqtfm(req);
	struct sa_sha_req_ctx *rctx = ahash_request_ctx(req);
	struct sa_tfm_ctx *ctx = crypto_ahash_ctx(tfm);

	ahash_request_set_tfm(&rctx->fallback_req, ctx->fallback.ahash);
	rctx->fallback_req.base.flags =
		req->base.flags & CRYPTO_TFM_REQ_MAY_SLEEP;
	rctx->fallback_req.result = req->result;

	return crypto_ahash_final(&rctx->fallback_req);
}

static int sa_sha_finup(struct ahash_request *req)
{
	struct crypto_ahash *tfm = crypto_ahash_reqtfm(req);
	struct sa_sha_req_ctx *rctx = ahash_request_ctx(req);
	struct sa_tfm_ctx *ctx = crypto_ahash_ctx(tfm);

	ahash_request_set_tfm(&rctx->fallback_req, ctx->fallback.ahash);
	rctx->fallback_req.base.flags =
		req->base.flags & CRYPTO_TFM_REQ_MAY_SLEEP;

	rctx->fallback_req.nbytes = req->nbytes;
	rctx->fallback_req.src = req->src;
	rctx->fallback_req.result = req->result;

	return crypto_ahash_finup(&rctx->fallback_req);
}

static int sa_sha_import(struct ahash_request *req, const void *in)
{
	struct sa_sha_req_ctx *rctx = ahash_request_ctx(req);
	struct crypto_ahash *tfm = crypto_ahash_reqtfm(req);
	struct sa_tfm_ctx *ctx = crypto_ahash_ctx(tfm);

	ahash_request_set_tfm(&rctx->fallback_req, ctx->fallback.ahash);
	rctx->fallback_req.base.flags = req->base.flags &
		CRYPTO_TFM_REQ_MAY_SLEEP;

	return crypto_ahash_import(&rctx->fallback_req, in);
}

static int sa_sha_export(struct ahash_request *req, void *out)
{
	struct sa_sha_req_ctx *rctx = ahash_request_ctx(req);
	struct crypto_ahash *tfm = crypto_ahash_reqtfm(req);
	struct sa_tfm_ctx *ctx = crypto_ahash_ctx(tfm);
	struct ahash_request *subreq = &rctx->fallback_req;

	ahash_request_set_tfm(subreq, ctx->fallback.ahash);
	subreq->base.flags = req->base.flags & CRYPTO_TFM_REQ_MAY_SLEEP;

	return crypto_ahash_export(subreq, out);
}

static int sa_sha1_cra_init(struct crypto_tfm *tfm)
{
	struct algo_data ad = { 0 };
	struct sa_tfm_ctx *ctx = crypto_tfm_ctx(tfm);

	sa_sha_cra_init_alg(tfm, "sha1");

	ad.aalg_id = SA_AALG_ID_SHA1;
	ad.hash_size = SHA1_DIGEST_SIZE;
	ad.auth_ctrl = SA_AUTH_SW_CTRL_SHA1;

	sa_sha_setup(ctx, &ad);

	return 0;
}

static int sa_sha256_cra_init(struct crypto_tfm *tfm)
{
	struct algo_data ad = { 0 };
	struct sa_tfm_ctx *ctx = crypto_tfm_ctx(tfm);

	sa_sha_cra_init_alg(tfm, "sha256");

	ad.aalg_id = SA_AALG_ID_SHA2_256;
	ad.hash_size = SHA256_DIGEST_SIZE;
	ad.auth_ctrl = SA_AUTH_SW_CTRL_SHA256;

	sa_sha_setup(ctx, &ad);

	return 0;
}

static int sa_sha512_cra_init(struct crypto_tfm *tfm)
{
	struct algo_data ad = { 0 };
	struct sa_tfm_ctx *ctx = crypto_tfm_ctx(tfm);

	sa_sha_cra_init_alg(tfm, "sha512");

	ad.aalg_id = SA_AALG_ID_SHA2_512;
	ad.hash_size = SHA512_DIGEST_SIZE;
	ad.auth_ctrl = SA_AUTH_SW_CTRL_SHA512;

	sa_sha_setup(ctx, &ad);

	return 0;
}

static void sa_sha_cra_exit(struct crypto_tfm *tfm)
{
	struct sa_tfm_ctx *ctx = crypto_tfm_ctx(tfm);
	struct sa_crypto_data *data = dev_get_drvdata(sa_k3_dev);

	dev_dbg(sa_k3_dev, "%s(0x%p) sc-ids(0x%x(0x%pad), 0x%x(0x%pad))\n",
		__func__, tfm, ctx->enc.sc_id, &ctx->enc.sc_phys,
		ctx->dec.sc_id, &ctx->dec.sc_phys);

	if (crypto_tfm_alg_type(tfm) == CRYPTO_ALG_TYPE_AHASH)
		sa_free_ctx_info(&ctx->enc, data);

	crypto_free_shash(ctx->shash);
	crypto_free_ahash(ctx->fallback.ahash);
}

static void sa_aead_dma_in_callback(void *data)
{
	struct sa_rx_data *rxd = (struct sa_rx_data *)data;
	struct aead_request *req;
	struct crypto_aead *tfm;
	unsigned int start;
	unsigned int authsize;
	u8 auth_tag[SA_MAX_AUTH_TAG_SZ];
	size_t pl, ml;
	int i;
	int err = 0;
	u32 *mdptr;

	sa_sync_from_device(rxd);
	req = container_of(rxd->req, struct aead_request, base);
	tfm = crypto_aead_reqtfm(req);
	start = req->assoclen + req->cryptlen;
	authsize = crypto_aead_authsize(tfm);

	mdptr = (u32 *)dmaengine_desc_get_metadata_ptr(rxd->tx_in, &pl, &ml);
	for (i = 0; i < (authsize / 4); i++)
		mdptr[i + 4] = swab32(mdptr[i + 4]);

	if (rxd->enc) {
		scatterwalk_map_and_copy(&mdptr[4], req->dst, start, authsize,
					 1);
	} else {
		start -= authsize;
		scatterwalk_map_and_copy(auth_tag, req->src, start, authsize,
					 0);

		err = memcmp(&mdptr[4], auth_tag, authsize) ? -EBADMSG : 0;
	}

	sa_free_sa_rx_data(rxd);

	aead_request_complete(req, err);
}

static int sa_cra_init_aead(struct crypto_aead *tfm, const char *hash,
			    const char *fallback)
{
	struct sa_tfm_ctx *ctx = crypto_aead_ctx(tfm);
	struct sa_crypto_data *data = dev_get_drvdata(sa_k3_dev);
	int ret;

	memzero_explicit(ctx, sizeof(*ctx));
	ctx->dev_data = data;

	ctx->shash = crypto_alloc_shash(hash, 0, CRYPTO_ALG_NEED_FALLBACK);
	if (IS_ERR(ctx->shash)) {
		dev_err(sa_k3_dev, "base driver %s couldn't be loaded\n", hash);
		return PTR_ERR(ctx->shash);
	}

	ctx->fallback.aead = crypto_alloc_aead(fallback, 0,
					       CRYPTO_ALG_NEED_FALLBACK);

	if (IS_ERR(ctx->fallback.aead)) {
		dev_err(sa_k3_dev, "fallback driver %s couldn't be loaded\n",
			fallback);
		return PTR_ERR(ctx->fallback.aead);
	}

	crypto_aead_set_reqsize(tfm, sizeof(struct aead_request) +
				crypto_aead_reqsize(ctx->fallback.aead));

	ret = sa_init_ctx_info(&ctx->enc, data);
	if (ret)
		return ret;

	ret = sa_init_ctx_info(&ctx->dec, data);
	if (ret) {
		sa_free_ctx_info(&ctx->enc, data);
		return ret;
	}

	dev_dbg(sa_k3_dev, "%s(0x%p) sc-ids(0x%x(0x%pad), 0x%x(0x%pad))\n",
		__func__, tfm, ctx->enc.sc_id, &ctx->enc.sc_phys,
		ctx->dec.sc_id, &ctx->dec.sc_phys);

	return ret;
}

static int sa_cra_init_aead_sha1(struct crypto_aead *tfm)
{
	return sa_cra_init_aead(tfm, "sha1",
				"authenc(hmac(sha1-ce),cbc(aes-ce))");
}

static int sa_cra_init_aead_sha256(struct crypto_aead *tfm)
{
	return sa_cra_init_aead(tfm, "sha256",
				"authenc(hmac(sha256-ce),cbc(aes-ce))");
}

static void sa_exit_tfm_aead(struct crypto_aead *tfm)
{
	struct sa_tfm_ctx *ctx = crypto_aead_ctx(tfm);
	struct sa_crypto_data *data = dev_get_drvdata(sa_k3_dev);

	crypto_free_shash(ctx->shash);
	crypto_free_aead(ctx->fallback.aead);

	sa_free_ctx_info(&ctx->enc, data);
	sa_free_ctx_info(&ctx->dec, data);
}

/* AEAD algorithm configuration interface function */
static int sa_aead_setkey(struct crypto_aead *authenc,
			  const u8 *key, unsigned int keylen,
			  struct algo_data *ad)
{
	struct sa_tfm_ctx *ctx = crypto_aead_ctx(authenc);
	struct crypto_authenc_keys keys;
	int cmdl_len;
	struct sa_cmdl_cfg cfg;
	int key_idx;

	if (crypto_authenc_extractkeys(&keys, key, keylen) != 0)
		return -EINVAL;

	/* Convert the key size (16/24/32) to the key size index (0/1/2) */
	key_idx = (keys.enckeylen >> 3) - 2;
	if (key_idx >= 3)
		return -EINVAL;

	ad->ctx = ctx;
	ad->enc_eng.eng_id = SA_ENG_ID_EM1;
	ad->enc_eng.sc_size = SA_CTX_ENC_TYPE1_SZ;
	ad->auth_eng.eng_id = SA_ENG_ID_AM1;
	ad->auth_eng.sc_size = SA_CTX_AUTH_TYPE2_SZ;
	ad->mci_enc = mci_cbc_enc_no_iv_array[key_idx];
	ad->mci_dec = mci_cbc_dec_no_iv_array[key_idx];
	ad->inv_key = true;
	ad->keyed_mac = true;
	ad->ealg_id = SA_EALG_ID_AES_CBC;
	ad->prep_iopad = sa_prepare_iopads;

	memset(&cfg, 0, sizeof(cfg));
	cfg.enc = true;
	cfg.aalg = ad->aalg_id;
	cfg.enc_eng_id = ad->enc_eng.eng_id;
	cfg.auth_eng_id = ad->auth_eng.eng_id;
	cfg.iv_size = crypto_aead_ivsize(authenc);
	cfg.akey = keys.authkey;
	cfg.akey_len = keys.authkeylen;

	/* Setup Encryption Security Context & Command label template */
	if (sa_init_sc(&ctx->enc, ctx->dev_data->match_data, keys.enckey,
		       keys.enckeylen, keys.authkey, keys.authkeylen,
		       ad, 1, &ctx->enc.epib[1]))
		return -EINVAL;

	cmdl_len = sa_format_cmdl_gen(&cfg,
				      (u8 *)ctx->enc.cmdl,
				      &ctx->enc.cmdl_upd_info);
	if (cmdl_len <= 0 || (cmdl_len > SA_MAX_CMDL_WORDS * sizeof(u32)))
		return -EINVAL;

	ctx->enc.cmdl_size = cmdl_len;

	/* Setup Decryption Security Context & Command label template */
	if (sa_init_sc(&ctx->dec, ctx->dev_data->match_data, keys.enckey,
		       keys.enckeylen, keys.authkey, keys.authkeylen,
		       ad, 0, &ctx->dec.epib[1]))
		return -EINVAL;

	cfg.enc = false;
	cmdl_len = sa_format_cmdl_gen(&cfg, (u8 *)ctx->dec.cmdl,
				      &ctx->dec.cmdl_upd_info);

	if (cmdl_len <= 0 || (cmdl_len > SA_MAX_CMDL_WORDS * sizeof(u32)))
		return -EINVAL;

	ctx->dec.cmdl_size = cmdl_len;

	crypto_aead_clear_flags(ctx->fallback.aead, CRYPTO_TFM_REQ_MASK);
	crypto_aead_set_flags(ctx->fallback.aead,
			      crypto_aead_get_flags(authenc) &
			      CRYPTO_TFM_REQ_MASK);
	crypto_aead_setkey(ctx->fallback.aead, key, keylen);

	return 0;
}

static int sa_aead_setauthsize(struct crypto_aead *tfm, unsigned int authsize)
{
	struct sa_tfm_ctx *ctx = crypto_tfm_ctx(crypto_aead_tfm(tfm));

	return crypto_aead_setauthsize(ctx->fallback.aead, authsize);
}

static int sa_aead_cbc_sha1_setkey(struct crypto_aead *authenc,
				   const u8 *key, unsigned int keylen)
{
	struct algo_data ad = { 0 };

	ad.ealg_id = SA_EALG_ID_AES_CBC;
	ad.aalg_id = SA_AALG_ID_HMAC_SHA1;
	ad.hash_size = SHA1_DIGEST_SIZE;
	ad.auth_ctrl = SA_AUTH_SW_CTRL_SHA1;

	return sa_aead_setkey(authenc, key, keylen, &ad);
}

static int sa_aead_cbc_sha256_setkey(struct crypto_aead *authenc,
				     const u8 *key, unsigned int keylen)
{
	struct algo_data ad = { 0 };

	ad.ealg_id = SA_EALG_ID_AES_CBC;
	ad.aalg_id = SA_AALG_ID_HMAC_SHA2_256;
	ad.hash_size = SHA256_DIGEST_SIZE;
	ad.auth_ctrl = SA_AUTH_SW_CTRL_SHA256;

	return sa_aead_setkey(authenc, key, keylen, &ad);
}

static int sa_aead_run(struct aead_request *req, u8 *iv, int enc)
{
	struct crypto_aead *tfm = crypto_aead_reqtfm(req);
	struct sa_tfm_ctx *ctx = crypto_aead_ctx(tfm);
	struct sa_req sa_req = { 0 };
	size_t auth_size, enc_size;

	enc_size = req->cryptlen;
	auth_size = req->assoclen + req->cryptlen;

	if (!enc) {
		enc_size -= crypto_aead_authsize(tfm);
		auth_size -= crypto_aead_authsize(tfm);
	}

	if (auth_size > SA_MAX_DATA_SZ ||
	    (auth_size >= SA_UNSAFE_DATA_SZ_MIN &&
	     auth_size <= SA_UNSAFE_DATA_SZ_MAX)) {
		struct aead_request *subreq = aead_request_ctx(req);
		int ret;

		aead_request_set_tfm(subreq, ctx->fallback.aead);
		aead_request_set_callback(subreq, req->base.flags,
					  req->base.complete, req->base.data);
		aead_request_set_crypt(subreq, req->src, req->dst,
				       req->cryptlen, req->iv);
		aead_request_set_ad(subreq, req->assoclen);

		ret = enc ? crypto_aead_encrypt(subreq) :
			crypto_aead_decrypt(subreq);
		return ret;
	}

	sa_req.enc_offset = req->assoclen;
	sa_req.enc_size = enc_size;
	sa_req.auth_size = auth_size;
	sa_req.size = auth_size;
	sa_req.enc_iv = iv;
	sa_req.type = CRYPTO_ALG_TYPE_AEAD;
	sa_req.enc = enc;
	sa_req.callback = sa_aead_dma_in_callback;
	sa_req.mdata_size = 52;
	sa_req.base = &req->base;
	sa_req.ctx = ctx;
	sa_req.src = req->src;
	sa_req.dst = req->dst;

	return sa_run(&sa_req);
}

/* AEAD algorithm encrypt interface function */
static int sa_aead_encrypt(struct aead_request *req)
{
	return sa_aead_run(req, req->iv, 1);
}

/* AEAD algorithm decrypt interface function */
static int sa_aead_decrypt(struct aead_request *req)
{
	return sa_aead_run(req, req->iv, 0);
}

static struct sa_alg_tmpl sa_algs[] = {
	[SA_ALG_CBC_AES] = {
		.type = CRYPTO_ALG_TYPE_SKCIPHER,
		.alg.skcipher = {
			.base.cra_name		= "cbc(aes)",
			.base.cra_driver_name	= "cbc-aes-sa2ul",
			.base.cra_priority	= 30000,
			.base.cra_flags		= CRYPTO_ALG_TYPE_SKCIPHER |
						  CRYPTO_ALG_KERN_DRIVER_ONLY |
						  CRYPTO_ALG_ASYNC |
						  CRYPTO_ALG_NEED_FALLBACK,
			.base.cra_blocksize	= AES_BLOCK_SIZE,
			.base.cra_ctxsize	= sizeof(struct sa_tfm_ctx),
			.base.cra_module	= THIS_MODULE,
			.init			= sa_cipher_cra_init,
			.exit			= sa_cipher_cra_exit,
			.min_keysize		= AES_MIN_KEY_SIZE,
			.max_keysize		= AES_MAX_KEY_SIZE,
			.ivsize			= AES_BLOCK_SIZE,
			.setkey			= sa_aes_cbc_setkey,
			.encrypt		= sa_encrypt,
			.decrypt		= sa_decrypt,
		}
	},
	[SA_ALG_EBC_AES] = {
		.type = CRYPTO_ALG_TYPE_SKCIPHER,
		.alg.skcipher = {
			.base.cra_name		= "ecb(aes)",
			.base.cra_driver_name	= "ecb-aes-sa2ul",
			.base.cra_priority	= 30000,
			.base.cra_flags		= CRYPTO_ALG_TYPE_SKCIPHER |
						  CRYPTO_ALG_KERN_DRIVER_ONLY |
						  CRYPTO_ALG_ASYNC |
						  CRYPTO_ALG_NEED_FALLBACK,
			.base.cra_blocksize	= AES_BLOCK_SIZE,
			.base.cra_ctxsize	= sizeof(struct sa_tfm_ctx),
			.base.cra_module	= THIS_MODULE,
			.init			= sa_cipher_cra_init,
			.exit			= sa_cipher_cra_exit,
			.min_keysize		= AES_MIN_KEY_SIZE,
			.max_keysize		= AES_MAX_KEY_SIZE,
			.setkey			= sa_aes_ecb_setkey,
			.encrypt		= sa_encrypt,
			.decrypt		= sa_decrypt,
		}
	},
	[SA_ALG_CBC_DES3] = {
		.type = CRYPTO_ALG_TYPE_SKCIPHER,
		.alg.skcipher = {
			.base.cra_name		= "cbc(des3_ede)",
			.base.cra_driver_name	= "cbc-des3-sa2ul",
			.base.cra_priority	= 30000,
			.base.cra_flags		= CRYPTO_ALG_TYPE_SKCIPHER |
						  CRYPTO_ALG_KERN_DRIVER_ONLY |
						  CRYPTO_ALG_ASYNC |
						  CRYPTO_ALG_NEED_FALLBACK,
			.base.cra_blocksize	= DES_BLOCK_SIZE,
			.base.cra_ctxsize	= sizeof(struct sa_tfm_ctx),
			.base.cra_module	= THIS_MODULE,
			.init			= sa_cipher_cra_init,
			.exit			= sa_cipher_cra_exit,
			.min_keysize		= 3 * DES_KEY_SIZE,
			.max_keysize		= 3 * DES_KEY_SIZE,
			.ivsize			= DES_BLOCK_SIZE,
			.setkey			= sa_3des_cbc_setkey,
			.encrypt		= sa_encrypt,
			.decrypt		= sa_decrypt,
		}
	},
	[SA_ALG_ECB_DES3] = {
		.type = CRYPTO_ALG_TYPE_SKCIPHER,
		.alg.skcipher = {
			.base.cra_name		= "ecb(des3_ede)",
			.base.cra_driver_name	= "ecb-des3-sa2ul",
			.base.cra_priority	= 30000,
			.base.cra_flags		= CRYPTO_ALG_TYPE_SKCIPHER |
						  CRYPTO_ALG_KERN_DRIVER_ONLY |
						  CRYPTO_ALG_ASYNC |
						  CRYPTO_ALG_NEED_FALLBACK,
			.base.cra_blocksize	= DES_BLOCK_SIZE,
			.base.cra_ctxsize	= sizeof(struct sa_tfm_ctx),
			.base.cra_module	= THIS_MODULE,
			.init			= sa_cipher_cra_init,
			.exit			= sa_cipher_cra_exit,
			.min_keysize		= 3 * DES_KEY_SIZE,
			.max_keysize		= 3 * DES_KEY_SIZE,
			.setkey			= sa_3des_ecb_setkey,
			.encrypt		= sa_encrypt,
			.decrypt		= sa_decrypt,
		}
	},
	[SA_ALG_SHA1] = {
		.type = CRYPTO_ALG_TYPE_AHASH,
		.alg.ahash = {
			.halg.base = {
				.cra_name	= "sha1",
				.cra_driver_name	= "sha1-sa2ul",
				.cra_priority	= 400,
				.cra_flags	= CRYPTO_ALG_TYPE_AHASH |
						  CRYPTO_ALG_ASYNC |
						  CRYPTO_ALG_KERN_DRIVER_ONLY |
						  CRYPTO_ALG_NEED_FALLBACK,
				.cra_blocksize	= SHA1_BLOCK_SIZE,
				.cra_ctxsize	= sizeof(struct sa_tfm_ctx),
				.cra_module	= THIS_MODULE,
				.cra_init	= sa_sha1_cra_init,
				.cra_exit	= sa_sha_cra_exit,
			},
			.halg.digestsize	= SHA1_DIGEST_SIZE,
			.halg.statesize		= sizeof(struct sa_sha_req_ctx) +
						  sizeof(struct sha1_state),
			.init			= sa_sha_init,
			.update			= sa_sha_update,
			.final			= sa_sha_final,
			.finup			= sa_sha_finup,
			.digest			= sa_sha_digest,
			.export			= sa_sha_export,
			.import			= sa_sha_import,
		},
	},
	[SA_ALG_SHA256] = {
		.type = CRYPTO_ALG_TYPE_AHASH,
		.alg.ahash = {
			.halg.base = {
				.cra_name	= "sha256",
				.cra_driver_name	= "sha256-sa2ul",
				.cra_priority	= 400,
				.cra_flags	= CRYPTO_ALG_TYPE_AHASH |
						  CRYPTO_ALG_ASYNC |
						  CRYPTO_ALG_KERN_DRIVER_ONLY |
						  CRYPTO_ALG_NEED_FALLBACK,
				.cra_blocksize	= SHA256_BLOCK_SIZE,
				.cra_ctxsize	= sizeof(struct sa_tfm_ctx),
				.cra_module	= THIS_MODULE,
				.cra_init	= sa_sha256_cra_init,
				.cra_exit	= sa_sha_cra_exit,
			},
			.halg.digestsize	= SHA256_DIGEST_SIZE,
			.halg.statesize		= sizeof(struct sa_sha_req_ctx) +
						  sizeof(struct sha256_state),
			.init			= sa_sha_init,
			.update			= sa_sha_update,
			.final			= sa_sha_final,
			.finup			= sa_sha_finup,
			.digest			= sa_sha_digest,
			.export			= sa_sha_export,
			.import			= sa_sha_import,
		},
	},
	[SA_ALG_SHA512] = {
		.type = CRYPTO_ALG_TYPE_AHASH,
		.alg.ahash = {
			.halg.base = {
				.cra_name	= "sha512",
				.cra_driver_name	= "sha512-sa2ul",
				.cra_priority	= 400,
				.cra_flags	= CRYPTO_ALG_TYPE_AHASH |
						  CRYPTO_ALG_ASYNC |
						  CRYPTO_ALG_KERN_DRIVER_ONLY |
						  CRYPTO_ALG_NEED_FALLBACK,
				.cra_blocksize	= SHA512_BLOCK_SIZE,
				.cra_ctxsize	= sizeof(struct sa_tfm_ctx),
				.cra_module	= THIS_MODULE,
				.cra_init	= sa_sha512_cra_init,
				.cra_exit	= sa_sha_cra_exit,
			},
			.halg.digestsize	= SHA512_DIGEST_SIZE,
			.halg.statesize		= sizeof(struct sa_sha_req_ctx) +
						  sizeof(struct sha512_state),
			.init			= sa_sha_init,
			.update			= sa_sha_update,
			.final			= sa_sha_final,
			.finup			= sa_sha_finup,
			.digest			= sa_sha_digest,
			.export			= sa_sha_export,
			.import			= sa_sha_import,
		},
	},
	[SA_ALG_AUTHENC_SHA1_AES] = {
		.type	= CRYPTO_ALG_TYPE_AEAD,
		.alg.aead = {
			.base = {
				.cra_name = "authenc(hmac(sha1),cbc(aes))",
				.cra_driver_name =
					"authenc(hmac(sha1),cbc(aes))-sa2ul",
				.cra_blocksize = AES_BLOCK_SIZE,
				.cra_flags = CRYPTO_ALG_TYPE_AEAD |
					CRYPTO_ALG_KERN_DRIVER_ONLY |
					CRYPTO_ALG_ASYNC |
					CRYPTO_ALG_NEED_FALLBACK,
				.cra_ctxsize = sizeof(struct sa_tfm_ctx),
				.cra_module = THIS_MODULE,
				.cra_priority = 3000,
			},
			.ivsize = AES_BLOCK_SIZE,
			.maxauthsize = SHA1_DIGEST_SIZE,

			.init = sa_cra_init_aead_sha1,
			.exit = sa_exit_tfm_aead,
			.setkey = sa_aead_cbc_sha1_setkey,
			.setauthsize = sa_aead_setauthsize,
			.encrypt = sa_aead_encrypt,
			.decrypt = sa_aead_decrypt,
		},
	},
	[SA_ALG_AUTHENC_SHA256_AES] = {
		.type	= CRYPTO_ALG_TYPE_AEAD,
		.alg.aead = {
			.base = {
				.cra_name = "authenc(hmac(sha256),cbc(aes))",
				.cra_driver_name =
					"authenc(hmac(sha256),cbc(aes))-sa2ul",
				.cra_blocksize = AES_BLOCK_SIZE,
				.cra_flags = CRYPTO_ALG_TYPE_AEAD |
					CRYPTO_ALG_KERN_DRIVER_ONLY |
					CRYPTO_ALG_ASYNC |
					CRYPTO_ALG_NEED_FALLBACK,
				.cra_ctxsize = sizeof(struct sa_tfm_ctx),
				.cra_module = THIS_MODULE,
				.cra_alignmask = 0,
				.cra_priority = 3000,
			},
			.ivsize = AES_BLOCK_SIZE,
			.maxauthsize = SHA256_DIGEST_SIZE,

			.init = sa_cra_init_aead_sha256,
			.exit = sa_exit_tfm_aead,
			.setkey = sa_aead_cbc_sha256_setkey,
			.setauthsize = sa_aead_setauthsize,
			.encrypt = sa_aead_encrypt,
			.decrypt = sa_aead_decrypt,
		},
	},
};

/* Register the algorithms in crypto framework */
static void sa_register_algos(struct sa_crypto_data *dev_data)
{
	const struct sa_match_data *match_data = dev_data->match_data;
	struct device *dev = dev_data->dev;
	char *alg_name;
	u32 type;
	int i, err;

	for (i = 0; i < ARRAY_SIZE(sa_algs); i++) {
		/* Skip unsupported algos */
		if (!(match_data->supported_algos & BIT(i)))
			continue;

		type = sa_algs[i].type;
		if (type == CRYPTO_ALG_TYPE_SKCIPHER) {
			alg_name = sa_algs[i].alg.skcipher.base.cra_name;
			err = crypto_register_skcipher(&sa_algs[i].alg.skcipher);
		} else if (type == CRYPTO_ALG_TYPE_AHASH) {
			alg_name = sa_algs[i].alg.ahash.halg.base.cra_name;
			err = crypto_register_ahash(&sa_algs[i].alg.ahash);
		} else if (type == CRYPTO_ALG_TYPE_AEAD) {
			alg_name = sa_algs[i].alg.aead.base.cra_name;
			err = crypto_register_aead(&sa_algs[i].alg.aead);
		} else {
			dev_err(dev,
				"un-supported crypto algorithm (%d)",
				sa_algs[i].type);
			continue;
		}

		if (err)
			dev_err(dev, "Failed to register '%s'\n", alg_name);
		else
			sa_algs[i].registered = true;
	}
}

/* Unregister the algorithms in crypto framework */
static void sa_unregister_algos(const struct device *dev)
{
	u32 type;
	int i;

	for (i = 0; i < ARRAY_SIZE(sa_algs); i++) {
		type = sa_algs[i].type;
		if (!sa_algs[i].registered)
			continue;
		if (type == CRYPTO_ALG_TYPE_SKCIPHER)
			crypto_unregister_skcipher(&sa_algs[i].alg.skcipher);
		else if (type == CRYPTO_ALG_TYPE_AHASH)
			crypto_unregister_ahash(&sa_algs[i].alg.ahash);
		else if (type == CRYPTO_ALG_TYPE_AEAD)
			crypto_unregister_aead(&sa_algs[i].alg.aead);

		sa_algs[i].registered = false;
	}
}

static int sa_init_mem(struct sa_crypto_data *dev_data)
{
	struct device *dev = &dev_data->pdev->dev;
	/* Setup dma pool for security context buffers */
	dev_data->sc_pool = dma_pool_create("keystone-sc", dev,
					    SA_CTX_MAX_SZ, 64, 0);
	if (!dev_data->sc_pool) {
		dev_err(dev, "Failed to create dma pool");
		return -ENOMEM;
	}

	return 0;
}

static int sa_dma_init(struct sa_crypto_data *dd)
{
	int ret;
	struct dma_slave_config cfg;

	dd->dma_rx1 = NULL;
	dd->dma_tx = NULL;
	dd->dma_rx2 = NULL;

	ret = dma_coerce_mask_and_coherent(dd->dev, DMA_BIT_MASK(48));
	if (ret)
		return ret;

	dd->dma_rx1 = dma_request_chan(dd->dev, "rx1");
	if (IS_ERR(dd->dma_rx1))
		return dev_err_probe(dd->dev, PTR_ERR(dd->dma_rx1),
				     "Unable to request rx1 DMA channel\n");

	dd->dma_rx2 = dma_request_chan(dd->dev, "rx2");
	if (IS_ERR(dd->dma_rx2)) {
		ret = dev_err_probe(dd->dev, PTR_ERR(dd->dma_rx2),
				    "Unable to request rx2 DMA channel\n");
		goto err_dma_rx2;
	}

	dd->dma_tx = dma_request_chan(dd->dev, "tx");
	if (IS_ERR(dd->dma_tx)) {
		ret = dev_err_probe(dd->dev, PTR_ERR(dd->dma_tx),
				    "Unable to request tx DMA channel\n");
		goto err_dma_tx;
	}

	memzero_explicit(&cfg, sizeof(cfg));

	cfg.src_addr_width = DMA_SLAVE_BUSWIDTH_4_BYTES;
	cfg.dst_addr_width = DMA_SLAVE_BUSWIDTH_4_BYTES;
	cfg.src_maxburst = 4;
	cfg.dst_maxburst = 4;

	ret = dmaengine_slave_config(dd->dma_rx1, &cfg);
	if (ret) {
		dev_err(dd->dev, "can't configure IN dmaengine slave: %d\n",
			ret);
		goto err_dma_config;
	}

	ret = dmaengine_slave_config(dd->dma_rx2, &cfg);
	if (ret) {
		dev_err(dd->dev, "can't configure IN dmaengine slave: %d\n",
			ret);
		goto err_dma_config;
	}

	ret = dmaengine_slave_config(dd->dma_tx, &cfg);
	if (ret) {
		dev_err(dd->dev, "can't configure OUT dmaengine slave: %d\n",
			ret);
		goto err_dma_config;
	}

	return 0;

err_dma_config:
	dma_release_channel(dd->dma_tx);
err_dma_tx:
	dma_release_channel(dd->dma_rx2);
err_dma_rx2:
	dma_release_channel(dd->dma_rx1);

	return ret;
}

static int sa_link_child(struct device *dev, void *data)
{
	struct device *parent = data;

	device_link_add(dev, parent, DL_FLAG_AUTOPROBE_CONSUMER);

	return 0;
}

static struct sa_match_data am654_match_data = {
	.priv = 1,
	.priv_id = 1,
	.supported_algos = GENMASK(SA_ALG_AUTHENC_SHA256_AES, 0),
};

static struct sa_match_data am64_match_data = {
	.priv = 0,
	.priv_id = 0,
	.supported_algos = BIT(SA_ALG_CBC_AES) |
			   BIT(SA_ALG_EBC_AES) |
			   BIT(SA_ALG_SHA256) |
			   BIT(SA_ALG_SHA512) |
			   BIT(SA_ALG_AUTHENC_SHA256_AES),
	.skip_engine_control = true,
};

static const struct of_device_id of_match[] = {
	{ .compatible = "ti,j721e-sa2ul", .data = &am654_match_data, },
	{ .compatible = "ti,am654-sa2ul", .data = &am654_match_data, },
	{ .compatible = "ti,am64-sa2ul", .data = &am64_match_data, },
	{},
};
MODULE_DEVICE_TABLE(of, of_match);

static int sa_ul_probe(struct platform_device *pdev)
{
	const struct of_device_id *match;
	struct device *dev = &pdev->dev;
	struct device_node *node = dev->of_node;
	static void __iomem *saul_base;
	struct sa_crypto_data *dev_data;
	int ret;

	dev_data = devm_kzalloc(dev, sizeof(*dev_data), GFP_KERNEL);
	if (!dev_data)
		return -ENOMEM;

	dev_data->match_data = of_device_get_match_data(dev);
	if (!dev_data->match_data)
		return -ENODEV;

	saul_base = devm_platform_ioremap_resource(pdev, 0);
	if (IS_ERR(saul_base))
		return PTR_ERR(saul_base);

	sa_k3_dev = dev;
	dev_data->dev = dev;
	dev_data->pdev = pdev;
	dev_data->base = saul_base;
	platform_set_drvdata(pdev, dev_data);
	dev_set_drvdata(sa_k3_dev, dev_data);

	pm_runtime_enable(dev);
	ret = pm_runtime_resume_and_get(dev);
	if (ret < 0) {
		dev_err(&pdev->dev, "%s: failed to get sync: %d\n", __func__,
			ret);
		pm_runtime_disable(dev);
		return ret;
	}

	sa_init_mem(dev_data);
	ret = sa_dma_init(dev_data);
	if (ret)
		goto destroy_dma_pool;

	match = of_match_node(of_match, dev->of_node);
	if (!match) {
		dev_err(dev, "No compatible match found\n");
		return -ENODEV;
	}
	dev_data->match_data = match->data;

	spin_lock_init(&dev_data->scid_lock);

<<<<<<< HEAD
	dev_data->base = saul_base;

	if (!dev_data->match_data->skip_engine_control) {
		u32 val = SA_EEC_ENCSS_EN | SA_EEC_AUTHSS_EN | SA_EEC_CTXCACH_EN |
			  SA_EEC_CPPI_PORT_IN_EN | SA_EEC_CPPI_PORT_OUT_EN |
			  SA_EEC_TRNG_EN;

		writel_relaxed(val, saul_base + SA_ENGINE_ENABLE_CONTROL);
	}

=======
	if (!dev_data->match_data->skip_engine_control) {
		u32 val = SA_EEC_ENCSS_EN | SA_EEC_AUTHSS_EN | SA_EEC_CTXCACH_EN |
			  SA_EEC_CPPI_PORT_IN_EN | SA_EEC_CPPI_PORT_OUT_EN |
			  SA_EEC_TRNG_EN;

		writel_relaxed(val, saul_base + SA_ENGINE_ENABLE_CONTROL);
	}

>>>>>>> 11e4b63a
	sa_register_algos(dev_data);

	ret = of_platform_populate(node, NULL, NULL, &pdev->dev);
	if (ret)
		goto release_dma;

	device_for_each_child(&pdev->dev, &pdev->dev, sa_link_child);

	return 0;

release_dma:
	sa_unregister_algos(&pdev->dev);

	dma_release_channel(dev_data->dma_rx2);
	dma_release_channel(dev_data->dma_rx1);
	dma_release_channel(dev_data->dma_tx);

destroy_dma_pool:
	dma_pool_destroy(dev_data->sc_pool);

	pm_runtime_put_sync(&pdev->dev);
	pm_runtime_disable(&pdev->dev);

	return ret;
}

static int sa_ul_remove(struct platform_device *pdev)
{
	struct sa_crypto_data *dev_data = platform_get_drvdata(pdev);

	of_platform_depopulate(&pdev->dev);

	sa_unregister_algos(&pdev->dev);

	dma_release_channel(dev_data->dma_rx2);
	dma_release_channel(dev_data->dma_rx1);
	dma_release_channel(dev_data->dma_tx);

	dma_pool_destroy(dev_data->sc_pool);

	platform_set_drvdata(pdev, NULL);

	pm_runtime_put_sync(&pdev->dev);
	pm_runtime_disable(&pdev->dev);

	return 0;
}

static struct platform_driver sa_ul_driver = {
	.probe = sa_ul_probe,
	.remove = sa_ul_remove,
	.driver = {
		   .name = "saul-crypto",
		   .of_match_table = of_match,
		   },
};
module_platform_driver(sa_ul_driver);
MODULE_LICENSE("GPL v2");<|MERGE_RESOLUTION|>--- conflicted
+++ resolved
@@ -2384,7 +2384,6 @@
 
 static int sa_ul_probe(struct platform_device *pdev)
 {
-	const struct of_device_id *match;
 	struct device *dev = &pdev->dev;
 	struct device_node *node = dev->of_node;
 	static void __iomem *saul_base;
@@ -2424,17 +2423,7 @@
 	if (ret)
 		goto destroy_dma_pool;
 
-	match = of_match_node(of_match, dev->of_node);
-	if (!match) {
-		dev_err(dev, "No compatible match found\n");
-		return -ENODEV;
-	}
-	dev_data->match_data = match->data;
-
 	spin_lock_init(&dev_data->scid_lock);
-
-<<<<<<< HEAD
-	dev_data->base = saul_base;
 
 	if (!dev_data->match_data->skip_engine_control) {
 		u32 val = SA_EEC_ENCSS_EN | SA_EEC_AUTHSS_EN | SA_EEC_CTXCACH_EN |
@@ -2444,16 +2433,6 @@
 		writel_relaxed(val, saul_base + SA_ENGINE_ENABLE_CONTROL);
 	}
 
-=======
-	if (!dev_data->match_data->skip_engine_control) {
-		u32 val = SA_EEC_ENCSS_EN | SA_EEC_AUTHSS_EN | SA_EEC_CTXCACH_EN |
-			  SA_EEC_CPPI_PORT_IN_EN | SA_EEC_CPPI_PORT_OUT_EN |
-			  SA_EEC_TRNG_EN;
-
-		writel_relaxed(val, saul_base + SA_ENGINE_ENABLE_CONTROL);
-	}
-
->>>>>>> 11e4b63a
 	sa_register_algos(dev_data);
 
 	ret = of_platform_populate(node, NULL, NULL, &pdev->dev);
