--- conflicted
+++ resolved
@@ -16,12 +16,8 @@
 #include <crypto/internal/hash.h>
 #include <crypto/md5.h>
 #include <crypto/rng.h>
-<<<<<<< HEAD
-#include <crypto/sha.h>
-=======
 #include <crypto/sha1.h>
 #include <crypto/sha2.h>
->>>>>>> f642729d
 
 /* CE Registers */
 #define CE_TDQ	0x00
