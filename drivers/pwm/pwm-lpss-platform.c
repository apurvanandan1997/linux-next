--- conflicted
+++ resolved
@@ -91,27 +91,6 @@
 	return pwm_lpss_remove(lpwm);
 }
 
-<<<<<<< HEAD
-static int pwm_lpss_prepare(struct device *dev)
-{
-	struct pwm_lpss_chip *lpwm = dev_get_drvdata(dev);
-
-	/*
-	 * If other device's AML code touches the PWM regs on suspend/resume
-	 * force runtime-resume the PWM controller to allow this.
-	 */
-	if (lpwm->info->other_devices_aml_touches_pwm_regs)
-		return 0; /* Force runtime-resume */
-
-	return 1; /* If runtime-suspended leave as is */
-}
-
-static const struct dev_pm_ops pwm_lpss_platform_pm_ops = {
-	.prepare = pwm_lpss_prepare,
-};
-
-=======
->>>>>>> f642729d
 static const struct acpi_device_id pwm_lpss_acpi_match[] = {
 	{ "80860F09", (unsigned long)&pwm_lpss_byt_info },
 	{ "80862288", (unsigned long)&pwm_lpss_bsw_info },
