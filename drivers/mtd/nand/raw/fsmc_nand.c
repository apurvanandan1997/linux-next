// SPDX-License-Identifier: GPL-2.0
/*
 * ST Microelectronics
 * Flexible Static Memory Controller (FSMC)
 * Driver for NAND portions
 *
 * Copyright © 2010 ST Microelectronics
 * Vipin Kumar <vipin.kumar@st.com>
 * Ashish Priyadarshi
 *
 * Based on drivers/mtd/nand/nomadik_nand.c (removed in v3.8)
 *  Copyright © 2007 STMicroelectronics Pvt. Ltd.
 *  Copyright © 2009 Alessandro Rubini
 */

#include <linux/clk.h>
#include <linux/completion.h>
#include <linux/dmaengine.h>
#include <linux/dma-direction.h>
#include <linux/dma-mapping.h>
#include <linux/err.h>
#include <linux/init.h>
#include <linux/module.h>
#include <linux/resource.h>
#include <linux/sched.h>
#include <linux/types.h>
#include <linux/mtd/mtd.h>
#include <linux/mtd/rawnand.h>
#include <linux/platform_device.h>
#include <linux/of.h>
#include <linux/mtd/partitions.h>
#include <linux/io.h>
#include <linux/slab.h>
#include <linux/amba/bus.h>
#include <mtd/mtd-abi.h>

/* fsmc controller registers for NOR flash */
#define CTRL			0x0
	/* ctrl register definitions */
	#define BANK_ENABLE		BIT(0)
	#define MUXED			BIT(1)
	#define NOR_DEV			(2 << 2)
	#define WIDTH_16		BIT(4)
	#define RSTPWRDWN		BIT(6)
	#define WPROT			BIT(7)
	#define WRT_ENABLE		BIT(12)
	#define WAIT_ENB		BIT(13)

#define CTRL_TIM		0x4
	/* ctrl_tim register definitions */

#define FSMC_NOR_BANK_SZ	0x8
#define FSMC_NOR_REG_SIZE	0x40

#define FSMC_NOR_REG(base, bank, reg)	((base) +			\
					 (FSMC_NOR_BANK_SZ * (bank)) +	\
					 (reg))

/* fsmc controller registers for NAND flash */
#define FSMC_PC			0x00
	/* pc register definitions */
	#define FSMC_RESET		BIT(0)
	#define FSMC_WAITON		BIT(1)
	#define FSMC_ENABLE		BIT(2)
	#define FSMC_DEVTYPE_NAND	BIT(3)
	#define FSMC_DEVWID_16		BIT(4)
	#define FSMC_ECCEN		BIT(6)
	#define FSMC_ECCPLEN_256	BIT(7)
	#define FSMC_TCLR_SHIFT		(9)
	#define FSMC_TCLR_MASK		(0xF)
	#define FSMC_TAR_SHIFT		(13)
	#define FSMC_TAR_MASK		(0xF)
#define STS			0x04
	/* sts register definitions */
	#define FSMC_CODE_RDY		BIT(15)
#define COMM			0x08
	/* comm register definitions */
	#define FSMC_TSET_SHIFT		0
	#define FSMC_TSET_MASK		0xFF
	#define FSMC_TWAIT_SHIFT	8
	#define FSMC_TWAIT_MASK		0xFF
	#define FSMC_THOLD_SHIFT	16
	#define FSMC_THOLD_MASK		0xFF
	#define FSMC_THIZ_SHIFT		24
	#define FSMC_THIZ_MASK		0xFF
#define ATTRIB			0x0C
#define IOATA			0x10
#define ECC1			0x14
#define ECC2			0x18
#define ECC3			0x1C
#define FSMC_NAND_BANK_SZ	0x20

#define FSMC_BUSY_WAIT_TIMEOUT	(1 * HZ)

struct fsmc_nand_timings {
	u8 tclr;
	u8 tar;
	u8 thiz;
	u8 thold;
	u8 twait;
	u8 tset;
};

enum access_mode {
	USE_DMA_ACCESS = 1,
	USE_WORD_ACCESS,
};

/**
 * struct fsmc_nand_data - structure for FSMC NAND device state
 *
 * @base:		Inherit from the nand_controller struct
 * @pid:		Part ID on the AMBA PrimeCell format
 * @nand:		Chip related info for a NAND flash.
 *
 * @bank:		Bank number for probed device.
 * @dev:		Parent device
 * @mode:		Access mode
 * @clk:		Clock structure for FSMC.
 *
 * @read_dma_chan:	DMA channel for read access
 * @write_dma_chan:	DMA channel for write access to NAND
 * @dma_access_complete: Completion structure
 *
 * @dev_timings:	NAND timings
 *
 * @data_pa:		NAND Physical port for Data.
 * @data_va:		NAND port for Data.
 * @cmd_va:		NAND port for Command.
 * @addr_va:		NAND port for Address.
 * @regs_va:		Registers base address for a given bank.
 */
struct fsmc_nand_data {
	struct nand_controller	base;
	u32			pid;
	struct nand_chip	nand;

	unsigned int		bank;
	struct device		*dev;
	enum access_mode	mode;
	struct clk		*clk;

	/* DMA related objects */
	struct dma_chan		*read_dma_chan;
	struct dma_chan		*write_dma_chan;
	struct completion	dma_access_complete;

	struct fsmc_nand_timings *dev_timings;

	dma_addr_t		data_pa;
	void __iomem		*data_va;
	void __iomem		*cmd_va;
	void __iomem		*addr_va;
	void __iomem		*regs_va;
};

static int fsmc_ecc1_ooblayout_ecc(struct mtd_info *mtd, int section,
				   struct mtd_oob_region *oobregion)
{
	struct nand_chip *chip = mtd_to_nand(mtd);

	if (section >= chip->ecc.steps)
		return -ERANGE;

	oobregion->offset = (section * 16) + 2;
	oobregion->length = 3;

	return 0;
}

static int fsmc_ecc1_ooblayout_free(struct mtd_info *mtd, int section,
				    struct mtd_oob_region *oobregion)
{
	struct nand_chip *chip = mtd_to_nand(mtd);

	if (section >= chip->ecc.steps)
		return -ERANGE;

	oobregion->offset = (section * 16) + 8;

	if (section < chip->ecc.steps - 1)
		oobregion->length = 8;
	else
		oobregion->length = mtd->oobsize - oobregion->offset;

	return 0;
}

static const struct mtd_ooblayout_ops fsmc_ecc1_ooblayout_ops = {
	.ecc = fsmc_ecc1_ooblayout_ecc,
	.free = fsmc_ecc1_ooblayout_free,
};

/*
 * ECC placement definitions in oobfree type format.
 * There are 13 bytes of ecc for every 512 byte block and it has to be read
 * consecutively and immediately after the 512 byte data block for hardware to
 * generate the error bit offsets in 512 byte data.
 */
static int fsmc_ecc4_ooblayout_ecc(struct mtd_info *mtd, int section,
				   struct mtd_oob_region *oobregion)
{
	struct nand_chip *chip = mtd_to_nand(mtd);

	if (section >= chip->ecc.steps)
		return -ERANGE;

	oobregion->length = chip->ecc.bytes;

	if (!section && mtd->writesize <= 512)
		oobregion->offset = 0;
	else
		oobregion->offset = (section * 16) + 2;

	return 0;
}

static int fsmc_ecc4_ooblayout_free(struct mtd_info *mtd, int section,
				    struct mtd_oob_region *oobregion)
{
	struct nand_chip *chip = mtd_to_nand(mtd);

	if (section >= chip->ecc.steps)
		return -ERANGE;

	oobregion->offset = (section * 16) + 15;

	if (section < chip->ecc.steps - 1)
		oobregion->length = 3;
	else
		oobregion->length = mtd->oobsize - oobregion->offset;

	return 0;
}

static const struct mtd_ooblayout_ops fsmc_ecc4_ooblayout_ops = {
	.ecc = fsmc_ecc4_ooblayout_ecc,
	.free = fsmc_ecc4_ooblayout_free,
};

static inline struct fsmc_nand_data *nand_to_fsmc(struct nand_chip *chip)
{
	return container_of(chip, struct fsmc_nand_data, nand);
}

/*
 * fsmc_nand_setup - FSMC (Flexible Static Memory Controller) init routine
 *
 * This routine initializes timing parameters related to NAND memory access in
 * FSMC registers
 */
static void fsmc_nand_setup(struct fsmc_nand_data *host,
			    struct fsmc_nand_timings *tims)
{
	u32 value = FSMC_DEVTYPE_NAND | FSMC_ENABLE | FSMC_WAITON;
	u32 tclr, tar, thiz, thold, twait, tset;

	tclr = (tims->tclr & FSMC_TCLR_MASK) << FSMC_TCLR_SHIFT;
	tar = (tims->tar & FSMC_TAR_MASK) << FSMC_TAR_SHIFT;
	thiz = (tims->thiz & FSMC_THIZ_MASK) << FSMC_THIZ_SHIFT;
	thold = (tims->thold & FSMC_THOLD_MASK) << FSMC_THOLD_SHIFT;
	twait = (tims->twait & FSMC_TWAIT_MASK) << FSMC_TWAIT_SHIFT;
	tset = (tims->tset & FSMC_TSET_MASK) << FSMC_TSET_SHIFT;

	if (host->nand.options & NAND_BUSWIDTH_16)
		value |= FSMC_DEVWID_16;

	writel_relaxed(value | tclr | tar, host->regs_va + FSMC_PC);
	writel_relaxed(thiz | thold | twait | tset, host->regs_va + COMM);
	writel_relaxed(thiz | thold | twait | tset, host->regs_va + ATTRIB);
}

static int fsmc_calc_timings(struct fsmc_nand_data *host,
			     const struct nand_sdr_timings *sdrt,
			     struct fsmc_nand_timings *tims)
{
	unsigned long hclk = clk_get_rate(host->clk);
	unsigned long hclkn = NSEC_PER_SEC / hclk;
	u32 thiz, thold, twait, tset;

	if (sdrt->tRC_min < 30000)
		return -EOPNOTSUPP;

	tims->tar = DIV_ROUND_UP(sdrt->tAR_min / 1000, hclkn) - 1;
	if (tims->tar > FSMC_TAR_MASK)
		tims->tar = FSMC_TAR_MASK;
	tims->tclr = DIV_ROUND_UP(sdrt->tCLR_min / 1000, hclkn) - 1;
	if (tims->tclr > FSMC_TCLR_MASK)
		tims->tclr = FSMC_TCLR_MASK;

	thiz = sdrt->tCS_min - sdrt->tWP_min;
	tims->thiz = DIV_ROUND_UP(thiz / 1000, hclkn);

	thold = sdrt->tDH_min;
	if (thold < sdrt->tCH_min)
		thold = sdrt->tCH_min;
	if (thold < sdrt->tCLH_min)
		thold = sdrt->tCLH_min;
	if (thold < sdrt->tWH_min)
		thold = sdrt->tWH_min;
	if (thold < sdrt->tALH_min)
		thold = sdrt->tALH_min;
	if (thold < sdrt->tREH_min)
		thold = sdrt->tREH_min;
	tims->thold = DIV_ROUND_UP(thold / 1000, hclkn);
	if (tims->thold == 0)
		tims->thold = 1;
	else if (tims->thold > FSMC_THOLD_MASK)
		tims->thold = FSMC_THOLD_MASK;

	twait = max(sdrt->tRP_min, sdrt->tWP_min);
	tims->twait = DIV_ROUND_UP(twait / 1000, hclkn) - 1;
	if (tims->twait == 0)
		tims->twait = 1;
	else if (tims->twait > FSMC_TWAIT_MASK)
		tims->twait = FSMC_TWAIT_MASK;

	tset = max(sdrt->tCS_min - sdrt->tWP_min,
		   sdrt->tCEA_max - sdrt->tREA_max);
	tims->tset = DIV_ROUND_UP(tset / 1000, hclkn) - 1;
	if (tims->tset == 0)
		tims->tset = 1;
	else if (tims->tset > FSMC_TSET_MASK)
		tims->tset = FSMC_TSET_MASK;

	return 0;
}

static int fsmc_setup_interface(struct nand_chip *nand, int csline,
				const struct nand_interface_config *conf)
{
	struct fsmc_nand_data *host = nand_to_fsmc(nand);
	struct fsmc_nand_timings tims;
	const struct nand_sdr_timings *sdrt;
	int ret;

	sdrt = nand_get_sdr_timings(conf);
	if (IS_ERR(sdrt))
		return PTR_ERR(sdrt);

	ret = fsmc_calc_timings(host, sdrt, &tims);
	if (ret)
		return ret;

	if (csline == NAND_DATA_IFACE_CHECK_ONLY)
		return 0;

	fsmc_nand_setup(host, &tims);

	return 0;
}

/*
 * fsmc_enable_hwecc - Enables Hardware ECC through FSMC registers
 */
static void fsmc_enable_hwecc(struct nand_chip *chip, int mode)
{
	struct fsmc_nand_data *host = nand_to_fsmc(chip);

	writel_relaxed(readl(host->regs_va + FSMC_PC) & ~FSMC_ECCPLEN_256,
		       host->regs_va + FSMC_PC);
	writel_relaxed(readl(host->regs_va + FSMC_PC) & ~FSMC_ECCEN,
		       host->regs_va + FSMC_PC);
	writel_relaxed(readl(host->regs_va + FSMC_PC) | FSMC_ECCEN,
		       host->regs_va + FSMC_PC);
}

/*
 * fsmc_read_hwecc_ecc4 - Hardware ECC calculator for ecc4 option supported by
 * FSMC. ECC is 13 bytes for 512 bytes of data (supports error correction up to
 * max of 8-bits)
 */
static int fsmc_read_hwecc_ecc4(struct nand_chip *chip, const u8 *data,
				u8 *ecc)
{
	struct fsmc_nand_data *host = nand_to_fsmc(chip);
	u32 ecc_tmp;
	unsigned long deadline = jiffies + FSMC_BUSY_WAIT_TIMEOUT;

	do {
		if (readl_relaxed(host->regs_va + STS) & FSMC_CODE_RDY)
			break;

		cond_resched();
	} while (!time_after_eq(jiffies, deadline));

	if (time_after_eq(jiffies, deadline)) {
		dev_err(host->dev, "calculate ecc timed out\n");
		return -ETIMEDOUT;
	}

	ecc_tmp = readl_relaxed(host->regs_va + ECC1);
	ecc[0] = ecc_tmp;
	ecc[1] = ecc_tmp >> 8;
	ecc[2] = ecc_tmp >> 16;
	ecc[3] = ecc_tmp >> 24;

	ecc_tmp = readl_relaxed(host->regs_va + ECC2);
	ecc[4] = ecc_tmp;
	ecc[5] = ecc_tmp >> 8;
	ecc[6] = ecc_tmp >> 16;
	ecc[7] = ecc_tmp >> 24;

	ecc_tmp = readl_relaxed(host->regs_va + ECC3);
	ecc[8] = ecc_tmp;
	ecc[9] = ecc_tmp >> 8;
	ecc[10] = ecc_tmp >> 16;
	ecc[11] = ecc_tmp >> 24;

	ecc_tmp = readl_relaxed(host->regs_va + STS);
	ecc[12] = ecc_tmp >> 16;

	return 0;
}

/*
 * fsmc_read_hwecc_ecc1 - Hardware ECC calculator for ecc1 option supported by
 * FSMC. ECC is 3 bytes for 512 bytes of data (supports error correction up to
 * max of 1-bit)
 */
static int fsmc_read_hwecc_ecc1(struct nand_chip *chip, const u8 *data,
				u8 *ecc)
{
	struct fsmc_nand_data *host = nand_to_fsmc(chip);
	u32 ecc_tmp;

	ecc_tmp = readl_relaxed(host->regs_va + ECC1);
	ecc[0] = ecc_tmp;
	ecc[1] = ecc_tmp >> 8;
	ecc[2] = ecc_tmp >> 16;

	return 0;
}

/* Count the number of 0's in buff upto a max of max_bits */
static int count_written_bits(u8 *buff, int size, int max_bits)
{
	int k, written_bits = 0;

	for (k = 0; k < size; k++) {
		written_bits += hweight8(~buff[k]);
		if (written_bits > max_bits)
			break;
	}

	return written_bits;
}

static void dma_complete(void *param)
{
	struct fsmc_nand_data *host = param;

	complete(&host->dma_access_complete);
}

static int dma_xfer(struct fsmc_nand_data *host, void *buffer, int len,
		    enum dma_data_direction direction)
{
	struct dma_chan *chan;
	struct dma_device *dma_dev;
	struct dma_async_tx_descriptor *tx;
	dma_addr_t dma_dst, dma_src, dma_addr;
	dma_cookie_t cookie;
	unsigned long flags = DMA_CTRL_ACK | DMA_PREP_INTERRUPT;
	int ret;
	unsigned long time_left;

	if (direction == DMA_TO_DEVICE)
		chan = host->write_dma_chan;
	else if (direction == DMA_FROM_DEVICE)
		chan = host->read_dma_chan;
	else
		return -EINVAL;

	dma_dev = chan->device;
	dma_addr = dma_map_single(dma_dev->dev, buffer, len, direction);

	if (direction == DMA_TO_DEVICE) {
		dma_src = dma_addr;
		dma_dst = host->data_pa;
	} else {
		dma_src = host->data_pa;
		dma_dst = dma_addr;
	}

	tx = dma_dev->device_prep_dma_memcpy(chan, dma_dst, dma_src,
			len, flags);
	if (!tx) {
		dev_err(host->dev, "device_prep_dma_memcpy error\n");
		ret = -EIO;
		goto unmap_dma;
	}

	tx->callback = dma_complete;
	tx->callback_param = host;
	cookie = tx->tx_submit(tx);

	ret = dma_submit_error(cookie);
	if (ret) {
		dev_err(host->dev, "dma_submit_error %d\n", cookie);
		goto unmap_dma;
	}

	dma_async_issue_pending(chan);

	time_left =
	wait_for_completion_timeout(&host->dma_access_complete,
				    msecs_to_jiffies(3000));
	if (time_left == 0) {
		dmaengine_terminate_all(chan);
		dev_err(host->dev, "wait_for_completion_timeout\n");
		ret = -ETIMEDOUT;
		goto unmap_dma;
	}

	ret = 0;

unmap_dma:
	dma_unmap_single(dma_dev->dev, dma_addr, len, direction);

	return ret;
}

/*
 * fsmc_write_buf - write buffer to chip
 * @host:	FSMC NAND controller
 * @buf:	data buffer
 * @len:	number of bytes to write
 */
static void fsmc_write_buf(struct fsmc_nand_data *host, const u8 *buf,
			   int len)
{
	int i;

	if (IS_ALIGNED((uintptr_t)buf, sizeof(u32)) &&
	    IS_ALIGNED(len, sizeof(u32))) {
		u32 *p = (u32 *)buf;

		len = len >> 2;
		for (i = 0; i < len; i++)
			writel_relaxed(p[i], host->data_va);
	} else {
		for (i = 0; i < len; i++)
			writeb_relaxed(buf[i], host->data_va);
	}
}

/*
 * fsmc_read_buf - read chip data into buffer
 * @host:	FSMC NAND controller
 * @buf:	buffer to store date
 * @len:	number of bytes to read
 */
static void fsmc_read_buf(struct fsmc_nand_data *host, u8 *buf, int len)
{
	int i;

	if (IS_ALIGNED((uintptr_t)buf, sizeof(u32)) &&
	    IS_ALIGNED(len, sizeof(u32))) {
		u32 *p = (u32 *)buf;

		len = len >> 2;
		for (i = 0; i < len; i++)
			p[i] = readl_relaxed(host->data_va);
	} else {
		for (i = 0; i < len; i++)
			buf[i] = readb_relaxed(host->data_va);
	}
}

/*
 * fsmc_read_buf_dma - read chip data into buffer
 * @host:	FSMC NAND controller
 * @buf:	buffer to store date
 * @len:	number of bytes to read
 */
static void fsmc_read_buf_dma(struct fsmc_nand_data *host, u8 *buf,
			      int len)
{
	dma_xfer(host, buf, len, DMA_FROM_DEVICE);
}

/*
 * fsmc_write_buf_dma - write buffer to chip
 * @host:	FSMC NAND controller
 * @buf:	data buffer
 * @len:	number of bytes to write
 */
static void fsmc_write_buf_dma(struct fsmc_nand_data *host, const u8 *buf,
			       int len)
{
	dma_xfer(host, (void *)buf, len, DMA_TO_DEVICE);
}

/*
 * fsmc_exec_op - hook called by the core to execute NAND operations
 *
 * This controller is simple enough and thus does not need to use the parser
 * provided by the core, instead, handle every situation here.
 */
static int fsmc_exec_op(struct nand_chip *chip, const struct nand_operation *op,
			bool check_only)
{
	struct fsmc_nand_data *host = nand_to_fsmc(chip);
	const struct nand_op_instr *instr = NULL;
	int ret = 0;
	unsigned int op_id;
	int i;

	if (check_only)
		return 0;

	pr_debug("Executing operation [%d instructions]:\n", op->ninstrs);

	for (op_id = 0; op_id < op->ninstrs; op_id++) {
		instr = &op->instrs[op_id];

		nand_op_trace("  ", instr);

		switch (instr->type) {
		case NAND_OP_CMD_INSTR:
			writeb_relaxed(instr->ctx.cmd.opcode, host->cmd_va);
			break;

		case NAND_OP_ADDR_INSTR:
			for (i = 0; i < instr->ctx.addr.naddrs; i++)
				writeb_relaxed(instr->ctx.addr.addrs[i],
					       host->addr_va);
			break;

		case NAND_OP_DATA_IN_INSTR:
			if (host->mode == USE_DMA_ACCESS)
				fsmc_read_buf_dma(host, instr->ctx.data.buf.in,
						  instr->ctx.data.len);
			else
				fsmc_read_buf(host, instr->ctx.data.buf.in,
					      instr->ctx.data.len);
			break;

		case NAND_OP_DATA_OUT_INSTR:
			if (host->mode == USE_DMA_ACCESS)
				fsmc_write_buf_dma(host,
						   instr->ctx.data.buf.out,
						   instr->ctx.data.len);
			else
				fsmc_write_buf(host, instr->ctx.data.buf.out,
					       instr->ctx.data.len);
			break;

		case NAND_OP_WAITRDY_INSTR:
			ret = nand_soft_waitrdy(chip,
						instr->ctx.waitrdy.timeout_ms);
			break;
		}
	}

	return ret;
}

/*
 * fsmc_read_page_hwecc
 * @chip:	nand chip info structure
 * @buf:	buffer to store read data
 * @oob_required:	caller expects OOB data read to chip->oob_poi
 * @page:	page number to read
 *
 * This routine is needed for fsmc version 8 as reading from NAND chip has to be
 * performed in a strict sequence as follows:
 * data(512 byte) -> ecc(13 byte)
 * After this read, fsmc hardware generates and reports error data bits(up to a
 * max of 8 bits)
 */
static int fsmc_read_page_hwecc(struct nand_chip *chip, u8 *buf,
				int oob_required, int page)
{
	struct mtd_info *mtd = nand_to_mtd(chip);
	int i, j, s, stat, eccsize = chip->ecc.size;
	int eccbytes = chip->ecc.bytes;
	int eccsteps = chip->ecc.steps;
	u8 *p = buf;
	u8 *ecc_calc = chip->ecc.calc_buf;
	u8 *ecc_code = chip->ecc.code_buf;
	int off, len, ret, group = 0;
	/*
	 * ecc_oob is intentionally taken as u16. In 16bit devices, we
	 * end up reading 14 bytes (7 words) from oob. The local array is
	 * to maintain word alignment
	 */
	u16 ecc_oob[7];
	u8 *oob = (u8 *)&ecc_oob[0];
	unsigned int max_bitflips = 0;

	for (i = 0, s = 0; s < eccsteps; s++, i += eccbytes, p += eccsize) {
		nand_read_page_op(chip, page, s * eccsize, NULL, 0);
		chip->ecc.hwctl(chip, NAND_ECC_READ);
		ret = nand_read_data_op(chip, p, eccsize, false, false);
		if (ret)
			return ret;

		for (j = 0; j < eccbytes;) {
			struct mtd_oob_region oobregion;

			ret = mtd_ooblayout_ecc(mtd, group++, &oobregion);
			if (ret)
				return ret;

			off = oobregion.offset;
			len = oobregion.length;

			/*
			 * length is intentionally kept a higher multiple of 2
			 * to read at least 13 bytes even in case of 16 bit NAND
			 * devices
			 */
			if (chip->options & NAND_BUSWIDTH_16)
				len = roundup(len, 2);

			nand_read_oob_op(chip, page, off, oob + j, len);
			j += len;
		}

		memcpy(&ecc_code[i], oob, chip->ecc.bytes);
		chip->ecc.calculate(chip, p, &ecc_calc[i]);

		stat = chip->ecc.correct(chip, p, &ecc_code[i], &ecc_calc[i]);
		if (stat < 0) {
			mtd->ecc_stats.failed++;
		} else {
			mtd->ecc_stats.corrected += stat;
			max_bitflips = max_t(unsigned int, max_bitflips, stat);
		}
	}

	return max_bitflips;
}

/*
 * fsmc_bch8_correct_data
 * @mtd:	mtd info structure
 * @dat:	buffer of read data
 * @read_ecc:	ecc read from device spare area
 * @calc_ecc:	ecc calculated from read data
 *
 * calc_ecc is a 104 bit information containing maximum of 8 error
 * offset information of 13 bits each in 512 bytes of read data.
 */
static int fsmc_bch8_correct_data(struct nand_chip *chip, u8 *dat,
				  u8 *read_ecc, u8 *calc_ecc)
{
	struct fsmc_nand_data *host = nand_to_fsmc(chip);
	u32 err_idx[8];
	u32 num_err, i;
	u32 ecc1, ecc2, ecc3, ecc4;

	num_err = (readl_relaxed(host->regs_va + STS) >> 10) & 0xF;

	/* no bit flipping */
	if (likely(num_err == 0))
		return 0;

	/* too many errors */
	if (unlikely(num_err > 8)) {
		/*
		 * This is a temporary erase check. A newly erased page read
		 * would result in an ecc error because the oob data is also
		 * erased to FF and the calculated ecc for an FF data is not
		 * FF..FF.
		 * This is a workaround to skip performing correction in case
		 * data is FF..FF
		 *
		 * Logic:
		 * For every page, each bit written as 0 is counted until these
		 * number of bits are greater than 8 (the maximum correction
		 * capability of FSMC for each 512 + 13 bytes)
		 */

		int bits_ecc = count_written_bits(read_ecc, chip->ecc.bytes, 8);
		int bits_data = count_written_bits(dat, chip->ecc.size, 8);

		if ((bits_ecc + bits_data) <= 8) {
			if (bits_data)
				memset(dat, 0xff, chip->ecc.size);
			return bits_data;
		}

		return -EBADMSG;
	}

	/*
	 * ------------------- calc_ecc[] bit wise -----------|--13 bits--|
	 * |---idx[7]--|--.....-----|---idx[2]--||---idx[1]--||---idx[0]--|
	 *
	 * calc_ecc is a 104 bit information containing maximum of 8 error
	 * offset information of 13 bits each. calc_ecc is copied into a
	 * u64 array and error offset indexes are populated in err_idx
	 * array
	 */
	ecc1 = readl_relaxed(host->regs_va + ECC1);
	ecc2 = readl_relaxed(host->regs_va + ECC2);
	ecc3 = readl_relaxed(host->regs_va + ECC3);
	ecc4 = readl_relaxed(host->regs_va + STS);

	err_idx[0] = (ecc1 >> 0) & 0x1FFF;
	err_idx[1] = (ecc1 >> 13) & 0x1FFF;
	err_idx[2] = (((ecc2 >> 0) & 0x7F) << 6) | ((ecc1 >> 26) & 0x3F);
	err_idx[3] = (ecc2 >> 7) & 0x1FFF;
	err_idx[4] = (((ecc3 >> 0) & 0x1) << 12) | ((ecc2 >> 20) & 0xFFF);
	err_idx[5] = (ecc3 >> 1) & 0x1FFF;
	err_idx[6] = (ecc3 >> 14) & 0x1FFF;
	err_idx[7] = (((ecc4 >> 16) & 0xFF) << 5) | ((ecc3 >> 27) & 0x1F);

	i = 0;
	while (num_err--) {
		err_idx[i] ^= 3;

		if (err_idx[i] < chip->ecc.size * 8) {
			int err = err_idx[i];

			dat[err >> 3] ^= BIT(err & 7);
			i++;
		}
	}
	return i;
}

static bool filter(struct dma_chan *chan, void *slave)
{
	chan->private = slave;
	return true;
}

static int fsmc_nand_probe_config_dt(struct platform_device *pdev,
				     struct fsmc_nand_data *host,
				     struct nand_chip *nand)
{
	struct device_node *np = pdev->dev.of_node;
	u32 val;
	int ret;

	nand->options = 0;

	if (!of_property_read_u32(np, "bank-width", &val)) {
		if (val == 2) {
			nand->options |= NAND_BUSWIDTH_16;
		} else if (val != 1) {
			dev_err(&pdev->dev, "invalid bank-width %u\n", val);
			return -EINVAL;
		}
	}

	if (of_get_property(np, "nand-skip-bbtscan", NULL))
		nand->options |= NAND_SKIP_BBTSCAN;

	host->dev_timings = devm_kzalloc(&pdev->dev,
					 sizeof(*host->dev_timings),
					 GFP_KERNEL);
	if (!host->dev_timings)
		return -ENOMEM;

	ret = of_property_read_u8_array(np, "timings", (u8 *)host->dev_timings,
					sizeof(*host->dev_timings));
	if (ret)
		host->dev_timings = NULL;

	/* Set default NAND bank to 0 */
	host->bank = 0;
	if (!of_property_read_u32(np, "bank", &val)) {
		if (val > 3) {
			dev_err(&pdev->dev, "invalid bank %u\n", val);
			return -EINVAL;
		}
		host->bank = val;
	}
	return 0;
}

static int fsmc_nand_attach_chip(struct nand_chip *nand)
{
	struct mtd_info *mtd = nand_to_mtd(nand);
	struct fsmc_nand_data *host = nand_to_fsmc(nand);

	if (nand->ecc.engine_type == NAND_ECC_ENGINE_TYPE_INVALID)
		nand->ecc.engine_type = NAND_ECC_ENGINE_TYPE_ON_HOST;

	if (!nand->ecc.size)
		nand->ecc.size = 512;

	if (AMBA_REV_BITS(host->pid) >= 8) {
		nand->ecc.read_page = fsmc_read_page_hwecc;
		nand->ecc.calculate = fsmc_read_hwecc_ecc4;
		nand->ecc.correct = fsmc_bch8_correct_data;
		nand->ecc.bytes = 13;
		nand->ecc.strength = 8;
	}

	if (AMBA_REV_BITS(host->pid) >= 8) {
		switch (mtd->oobsize) {
		case 16:
		case 64:
		case 128:
		case 224:
		case 256:
			break;
		default:
			dev_warn(host->dev,
				 "No oob scheme defined for oobsize %d\n",
				 mtd->oobsize);
			return -EINVAL;
		}

		mtd_set_ooblayout(mtd, &fsmc_ecc4_ooblayout_ops);

		return 0;
	}

	switch (nand->ecc.engine_type) {
	case NAND_ECC_ENGINE_TYPE_ON_HOST:
		dev_info(host->dev, "Using 1-bit HW ECC scheme\n");
		nand->ecc.calculate = fsmc_read_hwecc_ecc1;
		nand->ecc.correct = rawnand_sw_hamming_correct;
		nand->ecc.hwctl = fsmc_enable_hwecc;
		nand->ecc.bytes = 3;
		nand->ecc.strength = 1;
		nand->ecc.options |= NAND_ECC_SOFT_HAMMING_SM_ORDER;
		break;

	case NAND_ECC_ENGINE_TYPE_SOFT:
		if (nand->ecc.algo == NAND_ECC_ALGO_BCH) {
			dev_info(host->dev,
				 "Using 4-bit SW BCH ECC scheme\n");
			break;
		}

	case NAND_ECC_ENGINE_TYPE_ON_DIE:
		break;

	default:
		dev_err(host->dev, "Unsupported ECC mode!\n");
		return -ENOTSUPP;
	}

	/*
	 * Don't set layout for BCH4 SW ECC. This will be
	 * generated later during BCH initialization.
	 */
	if (nand->ecc.engine_type == NAND_ECC_ENGINE_TYPE_ON_HOST) {
		switch (mtd->oobsize) {
		case 16:
		case 64:
		case 128:
			mtd_set_ooblayout(mtd,
					  &fsmc_ecc1_ooblayout_ops);
			break;
		default:
			dev_warn(host->dev,
				 "No oob scheme defined for oobsize %d\n",
				 mtd->oobsize);
			return -EINVAL;
		}
	}

	return 0;
}

static const struct nand_controller_ops fsmc_nand_controller_ops = {
	.attach_chip = fsmc_nand_attach_chip,
	.exec_op = fsmc_exec_op,
	.setup_interface = fsmc_setup_interface,
};

/**
 * fsmc_nand_disable() - Disables the NAND bank
 * @host: The instance to disable
 */
static void fsmc_nand_disable(struct fsmc_nand_data *host)
{
	u32 val;

	val = readl(host->regs_va + FSMC_PC);
	val &= ~FSMC_ENABLE;
	writel(val, host->regs_va + FSMC_PC);
}

/*
 * fsmc_nand_probe - Probe function
 * @pdev:       platform device structure
 */
static int __init fsmc_nand_probe(struct platform_device *pdev)
{
	struct fsmc_nand_data *host;
	struct mtd_info *mtd;
	struct nand_chip *nand;
	struct resource *res;
	void __iomem *base;
	dma_cap_mask_t mask;
	int ret = 0;
	u32 pid;
	int i;

	/* Allocate memory for the device structure (and zero it) */
	host = devm_kzalloc(&pdev->dev, sizeof(*host), GFP_KERNEL);
	if (!host)
		return -ENOMEM;

	nand = &host->nand;

	ret = fsmc_nand_probe_config_dt(pdev, host, nand);
	if (ret)
		return ret;

	res = platform_get_resource_byname(pdev, IORESOURCE_MEM, "nand_data");
	host->data_va = devm_ioremap_resource(&pdev->dev, res);
	if (IS_ERR(host->data_va))
		return PTR_ERR(host->data_va);

	host->data_pa = (dma_addr_t)res->start;

	res = platform_get_resource_byname(pdev, IORESOURCE_MEM, "nand_addr");
	host->addr_va = devm_ioremap_resource(&pdev->dev, res);
	if (IS_ERR(host->addr_va))
		return PTR_ERR(host->addr_va);

	res = platform_get_resource_byname(pdev, IORESOURCE_MEM, "nand_cmd");
	host->cmd_va = devm_ioremap_resource(&pdev->dev, res);
	if (IS_ERR(host->cmd_va))
		return PTR_ERR(host->cmd_va);

	res = platform_get_resource_byname(pdev, IORESOURCE_MEM, "fsmc_regs");
	base = devm_ioremap_resource(&pdev->dev, res);
	if (IS_ERR(base))
		return PTR_ERR(base);

	host->regs_va = base + FSMC_NOR_REG_SIZE +
		(host->bank * FSMC_NAND_BANK_SZ);

	host->clk = devm_clk_get(&pdev->dev, NULL);
	if (IS_ERR(host->clk)) {
		dev_err(&pdev->dev, "failed to fetch block clock\n");
		return PTR_ERR(host->clk);
	}

	ret = clk_prepare_enable(host->clk);
	if (ret)
		return ret;

	/*
	 * This device ID is actually a common AMBA ID as used on the
	 * AMBA PrimeCell bus. However it is not a PrimeCell.
	 */
	for (pid = 0, i = 0; i < 4; i++)
		pid |= (readl(base + resource_size(res) - 0x20 + 4 * i) &
			255) << (i * 8);

	host->pid = pid;

	dev_info(&pdev->dev,
		 "FSMC device partno %03x, manufacturer %02x, revision %02x, config %02x\n",
		 AMBA_PART_BITS(pid), AMBA_MANF_BITS(pid),
		 AMBA_REV_BITS(pid), AMBA_CONFIG_BITS(pid));

	host->dev = &pdev->dev;

	if (host->mode == USE_DMA_ACCESS)
		init_completion(&host->dma_access_complete);

	/* Link all private pointers */
	mtd = nand_to_mtd(&host->nand);
	nand_set_flash_node(nand, pdev->dev.of_node);

	mtd->dev.parent = &pdev->dev;

<<<<<<< HEAD
	/*
	 * Setup default ECC mode. nand_dt_init() called from nand_scan_ident()
	 * can overwrite this value if the DT provides a different value.
	 */
	nand->ecc.engine_type = NAND_ECC_ENGINE_TYPE_ON_HOST;
	nand->ecc.hwctl = fsmc_enable_hwecc;
	nand->ecc.size = 512;
=======
>>>>>>> f642729d
	nand->badblockbits = 7;

	if (host->mode == USE_DMA_ACCESS) {
		dma_cap_zero(mask);
		dma_cap_set(DMA_MEMCPY, mask);
		host->read_dma_chan = dma_request_channel(mask, filter, NULL);
		if (!host->read_dma_chan) {
			dev_err(&pdev->dev, "Unable to get read dma channel\n");
			goto disable_clk;
		}
		host->write_dma_chan = dma_request_channel(mask, filter, NULL);
		if (!host->write_dma_chan) {
			dev_err(&pdev->dev, "Unable to get write dma channel\n");
			goto release_dma_read_chan;
		}
	}

	if (host->dev_timings) {
		fsmc_nand_setup(host, host->dev_timings);
		nand->options |= NAND_KEEP_TIMINGS;
	}

	nand_controller_init(&host->base);
	host->base.ops = &fsmc_nand_controller_ops;
	nand->controller = &host->base;

	/*
	 * Scan to find existence of the device
	 */
	ret = nand_scan(nand, 1);
	if (ret)
		goto release_dma_write_chan;

	mtd->name = "nand";
	ret = mtd_device_register(mtd, NULL, 0);
	if (ret)
		goto cleanup_nand;

	platform_set_drvdata(pdev, host);
	dev_info(&pdev->dev, "FSMC NAND driver registration successful\n");

	return 0;

cleanup_nand:
	nand_cleanup(nand);
release_dma_write_chan:
	if (host->mode == USE_DMA_ACCESS)
		dma_release_channel(host->write_dma_chan);
release_dma_read_chan:
	if (host->mode == USE_DMA_ACCESS)
		dma_release_channel(host->read_dma_chan);
disable_clk:
	fsmc_nand_disable(host);
	clk_disable_unprepare(host->clk);

	return ret;
}

/*
 * Clean up routine
 */
static int fsmc_nand_remove(struct platform_device *pdev)
{
	struct fsmc_nand_data *host = platform_get_drvdata(pdev);

	if (host) {
		struct nand_chip *chip = &host->nand;
		int ret;

		ret = mtd_device_unregister(nand_to_mtd(chip));
		WARN_ON(ret);
		nand_cleanup(chip);
		fsmc_nand_disable(host);

		if (host->mode == USE_DMA_ACCESS) {
			dma_release_channel(host->write_dma_chan);
			dma_release_channel(host->read_dma_chan);
		}
		clk_disable_unprepare(host->clk);
	}

	return 0;
}

#ifdef CONFIG_PM_SLEEP
static int fsmc_nand_suspend(struct device *dev)
{
	struct fsmc_nand_data *host = dev_get_drvdata(dev);

	if (host)
		clk_disable_unprepare(host->clk);

	return 0;
}

static int fsmc_nand_resume(struct device *dev)
{
	struct fsmc_nand_data *host = dev_get_drvdata(dev);

	if (host) {
		clk_prepare_enable(host->clk);
		if (host->dev_timings)
			fsmc_nand_setup(host, host->dev_timings);
		nand_reset(&host->nand, 0);
	}

	return 0;
}
#endif

static SIMPLE_DEV_PM_OPS(fsmc_nand_pm_ops, fsmc_nand_suspend, fsmc_nand_resume);

static const struct of_device_id fsmc_nand_id_table[] = {
	{ .compatible = "st,spear600-fsmc-nand" },
	{ .compatible = "stericsson,fsmc-nand" },
	{}
};
MODULE_DEVICE_TABLE(of, fsmc_nand_id_table);

static struct platform_driver fsmc_nand_driver = {
	.remove = fsmc_nand_remove,
	.driver = {
		.name = "fsmc-nand",
		.of_match_table = fsmc_nand_id_table,
		.pm = &fsmc_nand_pm_ops,
	},
};

module_platform_driver_probe(fsmc_nand_driver, fsmc_nand_probe);

MODULE_LICENSE("GPL v2");
MODULE_AUTHOR("Vipin Kumar <vipin.kumar@st.com>, Ashish Priyadarshi");
MODULE_DESCRIPTION("NAND driver for SPEAr Platforms");<|MERGE_RESOLUTION|>--- conflicted
+++ resolved
@@ -1069,16 +1069,6 @@
 
 	mtd->dev.parent = &pdev->dev;
 
-<<<<<<< HEAD
-	/*
-	 * Setup default ECC mode. nand_dt_init() called from nand_scan_ident()
-	 * can overwrite this value if the DT provides a different value.
-	 */
-	nand->ecc.engine_type = NAND_ECC_ENGINE_TYPE_ON_HOST;
-	nand->ecc.hwctl = fsmc_enable_hwecc;
-	nand->ecc.size = 512;
-=======
->>>>>>> f642729d
 	nand->badblockbits = 7;
 
 	if (host->mode == USE_DMA_ACCESS) {
