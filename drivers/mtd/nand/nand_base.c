/*
 *  Overview:
 *   This is the generic MTD driver for NAND flash devices. It should be
 *   capable of working with almost all NAND chips currently available.
 *
 *	Additional technical information is available on
 *	http://www.linux-mtd.infradead.org/doc/nand.html
 *
 *  Copyright (C) 2000 Steven J. Hill (sjhill@realitydiluted.com)
 *		  2002-2006 Thomas Gleixner (tglx@linutronix.de)
 *
 *  Credits:
 *	David Woodhouse for adding multichip support
 *
 *	Aleph One Ltd. and Toby Churchill Ltd. for supporting the
 *	rework for 2K page size chips
 *
 *  TODO:
 *	Enable cached programming for 2k page size chips
 *	Check, if mtd->ecctype should be set to MTD_ECC_HW
 *	if we have HW ECC support.
 *	BBT table is not serialized, has to be fixed
 *
 * This program is free software; you can redistribute it and/or modify
 * it under the terms of the GNU General Public License version 2 as
 * published by the Free Software Foundation.
 *
 */

#define pr_fmt(fmt) KBUILD_MODNAME ": " fmt

#include <linux/module.h>
#include <linux/delay.h>
#include <linux/errno.h>
#include <linux/err.h>
#include <linux/sched.h>
#include <linux/slab.h>
#include <linux/mm.h>
#include <linux/nmi.h>
#include <linux/types.h>
#include <linux/mtd/mtd.h>
#include <linux/mtd/rawnand.h>
#include <linux/mtd/nand_ecc.h>
#include <linux/mtd/nand_bch.h>
#include <linux/interrupt.h>
#include <linux/bitops.h>
#include <linux/io.h>
#include <linux/mtd/partitions.h>
#include <linux/of.h>

static int nand_get_device(struct mtd_info *mtd, int new_state);

static int nand_do_write_oob(struct mtd_info *mtd, loff_t to,
			     struct mtd_oob_ops *ops);

/* Define default oob placement schemes for large and small page devices */
static int nand_ooblayout_ecc_sp(struct mtd_info *mtd, int section,
				 struct mtd_oob_region *oobregion)
{
	struct nand_chip *chip = mtd_to_nand(mtd);
	struct nand_ecc_ctrl *ecc = &chip->ecc;

	if (section > 1)
		return -ERANGE;

	if (!section) {
		oobregion->offset = 0;
		if (mtd->oobsize == 16)
			oobregion->length = 4;
		else
			oobregion->length = 3;
	} else {
		if (mtd->oobsize == 8)
			return -ERANGE;

		oobregion->offset = 6;
		oobregion->length = ecc->total - 4;
	}

	return 0;
}

static int nand_ooblayout_free_sp(struct mtd_info *mtd, int section,
				  struct mtd_oob_region *oobregion)
{
	if (section > 1)
		return -ERANGE;

	if (mtd->oobsize == 16) {
		if (section)
			return -ERANGE;

		oobregion->length = 8;
		oobregion->offset = 8;
	} else {
		oobregion->length = 2;
		if (!section)
			oobregion->offset = 3;
		else
			oobregion->offset = 6;
	}

	return 0;
}

const struct mtd_ooblayout_ops nand_ooblayout_sp_ops = {
	.ecc = nand_ooblayout_ecc_sp,
	.free = nand_ooblayout_free_sp,
};
EXPORT_SYMBOL_GPL(nand_ooblayout_sp_ops);

static int nand_ooblayout_ecc_lp(struct mtd_info *mtd, int section,
				 struct mtd_oob_region *oobregion)
{
	struct nand_chip *chip = mtd_to_nand(mtd);
	struct nand_ecc_ctrl *ecc = &chip->ecc;

	if (section)
		return -ERANGE;

	oobregion->length = ecc->total;
	oobregion->offset = mtd->oobsize - oobregion->length;

	return 0;
}

static int nand_ooblayout_free_lp(struct mtd_info *mtd, int section,
				  struct mtd_oob_region *oobregion)
{
	struct nand_chip *chip = mtd_to_nand(mtd);
	struct nand_ecc_ctrl *ecc = &chip->ecc;

	if (section)
		return -ERANGE;

	oobregion->length = mtd->oobsize - ecc->total - 2;
	oobregion->offset = 2;

	return 0;
}

const struct mtd_ooblayout_ops nand_ooblayout_lp_ops = {
	.ecc = nand_ooblayout_ecc_lp,
	.free = nand_ooblayout_free_lp,
};
EXPORT_SYMBOL_GPL(nand_ooblayout_lp_ops);

/*
 * Support the old "large page" layout used for 1-bit Hamming ECC where ECC
 * are placed at a fixed offset.
 */
static int nand_ooblayout_ecc_lp_hamming(struct mtd_info *mtd, int section,
					 struct mtd_oob_region *oobregion)
{
	struct nand_chip *chip = mtd_to_nand(mtd);
	struct nand_ecc_ctrl *ecc = &chip->ecc;

	if (section)
		return -ERANGE;

	switch (mtd->oobsize) {
	case 64:
		oobregion->offset = 40;
		break;
	case 128:
		oobregion->offset = 80;
		break;
	default:
		return -EINVAL;
	}

	oobregion->length = ecc->total;
	if (oobregion->offset + oobregion->length > mtd->oobsize)
		return -ERANGE;

	return 0;
}

static int nand_ooblayout_free_lp_hamming(struct mtd_info *mtd, int section,
					  struct mtd_oob_region *oobregion)
{
	struct nand_chip *chip = mtd_to_nand(mtd);
	struct nand_ecc_ctrl *ecc = &chip->ecc;
	int ecc_offset = 0;

	if (section < 0 || section > 1)
		return -ERANGE;

	switch (mtd->oobsize) {
	case 64:
		ecc_offset = 40;
		break;
	case 128:
		ecc_offset = 80;
		break;
	default:
		return -EINVAL;
	}

	if (section == 0) {
		oobregion->offset = 2;
		oobregion->length = ecc_offset - 2;
	} else {
		oobregion->offset = ecc_offset + ecc->total;
		oobregion->length = mtd->oobsize - oobregion->offset;
	}

	return 0;
}

static const struct mtd_ooblayout_ops nand_ooblayout_lp_hamming_ops = {
	.ecc = nand_ooblayout_ecc_lp_hamming,
	.free = nand_ooblayout_free_lp_hamming,
};

static int check_offs_len(struct mtd_info *mtd,
					loff_t ofs, uint64_t len)
{
	struct nand_chip *chip = mtd_to_nand(mtd);
	int ret = 0;

	/* Start address must align on block boundary */
	if (ofs & ((1ULL << chip->phys_erase_shift) - 1)) {
		pr_debug("%s: unaligned address\n", __func__);
		ret = -EINVAL;
	}

	/* Length must align on block boundary */
	if (len & ((1ULL << chip->phys_erase_shift) - 1)) {
		pr_debug("%s: length not block aligned\n", __func__);
		ret = -EINVAL;
	}

	return ret;
}

/**
 * nand_release_device - [GENERIC] release chip
 * @mtd: MTD device structure
 *
 * Release chip lock and wake up anyone waiting on the device.
 */
static void nand_release_device(struct mtd_info *mtd)
{
	struct nand_chip *chip = mtd_to_nand(mtd);

	/* Release the controller and the chip */
	spin_lock(&chip->controller->lock);
	chip->controller->active = NULL;
	chip->state = FL_READY;
	wake_up(&chip->controller->wq);
	spin_unlock(&chip->controller->lock);
}

/**
 * nand_read_byte - [DEFAULT] read one byte from the chip
 * @mtd: MTD device structure
 *
 * Default read function for 8bit buswidth
 */
static uint8_t nand_read_byte(struct mtd_info *mtd)
{
	struct nand_chip *chip = mtd_to_nand(mtd);
	return readb(chip->IO_ADDR_R);
}

/**
 * nand_read_byte16 - [DEFAULT] read one byte endianness aware from the chip
 * @mtd: MTD device structure
 *
 * Default read function for 16bit buswidth with endianness conversion.
 *
 */
static uint8_t nand_read_byte16(struct mtd_info *mtd)
{
	struct nand_chip *chip = mtd_to_nand(mtd);
	return (uint8_t) cpu_to_le16(readw(chip->IO_ADDR_R));
}

/**
 * nand_read_word - [DEFAULT] read one word from the chip
 * @mtd: MTD device structure
 *
 * Default read function for 16bit buswidth without endianness conversion.
 */
static u16 nand_read_word(struct mtd_info *mtd)
{
	struct nand_chip *chip = mtd_to_nand(mtd);
	return readw(chip->IO_ADDR_R);
}

/**
 * nand_select_chip - [DEFAULT] control CE line
 * @mtd: MTD device structure
 * @chipnr: chipnumber to select, -1 for deselect
 *
 * Default select function for 1 chip devices.
 */
static void nand_select_chip(struct mtd_info *mtd, int chipnr)
{
	struct nand_chip *chip = mtd_to_nand(mtd);

	switch (chipnr) {
	case -1:
		chip->cmd_ctrl(mtd, NAND_CMD_NONE, 0 | NAND_CTRL_CHANGE);
		break;
	case 0:
		break;

	default:
		BUG();
	}
}

/**
 * nand_write_byte - [DEFAULT] write single byte to chip
 * @mtd: MTD device structure
 * @byte: value to write
 *
 * Default function to write a byte to I/O[7:0]
 */
static void nand_write_byte(struct mtd_info *mtd, uint8_t byte)
{
	struct nand_chip *chip = mtd_to_nand(mtd);

	chip->write_buf(mtd, &byte, 1);
}

/**
 * nand_write_byte16 - [DEFAULT] write single byte to a chip with width 16
 * @mtd: MTD device structure
 * @byte: value to write
 *
 * Default function to write a byte to I/O[7:0] on a 16-bit wide chip.
 */
static void nand_write_byte16(struct mtd_info *mtd, uint8_t byte)
{
	struct nand_chip *chip = mtd_to_nand(mtd);
	uint16_t word = byte;

	/*
	 * It's not entirely clear what should happen to I/O[15:8] when writing
	 * a byte. The ONFi spec (Revision 3.1; 2012-09-19, Section 2.16) reads:
	 *
	 *    When the host supports a 16-bit bus width, only data is
	 *    transferred at the 16-bit width. All address and command line
	 *    transfers shall use only the lower 8-bits of the data bus. During
	 *    command transfers, the host may place any value on the upper
	 *    8-bits of the data bus. During address transfers, the host shall
	 *    set the upper 8-bits of the data bus to 00h.
	 *
	 * One user of the write_byte callback is nand_onfi_set_features. The
	 * four parameters are specified to be written to I/O[7:0], but this is
	 * neither an address nor a command transfer. Let's assume a 0 on the
	 * upper I/O lines is OK.
	 */
	chip->write_buf(mtd, (uint8_t *)&word, 2);
}

/**
 * nand_write_buf - [DEFAULT] write buffer to chip
 * @mtd: MTD device structure
 * @buf: data buffer
 * @len: number of bytes to write
 *
 * Default write function for 8bit buswidth.
 */
static void nand_write_buf(struct mtd_info *mtd, const uint8_t *buf, int len)
{
	struct nand_chip *chip = mtd_to_nand(mtd);

	iowrite8_rep(chip->IO_ADDR_W, buf, len);
}

/**
 * nand_read_buf - [DEFAULT] read chip data into buffer
 * @mtd: MTD device structure
 * @buf: buffer to store date
 * @len: number of bytes to read
 *
 * Default read function for 8bit buswidth.
 */
static void nand_read_buf(struct mtd_info *mtd, uint8_t *buf, int len)
{
	struct nand_chip *chip = mtd_to_nand(mtd);

	ioread8_rep(chip->IO_ADDR_R, buf, len);
}

/**
 * nand_write_buf16 - [DEFAULT] write buffer to chip
 * @mtd: MTD device structure
 * @buf: data buffer
 * @len: number of bytes to write
 *
 * Default write function for 16bit buswidth.
 */
static void nand_write_buf16(struct mtd_info *mtd, const uint8_t *buf, int len)
{
	struct nand_chip *chip = mtd_to_nand(mtd);
	u16 *p = (u16 *) buf;

	iowrite16_rep(chip->IO_ADDR_W, p, len >> 1);
}

/**
 * nand_read_buf16 - [DEFAULT] read chip data into buffer
 * @mtd: MTD device structure
 * @buf: buffer to store date
 * @len: number of bytes to read
 *
 * Default read function for 16bit buswidth.
 */
static void nand_read_buf16(struct mtd_info *mtd, uint8_t *buf, int len)
{
	struct nand_chip *chip = mtd_to_nand(mtd);
	u16 *p = (u16 *) buf;

	ioread16_rep(chip->IO_ADDR_R, p, len >> 1);
}

/**
 * nand_block_bad - [DEFAULT] Read bad block marker from the chip
 * @mtd: MTD device structure
 * @ofs: offset from device start
 *
 * Check, if the block is bad.
 */
static int nand_block_bad(struct mtd_info *mtd, loff_t ofs)
{
	int page, page_end, res;
	struct nand_chip *chip = mtd_to_nand(mtd);
	u8 bad;

	if (chip->bbt_options & NAND_BBT_SCANLASTPAGE)
		ofs += mtd->erasesize - mtd->writesize;

	page = (int)(ofs >> chip->page_shift) & chip->pagemask;
	page_end = page + (chip->bbt_options & NAND_BBT_SCAN2NDPAGE ? 2 : 1);

	for (; page < page_end; page++) {
		res = chip->ecc.read_oob(mtd, chip, page);
		if (res)
			return res;

		bad = chip->oob_poi[chip->badblockpos];

		if (likely(chip->badblockbits == 8))
			res = bad != 0xFF;
		else
			res = hweight8(bad) < chip->badblockbits;
		if (res)
			return res;
	}

	return 0;
}

/**
 * nand_default_block_markbad - [DEFAULT] mark a block bad via bad block marker
 * @mtd: MTD device structure
 * @ofs: offset from device start
 *
 * This is the default implementation, which can be overridden by a hardware
 * specific driver. It provides the details for writing a bad block marker to a
 * block.
 */
static int nand_default_block_markbad(struct mtd_info *mtd, loff_t ofs)
{
	struct nand_chip *chip = mtd_to_nand(mtd);
	struct mtd_oob_ops ops;
	uint8_t buf[2] = { 0, 0 };
	int ret = 0, res, i = 0;

	memset(&ops, 0, sizeof(ops));
	ops.oobbuf = buf;
	ops.ooboffs = chip->badblockpos;
	if (chip->options & NAND_BUSWIDTH_16) {
		ops.ooboffs &= ~0x01;
		ops.len = ops.ooblen = 2;
	} else {
		ops.len = ops.ooblen = 1;
	}
	ops.mode = MTD_OPS_PLACE_OOB;

	/* Write to first/last page(s) if necessary */
	if (chip->bbt_options & NAND_BBT_SCANLASTPAGE)
		ofs += mtd->erasesize - mtd->writesize;
	do {
		res = nand_do_write_oob(mtd, ofs, &ops);
		if (!ret)
			ret = res;

		i++;
		ofs += mtd->writesize;
	} while ((chip->bbt_options & NAND_BBT_SCAN2NDPAGE) && i < 2);

	return ret;
}

/**
 * nand_block_markbad_lowlevel - mark a block bad
 * @mtd: MTD device structure
 * @ofs: offset from device start
 *
 * This function performs the generic NAND bad block marking steps (i.e., bad
 * block table(s) and/or marker(s)). We only allow the hardware driver to
 * specify how to write bad block markers to OOB (chip->block_markbad).
 *
 * We try operations in the following order:
 *
 *  (1) erase the affected block, to allow OOB marker to be written cleanly
 *  (2) write bad block marker to OOB area of affected block (unless flag
 *      NAND_BBT_NO_OOB_BBM is present)
 *  (3) update the BBT
 *
 * Note that we retain the first error encountered in (2) or (3), finish the
 * procedures, and dump the error in the end.
*/
static int nand_block_markbad_lowlevel(struct mtd_info *mtd, loff_t ofs)
{
	struct nand_chip *chip = mtd_to_nand(mtd);
	int res, ret = 0;

	if (!(chip->bbt_options & NAND_BBT_NO_OOB_BBM)) {
		struct erase_info einfo;

		/* Attempt erase before marking OOB */
		memset(&einfo, 0, sizeof(einfo));
		einfo.mtd = mtd;
		einfo.addr = ofs;
		einfo.len = 1ULL << chip->phys_erase_shift;
		nand_erase_nand(mtd, &einfo, 0);

		/* Write bad block marker to OOB */
		nand_get_device(mtd, FL_WRITING);
		ret = chip->block_markbad(mtd, ofs);
		nand_release_device(mtd);
	}

	/* Mark block bad in BBT */
	if (chip->bbt) {
		res = nand_markbad_bbt(mtd, ofs);
		if (!ret)
			ret = res;
	}

	if (!ret)
		mtd->ecc_stats.badblocks++;

	return ret;
}

/**
 * nand_check_wp - [GENERIC] check if the chip is write protected
 * @mtd: MTD device structure
 *
 * Check, if the device is write protected. The function expects, that the
 * device is already selected.
 */
static int nand_check_wp(struct mtd_info *mtd)
{
	struct nand_chip *chip = mtd_to_nand(mtd);

	/* Broken xD cards report WP despite being writable */
	if (chip->options & NAND_BROKEN_XD)
		return 0;

	/* Check the WP bit */
	chip->cmdfunc(mtd, NAND_CMD_STATUS, -1, -1);
	return (chip->read_byte(mtd) & NAND_STATUS_WP) ? 0 : 1;
}

/**
 * nand_block_isreserved - [GENERIC] Check if a block is marked reserved.
 * @mtd: MTD device structure
 * @ofs: offset from device start
 *
 * Check if the block is marked as reserved.
 */
static int nand_block_isreserved(struct mtd_info *mtd, loff_t ofs)
{
	struct nand_chip *chip = mtd_to_nand(mtd);

	if (!chip->bbt)
		return 0;
	/* Return info from the table */
	return nand_isreserved_bbt(mtd, ofs);
}

/**
 * nand_block_checkbad - [GENERIC] Check if a block is marked bad
 * @mtd: MTD device structure
 * @ofs: offset from device start
 * @allowbbt: 1, if its allowed to access the bbt area
 *
 * Check, if the block is bad. Either by reading the bad block table or
 * calling of the scan function.
 */
static int nand_block_checkbad(struct mtd_info *mtd, loff_t ofs, int allowbbt)
{
	struct nand_chip *chip = mtd_to_nand(mtd);

	if (!chip->bbt)
		return chip->block_bad(mtd, ofs);

	/* Return info from the table */
	return nand_isbad_bbt(mtd, ofs, allowbbt);
}

/**
 * panic_nand_wait_ready - [GENERIC] Wait for the ready pin after commands.
 * @mtd: MTD device structure
 * @timeo: Timeout
 *
 * Helper function for nand_wait_ready used when needing to wait in interrupt
 * context.
 */
static void panic_nand_wait_ready(struct mtd_info *mtd, unsigned long timeo)
{
	struct nand_chip *chip = mtd_to_nand(mtd);
	int i;

	/* Wait for the device to get ready */
	for (i = 0; i < timeo; i++) {
		if (chip->dev_ready(mtd))
			break;
		touch_softlockup_watchdog();
		mdelay(1);
	}
}

/**
 * nand_wait_ready - [GENERIC] Wait for the ready pin after commands.
 * @mtd: MTD device structure
 *
 * Wait for the ready pin after a command, and warn if a timeout occurs.
 */
void nand_wait_ready(struct mtd_info *mtd)
{
	struct nand_chip *chip = mtd_to_nand(mtd);
	unsigned long timeo = 400;

	if (in_interrupt() || oops_in_progress)
		return panic_nand_wait_ready(mtd, timeo);

	/* Wait until command is processed or timeout occurs */
	timeo = jiffies + msecs_to_jiffies(timeo);
	do {
		if (chip->dev_ready(mtd))
			return;
		cond_resched();
	} while (time_before(jiffies, timeo));

	if (!chip->dev_ready(mtd))
		pr_warn_ratelimited("timeout while waiting for chip to become ready\n");
}
EXPORT_SYMBOL_GPL(nand_wait_ready);

/**
 * nand_wait_status_ready - [GENERIC] Wait for the ready status after commands.
 * @mtd: MTD device structure
 * @timeo: Timeout in ms
 *
 * Wait for status ready (i.e. command done) or timeout.
 */
static void nand_wait_status_ready(struct mtd_info *mtd, unsigned long timeo)
{
	register struct nand_chip *chip = mtd_to_nand(mtd);

	timeo = jiffies + msecs_to_jiffies(timeo);
	do {
		if ((chip->read_byte(mtd) & NAND_STATUS_READY))
			break;
		touch_softlockup_watchdog();
	} while (time_before(jiffies, timeo));
};

/**
 * nand_command - [DEFAULT] Send command to NAND device
 * @mtd: MTD device structure
 * @command: the command to be sent
 * @column: the column address for this command, -1 if none
 * @page_addr: the page address for this command, -1 if none
 *
 * Send command to NAND device. This function is used for small page devices
 * (512 Bytes per page).
 */
static void nand_command(struct mtd_info *mtd, unsigned int command,
			 int column, int page_addr)
{
	register struct nand_chip *chip = mtd_to_nand(mtd);
	int ctrl = NAND_CTRL_CLE | NAND_CTRL_CHANGE;

	/* Write out the command to the device */
	if (command == NAND_CMD_SEQIN) {
		int readcmd;

		if (column >= mtd->writesize) {
			/* OOB area */
			column -= mtd->writesize;
			readcmd = NAND_CMD_READOOB;
		} else if (column < 256) {
			/* First 256 bytes --> READ0 */
			readcmd = NAND_CMD_READ0;
		} else {
			column -= 256;
			readcmd = NAND_CMD_READ1;
		}
		chip->cmd_ctrl(mtd, readcmd, ctrl);
		ctrl &= ~NAND_CTRL_CHANGE;
	}
	chip->cmd_ctrl(mtd, command, ctrl);

	/* Address cycle, when necessary */
	ctrl = NAND_CTRL_ALE | NAND_CTRL_CHANGE;
	/* Serially input address */
	if (column != -1) {
		/* Adjust columns for 16 bit buswidth */
		if (chip->options & NAND_BUSWIDTH_16 &&
				!nand_opcode_8bits(command))
			column >>= 1;
		chip->cmd_ctrl(mtd, column, ctrl);
		ctrl &= ~NAND_CTRL_CHANGE;
	}
	if (page_addr != -1) {
		chip->cmd_ctrl(mtd, page_addr, ctrl);
		ctrl &= ~NAND_CTRL_CHANGE;
		chip->cmd_ctrl(mtd, page_addr >> 8, ctrl);
		/* One more address cycle for devices > 32MiB */
		if (chip->chipsize > (32 << 20))
			chip->cmd_ctrl(mtd, page_addr >> 16, ctrl);
	}
	chip->cmd_ctrl(mtd, NAND_CMD_NONE, NAND_NCE | NAND_CTRL_CHANGE);

	/*
	 * Program and erase have their own busy handlers status and sequential
	 * in needs no delay
	 */
	switch (command) {

	case NAND_CMD_PAGEPROG:
	case NAND_CMD_ERASE1:
	case NAND_CMD_ERASE2:
	case NAND_CMD_SEQIN:
	case NAND_CMD_STATUS:
	case NAND_CMD_READID:
	case NAND_CMD_SET_FEATURES:
		return;

	case NAND_CMD_RESET:
		if (chip->dev_ready)
			break;
		udelay(chip->chip_delay);
		chip->cmd_ctrl(mtd, NAND_CMD_STATUS,
			       NAND_CTRL_CLE | NAND_CTRL_CHANGE);
		chip->cmd_ctrl(mtd,
			       NAND_CMD_NONE, NAND_NCE | NAND_CTRL_CHANGE);
		/* EZ-NAND can take upto 250ms as per ONFi v4.0 */
		nand_wait_status_ready(mtd, 250);
		return;

		/* This applies to read commands */
	case NAND_CMD_READ0:
		/*
		 * READ0 is sometimes used to exit GET STATUS mode. When this
		 * is the case no address cycles are requested, and we can use
		 * this information to detect that we should not wait for the
		 * device to be ready.
		 */
		if (column == -1 && page_addr == -1)
			return;

	default:
		/*
		 * If we don't have access to the busy pin, we apply the given
		 * command delay
		 */
		if (!chip->dev_ready) {
			udelay(chip->chip_delay);
			return;
		}
	}
	/*
	 * Apply this short delay always to ensure that we do wait tWB in
	 * any case on any machine.
	 */
	ndelay(100);

	nand_wait_ready(mtd);
}

static void nand_ccs_delay(struct nand_chip *chip)
{
	/*
	 * The controller already takes care of waiting for tCCS when the RNDIN
	 * or RNDOUT command is sent, return directly.
	 */
	if (!(chip->options & NAND_WAIT_TCCS))
		return;

	/*
	 * Wait tCCS_min if it is correctly defined, otherwise wait 500ns
	 * (which should be safe for all NANDs).
	 */
	if (chip->data_interface && chip->data_interface->timings.sdr.tCCS_min)
		ndelay(chip->data_interface->timings.sdr.tCCS_min / 1000);
	else
		ndelay(500);
}

/**
 * nand_command_lp - [DEFAULT] Send command to NAND large page device
 * @mtd: MTD device structure
 * @command: the command to be sent
 * @column: the column address for this command, -1 if none
 * @page_addr: the page address for this command, -1 if none
 *
 * Send command to NAND device. This is the version for the new large page
 * devices. We don't have the separate regions as we have in the small page
 * devices. We must emulate NAND_CMD_READOOB to keep the code compatible.
 */
static void nand_command_lp(struct mtd_info *mtd, unsigned int command,
			    int column, int page_addr)
{
	register struct nand_chip *chip = mtd_to_nand(mtd);

	/* Emulate NAND_CMD_READOOB */
	if (command == NAND_CMD_READOOB) {
		column += mtd->writesize;
		command = NAND_CMD_READ0;
	}

	/* Command latch cycle */
	chip->cmd_ctrl(mtd, command, NAND_NCE | NAND_CLE | NAND_CTRL_CHANGE);

	if (column != -1 || page_addr != -1) {
		int ctrl = NAND_CTRL_CHANGE | NAND_NCE | NAND_ALE;

		/* Serially input address */
		if (column != -1) {
			/* Adjust columns for 16 bit buswidth */
			if (chip->options & NAND_BUSWIDTH_16 &&
					!nand_opcode_8bits(command))
				column >>= 1;
			chip->cmd_ctrl(mtd, column, ctrl);
			ctrl &= ~NAND_CTRL_CHANGE;

			/* Only output a single addr cycle for 8bits opcodes. */
			if (!nand_opcode_8bits(command))
				chip->cmd_ctrl(mtd, column >> 8, ctrl);
		}
		if (page_addr != -1) {
			chip->cmd_ctrl(mtd, page_addr, ctrl);
			chip->cmd_ctrl(mtd, page_addr >> 8,
				       NAND_NCE | NAND_ALE);
			/* One more address cycle for devices > 128MiB */
			if (chip->chipsize > (128 << 20))
				chip->cmd_ctrl(mtd, page_addr >> 16,
					       NAND_NCE | NAND_ALE);
		}
	}
	chip->cmd_ctrl(mtd, NAND_CMD_NONE, NAND_NCE | NAND_CTRL_CHANGE);

	/*
	 * Program and erase have their own busy handlers status, sequential
	 * in and status need no delay.
	 */
	switch (command) {

	case NAND_CMD_CACHEDPROG:
	case NAND_CMD_PAGEPROG:
	case NAND_CMD_ERASE1:
	case NAND_CMD_ERASE2:
	case NAND_CMD_SEQIN:
	case NAND_CMD_STATUS:
	case NAND_CMD_READID:
	case NAND_CMD_SET_FEATURES:
		return;

	case NAND_CMD_RNDIN:
		nand_ccs_delay(chip);
		return;

	case NAND_CMD_RESET:
		if (chip->dev_ready)
			break;
		udelay(chip->chip_delay);
		chip->cmd_ctrl(mtd, NAND_CMD_STATUS,
			       NAND_NCE | NAND_CLE | NAND_CTRL_CHANGE);
		chip->cmd_ctrl(mtd, NAND_CMD_NONE,
			       NAND_NCE | NAND_CTRL_CHANGE);
		/* EZ-NAND can take upto 250ms as per ONFi v4.0 */
		nand_wait_status_ready(mtd, 250);
		return;

	case NAND_CMD_RNDOUT:
		/* No ready / busy check necessary */
		chip->cmd_ctrl(mtd, NAND_CMD_RNDOUTSTART,
			       NAND_NCE | NAND_CLE | NAND_CTRL_CHANGE);
		chip->cmd_ctrl(mtd, NAND_CMD_NONE,
			       NAND_NCE | NAND_CTRL_CHANGE);

		nand_ccs_delay(chip);
		return;

	case NAND_CMD_READ0:
		/*
		 * READ0 is sometimes used to exit GET STATUS mode. When this
		 * is the case no address cycles are requested, and we can use
		 * this information to detect that READSTART should not be
		 * issued.
		 */
		if (column == -1 && page_addr == -1)
			return;

		chip->cmd_ctrl(mtd, NAND_CMD_READSTART,
			       NAND_NCE | NAND_CLE | NAND_CTRL_CHANGE);
		chip->cmd_ctrl(mtd, NAND_CMD_NONE,
			       NAND_NCE | NAND_CTRL_CHANGE);

		/* This applies to read commands */
	default:
		/*
		 * If we don't have access to the busy pin, we apply the given
		 * command delay.
		 */
		if (!chip->dev_ready) {
			udelay(chip->chip_delay);
			return;
		}
	}

	/*
	 * Apply this short delay always to ensure that we do wait tWB in
	 * any case on any machine.
	 */
	ndelay(100);

	nand_wait_ready(mtd);
}

/**
 * panic_nand_get_device - [GENERIC] Get chip for selected access
 * @chip: the nand chip descriptor
 * @mtd: MTD device structure
 * @new_state: the state which is requested
 *
 * Used when in panic, no locks are taken.
 */
static void panic_nand_get_device(struct nand_chip *chip,
		      struct mtd_info *mtd, int new_state)
{
	/* Hardware controller shared among independent devices */
	chip->controller->active = chip;
	chip->state = new_state;
}

/**
 * nand_get_device - [GENERIC] Get chip for selected access
 * @mtd: MTD device structure
 * @new_state: the state which is requested
 *
 * Get the device and lock it for exclusive access
 */
static int
nand_get_device(struct mtd_info *mtd, int new_state)
{
	struct nand_chip *chip = mtd_to_nand(mtd);
	spinlock_t *lock = &chip->controller->lock;
	wait_queue_head_t *wq = &chip->controller->wq;
	DECLARE_WAITQUEUE(wait, current);
retry:
	spin_lock(lock);

	/* Hardware controller shared among independent devices */
	if (!chip->controller->active)
		chip->controller->active = chip;

	if (chip->controller->active == chip && chip->state == FL_READY) {
		chip->state = new_state;
		spin_unlock(lock);
		return 0;
	}
	if (new_state == FL_PM_SUSPENDED) {
		if (chip->controller->active->state == FL_PM_SUSPENDED) {
			chip->state = FL_PM_SUSPENDED;
			spin_unlock(lock);
			return 0;
		}
	}
	set_current_state(TASK_UNINTERRUPTIBLE);
	add_wait_queue(wq, &wait);
	spin_unlock(lock);
	schedule();
	remove_wait_queue(wq, &wait);
	goto retry;
}

/**
 * panic_nand_wait - [GENERIC] wait until the command is done
 * @mtd: MTD device structure
 * @chip: NAND chip structure
 * @timeo: timeout
 *
 * Wait for command done. This is a helper function for nand_wait used when
 * we are in interrupt context. May happen when in panic and trying to write
 * an oops through mtdoops.
 */
static void panic_nand_wait(struct mtd_info *mtd, struct nand_chip *chip,
			    unsigned long timeo)
{
	int i;
	for (i = 0; i < timeo; i++) {
		if (chip->dev_ready) {
			if (chip->dev_ready(mtd))
				break;
		} else {
			if (chip->read_byte(mtd) & NAND_STATUS_READY)
				break;
		}
		mdelay(1);
	}
}

/**
 * nand_wait - [DEFAULT] wait until the command is done
 * @mtd: MTD device structure
 * @chip: NAND chip structure
 *
 * Wait for command done. This applies to erase and program only.
 */
static int nand_wait(struct mtd_info *mtd, struct nand_chip *chip)
{

	int status;
	unsigned long timeo = 400;

	/*
	 * Apply this short delay always to ensure that we do wait tWB in any
	 * case on any machine.
	 */
	ndelay(100);

	chip->cmdfunc(mtd, NAND_CMD_STATUS, -1, -1);

	if (in_interrupt() || oops_in_progress)
		panic_nand_wait(mtd, chip, timeo);
	else {
		timeo = jiffies + msecs_to_jiffies(timeo);
		do {
			if (chip->dev_ready) {
				if (chip->dev_ready(mtd))
					break;
			} else {
				if (chip->read_byte(mtd) & NAND_STATUS_READY)
					break;
			}
			cond_resched();
		} while (time_before(jiffies, timeo));
	}

	status = (int)chip->read_byte(mtd);
	/* This can happen if in case of timeout or buggy dev_ready */
	WARN_ON(!(status & NAND_STATUS_READY));
	return status;
}

/**
 * nand_reset_data_interface - Reset data interface and timings
 * @chip: The NAND chip
 * @chipnr: Internal die id
 *
 * Reset the Data interface and timings to ONFI mode 0.
 *
 * Returns 0 for success or negative error code otherwise.
 */
static int nand_reset_data_interface(struct nand_chip *chip, int chipnr)
{
	struct mtd_info *mtd = nand_to_mtd(chip);
	const struct nand_data_interface *conf;
	int ret;

	if (!chip->setup_data_interface)
		return 0;

	/*
	 * The ONFI specification says:
	 * "
	 * To transition from NV-DDR or NV-DDR2 to the SDR data
	 * interface, the host shall use the Reset (FFh) command
	 * using SDR timing mode 0. A device in any timing mode is
	 * required to recognize Reset (FFh) command issued in SDR
	 * timing mode 0.
	 * "
	 *
	 * Configure the data interface in SDR mode and set the
	 * timings to timing mode 0.
	 */

	conf = nand_get_default_data_interface();
	ret = chip->setup_data_interface(mtd, chipnr, conf);
	if (ret)
		pr_err("Failed to configure data interface to SDR timing mode 0\n");

	return ret;
}

/**
 * nand_setup_data_interface - Setup the best data interface and timings
 * @chip: The NAND chip
 * @chipnr: Internal die id
 *
 * Find and configure the best data interface and NAND timings supported by
 * the chip and the driver.
 * First tries to retrieve supported timing modes from ONFI information,
 * and if the NAND chip does not support ONFI, relies on the
 * ->onfi_timing_mode_default specified in the nand_ids table.
 *
 * Returns 0 for success or negative error code otherwise.
 */
static int nand_setup_data_interface(struct nand_chip *chip, int chipnr)
{
	struct mtd_info *mtd = nand_to_mtd(chip);
	int ret;

	if (!chip->setup_data_interface || !chip->data_interface)
		return 0;

	/*
	 * Ensure the timing mode has been changed on the chip side
	 * before changing timings on the controller side.
	 */
	if (chip->onfi_version &&
	    (le16_to_cpu(chip->onfi_params.opt_cmd) &
	     ONFI_OPT_CMD_SET_GET_FEATURES)) {
		u8 tmode_param[ONFI_SUBFEATURE_PARAM_LEN] = {
			chip->onfi_timing_mode_default,
		};

		ret = chip->onfi_set_features(mtd, chip,
				ONFI_FEATURE_ADDR_TIMING_MODE,
				tmode_param);
		if (ret)
			goto err;
	}

	ret = chip->setup_data_interface(mtd, chipnr, chip->data_interface);
err:
	return ret;
}

/**
 * nand_init_data_interface - find the best data interface and timings
 * @chip: The NAND chip
 *
 * Find the best data interface and NAND timings supported by the chip
 * and the driver.
 * First tries to retrieve supported timing modes from ONFI information,
 * and if the NAND chip does not support ONFI, relies on the
 * ->onfi_timing_mode_default specified in the nand_ids table. After this
 * function nand_chip->data_interface is initialized with the best timing mode
 * available.
 *
 * Returns 0 for success or negative error code otherwise.
 */
static int nand_init_data_interface(struct nand_chip *chip)
{
	struct mtd_info *mtd = nand_to_mtd(chip);
	int modes, mode, ret;

	if (!chip->setup_data_interface)
		return 0;

	/*
	 * First try to identify the best timings from ONFI parameters and
	 * if the NAND does not support ONFI, fallback to the default ONFI
	 * timing mode.
	 */
	modes = onfi_get_async_timing_mode(chip);
	if (modes == ONFI_TIMING_MODE_UNKNOWN) {
		if (!chip->onfi_timing_mode_default)
			return 0;

		modes = GENMASK(chip->onfi_timing_mode_default, 0);
	}

	chip->data_interface = kzalloc(sizeof(*chip->data_interface),
				       GFP_KERNEL);
	if (!chip->data_interface)
		return -ENOMEM;

	for (mode = fls(modes) - 1; mode >= 0; mode--) {
		ret = onfi_init_data_interface(chip, chip->data_interface,
					       NAND_SDR_IFACE, mode);
		if (ret)
			continue;

		/* Pass -1 to only */
		ret = chip->setup_data_interface(mtd,
						 NAND_DATA_IFACE_CHECK_ONLY,
						 chip->data_interface);
		if (!ret) {
			chip->onfi_timing_mode_default = mode;
			break;
		}
	}

	return 0;
}

static void nand_release_data_interface(struct nand_chip *chip)
{
	kfree(chip->data_interface);
}

/**
 * nand_reset - Reset and initialize a NAND device
 * @chip: The NAND chip
 * @chipnr: Internal die id
 *
 * Returns 0 for success or negative error code otherwise
 */
int nand_reset(struct nand_chip *chip, int chipnr)
{
	struct mtd_info *mtd = nand_to_mtd(chip);
	int ret;

	ret = nand_reset_data_interface(chip, chipnr);
	if (ret)
		return ret;

	/*
	 * The CS line has to be released before we can apply the new NAND
	 * interface settings, hence this weird ->select_chip() dance.
	 */
	chip->select_chip(mtd, chipnr);
	chip->cmdfunc(mtd, NAND_CMD_RESET, -1, -1);
	chip->select_chip(mtd, -1);

	chip->select_chip(mtd, chipnr);
	ret = nand_setup_data_interface(chip, chipnr);
	chip->select_chip(mtd, -1);
	if (ret)
		return ret;

	return 0;
}

/**
<<<<<<< HEAD
 * __nand_unlock - [REPLACEABLE] unlocks specified locked blocks
 * @mtd: mtd info
 * @ofs: offset to start unlock from
 * @len: length to unlock
 * @invert:
 *        - when = 0, unlock the range of blocks within the lower and
 *                    upper boundary address
 *        - when = 1, unlock the range of blocks outside the boundaries
 *                    of the lower and upper boundary address
 *
 * Returs unlock status.
 */
static int __nand_unlock(struct mtd_info *mtd, loff_t ofs,
					uint64_t len, int invert)
{
	int ret = 0;
	int status, page;
	struct nand_chip *chip = mtd_to_nand(mtd);

	/* Submit address of first page to unlock */
	page = ofs >> chip->page_shift;
	chip->cmdfunc(mtd, NAND_CMD_UNLOCK1, -1, page & chip->pagemask);

	/* Submit address of last page to unlock */
	page = (ofs + len) >> chip->page_shift;
	chip->cmdfunc(mtd, NAND_CMD_UNLOCK2, -1,
				(page | invert) & chip->pagemask);

	/* Call wait ready function */
	status = chip->waitfunc(mtd, chip);
	/* See if device thinks it succeeded */
	if (status & NAND_STATUS_FAIL) {
		pr_debug("%s: error status = 0x%08x\n",
					__func__, status);
		ret = -EIO;
	}

	return ret;
}

/**
 * nand_unlock - [REPLACEABLE] unlocks specified locked blocks
 * @mtd: mtd info
 * @ofs: offset to start unlock from
 * @len: length to unlock
 *
 * Returns unlock status.
 */
int nand_unlock(struct mtd_info *mtd, loff_t ofs, uint64_t len)
{
	int ret = 0;
	int chipnr;
	struct nand_chip *chip = mtd_to_nand(mtd);

	pr_debug("%s: start = 0x%012llx, len = %llu\n",
			__func__, (unsigned long long)ofs, len);

	if (check_offs_len(mtd, ofs, len))
		return -EINVAL;

	/* Align to last block address if size addresses end of the device */
	if (ofs + len == mtd->size)
		len -= mtd->erasesize;

	nand_get_device(mtd, FL_UNLOCKING);

	/* Shift to get chip number */
	chipnr = ofs >> chip->chip_shift;

	/*
	 * Reset the chip.
	 * If we want to check the WP through READ STATUS and check the bit 7
	 * we must reset the chip
	 * some operation can also clear the bit 7 of status register
	 * eg. erase/program a locked block
	 */
	nand_reset(chip, chipnr);

	chip->select_chip(mtd, chipnr);

	/* Check, if it is write protected */
	if (nand_check_wp(mtd)) {
		pr_debug("%s: device is write protected!\n",
					__func__);
		ret = -EIO;
		goto out;
	}

	ret = __nand_unlock(mtd, ofs, len, 0);

out:
	chip->select_chip(mtd, -1);
	nand_release_device(mtd);

	return ret;
}
EXPORT_SYMBOL(nand_unlock);

/**
 * nand_lock - [REPLACEABLE] locks all blocks present in the device
 * @mtd: mtd info
 * @ofs: offset to start unlock from
 * @len: length to unlock
 *
 * This feature is not supported in many NAND parts. 'Micron' NAND parts do
 * have this feature, but it allows only to lock all blocks, not for specified
 * range for block. Implementing 'lock' feature by making use of 'unlock', for
 * now.
 *
 * Returns lock status.
 */
int nand_lock(struct mtd_info *mtd, loff_t ofs, uint64_t len)
{
	int ret = 0;
	int chipnr, status, page;
	struct nand_chip *chip = mtd_to_nand(mtd);

	pr_debug("%s: start = 0x%012llx, len = %llu\n",
			__func__, (unsigned long long)ofs, len);

	if (check_offs_len(mtd, ofs, len))
		return -EINVAL;

	nand_get_device(mtd, FL_LOCKING);

	/* Shift to get chip number */
	chipnr = ofs >> chip->chip_shift;

	/*
	 * Reset the chip.
	 * If we want to check the WP through READ STATUS and check the bit 7
	 * we must reset the chip
	 * some operation can also clear the bit 7 of status register
	 * eg. erase/program a locked block
	 */
	nand_reset(chip, chipnr);

	chip->select_chip(mtd, chipnr);

	/* Check, if it is write protected */
	if (nand_check_wp(mtd)) {
		pr_debug("%s: device is write protected!\n",
					__func__);
		status = MTD_ERASE_FAILED;
		ret = -EIO;
		goto out;
	}

	/* Submit address of first page to lock */
	page = ofs >> chip->page_shift;
	chip->cmdfunc(mtd, NAND_CMD_LOCK, -1, page & chip->pagemask);

	/* Call wait ready function */
	status = chip->waitfunc(mtd, chip);
	/* See if device thinks it succeeded */
	if (status & NAND_STATUS_FAIL) {
		pr_debug("%s: error status = 0x%08x\n",
					__func__, status);
		ret = -EIO;
		goto out;
	}

	ret = __nand_unlock(mtd, ofs, len, 0x1);

out:
	chip->select_chip(mtd, -1);
	nand_release_device(mtd);

	return ret;
}
EXPORT_SYMBOL(nand_lock);

/**
=======
>>>>>>> bb176f67
 * nand_check_erased_buf - check if a buffer contains (almost) only 0xff data
 * @buf: buffer to test
 * @len: buffer length
 * @bitflips_threshold: maximum number of bitflips
 *
 * Check if a buffer contains only 0xff, which means the underlying region
 * has been erased and is ready to be programmed.
 * The bitflips_threshold specify the maximum number of bitflips before
 * considering the region is not erased.
 * Note: The logic of this function has been extracted from the memweight
 * implementation, except that nand_check_erased_buf function exit before
 * testing the whole buffer if the number of bitflips exceed the
 * bitflips_threshold value.
 *
 * Returns a positive number of bitflips less than or equal to
 * bitflips_threshold, or -ERROR_CODE for bitflips in excess of the
 * threshold.
 */
static int nand_check_erased_buf(void *buf, int len, int bitflips_threshold)
{
	const unsigned char *bitmap = buf;
	int bitflips = 0;
	int weight;

	for (; len && ((uintptr_t)bitmap) % sizeof(long);
	     len--, bitmap++) {
		weight = hweight8(*bitmap);
		bitflips += BITS_PER_BYTE - weight;
		if (unlikely(bitflips > bitflips_threshold))
			return -EBADMSG;
	}

	for (; len >= sizeof(long);
	     len -= sizeof(long), bitmap += sizeof(long)) {
		unsigned long d = *((unsigned long *)bitmap);
		if (d == ~0UL)
			continue;
		weight = hweight_long(d);
		bitflips += BITS_PER_LONG - weight;
		if (unlikely(bitflips > bitflips_threshold))
			return -EBADMSG;
	}

	for (; len > 0; len--, bitmap++) {
		weight = hweight8(*bitmap);
		bitflips += BITS_PER_BYTE - weight;
		if (unlikely(bitflips > bitflips_threshold))
			return -EBADMSG;
	}

	return bitflips;
}

/**
 * nand_check_erased_ecc_chunk - check if an ECC chunk contains (almost) only
 *				 0xff data
 * @data: data buffer to test
 * @datalen: data length
 * @ecc: ECC buffer
 * @ecclen: ECC length
 * @extraoob: extra OOB buffer
 * @extraooblen: extra OOB length
 * @bitflips_threshold: maximum number of bitflips
 *
 * Check if a data buffer and its associated ECC and OOB data contains only
 * 0xff pattern, which means the underlying region has been erased and is
 * ready to be programmed.
 * The bitflips_threshold specify the maximum number of bitflips before
 * considering the region as not erased.
 *
 * Note:
 * 1/ ECC algorithms are working on pre-defined block sizes which are usually
 *    different from the NAND page size. When fixing bitflips, ECC engines will
 *    report the number of errors per chunk, and the NAND core infrastructure
 *    expect you to return the maximum number of bitflips for the whole page.
 *    This is why you should always use this function on a single chunk and
 *    not on the whole page. After checking each chunk you should update your
 *    max_bitflips value accordingly.
 * 2/ When checking for bitflips in erased pages you should not only check
 *    the payload data but also their associated ECC data, because a user might
 *    have programmed almost all bits to 1 but a few. In this case, we
 *    shouldn't consider the chunk as erased, and checking ECC bytes prevent
 *    this case.
 * 3/ The extraoob argument is optional, and should be used if some of your OOB
 *    data are protected by the ECC engine.
 *    It could also be used if you support subpages and want to attach some
 *    extra OOB data to an ECC chunk.
 *
 * Returns a positive number of bitflips less than or equal to
 * bitflips_threshold, or -ERROR_CODE for bitflips in excess of the
 * threshold. In case of success, the passed buffers are filled with 0xff.
 */
int nand_check_erased_ecc_chunk(void *data, int datalen,
				void *ecc, int ecclen,
				void *extraoob, int extraooblen,
				int bitflips_threshold)
{
	int data_bitflips = 0, ecc_bitflips = 0, extraoob_bitflips = 0;

	data_bitflips = nand_check_erased_buf(data, datalen,
					      bitflips_threshold);
	if (data_bitflips < 0)
		return data_bitflips;

	bitflips_threshold -= data_bitflips;

	ecc_bitflips = nand_check_erased_buf(ecc, ecclen, bitflips_threshold);
	if (ecc_bitflips < 0)
		return ecc_bitflips;

	bitflips_threshold -= ecc_bitflips;

	extraoob_bitflips = nand_check_erased_buf(extraoob, extraooblen,
						  bitflips_threshold);
	if (extraoob_bitflips < 0)
		return extraoob_bitflips;

	if (data_bitflips)
		memset(data, 0xff, datalen);

	if (ecc_bitflips)
		memset(ecc, 0xff, ecclen);

	if (extraoob_bitflips)
		memset(extraoob, 0xff, extraooblen);

	return data_bitflips + ecc_bitflips + extraoob_bitflips;
}
EXPORT_SYMBOL(nand_check_erased_ecc_chunk);

/**
 * nand_read_page_raw - [INTERN] read raw page data without ecc
 * @mtd: mtd info structure
 * @chip: nand chip info structure
 * @buf: buffer to store read data
 * @oob_required: caller requires OOB data read to chip->oob_poi
 * @page: page number to read
 *
 * Not for syndrome calculating ECC controllers, which use a special oob layout.
 */
int nand_read_page_raw(struct mtd_info *mtd, struct nand_chip *chip,
		       uint8_t *buf, int oob_required, int page)
{
	chip->read_buf(mtd, buf, mtd->writesize);
	if (oob_required)
		chip->read_buf(mtd, chip->oob_poi, mtd->oobsize);
	return 0;
}
EXPORT_SYMBOL(nand_read_page_raw);

/**
 * nand_read_page_raw_syndrome - [INTERN] read raw page data without ecc
 * @mtd: mtd info structure
 * @chip: nand chip info structure
 * @buf: buffer to store read data
 * @oob_required: caller requires OOB data read to chip->oob_poi
 * @page: page number to read
 *
 * We need a special oob layout and handling even when OOB isn't used.
 */
static int nand_read_page_raw_syndrome(struct mtd_info *mtd,
				       struct nand_chip *chip, uint8_t *buf,
				       int oob_required, int page)
{
	int eccsize = chip->ecc.size;
	int eccbytes = chip->ecc.bytes;
	uint8_t *oob = chip->oob_poi;
	int steps, size;

	for (steps = chip->ecc.steps; steps > 0; steps--) {
		chip->read_buf(mtd, buf, eccsize);
		buf += eccsize;

		if (chip->ecc.prepad) {
			chip->read_buf(mtd, oob, chip->ecc.prepad);
			oob += chip->ecc.prepad;
		}

		chip->read_buf(mtd, oob, eccbytes);
		oob += eccbytes;

		if (chip->ecc.postpad) {
			chip->read_buf(mtd, oob, chip->ecc.postpad);
			oob += chip->ecc.postpad;
		}
	}

	size = mtd->oobsize - (oob - chip->oob_poi);
	if (size)
		chip->read_buf(mtd, oob, size);

	return 0;
}

/**
 * nand_read_page_swecc - [REPLACEABLE] software ECC based page read function
 * @mtd: mtd info structure
 * @chip: nand chip info structure
 * @buf: buffer to store read data
 * @oob_required: caller requires OOB data read to chip->oob_poi
 * @page: page number to read
 */
static int nand_read_page_swecc(struct mtd_info *mtd, struct nand_chip *chip,
				uint8_t *buf, int oob_required, int page)
{
	int i, eccsize = chip->ecc.size, ret;
	int eccbytes = chip->ecc.bytes;
	int eccsteps = chip->ecc.steps;
	uint8_t *p = buf;
	uint8_t *ecc_calc = chip->buffers->ecccalc;
	uint8_t *ecc_code = chip->buffers->ecccode;
	unsigned int max_bitflips = 0;

	chip->ecc.read_page_raw(mtd, chip, buf, 1, page);

	for (i = 0; eccsteps; eccsteps--, i += eccbytes, p += eccsize)
		chip->ecc.calculate(mtd, p, &ecc_calc[i]);

	ret = mtd_ooblayout_get_eccbytes(mtd, ecc_code, chip->oob_poi, 0,
					 chip->ecc.total);
	if (ret)
		return ret;

	eccsteps = chip->ecc.steps;
	p = buf;

	for (i = 0 ; eccsteps; eccsteps--, i += eccbytes, p += eccsize) {
		int stat;

		stat = chip->ecc.correct(mtd, p, &ecc_code[i], &ecc_calc[i]);
		if (stat < 0) {
			mtd->ecc_stats.failed++;
		} else {
			mtd->ecc_stats.corrected += stat;
			max_bitflips = max_t(unsigned int, max_bitflips, stat);
		}
	}
	return max_bitflips;
}

/**
 * nand_read_subpage - [REPLACEABLE] ECC based sub-page read function
 * @mtd: mtd info structure
 * @chip: nand chip info structure
 * @data_offs: offset of requested data within the page
 * @readlen: data length
 * @bufpoi: buffer to store read data
 * @page: page number to read
 */
static int nand_read_subpage(struct mtd_info *mtd, struct nand_chip *chip,
			uint32_t data_offs, uint32_t readlen, uint8_t *bufpoi,
			int page)
{
	int start_step, end_step, num_steps, ret;
	uint8_t *p;
	int data_col_addr, i, gaps = 0;
	int datafrag_len, eccfrag_len, aligned_len, aligned_pos;
	int busw = (chip->options & NAND_BUSWIDTH_16) ? 2 : 1;
	int index, section = 0;
	unsigned int max_bitflips = 0;
	struct mtd_oob_region oobregion = { };

	/* Column address within the page aligned to ECC size (256bytes) */
	start_step = data_offs / chip->ecc.size;
	end_step = (data_offs + readlen - 1) / chip->ecc.size;
	num_steps = end_step - start_step + 1;
	index = start_step * chip->ecc.bytes;

	/* Data size aligned to ECC ecc.size */
	datafrag_len = num_steps * chip->ecc.size;
	eccfrag_len = num_steps * chip->ecc.bytes;

	data_col_addr = start_step * chip->ecc.size;
	/* If we read not a page aligned data */
	if (data_col_addr != 0)
		chip->cmdfunc(mtd, NAND_CMD_RNDOUT, data_col_addr, -1);

	p = bufpoi + data_col_addr;
	chip->read_buf(mtd, p, datafrag_len);

	/* Calculate ECC */
	for (i = 0; i < eccfrag_len ; i += chip->ecc.bytes, p += chip->ecc.size)
		chip->ecc.calculate(mtd, p, &chip->buffers->ecccalc[i]);

	/*
	 * The performance is faster if we position offsets according to
	 * ecc.pos. Let's make sure that there are no gaps in ECC positions.
	 */
	ret = mtd_ooblayout_find_eccregion(mtd, index, &section, &oobregion);
	if (ret)
		return ret;

	if (oobregion.length < eccfrag_len)
		gaps = 1;

	if (gaps) {
		chip->cmdfunc(mtd, NAND_CMD_RNDOUT, mtd->writesize, -1);
		chip->read_buf(mtd, chip->oob_poi, mtd->oobsize);
	} else {
		/*
		 * Send the command to read the particular ECC bytes take care
		 * about buswidth alignment in read_buf.
		 */
		aligned_pos = oobregion.offset & ~(busw - 1);
		aligned_len = eccfrag_len;
		if (oobregion.offset & (busw - 1))
			aligned_len++;
		if ((oobregion.offset + (num_steps * chip->ecc.bytes)) &
		    (busw - 1))
			aligned_len++;

		chip->cmdfunc(mtd, NAND_CMD_RNDOUT,
			      mtd->writesize + aligned_pos, -1);
		chip->read_buf(mtd, &chip->oob_poi[aligned_pos], aligned_len);
	}

	ret = mtd_ooblayout_get_eccbytes(mtd, chip->buffers->ecccode,
					 chip->oob_poi, index, eccfrag_len);
	if (ret)
		return ret;

	p = bufpoi + data_col_addr;
	for (i = 0; i < eccfrag_len ; i += chip->ecc.bytes, p += chip->ecc.size) {
		int stat;

		stat = chip->ecc.correct(mtd, p,
			&chip->buffers->ecccode[i], &chip->buffers->ecccalc[i]);
		if (stat == -EBADMSG &&
		    (chip->ecc.options & NAND_ECC_GENERIC_ERASED_CHECK)) {
			/* check for empty pages with bitflips */
			stat = nand_check_erased_ecc_chunk(p, chip->ecc.size,
						&chip->buffers->ecccode[i],
						chip->ecc.bytes,
						NULL, 0,
						chip->ecc.strength);
		}

		if (stat < 0) {
			mtd->ecc_stats.failed++;
		} else {
			mtd->ecc_stats.corrected += stat;
			max_bitflips = max_t(unsigned int, max_bitflips, stat);
		}
	}
	return max_bitflips;
}

/**
 * nand_read_page_hwecc - [REPLACEABLE] hardware ECC based page read function
 * @mtd: mtd info structure
 * @chip: nand chip info structure
 * @buf: buffer to store read data
 * @oob_required: caller requires OOB data read to chip->oob_poi
 * @page: page number to read
 *
 * Not for syndrome calculating ECC controllers which need a special oob layout.
 */
static int nand_read_page_hwecc(struct mtd_info *mtd, struct nand_chip *chip,
				uint8_t *buf, int oob_required, int page)
{
	int i, eccsize = chip->ecc.size, ret;
	int eccbytes = chip->ecc.bytes;
	int eccsteps = chip->ecc.steps;
	uint8_t *p = buf;
	uint8_t *ecc_calc = chip->buffers->ecccalc;
	uint8_t *ecc_code = chip->buffers->ecccode;
	unsigned int max_bitflips = 0;

	for (i = 0; eccsteps; eccsteps--, i += eccbytes, p += eccsize) {
		chip->ecc.hwctl(mtd, NAND_ECC_READ);
		chip->read_buf(mtd, p, eccsize);
		chip->ecc.calculate(mtd, p, &ecc_calc[i]);
	}
	chip->read_buf(mtd, chip->oob_poi, mtd->oobsize);

	ret = mtd_ooblayout_get_eccbytes(mtd, ecc_code, chip->oob_poi, 0,
					 chip->ecc.total);
	if (ret)
		return ret;

	eccsteps = chip->ecc.steps;
	p = buf;

	for (i = 0 ; eccsteps; eccsteps--, i += eccbytes, p += eccsize) {
		int stat;

		stat = chip->ecc.correct(mtd, p, &ecc_code[i], &ecc_calc[i]);
		if (stat == -EBADMSG &&
		    (chip->ecc.options & NAND_ECC_GENERIC_ERASED_CHECK)) {
			/* check for empty pages with bitflips */
			stat = nand_check_erased_ecc_chunk(p, eccsize,
						&ecc_code[i], eccbytes,
						NULL, 0,
						chip->ecc.strength);
		}

		if (stat < 0) {
			mtd->ecc_stats.failed++;
		} else {
			mtd->ecc_stats.corrected += stat;
			max_bitflips = max_t(unsigned int, max_bitflips, stat);
		}
	}
	return max_bitflips;
}

/**
 * nand_read_page_hwecc_oob_first - [REPLACEABLE] hw ecc, read oob first
 * @mtd: mtd info structure
 * @chip: nand chip info structure
 * @buf: buffer to store read data
 * @oob_required: caller requires OOB data read to chip->oob_poi
 * @page: page number to read
 *
 * Hardware ECC for large page chips, require OOB to be read first. For this
 * ECC mode, the write_page method is re-used from ECC_HW. These methods
 * read/write ECC from the OOB area, unlike the ECC_HW_SYNDROME support with
 * multiple ECC steps, follows the "infix ECC" scheme and reads/writes ECC from
 * the data area, by overwriting the NAND manufacturer bad block markings.
 */
static int nand_read_page_hwecc_oob_first(struct mtd_info *mtd,
	struct nand_chip *chip, uint8_t *buf, int oob_required, int page)
{
	int i, eccsize = chip->ecc.size, ret;
	int eccbytes = chip->ecc.bytes;
	int eccsteps = chip->ecc.steps;
	uint8_t *p = buf;
	uint8_t *ecc_code = chip->buffers->ecccode;
	uint8_t *ecc_calc = chip->buffers->ecccalc;
	unsigned int max_bitflips = 0;

	/* Read the OOB area first */
	chip->cmdfunc(mtd, NAND_CMD_READOOB, 0, page);
	chip->read_buf(mtd, chip->oob_poi, mtd->oobsize);
	chip->cmdfunc(mtd, NAND_CMD_READ0, 0, page);

	ret = mtd_ooblayout_get_eccbytes(mtd, ecc_code, chip->oob_poi, 0,
					 chip->ecc.total);
	if (ret)
		return ret;

	for (i = 0; eccsteps; eccsteps--, i += eccbytes, p += eccsize) {
		int stat;

		chip->ecc.hwctl(mtd, NAND_ECC_READ);
		chip->read_buf(mtd, p, eccsize);
		chip->ecc.calculate(mtd, p, &ecc_calc[i]);

		stat = chip->ecc.correct(mtd, p, &ecc_code[i], NULL);
		if (stat == -EBADMSG &&
		    (chip->ecc.options & NAND_ECC_GENERIC_ERASED_CHECK)) {
			/* check for empty pages with bitflips */
			stat = nand_check_erased_ecc_chunk(p, eccsize,
						&ecc_code[i], eccbytes,
						NULL, 0,
						chip->ecc.strength);
		}

		if (stat < 0) {
			mtd->ecc_stats.failed++;
		} else {
			mtd->ecc_stats.corrected += stat;
			max_bitflips = max_t(unsigned int, max_bitflips, stat);
		}
	}
	return max_bitflips;
}

/**
 * nand_read_page_syndrome - [REPLACEABLE] hardware ECC syndrome based page read
 * @mtd: mtd info structure
 * @chip: nand chip info structure
 * @buf: buffer to store read data
 * @oob_required: caller requires OOB data read to chip->oob_poi
 * @page: page number to read
 *
 * The hw generator calculates the error syndrome automatically. Therefore we
 * need a special oob layout and handling.
 */
static int nand_read_page_syndrome(struct mtd_info *mtd, struct nand_chip *chip,
				   uint8_t *buf, int oob_required, int page)
{
	int i, eccsize = chip->ecc.size;
	int eccbytes = chip->ecc.bytes;
	int eccsteps = chip->ecc.steps;
	int eccpadbytes = eccbytes + chip->ecc.prepad + chip->ecc.postpad;
	uint8_t *p = buf;
	uint8_t *oob = chip->oob_poi;
	unsigned int max_bitflips = 0;

	for (i = 0; eccsteps; eccsteps--, i += eccbytes, p += eccsize) {
		int stat;

		chip->ecc.hwctl(mtd, NAND_ECC_READ);
		chip->read_buf(mtd, p, eccsize);

		if (chip->ecc.prepad) {
			chip->read_buf(mtd, oob, chip->ecc.prepad);
			oob += chip->ecc.prepad;
		}

		chip->ecc.hwctl(mtd, NAND_ECC_READSYN);
		chip->read_buf(mtd, oob, eccbytes);
		stat = chip->ecc.correct(mtd, p, oob, NULL);

		oob += eccbytes;

		if (chip->ecc.postpad) {
			chip->read_buf(mtd, oob, chip->ecc.postpad);
			oob += chip->ecc.postpad;
		}

		if (stat == -EBADMSG &&
		    (chip->ecc.options & NAND_ECC_GENERIC_ERASED_CHECK)) {
			/* check for empty pages with bitflips */
			stat = nand_check_erased_ecc_chunk(p, chip->ecc.size,
							   oob - eccpadbytes,
							   eccpadbytes,
							   NULL, 0,
							   chip->ecc.strength);
		}

		if (stat < 0) {
			mtd->ecc_stats.failed++;
		} else {
			mtd->ecc_stats.corrected += stat;
			max_bitflips = max_t(unsigned int, max_bitflips, stat);
		}
	}

	/* Calculate remaining oob bytes */
	i = mtd->oobsize - (oob - chip->oob_poi);
	if (i)
		chip->read_buf(mtd, oob, i);

	return max_bitflips;
}

/**
 * nand_transfer_oob - [INTERN] Transfer oob to client buffer
 * @mtd: mtd info structure
 * @oob: oob destination address
 * @ops: oob ops structure
 * @len: size of oob to transfer
 */
static uint8_t *nand_transfer_oob(struct mtd_info *mtd, uint8_t *oob,
				  struct mtd_oob_ops *ops, size_t len)
{
	struct nand_chip *chip = mtd_to_nand(mtd);
	int ret;

	switch (ops->mode) {

	case MTD_OPS_PLACE_OOB:
	case MTD_OPS_RAW:
		memcpy(oob, chip->oob_poi + ops->ooboffs, len);
		return oob + len;

	case MTD_OPS_AUTO_OOB:
		ret = mtd_ooblayout_get_databytes(mtd, oob, chip->oob_poi,
						  ops->ooboffs, len);
		BUG_ON(ret);
		return oob + len;

	default:
		BUG();
	}
	return NULL;
}

/**
 * nand_setup_read_retry - [INTERN] Set the READ RETRY mode
 * @mtd: MTD device structure
 * @retry_mode: the retry mode to use
 *
 * Some vendors supply a special command to shift the Vt threshold, to be used
 * when there are too many bitflips in a page (i.e., ECC error). After setting
 * a new threshold, the host should retry reading the page.
 */
static int nand_setup_read_retry(struct mtd_info *mtd, int retry_mode)
{
	struct nand_chip *chip = mtd_to_nand(mtd);

	pr_debug("setting READ RETRY mode %d\n", retry_mode);

	if (retry_mode >= chip->read_retries)
		return -EINVAL;

	if (!chip->setup_read_retry)
		return -EOPNOTSUPP;

	return chip->setup_read_retry(mtd, retry_mode);
}

/**
 * nand_do_read_ops - [INTERN] Read data with ECC
 * @mtd: MTD device structure
 * @from: offset to read from
 * @ops: oob ops structure
 *
 * Internal function. Called with chip held.
 */
static int nand_do_read_ops(struct mtd_info *mtd, loff_t from,
			    struct mtd_oob_ops *ops)
{
	int chipnr, page, realpage, col, bytes, aligned, oob_required;
	struct nand_chip *chip = mtd_to_nand(mtd);
	int ret = 0;
	uint32_t readlen = ops->len;
	uint32_t oobreadlen = ops->ooblen;
	uint32_t max_oobsize = mtd_oobavail(mtd, ops);

	uint8_t *bufpoi, *oob, *buf;
	int use_bufpoi;
	unsigned int max_bitflips = 0;
	int retry_mode = 0;
	bool ecc_fail = false;

	chipnr = (int)(from >> chip->chip_shift);
	chip->select_chip(mtd, chipnr);

	realpage = (int)(from >> chip->page_shift);
	page = realpage & chip->pagemask;

	col = (int)(from & (mtd->writesize - 1));

	buf = ops->datbuf;
	oob = ops->oobbuf;
	oob_required = oob ? 1 : 0;

	while (1) {
		unsigned int ecc_failures = mtd->ecc_stats.failed;

		bytes = min(mtd->writesize - col, readlen);
		aligned = (bytes == mtd->writesize);

		if (!aligned)
			use_bufpoi = 1;
		else if (chip->options & NAND_USE_BOUNCE_BUFFER)
			use_bufpoi = !virt_addr_valid(buf) ||
				     !IS_ALIGNED((unsigned long)buf,
						 chip->buf_align);
		else
			use_bufpoi = 0;

		/* Is the current page in the buffer? */
		if (realpage != chip->pagebuf || oob) {
			bufpoi = use_bufpoi ? chip->buffers->databuf : buf;

			if (use_bufpoi && aligned)
				pr_debug("%s: using read bounce buffer for buf@%p\n",
						 __func__, buf);

read_retry:
			if (nand_standard_page_accessors(&chip->ecc))
				chip->cmdfunc(mtd, NAND_CMD_READ0, 0x00, page);

			/*
			 * Now read the page into the buffer.  Absent an error,
			 * the read methods return max bitflips per ecc step.
			 */
			if (unlikely(ops->mode == MTD_OPS_RAW))
				ret = chip->ecc.read_page_raw(mtd, chip, bufpoi,
							      oob_required,
							      page);
			else if (!aligned && NAND_HAS_SUBPAGE_READ(chip) &&
				 !oob)
				ret = chip->ecc.read_subpage(mtd, chip,
							col, bytes, bufpoi,
							page);
			else
				ret = chip->ecc.read_page(mtd, chip, bufpoi,
							  oob_required, page);
			if (ret < 0) {
				if (use_bufpoi)
					/* Invalidate page cache */
					chip->pagebuf = -1;
				break;
			}

			/* Transfer not aligned data */
			if (use_bufpoi) {
				if (!NAND_HAS_SUBPAGE_READ(chip) && !oob &&
				    !(mtd->ecc_stats.failed - ecc_failures) &&
				    (ops->mode != MTD_OPS_RAW)) {
					chip->pagebuf = realpage;
					chip->pagebuf_bitflips = ret;
				} else {
					/* Invalidate page cache */
					chip->pagebuf = -1;
				}
				memcpy(buf, chip->buffers->databuf + col, bytes);
			}

			if (unlikely(oob)) {
				int toread = min(oobreadlen, max_oobsize);

				if (toread) {
					oob = nand_transfer_oob(mtd,
						oob, ops, toread);
					oobreadlen -= toread;
				}
			}

			if (chip->options & NAND_NEED_READRDY) {
				/* Apply delay or wait for ready/busy pin */
				if (!chip->dev_ready)
					udelay(chip->chip_delay);
				else
					nand_wait_ready(mtd);
			}

			if (mtd->ecc_stats.failed - ecc_failures) {
				if (retry_mode + 1 < chip->read_retries) {
					retry_mode++;
					ret = nand_setup_read_retry(mtd,
							retry_mode);
					if (ret < 0)
						break;

					/* Reset failures; retry */
					mtd->ecc_stats.failed = ecc_failures;
					goto read_retry;
				} else {
					/* No more retry modes; real failure */
					ecc_fail = true;
				}
			}

			buf += bytes;
			max_bitflips = max_t(unsigned int, max_bitflips, ret);
		} else {
			memcpy(buf, chip->buffers->databuf + col, bytes);
			buf += bytes;
			max_bitflips = max_t(unsigned int, max_bitflips,
					     chip->pagebuf_bitflips);
		}

		readlen -= bytes;

		/* Reset to retry mode 0 */
		if (retry_mode) {
			ret = nand_setup_read_retry(mtd, 0);
			if (ret < 0)
				break;
			retry_mode = 0;
		}

		if (!readlen)
			break;

		/* For subsequent reads align to page boundary */
		col = 0;
		/* Increment page address */
		realpage++;

		page = realpage & chip->pagemask;
		/* Check, if we cross a chip boundary */
		if (!page) {
			chipnr++;
			chip->select_chip(mtd, -1);
			chip->select_chip(mtd, chipnr);
		}
	}
	chip->select_chip(mtd, -1);

	ops->retlen = ops->len - (size_t) readlen;
	if (oob)
		ops->oobretlen = ops->ooblen - oobreadlen;

	if (ret < 0)
		return ret;

	if (ecc_fail)
		return -EBADMSG;

	return max_bitflips;
}

/**
 * nand_read - [MTD Interface] MTD compatibility function for nand_do_read_ecc
 * @mtd: MTD device structure
 * @from: offset to read from
 * @len: number of bytes to read
 * @retlen: pointer to variable to store the number of read bytes
 * @buf: the databuffer to put data
 *
 * Get hold of the chip and call nand_do_read.
 */
static int nand_read(struct mtd_info *mtd, loff_t from, size_t len,
		     size_t *retlen, uint8_t *buf)
{
	struct mtd_oob_ops ops;
	int ret;

	nand_get_device(mtd, FL_READING);
	memset(&ops, 0, sizeof(ops));
	ops.len = len;
	ops.datbuf = buf;
	ops.mode = MTD_OPS_PLACE_OOB;
	ret = nand_do_read_ops(mtd, from, &ops);
	*retlen = ops.retlen;
	nand_release_device(mtd);
	return ret;
}

/**
 * nand_read_oob_std - [REPLACEABLE] the most common OOB data read function
 * @mtd: mtd info structure
 * @chip: nand chip info structure
 * @page: page number to read
 */
int nand_read_oob_std(struct mtd_info *mtd, struct nand_chip *chip, int page)
{
	chip->cmdfunc(mtd, NAND_CMD_READOOB, 0, page);
	chip->read_buf(mtd, chip->oob_poi, mtd->oobsize);
	return 0;
}
EXPORT_SYMBOL(nand_read_oob_std);

/**
 * nand_read_oob_syndrome - [REPLACEABLE] OOB data read function for HW ECC
 *			    with syndromes
 * @mtd: mtd info structure
 * @chip: nand chip info structure
 * @page: page number to read
 */
int nand_read_oob_syndrome(struct mtd_info *mtd, struct nand_chip *chip,
			   int page)
{
	int length = mtd->oobsize;
	int chunk = chip->ecc.bytes + chip->ecc.prepad + chip->ecc.postpad;
	int eccsize = chip->ecc.size;
	uint8_t *bufpoi = chip->oob_poi;
	int i, toread, sndrnd = 0, pos;

	chip->cmdfunc(mtd, NAND_CMD_READ0, chip->ecc.size, page);
	for (i = 0; i < chip->ecc.steps; i++) {
		if (sndrnd) {
			pos = eccsize + i * (eccsize + chunk);
			if (mtd->writesize > 512)
				chip->cmdfunc(mtd, NAND_CMD_RNDOUT, pos, -1);
			else
				chip->cmdfunc(mtd, NAND_CMD_READ0, pos, page);
		} else
			sndrnd = 1;
		toread = min_t(int, length, chunk);
		chip->read_buf(mtd, bufpoi, toread);
		bufpoi += toread;
		length -= toread;
	}
	if (length > 0)
		chip->read_buf(mtd, bufpoi, length);

	return 0;
}
EXPORT_SYMBOL(nand_read_oob_syndrome);

/**
 * nand_write_oob_std - [REPLACEABLE] the most common OOB data write function
 * @mtd: mtd info structure
 * @chip: nand chip info structure
 * @page: page number to write
 */
int nand_write_oob_std(struct mtd_info *mtd, struct nand_chip *chip, int page)
{
	int status = 0;
	const uint8_t *buf = chip->oob_poi;
	int length = mtd->oobsize;

	chip->cmdfunc(mtd, NAND_CMD_SEQIN, mtd->writesize, page);
	chip->write_buf(mtd, buf, length);
	/* Send command to program the OOB data */
	chip->cmdfunc(mtd, NAND_CMD_PAGEPROG, -1, -1);

	status = chip->waitfunc(mtd, chip);

	return status & NAND_STATUS_FAIL ? -EIO : 0;
}
EXPORT_SYMBOL(nand_write_oob_std);

/**
 * nand_write_oob_syndrome - [REPLACEABLE] OOB data write function for HW ECC
 *			     with syndrome - only for large page flash
 * @mtd: mtd info structure
 * @chip: nand chip info structure
 * @page: page number to write
 */
int nand_write_oob_syndrome(struct mtd_info *mtd, struct nand_chip *chip,
			    int page)
{
	int chunk = chip->ecc.bytes + chip->ecc.prepad + chip->ecc.postpad;
	int eccsize = chip->ecc.size, length = mtd->oobsize;
	int i, len, pos, status = 0, sndcmd = 0, steps = chip->ecc.steps;
	const uint8_t *bufpoi = chip->oob_poi;

	/*
	 * data-ecc-data-ecc ... ecc-oob
	 * or
	 * data-pad-ecc-pad-data-pad .... ecc-pad-oob
	 */
	if (!chip->ecc.prepad && !chip->ecc.postpad) {
		pos = steps * (eccsize + chunk);
		steps = 0;
	} else
		pos = eccsize;

	chip->cmdfunc(mtd, NAND_CMD_SEQIN, pos, page);
	for (i = 0; i < steps; i++) {
		if (sndcmd) {
			if (mtd->writesize <= 512) {
				uint32_t fill = 0xFFFFFFFF;

				len = eccsize;
				while (len > 0) {
					int num = min_t(int, len, 4);
					chip->write_buf(mtd, (uint8_t *)&fill,
							num);
					len -= num;
				}
			} else {
				pos = eccsize + i * (eccsize + chunk);
				chip->cmdfunc(mtd, NAND_CMD_RNDIN, pos, -1);
			}
		} else
			sndcmd = 1;
		len = min_t(int, length, chunk);
		chip->write_buf(mtd, bufpoi, len);
		bufpoi += len;
		length -= len;
	}
	if (length > 0)
		chip->write_buf(mtd, bufpoi, length);

	chip->cmdfunc(mtd, NAND_CMD_PAGEPROG, -1, -1);
	status = chip->waitfunc(mtd, chip);

	return status & NAND_STATUS_FAIL ? -EIO : 0;
}
EXPORT_SYMBOL(nand_write_oob_syndrome);

/**
 * nand_do_read_oob - [INTERN] NAND read out-of-band
 * @mtd: MTD device structure
 * @from: offset to read from
 * @ops: oob operations description structure
 *
 * NAND read out-of-band data from the spare area.
 */
static int nand_do_read_oob(struct mtd_info *mtd, loff_t from,
			    struct mtd_oob_ops *ops)
{
	int page, realpage, chipnr;
	struct nand_chip *chip = mtd_to_nand(mtd);
	struct mtd_ecc_stats stats;
	int readlen = ops->ooblen;
	int len;
	uint8_t *buf = ops->oobbuf;
	int ret = 0;

	pr_debug("%s: from = 0x%08Lx, len = %i\n",
			__func__, (unsigned long long)from, readlen);

	stats = mtd->ecc_stats;

	len = mtd_oobavail(mtd, ops);

	if (unlikely(ops->ooboffs >= len)) {
		pr_debug("%s: attempt to start read outside oob\n",
				__func__);
		return -EINVAL;
	}

	/* Do not allow reads past end of device */
	if (unlikely(from >= mtd->size ||
		     ops->ooboffs + readlen > ((mtd->size >> chip->page_shift) -
					(from >> chip->page_shift)) * len)) {
		pr_debug("%s: attempt to read beyond end of device\n",
				__func__);
		return -EINVAL;
	}

	chipnr = (int)(from >> chip->chip_shift);
	chip->select_chip(mtd, chipnr);

	/* Shift to get page */
	realpage = (int)(from >> chip->page_shift);
	page = realpage & chip->pagemask;

	while (1) {
		if (ops->mode == MTD_OPS_RAW)
			ret = chip->ecc.read_oob_raw(mtd, chip, page);
		else
			ret = chip->ecc.read_oob(mtd, chip, page);

		if (ret < 0)
			break;

		len = min(len, readlen);
		buf = nand_transfer_oob(mtd, buf, ops, len);

		if (chip->options & NAND_NEED_READRDY) {
			/* Apply delay or wait for ready/busy pin */
			if (!chip->dev_ready)
				udelay(chip->chip_delay);
			else
				nand_wait_ready(mtd);
		}

		readlen -= len;
		if (!readlen)
			break;

		/* Increment page address */
		realpage++;

		page = realpage & chip->pagemask;
		/* Check, if we cross a chip boundary */
		if (!page) {
			chipnr++;
			chip->select_chip(mtd, -1);
			chip->select_chip(mtd, chipnr);
		}
	}
	chip->select_chip(mtd, -1);

	ops->oobretlen = ops->ooblen - readlen;

	if (ret < 0)
		return ret;

	if (mtd->ecc_stats.failed - stats.failed)
		return -EBADMSG;

	return  mtd->ecc_stats.corrected - stats.corrected ? -EUCLEAN : 0;
}

/**
 * nand_read_oob - [MTD Interface] NAND read data and/or out-of-band
 * @mtd: MTD device structure
 * @from: offset to read from
 * @ops: oob operation description structure
 *
 * NAND read data and/or out-of-band data.
 */
static int nand_read_oob(struct mtd_info *mtd, loff_t from,
			 struct mtd_oob_ops *ops)
{
	int ret;

	ops->retlen = 0;

	/* Do not allow reads past end of device */
	if (ops->datbuf && (from + ops->len) > mtd->size) {
		pr_debug("%s: attempt to read beyond end of device\n",
				__func__);
		return -EINVAL;
	}

	if (ops->mode != MTD_OPS_PLACE_OOB &&
	    ops->mode != MTD_OPS_AUTO_OOB &&
	    ops->mode != MTD_OPS_RAW)
		return -ENOTSUPP;

	nand_get_device(mtd, FL_READING);

	if (!ops->datbuf)
		ret = nand_do_read_oob(mtd, from, ops);
	else
		ret = nand_do_read_ops(mtd, from, ops);

	nand_release_device(mtd);
	return ret;
}


/**
 * nand_write_page_raw - [INTERN] raw page write function
 * @mtd: mtd info structure
 * @chip: nand chip info structure
 * @buf: data buffer
 * @oob_required: must write chip->oob_poi to OOB
 * @page: page number to write
 *
 * Not for syndrome calculating ECC controllers, which use a special oob layout.
 */
int nand_write_page_raw(struct mtd_info *mtd, struct nand_chip *chip,
			const uint8_t *buf, int oob_required, int page)
{
	chip->write_buf(mtd, buf, mtd->writesize);
	if (oob_required)
		chip->write_buf(mtd, chip->oob_poi, mtd->oobsize);

	return 0;
}
EXPORT_SYMBOL(nand_write_page_raw);

/**
 * nand_write_page_raw_syndrome - [INTERN] raw page write function
 * @mtd: mtd info structure
 * @chip: nand chip info structure
 * @buf: data buffer
 * @oob_required: must write chip->oob_poi to OOB
 * @page: page number to write
 *
 * We need a special oob layout and handling even when ECC isn't checked.
 */
static int nand_write_page_raw_syndrome(struct mtd_info *mtd,
					struct nand_chip *chip,
					const uint8_t *buf, int oob_required,
					int page)
{
	int eccsize = chip->ecc.size;
	int eccbytes = chip->ecc.bytes;
	uint8_t *oob = chip->oob_poi;
	int steps, size;

	for (steps = chip->ecc.steps; steps > 0; steps--) {
		chip->write_buf(mtd, buf, eccsize);
		buf += eccsize;

		if (chip->ecc.prepad) {
			chip->write_buf(mtd, oob, chip->ecc.prepad);
			oob += chip->ecc.prepad;
		}

		chip->write_buf(mtd, oob, eccbytes);
		oob += eccbytes;

		if (chip->ecc.postpad) {
			chip->write_buf(mtd, oob, chip->ecc.postpad);
			oob += chip->ecc.postpad;
		}
	}

	size = mtd->oobsize - (oob - chip->oob_poi);
	if (size)
		chip->write_buf(mtd, oob, size);

	return 0;
}
/**
 * nand_write_page_swecc - [REPLACEABLE] software ECC based page write function
 * @mtd: mtd info structure
 * @chip: nand chip info structure
 * @buf: data buffer
 * @oob_required: must write chip->oob_poi to OOB
 * @page: page number to write
 */
static int nand_write_page_swecc(struct mtd_info *mtd, struct nand_chip *chip,
				 const uint8_t *buf, int oob_required,
				 int page)
{
	int i, eccsize = chip->ecc.size, ret;
	int eccbytes = chip->ecc.bytes;
	int eccsteps = chip->ecc.steps;
	uint8_t *ecc_calc = chip->buffers->ecccalc;
	const uint8_t *p = buf;

	/* Software ECC calculation */
	for (i = 0; eccsteps; eccsteps--, i += eccbytes, p += eccsize)
		chip->ecc.calculate(mtd, p, &ecc_calc[i]);

	ret = mtd_ooblayout_set_eccbytes(mtd, ecc_calc, chip->oob_poi, 0,
					 chip->ecc.total);
	if (ret)
		return ret;

	return chip->ecc.write_page_raw(mtd, chip, buf, 1, page);
}

/**
 * nand_write_page_hwecc - [REPLACEABLE] hardware ECC based page write function
 * @mtd: mtd info structure
 * @chip: nand chip info structure
 * @buf: data buffer
 * @oob_required: must write chip->oob_poi to OOB
 * @page: page number to write
 */
static int nand_write_page_hwecc(struct mtd_info *mtd, struct nand_chip *chip,
				  const uint8_t *buf, int oob_required,
				  int page)
{
	int i, eccsize = chip->ecc.size, ret;
	int eccbytes = chip->ecc.bytes;
	int eccsteps = chip->ecc.steps;
	uint8_t *ecc_calc = chip->buffers->ecccalc;
	const uint8_t *p = buf;

	for (i = 0; eccsteps; eccsteps--, i += eccbytes, p += eccsize) {
		chip->ecc.hwctl(mtd, NAND_ECC_WRITE);
		chip->write_buf(mtd, p, eccsize);
		chip->ecc.calculate(mtd, p, &ecc_calc[i]);
	}

	ret = mtd_ooblayout_set_eccbytes(mtd, ecc_calc, chip->oob_poi, 0,
					 chip->ecc.total);
	if (ret)
		return ret;

	chip->write_buf(mtd, chip->oob_poi, mtd->oobsize);

	return 0;
}


/**
 * nand_write_subpage_hwecc - [REPLACEABLE] hardware ECC based subpage write
 * @mtd:	mtd info structure
 * @chip:	nand chip info structure
 * @offset:	column address of subpage within the page
 * @data_len:	data length
 * @buf:	data buffer
 * @oob_required: must write chip->oob_poi to OOB
 * @page: page number to write
 */
static int nand_write_subpage_hwecc(struct mtd_info *mtd,
				struct nand_chip *chip, uint32_t offset,
				uint32_t data_len, const uint8_t *buf,
				int oob_required, int page)
{
	uint8_t *oob_buf  = chip->oob_poi;
	uint8_t *ecc_calc = chip->buffers->ecccalc;
	int ecc_size      = chip->ecc.size;
	int ecc_bytes     = chip->ecc.bytes;
	int ecc_steps     = chip->ecc.steps;
	uint32_t start_step = offset / ecc_size;
	uint32_t end_step   = (offset + data_len - 1) / ecc_size;
	int oob_bytes       = mtd->oobsize / ecc_steps;
	int step, ret;

	for (step = 0; step < ecc_steps; step++) {
		/* configure controller for WRITE access */
		chip->ecc.hwctl(mtd, NAND_ECC_WRITE);

		/* write data (untouched subpages already masked by 0xFF) */
		chip->write_buf(mtd, buf, ecc_size);

		/* mask ECC of un-touched subpages by padding 0xFF */
		if ((step < start_step) || (step > end_step))
			memset(ecc_calc, 0xff, ecc_bytes);
		else
			chip->ecc.calculate(mtd, buf, ecc_calc);

		/* mask OOB of un-touched subpages by padding 0xFF */
		/* if oob_required, preserve OOB metadata of written subpage */
		if (!oob_required || (step < start_step) || (step > end_step))
			memset(oob_buf, 0xff, oob_bytes);

		buf += ecc_size;
		ecc_calc += ecc_bytes;
		oob_buf  += oob_bytes;
	}

	/* copy calculated ECC for whole page to chip->buffer->oob */
	/* this include masked-value(0xFF) for unwritten subpages */
	ecc_calc = chip->buffers->ecccalc;
	ret = mtd_ooblayout_set_eccbytes(mtd, ecc_calc, chip->oob_poi, 0,
					 chip->ecc.total);
	if (ret)
		return ret;

	/* write OOB buffer to NAND device */
	chip->write_buf(mtd, chip->oob_poi, mtd->oobsize);

	return 0;
}


/**
 * nand_write_page_syndrome - [REPLACEABLE] hardware ECC syndrome based page write
 * @mtd: mtd info structure
 * @chip: nand chip info structure
 * @buf: data buffer
 * @oob_required: must write chip->oob_poi to OOB
 * @page: page number to write
 *
 * The hw generator calculates the error syndrome automatically. Therefore we
 * need a special oob layout and handling.
 */
static int nand_write_page_syndrome(struct mtd_info *mtd,
				    struct nand_chip *chip,
				    const uint8_t *buf, int oob_required,
				    int page)
{
	int i, eccsize = chip->ecc.size;
	int eccbytes = chip->ecc.bytes;
	int eccsteps = chip->ecc.steps;
	const uint8_t *p = buf;
	uint8_t *oob = chip->oob_poi;

	for (i = 0; eccsteps; eccsteps--, i += eccbytes, p += eccsize) {

		chip->ecc.hwctl(mtd, NAND_ECC_WRITE);
		chip->write_buf(mtd, p, eccsize);

		if (chip->ecc.prepad) {
			chip->write_buf(mtd, oob, chip->ecc.prepad);
			oob += chip->ecc.prepad;
		}

		chip->ecc.calculate(mtd, p, oob);
		chip->write_buf(mtd, oob, eccbytes);
		oob += eccbytes;

		if (chip->ecc.postpad) {
			chip->write_buf(mtd, oob, chip->ecc.postpad);
			oob += chip->ecc.postpad;
		}
	}

	/* Calculate remaining oob bytes */
	i = mtd->oobsize - (oob - chip->oob_poi);
	if (i)
		chip->write_buf(mtd, oob, i);

	return 0;
}

/**
 * nand_write_page - write one page
 * @mtd: MTD device structure
 * @chip: NAND chip descriptor
 * @offset: address offset within the page
 * @data_len: length of actual data to be written
 * @buf: the data to write
 * @oob_required: must write chip->oob_poi to OOB
 * @page: page number to write
 * @raw: use _raw version of write_page
 */
static int nand_write_page(struct mtd_info *mtd, struct nand_chip *chip,
		uint32_t offset, int data_len, const uint8_t *buf,
		int oob_required, int page, int raw)
{
	int status, subpage;

	if (!(chip->options & NAND_NO_SUBPAGE_WRITE) &&
		chip->ecc.write_subpage)
		subpage = offset || (data_len < mtd->writesize);
	else
		subpage = 0;

	if (nand_standard_page_accessors(&chip->ecc))
		chip->cmdfunc(mtd, NAND_CMD_SEQIN, 0x00, page);

	if (unlikely(raw))
		status = chip->ecc.write_page_raw(mtd, chip, buf,
						  oob_required, page);
	else if (subpage)
		status = chip->ecc.write_subpage(mtd, chip, offset, data_len,
						 buf, oob_required, page);
	else
		status = chip->ecc.write_page(mtd, chip, buf, oob_required,
					      page);

	if (status < 0)
		return status;

	if (nand_standard_page_accessors(&chip->ecc)) {
		chip->cmdfunc(mtd, NAND_CMD_PAGEPROG, -1, -1);

		status = chip->waitfunc(mtd, chip);
		if (status & NAND_STATUS_FAIL)
			return -EIO;
	}

	return 0;
}

/**
 * nand_fill_oob - [INTERN] Transfer client buffer to oob
 * @mtd: MTD device structure
 * @oob: oob data buffer
 * @len: oob data write length
 * @ops: oob ops structure
 */
static uint8_t *nand_fill_oob(struct mtd_info *mtd, uint8_t *oob, size_t len,
			      struct mtd_oob_ops *ops)
{
	struct nand_chip *chip = mtd_to_nand(mtd);
	int ret;

	/*
	 * Initialise to all 0xFF, to avoid the possibility of left over OOB
	 * data from a previous OOB read.
	 */
	memset(chip->oob_poi, 0xff, mtd->oobsize);

	switch (ops->mode) {

	case MTD_OPS_PLACE_OOB:
	case MTD_OPS_RAW:
		memcpy(chip->oob_poi + ops->ooboffs, oob, len);
		return oob + len;

	case MTD_OPS_AUTO_OOB:
		ret = mtd_ooblayout_set_databytes(mtd, oob, chip->oob_poi,
						  ops->ooboffs, len);
		BUG_ON(ret);
		return oob + len;

	default:
		BUG();
	}
	return NULL;
}

#define NOTALIGNED(x)	((x & (chip->subpagesize - 1)) != 0)

/**
 * nand_do_write_ops - [INTERN] NAND write with ECC
 * @mtd: MTD device structure
 * @to: offset to write to
 * @ops: oob operations description structure
 *
 * NAND write with ECC.
 */
static int nand_do_write_ops(struct mtd_info *mtd, loff_t to,
			     struct mtd_oob_ops *ops)
{
	int chipnr, realpage, page, column;
	struct nand_chip *chip = mtd_to_nand(mtd);
	uint32_t writelen = ops->len;

	uint32_t oobwritelen = ops->ooblen;
	uint32_t oobmaxlen = mtd_oobavail(mtd, ops);

	uint8_t *oob = ops->oobbuf;
	uint8_t *buf = ops->datbuf;
	int ret;
	int oob_required = oob ? 1 : 0;

	ops->retlen = 0;
	if (!writelen)
		return 0;

	/* Reject writes, which are not page aligned */
	if (NOTALIGNED(to) || NOTALIGNED(ops->len)) {
		pr_notice("%s: attempt to write non page aligned data\n",
			   __func__);
		return -EINVAL;
	}

	column = to & (mtd->writesize - 1);

	chipnr = (int)(to >> chip->chip_shift);
	chip->select_chip(mtd, chipnr);

	/* Check, if it is write protected */
	if (nand_check_wp(mtd)) {
		ret = -EIO;
		goto err_out;
	}

	realpage = (int)(to >> chip->page_shift);
	page = realpage & chip->pagemask;

	/* Invalidate the page cache, when we write to the cached page */
	if (to <= ((loff_t)chip->pagebuf << chip->page_shift) &&
	    ((loff_t)chip->pagebuf << chip->page_shift) < (to + ops->len))
		chip->pagebuf = -1;

	/* Don't allow multipage oob writes with offset */
	if (oob && ops->ooboffs && (ops->ooboffs + ops->ooblen > oobmaxlen)) {
		ret = -EINVAL;
		goto err_out;
	}

	while (1) {
		int bytes = mtd->writesize;
		uint8_t *wbuf = buf;
		int use_bufpoi;
		int part_pagewr = (column || writelen < mtd->writesize);

		if (part_pagewr)
			use_bufpoi = 1;
		else if (chip->options & NAND_USE_BOUNCE_BUFFER)
			use_bufpoi = !virt_addr_valid(buf) ||
				     !IS_ALIGNED((unsigned long)buf,
						 chip->buf_align);
		else
			use_bufpoi = 0;

		/* Partial page write?, or need to use bounce buffer */
		if (use_bufpoi) {
			pr_debug("%s: using write bounce buffer for buf@%p\n",
					 __func__, buf);
			if (part_pagewr)
				bytes = min_t(int, bytes - column, writelen);
			chip->pagebuf = -1;
			memset(chip->buffers->databuf, 0xff, mtd->writesize);
			memcpy(&chip->buffers->databuf[column], buf, bytes);
			wbuf = chip->buffers->databuf;
		}

		if (unlikely(oob)) {
			size_t len = min(oobwritelen, oobmaxlen);
			oob = nand_fill_oob(mtd, oob, len, ops);
			oobwritelen -= len;
		} else {
			/* We still need to erase leftover OOB data */
			memset(chip->oob_poi, 0xff, mtd->oobsize);
		}

		ret = nand_write_page(mtd, chip, column, bytes, wbuf,
				      oob_required, page,
				      (ops->mode == MTD_OPS_RAW));
		if (ret)
			break;

		writelen -= bytes;
		if (!writelen)
			break;

		column = 0;
		buf += bytes;
		realpage++;

		page = realpage & chip->pagemask;
		/* Check, if we cross a chip boundary */
		if (!page) {
			chipnr++;
			chip->select_chip(mtd, -1);
			chip->select_chip(mtd, chipnr);
		}
	}

	ops->retlen = ops->len - writelen;
	if (unlikely(oob))
		ops->oobretlen = ops->ooblen;

err_out:
	chip->select_chip(mtd, -1);
	return ret;
}

/**
 * panic_nand_write - [MTD Interface] NAND write with ECC
 * @mtd: MTD device structure
 * @to: offset to write to
 * @len: number of bytes to write
 * @retlen: pointer to variable to store the number of written bytes
 * @buf: the data to write
 *
 * NAND write with ECC. Used when performing writes in interrupt context, this
 * may for example be called by mtdoops when writing an oops while in panic.
 */
static int panic_nand_write(struct mtd_info *mtd, loff_t to, size_t len,
			    size_t *retlen, const uint8_t *buf)
{
	struct nand_chip *chip = mtd_to_nand(mtd);
	struct mtd_oob_ops ops;
	int ret;

	/* Wait for the device to get ready */
	panic_nand_wait(mtd, chip, 400);

	/* Grab the device */
	panic_nand_get_device(chip, mtd, FL_WRITING);

	memset(&ops, 0, sizeof(ops));
	ops.len = len;
	ops.datbuf = (uint8_t *)buf;
	ops.mode = MTD_OPS_PLACE_OOB;

	ret = nand_do_write_ops(mtd, to, &ops);

	*retlen = ops.retlen;
	return ret;
}

/**
 * nand_write - [MTD Interface] NAND write with ECC
 * @mtd: MTD device structure
 * @to: offset to write to
 * @len: number of bytes to write
 * @retlen: pointer to variable to store the number of written bytes
 * @buf: the data to write
 *
 * NAND write with ECC.
 */
static int nand_write(struct mtd_info *mtd, loff_t to, size_t len,
			  size_t *retlen, const uint8_t *buf)
{
	struct mtd_oob_ops ops;
	int ret;

	nand_get_device(mtd, FL_WRITING);
	memset(&ops, 0, sizeof(ops));
	ops.len = len;
	ops.datbuf = (uint8_t *)buf;
	ops.mode = MTD_OPS_PLACE_OOB;
	ret = nand_do_write_ops(mtd, to, &ops);
	*retlen = ops.retlen;
	nand_release_device(mtd);
	return ret;
}

/**
 * nand_do_write_oob - [MTD Interface] NAND write out-of-band
 * @mtd: MTD device structure
 * @to: offset to write to
 * @ops: oob operation description structure
 *
 * NAND write out-of-band.
 */
static int nand_do_write_oob(struct mtd_info *mtd, loff_t to,
			     struct mtd_oob_ops *ops)
{
	int chipnr, page, status, len;
	struct nand_chip *chip = mtd_to_nand(mtd);

	pr_debug("%s: to = 0x%08x, len = %i\n",
			 __func__, (unsigned int)to, (int)ops->ooblen);

	len = mtd_oobavail(mtd, ops);

	/* Do not allow write past end of page */
	if ((ops->ooboffs + ops->ooblen) > len) {
		pr_debug("%s: attempt to write past end of page\n",
				__func__);
		return -EINVAL;
	}

	if (unlikely(ops->ooboffs >= len)) {
		pr_debug("%s: attempt to start write outside oob\n",
				__func__);
		return -EINVAL;
	}

	/* Do not allow write past end of device */
	if (unlikely(to >= mtd->size ||
		     ops->ooboffs + ops->ooblen >
			((mtd->size >> chip->page_shift) -
			 (to >> chip->page_shift)) * len)) {
		pr_debug("%s: attempt to write beyond end of device\n",
				__func__);
		return -EINVAL;
	}

	chipnr = (int)(to >> chip->chip_shift);

	/*
	 * Reset the chip. Some chips (like the Toshiba TC5832DC found in one
	 * of my DiskOnChip 2000 test units) will clear the whole data page too
	 * if we don't do this. I have no clue why, but I seem to have 'fixed'
	 * it in the doc2000 driver in August 1999.  dwmw2.
	 */
	nand_reset(chip, chipnr);

	chip->select_chip(mtd, chipnr);

	/* Shift to get page */
	page = (int)(to >> chip->page_shift);

	/* Check, if it is write protected */
	if (nand_check_wp(mtd)) {
		chip->select_chip(mtd, -1);
		return -EROFS;
	}

	/* Invalidate the page cache, if we write to the cached page */
	if (page == chip->pagebuf)
		chip->pagebuf = -1;

	nand_fill_oob(mtd, ops->oobbuf, ops->ooblen, ops);

	if (ops->mode == MTD_OPS_RAW)
		status = chip->ecc.write_oob_raw(mtd, chip, page & chip->pagemask);
	else
		status = chip->ecc.write_oob(mtd, chip, page & chip->pagemask);

	chip->select_chip(mtd, -1);

	if (status)
		return status;

	ops->oobretlen = ops->ooblen;

	return 0;
}

/**
 * nand_write_oob - [MTD Interface] NAND write data and/or out-of-band
 * @mtd: MTD device structure
 * @to: offset to write to
 * @ops: oob operation description structure
 */
static int nand_write_oob(struct mtd_info *mtd, loff_t to,
			  struct mtd_oob_ops *ops)
{
	int ret = -ENOTSUPP;

	ops->retlen = 0;

	/* Do not allow writes past end of device */
	if (ops->datbuf && (to + ops->len) > mtd->size) {
		pr_debug("%s: attempt to write beyond end of device\n",
				__func__);
		return -EINVAL;
	}

	nand_get_device(mtd, FL_WRITING);

	switch (ops->mode) {
	case MTD_OPS_PLACE_OOB:
	case MTD_OPS_AUTO_OOB:
	case MTD_OPS_RAW:
		break;

	default:
		goto out;
	}

	if (!ops->datbuf)
		ret = nand_do_write_oob(mtd, to, ops);
	else
		ret = nand_do_write_ops(mtd, to, ops);

out:
	nand_release_device(mtd);
	return ret;
}

/**
 * single_erase - [GENERIC] NAND standard block erase command function
 * @mtd: MTD device structure
 * @page: the page address of the block which will be erased
 *
 * Standard erase command for NAND chips. Returns NAND status.
 */
static int single_erase(struct mtd_info *mtd, int page)
{
	struct nand_chip *chip = mtd_to_nand(mtd);
	/* Send commands to erase a block */
	chip->cmdfunc(mtd, NAND_CMD_ERASE1, -1, page);
	chip->cmdfunc(mtd, NAND_CMD_ERASE2, -1, -1);

	return chip->waitfunc(mtd, chip);
}

/**
 * nand_erase - [MTD Interface] erase block(s)
 * @mtd: MTD device structure
 * @instr: erase instruction
 *
 * Erase one ore more blocks.
 */
static int nand_erase(struct mtd_info *mtd, struct erase_info *instr)
{
	return nand_erase_nand(mtd, instr, 0);
}

/**
 * nand_erase_nand - [INTERN] erase block(s)
 * @mtd: MTD device structure
 * @instr: erase instruction
 * @allowbbt: allow erasing the bbt area
 *
 * Erase one ore more blocks.
 */
int nand_erase_nand(struct mtd_info *mtd, struct erase_info *instr,
		    int allowbbt)
{
	int page, status, pages_per_block, ret, chipnr;
	struct nand_chip *chip = mtd_to_nand(mtd);
	loff_t len;

	pr_debug("%s: start = 0x%012llx, len = %llu\n",
			__func__, (unsigned long long)instr->addr,
			(unsigned long long)instr->len);

	if (check_offs_len(mtd, instr->addr, instr->len))
		return -EINVAL;

	/* Grab the lock and see if the device is available */
	nand_get_device(mtd, FL_ERASING);

	/* Shift to get first page */
	page = (int)(instr->addr >> chip->page_shift);
	chipnr = (int)(instr->addr >> chip->chip_shift);

	/* Calculate pages in each block */
	pages_per_block = 1 << (chip->phys_erase_shift - chip->page_shift);

	/* Select the NAND device */
	chip->select_chip(mtd, chipnr);

	/* Check, if it is write protected */
	if (nand_check_wp(mtd)) {
		pr_debug("%s: device is write protected!\n",
				__func__);
		instr->state = MTD_ERASE_FAILED;
		goto erase_exit;
	}

	/* Loop through the pages */
	len = instr->len;

	instr->state = MTD_ERASING;

	while (len) {
		/* Check if we have a bad block, we do not erase bad blocks! */
		if (nand_block_checkbad(mtd, ((loff_t) page) <<
					chip->page_shift, allowbbt)) {
			pr_warn("%s: attempt to erase a bad block at page 0x%08x\n",
				    __func__, page);
			instr->state = MTD_ERASE_FAILED;
			goto erase_exit;
		}

		/*
		 * Invalidate the page cache, if we erase the block which
		 * contains the current cached page.
		 */
		if (page <= chip->pagebuf && chip->pagebuf <
		    (page + pages_per_block))
			chip->pagebuf = -1;

		status = chip->erase(mtd, page & chip->pagemask);

		/* See if block erase succeeded */
		if (status & NAND_STATUS_FAIL) {
			pr_debug("%s: failed erase, page 0x%08x\n",
					__func__, page);
			instr->state = MTD_ERASE_FAILED;
			instr->fail_addr =
				((loff_t)page << chip->page_shift);
			goto erase_exit;
		}

		/* Increment page address and decrement length */
		len -= (1ULL << chip->phys_erase_shift);
		page += pages_per_block;

		/* Check, if we cross a chip boundary */
		if (len && !(page & chip->pagemask)) {
			chipnr++;
			chip->select_chip(mtd, -1);
			chip->select_chip(mtd, chipnr);
		}
	}
	instr->state = MTD_ERASE_DONE;

erase_exit:

	ret = instr->state == MTD_ERASE_DONE ? 0 : -EIO;

	/* Deselect and wake up anyone waiting on the device */
	chip->select_chip(mtd, -1);
	nand_release_device(mtd);

	/* Do call back function */
	if (!ret)
		mtd_erase_callback(instr);

	/* Return more or less happy */
	return ret;
}

/**
 * nand_sync - [MTD Interface] sync
 * @mtd: MTD device structure
 *
 * Sync is actually a wait for chip ready function.
 */
static void nand_sync(struct mtd_info *mtd)
{
	pr_debug("%s: called\n", __func__);

	/* Grab the lock and see if the device is available */
	nand_get_device(mtd, FL_SYNCING);
	/* Release it and go back */
	nand_release_device(mtd);
}

/**
 * nand_block_isbad - [MTD Interface] Check if block at offset is bad
 * @mtd: MTD device structure
 * @offs: offset relative to mtd start
 */
static int nand_block_isbad(struct mtd_info *mtd, loff_t offs)
{
	struct nand_chip *chip = mtd_to_nand(mtd);
	int chipnr = (int)(offs >> chip->chip_shift);
	int ret;

	/* Select the NAND device */
	nand_get_device(mtd, FL_READING);
	chip->select_chip(mtd, chipnr);

	ret = nand_block_checkbad(mtd, offs, 0);

	chip->select_chip(mtd, -1);
	nand_release_device(mtd);

	return ret;
}

/**
 * nand_block_markbad - [MTD Interface] Mark block at the given offset as bad
 * @mtd: MTD device structure
 * @ofs: offset relative to mtd start
 */
static int nand_block_markbad(struct mtd_info *mtd, loff_t ofs)
{
	int ret;

	ret = nand_block_isbad(mtd, ofs);
	if (ret) {
		/* If it was bad already, return success and do nothing */
		if (ret > 0)
			return 0;
		return ret;
	}

	return nand_block_markbad_lowlevel(mtd, ofs);
}

/**
 * nand_max_bad_blocks - [MTD Interface] Max number of bad blocks for an mtd
 * @mtd: MTD device structure
 * @ofs: offset relative to mtd start
 * @len: length of mtd
 */
static int nand_max_bad_blocks(struct mtd_info *mtd, loff_t ofs, size_t len)
{
	struct nand_chip *chip = mtd_to_nand(mtd);
	u32 part_start_block;
	u32 part_end_block;
	u32 part_start_die;
	u32 part_end_die;

	/*
	 * max_bb_per_die and blocks_per_die used to determine
	 * the maximum bad block count.
	 */
	if (!chip->max_bb_per_die || !chip->blocks_per_die)
		return -ENOTSUPP;

	/* Get the start and end of the partition in erase blocks. */
	part_start_block = mtd_div_by_eb(ofs, mtd);
	part_end_block = mtd_div_by_eb(len, mtd) + part_start_block - 1;

	/* Get the start and end LUNs of the partition. */
	part_start_die = part_start_block / chip->blocks_per_die;
	part_end_die = part_end_block / chip->blocks_per_die;

	/*
	 * Look up the bad blocks per unit and multiply by the number of units
	 * that the partition spans.
	 */
	return chip->max_bb_per_die * (part_end_die - part_start_die + 1);
}

/**
 * nand_onfi_set_features- [REPLACEABLE] set features for ONFI nand
 * @mtd: MTD device structure
 * @chip: nand chip info structure
 * @addr: feature address.
 * @subfeature_param: the subfeature parameters, a four bytes array.
 */
static int nand_onfi_set_features(struct mtd_info *mtd, struct nand_chip *chip,
			int addr, uint8_t *subfeature_param)
{
	int status;
	int i;

	if (!chip->onfi_version ||
	    !(le16_to_cpu(chip->onfi_params.opt_cmd)
	      & ONFI_OPT_CMD_SET_GET_FEATURES))
		return -EINVAL;

	chip->cmdfunc(mtd, NAND_CMD_SET_FEATURES, addr, -1);
	for (i = 0; i < ONFI_SUBFEATURE_PARAM_LEN; ++i)
		chip->write_byte(mtd, subfeature_param[i]);

	status = chip->waitfunc(mtd, chip);
	if (status & NAND_STATUS_FAIL)
		return -EIO;
	return 0;
}

/**
 * nand_onfi_get_features- [REPLACEABLE] get features for ONFI nand
 * @mtd: MTD device structure
 * @chip: nand chip info structure
 * @addr: feature address.
 * @subfeature_param: the subfeature parameters, a four bytes array.
 */
static int nand_onfi_get_features(struct mtd_info *mtd, struct nand_chip *chip,
			int addr, uint8_t *subfeature_param)
{
	int i;

	if (!chip->onfi_version ||
	    !(le16_to_cpu(chip->onfi_params.opt_cmd)
	      & ONFI_OPT_CMD_SET_GET_FEATURES))
		return -EINVAL;

	chip->cmdfunc(mtd, NAND_CMD_GET_FEATURES, addr, -1);
	for (i = 0; i < ONFI_SUBFEATURE_PARAM_LEN; ++i)
		*subfeature_param++ = chip->read_byte(mtd);
	return 0;
}

/**
 * nand_onfi_get_set_features_notsupp - set/get features stub returning
 *					-ENOTSUPP
 * @mtd: MTD device structure
 * @chip: nand chip info structure
 * @addr: feature address.
 * @subfeature_param: the subfeature parameters, a four bytes array.
 *
 * Should be used by NAND controller drivers that do not support the SET/GET
 * FEATURES operations.
 */
int nand_onfi_get_set_features_notsupp(struct mtd_info *mtd,
				       struct nand_chip *chip, int addr,
				       u8 *subfeature_param)
{
	return -ENOTSUPP;
}
EXPORT_SYMBOL(nand_onfi_get_set_features_notsupp);

/**
 * nand_suspend - [MTD Interface] Suspend the NAND flash
 * @mtd: MTD device structure
 */
static int nand_suspend(struct mtd_info *mtd)
{
	return nand_get_device(mtd, FL_PM_SUSPENDED);
}

/**
 * nand_resume - [MTD Interface] Resume the NAND flash
 * @mtd: MTD device structure
 */
static void nand_resume(struct mtd_info *mtd)
{
	struct nand_chip *chip = mtd_to_nand(mtd);

	if (chip->state == FL_PM_SUSPENDED)
		nand_release_device(mtd);
	else
		pr_err("%s called for a chip which is not in suspended state\n",
			__func__);
}

/**
 * nand_shutdown - [MTD Interface] Finish the current NAND operation and
 *                 prevent further operations
 * @mtd: MTD device structure
 */
static void nand_shutdown(struct mtd_info *mtd)
{
	nand_get_device(mtd, FL_PM_SUSPENDED);
}

/* Set default functions */
static void nand_set_defaults(struct nand_chip *chip)
{
	unsigned int busw = chip->options & NAND_BUSWIDTH_16;

	/* check for proper chip_delay setup, set 20us if not */
	if (!chip->chip_delay)
		chip->chip_delay = 20;

	/* check, if a user supplied command function given */
	if (chip->cmdfunc == NULL)
		chip->cmdfunc = nand_command;

	/* check, if a user supplied wait function given */
	if (chip->waitfunc == NULL)
		chip->waitfunc = nand_wait;

	if (!chip->select_chip)
		chip->select_chip = nand_select_chip;

	/* set for ONFI nand */
	if (!chip->onfi_set_features)
		chip->onfi_set_features = nand_onfi_set_features;
	if (!chip->onfi_get_features)
		chip->onfi_get_features = nand_onfi_get_features;

	/* If called twice, pointers that depend on busw may need to be reset */
	if (!chip->read_byte || chip->read_byte == nand_read_byte)
		chip->read_byte = busw ? nand_read_byte16 : nand_read_byte;
	if (!chip->read_word)
		chip->read_word = nand_read_word;
	if (!chip->block_bad)
		chip->block_bad = nand_block_bad;
	if (!chip->block_markbad)
		chip->block_markbad = nand_default_block_markbad;
	if (!chip->write_buf || chip->write_buf == nand_write_buf)
		chip->write_buf = busw ? nand_write_buf16 : nand_write_buf;
	if (!chip->write_byte || chip->write_byte == nand_write_byte)
		chip->write_byte = busw ? nand_write_byte16 : nand_write_byte;
	if (!chip->read_buf || chip->read_buf == nand_read_buf)
		chip->read_buf = busw ? nand_read_buf16 : nand_read_buf;
	if (!chip->scan_bbt)
		chip->scan_bbt = nand_default_bbt;

	if (!chip->controller) {
		chip->controller = &chip->hwcontrol;
		nand_hw_control_init(chip->controller);
	}

	if (!chip->buf_align)
		chip->buf_align = 1;
}

/* Sanitize ONFI strings so we can safely print them */
static void sanitize_string(uint8_t *s, size_t len)
{
	ssize_t i;

	/* Null terminate */
	s[len - 1] = 0;

	/* Remove non printable chars */
	for (i = 0; i < len - 1; i++) {
		if (s[i] < ' ' || s[i] > 127)
			s[i] = '?';
	}

	/* Remove trailing spaces */
	strim(s);
}

static u16 onfi_crc16(u16 crc, u8 const *p, size_t len)
{
	int i;
	while (len--) {
		crc ^= *p++ << 8;
		for (i = 0; i < 8; i++)
			crc = (crc << 1) ^ ((crc & 0x8000) ? 0x8005 : 0);
	}

	return crc;
}

/* Parse the Extended Parameter Page. */
static int nand_flash_detect_ext_param_page(struct nand_chip *chip,
					    struct nand_onfi_params *p)
{
	struct mtd_info *mtd = nand_to_mtd(chip);
	struct onfi_ext_param_page *ep;
	struct onfi_ext_section *s;
	struct onfi_ext_ecc_info *ecc;
	uint8_t *cursor;
	int ret = -EINVAL;
	int len;
	int i;

	len = le16_to_cpu(p->ext_param_page_length) * 16;
	ep = kmalloc(len, GFP_KERNEL);
	if (!ep)
		return -ENOMEM;

	/* Send our own NAND_CMD_PARAM. */
	chip->cmdfunc(mtd, NAND_CMD_PARAM, 0, -1);

	/* Use the Change Read Column command to skip the ONFI param pages. */
	chip->cmdfunc(mtd, NAND_CMD_RNDOUT,
			sizeof(*p) * p->num_of_param_pages , -1);

	/* Read out the Extended Parameter Page. */
	chip->read_buf(mtd, (uint8_t *)ep, len);
	if ((onfi_crc16(ONFI_CRC_BASE, ((uint8_t *)ep) + 2, len - 2)
		!= le16_to_cpu(ep->crc))) {
		pr_debug("fail in the CRC.\n");
		goto ext_out;
	}

	/*
	 * Check the signature.
	 * Do not strictly follow the ONFI spec, maybe changed in future.
	 */
	if (strncmp(ep->sig, "EPPS", 4)) {
		pr_debug("The signature is invalid.\n");
		goto ext_out;
	}

	/* find the ECC section. */
	cursor = (uint8_t *)(ep + 1);
	for (i = 0; i < ONFI_EXT_SECTION_MAX; i++) {
		s = ep->sections + i;
		if (s->type == ONFI_SECTION_TYPE_2)
			break;
		cursor += s->length * 16;
	}
	if (i == ONFI_EXT_SECTION_MAX) {
		pr_debug("We can not find the ECC section.\n");
		goto ext_out;
	}

	/* get the info we want. */
	ecc = (struct onfi_ext_ecc_info *)cursor;

	if (!ecc->codeword_size) {
		pr_debug("Invalid codeword size\n");
		goto ext_out;
	}

	chip->ecc_strength_ds = ecc->ecc_bits;
	chip->ecc_step_ds = 1 << ecc->codeword_size;
	ret = 0;

ext_out:
	kfree(ep);
	return ret;
}

/*
 * Check if the NAND chip is ONFI compliant, returns 1 if it is, 0 otherwise.
 */
static int nand_flash_detect_onfi(struct nand_chip *chip)
{
	struct mtd_info *mtd = nand_to_mtd(chip);
	struct nand_onfi_params *p = &chip->onfi_params;
	int i, j;
	int val;

	/* Try ONFI for unknown chip or LP */
	chip->cmdfunc(mtd, NAND_CMD_READID, 0x20, -1);
	if (chip->read_byte(mtd) != 'O' || chip->read_byte(mtd) != 'N' ||
		chip->read_byte(mtd) != 'F' || chip->read_byte(mtd) != 'I')
		return 0;

	chip->cmdfunc(mtd, NAND_CMD_PARAM, 0, -1);
	for (i = 0; i < 3; i++) {
		for (j = 0; j < sizeof(*p); j++)
			((uint8_t *)p)[j] = chip->read_byte(mtd);
		if (onfi_crc16(ONFI_CRC_BASE, (uint8_t *)p, 254) ==
				le16_to_cpu(p->crc)) {
			break;
		}
	}

	if (i == 3) {
		pr_err("Could not find valid ONFI parameter page; aborting\n");
		return 0;
	}

	/* Check version */
	val = le16_to_cpu(p->revision);
	if (val & (1 << 5))
		chip->onfi_version = 23;
	else if (val & (1 << 4))
		chip->onfi_version = 22;
	else if (val & (1 << 3))
		chip->onfi_version = 21;
	else if (val & (1 << 2))
		chip->onfi_version = 20;
	else if (val & (1 << 1))
		chip->onfi_version = 10;

	if (!chip->onfi_version) {
		pr_info("unsupported ONFI version: %d\n", val);
		return 0;
	}

	sanitize_string(p->manufacturer, sizeof(p->manufacturer));
	sanitize_string(p->model, sizeof(p->model));
	if (!mtd->name)
		mtd->name = p->model;

	mtd->writesize = le32_to_cpu(p->byte_per_page);

	/*
	 * pages_per_block and blocks_per_lun may not be a power-of-2 size
	 * (don't ask me who thought of this...). MTD assumes that these
	 * dimensions will be power-of-2, so just truncate the remaining area.
	 */
	mtd->erasesize = 1 << (fls(le32_to_cpu(p->pages_per_block)) - 1);
	mtd->erasesize *= mtd->writesize;

	mtd->oobsize = le16_to_cpu(p->spare_bytes_per_page);

	/* See erasesize comment */
	chip->chipsize = 1 << (fls(le32_to_cpu(p->blocks_per_lun)) - 1);
	chip->chipsize *= (uint64_t)mtd->erasesize * p->lun_count;
	chip->bits_per_cell = p->bits_per_cell;

	chip->max_bb_per_die = le16_to_cpu(p->bb_per_lun);
	chip->blocks_per_die = le32_to_cpu(p->blocks_per_lun);

	if (onfi_feature(chip) & ONFI_FEATURE_16_BIT_BUS)
		chip->options |= NAND_BUSWIDTH_16;

	if (p->ecc_bits != 0xff) {
		chip->ecc_strength_ds = p->ecc_bits;
		chip->ecc_step_ds = 512;
	} else if (chip->onfi_version >= 21 &&
		(onfi_feature(chip) & ONFI_FEATURE_EXT_PARAM_PAGE)) {

		/*
		 * The nand_flash_detect_ext_param_page() uses the
		 * Change Read Column command which maybe not supported
		 * by the chip->cmdfunc. So try to update the chip->cmdfunc
		 * now. We do not replace user supplied command function.
		 */
		if (mtd->writesize > 512 && chip->cmdfunc == nand_command)
			chip->cmdfunc = nand_command_lp;

		/* The Extended Parameter Page is supported since ONFI 2.1. */
		if (nand_flash_detect_ext_param_page(chip, p))
			pr_warn("Failed to detect ONFI extended param page\n");
	} else {
		pr_warn("Could not retrieve ONFI ECC requirements\n");
	}

	return 1;
}

/*
 * Check if the NAND chip is JEDEC compliant, returns 1 if it is, 0 otherwise.
 */
static int nand_flash_detect_jedec(struct nand_chip *chip)
{
	struct mtd_info *mtd = nand_to_mtd(chip);
	struct nand_jedec_params *p = &chip->jedec_params;
	struct jedec_ecc_info *ecc;
	int val;
	int i, j;

	/* Try JEDEC for unknown chip or LP */
	chip->cmdfunc(mtd, NAND_CMD_READID, 0x40, -1);
	if (chip->read_byte(mtd) != 'J' || chip->read_byte(mtd) != 'E' ||
		chip->read_byte(mtd) != 'D' || chip->read_byte(mtd) != 'E' ||
		chip->read_byte(mtd) != 'C')
		return 0;

	chip->cmdfunc(mtd, NAND_CMD_PARAM, 0x40, -1);
	for (i = 0; i < 3; i++) {
		for (j = 0; j < sizeof(*p); j++)
			((uint8_t *)p)[j] = chip->read_byte(mtd);

		if (onfi_crc16(ONFI_CRC_BASE, (uint8_t *)p, 510) ==
				le16_to_cpu(p->crc))
			break;
	}

	if (i == 3) {
		pr_err("Could not find valid JEDEC parameter page; aborting\n");
		return 0;
	}

	/* Check version */
	val = le16_to_cpu(p->revision);
	if (val & (1 << 2))
		chip->jedec_version = 10;
	else if (val & (1 << 1))
		chip->jedec_version = 1; /* vendor specific version */

	if (!chip->jedec_version) {
		pr_info("unsupported JEDEC version: %d\n", val);
		return 0;
	}

	sanitize_string(p->manufacturer, sizeof(p->manufacturer));
	sanitize_string(p->model, sizeof(p->model));
	if (!mtd->name)
		mtd->name = p->model;

	mtd->writesize = le32_to_cpu(p->byte_per_page);

	/* Please reference to the comment for nand_flash_detect_onfi. */
	mtd->erasesize = 1 << (fls(le32_to_cpu(p->pages_per_block)) - 1);
	mtd->erasesize *= mtd->writesize;

	mtd->oobsize = le16_to_cpu(p->spare_bytes_per_page);

	/* Please reference to the comment for nand_flash_detect_onfi. */
	chip->chipsize = 1 << (fls(le32_to_cpu(p->blocks_per_lun)) - 1);
	chip->chipsize *= (uint64_t)mtd->erasesize * p->lun_count;
	chip->bits_per_cell = p->bits_per_cell;

	if (jedec_feature(chip) & JEDEC_FEATURE_16_BIT_BUS)
		chip->options |= NAND_BUSWIDTH_16;

	/* ECC info */
	ecc = &p->ecc_info[0];

	if (ecc->codeword_size >= 9) {
		chip->ecc_strength_ds = ecc->ecc_bits;
		chip->ecc_step_ds = 1 << ecc->codeword_size;
	} else {
		pr_warn("Invalid codeword size\n");
	}

	return 1;
}

/*
 * nand_id_has_period - Check if an ID string has a given wraparound period
 * @id_data: the ID string
 * @arrlen: the length of the @id_data array
 * @period: the period of repitition
 *
 * Check if an ID string is repeated within a given sequence of bytes at
 * specific repetition interval period (e.g., {0x20,0x01,0x7F,0x20} has a
 * period of 3). This is a helper function for nand_id_len(). Returns non-zero
 * if the repetition has a period of @period; otherwise, returns zero.
 */
static int nand_id_has_period(u8 *id_data, int arrlen, int period)
{
	int i, j;
	for (i = 0; i < period; i++)
		for (j = i + period; j < arrlen; j += period)
			if (id_data[i] != id_data[j])
				return 0;
	return 1;
}

/*
 * nand_id_len - Get the length of an ID string returned by CMD_READID
 * @id_data: the ID string
 * @arrlen: the length of the @id_data array

 * Returns the length of the ID string, according to known wraparound/trailing
 * zero patterns. If no pattern exists, returns the length of the array.
 */
static int nand_id_len(u8 *id_data, int arrlen)
{
	int last_nonzero, period;

	/* Find last non-zero byte */
	for (last_nonzero = arrlen - 1; last_nonzero >= 0; last_nonzero--)
		if (id_data[last_nonzero])
			break;

	/* All zeros */
	if (last_nonzero < 0)
		return 0;

	/* Calculate wraparound period */
	for (period = 1; period < arrlen; period++)
		if (nand_id_has_period(id_data, arrlen, period))
			break;

	/* There's a repeated pattern */
	if (period < arrlen)
		return period;

	/* There are trailing zeros */
	if (last_nonzero < arrlen - 1)
		return last_nonzero + 1;

	/* No pattern detected */
	return arrlen;
}

/* Extract the bits of per cell from the 3rd byte of the extended ID */
static int nand_get_bits_per_cell(u8 cellinfo)
{
	int bits;

	bits = cellinfo & NAND_CI_CELLTYPE_MSK;
	bits >>= NAND_CI_CELLTYPE_SHIFT;
	return bits + 1;
}

/*
 * Many new NAND share similar device ID codes, which represent the size of the
 * chip. The rest of the parameters must be decoded according to generic or
 * manufacturer-specific "extended ID" decoding patterns.
 */
void nand_decode_ext_id(struct nand_chip *chip)
{
	struct mtd_info *mtd = nand_to_mtd(chip);
	int extid;
	u8 *id_data = chip->id.data;
	/* The 3rd id byte holds MLC / multichip data */
	chip->bits_per_cell = nand_get_bits_per_cell(id_data[2]);
	/* The 4th id byte is the important one */
	extid = id_data[3];

	/* Calc pagesize */
	mtd->writesize = 1024 << (extid & 0x03);
	extid >>= 2;
	/* Calc oobsize */
	mtd->oobsize = (8 << (extid & 0x01)) * (mtd->writesize >> 9);
	extid >>= 2;
	/* Calc blocksize. Blocksize is multiples of 64KiB */
	mtd->erasesize = (64 * 1024) << (extid & 0x03);
	extid >>= 2;
	/* Get buswidth information */
	if (extid & 0x1)
		chip->options |= NAND_BUSWIDTH_16;
}
EXPORT_SYMBOL_GPL(nand_decode_ext_id);

/*
 * Old devices have chip data hardcoded in the device ID table. nand_decode_id
 * decodes a matching ID table entry and assigns the MTD size parameters for
 * the chip.
 */
static void nand_decode_id(struct nand_chip *chip, struct nand_flash_dev *type)
{
	struct mtd_info *mtd = nand_to_mtd(chip);

	mtd->erasesize = type->erasesize;
	mtd->writesize = type->pagesize;
	mtd->oobsize = mtd->writesize / 32;

	/* All legacy ID NAND are small-page, SLC */
	chip->bits_per_cell = 1;
}

/*
 * Set the bad block marker/indicator (BBM/BBI) patterns according to some
 * heuristic patterns using various detected parameters (e.g., manufacturer,
 * page size, cell-type information).
 */
static void nand_decode_bbm_options(struct nand_chip *chip)
{
	struct mtd_info *mtd = nand_to_mtd(chip);

	/* Set the bad block position */
	if (mtd->writesize > 512 || (chip->options & NAND_BUSWIDTH_16))
		chip->badblockpos = NAND_LARGE_BADBLOCK_POS;
	else
		chip->badblockpos = NAND_SMALL_BADBLOCK_POS;
}

static inline bool is_full_id_nand(struct nand_flash_dev *type)
{
	return type->id_len;
}

static bool find_full_id_nand(struct nand_chip *chip,
			      struct nand_flash_dev *type)
{
	struct mtd_info *mtd = nand_to_mtd(chip);
	u8 *id_data = chip->id.data;

	if (!strncmp(type->id, id_data, type->id_len)) {
		mtd->writesize = type->pagesize;
		mtd->erasesize = type->erasesize;
		mtd->oobsize = type->oobsize;

		chip->bits_per_cell = nand_get_bits_per_cell(id_data[2]);
		chip->chipsize = (uint64_t)type->chipsize << 20;
		chip->options |= type->options;
		chip->ecc_strength_ds = NAND_ECC_STRENGTH(type);
		chip->ecc_step_ds = NAND_ECC_STEP(type);
		chip->onfi_timing_mode_default =
					type->onfi_timing_mode_default;

		if (!mtd->name)
			mtd->name = type->name;

		return true;
	}
	return false;
}

/*
 * Manufacturer detection. Only used when the NAND is not ONFI or JEDEC
 * compliant and does not have a full-id or legacy-id entry in the nand_ids
 * table.
 */
static void nand_manufacturer_detect(struct nand_chip *chip)
{
	/*
	 * Try manufacturer detection if available and use
	 * nand_decode_ext_id() otherwise.
	 */
	if (chip->manufacturer.desc && chip->manufacturer.desc->ops &&
	    chip->manufacturer.desc->ops->detect) {
		/* The 3rd id byte holds MLC / multichip data */
		chip->bits_per_cell = nand_get_bits_per_cell(chip->id.data[2]);
		chip->manufacturer.desc->ops->detect(chip);
	} else {
		nand_decode_ext_id(chip);
	}
}

/*
 * Manufacturer initialization. This function is called for all NANDs including
 * ONFI and JEDEC compliant ones.
 * Manufacturer drivers should put all their specific initialization code in
 * their ->init() hook.
 */
static int nand_manufacturer_init(struct nand_chip *chip)
{
	if (!chip->manufacturer.desc || !chip->manufacturer.desc->ops ||
	    !chip->manufacturer.desc->ops->init)
		return 0;

	return chip->manufacturer.desc->ops->init(chip);
}

/*
 * Manufacturer cleanup. This function is called for all NANDs including
 * ONFI and JEDEC compliant ones.
 * Manufacturer drivers should put all their specific cleanup code in their
 * ->cleanup() hook.
 */
static void nand_manufacturer_cleanup(struct nand_chip *chip)
{
	/* Release manufacturer private data */
	if (chip->manufacturer.desc && chip->manufacturer.desc->ops &&
	    chip->manufacturer.desc->ops->cleanup)
		chip->manufacturer.desc->ops->cleanup(chip);
}

/*
 * Get the flash and manufacturer id and lookup if the type is supported.
 */
static int nand_detect(struct nand_chip *chip, struct nand_flash_dev *type)
{
	const struct nand_manufacturer *manufacturer;
	struct mtd_info *mtd = nand_to_mtd(chip);
	int busw;
	int i;
	u8 *id_data = chip->id.data;
	u8 maf_id, dev_id;

	/*
	 * Reset the chip, required by some chips (e.g. Micron MT29FxGxxxxx)
	 * after power-up.
	 */
	nand_reset(chip, 0);

	/* Select the device */
	chip->select_chip(mtd, 0);

	/* Send the command for reading device ID */
	chip->cmdfunc(mtd, NAND_CMD_READID, 0x00, -1);

	/* Read manufacturer and device IDs */
	maf_id = chip->read_byte(mtd);
	dev_id = chip->read_byte(mtd);

	/*
	 * Try again to make sure, as some systems the bus-hold or other
	 * interface concerns can cause random data which looks like a
	 * possibly credible NAND flash to appear. If the two results do
	 * not match, ignore the device completely.
	 */

	chip->cmdfunc(mtd, NAND_CMD_READID, 0x00, -1);

	/* Read entire ID string */
	for (i = 0; i < ARRAY_SIZE(chip->id.data); i++)
		id_data[i] = chip->read_byte(mtd);

	if (id_data[0] != maf_id || id_data[1] != dev_id) {
		pr_info("second ID read did not match %02x,%02x against %02x,%02x\n",
			maf_id, dev_id, id_data[0], id_data[1]);
		return -ENODEV;
	}

	chip->id.len = nand_id_len(id_data, ARRAY_SIZE(chip->id.data));

	/* Try to identify manufacturer */
	manufacturer = nand_get_manufacturer(maf_id);
	chip->manufacturer.desc = manufacturer;

	if (!type)
		type = nand_flash_ids;

	/*
	 * Save the NAND_BUSWIDTH_16 flag before letting auto-detection logic
	 * override it.
	 * This is required to make sure initial NAND bus width set by the
	 * NAND controller driver is coherent with the real NAND bus width
	 * (extracted by auto-detection code).
	 */
	busw = chip->options & NAND_BUSWIDTH_16;

	/*
	 * The flag is only set (never cleared), reset it to its default value
	 * before starting auto-detection.
	 */
	chip->options &= ~NAND_BUSWIDTH_16;

	for (; type->name != NULL; type++) {
		if (is_full_id_nand(type)) {
			if (find_full_id_nand(chip, type))
				goto ident_done;
		} else if (dev_id == type->dev_id) {
			break;
		}
	}

	chip->onfi_version = 0;
	if (!type->name || !type->pagesize) {
		/* Check if the chip is ONFI compliant */
		if (nand_flash_detect_onfi(chip))
			goto ident_done;

		/* Check if the chip is JEDEC compliant */
		if (nand_flash_detect_jedec(chip))
			goto ident_done;
	}

	if (!type->name)
		return -ENODEV;

	if (!mtd->name)
		mtd->name = type->name;

	chip->chipsize = (uint64_t)type->chipsize << 20;

	if (!type->pagesize)
		nand_manufacturer_detect(chip);
	else
		nand_decode_id(chip, type);

	/* Get chip options */
	chip->options |= type->options;

ident_done:

	if (chip->options & NAND_BUSWIDTH_AUTO) {
		WARN_ON(busw & NAND_BUSWIDTH_16);
		nand_set_defaults(chip);
	} else if (busw != (chip->options & NAND_BUSWIDTH_16)) {
		/*
		 * Check, if buswidth is correct. Hardware drivers should set
		 * chip correct!
		 */
		pr_info("device found, Manufacturer ID: 0x%02x, Chip ID: 0x%02x\n",
			maf_id, dev_id);
		pr_info("%s %s\n", nand_manufacturer_name(manufacturer),
			mtd->name);
		pr_warn("bus width %d instead of %d bits\n", busw ? 16 : 8,
			(chip->options & NAND_BUSWIDTH_16) ? 16 : 8);
		return -EINVAL;
	}

	nand_decode_bbm_options(chip);

	/* Calculate the address shift from the page size */
	chip->page_shift = ffs(mtd->writesize) - 1;
	/* Convert chipsize to number of pages per chip -1 */
	chip->pagemask = (chip->chipsize >> chip->page_shift) - 1;

	chip->bbt_erase_shift = chip->phys_erase_shift =
		ffs(mtd->erasesize) - 1;
	if (chip->chipsize & 0xffffffff)
		chip->chip_shift = ffs((unsigned)chip->chipsize) - 1;
	else {
		chip->chip_shift = ffs((unsigned)(chip->chipsize >> 32));
		chip->chip_shift += 32 - 1;
	}

	chip->badblockbits = 8;
	chip->erase = single_erase;

	/* Do not replace user supplied command function! */
	if (mtd->writesize > 512 && chip->cmdfunc == nand_command)
		chip->cmdfunc = nand_command_lp;

	pr_info("device found, Manufacturer ID: 0x%02x, Chip ID: 0x%02x\n",
		maf_id, dev_id);

	if (chip->onfi_version)
		pr_info("%s %s\n", nand_manufacturer_name(manufacturer),
			chip->onfi_params.model);
	else if (chip->jedec_version)
		pr_info("%s %s\n", nand_manufacturer_name(manufacturer),
			chip->jedec_params.model);
	else
		pr_info("%s %s\n", nand_manufacturer_name(manufacturer),
			type->name);

	pr_info("%d MiB, %s, erase size: %d KiB, page size: %d, OOB size: %d\n",
		(int)(chip->chipsize >> 20), nand_is_slc(chip) ? "SLC" : "MLC",
		mtd->erasesize >> 10, mtd->writesize, mtd->oobsize);
	return 0;
}

static const char * const nand_ecc_modes[] = {
	[NAND_ECC_NONE]		= "none",
	[NAND_ECC_SOFT]		= "soft",
	[NAND_ECC_HW]		= "hw",
	[NAND_ECC_HW_SYNDROME]	= "hw_syndrome",
	[NAND_ECC_HW_OOB_FIRST]	= "hw_oob_first",
	[NAND_ECC_ON_DIE]	= "on-die",
};

static int of_get_nand_ecc_mode(struct device_node *np)
{
	const char *pm;
	int err, i;

	err = of_property_read_string(np, "nand-ecc-mode", &pm);
	if (err < 0)
		return err;

	for (i = 0; i < ARRAY_SIZE(nand_ecc_modes); i++)
		if (!strcasecmp(pm, nand_ecc_modes[i]))
			return i;

	/*
	 * For backward compatibility we support few obsoleted values that don't
	 * have their mappings into nand_ecc_modes_t anymore (they were merged
	 * with other enums).
	 */
	if (!strcasecmp(pm, "soft_bch"))
		return NAND_ECC_SOFT;

	return -ENODEV;
}

static const char * const nand_ecc_algos[] = {
	[NAND_ECC_HAMMING]	= "hamming",
	[NAND_ECC_BCH]		= "bch",
};

static int of_get_nand_ecc_algo(struct device_node *np)
{
	const char *pm;
	int err, i;

	err = of_property_read_string(np, "nand-ecc-algo", &pm);
	if (!err) {
		for (i = NAND_ECC_HAMMING; i < ARRAY_SIZE(nand_ecc_algos); i++)
			if (!strcasecmp(pm, nand_ecc_algos[i]))
				return i;
		return -ENODEV;
	}

	/*
	 * For backward compatibility we also read "nand-ecc-mode" checking
	 * for some obsoleted values that were specifying ECC algorithm.
	 */
	err = of_property_read_string(np, "nand-ecc-mode", &pm);
	if (err < 0)
		return err;

	if (!strcasecmp(pm, "soft"))
		return NAND_ECC_HAMMING;
	else if (!strcasecmp(pm, "soft_bch"))
		return NAND_ECC_BCH;

	return -ENODEV;
}

static int of_get_nand_ecc_step_size(struct device_node *np)
{
	int ret;
	u32 val;

	ret = of_property_read_u32(np, "nand-ecc-step-size", &val);
	return ret ? ret : val;
}

static int of_get_nand_ecc_strength(struct device_node *np)
{
	int ret;
	u32 val;

	ret = of_property_read_u32(np, "nand-ecc-strength", &val);
	return ret ? ret : val;
}

static int of_get_nand_bus_width(struct device_node *np)
{
	u32 val;

	if (of_property_read_u32(np, "nand-bus-width", &val))
		return 8;

	switch (val) {
	case 8:
	case 16:
		return val;
	default:
		return -EIO;
	}
}

static bool of_get_nand_on_flash_bbt(struct device_node *np)
{
	return of_property_read_bool(np, "nand-on-flash-bbt");
}

static int nand_dt_init(struct nand_chip *chip)
{
	struct device_node *dn = nand_get_flash_node(chip);
	int ecc_mode, ecc_algo, ecc_strength, ecc_step;

	if (!dn)
		return 0;

	if (of_get_nand_bus_width(dn) == 16)
		chip->options |= NAND_BUSWIDTH_16;

	if (of_get_nand_on_flash_bbt(dn))
		chip->bbt_options |= NAND_BBT_USE_FLASH;

	ecc_mode = of_get_nand_ecc_mode(dn);
	ecc_algo = of_get_nand_ecc_algo(dn);
	ecc_strength = of_get_nand_ecc_strength(dn);
	ecc_step = of_get_nand_ecc_step_size(dn);

	if (ecc_mode >= 0)
		chip->ecc.mode = ecc_mode;

	if (ecc_algo >= 0)
		chip->ecc.algo = ecc_algo;

	if (ecc_strength >= 0)
		chip->ecc.strength = ecc_strength;

	if (ecc_step > 0)
		chip->ecc.size = ecc_step;

	if (of_property_read_bool(dn, "nand-ecc-maximize"))
		chip->ecc.options |= NAND_ECC_MAXIMIZE;

	return 0;
}

/**
 * nand_scan_ident - [NAND Interface] Scan for the NAND device
 * @mtd: MTD device structure
 * @maxchips: number of chips to scan for
 * @table: alternative NAND ID table
 *
 * This is the first phase of the normal nand_scan() function. It reads the
 * flash ID and sets up MTD fields accordingly.
 *
 */
int nand_scan_ident(struct mtd_info *mtd, int maxchips,
		    struct nand_flash_dev *table)
{
	int i, nand_maf_id, nand_dev_id;
	struct nand_chip *chip = mtd_to_nand(mtd);
	int ret;

	ret = nand_dt_init(chip);
	if (ret)
		return ret;

	if (!mtd->name && mtd->dev.parent)
		mtd->name = dev_name(mtd->dev.parent);

	if ((!chip->cmdfunc || !chip->select_chip) && !chip->cmd_ctrl) {
		/*
		 * Default functions assigned for chip_select() and
		 * cmdfunc() both expect cmd_ctrl() to be populated,
		 * so we need to check that that's the case
		 */
		pr_err("chip.cmd_ctrl() callback is not provided");
		return -EINVAL;
	}
	/* Set the default functions */
	nand_set_defaults(chip);

	/* Read the flash type */
	ret = nand_detect(chip, table);
	if (ret) {
		if (!(chip->options & NAND_SCAN_SILENT_NODEV))
			pr_warn("No NAND device found\n");
		chip->select_chip(mtd, -1);
		return ret;
	}

<<<<<<< HEAD
	/* Initialize the ->data_interface field. */
	ret = nand_init_data_interface(chip);
	if (ret)
		goto err_nand_init;

	/*
	 * Setup the data interface correctly on the chip and controller side.
	 * This explicit call to nand_setup_data_interface() is only required
	 * for the first die, because nand_reset() has been called before
	 * ->data_interface and ->default_onfi_timing_mode were set.
	 * For the other dies, nand_reset() will automatically switch to the
	 * best mode for us.
	 */
	ret = nand_setup_data_interface(chip, 0);
	if (ret)
		goto err_nand_init;

=======
>>>>>>> bb176f67
	nand_maf_id = chip->id.data[0];
	nand_dev_id = chip->id.data[1];

	chip->select_chip(mtd, -1);

	/* Check for a chip array */
	for (i = 1; i < maxchips; i++) {
		/* See comment in nand_get_flash_type for reset */
		nand_reset(chip, i);

		chip->select_chip(mtd, i);
		/* Send the command for reading device ID */
		chip->cmdfunc(mtd, NAND_CMD_READID, 0x00, -1);
		/* Read manufacturer and device IDs */
		if (nand_maf_id != chip->read_byte(mtd) ||
		    nand_dev_id != chip->read_byte(mtd)) {
			chip->select_chip(mtd, -1);
			break;
		}
		chip->select_chip(mtd, -1);
	}
	if (i > 1)
		pr_info("%d chips detected\n", i);

	/* Store the number of chips and calc total size for mtd */
	chip->numchips = i;
	mtd->size = i * chip->chipsize;

	return 0;
}
EXPORT_SYMBOL(nand_scan_ident);

static int nand_set_ecc_soft_ops(struct mtd_info *mtd)
{
	struct nand_chip *chip = mtd_to_nand(mtd);
	struct nand_ecc_ctrl *ecc = &chip->ecc;

	if (WARN_ON(ecc->mode != NAND_ECC_SOFT))
		return -EINVAL;

	switch (ecc->algo) {
	case NAND_ECC_HAMMING:
		ecc->calculate = nand_calculate_ecc;
		ecc->correct = nand_correct_data;
		ecc->read_page = nand_read_page_swecc;
		ecc->read_subpage = nand_read_subpage;
		ecc->write_page = nand_write_page_swecc;
		ecc->read_page_raw = nand_read_page_raw;
		ecc->write_page_raw = nand_write_page_raw;
		ecc->read_oob = nand_read_oob_std;
		ecc->write_oob = nand_write_oob_std;
		if (!ecc->size)
			ecc->size = 256;
		ecc->bytes = 3;
		ecc->strength = 1;
		return 0;
	case NAND_ECC_BCH:
		if (!mtd_nand_has_bch()) {
			WARN(1, "CONFIG_MTD_NAND_ECC_BCH not enabled\n");
			return -EINVAL;
		}
		ecc->calculate = nand_bch_calculate_ecc;
		ecc->correct = nand_bch_correct_data;
		ecc->read_page = nand_read_page_swecc;
		ecc->read_subpage = nand_read_subpage;
		ecc->write_page = nand_write_page_swecc;
		ecc->read_page_raw = nand_read_page_raw;
		ecc->write_page_raw = nand_write_page_raw;
		ecc->read_oob = nand_read_oob_std;
		ecc->write_oob = nand_write_oob_std;

		/*
		* Board driver should supply ecc.size and ecc.strength
		* values to select how many bits are correctable.
		* Otherwise, default to 4 bits for large page devices.
		*/
		if (!ecc->size && (mtd->oobsize >= 64)) {
			ecc->size = 512;
			ecc->strength = 4;
		}

		/*
		 * if no ecc placement scheme was provided pickup the default
		 * large page one.
		 */
		if (!mtd->ooblayout) {
			/* handle large page devices only */
			if (mtd->oobsize < 64) {
				WARN(1, "OOB layout is required when using software BCH on small pages\n");
				return -EINVAL;
			}

			mtd_set_ooblayout(mtd, &nand_ooblayout_lp_ops);

		}

		/*
		 * We can only maximize ECC config when the default layout is
		 * used, otherwise we don't know how many bytes can really be
		 * used.
		 */
		if (mtd->ooblayout == &nand_ooblayout_lp_ops &&
		    ecc->options & NAND_ECC_MAXIMIZE) {
			int steps, bytes;

			/* Always prefer 1k blocks over 512bytes ones */
			ecc->size = 1024;
			steps = mtd->writesize / ecc->size;

			/* Reserve 2 bytes for the BBM */
			bytes = (mtd->oobsize - 2) / steps;
			ecc->strength = bytes * 8 / fls(8 * ecc->size);
		}

		/* See nand_bch_init() for details. */
		ecc->bytes = 0;
		ecc->priv = nand_bch_init(mtd);
		if (!ecc->priv) {
			WARN(1, "BCH ECC initialization failed!\n");
			return -EINVAL;
		}
		return 0;
	default:
		WARN(1, "Unsupported ECC algorithm!\n");
		return -EINVAL;
	}
}

/**
 * nand_check_ecc_caps - check the sanity of preset ECC settings
 * @chip: nand chip info structure
 * @caps: ECC caps info structure
 * @oobavail: OOB size that the ECC engine can use
 *
 * When ECC step size and strength are already set, check if they are supported
 * by the controller and the calculated ECC bytes fit within the chip's OOB.
 * On success, the calculated ECC bytes is set.
 */
int nand_check_ecc_caps(struct nand_chip *chip,
			const struct nand_ecc_caps *caps, int oobavail)
{
	struct mtd_info *mtd = nand_to_mtd(chip);
	const struct nand_ecc_step_info *stepinfo;
	int preset_step = chip->ecc.size;
	int preset_strength = chip->ecc.strength;
	int nsteps, ecc_bytes;
	int i, j;

	if (WARN_ON(oobavail < 0))
		return -EINVAL;

	if (!preset_step || !preset_strength)
		return -ENODATA;

	nsteps = mtd->writesize / preset_step;

	for (i = 0; i < caps->nstepinfos; i++) {
		stepinfo = &caps->stepinfos[i];

		if (stepinfo->stepsize != preset_step)
			continue;

		for (j = 0; j < stepinfo->nstrengths; j++) {
			if (stepinfo->strengths[j] != preset_strength)
				continue;

			ecc_bytes = caps->calc_ecc_bytes(preset_step,
							 preset_strength);
			if (WARN_ON_ONCE(ecc_bytes < 0))
				return ecc_bytes;

			if (ecc_bytes * nsteps > oobavail) {
				pr_err("ECC (step, strength) = (%d, %d) does not fit in OOB",
				       preset_step, preset_strength);
				return -ENOSPC;
			}

			chip->ecc.bytes = ecc_bytes;

			return 0;
		}
	}

	pr_err("ECC (step, strength) = (%d, %d) not supported on this controller",
	       preset_step, preset_strength);

	return -ENOTSUPP;
}
EXPORT_SYMBOL_GPL(nand_check_ecc_caps);

/**
 * nand_match_ecc_req - meet the chip's requirement with least ECC bytes
 * @chip: nand chip info structure
 * @caps: ECC engine caps info structure
 * @oobavail: OOB size that the ECC engine can use
 *
 * If a chip's ECC requirement is provided, try to meet it with the least
 * number of ECC bytes (i.e. with the largest number of OOB-free bytes).
 * On success, the chosen ECC settings are set.
 */
int nand_match_ecc_req(struct nand_chip *chip,
		       const struct nand_ecc_caps *caps, int oobavail)
{
	struct mtd_info *mtd = nand_to_mtd(chip);
	const struct nand_ecc_step_info *stepinfo;
	int req_step = chip->ecc_step_ds;
	int req_strength = chip->ecc_strength_ds;
	int req_corr, step_size, strength, nsteps, ecc_bytes, ecc_bytes_total;
	int best_step, best_strength, best_ecc_bytes;
	int best_ecc_bytes_total = INT_MAX;
	int i, j;

	if (WARN_ON(oobavail < 0))
		return -EINVAL;

	/* No information provided by the NAND chip */
	if (!req_step || !req_strength)
		return -ENOTSUPP;

	/* number of correctable bits the chip requires in a page */
	req_corr = mtd->writesize / req_step * req_strength;

	for (i = 0; i < caps->nstepinfos; i++) {
		stepinfo = &caps->stepinfos[i];
		step_size = stepinfo->stepsize;

		for (j = 0; j < stepinfo->nstrengths; j++) {
			strength = stepinfo->strengths[j];

			/*
			 * If both step size and strength are smaller than the
			 * chip's requirement, it is not easy to compare the
			 * resulted reliability.
			 */
			if (step_size < req_step && strength < req_strength)
				continue;

			if (mtd->writesize % step_size)
				continue;

			nsteps = mtd->writesize / step_size;

			ecc_bytes = caps->calc_ecc_bytes(step_size, strength);
			if (WARN_ON_ONCE(ecc_bytes < 0))
				continue;
			ecc_bytes_total = ecc_bytes * nsteps;

			if (ecc_bytes_total > oobavail ||
			    strength * nsteps < req_corr)
				continue;

			/*
			 * We assume the best is to meet the chip's requrement
			 * with the least number of ECC bytes.
			 */
			if (ecc_bytes_total < best_ecc_bytes_total) {
				best_ecc_bytes_total = ecc_bytes_total;
				best_step = step_size;
				best_strength = strength;
				best_ecc_bytes = ecc_bytes;
			}
		}
	}

	if (best_ecc_bytes_total == INT_MAX)
		return -ENOTSUPP;

	chip->ecc.size = best_step;
	chip->ecc.strength = best_strength;
	chip->ecc.bytes = best_ecc_bytes;

	return 0;
}
EXPORT_SYMBOL_GPL(nand_match_ecc_req);

/**
 * nand_maximize_ecc - choose the max ECC strength available
 * @chip: nand chip info structure
 * @caps: ECC engine caps info structure
 * @oobavail: OOB size that the ECC engine can use
 *
 * Choose the max ECC strength that is supported on the controller, and can fit
 * within the chip's OOB.  On success, the chosen ECC settings are set.
 */
int nand_maximize_ecc(struct nand_chip *chip,
		      const struct nand_ecc_caps *caps, int oobavail)
{
	struct mtd_info *mtd = nand_to_mtd(chip);
	const struct nand_ecc_step_info *stepinfo;
	int step_size, strength, nsteps, ecc_bytes, corr;
	int best_corr = 0;
	int best_step = 0;
	int best_strength, best_ecc_bytes;
	int i, j;

	if (WARN_ON(oobavail < 0))
		return -EINVAL;

	for (i = 0; i < caps->nstepinfos; i++) {
		stepinfo = &caps->stepinfos[i];
		step_size = stepinfo->stepsize;

		/* If chip->ecc.size is already set, respect it */
		if (chip->ecc.size && step_size != chip->ecc.size)
			continue;

		for (j = 0; j < stepinfo->nstrengths; j++) {
			strength = stepinfo->strengths[j];

			if (mtd->writesize % step_size)
				continue;

			nsteps = mtd->writesize / step_size;

			ecc_bytes = caps->calc_ecc_bytes(step_size, strength);
			if (WARN_ON_ONCE(ecc_bytes < 0))
				continue;

			if (ecc_bytes * nsteps > oobavail)
				continue;

			corr = strength * nsteps;

			/*
			 * If the number of correctable bits is the same,
			 * bigger step_size has more reliability.
			 */
			if (corr > best_corr ||
			    (corr == best_corr && step_size > best_step)) {
				best_corr = corr;
				best_step = step_size;
				best_strength = strength;
				best_ecc_bytes = ecc_bytes;
			}
		}
	}

	if (!best_corr)
		return -ENOTSUPP;

	chip->ecc.size = best_step;
	chip->ecc.strength = best_strength;
	chip->ecc.bytes = best_ecc_bytes;

	return 0;
}
EXPORT_SYMBOL_GPL(nand_maximize_ecc);

/*
 * Check if the chip configuration meet the datasheet requirements.

 * If our configuration corrects A bits per B bytes and the minimum
 * required correction level is X bits per Y bytes, then we must ensure
 * both of the following are true:
 *
 * (1) A / B >= X / Y
 * (2) A >= X
 *
 * Requirement (1) ensures we can correct for the required bitflip density.
 * Requirement (2) ensures we can correct even when all bitflips are clumped
 * in the same sector.
 */
static bool nand_ecc_strength_good(struct mtd_info *mtd)
{
	struct nand_chip *chip = mtd_to_nand(mtd);
	struct nand_ecc_ctrl *ecc = &chip->ecc;
	int corr, ds_corr;

	if (ecc->size == 0 || chip->ecc_step_ds == 0)
		/* Not enough information */
		return true;

	/*
	 * We get the number of corrected bits per page to compare
	 * the correction density.
	 */
	corr = (mtd->writesize * ecc->strength) / ecc->size;
	ds_corr = (mtd->writesize * chip->ecc_strength_ds) / chip->ecc_step_ds;

	return corr >= ds_corr && ecc->strength >= chip->ecc_strength_ds;
}

static bool invalid_ecc_page_accessors(struct nand_chip *chip)
{
	struct nand_ecc_ctrl *ecc = &chip->ecc;

	if (nand_standard_page_accessors(ecc))
		return false;

	/*
	 * NAND_ECC_CUSTOM_PAGE_ACCESS flag is set, make sure the NAND
	 * controller driver implements all the page accessors because
	 * default helpers are not suitable when the core does not
	 * send the READ0/PAGEPROG commands.
	 */
	return (!ecc->read_page || !ecc->write_page ||
		!ecc->read_page_raw || !ecc->write_page_raw ||
		(NAND_HAS_SUBPAGE_READ(chip) && !ecc->read_subpage) ||
		(NAND_HAS_SUBPAGE_WRITE(chip) && !ecc->write_subpage &&
		 ecc->hwctl && ecc->calculate));
}

/**
 * nand_scan_tail - [NAND Interface] Scan for the NAND device
 * @mtd: MTD device structure
 *
 * This is the second phase of the normal nand_scan() function. It fills out
 * all the uninitialized function pointers with the defaults and scans for a
 * bad block table if appropriate.
 */
int nand_scan_tail(struct mtd_info *mtd)
{
	struct nand_chip *chip = mtd_to_nand(mtd);
	struct nand_ecc_ctrl *ecc = &chip->ecc;
	struct nand_buffers *nbuf = NULL;
	int ret, i;

	/* New bad blocks should be marked in OOB, flash-based BBT, or both */
	if (WARN_ON((chip->bbt_options & NAND_BBT_NO_OOB_BBM) &&
		   !(chip->bbt_options & NAND_BBT_USE_FLASH))) {
		return -EINVAL;
	}

	if (invalid_ecc_page_accessors(chip)) {
		pr_err("Invalid ECC page accessors setup\n");
		return -EINVAL;
	}

	if (!(chip->options & NAND_OWN_BUFFERS)) {
		nbuf = kzalloc(sizeof(*nbuf), GFP_KERNEL);
		if (!nbuf)
			return -ENOMEM;

		nbuf->ecccalc = kmalloc(mtd->oobsize, GFP_KERNEL);
		if (!nbuf->ecccalc) {
			ret = -ENOMEM;
			goto err_free_nbuf;
		}

		nbuf->ecccode = kmalloc(mtd->oobsize, GFP_KERNEL);
		if (!nbuf->ecccode) {
			ret = -ENOMEM;
			goto err_free_nbuf;
		}

		nbuf->databuf = kmalloc(mtd->writesize + mtd->oobsize,
					GFP_KERNEL);
		if (!nbuf->databuf) {
			ret = -ENOMEM;
			goto err_free_nbuf;
		}

		chip->buffers = nbuf;
	} else if (!chip->buffers) {
		return -ENOMEM;
	}

	/*
	 * FIXME: some NAND manufacturer drivers expect the first die to be
	 * selected when manufacturer->init() is called. They should be fixed
	 * to explictly select the relevant die when interacting with the NAND
	 * chip.
	 */
	chip->select_chip(mtd, 0);
	ret = nand_manufacturer_init(chip);
	chip->select_chip(mtd, -1);
	if (ret)
		goto err_free_nbuf;

	/* Set the internal oob buffer location, just after the page data */
	chip->oob_poi = chip->buffers->databuf + mtd->writesize;

	/*
	 * If no default placement scheme is given, select an appropriate one.
	 */
	if (!mtd->ooblayout &&
	    !(ecc->mode == NAND_ECC_SOFT && ecc->algo == NAND_ECC_BCH)) {
		switch (mtd->oobsize) {
		case 8:
		case 16:
			mtd_set_ooblayout(mtd, &nand_ooblayout_sp_ops);
			break;
		case 64:
		case 128:
			mtd_set_ooblayout(mtd, &nand_ooblayout_lp_hamming_ops);
			break;
		default:
			WARN(1, "No oob scheme defined for oobsize %d\n",
				mtd->oobsize);
			ret = -EINVAL;
			goto err_nand_manuf_cleanup;
		}
	}

	/*
	 * Check ECC mode, default to software if 3byte/512byte hardware ECC is
	 * selected and we have 256 byte pagesize fallback to software ECC
	 */

	switch (ecc->mode) {
	case NAND_ECC_HW_OOB_FIRST:
		/* Similar to NAND_ECC_HW, but a separate read_page handle */
		if (!ecc->calculate || !ecc->correct || !ecc->hwctl) {
			WARN(1, "No ECC functions supplied; hardware ECC not possible\n");
			ret = -EINVAL;
			goto err_nand_manuf_cleanup;
		}
		if (!ecc->read_page)
			ecc->read_page = nand_read_page_hwecc_oob_first;

	case NAND_ECC_HW:
		/* Use standard hwecc read page function? */
		if (!ecc->read_page)
			ecc->read_page = nand_read_page_hwecc;
		if (!ecc->write_page)
			ecc->write_page = nand_write_page_hwecc;
		if (!ecc->read_page_raw)
			ecc->read_page_raw = nand_read_page_raw;
		if (!ecc->write_page_raw)
			ecc->write_page_raw = nand_write_page_raw;
		if (!ecc->read_oob)
			ecc->read_oob = nand_read_oob_std;
		if (!ecc->write_oob)
			ecc->write_oob = nand_write_oob_std;
		if (!ecc->read_subpage)
			ecc->read_subpage = nand_read_subpage;
		if (!ecc->write_subpage && ecc->hwctl && ecc->calculate)
			ecc->write_subpage = nand_write_subpage_hwecc;

	case NAND_ECC_HW_SYNDROME:
		if ((!ecc->calculate || !ecc->correct || !ecc->hwctl) &&
		    (!ecc->read_page ||
		     ecc->read_page == nand_read_page_hwecc ||
		     !ecc->write_page ||
		     ecc->write_page == nand_write_page_hwecc)) {
			WARN(1, "No ECC functions supplied; hardware ECC not possible\n");
			ret = -EINVAL;
			goto err_nand_manuf_cleanup;
		}
		/* Use standard syndrome read/write page function? */
		if (!ecc->read_page)
			ecc->read_page = nand_read_page_syndrome;
		if (!ecc->write_page)
			ecc->write_page = nand_write_page_syndrome;
		if (!ecc->read_page_raw)
			ecc->read_page_raw = nand_read_page_raw_syndrome;
		if (!ecc->write_page_raw)
			ecc->write_page_raw = nand_write_page_raw_syndrome;
		if (!ecc->read_oob)
			ecc->read_oob = nand_read_oob_syndrome;
		if (!ecc->write_oob)
			ecc->write_oob = nand_write_oob_syndrome;

		if (mtd->writesize >= ecc->size) {
			if (!ecc->strength) {
				WARN(1, "Driver must set ecc.strength when using hardware ECC\n");
				ret = -EINVAL;
				goto err_nand_manuf_cleanup;
			}
			break;
		}
		pr_warn("%d byte HW ECC not possible on %d byte page size, fallback to SW ECC\n",
			ecc->size, mtd->writesize);
		ecc->mode = NAND_ECC_SOFT;
		ecc->algo = NAND_ECC_HAMMING;

	case NAND_ECC_SOFT:
		ret = nand_set_ecc_soft_ops(mtd);
		if (ret) {
			ret = -EINVAL;
			goto err_nand_manuf_cleanup;
		}
		break;

	case NAND_ECC_ON_DIE:
		if (!ecc->read_page || !ecc->write_page) {
			WARN(1, "No ECC functions supplied; on-die ECC not possible\n");
			ret = -EINVAL;
			goto err_nand_manuf_cleanup;
		}
		if (!ecc->read_oob)
			ecc->read_oob = nand_read_oob_std;
		if (!ecc->write_oob)
			ecc->write_oob = nand_write_oob_std;
		break;

	case NAND_ECC_ON_DIE:
		if (!ecc->read_page || !ecc->write_page) {
			WARN(1, "No ECC functions supplied; on-die ECC not possible\n");
			ret = -EINVAL;
			goto err_free;
		}
		if (!ecc->read_oob)
			ecc->read_oob = nand_read_oob_std;
		if (!ecc->write_oob)
			ecc->write_oob = nand_write_oob_std;
		break;

	case NAND_ECC_NONE:
		pr_warn("NAND_ECC_NONE selected by board driver. This is not recommended!\n");
		ecc->read_page = nand_read_page_raw;
		ecc->write_page = nand_write_page_raw;
		ecc->read_oob = nand_read_oob_std;
		ecc->read_page_raw = nand_read_page_raw;
		ecc->write_page_raw = nand_write_page_raw;
		ecc->write_oob = nand_write_oob_std;
		ecc->size = mtd->writesize;
		ecc->bytes = 0;
		ecc->strength = 0;
		break;

	default:
		WARN(1, "Invalid NAND_ECC_MODE %d\n", ecc->mode);
		ret = -EINVAL;
		goto err_nand_manuf_cleanup;
	}

	/* For many systems, the standard OOB write also works for raw */
	if (!ecc->read_oob_raw)
		ecc->read_oob_raw = ecc->read_oob;
	if (!ecc->write_oob_raw)
		ecc->write_oob_raw = ecc->write_oob;

	/* propagate ecc info to mtd_info */
	mtd->ecc_strength = ecc->strength;
	mtd->ecc_step_size = ecc->size;

	/*
	 * Set the number of read / write steps for one page depending on ECC
	 * mode.
	 */
	ecc->steps = mtd->writesize / ecc->size;
	if (ecc->steps * ecc->size != mtd->writesize) {
		WARN(1, "Invalid ECC parameters\n");
		ret = -EINVAL;
		goto err_nand_manuf_cleanup;
	}
	ecc->total = ecc->steps * ecc->bytes;
	if (ecc->total > mtd->oobsize) {
		WARN(1, "Total number of ECC bytes exceeded oobsize\n");
		ret = -EINVAL;
<<<<<<< HEAD
		goto err_free;
=======
		goto err_nand_manuf_cleanup;
>>>>>>> bb176f67
	}

	/*
	 * The number of bytes available for a client to place data into
	 * the out of band area.
	 */
	ret = mtd_ooblayout_count_freebytes(mtd);
	if (ret < 0)
		ret = 0;

	mtd->oobavail = ret;

	/* ECC sanity check: warn if it's too weak */
	if (!nand_ecc_strength_good(mtd))
		pr_warn("WARNING: %s: the ECC used on your system is too weak compared to the one required by the NAND chip\n",
			mtd->name);

	/* Allow subpage writes up to ecc.steps. Not possible for MLC flash */
	if (!(chip->options & NAND_NO_SUBPAGE_WRITE) && nand_is_slc(chip)) {
		switch (ecc->steps) {
		case 2:
			mtd->subpage_sft = 1;
			break;
		case 4:
		case 8:
		case 16:
			mtd->subpage_sft = 2;
			break;
		}
	}
	chip->subpagesize = mtd->writesize >> mtd->subpage_sft;

	/* Initialize state */
	chip->state = FL_READY;

	/* Invalidate the pagebuffer reference */
	chip->pagebuf = -1;

	/* Large page NAND with SOFT_ECC should support subpage reads */
	switch (ecc->mode) {
	case NAND_ECC_SOFT:
		if (chip->page_shift > 9)
			chip->options |= NAND_SUBPAGE_READ;
		break;

	default:
		break;
	}

	/* Fill in remaining MTD driver data */
	mtd->type = nand_is_slc(chip) ? MTD_NANDFLASH : MTD_MLCNANDFLASH;
	mtd->flags = (chip->options & NAND_ROM) ? MTD_CAP_ROM :
						MTD_CAP_NANDFLASH;
	mtd->_erase = nand_erase;
	mtd->_point = NULL;
	mtd->_unpoint = NULL;
	mtd->_read = nand_read;
	mtd->_write = nand_write;
	mtd->_panic_write = panic_nand_write;
	mtd->_read_oob = nand_read_oob;
	mtd->_write_oob = nand_write_oob;
	mtd->_sync = nand_sync;
	mtd->_lock = NULL;
	mtd->_unlock = NULL;
	mtd->_suspend = nand_suspend;
	mtd->_resume = nand_resume;
	mtd->_reboot = nand_shutdown;
	mtd->_block_isreserved = nand_block_isreserved;
	mtd->_block_isbad = nand_block_isbad;
	mtd->_block_markbad = nand_block_markbad;
	mtd->_max_bad_blocks = nand_max_bad_blocks;
	mtd->writebufsize = mtd->writesize;

	/*
	 * Initialize bitflip_threshold to its default prior scan_bbt() call.
	 * scan_bbt() might invoke mtd_read(), thus bitflip_threshold must be
	 * properly set.
	 */
	if (!mtd->bitflip_threshold)
		mtd->bitflip_threshold = DIV_ROUND_UP(mtd->ecc_strength * 3, 4);

	/* Initialize the ->data_interface field. */
	ret = nand_init_data_interface(chip);
	if (ret)
		goto err_nand_manuf_cleanup;

	/* Enter fastest possible mode on all dies. */
	for (i = 0; i < chip->numchips; i++) {
		chip->select_chip(mtd, i);
		ret = nand_setup_data_interface(chip, i);
		chip->select_chip(mtd, -1);

		if (ret)
			goto err_nand_data_iface_cleanup;
	}

	/* Check, if we should skip the bad block table scan */
	if (chip->options & NAND_SKIP_BBTSCAN)
		return 0;

	/* Build bad block table */
	ret = chip->scan_bbt(mtd);
	if (ret)
		goto err_nand_data_iface_cleanup;

	return 0;

err_nand_data_iface_cleanup:
	nand_release_data_interface(chip);

err_nand_manuf_cleanup:
	nand_manufacturer_cleanup(chip);

err_free_nbuf:
	if (nbuf) {
		kfree(nbuf->databuf);
		kfree(nbuf->ecccode);
		kfree(nbuf->ecccalc);
		kfree(nbuf);
	}

	return ret;
}
EXPORT_SYMBOL(nand_scan_tail);

/*
 * is_module_text_address() isn't exported, and it's mostly a pointless
 * test if this is a module _anyway_ -- they'd have to try _really_ hard
 * to call us from in-kernel code if the core NAND support is modular.
 */
#ifdef MODULE
#define caller_is_module() (1)
#else
#define caller_is_module() \
	is_module_text_address((unsigned long)__builtin_return_address(0))
#endif

/**
 * nand_scan - [NAND Interface] Scan for the NAND device
 * @mtd: MTD device structure
 * @maxchips: number of chips to scan for
 *
 * This fills out all the uninitialized function pointers with the defaults.
 * The flash ID is read and the mtd/chip structures are filled with the
 * appropriate values.
 */
int nand_scan(struct mtd_info *mtd, int maxchips)
{
	int ret;

	ret = nand_scan_ident(mtd, maxchips, NULL);
	if (!ret)
		ret = nand_scan_tail(mtd);
	return ret;
}
EXPORT_SYMBOL(nand_scan);

/**
 * nand_cleanup - [NAND Interface] Free resources held by the NAND device
 * @chip: NAND chip object
 */
void nand_cleanup(struct nand_chip *chip)
{
	if (chip->ecc.mode == NAND_ECC_SOFT &&
	    chip->ecc.algo == NAND_ECC_BCH)
		nand_bch_free((struct nand_bch_control *)chip->ecc.priv);

	nand_release_data_interface(chip);

	/* Free bad block table memory */
	kfree(chip->bbt);
	if (!(chip->options & NAND_OWN_BUFFERS) && chip->buffers) {
		kfree(chip->buffers->databuf);
		kfree(chip->buffers->ecccode);
		kfree(chip->buffers->ecccalc);
		kfree(chip->buffers);
	}

	/* Free bad block descriptor memory */
	if (chip->badblock_pattern && chip->badblock_pattern->options
			& NAND_BBT_DYNAMICSTRUCT)
		kfree(chip->badblock_pattern);

	/* Free manufacturer priv data. */
	nand_manufacturer_cleanup(chip);
}
EXPORT_SYMBOL_GPL(nand_cleanup);

/**
 * nand_release - [NAND Interface] Unregister the MTD device and free resources
 *		  held by the NAND device
 * @mtd: MTD device structure
 */
void nand_release(struct mtd_info *mtd)
{
	mtd_device_unregister(mtd);
	nand_cleanup(mtd_to_nand(mtd));
}
EXPORT_SYMBOL_GPL(nand_release);

MODULE_LICENSE("GPL");
MODULE_AUTHOR("Steven J. Hill <sjhill@realitydiluted.com>");
MODULE_AUTHOR("Thomas Gleixner <tglx@linutronix.de>");
MODULE_DESCRIPTION("Generic NAND flash driver code");<|MERGE_RESOLUTION|>--- conflicted
+++ resolved
@@ -1248,182 +1248,6 @@
 }
 
 /**
-<<<<<<< HEAD
- * __nand_unlock - [REPLACEABLE] unlocks specified locked blocks
- * @mtd: mtd info
- * @ofs: offset to start unlock from
- * @len: length to unlock
- * @invert:
- *        - when = 0, unlock the range of blocks within the lower and
- *                    upper boundary address
- *        - when = 1, unlock the range of blocks outside the boundaries
- *                    of the lower and upper boundary address
- *
- * Returs unlock status.
- */
-static int __nand_unlock(struct mtd_info *mtd, loff_t ofs,
-					uint64_t len, int invert)
-{
-	int ret = 0;
-	int status, page;
-	struct nand_chip *chip = mtd_to_nand(mtd);
-
-	/* Submit address of first page to unlock */
-	page = ofs >> chip->page_shift;
-	chip->cmdfunc(mtd, NAND_CMD_UNLOCK1, -1, page & chip->pagemask);
-
-	/* Submit address of last page to unlock */
-	page = (ofs + len) >> chip->page_shift;
-	chip->cmdfunc(mtd, NAND_CMD_UNLOCK2, -1,
-				(page | invert) & chip->pagemask);
-
-	/* Call wait ready function */
-	status = chip->waitfunc(mtd, chip);
-	/* See if device thinks it succeeded */
-	if (status & NAND_STATUS_FAIL) {
-		pr_debug("%s: error status = 0x%08x\n",
-					__func__, status);
-		ret = -EIO;
-	}
-
-	return ret;
-}
-
-/**
- * nand_unlock - [REPLACEABLE] unlocks specified locked blocks
- * @mtd: mtd info
- * @ofs: offset to start unlock from
- * @len: length to unlock
- *
- * Returns unlock status.
- */
-int nand_unlock(struct mtd_info *mtd, loff_t ofs, uint64_t len)
-{
-	int ret = 0;
-	int chipnr;
-	struct nand_chip *chip = mtd_to_nand(mtd);
-
-	pr_debug("%s: start = 0x%012llx, len = %llu\n",
-			__func__, (unsigned long long)ofs, len);
-
-	if (check_offs_len(mtd, ofs, len))
-		return -EINVAL;
-
-	/* Align to last block address if size addresses end of the device */
-	if (ofs + len == mtd->size)
-		len -= mtd->erasesize;
-
-	nand_get_device(mtd, FL_UNLOCKING);
-
-	/* Shift to get chip number */
-	chipnr = ofs >> chip->chip_shift;
-
-	/*
-	 * Reset the chip.
-	 * If we want to check the WP through READ STATUS and check the bit 7
-	 * we must reset the chip
-	 * some operation can also clear the bit 7 of status register
-	 * eg. erase/program a locked block
-	 */
-	nand_reset(chip, chipnr);
-
-	chip->select_chip(mtd, chipnr);
-
-	/* Check, if it is write protected */
-	if (nand_check_wp(mtd)) {
-		pr_debug("%s: device is write protected!\n",
-					__func__);
-		ret = -EIO;
-		goto out;
-	}
-
-	ret = __nand_unlock(mtd, ofs, len, 0);
-
-out:
-	chip->select_chip(mtd, -1);
-	nand_release_device(mtd);
-
-	return ret;
-}
-EXPORT_SYMBOL(nand_unlock);
-
-/**
- * nand_lock - [REPLACEABLE] locks all blocks present in the device
- * @mtd: mtd info
- * @ofs: offset to start unlock from
- * @len: length to unlock
- *
- * This feature is not supported in many NAND parts. 'Micron' NAND parts do
- * have this feature, but it allows only to lock all blocks, not for specified
- * range for block. Implementing 'lock' feature by making use of 'unlock', for
- * now.
- *
- * Returns lock status.
- */
-int nand_lock(struct mtd_info *mtd, loff_t ofs, uint64_t len)
-{
-	int ret = 0;
-	int chipnr, status, page;
-	struct nand_chip *chip = mtd_to_nand(mtd);
-
-	pr_debug("%s: start = 0x%012llx, len = %llu\n",
-			__func__, (unsigned long long)ofs, len);
-
-	if (check_offs_len(mtd, ofs, len))
-		return -EINVAL;
-
-	nand_get_device(mtd, FL_LOCKING);
-
-	/* Shift to get chip number */
-	chipnr = ofs >> chip->chip_shift;
-
-	/*
-	 * Reset the chip.
-	 * If we want to check the WP through READ STATUS and check the bit 7
-	 * we must reset the chip
-	 * some operation can also clear the bit 7 of status register
-	 * eg. erase/program a locked block
-	 */
-	nand_reset(chip, chipnr);
-
-	chip->select_chip(mtd, chipnr);
-
-	/* Check, if it is write protected */
-	if (nand_check_wp(mtd)) {
-		pr_debug("%s: device is write protected!\n",
-					__func__);
-		status = MTD_ERASE_FAILED;
-		ret = -EIO;
-		goto out;
-	}
-
-	/* Submit address of first page to lock */
-	page = ofs >> chip->page_shift;
-	chip->cmdfunc(mtd, NAND_CMD_LOCK, -1, page & chip->pagemask);
-
-	/* Call wait ready function */
-	status = chip->waitfunc(mtd, chip);
-	/* See if device thinks it succeeded */
-	if (status & NAND_STATUS_FAIL) {
-		pr_debug("%s: error status = 0x%08x\n",
-					__func__, status);
-		ret = -EIO;
-		goto out;
-	}
-
-	ret = __nand_unlock(mtd, ofs, len, 0x1);
-
-out:
-	chip->select_chip(mtd, -1);
-	nand_release_device(mtd);
-
-	return ret;
-}
-EXPORT_SYMBOL(nand_lock);
-
-/**
-=======
->>>>>>> bb176f67
  * nand_check_erased_buf - check if a buffer contains (almost) only 0xff data
  * @buf: buffer to test
  * @len: buffer length
@@ -4389,26 +4213,6 @@
 		return ret;
 	}
 
-<<<<<<< HEAD
-	/* Initialize the ->data_interface field. */
-	ret = nand_init_data_interface(chip);
-	if (ret)
-		goto err_nand_init;
-
-	/*
-	 * Setup the data interface correctly on the chip and controller side.
-	 * This explicit call to nand_setup_data_interface() is only required
-	 * for the first die, because nand_reset() has been called before
-	 * ->data_interface and ->default_onfi_timing_mode were set.
-	 * For the other dies, nand_reset() will automatically switch to the
-	 * best mode for us.
-	 */
-	ret = nand_setup_data_interface(chip, 0);
-	if (ret)
-		goto err_nand_init;
-
-=======
->>>>>>> bb176f67
 	nand_maf_id = chip->id.data[0];
 	nand_dev_id = chip->id.data[1];
 
@@ -4995,18 +4799,6 @@
 			ecc->write_oob = nand_write_oob_std;
 		break;
 
-	case NAND_ECC_ON_DIE:
-		if (!ecc->read_page || !ecc->write_page) {
-			WARN(1, "No ECC functions supplied; on-die ECC not possible\n");
-			ret = -EINVAL;
-			goto err_free;
-		}
-		if (!ecc->read_oob)
-			ecc->read_oob = nand_read_oob_std;
-		if (!ecc->write_oob)
-			ecc->write_oob = nand_write_oob_std;
-		break;
-
 	case NAND_ECC_NONE:
 		pr_warn("NAND_ECC_NONE selected by board driver. This is not recommended!\n");
 		ecc->read_page = nand_read_page_raw;
@@ -5050,11 +4842,7 @@
 	if (ecc->total > mtd->oobsize) {
 		WARN(1, "Total number of ECC bytes exceeded oobsize\n");
 		ret = -EINVAL;
-<<<<<<< HEAD
-		goto err_free;
-=======
 		goto err_nand_manuf_cleanup;
->>>>>>> bb176f67
 	}
 
 	/*
