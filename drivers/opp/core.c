--- conflicted
+++ resolved
@@ -998,24 +998,15 @@
 	old_opp = opp_table->current_opp;
 
 	/* Return early if nothing to do */
-<<<<<<< HEAD
-	if (opp_table->enabled && old_opp == opp) {
-=======
 	if (old_opp == opp && opp_table->current_rate == freq &&
 	    opp_table->enabled) {
->>>>>>> 4475f029
 		dev_dbg(dev, "%s: OPPs are same, nothing to do\n", __func__);
 		return 0;
 	}
 
 	dev_dbg(dev, "%s: switching OPP: Freq %lu -> %lu Hz, Level %u -> %u, Bw %u -> %u\n",
-<<<<<<< HEAD
-		__func__, old_opp->rate, freq, old_opp->level, opp->level,
-		old_opp->bandwidth ? old_opp->bandwidth[0].peak : 0,
-=======
 		__func__, opp_table->current_rate, freq, old_opp->level,
 		opp->level, old_opp->bandwidth ? old_opp->bandwidth[0].peak : 0,
->>>>>>> 4475f029
 		opp->bandwidth ? opp->bandwidth[0].peak : 0);
 
 	scaling_down = _opp_compare_key(old_opp, opp);
@@ -1071,10 +1062,7 @@
 	/* Make sure current_opp doesn't get freed */
 	dev_pm_opp_get(opp);
 	opp_table->current_opp = opp;
-<<<<<<< HEAD
-=======
 	opp_table->current_rate = freq;
->>>>>>> 4475f029
 
 	return ret;
 }
