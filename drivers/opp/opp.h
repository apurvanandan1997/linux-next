/* SPDX-License-Identifier: GPL-2.0-only */
/*
 * Generic OPP Interface
 *
 * Copyright (C) 2009-2010 Texas Instruments Incorporated.
 *	Nishanth Menon
 *	Romit Dasgupta
 *	Kevin Hilman
 */

#ifndef __DRIVER_OPP_H__
#define __DRIVER_OPP_H__

#include <linux/device.h>
#include <linux/interconnect.h>
#include <linux/kernel.h>
#include <linux/kref.h>
#include <linux/list.h>
#include <linux/limits.h>
#include <linux/pm_opp.h>
#include <linux/notifier.h>

struct clk;
struct regulator;

/* Lock to allow exclusive modification to the device and opp lists */
extern struct mutex opp_table_lock;

extern struct list_head opp_tables, lazy_opp_tables;

/*
 * Internal data structure organization with the OPP layer library is as
 * follows:
 * opp_tables (root)
 *	|- device 1 (represents voltage domain 1)
 *	|	|- opp 1 (availability, freq, voltage)
 *	|	|- opp 2 ..
 *	...	...
 *	|	`- opp n ..
 *	|- device 2 (represents the next voltage domain)
 *	...
 *	`- device m (represents mth voltage domain)
 * device 1, 2.. are represented by opp_table structure while each opp
 * is represented by the opp structure.
 */

/**
 * struct dev_pm_opp - Generic OPP description structure
 * @node:	opp table node. The nodes are maintained throughout the lifetime
 *		of boot. It is expected only an optimal set of OPPs are
 *		added to the library by the SoC framework.
 *		IMPORTANT: the opp nodes should be maintained in increasing
 *		order.
 * @kref:	for reference count of the OPP.
 * @available:	true/false - marks if this OPP as available or not
 * @dynamic:	not-created from static DT entries.
 * @turbo:	true if turbo (boost) OPP
 * @suspend:	true if suspend OPP
 * @pstate: Device's power domain's performance state.
 * @rate:	Frequency in hertz
 * @level:	Performance level
 * @supplies:	Power supplies voltage/current values
 * @bandwidth:	Interconnect bandwidth values
 * @clock_latency_ns: Latency (in nanoseconds) of switching to this OPP's
 *		frequency from any other OPP's frequency.
 * @required_opps: List of OPPs that are required by this OPP.
 * @opp_table:	points back to the opp_table struct this opp belongs to
 * @np:		OPP's device node.
 * @dentry:	debugfs dentry pointer (per opp)
 *
 * This structure stores the OPP information for a given device.
 */
struct dev_pm_opp {
	struct list_head node;
	struct kref kref;

	bool available;
	bool dynamic;
	bool turbo;
	bool suspend;
	unsigned int pstate;
	unsigned long rate;
	unsigned int level;

	struct dev_pm_opp_supply *supplies;
	struct dev_pm_opp_icc_bw *bandwidth;

	unsigned long clock_latency_ns;

	struct dev_pm_opp **required_opps;
	struct opp_table *opp_table;

	struct device_node *np;

#ifdef CONFIG_DEBUG_FS
	struct dentry *dentry;
#endif
};

/**
 * struct opp_device - devices managed by 'struct opp_table'
 * @node:	list node
 * @dev:	device to which the struct object belongs
 * @dentry:	debugfs dentry pointer (per device)
 *
 * This is an internal data structure maintaining the devices that are managed
 * by 'struct opp_table'.
 */
struct opp_device {
	struct list_head node;
	const struct device *dev;

#ifdef CONFIG_DEBUG_FS
	struct dentry *dentry;
#endif
};

enum opp_table_access {
	OPP_TABLE_ACCESS_UNKNOWN = 0,
	OPP_TABLE_ACCESS_EXCLUSIVE = 1,
	OPP_TABLE_ACCESS_SHARED = 2,
};

/**
 * struct opp_table - Device opp structure
 * @node:	table node - contains the devices with OPPs that
 *		have been registered. Nodes once added are not modified in this
 *		table.
 * @head:	notifier head to notify the OPP availability changes.
 * @dev_list:	list of devices that share these OPPs
 * @opp_list:	table of opps
 * @kref:	for reference count of the table.
 * @lock:	mutex protecting the opp_list and dev_list.
 * @np:		struct device_node pointer for opp's DT node.
 * @clock_latency_ns_max: Max clock latency in nanoseconds.
 * @parsed_static_opps: Count of devices for which OPPs are initialized from DT.
 * @shared_opp: OPP is shared between multiple devices.
<<<<<<< HEAD
=======
 * @current_rate: Currently configured frequency.
>>>>>>> 4475f029
 * @current_opp: Currently configured OPP for the table.
 * @suspend_opp: Pointer to OPP to be used during device suspend.
 * @genpd_virt_dev_lock: Mutex protecting the genpd virtual device pointers.
 * @genpd_virt_devs: List of virtual devices for multiple genpd support.
 * @required_opp_tables: List of device OPP tables that are required by OPPs in
 *		this table.
 * @required_opp_count: Number of required devices.
 * @supported_hw: Array of version number to support.
 * @supported_hw_count: Number of elements in supported_hw array.
 * @prop_name: A name to postfix to many DT properties, while parsing them.
 * @clk: Device's clock handle
 * @regulators: Supply regulators
 * @regulator_count: Number of power supply regulators. Its value can be -1
 * (uninitialized), 0 (no opp-microvolt property) or > 0 (has opp-microvolt
 * property).
 * @paths: Interconnect path handles
 * @path_count: Number of interconnect paths
 * @enabled: Set to true if the device's resources are enabled/configured.
 * @genpd_performance_state: Device's power domain support performance state.
 * @is_genpd: Marks if the OPP table belongs to a genpd.
 * @set_opp: Platform specific set_opp callback
 * @sod_supplies: Set opp data supplies
 * @set_opp_data: Data to be passed to set_opp callback
 * @dentry:	debugfs dentry pointer of the real device directory (not links).
 * @dentry_name: Name of the real dentry.
 *
 * @voltage_tolerance_v1: In percentage, for v1 bindings only.
 *
 * This is an internal data structure maintaining the link to opps attached to
 * a device. This structure is not meant to be shared to users as it is
 * meant for book keeping and private to OPP library.
 */
struct opp_table {
	struct list_head node, lazy;

	struct blocking_notifier_head head;
	struct list_head dev_list;
	struct list_head opp_list;
	struct kref kref;
	struct mutex lock;

	struct device_node *np;
	unsigned long clock_latency_ns_max;

	/* For backward compatibility with v1 bindings */
	unsigned int voltage_tolerance_v1;

	unsigned int parsed_static_opps;
	enum opp_table_access shared_opp;
<<<<<<< HEAD
=======
	unsigned long current_rate;
>>>>>>> 4475f029
	struct dev_pm_opp *current_opp;
	struct dev_pm_opp *suspend_opp;

	struct mutex genpd_virt_dev_lock;
	struct device **genpd_virt_devs;
	struct opp_table **required_opp_tables;
	unsigned int required_opp_count;

	unsigned int *supported_hw;
	unsigned int supported_hw_count;
	const char *prop_name;
	struct clk *clk;
	struct regulator **regulators;
	int regulator_count;
	struct icc_path **paths;
	unsigned int path_count;
	bool enabled;
	bool genpd_performance_state;
	bool is_genpd;

	int (*set_opp)(struct dev_pm_set_opp_data *data);
	struct dev_pm_opp_supply *sod_supplies;
	struct dev_pm_set_opp_data *set_opp_data;

#ifdef CONFIG_DEBUG_FS
	struct dentry *dentry;
	char dentry_name[NAME_MAX];
#endif
};

/* Routines internal to opp core */
void dev_pm_opp_get(struct dev_pm_opp *opp);
bool _opp_remove_all_static(struct opp_table *opp_table);
void _get_opp_table_kref(struct opp_table *opp_table);
int _get_opp_count(struct opp_table *opp_table);
struct opp_table *_find_opp_table(struct device *dev);
struct opp_device *_add_opp_dev(const struct device *dev, struct opp_table *opp_table);
struct dev_pm_opp *_opp_allocate(struct opp_table *opp_table);
void _opp_free(struct dev_pm_opp *opp);
int _opp_compare_key(struct dev_pm_opp *opp1, struct dev_pm_opp *opp2);
int _opp_add(struct device *dev, struct dev_pm_opp *new_opp, struct opp_table *opp_table, bool rate_not_available);
int _opp_add_v1(struct opp_table *opp_table, struct device *dev, unsigned long freq, long u_volt, bool dynamic);
void _dev_pm_opp_cpumask_remove_table(const struct cpumask *cpumask, int last_cpu);
struct opp_table *_add_opp_table_indexed(struct device *dev, int index, bool getclk);
void _put_opp_list_kref(struct opp_table *opp_table);
void _required_opps_available(struct dev_pm_opp *opp, int count);

static inline bool lazy_linking_pending(struct opp_table *opp_table)
{
	return unlikely(!list_empty(&opp_table->lazy));
}

#ifdef CONFIG_OF
void _of_init_opp_table(struct opp_table *opp_table, struct device *dev, int index);
void _of_clear_opp_table(struct opp_table *opp_table);
struct opp_table *_managed_opp(struct device *dev, int index);
void _of_opp_free_required_opps(struct opp_table *opp_table,
				struct dev_pm_opp *opp);
#else
static inline void _of_init_opp_table(struct opp_table *opp_table, struct device *dev, int index) {}
static inline void _of_clear_opp_table(struct opp_table *opp_table) {}
static inline struct opp_table *_managed_opp(struct device *dev, int index) { return NULL; }
static inline void _of_opp_free_required_opps(struct opp_table *opp_table,
					      struct dev_pm_opp *opp) {}
#endif

#ifdef CONFIG_DEBUG_FS
void opp_debug_remove_one(struct dev_pm_opp *opp);
void opp_debug_create_one(struct dev_pm_opp *opp, struct opp_table *opp_table);
void opp_debug_register(struct opp_device *opp_dev, struct opp_table *opp_table);
void opp_debug_unregister(struct opp_device *opp_dev, struct opp_table *opp_table);
#else
static inline void opp_debug_remove_one(struct dev_pm_opp *opp) {}

static inline void opp_debug_create_one(struct dev_pm_opp *opp,
					struct opp_table *opp_table) { }

static inline void opp_debug_register(struct opp_device *opp_dev,
				      struct opp_table *opp_table) { }

static inline void opp_debug_unregister(struct opp_device *opp_dev,
					struct opp_table *opp_table)
{ }
#endif		/* DEBUG_FS */

#endif		/* __DRIVER_OPP_H__ */<|MERGE_RESOLUTION|>--- conflicted
+++ resolved
@@ -135,10 +135,7 @@
  * @clock_latency_ns_max: Max clock latency in nanoseconds.
  * @parsed_static_opps: Count of devices for which OPPs are initialized from DT.
  * @shared_opp: OPP is shared between multiple devices.
-<<<<<<< HEAD
-=======
  * @current_rate: Currently configured frequency.
->>>>>>> 4475f029
  * @current_opp: Currently configured OPP for the table.
  * @suspend_opp: Pointer to OPP to be used during device suspend.
  * @genpd_virt_dev_lock: Mutex protecting the genpd virtual device pointers.
@@ -188,10 +185,7 @@
 
 	unsigned int parsed_static_opps;
 	enum opp_table_access shared_opp;
-<<<<<<< HEAD
-=======
 	unsigned long current_rate;
->>>>>>> 4475f029
 	struct dev_pm_opp *current_opp;
 	struct dev_pm_opp *suspend_opp;
 
