--- conflicted
+++ resolved
@@ -329,19 +329,11 @@
 
 	stmfx->vdd = devm_regulator_get_optional(&client->dev, "vdd");
 	ret = PTR_ERR_OR_ZERO(stmfx->vdd);
-<<<<<<< HEAD
-	if (ret == -ENODEV) {
-		stmfx->vdd = NULL;
-	} else {
-		return dev_err_probe(&client->dev, ret,
-				     "Failed to get VDD regulator\n");
-=======
 	if (ret) {
 		if (ret == -ENODEV)
 			stmfx->vdd = NULL;
 		else
 			return dev_err_probe(&client->dev, ret, "Failed to get VDD regulator\n");
->>>>>>> f642729d
 	}
 
 	if (stmfx->vdd) {
