// SPDX-License-Identifier: GPL-2.0
/*
 * gadget.c - DesignWare USB3 DRD Controller Gadget Framework Link
 *
 * Copyright (C) 2010-2011 Texas Instruments Incorporated - https://www.ti.com
 *
 * Authors: Felipe Balbi <balbi@ti.com>,
 *	    Sebastian Andrzej Siewior <bigeasy@linutronix.de>
 */

#include <linux/kernel.h>
#include <linux/delay.h>
#include <linux/slab.h>
#include <linux/spinlock.h>
#include <linux/platform_device.h>
#include <linux/pm_runtime.h>
#include <linux/interrupt.h>
#include <linux/io.h>
#include <linux/list.h>
#include <linux/dma-mapping.h>

#include <linux/usb/ch9.h>
#include <linux/usb/gadget.h>

#include "debug.h"
#include "core.h"
#include "gadget.h"
#include "io.h"

#define DWC3_ALIGN_FRAME(d, n)	(((d)->frame_number + ((d)->interval * (n))) \
					& ~((d)->interval - 1))

/**
 * dwc3_gadget_set_test_mode - enables usb2 test modes
 * @dwc: pointer to our context structure
 * @mode: the mode to set (J, K SE0 NAK, Force Enable)
 *
 * Caller should take care of locking. This function will return 0 on
 * success or -EINVAL if wrong Test Selector is passed.
 */
int dwc3_gadget_set_test_mode(struct dwc3 *dwc, int mode)
{
	u32		reg;

	reg = dwc3_readl(dwc->regs, DWC3_DCTL);
	reg &= ~DWC3_DCTL_TSTCTRL_MASK;

	switch (mode) {
	case USB_TEST_J:
	case USB_TEST_K:
	case USB_TEST_SE0_NAK:
	case USB_TEST_PACKET:
	case USB_TEST_FORCE_ENABLE:
		reg |= mode << 1;
		break;
	default:
		return -EINVAL;
	}

	dwc3_gadget_dctl_write_safe(dwc, reg);

	return 0;
}

/**
 * dwc3_gadget_get_link_state - gets current state of usb link
 * @dwc: pointer to our context structure
 *
 * Caller should take care of locking. This function will
 * return the link state on success (>= 0) or -ETIMEDOUT.
 */
int dwc3_gadget_get_link_state(struct dwc3 *dwc)
{
	u32		reg;

	reg = dwc3_readl(dwc->regs, DWC3_DSTS);

	return DWC3_DSTS_USBLNKST(reg);
}

/**
 * dwc3_gadget_set_link_state - sets usb link to a particular state
 * @dwc: pointer to our context structure
 * @state: the state to put link into
 *
 * Caller should take care of locking. This function will
 * return 0 on success or -ETIMEDOUT.
 */
int dwc3_gadget_set_link_state(struct dwc3 *dwc, enum dwc3_link_state state)
{
	int		retries = 10000;
	u32		reg;

	/*
	 * Wait until device controller is ready. Only applies to 1.94a and
	 * later RTL.
	 */
	if (!DWC3_VER_IS_PRIOR(DWC3, 194A)) {
		while (--retries) {
			reg = dwc3_readl(dwc->regs, DWC3_DSTS);
			if (reg & DWC3_DSTS_DCNRD)
				udelay(5);
			else
				break;
		}

		if (retries <= 0)
			return -ETIMEDOUT;
	}

	reg = dwc3_readl(dwc->regs, DWC3_DCTL);
	reg &= ~DWC3_DCTL_ULSTCHNGREQ_MASK;

	/* set no action before sending new link state change */
	dwc3_writel(dwc->regs, DWC3_DCTL, reg);

	/* set requested state */
	reg |= DWC3_DCTL_ULSTCHNGREQ(state);
	dwc3_writel(dwc->regs, DWC3_DCTL, reg);

	/*
	 * The following code is racy when called from dwc3_gadget_wakeup,
	 * and is not needed, at least on newer versions
	 */
	if (!DWC3_VER_IS_PRIOR(DWC3, 194A))
		return 0;

	/* wait for a change in DSTS */
	retries = 10000;
	while (--retries) {
		reg = dwc3_readl(dwc->regs, DWC3_DSTS);

		if (DWC3_DSTS_USBLNKST(reg) == state)
			return 0;

		udelay(5);
	}

	return -ETIMEDOUT;
}

/**
 * dwc3_ep_inc_trb - increment a trb index.
 * @index: Pointer to the TRB index to increment.
 *
 * The index should never point to the link TRB. After incrementing,
 * if it is point to the link TRB, wrap around to the beginning. The
 * link TRB is always at the last TRB entry.
 */
static void dwc3_ep_inc_trb(u8 *index)
{
	(*index)++;
	if (*index == (DWC3_TRB_NUM - 1))
		*index = 0;
}

/**
 * dwc3_ep_inc_enq - increment endpoint's enqueue pointer
 * @dep: The endpoint whose enqueue pointer we're incrementing
 */
static void dwc3_ep_inc_enq(struct dwc3_ep *dep)
{
	dwc3_ep_inc_trb(&dep->trb_enqueue);
}

/**
 * dwc3_ep_inc_deq - increment endpoint's dequeue pointer
 * @dep: The endpoint whose enqueue pointer we're incrementing
 */
static void dwc3_ep_inc_deq(struct dwc3_ep *dep)
{
	dwc3_ep_inc_trb(&dep->trb_dequeue);
}

static void dwc3_gadget_del_and_unmap_request(struct dwc3_ep *dep,
		struct dwc3_request *req, int status)
{
	struct dwc3			*dwc = dep->dwc;

	list_del(&req->list);
	req->remaining = 0;
	req->needs_extra_trb = false;

	if (req->request.status == -EINPROGRESS)
		req->request.status = status;

	if (req->trb)
		usb_gadget_unmap_request_by_dev(dwc->sysdev,
				&req->request, req->direction);

	req->trb = NULL;
	trace_dwc3_gadget_giveback(req);

	if (dep->number > 1)
		pm_runtime_put(dwc->dev);
}

/**
 * dwc3_gadget_giveback - call struct usb_request's ->complete callback
 * @dep: The endpoint to whom the request belongs to
 * @req: The request we're giving back
 * @status: completion code for the request
 *
 * Must be called with controller's lock held and interrupts disabled. This
 * function will unmap @req and call its ->complete() callback to notify upper
 * layers that it has completed.
 */
void dwc3_gadget_giveback(struct dwc3_ep *dep, struct dwc3_request *req,
		int status)
{
	struct dwc3			*dwc = dep->dwc;

	dwc3_gadget_del_and_unmap_request(dep, req, status);
	req->status = DWC3_REQUEST_STATUS_COMPLETED;

	spin_unlock(&dwc->lock);
	usb_gadget_giveback_request(&dep->endpoint, &req->request);
	spin_lock(&dwc->lock);
}

/**
 * dwc3_send_gadget_generic_command - issue a generic command for the controller
 * @dwc: pointer to the controller context
 * @cmd: the command to be issued
 * @param: command parameter
 *
 * Caller should take care of locking. Issue @cmd with a given @param to @dwc
 * and wait for its completion.
 */
int dwc3_send_gadget_generic_command(struct dwc3 *dwc, unsigned int cmd,
		u32 param)
{
	u32		timeout = 500;
	int		status = 0;
	int		ret = 0;
	u32		reg;

	dwc3_writel(dwc->regs, DWC3_DGCMDPAR, param);
	dwc3_writel(dwc->regs, DWC3_DGCMD, cmd | DWC3_DGCMD_CMDACT);

	do {
		reg = dwc3_readl(dwc->regs, DWC3_DGCMD);
		if (!(reg & DWC3_DGCMD_CMDACT)) {
			status = DWC3_DGCMD_STATUS(reg);
			if (status)
				ret = -EINVAL;
			break;
		}
	} while (--timeout);

	if (!timeout) {
		ret = -ETIMEDOUT;
		status = -ETIMEDOUT;
	}

	trace_dwc3_gadget_generic_cmd(cmd, param, status);

	return ret;
}

static int __dwc3_gadget_wakeup(struct dwc3 *dwc);

/**
 * dwc3_send_gadget_ep_cmd - issue an endpoint command
 * @dep: the endpoint to which the command is going to be issued
 * @cmd: the command to be issued
 * @params: parameters to the command
 *
 * Caller should handle locking. This function will issue @cmd with given
 * @params to @dep and wait for its completion.
 */
int dwc3_send_gadget_ep_cmd(struct dwc3_ep *dep, unsigned int cmd,
		struct dwc3_gadget_ep_cmd_params *params)
{
	const struct usb_endpoint_descriptor *desc = dep->endpoint.desc;
	struct dwc3		*dwc = dep->dwc;
	u32			timeout = 5000;
	u32			saved_config = 0;
	u32			reg;

	int			cmd_status = 0;
	int			ret = -EINVAL;

	/*
	 * When operating in USB 2.0 speeds (HS/FS), if GUSB2PHYCFG.ENBLSLPM or
	 * GUSB2PHYCFG.SUSPHY is set, it must be cleared before issuing an
	 * endpoint command.
	 *
	 * Save and clear both GUSB2PHYCFG.ENBLSLPM and GUSB2PHYCFG.SUSPHY
	 * settings. Restore them after the command is completed.
	 *
	 * DWC_usb3 3.30a and DWC_usb31 1.90a programming guide section 3.2.2
	 */
	if (dwc->gadget->speed <= USB_SPEED_HIGH) {
		reg = dwc3_readl(dwc->regs, DWC3_GUSB2PHYCFG(0));
		if (unlikely(reg & DWC3_GUSB2PHYCFG_SUSPHY)) {
			saved_config |= DWC3_GUSB2PHYCFG_SUSPHY;
			reg &= ~DWC3_GUSB2PHYCFG_SUSPHY;
		}

		if (reg & DWC3_GUSB2PHYCFG_ENBLSLPM) {
			saved_config |= DWC3_GUSB2PHYCFG_ENBLSLPM;
			reg &= ~DWC3_GUSB2PHYCFG_ENBLSLPM;
		}

		if (saved_config)
			dwc3_writel(dwc->regs, DWC3_GUSB2PHYCFG(0), reg);
	}

	if (DWC3_DEPCMD_CMD(cmd) == DWC3_DEPCMD_STARTTRANSFER) {
		int		needs_wakeup;

		needs_wakeup = (dwc->link_state == DWC3_LINK_STATE_U1 ||
				dwc->link_state == DWC3_LINK_STATE_U2 ||
				dwc->link_state == DWC3_LINK_STATE_U3);

		if (unlikely(needs_wakeup)) {
			ret = __dwc3_gadget_wakeup(dwc);
			dev_WARN_ONCE(dwc->dev, ret, "wakeup failed --> %d\n",
					ret);
		}
	}

	dwc3_writel(dep->regs, DWC3_DEPCMDPAR0, params->param0);
	dwc3_writel(dep->regs, DWC3_DEPCMDPAR1, params->param1);
	dwc3_writel(dep->regs, DWC3_DEPCMDPAR2, params->param2);

	/*
	 * Synopsys Databook 2.60a states in section 6.3.2.5.6 of that if we're
	 * not relying on XferNotReady, we can make use of a special "No
	 * Response Update Transfer" command where we should clear both CmdAct
	 * and CmdIOC bits.
	 *
	 * With this, we don't need to wait for command completion and can
	 * straight away issue further commands to the endpoint.
	 *
	 * NOTICE: We're making an assumption that control endpoints will never
	 * make use of Update Transfer command. This is a safe assumption
	 * because we can never have more than one request at a time with
	 * Control Endpoints. If anybody changes that assumption, this chunk
	 * needs to be updated accordingly.
	 */
	if (DWC3_DEPCMD_CMD(cmd) == DWC3_DEPCMD_UPDATETRANSFER &&
			!usb_endpoint_xfer_isoc(desc))
		cmd &= ~(DWC3_DEPCMD_CMDIOC | DWC3_DEPCMD_CMDACT);
	else
		cmd |= DWC3_DEPCMD_CMDACT;

	dwc3_writel(dep->regs, DWC3_DEPCMD, cmd);
	do {
		reg = dwc3_readl(dep->regs, DWC3_DEPCMD);
		if (!(reg & DWC3_DEPCMD_CMDACT)) {
			cmd_status = DWC3_DEPCMD_STATUS(reg);

			switch (cmd_status) {
			case 0:
				ret = 0;
				break;
			case DEPEVT_TRANSFER_NO_RESOURCE:
				dev_WARN(dwc->dev, "No resource for %s\n",
					 dep->name);
				ret = -EINVAL;
				break;
			case DEPEVT_TRANSFER_BUS_EXPIRY:
				/*
				 * SW issues START TRANSFER command to
				 * isochronous ep with future frame interval. If
				 * future interval time has already passed when
				 * core receives the command, it will respond
				 * with an error status of 'Bus Expiry'.
				 *
				 * Instead of always returning -EINVAL, let's
				 * give a hint to the gadget driver that this is
				 * the case by returning -EAGAIN.
				 */
				ret = -EAGAIN;
				break;
			default:
				dev_WARN(dwc->dev, "UNKNOWN cmd status\n");
			}

			break;
		}
	} while (--timeout);

	if (timeout == 0) {
		ret = -ETIMEDOUT;
		cmd_status = -ETIMEDOUT;
	}

	trace_dwc3_gadget_ep_cmd(dep, cmd, params, cmd_status);

	if (DWC3_DEPCMD_CMD(cmd) == DWC3_DEPCMD_STARTTRANSFER) {
		if (ret == 0)
			dep->flags |= DWC3_EP_TRANSFER_STARTED;

		if (ret != -ETIMEDOUT)
			dwc3_gadget_ep_get_transfer_index(dep);
	}

	if (saved_config) {
		reg = dwc3_readl(dwc->regs, DWC3_GUSB2PHYCFG(0));
		reg |= saved_config;
		dwc3_writel(dwc->regs, DWC3_GUSB2PHYCFG(0), reg);
	}

	return ret;
}

static int dwc3_send_clear_stall_ep_cmd(struct dwc3_ep *dep)
{
	struct dwc3 *dwc = dep->dwc;
	struct dwc3_gadget_ep_cmd_params params;
	u32 cmd = DWC3_DEPCMD_CLEARSTALL;

	/*
	 * As of core revision 2.60a the recommended programming model
	 * is to set the ClearPendIN bit when issuing a Clear Stall EP
	 * command for IN endpoints. This is to prevent an issue where
	 * some (non-compliant) hosts may not send ACK TPs for pending
	 * IN transfers due to a mishandled error condition. Synopsys
	 * STAR 9000614252.
	 */
	if (dep->direction &&
	    !DWC3_VER_IS_PRIOR(DWC3, 260A) &&
	    (dwc->gadget->speed >= USB_SPEED_SUPER))
		cmd |= DWC3_DEPCMD_CLEARPENDIN;

	memset(&params, 0, sizeof(params));

	return dwc3_send_gadget_ep_cmd(dep, cmd, &params);
}

static dma_addr_t dwc3_trb_dma_offset(struct dwc3_ep *dep,
		struct dwc3_trb *trb)
{
	u32		offset = (char *) trb - (char *) dep->trb_pool;

	return dep->trb_pool_dma + offset;
}

static int dwc3_alloc_trb_pool(struct dwc3_ep *dep)
{
	struct dwc3		*dwc = dep->dwc;

	if (dep->trb_pool)
		return 0;

	dep->trb_pool = dma_alloc_coherent(dwc->sysdev,
			sizeof(struct dwc3_trb) * DWC3_TRB_NUM,
			&dep->trb_pool_dma, GFP_KERNEL);
	if (!dep->trb_pool) {
		dev_err(dep->dwc->dev, "failed to allocate trb pool for %s\n",
				dep->name);
		return -ENOMEM;
	}

	return 0;
}

static void dwc3_free_trb_pool(struct dwc3_ep *dep)
{
	struct dwc3		*dwc = dep->dwc;

	dma_free_coherent(dwc->sysdev, sizeof(struct dwc3_trb) * DWC3_TRB_NUM,
			dep->trb_pool, dep->trb_pool_dma);

	dep->trb_pool = NULL;
	dep->trb_pool_dma = 0;
}

static int dwc3_gadget_set_xfer_resource(struct dwc3_ep *dep)
{
	struct dwc3_gadget_ep_cmd_params params;

	memset(&params, 0x00, sizeof(params));

	params.param0 = DWC3_DEPXFERCFG_NUM_XFER_RES(1);

	return dwc3_send_gadget_ep_cmd(dep, DWC3_DEPCMD_SETTRANSFRESOURCE,
			&params);
}

/**
 * dwc3_gadget_start_config - configure ep resources
 * @dep: endpoint that is being enabled
 *
 * Issue a %DWC3_DEPCMD_DEPSTARTCFG command to @dep. After the command's
 * completion, it will set Transfer Resource for all available endpoints.
 *
 * The assignment of transfer resources cannot perfectly follow the data book
 * due to the fact that the controller driver does not have all knowledge of the
 * configuration in advance. It is given this information piecemeal by the
 * composite gadget framework after every SET_CONFIGURATION and
 * SET_INTERFACE. Trying to follow the databook programming model in this
 * scenario can cause errors. For two reasons:
 *
 * 1) The databook says to do %DWC3_DEPCMD_DEPSTARTCFG for every
 * %USB_REQ_SET_CONFIGURATION and %USB_REQ_SET_INTERFACE (8.1.5). This is
 * incorrect in the scenario of multiple interfaces.
 *
 * 2) The databook does not mention doing more %DWC3_DEPCMD_DEPXFERCFG for new
 * endpoint on alt setting (8.1.6).
 *
 * The following simplified method is used instead:
 *
 * All hardware endpoints can be assigned a transfer resource and this setting
 * will stay persistent until either a core reset or hibernation. So whenever we
 * do a %DWC3_DEPCMD_DEPSTARTCFG(0) we can go ahead and do
 * %DWC3_DEPCMD_DEPXFERCFG for every hardware endpoint as well. We are
 * guaranteed that there are as many transfer resources as endpoints.
 *
 * This function is called for each endpoint when it is being enabled but is
 * triggered only when called for EP0-out, which always happens first, and which
 * should only happen in one of the above conditions.
 */
static int dwc3_gadget_start_config(struct dwc3_ep *dep)
{
	struct dwc3_gadget_ep_cmd_params params;
	struct dwc3		*dwc;
	u32			cmd;
	int			i;
	int			ret;

	if (dep->number)
		return 0;

	memset(&params, 0x00, sizeof(params));
	cmd = DWC3_DEPCMD_DEPSTARTCFG;
	dwc = dep->dwc;

	ret = dwc3_send_gadget_ep_cmd(dep, cmd, &params);
	if (ret)
		return ret;

	for (i = 0; i < DWC3_ENDPOINTS_NUM; i++) {
		struct dwc3_ep *dep = dwc->eps[i];

		if (!dep)
			continue;

		ret = dwc3_gadget_set_xfer_resource(dep);
		if (ret)
			return ret;
	}

	return 0;
}

static int dwc3_gadget_set_ep_config(struct dwc3_ep *dep, unsigned int action)
{
	const struct usb_ss_ep_comp_descriptor *comp_desc;
	const struct usb_endpoint_descriptor *desc;
	struct dwc3_gadget_ep_cmd_params params;
	struct dwc3 *dwc = dep->dwc;

	comp_desc = dep->endpoint.comp_desc;
	desc = dep->endpoint.desc;

	memset(&params, 0x00, sizeof(params));

	params.param0 = DWC3_DEPCFG_EP_TYPE(usb_endpoint_type(desc))
		| DWC3_DEPCFG_MAX_PACKET_SIZE(usb_endpoint_maxp(desc));

	/* Burst size is only needed in SuperSpeed mode */
	if (dwc->gadget->speed >= USB_SPEED_SUPER) {
		u32 burst = dep->endpoint.maxburst;

		params.param0 |= DWC3_DEPCFG_BURST_SIZE(burst - 1);
	}

	params.param0 |= action;
	if (action == DWC3_DEPCFG_ACTION_RESTORE)
		params.param2 |= dep->saved_state;

	if (usb_endpoint_xfer_control(desc))
		params.param1 = DWC3_DEPCFG_XFER_COMPLETE_EN;

	if (dep->number <= 1 || usb_endpoint_xfer_isoc(desc))
		params.param1 |= DWC3_DEPCFG_XFER_NOT_READY_EN;

	if (usb_ss_max_streams(comp_desc) && usb_endpoint_xfer_bulk(desc)) {
		params.param1 |= DWC3_DEPCFG_STREAM_CAPABLE
			| DWC3_DEPCFG_XFER_COMPLETE_EN
			| DWC3_DEPCFG_STREAM_EVENT_EN;
		dep->stream_capable = true;
	}

	if (!usb_endpoint_xfer_control(desc))
		params.param1 |= DWC3_DEPCFG_XFER_IN_PROGRESS_EN;

	/*
	 * We are doing 1:1 mapping for endpoints, meaning
	 * Physical Endpoints 2 maps to Logical Endpoint 2 and
	 * so on. We consider the direction bit as part of the physical
	 * endpoint number. So USB endpoint 0x81 is 0x03.
	 */
	params.param1 |= DWC3_DEPCFG_EP_NUMBER(dep->number);

	/*
	 * We must use the lower 16 TX FIFOs even though
	 * HW might have more
	 */
	if (dep->direction)
		params.param0 |= DWC3_DEPCFG_FIFO_NUMBER(dep->number >> 1);

	if (desc->bInterval) {
		u8 bInterval_m1;

		/*
		 * Valid range for DEPCFG.bInterval_m1 is from 0 to 13, and it
		 * must be set to 0 when the controller operates in full-speed.
		 */
		bInterval_m1 = min_t(u8, desc->bInterval - 1, 13);
		if (dwc->gadget->speed == USB_SPEED_FULL)
			bInterval_m1 = 0;

		if (usb_endpoint_type(desc) == USB_ENDPOINT_XFER_INT &&
		    dwc->gadget->speed == USB_SPEED_FULL)
			dep->interval = desc->bInterval;
		else
			dep->interval = 1 << (desc->bInterval - 1);

		params.param1 |= DWC3_DEPCFG_BINTERVAL_M1(bInterval_m1);
	}

	return dwc3_send_gadget_ep_cmd(dep, DWC3_DEPCMD_SETEPCONFIG, &params);
}

static void dwc3_stop_active_transfer(struct dwc3_ep *dep, bool force,
		bool interrupt);

/**
 * __dwc3_gadget_ep_enable - initializes a hw endpoint
 * @dep: endpoint to be initialized
 * @action: one of INIT, MODIFY or RESTORE
 *
 * Caller should take care of locking. Execute all necessary commands to
 * initialize a HW endpoint so it can be used by a gadget driver.
 */
static int __dwc3_gadget_ep_enable(struct dwc3_ep *dep, unsigned int action)
{
	const struct usb_endpoint_descriptor *desc = dep->endpoint.desc;
	struct dwc3		*dwc = dep->dwc;

	u32			reg;
	int			ret;

	if (!(dep->flags & DWC3_EP_ENABLED)) {
		ret = dwc3_gadget_start_config(dep);
		if (ret)
			return ret;
	}

	ret = dwc3_gadget_set_ep_config(dep, action);
	if (ret)
		return ret;

	if (!(dep->flags & DWC3_EP_ENABLED)) {
		struct dwc3_trb	*trb_st_hw;
		struct dwc3_trb	*trb_link;

		dep->type = usb_endpoint_type(desc);
		dep->flags |= DWC3_EP_ENABLED;

		reg = dwc3_readl(dwc->regs, DWC3_DALEPENA);
		reg |= DWC3_DALEPENA_EP(dep->number);
		dwc3_writel(dwc->regs, DWC3_DALEPENA, reg);

		if (usb_endpoint_xfer_control(desc))
			goto out;

		/* Initialize the TRB ring */
		dep->trb_dequeue = 0;
		dep->trb_enqueue = 0;
		memset(dep->trb_pool, 0,
		       sizeof(struct dwc3_trb) * DWC3_TRB_NUM);

		/* Link TRB. The HWO bit is never reset */
		trb_st_hw = &dep->trb_pool[0];

		trb_link = &dep->trb_pool[DWC3_TRB_NUM - 1];
		trb_link->bpl = lower_32_bits(dwc3_trb_dma_offset(dep, trb_st_hw));
		trb_link->bph = upper_32_bits(dwc3_trb_dma_offset(dep, trb_st_hw));
		trb_link->ctrl |= DWC3_TRBCTL_LINK_TRB;
		trb_link->ctrl |= DWC3_TRB_CTRL_HWO;
	}

	/*
	 * Issue StartTransfer here with no-op TRB so we can always rely on No
	 * Response Update Transfer command.
	 */
	if (usb_endpoint_xfer_bulk(desc) ||
			usb_endpoint_xfer_int(desc)) {
		struct dwc3_gadget_ep_cmd_params params;
		struct dwc3_trb	*trb;
		dma_addr_t trb_dma;
		u32 cmd;

		memset(&params, 0, sizeof(params));
		trb = &dep->trb_pool[0];
		trb_dma = dwc3_trb_dma_offset(dep, trb);

		params.param0 = upper_32_bits(trb_dma);
		params.param1 = lower_32_bits(trb_dma);

		cmd = DWC3_DEPCMD_STARTTRANSFER;

		ret = dwc3_send_gadget_ep_cmd(dep, cmd, &params);
		if (ret < 0)
			return ret;

		if (dep->stream_capable) {
			/*
			 * For streams, at start, there maybe a race where the
			 * host primes the endpoint before the function driver
			 * queues a request to initiate a stream. In that case,
			 * the controller will not see the prime to generate the
			 * ERDY and start stream. To workaround this, issue a
			 * no-op TRB as normal, but end it immediately. As a
			 * result, when the function driver queues the request,
			 * the next START_TRANSFER command will cause the
			 * controller to generate an ERDY to initiate the
			 * stream.
			 */
			dwc3_stop_active_transfer(dep, true, true);

			/*
			 * All stream eps will reinitiate stream on NoStream
			 * rejection until we can determine that the host can
			 * prime after the first transfer.
			 */
			dep->flags |= DWC3_EP_FORCE_RESTART_STREAM;
		}
	}

out:
	trace_dwc3_gadget_ep_enable(dep);

	return 0;
}

static void dwc3_remove_requests(struct dwc3 *dwc, struct dwc3_ep *dep)
{
	struct dwc3_request		*req;

	dwc3_stop_active_transfer(dep, true, false);

	/* - giveback all requests to gadget driver */
	while (!list_empty(&dep->started_list)) {
		req = next_request(&dep->started_list);

		dwc3_gadget_giveback(dep, req, -ESHUTDOWN);
	}

	while (!list_empty(&dep->pending_list)) {
		req = next_request(&dep->pending_list);

		dwc3_gadget_giveback(dep, req, -ESHUTDOWN);
	}

	while (!list_empty(&dep->cancelled_list)) {
		req = next_request(&dep->cancelled_list);

		dwc3_gadget_giveback(dep, req, -ESHUTDOWN);
	}
}

/**
 * __dwc3_gadget_ep_disable - disables a hw endpoint
 * @dep: the endpoint to disable
 *
 * This function undoes what __dwc3_gadget_ep_enable did and also removes
 * requests which are currently being processed by the hardware and those which
 * are not yet scheduled.
 *
 * Caller should take care of locking.
 */
static int __dwc3_gadget_ep_disable(struct dwc3_ep *dep)
{
	struct dwc3		*dwc = dep->dwc;
	u32			reg;

	trace_dwc3_gadget_ep_disable(dep);

	dwc3_remove_requests(dwc, dep);

	/* make sure HW endpoint isn't stalled */
	if (dep->flags & DWC3_EP_STALL)
		__dwc3_gadget_ep_set_halt(dep, 0, false);

	reg = dwc3_readl(dwc->regs, DWC3_DALEPENA);
	reg &= ~DWC3_DALEPENA_EP(dep->number);
	dwc3_writel(dwc->regs, DWC3_DALEPENA, reg);

	dep->stream_capable = false;
	dep->type = 0;
	dep->flags = 0;

	/* Clear out the ep descriptors for non-ep0 */
	if (dep->number > 1) {
		dep->endpoint.comp_desc = NULL;
		dep->endpoint.desc = NULL;
	}

	return 0;
}

/* -------------------------------------------------------------------------- */

static int dwc3_gadget_ep0_enable(struct usb_ep *ep,
		const struct usb_endpoint_descriptor *desc)
{
	return -EINVAL;
}

static int dwc3_gadget_ep0_disable(struct usb_ep *ep)
{
	return -EINVAL;
}

/* -------------------------------------------------------------------------- */

static int dwc3_gadget_ep_enable(struct usb_ep *ep,
		const struct usb_endpoint_descriptor *desc)
{
	struct dwc3_ep			*dep;
	struct dwc3			*dwc;
	unsigned long			flags;
	int				ret;

	if (!ep || !desc || desc->bDescriptorType != USB_DT_ENDPOINT) {
		pr_debug("dwc3: invalid parameters\n");
		return -EINVAL;
	}

	if (!desc->wMaxPacketSize) {
		pr_debug("dwc3: missing wMaxPacketSize\n");
		return -EINVAL;
	}

	dep = to_dwc3_ep(ep);
	dwc = dep->dwc;

	if (dev_WARN_ONCE(dwc->dev, dep->flags & DWC3_EP_ENABLED,
					"%s is already enabled\n",
					dep->name))
		return 0;

	spin_lock_irqsave(&dwc->lock, flags);
	ret = __dwc3_gadget_ep_enable(dep, DWC3_DEPCFG_ACTION_INIT);
	spin_unlock_irqrestore(&dwc->lock, flags);

	return ret;
}

static int dwc3_gadget_ep_disable(struct usb_ep *ep)
{
	struct dwc3_ep			*dep;
	struct dwc3			*dwc;
	unsigned long			flags;
	int				ret;

	if (!ep) {
		pr_debug("dwc3: invalid parameters\n");
		return -EINVAL;
	}

	dep = to_dwc3_ep(ep);
	dwc = dep->dwc;

	if (dev_WARN_ONCE(dwc->dev, !(dep->flags & DWC3_EP_ENABLED),
					"%s is already disabled\n",
					dep->name))
		return 0;

	spin_lock_irqsave(&dwc->lock, flags);
	ret = __dwc3_gadget_ep_disable(dep);
	spin_unlock_irqrestore(&dwc->lock, flags);

	return ret;
}

static struct usb_request *dwc3_gadget_ep_alloc_request(struct usb_ep *ep,
		gfp_t gfp_flags)
{
	struct dwc3_request		*req;
	struct dwc3_ep			*dep = to_dwc3_ep(ep);

	req = kzalloc(sizeof(*req), gfp_flags);
	if (!req)
		return NULL;

	req->direction	= dep->direction;
	req->epnum	= dep->number;
	req->dep	= dep;
	req->status	= DWC3_REQUEST_STATUS_UNKNOWN;

	trace_dwc3_alloc_request(req);

	return &req->request;
}

static void dwc3_gadget_ep_free_request(struct usb_ep *ep,
		struct usb_request *request)
{
	struct dwc3_request		*req = to_dwc3_request(request);

	trace_dwc3_free_request(req);
	kfree(req);
}

/**
 * dwc3_ep_prev_trb - returns the previous TRB in the ring
 * @dep: The endpoint with the TRB ring
 * @index: The index of the current TRB in the ring
 *
 * Returns the TRB prior to the one pointed to by the index. If the
 * index is 0, we will wrap backwards, skip the link TRB, and return
 * the one just before that.
 */
static struct dwc3_trb *dwc3_ep_prev_trb(struct dwc3_ep *dep, u8 index)
{
	u8 tmp = index;

	if (!tmp)
		tmp = DWC3_TRB_NUM - 1;

	return &dep->trb_pool[tmp - 1];
}

static u32 dwc3_calc_trbs_left(struct dwc3_ep *dep)
{
	struct dwc3_trb		*tmp;
	u8			trbs_left;

	/*
	 * If enqueue & dequeue are equal than it is either full or empty.
	 *
	 * One way to know for sure is if the TRB right before us has HWO bit
	 * set or not. If it has, then we're definitely full and can't fit any
	 * more transfers in our ring.
	 */
	if (dep->trb_enqueue == dep->trb_dequeue) {
		tmp = dwc3_ep_prev_trb(dep, dep->trb_enqueue);
		if (tmp->ctrl & DWC3_TRB_CTRL_HWO)
			return 0;

		return DWC3_TRB_NUM - 1;
	}

	trbs_left = dep->trb_dequeue - dep->trb_enqueue;
	trbs_left &= (DWC3_TRB_NUM - 1);

	if (dep->trb_dequeue < dep->trb_enqueue)
		trbs_left--;

	return trbs_left;
}

static void __dwc3_prepare_one_trb(struct dwc3_ep *dep, struct dwc3_trb *trb,
		dma_addr_t dma, unsigned int length, unsigned int chain,
		unsigned int node, unsigned int stream_id,
		unsigned int short_not_ok, unsigned int no_interrupt,
		unsigned int is_last, bool must_interrupt)
{
	struct dwc3		*dwc = dep->dwc;
	struct usb_gadget	*gadget = dwc->gadget;
	enum usb_device_speed	speed = gadget->speed;

	trb->size = DWC3_TRB_SIZE_LENGTH(length);
	trb->bpl = lower_32_bits(dma);
	trb->bph = upper_32_bits(dma);

	switch (usb_endpoint_type(dep->endpoint.desc)) {
	case USB_ENDPOINT_XFER_CONTROL:
		trb->ctrl = DWC3_TRBCTL_CONTROL_SETUP;
		break;

	case USB_ENDPOINT_XFER_ISOC:
		if (!node) {
			trb->ctrl = DWC3_TRBCTL_ISOCHRONOUS_FIRST;

			/*
			 * USB Specification 2.0 Section 5.9.2 states that: "If
			 * there is only a single transaction in the microframe,
			 * only a DATA0 data packet PID is used.  If there are
			 * two transactions per microframe, DATA1 is used for
			 * the first transaction data packet and DATA0 is used
			 * for the second transaction data packet.  If there are
			 * three transactions per microframe, DATA2 is used for
			 * the first transaction data packet, DATA1 is used for
			 * the second, and DATA0 is used for the third."
			 *
			 * IOW, we should satisfy the following cases:
			 *
			 * 1) length <= maxpacket
			 *	- DATA0
			 *
			 * 2) maxpacket < length <= (2 * maxpacket)
			 *	- DATA1, DATA0
			 *
			 * 3) (2 * maxpacket) < length <= (3 * maxpacket)
			 *	- DATA2, DATA1, DATA0
			 */
			if (speed == USB_SPEED_HIGH) {
				struct usb_ep *ep = &dep->endpoint;
				unsigned int mult = 2;
				unsigned int maxp = usb_endpoint_maxp(ep->desc);

				if (length <= (2 * maxp))
					mult--;

				if (length <= maxp)
					mult--;

				trb->size |= DWC3_TRB_SIZE_PCM1(mult);
			}
		} else {
			trb->ctrl = DWC3_TRBCTL_ISOCHRONOUS;
		}

		/* always enable Interrupt on Missed ISOC */
		trb->ctrl |= DWC3_TRB_CTRL_ISP_IMI;
		break;

	case USB_ENDPOINT_XFER_BULK:
	case USB_ENDPOINT_XFER_INT:
		trb->ctrl = DWC3_TRBCTL_NORMAL;
		break;
	default:
		/*
		 * This is only possible with faulty memory because we
		 * checked it already :)
		 */
		dev_WARN(dwc->dev, "Unknown endpoint type %d\n",
				usb_endpoint_type(dep->endpoint.desc));
	}

	/*
	 * Enable Continue on Short Packet
	 * when endpoint is not a stream capable
	 */
	if (usb_endpoint_dir_out(dep->endpoint.desc)) {
		if (!dep->stream_capable)
			trb->ctrl |= DWC3_TRB_CTRL_CSP;

		if (short_not_ok)
			trb->ctrl |= DWC3_TRB_CTRL_ISP_IMI;
	}

	if ((!no_interrupt && !chain) || must_interrupt)
		trb->ctrl |= DWC3_TRB_CTRL_IOC;

	if (chain)
		trb->ctrl |= DWC3_TRB_CTRL_CHN;
	else if (dep->stream_capable && is_last)
		trb->ctrl |= DWC3_TRB_CTRL_LST;

	if (usb_endpoint_xfer_bulk(dep->endpoint.desc) && dep->stream_capable)
		trb->ctrl |= DWC3_TRB_CTRL_SID_SOFN(stream_id);

	trb->ctrl |= DWC3_TRB_CTRL_HWO;

	dwc3_ep_inc_enq(dep);

	trace_dwc3_prepare_trb(dep, trb);
}

/**
 * dwc3_prepare_one_trb - setup one TRB from one request
 * @dep: endpoint for which this request is prepared
 * @req: dwc3_request pointer
 * @trb_length: buffer size of the TRB
 * @chain: should this TRB be chained to the next?
 * @node: only for isochronous endpoints. First TRB needs different type.
 * @use_bounce_buffer: set to use bounce buffer
 * @must_interrupt: set to interrupt on TRB completion
 */
static void dwc3_prepare_one_trb(struct dwc3_ep *dep,
		struct dwc3_request *req, unsigned int trb_length,
		unsigned int chain, unsigned int node, bool use_bounce_buffer,
		bool must_interrupt)
{
	struct dwc3_trb		*trb;
	dma_addr_t		dma;
	unsigned int		stream_id = req->request.stream_id;
	unsigned int		short_not_ok = req->request.short_not_ok;
	unsigned int		no_interrupt = req->request.no_interrupt;
	unsigned int		is_last = req->request.is_last;

	if (use_bounce_buffer)
		dma = dep->dwc->bounce_addr;
	else if (req->request.num_sgs > 0)
		dma = sg_dma_address(req->start_sg);
	else
		dma = req->request.dma;

	trb = &dep->trb_pool[dep->trb_enqueue];

	if (!req->trb) {
		dwc3_gadget_move_started_request(req);
		req->trb = trb;
		req->trb_dma = dwc3_trb_dma_offset(dep, trb);
	}

	req->num_trbs++;

	__dwc3_prepare_one_trb(dep, trb, dma, trb_length, chain, node,
			stream_id, short_not_ok, no_interrupt, is_last,
			must_interrupt);
<<<<<<< HEAD
}

static bool dwc3_needs_extra_trb(struct dwc3_ep *dep, struct dwc3_request *req)
{
	unsigned int maxp = usb_endpoint_maxp(dep->endpoint.desc);
	unsigned int rem = req->request.length % maxp;

	if ((req->request.length && req->request.zero && !rem &&
			!usb_endpoint_xfer_isoc(dep->endpoint.desc)) ||
			(!req->direction && rem))
		return true;

	return false;
}

/**
 * dwc3_prepare_last_sg - prepare TRBs for the last SG entry
 * @dep: The endpoint that the request belongs to
 * @req: The request to prepare
 * @entry_length: The last SG entry size
 * @node: Indicates whether this is not the first entry (for isoc only)
 *
 * Return the number of TRBs prepared.
 */
static int dwc3_prepare_last_sg(struct dwc3_ep *dep,
		struct dwc3_request *req, unsigned int entry_length,
		unsigned int node)
{
	unsigned int maxp = usb_endpoint_maxp(dep->endpoint.desc);
	unsigned int rem = req->request.length % maxp;
	unsigned int num_trbs = 1;

	if (dwc3_needs_extra_trb(dep, req))
		num_trbs++;

	if (dwc3_calc_trbs_left(dep) < num_trbs)
		return 0;

	req->needs_extra_trb = num_trbs > 1;

	/* Prepare a normal TRB */
	if (req->direction || req->request.length)
		dwc3_prepare_one_trb(dep, req, entry_length,
				req->needs_extra_trb, node, false, false);

	/* Prepare extra TRBs for ZLP and MPS OUT transfer alignment */
	if ((!req->direction && !req->request.length) || req->needs_extra_trb)
		dwc3_prepare_one_trb(dep, req,
				req->direction ? 0 : maxp - rem,
				false, 1, true, false);

	return num_trbs;
}

=======
}

static bool dwc3_needs_extra_trb(struct dwc3_ep *dep, struct dwc3_request *req)
{
	unsigned int maxp = usb_endpoint_maxp(dep->endpoint.desc);
	unsigned int rem = req->request.length % maxp;

	if ((req->request.length && req->request.zero && !rem &&
			!usb_endpoint_xfer_isoc(dep->endpoint.desc)) ||
			(!req->direction && rem))
		return true;

	return false;
}

/**
 * dwc3_prepare_last_sg - prepare TRBs for the last SG entry
 * @dep: The endpoint that the request belongs to
 * @req: The request to prepare
 * @entry_length: The last SG entry size
 * @node: Indicates whether this is not the first entry (for isoc only)
 *
 * Return the number of TRBs prepared.
 */
static int dwc3_prepare_last_sg(struct dwc3_ep *dep,
		struct dwc3_request *req, unsigned int entry_length,
		unsigned int node)
{
	unsigned int maxp = usb_endpoint_maxp(dep->endpoint.desc);
	unsigned int rem = req->request.length % maxp;
	unsigned int num_trbs = 1;

	if (dwc3_needs_extra_trb(dep, req))
		num_trbs++;

	if (dwc3_calc_trbs_left(dep) < num_trbs)
		return 0;

	req->needs_extra_trb = num_trbs > 1;

	/* Prepare a normal TRB */
	if (req->direction || req->request.length)
		dwc3_prepare_one_trb(dep, req, entry_length,
				req->needs_extra_trb, node, false, false);

	/* Prepare extra TRBs for ZLP and MPS OUT transfer alignment */
	if ((!req->direction && !req->request.length) || req->needs_extra_trb)
		dwc3_prepare_one_trb(dep, req,
				req->direction ? 0 : maxp - rem,
				false, 1, true, false);

	return num_trbs;
}

>>>>>>> f642729d
static int dwc3_prepare_trbs_sg(struct dwc3_ep *dep,
		struct dwc3_request *req)
{
	struct scatterlist *sg = req->start_sg;
	struct scatterlist *s;
	int		i;
	unsigned int length = req->request.length;
	unsigned int remaining = req->request.num_mapped_sgs
		- req->num_queued_sgs;
	unsigned int num_trbs = req->num_trbs;
	bool needs_extra_trb = dwc3_needs_extra_trb(dep, req);

	/*
	 * If we resume preparing the request, then get the remaining length of
	 * the request and resume where we left off.
	 */
	for_each_sg(req->request.sg, s, req->num_queued_sgs, i)
		length -= sg_dma_len(s);

	for_each_sg(sg, s, remaining, i) {
		unsigned int num_trbs_left = dwc3_calc_trbs_left(dep);
		unsigned int trb_length;
		bool must_interrupt = false;
		bool last_sg = false;

		trb_length = min_t(unsigned int, length, sg_dma_len(s));

		length -= trb_length;

		/*
		 * IOMMU driver is coalescing the list of sgs which shares a
		 * page boundary into one and giving it to USB driver. With
		 * this the number of sgs mapped is not equal to the number of
		 * sgs passed. So mark the chain bit to false if it isthe last
		 * mapped sg.
		 */
		if ((i == remaining - 1) || !length)
			last_sg = true;

		if (!num_trbs_left)
			break;

		if (last_sg) {
			if (!dwc3_prepare_last_sg(dep, req, trb_length, i))
				break;
		} else {
			/*
			 * Look ahead to check if we have enough TRBs for the
			 * next SG entry. If not, set interrupt on this TRB to
			 * resume preparing the next SG entry when more TRBs are
			 * free.
			 */
			if (num_trbs_left == 1 || (needs_extra_trb &&
					num_trbs_left <= 2 &&
					sg_dma_len(sg_next(s)) >= length))
				must_interrupt = true;

			dwc3_prepare_one_trb(dep, req, trb_length, 1, i, false,
					must_interrupt);
		}

		/*
		 * There can be a situation where all sgs in sglist are not
		 * queued because of insufficient trb number. To handle this
		 * case, update start_sg to next sg to be queued, so that
		 * we have free trbs we can continue queuing from where we
		 * previously stopped
		 */
		if (!last_sg)
			req->start_sg = sg_next(s);

		req->num_queued_sgs++;

		/*
		 * The number of pending SG entries may not correspond to the
		 * number of mapped SG entries. If all the data are queued, then
		 * don't include unused SG entries.
		 */
		if (length == 0) {
			req->num_pending_sgs -= req->request.num_mapped_sgs - req->num_queued_sgs;
			break;
		}

		if (must_interrupt)
			break;
	}

	return req->num_trbs - num_trbs;
}

static int dwc3_prepare_trbs_linear(struct dwc3_ep *dep,
		struct dwc3_request *req)
{
	return dwc3_prepare_last_sg(dep, req, req->request.length, 0);
}

/*
 * dwc3_prepare_trbs - setup TRBs from requests
 * @dep: endpoint for which requests are being prepared
 *
 * The function goes through the requests list and sets up TRBs for the
 * transfers. The function returns once there are no more TRBs available or
 * it runs out of requests.
 *
 * Returns the number of TRBs prepared or negative errno.
 */
static int dwc3_prepare_trbs(struct dwc3_ep *dep)
{
	struct dwc3_request	*req, *n;
	int			ret = 0;

	BUILD_BUG_ON_NOT_POWER_OF_2(DWC3_TRB_NUM);

	/*
	 * We can get in a situation where there's a request in the started list
	 * but there weren't enough TRBs to fully kick it in the first time
	 * around, so it has been waiting for more TRBs to be freed up.
	 *
	 * In that case, we should check if we have a request with pending_sgs
	 * in the started list and prepare TRBs for that request first,
	 * otherwise we will prepare TRBs completely out of order and that will
	 * break things.
	 */
	list_for_each_entry(req, &dep->started_list, list) {
		if (req->num_pending_sgs > 0) {
			ret = dwc3_prepare_trbs_sg(dep, req);
			if (!ret || req->num_pending_sgs)
				return ret;
		}

		if (!dwc3_calc_trbs_left(dep))
			return ret;

		/*
		 * Don't prepare beyond a transfer. In DWC_usb32, its transfer
		 * burst capability may try to read and use TRBs beyond the
		 * active transfer instead of stopping.
		 */
		if (dep->stream_capable && req->request.is_last)
			return ret;
	}

	list_for_each_entry_safe(req, n, &dep->pending_list, list) {
		struct dwc3	*dwc = dep->dwc;

		ret = usb_gadget_map_request_by_dev(dwc->sysdev, &req->request,
						    dep->direction);
		if (ret)
			return ret;

		req->sg			= req->request.sg;
		req->start_sg		= req->sg;
		req->num_queued_sgs	= 0;
		req->num_pending_sgs	= req->request.num_mapped_sgs;

		if (req->num_pending_sgs > 0) {
			ret = dwc3_prepare_trbs_sg(dep, req);
			if (req->num_pending_sgs)
				return ret;
		} else {
			ret = dwc3_prepare_trbs_linear(dep, req);
		}

		if (!ret || !dwc3_calc_trbs_left(dep))
			return ret;

		/*
		 * Don't prepare beyond a transfer. In DWC_usb32, its transfer
		 * burst capability may try to read and use TRBs beyond the
		 * active transfer instead of stopping.
		 */
		if (dep->stream_capable && req->request.is_last)
			return ret;
	}

	return ret;
}

static void dwc3_gadget_ep_cleanup_cancelled_requests(struct dwc3_ep *dep);

static int __dwc3_gadget_kick_transfer(struct dwc3_ep *dep)
{
	struct dwc3_gadget_ep_cmd_params params;
	struct dwc3_request		*req;
	int				starting;
	int				ret;
	u32				cmd;

	/*
	 * Note that it's normal to have no new TRBs prepared (i.e. ret == 0).
	 * This happens when we need to stop and restart a transfer such as in
	 * the case of reinitiating a stream or retrying an isoc transfer.
	 */
	ret = dwc3_prepare_trbs(dep);
	if (ret < 0)
		return ret;

	starting = !(dep->flags & DWC3_EP_TRANSFER_STARTED);

	/*
	 * If there's no new TRB prepared and we don't need to restart a
	 * transfer, there's no need to update the transfer.
	 */
	if (!ret && !starting)
		return ret;

	req = next_request(&dep->started_list);
	if (!req) {
		dep->flags |= DWC3_EP_PENDING_REQUEST;
		return 0;
	}

	memset(&params, 0, sizeof(params));

	if (starting) {
		params.param0 = upper_32_bits(req->trb_dma);
		params.param1 = lower_32_bits(req->trb_dma);
		cmd = DWC3_DEPCMD_STARTTRANSFER;

		if (dep->stream_capable)
			cmd |= DWC3_DEPCMD_PARAM(req->request.stream_id);

		if (usb_endpoint_xfer_isoc(dep->endpoint.desc))
			cmd |= DWC3_DEPCMD_PARAM(dep->frame_number);
	} else {
		cmd = DWC3_DEPCMD_UPDATETRANSFER |
			DWC3_DEPCMD_PARAM(dep->resource_index);
	}

	ret = dwc3_send_gadget_ep_cmd(dep, cmd, &params);
	if (ret < 0) {
		struct dwc3_request *tmp;

		if (ret == -EAGAIN)
			return ret;

		dwc3_stop_active_transfer(dep, true, true);

		list_for_each_entry_safe(req, tmp, &dep->started_list, list)
			dwc3_gadget_move_cancelled_request(req);

		/* If ep isn't started, then there's no end transfer pending */
		if (!(dep->flags & DWC3_EP_END_TRANSFER_PENDING))
			dwc3_gadget_ep_cleanup_cancelled_requests(dep);

		return ret;
	}

	if (dep->stream_capable && req->request.is_last)
		dep->flags |= DWC3_EP_WAIT_TRANSFER_COMPLETE;

	return 0;
}

static int __dwc3_gadget_get_frame(struct dwc3 *dwc)
{
	u32			reg;

	reg = dwc3_readl(dwc->regs, DWC3_DSTS);
	return DWC3_DSTS_SOFFN(reg);
}

/**
 * dwc3_gadget_start_isoc_quirk - workaround invalid frame number
 * @dep: isoc endpoint
 *
 * This function tests for the correct combination of BIT[15:14] from the 16-bit
 * microframe number reported by the XferNotReady event for the future frame
 * number to start the isoc transfer.
 *
 * In DWC_usb31 version 1.70a-ea06 and prior, for highspeed and fullspeed
 * isochronous IN, BIT[15:14] of the 16-bit microframe number reported by the
 * XferNotReady event are invalid. The driver uses this number to schedule the
 * isochronous transfer and passes it to the START TRANSFER command. Because
 * this number is invalid, the command may fail. If BIT[15:14] matches the
 * internal 16-bit microframe, the START TRANSFER command will pass and the
 * transfer will start at the scheduled time, if it is off by 1, the command
 * will still pass, but the transfer will start 2 seconds in the future. For all
 * other conditions, the START TRANSFER command will fail with bus-expiry.
 *
 * In order to workaround this issue, we can test for the correct combination of
 * BIT[15:14] by sending START TRANSFER commands with different values of
 * BIT[15:14]: 'b00, 'b01, 'b10, and 'b11. Each combination is 2^14 uframe apart
 * (or 2 seconds). 4 seconds into the future will result in a bus-expiry status.
 * As the result, within the 4 possible combinations for BIT[15:14], there will
 * be 2 successful and 2 failure START COMMAND status. One of the 2 successful
 * command status will result in a 2-second delay start. The smaller BIT[15:14]
 * value is the correct combination.
 *
 * Since there are only 4 outcomes and the results are ordered, we can simply
 * test 2 START TRANSFER commands with BIT[15:14] combinations 'b00 and 'b01 to
 * deduce the smaller successful combination.
 *
 * Let test0 = test status for combination 'b00 and test1 = test status for 'b01
 * of BIT[15:14]. The correct combination is as follow:
 *
 * if test0 fails and test1 passes, BIT[15:14] is 'b01
 * if test0 fails and test1 fails, BIT[15:14] is 'b10
 * if test0 passes and test1 fails, BIT[15:14] is 'b11
 * if test0 passes and test1 passes, BIT[15:14] is 'b00
 *
 * Synopsys STAR 9001202023: Wrong microframe number for isochronous IN
 * endpoints.
 */
static int dwc3_gadget_start_isoc_quirk(struct dwc3_ep *dep)
{
	int cmd_status = 0;
	bool test0;
	bool test1;

	while (dep->combo_num < 2) {
		struct dwc3_gadget_ep_cmd_params params;
		u32 test_frame_number;
		u32 cmd;

		/*
		 * Check if we can start isoc transfer on the next interval or
		 * 4 uframes in the future with BIT[15:14] as dep->combo_num
		 */
		test_frame_number = dep->frame_number & DWC3_FRNUMBER_MASK;
		test_frame_number |= dep->combo_num << 14;
		test_frame_number += max_t(u32, 4, dep->interval);

		params.param0 = upper_32_bits(dep->dwc->bounce_addr);
		params.param1 = lower_32_bits(dep->dwc->bounce_addr);

		cmd = DWC3_DEPCMD_STARTTRANSFER;
		cmd |= DWC3_DEPCMD_PARAM(test_frame_number);
		cmd_status = dwc3_send_gadget_ep_cmd(dep, cmd, &params);

		/* Redo if some other failure beside bus-expiry is received */
		if (cmd_status && cmd_status != -EAGAIN) {
			dep->start_cmd_status = 0;
			dep->combo_num = 0;
			return 0;
		}

		/* Store the first test status */
		if (dep->combo_num == 0)
			dep->start_cmd_status = cmd_status;

		dep->combo_num++;

		/*
		 * End the transfer if the START_TRANSFER command is successful
		 * to wait for the next XferNotReady to test the command again
		 */
		if (cmd_status == 0) {
			dwc3_stop_active_transfer(dep, true, true);
			return 0;
		}
	}

	/* test0 and test1 are both completed at this point */
	test0 = (dep->start_cmd_status == 0);
	test1 = (cmd_status == 0);

	if (!test0 && test1)
		dep->combo_num = 1;
	else if (!test0 && !test1)
		dep->combo_num = 2;
	else if (test0 && !test1)
		dep->combo_num = 3;
	else if (test0 && test1)
		dep->combo_num = 0;

	dep->frame_number &= DWC3_FRNUMBER_MASK;
	dep->frame_number |= dep->combo_num << 14;
	dep->frame_number += max_t(u32, 4, dep->interval);

	/* Reinitialize test variables */
	dep->start_cmd_status = 0;
	dep->combo_num = 0;

	return __dwc3_gadget_kick_transfer(dep);
}

static int __dwc3_gadget_start_isoc(struct dwc3_ep *dep)
{
	const struct usb_endpoint_descriptor *desc = dep->endpoint.desc;
	struct dwc3 *dwc = dep->dwc;
	int ret;
	int i;

	if (list_empty(&dep->pending_list) &&
	    list_empty(&dep->started_list)) {
		dep->flags |= DWC3_EP_PENDING_REQUEST;
		return -EAGAIN;
	}

	if (!dwc->dis_start_transfer_quirk &&
	    (DWC3_VER_IS_PRIOR(DWC31, 170A) ||
	     DWC3_VER_TYPE_IS_WITHIN(DWC31, 170A, EA01, EA06))) {
		if (dwc->gadget->speed <= USB_SPEED_HIGH && dep->direction)
			return dwc3_gadget_start_isoc_quirk(dep);
	}

	if (desc->bInterval <= 14 &&
	    dwc->gadget->speed >= USB_SPEED_HIGH) {
		u32 frame = __dwc3_gadget_get_frame(dwc);
		bool rollover = frame <
				(dep->frame_number & DWC3_FRNUMBER_MASK);

		/*
		 * frame_number is set from XferNotReady and may be already
		 * out of date. DSTS only provides the lower 14 bit of the
		 * current frame number. So add the upper two bits of
		 * frame_number and handle a possible rollover.
		 * This will provide the correct frame_number unless more than
		 * rollover has happened since XferNotReady.
		 */

		dep->frame_number = (dep->frame_number & ~DWC3_FRNUMBER_MASK) |
				     frame;
		if (rollover)
			dep->frame_number += BIT(14);
	}

	for (i = 0; i < DWC3_ISOC_MAX_RETRIES; i++) {
		dep->frame_number = DWC3_ALIGN_FRAME(dep, i + 1);

		ret = __dwc3_gadget_kick_transfer(dep);
		if (ret != -EAGAIN)
			break;
	}

	/*
	 * After a number of unsuccessful start attempts due to bus-expiry
	 * status, issue END_TRANSFER command and retry on the next XferNotReady
	 * event.
	 */
	if (ret == -EAGAIN) {
		struct dwc3_gadget_ep_cmd_params params;
		u32 cmd;

		cmd = DWC3_DEPCMD_ENDTRANSFER |
			DWC3_DEPCMD_CMDIOC |
			DWC3_DEPCMD_PARAM(dep->resource_index);

		dep->resource_index = 0;
		memset(&params, 0, sizeof(params));

		ret = dwc3_send_gadget_ep_cmd(dep, cmd, &params);
		if (!ret)
			dep->flags |= DWC3_EP_END_TRANSFER_PENDING;
	}

	return ret;
}

static int __dwc3_gadget_ep_queue(struct dwc3_ep *dep, struct dwc3_request *req)
{
	struct dwc3		*dwc = dep->dwc;

	if (!dep->endpoint.desc || !dwc->pullups_connected) {
		dev_err(dwc->dev, "%s: can't queue to disabled endpoint\n",
				dep->name);
		return -ESHUTDOWN;
	}

	if (WARN(req->dep != dep, "request %pK belongs to '%s'\n",
				&req->request, req->dep->name))
		return -EINVAL;

	if (WARN(req->status < DWC3_REQUEST_STATUS_COMPLETED,
				"%s: request %pK already in flight\n",
				dep->name, &req->request))
		return -EINVAL;

	pm_runtime_get(dwc->dev);

	req->request.actual	= 0;
	req->request.status	= -EINPROGRESS;

	trace_dwc3_ep_queue(req);

	list_add_tail(&req->list, &dep->pending_list);
	req->status = DWC3_REQUEST_STATUS_QUEUED;

	if (dep->flags & DWC3_EP_WAIT_TRANSFER_COMPLETE)
		return 0;

	/*
	 * Start the transfer only after the END_TRANSFER is completed
	 * and endpoint STALL is cleared.
	 */
	if ((dep->flags & DWC3_EP_END_TRANSFER_PENDING) ||
	    (dep->flags & DWC3_EP_WEDGE) ||
	    (dep->flags & DWC3_EP_STALL)) {
		dep->flags |= DWC3_EP_DELAY_START;
		return 0;
	}

	/*
	 * NOTICE: Isochronous endpoints should NEVER be prestarted. We must
	 * wait for a XferNotReady event so we will know what's the current
	 * (micro-)frame number.
	 *
	 * Without this trick, we are very, very likely gonna get Bus Expiry
	 * errors which will force us issue EndTransfer command.
	 */
	if (usb_endpoint_xfer_isoc(dep->endpoint.desc)) {
		if (!(dep->flags & DWC3_EP_PENDING_REQUEST) &&
				!(dep->flags & DWC3_EP_TRANSFER_STARTED))
			return 0;

		if ((dep->flags & DWC3_EP_PENDING_REQUEST)) {
			if (!(dep->flags & DWC3_EP_TRANSFER_STARTED))
				return __dwc3_gadget_start_isoc(dep);
		}
	}

	return __dwc3_gadget_kick_transfer(dep);
}

static int dwc3_gadget_ep_queue(struct usb_ep *ep, struct usb_request *request,
	gfp_t gfp_flags)
{
	struct dwc3_request		*req = to_dwc3_request(request);
	struct dwc3_ep			*dep = to_dwc3_ep(ep);
	struct dwc3			*dwc = dep->dwc;

	unsigned long			flags;

	int				ret;

	spin_lock_irqsave(&dwc->lock, flags);
	ret = __dwc3_gadget_ep_queue(dep, req);
	spin_unlock_irqrestore(&dwc->lock, flags);

	return ret;
}

static void dwc3_gadget_ep_skip_trbs(struct dwc3_ep *dep, struct dwc3_request *req)
{
	int i;

	/* If req->trb is not set, then the request has not started */
	if (!req->trb)
		return;

	/*
	 * If request was already started, this means we had to
	 * stop the transfer. With that we also need to ignore
	 * all TRBs used by the request, however TRBs can only
	 * be modified after completion of END_TRANSFER
	 * command. So what we do here is that we wait for
	 * END_TRANSFER completion and only after that, we jump
	 * over TRBs by clearing HWO and incrementing dequeue
	 * pointer.
	 */
	for (i = 0; i < req->num_trbs; i++) {
		struct dwc3_trb *trb;

		trb = &dep->trb_pool[dep->trb_dequeue];
		trb->ctrl &= ~DWC3_TRB_CTRL_HWO;
		dwc3_ep_inc_deq(dep);
	}

	req->num_trbs = 0;
}

static void dwc3_gadget_ep_cleanup_cancelled_requests(struct dwc3_ep *dep)
{
	struct dwc3_request		*req;
	struct dwc3_request		*tmp;

	list_for_each_entry_safe(req, tmp, &dep->cancelled_list, list) {
		dwc3_gadget_ep_skip_trbs(dep, req);
		dwc3_gadget_giveback(dep, req, -ECONNRESET);
	}
}

static int dwc3_gadget_ep_dequeue(struct usb_ep *ep,
		struct usb_request *request)
{
	struct dwc3_request		*req = to_dwc3_request(request);
	struct dwc3_request		*r = NULL;

	struct dwc3_ep			*dep = to_dwc3_ep(ep);
	struct dwc3			*dwc = dep->dwc;

	unsigned long			flags;
	int				ret = 0;

	trace_dwc3_ep_dequeue(req);

	spin_lock_irqsave(&dwc->lock, flags);

	list_for_each_entry(r, &dep->cancelled_list, list) {
		if (r == req)
			goto out;
	}

	list_for_each_entry(r, &dep->pending_list, list) {
		if (r == req) {
			dwc3_gadget_giveback(dep, req, -ECONNRESET);
			goto out;
		}
	}

	list_for_each_entry(r, &dep->started_list, list) {
		if (r == req) {
			struct dwc3_request *t;

			/* wait until it is processed */
			dwc3_stop_active_transfer(dep, true, true);

			/*
			 * Remove any started request if the transfer is
			 * cancelled.
			 */
			list_for_each_entry_safe(r, t, &dep->started_list, list)
				dwc3_gadget_move_cancelled_request(r);

			dep->flags &= ~DWC3_EP_WAIT_TRANSFER_COMPLETE;

			goto out;
		}
	}

	dev_err(dwc->dev, "request %pK was not queued to %s\n",
		request, ep->name);
	ret = -EINVAL;
out:
	spin_unlock_irqrestore(&dwc->lock, flags);

	return ret;
}

int __dwc3_gadget_ep_set_halt(struct dwc3_ep *dep, int value, int protocol)
{
	struct dwc3_gadget_ep_cmd_params	params;
	struct dwc3				*dwc = dep->dwc;
	struct dwc3_request			*req;
	struct dwc3_request			*tmp;
	int					ret;

	if (usb_endpoint_xfer_isoc(dep->endpoint.desc)) {
		dev_err(dwc->dev, "%s is of Isochronous type\n", dep->name);
		return -EINVAL;
	}

	memset(&params, 0x00, sizeof(params));

	if (value) {
		struct dwc3_trb *trb;

		unsigned int transfer_in_flight;
		unsigned int started;

		if (dep->number > 1)
			trb = dwc3_ep_prev_trb(dep, dep->trb_enqueue);
		else
			trb = &dwc->ep0_trb[dep->trb_enqueue];

		transfer_in_flight = trb->ctrl & DWC3_TRB_CTRL_HWO;
		started = !list_empty(&dep->started_list);

		if (!protocol && ((dep->direction && transfer_in_flight) ||
				(!dep->direction && started))) {
			return -EAGAIN;
		}

		ret = dwc3_send_gadget_ep_cmd(dep, DWC3_DEPCMD_SETSTALL,
				&params);
		if (ret)
			dev_err(dwc->dev, "failed to set STALL on %s\n",
					dep->name);
		else
			dep->flags |= DWC3_EP_STALL;
	} else {
		/*
		 * Don't issue CLEAR_STALL command to control endpoints. The
		 * controller automatically clears the STALL when it receives
		 * the SETUP token.
		 */
		if (dep->number <= 1) {
			dep->flags &= ~(DWC3_EP_STALL | DWC3_EP_WEDGE);
			return 0;
		}

		dwc3_stop_active_transfer(dep, true, true);

		list_for_each_entry_safe(req, tmp, &dep->started_list, list)
			dwc3_gadget_move_cancelled_request(req);

		if (dep->flags & DWC3_EP_END_TRANSFER_PENDING) {
			dep->flags |= DWC3_EP_PENDING_CLEAR_STALL;
			return 0;
		}

		dwc3_gadget_ep_cleanup_cancelled_requests(dep);

		ret = dwc3_send_clear_stall_ep_cmd(dep);
		if (ret) {
			dev_err(dwc->dev, "failed to clear STALL on %s\n",
					dep->name);
			return ret;
		}

		dep->flags &= ~(DWC3_EP_STALL | DWC3_EP_WEDGE);

		if ((dep->flags & DWC3_EP_DELAY_START) &&
		    !usb_endpoint_xfer_isoc(dep->endpoint.desc))
			__dwc3_gadget_kick_transfer(dep);

		dep->flags &= ~DWC3_EP_DELAY_START;
	}

	return ret;
}

static int dwc3_gadget_ep_set_halt(struct usb_ep *ep, int value)
{
	struct dwc3_ep			*dep = to_dwc3_ep(ep);
	struct dwc3			*dwc = dep->dwc;

	unsigned long			flags;

	int				ret;

	spin_lock_irqsave(&dwc->lock, flags);
	ret = __dwc3_gadget_ep_set_halt(dep, value, false);
	spin_unlock_irqrestore(&dwc->lock, flags);

	return ret;
}

static int dwc3_gadget_ep_set_wedge(struct usb_ep *ep)
{
	struct dwc3_ep			*dep = to_dwc3_ep(ep);
	struct dwc3			*dwc = dep->dwc;
	unsigned long			flags;
	int				ret;

	spin_lock_irqsave(&dwc->lock, flags);
	dep->flags |= DWC3_EP_WEDGE;

	if (dep->number == 0 || dep->number == 1)
		ret = __dwc3_gadget_ep0_set_halt(ep, 1);
	else
		ret = __dwc3_gadget_ep_set_halt(dep, 1, false);
	spin_unlock_irqrestore(&dwc->lock, flags);

	return ret;
}

/* -------------------------------------------------------------------------- */

static struct usb_endpoint_descriptor dwc3_gadget_ep0_desc = {
	.bLength	= USB_DT_ENDPOINT_SIZE,
	.bDescriptorType = USB_DT_ENDPOINT,
	.bmAttributes	= USB_ENDPOINT_XFER_CONTROL,
};

static const struct usb_ep_ops dwc3_gadget_ep0_ops = {
	.enable		= dwc3_gadget_ep0_enable,
	.disable	= dwc3_gadget_ep0_disable,
	.alloc_request	= dwc3_gadget_ep_alloc_request,
	.free_request	= dwc3_gadget_ep_free_request,
	.queue		= dwc3_gadget_ep0_queue,
	.dequeue	= dwc3_gadget_ep_dequeue,
	.set_halt	= dwc3_gadget_ep0_set_halt,
	.set_wedge	= dwc3_gadget_ep_set_wedge,
};

static const struct usb_ep_ops dwc3_gadget_ep_ops = {
	.enable		= dwc3_gadget_ep_enable,
	.disable	= dwc3_gadget_ep_disable,
	.alloc_request	= dwc3_gadget_ep_alloc_request,
	.free_request	= dwc3_gadget_ep_free_request,
	.queue		= dwc3_gadget_ep_queue,
	.dequeue	= dwc3_gadget_ep_dequeue,
	.set_halt	= dwc3_gadget_ep_set_halt,
	.set_wedge	= dwc3_gadget_ep_set_wedge,
};

/* -------------------------------------------------------------------------- */

static int dwc3_gadget_get_frame(struct usb_gadget *g)
{
	struct dwc3		*dwc = gadget_to_dwc(g);

	return __dwc3_gadget_get_frame(dwc);
}

static int __dwc3_gadget_wakeup(struct dwc3 *dwc)
{
	int			retries;

	int			ret;
	u32			reg;

	u8			link_state;

	/*
	 * According to the Databook Remote wakeup request should
	 * be issued only when the device is in early suspend state.
	 *
	 * We can check that via USB Link State bits in DSTS register.
	 */
	reg = dwc3_readl(dwc->regs, DWC3_DSTS);

	link_state = DWC3_DSTS_USBLNKST(reg);

	switch (link_state) {
	case DWC3_LINK_STATE_RESET:
	case DWC3_LINK_STATE_RX_DET:	/* in HS, means Early Suspend */
	case DWC3_LINK_STATE_U3:	/* in HS, means SUSPEND */
	case DWC3_LINK_STATE_RESUME:
		break;
	default:
		return -EINVAL;
	}

	ret = dwc3_gadget_set_link_state(dwc, DWC3_LINK_STATE_RECOV);
	if (ret < 0) {
		dev_err(dwc->dev, "failed to put link in Recovery\n");
		return ret;
	}

	/* Recent versions do this automatically */
	if (DWC3_VER_IS_PRIOR(DWC3, 194A)) {
		/* write zeroes to Link Change Request */
		reg = dwc3_readl(dwc->regs, DWC3_DCTL);
		reg &= ~DWC3_DCTL_ULSTCHNGREQ_MASK;
		dwc3_writel(dwc->regs, DWC3_DCTL, reg);
	}

	/* poll until Link State changes to ON */
	retries = 20000;

	while (retries--) {
		reg = dwc3_readl(dwc->regs, DWC3_DSTS);

		/* in HS, means ON */
		if (DWC3_DSTS_USBLNKST(reg) == DWC3_LINK_STATE_U0)
			break;
	}

	if (DWC3_DSTS_USBLNKST(reg) != DWC3_LINK_STATE_U0) {
		dev_err(dwc->dev, "failed to send remote wakeup\n");
		return -EINVAL;
	}

	return 0;
}

static int dwc3_gadget_wakeup(struct usb_gadget *g)
{
	struct dwc3		*dwc = gadget_to_dwc(g);
	unsigned long		flags;
	int			ret;

	spin_lock_irqsave(&dwc->lock, flags);
	ret = __dwc3_gadget_wakeup(dwc);
	spin_unlock_irqrestore(&dwc->lock, flags);

	return ret;
}

static int dwc3_gadget_set_selfpowered(struct usb_gadget *g,
		int is_selfpowered)
{
	struct dwc3		*dwc = gadget_to_dwc(g);
	unsigned long		flags;

	spin_lock_irqsave(&dwc->lock, flags);
	g->is_selfpowered = !!is_selfpowered;
	spin_unlock_irqrestore(&dwc->lock, flags);

	return 0;
}

static void dwc3_stop_active_transfers(struct dwc3 *dwc)
{
	u32 epnum;

	for (epnum = 2; epnum < dwc->num_eps; epnum++) {
		struct dwc3_ep *dep;

		dep = dwc->eps[epnum];
		if (!dep)
			continue;

		dwc3_remove_requests(dwc, dep);
	}
}

<<<<<<< HEAD
=======
static void __dwc3_gadget_set_ssp_rate(struct dwc3 *dwc)
{
	enum usb_ssp_rate	ssp_rate = dwc->gadget_ssp_rate;
	u32			reg;

	if (ssp_rate == USB_SSP_GEN_UNKNOWN)
		ssp_rate = dwc->max_ssp_rate;

	reg = dwc3_readl(dwc->regs, DWC3_DCFG);
	reg &= ~DWC3_DCFG_SPEED_MASK;
	reg &= ~DWC3_DCFG_NUMLANES(~0);

	if (ssp_rate == USB_SSP_GEN_1x2)
		reg |= DWC3_DCFG_SUPERSPEED;
	else if (dwc->max_ssp_rate != USB_SSP_GEN_1x2)
		reg |= DWC3_DCFG_SUPERSPEED_PLUS;

	if (ssp_rate != USB_SSP_GEN_2x1 &&
	    dwc->max_ssp_rate != USB_SSP_GEN_2x1)
		reg |= DWC3_DCFG_NUMLANES(1);

	dwc3_writel(dwc->regs, DWC3_DCFG, reg);
}

static void __dwc3_gadget_set_speed(struct dwc3 *dwc)
{
	enum usb_device_speed	speed;
	u32			reg;

	speed = dwc->gadget_max_speed;
	if (speed > dwc->maximum_speed)
		speed = dwc->maximum_speed;

	if (speed == USB_SPEED_SUPER_PLUS &&
	    DWC3_IP_IS(DWC32)) {
		__dwc3_gadget_set_ssp_rate(dwc);
		return;
	}

	reg = dwc3_readl(dwc->regs, DWC3_DCFG);
	reg &= ~(DWC3_DCFG_SPEED_MASK);

	/*
	 * WORKAROUND: DWC3 revision < 2.20a have an issue
	 * which would cause metastability state on Run/Stop
	 * bit if we try to force the IP to USB2-only mode.
	 *
	 * Because of that, we cannot configure the IP to any
	 * speed other than the SuperSpeed
	 *
	 * Refers to:
	 *
	 * STAR#9000525659: Clock Domain Crossing on DCTL in
	 * USB 2.0 Mode
	 */
	if (DWC3_VER_IS_PRIOR(DWC3, 220A) &&
	    !dwc->dis_metastability_quirk) {
		reg |= DWC3_DCFG_SUPERSPEED;
	} else {
		switch (speed) {
		case USB_SPEED_LOW:
			reg |= DWC3_DCFG_LOWSPEED;
			break;
		case USB_SPEED_FULL:
			reg |= DWC3_DCFG_FULLSPEED;
			break;
		case USB_SPEED_HIGH:
			reg |= DWC3_DCFG_HIGHSPEED;
			break;
		case USB_SPEED_SUPER:
			reg |= DWC3_DCFG_SUPERSPEED;
			break;
		case USB_SPEED_SUPER_PLUS:
			if (DWC3_IP_IS(DWC3))
				reg |= DWC3_DCFG_SUPERSPEED;
			else
				reg |= DWC3_DCFG_SUPERSPEED_PLUS;
			break;
		default:
			dev_err(dwc->dev, "invalid speed (%d)\n", speed);

			if (DWC3_IP_IS(DWC3))
				reg |= DWC3_DCFG_SUPERSPEED;
			else
				reg |= DWC3_DCFG_SUPERSPEED_PLUS;
		}
	}

	if (DWC3_IP_IS(DWC32) &&
	    speed > USB_SPEED_UNKNOWN &&
	    speed < USB_SPEED_SUPER_PLUS)
		reg &= ~DWC3_DCFG_NUMLANES(~0);

	dwc3_writel(dwc->regs, DWC3_DCFG, reg);
}

>>>>>>> f642729d
static int dwc3_gadget_run_stop(struct dwc3 *dwc, int is_on, int suspend)
{
	u32			reg;
	u32			timeout = 500;

	if (pm_runtime_suspended(dwc->dev))
		return 0;

	reg = dwc3_readl(dwc->regs, DWC3_DCTL);
	if (is_on) {
		if (DWC3_VER_IS_WITHIN(DWC3, ANY, 187A)) {
			reg &= ~DWC3_DCTL_TRGTULST_MASK;
			reg |= DWC3_DCTL_TRGTULST_RX_DET;
		}

		if (!DWC3_VER_IS_PRIOR(DWC3, 194A))
			reg &= ~DWC3_DCTL_KEEP_CONNECT;
		reg |= DWC3_DCTL_RUN_STOP;

		if (dwc->has_hibernation)
			reg |= DWC3_DCTL_KEEP_CONNECT;

		__dwc3_gadget_set_speed(dwc);
		dwc->pullups_connected = true;
	} else {
		reg &= ~DWC3_DCTL_RUN_STOP;

		if (dwc->has_hibernation && !suspend)
			reg &= ~DWC3_DCTL_KEEP_CONNECT;

		dwc->pullups_connected = false;
	}

	dwc3_gadget_dctl_write_safe(dwc, reg);

	do {
		reg = dwc3_readl(dwc->regs, DWC3_DSTS);
		reg &= DWC3_DSTS_DEVCTRLHLT;
	} while (--timeout && !(!is_on ^ !reg));

	if (!timeout)
		return -ETIMEDOUT;

	return 0;
}

static void dwc3_gadget_disable_irq(struct dwc3 *dwc);
static void __dwc3_gadget_stop(struct dwc3 *dwc);
<<<<<<< HEAD
=======
static int __dwc3_gadget_start(struct dwc3 *dwc);
>>>>>>> f642729d

static int dwc3_gadget_pullup(struct usb_gadget *g, int is_on)
{
	struct dwc3		*dwc = gadget_to_dwc(g);
	unsigned long		flags;
	int			ret;

	is_on = !!is_on;

	/*
	 * Per databook, when we want to stop the gadget, if a control transfer
	 * is still in process, complete it and get the core into setup phase.
	 */
	if (!is_on && dwc->ep0state != EP0_SETUP_PHASE) {
		reinit_completion(&dwc->ep0_in_setup);

		ret = wait_for_completion_timeout(&dwc->ep0_in_setup,
				msecs_to_jiffies(DWC3_PULL_UP_TIMEOUT));
		if (ret == 0) {
			dev_err(dwc->dev, "timed out waiting for SETUP phase\n");
			return -ETIMEDOUT;
		}
	}

	/*
<<<<<<< HEAD
=======
	 * Check the return value for successful resume, or error.  For a
	 * successful resume, the DWC3 runtime PM resume routine will handle
	 * the run stop sequence, so avoid duplicate operations here.
	 */
	ret = pm_runtime_get_sync(dwc->dev);
	if (!ret || ret < 0) {
		pm_runtime_put(dwc->dev);
		return 0;
	}

	/*
>>>>>>> f642729d
	 * Synchronize any pending event handling before executing the controller
	 * halt routine.
	 */
	if (!is_on) {
		dwc3_gadget_disable_irq(dwc);
		synchronize_irq(dwc->irq_gadget);
	}

	spin_lock_irqsave(&dwc->lock, flags);

	if (!is_on) {
		u32 count;

		/*
		 * In the Synopsis DesignWare Cores USB3 Databook Rev. 3.30a
		 * Section 4.1.8 Table 4-7, it states that for a device-initiated
		 * disconnect, the SW needs to ensure that it sends "a DEPENDXFER
		 * command for any active transfers" before clearing the RunStop
		 * bit.
		 */
		dwc3_stop_active_transfers(dwc);
		__dwc3_gadget_stop(dwc);

		/*
		 * In the Synopsis DesignWare Cores USB3 Databook Rev. 3.30a
		 * Section 1.3.4, it mentions that for the DEVCTRLHLT bit, the
		 * "software needs to acknowledge the events that are generated
		 * (by writing to GEVNTCOUNTn) while it is waiting for this bit
		 * to be set to '1'."
		 */
		count = dwc3_readl(dwc->regs, DWC3_GEVNTCOUNT(0));
		count &= DWC3_GEVNTCOUNT_MASK;
		if (count > 0) {
			dwc3_writel(dwc->regs, DWC3_GEVNTCOUNT(0), count);
			dwc->ev_buf->lpos = (dwc->ev_buf->lpos + count) %
						dwc->ev_buf->length;
		}
<<<<<<< HEAD
=======
		dwc->connected = false;
	} else {
		__dwc3_gadget_start(dwc);
>>>>>>> f642729d
	}

	ret = dwc3_gadget_run_stop(dwc, is_on, false);
	spin_unlock_irqrestore(&dwc->lock, flags);
	pm_runtime_put(dwc->dev);

	return ret;
}

static void dwc3_gadget_enable_irq(struct dwc3 *dwc)
{
	u32			reg;

	/* Enable all but Start and End of Frame IRQs */
	reg = (DWC3_DEVTEN_EVNTOVERFLOWEN |
			DWC3_DEVTEN_CMDCMPLTEN |
			DWC3_DEVTEN_ERRTICERREN |
			DWC3_DEVTEN_WKUPEVTEN |
			DWC3_DEVTEN_CONNECTDONEEN |
			DWC3_DEVTEN_USBRSTEN |
			DWC3_DEVTEN_DISCONNEVTEN);

	if (DWC3_VER_IS_PRIOR(DWC3, 250A))
		reg |= DWC3_DEVTEN_ULSTCNGEN;

	dwc3_writel(dwc->regs, DWC3_DEVTEN, reg);
}

static void dwc3_gadget_disable_irq(struct dwc3 *dwc)
{
	/* mask all interrupts */
	dwc3_writel(dwc->regs, DWC3_DEVTEN, 0x00);
}

static irqreturn_t dwc3_interrupt(int irq, void *_dwc);
static irqreturn_t dwc3_thread_interrupt(int irq, void *_dwc);

/**
 * dwc3_gadget_setup_nump - calculate and initialize NUMP field of %DWC3_DCFG
 * @dwc: pointer to our context structure
 *
 * The following looks like complex but it's actually very simple. In order to
 * calculate the number of packets we can burst at once on OUT transfers, we're
 * gonna use RxFIFO size.
 *
 * To calculate RxFIFO size we need two numbers:
 * MDWIDTH = size, in bits, of the internal memory bus
 * RAM2_DEPTH = depth, in MDWIDTH, of internal RAM2 (where RxFIFO sits)
 *
 * Given these two numbers, the formula is simple:
 *
 * RxFIFO Size = (RAM2_DEPTH * MDWIDTH / 8) - 24 - 16;
 *
 * 24 bytes is for 3x SETUP packets
 * 16 bytes is a clock domain crossing tolerance
 *
 * Given RxFIFO Size, NUMP = RxFIFOSize / 1024;
 */
static void dwc3_gadget_setup_nump(struct dwc3 *dwc)
{
	u32 ram2_depth;
	u32 mdwidth;
	u32 nump;
	u32 reg;

	ram2_depth = DWC3_GHWPARAMS7_RAM2_DEPTH(dwc->hwparams.hwparams7);
	mdwidth = DWC3_GHWPARAMS0_MDWIDTH(dwc->hwparams.hwparams0);
	if (DWC3_IP_IS(DWC32))
		mdwidth += DWC3_GHWPARAMS6_MDWIDTH(dwc->hwparams.hwparams6);

	nump = ((ram2_depth * mdwidth / 8) - 24 - 16) / 1024;
	nump = min_t(u32, nump, 16);

	/* update NumP */
	reg = dwc3_readl(dwc->regs, DWC3_DCFG);
	reg &= ~DWC3_DCFG_NUMP_MASK;
	reg |= nump << DWC3_DCFG_NUMP_SHIFT;
	dwc3_writel(dwc->regs, DWC3_DCFG, reg);
}

static int __dwc3_gadget_start(struct dwc3 *dwc)
{
	struct dwc3_ep		*dep;
	int			ret = 0;
	u32			reg;

	/*
	 * Use IMOD if enabled via dwc->imod_interval. Otherwise, if
	 * the core supports IMOD, disable it.
	 */
	if (dwc->imod_interval) {
		dwc3_writel(dwc->regs, DWC3_DEV_IMOD(0), dwc->imod_interval);
		dwc3_writel(dwc->regs, DWC3_GEVNTCOUNT(0), DWC3_GEVNTCOUNT_EHB);
	} else if (dwc3_has_imod(dwc)) {
		dwc3_writel(dwc->regs, DWC3_DEV_IMOD(0), 0);
	}

	/*
	 * We are telling dwc3 that we want to use DCFG.NUMP as ACK TP's NUMP
	 * field instead of letting dwc3 itself calculate that automatically.
	 *
	 * This way, we maximize the chances that we'll be able to get several
	 * bursts of data without going through any sort of endpoint throttling.
	 */
	reg = dwc3_readl(dwc->regs, DWC3_GRXTHRCFG);
	if (DWC3_IP_IS(DWC3))
		reg &= ~DWC3_GRXTHRCFG_PKTCNTSEL;
	else
		reg &= ~DWC31_GRXTHRCFG_PKTCNTSEL;

	dwc3_writel(dwc->regs, DWC3_GRXTHRCFG, reg);

	dwc3_gadget_setup_nump(dwc);

	/* Start with SuperSpeed Default */
	dwc3_gadget_ep0_desc.wMaxPacketSize = cpu_to_le16(512);

	dep = dwc->eps[0];
	ret = __dwc3_gadget_ep_enable(dep, DWC3_DEPCFG_ACTION_INIT);
	if (ret) {
		dev_err(dwc->dev, "failed to enable %s\n", dep->name);
		goto err0;
	}

	dep = dwc->eps[1];
	ret = __dwc3_gadget_ep_enable(dep, DWC3_DEPCFG_ACTION_INIT);
	if (ret) {
		dev_err(dwc->dev, "failed to enable %s\n", dep->name);
		goto err1;
	}

	/* begin to receive SETUP packets */
	dwc->ep0state = EP0_SETUP_PHASE;
	dwc->link_state = DWC3_LINK_STATE_SS_DIS;
	dwc3_ep0_out_start(dwc);

	dwc3_gadget_enable_irq(dwc);

	return 0;

err1:
	__dwc3_gadget_ep_disable(dwc->eps[0]);

err0:
	return ret;
}

static int dwc3_gadget_start(struct usb_gadget *g,
		struct usb_gadget_driver *driver)
{
	struct dwc3		*dwc = gadget_to_dwc(g);
	unsigned long		flags;
	int			ret;
	int			irq;

	irq = dwc->irq_gadget;
	ret = request_threaded_irq(irq, dwc3_interrupt, dwc3_thread_interrupt,
			IRQF_SHARED, "dwc3", dwc->ev_buf);
	if (ret) {
		dev_err(dwc->dev, "failed to request irq #%d --> %d\n",
				irq, ret);
		return ret;
	}

	spin_lock_irqsave(&dwc->lock, flags);
<<<<<<< HEAD
	if (dwc->gadget_driver) {
		dev_err(dwc->dev, "%s is already bound to %s\n",
				dwc->gadget->name,
				dwc->gadget_driver->driver.name);
		ret = -EBUSY;
		goto err1;
	}

=======
>>>>>>> f642729d
	dwc->gadget_driver	= driver;
	spin_unlock_irqrestore(&dwc->lock, flags);

	return 0;
}

static void __dwc3_gadget_stop(struct dwc3 *dwc)
{
	dwc3_gadget_disable_irq(dwc);
	__dwc3_gadget_ep_disable(dwc->eps[0]);
	__dwc3_gadget_ep_disable(dwc->eps[1]);
}

static int dwc3_gadget_stop(struct usb_gadget *g)
{
	struct dwc3		*dwc = gadget_to_dwc(g);
	unsigned long		flags;

	spin_lock_irqsave(&dwc->lock, flags);
	dwc->gadget_driver	= NULL;
	spin_unlock_irqrestore(&dwc->lock, flags);

	free_irq(dwc->irq_gadget, dwc->ev_buf);

	return 0;
}

static void dwc3_gadget_config_params(struct usb_gadget *g,
				      struct usb_dcd_config_params *params)
{
	struct dwc3		*dwc = gadget_to_dwc(g);

	params->besl_baseline = USB_DEFAULT_BESL_UNSPECIFIED;
	params->besl_deep = USB_DEFAULT_BESL_UNSPECIFIED;

	/* Recommended BESL */
	if (!dwc->dis_enblslpm_quirk) {
		/*
		 * If the recommended BESL baseline is 0 or if the BESL deep is
		 * less than 2, Microsoft's Windows 10 host usb stack will issue
		 * a usb reset immediately after it receives the extended BOS
		 * descriptor and the enumeration will fail. To maintain
		 * compatibility with the Windows' usb stack, let's set the
		 * recommended BESL baseline to 1 and clamp the BESL deep to be
		 * within 2 to 15.
		 */
		params->besl_baseline = 1;
		if (dwc->is_utmi_l1_suspend)
			params->besl_deep =
				clamp_t(u8, dwc->hird_threshold, 2, 15);
	}

	/* U1 Device exit Latency */
	if (dwc->dis_u1_entry_quirk)
		params->bU1devExitLat = 0;
	else
		params->bU1devExitLat = DWC3_DEFAULT_U1_DEV_EXIT_LAT;

	/* U2 Device exit Latency */
	if (dwc->dis_u2_entry_quirk)
		params->bU2DevExitLat = 0;
	else
		params->bU2DevExitLat =
				cpu_to_le16(DWC3_DEFAULT_U2_DEV_EXIT_LAT);
}

static void dwc3_gadget_set_speed(struct usb_gadget *g,
				  enum usb_device_speed speed)
{
	struct dwc3		*dwc = gadget_to_dwc(g);
	unsigned long		flags;

	spin_lock_irqsave(&dwc->lock, flags);
	dwc->gadget_max_speed = speed;
	spin_unlock_irqrestore(&dwc->lock, flags);
}

static void dwc3_gadget_set_ssp_rate(struct usb_gadget *g,
				     enum usb_ssp_rate rate)
{
	struct dwc3		*dwc = gadget_to_dwc(g);
	unsigned long		flags;

	spin_lock_irqsave(&dwc->lock, flags);
	dwc->gadget_ssp_rate = rate;
	spin_unlock_irqrestore(&dwc->lock, flags);
}

static int dwc3_gadget_vbus_draw(struct usb_gadget *g, unsigned int mA)
{
	struct dwc3		*dwc = gadget_to_dwc(g);

	if (dwc->usb2_phy)
		return usb_phy_set_power(dwc->usb2_phy, mA);

	return 0;
}

static const struct usb_gadget_ops dwc3_gadget_ops = {
	.get_frame		= dwc3_gadget_get_frame,
	.wakeup			= dwc3_gadget_wakeup,
	.set_selfpowered	= dwc3_gadget_set_selfpowered,
	.pullup			= dwc3_gadget_pullup,
	.udc_start		= dwc3_gadget_start,
	.udc_stop		= dwc3_gadget_stop,
	.udc_set_speed		= dwc3_gadget_set_speed,
	.udc_set_ssp_rate	= dwc3_gadget_set_ssp_rate,
	.get_config_params	= dwc3_gadget_config_params,
	.vbus_draw		= dwc3_gadget_vbus_draw,
};

/* -------------------------------------------------------------------------- */

static int dwc3_gadget_init_control_endpoint(struct dwc3_ep *dep)
{
	struct dwc3 *dwc = dep->dwc;

	usb_ep_set_maxpacket_limit(&dep->endpoint, 512);
	dep->endpoint.maxburst = 1;
	dep->endpoint.ops = &dwc3_gadget_ep0_ops;
	if (!dep->direction)
		dwc->gadget->ep0 = &dep->endpoint;

	dep->endpoint.caps.type_control = true;

	return 0;
}

static int dwc3_gadget_init_in_endpoint(struct dwc3_ep *dep)
{
	struct dwc3 *dwc = dep->dwc;
	int mdwidth;
	int size;

	mdwidth = DWC3_MDWIDTH(dwc->hwparams.hwparams0);
	if (DWC3_IP_IS(DWC32))
		mdwidth += DWC3_GHWPARAMS6_MDWIDTH(dwc->hwparams.hwparams6);

	/* MDWIDTH is represented in bits, we need it in bytes */
	mdwidth /= 8;

	size = dwc3_readl(dwc->regs, DWC3_GTXFIFOSIZ(dep->number >> 1));
	if (DWC3_IP_IS(DWC3))
		size = DWC3_GTXFIFOSIZ_TXFDEP(size);
	else
		size = DWC31_GTXFIFOSIZ_TXFDEP(size);

	/* FIFO Depth is in MDWDITH bytes. Multiply */
	size *= mdwidth;

	/*
	 * To meet performance requirement, a minimum TxFIFO size of 3x
	 * MaxPacketSize is recommended for endpoints that support burst and a
	 * minimum TxFIFO size of 2x MaxPacketSize for endpoints that don't
	 * support burst. Use those numbers and we can calculate the max packet
	 * limit as below.
	 */
	if (dwc->maximum_speed >= USB_SPEED_SUPER)
		size /= 3;
	else
		size /= 2;

	usb_ep_set_maxpacket_limit(&dep->endpoint, size);

	dep->endpoint.max_streams = 16;
	dep->endpoint.ops = &dwc3_gadget_ep_ops;
	list_add_tail(&dep->endpoint.ep_list,
			&dwc->gadget->ep_list);
	dep->endpoint.caps.type_iso = true;
	dep->endpoint.caps.type_bulk = true;
	dep->endpoint.caps.type_int = true;

	return dwc3_alloc_trb_pool(dep);
}

static int dwc3_gadget_init_out_endpoint(struct dwc3_ep *dep)
{
	struct dwc3 *dwc = dep->dwc;
	int mdwidth;
	int size;

	mdwidth = DWC3_MDWIDTH(dwc->hwparams.hwparams0);
	if (DWC3_IP_IS(DWC32))
		mdwidth += DWC3_GHWPARAMS6_MDWIDTH(dwc->hwparams.hwparams6);

	/* MDWIDTH is represented in bits, convert to bytes */
	mdwidth /= 8;

	/* All OUT endpoints share a single RxFIFO space */
	size = dwc3_readl(dwc->regs, DWC3_GRXFIFOSIZ(0));
	if (DWC3_IP_IS(DWC3))
		size = DWC3_GRXFIFOSIZ_RXFDEP(size);
	else
		size = DWC31_GRXFIFOSIZ_RXFDEP(size);

	/* FIFO depth is in MDWDITH bytes */
	size *= mdwidth;

	/*
	 * To meet performance requirement, a minimum recommended RxFIFO size
	 * is defined as follow:
	 * RxFIFO size >= (3 x MaxPacketSize) +
	 * (3 x 8 bytes setup packets size) + (16 bytes clock crossing margin)
	 *
	 * Then calculate the max packet limit as below.
	 */
	size -= (3 * 8) + 16;
	if (size < 0)
		size = 0;
	else
		size /= 3;

	usb_ep_set_maxpacket_limit(&dep->endpoint, size);
	dep->endpoint.max_streams = 16;
	dep->endpoint.ops = &dwc3_gadget_ep_ops;
	list_add_tail(&dep->endpoint.ep_list,
			&dwc->gadget->ep_list);
	dep->endpoint.caps.type_iso = true;
	dep->endpoint.caps.type_bulk = true;
	dep->endpoint.caps.type_int = true;

	return dwc3_alloc_trb_pool(dep);
}

static int dwc3_gadget_init_endpoint(struct dwc3 *dwc, u8 epnum)
{
	struct dwc3_ep			*dep;
	bool				direction = epnum & 1;
	int				ret;
	u8				num = epnum >> 1;

	dep = kzalloc(sizeof(*dep), GFP_KERNEL);
	if (!dep)
		return -ENOMEM;

	dep->dwc = dwc;
	dep->number = epnum;
	dep->direction = direction;
	dep->regs = dwc->regs + DWC3_DEP_BASE(epnum);
	dwc->eps[epnum] = dep;
	dep->combo_num = 0;
	dep->start_cmd_status = 0;

	snprintf(dep->name, sizeof(dep->name), "ep%u%s", num,
			direction ? "in" : "out");

	dep->endpoint.name = dep->name;

	if (!(dep->number > 1)) {
		dep->endpoint.desc = &dwc3_gadget_ep0_desc;
		dep->endpoint.comp_desc = NULL;
	}

	if (num == 0)
		ret = dwc3_gadget_init_control_endpoint(dep);
	else if (direction)
		ret = dwc3_gadget_init_in_endpoint(dep);
	else
		ret = dwc3_gadget_init_out_endpoint(dep);

	if (ret)
		return ret;

	dep->endpoint.caps.dir_in = direction;
	dep->endpoint.caps.dir_out = !direction;

	INIT_LIST_HEAD(&dep->pending_list);
	INIT_LIST_HEAD(&dep->started_list);
	INIT_LIST_HEAD(&dep->cancelled_list);

	return 0;
}

static int dwc3_gadget_init_endpoints(struct dwc3 *dwc, u8 total)
{
	u8				epnum;

	INIT_LIST_HEAD(&dwc->gadget->ep_list);

	for (epnum = 0; epnum < total; epnum++) {
		int			ret;

		ret = dwc3_gadget_init_endpoint(dwc, epnum);
		if (ret)
			return ret;
	}

	return 0;
}

static void dwc3_gadget_free_endpoints(struct dwc3 *dwc)
{
	struct dwc3_ep			*dep;
	u8				epnum;

	for (epnum = 0; epnum < DWC3_ENDPOINTS_NUM; epnum++) {
		dep = dwc->eps[epnum];
		if (!dep)
			continue;
		/*
		 * Physical endpoints 0 and 1 are special; they form the
		 * bi-directional USB endpoint 0.
		 *
		 * For those two physical endpoints, we don't allocate a TRB
		 * pool nor do we add them the endpoints list. Due to that, we
		 * shouldn't do these two operations otherwise we would end up
		 * with all sorts of bugs when removing dwc3.ko.
		 */
		if (epnum != 0 && epnum != 1) {
			dwc3_free_trb_pool(dep);
			list_del(&dep->endpoint.ep_list);
		}

		kfree(dep);
	}
}

/* -------------------------------------------------------------------------- */

static int dwc3_gadget_ep_reclaim_completed_trb(struct dwc3_ep *dep,
		struct dwc3_request *req, struct dwc3_trb *trb,
		const struct dwc3_event_depevt *event, int status, int chain)
{
	unsigned int		count;

	dwc3_ep_inc_deq(dep);

	trace_dwc3_complete_trb(dep, trb);
	req->num_trbs--;

	/*
	 * If we're in the middle of series of chained TRBs and we
	 * receive a short transfer along the way, DWC3 will skip
	 * through all TRBs including the last TRB in the chain (the
	 * where CHN bit is zero. DWC3 will also avoid clearing HWO
	 * bit and SW has to do it manually.
	 *
	 * We're going to do that here to avoid problems of HW trying
	 * to use bogus TRBs for transfers.
	 */
	if (chain && (trb->ctrl & DWC3_TRB_CTRL_HWO))
		trb->ctrl &= ~DWC3_TRB_CTRL_HWO;

	/*
	 * For isochronous transfers, the first TRB in a service interval must
	 * have the Isoc-First type. Track and report its interval frame number.
	 */
	if (usb_endpoint_xfer_isoc(dep->endpoint.desc) &&
	    (trb->ctrl & DWC3_TRBCTL_ISOCHRONOUS_FIRST)) {
		unsigned int frame_number;

		frame_number = DWC3_TRB_CTRL_GET_SID_SOFN(trb->ctrl);
		frame_number &= ~(dep->interval - 1);
		req->request.frame_number = frame_number;
	}

	/*
	 * We use bounce buffer for requests that needs extra TRB or OUT ZLP. If
	 * this TRB points to the bounce buffer address, it's a MPS alignment
	 * TRB. Don't add it to req->remaining calculation.
	 */
	if (trb->bpl == lower_32_bits(dep->dwc->bounce_addr) &&
	    trb->bph == upper_32_bits(dep->dwc->bounce_addr)) {
		trb->ctrl &= ~DWC3_TRB_CTRL_HWO;
		return 1;
	}

	count = trb->size & DWC3_TRB_SIZE_MASK;
	req->remaining += count;

	if ((trb->ctrl & DWC3_TRB_CTRL_HWO) && status != -ESHUTDOWN)
		return 1;

	if (event->status & DEPEVT_STATUS_SHORT && !chain)
		return 1;

	if ((trb->ctrl & DWC3_TRB_CTRL_IOC) ||
	    (trb->ctrl & DWC3_TRB_CTRL_LST))
		return 1;

	return 0;
}

static int dwc3_gadget_ep_reclaim_trb_sg(struct dwc3_ep *dep,
		struct dwc3_request *req, const struct dwc3_event_depevt *event,
		int status)
{
	struct dwc3_trb *trb = &dep->trb_pool[dep->trb_dequeue];
	struct scatterlist *sg = req->sg;
	struct scatterlist *s;
	unsigned int pending = req->num_pending_sgs;
	unsigned int i;
	int ret = 0;

	for_each_sg(sg, s, pending, i) {
		trb = &dep->trb_pool[dep->trb_dequeue];

		req->sg = sg_next(s);
		req->num_pending_sgs--;

		ret = dwc3_gadget_ep_reclaim_completed_trb(dep, req,
				trb, event, status, true);
		if (ret)
			break;
	}

	return ret;
}

static int dwc3_gadget_ep_reclaim_trb_linear(struct dwc3_ep *dep,
		struct dwc3_request *req, const struct dwc3_event_depevt *event,
		int status)
{
	struct dwc3_trb *trb = &dep->trb_pool[dep->trb_dequeue];

	return dwc3_gadget_ep_reclaim_completed_trb(dep, req, trb,
			event, status, false);
}

static bool dwc3_gadget_ep_request_completed(struct dwc3_request *req)
{
	return req->num_pending_sgs == 0;
}

static int dwc3_gadget_ep_cleanup_completed_request(struct dwc3_ep *dep,
		const struct dwc3_event_depevt *event,
		struct dwc3_request *req, int status)
{
	int ret;

	if (req->num_pending_sgs)
		ret = dwc3_gadget_ep_reclaim_trb_sg(dep, req, event,
				status);
	else
		ret = dwc3_gadget_ep_reclaim_trb_linear(dep, req, event,
				status);

	req->request.actual = req->request.length - req->remaining;

	if (!dwc3_gadget_ep_request_completed(req))
		goto out;

	if (req->needs_extra_trb) {
		ret = dwc3_gadget_ep_reclaim_trb_linear(dep, req, event,
				status);
		req->needs_extra_trb = false;
	}

	dwc3_gadget_giveback(dep, req, status);

out:
	return ret;
}

static void dwc3_gadget_ep_cleanup_completed_requests(struct dwc3_ep *dep,
		const struct dwc3_event_depevt *event, int status)
{
	struct dwc3_request	*req;
	struct dwc3_request	*tmp;

	list_for_each_entry_safe(req, tmp, &dep->started_list, list) {
		int ret;

		ret = dwc3_gadget_ep_cleanup_completed_request(dep, event,
				req, status);
		if (ret)
			break;
	}
}

static bool dwc3_gadget_ep_should_continue(struct dwc3_ep *dep)
{
	struct dwc3_request	*req;

	if (!list_empty(&dep->pending_list))
		return true;

	/*
	 * We only need to check the first entry of the started list. We can
	 * assume the completed requests are removed from the started list.
	 */
	req = next_request(&dep->started_list);
	if (!req)
		return false;

	return !dwc3_gadget_ep_request_completed(req);
}

static void dwc3_gadget_endpoint_frame_from_event(struct dwc3_ep *dep,
		const struct dwc3_event_depevt *event)
{
	dep->frame_number = event->parameters;
}

static bool dwc3_gadget_endpoint_trbs_complete(struct dwc3_ep *dep,
		const struct dwc3_event_depevt *event, int status)
{
	struct dwc3		*dwc = dep->dwc;
	bool			no_started_trb = true;

	dwc3_gadget_ep_cleanup_completed_requests(dep, event, status);

	if (dep->flags & DWC3_EP_END_TRANSFER_PENDING)
		goto out;

	if (usb_endpoint_xfer_isoc(dep->endpoint.desc) &&
		list_empty(&dep->started_list) &&
		(list_empty(&dep->pending_list) || status == -EXDEV))
		dwc3_stop_active_transfer(dep, true, true);
	else if (dwc3_gadget_ep_should_continue(dep))
		if (__dwc3_gadget_kick_transfer(dep) == 0)
			no_started_trb = false;

out:
	/*
	 * WORKAROUND: This is the 2nd half of U1/U2 -> U0 workaround.
	 * See dwc3_gadget_linksts_change_interrupt() for 1st half.
	 */
	if (DWC3_VER_IS_PRIOR(DWC3, 183A)) {
		u32		reg;
		int		i;

		for (i = 0; i < DWC3_ENDPOINTS_NUM; i++) {
			dep = dwc->eps[i];

			if (!(dep->flags & DWC3_EP_ENABLED))
				continue;

			if (!list_empty(&dep->started_list))
				return no_started_trb;
		}

		reg = dwc3_readl(dwc->regs, DWC3_DCTL);
		reg |= dwc->u1u2;
		dwc3_writel(dwc->regs, DWC3_DCTL, reg);

		dwc->u1u2 = 0;
	}

	return no_started_trb;
}

static void dwc3_gadget_endpoint_transfer_in_progress(struct dwc3_ep *dep,
		const struct dwc3_event_depevt *event)
{
	int status = 0;

	if (usb_endpoint_xfer_isoc(dep->endpoint.desc))
		dwc3_gadget_endpoint_frame_from_event(dep, event);

	if (event->status & DEPEVT_STATUS_BUSERR)
		status = -ECONNRESET;

	if (event->status & DEPEVT_STATUS_MISSED_ISOC)
		status = -EXDEV;

	dwc3_gadget_endpoint_trbs_complete(dep, event, status);
}

static void dwc3_gadget_endpoint_transfer_complete(struct dwc3_ep *dep,
		const struct dwc3_event_depevt *event)
{
	int status = 0;

	dep->flags &= ~DWC3_EP_TRANSFER_STARTED;

	if (event->status & DEPEVT_STATUS_BUSERR)
		status = -ECONNRESET;

	if (dwc3_gadget_endpoint_trbs_complete(dep, event, status))
		dep->flags &= ~DWC3_EP_WAIT_TRANSFER_COMPLETE;
}

static void dwc3_gadget_endpoint_transfer_not_ready(struct dwc3_ep *dep,
		const struct dwc3_event_depevt *event)
{
	dwc3_gadget_endpoint_frame_from_event(dep, event);

	/*
	 * The XferNotReady event is generated only once before the endpoint
	 * starts. It will be generated again when END_TRANSFER command is
	 * issued. For some controller versions, the XferNotReady event may be
	 * generated while the END_TRANSFER command is still in process. Ignore
	 * it and wait for the next XferNotReady event after the command is
	 * completed.
	 */
	if (dep->flags & DWC3_EP_END_TRANSFER_PENDING)
		return;

	(void) __dwc3_gadget_start_isoc(dep);
}

static void dwc3_gadget_endpoint_command_complete(struct dwc3_ep *dep,
		const struct dwc3_event_depevt *event)
{
	u8 cmd = DEPEVT_PARAMETER_CMD(event->parameters);

	if (cmd != DWC3_DEPCMD_ENDTRANSFER)
		return;

	dep->flags &= ~DWC3_EP_END_TRANSFER_PENDING;
	dep->flags &= ~DWC3_EP_TRANSFER_STARTED;
	dwc3_gadget_ep_cleanup_cancelled_requests(dep);

	if (dep->flags & DWC3_EP_PENDING_CLEAR_STALL) {
		struct dwc3 *dwc = dep->dwc;

		dep->flags &= ~DWC3_EP_PENDING_CLEAR_STALL;
		if (dwc3_send_clear_stall_ep_cmd(dep)) {
			struct usb_ep *ep0 = &dwc->eps[0]->endpoint;

			dev_err(dwc->dev, "failed to clear STALL on %s\n", dep->name);
			if (dwc->delayed_status)
				__dwc3_gadget_ep0_set_halt(ep0, 1);
			return;
		}

		dep->flags &= ~(DWC3_EP_STALL | DWC3_EP_WEDGE);
		if (dwc->delayed_status)
			dwc3_ep0_send_delayed_status(dwc);
	}

	if ((dep->flags & DWC3_EP_DELAY_START) &&
	    !usb_endpoint_xfer_isoc(dep->endpoint.desc))
		__dwc3_gadget_kick_transfer(dep);

	dep->flags &= ~DWC3_EP_DELAY_START;
}

static void dwc3_gadget_endpoint_stream_event(struct dwc3_ep *dep,
		const struct dwc3_event_depevt *event)
{
	struct dwc3 *dwc = dep->dwc;

	if (event->status == DEPEVT_STREAMEVT_FOUND) {
		dep->flags |= DWC3_EP_FIRST_STREAM_PRIMED;
		goto out;
	}

	/* Note: NoStream rejection event param value is 0 and not 0xFFFF */
	switch (event->parameters) {
	case DEPEVT_STREAM_PRIME:
		/*
		 * If the host can properly transition the endpoint state from
		 * idle to prime after a NoStream rejection, there's no need to
		 * force restarting the endpoint to reinitiate the stream. To
		 * simplify the check, assume the host follows the USB spec if
		 * it primed the endpoint more than once.
		 */
		if (dep->flags & DWC3_EP_FORCE_RESTART_STREAM) {
			if (dep->flags & DWC3_EP_FIRST_STREAM_PRIMED)
				dep->flags &= ~DWC3_EP_FORCE_RESTART_STREAM;
			else
				dep->flags |= DWC3_EP_FIRST_STREAM_PRIMED;
		}

		break;
	case DEPEVT_STREAM_NOSTREAM:
		if ((dep->flags & DWC3_EP_IGNORE_NEXT_NOSTREAM) ||
		    !(dep->flags & DWC3_EP_FORCE_RESTART_STREAM) ||
		    !(dep->flags & DWC3_EP_WAIT_TRANSFER_COMPLETE))
			break;

		/*
		 * If the host rejects a stream due to no active stream, by the
		 * USB and xHCI spec, the endpoint will be put back to idle
		 * state. When the host is ready (buffer added/updated), it will
		 * prime the endpoint to inform the usb device controller. This
		 * triggers the device controller to issue ERDY to restart the
		 * stream. However, some hosts don't follow this and keep the
		 * endpoint in the idle state. No prime will come despite host
		 * streams are updated, and the device controller will not be
		 * triggered to generate ERDY to move the next stream data. To
		 * workaround this and maintain compatibility with various
		 * hosts, force to reinitate the stream until the host is ready
		 * instead of waiting for the host to prime the endpoint.
		 */
		if (DWC3_VER_IS_WITHIN(DWC32, 100A, ANY)) {
			unsigned int cmd = DWC3_DGCMD_SET_ENDPOINT_PRIME;

			dwc3_send_gadget_generic_command(dwc, cmd, dep->number);
		} else {
			dep->flags |= DWC3_EP_DELAY_START;
			dwc3_stop_active_transfer(dep, true, true);
			return;
		}
		break;
	}

out:
	dep->flags &= ~DWC3_EP_IGNORE_NEXT_NOSTREAM;
}

static void dwc3_endpoint_interrupt(struct dwc3 *dwc,
		const struct dwc3_event_depevt *event)
{
	struct dwc3_ep		*dep;
	u8			epnum = event->endpoint_number;

	dep = dwc->eps[epnum];

	if (!(dep->flags & DWC3_EP_ENABLED)) {
		if (!(dep->flags & DWC3_EP_TRANSFER_STARTED))
			return;

		/* Handle only EPCMDCMPLT when EP disabled */
		if (event->endpoint_event != DWC3_DEPEVT_EPCMDCMPLT)
			return;
	}

	if (epnum == 0 || epnum == 1) {
		dwc3_ep0_interrupt(dwc, event);
		return;
	}

	switch (event->endpoint_event) {
	case DWC3_DEPEVT_XFERINPROGRESS:
		dwc3_gadget_endpoint_transfer_in_progress(dep, event);
		break;
	case DWC3_DEPEVT_XFERNOTREADY:
		dwc3_gadget_endpoint_transfer_not_ready(dep, event);
		break;
	case DWC3_DEPEVT_EPCMDCMPLT:
		dwc3_gadget_endpoint_command_complete(dep, event);
		break;
	case DWC3_DEPEVT_XFERCOMPLETE:
		dwc3_gadget_endpoint_transfer_complete(dep, event);
		break;
	case DWC3_DEPEVT_STREAMEVT:
		dwc3_gadget_endpoint_stream_event(dep, event);
		break;
	case DWC3_DEPEVT_RXTXFIFOEVT:
		break;
	}
}

static void dwc3_disconnect_gadget(struct dwc3 *dwc)
{
	if (dwc->gadget_driver && dwc->gadget_driver->disconnect) {
		spin_unlock(&dwc->lock);
		dwc->gadget_driver->disconnect(dwc->gadget);
		spin_lock(&dwc->lock);
	}
}

static void dwc3_suspend_gadget(struct dwc3 *dwc)
{
	if (dwc->gadget_driver && dwc->gadget_driver->suspend) {
		spin_unlock(&dwc->lock);
		dwc->gadget_driver->suspend(dwc->gadget);
		spin_lock(&dwc->lock);
	}
}

static void dwc3_resume_gadget(struct dwc3 *dwc)
{
	if (dwc->gadget_driver && dwc->gadget_driver->resume) {
		spin_unlock(&dwc->lock);
		dwc->gadget_driver->resume(dwc->gadget);
		spin_lock(&dwc->lock);
	}
}

static void dwc3_reset_gadget(struct dwc3 *dwc)
{
	if (!dwc->gadget_driver)
		return;

	if (dwc->gadget->speed != USB_SPEED_UNKNOWN) {
		spin_unlock(&dwc->lock);
		usb_gadget_udc_reset(dwc->gadget, dwc->gadget_driver);
		spin_lock(&dwc->lock);
	}
}

static void dwc3_stop_active_transfer(struct dwc3_ep *dep, bool force,
	bool interrupt)
{
	struct dwc3_gadget_ep_cmd_params params;
	u32 cmd;
	int ret;

	if (!(dep->flags & DWC3_EP_TRANSFER_STARTED) ||
	    (dep->flags & DWC3_EP_END_TRANSFER_PENDING))
		return;

	/*
	 * NOTICE: We are violating what the Databook says about the
	 * EndTransfer command. Ideally we would _always_ wait for the
	 * EndTransfer Command Completion IRQ, but that's causing too
	 * much trouble synchronizing between us and gadget driver.
	 *
	 * We have discussed this with the IP Provider and it was
	 * suggested to giveback all requests here.
	 *
	 * Note also that a similar handling was tested by Synopsys
	 * (thanks a lot Paul) and nothing bad has come out of it.
	 * In short, what we're doing is issuing EndTransfer with
	 * CMDIOC bit set and delay kicking transfer until the
	 * EndTransfer command had completed.
	 *
	 * As of IP version 3.10a of the DWC_usb3 IP, the controller
	 * supports a mode to work around the above limitation. The
	 * software can poll the CMDACT bit in the DEPCMD register
	 * after issuing a EndTransfer command. This mode is enabled
	 * by writing GUCTL2[14]. This polling is already done in the
	 * dwc3_send_gadget_ep_cmd() function so if the mode is
	 * enabled, the EndTransfer command will have completed upon
	 * returning from this function.
	 *
	 * This mode is NOT available on the DWC_usb31 IP.
	 */

	cmd = DWC3_DEPCMD_ENDTRANSFER;
	cmd |= force ? DWC3_DEPCMD_HIPRI_FORCERM : 0;
	cmd |= interrupt ? DWC3_DEPCMD_CMDIOC : 0;
	cmd |= DWC3_DEPCMD_PARAM(dep->resource_index);
	memset(&params, 0, sizeof(params));
	ret = dwc3_send_gadget_ep_cmd(dep, cmd, &params);
	WARN_ON_ONCE(ret);
	dep->resource_index = 0;

	/*
	 * The END_TRANSFER command will cause the controller to generate a
	 * NoStream Event, and it's not due to the host DP NoStream rejection.
	 * Ignore the next NoStream event.
	 */
	if (dep->stream_capable)
		dep->flags |= DWC3_EP_IGNORE_NEXT_NOSTREAM;

	if (!interrupt)
		dep->flags &= ~DWC3_EP_TRANSFER_STARTED;
	else
		dep->flags |= DWC3_EP_END_TRANSFER_PENDING;
}

static void dwc3_clear_stall_all_ep(struct dwc3 *dwc)
{
	u32 epnum;

	for (epnum = 1; epnum < DWC3_ENDPOINTS_NUM; epnum++) {
		struct dwc3_ep *dep;
		int ret;

		dep = dwc->eps[epnum];
		if (!dep)
			continue;

		if (!(dep->flags & DWC3_EP_STALL))
			continue;

		dep->flags &= ~DWC3_EP_STALL;

		ret = dwc3_send_clear_stall_ep_cmd(dep);
		WARN_ON_ONCE(ret);
	}
}

static void dwc3_gadget_disconnect_interrupt(struct dwc3 *dwc)
{
	int			reg;

	dwc3_gadget_set_link_state(dwc, DWC3_LINK_STATE_RX_DET);

	reg = dwc3_readl(dwc->regs, DWC3_DCTL);
	reg &= ~DWC3_DCTL_INITU1ENA;
	reg &= ~DWC3_DCTL_INITU2ENA;
	dwc3_gadget_dctl_write_safe(dwc, reg);

	dwc3_disconnect_gadget(dwc);

	dwc->gadget->speed = USB_SPEED_UNKNOWN;
	dwc->setup_packet_pending = false;
	usb_gadget_set_state(dwc->gadget, USB_STATE_NOTATTACHED);

	dwc->connected = false;
}

static void dwc3_gadget_reset_interrupt(struct dwc3 *dwc)
{
	u32			reg;

	dwc->connected = true;

	/*
	 * WORKAROUND: DWC3 revisions <1.88a have an issue which
	 * would cause a missing Disconnect Event if there's a
	 * pending Setup Packet in the FIFO.
	 *
	 * There's no suggested workaround on the official Bug
	 * report, which states that "unless the driver/application
	 * is doing any special handling of a disconnect event,
	 * there is no functional issue".
	 *
	 * Unfortunately, it turns out that we _do_ some special
	 * handling of a disconnect event, namely complete all
	 * pending transfers, notify gadget driver of the
	 * disconnection, and so on.
	 *
	 * Our suggested workaround is to follow the Disconnect
	 * Event steps here, instead, based on a setup_packet_pending
	 * flag. Such flag gets set whenever we have a SETUP_PENDING
	 * status for EP0 TRBs and gets cleared on XferComplete for the
	 * same endpoint.
	 *
	 * Refers to:
	 *
	 * STAR#9000466709: RTL: Device : Disconnect event not
	 * generated if setup packet pending in FIFO
	 */
	if (DWC3_VER_IS_PRIOR(DWC3, 188A)) {
		if (dwc->setup_packet_pending)
			dwc3_gadget_disconnect_interrupt(dwc);
	}

	dwc3_reset_gadget(dwc);
	/*
	 * In the Synopsis DesignWare Cores USB3 Databook Rev. 3.30a
	 * Section 4.1.2 Table 4-2, it states that during a USB reset, the SW
	 * needs to ensure that it sends "a DEPENDXFER command for any active
	 * transfers."
	 */
	dwc3_stop_active_transfers(dwc);

	reg = dwc3_readl(dwc->regs, DWC3_DCTL);
	reg &= ~DWC3_DCTL_TSTCTRL_MASK;
	dwc3_gadget_dctl_write_safe(dwc, reg);
	dwc->test_mode = false;
	dwc3_clear_stall_all_ep(dwc);

	/* Reset device address to zero */
	reg = dwc3_readl(dwc->regs, DWC3_DCFG);
	reg &= ~(DWC3_DCFG_DEVADDR_MASK);
	dwc3_writel(dwc->regs, DWC3_DCFG, reg);
}

static void dwc3_gadget_conndone_interrupt(struct dwc3 *dwc)
{
	struct dwc3_ep		*dep;
	int			ret;
	u32			reg;
	u8			lanes = 1;
	u8			speed;

	reg = dwc3_readl(dwc->regs, DWC3_DSTS);
	speed = reg & DWC3_DSTS_CONNECTSPD;
	dwc->speed = speed;

	if (DWC3_IP_IS(DWC32))
		lanes = DWC3_DSTS_CONNLANES(reg) + 1;

	dwc->gadget->ssp_rate = USB_SSP_GEN_UNKNOWN;

	/*
	 * RAMClkSel is reset to 0 after USB reset, so it must be reprogrammed
	 * each time on Connect Done.
	 *
	 * Currently we always use the reset value. If any platform
	 * wants to set this to a different value, we need to add a
	 * setting and update GCTL.RAMCLKSEL here.
	 */

	switch (speed) {
	case DWC3_DSTS_SUPERSPEED_PLUS:
		dwc3_gadget_ep0_desc.wMaxPacketSize = cpu_to_le16(512);
		dwc->gadget->ep0->maxpacket = 512;
		dwc->gadget->speed = USB_SPEED_SUPER_PLUS;
<<<<<<< HEAD
=======

		if (lanes > 1)
			dwc->gadget->ssp_rate = USB_SSP_GEN_2x2;
		else
			dwc->gadget->ssp_rate = USB_SSP_GEN_2x1;
>>>>>>> f642729d
		break;
	case DWC3_DSTS_SUPERSPEED:
		/*
		 * WORKAROUND: DWC3 revisions <1.90a have an issue which
		 * would cause a missing USB3 Reset event.
		 *
		 * In such situations, we should force a USB3 Reset
		 * event by calling our dwc3_gadget_reset_interrupt()
		 * routine.
		 *
		 * Refers to:
		 *
		 * STAR#9000483510: RTL: SS : USB3 reset event may
		 * not be generated always when the link enters poll
		 */
		if (DWC3_VER_IS_PRIOR(DWC3, 190A))
			dwc3_gadget_reset_interrupt(dwc);

		dwc3_gadget_ep0_desc.wMaxPacketSize = cpu_to_le16(512);
		dwc->gadget->ep0->maxpacket = 512;
		dwc->gadget->speed = USB_SPEED_SUPER;
<<<<<<< HEAD
=======

		if (lanes > 1) {
			dwc->gadget->speed = USB_SPEED_SUPER_PLUS;
			dwc->gadget->ssp_rate = USB_SSP_GEN_1x2;
		}
>>>>>>> f642729d
		break;
	case DWC3_DSTS_HIGHSPEED:
		dwc3_gadget_ep0_desc.wMaxPacketSize = cpu_to_le16(64);
		dwc->gadget->ep0->maxpacket = 64;
		dwc->gadget->speed = USB_SPEED_HIGH;
		break;
	case DWC3_DSTS_FULLSPEED:
		dwc3_gadget_ep0_desc.wMaxPacketSize = cpu_to_le16(64);
		dwc->gadget->ep0->maxpacket = 64;
		dwc->gadget->speed = USB_SPEED_FULL;
		break;
	case DWC3_DSTS_LOWSPEED:
		dwc3_gadget_ep0_desc.wMaxPacketSize = cpu_to_le16(8);
		dwc->gadget->ep0->maxpacket = 8;
		dwc->gadget->speed = USB_SPEED_LOW;
		break;
	}

	dwc->eps[1]->endpoint.maxpacket = dwc->gadget->ep0->maxpacket;

	/* Enable USB2 LPM Capability */

	if (!DWC3_VER_IS_WITHIN(DWC3, ANY, 194A) &&
	    (speed != DWC3_DSTS_SUPERSPEED) &&
	    (speed != DWC3_DSTS_SUPERSPEED_PLUS)) {
		reg = dwc3_readl(dwc->regs, DWC3_DCFG);
		reg |= DWC3_DCFG_LPM_CAP;
		dwc3_writel(dwc->regs, DWC3_DCFG, reg);

		reg = dwc3_readl(dwc->regs, DWC3_DCTL);
		reg &= ~(DWC3_DCTL_HIRD_THRES_MASK | DWC3_DCTL_L1_HIBER_EN);

		reg |= DWC3_DCTL_HIRD_THRES(dwc->hird_threshold |
					    (dwc->is_utmi_l1_suspend << 4));

		/*
		 * When dwc3 revisions >= 2.40a, LPM Erratum is enabled and
		 * DCFG.LPMCap is set, core responses with an ACK and the
		 * BESL value in the LPM token is less than or equal to LPM
		 * NYET threshold.
		 */
		WARN_ONCE(DWC3_VER_IS_PRIOR(DWC3, 240A) && dwc->has_lpm_erratum,
				"LPM Erratum not available on dwc3 revisions < 2.40a\n");

		if (dwc->has_lpm_erratum && !DWC3_VER_IS_PRIOR(DWC3, 240A))
			reg |= DWC3_DCTL_NYET_THRES(dwc->lpm_nyet_threshold);

		dwc3_gadget_dctl_write_safe(dwc, reg);
	} else {
		reg = dwc3_readl(dwc->regs, DWC3_DCTL);
		reg &= ~DWC3_DCTL_HIRD_THRES_MASK;
		dwc3_gadget_dctl_write_safe(dwc, reg);
	}

	dep = dwc->eps[0];
	ret = __dwc3_gadget_ep_enable(dep, DWC3_DEPCFG_ACTION_MODIFY);
	if (ret) {
		dev_err(dwc->dev, "failed to enable %s\n", dep->name);
		return;
	}

	dep = dwc->eps[1];
	ret = __dwc3_gadget_ep_enable(dep, DWC3_DEPCFG_ACTION_MODIFY);
	if (ret) {
		dev_err(dwc->dev, "failed to enable %s\n", dep->name);
		return;
	}

	/*
	 * Configure PHY via GUSB3PIPECTLn if required.
	 *
	 * Update GTXFIFOSIZn
	 *
	 * In both cases reset values should be sufficient.
	 */
}

static void dwc3_gadget_wakeup_interrupt(struct dwc3 *dwc)
{
	/*
	 * TODO take core out of low power mode when that's
	 * implemented.
	 */

	if (dwc->gadget_driver && dwc->gadget_driver->resume) {
		spin_unlock(&dwc->lock);
		dwc->gadget_driver->resume(dwc->gadget);
		spin_lock(&dwc->lock);
	}
}

static void dwc3_gadget_linksts_change_interrupt(struct dwc3 *dwc,
		unsigned int evtinfo)
{
	enum dwc3_link_state	next = evtinfo & DWC3_LINK_STATE_MASK;
	unsigned int		pwropt;

	/*
	 * WORKAROUND: DWC3 < 2.50a have an issue when configured without
	 * Hibernation mode enabled which would show up when device detects
	 * host-initiated U3 exit.
	 *
	 * In that case, device will generate a Link State Change Interrupt
	 * from U3 to RESUME which is only necessary if Hibernation is
	 * configured in.
	 *
	 * There are no functional changes due to such spurious event and we
	 * just need to ignore it.
	 *
	 * Refers to:
	 *
	 * STAR#9000570034 RTL: SS Resume event generated in non-Hibernation
	 * operational mode
	 */
	pwropt = DWC3_GHWPARAMS1_EN_PWROPT(dwc->hwparams.hwparams1);
	if (DWC3_VER_IS_PRIOR(DWC3, 250A) &&
			(pwropt != DWC3_GHWPARAMS1_EN_PWROPT_HIB)) {
		if ((dwc->link_state == DWC3_LINK_STATE_U3) &&
				(next == DWC3_LINK_STATE_RESUME)) {
			return;
		}
	}

	/*
	 * WORKAROUND: DWC3 Revisions <1.83a have an issue which, depending
	 * on the link partner, the USB session might do multiple entry/exit
	 * of low power states before a transfer takes place.
	 *
	 * Due to this problem, we might experience lower throughput. The
	 * suggested workaround is to disable DCTL[12:9] bits if we're
	 * transitioning from U1/U2 to U0 and enable those bits again
	 * after a transfer completes and there are no pending transfers
	 * on any of the enabled endpoints.
	 *
	 * This is the first half of that workaround.
	 *
	 * Refers to:
	 *
	 * STAR#9000446952: RTL: Device SS : if U1/U2 ->U0 takes >128us
	 * core send LGO_Ux entering U0
	 */
	if (DWC3_VER_IS_PRIOR(DWC3, 183A)) {
		if (next == DWC3_LINK_STATE_U0) {
			u32	u1u2;
			u32	reg;

			switch (dwc->link_state) {
			case DWC3_LINK_STATE_U1:
			case DWC3_LINK_STATE_U2:
				reg = dwc3_readl(dwc->regs, DWC3_DCTL);
				u1u2 = reg & (DWC3_DCTL_INITU2ENA
						| DWC3_DCTL_ACCEPTU2ENA
						| DWC3_DCTL_INITU1ENA
						| DWC3_DCTL_ACCEPTU1ENA);

				if (!dwc->u1u2)
					dwc->u1u2 = reg & u1u2;

				reg &= ~u1u2;

				dwc3_gadget_dctl_write_safe(dwc, reg);
				break;
			default:
				/* do nothing */
				break;
			}
		}
	}

	switch (next) {
	case DWC3_LINK_STATE_U1:
		if (dwc->speed == USB_SPEED_SUPER)
			dwc3_suspend_gadget(dwc);
		break;
	case DWC3_LINK_STATE_U2:
	case DWC3_LINK_STATE_U3:
		dwc3_suspend_gadget(dwc);
		break;
	case DWC3_LINK_STATE_RESUME:
		dwc3_resume_gadget(dwc);
		break;
	default:
		/* do nothing */
		break;
	}

	dwc->link_state = next;
}

static void dwc3_gadget_suspend_interrupt(struct dwc3 *dwc,
					  unsigned int evtinfo)
{
	enum dwc3_link_state next = evtinfo & DWC3_LINK_STATE_MASK;

	if (dwc->link_state != next && next == DWC3_LINK_STATE_U3)
		dwc3_suspend_gadget(dwc);

	dwc->link_state = next;
}

static void dwc3_gadget_hibernation_interrupt(struct dwc3 *dwc,
		unsigned int evtinfo)
{
	unsigned int is_ss = evtinfo & BIT(4);

	/*
	 * WORKAROUND: DWC3 revison 2.20a with hibernation support
	 * have a known issue which can cause USB CV TD.9.23 to fail
	 * randomly.
	 *
	 * Because of this issue, core could generate bogus hibernation
	 * events which SW needs to ignore.
	 *
	 * Refers to:
	 *
	 * STAR#9000546576: Device Mode Hibernation: Issue in USB 2.0
	 * Device Fallback from SuperSpeed
	 */
	if (is_ss ^ (dwc->speed == USB_SPEED_SUPER))
		return;

	/* enter hibernation here */
}

static void dwc3_gadget_interrupt(struct dwc3 *dwc,
		const struct dwc3_event_devt *event)
{
	switch (event->type) {
	case DWC3_DEVICE_EVENT_DISCONNECT:
		dwc3_gadget_disconnect_interrupt(dwc);
		break;
	case DWC3_DEVICE_EVENT_RESET:
		dwc3_gadget_reset_interrupt(dwc);
		break;
	case DWC3_DEVICE_EVENT_CONNECT_DONE:
		dwc3_gadget_conndone_interrupt(dwc);
		break;
	case DWC3_DEVICE_EVENT_WAKEUP:
		dwc3_gadget_wakeup_interrupt(dwc);
		break;
	case DWC3_DEVICE_EVENT_HIBER_REQ:
		if (dev_WARN_ONCE(dwc->dev, !dwc->has_hibernation,
					"unexpected hibernation event\n"))
			break;

		dwc3_gadget_hibernation_interrupt(dwc, event->event_info);
		break;
	case DWC3_DEVICE_EVENT_LINK_STATUS_CHANGE:
		dwc3_gadget_linksts_change_interrupt(dwc, event->event_info);
		break;
	case DWC3_DEVICE_EVENT_EOPF:
		/* It changed to be suspend event for version 2.30a and above */
		if (!DWC3_VER_IS_PRIOR(DWC3, 230A)) {
			/*
			 * Ignore suspend event until the gadget enters into
			 * USB_STATE_CONFIGURED state.
			 */
			if (dwc->gadget->state >= USB_STATE_CONFIGURED)
				dwc3_gadget_suspend_interrupt(dwc,
						event->event_info);
		}
		break;
	case DWC3_DEVICE_EVENT_SOF:
	case DWC3_DEVICE_EVENT_ERRATIC_ERROR:
	case DWC3_DEVICE_EVENT_CMD_CMPL:
	case DWC3_DEVICE_EVENT_OVERFLOW:
		break;
	default:
		dev_WARN(dwc->dev, "UNKNOWN IRQ %d\n", event->type);
	}
}

static void dwc3_process_event_entry(struct dwc3 *dwc,
		const union dwc3_event *event)
{
	trace_dwc3_event(event->raw, dwc);

	if (!event->type.is_devspec)
		dwc3_endpoint_interrupt(dwc, &event->depevt);
	else if (event->type.type == DWC3_EVENT_TYPE_DEV)
		dwc3_gadget_interrupt(dwc, &event->devt);
	else
		dev_err(dwc->dev, "UNKNOWN IRQ type %d\n", event->raw);
}

static irqreturn_t dwc3_process_event_buf(struct dwc3_event_buffer *evt)
{
	struct dwc3 *dwc = evt->dwc;
	irqreturn_t ret = IRQ_NONE;
	int left;
	u32 reg;

	left = evt->count;

	if (!(evt->flags & DWC3_EVENT_PENDING))
		return IRQ_NONE;

	while (left > 0) {
		union dwc3_event event;

		event.raw = *(u32 *) (evt->cache + evt->lpos);

		dwc3_process_event_entry(dwc, &event);

		/*
		 * FIXME we wrap around correctly to the next entry as
		 * almost all entries are 4 bytes in size. There is one
		 * entry which has 12 bytes which is a regular entry
		 * followed by 8 bytes data. ATM I don't know how
		 * things are organized if we get next to the a
		 * boundary so I worry about that once we try to handle
		 * that.
		 */
		evt->lpos = (evt->lpos + 4) % evt->length;
		left -= 4;
	}

	evt->count = 0;
	evt->flags &= ~DWC3_EVENT_PENDING;
	ret = IRQ_HANDLED;

	/* Unmask interrupt */
	reg = dwc3_readl(dwc->regs, DWC3_GEVNTSIZ(0));
	reg &= ~DWC3_GEVNTSIZ_INTMASK;
	dwc3_writel(dwc->regs, DWC3_GEVNTSIZ(0), reg);

	if (dwc->imod_interval) {
		dwc3_writel(dwc->regs, DWC3_GEVNTCOUNT(0), DWC3_GEVNTCOUNT_EHB);
		dwc3_writel(dwc->regs, DWC3_DEV_IMOD(0), dwc->imod_interval);
	}

	return ret;
}

static irqreturn_t dwc3_thread_interrupt(int irq, void *_evt)
{
	struct dwc3_event_buffer *evt = _evt;
	struct dwc3 *dwc = evt->dwc;
	unsigned long flags;
	irqreturn_t ret = IRQ_NONE;

	spin_lock_irqsave(&dwc->lock, flags);
	ret = dwc3_process_event_buf(evt);
	spin_unlock_irqrestore(&dwc->lock, flags);

	return ret;
}

static irqreturn_t dwc3_check_event_buf(struct dwc3_event_buffer *evt)
{
	struct dwc3 *dwc = evt->dwc;
	u32 amount;
	u32 count;
	u32 reg;

	if (pm_runtime_suspended(dwc->dev)) {
		pm_runtime_get(dwc->dev);
		disable_irq_nosync(dwc->irq_gadget);
		dwc->pending_events = true;
		return IRQ_HANDLED;
	}

	/*
	 * With PCIe legacy interrupt, test shows that top-half irq handler can
	 * be called again after HW interrupt deassertion. Check if bottom-half
	 * irq event handler completes before caching new event to prevent
	 * losing events.
	 */
	if (evt->flags & DWC3_EVENT_PENDING)
		return IRQ_HANDLED;

	count = dwc3_readl(dwc->regs, DWC3_GEVNTCOUNT(0));
	count &= DWC3_GEVNTCOUNT_MASK;
	if (!count)
		return IRQ_NONE;

	evt->count = count;
	evt->flags |= DWC3_EVENT_PENDING;

	/* Mask interrupt */
	reg = dwc3_readl(dwc->regs, DWC3_GEVNTSIZ(0));
	reg |= DWC3_GEVNTSIZ_INTMASK;
	dwc3_writel(dwc->regs, DWC3_GEVNTSIZ(0), reg);

	amount = min(count, evt->length - evt->lpos);
	memcpy(evt->cache + evt->lpos, evt->buf + evt->lpos, amount);

	if (amount < count)
		memcpy(evt->cache, evt->buf, count - amount);

	dwc3_writel(dwc->regs, DWC3_GEVNTCOUNT(0), count);

	return IRQ_WAKE_THREAD;
}

static irqreturn_t dwc3_interrupt(int irq, void *_evt)
{
	struct dwc3_event_buffer	*evt = _evt;

	return dwc3_check_event_buf(evt);
}

static int dwc3_gadget_get_irq(struct dwc3 *dwc)
{
	struct platform_device *dwc3_pdev = to_platform_device(dwc->dev);
	int irq;

	irq = platform_get_irq_byname_optional(dwc3_pdev, "peripheral");
	if (irq > 0)
		goto out;

	if (irq == -EPROBE_DEFER)
		goto out;

	irq = platform_get_irq_byname_optional(dwc3_pdev, "dwc_usb3");
	if (irq > 0)
		goto out;

	if (irq == -EPROBE_DEFER)
		goto out;

	irq = platform_get_irq(dwc3_pdev, 0);
	if (irq > 0)
		goto out;

	if (!irq)
		irq = -EINVAL;

out:
	return irq;
}

static void dwc_gadget_release(struct device *dev)
{
	struct usb_gadget *gadget = container_of(dev, struct usb_gadget, dev);

	kfree(gadget);
}

/**
 * dwc3_gadget_init - initializes gadget related registers
 * @dwc: pointer to our controller context structure
 *
 * Returns 0 on success otherwise negative errno.
 */
int dwc3_gadget_init(struct dwc3 *dwc)
{
	int ret;
	int irq;
	struct device *dev;

	irq = dwc3_gadget_get_irq(dwc);
	if (irq < 0) {
		ret = irq;
		goto err0;
	}

	dwc->irq_gadget = irq;

	dwc->ep0_trb = dma_alloc_coherent(dwc->sysdev,
					  sizeof(*dwc->ep0_trb) * 2,
					  &dwc->ep0_trb_addr, GFP_KERNEL);
	if (!dwc->ep0_trb) {
		dev_err(dwc->dev, "failed to allocate ep0 trb\n");
		ret = -ENOMEM;
		goto err0;
	}

	dwc->setup_buf = kzalloc(DWC3_EP0_SETUP_SIZE, GFP_KERNEL);
	if (!dwc->setup_buf) {
		ret = -ENOMEM;
		goto err1;
	}

	dwc->bounce = dma_alloc_coherent(dwc->sysdev, DWC3_BOUNCE_SIZE,
			&dwc->bounce_addr, GFP_KERNEL);
	if (!dwc->bounce) {
		ret = -ENOMEM;
		goto err2;
	}

	init_completion(&dwc->ep0_in_setup);
	dwc->gadget = kzalloc(sizeof(struct usb_gadget), GFP_KERNEL);
	if (!dwc->gadget) {
		ret = -ENOMEM;
		goto err3;
	}


	usb_initialize_gadget(dwc->dev, dwc->gadget, dwc_gadget_release);
	dev				= &dwc->gadget->dev;
	dev->platform_data		= dwc;
	dwc->gadget->ops		= &dwc3_gadget_ops;
	dwc->gadget->speed		= USB_SPEED_UNKNOWN;
<<<<<<< HEAD
=======
	dwc->gadget->ssp_rate		= USB_SSP_GEN_UNKNOWN;
>>>>>>> f642729d
	dwc->gadget->sg_supported	= true;
	dwc->gadget->name		= "dwc3-gadget";
	dwc->gadget->lpm_capable	= true;

	/*
	 * FIXME We might be setting max_speed to <SUPER, however versions
	 * <2.20a of dwc3 have an issue with metastability (documented
	 * elsewhere in this driver) which tells us we can't set max speed to
	 * anything lower than SUPER.
	 *
	 * Because gadget.max_speed is only used by composite.c and function
	 * drivers (i.e. it won't go into dwc3's registers) we are allowing this
	 * to happen so we avoid sending SuperSpeed Capability descriptor
	 * together with our BOS descriptor as that could confuse host into
	 * thinking we can handle super speed.
	 *
	 * Note that, in fact, we won't even support GetBOS requests when speed
	 * is less than super speed because we don't have means, yet, to tell
	 * composite.c that we are USB 2.0 + LPM ECN.
	 */
	if (DWC3_VER_IS_PRIOR(DWC3, 220A) &&
	    !dwc->dis_metastability_quirk)
		dev_info(dwc->dev, "changing max_speed on rev %08x\n",
				dwc->revision);

	dwc->gadget->max_speed		= dwc->maximum_speed;
<<<<<<< HEAD
=======
	dwc->gadget->max_ssp_rate	= dwc->max_ssp_rate;
>>>>>>> f642729d

	/*
	 * REVISIT: Here we should clear all pending IRQs to be
	 * sure we're starting from a well known location.
	 */

	ret = dwc3_gadget_init_endpoints(dwc, dwc->num_eps);
	if (ret)
		goto err4;

	ret = usb_add_gadget(dwc->gadget);
	if (ret) {
		dev_err(dwc->dev, "failed to add gadget\n");
		goto err5;
	}

<<<<<<< HEAD
	dwc3_gadget_set_speed(dwc->gadget, dwc->maximum_speed);
=======
	if (DWC3_IP_IS(DWC32) && dwc->maximum_speed == USB_SPEED_SUPER_PLUS)
		dwc3_gadget_set_ssp_rate(dwc->gadget, dwc->max_ssp_rate);
	else
		dwc3_gadget_set_speed(dwc->gadget, dwc->maximum_speed);
>>>>>>> f642729d

	return 0;

err5:
	dwc3_gadget_free_endpoints(dwc);
err4:
	usb_put_gadget(dwc->gadget);
err3:
	dma_free_coherent(dwc->sysdev, DWC3_BOUNCE_SIZE, dwc->bounce,
			dwc->bounce_addr);

err2:
	kfree(dwc->setup_buf);

err1:
	dma_free_coherent(dwc->sysdev, sizeof(*dwc->ep0_trb) * 2,
			dwc->ep0_trb, dwc->ep0_trb_addr);

err0:
	return ret;
}

/* -------------------------------------------------------------------------- */

void dwc3_gadget_exit(struct dwc3 *dwc)
{
	usb_del_gadget_udc(dwc->gadget);
	dwc3_gadget_free_endpoints(dwc);
	dma_free_coherent(dwc->sysdev, DWC3_BOUNCE_SIZE, dwc->bounce,
			  dwc->bounce_addr);
	kfree(dwc->setup_buf);
	dma_free_coherent(dwc->sysdev, sizeof(*dwc->ep0_trb) * 2,
			  dwc->ep0_trb, dwc->ep0_trb_addr);
}

int dwc3_gadget_suspend(struct dwc3 *dwc)
{
	if (!dwc->gadget_driver)
		return 0;

	dwc3_gadget_run_stop(dwc, false, false);
	dwc3_disconnect_gadget(dwc);
	__dwc3_gadget_stop(dwc);

	return 0;
}

int dwc3_gadget_resume(struct dwc3 *dwc)
{
	int			ret;

	if (!dwc->gadget_driver)
		return 0;

	ret = __dwc3_gadget_start(dwc);
	if (ret < 0)
		goto err0;

	ret = dwc3_gadget_run_stop(dwc, true, false);
	if (ret < 0)
		goto err1;

	return 0;

err1:
	__dwc3_gadget_stop(dwc);

err0:
	return ret;
}

void dwc3_gadget_process_pending_events(struct dwc3 *dwc)
{
	if (dwc->pending_events) {
		dwc3_interrupt(dwc->irq_gadget, dwc->ev_buf);
		dwc->pending_events = false;
		enable_irq(dwc->irq_gadget);
	}
}<|MERGE_RESOLUTION|>--- conflicted
+++ resolved
@@ -1109,7 +1109,6 @@
 	__dwc3_prepare_one_trb(dep, trb, dma, trb_length, chain, node,
 			stream_id, short_not_ok, no_interrupt, is_last,
 			must_interrupt);
-<<<<<<< HEAD
 }
 
 static bool dwc3_needs_extra_trb(struct dwc3_ep *dep, struct dwc3_request *req)
@@ -1164,62 +1163,6 @@
 	return num_trbs;
 }
 
-=======
-}
-
-static bool dwc3_needs_extra_trb(struct dwc3_ep *dep, struct dwc3_request *req)
-{
-	unsigned int maxp = usb_endpoint_maxp(dep->endpoint.desc);
-	unsigned int rem = req->request.length % maxp;
-
-	if ((req->request.length && req->request.zero && !rem &&
-			!usb_endpoint_xfer_isoc(dep->endpoint.desc)) ||
-			(!req->direction && rem))
-		return true;
-
-	return false;
-}
-
-/**
- * dwc3_prepare_last_sg - prepare TRBs for the last SG entry
- * @dep: The endpoint that the request belongs to
- * @req: The request to prepare
- * @entry_length: The last SG entry size
- * @node: Indicates whether this is not the first entry (for isoc only)
- *
- * Return the number of TRBs prepared.
- */
-static int dwc3_prepare_last_sg(struct dwc3_ep *dep,
-		struct dwc3_request *req, unsigned int entry_length,
-		unsigned int node)
-{
-	unsigned int maxp = usb_endpoint_maxp(dep->endpoint.desc);
-	unsigned int rem = req->request.length % maxp;
-	unsigned int num_trbs = 1;
-
-	if (dwc3_needs_extra_trb(dep, req))
-		num_trbs++;
-
-	if (dwc3_calc_trbs_left(dep) < num_trbs)
-		return 0;
-
-	req->needs_extra_trb = num_trbs > 1;
-
-	/* Prepare a normal TRB */
-	if (req->direction || req->request.length)
-		dwc3_prepare_one_trb(dep, req, entry_length,
-				req->needs_extra_trb, node, false, false);
-
-	/* Prepare extra TRBs for ZLP and MPS OUT transfer alignment */
-	if ((!req->direction && !req->request.length) || req->needs_extra_trb)
-		dwc3_prepare_one_trb(dep, req,
-				req->direction ? 0 : maxp - rem,
-				false, 1, true, false);
-
-	return num_trbs;
-}
-
->>>>>>> f642729d
 static int dwc3_prepare_trbs_sg(struct dwc3_ep *dep,
 		struct dwc3_request *req)
 {
@@ -2110,8 +2053,6 @@
 	}
 }
 
-<<<<<<< HEAD
-=======
 static void __dwc3_gadget_set_ssp_rate(struct dwc3 *dwc)
 {
 	enum usb_ssp_rate	ssp_rate = dwc->gadget_ssp_rate;
@@ -2208,7 +2149,6 @@
 	dwc3_writel(dwc->regs, DWC3_DCFG, reg);
 }
 
->>>>>>> f642729d
 static int dwc3_gadget_run_stop(struct dwc3 *dwc, int is_on, int suspend)
 {
 	u32			reg;
@@ -2257,10 +2197,7 @@
 
 static void dwc3_gadget_disable_irq(struct dwc3 *dwc);
 static void __dwc3_gadget_stop(struct dwc3 *dwc);
-<<<<<<< HEAD
-=======
 static int __dwc3_gadget_start(struct dwc3 *dwc);
->>>>>>> f642729d
 
 static int dwc3_gadget_pullup(struct usb_gadget *g, int is_on)
 {
@@ -2286,8 +2223,6 @@
 	}
 
 	/*
-<<<<<<< HEAD
-=======
 	 * Check the return value for successful resume, or error.  For a
 	 * successful resume, the DWC3 runtime PM resume routine will handle
 	 * the run stop sequence, so avoid duplicate operations here.
@@ -2299,7 +2234,6 @@
 	}
 
 	/*
->>>>>>> f642729d
 	 * Synchronize any pending event handling before executing the controller
 	 * halt routine.
 	 */
@@ -2337,12 +2271,9 @@
 			dwc->ev_buf->lpos = (dwc->ev_buf->lpos + count) %
 						dwc->ev_buf->length;
 		}
-<<<<<<< HEAD
-=======
 		dwc->connected = false;
 	} else {
 		__dwc3_gadget_start(dwc);
->>>>>>> f642729d
 	}
 
 	ret = dwc3_gadget_run_stop(dwc, is_on, false);
@@ -2508,17 +2439,6 @@
 	}
 
 	spin_lock_irqsave(&dwc->lock, flags);
-<<<<<<< HEAD
-	if (dwc->gadget_driver) {
-		dev_err(dwc->dev, "%s is already bound to %s\n",
-				dwc->gadget->name,
-				dwc->gadget_driver->driver.name);
-		ret = -EBUSY;
-		goto err1;
-	}
-
-=======
->>>>>>> f642729d
 	dwc->gadget_driver	= driver;
 	spin_unlock_irqrestore(&dwc->lock, flags);
 
@@ -3486,14 +3406,11 @@
 		dwc3_gadget_ep0_desc.wMaxPacketSize = cpu_to_le16(512);
 		dwc->gadget->ep0->maxpacket = 512;
 		dwc->gadget->speed = USB_SPEED_SUPER_PLUS;
-<<<<<<< HEAD
-=======
 
 		if (lanes > 1)
 			dwc->gadget->ssp_rate = USB_SSP_GEN_2x2;
 		else
 			dwc->gadget->ssp_rate = USB_SSP_GEN_2x1;
->>>>>>> f642729d
 		break;
 	case DWC3_DSTS_SUPERSPEED:
 		/*
@@ -3515,14 +3432,11 @@
 		dwc3_gadget_ep0_desc.wMaxPacketSize = cpu_to_le16(512);
 		dwc->gadget->ep0->maxpacket = 512;
 		dwc->gadget->speed = USB_SPEED_SUPER;
-<<<<<<< HEAD
-=======
 
 		if (lanes > 1) {
 			dwc->gadget->speed = USB_SPEED_SUPER_PLUS;
 			dwc->gadget->ssp_rate = USB_SSP_GEN_1x2;
 		}
->>>>>>> f642729d
 		break;
 	case DWC3_DSTS_HIGHSPEED:
 		dwc3_gadget_ep0_desc.wMaxPacketSize = cpu_to_le16(64);
@@ -4017,10 +3931,7 @@
 	dev->platform_data		= dwc;
 	dwc->gadget->ops		= &dwc3_gadget_ops;
 	dwc->gadget->speed		= USB_SPEED_UNKNOWN;
-<<<<<<< HEAD
-=======
 	dwc->gadget->ssp_rate		= USB_SSP_GEN_UNKNOWN;
->>>>>>> f642729d
 	dwc->gadget->sg_supported	= true;
 	dwc->gadget->name		= "dwc3-gadget";
 	dwc->gadget->lpm_capable	= true;
@@ -4047,10 +3958,7 @@
 				dwc->revision);
 
 	dwc->gadget->max_speed		= dwc->maximum_speed;
-<<<<<<< HEAD
-=======
 	dwc->gadget->max_ssp_rate	= dwc->max_ssp_rate;
->>>>>>> f642729d
 
 	/*
 	 * REVISIT: Here we should clear all pending IRQs to be
@@ -4067,14 +3975,10 @@
 		goto err5;
 	}
 
-<<<<<<< HEAD
-	dwc3_gadget_set_speed(dwc->gadget, dwc->maximum_speed);
-=======
 	if (DWC3_IP_IS(DWC32) && dwc->maximum_speed == USB_SPEED_SUPER_PLUS)
 		dwc3_gadget_set_ssp_rate(dwc->gadget, dwc->max_ssp_rate);
 	else
 		dwc3_gadget_set_speed(dwc->gadget, dwc->maximum_speed);
->>>>>>> f642729d
 
 	return 0;
 
