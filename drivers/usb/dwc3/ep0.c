--- conflicted
+++ resolved
@@ -1058,18 +1058,11 @@
 {
 	unsigned int direction = !dwc->ep0_expect_in;
 
-<<<<<<< HEAD
+	dwc->delayed_status = false;
+
 	if (dwc->ep0state != EP0_STATUS_PHASE)
 		return;
 
-	dwc->delayed_status = false;
-=======
-	dwc->delayed_status = false;
-
-	if (dwc->ep0state != EP0_STATUS_PHASE)
-		return;
-
->>>>>>> f642729d
 	__dwc3_ep0_do_control_status(dwc, dwc->eps[direction]);
 }
 
