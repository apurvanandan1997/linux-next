--- conflicted
+++ resolved
@@ -358,12 +358,9 @@
 	if (ret)
 		dev_warn(qcom->dev, "failed to disable interconnect: %d\n", ret);
 
-<<<<<<< HEAD
-=======
 	if (device_may_wakeup(qcom->dev))
 		dwc3_qcom_enable_interrupts(qcom);
 
->>>>>>> f642729d
 	qcom->is_suspended = true;
 
 	return 0;
