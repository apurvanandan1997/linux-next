--- conflicted
+++ resolved
@@ -1449,14 +1449,6 @@
 		return PTR_ERR(tegra->padctl);
 
 	np = of_parse_phandle(pdev->dev.of_node, "nvidia,xusb-padctl", 0);
-<<<<<<< HEAD
-	if (!np)
-		return -ENODEV;
-
-	tegra->padctl_irq = of_irq_get(np, 0);
-	if (tegra->padctl_irq <= 0)
-		return (tegra->padctl_irq == 0) ? -ENODEV : tegra->padctl_irq;
-=======
 	if (!np) {
 		err = -ENODEV;
 		goto put_padctl;
@@ -1467,7 +1459,6 @@
 		err = (tegra->padctl_irq == 0) ? -ENODEV : tegra->padctl_irq;
 		goto put_padctl;
 	}
->>>>>>> 7756f1d6
 
 	tegra->host_clk = devm_clk_get(&pdev->dev, "xusb_host");
 	if (IS_ERR(tegra->host_clk)) {
