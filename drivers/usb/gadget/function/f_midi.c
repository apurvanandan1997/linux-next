--- conflicted
+++ resolved
@@ -698,17 +698,11 @@
 	f_midi_drop_out_substreams(midi);
 }
 
-<<<<<<< HEAD
-static void f_midi_in_tasklet(struct tasklet_struct *t)
-{
-	struct f_midi *midi = from_tasklet(midi, t, tasklet);
-=======
 static void f_midi_in_work(struct work_struct *work)
 {
 	struct f_midi *midi;
 
 	midi = container_of(work, struct f_midi, work);
->>>>>>> f642729d
 	f_midi_transmit(midi);
 }
 
@@ -883,11 +877,7 @@
 	int status, n, jack = 1, i = 0, endpoint_descriptor_index = 0;
 
 	midi->gadget = cdev->gadget;
-<<<<<<< HEAD
-	tasklet_setup(&midi->tasklet, f_midi_in_tasklet);
-=======
 	INIT_WORK(&midi->work, f_midi_in_work);
->>>>>>> f642729d
 	status = f_midi_register_card(midi);
 	if (status < 0)
 		goto fail_register;
