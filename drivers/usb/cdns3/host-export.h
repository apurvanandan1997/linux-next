--- conflicted
+++ resolved
@@ -10,16 +10,10 @@
 #define __LINUX_CDNS3_HOST_EXPORT
 
 struct usb_hcd;
-<<<<<<< HEAD
-#ifdef CONFIG_USB_CDNS3_HOST
-
-int cdns3_host_init(struct cdns3 *cdns);
-=======
 
 #if IS_ENABLED(CONFIG_USB_CDNS_HOST)
 
 int cdns_host_init(struct cdns *cdns);
->>>>>>> df1b6960
 int xhci_cdns3_suspend_quirk(struct usb_hcd *hcd);
 
 #else
@@ -29,11 +23,7 @@
 	return -ENXIO;
 }
 
-<<<<<<< HEAD
-static inline void cdns3_host_exit(struct cdns3 *cdns) { }
-=======
 static inline void cdns_host_exit(struct cdns *cdns) { }
->>>>>>> df1b6960
 static inline int xhci_cdns3_suspend_quirk(struct usb_hcd *hcd)
 {
 	return 0;
