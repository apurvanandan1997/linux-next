--- conflicted
+++ resolved
@@ -37,20 +37,13 @@
 	int state;
 };
 
-<<<<<<< HEAD
-#define CDNS3_XHCI_RESOURCES_NUM	2
-=======
 #define CDNS_XHCI_RESOURCES_NUM	2
->>>>>>> f642729d
 
 struct cdns3_platform_data {
 	int (*platform_suspend)(struct device *dev,
 			bool suspend, bool wakeup);
-<<<<<<< HEAD
-=======
 	unsigned long quirks;
 #define CDNS3_DEFAULT_PM_RUNTIME_ALLOW	BIT(0)
->>>>>>> f642729d
 };
 
 /**
@@ -84,11 +77,8 @@
  * @wakeup_pending: wakeup interrupt pending
  * @pdata: platform data from glue layer
  * @lock: spinlock structure
-<<<<<<< HEAD
-=======
  * @xhci_plat_data: xhci private data structure pointer
  * @gadget_init: pointer to gadget initialization function
->>>>>>> f642729d
  */
 struct cdns {
 	struct device			*dev;
@@ -111,11 +101,7 @@
 	int				otg_irq;
 	int				dev_irq;
 	int				wakeup_irq;
-<<<<<<< HEAD
-	struct cdns3_role_driver	*roles[USB_ROLE_DEVICE + 1];
-=======
 	struct cdns_role_driver	*roles[USB_ROLE_DEVICE + 1];
->>>>>>> f642729d
 	enum usb_role			role;
 	struct platform_device		*host_dev;
 	void				*gadget_dev;
@@ -129,12 +115,9 @@
 	bool				wakeup_pending;
 	struct cdns3_platform_data	*pdata;
 	spinlock_t			lock;
-<<<<<<< HEAD
-=======
 	struct xhci_plat_priv		*xhci_plat_data;
 
 	int (*gadget_init)(struct cdns *cdns);
->>>>>>> f642729d
 };
 
 int cdns_hw_role_switch(struct cdns *cdns);
