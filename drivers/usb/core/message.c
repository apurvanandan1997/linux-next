--- conflicted
+++ resolved
@@ -204,12 +204,6 @@
 	int ret;
 	u8 *data = NULL;
 
-<<<<<<< HEAD
-	if (usb_pipe_type_check(dev, pipe))
-		return -EINVAL;
-
-=======
->>>>>>> f642729d
 	if (size) {
 		data = kmemdup(driver_data, size, memflags);
 		if (!data)
@@ -222,14 +216,8 @@
 
 	if (ret < 0)
 		return ret;
-<<<<<<< HEAD
-	if (ret == size)
-		return 0;
-	return -EINVAL;
-=======
 
 	return 0;
->>>>>>> f642729d
 }
 EXPORT_SYMBOL_GPL(usb_control_msg_send);
 
@@ -281,11 +269,7 @@
 	int ret;
 	u8 *data;
 
-<<<<<<< HEAD
-	if (!size || !driver_data || usb_pipe_type_check(dev, pipe))
-=======
 	if (!size || !driver_data)
->>>>>>> f642729d
 		return -EINVAL;
 
 	data = kmalloc(size, memflags);
@@ -302,11 +286,7 @@
 		memcpy(driver_data, data, size);
 		ret = 0;
 	} else {
-<<<<<<< HEAD
-		ret = -EINVAL;
-=======
 		ret = -EREMOTEIO;
->>>>>>> f642729d
 	}
 
 exit:
