--- conflicted
+++ resolved
@@ -2425,10 +2425,6 @@
 	{.compatible = "qcom,sdhci-msm-v4", .data = &sdhci_msm_mci_var},
 	{.compatible = "qcom,sdhci-msm-v5", .data = &sdhci_msm_v5_var},
 	{.compatible = "qcom,sdm845-sdhci", .data = &sdm845_sdhci_var},
-<<<<<<< HEAD
-	{.compatible = "qcom,sm8250-sdhci", .data = &sm8250_sdhci_var},
-=======
->>>>>>> f642729d
 	{.compatible = "qcom,sc7180-sdhci", .data = &sdm845_sdhci_var},
 	{},
 };
