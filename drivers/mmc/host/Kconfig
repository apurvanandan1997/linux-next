# SPDX-License-Identifier: GPL-2.0-only
#
# MMC/SD host controller drivers
#

comment "MMC/SD/SDIO Host Controller Drivers"

config MMC_DEBUG
	bool "MMC host drivers debugging"
	depends on MMC != n
	help
	  This is an option for use by developers; most people should
	  say N here. This enables MMC host driver debugging. And further
	  added host drivers please don't invent their private macro for
	  debugging.

config MMC_ARMMMCI
	tristate "ARM AMBA Multimedia Card Interface support"
	depends on ARM_AMBA
	help
	  This selects the ARM(R) AMBA(R) PrimeCell Multimedia Card
	  Interface (PL180 and PL181) support.  If you have an ARM(R)
	  platform with a Multimedia Card slot, say Y or M here.

	  If unsure, say N.

config MMC_QCOM_DML
	bool "Qualcomm Data Mover for SD Card Controller"
	depends on MMC_ARMMMCI && QCOM_BAM_DMA
	default y
	help
	  This selects the Qualcomm Data Mover lite/local on SD Card controller.
	  This option will enable the dma to work correctly, if you are using
	  Qcom SOCs and MMC, you would probably need this option to get DMA working.

	  if unsure, say N.

config MMC_STM32_SDMMC
	bool "STMicroelectronics STM32 SDMMC Controller"
	depends on MMC_ARMMMCI
	default y
	help
	  This selects the STMicroelectronics STM32 SDMMC host controller.
	  If you have a STM32 sdmmc host with internal DMA say Y here.

	  If unsure, say N.

config MMC_PXA
	tristate "Intel PXA25x/26x/27x Multimedia Card Interface support"
	depends on ARCH_PXA
	help
	  This selects the Intel(R) PXA(R) Multimedia card Interface.
	  If you have a PXA(R) platform with a Multimedia Card slot,
	  say Y or M here.

	  If unsure, say N.

config MMC_SDHCI
	tristate "Secure Digital Host Controller Interface support"
	depends on HAS_DMA
	help
	  This selects the generic Secure Digital Host Controller Interface.
	  It is used by manufacturers such as Texas Instruments(R), Ricoh(R)
	  and Toshiba(R). Most controllers found in laptops are of this type.

	  If you have a controller with this interface, say Y or M here. You
	  also need to enable an appropriate bus interface.

	  If unsure, say N.

config MMC_SDHCI_IO_ACCESSORS
	bool
	depends on MMC_SDHCI
	help
	  This is silent Kconfig symbol that is selected by the drivers that
	  need to overwrite SDHCI IO memory accessors.

config MMC_SDHCI_BIG_ENDIAN_32BIT_BYTE_SWAPPER
	bool
	depends on MMC_SDHCI
	select MMC_SDHCI_IO_ACCESSORS
	help
	  This option is selected by drivers running on big endian hosts
	  and performing I/O to a SDHCI controller through a bus that
	  implements a hardware byte swapper using a 32-bit datum.
	  This endian mapping mode is called "data invariance" and
	  has the effect of scrambling the addresses and formats of data
	  accessed in sizes other than the datum size.

	  This is the case for the Nintendo Wii SDHCI.

config MMC_SDHCI_PCI
	tristate "SDHCI support on PCI bus"
	depends on MMC_SDHCI && PCI
	select MMC_CQHCI
	select IOSF_MBI if X86
	select MMC_SDHCI_IO_ACCESSORS
	help
	  This selects the PCI Secure Digital Host Controller Interface.
	  Most controllers found today are PCI devices.

	  If you have a controller with this interface, say Y or M here.

	  If unsure, say N.

config MMC_RICOH_MMC
	bool "Ricoh MMC Controller Disabler"
	depends on MMC_SDHCI_PCI
	default y
	help
	  This adds a pci quirk to disable Ricoh MMC Controller. This
	  proprietary controller is unnecessary because the SDHCI driver
	  supports MMC cards on the SD controller, but if it is not
	  disabled, it will steal the MMC cards away - rendering them
	  useless. It is safe to select this even if you don't
	  have a Ricoh based card reader.

	  If unsure, say Y.

config MMC_SDHCI_ACPI
	tristate "SDHCI support for ACPI enumerated SDHCI controllers"
	depends on MMC_SDHCI && ACPI && PCI
	select IOSF_MBI if X86
	help
	  This selects support for ACPI enumerated SDHCI controllers,
	  identified by ACPI Compatibility ID PNP0D40 or specific
	  ACPI Hardware IDs.

	  If you have a controller with this interface, say Y or M here.

	  If unsure, say N.

config MMC_SDHCI_PLTFM
	tristate "SDHCI platform and OF driver helper"
	depends on MMC_SDHCI
	help
	  This selects the common helper functions support for Secure Digital
	  Host Controller Interface based platform and OF drivers.

	  If you have a controller with this interface, say Y or M here.

	  If unsure, say N.

config MMC_SDHCI_OF_ARASAN
	tristate "SDHCI OF support for the Arasan SDHCI controllers"
	depends on MMC_SDHCI_PLTFM
	depends on OF
	depends on COMMON_CLK
	select MMC_CQHCI
	help
	  This selects the Arasan Secure Digital Host Controller Interface
	  (SDHCI). This hardware is found e.g. in Xilinx' Zynq SoC.

	  If you have a controller with this interface, say Y or M here.

	  If unsure, say N.

config MMC_SDHCI_OF_ASPEED
	tristate "SDHCI OF support for the ASPEED SDHCI controller"
	depends on MMC_SDHCI_PLTFM
	depends on OF && OF_ADDRESS
	select MMC_SDHCI_IO_ACCESSORS
	help
	  This selects the ASPEED Secure Digital Host Controller Interface.

	  If you have a controller with this interface, say Y or M here. You
	  also need to enable an appropriate bus interface.

	  If unsure, say N.

config MMC_SDHCI_OF_ASPEED_TEST
	bool "Tests for the ASPEED SDHCI driver"
	depends on MMC_SDHCI_OF_ASPEED && KUNIT=y
	help
	  Enable KUnit tests for the ASPEED SDHCI driver. Select this
	  option only if you will boot the kernel for the purpose of running
	  unit tests (e.g. under UML or qemu).

	  The KUnit tests generally exercise parts of the driver that do not
	  directly touch the hardware, for example, the phase correction
	  calculations.

	  If unsure, say N.

config MMC_SDHCI_OF_AT91
	tristate "SDHCI OF support for the Atmel SDMMC controller"
	depends on MMC_SDHCI_PLTFM
	depends on OF && HAVE_CLK
	help
	  This selects the Atmel SDMMC driver

config MMC_SDHCI_OF_ESDHC
	tristate "SDHCI OF support for the Freescale eSDHC controller"
	depends on MMC_SDHCI_PLTFM
	depends on PPC || ARCH_MXC || ARCH_LAYERSCAPE || COMPILE_TEST
	select MMC_SDHCI_IO_ACCESSORS
	select FSL_GUTS
	help
	  This selects the Freescale eSDHC controller support.

	  If you have a controller with this interface, say Y or M here.

	  If unsure, say N.

config MMC_SDHCI_OF_HLWD
	tristate "SDHCI OF support for the Nintendo Wii SDHCI controllers"
	depends on MMC_SDHCI_PLTFM
	depends on PPC
	select MMC_SDHCI_BIG_ENDIAN_32BIT_BYTE_SWAPPER
	help
	  This selects the Secure Digital Host Controller Interface (SDHCI)
	  found in the "Hollywood" chipset of the Nintendo Wii video game
	  console.

	  If you have a controller with this interface, say Y or M here.

	  If unsure, say N.

config MMC_SDHCI_OF_DWCMSHC
	tristate "SDHCI OF support for the Synopsys DWC MSHC"
	depends on MMC_SDHCI_PLTFM
	depends on OF
	depends on COMMON_CLK
	help
	  This selects Synopsys DesignWare Cores Mobile Storage Controller
	  support.
	  If you have a controller with this interface, say Y or M here.
	  If unsure, say N.

config MMC_SDHCI_OF_SPARX5
	tristate "SDHCI OF support for the MCHP Sparx5 SoC"
	depends on MMC_SDHCI_PLTFM
	depends on ARCH_SPARX5 || COMPILE_TEST
	help
	  This selects the Secure Digital Host Controller Interface (SDHCI)
	  found in the MCHP Sparx5 SoC.

	  If you have a Sparx5 SoC with this interface, say Y or M here.

	  If unsure, say N.

config MMC_SDHCI_CADENCE
	tristate "SDHCI support for the Cadence SD/SDIO/eMMC controller"
	depends on MMC_SDHCI_PLTFM
	depends on OF
	help
	  This selects the Cadence SD/SDIO/eMMC driver.

	  If you have a controller with this interface, say Y or M here.

	  If unsure, say N.

config MMC_SDHCI_CNS3XXX
	tristate "SDHCI support on the Cavium Networks CNS3xxx SoC"
	depends on ARCH_CNS3XXX || COMPILE_TEST
	depends on MMC_SDHCI_PLTFM
	help
	  This selects the SDHCI support for CNS3xxx System-on-Chip devices.

	  If you have a controller with this interface, say Y or M here.

	  If unsure, say N.

config MMC_SDHCI_ESDHC_MCF
	tristate "SDHCI support for the Freescale eSDHC ColdFire controller"
	depends on M5441x
	depends on MMC_SDHCI_PLTFM
	select MMC_SDHCI_IO_ACCESSORS
	help
	  This selects the Freescale eSDHC controller support for
	  ColdFire mcf5441x devices.

	  If you have a controller with this interface, say Y or M here.

	  If unsure, say N.

config MMC_SDHCI_ESDHC_IMX
	tristate "SDHCI support for the Freescale eSDHC/uSDHC i.MX controller"
	depends on ARCH_MXC || COMPILE_TEST
	depends on MMC_SDHCI_PLTFM
	select MMC_SDHCI_IO_ACCESSORS
	select MMC_CQHCI
	help
	  This selects the Freescale eSDHC/uSDHC controller support
	  found on i.MX25, i.MX35 i.MX5x and i.MX6x.

	  If you have a controller with this interface, say Y or M here.

	  If unsure, say N.

config MMC_SDHCI_DOVE
	tristate "SDHCI support on Marvell's Dove SoC"
	depends on ARCH_DOVE || MACH_DOVE || COMPILE_TEST
	depends on MMC_SDHCI_PLTFM
	select MMC_SDHCI_IO_ACCESSORS
	help
	  This selects the Secure Digital Host Controller Interface in
	  Marvell's Dove SoC.

	  If you have a controller with this interface, say Y or M here.

	  If unsure, say N.

config MMC_SDHCI_TEGRA
	tristate "SDHCI platform support for the Tegra SD/MMC Controller"
	depends on ARCH_TEGRA || COMPILE_TEST
	depends on MMC_SDHCI_PLTFM
	select MMC_SDHCI_IO_ACCESSORS
	select MMC_CQHCI
	help
	  This selects the Tegra SD/MMC controller. If you have a Tegra
	  platform with SD or MMC devices, say Y or M here.

	  If unsure, say N.

config MMC_SDHCI_S3C
	tristate "SDHCI support on Samsung S3C SoC"
	depends on MMC_SDHCI
	depends on PLAT_SAMSUNG || ARCH_S5PV210 || ARCH_EXYNOS || COMPILE_TEST
	help
	  This selects the Secure Digital Host Controller Interface (SDHCI)
	  often referrered to as the HSMMC block in some of the Samsung S3C
	  range of SoC.

	  If you have a controller with this interface, say Y or M here.

	  If unsure, say N.

<<<<<<< HEAD
config MMC_SDHCI_SIRF
	tristate "SDHCI support on CSR SiRFprimaII and SiRFmarco SoCs"
	depends on ARCH_SIRF || COMPILE_TEST
	depends on MMC_SDHCI_PLTFM
	select MMC_SDHCI_IO_ACCESSORS
	help
	  This selects the SDHCI support for SiRF System-on-Chip devices.

	  If you have a controller with this interface, say Y or M here.

	  If unsure, say N.

=======
>>>>>>> f642729d
config MMC_SDHCI_PXAV3
	tristate "Marvell MMP2 SD Host Controller support (PXAV3)"
	depends on CLKDEV_LOOKUP
	depends on MMC_SDHCI_PLTFM
	depends on ARCH_BERLIN || ARCH_MMP || ARCH_MVEBU || COMPILE_TEST
	default CPU_MMP2
	help
	  This selects the Marvell(R) PXAV3 SD Host Controller.
	  If you have a MMP2 platform with SD Host Controller
	  and a card slot, say Y or M here.

	  If unsure, say N.

config MMC_SDHCI_PXAV2
	tristate "Marvell PXA9XX SD Host Controller support (PXAV2)"
	depends on CLKDEV_LOOKUP
	depends on MMC_SDHCI_PLTFM
	depends on ARCH_MMP || COMPILE_TEST
	default CPU_PXA910
	help
	  This selects the Marvell(R) PXAV2 SD Host Controller.
	  If you have a PXA9XX platform with SD Host Controller
	  and a card slot, say Y or M here.

	  If unsure, say N.

config MMC_SDHCI_SPEAR
	tristate "SDHCI support on ST SPEAr platform"
	depends on MMC_SDHCI
	depends on PLAT_SPEAR || COMPILE_TEST
	depends on OF
	help
	  This selects the Secure Digital Host Controller Interface (SDHCI)
	  often referrered to as the HSMMC block in some of the ST SPEAR range
	  of SoC

	  If you have a controller with this interface, say Y or M here.

	  If unsure, say N.

config MMC_SDHCI_S3C_DMA
	bool "DMA support on S3C SDHCI"
	depends on MMC_SDHCI_S3C
	help
	  Enable DMA support on the Samsung S3C SDHCI glue. The DMA
	  has proved to be problematic if the controller encounters
	  certain errors, and thus should be treated with care.

	  YMMV.

config MMC_SDHCI_BCM_KONA
	tristate "SDHCI support on Broadcom KONA platform"
	depends on ARCH_BCM_MOBILE || COMPILE_TEST
	depends on MMC_SDHCI_PLTFM
	help
	  This selects the Broadcom Kona Secure Digital Host Controller
	  Interface(SDHCI) support.
	  This is used in Broadcom mobile SoCs.

	  If you have a controller with this interface, say Y or M here.

config MMC_SDHCI_F_SDH30
	tristate "SDHCI support for Fujitsu Semiconductor F_SDH30"
	depends on MMC_SDHCI_PLTFM
	depends on OF || ACPI
	help
	  This selects the Secure Digital Host Controller Interface (SDHCI)
	  Needed by some Fujitsu SoC for MMC / SD / SDIO support.
	  If you have a controller with this interface, say Y or M here.

	  If unsure, say N.

config MMC_SDHCI_MILBEAUT
	tristate "SDHCI support for Socionext Milbeaut Serieas using F_SDH30"
	depends on MMC_SDHCI_PLTFM
	depends on OF
	help
	  This selects the Secure Digital Host Controller Interface (SDHCI)
	  Needed by Milbeaut SoC for MMC / SD / SDIO support.
	  If you have a controller with this interface, say Y or M here.

	  If unsure, say N.

config MMC_SDHCI_IPROC
	tristate "SDHCI support for the BCM2835 & iProc SD/MMC Controller"
	depends on ARCH_BCM2835 || ARCH_BCM_IPROC || COMPILE_TEST
	depends on MMC_SDHCI_PLTFM
	depends on OF || ACPI
	default ARCH_BCM_IPROC
	select MMC_SDHCI_IO_ACCESSORS
	help
	  This selects the iProc SD/MMC controller.

	  If you have a BCM2835 or IPROC platform with SD or MMC devices,
	  say Y or M here.

	  If unsure, say N.

config MMC_MESON_GX
	tristate "Amlogic S905/GX*/AXG SD/MMC Host Controller support"
	depends on ARCH_MESON|| COMPILE_TEST
	depends on COMMON_CLK
	help
	  This selects support for the Amlogic SD/MMC Host Controller
	  found on the S905/GX*/AXG family of SoCs.  This controller is
	  MMC 5.1 compliant and supports SD, eMMC and SDIO interfaces.

	  If you have a controller with this interface, say Y here.

config MMC_MESON_MX_SDHC
	tristate "Amlogic Meson SDHC Host Controller support"
	depends on (ARM && ARCH_MESON) || COMPILE_TEST
	depends on COMMON_CLK
	depends on OF
	help
	  This selects support for the SDHC Host Controller on
	  Amlogic Meson6, Meson8, Meson8b and Meson8m2 SoCs.
	  The controller supports the SD/SDIO Spec 3.x and eMMC Spec 4.5x
	  with 1, 4, and 8 bit bus widths.

	  If you have a controller with this interface, say Y or M here.
	  If unsure, say N.

config MMC_MESON_MX_SDIO
	tristate "Amlogic Meson6/Meson8/Meson8b SD/MMC Host Controller support"
	depends on ARCH_MESON || COMPILE_TEST
	depends on COMMON_CLK
	depends on OF_ADDRESS
	help
	  This selects support for the SD/MMC Host Controller on
	  Amlogic Meson6, Meson8 and Meson8b SoCs.

	  If you have a controller with this interface, say Y or M here.
	  If unsure, say N.

config MMC_MOXART
	tristate "MOXART SD/MMC Host Controller support"
	depends on ARCH_MOXART || COMPILE_TEST
	help
	  This selects support for the MOXART SD/MMC Host Controller.
	  MOXA provides one multi-functional card reader which can
	  be found on some embedded hardware such as UC-7112-LX.
	  If you have a controller with this interface, say Y here.

config MMC_SDHCI_ST
	tristate "SDHCI support on STMicroelectronics SoC"
	depends on ARCH_STI || FSP2 || COMPILE_TEST
	depends on MMC_SDHCI_PLTFM
	select MMC_SDHCI_IO_ACCESSORS
	help
	  This selects the Secure Digital Host Controller Interface in
	  STMicroelectronics SoCs.

	  If you have a controller with this interface, say Y or M here.
	  If unsure, say N.

config MMC_OMAP
	tristate "TI OMAP Multimedia Card Interface support"
	depends on ARCH_OMAP
	depends on TPS65010 || !MACH_OMAP_H2
	help
	  This selects the TI OMAP Multimedia card Interface.
	  If you have an OMAP board with a Multimedia Card slot,
	  say Y or M here.

	  If unsure, say N.

config MMC_OMAP_HS
	tristate "TI OMAP High Speed Multimedia Card Interface support"
	depends on ARCH_OMAP2PLUS || ARCH_KEYSTONE || COMPILE_TEST
	help
	  This selects the TI OMAP High Speed Multimedia card Interface.
	  If you have an omap2plus board with a Multimedia Card slot,
	  say Y or M here.

	  If unsure, say N.

config MMC_WBSD
	tristate "Winbond W83L51xD SD/MMC Card Interface support"
	depends on ISA_DMA_API
	help
	  This selects the Winbond(R) W83L51xD Secure digital and
	  Multimedia card Interface.
	  If you have a machine with a integrated W83L518D or W83L519D
	  SD/MMC card reader, say Y or M here.

	  If unsure, say N.

config MMC_ALCOR
	tristate "Alcor Micro/Alcor Link SD/MMC controller"
	depends on MISC_ALCOR_PCI
	help
	  Say Y here to include driver code to support SD/MMC card interface
	  of Alcor Micro PCI-E card reader

config MMC_AU1X
	tristate "Alchemy AU1XX0 MMC Card Interface support"
	depends on MIPS_ALCHEMY
	help
	  This selects the AMD Alchemy(R) Multimedia card interface.
	  If you have a Alchemy platform with a MMC slot, say Y or M here.

	  If unsure, say N.

config MMC_ATMELMCI
	tristate "Atmel SD/MMC Driver (Multimedia Card Interface)"
	depends on ARCH_AT91
	help
	  This selects the Atmel Multimedia Card Interface driver.
	  If you have an AT91 platform with a Multimedia Card slot,
	  say Y or M here.

	  If unsure, say N.

config MMC_SDHCI_MSM
	tristate "Qualcomm SDHCI Controller Support"
	depends on ARCH_QCOM || COMPILE_TEST
	depends on MMC_SDHCI_PLTFM
	select MMC_SDHCI_IO_ACCESSORS
	select MMC_CQHCI
	select QCOM_SCM if MMC_CRYPTO && ARCH_QCOM
	help
	  This selects the Secure Digital Host Controller Interface (SDHCI)
	  support present in Qualcomm SOCs. The controller supports
	  SD/MMC/SDIO devices.

	  If you have a controller with this interface, say Y or M here.

	  If unsure, say N.

config MMC_MXC
	tristate "Freescale i.MX21/27/31 or MPC512x Multimedia Card support"
	depends on ARCH_MXC || PPC_MPC512x
	help
	  This selects the Freescale i.MX21, i.MX27, i.MX31 or MPC512x
	  Multimedia Card Interface. If you have an i.MX or MPC512x platform
	  with a Multimedia Card slot, say Y or M here.

	  If unsure, say N.

config MMC_MXS
	tristate "Freescale MXS Multimedia Card Interface support"
	depends on ARCH_MXS && MXS_DMA
	help
	  This selects the Freescale SSP MMC controller found on MXS based
	  platforms like mx23/28.

	  If unsure, say N.

config MMC_TIFM_SD
	tristate "TI Flash Media MMC/SD Interface support"
	depends on PCI
	select TIFM_CORE
	help
	  Say Y here if you want to be able to access MMC/SD cards with
	  the Texas Instruments(R) Flash Media card reader, found in many
	  laptops.
	  This option 'selects' (turns on, enables) 'TIFM_CORE', but you
	  probably also need appropriate card reader host adapter, such as
	  'Misc devices: TI Flash Media PCI74xx/PCI76xx host adapter support
	  (TIFM_7XX1)'.

	  To compile this driver as a module, choose M here: the
	  module will be called tifm_sd.

config MMC_MVSDIO
	tristate "Marvell MMC/SD/SDIO host driver"
	depends on PLAT_ORION || (COMPILE_TEST && ARM)
	depends on OF
	help
	  This selects the Marvell SDIO host driver.
	  SDIO may currently be found on the Kirkwood 88F6281 and 88F6192
	  SoC controllers.

	  To compile this driver as a module, choose M here: the
	  module will be called mvsdio.

config MMC_DAVINCI
	tristate "TI DAVINCI Multimedia Card Interface support"
	depends on ARCH_DAVINCI || COMPILE_TEST
	help
	  This selects the TI DAVINCI Multimedia card Interface.
	  If you have an DAVINCI board with a Multimedia Card slot,
	  say Y or M here.  If unsure, say N.

config MMC_SPI
	tristate "MMC/SD/SDIO over SPI"
	depends on SPI_MASTER
	select CRC7
	select CRC_ITU_T
	help
	  Some systems access MMC/SD/SDIO cards using a SPI controller
	  instead of using a "native" MMC/SD/SDIO controller.  This has a
	  disadvantage of being relatively high overhead, but a compensating
	  advantage of working on many systems without dedicated MMC/SD/SDIO
	  controllers.

	  If unsure, or if your system has no SPI master driver, say N.

config MMC_S3C
	tristate "Samsung S3C SD/MMC Card Interface support"
	depends on ARCH_S3C24XX || COMPILE_TEST
	depends on S3C24XX_DMAC || COMPILE_TEST
	help
	  This selects a driver for the MCI interface found in
	  Samsung's S3C2410, S3C2412, S3C2440, S3C2442 CPUs.
	  If you have a board based on one of those and a MMC/SD
	  slot, say Y or M here.

	  If unsure, say N.

config MMC_S3C_HW_SDIO_IRQ
	bool "Hardware support for SDIO IRQ"
	depends on MMC_S3C
	help
	  Enable the hardware support for SDIO interrupts instead of using
	  the generic polling code.

choice
	prompt "Samsung S3C SD/MMC transfer code"
	depends on MMC_S3C

config MMC_S3C_PIO
	bool "Use PIO transfers only"
	help
	  Use PIO to transfer data between memory and the hardware.

	  PIO is slower than DMA as it requires CPU instructions to
	  move the data. This has been the traditional default for
	  the S3C MCI driver.

config MMC_S3C_DMA
	bool "Use DMA transfers only"
	help
	  Use DMA to transfer data between memory and the hardware.

	  Currently, the DMA support in this driver seems to not be
	  working properly and needs to be debugged before this
	  option is useful.

endchoice

config MMC_SDRICOH_CS
	tristate "MMC/SD driver for Ricoh Bay1Controllers"
	depends on PCI && PCMCIA
	help
	  Say Y here if your Notebook reports a Ricoh Bay1Controller PCMCIA
	  card whenever you insert a MMC or SD card into the card slot.

	  To compile this driver as a module, choose M here: the
	  module will be called sdricoh_cs.

config MMC_SDHCI_SPRD
	tristate "Spreadtrum SDIO host Controller"
	depends on ARCH_SPRD || COMPILE_TEST
	depends on MMC_SDHCI_PLTFM
	select MMC_SDHCI_IO_ACCESSORS
	select MMC_HSQ
	help
	  This selects the SDIO Host Controller in Spreadtrum
	  SoCs, this driver supports R11(IP version: R11P0).

	  If you have a controller with this interface, say Y or M here.

	  If unsure, say N.

config MMC_TMIO_CORE
	tristate

config MMC_TMIO
	tristate "Toshiba Mobile IO Controller (TMIO) MMC/SD function support"
	depends on MFD_TMIO || MFD_ASIC3 || COMPILE_TEST
	select MMC_TMIO_CORE
	help
	  This provides support for the SD/MMC cell found in TC6393XB,
	  T7L66XB and also HTC ASIC3

config MMC_SDHI
	tristate "Renesas SDHI SD/SDIO controller support"
	depends on SUPERH || ARCH_RENESAS || COMPILE_TEST
	select MMC_TMIO_CORE
	help
	  This provides support for the SDHI SD/SDIO controller found in
	  Renesas SuperH, ARM and ARM64 based SoCs

config MMC_SDHI_SYS_DMAC
	tristate "DMA for SDHI SD/SDIO controllers using SYS-DMAC"
	depends on MMC_SDHI
	default MMC_SDHI if (SUPERH || ARM)
	help
	  This provides DMA support for SDHI SD/SDIO controllers
	  using SYS-DMAC via DMA Engine. This supports the controllers
	  found in SuperH and Renesas ARM based SoCs.

config MMC_SDHI_INTERNAL_DMAC
	tristate "DMA for SDHI SD/SDIO controllers using on-chip bus mastering"
	depends on ARM64 || ARCH_R7S9210 || ARCH_R8A77470 || COMPILE_TEST
	depends on MMC_SDHI
	default MMC_SDHI if (ARM64 || ARCH_R7S9210 || ARCH_R8A77470)
	help
	  This provides DMA support for SDHI SD/SDIO controllers
	  using on-chip bus mastering. This supports the controllers
	  found in arm64 based SoCs. This controller is also found in
	  some RZ family SoCs.

config MMC_UNIPHIER
	tristate "UniPhier SD/eMMC Host Controller support"
	depends on ARCH_UNIPHIER || COMPILE_TEST
	depends on OF
	select MMC_TMIO_CORE
	help
	  This provides support for the SD/eMMC controller found in
	  UniPhier SoCs. The eMMC variant of this controller is used
	  only for 32-bit SoCs.

config MMC_CB710
	tristate "ENE CB710 MMC/SD Interface support"
	depends on PCI
	select CB710_CORE
	help
	  This option enables support for MMC/SD part of ENE CB710/720 Flash
	  memory card reader found in some laptops (ie. some versions of
	  HP Compaq nx9500).

	  This driver can also be built as a module. If so, the module
	  will be called cb710-mmc.

config MMC_VIA_SDMMC
	tristate "VIA SD/MMC Card Reader Driver"
	depends on PCI
	help
	  This selects the VIA SD/MMC Card Reader driver, say Y or M here.
	  VIA provides one multi-functional card reader which integrated into
	  some motherboards manufactured by VIA. This card reader supports
	  SD/MMC/SDHC.
	  If you have a controller with this interface, say Y or M here.

	  If unsure, say N.

config MMC_CAVIUM_OCTEON
	tristate "Cavium OCTEON SD/MMC Card Interface support"
	depends on CAVIUM_OCTEON_SOC
	help
	  This selects Cavium OCTEON SD/MMC card Interface.
	  If you have an OCTEON board with a Multimedia Card slot,
	  say Y or M here.

	  If unsure, say N.

config MMC_CAVIUM_THUNDERX
	tristate "Cavium ThunderX SD/MMC Card Interface support"
	depends on PCI && 64BIT && (ARM64 || COMPILE_TEST)
	depends on GPIO_THUNDERX
	depends on OF_ADDRESS
	help
	  This selects Cavium ThunderX SD/MMC Card Interface.
	  If you have an Cavium ARM64 board with a Multimedia Card slot
	  or builtin eMMC chip say Y or M here. If built as a module
	  the module will be called thunderx_mmc.ko.

config MMC_DW
	tristate "Synopsys DesignWare Memory Card Interface"
	depends on ARC || ARM || ARM64 || MIPS || RISCV || CSKY || COMPILE_TEST
	help
	  This selects support for the Synopsys DesignWare Mobile Storage IP
	  block, this provides host support for SD and MMC interfaces, in both
	  PIO, internal DMA mode and external DMA mode.

config MMC_DW_PLTFM
	tristate "Synopsys Designware MCI Support as platform device"
	depends on MMC_DW
	default y
	help
	  This selects the common helper functions support for Host Controller
	  Interface based platform driver. Please select this option if the IP
	  is present as a platform device. This is the common interface for the
	  Synopsys Designware IP.

	  If you have a controller with this interface, say Y or M here.

	  If unsure, say Y.

config MMC_DW_BLUEFIELD
	tristate "BlueField specific extensions for Synopsys DW Memory Card Interface"
	depends on MMC_DW
	select MMC_DW_PLTFM
	help
	  This selects support for Mellanox BlueField SoC specific extensions to
	  the Synopsys DesignWare Memory Card Interface driver. Select this
	  option for platforms based on Mellanox BlueField SoC's.

config MMC_DW_EXYNOS
	tristate "Exynos specific extensions for Synopsys DW Memory Card Interface"
	depends on MMC_DW
	select MMC_DW_PLTFM
	help
	  This selects support for Samsung Exynos SoC specific extensions to the
	  Synopsys DesignWare Memory Card Interface driver. Select this option
	  for platforms based on Exynos4 and Exynos5 SoC's.

config MMC_DW_HI3798CV200
	tristate "Hi3798CV200 specific extensions for Synopsys DW Memory Card Interface"
	depends on MMC_DW
	select MMC_DW_PLTFM
	help
	  This selects support for HiSilicon Hi3798CV200 SoC specific extensions to the
	  Synopsys DesignWare Memory Card Interface driver. Select this option
	  for platforms based on HiSilicon Hi3798CV200 SoC.

config MMC_DW_K3
	tristate "K3 specific extensions for Synopsys DW Memory Card Interface"
	depends on MMC_DW
	select MMC_DW_PLTFM
	help
	  This selects support for Hisilicon K3 SoC specific extensions to the
	  Synopsys DesignWare Memory Card Interface driver. Select this option
	  for platforms based on Hisilicon K3 SoC's.

config MMC_DW_PCI
	tristate "Synopsys Designware MCI support on PCI bus"
	depends on MMC_DW && PCI
	help
	  This selects the PCI bus for the Synopsys Designware Mobile Storage IP.
	  Select this option if the IP is present on PCI platform.

	  If you have a controller with this interface, say Y or M here.

	  If unsure, say N.

config MMC_DW_ROCKCHIP
	tristate "Rockchip specific extensions for Synopsys DW Memory Card Interface"
	depends on MMC_DW && ARCH_ROCKCHIP
	select MMC_DW_PLTFM
	help
	  This selects support for Rockchip SoC specific extensions to the
	  Synopsys DesignWare Memory Card Interface driver. Select this option
	  for platforms based on RK3066, RK3188 and RK3288 SoC's.

config MMC_SH_MMCIF
	tristate "SuperH Internal MMCIF support"
	depends on SUPERH || ARCH_RENESAS || COMPILE_TEST
	help
	  This selects the MMC Host Interface controller (MMCIF) found in various
	  Renesas SoCs for SH and ARM architectures.


config MMC_JZ4740
	tristate "Ingenic JZ47xx SD/Multimedia Card Interface support"
	depends on MIPS
	help
	  This selects support for the SD/MMC controller on Ingenic
	  JZ4740, JZ4750, JZ4770 and JZ4780 SoCs.

	  If you have a board based on such a SoC and with a SD/MMC slot,
	  say Y or M here.

config MMC_VUB300
	tristate "VUB300 USB to SDIO/SD/MMC Host Controller support"
	depends on USB
	help
	  This selects support for Elan Digital Systems' VUB300 chip.

	  The VUB300 is a USB-SDIO Host Controller Interface chip
	  that enables the host computer to use SDIO/SD/MMC cards
	  via a USB 2.0 or USB 1.1 host.

	  The VUB300 chip will be found in both physically separate
	  USB to SDIO/SD/MMC adapters and embedded on some motherboards.

	  The VUB300 chip supports SD and MMC memory cards in addition
	  to single and multifunction SDIO cards.

	  Some SDIO cards will need a firmware file to be loaded and
	  sent to VUB300 chip in order to achieve better data throughput.
	  Download these "Offload Pseudocode" from Elan Digital Systems'
	  web-site http://www.elandigitalsystems.com/support/downloads.php
	  and put them in /lib/firmware. Note that without these additional
	  firmware files the VUB300 chip will still function, but not at
	  the best obtainable data rate.

	  To compile this mmc host controller driver as a module,
	  choose M here: the module will be called vub300.

	  If you have a computer with an embedded VUB300 chip
	  or if you intend connecting a USB adapter based on a
	  VUB300 chip say Y or M here.

config MMC_USHC
	tristate "USB SD Host Controller (USHC) support"
	depends on USB
	help
	  This selects support for USB SD Host Controllers based on
	  the Cypress Astoria chip with firmware compliant with CSR's
	  USB SD Host Controller specification (CS-118793-SP).

	  CSR boards with this device include: USB<>SDIO (M1985v2),
	  and Ultrasira.

	  Note: These controllers only support SDIO cards and do not
	  support MMC or SD memory cards.

config MMC_WMT
	tristate "Wondermedia SD/MMC Host Controller support"
	depends on ARCH_VT8500
	default y
	help
	  This selects support for the SD/MMC Host Controller on
	  Wondermedia WM8505/WM8650 based SoCs.

	  To compile this driver as a module, choose M here: the
	  module will be called wmt-sdmmc.

config MMC_USDHI6ROL0
	tristate "Renesas USDHI6ROL0 SD/SDIO Host Controller support"
	depends on HAS_DMA
	help
	  This selects support for the Renesas USDHI6ROL0 SD/SDIO
	  Host Controller

config MMC_REALTEK_PCI
	tristate "Realtek PCI-E SD/MMC Card Interface Driver"
	depends on MISC_RTSX_PCI
	help
	  Say Y here to include driver code to support SD/MMC card interface
	  of Realtek PCI-E card reader

config MMC_REALTEK_USB
	tristate "Realtek USB SD/MMC Card Interface Driver"
	depends on MISC_RTSX_USB
	help
	  Say Y here to include driver code to support SD/MMC card interface
	  of Realtek RTS5129/39 series card reader

config MMC_SUNXI
	tristate "Allwinner sunxi SD/MMC Host Controller support"
	depends on ARCH_SUNXI || COMPILE_TEST
	help
	  This selects support for the SD/MMC Host Controller on
	  Allwinner sunxi SoCs.

config MMC_CQHCI
	tristate "Command Queue Host Controller Interface support"
	depends on HAS_DMA
	help
	  This selects the Command Queue Host Controller Interface (CQHCI)
	  support present in host controllers of Qualcomm Technologies, Inc
	  amongst others.
	  This controller supports eMMC devices with command queue support.

	  If you have a controller with this interface, say Y or M here.

	  If unsure, say N.

config MMC_HSQ
	tristate "MMC Host Software Queue support"
	help
	  This selects the MMC Host Software Queue support. This may increase
	  performance, if the host controller and its driver supports it.

	  If you have a controller/driver supporting this interface, say Y or M
	  here.

	  If unsure, say N.

config MMC_TOSHIBA_PCI
	tristate "Toshiba Type A SD/MMC Card Interface Driver"
	depends on PCI

config MMC_BCM2835
	tristate "Broadcom BCM2835 SDHOST MMC Controller support"
	depends on ARCH_BCM2835 || COMPILE_TEST
	help
	  This selects the BCM2835 SDHOST MMC controller. If you have
	  a BCM2835 platform with SD or MMC devices, say Y or M here.

	  Note that the BCM2835 has two SD controllers: The Arasan
	  sdhci controller (supported by MMC_SDHCI_IPROC) and a custom
	  sdhost controller (supported by this driver).

	  If unsure, say N.

config MMC_MTK
	tristate "MediaTek SD/MMC Card Interface support"
	depends on HAS_DMA
	depends on COMMON_CLK
	select REGULATOR
	select MMC_CQHCI
	help
	  This selects the MediaTek(R) Secure digital and Multimedia card Interface.
	  If you have a machine with a integrated SD/MMC card reader, say Y or M here.
	  This is needed if support for any SD/SDIO/MMC devices is required.
	  If unsure, say N.

config MMC_SDHCI_MICROCHIP_PIC32
	tristate "Microchip PIC32MZDA SDHCI support"
	depends on MMC_SDHCI && PIC32MZDA && MMC_SDHCI_PLTFM
	help
	  This selects the Secure Digital Host Controller Interface (SDHCI)
	  for PIC32MZDA platform.

	  If you have a controller with this interface, say Y or M here.

	  If unsure, say N.

config MMC_SDHCI_BRCMSTB
	tristate "Broadcom SDIO/SD/MMC support"
	depends on ARCH_BRCMSTB || BMIPS_GENERIC
	depends on MMC_SDHCI_PLTFM
	select MMC_CQHCI
	default y
	help
	  This selects support for the SDIO/SD/MMC Host Controller on
	  Broadcom STB SoCs.

	  If unsure, say Y.

config MMC_SDHCI_XENON
	tristate "Marvell Xenon eMMC/SD/SDIO SDHCI driver"
	depends on MMC_SDHCI_PLTFM
	help
	  This selects Marvell Xenon eMMC/SD/SDIO SDHCI.
	  If you have a controller with this interface, say Y or M here.
	  If unsure, say N.

config MMC_SDHCI_OMAP
	tristate "TI SDHCI Controller Support"
	depends on MMC_SDHCI_PLTFM && OF
	select THERMAL
	imply TI_SOC_THERMAL
	select MMC_SDHCI_EXTERNAL_DMA if DMA_ENGINE
	help
	  This selects the Secure Digital Host Controller Interface (SDHCI)
	  support present in TI's DRA7 SOCs. The controller supports
	  SD/MMC/SDIO devices.

	  If you have a controller with this interface, say Y or M here.

	  If unsure, say N.

config MMC_SDHCI_AM654
	tristate "Support for the SDHCI Controller in TI's AM654 SOCs"
	depends on MMC_SDHCI_PLTFM && OF && REGMAP_MMIO
	select MMC_SDHCI_IO_ACCESSORS
	select MMC_CQHCI
	help
	  This selects the Secure Digital Host Controller Interface (SDHCI)
	  support present in TI's AM654 SOCs. The controller supports
	  SD/MMC/SDIO devices.

	  If you have a controller with this interface, say Y or M here.

	  If unsure, say N.

config MMC_OWL
	tristate "Actions Semi Owl SD/MMC Host Controller support"
	depends on HAS_DMA
	depends on ARCH_ACTIONS || COMPILE_TEST
	help
	  This selects support for the SD/MMC Host Controller on
	  Actions Semi Owl SoCs.

config MMC_SDHCI_EXTERNAL_DMA
	bool<|MERGE_RESOLUTION|>--- conflicted
+++ resolved
@@ -326,21 +326,6 @@
 
 	  If unsure, say N.
 
-<<<<<<< HEAD
-config MMC_SDHCI_SIRF
-	tristate "SDHCI support on CSR SiRFprimaII and SiRFmarco SoCs"
-	depends on ARCH_SIRF || COMPILE_TEST
-	depends on MMC_SDHCI_PLTFM
-	select MMC_SDHCI_IO_ACCESSORS
-	help
-	  This selects the SDHCI support for SiRF System-on-Chip devices.
-
-	  If you have a controller with this interface, say Y or M here.
-
-	  If unsure, say N.
-
-=======
->>>>>>> f642729d
 config MMC_SDHCI_PXAV3
 	tristate "Marvell MMP2 SD Host Controller support (PXAV3)"
 	depends on CLKDEV_LOOKUP
