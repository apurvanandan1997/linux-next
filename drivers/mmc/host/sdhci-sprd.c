// SPDX-License-Identifier: GPL-2.0
//
// Secure Digital Host Controller
//
// Copyright (C) 2018 Spreadtrum, Inc.
// Author: Chunyan Zhang <chunyan.zhang@unisoc.com>

#include <linux/delay.h>
#include <linux/dma-mapping.h>
#include <linux/highmem.h>
#include <linux/module.h>
#include <linux/of.h>
#include <linux/of_device.h>
#include <linux/of_gpio.h>
#include <linux/pinctrl/consumer.h>
#include <linux/platform_device.h>
#include <linux/pm_runtime.h>
#include <linux/regulator/consumer.h>
#include <linux/slab.h>

#include "sdhci-pltfm.h"
#include "mmc_hsq.h"

/* SDHCI_ARGUMENT2 register high 16bit */
#define SDHCI_SPRD_ARG2_STUFF		GENMASK(31, 16)

#define SDHCI_SPRD_REG_32_DLL_CFG	0x200
#define  SDHCI_SPRD_DLL_ALL_CPST_EN	(BIT(18) | BIT(24) | BIT(25) | BIT(26) | BIT(27))
#define  SDHCI_SPRD_DLL_EN		BIT(21)
#define  SDHCI_SPRD_DLL_SEARCH_MODE	BIT(16)
#define  SDHCI_SPRD_DLL_INIT_COUNT	0xc00
#define  SDHCI_SPRD_DLL_PHASE_INTERNAL	0x3

#define SDHCI_SPRD_REG_32_DLL_DLY	0x204

#define SDHCI_SPRD_REG_32_DLL_DLY_OFFSET	0x208
#define  SDHCIBSPRD_IT_WR_DLY_INV		BIT(5)
#define  SDHCI_SPRD_BIT_CMD_DLY_INV		BIT(13)
#define  SDHCI_SPRD_BIT_POSRD_DLY_INV		BIT(21)
#define  SDHCI_SPRD_BIT_NEGRD_DLY_INV		BIT(29)

#define SDHCI_SPRD_REG_32_BUSY_POSI		0x250
#define  SDHCI_SPRD_BIT_OUTR_CLK_AUTO_EN	BIT(25)
#define  SDHCI_SPRD_BIT_INNR_CLK_AUTO_EN	BIT(24)

#define SDHCI_SPRD_REG_DEBOUNCE		0x28C
#define  SDHCI_SPRD_BIT_DLL_BAK		BIT(0)
#define  SDHCI_SPRD_BIT_DLL_VAL		BIT(1)

#define  SDHCI_SPRD_INT_SIGNAL_MASK	0x1B7F410B

/* SDHCI_HOST_CONTROL2 */
#define  SDHCI_SPRD_CTRL_HS200		0x0005
#define  SDHCI_SPRD_CTRL_HS400		0x0006
#define  SDHCI_SPRD_CTRL_HS400ES	0x0007

/*
 * According to the standard specification, BIT(3) of SDHCI_SOFTWARE_RESET is
 * reserved, and only used on Spreadtrum's design, the hardware cannot work
 * if this bit is cleared.
 * 1 : normal work
 * 0 : hardware reset
 */
#define  SDHCI_HW_RESET_CARD		BIT(3)

#define SDHCI_SPRD_MAX_CUR		0xFFFFFF
#define SDHCI_SPRD_CLK_MAX_DIV		1023

#define SDHCI_SPRD_CLK_DEF_RATE		26000000
#define SDHCI_SPRD_PHY_DLL_CLK		52000000

struct sdhci_sprd_host {
	u32 version;
	struct clk *clk_sdio;
	struct clk *clk_enable;
	struct clk *clk_2x_enable;
	struct pinctrl *pinctrl;
	struct pinctrl_state *pins_uhs;
	struct pinctrl_state *pins_default;
	u32 base_rate;
	int flags; /* backup of host attribute */
	u32 phy_delay[MMC_TIMING_MMC_HS400 + 2];
};

struct sdhci_sprd_phy_cfg {
	const char *property;
	u8 timing;
};

static const struct sdhci_sprd_phy_cfg sdhci_sprd_phy_cfgs[] = {
	{ "sprd,phy-delay-legacy", MMC_TIMING_LEGACY, },
	{ "sprd,phy-delay-sd-highspeed", MMC_TIMING_SD_HS, },
	{ "sprd,phy-delay-sd-uhs-sdr50", MMC_TIMING_UHS_SDR50, },
	{ "sprd,phy-delay-sd-uhs-sdr104", MMC_TIMING_UHS_SDR104, },
	{ "sprd,phy-delay-mmc-highspeed", MMC_TIMING_MMC_HS, },
	{ "sprd,phy-delay-mmc-ddr52", MMC_TIMING_MMC_DDR52, },
	{ "sprd,phy-delay-mmc-hs200", MMC_TIMING_MMC_HS200, },
	{ "sprd,phy-delay-mmc-hs400", MMC_TIMING_MMC_HS400, },
	{ "sprd,phy-delay-mmc-hs400es", MMC_TIMING_MMC_HS400 + 1, },
};

#define TO_SPRD_HOST(host) sdhci_pltfm_priv(sdhci_priv(host))

static void sdhci_sprd_init_config(struct sdhci_host *host)
{
	u16 val;

	/* set dll backup mode */
	val = sdhci_readl(host, SDHCI_SPRD_REG_DEBOUNCE);
	val |= SDHCI_SPRD_BIT_DLL_BAK | SDHCI_SPRD_BIT_DLL_VAL;
	sdhci_writel(host, val, SDHCI_SPRD_REG_DEBOUNCE);
}

static inline u32 sdhci_sprd_readl(struct sdhci_host *host, int reg)
{
	if (unlikely(reg == SDHCI_MAX_CURRENT))
		return SDHCI_SPRD_MAX_CUR;

	return readl_relaxed(host->ioaddr + reg);
}

static inline void sdhci_sprd_writel(struct sdhci_host *host, u32 val, int reg)
{
	/* SDHCI_MAX_CURRENT is reserved on Spreadtrum's platform */
	if (unlikely(reg == SDHCI_MAX_CURRENT))
		return;

	if (unlikely(reg == SDHCI_SIGNAL_ENABLE || reg == SDHCI_INT_ENABLE))
		val = val & SDHCI_SPRD_INT_SIGNAL_MASK;

	writel_relaxed(val, host->ioaddr + reg);
}

static inline void sdhci_sprd_writew(struct sdhci_host *host, u16 val, int reg)
{
	/* SDHCI_BLOCK_COUNT is Read Only on Spreadtrum's platform */
	if (unlikely(reg == SDHCI_BLOCK_COUNT))
		return;

	writew_relaxed(val, host->ioaddr + reg);
}

static inline void sdhci_sprd_writeb(struct sdhci_host *host, u8 val, int reg)
{
	/*
	 * Since BIT(3) of SDHCI_SOFTWARE_RESET is reserved according to the
	 * standard specification, sdhci_reset() write this register directly
	 * without checking other reserved bits, that will clear BIT(3) which
	 * is defined as hardware reset on Spreadtrum's platform and clearing
	 * it by mistake will lead the card not work. So here we need to work
	 * around it.
	 */
	if (unlikely(reg == SDHCI_SOFTWARE_RESET)) {
		if (readb_relaxed(host->ioaddr + reg) & SDHCI_HW_RESET_CARD)
			val |= SDHCI_HW_RESET_CARD;
	}

	writeb_relaxed(val, host->ioaddr + reg);
}

static inline void sdhci_sprd_sd_clk_off(struct sdhci_host *host)
{
	u16 ctrl = sdhci_readw(host, SDHCI_CLOCK_CONTROL);

	ctrl &= ~SDHCI_CLOCK_CARD_EN;
	sdhci_writew(host, ctrl, SDHCI_CLOCK_CONTROL);
}

static inline void sdhci_sprd_sd_clk_on(struct sdhci_host *host)
{
	u16 ctrl;

	ctrl = sdhci_readw(host, SDHCI_CLOCK_CONTROL);
	ctrl |= SDHCI_CLOCK_CARD_EN;
	sdhci_writew(host, ctrl, SDHCI_CLOCK_CONTROL);
}

static inline void
sdhci_sprd_set_dll_invert(struct sdhci_host *host, u32 mask, bool en)
{
	u32 dll_dly_offset;

	dll_dly_offset = sdhci_readl(host, SDHCI_SPRD_REG_32_DLL_DLY_OFFSET);
	if (en)
		dll_dly_offset |= mask;
	else
		dll_dly_offset &= ~mask;
	sdhci_writel(host, dll_dly_offset, SDHCI_SPRD_REG_32_DLL_DLY_OFFSET);
}

static inline u32 sdhci_sprd_calc_div(u32 base_clk, u32 clk)
{
	u32 div;

	/* select 2x clock source */
	if (base_clk <= clk * 2)
		return 0;

	div = (u32) (base_clk / (clk * 2));

	if ((base_clk / div) > (clk * 2))
		div++;

	if (div > SDHCI_SPRD_CLK_MAX_DIV)
		div = SDHCI_SPRD_CLK_MAX_DIV;

	if (div % 2)
		div = (div + 1) / 2;
	else
		div = div / 2;

	return div;
}

static inline void _sdhci_sprd_set_clock(struct sdhci_host *host,
					unsigned int clk)
{
	struct sdhci_sprd_host *sprd_host = TO_SPRD_HOST(host);
	u32 div, val, mask;

	sdhci_writew(host, 0, SDHCI_CLOCK_CONTROL);

	div = sdhci_sprd_calc_div(sprd_host->base_rate, clk);
	div = ((div & 0x300) >> 2) | ((div & 0xFF) << 8);
	sdhci_enable_clk(host, div);

	/* enable auto gate sdhc_enable_auto_gate */
	val = sdhci_readl(host, SDHCI_SPRD_REG_32_BUSY_POSI);
	mask = SDHCI_SPRD_BIT_OUTR_CLK_AUTO_EN |
	       SDHCI_SPRD_BIT_INNR_CLK_AUTO_EN;
	if (mask != (val & mask)) {
		val |= mask;
		sdhci_writel(host, val, SDHCI_SPRD_REG_32_BUSY_POSI);
	}
}

static void sdhci_sprd_enable_phy_dll(struct sdhci_host *host)
{
	u32 tmp;

	tmp = sdhci_readl(host, SDHCI_SPRD_REG_32_DLL_CFG);
	tmp &= ~(SDHCI_SPRD_DLL_EN | SDHCI_SPRD_DLL_ALL_CPST_EN);
	sdhci_writel(host, tmp, SDHCI_SPRD_REG_32_DLL_CFG);
	/* wait 1ms */
	usleep_range(1000, 1250);

	tmp = sdhci_readl(host, SDHCI_SPRD_REG_32_DLL_CFG);
	tmp |= SDHCI_SPRD_DLL_ALL_CPST_EN | SDHCI_SPRD_DLL_SEARCH_MODE |
		SDHCI_SPRD_DLL_INIT_COUNT | SDHCI_SPRD_DLL_PHASE_INTERNAL;
	sdhci_writel(host, tmp, SDHCI_SPRD_REG_32_DLL_CFG);
	/* wait 1ms */
	usleep_range(1000, 1250);

	tmp = sdhci_readl(host, SDHCI_SPRD_REG_32_DLL_CFG);
	tmp |= SDHCI_SPRD_DLL_EN;
	sdhci_writel(host, tmp, SDHCI_SPRD_REG_32_DLL_CFG);
	/* wait 1ms */
	usleep_range(1000, 1250);
}

static void sdhci_sprd_set_clock(struct sdhci_host *host, unsigned int clock)
{
	bool en = false, clk_changed = false;

	if (clock == 0) {
		sdhci_writew(host, 0, SDHCI_CLOCK_CONTROL);
	} else if (clock != host->clock) {
		sdhci_sprd_sd_clk_off(host);
		_sdhci_sprd_set_clock(host, clock);

		if (clock <= 400000)
			en = true;
		sdhci_sprd_set_dll_invert(host, SDHCI_SPRD_BIT_CMD_DLY_INV |
					  SDHCI_SPRD_BIT_POSRD_DLY_INV, en);
		clk_changed = true;
	} else {
		_sdhci_sprd_set_clock(host, clock);
	}

	/*
	 * According to the Spreadtrum SD host specification, when we changed
	 * the clock to be more than 52M, we should enable the PHY DLL which
	 * is used to track the clock frequency to make the clock work more
	 * stable. Otherwise deviation may occur of the higher clock.
	 */
	if (clk_changed && clock > SDHCI_SPRD_PHY_DLL_CLK)
		sdhci_sprd_enable_phy_dll(host);
}

static unsigned int sdhci_sprd_get_max_clock(struct sdhci_host *host)
{
	struct sdhci_sprd_host *sprd_host = TO_SPRD_HOST(host);

	return clk_round_rate(sprd_host->clk_sdio, ULONG_MAX);
}

static unsigned int sdhci_sprd_get_min_clock(struct sdhci_host *host)
{
	return 400000;
}

static void sdhci_sprd_set_uhs_signaling(struct sdhci_host *host,
					 unsigned int timing)
{
	struct sdhci_sprd_host *sprd_host = TO_SPRD_HOST(host);
	struct mmc_host *mmc = host->mmc;
	u32 *p = sprd_host->phy_delay;
	u16 ctrl_2;

	if (timing == host->timing)
		return;

	ctrl_2 = sdhci_readw(host, SDHCI_HOST_CONTROL2);
	/* Select Bus Speed Mode for host */
	ctrl_2 &= ~SDHCI_CTRL_UHS_MASK;
	switch (timing) {
	case MMC_TIMING_UHS_SDR12:
		ctrl_2 |= SDHCI_CTRL_UHS_SDR12;
		break;
	case MMC_TIMING_MMC_HS:
	case MMC_TIMING_SD_HS:
	case MMC_TIMING_UHS_SDR25:
		ctrl_2 |= SDHCI_CTRL_UHS_SDR25;
		break;
	case MMC_TIMING_UHS_SDR50:
		ctrl_2 |= SDHCI_CTRL_UHS_SDR50;
		break;
	case MMC_TIMING_UHS_SDR104:
		ctrl_2 |= SDHCI_CTRL_UHS_SDR104;
		break;
	case MMC_TIMING_UHS_DDR50:
	case MMC_TIMING_MMC_DDR52:
		ctrl_2 |= SDHCI_CTRL_UHS_DDR50;
		break;
	case MMC_TIMING_MMC_HS200:
		ctrl_2 |= SDHCI_SPRD_CTRL_HS200;
		break;
	case MMC_TIMING_MMC_HS400:
		ctrl_2 |= SDHCI_SPRD_CTRL_HS400;
		break;
	default:
		break;
	}

	sdhci_writew(host, ctrl_2, SDHCI_HOST_CONTROL2);

	if (!mmc->ios.enhanced_strobe)
		sdhci_writel(host, p[timing], SDHCI_SPRD_REG_32_DLL_DLY);
}

static void sdhci_sprd_hw_reset(struct sdhci_host *host)
{
	int val;

	/*
	 * Note: don't use sdhci_writeb() API here since it is redirected to
	 * sdhci_sprd_writeb() in which we have a workaround for
	 * SDHCI_SOFTWARE_RESET which would make bit SDHCI_HW_RESET_CARD can
	 * not be cleared.
	 */
	val = readb_relaxed(host->ioaddr + SDHCI_SOFTWARE_RESET);
	val &= ~SDHCI_HW_RESET_CARD;
	writeb_relaxed(val, host->ioaddr + SDHCI_SOFTWARE_RESET);
	/* wait for 10 us */
	usleep_range(10, 20);

	val |= SDHCI_HW_RESET_CARD;
	writeb_relaxed(val, host->ioaddr + SDHCI_SOFTWARE_RESET);
	usleep_range(300, 500);
}

static unsigned int sdhci_sprd_get_max_timeout_count(struct sdhci_host *host)
{
	/* The Spredtrum controller actual maximum timeout count is 1 << 31 */
	return 1 << 31;
}

static unsigned int sdhci_sprd_get_ro(struct sdhci_host *host)
{
	return 0;
}

static void sdhci_sprd_request_done(struct sdhci_host *host,
				    struct mmc_request *mrq)
{
	/* Validate if the request was from software queue firstly. */
	if (mmc_hsq_finalize_request(host->mmc, mrq))
		return;

	mmc_request_done(host->mmc, mrq);
}

static struct sdhci_ops sdhci_sprd_ops = {
	.read_l = sdhci_sprd_readl,
	.write_l = sdhci_sprd_writel,
	.write_b = sdhci_sprd_writeb,
	.set_clock = sdhci_sprd_set_clock,
	.get_max_clock = sdhci_sprd_get_max_clock,
	.get_min_clock = sdhci_sprd_get_min_clock,
	.set_bus_width = sdhci_set_bus_width,
	.reset = sdhci_reset,
	.set_uhs_signaling = sdhci_sprd_set_uhs_signaling,
	.hw_reset = sdhci_sprd_hw_reset,
	.get_max_timeout_count = sdhci_sprd_get_max_timeout_count,
	.get_ro = sdhci_sprd_get_ro,
	.request_done = sdhci_sprd_request_done,
};

static void sdhci_sprd_check_auto_cmd23(struct mmc_host *mmc,
					struct mmc_request *mrq)
{
	struct sdhci_host *host = mmc_priv(mmc);
	struct sdhci_sprd_host *sprd_host = TO_SPRD_HOST(host);

	host->flags |= sprd_host->flags & SDHCI_AUTO_CMD23;

	/*
	 * From version 4.10 onward, ARGUMENT2 register is also as 32-bit
	 * block count register which doesn't support stuff bits of
	 * CMD23 argument on Spreadtrum's sd host controller.
	 */
	if (host->version >= SDHCI_SPEC_410 &&
	    mrq->sbc && (mrq->sbc->arg & SDHCI_SPRD_ARG2_STUFF) &&
	    (host->flags & SDHCI_AUTO_CMD23))
		host->flags &= ~SDHCI_AUTO_CMD23;
}

static void sdhci_sprd_request(struct mmc_host *mmc, struct mmc_request *mrq)
{
	sdhci_sprd_check_auto_cmd23(mmc, mrq);

	sdhci_request(mmc, mrq);
}

static int sdhci_sprd_request_atomic(struct mmc_host *mmc,
				     struct mmc_request *mrq)
{
	sdhci_sprd_check_auto_cmd23(mmc, mrq);

	return sdhci_request_atomic(mmc, mrq);
}

static int sdhci_sprd_voltage_switch(struct mmc_host *mmc, struct mmc_ios *ios)
{
	struct sdhci_host *host = mmc_priv(mmc);
	struct sdhci_sprd_host *sprd_host = TO_SPRD_HOST(host);
	int ret;

	if (!IS_ERR(mmc->supply.vqmmc)) {
		ret = mmc_regulator_set_vqmmc(mmc, ios);
		if (ret < 0) {
			pr_err("%s: Switching signalling voltage failed\n",
			       mmc_hostname(mmc));
			return ret;
		}
	}

	if (IS_ERR(sprd_host->pinctrl))
		return 0;

	switch (ios->signal_voltage) {
	case MMC_SIGNAL_VOLTAGE_180:
		ret = pinctrl_select_state(sprd_host->pinctrl,
					   sprd_host->pins_uhs);
		if (ret) {
			pr_err("%s: failed to select uhs pin state\n",
			       mmc_hostname(mmc));
			return ret;
		}
		break;

	default:
		fallthrough;
	case MMC_SIGNAL_VOLTAGE_330:
		ret = pinctrl_select_state(sprd_host->pinctrl,
					   sprd_host->pins_default);
		if (ret) {
			pr_err("%s: failed to select default pin state\n",
			       mmc_hostname(mmc));
			return ret;
		}
		break;
	}

	/* Wait for 300 ~ 500 us for pin state stable */
	usleep_range(300, 500);
	sdhci_reset(host, SDHCI_RESET_CMD | SDHCI_RESET_DATA);

	return 0;
}

static void sdhci_sprd_hs400_enhanced_strobe(struct mmc_host *mmc,
					     struct mmc_ios *ios)
{
	struct sdhci_host *host = mmc_priv(mmc);
	struct sdhci_sprd_host *sprd_host = TO_SPRD_HOST(host);
	u32 *p = sprd_host->phy_delay;
	u16 ctrl_2;

	if (!ios->enhanced_strobe)
		return;

	sdhci_sprd_sd_clk_off(host);

	/* Set HS400 enhanced strobe mode */
	ctrl_2 = sdhci_readw(host, SDHCI_HOST_CONTROL2);
	ctrl_2 &= ~SDHCI_CTRL_UHS_MASK;
	ctrl_2 |= SDHCI_SPRD_CTRL_HS400ES;
	sdhci_writew(host, ctrl_2, SDHCI_HOST_CONTROL2);

	sdhci_sprd_sd_clk_on(host);

	/* Set the PHY DLL delay value for HS400 enhanced strobe mode */
	sdhci_writel(host, p[MMC_TIMING_MMC_HS400 + 1],
		     SDHCI_SPRD_REG_32_DLL_DLY);
}

static void sdhci_sprd_phy_param_parse(struct sdhci_sprd_host *sprd_host,
				       struct device_node *np)
{
	u32 *p = sprd_host->phy_delay;
	int ret, i, index;
	u32 val[4];

	for (i = 0; i < ARRAY_SIZE(sdhci_sprd_phy_cfgs); i++) {
		ret = of_property_read_u32_array(np,
				sdhci_sprd_phy_cfgs[i].property, val, 4);
		if (ret)
			continue;

		index = sdhci_sprd_phy_cfgs[i].timing;
		p[index] = val[0] | (val[1] << 8) | (val[2] << 16) | (val[3] << 24);
	}
}

static const struct sdhci_pltfm_data sdhci_sprd_pdata = {
	.quirks = SDHCI_QUIRK_BROKEN_CARD_DETECTION |
		  SDHCI_QUIRK_DATA_TIMEOUT_USES_SDCLK |
		  SDHCI_QUIRK_MISSING_CAPS,
	.quirks2 = SDHCI_QUIRK2_BROKEN_HS200 |
		   SDHCI_QUIRK2_USE_32BIT_BLK_CNT |
		   SDHCI_QUIRK2_PRESET_VALUE_BROKEN,
	.ops = &sdhci_sprd_ops,
};

static int sdhci_sprd_probe(struct platform_device *pdev)
{
	struct sdhci_host *host;
	struct sdhci_sprd_host *sprd_host;
	struct mmc_hsq *hsq;
	struct clk *clk;
	int ret = 0;

	host = sdhci_pltfm_init(pdev, &sdhci_sprd_pdata, sizeof(*sprd_host));
	if (IS_ERR(host))
		return PTR_ERR(host);

	host->dma_mask = DMA_BIT_MASK(64);
	pdev->dev.dma_mask = &host->dma_mask;
	host->mmc_host_ops.request = sdhci_sprd_request;
	host->mmc_host_ops.hs400_enhanced_strobe =
		sdhci_sprd_hs400_enhanced_strobe;
	/*
	 * We can not use the standard ops to change and detect the voltage
	 * signal for Spreadtrum SD host controller, since our voltage regulator
	 * for I/O is fixed in hardware, that means we do not need control
	 * the standard SD host controller to change the I/O voltage.
	 */
	host->mmc_host_ops.start_signal_voltage_switch =
		sdhci_sprd_voltage_switch;

	host->mmc->caps = MMC_CAP_SD_HIGHSPEED | MMC_CAP_MMC_HIGHSPEED |
		MMC_CAP_WAIT_WHILE_BUSY;

	ret = mmc_of_parse(host->mmc);
	if (ret)
		goto pltfm_free;

	if (!mmc_card_is_removable(host->mmc))
		host->mmc_host_ops.request_atomic = sdhci_sprd_request_atomic;
	else
		host->always_defer_done = true;

	sprd_host = TO_SPRD_HOST(host);
	sdhci_sprd_phy_param_parse(sprd_host, pdev->dev.of_node);

	sprd_host->pinctrl = devm_pinctrl_get(&pdev->dev);
	if (!IS_ERR(sprd_host->pinctrl)) {
		sprd_host->pins_uhs =
			pinctrl_lookup_state(sprd_host->pinctrl, "state_uhs");
		if (IS_ERR(sprd_host->pins_uhs)) {
			ret = PTR_ERR(sprd_host->pins_uhs);
			goto pltfm_free;
		}

		sprd_host->pins_default =
			pinctrl_lookup_state(sprd_host->pinctrl, "default");
		if (IS_ERR(sprd_host->pins_default)) {
			ret = PTR_ERR(sprd_host->pins_default);
			goto pltfm_free;
		}
	}

	clk = devm_clk_get(&pdev->dev, "sdio");
	if (IS_ERR(clk)) {
		ret = PTR_ERR(clk);
		goto pltfm_free;
	}
	sprd_host->clk_sdio = clk;
	sprd_host->base_rate = clk_get_rate(sprd_host->clk_sdio);
	if (!sprd_host->base_rate)
		sprd_host->base_rate = SDHCI_SPRD_CLK_DEF_RATE;

	clk = devm_clk_get(&pdev->dev, "enable");
	if (IS_ERR(clk)) {
		ret = PTR_ERR(clk);
		goto pltfm_free;
	}
	sprd_host->clk_enable = clk;

	clk = devm_clk_get(&pdev->dev, "2x_enable");
	if (!IS_ERR(clk))
		sprd_host->clk_2x_enable = clk;

	ret = clk_prepare_enable(sprd_host->clk_sdio);
	if (ret)
		goto pltfm_free;

	ret = clk_prepare_enable(sprd_host->clk_enable);
	if (ret)
		goto clk_disable;

	ret = clk_prepare_enable(sprd_host->clk_2x_enable);
	if (ret)
		goto clk_disable2;

	sdhci_sprd_init_config(host);
	host->version = sdhci_readw(host, SDHCI_HOST_VERSION);
	sprd_host->version = ((host->version & SDHCI_VENDOR_VER_MASK) >>
			       SDHCI_VENDOR_VER_SHIFT);

	pm_runtime_get_noresume(&pdev->dev);
	pm_runtime_set_active(&pdev->dev);
	pm_runtime_enable(&pdev->dev);
	pm_runtime_set_autosuspend_delay(&pdev->dev, 50);
	pm_runtime_use_autosuspend(&pdev->dev);
	pm_suspend_ignore_children(&pdev->dev, 1);

	sdhci_enable_v4_mode(host);

	/*
	 * Supply the existing CAPS, but clear the UHS-I modes. This
	 * will allow these modes to be specified only by device
	 * tree properties through mmc_of_parse().
	 */
	host->caps = sdhci_readl(host, SDHCI_CAPABILITIES);
	host->caps1 = sdhci_readl(host, SDHCI_CAPABILITIES_1);
	host->caps1 &= ~(SDHCI_SUPPORT_SDR50 | SDHCI_SUPPORT_SDR104 |
			 SDHCI_SUPPORT_DDR50);

	ret = sdhci_setup_host(host);
	if (ret)
		goto pm_runtime_disable;

	sprd_host->flags = host->flags;

	hsq = devm_kzalloc(&pdev->dev, sizeof(*hsq), GFP_KERNEL);
	if (!hsq) {
		ret = -ENOMEM;
		goto err_cleanup_host;
	}

	ret = mmc_hsq_init(hsq, host->mmc);
	if (ret)
		goto err_cleanup_host;

	ret = __sdhci_add_host(host);
	if (ret)
		goto err_cleanup_host;

	pm_runtime_mark_last_busy(&pdev->dev);
	pm_runtime_put_autosuspend(&pdev->dev);

	return 0;

err_cleanup_host:
	sdhci_cleanup_host(host);

pm_runtime_disable:
	pm_runtime_put_noidle(&pdev->dev);
	pm_runtime_disable(&pdev->dev);
	pm_runtime_set_suspended(&pdev->dev);

	clk_disable_unprepare(sprd_host->clk_2x_enable);

clk_disable2:
	clk_disable_unprepare(sprd_host->clk_enable);

clk_disable:
	clk_disable_unprepare(sprd_host->clk_sdio);

pltfm_free:
	sdhci_pltfm_free(pdev);
	return ret;
}

static int sdhci_sprd_remove(struct platform_device *pdev)
{
	struct sdhci_host *host = platform_get_drvdata(pdev);
	struct sdhci_sprd_host *sprd_host = TO_SPRD_HOST(host);

	sdhci_remove_host(host, 0);

	clk_disable_unprepare(sprd_host->clk_sdio);
	clk_disable_unprepare(sprd_host->clk_enable);
	clk_disable_unprepare(sprd_host->clk_2x_enable);

	sdhci_pltfm_free(pdev);

	return 0;
}

static const struct of_device_id sdhci_sprd_of_match[] = {
	{ .compatible = "sprd,sdhci-r11", },
	{ }
};
MODULE_DEVICE_TABLE(of, sdhci_sprd_of_match);

#ifdef CONFIG_PM
static int sdhci_sprd_runtime_suspend(struct device *dev)
{
	struct sdhci_host *host = dev_get_drvdata(dev);
	struct sdhci_sprd_host *sprd_host = TO_SPRD_HOST(host);

	mmc_hsq_suspend(host->mmc);
	sdhci_runtime_suspend_host(host);

	clk_disable_unprepare(sprd_host->clk_sdio);
	clk_disable_unprepare(sprd_host->clk_enable);
	clk_disable_unprepare(sprd_host->clk_2x_enable);

	return 0;
}

static int sdhci_sprd_runtime_resume(struct device *dev)
{
	struct sdhci_host *host = dev_get_drvdata(dev);
	struct sdhci_sprd_host *sprd_host = TO_SPRD_HOST(host);
	int ret;

	ret = clk_prepare_enable(sprd_host->clk_2x_enable);
	if (ret)
		return ret;

	ret = clk_prepare_enable(sprd_host->clk_enable);
	if (ret)
		goto clk_2x_disable;

	ret = clk_prepare_enable(sprd_host->clk_sdio);
	if (ret)
		goto clk_disable;

	sdhci_runtime_resume_host(host, 1);
	mmc_hsq_resume(host->mmc);

	return 0;

clk_disable:
	clk_disable_unprepare(sprd_host->clk_enable);

clk_2x_disable:
	clk_disable_unprepare(sprd_host->clk_2x_enable);

	return ret;
}
#endif

static const struct dev_pm_ops sdhci_sprd_pm_ops = {
	SET_SYSTEM_SLEEP_PM_OPS(pm_runtime_force_suspend,
				pm_runtime_force_resume)
	SET_RUNTIME_PM_OPS(sdhci_sprd_runtime_suspend,
			   sdhci_sprd_runtime_resume, NULL)
};

static struct platform_driver sdhci_sprd_driver = {
	.probe = sdhci_sprd_probe,
	.remove = sdhci_sprd_remove,
	.driver = {
		.name = "sdhci_sprd_r11",
		.probe_type = PROBE_PREFER_ASYNCHRONOUS,
<<<<<<< HEAD
		.of_match_table = of_match_ptr(sdhci_sprd_of_match),
=======
		.of_match_table = sdhci_sprd_of_match,
>>>>>>> f642729d
		.pm = &sdhci_sprd_pm_ops,
	},
};
module_platform_driver(sdhci_sprd_driver);

MODULE_DESCRIPTION("Spreadtrum sdio host controller r11 driver");
MODULE_LICENSE("GPL v2");
MODULE_ALIAS("platform:sdhci-sprd-r11");<|MERGE_RESOLUTION|>--- conflicted
+++ resolved
@@ -788,11 +788,7 @@
 	.driver = {
 		.name = "sdhci_sprd_r11",
 		.probe_type = PROBE_PREFER_ASYNCHRONOUS,
-<<<<<<< HEAD
-		.of_match_table = of_match_ptr(sdhci_sprd_of_match),
-=======
 		.of_match_table = sdhci_sprd_of_match,
->>>>>>> f642729d
 		.pm = &sdhci_sprd_pm_ops,
 	},
 };
