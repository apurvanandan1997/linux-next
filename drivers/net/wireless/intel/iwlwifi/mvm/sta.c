--- conflicted
+++ resolved
@@ -3835,12 +3835,7 @@
 
 	/* Block/unblock all the stations of the given mvmvif */
 	for (i = 0; i < mvm->fw->ucode_capa.num_stations; i++) {
-<<<<<<< HEAD
-		sta = rcu_dereference_protected(mvm->fw_id_to_mac_id[i],
-						lockdep_is_held(&mvm->mutex));
-=======
 		sta = rcu_dereference(mvm->fw_id_to_mac_id[i]);
->>>>>>> f642729d
 		if (IS_ERR_OR_NULL(sta))
 			continue;
 
