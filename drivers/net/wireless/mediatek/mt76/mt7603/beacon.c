--- conflicted
+++ resolved
@@ -31,11 +31,7 @@
 	mt76_wr(dev, MT_DMA_FQCR0, MT_DMA_FQCR0_BUSY |
 		FIELD_PREP(MT_DMA_FQCR0_TARGET_WCID, mvif->sta.wcid.idx) |
 		FIELD_PREP(MT_DMA_FQCR0_TARGET_QID,
-<<<<<<< HEAD
-			   dev->mt76.q_tx[MT_TXQ_CAB]->hw_idx) |
-=======
 			   dev->mphy.q_tx[MT_TXQ_CAB]->hw_idx) |
->>>>>>> f642729d
 		FIELD_PREP(MT_DMA_FQCR0_DEST_PORT_ID, 3) |
 		FIELD_PREP(MT_DMA_FQCR0_DEST_QUEUE_ID, 8));
 
@@ -85,11 +81,7 @@
 	data.dev = dev;
 	__skb_queue_head_init(&data.q);
 
-<<<<<<< HEAD
-	q = dev->mt76.q_tx[MT_TXQ_BEACON];
-=======
 	q = dev->mphy.q_tx[MT_TXQ_BEACON];
->>>>>>> f642729d
 	spin_lock_bh(&q->lock);
 	ieee80211_iterate_active_interfaces_atomic(mt76_hw(dev),
 		IEEE80211_IFACE_ITER_RESUME_ALL,
@@ -106,11 +98,7 @@
 	if (mdev->csa_complete)
 		goto out;
 
-<<<<<<< HEAD
-	q = dev->mt76.q_tx[MT_TXQ_CAB];
-=======
 	q = dev->mphy.q_tx[MT_TXQ_CAB];
->>>>>>> f642729d
 	do {
 		nframes = skb_queue_len(&data.q);
 		ieee80211_iterate_active_interfaces_atomic(mt76_hw(dev),
@@ -150,14 +138,8 @@
 		 ((1 << (MT7603_MAX_INTERFACES - 1)) - 1)));
 
 out:
-<<<<<<< HEAD
-	mt76_queue_tx_cleanup(dev, MT_TXQ_BEACON, false);
-	if (dev->mt76.q_tx[MT_TXQ_BEACON]->queued >
-	    hweight8(dev->mt76.beacon_mask))
-=======
 	mt76_queue_tx_cleanup(dev, dev->mphy.q_tx[MT_TXQ_BEACON], false);
 	if (dev->mphy.q_tx[MT_TXQ_BEACON]->queued > hweight8(mdev->beacon_mask))
->>>>>>> f642729d
 		dev->beacon_check++;
 }
 
