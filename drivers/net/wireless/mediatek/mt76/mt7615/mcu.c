// SPDX-License-Identifier: ISC
/* Copyright (C) 2019 MediaTek Inc.
 *
 * Author: Roy Luo <royluo@google.com>
 *         Ryder Lee <ryder.lee@mediatek.com>
 */

#include <linux/firmware.h>
#include "mt7615.h"
#include "mcu.h"
#include "mac.h"
#include "eeprom.h"

static bool prefer_offload_fw = true;
module_param(prefer_offload_fw, bool, 0644);
MODULE_PARM_DESC(prefer_offload_fw,
		 "Prefer client mode offload firmware (MT7663)");

struct mt7615_patch_hdr {
	char build_date[16];
	char platform[4];
	__be32 hw_sw_ver;
	__be32 patch_ver;
	__be16 checksum;
} __packed;

struct mt7615_fw_trailer {
	__le32 addr;
	u8 chip_id;
	u8 feature_set;
	u8 eco_code;
	char fw_ver[10];
	char build_date[15];
	__le32 len;
} __packed;

#define FW_V3_COMMON_TAILER_SIZE	36
#define FW_V3_REGION_TAILER_SIZE	40
#define FW_START_OVERRIDE		BIT(0)
#define FW_START_DLYCAL                 BIT(1)
#define FW_START_WORKING_PDA_CR4	BIT(2)

struct mt7663_fw_trailer {
	u8 chip_id;
	u8 eco_code;
	u8 n_region;
	u8 format_ver;
	u8 format_flag;
	u8 reserv[2];
	char fw_ver[10];
	char build_date[15];
	__le32 crc;
} __packed;

struct mt7663_fw_buf {
	__le32 crc;
	__le32 d_img_size;
	__le32 block_size;
	u8 rsv[4];
	__le32 img_dest_addr;
	__le32 img_size;
	u8 feature_set;
};

#define MT7615_PATCH_ADDRESS		0x80000
#define MT7622_PATCH_ADDRESS		0x9c000
#define MT7663_PATCH_ADDRESS		0xdc000

#define N9_REGION_NUM			2
#define CR4_REGION_NUM			1

#define IMG_CRC_LEN			4

#define FW_FEATURE_SET_ENCRYPT		BIT(0)
#define FW_FEATURE_SET_KEY_IDX		GENMASK(2, 1)

#define DL_MODE_ENCRYPT			BIT(0)
#define DL_MODE_KEY_IDX			GENMASK(2, 1)
#define DL_MODE_RESET_SEC_IV		BIT(3)
#define DL_MODE_WORKING_PDA_CR4		BIT(4)
#define DL_MODE_VALID_RAM_ENTRY         BIT(5)
#define DL_MODE_NEED_RSP		BIT(31)

#define FW_START_OVERRIDE		BIT(0)
#define FW_START_WORKING_PDA_CR4	BIT(2)

void mt7615_mcu_fill_msg(struct mt7615_dev *dev, struct sk_buff *skb,
			 int cmd, int *wait_seq)
{
	int txd_len, mcu_cmd = cmd & MCU_CMD_MASK;
	struct mt7615_uni_txd *uni_txd;
	struct mt7615_mcu_txd *mcu_txd;
	u8 seq, q_idx, pkt_fmt;
	__le32 *txd;
	u32 val;

	/* TODO: make dynamic based on msg type */
	dev->mt76.mcu.timeout = 20 * HZ;

	seq = ++dev->mt76.mcu.msg_seq & 0xf;
	if (!seq)
		seq = ++dev->mt76.mcu.msg_seq & 0xf;
	if (wait_seq)
		*wait_seq = seq;

	txd_len = cmd & MCU_UNI_PREFIX ? sizeof(*uni_txd) : sizeof(*mcu_txd);
	txd = (__le32 *)skb_push(skb, txd_len);

	if (cmd != MCU_CMD_FW_SCATTER) {
		q_idx = MT_TX_MCU_PORT_RX_Q0;
		pkt_fmt = MT_TX_TYPE_CMD;
	} else {
		q_idx = MT_TX_MCU_PORT_RX_FWDL;
		pkt_fmt = MT_TX_TYPE_FW;
	}

	val = FIELD_PREP(MT_TXD0_TX_BYTES, skb->len) |
	      FIELD_PREP(MT_TXD0_P_IDX, MT_TX_PORT_IDX_MCU) |
	      FIELD_PREP(MT_TXD0_Q_IDX, q_idx);
	txd[0] = cpu_to_le32(val);

	val = MT_TXD1_LONG_FORMAT |
	      FIELD_PREP(MT_TXD1_HDR_FORMAT, MT_HDR_FORMAT_CMD) |
	      FIELD_PREP(MT_TXD1_PKT_FMT, pkt_fmt);
	txd[1] = cpu_to_le32(val);

	if (cmd & MCU_UNI_PREFIX) {
		uni_txd = (struct mt7615_uni_txd *)txd;
		uni_txd->len = cpu_to_le16(skb->len - sizeof(uni_txd->txd));
		uni_txd->option = MCU_CMD_UNI_EXT_ACK;
		uni_txd->cid = cpu_to_le16(mcu_cmd);
		uni_txd->s2d_index = MCU_S2D_H2N;
		uni_txd->pkt_type = MCU_PKT_ID;
		uni_txd->seq = seq;

		return;
	}

	mcu_txd = (struct mt7615_mcu_txd *)txd;
	mcu_txd->len = cpu_to_le16(skb->len - sizeof(mcu_txd->txd));
	mcu_txd->pq_id = cpu_to_le16(MCU_PQ_ID(MT_TX_PORT_IDX_MCU, q_idx));
	mcu_txd->s2d_index = MCU_S2D_H2N;
	mcu_txd->pkt_type = MCU_PKT_ID;
	mcu_txd->seq = seq;

	switch (cmd & ~MCU_CMD_MASK) {
	case MCU_FW_PREFIX:
		mcu_txd->set_query = MCU_Q_NA;
		mcu_txd->cid = mcu_cmd;
		break;
	case MCU_CE_PREFIX:
		if (cmd & MCU_QUERY_MASK)
			mcu_txd->set_query = MCU_Q_QUERY;
		else
			mcu_txd->set_query = MCU_Q_SET;
		mcu_txd->cid = mcu_cmd;
		break;
	default:
		mcu_txd->cid = MCU_CMD_EXT_CID;
		if (cmd & MCU_QUERY_PREFIX)
			mcu_txd->set_query = MCU_Q_QUERY;
		else
			mcu_txd->set_query = MCU_Q_SET;
		mcu_txd->ext_cid = mcu_cmd;
		mcu_txd->ext_cid_ack = 1;
		break;
	}
}
EXPORT_SYMBOL_GPL(mt7615_mcu_fill_msg);

int mt7615_mcu_parse_response(struct mt76_dev *mdev, int cmd,
			      struct sk_buff *skb, int seq)
{
	struct mt7615_mcu_rxd *rxd;
	int ret = 0;

	if (!skb) {
		dev_err(mdev->dev, "Message %ld (seq %d) timeout\n",
			cmd & MCU_CMD_MASK, seq);
		return -ETIMEDOUT;
	}

	rxd = (struct mt7615_mcu_rxd *)skb->data;
	if (seq != rxd->seq)
		return -EAGAIN;

	switch (cmd) {
	case MCU_CMD_PATCH_SEM_CONTROL:
		skb_pull(skb, sizeof(*rxd) - 4);
		ret = *skb->data;
		break;
	case MCU_EXT_CMD_GET_TEMP:
		skb_pull(skb, sizeof(*rxd));
		ret = le32_to_cpu(*(__le32 *)skb->data);
		break;
	case MCU_EXT_CMD_RF_REG_ACCESS | MCU_QUERY_PREFIX:
		skb_pull(skb, sizeof(*rxd));
		ret = le32_to_cpu(*(__le32 *)&skb->data[8]);
		break;
	case MCU_UNI_CMD_DEV_INFO_UPDATE:
	case MCU_UNI_CMD_BSS_INFO_UPDATE:
	case MCU_UNI_CMD_STA_REC_UPDATE:
	case MCU_UNI_CMD_HIF_CTRL:
	case MCU_UNI_CMD_OFFLOAD:
	case MCU_UNI_CMD_SUSPEND: {
		struct mt7615_mcu_uni_event *event;

		skb_pull(skb, sizeof(*rxd));
		event = (struct mt7615_mcu_uni_event *)skb->data;
		ret = le32_to_cpu(event->status);
		break;
	}
	case MCU_CMD_REG_READ: {
		struct mt7615_mcu_reg_event *event;

		skb_pull(skb, sizeof(*rxd));
		event = (struct mt7615_mcu_reg_event *)skb->data;
		ret = (int)le32_to_cpu(event->val);
		break;
	}
	default:
		break;
	}

	return ret;
}
EXPORT_SYMBOL_GPL(mt7615_mcu_parse_response);

static int
mt7615_mcu_send_message(struct mt76_dev *mdev, struct sk_buff *skb,
			int cmd, int *seq)
{
	struct mt7615_dev *dev = container_of(mdev, struct mt7615_dev, mt76);
	enum mt76_mcuq_id qid;

	mt7615_mcu_fill_msg(dev, skb, cmd, seq);
	if (test_bit(MT76_STATE_MCU_RUNNING, &dev->mphy.state))
		qid = MT_MCUQ_WM;
	else
		qid = MT_MCUQ_FWDL;

	return mt76_tx_queue_skb_raw(dev, dev->mt76.q_mcu[qid], skb, 0);
}

u32 mt7615_rf_rr(struct mt7615_dev *dev, u32 wf, u32 reg)
{
	struct {
		__le32 wifi_stream;
		__le32 address;
		__le32 data;
	} req = {
		.wifi_stream = cpu_to_le32(wf),
		.address = cpu_to_le32(reg),
	};

	return mt76_mcu_send_msg(&dev->mt76,
				 MCU_EXT_CMD_RF_REG_ACCESS | MCU_QUERY_PREFIX,
				 &req, sizeof(req), true);
}

int mt7615_rf_wr(struct mt7615_dev *dev, u32 wf, u32 reg, u32 val)
{
	struct {
		__le32 wifi_stream;
		__le32 address;
		__le32 data;
	} req = {
		.wifi_stream = cpu_to_le32(wf),
		.address = cpu_to_le32(reg),
		.data = cpu_to_le32(val),
	};

	return mt76_mcu_send_msg(&dev->mt76, MCU_EXT_CMD_RF_REG_ACCESS, &req,
				 sizeof(req), false);
}

static void mt7622_trigger_hif_int(struct mt7615_dev *dev, bool en)
{
	if (!is_mt7622(&dev->mt76))
		return;

	regmap_update_bits(dev->infracfg, MT_INFRACFG_MISC,
			   MT_INFRACFG_MISC_AP2CONN_WAKE,
			   !en * MT_INFRACFG_MISC_AP2CONN_WAKE);
}

static int mt7615_mcu_drv_pmctrl(struct mt7615_dev *dev)
{
	struct mt76_phy *mphy = &dev->mt76.phy;
	struct mt76_dev *mdev = &dev->mt76;
	u32 addr;
	int err;

	addr = is_mt7663(mdev) ? MT_PCIE_DOORBELL_PUSH : MT_CFG_LPCR_HOST;
	mt76_wr(dev, addr, MT_CFG_LPCR_HOST_DRV_OWN);

	mt7622_trigger_hif_int(dev, true);

	addr = is_mt7663(mdev) ? MT_CONN_HIF_ON_LPCTL : MT_CFG_LPCR_HOST;
	err = !mt76_poll_msec(dev, addr, MT_CFG_LPCR_HOST_FW_OWN, 0, 3000);

	mt7622_trigger_hif_int(dev, false);

	if (err) {
		dev_err(mdev->dev, "driver own failed\n");
		return -ETIMEDOUT;
	}

	clear_bit(MT76_STATE_PM, &mphy->state);

	return 0;
}

static int mt7615_mcu_lp_drv_pmctrl(struct mt7615_dev *dev)
{
	struct mt76_phy *mphy = &dev->mt76.phy;
	int i;

	if (!test_and_clear_bit(MT76_STATE_PM, &mphy->state))
		goto out;

	for (i = 0; i < MT7615_DRV_OWN_RETRY_COUNT; i++) {
		mt76_wr(dev, MT_PCIE_DOORBELL_PUSH, MT_CFG_LPCR_HOST_DRV_OWN);
		if (mt76_poll_msec(dev, MT_CONN_HIF_ON_LPCTL,
				   MT_CFG_LPCR_HOST_FW_OWN, 0, 50))
			break;
	}

	if (i == MT7615_DRV_OWN_RETRY_COUNT) {
		dev_err(dev->mt76.dev, "driver own failed\n");
		set_bit(MT76_STATE_PM, &mphy->state);
		return -EIO;
	}

out:
	dev->pm.last_activity = jiffies;

	return 0;
}

static int mt7615_mcu_fw_pmctrl(struct mt7615_dev *dev)
{
	struct mt76_phy *mphy = &dev->mt76.phy;
	int err = 0;
	u32 addr;

	if (test_and_set_bit(MT76_STATE_PM, &mphy->state))
		return 0;

	mt7622_trigger_hif_int(dev, true);

	addr = is_mt7663(&dev->mt76) ? MT_CONN_HIF_ON_LPCTL : MT_CFG_LPCR_HOST;
	mt76_wr(dev, addr, MT_CFG_LPCR_HOST_FW_OWN);

	if (is_mt7622(&dev->mt76) &&
	    !mt76_poll_msec(dev, addr, MT_CFG_LPCR_HOST_FW_OWN,
			    MT_CFG_LPCR_HOST_FW_OWN, 3000)) {
		dev_err(dev->mt76.dev, "Timeout for firmware own\n");
		clear_bit(MT76_STATE_PM, &mphy->state);
		err = -EIO;
	}

	mt7622_trigger_hif_int(dev, false);

	return err;
}

static void mt7622_trigger_hif_int(struct mt7615_dev *dev, bool en)
{
	if (!is_mt7622(&dev->mt76))
		return;

	regmap_update_bits(dev->infracfg, MT_INFRACFG_MISC,
			   MT_INFRACFG_MISC_AP2CONN_WAKE,
			   !en * MT_INFRACFG_MISC_AP2CONN_WAKE);
}

static int mt7615_mcu_drv_pmctrl(struct mt7615_dev *dev)
{
	struct mt76_phy *mphy = &dev->mt76.phy;
	struct mt76_dev *mdev = &dev->mt76;
	u32 addr;
	int err;

	addr = is_mt7663(mdev) ? MT_PCIE_DOORBELL_PUSH : MT_CFG_LPCR_HOST;
	mt76_wr(dev, addr, MT_CFG_LPCR_HOST_DRV_OWN);

	mt7622_trigger_hif_int(dev, true);

	addr = is_mt7663(mdev) ? MT_CONN_HIF_ON_LPCTL : MT_CFG_LPCR_HOST;
	err = !mt76_poll_msec(dev, addr, MT_CFG_LPCR_HOST_FW_OWN, 0, 3000);

	mt7622_trigger_hif_int(dev, false);

	if (err) {
		dev_err(mdev->dev, "driver own failed\n");
		return -ETIMEDOUT;
	}

	clear_bit(MT76_STATE_PM, &mphy->state);

	return 0;
}

static int mt7615_mcu_lp_drv_pmctrl(struct mt7615_dev *dev)
{
	struct mt76_phy *mphy = &dev->mt76.phy;
	int i;

	if (!test_and_clear_bit(MT76_STATE_PM, &mphy->state))
		goto out;

	for (i = 0; i < MT7615_DRV_OWN_RETRY_COUNT; i++) {
		mt76_wr(dev, MT_PCIE_DOORBELL_PUSH, MT_CFG_LPCR_HOST_DRV_OWN);
		if (mt76_poll_msec(dev, MT_CONN_HIF_ON_LPCTL,
				   MT_CFG_LPCR_HOST_FW_OWN, 0, 50))
			break;
	}

	if (i == MT7615_DRV_OWN_RETRY_COUNT) {
		dev_err(dev->mt76.dev, "driver own failed\n");
		set_bit(MT76_STATE_PM, &mphy->state);
		return -EIO;
	}

out:
	dev->pm.last_activity = jiffies;

	return 0;
}

static int mt7615_mcu_fw_pmctrl(struct mt7615_dev *dev)
{
	struct mt76_phy *mphy = &dev->mt76.phy;
	int err = 0;
	u32 addr;

	if (test_and_set_bit(MT76_STATE_PM, &mphy->state))
		return 0;

	mt7622_trigger_hif_int(dev, true);

	addr = is_mt7663(&dev->mt76) ? MT_CONN_HIF_ON_LPCTL : MT_CFG_LPCR_HOST;
	mt76_wr(dev, addr, MT_CFG_LPCR_HOST_FW_OWN);

	if (is_mt7622(&dev->mt76) &&
	    !mt76_poll_msec(dev, addr, MT_CFG_LPCR_HOST_FW_OWN,
			    MT_CFG_LPCR_HOST_FW_OWN, 3000)) {
		dev_err(dev->mt76.dev, "Timeout for firmware own\n");
		clear_bit(MT76_STATE_PM, &mphy->state);
		err = -EIO;
	}

	mt7622_trigger_hif_int(dev, false);

	return err;
}

static void
mt7615_mcu_csa_finish(void *priv, u8 *mac, struct ieee80211_vif *vif)
{
	if (vif->csa_active)
		ieee80211_csa_finish(vif);
}

static void
mt7615_mcu_rx_radar_detected(struct mt7615_dev *dev, struct sk_buff *skb)
{
	struct mt76_phy *mphy = &dev->mt76.phy;
	struct mt7615_mcu_rdd_report *r;

	r = (struct mt7615_mcu_rdd_report *)skb->data;

	if (r->idx && dev->mt76.phy2)
		mphy = dev->mt76.phy2;

	ieee80211_radar_detected(mphy->hw);
	dev->hw_pattern++;
}

static void
mt7615_mcu_rx_log_message(struct mt7615_dev *dev, struct sk_buff *skb)
{
	struct mt7615_mcu_rxd *rxd = (struct mt7615_mcu_rxd *)skb->data;
	const char *data = (char *)&rxd[1];
	const char *type;

	switch (rxd->s2d_index) {
	case 0:
		type = "N9";
		break;
	case 2:
		type = "CR4";
		break;
	default:
		type = "unknown";
		break;
	}

	wiphy_info(mt76_hw(dev)->wiphy, "%s: %s", type, data);
}

static void
mt7615_mcu_rx_ext_event(struct mt7615_dev *dev, struct sk_buff *skb)
{
	struct mt7615_mcu_rxd *rxd = (struct mt7615_mcu_rxd *)skb->data;

	switch (rxd->ext_eid) {
	case MCU_EXT_EVENT_RDD_REPORT:
		mt7615_mcu_rx_radar_detected(dev, skb);
		break;
	case MCU_EXT_EVENT_CSA_NOTIFY:
		ieee80211_iterate_active_interfaces_atomic(dev->mt76.hw,
				IEEE80211_IFACE_ITER_RESUME_ALL,
				mt7615_mcu_csa_finish, dev);
		break;
	case MCU_EXT_EVENT_FW_LOG_2_HOST:
		mt7615_mcu_rx_log_message(dev, skb);
		break;
	default:
		break;
	}
}

static void
mt7615_mcu_scan_event(struct mt7615_dev *dev, struct sk_buff *skb)
{
	u8 *seq_num = skb->data + sizeof(struct mt7615_mcu_rxd);
	struct mt7615_phy *phy;
	struct mt76_phy *mphy;

	if (*seq_num & BIT(7) && dev->mt76.phy2)
		mphy = dev->mt76.phy2;
	else
		mphy = &dev->mt76.phy;

	phy = (struct mt7615_phy *)mphy->priv;

	spin_lock_bh(&dev->mt76.lock);
	__skb_queue_tail(&phy->scan_event_list, skb);
	spin_unlock_bh(&dev->mt76.lock);

	ieee80211_queue_delayed_work(mphy->hw, &phy->scan_work,
				     MT7615_HW_SCAN_TIMEOUT);
}

static void
mt7615_mcu_roc_event(struct mt7615_dev *dev, struct sk_buff *skb)
{
	struct mt7615_roc_tlv *event;
	struct mt7615_phy *phy;
	struct mt76_phy *mphy;
	int duration;

	skb_pull(skb, sizeof(struct mt7615_mcu_rxd));
	event = (struct mt7615_roc_tlv *)skb->data;

	if (event->dbdc_band && dev->mt76.phy2)
		mphy = dev->mt76.phy2;
	else
		mphy = &dev->mt76.phy;

	ieee80211_ready_on_channel(mphy->hw);

	phy = (struct mt7615_phy *)mphy->priv;
	phy->roc_grant = true;
	wake_up(&phy->roc_wait);

	duration = le32_to_cpu(event->max_interval);
	mod_timer(&phy->roc_timer,
		  round_jiffies_up(jiffies + msecs_to_jiffies(duration)));
}

static void
mt7615_mcu_beacon_loss_event(struct mt7615_dev *dev, struct sk_buff *skb)
{
	struct mt76_connac_beacon_loss_event *event;
	struct mt76_phy *mphy;
	u8 band_idx = 0; /* DBDC support */

	skb_pull(skb, sizeof(struct mt7615_mcu_rxd));
	event = (struct mt76_connac_beacon_loss_event *)skb->data;
	if (band_idx && dev->mt76.phy2)
		mphy = dev->mt76.phy2;
	else
		mphy = &dev->mt76.phy;

	ieee80211_iterate_active_interfaces_atomic(mphy->hw,
					IEEE80211_IFACE_ITER_RESUME_ALL,
					mt76_connac_mcu_beacon_loss_iter,
					event);
}

static void
mt7615_mcu_bss_event(struct mt7615_dev *dev, struct sk_buff *skb)
{
	struct mt76_connac_mcu_bss_event *event;
	struct mt76_phy *mphy;
	u8 band_idx = 0; /* DBDC support */

	skb_pull(skb, sizeof(struct mt7615_mcu_rxd));
	event = (struct mt76_connac_mcu_bss_event *)skb->data;

	if (band_idx && dev->mt76.phy2)
		mphy = dev->mt76.phy2;
	else
		mphy = &dev->mt76.phy;

	if (event->is_absent)
		ieee80211_stop_queues(mphy->hw);
	else
		ieee80211_wake_queues(mphy->hw);
}

static void
mt7615_mcu_rx_unsolicited_event(struct mt7615_dev *dev, struct sk_buff *skb)
{
	struct mt7615_mcu_rxd *rxd = (struct mt7615_mcu_rxd *)skb->data;

	switch (rxd->eid) {
	case MCU_EVENT_EXT:
		mt7615_mcu_rx_ext_event(dev, skb);
		break;
	case MCU_EVENT_BSS_BEACON_LOSS:
		mt7615_mcu_beacon_loss_event(dev, skb);
		break;
	case MCU_EVENT_ROC:
		mt7615_mcu_roc_event(dev, skb);
		break;
	case MCU_EVENT_SCHED_SCAN_DONE:
	case MCU_EVENT_SCAN_DONE:
		mt7615_mcu_scan_event(dev, skb);
		return;
	case MCU_EVENT_BSS_ABSENCE:
		mt7615_mcu_bss_event(dev, skb);
		break;
	case MCU_EVENT_COREDUMP:
		mt76_connac_mcu_coredump_event(&dev->mt76, skb,
					       &dev->coredump);
		return;
	default:
		break;
	}
	dev_kfree_skb(skb);
}

void mt7615_mcu_rx_event(struct mt7615_dev *dev, struct sk_buff *skb)
{
	struct mt7615_mcu_rxd *rxd = (struct mt7615_mcu_rxd *)skb->data;

	if (rxd->ext_eid == MCU_EXT_EVENT_THERMAL_PROTECT ||
	    rxd->ext_eid == MCU_EXT_EVENT_FW_LOG_2_HOST ||
	    rxd->ext_eid == MCU_EXT_EVENT_ASSERT_DUMP ||
	    rxd->ext_eid == MCU_EXT_EVENT_PS_SYNC ||
	    rxd->eid == MCU_EVENT_BSS_BEACON_LOSS ||
	    rxd->eid == MCU_EVENT_SCHED_SCAN_DONE ||
	    rxd->eid == MCU_EVENT_BSS_ABSENCE ||
	    rxd->eid == MCU_EVENT_SCAN_DONE ||
	    rxd->eid == MCU_EVENT_COREDUMP ||
	    rxd->eid == MCU_EVENT_ROC ||
	    !rxd->seq)
		mt7615_mcu_rx_unsolicited_event(dev, skb);
	else
		mt76_mcu_rx_event(&dev->mt76, skb);
}

static int
mt7615_mcu_muar_config(struct mt7615_dev *dev, struct ieee80211_vif *vif,
		       bool bssid, bool enable)
{
	struct mt7615_vif *mvif = (struct mt7615_vif *)vif->drv_priv;
	u32 idx = mvif->mt76.omac_idx - REPEATER_BSSID_START;
	u32 mask = dev->omac_mask >> 32 & ~BIT(idx);
	const u8 *addr = vif->addr;
	struct {
		u8 mode;
		u8 force_clear;
		u8 clear_bitmap[8];
		u8 entry_count;
		u8 write;

		u8 index;
		u8 bssid;
		u8 addr[ETH_ALEN];
	} __packed req = {
		.mode = !!mask || enable,
		.entry_count = 1,
		.write = 1,

		.index = idx * 2 + bssid,
	};

	if (bssid)
		addr = vif->bss_conf.bssid;

	if (enable)
		ether_addr_copy(req.addr, addr);

	return mt76_mcu_send_msg(&dev->mt76, MCU_EXT_CMD_MUAR_UPDATE, &req,
				 sizeof(req), true);
}

static int
mt7615_mcu_add_dev(struct mt7615_phy *phy, struct ieee80211_vif *vif,
		   bool enable)
{
	struct mt7615_vif *mvif = (struct mt7615_vif *)vif->drv_priv;
	struct mt7615_dev *dev = phy->dev;
	struct {
		struct req_hdr {
			u8 omac_idx;
			u8 band_idx;
			__le16 tlv_num;
			u8 is_tlv_append;
			u8 rsv[3];
		} __packed hdr;
		struct req_tlv {
			__le16 tag;
			__le16 len;
			u8 active;
			u8 band_idx;
			u8 omac_addr[ETH_ALEN];
		} __packed tlv;
	} data = {
		.hdr = {
			.omac_idx = mvif->mt76.omac_idx,
			.band_idx = mvif->mt76.band_idx,
			.tlv_num = cpu_to_le16(1),
			.is_tlv_append = 1,
		},
		.tlv = {
			.tag = cpu_to_le16(DEV_INFO_ACTIVE),
			.len = cpu_to_le16(sizeof(struct req_tlv)),
			.active = enable,
			.band_idx = mvif->mt76.band_idx,
		},
	};

	if (mvif->mt76.omac_idx >= REPEATER_BSSID_START)
		return mt7615_mcu_muar_config(dev, vif, false, enable);

	memcpy(data.tlv.omac_addr, vif->addr, ETH_ALEN);
	return mt76_mcu_send_msg(&dev->mt76, MCU_EXT_CMD_DEV_INFO_UPDATE,
				 &data, sizeof(data), true);
}

static int
mt7615_mcu_add_beacon_offload(struct mt7615_dev *dev,
			      struct ieee80211_hw *hw,
			      struct ieee80211_vif *vif, bool enable)
{
	struct mt7615_vif *mvif = (struct mt7615_vif *)vif->drv_priv;
	struct mt76_wcid *wcid = &dev->mt76.global_wcid;
	struct ieee80211_mutable_offsets offs;
	struct ieee80211_tx_info *info;
	struct req {
		u8 omac_idx;
		u8 enable;
		u8 wlan_idx;
		u8 band_idx;
		u8 pkt_type;
		u8 need_pre_tbtt_int;
		__le16 csa_ie_pos;
		__le16 pkt_len;
		__le16 tim_ie_pos;
		u8 pkt[512];
		u8 csa_cnt;
		/* bss color change */
		u8 bcc_cnt;
		__le16 bcc_ie_pos;
	} __packed req = {
		.omac_idx = mvif->mt76.omac_idx,
		.enable = enable,
		.wlan_idx = wcid->idx,
		.band_idx = mvif->mt76.band_idx,
	};
	struct sk_buff *skb;

	skb = ieee80211_beacon_get_template(hw, vif, &offs);
	if (!skb)
		return -EINVAL;

	if (skb->len > 512 - MT_TXD_SIZE) {
		dev_err(dev->mt76.dev, "Bcn size limit exceed\n");
		dev_kfree_skb(skb);
		return -EINVAL;
	}

	if (mvif->mt76.band_idx) {
		info = IEEE80211_SKB_CB(skb);
		info->hw_queue |= MT_TX_HW_QUEUE_EXT_PHY;
	}

	mt7615_mac_write_txwi(dev, (__le32 *)(req.pkt), skb, wcid, NULL,
			      0, NULL, true);
	memcpy(req.pkt + MT_TXD_SIZE, skb->data, skb->len);
	req.pkt_len = cpu_to_le16(MT_TXD_SIZE + skb->len);
	req.tim_ie_pos = cpu_to_le16(MT_TXD_SIZE + offs.tim_offset);
	if (offs.cntdwn_counter_offs[0]) {
		u16 csa_offs;

		csa_offs = MT_TXD_SIZE + offs.cntdwn_counter_offs[0] - 4;
		req.csa_ie_pos = cpu_to_le16(csa_offs);
		req.csa_cnt = skb->data[offs.cntdwn_counter_offs[0]];
	}
	dev_kfree_skb(skb);

	return mt76_mcu_send_msg(&dev->mt76, MCU_EXT_CMD_BCN_OFFLOAD, &req,
				 sizeof(req), true);
}

static int
mt7615_mcu_ctrl_pm_state(struct mt7615_dev *dev, int band, int state)
{
#define ENTER_PM_STATE	1
#define EXIT_PM_STATE	2
	struct {
		u8 pm_number;
		u8 pm_state;
		u8 bssid[ETH_ALEN];
		u8 dtim_period;
		u8 wlan_idx;
		__le16 bcn_interval;
		__le32 aid;
		__le32 rx_filter;
		u8 band_idx;
		u8 rsv[3];
		__le32 feature;
		u8 omac_idx;
		u8 wmm_idx;
		u8 bcn_loss_cnt;
		u8 bcn_sp_duration;
	} __packed req = {
		.pm_number = 5,
		.pm_state = state ? ENTER_PM_STATE : EXIT_PM_STATE,
		.band_idx = band,
	};

	return mt76_mcu_send_msg(&dev->mt76, MCU_EXT_CMD_PM_STATE_CTRL, &req,
				 sizeof(req), true);
}

static int
mt7615_mcu_bss_basic_tlv(struct sk_buff *skb, struct ieee80211_vif *vif,
			 struct ieee80211_sta *sta, bool enable)
{
	struct mt7615_vif *mvif = (struct mt7615_vif *)vif->drv_priv;
	u32 type = vif->p2p ? NETWORK_P2P : NETWORK_INFRA;
	struct bss_info_basic *bss;
	u8 wlan_idx = mvif->sta.wcid.idx;
	struct tlv *tlv;

	tlv = mt76_connac_mcu_add_tlv(skb, BSS_INFO_BASIC, sizeof(*bss));

	switch (vif->type) {
	case NL80211_IFTYPE_MESH_POINT:
	case NL80211_IFTYPE_AP:
		break;
	case NL80211_IFTYPE_STATION:
		/* TODO: enable BSS_INFO_UAPSD & BSS_INFO_PM */
		if (enable && sta) {
			struct mt7615_sta *msta;

			msta = (struct mt7615_sta *)sta->drv_priv;
			wlan_idx = msta->wcid.idx;
		}
		break;
	case NL80211_IFTYPE_ADHOC:
		type = NETWORK_IBSS;
		break;
	default:
		WARN_ON(1);
		break;
	}

	bss = (struct bss_info_basic *)tlv;
	memcpy(bss->bssid, vif->bss_conf.bssid, ETH_ALEN);
	bss->bcn_interval = cpu_to_le16(vif->bss_conf.beacon_int);
	bss->network_type = cpu_to_le32(type);
	bss->dtim_period = vif->bss_conf.dtim_period;
	bss->bmc_tx_wlan_idx = wlan_idx;
	bss->wmm_idx = mvif->mt76.wmm_idx;
	bss->active = enable;

	return 0;
}

static void
mt7615_mcu_bss_omac_tlv(struct sk_buff *skb, struct ieee80211_vif *vif)
{
	struct mt7615_vif *mvif = (struct mt7615_vif *)vif->drv_priv;
	u8 omac_idx = mvif->mt76.omac_idx;
	struct bss_info_omac *omac;
	struct tlv *tlv;
	u32 type = 0;

	tlv = mt76_connac_mcu_add_tlv(skb, BSS_INFO_OMAC, sizeof(*omac));

	switch (vif->type) {
	case NL80211_IFTYPE_MESH_POINT:
	case NL80211_IFTYPE_AP:
		if (vif->p2p)
			type = CONNECTION_P2P_GO;
		else
			type = CONNECTION_INFRA_AP;
		break;
	case NL80211_IFTYPE_STATION:
		if (vif->p2p)
			type = CONNECTION_P2P_GC;
		else
			type = CONNECTION_INFRA_STA;
		break;
	case NL80211_IFTYPE_ADHOC:
		type = CONNECTION_IBSS_ADHOC;
		break;
	default:
		WARN_ON(1);
		break;
	}

	omac = (struct bss_info_omac *)tlv;
	omac->conn_type = cpu_to_le32(type);
	omac->omac_idx = mvif->mt76.omac_idx;
	omac->band_idx = mvif->mt76.band_idx;
	omac->hw_bss_idx = omac_idx > EXT_BSSID_START ? HW_BSSID_0 : omac_idx;
}

/* SIFS 20us + 512 byte beacon tranmitted by 1Mbps (3906us) */
#define BCN_TX_ESTIMATE_TIME (4096 + 20)
static void
mt7615_mcu_bss_ext_tlv(struct sk_buff *skb, struct mt7615_vif *mvif)
{
	struct bss_info_ext_bss *ext;
	int ext_bss_idx, tsf_offset;
	struct tlv *tlv;

	ext_bss_idx = mvif->mt76.omac_idx - EXT_BSSID_START;
	if (ext_bss_idx < 0)
		return;

	tlv = mt76_connac_mcu_add_tlv(skb, BSS_INFO_EXT_BSS, sizeof(*ext));

	ext = (struct bss_info_ext_bss *)tlv;
	tsf_offset = ext_bss_idx * BCN_TX_ESTIMATE_TIME;
	ext->mbss_tsf_offset = cpu_to_le32(tsf_offset);
}

static int
mt7615_mcu_add_bss(struct mt7615_phy *phy, struct ieee80211_vif *vif,
		   struct ieee80211_sta *sta, bool enable)
{
	struct mt7615_vif *mvif = (struct mt7615_vif *)vif->drv_priv;
	struct mt7615_dev *dev = phy->dev;
	struct sk_buff *skb;

	if (mvif->mt76.omac_idx >= REPEATER_BSSID_START)
		mt7615_mcu_muar_config(dev, vif, true, enable);

	skb = mt76_connac_mcu_alloc_sta_req(&dev->mt76, &mvif->mt76, NULL);
	if (IS_ERR(skb))
		return PTR_ERR(skb);

	if (enable)
		mt7615_mcu_bss_omac_tlv(skb, vif);

	mt7615_mcu_bss_basic_tlv(skb, vif, sta, enable);

	if (enable && mvif->mt76.omac_idx >= EXT_BSSID_START &&
	    mvif->mt76.omac_idx < REPEATER_BSSID_START)
		mt7615_mcu_bss_ext_tlv(skb, mvif);

	return mt76_mcu_skb_send_msg(&dev->mt76, skb,
				     MCU_EXT_CMD_BSS_INFO_UPDATE, true);
}

static int
mt7615_mcu_wtbl_tx_ba(struct mt7615_dev *dev,
		      struct ieee80211_ampdu_params *params,
		      bool enable)
{
	struct mt7615_sta *msta = (struct mt7615_sta *)params->sta->drv_priv;
	struct mt7615_vif *mvif = msta->vif;
	struct wtbl_req_hdr *wtbl_hdr;
	struct sk_buff *skb = NULL;
	int err;

	wtbl_hdr = mt76_connac_mcu_alloc_wtbl_req(&dev->mt76, &msta->wcid,
						  WTBL_SET, NULL, &skb);
	if (IS_ERR(wtbl_hdr))
		return PTR_ERR(wtbl_hdr);

	mt76_connac_mcu_wtbl_ba_tlv(&dev->mt76, skb, params, enable, true,
				    NULL, wtbl_hdr);

	err = mt76_mcu_skb_send_msg(&dev->mt76, skb, MCU_EXT_CMD_WTBL_UPDATE,
				    true);
	if (err < 0)
		return err;

	skb = mt76_connac_mcu_alloc_sta_req(&dev->mt76, &mvif->mt76,
					    &msta->wcid);
	if (IS_ERR(skb))
		return PTR_ERR(skb);

	mt76_connac_mcu_sta_ba_tlv(skb, params, enable, true);

	return mt76_mcu_skb_send_msg(&dev->mt76, skb,
				     MCU_EXT_CMD_STA_REC_UPDATE, true);
}

<<<<<<< HEAD
static void
mt7615_mcu_wtbl_ba_tlv(struct sk_buff *skb,
		       struct ieee80211_ampdu_params *params,
		       bool enable, bool tx, void *sta_wtbl,
		       void *wtbl_tlv)
{
	struct wtbl_ba *ba;
	struct tlv *tlv;

	tlv = mt7615_mcu_add_nested_tlv(skb, WTBL_BA, sizeof(*ba),
					wtbl_tlv, sta_wtbl);

	ba = (struct wtbl_ba *)tlv;
	ba->tid = params->tid;

	if (tx) {
		ba->ba_type = MT_BA_TYPE_ORIGINATOR;
		ba->sn = enable ? cpu_to_le16(params->ssn) : 0;
		ba->ba_winsize = cpu_to_le16(params->buf_size);
		ba->ba_en = enable;
	} else {
		memcpy(ba->peer_addr, params->sta->addr, ETH_ALEN);
		ba->ba_type = MT_BA_TYPE_RECIPIENT;
		ba->rst_ba_tid = params->tid;
		ba->rst_ba_sel = RST_BA_MAC_TID_MATCH;
		ba->rst_ba_sb = 1;
	}

	if (enable && tx) {
		u8 ba_range[] = { 4, 8, 12, 24, 36, 48, 54, 64 };
		int i;

		for (i = 7; i > 0; i--) {
			if (params->buf_size >= ba_range[i])
				break;
		}
		ba->ba_winsize_idx = i;
	}
}

static void
mt7615_mcu_wtbl_generic_tlv(struct sk_buff *skb, struct ieee80211_vif *vif,
			    struct ieee80211_sta *sta, void *sta_wtbl,
			    void *wtbl_tlv)
{
	struct mt7615_vif *mvif = (struct mt7615_vif *)vif->drv_priv;
	struct wtbl_generic *generic;
	struct wtbl_rx *rx;
	struct wtbl_spe *spe;
	struct tlv *tlv;

	tlv = mt7615_mcu_add_nested_tlv(skb, WTBL_GENERIC, sizeof(*generic),
					wtbl_tlv, sta_wtbl);

	generic = (struct wtbl_generic *)tlv;

	if (sta) {
		if (vif->type == NL80211_IFTYPE_STATION)
			generic->partial_aid = cpu_to_le16(vif->bss_conf.aid);
		else
			generic->partial_aid = cpu_to_le16(sta->aid);
		memcpy(generic->peer_addr, sta->addr, ETH_ALEN);
		generic->muar_idx = mvif->omac_idx;
		generic->qos = sta->wme;
	} else {
		eth_broadcast_addr(generic->peer_addr);
		generic->muar_idx = 0xe;
	}

	tlv = mt7615_mcu_add_nested_tlv(skb, WTBL_RX, sizeof(*rx),
					wtbl_tlv, sta_wtbl);

	rx = (struct wtbl_rx *)tlv;
	rx->rca1 = sta ? vif->type != NL80211_IFTYPE_AP : 1;
	rx->rca2 = 1;
	rx->rv = 1;

	tlv = mt7615_mcu_add_nested_tlv(skb, WTBL_SPE, sizeof(*spe),
					wtbl_tlv, sta_wtbl);
	spe = (struct wtbl_spe *)tlv;
	spe->spe_idx = 24;
}

static void
mt7615_mcu_wtbl_ht_tlv(struct sk_buff *skb, struct ieee80211_sta *sta,
		       void *sta_wtbl, void *wtbl_tlv)
{
	struct tlv *tlv;
	struct wtbl_ht *ht = NULL;
	u32 flags = 0;

	if (sta->ht_cap.ht_supported) {
		tlv = mt7615_mcu_add_nested_tlv(skb, WTBL_HT, sizeof(*ht),
						wtbl_tlv, sta_wtbl);
		ht = (struct wtbl_ht *)tlv;
		ht->ldpc = !!(sta->ht_cap.cap & IEEE80211_HT_CAP_LDPC_CODING);
		ht->af = sta->ht_cap.ampdu_factor;
		ht->mm = sta->ht_cap.ampdu_density;
		ht->ht = 1;

		if (sta->ht_cap.cap & IEEE80211_HT_CAP_SGI_20)
			flags |= MT_WTBL_W5_SHORT_GI_20;
		if (sta->ht_cap.cap & IEEE80211_HT_CAP_SGI_40)
			flags |= MT_WTBL_W5_SHORT_GI_40;
	}

	if (sta->vht_cap.vht_supported) {
		struct wtbl_vht *vht;
		u8 af;

		tlv = mt7615_mcu_add_nested_tlv(skb, WTBL_VHT, sizeof(*vht),
						wtbl_tlv, sta_wtbl);
		vht = (struct wtbl_vht *)tlv;
		vht->ldpc = !!(sta->vht_cap.cap & IEEE80211_VHT_CAP_RXLDPC);
		vht->vht = 1;

		af = (sta->vht_cap.cap &
		      IEEE80211_VHT_CAP_MAX_A_MPDU_LENGTH_EXPONENT_MASK) >>
		      IEEE80211_VHT_CAP_MAX_A_MPDU_LENGTH_EXPONENT_SHIFT;

		if (ht)
		    ht->af = max(ht->af, af);

		if (sta->vht_cap.cap & IEEE80211_VHT_CAP_SHORT_GI_80)
			flags |= MT_WTBL_W5_SHORT_GI_80;
		if (sta->vht_cap.cap & IEEE80211_VHT_CAP_SHORT_GI_160)
			flags |= MT_WTBL_W5_SHORT_GI_160;
	}

	/* wtbl smps */
	if (sta->smps_mode == IEEE80211_SMPS_DYNAMIC) {
		struct wtbl_smps *smps;

		tlv = mt7615_mcu_add_nested_tlv(skb, WTBL_SMPS, sizeof(*smps),
						wtbl_tlv, sta_wtbl);
		smps = (struct wtbl_smps *)tlv;
		smps->smps = 1;
	}

	if (sta->ht_cap.ht_supported) {
		/* sgi */
		u32 msk = MT_WTBL_W5_SHORT_GI_20 | MT_WTBL_W5_SHORT_GI_40 |
			  MT_WTBL_W5_SHORT_GI_80 | MT_WTBL_W5_SHORT_GI_160;
		struct wtbl_raw *raw;

		tlv = mt7615_mcu_add_nested_tlv(skb, WTBL_RAW_DATA,
						sizeof(*raw), wtbl_tlv,
						sta_wtbl);
		raw = (struct wtbl_raw *)tlv;
		raw->val = cpu_to_le32(flags);
		raw->msk = cpu_to_le32(~msk);
		raw->wtbl_idx = 1;
		raw->dw = 5;
	}
}

static int
mt7615_mcu_add_bss(struct mt7615_phy *phy, struct ieee80211_vif *vif,
		   struct ieee80211_sta *sta, bool enable)
{
	struct mt7615_vif *mvif = (struct mt7615_vif *)vif->drv_priv;
	struct mt7615_dev *dev = phy->dev;
	struct sk_buff *skb;

	skb = mt7615_mcu_alloc_sta_req(dev, mvif, NULL);
	if (IS_ERR(skb))
		return PTR_ERR(skb);

	if (enable)
		mt7615_mcu_bss_omac_tlv(skb, vif);

	mt7615_mcu_bss_basic_tlv(skb, vif, sta, enable);

	if (enable && mvif->omac_idx > EXT_BSSID_START)
		mt7615_mcu_bss_ext_tlv(skb, mvif);

	return __mt76_mcu_skb_send_msg(&dev->mt76, skb,
				       MCU_EXT_CMD_BSS_INFO_UPDATE, true);
}

static int
mt7615_mcu_wtbl_tx_ba(struct mt7615_dev *dev,
		      struct ieee80211_ampdu_params *params,
		      bool enable)
{
	struct mt7615_sta *msta = (struct mt7615_sta *)params->sta->drv_priv;
	struct mt7615_vif *mvif = msta->vif;
	struct wtbl_req_hdr *wtbl_hdr;
	struct sk_buff *skb = NULL;
	int err;

	wtbl_hdr = mt7615_mcu_alloc_wtbl_req(dev, msta, WTBL_SET, NULL, &skb);
	if (IS_ERR(wtbl_hdr))
		return PTR_ERR(wtbl_hdr);

	mt7615_mcu_wtbl_ba_tlv(skb, params, enable, true, NULL, wtbl_hdr);

	err = __mt76_mcu_skb_send_msg(&dev->mt76, skb,
				      MCU_EXT_CMD_WTBL_UPDATE, true);
	if (err < 0)
		return err;

	skb = mt7615_mcu_alloc_sta_req(dev, mvif, msta);
	if (IS_ERR(skb))
		return PTR_ERR(skb);

	mt7615_mcu_sta_ba_tlv(skb, params, enable, true);

	return __mt76_mcu_skb_send_msg(&dev->mt76, skb,
				       MCU_EXT_CMD_STA_REC_UPDATE, true);
}

=======
>>>>>>> f642729d
static int
mt7615_mcu_wtbl_rx_ba(struct mt7615_dev *dev,
		      struct ieee80211_ampdu_params *params,
		      bool enable)
{
	struct mt7615_sta *msta = (struct mt7615_sta *)params->sta->drv_priv;
	struct mt7615_vif *mvif = msta->vif;
	struct wtbl_req_hdr *wtbl_hdr;
	struct sk_buff *skb;
	int err;

	skb = mt76_connac_mcu_alloc_sta_req(&dev->mt76, &mvif->mt76,
					    &msta->wcid);
	if (IS_ERR(skb))
		return PTR_ERR(skb);

	mt76_connac_mcu_sta_ba_tlv(skb, params, enable, false);

	err = mt76_mcu_skb_send_msg(&dev->mt76, skb,
				    MCU_EXT_CMD_STA_REC_UPDATE, true);
	if (err < 0 || !enable)
		return err;

	skb = NULL;
	wtbl_hdr = mt76_connac_mcu_alloc_wtbl_req(&dev->mt76, &msta->wcid,
						  WTBL_SET, NULL, &skb);
	if (IS_ERR(wtbl_hdr))
		return PTR_ERR(wtbl_hdr);

	mt76_connac_mcu_wtbl_ba_tlv(&dev->mt76, skb, params, enable, false,
				    NULL, wtbl_hdr);

	return mt76_mcu_skb_send_msg(&dev->mt76, skb, MCU_EXT_CMD_WTBL_UPDATE,
				     true);
}

static int
mt7615_mcu_wtbl_sta_add(struct mt7615_phy *phy, struct ieee80211_vif *vif,
			struct ieee80211_sta *sta, bool enable)
{
	struct mt7615_vif *mvif = (struct mt7615_vif *)vif->drv_priv;
	struct sk_buff *skb, *sskb, *wskb = NULL;
	struct mt7615_dev *dev = phy->dev;
	struct wtbl_req_hdr *wtbl_hdr;
	struct mt7615_sta *msta;
	int cmd, err;

	msta = sta ? (struct mt7615_sta *)sta->drv_priv : &mvif->sta;

	sskb = mt76_connac_mcu_alloc_sta_req(&dev->mt76, &mvif->mt76,
					     &msta->wcid);
	if (IS_ERR(sskb))
		return PTR_ERR(sskb);

	mt76_connac_mcu_sta_basic_tlv(sskb, vif, sta, enable);
	if (enable && sta)
		mt76_connac_mcu_sta_tlv(phy->mt76, sskb, sta, vif);

	wtbl_hdr = mt76_connac_mcu_alloc_wtbl_req(&dev->mt76, &msta->wcid,
						  WTBL_RESET_AND_SET, NULL,
						  &wskb);
	if (IS_ERR(wtbl_hdr))
		return PTR_ERR(wtbl_hdr);

	if (enable) {
		mt76_connac_mcu_wtbl_generic_tlv(&dev->mt76, wskb, vif, sta,
						 NULL, wtbl_hdr);
		if (sta)
			mt76_connac_mcu_wtbl_ht_tlv(&dev->mt76, wskb, sta,
						    NULL, wtbl_hdr);
	}

	cmd = enable ? MCU_EXT_CMD_WTBL_UPDATE : MCU_EXT_CMD_STA_REC_UPDATE;
	skb = enable ? wskb : sskb;

	err = mt76_mcu_skb_send_msg(&dev->mt76, skb, cmd, true);
	if (err < 0) {
		skb = enable ? sskb : wskb;
		dev_kfree_skb(skb);

		return err;
	}

	cmd = enable ? MCU_EXT_CMD_STA_REC_UPDATE : MCU_EXT_CMD_WTBL_UPDATE;
	skb = enable ? sskb : wskb;

	return mt76_mcu_skb_send_msg(&dev->mt76, skb, cmd, true);
}

static const struct mt7615_mcu_ops wtbl_update_ops = {
	.add_beacon_offload = mt7615_mcu_add_beacon_offload,
	.set_pm_state = mt7615_mcu_ctrl_pm_state,
	.add_dev_info = mt7615_mcu_add_dev,
	.add_bss_info = mt7615_mcu_add_bss,
	.add_tx_ba = mt7615_mcu_wtbl_tx_ba,
	.add_rx_ba = mt7615_mcu_wtbl_rx_ba,
	.sta_add = mt7615_mcu_wtbl_sta_add,
	.set_drv_ctrl = mt7615_mcu_drv_pmctrl,
	.set_fw_ctrl = mt7615_mcu_fw_pmctrl,
};

static int
mt7615_mcu_sta_ba(struct mt7615_dev *dev,
		  struct ieee80211_ampdu_params *params,
		  bool enable, bool tx)
{
	struct mt7615_sta *msta = (struct mt7615_sta *)params->sta->drv_priv;
	struct mt7615_vif *mvif = msta->vif;
	struct wtbl_req_hdr *wtbl_hdr;
	struct tlv *sta_wtbl;
	struct sk_buff *skb;

	skb = mt76_connac_mcu_alloc_sta_req(&dev->mt76, &mvif->mt76,
					    &msta->wcid);
	if (IS_ERR(skb))
		return PTR_ERR(skb);

	mt76_connac_mcu_sta_ba_tlv(skb, params, enable, tx);

	sta_wtbl = mt76_connac_mcu_add_tlv(skb, STA_REC_WTBL, sizeof(struct tlv));

	wtbl_hdr = mt76_connac_mcu_alloc_wtbl_req(&dev->mt76, &msta->wcid,
						  WTBL_SET, sta_wtbl, &skb);
	mt76_connac_mcu_wtbl_ba_tlv(&dev->mt76, skb, params, enable, tx,
				    sta_wtbl, wtbl_hdr);

	return mt76_mcu_skb_send_msg(&dev->mt76, skb,
				     MCU_EXT_CMD_STA_REC_UPDATE, true);
}

static int
mt7615_mcu_sta_tx_ba(struct mt7615_dev *dev,
		     struct ieee80211_ampdu_params *params,
		     bool enable)
{
	return mt7615_mcu_sta_ba(dev, params, enable, true);
}

static int
mt7615_mcu_sta_rx_ba(struct mt7615_dev *dev,
		     struct ieee80211_ampdu_params *params,
		     bool enable)
{
	return mt7615_mcu_sta_ba(dev, params, enable, false);
}

static int
__mt7615_mcu_add_sta(struct mt76_phy *phy, struct ieee80211_vif *vif,
		     struct ieee80211_sta *sta, bool enable, int cmd)
{
	struct mt7615_vif *mvif = (struct mt7615_vif *)vif->drv_priv;
	struct mt76_wcid *wcid;

	wcid = sta ? (struct mt76_wcid *)sta->drv_priv : &mvif->sta.wcid;
	return mt76_connac_mcu_add_sta_cmd(phy, vif, sta, wcid, enable, cmd);
}

static int
mt7615_mcu_add_sta(struct mt7615_phy *phy, struct ieee80211_vif *vif,
		   struct ieee80211_sta *sta, bool enable)
{
	return __mt7615_mcu_add_sta(phy->mt76, vif, sta, enable,
				    MCU_EXT_CMD_STA_REC_UPDATE);
}

static const struct mt7615_mcu_ops sta_update_ops = {
	.add_beacon_offload = mt7615_mcu_add_beacon_offload,
	.set_pm_state = mt7615_mcu_ctrl_pm_state,
	.add_dev_info = mt7615_mcu_add_dev,
	.add_bss_info = mt7615_mcu_add_bss,
	.add_tx_ba = mt7615_mcu_sta_tx_ba,
	.add_rx_ba = mt7615_mcu_sta_rx_ba,
	.sta_add = mt7615_mcu_add_sta,
	.set_drv_ctrl = mt7615_mcu_drv_pmctrl,
	.set_fw_ctrl = mt7615_mcu_fw_pmctrl,
};

static int
mt7615_mcu_uni_ctrl_pm_state(struct mt7615_dev *dev, int band, int state)
{
	return 0;
}

static int
mt7615_mcu_uni_add_beacon_offload(struct mt7615_dev *dev,
				  struct ieee80211_hw *hw,
				  struct ieee80211_vif *vif,
				  bool enable)
{
	struct mt7615_vif *mvif = (struct mt7615_vif *)vif->drv_priv;
	struct mt76_wcid *wcid = &dev->mt76.global_wcid;
	struct ieee80211_mutable_offsets offs;
	struct {
		struct req_hdr {
			u8 bss_idx;
			u8 pad[3];
		} __packed hdr;
		struct bcn_content_tlv {
			__le16 tag;
			__le16 len;
			__le16 tim_ie_pos;
			__le16 csa_ie_pos;
			__le16 bcc_ie_pos;
			/* 0: enable beacon offload
			 * 1: disable beacon offload
			 * 2: update probe respond offload
			 */
			u8 enable;
			/* 0: legacy format (TXD + payload)
			 * 1: only cap field IE
			 */
			u8 type;
			__le16 pkt_len;
			u8 pkt[512];
		} __packed beacon_tlv;
	} req = {
		.hdr = {
			.bss_idx = mvif->mt76.idx,
		},
		.beacon_tlv = {
			.tag = cpu_to_le16(UNI_BSS_INFO_BCN_CONTENT),
			.len = cpu_to_le16(sizeof(struct bcn_content_tlv)),
			.enable = enable,
		},
	};
	struct sk_buff *skb;

	skb = ieee80211_beacon_get_template(mt76_hw(dev), vif, &offs);
	if (!skb)
		return -EINVAL;

	if (skb->len > 512 - MT_TXD_SIZE) {
		dev_err(dev->mt76.dev, "beacon size limit exceed\n");
		dev_kfree_skb(skb);
		return -EINVAL;
	}

	mt7615_mac_write_txwi(dev, (__le32 *)(req.beacon_tlv.pkt), skb,
			      wcid, NULL, 0, NULL, true);
	memcpy(req.beacon_tlv.pkt + MT_TXD_SIZE, skb->data, skb->len);
	req.beacon_tlv.pkt_len = cpu_to_le16(MT_TXD_SIZE + skb->len);
	req.beacon_tlv.tim_ie_pos = cpu_to_le16(MT_TXD_SIZE + offs.tim_offset);

	if (offs.cntdwn_counter_offs[0]) {
		u16 csa_offs;

		csa_offs = MT_TXD_SIZE + offs.cntdwn_counter_offs[0] - 4;
		req.beacon_tlv.csa_ie_pos = cpu_to_le16(csa_offs);
	}
	dev_kfree_skb(skb);

	return mt76_mcu_send_msg(&dev->mt76, MCU_UNI_CMD_BSS_INFO_UPDATE,
				 &req, sizeof(req), true);
}

static int
mt7615_mcu_uni_add_dev(struct mt7615_phy *phy, struct ieee80211_vif *vif,
		       bool enable)
{
	struct mt7615_vif *mvif = (struct mt7615_vif *)vif->drv_priv;

	return mt76_connac_mcu_uni_add_dev(phy->mt76, vif, &mvif->sta.wcid,
					   enable);
}

static int
mt7615_mcu_uni_add_bss(struct mt7615_phy *phy, struct ieee80211_vif *vif,
		       struct ieee80211_sta *sta, bool enable)
{
<<<<<<< HEAD
	return mt7615_mcu_add_sta_cmd(dev, vif, sta, enable,
				      MCU_UNI_CMD_STA_REC_UPDATE);
}

static const struct mt7615_mcu_ops uni_update_ops = {
	.add_beacon_offload = mt7615_mcu_uni_add_beacon_offload,
	.set_pm_state = mt7615_mcu_uni_ctrl_pm_state,
	.add_dev_info = mt7615_mcu_uni_add_dev,
	.add_bss_info = mt7615_mcu_uni_add_bss,
	.add_tx_ba = mt7615_mcu_uni_tx_ba,
	.add_rx_ba = mt7615_mcu_uni_rx_ba,
	.sta_add = mt7615_mcu_uni_add_sta,
	.set_drv_ctrl = mt7615_mcu_lp_drv_pmctrl,
	.set_fw_ctrl = mt7615_mcu_fw_pmctrl,
};

static int mt7615_mcu_send_firmware(struct mt7615_dev *dev, const void *data,
				    int len)
{
	int ret = 0, cur_len;

	while (len > 0) {
		cur_len = min_t(int, 4096 - dev->mt76.mcu_ops->headroom, len);

		ret = __mt76_mcu_send_msg(&dev->mt76, MCU_CMD_FW_SCATTER,
					  data, cur_len, false);
		if (ret)
			break;

		data += cur_len;
		len -= cur_len;

		if (mt76_is_mmio(&dev->mt76))
			mt76_queue_tx_cleanup(dev, MT_TXQ_FWDL, false);
	}

	return ret;
}

static int mt7615_mcu_start_firmware(struct mt7615_dev *dev, u32 addr,
				     u32 option)
{
	struct {
		__le32 option;
		__le32 addr;
	} req = {
		.option = cpu_to_le32(option),
		.addr = cpu_to_le32(addr),
	};

	return __mt76_mcu_send_msg(&dev->mt76, MCU_CMD_FW_START_REQ,
				   &req, sizeof(req), true);
}

int mt7615_mcu_restart(struct mt76_dev *dev)
{
	return __mt76_mcu_send_msg(dev, MCU_CMD_RESTART_DL_REQ, NULL,
				   0, true);
}
EXPORT_SYMBOL_GPL(mt7615_mcu_restart);

static int mt7615_mcu_patch_sem_ctrl(struct mt7615_dev *dev, bool get)
{
	struct {
		__le32 op;
	} req = {
		.op = cpu_to_le32(get ? PATCH_SEM_GET : PATCH_SEM_RELEASE),
	};
=======
	struct mt7615_vif *mvif = (struct mt7615_vif *)vif->drv_priv;
>>>>>>> f642729d

	return mt76_connac_mcu_uni_add_bss(phy->mt76, vif, &mvif->sta.wcid,
					   enable);
}

static inline int
mt7615_mcu_uni_add_sta(struct mt7615_phy *phy, struct ieee80211_vif *vif,
		       struct ieee80211_sta *sta, bool enable)
{
	return __mt7615_mcu_add_sta(phy->mt76, vif, sta, enable,
				    MCU_UNI_CMD_STA_REC_UPDATE);
}

<<<<<<< HEAD
=======
static int
mt7615_mcu_uni_tx_ba(struct mt7615_dev *dev,
		     struct ieee80211_ampdu_params *params,
		     bool enable)
{
	struct mt7615_sta *sta = (struct mt7615_sta *)params->sta->drv_priv;

	return mt76_connac_mcu_sta_ba(&dev->mt76, &sta->vif->mt76, params,
				      enable, true);
}

static int
mt7615_mcu_uni_rx_ba(struct mt7615_dev *dev,
		     struct ieee80211_ampdu_params *params,
		     bool enable)
{
	struct mt7615_sta *msta = (struct mt7615_sta *)params->sta->drv_priv;
	struct mt7615_vif *mvif = msta->vif;
	struct wtbl_req_hdr *wtbl_hdr;
	struct tlv *sta_wtbl;
	struct sk_buff *skb;
	int err;

	skb = mt76_connac_mcu_alloc_sta_req(&dev->mt76, &mvif->mt76,
					    &msta->wcid);
	if (IS_ERR(skb))
		return PTR_ERR(skb);

	mt76_connac_mcu_sta_ba_tlv(skb, params, enable, false);

	err = mt76_mcu_skb_send_msg(&dev->mt76, skb,
				    MCU_UNI_CMD_STA_REC_UPDATE, true);
	if (err < 0 || !enable)
		return err;

	skb = mt76_connac_mcu_alloc_sta_req(&dev->mt76, &mvif->mt76,
					    &msta->wcid);
	if (IS_ERR(skb))
		return PTR_ERR(skb);

	sta_wtbl = mt76_connac_mcu_add_tlv(skb, STA_REC_WTBL,
					   sizeof(struct tlv));

	wtbl_hdr = mt76_connac_mcu_alloc_wtbl_req(&dev->mt76, &msta->wcid,
						  WTBL_SET, sta_wtbl, &skb);
	if (IS_ERR(wtbl_hdr))
		return PTR_ERR(wtbl_hdr);

	mt76_connac_mcu_wtbl_ba_tlv(&dev->mt76, skb, params, enable, false,
				    sta_wtbl, wtbl_hdr);

	return mt76_mcu_skb_send_msg(&dev->mt76, skb,
				     MCU_UNI_CMD_STA_REC_UPDATE, true);
}

static const struct mt7615_mcu_ops uni_update_ops = {
	.add_beacon_offload = mt7615_mcu_uni_add_beacon_offload,
	.set_pm_state = mt7615_mcu_uni_ctrl_pm_state,
	.add_dev_info = mt7615_mcu_uni_add_dev,
	.add_bss_info = mt7615_mcu_uni_add_bss,
	.add_tx_ba = mt7615_mcu_uni_tx_ba,
	.add_rx_ba = mt7615_mcu_uni_rx_ba,
	.sta_add = mt7615_mcu_uni_add_sta,
	.set_drv_ctrl = mt7615_mcu_lp_drv_pmctrl,
	.set_fw_ctrl = mt7615_mcu_fw_pmctrl,
};

int mt7615_mcu_restart(struct mt76_dev *dev)
{
	return mt76_mcu_send_msg(dev, MCU_CMD_RESTART_DL_REQ, NULL, 0, true);
}
EXPORT_SYMBOL_GPL(mt7615_mcu_restart);

>>>>>>> f642729d
static int mt7615_load_patch(struct mt7615_dev *dev, u32 addr, const char *name)
{
	const struct mt7615_patch_hdr *hdr;
	const struct firmware *fw = NULL;
	int len, ret, sem;

	sem = mt76_connac_mcu_patch_sem_ctrl(&dev->mt76, true);
	switch (sem) {
	case PATCH_IS_DL:
		return 0;
	case PATCH_NOT_DL_SEM_SUCCESS:
		break;
	default:
		dev_err(dev->mt76.dev, "Failed to get patch semaphore\n");
		return -EAGAIN;
	}

	ret = firmware_request_nowarn(&fw, name, dev->mt76.dev);
	if (ret)
		goto out;

	if (!fw || !fw->data || fw->size < sizeof(*hdr)) {
		dev_err(dev->mt76.dev, "Invalid firmware\n");
		ret = -EINVAL;
		goto out;
	}

	hdr = (const struct mt7615_patch_hdr *)(fw->data);

	dev_info(dev->mt76.dev, "HW/SW Version: 0x%x, Build Time: %.16s\n",
		 be32_to_cpu(hdr->hw_sw_ver), hdr->build_date);

	len = fw->size - sizeof(*hdr);

	ret = mt76_connac_mcu_init_download(&dev->mt76, addr, len,
					    DL_MODE_NEED_RSP);
	if (ret) {
		dev_err(dev->mt76.dev, "Download request failed\n");
		goto out;
	}

	ret = mt76_mcu_send_firmware(&dev->mt76, MCU_CMD_FW_SCATTER,
				     fw->data + sizeof(*hdr), len);
	if (ret) {
		dev_err(dev->mt76.dev, "Failed to send firmware to device\n");
		goto out;
	}

	ret = mt76_connac_mcu_start_patch(&dev->mt76);
	if (ret)
		dev_err(dev->mt76.dev, "Failed to start patch\n");

out:
	release_firmware(fw);

	sem = mt76_connac_mcu_patch_sem_ctrl(&dev->mt76, false);
	switch (sem) {
	case PATCH_REL_SEM_SUCCESS:
		break;
	default:
		ret = -EAGAIN;
		dev_err(dev->mt76.dev, "Failed to release patch semaphore\n");
		break;
	}

	return ret;
}

static u32 mt7615_mcu_gen_dl_mode(u8 feature_set, bool is_cr4)
{
	u32 ret = 0;

	ret |= (feature_set & FW_FEATURE_SET_ENCRYPT) ?
	       (DL_MODE_ENCRYPT | DL_MODE_RESET_SEC_IV) : 0;
	ret |= FIELD_PREP(DL_MODE_KEY_IDX,
			  FIELD_GET(FW_FEATURE_SET_KEY_IDX, feature_set));
	ret |= DL_MODE_NEED_RSP;
	ret |= is_cr4 ? DL_MODE_WORKING_PDA_CR4 : 0;

	return ret;
}

static int
mt7615_mcu_send_ram_firmware(struct mt7615_dev *dev,
			     const struct mt7615_fw_trailer *hdr,
			     const u8 *data, bool is_cr4)
{
	int n_region = is_cr4 ? CR4_REGION_NUM : N9_REGION_NUM;
	int err, i, offset = 0;
	u32 len, addr, mode;

	for (i = 0; i < n_region; i++) {
		mode = mt7615_mcu_gen_dl_mode(hdr[i].feature_set, is_cr4);
		len = le32_to_cpu(hdr[i].len) + IMG_CRC_LEN;
		addr = le32_to_cpu(hdr[i].addr);

		err = mt76_connac_mcu_init_download(&dev->mt76, addr, len,
						    mode);
		if (err) {
			dev_err(dev->mt76.dev, "Download request failed\n");
			return err;
		}

		err = mt76_mcu_send_firmware(&dev->mt76, MCU_CMD_FW_SCATTER,
					     data + offset, len);
		if (err) {
			dev_err(dev->mt76.dev, "Failed to send firmware to device\n");
			return err;
		}

		offset += len;
	}

	return 0;
}

static int mt7615_load_n9(struct mt7615_dev *dev, const char *name)
{
	const struct mt7615_fw_trailer *hdr;
	const struct firmware *fw;
	int ret;

	ret = request_firmware(&fw, name, dev->mt76.dev);
	if (ret)
		return ret;

	if (!fw || !fw->data || fw->size < N9_REGION_NUM * sizeof(*hdr)) {
		dev_err(dev->mt76.dev, "Invalid firmware\n");
		ret = -EINVAL;
		goto out;
	}

	hdr = (const struct mt7615_fw_trailer *)(fw->data + fw->size -
					N9_REGION_NUM * sizeof(*hdr));

	dev_info(dev->mt76.dev, "N9 Firmware Version: %.10s, Build Time: %.15s\n",
		 hdr->fw_ver, hdr->build_date);

	ret = mt7615_mcu_send_ram_firmware(dev, hdr, fw->data, false);
	if (ret)
		goto out;

	ret = mt76_connac_mcu_start_firmware(&dev->mt76,
					     le32_to_cpu(hdr->addr),
					     FW_START_OVERRIDE);
	if (ret) {
		dev_err(dev->mt76.dev, "Failed to start N9 firmware\n");
		goto out;
	}

	snprintf(dev->mt76.hw->wiphy->fw_version,
		 sizeof(dev->mt76.hw->wiphy->fw_version),
		 "%.10s-%.15s", hdr->fw_ver, hdr->build_date);

	if (!is_mt7615(&dev->mt76) &&
	    !strncmp(hdr->fw_ver, "2.0", sizeof(hdr->fw_ver))) {
		dev->fw_ver = MT7615_FIRMWARE_V2;
		dev->mcu_ops = &sta_update_ops;
	} else {
		dev->fw_ver = MT7615_FIRMWARE_V1;
		dev->mcu_ops = &wtbl_update_ops;
	}

out:
	release_firmware(fw);
	return ret;
}

static int mt7615_load_cr4(struct mt7615_dev *dev, const char *name)
{
	const struct mt7615_fw_trailer *hdr;
	const struct firmware *fw;
	int ret;

	ret = request_firmware(&fw, name, dev->mt76.dev);
	if (ret)
		return ret;

	if (!fw || !fw->data || fw->size < CR4_REGION_NUM * sizeof(*hdr)) {
		dev_err(dev->mt76.dev, "Invalid firmware\n");
		ret = -EINVAL;
		goto out;
	}

	hdr = (const struct mt7615_fw_trailer *)(fw->data + fw->size -
					CR4_REGION_NUM * sizeof(*hdr));

	dev_info(dev->mt76.dev, "CR4 Firmware Version: %.10s, Build Time: %.15s\n",
		 hdr->fw_ver, hdr->build_date);

	ret = mt7615_mcu_send_ram_firmware(dev, hdr, fw->data, true);
	if (ret)
		goto out;

	ret = mt76_connac_mcu_start_firmware(&dev->mt76, 0,
					     FW_START_WORKING_PDA_CR4);
	if (ret) {
		dev_err(dev->mt76.dev, "Failed to start CR4 firmware\n");
		goto out;
	}

out:
	release_firmware(fw);

	return ret;
}

static int mt7615_load_ram(struct mt7615_dev *dev)
{
	int ret;

	ret = mt7615_load_n9(dev, MT7615_FIRMWARE_N9);
	if (ret)
		return ret;

	return mt7615_load_cr4(dev, MT7615_FIRMWARE_CR4);
}

static int mt7615_load_firmware(struct mt7615_dev *dev)
{
	int ret;
	u32 val;

	val = mt76_get_field(dev, MT_TOP_MISC2, MT_TOP_MISC2_FW_STATE);

	if (val != FW_STATE_FW_DOWNLOAD) {
		dev_err(dev->mt76.dev, "Firmware is not ready for download\n");
		return -EIO;
	}

	ret = mt7615_load_patch(dev, MT7615_PATCH_ADDRESS, MT7615_ROM_PATCH);
	if (ret)
		return ret;

	ret = mt7615_load_ram(dev);
	if (ret)
		return ret;

	if (!mt76_poll_msec(dev, MT_TOP_MISC2, MT_TOP_MISC2_FW_STATE,
			    FIELD_PREP(MT_TOP_MISC2_FW_STATE,
				       FW_STATE_CR4_RDY), 500)) {
		dev_err(dev->mt76.dev, "Timeout for initializing firmware\n");
		return -EIO;
	}

	return 0;
}

static int mt7622_load_firmware(struct mt7615_dev *dev)
{
	int ret;
	u32 val;

	mt76_set(dev, MT_WPDMA_GLO_CFG, MT_WPDMA_GLO_CFG_BYPASS_TX_SCH);

	val = mt76_get_field(dev, MT_TOP_OFF_RSV, MT_TOP_OFF_RSV_FW_STATE);
	if (val != FW_STATE_FW_DOWNLOAD) {
		dev_err(dev->mt76.dev, "Firmware is not ready for download\n");
		return -EIO;
	}

	ret = mt7615_load_patch(dev, MT7622_PATCH_ADDRESS, MT7622_ROM_PATCH);
	if (ret)
		return ret;

	ret = mt7615_load_n9(dev, MT7622_FIRMWARE_N9);
	if (ret)
		return ret;

	if (!mt76_poll_msec(dev, MT_TOP_OFF_RSV, MT_TOP_OFF_RSV_FW_STATE,
			    FIELD_PREP(MT_TOP_OFF_RSV_FW_STATE,
				       FW_STATE_NORMAL_TRX), 1500)) {
		dev_err(dev->mt76.dev, "Timeout for initializing firmware\n");
		return -EIO;
	}

	mt76_clear(dev, MT_WPDMA_GLO_CFG, MT_WPDMA_GLO_CFG_BYPASS_TX_SCH);

	return 0;
}

int mt7615_mcu_fw_log_2_host(struct mt7615_dev *dev, u8 ctrl)
{
	struct {
		u8 ctrl_val;
		u8 pad[3];
	} data = {
		.ctrl_val = ctrl
	};

	return mt76_mcu_send_msg(&dev->mt76, MCU_EXT_CMD_FW_LOG_2_HOST, &data,
				 sizeof(data), true);
}

static int mt7663_load_n9(struct mt7615_dev *dev, const char *name)
{
	u32 offset = 0, override_addr = 0, flag = FW_START_DLYCAL;
	const struct mt7663_fw_trailer *hdr;
	const struct mt7663_fw_buf *buf;
	const struct firmware *fw;
	const u8 *base_addr;
	int i, ret;

	ret = request_firmware(&fw, name, dev->mt76.dev);
	if (ret)
		return ret;

	if (!fw || !fw->data || fw->size < FW_V3_COMMON_TAILER_SIZE) {
		dev_err(dev->mt76.dev, "Invalid firmware\n");
		ret = -EINVAL;
		goto out;
	}

	hdr = (const struct mt7663_fw_trailer *)(fw->data + fw->size -
						 FW_V3_COMMON_TAILER_SIZE);

	dev_info(dev->mt76.dev, "N9 Firmware Version: %.10s, Build Time: %.15s\n",
		 hdr->fw_ver, hdr->build_date);
	dev_info(dev->mt76.dev, "Region number: 0x%x\n", hdr->n_region);

	base_addr = fw->data + fw->size - FW_V3_COMMON_TAILER_SIZE;
	for (i = 0; i < hdr->n_region; i++) {
		u32 shift = (hdr->n_region - i) * FW_V3_REGION_TAILER_SIZE;
		u32 len, addr, mode;

		dev_info(dev->mt76.dev, "Parsing tailer Region: %d\n", i);

		buf = (const struct mt7663_fw_buf *)(base_addr - shift);
		mode = mt7615_mcu_gen_dl_mode(buf->feature_set, false);
		addr = le32_to_cpu(buf->img_dest_addr);
		len = le32_to_cpu(buf->img_size);

		ret = mt76_connac_mcu_init_download(&dev->mt76, addr, len,
						    mode);
		if (ret) {
			dev_err(dev->mt76.dev, "Download request failed\n");
			goto out;
		}

		ret = mt76_mcu_send_firmware(&dev->mt76, MCU_CMD_FW_SCATTER,
					     fw->data + offset, len);
		if (ret) {
			dev_err(dev->mt76.dev, "Failed to send firmware\n");
			goto out;
		}

		offset += le32_to_cpu(buf->img_size);
		if (buf->feature_set & DL_MODE_VALID_RAM_ENTRY) {
			override_addr = le32_to_cpu(buf->img_dest_addr);
			dev_info(dev->mt76.dev, "Region %d, override_addr = 0x%08x\n",
				 i, override_addr);
		}
	}

	if (override_addr)
		flag |= FW_START_OVERRIDE;

	dev_info(dev->mt76.dev, "override_addr = 0x%08x, option = %d\n",
		 override_addr, flag);

	ret = mt76_connac_mcu_start_firmware(&dev->mt76, override_addr, flag);
	if (ret) {
		dev_err(dev->mt76.dev, "Failed to start N9 firmware\n");
		goto out;
	}

	snprintf(dev->mt76.hw->wiphy->fw_version,
		 sizeof(dev->mt76.hw->wiphy->fw_version),
		 "%.10s-%.15s", hdr->fw_ver, hdr->build_date);

out:
	release_firmware(fw);

	return ret;
}

static int
mt7663_load_rom_patch(struct mt7615_dev *dev, const char **n9_firmware)
{
	const char *selected_rom, *secondary_rom = MT7663_ROM_PATCH;
	const char *primary_rom = MT7663_OFFLOAD_ROM_PATCH;
	int ret;

	if (!prefer_offload_fw) {
		secondary_rom = MT7663_OFFLOAD_ROM_PATCH;
		primary_rom = MT7663_ROM_PATCH;
	}
	selected_rom = primary_rom;

	ret = mt7615_load_patch(dev, MT7663_PATCH_ADDRESS, primary_rom);
	if (ret) {
		dev_info(dev->mt76.dev, "%s not found, switching to %s",
			 primary_rom, secondary_rom);
		ret = mt7615_load_patch(dev, MT7663_PATCH_ADDRESS,
					secondary_rom);
		if (ret) {
			dev_err(dev->mt76.dev, "failed to load %s",
				secondary_rom);
			return ret;
		}
		selected_rom = secondary_rom;
	}

	if (!strcmp(selected_rom, MT7663_OFFLOAD_ROM_PATCH)) {
		*n9_firmware = MT7663_OFFLOAD_FIRMWARE_N9;
		dev->fw_ver = MT7615_FIRMWARE_V3;
		dev->mcu_ops = &uni_update_ops;
	} else {
		*n9_firmware = MT7663_FIRMWARE_N9;
		dev->fw_ver = MT7615_FIRMWARE_V2;
		dev->mcu_ops = &sta_update_ops;
	}

	return 0;
}

int __mt7663_load_firmware(struct mt7615_dev *dev)
{
	const char *n9_firmware;
	int ret;

	ret = mt76_get_field(dev, MT_CONN_ON_MISC, MT_TOP_MISC2_FW_N9_RDY);
	if (ret) {
		dev_dbg(dev->mt76.dev, "Firmware is already download\n");
		return -EIO;
	}

	ret = mt7663_load_rom_patch(dev, &n9_firmware);
	if (ret)
		return ret;

	ret = mt7663_load_n9(dev, n9_firmware);
	if (ret)
		return ret;

	if (!mt76_poll_msec(dev, MT_CONN_ON_MISC, MT_TOP_MISC2_FW_N9_RDY,
			    MT_TOP_MISC2_FW_N9_RDY, 1500)) {
		ret = mt76_get_field(dev, MT_CONN_ON_MISC,
				     MT7663_TOP_MISC2_FW_STATE);
		dev_err(dev->mt76.dev, "Timeout for initializing firmware\n");
		return -EIO;
	}

#ifdef CONFIG_PM
	if (mt7615_firmware_offload(dev))
		dev->mt76.hw->wiphy->wowlan = &mt76_connac_wowlan_support;
#endif /* CONFIG_PM */

	dev_dbg(dev->mt76.dev, "Firmware init done\n");

	return 0;
}
EXPORT_SYMBOL_GPL(__mt7663_load_firmware);

static int mt7663_load_firmware(struct mt7615_dev *dev)
{
	int ret;

	mt76_set(dev, MT_WPDMA_GLO_CFG, MT_WPDMA_GLO_CFG_BYPASS_TX_SCH);

	ret = __mt7663_load_firmware(dev);
	if (ret)
		return ret;

	mt76_clear(dev, MT_WPDMA_GLO_CFG, MT_WPDMA_GLO_CFG_BYPASS_TX_SCH);

	return 0;
}

int mt7615_mcu_init(struct mt7615_dev *dev)
{
	static const struct mt76_mcu_ops mt7615_mcu_ops = {
		.headroom = sizeof(struct mt7615_mcu_txd),
		.mcu_skb_send_msg = mt7615_mcu_send_message,
		.mcu_parse_response = mt7615_mcu_parse_response,
		.mcu_restart = mt7615_mcu_restart,
	};
	int ret;

	dev->mt76.mcu_ops = &mt7615_mcu_ops,

	ret = mt7615_mcu_drv_pmctrl(dev);
	if (ret)
		return ret;

	switch (mt76_chip(&dev->mt76)) {
	case 0x7622:
		ret = mt7622_load_firmware(dev);
		break;
	case 0x7663:
		ret = mt7663_load_firmware(dev);
		break;
	default:
		ret = mt7615_load_firmware(dev);
		break;
	}
	if (ret)
		return ret;

	mt76_queue_tx_cleanup(dev, dev->mt76.q_mcu[MT_MCUQ_FWDL], false);
	dev_dbg(dev->mt76.dev, "Firmware init done\n");
	set_bit(MT76_STATE_MCU_RUNNING, &dev->mphy.state);
	mt7615_mcu_fw_log_2_host(dev, 0);

	return 0;
}
EXPORT_SYMBOL_GPL(mt7615_mcu_init);

void mt7615_mcu_exit(struct mt7615_dev *dev)
{
	__mt76_mcu_restart(&dev->mt76);
	mt7615_mcu_set_fw_ctrl(dev);
	skb_queue_purge(&dev->mt76.mcu.res_q);
}
EXPORT_SYMBOL_GPL(mt7615_mcu_exit);

int mt7615_mcu_set_eeprom(struct mt7615_dev *dev)
{
	struct {
		u8 buffer_mode;
		u8 content_format;
		__le16 len;
	} __packed req_hdr = {
		.buffer_mode = 1,
	};
	u8 *eep = (u8 *)dev->mt76.eeprom.data;
	struct sk_buff *skb;
	int eep_len, offset;

	switch (mt76_chip(&dev->mt76)) {
	case 0x7622:
		eep_len = MT7622_EE_MAX - MT_EE_NIC_CONF_0;
		offset = MT_EE_NIC_CONF_0;
		break;
	case 0x7663:
		eep_len = MT7663_EE_MAX - MT_EE_CHIP_ID;
		req_hdr.content_format = 1;
		offset = MT_EE_CHIP_ID;
		break;
	default:
		eep_len = MT7615_EE_MAX - MT_EE_NIC_CONF_0;
		offset = MT_EE_NIC_CONF_0;
		break;
	}

	req_hdr.len = cpu_to_le16(eep_len);

	skb = mt76_mcu_msg_alloc(&dev->mt76, NULL, sizeof(req_hdr) + eep_len);
	if (!skb)
		return -ENOMEM;

	skb_put_data(skb, &req_hdr, sizeof(req_hdr));
	skb_put_data(skb, eep + offset, eep_len);

	return mt76_mcu_skb_send_msg(&dev->mt76, skb,
				     MCU_EXT_CMD_EFUSE_BUFFER_MODE, true);
}

int mt7615_mcu_set_wmm(struct mt7615_dev *dev, u8 queue,
		       const struct ieee80211_tx_queue_params *params)
{
#define WMM_AIFS_SET	BIT(0)
#define WMM_CW_MIN_SET	BIT(1)
#define WMM_CW_MAX_SET	BIT(2)
#define WMM_TXOP_SET	BIT(3)
#define WMM_PARAM_SET	(WMM_AIFS_SET | WMM_CW_MIN_SET | \
			 WMM_CW_MAX_SET | WMM_TXOP_SET)
	struct req_data {
		u8 number;
		u8 rsv[3];
		u8 queue;
		u8 valid;
		u8 aifs;
		u8 cw_min;
		__le16 cw_max;
		__le16 txop;
	} __packed req = {
		.number = 1,
		.queue = queue,
		.valid = WMM_PARAM_SET,
		.aifs = params->aifs,
		.cw_min = 5,
		.cw_max = cpu_to_le16(10),
		.txop = cpu_to_le16(params->txop),
	};

	if (params->cw_min)
		req.cw_min = fls(params->cw_min);
	if (params->cw_max)
		req.cw_max = cpu_to_le16(fls(params->cw_max));

	return mt76_mcu_send_msg(&dev->mt76, MCU_EXT_CMD_EDCA_UPDATE, &req,
				 sizeof(req), true);
}

int mt7615_mcu_set_dbdc(struct mt7615_dev *dev)
{
	struct mt7615_phy *ext_phy = mt7615_ext_phy(dev);
	struct dbdc_entry {
		u8 type;
		u8 index;
		u8 band;
		u8 _rsv;
	};
	struct {
		u8 enable;
		u8 num;
		u8 _rsv[2];
		struct dbdc_entry entry[64];
	} req = {
		.enable = !!ext_phy,
	};
	int i;

	if (!ext_phy)
		goto out;

#define ADD_DBDC_ENTRY(_type, _idx, _band)		\
	do { \
		req.entry[req.num].type = _type;		\
		req.entry[req.num].index = _idx;		\
		req.entry[req.num++].band = _band;		\
	} while (0)

	for (i = 0; i < 4; i++) {
		bool band = !!(ext_phy->omac_mask & BIT_ULL(i));

		ADD_DBDC_ENTRY(DBDC_TYPE_BSS, i, band);
	}

	for (i = 0; i < 14; i++) {
		bool band = !!(ext_phy->omac_mask & BIT_ULL(0x11 + i));

		ADD_DBDC_ENTRY(DBDC_TYPE_MBSS, i, band);
	}

	ADD_DBDC_ENTRY(DBDC_TYPE_MU, 0, 1);

	for (i = 0; i < 3; i++)
		ADD_DBDC_ENTRY(DBDC_TYPE_BF, i, 1);

	ADD_DBDC_ENTRY(DBDC_TYPE_WMM, 0, 0);
	ADD_DBDC_ENTRY(DBDC_TYPE_WMM, 1, 0);
	ADD_DBDC_ENTRY(DBDC_TYPE_WMM, 2, 1);
	ADD_DBDC_ENTRY(DBDC_TYPE_WMM, 3, 1);

	ADD_DBDC_ENTRY(DBDC_TYPE_MGMT, 0, 0);
	ADD_DBDC_ENTRY(DBDC_TYPE_MGMT, 1, 1);

out:
	return mt76_mcu_send_msg(&dev->mt76, MCU_EXT_CMD_DBDC_CTRL, &req,
				 sizeof(req), true);
}

int mt7615_mcu_del_wtbl_all(struct mt7615_dev *dev)
{
	struct wtbl_req_hdr req = {
		.operation = WTBL_RESET_ALL,
	};

	return mt76_mcu_send_msg(&dev->mt76, MCU_EXT_CMD_WTBL_UPDATE, &req,
				 sizeof(req), true);
}

int mt7615_mcu_rdd_cmd(struct mt7615_dev *dev,
		       enum mt7615_rdd_cmd cmd, u8 index,
		       u8 rx_sel, u8 val)
{
	struct {
		u8 ctrl;
		u8 rdd_idx;
		u8 rdd_rx_sel;
		u8 val;
		u8 rsv[4];
	} req = {
		.ctrl = cmd,
		.rdd_idx = index,
		.rdd_rx_sel = rx_sel,
		.val = val,
	};

	return mt76_mcu_send_msg(&dev->mt76, MCU_EXT_CMD_SET_RDD_CTRL, &req,
				 sizeof(req), true);
}

int mt7615_mcu_set_fcc5_lpn(struct mt7615_dev *dev, int val)
{
	struct {
		__le16 tag;
		__le16 min_lpn;
	} req = {
		.tag = cpu_to_le16(0x1),
		.min_lpn = cpu_to_le16(val),
	};

	return mt76_mcu_send_msg(&dev->mt76, MCU_EXT_CMD_SET_RDD_TH, &req,
				 sizeof(req), true);
}

int mt7615_mcu_set_pulse_th(struct mt7615_dev *dev,
			    const struct mt7615_dfs_pulse *pulse)
{
	struct {
		__le16 tag;
		__le32 max_width;	/* us */
		__le32 max_pwr;		/* dbm */
		__le32 min_pwr;		/* dbm */
		__le32 min_stgr_pri;	/* us */
		__le32 max_stgr_pri;	/* us */
		__le32 min_cr_pri;	/* us */
		__le32 max_cr_pri;	/* us */
	} req = {
		.tag = cpu_to_le16(0x3),
#define __req_field(field) .field = cpu_to_le32(pulse->field)
		__req_field(max_width),
		__req_field(max_pwr),
		__req_field(min_pwr),
		__req_field(min_stgr_pri),
		__req_field(max_stgr_pri),
		__req_field(min_cr_pri),
		__req_field(max_cr_pri),
#undef  __req_field
	};

	return mt76_mcu_send_msg(&dev->mt76, MCU_EXT_CMD_SET_RDD_TH, &req,
				 sizeof(req), true);
}

int mt7615_mcu_set_radar_th(struct mt7615_dev *dev, int index,
			    const struct mt7615_dfs_pattern *pattern)
{
	struct {
		__le16 tag;
		__le16 radar_type;
		u8 enb;
		u8 stgr;
		u8 min_crpn;
		u8 max_crpn;
		u8 min_crpr;
		u8 min_pw;
		u8 max_pw;
		__le32 min_pri;
		__le32 max_pri;
		u8 min_crbn;
		u8 max_crbn;
		u8 min_stgpn;
		u8 max_stgpn;
		u8 min_stgpr;
	} req = {
		.tag = cpu_to_le16(0x2),
		.radar_type = cpu_to_le16(index),
#define __req_field_u8(field) .field = pattern->field
#define __req_field_u32(field) .field = cpu_to_le32(pattern->field)
		__req_field_u8(enb),
		__req_field_u8(stgr),
		__req_field_u8(min_crpn),
		__req_field_u8(max_crpn),
		__req_field_u8(min_crpr),
		__req_field_u8(min_pw),
		__req_field_u8(max_pw),
		__req_field_u32(min_pri),
		__req_field_u32(max_pri),
		__req_field_u8(min_crbn),
		__req_field_u8(max_crbn),
		__req_field_u8(min_stgpn),
		__req_field_u8(max_stgpn),
		__req_field_u8(min_stgpr),
#undef __req_field_u8
#undef __req_field_u32
	};

	return mt76_mcu_send_msg(&dev->mt76, MCU_EXT_CMD_SET_RDD_TH, &req,
				 sizeof(req), true);
}

int mt7615_mcu_rdd_send_pattern(struct mt7615_dev *dev)
{
	struct {
		u8 pulse_num;
		u8 rsv[3];
		struct {
			__le32 start_time;
			__le16 width;
			__le16 power;
		} pattern[32];
	} req = {
		.pulse_num = dev->radar_pattern.n_pulses,
	};
	u32 start_time = ktime_to_ms(ktime_get_boottime());
	int i;

	if (dev->radar_pattern.n_pulses > ARRAY_SIZE(req.pattern))
		return -EINVAL;

	/* TODO: add some noise here */
	for (i = 0; i < dev->radar_pattern.n_pulses; i++) {
		u32 ts = start_time + i * dev->radar_pattern.period;

		req.pattern[i].width = cpu_to_le16(dev->radar_pattern.width);
		req.pattern[i].power = cpu_to_le16(dev->radar_pattern.power);
		req.pattern[i].start_time = cpu_to_le32(ts);
	}

	return mt76_mcu_send_msg(&dev->mt76, MCU_EXT_CMD_SET_RDD_PATTERN,
				 &req, sizeof(req), false);
}

static void mt7615_mcu_set_txpower_sku(struct mt7615_phy *phy, u8 *sku)
{
	struct mt76_phy *mphy = phy->mt76;
	struct ieee80211_hw *hw = mphy->hw;
	int n_chains = hweight8(mphy->antenna_mask);
	int tx_power;
	int i;

	tx_power = hw->conf.power_level * 2 -
		   mt76_tx_power_nss_delta(n_chains);
	mphy->txpower_cur = tx_power;

	for (i = 0; i < MT_SKU_1SS_DELTA; i++)
		sku[i] = tx_power;

	for (i = 0; i < 4; i++) {
		int delta = 0;

		if (i < n_chains - 1)
			delta = mt76_tx_power_nss_delta(n_chains) -
				mt76_tx_power_nss_delta(i + 1);
		sku[MT_SKU_1SS_DELTA + i] = delta;
	}
}

static u8 mt7615_mcu_chan_bw(struct cfg80211_chan_def *chandef)
<<<<<<< HEAD
{
	static const u8 width_to_bw[] = {
		[NL80211_CHAN_WIDTH_40] = CMD_CBW_40MHZ,
		[NL80211_CHAN_WIDTH_80] = CMD_CBW_80MHZ,
		[NL80211_CHAN_WIDTH_80P80] = CMD_CBW_8080MHZ,
		[NL80211_CHAN_WIDTH_160] = CMD_CBW_160MHZ,
		[NL80211_CHAN_WIDTH_5] = CMD_CBW_5MHZ,
		[NL80211_CHAN_WIDTH_10] = CMD_CBW_10MHZ,
		[NL80211_CHAN_WIDTH_20] = CMD_CBW_20MHZ,
		[NL80211_CHAN_WIDTH_20_NOHT] = CMD_CBW_20MHZ,
	};

	if (chandef->width >= ARRAY_SIZE(width_to_bw))
		return 0;

	return width_to_bw[chandef->width];
}

int mt7615_mcu_set_chan_info(struct mt7615_phy *phy, int cmd)
{
	struct mt7615_dev *dev = phy->dev;
	struct cfg80211_chan_def *chandef = &phy->mt76->chandef;
	int freq1 = chandef->center_freq1, freq2 = chandef->center_freq2;
	struct {
		u8 control_chan;
		u8 center_chan;
		u8 bw;
		u8 tx_streams;
		u8 rx_streams_mask;
		u8 switch_reason;
		u8 band_idx;
		/* for 80+80 only */
		u8 center_chan2;
		__le16 cac_case;
		u8 channel_band;
		u8 rsv0;
		__le32 outband_freq;
		u8 txpower_drop;
		u8 rsv1[3];
		u8 txpower_sku[53];
		u8 rsv2[3];
	} req = {
		.control_chan = chandef->chan->hw_value,
		.center_chan = ieee80211_frequency_to_channel(freq1),
		.tx_streams = hweight8(phy->mt76->antenna_mask),
		.rx_streams_mask = phy->chainmask,
		.center_chan2 = ieee80211_frequency_to_channel(freq2),
	};

	if (dev->mt76.hw->conf.flags & IEEE80211_CONF_OFFCHANNEL)
		req.switch_reason = CH_SWITCH_SCAN_BYPASS_DPD;
	else if ((chandef->chan->flags & IEEE80211_CHAN_RADAR) &&
		 chandef->chan->dfs_state != NL80211_DFS_AVAILABLE)
		req.switch_reason = CH_SWITCH_DFS;
	else
		req.switch_reason = CH_SWITCH_NORMAL;

	req.band_idx = phy != &dev->phy;
	req.bw = mt7615_mcu_chan_bw(chandef);

	if (mt76_testmode_enabled(&dev->mt76))
		memset(req.txpower_sku, 0x3f, 49);
	else
		mt7615_mcu_set_txpower_sku(phy, req.txpower_sku);

	return __mt76_mcu_send_msg(&dev->mt76, cmd, &req, sizeof(req), true);
}

int mt7615_mcu_get_temperature(struct mt7615_dev *dev, int index)
{
	struct {
		u8 action;
		u8 rsv[3];
	} req = {
		.action = index,
	};

	return __mt76_mcu_send_msg(&dev->mt76, MCU_EXT_CMD_GET_TEMP, &req,
				   sizeof(req), true);
}

int mt7615_mcu_set_test_param(struct mt7615_dev *dev, u8 param, bool test_mode,
			      u32 val)
{
	struct {
		u8 test_mode_en;
		u8 param_idx;
		u8 _rsv[2];

		__le32 value;

		u8 pad[8];
	} req = {
		.test_mode_en = test_mode,
		.param_idx = param,
		.value = cpu_to_le32(val),
	};

	return __mt76_mcu_send_msg(&dev->mt76, MCU_EXT_CMD_ATE_CTRL, &req,
				   sizeof(req), false);
}

int mt7615_mcu_set_sku_en(struct mt7615_phy *phy, bool enable)
{
	struct mt7615_dev *dev = phy->dev;
	struct {
		u8 format_id;
		u8 sku_enable;
		u8 band_idx;
		u8 rsv;
	} req = {
		.format_id = 0,
		.band_idx = phy != &dev->phy,
		.sku_enable = enable,
	};

	return __mt76_mcu_send_msg(&dev->mt76, MCU_EXT_CMD_TX_POWER_FEATURE_CTRL, &req,
				   sizeof(req), true);
}

int mt7615_mcu_set_vif_ps(struct mt7615_dev *dev, struct ieee80211_vif *vif)
{
	struct mt7615_vif *mvif = (struct mt7615_vif *)vif->drv_priv;
	struct {
		u8 bss_idx;
		u8 ps_state; /* 0: device awake
			      * 1: static power save
			      * 2: dynamic power saving
			      */
	} req = {
		.bss_idx = mvif->idx,
		.ps_state = vif->bss_conf.ps ? 2 : 0,
	};

	if (vif->type != NL80211_IFTYPE_STATION)
		return -ENOTSUPP;

	return __mt76_mcu_send_msg(&dev->mt76,  MCU_CMD_SET_PS_PROFILE,
				   &req, sizeof(req), false);
}

int mt7615_mcu_set_channel_domain(struct mt7615_phy *phy)
{
	struct mt76_phy *mphy = phy->mt76;
	struct mt7615_dev *dev = phy->dev;
	struct mt7615_mcu_channel_domain {
		__le32 country_code; /* regulatory_request.alpha2 */
		u8 bw_2g; /* BW_20_40M		0
			   * BW_20M		1
			   * BW_20_40_80M	2
			   * BW_20_40_80_160M	3
			   * BW_20_40_80_8080M	4
			   */
		u8 bw_5g;
		__le16 pad;
		u8 n_2ch;
		u8 n_5ch;
		__le16 pad2;
	} __packed hdr = {
		.bw_2g = 0,
		.bw_5g = 3,
		.n_2ch = mphy->sband_2g.sband.n_channels,
		.n_5ch = mphy->sband_5g.sband.n_channels,
	};
	struct mt7615_mcu_chan {
		__le16 hw_value;
		__le16 pad;
		__le32 flags;
	} __packed;
	int i, n_channels = hdr.n_2ch + hdr.n_5ch;
	int len = sizeof(hdr) + n_channels * sizeof(struct mt7615_mcu_chan);
	struct sk_buff *skb;

	if (!mt7615_firmware_offload(dev))
		return 0;

	skb = mt76_mcu_msg_alloc(&dev->mt76, NULL, len);
	if (!skb)
		return -ENOMEM;

	skb_put_data(skb, &hdr, sizeof(hdr));

	for (i = 0; i < n_channels; i++) {
		struct ieee80211_channel *chan;
		struct mt7615_mcu_chan channel;

		if (i < hdr.n_2ch)
			chan = &mphy->sband_2g.sband.channels[i];
		else
			chan = &mphy->sband_5g.sband.channels[i - hdr.n_2ch];

		channel.hw_value = cpu_to_le16(chan->hw_value);
		channel.flags = cpu_to_le32(chan->flags);
		channel.pad = 0;

		skb_put_data(skb, &channel, sizeof(channel));
	}

	return __mt76_mcu_skb_send_msg(&dev->mt76, skb,
				       MCU_CMD_SET_CHAN_DOMAIN, false);
}

#define MT7615_SCAN_CHANNEL_TIME	60
int mt7615_mcu_hw_scan(struct mt7615_phy *phy, struct ieee80211_vif *vif,
		       struct ieee80211_scan_request *scan_req)
{
	struct mt7615_vif *mvif = (struct mt7615_vif *)vif->drv_priv;
	struct cfg80211_scan_request *sreq = &scan_req->req;
	int n_ssids = 0, err, i, duration = MT7615_SCAN_CHANNEL_TIME;
	int ext_channels_num = max_t(int, sreq->n_channels - 32, 0);
	struct ieee80211_channel **scan_list = sreq->channels;
	struct mt7615_dev *dev = phy->dev;
	bool ext_phy = phy != &dev->phy;
	struct mt7615_mcu_scan_channel *chan;
	struct mt7615_hw_scan_req *req;
	struct sk_buff *skb;

	/* fall-back to sw-scan */
	if (!mt7615_firmware_offload(dev))
		return 1;

	skb = mt76_mcu_msg_alloc(&dev->mt76, NULL, sizeof(*req));
	if (!skb)
		return -ENOMEM;

	set_bit(MT76_HW_SCANNING, &phy->mt76->state);
	mvif->scan_seq_num = (mvif->scan_seq_num + 1) & 0x7f;

	req = (struct mt7615_hw_scan_req *)skb_put(skb, sizeof(*req));

	req->seq_num = mvif->scan_seq_num | ext_phy << 7;
	req->bss_idx = mvif->idx;
	req->scan_type = sreq->n_ssids ? 1 : 0;
	req->probe_req_num = sreq->n_ssids ? 2 : 0;
	req->version = 1;

	for (i = 0; i < sreq->n_ssids; i++) {
		if (!sreq->ssids[i].ssid_len)
			continue;

		req->ssids[i].ssid_len = cpu_to_le32(sreq->ssids[i].ssid_len);
		memcpy(req->ssids[i].ssid, sreq->ssids[i].ssid,
		       sreq->ssids[i].ssid_len);
		n_ssids++;
	}
	req->ssid_type = n_ssids ? BIT(2) : BIT(0);
	req->ssid_type_ext = n_ssids ? BIT(0) : 0;
	req->ssids_num = n_ssids;

	/* increase channel time for passive scan */
	if (!sreq->n_ssids)
		duration *= 2;
	req->timeout_value = cpu_to_le16(sreq->n_channels * duration);
	req->channel_min_dwell_time = cpu_to_le16(duration);
	req->channel_dwell_time = cpu_to_le16(duration);

	req->channels_num = min_t(u8, sreq->n_channels, 32);
	req->ext_channels_num = min_t(u8, ext_channels_num, 32);
	for (i = 0; i < req->channels_num + req->ext_channels_num; i++) {
		if (i >= 32)
			chan = &req->ext_channels[i - 32];
		else
			chan = &req->channels[i];

		chan->band = scan_list[i]->band == NL80211_BAND_2GHZ ? 1 : 2;
		chan->channel_num = scan_list[i]->hw_value;
	}
	req->channel_type = sreq->n_channels ? 4 : 0;

	if (sreq->ie_len > 0) {
		memcpy(req->ies, sreq->ie, sreq->ie_len);
		req->ies_len = cpu_to_le16(sreq->ie_len);
	}

	memcpy(req->bssid, sreq->bssid, ETH_ALEN);
	if (sreq->flags & NL80211_SCAN_FLAG_RANDOM_ADDR) {
		get_random_mask_addr(req->random_mac, sreq->mac_addr,
				     sreq->mac_addr_mask);
		req->scan_func = 1;
	}

	err = __mt76_mcu_skb_send_msg(&dev->mt76, skb, MCU_CMD_START_HW_SCAN,
				      false);
	if (err < 0)
		clear_bit(MT76_HW_SCANNING, &phy->mt76->state);

	return err;
}

int mt7615_mcu_cancel_hw_scan(struct mt7615_phy *phy,
			      struct ieee80211_vif *vif)
=======
>>>>>>> f642729d
{
	static const u8 width_to_bw[] = {
		[NL80211_CHAN_WIDTH_40] = CMD_CBW_40MHZ,
		[NL80211_CHAN_WIDTH_80] = CMD_CBW_80MHZ,
		[NL80211_CHAN_WIDTH_80P80] = CMD_CBW_8080MHZ,
		[NL80211_CHAN_WIDTH_160] = CMD_CBW_160MHZ,
		[NL80211_CHAN_WIDTH_5] = CMD_CBW_5MHZ,
		[NL80211_CHAN_WIDTH_10] = CMD_CBW_10MHZ,
		[NL80211_CHAN_WIDTH_20] = CMD_CBW_20MHZ,
		[NL80211_CHAN_WIDTH_20_NOHT] = CMD_CBW_20MHZ,
	};

	if (chandef->width >= ARRAY_SIZE(width_to_bw))
		return 0;

	return width_to_bw[chandef->width];
}

int mt7615_mcu_set_chan_info(struct mt7615_phy *phy, int cmd)
{
	struct mt7615_dev *dev = phy->dev;
	struct cfg80211_chan_def *chandef = &phy->mt76->chandef;
	int freq1 = chandef->center_freq1, freq2 = chandef->center_freq2;
	struct {
		u8 control_chan;
		u8 center_chan;
		u8 bw;
		u8 tx_streams;
		u8 rx_streams_mask;
		u8 switch_reason;
		u8 band_idx;
		/* for 80+80 only */
		u8 center_chan2;
		__le16 cac_case;
		u8 channel_band;
		u8 rsv0;
		__le32 outband_freq;
		u8 txpower_drop;
		u8 rsv1[3];
		u8 txpower_sku[53];
		u8 rsv2[3];
	} req = {
		.control_chan = chandef->chan->hw_value,
		.center_chan = ieee80211_frequency_to_channel(freq1),
		.tx_streams = hweight8(phy->mt76->antenna_mask),
		.rx_streams_mask = phy->mt76->chainmask,
		.center_chan2 = ieee80211_frequency_to_channel(freq2),
	};

	if (dev->mt76.hw->conf.flags & IEEE80211_CONF_OFFCHANNEL)
		req.switch_reason = CH_SWITCH_SCAN_BYPASS_DPD;
	else if ((chandef->chan->flags & IEEE80211_CHAN_RADAR) &&
		 chandef->chan->dfs_state != NL80211_DFS_AVAILABLE)
		req.switch_reason = CH_SWITCH_DFS;
	else
		req.switch_reason = CH_SWITCH_NORMAL;

	req.band_idx = phy != &dev->phy;
	req.bw = mt7615_mcu_chan_bw(chandef);

	if (mt76_testmode_enabled(phy->mt76))
		memset(req.txpower_sku, 0x3f, 49);
	else
		mt7615_mcu_set_txpower_sku(phy, req.txpower_sku);

	return mt76_mcu_send_msg(&dev->mt76, cmd, &req, sizeof(req), true);
}

int mt7615_mcu_get_temperature(struct mt7615_dev *dev, int index)
{
	struct {
		u8 action;
		u8 rsv[3];
	} req = {
		.action = index,
	};

	return mt76_mcu_send_msg(&dev->mt76, MCU_EXT_CMD_GET_TEMP, &req,
				 sizeof(req), true);
}

int mt7615_mcu_set_test_param(struct mt7615_dev *dev, u8 param, bool test_mode,
			      u32 val)
{
	struct {
		u8 test_mode_en;
		u8 param_idx;
		u8 _rsv[2];

		__le32 value;

		u8 pad[8];
	} req = {
		.test_mode_en = test_mode,
		.param_idx = param,
		.value = cpu_to_le32(val),
	};

	return mt76_mcu_send_msg(&dev->mt76, MCU_EXT_CMD_ATE_CTRL, &req,
				 sizeof(req), false);
}

int mt7615_mcu_set_sku_en(struct mt7615_phy *phy, bool enable)
{
	struct mt7615_dev *dev = phy->dev;
	struct {
		u8 format_id;
		u8 sku_enable;
		u8 band_idx;
		u8 rsv;
	} req = {
		.format_id = 0,
		.band_idx = phy != &dev->phy,
		.sku_enable = enable,
	};

	return mt76_mcu_send_msg(&dev->mt76,
				 MCU_EXT_CMD_TX_POWER_FEATURE_CTRL, &req,
				 sizeof(req), true);
}

static int mt7615_find_freq_idx(const u16 *freqs, int n_freqs, u16 cur)
{
	int i;

	for (i = 0; i < n_freqs; i++)
		if (cur == freqs[i])
			return i;

	return -1;
}

static int mt7615_dcoc_freq_idx(u16 freq, u8 bw)
{
	static const u16 freq_list[] = {
		4980, 5805, 5905, 5190,
		5230, 5270, 5310, 5350,
		5390, 5430, 5470, 5510,
		5550, 5590, 5630, 5670,
		5710, 5755, 5795, 5835,
		5875, 5210, 5290, 5370,
		5450, 5530, 5610, 5690,
		5775, 5855
	};
	static const u16 freq_bw40[] = {
		5190, 5230, 5270, 5310,
		5350, 5390, 5430, 5470,
		5510, 5550, 5590, 5630,
		5670, 5710, 5755, 5795,
		5835, 5875
	};
	int offset_2g = ARRAY_SIZE(freq_list);
	int idx;

	if (freq < 4000) {
		if (freq < 2427)
			return offset_2g;
		if (freq < 2442)
			return offset_2g + 1;
		if (freq < 2457)
			return offset_2g + 2;

		return offset_2g + 3;
	}

	switch (bw) {
	case NL80211_CHAN_WIDTH_80:
	case NL80211_CHAN_WIDTH_80P80:
	case NL80211_CHAN_WIDTH_160:
		break;
	default:
		idx = mt7615_find_freq_idx(freq_bw40, ARRAY_SIZE(freq_bw40),
					   freq + 10);
		if (idx >= 0) {
			freq = freq_bw40[idx];
			break;
		}

		idx = mt7615_find_freq_idx(freq_bw40, ARRAY_SIZE(freq_bw40),
					   freq - 10);
		if (idx >= 0) {
			freq = freq_bw40[idx];
			break;
		}
		fallthrough;
	case NL80211_CHAN_WIDTH_40:
		idx = mt7615_find_freq_idx(freq_bw40, ARRAY_SIZE(freq_bw40),
					   freq);
		if (idx >= 0)
			break;

		return -1;

	}

	return mt7615_find_freq_idx(freq_list, ARRAY_SIZE(freq_list), freq);
}

int mt7615_mcu_apply_rx_dcoc(struct mt7615_phy *phy)
{
	struct mt7615_dev *dev = phy->dev;
	struct cfg80211_chan_def *chandef = &phy->mt76->chandef;
	int freq2 = chandef->center_freq2;
	int ret;
	struct {
		u8 direction;
		u8 runtime_calibration;
		u8 _rsv[2];

		__le16 center_freq;
		u8 bw;
		u8 band;
		u8 is_freq2;
		u8 success;
		u8 dbdc_en;

		u8 _rsv2;

		struct {
			__le32 sx0_i_lna[4];
			__le32 sx0_q_lna[4];

			__le32 sx2_i_lna[4];
			__le32 sx2_q_lna[4];
		} dcoc_data[4];
	} req = {
		.direction = 1,

		.bw = mt7615_mcu_chan_bw(chandef),
		.band = chandef->center_freq1 > 4000,
		.dbdc_en = !!dev->mt76.phy2,
	};
	u16 center_freq = chandef->center_freq1;
	int freq_idx;
	u8 *eep = dev->mt76.eeprom.data;

	if (!(eep[MT_EE_CALDATA_FLASH] & MT_EE_CALDATA_FLASH_RX_CAL))
		return 0;

	if (chandef->width == NL80211_CHAN_WIDTH_160) {
		freq2 = center_freq + 40;
		center_freq -= 40;
	}

again:
	req.runtime_calibration = 1;
	freq_idx = mt7615_dcoc_freq_idx(center_freq, chandef->width);
	if (freq_idx < 0)
		goto out;

	memcpy(req.dcoc_data, eep + MT7615_EEPROM_DCOC_OFFSET +
			      freq_idx * MT7615_EEPROM_DCOC_SIZE,
	       sizeof(req.dcoc_data));
	req.runtime_calibration = 0;

out:
	req.center_freq = cpu_to_le16(center_freq);
	ret = mt76_mcu_send_msg(&dev->mt76, MCU_EXT_CMD_RXDCOC_CAL, &req,
				sizeof(req), true);

	if ((chandef->width == NL80211_CHAN_WIDTH_80P80 ||
	     chandef->width == NL80211_CHAN_WIDTH_160) && !req.is_freq2) {
		req.is_freq2 = true;
		center_freq = freq2;
		goto again;
	}

	return ret;
}

static int mt7615_dpd_freq_idx(u16 freq, u8 bw)
{
	static const u16 freq_list[] = {
		4920, 4940, 4960, 4980,
		5040, 5060, 5080, 5180,
		5200, 5220, 5240, 5260,
		5280, 5300, 5320, 5340,
		5360, 5380, 5400, 5420,
		5440, 5460, 5480, 5500,
		5520, 5540, 5560, 5580,
		5600, 5620, 5640, 5660,
		5680, 5700, 5720, 5745,
		5765, 5785, 5805, 5825,
		5845, 5865, 5885, 5905
	};
	int offset_2g = ARRAY_SIZE(freq_list);
	int idx;

	if (freq < 4000) {
		if (freq < 2432)
			return offset_2g;
		if (freq < 2457)
			return offset_2g + 1;

		return offset_2g + 2;
	}

	if (bw != NL80211_CHAN_WIDTH_20) {
		idx = mt7615_find_freq_idx(freq_list, ARRAY_SIZE(freq_list),
					   freq + 10);
		if (idx >= 0)
			return idx;

		idx = mt7615_find_freq_idx(freq_list, ARRAY_SIZE(freq_list),
					   freq - 10);
		if (idx >= 0)
			return idx;
	}

	return mt7615_find_freq_idx(freq_list, ARRAY_SIZE(freq_list), freq);
}


int mt7615_mcu_apply_tx_dpd(struct mt7615_phy *phy)
{
	struct mt7615_dev *dev = phy->dev;
	struct cfg80211_chan_def *chandef = &phy->mt76->chandef;
	int freq2 = chandef->center_freq2;
	int ret;
	struct {
		u8 direction;
		u8 runtime_calibration;
		u8 _rsv[2];

		__le16 center_freq;
		u8 bw;
		u8 band;
		u8 is_freq2;
		u8 success;
		u8 dbdc_en;

		u8 _rsv2;

		struct {
			struct {
				u32 dpd_g0;
				u8 data[32];
			} wf0, wf1;

			struct {
				u32 dpd_g0_prim;
				u32 dpd_g0_sec;
				u8 data_prim[32];
				u8 data_sec[32];
			} wf2, wf3;
		} dpd_data;
	} req = {
		.direction = 1,

		.bw = mt7615_mcu_chan_bw(chandef),
		.band = chandef->center_freq1 > 4000,
		.dbdc_en = !!dev->mt76.phy2,
	};
	u16 center_freq = chandef->center_freq1;
	int freq_idx;
	u8 *eep = dev->mt76.eeprom.data;

	if (!(eep[MT_EE_CALDATA_FLASH] & MT_EE_CALDATA_FLASH_TX_DPD))
		return 0;

	if (chandef->width == NL80211_CHAN_WIDTH_160) {
		freq2 = center_freq + 40;
		center_freq -= 40;
	}

again:
	req.runtime_calibration = 1;
	freq_idx = mt7615_dpd_freq_idx(center_freq, chandef->width);
	if (freq_idx < 0)
		goto out;

	memcpy(&req.dpd_data, eep + MT7615_EEPROM_TXDPD_OFFSET +
			      freq_idx * MT7615_EEPROM_TXDPD_SIZE,
	       sizeof(req.dpd_data));
	req.runtime_calibration = 0;

out:
	req.center_freq = cpu_to_le16(center_freq);
	ret = mt76_mcu_send_msg(&dev->mt76, MCU_EXT_CMD_TXDPD_CAL, &req,
				sizeof(req), true);

	if ((chandef->width == NL80211_CHAN_WIDTH_80P80 ||
	     chandef->width == NL80211_CHAN_WIDTH_160) && !req.is_freq2) {
		req.is_freq2 = true;
		center_freq = freq2;
		goto again;
	}

	return ret;
}

int mt7615_mcu_set_bss_pm(struct mt7615_dev *dev, struct ieee80211_vif *vif,
			  bool enable)
{
	struct mt7615_vif *mvif = (struct mt7615_vif *)vif->drv_priv;
	struct {
		u8 bss_idx;
		u8 dtim_period;
		__le16 aid;
		__le16 bcn_interval;
		__le16 atim_window;
		u8 uapsd;
		u8 bmc_delivered_ac;
		u8 bmc_triggered_ac;
		u8 pad;
	} req = {
		.bss_idx = mvif->mt76.idx,
		.aid = cpu_to_le16(vif->bss_conf.aid),
		.dtim_period = vif->bss_conf.dtim_period,
		.bcn_interval = cpu_to_le16(vif->bss_conf.beacon_int),
	};
	struct {
		u8 bss_idx;
		u8 pad[3];
	} req_hdr = {
		.bss_idx = mvif->mt76.idx,
	};
	int err;

	if (vif->type != NL80211_IFTYPE_STATION)
		return 0;

	err = mt76_mcu_send_msg(&dev->mt76, MCU_CMD_SET_BSS_ABORT, &req_hdr,
				sizeof(req_hdr), false);
	if (err < 0 || !enable)
		return err;

	return mt76_mcu_send_msg(&dev->mt76, MCU_CMD_SET_BSS_CONNECTED, &req,
				 sizeof(req), false);
}

int mt7615_mcu_set_roc(struct mt7615_phy *phy, struct ieee80211_vif *vif,
		       struct ieee80211_channel *chan, int duration)
{
	struct mt7615_vif *mvif = (struct mt7615_vif *)vif->drv_priv;
	struct mt7615_dev *dev = phy->dev;
	struct mt7615_roc_tlv req = {
		.bss_idx = mvif->mt76.idx,
		.active = !chan,
		.max_interval = cpu_to_le32(duration),
		.primary_chan = chan ? chan->hw_value : 0,
		.band = chan ? chan->band : 0,
		.req_type = 2,
	};

	phy->roc_grant = false;

	return mt76_mcu_send_msg(&dev->mt76, MCU_CMD_SET_ROC, &req,
				 sizeof(req), false);
}

int mt7615_mcu_update_arp_filter(struct ieee80211_hw *hw,
				 struct ieee80211_vif *vif,
				 struct ieee80211_bss_conf *info)
{
	struct mt7615_vif *mvif = (struct mt7615_vif *)vif->drv_priv;
	struct mt7615_dev *dev = mt7615_hw_dev(hw);
	struct sk_buff *skb;
	int i, len = min_t(int, info->arp_addr_cnt,
			   IEEE80211_BSS_ARP_ADDR_LIST_LEN);
	struct {
		struct {
			u8 bss_idx;
			u8 pad[3];
		} __packed hdr;
		struct mt76_connac_arpns_tlv arp;
	} req_hdr = {
		.hdr = {
			.bss_idx = mvif->mt76.idx,
		},
		.arp = {
			.tag = cpu_to_le16(UNI_OFFLOAD_OFFLOAD_ARP),
			.len = cpu_to_le16(sizeof(struct mt76_connac_arpns_tlv)),
			.ips_num = len,
			.mode = 2,  /* update */
			.option = 1,
		},
	};

	if (!mt7615_firmware_offload(dev))
		return 0;

	skb = mt76_mcu_msg_alloc(&dev->mt76, NULL,
				 sizeof(req_hdr) + len * sizeof(__be32));
	if (!skb)
		return -ENOMEM;

	skb_put_data(skb, &req_hdr, sizeof(req_hdr));
	for (i = 0; i < len; i++) {
		u8 *addr = (u8 *)skb_put(skb, sizeof(__be32));

		memcpy(addr, &info->arp_addr_list[i], sizeof(__be32));
	}

	return mt76_mcu_skb_send_msg(&dev->mt76, skb, MCU_UNI_CMD_OFFLOAD,
				     true);
}

int mt7615_mcu_set_p2p_oppps(struct ieee80211_hw *hw,
			     struct ieee80211_vif *vif)
{
	struct mt7615_vif *mvif = (struct mt7615_vif *)vif->drv_priv;
	int ct_window = vif->bss_conf.p2p_noa_attr.oppps_ctwindow;
	struct mt7615_dev *dev = mt7615_hw_dev(hw);
	struct {
		__le32 ct_win;
		u8 bss_idx;
		u8 rsv[3];
	} __packed req = {
		.ct_win = cpu_to_le32(ct_window),
		.bss_idx = mvif->mt76.idx,
	};

	if (!mt7615_firmware_offload(dev))
		return -ENOTSUPP;

	return mt76_mcu_send_msg(&dev->mt76, MCU_CMD_SET_P2P_OPPPS, &req,
				 sizeof(req), false);
}

u32 mt7615_mcu_reg_rr(struct mt76_dev *dev, u32 offset)
{
	struct {
		__le32 addr;
		__le32 val;
	} __packed req = {
		.addr = cpu_to_le32(offset),
	};

	return mt76_mcu_send_msg(dev, MCU_CMD_REG_READ, &req, sizeof(req),
				 true);
}
EXPORT_SYMBOL_GPL(mt7615_mcu_reg_rr);

void mt7615_mcu_reg_wr(struct mt76_dev *dev, u32 offset, u32 val)
{
	struct {
		__le32 addr;
		__le32 val;
	} __packed req = {
		.addr = cpu_to_le32(offset),
		.val = cpu_to_le32(val),
	};

	mt76_mcu_send_msg(dev, MCU_CMD_REG_WRITE, &req, sizeof(req), false);
}
EXPORT_SYMBOL_GPL(mt7615_mcu_reg_wr);<|MERGE_RESOLUTION|>--- conflicted
+++ resolved
@@ -272,97 +272,6 @@
 
 	return mt76_mcu_send_msg(&dev->mt76, MCU_EXT_CMD_RF_REG_ACCESS, &req,
 				 sizeof(req), false);
-}
-
-static void mt7622_trigger_hif_int(struct mt7615_dev *dev, bool en)
-{
-	if (!is_mt7622(&dev->mt76))
-		return;
-
-	regmap_update_bits(dev->infracfg, MT_INFRACFG_MISC,
-			   MT_INFRACFG_MISC_AP2CONN_WAKE,
-			   !en * MT_INFRACFG_MISC_AP2CONN_WAKE);
-}
-
-static int mt7615_mcu_drv_pmctrl(struct mt7615_dev *dev)
-{
-	struct mt76_phy *mphy = &dev->mt76.phy;
-	struct mt76_dev *mdev = &dev->mt76;
-	u32 addr;
-	int err;
-
-	addr = is_mt7663(mdev) ? MT_PCIE_DOORBELL_PUSH : MT_CFG_LPCR_HOST;
-	mt76_wr(dev, addr, MT_CFG_LPCR_HOST_DRV_OWN);
-
-	mt7622_trigger_hif_int(dev, true);
-
-	addr = is_mt7663(mdev) ? MT_CONN_HIF_ON_LPCTL : MT_CFG_LPCR_HOST;
-	err = !mt76_poll_msec(dev, addr, MT_CFG_LPCR_HOST_FW_OWN, 0, 3000);
-
-	mt7622_trigger_hif_int(dev, false);
-
-	if (err) {
-		dev_err(mdev->dev, "driver own failed\n");
-		return -ETIMEDOUT;
-	}
-
-	clear_bit(MT76_STATE_PM, &mphy->state);
-
-	return 0;
-}
-
-static int mt7615_mcu_lp_drv_pmctrl(struct mt7615_dev *dev)
-{
-	struct mt76_phy *mphy = &dev->mt76.phy;
-	int i;
-
-	if (!test_and_clear_bit(MT76_STATE_PM, &mphy->state))
-		goto out;
-
-	for (i = 0; i < MT7615_DRV_OWN_RETRY_COUNT; i++) {
-		mt76_wr(dev, MT_PCIE_DOORBELL_PUSH, MT_CFG_LPCR_HOST_DRV_OWN);
-		if (mt76_poll_msec(dev, MT_CONN_HIF_ON_LPCTL,
-				   MT_CFG_LPCR_HOST_FW_OWN, 0, 50))
-			break;
-	}
-
-	if (i == MT7615_DRV_OWN_RETRY_COUNT) {
-		dev_err(dev->mt76.dev, "driver own failed\n");
-		set_bit(MT76_STATE_PM, &mphy->state);
-		return -EIO;
-	}
-
-out:
-	dev->pm.last_activity = jiffies;
-
-	return 0;
-}
-
-static int mt7615_mcu_fw_pmctrl(struct mt7615_dev *dev)
-{
-	struct mt76_phy *mphy = &dev->mt76.phy;
-	int err = 0;
-	u32 addr;
-
-	if (test_and_set_bit(MT76_STATE_PM, &mphy->state))
-		return 0;
-
-	mt7622_trigger_hif_int(dev, true);
-
-	addr = is_mt7663(&dev->mt76) ? MT_CONN_HIF_ON_LPCTL : MT_CFG_LPCR_HOST;
-	mt76_wr(dev, addr, MT_CFG_LPCR_HOST_FW_OWN);
-
-	if (is_mt7622(&dev->mt76) &&
-	    !mt76_poll_msec(dev, addr, MT_CFG_LPCR_HOST_FW_OWN,
-			    MT_CFG_LPCR_HOST_FW_OWN, 3000)) {
-		dev_err(dev->mt76.dev, "Timeout for firmware own\n");
-		clear_bit(MT76_STATE_PM, &mphy->state);
-		err = -EIO;
-	}
-
-	mt7622_trigger_hif_int(dev, false);
-
-	return err;
 }
 
 static void mt7622_trigger_hif_int(struct mt7615_dev *dev, bool en)
@@ -1008,221 +917,6 @@
 				     MCU_EXT_CMD_STA_REC_UPDATE, true);
 }
 
-<<<<<<< HEAD
-static void
-mt7615_mcu_wtbl_ba_tlv(struct sk_buff *skb,
-		       struct ieee80211_ampdu_params *params,
-		       bool enable, bool tx, void *sta_wtbl,
-		       void *wtbl_tlv)
-{
-	struct wtbl_ba *ba;
-	struct tlv *tlv;
-
-	tlv = mt7615_mcu_add_nested_tlv(skb, WTBL_BA, sizeof(*ba),
-					wtbl_tlv, sta_wtbl);
-
-	ba = (struct wtbl_ba *)tlv;
-	ba->tid = params->tid;
-
-	if (tx) {
-		ba->ba_type = MT_BA_TYPE_ORIGINATOR;
-		ba->sn = enable ? cpu_to_le16(params->ssn) : 0;
-		ba->ba_winsize = cpu_to_le16(params->buf_size);
-		ba->ba_en = enable;
-	} else {
-		memcpy(ba->peer_addr, params->sta->addr, ETH_ALEN);
-		ba->ba_type = MT_BA_TYPE_RECIPIENT;
-		ba->rst_ba_tid = params->tid;
-		ba->rst_ba_sel = RST_BA_MAC_TID_MATCH;
-		ba->rst_ba_sb = 1;
-	}
-
-	if (enable && tx) {
-		u8 ba_range[] = { 4, 8, 12, 24, 36, 48, 54, 64 };
-		int i;
-
-		for (i = 7; i > 0; i--) {
-			if (params->buf_size >= ba_range[i])
-				break;
-		}
-		ba->ba_winsize_idx = i;
-	}
-}
-
-static void
-mt7615_mcu_wtbl_generic_tlv(struct sk_buff *skb, struct ieee80211_vif *vif,
-			    struct ieee80211_sta *sta, void *sta_wtbl,
-			    void *wtbl_tlv)
-{
-	struct mt7615_vif *mvif = (struct mt7615_vif *)vif->drv_priv;
-	struct wtbl_generic *generic;
-	struct wtbl_rx *rx;
-	struct wtbl_spe *spe;
-	struct tlv *tlv;
-
-	tlv = mt7615_mcu_add_nested_tlv(skb, WTBL_GENERIC, sizeof(*generic),
-					wtbl_tlv, sta_wtbl);
-
-	generic = (struct wtbl_generic *)tlv;
-
-	if (sta) {
-		if (vif->type == NL80211_IFTYPE_STATION)
-			generic->partial_aid = cpu_to_le16(vif->bss_conf.aid);
-		else
-			generic->partial_aid = cpu_to_le16(sta->aid);
-		memcpy(generic->peer_addr, sta->addr, ETH_ALEN);
-		generic->muar_idx = mvif->omac_idx;
-		generic->qos = sta->wme;
-	} else {
-		eth_broadcast_addr(generic->peer_addr);
-		generic->muar_idx = 0xe;
-	}
-
-	tlv = mt7615_mcu_add_nested_tlv(skb, WTBL_RX, sizeof(*rx),
-					wtbl_tlv, sta_wtbl);
-
-	rx = (struct wtbl_rx *)tlv;
-	rx->rca1 = sta ? vif->type != NL80211_IFTYPE_AP : 1;
-	rx->rca2 = 1;
-	rx->rv = 1;
-
-	tlv = mt7615_mcu_add_nested_tlv(skb, WTBL_SPE, sizeof(*spe),
-					wtbl_tlv, sta_wtbl);
-	spe = (struct wtbl_spe *)tlv;
-	spe->spe_idx = 24;
-}
-
-static void
-mt7615_mcu_wtbl_ht_tlv(struct sk_buff *skb, struct ieee80211_sta *sta,
-		       void *sta_wtbl, void *wtbl_tlv)
-{
-	struct tlv *tlv;
-	struct wtbl_ht *ht = NULL;
-	u32 flags = 0;
-
-	if (sta->ht_cap.ht_supported) {
-		tlv = mt7615_mcu_add_nested_tlv(skb, WTBL_HT, sizeof(*ht),
-						wtbl_tlv, sta_wtbl);
-		ht = (struct wtbl_ht *)tlv;
-		ht->ldpc = !!(sta->ht_cap.cap & IEEE80211_HT_CAP_LDPC_CODING);
-		ht->af = sta->ht_cap.ampdu_factor;
-		ht->mm = sta->ht_cap.ampdu_density;
-		ht->ht = 1;
-
-		if (sta->ht_cap.cap & IEEE80211_HT_CAP_SGI_20)
-			flags |= MT_WTBL_W5_SHORT_GI_20;
-		if (sta->ht_cap.cap & IEEE80211_HT_CAP_SGI_40)
-			flags |= MT_WTBL_W5_SHORT_GI_40;
-	}
-
-	if (sta->vht_cap.vht_supported) {
-		struct wtbl_vht *vht;
-		u8 af;
-
-		tlv = mt7615_mcu_add_nested_tlv(skb, WTBL_VHT, sizeof(*vht),
-						wtbl_tlv, sta_wtbl);
-		vht = (struct wtbl_vht *)tlv;
-		vht->ldpc = !!(sta->vht_cap.cap & IEEE80211_VHT_CAP_RXLDPC);
-		vht->vht = 1;
-
-		af = (sta->vht_cap.cap &
-		      IEEE80211_VHT_CAP_MAX_A_MPDU_LENGTH_EXPONENT_MASK) >>
-		      IEEE80211_VHT_CAP_MAX_A_MPDU_LENGTH_EXPONENT_SHIFT;
-
-		if (ht)
-		    ht->af = max(ht->af, af);
-
-		if (sta->vht_cap.cap & IEEE80211_VHT_CAP_SHORT_GI_80)
-			flags |= MT_WTBL_W5_SHORT_GI_80;
-		if (sta->vht_cap.cap & IEEE80211_VHT_CAP_SHORT_GI_160)
-			flags |= MT_WTBL_W5_SHORT_GI_160;
-	}
-
-	/* wtbl smps */
-	if (sta->smps_mode == IEEE80211_SMPS_DYNAMIC) {
-		struct wtbl_smps *smps;
-
-		tlv = mt7615_mcu_add_nested_tlv(skb, WTBL_SMPS, sizeof(*smps),
-						wtbl_tlv, sta_wtbl);
-		smps = (struct wtbl_smps *)tlv;
-		smps->smps = 1;
-	}
-
-	if (sta->ht_cap.ht_supported) {
-		/* sgi */
-		u32 msk = MT_WTBL_W5_SHORT_GI_20 | MT_WTBL_W5_SHORT_GI_40 |
-			  MT_WTBL_W5_SHORT_GI_80 | MT_WTBL_W5_SHORT_GI_160;
-		struct wtbl_raw *raw;
-
-		tlv = mt7615_mcu_add_nested_tlv(skb, WTBL_RAW_DATA,
-						sizeof(*raw), wtbl_tlv,
-						sta_wtbl);
-		raw = (struct wtbl_raw *)tlv;
-		raw->val = cpu_to_le32(flags);
-		raw->msk = cpu_to_le32(~msk);
-		raw->wtbl_idx = 1;
-		raw->dw = 5;
-	}
-}
-
-static int
-mt7615_mcu_add_bss(struct mt7615_phy *phy, struct ieee80211_vif *vif,
-		   struct ieee80211_sta *sta, bool enable)
-{
-	struct mt7615_vif *mvif = (struct mt7615_vif *)vif->drv_priv;
-	struct mt7615_dev *dev = phy->dev;
-	struct sk_buff *skb;
-
-	skb = mt7615_mcu_alloc_sta_req(dev, mvif, NULL);
-	if (IS_ERR(skb))
-		return PTR_ERR(skb);
-
-	if (enable)
-		mt7615_mcu_bss_omac_tlv(skb, vif);
-
-	mt7615_mcu_bss_basic_tlv(skb, vif, sta, enable);
-
-	if (enable && mvif->omac_idx > EXT_BSSID_START)
-		mt7615_mcu_bss_ext_tlv(skb, mvif);
-
-	return __mt76_mcu_skb_send_msg(&dev->mt76, skb,
-				       MCU_EXT_CMD_BSS_INFO_UPDATE, true);
-}
-
-static int
-mt7615_mcu_wtbl_tx_ba(struct mt7615_dev *dev,
-		      struct ieee80211_ampdu_params *params,
-		      bool enable)
-{
-	struct mt7615_sta *msta = (struct mt7615_sta *)params->sta->drv_priv;
-	struct mt7615_vif *mvif = msta->vif;
-	struct wtbl_req_hdr *wtbl_hdr;
-	struct sk_buff *skb = NULL;
-	int err;
-
-	wtbl_hdr = mt7615_mcu_alloc_wtbl_req(dev, msta, WTBL_SET, NULL, &skb);
-	if (IS_ERR(wtbl_hdr))
-		return PTR_ERR(wtbl_hdr);
-
-	mt7615_mcu_wtbl_ba_tlv(skb, params, enable, true, NULL, wtbl_hdr);
-
-	err = __mt76_mcu_skb_send_msg(&dev->mt76, skb,
-				      MCU_EXT_CMD_WTBL_UPDATE, true);
-	if (err < 0)
-		return err;
-
-	skb = mt7615_mcu_alloc_sta_req(dev, mvif, msta);
-	if (IS_ERR(skb))
-		return PTR_ERR(skb);
-
-	mt7615_mcu_sta_ba_tlv(skb, params, enable, true);
-
-	return __mt76_mcu_skb_send_msg(&dev->mt76, skb,
-				       MCU_EXT_CMD_STA_REC_UPDATE, true);
-}
-
-=======
->>>>>>> f642729d
 static int
 mt7615_mcu_wtbl_rx_ba(struct mt7615_dev *dev,
 		      struct ieee80211_ampdu_params *params,
@@ -1492,9 +1186,73 @@
 mt7615_mcu_uni_add_bss(struct mt7615_phy *phy, struct ieee80211_vif *vif,
 		       struct ieee80211_sta *sta, bool enable)
 {
-<<<<<<< HEAD
-	return mt7615_mcu_add_sta_cmd(dev, vif, sta, enable,
-				      MCU_UNI_CMD_STA_REC_UPDATE);
+	struct mt7615_vif *mvif = (struct mt7615_vif *)vif->drv_priv;
+
+	return mt76_connac_mcu_uni_add_bss(phy->mt76, vif, &mvif->sta.wcid,
+					   enable);
+}
+
+static inline int
+mt7615_mcu_uni_add_sta(struct mt7615_phy *phy, struct ieee80211_vif *vif,
+		       struct ieee80211_sta *sta, bool enable)
+{
+	return __mt7615_mcu_add_sta(phy->mt76, vif, sta, enable,
+				    MCU_UNI_CMD_STA_REC_UPDATE);
+}
+
+static int
+mt7615_mcu_uni_tx_ba(struct mt7615_dev *dev,
+		     struct ieee80211_ampdu_params *params,
+		     bool enable)
+{
+	struct mt7615_sta *sta = (struct mt7615_sta *)params->sta->drv_priv;
+
+	return mt76_connac_mcu_sta_ba(&dev->mt76, &sta->vif->mt76, params,
+				      enable, true);
+}
+
+static int
+mt7615_mcu_uni_rx_ba(struct mt7615_dev *dev,
+		     struct ieee80211_ampdu_params *params,
+		     bool enable)
+{
+	struct mt7615_sta *msta = (struct mt7615_sta *)params->sta->drv_priv;
+	struct mt7615_vif *mvif = msta->vif;
+	struct wtbl_req_hdr *wtbl_hdr;
+	struct tlv *sta_wtbl;
+	struct sk_buff *skb;
+	int err;
+
+	skb = mt76_connac_mcu_alloc_sta_req(&dev->mt76, &mvif->mt76,
+					    &msta->wcid);
+	if (IS_ERR(skb))
+		return PTR_ERR(skb);
+
+	mt76_connac_mcu_sta_ba_tlv(skb, params, enable, false);
+
+	err = mt76_mcu_skb_send_msg(&dev->mt76, skb,
+				    MCU_UNI_CMD_STA_REC_UPDATE, true);
+	if (err < 0 || !enable)
+		return err;
+
+	skb = mt76_connac_mcu_alloc_sta_req(&dev->mt76, &mvif->mt76,
+					    &msta->wcid);
+	if (IS_ERR(skb))
+		return PTR_ERR(skb);
+
+	sta_wtbl = mt76_connac_mcu_add_tlv(skb, STA_REC_WTBL,
+					   sizeof(struct tlv));
+
+	wtbl_hdr = mt76_connac_mcu_alloc_wtbl_req(&dev->mt76, &msta->wcid,
+						  WTBL_SET, sta_wtbl, &skb);
+	if (IS_ERR(wtbl_hdr))
+		return PTR_ERR(wtbl_hdr);
+
+	mt76_connac_mcu_wtbl_ba_tlv(&dev->mt76, skb, params, enable, false,
+				    sta_wtbl, wtbl_hdr);
+
+	return mt76_mcu_skb_send_msg(&dev->mt76, skb,
+				     MCU_UNI_CMD_STA_REC_UPDATE, true);
 }
 
 static const struct mt7615_mcu_ops uni_update_ops = {
@@ -1509,150 +1267,12 @@
 	.set_fw_ctrl = mt7615_mcu_fw_pmctrl,
 };
 
-static int mt7615_mcu_send_firmware(struct mt7615_dev *dev, const void *data,
-				    int len)
-{
-	int ret = 0, cur_len;
-
-	while (len > 0) {
-		cur_len = min_t(int, 4096 - dev->mt76.mcu_ops->headroom, len);
-
-		ret = __mt76_mcu_send_msg(&dev->mt76, MCU_CMD_FW_SCATTER,
-					  data, cur_len, false);
-		if (ret)
-			break;
-
-		data += cur_len;
-		len -= cur_len;
-
-		if (mt76_is_mmio(&dev->mt76))
-			mt76_queue_tx_cleanup(dev, MT_TXQ_FWDL, false);
-	}
-
-	return ret;
-}
-
-static int mt7615_mcu_start_firmware(struct mt7615_dev *dev, u32 addr,
-				     u32 option)
-{
-	struct {
-		__le32 option;
-		__le32 addr;
-	} req = {
-		.option = cpu_to_le32(option),
-		.addr = cpu_to_le32(addr),
-	};
-
-	return __mt76_mcu_send_msg(&dev->mt76, MCU_CMD_FW_START_REQ,
-				   &req, sizeof(req), true);
-}
-
 int mt7615_mcu_restart(struct mt76_dev *dev)
 {
-	return __mt76_mcu_send_msg(dev, MCU_CMD_RESTART_DL_REQ, NULL,
-				   0, true);
+	return mt76_mcu_send_msg(dev, MCU_CMD_RESTART_DL_REQ, NULL, 0, true);
 }
 EXPORT_SYMBOL_GPL(mt7615_mcu_restart);
 
-static int mt7615_mcu_patch_sem_ctrl(struct mt7615_dev *dev, bool get)
-{
-	struct {
-		__le32 op;
-	} req = {
-		.op = cpu_to_le32(get ? PATCH_SEM_GET : PATCH_SEM_RELEASE),
-	};
-=======
-	struct mt7615_vif *mvif = (struct mt7615_vif *)vif->drv_priv;
->>>>>>> f642729d
-
-	return mt76_connac_mcu_uni_add_bss(phy->mt76, vif, &mvif->sta.wcid,
-					   enable);
-}
-
-static inline int
-mt7615_mcu_uni_add_sta(struct mt7615_phy *phy, struct ieee80211_vif *vif,
-		       struct ieee80211_sta *sta, bool enable)
-{
-	return __mt7615_mcu_add_sta(phy->mt76, vif, sta, enable,
-				    MCU_UNI_CMD_STA_REC_UPDATE);
-}
-
-<<<<<<< HEAD
-=======
-static int
-mt7615_mcu_uni_tx_ba(struct mt7615_dev *dev,
-		     struct ieee80211_ampdu_params *params,
-		     bool enable)
-{
-	struct mt7615_sta *sta = (struct mt7615_sta *)params->sta->drv_priv;
-
-	return mt76_connac_mcu_sta_ba(&dev->mt76, &sta->vif->mt76, params,
-				      enable, true);
-}
-
-static int
-mt7615_mcu_uni_rx_ba(struct mt7615_dev *dev,
-		     struct ieee80211_ampdu_params *params,
-		     bool enable)
-{
-	struct mt7615_sta *msta = (struct mt7615_sta *)params->sta->drv_priv;
-	struct mt7615_vif *mvif = msta->vif;
-	struct wtbl_req_hdr *wtbl_hdr;
-	struct tlv *sta_wtbl;
-	struct sk_buff *skb;
-	int err;
-
-	skb = mt76_connac_mcu_alloc_sta_req(&dev->mt76, &mvif->mt76,
-					    &msta->wcid);
-	if (IS_ERR(skb))
-		return PTR_ERR(skb);
-
-	mt76_connac_mcu_sta_ba_tlv(skb, params, enable, false);
-
-	err = mt76_mcu_skb_send_msg(&dev->mt76, skb,
-				    MCU_UNI_CMD_STA_REC_UPDATE, true);
-	if (err < 0 || !enable)
-		return err;
-
-	skb = mt76_connac_mcu_alloc_sta_req(&dev->mt76, &mvif->mt76,
-					    &msta->wcid);
-	if (IS_ERR(skb))
-		return PTR_ERR(skb);
-
-	sta_wtbl = mt76_connac_mcu_add_tlv(skb, STA_REC_WTBL,
-					   sizeof(struct tlv));
-
-	wtbl_hdr = mt76_connac_mcu_alloc_wtbl_req(&dev->mt76, &msta->wcid,
-						  WTBL_SET, sta_wtbl, &skb);
-	if (IS_ERR(wtbl_hdr))
-		return PTR_ERR(wtbl_hdr);
-
-	mt76_connac_mcu_wtbl_ba_tlv(&dev->mt76, skb, params, enable, false,
-				    sta_wtbl, wtbl_hdr);
-
-	return mt76_mcu_skb_send_msg(&dev->mt76, skb,
-				     MCU_UNI_CMD_STA_REC_UPDATE, true);
-}
-
-static const struct mt7615_mcu_ops uni_update_ops = {
-	.add_beacon_offload = mt7615_mcu_uni_add_beacon_offload,
-	.set_pm_state = mt7615_mcu_uni_ctrl_pm_state,
-	.add_dev_info = mt7615_mcu_uni_add_dev,
-	.add_bss_info = mt7615_mcu_uni_add_bss,
-	.add_tx_ba = mt7615_mcu_uni_tx_ba,
-	.add_rx_ba = mt7615_mcu_uni_rx_ba,
-	.sta_add = mt7615_mcu_uni_add_sta,
-	.set_drv_ctrl = mt7615_mcu_lp_drv_pmctrl,
-	.set_fw_ctrl = mt7615_mcu_fw_pmctrl,
-};
-
-int mt7615_mcu_restart(struct mt76_dev *dev)
-{
-	return mt76_mcu_send_msg(dev, MCU_CMD_RESTART_DL_REQ, NULL, 0, true);
-}
-EXPORT_SYMBOL_GPL(mt7615_mcu_restart);
-
->>>>>>> f642729d
 static int mt7615_load_patch(struct mt7615_dev *dev, u32 addr, const char *name)
 {
 	const struct mt7615_patch_hdr *hdr;
@@ -2486,300 +2106,6 @@
 }
 
 static u8 mt7615_mcu_chan_bw(struct cfg80211_chan_def *chandef)
-<<<<<<< HEAD
-{
-	static const u8 width_to_bw[] = {
-		[NL80211_CHAN_WIDTH_40] = CMD_CBW_40MHZ,
-		[NL80211_CHAN_WIDTH_80] = CMD_CBW_80MHZ,
-		[NL80211_CHAN_WIDTH_80P80] = CMD_CBW_8080MHZ,
-		[NL80211_CHAN_WIDTH_160] = CMD_CBW_160MHZ,
-		[NL80211_CHAN_WIDTH_5] = CMD_CBW_5MHZ,
-		[NL80211_CHAN_WIDTH_10] = CMD_CBW_10MHZ,
-		[NL80211_CHAN_WIDTH_20] = CMD_CBW_20MHZ,
-		[NL80211_CHAN_WIDTH_20_NOHT] = CMD_CBW_20MHZ,
-	};
-
-	if (chandef->width >= ARRAY_SIZE(width_to_bw))
-		return 0;
-
-	return width_to_bw[chandef->width];
-}
-
-int mt7615_mcu_set_chan_info(struct mt7615_phy *phy, int cmd)
-{
-	struct mt7615_dev *dev = phy->dev;
-	struct cfg80211_chan_def *chandef = &phy->mt76->chandef;
-	int freq1 = chandef->center_freq1, freq2 = chandef->center_freq2;
-	struct {
-		u8 control_chan;
-		u8 center_chan;
-		u8 bw;
-		u8 tx_streams;
-		u8 rx_streams_mask;
-		u8 switch_reason;
-		u8 band_idx;
-		/* for 80+80 only */
-		u8 center_chan2;
-		__le16 cac_case;
-		u8 channel_band;
-		u8 rsv0;
-		__le32 outband_freq;
-		u8 txpower_drop;
-		u8 rsv1[3];
-		u8 txpower_sku[53];
-		u8 rsv2[3];
-	} req = {
-		.control_chan = chandef->chan->hw_value,
-		.center_chan = ieee80211_frequency_to_channel(freq1),
-		.tx_streams = hweight8(phy->mt76->antenna_mask),
-		.rx_streams_mask = phy->chainmask,
-		.center_chan2 = ieee80211_frequency_to_channel(freq2),
-	};
-
-	if (dev->mt76.hw->conf.flags & IEEE80211_CONF_OFFCHANNEL)
-		req.switch_reason = CH_SWITCH_SCAN_BYPASS_DPD;
-	else if ((chandef->chan->flags & IEEE80211_CHAN_RADAR) &&
-		 chandef->chan->dfs_state != NL80211_DFS_AVAILABLE)
-		req.switch_reason = CH_SWITCH_DFS;
-	else
-		req.switch_reason = CH_SWITCH_NORMAL;
-
-	req.band_idx = phy != &dev->phy;
-	req.bw = mt7615_mcu_chan_bw(chandef);
-
-	if (mt76_testmode_enabled(&dev->mt76))
-		memset(req.txpower_sku, 0x3f, 49);
-	else
-		mt7615_mcu_set_txpower_sku(phy, req.txpower_sku);
-
-	return __mt76_mcu_send_msg(&dev->mt76, cmd, &req, sizeof(req), true);
-}
-
-int mt7615_mcu_get_temperature(struct mt7615_dev *dev, int index)
-{
-	struct {
-		u8 action;
-		u8 rsv[3];
-	} req = {
-		.action = index,
-	};
-
-	return __mt76_mcu_send_msg(&dev->mt76, MCU_EXT_CMD_GET_TEMP, &req,
-				   sizeof(req), true);
-}
-
-int mt7615_mcu_set_test_param(struct mt7615_dev *dev, u8 param, bool test_mode,
-			      u32 val)
-{
-	struct {
-		u8 test_mode_en;
-		u8 param_idx;
-		u8 _rsv[2];
-
-		__le32 value;
-
-		u8 pad[8];
-	} req = {
-		.test_mode_en = test_mode,
-		.param_idx = param,
-		.value = cpu_to_le32(val),
-	};
-
-	return __mt76_mcu_send_msg(&dev->mt76, MCU_EXT_CMD_ATE_CTRL, &req,
-				   sizeof(req), false);
-}
-
-int mt7615_mcu_set_sku_en(struct mt7615_phy *phy, bool enable)
-{
-	struct mt7615_dev *dev = phy->dev;
-	struct {
-		u8 format_id;
-		u8 sku_enable;
-		u8 band_idx;
-		u8 rsv;
-	} req = {
-		.format_id = 0,
-		.band_idx = phy != &dev->phy,
-		.sku_enable = enable,
-	};
-
-	return __mt76_mcu_send_msg(&dev->mt76, MCU_EXT_CMD_TX_POWER_FEATURE_CTRL, &req,
-				   sizeof(req), true);
-}
-
-int mt7615_mcu_set_vif_ps(struct mt7615_dev *dev, struct ieee80211_vif *vif)
-{
-	struct mt7615_vif *mvif = (struct mt7615_vif *)vif->drv_priv;
-	struct {
-		u8 bss_idx;
-		u8 ps_state; /* 0: device awake
-			      * 1: static power save
-			      * 2: dynamic power saving
-			      */
-	} req = {
-		.bss_idx = mvif->idx,
-		.ps_state = vif->bss_conf.ps ? 2 : 0,
-	};
-
-	if (vif->type != NL80211_IFTYPE_STATION)
-		return -ENOTSUPP;
-
-	return __mt76_mcu_send_msg(&dev->mt76,  MCU_CMD_SET_PS_PROFILE,
-				   &req, sizeof(req), false);
-}
-
-int mt7615_mcu_set_channel_domain(struct mt7615_phy *phy)
-{
-	struct mt76_phy *mphy = phy->mt76;
-	struct mt7615_dev *dev = phy->dev;
-	struct mt7615_mcu_channel_domain {
-		__le32 country_code; /* regulatory_request.alpha2 */
-		u8 bw_2g; /* BW_20_40M		0
-			   * BW_20M		1
-			   * BW_20_40_80M	2
-			   * BW_20_40_80_160M	3
-			   * BW_20_40_80_8080M	4
-			   */
-		u8 bw_5g;
-		__le16 pad;
-		u8 n_2ch;
-		u8 n_5ch;
-		__le16 pad2;
-	} __packed hdr = {
-		.bw_2g = 0,
-		.bw_5g = 3,
-		.n_2ch = mphy->sband_2g.sband.n_channels,
-		.n_5ch = mphy->sband_5g.sband.n_channels,
-	};
-	struct mt7615_mcu_chan {
-		__le16 hw_value;
-		__le16 pad;
-		__le32 flags;
-	} __packed;
-	int i, n_channels = hdr.n_2ch + hdr.n_5ch;
-	int len = sizeof(hdr) + n_channels * sizeof(struct mt7615_mcu_chan);
-	struct sk_buff *skb;
-
-	if (!mt7615_firmware_offload(dev))
-		return 0;
-
-	skb = mt76_mcu_msg_alloc(&dev->mt76, NULL, len);
-	if (!skb)
-		return -ENOMEM;
-
-	skb_put_data(skb, &hdr, sizeof(hdr));
-
-	for (i = 0; i < n_channels; i++) {
-		struct ieee80211_channel *chan;
-		struct mt7615_mcu_chan channel;
-
-		if (i < hdr.n_2ch)
-			chan = &mphy->sband_2g.sband.channels[i];
-		else
-			chan = &mphy->sband_5g.sband.channels[i - hdr.n_2ch];
-
-		channel.hw_value = cpu_to_le16(chan->hw_value);
-		channel.flags = cpu_to_le32(chan->flags);
-		channel.pad = 0;
-
-		skb_put_data(skb, &channel, sizeof(channel));
-	}
-
-	return __mt76_mcu_skb_send_msg(&dev->mt76, skb,
-				       MCU_CMD_SET_CHAN_DOMAIN, false);
-}
-
-#define MT7615_SCAN_CHANNEL_TIME	60
-int mt7615_mcu_hw_scan(struct mt7615_phy *phy, struct ieee80211_vif *vif,
-		       struct ieee80211_scan_request *scan_req)
-{
-	struct mt7615_vif *mvif = (struct mt7615_vif *)vif->drv_priv;
-	struct cfg80211_scan_request *sreq = &scan_req->req;
-	int n_ssids = 0, err, i, duration = MT7615_SCAN_CHANNEL_TIME;
-	int ext_channels_num = max_t(int, sreq->n_channels - 32, 0);
-	struct ieee80211_channel **scan_list = sreq->channels;
-	struct mt7615_dev *dev = phy->dev;
-	bool ext_phy = phy != &dev->phy;
-	struct mt7615_mcu_scan_channel *chan;
-	struct mt7615_hw_scan_req *req;
-	struct sk_buff *skb;
-
-	/* fall-back to sw-scan */
-	if (!mt7615_firmware_offload(dev))
-		return 1;
-
-	skb = mt76_mcu_msg_alloc(&dev->mt76, NULL, sizeof(*req));
-	if (!skb)
-		return -ENOMEM;
-
-	set_bit(MT76_HW_SCANNING, &phy->mt76->state);
-	mvif->scan_seq_num = (mvif->scan_seq_num + 1) & 0x7f;
-
-	req = (struct mt7615_hw_scan_req *)skb_put(skb, sizeof(*req));
-
-	req->seq_num = mvif->scan_seq_num | ext_phy << 7;
-	req->bss_idx = mvif->idx;
-	req->scan_type = sreq->n_ssids ? 1 : 0;
-	req->probe_req_num = sreq->n_ssids ? 2 : 0;
-	req->version = 1;
-
-	for (i = 0; i < sreq->n_ssids; i++) {
-		if (!sreq->ssids[i].ssid_len)
-			continue;
-
-		req->ssids[i].ssid_len = cpu_to_le32(sreq->ssids[i].ssid_len);
-		memcpy(req->ssids[i].ssid, sreq->ssids[i].ssid,
-		       sreq->ssids[i].ssid_len);
-		n_ssids++;
-	}
-	req->ssid_type = n_ssids ? BIT(2) : BIT(0);
-	req->ssid_type_ext = n_ssids ? BIT(0) : 0;
-	req->ssids_num = n_ssids;
-
-	/* increase channel time for passive scan */
-	if (!sreq->n_ssids)
-		duration *= 2;
-	req->timeout_value = cpu_to_le16(sreq->n_channels * duration);
-	req->channel_min_dwell_time = cpu_to_le16(duration);
-	req->channel_dwell_time = cpu_to_le16(duration);
-
-	req->channels_num = min_t(u8, sreq->n_channels, 32);
-	req->ext_channels_num = min_t(u8, ext_channels_num, 32);
-	for (i = 0; i < req->channels_num + req->ext_channels_num; i++) {
-		if (i >= 32)
-			chan = &req->ext_channels[i - 32];
-		else
-			chan = &req->channels[i];
-
-		chan->band = scan_list[i]->band == NL80211_BAND_2GHZ ? 1 : 2;
-		chan->channel_num = scan_list[i]->hw_value;
-	}
-	req->channel_type = sreq->n_channels ? 4 : 0;
-
-	if (sreq->ie_len > 0) {
-		memcpy(req->ies, sreq->ie, sreq->ie_len);
-		req->ies_len = cpu_to_le16(sreq->ie_len);
-	}
-
-	memcpy(req->bssid, sreq->bssid, ETH_ALEN);
-	if (sreq->flags & NL80211_SCAN_FLAG_RANDOM_ADDR) {
-		get_random_mask_addr(req->random_mac, sreq->mac_addr,
-				     sreq->mac_addr_mask);
-		req->scan_func = 1;
-	}
-
-	err = __mt76_mcu_skb_send_msg(&dev->mt76, skb, MCU_CMD_START_HW_SCAN,
-				      false);
-	if (err < 0)
-		clear_bit(MT76_HW_SCANNING, &phy->mt76->state);
-
-	return err;
-}
-
-int mt7615_mcu_cancel_hw_scan(struct mt7615_phy *phy,
-			      struct ieee80211_vif *vif)
-=======
->>>>>>> f642729d
 {
 	static const u8 width_to_bw[] = {
 		[NL80211_CHAN_WIDTH_40] = CMD_CBW_40MHZ,
