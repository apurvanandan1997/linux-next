// SPDX-License-Identifier: ISC
/* Copyright (C) 2020 Felix Fietkau <nbd@nbd.name> */
#include "mt76.h"

static const struct nla_policy mt76_tm_policy[NUM_MT76_TM_ATTRS] = {
	[MT76_TM_ATTR_RESET] = { .type = NLA_FLAG },
	[MT76_TM_ATTR_STATE] = { .type = NLA_U8 },
	[MT76_TM_ATTR_TX_COUNT] = { .type = NLA_U32 },
	[MT76_TM_ATTR_TX_RATE_MODE] = { .type = NLA_U8 },
	[MT76_TM_ATTR_TX_RATE_NSS] = { .type = NLA_U8 },
	[MT76_TM_ATTR_TX_RATE_IDX] = { .type = NLA_U8 },
	[MT76_TM_ATTR_TX_RATE_SGI] = { .type = NLA_U8 },
	[MT76_TM_ATTR_TX_RATE_LDPC] = { .type = NLA_U8 },
	[MT76_TM_ATTR_TX_RATE_STBC] = { .type = NLA_U8 },
	[MT76_TM_ATTR_TX_LTF] = { .type = NLA_U8 },
	[MT76_TM_ATTR_TX_ANTENNA] = { .type = NLA_U8 },
	[MT76_TM_ATTR_TX_POWER_CONTROL] = { .type = NLA_U8 },
	[MT76_TM_ATTR_TX_POWER] = { .type = NLA_NESTED },
	[MT76_TM_ATTR_FREQ_OFFSET] = { .type = NLA_U32 },
};

void mt76_testmode_tx_pending(struct mt76_dev *dev)
{
	struct mt76_testmode_data *td = &dev->test;
	struct mt76_wcid *wcid = &dev->global_wcid;
	struct mt76_phy *phy = &dev->phy;
	struct sk_buff *skb = td->tx_skb;
	struct mt76_queue *q;
	int qid;

	if (!skb || !td->tx_pending)
		return;

	qid = skb_get_queue_mapping(skb);
<<<<<<< HEAD
	q = dev->q_tx[qid];
=======
	q = phy->q_tx[qid];
>>>>>>> 356006a6

	spin_lock_bh(&q->lock);

	while (td->tx_pending > 0 && td->tx_queued - td->tx_done < 1000 &&
	       q->queued < q->ndesc / 2) {
		int ret;

		ret = dev->queue_ops->tx_queue_skb(dev, q, skb_get(skb), wcid,
						   NULL);
		if (ret < 0)
			break;

		td->tx_pending--;
		td->tx_queued++;
	}

	dev->queue_ops->kick(dev, q);

	spin_unlock_bh(&q->lock);
}


static int
mt76_testmode_tx_init(struct mt76_dev *dev)
{
	struct mt76_testmode_data *td = &dev->test;
	struct mt76_phy *phy = &dev->phy;
	struct ieee80211_tx_info *info;
	struct ieee80211_hdr *hdr;
	struct sk_buff *skb;
	u16 fc = IEEE80211_FTYPE_DATA | IEEE80211_STYPE_DATA |
		 IEEE80211_FCTL_FROMDS;
	struct ieee80211_tx_rate *rate;
	u8 max_nss = hweight8(phy->antenna_mask);

	if (td->tx_antenna_mask)
		max_nss = min_t(u8, max_nss, hweight8(td->tx_antenna_mask));

	skb = alloc_skb(td->tx_msdu_len, GFP_KERNEL);
	if (!skb)
		return -ENOMEM;

	dev_kfree_skb(td->tx_skb);
	td->tx_skb = skb;
	hdr = __skb_put_zero(skb, td->tx_msdu_len);
	hdr->frame_control = cpu_to_le16(fc);
	memcpy(hdr->addr1, phy->macaddr, sizeof(phy->macaddr));
	memcpy(hdr->addr2, phy->macaddr, sizeof(phy->macaddr));
	memcpy(hdr->addr3, phy->macaddr, sizeof(phy->macaddr));

	info = IEEE80211_SKB_CB(skb);
	info->flags = IEEE80211_TX_CTL_INJECTED |
		      IEEE80211_TX_CTL_NO_ACK |
		      IEEE80211_TX_CTL_NO_PS_BUFFER;

	if (td->tx_rate_mode > MT76_TM_TX_MODE_VHT)
		goto out;

	rate = &info->control.rates[0];
	rate->count = 1;
	rate->idx = td->tx_rate_idx;

	switch (td->tx_rate_mode) {
	case MT76_TM_TX_MODE_CCK:
		if (phy->chandef.chan->band != NL80211_BAND_2GHZ)
			return -EINVAL;

		if (rate->idx > 4)
			return -EINVAL;
		break;
	case MT76_TM_TX_MODE_OFDM:
		if (phy->chandef.chan->band != NL80211_BAND_2GHZ)
			break;

		if (rate->idx > 8)
			return -EINVAL;

		rate->idx += 4;
		break;
	case MT76_TM_TX_MODE_HT:
		if (rate->idx > 8 * max_nss &&
			!(rate->idx == 32 &&
			  phy->chandef.width >= NL80211_CHAN_WIDTH_40))
			return -EINVAL;

		rate->flags |= IEEE80211_TX_RC_MCS;
		break;
	case MT76_TM_TX_MODE_VHT:
		if (rate->idx > 9)
			return -EINVAL;

		if (td->tx_rate_nss > max_nss)
			return -EINVAL;

		ieee80211_rate_set_vht(rate, td->tx_rate_idx, td->tx_rate_nss);
		rate->flags |= IEEE80211_TX_RC_VHT_MCS;
		break;
	default:
		break;
	}

	if (td->tx_rate_sgi)
		rate->flags |= IEEE80211_TX_RC_SHORT_GI;

	if (td->tx_rate_ldpc)
		info->flags |= IEEE80211_TX_CTL_LDPC;

	if (td->tx_rate_stbc)
		info->flags |= IEEE80211_TX_CTL_STBC;

	if (td->tx_rate_mode >= MT76_TM_TX_MODE_HT) {
		switch (phy->chandef.width) {
		case NL80211_CHAN_WIDTH_40:
			rate->flags |= IEEE80211_TX_RC_40_MHZ_WIDTH;
			break;
		case NL80211_CHAN_WIDTH_80:
			rate->flags |= IEEE80211_TX_RC_80_MHZ_WIDTH;
			break;
		case NL80211_CHAN_WIDTH_80P80:
		case NL80211_CHAN_WIDTH_160:
			rate->flags |= IEEE80211_TX_RC_160_MHZ_WIDTH;
			break;
		default:
			break;
		}
	}
out:
	skb_set_queue_mapping(skb, IEEE80211_AC_BE);

	return 0;
}

static void
mt76_testmode_tx_start(struct mt76_dev *dev)
{
	struct mt76_testmode_data *td = &dev->test;

	td->tx_queued = 0;
	td->tx_done = 0;
	td->tx_pending = td->tx_count;
	mt76_worker_schedule(&dev->tx_worker);
}

static void
mt76_testmode_tx_stop(struct mt76_dev *dev)
{
	struct mt76_testmode_data *td = &dev->test;

	mt76_worker_disable(&dev->tx_worker);

	td->tx_pending = 0;

	mt76_worker_enable(&dev->tx_worker);

	wait_event_timeout(dev->tx_wait, td->tx_done == td->tx_queued, 10 * HZ);

	dev_kfree_skb(td->tx_skb);
	td->tx_skb = NULL;
}

static inline void
mt76_testmode_param_set(struct mt76_testmode_data *td, u16 idx)
{
	td->param_set[idx / 32] |= BIT(idx % 32);
}

static inline bool
mt76_testmode_param_present(struct mt76_testmode_data *td, u16 idx)
{
	return td->param_set[idx / 32] & BIT(idx % 32);
}

static void
mt76_testmode_init_defaults(struct mt76_dev *dev)
{
	struct mt76_testmode_data *td = &dev->test;

	if (td->tx_msdu_len > 0)
		return;

	td->tx_msdu_len = 1024;
	td->tx_count = 1;
	td->tx_rate_mode = MT76_TM_TX_MODE_OFDM;
	td->tx_rate_nss = 1;
}

static int
__mt76_testmode_set_state(struct mt76_dev *dev, enum mt76_testmode_state state)
{
	enum mt76_testmode_state prev_state = dev->test.state;
	int err;

	if (prev_state == MT76_TM_STATE_TX_FRAMES)
		mt76_testmode_tx_stop(dev);

	if (state == MT76_TM_STATE_TX_FRAMES) {
		err = mt76_testmode_tx_init(dev);
		if (err)
			return err;
	}

	err = dev->test_ops->set_state(dev, state);
	if (err) {
		if (state == MT76_TM_STATE_TX_FRAMES)
			mt76_testmode_tx_stop(dev);

		return err;
	}

	if (state == MT76_TM_STATE_TX_FRAMES)
		mt76_testmode_tx_start(dev);
	else if (state == MT76_TM_STATE_RX_FRAMES) {
		memset(&dev->test.rx_stats, 0, sizeof(dev->test.rx_stats));
	}

	dev->test.state = state;

	return 0;
}

int mt76_testmode_set_state(struct mt76_dev *dev, enum mt76_testmode_state state)
{
	struct mt76_testmode_data *td = &dev->test;
	struct ieee80211_hw *hw = dev->phy.hw;

	if (state == td->state && state == MT76_TM_STATE_OFF)
		return 0;

	if (state > MT76_TM_STATE_OFF &&
	    (!test_bit(MT76_STATE_RUNNING, &dev->phy.state) ||
	     !(hw->conf.flags & IEEE80211_CONF_MONITOR)))
		return -ENOTCONN;

	if (state != MT76_TM_STATE_IDLE &&
	    td->state != MT76_TM_STATE_IDLE) {
		int ret;

		ret = __mt76_testmode_set_state(dev, MT76_TM_STATE_IDLE);
		if (ret)
			return ret;
	}

	return __mt76_testmode_set_state(dev, state);

}
EXPORT_SYMBOL(mt76_testmode_set_state);

static int
mt76_tm_get_u8(struct nlattr *attr, u8 *dest, u8 min, u8 max)
{
	u8 val;

	if (!attr)
		return 0;

	val = nla_get_u8(attr);
	if (val < min || val > max)
		return -EINVAL;

	*dest = val;
	return 0;
}

int mt76_testmode_cmd(struct ieee80211_hw *hw, struct ieee80211_vif *vif,
		      void *data, int len)
{
	struct mt76_phy *phy = hw->priv;
	struct mt76_dev *dev = phy->dev;
	struct mt76_testmode_data *td = &dev->test;
	struct nlattr *tb[NUM_MT76_TM_ATTRS];
	u32 state;
	int err;
	int i;

	if (!dev->test_ops)
		return -EOPNOTSUPP;

	err = nla_parse_deprecated(tb, MT76_TM_ATTR_MAX, data, len,
				   mt76_tm_policy, NULL);
	if (err)
		return err;

	err = -EINVAL;

	mutex_lock(&dev->mutex);

	if (tb[MT76_TM_ATTR_RESET]) {
		mt76_testmode_set_state(dev, MT76_TM_STATE_OFF);
		memset(td, 0, sizeof(*td));
	}

	mt76_testmode_init_defaults(dev);

	if (tb[MT76_TM_ATTR_TX_COUNT])
		td->tx_count = nla_get_u32(tb[MT76_TM_ATTR_TX_COUNT]);

	if (tb[MT76_TM_ATTR_TX_LENGTH]) {
		u32 val = nla_get_u32(tb[MT76_TM_ATTR_TX_LENGTH]);

		if (val > IEEE80211_MAX_FRAME_LEN ||
		    val < sizeof(struct ieee80211_hdr))
			goto out;

		td->tx_msdu_len = val;
	}

	if (tb[MT76_TM_ATTR_TX_RATE_IDX])
		td->tx_rate_idx = nla_get_u8(tb[MT76_TM_ATTR_TX_RATE_IDX]);

	if (mt76_tm_get_u8(tb[MT76_TM_ATTR_TX_RATE_MODE], &td->tx_rate_mode,
			   0, MT76_TM_TX_MODE_MAX) ||
	    mt76_tm_get_u8(tb[MT76_TM_ATTR_TX_RATE_NSS], &td->tx_rate_nss,
			   1, hweight8(phy->antenna_mask)) ||
	    mt76_tm_get_u8(tb[MT76_TM_ATTR_TX_RATE_SGI], &td->tx_rate_sgi, 0, 2) ||
	    mt76_tm_get_u8(tb[MT76_TM_ATTR_TX_RATE_LDPC], &td->tx_rate_ldpc, 0, 1) ||
	    mt76_tm_get_u8(tb[MT76_TM_ATTR_TX_RATE_STBC], &td->tx_rate_stbc, 0, 1) ||
	    mt76_tm_get_u8(tb[MT76_TM_ATTR_TX_LTF], &td->tx_ltf, 0, 2) ||
	    mt76_tm_get_u8(tb[MT76_TM_ATTR_TX_ANTENNA], &td->tx_antenna_mask, 1,
			   phy->antenna_mask) ||
	    mt76_tm_get_u8(tb[MT76_TM_ATTR_TX_POWER_CONTROL],
			   &td->tx_power_control, 0, 1))
		goto out;

	if (tb[MT76_TM_ATTR_FREQ_OFFSET])
		td->freq_offset = nla_get_u32(tb[MT76_TM_ATTR_FREQ_OFFSET]);

	if (tb[MT76_TM_ATTR_STATE]) {
		state = nla_get_u32(tb[MT76_TM_ATTR_STATE]);
		if (state > MT76_TM_STATE_MAX)
			goto out;
	} else {
		state = td->state;
	}

	if (tb[MT76_TM_ATTR_TX_POWER]) {
		struct nlattr *cur;
		int idx = 0;
		int rem;

		nla_for_each_nested(cur, tb[MT76_TM_ATTR_TX_POWER], rem) {
			if (nla_len(cur) != 1 ||
			    idx >= ARRAY_SIZE(td->tx_power))
				goto out;

			td->tx_power[idx++] = nla_get_u8(cur);
		}
	}

	if (dev->test_ops->set_params) {
		err = dev->test_ops->set_params(dev, tb, state);
		if (err)
			goto out;
	}

	for (i = MT76_TM_ATTR_STATE; i < ARRAY_SIZE(tb); i++)
		if (tb[i])
			mt76_testmode_param_set(td, i);

	err = 0;
	if (tb[MT76_TM_ATTR_STATE])
		err = mt76_testmode_set_state(dev, state);

out:
	mutex_unlock(&dev->mutex);

	return err;
}
EXPORT_SYMBOL(mt76_testmode_cmd);

static int
mt76_testmode_dump_stats(struct mt76_dev *dev, struct sk_buff *msg)
{
	struct mt76_testmode_data *td = &dev->test;
	u64 rx_packets = 0;
	u64 rx_fcs_error = 0;
	int i;

	for (i = 0; i < ARRAY_SIZE(td->rx_stats.packets); i++) {
		rx_packets += td->rx_stats.packets[i];
		rx_fcs_error += td->rx_stats.fcs_error[i];
	}

	if (nla_put_u32(msg, MT76_TM_STATS_ATTR_TX_PENDING, td->tx_pending) ||
	    nla_put_u32(msg, MT76_TM_STATS_ATTR_TX_QUEUED, td->tx_queued) ||
	    nla_put_u32(msg, MT76_TM_STATS_ATTR_TX_DONE, td->tx_done) ||
	    nla_put_u64_64bit(msg, MT76_TM_STATS_ATTR_RX_PACKETS, rx_packets,
			      MT76_TM_STATS_ATTR_PAD) ||
	    nla_put_u64_64bit(msg, MT76_TM_STATS_ATTR_RX_FCS_ERROR, rx_fcs_error,
			      MT76_TM_STATS_ATTR_PAD))
		return -EMSGSIZE;

	if (dev->test_ops->dump_stats)
		return dev->test_ops->dump_stats(dev, msg);

	return 0;
}

int mt76_testmode_dump(struct ieee80211_hw *hw, struct sk_buff *msg,
		       struct netlink_callback *cb, void *data, int len)
{
	struct mt76_phy *phy = hw->priv;
	struct mt76_dev *dev = phy->dev;
	struct mt76_testmode_data *td = &dev->test;
	struct nlattr *tb[NUM_MT76_TM_ATTRS] = {};
	int err = 0;
	void *a;
	int i;

	if (!dev->test_ops)
		return -EOPNOTSUPP;

	if (cb->args[2]++ > 0)
		return -ENOENT;

	if (data) {
		err = nla_parse_deprecated(tb, MT76_TM_ATTR_MAX, data, len,
					   mt76_tm_policy, NULL);
		if (err)
			return err;
	}

	mutex_lock(&dev->mutex);

	if (tb[MT76_TM_ATTR_STATS]) {
		err = -EINVAL;

		a = nla_nest_start(msg, MT76_TM_ATTR_STATS);
		if (a) {
			err = mt76_testmode_dump_stats(dev, msg);
			nla_nest_end(msg, a);
		}

		goto out;
	}

	mt76_testmode_init_defaults(dev);

	err = -EMSGSIZE;
	if (nla_put_u32(msg, MT76_TM_ATTR_STATE, td->state))
		goto out;

	if (td->mtd_name &&
	    (nla_put_string(msg, MT76_TM_ATTR_MTD_PART, td->mtd_name) ||
	     nla_put_u32(msg, MT76_TM_ATTR_MTD_OFFSET, td->mtd_offset)))
		goto out;

	if (nla_put_u32(msg, MT76_TM_ATTR_TX_COUNT, td->tx_count) ||
	    nla_put_u32(msg, MT76_TM_ATTR_TX_LENGTH, td->tx_msdu_len) ||
	    nla_put_u8(msg, MT76_TM_ATTR_TX_RATE_MODE, td->tx_rate_mode) ||
	    nla_put_u8(msg, MT76_TM_ATTR_TX_RATE_NSS, td->tx_rate_nss) ||
	    nla_put_u8(msg, MT76_TM_ATTR_TX_RATE_IDX, td->tx_rate_idx) ||
	    nla_put_u8(msg, MT76_TM_ATTR_TX_RATE_SGI, td->tx_rate_sgi) ||
	    nla_put_u8(msg, MT76_TM_ATTR_TX_RATE_LDPC, td->tx_rate_ldpc) ||
	    nla_put_u8(msg, MT76_TM_ATTR_TX_RATE_STBC, td->tx_rate_stbc) ||
	    (mt76_testmode_param_present(td, MT76_TM_ATTR_TX_LTF) &&
	     nla_put_u8(msg, MT76_TM_ATTR_TX_LTF, td->tx_ltf)) ||
	    (mt76_testmode_param_present(td, MT76_TM_ATTR_TX_ANTENNA) &&
	     nla_put_u8(msg, MT76_TM_ATTR_TX_ANTENNA, td->tx_antenna_mask)) ||
	    (mt76_testmode_param_present(td, MT76_TM_ATTR_TX_POWER_CONTROL) &&
	     nla_put_u8(msg, MT76_TM_ATTR_TX_POWER_CONTROL, td->tx_power_control)) ||
	    (mt76_testmode_param_present(td, MT76_TM_ATTR_FREQ_OFFSET) &&
	     nla_put_u8(msg, MT76_TM_ATTR_FREQ_OFFSET, td->freq_offset)))
		goto out;

	if (mt76_testmode_param_present(td, MT76_TM_ATTR_TX_POWER)) {
		a = nla_nest_start(msg, MT76_TM_ATTR_TX_POWER);
		if (!a)
			goto out;

		for (i = 0; i < ARRAY_SIZE(td->tx_power); i++)
			if (nla_put_u8(msg, i, td->tx_power[i]))
				goto out;

		nla_nest_end(msg, a);
	}

	err = 0;

out:
	mutex_unlock(&dev->mutex);

	return err;
}
EXPORT_SYMBOL(mt76_testmode_dump);<|MERGE_RESOLUTION|>--- conflicted
+++ resolved
@@ -32,11 +32,7 @@
 		return;
 
 	qid = skb_get_queue_mapping(skb);
-<<<<<<< HEAD
-	q = dev->q_tx[qid];
-=======
 	q = phy->q_tx[qid];
->>>>>>> 356006a6
 
 	spin_lock_bh(&q->lock);
 
