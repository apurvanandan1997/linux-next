--- conflicted
+++ resolved
@@ -133,24 +133,6 @@
 	return qtnf_bus_data_tx(mac->bus, skb, mac->macid, vif->vifid);
 }
 
-<<<<<<< HEAD
-/* Netdev handler for getting stats.
- */
-static void qtnf_netdev_get_stats64(struct net_device *ndev,
-				    struct rtnl_link_stats64 *stats)
-{
-	struct qtnf_vif *vif = qtnf_netdev_get_priv(ndev);
-
-	netdev_stats_to_stats64(stats, &ndev->stats);
-
-	if (!vif->stats64)
-		return;
-
-	dev_fetch_sw_netstats(stats, vif->stats64);
-}
-
-=======
->>>>>>> 356006a6
 /* Netdev handler for transmission timeout.
  */
 static void qtnf_netdev_tx_timeout(struct net_device *ndev, unsigned int txqueue)
