--- conflicted
+++ resolved
@@ -4087,9 +4087,6 @@
 	bool is_prb_rsp;
 	int ret;
 
-<<<<<<< HEAD
-	if (info->flags & IEEE80211_TX_CTL_HW_80211_ENCAP) {
-=======
 	memset(skb_cb, 0, sizeof(*skb_cb));
 	skb_cb->vif = vif;
 
@@ -4099,7 +4096,6 @@
 	}
 
 	if (info_flags & IEEE80211_TX_CTL_HW_80211_ENCAP) {
->>>>>>> 356006a6
 		skb_cb->flags |= ATH11K_SKB_HW_80211_ENCAP;
 	} else if (ieee80211_is_mgmt(hdr->frame_control)) {
 		is_prb_rsp = ieee80211_is_probe_resp(hdr->frame_control);
@@ -4137,8 +4133,8 @@
 
 	if (enable) {
 		tlv_filter = ath11k_mac_mon_status_filter_default;
-<<<<<<< HEAD
-		tlv_filter.rx_filter = ath11k_debugfs_rx_filter(ar);
+		if (ath11k_debugfs_rx_filter(ar))
+			tlv_filter.rx_filter = ath11k_debugfs_rx_filter(ar);
 	}
 
 	for (i = 0; i < ab->hw_params.num_rxmda_per_pdev; i++) {
@@ -4149,24 +4145,10 @@
 						       DP_RX_BUFFER_SIZE,
 						       &tlv_filter);
 	}
-=======
-		if (ath11k_debugfs_rx_filter(ar))
-			tlv_filter.rx_filter = ath11k_debugfs_rx_filter(ar);
-	}
-
-	for (i = 0; i < ab->hw_params.num_rxmda_per_pdev; i++) {
-		ring_id = ar->dp.rx_mon_status_refill_ring[i].refill_buf_ring.ring_id;
-		ret = ath11k_dp_tx_htt_rx_filter_setup(ar->ab, ring_id,
-						       ar->dp.mac_id + i,
-						       HAL_RXDMA_MONITOR_STATUS,
-						       DP_RX_BUFFER_SIZE,
-						       &tlv_filter);
-	}
 
 	if (enable && !ar->ab->hw_params.rxdma1_enable)
 		mod_timer(&ar->ab->mon_reap_timer, jiffies +
 			  msecs_to_jiffies(ATH11K_MON_TIMER_INTERVAL));
->>>>>>> 356006a6
 
 	return ret;
 }
@@ -5304,13 +5286,8 @@
 	    arvif->vdev_type != WMI_VDEV_TYPE_AP &&
 	    arvif->vdev_type != WMI_VDEV_TYPE_MONITOR) {
 		memcpy(&arvif->chanctx, ctx, sizeof(*ctx));
-<<<<<<< HEAD
-		mutex_unlock(&ar->conf_mutex);
-		return 0;
-=======
 		ret = 0;
 		goto out;
->>>>>>> 356006a6
 	}
 
 	if (WARN_ON(arvif->is_started)) {
@@ -5329,13 +5306,6 @@
 				    ret);
 			goto out;
 		}
-	}
-
-	if (ab->hw_params.vdev_start_delay) {
-		param.vdev_id = arvif->vdev_id;
-		param.peer_type = WMI_PEER_TYPE_DEFAULT;
-		param.peer_addr = ar->mac_addr;
-		ret = ath11k_peer_create(ar, arvif, NULL, &param);
 	}
 
 	ret = ath11k_mac_vdev_start(arvif, &ctx->def);
