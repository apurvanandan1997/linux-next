--- conflicted
+++ resolved
@@ -1682,10 +1682,7 @@
 	u8 sub_index;
 	u16 h2c_version;
 	u8 prev_dump_seq;
-<<<<<<< HEAD
-=======
 	u32 feature;
->>>>>>> f642729d
 };
 
 struct rtw_hal {
