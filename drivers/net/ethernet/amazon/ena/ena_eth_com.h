/* SPDX-License-Identifier: GPL-2.0 OR Linux-OpenIB */
/*
 * Copyright 2015-2020 Amazon.com, Inc. or its affiliates. All rights reserved.
 */

#ifndef ENA_ETH_COM_H_
#define ENA_ETH_COM_H_

#include "ena_com.h"

/* head update threshold in units of (queue size / ENA_COMP_HEAD_THRESH) */
#define ENA_COMP_HEAD_THRESH 4

struct ena_com_tx_ctx {
	struct ena_com_tx_meta ena_meta;
	struct ena_com_buf *ena_bufs;
	/* For LLQ, header buffer - pushed to the device mem space */
	void *push_header;

	enum ena_eth_io_l3_proto_index l3_proto;
	enum ena_eth_io_l4_proto_index l4_proto;
	u16 num_bufs;
	u16 req_id;
	/* For regular queue, indicate the size of the header
	 * For LLQ, indicate the size of the pushed buffer
	 */
	u16 header_len;

	u8 meta_valid;
	u8 tso_enable;
	u8 l3_csum_enable;
	u8 l4_csum_enable;
	u8 l4_csum_partial;
	u8 df; /* Don't fragment */
};

struct ena_com_rx_ctx {
	struct ena_com_rx_buf_info *ena_bufs;
	enum ena_eth_io_l3_proto_index l3_proto;
	enum ena_eth_io_l4_proto_index l4_proto;
	bool l3_csum_err;
	bool l4_csum_err;
	u8 l4_csum_checked;
	/* fragmented packet */
	bool frag;
	u32 hash;
	u16 descs;
	int max_bufs;
	u8 pkt_offset;
};

int ena_com_prepare_tx(struct ena_com_io_sq *io_sq,
		       struct ena_com_tx_ctx *ena_tx_ctx,
		       int *nb_hw_desc);

int ena_com_rx_pkt(struct ena_com_io_cq *io_cq,
		   struct ena_com_io_sq *io_sq,
		   struct ena_com_rx_ctx *ena_rx_ctx);

int ena_com_add_single_rx_desc(struct ena_com_io_sq *io_sq,
			       struct ena_com_buf *ena_buf,
			       u16 req_id);

bool ena_com_cq_empty(struct ena_com_io_cq *io_cq);

static inline void ena_com_unmask_intr(struct ena_com_io_cq *io_cq,
				       struct ena_eth_io_intr_reg *intr_reg)
{
	writel(intr_reg->intr_control, io_cq->unmask_reg);
}

static inline int ena_com_free_q_entries(struct ena_com_io_sq *io_sq)
{
	u16 tail, next_to_comp, cnt;

	next_to_comp = io_sq->next_to_comp;
	tail = io_sq->tail;
	cnt = tail - next_to_comp;

	return io_sq->q_depth - 1 - cnt;
}

/* Check if the submission queue has enough space to hold required_buffers */
static inline bool ena_com_sq_have_enough_space(struct ena_com_io_sq *io_sq,
						u16 required_buffers)
{
	int temp;

	if (io_sq->mem_queue_type == ENA_ADMIN_PLACEMENT_POLICY_HOST)
		return ena_com_free_q_entries(io_sq) >= required_buffers;

	/* This calculation doesn't need to be 100% accurate. So to reduce
	 * the calculation overhead just Subtract 2 lines from the free descs
	 * (one for the header line and one to compensate the devision
	 * down calculation.
	 */
	temp = required_buffers / io_sq->llq_info.descs_per_entry + 2;

	return ena_com_free_q_entries(io_sq) > temp;
}

static inline bool ena_com_meta_desc_changed(struct ena_com_io_sq *io_sq,
					     struct ena_com_tx_ctx *ena_tx_ctx)
{
	if (!ena_tx_ctx->meta_valid)
		return false;

	return !!memcmp(&io_sq->cached_tx_meta,
			&ena_tx_ctx->ena_meta,
			sizeof(struct ena_com_tx_meta));
}

static inline bool is_llq_max_tx_burst_exists(struct ena_com_io_sq *io_sq)
{
	return (io_sq->mem_queue_type == ENA_ADMIN_PLACEMENT_POLICY_DEV) &&
	       io_sq->llq_info.max_entries_in_tx_burst > 0;
}

static inline bool ena_com_is_doorbell_needed(struct ena_com_io_sq *io_sq,
					      struct ena_com_tx_ctx *ena_tx_ctx)
{
	struct ena_com_llq_info *llq_info;
	int descs_after_first_entry;
	int num_entries_needed = 1;
	u16 num_descs;

	if (!is_llq_max_tx_burst_exists(io_sq))
		return false;

	llq_info = &io_sq->llq_info;
	num_descs = ena_tx_ctx->num_bufs;

	if (llq_info->disable_meta_caching ||
	    unlikely(ena_com_meta_desc_changed(io_sq, ena_tx_ctx)))
		++num_descs;

	if (num_descs > llq_info->descs_num_before_header) {
		descs_after_first_entry = num_descs - llq_info->descs_num_before_header;
		num_entries_needed += DIV_ROUND_UP(descs_after_first_entry,
						   llq_info->descs_per_entry);
	}

<<<<<<< HEAD
	pr_debug("Queue: %d num_descs: %d num_entries_needed: %d\n", io_sq->qid,
		 num_descs, num_entries_needed);
=======
	netdev_dbg(ena_com_io_sq_to_ena_dev(io_sq)->net_device,
		   "Queue: %d num_descs: %d num_entries_needed: %d\n",
		   io_sq->qid, num_descs, num_entries_needed);
>>>>>>> 356006a6

	return num_entries_needed > io_sq->entries_in_tx_burst_left;
}

static inline int ena_com_write_sq_doorbell(struct ena_com_io_sq *io_sq)
{
	u16 max_entries_in_tx_burst = io_sq->llq_info.max_entries_in_tx_burst;
	u16 tail = io_sq->tail;

<<<<<<< HEAD
	pr_debug("Write submission queue doorbell for queue: %d tail: %d\n",
		 io_sq->qid, tail);
=======
	netdev_dbg(ena_com_io_sq_to_ena_dev(io_sq)->net_device,
		   "Write submission queue doorbell for queue: %d tail: %d\n",
		   io_sq->qid, tail);
>>>>>>> 356006a6

	writel(tail, io_sq->db_addr);

	if (is_llq_max_tx_burst_exists(io_sq)) {
<<<<<<< HEAD
		pr_debug("Reset available entries in tx burst for queue %d to %d\n",
			 io_sq->qid, max_entries_in_tx_burst);
=======
		netdev_dbg(ena_com_io_sq_to_ena_dev(io_sq)->net_device,
			   "Reset available entries in tx burst for queue %d to %d\n",
			   io_sq->qid, max_entries_in_tx_burst);
>>>>>>> 356006a6
		io_sq->entries_in_tx_burst_left = max_entries_in_tx_burst;
	}

	return 0;
}

static inline int ena_com_update_dev_comp_head(struct ena_com_io_cq *io_cq)
{
	u16 unreported_comp, head;
	bool need_update;

	if (unlikely(io_cq->cq_head_db_reg)) {
		head = io_cq->head;
		unreported_comp = head - io_cq->last_head_update;
		need_update = unreported_comp > (io_cq->q_depth / ENA_COMP_HEAD_THRESH);

		if (unlikely(need_update)) {
			netdev_dbg(ena_com_io_cq_to_ena_dev(io_cq)->net_device,
				   "Write completion queue doorbell for queue %d: head: %d\n",
				   io_cq->qid, head);
			writel(head, io_cq->cq_head_db_reg);
			io_cq->last_head_update = head;
		}
	}

	return 0;
}

static inline void ena_com_update_numa_node(struct ena_com_io_cq *io_cq,
					    u8 numa_node)
{
	struct ena_eth_io_numa_node_cfg_reg numa_cfg;

	if (!io_cq->numa_node_cfg_reg)
		return;

	numa_cfg.numa_cfg = (numa_node & ENA_ETH_IO_NUMA_NODE_CFG_REG_NUMA_MASK)
		| ENA_ETH_IO_NUMA_NODE_CFG_REG_ENABLED_MASK;

	writel(numa_cfg.numa_cfg, io_cq->numa_node_cfg_reg);
}

static inline void ena_com_comp_ack(struct ena_com_io_sq *io_sq, u16 elem)
{
	io_sq->next_to_comp += elem;
}

static inline void ena_com_cq_inc_head(struct ena_com_io_cq *io_cq)
{
	io_cq->head++;

	/* Switch phase bit in case of wrap around */
	if (unlikely((io_cq->head & (io_cq->q_depth - 1)) == 0))
		io_cq->phase ^= 1;
}

static inline int ena_com_tx_comp_req_id_get(struct ena_com_io_cq *io_cq,
					     u16 *req_id)
{
	u8 expected_phase, cdesc_phase;
	struct ena_eth_io_tx_cdesc *cdesc;
	u16 masked_head;

	masked_head = io_cq->head & (io_cq->q_depth - 1);
	expected_phase = io_cq->phase;

	cdesc = (struct ena_eth_io_tx_cdesc *)
		((uintptr_t)io_cq->cdesc_addr.virt_addr +
		(masked_head * io_cq->cdesc_entry_size_in_bytes));

	/* When the current completion descriptor phase isn't the same as the
	 * expected, it mean that the device still didn't update
	 * this completion.
	 */
	cdesc_phase = READ_ONCE(cdesc->flags) & ENA_ETH_IO_TX_CDESC_PHASE_MASK;
	if (cdesc_phase != expected_phase)
		return -EAGAIN;

	dma_rmb();

	*req_id = READ_ONCE(cdesc->req_id);
	if (unlikely(*req_id >= io_cq->q_depth)) {
		netdev_err(ena_com_io_cq_to_ena_dev(io_cq)->net_device,
			   "Invalid req id %d\n", cdesc->req_id);
		return -EINVAL;
	}

	ena_com_cq_inc_head(io_cq);

	return 0;
}

#endif /* ENA_ETH_COM_H_ */<|MERGE_RESOLUTION|>--- conflicted
+++ resolved
@@ -140,14 +140,9 @@
 						   llq_info->descs_per_entry);
 	}
 
-<<<<<<< HEAD
-	pr_debug("Queue: %d num_descs: %d num_entries_needed: %d\n", io_sq->qid,
-		 num_descs, num_entries_needed);
-=======
 	netdev_dbg(ena_com_io_sq_to_ena_dev(io_sq)->net_device,
 		   "Queue: %d num_descs: %d num_entries_needed: %d\n",
 		   io_sq->qid, num_descs, num_entries_needed);
->>>>>>> 356006a6
 
 	return num_entries_needed > io_sq->entries_in_tx_burst_left;
 }
@@ -157,26 +152,16 @@
 	u16 max_entries_in_tx_burst = io_sq->llq_info.max_entries_in_tx_burst;
 	u16 tail = io_sq->tail;
 
-<<<<<<< HEAD
-	pr_debug("Write submission queue doorbell for queue: %d tail: %d\n",
-		 io_sq->qid, tail);
-=======
 	netdev_dbg(ena_com_io_sq_to_ena_dev(io_sq)->net_device,
 		   "Write submission queue doorbell for queue: %d tail: %d\n",
 		   io_sq->qid, tail);
->>>>>>> 356006a6
 
 	writel(tail, io_sq->db_addr);
 
 	if (is_llq_max_tx_burst_exists(io_sq)) {
-<<<<<<< HEAD
-		pr_debug("Reset available entries in tx burst for queue %d to %d\n",
-			 io_sq->qid, max_entries_in_tx_burst);
-=======
 		netdev_dbg(ena_com_io_sq_to_ena_dev(io_sq)->net_device,
 			   "Reset available entries in tx burst for queue %d to %d\n",
 			   io_sq->qid, max_entries_in_tx_burst);
->>>>>>> 356006a6
 		io_sq->entries_in_tx_burst_left = max_entries_in_tx_burst;
 	}
 
