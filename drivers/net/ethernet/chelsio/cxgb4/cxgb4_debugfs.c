/*
 * This file is part of the Chelsio T4 Ethernet driver for Linux.
 *
 * Copyright (c) 2003-2014 Chelsio Communications, Inc. All rights reserved.
 *
 * This software is available to you under a choice of one of two
 * licenses.  You may choose to be licensed under the terms of the GNU
 * General Public License (GPL) Version 2, available from the file
 * COPYING in the main directory of this source tree, or the
 * OpenIB.org BSD license below:
 *
 *     Redistribution and use in source and binary forms, with or
 *     without modification, are permitted provided that the following
 *     conditions are met:
 *
 *      - Redistributions of source code must retain the above
 *        copyright notice, this list of conditions and the following
 *        disclaimer.
 *
 *      - Redistributions in binary form must reproduce the above
 *        copyright notice, this list of conditions and the following
 *        disclaimer in the documentation and/or other materials
 *        provided with the distribution.
 *
 * THE SOFTWARE IS PROVIDED "AS IS", WITHOUT WARRANTY OF ANY KIND,
 * EXPRESS OR IMPLIED, INCLUDING BUT NOT LIMITED TO THE WARRANTIES OF
 * MERCHANTABILITY, FITNESS FOR A PARTICULAR PURPOSE AND
 * NONINFRINGEMENT. IN NO EVENT SHALL THE AUTHORS OR COPYRIGHT HOLDERS
 * BE LIABLE FOR ANY CLAIM, DAMAGES OR OTHER LIABILITY, WHETHER IN AN
 * ACTION OF CONTRACT, TORT OR OTHERWISE, ARISING FROM, OUT OF OR IN
 * CONNECTION WITH THE SOFTWARE OR THE USE OR OTHER DEALINGS IN THE
 * SOFTWARE.
 */

#include <linux/seq_file.h>
#include <linux/debugfs.h>
#include <linux/string_helpers.h>
#include <linux/sort.h>
#include <linux/ctype.h>

#include "cxgb4.h"
#include "t4_regs.h"
#include "t4_values.h"
#include "t4fw_api.h"
#include "cxgb4_debugfs.h"
#include "clip_tbl.h"
#include "l2t.h"
#include "cudbg_if.h"
#include "cudbg_lib_common.h"
#include "cudbg_entity.h"
#include "cudbg_lib.h"
#include "cxgb4_tc_mqprio.h"

/* generic seq_file support for showing a table of size rows x width. */
static void *seq_tab_get_idx(struct seq_tab *tb, loff_t pos)
{
	pos -= tb->skip_first;
	return pos >= tb->rows ? NULL : &tb->data[pos * tb->width];
}

static void *seq_tab_start(struct seq_file *seq, loff_t *pos)
{
	struct seq_tab *tb = seq->private;

	if (tb->skip_first && *pos == 0)
		return SEQ_START_TOKEN;

	return seq_tab_get_idx(tb, *pos);
}

static void *seq_tab_next(struct seq_file *seq, void *v, loff_t *pos)
{
	v = seq_tab_get_idx(seq->private, *pos + 1);
	++(*pos);
	return v;
}

static void seq_tab_stop(struct seq_file *seq, void *v)
{
}

static int seq_tab_show(struct seq_file *seq, void *v)
{
	const struct seq_tab *tb = seq->private;

	return tb->show(seq, v, ((char *)v - tb->data) / tb->width);
}

static const struct seq_operations seq_tab_ops = {
	.start = seq_tab_start,
	.next  = seq_tab_next,
	.stop  = seq_tab_stop,
	.show  = seq_tab_show
};

struct seq_tab *seq_open_tab(struct file *f, unsigned int rows,
			     unsigned int width, unsigned int have_header,
			     int (*show)(struct seq_file *seq, void *v, int i))
{
	struct seq_tab *p;

	p = __seq_open_private(f, &seq_tab_ops, sizeof(*p) + rows * width);
	if (p) {
		p->show = show;
		p->rows = rows;
		p->width = width;
		p->skip_first = have_header != 0;
	}
	return p;
}

/* Trim the size of a seq_tab to the supplied number of rows.  The operation is
 * irreversible.
 */
static int seq_tab_trim(struct seq_tab *p, unsigned int new_rows)
{
	if (new_rows > p->rows)
		return -EINVAL;
	p->rows = new_rows;
	return 0;
}

static int cim_la_show(struct seq_file *seq, void *v, int idx)
{
	if (v == SEQ_START_TOKEN)
		seq_puts(seq, "Status   Data      PC     LS0Stat  LS0Addr "
			 "            LS0Data\n");
	else {
		const u32 *p = v;

		seq_printf(seq,
			   "  %02x  %x%07x %x%07x %08x %08x %08x%08x%08x%08x\n",
			   (p[0] >> 4) & 0xff, p[0] & 0xf, p[1] >> 4,
			   p[1] & 0xf, p[2] >> 4, p[2] & 0xf, p[3], p[4], p[5],
			   p[6], p[7]);
	}
	return 0;
}

static int cim_la_show_3in1(struct seq_file *seq, void *v, int idx)
{
	if (v == SEQ_START_TOKEN) {
		seq_puts(seq, "Status   Data      PC\n");
	} else {
		const u32 *p = v;

		seq_printf(seq, "  %02x   %08x %08x\n", p[5] & 0xff, p[6],
			   p[7]);
		seq_printf(seq, "  %02x   %02x%06x %02x%06x\n",
			   (p[3] >> 8) & 0xff, p[3] & 0xff, p[4] >> 8,
			   p[4] & 0xff, p[5] >> 8);
		seq_printf(seq, "  %02x   %x%07x %x%07x\n", (p[0] >> 4) & 0xff,
			   p[0] & 0xf, p[1] >> 4, p[1] & 0xf, p[2] >> 4);
	}
	return 0;
}

static int cim_la_show_t6(struct seq_file *seq, void *v, int idx)
{
	if (v == SEQ_START_TOKEN) {
		seq_puts(seq, "Status   Inst    Data      PC     LS0Stat  "
			 "LS0Addr  LS0Data  LS1Stat  LS1Addr  LS1Data\n");
	} else {
		const u32 *p = v;

		seq_printf(seq, "  %02x   %04x%04x %04x%04x %04x%04x %08x %08x %08x %08x %08x %08x\n",
			   (p[9] >> 16) & 0xff,       /* Status */
			   p[9] & 0xffff, p[8] >> 16, /* Inst */
			   p[8] & 0xffff, p[7] >> 16, /* Data */
			   p[7] & 0xffff, p[6] >> 16, /* PC */
			   p[2], p[1], p[0],      /* LS0 Stat, Addr and Data */
			   p[5], p[4], p[3]);     /* LS1 Stat, Addr and Data */
	}
	return 0;
}

static int cim_la_show_pc_t6(struct seq_file *seq, void *v, int idx)
{
	if (v == SEQ_START_TOKEN) {
		seq_puts(seq, "Status   Inst    Data      PC\n");
	} else {
		const u32 *p = v;

		seq_printf(seq, "  %02x   %08x %08x %08x\n",
			   p[3] & 0xff, p[2], p[1], p[0]);
		seq_printf(seq, "  %02x   %02x%06x %02x%06x %02x%06x\n",
			   (p[6] >> 8) & 0xff, p[6] & 0xff, p[5] >> 8,
			   p[5] & 0xff, p[4] >> 8, p[4] & 0xff, p[3] >> 8);
		seq_printf(seq, "  %02x   %04x%04x %04x%04x %04x%04x\n",
			   (p[9] >> 16) & 0xff, p[9] & 0xffff, p[8] >> 16,
			   p[8] & 0xffff, p[7] >> 16, p[7] & 0xffff,
			   p[6] >> 16);
	}
	return 0;
}

static int cim_la_open(struct inode *inode, struct file *file)
{
	int ret;
	unsigned int cfg;
	struct seq_tab *p;
	struct adapter *adap = inode->i_private;

	ret = t4_cim_read(adap, UP_UP_DBG_LA_CFG_A, 1, &cfg);
	if (ret)
		return ret;

	if (is_t6(adap->params.chip)) {
		/* +1 to account for integer division of CIMLA_SIZE/10 */
		p = seq_open_tab(file, (adap->params.cim_la_size / 10) + 1,
				 10 * sizeof(u32), 1,
				 cfg & UPDBGLACAPTPCONLY_F ?
					cim_la_show_pc_t6 : cim_la_show_t6);
	} else {
		p = seq_open_tab(file, adap->params.cim_la_size / 8,
				 8 * sizeof(u32), 1,
				 cfg & UPDBGLACAPTPCONLY_F ? cim_la_show_3in1 :
							     cim_la_show);
	}
	if (!p)
		return -ENOMEM;

	ret = t4_cim_read_la(adap, (u32 *)p->data, NULL);
	if (ret)
		seq_release_private(inode, file);
	return ret;
}

static const struct file_operations cim_la_fops = {
	.owner   = THIS_MODULE,
	.open    = cim_la_open,
	.read    = seq_read,
	.llseek  = seq_lseek,
	.release = seq_release_private
};

static int cim_pif_la_show(struct seq_file *seq, void *v, int idx)
{
	const u32 *p = v;

	if (v == SEQ_START_TOKEN) {
		seq_puts(seq, "Cntl ID DataBE   Addr                 Data\n");
	} else if (idx < CIM_PIFLA_SIZE) {
		seq_printf(seq, " %02x  %02x  %04x  %08x %08x%08x%08x%08x\n",
			   (p[5] >> 22) & 0xff, (p[5] >> 16) & 0x3f,
			   p[5] & 0xffff, p[4], p[3], p[2], p[1], p[0]);
	} else {
		if (idx == CIM_PIFLA_SIZE)
			seq_puts(seq, "\nCntl ID               Data\n");
		seq_printf(seq, " %02x  %02x %08x%08x%08x%08x\n",
			   (p[4] >> 6) & 0xff, p[4] & 0x3f,
			   p[3], p[2], p[1], p[0]);
	}
	return 0;
}

static int cim_pif_la_open(struct inode *inode, struct file *file)
{
	struct seq_tab *p;
	struct adapter *adap = inode->i_private;

	p = seq_open_tab(file, 2 * CIM_PIFLA_SIZE, 6 * sizeof(u32), 1,
			 cim_pif_la_show);
	if (!p)
		return -ENOMEM;

	t4_cim_read_pif_la(adap, (u32 *)p->data,
			   (u32 *)p->data + 6 * CIM_PIFLA_SIZE, NULL, NULL);
	return 0;
}

static const struct file_operations cim_pif_la_fops = {
	.owner   = THIS_MODULE,
	.open    = cim_pif_la_open,
	.read    = seq_read,
	.llseek  = seq_lseek,
	.release = seq_release_private
};

static int cim_ma_la_show(struct seq_file *seq, void *v, int idx)
{
	const u32 *p = v;

	if (v == SEQ_START_TOKEN) {
		seq_puts(seq, "\n");
	} else if (idx < CIM_MALA_SIZE) {
		seq_printf(seq, "%02x%08x%08x%08x%08x\n",
			   p[4], p[3], p[2], p[1], p[0]);
	} else {
		if (idx == CIM_MALA_SIZE)
			seq_puts(seq,
				 "\nCnt ID Tag UE       Data       RDY VLD\n");
		seq_printf(seq, "%3u %2u  %x   %u %08x%08x  %u   %u\n",
			   (p[2] >> 10) & 0xff, (p[2] >> 7) & 7,
			   (p[2] >> 3) & 0xf, (p[2] >> 2) & 1,
			   (p[1] >> 2) | ((p[2] & 3) << 30),
			   (p[0] >> 2) | ((p[1] & 3) << 30), (p[0] >> 1) & 1,
			   p[0] & 1);
	}
	return 0;
}

static int cim_ma_la_open(struct inode *inode, struct file *file)
{
	struct seq_tab *p;
	struct adapter *adap = inode->i_private;

	p = seq_open_tab(file, 2 * CIM_MALA_SIZE, 5 * sizeof(u32), 1,
			 cim_ma_la_show);
	if (!p)
		return -ENOMEM;

	t4_cim_read_ma_la(adap, (u32 *)p->data,
			  (u32 *)p->data + 5 * CIM_MALA_SIZE);
	return 0;
}

static const struct file_operations cim_ma_la_fops = {
	.owner   = THIS_MODULE,
	.open    = cim_ma_la_open,
	.read    = seq_read,
	.llseek  = seq_lseek,
	.release = seq_release_private
};

static int cim_qcfg_show(struct seq_file *seq, void *v)
{
	static const char * const qname[] = {
		"TP0", "TP1", "ULP", "SGE0", "SGE1", "NC-SI",
		"ULP0", "ULP1", "ULP2", "ULP3", "SGE", "NC-SI",
		"SGE0-RX", "SGE1-RX"
	};

	int i;
	struct adapter *adap = seq->private;
	u16 base[CIM_NUM_IBQ + CIM_NUM_OBQ_T5];
	u16 size[CIM_NUM_IBQ + CIM_NUM_OBQ_T5];
	u32 stat[(4 * (CIM_NUM_IBQ + CIM_NUM_OBQ_T5))];
	u16 thres[CIM_NUM_IBQ];
	u32 obq_wr_t4[2 * CIM_NUM_OBQ], *wr;
	u32 obq_wr_t5[2 * CIM_NUM_OBQ_T5];
	u32 *p = stat;
	int cim_num_obq = is_t4(adap->params.chip) ?
				CIM_NUM_OBQ : CIM_NUM_OBQ_T5;

	i = t4_cim_read(adap, is_t4(adap->params.chip) ? UP_IBQ_0_RDADDR_A :
			UP_IBQ_0_SHADOW_RDADDR_A,
			ARRAY_SIZE(stat), stat);
	if (!i) {
		if (is_t4(adap->params.chip)) {
			i = t4_cim_read(adap, UP_OBQ_0_REALADDR_A,
					ARRAY_SIZE(obq_wr_t4), obq_wr_t4);
			wr = obq_wr_t4;
		} else {
			i = t4_cim_read(adap, UP_OBQ_0_SHADOW_REALADDR_A,
					ARRAY_SIZE(obq_wr_t5), obq_wr_t5);
			wr = obq_wr_t5;
		}
	}
	if (i)
		return i;

	t4_read_cimq_cfg(adap, base, size, thres);

	seq_printf(seq,
		   "  Queue  Base  Size Thres  RdPtr WrPtr  SOP  EOP Avail\n");
	for (i = 0; i < CIM_NUM_IBQ; i++, p += 4)
		seq_printf(seq, "%7s %5x %5u %5u %6x  %4x %4u %4u %5u\n",
			   qname[i], base[i], size[i], thres[i],
			   IBQRDADDR_G(p[0]), IBQWRADDR_G(p[1]),
			   QUESOPCNT_G(p[3]), QUEEOPCNT_G(p[3]),
			   QUEREMFLITS_G(p[2]) * 16);
	for ( ; i < CIM_NUM_IBQ + cim_num_obq; i++, p += 4, wr += 2)
		seq_printf(seq, "%7s %5x %5u %12x  %4x %4u %4u %5u\n",
			   qname[i], base[i], size[i],
			   QUERDADDR_G(p[0]) & 0x3fff, wr[0] - base[i],
			   QUESOPCNT_G(p[3]), QUEEOPCNT_G(p[3]),
			   QUEREMFLITS_G(p[2]) * 16);
	return 0;
}
DEFINE_SHOW_ATTRIBUTE(cim_qcfg);

static int cimq_show(struct seq_file *seq, void *v, int idx)
{
	const u32 *p = v;

	seq_printf(seq, "%#06x: %08x %08x %08x %08x\n", idx * 16, p[0], p[1],
		   p[2], p[3]);
	return 0;
}

static int cim_ibq_open(struct inode *inode, struct file *file)
{
	int ret;
	struct seq_tab *p;
	unsigned int qid = (uintptr_t)inode->i_private & 7;
	struct adapter *adap = inode->i_private - qid;

	p = seq_open_tab(file, CIM_IBQ_SIZE, 4 * sizeof(u32), 0, cimq_show);
	if (!p)
		return -ENOMEM;

	ret = t4_read_cim_ibq(adap, qid, (u32 *)p->data, CIM_IBQ_SIZE * 4);
	if (ret < 0)
		seq_release_private(inode, file);
	else
		ret = 0;
	return ret;
}

static const struct file_operations cim_ibq_fops = {
	.owner   = THIS_MODULE,
	.open    = cim_ibq_open,
	.read    = seq_read,
	.llseek  = seq_lseek,
	.release = seq_release_private
};

static int cim_obq_open(struct inode *inode, struct file *file)
{
	int ret;
	struct seq_tab *p;
	unsigned int qid = (uintptr_t)inode->i_private & 7;
	struct adapter *adap = inode->i_private - qid;

	p = seq_open_tab(file, 6 * CIM_OBQ_SIZE, 4 * sizeof(u32), 0, cimq_show);
	if (!p)
		return -ENOMEM;

	ret = t4_read_cim_obq(adap, qid, (u32 *)p->data, 6 * CIM_OBQ_SIZE * 4);
	if (ret < 0) {
		seq_release_private(inode, file);
	} else {
		seq_tab_trim(p, ret / 4);
		ret = 0;
	}
	return ret;
}

static const struct file_operations cim_obq_fops = {
	.owner   = THIS_MODULE,
	.open    = cim_obq_open,
	.read    = seq_read,
	.llseek  = seq_lseek,
	.release = seq_release_private
};

struct field_desc {
	const char *name;
	unsigned int start;
	unsigned int width;
};

static void field_desc_show(struct seq_file *seq, u64 v,
			    const struct field_desc *p)
{
	char buf[32];
	int line_size = 0;

	while (p->name) {
		u64 mask = (1ULL << p->width) - 1;
		int len = scnprintf(buf, sizeof(buf), "%s: %llu", p->name,
				    ((unsigned long long)v >> p->start) & mask);

		if (line_size + len >= 79) {
			line_size = 8;
			seq_puts(seq, "\n        ");
		}
		seq_printf(seq, "%s ", buf);
		line_size += len + 1;
		p++;
	}
	seq_putc(seq, '\n');
}

static struct field_desc tp_la0[] = {
	{ "RcfOpCodeOut", 60, 4 },
	{ "State", 56, 4 },
	{ "WcfState", 52, 4 },
	{ "RcfOpcSrcOut", 50, 2 },
	{ "CRxError", 49, 1 },
	{ "ERxError", 48, 1 },
	{ "SanityFailed", 47, 1 },
	{ "SpuriousMsg", 46, 1 },
	{ "FlushInputMsg", 45, 1 },
	{ "FlushInputCpl", 44, 1 },
	{ "RssUpBit", 43, 1 },
	{ "RssFilterHit", 42, 1 },
	{ "Tid", 32, 10 },
	{ "InitTcb", 31, 1 },
	{ "LineNumber", 24, 7 },
	{ "Emsg", 23, 1 },
	{ "EdataOut", 22, 1 },
	{ "Cmsg", 21, 1 },
	{ "CdataOut", 20, 1 },
	{ "EreadPdu", 19, 1 },
	{ "CreadPdu", 18, 1 },
	{ "TunnelPkt", 17, 1 },
	{ "RcfPeerFin", 16, 1 },
	{ "RcfReasonOut", 12, 4 },
	{ "TxCchannel", 10, 2 },
	{ "RcfTxChannel", 8, 2 },
	{ "RxEchannel", 6, 2 },
	{ "RcfRxChannel", 5, 1 },
	{ "RcfDataOutSrdy", 4, 1 },
	{ "RxDvld", 3, 1 },
	{ "RxOoDvld", 2, 1 },
	{ "RxCongestion", 1, 1 },
	{ "TxCongestion", 0, 1 },
	{ NULL }
};

static int tp_la_show(struct seq_file *seq, void *v, int idx)
{
	const u64 *p = v;

	field_desc_show(seq, *p, tp_la0);
	return 0;
}

static int tp_la_show2(struct seq_file *seq, void *v, int idx)
{
	const u64 *p = v;

	if (idx)
		seq_putc(seq, '\n');
	field_desc_show(seq, p[0], tp_la0);
	if (idx < (TPLA_SIZE / 2 - 1) || p[1] != ~0ULL)
		field_desc_show(seq, p[1], tp_la0);
	return 0;
}

static int tp_la_show3(struct seq_file *seq, void *v, int idx)
{
	static struct field_desc tp_la1[] = {
		{ "CplCmdIn", 56, 8 },
		{ "CplCmdOut", 48, 8 },
		{ "ESynOut", 47, 1 },
		{ "EAckOut", 46, 1 },
		{ "EFinOut", 45, 1 },
		{ "ERstOut", 44, 1 },
		{ "SynIn", 43, 1 },
		{ "AckIn", 42, 1 },
		{ "FinIn", 41, 1 },
		{ "RstIn", 40, 1 },
		{ "DataIn", 39, 1 },
		{ "DataInVld", 38, 1 },
		{ "PadIn", 37, 1 },
		{ "RxBufEmpty", 36, 1 },
		{ "RxDdp", 35, 1 },
		{ "RxFbCongestion", 34, 1 },
		{ "TxFbCongestion", 33, 1 },
		{ "TxPktSumSrdy", 32, 1 },
		{ "RcfUlpType", 28, 4 },
		{ "Eread", 27, 1 },
		{ "Ebypass", 26, 1 },
		{ "Esave", 25, 1 },
		{ "Static0", 24, 1 },
		{ "Cread", 23, 1 },
		{ "Cbypass", 22, 1 },
		{ "Csave", 21, 1 },
		{ "CPktOut", 20, 1 },
		{ "RxPagePoolFull", 18, 2 },
		{ "RxLpbkPkt", 17, 1 },
		{ "TxLpbkPkt", 16, 1 },
		{ "RxVfValid", 15, 1 },
		{ "SynLearned", 14, 1 },
		{ "SetDelEntry", 13, 1 },
		{ "SetInvEntry", 12, 1 },
		{ "CpcmdDvld", 11, 1 },
		{ "CpcmdSave", 10, 1 },
		{ "RxPstructsFull", 8, 2 },
		{ "EpcmdDvld", 7, 1 },
		{ "EpcmdFlush", 6, 1 },
		{ "EpcmdTrimPrefix", 5, 1 },
		{ "EpcmdTrimPostfix", 4, 1 },
		{ "ERssIp4Pkt", 3, 1 },
		{ "ERssIp6Pkt", 2, 1 },
		{ "ERssTcpUdpPkt", 1, 1 },
		{ "ERssFceFipPkt", 0, 1 },
		{ NULL }
	};
	static struct field_desc tp_la2[] = {
		{ "CplCmdIn", 56, 8 },
		{ "MpsVfVld", 55, 1 },
		{ "MpsPf", 52, 3 },
		{ "MpsVf", 44, 8 },
		{ "SynIn", 43, 1 },
		{ "AckIn", 42, 1 },
		{ "FinIn", 41, 1 },
		{ "RstIn", 40, 1 },
		{ "DataIn", 39, 1 },
		{ "DataInVld", 38, 1 },
		{ "PadIn", 37, 1 },
		{ "RxBufEmpty", 36, 1 },
		{ "RxDdp", 35, 1 },
		{ "RxFbCongestion", 34, 1 },
		{ "TxFbCongestion", 33, 1 },
		{ "TxPktSumSrdy", 32, 1 },
		{ "RcfUlpType", 28, 4 },
		{ "Eread", 27, 1 },
		{ "Ebypass", 26, 1 },
		{ "Esave", 25, 1 },
		{ "Static0", 24, 1 },
		{ "Cread", 23, 1 },
		{ "Cbypass", 22, 1 },
		{ "Csave", 21, 1 },
		{ "CPktOut", 20, 1 },
		{ "RxPagePoolFull", 18, 2 },
		{ "RxLpbkPkt", 17, 1 },
		{ "TxLpbkPkt", 16, 1 },
		{ "RxVfValid", 15, 1 },
		{ "SynLearned", 14, 1 },
		{ "SetDelEntry", 13, 1 },
		{ "SetInvEntry", 12, 1 },
		{ "CpcmdDvld", 11, 1 },
		{ "CpcmdSave", 10, 1 },
		{ "RxPstructsFull", 8, 2 },
		{ "EpcmdDvld", 7, 1 },
		{ "EpcmdFlush", 6, 1 },
		{ "EpcmdTrimPrefix", 5, 1 },
		{ "EpcmdTrimPostfix", 4, 1 },
		{ "ERssIp4Pkt", 3, 1 },
		{ "ERssIp6Pkt", 2, 1 },
		{ "ERssTcpUdpPkt", 1, 1 },
		{ "ERssFceFipPkt", 0, 1 },
		{ NULL }
	};
	const u64 *p = v;

	if (idx)
		seq_putc(seq, '\n');
	field_desc_show(seq, p[0], tp_la0);
	if (idx < (TPLA_SIZE / 2 - 1) || p[1] != ~0ULL)
		field_desc_show(seq, p[1], (p[0] & BIT(17)) ? tp_la2 : tp_la1);
	return 0;
}

static int tp_la_open(struct inode *inode, struct file *file)
{
	struct seq_tab *p;
	struct adapter *adap = inode->i_private;

	switch (DBGLAMODE_G(t4_read_reg(adap, TP_DBG_LA_CONFIG_A))) {
	case 2:
		p = seq_open_tab(file, TPLA_SIZE / 2, 2 * sizeof(u64), 0,
				 tp_la_show2);
		break;
	case 3:
		p = seq_open_tab(file, TPLA_SIZE / 2, 2 * sizeof(u64), 0,
				 tp_la_show3);
		break;
	default:
		p = seq_open_tab(file, TPLA_SIZE, sizeof(u64), 0, tp_la_show);
	}
	if (!p)
		return -ENOMEM;

	t4_tp_read_la(adap, (u64 *)p->data, NULL);
	return 0;
}

static ssize_t tp_la_write(struct file *file, const char __user *buf,
			   size_t count, loff_t *pos)
{
	int err;
	char s[32];
	unsigned long val;
	size_t size = min(sizeof(s) - 1, count);
	struct adapter *adap = file_inode(file)->i_private;

	if (copy_from_user(s, buf, size))
		return -EFAULT;
	s[size] = '\0';
	err = kstrtoul(s, 0, &val);
	if (err)
		return err;
	if (val > 0xffff)
		return -EINVAL;
	adap->params.tp.la_mask = val << 16;
	t4_set_reg_field(adap, TP_DBG_LA_CONFIG_A, 0xffff0000U,
			 adap->params.tp.la_mask);
	return count;
}

static const struct file_operations tp_la_fops = {
	.owner   = THIS_MODULE,
	.open    = tp_la_open,
	.read    = seq_read,
	.llseek  = seq_lseek,
	.release = seq_release_private,
	.write   = tp_la_write
};

static int ulprx_la_show(struct seq_file *seq, void *v, int idx)
{
	const u32 *p = v;

	if (v == SEQ_START_TOKEN)
		seq_puts(seq, "      Pcmd        Type   Message"
			 "                Data\n");
	else
		seq_printf(seq, "%08x%08x  %4x  %08x  %08x%08x%08x%08x\n",
			   p[1], p[0], p[2], p[3], p[7], p[6], p[5], p[4]);
	return 0;
}

static int ulprx_la_open(struct inode *inode, struct file *file)
{
	struct seq_tab *p;
	struct adapter *adap = inode->i_private;

	p = seq_open_tab(file, ULPRX_LA_SIZE, 8 * sizeof(u32), 1,
			 ulprx_la_show);
	if (!p)
		return -ENOMEM;

	t4_ulprx_read_la(adap, (u32 *)p->data);
	return 0;
}

static const struct file_operations ulprx_la_fops = {
	.owner   = THIS_MODULE,
	.open    = ulprx_la_open,
	.read    = seq_read,
	.llseek  = seq_lseek,
	.release = seq_release_private
};

/* Show the PM memory stats.  These stats include:
 *
 * TX:
 *   Read: memory read operation
 *   Write Bypass: cut-through
 *   Bypass + mem: cut-through and save copy
 *
 * RX:
 *   Read: memory read
 *   Write Bypass: cut-through
 *   Flush: payload trim or drop
 */
static int pm_stats_show(struct seq_file *seq, void *v)
{
	static const char * const tx_pm_stats[] = {
		"Read:", "Write bypass:", "Write mem:", "Bypass + mem:"
	};
	static const char * const rx_pm_stats[] = {
		"Read:", "Write bypass:", "Write mem:", "Flush:"
	};

	int i;
	u32 tx_cnt[T6_PM_NSTATS], rx_cnt[T6_PM_NSTATS];
	u64 tx_cyc[T6_PM_NSTATS], rx_cyc[T6_PM_NSTATS];
	struct adapter *adap = seq->private;

	t4_pmtx_get_stats(adap, tx_cnt, tx_cyc);
	t4_pmrx_get_stats(adap, rx_cnt, rx_cyc);

	seq_printf(seq, "%13s %10s  %20s\n", " ", "Tx pcmds", "Tx bytes");
	for (i = 0; i < PM_NSTATS - 1; i++)
		seq_printf(seq, "%-13s %10u  %20llu\n",
			   tx_pm_stats[i], tx_cnt[i], tx_cyc[i]);

	seq_printf(seq, "%13s %10s  %20s\n", " ", "Rx pcmds", "Rx bytes");
	for (i = 0; i < PM_NSTATS - 1; i++)
		seq_printf(seq, "%-13s %10u  %20llu\n",
			   rx_pm_stats[i], rx_cnt[i], rx_cyc[i]);

	if (CHELSIO_CHIP_VERSION(adap->params.chip) > CHELSIO_T5) {
		/* In T5 the granularity of the total wait is too fine.
		 * It is not useful as it reaches the max value too fast.
		 * Hence display this Input FIFO wait for T6 onwards.
		 */
		seq_printf(seq, "%13s %10s  %20s\n",
			   " ", "Total wait", "Total Occupancy");
		seq_printf(seq, "Tx FIFO wait  %10u  %20llu\n",
			   tx_cnt[i], tx_cyc[i]);
		seq_printf(seq, "Rx FIFO wait  %10u  %20llu\n",
			   rx_cnt[i], rx_cyc[i]);

		/* Skip index 6 as there is nothing useful ihere */
		i += 2;

		/* At index 7, a new stat for read latency (count, total wait)
		 * is added.
		 */
		seq_printf(seq, "%13s %10s  %20s\n",
			   " ", "Reads", "Total wait");
		seq_printf(seq, "Tx latency    %10u  %20llu\n",
			   tx_cnt[i], tx_cyc[i]);
		seq_printf(seq, "Rx latency    %10u  %20llu\n",
			   rx_cnt[i], rx_cyc[i]);
	}
	return 0;
}

static int pm_stats_open(struct inode *inode, struct file *file)
{
	return single_open(file, pm_stats_show, inode->i_private);
}

static ssize_t pm_stats_clear(struct file *file, const char __user *buf,
			      size_t count, loff_t *pos)
{
	struct adapter *adap = file_inode(file)->i_private;

	t4_write_reg(adap, PM_RX_STAT_CONFIG_A, 0);
	t4_write_reg(adap, PM_TX_STAT_CONFIG_A, 0);
	return count;
}

static const struct file_operations pm_stats_debugfs_fops = {
	.owner   = THIS_MODULE,
	.open    = pm_stats_open,
	.read    = seq_read,
	.llseek  = seq_lseek,
	.release = single_release,
	.write   = pm_stats_clear
};

static int tx_rate_show(struct seq_file *seq, void *v)
{
	u64 nrate[NCHAN], orate[NCHAN];
	struct adapter *adap = seq->private;

	t4_get_chan_txrate(adap, nrate, orate);
	if (adap->params.arch.nchan == NCHAN) {
		seq_puts(seq, "              channel 0   channel 1   "
			 "channel 2   channel 3\n");
		seq_printf(seq, "NIC B/s:     %10llu  %10llu  %10llu  %10llu\n",
			   (unsigned long long)nrate[0],
			   (unsigned long long)nrate[1],
			   (unsigned long long)nrate[2],
			   (unsigned long long)nrate[3]);
		seq_printf(seq, "Offload B/s: %10llu  %10llu  %10llu  %10llu\n",
			   (unsigned long long)orate[0],
			   (unsigned long long)orate[1],
			   (unsigned long long)orate[2],
			   (unsigned long long)orate[3]);
	} else {
		seq_puts(seq, "              channel 0   channel 1\n");
		seq_printf(seq, "NIC B/s:     %10llu  %10llu\n",
			   (unsigned long long)nrate[0],
			   (unsigned long long)nrate[1]);
		seq_printf(seq, "Offload B/s: %10llu  %10llu\n",
			   (unsigned long long)orate[0],
			   (unsigned long long)orate[1]);
	}
	return 0;
}
DEFINE_SHOW_ATTRIBUTE(tx_rate);

static int cctrl_tbl_show(struct seq_file *seq, void *v)
{
	static const char * const dec_fac[] = {
		"0.5", "0.5625", "0.625", "0.6875", "0.75", "0.8125", "0.875",
		"0.9375" };

	int i;
	u16 (*incr)[NCCTRL_WIN];
	struct adapter *adap = seq->private;

	incr = kmalloc_array(NMTUS, sizeof(*incr), GFP_KERNEL);
	if (!incr)
		return -ENOMEM;

	t4_read_cong_tbl(adap, incr);

	for (i = 0; i < NCCTRL_WIN; ++i) {
		seq_printf(seq, "%2d: %4u %4u %4u %4u %4u %4u %4u %4u\n", i,
			   incr[0][i], incr[1][i], incr[2][i], incr[3][i],
			   incr[4][i], incr[5][i], incr[6][i], incr[7][i]);
		seq_printf(seq, "%8u %4u %4u %4u %4u %4u %4u %4u %5u %s\n",
			   incr[8][i], incr[9][i], incr[10][i], incr[11][i],
			   incr[12][i], incr[13][i], incr[14][i], incr[15][i],
			   adap->params.a_wnd[i],
			   dec_fac[adap->params.b_wnd[i]]);
	}

	kfree(incr);
	return 0;
}
DEFINE_SHOW_ATTRIBUTE(cctrl_tbl);

/* Format a value in a unit that differs from the value's native unit by the
 * given factor.
 */
static char *unit_conv(char *buf, size_t len, unsigned int val,
		       unsigned int factor)
{
	unsigned int rem = val % factor;

	if (rem == 0) {
		snprintf(buf, len, "%u", val / factor);
	} else {
		while (rem % 10 == 0)
			rem /= 10;
		snprintf(buf, len, "%u.%u", val / factor, rem);
	}
	return buf;
}

static int clk_show(struct seq_file *seq, void *v)
{
	char buf[32];
	struct adapter *adap = seq->private;
	unsigned int cclk_ps = 1000000000 / adap->params.vpd.cclk;  /* in ps */
	u32 res = t4_read_reg(adap, TP_TIMER_RESOLUTION_A);
	unsigned int tre = TIMERRESOLUTION_G(res);
	unsigned int dack_re = DELAYEDACKRESOLUTION_G(res);
	unsigned long long tp_tick_us = (cclk_ps << tre) / 1000000; /* in us */

	seq_printf(seq, "Core clock period: %s ns\n",
		   unit_conv(buf, sizeof(buf), cclk_ps, 1000));
	seq_printf(seq, "TP timer tick: %s us\n",
		   unit_conv(buf, sizeof(buf), (cclk_ps << tre), 1000000));
	seq_printf(seq, "TCP timestamp tick: %s us\n",
		   unit_conv(buf, sizeof(buf),
			     (cclk_ps << TIMESTAMPRESOLUTION_G(res)), 1000000));
	seq_printf(seq, "DACK tick: %s us\n",
		   unit_conv(buf, sizeof(buf), (cclk_ps << dack_re), 1000000));
	seq_printf(seq, "DACK timer: %u us\n",
		   ((cclk_ps << dack_re) / 1000000) *
		   t4_read_reg(adap, TP_DACK_TIMER_A));
	seq_printf(seq, "Retransmit min: %llu us\n",
		   tp_tick_us * t4_read_reg(adap, TP_RXT_MIN_A));
	seq_printf(seq, "Retransmit max: %llu us\n",
		   tp_tick_us * t4_read_reg(adap, TP_RXT_MAX_A));
	seq_printf(seq, "Persist timer min: %llu us\n",
		   tp_tick_us * t4_read_reg(adap, TP_PERS_MIN_A));
	seq_printf(seq, "Persist timer max: %llu us\n",
		   tp_tick_us * t4_read_reg(adap, TP_PERS_MAX_A));
	seq_printf(seq, "Keepalive idle timer: %llu us\n",
		   tp_tick_us * t4_read_reg(adap, TP_KEEP_IDLE_A));
	seq_printf(seq, "Keepalive interval: %llu us\n",
		   tp_tick_us * t4_read_reg(adap, TP_KEEP_INTVL_A));
	seq_printf(seq, "Initial SRTT: %llu us\n",
		   tp_tick_us * INITSRTT_G(t4_read_reg(adap, TP_INIT_SRTT_A)));
	seq_printf(seq, "FINWAIT2 timer: %llu us\n",
		   tp_tick_us * t4_read_reg(adap, TP_FINWAIT2_TIMER_A));

	return 0;
}
DEFINE_SHOW_ATTRIBUTE(clk);

/* Firmware Device Log dump. */
static const char * const devlog_level_strings[] = {
	[FW_DEVLOG_LEVEL_EMERG]		= "EMERG",
	[FW_DEVLOG_LEVEL_CRIT]		= "CRIT",
	[FW_DEVLOG_LEVEL_ERR]		= "ERR",
	[FW_DEVLOG_LEVEL_NOTICE]	= "NOTICE",
	[FW_DEVLOG_LEVEL_INFO]		= "INFO",
	[FW_DEVLOG_LEVEL_DEBUG]		= "DEBUG"
};

static const char * const devlog_facility_strings[] = {
	[FW_DEVLOG_FACILITY_CORE]	= "CORE",
	[FW_DEVLOG_FACILITY_CF]         = "CF",
	[FW_DEVLOG_FACILITY_SCHED]	= "SCHED",
	[FW_DEVLOG_FACILITY_TIMER]	= "TIMER",
	[FW_DEVLOG_FACILITY_RES]	= "RES",
	[FW_DEVLOG_FACILITY_HW]		= "HW",
	[FW_DEVLOG_FACILITY_FLR]	= "FLR",
	[FW_DEVLOG_FACILITY_DMAQ]	= "DMAQ",
	[FW_DEVLOG_FACILITY_PHY]	= "PHY",
	[FW_DEVLOG_FACILITY_MAC]	= "MAC",
	[FW_DEVLOG_FACILITY_PORT]	= "PORT",
	[FW_DEVLOG_FACILITY_VI]		= "VI",
	[FW_DEVLOG_FACILITY_FILTER]	= "FILTER",
	[FW_DEVLOG_FACILITY_ACL]	= "ACL",
	[FW_DEVLOG_FACILITY_TM]		= "TM",
	[FW_DEVLOG_FACILITY_QFC]	= "QFC",
	[FW_DEVLOG_FACILITY_DCB]	= "DCB",
	[FW_DEVLOG_FACILITY_ETH]	= "ETH",
	[FW_DEVLOG_FACILITY_OFLD]	= "OFLD",
	[FW_DEVLOG_FACILITY_RI]		= "RI",
	[FW_DEVLOG_FACILITY_ISCSI]	= "ISCSI",
	[FW_DEVLOG_FACILITY_FCOE]	= "FCOE",
	[FW_DEVLOG_FACILITY_FOISCSI]	= "FOISCSI",
	[FW_DEVLOG_FACILITY_FOFCOE]	= "FOFCOE"
};

/* Information gathered by Device Log Open routine for the display routine.
 */
struct devlog_info {
	unsigned int nentries;		/* number of entries in log[] */
	unsigned int first;		/* first [temporal] entry in log[] */
	struct fw_devlog_e log[];	/* Firmware Device Log */
};

/* Dump a Firmaware Device Log entry.
 */
static int devlog_show(struct seq_file *seq, void *v)
{
	if (v == SEQ_START_TOKEN)
		seq_printf(seq, "%10s  %15s  %8s  %8s  %s\n",
			   "Seq#", "Tstamp", "Level", "Facility", "Message");
	else {
		struct devlog_info *dinfo = seq->private;
		int fidx = (uintptr_t)v - 2;
		unsigned long index;
		struct fw_devlog_e *e;

		/* Get a pointer to the log entry to display.  Skip unused log
		 * entries.
		 */
		index = dinfo->first + fidx;
		if (index >= dinfo->nentries)
			index -= dinfo->nentries;
		e = &dinfo->log[index];
		if (e->timestamp == 0)
			return 0;

		/* Print the message.  This depends on the firmware using
		 * exactly the same formating strings as the kernel so we may
		 * eventually have to put a format interpreter in here ...
		 */
		seq_printf(seq, "%10d  %15llu  %8s  %8s  ",
			   be32_to_cpu(e->seqno),
			   be64_to_cpu(e->timestamp),
			   (e->level < ARRAY_SIZE(devlog_level_strings)
			    ? devlog_level_strings[e->level]
			    : "UNKNOWN"),
			   (e->facility < ARRAY_SIZE(devlog_facility_strings)
			    ? devlog_facility_strings[e->facility]
			    : "UNKNOWN"));
		seq_printf(seq, e->fmt,
			   be32_to_cpu(e->params[0]),
			   be32_to_cpu(e->params[1]),
			   be32_to_cpu(e->params[2]),
			   be32_to_cpu(e->params[3]),
			   be32_to_cpu(e->params[4]),
			   be32_to_cpu(e->params[5]),
			   be32_to_cpu(e->params[6]),
			   be32_to_cpu(e->params[7]));
	}
	return 0;
}

/* Sequential File Operations for Device Log.
 */
static inline void *devlog_get_idx(struct devlog_info *dinfo, loff_t pos)
{
	if (pos > dinfo->nentries)
		return NULL;

	return (void *)(uintptr_t)(pos + 1);
}

static void *devlog_start(struct seq_file *seq, loff_t *pos)
{
	struct devlog_info *dinfo = seq->private;

	return (*pos
		? devlog_get_idx(dinfo, *pos)
		: SEQ_START_TOKEN);
}

static void *devlog_next(struct seq_file *seq, void *v, loff_t *pos)
{
	struct devlog_info *dinfo = seq->private;

	(*pos)++;
	return devlog_get_idx(dinfo, *pos);
}

static void devlog_stop(struct seq_file *seq, void *v)
{
}

static const struct seq_operations devlog_seq_ops = {
	.start = devlog_start,
	.next  = devlog_next,
	.stop  = devlog_stop,
	.show  = devlog_show
};

/* Set up for reading the firmware's device log.  We read the entire log here
 * and then display it incrementally in devlog_show().
 */
static int devlog_open(struct inode *inode, struct file *file)
{
	struct adapter *adap = inode->i_private;
	struct devlog_params *dparams = &adap->params.devlog;
	struct devlog_info *dinfo;
	unsigned int index;
	u32 fseqno;
	int ret;

	/* If we don't know where the log is we can't do anything.
	 */
	if (dparams->start == 0)
		return -ENXIO;

	/* Allocate the space to read in the firmware's device log and set up
	 * for the iterated call to our display function.
	 */
	dinfo = __seq_open_private(file, &devlog_seq_ops,
				   sizeof(*dinfo) + dparams->size);
	if (!dinfo)
		return -ENOMEM;

	/* Record the basic log buffer information and read in the raw log.
	 */
	dinfo->nentries = (dparams->size / sizeof(struct fw_devlog_e));
	dinfo->first = 0;
	spin_lock(&adap->win0_lock);
	ret = t4_memory_rw(adap, adap->params.drv_memwin, dparams->memtype,
			   dparams->start, dparams->size, (__be32 *)dinfo->log,
			   T4_MEMORY_READ);
	spin_unlock(&adap->win0_lock);
	if (ret) {
		seq_release_private(inode, file);
		return ret;
	}

	/* Find the earliest (lowest Sequence Number) log entry in the
	 * circular Device Log.
	 */
	for (fseqno = ~((u32)0), index = 0; index < dinfo->nentries; index++) {
		struct fw_devlog_e *e = &dinfo->log[index];
		__u32 seqno;

		if (e->timestamp == 0)
			continue;

		seqno = be32_to_cpu(e->seqno);
		if (seqno < fseqno) {
			fseqno = seqno;
			dinfo->first = index;
		}
	}
	return 0;
}

static const struct file_operations devlog_fops = {
	.owner   = THIS_MODULE,
	.open    = devlog_open,
	.read    = seq_read,
	.llseek  = seq_lseek,
	.release = seq_release_private
};

/* Show Firmware Mailbox Command/Reply Log
 *
 * Note that we don't do any locking when dumping the Firmware Mailbox Log so
 * it's possible that we can catch things during a log update and therefore
 * see partially corrupted log entries.  But it's probably Good Enough(tm).
 * If we ever decide that we want to make sure that we're dumping a coherent
 * log, we'd need to perform locking in the mailbox logging and in
 * mboxlog_open() where we'd need to grab the entire mailbox log in one go
 * like we do for the Firmware Device Log.
 */
static int mboxlog_show(struct seq_file *seq, void *v)
{
	struct adapter *adapter = seq->private;
	struct mbox_cmd_log *log = adapter->mbox_log;
	struct mbox_cmd *entry;
	int entry_idx, i;

	if (v == SEQ_START_TOKEN) {
		seq_printf(seq,
			   "%10s  %15s  %5s  %5s  %s\n",
			   "Seq#", "Tstamp", "Atime", "Etime",
			   "Command/Reply");
		return 0;
	}

	entry_idx = log->cursor + ((uintptr_t)v - 2);
	if (entry_idx >= log->size)
		entry_idx -= log->size;
	entry = mbox_cmd_log_entry(log, entry_idx);

	/* skip over unused entries */
	if (entry->timestamp == 0)
		return 0;

	seq_printf(seq, "%10u  %15llu  %5d  %5d",
		   entry->seqno, entry->timestamp,
		   entry->access, entry->execute);
	for (i = 0; i < MBOX_LEN / 8; i++) {
		u64 flit = entry->cmd[i];
		u32 hi = (u32)(flit >> 32);
		u32 lo = (u32)flit;

		seq_printf(seq, "  %08x %08x", hi, lo);
	}
	seq_puts(seq, "\n");
	return 0;
}

static inline void *mboxlog_get_idx(struct seq_file *seq, loff_t pos)
{
	struct adapter *adapter = seq->private;
	struct mbox_cmd_log *log = adapter->mbox_log;

	return ((pos <= log->size) ? (void *)(uintptr_t)(pos + 1) : NULL);
}

static void *mboxlog_start(struct seq_file *seq, loff_t *pos)
{
	return *pos ? mboxlog_get_idx(seq, *pos) : SEQ_START_TOKEN;
}

static void *mboxlog_next(struct seq_file *seq, void *v, loff_t *pos)
{
	++*pos;
	return mboxlog_get_idx(seq, *pos);
}

static void mboxlog_stop(struct seq_file *seq, void *v)
{
}

static const struct seq_operations mboxlog_seq_ops = {
	.start = mboxlog_start,
	.next  = mboxlog_next,
	.stop  = mboxlog_stop,
	.show  = mboxlog_show
};

static int mboxlog_open(struct inode *inode, struct file *file)
{
	int res = seq_open(file, &mboxlog_seq_ops);

	if (!res) {
		struct seq_file *seq = file->private_data;

		seq->private = inode->i_private;
	}
	return res;
}

static const struct file_operations mboxlog_fops = {
	.owner   = THIS_MODULE,
	.open    = mboxlog_open,
	.read    = seq_read,
	.llseek  = seq_lseek,
	.release = seq_release,
};

static int mbox_show(struct seq_file *seq, void *v)
{
	static const char * const owner[] = { "none", "FW", "driver",
					      "unknown", "<unread>" };

	int i;
	unsigned int mbox = (uintptr_t)seq->private & 7;
	struct adapter *adap = seq->private - mbox;
	void __iomem *addr = adap->regs + PF_REG(mbox, CIM_PF_MAILBOX_DATA_A);

	/* For T4 we don't have a shadow copy of the Mailbox Control register.
	 * And since reading that real register causes a side effect of
	 * granting ownership, we're best of simply not reading it at all.
	 */
	if (is_t4(adap->params.chip)) {
		i = 4; /* index of "<unread>" */
	} else {
		unsigned int ctrl_reg = CIM_PF_MAILBOX_CTRL_SHADOW_COPY_A;
		void __iomem *ctrl = adap->regs + PF_REG(mbox, ctrl_reg);

		i = MBOWNER_G(readl(ctrl));
	}

	seq_printf(seq, "mailbox owned by %s\n\n", owner[i]);

	for (i = 0; i < MBOX_LEN; i += 8)
		seq_printf(seq, "%016llx\n",
			   (unsigned long long)readq(addr + i));
	return 0;
}

static int mbox_open(struct inode *inode, struct file *file)
{
	return single_open(file, mbox_show, inode->i_private);
}

static ssize_t mbox_write(struct file *file, const char __user *buf,
			  size_t count, loff_t *pos)
{
	int i;
	char c = '\n', s[256];
	unsigned long long data[8];
	const struct inode *ino;
	unsigned int mbox;
	struct adapter *adap;
	void __iomem *addr;
	void __iomem *ctrl;

	if (count > sizeof(s) - 1 || !count)
		return -EINVAL;
	if (copy_from_user(s, buf, count))
		return -EFAULT;
	s[count] = '\0';

	if (sscanf(s, "%llx %llx %llx %llx %llx %llx %llx %llx%c", &data[0],
		   &data[1], &data[2], &data[3], &data[4], &data[5], &data[6],
		   &data[7], &c) < 8 || c != '\n')
		return -EINVAL;

	ino = file_inode(file);
	mbox = (uintptr_t)ino->i_private & 7;
	adap = ino->i_private - mbox;
	addr = adap->regs + PF_REG(mbox, CIM_PF_MAILBOX_DATA_A);
	ctrl = addr + MBOX_LEN;

	if (MBOWNER_G(readl(ctrl)) != X_MBOWNER_PL)
		return -EBUSY;

	for (i = 0; i < 8; i++)
		writeq(data[i], addr + 8 * i);

	writel(MBMSGVALID_F | MBOWNER_V(X_MBOWNER_FW), ctrl);
	return count;
}

static const struct file_operations mbox_debugfs_fops = {
	.owner   = THIS_MODULE,
	.open    = mbox_open,
	.read    = seq_read,
	.llseek  = seq_lseek,
	.release = single_release,
	.write   = mbox_write
};

static int mps_trc_show(struct seq_file *seq, void *v)
{
	int enabled, i;
	struct trace_params tp;
	unsigned int trcidx = (uintptr_t)seq->private & 3;
	struct adapter *adap = seq->private - trcidx;

	t4_get_trace_filter(adap, &tp, trcidx, &enabled);
	if (!enabled) {
		seq_puts(seq, "tracer is disabled\n");
		return 0;
	}

	if (tp.skip_ofst * 8 >= TRACE_LEN) {
		dev_err(adap->pdev_dev, "illegal trace pattern skip offset\n");
		return -EINVAL;
	}
	if (tp.port < 8) {
		i = adap->chan_map[tp.port & 3];
		if (i >= MAX_NPORTS) {
			dev_err(adap->pdev_dev, "tracer %u is assigned "
				"to non-existing port\n", trcidx);
			return -EINVAL;
		}
		seq_printf(seq, "tracer is capturing %s %s, ",
			   adap->port[i]->name, tp.port < 4 ? "Rx" : "Tx");
	} else
		seq_printf(seq, "tracer is capturing loopback %d, ",
			   tp.port - 8);
	seq_printf(seq, "snap length: %u, min length: %u\n", tp.snap_len,
		   tp.min_len);
	seq_printf(seq, "packets captured %smatch filter\n",
		   tp.invert ? "do not " : "");

	if (tp.skip_ofst) {
		seq_puts(seq, "filter pattern: ");
		for (i = 0; i < tp.skip_ofst * 2; i += 2)
			seq_printf(seq, "%08x%08x", tp.data[i], tp.data[i + 1]);
		seq_putc(seq, '/');
		for (i = 0; i < tp.skip_ofst * 2; i += 2)
			seq_printf(seq, "%08x%08x", tp.mask[i], tp.mask[i + 1]);
		seq_puts(seq, "@0\n");
	}

	seq_puts(seq, "filter pattern: ");
	for (i = tp.skip_ofst * 2; i < TRACE_LEN / 4; i += 2)
		seq_printf(seq, "%08x%08x", tp.data[i], tp.data[i + 1]);
	seq_putc(seq, '/');
	for (i = tp.skip_ofst * 2; i < TRACE_LEN / 4; i += 2)
		seq_printf(seq, "%08x%08x", tp.mask[i], tp.mask[i + 1]);
	seq_printf(seq, "@%u\n", (tp.skip_ofst + tp.skip_len) * 8);
	return 0;
}

static int mps_trc_open(struct inode *inode, struct file *file)
{
	return single_open(file, mps_trc_show, inode->i_private);
}

static unsigned int xdigit2int(unsigned char c)
{
	return isdigit(c) ? c - '0' : tolower(c) - 'a' + 10;
}

#define TRC_PORT_NONE 0xff
#define TRC_RSS_ENABLE 0x33
#define TRC_RSS_DISABLE 0x13

/* Set an MPS trace filter.  Syntax is:
 *
 * disable
 *
 * to disable tracing, or
 *
 * interface qid=<qid no> [snaplen=<val>] [minlen=<val>] [not] [<pattern>]...
 *
 * where interface is one of rxN, txN, or loopbackN, N = 0..3, qid can be one
 * of the NIC's response qid obtained from sge_qinfo and pattern has the form
 *
 * <pattern data>[/<pattern mask>][@<anchor>]
 *
 * Up to 2 filter patterns can be specified.  If 2 are supplied the first one
 * must be anchored at 0.  An omitted mask is taken as a mask of 1s, an omitted
 * anchor is taken as 0.
 */
static ssize_t mps_trc_write(struct file *file, const char __user *buf,
			     size_t count, loff_t *pos)
{
	int i, enable, ret;
	u32 *data, *mask;
	struct trace_params tp;
	const struct inode *ino;
	unsigned int trcidx;
	char *s, *p, *word, *end;
	struct adapter *adap;
	u32 j;

	ino = file_inode(file);
	trcidx = (uintptr_t)ino->i_private & 3;
	adap = ino->i_private - trcidx;

	/* Don't accept input more than 1K, can't be anything valid except lots
	 * of whitespace.  Well, use less.
	 */
	if (count > 1024)
		return -EFBIG;
	p = s = kzalloc(count + 1, GFP_USER);
	if (!s)
		return -ENOMEM;
	if (copy_from_user(s, buf, count)) {
		count = -EFAULT;
		goto out;
	}

	if (s[count - 1] == '\n')
		s[count - 1] = '\0';

	enable = strcmp("disable", s) != 0;
	if (!enable)
		goto apply;

	/* enable or disable trace multi rss filter */
	if (adap->trace_rss)
		t4_write_reg(adap, MPS_TRC_CFG_A, TRC_RSS_ENABLE);
	else
		t4_write_reg(adap, MPS_TRC_CFG_A, TRC_RSS_DISABLE);

	memset(&tp, 0, sizeof(tp));
	tp.port = TRC_PORT_NONE;
	i = 0;	/* counts pattern nibbles */

	while (p) {
		while (isspace(*p))
			p++;
		word = strsep(&p, " ");
		if (!*word)
			break;

		if (!strncmp(word, "qid=", 4)) {
			end = (char *)word + 4;
			ret = kstrtouint(end, 10, &j);
			if (ret)
				goto out;
			if (!adap->trace_rss) {
				t4_write_reg(adap, MPS_T5_TRC_RSS_CONTROL_A, j);
				continue;
			}

			switch (trcidx) {
			case 0:
				t4_write_reg(adap, MPS_TRC_RSS_CONTROL_A, j);
				break;
			case 1:
				t4_write_reg(adap,
					     MPS_TRC_FILTER1_RSS_CONTROL_A, j);
				break;
			case 2:
				t4_write_reg(adap,
					     MPS_TRC_FILTER2_RSS_CONTROL_A, j);
				break;
			case 3:
				t4_write_reg(adap,
					     MPS_TRC_FILTER3_RSS_CONTROL_A, j);
				break;
			}
			continue;
		}
		if (!strncmp(word, "snaplen=", 8)) {
			end = (char *)word + 8;
			ret = kstrtouint(end, 10, &j);
			if (ret || j > 9600) {
inval:				count = -EINVAL;
				goto out;
			}
			tp.snap_len = j;
			continue;
		}
		if (!strncmp(word, "minlen=", 7)) {
			end = (char *)word + 7;
			ret = kstrtouint(end, 10, &j);
			if (ret || j > TFMINPKTSIZE_M)
				goto inval;
			tp.min_len = j;
			continue;
		}
		if (!strcmp(word, "not")) {
			tp.invert = !tp.invert;
			continue;
		}
		if (!strncmp(word, "loopback", 8) && tp.port == TRC_PORT_NONE) {
			if (word[8] < '0' || word[8] > '3' || word[9])
				goto inval;
			tp.port = word[8] - '0' + 8;
			continue;
		}
		if (!strncmp(word, "tx", 2) && tp.port == TRC_PORT_NONE) {
			if (word[2] < '0' || word[2] > '3' || word[3])
				goto inval;
			tp.port = word[2] - '0' + 4;
			if (adap->chan_map[tp.port & 3] >= MAX_NPORTS)
				goto inval;
			continue;
		}
		if (!strncmp(word, "rx", 2) && tp.port == TRC_PORT_NONE) {
			if (word[2] < '0' || word[2] > '3' || word[3])
				goto inval;
			tp.port = word[2] - '0';
			if (adap->chan_map[tp.port] >= MAX_NPORTS)
				goto inval;
			continue;
		}
		if (!isxdigit(*word))
			goto inval;

		/* we have found a trace pattern */
		if (i) {                            /* split pattern */
			if (tp.skip_len)            /* too many splits */
				goto inval;
			tp.skip_ofst = i / 16;
		}

		data = &tp.data[i / 8];
		mask = &tp.mask[i / 8];
		j = i;

		while (isxdigit(*word)) {
			if (i >= TRACE_LEN * 2) {
				count = -EFBIG;
				goto out;
			}
			*data = (*data << 4) + xdigit2int(*word++);
			if (++i % 8 == 0)
				data++;
		}
		if (*word == '/') {
			word++;
			while (isxdigit(*word)) {
				if (j >= i)         /* mask longer than data */
					goto inval;
				*mask = (*mask << 4) + xdigit2int(*word++);
				if (++j % 8 == 0)
					mask++;
			}
			if (i != j)                 /* mask shorter than data */
				goto inval;
		} else {                            /* no mask, use all 1s */
			for ( ; i - j >= 8; j += 8)
				*mask++ = 0xffffffff;
			if (i % 8)
				*mask = (1 << (i % 8) * 4) - 1;
		}
		if (*word == '@') {
			end = (char *)word + 1;
			ret = kstrtouint(end, 10, &j);
			if (*end && *end != '\n')
				goto inval;
			if (j & 7)          /* doesn't start at multiple of 8 */
				goto inval;
			j /= 8;
			if (j < tp.skip_ofst)     /* overlaps earlier pattern */
				goto inval;
			if (j - tp.skip_ofst > 31)            /* skip too big */
				goto inval;
			tp.skip_len = j - tp.skip_ofst;
		}
		if (i % 8) {
			*data <<= (8 - i % 8) * 4;
			*mask <<= (8 - i % 8) * 4;
			i = (i + 15) & ~15;         /* 8-byte align */
		}
	}

	if (tp.port == TRC_PORT_NONE)
		goto inval;

apply:
	i = t4_set_trace_filter(adap, &tp, trcidx, enable);
	if (i)
		count = i;
out:
	kfree(s);
	return count;
}

static const struct file_operations mps_trc_debugfs_fops = {
	.owner   = THIS_MODULE,
	.open    = mps_trc_open,
	.read    = seq_read,
	.llseek  = seq_lseek,
	.release = single_release,
	.write   = mps_trc_write
};

static ssize_t flash_read(struct file *file, char __user *buf, size_t count,
			  loff_t *ppos)
{
	loff_t pos = *ppos;
	loff_t avail = file_inode(file)->i_size;
	struct adapter *adap = file->private_data;

	if (pos < 0)
		return -EINVAL;
	if (pos >= avail)
		return 0;
	if (count > avail - pos)
		count = avail - pos;

	while (count) {
		size_t len;
		int ret, ofst;
		u8 data[256];

		ofst = pos & 3;
		len = min(count + ofst, sizeof(data));
		ret = t4_read_flash(adap, pos - ofst, (len + 3) / 4,
				    (u32 *)data, 1);
		if (ret)
			return ret;

		len -= ofst;
		if (copy_to_user(buf, data + ofst, len))
			return -EFAULT;

		buf += len;
		pos += len;
		count -= len;
	}
	count = pos - *ppos;
	*ppos = pos;
	return count;
}

static const struct file_operations flash_debugfs_fops = {
	.owner   = THIS_MODULE,
	.open    = mem_open,
	.read    = flash_read,
	.llseek  = default_llseek,
};

static inline void tcamxy2valmask(u64 x, u64 y, u8 *addr, u64 *mask)
{
	*mask = x | y;
	y = (__force u64)cpu_to_be64(y);
	memcpy(addr, (char *)&y + 2, ETH_ALEN);
}

static int mps_tcam_show(struct seq_file *seq, void *v)
{
	struct adapter *adap = seq->private;
	unsigned int chip_ver = CHELSIO_CHIP_VERSION(adap->params.chip);
	if (v == SEQ_START_TOKEN) {
		if (chip_ver > CHELSIO_T5) {
			seq_puts(seq, "Idx  Ethernet address     Mask     "
				 "  VNI   Mask   IVLAN Vld "
				 "DIP_Hit   Lookup  Port "
				 "Vld Ports PF  VF                           "
				 "Replication                                "
				 "    P0 P1 P2 P3  ML\n");
		} else {
			if (adap->params.arch.mps_rplc_size > 128)
				seq_puts(seq, "Idx  Ethernet address     Mask     "
					 "Vld Ports PF  VF                           "
					 "Replication                                "
					 "    P0 P1 P2 P3  ML\n");
			else
				seq_puts(seq, "Idx  Ethernet address     Mask     "
					 "Vld Ports PF  VF              Replication"
					 "	         P0 P1 P2 P3  ML\n");
		}
	} else {
		u64 mask;
		u8 addr[ETH_ALEN];
		bool replicate, dip_hit = false, vlan_vld = false;
		unsigned int idx = (uintptr_t)v - 2;
		u64 tcamy, tcamx, val;
		u32 cls_lo, cls_hi, ctl, data2, vnix = 0, vniy = 0;
		u32 rplc[8] = {0};
		u8 lookup_type = 0, port_num = 0;
		u16 ivlan = 0;

		if (chip_ver > CHELSIO_T5) {
			/* CtlCmdType - 0: Read, 1: Write
			 * CtlTcamSel - 0: TCAM0, 1: TCAM1
			 * CtlXYBitSel- 0: Y bit, 1: X bit
			 */

			/* Read tcamy */
			ctl = CTLCMDTYPE_V(0) | CTLXYBITSEL_V(0);
			if (idx < 256)
				ctl |= CTLTCAMINDEX_V(idx) | CTLTCAMSEL_V(0);
			else
				ctl |= CTLTCAMINDEX_V(idx - 256) |
				       CTLTCAMSEL_V(1);
			t4_write_reg(adap, MPS_CLS_TCAM_DATA2_CTL_A, ctl);
			val = t4_read_reg(adap, MPS_CLS_TCAM_DATA1_A);
			tcamy = DMACH_G(val) << 32;
			tcamy |= t4_read_reg(adap, MPS_CLS_TCAM_DATA0_A);
			data2 = t4_read_reg(adap, MPS_CLS_TCAM_DATA2_CTL_A);
			lookup_type = DATALKPTYPE_G(data2);
			/* 0 - Outer header, 1 - Inner header
			 * [71:48] bit locations are overloaded for
			 * outer vs. inner lookup types.
			 */
			if (lookup_type && (lookup_type != DATALKPTYPE_M)) {
				/* Inner header VNI */
				vniy = (data2 & DATAVIDH2_F) |
				       (DATAVIDH1_G(data2) << 16) | VIDL_G(val);
				dip_hit = data2 & DATADIPHIT_F;
			} else {
				vlan_vld = data2 & DATAVIDH2_F;
				ivlan = VIDL_G(val);
			}
			port_num = DATAPORTNUM_G(data2);

			/* Read tcamx. Change the control param */
			vnix = 0;
			ctl |= CTLXYBITSEL_V(1);
			t4_write_reg(adap, MPS_CLS_TCAM_DATA2_CTL_A, ctl);
			val = t4_read_reg(adap, MPS_CLS_TCAM_DATA1_A);
			tcamx = DMACH_G(val) << 32;
			tcamx |= t4_read_reg(adap, MPS_CLS_TCAM_DATA0_A);
			data2 = t4_read_reg(adap, MPS_CLS_TCAM_DATA2_CTL_A);
			if (lookup_type && (lookup_type != DATALKPTYPE_M)) {
				/* Inner header VNI mask */
				vnix = (data2 & DATAVIDH2_F) |
				       (DATAVIDH1_G(data2) << 16) | VIDL_G(val);
			}
		} else {
			tcamy = t4_read_reg64(adap, MPS_CLS_TCAM_Y_L(idx));
			tcamx = t4_read_reg64(adap, MPS_CLS_TCAM_X_L(idx));
		}

		cls_lo = t4_read_reg(adap, MPS_CLS_SRAM_L(idx));
		cls_hi = t4_read_reg(adap, MPS_CLS_SRAM_H(idx));

		if (tcamx & tcamy) {
			seq_printf(seq, "%3u         -\n", idx);
			goto out;
		}

		rplc[0] = rplc[1] = rplc[2] = rplc[3] = 0;
		if (chip_ver > CHELSIO_T5)
			replicate = (cls_lo & T6_REPLICATE_F);
		else
			replicate = (cls_lo & REPLICATE_F);

		if (replicate) {
			struct fw_ldst_cmd ldst_cmd;
			int ret;
			struct fw_ldst_mps_rplc mps_rplc;
			u32 ldst_addrspc;

			memset(&ldst_cmd, 0, sizeof(ldst_cmd));
			ldst_addrspc =
				FW_LDST_CMD_ADDRSPACE_V(FW_LDST_ADDRSPC_MPS);
			ldst_cmd.op_to_addrspace =
				htonl(FW_CMD_OP_V(FW_LDST_CMD) |
				      FW_CMD_REQUEST_F |
				      FW_CMD_READ_F |
				      ldst_addrspc);
			ldst_cmd.cycles_to_len16 = htonl(FW_LEN16(ldst_cmd));
			ldst_cmd.u.mps.rplc.fid_idx =
				htons(FW_LDST_CMD_FID_V(FW_LDST_MPS_RPLC) |
				      FW_LDST_CMD_IDX_V(idx));
			ret = t4_wr_mbox(adap, adap->mbox, &ldst_cmd,
					 sizeof(ldst_cmd), &ldst_cmd);
			if (ret)
				dev_warn(adap->pdev_dev, "Can't read MPS "
					 "replication map for idx %d: %d\n",
					 idx, -ret);
			else {
				mps_rplc = ldst_cmd.u.mps.rplc;
				rplc[0] = ntohl(mps_rplc.rplc31_0);
				rplc[1] = ntohl(mps_rplc.rplc63_32);
				rplc[2] = ntohl(mps_rplc.rplc95_64);
				rplc[3] = ntohl(mps_rplc.rplc127_96);
				if (adap->params.arch.mps_rplc_size > 128) {
					rplc[4] = ntohl(mps_rplc.rplc159_128);
					rplc[5] = ntohl(mps_rplc.rplc191_160);
					rplc[6] = ntohl(mps_rplc.rplc223_192);
					rplc[7] = ntohl(mps_rplc.rplc255_224);
				}
			}
		}

		tcamxy2valmask(tcamx, tcamy, addr, &mask);
		if (chip_ver > CHELSIO_T5) {
			/* Inner header lookup */
			if (lookup_type && (lookup_type != DATALKPTYPE_M)) {
				seq_printf(seq,
					   "%3u %pM %012llx %06x %06x    -    -   %3c      'I'  %4x   %3c   %#x%4u%4d",
					   idx, addr,
					   (unsigned long long)mask,
					   vniy, (vnix | vniy),
					   dip_hit ? 'Y' : 'N',
					   port_num,
					   (cls_lo & T6_SRAM_VLD_F) ? 'Y' : 'N',
					   PORTMAP_G(cls_hi),
					   T6_PF_G(cls_lo),
					   (cls_lo & T6_VF_VALID_F) ?
					   T6_VF_G(cls_lo) : -1);
			} else {
				seq_printf(seq,
					   "%3u %pM %012llx    -       -   ",
					   idx, addr,
					   (unsigned long long)mask);

				if (vlan_vld)
					seq_printf(seq, "%4u   Y     ", ivlan);
				else
					seq_puts(seq, "  -    N     ");

				seq_printf(seq,
					   "-      %3c  %4x   %3c   %#x%4u%4d",
					   lookup_type ? 'I' : 'O', port_num,
					   (cls_lo & T6_SRAM_VLD_F) ? 'Y' : 'N',
					   PORTMAP_G(cls_hi),
					   T6_PF_G(cls_lo),
					   (cls_lo & T6_VF_VALID_F) ?
					   T6_VF_G(cls_lo) : -1);
			}
		} else
			seq_printf(seq, "%3u %pM %012llx%3c   %#x%4u%4d",
				   idx, addr, (unsigned long long)mask,
				   (cls_lo & SRAM_VLD_F) ? 'Y' : 'N',
				   PORTMAP_G(cls_hi),
				   PF_G(cls_lo),
				   (cls_lo & VF_VALID_F) ? VF_G(cls_lo) : -1);

		if (replicate) {
			if (adap->params.arch.mps_rplc_size > 128)
				seq_printf(seq, " %08x %08x %08x %08x "
					   "%08x %08x %08x %08x",
					   rplc[7], rplc[6], rplc[5], rplc[4],
					   rplc[3], rplc[2], rplc[1], rplc[0]);
			else
				seq_printf(seq, " %08x %08x %08x %08x",
					   rplc[3], rplc[2], rplc[1], rplc[0]);
		} else {
			if (adap->params.arch.mps_rplc_size > 128)
				seq_printf(seq, "%72c", ' ');
			else
				seq_printf(seq, "%36c", ' ');
		}

		if (chip_ver > CHELSIO_T5)
			seq_printf(seq, "%4u%3u%3u%3u %#x\n",
				   T6_SRAM_PRIO0_G(cls_lo),
				   T6_SRAM_PRIO1_G(cls_lo),
				   T6_SRAM_PRIO2_G(cls_lo),
				   T6_SRAM_PRIO3_G(cls_lo),
				   (cls_lo >> T6_MULTILISTEN0_S) & 0xf);
		else
			seq_printf(seq, "%4u%3u%3u%3u %#x\n",
				   SRAM_PRIO0_G(cls_lo), SRAM_PRIO1_G(cls_lo),
				   SRAM_PRIO2_G(cls_lo), SRAM_PRIO3_G(cls_lo),
				   (cls_lo >> MULTILISTEN0_S) & 0xf);
	}
out:	return 0;
}

static inline void *mps_tcam_get_idx(struct seq_file *seq, loff_t pos)
{
	struct adapter *adap = seq->private;
	int max_mac_addr = is_t4(adap->params.chip) ?
				NUM_MPS_CLS_SRAM_L_INSTANCES :
				NUM_MPS_T5_CLS_SRAM_L_INSTANCES;
	return ((pos <= max_mac_addr) ? (void *)(uintptr_t)(pos + 1) : NULL);
}

static void *mps_tcam_start(struct seq_file *seq, loff_t *pos)
{
	return *pos ? mps_tcam_get_idx(seq, *pos) : SEQ_START_TOKEN;
}

static void *mps_tcam_next(struct seq_file *seq, void *v, loff_t *pos)
{
	++*pos;
	return mps_tcam_get_idx(seq, *pos);
}

static void mps_tcam_stop(struct seq_file *seq, void *v)
{
}

static const struct seq_operations mps_tcam_seq_ops = {
	.start = mps_tcam_start,
	.next  = mps_tcam_next,
	.stop  = mps_tcam_stop,
	.show  = mps_tcam_show
};

static int mps_tcam_open(struct inode *inode, struct file *file)
{
	int res = seq_open(file, &mps_tcam_seq_ops);

	if (!res) {
		struct seq_file *seq = file->private_data;

		seq->private = inode->i_private;
	}
	return res;
}

static const struct file_operations mps_tcam_debugfs_fops = {
	.owner   = THIS_MODULE,
	.open    = mps_tcam_open,
	.read    = seq_read,
	.llseek  = seq_lseek,
	.release = seq_release,
};

/* Display various sensor information.
 */
static int sensors_show(struct seq_file *seq, void *v)
{
	struct adapter *adap = seq->private;
	u32 param[7], val[7];
	int ret;

	/* Note that if the sensors haven't been initialized and turned on
	 * we'll get values of 0, so treat those as "<unknown>" ...
	 */
	param[0] = (FW_PARAMS_MNEM_V(FW_PARAMS_MNEM_DEV) |
		    FW_PARAMS_PARAM_X_V(FW_PARAMS_PARAM_DEV_DIAG) |
		    FW_PARAMS_PARAM_Y_V(FW_PARAM_DEV_DIAG_TMP));
	param[1] = (FW_PARAMS_MNEM_V(FW_PARAMS_MNEM_DEV) |
		    FW_PARAMS_PARAM_X_V(FW_PARAMS_PARAM_DEV_DIAG) |
		    FW_PARAMS_PARAM_Y_V(FW_PARAM_DEV_DIAG_VDD));
	ret = t4_query_params(adap, adap->mbox, adap->pf, 0, 2,
			      param, val);

	if (ret < 0 || val[0] == 0)
		seq_puts(seq, "Temperature: <unknown>\n");
	else
		seq_printf(seq, "Temperature: %dC\n", val[0]);

	if (ret < 0 || val[1] == 0)
		seq_puts(seq, "Core VDD:    <unknown>\n");
	else
		seq_printf(seq, "Core VDD:    %dmV\n", val[1]);

	return 0;
}
DEFINE_SHOW_ATTRIBUTE(sensors);

#if IS_ENABLED(CONFIG_IPV6)
DEFINE_SHOW_ATTRIBUTE(clip_tbl);
#endif

/*RSS Table.
 */

static int rss_show(struct seq_file *seq, void *v, int idx)
{
	u16 *entry = v;

	seq_printf(seq, "%4d:  %4u  %4u  %4u  %4u  %4u  %4u  %4u  %4u\n",
		   idx * 8, entry[0], entry[1], entry[2], entry[3], entry[4],
		   entry[5], entry[6], entry[7]);
	return 0;
}

static int rss_open(struct inode *inode, struct file *file)
{
	struct adapter *adap = inode->i_private;
	int ret, nentries;
	struct seq_tab *p;

	nentries = t4_chip_rss_size(adap);
	p = seq_open_tab(file, nentries / 8, 8 * sizeof(u16), 0, rss_show);
	if (!p)
		return -ENOMEM;

	ret = t4_read_rss(adap, (u16 *)p->data);
	if (ret)
		seq_release_private(inode, file);

	return ret;
}

static const struct file_operations rss_debugfs_fops = {
	.owner   = THIS_MODULE,
	.open    = rss_open,
	.read    = seq_read,
	.llseek  = seq_lseek,
	.release = seq_release_private
};

/* RSS Configuration.
 */

/* Small utility function to return the strings "yes" or "no" if the supplied
 * argument is non-zero.
 */
static const char *yesno(int x)
{
	static const char *yes = "yes";
	static const char *no = "no";

	return x ? yes : no;
}

static int rss_config_show(struct seq_file *seq, void *v)
{
	struct adapter *adapter = seq->private;
	static const char * const keymode[] = {
		"global",
		"global and per-VF scramble",
		"per-PF and per-VF scramble",
		"per-VF and per-VF scramble",
	};
	u32 rssconf;

	rssconf = t4_read_reg(adapter, TP_RSS_CONFIG_A);
	seq_printf(seq, "TP_RSS_CONFIG: %#x\n", rssconf);
	seq_printf(seq, "  Tnl4TupEnIpv6: %3s\n", yesno(rssconf &
							TNL4TUPENIPV6_F));
	seq_printf(seq, "  Tnl2TupEnIpv6: %3s\n", yesno(rssconf &
							TNL2TUPENIPV6_F));
	seq_printf(seq, "  Tnl4TupEnIpv4: %3s\n", yesno(rssconf &
							TNL4TUPENIPV4_F));
	seq_printf(seq, "  Tnl2TupEnIpv4: %3s\n", yesno(rssconf &
							TNL2TUPENIPV4_F));
	seq_printf(seq, "  TnlTcpSel:     %3s\n", yesno(rssconf & TNLTCPSEL_F));
	seq_printf(seq, "  TnlIp6Sel:     %3s\n", yesno(rssconf & TNLIP6SEL_F));
	seq_printf(seq, "  TnlVrtSel:     %3s\n", yesno(rssconf & TNLVRTSEL_F));
	seq_printf(seq, "  TnlMapEn:      %3s\n", yesno(rssconf & TNLMAPEN_F));
	seq_printf(seq, "  OfdHashSave:   %3s\n", yesno(rssconf &
							OFDHASHSAVE_F));
	seq_printf(seq, "  OfdVrtSel:     %3s\n", yesno(rssconf & OFDVRTSEL_F));
	seq_printf(seq, "  OfdMapEn:      %3s\n", yesno(rssconf & OFDMAPEN_F));
	seq_printf(seq, "  OfdLkpEn:      %3s\n", yesno(rssconf & OFDLKPEN_F));
	seq_printf(seq, "  Syn4TupEnIpv6: %3s\n", yesno(rssconf &
							SYN4TUPENIPV6_F));
	seq_printf(seq, "  Syn2TupEnIpv6: %3s\n", yesno(rssconf &
							SYN2TUPENIPV6_F));
	seq_printf(seq, "  Syn4TupEnIpv4: %3s\n", yesno(rssconf &
							SYN4TUPENIPV4_F));
	seq_printf(seq, "  Syn2TupEnIpv4: %3s\n", yesno(rssconf &
							SYN2TUPENIPV4_F));
	seq_printf(seq, "  Syn4TupEnIpv6: %3s\n", yesno(rssconf &
							SYN4TUPENIPV6_F));
	seq_printf(seq, "  SynIp6Sel:     %3s\n", yesno(rssconf & SYNIP6SEL_F));
	seq_printf(seq, "  SynVrt6Sel:    %3s\n", yesno(rssconf & SYNVRTSEL_F));
	seq_printf(seq, "  SynMapEn:      %3s\n", yesno(rssconf & SYNMAPEN_F));
	seq_printf(seq, "  SynLkpEn:      %3s\n", yesno(rssconf & SYNLKPEN_F));
	seq_printf(seq, "  ChnEn:         %3s\n", yesno(rssconf &
							CHANNELENABLE_F));
	seq_printf(seq, "  PrtEn:         %3s\n", yesno(rssconf &
							PORTENABLE_F));
	seq_printf(seq, "  TnlAllLkp:     %3s\n", yesno(rssconf &
							TNLALLLOOKUP_F));
	seq_printf(seq, "  VrtEn:         %3s\n", yesno(rssconf &
							VIRTENABLE_F));
	seq_printf(seq, "  CngEn:         %3s\n", yesno(rssconf &
							CONGESTIONENABLE_F));
	seq_printf(seq, "  HashToeplitz:  %3s\n", yesno(rssconf &
							HASHTOEPLITZ_F));
	seq_printf(seq, "  Udp4En:        %3s\n", yesno(rssconf & UDPENABLE_F));
	seq_printf(seq, "  Disable:       %3s\n", yesno(rssconf & DISABLE_F));

	seq_puts(seq, "\n");

	rssconf = t4_read_reg(adapter, TP_RSS_CONFIG_TNL_A);
	seq_printf(seq, "TP_RSS_CONFIG_TNL: %#x\n", rssconf);
	seq_printf(seq, "  MaskSize:      %3d\n", MASKSIZE_G(rssconf));
	seq_printf(seq, "  MaskFilter:    %3d\n", MASKFILTER_G(rssconf));
	if (CHELSIO_CHIP_VERSION(adapter->params.chip) > CHELSIO_T5) {
		seq_printf(seq, "  HashAll:     %3s\n",
			   yesno(rssconf & HASHALL_F));
		seq_printf(seq, "  HashEth:     %3s\n",
			   yesno(rssconf & HASHETH_F));
	}
	seq_printf(seq, "  UseWireCh:     %3s\n", yesno(rssconf & USEWIRECH_F));

	seq_puts(seq, "\n");

	rssconf = t4_read_reg(adapter, TP_RSS_CONFIG_OFD_A);
	seq_printf(seq, "TP_RSS_CONFIG_OFD: %#x\n", rssconf);
	seq_printf(seq, "  MaskSize:      %3d\n", MASKSIZE_G(rssconf));
	seq_printf(seq, "  RRCplMapEn:    %3s\n", yesno(rssconf &
							RRCPLMAPEN_F));
	seq_printf(seq, "  RRCplQueWidth: %3d\n", RRCPLQUEWIDTH_G(rssconf));

	seq_puts(seq, "\n");

	rssconf = t4_read_reg(adapter, TP_RSS_CONFIG_SYN_A);
	seq_printf(seq, "TP_RSS_CONFIG_SYN: %#x\n", rssconf);
	seq_printf(seq, "  MaskSize:      %3d\n", MASKSIZE_G(rssconf));
	seq_printf(seq, "  UseWireCh:     %3s\n", yesno(rssconf & USEWIRECH_F));

	seq_puts(seq, "\n");

	rssconf = t4_read_reg(adapter, TP_RSS_CONFIG_VRT_A);
	seq_printf(seq, "TP_RSS_CONFIG_VRT: %#x\n", rssconf);
	if (CHELSIO_CHIP_VERSION(adapter->params.chip) > CHELSIO_T5) {
		seq_printf(seq, "  KeyWrAddrX:     %3d\n",
			   KEYWRADDRX_G(rssconf));
		seq_printf(seq, "  KeyExtend:      %3s\n",
			   yesno(rssconf & KEYEXTEND_F));
	}
	seq_printf(seq, "  VfRdRg:        %3s\n", yesno(rssconf & VFRDRG_F));
	seq_printf(seq, "  VfRdEn:        %3s\n", yesno(rssconf & VFRDEN_F));
	seq_printf(seq, "  VfPerrEn:      %3s\n", yesno(rssconf & VFPERREN_F));
	seq_printf(seq, "  KeyPerrEn:     %3s\n", yesno(rssconf & KEYPERREN_F));
	seq_printf(seq, "  DisVfVlan:     %3s\n", yesno(rssconf &
							DISABLEVLAN_F));
	seq_printf(seq, "  EnUpSwt:       %3s\n", yesno(rssconf & ENABLEUP0_F));
	seq_printf(seq, "  HashDelay:     %3d\n", HASHDELAY_G(rssconf));
	if (CHELSIO_CHIP_VERSION(adapter->params.chip) <= CHELSIO_T5)
		seq_printf(seq, "  VfWrAddr:      %3d\n", VFWRADDR_G(rssconf));
	else
		seq_printf(seq, "  VfWrAddr:      %3d\n",
			   T6_VFWRADDR_G(rssconf));
	seq_printf(seq, "  KeyMode:       %s\n", keymode[KEYMODE_G(rssconf)]);
	seq_printf(seq, "  VfWrEn:        %3s\n", yesno(rssconf & VFWREN_F));
	seq_printf(seq, "  KeyWrEn:       %3s\n", yesno(rssconf & KEYWREN_F));
	seq_printf(seq, "  KeyWrAddr:     %3d\n", KEYWRADDR_G(rssconf));

	seq_puts(seq, "\n");

	rssconf = t4_read_reg(adapter, TP_RSS_CONFIG_CNG_A);
	seq_printf(seq, "TP_RSS_CONFIG_CNG: %#x\n", rssconf);
	seq_printf(seq, "  ChnCount3:     %3s\n", yesno(rssconf & CHNCOUNT3_F));
	seq_printf(seq, "  ChnCount2:     %3s\n", yesno(rssconf & CHNCOUNT2_F));
	seq_printf(seq, "  ChnCount1:     %3s\n", yesno(rssconf & CHNCOUNT1_F));
	seq_printf(seq, "  ChnCount0:     %3s\n", yesno(rssconf & CHNCOUNT0_F));
	seq_printf(seq, "  ChnUndFlow3:   %3s\n", yesno(rssconf &
							CHNUNDFLOW3_F));
	seq_printf(seq, "  ChnUndFlow2:   %3s\n", yesno(rssconf &
							CHNUNDFLOW2_F));
	seq_printf(seq, "  ChnUndFlow1:   %3s\n", yesno(rssconf &
							CHNUNDFLOW1_F));
	seq_printf(seq, "  ChnUndFlow0:   %3s\n", yesno(rssconf &
							CHNUNDFLOW0_F));
	seq_printf(seq, "  RstChn3:       %3s\n", yesno(rssconf & RSTCHN3_F));
	seq_printf(seq, "  RstChn2:       %3s\n", yesno(rssconf & RSTCHN2_F));
	seq_printf(seq, "  RstChn1:       %3s\n", yesno(rssconf & RSTCHN1_F));
	seq_printf(seq, "  RstChn0:       %3s\n", yesno(rssconf & RSTCHN0_F));
	seq_printf(seq, "  UpdVld:        %3s\n", yesno(rssconf & UPDVLD_F));
	seq_printf(seq, "  Xoff:          %3s\n", yesno(rssconf & XOFF_F));
	seq_printf(seq, "  UpdChn3:       %3s\n", yesno(rssconf & UPDCHN3_F));
	seq_printf(seq, "  UpdChn2:       %3s\n", yesno(rssconf & UPDCHN2_F));
	seq_printf(seq, "  UpdChn1:       %3s\n", yesno(rssconf & UPDCHN1_F));
	seq_printf(seq, "  UpdChn0:       %3s\n", yesno(rssconf & UPDCHN0_F));
	seq_printf(seq, "  Queue:         %3d\n", QUEUE_G(rssconf));

	return 0;
}
DEFINE_SHOW_ATTRIBUTE(rss_config);

/* RSS Secret Key.
 */

static int rss_key_show(struct seq_file *seq, void *v)
{
	u32 key[10];

	t4_read_rss_key(seq->private, key, true);
	seq_printf(seq, "%08x%08x%08x%08x%08x%08x%08x%08x%08x%08x\n",
		   key[9], key[8], key[7], key[6], key[5], key[4], key[3],
		   key[2], key[1], key[0]);
	return 0;
}

static int rss_key_open(struct inode *inode, struct file *file)
{
	return single_open(file, rss_key_show, inode->i_private);
}

static ssize_t rss_key_write(struct file *file, const char __user *buf,
			     size_t count, loff_t *pos)
{
	int i, j;
	u32 key[10];
	char s[100], *p;
	struct adapter *adap = file_inode(file)->i_private;

	if (count > sizeof(s) - 1)
		return -EINVAL;
	if (copy_from_user(s, buf, count))
		return -EFAULT;
	for (i = count; i > 0 && isspace(s[i - 1]); i--)
		;
	s[i] = '\0';

	for (p = s, i = 9; i >= 0; i--) {
		key[i] = 0;
		for (j = 0; j < 8; j++, p++) {
			if (!isxdigit(*p))
				return -EINVAL;
			key[i] = (key[i] << 4) | hex2val(*p);
		}
	}

	t4_write_rss_key(adap, key, -1, true);
	return count;
}

static const struct file_operations rss_key_debugfs_fops = {
	.owner   = THIS_MODULE,
	.open    = rss_key_open,
	.read    = seq_read,
	.llseek  = seq_lseek,
	.release = single_release,
	.write   = rss_key_write
};

/* PF RSS Configuration.
 */

struct rss_pf_conf {
	u32 rss_pf_map;
	u32 rss_pf_mask;
	u32 rss_pf_config;
};

static int rss_pf_config_show(struct seq_file *seq, void *v, int idx)
{
	struct rss_pf_conf *pfconf;

	if (v == SEQ_START_TOKEN) {
		/* use the 0th entry to dump the PF Map Index Size */
		pfconf = seq->private + offsetof(struct seq_tab, data);
		seq_printf(seq, "PF Map Index Size = %d\n\n",
			   LKPIDXSIZE_G(pfconf->rss_pf_map));

		seq_puts(seq, "     RSS              PF   VF    Hash Tuple Enable         Default\n");
		seq_puts(seq, "     Enable       IPF Mask Mask  IPv6      IPv4      UDP   Queue\n");
		seq_puts(seq, " PF  Map Chn Prt  Map Size Size  Four Two  Four Two  Four  Ch1  Ch0\n");
	} else {
		#define G_PFnLKPIDX(map, n) \
			(((map) >> PF1LKPIDX_S*(n)) & PF0LKPIDX_M)
		#define G_PFnMSKSIZE(mask, n) \
			(((mask) >> PF1MSKSIZE_S*(n)) & PF1MSKSIZE_M)

		pfconf = v;
		seq_printf(seq, "%3d  %3s %3s %3s  %3d  %3d  %3d   %3s %3s   %3s %3s   %3s  %3d  %3d\n",
			   idx,
			   yesno(pfconf->rss_pf_config & MAPENABLE_F),
			   yesno(pfconf->rss_pf_config & CHNENABLE_F),
			   yesno(pfconf->rss_pf_config & PRTENABLE_F),
			   G_PFnLKPIDX(pfconf->rss_pf_map, idx),
			   G_PFnMSKSIZE(pfconf->rss_pf_mask, idx),
			   IVFWIDTH_G(pfconf->rss_pf_config),
			   yesno(pfconf->rss_pf_config & IP6FOURTUPEN_F),
			   yesno(pfconf->rss_pf_config & IP6TWOTUPEN_F),
			   yesno(pfconf->rss_pf_config & IP4FOURTUPEN_F),
			   yesno(pfconf->rss_pf_config & IP4TWOTUPEN_F),
			   yesno(pfconf->rss_pf_config & UDPFOURTUPEN_F),
			   CH1DEFAULTQUEUE_G(pfconf->rss_pf_config),
			   CH0DEFAULTQUEUE_G(pfconf->rss_pf_config));

		#undef G_PFnLKPIDX
		#undef G_PFnMSKSIZE
	}
	return 0;
}

static int rss_pf_config_open(struct inode *inode, struct file *file)
{
	struct adapter *adapter = inode->i_private;
	struct seq_tab *p;
	u32 rss_pf_map, rss_pf_mask;
	struct rss_pf_conf *pfconf;
	int pf;

	p = seq_open_tab(file, 8, sizeof(*pfconf), 1, rss_pf_config_show);
	if (!p)
		return -ENOMEM;

	pfconf = (struct rss_pf_conf *)p->data;
	rss_pf_map = t4_read_rss_pf_map(adapter, true);
	rss_pf_mask = t4_read_rss_pf_mask(adapter, true);
	for (pf = 0; pf < 8; pf++) {
		pfconf[pf].rss_pf_map = rss_pf_map;
		pfconf[pf].rss_pf_mask = rss_pf_mask;
		t4_read_rss_pf_config(adapter, pf, &pfconf[pf].rss_pf_config,
				      true);
	}
	return 0;
}

static const struct file_operations rss_pf_config_debugfs_fops = {
	.owner   = THIS_MODULE,
	.open    = rss_pf_config_open,
	.read    = seq_read,
	.llseek  = seq_lseek,
	.release = seq_release_private
};

/* VF RSS Configuration.
 */

struct rss_vf_conf {
	u32 rss_vf_vfl;
	u32 rss_vf_vfh;
};

static int rss_vf_config_show(struct seq_file *seq, void *v, int idx)
{
	if (v == SEQ_START_TOKEN) {
		seq_puts(seq, "     RSS                     Hash Tuple Enable\n");
		seq_puts(seq, "     Enable   IVF  Dis  Enb  IPv6      IPv4      UDP    Def  Secret Key\n");
		seq_puts(seq, " VF  Chn Prt  Map  VLAN  uP  Four Two  Four Two  Four   Que  Idx       Hash\n");
	} else {
		struct rss_vf_conf *vfconf = v;

		seq_printf(seq, "%3d  %3s %3s  %3d   %3s %3s   %3s %3s   %3s  %3s   %3s  %4d  %3d %#10x\n",
			   idx,
			   yesno(vfconf->rss_vf_vfh & VFCHNEN_F),
			   yesno(vfconf->rss_vf_vfh & VFPRTEN_F),
			   VFLKPIDX_G(vfconf->rss_vf_vfh),
			   yesno(vfconf->rss_vf_vfh & VFVLNEX_F),
			   yesno(vfconf->rss_vf_vfh & VFUPEN_F),
			   yesno(vfconf->rss_vf_vfh & VFIP4FOURTUPEN_F),
			   yesno(vfconf->rss_vf_vfh & VFIP6TWOTUPEN_F),
			   yesno(vfconf->rss_vf_vfh & VFIP4FOURTUPEN_F),
			   yesno(vfconf->rss_vf_vfh & VFIP4TWOTUPEN_F),
			   yesno(vfconf->rss_vf_vfh & ENABLEUDPHASH_F),
			   DEFAULTQUEUE_G(vfconf->rss_vf_vfh),
			   KEYINDEX_G(vfconf->rss_vf_vfh),
			   vfconf->rss_vf_vfl);
	}
	return 0;
}

static int rss_vf_config_open(struct inode *inode, struct file *file)
{
	struct adapter *adapter = inode->i_private;
	struct seq_tab *p;
	struct rss_vf_conf *vfconf;
	int vf, vfcount = adapter->params.arch.vfcount;

	p = seq_open_tab(file, vfcount, sizeof(*vfconf), 1, rss_vf_config_show);
	if (!p)
		return -ENOMEM;

	vfconf = (struct rss_vf_conf *)p->data;
	for (vf = 0; vf < vfcount; vf++) {
		t4_read_rss_vf_config(adapter, vf, &vfconf[vf].rss_vf_vfl,
				      &vfconf[vf].rss_vf_vfh, true);
	}
	return 0;
}

static const struct file_operations rss_vf_config_debugfs_fops = {
	.owner   = THIS_MODULE,
	.open    = rss_vf_config_open,
	.read    = seq_read,
	.llseek  = seq_lseek,
	.release = seq_release_private
};

#ifdef CONFIG_CHELSIO_T4_DCB

/* Data Center Briging information for each port.
 */
static int dcb_info_show(struct seq_file *seq, void *v)
{
	struct adapter *adap = seq->private;

	if (v == SEQ_START_TOKEN) {
		seq_puts(seq, "Data Center Bridging Information\n");
	} else {
		int port = (uintptr_t)v - 2;
		struct net_device *dev = adap->port[port];
		struct port_info *pi = netdev2pinfo(dev);
		struct port_dcb_info *dcb = &pi->dcb;

		seq_puts(seq, "\n");
		seq_printf(seq, "Port: %d (DCB negotiated: %s)\n",
			   port,
			   cxgb4_dcb_enabled(dev) ? "yes" : "no");

		if (cxgb4_dcb_enabled(dev))
			seq_printf(seq, "[ DCBx Version %s ]\n",
				   dcb_ver_array[dcb->dcb_version]);

		if (dcb->msgs) {
			int i;

			seq_puts(seq, "\n  Index\t\t\t  :\t");
			for (i = 0; i < 8; i++)
				seq_printf(seq, " %3d", i);
			seq_puts(seq, "\n\n");
		}

		if (dcb->msgs & CXGB4_DCB_FW_PGID) {
			int prio, pgid;

			seq_puts(seq, "  Priority Group IDs\t  :\t");
			for (prio = 0; prio < 8; prio++) {
				pgid = (dcb->pgid >> 4 * (7 - prio)) & 0xf;
				seq_printf(seq, " %3d", pgid);
			}
			seq_puts(seq, "\n");
		}

		if (dcb->msgs & CXGB4_DCB_FW_PGRATE) {
			int pg;

			seq_puts(seq, "  Priority Group BW(%)\t  :\t");
			for (pg = 0; pg < 8; pg++)
				seq_printf(seq, " %3d", dcb->pgrate[pg]);
			seq_puts(seq, "\n");

			if (dcb->dcb_version == FW_PORT_DCB_VER_IEEE) {
				seq_puts(seq, "  TSA Algorithm\t\t  :\t");
				for (pg = 0; pg < 8; pg++)
					seq_printf(seq, " %3d", dcb->tsa[pg]);
				seq_puts(seq, "\n");
			}

			seq_printf(seq, "  Max PG Traffic Classes  [%3d  ]\n",
				   dcb->pg_num_tcs_supported);

			seq_puts(seq, "\n");
		}

		if (dcb->msgs & CXGB4_DCB_FW_PRIORATE) {
			int prio;

			seq_puts(seq, "  Priority Rate\t:\t");
			for (prio = 0; prio < 8; prio++)
				seq_printf(seq, " %3d", dcb->priorate[prio]);
			seq_puts(seq, "\n");
		}

		if (dcb->msgs & CXGB4_DCB_FW_PFC) {
			int prio;

			seq_puts(seq, "  Priority Flow Control   :\t");
			for (prio = 0; prio < 8; prio++) {
				int pfcen = (dcb->pfcen >> 1 * (7 - prio))
					    & 0x1;
				seq_printf(seq, " %3d", pfcen);
			}
			seq_puts(seq, "\n");

			seq_printf(seq, "  Max PFC Traffic Classes [%3d  ]\n",
				   dcb->pfc_num_tcs_supported);

			seq_puts(seq, "\n");
		}

		if (dcb->msgs & CXGB4_DCB_FW_APP_ID) {
			int app, napps;

			seq_puts(seq, "  Application Information:\n");
			seq_puts(seq, "  App    Priority    Selection         Protocol\n");
			seq_puts(seq, "  Index  Map         Field             ID\n");
			for (app = 0, napps = 0;
			     app < CXGB4_MAX_DCBX_APP_SUPPORTED; app++) {
				struct app_priority *ap;
				static const char * const sel_names[] = {
					"Ethertype",
					"Socket TCP",
					"Socket UDP",
					"Socket All",
				};
				const char *sel_name;

				ap = &dcb->app_priority[app];
				/* skip empty slots */
				if (ap->protocolid == 0)
					continue;
				napps++;

				if (ap->sel_field < ARRAY_SIZE(sel_names))
					sel_name = sel_names[ap->sel_field];
				else
					sel_name = "UNKNOWN";

				seq_printf(seq, "  %3d    %#04x        %-10s (%d)    %#06x (%d)\n",
					   app,
					   ap->user_prio_map,
					   sel_name, ap->sel_field,
					   ap->protocolid, ap->protocolid);
			}
			if (napps == 0)
				seq_puts(seq, "    --- None ---\n");
		}
	}
	return 0;
}

static inline void *dcb_info_get_idx(struct adapter *adap, loff_t pos)
{
	return (pos <= adap->params.nports
		? (void *)((uintptr_t)pos + 1)
		: NULL);
}

static void *dcb_info_start(struct seq_file *seq, loff_t *pos)
{
	struct adapter *adap = seq->private;

	return (*pos
		? dcb_info_get_idx(adap, *pos)
		: SEQ_START_TOKEN);
}

static void dcb_info_stop(struct seq_file *seq, void *v)
{
}

static void *dcb_info_next(struct seq_file *seq, void *v, loff_t *pos)
{
	struct adapter *adap = seq->private;

	(*pos)++;
	return dcb_info_get_idx(adap, *pos);
}

static const struct seq_operations dcb_info_seq_ops = {
	.start = dcb_info_start,
	.next  = dcb_info_next,
	.stop  = dcb_info_stop,
	.show  = dcb_info_show
};

static int dcb_info_open(struct inode *inode, struct file *file)
{
	int res = seq_open(file, &dcb_info_seq_ops);

	if (!res) {
		struct seq_file *seq = file->private_data;

		seq->private = inode->i_private;
	}
	return res;
}

static const struct file_operations dcb_info_debugfs_fops = {
	.owner   = THIS_MODULE,
	.open    = dcb_info_open,
	.read    = seq_read,
	.llseek  = seq_lseek,
	.release = seq_release,
};
#endif /* CONFIG_CHELSIO_T4_DCB */

static int resources_show(struct seq_file *seq, void *v)
{
	struct adapter *adapter = seq->private;
	struct pf_resources *pfres = &adapter->params.pfres;

	#define S(desc, fmt, var) \
		seq_printf(seq, "%-60s " fmt "\n", \
			   desc " (" #var "):", pfres->var)

	S("Virtual Interfaces", "%d", nvi);
	S("Egress Queues", "%d", neq);
	S("Ethernet Control", "%d", nethctrl);
	S("Ingress Queues/w Free Lists/Interrupts", "%d", niqflint);
	S("Ingress Queues", "%d", niq);
	S("Traffic Class", "%d", tc);
	S("Port Access Rights Mask", "%#x", pmask);
	S("MAC Address Filters", "%d", nexactf);
	S("Firmware Command Read Capabilities", "%#x", r_caps);
	S("Firmware Command Write/Execute Capabilities", "%#x", wx_caps);

	#undef S

	return 0;
}
DEFINE_SHOW_ATTRIBUTE(resources);

/**
 * ethqset2pinfo - return port_info of an Ethernet Queue Set
 * @adap: the adapter
 * @qset: Ethernet Queue Set
 */
static inline struct port_info *ethqset2pinfo(struct adapter *adap, int qset)
{
	int pidx;

	for_each_port(adap, pidx) {
		struct port_info *pi = adap2pinfo(adap, pidx);

		if (qset >= pi->first_qset &&
		    qset < pi->first_qset + pi->nqsets)
			return pi;
	}

	/* should never happen! */
	BUG();
	return NULL;
}

static int sge_qinfo_uld_txq_entries(const struct adapter *adap, int uld)
{
	const struct sge_uld_txq_info *utxq_info = adap->sge.uld_txq_info[uld];

	if (!utxq_info)
		return 0;

	return DIV_ROUND_UP(utxq_info->ntxq, 4);
}

static int sge_qinfo_uld_rspq_entries(const struct adapter *adap, int uld,
				      bool ciq)
{
	const struct sge_uld_rxq_info *urxq_info = adap->sge.uld_rxq_info[uld];

	if (!urxq_info)
		return 0;

	return ciq ? DIV_ROUND_UP(urxq_info->nciq, 4) :
		     DIV_ROUND_UP(urxq_info->nrxq, 4);
}

static int sge_qinfo_uld_rxq_entries(const struct adapter *adap, int uld)
{
	return sge_qinfo_uld_rspq_entries(adap, uld, false);
}

static int sge_qinfo_uld_ciq_entries(const struct adapter *adap, int uld)
{
	return sge_qinfo_uld_rspq_entries(adap, uld, true);
}

static int sge_qinfo_show(struct seq_file *seq, void *v)
{
	int eth_entries, ctrl_entries, eohw_entries = 0, eosw_entries = 0;
	int uld_rxq_entries[CXGB4_ULD_MAX] = { 0 };
	int uld_ciq_entries[CXGB4_ULD_MAX] = { 0 };
	int uld_txq_entries[CXGB4_TX_MAX] = { 0 };
	const struct sge_uld_txq_info *utxq_info;
	const struct sge_uld_rxq_info *urxq_info;
	struct cxgb4_tc_port_mqprio *port_mqprio;
	struct adapter *adap = seq->private;
	int i, j, n, r = (uintptr_t)v - 1;
	struct sge *s = &adap->sge;

	eth_entries = DIV_ROUND_UP(adap->sge.ethqsets, 4);
	ctrl_entries = DIV_ROUND_UP(MAX_CTRL_QUEUES, 4);

	if (r)
		seq_putc(seq, '\n');

#define S3(fmt_spec, s, v) \
do { \
	seq_printf(seq, "%-12s", s); \
	for (i = 0; i < n; ++i) \
		seq_printf(seq, " %16" fmt_spec, v); \
	seq_putc(seq, '\n'); \
} while (0)
#define S(s, v) S3("s", s, v)
#define T3(fmt_spec, s, v) S3(fmt_spec, s, tx[i].v)
#define T(s, v) S3("u", s, tx[i].v)
#define TL(s, v) T3("lu", s, v)
#define R3(fmt_spec, s, v) S3(fmt_spec, s, rx[i].v)
#define R(s, v) S3("u", s, rx[i].v)
#define RL(s, v) R3("lu", s, v)

	if (r < eth_entries) {
		int base_qset = r * 4;
		const struct sge_eth_rxq *rx = &s->ethrxq[base_qset];
		const struct sge_eth_txq *tx = &s->ethtxq[base_qset];

		n = min(4, s->ethqsets - 4 * r);

		S("QType:", "Ethernet");
		S("Interface:",
		  rx[i].rspq.netdev ? rx[i].rspq.netdev->name : "N/A");
		T("TxQ ID:", q.cntxt_id);
		T("TxQ size:", q.size);
		T("TxQ inuse:", q.in_use);
		T("TxQ CIDX:", q.cidx);
		T("TxQ PIDX:", q.pidx);
#ifdef CONFIG_CHELSIO_T4_DCB
		T("DCB Prio:", dcb_prio);
		S3("u", "DCB PGID:",
		   (ethqset2pinfo(adap, base_qset + i)->dcb.pgid >>
		    4*(7-tx[i].dcb_prio)) & 0xf);
		S3("u", "DCB PFC:",
		   (ethqset2pinfo(adap, base_qset + i)->dcb.pfcen >>
		    1*(7-tx[i].dcb_prio)) & 0x1);
#endif
		R("RspQ ID:", rspq.abs_id);
		R("RspQ size:", rspq.size);
		R("RspQE size:", rspq.iqe_len);
		R("RspQ CIDX:", rspq.cidx);
		R("RspQ Gen:", rspq.gen);
		S3("u", "Intr delay:", qtimer_val(adap, &rx[i].rspq));
		S3("u", "Intr pktcnt:", s->counter_val[rx[i].rspq.pktcnt_idx]);
		R("FL ID:", fl.cntxt_id);
		R("FL size:", fl.size - 8);
		R("FL pend:", fl.pend_cred);
		R("FL avail:", fl.avail);
		R("FL PIDX:", fl.pidx);
		R("FL CIDX:", fl.cidx);
		RL("RxPackets:", stats.pkts);
		RL("RxCSO:", stats.rx_cso);
		RL("VLANxtract:", stats.vlan_ex);
		RL("LROmerged:", stats.lro_merged);
		RL("LROpackets:", stats.lro_pkts);
		RL("RxDrops:", stats.rx_drops);
		RL("RxBadPkts:", stats.bad_rx_pkts);
		TL("TSO:", tso);
		TL("USO:", uso);
		TL("TxCSO:", tx_cso);
		TL("VLANins:", vlan_ins);
		TL("TxQFull:", q.stops);
		TL("TxQRestarts:", q.restarts);
		TL("TxMapErr:", mapping_err);
		RL("FLAllocErr:", fl.alloc_failed);
		RL("FLLrgAlcErr:", fl.large_alloc_failed);
		RL("FLMapErr:", fl.mapping_err);
		RL("FLLow:", fl.low);
		RL("FLStarving:", fl.starving);

		goto out;
	}

	r -= eth_entries;
	for_each_port(adap, j) {
		struct port_info *pi = adap2pinfo(adap, j);
		const struct sge_eth_rxq *rx;

		mutex_lock(&pi->vi_mirror_mutex);
		if (!pi->vi_mirror_count) {
			mutex_unlock(&pi->vi_mirror_mutex);
			continue;
		}

		if (r >= DIV_ROUND_UP(pi->nmirrorqsets, 4)) {
			r -= DIV_ROUND_UP(pi->nmirrorqsets, 4);
			mutex_unlock(&pi->vi_mirror_mutex);
			continue;
		}

		rx = &s->mirror_rxq[j][r * 4];
		n = min(4, pi->nmirrorqsets - 4 * r);

		S("QType:", "Mirror-Rxq");
		S("Interface:",
		  rx[i].rspq.netdev ? rx[i].rspq.netdev->name : "N/A");
		R("RspQ ID:", rspq.abs_id);
		R("RspQ size:", rspq.size);
		R("RspQE size:", rspq.iqe_len);
		R("RspQ CIDX:", rspq.cidx);
		R("RspQ Gen:", rspq.gen);
		S3("u", "Intr delay:", qtimer_val(adap, &rx[i].rspq));
		S3("u", "Intr pktcnt:", s->counter_val[rx[i].rspq.pktcnt_idx]);
		R("FL ID:", fl.cntxt_id);
		R("FL size:", fl.size - 8);
		R("FL pend:", fl.pend_cred);
		R("FL avail:", fl.avail);
		R("FL PIDX:", fl.pidx);
		R("FL CIDX:", fl.cidx);
		RL("RxPackets:", stats.pkts);
		RL("RxCSO:", stats.rx_cso);
		RL("VLANxtract:", stats.vlan_ex);
		RL("LROmerged:", stats.lro_merged);
		RL("LROpackets:", stats.lro_pkts);
		RL("RxDrops:", stats.rx_drops);
		RL("RxBadPkts:", stats.bad_rx_pkts);
		RL("FLAllocErr:", fl.alloc_failed);
		RL("FLLrgAlcErr:", fl.large_alloc_failed);
		RL("FLMapErr:", fl.mapping_err);
		RL("FLLow:", fl.low);
		RL("FLStarving:", fl.starving);

		mutex_unlock(&pi->vi_mirror_mutex);
		goto out;
	}

	if (!adap->tc_mqprio)
		goto skip_mqprio;

	mutex_lock(&adap->tc_mqprio->mqprio_mutex);
	if (!refcount_read(&adap->tc_mqprio->refcnt)) {
		mutex_unlock(&adap->tc_mqprio->mqprio_mutex);
		goto skip_mqprio;
	}

	eohw_entries = DIV_ROUND_UP(adap->sge.eoqsets, 4);
	if (r < eohw_entries) {
		int base_qset = r * 4;
		const struct sge_ofld_rxq *rx = &s->eohw_rxq[base_qset];
		const struct sge_eohw_txq *tx = &s->eohw_txq[base_qset];

		n = min(4, s->eoqsets - 4 * r);

		S("QType:", "ETHOFLD");
		S("Interface:",
		  rx[i].rspq.netdev ? rx[i].rspq.netdev->name : "N/A");
		T("TxQ ID:", q.cntxt_id);
		T("TxQ size:", q.size);
		T("TxQ inuse:", q.in_use);
		T("TxQ CIDX:", q.cidx);
		T("TxQ PIDX:", q.pidx);
		R("RspQ ID:", rspq.abs_id);
		R("RspQ size:", rspq.size);
		R("RspQE size:", rspq.iqe_len);
		R("RspQ CIDX:", rspq.cidx);
		R("RspQ Gen:", rspq.gen);
		S3("u", "Intr delay:", qtimer_val(adap, &rx[i].rspq));
		S3("u", "Intr pktcnt:", s->counter_val[rx[i].rspq.pktcnt_idx]);
		R("FL ID:", fl.cntxt_id);
		S3("u", "FL size:", rx->fl.size ? rx->fl.size - 8 : 0);
		R("FL pend:", fl.pend_cred);
		R("FL avail:", fl.avail);
		R("FL PIDX:", fl.pidx);
		R("FL CIDX:", fl.cidx);
		RL("RxPackets:", stats.pkts);
		RL("RxImm:", stats.imm);
		RL("RxAN", stats.an);
		RL("RxNoMem", stats.nomem);
		TL("TSO:", tso);
		TL("USO:", uso);
		TL("TxCSO:", tx_cso);
		TL("VLANins:", vlan_ins);
		TL("TxQFull:", q.stops);
		TL("TxQRestarts:", q.restarts);
		TL("TxMapErr:", mapping_err);
		RL("FLAllocErr:", fl.alloc_failed);
		RL("FLLrgAlcErr:", fl.large_alloc_failed);
		RL("FLMapErr:", fl.mapping_err);
		RL("FLLow:", fl.low);
		RL("FLStarving:", fl.starving);

		mutex_unlock(&adap->tc_mqprio->mqprio_mutex);
		goto out;
	}

	r -= eohw_entries;
	for (j = 0; j < adap->params.nports; j++) {
		int entries;
		u8 tc;

		port_mqprio = &adap->tc_mqprio->port_mqprio[j];
		entries = 0;
		for (tc = 0; tc < port_mqprio->mqprio.qopt.num_tc; tc++)
			entries += port_mqprio->mqprio.qopt.count[tc];

		if (!entries)
			continue;

		eosw_entries = DIV_ROUND_UP(entries, 4);
		if (r < eosw_entries) {
			const struct sge_eosw_txq *tx;

			n = min(4, entries - 4 * r);
			tx = &port_mqprio->eosw_txq[4 * r];

			S("QType:", "EOSW-TXQ");
			S("Interface:",
			  adap->port[j] ? adap->port[j]->name : "N/A");
			T("EOTID:", hwtid);
			T("HWQID:", hwqid);
			T("State:", state);
			T("Size:", ndesc);
			T("In-Use:", inuse);
			T("Credits:", cred);
			T("Compl:", ncompl);
			T("Last-Compl:", last_compl);
			T("PIDX:", pidx);
			T("Last-PIDX:", last_pidx);
			T("CIDX:", cidx);
			T("Last-CIDX:", last_cidx);
			T("FLOWC-IDX:", flowc_idx);

			mutex_unlock(&adap->tc_mqprio->mqprio_mutex);
			goto out;
		}

		r -= eosw_entries;
	}
	mutex_unlock(&adap->tc_mqprio->mqprio_mutex);

skip_mqprio:
	if (!is_uld(adap))
		goto skip_uld;

	mutex_lock(&uld_mutex);
	if (s->uld_txq_info)
		for (i = 0; i < ARRAY_SIZE(uld_txq_entries); i++)
			uld_txq_entries[i] = sge_qinfo_uld_txq_entries(adap, i);

	if (s->uld_rxq_info) {
		for (i = 0; i < ARRAY_SIZE(uld_rxq_entries); i++) {
			uld_rxq_entries[i] = sge_qinfo_uld_rxq_entries(adap, i);
			uld_ciq_entries[i] = sge_qinfo_uld_ciq_entries(adap, i);
		}
	}

	if (r < uld_txq_entries[CXGB4_TX_OFLD]) {
		const struct sge_uld_txq *tx;

		utxq_info = s->uld_txq_info[CXGB4_TX_OFLD];
		tx = &utxq_info->uldtxq[r * 4];
		n = min(4, utxq_info->ntxq - 4 * r);

		S("QType:", "OFLD-TXQ");
		T("TxQ ID:", q.cntxt_id);
		T("TxQ size:", q.size);
		T("TxQ inuse:", q.in_use);
		T("TxQ CIDX:", q.cidx);
		T("TxQ PIDX:", q.pidx);

		goto unlock;
	}

	r -= uld_txq_entries[CXGB4_TX_OFLD];
	if (r < uld_rxq_entries[CXGB4_ULD_RDMA]) {
		const struct sge_ofld_rxq *rx;

		urxq_info = s->uld_rxq_info[CXGB4_ULD_RDMA];
		rx = &urxq_info->uldrxq[r * 4];
		n = min(4, urxq_info->nrxq - 4 * r);

		S("QType:", "RDMA-CPL");
		S("Interface:",
		  rx[i].rspq.netdev ? rx[i].rspq.netdev->name : "N/A");
		R("RspQ ID:", rspq.abs_id);
		R("RspQ size:", rspq.size);
		R("RspQE size:", rspq.iqe_len);
		R("RspQ CIDX:", rspq.cidx);
		R("RspQ Gen:", rspq.gen);
		S3("u", "Intr delay:", qtimer_val(adap, &rx[i].rspq));
		S3("u", "Intr pktcnt:",	s->counter_val[rx[i].rspq.pktcnt_idx]);
		R("FL ID:", fl.cntxt_id);
		R("FL size:", fl.size - 8);
		R("FL pend:", fl.pend_cred);
		R("FL avail:", fl.avail);
		R("FL PIDX:", fl.pidx);
		R("FL CIDX:", fl.cidx);

		goto unlock;
	}

	r -= uld_rxq_entries[CXGB4_ULD_RDMA];
	if (r < uld_ciq_entries[CXGB4_ULD_RDMA]) {
		const struct sge_ofld_rxq *rx;
		int ciq_idx = 0;

		urxq_info = s->uld_rxq_info[CXGB4_ULD_RDMA];
		ciq_idx = urxq_info->nrxq + (r * 4);
		rx = &urxq_info->uldrxq[ciq_idx];
		n = min(4, urxq_info->nciq - 4 * r);

		S("QType:", "RDMA-CIQ");
		S("Interface:",
		  rx[i].rspq.netdev ? rx[i].rspq.netdev->name : "N/A");
		R("RspQ ID:", rspq.abs_id);
		R("RspQ size:", rspq.size);
		R("RspQE size:", rspq.iqe_len);
		R("RspQ CIDX:", rspq.cidx);
		R("RspQ Gen:", rspq.gen);
		S3("u", "Intr delay:", qtimer_val(adap, &rx[i].rspq));
		S3("u", "Intr pktcnt:",	s->counter_val[rx[i].rspq.pktcnt_idx]);

		goto unlock;
	}

	r -= uld_ciq_entries[CXGB4_ULD_RDMA];
	if (r < uld_rxq_entries[CXGB4_ULD_ISCSI]) {
		const struct sge_ofld_rxq *rx;

		urxq_info = s->uld_rxq_info[CXGB4_ULD_ISCSI];
		rx = &urxq_info->uldrxq[r * 4];
		n = min(4, urxq_info->nrxq - 4 * r);

		S("QType:", "iSCSI");
		R("RspQ ID:", rspq.abs_id);
		R("RspQ size:", rspq.size);
		R("RspQE size:", rspq.iqe_len);
		R("RspQ CIDX:", rspq.cidx);
		R("RspQ Gen:", rspq.gen);
		S3("u", "Intr delay:", qtimer_val(adap, &rx[i].rspq));
		S3("u", "Intr pktcnt:",	s->counter_val[rx[i].rspq.pktcnt_idx]);
		R("FL ID:", fl.cntxt_id);
		R("FL size:", fl.size - 8);
		R("FL pend:", fl.pend_cred);
		R("FL avail:", fl.avail);
		R("FL PIDX:", fl.pidx);
		R("FL CIDX:", fl.cidx);

		goto unlock;
	}

	r -= uld_rxq_entries[CXGB4_ULD_ISCSI];
	if (r < uld_rxq_entries[CXGB4_ULD_ISCSIT]) {
		const struct sge_ofld_rxq *rx;

		urxq_info = s->uld_rxq_info[CXGB4_ULD_ISCSIT];
		rx = &urxq_info->uldrxq[r * 4];
		n = min(4, urxq_info->nrxq - 4 * r);

		S("QType:", "iSCSIT");
		R("RspQ ID:", rspq.abs_id);
		R("RspQ size:", rspq.size);
		R("RspQE size:", rspq.iqe_len);
		R("RspQ CIDX:", rspq.cidx);
		R("RspQ Gen:", rspq.gen);
		S3("u", "Intr delay:", qtimer_val(adap, &rx[i].rspq));
		S3("u", "Intr pktcnt:",	s->counter_val[rx[i].rspq.pktcnt_idx]);
		R("FL ID:", fl.cntxt_id);
		R("FL size:", fl.size - 8);
		R("FL pend:", fl.pend_cred);
		R("FL avail:", fl.avail);
		R("FL PIDX:", fl.pidx);
		R("FL CIDX:", fl.cidx);

		goto unlock;
	}

	r -= uld_rxq_entries[CXGB4_ULD_ISCSIT];
	if (r < uld_rxq_entries[CXGB4_ULD_TLS]) {
		const struct sge_ofld_rxq *rx;

		urxq_info = s->uld_rxq_info[CXGB4_ULD_TLS];
		rx = &urxq_info->uldrxq[r * 4];
		n = min(4, urxq_info->nrxq - 4 * r);

		S("QType:", "TLS");
		R("RspQ ID:", rspq.abs_id);
		R("RspQ size:", rspq.size);
		R("RspQE size:", rspq.iqe_len);
		R("RspQ CIDX:", rspq.cidx);
		R("RspQ Gen:", rspq.gen);
		S3("u", "Intr delay:", qtimer_val(adap, &rx[i].rspq));
		S3("u", "Intr pktcnt:",	s->counter_val[rx[i].rspq.pktcnt_idx]);
		R("FL ID:", fl.cntxt_id);
		R("FL size:", fl.size - 8);
		R("FL pend:", fl.pend_cred);
		R("FL avail:", fl.avail);
		R("FL PIDX:", fl.pidx);
		R("FL CIDX:", fl.cidx);

		goto unlock;
	}

	r -= uld_rxq_entries[CXGB4_ULD_TLS];
	if (r < uld_txq_entries[CXGB4_TX_CRYPTO]) {
		const struct sge_ofld_rxq *rx;
		const struct sge_uld_txq *tx;

		utxq_info = s->uld_txq_info[CXGB4_TX_CRYPTO];
		urxq_info = s->uld_rxq_info[CXGB4_ULD_CRYPTO];
		tx = &utxq_info->uldtxq[r * 4];
		rx = &urxq_info->uldrxq[r * 4];
		n = min(4, utxq_info->ntxq - 4 * r);

		S("QType:", "Crypto");
		T("TxQ ID:", q.cntxt_id);
		T("TxQ size:", q.size);
		T("TxQ inuse:", q.in_use);
		T("TxQ CIDX:", q.cidx);
		T("TxQ PIDX:", q.pidx);
		R("RspQ ID:", rspq.abs_id);
		R("RspQ size:", rspq.size);
		R("RspQE size:", rspq.iqe_len);
		R("RspQ CIDX:", rspq.cidx);
		R("RspQ Gen:", rspq.gen);
		S3("u", "Intr delay:", qtimer_val(adap, &rx[i].rspq));
		S3("u", "Intr pktcnt:",	s->counter_val[rx[i].rspq.pktcnt_idx]);
		R("FL ID:", fl.cntxt_id);
		R("FL size:", fl.size - 8);
		R("FL pend:", fl.pend_cred);
		R("FL avail:", fl.avail);
		R("FL PIDX:", fl.pidx);
		R("FL CIDX:", fl.cidx);

		goto unlock;
	}

	r -= uld_txq_entries[CXGB4_TX_CRYPTO];
	mutex_unlock(&uld_mutex);

skip_uld:
	if (r < ctrl_entries) {
		const struct sge_ctrl_txq *tx = &s->ctrlq[r * 4];

		n = min(4, adap->params.nports - 4 * r);

		S("QType:", "Control");
		T("TxQ ID:", q.cntxt_id);
		T("TxQ size:", q.size);
		T("TxQ inuse:", q.in_use);
		T("TxQ CIDX:", q.cidx);
		T("TxQ PIDX:", q.pidx);
		TL("TxQFull:", q.stops);
		TL("TxQRestarts:", q.restarts);

		goto out;
	}

	r -= ctrl_entries;
	if (r < 1) {
		const struct sge_rspq *evtq = &s->fw_evtq;

		seq_printf(seq, "%-12s %16s\n", "QType:", "FW event queue");
		seq_printf(seq, "%-12s %16u\n", "RspQ ID:", evtq->abs_id);
		seq_printf(seq, "%-12s %16u\n", "RspQ size:", evtq->size);
		seq_printf(seq, "%-12s %16u\n", "RspQE size:", evtq->iqe_len);
		seq_printf(seq, "%-12s %16u\n", "RspQ CIDX:", evtq->cidx);
		seq_printf(seq, "%-12s %16u\n", "RspQ Gen:", evtq->gen);
		seq_printf(seq, "%-12s %16u\n", "Intr delay:",
			   qtimer_val(adap, evtq));
		seq_printf(seq, "%-12s %16u\n", "Intr pktcnt:",
			   s->counter_val[evtq->pktcnt_idx]);

		goto out;
	}

#undef R
#undef RL
#undef T
#undef TL
#undef S
#undef R3
#undef T3
#undef S3
out:
	return 0;

unlock:
	mutex_unlock(&uld_mutex);
	return 0;
}

static int sge_queue_entries(struct adapter *adap)
{
	int i, tot_uld_entries = 0, eohw_entries = 0, eosw_entries = 0;
	int mirror_rxq_entries = 0;

	if (adap->tc_mqprio) {
		struct cxgb4_tc_port_mqprio *port_mqprio;
		u8 tc;

		mutex_lock(&adap->tc_mqprio->mqprio_mutex);
		if (adap->sge.eohw_txq)
			eohw_entries = DIV_ROUND_UP(adap->sge.eoqsets, 4);

		for (i = 0; i < adap->params.nports; i++) {
			u32 entries = 0;

			port_mqprio = &adap->tc_mqprio->port_mqprio[i];
			for (tc = 0; tc < port_mqprio->mqprio.qopt.num_tc; tc++)
				entries += port_mqprio->mqprio.qopt.count[tc];

			if (entries)
				eosw_entries += DIV_ROUND_UP(entries, 4);
		}
		mutex_unlock(&adap->tc_mqprio->mqprio_mutex);
	}

	for_each_port(adap, i) {
		struct port_info *pi = adap2pinfo(adap, i);

		mutex_lock(&pi->vi_mirror_mutex);
		if (pi->vi_mirror_count)
			mirror_rxq_entries += DIV_ROUND_UP(pi->nmirrorqsets, 4);
		mutex_unlock(&pi->vi_mirror_mutex);
	}

	if (!is_uld(adap))
		goto lld_only;

	mutex_lock(&uld_mutex);
	for (i = 0; i < CXGB4_TX_MAX; i++)
		tot_uld_entries += sge_qinfo_uld_txq_entries(adap, i);

	for (i = 0; i < CXGB4_ULD_MAX; i++) {
		tot_uld_entries += sge_qinfo_uld_rxq_entries(adap, i);
		tot_uld_entries += sge_qinfo_uld_ciq_entries(adap, i);
	}
	mutex_unlock(&uld_mutex);

lld_only:
	return DIV_ROUND_UP(adap->sge.ethqsets, 4) + mirror_rxq_entries +
	       eohw_entries + eosw_entries + tot_uld_entries +
	       DIV_ROUND_UP(MAX_CTRL_QUEUES, 4) + 1;
}

static void *sge_queue_start(struct seq_file *seq, loff_t *pos)
{
	int entries = sge_queue_entries(seq->private);

	return *pos < entries ? (void *)((uintptr_t)*pos + 1) : NULL;
}

static void sge_queue_stop(struct seq_file *seq, void *v)
{
}

static void *sge_queue_next(struct seq_file *seq, void *v, loff_t *pos)
{
	int entries = sge_queue_entries(seq->private);

	++*pos;
	return *pos < entries ? (void *)((uintptr_t)*pos + 1) : NULL;
}

static const struct seq_operations sge_qinfo_seq_ops = {
	.start = sge_queue_start,
	.next  = sge_queue_next,
	.stop  = sge_queue_stop,
	.show  = sge_qinfo_show
};

static int sge_qinfo_open(struct inode *inode, struct file *file)
{
	int res = seq_open(file, &sge_qinfo_seq_ops);

	if (!res) {
		struct seq_file *seq = file->private_data;

		seq->private = inode->i_private;
	}
	return res;
}

static const struct file_operations sge_qinfo_debugfs_fops = {
	.owner   = THIS_MODULE,
	.open    = sge_qinfo_open,
	.read    = seq_read,
	.llseek  = seq_lseek,
	.release = seq_release,
};

int mem_open(struct inode *inode, struct file *file)
{
	unsigned int mem;
	struct adapter *adap;

	file->private_data = inode->i_private;

	mem = (uintptr_t)file->private_data & 0x7;
	adap = file->private_data - mem;

	(void)t4_fwcache(adap, FW_PARAM_DEV_FWCACHE_FLUSH);

	return 0;
}

static ssize_t mem_read(struct file *file, char __user *buf, size_t count,
			loff_t *ppos)
{
	loff_t pos = *ppos;
	loff_t avail = file_inode(file)->i_size;
	unsigned int mem = (uintptr_t)file->private_data & 0x7;
	struct adapter *adap = file->private_data - mem;
	__be32 *data;
	int ret;

	if (pos < 0)
		return -EINVAL;
	if (pos >= avail)
		return 0;
	if (count > avail - pos)
		count = avail - pos;

	data = kvzalloc(count, GFP_KERNEL);
	if (!data)
		return -ENOMEM;

	spin_lock(&adap->win0_lock);
	ret = t4_memory_rw(adap, 0, mem, pos, count, data, T4_MEMORY_READ);
	spin_unlock(&adap->win0_lock);
	if (ret) {
		kvfree(data);
		return ret;
	}
	ret = copy_to_user(buf, data, count);

	kvfree(data);
	if (ret)
		return -EFAULT;

	*ppos = pos + count;
	return count;
}
static const struct file_operations mem_debugfs_fops = {
	.owner   = THIS_MODULE,
	.open    = simple_open,
	.read    = mem_read,
	.llseek  = default_llseek,
};

static int tid_info_show(struct seq_file *seq, void *v)
{
	struct adapter *adap = seq->private;
	const struct tid_info *t;
	enum chip_type chip;

	t = &adap->tids;
	chip = CHELSIO_CHIP_VERSION(adap->params.chip);
	if (t4_read_reg(adap, LE_DB_CONFIG_A) & HASHEN_F) {
		unsigned int sb;
		seq_printf(seq, "Connections in use: %u\n",
			   atomic_read(&t->conns_in_use));

		if (chip <= CHELSIO_T5)
			sb = t4_read_reg(adap, LE_DB_SERVER_INDEX_A) / 4;
		else
			sb = t4_read_reg(adap, LE_DB_SRVR_START_INDEX_A);

		if (sb) {
			seq_printf(seq, "TID range: %u..%u/%u..%u", t->tid_base,
				   sb - 1, adap->tids.hash_base,
				   t->tid_base + t->ntids - 1);
			seq_printf(seq, ", in use: %u/%u\n",
				   atomic_read(&t->tids_in_use),
				   atomic_read(&t->hash_tids_in_use));
		} else if (adap->flags & CXGB4_FW_OFLD_CONN) {
			seq_printf(seq, "TID range: %u..%u/%u..%u",
				   t->aftid_base,
				   t->aftid_end,
				   adap->tids.hash_base,
				   t->tid_base + t->ntids - 1);
			seq_printf(seq, ", in use: %u/%u\n",
				   atomic_read(&t->tids_in_use),
				   atomic_read(&t->hash_tids_in_use));
		} else {
			seq_printf(seq, "TID range: %u..%u",
				   adap->tids.hash_base,
				   t->tid_base + t->ntids - 1);
			seq_printf(seq, ", in use: %u\n",
				   atomic_read(&t->hash_tids_in_use));
		}
	} else if (t->ntids) {
		seq_printf(seq, "Connections in use: %u\n",
			   atomic_read(&t->conns_in_use));

		seq_printf(seq, "TID range: %u..%u", t->tid_base,
			   t->tid_base + t->ntids - 1);
		seq_printf(seq, ", in use: %u\n",
			   atomic_read(&t->tids_in_use));
	}

	if (t->nstids)
		seq_printf(seq, "STID range: %u..%u, in use-IPv4/IPv6: %u/%u\n",
			   (!t->stid_base &&
			   (chip <= CHELSIO_T5)) ?
			   t->stid_base + 1 : t->stid_base,
			   t->stid_base + t->nstids - 1,
			   t->stids_in_use - t->v6_stids_in_use,
			   t->v6_stids_in_use);

	if (t->natids)
		seq_printf(seq, "ATID range: 0..%u, in use: %u\n",
			   t->natids - 1, t->atids_in_use);
	seq_printf(seq, "FTID range: %u..%u\n", t->ftid_base,
		   t->ftid_base + t->nftids - 1);
	if (t->nsftids)
		seq_printf(seq, "SFTID range: %u..%u in use: %u\n",
			   t->sftid_base, t->sftid_base + t->nsftids - 2,
			   t->sftids_in_use);
	if (t->nhpftids)
		seq_printf(seq, "HPFTID range: %u..%u\n", t->hpftid_base,
			   t->hpftid_base + t->nhpftids - 1);
	if (t->neotids)
		seq_printf(seq, "EOTID range: %u..%u, in use: %u\n",
			   t->eotid_base, t->eotid_base + t->neotids - 1,
			   atomic_read(&t->eotids_in_use));
	if (t->ntids)
		seq_printf(seq, "HW TID usage: %u IP users, %u IPv6 users\n",
			   t4_read_reg(adap, LE_DB_ACT_CNT_IPV4_A),
			   t4_read_reg(adap, LE_DB_ACT_CNT_IPV6_A));
	return 0;
}
DEFINE_SHOW_ATTRIBUTE(tid_info);

static void add_debugfs_mem(struct adapter *adap, const char *name,
			    unsigned int idx, unsigned int size_mb)
{
	debugfs_create_file_size(name, 0400, adap->debugfs_root,
				 (void *)adap + idx, &mem_debugfs_fops,
				 size_mb << 20);
}

static ssize_t blocked_fl_read(struct file *filp, char __user *ubuf,
			       size_t count, loff_t *ppos)
{
	int len;
	const struct adapter *adap = filp->private_data;
	char *buf;
	ssize_t size = (adap->sge.egr_sz + 3) / 4 +
			adap->sge.egr_sz / 32 + 2; /* includes ,/\n/\0 */

	buf = kzalloc(size, GFP_KERNEL);
	if (!buf)
		return -ENOMEM;

	len = snprintf(buf, size - 1, "%*pb\n",
		       adap->sge.egr_sz, adap->sge.blocked_fl);
	len += sprintf(buf + len, "\n");
	size = simple_read_from_buffer(ubuf, count, ppos, buf, len);
	kfree(buf);
	return size;
}

static ssize_t blocked_fl_write(struct file *filp, const char __user *ubuf,
				size_t count, loff_t *ppos)
{
	int err;
	unsigned long *t;
	struct adapter *adap = filp->private_data;

	t = kcalloc(BITS_TO_LONGS(adap->sge.egr_sz), sizeof(long), GFP_KERNEL);
	if (!t)
		return -ENOMEM;

	err = bitmap_parse_user(ubuf, count, t, adap->sge.egr_sz);
	if (err) {
		kfree(t);
		return err;
	}

	bitmap_copy(adap->sge.blocked_fl, t, adap->sge.egr_sz);
	kfree(t);
	return count;
}

static const struct file_operations blocked_fl_fops = {
	.owner   = THIS_MODULE,
	.open    = simple_open,
	.read    = blocked_fl_read,
	.write   = blocked_fl_write,
	.llseek  = generic_file_llseek,
};

static void mem_region_show(struct seq_file *seq, const char *name,
			    unsigned int from, unsigned int to)
{
	char buf[40];

	string_get_size((u64)to - from + 1, 1, STRING_UNITS_2, buf,
			sizeof(buf));
	seq_printf(seq, "%-15s %#x-%#x [%s]\n", name, from, to, buf);
}

static int meminfo_show(struct seq_file *seq, void *v)
{
	static const char * const memory[] = { "EDC0:", "EDC1:", "MC:",
					       "MC0:", "MC1:", "HMA:"};
	struct adapter *adap = seq->private;
	struct cudbg_meminfo meminfo;
	int i, rc;

	memset(&meminfo, 0, sizeof(struct cudbg_meminfo));
	rc = cudbg_fill_meminfo(adap, &meminfo);
	if (rc)
		return -ENXIO;

	for (i = 0; i < meminfo.avail_c; i++)
		mem_region_show(seq, memory[meminfo.avail[i].idx],
				meminfo.avail[i].base,
				meminfo.avail[i].limit - 1);

	seq_putc(seq, '\n');
	for (i = 0; i < meminfo.mem_c; i++) {
		if (meminfo.mem[i].idx >= ARRAY_SIZE(cudbg_region))
			continue;                        /* skip holes */
		if (!meminfo.mem[i].limit)
			meminfo.mem[i].limit =
				i < meminfo.mem_c - 1 ?
				meminfo.mem[i + 1].base - 1 : ~0;
		mem_region_show(seq, cudbg_region[meminfo.mem[i].idx],
				meminfo.mem[i].base, meminfo.mem[i].limit);
	}

	seq_putc(seq, '\n');
	mem_region_show(seq, "uP RAM:", meminfo.up_ram_lo, meminfo.up_ram_hi);
	mem_region_show(seq, "uP Extmem2:", meminfo.up_extmem2_lo,
			meminfo.up_extmem2_hi);

	seq_printf(seq, "\n%u Rx pages (%u free) of size %uKiB for %u channels\n",
		   meminfo.rx_pages_data[0], meminfo.free_rx_cnt,
		   meminfo.rx_pages_data[1], meminfo.rx_pages_data[2]);

	seq_printf(seq, "%u Tx pages (%u free) of size %u%ciB for %u channels\n",
		   meminfo.tx_pages_data[0], meminfo.free_tx_cnt,
		   meminfo.tx_pages_data[1], meminfo.tx_pages_data[2],
		   meminfo.tx_pages_data[3]);

	seq_printf(seq, "%u p-structs (%u free)\n\n",
		   meminfo.p_structs, meminfo.p_structs_free_cnt);

	for (i = 0; i < 4; i++)
		/* For T6 these are MAC buffer groups */
		seq_printf(seq, "Port %d using %u pages out of %u allocated\n",
			   i, meminfo.port_used[i], meminfo.port_alloc[i]);

	for (i = 0; i < adap->params.arch.nchan; i++)
		/* For T6 these are MAC buffer groups */
		seq_printf(seq,
			   "Loopback %d using %u pages out of %u allocated\n",
			   i, meminfo.loopback_used[i],
			   meminfo.loopback_alloc[i]);

	return 0;
}
DEFINE_SHOW_ATTRIBUTE(meminfo);

static int chcr_stats_show(struct seq_file *seq, void *v)
{
#if IS_ENABLED(CONFIG_CHELSIO_TLS_DEVICE)
	struct ch_ktls_port_stats_debug *ktls_port;
	int i = 0;
#endif
	struct adapter *adap = seq->private;

	seq_puts(seq, "Chelsio Crypto Accelerator Stats \n");
	seq_printf(seq, "Cipher Ops: %10u \n",
		   atomic_read(&adap->chcr_stats.cipher_rqst));
	seq_printf(seq, "Digest Ops: %10u \n",
		   atomic_read(&adap->chcr_stats.digest_rqst));
	seq_printf(seq, "Aead Ops: %10u \n",
		   atomic_read(&adap->chcr_stats.aead_rqst));
	seq_printf(seq, "Completion: %10u \n",
		   atomic_read(&adap->chcr_stats.complete));
	seq_printf(seq, "Error: %10u \n",
		   atomic_read(&adap->chcr_stats.error));
	seq_printf(seq, "Fallback: %10u \n",
		   atomic_read(&adap->chcr_stats.fallback));
	seq_printf(seq, "TLS PDU Tx: %10u\n",
		   atomic_read(&adap->chcr_stats.tls_pdu_tx));
	seq_printf(seq, "TLS PDU Rx: %10u\n",
		   atomic_read(&adap->chcr_stats.tls_pdu_rx));
	seq_printf(seq, "TLS Keys (DDR) Count: %10u\n",
		   atomic_read(&adap->chcr_stats.tls_key));
#if IS_ENABLED(CONFIG_CHELSIO_IPSEC_INLINE)
	seq_puts(seq, "\nChelsio Inline IPsec Crypto Accelerator Stats\n");
	seq_printf(seq, "IPSec PDU: %10u\n",
		   atomic_read(&adap->ch_ipsec_stats.ipsec_cnt));
#endif
#if IS_ENABLED(CONFIG_CHELSIO_TLS_DEVICE)
	seq_puts(seq, "\nChelsio KTLS Crypto Accelerator Stats\n");
	seq_printf(seq, "Tx TLS offload refcount:          %20u\n",
		   refcount_read(&adap->chcr_ktls.ktls_refcount));
	seq_printf(seq, "Tx records send:                  %20llu\n",
		   atomic64_read(&adap->ch_ktls_stats.ktls_tx_send_records));
	seq_printf(seq, "Tx partial start of records:      %20llu\n",
		   atomic64_read(&adap->ch_ktls_stats.ktls_tx_start_pkts));
	seq_printf(seq, "Tx partial middle of records:     %20llu\n",
		   atomic64_read(&adap->ch_ktls_stats.ktls_tx_middle_pkts));
	seq_printf(seq, "Tx partial end of record:         %20llu\n",
		   atomic64_read(&adap->ch_ktls_stats.ktls_tx_end_pkts));
	seq_printf(seq, "Tx complete records:              %20llu\n",
		   atomic64_read(&adap->ch_ktls_stats.ktls_tx_complete_pkts));
	seq_printf(seq, "TX trim pkts :                    %20llu\n",
		   atomic64_read(&adap->ch_ktls_stats.ktls_tx_trimmed_pkts));
<<<<<<< HEAD
=======
	seq_printf(seq, "TX sw fallback :                  %20llu\n",
		   atomic64_read(&adap->ch_ktls_stats.ktls_tx_fallback));
>>>>>>> f642729d
	while (i < MAX_NPORTS) {
		ktls_port = &adap->ch_ktls_stats.ktls_port[i];
		seq_printf(seq, "Port %d\n", i);
		seq_printf(seq, "Tx connection created:            %20llu\n",
			   atomic64_read(&ktls_port->ktls_tx_connection_open));
		seq_printf(seq, "Tx connection failed:             %20llu\n",
			   atomic64_read(&ktls_port->ktls_tx_connection_fail));
		seq_printf(seq, "Tx connection closed:             %20llu\n",
			   atomic64_read(&ktls_port->ktls_tx_connection_close));
		i++;
	}
#endif
	return 0;
}
DEFINE_SHOW_ATTRIBUTE(chcr_stats);

#define PRINT_ADAP_STATS(string, value) \
	seq_printf(seq, "%-25s %-20llu\n", (string), \
		   (unsigned long long)(value))

#define PRINT_CH_STATS(string, value) \
do { \
	seq_printf(seq, "%-25s ", (string)); \
	for (i = 0; i < adap->params.arch.nchan; i++) \
		seq_printf(seq, "%-20llu ", \
			   (unsigned long long)stats.value[i]); \
	seq_printf(seq, "\n"); \
} while (0)

#define PRINT_CH_STATS2(string, value) \
do { \
	seq_printf(seq, "%-25s ", (string)); \
	for (i = 0; i < adap->params.arch.nchan; i++) \
		seq_printf(seq, "%-20llu ", \
			   (unsigned long long)stats[i].value); \
	seq_printf(seq, "\n"); \
} while (0)

static void show_tcp_stats(struct seq_file *seq)
{
	struct adapter *adap = seq->private;
	struct tp_tcp_stats v4, v6;

	spin_lock(&adap->stats_lock);
	t4_tp_get_tcp_stats(adap, &v4, &v6, false);
	spin_unlock(&adap->stats_lock);

	PRINT_ADAP_STATS("tcp_ipv4_out_rsts:", v4.tcp_out_rsts);
	PRINT_ADAP_STATS("tcp_ipv4_in_segs:", v4.tcp_in_segs);
	PRINT_ADAP_STATS("tcp_ipv4_out_segs:", v4.tcp_out_segs);
	PRINT_ADAP_STATS("tcp_ipv4_retrans_segs:", v4.tcp_retrans_segs);
	PRINT_ADAP_STATS("tcp_ipv6_out_rsts:", v6.tcp_out_rsts);
	PRINT_ADAP_STATS("tcp_ipv6_in_segs:", v6.tcp_in_segs);
	PRINT_ADAP_STATS("tcp_ipv6_out_segs:", v6.tcp_out_segs);
	PRINT_ADAP_STATS("tcp_ipv6_retrans_segs:", v6.tcp_retrans_segs);
}

static void show_ddp_stats(struct seq_file *seq)
{
	struct adapter *adap = seq->private;
	struct tp_usm_stats stats;

	spin_lock(&adap->stats_lock);
	t4_get_usm_stats(adap, &stats, false);
	spin_unlock(&adap->stats_lock);

	PRINT_ADAP_STATS("usm_ddp_frames:", stats.frames);
	PRINT_ADAP_STATS("usm_ddp_octets:", stats.octets);
	PRINT_ADAP_STATS("usm_ddp_drops:", stats.drops);
}

static void show_rdma_stats(struct seq_file *seq)
{
	struct adapter *adap = seq->private;
	struct tp_rdma_stats stats;

	spin_lock(&adap->stats_lock);
	t4_tp_get_rdma_stats(adap, &stats, false);
	spin_unlock(&adap->stats_lock);

	PRINT_ADAP_STATS("rdma_no_rqe_mod_defer:", stats.rqe_dfr_mod);
	PRINT_ADAP_STATS("rdma_no_rqe_pkt_defer:", stats.rqe_dfr_pkt);
}

static void show_tp_err_adapter_stats(struct seq_file *seq)
{
	struct adapter *adap = seq->private;
	struct tp_err_stats stats;

	spin_lock(&adap->stats_lock);
	t4_tp_get_err_stats(adap, &stats, false);
	spin_unlock(&adap->stats_lock);

	PRINT_ADAP_STATS("tp_err_ofld_no_neigh:", stats.ofld_no_neigh);
	PRINT_ADAP_STATS("tp_err_ofld_cong_defer:", stats.ofld_cong_defer);
}

static void show_cpl_stats(struct seq_file *seq)
{
	struct adapter *adap = seq->private;
	struct tp_cpl_stats stats;
	u8 i;

	spin_lock(&adap->stats_lock);
	t4_tp_get_cpl_stats(adap, &stats, false);
	spin_unlock(&adap->stats_lock);

	PRINT_CH_STATS("tp_cpl_requests:", req);
	PRINT_CH_STATS("tp_cpl_responses:", rsp);
}

static void show_tp_err_channel_stats(struct seq_file *seq)
{
	struct adapter *adap = seq->private;
	struct tp_err_stats stats;
	u8 i;

	spin_lock(&adap->stats_lock);
	t4_tp_get_err_stats(adap, &stats, false);
	spin_unlock(&adap->stats_lock);

	PRINT_CH_STATS("tp_mac_in_errs:", mac_in_errs);
	PRINT_CH_STATS("tp_hdr_in_errs:", hdr_in_errs);
	PRINT_CH_STATS("tp_tcp_in_errs:", tcp_in_errs);
	PRINT_CH_STATS("tp_tcp6_in_errs:", tcp6_in_errs);
	PRINT_CH_STATS("tp_tnl_cong_drops:", tnl_cong_drops);
	PRINT_CH_STATS("tp_tnl_tx_drops:", tnl_tx_drops);
	PRINT_CH_STATS("tp_ofld_vlan_drops:", ofld_vlan_drops);
	PRINT_CH_STATS("tp_ofld_chan_drops:", ofld_chan_drops);
}

static void show_fcoe_stats(struct seq_file *seq)
{
	struct adapter *adap = seq->private;
	struct tp_fcoe_stats stats[NCHAN];
	u8 i;

	spin_lock(&adap->stats_lock);
	for (i = 0; i < adap->params.arch.nchan; i++)
		t4_get_fcoe_stats(adap, i, &stats[i], false);
	spin_unlock(&adap->stats_lock);

	PRINT_CH_STATS2("fcoe_octets_ddp", octets_ddp);
	PRINT_CH_STATS2("fcoe_frames_ddp", frames_ddp);
	PRINT_CH_STATS2("fcoe_frames_drop", frames_drop);
}

#undef PRINT_CH_STATS2
#undef PRINT_CH_STATS
#undef PRINT_ADAP_STATS

static int tp_stats_show(struct seq_file *seq, void *v)
{
	struct adapter *adap = seq->private;

	seq_puts(seq, "\n--------Adapter Stats--------\n");
	show_tcp_stats(seq);
	show_ddp_stats(seq);
	show_rdma_stats(seq);
	show_tp_err_adapter_stats(seq);

	seq_puts(seq, "\n-------- Channel Stats --------\n");
	if (adap->params.arch.nchan == NCHAN)
		seq_printf(seq, "%-25s %-20s %-20s %-20s %-20s\n",
			   " ", "channel 0", "channel 1",
			   "channel 2", "channel 3");
	else
		seq_printf(seq, "%-25s %-20s %-20s\n",
			   " ", "channel 0", "channel 1");
	show_cpl_stats(seq);
	show_tp_err_channel_stats(seq);
	show_fcoe_stats(seq);

	return 0;
}
DEFINE_SHOW_ATTRIBUTE(tp_stats);

/* Add an array of Debug FS files.
 */
void add_debugfs_files(struct adapter *adap,
		       struct t4_debugfs_entry *files,
		       unsigned int nfiles)
{
	int i;

	/* debugfs support is best effort */
	for (i = 0; i < nfiles; i++)
		debugfs_create_file(files[i].name, files[i].mode,
				    adap->debugfs_root,
				    (void *)adap + files[i].data,
				    files[i].ops);
}

int t4_setup_debugfs(struct adapter *adap)
{
	int i;
	u32 size = 0;

	static struct t4_debugfs_entry t4_debugfs_files[] = {
		{ "cim_la", &cim_la_fops, 0400, 0 },
		{ "cim_pif_la", &cim_pif_la_fops, 0400, 0 },
		{ "cim_ma_la", &cim_ma_la_fops, 0400, 0 },
		{ "cim_qcfg", &cim_qcfg_fops, 0400, 0 },
		{ "clk", &clk_fops, 0400, 0 },
		{ "devlog", &devlog_fops, 0400, 0 },
		{ "mboxlog", &mboxlog_fops, 0400, 0 },
		{ "mbox0", &mbox_debugfs_fops, 0600, 0 },
		{ "mbox1", &mbox_debugfs_fops, 0600, 1 },
		{ "mbox2", &mbox_debugfs_fops, 0600, 2 },
		{ "mbox3", &mbox_debugfs_fops, 0600, 3 },
		{ "mbox4", &mbox_debugfs_fops, 0600, 4 },
		{ "mbox5", &mbox_debugfs_fops, 0600, 5 },
		{ "mbox6", &mbox_debugfs_fops, 0600, 6 },
		{ "mbox7", &mbox_debugfs_fops, 0600, 7 },
		{ "trace0", &mps_trc_debugfs_fops, 0600, 0 },
		{ "trace1", &mps_trc_debugfs_fops, 0600, 1 },
		{ "trace2", &mps_trc_debugfs_fops, 0600, 2 },
		{ "trace3", &mps_trc_debugfs_fops, 0600, 3 },
		{ "l2t", &t4_l2t_fops, 0400, 0},
		{ "mps_tcam", &mps_tcam_debugfs_fops, 0400, 0 },
		{ "rss", &rss_debugfs_fops, 0400, 0 },
		{ "rss_config", &rss_config_fops, 0400, 0 },
		{ "rss_key", &rss_key_debugfs_fops, 0400, 0 },
		{ "rss_pf_config", &rss_pf_config_debugfs_fops, 0400, 0 },
		{ "rss_vf_config", &rss_vf_config_debugfs_fops, 0400, 0 },
		{ "resources", &resources_fops, 0400, 0 },
#ifdef CONFIG_CHELSIO_T4_DCB
		{ "dcb_info", &dcb_info_debugfs_fops, 0400, 0 },
#endif
		{ "sge_qinfo", &sge_qinfo_debugfs_fops, 0400, 0 },
		{ "ibq_tp0",  &cim_ibq_fops, 0400, 0 },
		{ "ibq_tp1",  &cim_ibq_fops, 0400, 1 },
		{ "ibq_ulp",  &cim_ibq_fops, 0400, 2 },
		{ "ibq_sge0", &cim_ibq_fops, 0400, 3 },
		{ "ibq_sge1", &cim_ibq_fops, 0400, 4 },
		{ "ibq_ncsi", &cim_ibq_fops, 0400, 5 },
		{ "obq_ulp0", &cim_obq_fops, 0400, 0 },
		{ "obq_ulp1", &cim_obq_fops, 0400, 1 },
		{ "obq_ulp2", &cim_obq_fops, 0400, 2 },
		{ "obq_ulp3", &cim_obq_fops, 0400, 3 },
		{ "obq_sge",  &cim_obq_fops, 0400, 4 },
		{ "obq_ncsi", &cim_obq_fops, 0400, 5 },
		{ "tp_la", &tp_la_fops, 0400, 0 },
		{ "ulprx_la", &ulprx_la_fops, 0400, 0 },
		{ "sensors", &sensors_fops, 0400, 0 },
		{ "pm_stats", &pm_stats_debugfs_fops, 0400, 0 },
		{ "tx_rate", &tx_rate_fops, 0400, 0 },
		{ "cctrl", &cctrl_tbl_fops, 0400, 0 },
#if IS_ENABLED(CONFIG_IPV6)
		{ "clip_tbl", &clip_tbl_fops, 0400, 0 },
#endif
		{ "tids", &tid_info_fops, 0400, 0},
		{ "blocked_fl", &blocked_fl_fops, 0600, 0 },
		{ "meminfo", &meminfo_fops, 0400, 0 },
		{ "crypto", &chcr_stats_fops, 0400, 0 },
		{ "tp_stats", &tp_stats_fops, 0400, 0 },
	};

	/* Debug FS nodes common to all T5 and later adapters.
	 */
	static struct t4_debugfs_entry t5_debugfs_files[] = {
		{ "obq_sge_rx_q0", &cim_obq_fops, 0400, 6 },
		{ "obq_sge_rx_q1", &cim_obq_fops, 0400, 7 },
	};

	add_debugfs_files(adap,
			  t4_debugfs_files,
			  ARRAY_SIZE(t4_debugfs_files));
	if (!is_t4(adap->params.chip))
		add_debugfs_files(adap,
				  t5_debugfs_files,
				  ARRAY_SIZE(t5_debugfs_files));

	i = t4_read_reg(adap, MA_TARGET_MEM_ENABLE_A);
	if (i & EDRAM0_ENABLE_F) {
		size = t4_read_reg(adap, MA_EDRAM0_BAR_A);
		add_debugfs_mem(adap, "edc0", MEM_EDC0, EDRAM0_SIZE_G(size));
	}
	if (i & EDRAM1_ENABLE_F) {
		size = t4_read_reg(adap, MA_EDRAM1_BAR_A);
		add_debugfs_mem(adap, "edc1", MEM_EDC1, EDRAM1_SIZE_G(size));
	}
	if (is_t5(adap->params.chip)) {
		if (i & EXT_MEM0_ENABLE_F) {
			size = t4_read_reg(adap, MA_EXT_MEMORY0_BAR_A);
			add_debugfs_mem(adap, "mc0", MEM_MC0,
					EXT_MEM0_SIZE_G(size));
		}
		if (i & EXT_MEM1_ENABLE_F) {
			size = t4_read_reg(adap, MA_EXT_MEMORY1_BAR_A);
			add_debugfs_mem(adap, "mc1", MEM_MC1,
					EXT_MEM1_SIZE_G(size));
		}
	} else {
		if (i & EXT_MEM_ENABLE_F) {
			size = t4_read_reg(adap, MA_EXT_MEMORY_BAR_A);
			add_debugfs_mem(adap, "mc", MEM_MC,
					EXT_MEM_SIZE_G(size));
		}

		if (i & HMA_MUX_F) {
			size = t4_read_reg(adap, MA_EXT_MEMORY1_BAR_A);
			add_debugfs_mem(adap, "hma", MEM_HMA,
					EXT_MEM1_SIZE_G(size));
		}
	}

	debugfs_create_file_size("flash", 0400, adap->debugfs_root, adap,
				 &flash_debugfs_fops, adap->params.sf_size);
	debugfs_create_bool("use_backdoor", 0600,
			    adap->debugfs_root, &adap->use_bd);
	debugfs_create_bool("trace_rss", 0600,
			    adap->debugfs_root, &adap->trace_rss);

	return 0;
}<|MERGE_RESOLUTION|>--- conflicted
+++ resolved
@@ -3573,11 +3573,8 @@
 		   atomic64_read(&adap->ch_ktls_stats.ktls_tx_complete_pkts));
 	seq_printf(seq, "TX trim pkts :                    %20llu\n",
 		   atomic64_read(&adap->ch_ktls_stats.ktls_tx_trimmed_pkts));
-<<<<<<< HEAD
-=======
 	seq_printf(seq, "TX sw fallback :                  %20llu\n",
 		   atomic64_read(&adap->ch_ktls_stats.ktls_tx_fallback));
->>>>>>> f642729d
 	while (i < MAX_NPORTS) {
 		ktls_port = &adap->ch_ktls_stats.ktls_port[i];
 		seq_printf(seq, "Port %d\n", i);
