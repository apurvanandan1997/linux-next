// SPDX-License-Identifier: GPL-2.0
/* Marvell OcteonTx2 RVU Ethernet driver
 *
 * Copyright (C) 2020 Marvell International Ltd.
 *
 * This program is free software; you can redistribute it and/or modify
 * it under the terms of the GNU General Public License version 2 as
 * published by the Free Software Foundation.
 */

#include <linux/etherdevice.h>
#include <net/ip.h>
#include <net/tso.h>

#include "otx2_reg.h"
#include "otx2_common.h"
#include "otx2_struct.h"
#include "otx2_txrx.h"
#include "otx2_ptp.h"
#include "cn10k.h"

#define CQE_ADDR(CQ, idx) ((CQ)->cqe_base + ((CQ)->cqe_size * (idx)))

static struct nix_cqe_hdr_s *otx2_get_next_cqe(struct otx2_cq_queue *cq)
{
	struct nix_cqe_hdr_s *cqe_hdr;

	cqe_hdr = (struct nix_cqe_hdr_s *)CQE_ADDR(cq, cq->cq_head);
	if (cqe_hdr->cqe_type == NIX_XQE_TYPE_INVALID)
		return NULL;

	cq->cq_head++;
	cq->cq_head &= (cq->cqe_cnt - 1);

	return cqe_hdr;
}

static unsigned int frag_num(unsigned int i)
{
#ifdef __BIG_ENDIAN
	return (i & ~3) + 3 - (i & 3);
#else
	return i;
#endif
}

static dma_addr_t otx2_dma_map_skb_frag(struct otx2_nic *pfvf,
					struct sk_buff *skb, int seg, int *len)
{
	const skb_frag_t *frag;
	struct page *page;
	int offset;

	/* First segment is always skb->data */
	if (!seg) {
		page = virt_to_page(skb->data);
		offset = offset_in_page(skb->data);
		*len = skb_headlen(skb);
	} else {
		frag = &skb_shinfo(skb)->frags[seg - 1];
		page = skb_frag_page(frag);
		offset = skb_frag_off(frag);
		*len = skb_frag_size(frag);
	}
	return otx2_dma_map_page(pfvf, page, offset, *len, DMA_TO_DEVICE);
}

static void otx2_dma_unmap_skb_frags(struct otx2_nic *pfvf, struct sg_list *sg)
{
	int seg;

	for (seg = 0; seg < sg->num_segs; seg++) {
		otx2_dma_unmap_page(pfvf, sg->dma_addr[seg],
				    sg->size[seg], DMA_TO_DEVICE);
	}
	sg->num_segs = 0;
}

static void otx2_snd_pkt_handler(struct otx2_nic *pfvf,
				 struct otx2_cq_queue *cq,
				 struct otx2_snd_queue *sq,
				 struct nix_cqe_tx_s *cqe,
				 int budget, int *tx_pkts, int *tx_bytes)
{
	struct nix_send_comp_s *snd_comp = &cqe->comp;
	struct skb_shared_hwtstamps ts;
	struct sk_buff *skb = NULL;
	u64 timestamp, tsns;
	struct sg_list *sg;
	int err;

	if (unlikely(snd_comp->status) && netif_msg_tx_err(pfvf))
		net_err_ratelimited("%s: TX%d: Error in send CQ status:%x\n",
				    pfvf->netdev->name, cq->cint_idx,
				    snd_comp->status);

	sg = &sq->sg[snd_comp->sqe_id];
	skb = (struct sk_buff *)sg->skb;
	if (unlikely(!skb))
		return;

	if (skb_shinfo(skb)->tx_flags & SKBTX_IN_PROGRESS) {
		timestamp = ((u64 *)sq->timestamps->base)[snd_comp->sqe_id];
		if (timestamp != 1) {
			err = otx2_ptp_tstamp2time(pfvf, timestamp, &tsns);
			if (!err) {
				memset(&ts, 0, sizeof(ts));
				ts.hwtstamp = ns_to_ktime(tsns);
				skb_tstamp_tx(skb, &ts);
			}
		}
	}

	*tx_bytes += skb->len;
	(*tx_pkts)++;
	otx2_dma_unmap_skb_frags(pfvf, sg);
	napi_consume_skb(skb, budget);
	sg->skb = (u64)NULL;
}

static void otx2_set_rxtstamp(struct otx2_nic *pfvf,
			      struct sk_buff *skb, void *data)
{
	u64 tsns;
	int err;

	if (!(pfvf->flags & OTX2_FLAG_RX_TSTAMP_ENABLED))
		return;

	/* The first 8 bytes is the timestamp */
	err = otx2_ptp_tstamp2time(pfvf, be64_to_cpu(*(__be64 *)data), &tsns);
	if (err)
		return;

	skb_hwtstamps(skb)->hwtstamp = ns_to_ktime(tsns);
}

static void otx2_skb_add_frag(struct otx2_nic *pfvf, struct sk_buff *skb,
			      u64 iova, int len, struct nix_rx_parse_s *parse)
{
	struct page *page;
	int off = 0;
	void *va;

	va = phys_to_virt(otx2_iova_to_phys(pfvf->iommu_domain, iova));

	if (likely(!skb_shinfo(skb)->nr_frags)) {
		/* Check if data starts at some nonzero offset
		 * from the start of the buffer.  For now the
		 * only possible offset is 8 bytes in the case
		 * where packet is prepended by a timestamp.
		 */
		if (parse->laptr) {
			otx2_set_rxtstamp(pfvf, skb, va);
			off = OTX2_HW_TIMESTAMP_LEN;
		}
	}

	page = virt_to_page(va);
	skb_add_rx_frag(skb, skb_shinfo(skb)->nr_frags, page,
			va - page_address(page) + off, len - off, pfvf->rbsize);

	otx2_dma_unmap_page(pfvf, iova - OTX2_HEAD_ROOM,
			    pfvf->rbsize, DMA_FROM_DEVICE);
}

static void otx2_set_rxhash(struct otx2_nic *pfvf,
			    struct nix_cqe_rx_s *cqe, struct sk_buff *skb)
{
	enum pkt_hash_types hash_type = PKT_HASH_TYPE_NONE;
	struct otx2_rss_info *rss;
	u32 hash = 0;

	if (!(pfvf->netdev->features & NETIF_F_RXHASH))
		return;

	rss = &pfvf->hw.rss_info;
	if (rss->flowkey_cfg) {
		if (rss->flowkey_cfg &
		    ~(NIX_FLOW_KEY_TYPE_IPV4 | NIX_FLOW_KEY_TYPE_IPV6))
			hash_type = PKT_HASH_TYPE_L4;
		else
			hash_type = PKT_HASH_TYPE_L3;
		hash = cqe->hdr.flow_tag;
	}
	skb_set_hash(skb, hash, hash_type);
}

static void otx2_free_rcv_seg(struct otx2_nic *pfvf, struct nix_cqe_rx_s *cqe,
			      int qidx)
{
	struct nix_rx_sg_s *sg = &cqe->sg;
	void *end, *start;
	u64 *seg_addr;
	int seg;

	start = (void *)sg;
	end = start + ((cqe->parse.desc_sizem1 + 1) * 16);
	while (start < end) {
		sg = (struct nix_rx_sg_s *)start;
		seg_addr = &sg->seg_addr;
		for (seg = 0; seg < sg->segs; seg++, seg_addr++)
			pfvf->hw_ops->aura_freeptr(pfvf, qidx,
						   *seg_addr & ~0x07ULL);
		start += sizeof(*sg);
	}
}

static bool otx2_check_rcv_errors(struct otx2_nic *pfvf,
				  struct nix_cqe_rx_s *cqe, int qidx)
{
	struct otx2_drv_stats *stats = &pfvf->hw.drv_stats;
	struct nix_rx_parse_s *parse = &cqe->parse;

	if (netif_msg_rx_err(pfvf))
		netdev_err(pfvf->netdev,
			   "RQ%d: Error pkt with errlev:0x%x errcode:0x%x\n",
			   qidx, parse->errlev, parse->errcode);

	if (parse->errlev == NPC_ERRLVL_RE) {
		switch (parse->errcode) {
		case ERRCODE_FCS:
		case ERRCODE_FCS_RCV:
			atomic_inc(&stats->rx_fcs_errs);
			break;
		case ERRCODE_UNDERSIZE:
			atomic_inc(&stats->rx_undersize_errs);
			break;
		case ERRCODE_OVERSIZE:
			atomic_inc(&stats->rx_oversize_errs);
			break;
		case ERRCODE_OL2_LEN_MISMATCH:
			atomic_inc(&stats->rx_len_errs);
			break;
		default:
			atomic_inc(&stats->rx_other_errs);
			break;
		}
	} else if (parse->errlev == NPC_ERRLVL_NIX) {
		switch (parse->errcode) {
		case ERRCODE_OL3_LEN:
		case ERRCODE_OL4_LEN:
		case ERRCODE_IL3_LEN:
		case ERRCODE_IL4_LEN:
			atomic_inc(&stats->rx_len_errs);
			break;
		case ERRCODE_OL4_CSUM:
		case ERRCODE_IL4_CSUM:
			atomic_inc(&stats->rx_csum_errs);
			break;
		default:
			atomic_inc(&stats->rx_other_errs);
			break;
		}
	} else {
		atomic_inc(&stats->rx_other_errs);
		/* For now ignore all the NPC parser errors and
		 * pass the packets to stack.
		 */
		return false;
	}

	/* If RXALL is enabled pass on packets to stack. */
	if (pfvf->netdev->features & NETIF_F_RXALL)
		return false;

	/* Free buffer back to pool */
	if (cqe->sg.segs)
		otx2_free_rcv_seg(pfvf, cqe, qidx);
	return true;
}

static void otx2_rcv_pkt_handler(struct otx2_nic *pfvf,
				 struct napi_struct *napi,
				 struct otx2_cq_queue *cq,
				 struct nix_cqe_rx_s *cqe)
{
	struct nix_rx_parse_s *parse = &cqe->parse;
	struct nix_rx_sg_s *sg = &cqe->sg;
	struct sk_buff *skb = NULL;
	void *end, *start;
	u64 *seg_addr;
	u16 *seg_size;
	int seg;

	if (unlikely(parse->errlev || parse->errcode)) {
		if (otx2_check_rcv_errors(pfvf, cqe, cq->cq_idx))
			return;
	}

	skb = napi_get_frags(napi);
	if (unlikely(!skb))
		return;

	start = (void *)sg;
	end = start + ((cqe->parse.desc_sizem1 + 1) * 16);
	while (start < end) {
		sg = (struct nix_rx_sg_s *)start;
		seg_addr = &sg->seg_addr;
		seg_size = (void *)sg;
		for (seg = 0; seg < sg->segs; seg++, seg_addr++) {
			otx2_skb_add_frag(pfvf, skb, *seg_addr, seg_size[seg],
					  parse);
			cq->pool_ptrs++;
		}
		start += sizeof(*sg);
	}
	otx2_set_rxhash(pfvf, cqe, skb);

	skb_record_rx_queue(skb, cq->cq_idx);
	if (pfvf->netdev->features & NETIF_F_RXCSUM)
		skb->ip_summed = CHECKSUM_UNNECESSARY;

	napi_gro_frags(napi);
}

static int otx2_rx_napi_handler(struct otx2_nic *pfvf,
				struct napi_struct *napi,
				struct otx2_cq_queue *cq, int budget)
{
	struct nix_cqe_rx_s *cqe;
	int processed_cqe = 0;

	while (likely(processed_cqe < budget)) {
		cqe = (struct nix_cqe_rx_s *)CQE_ADDR(cq, cq->cq_head);
		if (cqe->hdr.cqe_type == NIX_XQE_TYPE_INVALID ||
		    !cqe->sg.seg_addr) {
			if (!processed_cqe)
				return 0;
			break;
		}
		cq->cq_head++;
		cq->cq_head &= (cq->cqe_cnt - 1);

		otx2_rcv_pkt_handler(pfvf, napi, cq, cqe);

		cqe->hdr.cqe_type = NIX_XQE_TYPE_INVALID;
		cqe->sg.seg_addr = 0x00;
		processed_cqe++;
	}

	/* Free CQEs to HW */
	otx2_write64(pfvf, NIX_LF_CQ_OP_DOOR,
		     ((u64)cq->cq_idx << 32) | processed_cqe);

	if (unlikely(!cq->pool_ptrs))
		return 0;
	/* Refill pool with new buffers */
	pfvf->hw_ops->refill_pool_ptrs(pfvf, cq);

	return processed_cqe;
}

void otx2_refill_pool_ptrs(void *dev, struct otx2_cq_queue *cq)
{
	struct otx2_nic *pfvf = dev;
	dma_addr_t bufptr;

	while (cq->pool_ptrs) {
		if (otx2_alloc_buffer(pfvf, cq, &bufptr))
			break;
		otx2_aura_freeptr(pfvf, cq->cq_idx, bufptr + OTX2_HEAD_ROOM);
		cq->pool_ptrs--;
	}
}

static int otx2_tx_napi_handler(struct otx2_nic *pfvf,
				struct otx2_cq_queue *cq, int budget)
{
	int tx_pkts = 0, tx_bytes = 0;
	struct nix_cqe_tx_s *cqe;
	int processed_cqe = 0;

	while (likely(processed_cqe < budget)) {
		cqe = (struct nix_cqe_tx_s *)otx2_get_next_cqe(cq);
		if (unlikely(!cqe)) {
			if (!processed_cqe)
				return 0;
			break;
		}
		otx2_snd_pkt_handler(pfvf, cq, &pfvf->qset.sq[cq->cint_idx],
				     cqe, budget, &tx_pkts, &tx_bytes);

		cqe->hdr.cqe_type = NIX_XQE_TYPE_INVALID;
		processed_cqe++;
	}

	/* Free CQEs to HW */
	otx2_write64(pfvf, NIX_LF_CQ_OP_DOOR,
		     ((u64)cq->cq_idx << 32) | processed_cqe);

	if (likely(tx_pkts)) {
		struct netdev_queue *txq;

		txq = netdev_get_tx_queue(pfvf->netdev, cq->cint_idx);
		netdev_tx_completed_queue(txq, tx_pkts, tx_bytes);
		/* Check if queue was stopped earlier due to ring full */
		smp_mb();
		if (netif_tx_queue_stopped(txq) &&
		    netif_carrier_ok(pfvf->netdev))
			netif_tx_wake_queue(txq);
	}
	return 0;
}

int otx2_napi_handler(struct napi_struct *napi, int budget)
{
	struct otx2_cq_poll *cq_poll;
	int workdone = 0, cq_idx, i;
	struct otx2_cq_queue *cq;
	struct otx2_qset *qset;
	struct otx2_nic *pfvf;

	cq_poll = container_of(napi, struct otx2_cq_poll, napi);
	pfvf = (struct otx2_nic *)cq_poll->dev;
	qset = &pfvf->qset;

	for (i = CQS_PER_CINT - 1; i >= 0; i--) {
		cq_idx = cq_poll->cq_ids[i];
		if (unlikely(cq_idx == CINT_INVALID_CQ))
			continue;
		cq = &qset->cq[cq_idx];
		if (cq->cq_type == CQ_RX) {
			/* If the RQ refill WQ task is running, skip napi
			 * scheduler for this queue.
			 */
			if (cq->refill_task_sched)
				continue;
			workdone += otx2_rx_napi_handler(pfvf, napi,
							 cq, budget);
		} else {
			workdone += otx2_tx_napi_handler(pfvf, cq, budget);
		}
	}

	/* Clear the IRQ */
	otx2_write64(pfvf, NIX_LF_CINTX_INT(cq_poll->cint_idx), BIT_ULL(0));

	if (workdone < budget && napi_complete_done(napi, workdone)) {
		/* If interface is going down, don't re-enable IRQ */
		if (pfvf->flags & OTX2_FLAG_INTF_DOWN)
			return workdone;

		/* Re-enable interrupts */
		otx2_write64(pfvf, NIX_LF_CINTX_ENA_W1S(cq_poll->cint_idx),
			     BIT_ULL(0));
	}
	return workdone;
}

void otx2_sqe_flush(void *dev, struct otx2_snd_queue *sq,
		    int size, int qidx)
{
	u64 status;

	/* Packet data stores should finish before SQE is flushed to HW */
	dma_wmb();

	do {
		memcpy(sq->lmt_addr, sq->sqe_base, size);
		status = otx2_lmt_flush(sq->io_addr);
	} while (status == 0);

	sq->head++;
	sq->head &= (sq->sqe_cnt - 1);
}

#define MAX_SEGS_PER_SG	3
/* Add SQE scatter/gather subdescriptor structure */
static bool otx2_sqe_add_sg(struct otx2_nic *pfvf, struct otx2_snd_queue *sq,
			    struct sk_buff *skb, int num_segs, int *offset)
{
	struct nix_sqe_sg_s *sg = NULL;
	u64 dma_addr, *iova = NULL;
	u16 *sg_lens = NULL;
	int seg, len;

	sq->sg[sq->head].num_segs = 0;

	for (seg = 0; seg < num_segs; seg++) {
		if ((seg % MAX_SEGS_PER_SG) == 0) {
			sg = (struct nix_sqe_sg_s *)(sq->sqe_base + *offset);
			sg->ld_type = NIX_SEND_LDTYPE_LDD;
			sg->subdc = NIX_SUBDC_SG;
			sg->segs = 0;
			sg_lens = (void *)sg;
			iova = (void *)sg + sizeof(*sg);
			/* Next subdc always starts at a 16byte boundary.
			 * So if sg->segs is whether 2 or 3, offset += 16bytes.
			 */
			if ((num_segs - seg) >= (MAX_SEGS_PER_SG - 1))
				*offset += sizeof(*sg) + (3 * sizeof(u64));
			else
				*offset += sizeof(*sg) + sizeof(u64);
		}
		dma_addr = otx2_dma_map_skb_frag(pfvf, skb, seg, &len);
		if (dma_mapping_error(pfvf->dev, dma_addr))
			return false;

		sg_lens[frag_num(seg % MAX_SEGS_PER_SG)] = len;
		sg->segs++;
		*iova++ = dma_addr;

		/* Save DMA mapping info for later unmapping */
		sq->sg[sq->head].dma_addr[seg] = dma_addr;
		sq->sg[sq->head].size[seg] = len;
		sq->sg[sq->head].num_segs++;
	}

	sq->sg[sq->head].skb = (u64)skb;
	return true;
}

/* Add SQE extended header subdescriptor */
static void otx2_sqe_add_ext(struct otx2_nic *pfvf, struct otx2_snd_queue *sq,
			     struct sk_buff *skb, int *offset)
{
	struct nix_sqe_ext_s *ext;

	ext = (struct nix_sqe_ext_s *)(sq->sqe_base + *offset);
	ext->subdc = NIX_SUBDC_EXT;
	if (skb_shinfo(skb)->gso_size) {
		ext->lso = 1;
		ext->lso_sb = skb_transport_offset(skb) + tcp_hdrlen(skb);
		ext->lso_mps = skb_shinfo(skb)->gso_size;

		/* Only TSOv4 and TSOv6 GSO offloads are supported */
		if (skb_shinfo(skb)->gso_type & SKB_GSO_TCPV4) {
			ext->lso_format = pfvf->hw.lso_tsov4_idx;

			/* HW adds payload size to 'ip_hdr->tot_len' while
			 * sending TSO segment, hence set payload length
			 * in IP header of the packet to just header length.
			 */
			ip_hdr(skb)->tot_len =
				htons(ext->lso_sb - skb_network_offset(skb));
		} else if (skb_shinfo(skb)->gso_type & SKB_GSO_TCPV6) {
			ext->lso_format = pfvf->hw.lso_tsov6_idx;

			ipv6_hdr(skb)->payload_len =
				htons(ext->lso_sb - skb_network_offset(skb));
		} else if (skb_shinfo(skb)->gso_type & SKB_GSO_UDP_L4) {
			__be16 l3_proto = vlan_get_protocol(skb);
			struct udphdr *udph = udp_hdr(skb);
			u16 iplen;

			ext->lso_sb = skb_transport_offset(skb) +
					sizeof(struct udphdr);

			/* HW adds payload size to length fields in IP and
			 * UDP headers while segmentation, hence adjust the
			 * lengths to just header sizes.
			 */
			iplen = htons(ext->lso_sb - skb_network_offset(skb));
			if (l3_proto == htons(ETH_P_IP)) {
				ip_hdr(skb)->tot_len = iplen;
				ext->lso_format = pfvf->hw.lso_udpv4_idx;
			} else {
				ipv6_hdr(skb)->payload_len = iplen;
				ext->lso_format = pfvf->hw.lso_udpv6_idx;
			}

			udph->len = htons(sizeof(struct udphdr));
		}
	} else if (skb_shinfo(skb)->tx_flags & SKBTX_HW_TSTAMP) {
		ext->tstmp = 1;
	}

#define OTX2_VLAN_PTR_OFFSET     (ETH_HLEN - ETH_TLEN)
	if (skb_vlan_tag_present(skb)) {
		if (skb->vlan_proto == htons(ETH_P_8021Q)) {
			ext->vlan1_ins_ena = 1;
			ext->vlan1_ins_ptr = OTX2_VLAN_PTR_OFFSET;
			ext->vlan1_ins_tci = skb_vlan_tag_get(skb);
		} else if (skb->vlan_proto == htons(ETH_P_8021AD)) {
			ext->vlan0_ins_ena = 1;
			ext->vlan0_ins_ptr = OTX2_VLAN_PTR_OFFSET;
			ext->vlan0_ins_tci = skb_vlan_tag_get(skb);
		}
	}

	*offset += sizeof(*ext);
}

static void otx2_sqe_add_mem(struct otx2_snd_queue *sq, int *offset,
			     int alg, u64 iova)
{
	struct nix_sqe_mem_s *mem;

	mem = (struct nix_sqe_mem_s *)(sq->sqe_base + *offset);
	mem->subdc = NIX_SUBDC_MEM;
	mem->alg = alg;
	mem->wmem = 1; /* wait for the memory operation */
	mem->addr = iova;

	*offset += sizeof(*mem);
}

/* Add SQE header subdescriptor structure */
static void otx2_sqe_add_hdr(struct otx2_nic *pfvf, struct otx2_snd_queue *sq,
			     struct nix_sqe_hdr_s *sqe_hdr,
			     struct sk_buff *skb, u16 qidx)
{
	int proto = 0;

	/* Check if SQE was framed before, if yes then no need to
	 * set these constants again and again.
	 */
	if (!sqe_hdr->total) {
		/* Don't free Tx buffers to Aura */
		sqe_hdr->df = 1;
		sqe_hdr->aura = sq->aura_id;
		/* Post a CQE Tx after pkt transmission */
		sqe_hdr->pnc = 1;
		sqe_hdr->sq = qidx;
	}
	sqe_hdr->total = skb->len;
	/* Set SQE identifier which will be used later for freeing SKB */
	sqe_hdr->sqe_id = sq->head;

	/* Offload TCP/UDP checksum to HW */
	if (skb->ip_summed == CHECKSUM_PARTIAL) {
		sqe_hdr->ol3ptr = skb_network_offset(skb);
		sqe_hdr->ol4ptr = skb_transport_offset(skb);
		/* get vlan protocol Ethertype */
		if (eth_type_vlan(skb->protocol))
			skb->protocol = vlan_get_protocol(skb);

		if (skb->protocol == htons(ETH_P_IP)) {
			proto = ip_hdr(skb)->protocol;
			/* In case of TSO, HW needs this to be explicitly set.
			 * So set this always, instead of adding a check.
			 */
			sqe_hdr->ol3type = NIX_SENDL3TYPE_IP4_CKSUM;
		} else if (skb->protocol == htons(ETH_P_IPV6)) {
			proto = ipv6_hdr(skb)->nexthdr;
			sqe_hdr->ol3type = NIX_SENDL3TYPE_IP6;
		}

		if (proto == IPPROTO_TCP)
			sqe_hdr->ol4type = NIX_SENDL4TYPE_TCP_CKSUM;
		else if (proto == IPPROTO_UDP)
			sqe_hdr->ol4type = NIX_SENDL4TYPE_UDP_CKSUM;
	}
}

static int otx2_dma_map_tso_skb(struct otx2_nic *pfvf,
				struct otx2_snd_queue *sq,
				struct sk_buff *skb, int sqe, int hdr_len)
{
	int num_segs = skb_shinfo(skb)->nr_frags + 1;
	struct sg_list *sg = &sq->sg[sqe];
	u64 dma_addr;
	int seg, len;

	sg->num_segs = 0;

	/* Get payload length at skb->data */
	len = skb_headlen(skb) - hdr_len;

	for (seg = 0; seg < num_segs; seg++) {
		/* Skip skb->data, if there is no payload */
		if (!seg && !len)
			continue;
		dma_addr = otx2_dma_map_skb_frag(pfvf, skb, seg, &len);
		if (dma_mapping_error(pfvf->dev, dma_addr))
			goto unmap;

		/* Save DMA mapping info for later unmapping */
		sg->dma_addr[sg->num_segs] = dma_addr;
		sg->size[sg->num_segs] = len;
		sg->num_segs++;
	}
	return 0;
unmap:
	otx2_dma_unmap_skb_frags(pfvf, sg);
	return -EINVAL;
}

static u64 otx2_tso_frag_dma_addr(struct otx2_snd_queue *sq,
				  struct sk_buff *skb, int seg,
				  u64 seg_addr, int hdr_len, int sqe)
{
	struct sg_list *sg = &sq->sg[sqe];
	const skb_frag_t *frag;
	int offset;

	if (seg < 0)
		return sg->dma_addr[0] + (seg_addr - (u64)skb->data);

	frag = &skb_shinfo(skb)->frags[seg];
	offset = seg_addr - (u64)skb_frag_address(frag);
	if (skb_headlen(skb) - hdr_len)
		seg++;
	return sg->dma_addr[seg] + offset;
}

static void otx2_sqe_tso_add_sg(struct otx2_snd_queue *sq,
				struct sg_list *list, int *offset)
{
	struct nix_sqe_sg_s *sg = NULL;
	u16 *sg_lens = NULL;
	u64 *iova = NULL;
	int seg;

	/* Add SG descriptors with buffer addresses */
	for (seg = 0; seg < list->num_segs; seg++) {
		if ((seg % MAX_SEGS_PER_SG) == 0) {
			sg = (struct nix_sqe_sg_s *)(sq->sqe_base + *offset);
			sg->ld_type = NIX_SEND_LDTYPE_LDD;
			sg->subdc = NIX_SUBDC_SG;
			sg->segs = 0;
			sg_lens = (void *)sg;
			iova = (void *)sg + sizeof(*sg);
			/* Next subdc always starts at a 16byte boundary.
			 * So if sg->segs is whether 2 or 3, offset += 16bytes.
			 */
			if ((list->num_segs - seg) >= (MAX_SEGS_PER_SG - 1))
				*offset += sizeof(*sg) + (3 * sizeof(u64));
			else
				*offset += sizeof(*sg) + sizeof(u64);
		}
		sg_lens[frag_num(seg % MAX_SEGS_PER_SG)] = list->size[seg];
		*iova++ = list->dma_addr[seg];
		sg->segs++;
	}
}

static void otx2_sq_append_tso(struct otx2_nic *pfvf, struct otx2_snd_queue *sq,
			       struct sk_buff *skb, u16 qidx)
{
	struct netdev_queue *txq = netdev_get_tx_queue(pfvf->netdev, qidx);
	int hdr_len, tcp_data, seg_len, pkt_len, offset;
	struct nix_sqe_hdr_s *sqe_hdr;
	int first_sqe = sq->head;
	struct sg_list list;
	struct tso_t tso;

	hdr_len = tso_start(skb, &tso);

	/* Map SKB's fragments to DMA.
	 * It's done here to avoid mapping for every TSO segment's packet.
	 */
	if (otx2_dma_map_tso_skb(pfvf, sq, skb, first_sqe, hdr_len)) {
		dev_kfree_skb_any(skb);
		return;
	}

	netdev_tx_sent_queue(txq, skb->len);

	tcp_data = skb->len - hdr_len;
	while (tcp_data > 0) {
		char *hdr;

		seg_len = min_t(int, skb_shinfo(skb)->gso_size, tcp_data);
		tcp_data -= seg_len;

		/* Set SQE's SEND_HDR */
		memset(sq->sqe_base, 0, sq->sqe_size);
		sqe_hdr = (struct nix_sqe_hdr_s *)(sq->sqe_base);
		otx2_sqe_add_hdr(pfvf, sq, sqe_hdr, skb, qidx);
		offset = sizeof(*sqe_hdr);

		/* Add TSO segment's pkt header */
		hdr = sq->tso_hdrs->base + (sq->head * TSO_HEADER_SIZE);
		tso_build_hdr(skb, hdr, &tso, seg_len, tcp_data == 0);
		list.dma_addr[0] =
			sq->tso_hdrs->iova + (sq->head * TSO_HEADER_SIZE);
		list.size[0] = hdr_len;
		list.num_segs = 1;

		/* Add TSO segment's payload data fragments */
		pkt_len = hdr_len;
		while (seg_len > 0) {
			int size;

			size = min_t(int, tso.size, seg_len);

			list.size[list.num_segs] = size;
			list.dma_addr[list.num_segs] =
				otx2_tso_frag_dma_addr(sq, skb,
						       tso.next_frag_idx - 1,
						       (u64)tso.data, hdr_len,
						       first_sqe);
			list.num_segs++;
			pkt_len += size;
			seg_len -= size;
			tso_build_data(skb, &tso, size);
		}
		sqe_hdr->total = pkt_len;
		otx2_sqe_tso_add_sg(sq, &list, &offset);

		/* DMA mappings and skb needs to be freed only after last
		 * TSO segment is transmitted out. So set 'PNC' only for
		 * last segment. Also point last segment's sqe_id to first
		 * segment's SQE index where skb address and DMA mappings
		 * are saved.
		 */
		if (!tcp_data) {
			sqe_hdr->pnc = 1;
			sqe_hdr->sqe_id = first_sqe;
			sq->sg[first_sqe].skb = (u64)skb;
		} else {
			sqe_hdr->pnc = 0;
		}

		sqe_hdr->sizem1 = (offset / 16) - 1;

		/* Flush SQE to HW */
		pfvf->hw_ops->sqe_flush(pfvf, sq, offset, qidx);
	}
}

static bool is_hw_tso_supported(struct otx2_nic *pfvf,
				struct sk_buff *skb)
{
	int payload_len, last_seg_size;

<<<<<<< HEAD
=======
	if (test_bit(HW_TSO, &pfvf->hw.cap_flag))
		return true;

	/* On 96xx A0, HW TSO not supported */
	if (!is_96xx_B0(pfvf->pdev))
		return false;
>>>>>>> 38b5133a

	/* HW has an issue due to which when the payload of the last LSO
	 * segment is shorter than 16 bytes, some header fields may not
	 * be correctly modified, hence don't offload such TSO segments.
	 */

	payload_len = skb->len - (skb_transport_offset(skb) + tcp_hdrlen(skb));
	last_seg_size = payload_len % skb_shinfo(skb)->gso_size;
	if (last_seg_size && last_seg_size < 16)
		return false;

	if (!test_bit(HW_TSO, &pfvf->hw.cap_flag))
		return false;

	return true;
}

static int otx2_get_sqe_count(struct otx2_nic *pfvf, struct sk_buff *skb)
{
	if (!skb_shinfo(skb)->gso_size)
		return 1;

	/* HW TSO */
	if (is_hw_tso_supported(pfvf, skb))
		return 1;

	/* SW TSO */
	return skb_shinfo(skb)->gso_segs;
}

static void otx2_set_txtstamp(struct otx2_nic *pfvf, struct sk_buff *skb,
			      struct otx2_snd_queue *sq, int *offset)
{
	u64 iova;

	if (!skb_shinfo(skb)->gso_size &&
	    skb_shinfo(skb)->tx_flags & SKBTX_HW_TSTAMP) {
		skb_shinfo(skb)->tx_flags |= SKBTX_IN_PROGRESS;
		iova = sq->timestamps->iova + (sq->head * sizeof(u64));
		otx2_sqe_add_mem(sq, offset, NIX_SENDMEMALG_E_SETTSTMP, iova);
	} else {
		skb_tx_timestamp(skb);
	}
}

bool otx2_sq_append_skb(struct net_device *netdev, struct otx2_snd_queue *sq,
			struct sk_buff *skb, u16 qidx)
{
	struct netdev_queue *txq = netdev_get_tx_queue(netdev, qidx);
	struct otx2_nic *pfvf = netdev_priv(netdev);
	int offset, num_segs, free_sqe;
	struct nix_sqe_hdr_s *sqe_hdr;

	/* Check if there is room for new SQE.
	 * 'Num of SQBs freed to SQ's pool - SQ's Aura count'
	 * will give free SQE count.
	 */
	free_sqe = (sq->num_sqbs - *sq->aura_fc_addr) * sq->sqe_per_sqb;

	if (free_sqe < sq->sqe_thresh ||
	    free_sqe < otx2_get_sqe_count(pfvf, skb))
		return false;

	num_segs = skb_shinfo(skb)->nr_frags + 1;

	/* If SKB doesn't fit in a single SQE, linearize it.
	 * TODO: Consider adding JUMP descriptor instead.
	 */
	if (unlikely(num_segs > OTX2_MAX_FRAGS_IN_SQE)) {
		if (__skb_linearize(skb)) {
			dev_kfree_skb_any(skb);
			return true;
		}
		num_segs = skb_shinfo(skb)->nr_frags + 1;
	}

	if (skb_shinfo(skb)->gso_size && !is_hw_tso_supported(pfvf, skb)) {
		/* Insert vlan tag before giving pkt to tso */
		if (skb_vlan_tag_present(skb))
			skb = __vlan_hwaccel_push_inside(skb);
		otx2_sq_append_tso(pfvf, sq, skb, qidx);
		return true;
	}

	/* Set SQE's SEND_HDR.
	 * Do not clear the first 64bit as it contains constant info.
	 */
	memset(sq->sqe_base + 8, 0, sq->sqe_size - 8);
	sqe_hdr = (struct nix_sqe_hdr_s *)(sq->sqe_base);
	otx2_sqe_add_hdr(pfvf, sq, sqe_hdr, skb, qidx);
	offset = sizeof(*sqe_hdr);

	/* Add extended header if needed */
	otx2_sqe_add_ext(pfvf, sq, skb, &offset);

	/* Add SG subdesc with data frags */
	if (!otx2_sqe_add_sg(pfvf, sq, skb, num_segs, &offset)) {
		otx2_dma_unmap_skb_frags(pfvf, &sq->sg[sq->head]);
		return false;
	}

	otx2_set_txtstamp(pfvf, skb, sq, &offset);

	sqe_hdr->sizem1 = (offset / 16) - 1;

	netdev_tx_sent_queue(txq, skb->len);

	/* Flush SQE to HW */
	pfvf->hw_ops->sqe_flush(pfvf, sq, offset, qidx);

	return true;
}
EXPORT_SYMBOL(otx2_sq_append_skb);

void otx2_cleanup_rx_cqes(struct otx2_nic *pfvf, struct otx2_cq_queue *cq)
{
	struct nix_cqe_rx_s *cqe;
	int processed_cqe = 0;
	u64 iova, pa;

	while ((cqe = (struct nix_cqe_rx_s *)otx2_get_next_cqe(cq))) {
		if (!cqe->sg.subdc)
			continue;
		processed_cqe++;
		if (cqe->sg.segs > 1) {
			otx2_free_rcv_seg(pfvf, cqe, cq->cq_idx);
			continue;
		}
		iova = cqe->sg.seg_addr - OTX2_HEAD_ROOM;
		pa = otx2_iova_to_phys(pfvf->iommu_domain, iova);
		otx2_dma_unmap_page(pfvf, iova, pfvf->rbsize, DMA_FROM_DEVICE);
		put_page(virt_to_page(phys_to_virt(pa)));
	}

	/* Free CQEs to HW */
	otx2_write64(pfvf, NIX_LF_CQ_OP_DOOR,
		     ((u64)cq->cq_idx << 32) | processed_cqe);
}

void otx2_cleanup_tx_cqes(struct otx2_nic *pfvf, struct otx2_cq_queue *cq)
{
	struct sk_buff *skb = NULL;
	struct otx2_snd_queue *sq;
	struct nix_cqe_tx_s *cqe;
	int processed_cqe = 0;
	struct sg_list *sg;

	sq = &pfvf->qset.sq[cq->cint_idx];

	while ((cqe = (struct nix_cqe_tx_s *)otx2_get_next_cqe(cq))) {
		sg = &sq->sg[cqe->comp.sqe_id];
		skb = (struct sk_buff *)sg->skb;
		if (skb) {
			otx2_dma_unmap_skb_frags(pfvf, sg);
			dev_kfree_skb_any(skb);
			sg->skb = (u64)NULL;
		}
		processed_cqe++;
	}

	/* Free CQEs to HW */
	otx2_write64(pfvf, NIX_LF_CQ_OP_DOOR,
		     ((u64)cq->cq_idx << 32) | processed_cqe);
}

int otx2_rxtx_enable(struct otx2_nic *pfvf, bool enable)
{
	struct msg_req *msg;
	int err;

	mutex_lock(&pfvf->mbox.lock);
	if (enable)
		msg = otx2_mbox_alloc_msg_nix_lf_start_rx(&pfvf->mbox);
	else
		msg = otx2_mbox_alloc_msg_nix_lf_stop_rx(&pfvf->mbox);

	if (!msg) {
		mutex_unlock(&pfvf->mbox.lock);
		return -ENOMEM;
	}

	err = otx2_sync_mbox_msg(&pfvf->mbox);
	mutex_unlock(&pfvf->mbox.lock);
	return err;
}<|MERGE_RESOLUTION|>--- conflicted
+++ resolved
@@ -816,15 +816,12 @@
 {
 	int payload_len, last_seg_size;
 
-<<<<<<< HEAD
-=======
 	if (test_bit(HW_TSO, &pfvf->hw.cap_flag))
 		return true;
 
 	/* On 96xx A0, HW TSO not supported */
 	if (!is_96xx_B0(pfvf->pdev))
 		return false;
->>>>>>> 38b5133a
 
 	/* HW has an issue due to which when the payload of the last LSO
 	 * segment is shorter than 16 bytes, some header fields may not
@@ -834,9 +831,6 @@
 	payload_len = skb->len - (skb_transport_offset(skb) + tcp_hdrlen(skb));
 	last_seg_size = payload_len % skb_shinfo(skb)->gso_size;
 	if (last_seg_size && last_seg_size < 16)
-		return false;
-
-	if (!test_bit(HW_TSO, &pfvf->hw.cap_flag))
 		return false;
 
 	return true;
