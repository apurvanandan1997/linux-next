/* SPDX-License-Identifier: GPL-2.0-or-later */
/**************************************************************************/
/*                                                                        */
/*  IBM System i and System p Virtual NIC Device Driver                   */
/*  Copyright (C) 2014 IBM Corp.                                          */
/*  Santiago Leon (santi_leon@yahoo.com)                                  */
/*  Thomas Falcon (tlfalcon@linux.vnet.ibm.com)                           */
/*  John Allen (jallen@linux.vnet.ibm.com)                                */
/*                                                                        */
/*                                                                        */
/* This module contains the implementation of a virtual ethernet device   */
/* for use with IBM i/pSeries LPAR Linux.  It utilizes the logical LAN    */
/* option of the RS/6000 Platform Architecture to interface with virtual */
/* ethernet NICs that are presented to the partition by the hypervisor.   */
/*                                                                        */
/**************************************************************************/

#define IBMVNIC_NAME		"ibmvnic"
#define IBMVNIC_DRIVER_VERSION	"1.0.1"
#define IBMVNIC_INVALID_MAP	-1
#define IBMVNIC_STATS_TIMEOUT	1
#define IBMVNIC_INIT_FAILED	2
#define IBMVNIC_OPEN_FAILED	3

/* basic structures plus 100 2k buffers */
#define IBMVNIC_IO_ENTITLEMENT_DEFAULT	610305

/* Initial module_parameters */
#define IBMVNIC_RX_WEIGHT		16
/* when changing this, update IBMVNIC_IO_ENTITLEMENT_DEFAULT */
#define IBMVNIC_BUFFS_PER_POOL	100
#define IBMVNIC_MAX_QUEUES	16
#define IBMVNIC_MAX_QUEUE_SZ   4096
#define IBMVNIC_MAX_IND_DESCS  128
#define IBMVNIC_IND_ARR_SZ	(IBMVNIC_MAX_IND_DESCS * 32)

#define IBMVNIC_TSO_BUF_SZ	65536
#define IBMVNIC_TSO_BUFS	64
#define IBMVNIC_TSO_POOL_MASK	0x80000000

#define IBMVNIC_MAX_LTB_SIZE ((1 << (MAX_ORDER - 1)) * PAGE_SIZE)
#define IBMVNIC_BUFFER_HLEN 500

#define IBMVNIC_RESET_DELAY 100

static const char ibmvnic_priv_flags[][ETH_GSTRING_LEN] = {
#define IBMVNIC_USE_SERVER_MAXES 0x1
	"use-server-maxes"
};

struct ibmvnic_login_buffer {
	__be32 len;
	__be32 version;
#define INITIAL_VERSION_LB 1
	__be32 num_txcomp_subcrqs;
	__be32 off_txcomp_subcrqs;
	__be32 num_rxcomp_subcrqs;
	__be32 off_rxcomp_subcrqs;
	__be32 login_rsp_ioba;
	__be32 login_rsp_len;
	__be32 client_data_offset;
	__be32 client_data_len;
} __packed __aligned(8);

struct ibmvnic_login_rsp_buffer {
	__be32 len;
	__be32 version;
#define INITIAL_VERSION_LRB 1
	__be32 num_txsubm_subcrqs;
	__be32 off_txsubm_subcrqs;
	__be32 num_rxadd_subcrqs;
	__be32 off_rxadd_subcrqs;
	__be32 off_rxadd_buff_size;
	__be32 num_supp_tx_desc;
	__be32 off_supp_tx_desc;
} __packed __aligned(8);

struct ibmvnic_query_ip_offload_buffer {
	__be32 len;
	__be32 version;
#define INITIAL_VERSION_IOB 1
	u8 ipv4_chksum;
	u8 ipv6_chksum;
	u8 tcp_ipv4_chksum;
	u8 tcp_ipv6_chksum;
	u8 udp_ipv4_chksum;
	u8 udp_ipv6_chksum;
	u8 large_tx_ipv4;
	u8 large_tx_ipv6;
	u8 large_rx_ipv4;
	u8 large_rx_ipv6;
	u8 reserved1[14];
	__be16 max_ipv4_header_size;
	__be16 max_ipv6_header_size;
	__be16 max_tcp_header_size;
	__be16 max_udp_header_size;
	__be32 max_large_tx_size;
	__be32 max_large_rx_size;
	u8 reserved2[16];
	u8 ipv6_extension_header;
#define IPV6_EH_NOT_SUPPORTED	0x00
#define IPV6_EH_SUPPORTED_LIM	0x01
#define IPV6_EH_SUPPORTED	0xFF
	u8 tcp_pseudosum_req;
#define TCP_PS_NOT_REQUIRED	0x00
#define TCP_PS_REQUIRED		0x01
	u8 reserved3[30];
	__be16 num_ipv6_ext_headers;
	__be32 off_ipv6_ext_headers;
	u8 reserved4[154];
} __packed __aligned(8);

struct ibmvnic_control_ip_offload_buffer {
	__be32 len;
	__be32 version;
#define INITIAL_VERSION_IOB 1
	u8 ipv4_chksum;
	u8 ipv6_chksum;
	u8 tcp_ipv4_chksum;
	u8 tcp_ipv6_chksum;
	u8 udp_ipv4_chksum;
	u8 udp_ipv6_chksum;
	u8 large_tx_ipv4;
	u8 large_tx_ipv6;
	u8 bad_packet_rx;
	u8 large_rx_ipv4;
	u8 large_rx_ipv6;
	u8 reserved4[111];
} __packed __aligned(8);

struct ibmvnic_fw_component {
	u8 name[48];
	__be32 trace_buff_size;
	u8 correlator;
	u8 trace_level;
	u8 parent_correlator;
	u8 error_check_level;
	u8 trace_on;
	u8 reserved[7];
	u8 description[192];
} __packed __aligned(8);

struct ibmvnic_fw_trace_entry {
	__be32 trace_id;
	u8 num_valid_data;
	u8 reserved[3];
	__be64 pmc_registers;
	__be64 timebase;
	__be64 trace_data[5];
} __packed __aligned(8);

struct ibmvnic_statistics {
	__be32 version;
	__be32 promiscuous;
	__be64 rx_packets;
	__be64 rx_bytes;
	__be64 tx_packets;
	__be64 tx_bytes;
	__be64 ucast_tx_packets;
	__be64 ucast_rx_packets;
	__be64 mcast_tx_packets;
	__be64 mcast_rx_packets;
	__be64 bcast_tx_packets;
	__be64 bcast_rx_packets;
	__be64 align_errors;
	__be64 fcs_errors;
	__be64 single_collision_frames;
	__be64 multi_collision_frames;
	__be64 sqe_test_errors;
	__be64 deferred_tx;
	__be64 late_collisions;
	__be64 excess_collisions;
	__be64 internal_mac_tx_errors;
	__be64 carrier_sense;
	__be64 too_long_frames;
	__be64 internal_mac_rx_errors;
	u8 reserved[72];
} __packed __aligned(8);

#define NUM_TX_STATS 3
struct ibmvnic_tx_queue_stats {
	u64 packets;
	u64 bytes;
	u64 dropped_packets;
};

#define NUM_RX_STATS 3
struct ibmvnic_rx_queue_stats {
	u64 packets;
	u64 bytes;
	u64 interrupts;
};

struct ibmvnic_acl_buffer {
	__be32 len;
	__be32 version;
#define INITIAL_VERSION_IOB 1
	u8 mac_acls_restrict;
	u8 vlan_acls_restrict;
	u8 reserved1[22];
	__be32 num_mac_addrs;
	__be32 offset_mac_addrs;
	__be32 num_vlan_ids;
	__be32 offset_vlan_ids;
	u8 reserved2[80];
} __packed __aligned(8);

/* descriptors have been changed, how should this be defined?  1? 4? */

#define IBMVNIC_TX_DESC_VERSIONS 3

/* is this still needed? */
struct ibmvnic_tx_comp_desc {
	u8 first;
	u8 num_comps;
	__be16 rcs[5];
	__be32 correlators[5];
} __packed __aligned(8);

/* some flags that included in v0 descriptor, which is gone
 * only used for IBMVNIC_TCP_CHKSUM and IBMVNIC_UDP_CHKSUM
 * and only in some offload_flags variable that doesn't seem
 * to be used anywhere, can probably be removed?
 */

#define IBMVNIC_TCP_CHKSUM		0x20
#define IBMVNIC_UDP_CHKSUM		0x08

struct ibmvnic_tx_desc {
	u8 first;
	u8 type;

#define IBMVNIC_TX_DESC 0x10
	u8 n_crq_elem;
	u8 n_sge;
	u8 flags1;
#define IBMVNIC_TX_COMP_NEEDED		0x80
#define IBMVNIC_TX_CHKSUM_OFFLOAD	0x40
#define IBMVNIC_TX_LSO			0x20
#define IBMVNIC_TX_PROT_TCP		0x10
#define IBMVNIC_TX_PROT_UDP		0x08
#define IBMVNIC_TX_PROT_IPV4		0x04
#define IBMVNIC_TX_PROT_IPV6		0x02
#define IBMVNIC_TX_VLAN_PRESENT		0x01
	u8 flags2;
#define IBMVNIC_TX_VLAN_INSERT		0x80
	__be16 mss;
	u8 reserved[4];
	__be32 correlator;
	__be16 vlan_id;
	__be16 dma_reg;
	__be32 sge_len;
	__be64 ioba;
} __packed __aligned(8);

struct ibmvnic_hdr_desc {
	u8 first;
	u8 type;
#define IBMVNIC_HDR_DESC		0x11
	u8 len;
	u8 l2_len;
	__be16 l3_len;
	u8 l4_len;
	u8 flag;
	u8 data[24];
} __packed __aligned(8);

struct ibmvnic_hdr_ext_desc {
	u8 first;
	u8 type;
#define IBMVNIC_HDR_EXT_DESC		0x12
	u8 len;
	u8 data[29];
} __packed __aligned(8);

struct ibmvnic_sge_desc {
	u8 first;
	u8 type;
#define IBMVNIC_SGE_DESC		0x30
	__be16 sge1_dma_reg;
	__be32 sge1_len;
	__be64 sge1_ioba;
	__be16 reserved;
	__be16 sge2_dma_reg;
	__be32 sge2_len;
	__be64 sge2_ioba;
} __packed __aligned(8);

struct ibmvnic_rx_comp_desc {
	u8 first;
	u8 flags;
#define IBMVNIC_IP_CHKSUM_GOOD		0x80
#define IBMVNIC_TCP_UDP_CHKSUM_GOOD	0x40
#define IBMVNIC_END_FRAME			0x20
#define IBMVNIC_EXACT_MC			0x10
#define IBMVNIC_VLAN_STRIPPED			0x08
	__be16 off_frame_data;
	__be32 len;
	__be64 correlator;
	__be16 vlan_tci;
	__be16 rc;
	u8 reserved[12];
} __packed __aligned(8);

struct ibmvnic_generic_scrq {
	u8 first;
	u8 reserved[31];
} __packed __aligned(8);

struct ibmvnic_rx_buff_add_desc {
	u8 first;
	u8 reserved[7];
	__be64 correlator;
	__be32 ioba;
	u8 map_id;
	__be32 len:24;
	u8 reserved2[8];
} __packed __aligned(8);

struct ibmvnic_rc {
	u8 code; /* one of enum ibmvnic_rc_codes */
	u8 detailed_data[3];
} __packed __aligned(4);

struct ibmvnic_generic_crq {
	u8 first;
	u8 cmd;
	u8 params[10];
	struct ibmvnic_rc rc;
} __packed __aligned(8);

struct ibmvnic_version_exchange {
	u8 first;
	u8 cmd;
	__be16 version;
#define IBMVNIC_INITIAL_VERSION 1
	u8 reserved[8];
	struct ibmvnic_rc rc;
} __packed __aligned(8);

struct ibmvnic_capability {
	u8 first;
	u8 cmd;
	__be16 capability; /* one of ibmvnic_capabilities */
	__be64 number;
	struct ibmvnic_rc rc;
} __packed __aligned(8);

struct ibmvnic_login {
	u8 first;
	u8 cmd;
	u8 reserved[6];
	__be32 ioba;
	__be32 len;
} __packed __aligned(8);

struct ibmvnic_phys_parms {
	u8 first;
	u8 cmd;
	u8 flags1;
#define IBMVNIC_EXTERNAL_LOOPBACK	0x80
#define IBMVNIC_INTERNAL_LOOPBACK	0x40
#define IBMVNIC_PROMISC		0x20
#define IBMVNIC_PHYS_LINK_ACTIVE	0x10
#define IBMVNIC_AUTONEG_DUPLEX	0x08
#define IBMVNIC_FULL_DUPLEX	0x04
#define IBMVNIC_HALF_DUPLEX	0x02
#define IBMVNIC_CAN_CHG_PHYS_PARMS	0x01
	u8 flags2;
#define IBMVNIC_LOGICAL_LNK_ACTIVE 0x80
	__be32 speed;
#define IBMVNIC_AUTONEG		0x80000000
#define IBMVNIC_10MBPS		0x40000000
#define IBMVNIC_100MBPS		0x20000000
#define IBMVNIC_1GBPS		0x10000000
#define IBMVNIC_10GBPS		0x08000000
#define IBMVNIC_40GBPS		0x04000000
#define IBMVNIC_100GBPS		0x02000000
#define IBMVNIC_25GBPS		0x01000000
#define IBMVNIC_50GBPS		0x00800000
#define IBMVNIC_200GBPS		0x00400000
	__be32 mtu;
	struct ibmvnic_rc rc;
} __packed __aligned(8);

struct ibmvnic_logical_link_state {
	u8 first;
	u8 cmd;
	u8 link_state;
#define IBMVNIC_LOGICAL_LNK_DN 0x00
#define IBMVNIC_LOGICAL_LNK_UP 0x01
#define IBMVNIC_LOGICAL_LNK_QUERY 0xff
	u8 reserved[9];
	struct ibmvnic_rc rc;
} __packed __aligned(8);

struct ibmvnic_query_ip_offload {
	u8 first;
	u8 cmd;
	u8 reserved[2];
	__be32 len;
	__be32 ioba;
	struct ibmvnic_rc rc;
} __packed __aligned(8);

struct ibmvnic_control_ip_offload {
	u8 first;
	u8 cmd;
	u8 reserved[2];
	__be32 ioba;
	__be32 len;
	struct ibmvnic_rc rc;
} __packed __aligned(8);

struct ibmvnic_request_dump_size {
	u8 first;
	u8 cmd;
	u8 reserved[6];
	__be32 len;
	struct ibmvnic_rc rc;
} __packed __aligned(8);

struct ibmvnic_request_dump {
	u8 first;
	u8 cmd;
	u8 reserved1[2];
	__be32 ioba;
	__be32 len;
	u8 reserved2[4];
} __packed __aligned(8);

struct ibmvnic_request_dump_rsp {
	u8 first;
	u8 cmd;
	u8 reserved[6];
	__be32 dumped_len;
	struct ibmvnic_rc rc;
} __packed __aligned(8);

struct ibmvnic_request_ras_comp_num {
	u8 first;
	u8 cmd;
	u8 reserved1[2];
	__be32 num_components;
	u8 reserved2[4];
	struct ibmvnic_rc rc;
} __packed __aligned(8);

struct ibmvnic_request_ras_comps {
	u8 first;
	u8 cmd;
	u8 reserved[2];
	__be32 ioba;
	__be32 len;
	struct ibmvnic_rc rc;
} __packed __aligned(8);

struct ibmvnic_control_ras {
	u8 first;
	u8 cmd;
	u8 correlator;
	u8 level;
	u8 op;
#define IBMVNIC_TRACE_LEVEL	1
#define IBMVNIC_ERROR_LEVEL	2
#define IBMVNIC_TRACE_PAUSE	3
#define IBMVNIC_TRACE_RESUME	4
#define IBMVNIC_TRACE_ON		5
#define IBMVNIC_TRACE_OFF		6
#define IBMVNIC_CHG_TRACE_BUFF_SZ	7
	u8 trace_buff_sz[3];
	u8 reserved[4];
	struct ibmvnic_rc rc;
} __packed __aligned(8);

struct ibmvnic_collect_fw_trace {
	u8 first;
	u8 cmd;
	u8 correlator;
	u8 reserved;
	__be32 ioba;
	__be32 len;
	struct ibmvnic_rc rc;
} __packed __aligned(8);

struct ibmvnic_request_statistics {
	u8 first;
	u8 cmd;
	u8 flags;
#define IBMVNIC_PHYSICAL_PORT	0x80
	u8 reserved1;
	__be32 ioba;
	__be32 len;
	u8 reserved[4];
} __packed __aligned(8);

struct ibmvnic_request_debug_stats {
	u8 first;
	u8 cmd;
	u8 reserved[2];
	__be32 ioba;
	__be32 len;
	struct ibmvnic_rc rc;
} __packed __aligned(8);

struct ibmvnic_error_indication {
	u8 first;
	u8 cmd;
	u8 flags;
#define IBMVNIC_FATAL_ERROR	0x80
	u8 reserved1;
	__be32 error_id;
	__be32 detail_error_sz;
	__be16 error_cause;
	u8 reserved2[2];
} __packed __aligned(8);

struct ibmvnic_link_state_indication {
	u8 first;
	u8 cmd;
	u8 reserved1[2];
	u8 phys_link_state;
	u8 logical_link_state;
	u8 reserved2[10];
} __packed __aligned(8);

struct ibmvnic_change_mac_addr {
	u8 first;
	u8 cmd;
	u8 mac_addr[6];
	u8 reserved[4];
	struct ibmvnic_rc rc;
} __packed __aligned(8);

struct ibmvnic_multicast_ctrl {
	u8 first;
	u8 cmd;
	u8 mac_addr[6];
	u8 flags;
#define IBMVNIC_ENABLE_MC		0x80
#define IBMVNIC_DISABLE_MC		0x40
#define IBMVNIC_ENABLE_ALL		0x20
#define IBMVNIC_DISABLE_ALL	0x10
	u8 reserved1;
	__be16 reserved2; /* was num_enabled_mc_addr; */
	struct ibmvnic_rc rc;
} __packed __aligned(8);

struct ibmvnic_get_vpd_size {
	u8 first;
	u8 cmd;
	u8 reserved[14];
} __packed __aligned(8);

struct ibmvnic_get_vpd_size_rsp {
	u8 first;
	u8 cmd;
	u8 reserved[2];
	__be64 len;
	struct ibmvnic_rc rc;
} __packed __aligned(8);

struct ibmvnic_get_vpd {
	u8 first;
	u8 cmd;
	u8 reserved1[2];
	__be32 ioba;
	__be32 len;
	u8 reserved[4];
} __packed __aligned(8);

struct ibmvnic_get_vpd_rsp {
	u8 first;
	u8 cmd;
	u8 reserved[10];
	struct ibmvnic_rc rc;
} __packed __aligned(8);

struct ibmvnic_acl_change_indication {
	u8 first;
	u8 cmd;
	__be16 change_type;
#define IBMVNIC_MAC_ACL 0
#define IBMVNIC_VLAN_ACL 1
	u8 reserved[12];
} __packed __aligned(8);

struct ibmvnic_acl_query {
	u8 first;
	u8 cmd;
	u8 reserved1[2];
	__be32 ioba;
	__be32 len;
	u8 reserved2[4];
} __packed __aligned(8);

struct ibmvnic_tune {
	u8 first;
	u8 cmd;
	u8 reserved1[2];
	__be32 ioba;
	__be32 len;
	u8 reserved2[4];
} __packed __aligned(8);

struct ibmvnic_request_map {
	u8 first;
	u8 cmd;
	u8 reserved1;
	u8 map_id;
	__be32 ioba;
	__be32 len;
	u8 reserved2[4];
} __packed __aligned(8);

struct ibmvnic_request_map_rsp {
	u8 first;
	u8 cmd;
	u8 reserved1;
	u8 map_id;
	u8 reserved2[8];
	struct ibmvnic_rc rc;
} __packed __aligned(8);

struct ibmvnic_request_unmap {
	u8 first;
	u8 cmd;
	u8 reserved1;
	u8 map_id;
	u8 reserved2[12];
} __packed __aligned(8);

struct ibmvnic_request_unmap_rsp {
	u8 first;
	u8 cmd;
	u8 reserved1;
	u8 map_id;
	u8 reserved2[8];
	struct ibmvnic_rc rc;
} __packed __aligned(8);

struct ibmvnic_query_map {
	u8 first;
	u8 cmd;
	u8 reserved[14];
} __packed __aligned(8);

struct ibmvnic_query_map_rsp {
	u8 first;
	u8 cmd;
	u8 reserved;
	u8 page_size;
	__be32 tot_pages;
	__be32 free_pages;
	struct ibmvnic_rc rc;
} __packed __aligned(8);

union ibmvnic_crq {
	struct ibmvnic_generic_crq generic;
	struct ibmvnic_version_exchange version_exchange;
	struct ibmvnic_version_exchange version_exchange_rsp;
	struct ibmvnic_capability query_capability;
	struct ibmvnic_capability query_capability_rsp;
	struct ibmvnic_capability request_capability;
	struct ibmvnic_capability request_capability_rsp;
	struct ibmvnic_login login;
	struct ibmvnic_generic_crq login_rsp;
	struct ibmvnic_phys_parms query_phys_parms;
	struct ibmvnic_phys_parms query_phys_parms_rsp;
	struct ibmvnic_phys_parms query_phys_capabilities;
	struct ibmvnic_phys_parms query_phys_capabilities_rsp;
	struct ibmvnic_phys_parms set_phys_parms;
	struct ibmvnic_phys_parms set_phys_parms_rsp;
	struct ibmvnic_logical_link_state logical_link_state;
	struct ibmvnic_logical_link_state logical_link_state_rsp;
	struct ibmvnic_query_ip_offload query_ip_offload;
	struct ibmvnic_query_ip_offload query_ip_offload_rsp;
	struct ibmvnic_control_ip_offload control_ip_offload;
	struct ibmvnic_control_ip_offload control_ip_offload_rsp;
	struct ibmvnic_request_dump_size request_dump_size;
	struct ibmvnic_request_dump_size request_dump_size_rsp;
	struct ibmvnic_request_dump request_dump;
	struct ibmvnic_request_dump_rsp request_dump_rsp;
	struct ibmvnic_request_ras_comp_num request_ras_comp_num;
	struct ibmvnic_request_ras_comp_num request_ras_comp_num_rsp;
	struct ibmvnic_request_ras_comps request_ras_comps;
	struct ibmvnic_request_ras_comps request_ras_comps_rsp;
	struct ibmvnic_control_ras control_ras;
	struct ibmvnic_control_ras control_ras_rsp;
	struct ibmvnic_collect_fw_trace collect_fw_trace;
	struct ibmvnic_collect_fw_trace collect_fw_trace_rsp;
	struct ibmvnic_request_statistics request_statistics;
	struct ibmvnic_generic_crq request_statistics_rsp;
	struct ibmvnic_request_debug_stats request_debug_stats;
	struct ibmvnic_request_debug_stats request_debug_stats_rsp;
	struct ibmvnic_error_indication error_indication;
	struct ibmvnic_link_state_indication link_state_indication;
	struct ibmvnic_change_mac_addr change_mac_addr;
	struct ibmvnic_change_mac_addr change_mac_addr_rsp;
	struct ibmvnic_multicast_ctrl multicast_ctrl;
	struct ibmvnic_multicast_ctrl multicast_ctrl_rsp;
	struct ibmvnic_get_vpd_size get_vpd_size;
	struct ibmvnic_get_vpd_size_rsp get_vpd_size_rsp;
	struct ibmvnic_get_vpd get_vpd;
	struct ibmvnic_get_vpd_rsp get_vpd_rsp;
	struct ibmvnic_acl_change_indication acl_change_indication;
	struct ibmvnic_acl_query acl_query;
	struct ibmvnic_generic_crq acl_query_rsp;
	struct ibmvnic_tune tune;
	struct ibmvnic_generic_crq tune_rsp;
	struct ibmvnic_request_map request_map;
	struct ibmvnic_request_map_rsp request_map_rsp;
	struct ibmvnic_request_unmap request_unmap;
	struct ibmvnic_request_unmap_rsp request_unmap_rsp;
	struct ibmvnic_query_map query_map;
	struct ibmvnic_query_map_rsp query_map_rsp;
};

enum ibmvnic_rc_codes {
	SUCCESS = 0,
	PARTIALSUCCESS = 1,
	PERMISSION = 2,
	NOMEMORY = 3,
	PARAMETER = 4,
	UNKNOWNCOMMAND = 5,
	ABORTED = 6,
	INVALIDSTATE = 7,
	INVALIDIOBA = 8,
	INVALIDLENGTH = 9,
	UNSUPPORTEDOPTION = 10,
};

enum ibmvnic_capabilities {
	MIN_TX_QUEUES = 1,
	MIN_RX_QUEUES = 2,
	MIN_RX_ADD_QUEUES = 3,
	MAX_TX_QUEUES = 4,
	MAX_RX_QUEUES = 5,
	MAX_RX_ADD_QUEUES = 6,
	REQ_TX_QUEUES = 7,
	REQ_RX_QUEUES = 8,
	REQ_RX_ADD_QUEUES = 9,
	MIN_TX_ENTRIES_PER_SUBCRQ = 10,
	MIN_RX_ADD_ENTRIES_PER_SUBCRQ = 11,
	MAX_TX_ENTRIES_PER_SUBCRQ = 12,
	MAX_RX_ADD_ENTRIES_PER_SUBCRQ = 13,
	REQ_TX_ENTRIES_PER_SUBCRQ = 14,
	REQ_RX_ADD_ENTRIES_PER_SUBCRQ = 15,
	TCP_IP_OFFLOAD = 16,
	PROMISC_REQUESTED = 17,
	PROMISC_SUPPORTED = 18,
	MIN_MTU = 19,
	MAX_MTU = 20,
	REQ_MTU = 21,
	MAX_MULTICAST_FILTERS = 22,
	VLAN_HEADER_INSERTION = 23,
	RX_VLAN_HEADER_INSERTION = 24,
	MAX_TX_SG_ENTRIES = 25,
	RX_SG_SUPPORTED = 26,
	RX_SG_REQUESTED = 27,
	OPT_TX_COMP_SUB_QUEUES = 28,
	OPT_RX_COMP_QUEUES = 29,
	OPT_RX_BUFADD_Q_PER_RX_COMP_Q = 30,
	OPT_TX_ENTRIES_PER_SUBCRQ = 31,
	OPT_RXBA_ENTRIES_PER_SUBCRQ = 32,
	TX_RX_DESC_REQ = 33,
};

enum ibmvnic_error_cause {
	ADAPTER_PROBLEM = 0,
	BUS_PROBLEM = 1,
	FW_PROBLEM = 2,
	DD_PROBLEM = 3,
	EEH_RECOVERY = 4,
	FW_UPDATED = 5,
	LOW_MEMORY = 6,
};

enum ibmvnic_commands {
	VERSION_EXCHANGE = 0x01,
	VERSION_EXCHANGE_RSP = 0x81,
	QUERY_CAPABILITY = 0x02,
	QUERY_CAPABILITY_RSP = 0x82,
	REQUEST_CAPABILITY = 0x03,
	REQUEST_CAPABILITY_RSP = 0x83,
	LOGIN = 0x04,
	LOGIN_RSP = 0x84,
	QUERY_PHYS_PARMS = 0x05,
	QUERY_PHYS_PARMS_RSP = 0x85,
	QUERY_PHYS_CAPABILITIES = 0x06,
	QUERY_PHYS_CAPABILITIES_RSP = 0x86,
	SET_PHYS_PARMS = 0x07,
	SET_PHYS_PARMS_RSP = 0x87,
	ERROR_INDICATION = 0x08,
	LOGICAL_LINK_STATE = 0x0C,
	LOGICAL_LINK_STATE_RSP = 0x8C,
	REQUEST_STATISTICS = 0x0D,
	REQUEST_STATISTICS_RSP = 0x8D,
	COLLECT_FW_TRACE = 0x11,
	COLLECT_FW_TRACE_RSP = 0x91,
	LINK_STATE_INDICATION = 0x12,
	CHANGE_MAC_ADDR = 0x13,
	CHANGE_MAC_ADDR_RSP = 0x93,
	MULTICAST_CTRL = 0x14,
	MULTICAST_CTRL_RSP = 0x94,
	GET_VPD_SIZE = 0x15,
	GET_VPD_SIZE_RSP = 0x95,
	GET_VPD = 0x16,
	GET_VPD_RSP = 0x96,
	TUNE = 0x17,
	TUNE_RSP = 0x97,
	QUERY_IP_OFFLOAD = 0x18,
	QUERY_IP_OFFLOAD_RSP = 0x98,
	CONTROL_IP_OFFLOAD = 0x19,
	CONTROL_IP_OFFLOAD_RSP = 0x99,
	ACL_CHANGE_INDICATION = 0x1A,
	ACL_QUERY = 0x1B,
	ACL_QUERY_RSP = 0x9B,
	QUERY_MAP = 0x1D,
	QUERY_MAP_RSP = 0x9D,
	REQUEST_MAP = 0x1E,
	REQUEST_MAP_RSP = 0x9E,
	REQUEST_UNMAP = 0x1F,
	REQUEST_UNMAP_RSP = 0x9F,
	VLAN_CTRL = 0x20,
	VLAN_CTRL_RSP = 0xA0,
};

enum ibmvnic_crq_type {
	IBMVNIC_CRQ_CMD			= 0x80,
	IBMVNIC_CRQ_CMD_RSP		= 0x80,
	IBMVNIC_CRQ_INIT_CMD		= 0xC0,
	IBMVNIC_CRQ_INIT_RSP		= 0xC0,
	IBMVNIC_CRQ_XPORT_EVENT		= 0xFF,
};

enum ibmvfc_crq_format {
	IBMVNIC_CRQ_INIT                 = 0x01,
	IBMVNIC_CRQ_INIT_COMPLETE        = 0x02,
	IBMVNIC_PARTITION_MIGRATED       = 0x06,
	IBMVNIC_DEVICE_FAILOVER          = 0x08,
};

struct ibmvnic_crq_queue {
	union ibmvnic_crq *msgs;
	int size, cur;
	dma_addr_t msg_token;
	spinlock_t lock;
	bool active;
	char name[32];
};

union sub_crq {
	struct ibmvnic_generic_scrq generic;
	struct ibmvnic_tx_comp_desc tx_comp;
	struct ibmvnic_tx_desc v1;
	struct ibmvnic_hdr_desc hdr;
	struct ibmvnic_hdr_ext_desc hdr_ext;
	struct ibmvnic_sge_desc sge;
	struct ibmvnic_rx_comp_desc rx_comp;
	struct ibmvnic_rx_buff_add_desc rx_add;
};

struct ibmvnic_ind_xmit_queue {
	union sub_crq *indir_arr;
	dma_addr_t indir_dma;
	int index;
};

struct ibmvnic_sub_crq_queue {
	union sub_crq *msgs;
	int size, cur;
	dma_addr_t msg_token;
	unsigned long crq_num;
	unsigned long hw_irq;
	unsigned int irq;
	unsigned int pool_index;
	int scrq_num;
	spinlock_t lock;
	struct sk_buff *rx_skb_top;
	struct ibmvnic_adapter *adapter;
	struct ibmvnic_ind_xmit_queue ind_buf;
	atomic_t used;
	char name[32];
	u64 handle;
<<<<<<< HEAD
};
=======
} ____cacheline_aligned;
>>>>>>> 356006a6

struct ibmvnic_long_term_buff {
	unsigned char *buff;
	dma_addr_t addr;
	u64 size;
	u8 map_id;
};

struct ibmvnic_tx_buff {
	struct sk_buff *skb;
	int index;
	int pool_index;
	int num_entries;
};

struct ibmvnic_tx_pool {
	struct ibmvnic_tx_buff *tx_buff;
	int *free_map;
	int consumer_index;
	int producer_index;
	struct ibmvnic_long_term_buff long_term_buff;
	int num_buffers;
	int buf_size;
} ____cacheline_aligned;

struct ibmvnic_rx_buff {
	struct sk_buff *skb;
	dma_addr_t dma;
	unsigned char *data;
	int size;
	int pool_index;
};

struct ibmvnic_rx_pool {
	struct ibmvnic_rx_buff *rx_buff;
	int size;
	int index;
	int buff_size;
	atomic_t available;
	int *free_map;
	int next_free;
	int next_alloc;
	int active;
	struct ibmvnic_long_term_buff long_term_buff;
} ____cacheline_aligned;

struct ibmvnic_vpd {
	unsigned char *buff;
	dma_addr_t dma_addr;
	u64 len;
};

enum vnic_state {VNIC_PROBING = 1,
		 VNIC_PROBED,
		 VNIC_OPENING,
		 VNIC_OPEN,
		 VNIC_CLOSING,
		 VNIC_CLOSED,
		 VNIC_REMOVING,
		 VNIC_REMOVED};

enum ibmvnic_reset_reason {VNIC_RESET_FAILOVER = 1,
			   VNIC_RESET_MOBILITY,
			   VNIC_RESET_FATAL,
			   VNIC_RESET_NON_FATAL,
			   VNIC_RESET_TIMEOUT,
			   VNIC_RESET_CHANGE_PARAM};

struct ibmvnic_rwi {
	enum ibmvnic_reset_reason reset_reason;
	struct list_head list;
};

struct ibmvnic_tunables {
	u64 rx_queues;
	u64 tx_queues;
	u64 rx_entries;
	u64 tx_entries;
	u64 mtu;
};

struct ibmvnic_adapter {
	struct vio_dev *vdev;
	struct net_device *netdev;
	struct ibmvnic_crq_queue crq;
	u8 mac_addr[ETH_ALEN];
	struct ibmvnic_query_ip_offload_buffer ip_offload_buf;
	dma_addr_t ip_offload_tok;
	struct ibmvnic_control_ip_offload_buffer ip_offload_ctrl;
	dma_addr_t ip_offload_ctrl_tok;
	u32 msg_enable;
	u32 priv_flags;

	/* Vital Product Data (VPD) */
	struct ibmvnic_vpd *vpd;
	char fw_version[32];

	/* Statistics */
	struct ibmvnic_statistics stats;
	dma_addr_t stats_token;
	struct completion stats_done;
	spinlock_t stats_lock;
	int replenish_no_mem;
	int replenish_add_buff_success;
	int replenish_add_buff_failure;
	int replenish_task_cycles;
	int tx_send_failed;
	int tx_map_failed;

	struct ibmvnic_tx_queue_stats *tx_stats_buffers;
	struct ibmvnic_rx_queue_stats *rx_stats_buffers;

	int phys_link_state;
	int logical_link_state;

	u32 speed;
	u8 duplex;

	/* login data */
	struct ibmvnic_login_buffer *login_buf;
	dma_addr_t login_buf_token;
	int login_buf_sz;

	struct ibmvnic_login_rsp_buffer *login_rsp_buf;
	dma_addr_t login_rsp_buf_token;
	int login_rsp_buf_sz;

	atomic_t running_cap_crqs;
	bool wait_capability;

	struct ibmvnic_sub_crq_queue **tx_scrq ____cacheline_aligned;
	struct ibmvnic_sub_crq_queue **rx_scrq ____cacheline_aligned;

	/* rx structs */
	struct napi_struct *napi;
	struct ibmvnic_rx_pool *rx_pool;
	u64 promisc;

	struct ibmvnic_tx_pool *tx_pool;
	struct ibmvnic_tx_pool *tso_pool;
	struct completion init_done;
	int init_done_rc;

	struct completion fw_done;
	/* Used for serialization of device commands */
	struct mutex fw_lock;
	int fw_done_rc;

	struct completion reset_done;
	int reset_done_rc;
	bool wait_for_reset;

	/* partner capabilities */
	u64 min_tx_queues;
	u64 min_rx_queues;
	u64 min_rx_add_queues;
	u64 max_tx_queues;
	u64 max_rx_queues;
	u64 max_rx_add_queues;
	u64 req_tx_queues;
	u64 req_rx_queues;
	u64 req_rx_add_queues;
	u64 min_tx_entries_per_subcrq;
	u64 min_rx_add_entries_per_subcrq;
	u64 max_tx_entries_per_subcrq;
	u64 max_rx_add_entries_per_subcrq;
	u64 req_tx_entries_per_subcrq;
	u64 req_rx_add_entries_per_subcrq;
	u64 tcp_ip_offload;
	u64 promisc_requested;
	u64 promisc_supported;
	u64 min_mtu;
	u64 max_mtu;
	u64 req_mtu;
	u64 max_multicast_filters;
	u64 vlan_header_insertion;
	u64 rx_vlan_header_insertion;
	u64 max_tx_sg_entries;
	u64 rx_sg_supported;
	u64 rx_sg_requested;
	u64 opt_tx_comp_sub_queues;
	u64 opt_rx_comp_queues;
	u64 opt_rx_bufadd_q_per_rx_comp_q;
	u64 opt_tx_entries_per_subcrq;
	u64 opt_rxba_entries_per_subcrq;
	__be64 tx_rx_desc_req;
	u8 map_id;
	u32 num_active_rx_scrqs;
	u32 num_active_rx_pools;
	u32 num_active_rx_napi;
	u32 num_active_tx_scrqs;
	u32 num_active_tx_pools;
	u32 cur_rx_buf_sz;

	struct tasklet_struct tasklet;
	enum vnic_state state;
	enum ibmvnic_reset_reason reset_reason;
	spinlock_t rwi_lock;
	struct list_head rwi_list;
	struct work_struct ibmvnic_reset;
	struct delayed_work ibmvnic_delayed_reset;
	unsigned long resetting;
	bool napi_enabled, from_passive_init;
	bool login_pending;
	/* last device reset time */
	unsigned long last_reset_time;

	bool failover_pending;
	bool force_reset_recovery;

	struct ibmvnic_tunables desired;
	struct ibmvnic_tunables fallback;

	/* Used for serializatin of state field */
	spinlock_t state_lock;
};<|MERGE_RESOLUTION|>--- conflicted
+++ resolved
@@ -883,11 +883,7 @@
 	atomic_t used;
 	char name[32];
 	u64 handle;
-<<<<<<< HEAD
-};
-=======
 } ____cacheline_aligned;
->>>>>>> 356006a6
 
 struct ibmvnic_long_term_buff {
 	unsigned char *buff;
