/* Broadcom NetXtreme-C/E network driver.
 *
 * Copyright (c) 2014-2016 Broadcom Corporation
 * Copyright (c) 2016-2018 Broadcom Limited
 *
 * This program is free software; you can redistribute it and/or modify
 * it under the terms of the GNU General Public License as published by
 * the Free Software Foundation.
 */

#ifndef BNXT_H
#define BNXT_H

#define DRV_MODULE_NAME		"bnxt_en"

/* DO NOT CHANGE DRV_VER_* defines
 * FIXME: Delete them
 */
#define DRV_VER_MAJ	1
#define DRV_VER_MIN	10
#define DRV_VER_UPD	2

#include <linux/ethtool.h>
#include <linux/interrupt.h>
#include <linux/rhashtable.h>
#include <linux/crash_dump.h>
#include <net/devlink.h>
#include <net/dst_metadata.h>
#include <net/xdp.h>
#include <linux/dim.h>
#ifdef CONFIG_TEE_BNXT_FW
#include <linux/firmware/broadcom/tee_bnxt_fw.h>
#endif

extern struct list_head bnxt_block_cb_list;

struct page_pool;

struct tx_bd {
	__le32 tx_bd_len_flags_type;
	#define TX_BD_TYPE					(0x3f << 0)
	 #define TX_BD_TYPE_SHORT_TX_BD				 (0x00 << 0)
	 #define TX_BD_TYPE_LONG_TX_BD				 (0x10 << 0)
	#define TX_BD_FLAGS_PACKET_END				(1 << 6)
	#define TX_BD_FLAGS_NO_CMPL				(1 << 7)
	#define TX_BD_FLAGS_BD_CNT				(0x1f << 8)
	 #define TX_BD_FLAGS_BD_CNT_SHIFT			 8
	#define TX_BD_FLAGS_LHINT				(3 << 13)
	 #define TX_BD_FLAGS_LHINT_SHIFT			 13
	 #define TX_BD_FLAGS_LHINT_512_AND_SMALLER		 (0 << 13)
	 #define TX_BD_FLAGS_LHINT_512_TO_1023			 (1 << 13)
	 #define TX_BD_FLAGS_LHINT_1024_TO_2047			 (2 << 13)
	 #define TX_BD_FLAGS_LHINT_2048_AND_LARGER		 (3 << 13)
	#define TX_BD_FLAGS_COAL_NOW				(1 << 15)
	#define TX_BD_LEN					(0xffff << 16)
	 #define TX_BD_LEN_SHIFT				 16

	u32 tx_bd_opaque;
	__le64 tx_bd_haddr;
} __packed;

struct tx_bd_ext {
	__le32 tx_bd_hsize_lflags;
	#define TX_BD_FLAGS_TCP_UDP_CHKSUM			(1 << 0)
	#define TX_BD_FLAGS_IP_CKSUM				(1 << 1)
	#define TX_BD_FLAGS_NO_CRC				(1 << 2)
	#define TX_BD_FLAGS_STAMP				(1 << 3)
	#define TX_BD_FLAGS_T_IP_CHKSUM				(1 << 4)
	#define TX_BD_FLAGS_LSO					(1 << 5)
	#define TX_BD_FLAGS_IPID_FMT				(1 << 6)
	#define TX_BD_FLAGS_T_IPID				(1 << 7)
	#define TX_BD_HSIZE					(0xff << 16)
	 #define TX_BD_HSIZE_SHIFT				 16

	__le32 tx_bd_mss;
	__le32 tx_bd_cfa_action;
	#define TX_BD_CFA_ACTION				(0xffff << 16)
	 #define TX_BD_CFA_ACTION_SHIFT				 16

	__le32 tx_bd_cfa_meta;
	#define TX_BD_CFA_META_MASK                             0xfffffff
	#define TX_BD_CFA_META_VID_MASK                         0xfff
	#define TX_BD_CFA_META_PRI_MASK                         (0xf << 12)
	 #define TX_BD_CFA_META_PRI_SHIFT                        12
	#define TX_BD_CFA_META_TPID_MASK                        (3 << 16)
	 #define TX_BD_CFA_META_TPID_SHIFT                       16
	#define TX_BD_CFA_META_KEY                              (0xf << 28)
	 #define TX_BD_CFA_META_KEY_SHIFT			 28
	#define TX_BD_CFA_META_KEY_VLAN                         (1 << 28)
};

struct rx_bd {
	__le32 rx_bd_len_flags_type;
	#define RX_BD_TYPE					(0x3f << 0)
	 #define RX_BD_TYPE_RX_PACKET_BD			 0x4
	 #define RX_BD_TYPE_RX_BUFFER_BD			 0x5
	 #define RX_BD_TYPE_RX_AGG_BD				 0x6
	 #define RX_BD_TYPE_16B_BD_SIZE				 (0 << 4)
	 #define RX_BD_TYPE_32B_BD_SIZE				 (1 << 4)
	 #define RX_BD_TYPE_48B_BD_SIZE				 (2 << 4)
	 #define RX_BD_TYPE_64B_BD_SIZE				 (3 << 4)
	#define RX_BD_FLAGS_SOP					(1 << 6)
	#define RX_BD_FLAGS_EOP					(1 << 7)
	#define RX_BD_FLAGS_BUFFERS				(3 << 8)
	 #define RX_BD_FLAGS_1_BUFFER_PACKET			 (0 << 8)
	 #define RX_BD_FLAGS_2_BUFFER_PACKET			 (1 << 8)
	 #define RX_BD_FLAGS_3_BUFFER_PACKET			 (2 << 8)
	 #define RX_BD_FLAGS_4_BUFFER_PACKET			 (3 << 8)
	#define RX_BD_LEN					(0xffff << 16)
	 #define RX_BD_LEN_SHIFT				 16

	u32 rx_bd_opaque;
	__le64 rx_bd_haddr;
};

struct tx_cmp {
	__le32 tx_cmp_flags_type;
	#define CMP_TYPE					(0x3f << 0)
	 #define CMP_TYPE_TX_L2_CMP				 0
	 #define CMP_TYPE_RX_L2_CMP				 17
	 #define CMP_TYPE_RX_AGG_CMP				 18
	 #define CMP_TYPE_RX_L2_TPA_START_CMP			 19
	 #define CMP_TYPE_RX_L2_TPA_END_CMP			 21
	 #define CMP_TYPE_RX_TPA_AGG_CMP			 22
	 #define CMP_TYPE_STATUS_CMP				 32
	 #define CMP_TYPE_REMOTE_DRIVER_REQ			 34
	 #define CMP_TYPE_REMOTE_DRIVER_RESP			 36
	 #define CMP_TYPE_ERROR_STATUS				 48
	 #define CMPL_BASE_TYPE_STAT_EJECT			 0x1aUL
	 #define CMPL_BASE_TYPE_HWRM_DONE			 0x20UL
	 #define CMPL_BASE_TYPE_HWRM_FWD_REQ			 0x22UL
	 #define CMPL_BASE_TYPE_HWRM_FWD_RESP			 0x24UL
	 #define CMPL_BASE_TYPE_HWRM_ASYNC_EVENT		 0x2eUL

	#define TX_CMP_FLAGS_ERROR				(1 << 6)
	#define TX_CMP_FLAGS_PUSH				(1 << 7)

	u32 tx_cmp_opaque;
	__le32 tx_cmp_errors_v;
	#define TX_CMP_V					(1 << 0)
	#define TX_CMP_ERRORS_BUFFER_ERROR			(7 << 1)
	 #define TX_CMP_ERRORS_BUFFER_ERROR_NO_ERROR		 0
	 #define TX_CMP_ERRORS_BUFFER_ERROR_BAD_FORMAT		 2
	 #define TX_CMP_ERRORS_BUFFER_ERROR_INVALID_STAG	 4
	 #define TX_CMP_ERRORS_BUFFER_ERROR_STAG_BOUNDS		 5
	 #define TX_CMP_ERRORS_ZERO_LENGTH_PKT			 (1 << 4)
	 #define TX_CMP_ERRORS_EXCESSIVE_BD_LEN			 (1 << 5)
	 #define TX_CMP_ERRORS_DMA_ERROR			 (1 << 6)
	 #define TX_CMP_ERRORS_HINT_TOO_SHORT			 (1 << 7)

	__le32 tx_cmp_unsed_3;
};

struct rx_cmp {
	__le32 rx_cmp_len_flags_type;
	#define RX_CMP_CMP_TYPE					(0x3f << 0)
	#define RX_CMP_FLAGS_ERROR				(1 << 6)
	#define RX_CMP_FLAGS_PLACEMENT				(7 << 7)
	#define RX_CMP_FLAGS_RSS_VALID				(1 << 10)
	#define RX_CMP_FLAGS_UNUSED				(1 << 11)
	 #define RX_CMP_FLAGS_ITYPES_SHIFT			 12
	 #define RX_CMP_FLAGS_ITYPE_UNKNOWN			 (0 << 12)
	 #define RX_CMP_FLAGS_ITYPE_IP				 (1 << 12)
	 #define RX_CMP_FLAGS_ITYPE_TCP				 (2 << 12)
	 #define RX_CMP_FLAGS_ITYPE_UDP				 (3 << 12)
	 #define RX_CMP_FLAGS_ITYPE_FCOE			 (4 << 12)
	 #define RX_CMP_FLAGS_ITYPE_ROCE			 (5 << 12)
	 #define RX_CMP_FLAGS_ITYPE_PTP_WO_TS			 (8 << 12)
	 #define RX_CMP_FLAGS_ITYPE_PTP_W_TS			 (9 << 12)
	#define RX_CMP_LEN					(0xffff << 16)
	 #define RX_CMP_LEN_SHIFT				 16

	u32 rx_cmp_opaque;
	__le32 rx_cmp_misc_v1;
	#define RX_CMP_V1					(1 << 0)
	#define RX_CMP_AGG_BUFS					(0x1f << 1)
	 #define RX_CMP_AGG_BUFS_SHIFT				 1
	#define RX_CMP_RSS_HASH_TYPE				(0x7f << 9)
	 #define RX_CMP_RSS_HASH_TYPE_SHIFT			 9
	#define RX_CMP_PAYLOAD_OFFSET				(0xff << 16)
	 #define RX_CMP_PAYLOAD_OFFSET_SHIFT			 16

	__le32 rx_cmp_rss_hash;
};

#define RX_CMP_HASH_VALID(rxcmp)				\
	((rxcmp)->rx_cmp_len_flags_type & cpu_to_le32(RX_CMP_FLAGS_RSS_VALID))

#define RSS_PROFILE_ID_MASK	0x1f

#define RX_CMP_HASH_TYPE(rxcmp)					\
	(((le32_to_cpu((rxcmp)->rx_cmp_misc_v1) & RX_CMP_RSS_HASH_TYPE) >>\
	  RX_CMP_RSS_HASH_TYPE_SHIFT) & RSS_PROFILE_ID_MASK)

struct rx_cmp_ext {
	__le32 rx_cmp_flags2;
	#define RX_CMP_FLAGS2_IP_CS_CALC			0x1
	#define RX_CMP_FLAGS2_L4_CS_CALC			(0x1 << 1)
	#define RX_CMP_FLAGS2_T_IP_CS_CALC			(0x1 << 2)
	#define RX_CMP_FLAGS2_T_L4_CS_CALC			(0x1 << 3)
	#define RX_CMP_FLAGS2_META_FORMAT_VLAN			(0x1 << 4)
	__le32 rx_cmp_meta_data;
	#define RX_CMP_FLAGS2_METADATA_TCI_MASK			0xffff
	#define RX_CMP_FLAGS2_METADATA_VID_MASK			0xfff
	#define RX_CMP_FLAGS2_METADATA_TPID_MASK		0xffff0000
	 #define RX_CMP_FLAGS2_METADATA_TPID_SFT		 16
	__le32 rx_cmp_cfa_code_errors_v2;
	#define RX_CMP_V					(1 << 0)
	#define RX_CMPL_ERRORS_MASK				(0x7fff << 1)
	 #define RX_CMPL_ERRORS_SFT				 1
	#define RX_CMPL_ERRORS_BUFFER_ERROR_MASK		(0x7 << 1)
	 #define RX_CMPL_ERRORS_BUFFER_ERROR_NO_BUFFER		 (0x0 << 1)
	 #define RX_CMPL_ERRORS_BUFFER_ERROR_DID_NOT_FIT	 (0x1 << 1)
	 #define RX_CMPL_ERRORS_BUFFER_ERROR_NOT_ON_CHIP	 (0x2 << 1)
	 #define RX_CMPL_ERRORS_BUFFER_ERROR_BAD_FORMAT		 (0x3 << 1)
	#define RX_CMPL_ERRORS_IP_CS_ERROR			(0x1 << 4)
	#define RX_CMPL_ERRORS_L4_CS_ERROR			(0x1 << 5)
	#define RX_CMPL_ERRORS_T_IP_CS_ERROR			(0x1 << 6)
	#define RX_CMPL_ERRORS_T_L4_CS_ERROR			(0x1 << 7)
	#define RX_CMPL_ERRORS_CRC_ERROR			(0x1 << 8)
	#define RX_CMPL_ERRORS_T_PKT_ERROR_MASK			(0x7 << 9)
	 #define RX_CMPL_ERRORS_T_PKT_ERROR_NO_ERROR		 (0x0 << 9)
	 #define RX_CMPL_ERRORS_T_PKT_ERROR_T_L3_BAD_VERSION	 (0x1 << 9)
	 #define RX_CMPL_ERRORS_T_PKT_ERROR_T_L3_BAD_HDR_LEN	 (0x2 << 9)
	 #define RX_CMPL_ERRORS_T_PKT_ERROR_TUNNEL_TOTAL_ERROR	 (0x3 << 9)
	 #define RX_CMPL_ERRORS_T_PKT_ERROR_T_IP_TOTAL_ERROR	 (0x4 << 9)
	 #define RX_CMPL_ERRORS_T_PKT_ERROR_T_UDP_TOTAL_ERROR	 (0x5 << 9)
	 #define RX_CMPL_ERRORS_T_PKT_ERROR_T_L3_BAD_TTL	 (0x6 << 9)
	#define RX_CMPL_ERRORS_PKT_ERROR_MASK			(0xf << 12)
	 #define RX_CMPL_ERRORS_PKT_ERROR_NO_ERROR		 (0x0 << 12)
	 #define RX_CMPL_ERRORS_PKT_ERROR_L3_BAD_VERSION	 (0x1 << 12)
	 #define RX_CMPL_ERRORS_PKT_ERROR_L3_BAD_HDR_LEN	 (0x2 << 12)
	 #define RX_CMPL_ERRORS_PKT_ERROR_L3_BAD_TTL		 (0x3 << 12)
	 #define RX_CMPL_ERRORS_PKT_ERROR_IP_TOTAL_ERROR	 (0x4 << 12)
	 #define RX_CMPL_ERRORS_PKT_ERROR_UDP_TOTAL_ERROR	 (0x5 << 12)
	 #define RX_CMPL_ERRORS_PKT_ERROR_L4_BAD_HDR_LEN	 (0x6 << 12)
	 #define RX_CMPL_ERRORS_PKT_ERROR_L4_BAD_HDR_LEN_TOO_SMALL (0x7 << 12)
	 #define RX_CMPL_ERRORS_PKT_ERROR_L4_BAD_OPT_LEN	 (0x8 << 12)

	#define RX_CMPL_CFA_CODE_MASK				(0xffff << 16)
	 #define RX_CMPL_CFA_CODE_SFT				 16

	__le32 rx_cmp_unused3;
};

#define RX_CMP_L2_ERRORS						\
	cpu_to_le32(RX_CMPL_ERRORS_BUFFER_ERROR_MASK | RX_CMPL_ERRORS_CRC_ERROR)

#define RX_CMP_L4_CS_BITS						\
	(cpu_to_le32(RX_CMP_FLAGS2_L4_CS_CALC | RX_CMP_FLAGS2_T_L4_CS_CALC))

#define RX_CMP_L4_CS_ERR_BITS						\
	(cpu_to_le32(RX_CMPL_ERRORS_L4_CS_ERROR | RX_CMPL_ERRORS_T_L4_CS_ERROR))

#define RX_CMP_L4_CS_OK(rxcmp1)						\
	    (((rxcmp1)->rx_cmp_flags2 &	RX_CMP_L4_CS_BITS) &&		\
	     !((rxcmp1)->rx_cmp_cfa_code_errors_v2 & RX_CMP_L4_CS_ERR_BITS))

#define RX_CMP_ENCAP(rxcmp1)						\
	    ((le32_to_cpu((rxcmp1)->rx_cmp_flags2) &			\
	     RX_CMP_FLAGS2_T_L4_CS_CALC) >> 3)

#define RX_CMP_CFA_CODE(rxcmpl1)					\
	((le32_to_cpu((rxcmpl1)->rx_cmp_cfa_code_errors_v2) &		\
	  RX_CMPL_CFA_CODE_MASK) >> RX_CMPL_CFA_CODE_SFT)

struct rx_agg_cmp {
	__le32 rx_agg_cmp_len_flags_type;
	#define RX_AGG_CMP_TYPE					(0x3f << 0)
	#define RX_AGG_CMP_LEN					(0xffff << 16)
	 #define RX_AGG_CMP_LEN_SHIFT				 16
	u32 rx_agg_cmp_opaque;
	__le32 rx_agg_cmp_v;
	#define RX_AGG_CMP_V					(1 << 0)
	#define RX_AGG_CMP_AGG_ID				(0xffff << 16)
	 #define RX_AGG_CMP_AGG_ID_SHIFT			 16
	__le32 rx_agg_cmp_unused;
};

#define TPA_AGG_AGG_ID(rx_agg)				\
	((le32_to_cpu((rx_agg)->rx_agg_cmp_v) &		\
	 RX_AGG_CMP_AGG_ID) >> RX_AGG_CMP_AGG_ID_SHIFT)

struct rx_tpa_start_cmp {
	__le32 rx_tpa_start_cmp_len_flags_type;
	#define RX_TPA_START_CMP_TYPE				(0x3f << 0)
	#define RX_TPA_START_CMP_FLAGS				(0x3ff << 6)
	 #define RX_TPA_START_CMP_FLAGS_SHIFT			 6
	#define RX_TPA_START_CMP_FLAGS_ERROR			(0x1 << 6)
	#define RX_TPA_START_CMP_FLAGS_PLACEMENT		(0x7 << 7)
	 #define RX_TPA_START_CMP_FLAGS_PLACEMENT_SHIFT		 7
	 #define RX_TPA_START_CMP_FLAGS_PLACEMENT_JUMBO		 (0x1 << 7)
	 #define RX_TPA_START_CMP_FLAGS_PLACEMENT_HDS		 (0x2 << 7)
	 #define RX_TPA_START_CMP_FLAGS_PLACEMENT_GRO_JUMBO	 (0x5 << 7)
	 #define RX_TPA_START_CMP_FLAGS_PLACEMENT_GRO_HDS	 (0x6 << 7)
	#define RX_TPA_START_CMP_FLAGS_RSS_VALID		(0x1 << 10)
	#define RX_TPA_START_CMP_FLAGS_TIMESTAMP		(0x1 << 11)
	#define RX_TPA_START_CMP_FLAGS_ITYPES			(0xf << 12)
	 #define RX_TPA_START_CMP_FLAGS_ITYPES_SHIFT		 12
	 #define RX_TPA_START_CMP_FLAGS_ITYPE_TCP		 (0x2 << 12)
	#define RX_TPA_START_CMP_LEN				(0xffff << 16)
	 #define RX_TPA_START_CMP_LEN_SHIFT			 16

	u32 rx_tpa_start_cmp_opaque;
	__le32 rx_tpa_start_cmp_misc_v1;
	#define RX_TPA_START_CMP_V1				(0x1 << 0)
	#define RX_TPA_START_CMP_RSS_HASH_TYPE			(0x7f << 9)
	 #define RX_TPA_START_CMP_RSS_HASH_TYPE_SHIFT		 9
	#define RX_TPA_START_CMP_AGG_ID				(0x7f << 25)
	 #define RX_TPA_START_CMP_AGG_ID_SHIFT			 25
	#define RX_TPA_START_CMP_AGG_ID_P5			(0xffff << 16)
	 #define RX_TPA_START_CMP_AGG_ID_SHIFT_P5		 16

	__le32 rx_tpa_start_cmp_rss_hash;
};

#define TPA_START_HASH_VALID(rx_tpa_start)				\
	((rx_tpa_start)->rx_tpa_start_cmp_len_flags_type &		\
	 cpu_to_le32(RX_TPA_START_CMP_FLAGS_RSS_VALID))

#define TPA_START_HASH_TYPE(rx_tpa_start)				\
	(((le32_to_cpu((rx_tpa_start)->rx_tpa_start_cmp_misc_v1) &	\
	   RX_TPA_START_CMP_RSS_HASH_TYPE) >>				\
	  RX_TPA_START_CMP_RSS_HASH_TYPE_SHIFT) & RSS_PROFILE_ID_MASK)

#define TPA_START_AGG_ID(rx_tpa_start)					\
	((le32_to_cpu((rx_tpa_start)->rx_tpa_start_cmp_misc_v1) &	\
	 RX_TPA_START_CMP_AGG_ID) >> RX_TPA_START_CMP_AGG_ID_SHIFT)

#define TPA_START_AGG_ID_P5(rx_tpa_start)				\
	((le32_to_cpu((rx_tpa_start)->rx_tpa_start_cmp_misc_v1) &	\
	 RX_TPA_START_CMP_AGG_ID_P5) >> RX_TPA_START_CMP_AGG_ID_SHIFT_P5)

#define TPA_START_ERROR(rx_tpa_start)					\
	((rx_tpa_start)->rx_tpa_start_cmp_len_flags_type &		\
	 cpu_to_le32(RX_TPA_START_CMP_FLAGS_ERROR))

struct rx_tpa_start_cmp_ext {
	__le32 rx_tpa_start_cmp_flags2;
	#define RX_TPA_START_CMP_FLAGS2_IP_CS_CALC		(0x1 << 0)
	#define RX_TPA_START_CMP_FLAGS2_L4_CS_CALC		(0x1 << 1)
	#define RX_TPA_START_CMP_FLAGS2_T_IP_CS_CALC		(0x1 << 2)
	#define RX_TPA_START_CMP_FLAGS2_T_L4_CS_CALC		(0x1 << 3)
	#define RX_TPA_START_CMP_FLAGS2_IP_TYPE			(0x1 << 8)
	#define RX_TPA_START_CMP_FLAGS2_CSUM_CMPL_VALID		(0x1 << 9)
	#define RX_TPA_START_CMP_FLAGS2_EXT_META_FORMAT		(0x3 << 10)
	 #define RX_TPA_START_CMP_FLAGS2_EXT_META_FORMAT_SHIFT	 10
	#define RX_TPA_START_CMP_FLAGS2_CSUM_CMPL		(0xffff << 16)
	 #define RX_TPA_START_CMP_FLAGS2_CSUM_CMPL_SHIFT	 16

	__le32 rx_tpa_start_cmp_metadata;
	__le32 rx_tpa_start_cmp_cfa_code_v2;
	#define RX_TPA_START_CMP_V2				(0x1 << 0)
	#define RX_TPA_START_CMP_ERRORS_BUFFER_ERROR_MASK	(0x7 << 1)
	 #define RX_TPA_START_CMP_ERRORS_BUFFER_ERROR_SHIFT	 1
	 #define RX_TPA_START_CMP_ERRORS_BUFFER_ERROR_NO_BUFFER	 (0x0 << 1)
	 #define RX_TPA_START_CMP_ERRORS_BUFFER_ERROR_BAD_FORMAT (0x3 << 1)
	 #define RX_TPA_START_CMP_ERRORS_BUFFER_ERROR_FLUSH	 (0x5 << 1)
	#define RX_TPA_START_CMP_CFA_CODE			(0xffff << 16)
	 #define RX_TPA_START_CMPL_CFA_CODE_SHIFT		 16
	__le32 rx_tpa_start_cmp_hdr_info;
};

#define TPA_START_CFA_CODE(rx_tpa_start)				\
	((le32_to_cpu((rx_tpa_start)->rx_tpa_start_cmp_cfa_code_v2) &	\
	 RX_TPA_START_CMP_CFA_CODE) >> RX_TPA_START_CMPL_CFA_CODE_SHIFT)

#define TPA_START_IS_IPV6(rx_tpa_start)				\
	(!!((rx_tpa_start)->rx_tpa_start_cmp_flags2 &		\
	    cpu_to_le32(RX_TPA_START_CMP_FLAGS2_IP_TYPE)))

#define TPA_START_ERROR_CODE(rx_tpa_start)				\
	((le32_to_cpu((rx_tpa_start)->rx_tpa_start_cmp_cfa_code_v2) &	\
	  RX_TPA_START_CMP_ERRORS_BUFFER_ERROR_MASK) >>			\
	 RX_TPA_START_CMP_ERRORS_BUFFER_ERROR_SHIFT)

struct rx_tpa_end_cmp {
	__le32 rx_tpa_end_cmp_len_flags_type;
	#define RX_TPA_END_CMP_TYPE				(0x3f << 0)
	#define RX_TPA_END_CMP_FLAGS				(0x3ff << 6)
	 #define RX_TPA_END_CMP_FLAGS_SHIFT			 6
	#define RX_TPA_END_CMP_FLAGS_PLACEMENT			(0x7 << 7)
	 #define RX_TPA_END_CMP_FLAGS_PLACEMENT_SHIFT		 7
	 #define RX_TPA_END_CMP_FLAGS_PLACEMENT_JUMBO		 (0x1 << 7)
	 #define RX_TPA_END_CMP_FLAGS_PLACEMENT_HDS		 (0x2 << 7)
	 #define RX_TPA_END_CMP_FLAGS_PLACEMENT_GRO_JUMBO	 (0x5 << 7)
	 #define RX_TPA_END_CMP_FLAGS_PLACEMENT_GRO_HDS		 (0x6 << 7)
	#define RX_TPA_END_CMP_FLAGS_RSS_VALID			(0x1 << 10)
	#define RX_TPA_END_CMP_FLAGS_ITYPES			(0xf << 12)
	 #define RX_TPA_END_CMP_FLAGS_ITYPES_SHIFT		 12
	 #define RX_TPA_END_CMP_FLAGS_ITYPE_TCP			 (0x2 << 12)
	#define RX_TPA_END_CMP_LEN				(0xffff << 16)
	 #define RX_TPA_END_CMP_LEN_SHIFT			 16

	u32 rx_tpa_end_cmp_opaque;
	__le32 rx_tpa_end_cmp_misc_v1;
	#define RX_TPA_END_CMP_V1				(0x1 << 0)
	#define RX_TPA_END_CMP_AGG_BUFS				(0x3f << 1)
	 #define RX_TPA_END_CMP_AGG_BUFS_SHIFT			 1
	#define RX_TPA_END_CMP_TPA_SEGS				(0xff << 8)
	 #define RX_TPA_END_CMP_TPA_SEGS_SHIFT			 8
	#define RX_TPA_END_CMP_PAYLOAD_OFFSET			(0xff << 16)
	 #define RX_TPA_END_CMP_PAYLOAD_OFFSET_SHIFT		 16
	#define RX_TPA_END_CMP_AGG_ID				(0x7f << 25)
	 #define RX_TPA_END_CMP_AGG_ID_SHIFT			 25
	#define RX_TPA_END_CMP_AGG_ID_P5			(0xffff << 16)
	 #define RX_TPA_END_CMP_AGG_ID_SHIFT_P5			 16

	__le32 rx_tpa_end_cmp_tsdelta;
	#define RX_TPA_END_GRO_TS				(0x1 << 31)
};

#define TPA_END_AGG_ID(rx_tpa_end)					\
	((le32_to_cpu((rx_tpa_end)->rx_tpa_end_cmp_misc_v1) &		\
	 RX_TPA_END_CMP_AGG_ID) >> RX_TPA_END_CMP_AGG_ID_SHIFT)

#define TPA_END_AGG_ID_P5(rx_tpa_end)					\
	((le32_to_cpu((rx_tpa_end)->rx_tpa_end_cmp_misc_v1) &		\
	 RX_TPA_END_CMP_AGG_ID_P5) >> RX_TPA_END_CMP_AGG_ID_SHIFT_P5)

#define TPA_END_PAYLOAD_OFF(rx_tpa_end)					\
	((le32_to_cpu((rx_tpa_end)->rx_tpa_end_cmp_misc_v1) &		\
	 RX_TPA_END_CMP_PAYLOAD_OFFSET) >> RX_TPA_END_CMP_PAYLOAD_OFFSET_SHIFT)

#define TPA_END_AGG_BUFS(rx_tpa_end)					\
	((le32_to_cpu((rx_tpa_end)->rx_tpa_end_cmp_misc_v1) &		\
	 RX_TPA_END_CMP_AGG_BUFS) >> RX_TPA_END_CMP_AGG_BUFS_SHIFT)

#define TPA_END_TPA_SEGS(rx_tpa_end)					\
	((le32_to_cpu((rx_tpa_end)->rx_tpa_end_cmp_misc_v1) &		\
	 RX_TPA_END_CMP_TPA_SEGS) >> RX_TPA_END_CMP_TPA_SEGS_SHIFT)

#define RX_TPA_END_CMP_FLAGS_PLACEMENT_ANY_GRO				\
	cpu_to_le32(RX_TPA_END_CMP_FLAGS_PLACEMENT_GRO_JUMBO &		\
		    RX_TPA_END_CMP_FLAGS_PLACEMENT_GRO_HDS)

#define TPA_END_GRO(rx_tpa_end)						\
	((rx_tpa_end)->rx_tpa_end_cmp_len_flags_type &			\
	 RX_TPA_END_CMP_FLAGS_PLACEMENT_ANY_GRO)

#define TPA_END_GRO_TS(rx_tpa_end)					\
	(!!((rx_tpa_end)->rx_tpa_end_cmp_tsdelta &			\
	    cpu_to_le32(RX_TPA_END_GRO_TS)))

struct rx_tpa_end_cmp_ext {
	__le32 rx_tpa_end_cmp_dup_acks;
	#define RX_TPA_END_CMP_TPA_DUP_ACKS			(0xf << 0)
	#define RX_TPA_END_CMP_PAYLOAD_OFFSET_P5		(0xff << 16)
	 #define RX_TPA_END_CMP_PAYLOAD_OFFSET_SHIFT_P5		 16
	#define RX_TPA_END_CMP_AGG_BUFS_P5			(0xff << 24)
	 #define RX_TPA_END_CMP_AGG_BUFS_SHIFT_P5		 24

	__le32 rx_tpa_end_cmp_seg_len;
	#define RX_TPA_END_CMP_TPA_SEG_LEN			(0xffff << 0)

	__le32 rx_tpa_end_cmp_errors_v2;
	#define RX_TPA_END_CMP_V2				(0x1 << 0)
	#define RX_TPA_END_CMP_ERRORS				(0x3 << 1)
	#define RX_TPA_END_CMP_ERRORS_P5			(0x7 << 1)
	#define RX_TPA_END_CMPL_ERRORS_SHIFT			 1
	 #define RX_TPA_END_CMP_ERRORS_BUFFER_ERROR_NO_BUFFER	 (0x0 << 1)
	 #define RX_TPA_END_CMP_ERRORS_BUFFER_ERROR_NOT_ON_CHIP	 (0x2 << 1)
	 #define RX_TPA_END_CMP_ERRORS_BUFFER_ERROR_BAD_FORMAT	 (0x3 << 1)
	 #define RX_TPA_END_CMP_ERRORS_BUFFER_ERROR_RSV_ERROR	 (0x4 << 1)
	 #define RX_TPA_END_CMP_ERRORS_BUFFER_ERROR_FLUSH	 (0x5 << 1)

	u32 rx_tpa_end_cmp_start_opaque;
};

#define TPA_END_ERRORS(rx_tpa_end_ext)					\
	((rx_tpa_end_ext)->rx_tpa_end_cmp_errors_v2 &			\
	 cpu_to_le32(RX_TPA_END_CMP_ERRORS))

#define TPA_END_PAYLOAD_OFF_P5(rx_tpa_end_ext)				\
	((le32_to_cpu((rx_tpa_end_ext)->rx_tpa_end_cmp_dup_acks) &	\
	 RX_TPA_END_CMP_PAYLOAD_OFFSET_P5) >>				\
	RX_TPA_END_CMP_PAYLOAD_OFFSET_SHIFT_P5)

#define TPA_END_AGG_BUFS_P5(rx_tpa_end_ext)				\
	((le32_to_cpu((rx_tpa_end_ext)->rx_tpa_end_cmp_dup_acks) &	\
	 RX_TPA_END_CMP_AGG_BUFS_P5) >> RX_TPA_END_CMP_AGG_BUFS_SHIFT_P5)

#define EVENT_DATA1_RESET_NOTIFY_FATAL(data1)				\
	(((data1) &							\
	  ASYNC_EVENT_CMPL_RESET_NOTIFY_EVENT_DATA1_REASON_CODE_MASK) ==\
	 ASYNC_EVENT_CMPL_RESET_NOTIFY_EVENT_DATA1_REASON_CODE_FW_EXCEPTION_FATAL)

#define EVENT_DATA1_RECOVERY_MASTER_FUNC(data1)				\
	!!((data1) &							\
	   ASYNC_EVENT_CMPL_ERROR_RECOVERY_EVENT_DATA1_FLAGS_MASTER_FUNC)

#define EVENT_DATA1_RECOVERY_ENABLED(data1)				\
	!!((data1) &							\
	   ASYNC_EVENT_CMPL_ERROR_RECOVERY_EVENT_DATA1_FLAGS_RECOVERY_ENABLED)

struct nqe_cn {
	__le16	type;
	#define NQ_CN_TYPE_MASK           0x3fUL
	#define NQ_CN_TYPE_SFT            0
	#define NQ_CN_TYPE_CQ_NOTIFICATION  0x30UL
	#define NQ_CN_TYPE_LAST            NQ_CN_TYPE_CQ_NOTIFICATION
	__le16	reserved16;
	__le32	cq_handle_low;
	__le32	v;
	#define NQ_CN_V     0x1UL
	__le32	cq_handle_high;
};

#define DB_IDX_MASK						0xffffff
#define DB_IDX_VALID						(0x1 << 26)
#define DB_IRQ_DIS						(0x1 << 27)
#define DB_KEY_TX						(0x0 << 28)
#define DB_KEY_RX						(0x1 << 28)
#define DB_KEY_CP						(0x2 << 28)
#define DB_KEY_ST						(0x3 << 28)
#define DB_KEY_TX_PUSH						(0x4 << 28)
#define DB_LONG_TX_PUSH						(0x2 << 24)

#define BNXT_MIN_ROCE_CP_RINGS	2
#define BNXT_MIN_ROCE_STAT_CTXS	1

/* 64-bit doorbell */
#define DBR_INDEX_MASK					0x0000000000ffffffULL
#define DBR_XID_MASK					0x000fffff00000000ULL
#define DBR_XID_SFT					32
#define DBR_PATH_L2					(0x1ULL << 56)
#define DBR_TYPE_SQ					(0x0ULL << 60)
#define DBR_TYPE_RQ					(0x1ULL << 60)
#define DBR_TYPE_SRQ					(0x2ULL << 60)
#define DBR_TYPE_SRQ_ARM				(0x3ULL << 60)
#define DBR_TYPE_CQ					(0x4ULL << 60)
#define DBR_TYPE_CQ_ARMSE				(0x5ULL << 60)
#define DBR_TYPE_CQ_ARMALL				(0x6ULL << 60)
#define DBR_TYPE_CQ_ARMENA				(0x7ULL << 60)
#define DBR_TYPE_SRQ_ARMENA				(0x8ULL << 60)
#define DBR_TYPE_CQ_CUTOFF_ACK				(0x9ULL << 60)
#define DBR_TYPE_NQ					(0xaULL << 60)
#define DBR_TYPE_NQ_ARM					(0xbULL << 60)
#define DBR_TYPE_NULL					(0xfULL << 60)

#define DB_PF_OFFSET_P5					0x10000
#define DB_VF_OFFSET_P5					0x4000

#define INVALID_HW_RING_ID	((u16)-1)

/* The hardware supports certain page sizes.  Use the supported page sizes
 * to allocate the rings.
 */
#if (PAGE_SHIFT < 12)
#define BNXT_PAGE_SHIFT	12
#elif (PAGE_SHIFT <= 13)
#define BNXT_PAGE_SHIFT	PAGE_SHIFT
#elif (PAGE_SHIFT < 16)
#define BNXT_PAGE_SHIFT	13
#else
#define BNXT_PAGE_SHIFT	16
#endif

#define BNXT_PAGE_SIZE	(1 << BNXT_PAGE_SHIFT)

/* The RXBD length is 16-bit so we can only support page sizes < 64K */
#if (PAGE_SHIFT > 15)
#define BNXT_RX_PAGE_SHIFT 15
#else
#define BNXT_RX_PAGE_SHIFT PAGE_SHIFT
#endif

#define BNXT_RX_PAGE_SIZE (1 << BNXT_RX_PAGE_SHIFT)

#define BNXT_MAX_MTU		9500
#define BNXT_MAX_PAGE_MODE_MTU	\
	((unsigned int)PAGE_SIZE - VLAN_ETH_HLEN - NET_IP_ALIGN -	\
	 XDP_PACKET_HEADROOM)

#define BNXT_MIN_PKT_SIZE	52

#define BNXT_DEFAULT_RX_RING_SIZE	511
#define BNXT_DEFAULT_TX_RING_SIZE	511

#define MAX_TPA		64
#define MAX_TPA_P5	256
#define MAX_TPA_P5_MASK	(MAX_TPA_P5 - 1)
#define MAX_TPA_SEGS_P5	0x3f

#if (BNXT_PAGE_SHIFT == 16)
#define MAX_RX_PAGES	1
#define MAX_RX_AGG_PAGES	4
#define MAX_TX_PAGES	1
#define MAX_CP_PAGES	8
#else
#define MAX_RX_PAGES	8
#define MAX_RX_AGG_PAGES	32
#define MAX_TX_PAGES	8
#define MAX_CP_PAGES	64
#endif

#define RX_DESC_CNT (BNXT_PAGE_SIZE / sizeof(struct rx_bd))
#define TX_DESC_CNT (BNXT_PAGE_SIZE / sizeof(struct tx_bd))
#define CP_DESC_CNT (BNXT_PAGE_SIZE / sizeof(struct tx_cmp))

#define SW_RXBD_RING_SIZE (sizeof(struct bnxt_sw_rx_bd) * RX_DESC_CNT)
#define HW_RXBD_RING_SIZE (sizeof(struct rx_bd) * RX_DESC_CNT)

#define SW_RXBD_AGG_RING_SIZE (sizeof(struct bnxt_sw_rx_agg_bd) * RX_DESC_CNT)

#define SW_TXBD_RING_SIZE (sizeof(struct bnxt_sw_tx_bd) * TX_DESC_CNT)
#define HW_TXBD_RING_SIZE (sizeof(struct tx_bd) * TX_DESC_CNT)

#define HW_CMPD_RING_SIZE (sizeof(struct tx_cmp) * CP_DESC_CNT)

#define BNXT_MAX_RX_DESC_CNT		(RX_DESC_CNT * MAX_RX_PAGES - 1)
#define BNXT_MAX_RX_JUM_DESC_CNT	(RX_DESC_CNT * MAX_RX_AGG_PAGES - 1)
#define BNXT_MAX_TX_DESC_CNT		(TX_DESC_CNT * MAX_TX_PAGES - 1)

#define RX_RING(x)	(((x) & ~(RX_DESC_CNT - 1)) >> (BNXT_PAGE_SHIFT - 4))
#define RX_IDX(x)	((x) & (RX_DESC_CNT - 1))

#define TX_RING(x)	(((x) & ~(TX_DESC_CNT - 1)) >> (BNXT_PAGE_SHIFT - 4))
#define TX_IDX(x)	((x) & (TX_DESC_CNT - 1))

#define CP_RING(x)	(((x) & ~(CP_DESC_CNT - 1)) >> (BNXT_PAGE_SHIFT - 4))
#define CP_IDX(x)	((x) & (CP_DESC_CNT - 1))

#define TX_CMP_VALID(txcmp, raw_cons)					\
	(!!((txcmp)->tx_cmp_errors_v & cpu_to_le32(TX_CMP_V)) ==	\
	 !((raw_cons) & bp->cp_bit))

#define RX_CMP_VALID(rxcmp1, raw_cons)					\
	(!!((rxcmp1)->rx_cmp_cfa_code_errors_v2 & cpu_to_le32(RX_CMP_V)) ==\
	 !((raw_cons) & bp->cp_bit))

#define RX_AGG_CMP_VALID(agg, raw_cons)				\
	(!!((agg)->rx_agg_cmp_v & cpu_to_le32(RX_AGG_CMP_V)) ==	\
	 !((raw_cons) & bp->cp_bit))

#define NQ_CMP_VALID(nqcmp, raw_cons)				\
	(!!((nqcmp)->v & cpu_to_le32(NQ_CN_V)) == !((raw_cons) & bp->cp_bit))

#define TX_CMP_TYPE(txcmp)					\
	(le32_to_cpu((txcmp)->tx_cmp_flags_type) & CMP_TYPE)

#define RX_CMP_TYPE(rxcmp)					\
	(le32_to_cpu((rxcmp)->rx_cmp_len_flags_type) & RX_CMP_CMP_TYPE)

#define NEXT_RX(idx)		(((idx) + 1) & bp->rx_ring_mask)

#define NEXT_RX_AGG(idx)	(((idx) + 1) & bp->rx_agg_ring_mask)

#define NEXT_TX(idx)		(((idx) + 1) & bp->tx_ring_mask)

#define ADV_RAW_CMP(idx, n)	((idx) + (n))
#define NEXT_RAW_CMP(idx)	ADV_RAW_CMP(idx, 1)
#define RING_CMP(idx)		((idx) & bp->cp_ring_mask)
#define NEXT_CMP(idx)		RING_CMP(ADV_RAW_CMP(idx, 1))

#define BNXT_HWRM_MAX_REQ_LEN		(bp->hwrm_max_req_len)
#define BNXT_HWRM_SHORT_REQ_LEN		sizeof(struct hwrm_short_input)
#define DFLT_HWRM_CMD_TIMEOUT		500
#define HWRM_CMD_MAX_TIMEOUT		40000
#define SHORT_HWRM_CMD_TIMEOUT		20
#define HWRM_CMD_TIMEOUT		(bp->hwrm_cmd_timeout)
#define HWRM_RESET_TIMEOUT		((HWRM_CMD_TIMEOUT) * 4)
#define HWRM_COREDUMP_TIMEOUT		((HWRM_CMD_TIMEOUT) * 12)
#define BNXT_HWRM_REQ_MAX_SIZE		128
#define BNXT_HWRM_REQS_PER_PAGE		(BNXT_PAGE_SIZE /	\
					 BNXT_HWRM_REQ_MAX_SIZE)
#define HWRM_SHORT_MIN_TIMEOUT		3
#define HWRM_SHORT_MAX_TIMEOUT		10
#define HWRM_SHORT_TIMEOUT_COUNTER	5

#define HWRM_MIN_TIMEOUT		25
#define HWRM_MAX_TIMEOUT		40

#define HWRM_TOTAL_TIMEOUT(n)	(((n) <= HWRM_SHORT_TIMEOUT_COUNTER) ?	\
	((n) * HWRM_SHORT_MIN_TIMEOUT) :				\
	(HWRM_SHORT_TIMEOUT_COUNTER * HWRM_SHORT_MIN_TIMEOUT +		\
	 ((n) - HWRM_SHORT_TIMEOUT_COUNTER) * HWRM_MIN_TIMEOUT))

#define HWRM_VALID_BIT_DELAY_USEC	150

#define BNXT_HWRM_CHNL_CHIMP	0
#define BNXT_HWRM_CHNL_KONG	1

#define BNXT_RX_EVENT		1
#define BNXT_AGG_EVENT		2
#define BNXT_TX_EVENT		4
#define BNXT_REDIRECT_EVENT	8

struct bnxt_sw_tx_bd {
	union {
		struct sk_buff		*skb;
		struct xdp_frame	*xdpf;
	};
	DEFINE_DMA_UNMAP_ADDR(mapping);
	DEFINE_DMA_UNMAP_LEN(len);
	u8			is_gso;
	u8			is_push;
	u8			action;
	union {
		unsigned short		nr_frags;
		u16			rx_prod;
	};
};

struct bnxt_sw_rx_bd {
	void			*data;
	u8			*data_ptr;
	dma_addr_t		mapping;
};

struct bnxt_sw_rx_agg_bd {
	struct page		*page;
	unsigned int		offset;
	dma_addr_t		mapping;
};

struct bnxt_mem_init {
	u8	init_val;
	u16	offset;
#define	BNXT_MEM_INVALID_OFFSET	0xffff
	u16	size;
};

struct bnxt_ring_mem_info {
	int			nr_pages;
	int			page_size;
	u16			flags;
#define BNXT_RMEM_VALID_PTE_FLAG	1
#define BNXT_RMEM_RING_PTE_FLAG		2
#define BNXT_RMEM_USE_FULL_PAGE_FLAG	4

	u16			depth;
	struct bnxt_mem_init	*mem_init;

	void			**pg_arr;
	dma_addr_t		*dma_arr;

	__le64			*pg_tbl;
	dma_addr_t		pg_tbl_map;

	int			vmem_size;
	void			**vmem;
};

struct bnxt_ring_struct {
	struct bnxt_ring_mem_info	ring_mem;

	u16			fw_ring_id; /* Ring id filled by Chimp FW */
	union {
		u16		grp_idx;
		u16		map_idx; /* Used by cmpl rings */
	};
	u32			handle;
	u8			queue_id;
};

struct tx_push_bd {
	__le32			doorbell;
	__le32			tx_bd_len_flags_type;
	u32			tx_bd_opaque;
	struct tx_bd_ext	txbd2;
};

struct tx_push_buffer {
	struct tx_push_bd	push_bd;
	u32			data[25];
};

struct bnxt_db_info {
	void __iomem		*doorbell;
	union {
		u64		db_key64;
		u32		db_key32;
	};
};

struct bnxt_tx_ring_info {
	struct bnxt_napi	*bnapi;
	u16			tx_prod;
	u16			tx_cons;
	u16			txq_index;
	struct bnxt_db_info	tx_db;

	struct tx_bd		*tx_desc_ring[MAX_TX_PAGES];
	struct bnxt_sw_tx_bd	*tx_buf_ring;

	dma_addr_t		tx_desc_mapping[MAX_TX_PAGES];

	struct tx_push_buffer	*tx_push;
	dma_addr_t		tx_push_mapping;
	__le64			data_mapping;

#define BNXT_DEV_STATE_CLOSING	0x1
	u32			dev_state;

	struct bnxt_ring_struct	tx_ring_struct;
};

#define BNXT_LEGACY_COAL_CMPL_PARAMS					\
	(RING_AGGINT_QCAPS_RESP_CMPL_PARAMS_INT_LAT_TMR_MIN |		\
	 RING_AGGINT_QCAPS_RESP_CMPL_PARAMS_INT_LAT_TMR_MAX |		\
	 RING_AGGINT_QCAPS_RESP_CMPL_PARAMS_TIMER_RESET |		\
	 RING_AGGINT_QCAPS_RESP_CMPL_PARAMS_RING_IDLE |			\
	 RING_AGGINT_QCAPS_RESP_CMPL_PARAMS_NUM_CMPL_DMA_AGGR |		\
	 RING_AGGINT_QCAPS_RESP_CMPL_PARAMS_NUM_CMPL_DMA_AGGR_DURING_INT | \
	 RING_AGGINT_QCAPS_RESP_CMPL_PARAMS_CMPL_AGGR_DMA_TMR |		\
	 RING_AGGINT_QCAPS_RESP_CMPL_PARAMS_CMPL_AGGR_DMA_TMR_DURING_INT | \
	 RING_AGGINT_QCAPS_RESP_CMPL_PARAMS_NUM_CMPL_AGGR_INT)

#define BNXT_COAL_CMPL_ENABLES						\
	(RING_CMPL_RING_CFG_AGGINT_PARAMS_REQ_ENABLES_NUM_CMPL_DMA_AGGR | \
	 RING_CMPL_RING_CFG_AGGINT_PARAMS_REQ_ENABLES_CMPL_AGGR_DMA_TMR | \
	 RING_CMPL_RING_CFG_AGGINT_PARAMS_REQ_ENABLES_INT_LAT_TMR_MAX | \
	 RING_CMPL_RING_CFG_AGGINT_PARAMS_REQ_ENABLES_NUM_CMPL_AGGR_INT)

#define BNXT_COAL_CMPL_MIN_TMR_ENABLE					\
	RING_CMPL_RING_CFG_AGGINT_PARAMS_REQ_ENABLES_INT_LAT_TMR_MIN

#define BNXT_COAL_CMPL_AGGR_TMR_DURING_INT_ENABLE			\
	RING_CMPL_RING_CFG_AGGINT_PARAMS_REQ_ENABLES_NUM_CMPL_DMA_AGGR_DURING_INT

struct bnxt_coal_cap {
	u32			cmpl_params;
	u32			nq_params;
	u16			num_cmpl_dma_aggr_max;
	u16			num_cmpl_dma_aggr_during_int_max;
	u16			cmpl_aggr_dma_tmr_max;
	u16			cmpl_aggr_dma_tmr_during_int_max;
	u16			int_lat_tmr_min_max;
	u16			int_lat_tmr_max_max;
	u16			num_cmpl_aggr_int_max;
	u16			timer_units;
};

struct bnxt_coal {
	u16			coal_ticks;
	u16			coal_ticks_irq;
	u16			coal_bufs;
	u16			coal_bufs_irq;
			/* RING_IDLE enabled when coal ticks < idle_thresh  */
	u16			idle_thresh;
	u8			bufs_per_record;
	u8			budget;
};

struct bnxt_tpa_info {
	void			*data;
	u8			*data_ptr;
	dma_addr_t		mapping;
	u16			len;
	unsigned short		gso_type;
	u32			flags2;
	u32			metadata;
	enum pkt_hash_types	hash_type;
	u32			rss_hash;
	u32			hdr_info;

#define BNXT_TPA_L4_SIZE(hdr_info)	\
	(((hdr_info) & 0xf8000000) ? ((hdr_info) >> 27) : 32)

#define BNXT_TPA_INNER_L3_OFF(hdr_info)	\
	(((hdr_info) >> 18) & 0x1ff)

#define BNXT_TPA_INNER_L2_OFF(hdr_info)	\
	(((hdr_info) >> 9) & 0x1ff)

#define BNXT_TPA_OUTER_L3_OFF(hdr_info)	\
	((hdr_info) & 0x1ff)

	u16			cfa_code; /* cfa_code in TPA start compl */
	u8			agg_count;
	struct rx_agg_cmp	*agg_arr;
};

#define BNXT_AGG_IDX_BMAP_SIZE	(MAX_TPA_P5 / BITS_PER_LONG)

struct bnxt_tpa_idx_map {
	u16		agg_id_tbl[1024];
	unsigned long	agg_idx_bmap[BNXT_AGG_IDX_BMAP_SIZE];
};

struct bnxt_rx_ring_info {
	struct bnxt_napi	*bnapi;
	u16			rx_prod;
	u16			rx_agg_prod;
	u16			rx_sw_agg_prod;
	u16			rx_next_cons;
	struct bnxt_db_info	rx_db;
	struct bnxt_db_info	rx_agg_db;

	struct bpf_prog		*xdp_prog;

	struct rx_bd		*rx_desc_ring[MAX_RX_PAGES];
	struct bnxt_sw_rx_bd	*rx_buf_ring;

	struct rx_bd		*rx_agg_desc_ring[MAX_RX_AGG_PAGES];
	struct bnxt_sw_rx_agg_bd	*rx_agg_ring;

	unsigned long		*rx_agg_bmap;
	u16			rx_agg_bmap_size;

	struct page		*rx_page;
	unsigned int		rx_page_offset;

	dma_addr_t		rx_desc_mapping[MAX_RX_PAGES];
	dma_addr_t		rx_agg_desc_mapping[MAX_RX_AGG_PAGES];

	struct bnxt_tpa_info	*rx_tpa;
	struct bnxt_tpa_idx_map *rx_tpa_idx_map;

	struct bnxt_ring_struct	rx_ring_struct;
	struct bnxt_ring_struct	rx_agg_ring_struct;
	struct xdp_rxq_info	xdp_rxq;
	struct page_pool	*page_pool;
};

struct bnxt_rx_sw_stats {
	u64			rx_l4_csum_errors;
	u64			rx_resets;
	u64			rx_buf_errors;
};

struct bnxt_cmn_sw_stats {
	u64			missed_irqs;
};

struct bnxt_sw_stats {
	struct bnxt_rx_sw_stats rx;
	struct bnxt_cmn_sw_stats cmn;
};

struct bnxt_stats_mem {
	u64		*sw_stats;
	u64		*hw_masks;
	void		*hw_stats;
	dma_addr_t	hw_stats_map;
	int		len;
};

struct bnxt_cp_ring_info {
	struct bnxt_napi	*bnapi;
	u32			cp_raw_cons;
	struct bnxt_db_info	cp_db;

	u8			had_work_done:1;
	u8			has_more_work:1;

	u32			last_cp_raw_cons;

	struct bnxt_coal	rx_ring_coal;
	u64			rx_packets;
	u64			rx_bytes;
	u64			event_ctr;

	struct dim		dim;

	union {
		struct tx_cmp	*cp_desc_ring[MAX_CP_PAGES];
		struct nqe_cn	*nq_desc_ring[MAX_CP_PAGES];
	};

	dma_addr_t		cp_desc_mapping[MAX_CP_PAGES];

	struct bnxt_stats_mem	stats;
	u32			hw_stats_ctx_id;

	struct bnxt_sw_stats	sw_stats;

	struct bnxt_ring_struct	cp_ring_struct;

	struct bnxt_cp_ring_info *cp_ring_arr[2];
#define BNXT_RX_HDL	0
#define BNXT_TX_HDL	1
};

struct bnxt_napi {
	struct napi_struct	napi;
	struct bnxt		*bp;

	int			index;
	struct bnxt_cp_ring_info	cp_ring;
	struct bnxt_rx_ring_info	*rx_ring;
	struct bnxt_tx_ring_info	*tx_ring;

	void			(*tx_int)(struct bnxt *, struct bnxt_napi *,
					  int);
	int			tx_pkts;
	u8			events;

	u32			flags;
#define BNXT_NAPI_FLAG_XDP	0x1

	bool			in_reset;
};

struct bnxt_irq {
	irq_handler_t	handler;
	unsigned int	vector;
	u8		requested:1;
	u8		have_cpumask:1;
	char		name[IFNAMSIZ + 2];
	cpumask_var_t	cpu_mask;
};

#define HWRM_RING_ALLOC_TX	0x1
#define HWRM_RING_ALLOC_RX	0x2
#define HWRM_RING_ALLOC_AGG	0x4
#define HWRM_RING_ALLOC_CMPL	0x8
#define HWRM_RING_ALLOC_NQ	0x10

#define INVALID_STATS_CTX_ID	-1

struct bnxt_ring_grp_info {
	u16	fw_stats_ctx;
	u16	fw_grp_id;
	u16	rx_fw_ring_id;
	u16	agg_fw_ring_id;
	u16	cp_fw_ring_id;
};

struct bnxt_vnic_info {
	u16		fw_vnic_id; /* returned by Chimp during alloc */
#define BNXT_MAX_CTX_PER_VNIC	8
	u16		fw_rss_cos_lb_ctx[BNXT_MAX_CTX_PER_VNIC];
	u16		fw_l2_ctx_id;
#define BNXT_MAX_UC_ADDRS	4
	__le64		fw_l2_filter_id[BNXT_MAX_UC_ADDRS];
				/* index 0 always dev_addr */
	u16		uc_filter_count;
	u8		*uc_list;

	u16		*fw_grp_ids;
	dma_addr_t	rss_table_dma_addr;
	__le16		*rss_table;
	dma_addr_t	rss_hash_key_dma_addr;
	u64		*rss_hash_key;
	int		rss_table_size;
#define BNXT_RSS_TABLE_ENTRIES_P5	64
#define BNXT_RSS_TABLE_SIZE_P5		(BNXT_RSS_TABLE_ENTRIES_P5 * 4)
#define BNXT_RSS_TABLE_MAX_TBL_P5	8
#define BNXT_MAX_RSS_TABLE_SIZE_P5				\
	(BNXT_RSS_TABLE_SIZE_P5 * BNXT_RSS_TABLE_MAX_TBL_P5)
#define BNXT_MAX_RSS_TABLE_ENTRIES_P5				\
	(BNXT_RSS_TABLE_ENTRIES_P5 * BNXT_RSS_TABLE_MAX_TBL_P5)

	u32		rx_mask;

	u8		*mc_list;
	int		mc_list_size;
	int		mc_list_count;
	dma_addr_t	mc_list_mapping;
#define BNXT_MAX_MC_ADDRS	16

	u32		flags;
#define BNXT_VNIC_RSS_FLAG	1
#define BNXT_VNIC_RFS_FLAG	2
#define BNXT_VNIC_MCAST_FLAG	4
#define BNXT_VNIC_UCAST_FLAG	8
#define BNXT_VNIC_RFS_NEW_RSS_FLAG	0x10
};

struct bnxt_hw_resc {
	u16	min_rsscos_ctxs;
	u16	max_rsscos_ctxs;
	u16	min_cp_rings;
	u16	max_cp_rings;
	u16	resv_cp_rings;
	u16	min_tx_rings;
	u16	max_tx_rings;
	u16	resv_tx_rings;
	u16	max_tx_sch_inputs;
	u16	min_rx_rings;
	u16	max_rx_rings;
	u16	resv_rx_rings;
	u16	min_hw_ring_grps;
	u16	max_hw_ring_grps;
	u16	resv_hw_ring_grps;
	u16	min_l2_ctxs;
	u16	max_l2_ctxs;
	u16	min_vnics;
	u16	max_vnics;
	u16	resv_vnics;
	u16	min_stat_ctxs;
	u16	max_stat_ctxs;
	u16	resv_stat_ctxs;
	u16	max_nqs;
	u16	max_irqs;
	u16	resv_irqs;
};

#if defined(CONFIG_BNXT_SRIOV)
struct bnxt_vf_info {
	u16	fw_fid;
	u8	mac_addr[ETH_ALEN];	/* PF assigned MAC Address */
	u8	vf_mac_addr[ETH_ALEN];	/* VF assigned MAC address, only
					 * stored by PF.
					 */
	u16	vlan;
	u16	func_qcfg_flags;
	u32	flags;
#define BNXT_VF_QOS		0x1
#define BNXT_VF_SPOOFCHK	0x2
#define BNXT_VF_LINK_FORCED	0x4
#define BNXT_VF_LINK_UP		0x8
#define BNXT_VF_TRUST		0x10
	u32	min_tx_rate;
	u32	max_tx_rate;
	void	*hwrm_cmd_req_addr;
	dma_addr_t	hwrm_cmd_req_dma_addr;
};
#endif

struct bnxt_pf_info {
#define BNXT_FIRST_PF_FID	1
#define BNXT_FIRST_VF_FID	128
	u16	fw_fid;
	u16	port_id;
	u8	mac_addr[ETH_ALEN];
	u32	first_vf_id;
	u16	active_vfs;
	u16	registered_vfs;
	u16	max_vfs;
	u32	max_encap_records;
	u32	max_decap_records;
	u32	max_tx_em_flows;
	u32	max_tx_wm_flows;
	u32	max_rx_em_flows;
	u32	max_rx_wm_flows;
	unsigned long	*vf_event_bmap;
	u16	hwrm_cmd_req_pages;
	u8	vf_resv_strategy;
#define BNXT_VF_RESV_STRATEGY_MAXIMAL	0
#define BNXT_VF_RESV_STRATEGY_MINIMAL	1
#define BNXT_VF_RESV_STRATEGY_MINIMAL_STATIC	2
	void			*hwrm_cmd_req_addr[4];
	dma_addr_t		hwrm_cmd_req_dma_addr[4];
	struct bnxt_vf_info	*vf;
};

struct bnxt_ntuple_filter {
	struct hlist_node	hash;
	u8			dst_mac_addr[ETH_ALEN];
	u8			src_mac_addr[ETH_ALEN];
	struct flow_keys	fkeys;
	__le64			filter_id;
	u16			sw_id;
	u8			l2_fltr_idx;
	u16			rxq;
	u32			flow_id;
	unsigned long		state;
#define BNXT_FLTR_VALID		0
#define BNXT_FLTR_UPDATE	1
};

struct bnxt_link_info {
	u8			phy_type;
	u8			media_type;
	u8			transceiver;
	u8			phy_addr;
	u8			phy_link_status;
#define BNXT_LINK_NO_LINK	PORT_PHY_QCFG_RESP_LINK_NO_LINK
#define BNXT_LINK_SIGNAL	PORT_PHY_QCFG_RESP_LINK_SIGNAL
#define BNXT_LINK_LINK		PORT_PHY_QCFG_RESP_LINK_LINK
	u8			wire_speed;
	u8			phy_state;
#define BNXT_PHY_STATE_ENABLED		0
#define BNXT_PHY_STATE_DISABLED		1

	u8			link_up;
	u8			duplex;
#define BNXT_LINK_DUPLEX_HALF	PORT_PHY_QCFG_RESP_DUPLEX_STATE_HALF
#define BNXT_LINK_DUPLEX_FULL	PORT_PHY_QCFG_RESP_DUPLEX_STATE_FULL
	u8			pause;
#define BNXT_LINK_PAUSE_TX	PORT_PHY_QCFG_RESP_PAUSE_TX
#define BNXT_LINK_PAUSE_RX	PORT_PHY_QCFG_RESP_PAUSE_RX
#define BNXT_LINK_PAUSE_BOTH	(PORT_PHY_QCFG_RESP_PAUSE_RX | \
				 PORT_PHY_QCFG_RESP_PAUSE_TX)
	u8			lp_pause;
	u8			auto_pause_setting;
	u8			force_pause_setting;
	u8			duplex_setting;
	u8			auto_mode;
#define BNXT_AUTO_MODE(mode)	((mode) > BNXT_LINK_AUTO_NONE && \
				 (mode) <= BNXT_LINK_AUTO_MSK)
#define BNXT_LINK_AUTO_NONE     PORT_PHY_QCFG_RESP_AUTO_MODE_NONE
#define BNXT_LINK_AUTO_ALLSPDS	PORT_PHY_QCFG_RESP_AUTO_MODE_ALL_SPEEDS
#define BNXT_LINK_AUTO_ONESPD	PORT_PHY_QCFG_RESP_AUTO_MODE_ONE_SPEED
#define BNXT_LINK_AUTO_ONEORBELOW PORT_PHY_QCFG_RESP_AUTO_MODE_ONE_OR_BELOW
#define BNXT_LINK_AUTO_MSK	PORT_PHY_QCFG_RESP_AUTO_MODE_SPEED_MASK
#define PHY_VER_LEN		3
	u8			phy_ver[PHY_VER_LEN];
	u16			link_speed;
#define BNXT_LINK_SPEED_100MB	PORT_PHY_QCFG_RESP_LINK_SPEED_100MB
#define BNXT_LINK_SPEED_1GB	PORT_PHY_QCFG_RESP_LINK_SPEED_1GB
#define BNXT_LINK_SPEED_2GB	PORT_PHY_QCFG_RESP_LINK_SPEED_2GB
#define BNXT_LINK_SPEED_2_5GB	PORT_PHY_QCFG_RESP_LINK_SPEED_2_5GB
#define BNXT_LINK_SPEED_10GB	PORT_PHY_QCFG_RESP_LINK_SPEED_10GB
#define BNXT_LINK_SPEED_20GB	PORT_PHY_QCFG_RESP_LINK_SPEED_20GB
#define BNXT_LINK_SPEED_25GB	PORT_PHY_QCFG_RESP_LINK_SPEED_25GB
#define BNXT_LINK_SPEED_40GB	PORT_PHY_QCFG_RESP_LINK_SPEED_40GB
#define BNXT_LINK_SPEED_50GB	PORT_PHY_QCFG_RESP_LINK_SPEED_50GB
#define BNXT_LINK_SPEED_100GB	PORT_PHY_QCFG_RESP_LINK_SPEED_100GB
	u16			support_speeds;
	u16			support_pam4_speeds;
	u16			auto_link_speeds;	/* fw adv setting */
#define BNXT_LINK_SPEED_MSK_100MB PORT_PHY_QCFG_RESP_SUPPORT_SPEEDS_100MB
#define BNXT_LINK_SPEED_MSK_1GB PORT_PHY_QCFG_RESP_SUPPORT_SPEEDS_1GB
#define BNXT_LINK_SPEED_MSK_2GB PORT_PHY_QCFG_RESP_SUPPORT_SPEEDS_2GB
#define BNXT_LINK_SPEED_MSK_10GB PORT_PHY_QCFG_RESP_SUPPORT_SPEEDS_10GB
#define BNXT_LINK_SPEED_MSK_2_5GB PORT_PHY_QCFG_RESP_SUPPORT_SPEEDS_2_5GB
#define BNXT_LINK_SPEED_MSK_20GB PORT_PHY_QCFG_RESP_SUPPORT_SPEEDS_20GB
#define BNXT_LINK_SPEED_MSK_25GB PORT_PHY_QCFG_RESP_SUPPORT_SPEEDS_25GB
#define BNXT_LINK_SPEED_MSK_40GB PORT_PHY_QCFG_RESP_SUPPORT_SPEEDS_40GB
#define BNXT_LINK_SPEED_MSK_50GB PORT_PHY_QCFG_RESP_SUPPORT_SPEEDS_50GB
#define BNXT_LINK_SPEED_MSK_100GB PORT_PHY_QCFG_RESP_SUPPORT_SPEEDS_100GB
	u16			auto_pam4_link_speeds;
#define BNXT_LINK_PAM4_SPEED_MSK_50GB PORT_PHY_QCFG_RESP_SUPPORT_PAM4_SPEEDS_50G
#define BNXT_LINK_PAM4_SPEED_MSK_100GB PORT_PHY_QCFG_RESP_SUPPORT_PAM4_SPEEDS_100G
#define BNXT_LINK_PAM4_SPEED_MSK_200GB PORT_PHY_QCFG_RESP_SUPPORT_PAM4_SPEEDS_200G
	u16			support_auto_speeds;
	u16			support_pam4_auto_speeds;
	u16			lp_auto_link_speeds;
	u16			lp_auto_pam4_link_speeds;
	u16			force_link_speed;
	u16			force_pam4_link_speed;
	u32			preemphasis;
	u8			module_status;
	u8			active_fec_sig_mode;
	u16			fec_cfg;
#define BNXT_FEC_NONE		PORT_PHY_QCFG_RESP_FEC_CFG_FEC_NONE_SUPPORTED
#define BNXT_FEC_AUTONEG_CAP	PORT_PHY_QCFG_RESP_FEC_CFG_FEC_AUTONEG_SUPPORTED
#define BNXT_FEC_AUTONEG	PORT_PHY_QCFG_RESP_FEC_CFG_FEC_AUTONEG_ENABLED
#define BNXT_FEC_ENC_BASE_R_CAP	\
	PORT_PHY_QCFG_RESP_FEC_CFG_FEC_CLAUSE74_SUPPORTED
#define BNXT_FEC_ENC_BASE_R	PORT_PHY_QCFG_RESP_FEC_CFG_FEC_CLAUSE74_ENABLED
#define BNXT_FEC_ENC_RS_CAP	\
	PORT_PHY_QCFG_RESP_FEC_CFG_FEC_CLAUSE91_SUPPORTED
#define BNXT_FEC_ENC_LLRS_CAP	\
	(PORT_PHY_QCFG_RESP_FEC_CFG_FEC_RS272_1XN_SUPPORTED |	\
	 PORT_PHY_QCFG_RESP_FEC_CFG_FEC_RS272_IEEE_SUPPORTED)
#define BNXT_FEC_ENC_RS		\
	(PORT_PHY_QCFG_RESP_FEC_CFG_FEC_CLAUSE91_ENABLED |	\
	 PORT_PHY_QCFG_RESP_FEC_CFG_FEC_RS544_1XN_ENABLED |	\
	 PORT_PHY_QCFG_RESP_FEC_CFG_FEC_RS544_IEEE_ENABLED)
#define BNXT_FEC_ENC_LLRS	\
	(PORT_PHY_QCFG_RESP_FEC_CFG_FEC_RS272_1XN_ENABLED |	\
	 PORT_PHY_QCFG_RESP_FEC_CFG_FEC_RS272_IEEE_ENABLED)

	/* copy of requested setting from ethtool cmd */
	u8			autoneg;
#define BNXT_AUTONEG_SPEED		1
#define BNXT_AUTONEG_FLOW_CTRL		2
	u8			req_signal_mode;
#define BNXT_SIG_MODE_NRZ	PORT_PHY_QCFG_RESP_SIGNAL_MODE_NRZ
#define BNXT_SIG_MODE_PAM4	PORT_PHY_QCFG_RESP_SIGNAL_MODE_PAM4
	u8			req_duplex;
	u8			req_flow_ctrl;
	u16			req_link_speed;
	u16			advertising;	/* user adv setting */
	u16			advertising_pam4;
	bool			force_link_chng;

	bool			phy_retry;
	unsigned long		phy_retry_expires;

	/* a copy of phy_qcfg output used to report link
	 * info to VF
	 */
	struct hwrm_port_phy_qcfg_output phy_qcfg_resp;
};

#define BNXT_FEC_RS544_ON					\
	 (PORT_PHY_CFG_REQ_FLAGS_FEC_RS544_1XN_ENABLE |		\
	  PORT_PHY_CFG_REQ_FLAGS_FEC_RS544_IEEE_ENABLE)

#define BNXT_FEC_RS544_OFF					\
	 (PORT_PHY_CFG_REQ_FLAGS_FEC_RS544_1XN_DISABLE |	\
	  PORT_PHY_CFG_REQ_FLAGS_FEC_RS544_IEEE_DISABLE)

#define BNXT_FEC_RS272_ON					\
	 (PORT_PHY_CFG_REQ_FLAGS_FEC_RS272_1XN_ENABLE |		\
	  PORT_PHY_CFG_REQ_FLAGS_FEC_RS272_IEEE_ENABLE)

#define BNXT_FEC_RS272_OFF					\
	 (PORT_PHY_CFG_REQ_FLAGS_FEC_RS272_1XN_DISABLE |	\
	  PORT_PHY_CFG_REQ_FLAGS_FEC_RS272_IEEE_DISABLE)

#define BNXT_PAM4_SUPPORTED(link_info)				\
	((link_info)->support_pam4_speeds)

#define BNXT_FEC_RS_ON(link_info)				\
	(PORT_PHY_CFG_REQ_FLAGS_FEC_CLAUSE91_ENABLE |		\
	 PORT_PHY_CFG_REQ_FLAGS_FEC_CLAUSE74_DISABLE |		\
	 (BNXT_PAM4_SUPPORTED(link_info) ?			\
	  (BNXT_FEC_RS544_ON | BNXT_FEC_RS272_OFF) : 0))

#define BNXT_FEC_LLRS_ON					\
	(PORT_PHY_CFG_REQ_FLAGS_FEC_CLAUSE91_ENABLE |		\
	 PORT_PHY_CFG_REQ_FLAGS_FEC_CLAUSE74_DISABLE |		\
	 BNXT_FEC_RS272_ON | BNXT_FEC_RS544_OFF)

#define BNXT_FEC_RS_OFF(link_info)				\
	(PORT_PHY_CFG_REQ_FLAGS_FEC_CLAUSE91_DISABLE |		\
	 (BNXT_PAM4_SUPPORTED(link_info) ?			\
	  (BNXT_FEC_RS544_OFF | BNXT_FEC_RS272_OFF) : 0))

#define BNXT_FEC_BASE_R_ON(link_info)				\
	(PORT_PHY_CFG_REQ_FLAGS_FEC_CLAUSE74_ENABLE |		\
	 BNXT_FEC_RS_OFF(link_info))

#define BNXT_FEC_ALL_OFF(link_info)				\
	(PORT_PHY_CFG_REQ_FLAGS_FEC_CLAUSE74_DISABLE |		\
	 BNXT_FEC_RS_OFF(link_info))

#define BNXT_MAX_QUEUE	8

struct bnxt_queue_info {
	u8	queue_id;
	u8	queue_profile;
};

#define BNXT_MAX_LED			4

struct bnxt_led_info {
	u8	led_id;
	u8	led_type;
	u8	led_group_id;
	u8	unused;
	__le16	led_state_caps;
#define BNXT_LED_ALT_BLINK_CAP(x)	((x) &	\
	cpu_to_le16(PORT_LED_QCAPS_RESP_LED0_STATE_CAPS_BLINK_ALT_SUPPORTED))

	__le16	led_color_caps;
};

#define BNXT_MAX_TEST	8

struct bnxt_test_info {
	u8 offline_mask;
	u8 flags;
#define BNXT_TEST_FL_EXT_LPBK		0x1
#define BNXT_TEST_FL_AN_PHY_LPBK	0x2
	u16 timeout;
	char string[BNXT_MAX_TEST][ETH_GSTRING_LEN];
};

#define CHIMP_REG_VIEW_ADDR				\
	((bp->flags & BNXT_FLAG_CHIP_P5) ? 0x80000000 : 0xb1000000)

#define BNXT_GRCPF_REG_CHIMP_COMM		0x0
#define BNXT_GRCPF_REG_CHIMP_COMM_TRIGGER	0x100
#define BNXT_GRCPF_REG_WINDOW_BASE_OUT		0x400
#define BNXT_CAG_REG_LEGACY_INT_STATUS		0x4014
#define BNXT_CAG_REG_BASE			0x300000

#define BNXT_GRC_REG_STATUS_P5			0x520

#define BNXT_GRCPF_REG_KONG_COMM		0xA00
#define BNXT_GRCPF_REG_KONG_COMM_TRIGGER	0xB00

#define BNXT_GRC_REG_CHIP_NUM			0x48
#define BNXT_GRC_REG_BASE			0x260000

#define BNXT_GRC_BASE_MASK			0xfffff000
#define BNXT_GRC_OFFSET_MASK			0x00000ffc

struct bnxt_tc_flow_stats {
	u64		packets;
	u64		bytes;
};

#ifdef CONFIG_BNXT_FLOWER_OFFLOAD
struct bnxt_flower_indr_block_cb_priv {
	struct net_device *tunnel_netdev;
	struct bnxt *bp;
	struct list_head list;
};
#endif

struct bnxt_tc_info {
	bool				enabled;

	/* hash table to store TC offloaded flows */
	struct rhashtable		flow_table;
	struct rhashtable_params	flow_ht_params;

	/* hash table to store L2 keys of TC flows */
	struct rhashtable		l2_table;
	struct rhashtable_params	l2_ht_params;
	/* hash table to store L2 keys for TC tunnel decap */
	struct rhashtable		decap_l2_table;
	struct rhashtable_params	decap_l2_ht_params;
	/* hash table to store tunnel decap entries */
	struct rhashtable		decap_table;
	struct rhashtable_params	decap_ht_params;
	/* hash table to store tunnel encap entries */
	struct rhashtable		encap_table;
	struct rhashtable_params	encap_ht_params;

	/* lock to atomically add/del an l2 node when a flow is
	 * added or deleted.
	 */
	struct mutex			lock;

	/* Fields used for batching stats query */
	struct rhashtable_iter		iter;
#define BNXT_FLOW_STATS_BATCH_MAX	10
	struct bnxt_tc_stats_batch {
		void			  *flow_node;
		struct bnxt_tc_flow_stats hw_stats;
	} stats_batch[BNXT_FLOW_STATS_BATCH_MAX];

	/* Stat counter mask (width) */
	u64				bytes_mask;
	u64				packets_mask;
};

struct bnxt_vf_rep_stats {
	u64			packets;
	u64			bytes;
	u64			dropped;
};

struct bnxt_vf_rep {
	struct bnxt			*bp;
	struct net_device		*dev;
	struct metadata_dst		*dst;
	u16				vf_idx;
	u16				tx_cfa_action;
	u16				rx_cfa_code;

	struct bnxt_vf_rep_stats	rx_stats;
	struct bnxt_vf_rep_stats	tx_stats;
};

#define PTU_PTE_VALID             0x1UL
#define PTU_PTE_LAST              0x2UL
#define PTU_PTE_NEXT_TO_LAST      0x4UL

#define MAX_CTX_PAGES	(BNXT_PAGE_SIZE / 8)
#define MAX_CTX_TOTAL_PAGES	(MAX_CTX_PAGES * MAX_CTX_PAGES)

struct bnxt_ctx_pg_info {
	u32		entries;
	u32		nr_pages;
	void		*ctx_pg_arr[MAX_CTX_PAGES];
	dma_addr_t	ctx_dma_arr[MAX_CTX_PAGES];
	struct bnxt_ring_mem_info ring_mem;
	struct bnxt_ctx_pg_info **ctx_pg_tbl;
};

#define BNXT_MAX_TQM_SP_RINGS		1
#define BNXT_MAX_TQM_FP_RINGS		8
#define BNXT_MAX_TQM_RINGS		\
	(BNXT_MAX_TQM_SP_RINGS + BNXT_MAX_TQM_FP_RINGS)

#define BNXT_BACKING_STORE_CFG_LEGACY_LEN	256

struct bnxt_ctx_mem_info {
	u32	qp_max_entries;
	u16	qp_min_qp1_entries;
	u16	qp_max_l2_entries;
	u16	qp_entry_size;
	u16	srq_max_l2_entries;
	u32	srq_max_entries;
	u16	srq_entry_size;
	u16	cq_max_l2_entries;
	u32	cq_max_entries;
	u16	cq_entry_size;
	u16	vnic_max_vnic_entries;
	u16	vnic_max_ring_table_entries;
	u16	vnic_entry_size;
	u32	stat_max_entries;
	u16	stat_entry_size;
	u16	tqm_entry_size;
	u32	tqm_min_entries_per_ring;
	u32	tqm_max_entries_per_ring;
	u32	mrav_max_entries;
	u16	mrav_entry_size;
	u16	tim_entry_size;
	u32	tim_max_entries;
	u16	mrav_num_entries_units;
	u8	tqm_entries_multiple;
	u8	tqm_fp_rings_count;

	u32	flags;
	#define BNXT_CTX_FLAG_INITED	0x01

	struct bnxt_ctx_pg_info qp_mem;
	struct bnxt_ctx_pg_info srq_mem;
	struct bnxt_ctx_pg_info cq_mem;
	struct bnxt_ctx_pg_info vnic_mem;
	struct bnxt_ctx_pg_info stat_mem;
	struct bnxt_ctx_pg_info mrav_mem;
	struct bnxt_ctx_pg_info tim_mem;
	struct bnxt_ctx_pg_info *tqm_mem[BNXT_MAX_TQM_RINGS];

#define BNXT_CTX_MEM_INIT_QP	0
#define BNXT_CTX_MEM_INIT_SRQ	1
#define BNXT_CTX_MEM_INIT_CQ	2
#define BNXT_CTX_MEM_INIT_VNIC	3
#define BNXT_CTX_MEM_INIT_STAT	4
#define BNXT_CTX_MEM_INIT_MRAV	5
#define BNXT_CTX_MEM_INIT_MAX	6
	struct bnxt_mem_init	mem_init[BNXT_CTX_MEM_INIT_MAX];
};

struct bnxt_fw_health {
	u32 flags;
	u32 polling_dsecs;
	u32 master_func_wait_dsecs;
	u32 normal_func_wait_dsecs;
	u32 post_reset_wait_dsecs;
	u32 post_reset_max_wait_dsecs;
	u32 regs[4];
	u32 mapped_regs[4];
#define BNXT_FW_HEALTH_REG		0
#define BNXT_FW_HEARTBEAT_REG		1
#define BNXT_FW_RESET_CNT_REG		2
#define BNXT_FW_RESET_INPROG_REG	3
	u32 fw_reset_inprog_reg_mask;
	u32 last_fw_heartbeat;
	u32 last_fw_reset_cnt;
	u8 enabled:1;
	u8 master:1;
	u8 fatal:1;
	u8 status_reliable:1;
	u8 tmr_multiplier;
	u8 tmr_counter;
	u8 fw_reset_seq_cnt;
	u32 fw_reset_seq_regs[16];
	u32 fw_reset_seq_vals[16];
	u32 fw_reset_seq_delay_msec[16];
	u32 echo_req_data1;
	u32 echo_req_data2;
	struct devlink_health_reporter	*fw_reporter;
	struct devlink_health_reporter *fw_reset_reporter;
	struct devlink_health_reporter *fw_fatal_reporter;
};

struct bnxt_fw_reporter_ctx {
	unsigned long sp_event;
};

#define BNXT_FW_HEALTH_REG_TYPE_MASK	3
#define BNXT_FW_HEALTH_REG_TYPE_CFG	0
#define BNXT_FW_HEALTH_REG_TYPE_GRC	1
#define BNXT_FW_HEALTH_REG_TYPE_BAR0	2
#define BNXT_FW_HEALTH_REG_TYPE_BAR1	3

#define BNXT_FW_HEALTH_REG_TYPE(reg)	((reg) & BNXT_FW_HEALTH_REG_TYPE_MASK)
#define BNXT_FW_HEALTH_REG_OFF(reg)	((reg) & ~BNXT_FW_HEALTH_REG_TYPE_MASK)

#define BNXT_FW_HEALTH_WIN_BASE		0x3000
#define BNXT_FW_HEALTH_WIN_MAP_OFF	8

#define BNXT_FW_HEALTH_WIN_OFF(reg)	(BNXT_FW_HEALTH_WIN_BASE +	\
					 ((reg) & BNXT_GRC_OFFSET_MASK))

<<<<<<< HEAD
=======
#define BNXT_FW_STATUS_HEALTH_MSK	0xffff
>>>>>>> f642729d
#define BNXT_FW_STATUS_HEALTHY		0x8000
#define BNXT_FW_STATUS_SHUTDOWN		0x100000

#define BNXT_FW_IS_HEALTHY(sts)		(((sts) & BNXT_FW_STATUS_HEALTH_MSK) ==\
					 BNXT_FW_STATUS_HEALTHY)

#define BNXT_FW_IS_BOOTING(sts)		(((sts) & BNXT_FW_STATUS_HEALTH_MSK) < \
					 BNXT_FW_STATUS_HEALTHY)

#define BNXT_FW_IS_ERR(sts)		(((sts) & BNXT_FW_STATUS_HEALTH_MSK) > \
					 BNXT_FW_STATUS_HEALTHY)

#define BNXT_FW_RETRY			5
#define BNXT_FW_IF_RETRY		10

struct bnxt {
	void __iomem		*bar0;
	void __iomem		*bar1;
	void __iomem		*bar2;

	u32			reg_base;
	u16			chip_num;
#define CHIP_NUM_57301		0x16c8
#define CHIP_NUM_57302		0x16c9
#define CHIP_NUM_57304		0x16ca
#define CHIP_NUM_58700		0x16cd
#define CHIP_NUM_57402		0x16d0
#define CHIP_NUM_57404		0x16d1
#define CHIP_NUM_57406		0x16d2
#define CHIP_NUM_57407		0x16d5

#define CHIP_NUM_57311		0x16ce
#define CHIP_NUM_57312		0x16cf
#define CHIP_NUM_57314		0x16df
#define CHIP_NUM_57317		0x16e0
#define CHIP_NUM_57412		0x16d6
#define CHIP_NUM_57414		0x16d7
#define CHIP_NUM_57416		0x16d8
#define CHIP_NUM_57417		0x16d9
#define CHIP_NUM_57412L		0x16da
#define CHIP_NUM_57414L		0x16db

#define CHIP_NUM_5745X		0xd730
#define CHIP_NUM_57452		0xc452
#define CHIP_NUM_57454		0xc454

#define CHIP_NUM_57508		0x1750
#define CHIP_NUM_57504		0x1751
#define CHIP_NUM_57502		0x1752

#define CHIP_NUM_58802		0xd802
#define CHIP_NUM_58804		0xd804
#define CHIP_NUM_58808		0xd808

	u8			chip_rev;

#define CHIP_NUM_58818		0xd818

#define BNXT_CHIP_NUM_5730X(chip_num)		\
	((chip_num) >= CHIP_NUM_57301 &&	\
	 (chip_num) <= CHIP_NUM_57304)

#define BNXT_CHIP_NUM_5740X(chip_num)		\
	(((chip_num) >= CHIP_NUM_57402 &&	\
	  (chip_num) <= CHIP_NUM_57406) ||	\
	 (chip_num) == CHIP_NUM_57407)

#define BNXT_CHIP_NUM_5731X(chip_num)		\
	((chip_num) == CHIP_NUM_57311 ||	\
	 (chip_num) == CHIP_NUM_57312 ||	\
	 (chip_num) == CHIP_NUM_57314 ||	\
	 (chip_num) == CHIP_NUM_57317)

#define BNXT_CHIP_NUM_5741X(chip_num)		\
	((chip_num) >= CHIP_NUM_57412 &&	\
	 (chip_num) <= CHIP_NUM_57414L)

#define BNXT_CHIP_NUM_58700(chip_num)		\
	 ((chip_num) == CHIP_NUM_58700)

#define BNXT_CHIP_NUM_5745X(chip_num)		\
	((chip_num) == CHIP_NUM_5745X ||	\
	 (chip_num) == CHIP_NUM_57452 ||	\
	 (chip_num) == CHIP_NUM_57454)


#define BNXT_CHIP_NUM_57X0X(chip_num)		\
	(BNXT_CHIP_NUM_5730X(chip_num) || BNXT_CHIP_NUM_5740X(chip_num))

#define BNXT_CHIP_NUM_57X1X(chip_num)		\
	(BNXT_CHIP_NUM_5731X(chip_num) || BNXT_CHIP_NUM_5741X(chip_num))

#define BNXT_CHIP_NUM_588XX(chip_num)		\
	((chip_num) == CHIP_NUM_58802 ||	\
	 (chip_num) == CHIP_NUM_58804 ||        \
	 (chip_num) == CHIP_NUM_58808)

#define BNXT_VPD_FLD_LEN	32
	char			board_partno[BNXT_VPD_FLD_LEN];
	char			board_serialno[BNXT_VPD_FLD_LEN];

	struct net_device	*dev;
	struct pci_dev		*pdev;

	atomic_t		intr_sem;

	u32			flags;
	#define BNXT_FLAG_CHIP_P5	0x1
	#define BNXT_FLAG_VF		0x2
	#define BNXT_FLAG_LRO		0x4
#ifdef CONFIG_INET
	#define BNXT_FLAG_GRO		0x8
#else
	/* Cannot support hardware GRO if CONFIG_INET is not set */
	#define BNXT_FLAG_GRO		0x0
#endif
	#define BNXT_FLAG_TPA		(BNXT_FLAG_LRO | BNXT_FLAG_GRO)
	#define BNXT_FLAG_JUMBO		0x10
	#define BNXT_FLAG_STRIP_VLAN	0x20
	#define BNXT_FLAG_AGG_RINGS	(BNXT_FLAG_JUMBO | BNXT_FLAG_GRO | \
					 BNXT_FLAG_LRO)
	#define BNXT_FLAG_USING_MSIX	0x40
	#define BNXT_FLAG_MSIX_CAP	0x80
	#define BNXT_FLAG_RFS		0x100
	#define BNXT_FLAG_SHARED_RINGS	0x200
	#define BNXT_FLAG_PORT_STATS	0x400
	#define BNXT_FLAG_UDP_RSS_CAP	0x800
	#define BNXT_FLAG_EEE_CAP	0x1000
	#define BNXT_FLAG_NEW_RSS_CAP	0x2000
	#define BNXT_FLAG_WOL_CAP	0x4000
	#define BNXT_FLAG_ROCEV1_CAP	0x8000
	#define BNXT_FLAG_ROCEV2_CAP	0x10000
	#define BNXT_FLAG_ROCE_CAP	(BNXT_FLAG_ROCEV1_CAP |	\
					 BNXT_FLAG_ROCEV2_CAP)
	#define BNXT_FLAG_NO_AGG_RINGS	0x20000
	#define BNXT_FLAG_RX_PAGE_MODE	0x40000
	#define BNXT_FLAG_CHIP_SR2	0x80000
	#define BNXT_FLAG_MULTI_HOST	0x100000
	#define BNXT_FLAG_DSN_VALID	0x200000
	#define BNXT_FLAG_DOUBLE_DB	0x400000
	#define BNXT_FLAG_CHIP_NITRO_A0	0x1000000
	#define BNXT_FLAG_DIM		0x2000000
	#define BNXT_FLAG_ROCE_MIRROR_CAP	0x4000000
	#define BNXT_FLAG_PORT_STATS_EXT	0x10000000

	#define BNXT_FLAG_ALL_CONFIG_FEATS (BNXT_FLAG_TPA |		\
					    BNXT_FLAG_RFS |		\
					    BNXT_FLAG_STRIP_VLAN)

#define BNXT_PF(bp)		(!((bp)->flags & BNXT_FLAG_VF))
#define BNXT_VF(bp)		((bp)->flags & BNXT_FLAG_VF)
#define BNXT_NPAR(bp)		((bp)->port_partition_type)
#define BNXT_MH(bp)		((bp)->flags & BNXT_FLAG_MULTI_HOST)
#define BNXT_SINGLE_PF(bp)	(BNXT_PF(bp) && !BNXT_NPAR(bp) && !BNXT_MH(bp))
#define BNXT_PHY_CFG_ABLE(bp)	((BNXT_SINGLE_PF(bp) ||			\
				  ((bp)->fw_cap & BNXT_FW_CAP_SHARED_PORT_CFG)) && \
				 (bp)->link_info.phy_state == BNXT_PHY_STATE_ENABLED)
#define BNXT_CHIP_TYPE_NITRO_A0(bp) ((bp)->flags & BNXT_FLAG_CHIP_NITRO_A0)
#define BNXT_RX_PAGE_MODE(bp)	((bp)->flags & BNXT_FLAG_RX_PAGE_MODE)
#define BNXT_SUPPORTS_TPA(bp)	(!BNXT_CHIP_TYPE_NITRO_A0(bp) &&	\
				 (!((bp)->flags & BNXT_FLAG_CHIP_P5) ||	\
				  (bp)->max_tpa_v2) && !is_kdump_kernel())

#define BNXT_CHIP_SR2(bp)			\
	((bp)->chip_num == CHIP_NUM_58818)

#define BNXT_CHIP_P5_THOR(bp)			\
	((bp)->chip_num == CHIP_NUM_57508 ||	\
	 (bp)->chip_num == CHIP_NUM_57504 ||	\
	 (bp)->chip_num == CHIP_NUM_57502)

/* Chip class phase 5 */
#define BNXT_CHIP_P5(bp)			\
	(BNXT_CHIP_P5_THOR(bp) || BNXT_CHIP_SR2(bp))

/* Chip class phase 4.x */
#define BNXT_CHIP_P4(bp)			\
	(BNXT_CHIP_NUM_57X1X((bp)->chip_num) ||	\
	 BNXT_CHIP_NUM_5745X((bp)->chip_num) ||	\
	 BNXT_CHIP_NUM_588XX((bp)->chip_num) ||	\
	 (BNXT_CHIP_NUM_58700((bp)->chip_num) &&	\
	  !BNXT_CHIP_TYPE_NITRO_A0(bp)))

#define BNXT_CHIP_P4_PLUS(bp)			\
	(BNXT_CHIP_P4(bp) || BNXT_CHIP_P5(bp))

	struct bnxt_en_dev	*edev;
	struct bnxt_en_dev *	(*ulp_probe)(struct net_device *);

	struct bnxt_napi	**bnapi;

	struct bnxt_rx_ring_info	*rx_ring;
	struct bnxt_tx_ring_info	*tx_ring;
	u16			*tx_ring_map;

	struct sk_buff *	(*gro_func)(struct bnxt_tpa_info *, int, int,
					    struct sk_buff *);

	struct sk_buff *	(*rx_skb_func)(struct bnxt *,
					       struct bnxt_rx_ring_info *,
					       u16, void *, u8 *, dma_addr_t,
					       unsigned int);

	u16			max_tpa_v2;
	u16			max_tpa;
	u32			rx_buf_size;
	u32			rx_buf_use_size;	/* useable size */
	u16			rx_offset;
	u16			rx_dma_offset;
	enum dma_data_direction	rx_dir;
	u32			rx_ring_size;
	u32			rx_agg_ring_size;
	u32			rx_copy_thresh;
	u32			rx_ring_mask;
	u32			rx_agg_ring_mask;
	int			rx_nr_pages;
	int			rx_agg_nr_pages;
	int			rx_nr_rings;
	int			rsscos_nr_ctxs;

	u32			tx_ring_size;
	u32			tx_ring_mask;
	int			tx_nr_pages;
	int			tx_nr_rings;
	int			tx_nr_rings_per_tc;
	int			tx_nr_rings_xdp;

	int			tx_wake_thresh;
	int			tx_push_thresh;
	int			tx_push_size;

	u32			cp_ring_size;
	u32			cp_ring_mask;
	u32			cp_bit;
	int			cp_nr_pages;
	int			cp_nr_rings;

	/* grp_info indexed by completion ring index */
	struct bnxt_ring_grp_info	*grp_info;
	struct bnxt_vnic_info	*vnic_info;
	int			nr_vnics;
	u16			*rss_indir_tbl;
	u16			rss_indir_tbl_entries;
	u32			rss_hash_cfg;

	u16			max_mtu;
	u8			max_tc;
	u8			max_lltc;	/* lossless TCs */
	struct bnxt_queue_info	q_info[BNXT_MAX_QUEUE];
	u8			tc_to_qidx[BNXT_MAX_QUEUE];
	u8			q_ids[BNXT_MAX_QUEUE];
	u8			max_q;

	unsigned int		current_interval;
#define BNXT_TIMER_INTERVAL	HZ

	struct timer_list	timer;

	unsigned long		state;
#define BNXT_STATE_OPEN		0
#define BNXT_STATE_IN_SP_TASK	1
#define BNXT_STATE_READ_STATS	2
#define BNXT_STATE_FW_RESET_DET 3
#define BNXT_STATE_IN_FW_RESET	4
#define BNXT_STATE_ABORT_ERR	5
#define BNXT_STATE_FW_FATAL_COND	6
#define BNXT_STATE_DRV_REGISTERED	7
#define BNXT_STATE_PCI_CHANNEL_IO_FROZEN	8
#define BNXT_STATE_NAPI_DISABLED	9

#define BNXT_NO_FW_ACCESS(bp)					\
	(test_bit(BNXT_STATE_FW_FATAL_COND, &(bp)->state) ||	\
	 pci_channel_offline((bp)->pdev))

	struct bnxt_irq	*irq_tbl;
	int			total_irqs;
	u8			mac_addr[ETH_ALEN];

#ifdef CONFIG_BNXT_DCB
	struct ieee_pfc		*ieee_pfc;
	struct ieee_ets		*ieee_ets;
	u8			dcbx_cap;
	u8			default_pri;
	u8			max_dscp_value;
#endif /* CONFIG_BNXT_DCB */

	u32			msg_enable;

	u32			fw_cap;
	#define BNXT_FW_CAP_SHORT_CMD			0x00000001
	#define BNXT_FW_CAP_LLDP_AGENT			0x00000002
	#define BNXT_FW_CAP_DCBX_AGENT			0x00000004
	#define BNXT_FW_CAP_NEW_RM			0x00000008
	#define BNXT_FW_CAP_IF_CHANGE			0x00000010
	#define BNXT_FW_CAP_KONG_MB_CHNL		0x00000080
	#define BNXT_FW_CAP_OVS_64BIT_HANDLE		0x00000400
	#define BNXT_FW_CAP_TRUSTED_VF			0x00000800
	#define BNXT_FW_CAP_ERROR_RECOVERY		0x00002000
	#define BNXT_FW_CAP_PKG_VER			0x00004000
	#define BNXT_FW_CAP_CFA_ADV_FLOW		0x00008000
	#define BNXT_FW_CAP_CFA_RFS_RING_TBL_IDX_V2	0x00010000
	#define BNXT_FW_CAP_PCIE_STATS_SUPPORTED	0x00020000
	#define BNXT_FW_CAP_EXT_STATS_SUPPORTED		0x00040000
	#define BNXT_FW_CAP_ERR_RECOVER_RELOAD		0x00100000
	#define BNXT_FW_CAP_HOT_RESET			0x00200000
	#define BNXT_FW_CAP_SHARED_PORT_CFG		0x00400000
	#define BNXT_FW_CAP_VLAN_RX_STRIP		0x01000000
	#define BNXT_FW_CAP_VLAN_TX_INSERT		0x02000000
	#define BNXT_FW_CAP_EXT_HW_STATS_SUPPORTED	0x04000000
	#define BNXT_FW_CAP_PORT_STATS_NO_RESET		0x10000000
	#define BNXT_FW_CAP_RING_MONITOR		0x40000000

#define BNXT_NEW_RM(bp)		((bp)->fw_cap & BNXT_FW_CAP_NEW_RM)
	u32			hwrm_spec_code;
	u16			hwrm_cmd_seq;
	u16                     hwrm_cmd_kong_seq;
	u16			hwrm_intr_seq_id;
	void			*hwrm_short_cmd_req_addr;
	dma_addr_t		hwrm_short_cmd_req_dma_addr;
	void			*hwrm_cmd_resp_addr;
	dma_addr_t		hwrm_cmd_resp_dma_addr;
	void			*hwrm_cmd_kong_resp_addr;
	dma_addr_t		hwrm_cmd_kong_resp_dma_addr;

	struct rtnl_link_stats64	net_stats_prev;
	struct bnxt_stats_mem	port_stats;
	struct bnxt_stats_mem	rx_port_stats_ext;
	struct bnxt_stats_mem	tx_port_stats_ext;
	u16			fw_rx_stats_ext_size;
	u16			fw_tx_stats_ext_size;
	u16			hw_ring_stats_size;
	u8			pri2cos_idx[8];
	u8			pri2cos_valid;

	u16			hwrm_max_req_len;
	u16			hwrm_max_ext_req_len;
	int			hwrm_cmd_timeout;
	struct mutex		hwrm_cmd_lock;	/* serialize hwrm messages */
	struct hwrm_ver_get_output	ver_resp;
#define FW_VER_STR_LEN		32
#define BC_HWRM_STR_LEN		21
#define PHY_VER_STR_LEN         (FW_VER_STR_LEN - BC_HWRM_STR_LEN)
	char			fw_ver_str[FW_VER_STR_LEN];
	char			hwrm_ver_supp[FW_VER_STR_LEN];
	char			nvm_cfg_ver[FW_VER_STR_LEN];
	u64			fw_ver_code;
#define BNXT_FW_VER_CODE(maj, min, bld, rsv)			\
	((u64)(maj) << 48 | (u64)(min) << 32 | (u64)(bld) << 16 | (rsv))
#define BNXT_FW_MAJ(bp)		((bp)->fw_ver_code >> 48)

	u16			vxlan_fw_dst_port_id;
	u16			nge_fw_dst_port_id;
	u8			port_partition_type;
	u8			port_count;
	u16			br_mode;

	struct bnxt_coal_cap	coal_cap;
	struct bnxt_coal	rx_coal;
	struct bnxt_coal	tx_coal;

	u32			stats_coal_ticks;
#define BNXT_DEF_STATS_COAL_TICKS	 1000000
#define BNXT_MIN_STATS_COAL_TICKS	  250000
#define BNXT_MAX_STATS_COAL_TICKS	 1000000

	struct work_struct	sp_task;
	unsigned long		sp_event;
#define BNXT_RX_MASK_SP_EVENT		0
#define BNXT_RX_NTP_FLTR_SP_EVENT	1
#define BNXT_LINK_CHNG_SP_EVENT		2
#define BNXT_HWRM_EXEC_FWD_REQ_SP_EVENT	3
#define BNXT_RESET_TASK_SP_EVENT	6
#define BNXT_RST_RING_SP_EVENT		7
#define BNXT_HWRM_PF_UNLOAD_SP_EVENT	8
#define BNXT_PERIODIC_STATS_SP_EVENT	9
#define BNXT_HWRM_PORT_MODULE_SP_EVENT	10
#define BNXT_RESET_TASK_SILENT_SP_EVENT	11
#define BNXT_LINK_SPEED_CHNG_SP_EVENT	14
#define BNXT_FLOW_STATS_SP_EVENT	15
#define BNXT_UPDATE_PHY_SP_EVENT	16
#define BNXT_RING_COAL_NOW_SP_EVENT	17
#define BNXT_FW_RESET_NOTIFY_SP_EVENT	18
#define BNXT_FW_EXCEPTION_SP_EVENT	19
#define BNXT_LINK_CFG_CHANGE_SP_EVENT	21
#define BNXT_FW_ECHO_REQUEST_SP_EVENT	23

	struct delayed_work	fw_reset_task;
	int			fw_reset_state;
#define BNXT_FW_RESET_STATE_POLL_VF	1
#define BNXT_FW_RESET_STATE_RESET_FW	2
#define BNXT_FW_RESET_STATE_ENABLE_DEV	3
#define BNXT_FW_RESET_STATE_POLL_FW	4
#define BNXT_FW_RESET_STATE_OPENING	5
#define BNXT_FW_RESET_STATE_POLL_FW_DOWN	6

	u16			fw_reset_min_dsecs;
#define BNXT_DFLT_FW_RST_MIN_DSECS	20
	u16			fw_reset_max_dsecs;
#define BNXT_DFLT_FW_RST_MAX_DSECS	60
	unsigned long		fw_reset_timestamp;

	struct bnxt_fw_health	*fw_health;

	struct bnxt_hw_resc	hw_resc;
	struct bnxt_pf_info	pf;
	struct bnxt_ctx_mem_info	*ctx;
#ifdef CONFIG_BNXT_SRIOV
	int			nr_vfs;
	struct bnxt_vf_info	vf;
	wait_queue_head_t	sriov_cfg_wait;
	bool			sriov_cfg;
#define BNXT_SRIOV_CFG_WAIT_TMO	msecs_to_jiffies(10000)

	/* lock to protect VF-rep creation/cleanup via
	 * multiple paths such as ->sriov_configure() and
	 * devlink ->eswitch_mode_set()
	 */
	struct mutex		sriov_lock;
#endif

#if BITS_PER_LONG == 32
	/* ensure atomic 64-bit doorbell writes on 32-bit systems. */
	spinlock_t		db_lock;
#endif
	int			db_size;

#define BNXT_NTP_FLTR_MAX_FLTR	4096
#define BNXT_NTP_FLTR_HASH_SIZE	512
#define BNXT_NTP_FLTR_HASH_MASK	(BNXT_NTP_FLTR_HASH_SIZE - 1)
	struct hlist_head	ntp_fltr_hash_tbl[BNXT_NTP_FLTR_HASH_SIZE];
	spinlock_t		ntp_fltr_lock;	/* for hash table add, del */

	unsigned long		*ntp_fltr_bmap;
	int			ntp_fltr_count;

	/* To protect link related settings during link changes and
	 * ethtool settings changes.
	 */
	struct mutex		link_lock;
	struct bnxt_link_info	link_info;
	struct ethtool_eee	eee;
	u32			lpi_tmr_lo;
	u32			lpi_tmr_hi;

	u8			num_tests;
	struct bnxt_test_info	*test_info;

	u8			wol_filter_id;
	u8			wol;

	u8			num_leds;
	struct bnxt_led_info	leds[BNXT_MAX_LED];
	u16			dump_flag;
#define BNXT_DUMP_LIVE		0
#define BNXT_DUMP_CRASH		1

	struct bpf_prog		*xdp_prog;

	/* devlink interface and vf-rep structs */
	struct devlink		*dl;
	struct devlink_port	dl_port;
	enum devlink_eswitch_mode eswitch_mode;
	struct bnxt_vf_rep	**vf_reps; /* array of vf-rep ptrs */
	u16			*cfa_code_map; /* cfa_code -> vf_idx map */
	u8			dsn[8];
	struct bnxt_tc_info	*tc_info;
	struct list_head	tc_indr_block_list;
	struct dentry		*debugfs_pdev;
	struct device		*hwmon_dev;
};

#define BNXT_NUM_RX_RING_STATS			8
#define BNXT_NUM_TX_RING_STATS			8
#define BNXT_NUM_TPA_RING_STATS			4
#define BNXT_NUM_TPA_RING_STATS_P5		5
#define BNXT_NUM_TPA_RING_STATS_P5_SR2		6

#define BNXT_RING_STATS_SIZE_P5					\
	((BNXT_NUM_RX_RING_STATS + BNXT_NUM_TX_RING_STATS +	\
	  BNXT_NUM_TPA_RING_STATS_P5) * 8)

#define BNXT_RING_STATS_SIZE_P5_SR2				\
	((BNXT_NUM_RX_RING_STATS + BNXT_NUM_TX_RING_STATS +	\
	  BNXT_NUM_TPA_RING_STATS_P5_SR2) * 8)

#define BNXT_GET_RING_STATS64(sw, counter)		\
	(*((sw) + offsetof(struct ctx_hw_stats, counter) / 8))

#define BNXT_GET_RX_PORT_STATS64(sw, counter)		\
	(*((sw) + offsetof(struct rx_port_stats, counter) / 8))

#define BNXT_GET_TX_PORT_STATS64(sw, counter)		\
	(*((sw) + offsetof(struct tx_port_stats, counter) / 8))

#define BNXT_PORT_STATS_SIZE				\
	(sizeof(struct rx_port_stats) + sizeof(struct tx_port_stats) + 1024)

#define BNXT_TX_PORT_STATS_BYTE_OFFSET			\
	(sizeof(struct rx_port_stats) + 512)

#define BNXT_RX_STATS_OFFSET(counter)			\
	(offsetof(struct rx_port_stats, counter) / 8)

#define BNXT_TX_STATS_OFFSET(counter)			\
	((offsetof(struct tx_port_stats, counter) +	\
	  BNXT_TX_PORT_STATS_BYTE_OFFSET) / 8)

#define BNXT_RX_STATS_EXT_OFFSET(counter)		\
	(offsetof(struct rx_port_stats_ext, counter) / 8)

#define BNXT_TX_STATS_EXT_OFFSET(counter)		\
	(offsetof(struct tx_port_stats_ext, counter) / 8)

#define BNXT_HW_FEATURE_VLAN_ALL_RX				\
	(NETIF_F_HW_VLAN_CTAG_RX | NETIF_F_HW_VLAN_STAG_RX)
#define BNXT_HW_FEATURE_VLAN_ALL_TX				\
	(NETIF_F_HW_VLAN_CTAG_TX | NETIF_F_HW_VLAN_STAG_TX)

#define I2C_DEV_ADDR_A0				0xa0
#define I2C_DEV_ADDR_A2				0xa2
#define SFF_DIAG_SUPPORT_OFFSET			0x5c
#define SFF_MODULE_ID_SFP			0x3
#define SFF_MODULE_ID_QSFP			0xc
#define SFF_MODULE_ID_QSFP_PLUS			0xd
#define SFF_MODULE_ID_QSFP28			0x11
#define BNXT_MAX_PHY_I2C_RESP_SIZE		64

static inline u32 bnxt_tx_avail(struct bnxt *bp, struct bnxt_tx_ring_info *txr)
{
	/* Tell compiler to fetch tx indices from memory. */
	barrier();

	return bp->tx_ring_size -
		((txr->tx_prod - txr->tx_cons) & bp->tx_ring_mask);
}

#if BITS_PER_LONG == 32
#define writeq(val64, db)			\
do {						\
	spin_lock(&bp->db_lock);		\
	writel((val64) & 0xffffffff, db);	\
	writel((val64) >> 32, (db) + 4);	\
	spin_unlock(&bp->db_lock);		\
} while (0)

#define writeq_relaxed writeq
#endif

/* For TX and RX ring doorbells with no ordering guarantee*/
static inline void bnxt_db_write_relaxed(struct bnxt *bp,
					 struct bnxt_db_info *db, u32 idx)
{
	if (bp->flags & BNXT_FLAG_CHIP_P5) {
		writeq_relaxed(db->db_key64 | idx, db->doorbell);
	} else {
		u32 db_val = db->db_key32 | idx;

		writel_relaxed(db_val, db->doorbell);
		if (bp->flags & BNXT_FLAG_DOUBLE_DB)
			writel_relaxed(db_val, db->doorbell);
	}
}

/* For TX and RX ring doorbells */
static inline void bnxt_db_write(struct bnxt *bp, struct bnxt_db_info *db,
				 u32 idx)
{
	if (bp->flags & BNXT_FLAG_CHIP_P5) {
		writeq(db->db_key64 | idx, db->doorbell);
	} else {
		u32 db_val = db->db_key32 | idx;

		writel(db_val, db->doorbell);
		if (bp->flags & BNXT_FLAG_DOUBLE_DB)
			writel(db_val, db->doorbell);
	}
}

static inline bool bnxt_cfa_hwrm_message(u16 req_type)
{
	switch (req_type) {
	case HWRM_CFA_ENCAP_RECORD_ALLOC:
	case HWRM_CFA_ENCAP_RECORD_FREE:
	case HWRM_CFA_DECAP_FILTER_ALLOC:
	case HWRM_CFA_DECAP_FILTER_FREE:
	case HWRM_CFA_EM_FLOW_ALLOC:
	case HWRM_CFA_EM_FLOW_FREE:
	case HWRM_CFA_EM_FLOW_CFG:
	case HWRM_CFA_FLOW_ALLOC:
	case HWRM_CFA_FLOW_FREE:
	case HWRM_CFA_FLOW_INFO:
	case HWRM_CFA_FLOW_FLUSH:
	case HWRM_CFA_FLOW_STATS:
	case HWRM_CFA_METER_PROFILE_ALLOC:
	case HWRM_CFA_METER_PROFILE_FREE:
	case HWRM_CFA_METER_PROFILE_CFG:
	case HWRM_CFA_METER_INSTANCE_ALLOC:
	case HWRM_CFA_METER_INSTANCE_FREE:
		return true;
	default:
		return false;
	}
}

static inline bool bnxt_kong_hwrm_message(struct bnxt *bp, struct input *req)
{
	return (bp->fw_cap & BNXT_FW_CAP_KONG_MB_CHNL &&
		bnxt_cfa_hwrm_message(le16_to_cpu(req->req_type)));
}

static inline bool bnxt_hwrm_kong_chnl(struct bnxt *bp, struct input *req)
{
	return (bp->fw_cap & BNXT_FW_CAP_KONG_MB_CHNL &&
		req->resp_addr == cpu_to_le64(bp->hwrm_cmd_kong_resp_dma_addr));
}

static inline void *bnxt_get_hwrm_resp_addr(struct bnxt *bp, void *req)
{
	if (bnxt_hwrm_kong_chnl(bp, (struct input *)req))
		return bp->hwrm_cmd_kong_resp_addr;
	else
		return bp->hwrm_cmd_resp_addr;
}

static inline u16 bnxt_get_hwrm_seq_id(struct bnxt *bp, u16 dst)
{
	u16 seq_id;

	if (dst == BNXT_HWRM_CHNL_CHIMP)
		seq_id = bp->hwrm_cmd_seq++;
	else
		seq_id = bp->hwrm_cmd_kong_seq++;
	return seq_id;
}

extern const u16 bnxt_lhint_arr[];

int bnxt_alloc_rx_data(struct bnxt *bp, struct bnxt_rx_ring_info *rxr,
		       u16 prod, gfp_t gfp);
void bnxt_reuse_rx_data(struct bnxt_rx_ring_info *rxr, u16 cons, void *data);
u32 bnxt_fw_health_readl(struct bnxt *bp, int reg_idx);
void bnxt_set_tpa_flags(struct bnxt *bp);
void bnxt_set_ring_params(struct bnxt *);
int bnxt_set_rx_skb_mode(struct bnxt *bp, bool page_mode);
void bnxt_hwrm_cmd_hdr_init(struct bnxt *, void *, u16, u16, u16);
int _hwrm_send_message(struct bnxt *, void *, u32, int);
int _hwrm_send_message_silent(struct bnxt *bp, void *msg, u32 len, int timeout);
int hwrm_send_message(struct bnxt *, void *, u32, int);
int hwrm_send_message_silent(struct bnxt *, void *, u32, int);
int bnxt_hwrm_func_drv_rgtr(struct bnxt *bp, unsigned long *bmap,
			    int bmap_size, bool async_only);
int bnxt_get_nr_rss_ctxs(struct bnxt *bp, int rx_rings);
int bnxt_hwrm_vnic_cfg(struct bnxt *bp, u16 vnic_id);
int __bnxt_hwrm_get_tx_rings(struct bnxt *bp, u16 fid, int *tx_rings);
int bnxt_nq_rings_in_use(struct bnxt *bp);
int bnxt_hwrm_set_coal(struct bnxt *);
unsigned int bnxt_get_max_func_stat_ctxs(struct bnxt *bp);
unsigned int bnxt_get_avail_stat_ctxs_for_en(struct bnxt *bp);
unsigned int bnxt_get_max_func_cp_rings(struct bnxt *bp);
unsigned int bnxt_get_avail_cp_rings_for_en(struct bnxt *bp);
int bnxt_get_avail_msix(struct bnxt *bp, int num);
int bnxt_reserve_rings(struct bnxt *bp, bool irq_re_init);
void bnxt_tx_disable(struct bnxt *bp);
void bnxt_tx_enable(struct bnxt *bp);
int bnxt_update_link(struct bnxt *bp, bool chng_link_state);
int bnxt_hwrm_set_pause(struct bnxt *);
int bnxt_hwrm_set_link_setting(struct bnxt *, bool, bool);
int bnxt_hwrm_alloc_wol_fltr(struct bnxt *bp);
int bnxt_hwrm_free_wol_fltr(struct bnxt *bp);
int bnxt_hwrm_func_resc_qcaps(struct bnxt *bp, bool all);
int bnxt_hwrm_fw_set_time(struct bnxt *);
int bnxt_open_nic(struct bnxt *, bool, bool);
int bnxt_half_open_nic(struct bnxt *bp);
void bnxt_half_close_nic(struct bnxt *bp);
int bnxt_close_nic(struct bnxt *, bool, bool);
int bnxt_dbg_hwrm_rd_reg(struct bnxt *bp, u32 reg_off, u16 num_words,
			 u32 *reg_buf);
void bnxt_fw_exception(struct bnxt *bp);
void bnxt_fw_reset(struct bnxt *bp);
int bnxt_check_rings(struct bnxt *bp, int tx, int rx, bool sh, int tcs,
		     int tx_xdp);
int bnxt_setup_mq_tc(struct net_device *dev, u8 tc);
int bnxt_get_max_rings(struct bnxt *, int *, int *, bool);
int bnxt_restore_pf_fw_resources(struct bnxt *bp);
int bnxt_get_port_parent_id(struct net_device *dev,
			    struct netdev_phys_item_id *ppid);
void bnxt_dim_work(struct work_struct *work);
int bnxt_hwrm_set_ring_coal(struct bnxt *bp, struct bnxt_napi *bnapi);

#endif<|MERGE_RESOLUTION|>--- conflicted
+++ resolved
@@ -1557,10 +1557,7 @@
 #define BNXT_FW_HEALTH_WIN_OFF(reg)	(BNXT_FW_HEALTH_WIN_BASE +	\
 					 ((reg) & BNXT_GRC_OFFSET_MASK))
 
-<<<<<<< HEAD
-=======
 #define BNXT_FW_STATUS_HEALTH_MSK	0xffff
->>>>>>> f642729d
 #define BNXT_FW_STATUS_HEALTHY		0x8000
 #define BNXT_FW_STATUS_SHUTDOWN		0x100000
 
