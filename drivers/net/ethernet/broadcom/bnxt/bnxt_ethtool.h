--- conflicted
+++ resolved
@@ -94,13 +94,8 @@
 u16 bnxt_get_fw_auto_link_speeds(u32);
 int bnxt_hwrm_nvm_get_dev_info(struct bnxt *bp,
 			       struct hwrm_nvm_get_dev_info_output *nvm_dev_info);
-<<<<<<< HEAD
-int bnxt_flash_package_from_file(struct net_device *dev, const char *filename,
-				 u32 install_type);
-=======
 int bnxt_flash_package_from_fw_obj(struct net_device *dev, const struct firmware *fw,
 				   u32 install_type);
->>>>>>> f642729d
 void bnxt_ethtool_init(struct bnxt *bp);
 void bnxt_ethtool_free(struct bnxt *bp);
 
