# SPDX-License-Identifier: GPL-2.0-only
config STMMAC_ETH
	tristate "STMicroelectronics Multi-Gigabit Ethernet driver"
	depends on HAS_IOMEM && HAS_DMA
	select MII
	select PCS_XPCS
	select PAGE_POOL
	select PHYLINK
	select CRC32
	imply PTP_1588_CLOCK
	select RESET_CONTROLLER
	help
	  This is the driver for the Ethernet IPs built around a
	  Synopsys IP Core.

if STMMAC_ETH

config STMMAC_SELFTESTS
	bool "Support for STMMAC Selftests"
	depends on INET
	depends on STMMAC_ETH
	default n
	help
	  This adds support for STMMAC Selftests using ethtool. Enable this
	  feature if you are facing problems with your HW and submit the test
	  results to the netdev Mailing List.

config STMMAC_PLATFORM
	tristate "STMMAC Platform bus support"
	depends on STMMAC_ETH
	select MFD_SYSCON
	default y
	help
	  This selects the platform specific bus support for the stmmac driver.
	  This is the driver used on several SoCs:
	  STi, Allwinner, Amlogic Meson, Altera SOCFPGA.

	  If you have a controller with this interface, say Y or M here.

	  If unsure, say N.

if STMMAC_PLATFORM

config DWMAC_DWC_QOS_ETH
	tristate "Support for snps,dwc-qos-ethernet.txt DT binding."
	select CRC32
	select MII
	depends on OF && HAS_DMA
	help
	  Support for chips using the snps,dwc-qos-ethernet.txt DT binding.

config DWMAC_GENERIC
	tristate "Generic driver for DWMAC"
	default STMMAC_PLATFORM
	help
	  Generic DWMAC driver for platforms that don't require any
	  platform specific code to function or is using platform
	  data for setup.

config DWMAC_ANARION
	tristate "Adaptrum Anarion GMAC support"
	default ARC
	depends on OF && (ARC || COMPILE_TEST)
	help
	  Support for Adaptrum Anarion GMAC Ethernet controller.

	  This selects the Anarion SoC glue layer support for the stmmac driver.

config DWMAC_IPQ806X
	tristate "QCA IPQ806x DWMAC support"
	default ARCH_QCOM
	depends on OF && (ARCH_QCOM || COMPILE_TEST)
	select MFD_SYSCON
	help
	  Support for QCA IPQ806X DWMAC Ethernet.

	  This selects the IPQ806x SoC glue layer support for the stmmac
	  device driver. This driver does not use any of the hardware
	  acceleration features available on this SoC. Network devices
	  will behave like standard non-accelerated ethernet interfaces.

config DWMAC_LPC18XX
	tristate "NXP LPC18xx/43xx DWMAC support"
	default ARCH_LPC18XX
	depends on OF && (ARCH_LPC18XX || COMPILE_TEST)
	select MFD_SYSCON
	help
	  Support for NXP LPC18xx/43xx DWMAC Ethernet.

config DWMAC_MEDIATEK
	tristate "MediaTek MT27xx GMAC support"
	depends on OF && (ARCH_MEDIATEK || COMPILE_TEST)
	help
	  Support for MediaTek GMAC Ethernet controller.

	  This selects the MT2712 SoC support for the stmmac driver.

config DWMAC_MESON
	tristate "Amlogic Meson dwmac support"
	default ARCH_MESON
	depends on OF && COMMON_CLK && (ARCH_MESON || COMPILE_TEST)
	help
	  Support for Ethernet controller on Amlogic Meson SoCs.

	  This selects the Amlogic Meson SoC glue layer support for
	  the stmmac device driver. This driver is used for Meson6,
	  Meson8, Meson8b and GXBB SoCs.

config DWMAC_OXNAS
	tristate "Oxford Semiconductor OXNAS dwmac support"
	default ARCH_OXNAS
	depends on OF && COMMON_CLK && (ARCH_OXNAS || COMPILE_TEST)
	select MFD_SYSCON
	help
	  Support for Ethernet controller on Oxford Semiconductor OXNAS SoCs.

	  This selects the Oxford Semiconductor OXNASSoC glue layer support for
	  the stmmac device driver. This driver is used for OX820.

config DWMAC_QCOM_ETHQOS
	tristate "Qualcomm ETHQOS support"
	default ARCH_QCOM
	depends on OF && (ARCH_QCOM || COMPILE_TEST)
	help
	  Support for the Qualcomm ETHQOS core.

	  This selects the Qualcomm ETHQOS glue layer support for the
	  stmmac device driver.

config DWMAC_ROCKCHIP
	tristate "Rockchip dwmac support"
	default ARCH_ROCKCHIP
	depends on OF && (ARCH_ROCKCHIP || COMPILE_TEST)
	select MFD_SYSCON
	help
	  Support for Ethernet controller on Rockchip RK3288 SoC.

	  This selects the Rockchip RK3288 SoC glue layer support for
	  the stmmac device driver.

config DWMAC_SOCFPGA
	tristate "SOCFPGA dwmac support"
	default (ARCH_SOCFPGA || ARCH_STRATIX10)
	depends on OF && (ARCH_SOCFPGA || ARCH_STRATIX10 || COMPILE_TEST)
	select MFD_SYSCON
	help
	  Support for ethernet controller on Altera SOCFPGA

	  This selects the Altera SOCFPGA SoC glue layer support
	  for the stmmac device driver. This driver is used for
	  arria5 and cyclone5 FPGA SoCs.

config DWMAC_STI
	tristate "STi GMAC support"
	default ARCH_STI
	depends on OF && (ARCH_STI || COMPILE_TEST)
	select MFD_SYSCON
	help
	  Support for ethernet controller on STi SOCs.

	  This selects STi SoC glue layer support for the stmmac
	  device driver. This driver is used on for the STi series
	  SOCs GMAC ethernet controller.

config DWMAC_STM32
	tristate "STM32 DWMAC support"
	default ARCH_STM32
	depends on OF && HAS_IOMEM && (ARCH_STM32 || COMPILE_TEST)
	select MFD_SYSCON
	help
	  Support for ethernet controller on STM32 SOCs.

	  This selects STM32 SoC glue layer support for the stmmac
	  device driver. This driver is used on for the STM32 series
	  SOCs GMAC ethernet controller.

config DWMAC_SUNXI
	tristate "Allwinner GMAC support"
	default ARCH_SUNXI
	depends on OF && (ARCH_SUNXI || COMPILE_TEST)
	help
	  Support for Allwinner A20/A31 GMAC ethernet controllers.

	  This selects Allwinner SoC glue layer support for the
	  stmmac device driver. This driver is used for A20/A31
	  GMAC ethernet controller.

config DWMAC_SUN8I
	tristate "Allwinner sun8i GMAC support"
	default ARCH_SUNXI
	depends on OF && (ARCH_SUNXI || COMPILE_TEST)
	select MDIO_BUS_MUX
	help
	  Support for Allwinner H3 A83T A64 EMAC ethernet controllers.

	  This selects Allwinner SoC glue layer support for the
	  stmmac device driver. This driver is used for H3/A83T/A64
	  EMAC ethernet controller.

config DWMAC_IMX8
	tristate "NXP IMX8 DWMAC support"
	default ARCH_MXC
	depends on OF && (ARCH_MXC || COMPILE_TEST)
	select MFD_SYSCON
	help
	  Support for ethernet controller on NXP i.MX8 SOCs.

	  This selects NXP SoC glue layer support for the stmmac
	  device driver. This driver is used for i.MX8 series like
	  iMX8MP/iMX8DXL GMAC ethernet controller.

config DWMAC_INTEL_PLAT
	tristate "Intel dwmac support"
	depends on OF && COMMON_CLK
	depends on STMMAC_ETH
	help
	  Support for ethernet controllers on Intel SoCs

	  This selects the Intel platform specific glue layer support for
	  the stmmac device driver. This driver is used for the Intel Keem Bay
	  SoC.
<<<<<<< HEAD
=======

config DWMAC_VISCONTI
	tristate "Toshiba Visconti DWMAC support"
	default ARCH_VISCONTI
	depends on OF && COMMON_CLK && (ARCH_VISCONTI || COMPILE_TEST)
	help
	  Support for ethernet controller on Visconti SoCs.

>>>>>>> f642729d
endif

config DWMAC_INTEL
	tristate "Intel GMAC support"
	default X86
	depends on X86 && STMMAC_ETH && PCI
	depends on COMMON_CLK
	help
	  This selects the Intel platform specific bus support for the
	  stmmac driver. This driver is used for Intel Quark/EHL/TGL.

config STMMAC_PCI
	tristate "STMMAC PCI bus support"
	depends on STMMAC_ETH && PCI
	depends on COMMON_CLK
	help
	  This selects the platform specific bus support for the stmmac driver.
	  This driver was tested on XLINX XC2V3000 FF1152AMT0221
	  D1215994A VIRTEX FPGA board and SNPS QoS IPK Prototyping Kit.

	  If you have a controller with this interface, say Y or M here.

	  If unsure, say N.
endif<|MERGE_RESOLUTION|>--- conflicted
+++ resolved
@@ -219,8 +219,6 @@
 	  This selects the Intel platform specific glue layer support for
 	  the stmmac device driver. This driver is used for the Intel Keem Bay
 	  SoC.
-<<<<<<< HEAD
-=======
 
 config DWMAC_VISCONTI
 	tristate "Toshiba Visconti DWMAC support"
@@ -229,7 +227,6 @@
 	help
 	  Support for ethernet controller on Visconti SoCs.
 
->>>>>>> f642729d
 endif
 
 config DWMAC_INTEL
