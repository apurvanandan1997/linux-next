// SPDX-License-Identifier: GPL-2.0
/* Copyright (c) 2018, Intel Corporation. */

/* Intel(R) Ethernet Connection E800 Series Linux Driver */

#define pr_fmt(fmt) KBUILD_MODNAME ": " fmt

#include <generated/utsrelease.h>
#include "ice.h"
#include "ice_base.h"
#include "ice_lib.h"
#include "ice_fltr.h"
#include "ice_dcb_lib.h"
#include "ice_dcb_nl.h"
#include "ice_devlink.h"

#define DRV_SUMMARY	"Intel(R) Ethernet Connection E800 Series Linux Driver"
static const char ice_driver_string[] = DRV_SUMMARY;
static const char ice_copyright[] = "Copyright (c) 2018, Intel Corporation.";

/* DDP Package file located in firmware search paths (e.g. /lib/firmware/) */
#define ICE_DDP_PKG_PATH	"intel/ice/ddp/"
#define ICE_DDP_PKG_FILE	ICE_DDP_PKG_PATH "ice.pkg"

MODULE_AUTHOR("Intel Corporation, <linux.nics@intel.com>");
MODULE_DESCRIPTION(DRV_SUMMARY);
MODULE_LICENSE("GPL v2");
MODULE_FIRMWARE(ICE_DDP_PKG_FILE);

static int debug = -1;
module_param(debug, int, 0644);
#ifndef CONFIG_DYNAMIC_DEBUG
MODULE_PARM_DESC(debug, "netif level (0=none,...,16=all), hw debug_mask (0x8XXXXXXX)");
#else
MODULE_PARM_DESC(debug, "netif level (0=none,...,16=all)");
#endif /* !CONFIG_DYNAMIC_DEBUG */

static struct workqueue_struct *ice_wq;
static const struct net_device_ops ice_netdev_safe_mode_ops;
static const struct net_device_ops ice_netdev_ops;
static int ice_vsi_open(struct ice_vsi *vsi);

static void ice_rebuild(struct ice_pf *pf, enum ice_reset_req reset_type);

static void ice_vsi_release_all(struct ice_pf *pf);

bool netif_is_ice(struct net_device *dev)
{
	return dev && (dev->netdev_ops == &ice_netdev_ops);
}

/**
 * ice_get_tx_pending - returns number of Tx descriptors not processed
 * @ring: the ring of descriptors
 */
static u16 ice_get_tx_pending(struct ice_ring *ring)
{
	u16 head, tail;

	head = ring->next_to_clean;
	tail = ring->next_to_use;

	if (head != tail)
		return (head < tail) ?
			tail - head : (tail + ring->count - head);
	return 0;
}

/**
 * ice_check_for_hang_subtask - check for and recover hung queues
 * @pf: pointer to PF struct
 */
static void ice_check_for_hang_subtask(struct ice_pf *pf)
{
	struct ice_vsi *vsi = NULL;
	struct ice_hw *hw;
	unsigned int i;
	int packets;
	u32 v;

	ice_for_each_vsi(pf, v)
		if (pf->vsi[v] && pf->vsi[v]->type == ICE_VSI_PF) {
			vsi = pf->vsi[v];
			break;
		}

	if (!vsi || test_bit(__ICE_DOWN, vsi->state))
		return;

	if (!(vsi->netdev && netif_carrier_ok(vsi->netdev)))
		return;

	hw = &vsi->back->hw;

	for (i = 0; i < vsi->num_txq; i++) {
		struct ice_ring *tx_ring = vsi->tx_rings[i];

		if (tx_ring && tx_ring->desc) {
			/* If packet counter has not changed the queue is
			 * likely stalled, so force an interrupt for this
			 * queue.
			 *
			 * prev_pkt would be negative if there was no
			 * pending work.
			 */
			packets = tx_ring->stats.pkts & INT_MAX;
			if (tx_ring->tx_stats.prev_pkt == packets) {
				/* Trigger sw interrupt to revive the queue */
				ice_trigger_sw_intr(hw, tx_ring->q_vector);
				continue;
			}

			/* Memory barrier between read of packet count and call
			 * to ice_get_tx_pending()
			 */
			smp_rmb();
			tx_ring->tx_stats.prev_pkt =
			    ice_get_tx_pending(tx_ring) ? packets : -1;
		}
	}
}

/**
 * ice_init_mac_fltr - Set initial MAC filters
 * @pf: board private structure
 *
 * Set initial set of MAC filters for PF VSI; configure filters for permanent
 * address and broadcast address. If an error is encountered, netdevice will be
 * unregistered.
 */
static int ice_init_mac_fltr(struct ice_pf *pf)
{
	enum ice_status status;
	struct ice_vsi *vsi;
	u8 *perm_addr;

	vsi = ice_get_main_vsi(pf);
	if (!vsi)
		return -EINVAL;

	perm_addr = vsi->port_info->mac.perm_addr;
	status = ice_fltr_add_mac_and_broadcast(vsi, perm_addr, ICE_FWD_TO_VSI);
	if (!status)
		return 0;

	/* We aren't useful with no MAC filters, so unregister if we
	 * had an error
	 */
	if (vsi->netdev->reg_state == NETREG_REGISTERED) {
		dev_err(ice_pf_to_dev(pf), "Could not add MAC filters error %s. Unregistering device\n",
			ice_stat_str(status));
		unregister_netdev(vsi->netdev);
		free_netdev(vsi->netdev);
		vsi->netdev = NULL;
	}

	return -EIO;
}

/**
 * ice_add_mac_to_sync_list - creates list of MAC addresses to be synced
 * @netdev: the net device on which the sync is happening
 * @addr: MAC address to sync
 *
 * This is a callback function which is called by the in kernel device sync
 * functions (like __dev_uc_sync, __dev_mc_sync, etc). This function only
 * populates the tmp_sync_list, which is later used by ice_add_mac to add the
 * MAC filters from the hardware.
 */
static int ice_add_mac_to_sync_list(struct net_device *netdev, const u8 *addr)
{
	struct ice_netdev_priv *np = netdev_priv(netdev);
	struct ice_vsi *vsi = np->vsi;

	if (ice_fltr_add_mac_to_list(vsi, &vsi->tmp_sync_list, addr,
				     ICE_FWD_TO_VSI))
		return -EINVAL;

	return 0;
}

/**
 * ice_add_mac_to_unsync_list - creates list of MAC addresses to be unsynced
 * @netdev: the net device on which the unsync is happening
 * @addr: MAC address to unsync
 *
 * This is a callback function which is called by the in kernel device unsync
 * functions (like __dev_uc_unsync, __dev_mc_unsync, etc). This function only
 * populates the tmp_unsync_list, which is later used by ice_remove_mac to
 * delete the MAC filters from the hardware.
 */
static int ice_add_mac_to_unsync_list(struct net_device *netdev, const u8 *addr)
{
	struct ice_netdev_priv *np = netdev_priv(netdev);
	struct ice_vsi *vsi = np->vsi;

	if (ice_fltr_add_mac_to_list(vsi, &vsi->tmp_unsync_list, addr,
				     ICE_FWD_TO_VSI))
		return -EINVAL;

	return 0;
}

/**
 * ice_vsi_fltr_changed - check if filter state changed
 * @vsi: VSI to be checked
 *
 * returns true if filter state has changed, false otherwise.
 */
static bool ice_vsi_fltr_changed(struct ice_vsi *vsi)
{
	return test_bit(ICE_VSI_FLAG_UMAC_FLTR_CHANGED, vsi->flags) ||
	       test_bit(ICE_VSI_FLAG_MMAC_FLTR_CHANGED, vsi->flags) ||
	       test_bit(ICE_VSI_FLAG_VLAN_FLTR_CHANGED, vsi->flags);
}

/**
 * ice_cfg_promisc - Enable or disable promiscuous mode for a given PF
 * @vsi: the VSI being configured
 * @promisc_m: mask of promiscuous config bits
 * @set_promisc: enable or disable promisc flag request
 *
 */
static int ice_cfg_promisc(struct ice_vsi *vsi, u8 promisc_m, bool set_promisc)
{
	struct ice_hw *hw = &vsi->back->hw;
	enum ice_status status = 0;

	if (vsi->type != ICE_VSI_PF)
		return 0;

	if (vsi->num_vlan > 1) {
		status = ice_set_vlan_vsi_promisc(hw, vsi->idx, promisc_m,
						  set_promisc);
	} else {
		if (set_promisc)
			status = ice_set_vsi_promisc(hw, vsi->idx, promisc_m,
						     0);
		else
			status = ice_clear_vsi_promisc(hw, vsi->idx, promisc_m,
						       0);
	}

	if (status)
		return -EIO;

	return 0;
}

/**
 * ice_vsi_sync_fltr - Update the VSI filter list to the HW
 * @vsi: ptr to the VSI
 *
 * Push any outstanding VSI filter changes through the AdminQ.
 */
static int ice_vsi_sync_fltr(struct ice_vsi *vsi)
{
	struct device *dev = ice_pf_to_dev(vsi->back);
	struct net_device *netdev = vsi->netdev;
	bool promisc_forced_on = false;
	struct ice_pf *pf = vsi->back;
	struct ice_hw *hw = &pf->hw;
	enum ice_status status = 0;
	u32 changed_flags = 0;
	u8 promisc_m;
	int err = 0;

	if (!vsi->netdev)
		return -EINVAL;

	while (test_and_set_bit(__ICE_CFG_BUSY, vsi->state))
		usleep_range(1000, 2000);

	changed_flags = vsi->current_netdev_flags ^ vsi->netdev->flags;
	vsi->current_netdev_flags = vsi->netdev->flags;

	INIT_LIST_HEAD(&vsi->tmp_sync_list);
	INIT_LIST_HEAD(&vsi->tmp_unsync_list);

	if (ice_vsi_fltr_changed(vsi)) {
		clear_bit(ICE_VSI_FLAG_UMAC_FLTR_CHANGED, vsi->flags);
		clear_bit(ICE_VSI_FLAG_MMAC_FLTR_CHANGED, vsi->flags);
		clear_bit(ICE_VSI_FLAG_VLAN_FLTR_CHANGED, vsi->flags);

		/* grab the netdev's addr_list_lock */
		netif_addr_lock_bh(netdev);
		__dev_uc_sync(netdev, ice_add_mac_to_sync_list,
			      ice_add_mac_to_unsync_list);
		__dev_mc_sync(netdev, ice_add_mac_to_sync_list,
			      ice_add_mac_to_unsync_list);
		/* our temp lists are populated. release lock */
		netif_addr_unlock_bh(netdev);
	}

	/* Remove MAC addresses in the unsync list */
	status = ice_fltr_remove_mac_list(vsi, &vsi->tmp_unsync_list);
	ice_fltr_free_list(dev, &vsi->tmp_unsync_list);
	if (status) {
		netdev_err(netdev, "Failed to delete MAC filters\n");
		/* if we failed because of alloc failures, just bail */
		if (status == ICE_ERR_NO_MEMORY) {
			err = -ENOMEM;
			goto out;
		}
	}

	/* Add MAC addresses in the sync list */
	status = ice_fltr_add_mac_list(vsi, &vsi->tmp_sync_list);
	ice_fltr_free_list(dev, &vsi->tmp_sync_list);
	/* If filter is added successfully or already exists, do not go into
	 * 'if' condition and report it as error. Instead continue processing
	 * rest of the function.
	 */
	if (status && status != ICE_ERR_ALREADY_EXISTS) {
		netdev_err(netdev, "Failed to add MAC filters\n");
		/* If there is no more space for new umac filters, VSI
		 * should go into promiscuous mode. There should be some
		 * space reserved for promiscuous filters.
		 */
		if (hw->adminq.sq_last_status == ICE_AQ_RC_ENOSPC &&
		    !test_and_set_bit(__ICE_FLTR_OVERFLOW_PROMISC,
				      vsi->state)) {
			promisc_forced_on = true;
			netdev_warn(netdev, "Reached MAC filter limit, forcing promisc mode on VSI %d\n",
				    vsi->vsi_num);
		} else {
			err = -EIO;
			goto out;
		}
	}
	/* check for changes in promiscuous modes */
	if (changed_flags & IFF_ALLMULTI) {
		if (vsi->current_netdev_flags & IFF_ALLMULTI) {
			if (vsi->num_vlan > 1)
				promisc_m = ICE_MCAST_VLAN_PROMISC_BITS;
			else
				promisc_m = ICE_MCAST_PROMISC_BITS;

			err = ice_cfg_promisc(vsi, promisc_m, true);
			if (err) {
				netdev_err(netdev, "Error setting Multicast promiscuous mode on VSI %i\n",
					   vsi->vsi_num);
				vsi->current_netdev_flags &= ~IFF_ALLMULTI;
				goto out_promisc;
			}
		} else {
			/* !(vsi->current_netdev_flags & IFF_ALLMULTI) */
			if (vsi->num_vlan > 1)
				promisc_m = ICE_MCAST_VLAN_PROMISC_BITS;
			else
				promisc_m = ICE_MCAST_PROMISC_BITS;

			err = ice_cfg_promisc(vsi, promisc_m, false);
			if (err) {
				netdev_err(netdev, "Error clearing Multicast promiscuous mode on VSI %i\n",
					   vsi->vsi_num);
				vsi->current_netdev_flags |= IFF_ALLMULTI;
				goto out_promisc;
			}
		}
	}

	if (((changed_flags & IFF_PROMISC) || promisc_forced_on) ||
	    test_bit(ICE_VSI_FLAG_PROMISC_CHANGED, vsi->flags)) {
		clear_bit(ICE_VSI_FLAG_PROMISC_CHANGED, vsi->flags);
		if (vsi->current_netdev_flags & IFF_PROMISC) {
			/* Apply Rx filter rule to get traffic from wire */
			if (!ice_is_dflt_vsi_in_use(pf->first_sw)) {
				err = ice_set_dflt_vsi(pf->first_sw, vsi);
				if (err && err != -EEXIST) {
					netdev_err(netdev, "Error %d setting default VSI %i Rx rule\n",
						   err, vsi->vsi_num);
					vsi->current_netdev_flags &=
						~IFF_PROMISC;
					goto out_promisc;
				}
				ice_cfg_vlan_pruning(vsi, false, false);
			}
		} else {
			/* Clear Rx filter to remove traffic from wire */
			if (ice_is_vsi_dflt_vsi(pf->first_sw, vsi)) {
				err = ice_clear_dflt_vsi(pf->first_sw);
				if (err) {
					netdev_err(netdev, "Error %d clearing default VSI %i Rx rule\n",
						   err, vsi->vsi_num);
					vsi->current_netdev_flags |=
						IFF_PROMISC;
					goto out_promisc;
				}
				if (vsi->num_vlan > 1)
					ice_cfg_vlan_pruning(vsi, true, false);
			}
		}
	}
	goto exit;

out_promisc:
	set_bit(ICE_VSI_FLAG_PROMISC_CHANGED, vsi->flags);
	goto exit;
out:
	/* if something went wrong then set the changed flag so we try again */
	set_bit(ICE_VSI_FLAG_UMAC_FLTR_CHANGED, vsi->flags);
	set_bit(ICE_VSI_FLAG_MMAC_FLTR_CHANGED, vsi->flags);
exit:
	clear_bit(__ICE_CFG_BUSY, vsi->state);
	return err;
}

/**
 * ice_sync_fltr_subtask - Sync the VSI filter list with HW
 * @pf: board private structure
 */
static void ice_sync_fltr_subtask(struct ice_pf *pf)
{
	int v;

	if (!pf || !(test_bit(ICE_FLAG_FLTR_SYNC, pf->flags)))
		return;

	clear_bit(ICE_FLAG_FLTR_SYNC, pf->flags);

	ice_for_each_vsi(pf, v)
		if (pf->vsi[v] && ice_vsi_fltr_changed(pf->vsi[v]) &&
		    ice_vsi_sync_fltr(pf->vsi[v])) {
			/* come back and try again later */
			set_bit(ICE_FLAG_FLTR_SYNC, pf->flags);
			break;
		}
}

/**
 * ice_pf_dis_all_vsi - Pause all VSIs on a PF
 * @pf: the PF
 * @locked: is the rtnl_lock already held
 */
static void ice_pf_dis_all_vsi(struct ice_pf *pf, bool locked)
{
	int node;
	int v;

	ice_for_each_vsi(pf, v)
		if (pf->vsi[v])
			ice_dis_vsi(pf->vsi[v], locked);

	for (node = 0; node < ICE_MAX_PF_AGG_NODES; node++)
		pf->pf_agg_node[node].num_vsis = 0;

	for (node = 0; node < ICE_MAX_VF_AGG_NODES; node++)
		pf->vf_agg_node[node].num_vsis = 0;

}

/**
 * ice_prepare_for_reset - prep for the core to reset
 * @pf: board private structure
 *
 * Inform or close all dependent features in prep for reset.
 */
static void
ice_prepare_for_reset(struct ice_pf *pf)
{
	struct ice_hw *hw = &pf->hw;
	unsigned int i;

	/* already prepared for reset */
	if (test_bit(__ICE_PREPARED_FOR_RESET, pf->state))
		return;

	/* Notify VFs of impending reset */
	if (ice_check_sq_alive(hw, &hw->mailboxq))
		ice_vc_notify_reset(pf);

	/* Disable VFs until reset is completed */
	ice_for_each_vf(pf, i)
		ice_set_vf_state_qs_dis(&pf->vf[i]);

	/* clear SW filtering DB */
	ice_clear_hw_tbls(hw);
	/* disable the VSIs and their queues that are not already DOWN */
	ice_pf_dis_all_vsi(pf, false);

	if (hw->port_info)
		ice_sched_clear_port(hw->port_info);

	ice_shutdown_all_ctrlq(hw);

	set_bit(__ICE_PREPARED_FOR_RESET, pf->state);
}

/**
 * ice_do_reset - Initiate one of many types of resets
 * @pf: board private structure
 * @reset_type: reset type requested
 * before this function was called.
 */
static void ice_do_reset(struct ice_pf *pf, enum ice_reset_req reset_type)
{
	struct device *dev = ice_pf_to_dev(pf);
	struct ice_hw *hw = &pf->hw;

	dev_dbg(dev, "reset_type 0x%x requested\n", reset_type);

	ice_prepare_for_reset(pf);

	/* trigger the reset */
	if (ice_reset(hw, reset_type)) {
		dev_err(dev, "reset %d failed\n", reset_type);
		set_bit(__ICE_RESET_FAILED, pf->state);
		clear_bit(__ICE_RESET_OICR_RECV, pf->state);
		clear_bit(__ICE_PREPARED_FOR_RESET, pf->state);
		clear_bit(__ICE_PFR_REQ, pf->state);
		clear_bit(__ICE_CORER_REQ, pf->state);
		clear_bit(__ICE_GLOBR_REQ, pf->state);
		return;
	}

	/* PFR is a bit of a special case because it doesn't result in an OICR
	 * interrupt. So for PFR, rebuild after the reset and clear the reset-
	 * associated state bits.
	 */
	if (reset_type == ICE_RESET_PFR) {
		pf->pfr_count++;
		ice_rebuild(pf, reset_type);
		clear_bit(__ICE_PREPARED_FOR_RESET, pf->state);
		clear_bit(__ICE_PFR_REQ, pf->state);
		ice_reset_all_vfs(pf, true);
	}
}

/**
 * ice_reset_subtask - Set up for resetting the device and driver
 * @pf: board private structure
 */
static void ice_reset_subtask(struct ice_pf *pf)
{
	enum ice_reset_req reset_type = ICE_RESET_INVAL;

	/* When a CORER/GLOBR/EMPR is about to happen, the hardware triggers an
	 * OICR interrupt. The OICR handler (ice_misc_intr) determines what type
	 * of reset is pending and sets bits in pf->state indicating the reset
	 * type and __ICE_RESET_OICR_RECV. So, if the latter bit is set
	 * prepare for pending reset if not already (for PF software-initiated
	 * global resets the software should already be prepared for it as
	 * indicated by __ICE_PREPARED_FOR_RESET; for global resets initiated
	 * by firmware or software on other PFs, that bit is not set so prepare
	 * for the reset now), poll for reset done, rebuild and return.
	 */
	if (test_bit(__ICE_RESET_OICR_RECV, pf->state)) {
		/* Perform the largest reset requested */
		if (test_and_clear_bit(__ICE_CORER_RECV, pf->state))
			reset_type = ICE_RESET_CORER;
		if (test_and_clear_bit(__ICE_GLOBR_RECV, pf->state))
			reset_type = ICE_RESET_GLOBR;
		if (test_and_clear_bit(__ICE_EMPR_RECV, pf->state))
			reset_type = ICE_RESET_EMPR;
		/* return if no valid reset type requested */
		if (reset_type == ICE_RESET_INVAL)
			return;
		ice_prepare_for_reset(pf);

		/* make sure we are ready to rebuild */
		if (ice_check_reset(&pf->hw)) {
			set_bit(__ICE_RESET_FAILED, pf->state);
		} else {
			/* done with reset. start rebuild */
			pf->hw.reset_ongoing = false;
			ice_rebuild(pf, reset_type);
			/* clear bit to resume normal operations, but
			 * ICE_NEEDS_RESTART bit is set in case rebuild failed
			 */
			clear_bit(__ICE_RESET_OICR_RECV, pf->state);
			clear_bit(__ICE_PREPARED_FOR_RESET, pf->state);
			clear_bit(__ICE_PFR_REQ, pf->state);
			clear_bit(__ICE_CORER_REQ, pf->state);
			clear_bit(__ICE_GLOBR_REQ, pf->state);
			ice_reset_all_vfs(pf, true);
		}

		return;
	}

	/* No pending resets to finish processing. Check for new resets */
	if (test_bit(__ICE_PFR_REQ, pf->state))
		reset_type = ICE_RESET_PFR;
	if (test_bit(__ICE_CORER_REQ, pf->state))
		reset_type = ICE_RESET_CORER;
	if (test_bit(__ICE_GLOBR_REQ, pf->state))
		reset_type = ICE_RESET_GLOBR;
	/* If no valid reset type requested just return */
	if (reset_type == ICE_RESET_INVAL)
		return;

	/* reset if not already down or busy */
	if (!test_bit(__ICE_DOWN, pf->state) &&
	    !test_bit(__ICE_CFG_BUSY, pf->state)) {
		ice_do_reset(pf, reset_type);
	}
}

/**
 * ice_print_topo_conflict - print topology conflict message
 * @vsi: the VSI whose topology status is being checked
 */
static void ice_print_topo_conflict(struct ice_vsi *vsi)
{
	switch (vsi->port_info->phy.link_info.topo_media_conflict) {
	case ICE_AQ_LINK_TOPO_CONFLICT:
	case ICE_AQ_LINK_MEDIA_CONFLICT:
	case ICE_AQ_LINK_TOPO_UNREACH_PRT:
	case ICE_AQ_LINK_TOPO_UNDRUTIL_PRT:
	case ICE_AQ_LINK_TOPO_UNDRUTIL_MEDIA:
		netdev_info(vsi->netdev, "Possible mis-configuration of the Ethernet port detected, please use the Intel(R) Ethernet Port Configuration Tool application to address the issue.\n");
		break;
	case ICE_AQ_LINK_TOPO_UNSUPP_MEDIA:
		netdev_info(vsi->netdev, "Rx/Tx is disabled on this device because an unsupported module type was detected. Refer to the Intel(R) Ethernet Adapters and Devices User Guide for a list of supported modules.\n");
		break;
	default:
		break;
	}
}

/**
 * ice_print_link_msg - print link up or down message
 * @vsi: the VSI whose link status is being queried
 * @isup: boolean for if the link is now up or down
 */
void ice_print_link_msg(struct ice_vsi *vsi, bool isup)
{
	struct ice_aqc_get_phy_caps_data *caps;
	const char *an_advertised;
	enum ice_status status;
	const char *fec_req;
	const char *speed;
	const char *fec;
	const char *fc;
	const char *an;

	if (!vsi)
		return;

	if (vsi->current_isup == isup)
		return;

	vsi->current_isup = isup;

	if (!isup) {
		netdev_info(vsi->netdev, "NIC Link is Down\n");
		return;
	}

	switch (vsi->port_info->phy.link_info.link_speed) {
	case ICE_AQ_LINK_SPEED_100GB:
		speed = "100 G";
		break;
	case ICE_AQ_LINK_SPEED_50GB:
		speed = "50 G";
		break;
	case ICE_AQ_LINK_SPEED_40GB:
		speed = "40 G";
		break;
	case ICE_AQ_LINK_SPEED_25GB:
		speed = "25 G";
		break;
	case ICE_AQ_LINK_SPEED_20GB:
		speed = "20 G";
		break;
	case ICE_AQ_LINK_SPEED_10GB:
		speed = "10 G";
		break;
	case ICE_AQ_LINK_SPEED_5GB:
		speed = "5 G";
		break;
	case ICE_AQ_LINK_SPEED_2500MB:
		speed = "2.5 G";
		break;
	case ICE_AQ_LINK_SPEED_1000MB:
		speed = "1 G";
		break;
	case ICE_AQ_LINK_SPEED_100MB:
		speed = "100 M";
		break;
	default:
		speed = "Unknown ";
		break;
	}

	switch (vsi->port_info->fc.current_mode) {
	case ICE_FC_FULL:
		fc = "Rx/Tx";
		break;
	case ICE_FC_TX_PAUSE:
		fc = "Tx";
		break;
	case ICE_FC_RX_PAUSE:
		fc = "Rx";
		break;
	case ICE_FC_NONE:
		fc = "None";
		break;
	default:
		fc = "Unknown";
		break;
	}

	/* Get FEC mode based on negotiated link info */
	switch (vsi->port_info->phy.link_info.fec_info) {
	case ICE_AQ_LINK_25G_RS_528_FEC_EN:
	case ICE_AQ_LINK_25G_RS_544_FEC_EN:
		fec = "RS-FEC";
		break;
	case ICE_AQ_LINK_25G_KR_FEC_EN:
		fec = "FC-FEC/BASE-R";
		break;
	default:
		fec = "NONE";
		break;
	}

	/* check if autoneg completed, might be false due to not supported */
	if (vsi->port_info->phy.link_info.an_info & ICE_AQ_AN_COMPLETED)
		an = "True";
	else
		an = "False";

	/* Get FEC mode requested based on PHY caps last SW configuration */
	caps = kzalloc(sizeof(*caps), GFP_KERNEL);
	if (!caps) {
		fec_req = "Unknown";
		an_advertised = "Unknown";
		goto done;
	}

	status = ice_aq_get_phy_caps(vsi->port_info, false,
				     ICE_AQC_REPORT_SW_CFG, caps, NULL);
	if (status)
		netdev_info(vsi->netdev, "Get phy capability failed.\n");

	an_advertised = ice_is_phy_caps_an_enabled(caps) ? "On" : "Off";

	if (caps->link_fec_options & ICE_AQC_PHY_FEC_25G_RS_528_REQ ||
	    caps->link_fec_options & ICE_AQC_PHY_FEC_25G_RS_544_REQ)
		fec_req = "RS-FEC";
	else if (caps->link_fec_options & ICE_AQC_PHY_FEC_10G_KR_40G_KR4_REQ ||
		 caps->link_fec_options & ICE_AQC_PHY_FEC_25G_KR_REQ)
		fec_req = "FC-FEC/BASE-R";
	else
		fec_req = "NONE";

	kfree(caps);

done:
	netdev_info(vsi->netdev, "NIC Link is up %sbps Full Duplex, Requested FEC: %s, Negotiated FEC: %s, Autoneg Advertised: %s, Autoneg Negotiated: %s, Flow Control: %s\n",
		    speed, fec_req, fec, an_advertised, an, fc);
	ice_print_topo_conflict(vsi);
}

/**
 * ice_vsi_link_event - update the VSI's netdev
 * @vsi: the VSI on which the link event occurred
 * @link_up: whether or not the VSI needs to be set up or down
 */
static void ice_vsi_link_event(struct ice_vsi *vsi, bool link_up)
{
	if (!vsi)
		return;

	if (test_bit(__ICE_DOWN, vsi->state) || !vsi->netdev)
		return;

	if (vsi->type == ICE_VSI_PF) {
		if (link_up == netif_carrier_ok(vsi->netdev))
			return;

		if (link_up) {
			netif_carrier_on(vsi->netdev);
			netif_tx_wake_all_queues(vsi->netdev);
		} else {
			netif_carrier_off(vsi->netdev);
			netif_tx_stop_all_queues(vsi->netdev);
		}
	}
}

/**
 * ice_set_dflt_mib - send a default config MIB to the FW
 * @pf: private PF struct
 *
 * This function sends a default configuration MIB to the FW.
 *
 * If this function errors out at any point, the driver is still able to
 * function.  The main impact is that LFC may not operate as expected.
 * Therefore an error state in this function should be treated with a DBG
 * message and continue on with driver rebuild/reenable.
 */
static void ice_set_dflt_mib(struct ice_pf *pf)
{
	struct device *dev = ice_pf_to_dev(pf);
	u8 mib_type, *buf, *lldpmib = NULL;
	u16 len, typelen, offset = 0;
	struct ice_lldp_org_tlv *tlv;
	struct ice_hw *hw = &pf->hw;
	u32 ouisubtype;

	mib_type = SET_LOCAL_MIB_TYPE_LOCAL_MIB;
	lldpmib = kzalloc(ICE_LLDPDU_SIZE, GFP_KERNEL);
	if (!lldpmib) {
		dev_dbg(dev, "%s Failed to allocate MIB memory\n",
			__func__);
		return;
	}

	/* Add ETS CFG TLV */
	tlv = (struct ice_lldp_org_tlv *)lldpmib;
	typelen = ((ICE_TLV_TYPE_ORG << ICE_LLDP_TLV_TYPE_S) |
		   ICE_IEEE_ETS_TLV_LEN);
	tlv->typelen = htons(typelen);
	ouisubtype = ((ICE_IEEE_8021QAZ_OUI << ICE_LLDP_TLV_OUI_S) |
		      ICE_IEEE_SUBTYPE_ETS_CFG);
	tlv->ouisubtype = htonl(ouisubtype);

	buf = tlv->tlvinfo;
	buf[0] = 0;

	/* ETS CFG all UPs map to TC 0. Next 4 (1 - 4) Octets = 0.
	 * Octets 5 - 12 are BW values, set octet 5 to 100% BW.
	 * Octets 13 - 20 are TSA values - leave as zeros
	 */
	buf[5] = 0x64;
	len = (typelen & ICE_LLDP_TLV_LEN_M) >> ICE_LLDP_TLV_LEN_S;
	offset += len + 2;
	tlv = (struct ice_lldp_org_tlv *)
		((char *)tlv + sizeof(tlv->typelen) + len);

	/* Add ETS REC TLV */
	buf = tlv->tlvinfo;
	tlv->typelen = htons(typelen);

	ouisubtype = ((ICE_IEEE_8021QAZ_OUI << ICE_LLDP_TLV_OUI_S) |
		      ICE_IEEE_SUBTYPE_ETS_REC);
	tlv->ouisubtype = htonl(ouisubtype);

	/* First octet of buf is reserved
	 * Octets 1 - 4 map UP to TC - all UPs map to zero
	 * Octets 5 - 12 are BW values - set TC 0 to 100%.
	 * Octets 13 - 20 are TSA value - leave as zeros
	 */
	buf[5] = 0x64;
	offset += len + 2;
	tlv = (struct ice_lldp_org_tlv *)
		((char *)tlv + sizeof(tlv->typelen) + len);

	/* Add PFC CFG TLV */
	typelen = ((ICE_TLV_TYPE_ORG << ICE_LLDP_TLV_TYPE_S) |
		   ICE_IEEE_PFC_TLV_LEN);
	tlv->typelen = htons(typelen);

	ouisubtype = ((ICE_IEEE_8021QAZ_OUI << ICE_LLDP_TLV_OUI_S) |
		      ICE_IEEE_SUBTYPE_PFC_CFG);
	tlv->ouisubtype = htonl(ouisubtype);

	/* Octet 1 left as all zeros - PFC disabled */
	buf[0] = 0x08;
	len = (typelen & ICE_LLDP_TLV_LEN_M) >> ICE_LLDP_TLV_LEN_S;
	offset += len + 2;

	if (ice_aq_set_lldp_mib(hw, mib_type, (void *)lldpmib, offset, NULL))
		dev_dbg(dev, "%s Failed to set default LLDP MIB\n", __func__);

	kfree(lldpmib);
}

/**
 * ice_link_event - process the link event
 * @pf: PF that the link event is associated with
 * @pi: port_info for the port that the link event is associated with
 * @link_up: true if the physical link is up and false if it is down
 * @link_speed: current link speed received from the link event
 *
 * Returns 0 on success and negative on failure
 */
static int
ice_link_event(struct ice_pf *pf, struct ice_port_info *pi, bool link_up,
	       u16 link_speed)
{
	struct device *dev = ice_pf_to_dev(pf);
	struct ice_phy_info *phy_info;
	struct ice_vsi *vsi;
	u16 old_link_speed;
	bool old_link;
	int result;

	phy_info = &pi->phy;
	phy_info->link_info_old = phy_info->link_info;

	old_link = !!(phy_info->link_info_old.link_info & ICE_AQ_LINK_UP);
	old_link_speed = phy_info->link_info_old.link_speed;

	/* update the link info structures and re-enable link events,
	 * don't bail on failure due to other book keeping needed
	 */
	result = ice_update_link_info(pi);
	if (result)
		dev_dbg(dev, "Failed to update link status and re-enable link events for port %d\n",
			pi->lport);

	/* Check if the link state is up after updating link info, and treat
	 * this event as an UP event since the link is actually UP now.
	 */
	if (phy_info->link_info.link_info & ICE_AQ_LINK_UP)
		link_up = true;

	vsi = ice_get_main_vsi(pf);
	if (!vsi || !vsi->port_info)
		return -EINVAL;

	/* turn off PHY if media was removed */
	if (!test_bit(ICE_FLAG_NO_MEDIA, pf->flags) &&
	    !(pi->phy.link_info.link_info & ICE_AQ_MEDIA_AVAILABLE)) {
		set_bit(ICE_FLAG_NO_MEDIA, pf->flags);

		result = ice_aq_set_link_restart_an(pi, false, NULL);
		if (result) {
			dev_dbg(dev, "Failed to set link down, VSI %d error %d\n",
				vsi->vsi_num, result);
			return result;
		}
	}

	/* if the old link up/down and speed is the same as the new */
	if (link_up == old_link && link_speed == old_link_speed)
		return result;

	if (ice_is_dcb_active(pf)) {
		if (test_bit(ICE_FLAG_DCB_ENA, pf->flags))
			ice_dcb_rebuild(pf);
	} else {
		if (link_up)
			ice_set_dflt_mib(pf);
	}
	ice_vsi_link_event(vsi, link_up);
	ice_print_link_msg(vsi, link_up);

	ice_vc_notify_link_state(pf);

	return result;
}

/**
 * ice_watchdog_subtask - periodic tasks not using event driven scheduling
 * @pf: board private structure
 */
static void ice_watchdog_subtask(struct ice_pf *pf)
{
	int i;

	/* if interface is down do nothing */
	if (test_bit(__ICE_DOWN, pf->state) ||
	    test_bit(__ICE_CFG_BUSY, pf->state))
		return;

	/* make sure we don't do these things too often */
	if (time_before(jiffies,
			pf->serv_tmr_prev + pf->serv_tmr_period))
		return;

	pf->serv_tmr_prev = jiffies;

	/* Update the stats for active netdevs so the network stack
	 * can look at updated numbers whenever it cares to
	 */
	ice_update_pf_stats(pf);
	ice_for_each_vsi(pf, i)
		if (pf->vsi[i] && pf->vsi[i]->netdev)
			ice_update_vsi_stats(pf->vsi[i]);
}

/**
 * ice_init_link_events - enable/initialize link events
 * @pi: pointer to the port_info instance
 *
 * Returns -EIO on failure, 0 on success
 */
static int ice_init_link_events(struct ice_port_info *pi)
{
	u16 mask;

	mask = ~((u16)(ICE_AQ_LINK_EVENT_UPDOWN | ICE_AQ_LINK_EVENT_MEDIA_NA |
		       ICE_AQ_LINK_EVENT_MODULE_QUAL_FAIL));

	if (ice_aq_set_event_mask(pi->hw, pi->lport, mask, NULL)) {
		dev_dbg(ice_hw_to_dev(pi->hw), "Failed to set link event mask for port %d\n",
			pi->lport);
		return -EIO;
	}

	if (ice_aq_get_link_info(pi, true, NULL, NULL)) {
		dev_dbg(ice_hw_to_dev(pi->hw), "Failed to enable link events for port %d\n",
			pi->lport);
		return -EIO;
	}

	return 0;
}

/**
 * ice_handle_link_event - handle link event via ARQ
 * @pf: PF that the link event is associated with
 * @event: event structure containing link status info
 */
static int
ice_handle_link_event(struct ice_pf *pf, struct ice_rq_event_info *event)
{
	struct ice_aqc_get_link_status_data *link_data;
	struct ice_port_info *port_info;
	int status;

	link_data = (struct ice_aqc_get_link_status_data *)event->msg_buf;
	port_info = pf->hw.port_info;
	if (!port_info)
		return -EINVAL;

	status = ice_link_event(pf, port_info,
				!!(link_data->link_info & ICE_AQ_LINK_UP),
				le16_to_cpu(link_data->link_speed));
	if (status)
		dev_dbg(ice_pf_to_dev(pf), "Could not process link event, error %d\n",
			status);

	return status;
}

enum ice_aq_task_state {
	ICE_AQ_TASK_WAITING = 0,
	ICE_AQ_TASK_COMPLETE,
	ICE_AQ_TASK_CANCELED,
};

struct ice_aq_task {
	struct hlist_node entry;

	u16 opcode;
	struct ice_rq_event_info *event;
	enum ice_aq_task_state state;
};

/**
 * ice_wait_for_aq_event - Wait for an AdminQ event from firmware
 * @pf: pointer to the PF private structure
 * @opcode: the opcode to wait for
 * @timeout: how long to wait, in jiffies
 * @event: storage for the event info
 *
 * Waits for a specific AdminQ completion event on the ARQ for a given PF. The
 * current thread will be put to sleep until the specified event occurs or
 * until the given timeout is reached.
 *
 * To obtain only the descriptor contents, pass an event without an allocated
 * msg_buf. If the complete data buffer is desired, allocate the
 * event->msg_buf with enough space ahead of time.
 *
 * Returns: zero on success, or a negative error code on failure.
 */
int ice_aq_wait_for_event(struct ice_pf *pf, u16 opcode, unsigned long timeout,
			  struct ice_rq_event_info *event)
{
	struct device *dev = ice_pf_to_dev(pf);
	struct ice_aq_task *task;
	unsigned long start;
	long ret;
	int err;

	task = kzalloc(sizeof(*task), GFP_KERNEL);
	if (!task)
		return -ENOMEM;

	INIT_HLIST_NODE(&task->entry);
	task->opcode = opcode;
	task->event = event;
	task->state = ICE_AQ_TASK_WAITING;

	spin_lock_bh(&pf->aq_wait_lock);
	hlist_add_head(&task->entry, &pf->aq_wait_list);
	spin_unlock_bh(&pf->aq_wait_lock);

	start = jiffies;

	ret = wait_event_interruptible_timeout(pf->aq_wait_queue, task->state,
					       timeout);
	switch (task->state) {
	case ICE_AQ_TASK_WAITING:
		err = ret < 0 ? ret : -ETIMEDOUT;
		break;
	case ICE_AQ_TASK_CANCELED:
		err = ret < 0 ? ret : -ECANCELED;
		break;
	case ICE_AQ_TASK_COMPLETE:
		err = ret < 0 ? ret : 0;
		break;
	default:
		WARN(1, "Unexpected AdminQ wait task state %u", task->state);
		err = -EINVAL;
		break;
	}

	dev_dbg(dev, "Waited %u msecs (max %u msecs) for firmware response to op 0x%04x\n",
		jiffies_to_msecs(jiffies - start),
		jiffies_to_msecs(timeout),
		opcode);

	spin_lock_bh(&pf->aq_wait_lock);
	hlist_del(&task->entry);
	spin_unlock_bh(&pf->aq_wait_lock);
	kfree(task);

	return err;
}

/**
 * ice_aq_check_events - Check if any thread is waiting for an AdminQ event
 * @pf: pointer to the PF private structure
 * @opcode: the opcode of the event
 * @event: the event to check
 *
 * Loops over the current list of pending threads waiting for an AdminQ event.
 * For each matching task, copy the contents of the event into the task
 * structure and wake up the thread.
 *
 * If multiple threads wait for the same opcode, they will all be woken up.
 *
 * Note that event->msg_buf will only be duplicated if the event has a buffer
 * with enough space already allocated. Otherwise, only the descriptor and
 * message length will be copied.
 *
 * Returns: true if an event was found, false otherwise
 */
static void ice_aq_check_events(struct ice_pf *pf, u16 opcode,
				struct ice_rq_event_info *event)
{
	struct ice_aq_task *task;
	bool found = false;

	spin_lock_bh(&pf->aq_wait_lock);
	hlist_for_each_entry(task, &pf->aq_wait_list, entry) {
		if (task->state || task->opcode != opcode)
			continue;

		memcpy(&task->event->desc, &event->desc, sizeof(event->desc));
		task->event->msg_len = event->msg_len;

		/* Only copy the data buffer if a destination was set */
		if (task->event->msg_buf &&
		    task->event->buf_len > event->buf_len) {
			memcpy(task->event->msg_buf, event->msg_buf,
			       event->buf_len);
			task->event->buf_len = event->buf_len;
		}

		task->state = ICE_AQ_TASK_COMPLETE;
		found = true;
	}
	spin_unlock_bh(&pf->aq_wait_lock);

	if (found)
		wake_up(&pf->aq_wait_queue);
}

/**
 * ice_aq_cancel_waiting_tasks - Immediately cancel all waiting tasks
 * @pf: the PF private structure
 *
 * Set all waiting tasks to ICE_AQ_TASK_CANCELED, and wake up their threads.
 * This will then cause ice_aq_wait_for_event to exit with -ECANCELED.
 */
static void ice_aq_cancel_waiting_tasks(struct ice_pf *pf)
{
	struct ice_aq_task *task;

	spin_lock_bh(&pf->aq_wait_lock);
	hlist_for_each_entry(task, &pf->aq_wait_list, entry)
		task->state = ICE_AQ_TASK_CANCELED;
	spin_unlock_bh(&pf->aq_wait_lock);

	wake_up(&pf->aq_wait_queue);
}

/**
 * __ice_clean_ctrlq - helper function to clean controlq rings
 * @pf: ptr to struct ice_pf
 * @q_type: specific Control queue type
 */
static int __ice_clean_ctrlq(struct ice_pf *pf, enum ice_ctl_q q_type)
{
	struct device *dev = ice_pf_to_dev(pf);
	struct ice_rq_event_info event;
	struct ice_hw *hw = &pf->hw;
	struct ice_ctl_q_info *cq;
	u16 pending, i = 0;
	const char *qtype;
	u32 oldval, val;

	/* Do not clean control queue if/when PF reset fails */
	if (test_bit(__ICE_RESET_FAILED, pf->state))
		return 0;

	switch (q_type) {
	case ICE_CTL_Q_ADMIN:
		cq = &hw->adminq;
		qtype = "Admin";
		break;
	case ICE_CTL_Q_MAILBOX:
		cq = &hw->mailboxq;
		qtype = "Mailbox";
		break;
	default:
		dev_warn(dev, "Unknown control queue type 0x%x\n", q_type);
		return 0;
	}

	/* check for error indications - PF_xx_AxQLEN register layout for
	 * FW/MBX/SB are identical so just use defines for PF_FW_AxQLEN.
	 */
	val = rd32(hw, cq->rq.len);
	if (val & (PF_FW_ARQLEN_ARQVFE_M | PF_FW_ARQLEN_ARQOVFL_M |
		   PF_FW_ARQLEN_ARQCRIT_M)) {
		oldval = val;
		if (val & PF_FW_ARQLEN_ARQVFE_M)
			dev_dbg(dev, "%s Receive Queue VF Error detected\n",
				qtype);
		if (val & PF_FW_ARQLEN_ARQOVFL_M) {
			dev_dbg(dev, "%s Receive Queue Overflow Error detected\n",
				qtype);
		}
		if (val & PF_FW_ARQLEN_ARQCRIT_M)
			dev_dbg(dev, "%s Receive Queue Critical Error detected\n",
				qtype);
		val &= ~(PF_FW_ARQLEN_ARQVFE_M | PF_FW_ARQLEN_ARQOVFL_M |
			 PF_FW_ARQLEN_ARQCRIT_M);
		if (oldval != val)
			wr32(hw, cq->rq.len, val);
	}

	val = rd32(hw, cq->sq.len);
	if (val & (PF_FW_ATQLEN_ATQVFE_M | PF_FW_ATQLEN_ATQOVFL_M |
		   PF_FW_ATQLEN_ATQCRIT_M)) {
		oldval = val;
		if (val & PF_FW_ATQLEN_ATQVFE_M)
			dev_dbg(dev, "%s Send Queue VF Error detected\n",
				qtype);
		if (val & PF_FW_ATQLEN_ATQOVFL_M) {
			dev_dbg(dev, "%s Send Queue Overflow Error detected\n",
				qtype);
		}
		if (val & PF_FW_ATQLEN_ATQCRIT_M)
			dev_dbg(dev, "%s Send Queue Critical Error detected\n",
				qtype);
		val &= ~(PF_FW_ATQLEN_ATQVFE_M | PF_FW_ATQLEN_ATQOVFL_M |
			 PF_FW_ATQLEN_ATQCRIT_M);
		if (oldval != val)
			wr32(hw, cq->sq.len, val);
	}

	event.buf_len = cq->rq_buf_size;
	event.msg_buf = kzalloc(event.buf_len, GFP_KERNEL);
	if (!event.msg_buf)
		return 0;

	do {
		enum ice_status ret;
		u16 opcode;

		ret = ice_clean_rq_elem(hw, cq, &event, &pending);
		if (ret == ICE_ERR_AQ_NO_WORK)
			break;
		if (ret) {
			dev_err(dev, "%s Receive Queue event error %s\n", qtype,
				ice_stat_str(ret));
			break;
		}

		opcode = le16_to_cpu(event.desc.opcode);

		/* Notify any thread that might be waiting for this event */
		ice_aq_check_events(pf, opcode, &event);

		switch (opcode) {
		case ice_aqc_opc_get_link_status:
			if (ice_handle_link_event(pf, &event))
				dev_err(dev, "Could not handle link event\n");
			break;
		case ice_aqc_opc_event_lan_overflow:
			ice_vf_lan_overflow_event(pf, &event);
			break;
		case ice_mbx_opc_send_msg_to_pf:
			ice_vc_process_vf_msg(pf, &event);
			break;
		case ice_aqc_opc_fw_logging:
			ice_output_fw_log(hw, &event.desc, event.msg_buf);
			break;
		case ice_aqc_opc_lldp_set_mib_change:
			ice_dcb_process_lldp_set_mib_change(pf, &event);
			break;
		default:
			dev_dbg(dev, "%s Receive Queue unknown event 0x%04x ignored\n",
				qtype, opcode);
			break;
		}
	} while (pending && (i++ < ICE_DFLT_IRQ_WORK));

	kfree(event.msg_buf);

	return pending && (i == ICE_DFLT_IRQ_WORK);
}

/**
 * ice_ctrlq_pending - check if there is a difference between ntc and ntu
 * @hw: pointer to hardware info
 * @cq: control queue information
 *
 * returns true if there are pending messages in a queue, false if there aren't
 */
static bool ice_ctrlq_pending(struct ice_hw *hw, struct ice_ctl_q_info *cq)
{
	u16 ntu;

	ntu = (u16)(rd32(hw, cq->rq.head) & cq->rq.head_mask);
	return cq->rq.next_to_clean != ntu;
}

/**
 * ice_clean_adminq_subtask - clean the AdminQ rings
 * @pf: board private structure
 */
static void ice_clean_adminq_subtask(struct ice_pf *pf)
{
	struct ice_hw *hw = &pf->hw;

	if (!test_bit(__ICE_ADMINQ_EVENT_PENDING, pf->state))
		return;

	if (__ice_clean_ctrlq(pf, ICE_CTL_Q_ADMIN))
		return;

	clear_bit(__ICE_ADMINQ_EVENT_PENDING, pf->state);

	/* There might be a situation where new messages arrive to a control
	 * queue between processing the last message and clearing the
	 * EVENT_PENDING bit. So before exiting, check queue head again (using
	 * ice_ctrlq_pending) and process new messages if any.
	 */
	if (ice_ctrlq_pending(hw, &hw->adminq))
		__ice_clean_ctrlq(pf, ICE_CTL_Q_ADMIN);

	ice_flush(hw);
}

/**
 * ice_clean_mailboxq_subtask - clean the MailboxQ rings
 * @pf: board private structure
 */
static void ice_clean_mailboxq_subtask(struct ice_pf *pf)
{
	struct ice_hw *hw = &pf->hw;

	if (!test_bit(__ICE_MAILBOXQ_EVENT_PENDING, pf->state))
		return;

	if (__ice_clean_ctrlq(pf, ICE_CTL_Q_MAILBOX))
		return;

	clear_bit(__ICE_MAILBOXQ_EVENT_PENDING, pf->state);

	if (ice_ctrlq_pending(hw, &hw->mailboxq))
		__ice_clean_ctrlq(pf, ICE_CTL_Q_MAILBOX);

	ice_flush(hw);
}

/**
 * ice_service_task_schedule - schedule the service task to wake up
 * @pf: board private structure
 *
 * If not already scheduled, this puts the task into the work queue.
 */
void ice_service_task_schedule(struct ice_pf *pf)
{
	if (!test_bit(__ICE_SERVICE_DIS, pf->state) &&
	    !test_and_set_bit(__ICE_SERVICE_SCHED, pf->state) &&
	    !test_bit(__ICE_NEEDS_RESTART, pf->state))
		queue_work(ice_wq, &pf->serv_task);
}

/**
 * ice_service_task_complete - finish up the service task
 * @pf: board private structure
 */
static void ice_service_task_complete(struct ice_pf *pf)
{
	WARN_ON(!test_bit(__ICE_SERVICE_SCHED, pf->state));

	/* force memory (pf->state) to sync before next service task */
	smp_mb__before_atomic();
	clear_bit(__ICE_SERVICE_SCHED, pf->state);
}

/**
 * ice_service_task_stop - stop service task and cancel works
 * @pf: board private structure
 *
 * Return 0 if the __ICE_SERVICE_DIS bit was not already set,
 * 1 otherwise.
 */
static int ice_service_task_stop(struct ice_pf *pf)
{
	int ret;

	ret = test_and_set_bit(__ICE_SERVICE_DIS, pf->state);

	if (pf->serv_tmr.function)
		del_timer_sync(&pf->serv_tmr);
	if (pf->serv_task.func)
		cancel_work_sync(&pf->serv_task);

	clear_bit(__ICE_SERVICE_SCHED, pf->state);
	return ret;
}

/**
 * ice_service_task_restart - restart service task and schedule works
 * @pf: board private structure
 *
 * This function is needed for suspend and resume works (e.g WoL scenario)
 */
static void ice_service_task_restart(struct ice_pf *pf)
{
	clear_bit(__ICE_SERVICE_DIS, pf->state);
	ice_service_task_schedule(pf);
}

/**
 * ice_service_timer - timer callback to schedule service task
 * @t: pointer to timer_list
 */
static void ice_service_timer(struct timer_list *t)
{
	struct ice_pf *pf = from_timer(pf, t, serv_tmr);

	mod_timer(&pf->serv_tmr, round_jiffies(pf->serv_tmr_period + jiffies));
	ice_service_task_schedule(pf);
}

/**
 * ice_handle_mdd_event - handle malicious driver detect event
 * @pf: pointer to the PF structure
 *
 * Called from service task. OICR interrupt handler indicates MDD event.
 * VF MDD logging is guarded by net_ratelimit. Additional PF and VF log
 * messages are wrapped by netif_msg_[rx|tx]_err. Since VF Rx MDD events
 * disable the queue, the PF can be configured to reset the VF using ethtool
 * private flag mdd-auto-reset-vf.
 */
static void ice_handle_mdd_event(struct ice_pf *pf)
{
	struct device *dev = ice_pf_to_dev(pf);
	struct ice_hw *hw = &pf->hw;
	unsigned int i;
	u32 reg;

	if (!test_and_clear_bit(__ICE_MDD_EVENT_PENDING, pf->state)) {
		/* Since the VF MDD event logging is rate limited, check if
		 * there are pending MDD events.
		 */
		ice_print_vfs_mdd_events(pf);
		return;
	}

	/* find what triggered an MDD event */
	reg = rd32(hw, GL_MDET_TX_PQM);
	if (reg & GL_MDET_TX_PQM_VALID_M) {
		u8 pf_num = (reg & GL_MDET_TX_PQM_PF_NUM_M) >>
				GL_MDET_TX_PQM_PF_NUM_S;
		u16 vf_num = (reg & GL_MDET_TX_PQM_VF_NUM_M) >>
				GL_MDET_TX_PQM_VF_NUM_S;
		u8 event = (reg & GL_MDET_TX_PQM_MAL_TYPE_M) >>
				GL_MDET_TX_PQM_MAL_TYPE_S;
		u16 queue = ((reg & GL_MDET_TX_PQM_QNUM_M) >>
				GL_MDET_TX_PQM_QNUM_S);

		if (netif_msg_tx_err(pf))
			dev_info(dev, "Malicious Driver Detection event %d on TX queue %d PF# %d VF# %d\n",
				 event, queue, pf_num, vf_num);
		wr32(hw, GL_MDET_TX_PQM, 0xffffffff);
	}

	reg = rd32(hw, GL_MDET_TX_TCLAN);
	if (reg & GL_MDET_TX_TCLAN_VALID_M) {
		u8 pf_num = (reg & GL_MDET_TX_TCLAN_PF_NUM_M) >>
				GL_MDET_TX_TCLAN_PF_NUM_S;
		u16 vf_num = (reg & GL_MDET_TX_TCLAN_VF_NUM_M) >>
				GL_MDET_TX_TCLAN_VF_NUM_S;
		u8 event = (reg & GL_MDET_TX_TCLAN_MAL_TYPE_M) >>
				GL_MDET_TX_TCLAN_MAL_TYPE_S;
		u16 queue = ((reg & GL_MDET_TX_TCLAN_QNUM_M) >>
				GL_MDET_TX_TCLAN_QNUM_S);

		if (netif_msg_tx_err(pf))
			dev_info(dev, "Malicious Driver Detection event %d on TX queue %d PF# %d VF# %d\n",
				 event, queue, pf_num, vf_num);
		wr32(hw, GL_MDET_TX_TCLAN, 0xffffffff);
	}

	reg = rd32(hw, GL_MDET_RX);
	if (reg & GL_MDET_RX_VALID_M) {
		u8 pf_num = (reg & GL_MDET_RX_PF_NUM_M) >>
				GL_MDET_RX_PF_NUM_S;
		u16 vf_num = (reg & GL_MDET_RX_VF_NUM_M) >>
				GL_MDET_RX_VF_NUM_S;
		u8 event = (reg & GL_MDET_RX_MAL_TYPE_M) >>
				GL_MDET_RX_MAL_TYPE_S;
		u16 queue = ((reg & GL_MDET_RX_QNUM_M) >>
				GL_MDET_RX_QNUM_S);

		if (netif_msg_rx_err(pf))
			dev_info(dev, "Malicious Driver Detection event %d on RX queue %d PF# %d VF# %d\n",
				 event, queue, pf_num, vf_num);
		wr32(hw, GL_MDET_RX, 0xffffffff);
	}

	/* check to see if this PF caused an MDD event */
	reg = rd32(hw, PF_MDET_TX_PQM);
	if (reg & PF_MDET_TX_PQM_VALID_M) {
		wr32(hw, PF_MDET_TX_PQM, 0xFFFF);
		if (netif_msg_tx_err(pf))
			dev_info(dev, "Malicious Driver Detection event TX_PQM detected on PF\n");
	}

	reg = rd32(hw, PF_MDET_TX_TCLAN);
	if (reg & PF_MDET_TX_TCLAN_VALID_M) {
		wr32(hw, PF_MDET_TX_TCLAN, 0xFFFF);
		if (netif_msg_tx_err(pf))
			dev_info(dev, "Malicious Driver Detection event TX_TCLAN detected on PF\n");
	}

	reg = rd32(hw, PF_MDET_RX);
	if (reg & PF_MDET_RX_VALID_M) {
		wr32(hw, PF_MDET_RX, 0xFFFF);
		if (netif_msg_rx_err(pf))
			dev_info(dev, "Malicious Driver Detection event RX detected on PF\n");
	}

	/* Check to see if one of the VFs caused an MDD event, and then
	 * increment counters and set print pending
	 */
	ice_for_each_vf(pf, i) {
		struct ice_vf *vf = &pf->vf[i];

		reg = rd32(hw, VP_MDET_TX_PQM(i));
		if (reg & VP_MDET_TX_PQM_VALID_M) {
			wr32(hw, VP_MDET_TX_PQM(i), 0xFFFF);
			vf->mdd_tx_events.count++;
			set_bit(__ICE_MDD_VF_PRINT_PENDING, pf->state);
			if (netif_msg_tx_err(pf))
				dev_info(dev, "Malicious Driver Detection event TX_PQM detected on VF %d\n",
					 i);
		}

		reg = rd32(hw, VP_MDET_TX_TCLAN(i));
		if (reg & VP_MDET_TX_TCLAN_VALID_M) {
			wr32(hw, VP_MDET_TX_TCLAN(i), 0xFFFF);
			vf->mdd_tx_events.count++;
			set_bit(__ICE_MDD_VF_PRINT_PENDING, pf->state);
			if (netif_msg_tx_err(pf))
				dev_info(dev, "Malicious Driver Detection event TX_TCLAN detected on VF %d\n",
					 i);
		}

		reg = rd32(hw, VP_MDET_TX_TDPU(i));
		if (reg & VP_MDET_TX_TDPU_VALID_M) {
			wr32(hw, VP_MDET_TX_TDPU(i), 0xFFFF);
			vf->mdd_tx_events.count++;
			set_bit(__ICE_MDD_VF_PRINT_PENDING, pf->state);
			if (netif_msg_tx_err(pf))
				dev_info(dev, "Malicious Driver Detection event TX_TDPU detected on VF %d\n",
					 i);
		}

		reg = rd32(hw, VP_MDET_RX(i));
		if (reg & VP_MDET_RX_VALID_M) {
			wr32(hw, VP_MDET_RX(i), 0xFFFF);
			vf->mdd_rx_events.count++;
			set_bit(__ICE_MDD_VF_PRINT_PENDING, pf->state);
			if (netif_msg_rx_err(pf))
				dev_info(dev, "Malicious Driver Detection event RX detected on VF %d\n",
					 i);

			/* Since the queue is disabled on VF Rx MDD events, the
			 * PF can be configured to reset the VF through ethtool
			 * private flag mdd-auto-reset-vf.
			 */
			if (test_bit(ICE_FLAG_MDD_AUTO_RESET_VF, pf->flags)) {
				/* VF MDD event counters will be cleared by
				 * reset, so print the event prior to reset.
				 */
				ice_print_vf_rx_mdd_event(vf);
				ice_reset_vf(&pf->vf[i], false);
			}
		}
	}

	ice_print_vfs_mdd_events(pf);
}

/**
 * ice_force_phys_link_state - Force the physical link state
 * @vsi: VSI to force the physical link state to up/down
 * @link_up: true/false indicates to set the physical link to up/down
 *
 * Force the physical link state by getting the current PHY capabilities from
 * hardware and setting the PHY config based on the determined capabilities. If
 * link changes a link event will be triggered because both the Enable Automatic
 * Link Update and LESM Enable bits are set when setting the PHY capabilities.
 *
 * Returns 0 on success, negative on failure
 */
static int ice_force_phys_link_state(struct ice_vsi *vsi, bool link_up)
{
	struct ice_aqc_get_phy_caps_data *pcaps;
	struct ice_aqc_set_phy_cfg_data *cfg;
	struct ice_port_info *pi;
	struct device *dev;
	int retcode;

	if (!vsi || !vsi->port_info || !vsi->back)
		return -EINVAL;
	if (vsi->type != ICE_VSI_PF)
		return 0;

	dev = ice_pf_to_dev(vsi->back);

	pi = vsi->port_info;

	pcaps = kzalloc(sizeof(*pcaps), GFP_KERNEL);
	if (!pcaps)
		return -ENOMEM;

	retcode = ice_aq_get_phy_caps(pi, false, ICE_AQC_REPORT_SW_CFG, pcaps,
				      NULL);
	if (retcode) {
		dev_err(dev, "Failed to get phy capabilities, VSI %d error %d\n",
			vsi->vsi_num, retcode);
		retcode = -EIO;
		goto out;
	}

	/* No change in link */
	if (link_up == !!(pcaps->caps & ICE_AQC_PHY_EN_LINK) &&
	    link_up == !!(pi->phy.link_info.link_info & ICE_AQ_LINK_UP))
		goto out;

	/* Use the current user PHY configuration. The current user PHY
	 * configuration is initialized during probe from PHY capabilities
	 * software mode, and updated on set PHY configuration.
	 */
	cfg = kmemdup(&pi->phy.curr_user_phy_cfg, sizeof(*cfg), GFP_KERNEL);
	if (!cfg) {
		retcode = -ENOMEM;
		goto out;
	}

	cfg->caps |= ICE_AQ_PHY_ENA_AUTO_LINK_UPDT;
	if (link_up)
		cfg->caps |= ICE_AQ_PHY_ENA_LINK;
	else
		cfg->caps &= ~ICE_AQ_PHY_ENA_LINK;

	retcode = ice_aq_set_phy_cfg(&vsi->back->hw, pi, cfg, NULL);
	if (retcode) {
		dev_err(dev, "Failed to set phy config, VSI %d error %d\n",
			vsi->vsi_num, retcode);
		retcode = -EIO;
	}

	kfree(cfg);
out:
	kfree(pcaps);
	return retcode;
}

/**
 * ice_init_nvm_phy_type - Initialize the NVM PHY type
 * @pi: port info structure
 *
 * Initialize nvm_phy_type_[low|high] for link lenient mode support
 */
static int ice_init_nvm_phy_type(struct ice_port_info *pi)
{
	struct ice_aqc_get_phy_caps_data *pcaps;
	struct ice_pf *pf = pi->hw->back;
	enum ice_status status;
	int err = 0;

	pcaps = kzalloc(sizeof(*pcaps), GFP_KERNEL);
	if (!pcaps)
		return -ENOMEM;

	status = ice_aq_get_phy_caps(pi, false, ICE_AQC_REPORT_NVM_CAP, pcaps,
				     NULL);

	if (status) {
		dev_err(ice_pf_to_dev(pf), "Get PHY capability failed.\n");
		err = -EIO;
		goto out;
	}

	pf->nvm_phy_type_hi = pcaps->phy_type_high;
	pf->nvm_phy_type_lo = pcaps->phy_type_low;

out:
	kfree(pcaps);
	return err;
}

/**
 * ice_init_link_dflt_override - Initialize link default override
 * @pi: port info structure
 *
 * Initialize link default override and PHY total port shutdown during probe
 */
static void ice_init_link_dflt_override(struct ice_port_info *pi)
{
	struct ice_link_default_override_tlv *ldo;
	struct ice_pf *pf = pi->hw->back;

	ldo = &pf->link_dflt_override;
	if (ice_get_link_default_override(ldo, pi))
		return;

	if (!(ldo->options & ICE_LINK_OVERRIDE_PORT_DIS))
		return;

	/* Enable Total Port Shutdown (override/replace link-down-on-close
	 * ethtool private flag) for ports with Port Disable bit set.
	 */
	set_bit(ICE_FLAG_TOTAL_PORT_SHUTDOWN_ENA, pf->flags);
	set_bit(ICE_FLAG_LINK_DOWN_ON_CLOSE_ENA, pf->flags);
}

/**
 * ice_init_phy_cfg_dflt_override - Initialize PHY cfg default override settings
 * @pi: port info structure
 *
 * If default override is enabled, initialized the user PHY cfg speed and FEC
 * settings using the default override mask from the NVM.
 *
 * The PHY should only be configured with the default override settings the
 * first time media is available. The __ICE_LINK_DEFAULT_OVERRIDE_PENDING state
 * is used to indicate that the user PHY cfg default override is initialized
 * and the PHY has not been configured with the default override settings. The
 * state is set here, and cleared in ice_configure_phy the first time the PHY is
 * configured.
 */
static void ice_init_phy_cfg_dflt_override(struct ice_port_info *pi)
{
	struct ice_link_default_override_tlv *ldo;
	struct ice_aqc_set_phy_cfg_data *cfg;
	struct ice_phy_info *phy = &pi->phy;
	struct ice_pf *pf = pi->hw->back;

	ldo = &pf->link_dflt_override;

	/* If link default override is enabled, use to mask NVM PHY capabilities
	 * for speed and FEC default configuration.
	 */
	cfg = &phy->curr_user_phy_cfg;

	if (ldo->phy_type_low || ldo->phy_type_high) {
		cfg->phy_type_low = pf->nvm_phy_type_lo &
				    cpu_to_le64(ldo->phy_type_low);
		cfg->phy_type_high = pf->nvm_phy_type_hi &
				     cpu_to_le64(ldo->phy_type_high);
	}
	cfg->link_fec_opt = ldo->fec_options;
	phy->curr_user_fec_req = ICE_FEC_AUTO;

	set_bit(__ICE_LINK_DEFAULT_OVERRIDE_PENDING, pf->state);
}

/**
 * ice_init_phy_user_cfg - Initialize the PHY user configuration
 * @pi: port info structure
 *
 * Initialize the current user PHY configuration, speed, FEC, and FC requested
 * mode to default. The PHY defaults are from get PHY capabilities topology
 * with media so call when media is first available. An error is returned if
 * called when media is not available. The PHY initialization completed state is
 * set here.
 *
 * These configurations are used when setting PHY
 * configuration. The user PHY configuration is updated on set PHY
 * configuration. Returns 0 on success, negative on failure
 */
static int ice_init_phy_user_cfg(struct ice_port_info *pi)
{
	struct ice_aqc_get_phy_caps_data *pcaps;
	struct ice_phy_info *phy = &pi->phy;
	struct ice_pf *pf = pi->hw->back;
	enum ice_status status;
	struct ice_vsi *vsi;
	int err = 0;

	if (!(phy->link_info.link_info & ICE_AQ_MEDIA_AVAILABLE))
		return -EIO;

	vsi = ice_get_main_vsi(pf);
	if (!vsi)
		return -EINVAL;

	pcaps = kzalloc(sizeof(*pcaps), GFP_KERNEL);
	if (!pcaps)
		return -ENOMEM;

	status = ice_aq_get_phy_caps(pi, false, ICE_AQC_REPORT_TOPO_CAP, pcaps,
				     NULL);
	if (status) {
		dev_err(ice_pf_to_dev(pf), "Get PHY capability failed.\n");
		err = -EIO;
		goto err_out;
	}

	ice_copy_phy_caps_to_cfg(pi, pcaps, &pi->phy.curr_user_phy_cfg);

	/* check if lenient mode is supported and enabled */
	if (ice_fw_supports_link_override(&vsi->back->hw) &&
	    !(pcaps->module_compliance_enforcement &
	      ICE_AQC_MOD_ENFORCE_STRICT_MODE)) {
		set_bit(ICE_FLAG_LINK_LENIENT_MODE_ENA, pf->flags);

		/* if link default override is enabled, initialize user PHY
		 * configuration with link default override values
		 */
		if (pf->link_dflt_override.options & ICE_LINK_OVERRIDE_EN) {
			ice_init_phy_cfg_dflt_override(pi);
			goto out;
		}
	}

	/* if link default override is not enabled, initialize PHY using
	 * topology with media
	 */
	phy->curr_user_fec_req = ice_caps_to_fec_mode(pcaps->caps,
						      pcaps->link_fec_options);
	phy->curr_user_fc_req = ice_caps_to_fc_mode(pcaps->caps);

out:
	phy->curr_user_speed_req = ICE_AQ_LINK_SPEED_M;
	set_bit(__ICE_PHY_INIT_COMPLETE, pf->state);
err_out:
	kfree(pcaps);
	return err;
}

/**
 * ice_configure_phy - configure PHY
 * @vsi: VSI of PHY
 *
 * Set the PHY configuration. If the current PHY configuration is the same as
 * the curr_user_phy_cfg, then do nothing to avoid link flap. Otherwise
 * configure the based get PHY capabilities for topology with media.
 */
static int ice_configure_phy(struct ice_vsi *vsi)
{
	struct device *dev = ice_pf_to_dev(vsi->back);
	struct ice_aqc_get_phy_caps_data *pcaps;
	struct ice_aqc_set_phy_cfg_data *cfg;
	struct ice_port_info *pi;
	enum ice_status status;
	int err = 0;

	pi = vsi->port_info;
	if (!pi)
		return -EINVAL;

	/* Ensure we have media as we cannot configure a medialess port */
	if (!(pi->phy.link_info.link_info & ICE_AQ_MEDIA_AVAILABLE))
		return -EPERM;

	ice_print_topo_conflict(vsi);

	if (vsi->port_info->phy.link_info.topo_media_conflict ==
	    ICE_AQ_LINK_TOPO_UNSUPP_MEDIA)
		return -EPERM;

	if (test_bit(ICE_FLAG_LINK_DOWN_ON_CLOSE_ENA, vsi->back->flags))
		return ice_force_phys_link_state(vsi, true);

	pcaps = kzalloc(sizeof(*pcaps), GFP_KERNEL);
	if (!pcaps)
		return -ENOMEM;

	/* Get current PHY config */
	status = ice_aq_get_phy_caps(pi, false, ICE_AQC_REPORT_SW_CFG, pcaps,
				     NULL);
	if (status) {
		dev_err(dev, "Failed to get PHY configuration, VSI %d error %s\n",
			vsi->vsi_num, ice_stat_str(status));
		err = -EIO;
		goto done;
	}

	/* If PHY enable link is configured and configuration has not changed,
	 * there's nothing to do
	 */
	if (pcaps->caps & ICE_AQC_PHY_EN_LINK &&
	    ice_phy_caps_equals_cfg(pcaps, &pi->phy.curr_user_phy_cfg))
		goto done;

	/* Use PHY topology as baseline for configuration */
	memset(pcaps, 0, sizeof(*pcaps));
	status = ice_aq_get_phy_caps(pi, false, ICE_AQC_REPORT_TOPO_CAP, pcaps,
				     NULL);
	if (status) {
		dev_err(dev, "Failed to get PHY topology, VSI %d error %s\n",
			vsi->vsi_num, ice_stat_str(status));
		err = -EIO;
		goto done;
	}

	cfg = kzalloc(sizeof(*cfg), GFP_KERNEL);
	if (!cfg) {
		err = -ENOMEM;
		goto done;
	}

	ice_copy_phy_caps_to_cfg(pi, pcaps, cfg);

	/* Speed - If default override pending, use curr_user_phy_cfg set in
	 * ice_init_phy_user_cfg_ldo.
	 */
	if (test_and_clear_bit(__ICE_LINK_DEFAULT_OVERRIDE_PENDING,
			       vsi->back->state)) {
		cfg->phy_type_low = pi->phy.curr_user_phy_cfg.phy_type_low;
		cfg->phy_type_high = pi->phy.curr_user_phy_cfg.phy_type_high;
	} else {
		u64 phy_low = 0, phy_high = 0;

		ice_update_phy_type(&phy_low, &phy_high,
				    pi->phy.curr_user_speed_req);
		cfg->phy_type_low = pcaps->phy_type_low & cpu_to_le64(phy_low);
		cfg->phy_type_high = pcaps->phy_type_high &
				     cpu_to_le64(phy_high);
	}

	/* Can't provide what was requested; use PHY capabilities */
	if (!cfg->phy_type_low && !cfg->phy_type_high) {
		cfg->phy_type_low = pcaps->phy_type_low;
		cfg->phy_type_high = pcaps->phy_type_high;
	}

	/* FEC */
	ice_cfg_phy_fec(pi, cfg, pi->phy.curr_user_fec_req);

	/* Can't provide what was requested; use PHY capabilities */
	if (cfg->link_fec_opt !=
	    (cfg->link_fec_opt & pcaps->link_fec_options)) {
		cfg->caps |= pcaps->caps & ICE_AQC_PHY_EN_AUTO_FEC;
		cfg->link_fec_opt = pcaps->link_fec_options;
	}

	/* Flow Control - always supported; no need to check against
	 * capabilities
	 */
	ice_cfg_phy_fc(pi, cfg, pi->phy.curr_user_fc_req);

	/* Enable link and link update */
	cfg->caps |= ICE_AQ_PHY_ENA_AUTO_LINK_UPDT | ICE_AQ_PHY_ENA_LINK;

	status = ice_aq_set_phy_cfg(&vsi->back->hw, pi, cfg, NULL);
	if (status) {
		dev_err(dev, "Failed to set phy config, VSI %d error %s\n",
			vsi->vsi_num, ice_stat_str(status));
		err = -EIO;
	}

	kfree(cfg);
done:
	kfree(pcaps);
	return err;
}

/**
 * ice_check_media_subtask - Check for media
 * @pf: pointer to PF struct
 *
 * If media is available, then initialize PHY user configuration if it is not
 * been, and configure the PHY if the interface is up.
 */
static void ice_check_media_subtask(struct ice_pf *pf)
{
	struct ice_port_info *pi;
	struct ice_vsi *vsi;
	int err;

	/* No need to check for media if it's already present */
	if (!test_bit(ICE_FLAG_NO_MEDIA, pf->flags))
		return;

	vsi = ice_get_main_vsi(pf);
	if (!vsi)
		return;

	/* Refresh link info and check if media is present */
	pi = vsi->port_info;
	err = ice_update_link_info(pi);
	if (err)
		return;

	if (pi->phy.link_info.link_info & ICE_AQ_MEDIA_AVAILABLE) {
		if (!test_bit(__ICE_PHY_INIT_COMPLETE, pf->state))
			ice_init_phy_user_cfg(pi);

		/* PHY settings are reset on media insertion, reconfigure
		 * PHY to preserve settings.
		 */
		if (test_bit(__ICE_DOWN, vsi->state) &&
		    test_bit(ICE_FLAG_LINK_DOWN_ON_CLOSE_ENA, vsi->back->flags))
			return;

		err = ice_configure_phy(vsi);
		if (!err)
			clear_bit(ICE_FLAG_NO_MEDIA, pf->flags);

		/* A Link Status Event will be generated; the event handler
		 * will complete bringing the interface up
		 */
	}
}

/**
 * ice_service_task - manage and run subtasks
 * @work: pointer to work_struct contained by the PF struct
 */
static void ice_service_task(struct work_struct *work)
{
	struct ice_pf *pf = container_of(work, struct ice_pf, serv_task);
	unsigned long start_time = jiffies;

	/* subtasks */

	/* process reset requests first */
	ice_reset_subtask(pf);

	/* bail if a reset/recovery cycle is pending or rebuild failed */
	if (ice_is_reset_in_progress(pf->state) ||
	    test_bit(__ICE_SUSPENDED, pf->state) ||
	    test_bit(__ICE_NEEDS_RESTART, pf->state)) {
		ice_service_task_complete(pf);
		return;
	}

	ice_clean_adminq_subtask(pf);
	ice_check_media_subtask(pf);
	ice_check_for_hang_subtask(pf);
	ice_sync_fltr_subtask(pf);
	ice_handle_mdd_event(pf);
	ice_watchdog_subtask(pf);

	if (ice_is_safe_mode(pf)) {
		ice_service_task_complete(pf);
		return;
	}

	ice_process_vflr_event(pf);
	ice_clean_mailboxq_subtask(pf);
	ice_sync_arfs_fltrs(pf);
	/* Clear __ICE_SERVICE_SCHED flag to allow scheduling next event */
	ice_service_task_complete(pf);

	/* If the tasks have taken longer than one service timer period
	 * or there is more work to be done, reset the service timer to
	 * schedule the service task now.
	 */
	if (time_after(jiffies, (start_time + pf->serv_tmr_period)) ||
	    test_bit(__ICE_MDD_EVENT_PENDING, pf->state) ||
	    test_bit(__ICE_VFLR_EVENT_PENDING, pf->state) ||
	    test_bit(__ICE_MAILBOXQ_EVENT_PENDING, pf->state) ||
	    test_bit(__ICE_ADMINQ_EVENT_PENDING, pf->state))
		mod_timer(&pf->serv_tmr, jiffies);
}

/**
 * ice_set_ctrlq_len - helper function to set controlq length
 * @hw: pointer to the HW instance
 */
static void ice_set_ctrlq_len(struct ice_hw *hw)
{
	hw->adminq.num_rq_entries = ICE_AQ_LEN;
	hw->adminq.num_sq_entries = ICE_AQ_LEN;
	hw->adminq.rq_buf_size = ICE_AQ_MAX_BUF_LEN;
	hw->adminq.sq_buf_size = ICE_AQ_MAX_BUF_LEN;
	hw->mailboxq.num_rq_entries = PF_MBX_ARQLEN_ARQLEN_M;
	hw->mailboxq.num_sq_entries = ICE_MBXSQ_LEN;
	hw->mailboxq.rq_buf_size = ICE_MBXQ_MAX_BUF_LEN;
	hw->mailboxq.sq_buf_size = ICE_MBXQ_MAX_BUF_LEN;
}

/**
 * ice_schedule_reset - schedule a reset
 * @pf: board private structure
 * @reset: reset being requested
 */
int ice_schedule_reset(struct ice_pf *pf, enum ice_reset_req reset)
{
	struct device *dev = ice_pf_to_dev(pf);

	/* bail out if earlier reset has failed */
	if (test_bit(__ICE_RESET_FAILED, pf->state)) {
		dev_dbg(dev, "earlier reset has failed\n");
		return -EIO;
	}
	/* bail if reset/recovery already in progress */
	if (ice_is_reset_in_progress(pf->state)) {
		dev_dbg(dev, "Reset already in progress\n");
		return -EBUSY;
	}

	switch (reset) {
	case ICE_RESET_PFR:
		set_bit(__ICE_PFR_REQ, pf->state);
		break;
	case ICE_RESET_CORER:
		set_bit(__ICE_CORER_REQ, pf->state);
		break;
	case ICE_RESET_GLOBR:
		set_bit(__ICE_GLOBR_REQ, pf->state);
		break;
	default:
		return -EINVAL;
	}

	ice_service_task_schedule(pf);
	return 0;
}

/**
 * ice_irq_affinity_notify - Callback for affinity changes
 * @notify: context as to what irq was changed
 * @mask: the new affinity mask
 *
 * This is a callback function used by the irq_set_affinity_notifier function
 * so that we may register to receive changes to the irq affinity masks.
 */
static void
ice_irq_affinity_notify(struct irq_affinity_notify *notify,
			const cpumask_t *mask)
{
	struct ice_q_vector *q_vector =
		container_of(notify, struct ice_q_vector, affinity_notify);

	cpumask_copy(&q_vector->affinity_mask, mask);
}

/**
 * ice_irq_affinity_release - Callback for affinity notifier release
 * @ref: internal core kernel usage
 *
 * This is a callback function used by the irq_set_affinity_notifier function
 * to inform the current notification subscriber that they will no longer
 * receive notifications.
 */
static void ice_irq_affinity_release(struct kref __always_unused *ref) {}

/**
 * ice_vsi_ena_irq - Enable IRQ for the given VSI
 * @vsi: the VSI being configured
 */
static int ice_vsi_ena_irq(struct ice_vsi *vsi)
{
	struct ice_hw *hw = &vsi->back->hw;
	int i;

	ice_for_each_q_vector(vsi, i)
		ice_irq_dynamic_ena(hw, vsi, vsi->q_vectors[i]);

	ice_flush(hw);
	return 0;
}

/**
 * ice_vsi_req_irq_msix - get MSI-X vectors from the OS for the VSI
 * @vsi: the VSI being configured
 * @basename: name for the vector
 */
static int ice_vsi_req_irq_msix(struct ice_vsi *vsi, char *basename)
{
	int q_vectors = vsi->num_q_vectors;
	struct ice_pf *pf = vsi->back;
	int base = vsi->base_vector;
	struct device *dev;
	int rx_int_idx = 0;
	int tx_int_idx = 0;
	int vector, err;
	int irq_num;

	dev = ice_pf_to_dev(pf);
	for (vector = 0; vector < q_vectors; vector++) {
		struct ice_q_vector *q_vector = vsi->q_vectors[vector];

		irq_num = pf->msix_entries[base + vector].vector;

		if (q_vector->tx.ring && q_vector->rx.ring) {
			snprintf(q_vector->name, sizeof(q_vector->name) - 1,
				 "%s-%s-%d", basename, "TxRx", rx_int_idx++);
			tx_int_idx++;
		} else if (q_vector->rx.ring) {
			snprintf(q_vector->name, sizeof(q_vector->name) - 1,
				 "%s-%s-%d", basename, "rx", rx_int_idx++);
		} else if (q_vector->tx.ring) {
			snprintf(q_vector->name, sizeof(q_vector->name) - 1,
				 "%s-%s-%d", basename, "tx", tx_int_idx++);
		} else {
			/* skip this unused q_vector */
			continue;
		}
		err = devm_request_irq(dev, irq_num, vsi->irq_handler, 0,
				       q_vector->name, q_vector);
		if (err) {
			netdev_err(vsi->netdev, "MSIX request_irq failed, error: %d\n",
				   err);
			goto free_q_irqs;
		}

		/* register for affinity change notifications */
		if (!IS_ENABLED(CONFIG_RFS_ACCEL)) {
			struct irq_affinity_notify *affinity_notify;

			affinity_notify = &q_vector->affinity_notify;
			affinity_notify->notify = ice_irq_affinity_notify;
			affinity_notify->release = ice_irq_affinity_release;
			irq_set_affinity_notifier(irq_num, affinity_notify);
		}

		/* assign the mask for this irq */
		irq_set_affinity_hint(irq_num, &q_vector->affinity_mask);
	}

	vsi->irqs_ready = true;
	return 0;

free_q_irqs:
	while (vector) {
		vector--;
		irq_num = pf->msix_entries[base + vector].vector;
		if (!IS_ENABLED(CONFIG_RFS_ACCEL))
			irq_set_affinity_notifier(irq_num, NULL);
		irq_set_affinity_hint(irq_num, NULL);
		devm_free_irq(dev, irq_num, &vsi->q_vectors[vector]);
	}
	return err;
}

/**
 * ice_xdp_alloc_setup_rings - Allocate and setup Tx rings for XDP
 * @vsi: VSI to setup Tx rings used by XDP
 *
 * Return 0 on success and negative value on error
 */
static int ice_xdp_alloc_setup_rings(struct ice_vsi *vsi)
{
	struct device *dev = ice_pf_to_dev(vsi->back);
	int i;

	for (i = 0; i < vsi->num_xdp_txq; i++) {
		u16 xdp_q_idx = vsi->alloc_txq + i;
		struct ice_ring *xdp_ring;

		xdp_ring = kzalloc(sizeof(*xdp_ring), GFP_KERNEL);

		if (!xdp_ring)
			goto free_xdp_rings;

		xdp_ring->q_index = xdp_q_idx;
		xdp_ring->reg_idx = vsi->txq_map[xdp_q_idx];
		xdp_ring->ring_active = false;
		xdp_ring->vsi = vsi;
		xdp_ring->netdev = NULL;
		xdp_ring->dev = dev;
		xdp_ring->count = vsi->num_tx_desc;
		WRITE_ONCE(vsi->xdp_rings[i], xdp_ring);
		if (ice_setup_tx_ring(xdp_ring))
			goto free_xdp_rings;
		ice_set_ring_xdp(xdp_ring);
		xdp_ring->xsk_pool = ice_xsk_pool(xdp_ring);
	}

	return 0;

free_xdp_rings:
	for (; i >= 0; i--)
		if (vsi->xdp_rings[i] && vsi->xdp_rings[i]->desc)
			ice_free_tx_ring(vsi->xdp_rings[i]);
	return -ENOMEM;
}

/**
 * ice_vsi_assign_bpf_prog - set or clear bpf prog pointer on VSI
 * @vsi: VSI to set the bpf prog on
 * @prog: the bpf prog pointer
 */
static void ice_vsi_assign_bpf_prog(struct ice_vsi *vsi, struct bpf_prog *prog)
{
	struct bpf_prog *old_prog;
	int i;

	old_prog = xchg(&vsi->xdp_prog, prog);
	if (old_prog)
		bpf_prog_put(old_prog);

	ice_for_each_rxq(vsi, i)
		WRITE_ONCE(vsi->rx_rings[i]->xdp_prog, vsi->xdp_prog);
}

/**
 * ice_prepare_xdp_rings - Allocate, configure and setup Tx rings for XDP
 * @vsi: VSI to bring up Tx rings used by XDP
 * @prog: bpf program that will be assigned to VSI
 *
 * Return 0 on success and negative value on error
 */
int ice_prepare_xdp_rings(struct ice_vsi *vsi, struct bpf_prog *prog)
{
	u16 max_txqs[ICE_MAX_TRAFFIC_CLASS] = { 0 };
	int xdp_rings_rem = vsi->num_xdp_txq;
	struct ice_pf *pf = vsi->back;
	struct ice_qs_cfg xdp_qs_cfg = {
		.qs_mutex = &pf->avail_q_mutex,
		.pf_map = pf->avail_txqs,
		.pf_map_size = pf->max_pf_txqs,
		.q_count = vsi->num_xdp_txq,
		.scatter_count = ICE_MAX_SCATTER_TXQS,
		.vsi_map = vsi->txq_map,
		.vsi_map_offset = vsi->alloc_txq,
		.mapping_mode = ICE_VSI_MAP_CONTIG
	};
	enum ice_status status;
	struct device *dev;
	int i, v_idx;

	dev = ice_pf_to_dev(pf);
	vsi->xdp_rings = devm_kcalloc(dev, vsi->num_xdp_txq,
				      sizeof(*vsi->xdp_rings), GFP_KERNEL);
	if (!vsi->xdp_rings)
		return -ENOMEM;

	vsi->xdp_mapping_mode = xdp_qs_cfg.mapping_mode;
	if (__ice_vsi_get_qs(&xdp_qs_cfg))
		goto err_map_xdp;

	if (ice_xdp_alloc_setup_rings(vsi))
		goto clear_xdp_rings;

	/* follow the logic from ice_vsi_map_rings_to_vectors */
	ice_for_each_q_vector(vsi, v_idx) {
		struct ice_q_vector *q_vector = vsi->q_vectors[v_idx];
		int xdp_rings_per_v, q_id, q_base;

		xdp_rings_per_v = DIV_ROUND_UP(xdp_rings_rem,
					       vsi->num_q_vectors - v_idx);
		q_base = vsi->num_xdp_txq - xdp_rings_rem;

		for (q_id = q_base; q_id < (q_base + xdp_rings_per_v); q_id++) {
			struct ice_ring *xdp_ring = vsi->xdp_rings[q_id];

			xdp_ring->q_vector = q_vector;
			xdp_ring->next = q_vector->tx.ring;
			q_vector->tx.ring = xdp_ring;
		}
		xdp_rings_rem -= xdp_rings_per_v;
	}

	/* omit the scheduler update if in reset path; XDP queues will be
	 * taken into account at the end of ice_vsi_rebuild, where
	 * ice_cfg_vsi_lan is being called
	 */
	if (ice_is_reset_in_progress(pf->state))
		return 0;

	/* tell the Tx scheduler that right now we have
	 * additional queues
	 */
	for (i = 0; i < vsi->tc_cfg.numtc; i++)
		max_txqs[i] = vsi->num_txq + vsi->num_xdp_txq;

	status = ice_cfg_vsi_lan(vsi->port_info, vsi->idx, vsi->tc_cfg.ena_tc,
				 max_txqs);
	if (status) {
		dev_err(dev, "Failed VSI LAN queue config for XDP, error: %s\n",
			ice_stat_str(status));
		goto clear_xdp_rings;
	}
	ice_vsi_assign_bpf_prog(vsi, prog);

	return 0;
clear_xdp_rings:
	for (i = 0; i < vsi->num_xdp_txq; i++)
		if (vsi->xdp_rings[i]) {
			kfree_rcu(vsi->xdp_rings[i], rcu);
			vsi->xdp_rings[i] = NULL;
		}

err_map_xdp:
	mutex_lock(&pf->avail_q_mutex);
	for (i = 0; i < vsi->num_xdp_txq; i++) {
		clear_bit(vsi->txq_map[i + vsi->alloc_txq], pf->avail_txqs);
		vsi->txq_map[i + vsi->alloc_txq] = ICE_INVAL_Q_INDEX;
	}
	mutex_unlock(&pf->avail_q_mutex);

	devm_kfree(dev, vsi->xdp_rings);
	return -ENOMEM;
}

/**
 * ice_destroy_xdp_rings - undo the configuration made by ice_prepare_xdp_rings
 * @vsi: VSI to remove XDP rings
 *
 * Detach XDP rings from irq vectors, clean up the PF bitmap and free
 * resources
 */
int ice_destroy_xdp_rings(struct ice_vsi *vsi)
{
	u16 max_txqs[ICE_MAX_TRAFFIC_CLASS] = { 0 };
	struct ice_pf *pf = vsi->back;
	int i, v_idx;

	/* q_vectors are freed in reset path so there's no point in detaching
	 * rings; in case of rebuild being triggered not from reset bits
	 * in pf->state won't be set, so additionally check first q_vector
	 * against NULL
	 */
	if (ice_is_reset_in_progress(pf->state) || !vsi->q_vectors[0])
		goto free_qmap;

	ice_for_each_q_vector(vsi, v_idx) {
		struct ice_q_vector *q_vector = vsi->q_vectors[v_idx];
		struct ice_ring *ring;

		ice_for_each_ring(ring, q_vector->tx)
			if (!ring->tx_buf || !ice_ring_is_xdp(ring))
				break;

		/* restore the value of last node prior to XDP setup */
		q_vector->tx.ring = ring;
	}

free_qmap:
	mutex_lock(&pf->avail_q_mutex);
	for (i = 0; i < vsi->num_xdp_txq; i++) {
		clear_bit(vsi->txq_map[i + vsi->alloc_txq], pf->avail_txqs);
		vsi->txq_map[i + vsi->alloc_txq] = ICE_INVAL_Q_INDEX;
	}
	mutex_unlock(&pf->avail_q_mutex);

	for (i = 0; i < vsi->num_xdp_txq; i++)
		if (vsi->xdp_rings[i]) {
			if (vsi->xdp_rings[i]->desc)
				ice_free_tx_ring(vsi->xdp_rings[i]);
			kfree_rcu(vsi->xdp_rings[i], rcu);
			vsi->xdp_rings[i] = NULL;
		}

	devm_kfree(ice_pf_to_dev(pf), vsi->xdp_rings);
	vsi->xdp_rings = NULL;

	if (ice_is_reset_in_progress(pf->state) || !vsi->q_vectors[0])
		return 0;

	ice_vsi_assign_bpf_prog(vsi, NULL);

	/* notify Tx scheduler that we destroyed XDP queues and bring
	 * back the old number of child nodes
	 */
	for (i = 0; i < vsi->tc_cfg.numtc; i++)
		max_txqs[i] = vsi->num_txq;

	/* change number of XDP Tx queues to 0 */
	vsi->num_xdp_txq = 0;

	return ice_cfg_vsi_lan(vsi->port_info, vsi->idx, vsi->tc_cfg.ena_tc,
			       max_txqs);
}

/**
 * ice_vsi_rx_napi_schedule - Schedule napi on RX queues from VSI
 * @vsi: VSI to schedule napi on
 */
static void ice_vsi_rx_napi_schedule(struct ice_vsi *vsi)
{
	int i;

	ice_for_each_rxq(vsi, i) {
		struct ice_ring *rx_ring = vsi->rx_rings[i];

		if (rx_ring->xsk_pool)
			napi_schedule(&rx_ring->q_vector->napi);
	}
}

/**
 * ice_xdp_setup_prog - Add or remove XDP eBPF program
 * @vsi: VSI to setup XDP for
 * @prog: XDP program
 * @extack: netlink extended ack
 */
static int
ice_xdp_setup_prog(struct ice_vsi *vsi, struct bpf_prog *prog,
		   struct netlink_ext_ack *extack)
{
	int frame_size = vsi->netdev->mtu + ICE_ETH_PKT_HDR_PAD;
	bool if_running = netif_running(vsi->netdev);
	int ret = 0, xdp_ring_err = 0;

	if (frame_size > vsi->rx_buf_len) {
		NL_SET_ERR_MSG_MOD(extack, "MTU too large for loading XDP");
		return -EOPNOTSUPP;
	}

	/* need to stop netdev while setting up the program for Rx rings */
	if (if_running && !test_and_set_bit(__ICE_DOWN, vsi->state)) {
		ret = ice_down(vsi);
		if (ret) {
			NL_SET_ERR_MSG_MOD(extack, "Preparing device for XDP attach failed");
			return ret;
		}
	}

	if (!ice_is_xdp_ena_vsi(vsi) && prog) {
		vsi->num_xdp_txq = vsi->alloc_rxq;
		xdp_ring_err = ice_prepare_xdp_rings(vsi, prog);
		if (xdp_ring_err)
			NL_SET_ERR_MSG_MOD(extack, "Setting up XDP Tx resources failed");
	} else if (ice_is_xdp_ena_vsi(vsi) && !prog) {
		xdp_ring_err = ice_destroy_xdp_rings(vsi);
		if (xdp_ring_err)
			NL_SET_ERR_MSG_MOD(extack, "Freeing XDP Tx resources failed");
	} else {
		ice_vsi_assign_bpf_prog(vsi, prog);
	}

	if (if_running)
		ret = ice_up(vsi);

<<<<<<< HEAD
	if (!ret && prog && vsi->xsk_pools) {
		int i;

		ice_for_each_rxq(vsi, i) {
			struct ice_ring *rx_ring = vsi->rx_rings[i];

			if (rx_ring->xsk_pool)
				napi_schedule(&rx_ring->q_vector->napi);
		}
	}
=======
	if (!ret && prog)
		ice_vsi_rx_napi_schedule(vsi);
>>>>>>> f642729d

	return (ret || xdp_ring_err) ? -ENOMEM : 0;
}

/**
 * ice_xdp - implements XDP handler
 * @dev: netdevice
 * @xdp: XDP command
 */
static int ice_xdp(struct net_device *dev, struct netdev_bpf *xdp)
{
	struct ice_netdev_priv *np = netdev_priv(dev);
	struct ice_vsi *vsi = np->vsi;

	if (vsi->type != ICE_VSI_PF) {
		NL_SET_ERR_MSG_MOD(xdp->extack, "XDP can be loaded only on PF VSI");
		return -EINVAL;
	}

	switch (xdp->command) {
	case XDP_SETUP_PROG:
		return ice_xdp_setup_prog(vsi, xdp->prog, xdp->extack);
	case XDP_SETUP_XSK_POOL:
		return ice_xsk_pool_setup(vsi, xdp->xsk.pool,
					  xdp->xsk.queue_id);
	default:
		return -EINVAL;
	}
}

/**
 * ice_ena_misc_vector - enable the non-queue interrupts
 * @pf: board private structure
 */
static void ice_ena_misc_vector(struct ice_pf *pf)
{
	struct ice_hw *hw = &pf->hw;
	u32 val;

	/* Disable anti-spoof detection interrupt to prevent spurious event
	 * interrupts during a function reset. Anti-spoof functionally is
	 * still supported.
	 */
	val = rd32(hw, GL_MDCK_TX_TDPU);
	val |= GL_MDCK_TX_TDPU_RCU_ANTISPOOF_ITR_DIS_M;
	wr32(hw, GL_MDCK_TX_TDPU, val);

	/* clear things first */
	wr32(hw, PFINT_OICR_ENA, 0);	/* disable all */
	rd32(hw, PFINT_OICR);		/* read to clear */

	val = (PFINT_OICR_ECC_ERR_M |
	       PFINT_OICR_MAL_DETECT_M |
	       PFINT_OICR_GRST_M |
	       PFINT_OICR_PCI_EXCEPTION_M |
	       PFINT_OICR_VFLR_M |
	       PFINT_OICR_HMC_ERR_M |
	       PFINT_OICR_PE_CRITERR_M);

	wr32(hw, PFINT_OICR_ENA, val);

	/* SW_ITR_IDX = 0, but don't change INTENA */
	wr32(hw, GLINT_DYN_CTL(pf->oicr_idx),
	     GLINT_DYN_CTL_SW_ITR_INDX_M | GLINT_DYN_CTL_INTENA_MSK_M);
}

/**
 * ice_misc_intr - misc interrupt handler
 * @irq: interrupt number
 * @data: pointer to a q_vector
 */
static irqreturn_t ice_misc_intr(int __always_unused irq, void *data)
{
	struct ice_pf *pf = (struct ice_pf *)data;
	struct ice_hw *hw = &pf->hw;
	irqreturn_t ret = IRQ_NONE;
	struct device *dev;
	u32 oicr, ena_mask;

	dev = ice_pf_to_dev(pf);
	set_bit(__ICE_ADMINQ_EVENT_PENDING, pf->state);
	set_bit(__ICE_MAILBOXQ_EVENT_PENDING, pf->state);

	oicr = rd32(hw, PFINT_OICR);
	ena_mask = rd32(hw, PFINT_OICR_ENA);

	if (oicr & PFINT_OICR_SWINT_M) {
		ena_mask &= ~PFINT_OICR_SWINT_M;
		pf->sw_int_count++;
	}

	if (oicr & PFINT_OICR_MAL_DETECT_M) {
		ena_mask &= ~PFINT_OICR_MAL_DETECT_M;
		set_bit(__ICE_MDD_EVENT_PENDING, pf->state);
	}
	if (oicr & PFINT_OICR_VFLR_M) {
		/* disable any further VFLR event notifications */
		if (test_bit(__ICE_VF_RESETS_DISABLED, pf->state)) {
			u32 reg = rd32(hw, PFINT_OICR_ENA);

			reg &= ~PFINT_OICR_VFLR_M;
			wr32(hw, PFINT_OICR_ENA, reg);
		} else {
			ena_mask &= ~PFINT_OICR_VFLR_M;
			set_bit(__ICE_VFLR_EVENT_PENDING, pf->state);
		}
	}

	if (oicr & PFINT_OICR_GRST_M) {
		u32 reset;

		/* we have a reset warning */
		ena_mask &= ~PFINT_OICR_GRST_M;
		reset = (rd32(hw, GLGEN_RSTAT) & GLGEN_RSTAT_RESET_TYPE_M) >>
			GLGEN_RSTAT_RESET_TYPE_S;

		if (reset == ICE_RESET_CORER)
			pf->corer_count++;
		else if (reset == ICE_RESET_GLOBR)
			pf->globr_count++;
		else if (reset == ICE_RESET_EMPR)
			pf->empr_count++;
		else
			dev_dbg(dev, "Invalid reset type %d\n", reset);

		/* If a reset cycle isn't already in progress, we set a bit in
		 * pf->state so that the service task can start a reset/rebuild.
		 * We also make note of which reset happened so that peer
		 * devices/drivers can be informed.
		 */
		if (!test_and_set_bit(__ICE_RESET_OICR_RECV, pf->state)) {
			if (reset == ICE_RESET_CORER)
				set_bit(__ICE_CORER_RECV, pf->state);
			else if (reset == ICE_RESET_GLOBR)
				set_bit(__ICE_GLOBR_RECV, pf->state);
			else
				set_bit(__ICE_EMPR_RECV, pf->state);

			/* There are couple of different bits at play here.
			 * hw->reset_ongoing indicates whether the hardware is
			 * in reset. This is set to true when a reset interrupt
			 * is received and set back to false after the driver
			 * has determined that the hardware is out of reset.
			 *
			 * __ICE_RESET_OICR_RECV in pf->state indicates
			 * that a post reset rebuild is required before the
			 * driver is operational again. This is set above.
			 *
			 * As this is the start of the reset/rebuild cycle, set
			 * both to indicate that.
			 */
			hw->reset_ongoing = true;
		}
	}

	if (oicr & PFINT_OICR_HMC_ERR_M) {
		ena_mask &= ~PFINT_OICR_HMC_ERR_M;
		dev_dbg(dev, "HMC Error interrupt - info 0x%x, data 0x%x\n",
			rd32(hw, PFHMC_ERRORINFO),
			rd32(hw, PFHMC_ERRORDATA));
	}

	/* Report any remaining unexpected interrupts */
	oicr &= ena_mask;
	if (oicr) {
		dev_dbg(dev, "unhandled interrupt oicr=0x%08x\n", oicr);
		/* If a critical error is pending there is no choice but to
		 * reset the device.
		 */
		if (oicr & (PFINT_OICR_PE_CRITERR_M |
			    PFINT_OICR_PCI_EXCEPTION_M |
			    PFINT_OICR_ECC_ERR_M)) {
			set_bit(__ICE_PFR_REQ, pf->state);
			ice_service_task_schedule(pf);
		}
	}
	ret = IRQ_HANDLED;

	ice_service_task_schedule(pf);
	ice_irq_dynamic_ena(hw, NULL, NULL);

	return ret;
}

/**
 * ice_dis_ctrlq_interrupts - disable control queue interrupts
 * @hw: pointer to HW structure
 */
static void ice_dis_ctrlq_interrupts(struct ice_hw *hw)
{
	/* disable Admin queue Interrupt causes */
	wr32(hw, PFINT_FW_CTL,
	     rd32(hw, PFINT_FW_CTL) & ~PFINT_FW_CTL_CAUSE_ENA_M);

	/* disable Mailbox queue Interrupt causes */
	wr32(hw, PFINT_MBX_CTL,
	     rd32(hw, PFINT_MBX_CTL) & ~PFINT_MBX_CTL_CAUSE_ENA_M);

	/* disable Control queue Interrupt causes */
	wr32(hw, PFINT_OICR_CTL,
	     rd32(hw, PFINT_OICR_CTL) & ~PFINT_OICR_CTL_CAUSE_ENA_M);

	ice_flush(hw);
}

/**
 * ice_free_irq_msix_misc - Unroll misc vector setup
 * @pf: board private structure
 */
static void ice_free_irq_msix_misc(struct ice_pf *pf)
{
	struct ice_hw *hw = &pf->hw;

	ice_dis_ctrlq_interrupts(hw);

	/* disable OICR interrupt */
	wr32(hw, PFINT_OICR_ENA, 0);
	ice_flush(hw);

	if (pf->msix_entries) {
		synchronize_irq(pf->msix_entries[pf->oicr_idx].vector);
		devm_free_irq(ice_pf_to_dev(pf),
			      pf->msix_entries[pf->oicr_idx].vector, pf);
	}

	pf->num_avail_sw_msix += 1;
	ice_free_res(pf->irq_tracker, pf->oicr_idx, ICE_RES_MISC_VEC_ID);
}

/**
 * ice_ena_ctrlq_interrupts - enable control queue interrupts
 * @hw: pointer to HW structure
 * @reg_idx: HW vector index to associate the control queue interrupts with
 */
static void ice_ena_ctrlq_interrupts(struct ice_hw *hw, u16 reg_idx)
{
	u32 val;

	val = ((reg_idx & PFINT_OICR_CTL_MSIX_INDX_M) |
	       PFINT_OICR_CTL_CAUSE_ENA_M);
	wr32(hw, PFINT_OICR_CTL, val);

	/* enable Admin queue Interrupt causes */
	val = ((reg_idx & PFINT_FW_CTL_MSIX_INDX_M) |
	       PFINT_FW_CTL_CAUSE_ENA_M);
	wr32(hw, PFINT_FW_CTL, val);

	/* enable Mailbox queue Interrupt causes */
	val = ((reg_idx & PFINT_MBX_CTL_MSIX_INDX_M) |
	       PFINT_MBX_CTL_CAUSE_ENA_M);
	wr32(hw, PFINT_MBX_CTL, val);

	ice_flush(hw);
}

/**
 * ice_req_irq_msix_misc - Setup the misc vector to handle non queue events
 * @pf: board private structure
 *
 * This sets up the handler for MSIX 0, which is used to manage the
 * non-queue interrupts, e.g. AdminQ and errors. This is not used
 * when in MSI or Legacy interrupt mode.
 */
static int ice_req_irq_msix_misc(struct ice_pf *pf)
{
	struct device *dev = ice_pf_to_dev(pf);
	struct ice_hw *hw = &pf->hw;
	int oicr_idx, err = 0;

	if (!pf->int_name[0])
		snprintf(pf->int_name, sizeof(pf->int_name) - 1, "%s-%s:misc",
			 dev_driver_string(dev), dev_name(dev));

	/* Do not request IRQ but do enable OICR interrupt since settings are
	 * lost during reset. Note that this function is called only during
	 * rebuild path and not while reset is in progress.
	 */
	if (ice_is_reset_in_progress(pf->state))
		goto skip_req_irq;

	/* reserve one vector in irq_tracker for misc interrupts */
	oicr_idx = ice_get_res(pf, pf->irq_tracker, 1, ICE_RES_MISC_VEC_ID);
	if (oicr_idx < 0)
		return oicr_idx;

	pf->num_avail_sw_msix -= 1;
	pf->oicr_idx = (u16)oicr_idx;

	err = devm_request_irq(dev, pf->msix_entries[pf->oicr_idx].vector,
			       ice_misc_intr, 0, pf->int_name, pf);
	if (err) {
		dev_err(dev, "devm_request_irq for %s failed: %d\n",
			pf->int_name, err);
		ice_free_res(pf->irq_tracker, 1, ICE_RES_MISC_VEC_ID);
		pf->num_avail_sw_msix += 1;
		return err;
	}

skip_req_irq:
	ice_ena_misc_vector(pf);

	ice_ena_ctrlq_interrupts(hw, pf->oicr_idx);
	wr32(hw, GLINT_ITR(ICE_RX_ITR, pf->oicr_idx),
	     ITR_REG_ALIGN(ICE_ITR_8K) >> ICE_ITR_GRAN_S);

	ice_flush(hw);
	ice_irq_dynamic_ena(hw, NULL, NULL);

	return 0;
}

/**
 * ice_napi_add - register NAPI handler for the VSI
 * @vsi: VSI for which NAPI handler is to be registered
 *
 * This function is only called in the driver's load path. Registering the NAPI
 * handler is done in ice_vsi_alloc_q_vector() for all other cases (i.e. resume,
 * reset/rebuild, etc.)
 */
static void ice_napi_add(struct ice_vsi *vsi)
{
	int v_idx;

	if (!vsi->netdev)
		return;

	ice_for_each_q_vector(vsi, v_idx)
		netif_napi_add(vsi->netdev, &vsi->q_vectors[v_idx]->napi,
			       ice_napi_poll, NAPI_POLL_WEIGHT);
}

/**
 * ice_set_ops - set netdev and ethtools ops for the given netdev
 * @netdev: netdev instance
 */
static void ice_set_ops(struct net_device *netdev)
{
	struct ice_pf *pf = ice_netdev_to_pf(netdev);

	if (ice_is_safe_mode(pf)) {
		netdev->netdev_ops = &ice_netdev_safe_mode_ops;
		ice_set_ethtool_safe_mode_ops(netdev);
		return;
	}

	netdev->netdev_ops = &ice_netdev_ops;
	netdev->udp_tunnel_nic_info = &pf->hw.udp_tunnel_nic;
	ice_set_ethtool_ops(netdev);
}

/**
 * ice_set_netdev_features - set features for the given netdev
 * @netdev: netdev instance
 */
static void ice_set_netdev_features(struct net_device *netdev)
{
	struct ice_pf *pf = ice_netdev_to_pf(netdev);
	netdev_features_t csumo_features;
	netdev_features_t vlano_features;
	netdev_features_t dflt_features;
	netdev_features_t tso_features;

	if (ice_is_safe_mode(pf)) {
		/* safe mode */
		netdev->features = NETIF_F_SG | NETIF_F_HIGHDMA;
		netdev->hw_features = netdev->features;
		return;
	}

	dflt_features = NETIF_F_SG	|
			NETIF_F_HIGHDMA	|
			NETIF_F_NTUPLE	|
			NETIF_F_RXHASH;

	csumo_features = NETIF_F_RXCSUM	  |
			 NETIF_F_IP_CSUM  |
			 NETIF_F_SCTP_CRC |
			 NETIF_F_IPV6_CSUM;

	vlano_features = NETIF_F_HW_VLAN_CTAG_FILTER |
			 NETIF_F_HW_VLAN_CTAG_TX     |
			 NETIF_F_HW_VLAN_CTAG_RX;

	tso_features = NETIF_F_TSO			|
		       NETIF_F_TSO_ECN			|
		       NETIF_F_TSO6			|
		       NETIF_F_GSO_GRE			|
		       NETIF_F_GSO_UDP_TUNNEL		|
		       NETIF_F_GSO_GRE_CSUM		|
		       NETIF_F_GSO_UDP_TUNNEL_CSUM	|
		       NETIF_F_GSO_PARTIAL		|
		       NETIF_F_GSO_IPXIP4		|
		       NETIF_F_GSO_IPXIP6		|
		       NETIF_F_GSO_UDP_L4;

	netdev->gso_partial_features |= NETIF_F_GSO_UDP_TUNNEL_CSUM |
					NETIF_F_GSO_GRE_CSUM;
	/* set features that user can change */
	netdev->hw_features = dflt_features | csumo_features |
			      vlano_features | tso_features;

	/* add support for HW_CSUM on packets with MPLS header */
	netdev->mpls_features =  NETIF_F_HW_CSUM;

	/* enable features */
	netdev->features |= netdev->hw_features;
	/* encap and VLAN devices inherit default, csumo and tso features */
	netdev->hw_enc_features |= dflt_features | csumo_features |
				   tso_features;
	netdev->vlan_features |= dflt_features | csumo_features |
				 tso_features;
}

/**
 * ice_cfg_netdev - Allocate, configure and register a netdev
 * @vsi: the VSI associated with the new netdev
 *
 * Returns 0 on success, negative value on failure
 */
static int ice_cfg_netdev(struct ice_vsi *vsi)
{
	struct ice_pf *pf = vsi->back;
	struct ice_netdev_priv *np;
	struct net_device *netdev;
	u8 mac_addr[ETH_ALEN];
	int err;

	err = ice_devlink_create_port(vsi);
	if (err)
		return err;

	netdev = alloc_etherdev_mqs(sizeof(*np), vsi->alloc_txq,
				    vsi->alloc_rxq);
	if (!netdev) {
		err = -ENOMEM;
		goto err_destroy_devlink_port;
	}

	vsi->netdev = netdev;
	np = netdev_priv(netdev);
	np->vsi = vsi;

	ice_set_netdev_features(netdev);

	ice_set_ops(netdev);

	if (vsi->type == ICE_VSI_PF) {
		SET_NETDEV_DEV(netdev, ice_pf_to_dev(pf));
		ether_addr_copy(mac_addr, vsi->port_info->mac.perm_addr);
		ether_addr_copy(netdev->dev_addr, mac_addr);
		ether_addr_copy(netdev->perm_addr, mac_addr);
	}

	netdev->priv_flags |= IFF_UNICAST_FLT;

	/* Setup netdev TC information */
	ice_vsi_cfg_netdev_tc(vsi, vsi->tc_cfg.ena_tc);

	/* setup watchdog timeout value to be 5 second */
	netdev->watchdog_timeo = 5 * HZ;

	netdev->min_mtu = ETH_MIN_MTU;
	netdev->max_mtu = ICE_MAX_MTU;

	err = register_netdev(vsi->netdev);
	if (err)
		goto err_free_netdev;

	devlink_port_type_eth_set(&vsi->devlink_port, vsi->netdev);

	netif_carrier_off(vsi->netdev);

	/* make sure transmit queues start off as stopped */
	netif_tx_stop_all_queues(vsi->netdev);

	return 0;

err_free_netdev:
	free_netdev(vsi->netdev);
	vsi->netdev = NULL;
err_destroy_devlink_port:
	ice_devlink_destroy_port(vsi);
	return err;
}

/**
 * ice_fill_rss_lut - Fill the RSS lookup table with default values
 * @lut: Lookup table
 * @rss_table_size: Lookup table size
 * @rss_size: Range of queue number for hashing
 */
void ice_fill_rss_lut(u8 *lut, u16 rss_table_size, u16 rss_size)
{
	u16 i;

	for (i = 0; i < rss_table_size; i++)
		lut[i] = i % rss_size;
}

/**
 * ice_pf_vsi_setup - Set up a PF VSI
 * @pf: board private structure
 * @pi: pointer to the port_info instance
 *
 * Returns pointer to the successfully allocated VSI software struct
 * on success, otherwise returns NULL on failure.
 */
static struct ice_vsi *
ice_pf_vsi_setup(struct ice_pf *pf, struct ice_port_info *pi)
{
	return ice_vsi_setup(pf, pi, ICE_VSI_PF, ICE_INVAL_VFID);
}

/**
 * ice_ctrl_vsi_setup - Set up a control VSI
 * @pf: board private structure
 * @pi: pointer to the port_info instance
 *
 * Returns pointer to the successfully allocated VSI software struct
 * on success, otherwise returns NULL on failure.
 */
static struct ice_vsi *
ice_ctrl_vsi_setup(struct ice_pf *pf, struct ice_port_info *pi)
{
	return ice_vsi_setup(pf, pi, ICE_VSI_CTRL, ICE_INVAL_VFID);
}

/**
 * ice_lb_vsi_setup - Set up a loopback VSI
 * @pf: board private structure
 * @pi: pointer to the port_info instance
 *
 * Returns pointer to the successfully allocated VSI software struct
 * on success, otherwise returns NULL on failure.
 */
struct ice_vsi *
ice_lb_vsi_setup(struct ice_pf *pf, struct ice_port_info *pi)
{
	return ice_vsi_setup(pf, pi, ICE_VSI_LB, ICE_INVAL_VFID);
}

/**
 * ice_vlan_rx_add_vid - Add a VLAN ID filter to HW offload
 * @netdev: network interface to be adjusted
 * @proto: unused protocol
 * @vid: VLAN ID to be added
 *
 * net_device_ops implementation for adding VLAN IDs
 */
static int
ice_vlan_rx_add_vid(struct net_device *netdev, __always_unused __be16 proto,
		    u16 vid)
{
	struct ice_netdev_priv *np = netdev_priv(netdev);
	struct ice_vsi *vsi = np->vsi;
	int ret;

	if (vid >= VLAN_N_VID) {
		netdev_err(netdev, "VLAN id requested %d is out of range %d\n",
			   vid, VLAN_N_VID);
		return -EINVAL;
	}

	if (vsi->info.pvid)
		return -EINVAL;

	/* VLAN 0 is added by default during load/reset */
	if (!vid)
		return 0;

	/* Enable VLAN pruning when a VLAN other than 0 is added */
	if (!ice_vsi_is_vlan_pruning_ena(vsi)) {
		ret = ice_cfg_vlan_pruning(vsi, true, false);
		if (ret)
			return ret;
	}

	/* Add a switch rule for this VLAN ID so its corresponding VLAN tagged
	 * packets aren't pruned by the device's internal switch on Rx
	 */
	ret = ice_vsi_add_vlan(vsi, vid, ICE_FWD_TO_VSI);
	if (!ret)
		set_bit(ICE_VSI_FLAG_VLAN_FLTR_CHANGED, vsi->flags);

	return ret;
}

/**
 * ice_vlan_rx_kill_vid - Remove a VLAN ID filter from HW offload
 * @netdev: network interface to be adjusted
 * @proto: unused protocol
 * @vid: VLAN ID to be removed
 *
 * net_device_ops implementation for removing VLAN IDs
 */
static int
ice_vlan_rx_kill_vid(struct net_device *netdev, __always_unused __be16 proto,
		     u16 vid)
{
	struct ice_netdev_priv *np = netdev_priv(netdev);
	struct ice_vsi *vsi = np->vsi;
	int ret;

	if (vsi->info.pvid)
		return -EINVAL;

	/* don't allow removal of VLAN 0 */
	if (!vid)
		return 0;

	/* Make sure ice_vsi_kill_vlan is successful before updating VLAN
	 * information
	 */
	ret = ice_vsi_kill_vlan(vsi, vid);
	if (ret)
		return ret;

	/* Disable pruning when VLAN 0 is the only VLAN rule */
	if (vsi->num_vlan == 1 && ice_vsi_is_vlan_pruning_ena(vsi))
		ret = ice_cfg_vlan_pruning(vsi, false, false);

	set_bit(ICE_VSI_FLAG_VLAN_FLTR_CHANGED, vsi->flags);
	return ret;
}

/**
 * ice_setup_pf_sw - Setup the HW switch on startup or after reset
 * @pf: board private structure
 *
 * Returns 0 on success, negative value on failure
 */
static int ice_setup_pf_sw(struct ice_pf *pf)
{
	struct ice_vsi *vsi;
	int status = 0;

	if (ice_is_reset_in_progress(pf->state))
		return -EBUSY;

	vsi = ice_pf_vsi_setup(pf, pf->hw.port_info);
	if (!vsi)
		return -ENOMEM;

	status = ice_cfg_netdev(vsi);
	if (status) {
		status = -ENODEV;
		goto unroll_vsi_setup;
	}
	/* netdev has to be configured before setting frame size */
	ice_vsi_cfg_frame_size(vsi);

	/* Setup DCB netlink interface */
	ice_dcbnl_setup(vsi);

	/* registering the NAPI handler requires both the queues and
	 * netdev to be created, which are done in ice_pf_vsi_setup()
	 * and ice_cfg_netdev() respectively
	 */
	ice_napi_add(vsi);

	status = ice_set_cpu_rx_rmap(vsi);
	if (status) {
		dev_err(ice_pf_to_dev(pf), "Failed to set CPU Rx map VSI %d error %d\n",
			vsi->vsi_num, status);
		status = -EINVAL;
		goto unroll_napi_add;
	}
	status = ice_init_mac_fltr(pf);
	if (status)
		goto free_cpu_rx_map;

	return status;

free_cpu_rx_map:
	ice_free_cpu_rx_rmap(vsi);

unroll_napi_add:
	if (vsi) {
		ice_napi_del(vsi);
		if (vsi->netdev) {
			if (vsi->netdev->reg_state == NETREG_REGISTERED)
				unregister_netdev(vsi->netdev);
			free_netdev(vsi->netdev);
			vsi->netdev = NULL;
		}
	}

unroll_vsi_setup:
	ice_vsi_release(vsi);
	return status;
}

/**
 * ice_get_avail_q_count - Get count of queues in use
 * @pf_qmap: bitmap to get queue use count from
 * @lock: pointer to a mutex that protects access to pf_qmap
 * @size: size of the bitmap
 */
static u16
ice_get_avail_q_count(unsigned long *pf_qmap, struct mutex *lock, u16 size)
{
	unsigned long bit;
	u16 count = 0;

	mutex_lock(lock);
	for_each_clear_bit(bit, pf_qmap, size)
		count++;
	mutex_unlock(lock);

	return count;
}

/**
 * ice_get_avail_txq_count - Get count of Tx queues in use
 * @pf: pointer to an ice_pf instance
 */
u16 ice_get_avail_txq_count(struct ice_pf *pf)
{
	return ice_get_avail_q_count(pf->avail_txqs, &pf->avail_q_mutex,
				     pf->max_pf_txqs);
}

/**
 * ice_get_avail_rxq_count - Get count of Rx queues in use
 * @pf: pointer to an ice_pf instance
 */
u16 ice_get_avail_rxq_count(struct ice_pf *pf)
{
	return ice_get_avail_q_count(pf->avail_rxqs, &pf->avail_q_mutex,
				     pf->max_pf_rxqs);
}

/**
 * ice_deinit_pf - Unrolls initialziations done by ice_init_pf
 * @pf: board private structure to initialize
 */
static void ice_deinit_pf(struct ice_pf *pf)
{
	ice_service_task_stop(pf);
	mutex_destroy(&pf->sw_mutex);
	mutex_destroy(&pf->tc_mutex);
	mutex_destroy(&pf->avail_q_mutex);

	if (pf->avail_txqs) {
		bitmap_free(pf->avail_txqs);
		pf->avail_txqs = NULL;
	}

	if (pf->avail_rxqs) {
		bitmap_free(pf->avail_rxqs);
		pf->avail_rxqs = NULL;
	}
}

/**
 * ice_set_pf_caps - set PFs capability flags
 * @pf: pointer to the PF instance
 */
static void ice_set_pf_caps(struct ice_pf *pf)
{
	struct ice_hw_func_caps *func_caps = &pf->hw.func_caps;

	clear_bit(ICE_FLAG_DCB_CAPABLE, pf->flags);
	if (func_caps->common_cap.dcb)
		set_bit(ICE_FLAG_DCB_CAPABLE, pf->flags);
	clear_bit(ICE_FLAG_SRIOV_CAPABLE, pf->flags);
	if (func_caps->common_cap.sr_iov_1_1) {
		set_bit(ICE_FLAG_SRIOV_CAPABLE, pf->flags);
		pf->num_vfs_supported = min_t(int, func_caps->num_allocd_vfs,
					      ICE_MAX_VF_COUNT);
	}
	clear_bit(ICE_FLAG_RSS_ENA, pf->flags);
	if (func_caps->common_cap.rss_table_size)
		set_bit(ICE_FLAG_RSS_ENA, pf->flags);

	clear_bit(ICE_FLAG_FD_ENA, pf->flags);
	if (func_caps->fd_fltr_guar > 0 || func_caps->fd_fltr_best_effort > 0) {
		u16 unused;

		/* ctrl_vsi_idx will be set to a valid value when flow director
		 * is setup by ice_init_fdir
		 */
		pf->ctrl_vsi_idx = ICE_NO_VSI;
		set_bit(ICE_FLAG_FD_ENA, pf->flags);
		/* force guaranteed filter pool for PF */
		ice_alloc_fd_guar_item(&pf->hw, &unused,
				       func_caps->fd_fltr_guar);
		/* force shared filter pool for PF */
		ice_alloc_fd_shrd_item(&pf->hw, &unused,
				       func_caps->fd_fltr_best_effort);
	}

	pf->max_pf_txqs = func_caps->common_cap.num_txq;
	pf->max_pf_rxqs = func_caps->common_cap.num_rxq;
}

/**
 * ice_init_pf - Initialize general software structures (struct ice_pf)
 * @pf: board private structure to initialize
 */
static int ice_init_pf(struct ice_pf *pf)
{
	ice_set_pf_caps(pf);

	mutex_init(&pf->sw_mutex);
	mutex_init(&pf->tc_mutex);

	INIT_HLIST_HEAD(&pf->aq_wait_list);
	spin_lock_init(&pf->aq_wait_lock);
	init_waitqueue_head(&pf->aq_wait_queue);

	/* setup service timer and periodic service task */
	timer_setup(&pf->serv_tmr, ice_service_timer, 0);
	pf->serv_tmr_period = HZ;
	INIT_WORK(&pf->serv_task, ice_service_task);
	clear_bit(__ICE_SERVICE_SCHED, pf->state);

	mutex_init(&pf->avail_q_mutex);
	pf->avail_txqs = bitmap_zalloc(pf->max_pf_txqs, GFP_KERNEL);
	if (!pf->avail_txqs)
		return -ENOMEM;

	pf->avail_rxqs = bitmap_zalloc(pf->max_pf_rxqs, GFP_KERNEL);
	if (!pf->avail_rxqs) {
		devm_kfree(ice_pf_to_dev(pf), pf->avail_txqs);
		pf->avail_txqs = NULL;
		return -ENOMEM;
	}

	return 0;
}

/**
 * ice_ena_msix_range - Request a range of MSIX vectors from the OS
 * @pf: board private structure
 *
 * compute the number of MSIX vectors required (v_budget) and request from
 * the OS. Return the number of vectors reserved or negative on failure
 */
static int ice_ena_msix_range(struct ice_pf *pf)
{
	int v_left, v_actual, v_other, v_budget = 0;
	struct device *dev = ice_pf_to_dev(pf);
	int needed, err, i;

	v_left = pf->hw.func_caps.common_cap.num_msix_vectors;

	/* reserve for LAN miscellaneous handler */
	needed = ICE_MIN_LAN_OICR_MSIX;
	if (v_left < needed)
		goto no_hw_vecs_left_err;
	v_budget += needed;
	v_left -= needed;

	/* reserve for flow director */
	if (test_bit(ICE_FLAG_FD_ENA, pf->flags)) {
		needed = ICE_FDIR_MSIX;
		if (v_left < needed)
			goto no_hw_vecs_left_err;
		v_budget += needed;
		v_left -= needed;
	}

	/* total used for non-traffic vectors */
	v_other = v_budget;

	/* reserve vectors for LAN traffic */
	needed = min_t(int, num_online_cpus(), v_left);
	if (v_left < needed)
		goto no_hw_vecs_left_err;
	pf->num_lan_msix = needed;
	v_budget += needed;
	v_left -= needed;

	pf->msix_entries = devm_kcalloc(dev, v_budget,
					sizeof(*pf->msix_entries), GFP_KERNEL);
	if (!pf->msix_entries) {
		err = -ENOMEM;
		goto exit_err;
	}

	for (i = 0; i < v_budget; i++)
		pf->msix_entries[i].entry = i;

	/* actually reserve the vectors */
	v_actual = pci_enable_msix_range(pf->pdev, pf->msix_entries,
					 ICE_MIN_MSIX, v_budget);
	if (v_actual < 0) {
		dev_err(dev, "unable to reserve MSI-X vectors\n");
		err = v_actual;
		goto msix_err;
	}

	if (v_actual < v_budget) {
		dev_warn(dev, "not enough OS MSI-X vectors. requested = %d, obtained = %d\n",
			 v_budget, v_actual);

		if (v_actual < ICE_MIN_MSIX) {
			/* error if we can't get minimum vectors */
			pci_disable_msix(pf->pdev);
			err = -ERANGE;
			goto msix_err;
		} else {
			int v_traffic = v_actual - v_other;

			if (v_actual == ICE_MIN_MSIX ||
			    v_traffic < ICE_MIN_LAN_TXRX_MSIX)
				pf->num_lan_msix = ICE_MIN_LAN_TXRX_MSIX;
			else
				pf->num_lan_msix = v_traffic;

			dev_notice(dev, "Enabled %d MSI-X vectors for LAN traffic.\n",
				   pf->num_lan_msix);
		}
	}

	return v_actual;

msix_err:
	devm_kfree(dev, pf->msix_entries);
	goto exit_err;

no_hw_vecs_left_err:
	dev_err(dev, "not enough device MSI-X vectors. requested = %d, available = %d\n",
		needed, v_left);
	err = -ERANGE;
exit_err:
	pf->num_lan_msix = 0;
	return err;
}

/**
 * ice_dis_msix - Disable MSI-X interrupt setup in OS
 * @pf: board private structure
 */
static void ice_dis_msix(struct ice_pf *pf)
{
	pci_disable_msix(pf->pdev);
	devm_kfree(ice_pf_to_dev(pf), pf->msix_entries);
	pf->msix_entries = NULL;
}

/**
 * ice_clear_interrupt_scheme - Undo things done by ice_init_interrupt_scheme
 * @pf: board private structure
 */
static void ice_clear_interrupt_scheme(struct ice_pf *pf)
{
	ice_dis_msix(pf);

	if (pf->irq_tracker) {
		devm_kfree(ice_pf_to_dev(pf), pf->irq_tracker);
		pf->irq_tracker = NULL;
	}
}

/**
 * ice_init_interrupt_scheme - Determine proper interrupt scheme
 * @pf: board private structure to initialize
 */
static int ice_init_interrupt_scheme(struct ice_pf *pf)
{
	int vectors;

	vectors = ice_ena_msix_range(pf);

	if (vectors < 0)
		return vectors;

	/* set up vector assignment tracking */
	pf->irq_tracker = devm_kzalloc(ice_pf_to_dev(pf),
				       struct_size(pf->irq_tracker, list, vectors),
				       GFP_KERNEL);
	if (!pf->irq_tracker) {
		ice_dis_msix(pf);
		return -ENOMEM;
	}

	/* populate SW interrupts pool with number of OS granted IRQs. */
	pf->num_avail_sw_msix = (u16)vectors;
	pf->irq_tracker->num_entries = (u16)vectors;
	pf->irq_tracker->end = pf->irq_tracker->num_entries;

	return 0;
}

/**
 * ice_is_wol_supported - get NVM state of WoL
 * @pf: board private structure
 *
 * Check if WoL is supported based on the HW configuration.
 * Returns true if NVM supports and enables WoL for this port, false otherwise
 */
bool ice_is_wol_supported(struct ice_pf *pf)
{
	struct ice_hw *hw = &pf->hw;
	u16 wol_ctrl;

	/* A bit set to 1 in the NVM Software Reserved Word 2 (WoL control
	 * word) indicates WoL is not supported on the corresponding PF ID.
	 */
	if (ice_read_sr_word(hw, ICE_SR_NVM_WOL_CFG, &wol_ctrl))
		return false;

	return !(BIT(hw->pf_id) & wol_ctrl);
}

/**
 * ice_vsi_recfg_qs - Change the number of queues on a VSI
 * @vsi: VSI being changed
 * @new_rx: new number of Rx queues
 * @new_tx: new number of Tx queues
 *
 * Only change the number of queues if new_tx, or new_rx is non-0.
 *
 * Returns 0 on success.
 */
int ice_vsi_recfg_qs(struct ice_vsi *vsi, int new_rx, int new_tx)
{
	struct ice_pf *pf = vsi->back;
	int err = 0, timeout = 50;

	if (!new_rx && !new_tx)
		return -EINVAL;

	while (test_and_set_bit(__ICE_CFG_BUSY, pf->state)) {
		timeout--;
		if (!timeout)
			return -EBUSY;
		usleep_range(1000, 2000);
	}

	if (new_tx)
		vsi->req_txq = (u16)new_tx;
	if (new_rx)
		vsi->req_rxq = (u16)new_rx;

	/* set for the next time the netdev is started */
	if (!netif_running(vsi->netdev)) {
		ice_vsi_rebuild(vsi, false);
		dev_dbg(ice_pf_to_dev(pf), "Link is down, queue count change happens when link is brought up\n");
		goto done;
	}

	ice_vsi_close(vsi);
	ice_vsi_rebuild(vsi, false);
	ice_pf_dcb_recfg(pf);
	ice_vsi_open(vsi);
done:
	clear_bit(__ICE_CFG_BUSY, pf->state);
	return err;
}

/**
 * ice_set_safe_mode_vlan_cfg - configure PF VSI to allow all VLANs in safe mode
 * @pf: PF to configure
 *
 * No VLAN offloads/filtering are advertised in safe mode so make sure the PF
 * VSI can still Tx/Rx VLAN tagged packets.
 */
static void ice_set_safe_mode_vlan_cfg(struct ice_pf *pf)
{
	struct ice_vsi *vsi = ice_get_main_vsi(pf);
	struct ice_vsi_ctx *ctxt;
	enum ice_status status;
	struct ice_hw *hw;

	if (!vsi)
		return;

	ctxt = kzalloc(sizeof(*ctxt), GFP_KERNEL);
	if (!ctxt)
		return;

	hw = &pf->hw;
	ctxt->info = vsi->info;

	ctxt->info.valid_sections =
		cpu_to_le16(ICE_AQ_VSI_PROP_VLAN_VALID |
			    ICE_AQ_VSI_PROP_SECURITY_VALID |
			    ICE_AQ_VSI_PROP_SW_VALID);

	/* disable VLAN anti-spoof */
	ctxt->info.sec_flags &= ~(ICE_AQ_VSI_SEC_TX_VLAN_PRUNE_ENA <<
				  ICE_AQ_VSI_SEC_TX_PRUNE_ENA_S);

	/* disable VLAN pruning and keep all other settings */
	ctxt->info.sw_flags2 &= ~ICE_AQ_VSI_SW_FLAG_RX_VLAN_PRUNE_ENA;

	/* allow all VLANs on Tx and don't strip on Rx */
	ctxt->info.vlan_flags = ICE_AQ_VSI_VLAN_MODE_ALL |
		ICE_AQ_VSI_VLAN_EMOD_NOTHING;

	status = ice_update_vsi(hw, vsi->idx, ctxt, NULL);
	if (status) {
		dev_err(ice_pf_to_dev(vsi->back), "Failed to update VSI for safe mode VLANs, err %s aq_err %s\n",
			ice_stat_str(status),
			ice_aq_str(hw->adminq.sq_last_status));
	} else {
		vsi->info.sec_flags = ctxt->info.sec_flags;
		vsi->info.sw_flags2 = ctxt->info.sw_flags2;
		vsi->info.vlan_flags = ctxt->info.vlan_flags;
	}

	kfree(ctxt);
}

/**
 * ice_log_pkg_init - log result of DDP package load
 * @hw: pointer to hardware info
 * @status: status of package load
 */
static void
ice_log_pkg_init(struct ice_hw *hw, enum ice_status *status)
{
	struct ice_pf *pf = (struct ice_pf *)hw->back;
	struct device *dev = ice_pf_to_dev(pf);

	switch (*status) {
	case ICE_SUCCESS:
		/* The package download AdminQ command returned success because
		 * this download succeeded or ICE_ERR_AQ_NO_WORK since there is
		 * already a package loaded on the device.
		 */
		if (hw->pkg_ver.major == hw->active_pkg_ver.major &&
		    hw->pkg_ver.minor == hw->active_pkg_ver.minor &&
		    hw->pkg_ver.update == hw->active_pkg_ver.update &&
		    hw->pkg_ver.draft == hw->active_pkg_ver.draft &&
		    !memcmp(hw->pkg_name, hw->active_pkg_name,
			    sizeof(hw->pkg_name))) {
			if (hw->pkg_dwnld_status == ICE_AQ_RC_EEXIST)
				dev_info(dev, "DDP package already present on device: %s version %d.%d.%d.%d\n",
					 hw->active_pkg_name,
					 hw->active_pkg_ver.major,
					 hw->active_pkg_ver.minor,
					 hw->active_pkg_ver.update,
					 hw->active_pkg_ver.draft);
			else
				dev_info(dev, "The DDP package was successfully loaded: %s version %d.%d.%d.%d\n",
					 hw->active_pkg_name,
					 hw->active_pkg_ver.major,
					 hw->active_pkg_ver.minor,
					 hw->active_pkg_ver.update,
					 hw->active_pkg_ver.draft);
		} else if (hw->active_pkg_ver.major != ICE_PKG_SUPP_VER_MAJ ||
			   hw->active_pkg_ver.minor != ICE_PKG_SUPP_VER_MNR) {
			dev_err(dev, "The device has a DDP package that is not supported by the driver.  The device has package '%s' version %d.%d.x.x.  The driver requires version %d.%d.x.x.  Entering Safe Mode.\n",
				hw->active_pkg_name,
				hw->active_pkg_ver.major,
				hw->active_pkg_ver.minor,
				ICE_PKG_SUPP_VER_MAJ, ICE_PKG_SUPP_VER_MNR);
			*status = ICE_ERR_NOT_SUPPORTED;
		} else if (hw->active_pkg_ver.major == ICE_PKG_SUPP_VER_MAJ &&
			   hw->active_pkg_ver.minor == ICE_PKG_SUPP_VER_MNR) {
			dev_info(dev, "The driver could not load the DDP package file because a compatible DDP package is already present on the device.  The device has package '%s' version %d.%d.%d.%d.  The package file found by the driver: '%s' version %d.%d.%d.%d.\n",
				 hw->active_pkg_name,
				 hw->active_pkg_ver.major,
				 hw->active_pkg_ver.minor,
				 hw->active_pkg_ver.update,
				 hw->active_pkg_ver.draft,
				 hw->pkg_name,
				 hw->pkg_ver.major,
				 hw->pkg_ver.minor,
				 hw->pkg_ver.update,
				 hw->pkg_ver.draft);
		} else {
			dev_err(dev, "An unknown error occurred when loading the DDP package, please reboot the system.  If the problem persists, update the NVM.  Entering Safe Mode.\n");
			*status = ICE_ERR_NOT_SUPPORTED;
		}
		break;
	case ICE_ERR_FW_DDP_MISMATCH:
		dev_err(dev, "The firmware loaded on the device is not compatible with the DDP package.  Please update the device's NVM.  Entering safe mode.\n");
		break;
	case ICE_ERR_BUF_TOO_SHORT:
	case ICE_ERR_CFG:
		dev_err(dev, "The DDP package file is invalid. Entering Safe Mode.\n");
		break;
	case ICE_ERR_NOT_SUPPORTED:
		/* Package File version not supported */
		if (hw->pkg_ver.major > ICE_PKG_SUPP_VER_MAJ ||
		    (hw->pkg_ver.major == ICE_PKG_SUPP_VER_MAJ &&
		     hw->pkg_ver.minor > ICE_PKG_SUPP_VER_MNR))
			dev_err(dev, "The DDP package file version is higher than the driver supports.  Please use an updated driver.  Entering Safe Mode.\n");
		else if (hw->pkg_ver.major < ICE_PKG_SUPP_VER_MAJ ||
			 (hw->pkg_ver.major == ICE_PKG_SUPP_VER_MAJ &&
			  hw->pkg_ver.minor < ICE_PKG_SUPP_VER_MNR))
			dev_err(dev, "The DDP package file version is lower than the driver supports.  The driver requires version %d.%d.x.x.  Please use an updated DDP Package file.  Entering Safe Mode.\n",
				ICE_PKG_SUPP_VER_MAJ, ICE_PKG_SUPP_VER_MNR);
		break;
	case ICE_ERR_AQ_ERROR:
		switch (hw->pkg_dwnld_status) {
		case ICE_AQ_RC_ENOSEC:
		case ICE_AQ_RC_EBADSIG:
			dev_err(dev, "The DDP package could not be loaded because its signature is not valid.  Please use a valid DDP Package.  Entering Safe Mode.\n");
			return;
		case ICE_AQ_RC_ESVN:
			dev_err(dev, "The DDP Package could not be loaded because its security revision is too low.  Please use an updated DDP Package.  Entering Safe Mode.\n");
			return;
		case ICE_AQ_RC_EBADMAN:
		case ICE_AQ_RC_EBADBUF:
			dev_err(dev, "An error occurred on the device while loading the DDP package.  The device will be reset.\n");
			/* poll for reset to complete */
			if (ice_check_reset(hw))
				dev_err(dev, "Error resetting device. Please reload the driver\n");
			return;
		default:
			break;
		}
		fallthrough;
	default:
		dev_err(dev, "An unknown error (%d) occurred when loading the DDP package.  Entering Safe Mode.\n",
			*status);
		break;
	}
}

/**
 * ice_load_pkg - load/reload the DDP Package file
 * @firmware: firmware structure when firmware requested or NULL for reload
 * @pf: pointer to the PF instance
 *
 * Called on probe and post CORER/GLOBR rebuild to load DDP Package and
 * initialize HW tables.
 */
static void
ice_load_pkg(const struct firmware *firmware, struct ice_pf *pf)
{
	enum ice_status status = ICE_ERR_PARAM;
	struct device *dev = ice_pf_to_dev(pf);
	struct ice_hw *hw = &pf->hw;

	/* Load DDP Package */
	if (firmware && !hw->pkg_copy) {
		status = ice_copy_and_init_pkg(hw, firmware->data,
					       firmware->size);
		ice_log_pkg_init(hw, &status);
	} else if (!firmware && hw->pkg_copy) {
		/* Reload package during rebuild after CORER/GLOBR reset */
		status = ice_init_pkg(hw, hw->pkg_copy, hw->pkg_size);
		ice_log_pkg_init(hw, &status);
	} else {
		dev_err(dev, "The DDP package file failed to load. Entering Safe Mode.\n");
	}

	if (status) {
		/* Safe Mode */
		clear_bit(ICE_FLAG_ADV_FEATURES, pf->flags);
		return;
	}

	/* Successful download package is the precondition for advanced
	 * features, hence setting the ICE_FLAG_ADV_FEATURES flag
	 */
	set_bit(ICE_FLAG_ADV_FEATURES, pf->flags);
}

/**
 * ice_verify_cacheline_size - verify driver's assumption of 64 Byte cache lines
 * @pf: pointer to the PF structure
 *
 * There is no error returned here because the driver should be able to handle
 * 128 Byte cache lines, so we only print a warning in case issues are seen,
 * specifically with Tx.
 */
static void ice_verify_cacheline_size(struct ice_pf *pf)
{
	if (rd32(&pf->hw, GLPCI_CNF2) & GLPCI_CNF2_CACHELINE_SIZE_M)
		dev_warn(ice_pf_to_dev(pf), "%d Byte cache line assumption is invalid, driver may have Tx timeouts!\n",
			 ICE_CACHE_LINE_BYTES);
}

/**
 * ice_send_version - update firmware with driver version
 * @pf: PF struct
 *
 * Returns ICE_SUCCESS on success, else error code
 */
static enum ice_status ice_send_version(struct ice_pf *pf)
{
	struct ice_driver_ver dv;

	dv.major_ver = 0xff;
	dv.minor_ver = 0xff;
	dv.build_ver = 0xff;
	dv.subbuild_ver = 0;
	strscpy((char *)dv.driver_string, UTS_RELEASE,
		sizeof(dv.driver_string));
	return ice_aq_send_driver_ver(&pf->hw, &dv, NULL);
}

/**
 * ice_init_fdir - Initialize flow director VSI and configuration
 * @pf: pointer to the PF instance
 *
 * returns 0 on success, negative on error
 */
static int ice_init_fdir(struct ice_pf *pf)
{
	struct device *dev = ice_pf_to_dev(pf);
	struct ice_vsi *ctrl_vsi;
	int err;

	/* Side Band Flow Director needs to have a control VSI.
	 * Allocate it and store it in the PF.
	 */
	ctrl_vsi = ice_ctrl_vsi_setup(pf, pf->hw.port_info);
	if (!ctrl_vsi) {
		dev_dbg(dev, "could not create control VSI\n");
		return -ENOMEM;
	}

	err = ice_vsi_open_ctrl(ctrl_vsi);
	if (err) {
		dev_dbg(dev, "could not open control VSI\n");
		goto err_vsi_open;
	}

	mutex_init(&pf->hw.fdir_fltr_lock);

	err = ice_fdir_create_dflt_rules(pf);
	if (err)
		goto err_fdir_rule;

	return 0;

err_fdir_rule:
	ice_fdir_release_flows(&pf->hw);
	ice_vsi_close(ctrl_vsi);
err_vsi_open:
	ice_vsi_release(ctrl_vsi);
	if (pf->ctrl_vsi_idx != ICE_NO_VSI) {
		pf->vsi[pf->ctrl_vsi_idx] = NULL;
		pf->ctrl_vsi_idx = ICE_NO_VSI;
	}
	return err;
}

/**
 * ice_get_opt_fw_name - return optional firmware file name or NULL
 * @pf: pointer to the PF instance
 */
static char *ice_get_opt_fw_name(struct ice_pf *pf)
{
	/* Optional firmware name same as default with additional dash
	 * followed by a EUI-64 identifier (PCIe Device Serial Number)
	 */
	struct pci_dev *pdev = pf->pdev;
	char *opt_fw_filename;
	u64 dsn;

	/* Determine the name of the optional file using the DSN (two
	 * dwords following the start of the DSN Capability).
	 */
	dsn = pci_get_dsn(pdev);
	if (!dsn)
		return NULL;

	opt_fw_filename = kzalloc(NAME_MAX, GFP_KERNEL);
	if (!opt_fw_filename)
		return NULL;

	snprintf(opt_fw_filename, NAME_MAX, "%sice-%016llx.pkg",
		 ICE_DDP_PKG_PATH, dsn);

	return opt_fw_filename;
}

/**
 * ice_request_fw - Device initialization routine
 * @pf: pointer to the PF instance
 */
static void ice_request_fw(struct ice_pf *pf)
{
	char *opt_fw_filename = ice_get_opt_fw_name(pf);
	const struct firmware *firmware = NULL;
	struct device *dev = ice_pf_to_dev(pf);
	int err = 0;

	/* optional device-specific DDP (if present) overrides the default DDP
	 * package file. kernel logs a debug message if the file doesn't exist,
	 * and warning messages for other errors.
	 */
	if (opt_fw_filename) {
		err = firmware_request_nowarn(&firmware, opt_fw_filename, dev);
		if (err) {
			kfree(opt_fw_filename);
			goto dflt_pkg_load;
		}

		/* request for firmware was successful. Download to device */
		ice_load_pkg(firmware, pf);
		kfree(opt_fw_filename);
		release_firmware(firmware);
		return;
	}

dflt_pkg_load:
	err = request_firmware(&firmware, ICE_DDP_PKG_FILE, dev);
	if (err) {
		dev_err(dev, "The DDP package file was not found or could not be read. Entering Safe Mode\n");
		return;
	}

	/* request for firmware was successful. Download to device */
	ice_load_pkg(firmware, pf);
	release_firmware(firmware);
}

/**
 * ice_print_wake_reason - show the wake up cause in the log
 * @pf: pointer to the PF struct
 */
static void ice_print_wake_reason(struct ice_pf *pf)
{
	u32 wus = pf->wakeup_reason;
	const char *wake_str;

	/* if no wake event, nothing to print */
	if (!wus)
		return;

	if (wus & PFPM_WUS_LNKC_M)
		wake_str = "Link\n";
	else if (wus & PFPM_WUS_MAG_M)
		wake_str = "Magic Packet\n";
	else if (wus & PFPM_WUS_MNG_M)
		wake_str = "Management\n";
	else if (wus & PFPM_WUS_FW_RST_WK_M)
		wake_str = "Firmware Reset\n";
	else
		wake_str = "Unknown\n";

	dev_info(ice_pf_to_dev(pf), "Wake reason: %s", wake_str);
}

/**
 * ice_probe - Device initialization routine
 * @pdev: PCI device information struct
 * @ent: entry in ice_pci_tbl
 *
 * Returns 0 on success, negative on failure
 */
static int
ice_probe(struct pci_dev *pdev, const struct pci_device_id __always_unused *ent)
{
	struct device *dev = &pdev->dev;
	struct ice_pf *pf;
	struct ice_hw *hw;
	int i, err;

	/* this driver uses devres, see
	 * Documentation/driver-api/driver-model/devres.rst
	 */
	err = pcim_enable_device(pdev);
	if (err)
		return err;

	err = pcim_iomap_regions(pdev, BIT(ICE_BAR0), pci_name(pdev));
	if (err) {
		dev_err(dev, "BAR0 I/O map error %d\n", err);
		return err;
	}

	pf = ice_allocate_pf(dev);
	if (!pf)
		return -ENOMEM;

	/* set up for high or low DMA */
	err = dma_set_mask_and_coherent(dev, DMA_BIT_MASK(64));
	if (err)
		err = dma_set_mask_and_coherent(dev, DMA_BIT_MASK(32));
	if (err) {
		dev_err(dev, "DMA configuration failed: 0x%x\n", err);
		return err;
	}

	pci_enable_pcie_error_reporting(pdev);
	pci_set_master(pdev);

	pf->pdev = pdev;
	pci_set_drvdata(pdev, pf);
	set_bit(__ICE_DOWN, pf->state);
	/* Disable service task until DOWN bit is cleared */
	set_bit(__ICE_SERVICE_DIS, pf->state);

	hw = &pf->hw;
	hw->hw_addr = pcim_iomap_table(pdev)[ICE_BAR0];
	pci_save_state(pdev);

	hw->back = pf;
	hw->vendor_id = pdev->vendor;
	hw->device_id = pdev->device;
	pci_read_config_byte(pdev, PCI_REVISION_ID, &hw->revision_id);
	hw->subsystem_vendor_id = pdev->subsystem_vendor;
	hw->subsystem_device_id = pdev->subsystem_device;
	hw->bus.device = PCI_SLOT(pdev->devfn);
	hw->bus.func = PCI_FUNC(pdev->devfn);
	ice_set_ctrlq_len(hw);

	pf->msg_enable = netif_msg_init(debug, ICE_DFLT_NETIF_M);

	err = ice_devlink_register(pf);
	if (err) {
		dev_err(dev, "ice_devlink_register failed: %d\n", err);
		goto err_exit_unroll;
	}

#ifndef CONFIG_DYNAMIC_DEBUG
	if (debug < -1)
		hw->debug_mask = debug;
#endif

	err = ice_init_hw(hw);
	if (err) {
		dev_err(dev, "ice_init_hw failed: %d\n", err);
		err = -EIO;
		goto err_exit_unroll;
	}

	ice_request_fw(pf);

	/* if ice_request_fw fails, ICE_FLAG_ADV_FEATURES bit won't be
	 * set in pf->state, which will cause ice_is_safe_mode to return
	 * true
	 */
	if (ice_is_safe_mode(pf)) {
		dev_err(dev, "Package download failed. Advanced features disabled - Device now in Safe Mode\n");
		/* we already got function/device capabilities but these don't
		 * reflect what the driver needs to do in safe mode. Instead of
		 * adding conditional logic everywhere to ignore these
		 * device/function capabilities, override them.
		 */
		ice_set_safe_mode_caps(hw);
	}

	err = ice_init_pf(pf);
	if (err) {
		dev_err(dev, "ice_init_pf failed: %d\n", err);
		goto err_init_pf_unroll;
	}

	ice_devlink_init_regions(pf);

	pf->hw.udp_tunnel_nic.set_port = ice_udp_tunnel_set_port;
	pf->hw.udp_tunnel_nic.unset_port = ice_udp_tunnel_unset_port;
	pf->hw.udp_tunnel_nic.flags = UDP_TUNNEL_NIC_INFO_MAY_SLEEP;
	pf->hw.udp_tunnel_nic.shared = &pf->hw.udp_tunnel_shared;
	i = 0;
	if (pf->hw.tnl.valid_count[TNL_VXLAN]) {
		pf->hw.udp_tunnel_nic.tables[i].n_entries =
			pf->hw.tnl.valid_count[TNL_VXLAN];
		pf->hw.udp_tunnel_nic.tables[i].tunnel_types =
			UDP_TUNNEL_TYPE_VXLAN;
		i++;
	}
	if (pf->hw.tnl.valid_count[TNL_GENEVE]) {
		pf->hw.udp_tunnel_nic.tables[i].n_entries =
			pf->hw.tnl.valid_count[TNL_GENEVE];
		pf->hw.udp_tunnel_nic.tables[i].tunnel_types =
			UDP_TUNNEL_TYPE_GENEVE;
		i++;
	}

	pf->num_alloc_vsi = hw->func_caps.guar_num_vsi;
	if (!pf->num_alloc_vsi) {
		err = -EIO;
		goto err_init_pf_unroll;
	}
	if (pf->num_alloc_vsi > UDP_TUNNEL_NIC_MAX_SHARING_DEVICES) {
		dev_warn(&pf->pdev->dev,
			 "limiting the VSI count due to UDP tunnel limitation %d > %d\n",
			 pf->num_alloc_vsi, UDP_TUNNEL_NIC_MAX_SHARING_DEVICES);
		pf->num_alloc_vsi = UDP_TUNNEL_NIC_MAX_SHARING_DEVICES;
	}

	pf->vsi = devm_kcalloc(dev, pf->num_alloc_vsi, sizeof(*pf->vsi),
			       GFP_KERNEL);
	if (!pf->vsi) {
		err = -ENOMEM;
		goto err_init_pf_unroll;
	}

	err = ice_init_interrupt_scheme(pf);
	if (err) {
		dev_err(dev, "ice_init_interrupt_scheme failed: %d\n", err);
		err = -EIO;
		goto err_init_vsi_unroll;
	}

	/* In case of MSIX we are going to setup the misc vector right here
	 * to handle admin queue events etc. In case of legacy and MSI
	 * the misc functionality and queue processing is combined in
	 * the same vector and that gets setup at open.
	 */
	err = ice_req_irq_msix_misc(pf);
	if (err) {
		dev_err(dev, "setup of misc vector failed: %d\n", err);
		goto err_init_interrupt_unroll;
	}

	/* create switch struct for the switch element created by FW on boot */
	pf->first_sw = devm_kzalloc(dev, sizeof(*pf->first_sw), GFP_KERNEL);
	if (!pf->first_sw) {
		err = -ENOMEM;
		goto err_msix_misc_unroll;
	}

	if (hw->evb_veb)
		pf->first_sw->bridge_mode = BRIDGE_MODE_VEB;
	else
		pf->first_sw->bridge_mode = BRIDGE_MODE_VEPA;

	pf->first_sw->pf = pf;

	/* record the sw_id available for later use */
	pf->first_sw->sw_id = hw->port_info->sw_id;

	err = ice_setup_pf_sw(pf);
	if (err) {
		dev_err(dev, "probe failed due to setup PF switch: %d\n", err);
		goto err_alloc_sw_unroll;
	}

	clear_bit(__ICE_SERVICE_DIS, pf->state);

	/* tell the firmware we are up */
	err = ice_send_version(pf);
	if (err) {
		dev_err(dev, "probe failed sending driver version %s. error: %d\n",
			UTS_RELEASE, err);
		goto err_send_version_unroll;
	}

	/* since everything is good, start the service timer */
	mod_timer(&pf->serv_tmr, round_jiffies(jiffies + pf->serv_tmr_period));

	err = ice_init_link_events(pf->hw.port_info);
	if (err) {
		dev_err(dev, "ice_init_link_events failed: %d\n", err);
		goto err_send_version_unroll;
	}

	err = ice_init_nvm_phy_type(pf->hw.port_info);
	if (err) {
		dev_err(dev, "ice_init_nvm_phy_type failed: %d\n", err);
		goto err_send_version_unroll;
	}

	err = ice_update_link_info(pf->hw.port_info);
	if (err) {
		dev_err(dev, "ice_update_link_info failed: %d\n", err);
		goto err_send_version_unroll;
	}

	ice_init_link_dflt_override(pf->hw.port_info);

	/* if media available, initialize PHY settings */
	if (pf->hw.port_info->phy.link_info.link_info &
	    ICE_AQ_MEDIA_AVAILABLE) {
		err = ice_init_phy_user_cfg(pf->hw.port_info);
		if (err) {
			dev_err(dev, "ice_init_phy_user_cfg failed: %d\n", err);
			goto err_send_version_unroll;
		}

		if (!test_bit(ICE_FLAG_LINK_DOWN_ON_CLOSE_ENA, pf->flags)) {
			struct ice_vsi *vsi = ice_get_main_vsi(pf);

			if (vsi)
				ice_configure_phy(vsi);
		}
	} else {
		set_bit(ICE_FLAG_NO_MEDIA, pf->flags);
	}

	ice_verify_cacheline_size(pf);

	/* Save wakeup reason register for later use */
	pf->wakeup_reason = rd32(hw, PFPM_WUS);

	/* check for a power management event */
	ice_print_wake_reason(pf);

	/* clear wake status, all bits */
	wr32(hw, PFPM_WUS, U32_MAX);

	/* Disable WoL at init, wait for user to enable */
	device_set_wakeup_enable(dev, false);

	if (ice_is_safe_mode(pf)) {
		ice_set_safe_mode_vlan_cfg(pf);
		goto probe_done;
	}

	/* initialize DDP driven features */

	/* Note: Flow director init failure is non-fatal to load */
	if (ice_init_fdir(pf))
		dev_err(dev, "could not initialize flow director\n");

	/* Note: DCB init failure is non-fatal to load */
	if (ice_init_pf_dcb(pf, false)) {
		clear_bit(ICE_FLAG_DCB_CAPABLE, pf->flags);
		clear_bit(ICE_FLAG_DCB_ENA, pf->flags);
	} else {
		ice_cfg_lldp_mib_change(&pf->hw, true);
	}

	if (ice_init_lag(pf))
		dev_warn(dev, "Failed to init link aggregation support\n");

	/* print PCI link speed and width */
	pcie_print_link_status(pf->pdev);

probe_done:
	/* ready to go, so clear down state bit */
	clear_bit(__ICE_DOWN, pf->state);
	return 0;

err_send_version_unroll:
	ice_vsi_release_all(pf);
err_alloc_sw_unroll:
	set_bit(__ICE_SERVICE_DIS, pf->state);
	set_bit(__ICE_DOWN, pf->state);
	devm_kfree(dev, pf->first_sw);
err_msix_misc_unroll:
	ice_free_irq_msix_misc(pf);
err_init_interrupt_unroll:
	ice_clear_interrupt_scheme(pf);
err_init_vsi_unroll:
	devm_kfree(dev, pf->vsi);
err_init_pf_unroll:
	ice_deinit_pf(pf);
	ice_devlink_destroy_regions(pf);
	ice_deinit_hw(hw);
err_exit_unroll:
	ice_devlink_unregister(pf);
	pci_disable_pcie_error_reporting(pdev);
	pci_disable_device(pdev);
	return err;
}

/**
 * ice_set_wake - enable or disable Wake on LAN
 * @pf: pointer to the PF struct
 *
 * Simple helper for WoL control
 */
static void ice_set_wake(struct ice_pf *pf)
{
	struct ice_hw *hw = &pf->hw;
	bool wol = pf->wol_ena;

	/* clear wake state, otherwise new wake events won't fire */
	wr32(hw, PFPM_WUS, U32_MAX);

	/* enable / disable APM wake up, no RMW needed */
	wr32(hw, PFPM_APM, wol ? PFPM_APM_APME_M : 0);

	/* set magic packet filter enabled */
	wr32(hw, PFPM_WUFC, wol ? PFPM_WUFC_MAG_M : 0);
}

/**
 * ice_setup_magic_mc_wake - setup device to wake on multicast magic packet
 * @pf: pointer to the PF struct
 *
 * Issue firmware command to enable multicast magic wake, making
 * sure that any locally administered address (LAA) is used for
 * wake, and that PF reset doesn't undo the LAA.
 */
static void ice_setup_mc_magic_wake(struct ice_pf *pf)
{
	struct device *dev = ice_pf_to_dev(pf);
	struct ice_hw *hw = &pf->hw;
	enum ice_status status;
	u8 mac_addr[ETH_ALEN];
	struct ice_vsi *vsi;
	u8 flags;

	if (!pf->wol_ena)
		return;

	vsi = ice_get_main_vsi(pf);
	if (!vsi)
		return;

	/* Get current MAC address in case it's an LAA */
	if (vsi->netdev)
		ether_addr_copy(mac_addr, vsi->netdev->dev_addr);
	else
		ether_addr_copy(mac_addr, vsi->port_info->mac.perm_addr);

	flags = ICE_AQC_MAN_MAC_WR_MC_MAG_EN |
		ICE_AQC_MAN_MAC_UPDATE_LAA_WOL |
		ICE_AQC_MAN_MAC_WR_WOL_LAA_PFR_KEEP;

	status = ice_aq_manage_mac_write(hw, mac_addr, flags, NULL);
	if (status)
		dev_err(dev, "Failed to enable Multicast Magic Packet wake, err %s aq_err %s\n",
			ice_stat_str(status),
			ice_aq_str(hw->adminq.sq_last_status));
}

/**
 * ice_remove - Device removal routine
 * @pdev: PCI device information struct
 */
static void ice_remove(struct pci_dev *pdev)
{
	struct ice_pf *pf = pci_get_drvdata(pdev);
	int i;

	if (!pf)
		return;

	for (i = 0; i < ICE_MAX_RESET_WAIT; i++) {
		if (!ice_is_reset_in_progress(pf->state))
			break;
		msleep(100);
	}

	if (test_bit(ICE_FLAG_SRIOV_ENA, pf->flags)) {
		set_bit(__ICE_VF_RESETS_DISABLED, pf->state);
		ice_free_vfs(pf);
	}

	set_bit(__ICE_DOWN, pf->state);
	ice_service_task_stop(pf);

	ice_aq_cancel_waiting_tasks(pf);

	mutex_destroy(&(&pf->hw)->fdir_fltr_lock);
	ice_deinit_lag(pf);
	if (!ice_is_safe_mode(pf))
		ice_remove_arfs(pf);
	ice_setup_mc_magic_wake(pf);
	ice_vsi_release_all(pf);
	ice_set_wake(pf);
	ice_free_irq_msix_misc(pf);
	ice_for_each_vsi(pf, i) {
		if (!pf->vsi[i])
			continue;
		ice_vsi_free_q_vectors(pf->vsi[i]);
	}
	ice_deinit_pf(pf);
	ice_devlink_destroy_regions(pf);
	ice_deinit_hw(&pf->hw);
	ice_devlink_unregister(pf);

	/* Issue a PFR as part of the prescribed driver unload flow.  Do not
	 * do it via ice_schedule_reset() since there is no need to rebuild
	 * and the service task is already stopped.
	 */
	ice_reset(&pf->hw, ICE_RESET_PFR);
	pci_wait_for_pending_transaction(pdev);
	ice_clear_interrupt_scheme(pf);
	pci_disable_pcie_error_reporting(pdev);
	pci_disable_device(pdev);
}

/**
 * ice_shutdown - PCI callback for shutting down device
 * @pdev: PCI device information struct
 */
static void ice_shutdown(struct pci_dev *pdev)
{
	struct ice_pf *pf = pci_get_drvdata(pdev);

	ice_remove(pdev);

	if (system_state == SYSTEM_POWER_OFF) {
		pci_wake_from_d3(pdev, pf->wol_ena);
		pci_set_power_state(pdev, PCI_D3hot);
	}
}

#ifdef CONFIG_PM
/**
 * ice_prepare_for_shutdown - prep for PCI shutdown
 * @pf: board private structure
 *
 * Inform or close all dependent features in prep for PCI device shutdown
 */
static void ice_prepare_for_shutdown(struct ice_pf *pf)
{
	struct ice_hw *hw = &pf->hw;
	u32 v;

	/* Notify VFs of impending reset */
	if (ice_check_sq_alive(hw, &hw->mailboxq))
		ice_vc_notify_reset(pf);

	dev_dbg(ice_pf_to_dev(pf), "Tearing down internal switch for shutdown\n");

	/* disable the VSIs and their queues that are not already DOWN */
	ice_pf_dis_all_vsi(pf, false);

	ice_for_each_vsi(pf, v)
		if (pf->vsi[v])
			pf->vsi[v]->vsi_num = 0;

	ice_shutdown_all_ctrlq(hw);
}

/**
 * ice_reinit_interrupt_scheme - Reinitialize interrupt scheme
 * @pf: board private structure to reinitialize
 *
 * This routine reinitialize interrupt scheme that was cleared during
 * power management suspend callback.
 *
 * This should be called during resume routine to re-allocate the q_vectors
 * and reacquire interrupts.
 */
static int ice_reinit_interrupt_scheme(struct ice_pf *pf)
{
	struct device *dev = ice_pf_to_dev(pf);
	int ret, v;

	/* Since we clear MSIX flag during suspend, we need to
	 * set it back during resume...
	 */

	ret = ice_init_interrupt_scheme(pf);
	if (ret) {
		dev_err(dev, "Failed to re-initialize interrupt %d\n", ret);
		return ret;
	}

	/* Remap vectors and rings, after successful re-init interrupts */
	ice_for_each_vsi(pf, v) {
		if (!pf->vsi[v])
			continue;

		ret = ice_vsi_alloc_q_vectors(pf->vsi[v]);
		if (ret)
			goto err_reinit;
		ice_vsi_map_rings_to_vectors(pf->vsi[v]);
	}

	ret = ice_req_irq_msix_misc(pf);
	if (ret) {
		dev_err(dev, "Setting up misc vector failed after device suspend %d\n",
			ret);
		goto err_reinit;
	}

	return 0;

err_reinit:
	while (v--)
		if (pf->vsi[v])
			ice_vsi_free_q_vectors(pf->vsi[v]);

	return ret;
}

/**
 * ice_suspend
 * @dev: generic device information structure
 *
 * Power Management callback to quiesce the device and prepare
 * for D3 transition.
 */
static int __maybe_unused ice_suspend(struct device *dev)
{
	struct pci_dev *pdev = to_pci_dev(dev);
	struct ice_pf *pf;
	int disabled, v;

	pf = pci_get_drvdata(pdev);

	if (!ice_pf_state_is_nominal(pf)) {
		dev_err(dev, "Device is not ready, no need to suspend it\n");
		return -EBUSY;
	}

	/* Stop watchdog tasks until resume completion.
	 * Even though it is most likely that the service task is
	 * disabled if the device is suspended or down, the service task's
	 * state is controlled by a different state bit, and we should
	 * store and honor whatever state that bit is in at this point.
	 */
	disabled = ice_service_task_stop(pf);

	/* Already suspended?, then there is nothing to do */
	if (test_and_set_bit(__ICE_SUSPENDED, pf->state)) {
		if (!disabled)
			ice_service_task_restart(pf);
		return 0;
	}

	if (test_bit(__ICE_DOWN, pf->state) ||
	    ice_is_reset_in_progress(pf->state)) {
		dev_err(dev, "can't suspend device in reset or already down\n");
		if (!disabled)
			ice_service_task_restart(pf);
		return 0;
	}

	ice_setup_mc_magic_wake(pf);

	ice_prepare_for_shutdown(pf);

	ice_set_wake(pf);

	/* Free vectors, clear the interrupt scheme and release IRQs
	 * for proper hibernation, especially with large number of CPUs.
	 * Otherwise hibernation might fail when mapping all the vectors back
	 * to CPU0.
	 */
	ice_free_irq_msix_misc(pf);
	ice_for_each_vsi(pf, v) {
		if (!pf->vsi[v])
			continue;
		ice_vsi_free_q_vectors(pf->vsi[v]);
	}
	ice_clear_interrupt_scheme(pf);

	pci_save_state(pdev);
	pci_wake_from_d3(pdev, pf->wol_ena);
	pci_set_power_state(pdev, PCI_D3hot);
	return 0;
}

/**
 * ice_resume - PM callback for waking up from D3
 * @dev: generic device information structure
 */
static int __maybe_unused ice_resume(struct device *dev)
{
	struct pci_dev *pdev = to_pci_dev(dev);
	enum ice_reset_req reset_type;
	struct ice_pf *pf;
	struct ice_hw *hw;
	int ret;

	pci_set_power_state(pdev, PCI_D0);
	pci_restore_state(pdev);
	pci_save_state(pdev);

	if (!pci_device_is_present(pdev))
		return -ENODEV;

	ret = pci_enable_device_mem(pdev);
	if (ret) {
		dev_err(dev, "Cannot enable device after suspend\n");
		return ret;
	}

	pf = pci_get_drvdata(pdev);
	hw = &pf->hw;

	pf->wakeup_reason = rd32(hw, PFPM_WUS);
	ice_print_wake_reason(pf);

	/* We cleared the interrupt scheme when we suspended, so we need to
	 * restore it now to resume device functionality.
	 */
	ret = ice_reinit_interrupt_scheme(pf);
	if (ret)
		dev_err(dev, "Cannot restore interrupt scheme: %d\n", ret);

	clear_bit(__ICE_DOWN, pf->state);
	/* Now perform PF reset and rebuild */
	reset_type = ICE_RESET_PFR;
	/* re-enable service task for reset, but allow reset to schedule it */
	clear_bit(__ICE_SERVICE_DIS, pf->state);

	if (ice_schedule_reset(pf, reset_type))
		dev_err(dev, "Reset during resume failed.\n");

	clear_bit(__ICE_SUSPENDED, pf->state);
	ice_service_task_restart(pf);

	/* Restart the service task */
	mod_timer(&pf->serv_tmr, round_jiffies(jiffies + pf->serv_tmr_period));

	return 0;
}
#endif /* CONFIG_PM */

/**
 * ice_pci_err_detected - warning that PCI error has been detected
 * @pdev: PCI device information struct
 * @err: the type of PCI error
 *
 * Called to warn that something happened on the PCI bus and the error handling
 * is in progress.  Allows the driver to gracefully prepare/handle PCI errors.
 */
static pci_ers_result_t
ice_pci_err_detected(struct pci_dev *pdev, pci_channel_state_t err)
{
	struct ice_pf *pf = pci_get_drvdata(pdev);

	if (!pf) {
		dev_err(&pdev->dev, "%s: unrecoverable device error %d\n",
			__func__, err);
		return PCI_ERS_RESULT_DISCONNECT;
	}

	if (!test_bit(__ICE_SUSPENDED, pf->state)) {
		ice_service_task_stop(pf);

		if (!test_bit(__ICE_PREPARED_FOR_RESET, pf->state)) {
			set_bit(__ICE_PFR_REQ, pf->state);
			ice_prepare_for_reset(pf);
		}
	}

	return PCI_ERS_RESULT_NEED_RESET;
}

/**
 * ice_pci_err_slot_reset - a PCI slot reset has just happened
 * @pdev: PCI device information struct
 *
 * Called to determine if the driver can recover from the PCI slot reset by
 * using a register read to determine if the device is recoverable.
 */
static pci_ers_result_t ice_pci_err_slot_reset(struct pci_dev *pdev)
{
	struct ice_pf *pf = pci_get_drvdata(pdev);
	pci_ers_result_t result;
	int err;
	u32 reg;

	err = pci_enable_device_mem(pdev);
	if (err) {
		dev_err(&pdev->dev, "Cannot re-enable PCI device after reset, error %d\n",
			err);
		result = PCI_ERS_RESULT_DISCONNECT;
	} else {
		pci_set_master(pdev);
		pci_restore_state(pdev);
		pci_save_state(pdev);
		pci_wake_from_d3(pdev, false);

		/* Check for life */
		reg = rd32(&pf->hw, GLGEN_RTRIG);
		if (!reg)
			result = PCI_ERS_RESULT_RECOVERED;
		else
			result = PCI_ERS_RESULT_DISCONNECT;
	}

	err = pci_aer_clear_nonfatal_status(pdev);
	if (err)
		dev_dbg(&pdev->dev, "pci_aer_clear_nonfatal_status() failed, error %d\n",
			err);
		/* non-fatal, continue */

	return result;
}

/**
 * ice_pci_err_resume - restart operations after PCI error recovery
 * @pdev: PCI device information struct
 *
 * Called to allow the driver to bring things back up after PCI error and/or
 * reset recovery have finished
 */
static void ice_pci_err_resume(struct pci_dev *pdev)
{
	struct ice_pf *pf = pci_get_drvdata(pdev);

	if (!pf) {
		dev_err(&pdev->dev, "%s failed, device is unrecoverable\n",
			__func__);
		return;
	}

	if (test_bit(__ICE_SUSPENDED, pf->state)) {
		dev_dbg(&pdev->dev, "%s failed to resume normal operations!\n",
			__func__);
		return;
	}

	ice_restore_all_vfs_msi_state(pdev);

	ice_do_reset(pf, ICE_RESET_PFR);
	ice_service_task_restart(pf);
	mod_timer(&pf->serv_tmr, round_jiffies(jiffies + pf->serv_tmr_period));
}

/**
 * ice_pci_err_reset_prepare - prepare device driver for PCI reset
 * @pdev: PCI device information struct
 */
static void ice_pci_err_reset_prepare(struct pci_dev *pdev)
{
	struct ice_pf *pf = pci_get_drvdata(pdev);

	if (!test_bit(__ICE_SUSPENDED, pf->state)) {
		ice_service_task_stop(pf);

		if (!test_bit(__ICE_PREPARED_FOR_RESET, pf->state)) {
			set_bit(__ICE_PFR_REQ, pf->state);
			ice_prepare_for_reset(pf);
		}
	}
}

/**
 * ice_pci_err_reset_done - PCI reset done, device driver reset can begin
 * @pdev: PCI device information struct
 */
static void ice_pci_err_reset_done(struct pci_dev *pdev)
{
	ice_pci_err_resume(pdev);
}

/* ice_pci_tbl - PCI Device ID Table
 *
 * Wildcard entries (PCI_ANY_ID) should come last
 * Last entry must be all 0s
 *
 * { Vendor ID, Device ID, SubVendor ID, SubDevice ID,
 *   Class, Class Mask, private data (not used) }
 */
static const struct pci_device_id ice_pci_tbl[] = {
	{ PCI_VDEVICE(INTEL, ICE_DEV_ID_E810C_BACKPLANE), 0 },
	{ PCI_VDEVICE(INTEL, ICE_DEV_ID_E810C_QSFP), 0 },
	{ PCI_VDEVICE(INTEL, ICE_DEV_ID_E810C_SFP), 0 },
	{ PCI_VDEVICE(INTEL, ICE_DEV_ID_E810_XXV_SFP), 0 },
	{ PCI_VDEVICE(INTEL, ICE_DEV_ID_E823C_BACKPLANE), 0 },
	{ PCI_VDEVICE(INTEL, ICE_DEV_ID_E823C_QSFP), 0 },
	{ PCI_VDEVICE(INTEL, ICE_DEV_ID_E823C_SFP), 0 },
	{ PCI_VDEVICE(INTEL, ICE_DEV_ID_E823C_10G_BASE_T), 0 },
	{ PCI_VDEVICE(INTEL, ICE_DEV_ID_E823C_SGMII), 0 },
	{ PCI_VDEVICE(INTEL, ICE_DEV_ID_E822C_BACKPLANE), 0 },
	{ PCI_VDEVICE(INTEL, ICE_DEV_ID_E822C_QSFP), 0 },
	{ PCI_VDEVICE(INTEL, ICE_DEV_ID_E822C_SFP), 0 },
	{ PCI_VDEVICE(INTEL, ICE_DEV_ID_E822C_10G_BASE_T), 0 },
	{ PCI_VDEVICE(INTEL, ICE_DEV_ID_E822C_SGMII), 0 },
	{ PCI_VDEVICE(INTEL, ICE_DEV_ID_E822L_BACKPLANE), 0 },
	{ PCI_VDEVICE(INTEL, ICE_DEV_ID_E822L_SFP), 0 },
	{ PCI_VDEVICE(INTEL, ICE_DEV_ID_E822L_10G_BASE_T), 0 },
	{ PCI_VDEVICE(INTEL, ICE_DEV_ID_E822L_SGMII), 0 },
	{ PCI_VDEVICE(INTEL, ICE_DEV_ID_E823L_BACKPLANE), 0 },
	{ PCI_VDEVICE(INTEL, ICE_DEV_ID_E823L_SFP), 0 },
	{ PCI_VDEVICE(INTEL, ICE_DEV_ID_E823L_10G_BASE_T), 0 },
	{ PCI_VDEVICE(INTEL, ICE_DEV_ID_E823L_1GBE), 0 },
	{ PCI_VDEVICE(INTEL, ICE_DEV_ID_E823L_QSFP), 0 },
	/* required last entry */
	{ 0, }
};
MODULE_DEVICE_TABLE(pci, ice_pci_tbl);

static __maybe_unused SIMPLE_DEV_PM_OPS(ice_pm_ops, ice_suspend, ice_resume);

static const struct pci_error_handlers ice_pci_err_handler = {
	.error_detected = ice_pci_err_detected,
	.slot_reset = ice_pci_err_slot_reset,
	.reset_prepare = ice_pci_err_reset_prepare,
	.reset_done = ice_pci_err_reset_done,
	.resume = ice_pci_err_resume
};

static struct pci_driver ice_driver = {
	.name = KBUILD_MODNAME,
	.id_table = ice_pci_tbl,
	.probe = ice_probe,
	.remove = ice_remove,
#ifdef CONFIG_PM
	.driver.pm = &ice_pm_ops,
#endif /* CONFIG_PM */
	.shutdown = ice_shutdown,
	.sriov_configure = ice_sriov_configure,
	.err_handler = &ice_pci_err_handler
};

/**
 * ice_module_init - Driver registration routine
 *
 * ice_module_init is the first routine called when the driver is
 * loaded. All it does is register with the PCI subsystem.
 */
static int __init ice_module_init(void)
{
	int status;

	pr_info("%s\n", ice_driver_string);
	pr_info("%s\n", ice_copyright);

	ice_wq = alloc_workqueue("%s", WQ_MEM_RECLAIM, 0, KBUILD_MODNAME);
	if (!ice_wq) {
		pr_err("Failed to create workqueue\n");
		return -ENOMEM;
	}

	status = pci_register_driver(&ice_driver);
	if (status) {
		pr_err("failed to register PCI driver, err %d\n", status);
		destroy_workqueue(ice_wq);
	}

	return status;
}
module_init(ice_module_init);

/**
 * ice_module_exit - Driver exit cleanup routine
 *
 * ice_module_exit is called just before the driver is removed
 * from memory.
 */
static void __exit ice_module_exit(void)
{
	pci_unregister_driver(&ice_driver);
	destroy_workqueue(ice_wq);
	pr_info("module unloaded\n");
}
module_exit(ice_module_exit);

/**
 * ice_set_mac_address - NDO callback to set MAC address
 * @netdev: network interface device structure
 * @pi: pointer to an address structure
 *
 * Returns 0 on success, negative on failure
 */
static int ice_set_mac_address(struct net_device *netdev, void *pi)
{
	struct ice_netdev_priv *np = netdev_priv(netdev);
	struct ice_vsi *vsi = np->vsi;
	struct ice_pf *pf = vsi->back;
	struct ice_hw *hw = &pf->hw;
	struct sockaddr *addr = pi;
	enum ice_status status;
	u8 flags = 0;
	int err = 0;
	u8 *mac;

	mac = (u8 *)addr->sa_data;

	if (!is_valid_ether_addr(mac))
		return -EADDRNOTAVAIL;

	if (ether_addr_equal(netdev->dev_addr, mac)) {
		netdev_warn(netdev, "already using mac %pM\n", mac);
		return 0;
	}

	if (test_bit(__ICE_DOWN, pf->state) ||
	    ice_is_reset_in_progress(pf->state)) {
		netdev_err(netdev, "can't set mac %pM. device not ready\n",
			   mac);
		return -EBUSY;
	}

	/* Clean up old MAC filter. Not an error if old filter doesn't exist */
	status = ice_fltr_remove_mac(vsi, netdev->dev_addr, ICE_FWD_TO_VSI);
	if (status && status != ICE_ERR_DOES_NOT_EXIST) {
		err = -EADDRNOTAVAIL;
		goto err_update_filters;
	}

	/* Add filter for new MAC. If filter exists, return success */
	status = ice_fltr_add_mac(vsi, mac, ICE_FWD_TO_VSI);
	if (status == ICE_ERR_ALREADY_EXISTS) {
		/* Although this MAC filter is already present in hardware it's
		 * possible in some cases (e.g. bonding) that dev_addr was
		 * modified outside of the driver and needs to be restored back
		 * to this value.
		 */
		memcpy(netdev->dev_addr, mac, netdev->addr_len);
		netdev_dbg(netdev, "filter for MAC %pM already exists\n", mac);
		return 0;
	}

	/* error if the new filter addition failed */
	if (status)
		err = -EADDRNOTAVAIL;

err_update_filters:
	if (err) {
		netdev_err(netdev, "can't set MAC %pM. filter update failed\n",
			   mac);
		return err;
	}

	/* change the netdev's MAC address */
	memcpy(netdev->dev_addr, mac, netdev->addr_len);
	netdev_dbg(vsi->netdev, "updated MAC address to %pM\n",
		   netdev->dev_addr);

	/* write new MAC address to the firmware */
	flags = ICE_AQC_MAN_MAC_UPDATE_LAA_WOL;
	status = ice_aq_manage_mac_write(hw, mac, flags, NULL);
	if (status) {
		netdev_err(netdev, "can't set MAC %pM. write to firmware failed error %s\n",
			   mac, ice_stat_str(status));
	}
	return 0;
}

/**
 * ice_set_rx_mode - NDO callback to set the netdev filters
 * @netdev: network interface device structure
 */
static void ice_set_rx_mode(struct net_device *netdev)
{
	struct ice_netdev_priv *np = netdev_priv(netdev);
	struct ice_vsi *vsi = np->vsi;

	if (!vsi)
		return;

	/* Set the flags to synchronize filters
	 * ndo_set_rx_mode may be triggered even without a change in netdev
	 * flags
	 */
	set_bit(ICE_VSI_FLAG_UMAC_FLTR_CHANGED, vsi->flags);
	set_bit(ICE_VSI_FLAG_MMAC_FLTR_CHANGED, vsi->flags);
	set_bit(ICE_FLAG_FLTR_SYNC, vsi->back->flags);

	/* schedule our worker thread which will take care of
	 * applying the new filter changes
	 */
	ice_service_task_schedule(vsi->back);
}

/**
 * ice_set_tx_maxrate - NDO callback to set the maximum per-queue bitrate
 * @netdev: network interface device structure
 * @queue_index: Queue ID
 * @maxrate: maximum bandwidth in Mbps
 */
static int
ice_set_tx_maxrate(struct net_device *netdev, int queue_index, u32 maxrate)
{
	struct ice_netdev_priv *np = netdev_priv(netdev);
	struct ice_vsi *vsi = np->vsi;
	enum ice_status status;
	u16 q_handle;
	u8 tc;

	/* Validate maxrate requested is within permitted range */
	if (maxrate && (maxrate > (ICE_SCHED_MAX_BW / 1000))) {
		netdev_err(netdev, "Invalid max rate %d specified for the queue %d\n",
			   maxrate, queue_index);
		return -EINVAL;
	}

	q_handle = vsi->tx_rings[queue_index]->q_handle;
	tc = ice_dcb_get_tc(vsi, queue_index);

	/* Set BW back to default, when user set maxrate to 0 */
	if (!maxrate)
		status = ice_cfg_q_bw_dflt_lmt(vsi->port_info, vsi->idx, tc,
					       q_handle, ICE_MAX_BW);
	else
		status = ice_cfg_q_bw_lmt(vsi->port_info, vsi->idx, tc,
					  q_handle, ICE_MAX_BW, maxrate * 1000);
	if (status) {
		netdev_err(netdev, "Unable to set Tx max rate, error %s\n",
			   ice_stat_str(status));
		return -EIO;
	}

	return 0;
}

/**
 * ice_fdb_add - add an entry to the hardware database
 * @ndm: the input from the stack
 * @tb: pointer to array of nladdr (unused)
 * @dev: the net device pointer
 * @addr: the MAC address entry being added
 * @vid: VLAN ID
 * @flags: instructions from stack about fdb operation
 * @extack: netlink extended ack
 */
static int
ice_fdb_add(struct ndmsg *ndm, struct nlattr __always_unused *tb[],
	    struct net_device *dev, const unsigned char *addr, u16 vid,
	    u16 flags, struct netlink_ext_ack __always_unused *extack)
{
	int err;

	if (vid) {
		netdev_err(dev, "VLANs aren't supported yet for dev_uc|mc_add()\n");
		return -EINVAL;
	}
	if (ndm->ndm_state && !(ndm->ndm_state & NUD_PERMANENT)) {
		netdev_err(dev, "FDB only supports static addresses\n");
		return -EINVAL;
	}

	if (is_unicast_ether_addr(addr) || is_link_local_ether_addr(addr))
		err = dev_uc_add_excl(dev, addr);
	else if (is_multicast_ether_addr(addr))
		err = dev_mc_add_excl(dev, addr);
	else
		err = -EINVAL;

	/* Only return duplicate errors if NLM_F_EXCL is set */
	if (err == -EEXIST && !(flags & NLM_F_EXCL))
		err = 0;

	return err;
}

/**
 * ice_fdb_del - delete an entry from the hardware database
 * @ndm: the input from the stack
 * @tb: pointer to array of nladdr (unused)
 * @dev: the net device pointer
 * @addr: the MAC address entry being added
 * @vid: VLAN ID
 */
static int
ice_fdb_del(struct ndmsg *ndm, __always_unused struct nlattr *tb[],
	    struct net_device *dev, const unsigned char *addr,
	    __always_unused u16 vid)
{
	int err;

	if (ndm->ndm_state & NUD_PERMANENT) {
		netdev_err(dev, "FDB only supports static addresses\n");
		return -EINVAL;
	}

	if (is_unicast_ether_addr(addr))
		err = dev_uc_del(dev, addr);
	else if (is_multicast_ether_addr(addr))
		err = dev_mc_del(dev, addr);
	else
		err = -EINVAL;

	return err;
}

/**
 * ice_set_features - set the netdev feature flags
 * @netdev: ptr to the netdev being adjusted
 * @features: the feature set that the stack is suggesting
 */
static int
ice_set_features(struct net_device *netdev, netdev_features_t features)
{
	struct ice_netdev_priv *np = netdev_priv(netdev);
	struct ice_vsi *vsi = np->vsi;
	struct ice_pf *pf = vsi->back;
	int ret = 0;

	/* Don't set any netdev advanced features with device in Safe Mode */
	if (ice_is_safe_mode(vsi->back)) {
		dev_err(ice_pf_to_dev(vsi->back), "Device is in Safe Mode - not enabling advanced netdev features\n");
		return ret;
	}

	/* Do not change setting during reset */
	if (ice_is_reset_in_progress(pf->state)) {
		dev_err(ice_pf_to_dev(vsi->back), "Device is resetting, changing advanced netdev features temporarily unavailable.\n");
		return -EBUSY;
	}

	/* Multiple features can be changed in one call so keep features in
	 * separate if/else statements to guarantee each feature is checked
	 */
	if (features & NETIF_F_RXHASH && !(netdev->features & NETIF_F_RXHASH))
		ret = ice_vsi_manage_rss_lut(vsi, true);
	else if (!(features & NETIF_F_RXHASH) &&
		 netdev->features & NETIF_F_RXHASH)
		ret = ice_vsi_manage_rss_lut(vsi, false);

	if ((features & NETIF_F_HW_VLAN_CTAG_RX) &&
	    !(netdev->features & NETIF_F_HW_VLAN_CTAG_RX))
		ret = ice_vsi_manage_vlan_stripping(vsi, true);
	else if (!(features & NETIF_F_HW_VLAN_CTAG_RX) &&
		 (netdev->features & NETIF_F_HW_VLAN_CTAG_RX))
		ret = ice_vsi_manage_vlan_stripping(vsi, false);

	if ((features & NETIF_F_HW_VLAN_CTAG_TX) &&
	    !(netdev->features & NETIF_F_HW_VLAN_CTAG_TX))
		ret = ice_vsi_manage_vlan_insertion(vsi);
	else if (!(features & NETIF_F_HW_VLAN_CTAG_TX) &&
		 (netdev->features & NETIF_F_HW_VLAN_CTAG_TX))
		ret = ice_vsi_manage_vlan_insertion(vsi);

	if ((features & NETIF_F_HW_VLAN_CTAG_FILTER) &&
	    !(netdev->features & NETIF_F_HW_VLAN_CTAG_FILTER))
		ret = ice_cfg_vlan_pruning(vsi, true, false);
	else if (!(features & NETIF_F_HW_VLAN_CTAG_FILTER) &&
		 (netdev->features & NETIF_F_HW_VLAN_CTAG_FILTER))
		ret = ice_cfg_vlan_pruning(vsi, false, false);

	if ((features & NETIF_F_NTUPLE) &&
	    !(netdev->features & NETIF_F_NTUPLE)) {
		ice_vsi_manage_fdir(vsi, true);
		ice_init_arfs(vsi);
	} else if (!(features & NETIF_F_NTUPLE) &&
		 (netdev->features & NETIF_F_NTUPLE)) {
		ice_vsi_manage_fdir(vsi, false);
		ice_clear_arfs(vsi);
	}

	return ret;
}

/**
 * ice_vsi_vlan_setup - Setup VLAN offload properties on a VSI
 * @vsi: VSI to setup VLAN properties for
 */
static int ice_vsi_vlan_setup(struct ice_vsi *vsi)
{
	int ret = 0;

	if (vsi->netdev->features & NETIF_F_HW_VLAN_CTAG_RX)
		ret = ice_vsi_manage_vlan_stripping(vsi, true);
	if (vsi->netdev->features & NETIF_F_HW_VLAN_CTAG_TX)
		ret = ice_vsi_manage_vlan_insertion(vsi);

	return ret;
}

/**
 * ice_vsi_cfg - Setup the VSI
 * @vsi: the VSI being configured
 *
 * Return 0 on success and negative value on error
 */
int ice_vsi_cfg(struct ice_vsi *vsi)
{
	int err;

	if (vsi->netdev) {
		ice_set_rx_mode(vsi->netdev);

		err = ice_vsi_vlan_setup(vsi);

		if (err)
			return err;
	}
	ice_vsi_cfg_dcb_rings(vsi);

	err = ice_vsi_cfg_lan_txqs(vsi);
	if (!err && ice_is_xdp_ena_vsi(vsi))
		err = ice_vsi_cfg_xdp_txqs(vsi);
	if (!err)
		err = ice_vsi_cfg_rxqs(vsi);

	return err;
}

/**
 * ice_napi_enable_all - Enable NAPI for all q_vectors in the VSI
 * @vsi: the VSI being configured
 */
static void ice_napi_enable_all(struct ice_vsi *vsi)
{
	int q_idx;

	if (!vsi->netdev)
		return;

	ice_for_each_q_vector(vsi, q_idx) {
		struct ice_q_vector *q_vector = vsi->q_vectors[q_idx];

		if (q_vector->rx.ring || q_vector->tx.ring)
			napi_enable(&q_vector->napi);
	}
}

/**
 * ice_up_complete - Finish the last steps of bringing up a connection
 * @vsi: The VSI being configured
 *
 * Return 0 on success and negative value on error
 */
static int ice_up_complete(struct ice_vsi *vsi)
{
	struct ice_pf *pf = vsi->back;
	int err;

	ice_vsi_cfg_msix(vsi);

	/* Enable only Rx rings, Tx rings were enabled by the FW when the
	 * Tx queue group list was configured and the context bits were
	 * programmed using ice_vsi_cfg_txqs
	 */
	err = ice_vsi_start_all_rx_rings(vsi);
	if (err)
		return err;

	clear_bit(__ICE_DOWN, vsi->state);
	ice_napi_enable_all(vsi);
	ice_vsi_ena_irq(vsi);

	if (vsi->port_info &&
	    (vsi->port_info->phy.link_info.link_info & ICE_AQ_LINK_UP) &&
	    vsi->netdev) {
		ice_print_link_msg(vsi, true);
		netif_tx_start_all_queues(vsi->netdev);
		netif_carrier_on(vsi->netdev);
	}

	ice_service_task_schedule(pf);

	return 0;
}

/**
 * ice_up - Bring the connection back up after being down
 * @vsi: VSI being configured
 */
int ice_up(struct ice_vsi *vsi)
{
	int err;

	err = ice_vsi_cfg(vsi);
	if (!err)
		err = ice_up_complete(vsi);

	return err;
}

/**
 * ice_fetch_u64_stats_per_ring - get packets and bytes stats per ring
 * @ring: Tx or Rx ring to read stats from
 * @pkts: packets stats counter
 * @bytes: bytes stats counter
 *
 * This function fetches stats from the ring considering the atomic operations
 * that needs to be performed to read u64 values in 32 bit machine.
 */
static void
ice_fetch_u64_stats_per_ring(struct ice_ring *ring, u64 *pkts, u64 *bytes)
{
	unsigned int start;
	*pkts = 0;
	*bytes = 0;

	if (!ring)
		return;
	do {
		start = u64_stats_fetch_begin_irq(&ring->syncp);
		*pkts = ring->stats.pkts;
		*bytes = ring->stats.bytes;
	} while (u64_stats_fetch_retry_irq(&ring->syncp, start));
}

/**
 * ice_update_vsi_tx_ring_stats - Update VSI Tx ring stats counters
 * @vsi: the VSI to be updated
 * @rings: rings to work on
 * @count: number of rings
 */
static void
ice_update_vsi_tx_ring_stats(struct ice_vsi *vsi, struct ice_ring **rings,
			     u16 count)
{
	struct rtnl_link_stats64 *vsi_stats = &vsi->net_stats;
	u16 i;

	for (i = 0; i < count; i++) {
		struct ice_ring *ring;
		u64 pkts, bytes;

		ring = READ_ONCE(rings[i]);
		ice_fetch_u64_stats_per_ring(ring, &pkts, &bytes);
		vsi_stats->tx_packets += pkts;
		vsi_stats->tx_bytes += bytes;
		vsi->tx_restart += ring->tx_stats.restart_q;
		vsi->tx_busy += ring->tx_stats.tx_busy;
		vsi->tx_linearize += ring->tx_stats.tx_linearize;
	}
}

/**
 * ice_update_vsi_ring_stats - Update VSI stats counters
 * @vsi: the VSI to be updated
 */
static void ice_update_vsi_ring_stats(struct ice_vsi *vsi)
{
	struct rtnl_link_stats64 *vsi_stats = &vsi->net_stats;
	struct ice_ring *ring;
	u64 pkts, bytes;
	int i;

	/* reset netdev stats */
	vsi_stats->tx_packets = 0;
	vsi_stats->tx_bytes = 0;
	vsi_stats->rx_packets = 0;
	vsi_stats->rx_bytes = 0;

	/* reset non-netdev (extended) stats */
	vsi->tx_restart = 0;
	vsi->tx_busy = 0;
	vsi->tx_linearize = 0;
	vsi->rx_buf_failed = 0;
	vsi->rx_page_failed = 0;
	vsi->rx_gro_dropped = 0;

	rcu_read_lock();

	/* update Tx rings counters */
	ice_update_vsi_tx_ring_stats(vsi, vsi->tx_rings, vsi->num_txq);

	/* update Rx rings counters */
	ice_for_each_rxq(vsi, i) {
		ring = READ_ONCE(vsi->rx_rings[i]);
		ice_fetch_u64_stats_per_ring(ring, &pkts, &bytes);
		vsi_stats->rx_packets += pkts;
		vsi_stats->rx_bytes += bytes;
		vsi->rx_buf_failed += ring->rx_stats.alloc_buf_failed;
		vsi->rx_page_failed += ring->rx_stats.alloc_page_failed;
		vsi->rx_gro_dropped += ring->rx_stats.gro_dropped;
	}

	/* update XDP Tx rings counters */
	if (ice_is_xdp_ena_vsi(vsi))
		ice_update_vsi_tx_ring_stats(vsi, vsi->xdp_rings,
					     vsi->num_xdp_txq);

	rcu_read_unlock();
}

/**
 * ice_update_vsi_stats - Update VSI stats counters
 * @vsi: the VSI to be updated
 */
void ice_update_vsi_stats(struct ice_vsi *vsi)
{
	struct rtnl_link_stats64 *cur_ns = &vsi->net_stats;
	struct ice_eth_stats *cur_es = &vsi->eth_stats;
	struct ice_pf *pf = vsi->back;

	if (test_bit(__ICE_DOWN, vsi->state) ||
	    test_bit(__ICE_CFG_BUSY, pf->state))
		return;

	/* get stats as recorded by Tx/Rx rings */
	ice_update_vsi_ring_stats(vsi);

	/* get VSI stats as recorded by the hardware */
	ice_update_eth_stats(vsi);

	cur_ns->tx_errors = cur_es->tx_errors;
	cur_ns->rx_dropped = cur_es->rx_discards + vsi->rx_gro_dropped;
	cur_ns->tx_dropped = cur_es->tx_discards;
	cur_ns->multicast = cur_es->rx_multicast;

	/* update some more netdev stats if this is main VSI */
	if (vsi->type == ICE_VSI_PF) {
		cur_ns->rx_crc_errors = pf->stats.crc_errors;
		cur_ns->rx_errors = pf->stats.crc_errors +
				    pf->stats.illegal_bytes +
				    pf->stats.rx_len_errors +
				    pf->stats.rx_undersize +
				    pf->hw_csum_rx_error +
				    pf->stats.rx_jabber +
				    pf->stats.rx_fragments +
				    pf->stats.rx_oversize;
		cur_ns->rx_length_errors = pf->stats.rx_len_errors;
		/* record drops from the port level */
		cur_ns->rx_missed_errors = pf->stats.eth.rx_discards;
	}
}

/**
 * ice_update_pf_stats - Update PF port stats counters
 * @pf: PF whose stats needs to be updated
 */
void ice_update_pf_stats(struct ice_pf *pf)
{
	struct ice_hw_port_stats *prev_ps, *cur_ps;
	struct ice_hw *hw = &pf->hw;
	u16 fd_ctr_base;
	u8 port;

	port = hw->port_info->lport;
	prev_ps = &pf->stats_prev;
	cur_ps = &pf->stats;

	ice_stat_update40(hw, GLPRT_GORCL(port), pf->stat_prev_loaded,
			  &prev_ps->eth.rx_bytes,
			  &cur_ps->eth.rx_bytes);

	ice_stat_update40(hw, GLPRT_UPRCL(port), pf->stat_prev_loaded,
			  &prev_ps->eth.rx_unicast,
			  &cur_ps->eth.rx_unicast);

	ice_stat_update40(hw, GLPRT_MPRCL(port), pf->stat_prev_loaded,
			  &prev_ps->eth.rx_multicast,
			  &cur_ps->eth.rx_multicast);

	ice_stat_update40(hw, GLPRT_BPRCL(port), pf->stat_prev_loaded,
			  &prev_ps->eth.rx_broadcast,
			  &cur_ps->eth.rx_broadcast);

	ice_stat_update32(hw, PRTRPB_RDPC, pf->stat_prev_loaded,
			  &prev_ps->eth.rx_discards,
			  &cur_ps->eth.rx_discards);

	ice_stat_update40(hw, GLPRT_GOTCL(port), pf->stat_prev_loaded,
			  &prev_ps->eth.tx_bytes,
			  &cur_ps->eth.tx_bytes);

	ice_stat_update40(hw, GLPRT_UPTCL(port), pf->stat_prev_loaded,
			  &prev_ps->eth.tx_unicast,
			  &cur_ps->eth.tx_unicast);

	ice_stat_update40(hw, GLPRT_MPTCL(port), pf->stat_prev_loaded,
			  &prev_ps->eth.tx_multicast,
			  &cur_ps->eth.tx_multicast);

	ice_stat_update40(hw, GLPRT_BPTCL(port), pf->stat_prev_loaded,
			  &prev_ps->eth.tx_broadcast,
			  &cur_ps->eth.tx_broadcast);

	ice_stat_update32(hw, GLPRT_TDOLD(port), pf->stat_prev_loaded,
			  &prev_ps->tx_dropped_link_down,
			  &cur_ps->tx_dropped_link_down);

	ice_stat_update40(hw, GLPRT_PRC64L(port), pf->stat_prev_loaded,
			  &prev_ps->rx_size_64, &cur_ps->rx_size_64);

	ice_stat_update40(hw, GLPRT_PRC127L(port), pf->stat_prev_loaded,
			  &prev_ps->rx_size_127, &cur_ps->rx_size_127);

	ice_stat_update40(hw, GLPRT_PRC255L(port), pf->stat_prev_loaded,
			  &prev_ps->rx_size_255, &cur_ps->rx_size_255);

	ice_stat_update40(hw, GLPRT_PRC511L(port), pf->stat_prev_loaded,
			  &prev_ps->rx_size_511, &cur_ps->rx_size_511);

	ice_stat_update40(hw, GLPRT_PRC1023L(port), pf->stat_prev_loaded,
			  &prev_ps->rx_size_1023, &cur_ps->rx_size_1023);

	ice_stat_update40(hw, GLPRT_PRC1522L(port), pf->stat_prev_loaded,
			  &prev_ps->rx_size_1522, &cur_ps->rx_size_1522);

	ice_stat_update40(hw, GLPRT_PRC9522L(port), pf->stat_prev_loaded,
			  &prev_ps->rx_size_big, &cur_ps->rx_size_big);

	ice_stat_update40(hw, GLPRT_PTC64L(port), pf->stat_prev_loaded,
			  &prev_ps->tx_size_64, &cur_ps->tx_size_64);

	ice_stat_update40(hw, GLPRT_PTC127L(port), pf->stat_prev_loaded,
			  &prev_ps->tx_size_127, &cur_ps->tx_size_127);

	ice_stat_update40(hw, GLPRT_PTC255L(port), pf->stat_prev_loaded,
			  &prev_ps->tx_size_255, &cur_ps->tx_size_255);

	ice_stat_update40(hw, GLPRT_PTC511L(port), pf->stat_prev_loaded,
			  &prev_ps->tx_size_511, &cur_ps->tx_size_511);

	ice_stat_update40(hw, GLPRT_PTC1023L(port), pf->stat_prev_loaded,
			  &prev_ps->tx_size_1023, &cur_ps->tx_size_1023);

	ice_stat_update40(hw, GLPRT_PTC1522L(port), pf->stat_prev_loaded,
			  &prev_ps->tx_size_1522, &cur_ps->tx_size_1522);

	ice_stat_update40(hw, GLPRT_PTC9522L(port), pf->stat_prev_loaded,
			  &prev_ps->tx_size_big, &cur_ps->tx_size_big);

	fd_ctr_base = hw->fd_ctr_base;

	ice_stat_update40(hw,
			  GLSTAT_FD_CNT0L(ICE_FD_SB_STAT_IDX(fd_ctr_base)),
			  pf->stat_prev_loaded, &prev_ps->fd_sb_match,
			  &cur_ps->fd_sb_match);
	ice_stat_update32(hw, GLPRT_LXONRXC(port), pf->stat_prev_loaded,
			  &prev_ps->link_xon_rx, &cur_ps->link_xon_rx);

	ice_stat_update32(hw, GLPRT_LXOFFRXC(port), pf->stat_prev_loaded,
			  &prev_ps->link_xoff_rx, &cur_ps->link_xoff_rx);

	ice_stat_update32(hw, GLPRT_LXONTXC(port), pf->stat_prev_loaded,
			  &prev_ps->link_xon_tx, &cur_ps->link_xon_tx);

	ice_stat_update32(hw, GLPRT_LXOFFTXC(port), pf->stat_prev_loaded,
			  &prev_ps->link_xoff_tx, &cur_ps->link_xoff_tx);

	ice_update_dcb_stats(pf);

	ice_stat_update32(hw, GLPRT_CRCERRS(port), pf->stat_prev_loaded,
			  &prev_ps->crc_errors, &cur_ps->crc_errors);

	ice_stat_update32(hw, GLPRT_ILLERRC(port), pf->stat_prev_loaded,
			  &prev_ps->illegal_bytes, &cur_ps->illegal_bytes);

	ice_stat_update32(hw, GLPRT_MLFC(port), pf->stat_prev_loaded,
			  &prev_ps->mac_local_faults,
			  &cur_ps->mac_local_faults);

	ice_stat_update32(hw, GLPRT_MRFC(port), pf->stat_prev_loaded,
			  &prev_ps->mac_remote_faults,
			  &cur_ps->mac_remote_faults);

	ice_stat_update32(hw, GLPRT_RLEC(port), pf->stat_prev_loaded,
			  &prev_ps->rx_len_errors, &cur_ps->rx_len_errors);

	ice_stat_update32(hw, GLPRT_RUC(port), pf->stat_prev_loaded,
			  &prev_ps->rx_undersize, &cur_ps->rx_undersize);

	ice_stat_update32(hw, GLPRT_RFC(port), pf->stat_prev_loaded,
			  &prev_ps->rx_fragments, &cur_ps->rx_fragments);

	ice_stat_update32(hw, GLPRT_ROC(port), pf->stat_prev_loaded,
			  &prev_ps->rx_oversize, &cur_ps->rx_oversize);

	ice_stat_update32(hw, GLPRT_RJC(port), pf->stat_prev_loaded,
			  &prev_ps->rx_jabber, &cur_ps->rx_jabber);

	cur_ps->fd_sb_status = test_bit(ICE_FLAG_FD_ENA, pf->flags) ? 1 : 0;

	pf->stat_prev_loaded = true;
}

/**
 * ice_get_stats64 - get statistics for network device structure
 * @netdev: network interface device structure
 * @stats: main device statistics structure
 */
static
void ice_get_stats64(struct net_device *netdev, struct rtnl_link_stats64 *stats)
{
	struct ice_netdev_priv *np = netdev_priv(netdev);
	struct rtnl_link_stats64 *vsi_stats;
	struct ice_vsi *vsi = np->vsi;

	vsi_stats = &vsi->net_stats;

	if (!vsi->num_txq || !vsi->num_rxq)
		return;

	/* netdev packet/byte stats come from ring counter. These are obtained
	 * by summing up ring counters (done by ice_update_vsi_ring_stats).
	 * But, only call the update routine and read the registers if VSI is
	 * not down.
	 */
	if (!test_bit(__ICE_DOWN, vsi->state))
		ice_update_vsi_ring_stats(vsi);
	stats->tx_packets = vsi_stats->tx_packets;
	stats->tx_bytes = vsi_stats->tx_bytes;
	stats->rx_packets = vsi_stats->rx_packets;
	stats->rx_bytes = vsi_stats->rx_bytes;

	/* The rest of the stats can be read from the hardware but instead we
	 * just return values that the watchdog task has already obtained from
	 * the hardware.
	 */
	stats->multicast = vsi_stats->multicast;
	stats->tx_errors = vsi_stats->tx_errors;
	stats->tx_dropped = vsi_stats->tx_dropped;
	stats->rx_errors = vsi_stats->rx_errors;
	stats->rx_dropped = vsi_stats->rx_dropped;
	stats->rx_crc_errors = vsi_stats->rx_crc_errors;
	stats->rx_length_errors = vsi_stats->rx_length_errors;
}

/**
 * ice_napi_disable_all - Disable NAPI for all q_vectors in the VSI
 * @vsi: VSI having NAPI disabled
 */
static void ice_napi_disable_all(struct ice_vsi *vsi)
{
	int q_idx;

	if (!vsi->netdev)
		return;

	ice_for_each_q_vector(vsi, q_idx) {
		struct ice_q_vector *q_vector = vsi->q_vectors[q_idx];

		if (q_vector->rx.ring || q_vector->tx.ring)
			napi_disable(&q_vector->napi);
	}
}

/**
 * ice_down - Shutdown the connection
 * @vsi: The VSI being stopped
 */
int ice_down(struct ice_vsi *vsi)
{
	int i, tx_err, rx_err, link_err = 0;

	/* Caller of this function is expected to set the
	 * vsi->state __ICE_DOWN bit
	 */
	if (vsi->netdev) {
		netif_carrier_off(vsi->netdev);
		netif_tx_disable(vsi->netdev);
	}

	ice_vsi_dis_irq(vsi);

	tx_err = ice_vsi_stop_lan_tx_rings(vsi, ICE_NO_RESET, 0);
	if (tx_err)
		netdev_err(vsi->netdev, "Failed stop Tx rings, VSI %d error %d\n",
			   vsi->vsi_num, tx_err);
	if (!tx_err && ice_is_xdp_ena_vsi(vsi)) {
		tx_err = ice_vsi_stop_xdp_tx_rings(vsi);
		if (tx_err)
			netdev_err(vsi->netdev, "Failed stop XDP rings, VSI %d error %d\n",
				   vsi->vsi_num, tx_err);
	}

	rx_err = ice_vsi_stop_all_rx_rings(vsi);
	if (rx_err)
		netdev_err(vsi->netdev, "Failed stop Rx rings, VSI %d error %d\n",
			   vsi->vsi_num, rx_err);

	ice_napi_disable_all(vsi);

	if (test_bit(ICE_FLAG_LINK_DOWN_ON_CLOSE_ENA, vsi->back->flags)) {
		link_err = ice_force_phys_link_state(vsi, false);
		if (link_err)
			netdev_err(vsi->netdev, "Failed to set physical link down, VSI %d error %d\n",
				   vsi->vsi_num, link_err);
	}

	ice_for_each_txq(vsi, i)
		ice_clean_tx_ring(vsi->tx_rings[i]);

	ice_for_each_rxq(vsi, i)
		ice_clean_rx_ring(vsi->rx_rings[i]);

	if (tx_err || rx_err || link_err) {
		netdev_err(vsi->netdev, "Failed to close VSI 0x%04X on switch 0x%04X\n",
			   vsi->vsi_num, vsi->vsw->sw_id);
		return -EIO;
	}

	return 0;
}

/**
 * ice_vsi_setup_tx_rings - Allocate VSI Tx queue resources
 * @vsi: VSI having resources allocated
 *
 * Return 0 on success, negative on failure
 */
int ice_vsi_setup_tx_rings(struct ice_vsi *vsi)
{
	int i, err = 0;

	if (!vsi->num_txq) {
		dev_err(ice_pf_to_dev(vsi->back), "VSI %d has 0 Tx queues\n",
			vsi->vsi_num);
		return -EINVAL;
	}

	ice_for_each_txq(vsi, i) {
		struct ice_ring *ring = vsi->tx_rings[i];

		if (!ring)
			return -EINVAL;

		ring->netdev = vsi->netdev;
		err = ice_setup_tx_ring(ring);
		if (err)
			break;
	}

	return err;
}

/**
 * ice_vsi_setup_rx_rings - Allocate VSI Rx queue resources
 * @vsi: VSI having resources allocated
 *
 * Return 0 on success, negative on failure
 */
int ice_vsi_setup_rx_rings(struct ice_vsi *vsi)
{
	int i, err = 0;

	if (!vsi->num_rxq) {
		dev_err(ice_pf_to_dev(vsi->back), "VSI %d has 0 Rx queues\n",
			vsi->vsi_num);
		return -EINVAL;
	}

	ice_for_each_rxq(vsi, i) {
		struct ice_ring *ring = vsi->rx_rings[i];

		if (!ring)
			return -EINVAL;

		ring->netdev = vsi->netdev;
		err = ice_setup_rx_ring(ring);
		if (err)
			break;
	}

	return err;
}

/**
 * ice_vsi_open_ctrl - open control VSI for use
 * @vsi: the VSI to open
 *
 * Initialization of the Control VSI
 *
 * Returns 0 on success, negative value on error
 */
int ice_vsi_open_ctrl(struct ice_vsi *vsi)
{
	char int_name[ICE_INT_NAME_STR_LEN];
	struct ice_pf *pf = vsi->back;
	struct device *dev;
	int err;

	dev = ice_pf_to_dev(pf);
	/* allocate descriptors */
	err = ice_vsi_setup_tx_rings(vsi);
	if (err)
		goto err_setup_tx;

	err = ice_vsi_setup_rx_rings(vsi);
	if (err)
		goto err_setup_rx;

	err = ice_vsi_cfg(vsi);
	if (err)
		goto err_setup_rx;

	snprintf(int_name, sizeof(int_name) - 1, "%s-%s:ctrl",
		 dev_driver_string(dev), dev_name(dev));
	err = ice_vsi_req_irq_msix(vsi, int_name);
	if (err)
		goto err_setup_rx;

	ice_vsi_cfg_msix(vsi);

	err = ice_vsi_start_all_rx_rings(vsi);
	if (err)
		goto err_up_complete;

	clear_bit(__ICE_DOWN, vsi->state);
	ice_vsi_ena_irq(vsi);

	return 0;

err_up_complete:
	ice_down(vsi);
err_setup_rx:
	ice_vsi_free_rx_rings(vsi);
err_setup_tx:
	ice_vsi_free_tx_rings(vsi);

	return err;
}

/**
 * ice_vsi_open - Called when a network interface is made active
 * @vsi: the VSI to open
 *
 * Initialization of the VSI
 *
 * Returns 0 on success, negative value on error
 */
static int ice_vsi_open(struct ice_vsi *vsi)
{
	char int_name[ICE_INT_NAME_STR_LEN];
	struct ice_pf *pf = vsi->back;
	int err;

	/* allocate descriptors */
	err = ice_vsi_setup_tx_rings(vsi);
	if (err)
		goto err_setup_tx;

	err = ice_vsi_setup_rx_rings(vsi);
	if (err)
		goto err_setup_rx;

	err = ice_vsi_cfg(vsi);
	if (err)
		goto err_setup_rx;

	snprintf(int_name, sizeof(int_name) - 1, "%s-%s",
		 dev_driver_string(ice_pf_to_dev(pf)), vsi->netdev->name);
	err = ice_vsi_req_irq_msix(vsi, int_name);
	if (err)
		goto err_setup_rx;

	/* Notify the stack of the actual queue counts. */
	err = netif_set_real_num_tx_queues(vsi->netdev, vsi->num_txq);
	if (err)
		goto err_set_qs;

	err = netif_set_real_num_rx_queues(vsi->netdev, vsi->num_rxq);
	if (err)
		goto err_set_qs;

	err = ice_up_complete(vsi);
	if (err)
		goto err_up_complete;

	return 0;

err_up_complete:
	ice_down(vsi);
err_set_qs:
	ice_vsi_free_irq(vsi);
err_setup_rx:
	ice_vsi_free_rx_rings(vsi);
err_setup_tx:
	ice_vsi_free_tx_rings(vsi);

	return err;
}

/**
 * ice_vsi_release_all - Delete all VSIs
 * @pf: PF from which all VSIs are being removed
 */
static void ice_vsi_release_all(struct ice_pf *pf)
{
	int err, i;

	if (!pf->vsi)
		return;

	ice_for_each_vsi(pf, i) {
		if (!pf->vsi[i])
			continue;

		err = ice_vsi_release(pf->vsi[i]);
		if (err)
			dev_dbg(ice_pf_to_dev(pf), "Failed to release pf->vsi[%d], err %d, vsi_num = %d\n",
				i, err, pf->vsi[i]->vsi_num);
	}
}

/**
 * ice_vsi_rebuild_by_type - Rebuild VSI of a given type
 * @pf: pointer to the PF instance
 * @type: VSI type to rebuild
 *
 * Iterates through the pf->vsi array and rebuilds VSIs of the requested type
 */
static int ice_vsi_rebuild_by_type(struct ice_pf *pf, enum ice_vsi_type type)
{
	struct device *dev = ice_pf_to_dev(pf);
	enum ice_status status;
	int i, err;

	ice_for_each_vsi(pf, i) {
		struct ice_vsi *vsi = pf->vsi[i];

		if (!vsi || vsi->type != type)
			continue;

		/* rebuild the VSI */
		err = ice_vsi_rebuild(vsi, true);
		if (err) {
			dev_err(dev, "rebuild VSI failed, err %d, VSI index %d, type %s\n",
				err, vsi->idx, ice_vsi_type_str(type));
			return err;
		}

		/* replay filters for the VSI */
		status = ice_replay_vsi(&pf->hw, vsi->idx);
		if (status) {
			dev_err(dev, "replay VSI failed, status %s, VSI index %d, type %s\n",
				ice_stat_str(status), vsi->idx,
				ice_vsi_type_str(type));
			return -EIO;
		}

		/* Re-map HW VSI number, using VSI handle that has been
		 * previously validated in ice_replay_vsi() call above
		 */
		vsi->vsi_num = ice_get_hw_vsi_num(&pf->hw, vsi->idx);

		/* enable the VSI */
		err = ice_ena_vsi(vsi, false);
		if (err) {
			dev_err(dev, "enable VSI failed, err %d, VSI index %d, type %s\n",
				err, vsi->idx, ice_vsi_type_str(type));
			return err;
		}

		dev_info(dev, "VSI rebuilt. VSI index %d, type %s\n", vsi->idx,
			 ice_vsi_type_str(type));
	}

	return 0;
}

/**
 * ice_update_pf_netdev_link - Update PF netdev link status
 * @pf: pointer to the PF instance
 */
static void ice_update_pf_netdev_link(struct ice_pf *pf)
{
	bool link_up;
	int i;

	ice_for_each_vsi(pf, i) {
		struct ice_vsi *vsi = pf->vsi[i];

		if (!vsi || vsi->type != ICE_VSI_PF)
			return;

		ice_get_link_status(pf->vsi[i]->port_info, &link_up);
		if (link_up) {
			netif_carrier_on(pf->vsi[i]->netdev);
			netif_tx_wake_all_queues(pf->vsi[i]->netdev);
		} else {
			netif_carrier_off(pf->vsi[i]->netdev);
			netif_tx_stop_all_queues(pf->vsi[i]->netdev);
		}
	}
}

/**
 * ice_rebuild - rebuild after reset
 * @pf: PF to rebuild
 * @reset_type: type of reset
 *
 * Do not rebuild VF VSI in this flow because that is already handled via
 * ice_reset_all_vfs(). This is because requirements for resetting a VF after a
 * PFR/CORER/GLOBER/etc. are different than the normal flow. Also, we don't want
 * to reset/rebuild all the VF VSI twice.
 */
static void ice_rebuild(struct ice_pf *pf, enum ice_reset_req reset_type)
{
	struct device *dev = ice_pf_to_dev(pf);
	struct ice_hw *hw = &pf->hw;
	enum ice_status ret;
	int err;

	if (test_bit(__ICE_DOWN, pf->state))
		goto clear_recovery;

	dev_dbg(dev, "rebuilding PF after reset_type=%d\n", reset_type);

	ret = ice_init_all_ctrlq(hw);
	if (ret) {
		dev_err(dev, "control queues init failed %s\n",
			ice_stat_str(ret));
		goto err_init_ctrlq;
	}

	/* if DDP was previously loaded successfully */
	if (!ice_is_safe_mode(pf)) {
		/* reload the SW DB of filter tables */
		if (reset_type == ICE_RESET_PFR)
			ice_fill_blk_tbls(hw);
		else
			/* Reload DDP Package after CORER/GLOBR reset */
			ice_load_pkg(NULL, pf);
	}

	ret = ice_clear_pf_cfg(hw);
	if (ret) {
		dev_err(dev, "clear PF configuration failed %s\n",
			ice_stat_str(ret));
		goto err_init_ctrlq;
	}

	if (pf->first_sw->dflt_vsi_ena)
		dev_info(dev, "Clearing default VSI, re-enable after reset completes\n");
	/* clear the default VSI configuration if it exists */
	pf->first_sw->dflt_vsi = NULL;
	pf->first_sw->dflt_vsi_ena = false;

	ice_clear_pxe_mode(hw);

	ret = ice_get_caps(hw);
	if (ret) {
		dev_err(dev, "ice_get_caps failed %s\n", ice_stat_str(ret));
		goto err_init_ctrlq;
	}

	ret = ice_aq_set_mac_cfg(hw, ICE_AQ_SET_MAC_FRAME_SIZE_MAX, NULL);
	if (ret) {
		dev_err(dev, "set_mac_cfg failed %s\n", ice_stat_str(ret));
		goto err_init_ctrlq;
	}

	err = ice_sched_init_port(hw->port_info);
	if (err)
		goto err_sched_init_port;

	/* start misc vector */
	err = ice_req_irq_msix_misc(pf);
	if (err) {
		dev_err(dev, "misc vector setup failed: %d\n", err);
		goto err_sched_init_port;
	}

	if (test_bit(ICE_FLAG_FD_ENA, pf->flags)) {
		wr32(hw, PFQF_FD_ENA, PFQF_FD_ENA_FD_ENA_M);
		if (!rd32(hw, PFQF_FD_SIZE)) {
			u16 unused, guar, b_effort;

			guar = hw->func_caps.fd_fltr_guar;
			b_effort = hw->func_caps.fd_fltr_best_effort;

			/* force guaranteed filter pool for PF */
			ice_alloc_fd_guar_item(hw, &unused, guar);
			/* force shared filter pool for PF */
			ice_alloc_fd_shrd_item(hw, &unused, b_effort);
		}
	}

	if (test_bit(ICE_FLAG_DCB_ENA, pf->flags))
		ice_dcb_rebuild(pf);

	/* rebuild PF VSI */
	err = ice_vsi_rebuild_by_type(pf, ICE_VSI_PF);
	if (err) {
		dev_err(dev, "PF VSI rebuild failed: %d\n", err);
		goto err_vsi_rebuild;
	}

	/* If Flow Director is active */
	if (test_bit(ICE_FLAG_FD_ENA, pf->flags)) {
		err = ice_vsi_rebuild_by_type(pf, ICE_VSI_CTRL);
		if (err) {
			dev_err(dev, "control VSI rebuild failed: %d\n", err);
			goto err_vsi_rebuild;
		}

		/* replay HW Flow Director recipes */
		if (hw->fdir_prof)
			ice_fdir_replay_flows(hw);

		/* replay Flow Director filters */
		ice_fdir_replay_fltrs(pf);

		ice_rebuild_arfs(pf);
	}

	ice_update_pf_netdev_link(pf);

	/* tell the firmware we are up */
	ret = ice_send_version(pf);
	if (ret) {
		dev_err(dev, "Rebuild failed due to error sending driver version: %s\n",
			ice_stat_str(ret));
		goto err_vsi_rebuild;
	}

	ice_replay_post(hw);

	/* if we get here, reset flow is successful */
	clear_bit(__ICE_RESET_FAILED, pf->state);
	return;

err_vsi_rebuild:
err_sched_init_port:
	ice_sched_cleanup_all(hw);
err_init_ctrlq:
	ice_shutdown_all_ctrlq(hw);
	set_bit(__ICE_RESET_FAILED, pf->state);
clear_recovery:
	/* set this bit in PF state to control service task scheduling */
	set_bit(__ICE_NEEDS_RESTART, pf->state);
	dev_err(dev, "Rebuild failed, unload and reload driver\n");
}

/**
 * ice_max_xdp_frame_size - returns the maximum allowed frame size for XDP
 * @vsi: Pointer to VSI structure
 */
static int ice_max_xdp_frame_size(struct ice_vsi *vsi)
{
	if (PAGE_SIZE >= 8192 || test_bit(ICE_FLAG_LEGACY_RX, vsi->back->flags))
		return ICE_RXBUF_2048 - XDP_PACKET_HEADROOM;
	else
		return ICE_RXBUF_3072;
}

/**
 * ice_change_mtu - NDO callback to change the MTU
 * @netdev: network interface device structure
 * @new_mtu: new value for maximum frame size
 *
 * Returns 0 on success, negative on failure
 */
static int ice_change_mtu(struct net_device *netdev, int new_mtu)
{
	struct ice_netdev_priv *np = netdev_priv(netdev);
	struct ice_vsi *vsi = np->vsi;
	struct ice_pf *pf = vsi->back;
	u8 count = 0;

	if (new_mtu == (int)netdev->mtu) {
		netdev_warn(netdev, "MTU is already %u\n", netdev->mtu);
		return 0;
	}

	if (ice_is_xdp_ena_vsi(vsi)) {
		int frame_size = ice_max_xdp_frame_size(vsi);

		if (new_mtu + ICE_ETH_PKT_HDR_PAD > frame_size) {
			netdev_err(netdev, "max MTU for XDP usage is %d\n",
				   frame_size - ICE_ETH_PKT_HDR_PAD);
			return -EINVAL;
		}
	}

	/* if a reset is in progress, wait for some time for it to complete */
	do {
		if (ice_is_reset_in_progress(pf->state)) {
			count++;
			usleep_range(1000, 2000);
		} else {
			break;
		}

	} while (count < 100);

	if (count == 100) {
		netdev_err(netdev, "can't change MTU. Device is busy\n");
		return -EBUSY;
	}

	netdev->mtu = (unsigned int)new_mtu;

	/* if VSI is up, bring it down and then back up */
	if (!test_and_set_bit(__ICE_DOWN, vsi->state)) {
		int err;

		err = ice_down(vsi);
		if (err) {
			netdev_err(netdev, "change MTU if_down err %d\n", err);
			return err;
		}

		err = ice_up(vsi);
		if (err) {
			netdev_err(netdev, "change MTU if_up err %d\n", err);
			return err;
		}
	}

	netdev_dbg(netdev, "changed MTU to %d\n", new_mtu);
	return 0;
}

/**
 * ice_aq_str - convert AQ err code to a string
 * @aq_err: the AQ error code to convert
 */
const char *ice_aq_str(enum ice_aq_err aq_err)
{
	switch (aq_err) {
	case ICE_AQ_RC_OK:
		return "OK";
	case ICE_AQ_RC_EPERM:
		return "ICE_AQ_RC_EPERM";
	case ICE_AQ_RC_ENOENT:
		return "ICE_AQ_RC_ENOENT";
	case ICE_AQ_RC_ENOMEM:
		return "ICE_AQ_RC_ENOMEM";
	case ICE_AQ_RC_EBUSY:
		return "ICE_AQ_RC_EBUSY";
	case ICE_AQ_RC_EEXIST:
		return "ICE_AQ_RC_EEXIST";
	case ICE_AQ_RC_EINVAL:
		return "ICE_AQ_RC_EINVAL";
	case ICE_AQ_RC_ENOSPC:
		return "ICE_AQ_RC_ENOSPC";
	case ICE_AQ_RC_ENOSYS:
		return "ICE_AQ_RC_ENOSYS";
	case ICE_AQ_RC_EMODE:
		return "ICE_AQ_RC_EMODE";
	case ICE_AQ_RC_ENOSEC:
		return "ICE_AQ_RC_ENOSEC";
	case ICE_AQ_RC_EBADSIG:
		return "ICE_AQ_RC_EBADSIG";
	case ICE_AQ_RC_ESVN:
		return "ICE_AQ_RC_ESVN";
	case ICE_AQ_RC_EBADMAN:
		return "ICE_AQ_RC_EBADMAN";
	case ICE_AQ_RC_EBADBUF:
		return "ICE_AQ_RC_EBADBUF";
	}

	return "ICE_AQ_RC_UNKNOWN";
}

/**
 * ice_stat_str - convert status err code to a string
 * @stat_err: the status error code to convert
 */
const char *ice_stat_str(enum ice_status stat_err)
{
	switch (stat_err) {
	case ICE_SUCCESS:
		return "OK";
	case ICE_ERR_PARAM:
		return "ICE_ERR_PARAM";
	case ICE_ERR_NOT_IMPL:
		return "ICE_ERR_NOT_IMPL";
	case ICE_ERR_NOT_READY:
		return "ICE_ERR_NOT_READY";
	case ICE_ERR_NOT_SUPPORTED:
		return "ICE_ERR_NOT_SUPPORTED";
	case ICE_ERR_BAD_PTR:
		return "ICE_ERR_BAD_PTR";
	case ICE_ERR_INVAL_SIZE:
		return "ICE_ERR_INVAL_SIZE";
	case ICE_ERR_DEVICE_NOT_SUPPORTED:
		return "ICE_ERR_DEVICE_NOT_SUPPORTED";
	case ICE_ERR_RESET_FAILED:
		return "ICE_ERR_RESET_FAILED";
	case ICE_ERR_FW_API_VER:
		return "ICE_ERR_FW_API_VER";
	case ICE_ERR_NO_MEMORY:
		return "ICE_ERR_NO_MEMORY";
	case ICE_ERR_CFG:
		return "ICE_ERR_CFG";
	case ICE_ERR_OUT_OF_RANGE:
		return "ICE_ERR_OUT_OF_RANGE";
	case ICE_ERR_ALREADY_EXISTS:
		return "ICE_ERR_ALREADY_EXISTS";
	case ICE_ERR_NVM:
		return "ICE_ERR_NVM";
	case ICE_ERR_NVM_CHECKSUM:
		return "ICE_ERR_NVM_CHECKSUM";
	case ICE_ERR_BUF_TOO_SHORT:
		return "ICE_ERR_BUF_TOO_SHORT";
	case ICE_ERR_NVM_BLANK_MODE:
		return "ICE_ERR_NVM_BLANK_MODE";
	case ICE_ERR_IN_USE:
		return "ICE_ERR_IN_USE";
	case ICE_ERR_MAX_LIMIT:
		return "ICE_ERR_MAX_LIMIT";
	case ICE_ERR_RESET_ONGOING:
		return "ICE_ERR_RESET_ONGOING";
	case ICE_ERR_HW_TABLE:
		return "ICE_ERR_HW_TABLE";
	case ICE_ERR_DOES_NOT_EXIST:
		return "ICE_ERR_DOES_NOT_EXIST";
	case ICE_ERR_FW_DDP_MISMATCH:
		return "ICE_ERR_FW_DDP_MISMATCH";
	case ICE_ERR_AQ_ERROR:
		return "ICE_ERR_AQ_ERROR";
	case ICE_ERR_AQ_TIMEOUT:
		return "ICE_ERR_AQ_TIMEOUT";
	case ICE_ERR_AQ_FULL:
		return "ICE_ERR_AQ_FULL";
	case ICE_ERR_AQ_NO_WORK:
		return "ICE_ERR_AQ_NO_WORK";
	case ICE_ERR_AQ_EMPTY:
		return "ICE_ERR_AQ_EMPTY";
	case ICE_ERR_AQ_FW_CRITICAL:
		return "ICE_ERR_AQ_FW_CRITICAL";
	}

	return "ICE_ERR_UNKNOWN";
}

/**
 * ice_set_rss - Set RSS keys and lut
 * @vsi: Pointer to VSI structure
 * @seed: RSS hash seed
 * @lut: Lookup table
 * @lut_size: Lookup table size
 *
 * Returns 0 on success, negative on failure
 */
int ice_set_rss(struct ice_vsi *vsi, u8 *seed, u8 *lut, u16 lut_size)
{
	struct ice_pf *pf = vsi->back;
	struct ice_hw *hw = &pf->hw;
	enum ice_status status;
	struct device *dev;

	dev = ice_pf_to_dev(pf);
	if (seed) {
		struct ice_aqc_get_set_rss_keys *buf =
				  (struct ice_aqc_get_set_rss_keys *)seed;

		status = ice_aq_set_rss_key(hw, vsi->idx, buf);

		if (status) {
			dev_err(dev, "Cannot set RSS key, err %s aq_err %s\n",
				ice_stat_str(status),
				ice_aq_str(hw->adminq.sq_last_status));
			return -EIO;
		}
	}

	if (lut) {
		status = ice_aq_set_rss_lut(hw, vsi->idx, vsi->rss_lut_type,
					    lut, lut_size);
		if (status) {
			dev_err(dev, "Cannot set RSS lut, err %s aq_err %s\n",
				ice_stat_str(status),
				ice_aq_str(hw->adminq.sq_last_status));
			return -EIO;
		}
	}

	return 0;
}

/**
 * ice_get_rss - Get RSS keys and lut
 * @vsi: Pointer to VSI structure
 * @seed: Buffer to store the keys
 * @lut: Buffer to store the lookup table entries
 * @lut_size: Size of buffer to store the lookup table entries
 *
 * Returns 0 on success, negative on failure
 */
int ice_get_rss(struct ice_vsi *vsi, u8 *seed, u8 *lut, u16 lut_size)
{
	struct ice_pf *pf = vsi->back;
	struct ice_hw *hw = &pf->hw;
	enum ice_status status;
	struct device *dev;

	dev = ice_pf_to_dev(pf);
	if (seed) {
		struct ice_aqc_get_set_rss_keys *buf =
				  (struct ice_aqc_get_set_rss_keys *)seed;

		status = ice_aq_get_rss_key(hw, vsi->idx, buf);
		if (status) {
			dev_err(dev, "Cannot get RSS key, err %s aq_err %s\n",
				ice_stat_str(status),
				ice_aq_str(hw->adminq.sq_last_status));
			return -EIO;
		}
	}

	if (lut) {
		status = ice_aq_get_rss_lut(hw, vsi->idx, vsi->rss_lut_type,
					    lut, lut_size);
		if (status) {
			dev_err(dev, "Cannot get RSS lut, err %s aq_err %s\n",
				ice_stat_str(status),
				ice_aq_str(hw->adminq.sq_last_status));
			return -EIO;
		}
	}

	return 0;
}

/**
 * ice_bridge_getlink - Get the hardware bridge mode
 * @skb: skb buff
 * @pid: process ID
 * @seq: RTNL message seq
 * @dev: the netdev being configured
 * @filter_mask: filter mask passed in
 * @nlflags: netlink flags passed in
 *
 * Return the bridge mode (VEB/VEPA)
 */
static int
ice_bridge_getlink(struct sk_buff *skb, u32 pid, u32 seq,
		   struct net_device *dev, u32 filter_mask, int nlflags)
{
	struct ice_netdev_priv *np = netdev_priv(dev);
	struct ice_vsi *vsi = np->vsi;
	struct ice_pf *pf = vsi->back;
	u16 bmode;

	bmode = pf->first_sw->bridge_mode;

	return ndo_dflt_bridge_getlink(skb, pid, seq, dev, bmode, 0, 0, nlflags,
				       filter_mask, NULL);
}

/**
 * ice_vsi_update_bridge_mode - Update VSI for switching bridge mode (VEB/VEPA)
 * @vsi: Pointer to VSI structure
 * @bmode: Hardware bridge mode (VEB/VEPA)
 *
 * Returns 0 on success, negative on failure
 */
static int ice_vsi_update_bridge_mode(struct ice_vsi *vsi, u16 bmode)
{
	struct ice_aqc_vsi_props *vsi_props;
	struct ice_hw *hw = &vsi->back->hw;
	struct ice_vsi_ctx *ctxt;
	enum ice_status status;
	int ret = 0;

	vsi_props = &vsi->info;

	ctxt = kzalloc(sizeof(*ctxt), GFP_KERNEL);
	if (!ctxt)
		return -ENOMEM;

	ctxt->info = vsi->info;

	if (bmode == BRIDGE_MODE_VEB)
		/* change from VEPA to VEB mode */
		ctxt->info.sw_flags |= ICE_AQ_VSI_SW_FLAG_ALLOW_LB;
	else
		/* change from VEB to VEPA mode */
		ctxt->info.sw_flags &= ~ICE_AQ_VSI_SW_FLAG_ALLOW_LB;
	ctxt->info.valid_sections = cpu_to_le16(ICE_AQ_VSI_PROP_SW_VALID);

	status = ice_update_vsi(hw, vsi->idx, ctxt, NULL);
	if (status) {
		dev_err(ice_pf_to_dev(vsi->back), "update VSI for bridge mode failed, bmode = %d err %s aq_err %s\n",
			bmode, ice_stat_str(status),
			ice_aq_str(hw->adminq.sq_last_status));
		ret = -EIO;
		goto out;
	}
	/* Update sw flags for book keeping */
	vsi_props->sw_flags = ctxt->info.sw_flags;

out:
	kfree(ctxt);
	return ret;
}

/**
 * ice_bridge_setlink - Set the hardware bridge mode
 * @dev: the netdev being configured
 * @nlh: RTNL message
 * @flags: bridge setlink flags
 * @extack: netlink extended ack
 *
 * Sets the bridge mode (VEB/VEPA) of the switch to which the netdev (VSI) is
 * hooked up to. Iterates through the PF VSI list and sets the loopback mode (if
 * not already set for all VSIs connected to this switch. And also update the
 * unicast switch filter rules for the corresponding switch of the netdev.
 */
static int
ice_bridge_setlink(struct net_device *dev, struct nlmsghdr *nlh,
		   u16 __always_unused flags,
		   struct netlink_ext_ack __always_unused *extack)
{
	struct ice_netdev_priv *np = netdev_priv(dev);
	struct ice_pf *pf = np->vsi->back;
	struct nlattr *attr, *br_spec;
	struct ice_hw *hw = &pf->hw;
	enum ice_status status;
	struct ice_sw *pf_sw;
	int rem, v, err = 0;

	pf_sw = pf->first_sw;
	/* find the attribute in the netlink message */
	br_spec = nlmsg_find_attr(nlh, sizeof(struct ifinfomsg), IFLA_AF_SPEC);

	nla_for_each_nested(attr, br_spec, rem) {
		__u16 mode;

		if (nla_type(attr) != IFLA_BRIDGE_MODE)
			continue;
		mode = nla_get_u16(attr);
		if (mode != BRIDGE_MODE_VEPA && mode != BRIDGE_MODE_VEB)
			return -EINVAL;
		/* Continue  if bridge mode is not being flipped */
		if (mode == pf_sw->bridge_mode)
			continue;
		/* Iterates through the PF VSI list and update the loopback
		 * mode of the VSI
		 */
		ice_for_each_vsi(pf, v) {
			if (!pf->vsi[v])
				continue;
			err = ice_vsi_update_bridge_mode(pf->vsi[v], mode);
			if (err)
				return err;
		}

		hw->evb_veb = (mode == BRIDGE_MODE_VEB);
		/* Update the unicast switch filter rules for the corresponding
		 * switch of the netdev
		 */
		status = ice_update_sw_rule_bridge_mode(hw);
		if (status) {
			netdev_err(dev, "switch rule update failed, mode = %d err %s aq_err %s\n",
				   mode, ice_stat_str(status),
				   ice_aq_str(hw->adminq.sq_last_status));
			/* revert hw->evb_veb */
			hw->evb_veb = (pf_sw->bridge_mode == BRIDGE_MODE_VEB);
			return -EIO;
		}

		pf_sw->bridge_mode = mode;
	}

	return 0;
}

/**
 * ice_tx_timeout - Respond to a Tx Hang
 * @netdev: network interface device structure
 * @txqueue: Tx queue
 */
static void ice_tx_timeout(struct net_device *netdev, unsigned int txqueue)
{
	struct ice_netdev_priv *np = netdev_priv(netdev);
	struct ice_ring *tx_ring = NULL;
	struct ice_vsi *vsi = np->vsi;
	struct ice_pf *pf = vsi->back;
	u32 i;

	pf->tx_timeout_count++;

	/* Check if PFC is enabled for the TC to which the queue belongs
	 * to. If yes then Tx timeout is not caused by a hung queue, no
	 * need to reset and rebuild
	 */
	if (ice_is_pfc_causing_hung_q(pf, txqueue)) {
		dev_info(ice_pf_to_dev(pf), "Fake Tx hang detected on queue %u, timeout caused by PFC storm\n",
			 txqueue);
		return;
	}

	/* now that we have an index, find the tx_ring struct */
	for (i = 0; i < vsi->num_txq; i++)
		if (vsi->tx_rings[i] && vsi->tx_rings[i]->desc)
			if (txqueue == vsi->tx_rings[i]->q_index) {
				tx_ring = vsi->tx_rings[i];
				break;
			}

	/* Reset recovery level if enough time has elapsed after last timeout.
	 * Also ensure no new reset action happens before next timeout period.
	 */
	if (time_after(jiffies, (pf->tx_timeout_last_recovery + HZ * 20)))
		pf->tx_timeout_recovery_level = 1;
	else if (time_before(jiffies, (pf->tx_timeout_last_recovery +
				       netdev->watchdog_timeo)))
		return;

	if (tx_ring) {
		struct ice_hw *hw = &pf->hw;
		u32 head, val = 0;

		head = (rd32(hw, QTX_COMM_HEAD(vsi->txq_map[txqueue])) &
			QTX_COMM_HEAD_HEAD_M) >> QTX_COMM_HEAD_HEAD_S;
		/* Read interrupt register */
		val = rd32(hw, GLINT_DYN_CTL(tx_ring->q_vector->reg_idx));

		netdev_info(netdev, "tx_timeout: VSI_num: %d, Q %u, NTC: 0x%x, HW_HEAD: 0x%x, NTU: 0x%x, INT: 0x%x\n",
			    vsi->vsi_num, txqueue, tx_ring->next_to_clean,
			    head, tx_ring->next_to_use, val);
	}

	pf->tx_timeout_last_recovery = jiffies;
	netdev_info(netdev, "tx_timeout recovery level %d, txqueue %u\n",
		    pf->tx_timeout_recovery_level, txqueue);

	switch (pf->tx_timeout_recovery_level) {
	case 1:
		set_bit(__ICE_PFR_REQ, pf->state);
		break;
	case 2:
		set_bit(__ICE_CORER_REQ, pf->state);
		break;
	case 3:
		set_bit(__ICE_GLOBR_REQ, pf->state);
		break;
	default:
		netdev_err(netdev, "tx_timeout recovery unsuccessful, device is in unrecoverable state.\n");
		set_bit(__ICE_DOWN, pf->state);
		set_bit(__ICE_NEEDS_RESTART, vsi->state);
		set_bit(__ICE_SERVICE_DIS, pf->state);
		break;
	}

	ice_service_task_schedule(pf);
	pf->tx_timeout_recovery_level++;
}

/**
 * ice_open - Called when a network interface becomes active
 * @netdev: network interface device structure
 *
 * The open entry point is called when a network interface is made
 * active by the system (IFF_UP). At this point all resources needed
 * for transmit and receive operations are allocated, the interrupt
 * handler is registered with the OS, the netdev watchdog is enabled,
 * and the stack is notified that the interface is ready.
 *
 * Returns 0 on success, negative value on failure
 */
int ice_open(struct net_device *netdev)
{
	struct ice_netdev_priv *np = netdev_priv(netdev);
	struct ice_vsi *vsi = np->vsi;
	struct ice_pf *pf = vsi->back;
	struct ice_port_info *pi;
	int err;

	if (test_bit(__ICE_NEEDS_RESTART, pf->state)) {
		netdev_err(netdev, "driver needs to be unloaded and reloaded\n");
		return -EIO;
	}

	if (test_bit(__ICE_DOWN, pf->state)) {
		netdev_err(netdev, "device is not ready yet\n");
		return -EBUSY;
	}

	netif_carrier_off(netdev);

	pi = vsi->port_info;
	err = ice_update_link_info(pi);
	if (err) {
		netdev_err(netdev, "Failed to get link info, error %d\n",
			   err);
		return err;
	}

	/* Set PHY if there is media, otherwise, turn off PHY */
	if (pi->phy.link_info.link_info & ICE_AQ_MEDIA_AVAILABLE) {
		clear_bit(ICE_FLAG_NO_MEDIA, pf->flags);
		if (!test_bit(__ICE_PHY_INIT_COMPLETE, pf->state)) {
			err = ice_init_phy_user_cfg(pi);
			if (err) {
				netdev_err(netdev, "Failed to initialize PHY settings, error %d\n",
					   err);
				return err;
			}
		}

		err = ice_configure_phy(vsi);
		if (err) {
			netdev_err(netdev, "Failed to set physical link up, error %d\n",
				   err);
			return err;
		}
	} else {
		set_bit(ICE_FLAG_NO_MEDIA, pf->flags);
		err = ice_aq_set_link_restart_an(pi, false, NULL);
		if (err) {
			netdev_err(netdev, "Failed to set PHY state, VSI %d error %d\n",
				   vsi->vsi_num, err);
			return err;
		}
	}

	err = ice_vsi_open(vsi);
	if (err)
		netdev_err(netdev, "Failed to open VSI 0x%04X on switch 0x%04X\n",
			   vsi->vsi_num, vsi->vsw->sw_id);

	/* Update existing tunnels information */
	udp_tunnel_get_rx_info(netdev);

	return err;
}

/**
 * ice_stop - Disables a network interface
 * @netdev: network interface device structure
 *
 * The stop entry point is called when an interface is de-activated by the OS,
 * and the netdevice enters the DOWN state. The hardware is still under the
 * driver's control, but the netdev interface is disabled.
 *
 * Returns success only - not allowed to fail
 */
int ice_stop(struct net_device *netdev)
{
	struct ice_netdev_priv *np = netdev_priv(netdev);
	struct ice_vsi *vsi = np->vsi;

	ice_vsi_close(vsi);

	return 0;
}

/**
 * ice_features_check - Validate encapsulated packet conforms to limits
 * @skb: skb buffer
 * @netdev: This port's netdev
 * @features: Offload features that the stack believes apply
 */
static netdev_features_t
ice_features_check(struct sk_buff *skb,
		   struct net_device __always_unused *netdev,
		   netdev_features_t features)
{
	size_t len;

	/* No point in doing any of this if neither checksum nor GSO are
	 * being requested for this frame. We can rule out both by just
	 * checking for CHECKSUM_PARTIAL
	 */
	if (skb->ip_summed != CHECKSUM_PARTIAL)
		return features;

	/* We cannot support GSO if the MSS is going to be less than
	 * 64 bytes. If it is then we need to drop support for GSO.
	 */
	if (skb_is_gso(skb) && (skb_shinfo(skb)->gso_size < 64))
		features &= ~NETIF_F_GSO_MASK;

	len = skb_network_header(skb) - skb->data;
	if (len > ICE_TXD_MACLEN_MAX || len & 0x1)
		goto out_rm_features;

	len = skb_transport_header(skb) - skb_network_header(skb);
	if (len > ICE_TXD_IPLEN_MAX || len & 0x1)
		goto out_rm_features;

	if (skb->encapsulation) {
		len = skb_inner_network_header(skb) - skb_transport_header(skb);
		if (len > ICE_TXD_L4LEN_MAX || len & 0x1)
			goto out_rm_features;

		len = skb_inner_transport_header(skb) -
		      skb_inner_network_header(skb);
		if (len > ICE_TXD_IPLEN_MAX || len & 0x1)
			goto out_rm_features;
	}

	return features;
out_rm_features:
	return features & ~(NETIF_F_CSUM_MASK | NETIF_F_GSO_MASK);
}

static const struct net_device_ops ice_netdev_safe_mode_ops = {
	.ndo_open = ice_open,
	.ndo_stop = ice_stop,
	.ndo_start_xmit = ice_start_xmit,
	.ndo_set_mac_address = ice_set_mac_address,
	.ndo_validate_addr = eth_validate_addr,
	.ndo_change_mtu = ice_change_mtu,
	.ndo_get_stats64 = ice_get_stats64,
	.ndo_tx_timeout = ice_tx_timeout,
};

static const struct net_device_ops ice_netdev_ops = {
	.ndo_open = ice_open,
	.ndo_stop = ice_stop,
	.ndo_start_xmit = ice_start_xmit,
	.ndo_features_check = ice_features_check,
	.ndo_set_rx_mode = ice_set_rx_mode,
	.ndo_set_mac_address = ice_set_mac_address,
	.ndo_validate_addr = eth_validate_addr,
	.ndo_change_mtu = ice_change_mtu,
	.ndo_get_stats64 = ice_get_stats64,
	.ndo_set_tx_maxrate = ice_set_tx_maxrate,
	.ndo_set_vf_spoofchk = ice_set_vf_spoofchk,
	.ndo_set_vf_mac = ice_set_vf_mac,
	.ndo_get_vf_config = ice_get_vf_cfg,
	.ndo_set_vf_trust = ice_set_vf_trust,
	.ndo_set_vf_vlan = ice_set_vf_port_vlan,
	.ndo_set_vf_link_state = ice_set_vf_link_state,
	.ndo_get_vf_stats = ice_get_vf_stats,
	.ndo_vlan_rx_add_vid = ice_vlan_rx_add_vid,
	.ndo_vlan_rx_kill_vid = ice_vlan_rx_kill_vid,
	.ndo_set_features = ice_set_features,
	.ndo_bridge_getlink = ice_bridge_getlink,
	.ndo_bridge_setlink = ice_bridge_setlink,
	.ndo_fdb_add = ice_fdb_add,
	.ndo_fdb_del = ice_fdb_del,
#ifdef CONFIG_RFS_ACCEL
	.ndo_rx_flow_steer = ice_rx_flow_steer,
#endif
	.ndo_tx_timeout = ice_tx_timeout,
	.ndo_bpf = ice_xdp,
	.ndo_xdp_xmit = ice_xdp_xmit,
	.ndo_xsk_wakeup = ice_xsk_wakeup,
<<<<<<< HEAD
	.ndo_udp_tunnel_add = udp_tunnel_nic_add_port,
	.ndo_udp_tunnel_del = udp_tunnel_nic_del_port,
=======
>>>>>>> f642729d
};<|MERGE_RESOLUTION|>--- conflicted
+++ resolved
@@ -2548,21 +2548,8 @@
 	if (if_running)
 		ret = ice_up(vsi);
 
-<<<<<<< HEAD
-	if (!ret && prog && vsi->xsk_pools) {
-		int i;
-
-		ice_for_each_rxq(vsi, i) {
-			struct ice_ring *rx_ring = vsi->rx_rings[i];
-
-			if (rx_ring->xsk_pool)
-				napi_schedule(&rx_ring->q_vector->napi);
-		}
-	}
-=======
 	if (!ret && prog)
 		ice_vsi_rx_napi_schedule(vsi);
->>>>>>> f642729d
 
 	return (ret || xdp_ring_err) ? -ENOMEM : 0;
 }
@@ -6827,9 +6814,4 @@
 	.ndo_bpf = ice_xdp,
 	.ndo_xdp_xmit = ice_xdp_xmit,
 	.ndo_xsk_wakeup = ice_xsk_wakeup,
-<<<<<<< HEAD
-	.ndo_udp_tunnel_add = udp_tunnel_nic_add_port,
-	.ndo_udp_tunnel_del = udp_tunnel_nic_del_port,
-=======
->>>>>>> f642729d
 };