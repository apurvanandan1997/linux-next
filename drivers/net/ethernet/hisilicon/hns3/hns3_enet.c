--- conflicted
+++ resolved
@@ -2463,8 +2463,6 @@
 		netdev->vlan_features |= NETIF_F_GSO_UDP_L4;
 		netdev->hw_enc_features |= NETIF_F_GSO_UDP_L4;
 	}
-<<<<<<< HEAD
-=======
 
 	if (test_bit(HNAE3_DEV_SUPPORT_HW_TX_CSUM_B, ae_dev->caps)) {
 		netdev->hw_features |= NETIF_F_HW_CSUM;
@@ -2489,7 +2487,6 @@
 		netdev->hw_features |= NETIF_F_HW_TC;
 		netdev->features |= NETIF_F_HW_TC;
 	}
->>>>>>> f642729d
 }
 
 static int hns3_alloc_buffer(struct hns3_enet_ring *ring,
@@ -2808,11 +2805,6 @@
 	return (page_count(cb->priv) - cb->pagecnt_bias) == 1;
 }
 
-static bool hns3_can_reuse_page(struct hns3_desc_cb *cb)
-{
-	return (page_count(cb->priv) - cb->pagecnt_bias) == 1;
-}
-
 static void hns3_nic_reuse_page(struct sk_buff *skb, int i,
 				struct hns3_enet_ring *ring, int pull_len,
 				struct hns3_desc_cb *desc_cb)
@@ -2829,11 +2821,7 @@
 	 * using the page when page_offset rollback to zero, flag default
 	 * unreuse
 	 */
-<<<<<<< HEAD
-	if (unlikely(!hns3_page_is_reusable(desc_cb->priv)) ||
-=======
 	if (!dev_page_is_reusable(desc_cb->priv) ||
->>>>>>> f642729d
 	    (!desc_cb->page_offset && !hns3_can_reuse_page(desc_cb))) {
 		__page_frag_cache_drain(desc_cb->priv, desc_cb->pagecnt_bias);
 		return;
@@ -3307,19 +3295,11 @@
 
 	if (!skb) {
 		bd_base_info = le32_to_cpu(desc->rx.bd_base_info);
-<<<<<<< HEAD
 
 		/* Check valid BD */
 		if (unlikely(!(bd_base_info & BIT(HNS3_RXD_VLD_B))))
 			return -ENXIO;
 
-=======
-
-		/* Check valid BD */
-		if (unlikely(!(bd_base_info & BIT(HNS3_RXD_VLD_B))))
-			return -ENXIO;
-
->>>>>>> f642729d
 		dma_rmb();
 		length = le16_to_cpu(desc->rx.size);
 
