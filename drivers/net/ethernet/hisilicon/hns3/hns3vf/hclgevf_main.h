/* SPDX-License-Identifier: GPL-2.0+ */
/* Copyright (c) 2016-2017 Hisilicon Limited. */

#ifndef __HCLGEVF_MAIN_H
#define __HCLGEVF_MAIN_H
#include <linux/fs.h>
#include <linux/if_vlan.h>
#include <linux/types.h>
#include "hclge_mbx.h"
#include "hclgevf_cmd.h"
#include "hnae3.h"

#define HCLGEVF_MOD_VERSION "1.0"
#define HCLGEVF_DRIVER_NAME "hclgevf"

#define HCLGEVF_MAX_VLAN_ID	4095
#define HCLGEVF_MISC_VECTOR_NUM		0

#define HCLGEVF_INVALID_VPORT		0xffff
#define HCLGEVF_GENERAL_TASK_INTERVAL	  5
#define HCLGEVF_KEEP_ALIVE_TASK_INTERVAL  2

/* This number in actual depends upon the total number of VFs
 * created by physical function. But the maximum number of
 * possible vector-per-VF is {VFn(1-32), VECTn(32 + 1)}.
 */
#define HCLGEVF_MAX_VF_VECTOR_NUM	(32 + 1)

#define HCLGEVF_VECTOR_REG_BASE		0x20000
#define HCLGEVF_MISC_VECTOR_REG_BASE	0x20400
#define HCLGEVF_VECTOR_REG_OFFSET	0x4
#define HCLGEVF_VECTOR_VF_OFFSET		0x100000

/* bar registers for cmdq */
#define HCLGEVF_CMDQ_TX_ADDR_L_REG		0x27000
#define HCLGEVF_CMDQ_TX_ADDR_H_REG		0x27004
#define HCLGEVF_CMDQ_TX_DEPTH_REG		0x27008
#define HCLGEVF_CMDQ_TX_TAIL_REG		0x27010
#define HCLGEVF_CMDQ_TX_HEAD_REG		0x27014
#define HCLGEVF_CMDQ_RX_ADDR_L_REG		0x27018
#define HCLGEVF_CMDQ_RX_ADDR_H_REG		0x2701C
#define HCLGEVF_CMDQ_RX_DEPTH_REG		0x27020
#define HCLGEVF_CMDQ_RX_TAIL_REG		0x27024
#define HCLGEVF_CMDQ_RX_HEAD_REG		0x27028
#define HCLGEVF_CMDQ_INTR_EN_REG		0x27108
#define HCLGEVF_CMDQ_INTR_GEN_REG		0x2710C

/* bar registers for common func */
#define HCLGEVF_GRO_EN_REG			0x28000

/* bar registers for rcb */
#define HCLGEVF_RING_RX_ADDR_L_REG		0x80000
#define HCLGEVF_RING_RX_ADDR_H_REG		0x80004
#define HCLGEVF_RING_RX_BD_NUM_REG		0x80008
#define HCLGEVF_RING_RX_BD_LENGTH_REG		0x8000C
#define HCLGEVF_RING_RX_MERGE_EN_REG		0x80014
#define HCLGEVF_RING_RX_TAIL_REG		0x80018
#define HCLGEVF_RING_RX_HEAD_REG		0x8001C
#define HCLGEVF_RING_RX_FBD_NUM_REG		0x80020
#define HCLGEVF_RING_RX_OFFSET_REG		0x80024
#define HCLGEVF_RING_RX_FBD_OFFSET_REG		0x80028
#define HCLGEVF_RING_RX_STASH_REG		0x80030
#define HCLGEVF_RING_RX_BD_ERR_REG		0x80034
#define HCLGEVF_RING_TX_ADDR_L_REG		0x80040
#define HCLGEVF_RING_TX_ADDR_H_REG		0x80044
#define HCLGEVF_RING_TX_BD_NUM_REG		0x80048
#define HCLGEVF_RING_TX_PRIORITY_REG		0x8004C
#define HCLGEVF_RING_TX_TC_REG			0x80050
#define HCLGEVF_RING_TX_MERGE_EN_REG		0x80054
#define HCLGEVF_RING_TX_TAIL_REG		0x80058
#define HCLGEVF_RING_TX_HEAD_REG		0x8005C
#define HCLGEVF_RING_TX_FBD_NUM_REG		0x80060
#define HCLGEVF_RING_TX_OFFSET_REG		0x80064
#define HCLGEVF_RING_TX_EBD_NUM_REG		0x80068
#define HCLGEVF_RING_TX_EBD_OFFSET_REG		0x80070
#define HCLGEVF_RING_TX_BD_ERR_REG		0x80074
#define HCLGEVF_RING_EN_REG			0x80090

/* bar registers for tqp interrupt */
#define HCLGEVF_TQP_INTR_CTRL_REG		0x20000
#define HCLGEVF_TQP_INTR_GL0_REG		0x20100
#define HCLGEVF_TQP_INTR_GL1_REG		0x20200
#define HCLGEVF_TQP_INTR_GL2_REG		0x20300
#define HCLGEVF_TQP_INTR_RL_REG			0x20900

/* Vector0 interrupt CMDQ event source register(RW) */
#define HCLGEVF_VECTOR0_CMDQ_SRC_REG	0x27100
/* Vector0 interrupt CMDQ event status register(RO) */
#define HCLGEVF_VECTOR0_CMDQ_STATE_REG	0x27104
/* CMDQ register bits for RX event(=MBX event) */
#define HCLGEVF_VECTOR0_RX_CMDQ_INT_B	1
/* RST register bits for RESET event */
#define HCLGEVF_VECTOR0_RST_INT_B	2

#define HCLGEVF_TQP_RESET_TRY_TIMES	10
/* Reset related Registers */
#define HCLGEVF_RST_ING			0x20C00
#define HCLGEVF_FUN_RST_ING_BIT		BIT(0)
#define HCLGEVF_GLOBAL_RST_ING_BIT	BIT(5)
#define HCLGEVF_CORE_RST_ING_BIT	BIT(6)
#define HCLGEVF_IMP_RST_ING_BIT		BIT(7)
#define HCLGEVF_RST_ING_BITS \
	(HCLGEVF_FUN_RST_ING_BIT | HCLGEVF_GLOBAL_RST_ING_BIT | \
	 HCLGEVF_CORE_RST_ING_BIT | HCLGEVF_IMP_RST_ING_BIT)

#define HCLGEVF_VF_RST_ING		0x07008
#define HCLGEVF_VF_RST_ING_BIT		BIT(16)

#define HCLGEVF_RSS_IND_TBL_SIZE		512
#define HCLGEVF_RSS_SET_BITMAP_MSK	0xffff
#define HCLGEVF_RSS_KEY_SIZE		40
#define HCLGEVF_RSS_HASH_ALGO_TOEPLITZ	0
#define HCLGEVF_RSS_HASH_ALGO_SIMPLE	1
#define HCLGEVF_RSS_HASH_ALGO_SYMMETRIC	2
#define HCLGEVF_RSS_HASH_ALGO_MASK	0xf

#define HCLGEVF_RSS_INPUT_TUPLE_OTHER	GENMASK(3, 0)
#define HCLGEVF_RSS_INPUT_TUPLE_SCTP	GENMASK(4, 0)
#define HCLGEVF_D_PORT_BIT		BIT(0)
#define HCLGEVF_S_PORT_BIT		BIT(1)
#define HCLGEVF_D_IP_BIT		BIT(2)
#define HCLGEVF_S_IP_BIT		BIT(3)
#define HCLGEVF_V_TAG_BIT		BIT(4)
#define HCLGEVF_RSS_INPUT_TUPLE_SCTP_NO_PORT	\
	(HCLGEVF_D_IP_BIT | HCLGEVF_S_IP_BIT | HCLGEVF_V_TAG_BIT)
<<<<<<< HEAD
=======

#define HCLGEVF_MAC_MAX_FRAME		9728
>>>>>>> 7cea2a3c

#define HCLGEVF_STATS_TIMER_INTERVAL	36U

enum hclgevf_evt_cause {
	HCLGEVF_VECTOR0_EVENT_RST,
	HCLGEVF_VECTOR0_EVENT_MBX,
	HCLGEVF_VECTOR0_EVENT_OTHER,
};

/* states of hclgevf device & tasks */
enum hclgevf_states {
	/* device states */
	HCLGEVF_STATE_DOWN,
	HCLGEVF_STATE_DISABLED,
	HCLGEVF_STATE_IRQ_INITED,
	HCLGEVF_STATE_REMOVING,
	HCLGEVF_STATE_NIC_REGISTERED,
	HCLGEVF_STATE_ROCE_REGISTERED,
	/* task states */
	HCLGEVF_STATE_RST_SERVICE_SCHED,
	HCLGEVF_STATE_RST_HANDLING,
	HCLGEVF_STATE_MBX_SERVICE_SCHED,
	HCLGEVF_STATE_MBX_HANDLING,
	HCLGEVF_STATE_CMD_DISABLE,
	HCLGEVF_STATE_LINK_UPDATING,
	HCLGEVF_STATE_PROMISC_CHANGED,
	HCLGEVF_STATE_RST_FAIL,
};

struct hclgevf_mac {
	u8 media_type;
	u8 module_type;
	u8 mac_addr[ETH_ALEN];
	int link;
	u8 duplex;
	u32 speed;
	u64 supported;
	u64 advertising;
};

struct hclgevf_hw {
	void __iomem *io_base;
	void __iomem *mem_base;
	int num_vec;
	struct hclgevf_cmq cmq;
	struct hclgevf_mac mac;
	void *hdev; /* hchgevf device it is part of */
};

/* TQP stats */
struct hlcgevf_tqp_stats {
	/* query_tqp_tx_queue_statistics ,opcode id:  0x0B03 */
	u64 rcb_tx_ring_pktnum_rcd; /* 32bit */
	/* query_tqp_rx_queue_statistics ,opcode id:  0x0B13 */
	u64 rcb_rx_ring_pktnum_rcd; /* 32bit */
};

struct hclgevf_tqp {
	struct device *dev;	/* device for DMA mapping */
	struct hnae3_queue q;
	struct hlcgevf_tqp_stats tqp_stats;
	u16 index;		/* global index in a NIC controller */

	bool alloced;
};

struct hclgevf_cfg {
	u8 vmdq_vport_num;
	u8 tc_num;
	u16 tqp_desc_num;
	u16 rx_buf_len;
	u8 phy_addr;
	u8 media_type;
	u8 mac_addr[ETH_ALEN];
	u32 numa_node_map;
};

struct hclgevf_rss_tuple_cfg {
	u8 ipv4_tcp_en;
	u8 ipv4_udp_en;
	u8 ipv4_sctp_en;
	u8 ipv4_fragment_en;
	u8 ipv6_tcp_en;
	u8 ipv6_udp_en;
	u8 ipv6_sctp_en;
	u8 ipv6_fragment_en;
};

struct hclgevf_rss_cfg {
	u8  rss_hash_key[HCLGEVF_RSS_KEY_SIZE]; /* user configured hash keys */
	u32 hash_algo;
	u32 rss_size;
	u8 hw_tc_map;
	/* shadow table */
	u8 *rss_indirection_tbl;
	struct hclgevf_rss_tuple_cfg rss_tuple_sets;
};

struct hclgevf_misc_vector {
	u8 __iomem *addr;
	int vector_irq;
	char name[HNAE3_INT_NAME_LEN];
};

struct hclgevf_rst_stats {
	u32 rst_cnt;			/* the number of reset */
	u32 vf_func_rst_cnt;		/* the number of VF function reset */
	u32 flr_rst_cnt;		/* the number of FLR */
	u32 vf_rst_cnt;			/* the number of VF reset */
	u32 rst_done_cnt;		/* the number of reset completed */
	u32 hw_rst_done_cnt;		/* the number of HW reset completed */
	u32 rst_fail_cnt;		/* the number of VF reset fail */
};

enum HCLGEVF_MAC_ADDR_TYPE {
	HCLGEVF_MAC_ADDR_UC,
	HCLGEVF_MAC_ADDR_MC
};

enum HCLGEVF_MAC_NODE_STATE {
	HCLGEVF_MAC_TO_ADD,
	HCLGEVF_MAC_TO_DEL,
	HCLGEVF_MAC_ACTIVE
};

struct hclgevf_mac_addr_node {
	struct list_head node;
	enum HCLGEVF_MAC_NODE_STATE state;
	u8 mac_addr[ETH_ALEN];
};

struct hclgevf_mac_table_cfg {
	spinlock_t mac_list_lock; /* protect mac address need to add/detele */
	struct list_head uc_mac_list;
	struct list_head mc_mac_list;
};

struct hclgevf_dev {
	struct pci_dev *pdev;
	struct hnae3_ae_dev *ae_dev;
	struct hclgevf_hw hw;
	struct hclgevf_misc_vector misc_vector;
	struct hclgevf_rss_cfg rss_cfg;
	unsigned long state;
	unsigned long flr_state;
	unsigned long default_reset_request;
	unsigned long last_reset_time;
	enum hnae3_reset_type reset_level;
	unsigned long reset_pending;
	enum hnae3_reset_type reset_type;

#define HCLGEVF_RESET_REQUESTED		0
#define HCLGEVF_RESET_PENDING		1
	unsigned long reset_state;	/* requested, pending */
	struct hclgevf_rst_stats rst_stats;
	u32 reset_attempts;
	struct semaphore reset_sem;	/* protect reset process */

	u32 fw_version;
	u16 num_tqps;		/* num task queue pairs of this VF */

	u16 alloc_rss_size;	/* allocated RSS task queue */
	u16 rss_size_max;	/* HW defined max RSS task queue */

	u16 num_alloc_vport;	/* num vports this driver supports */
	u32 numa_node_mask;
	u16 rx_buf_len;
	u16 num_tx_desc;	/* desc num of per tx queue */
	u16 num_rx_desc;	/* desc num of per rx queue */
	u8 hw_tc_map;
	u8 has_pf_mac;

	u16 num_msi;
	u16 num_msi_left;
	u16 num_msi_used;
	u16 num_nic_msix;	/* Num of nic vectors for this VF */
	u16 num_roce_msix;	/* Num of roce vectors for this VF */
	u16 roce_base_msix_offset;
	int roce_base_vector;
	u32 base_msi_vector;
	u16 *vector_status;
	int *vector_irq;

	unsigned long vlan_del_fail_bmap[BITS_TO_LONGS(VLAN_N_VID)];

	struct hclgevf_mac_table_cfg mac_table;

	bool mbx_event_pending;
	struct hclgevf_mbx_resp_status mbx_resp; /* mailbox response */
	struct hclgevf_mbx_arq_ring arq; /* mailbox async rx queue */

	struct delayed_work service_task;

	struct hclgevf_tqp *htqp;

	struct hnae3_handle nic;
	struct hnae3_handle roce;

	struct hnae3_client *nic_client;
	struct hnae3_client *roce_client;
	u32 flag;
	unsigned long serv_processed_cnt;
	unsigned long last_serv_processed;
};

static inline bool hclgevf_is_reset_pending(struct hclgevf_dev *hdev)
{
	return !!hdev->reset_pending;
}

int hclgevf_send_mbx_msg(struct hclgevf_dev *hdev,
			 struct hclge_vf_to_pf_msg *send_msg, bool need_resp,
			 u8 *resp_data, u16 resp_len);
void hclgevf_mbx_handler(struct hclgevf_dev *hdev);
void hclgevf_mbx_async_handler(struct hclgevf_dev *hdev);

void hclgevf_update_link_status(struct hclgevf_dev *hdev, int link_state);
void hclgevf_update_speed_duplex(struct hclgevf_dev *hdev, u32 speed,
				 u8 duplex);
void hclgevf_reset_task_schedule(struct hclgevf_dev *hdev);
void hclgevf_mbx_task_schedule(struct hclgevf_dev *hdev);
void hclgevf_update_port_base_vlan_info(struct hclgevf_dev *hdev, u16 state,
					u8 *port_base_vlan_info, u8 data_size);
#endif<|MERGE_RESOLUTION|>--- conflicted
+++ resolved
@@ -123,11 +123,8 @@
 #define HCLGEVF_V_TAG_BIT		BIT(4)
 #define HCLGEVF_RSS_INPUT_TUPLE_SCTP_NO_PORT	\
 	(HCLGEVF_D_IP_BIT | HCLGEVF_S_IP_BIT | HCLGEVF_V_TAG_BIT)
-<<<<<<< HEAD
-=======
 
 #define HCLGEVF_MAC_MAX_FRAME		9728
->>>>>>> 7cea2a3c
 
 #define HCLGEVF_STATS_TIMER_INTERVAL	36U
 
