/* SPDX-License-Identifier: GPL-2.0+ */
// Copyright (c) 2016-2017 Hisilicon Limited.

#ifndef __HCLGE_CMD_H
#define __HCLGE_CMD_H
#include <linux/types.h>
#include <linux/io.h>
#include <linux/etherdevice.h>
#include "hnae3.h"

#define HCLGE_CMDQ_TX_TIMEOUT		30000
#define HCLGE_DESC_DATA_LEN		6

struct hclge_dev;
struct hclge_desc {
	__le16 opcode;

#define HCLGE_CMDQ_RX_INVLD_B		0
#define HCLGE_CMDQ_RX_OUTVLD_B		1

	__le16 flag;
	__le16 retval;
	__le16 rsv;
	__le32 data[HCLGE_DESC_DATA_LEN];
};

struct hclge_cmq_ring {
	dma_addr_t desc_dma_addr;
	struct hclge_desc *desc;
	struct hclge_dev *dev;
	u32 head;
	u32 tail;

	u16 buf_size;
	u16 desc_num;
	int next_to_use;
	int next_to_clean;
	u8 ring_type; /* cmq ring type */
	spinlock_t lock; /* Command queue lock */
};

enum hclge_cmd_return_status {
	HCLGE_CMD_EXEC_SUCCESS	= 0,
	HCLGE_CMD_NO_AUTH	= 1,
	HCLGE_CMD_NOT_SUPPORTED	= 2,
	HCLGE_CMD_QUEUE_FULL	= 3,
	HCLGE_CMD_NEXT_ERR	= 4,
	HCLGE_CMD_UNEXE_ERR	= 5,
	HCLGE_CMD_PARA_ERR	= 6,
	HCLGE_CMD_RESULT_ERR	= 7,
	HCLGE_CMD_TIMEOUT	= 8,
	HCLGE_CMD_HILINK_ERR	= 9,
	HCLGE_CMD_QUEUE_ILLEGAL	= 10,
	HCLGE_CMD_INVALID	= 11,
};

enum hclge_cmd_status {
	HCLGE_STATUS_SUCCESS	= 0,
	HCLGE_ERR_CSQ_FULL	= -1,
	HCLGE_ERR_CSQ_TIMEOUT	= -2,
	HCLGE_ERR_CSQ_ERROR	= -3,
};

struct hclge_misc_vector {
	u8 __iomem *addr;
	int vector_irq;
	char name[HNAE3_INT_NAME_LEN];
};

struct hclge_cmq {
	struct hclge_cmq_ring csq;
	struct hclge_cmq_ring crq;
	u16 tx_timeout;
	enum hclge_cmd_status last_status;
};

#define HCLGE_CMD_FLAG_IN	BIT(0)
#define HCLGE_CMD_FLAG_OUT	BIT(1)
#define HCLGE_CMD_FLAG_NEXT	BIT(2)
#define HCLGE_CMD_FLAG_WR	BIT(3)
#define HCLGE_CMD_FLAG_NO_INTR	BIT(4)
#define HCLGE_CMD_FLAG_ERR_INTR	BIT(5)

enum hclge_opcode_type {
	/* Generic commands */
	HCLGE_OPC_QUERY_FW_VER		= 0x0001,
	HCLGE_OPC_CFG_RST_TRIGGER	= 0x0020,
	HCLGE_OPC_GBL_RST_STATUS	= 0x0021,
	HCLGE_OPC_QUERY_FUNC_STATUS	= 0x0022,
	HCLGE_OPC_QUERY_PF_RSRC		= 0x0023,
	HCLGE_OPC_QUERY_VF_RSRC		= 0x0024,
	HCLGE_OPC_GET_CFG_PARAM		= 0x0025,
	HCLGE_OPC_PF_RST_DONE		= 0x0026,
	HCLGE_OPC_QUERY_VF_RST_RDY	= 0x0027,

	HCLGE_OPC_STATS_64_BIT		= 0x0030,
	HCLGE_OPC_STATS_32_BIT		= 0x0031,
	HCLGE_OPC_STATS_MAC		= 0x0032,
	HCLGE_OPC_QUERY_MAC_REG_NUM	= 0x0033,
	HCLGE_OPC_STATS_MAC_ALL		= 0x0034,

	HCLGE_OPC_QUERY_REG_NUM		= 0x0040,
	HCLGE_OPC_QUERY_32_BIT_REG	= 0x0041,
	HCLGE_OPC_QUERY_64_BIT_REG	= 0x0042,
	HCLGE_OPC_DFX_BD_NUM		= 0x0043,
	HCLGE_OPC_DFX_BIOS_COMMON_REG	= 0x0044,
	HCLGE_OPC_DFX_SSU_REG_0		= 0x0045,
	HCLGE_OPC_DFX_SSU_REG_1		= 0x0046,
	HCLGE_OPC_DFX_IGU_EGU_REG	= 0x0047,
	HCLGE_OPC_DFX_RPU_REG_0		= 0x0048,
	HCLGE_OPC_DFX_RPU_REG_1		= 0x0049,
	HCLGE_OPC_DFX_NCSI_REG		= 0x004A,
	HCLGE_OPC_DFX_RTC_REG		= 0x004B,
	HCLGE_OPC_DFX_PPP_REG		= 0x004C,
	HCLGE_OPC_DFX_RCB_REG		= 0x004D,
	HCLGE_OPC_DFX_TQP_REG		= 0x004E,
	HCLGE_OPC_DFX_SSU_REG_2		= 0x004F,

	HCLGE_OPC_QUERY_DEV_SPECS	= 0x0050,

	/* MAC command */
	HCLGE_OPC_CONFIG_MAC_MODE	= 0x0301,
	HCLGE_OPC_CONFIG_AN_MODE	= 0x0304,
	HCLGE_OPC_QUERY_LINK_STATUS	= 0x0307,
	HCLGE_OPC_CONFIG_MAX_FRM_SIZE	= 0x0308,
	HCLGE_OPC_CONFIG_SPEED_DUP	= 0x0309,
	HCLGE_OPC_QUERY_MAC_TNL_INT	= 0x0310,
	HCLGE_OPC_MAC_TNL_INT_EN	= 0x0311,
	HCLGE_OPC_CLEAR_MAC_TNL_INT	= 0x0312,
	HCLGE_OPC_SERDES_LOOPBACK       = 0x0315,
	HCLGE_OPC_CONFIG_FEC_MODE	= 0x031A,

	/* PFC/Pause commands */
	HCLGE_OPC_CFG_MAC_PAUSE_EN      = 0x0701,
	HCLGE_OPC_CFG_PFC_PAUSE_EN      = 0x0702,
	HCLGE_OPC_CFG_MAC_PARA          = 0x0703,
	HCLGE_OPC_CFG_PFC_PARA          = 0x0704,
	HCLGE_OPC_QUERY_MAC_TX_PKT_CNT  = 0x0705,
	HCLGE_OPC_QUERY_MAC_RX_PKT_CNT  = 0x0706,
	HCLGE_OPC_QUERY_PFC_TX_PKT_CNT  = 0x0707,
	HCLGE_OPC_QUERY_PFC_RX_PKT_CNT  = 0x0708,
	HCLGE_OPC_PRI_TO_TC_MAPPING     = 0x0709,
	HCLGE_OPC_QOS_MAP               = 0x070A,

	/* ETS/scheduler commands */
	HCLGE_OPC_TM_PG_TO_PRI_LINK	= 0x0804,
	HCLGE_OPC_TM_QS_TO_PRI_LINK     = 0x0805,
	HCLGE_OPC_TM_NQ_TO_QS_LINK      = 0x0806,
	HCLGE_OPC_TM_RQ_TO_QS_LINK      = 0x0807,
	HCLGE_OPC_TM_PORT_WEIGHT        = 0x0808,
	HCLGE_OPC_TM_PG_WEIGHT          = 0x0809,
	HCLGE_OPC_TM_QS_WEIGHT          = 0x080A,
	HCLGE_OPC_TM_PRI_WEIGHT         = 0x080B,
	HCLGE_OPC_TM_PRI_C_SHAPPING     = 0x080C,
	HCLGE_OPC_TM_PRI_P_SHAPPING     = 0x080D,
	HCLGE_OPC_TM_PG_C_SHAPPING      = 0x080E,
	HCLGE_OPC_TM_PG_P_SHAPPING      = 0x080F,
	HCLGE_OPC_TM_PORT_SHAPPING      = 0x0810,
	HCLGE_OPC_TM_PG_SCH_MODE_CFG    = 0x0812,
	HCLGE_OPC_TM_PRI_SCH_MODE_CFG   = 0x0813,
	HCLGE_OPC_TM_QS_SCH_MODE_CFG    = 0x0814,
	HCLGE_OPC_TM_BP_TO_QSET_MAPPING = 0x0815,
	HCLGE_OPC_ETS_TC_WEIGHT		= 0x0843,
	HCLGE_OPC_QSET_DFX_STS		= 0x0844,
	HCLGE_OPC_PRI_DFX_STS		= 0x0845,
	HCLGE_OPC_PG_DFX_STS		= 0x0846,
	HCLGE_OPC_PORT_DFX_STS		= 0x0847,
	HCLGE_OPC_SCH_NQ_CNT		= 0x0848,
	HCLGE_OPC_SCH_RQ_CNT		= 0x0849,
	HCLGE_OPC_TM_INTERNAL_STS	= 0x0850,
	HCLGE_OPC_TM_INTERNAL_CNT	= 0x0851,
	HCLGE_OPC_TM_INTERNAL_STS_1	= 0x0852,

	/* Packet buffer allocate commands */
	HCLGE_OPC_TX_BUFF_ALLOC		= 0x0901,
	HCLGE_OPC_RX_PRIV_BUFF_ALLOC	= 0x0902,
	HCLGE_OPC_RX_PRIV_WL_ALLOC	= 0x0903,
	HCLGE_OPC_RX_COM_THRD_ALLOC	= 0x0904,
	HCLGE_OPC_RX_COM_WL_ALLOC	= 0x0905,
	HCLGE_OPC_RX_GBL_PKT_CNT	= 0x0906,

	/* TQP management command */
	HCLGE_OPC_SET_TQP_MAP		= 0x0A01,

	/* TQP commands */
	HCLGE_OPC_CFG_TX_QUEUE		= 0x0B01,
	HCLGE_OPC_QUERY_TX_POINTER	= 0x0B02,
	HCLGE_OPC_QUERY_TX_STATS	= 0x0B03,
	HCLGE_OPC_TQP_TX_QUEUE_TC	= 0x0B04,
	HCLGE_OPC_CFG_RX_QUEUE		= 0x0B11,
	HCLGE_OPC_QUERY_RX_POINTER	= 0x0B12,
	HCLGE_OPC_QUERY_RX_STATS	= 0x0B13,
	HCLGE_OPC_STASH_RX_QUEUE_LRO	= 0x0B16,
	HCLGE_OPC_CFG_RX_QUEUE_LRO	= 0x0B17,
	HCLGE_OPC_CFG_COM_TQP_QUEUE	= 0x0B20,
	HCLGE_OPC_RESET_TQP_QUEUE	= 0x0B22,

	/* PPU commands */
	HCLGE_OPC_PPU_PF_OTHER_INT_DFX	= 0x0B4A,

	/* TSO command */
	HCLGE_OPC_TSO_GENERIC_CONFIG	= 0x0C01,
	HCLGE_OPC_GRO_GENERIC_CONFIG    = 0x0C10,

	/* RSS commands */
	HCLGE_OPC_RSS_GENERIC_CONFIG	= 0x0D01,
	HCLGE_OPC_RSS_INDIR_TABLE	= 0x0D07,
	HCLGE_OPC_RSS_TC_MODE		= 0x0D08,
	HCLGE_OPC_RSS_INPUT_TUPLE	= 0x0D02,

	/* Promisuous mode command */
	HCLGE_OPC_CFG_PROMISC_MODE	= 0x0E01,

	/* Vlan offload commands */
	HCLGE_OPC_VLAN_PORT_TX_CFG	= 0x0F01,
	HCLGE_OPC_VLAN_PORT_RX_CFG	= 0x0F02,

	/* Interrupts commands */
	HCLGE_OPC_ADD_RING_TO_VECTOR	= 0x1503,
	HCLGE_OPC_DEL_RING_TO_VECTOR	= 0x1504,

	/* MAC commands */
	HCLGE_OPC_MAC_VLAN_ADD		    = 0x1000,
	HCLGE_OPC_MAC_VLAN_REMOVE	    = 0x1001,
	HCLGE_OPC_MAC_VLAN_TYPE_ID	    = 0x1002,
	HCLGE_OPC_MAC_VLAN_INSERT	    = 0x1003,
	HCLGE_OPC_MAC_VLAN_ALLOCATE	    = 0x1004,
	HCLGE_OPC_MAC_ETHTYPE_ADD	    = 0x1010,
	HCLGE_OPC_MAC_ETHTYPE_REMOVE	= 0x1011,

	/* MAC VLAN commands */
	HCLGE_OPC_MAC_VLAN_SWITCH_PARAM	= 0x1033,

	/* VLAN commands */
	HCLGE_OPC_VLAN_FILTER_CTRL	    = 0x1100,
	HCLGE_OPC_VLAN_FILTER_PF_CFG	= 0x1101,
	HCLGE_OPC_VLAN_FILTER_VF_CFG	= 0x1102,

	/* Flow Director commands */
	HCLGE_OPC_FD_MODE_CTRL		= 0x1200,
	HCLGE_OPC_FD_GET_ALLOCATION	= 0x1201,
	HCLGE_OPC_FD_KEY_CONFIG		= 0x1202,
	HCLGE_OPC_FD_TCAM_OP		= 0x1203,
	HCLGE_OPC_FD_AD_OP		= 0x1204,

	/* MDIO command */
	HCLGE_OPC_MDIO_CONFIG		= 0x1900,

	/* QCN commands */
	HCLGE_OPC_QCN_MOD_CFG		= 0x1A01,
	HCLGE_OPC_QCN_GRP_TMPLT_CFG	= 0x1A02,
	HCLGE_OPC_QCN_SHAPPING_CFG	= 0x1A03,
	HCLGE_OPC_QCN_SHAPPING_BS_CFG	= 0x1A04,
	HCLGE_OPC_QCN_QSET_LINK_CFG	= 0x1A05,
	HCLGE_OPC_QCN_RP_STATUS_GET	= 0x1A06,
	HCLGE_OPC_QCN_AJUST_INIT	= 0x1A07,
	HCLGE_OPC_QCN_DFX_CNT_STATUS    = 0x1A08,

	/* Mailbox command */
	HCLGEVF_OPC_MBX_PF_TO_VF	= 0x2000,

	/* Led command */
	HCLGE_OPC_LED_STATUS_CFG	= 0xB000,

	/* NCL config command */
	HCLGE_OPC_QUERY_NCL_CONFIG	= 0x7011,

	/* M7 stats command */
	HCLGE_OPC_M7_STATS_BD		= 0x7012,
	HCLGE_OPC_M7_STATS_INFO		= 0x7013,
	HCLGE_OPC_M7_COMPAT_CFG		= 0x701A,

	/* SFP command */
	HCLGE_OPC_GET_SFP_EEPROM	= 0x7100,
	HCLGE_OPC_GET_SFP_EXIST		= 0x7101,
	HCLGE_OPC_GET_SFP_INFO		= 0x7104,

	/* Error INT commands */
	HCLGE_MAC_COMMON_INT_EN		= 0x030E,
	HCLGE_TM_SCH_ECC_INT_EN		= 0x0829,
	HCLGE_SSU_ECC_INT_CMD		= 0x0989,
	HCLGE_SSU_COMMON_INT_CMD	= 0x098C,
	HCLGE_PPU_MPF_ECC_INT_CMD	= 0x0B40,
	HCLGE_PPU_MPF_OTHER_INT_CMD	= 0x0B41,
	HCLGE_PPU_PF_OTHER_INT_CMD	= 0x0B42,
	HCLGE_COMMON_ECC_INT_CFG	= 0x1505,
	HCLGE_QUERY_RAS_INT_STS_BD_NUM	= 0x1510,
	HCLGE_QUERY_CLEAR_MPF_RAS_INT	= 0x1511,
	HCLGE_QUERY_CLEAR_PF_RAS_INT	= 0x1512,
	HCLGE_QUERY_MSIX_INT_STS_BD_NUM	= 0x1513,
	HCLGE_QUERY_CLEAR_ALL_MPF_MSIX_INT	= 0x1514,
	HCLGE_QUERY_CLEAR_ALL_PF_MSIX_INT	= 0x1515,
	HCLGE_CONFIG_ROCEE_RAS_INT_EN	= 0x1580,
	HCLGE_QUERY_CLEAR_ROCEE_RAS_INT = 0x1581,
	HCLGE_ROCEE_PF_RAS_INT_CMD	= 0x1584,
	HCLGE_QUERY_ROCEE_ECC_RAS_INFO_CMD	= 0x1585,
	HCLGE_QUERY_ROCEE_AXI_RAS_INFO_CMD	= 0x1586,
	HCLGE_IGU_EGU_TNL_INT_EN	= 0x1803,
	HCLGE_IGU_COMMON_INT_EN		= 0x1806,
	HCLGE_TM_QCN_MEM_INT_CFG	= 0x1A14,
	HCLGE_PPP_CMD0_INT_CMD		= 0x2100,
	HCLGE_PPP_CMD1_INT_CMD		= 0x2101,
	HCLGE_MAC_ETHERTYPE_IDX_RD      = 0x2105,
	HCLGE_NCSI_INT_EN		= 0x2401,
};

#define HCLGE_TQP_REG_OFFSET		0x80000
#define HCLGE_TQP_REG_SIZE		0x200

#define HCLGE_TQP_MAX_SIZE_DEV_V2	1024
#define HCLGE_TQP_EXT_REG_OFFSET	0x100

#define HCLGE_RCB_INIT_QUERY_TIMEOUT	10
#define HCLGE_RCB_INIT_FLAG_EN_B	0
#define HCLGE_RCB_INIT_FLAG_FINI_B	8
struct hclge_config_rcb_init_cmd {
	__le16 rcb_init_flag;
	u8 rsv[22];
};

struct hclge_tqp_map_cmd {
	__le16 tqp_id;	/* Absolute tqp id for in this pf */
	u8 tqp_vf;	/* VF id */
#define HCLGE_TQP_MAP_TYPE_PF		0
#define HCLGE_TQP_MAP_TYPE_VF		1
#define HCLGE_TQP_MAP_TYPE_B		0
#define HCLGE_TQP_MAP_EN_B		1
	u8 tqp_flag;	/* Indicate it's pf or vf tqp */
	__le16 tqp_vid; /* Virtual id in this pf/vf */
	u8 rsv[18];
};

#define HCLGE_VECTOR_ELEMENTS_PER_CMD	10

enum hclge_int_type {
	HCLGE_INT_TX,
	HCLGE_INT_RX,
	HCLGE_INT_EVENT,
};

struct hclge_ctrl_vector_chain_cmd {
#define HCLGE_VECTOR_ID_L_S	0
#define HCLGE_VECTOR_ID_L_M	GENMASK(7, 0)
	u8 int_vector_id_l;
	u8 int_cause_num;
#define HCLGE_INT_TYPE_S	0
#define HCLGE_INT_TYPE_M	GENMASK(1, 0)
#define HCLGE_TQP_ID_S		2
#define HCLGE_TQP_ID_M		GENMASK(12, 2)
#define HCLGE_INT_GL_IDX_S	13
#define HCLGE_INT_GL_IDX_M	GENMASK(14, 13)
	__le16 tqp_type_and_id[HCLGE_VECTOR_ELEMENTS_PER_CMD];
	u8 vfid;
#define HCLGE_VECTOR_ID_H_S	8
#define HCLGE_VECTOR_ID_H_M	GENMASK(15, 8)
	u8 int_vector_id_h;
};

#define HCLGE_MAX_TC_NUM		8
#define HCLGE_TC0_PRI_BUF_EN_B	15 /* Bit 15 indicate enable or not */
#define HCLGE_BUF_UNIT_S	7  /* Buf size is united by 128 bytes */
struct hclge_tx_buff_alloc_cmd {
	__le16 tx_pkt_buff[HCLGE_MAX_TC_NUM];
	u8 tx_buff_rsv[8];
};

struct hclge_rx_priv_buff_cmd {
	__le16 buf_num[HCLGE_MAX_TC_NUM];
	__le16 shared_buf;
	u8 rsv[6];
};

enum HCLGE_CAP_BITS {
	HCLGE_CAP_UDP_GSO_B,
	HCLGE_CAP_QB_B,
	HCLGE_CAP_FD_FORWARD_TC_B,
	HCLGE_CAP_PTP_B,
	HCLGE_CAP_INT_QL_B,
<<<<<<< HEAD
	HCLGE_CAP_SIMPLE_BD_B,
=======
	HCLGE_CAP_HW_TX_CSUM_B,
>>>>>>> 356006a6
	HCLGE_CAP_TX_PUSH_B,
	HCLGE_CAP_PHY_IMP_B,
	HCLGE_CAP_TQP_TXRX_INDEP_B,
	HCLGE_CAP_HW_PAD_B,
	HCLGE_CAP_STASH_B,
<<<<<<< HEAD
=======
	HCLGE_CAP_UDP_TUNNEL_CSUM_B,
>>>>>>> 356006a6
};

#define HCLGE_QUERY_CAP_LENGTH		3
struct hclge_query_version_cmd {
	__le32 firmware;
	__le32 hardware;
	__le32 rsv;
	__le32 caps[HCLGE_QUERY_CAP_LENGTH]; /* capabilities of device */
};

#define HCLGE_RX_PRIV_EN_B	15
#define HCLGE_TC_NUM_ONE_DESC	4
struct hclge_priv_wl {
	__le16 high;
	__le16 low;
};

struct hclge_rx_priv_wl_buf {
	struct hclge_priv_wl tc_wl[HCLGE_TC_NUM_ONE_DESC];
};

struct hclge_rx_com_thrd {
	struct hclge_priv_wl com_thrd[HCLGE_TC_NUM_ONE_DESC];
};

struct hclge_rx_com_wl {
	struct hclge_priv_wl com_wl;
};

struct hclge_waterline {
	u32 low;
	u32 high;
};

struct hclge_tc_thrd {
	u32 low;
	u32 high;
};

struct hclge_priv_buf {
	struct hclge_waterline wl;	/* Waterline for low and high*/
	u32 buf_size;	/* TC private buffer size */
	u32 tx_buf_size;
	u32 enable;	/* Enable TC private buffer or not */
};

struct hclge_shared_buf {
	struct hclge_waterline self;
	struct hclge_tc_thrd tc_thrd[HCLGE_MAX_TC_NUM];
	u32 buf_size;
};

struct hclge_pkt_buf_alloc {
	struct hclge_priv_buf priv_buf[HCLGE_MAX_TC_NUM];
	struct hclge_shared_buf s_buf;
};

#define HCLGE_RX_COM_WL_EN_B	15
struct hclge_rx_com_wl_buf_cmd {
	__le16 high_wl;
	__le16 low_wl;
	u8 rsv[20];
};

#define HCLGE_RX_PKT_EN_B	15
struct hclge_rx_pkt_buf_cmd {
	__le16 high_pkt;
	__le16 low_pkt;
	u8 rsv[20];
};

#define HCLGE_PF_STATE_DONE_B	0
#define HCLGE_PF_STATE_MAIN_B	1
#define HCLGE_PF_STATE_BOND_B	2
#define HCLGE_PF_STATE_MAC_N_B	6
#define HCLGE_PF_MAC_NUM_MASK	0x3
#define HCLGE_PF_STATE_MAIN	BIT(HCLGE_PF_STATE_MAIN_B)
#define HCLGE_PF_STATE_DONE	BIT(HCLGE_PF_STATE_DONE_B)
#define HCLGE_VF_RST_STATUS_CMD	4

struct hclge_func_status_cmd {
	__le32  vf_rst_state[HCLGE_VF_RST_STATUS_CMD];
	u8 pf_state;
	u8 mac_id;
	u8 rsv1;
	u8 pf_cnt_in_mac;
	u8 pf_num;
	u8 vf_num;
	u8 rsv[2];
};

struct hclge_pf_res_cmd {
	__le16 tqp_num;
	__le16 buf_size;
	__le16 msixcap_localid_ba_nic;
	__le16 msixcap_localid_number_nic;
	__le16 pf_intr_vector_number_roce;
	__le16 pf_own_fun_number;
	__le16 tx_buf_size;
	__le16 dv_buf_size;
	__le16 ext_tqp_num;
	u8 rsv[6];
};

#define HCLGE_CFG_OFFSET_S	0
#define HCLGE_CFG_OFFSET_M	GENMASK(19, 0)
#define HCLGE_CFG_RD_LEN_S	24
#define HCLGE_CFG_RD_LEN_M	GENMASK(27, 24)
#define HCLGE_CFG_RD_LEN_BYTES	16
#define HCLGE_CFG_RD_LEN_UNIT	4

#define HCLGE_CFG_VMDQ_S	0
#define HCLGE_CFG_VMDQ_M	GENMASK(7, 0)
#define HCLGE_CFG_TC_NUM_S	8
#define HCLGE_CFG_TC_NUM_M	GENMASK(15, 8)
#define HCLGE_CFG_TQP_DESC_N_S	16
#define HCLGE_CFG_TQP_DESC_N_M	GENMASK(31, 16)
#define HCLGE_CFG_PHY_ADDR_S	0
#define HCLGE_CFG_PHY_ADDR_M	GENMASK(7, 0)
#define HCLGE_CFG_MEDIA_TP_S	8
#define HCLGE_CFG_MEDIA_TP_M	GENMASK(15, 8)
#define HCLGE_CFG_RX_BUF_LEN_S	16
#define HCLGE_CFG_RX_BUF_LEN_M	GENMASK(31, 16)
#define HCLGE_CFG_MAC_ADDR_H_S	0
#define HCLGE_CFG_MAC_ADDR_H_M	GENMASK(15, 0)
#define HCLGE_CFG_DEFAULT_SPEED_S	16
#define HCLGE_CFG_DEFAULT_SPEED_M	GENMASK(23, 16)
#define HCLGE_CFG_RSS_SIZE_S	24
#define HCLGE_CFG_RSS_SIZE_M	GENMASK(31, 24)
#define HCLGE_CFG_SPEED_ABILITY_S	0
#define HCLGE_CFG_SPEED_ABILITY_M	GENMASK(7, 0)
#define HCLGE_CFG_SPEED_ABILITY_EXT_S	10
#define HCLGE_CFG_SPEED_ABILITY_EXT_M	GENMASK(15, 10)
#define HCLGE_CFG_UMV_TBL_SPACE_S	16
#define HCLGE_CFG_UMV_TBL_SPACE_M	GENMASK(31, 16)
#define HCLGE_CFG_PF_RSS_SIZE_S		0
#define HCLGE_CFG_PF_RSS_SIZE_M		GENMASK(3, 0)

#define HCLGE_CFG_CMD_CNT		4

struct hclge_cfg_param_cmd {
	__le32 offset;
	__le32 rsv;
	__le32 param[HCLGE_CFG_CMD_CNT];
};

#define HCLGE_MAC_MODE		0x0
#define HCLGE_DESC_NUM		0x40

#define HCLGE_ALLOC_VALID_B	0
struct hclge_vf_num_cmd {
	u8 alloc_valid;
	u8 rsv[23];
};

#define HCLGE_RSS_DEFAULT_OUTPORT_B	4
#define HCLGE_RSS_HASH_KEY_OFFSET_B	4
#define HCLGE_RSS_HASH_KEY_NUM		16
struct hclge_rss_config_cmd {
	u8 hash_config;
	u8 rsv[7];
	u8 hash_key[HCLGE_RSS_HASH_KEY_NUM];
};

struct hclge_rss_input_tuple_cmd {
	u8 ipv4_tcp_en;
	u8 ipv4_udp_en;
	u8 ipv4_sctp_en;
	u8 ipv4_fragment_en;
	u8 ipv6_tcp_en;
	u8 ipv6_udp_en;
	u8 ipv6_sctp_en;
	u8 ipv6_fragment_en;
	u8 rsv[16];
};

#define HCLGE_RSS_CFG_TBL_SIZE	16
#define HCLGE_RSS_CFG_TBL_SIZE_H	4
#define HCLGE_RSS_CFG_TBL_BW_H		2U
#define HCLGE_RSS_CFG_TBL_BW_L		8U

struct hclge_rss_indirection_table_cmd {
	__le16 start_table_index;
	__le16 rss_set_bitmap;
	u8 rss_qid_h[HCLGE_RSS_CFG_TBL_SIZE_H];
	u8 rss_qid_l[HCLGE_RSS_CFG_TBL_SIZE];
};

#define HCLGE_RSS_TC_OFFSET_S		0
#define HCLGE_RSS_TC_OFFSET_M		GENMASK(10, 0)
#define HCLGE_RSS_TC_SIZE_MSB_B		11
#define HCLGE_RSS_TC_SIZE_S		12
#define HCLGE_RSS_TC_SIZE_M		GENMASK(14, 12)
#define HCLGE_RSS_TC_SIZE_MSB_OFFSET	3
#define HCLGE_RSS_TC_VALID_B		15
struct hclge_rss_tc_mode_cmd {
	__le16 rss_tc_mode[HCLGE_MAX_TC_NUM];
	u8 rsv[8];
};

#define HCLGE_LINK_STATUS_UP_B	0
#define HCLGE_LINK_STATUS_UP_M	BIT(HCLGE_LINK_STATUS_UP_B)
struct hclge_link_status_cmd {
	u8 status;
	u8 rsv[23];
};

/* for DEVICE_VERSION_V1/2, reference to promisc cmd byte8 */
#define HCLGE_PROMISC_EN_UC	1
#define HCLGE_PROMISC_EN_MC	2
#define HCLGE_PROMISC_EN_BC	3
#define HCLGE_PROMISC_TX_EN	4
#define HCLGE_PROMISC_RX_EN	5

/* for DEVICE_VERSION_V3, reference to promisc cmd byte10 */
#define HCLGE_PROMISC_UC_RX_EN	2
#define HCLGE_PROMISC_MC_RX_EN	3
#define HCLGE_PROMISC_BC_RX_EN	4
#define HCLGE_PROMISC_UC_TX_EN	5
#define HCLGE_PROMISC_MC_TX_EN	6
#define HCLGE_PROMISC_BC_TX_EN	7

struct hclge_promisc_cfg_cmd {
	u8 promisc;
	u8 vf_id;
	u8 extend_promisc;
	u8 rsv0[21];
};

enum hclge_promisc_type {
	HCLGE_UNICAST	= 1,
	HCLGE_MULTICAST	= 2,
	HCLGE_BROADCAST	= 3,
};

#define HCLGE_MAC_TX_EN_B	6
#define HCLGE_MAC_RX_EN_B	7
#define HCLGE_MAC_PAD_TX_B	11
#define HCLGE_MAC_PAD_RX_B	12
#define HCLGE_MAC_1588_TX_B	13
#define HCLGE_MAC_1588_RX_B	14
#define HCLGE_MAC_APP_LP_B	15
#define HCLGE_MAC_LINE_LP_B	16
#define HCLGE_MAC_FCS_TX_B	17
#define HCLGE_MAC_RX_OVERSIZE_TRUNCATE_B	18
#define HCLGE_MAC_RX_FCS_STRIP_B	19
#define HCLGE_MAC_RX_FCS_B	20
#define HCLGE_MAC_TX_UNDER_MIN_ERR_B		21
#define HCLGE_MAC_TX_OVERSIZE_TRUNCATE_B	22

struct hclge_config_mac_mode_cmd {
	__le32 txrx_pad_fcs_loop_en;
	u8 rsv[20];
};

struct hclge_pf_rst_sync_cmd {
#define HCLGE_PF_RST_ALL_VF_RDY_B	0
	u8 all_vf_ready;
	u8 rsv[23];
};

#define HCLGE_CFG_SPEED_S		0
#define HCLGE_CFG_SPEED_M		GENMASK(5, 0)

#define HCLGE_CFG_DUPLEX_B		7
#define HCLGE_CFG_DUPLEX_M		BIT(HCLGE_CFG_DUPLEX_B)

struct hclge_config_mac_speed_dup_cmd {
	u8 speed_dup;

#define HCLGE_CFG_MAC_SPEED_CHANGE_EN_B	0
	u8 mac_change_fec_en;
	u8 rsv[22];
};

#define HCLGE_TQP_ENABLE_B		0

#define HCLGE_MAC_CFG_AN_EN_B		0
#define HCLGE_MAC_CFG_AN_INT_EN_B	1
#define HCLGE_MAC_CFG_AN_INT_MSK_B	2
#define HCLGE_MAC_CFG_AN_INT_CLR_B	3
#define HCLGE_MAC_CFG_AN_RST_B		4

#define HCLGE_MAC_CFG_AN_EN	BIT(HCLGE_MAC_CFG_AN_EN_B)

struct hclge_config_auto_neg_cmd {
	__le32  cfg_an_cmd_flag;
	u8      rsv[20];
};

struct hclge_sfp_info_cmd {
	__le32 speed;
	u8 query_type; /* 0: sfp speed, 1: active speed */
	u8 active_fec;
	u8 autoneg; /* autoneg state */
	u8 autoneg_ability; /* whether support autoneg */
	__le32 speed_ability; /* speed ability for current media */
	__le32 module_type;
	u8 rsv[8];
};

#define HCLGE_MAC_CFG_FEC_AUTO_EN_B	0
#define HCLGE_MAC_CFG_FEC_MODE_S	1
#define HCLGE_MAC_CFG_FEC_MODE_M	GENMASK(3, 1)
#define HCLGE_MAC_CFG_FEC_SET_DEF_B	0
#define HCLGE_MAC_CFG_FEC_CLR_DEF_B	1

#define HCLGE_MAC_FEC_OFF		0
#define HCLGE_MAC_FEC_BASER		1
#define HCLGE_MAC_FEC_RS		2
struct hclge_config_fec_cmd {
	u8 fec_mode;
	u8 default_config;
	u8 rsv[22];
};

#define HCLGE_MAC_UPLINK_PORT		0x100

struct hclge_config_max_frm_size_cmd {
	__le16  max_frm_size;
	u8      min_frm_size;
	u8      rsv[21];
};

enum hclge_mac_vlan_tbl_opcode {
	HCLGE_MAC_VLAN_ADD,	/* Add new or modify mac_vlan */
	HCLGE_MAC_VLAN_UPDATE,  /* Modify other fields of this table */
	HCLGE_MAC_VLAN_REMOVE,  /* Remove a entry through mac_vlan key */
	HCLGE_MAC_VLAN_LKUP,    /* Lookup a entry through mac_vlan key */
};

enum hclge_mac_vlan_add_resp_code {
	HCLGE_ADD_UC_OVERFLOW = 2,	/* ADD failed for UC overflow */
	HCLGE_ADD_MC_OVERFLOW,		/* ADD failed for MC overflow */
};

#define HCLGE_MAC_VLAN_BIT0_EN_B	0
#define HCLGE_MAC_VLAN_BIT1_EN_B	1
#define HCLGE_MAC_EPORT_SW_EN_B		12
#define HCLGE_MAC_EPORT_TYPE_B		11
#define HCLGE_MAC_EPORT_VFID_S		3
#define HCLGE_MAC_EPORT_VFID_M		GENMASK(10, 3)
#define HCLGE_MAC_EPORT_PFID_S		0
#define HCLGE_MAC_EPORT_PFID_M		GENMASK(2, 0)
struct hclge_mac_vlan_tbl_entry_cmd {
	u8	flags;
	u8      resp_code;
	__le16  vlan_tag;
	__le32  mac_addr_hi32;
	__le16  mac_addr_lo16;
	__le16  rsv1;
	u8      entry_type;
	u8      mc_mac_en;
	__le16  egress_port;
	__le16  egress_queue;
	u8      rsv2[6];
};

#define HCLGE_UMV_SPC_ALC_B	0
struct hclge_umv_spc_alc_cmd {
	u8 allocate;
	u8 rsv1[3];
	__le32 space_size;
	u8 rsv2[16];
};

#define HCLGE_MAC_MGR_MASK_VLAN_B		BIT(0)
#define HCLGE_MAC_MGR_MASK_MAC_B		BIT(1)
#define HCLGE_MAC_MGR_MASK_ETHERTYPE_B		BIT(2)

struct hclge_mac_mgr_tbl_entry_cmd {
	u8      flags;
	u8      resp_code;
	__le16  vlan_tag;
	u8      mac_addr[ETH_ALEN];
	__le16  rsv1;
	__le16  ethter_type;
	__le16  egress_port;
	__le16  egress_queue;
	u8      sw_port_id_aware;
	u8      rsv2;
	u8      i_port_bitmap;
	u8      i_port_direction;
	u8      rsv3[2];
};

struct hclge_vlan_filter_ctrl_cmd {
	u8 vlan_type;
	u8 vlan_fe;
	u8 rsv1[2];
	u8 vf_id;
	u8 rsv2[19];
};

#define HCLGE_VLAN_ID_OFFSET_STEP	160
#define HCLGE_VLAN_BYTE_SIZE		8
#define	HCLGE_VLAN_OFFSET_BITMAP \
	(HCLGE_VLAN_ID_OFFSET_STEP / HCLGE_VLAN_BYTE_SIZE)

struct hclge_vlan_filter_pf_cfg_cmd {
	u8 vlan_offset;
	u8 vlan_cfg;
	u8 rsv[2];
	u8 vlan_offset_bitmap[HCLGE_VLAN_OFFSET_BITMAP];
};

#define HCLGE_MAX_VF_BYTES  16

struct hclge_vlan_filter_vf_cfg_cmd {
	__le16 vlan_id;
	u8  resp_code;
	u8  rsv;
	u8  vlan_cfg;
	u8  rsv1[3];
	u8  vf_bitmap[HCLGE_MAX_VF_BYTES];
};

#define HCLGE_SWITCH_ANTI_SPOOF_B	0U
#define HCLGE_SWITCH_ALW_LPBK_B		1U
#define HCLGE_SWITCH_ALW_LCL_LPBK_B	2U
#define HCLGE_SWITCH_ALW_DST_OVRD_B	3U
#define HCLGE_SWITCH_NO_MASK		0x0
#define HCLGE_SWITCH_ANTI_SPOOF_MASK	0xFE
#define HCLGE_SWITCH_ALW_LPBK_MASK	0xFD
#define HCLGE_SWITCH_ALW_LCL_LPBK_MASK	0xFB
#define HCLGE_SWITCH_LW_DST_OVRD_MASK	0xF7

struct hclge_mac_vlan_switch_cmd {
	u8 roce_sel;
	u8 rsv1[3];
	__le32 func_id;
	u8 switch_param;
	u8 rsv2[3];
	u8 param_mask;
	u8 rsv3[11];
};

enum hclge_mac_vlan_cfg_sel {
	HCLGE_MAC_VLAN_NIC_SEL = 0,
	HCLGE_MAC_VLAN_ROCE_SEL,
};

#define HCLGE_ACCEPT_TAG1_B		0
#define HCLGE_ACCEPT_UNTAG1_B		1
#define HCLGE_PORT_INS_TAG1_EN_B	2
#define HCLGE_PORT_INS_TAG2_EN_B	3
#define HCLGE_CFG_NIC_ROCE_SEL_B	4
#define HCLGE_ACCEPT_TAG2_B		5
#define HCLGE_ACCEPT_UNTAG2_B		6
#define HCLGE_TAG_SHIFT_MODE_EN_B	7
#define HCLGE_VF_NUM_PER_BYTE		8

struct hclge_vport_vtag_tx_cfg_cmd {
	u8 vport_vlan_cfg;
	u8 vf_offset;
	u8 rsv1[2];
	__le16 def_vlan_tag1;
	__le16 def_vlan_tag2;
	u8 vf_bitmap[HCLGE_VF_NUM_PER_BYTE];
	u8 rsv2[8];
};

#define HCLGE_REM_TAG1_EN_B		0
#define HCLGE_REM_TAG2_EN_B		1
#define HCLGE_SHOW_TAG1_EN_B		2
#define HCLGE_SHOW_TAG2_EN_B		3
#define HCLGE_DISCARD_TAG1_EN_B		5
#define HCLGE_DISCARD_TAG2_EN_B		6
struct hclge_vport_vtag_rx_cfg_cmd {
	u8 vport_vlan_cfg;
	u8 vf_offset;
	u8 rsv1[6];
	u8 vf_bitmap[HCLGE_VF_NUM_PER_BYTE];
	u8 rsv2[8];
};

struct hclge_tx_vlan_type_cfg_cmd {
	__le16 ot_vlan_type;
	__le16 in_vlan_type;
	u8 rsv[20];
};

struct hclge_rx_vlan_type_cfg_cmd {
	__le16 ot_fst_vlan_type;
	__le16 ot_sec_vlan_type;
	__le16 in_fst_vlan_type;
	__le16 in_sec_vlan_type;
	u8 rsv[16];
};

struct hclge_cfg_com_tqp_queue_cmd {
	__le16 tqp_id;
	__le16 stream_id;
	u8 enable;
	u8 rsv[19];
};

struct hclge_cfg_tx_queue_pointer_cmd {
	__le16 tqp_id;
	__le16 tx_tail;
	__le16 tx_head;
	__le16 fbd_num;
	__le16 ring_offset;
	u8 rsv[14];
};

#pragma pack(1)
struct hclge_mac_ethertype_idx_rd_cmd {
	u8	flags;
	u8	resp_code;
	__le16  vlan_tag;
	u8      mac_addr[ETH_ALEN];
	__le16  index;
	__le16	ethter_type;
	__le16  egress_port;
	__le16  egress_queue;
	__le16  rev0;
	u8	i_port_bitmap;
	u8	i_port_direction;
	u8	rev1[2];
};

#pragma pack()

#define HCLGE_TSO_MSS_MIN_S	0
#define HCLGE_TSO_MSS_MIN_M	GENMASK(13, 0)

#define HCLGE_TSO_MSS_MAX_S	16
#define HCLGE_TSO_MSS_MAX_M	GENMASK(29, 16)

struct hclge_cfg_tso_status_cmd {
	__le16 tso_mss_min;
	__le16 tso_mss_max;
	u8 rsv[20];
};

#define HCLGE_GRO_EN_B		0
struct hclge_cfg_gro_status_cmd {
	u8 gro_en;
	u8 rsv[23];
};

#define HCLGE_TSO_MSS_MIN	256
#define HCLGE_TSO_MSS_MAX	9668

#define HCLGE_TQP_RESET_B	0
struct hclge_reset_tqp_queue_cmd {
	__le16 tqp_id;
	u8 reset_req;
	u8 ready_to_reset;
	u8 rsv[20];
};

#define HCLGE_CFG_RESET_MAC_B		3
#define HCLGE_CFG_RESET_FUNC_B		7
struct hclge_reset_cmd {
	u8 mac_func_reset;
	u8 fun_reset_vfid;
	u8 rsv[22];
};

#define HCLGE_PF_RESET_DONE_BIT		BIT(0)

struct hclge_pf_rst_done_cmd {
	u8 pf_rst_done;
	u8 rsv[23];
};

#define HCLGE_CMD_SERDES_SERIAL_INNER_LOOP_B	BIT(0)
#define HCLGE_CMD_SERDES_PARALLEL_INNER_LOOP_B	BIT(2)
#define HCLGE_CMD_SERDES_DONE_B			BIT(0)
#define HCLGE_CMD_SERDES_SUCCESS_B		BIT(1)
struct hclge_serdes_lb_cmd {
	u8 mask;
	u8 enable;
	u8 result;
	u8 rsv[21];
};

#define HCLGE_DEFAULT_TX_BUF		0x4000	 /* 16k  bytes */
#define HCLGE_TOTAL_PKT_BUF		0x108000 /* 1.03125M bytes */
#define HCLGE_DEFAULT_DV		0xA000	 /* 40k byte */
#define HCLGE_DEFAULT_NON_DCB_DV	0x7800	/* 30K byte */
#define HCLGE_NON_DCB_ADDITIONAL_BUF	0x1400	/* 5120 byte */

#define HCLGE_TYPE_CRQ			0
#define HCLGE_TYPE_CSQ			1
#define HCLGE_NIC_CSQ_BASEADDR_L_REG	0x27000
#define HCLGE_NIC_CSQ_BASEADDR_H_REG	0x27004
#define HCLGE_NIC_CSQ_DEPTH_REG		0x27008
#define HCLGE_NIC_CSQ_TAIL_REG		0x27010
#define HCLGE_NIC_CSQ_HEAD_REG		0x27014
#define HCLGE_NIC_CRQ_BASEADDR_L_REG	0x27018
#define HCLGE_NIC_CRQ_BASEADDR_H_REG	0x2701c
#define HCLGE_NIC_CRQ_DEPTH_REG		0x27020
#define HCLGE_NIC_CRQ_TAIL_REG		0x27024
#define HCLGE_NIC_CRQ_HEAD_REG		0x27028

/* this bit indicates that the driver is ready for hardware reset */
#define HCLGE_NIC_SW_RST_RDY_B		16
#define HCLGE_NIC_SW_RST_RDY		BIT(HCLGE_NIC_SW_RST_RDY_B)

#define HCLGE_NIC_CMQ_DESC_NUM		1024
#define HCLGE_NIC_CMQ_DESC_NUM_S	3

#define HCLGE_LED_LOCATE_STATE_S	0
#define HCLGE_LED_LOCATE_STATE_M	GENMASK(1, 0)

struct hclge_set_led_state_cmd {
	u8 rsv1[3];
	u8 locate_led_config;
	u8 rsv2[20];
};

struct hclge_get_fd_mode_cmd {
	u8 mode;
	u8 enable;
	u8 rsv[22];
};

struct hclge_get_fd_allocation_cmd {
	__le32 stage1_entry_num;
	__le32 stage2_entry_num;
	__le16 stage1_counter_num;
	__le16 stage2_counter_num;
	u8 rsv[12];
};

struct hclge_set_fd_key_config_cmd {
	u8 stage;
	u8 key_select;
	u8 inner_sipv6_word_en;
	u8 inner_dipv6_word_en;
	u8 outer_sipv6_word_en;
	u8 outer_dipv6_word_en;
	u8 rsv1[2];
	__le32 tuple_mask;
	__le32 meta_data_mask;
	u8 rsv2[8];
};

#define HCLGE_FD_EPORT_SW_EN_B		0
struct hclge_fd_tcam_config_1_cmd {
	u8 stage;
	u8 xy_sel;
	u8 port_info;
	u8 rsv1[1];
	__le32 index;
	u8 entry_vld;
	u8 rsv2[7];
	u8 tcam_data[8];
};

struct hclge_fd_tcam_config_2_cmd {
	u8 tcam_data[24];
};

struct hclge_fd_tcam_config_3_cmd {
	u8 tcam_data[20];
	u8 rsv[4];
};

#define HCLGE_FD_AD_DROP_B		0
#define HCLGE_FD_AD_DIRECT_QID_B	1
#define HCLGE_FD_AD_QID_S		2
#define HCLGE_FD_AD_QID_M		GENMASK(12, 2)
#define HCLGE_FD_AD_USE_COUNTER_B	12
#define HCLGE_FD_AD_COUNTER_NUM_S	13
#define HCLGE_FD_AD_COUNTER_NUM_M	GENMASK(20, 13)
#define HCLGE_FD_AD_NXT_STEP_B		20
#define HCLGE_FD_AD_NXT_KEY_S		21
#define HCLGE_FD_AD_NXT_KEY_M		GENMASK(26, 21)
#define HCLGE_FD_AD_WR_RULE_ID_B	0
#define HCLGE_FD_AD_RULE_ID_S		1
#define HCLGE_FD_AD_RULE_ID_M		GENMASK(13, 1)
#define HCLGE_FD_AD_TC_OVRD_B		16
#define HCLGE_FD_AD_TC_SIZE_S		17
#define HCLGE_FD_AD_TC_SIZE_M		GENMASK(20, 17)

struct hclge_fd_ad_config_cmd {
	u8 stage;
	u8 rsv1[3];
	__le32 index;
	__le64 ad_data;
	u8 rsv2[8];
};

struct hclge_get_m7_bd_cmd {
	__le32 bd_num;
	u8 rsv[20];
};

struct hclge_query_ppu_pf_other_int_dfx_cmd {
	__le16 over_8bd_no_fe_qid;
	__le16 over_8bd_no_fe_vf_id;
	__le16 tso_mss_cmp_min_err_qid;
	__le16 tso_mss_cmp_min_err_vf_id;
	__le16 tso_mss_cmp_max_err_qid;
	__le16 tso_mss_cmp_max_err_vf_id;
	__le16 tx_rd_fbd_poison_qid;
	__le16 tx_rd_fbd_poison_vf_id;
	__le16 rx_rd_fbd_poison_qid;
	__le16 rx_rd_fbd_poison_vf_id;
	u8 rsv[4];
};

#define HCLGE_LINK_EVENT_REPORT_EN_B	0
#define HCLGE_NCSI_ERROR_REPORT_EN_B	1
struct hclge_firmware_compat_cmd {
	__le32 compat;
	u8 rsv[20];
};

#define HCLGE_SFP_INFO_CMD_NUM	6
#define HCLGE_SFP_INFO_BD0_LEN	20
#define HCLGE_SFP_INFO_BDX_LEN	24
#define HCLGE_SFP_INFO_MAX_LEN \
	(HCLGE_SFP_INFO_BD0_LEN + \
	(HCLGE_SFP_INFO_CMD_NUM - 1) * HCLGE_SFP_INFO_BDX_LEN)

struct hclge_sfp_info_bd0_cmd {
	__le16 offset;
	__le16 read_len;
	u8 data[HCLGE_SFP_INFO_BD0_LEN];
};

#define HCLGE_QUERY_DEV_SPECS_BD_NUM		4

struct hclge_dev_specs_0_cmd {
	__le32 rsv0;
	__le32 mac_entry_num;
	__le32 mng_entry_num;
	__le16 rss_ind_tbl_size;
	__le16 rss_key_size;
	__le16 int_ql_max;
	u8 max_non_tso_bd_num;
	u8 rsv1;
	__le32 max_tm_rate;
};

<<<<<<< HEAD
=======
#define HCLGE_DEF_MAX_INT_GL		0x1FE0U

struct hclge_dev_specs_1_cmd {
	__le32 rsv0;
	__le16 max_int_gl;
	u8 rsv1[18];
};

>>>>>>> 356006a6
int hclge_cmd_init(struct hclge_dev *hdev);
static inline void hclge_write_reg(void __iomem *base, u32 reg, u32 value)
{
	writel(value, base + reg);
}

#define hclge_write_dev(a, reg, value) \
	hclge_write_reg((a)->io_base, (reg), (value))
#define hclge_read_dev(a, reg) \
	hclge_read_reg((a)->io_base, (reg))

static inline u32 hclge_read_reg(u8 __iomem *base, u32 reg)
{
	u8 __iomem *reg_addr = READ_ONCE(base);

	return readl(reg_addr + reg);
}

#define HCLGE_SEND_SYNC(flag) \
	((flag) & HCLGE_CMD_FLAG_NO_INTR)

struct hclge_hw;
int hclge_cmd_send(struct hclge_hw *hw, struct hclge_desc *desc, int num);
void hclge_cmd_setup_basic_desc(struct hclge_desc *desc,
				enum hclge_opcode_type opcode, bool is_read);
void hclge_cmd_reuse_desc(struct hclge_desc *desc, bool is_read);

enum hclge_cmd_status hclge_cmd_mdio_write(struct hclge_hw *hw,
					   struct hclge_desc *desc);
enum hclge_cmd_status hclge_cmd_mdio_read(struct hclge_hw *hw,
					  struct hclge_desc *desc);

void hclge_cmd_uninit(struct hclge_dev *hdev);
int hclge_cmd_queue_init(struct hclge_dev *hdev);
#endif<|MERGE_RESOLUTION|>--- conflicted
+++ resolved
@@ -376,20 +376,13 @@
 	HCLGE_CAP_FD_FORWARD_TC_B,
 	HCLGE_CAP_PTP_B,
 	HCLGE_CAP_INT_QL_B,
-<<<<<<< HEAD
-	HCLGE_CAP_SIMPLE_BD_B,
-=======
 	HCLGE_CAP_HW_TX_CSUM_B,
->>>>>>> 356006a6
 	HCLGE_CAP_TX_PUSH_B,
 	HCLGE_CAP_PHY_IMP_B,
 	HCLGE_CAP_TQP_TXRX_INDEP_B,
 	HCLGE_CAP_HW_PAD_B,
 	HCLGE_CAP_STASH_B,
-<<<<<<< HEAD
-=======
 	HCLGE_CAP_UDP_TUNNEL_CSUM_B,
->>>>>>> 356006a6
 };
 
 #define HCLGE_QUERY_CAP_LENGTH		3
@@ -1130,8 +1123,6 @@
 	__le32 max_tm_rate;
 };
 
-<<<<<<< HEAD
-=======
 #define HCLGE_DEF_MAX_INT_GL		0x1FE0U
 
 struct hclge_dev_specs_1_cmd {
@@ -1140,7 +1131,6 @@
 	u8 rsv1[18];
 };
 
->>>>>>> 356006a6
 int hclge_cmd_init(struct hclge_dev *hdev);
 static inline void hclge_write_reg(void __iomem *base, u32 reg, u32 value)
 {
