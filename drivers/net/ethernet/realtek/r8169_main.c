--- conflicted
+++ resolved
@@ -1252,10 +1252,7 @@
 {
 	switch (tp->mac_version) {
 	case RTL_GIGA_MAC_VER_25 ... RTL_GIGA_MAC_VER_26:
-<<<<<<< HEAD
-=======
 	case RTL_GIGA_MAC_VER_29 ... RTL_GIGA_MAC_VER_30:
->>>>>>> 38b5133a
 	case RTL_GIGA_MAC_VER_32 ... RTL_GIGA_MAC_VER_37:
 	case RTL_GIGA_MAC_VER_39 ... RTL_GIGA_MAC_VER_63:
 		if (enable)
