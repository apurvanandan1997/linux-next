/*
 * Copyright (c) 2013-2015, Mellanox Technologies. All rights reserved.
 *
 * This software is available to you under a choice of one of two
 * licenses.  You may choose to be licensed under the terms of the GNU
 * General Public License (GPL) Version 2, available from the file
 * COPYING in the main directory of this source tree, or the
 * OpenIB.org BSD license below:
 *
 *     Redistribution and use in source and binary forms, with or
 *     without modification, are permitted provided that the following
 *     conditions are met:
 *
 *      - Redistributions of source code must retain the above
 *        copyright notice, this list of conditions and the following
 *        disclaimer.
 *
 *      - Redistributions in binary form must reproduce the above
 *        copyright notice, this list of conditions and the following
 *        disclaimer in the documentation and/or other materials
 *        provided with the distribution.
 *
 * THE SOFTWARE IS PROVIDED "AS IS", WITHOUT WARRANTY OF ANY KIND,
 * EXPRESS OR IMPLIED, INCLUDING BUT NOT LIMITED TO THE WARRANTIES OF
 * MERCHANTABILITY, FITNESS FOR A PARTICULAR PURPOSE AND
 * NONINFRINGEMENT. IN NO EVENT SHALL THE AUTHORS OR COPYRIGHT HOLDERS
 * BE LIABLE FOR ANY CLAIM, DAMAGES OR OTHER LIABILITY, WHETHER IN AN
 * ACTION OF CONTRACT, TORT OR OTHERWISE, ARISING FROM, OUT OF OR IN
 * CONNECTION WITH THE SOFTWARE OR THE USE OR OTHER DEALINGS IN THE
 * SOFTWARE.
 */

#include <linux/kernel.h>
#include <linux/module.h>
#include <linux/random.h>
#include <linux/vmalloc.h>
#include <linux/hardirq.h>
#include <linux/mlx5/driver.h>
#include "mlx5_core.h"
#include "lib/eq.h"
#include "lib/mlx5.h"
#include "lib/pci_vsc.h"
#include "diag/fw_tracer.h"

enum {
	MLX5_HEALTH_POLL_INTERVAL	= 2 * HZ,
	MAX_MISSES			= 3,
};

enum {
	MLX5_HEALTH_SYNDR_FW_ERR		= 0x1,
	MLX5_HEALTH_SYNDR_IRISC_ERR		= 0x7,
	MLX5_HEALTH_SYNDR_HW_UNRECOVERABLE_ERR	= 0x8,
	MLX5_HEALTH_SYNDR_CRC_ERR		= 0x9,
	MLX5_HEALTH_SYNDR_FETCH_PCI_ERR		= 0xa,
	MLX5_HEALTH_SYNDR_HW_FTL_ERR		= 0xb,
	MLX5_HEALTH_SYNDR_ASYNC_EQ_OVERRUN_ERR	= 0xc,
	MLX5_HEALTH_SYNDR_EQ_ERR		= 0xd,
	MLX5_HEALTH_SYNDR_EQ_INV		= 0xe,
	MLX5_HEALTH_SYNDR_FFSER_ERR		= 0xf,
	MLX5_HEALTH_SYNDR_HIGH_TEMP		= 0x10
};

enum {
	MLX5_DROP_NEW_HEALTH_WORK,
};

enum  {
	MLX5_SENSOR_NO_ERR		= 0,
	MLX5_SENSOR_PCI_COMM_ERR	= 1,
	MLX5_SENSOR_PCI_ERR		= 2,
	MLX5_SENSOR_NIC_DISABLED	= 3,
	MLX5_SENSOR_NIC_SW_RESET	= 4,
	MLX5_SENSOR_FW_SYND_RFR		= 5,
};

u8 mlx5_get_nic_state(struct mlx5_core_dev *dev)
{
	return (ioread32be(&dev->iseg->cmdq_addr_l_sz) >> 8) & 7;
}

void mlx5_set_nic_state(struct mlx5_core_dev *dev, u8 state)
{
	u32 cur_cmdq_addr_l_sz;

	cur_cmdq_addr_l_sz = ioread32be(&dev->iseg->cmdq_addr_l_sz);
	iowrite32be((cur_cmdq_addr_l_sz & 0xFFFFF000) |
		    state << MLX5_NIC_IFC_OFFSET,
		    &dev->iseg->cmdq_addr_l_sz);
}

static bool sensor_pci_not_working(struct mlx5_core_dev *dev)
{
	struct mlx5_core_health *health = &dev->priv.health;
	struct health_buffer __iomem *h = health->health;

	/* Offline PCI reads return 0xffffffff */
	return (ioread32be(&h->fw_ver) == 0xffffffff);
}

static bool sensor_fw_synd_rfr(struct mlx5_core_dev *dev)
{
	struct mlx5_core_health *health = &dev->priv.health;
	struct health_buffer __iomem *h = health->health;
	u32 rfr = ioread32be(&h->rfr) >> MLX5_RFR_OFFSET;
	u8 synd = ioread8(&h->synd);

	if (rfr && synd)
		mlx5_core_dbg(dev, "FW requests reset, synd: %d\n", synd);
	return rfr && synd;
}

u32 mlx5_health_check_fatal_sensors(struct mlx5_core_dev *dev)
{
	if (sensor_pci_not_working(dev))
		return MLX5_SENSOR_PCI_COMM_ERR;
	if (pci_channel_offline(dev->pdev))
		return MLX5_SENSOR_PCI_ERR;
	if (mlx5_get_nic_state(dev) == MLX5_NIC_IFC_DISABLED)
		return MLX5_SENSOR_NIC_DISABLED;
	if (mlx5_get_nic_state(dev) == MLX5_NIC_IFC_SW_RESET)
		return MLX5_SENSOR_NIC_SW_RESET;
	if (sensor_fw_synd_rfr(dev))
		return MLX5_SENSOR_FW_SYND_RFR;

	return MLX5_SENSOR_NO_ERR;
}

static int lock_sem_sw_reset(struct mlx5_core_dev *dev, bool lock)
{
	enum mlx5_vsc_state state;
	int ret;

	if (!mlx5_core_is_pf(dev))
		return -EBUSY;

	/* Try to lock GW access, this stage doesn't return
	 * EBUSY because locked GW does not mean that other PF
	 * already started the reset.
	 */
	ret = mlx5_vsc_gw_lock(dev);
	if (ret == -EBUSY)
		return -EINVAL;
	if (ret)
		return ret;

	state = lock ? MLX5_VSC_LOCK : MLX5_VSC_UNLOCK;
	/* At this stage, if the return status == EBUSY, then we know
	 * for sure that another PF started the reset, so don't allow
	 * another reset.
	 */
	ret = mlx5_vsc_sem_set_space(dev, MLX5_SEMAPHORE_SW_RESET, state);
	if (ret)
		mlx5_core_warn(dev, "Failed to lock SW reset semaphore\n");

	/* Unlock GW access */
	mlx5_vsc_gw_unlock(dev);

	return ret;
}

static bool reset_fw_if_needed(struct mlx5_core_dev *dev)
{
	bool supported = (ioread32be(&dev->iseg->initializing) >>
			  MLX5_FW_RESET_SUPPORTED_OFFSET) & 1;
	u32 fatal_error;

	if (!supported)
		return false;

	/* The reset only needs to be issued by one PF. The health buffer is
	 * shared between all functions, and will be cleared during a reset.
	 * Check again to avoid a redundant 2nd reset. If the fatal erros was
	 * PCI related a reset won't help.
	 */
	fatal_error = mlx5_health_check_fatal_sensors(dev);
	if (fatal_error == MLX5_SENSOR_PCI_COMM_ERR ||
	    fatal_error == MLX5_SENSOR_NIC_DISABLED ||
	    fatal_error == MLX5_SENSOR_NIC_SW_RESET) {
		mlx5_core_warn(dev, "Not issuing FW reset. Either it's already done or won't help.");
		return false;
	}

	mlx5_core_warn(dev, "Issuing FW Reset\n");
	/* Write the NIC interface field to initiate the reset, the command
	 * interface address also resides here, don't overwrite it.
	 */
	mlx5_set_nic_state(dev, MLX5_NIC_IFC_SW_RESET);

	return true;
}

static void enter_error_state(struct mlx5_core_dev *dev, bool force)
{
	if (mlx5_health_check_fatal_sensors(dev) || force) { /* protected state setting */
		dev->state = MLX5_DEVICE_STATE_INTERNAL_ERROR;
		mlx5_cmd_flush(dev);
	}

	mlx5_notifier_call_chain(dev->priv.events, MLX5_DEV_EVENT_SYS_ERROR, (void *)1);
}

void mlx5_enter_error_state(struct mlx5_core_dev *dev, bool force)
{
	bool err_detected = false;

	/* Mark the device as fatal in order to abort FW commands */
	if ((mlx5_health_check_fatal_sensors(dev) || force) &&
	    dev->state == MLX5_DEVICE_STATE_UP) {
		dev->state = MLX5_DEVICE_STATE_INTERNAL_ERROR;
		err_detected = true;
	}
	mutex_lock(&dev->intf_state_mutex);
	if (!err_detected && dev->state == MLX5_DEVICE_STATE_INTERNAL_ERROR)
		goto unlock;/* a previous error is still being handled */
	if (dev->state == MLX5_DEVICE_STATE_UNINITIALIZED) {
		dev->state = MLX5_DEVICE_STATE_INTERNAL_ERROR;
		goto unlock;
	}

<<<<<<< HEAD
	if (mlx5_health_check_fatal_sensors(dev) || force) { /* protected state setting */
		dev->state = MLX5_DEVICE_STATE_INTERNAL_ERROR;
		mlx5_cmd_flush(dev);
	}

	mlx5_notifier_call_chain(dev->priv.events, MLX5_DEV_EVENT_SYS_ERROR, (void *)1);
=======
	enter_error_state(dev, force);
>>>>>>> f642729d
unlock:
	mutex_unlock(&dev->intf_state_mutex);
}

#define MLX5_CRDUMP_WAIT_MS	60000
#define MLX5_FW_RESET_WAIT_MS	1000
void mlx5_error_sw_reset(struct mlx5_core_dev *dev)
{
	unsigned long end, delay_ms = MLX5_FW_RESET_WAIT_MS;
	int lock = -EBUSY;

	mutex_lock(&dev->intf_state_mutex);
	if (dev->state != MLX5_DEVICE_STATE_INTERNAL_ERROR)
		goto unlock;

	mlx5_core_err(dev, "start\n");

	if (mlx5_health_check_fatal_sensors(dev) == MLX5_SENSOR_FW_SYND_RFR) {
		/* Get cr-dump and reset FW semaphore */
		lock = lock_sem_sw_reset(dev, true);

		if (lock == -EBUSY) {
			delay_ms = MLX5_CRDUMP_WAIT_MS;
			goto recover_from_sw_reset;
		}
		/* Execute SW reset */
		reset_fw_if_needed(dev);
	}

recover_from_sw_reset:
	/* Recover from SW reset */
	end = jiffies + msecs_to_jiffies(delay_ms);
	do {
		if (mlx5_get_nic_state(dev) == MLX5_NIC_IFC_DISABLED)
			break;

		msleep(20);
	} while (!time_after(jiffies, end));

	if (mlx5_get_nic_state(dev) != MLX5_NIC_IFC_DISABLED) {
		dev_err(&dev->pdev->dev, "NIC IFC still %d after %lums.\n",
			mlx5_get_nic_state(dev), delay_ms);
	}

	/* Release FW semaphore if you are the lock owner */
	if (!lock)
		lock_sem_sw_reset(dev, false);

	mlx5_core_err(dev, "end\n");

unlock:
	mutex_unlock(&dev->intf_state_mutex);
}

static void mlx5_handle_bad_state(struct mlx5_core_dev *dev)
{
	u8 nic_interface = mlx5_get_nic_state(dev);

	switch (nic_interface) {
	case MLX5_NIC_IFC_FULL:
		mlx5_core_warn(dev, "Expected to see disabled NIC but it is full driver\n");
		break;

	case MLX5_NIC_IFC_DISABLED:
		mlx5_core_warn(dev, "starting teardown\n");
		break;

	case MLX5_NIC_IFC_NO_DRAM_NIC:
		mlx5_core_warn(dev, "Expected to see disabled NIC but it is no dram nic\n");
		break;

	case MLX5_NIC_IFC_SW_RESET:
		/* The IFC mode field is 3 bits, so it will read 0x7 in 2 cases:
		 * 1. PCI has been disabled (ie. PCI-AER, PF driver unloaded
		 *    and this is a VF), this is not recoverable by SW reset.
		 *    Logging of this is handled elsewhere.
		 * 2. FW reset has been issued by another function, driver can
		 *    be reloaded to recover after the mode switches to
		 *    MLX5_NIC_IFC_DISABLED.
		 */
		if (dev->priv.health.fatal_error != MLX5_SENSOR_PCI_COMM_ERR)
			mlx5_core_warn(dev, "NIC SW reset in progress\n");
		break;

	default:
		mlx5_core_warn(dev, "Expected to see disabled NIC but it is has invalid value %d\n",
			       nic_interface);
	}

	mlx5_disable_device(dev);
}

/* How much time to wait until health resetting the driver (in msecs) */
#define MLX5_RECOVERY_WAIT_MSECS 60000
int mlx5_health_wait_pci_up(struct mlx5_core_dev *dev)
{
	unsigned long end;

	end = jiffies + msecs_to_jiffies(MLX5_RECOVERY_WAIT_MSECS);
	while (sensor_pci_not_working(dev)) {
		if (time_after(jiffies, end))
			return -ETIMEDOUT;
		msleep(100);
	}
	return 0;
}

static int mlx5_health_try_recover(struct mlx5_core_dev *dev)
{
	mlx5_core_warn(dev, "handling bad device here\n");
	mlx5_handle_bad_state(dev);
	if (mlx5_health_wait_pci_up(dev)) {
		mlx5_core_err(dev, "health recovery flow aborted, PCI reads still not working\n");
		return -EIO;
	}
	mlx5_core_err(dev, "starting health recovery flow\n");
	mlx5_recover_device(dev);
	if (!test_bit(MLX5_INTERFACE_STATE_UP, &dev->intf_state) ||
	    mlx5_health_check_fatal_sensors(dev)) {
		mlx5_core_err(dev, "health recovery failed\n");
		return -EIO;
	}
	return 0;
}

static const char *hsynd_str(u8 synd)
{
	switch (synd) {
	case MLX5_HEALTH_SYNDR_FW_ERR:
		return "firmware internal error";
	case MLX5_HEALTH_SYNDR_IRISC_ERR:
		return "irisc not responding";
	case MLX5_HEALTH_SYNDR_HW_UNRECOVERABLE_ERR:
		return "unrecoverable hardware error";
	case MLX5_HEALTH_SYNDR_CRC_ERR:
		return "firmware CRC error";
	case MLX5_HEALTH_SYNDR_FETCH_PCI_ERR:
		return "ICM fetch PCI error";
	case MLX5_HEALTH_SYNDR_HW_FTL_ERR:
		return "HW fatal error\n";
	case MLX5_HEALTH_SYNDR_ASYNC_EQ_OVERRUN_ERR:
		return "async EQ buffer overrun";
	case MLX5_HEALTH_SYNDR_EQ_ERR:
		return "EQ error";
	case MLX5_HEALTH_SYNDR_EQ_INV:
		return "Invalid EQ referenced";
	case MLX5_HEALTH_SYNDR_FFSER_ERR:
		return "FFSER error";
	case MLX5_HEALTH_SYNDR_HIGH_TEMP:
		return "High temperature";
	default:
		return "unrecognized error";
	}
}

static void print_health_info(struct mlx5_core_dev *dev)
{
	struct mlx5_core_health *health = &dev->priv.health;
	struct health_buffer __iomem *h = health->health;
	char fw_str[18];
	u32 fw;
	int i;

	/* If the syndrome is 0, the device is OK and no need to print buffer */
	if (!ioread8(&h->synd))
		return;

	for (i = 0; i < ARRAY_SIZE(h->assert_var); i++)
		mlx5_core_err(dev, "assert_var[%d] 0x%08x\n", i,
			      ioread32be(h->assert_var + i));

	mlx5_core_err(dev, "assert_exit_ptr 0x%08x\n",
		      ioread32be(&h->assert_exit_ptr));
	mlx5_core_err(dev, "assert_callra 0x%08x\n",
		      ioread32be(&h->assert_callra));
	sprintf(fw_str, "%d.%d.%d", fw_rev_maj(dev), fw_rev_min(dev), fw_rev_sub(dev));
	mlx5_core_err(dev, "fw_ver %s\n", fw_str);
	mlx5_core_err(dev, "hw_id 0x%08x\n", ioread32be(&h->hw_id));
	mlx5_core_err(dev, "irisc_index %d\n", ioread8(&h->irisc_index));
	mlx5_core_err(dev, "synd 0x%x: %s\n", ioread8(&h->synd),
		      hsynd_str(ioread8(&h->synd)));
	mlx5_core_err(dev, "ext_synd 0x%04x\n", ioread16be(&h->ext_synd));
	fw = ioread32be(&h->fw_ver);
	mlx5_core_err(dev, "raw fw_ver 0x%08x\n", fw);
}

static int
mlx5_fw_reporter_diagnose(struct devlink_health_reporter *reporter,
			  struct devlink_fmsg *fmsg,
			  struct netlink_ext_ack *extack)
{
	struct mlx5_core_dev *dev = devlink_health_reporter_priv(reporter);
	struct mlx5_core_health *health = &dev->priv.health;
	struct health_buffer __iomem *h = health->health;
	u8 synd;
	int err;

	synd = ioread8(&h->synd);
	err = devlink_fmsg_u8_pair_put(fmsg, "Syndrome", synd);
	if (err || !synd)
		return err;
	return devlink_fmsg_string_pair_put(fmsg, "Description", hsynd_str(synd));
}

struct mlx5_fw_reporter_ctx {
	u8 err_synd;
	int miss_counter;
};

static int
mlx5_fw_reporter_ctx_pairs_put(struct devlink_fmsg *fmsg,
			       struct mlx5_fw_reporter_ctx *fw_reporter_ctx)
{
	int err;

	err = devlink_fmsg_u8_pair_put(fmsg, "syndrome",
				       fw_reporter_ctx->err_synd);
	if (err)
		return err;
	err = devlink_fmsg_u32_pair_put(fmsg, "fw_miss_counter",
					fw_reporter_ctx->miss_counter);
	if (err)
		return err;
	return 0;
}

static int
mlx5_fw_reporter_heath_buffer_data_put(struct mlx5_core_dev *dev,
				       struct devlink_fmsg *fmsg)
{
	struct mlx5_core_health *health = &dev->priv.health;
	struct health_buffer __iomem *h = health->health;
	int err;
	int i;

	if (!ioread8(&h->synd))
		return 0;

	err = devlink_fmsg_pair_nest_start(fmsg, "health buffer");
	if (err)
		return err;
	err = devlink_fmsg_obj_nest_start(fmsg);
	if (err)
		return err;
	err = devlink_fmsg_arr_pair_nest_start(fmsg, "assert_var");
	if (err)
		return err;

	for (i = 0; i < ARRAY_SIZE(h->assert_var); i++) {
		err = devlink_fmsg_u32_put(fmsg, ioread32be(h->assert_var + i));
		if (err)
			return err;
	}
	err = devlink_fmsg_arr_pair_nest_end(fmsg);
	if (err)
		return err;
	err = devlink_fmsg_u32_pair_put(fmsg, "assert_exit_ptr",
					ioread32be(&h->assert_exit_ptr));
	if (err)
		return err;
	err = devlink_fmsg_u32_pair_put(fmsg, "assert_callra",
					ioread32be(&h->assert_callra));
	if (err)
		return err;
	err = devlink_fmsg_u32_pair_put(fmsg, "hw_id", ioread32be(&h->hw_id));
	if (err)
		return err;
	err = devlink_fmsg_u8_pair_put(fmsg, "irisc_index",
				       ioread8(&h->irisc_index));
	if (err)
		return err;
	err = devlink_fmsg_u8_pair_put(fmsg, "synd", ioread8(&h->synd));
	if (err)
		return err;
	err = devlink_fmsg_u32_pair_put(fmsg, "ext_synd",
					ioread16be(&h->ext_synd));
	if (err)
		return err;
	err = devlink_fmsg_u32_pair_put(fmsg, "raw_fw_ver",
					ioread32be(&h->fw_ver));
	if (err)
		return err;
	err = devlink_fmsg_obj_nest_end(fmsg);
	if (err)
		return err;
	return devlink_fmsg_pair_nest_end(fmsg);
}

static int
mlx5_fw_reporter_dump(struct devlink_health_reporter *reporter,
		      struct devlink_fmsg *fmsg, void *priv_ctx,
		      struct netlink_ext_ack *extack)
{
	struct mlx5_core_dev *dev = devlink_health_reporter_priv(reporter);
	int err;

	err = mlx5_fw_tracer_trigger_core_dump_general(dev);
	if (err)
		return err;

	if (priv_ctx) {
		struct mlx5_fw_reporter_ctx *fw_reporter_ctx = priv_ctx;

		err = mlx5_fw_reporter_ctx_pairs_put(fmsg, fw_reporter_ctx);
		if (err)
			return err;
	}

	err = mlx5_fw_reporter_heath_buffer_data_put(dev, fmsg);
	if (err)
		return err;
	return mlx5_fw_tracer_get_saved_traces_objects(dev->tracer, fmsg);
}

static void mlx5_fw_reporter_err_work(struct work_struct *work)
{
	struct mlx5_fw_reporter_ctx fw_reporter_ctx;
	struct mlx5_core_health *health;

	health = container_of(work, struct mlx5_core_health, report_work);

	if (IS_ERR_OR_NULL(health->fw_reporter))
		return;

	fw_reporter_ctx.err_synd = health->synd;
	fw_reporter_ctx.miss_counter = health->miss_counter;
	if (fw_reporter_ctx.err_synd) {
		devlink_health_report(health->fw_reporter,
				      "FW syndrom reported", &fw_reporter_ctx);
		return;
	}
	if (fw_reporter_ctx.miss_counter)
		devlink_health_report(health->fw_reporter,
				      "FW miss counter reported",
				      &fw_reporter_ctx);
}

static const struct devlink_health_reporter_ops mlx5_fw_reporter_ops = {
		.name = "fw",
		.diagnose = mlx5_fw_reporter_diagnose,
		.dump = mlx5_fw_reporter_dump,
};

static int
mlx5_fw_fatal_reporter_recover(struct devlink_health_reporter *reporter,
			       void *priv_ctx,
			       struct netlink_ext_ack *extack)
{
	struct mlx5_core_dev *dev = devlink_health_reporter_priv(reporter);

	return mlx5_health_try_recover(dev);
}

static int
mlx5_fw_fatal_reporter_dump(struct devlink_health_reporter *reporter,
			    struct devlink_fmsg *fmsg, void *priv_ctx,
			    struct netlink_ext_ack *extack)
{
	struct mlx5_core_dev *dev = devlink_health_reporter_priv(reporter);
	u32 crdump_size = dev->priv.health.crdump_size;
	u32 *cr_data;
	int err;

	if (!mlx5_core_is_pf(dev))
		return -EPERM;

	cr_data = kvmalloc(crdump_size, GFP_KERNEL);
	if (!cr_data)
		return -ENOMEM;
	err = mlx5_crdump_collect(dev, cr_data);
	if (err)
		goto free_data;

	if (priv_ctx) {
		struct mlx5_fw_reporter_ctx *fw_reporter_ctx = priv_ctx;

		err = mlx5_fw_reporter_ctx_pairs_put(fmsg, fw_reporter_ctx);
		if (err)
			goto free_data;
	}

	err = devlink_fmsg_binary_pair_put(fmsg, "crdump_data", cr_data, crdump_size);

free_data:
	kvfree(cr_data);
	return err;
}

static void mlx5_fw_fatal_reporter_err_work(struct work_struct *work)
{
	struct mlx5_fw_reporter_ctx fw_reporter_ctx;
	struct mlx5_core_health *health;
	struct mlx5_core_dev *dev;
	struct mlx5_priv *priv;

	health = container_of(work, struct mlx5_core_health, fatal_report_work);
	priv = container_of(health, struct mlx5_priv, health);
	dev = container_of(priv, struct mlx5_core_dev, priv);

	enter_error_state(dev, false);
	if (IS_ERR_OR_NULL(health->fw_fatal_reporter)) {
		if (mlx5_health_try_recover(dev))
			mlx5_core_err(dev, "health recovery failed\n");
		return;
	}
	fw_reporter_ctx.err_synd = health->synd;
	fw_reporter_ctx.miss_counter = health->miss_counter;
	devlink_health_report(health->fw_fatal_reporter,
			      "FW fatal error reported", &fw_reporter_ctx);
}

static const struct devlink_health_reporter_ops mlx5_fw_fatal_reporter_ops = {
		.name = "fw_fatal",
		.recover = mlx5_fw_fatal_reporter_recover,
		.dump = mlx5_fw_fatal_reporter_dump,
};

#define MLX5_REPORTER_FW_GRACEFUL_PERIOD 1200000
static void mlx5_fw_reporters_create(struct mlx5_core_dev *dev)
{
	struct mlx5_core_health *health = &dev->priv.health;
	struct devlink *devlink = priv_to_devlink(dev);

	health->fw_reporter =
		devlink_health_reporter_create(devlink, &mlx5_fw_reporter_ops,
					       0, dev);
	if (IS_ERR(health->fw_reporter))
		mlx5_core_warn(dev, "Failed to create fw reporter, err = %ld\n",
			       PTR_ERR(health->fw_reporter));

	health->fw_fatal_reporter =
		devlink_health_reporter_create(devlink,
					       &mlx5_fw_fatal_reporter_ops,
					       MLX5_REPORTER_FW_GRACEFUL_PERIOD,
					       dev);
	if (IS_ERR(health->fw_fatal_reporter))
		mlx5_core_warn(dev, "Failed to create fw fatal reporter, err = %ld\n",
			       PTR_ERR(health->fw_fatal_reporter));
}

static void mlx5_fw_reporters_destroy(struct mlx5_core_dev *dev)
{
	struct mlx5_core_health *health = &dev->priv.health;

	if (!IS_ERR_OR_NULL(health->fw_reporter))
		devlink_health_reporter_destroy(health->fw_reporter);

	if (!IS_ERR_OR_NULL(health->fw_fatal_reporter))
		devlink_health_reporter_destroy(health->fw_fatal_reporter);
}

static unsigned long get_next_poll_jiffies(void)
{
	unsigned long next;

	get_random_bytes(&next, sizeof(next));
	next %= HZ;
	next += jiffies + MLX5_HEALTH_POLL_INTERVAL;

	return next;
}

void mlx5_trigger_health_work(struct mlx5_core_dev *dev)
{
	struct mlx5_core_health *health = &dev->priv.health;
	unsigned long flags;

	spin_lock_irqsave(&health->wq_lock, flags);
	if (!test_bit(MLX5_DROP_NEW_HEALTH_WORK, &health->flags))
		queue_work(health->wq, &health->fatal_report_work);
	else
		mlx5_core_err(dev, "new health works are not permitted at this stage\n");
	spin_unlock_irqrestore(&health->wq_lock, flags);
}

static void poll_health(struct timer_list *t)
{
	struct mlx5_core_dev *dev = from_timer(dev, t, priv.health.timer);
	struct mlx5_core_health *health = &dev->priv.health;
	struct health_buffer __iomem *h = health->health;
	u32 fatal_error;
	u8 prev_synd;
	u32 count;

	if (dev->state == MLX5_DEVICE_STATE_INTERNAL_ERROR)
		goto out;

	fatal_error = mlx5_health_check_fatal_sensors(dev);

	if (fatal_error && !health->fatal_error) {
		mlx5_core_err(dev, "Fatal error %u detected\n", fatal_error);
		dev->priv.health.fatal_error = fatal_error;
		print_health_info(dev);
		dev->state = MLX5_DEVICE_STATE_INTERNAL_ERROR;
		mlx5_trigger_health_work(dev);
		return;
	}

	count = ioread32be(health->health_counter);
	if (count == health->prev)
		++health->miss_counter;
	else
		health->miss_counter = 0;

	health->prev = count;
	if (health->miss_counter == MAX_MISSES) {
		mlx5_core_err(dev, "device's health compromised - reached miss count\n");
		print_health_info(dev);
		queue_work(health->wq, &health->report_work);
	}

	prev_synd = health->synd;
	health->synd = ioread8(&h->synd);
	if (health->synd && health->synd != prev_synd)
		queue_work(health->wq, &health->report_work);

out:
	mod_timer(&health->timer, get_next_poll_jiffies());
}

void mlx5_start_health_poll(struct mlx5_core_dev *dev)
{
	struct mlx5_core_health *health = &dev->priv.health;

	timer_setup(&health->timer, poll_health, 0);
	health->fatal_error = MLX5_SENSOR_NO_ERR;
	clear_bit(MLX5_DROP_NEW_HEALTH_WORK, &health->flags);
	health->health = &dev->iseg->health;
	health->health_counter = &dev->iseg->health_counter;

	health->timer.expires = round_jiffies(jiffies + MLX5_HEALTH_POLL_INTERVAL);
	add_timer(&health->timer);
}

void mlx5_stop_health_poll(struct mlx5_core_dev *dev, bool disable_health)
{
	struct mlx5_core_health *health = &dev->priv.health;
	unsigned long flags;

	if (disable_health) {
		spin_lock_irqsave(&health->wq_lock, flags);
		set_bit(MLX5_DROP_NEW_HEALTH_WORK, &health->flags);
		spin_unlock_irqrestore(&health->wq_lock, flags);
	}

	del_timer_sync(&health->timer);
}

void mlx5_drain_health_wq(struct mlx5_core_dev *dev)
{
	struct mlx5_core_health *health = &dev->priv.health;
	unsigned long flags;

	spin_lock_irqsave(&health->wq_lock, flags);
	set_bit(MLX5_DROP_NEW_HEALTH_WORK, &health->flags);
	spin_unlock_irqrestore(&health->wq_lock, flags);
	cancel_work_sync(&health->report_work);
	cancel_work_sync(&health->fatal_report_work);
}

void mlx5_health_flush(struct mlx5_core_dev *dev)
{
	struct mlx5_core_health *health = &dev->priv.health;

	flush_workqueue(health->wq);
}

void mlx5_health_cleanup(struct mlx5_core_dev *dev)
{
	struct mlx5_core_health *health = &dev->priv.health;

	destroy_workqueue(health->wq);
	mlx5_fw_reporters_destroy(dev);
}

int mlx5_health_init(struct mlx5_core_dev *dev)
{
	struct mlx5_core_health *health;
	char *name;

	mlx5_fw_reporters_create(dev);

	health = &dev->priv.health;
	name = kmalloc(64, GFP_KERNEL);
	if (!name)
		goto out_err;

	strcpy(name, "mlx5_health");
	strcat(name, dev_name(dev->device));
	health->wq = create_singlethread_workqueue(name);
	kfree(name);
	if (!health->wq)
		goto out_err;
	spin_lock_init(&health->wq_lock);
	INIT_WORK(&health->fatal_report_work, mlx5_fw_fatal_reporter_err_work);
	INIT_WORK(&health->report_work, mlx5_fw_reporter_err_work);

	return 0;

out_err:
	mlx5_fw_reporters_destroy(dev);
	return -ENOMEM;
}<|MERGE_RESOLUTION|>--- conflicted
+++ resolved
@@ -218,16 +218,7 @@
 		goto unlock;
 	}
 
-<<<<<<< HEAD
-	if (mlx5_health_check_fatal_sensors(dev) || force) { /* protected state setting */
-		dev->state = MLX5_DEVICE_STATE_INTERNAL_ERROR;
-		mlx5_cmd_flush(dev);
-	}
-
-	mlx5_notifier_call_chain(dev->priv.events, MLX5_DEV_EVENT_SYS_ERROR, (void *)1);
-=======
 	enter_error_state(dev, force);
->>>>>>> f642729d
 unlock:
 	mutex_unlock(&dev->intf_state_mutex);
 }
