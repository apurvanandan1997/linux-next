/*
 * Copyright (c) 2016, Mellanox Technologies. All rights reserved.
 *
 * This software is available to you under a choice of one of two
 * licenses.  You may choose to be licensed under the terms of the GNU
 * General Public License (GPL) Version 2, available from the file
 * COPYING in the main directory of this source tree, or the
 * OpenIB.org BSD license below:
 *
 *     Redistribution and use in source and binary forms, with or
 *     without modification, are permitted provided that the following
 *     conditions are met:
 *
 *      - Redistributions of source code must retain the above
 *        copyright notice, this list of conditions and the following
 *        disclaimer.
 *
 *      - Redistributions in binary form must reproduce the above
 *        copyright notice, this list of conditions and the following
 *        disclaimer in the documentation and/or other materials
 *        provided with the distribution.
 *
 * THE SOFTWARE IS PROVIDED "AS IS", WITHOUT WARRANTY OF ANY KIND,
 * EXPRESS OR IMPLIED, INCLUDING BUT NOT LIMITED TO THE WARRANTIES OF
 * MERCHANTABILITY, FITNESS FOR A PARTICULAR PURPOSE AND
 * NONINFRINGEMENT. IN NO EVENT SHALL THE AUTHORS OR COPYRIGHT HOLDERS
 * BE LIABLE FOR ANY CLAIM, DAMAGES OR OTHER LIABILITY, WHETHER IN AN
 * ACTION OF CONTRACT, TORT OR OTHERWISE, ARISING FROM, OUT OF OR IN
 * CONNECTION WITH THE SOFTWARE OR THE USE OR OTHER DEALINGS IN THE
 * SOFTWARE.
 */

#include <net/flow_dissector.h>
#include <net/flow_offload.h>
#include <net/sch_generic.h>
#include <net/pkt_cls.h>
#include <net/tc_act/tc_gact.h>
#include <net/tc_act/tc_skbedit.h>
#include <linux/mlx5/fs.h>
#include <linux/mlx5/device.h>
#include <linux/rhashtable.h>
#include <linux/refcount.h>
#include <linux/completion.h>
#include <net/tc_act/tc_mirred.h>
#include <net/tc_act/tc_vlan.h>
#include <net/tc_act/tc_tunnel_key.h>
#include <net/tc_act/tc_pedit.h>
#include <net/tc_act/tc_csum.h>
#include <net/tc_act/tc_mpls.h>
#include <net/arp.h>
#include <net/ipv6_stubs.h>
#include <net/bareudp.h>
#include <net/bonding.h>
#include "en.h"
#include "en_rep.h"
#include "en/rep/tc.h"
#include "en/rep/neigh.h"
#include "en_tc.h"
#include "eswitch.h"
#include "fs_core.h"
#include "en/port.h"
#include "en/tc_tun.h"
#include "en/mapping.h"
#include "en/tc_ct.h"
#include "en/mod_hdr.h"
#include "en/tc_priv.h"
#include "en/tc_tun_encap.h"
#include "lib/devcom.h"
#include "lib/geneve.h"
#include "lib/fs_chains.h"
#include "diag/en_tc_tracepoint.h"
#include <asm/div64.h>

#define nic_chains(priv) ((priv)->fs.tc.chains)
#define MLX5_MH_ACT_SZ MLX5_UN_SZ_BYTES(set_add_copy_action_in_auto)

#define MLX5E_TC_TABLE_NUM_GROUPS 4
#define MLX5E_TC_TABLE_MAX_GROUP_SIZE BIT(18)

struct mlx5e_tc_attr_to_reg_mapping mlx5e_tc_attr_to_reg_mappings[] = {
	[CHAIN_TO_REG] = {
		.mfield = MLX5_ACTION_IN_FIELD_METADATA_REG_C_0,
		.moffset = 0,
		.mlen = 2,
	},
	[VPORT_TO_REG] = {
		.mfield = MLX5_ACTION_IN_FIELD_METADATA_REG_C_0,
		.moffset = 2,
		.mlen = 2,
	},
	[TUNNEL_TO_REG] = {
		.mfield = MLX5_ACTION_IN_FIELD_METADATA_REG_C_1,
		.moffset = 1,
		.mlen = ((ESW_TUN_OPTS_BITS + ESW_TUN_ID_BITS) / 8),
		.soffset = MLX5_BYTE_OFF(fte_match_param,
					 misc_parameters_2.metadata_reg_c_1),
	},
	[ZONE_TO_REG] = zone_to_reg_ct,
	[ZONE_RESTORE_TO_REG] = zone_restore_to_reg_ct,
	[CTSTATE_TO_REG] = ctstate_to_reg_ct,
	[MARK_TO_REG] = mark_to_reg_ct,
	[LABELS_TO_REG] = labels_to_reg_ct,
	[FTEID_TO_REG] = fteid_to_reg_ct,
	/* For NIC rules we store the retore metadata directly
	 * into reg_b that is passed to SW since we don't
	 * jump between steering domains.
	 */
	[NIC_CHAIN_TO_REG] = {
		.mfield = MLX5_ACTION_IN_FIELD_METADATA_REG_B,
		.moffset = 0,
		.mlen = 2,
	},
	[NIC_ZONE_RESTORE_TO_REG] = nic_zone_restore_to_reg_ct,
};

/* To avoid false lock dependency warning set the tc_ht lock
 * class different than the lock class of the ht being used when deleting
 * last flow from a group and then deleting a group, we get into del_sw_flow_group()
 * which call rhashtable_destroy on fg->ftes_hash which will take ht->mutex but
 * it's different than the ht->mutex here.
 */
static struct lock_class_key tc_ht_lock_key;

static void mlx5e_put_flow_tunnel_id(struct mlx5e_tc_flow *flow);

void
mlx5e_tc_match_to_reg_match(struct mlx5_flow_spec *spec,
			    enum mlx5e_tc_attr_to_reg type,
			    u32 data,
			    u32 mask)
{
	int soffset = mlx5e_tc_attr_to_reg_mappings[type].soffset;
	int match_len = mlx5e_tc_attr_to_reg_mappings[type].mlen;
	void *headers_c = spec->match_criteria;
	void *headers_v = spec->match_value;
	void *fmask, *fval;

	fmask = headers_c + soffset;
	fval = headers_v + soffset;

	mask = (__force u32)(cpu_to_be32(mask)) >> (32 - (match_len * 8));
	data = (__force u32)(cpu_to_be32(data)) >> (32 - (match_len * 8));

	memcpy(fmask, &mask, match_len);
	memcpy(fval, &data, match_len);

	spec->match_criteria_enable |= MLX5_MATCH_MISC_PARAMETERS_2;
}

void
mlx5e_tc_match_to_reg_get_match(struct mlx5_flow_spec *spec,
				enum mlx5e_tc_attr_to_reg type,
				u32 *data,
				u32 *mask)
{
	int soffset = mlx5e_tc_attr_to_reg_mappings[type].soffset;
	int match_len = mlx5e_tc_attr_to_reg_mappings[type].mlen;
	void *headers_c = spec->match_criteria;
	void *headers_v = spec->match_value;
	void *fmask, *fval;

	fmask = headers_c + soffset;
	fval = headers_v + soffset;

	memcpy(mask, fmask, match_len);
	memcpy(data, fval, match_len);

	*mask = be32_to_cpu((__force __be32)(*mask << (32 - (match_len * 8))));
	*data = be32_to_cpu((__force __be32)(*data << (32 - (match_len * 8))));
}

int
mlx5e_tc_match_to_reg_set_and_get_id(struct mlx5_core_dev *mdev,
				     struct mlx5e_tc_mod_hdr_acts *mod_hdr_acts,
				     enum mlx5_flow_namespace_type ns,
				     enum mlx5e_tc_attr_to_reg type,
				     u32 data)
{
	int moffset = mlx5e_tc_attr_to_reg_mappings[type].moffset;
	int mfield = mlx5e_tc_attr_to_reg_mappings[type].mfield;
	int mlen = mlx5e_tc_attr_to_reg_mappings[type].mlen;
	char *modact;
	int err;

	err = alloc_mod_hdr_actions(mdev, ns, mod_hdr_acts);
	if (err)
		return err;

	modact = mod_hdr_acts->actions +
		 (mod_hdr_acts->num_actions * MLX5_MH_ACT_SZ);

	/* Firmware has 5bit length field and 0 means 32bits */
	if (mlen == 4)
		mlen = 0;

	MLX5_SET(set_action_in, modact, action_type, MLX5_ACTION_TYPE_SET);
	MLX5_SET(set_action_in, modact, field, mfield);
	MLX5_SET(set_action_in, modact, offset, moffset * 8);
	MLX5_SET(set_action_in, modact, length, mlen * 8);
	MLX5_SET(set_action_in, modact, data, data);
	err = mod_hdr_acts->num_actions;
	mod_hdr_acts->num_actions++;

	return err;
}

static struct mlx5_tc_ct_priv *
get_ct_priv(struct mlx5e_priv *priv)
{
	struct mlx5_eswitch *esw = priv->mdev->priv.eswitch;
	struct mlx5_rep_uplink_priv *uplink_priv;
	struct mlx5e_rep_priv *uplink_rpriv;

	if (is_mdev_switchdev_mode(priv->mdev)) {
		uplink_rpriv = mlx5_eswitch_get_uplink_priv(esw, REP_ETH);
		uplink_priv = &uplink_rpriv->uplink_priv;

		return uplink_priv->ct_priv;
	}

	return priv->fs.tc.ct;
}

struct mlx5_flow_handle *
mlx5_tc_rule_insert(struct mlx5e_priv *priv,
		    struct mlx5_flow_spec *spec,
		    struct mlx5_flow_attr *attr)
{
	struct mlx5_eswitch *esw = priv->mdev->priv.eswitch;

	if (is_mdev_switchdev_mode(priv->mdev))
		return mlx5_eswitch_add_offloaded_rule(esw, spec, attr);

	return	mlx5e_add_offloaded_nic_rule(priv, spec, attr);
}

void
mlx5_tc_rule_delete(struct mlx5e_priv *priv,
		    struct mlx5_flow_handle *rule,
		    struct mlx5_flow_attr *attr)
{
	struct mlx5_eswitch *esw = priv->mdev->priv.eswitch;

	if (is_mdev_switchdev_mode(priv->mdev)) {
		mlx5_eswitch_del_offloaded_rule(esw, rule, attr);

		return;
	}

	mlx5e_del_offloaded_nic_rule(priv, rule, attr);
}

int
mlx5e_tc_match_to_reg_set(struct mlx5_core_dev *mdev,
			  struct mlx5e_tc_mod_hdr_acts *mod_hdr_acts,
			  enum mlx5_flow_namespace_type ns,
			  enum mlx5e_tc_attr_to_reg type,
			  u32 data)
{
	int ret = mlx5e_tc_match_to_reg_set_and_get_id(mdev, mod_hdr_acts, ns, type, data);

	return ret < 0 ? ret : 0;
}

void mlx5e_tc_match_to_reg_mod_hdr_change(struct mlx5_core_dev *mdev,
					  struct mlx5e_tc_mod_hdr_acts *mod_hdr_acts,
					  enum mlx5e_tc_attr_to_reg type,
					  int act_id, u32 data)
{
	int moffset = mlx5e_tc_attr_to_reg_mappings[type].moffset;
	int mfield = mlx5e_tc_attr_to_reg_mappings[type].mfield;
	int mlen = mlx5e_tc_attr_to_reg_mappings[type].mlen;
	char *modact;

	modact = mod_hdr_acts->actions + (act_id * MLX5_MH_ACT_SZ);

	/* Firmware has 5bit length field and 0 means 32bits */
	if (mlen == 4)
		mlen = 0;

	MLX5_SET(set_action_in, modact, action_type, MLX5_ACTION_TYPE_SET);
	MLX5_SET(set_action_in, modact, field, mfield);
	MLX5_SET(set_action_in, modact, offset, moffset * 8);
	MLX5_SET(set_action_in, modact, length, mlen * 8);
	MLX5_SET(set_action_in, modact, data, data);
}

struct mlx5e_hairpin {
	struct mlx5_hairpin *pair;

	struct mlx5_core_dev *func_mdev;
	struct mlx5e_priv *func_priv;
	u32 tdn;
	u32 tirn;

	int num_channels;
	struct mlx5e_rqt indir_rqt;
	u32 indir_tirn[MLX5E_NUM_INDIR_TIRS];
	struct mlx5e_ttc_table ttc;
};

struct mlx5e_hairpin_entry {
	/* a node of a hash table which keeps all the  hairpin entries */
	struct hlist_node hairpin_hlist;

	/* protects flows list */
	spinlock_t flows_lock;
	/* flows sharing the same hairpin */
	struct list_head flows;
	/* hpe's that were not fully initialized when dead peer update event
	 * function traversed them.
	 */
	struct list_head dead_peer_wait_list;

	u16 peer_vhca_id;
	u8 prio;
	struct mlx5e_hairpin *hp;
	refcount_t refcnt;
	struct completion res_ready;
};

static void mlx5e_tc_del_flow(struct mlx5e_priv *priv,
			      struct mlx5e_tc_flow *flow);

struct mlx5e_tc_flow *mlx5e_flow_get(struct mlx5e_tc_flow *flow)
{
	if (!flow || !refcount_inc_not_zero(&flow->refcnt))
		return ERR_PTR(-EINVAL);
	return flow;
}

void mlx5e_flow_put(struct mlx5e_priv *priv, struct mlx5e_tc_flow *flow)
{
	if (refcount_dec_and_test(&flow->refcnt)) {
		mlx5e_tc_del_flow(priv, flow);
		kfree_rcu(flow, rcu_head);
	}
}

bool mlx5e_is_eswitch_flow(struct mlx5e_tc_flow *flow)
{
	return flow_flag_test(flow, ESWITCH);
}

static bool mlx5e_is_ft_flow(struct mlx5e_tc_flow *flow)
{
	return flow_flag_test(flow, FT);
}

bool mlx5e_is_offloaded_flow(struct mlx5e_tc_flow *flow)
{
	return flow_flag_test(flow, OFFLOADED);
}

static int get_flow_name_space(struct mlx5e_tc_flow *flow)
{
	return mlx5e_is_eswitch_flow(flow) ?
		MLX5_FLOW_NAMESPACE_FDB : MLX5_FLOW_NAMESPACE_KERNEL;
}

static struct mod_hdr_tbl *
get_mod_hdr_table(struct mlx5e_priv *priv, struct mlx5e_tc_flow *flow)
{
	struct mlx5_eswitch *esw = priv->mdev->priv.eswitch;

	return get_flow_name_space(flow) == MLX5_FLOW_NAMESPACE_FDB ?
		&esw->offloads.mod_hdr :
		&priv->fs.tc.mod_hdr;
}

static int mlx5e_attach_mod_hdr(struct mlx5e_priv *priv,
				struct mlx5e_tc_flow *flow,
				struct mlx5e_tc_flow_parse_attr *parse_attr)
{
	struct mlx5_modify_hdr *modify_hdr;
	struct mlx5e_mod_hdr_handle *mh;

	mh = mlx5e_mod_hdr_attach(priv->mdev, get_mod_hdr_table(priv, flow),
				  get_flow_name_space(flow),
				  &parse_attr->mod_hdr_acts);
	if (IS_ERR(mh))
		return PTR_ERR(mh);

	modify_hdr = mlx5e_mod_hdr_get(mh);
	flow->attr->modify_hdr = modify_hdr;
	flow->mh = mh;

	return 0;
}

static void mlx5e_detach_mod_hdr(struct mlx5e_priv *priv,
				 struct mlx5e_tc_flow *flow)
{
	/* flow wasn't fully initialized */
	if (!flow->mh)
		return;

	mlx5e_mod_hdr_detach(priv->mdev, get_mod_hdr_table(priv, flow),
			     flow->mh);
	flow->mh = NULL;
}

static
struct mlx5_core_dev *mlx5e_hairpin_get_mdev(struct net *net, int ifindex)
{
	struct net_device *netdev;
	struct mlx5e_priv *priv;

	netdev = __dev_get_by_index(net, ifindex);
	priv = netdev_priv(netdev);
	return priv->mdev;
}

static int mlx5e_hairpin_create_transport(struct mlx5e_hairpin *hp)
{
	u32 in[MLX5_ST_SZ_DW(create_tir_in)] = {};
	void *tirc;
	int err;

	err = mlx5_core_alloc_transport_domain(hp->func_mdev, &hp->tdn);
	if (err)
		goto alloc_tdn_err;

	tirc = MLX5_ADDR_OF(create_tir_in, in, ctx);

	MLX5_SET(tirc, tirc, disp_type, MLX5_TIRC_DISP_TYPE_DIRECT);
	MLX5_SET(tirc, tirc, inline_rqn, hp->pair->rqn[0]);
	MLX5_SET(tirc, tirc, transport_domain, hp->tdn);

	err = mlx5_core_create_tir(hp->func_mdev, in, &hp->tirn);
	if (err)
		goto create_tir_err;

	return 0;

create_tir_err:
	mlx5_core_dealloc_transport_domain(hp->func_mdev, hp->tdn);
alloc_tdn_err:
	return err;
}

static void mlx5e_hairpin_destroy_transport(struct mlx5e_hairpin *hp)
{
	mlx5_core_destroy_tir(hp->func_mdev, hp->tirn);
	mlx5_core_dealloc_transport_domain(hp->func_mdev, hp->tdn);
}

static int mlx5e_hairpin_fill_rqt_rqns(struct mlx5e_hairpin *hp, void *rqtc)
{
	u32 *indirection_rqt, rqn;
	struct mlx5e_priv *priv = hp->func_priv;
	int i, ix, sz = MLX5E_INDIR_RQT_SIZE;

	indirection_rqt = kzalloc(sz, GFP_KERNEL);
	if (!indirection_rqt)
		return -ENOMEM;

	mlx5e_build_default_indir_rqt(indirection_rqt, sz,
				      hp->num_channels);

	for (i = 0; i < sz; i++) {
		ix = i;
		if (priv->rss_params.hfunc == ETH_RSS_HASH_XOR)
			ix = mlx5e_bits_invert(i, ilog2(sz));
		ix = indirection_rqt[ix];
		rqn = hp->pair->rqn[ix];
		MLX5_SET(rqtc, rqtc, rq_num[i], rqn);
	}

	kfree(indirection_rqt);
	return 0;
}

static int mlx5e_hairpin_create_indirect_rqt(struct mlx5e_hairpin *hp)
{
	int inlen, err, sz = MLX5E_INDIR_RQT_SIZE;
	struct mlx5e_priv *priv = hp->func_priv;
	struct mlx5_core_dev *mdev = priv->mdev;
	void *rqtc;
	u32 *in;

	inlen = MLX5_ST_SZ_BYTES(create_rqt_in) + sizeof(u32) * sz;
	in = kvzalloc(inlen, GFP_KERNEL);
	if (!in)
		return -ENOMEM;

	rqtc = MLX5_ADDR_OF(create_rqt_in, in, rqt_context);

	MLX5_SET(rqtc, rqtc, rqt_actual_size, sz);
	MLX5_SET(rqtc, rqtc, rqt_max_size, sz);

	err = mlx5e_hairpin_fill_rqt_rqns(hp, rqtc);
	if (err)
		goto out;

	err = mlx5_core_create_rqt(mdev, in, inlen, &hp->indir_rqt.rqtn);
	if (!err)
		hp->indir_rqt.enabled = true;

out:
	kvfree(in);
	return err;
}

static int mlx5e_hairpin_create_indirect_tirs(struct mlx5e_hairpin *hp)
{
	struct mlx5e_priv *priv = hp->func_priv;
	u32 in[MLX5_ST_SZ_DW(create_tir_in)];
	int tt, i, err;
	void *tirc;

	for (tt = 0; tt < MLX5E_NUM_INDIR_TIRS; tt++) {
		struct mlx5e_tirc_config ttconfig = mlx5e_tirc_get_default_config(tt);

		memset(in, 0, MLX5_ST_SZ_BYTES(create_tir_in));
		tirc = MLX5_ADDR_OF(create_tir_in, in, ctx);

		MLX5_SET(tirc, tirc, transport_domain, hp->tdn);
		MLX5_SET(tirc, tirc, disp_type, MLX5_TIRC_DISP_TYPE_INDIRECT);
		MLX5_SET(tirc, tirc, indirect_table, hp->indir_rqt.rqtn);
		mlx5e_build_indir_tir_ctx_hash(&priv->rss_params, &ttconfig, tirc, false);

		err = mlx5_core_create_tir(hp->func_mdev, in,
					   &hp->indir_tirn[tt]);
		if (err) {
			mlx5_core_warn(hp->func_mdev, "create indirect tirs failed, %d\n", err);
			goto err_destroy_tirs;
		}
	}
	return 0;

err_destroy_tirs:
	for (i = 0; i < tt; i++)
		mlx5_core_destroy_tir(hp->func_mdev, hp->indir_tirn[i]);
	return err;
}

static void mlx5e_hairpin_destroy_indirect_tirs(struct mlx5e_hairpin *hp)
{
	int tt;

	for (tt = 0; tt < MLX5E_NUM_INDIR_TIRS; tt++)
		mlx5_core_destroy_tir(hp->func_mdev, hp->indir_tirn[tt]);
}

static void mlx5e_hairpin_set_ttc_params(struct mlx5e_hairpin *hp,
					 struct ttc_params *ttc_params)
{
	struct mlx5_flow_table_attr *ft_attr = &ttc_params->ft_attr;
	int tt;

	memset(ttc_params, 0, sizeof(*ttc_params));

	ttc_params->any_tt_tirn = hp->tirn;

	for (tt = 0; tt < MLX5E_NUM_INDIR_TIRS; tt++)
		ttc_params->indir_tirn[tt] = hp->indir_tirn[tt];

	ft_attr->max_fte = MLX5E_TTC_TABLE_SIZE;
	ft_attr->level = MLX5E_TC_TTC_FT_LEVEL;
	ft_attr->prio = MLX5E_TC_PRIO;
}

static int mlx5e_hairpin_rss_init(struct mlx5e_hairpin *hp)
{
	struct mlx5e_priv *priv = hp->func_priv;
	struct ttc_params ttc_params;
	int err;

	err = mlx5e_hairpin_create_indirect_rqt(hp);
	if (err)
		return err;

	err = mlx5e_hairpin_create_indirect_tirs(hp);
	if (err)
		goto err_create_indirect_tirs;

	mlx5e_hairpin_set_ttc_params(hp, &ttc_params);
	err = mlx5e_create_ttc_table(priv, &ttc_params, &hp->ttc);
	if (err)
		goto err_create_ttc_table;

	netdev_dbg(priv->netdev, "add hairpin: using %d channels rss ttc table id %x\n",
		   hp->num_channels, hp->ttc.ft.t->id);

	return 0;

err_create_ttc_table:
	mlx5e_hairpin_destroy_indirect_tirs(hp);
err_create_indirect_tirs:
	mlx5e_destroy_rqt(priv, &hp->indir_rqt);

	return err;
}

static void mlx5e_hairpin_rss_cleanup(struct mlx5e_hairpin *hp)
{
	struct mlx5e_priv *priv = hp->func_priv;

	mlx5e_destroy_ttc_table(priv, &hp->ttc);
	mlx5e_hairpin_destroy_indirect_tirs(hp);
	mlx5e_destroy_rqt(priv, &hp->indir_rqt);
}

static struct mlx5e_hairpin *
mlx5e_hairpin_create(struct mlx5e_priv *priv, struct mlx5_hairpin_params *params,
		     int peer_ifindex)
{
	struct mlx5_core_dev *func_mdev, *peer_mdev;
	struct mlx5e_hairpin *hp;
	struct mlx5_hairpin *pair;
	int err;

	hp = kzalloc(sizeof(*hp), GFP_KERNEL);
	if (!hp)
		return ERR_PTR(-ENOMEM);

	func_mdev = priv->mdev;
	peer_mdev = mlx5e_hairpin_get_mdev(dev_net(priv->netdev), peer_ifindex);

	pair = mlx5_core_hairpin_create(func_mdev, peer_mdev, params);
	if (IS_ERR(pair)) {
		err = PTR_ERR(pair);
		goto create_pair_err;
	}
	hp->pair = pair;
	hp->func_mdev = func_mdev;
	hp->func_priv = priv;
	hp->num_channels = params->num_channels;

	err = mlx5e_hairpin_create_transport(hp);
	if (err)
		goto create_transport_err;

	if (hp->num_channels > 1) {
		err = mlx5e_hairpin_rss_init(hp);
		if (err)
			goto rss_init_err;
	}

	return hp;

rss_init_err:
	mlx5e_hairpin_destroy_transport(hp);
create_transport_err:
	mlx5_core_hairpin_destroy(hp->pair);
create_pair_err:
	kfree(hp);
	return ERR_PTR(err);
}

static void mlx5e_hairpin_destroy(struct mlx5e_hairpin *hp)
{
	if (hp->num_channels > 1)
		mlx5e_hairpin_rss_cleanup(hp);
	mlx5e_hairpin_destroy_transport(hp);
	mlx5_core_hairpin_destroy(hp->pair);
	kvfree(hp);
}

static inline u32 hash_hairpin_info(u16 peer_vhca_id, u8 prio)
{
	return (peer_vhca_id << 16 | prio);
}

static struct mlx5e_hairpin_entry *mlx5e_hairpin_get(struct mlx5e_priv *priv,
						     u16 peer_vhca_id, u8 prio)
{
	struct mlx5e_hairpin_entry *hpe;
	u32 hash_key = hash_hairpin_info(peer_vhca_id, prio);

	hash_for_each_possible(priv->fs.tc.hairpin_tbl, hpe,
			       hairpin_hlist, hash_key) {
		if (hpe->peer_vhca_id == peer_vhca_id && hpe->prio == prio) {
			refcount_inc(&hpe->refcnt);
			return hpe;
		}
	}

	return NULL;
}

static void mlx5e_hairpin_put(struct mlx5e_priv *priv,
			      struct mlx5e_hairpin_entry *hpe)
{
	/* no more hairpin flows for us, release the hairpin pair */
	if (!refcount_dec_and_mutex_lock(&hpe->refcnt, &priv->fs.tc.hairpin_tbl_lock))
		return;
	hash_del(&hpe->hairpin_hlist);
	mutex_unlock(&priv->fs.tc.hairpin_tbl_lock);

	if (!IS_ERR_OR_NULL(hpe->hp)) {
		netdev_dbg(priv->netdev, "del hairpin: peer %s\n",
			   dev_name(hpe->hp->pair->peer_mdev->device));

		mlx5e_hairpin_destroy(hpe->hp);
	}

	WARN_ON(!list_empty(&hpe->flows));
	kfree(hpe);
}

#define UNKNOWN_MATCH_PRIO 8

static int mlx5e_hairpin_get_prio(struct mlx5e_priv *priv,
				  struct mlx5_flow_spec *spec, u8 *match_prio,
				  struct netlink_ext_ack *extack)
{
	void *headers_c, *headers_v;
	u8 prio_val, prio_mask = 0;
	bool vlan_present;

#ifdef CONFIG_MLX5_CORE_EN_DCB
	if (priv->dcbx_dp.trust_state != MLX5_QPTS_TRUST_PCP) {
		NL_SET_ERR_MSG_MOD(extack,
				   "only PCP trust state supported for hairpin");
		return -EOPNOTSUPP;
	}
#endif
	headers_c = MLX5_ADDR_OF(fte_match_param, spec->match_criteria, outer_headers);
	headers_v = MLX5_ADDR_OF(fte_match_param, spec->match_value, outer_headers);

	vlan_present = MLX5_GET(fte_match_set_lyr_2_4, headers_v, cvlan_tag);
	if (vlan_present) {
		prio_mask = MLX5_GET(fte_match_set_lyr_2_4, headers_c, first_prio);
		prio_val = MLX5_GET(fte_match_set_lyr_2_4, headers_v, first_prio);
	}

	if (!vlan_present || !prio_mask) {
		prio_val = UNKNOWN_MATCH_PRIO;
	} else if (prio_mask != 0x7) {
		NL_SET_ERR_MSG_MOD(extack,
				   "masked priority match not supported for hairpin");
		return -EOPNOTSUPP;
	}

	*match_prio = prio_val;
	return 0;
}

static int mlx5e_hairpin_flow_add(struct mlx5e_priv *priv,
				  struct mlx5e_tc_flow *flow,
				  struct mlx5e_tc_flow_parse_attr *parse_attr,
				  struct netlink_ext_ack *extack)
{
	int peer_ifindex = parse_attr->mirred_ifindex[0];
	struct mlx5_hairpin_params params;
	struct mlx5_core_dev *peer_mdev;
	struct mlx5e_hairpin_entry *hpe;
	struct mlx5e_hairpin *hp;
	u64 link_speed64;
	u32 link_speed;
	u8 match_prio;
	u16 peer_id;
	int err;

	peer_mdev = mlx5e_hairpin_get_mdev(dev_net(priv->netdev), peer_ifindex);
	if (!MLX5_CAP_GEN(priv->mdev, hairpin) || !MLX5_CAP_GEN(peer_mdev, hairpin)) {
		NL_SET_ERR_MSG_MOD(extack, "hairpin is not supported");
		return -EOPNOTSUPP;
	}

	peer_id = MLX5_CAP_GEN(peer_mdev, vhca_id);
	err = mlx5e_hairpin_get_prio(priv, &parse_attr->spec, &match_prio,
				     extack);
	if (err)
		return err;

	mutex_lock(&priv->fs.tc.hairpin_tbl_lock);
	hpe = mlx5e_hairpin_get(priv, peer_id, match_prio);
	if (hpe) {
		mutex_unlock(&priv->fs.tc.hairpin_tbl_lock);
		wait_for_completion(&hpe->res_ready);

		if (IS_ERR(hpe->hp)) {
			err = -EREMOTEIO;
			goto out_err;
		}
		goto attach_flow;
	}

	hpe = kzalloc(sizeof(*hpe), GFP_KERNEL);
	if (!hpe) {
		mutex_unlock(&priv->fs.tc.hairpin_tbl_lock);
		return -ENOMEM;
	}

	spin_lock_init(&hpe->flows_lock);
	INIT_LIST_HEAD(&hpe->flows);
	INIT_LIST_HEAD(&hpe->dead_peer_wait_list);
	hpe->peer_vhca_id = peer_id;
	hpe->prio = match_prio;
	refcount_set(&hpe->refcnt, 1);
	init_completion(&hpe->res_ready);

	hash_add(priv->fs.tc.hairpin_tbl, &hpe->hairpin_hlist,
		 hash_hairpin_info(peer_id, match_prio));
	mutex_unlock(&priv->fs.tc.hairpin_tbl_lock);

	params.log_data_size = 15;
	params.log_data_size = min_t(u8, params.log_data_size,
				     MLX5_CAP_GEN(priv->mdev, log_max_hairpin_wq_data_sz));
	params.log_data_size = max_t(u8, params.log_data_size,
				     MLX5_CAP_GEN(priv->mdev, log_min_hairpin_wq_data_sz));

	params.log_num_packets = params.log_data_size -
				 MLX5_MPWRQ_MIN_LOG_STRIDE_SZ(priv->mdev);
	params.log_num_packets = min_t(u8, params.log_num_packets,
				       MLX5_CAP_GEN(priv->mdev, log_max_hairpin_num_packets));

	params.q_counter = priv->q_counter;
	/* set hairpin pair per each 50Gbs share of the link */
	mlx5e_port_max_linkspeed(priv->mdev, &link_speed);
	link_speed = max_t(u32, link_speed, 50000);
	link_speed64 = link_speed;
	do_div(link_speed64, 50000);
	params.num_channels = link_speed64;

	hp = mlx5e_hairpin_create(priv, &params, peer_ifindex);
	hpe->hp = hp;
	complete_all(&hpe->res_ready);
	if (IS_ERR(hp)) {
		err = PTR_ERR(hp);
		goto out_err;
	}

	netdev_dbg(priv->netdev, "add hairpin: tirn %x rqn %x peer %s sqn %x prio %d (log) data %d packets %d\n",
		   hp->tirn, hp->pair->rqn[0],
		   dev_name(hp->pair->peer_mdev->device),
		   hp->pair->sqn[0], match_prio, params.log_data_size, params.log_num_packets);

attach_flow:
	if (hpe->hp->num_channels > 1) {
		flow_flag_set(flow, HAIRPIN_RSS);
		flow->attr->nic_attr->hairpin_ft = hpe->hp->ttc.ft.t;
	} else {
		flow->attr->nic_attr->hairpin_tirn = hpe->hp->tirn;
	}

	flow->hpe = hpe;
	spin_lock(&hpe->flows_lock);
	list_add(&flow->hairpin, &hpe->flows);
	spin_unlock(&hpe->flows_lock);

	return 0;

out_err:
	mlx5e_hairpin_put(priv, hpe);
	return err;
}

static void mlx5e_hairpin_flow_del(struct mlx5e_priv *priv,
				   struct mlx5e_tc_flow *flow)
{
	/* flow wasn't fully initialized */
	if (!flow->hpe)
		return;

	spin_lock(&flow->hpe->flows_lock);
	list_del(&flow->hairpin);
	spin_unlock(&flow->hpe->flows_lock);

	mlx5e_hairpin_put(priv, flow->hpe);
	flow->hpe = NULL;
}

struct mlx5_flow_handle *
mlx5e_add_offloaded_nic_rule(struct mlx5e_priv *priv,
			     struct mlx5_flow_spec *spec,
			     struct mlx5_flow_attr *attr)
{
	struct mlx5_flow_context *flow_context = &spec->flow_context;
	struct mlx5_fs_chains *nic_chains = nic_chains(priv);
	struct mlx5_nic_flow_attr *nic_attr = attr->nic_attr;
	struct mlx5e_tc_table *tc = &priv->fs.tc;
	struct mlx5_flow_destination dest[2] = {};
	struct mlx5_flow_act flow_act = {
		.action = attr->action,
		.flags    = FLOW_ACT_NO_APPEND,
	};
	struct mlx5_flow_handle *rule;
	struct mlx5_flow_table *ft;
	int dest_ix = 0;

	flow_context->flags |= FLOW_CONTEXT_HAS_TAG;
	flow_context->flow_tag = nic_attr->flow_tag;

	if (attr->dest_ft) {
		dest[dest_ix].type = MLX5_FLOW_DESTINATION_TYPE_FLOW_TABLE;
		dest[dest_ix].ft = attr->dest_ft;
		dest_ix++;
	} else if (nic_attr->hairpin_ft) {
		dest[dest_ix].type = MLX5_FLOW_DESTINATION_TYPE_FLOW_TABLE;
		dest[dest_ix].ft = nic_attr->hairpin_ft;
		dest_ix++;
	} else if (nic_attr->hairpin_tirn) {
		dest[dest_ix].type = MLX5_FLOW_DESTINATION_TYPE_TIR;
		dest[dest_ix].tir_num = nic_attr->hairpin_tirn;
		dest_ix++;
	} else if (attr->action & MLX5_FLOW_CONTEXT_ACTION_FWD_DEST) {
		dest[dest_ix].type = MLX5_FLOW_DESTINATION_TYPE_FLOW_TABLE;
		if (attr->dest_chain) {
			dest[dest_ix].ft = mlx5_chains_get_table(nic_chains,
								 attr->dest_chain, 1,
								 MLX5E_TC_FT_LEVEL);
			if (IS_ERR(dest[dest_ix].ft))
				return ERR_CAST(dest[dest_ix].ft);
		} else {
			dest[dest_ix].ft = priv->fs.vlan.ft.t;
		}
		dest_ix++;
	}

	if (dest[0].type == MLX5_FLOW_DESTINATION_TYPE_FLOW_TABLE &&
	    MLX5_CAP_FLOWTABLE_NIC_RX(priv->mdev, ignore_flow_level))
		flow_act.flags |= FLOW_ACT_IGNORE_FLOW_LEVEL;

	if (flow_act.action & MLX5_FLOW_CONTEXT_ACTION_COUNT) {
		dest[dest_ix].type = MLX5_FLOW_DESTINATION_TYPE_COUNTER;
		dest[dest_ix].counter_id = mlx5_fc_id(attr->counter);
		dest_ix++;
	}

	if (attr->action & MLX5_FLOW_CONTEXT_ACTION_MOD_HDR)
		flow_act.modify_hdr = attr->modify_hdr;

	mutex_lock(&tc->t_lock);
	if (IS_ERR_OR_NULL(tc->t)) {
		/* Create the root table here if doesn't exist yet */
		tc->t =
			mlx5_chains_get_table(nic_chains, 0, 1, MLX5E_TC_FT_LEVEL);

		if (IS_ERR(tc->t)) {
			mutex_unlock(&tc->t_lock);
			netdev_err(priv->netdev,
				   "Failed to create tc offload table\n");
			rule = ERR_CAST(priv->fs.tc.t);
			goto err_ft_get;
		}
	}
	mutex_unlock(&tc->t_lock);

	if (attr->chain || attr->prio)
		ft = mlx5_chains_get_table(nic_chains,
					   attr->chain, attr->prio,
					   MLX5E_TC_FT_LEVEL);
	else
		ft = attr->ft;

	if (IS_ERR(ft)) {
		rule = ERR_CAST(ft);
		goto err_ft_get;
	}

	if (attr->outer_match_level != MLX5_MATCH_NONE)
		spec->match_criteria_enable |= MLX5_MATCH_OUTER_HEADERS;

	rule = mlx5_add_flow_rules(ft, spec,
				   &flow_act, dest, dest_ix);
	if (IS_ERR(rule))
		goto err_rule;

	return rule;

err_rule:
	if (attr->chain || attr->prio)
		mlx5_chains_put_table(nic_chains,
				      attr->chain, attr->prio,
				      MLX5E_TC_FT_LEVEL);
err_ft_get:
	if (attr->dest_chain)
		mlx5_chains_put_table(nic_chains,
				      attr->dest_chain, 1,
				      MLX5E_TC_FT_LEVEL);

	return ERR_CAST(rule);
}

static int
mlx5e_tc_add_nic_flow(struct mlx5e_priv *priv,
		      struct mlx5e_tc_flow_parse_attr *parse_attr,
		      struct mlx5e_tc_flow *flow,
		      struct netlink_ext_ack *extack)
{
	struct mlx5_flow_attr *attr = flow->attr;
	struct mlx5_core_dev *dev = priv->mdev;
	struct mlx5_fc *counter = NULL;
	int err;

	if (flow_flag_test(flow, HAIRPIN)) {
		err = mlx5e_hairpin_flow_add(priv, flow, parse_attr, extack);
		if (err)
			return err;
	}

	if (attr->action & MLX5_FLOW_CONTEXT_ACTION_COUNT) {
		counter = mlx5_fc_create(dev, true);
		if (IS_ERR(counter))
			return PTR_ERR(counter);

		attr->counter = counter;
	}

	if (attr->action & MLX5_FLOW_CONTEXT_ACTION_MOD_HDR) {
		err = mlx5e_attach_mod_hdr(priv, flow, parse_attr);
		dealloc_mod_hdr_actions(&parse_attr->mod_hdr_acts);
		if (err)
			return err;
	}

	if (flow_flag_test(flow, CT))
		flow->rule[0] = mlx5_tc_ct_flow_offload(get_ct_priv(priv), flow, &parse_attr->spec,
							attr, &parse_attr->mod_hdr_acts);
	else
		flow->rule[0] = mlx5e_add_offloaded_nic_rule(priv, &parse_attr->spec,
							     attr);

	return PTR_ERR_OR_ZERO(flow->rule[0]);
}

void mlx5e_del_offloaded_nic_rule(struct mlx5e_priv *priv,
				  struct mlx5_flow_handle *rule,
				  struct mlx5_flow_attr *attr)
{
	struct mlx5_fs_chains *nic_chains = nic_chains(priv);

	mlx5_del_flow_rules(rule);

	if (attr->chain || attr->prio)
		mlx5_chains_put_table(nic_chains, attr->chain, attr->prio,
				      MLX5E_TC_FT_LEVEL);

	if (attr->dest_chain)
		mlx5_chains_put_table(nic_chains, attr->dest_chain, 1,
				      MLX5E_TC_FT_LEVEL);
}

static void mlx5e_tc_del_nic_flow(struct mlx5e_priv *priv,
				  struct mlx5e_tc_flow *flow)
{
	struct mlx5_flow_attr *attr = flow->attr;
	struct mlx5e_tc_table *tc = &priv->fs.tc;

	flow_flag_clear(flow, OFFLOADED);

	if (flow_flag_test(flow, CT))
		mlx5_tc_ct_delete_flow(get_ct_priv(flow->priv), flow, attr);
	else if (!IS_ERR_OR_NULL(flow->rule[0]))
		mlx5e_del_offloaded_nic_rule(priv, flow->rule[0], attr);

	/* Remove root table if no rules are left to avoid
	 * extra steering hops.
	 */
	mutex_lock(&priv->fs.tc.t_lock);
	if (!mlx5e_tc_num_filters(priv, MLX5_TC_FLAG(NIC_OFFLOAD)) &&
	    !IS_ERR_OR_NULL(tc->t)) {
		mlx5_chains_put_table(nic_chains(priv), 0, 1, MLX5E_TC_FT_LEVEL);
		priv->fs.tc.t = NULL;
	}
	mutex_unlock(&priv->fs.tc.t_lock);

	kvfree(attr->parse_attr);

	if (attr->action & MLX5_FLOW_CONTEXT_ACTION_MOD_HDR)
		mlx5e_detach_mod_hdr(priv, flow);

	mlx5_fc_destroy(priv->mdev, attr->counter);

	if (flow_flag_test(flow, HAIRPIN))
		mlx5e_hairpin_flow_del(priv, flow);

	kfree(flow->attr);
}

struct mlx5_flow_handle *
mlx5e_tc_offload_fdb_rules(struct mlx5_eswitch *esw,
			   struct mlx5e_tc_flow *flow,
			   struct mlx5_flow_spec *spec,
			   struct mlx5_flow_attr *attr)
{
	struct mlx5e_tc_mod_hdr_acts *mod_hdr_acts;
	struct mlx5_flow_handle *rule;

	if (attr->flags & MLX5_ESW_ATTR_FLAG_SLOW_PATH)
		return mlx5_eswitch_add_offloaded_rule(esw, spec, attr);

	if (flow_flag_test(flow, CT)) {
		mod_hdr_acts = &attr->parse_attr->mod_hdr_acts;

		rule = mlx5_tc_ct_flow_offload(get_ct_priv(flow->priv),
					       flow, spec, attr,
					       mod_hdr_acts);
	} else {
		rule = mlx5_eswitch_add_offloaded_rule(esw, spec, attr);
	}

	if (IS_ERR(rule))
		return rule;

	if (attr->esw_attr->split_count) {
		flow->rule[1] = mlx5_eswitch_add_fwd_rule(esw, spec, attr);
		if (IS_ERR(flow->rule[1])) {
			if (flow_flag_test(flow, CT))
				mlx5_tc_ct_delete_flow(get_ct_priv(flow->priv), flow, attr);
			else
				mlx5_eswitch_del_offloaded_rule(esw, rule, attr);
			return flow->rule[1];
		}
	}

	return rule;
}

void mlx5e_tc_unoffload_fdb_rules(struct mlx5_eswitch *esw,
				  struct mlx5e_tc_flow *flow,
				  struct mlx5_flow_attr *attr)
{
	flow_flag_clear(flow, OFFLOADED);

	if (attr->flags & MLX5_ESW_ATTR_FLAG_SLOW_PATH)
		goto offload_rule_0;

	if (flow_flag_test(flow, CT)) {
		mlx5_tc_ct_delete_flow(get_ct_priv(flow->priv), flow, attr);
		return;
	}

	if (attr->esw_attr->split_count)
		mlx5_eswitch_del_fwd_rule(esw, flow->rule[1], attr);

offload_rule_0:
	mlx5_eswitch_del_offloaded_rule(esw, flow->rule[0], attr);
}

struct mlx5_flow_handle *
mlx5e_tc_offload_to_slow_path(struct mlx5_eswitch *esw,
			      struct mlx5e_tc_flow *flow,
			      struct mlx5_flow_spec *spec)
{
	struct mlx5_flow_attr *slow_attr;
	struct mlx5_flow_handle *rule;

	slow_attr = mlx5_alloc_flow_attr(MLX5_FLOW_NAMESPACE_FDB);
	if (!slow_attr)
		return ERR_PTR(-ENOMEM);

	memcpy(slow_attr, flow->attr, ESW_FLOW_ATTR_SZ);
	slow_attr->action = MLX5_FLOW_CONTEXT_ACTION_FWD_DEST;
	slow_attr->esw_attr->split_count = 0;
	slow_attr->flags |= MLX5_ESW_ATTR_FLAG_SLOW_PATH;

	rule = mlx5e_tc_offload_fdb_rules(esw, flow, spec, slow_attr);
	if (!IS_ERR(rule))
		flow_flag_set(flow, SLOW);

	kfree(slow_attr);

	return rule;
}

void mlx5e_tc_unoffload_from_slow_path(struct mlx5_eswitch *esw,
				       struct mlx5e_tc_flow *flow)
{
	struct mlx5_flow_attr *slow_attr;

	slow_attr = mlx5_alloc_flow_attr(MLX5_FLOW_NAMESPACE_FDB);
	if (!slow_attr) {
		mlx5_core_warn(flow->priv->mdev, "Unable to alloc attr to unoffload slow path rule\n");
		return;
	}

	memcpy(slow_attr, flow->attr, ESW_FLOW_ATTR_SZ);
	slow_attr->action = MLX5_FLOW_CONTEXT_ACTION_FWD_DEST;
	slow_attr->esw_attr->split_count = 0;
	slow_attr->flags |= MLX5_ESW_ATTR_FLAG_SLOW_PATH;
	mlx5e_tc_unoffload_fdb_rules(esw, flow, slow_attr);
	flow_flag_clear(flow, SLOW);
	kfree(slow_attr);
}

/* Caller must obtain uplink_priv->unready_flows_lock mutex before calling this
 * function.
 */
static void unready_flow_add(struct mlx5e_tc_flow *flow,
			     struct list_head *unready_flows)
{
	flow_flag_set(flow, NOT_READY);
	list_add_tail(&flow->unready, unready_flows);
}

/* Caller must obtain uplink_priv->unready_flows_lock mutex before calling this
 * function.
 */
static void unready_flow_del(struct mlx5e_tc_flow *flow)
{
	list_del(&flow->unready);
	flow_flag_clear(flow, NOT_READY);
}

static void add_unready_flow(struct mlx5e_tc_flow *flow)
{
	struct mlx5_rep_uplink_priv *uplink_priv;
	struct mlx5e_rep_priv *rpriv;
	struct mlx5_eswitch *esw;

	esw = flow->priv->mdev->priv.eswitch;
	rpriv = mlx5_eswitch_get_uplink_priv(esw, REP_ETH);
	uplink_priv = &rpriv->uplink_priv;

	mutex_lock(&uplink_priv->unready_flows_lock);
	unready_flow_add(flow, &uplink_priv->unready_flows);
	mutex_unlock(&uplink_priv->unready_flows_lock);
}

static void remove_unready_flow(struct mlx5e_tc_flow *flow)
{
	struct mlx5_rep_uplink_priv *uplink_priv;
	struct mlx5e_rep_priv *rpriv;
	struct mlx5_eswitch *esw;

	esw = flow->priv->mdev->priv.eswitch;
	rpriv = mlx5_eswitch_get_uplink_priv(esw, REP_ETH);
	uplink_priv = &rpriv->uplink_priv;

	mutex_lock(&uplink_priv->unready_flows_lock);
	unready_flow_del(flow);
	mutex_unlock(&uplink_priv->unready_flows_lock);
}

static bool same_hw_devs(struct mlx5e_priv *priv, struct mlx5e_priv *peer_priv);

bool mlx5e_tc_is_vf_tunnel(struct net_device *out_dev, struct net_device *route_dev)
{
	struct mlx5_core_dev *out_mdev, *route_mdev;
	struct mlx5e_priv *out_priv, *route_priv;

	out_priv = netdev_priv(out_dev);
	out_mdev = out_priv->mdev;
	route_priv = netdev_priv(route_dev);
	route_mdev = route_priv->mdev;

	if (out_mdev->coredev_type != MLX5_COREDEV_PF ||
	    route_mdev->coredev_type != MLX5_COREDEV_VF)
		return false;

	return same_hw_devs(out_priv, route_priv);
}

int mlx5e_tc_query_route_vport(struct net_device *out_dev, struct net_device *route_dev, u16 *vport)
{
	struct mlx5e_priv *out_priv, *route_priv;
	struct mlx5_core_dev *route_mdev;
	struct mlx5_eswitch *esw;
	u16 vhca_id;
	int err;

	out_priv = netdev_priv(out_dev);
	esw = out_priv->mdev->priv.eswitch;
	route_priv = netdev_priv(route_dev);
	route_mdev = route_priv->mdev;

	vhca_id = MLX5_CAP_GEN(route_mdev, vhca_id);
	err = mlx5_eswitch_vhca_id_to_vport(esw, vhca_id, vport);
	return err;
}

int mlx5e_tc_add_flow_mod_hdr(struct mlx5e_priv *priv,
			      struct mlx5e_tc_flow_parse_attr *parse_attr,
			      struct mlx5e_tc_flow *flow)
{
	struct mlx5e_tc_mod_hdr_acts *mod_hdr_acts = &parse_attr->mod_hdr_acts;
	struct mlx5_modify_hdr *mod_hdr;

	mod_hdr = mlx5_modify_header_alloc(priv->mdev,
					   get_flow_name_space(flow),
					   mod_hdr_acts->num_actions,
					   mod_hdr_acts->actions);
	if (IS_ERR(mod_hdr))
		return PTR_ERR(mod_hdr);

	WARN_ON(flow->attr->modify_hdr);
	flow->attr->modify_hdr = mod_hdr;

	return 0;
}

static int
mlx5e_tc_add_fdb_flow(struct mlx5e_priv *priv,
		      struct mlx5e_tc_flow *flow,
		      struct netlink_ext_ack *extack)
{
	struct mlx5_eswitch *esw = priv->mdev->priv.eswitch;
	struct net_device *out_dev, *encap_dev = NULL;
	struct mlx5e_tc_flow_parse_attr *parse_attr;
	struct mlx5_flow_attr *attr = flow->attr;
	bool vf_tun = false, encap_valid = true;
	struct mlx5_esw_flow_attr *esw_attr;
	struct mlx5_fc *counter = NULL;
	struct mlx5e_rep_priv *rpriv;
	struct mlx5e_priv *out_priv;
	u32 max_prio, max_chain;
	int err = 0;
	int out_index;

	/* We check chain range only for tc flows.
	 * For ft flows, we checked attr->chain was originally 0 and set it to
	 * FDB_FT_CHAIN which is outside tc range.
	 * See mlx5e_rep_setup_ft_cb().
	 */
	max_chain = mlx5_chains_get_chain_range(esw_chains(esw));
	if (!mlx5e_is_ft_flow(flow) && attr->chain > max_chain) {
		NL_SET_ERR_MSG_MOD(extack,
				   "Requested chain is out of supported range");
		err = -EOPNOTSUPP;
		goto err_out;
	}

	max_prio = mlx5_chains_get_prio_range(esw_chains(esw));
	if (attr->prio > max_prio) {
		NL_SET_ERR_MSG_MOD(extack,
				   "Requested priority is out of supported range");
		err = -EOPNOTSUPP;
		goto err_out;
	}

	if (flow_flag_test(flow, TUN_RX)) {
		err = mlx5e_attach_decap_route(priv, flow);
		if (err)
			goto err_out;
	}

	if (flow_flag_test(flow, L3_TO_L2_DECAP)) {
		err = mlx5e_attach_decap(priv, flow, extack);
		if (err)
			goto err_out;
	}

	parse_attr = attr->parse_attr;
	esw_attr = attr->esw_attr;

	for (out_index = 0; out_index < MLX5_MAX_FLOW_FWD_VPORTS; out_index++) {
		int mirred_ifindex;

		if (!(esw_attr->dests[out_index].flags & MLX5_ESW_DEST_ENCAP))
			continue;

		mirred_ifindex = parse_attr->mirred_ifindex[out_index];
		out_dev = __dev_get_by_index(dev_net(priv->netdev),
					     mirred_ifindex);
		err = mlx5e_attach_encap(priv, flow, out_dev, out_index,
					 extack, &encap_dev, &encap_valid);
		if (err)
			goto err_out;

		if (esw_attr->dests[out_index].flags &
		    MLX5_ESW_DEST_CHAIN_WITH_SRC_PORT_CHANGE)
			vf_tun = true;
		out_priv = netdev_priv(encap_dev);
		rpriv = out_priv->ppriv;
		esw_attr->dests[out_index].rep = rpriv->rep;
		esw_attr->dests[out_index].mdev = out_priv->mdev;
	}

	err = mlx5_eswitch_add_vlan_action(esw, attr);
	if (err)
		goto err_out;

	if (attr->action & MLX5_FLOW_CONTEXT_ACTION_MOD_HDR &&
	    !(attr->ct_attr.ct_action & TCA_CT_ACT_CLEAR)) {
		if (vf_tun) {
			err = mlx5e_tc_add_flow_mod_hdr(priv, parse_attr, flow);
			if (err)
				goto err_out;
		} else {
			err = mlx5e_attach_mod_hdr(priv, flow, parse_attr);
			if (err)
				goto err_out;
		}
	}

	if (attr->action & MLX5_FLOW_CONTEXT_ACTION_COUNT) {
		counter = mlx5_fc_create(esw_attr->counter_dev, true);
		if (IS_ERR(counter)) {
			err = PTR_ERR(counter);
			goto err_out;
		}

		attr->counter = counter;
	}

	/* we get here if one of the following takes place:
	 * (1) there's no error
	 * (2) there's an encap action and we don't have valid neigh
	 */
	if (!encap_valid)
		flow->rule[0] = mlx5e_tc_offload_to_slow_path(esw, flow, &parse_attr->spec);
	else
		flow->rule[0] = mlx5e_tc_offload_fdb_rules(esw, flow, &parse_attr->spec, attr);

	if (IS_ERR(flow->rule[0])) {
		err = PTR_ERR(flow->rule[0]);
		goto err_out;
	}
	flow_flag_set(flow, OFFLOADED);

	return 0;

err_out:
	flow_flag_set(flow, FAILED);
	return err;
}

static bool mlx5_flow_has_geneve_opt(struct mlx5e_tc_flow *flow)
{
	struct mlx5_flow_spec *spec = &flow->attr->parse_attr->spec;
	void *headers_v = MLX5_ADDR_OF(fte_match_param,
				       spec->match_value,
				       misc_parameters_3);
	u32 geneve_tlv_opt_0_data = MLX5_GET(fte_match_set_misc3,
					     headers_v,
					     geneve_tlv_option_0_data);

	return !!geneve_tlv_opt_0_data;
}

static void mlx5e_tc_del_fdb_flow(struct mlx5e_priv *priv,
				  struct mlx5e_tc_flow *flow)
{
	struct mlx5_eswitch *esw = priv->mdev->priv.eswitch;
	struct mlx5_flow_attr *attr = flow->attr;
	struct mlx5_esw_flow_attr *esw_attr;
	bool vf_tun = false;
	int out_index;

	esw_attr = attr->esw_attr;
	mlx5e_put_flow_tunnel_id(flow);

	if (flow_flag_test(flow, NOT_READY))
		remove_unready_flow(flow);

	if (mlx5e_is_offloaded_flow(flow)) {
		if (flow_flag_test(flow, SLOW))
			mlx5e_tc_unoffload_from_slow_path(esw, flow);
		else
			mlx5e_tc_unoffload_fdb_rules(esw, flow, attr);
	}

	if (mlx5_flow_has_geneve_opt(flow))
		mlx5_geneve_tlv_option_del(priv->mdev->geneve);

	mlx5_eswitch_del_vlan_action(esw, attr);

	if (flow->decap_route)
		mlx5e_detach_decap_route(priv, flow);

	for (out_index = 0; out_index < MLX5_MAX_FLOW_FWD_VPORTS; out_index++) {
		if (esw_attr->dests[out_index].flags &
		    MLX5_ESW_DEST_CHAIN_WITH_SRC_PORT_CHANGE)
			vf_tun = true;
		if (esw_attr->dests[out_index].flags & MLX5_ESW_DEST_ENCAP) {
			mlx5e_detach_encap(priv, flow, out_index);
			kfree(attr->parse_attr->tun_info[out_index]);
		}
	}

	mlx5_tc_ct_match_del(get_ct_priv(priv), &flow->attr->ct_attr);

	if (attr->action & MLX5_FLOW_CONTEXT_ACTION_MOD_HDR) {
		dealloc_mod_hdr_actions(&attr->parse_attr->mod_hdr_acts);
		if (vf_tun && attr->modify_hdr)
			mlx5_modify_header_dealloc(priv->mdev, attr->modify_hdr);
		else
			mlx5e_detach_mod_hdr(priv, flow);
	}
	kvfree(attr->parse_attr);
	kvfree(attr->esw_attr->rx_tun_attr);

	if (attr->action & MLX5_FLOW_CONTEXT_ACTION_COUNT)
		mlx5_fc_destroy(esw_attr->counter_dev, attr->counter);

	if (flow_flag_test(flow, L3_TO_L2_DECAP))
		mlx5e_detach_decap(priv, flow);

	kfree(flow->attr);
}

struct mlx5_fc *mlx5e_tc_get_counter(struct mlx5e_tc_flow *flow)
{
	return flow->attr->counter;
}

/* Iterate over tmp_list of flows attached to flow_list head. */
void mlx5e_put_flow_list(struct mlx5e_priv *priv, struct list_head *flow_list)
{
	struct mlx5e_tc_flow *flow, *tmp;

	list_for_each_entry_safe(flow, tmp, flow_list, tmp_list)
		mlx5e_flow_put(priv, flow);
}

static void __mlx5e_tc_del_fdb_peer_flow(struct mlx5e_tc_flow *flow)
{
	struct mlx5_eswitch *esw = flow->priv->mdev->priv.eswitch;

	if (!flow_flag_test(flow, ESWITCH) ||
	    !flow_flag_test(flow, DUP))
		return;

	mutex_lock(&esw->offloads.peer_mutex);
	list_del(&flow->peer);
	mutex_unlock(&esw->offloads.peer_mutex);

	flow_flag_clear(flow, DUP);

	if (refcount_dec_and_test(&flow->peer_flow->refcnt)) {
		mlx5e_tc_del_fdb_flow(flow->peer_flow->priv, flow->peer_flow);
		kfree(flow->peer_flow);
	}

	flow->peer_flow = NULL;
}

static void mlx5e_tc_del_fdb_peer_flow(struct mlx5e_tc_flow *flow)
{
	struct mlx5_core_dev *dev = flow->priv->mdev;
	struct mlx5_devcom *devcom = dev->priv.devcom;
	struct mlx5_eswitch *peer_esw;

	peer_esw = mlx5_devcom_get_peer_data(devcom, MLX5_DEVCOM_ESW_OFFLOADS);
	if (!peer_esw)
		return;

	__mlx5e_tc_del_fdb_peer_flow(flow);
	mlx5_devcom_release_peer_data(devcom, MLX5_DEVCOM_ESW_OFFLOADS);
}

static void mlx5e_tc_del_flow(struct mlx5e_priv *priv,
			      struct mlx5e_tc_flow *flow)
{
	if (mlx5e_is_eswitch_flow(flow)) {
		mlx5e_tc_del_fdb_peer_flow(flow);
		mlx5e_tc_del_fdb_flow(priv, flow);
	} else {
		mlx5e_tc_del_nic_flow(priv, flow);
	}
}

static int flow_has_tc_fwd_action(struct flow_cls_offload *f)
{
	struct flow_rule *rule = flow_cls_offload_flow_rule(f);
	struct flow_action *flow_action = &rule->action;
	const struct flow_action_entry *act;
	int i;

	flow_action_for_each(i, act, flow_action) {
		switch (act->id) {
		case FLOW_ACTION_GOTO:
			return true;
		default:
			continue;
		}
	}

	return false;
}

static int
enc_opts_is_dont_care_or_full_match(struct mlx5e_priv *priv,
				    struct flow_dissector_key_enc_opts *opts,
				    struct netlink_ext_ack *extack,
				    bool *dont_care)
{
	struct geneve_opt *opt;
	int off = 0;

	*dont_care = true;

	while (opts->len > off) {
		opt = (struct geneve_opt *)&opts->data[off];

		if (!(*dont_care) || opt->opt_class || opt->type ||
		    memchr_inv(opt->opt_data, 0, opt->length * 4)) {
			*dont_care = false;

			if (opt->opt_class != htons(U16_MAX) ||
			    opt->type != U8_MAX) {
				NL_SET_ERR_MSG(extack,
					       "Partial match of tunnel options in chain > 0 isn't supported");
				netdev_warn(priv->netdev,
					    "Partial match of tunnel options in chain > 0 isn't supported");
				return -EOPNOTSUPP;
			}
		}

		off += sizeof(struct geneve_opt) + opt->length * 4;
	}

	return 0;
}

#define COPY_DISSECTOR(rule, diss_key, dst)\
({ \
	struct flow_rule *__rule = (rule);\
	typeof(dst) __dst = dst;\
\
	memcpy(__dst,\
	       skb_flow_dissector_target(__rule->match.dissector,\
					 diss_key,\
					 __rule->match.key),\
	       sizeof(*__dst));\
})

static int mlx5e_get_flow_tunnel_id(struct mlx5e_priv *priv,
				    struct mlx5e_tc_flow *flow,
				    struct flow_cls_offload *f,
				    struct net_device *filter_dev)
{
	struct flow_rule *rule = flow_cls_offload_flow_rule(f);
	struct netlink_ext_ack *extack = f->common.extack;
	struct mlx5e_tc_mod_hdr_acts *mod_hdr_acts;
	struct flow_match_enc_opts enc_opts_match;
	struct tunnel_match_enc_opts tun_enc_opts;
	struct mlx5_rep_uplink_priv *uplink_priv;
	struct mlx5_flow_attr *attr = flow->attr;
	struct mlx5e_rep_priv *uplink_rpriv;
	struct tunnel_match_key tunnel_key;
	bool enc_opts_is_dont_care = true;
	u32 tun_id, enc_opts_id = 0;
	struct mlx5_eswitch *esw;
	u32 value, mask;
	int err;

	esw = priv->mdev->priv.eswitch;
	uplink_rpriv = mlx5_eswitch_get_uplink_priv(esw, REP_ETH);
	uplink_priv = &uplink_rpriv->uplink_priv;

	memset(&tunnel_key, 0, sizeof(tunnel_key));
	COPY_DISSECTOR(rule, FLOW_DISSECTOR_KEY_ENC_CONTROL,
		       &tunnel_key.enc_control);
	if (tunnel_key.enc_control.addr_type == FLOW_DISSECTOR_KEY_IPV4_ADDRS)
		COPY_DISSECTOR(rule, FLOW_DISSECTOR_KEY_ENC_IPV4_ADDRS,
			       &tunnel_key.enc_ipv4);
	else
		COPY_DISSECTOR(rule, FLOW_DISSECTOR_KEY_ENC_IPV6_ADDRS,
			       &tunnel_key.enc_ipv6);
	COPY_DISSECTOR(rule, FLOW_DISSECTOR_KEY_ENC_IP, &tunnel_key.enc_ip);
	COPY_DISSECTOR(rule, FLOW_DISSECTOR_KEY_ENC_PORTS,
		       &tunnel_key.enc_tp);
	COPY_DISSECTOR(rule, FLOW_DISSECTOR_KEY_ENC_KEYID,
		       &tunnel_key.enc_key_id);
	tunnel_key.filter_ifindex = filter_dev->ifindex;

	err = mapping_add(uplink_priv->tunnel_mapping, &tunnel_key, &tun_id);
	if (err)
		return err;

	flow_rule_match_enc_opts(rule, &enc_opts_match);
	err = enc_opts_is_dont_care_or_full_match(priv,
						  enc_opts_match.mask,
						  extack,
						  &enc_opts_is_dont_care);
	if (err)
		goto err_enc_opts;

	if (!enc_opts_is_dont_care) {
		memset(&tun_enc_opts, 0, sizeof(tun_enc_opts));
		memcpy(&tun_enc_opts.key, enc_opts_match.key,
		       sizeof(*enc_opts_match.key));
		memcpy(&tun_enc_opts.mask, enc_opts_match.mask,
		       sizeof(*enc_opts_match.mask));

		err = mapping_add(uplink_priv->tunnel_enc_opts_mapping,
				  &tun_enc_opts, &enc_opts_id);
		if (err)
			goto err_enc_opts;
	}

	value = tun_id << ENC_OPTS_BITS | enc_opts_id;
	mask = enc_opts_id ? TUNNEL_ID_MASK :
			     (TUNNEL_ID_MASK & ~ENC_OPTS_BITS_MASK);

	if (attr->chain) {
		mlx5e_tc_match_to_reg_match(&attr->parse_attr->spec,
					    TUNNEL_TO_REG, value, mask);
	} else {
		mod_hdr_acts = &attr->parse_attr->mod_hdr_acts;
		err = mlx5e_tc_match_to_reg_set(priv->mdev,
						mod_hdr_acts, MLX5_FLOW_NAMESPACE_FDB,
						TUNNEL_TO_REG, value);
		if (err)
			goto err_set;

		attr->action |= MLX5_FLOW_CONTEXT_ACTION_MOD_HDR;
	}

	flow->tunnel_id = value;
	return 0;

err_set:
	if (enc_opts_id)
		mapping_remove(uplink_priv->tunnel_enc_opts_mapping,
			       enc_opts_id);
err_enc_opts:
	mapping_remove(uplink_priv->tunnel_mapping, tun_id);
	return err;
}

static void mlx5e_put_flow_tunnel_id(struct mlx5e_tc_flow *flow)
{
	u32 enc_opts_id = flow->tunnel_id & ENC_OPTS_BITS_MASK;
	u32 tun_id = flow->tunnel_id >> ENC_OPTS_BITS;
	struct mlx5_rep_uplink_priv *uplink_priv;
	struct mlx5e_rep_priv *uplink_rpriv;
	struct mlx5_eswitch *esw;

	esw = flow->priv->mdev->priv.eswitch;
	uplink_rpriv = mlx5_eswitch_get_uplink_priv(esw, REP_ETH);
	uplink_priv = &uplink_rpriv->uplink_priv;

	if (tun_id)
		mapping_remove(uplink_priv->tunnel_mapping, tun_id);
	if (enc_opts_id)
		mapping_remove(uplink_priv->tunnel_enc_opts_mapping,
			       enc_opts_id);
}

u32 mlx5e_tc_get_flow_tun_id(struct mlx5e_tc_flow *flow)
{
	return flow->tunnel_id;
}

void mlx5e_tc_set_ethertype(struct mlx5_core_dev *mdev,
			    struct flow_match_basic *match, bool outer,
			    void *headers_c, void *headers_v)
{
	bool ip_version_cap;

	ip_version_cap = outer ?
		MLX5_CAP_FLOWTABLE_NIC_RX(mdev,
					  ft_field_support.outer_ip_version) :
		MLX5_CAP_FLOWTABLE_NIC_RX(mdev,
					  ft_field_support.inner_ip_version);

	if (ip_version_cap && match->mask->n_proto == htons(0xFFFF) &&
	    (match->key->n_proto == htons(ETH_P_IP) ||
	     match->key->n_proto == htons(ETH_P_IPV6))) {
		MLX5_SET_TO_ONES(fte_match_set_lyr_2_4, headers_c, ip_version);
		MLX5_SET(fte_match_set_lyr_2_4, headers_v, ip_version,
			 match->key->n_proto == htons(ETH_P_IP) ? 4 : 6);
	} else {
		MLX5_SET(fte_match_set_lyr_2_4, headers_c, ethertype,
			 ntohs(match->mask->n_proto));
		MLX5_SET(fte_match_set_lyr_2_4, headers_v, ethertype,
			 ntohs(match->key->n_proto));
	}
}

u8 mlx5e_tc_get_ip_version(struct mlx5_flow_spec *spec, bool outer)
{
	void *headers_v;
	u16 ethertype;
	u8 ip_version;

	if (outer)
		headers_v = MLX5_ADDR_OF(fte_match_param, spec->match_value, outer_headers);
	else
		headers_v = MLX5_ADDR_OF(fte_match_param, spec->match_value, inner_headers);

	ip_version = MLX5_GET(fte_match_set_lyr_2_4, headers_v, ip_version);
	/* Return ip_version converted from ethertype anyway */
	if (!ip_version) {
		ethertype = MLX5_GET(fte_match_set_lyr_2_4, headers_v, ethertype);
		if (ethertype == ETH_P_IP || ethertype == ETH_P_ARP)
			ip_version = 4;
		else if (ethertype == ETH_P_IPV6)
			ip_version = 6;
	}
	return ip_version;
}

static int parse_tunnel_attr(struct mlx5e_priv *priv,
			     struct mlx5e_tc_flow *flow,
			     struct mlx5_flow_spec *spec,
			     struct flow_cls_offload *f,
			     struct net_device *filter_dev,
			     u8 *match_level,
			     bool *match_inner)
{
	struct mlx5e_tc_tunnel *tunnel = mlx5e_get_tc_tun(filter_dev);
	struct mlx5_eswitch *esw = priv->mdev->priv.eswitch;
	struct netlink_ext_ack *extack = f->common.extack;
	bool needs_mapping, sets_mapping;
	int err;

	if (!mlx5e_is_eswitch_flow(flow))
		return -EOPNOTSUPP;

	needs_mapping = !!flow->attr->chain;
	sets_mapping = !flow->attr->chain && flow_has_tc_fwd_action(f);
	*match_inner = !needs_mapping;

	if ((needs_mapping || sets_mapping) &&
	    !mlx5_eswitch_reg_c1_loopback_enabled(esw)) {
		NL_SET_ERR_MSG(extack,
			       "Chains on tunnel devices isn't supported without register loopback support");
		netdev_warn(priv->netdev,
			    "Chains on tunnel devices isn't supported without register loopback support");
		return -EOPNOTSUPP;
	}

	if (!flow->attr->chain) {
		err = mlx5e_tc_tun_parse(filter_dev, priv, spec, f,
					 match_level);
		if (err) {
			NL_SET_ERR_MSG_MOD(extack,
					   "Failed to parse tunnel attributes");
			netdev_warn(priv->netdev,
				    "Failed to parse tunnel attributes");
			return err;
		}

		/* With mpls over udp we decapsulate using packet reformat
		 * object
		 */
		if (!netif_is_bareudp(filter_dev))
			flow->attr->action |= MLX5_FLOW_CONTEXT_ACTION_DECAP;
		err = mlx5e_tc_set_attr_rx_tun(flow, spec);
		if (err)
			return err;
	} else if (tunnel && tunnel->tunnel_type == MLX5E_TC_TUNNEL_TYPE_VXLAN) {
		struct mlx5_flow_spec *tmp_spec;

		tmp_spec = kvzalloc(sizeof(*tmp_spec), GFP_KERNEL);
		if (!tmp_spec) {
			NL_SET_ERR_MSG_MOD(extack, "Failed to allocate memory for vxlan tmp spec");
			netdev_warn(priv->netdev, "Failed to allocate memory for vxlan tmp spec");
			return -ENOMEM;
		}
		memcpy(tmp_spec, spec, sizeof(*tmp_spec));

		err = mlx5e_tc_tun_parse(filter_dev, priv, tmp_spec, f, match_level);
		if (err) {
			kvfree(tmp_spec);
			NL_SET_ERR_MSG_MOD(extack, "Failed to parse tunnel attributes");
			netdev_warn(priv->netdev, "Failed to parse tunnel attributes");
			return err;
		}
		err = mlx5e_tc_set_attr_rx_tun(flow, tmp_spec);
		kvfree(tmp_spec);
		if (err)
			return err;
	}

	if (!needs_mapping && !sets_mapping)
		return 0;

	return mlx5e_get_flow_tunnel_id(priv, flow, f, filter_dev);
}

static void *get_match_inner_headers_criteria(struct mlx5_flow_spec *spec)
{
	return MLX5_ADDR_OF(fte_match_param, spec->match_criteria,
			    inner_headers);
}

static void *get_match_inner_headers_value(struct mlx5_flow_spec *spec)
{
	return MLX5_ADDR_OF(fte_match_param, spec->match_value,
			    inner_headers);
}

static void *get_match_outer_headers_criteria(struct mlx5_flow_spec *spec)
{
	return MLX5_ADDR_OF(fte_match_param, spec->match_criteria,
			    outer_headers);
}

static void *get_match_outer_headers_value(struct mlx5_flow_spec *spec)
{
	return MLX5_ADDR_OF(fte_match_param, spec->match_value,
			    outer_headers);
}

static void *get_match_headers_value(u32 flags,
				     struct mlx5_flow_spec *spec)
{
	return (flags & MLX5_FLOW_CONTEXT_ACTION_DECAP) ?
		get_match_inner_headers_value(spec) :
		get_match_outer_headers_value(spec);
}

static void *get_match_headers_criteria(u32 flags,
					struct mlx5_flow_spec *spec)
{
	return (flags & MLX5_FLOW_CONTEXT_ACTION_DECAP) ?
		get_match_inner_headers_criteria(spec) :
		get_match_outer_headers_criteria(spec);
}

static int mlx5e_flower_parse_meta(struct net_device *filter_dev,
				   struct flow_cls_offload *f)
{
	struct flow_rule *rule = flow_cls_offload_flow_rule(f);
	struct netlink_ext_ack *extack = f->common.extack;
	struct net_device *ingress_dev;
	struct flow_match_meta match;

	if (!flow_rule_match_key(rule, FLOW_DISSECTOR_KEY_META))
		return 0;

	flow_rule_match_meta(rule, &match);
	if (match.mask->ingress_ifindex != 0xFFFFFFFF) {
		NL_SET_ERR_MSG_MOD(extack, "Unsupported ingress ifindex mask");
		return -EOPNOTSUPP;
	}

	ingress_dev = __dev_get_by_index(dev_net(filter_dev),
					 match.key->ingress_ifindex);
	if (!ingress_dev) {
		NL_SET_ERR_MSG_MOD(extack,
				   "Can't find the ingress port to match on");
		return -ENOENT;
	}

	if (ingress_dev != filter_dev) {
		NL_SET_ERR_MSG_MOD(extack,
				   "Can't match on the ingress filter port");
		return -EOPNOTSUPP;
	}

	return 0;
}

static bool skip_key_basic(struct net_device *filter_dev,
			   struct flow_cls_offload *f)
{
	/* When doing mpls over udp decap, the user needs to provide
	 * MPLS_UC as the protocol in order to be able to match on mpls
	 * label fields.  However, the actual ethertype is IP so we want to
	 * avoid matching on this, otherwise we'll fail the match.
	 */
	if (netif_is_bareudp(filter_dev) && f->common.chain_index == 0)
		return true;

	return false;
}

static int __parse_cls_flower(struct mlx5e_priv *priv,
			      struct mlx5e_tc_flow *flow,
			      struct mlx5_flow_spec *spec,
			      struct flow_cls_offload *f,
			      struct net_device *filter_dev,
			      u8 *inner_match_level, u8 *outer_match_level)
{
	struct netlink_ext_ack *extack = f->common.extack;
	void *headers_c = MLX5_ADDR_OF(fte_match_param, spec->match_criteria,
				       outer_headers);
	void *headers_v = MLX5_ADDR_OF(fte_match_param, spec->match_value,
				       outer_headers);
	void *misc_c = MLX5_ADDR_OF(fte_match_param, spec->match_criteria,
				    misc_parameters);
	void *misc_v = MLX5_ADDR_OF(fte_match_param, spec->match_value,
				    misc_parameters);
	void *misc_c_3 = MLX5_ADDR_OF(fte_match_param, spec->match_criteria,
				    misc_parameters_3);
	void *misc_v_3 = MLX5_ADDR_OF(fte_match_param, spec->match_value,
				    misc_parameters_3);
	struct flow_rule *rule = flow_cls_offload_flow_rule(f);
	struct flow_dissector *dissector = rule->match.dissector;
	u16 addr_type = 0;
	u8 ip_proto = 0;
	u8 *match_level;
	int err;

	match_level = outer_match_level;

	if (dissector->used_keys &
	    ~(BIT(FLOW_DISSECTOR_KEY_META) |
	      BIT(FLOW_DISSECTOR_KEY_CONTROL) |
	      BIT(FLOW_DISSECTOR_KEY_BASIC) |
	      BIT(FLOW_DISSECTOR_KEY_ETH_ADDRS) |
	      BIT(FLOW_DISSECTOR_KEY_VLAN) |
	      BIT(FLOW_DISSECTOR_KEY_CVLAN) |
	      BIT(FLOW_DISSECTOR_KEY_IPV4_ADDRS) |
	      BIT(FLOW_DISSECTOR_KEY_IPV6_ADDRS) |
	      BIT(FLOW_DISSECTOR_KEY_PORTS) |
	      BIT(FLOW_DISSECTOR_KEY_ENC_KEYID) |
	      BIT(FLOW_DISSECTOR_KEY_ENC_IPV4_ADDRS) |
	      BIT(FLOW_DISSECTOR_KEY_ENC_IPV6_ADDRS) |
	      BIT(FLOW_DISSECTOR_KEY_ENC_PORTS)	|
	      BIT(FLOW_DISSECTOR_KEY_ENC_CONTROL) |
	      BIT(FLOW_DISSECTOR_KEY_TCP) |
	      BIT(FLOW_DISSECTOR_KEY_IP)  |
	      BIT(FLOW_DISSECTOR_KEY_CT) |
	      BIT(FLOW_DISSECTOR_KEY_ENC_IP) |
	      BIT(FLOW_DISSECTOR_KEY_ENC_OPTS) |
	      BIT(FLOW_DISSECTOR_KEY_ICMP) |
	      BIT(FLOW_DISSECTOR_KEY_MPLS))) {
		NL_SET_ERR_MSG_MOD(extack, "Unsupported key");
		netdev_dbg(priv->netdev, "Unsupported key used: 0x%x\n",
			   dissector->used_keys);
		return -EOPNOTSUPP;
	}

	if (mlx5e_get_tc_tun(filter_dev)) {
		bool match_inner = false;

		err = parse_tunnel_attr(priv, flow, spec, f, filter_dev,
					outer_match_level, &match_inner);
		if (err)
			return err;

		if (match_inner) {
			/* header pointers should point to the inner headers
			 * if the packet was decapsulated already.
			 * outer headers are set by parse_tunnel_attr.
			 */
			match_level = inner_match_level;
			headers_c = get_match_inner_headers_criteria(spec);
			headers_v = get_match_inner_headers_value(spec);
		}
	}

	err = mlx5e_flower_parse_meta(filter_dev, f);
	if (err)
		return err;

	if (flow_rule_match_key(rule, FLOW_DISSECTOR_KEY_BASIC) &&
	    !skip_key_basic(filter_dev, f)) {
		struct flow_match_basic match;

		flow_rule_match_basic(rule, &match);
		mlx5e_tc_set_ethertype(priv->mdev, &match,
				       match_level == outer_match_level,
				       headers_c, headers_v);

		if (match.mask->n_proto)
			*match_level = MLX5_MATCH_L2;
	}
	if (flow_rule_match_key(rule, FLOW_DISSECTOR_KEY_VLAN) ||
	    is_vlan_dev(filter_dev)) {
		struct flow_dissector_key_vlan filter_dev_mask;
		struct flow_dissector_key_vlan filter_dev_key;
		struct flow_match_vlan match;

		if (is_vlan_dev(filter_dev)) {
			match.key = &filter_dev_key;
			match.key->vlan_id = vlan_dev_vlan_id(filter_dev);
			match.key->vlan_tpid = vlan_dev_vlan_proto(filter_dev);
			match.key->vlan_priority = 0;
			match.mask = &filter_dev_mask;
			memset(match.mask, 0xff, sizeof(*match.mask));
			match.mask->vlan_priority = 0;
		} else {
			flow_rule_match_vlan(rule, &match);
		}
		if (match.mask->vlan_id ||
		    match.mask->vlan_priority ||
		    match.mask->vlan_tpid) {
			if (match.key->vlan_tpid == htons(ETH_P_8021AD)) {
				MLX5_SET(fte_match_set_lyr_2_4, headers_c,
					 svlan_tag, 1);
				MLX5_SET(fte_match_set_lyr_2_4, headers_v,
					 svlan_tag, 1);
			} else {
				MLX5_SET(fte_match_set_lyr_2_4, headers_c,
					 cvlan_tag, 1);
				MLX5_SET(fte_match_set_lyr_2_4, headers_v,
					 cvlan_tag, 1);
			}

			MLX5_SET(fte_match_set_lyr_2_4, headers_c, first_vid,
				 match.mask->vlan_id);
			MLX5_SET(fte_match_set_lyr_2_4, headers_v, first_vid,
				 match.key->vlan_id);

			MLX5_SET(fte_match_set_lyr_2_4, headers_c, first_prio,
				 match.mask->vlan_priority);
			MLX5_SET(fte_match_set_lyr_2_4, headers_v, first_prio,
				 match.key->vlan_priority);

			*match_level = MLX5_MATCH_L2;
		}
	} else if (*match_level != MLX5_MATCH_NONE) {
		/* cvlan_tag enabled in match criteria and
		 * disabled in match value means both S & C tags
		 * don't exist (untagged of both)
		 */
		MLX5_SET(fte_match_set_lyr_2_4, headers_c, cvlan_tag, 1);
		*match_level = MLX5_MATCH_L2;
	}

	if (flow_rule_match_key(rule, FLOW_DISSECTOR_KEY_CVLAN)) {
		struct flow_match_vlan match;

		flow_rule_match_cvlan(rule, &match);
		if (match.mask->vlan_id ||
		    match.mask->vlan_priority ||
		    match.mask->vlan_tpid) {
			if (match.key->vlan_tpid == htons(ETH_P_8021AD)) {
				MLX5_SET(fte_match_set_misc, misc_c,
					 outer_second_svlan_tag, 1);
				MLX5_SET(fte_match_set_misc, misc_v,
					 outer_second_svlan_tag, 1);
			} else {
				MLX5_SET(fte_match_set_misc, misc_c,
					 outer_second_cvlan_tag, 1);
				MLX5_SET(fte_match_set_misc, misc_v,
					 outer_second_cvlan_tag, 1);
			}

			MLX5_SET(fte_match_set_misc, misc_c, outer_second_vid,
				 match.mask->vlan_id);
			MLX5_SET(fte_match_set_misc, misc_v, outer_second_vid,
				 match.key->vlan_id);
			MLX5_SET(fte_match_set_misc, misc_c, outer_second_prio,
				 match.mask->vlan_priority);
			MLX5_SET(fte_match_set_misc, misc_v, outer_second_prio,
				 match.key->vlan_priority);

			*match_level = MLX5_MATCH_L2;
			spec->match_criteria_enable |= MLX5_MATCH_MISC_PARAMETERS;
		}
	}

	if (flow_rule_match_key(rule, FLOW_DISSECTOR_KEY_ETH_ADDRS)) {
		struct flow_match_eth_addrs match;

		flow_rule_match_eth_addrs(rule, &match);
		ether_addr_copy(MLX5_ADDR_OF(fte_match_set_lyr_2_4, headers_c,
					     dmac_47_16),
				match.mask->dst);
		ether_addr_copy(MLX5_ADDR_OF(fte_match_set_lyr_2_4, headers_v,
					     dmac_47_16),
				match.key->dst);

		ether_addr_copy(MLX5_ADDR_OF(fte_match_set_lyr_2_4, headers_c,
					     smac_47_16),
				match.mask->src);
		ether_addr_copy(MLX5_ADDR_OF(fte_match_set_lyr_2_4, headers_v,
					     smac_47_16),
				match.key->src);

		if (!is_zero_ether_addr(match.mask->src) ||
		    !is_zero_ether_addr(match.mask->dst))
			*match_level = MLX5_MATCH_L2;
	}

	if (flow_rule_match_key(rule, FLOW_DISSECTOR_KEY_CONTROL)) {
		struct flow_match_control match;

		flow_rule_match_control(rule, &match);
		addr_type = match.key->addr_type;

		/* the HW doesn't support frag first/later */
		if (match.mask->flags & FLOW_DIS_FIRST_FRAG)
			return -EOPNOTSUPP;

		if (match.mask->flags & FLOW_DIS_IS_FRAGMENT) {
			MLX5_SET(fte_match_set_lyr_2_4, headers_c, frag, 1);
			MLX5_SET(fte_match_set_lyr_2_4, headers_v, frag,
				 match.key->flags & FLOW_DIS_IS_FRAGMENT);

			/* the HW doesn't need L3 inline to match on frag=no */
			if (!(match.key->flags & FLOW_DIS_IS_FRAGMENT))
				*match_level = MLX5_MATCH_L2;
	/* ***  L2 attributes parsing up to here *** */
			else
				*match_level = MLX5_MATCH_L3;
		}
	}

	if (flow_rule_match_key(rule, FLOW_DISSECTOR_KEY_BASIC)) {
		struct flow_match_basic match;

		flow_rule_match_basic(rule, &match);
		ip_proto = match.key->ip_proto;

		MLX5_SET(fte_match_set_lyr_2_4, headers_c, ip_protocol,
			 match.mask->ip_proto);
		MLX5_SET(fte_match_set_lyr_2_4, headers_v, ip_protocol,
			 match.key->ip_proto);

		if (match.mask->ip_proto)
			*match_level = MLX5_MATCH_L3;
	}

	if (addr_type == FLOW_DISSECTOR_KEY_IPV4_ADDRS) {
		struct flow_match_ipv4_addrs match;

		flow_rule_match_ipv4_addrs(rule, &match);
		memcpy(MLX5_ADDR_OF(fte_match_set_lyr_2_4, headers_c,
				    src_ipv4_src_ipv6.ipv4_layout.ipv4),
		       &match.mask->src, sizeof(match.mask->src));
		memcpy(MLX5_ADDR_OF(fte_match_set_lyr_2_4, headers_v,
				    src_ipv4_src_ipv6.ipv4_layout.ipv4),
		       &match.key->src, sizeof(match.key->src));
		memcpy(MLX5_ADDR_OF(fte_match_set_lyr_2_4, headers_c,
				    dst_ipv4_dst_ipv6.ipv4_layout.ipv4),
		       &match.mask->dst, sizeof(match.mask->dst));
		memcpy(MLX5_ADDR_OF(fte_match_set_lyr_2_4, headers_v,
				    dst_ipv4_dst_ipv6.ipv4_layout.ipv4),
		       &match.key->dst, sizeof(match.key->dst));

		if (match.mask->src || match.mask->dst)
			*match_level = MLX5_MATCH_L3;
	}

	if (addr_type == FLOW_DISSECTOR_KEY_IPV6_ADDRS) {
		struct flow_match_ipv6_addrs match;

		flow_rule_match_ipv6_addrs(rule, &match);
		memcpy(MLX5_ADDR_OF(fte_match_set_lyr_2_4, headers_c,
				    src_ipv4_src_ipv6.ipv6_layout.ipv6),
		       &match.mask->src, sizeof(match.mask->src));
		memcpy(MLX5_ADDR_OF(fte_match_set_lyr_2_4, headers_v,
				    src_ipv4_src_ipv6.ipv6_layout.ipv6),
		       &match.key->src, sizeof(match.key->src));

		memcpy(MLX5_ADDR_OF(fte_match_set_lyr_2_4, headers_c,
				    dst_ipv4_dst_ipv6.ipv6_layout.ipv6),
		       &match.mask->dst, sizeof(match.mask->dst));
		memcpy(MLX5_ADDR_OF(fte_match_set_lyr_2_4, headers_v,
				    dst_ipv4_dst_ipv6.ipv6_layout.ipv6),
		       &match.key->dst, sizeof(match.key->dst));

		if (ipv6_addr_type(&match.mask->src) != IPV6_ADDR_ANY ||
		    ipv6_addr_type(&match.mask->dst) != IPV6_ADDR_ANY)
			*match_level = MLX5_MATCH_L3;
	}

	if (flow_rule_match_key(rule, FLOW_DISSECTOR_KEY_IP)) {
		struct flow_match_ip match;

		flow_rule_match_ip(rule, &match);
		MLX5_SET(fte_match_set_lyr_2_4, headers_c, ip_ecn,
			 match.mask->tos & 0x3);
		MLX5_SET(fte_match_set_lyr_2_4, headers_v, ip_ecn,
			 match.key->tos & 0x3);

		MLX5_SET(fte_match_set_lyr_2_4, headers_c, ip_dscp,
			 match.mask->tos >> 2);
		MLX5_SET(fte_match_set_lyr_2_4, headers_v, ip_dscp,
			 match.key->tos  >> 2);

		MLX5_SET(fte_match_set_lyr_2_4, headers_c, ttl_hoplimit,
			 match.mask->ttl);
		MLX5_SET(fte_match_set_lyr_2_4, headers_v, ttl_hoplimit,
			 match.key->ttl);

		if (match.mask->ttl &&
		    !MLX5_CAP_ESW_FLOWTABLE_FDB(priv->mdev,
						ft_field_support.outer_ipv4_ttl)) {
			NL_SET_ERR_MSG_MOD(extack,
					   "Matching on TTL is not supported");
			return -EOPNOTSUPP;
		}

		if (match.mask->tos || match.mask->ttl)
			*match_level = MLX5_MATCH_L3;
	}

	/* ***  L3 attributes parsing up to here *** */

	if (flow_rule_match_key(rule, FLOW_DISSECTOR_KEY_PORTS)) {
		struct flow_match_ports match;

		flow_rule_match_ports(rule, &match);
		switch (ip_proto) {
		case IPPROTO_TCP:
			MLX5_SET(fte_match_set_lyr_2_4, headers_c,
				 tcp_sport, ntohs(match.mask->src));
			MLX5_SET(fte_match_set_lyr_2_4, headers_v,
				 tcp_sport, ntohs(match.key->src));

			MLX5_SET(fte_match_set_lyr_2_4, headers_c,
				 tcp_dport, ntohs(match.mask->dst));
			MLX5_SET(fte_match_set_lyr_2_4, headers_v,
				 tcp_dport, ntohs(match.key->dst));
			break;

		case IPPROTO_UDP:
			MLX5_SET(fte_match_set_lyr_2_4, headers_c,
				 udp_sport, ntohs(match.mask->src));
			MLX5_SET(fte_match_set_lyr_2_4, headers_v,
				 udp_sport, ntohs(match.key->src));

			MLX5_SET(fte_match_set_lyr_2_4, headers_c,
				 udp_dport, ntohs(match.mask->dst));
			MLX5_SET(fte_match_set_lyr_2_4, headers_v,
				 udp_dport, ntohs(match.key->dst));
			break;
		default:
			NL_SET_ERR_MSG_MOD(extack,
					   "Only UDP and TCP transports are supported for L4 matching");
			netdev_err(priv->netdev,
				   "Only UDP and TCP transport are supported\n");
			return -EINVAL;
		}

		if (match.mask->src || match.mask->dst)
			*match_level = MLX5_MATCH_L4;
	}

	if (flow_rule_match_key(rule, FLOW_DISSECTOR_KEY_TCP)) {
		struct flow_match_tcp match;

		flow_rule_match_tcp(rule, &match);
		MLX5_SET(fte_match_set_lyr_2_4, headers_c, tcp_flags,
			 ntohs(match.mask->flags));
		MLX5_SET(fte_match_set_lyr_2_4, headers_v, tcp_flags,
			 ntohs(match.key->flags));

		if (match.mask->flags)
			*match_level = MLX5_MATCH_L4;
	}
	if (flow_rule_match_key(rule, FLOW_DISSECTOR_KEY_ICMP)) {
		struct flow_match_icmp match;

<<<<<<< HEAD
	/* Currenlty supported only for MPLS over UDP */
	if (flow_rule_match_key(rule, FLOW_DISSECTOR_KEY_MPLS) &&
	    !netif_is_bareudp(filter_dev)) {
		NL_SET_ERR_MSG_MOD(extack,
				   "Matching on MPLS is supported only for MPLS over UDP");
		netdev_err(priv->netdev,
			   "Matching on MPLS is supported only for MPLS over UDP\n");
		return -EOPNOTSUPP;
	}

=======
		flow_rule_match_icmp(rule, &match);
		switch (ip_proto) {
		case IPPROTO_ICMP:
			if (!(MLX5_CAP_GEN(priv->mdev, flex_parser_protocols) &
			      MLX5_FLEX_PROTO_ICMP))
				return -EOPNOTSUPP;
			MLX5_SET(fte_match_set_misc3, misc_c_3, icmp_type,
				 match.mask->type);
			MLX5_SET(fte_match_set_misc3, misc_v_3, icmp_type,
				 match.key->type);
			MLX5_SET(fte_match_set_misc3, misc_c_3, icmp_code,
				 match.mask->code);
			MLX5_SET(fte_match_set_misc3, misc_v_3, icmp_code,
				 match.key->code);
			break;
		case IPPROTO_ICMPV6:
			if (!(MLX5_CAP_GEN(priv->mdev, flex_parser_protocols) &
			      MLX5_FLEX_PROTO_ICMPV6))
				return -EOPNOTSUPP;
			MLX5_SET(fte_match_set_misc3, misc_c_3, icmpv6_type,
				 match.mask->type);
			MLX5_SET(fte_match_set_misc3, misc_v_3, icmpv6_type,
				 match.key->type);
			MLX5_SET(fte_match_set_misc3, misc_c_3, icmpv6_code,
				 match.mask->code);
			MLX5_SET(fte_match_set_misc3, misc_v_3, icmpv6_code,
				 match.key->code);
			break;
		default:
			NL_SET_ERR_MSG_MOD(extack,
					   "Code and type matching only with ICMP and ICMPv6");
			netdev_err(priv->netdev,
				   "Code and type matching only with ICMP and ICMPv6\n");
			return -EINVAL;
		}
		if (match.mask->code || match.mask->type) {
			*match_level = MLX5_MATCH_L4;
			spec->match_criteria_enable |= MLX5_MATCH_MISC_PARAMETERS_3;
		}
	}
>>>>>>> 4c94fe88
	return 0;
}

static int parse_cls_flower(struct mlx5e_priv *priv,
			    struct mlx5e_tc_flow *flow,
			    struct mlx5_flow_spec *spec,
			    struct flow_cls_offload *f,
			    struct net_device *filter_dev)
{
	u8 inner_match_level, outer_match_level, non_tunnel_match_level;
	struct netlink_ext_ack *extack = f->common.extack;
	struct mlx5_core_dev *dev = priv->mdev;
	struct mlx5_eswitch *esw = dev->priv.eswitch;
	struct mlx5e_rep_priv *rpriv = priv->ppriv;
	struct mlx5_eswitch_rep *rep;
	bool is_eswitch_flow;
	int err;

	inner_match_level = MLX5_MATCH_NONE;
	outer_match_level = MLX5_MATCH_NONE;

	err = __parse_cls_flower(priv, flow, spec, f, filter_dev,
				 &inner_match_level, &outer_match_level);
	non_tunnel_match_level = (inner_match_level == MLX5_MATCH_NONE) ?
				 outer_match_level : inner_match_level;

	is_eswitch_flow = mlx5e_is_eswitch_flow(flow);
	if (!err && is_eswitch_flow) {
		rep = rpriv->rep;
		if (rep->vport != MLX5_VPORT_UPLINK &&
		    (esw->offloads.inline_mode != MLX5_INLINE_MODE_NONE &&
		    esw->offloads.inline_mode < non_tunnel_match_level)) {
			NL_SET_ERR_MSG_MOD(extack,
					   "Flow is not offloaded due to min inline setting");
			netdev_warn(priv->netdev,
				    "Flow is not offloaded due to min inline setting, required %d actual %d\n",
				    non_tunnel_match_level, esw->offloads.inline_mode);
			return -EOPNOTSUPP;
		}
	}

	flow->attr->inner_match_level = inner_match_level;
	flow->attr->outer_match_level = outer_match_level;


	return err;
}

struct pedit_headers {
	struct ethhdr  eth;
	struct vlan_hdr vlan;
	struct iphdr   ip4;
	struct ipv6hdr ip6;
	struct tcphdr  tcp;
	struct udphdr  udp;
};

struct pedit_headers_action {
	struct pedit_headers	vals;
	struct pedit_headers	masks;
	u32			pedits;
};

static int pedit_header_offsets[] = {
	[FLOW_ACT_MANGLE_HDR_TYPE_ETH] = offsetof(struct pedit_headers, eth),
	[FLOW_ACT_MANGLE_HDR_TYPE_IP4] = offsetof(struct pedit_headers, ip4),
	[FLOW_ACT_MANGLE_HDR_TYPE_IP6] = offsetof(struct pedit_headers, ip6),
	[FLOW_ACT_MANGLE_HDR_TYPE_TCP] = offsetof(struct pedit_headers, tcp),
	[FLOW_ACT_MANGLE_HDR_TYPE_UDP] = offsetof(struct pedit_headers, udp),
};

#define pedit_header(_ph, _htype) ((void *)(_ph) + pedit_header_offsets[_htype])

static int set_pedit_val(u8 hdr_type, u32 mask, u32 val, u32 offset,
			 struct pedit_headers_action *hdrs)
{
	u32 *curr_pmask, *curr_pval;

	curr_pmask = (u32 *)(pedit_header(&hdrs->masks, hdr_type) + offset);
	curr_pval  = (u32 *)(pedit_header(&hdrs->vals, hdr_type) + offset);

	if (*curr_pmask & mask)  /* disallow acting twice on the same location */
		goto out_err;

	*curr_pmask |= mask;
	*curr_pval  |= (val & mask);

	return 0;

out_err:
	return -EOPNOTSUPP;
}

struct mlx5_fields {
	u8  field;
	u8  field_bsize;
	u32 field_mask;
	u32 offset;
	u32 match_offset;
};

#define OFFLOAD(fw_field, field_bsize, field_mask, field, off, match_field) \
		{MLX5_ACTION_IN_FIELD_OUT_ ## fw_field, field_bsize, field_mask, \
		 offsetof(struct pedit_headers, field) + (off), \
		 MLX5_BYTE_OFF(fte_match_set_lyr_2_4, match_field)}

/* masked values are the same and there are no rewrites that do not have a
 * match.
 */
#define SAME_VAL_MASK(type, valp, maskp, matchvalp, matchmaskp) ({ \
	type matchmaskx = *(type *)(matchmaskp); \
	type matchvalx = *(type *)(matchvalp); \
	type maskx = *(type *)(maskp); \
	type valx = *(type *)(valp); \
	\
	(valx & maskx) == (matchvalx & matchmaskx) && !(maskx & (maskx ^ \
								 matchmaskx)); \
})

static bool cmp_val_mask(void *valp, void *maskp, void *matchvalp,
			 void *matchmaskp, u8 bsize)
{
	bool same = false;

	switch (bsize) {
	case 8:
		same = SAME_VAL_MASK(u8, valp, maskp, matchvalp, matchmaskp);
		break;
	case 16:
		same = SAME_VAL_MASK(u16, valp, maskp, matchvalp, matchmaskp);
		break;
	case 32:
		same = SAME_VAL_MASK(u32, valp, maskp, matchvalp, matchmaskp);
		break;
	}

	return same;
}

static struct mlx5_fields fields[] = {
	OFFLOAD(DMAC_47_16, 32, U32_MAX, eth.h_dest[0], 0, dmac_47_16),
	OFFLOAD(DMAC_15_0,  16, U16_MAX, eth.h_dest[4], 0, dmac_15_0),
	OFFLOAD(SMAC_47_16, 32, U32_MAX, eth.h_source[0], 0, smac_47_16),
	OFFLOAD(SMAC_15_0,  16, U16_MAX, eth.h_source[4], 0, smac_15_0),
	OFFLOAD(ETHERTYPE,  16, U16_MAX, eth.h_proto, 0, ethertype),
	OFFLOAD(FIRST_VID,  16, U16_MAX, vlan.h_vlan_TCI, 0, first_vid),

	OFFLOAD(IP_DSCP, 8,    0xfc, ip4.tos,   0, ip_dscp),
	OFFLOAD(IP_TTL,  8,  U8_MAX, ip4.ttl,   0, ttl_hoplimit),
	OFFLOAD(SIPV4,  32, U32_MAX, ip4.saddr, 0, src_ipv4_src_ipv6.ipv4_layout.ipv4),
	OFFLOAD(DIPV4,  32, U32_MAX, ip4.daddr, 0, dst_ipv4_dst_ipv6.ipv4_layout.ipv4),

	OFFLOAD(SIPV6_127_96, 32, U32_MAX, ip6.saddr.s6_addr32[0], 0,
		src_ipv4_src_ipv6.ipv6_layout.ipv6[0]),
	OFFLOAD(SIPV6_95_64,  32, U32_MAX, ip6.saddr.s6_addr32[1], 0,
		src_ipv4_src_ipv6.ipv6_layout.ipv6[4]),
	OFFLOAD(SIPV6_63_32,  32, U32_MAX, ip6.saddr.s6_addr32[2], 0,
		src_ipv4_src_ipv6.ipv6_layout.ipv6[8]),
	OFFLOAD(SIPV6_31_0,   32, U32_MAX, ip6.saddr.s6_addr32[3], 0,
		src_ipv4_src_ipv6.ipv6_layout.ipv6[12]),
	OFFLOAD(DIPV6_127_96, 32, U32_MAX, ip6.daddr.s6_addr32[0], 0,
		dst_ipv4_dst_ipv6.ipv6_layout.ipv6[0]),
	OFFLOAD(DIPV6_95_64,  32, U32_MAX, ip6.daddr.s6_addr32[1], 0,
		dst_ipv4_dst_ipv6.ipv6_layout.ipv6[4]),
	OFFLOAD(DIPV6_63_32,  32, U32_MAX, ip6.daddr.s6_addr32[2], 0,
		dst_ipv4_dst_ipv6.ipv6_layout.ipv6[8]),
	OFFLOAD(DIPV6_31_0,   32, U32_MAX, ip6.daddr.s6_addr32[3], 0,
		dst_ipv4_dst_ipv6.ipv6_layout.ipv6[12]),
	OFFLOAD(IPV6_HOPLIMIT, 8,  U8_MAX, ip6.hop_limit, 0, ttl_hoplimit),
	OFFLOAD(IP_DSCP, 16,  0xc00f, ip6, 0, ip_dscp),

	OFFLOAD(TCP_SPORT, 16, U16_MAX, tcp.source,  0, tcp_sport),
	OFFLOAD(TCP_DPORT, 16, U16_MAX, tcp.dest,    0, tcp_dport),
	/* in linux iphdr tcp_flags is 8 bits long */
	OFFLOAD(TCP_FLAGS,  8,  U8_MAX, tcp.ack_seq, 5, tcp_flags),

	OFFLOAD(UDP_SPORT, 16, U16_MAX, udp.source, 0, udp_sport),
	OFFLOAD(UDP_DPORT, 16, U16_MAX, udp.dest,   0, udp_dport),
};

static unsigned long mask_to_le(unsigned long mask, int size)
{
	__be32 mask_be32;
	__be16 mask_be16;

	if (size == 32) {
		mask_be32 = (__force __be32)(mask);
		mask = (__force unsigned long)cpu_to_le32(be32_to_cpu(mask_be32));
	} else if (size == 16) {
		mask_be32 = (__force __be32)(mask);
		mask_be16 = *(__be16 *)&mask_be32;
		mask = (__force unsigned long)cpu_to_le16(be16_to_cpu(mask_be16));
	}

	return mask;
}
static int offload_pedit_fields(struct mlx5e_priv *priv,
				int namespace,
				struct pedit_headers_action *hdrs,
				struct mlx5e_tc_flow_parse_attr *parse_attr,
				u32 *action_flags,
				struct netlink_ext_ack *extack)
{
	struct pedit_headers *set_masks, *add_masks, *set_vals, *add_vals;
	int i, action_size, first, last, next_z;
	void *headers_c, *headers_v, *action, *vals_p;
	u32 *s_masks_p, *a_masks_p, s_mask, a_mask;
	struct mlx5e_tc_mod_hdr_acts *mod_acts;
	struct mlx5_fields *f;
	unsigned long mask, field_mask;
	int err;
	u8 cmd;

	mod_acts = &parse_attr->mod_hdr_acts;
	headers_c = get_match_headers_criteria(*action_flags, &parse_attr->spec);
	headers_v = get_match_headers_value(*action_flags, &parse_attr->spec);

	set_masks = &hdrs[0].masks;
	add_masks = &hdrs[1].masks;
	set_vals = &hdrs[0].vals;
	add_vals = &hdrs[1].vals;

	action_size = MLX5_UN_SZ_BYTES(set_add_copy_action_in_auto);

	for (i = 0; i < ARRAY_SIZE(fields); i++) {
		bool skip;

		f = &fields[i];
		/* avoid seeing bits set from previous iterations */
		s_mask = 0;
		a_mask = 0;

		s_masks_p = (void *)set_masks + f->offset;
		a_masks_p = (void *)add_masks + f->offset;

		s_mask = *s_masks_p & f->field_mask;
		a_mask = *a_masks_p & f->field_mask;

		if (!s_mask && !a_mask) /* nothing to offload here */
			continue;

		if (s_mask && a_mask) {
			NL_SET_ERR_MSG_MOD(extack,
					   "can't set and add to the same HW field");
			printk(KERN_WARNING "mlx5: can't set and add to the same HW field (%x)\n", f->field);
			return -EOPNOTSUPP;
		}

		skip = false;
		if (s_mask) {
			void *match_mask = headers_c + f->match_offset;
			void *match_val = headers_v + f->match_offset;

			cmd  = MLX5_ACTION_TYPE_SET;
			mask = s_mask;
			vals_p = (void *)set_vals + f->offset;
			/* don't rewrite if we have a match on the same value */
			if (cmp_val_mask(vals_p, s_masks_p, match_val,
					 match_mask, f->field_bsize))
				skip = true;
			/* clear to denote we consumed this field */
			*s_masks_p &= ~f->field_mask;
		} else {
			cmd  = MLX5_ACTION_TYPE_ADD;
			mask = a_mask;
			vals_p = (void *)add_vals + f->offset;
			/* add 0 is no change */
			if ((*(u32 *)vals_p & f->field_mask) == 0)
				skip = true;
			/* clear to denote we consumed this field */
			*a_masks_p &= ~f->field_mask;
		}
		if (skip)
			continue;

		mask = mask_to_le(mask, f->field_bsize);

		first = find_first_bit(&mask, f->field_bsize);
		next_z = find_next_zero_bit(&mask, f->field_bsize, first);
		last  = find_last_bit(&mask, f->field_bsize);
		if (first < next_z && next_z < last) {
			NL_SET_ERR_MSG_MOD(extack,
					   "rewrite of few sub-fields isn't supported");
			printk(KERN_WARNING "mlx5: rewrite of few sub-fields (mask %lx) isn't offloaded\n",
			       mask);
			return -EOPNOTSUPP;
		}

		err = alloc_mod_hdr_actions(priv->mdev, namespace, mod_acts);
		if (err) {
			NL_SET_ERR_MSG_MOD(extack,
					   "too many pedit actions, can't offload");
			mlx5_core_warn(priv->mdev,
				       "mlx5: parsed %d pedit actions, can't do more\n",
				       mod_acts->num_actions);
			return err;
		}

		action = mod_acts->actions +
			 (mod_acts->num_actions * action_size);
		MLX5_SET(set_action_in, action, action_type, cmd);
		MLX5_SET(set_action_in, action, field, f->field);

		if (cmd == MLX5_ACTION_TYPE_SET) {
			int start;

			field_mask = mask_to_le(f->field_mask, f->field_bsize);

			/* if field is bit sized it can start not from first bit */
			start = find_first_bit(&field_mask, f->field_bsize);

			MLX5_SET(set_action_in, action, offset, first - start);
			/* length is num of bits to be written, zero means length of 32 */
			MLX5_SET(set_action_in, action, length, (last - first + 1));
		}

		if (f->field_bsize == 32)
			MLX5_SET(set_action_in, action, data, ntohl(*(__be32 *)vals_p) >> first);
		else if (f->field_bsize == 16)
			MLX5_SET(set_action_in, action, data, ntohs(*(__be16 *)vals_p) >> first);
		else if (f->field_bsize == 8)
			MLX5_SET(set_action_in, action, data, *(u8 *)vals_p >> first);

		++mod_acts->num_actions;
	}

	return 0;
}

static int mlx5e_flow_namespace_max_modify_action(struct mlx5_core_dev *mdev,
						  int namespace)
{
	if (namespace == MLX5_FLOW_NAMESPACE_FDB) /* FDB offloading */
		return MLX5_CAP_ESW_FLOWTABLE_FDB(mdev, max_modify_header_actions);
	else /* namespace is MLX5_FLOW_NAMESPACE_KERNEL - NIC offloading */
		return MLX5_CAP_FLOWTABLE_NIC_RX(mdev, max_modify_header_actions);
}

int alloc_mod_hdr_actions(struct mlx5_core_dev *mdev,
			  int namespace,
			  struct mlx5e_tc_mod_hdr_acts *mod_hdr_acts)
{
	int action_size, new_num_actions, max_hw_actions;
	size_t new_sz, old_sz;
	void *ret;

	if (mod_hdr_acts->num_actions < mod_hdr_acts->max_actions)
		return 0;

	action_size = MLX5_UN_SZ_BYTES(set_add_copy_action_in_auto);

	max_hw_actions = mlx5e_flow_namespace_max_modify_action(mdev,
								namespace);
	new_num_actions = min(max_hw_actions,
			      mod_hdr_acts->actions ?
			      mod_hdr_acts->max_actions * 2 : 1);
	if (mod_hdr_acts->max_actions == new_num_actions)
		return -ENOSPC;

	new_sz = action_size * new_num_actions;
	old_sz = mod_hdr_acts->max_actions * action_size;
	ret = krealloc(mod_hdr_acts->actions, new_sz, GFP_KERNEL);
	if (!ret)
		return -ENOMEM;

	memset(ret + old_sz, 0, new_sz - old_sz);
	mod_hdr_acts->actions = ret;
	mod_hdr_acts->max_actions = new_num_actions;

	return 0;
}

void dealloc_mod_hdr_actions(struct mlx5e_tc_mod_hdr_acts *mod_hdr_acts)
{
	kfree(mod_hdr_acts->actions);
	mod_hdr_acts->actions = NULL;
	mod_hdr_acts->num_actions = 0;
	mod_hdr_acts->max_actions = 0;
}

static const struct pedit_headers zero_masks = {};

static int
parse_pedit_to_modify_hdr(struct mlx5e_priv *priv,
			  const struct flow_action_entry *act, int namespace,
			  struct mlx5e_tc_flow_parse_attr *parse_attr,
			  struct pedit_headers_action *hdrs,
			  struct netlink_ext_ack *extack)
{
	u8 cmd = (act->id == FLOW_ACTION_MANGLE) ? 0 : 1;
	int err = -EOPNOTSUPP;
	u32 mask, val, offset;
	u8 htype;

	htype = act->mangle.htype;
	err = -EOPNOTSUPP; /* can't be all optimistic */

	if (htype == FLOW_ACT_MANGLE_UNSPEC) {
		NL_SET_ERR_MSG_MOD(extack, "legacy pedit isn't offloaded");
		goto out_err;
	}

	if (!mlx5e_flow_namespace_max_modify_action(priv->mdev, namespace)) {
		NL_SET_ERR_MSG_MOD(extack,
				   "The pedit offload action is not supported");
		goto out_err;
	}

	mask = act->mangle.mask;
	val = act->mangle.val;
	offset = act->mangle.offset;

	err = set_pedit_val(htype, ~mask, val, offset, &hdrs[cmd]);
	if (err)
		goto out_err;

	hdrs[cmd].pedits++;

	return 0;
out_err:
	return err;
}

static int
parse_pedit_to_reformat(struct mlx5e_priv *priv,
			const struct flow_action_entry *act,
			struct mlx5e_tc_flow_parse_attr *parse_attr,
			struct netlink_ext_ack *extack)
{
	u32 mask, val, offset;
	u32 *p;

	if (act->id != FLOW_ACTION_MANGLE)
		return -EOPNOTSUPP;

	if (act->mangle.htype != FLOW_ACT_MANGLE_HDR_TYPE_ETH) {
		NL_SET_ERR_MSG_MOD(extack, "Only Ethernet modification is supported");
		return -EOPNOTSUPP;
	}

	mask = ~act->mangle.mask;
	val = act->mangle.val;
	offset = act->mangle.offset;
	p = (u32 *)&parse_attr->eth;
	*(p + (offset >> 2)) |= (val & mask);

	return 0;
}

static int parse_tc_pedit_action(struct mlx5e_priv *priv,
				 const struct flow_action_entry *act, int namespace,
				 struct mlx5e_tc_flow_parse_attr *parse_attr,
				 struct pedit_headers_action *hdrs,
				 struct mlx5e_tc_flow *flow,
				 struct netlink_ext_ack *extack)
{
	if (flow && flow_flag_test(flow, L3_TO_L2_DECAP))
		return parse_pedit_to_reformat(priv, act, parse_attr, extack);

	return parse_pedit_to_modify_hdr(priv, act, namespace,
					 parse_attr, hdrs, extack);
}

static int alloc_tc_pedit_action(struct mlx5e_priv *priv, int namespace,
				 struct mlx5e_tc_flow_parse_attr *parse_attr,
				 struct pedit_headers_action *hdrs,
				 u32 *action_flags,
				 struct netlink_ext_ack *extack)
{
	struct pedit_headers *cmd_masks;
	int err;
	u8 cmd;

	err = offload_pedit_fields(priv, namespace, hdrs, parse_attr,
				   action_flags, extack);
	if (err < 0)
		goto out_dealloc_parsed_actions;

	for (cmd = 0; cmd < __PEDIT_CMD_MAX; cmd++) {
		cmd_masks = &hdrs[cmd].masks;
		if (memcmp(cmd_masks, &zero_masks, sizeof(zero_masks))) {
			NL_SET_ERR_MSG_MOD(extack,
					   "attempt to offload an unsupported field");
			netdev_warn(priv->netdev, "attempt to offload an unsupported field (cmd %d)\n", cmd);
			print_hex_dump(KERN_WARNING, "mask: ", DUMP_PREFIX_ADDRESS,
				       16, 1, cmd_masks, sizeof(zero_masks), true);
			err = -EOPNOTSUPP;
			goto out_dealloc_parsed_actions;
		}
	}

	return 0;

out_dealloc_parsed_actions:
	dealloc_mod_hdr_actions(&parse_attr->mod_hdr_acts);
	return err;
}

static bool csum_offload_supported(struct mlx5e_priv *priv,
				   u32 action,
				   u32 update_flags,
				   struct netlink_ext_ack *extack)
{
	u32 prot_flags = TCA_CSUM_UPDATE_FLAG_IPV4HDR | TCA_CSUM_UPDATE_FLAG_TCP |
			 TCA_CSUM_UPDATE_FLAG_UDP;

	/*  The HW recalcs checksums only if re-writing headers */
	if (!(action & MLX5_FLOW_CONTEXT_ACTION_MOD_HDR)) {
		NL_SET_ERR_MSG_MOD(extack,
				   "TC csum action is only offloaded with pedit");
		netdev_warn(priv->netdev,
			    "TC csum action is only offloaded with pedit\n");
		return false;
	}

	if (update_flags & ~prot_flags) {
		NL_SET_ERR_MSG_MOD(extack,
				   "can't offload TC csum action for some header/s");
		netdev_warn(priv->netdev,
			    "can't offload TC csum action for some header/s - flags %#x\n",
			    update_flags);
		return false;
	}

	return true;
}

struct ip_ttl_word {
	__u8	ttl;
	__u8	protocol;
	__sum16	check;
};

struct ipv6_hoplimit_word {
	__be16	payload_len;
	__u8	nexthdr;
	__u8	hop_limit;
};

static int is_action_keys_supported(const struct flow_action_entry *act,
				    bool ct_flow, bool *modify_ip_header,
				    bool *modify_tuple,
				    struct netlink_ext_ack *extack)
{
	u32 mask, offset;
	u8 htype;

	htype = act->mangle.htype;
	offset = act->mangle.offset;
	mask = ~act->mangle.mask;
	/* For IPv4 & IPv6 header check 4 byte word,
	 * to determine that modified fields
	 * are NOT ttl & hop_limit only.
	 */
	if (htype == FLOW_ACT_MANGLE_HDR_TYPE_IP4) {
		struct ip_ttl_word *ttl_word =
			(struct ip_ttl_word *)&mask;

		if (offset != offsetof(struct iphdr, ttl) ||
		    ttl_word->protocol ||
		    ttl_word->check) {
			*modify_ip_header = true;
		}

		if (offset >= offsetof(struct iphdr, saddr))
			*modify_tuple = true;

		if (ct_flow && *modify_tuple) {
			NL_SET_ERR_MSG_MOD(extack,
					   "can't offload re-write of ipv4 address with action ct");
			return -EOPNOTSUPP;
		}
	} else if (htype == FLOW_ACT_MANGLE_HDR_TYPE_IP6) {
		struct ipv6_hoplimit_word *hoplimit_word =
			(struct ipv6_hoplimit_word *)&mask;

		if (offset != offsetof(struct ipv6hdr, payload_len) ||
		    hoplimit_word->payload_len ||
		    hoplimit_word->nexthdr) {
			*modify_ip_header = true;
		}

		if (ct_flow && offset >= offsetof(struct ipv6hdr, saddr))
			*modify_tuple = true;

		if (ct_flow && *modify_tuple) {
			NL_SET_ERR_MSG_MOD(extack,
					   "can't offload re-write of ipv6 address with action ct");
			return -EOPNOTSUPP;
		}
	} else if (htype == FLOW_ACT_MANGLE_HDR_TYPE_TCP ||
		   htype == FLOW_ACT_MANGLE_HDR_TYPE_UDP) {
		*modify_tuple = true;
		if (ct_flow) {
			NL_SET_ERR_MSG_MOD(extack,
					   "can't offload re-write of transport header ports with action ct");
			return -EOPNOTSUPP;
		}
	}

	return 0;
}

static bool modify_tuple_supported(bool modify_tuple, bool ct_clear,
				   bool ct_flow, struct netlink_ext_ack *extack,
				   struct mlx5e_priv *priv,
				   struct mlx5_flow_spec *spec)
{
	if (!modify_tuple || ct_clear)
		return true;

	if (ct_flow) {
		NL_SET_ERR_MSG_MOD(extack,
				   "can't offload tuple modification with non-clear ct()");
		netdev_info(priv->netdev,
			    "can't offload tuple modification with non-clear ct()");
		return false;
	}

	/* Add ct_state=-trk match so it will be offloaded for non ct flows
	 * (or after clear action), as otherwise, since the tuple is changed,
	 * we can't restore ct state
	 */
	if (mlx5_tc_ct_add_no_trk_match(spec)) {
		NL_SET_ERR_MSG_MOD(extack,
				   "can't offload tuple modification with ct matches and no ct(clear) action");
		netdev_info(priv->netdev,
			    "can't offload tuple modification with ct matches and no ct(clear) action");
		return false;
	}

	return true;
}

static bool modify_header_match_supported(struct mlx5e_priv *priv,
					  struct mlx5_flow_spec *spec,
					  struct flow_action *flow_action,
					  u32 actions, bool ct_flow,
					  bool ct_clear,
					  struct netlink_ext_ack *extack)
{
	const struct flow_action_entry *act;
	bool modify_ip_header, modify_tuple;
	void *headers_c;
	void *headers_v;
	u16 ethertype;
	u8 ip_proto;
	int i, err;

	headers_c = get_match_headers_criteria(actions, spec);
	headers_v = get_match_headers_value(actions, spec);
	ethertype = MLX5_GET(fte_match_set_lyr_2_4, headers_v, ethertype);

	/* for non-IP we only re-write MACs, so we're okay */
	if (MLX5_GET(fte_match_set_lyr_2_4, headers_c, ip_version) == 0 &&
	    ethertype != ETH_P_IP && ethertype != ETH_P_IPV6)
		goto out_ok;

	modify_ip_header = false;
	modify_tuple = false;
	flow_action_for_each(i, act, flow_action) {
		if (act->id != FLOW_ACTION_MANGLE &&
		    act->id != FLOW_ACTION_ADD)
			continue;

		err = is_action_keys_supported(act, ct_flow,
					       &modify_ip_header,
					       &modify_tuple, extack);
		if (err)
			return err;
	}

	if (!modify_tuple_supported(modify_tuple, ct_clear, ct_flow, extack,
				    priv, spec))
		return false;

	ip_proto = MLX5_GET(fte_match_set_lyr_2_4, headers_v, ip_protocol);
	if (modify_ip_header && ip_proto != IPPROTO_TCP &&
	    ip_proto != IPPROTO_UDP && ip_proto != IPPROTO_ICMP) {
		NL_SET_ERR_MSG_MOD(extack,
				   "can't offload re-write of non TCP/UDP");
		netdev_info(priv->netdev, "can't offload re-write of ip proto %d\n",
			    ip_proto);
		return false;
	}

out_ok:
	return true;
}

static bool actions_match_supported(struct mlx5e_priv *priv,
				    struct flow_action *flow_action,
				    struct mlx5e_tc_flow_parse_attr *parse_attr,
				    struct mlx5e_tc_flow *flow,
				    struct netlink_ext_ack *extack)
{
	bool ct_flow = false, ct_clear = false;
	u32 actions;

	ct_clear = flow->attr->ct_attr.ct_action &
		TCA_CT_ACT_CLEAR;
	ct_flow = flow_flag_test(flow, CT) && !ct_clear;
	actions = flow->attr->action;

	if (mlx5e_is_eswitch_flow(flow)) {
		if (flow->attr->esw_attr->split_count && ct_flow &&
		    !MLX5_CAP_GEN(flow->attr->esw_attr->in_mdev, reg_c_preserve)) {
			/* All registers used by ct are cleared when using
			 * split rules.
			 */
			NL_SET_ERR_MSG_MOD(extack,
					   "Can't offload mirroring with action ct");
			return false;
		}
	}

	if (actions & MLX5_FLOW_CONTEXT_ACTION_MOD_HDR)
		return modify_header_match_supported(priv, &parse_attr->spec,
						     flow_action, actions,
						     ct_flow, ct_clear,
						     extack);

	return true;
}

static bool same_port_devs(struct mlx5e_priv *priv, struct mlx5e_priv *peer_priv)
{
	return priv->mdev == peer_priv->mdev;
}

static bool same_hw_devs(struct mlx5e_priv *priv, struct mlx5e_priv *peer_priv)
{
	struct mlx5_core_dev *fmdev, *pmdev;
	u64 fsystem_guid, psystem_guid;

	fmdev = priv->mdev;
	pmdev = peer_priv->mdev;

	fsystem_guid = mlx5_query_nic_system_image_guid(fmdev);
	psystem_guid = mlx5_query_nic_system_image_guid(pmdev);

	return (fsystem_guid == psystem_guid);
}

static int add_vlan_rewrite_action(struct mlx5e_priv *priv, int namespace,
				   const struct flow_action_entry *act,
				   struct mlx5e_tc_flow_parse_attr *parse_attr,
				   struct pedit_headers_action *hdrs,
				   u32 *action, struct netlink_ext_ack *extack)
{
	u16 mask16 = VLAN_VID_MASK;
	u16 val16 = act->vlan.vid & VLAN_VID_MASK;
	const struct flow_action_entry pedit_act = {
		.id = FLOW_ACTION_MANGLE,
		.mangle.htype = FLOW_ACT_MANGLE_HDR_TYPE_ETH,
		.mangle.offset = offsetof(struct vlan_ethhdr, h_vlan_TCI),
		.mangle.mask = ~(u32)be16_to_cpu(*(__be16 *)&mask16),
		.mangle.val = (u32)be16_to_cpu(*(__be16 *)&val16),
	};
	u8 match_prio_mask, match_prio_val;
	void *headers_c, *headers_v;
	int err;

	headers_c = get_match_headers_criteria(*action, &parse_attr->spec);
	headers_v = get_match_headers_value(*action, &parse_attr->spec);

	if (!(MLX5_GET(fte_match_set_lyr_2_4, headers_c, cvlan_tag) &&
	      MLX5_GET(fte_match_set_lyr_2_4, headers_v, cvlan_tag))) {
		NL_SET_ERR_MSG_MOD(extack,
				   "VLAN rewrite action must have VLAN protocol match");
		return -EOPNOTSUPP;
	}

	match_prio_mask = MLX5_GET(fte_match_set_lyr_2_4, headers_c, first_prio);
	match_prio_val = MLX5_GET(fte_match_set_lyr_2_4, headers_v, first_prio);
	if (act->vlan.prio != (match_prio_val & match_prio_mask)) {
		NL_SET_ERR_MSG_MOD(extack,
				   "Changing VLAN prio is not supported");
		return -EOPNOTSUPP;
	}

	err = parse_tc_pedit_action(priv, &pedit_act, namespace, parse_attr, hdrs, NULL, extack);
	*action |= MLX5_FLOW_CONTEXT_ACTION_MOD_HDR;

	return err;
}

static int
add_vlan_prio_tag_rewrite_action(struct mlx5e_priv *priv,
				 struct mlx5e_tc_flow_parse_attr *parse_attr,
				 struct pedit_headers_action *hdrs,
				 u32 *action, struct netlink_ext_ack *extack)
{
	const struct flow_action_entry prio_tag_act = {
		.vlan.vid = 0,
		.vlan.prio =
			MLX5_GET(fte_match_set_lyr_2_4,
				 get_match_headers_value(*action,
							 &parse_attr->spec),
				 first_prio) &
			MLX5_GET(fte_match_set_lyr_2_4,
				 get_match_headers_criteria(*action,
							    &parse_attr->spec),
				 first_prio),
	};

	return add_vlan_rewrite_action(priv, MLX5_FLOW_NAMESPACE_FDB,
				       &prio_tag_act, parse_attr, hdrs, action,
				       extack);
}

static int validate_goto_chain(struct mlx5e_priv *priv,
			       struct mlx5e_tc_flow *flow,
			       const struct flow_action_entry *act,
			       u32 actions,
			       struct netlink_ext_ack *extack)
{
	bool is_esw = mlx5e_is_eswitch_flow(flow);
	struct mlx5_flow_attr *attr = flow->attr;
	bool ft_flow = mlx5e_is_ft_flow(flow);
	u32 dest_chain = act->chain_index;
	struct mlx5_fs_chains *chains;
	struct mlx5_eswitch *esw;
	u32 reformat_and_fwd;
	u32 max_chain;

	esw = priv->mdev->priv.eswitch;
	chains = is_esw ? esw_chains(esw) : nic_chains(priv);
	max_chain = mlx5_chains_get_chain_range(chains);
	reformat_and_fwd = is_esw ?
			   MLX5_CAP_ESW_FLOWTABLE_FDB(priv->mdev, reformat_and_fwd_to_table) :
			   MLX5_CAP_FLOWTABLE_NIC_RX(priv->mdev, reformat_and_fwd_to_table);

	if (ft_flow) {
		NL_SET_ERR_MSG_MOD(extack, "Goto action is not supported");
		return -EOPNOTSUPP;
	}

	if (!mlx5_chains_backwards_supported(chains) &&
	    dest_chain <= attr->chain) {
		NL_SET_ERR_MSG_MOD(extack,
				   "Goto lower numbered chain isn't supported");
		return -EOPNOTSUPP;
	}

	if (dest_chain > max_chain) {
		NL_SET_ERR_MSG_MOD(extack,
				   "Requested destination chain is out of supported range");
		return -EOPNOTSUPP;
	}

	if (actions & (MLX5_FLOW_CONTEXT_ACTION_PACKET_REFORMAT |
		       MLX5_FLOW_CONTEXT_ACTION_DECAP) &&
	    !reformat_and_fwd) {
		NL_SET_ERR_MSG_MOD(extack,
				   "Goto chain is not allowed if action has reformat or decap");
		return -EOPNOTSUPP;
	}

	return 0;
}

static int parse_tc_nic_actions(struct mlx5e_priv *priv,
				struct flow_action *flow_action,
				struct mlx5e_tc_flow_parse_attr *parse_attr,
				struct mlx5e_tc_flow *flow,
				struct netlink_ext_ack *extack)
{
	struct mlx5_flow_attr *attr = flow->attr;
	struct pedit_headers_action hdrs[2] = {};
	const struct flow_action_entry *act;
	struct mlx5_nic_flow_attr *nic_attr;
	u32 action = 0;
	int err, i;

	if (!flow_action_has_entries(flow_action))
		return -EINVAL;

	if (!flow_action_hw_stats_check(flow_action, extack,
					FLOW_ACTION_HW_STATS_DELAYED_BIT))
		return -EOPNOTSUPP;

	nic_attr = attr->nic_attr;

	nic_attr->flow_tag = MLX5_FS_DEFAULT_FLOW_TAG;

	flow_action_for_each(i, act, flow_action) {
		switch (act->id) {
		case FLOW_ACTION_ACCEPT:
			action |= MLX5_FLOW_CONTEXT_ACTION_FWD_DEST |
				  MLX5_FLOW_CONTEXT_ACTION_COUNT;
			break;
		case FLOW_ACTION_DROP:
			action |= MLX5_FLOW_CONTEXT_ACTION_DROP;
			if (MLX5_CAP_FLOWTABLE(priv->mdev,
					       flow_table_properties_nic_receive.flow_counter))
				action |= MLX5_FLOW_CONTEXT_ACTION_COUNT;
			break;
		case FLOW_ACTION_MANGLE:
		case FLOW_ACTION_ADD:
			err = parse_tc_pedit_action(priv, act, MLX5_FLOW_NAMESPACE_KERNEL,
						    parse_attr, hdrs, NULL, extack);
			if (err)
				return err;

			action |= MLX5_FLOW_CONTEXT_ACTION_MOD_HDR;
			break;
		case FLOW_ACTION_VLAN_MANGLE:
			err = add_vlan_rewrite_action(priv,
						      MLX5_FLOW_NAMESPACE_KERNEL,
						      act, parse_attr, hdrs,
						      &action, extack);
			if (err)
				return err;

			break;
		case FLOW_ACTION_CSUM:
			if (csum_offload_supported(priv, action,
						   act->csum_flags,
						   extack))
				break;

			return -EOPNOTSUPP;
		case FLOW_ACTION_REDIRECT: {
			struct net_device *peer_dev = act->dev;

			if (priv->netdev->netdev_ops == peer_dev->netdev_ops &&
			    same_hw_devs(priv, netdev_priv(peer_dev))) {
				parse_attr->mirred_ifindex[0] = peer_dev->ifindex;
				flow_flag_set(flow, HAIRPIN);
				action |= MLX5_FLOW_CONTEXT_ACTION_FWD_DEST |
					  MLX5_FLOW_CONTEXT_ACTION_COUNT;
			} else {
				NL_SET_ERR_MSG_MOD(extack,
						   "device is not on same HW, can't offload");
				netdev_warn(priv->netdev, "device %s not on same HW, can't offload\n",
					    peer_dev->name);
				return -EINVAL;
			}
			}
			break;
		case FLOW_ACTION_MARK: {
			u32 mark = act->mark;

			if (mark & ~MLX5E_TC_FLOW_ID_MASK) {
				NL_SET_ERR_MSG_MOD(extack,
						   "Bad flow mark - only 16 bit is supported");
				return -EINVAL;
			}

			nic_attr->flow_tag = mark;
			action |= MLX5_FLOW_CONTEXT_ACTION_FWD_DEST;
			}
			break;
		case FLOW_ACTION_GOTO:
			err = validate_goto_chain(priv, flow, act, action,
						  extack);
			if (err)
				return err;

			action |= MLX5_FLOW_CONTEXT_ACTION_COUNT;
			attr->dest_chain = act->chain_index;
			break;
		case FLOW_ACTION_CT:
			err = mlx5_tc_ct_parse_action(get_ct_priv(priv), attr, act, extack);
			if (err)
				return err;

			flow_flag_set(flow, CT);
			break;
		default:
			NL_SET_ERR_MSG_MOD(extack, "The offload action is not supported");
			return -EOPNOTSUPP;
		}
	}

	if (hdrs[TCA_PEDIT_KEY_EX_CMD_SET].pedits ||
	    hdrs[TCA_PEDIT_KEY_EX_CMD_ADD].pedits) {
		err = alloc_tc_pedit_action(priv, MLX5_FLOW_NAMESPACE_KERNEL,
					    parse_attr, hdrs, &action, extack);
		if (err)
			return err;
		/* in case all pedit actions are skipped, remove the MOD_HDR
		 * flag.
		 */
		if (parse_attr->mod_hdr_acts.num_actions == 0) {
			action &= ~MLX5_FLOW_CONTEXT_ACTION_MOD_HDR;
			dealloc_mod_hdr_actions(&parse_attr->mod_hdr_acts);
		}
	}

	attr->action = action;

	if (attr->dest_chain) {
		if (attr->action & MLX5_FLOW_CONTEXT_ACTION_FWD_DEST) {
			NL_SET_ERR_MSG(extack, "Mirroring goto chain rules isn't supported");
			return -EOPNOTSUPP;
		}
		attr->action |= MLX5_FLOW_CONTEXT_ACTION_FWD_DEST;
	}

	if (attr->action & MLX5_FLOW_CONTEXT_ACTION_MOD_HDR)
		attr->action |= MLX5_FLOW_CONTEXT_ACTION_FWD_DEST;

	if (!actions_match_supported(priv, flow_action, parse_attr, flow, extack))
		return -EOPNOTSUPP;

	return 0;
}

static bool is_merged_eswitch_vfs(struct mlx5e_priv *priv,
				  struct net_device *peer_netdev)
{
	struct mlx5e_priv *peer_priv;

	peer_priv = netdev_priv(peer_netdev);

	return (MLX5_CAP_ESW(priv->mdev, merged_eswitch) &&
		mlx5e_eswitch_vf_rep(priv->netdev) &&
		mlx5e_eswitch_vf_rep(peer_netdev) &&
		same_hw_devs(priv, peer_priv));
}

static int parse_tc_vlan_action(struct mlx5e_priv *priv,
				const struct flow_action_entry *act,
				struct mlx5_esw_flow_attr *attr,
				u32 *action)
{
	u8 vlan_idx = attr->total_vlan;

	if (vlan_idx >= MLX5_FS_VLAN_DEPTH)
		return -EOPNOTSUPP;

	switch (act->id) {
	case FLOW_ACTION_VLAN_POP:
		if (vlan_idx) {
			if (!mlx5_eswitch_vlan_actions_supported(priv->mdev,
								 MLX5_FS_VLAN_DEPTH))
				return -EOPNOTSUPP;

			*action |= MLX5_FLOW_CONTEXT_ACTION_VLAN_POP_2;
		} else {
			*action |= MLX5_FLOW_CONTEXT_ACTION_VLAN_POP;
		}
		break;
	case FLOW_ACTION_VLAN_PUSH:
		attr->vlan_vid[vlan_idx] = act->vlan.vid;
		attr->vlan_prio[vlan_idx] = act->vlan.prio;
		attr->vlan_proto[vlan_idx] = act->vlan.proto;
		if (!attr->vlan_proto[vlan_idx])
			attr->vlan_proto[vlan_idx] = htons(ETH_P_8021Q);

		if (vlan_idx) {
			if (!mlx5_eswitch_vlan_actions_supported(priv->mdev,
								 MLX5_FS_VLAN_DEPTH))
				return -EOPNOTSUPP;

			*action |= MLX5_FLOW_CONTEXT_ACTION_VLAN_PUSH_2;
		} else {
			if (!mlx5_eswitch_vlan_actions_supported(priv->mdev, 1) &&
			    (act->vlan.proto != htons(ETH_P_8021Q) ||
			     act->vlan.prio))
				return -EOPNOTSUPP;

			*action |= MLX5_FLOW_CONTEXT_ACTION_VLAN_PUSH;
		}
		break;
	default:
		return -EINVAL;
	}

	attr->total_vlan = vlan_idx + 1;

	return 0;
}

static struct net_device *get_fdb_out_dev(struct net_device *uplink_dev,
					  struct net_device *out_dev)
{
	struct net_device *fdb_out_dev = out_dev;
	struct net_device *uplink_upper;

	rcu_read_lock();
	uplink_upper = netdev_master_upper_dev_get_rcu(uplink_dev);
	if (uplink_upper && netif_is_lag_master(uplink_upper) &&
	    uplink_upper == out_dev) {
		fdb_out_dev = uplink_dev;
	} else if (netif_is_lag_master(out_dev)) {
		fdb_out_dev = bond_option_active_slave_get_rcu(netdev_priv(out_dev));
		if (fdb_out_dev &&
		    (!mlx5e_eswitch_rep(fdb_out_dev) ||
		     !netdev_port_same_parent_id(fdb_out_dev, uplink_dev)))
			fdb_out_dev = NULL;
	}
	rcu_read_unlock();
	return fdb_out_dev;
}

static int add_vlan_push_action(struct mlx5e_priv *priv,
				struct mlx5_flow_attr *attr,
				struct net_device **out_dev,
				u32 *action)
{
	struct net_device *vlan_dev = *out_dev;
	struct flow_action_entry vlan_act = {
		.id = FLOW_ACTION_VLAN_PUSH,
		.vlan.vid = vlan_dev_vlan_id(vlan_dev),
		.vlan.proto = vlan_dev_vlan_proto(vlan_dev),
		.vlan.prio = 0,
	};
	int err;

	err = parse_tc_vlan_action(priv, &vlan_act, attr->esw_attr, action);
	if (err)
		return err;

	*out_dev = dev_get_by_index_rcu(dev_net(vlan_dev),
					dev_get_iflink(vlan_dev));
	if (is_vlan_dev(*out_dev))
		err = add_vlan_push_action(priv, attr, out_dev, action);

	return err;
}

static int add_vlan_pop_action(struct mlx5e_priv *priv,
			       struct mlx5_flow_attr *attr,
			       u32 *action)
{
	struct flow_action_entry vlan_act = {
		.id = FLOW_ACTION_VLAN_POP,
	};
	int nest_level, err = 0;

	nest_level = attr->parse_attr->filter_dev->lower_level -
						priv->netdev->lower_level;
	while (nest_level--) {
		err = parse_tc_vlan_action(priv, &vlan_act, attr->esw_attr, action);
		if (err)
			return err;
	}

	return err;
}

static bool same_hw_reps(struct mlx5e_priv *priv,
			 struct net_device *peer_netdev)
{
	struct mlx5e_priv *peer_priv;

	peer_priv = netdev_priv(peer_netdev);

	return mlx5e_eswitch_rep(priv->netdev) &&
	       mlx5e_eswitch_rep(peer_netdev) &&
	       same_hw_devs(priv, peer_priv);
}

static bool is_lag_dev(struct mlx5e_priv *priv,
		       struct net_device *peer_netdev)
{
	return ((mlx5_lag_is_sriov(priv->mdev) ||
		 mlx5_lag_is_multipath(priv->mdev)) &&
		 same_hw_reps(priv, peer_netdev));
}

bool mlx5e_is_valid_eswitch_fwd_dev(struct mlx5e_priv *priv,
				    struct net_device *out_dev)
{
	if (is_merged_eswitch_vfs(priv, out_dev))
		return true;

	if (is_lag_dev(priv, out_dev))
		return true;

	return mlx5e_eswitch_rep(out_dev) &&
	       same_port_devs(priv, netdev_priv(out_dev));
}

static bool is_duplicated_output_device(struct net_device *dev,
					struct net_device *out_dev,
					int *ifindexes, int if_count,
					struct netlink_ext_ack *extack)
{
	int i;

	for (i = 0; i < if_count; i++) {
		if (ifindexes[i] == out_dev->ifindex) {
			NL_SET_ERR_MSG_MOD(extack,
					   "can't duplicate output to same device");
			netdev_err(dev, "can't duplicate output to same device: %s\n",
				   out_dev->name);
			return true;
		}
	}

	return false;
}

static int verify_uplink_forwarding(struct mlx5e_priv *priv,
				    struct mlx5e_tc_flow *flow,
				    struct net_device *out_dev,
				    struct netlink_ext_ack *extack)
{
	struct mlx5_esw_flow_attr *attr = flow->attr->esw_attr;
	struct mlx5_eswitch *esw = priv->mdev->priv.eswitch;
	struct mlx5e_rep_priv *rep_priv;

	/* Forwarding non encapsulated traffic between
	 * uplink ports is allowed only if
	 * termination_table_raw_traffic cap is set.
	 *
	 * Input vport was stored attr->in_rep.
	 * In LAG case, *priv* is the private data of
	 * uplink which may be not the input vport.
	 */
	rep_priv = mlx5e_rep_to_rep_priv(attr->in_rep);

	if (!(mlx5e_eswitch_uplink_rep(rep_priv->netdev) &&
	      mlx5e_eswitch_uplink_rep(out_dev)))
		return 0;

	if (!MLX5_CAP_ESW_FLOWTABLE_FDB(esw->dev,
					termination_table_raw_traffic)) {
		NL_SET_ERR_MSG_MOD(extack,
				   "devices are both uplink, can't offload forwarding");
			pr_err("devices %s %s are both uplink, can't offload forwarding\n",
			       priv->netdev->name, out_dev->name);
			return -EOPNOTSUPP;
	} else if (out_dev != rep_priv->netdev) {
		NL_SET_ERR_MSG_MOD(extack,
				   "devices are not the same uplink, can't offload forwarding");
		pr_err("devices %s %s are both uplink but not the same, can't offload forwarding\n",
		       priv->netdev->name, out_dev->name);
		return -EOPNOTSUPP;
	}
	return 0;
}

static int parse_tc_fdb_actions(struct mlx5e_priv *priv,
				struct flow_action *flow_action,
				struct mlx5e_tc_flow *flow,
				struct netlink_ext_ack *extack,
				struct net_device *filter_dev)
{
	struct pedit_headers_action hdrs[2] = {};
	struct mlx5_eswitch *esw = priv->mdev->priv.eswitch;
	struct mlx5e_tc_flow_parse_attr *parse_attr;
	struct mlx5e_rep_priv *rpriv = priv->ppriv;
	const struct ip_tunnel_info *info = NULL;
	struct mlx5_flow_attr *attr = flow->attr;
	int ifindexes[MLX5_MAX_FLOW_FWD_VPORTS];
	bool ft_flow = mlx5e_is_ft_flow(flow);
	const struct flow_action_entry *act;
	struct mlx5_esw_flow_attr *esw_attr;
	bool encap = false, decap = false;
	u32 action = attr->action;
	int err, i, if_count = 0;
	bool mpls_push = false;

	if (!flow_action_has_entries(flow_action))
		return -EINVAL;

	if (!flow_action_hw_stats_check(flow_action, extack,
					FLOW_ACTION_HW_STATS_DELAYED_BIT))
		return -EOPNOTSUPP;

	esw_attr = attr->esw_attr;
	parse_attr = attr->parse_attr;

	flow_action_for_each(i, act, flow_action) {
		switch (act->id) {
		case FLOW_ACTION_DROP:
			action |= MLX5_FLOW_CONTEXT_ACTION_DROP |
				  MLX5_FLOW_CONTEXT_ACTION_COUNT;
			break;
		case FLOW_ACTION_TRAP:
			if (!flow_offload_has_one_action(flow_action)) {
				NL_SET_ERR_MSG_MOD(extack,
						   "action trap is supported as a sole action only");
				return -EOPNOTSUPP;
			}
			action |= (MLX5_FLOW_CONTEXT_ACTION_FWD_DEST |
				   MLX5_FLOW_CONTEXT_ACTION_COUNT);
			attr->flags |= MLX5_ESW_ATTR_FLAG_SLOW_PATH;
			break;
		case FLOW_ACTION_MPLS_PUSH:
			if (!MLX5_CAP_ESW_FLOWTABLE_FDB(priv->mdev,
							reformat_l2_to_l3_tunnel) ||
			    act->mpls_push.proto != htons(ETH_P_MPLS_UC)) {
				NL_SET_ERR_MSG_MOD(extack,
						   "mpls push is supported only for mpls_uc protocol");
				return -EOPNOTSUPP;
			}
			mpls_push = true;
			break;
		case FLOW_ACTION_MPLS_POP:
			/* we only support mpls pop if it is the first action
			 * and the filter net device is bareudp. Subsequent
			 * actions can be pedit and the last can be mirred
			 * egress redirect.
			 */
			if (i) {
				NL_SET_ERR_MSG_MOD(extack,
						   "mpls pop supported only as first action");
				return -EOPNOTSUPP;
			}
			if (!netif_is_bareudp(filter_dev)) {
				NL_SET_ERR_MSG_MOD(extack,
						   "mpls pop supported only on bareudp devices");
				return -EOPNOTSUPP;
			}

			parse_attr->eth.h_proto = act->mpls_pop.proto;
			action |= MLX5_FLOW_CONTEXT_ACTION_PACKET_REFORMAT;
			flow_flag_set(flow, L3_TO_L2_DECAP);
			break;
		case FLOW_ACTION_MANGLE:
		case FLOW_ACTION_ADD:
			err = parse_tc_pedit_action(priv, act, MLX5_FLOW_NAMESPACE_FDB,
						    parse_attr, hdrs, flow, extack);
			if (err)
				return err;

			if (!flow_flag_test(flow, L3_TO_L2_DECAP)) {
				action |= MLX5_FLOW_CONTEXT_ACTION_MOD_HDR;
				esw_attr->split_count = esw_attr->out_count;
			}
			break;
		case FLOW_ACTION_CSUM:
			if (csum_offload_supported(priv, action,
						   act->csum_flags, extack))
				break;

			return -EOPNOTSUPP;
		case FLOW_ACTION_REDIRECT:
		case FLOW_ACTION_MIRRED: {
			struct mlx5e_priv *out_priv;
			struct net_device *out_dev;

			out_dev = act->dev;
			if (!out_dev) {
				/* out_dev is NULL when filters with
				 * non-existing mirred device are replayed to
				 * the driver.
				 */
				return -EINVAL;
			}

			if (mpls_push && !netif_is_bareudp(out_dev)) {
				NL_SET_ERR_MSG_MOD(extack,
						   "mpls is supported only through a bareudp device");
				return -EOPNOTSUPP;
			}

			if (ft_flow && out_dev == priv->netdev) {
				/* Ignore forward to self rules generated
				 * by adding both mlx5 devs to the flow table
				 * block on a normal nft offload setup.
				 */
				return -EOPNOTSUPP;
			}

			if (esw_attr->out_count >= MLX5_MAX_FLOW_FWD_VPORTS) {
				NL_SET_ERR_MSG_MOD(extack,
						   "can't support more output ports, can't offload forwarding");
				netdev_warn(priv->netdev,
					    "can't support more than %d output ports, can't offload forwarding\n",
					    esw_attr->out_count);
				return -EOPNOTSUPP;
			}

			action |= MLX5_FLOW_CONTEXT_ACTION_FWD_DEST |
				  MLX5_FLOW_CONTEXT_ACTION_COUNT;
			if (encap) {
				parse_attr->mirred_ifindex[esw_attr->out_count] =
					out_dev->ifindex;
				parse_attr->tun_info[esw_attr->out_count] =
					mlx5e_dup_tun_info(info);
				if (!parse_attr->tun_info[esw_attr->out_count])
					return -ENOMEM;
				encap = false;
				esw_attr->dests[esw_attr->out_count].flags |=
					MLX5_ESW_DEST_ENCAP;
				esw_attr->out_count++;
				/* attr->dests[].rep is resolved when we
				 * handle encap
				 */
			} else if (netdev_port_same_parent_id(priv->netdev, out_dev)) {
				struct mlx5_eswitch *esw = priv->mdev->priv.eswitch;
				struct net_device *uplink_dev = mlx5_eswitch_uplink_get_proto_dev(esw, REP_ETH);

				if (is_duplicated_output_device(priv->netdev,
								out_dev,
								ifindexes,
								if_count,
								extack))
					return -EOPNOTSUPP;

				ifindexes[if_count] = out_dev->ifindex;
				if_count++;

				out_dev = get_fdb_out_dev(uplink_dev, out_dev);
				if (!out_dev)
					return -ENODEV;

				if (is_vlan_dev(out_dev)) {
					err = add_vlan_push_action(priv, attr,
								   &out_dev,
								   &action);
					if (err)
						return err;
				}

				if (is_vlan_dev(parse_attr->filter_dev)) {
					err = add_vlan_pop_action(priv, attr,
								  &action);
					if (err)
						return err;
				}

				err = verify_uplink_forwarding(priv, flow, out_dev, extack);
				if (err)
					return err;

				if (!mlx5e_is_valid_eswitch_fwd_dev(priv, out_dev)) {
					NL_SET_ERR_MSG_MOD(extack,
							   "devices are not on same switch HW, can't offload forwarding");
					return -EOPNOTSUPP;
				}

				out_priv = netdev_priv(out_dev);
				rpriv = out_priv->ppriv;
				esw_attr->dests[esw_attr->out_count].rep = rpriv->rep;
				esw_attr->dests[esw_attr->out_count].mdev = out_priv->mdev;
				esw_attr->out_count++;
			} else if (parse_attr->filter_dev != priv->netdev) {
				/* All mlx5 devices are called to configure
				 * high level device filters. Therefore, the
				 * *attempt* to  install a filter on invalid
				 * eswitch should not trigger an explicit error
				 */
				return -EINVAL;
			} else {
				NL_SET_ERR_MSG_MOD(extack,
						   "devices are not on same switch HW, can't offload forwarding");
				netdev_warn(priv->netdev,
					    "devices %s %s not on same switch HW, can't offload forwarding\n",
					    priv->netdev->name,
					    out_dev->name);
				return -EINVAL;
			}
			}
			break;
		case FLOW_ACTION_TUNNEL_ENCAP:
			info = act->tunnel;
			if (info)
				encap = true;
			else
				return -EOPNOTSUPP;

			break;
		case FLOW_ACTION_VLAN_PUSH:
		case FLOW_ACTION_VLAN_POP:
			if (act->id == FLOW_ACTION_VLAN_PUSH &&
			    (action & MLX5_FLOW_CONTEXT_ACTION_VLAN_POP)) {
				/* Replace vlan pop+push with vlan modify */
				action &= ~MLX5_FLOW_CONTEXT_ACTION_VLAN_POP;
				err = add_vlan_rewrite_action(priv,
							      MLX5_FLOW_NAMESPACE_FDB,
							      act, parse_attr, hdrs,
							      &action, extack);
			} else {
				err = parse_tc_vlan_action(priv, act, esw_attr, &action);
			}
			if (err)
				return err;

			esw_attr->split_count = esw_attr->out_count;
			break;
		case FLOW_ACTION_VLAN_MANGLE:
			err = add_vlan_rewrite_action(priv,
						      MLX5_FLOW_NAMESPACE_FDB,
						      act, parse_attr, hdrs,
						      &action, extack);
			if (err)
				return err;

			esw_attr->split_count = esw_attr->out_count;
			break;
		case FLOW_ACTION_TUNNEL_DECAP:
			decap = true;
			break;
		case FLOW_ACTION_GOTO:
			err = validate_goto_chain(priv, flow, act, action,
						  extack);
			if (err)
				return err;

			action |= MLX5_FLOW_CONTEXT_ACTION_COUNT;
			attr->dest_chain = act->chain_index;
			break;
		case FLOW_ACTION_CT:
			err = mlx5_tc_ct_parse_action(get_ct_priv(priv), attr, act, extack);
			if (err)
				return err;

			flow_flag_set(flow, CT);
			esw_attr->split_count = esw_attr->out_count;
			break;
		default:
			NL_SET_ERR_MSG_MOD(extack, "The offload action is not supported");
			return -EOPNOTSUPP;
		}
	}

	/* always set IP version for indirect table handling */
	attr->ip_version = mlx5e_tc_get_ip_version(&parse_attr->spec, true);

	if (MLX5_CAP_GEN(esw->dev, prio_tag_required) &&
	    action & MLX5_FLOW_CONTEXT_ACTION_VLAN_POP) {
		/* For prio tag mode, replace vlan pop with rewrite vlan prio
		 * tag rewrite.
		 */
		action &= ~MLX5_FLOW_CONTEXT_ACTION_VLAN_POP;
		err = add_vlan_prio_tag_rewrite_action(priv, parse_attr, hdrs,
						       &action, extack);
		if (err)
			return err;
	}

	if (hdrs[TCA_PEDIT_KEY_EX_CMD_SET].pedits ||
	    hdrs[TCA_PEDIT_KEY_EX_CMD_ADD].pedits) {
		err = alloc_tc_pedit_action(priv, MLX5_FLOW_NAMESPACE_FDB,
					    parse_attr, hdrs, &action, extack);
		if (err)
			return err;
		/* in case all pedit actions are skipped, remove the MOD_HDR
		 * flag. we might have set split_count either by pedit or
		 * pop/push. if there is no pop/push either, reset it too.
		 */
		if (parse_attr->mod_hdr_acts.num_actions == 0) {
			action &= ~MLX5_FLOW_CONTEXT_ACTION_MOD_HDR;
			dealloc_mod_hdr_actions(&parse_attr->mod_hdr_acts);
			if (!((action & MLX5_FLOW_CONTEXT_ACTION_VLAN_POP) ||
			      (action & MLX5_FLOW_CONTEXT_ACTION_VLAN_PUSH)))
				esw_attr->split_count = 0;
		}
	}

	attr->action = action;
	if (!actions_match_supported(priv, flow_action, parse_attr, flow, extack))
		return -EOPNOTSUPP;

	if (attr->dest_chain) {
		if (decap) {
			/* It can be supported if we'll create a mapping for
			 * the tunnel device only (without tunnel), and set
			 * this tunnel id with this decap flow.
			 *
			 * On restore (miss), we'll just set this saved tunnel
			 * device.
			 */

			NL_SET_ERR_MSG(extack,
				       "Decap with goto isn't supported");
			netdev_warn(priv->netdev,
				    "Decap with goto isn't supported");
			return -EOPNOTSUPP;
		}

		attr->action |= MLX5_FLOW_CONTEXT_ACTION_FWD_DEST;
	}

	if (!(attr->action &
	      (MLX5_FLOW_CONTEXT_ACTION_FWD_DEST | MLX5_FLOW_CONTEXT_ACTION_DROP))) {
		NL_SET_ERR_MSG_MOD(extack,
				   "Rule must have at least one forward/drop action");
		return -EOPNOTSUPP;
	}

	if (esw_attr->split_count > 0 && !mlx5_esw_has_fwd_fdb(priv->mdev)) {
		NL_SET_ERR_MSG_MOD(extack,
				   "current firmware doesn't support split rule for port mirroring");
		netdev_warn_once(priv->netdev, "current firmware doesn't support split rule for port mirroring\n");
		return -EOPNOTSUPP;
	}

	return 0;
}

static void get_flags(int flags, unsigned long *flow_flags)
{
	unsigned long __flow_flags = 0;

	if (flags & MLX5_TC_FLAG(INGRESS))
		__flow_flags |= BIT(MLX5E_TC_FLOW_FLAG_INGRESS);
	if (flags & MLX5_TC_FLAG(EGRESS))
		__flow_flags |= BIT(MLX5E_TC_FLOW_FLAG_EGRESS);

	if (flags & MLX5_TC_FLAG(ESW_OFFLOAD))
		__flow_flags |= BIT(MLX5E_TC_FLOW_FLAG_ESWITCH);
	if (flags & MLX5_TC_FLAG(NIC_OFFLOAD))
		__flow_flags |= BIT(MLX5E_TC_FLOW_FLAG_NIC);
	if (flags & MLX5_TC_FLAG(FT_OFFLOAD))
		__flow_flags |= BIT(MLX5E_TC_FLOW_FLAG_FT);

	*flow_flags = __flow_flags;
}

static const struct rhashtable_params tc_ht_params = {
	.head_offset = offsetof(struct mlx5e_tc_flow, node),
	.key_offset = offsetof(struct mlx5e_tc_flow, cookie),
	.key_len = sizeof(((struct mlx5e_tc_flow *)0)->cookie),
	.automatic_shrinking = true,
};

static struct rhashtable *get_tc_ht(struct mlx5e_priv *priv,
				    unsigned long flags)
{
	struct mlx5_eswitch *esw = priv->mdev->priv.eswitch;
	struct mlx5e_rep_priv *uplink_rpriv;

	if (flags & MLX5_TC_FLAG(ESW_OFFLOAD)) {
		uplink_rpriv = mlx5_eswitch_get_uplink_priv(esw, REP_ETH);
		return &uplink_rpriv->uplink_priv.tc_ht;
	} else /* NIC offload */
		return &priv->fs.tc.ht;
}

static bool is_peer_flow_needed(struct mlx5e_tc_flow *flow)
{
	struct mlx5_esw_flow_attr *esw_attr = flow->attr->esw_attr;
	struct mlx5_flow_attr *attr = flow->attr;
	bool is_rep_ingress = esw_attr->in_rep->vport != MLX5_VPORT_UPLINK &&
		flow_flag_test(flow, INGRESS);
	bool act_is_encap = !!(attr->action &
			       MLX5_FLOW_CONTEXT_ACTION_PACKET_REFORMAT);
	bool esw_paired = mlx5_devcom_is_paired(esw_attr->in_mdev->priv.devcom,
						MLX5_DEVCOM_ESW_OFFLOADS);

	if (!esw_paired)
		return false;

	if ((mlx5_lag_is_sriov(esw_attr->in_mdev) ||
	     mlx5_lag_is_multipath(esw_attr->in_mdev)) &&
	    (is_rep_ingress || act_is_encap))
		return true;

	return false;
}

struct mlx5_flow_attr *
mlx5_alloc_flow_attr(enum mlx5_flow_namespace_type type)
{
	u32 ex_attr_size = (type == MLX5_FLOW_NAMESPACE_FDB)  ?
				sizeof(struct mlx5_esw_flow_attr) :
				sizeof(struct mlx5_nic_flow_attr);
	struct mlx5_flow_attr *attr;

	return kzalloc(sizeof(*attr) + ex_attr_size, GFP_KERNEL);
}

static int
mlx5e_alloc_flow(struct mlx5e_priv *priv, int attr_size,
		 struct flow_cls_offload *f, unsigned long flow_flags,
		 struct mlx5e_tc_flow_parse_attr **__parse_attr,
		 struct mlx5e_tc_flow **__flow)
{
	struct mlx5e_tc_flow_parse_attr *parse_attr;
	struct mlx5_flow_attr *attr;
	struct mlx5e_tc_flow *flow;
	int err = -ENOMEM;
	int out_index;

	flow = kzalloc(sizeof(*flow), GFP_KERNEL);
	parse_attr = kvzalloc(sizeof(*parse_attr), GFP_KERNEL);
	if (!parse_attr || !flow)
		goto err_free;

	flow->flags = flow_flags;
	flow->cookie = f->cookie;
	flow->priv = priv;

	attr = mlx5_alloc_flow_attr(get_flow_name_space(flow));
	if (!attr)
		goto err_free;

	flow->attr = attr;

	for (out_index = 0; out_index < MLX5_MAX_FLOW_FWD_VPORTS; out_index++)
		INIT_LIST_HEAD(&flow->encaps[out_index].list);
	INIT_LIST_HEAD(&flow->hairpin);
	INIT_LIST_HEAD(&flow->l3_to_l2_reformat);
	refcount_set(&flow->refcnt, 1);
	init_completion(&flow->init_done);

	*__flow = flow;
	*__parse_attr = parse_attr;

	return 0;

err_free:
	kfree(flow);
	kvfree(parse_attr);
	return err;
}

static void
mlx5e_flow_attr_init(struct mlx5_flow_attr *attr,
		     struct mlx5e_tc_flow_parse_attr *parse_attr,
		     struct flow_cls_offload *f)
{
	attr->parse_attr = parse_attr;
	attr->chain = f->common.chain_index;
	attr->prio = f->common.prio;
}

static void
mlx5e_flow_esw_attr_init(struct mlx5_flow_attr *attr,
			 struct mlx5e_priv *priv,
			 struct mlx5e_tc_flow_parse_attr *parse_attr,
			 struct flow_cls_offload *f,
			 struct mlx5_eswitch_rep *in_rep,
			 struct mlx5_core_dev *in_mdev)
{
	struct mlx5_eswitch *esw = priv->mdev->priv.eswitch;
	struct mlx5_esw_flow_attr *esw_attr = attr->esw_attr;

	mlx5e_flow_attr_init(attr, parse_attr, f);

	esw_attr->in_rep = in_rep;
	esw_attr->in_mdev = in_mdev;

	if (MLX5_CAP_ESW(esw->dev, counter_eswitch_affinity) ==
	    MLX5_COUNTER_SOURCE_ESWITCH)
		esw_attr->counter_dev = in_mdev;
	else
		esw_attr->counter_dev = priv->mdev;
}

static struct mlx5e_tc_flow *
__mlx5e_add_fdb_flow(struct mlx5e_priv *priv,
		     struct flow_cls_offload *f,
		     unsigned long flow_flags,
		     struct net_device *filter_dev,
		     struct mlx5_eswitch_rep *in_rep,
		     struct mlx5_core_dev *in_mdev)
{
	struct flow_rule *rule = flow_cls_offload_flow_rule(f);
	struct netlink_ext_ack *extack = f->common.extack;
	struct mlx5e_tc_flow_parse_attr *parse_attr;
	struct mlx5e_tc_flow *flow;
	int attr_size, err;

	flow_flags |= BIT(MLX5E_TC_FLOW_FLAG_ESWITCH);
	attr_size  = sizeof(struct mlx5_esw_flow_attr);
	err = mlx5e_alloc_flow(priv, attr_size, f, flow_flags,
			       &parse_attr, &flow);
	if (err)
		goto out;

	parse_attr->filter_dev = filter_dev;
	mlx5e_flow_esw_attr_init(flow->attr,
				 priv, parse_attr,
				 f, in_rep, in_mdev);

	err = parse_cls_flower(flow->priv, flow, &parse_attr->spec,
			       f, filter_dev);
	if (err)
		goto err_free;

	/* actions validation depends on parsing the ct matches first */
	err = mlx5_tc_ct_match_add(get_ct_priv(priv), &parse_attr->spec, f,
				   &flow->attr->ct_attr, extack);
	if (err)
		goto err_free;

	err = parse_tc_fdb_actions(priv, &rule->action, flow, extack, filter_dev);
	if (err)
		goto err_free;

	err = mlx5e_tc_add_fdb_flow(priv, flow, extack);
	complete_all(&flow->init_done);
	if (err) {
		if (!(err == -ENETUNREACH && mlx5_lag_is_multipath(in_mdev)))
			goto err_free;

		add_unready_flow(flow);
	}

	return flow;

err_free:
	mlx5e_flow_put(priv, flow);
out:
	return ERR_PTR(err);
}

static int mlx5e_tc_add_fdb_peer_flow(struct flow_cls_offload *f,
				      struct mlx5e_tc_flow *flow,
				      unsigned long flow_flags)
{
	struct mlx5e_priv *priv = flow->priv, *peer_priv;
	struct mlx5_eswitch *esw = priv->mdev->priv.eswitch, *peer_esw;
	struct mlx5_esw_flow_attr *attr = flow->attr->esw_attr;
	struct mlx5_devcom *devcom = priv->mdev->priv.devcom;
	struct mlx5e_tc_flow_parse_attr *parse_attr;
	struct mlx5e_rep_priv *peer_urpriv;
	struct mlx5e_tc_flow *peer_flow;
	struct mlx5_core_dev *in_mdev;
	int err = 0;

	peer_esw = mlx5_devcom_get_peer_data(devcom, MLX5_DEVCOM_ESW_OFFLOADS);
	if (!peer_esw)
		return -ENODEV;

	peer_urpriv = mlx5_eswitch_get_uplink_priv(peer_esw, REP_ETH);
	peer_priv = netdev_priv(peer_urpriv->netdev);

	/* in_mdev is assigned of which the packet originated from.
	 * So packets redirected to uplink use the same mdev of the
	 * original flow and packets redirected from uplink use the
	 * peer mdev.
	 */
	if (attr->in_rep->vport == MLX5_VPORT_UPLINK)
		in_mdev = peer_priv->mdev;
	else
		in_mdev = priv->mdev;

	parse_attr = flow->attr->parse_attr;
	peer_flow = __mlx5e_add_fdb_flow(peer_priv, f, flow_flags,
					 parse_attr->filter_dev,
					 attr->in_rep, in_mdev);
	if (IS_ERR(peer_flow)) {
		err = PTR_ERR(peer_flow);
		goto out;
	}

	flow->peer_flow = peer_flow;
	flow_flag_set(flow, DUP);
	mutex_lock(&esw->offloads.peer_mutex);
	list_add_tail(&flow->peer, &esw->offloads.peer_flows);
	mutex_unlock(&esw->offloads.peer_mutex);

out:
	mlx5_devcom_release_peer_data(devcom, MLX5_DEVCOM_ESW_OFFLOADS);
	return err;
}

static int
mlx5e_add_fdb_flow(struct mlx5e_priv *priv,
		   struct flow_cls_offload *f,
		   unsigned long flow_flags,
		   struct net_device *filter_dev,
		   struct mlx5e_tc_flow **__flow)
{
	struct mlx5e_rep_priv *rpriv = priv->ppriv;
	struct mlx5_eswitch_rep *in_rep = rpriv->rep;
	struct mlx5_core_dev *in_mdev = priv->mdev;
	struct mlx5e_tc_flow *flow;
	int err;

	flow = __mlx5e_add_fdb_flow(priv, f, flow_flags, filter_dev, in_rep,
				    in_mdev);
	if (IS_ERR(flow))
		return PTR_ERR(flow);

	if (is_peer_flow_needed(flow)) {
		err = mlx5e_tc_add_fdb_peer_flow(f, flow, flow_flags);
		if (err) {
			mlx5e_tc_del_fdb_flow(priv, flow);
			goto out;
		}
	}

	*__flow = flow;

	return 0;

out:
	return err;
}

static int
mlx5e_add_nic_flow(struct mlx5e_priv *priv,
		   struct flow_cls_offload *f,
		   unsigned long flow_flags,
		   struct net_device *filter_dev,
		   struct mlx5e_tc_flow **__flow)
{
	struct flow_rule *rule = flow_cls_offload_flow_rule(f);
	struct netlink_ext_ack *extack = f->common.extack;
	struct mlx5e_tc_flow_parse_attr *parse_attr;
	struct mlx5e_tc_flow *flow;
	int attr_size, err;

	if (!MLX5_CAP_FLOWTABLE_NIC_RX(priv->mdev, ignore_flow_level)) {
		if (!tc_cls_can_offload_and_chain0(priv->netdev, &f->common))
			return -EOPNOTSUPP;
	} else if (!tc_can_offload_extack(priv->netdev, f->common.extack)) {
		return -EOPNOTSUPP;
	}

	flow_flags |= BIT(MLX5E_TC_FLOW_FLAG_NIC);
	attr_size  = sizeof(struct mlx5_nic_flow_attr);
	err = mlx5e_alloc_flow(priv, attr_size, f, flow_flags,
			       &parse_attr, &flow);
	if (err)
		goto out;

	parse_attr->filter_dev = filter_dev;
	mlx5e_flow_attr_init(flow->attr, parse_attr, f);

	err = parse_cls_flower(flow->priv, flow, &parse_attr->spec,
			       f, filter_dev);
	if (err)
		goto err_free;

	err = mlx5_tc_ct_match_add(get_ct_priv(priv), &parse_attr->spec, f,
				   &flow->attr->ct_attr, extack);
	if (err)
		goto err_free;

	err = parse_tc_nic_actions(priv, &rule->action, parse_attr, flow, extack);
	if (err)
		goto err_free;

	err = mlx5e_tc_add_nic_flow(priv, parse_attr, flow, extack);
	if (err)
		goto err_free;

	flow_flag_set(flow, OFFLOADED);
	*__flow = flow;

	return 0;

err_free:
	flow_flag_set(flow, FAILED);
	dealloc_mod_hdr_actions(&parse_attr->mod_hdr_acts);
	mlx5e_flow_put(priv, flow);
out:
	return err;
}

static int
mlx5e_tc_add_flow(struct mlx5e_priv *priv,
		  struct flow_cls_offload *f,
		  unsigned long flags,
		  struct net_device *filter_dev,
		  struct mlx5e_tc_flow **flow)
{
	struct mlx5_eswitch *esw = priv->mdev->priv.eswitch;
	unsigned long flow_flags;
	int err;

	get_flags(flags, &flow_flags);

	if (!tc_can_offload_extack(priv->netdev, f->common.extack))
		return -EOPNOTSUPP;

	if (esw && esw->mode == MLX5_ESWITCH_OFFLOADS)
		err = mlx5e_add_fdb_flow(priv, f, flow_flags,
					 filter_dev, flow);
	else
		err = mlx5e_add_nic_flow(priv, f, flow_flags,
					 filter_dev, flow);

	return err;
}

static bool is_flow_rule_duplicate_allowed(struct net_device *dev,
					   struct mlx5e_rep_priv *rpriv)
{
	/* Offloaded flow rule is allowed to duplicate on non-uplink representor
	 * sharing tc block with other slaves of a lag device. Rpriv can be NULL if this
	 * function is called from NIC mode.
	 */
	return netif_is_lag_port(dev) && rpriv && rpriv->rep->vport != MLX5_VPORT_UPLINK;
}

int mlx5e_configure_flower(struct net_device *dev, struct mlx5e_priv *priv,
			   struct flow_cls_offload *f, unsigned long flags)
{
	struct netlink_ext_ack *extack = f->common.extack;
	struct rhashtable *tc_ht = get_tc_ht(priv, flags);
	struct mlx5e_rep_priv *rpriv = priv->ppriv;
	struct mlx5e_tc_flow *flow;
	int err = 0;

	if (!mlx5_esw_hold(priv->mdev))
		return -EAGAIN;

	mlx5_esw_get(priv->mdev);

	rcu_read_lock();
	flow = rhashtable_lookup(tc_ht, &f->cookie, tc_ht_params);
	if (flow) {
		/* Same flow rule offloaded to non-uplink representor sharing tc block,
		 * just return 0.
		 */
		if (is_flow_rule_duplicate_allowed(dev, rpriv) && flow->orig_dev != dev)
			goto rcu_unlock;

		NL_SET_ERR_MSG_MOD(extack,
				   "flow cookie already exists, ignoring");
		netdev_warn_once(priv->netdev,
				 "flow cookie %lx already exists, ignoring\n",
				 f->cookie);
		err = -EEXIST;
		goto rcu_unlock;
	}
rcu_unlock:
	rcu_read_unlock();
	if (flow)
		goto out;

	trace_mlx5e_configure_flower(f);
	err = mlx5e_tc_add_flow(priv, f, flags, dev, &flow);
	if (err)
		goto out;

	/* Flow rule offloaded to non-uplink representor sharing tc block,
	 * set the flow's owner dev.
	 */
	if (is_flow_rule_duplicate_allowed(dev, rpriv))
		flow->orig_dev = dev;

	err = rhashtable_lookup_insert_fast(tc_ht, &flow->node, tc_ht_params);
	if (err)
		goto err_free;

	mlx5_esw_release(priv->mdev);
	return 0;

err_free:
	mlx5e_flow_put(priv, flow);
out:
	mlx5_esw_put(priv->mdev);
	mlx5_esw_release(priv->mdev);
	return err;
}

static bool same_flow_direction(struct mlx5e_tc_flow *flow, int flags)
{
	bool dir_ingress = !!(flags & MLX5_TC_FLAG(INGRESS));
	bool dir_egress = !!(flags & MLX5_TC_FLAG(EGRESS));

	return flow_flag_test(flow, INGRESS) == dir_ingress &&
		flow_flag_test(flow, EGRESS) == dir_egress;
}

int mlx5e_delete_flower(struct net_device *dev, struct mlx5e_priv *priv,
			struct flow_cls_offload *f, unsigned long flags)
{
	struct rhashtable *tc_ht = get_tc_ht(priv, flags);
	struct mlx5e_tc_flow *flow;
	int err;

	rcu_read_lock();
	flow = rhashtable_lookup(tc_ht, &f->cookie, tc_ht_params);
	if (!flow || !same_flow_direction(flow, flags)) {
		err = -EINVAL;
		goto errout;
	}

	/* Only delete the flow if it doesn't have MLX5E_TC_FLOW_DELETED flag
	 * set.
	 */
	if (flow_flag_test_and_set(flow, DELETED)) {
		err = -EINVAL;
		goto errout;
	}
	rhashtable_remove_fast(tc_ht, &flow->node, tc_ht_params);
	rcu_read_unlock();

	trace_mlx5e_delete_flower(f);
	mlx5e_flow_put(priv, flow);

	mlx5_esw_put(priv->mdev);
	return 0;

errout:
	rcu_read_unlock();
	return err;
}

int mlx5e_stats_flower(struct net_device *dev, struct mlx5e_priv *priv,
		       struct flow_cls_offload *f, unsigned long flags)
{
	struct mlx5_devcom *devcom = priv->mdev->priv.devcom;
	struct rhashtable *tc_ht = get_tc_ht(priv, flags);
	struct mlx5_eswitch *peer_esw;
	struct mlx5e_tc_flow *flow;
	struct mlx5_fc *counter;
	u64 lastuse = 0;
	u64 packets = 0;
	u64 bytes = 0;
	int err = 0;

	rcu_read_lock();
	flow = mlx5e_flow_get(rhashtable_lookup(tc_ht, &f->cookie,
						tc_ht_params));
	rcu_read_unlock();
	if (IS_ERR(flow))
		return PTR_ERR(flow);

	if (!same_flow_direction(flow, flags)) {
		err = -EINVAL;
		goto errout;
	}

	if (mlx5e_is_offloaded_flow(flow) || flow_flag_test(flow, CT)) {
		counter = mlx5e_tc_get_counter(flow);
		if (!counter)
			goto errout;

		mlx5_fc_query_cached(counter, &bytes, &packets, &lastuse);
	}

	/* Under multipath it's possible for one rule to be currently
	 * un-offloaded while the other rule is offloaded.
	 */
	peer_esw = mlx5_devcom_get_peer_data(devcom, MLX5_DEVCOM_ESW_OFFLOADS);
	if (!peer_esw)
		goto out;

	if (flow_flag_test(flow, DUP) &&
	    flow_flag_test(flow->peer_flow, OFFLOADED)) {
		u64 bytes2;
		u64 packets2;
		u64 lastuse2;

		counter = mlx5e_tc_get_counter(flow->peer_flow);
		if (!counter)
			goto no_peer_counter;
		mlx5_fc_query_cached(counter, &bytes2, &packets2, &lastuse2);

		bytes += bytes2;
		packets += packets2;
		lastuse = max_t(u64, lastuse, lastuse2);
	}

no_peer_counter:
	mlx5_devcom_release_peer_data(devcom, MLX5_DEVCOM_ESW_OFFLOADS);
out:
	flow_stats_update(&f->stats, bytes, packets, 0, lastuse,
			  FLOW_ACTION_HW_STATS_DELAYED);
	trace_mlx5e_stats_flower(f);
errout:
	mlx5e_flow_put(priv, flow);
	return err;
}

static int apply_police_params(struct mlx5e_priv *priv, u64 rate,
			       struct netlink_ext_ack *extack)
{
	struct mlx5e_rep_priv *rpriv = priv->ppriv;
	struct mlx5_eswitch *esw;
	u32 rate_mbps = 0;
	u16 vport_num;
	int err;

	vport_num = rpriv->rep->vport;
	if (vport_num >= MLX5_VPORT_ECPF) {
		NL_SET_ERR_MSG_MOD(extack,
				   "Ingress rate limit is supported only for Eswitch ports connected to VFs");
		return -EOPNOTSUPP;
	}

	esw = priv->mdev->priv.eswitch;
	/* rate is given in bytes/sec.
	 * First convert to bits/sec and then round to the nearest mbit/secs.
	 * mbit means million bits.
	 * Moreover, if rate is non zero we choose to configure to a minimum of
	 * 1 mbit/sec.
	 */
	if (rate) {
		rate = (rate * BITS_PER_BYTE) + 500000;
		do_div(rate, 1000000);
		rate_mbps = max_t(u32, rate, 1);
	}

	err = mlx5_esw_modify_vport_rate(esw, vport_num, rate_mbps);
	if (err)
		NL_SET_ERR_MSG_MOD(extack, "failed applying action to hardware");

	return err;
}

static int scan_tc_matchall_fdb_actions(struct mlx5e_priv *priv,
					struct flow_action *flow_action,
					struct netlink_ext_ack *extack)
{
	struct mlx5e_rep_priv *rpriv = priv->ppriv;
	const struct flow_action_entry *act;
	int err;
	int i;

	if (!flow_action_has_entries(flow_action)) {
		NL_SET_ERR_MSG_MOD(extack, "matchall called with no action");
		return -EINVAL;
	}

	if (!flow_offload_has_one_action(flow_action)) {
		NL_SET_ERR_MSG_MOD(extack, "matchall policing support only a single action");
		return -EOPNOTSUPP;
	}

	if (!flow_action_basic_hw_stats_check(flow_action, extack))
		return -EOPNOTSUPP;

	flow_action_for_each(i, act, flow_action) {
		switch (act->id) {
		case FLOW_ACTION_POLICE:
			if (act->police.rate_pkt_ps) {
				NL_SET_ERR_MSG_MOD(extack, "QoS offload not support packets per second");
				return -EOPNOTSUPP;
			}
			err = apply_police_params(priv, act->police.rate_bytes_ps, extack);
			if (err)
				return err;

			rpriv->prev_vf_vport_stats = priv->stats.vf_vport;
			break;
		default:
			NL_SET_ERR_MSG_MOD(extack, "mlx5 supports only police action for matchall");
			return -EOPNOTSUPP;
		}
	}

	return 0;
}

int mlx5e_tc_configure_matchall(struct mlx5e_priv *priv,
				struct tc_cls_matchall_offload *ma)
{
	struct mlx5_eswitch *esw = priv->mdev->priv.eswitch;
	struct netlink_ext_ack *extack = ma->common.extack;

	if (!mlx5_esw_qos_enabled(esw)) {
		NL_SET_ERR_MSG_MOD(extack, "QoS is not supported on this device");
		return -EOPNOTSUPP;
	}

	if (ma->common.prio != 1) {
		NL_SET_ERR_MSG_MOD(extack, "only priority 1 is supported");
		return -EINVAL;
	}

	return scan_tc_matchall_fdb_actions(priv, &ma->rule->action, extack);
}

int mlx5e_tc_delete_matchall(struct mlx5e_priv *priv,
			     struct tc_cls_matchall_offload *ma)
{
	struct netlink_ext_ack *extack = ma->common.extack;

	return apply_police_params(priv, 0, extack);
}

void mlx5e_tc_stats_matchall(struct mlx5e_priv *priv,
			     struct tc_cls_matchall_offload *ma)
{
	struct mlx5e_rep_priv *rpriv = priv->ppriv;
	struct rtnl_link_stats64 cur_stats;
	u64 dbytes;
	u64 dpkts;

	cur_stats = priv->stats.vf_vport;
	dpkts = cur_stats.rx_packets - rpriv->prev_vf_vport_stats.rx_packets;
	dbytes = cur_stats.rx_bytes - rpriv->prev_vf_vport_stats.rx_bytes;
	rpriv->prev_vf_vport_stats = cur_stats;
	flow_stats_update(&ma->stats, dbytes, dpkts, 0, jiffies,
			  FLOW_ACTION_HW_STATS_DELAYED);
}

static void mlx5e_tc_hairpin_update_dead_peer(struct mlx5e_priv *priv,
					      struct mlx5e_priv *peer_priv)
{
	struct mlx5_core_dev *peer_mdev = peer_priv->mdev;
	struct mlx5e_hairpin_entry *hpe, *tmp;
	LIST_HEAD(init_wait_list);
	u16 peer_vhca_id;
	int bkt;

	if (!same_hw_devs(priv, peer_priv))
		return;

	peer_vhca_id = MLX5_CAP_GEN(peer_mdev, vhca_id);

	mutex_lock(&priv->fs.tc.hairpin_tbl_lock);
	hash_for_each(priv->fs.tc.hairpin_tbl, bkt, hpe, hairpin_hlist)
		if (refcount_inc_not_zero(&hpe->refcnt))
			list_add(&hpe->dead_peer_wait_list, &init_wait_list);
	mutex_unlock(&priv->fs.tc.hairpin_tbl_lock);

	list_for_each_entry_safe(hpe, tmp, &init_wait_list, dead_peer_wait_list) {
		wait_for_completion(&hpe->res_ready);
		if (!IS_ERR_OR_NULL(hpe->hp) && hpe->peer_vhca_id == peer_vhca_id)
			hpe->hp->pair->peer_gone = true;

		mlx5e_hairpin_put(priv, hpe);
	}
}

static int mlx5e_tc_netdev_event(struct notifier_block *this,
				 unsigned long event, void *ptr)
{
	struct net_device *ndev = netdev_notifier_info_to_dev(ptr);
	struct mlx5e_flow_steering *fs;
	struct mlx5e_priv *peer_priv;
	struct mlx5e_tc_table *tc;
	struct mlx5e_priv *priv;

	if (ndev->netdev_ops != &mlx5e_netdev_ops ||
	    event != NETDEV_UNREGISTER ||
	    ndev->reg_state == NETREG_REGISTERED)
		return NOTIFY_DONE;

	tc = container_of(this, struct mlx5e_tc_table, netdevice_nb);
	fs = container_of(tc, struct mlx5e_flow_steering, tc);
	priv = container_of(fs, struct mlx5e_priv, fs);
	peer_priv = netdev_priv(ndev);
	if (priv == peer_priv ||
	    !(priv->netdev->features & NETIF_F_HW_TC))
		return NOTIFY_DONE;

	mlx5e_tc_hairpin_update_dead_peer(priv, peer_priv);

	return NOTIFY_DONE;
}

static int mlx5e_tc_nic_get_ft_size(struct mlx5_core_dev *dev)
{
	int tc_grp_size, tc_tbl_size;
	u32 max_flow_counter;

	max_flow_counter = (MLX5_CAP_GEN(dev, max_flow_counter_31_16) << 16) |
			    MLX5_CAP_GEN(dev, max_flow_counter_15_0);

	tc_grp_size = min_t(int, max_flow_counter, MLX5E_TC_TABLE_MAX_GROUP_SIZE);

	tc_tbl_size = min_t(int, tc_grp_size * MLX5E_TC_TABLE_NUM_GROUPS,
			    BIT(MLX5_CAP_FLOWTABLE_NIC_RX(dev, log_max_ft_size)));

	return tc_tbl_size;
}

int mlx5e_tc_nic_init(struct mlx5e_priv *priv)
{
	struct mlx5e_tc_table *tc = &priv->fs.tc;
	struct mlx5_core_dev *dev = priv->mdev;
	struct mlx5_chains_attr attr = {};
	int err;

	mlx5e_mod_hdr_tbl_init(&tc->mod_hdr);
	mutex_init(&tc->t_lock);
	mutex_init(&tc->hairpin_tbl_lock);
	hash_init(tc->hairpin_tbl);

	err = rhashtable_init(&tc->ht, &tc_ht_params);
	if (err)
		return err;

	lockdep_set_class(&tc->ht.mutex, &tc_ht_lock_key);

	if (MLX5_CAP_FLOWTABLE_NIC_RX(priv->mdev, ignore_flow_level)) {
		attr.flags = MLX5_CHAINS_AND_PRIOS_SUPPORTED |
			MLX5_CHAINS_IGNORE_FLOW_LEVEL_SUPPORTED;
		attr.max_restore_tag = MLX5E_TC_TABLE_CHAIN_TAG_MASK;
	}
	attr.ns = MLX5_FLOW_NAMESPACE_KERNEL;
	attr.max_ft_sz = mlx5e_tc_nic_get_ft_size(dev);
	attr.max_grp_num = MLX5E_TC_TABLE_NUM_GROUPS;
	attr.default_ft = priv->fs.vlan.ft.t;

	tc->chains = mlx5_chains_create(dev, &attr);
	if (IS_ERR(tc->chains)) {
		err = PTR_ERR(tc->chains);
		goto err_chains;
	}

	tc->ct = mlx5_tc_ct_init(priv, tc->chains, &priv->fs.tc.mod_hdr,
				 MLX5_FLOW_NAMESPACE_KERNEL);

	tc->netdevice_nb.notifier_call = mlx5e_tc_netdev_event;
	err = register_netdevice_notifier_dev_net(priv->netdev,
						  &tc->netdevice_nb,
						  &tc->netdevice_nn);
	if (err) {
		tc->netdevice_nb.notifier_call = NULL;
		mlx5_core_warn(priv->mdev, "Failed to register netdev notifier\n");
		goto err_reg;
	}

	return 0;

err_reg:
	mlx5_tc_ct_clean(tc->ct);
	mlx5_chains_destroy(tc->chains);
err_chains:
	rhashtable_destroy(&tc->ht);
	return err;
}

static void _mlx5e_tc_del_flow(void *ptr, void *arg)
{
	struct mlx5e_tc_flow *flow = ptr;
	struct mlx5e_priv *priv = flow->priv;

	mlx5e_tc_del_flow(priv, flow);
	kfree(flow);
}

void mlx5e_tc_nic_cleanup(struct mlx5e_priv *priv)
{
	struct mlx5e_tc_table *tc = &priv->fs.tc;

	if (tc->netdevice_nb.notifier_call)
		unregister_netdevice_notifier_dev_net(priv->netdev,
						      &tc->netdevice_nb,
						      &tc->netdevice_nn);

	mlx5e_mod_hdr_tbl_destroy(&tc->mod_hdr);
	mutex_destroy(&tc->hairpin_tbl_lock);

	rhashtable_free_and_destroy(&tc->ht, _mlx5e_tc_del_flow, NULL);

	if (!IS_ERR_OR_NULL(tc->t)) {
		mlx5_chains_put_table(tc->chains, 0, 1, MLX5E_TC_FT_LEVEL);
		tc->t = NULL;
	}
	mutex_destroy(&tc->t_lock);

	mlx5_tc_ct_clean(tc->ct);
	mlx5_chains_destroy(tc->chains);
}

int mlx5e_tc_esw_init(struct rhashtable *tc_ht)
{
	const size_t sz_enc_opts = sizeof(struct tunnel_match_enc_opts);
	struct mlx5_rep_uplink_priv *uplink_priv;
	struct mlx5e_rep_priv *rpriv;
	struct mapping_ctx *mapping;
	struct mlx5_eswitch *esw;
	struct mlx5e_priv *priv;
	int err = 0;

	uplink_priv = container_of(tc_ht, struct mlx5_rep_uplink_priv, tc_ht);
	rpriv = container_of(uplink_priv, struct mlx5e_rep_priv, uplink_priv);
	priv = netdev_priv(rpriv->netdev);
	esw = priv->mdev->priv.eswitch;

	uplink_priv->ct_priv = mlx5_tc_ct_init(netdev_priv(priv->netdev),
					       esw_chains(esw),
					       &esw->offloads.mod_hdr,
					       MLX5_FLOW_NAMESPACE_FDB);

	mapping = mapping_create(sizeof(struct tunnel_match_key),
				 TUNNEL_INFO_BITS_MASK, true);
	if (IS_ERR(mapping)) {
		err = PTR_ERR(mapping);
		goto err_tun_mapping;
	}
	uplink_priv->tunnel_mapping = mapping;

	/* 0xFFF is reserved for stack devices slow path table mark */
	mapping = mapping_create(sz_enc_opts, ENC_OPTS_BITS_MASK - 1, true);
	if (IS_ERR(mapping)) {
		err = PTR_ERR(mapping);
		goto err_enc_opts_mapping;
	}
	uplink_priv->tunnel_enc_opts_mapping = mapping;

	err = rhashtable_init(tc_ht, &tc_ht_params);
	if (err)
		goto err_ht_init;

	lockdep_set_class(&tc_ht->mutex, &tc_ht_lock_key);

	uplink_priv->encap = mlx5e_tc_tun_init(priv);
	if (IS_ERR(uplink_priv->encap)) {
		err = PTR_ERR(uplink_priv->encap);
		goto err_register_fib_notifier;
	}

	return 0;

err_register_fib_notifier:
	rhashtable_destroy(tc_ht);
err_ht_init:
	mapping_destroy(uplink_priv->tunnel_enc_opts_mapping);
err_enc_opts_mapping:
	mapping_destroy(uplink_priv->tunnel_mapping);
err_tun_mapping:
	mlx5_tc_ct_clean(uplink_priv->ct_priv);
	netdev_warn(priv->netdev,
		    "Failed to initialize tc (eswitch), err: %d", err);
	return err;
}

void mlx5e_tc_esw_cleanup(struct rhashtable *tc_ht)
{
	struct mlx5_rep_uplink_priv *uplink_priv;

	uplink_priv = container_of(tc_ht, struct mlx5_rep_uplink_priv, tc_ht);

	rhashtable_free_and_destroy(tc_ht, _mlx5e_tc_del_flow, NULL);
	mlx5e_tc_tun_cleanup(uplink_priv->encap);

	mapping_destroy(uplink_priv->tunnel_enc_opts_mapping);
	mapping_destroy(uplink_priv->tunnel_mapping);

	mlx5_tc_ct_clean(uplink_priv->ct_priv);
}

int mlx5e_tc_num_filters(struct mlx5e_priv *priv, unsigned long flags)
{
	struct rhashtable *tc_ht = get_tc_ht(priv, flags);

	return atomic_read(&tc_ht->nelems);
}

void mlx5e_tc_clean_fdb_peer_flows(struct mlx5_eswitch *esw)
{
	struct mlx5e_tc_flow *flow, *tmp;

	list_for_each_entry_safe(flow, tmp, &esw->offloads.peer_flows, peer)
		__mlx5e_tc_del_fdb_peer_flow(flow);
}

void mlx5e_tc_reoffload_flows_work(struct work_struct *work)
{
	struct mlx5_rep_uplink_priv *rpriv =
		container_of(work, struct mlx5_rep_uplink_priv,
			     reoffload_flows_work);
	struct mlx5e_tc_flow *flow, *tmp;

	mutex_lock(&rpriv->unready_flows_lock);
	list_for_each_entry_safe(flow, tmp, &rpriv->unready_flows, unready) {
		if (!mlx5e_tc_add_fdb_flow(flow->priv, flow, NULL))
			unready_flow_del(flow);
	}
	mutex_unlock(&rpriv->unready_flows_lock);
}

static int mlx5e_setup_tc_cls_flower(struct mlx5e_priv *priv,
				     struct flow_cls_offload *cls_flower,
				     unsigned long flags)
{
	switch (cls_flower->command) {
	case FLOW_CLS_REPLACE:
		return mlx5e_configure_flower(priv->netdev, priv, cls_flower,
					      flags);
	case FLOW_CLS_DESTROY:
		return mlx5e_delete_flower(priv->netdev, priv, cls_flower,
					   flags);
	case FLOW_CLS_STATS:
		return mlx5e_stats_flower(priv->netdev, priv, cls_flower,
					  flags);
	default:
		return -EOPNOTSUPP;
	}
}

int mlx5e_setup_tc_block_cb(enum tc_setup_type type, void *type_data,
			    void *cb_priv)
{
	unsigned long flags = MLX5_TC_FLAG(INGRESS);
	struct mlx5e_priv *priv = cb_priv;

	if (!priv->netdev || !netif_device_present(priv->netdev))
		return -EOPNOTSUPP;

	if (mlx5e_is_uplink_rep(priv))
		flags |= MLX5_TC_FLAG(ESW_OFFLOAD);
	else
		flags |= MLX5_TC_FLAG(NIC_OFFLOAD);

	switch (type) {
	case TC_SETUP_CLSFLOWER:
		return mlx5e_setup_tc_cls_flower(priv, type_data, flags);
	default:
		return -EOPNOTSUPP;
	}
}

bool mlx5e_tc_update_skb(struct mlx5_cqe64 *cqe,
			 struct sk_buff *skb)
{
#if IS_ENABLED(CONFIG_NET_TC_SKB_EXT)
	u32 chain = 0, chain_tag, reg_b, zone_restore_id;
	struct mlx5e_priv *priv = netdev_priv(skb->dev);
	struct mlx5e_tc_table *tc = &priv->fs.tc;
	struct tc_skb_ext *tc_skb_ext;
	int err;

	reg_b = be32_to_cpu(cqe->ft_metadata);

	chain_tag = reg_b & MLX5E_TC_TABLE_CHAIN_TAG_MASK;

	err = mlx5_get_chain_for_tag(nic_chains(priv), chain_tag, &chain);
	if (err) {
		netdev_dbg(priv->netdev,
			   "Couldn't find chain for chain tag: %d, err: %d\n",
			   chain_tag, err);
		return false;
	}

	if (chain) {
		tc_skb_ext = skb_ext_add(skb, TC_SKB_EXT);
		if (WARN_ON(!tc_skb_ext))
			return false;

		tc_skb_ext->chain = chain;

		zone_restore_id = (reg_b >> REG_MAPPING_SHIFT(NIC_ZONE_RESTORE_TO_REG)) &
			ESW_ZONE_ID_MASK;

		if (!mlx5e_tc_ct_restore_flow(tc->ct, skb,
					      zone_restore_id))
			return false;
	}
#endif /* CONFIG_NET_TC_SKB_EXT */

	return true;
}<|MERGE_RESOLUTION|>--- conflicted
+++ resolved
@@ -2314,10 +2314,7 @@
 		if (match.mask->flags)
 			*match_level = MLX5_MATCH_L4;
 	}
-	if (flow_rule_match_key(rule, FLOW_DISSECTOR_KEY_ICMP)) {
-		struct flow_match_icmp match;
-
-<<<<<<< HEAD
+
 	/* Currenlty supported only for MPLS over UDP */
 	if (flow_rule_match_key(rule, FLOW_DISSECTOR_KEY_MPLS) &&
 	    !netif_is_bareudp(filter_dev)) {
@@ -2328,7 +2325,9 @@
 		return -EOPNOTSUPP;
 	}
 
-=======
+	if (flow_rule_match_key(rule, FLOW_DISSECTOR_KEY_ICMP)) {
+		struct flow_match_icmp match;
+
 		flow_rule_match_icmp(rule, &match);
 		switch (ip_proto) {
 		case IPPROTO_ICMP:
@@ -2369,7 +2368,6 @@
 			spec->match_criteria_enable |= MLX5_MATCH_MISC_PARAMETERS_3;
 		}
 	}
->>>>>>> 4c94fe88
 	return 0;
 }
 
