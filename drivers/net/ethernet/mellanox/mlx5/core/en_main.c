--- conflicted
+++ resolved
@@ -65,12 +65,9 @@
 #include "en/devlink.h"
 #include "lib/mlx5.h"
 #include "en/ptp.h"
-<<<<<<< HEAD
 #include "fpga/ipsec.h"
-=======
 #include "qos.h"
 #include "en/trap.h"
->>>>>>> 9ec5eea5
 
 bool mlx5e_check_fragmented_striding_rq_cap(struct mlx5_core_dev *mdev)
 {
@@ -2110,12 +2107,7 @@
 	u32 buf_size = 0;
 	int i;
 
-<<<<<<< HEAD
-#ifdef CONFIG_MLX5_EN_IPSEC
 	if (mlx5_fpga_is_ipsec_device(mdev))
-=======
-	if (MLX5_IPSEC_DEV(mdev))
->>>>>>> 9ec5eea5
 		byte_count += MLX5E_METADATA_ETHER_LEN;
 
 	if (mlx5e_rx_is_linear_skb(params, xsk)) {
