/*
 * Copyright (c) 2015-2016, Mellanox Technologies. All rights reserved.
 *
 * This software is available to you under a choice of one of two
 * licenses.  You may choose to be licensed under the terms of the GNU
 * General Public License (GPL) Version 2, available from the file
 * COPYING in the main directory of this source tree, or the
 * OpenIB.org BSD license below:
 *
 *     Redistribution and use in source and binary forms, with or
 *     without modification, are permitted provided that the following
 *     conditions are met:
 *
 *      - Redistributions of source code must retain the above
 *        copyright notice, this list of conditions and the following
 *        disclaimer.
 *
 *      - Redistributions in binary form must reproduce the above
 *        copyright notice, this list of conditions and the following
 *        disclaimer in the documentation and/or other materials
 *        provided with the distribution.
 *
 * THE SOFTWARE IS PROVIDED "AS IS", WITHOUT WARRANTY OF ANY KIND,
 * EXPRESS OR IMPLIED, INCLUDING BUT NOT LIMITED TO THE WARRANTIES OF
 * MERCHANTABILITY, FITNESS FOR A PARTICULAR PURPOSE AND
 * NONINFRINGEMENT. IN NO EVENT SHALL THE AUTHORS OR COPYRIGHT HOLDERS
 * BE LIABLE FOR ANY CLAIM, DAMAGES OR OTHER LIABILITY, WHETHER IN AN
 * ACTION OF CONTRACT, TORT OR OTHERWISE, ARISING FROM, OUT OF OR IN
 * CONNECTION WITH THE SOFTWARE OR THE USE OR OTHER DEALINGS IN THE
 * SOFTWARE.
 */

#include <linux/tcp.h>
#include <linux/if_vlan.h>
#include <linux/ptp_classify.h>
#include <net/geneve.h>
#include <net/dsfield.h>
#include "en.h"
#include "en/txrx.h"
#include "ipoib/ipoib.h"
#include "en_accel/en_accel.h"
#include "en/ptp.h"

static void mlx5e_dma_unmap_wqe_err(struct mlx5e_txqsq *sq, u8 num_dma)
{
	int i;

	for (i = 0; i < num_dma; i++) {
		struct mlx5e_sq_dma *last_pushed_dma =
			mlx5e_dma_get(sq, --sq->dma_fifo_pc);

		mlx5e_tx_dma_unmap(sq->pdev, last_pushed_dma);
	}
}

#ifdef CONFIG_MLX5_CORE_EN_DCB
static inline int mlx5e_get_dscp_up(struct mlx5e_priv *priv, struct sk_buff *skb)
{
	int dscp_cp = 0;

	if (skb->protocol == htons(ETH_P_IP))
		dscp_cp = ipv4_get_dsfield(ip_hdr(skb)) >> 2;
	else if (skb->protocol == htons(ETH_P_IPV6))
		dscp_cp = ipv6_get_dsfield(ipv6_hdr(skb)) >> 2;

	return priv->dcbx_dp.dscp2prio[dscp_cp];
}
#endif

static bool mlx5e_use_ptpsq(struct sk_buff *skb)
{
	struct flow_keys fk;

	if (!skb_flow_dissect_flow_keys(skb, &fk, 0))
		return false;

	if (fk.basic.n_proto == htons(ETH_P_1588))
		return true;

	if (fk.basic.n_proto != htons(ETH_P_IP) &&
	    fk.basic.n_proto != htons(ETH_P_IPV6))
		return false;

	return (fk.basic.ip_proto == IPPROTO_UDP &&
		fk.ports.dst == htons(PTP_EV_PORT));
}

static u16 mlx5e_select_ptpsq(struct net_device *dev, struct sk_buff *skb)
{
	struct mlx5e_priv *priv = netdev_priv(dev);
	int up = 0;

	if (!netdev_get_num_tc(dev))
		goto return_txq;

#ifdef CONFIG_MLX5_CORE_EN_DCB
	if (priv->dcbx_dp.trust_state == MLX5_QPTS_TRUST_DSCP)
		up = mlx5e_get_dscp_up(priv, skb);
	else
#endif
		if (skb_vlan_tag_present(skb))
			up = skb_vlan_tag_get_prio(skb);

return_txq:
	return priv->port_ptp_tc2realtxq[up];
}

static int mlx5e_select_htb_queue(struct mlx5e_priv *priv, struct sk_buff *skb,
				  u16 htb_maj_id)
{
	u16 classid;

	if ((TC_H_MAJ(skb->priority) >> 16) == htb_maj_id)
		classid = TC_H_MIN(skb->priority);
	else
		classid = READ_ONCE(priv->htb.defcls);

	if (!classid)
		return 0;

	return mlx5e_get_txq_by_classid(priv, classid);
}

u16 mlx5e_select_queue(struct net_device *dev, struct sk_buff *skb,
		       struct net_device *sb_dev)
{
	struct mlx5e_priv *priv = netdev_priv(dev);
	int num_tc_x_num_ch;
	int txq_ix;
	int up = 0;
	int ch_ix;

	/* Sync with mlx5e_update_num_tc_x_num_ch - avoid refetching. */
	num_tc_x_num_ch = READ_ONCE(priv->num_tc_x_num_ch);
	if (unlikely(dev->real_num_tx_queues > num_tc_x_num_ch)) {
		/* Order maj_id before defcls - pairs with mlx5e_htb_root_add. */
		u16 htb_maj_id = smp_load_acquire(&priv->htb.maj_id);

		if (unlikely(htb_maj_id)) {
			txq_ix = mlx5e_select_htb_queue(priv, skb, htb_maj_id);
			if (txq_ix > 0)
				return txq_ix;
		}

		if (unlikely(priv->channels.port_ptp))
			if (unlikely(skb_shinfo(skb)->tx_flags & SKBTX_HW_TSTAMP) &&
			    mlx5e_use_ptpsq(skb))
				return mlx5e_select_ptpsq(dev, skb);

		txq_ix = netdev_pick_tx(dev, skb, NULL);
		/* Fix netdev_pick_tx() not to choose ptp_channel and HTB txqs.
		 * If they are selected, switch to regular queues.
		 * Driver to select these queues only at mlx5e_select_ptpsq()
		 * and mlx5e_select_htb_queue().
		 */
		if (unlikely(txq_ix >= num_tc_x_num_ch))
			txq_ix %= num_tc_x_num_ch;
	} else {
		txq_ix = netdev_pick_tx(dev, skb, NULL);
	}

	if (!netdev_get_num_tc(dev))
		return txq_ix;

#ifdef CONFIG_MLX5_CORE_EN_DCB
	if (priv->dcbx_dp.trust_state == MLX5_QPTS_TRUST_DSCP)
		up = mlx5e_get_dscp_up(priv, skb);
	else
#endif
		if (skb_vlan_tag_present(skb))
			up = skb_vlan_tag_get_prio(skb);

	/* Normalize any picked txq_ix to [0, num_channels),
	 * So we can return a txq_ix that matches the channel and
	 * packet UP.
	 */
	ch_ix = priv->txq2sq[txq_ix]->ch_ix;

	return priv->channel_tc2realtxq[ch_ix][up];
}

static inline int mlx5e_skb_l2_header_offset(struct sk_buff *skb)
{
#define MLX5E_MIN_INLINE (ETH_HLEN + VLAN_HLEN)

	return max(skb_network_offset(skb), MLX5E_MIN_INLINE);
}

static inline int mlx5e_skb_l3_header_offset(struct sk_buff *skb)
{
	if (skb_transport_header_was_set(skb))
		return skb_transport_offset(skb);
	else
		return mlx5e_skb_l2_header_offset(skb);
}

static inline u16 mlx5e_calc_min_inline(enum mlx5_inline_modes mode,
					struct sk_buff *skb)
{
	u16 hlen;

	switch (mode) {
	case MLX5_INLINE_MODE_NONE:
		return 0;
	case MLX5_INLINE_MODE_TCP_UDP:
		hlen = eth_get_headlen(skb->dev, skb->data, skb_headlen(skb));
		if (hlen == ETH_HLEN && !skb_vlan_tag_present(skb))
			hlen += VLAN_HLEN;
		break;
	case MLX5_INLINE_MODE_IP:
		hlen = mlx5e_skb_l3_header_offset(skb);
		break;
	case MLX5_INLINE_MODE_L2:
	default:
		hlen = mlx5e_skb_l2_header_offset(skb);
	}
	return min_t(u16, hlen, skb_headlen(skb));
}

static inline void mlx5e_insert_vlan(void *start, struct sk_buff *skb, u16 ihs)
{
	struct vlan_ethhdr *vhdr = (struct vlan_ethhdr *)start;
	int cpy1_sz = 2 * ETH_ALEN;
	int cpy2_sz = ihs - cpy1_sz;

	memcpy(vhdr, skb->data, cpy1_sz);
	vhdr->h_vlan_proto = skb->vlan_proto;
	vhdr->h_vlan_TCI = cpu_to_be16(skb_vlan_tag_get(skb));
	memcpy(&vhdr->h_vlan_encapsulated_proto, skb->data + cpy1_sz, cpy2_sz);
}

<<<<<<< HEAD
/* RM 2311217: no L4 inner checksum for IPsec tunnel type packet */
=======
/* If packet is not IP's CHECKSUM_PARTIAL (e.g. icmd packet),
 * need to set L3 checksum flag for IPsec
 */
>>>>>>> f642729d
static void
ipsec_txwqe_build_eseg_csum(struct mlx5e_txqsq *sq, struct sk_buff *skb,
			    struct mlx5_wqe_eth_seg *eseg)
{
	eseg->cs_flags = MLX5_ETH_WQE_L3_CSUM;
	if (skb->encapsulation) {
		eseg->cs_flags |= MLX5_ETH_WQE_L3_INNER_CSUM;
		sq->stats->csum_partial_inner++;
	} else {
<<<<<<< HEAD
		eseg->cs_flags |= MLX5_ETH_WQE_L4_CSUM;
=======
>>>>>>> f642729d
		sq->stats->csum_partial++;
	}
}

static inline void
mlx5e_txwqe_build_eseg_csum(struct mlx5e_txqsq *sq, struct sk_buff *skb,
			    struct mlx5e_accel_tx_state *accel,
			    struct mlx5_wqe_eth_seg *eseg)
{
	if (unlikely(eseg->flow_table_metadata & cpu_to_be32(MLX5_ETH_WQE_FT_META_IPSEC))) {
		ipsec_txwqe_build_eseg_csum(sq, skb, eseg);
		return;
	}

	if (likely(skb->ip_summed == CHECKSUM_PARTIAL)) {
		eseg->cs_flags = MLX5_ETH_WQE_L3_CSUM;
		if (skb->encapsulation) {
			eseg->cs_flags |= MLX5_ETH_WQE_L3_INNER_CSUM |
					  MLX5_ETH_WQE_L4_INNER_CSUM;
			sq->stats->csum_partial_inner++;
		} else {
			eseg->cs_flags |= MLX5_ETH_WQE_L4_CSUM;
			sq->stats->csum_partial++;
		}
#ifdef CONFIG_MLX5_EN_TLS
	} else if (unlikely(accel && accel->tls.tls_tisn)) {
		eseg->cs_flags = MLX5_ETH_WQE_L3_CSUM | MLX5_ETH_WQE_L4_CSUM;
		sq->stats->csum_partial++;
#endif
	} else if (unlikely(mlx5e_ipsec_eseg_meta(eseg))) {
		ipsec_txwqe_build_eseg_csum(sq, skb, eseg);
	} else
		sq->stats->csum_none++;
}

static inline u16
mlx5e_tx_get_gso_ihs(struct mlx5e_txqsq *sq, struct sk_buff *skb)
{
	struct mlx5e_sq_stats *stats = sq->stats;
	u16 ihs;

	if (skb->encapsulation) {
		ihs = skb_inner_transport_offset(skb) + inner_tcp_hdrlen(skb);
		stats->tso_inner_packets++;
		stats->tso_inner_bytes += skb->len - ihs;
	} else {
		if (skb_shinfo(skb)->gso_type & SKB_GSO_UDP_L4)
			ihs = skb_transport_offset(skb) + sizeof(struct udphdr);
		else
			ihs = skb_transport_offset(skb) + tcp_hdrlen(skb);
		stats->tso_packets++;
		stats->tso_bytes += skb->len - ihs;
	}

	return ihs;
}

static inline int
mlx5e_txwqe_build_dsegs(struct mlx5e_txqsq *sq, struct sk_buff *skb,
			unsigned char *skb_data, u16 headlen,
			struct mlx5_wqe_data_seg *dseg)
{
	dma_addr_t dma_addr = 0;
	u8 num_dma          = 0;
	int i;

	if (headlen) {
		dma_addr = dma_map_single(sq->pdev, skb_data, headlen,
					  DMA_TO_DEVICE);
		if (unlikely(dma_mapping_error(sq->pdev, dma_addr)))
			goto dma_unmap_wqe_err;

		dseg->addr       = cpu_to_be64(dma_addr);
		dseg->lkey       = sq->mkey_be;
		dseg->byte_count = cpu_to_be32(headlen);

		mlx5e_dma_push(sq, dma_addr, headlen, MLX5E_DMA_MAP_SINGLE);
		num_dma++;
		dseg++;
	}

	for (i = 0; i < skb_shinfo(skb)->nr_frags; i++) {
		skb_frag_t *frag = &skb_shinfo(skb)->frags[i];
		int fsz = skb_frag_size(frag);

		dma_addr = skb_frag_dma_map(sq->pdev, frag, 0, fsz,
					    DMA_TO_DEVICE);
		if (unlikely(dma_mapping_error(sq->pdev, dma_addr)))
			goto dma_unmap_wqe_err;

		dseg->addr       = cpu_to_be64(dma_addr);
		dseg->lkey       = sq->mkey_be;
		dseg->byte_count = cpu_to_be32(fsz);

		mlx5e_dma_push(sq, dma_addr, fsz, MLX5E_DMA_MAP_PAGE);
		num_dma++;
		dseg++;
	}

	return num_dma;

dma_unmap_wqe_err:
	mlx5e_dma_unmap_wqe_err(sq, num_dma);
	return -ENOMEM;
}

struct mlx5e_tx_attr {
	u32 num_bytes;
	u16 headlen;
	u16 ihs;
	__be16 mss;
	u16 insz;
	u8 opcode;
};

struct mlx5e_tx_wqe_attr {
	u16 ds_cnt;
	u16 ds_cnt_inl;
	u16 ds_cnt_ids;
	u8 num_wqebbs;
};

static u8
mlx5e_tx_wqe_inline_mode(struct mlx5e_txqsq *sq, struct sk_buff *skb,
			 struct mlx5e_accel_tx_state *accel)
{
	u8 mode;

#ifdef CONFIG_MLX5_EN_TLS
	if (accel && accel->tls.tls_tisn)
		return MLX5_INLINE_MODE_TCP_UDP;
#endif

	mode = sq->min_inline_mode;

	if (skb_vlan_tag_present(skb) &&
	    test_bit(MLX5E_SQ_STATE_VLAN_NEED_L2_INLINE, &sq->state))
		mode = max_t(u8, MLX5_INLINE_MODE_L2, mode);

	return mode;
}

static void mlx5e_sq_xmit_prepare(struct mlx5e_txqsq *sq, struct sk_buff *skb,
				  struct mlx5e_accel_tx_state *accel,
				  struct mlx5e_tx_attr *attr)
{
	struct mlx5e_sq_stats *stats = sq->stats;

	if (skb_is_gso(skb)) {
		u16 ihs = mlx5e_tx_get_gso_ihs(sq, skb);

		*attr = (struct mlx5e_tx_attr) {
			.opcode    = MLX5_OPCODE_LSO,
			.mss       = cpu_to_be16(skb_shinfo(skb)->gso_size),
			.ihs       = ihs,
			.num_bytes = skb->len + (skb_shinfo(skb)->gso_segs - 1) * ihs,
			.headlen   = skb_headlen(skb) - ihs,
		};

		stats->packets += skb_shinfo(skb)->gso_segs;
	} else {
		u8 mode = mlx5e_tx_wqe_inline_mode(sq, skb, accel);
		u16 ihs = mlx5e_calc_min_inline(mode, skb);

		*attr = (struct mlx5e_tx_attr) {
			.opcode    = MLX5_OPCODE_SEND,
			.mss       = cpu_to_be16(0),
			.ihs       = ihs,
			.num_bytes = max_t(unsigned int, skb->len, ETH_ZLEN),
			.headlen   = skb_headlen(skb) - ihs,
		};

		stats->packets++;
	}

	attr->insz = mlx5e_accel_tx_ids_len(sq, accel);
	stats->bytes += attr->num_bytes;
}

static void mlx5e_sq_calc_wqe_attr(struct sk_buff *skb, const struct mlx5e_tx_attr *attr,
				   struct mlx5e_tx_wqe_attr *wqe_attr)
{
	u16 ds_cnt = MLX5E_TX_WQE_EMPTY_DS_COUNT;
	u16 ds_cnt_inl = 0;
	u16 ds_cnt_ids = 0;

	if (attr->insz)
		ds_cnt_ids = DIV_ROUND_UP(sizeof(struct mlx5_wqe_inline_seg) + attr->insz,
					  MLX5_SEND_WQE_DS);

	ds_cnt += !!attr->headlen + skb_shinfo(skb)->nr_frags + ds_cnt_ids;
	if (attr->ihs) {
		u16 inl = attr->ihs - INL_HDR_START_SZ;

		if (skb_vlan_tag_present(skb))
			inl += VLAN_HLEN;

		ds_cnt_inl = DIV_ROUND_UP(inl, MLX5_SEND_WQE_DS);
		ds_cnt += ds_cnt_inl;
	}

	*wqe_attr = (struct mlx5e_tx_wqe_attr) {
		.ds_cnt     = ds_cnt,
		.ds_cnt_inl = ds_cnt_inl,
		.ds_cnt_ids = ds_cnt_ids,
		.num_wqebbs = DIV_ROUND_UP(ds_cnt, MLX5_SEND_WQEBB_NUM_DS),
	};
}

static void mlx5e_tx_skb_update_hwts_flags(struct sk_buff *skb)
{
	if (unlikely(skb_shinfo(skb)->tx_flags & SKBTX_HW_TSTAMP))
		skb_shinfo(skb)->tx_flags |= SKBTX_IN_PROGRESS;
}

static void mlx5e_tx_check_stop(struct mlx5e_txqsq *sq)
{
	if (unlikely(!mlx5e_wqc_has_room_for(&sq->wq, sq->cc, sq->pc, sq->stop_room))) {
		netif_tx_stop_queue(sq->txq);
		sq->stats->stopped++;
	}
}

static inline void
mlx5e_txwqe_complete(struct mlx5e_txqsq *sq, struct sk_buff *skb,
		     const struct mlx5e_tx_attr *attr,
		     const struct mlx5e_tx_wqe_attr *wqe_attr, u8 num_dma,
		     struct mlx5e_tx_wqe_info *wi, struct mlx5_wqe_ctrl_seg *cseg,
		     bool xmit_more)
{
	struct mlx5_wq_cyc *wq = &sq->wq;
	bool send_doorbell;

	*wi = (struct mlx5e_tx_wqe_info) {
		.skb = skb,
		.num_bytes = attr->num_bytes,
		.num_dma = num_dma,
		.num_wqebbs = wqe_attr->num_wqebbs,
		.num_fifo_pkts = 0,
	};

	cseg->opmod_idx_opcode = cpu_to_be32((sq->pc << 8) | attr->opcode);
	cseg->qpn_ds           = cpu_to_be32((sq->sqn << 8) | wqe_attr->ds_cnt);

	mlx5e_tx_skb_update_hwts_flags(skb);

	sq->pc += wi->num_wqebbs;
<<<<<<< HEAD

	mlx5e_tx_check_stop(sq);

=======

	mlx5e_tx_check_stop(sq);

	if (unlikely(sq->ptpsq)) {
		mlx5e_skb_cb_hwtstamp_init(skb);
		mlx5e_skb_fifo_push(&sq->ptpsq->skb_fifo, skb);
		skb_get(skb);
	}

>>>>>>> f642729d
	send_doorbell = __netdev_tx_sent_queue(sq->txq, attr->num_bytes, xmit_more);
	if (send_doorbell)
		mlx5e_notify_hw(wq, sq->pc, sq->uar_map, cseg);
}

static void
mlx5e_sq_xmit_wqe(struct mlx5e_txqsq *sq, struct sk_buff *skb,
		  const struct mlx5e_tx_attr *attr, const struct mlx5e_tx_wqe_attr *wqe_attr,
		  struct mlx5e_tx_wqe *wqe, u16 pi, bool xmit_more)
{
	struct mlx5_wqe_ctrl_seg *cseg;
	struct mlx5_wqe_eth_seg  *eseg;
	struct mlx5_wqe_data_seg *dseg;
	struct mlx5e_tx_wqe_info *wi;

	struct mlx5e_sq_stats *stats = sq->stats;
	int num_dma;

	stats->xmit_more += xmit_more;

	/* fill wqe */
	wi   = &sq->db.wqe_info[pi];
	cseg = &wqe->ctrl;
	eseg = &wqe->eth;
	dseg =  wqe->data;

	eseg->mss = attr->mss;

	if (attr->ihs) {
		if (skb_vlan_tag_present(skb)) {
			eseg->inline_hdr.sz |= cpu_to_be16(attr->ihs + VLAN_HLEN);
			mlx5e_insert_vlan(eseg->inline_hdr.start, skb, attr->ihs);
			stats->added_vlan_packets++;
		} else {
			eseg->inline_hdr.sz |= cpu_to_be16(attr->ihs);
			memcpy(eseg->inline_hdr.start, skb->data, attr->ihs);
		}
		dseg += wqe_attr->ds_cnt_inl;
	} else if (skb_vlan_tag_present(skb)) {
		eseg->insert.type = cpu_to_be16(MLX5_ETH_WQE_INSERT_VLAN);
		if (skb->vlan_proto == cpu_to_be16(ETH_P_8021AD))
			eseg->insert.type |= cpu_to_be16(MLX5_ETH_WQE_SVLAN);
		eseg->insert.vlan_tci = cpu_to_be16(skb_vlan_tag_get(skb));
		stats->added_vlan_packets++;
	}

	dseg += wqe_attr->ds_cnt_ids;
	num_dma = mlx5e_txwqe_build_dsegs(sq, skb, skb->data + attr->ihs,
					  attr->headlen, dseg);
	if (unlikely(num_dma < 0))
		goto err_drop;

	mlx5e_txwqe_complete(sq, skb, attr, wqe_attr, num_dma, wi, cseg, xmit_more);

	return;

err_drop:
	stats->dropped++;
	dev_kfree_skb_any(skb);
}

static bool mlx5e_tx_skb_supports_mpwqe(struct sk_buff *skb, struct mlx5e_tx_attr *attr)
{
	return !skb_is_nonlinear(skb) && !skb_vlan_tag_present(skb) && !attr->ihs &&
	       !attr->insz;
}

static bool mlx5e_tx_mpwqe_same_eseg(struct mlx5e_txqsq *sq, struct mlx5_wqe_eth_seg *eseg)
{
	struct mlx5e_tx_mpwqe *session = &sq->mpwqe;

	/* Assumes the session is already running and has at least one packet. */
	return !memcmp(&session->wqe->eth, eseg, MLX5E_ACCEL_ESEG_LEN);
}

static void mlx5e_tx_mpwqe_session_start(struct mlx5e_txqsq *sq,
					 struct mlx5_wqe_eth_seg *eseg)
{
	struct mlx5e_tx_mpwqe *session = &sq->mpwqe;
	struct mlx5e_tx_wqe *wqe;
	u16 pi;

	pi = mlx5e_txqsq_get_next_pi(sq, MLX5E_TX_MPW_MAX_WQEBBS);
	wqe = MLX5E_TX_FETCH_WQE(sq, pi);
	prefetchw(wqe->data);

	*session = (struct mlx5e_tx_mpwqe) {
		.wqe = wqe,
		.bytes_count = 0,
		.ds_count = MLX5E_TX_WQE_EMPTY_DS_COUNT,
		.pkt_count = 0,
		.inline_on = 0,
	};

	memcpy(&session->wqe->eth, eseg, MLX5E_ACCEL_ESEG_LEN);

	sq->stats->mpwqe_blks++;
}

static bool mlx5e_tx_mpwqe_session_is_active(struct mlx5e_txqsq *sq)
{
	return sq->mpwqe.wqe;
}

static void mlx5e_tx_mpwqe_add_dseg(struct mlx5e_txqsq *sq, struct mlx5e_xmit_data *txd)
{
	struct mlx5e_tx_mpwqe *session = &sq->mpwqe;
	struct mlx5_wqe_data_seg *dseg;

	dseg = (struct mlx5_wqe_data_seg *)session->wqe + session->ds_count;

	session->pkt_count++;
	session->bytes_count += txd->len;

	dseg->addr = cpu_to_be64(txd->dma_addr);
	dseg->byte_count = cpu_to_be32(txd->len);
	dseg->lkey = sq->mkey_be;
	session->ds_count++;

	sq->stats->mpwqe_pkts++;
}

static struct mlx5_wqe_ctrl_seg *mlx5e_tx_mpwqe_session_complete(struct mlx5e_txqsq *sq)
{
	struct mlx5e_tx_mpwqe *session = &sq->mpwqe;
	u8 ds_count = session->ds_count;
	struct mlx5_wqe_ctrl_seg *cseg;
	struct mlx5e_tx_wqe_info *wi;
	u16 pi;

	cseg = &session->wqe->ctrl;
	cseg->opmod_idx_opcode = cpu_to_be32((sq->pc << 8) | MLX5_OPCODE_ENHANCED_MPSW);
	cseg->qpn_ds = cpu_to_be32((sq->sqn << 8) | ds_count);

	pi = mlx5_wq_cyc_ctr2ix(&sq->wq, sq->pc);
	wi = &sq->db.wqe_info[pi];
	*wi = (struct mlx5e_tx_wqe_info) {
		.skb = NULL,
		.num_bytes = session->bytes_count,
		.num_wqebbs = DIV_ROUND_UP(ds_count, MLX5_SEND_WQEBB_NUM_DS),
		.num_dma = session->pkt_count,
		.num_fifo_pkts = session->pkt_count,
	};

	sq->pc += wi->num_wqebbs;

	session->wqe = NULL;

	mlx5e_tx_check_stop(sq);

	return cseg;
}

static void
mlx5e_sq_xmit_mpwqe(struct mlx5e_txqsq *sq, struct sk_buff *skb,
		    struct mlx5_wqe_eth_seg *eseg, bool xmit_more)
{
	struct mlx5_wqe_ctrl_seg *cseg;
	struct mlx5e_xmit_data txd;

	if (!mlx5e_tx_mpwqe_session_is_active(sq)) {
		mlx5e_tx_mpwqe_session_start(sq, eseg);
	} else if (!mlx5e_tx_mpwqe_same_eseg(sq, eseg)) {
		mlx5e_tx_mpwqe_session_complete(sq);
		mlx5e_tx_mpwqe_session_start(sq, eseg);
	}

	sq->stats->xmit_more += xmit_more;

	txd.data = skb->data;
	txd.len = skb->len;

	txd.dma_addr = dma_map_single(sq->pdev, txd.data, txd.len, DMA_TO_DEVICE);
	if (unlikely(dma_mapping_error(sq->pdev, txd.dma_addr)))
		goto err_unmap;
	mlx5e_dma_push(sq, txd.dma_addr, txd.len, MLX5E_DMA_MAP_SINGLE);

<<<<<<< HEAD
	mlx5e_skb_fifo_push(sq, skb);
=======
	mlx5e_skb_fifo_push(&sq->db.skb_fifo, skb);
>>>>>>> f642729d

	mlx5e_tx_mpwqe_add_dseg(sq, &txd);

	mlx5e_tx_skb_update_hwts_flags(skb);

	if (unlikely(mlx5e_tx_mpwqe_is_full(&sq->mpwqe))) {
		/* Might stop the queue and affect the retval of __netdev_tx_sent_queue. */
		cseg = mlx5e_tx_mpwqe_session_complete(sq);

		if (__netdev_tx_sent_queue(sq->txq, txd.len, xmit_more))
			mlx5e_notify_hw(&sq->wq, sq->pc, sq->uar_map, cseg);
	} else if (__netdev_tx_sent_queue(sq->txq, txd.len, xmit_more)) {
		/* Might stop the queue, but we were asked to ring the doorbell anyway. */
		cseg = mlx5e_tx_mpwqe_session_complete(sq);

		mlx5e_notify_hw(&sq->wq, sq->pc, sq->uar_map, cseg);
	}

	return;

err_unmap:
	mlx5e_dma_unmap_wqe_err(sq, 1);
	sq->stats->dropped++;
	dev_kfree_skb_any(skb);
}

void mlx5e_tx_mpwqe_ensure_complete(struct mlx5e_txqsq *sq)
{
	/* Unlikely in non-MPWQE workloads; not important in MPWQE workloads. */
	if (unlikely(mlx5e_tx_mpwqe_session_is_active(sq)))
		mlx5e_tx_mpwqe_session_complete(sq);
}

static bool mlx5e_txwqe_build_eseg(struct mlx5e_priv *priv, struct mlx5e_txqsq *sq,
<<<<<<< HEAD
				   struct sk_buff *skb, struct mlx5_wqe_eth_seg *eseg)
{
	if (unlikely(!mlx5e_accel_tx_eseg(priv, skb, eseg)))
		return false;

	mlx5e_txwqe_build_eseg_csum(sq, skb, eseg);
=======
				   struct sk_buff *skb, struct mlx5e_accel_tx_state *accel,
				   struct mlx5_wqe_eth_seg *eseg, u16 ihs)
{
	if (unlikely(!mlx5e_accel_tx_eseg(priv, skb, eseg, ihs)))
		return false;

	mlx5e_txwqe_build_eseg_csum(sq, skb, accel, eseg);
>>>>>>> f642729d

	return true;
}

netdev_tx_t mlx5e_xmit(struct sk_buff *skb, struct net_device *dev)
{
	struct mlx5e_priv *priv = netdev_priv(dev);
	struct mlx5e_accel_tx_state accel = {};
	struct mlx5e_tx_wqe_attr wqe_attr;
	struct mlx5e_tx_attr attr;
	struct mlx5e_tx_wqe *wqe;
	struct mlx5e_txqsq *sq;
	u16 pi;

	sq = priv->txq2sq[skb_get_queue_mapping(skb)];
	if (unlikely(!sq)) {
		dev_kfree_skb_any(skb);
		return NETDEV_TX_OK;
	}

	/* May send SKBs and WQEs. */
	if (unlikely(!mlx5e_accel_tx_begin(dev, sq, skb, &accel)))
		return NETDEV_TX_OK;

	mlx5e_sq_xmit_prepare(sq, skb, &accel, &attr);

	if (test_bit(MLX5E_SQ_STATE_MPWQE, &sq->state)) {
		if (mlx5e_tx_skb_supports_mpwqe(skb, &attr)) {
			struct mlx5_wqe_eth_seg eseg = {};

<<<<<<< HEAD
			if (unlikely(!mlx5e_txwqe_build_eseg(priv, sq, skb, &eseg)))
=======
			if (unlikely(!mlx5e_txwqe_build_eseg(priv, sq, skb, &accel, &eseg,
							     attr.ihs)))
>>>>>>> f642729d
				return NETDEV_TX_OK;

			mlx5e_sq_xmit_mpwqe(sq, skb, &eseg, netdev_xmit_more());
			return NETDEV_TX_OK;
		}

		mlx5e_tx_mpwqe_ensure_complete(sq);
	}

	mlx5e_sq_calc_wqe_attr(skb, &attr, &wqe_attr);
	pi = mlx5e_txqsq_get_next_pi(sq, wqe_attr.num_wqebbs);
	wqe = MLX5E_TX_FETCH_WQE(sq, pi);

	/* May update the WQE, but may not post other WQEs. */
	mlx5e_accel_tx_finish(sq, wqe, &accel,
			      (struct mlx5_wqe_inline_seg *)(wqe->data + wqe_attr.ds_cnt_inl));
<<<<<<< HEAD
	if (unlikely(!mlx5e_txwqe_build_eseg(priv, sq, skb, &wqe->eth)))
=======
	if (unlikely(!mlx5e_txwqe_build_eseg(priv, sq, skb, &accel, &wqe->eth, attr.ihs)))
>>>>>>> f642729d
		return NETDEV_TX_OK;

	mlx5e_sq_xmit_wqe(sq, skb, &attr, &wqe_attr, wqe, pi, netdev_xmit_more());

	return NETDEV_TX_OK;
}

void mlx5e_sq_xmit_simple(struct mlx5e_txqsq *sq, struct sk_buff *skb, bool xmit_more)
{
	struct mlx5e_tx_wqe_attr wqe_attr;
	struct mlx5e_tx_attr attr;
	struct mlx5e_tx_wqe *wqe;
	u16 pi;

	mlx5e_sq_xmit_prepare(sq, skb, NULL, &attr);
	mlx5e_sq_calc_wqe_attr(skb, &attr, &wqe_attr);
	pi = mlx5e_txqsq_get_next_pi(sq, wqe_attr.num_wqebbs);
	wqe = MLX5E_TX_FETCH_WQE(sq, pi);
<<<<<<< HEAD
	mlx5e_txwqe_build_eseg_csum(sq, skb, &wqe->eth);
=======
	mlx5e_txwqe_build_eseg_csum(sq, skb, NULL, &wqe->eth);
>>>>>>> f642729d
	mlx5e_sq_xmit_wqe(sq, skb, &attr, &wqe_attr, wqe, pi, xmit_more);
}

static void mlx5e_tx_wi_dma_unmap(struct mlx5e_txqsq *sq, struct mlx5e_tx_wqe_info *wi,
				  u32 *dma_fifo_cc)
{
	int i;

	for (i = 0; i < wi->num_dma; i++) {
		struct mlx5e_sq_dma *dma = mlx5e_dma_get(sq, (*dma_fifo_cc)++);

		mlx5e_tx_dma_unmap(sq->pdev, dma);
	}
}

static void mlx5e_consume_skb(struct mlx5e_txqsq *sq, struct sk_buff *skb,
			      struct mlx5_cqe64 *cqe, int napi_budget)
{
	if (unlikely(skb_shinfo(skb)->tx_flags & SKBTX_HW_TSTAMP)) {
		struct skb_shared_hwtstamps hwts = {};
		u64 ts = get_cqe_ts(cqe);

<<<<<<< HEAD
		hwts.hwtstamp = mlx5_timecounter_cyc2time(sq->clock, ts);
		skb_tstamp_tx(skb, &hwts);
=======
		hwts.hwtstamp = mlx5e_cqe_ts_to_ns(sq->ptp_cyc2time, sq->clock, ts);
		if (sq->ptpsq)
			mlx5e_skb_cb_hwtstamp_handler(skb, MLX5E_SKB_CB_CQE_HWTSTAMP,
						      hwts.hwtstamp, sq->ptpsq->cq_stats);
		else
			skb_tstamp_tx(skb, &hwts);
>>>>>>> f642729d
	}

	napi_consume_skb(skb, napi_budget);
}

static void mlx5e_tx_wi_consume_fifo_skbs(struct mlx5e_txqsq *sq, struct mlx5e_tx_wqe_info *wi,
					  struct mlx5_cqe64 *cqe, int napi_budget)
{
	int i;

	for (i = 0; i < wi->num_fifo_pkts; i++) {
<<<<<<< HEAD
		struct sk_buff *skb = mlx5e_skb_fifo_pop(sq);
=======
		struct sk_buff *skb = mlx5e_skb_fifo_pop(&sq->db.skb_fifo);
>>>>>>> f642729d

		mlx5e_consume_skb(sq, skb, cqe, napi_budget);
	}
}

bool mlx5e_poll_tx_cq(struct mlx5e_cq *cq, int napi_budget)
{
	struct mlx5e_sq_stats *stats;
	struct mlx5e_txqsq *sq;
	struct mlx5_cqe64 *cqe;
	u32 dma_fifo_cc;
	u32 nbytes;
	u16 npkts;
	u16 sqcc;
	int i;

	sq = container_of(cq, struct mlx5e_txqsq, cq);

	if (unlikely(!test_bit(MLX5E_SQ_STATE_ENABLED, &sq->state)))
		return false;

	cqe = mlx5_cqwq_get_cqe(&cq->wq);
	if (!cqe)
		return false;

	stats = sq->stats;

	npkts = 0;
	nbytes = 0;

	/* sq->cc must be updated only after mlx5_cqwq_update_db_record(),
	 * otherwise a cq overrun may occur
	 */
	sqcc = sq->cc;

	/* avoid dirtying sq cache line every cqe */
	dma_fifo_cc = sq->dma_fifo_cc;

	i = 0;
	do {
		struct mlx5e_tx_wqe_info *wi;
		u16 wqe_counter;
		bool last_wqe;
		u16 ci;

		mlx5_cqwq_pop(&cq->wq);

		wqe_counter = be16_to_cpu(cqe->wqe_counter);

		do {
			last_wqe = (sqcc == wqe_counter);

			ci = mlx5_wq_cyc_ctr2ix(&sq->wq, sqcc);
			wi = &sq->db.wqe_info[ci];

			sqcc += wi->num_wqebbs;

			if (likely(wi->skb)) {
				mlx5e_tx_wi_dma_unmap(sq, wi, &dma_fifo_cc);
				mlx5e_consume_skb(sq, wi->skb, cqe, napi_budget);

				npkts++;
				nbytes += wi->num_bytes;
				continue;
			}

			if (unlikely(mlx5e_ktls_tx_try_handle_resync_dump_comp(sq, wi,
									       &dma_fifo_cc)))
				continue;

			if (wi->num_fifo_pkts) {
				mlx5e_tx_wi_dma_unmap(sq, wi, &dma_fifo_cc);
				mlx5e_tx_wi_consume_fifo_skbs(sq, wi, cqe, napi_budget);

				npkts += wi->num_fifo_pkts;
				nbytes += wi->num_bytes;
			}
		} while (!last_wqe);

		if (unlikely(get_cqe_opcode(cqe) == MLX5_CQE_REQ_ERR)) {
			if (!test_and_set_bit(MLX5E_SQ_STATE_RECOVERING,
					      &sq->state)) {
				mlx5e_dump_error_cqe(&sq->cq, sq->sqn,
						     (struct mlx5_err_cqe *)cqe);
				mlx5_wq_cyc_wqe_dump(&sq->wq, ci, wi->num_wqebbs);
				queue_work(cq->priv->wq, &sq->recover_work);
			}
			stats->cqe_err++;
		}

	} while ((++i < MLX5E_TX_CQ_POLL_BUDGET) && (cqe = mlx5_cqwq_get_cqe(&cq->wq)));

	stats->cqes += i;

	mlx5_cqwq_update_db_record(&cq->wq);

	/* ensure cq space is freed before enabling more cqes */
	wmb();

	sq->dma_fifo_cc = dma_fifo_cc;
	sq->cc = sqcc;

	netdev_tx_completed_queue(sq->txq, npkts, nbytes);

	if (netif_tx_queue_stopped(sq->txq) &&
	    mlx5e_wqc_has_room_for(&sq->wq, sq->cc, sq->pc, sq->stop_room) &&
	    !test_bit(MLX5E_SQ_STATE_RECOVERING, &sq->state)) {
		netif_tx_wake_queue(sq->txq);
		stats->wake++;
	}

	return (i == MLX5E_TX_CQ_POLL_BUDGET);
}

static void mlx5e_tx_wi_kfree_fifo_skbs(struct mlx5e_txqsq *sq, struct mlx5e_tx_wqe_info *wi)
{
	int i;

	for (i = 0; i < wi->num_fifo_pkts; i++)
<<<<<<< HEAD
		dev_kfree_skb_any(mlx5e_skb_fifo_pop(sq));
=======
		dev_kfree_skb_any(mlx5e_skb_fifo_pop(&sq->db.skb_fifo));
>>>>>>> f642729d
}

void mlx5e_free_txqsq_descs(struct mlx5e_txqsq *sq)
{
	struct mlx5e_tx_wqe_info *wi;
	u32 dma_fifo_cc, nbytes = 0;
	u16 ci, sqcc, npkts = 0;

	sqcc = sq->cc;
	dma_fifo_cc = sq->dma_fifo_cc;

	while (sqcc != sq->pc) {
		ci = mlx5_wq_cyc_ctr2ix(&sq->wq, sqcc);
		wi = &sq->db.wqe_info[ci];

		sqcc += wi->num_wqebbs;

		if (likely(wi->skb)) {
			mlx5e_tx_wi_dma_unmap(sq, wi, &dma_fifo_cc);
			dev_kfree_skb_any(wi->skb);

			npkts++;
			nbytes += wi->num_bytes;
			continue;
		}

		if (unlikely(mlx5e_ktls_tx_try_handle_resync_dump_comp(sq, wi, &dma_fifo_cc)))
			continue;

		if (wi->num_fifo_pkts) {
			mlx5e_tx_wi_dma_unmap(sq, wi, &dma_fifo_cc);
			mlx5e_tx_wi_kfree_fifo_skbs(sq, wi);

			npkts += wi->num_fifo_pkts;
			nbytes += wi->num_bytes;
		}
	}

	sq->dma_fifo_cc = dma_fifo_cc;
	sq->cc = sqcc;

	netdev_tx_completed_queue(sq->txq, npkts, nbytes);
}

#ifdef CONFIG_MLX5_CORE_IPOIB
static inline void
mlx5i_txwqe_build_datagram(struct mlx5_av *av, u32 dqpn, u32 dqkey,
			   struct mlx5_wqe_datagram_seg *dseg)
{
	memcpy(&dseg->av, av, sizeof(struct mlx5_av));
	dseg->av.dqp_dct = cpu_to_be32(dqpn | MLX5_EXTENDED_UD_AV);
	dseg->av.key.qkey.qkey = cpu_to_be32(dqkey);
}

static void mlx5i_sq_calc_wqe_attr(struct sk_buff *skb,
				   const struct mlx5e_tx_attr *attr,
				   struct mlx5e_tx_wqe_attr *wqe_attr)
{
	u16 ds_cnt = sizeof(struct mlx5i_tx_wqe) / MLX5_SEND_WQE_DS;
	u16 ds_cnt_inl = 0;

	ds_cnt += !!attr->headlen + skb_shinfo(skb)->nr_frags;

	if (attr->ihs) {
		u16 inl = attr->ihs - INL_HDR_START_SZ;

		ds_cnt_inl = DIV_ROUND_UP(inl, MLX5_SEND_WQE_DS);
		ds_cnt += ds_cnt_inl;
	}

	*wqe_attr = (struct mlx5e_tx_wqe_attr) {
		.ds_cnt     = ds_cnt,
		.ds_cnt_inl = ds_cnt_inl,
		.num_wqebbs = DIV_ROUND_UP(ds_cnt, MLX5_SEND_WQEBB_NUM_DS),
	};
}

void mlx5i_sq_xmit(struct mlx5e_txqsq *sq, struct sk_buff *skb,
		   struct mlx5_av *av, u32 dqpn, u32 dqkey, bool xmit_more)
{
	struct mlx5e_tx_wqe_attr wqe_attr;
	struct mlx5e_tx_attr attr;
	struct mlx5i_tx_wqe *wqe;

	struct mlx5_wqe_datagram_seg *datagram;
	struct mlx5_wqe_ctrl_seg *cseg;
	struct mlx5_wqe_eth_seg  *eseg;
	struct mlx5_wqe_data_seg *dseg;
	struct mlx5e_tx_wqe_info *wi;

	struct mlx5e_sq_stats *stats = sq->stats;
	int num_dma;
	u16 pi;

	mlx5e_sq_xmit_prepare(sq, skb, NULL, &attr);
	mlx5i_sq_calc_wqe_attr(skb, &attr, &wqe_attr);

	pi = mlx5e_txqsq_get_next_pi(sq, wqe_attr.num_wqebbs);
	wqe = MLX5I_SQ_FETCH_WQE(sq, pi);

	stats->xmit_more += xmit_more;

	/* fill wqe */
	wi       = &sq->db.wqe_info[pi];
	cseg     = &wqe->ctrl;
	datagram = &wqe->datagram;
	eseg     = &wqe->eth;
	dseg     =  wqe->data;

	mlx5i_txwqe_build_datagram(av, dqpn, dqkey, datagram);

	mlx5e_txwqe_build_eseg_csum(sq, skb, NULL, eseg);

	eseg->mss = attr.mss;

	if (attr.ihs) {
		memcpy(eseg->inline_hdr.start, skb->data, attr.ihs);
		eseg->inline_hdr.sz = cpu_to_be16(attr.ihs);
		dseg += wqe_attr.ds_cnt_inl;
	}

	num_dma = mlx5e_txwqe_build_dsegs(sq, skb, skb->data + attr.ihs,
					  attr.headlen, dseg);
	if (unlikely(num_dma < 0))
		goto err_drop;

	mlx5e_txwqe_complete(sq, skb, &attr, &wqe_attr, num_dma, wi, cseg, xmit_more);

	return;

err_drop:
	stats->dropped++;
	dev_kfree_skb_any(skb);
}
#endif<|MERGE_RESOLUTION|>--- conflicted
+++ resolved
@@ -229,13 +229,9 @@
 	memcpy(&vhdr->h_vlan_encapsulated_proto, skb->data + cpy1_sz, cpy2_sz);
 }
 
-<<<<<<< HEAD
-/* RM 2311217: no L4 inner checksum for IPsec tunnel type packet */
-=======
 /* If packet is not IP's CHECKSUM_PARTIAL (e.g. icmd packet),
  * need to set L3 checksum flag for IPsec
  */
->>>>>>> f642729d
 static void
 ipsec_txwqe_build_eseg_csum(struct mlx5e_txqsq *sq, struct sk_buff *skb,
 			    struct mlx5_wqe_eth_seg *eseg)
@@ -245,10 +241,6 @@
 		eseg->cs_flags |= MLX5_ETH_WQE_L3_INNER_CSUM;
 		sq->stats->csum_partial_inner++;
 	} else {
-<<<<<<< HEAD
-		eseg->cs_flags |= MLX5_ETH_WQE_L4_CSUM;
-=======
->>>>>>> f642729d
 		sq->stats->csum_partial++;
 	}
 }
@@ -258,11 +250,6 @@
 			    struct mlx5e_accel_tx_state *accel,
 			    struct mlx5_wqe_eth_seg *eseg)
 {
-	if (unlikely(eseg->flow_table_metadata & cpu_to_be32(MLX5_ETH_WQE_FT_META_IPSEC))) {
-		ipsec_txwqe_build_eseg_csum(sq, skb, eseg);
-		return;
-	}
-
 	if (likely(skb->ip_summed == CHECKSUM_PARTIAL)) {
 		eseg->cs_flags = MLX5_ETH_WQE_L3_CSUM;
 		if (skb->encapsulation) {
@@ -496,11 +483,6 @@
 	mlx5e_tx_skb_update_hwts_flags(skb);
 
 	sq->pc += wi->num_wqebbs;
-<<<<<<< HEAD
-
-	mlx5e_tx_check_stop(sq);
-
-=======
 
 	mlx5e_tx_check_stop(sq);
 
@@ -510,7 +492,6 @@
 		skb_get(skb);
 	}
 
->>>>>>> f642729d
 	send_doorbell = __netdev_tx_sent_queue(sq->txq, attr->num_bytes, xmit_more);
 	if (send_doorbell)
 		mlx5e_notify_hw(wq, sq->pc, sq->uar_map, cseg);
@@ -688,11 +669,7 @@
 		goto err_unmap;
 	mlx5e_dma_push(sq, txd.dma_addr, txd.len, MLX5E_DMA_MAP_SINGLE);
 
-<<<<<<< HEAD
-	mlx5e_skb_fifo_push(sq, skb);
-=======
 	mlx5e_skb_fifo_push(&sq->db.skb_fifo, skb);
->>>>>>> f642729d
 
 	mlx5e_tx_mpwqe_add_dseg(sq, &txd);
 
@@ -727,14 +704,6 @@
 }
 
 static bool mlx5e_txwqe_build_eseg(struct mlx5e_priv *priv, struct mlx5e_txqsq *sq,
-<<<<<<< HEAD
-				   struct sk_buff *skb, struct mlx5_wqe_eth_seg *eseg)
-{
-	if (unlikely(!mlx5e_accel_tx_eseg(priv, skb, eseg)))
-		return false;
-
-	mlx5e_txwqe_build_eseg_csum(sq, skb, eseg);
-=======
 				   struct sk_buff *skb, struct mlx5e_accel_tx_state *accel,
 				   struct mlx5_wqe_eth_seg *eseg, u16 ihs)
 {
@@ -742,7 +711,6 @@
 		return false;
 
 	mlx5e_txwqe_build_eseg_csum(sq, skb, accel, eseg);
->>>>>>> f642729d
 
 	return true;
 }
@@ -773,12 +741,8 @@
 		if (mlx5e_tx_skb_supports_mpwqe(skb, &attr)) {
 			struct mlx5_wqe_eth_seg eseg = {};
 
-<<<<<<< HEAD
-			if (unlikely(!mlx5e_txwqe_build_eseg(priv, sq, skb, &eseg)))
-=======
 			if (unlikely(!mlx5e_txwqe_build_eseg(priv, sq, skb, &accel, &eseg,
 							     attr.ihs)))
->>>>>>> f642729d
 				return NETDEV_TX_OK;
 
 			mlx5e_sq_xmit_mpwqe(sq, skb, &eseg, netdev_xmit_more());
@@ -795,11 +759,7 @@
 	/* May update the WQE, but may not post other WQEs. */
 	mlx5e_accel_tx_finish(sq, wqe, &accel,
 			      (struct mlx5_wqe_inline_seg *)(wqe->data + wqe_attr.ds_cnt_inl));
-<<<<<<< HEAD
-	if (unlikely(!mlx5e_txwqe_build_eseg(priv, sq, skb, &wqe->eth)))
-=======
 	if (unlikely(!mlx5e_txwqe_build_eseg(priv, sq, skb, &accel, &wqe->eth, attr.ihs)))
->>>>>>> f642729d
 		return NETDEV_TX_OK;
 
 	mlx5e_sq_xmit_wqe(sq, skb, &attr, &wqe_attr, wqe, pi, netdev_xmit_more());
@@ -818,11 +778,7 @@
 	mlx5e_sq_calc_wqe_attr(skb, &attr, &wqe_attr);
 	pi = mlx5e_txqsq_get_next_pi(sq, wqe_attr.num_wqebbs);
 	wqe = MLX5E_TX_FETCH_WQE(sq, pi);
-<<<<<<< HEAD
-	mlx5e_txwqe_build_eseg_csum(sq, skb, &wqe->eth);
-=======
 	mlx5e_txwqe_build_eseg_csum(sq, skb, NULL, &wqe->eth);
->>>>>>> f642729d
 	mlx5e_sq_xmit_wqe(sq, skb, &attr, &wqe_attr, wqe, pi, xmit_more);
 }
 
@@ -845,17 +801,12 @@
 		struct skb_shared_hwtstamps hwts = {};
 		u64 ts = get_cqe_ts(cqe);
 
-<<<<<<< HEAD
-		hwts.hwtstamp = mlx5_timecounter_cyc2time(sq->clock, ts);
-		skb_tstamp_tx(skb, &hwts);
-=======
 		hwts.hwtstamp = mlx5e_cqe_ts_to_ns(sq->ptp_cyc2time, sq->clock, ts);
 		if (sq->ptpsq)
 			mlx5e_skb_cb_hwtstamp_handler(skb, MLX5E_SKB_CB_CQE_HWTSTAMP,
 						      hwts.hwtstamp, sq->ptpsq->cq_stats);
 		else
 			skb_tstamp_tx(skb, &hwts);
->>>>>>> f642729d
 	}
 
 	napi_consume_skb(skb, napi_budget);
@@ -867,11 +818,7 @@
 	int i;
 
 	for (i = 0; i < wi->num_fifo_pkts; i++) {
-<<<<<<< HEAD
-		struct sk_buff *skb = mlx5e_skb_fifo_pop(sq);
-=======
 		struct sk_buff *skb = mlx5e_skb_fifo_pop(&sq->db.skb_fifo);
->>>>>>> f642729d
 
 		mlx5e_consume_skb(sq, skb, cqe, napi_budget);
 	}
@@ -991,11 +938,7 @@
 	int i;
 
 	for (i = 0; i < wi->num_fifo_pkts; i++)
-<<<<<<< HEAD
-		dev_kfree_skb_any(mlx5e_skb_fifo_pop(sq));
-=======
 		dev_kfree_skb_any(mlx5e_skb_fifo_pop(&sq->db.skb_fifo));
->>>>>>> f642729d
 }
 
 void mlx5e_free_txqsq_descs(struct mlx5e_txqsq *sq)
