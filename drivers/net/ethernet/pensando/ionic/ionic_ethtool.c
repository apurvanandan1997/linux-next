--- conflicted
+++ resolved
@@ -468,7 +468,6 @@
 	else
 		lif->tx_coalesce_usecs = coalesce->rx_coalesce_usecs;
 	lif->tx_coalesce_hw = tx_coal;
-<<<<<<< HEAD
 
 	if (coalesce->use_adaptive_rx_coalesce) {
 		set_bit(IONIC_LIF_F_RX_DIM_INTR, lif->state);
@@ -478,17 +477,6 @@
 		rx_dim = 0;
 	}
 
-=======
-
-	if (coalesce->use_adaptive_rx_coalesce) {
-		set_bit(IONIC_LIF_F_RX_DIM_INTR, lif->state);
-		rx_dim = rx_coal;
-	} else {
-		clear_bit(IONIC_LIF_F_RX_DIM_INTR, lif->state);
-		rx_dim = 0;
-	}
-
->>>>>>> f642729d
 	if (coalesce->use_adaptive_tx_coalesce) {
 		set_bit(IONIC_LIF_F_TX_DIM_INTR, lif->state);
 		tx_dim = tx_coal;
@@ -626,7 +614,6 @@
 			netdev_info(lif->netdev, "Sharing queue interrupts\n");
 		else if (ch->combined_count == lif->nxqs)
 			return 0;
-<<<<<<< HEAD
 
 		if (lif->nxqs != ch->combined_count)
 			netdev_info(netdev, "Changing queue count from %d to %d\n",
@@ -644,25 +631,6 @@
 		else if (ch->rx_count == lif->nxqs)
 			return 0;
 
-=======
-
-		if (lif->nxqs != ch->combined_count)
-			netdev_info(netdev, "Changing queue count from %d to %d\n",
-				    lif->nxqs, ch->combined_count);
-
-		qparam.nxqs = ch->combined_count;
-		qparam.intr_split = 0;
-	} else {
-		max_cnt /= 2;
-		if (ch->rx_count > max_cnt)
-			return -EINVAL;
-
-		if (!test_bit(IONIC_LIF_F_SPLIT_INTR, lif->state))
-			netdev_info(lif->netdev, "Splitting queue interrupts\n");
-		else if (ch->rx_count == lif->nxqs)
-			return 0;
-
->>>>>>> f642729d
 		if (lif->nxqs != ch->rx_count)
 			netdev_info(netdev, "Changing queue count from %d to %d\n",
 				    lif->nxqs, ch->rx_count);
