/* SPDX-License-Identifier: GPL-2.0 */
/* Copyright(c) 2017 - 2019 Pensando Systems, Inc */

#ifndef _IONIC_LIF_H_
#define _IONIC_LIF_H_

#include <linux/dim.h>
#include <linux/pci.h>
#include "ionic_rx_filter.h"

#define IONIC_ADMINQ_LENGTH	16	/* must be a power of two */
#define IONIC_NOTIFYQ_LENGTH	64	/* must be a power of two */

#define IONIC_MAX_NUM_NAPI_CNTR		(NAPI_POLL_WEIGHT + 1)
#define IONIC_MAX_NUM_SG_CNTR		(IONIC_TX_MAX_SG_ELEMS + 1)

#define ADD_ADDR	true
#define DEL_ADDR	false
#define CAN_SLEEP	true
#define CAN_NOT_SLEEP	false

#define IONIC_RX_COPYBREAK_DEFAULT	256
#define IONIC_TX_BUDGET_DEFAULT		256

struct ionic_tx_stats {
	u64 pkts;
	u64 bytes;
	u64 csum_none;
	u64 csum;
	u64 tso;
	u64 tso_bytes;
	u64 frags;
	u64 vlan_inserted;
	u64 clean;
	u64 linearize;
	u64 crc32_csum;
	u64 sg_cntr[IONIC_MAX_NUM_SG_CNTR];
	u64 dma_map_err;
};

struct ionic_rx_stats {
	u64 pkts;
	u64 bytes;
	u64 csum_none;
	u64 csum_complete;
	u64 buffers_posted;
	u64 dropped;
	u64 vlan_stripped;
	u64 csum_error;
	u64 dma_map_err;
	u64 alloc_err;
};

#define IONIC_QCQ_F_INITED		BIT(0)
#define IONIC_QCQ_F_SG			BIT(1)
#define IONIC_QCQ_F_INTR		BIT(2)
#define IONIC_QCQ_F_TX_STATS		BIT(3)
#define IONIC_QCQ_F_RX_STATS		BIT(4)
#define IONIC_QCQ_F_NOTIFYQ		BIT(5)

struct ionic_napi_stats {
	u64 poll_count;
	u64 work_done_cntr[IONIC_MAX_NUM_NAPI_CNTR];
};

struct ionic_qcq {
	void *q_base;
	dma_addr_t q_base_pa;
	u32 q_size;
	void *cq_base;
	dma_addr_t cq_base_pa;
	u32 cq_size;
	void *sg_base;
	dma_addr_t sg_base_pa;
	u32 sg_size;
	struct dim dim;
	struct ionic_queue q;
	struct ionic_cq cq;
	struct ionic_intr_info intr;
	struct napi_struct napi;
	struct ionic_napi_stats napi_stats;
	unsigned int flags;
	struct dentry *dentry;
};

#define q_to_qcq(q)		container_of(q, struct ionic_qcq, q)
#define q_to_tx_stats(q)	(&(q)->lif->txqstats[(q)->index])
#define q_to_rx_stats(q)	(&(q)->lif->rxqstats[(q)->index])
#define napi_to_qcq(napi)	container_of(napi, struct ionic_qcq, napi)
#define napi_to_cq(napi)	(&napi_to_qcq(napi)->cq)

enum ionic_deferred_work_type {
	IONIC_DW_TYPE_RX_MODE,
	IONIC_DW_TYPE_RX_ADDR_ADD,
	IONIC_DW_TYPE_RX_ADDR_DEL,
	IONIC_DW_TYPE_LINK_STATUS,
	IONIC_DW_TYPE_LIF_RESET,
};

struct ionic_deferred_work {
	struct list_head list;
	enum ionic_deferred_work_type type;
	union {
		unsigned int rx_mode;
		u8 addr[ETH_ALEN];
		u8 fw_status;
	};
};

struct ionic_deferred {
	spinlock_t lock;		/* lock for deferred work list */
	struct list_head list;
	struct work_struct work;
};

struct ionic_lif_sw_stats {
	u64 tx_packets;
	u64 tx_bytes;
	u64 rx_packets;
	u64 rx_bytes;
	u64 tx_tso;
	u64 tx_tso_bytes;
	u64 tx_csum_none;
	u64 tx_csum;
	u64 rx_csum_none;
	u64 rx_csum_complete;
	u64 rx_csum_error;
	u64 hw_tx_dropped;
	u64 hw_rx_dropped;
	u64 hw_rx_over_errors;
	u64 hw_rx_missed_errors;
	u64 hw_tx_aborted_errors;
};

enum ionic_lif_state_flags {
	IONIC_LIF_F_INITED,
	IONIC_LIF_F_SW_DEBUG_STATS,
	IONIC_LIF_F_UP,
	IONIC_LIF_F_LINK_CHECK_REQUESTED,
	IONIC_LIF_F_FW_RESET,
	IONIC_LIF_F_SPLIT_INTR,
	IONIC_LIF_F_TX_DIM_INTR,
	IONIC_LIF_F_RX_DIM_INTR,

	/* leave this as last */
	IONIC_LIF_F_STATE_SIZE
};

struct ionic_qtype_info {
	u8  version;
	u8  supported;
	u64 features;
	u16 desc_sz;
	u16 comp_sz;
	u16 sg_desc_sz;
	u16 max_sg_elems;
	u16 sg_desc_stride;
};

#define IONIC_LIF_NAME_MAX_SZ		32
struct ionic_lif {
	char name[IONIC_LIF_NAME_MAX_SZ];
	struct list_head list;
	struct net_device *netdev;
	DECLARE_BITMAP(state, IONIC_LIF_F_STATE_SIZE);
	struct ionic *ionic;
	bool registered;
	unsigned int index;
	unsigned int hw_index;
	unsigned int kern_pid;
	u64 __iomem *kern_dbpage;
	struct mutex queue_lock;	/* lock for queue structures */
	spinlock_t adminq_lock;		/* lock for AdminQ operations */
	struct ionic_qcq *adminqcq;
	struct ionic_qcq *notifyqcq;
	struct ionic_qcq **txqcqs;
	struct ionic_tx_stats *txqstats;
	struct ionic_qcq **rxqcqs;
	struct ionic_rx_stats *rxqstats;
	u64 last_eid;
	unsigned int neqs;
	unsigned int nxqs;
	unsigned int ntxq_descs;
	unsigned int nrxq_descs;
	u32 rx_copybreak;
	u32 tx_budget;
	unsigned int rx_mode;
	u64 hw_features;
	bool mc_overflow;
	unsigned int nmcast;
	bool uc_overflow;
	u16 lif_type;
	unsigned int nucast;

	union ionic_lif_identity *identity;
	struct ionic_lif_info *info;
	dma_addr_t info_pa;
	u32 info_sz;
	struct ionic_qtype_info qtype_info[IONIC_QTYPE_MAX];

	u16 rss_types;
	u8 rss_hash_key[IONIC_RSS_HASH_KEY_SIZE];
	u8 *rss_ind_tbl;
	dma_addr_t rss_ind_tbl_pa;
	u32 rss_ind_tbl_sz;

	struct ionic_rx_filters rx_filters;
	struct ionic_deferred deferred;
	unsigned long *dbid_inuse;
	unsigned int dbid_count;
	struct dentry *dentry;
	u32 rx_coalesce_usecs;		/* what the user asked for */
	u32 rx_coalesce_hw;		/* what the hw is using */
	u32 tx_coalesce_usecs;		/* what the user asked for */
	u32 tx_coalesce_hw;		/* what the hw is using */

	struct work_struct tx_timeout_work;
};

struct ionic_queue_params {
	unsigned int nxqs;
	unsigned int ntxq_descs;
	unsigned int nrxq_descs;
	unsigned int intr_split;
};

static inline void ionic_init_queue_params(struct ionic_lif *lif,
					   struct ionic_queue_params *qparam)
{
	qparam->nxqs = lif->nxqs;
	qparam->ntxq_descs = lif->ntxq_descs;
	qparam->nrxq_descs = lif->nrxq_descs;
	qparam->intr_split = test_bit(IONIC_LIF_F_SPLIT_INTR, lif->state);
}

static inline u32 ionic_coal_usec_to_hw(struct ionic *ionic, u32 usecs)
{
	u32 mult = le32_to_cpu(ionic->ident.dev.intr_coal_mult);
	u32 div = le32_to_cpu(ionic->ident.dev.intr_coal_div);

	/* Div-by-zero should never be an issue, but check anyway */
	if (!div || !mult)
		return 0;

	/* Round up in case usecs is close to the next hw unit */
	usecs += (div / mult) >> 1;

	/* Convert from usecs to device units */
	return (usecs * mult) / div;
}

<<<<<<< HEAD
typedef void (*ionic_reset_cb)(struct ionic_lif *lif, void *arg);

=======
>>>>>>> f642729d
void ionic_link_status_check_request(struct ionic_lif *lif, bool can_sleep);
void ionic_get_stats64(struct net_device *netdev,
		       struct rtnl_link_stats64 *ns);
void ionic_lif_deferred_enqueue(struct ionic_deferred *def,
				struct ionic_deferred_work *work);
int ionic_lif_alloc(struct ionic *ionic);
int ionic_lif_init(struct ionic_lif *lif);
void ionic_lif_free(struct ionic_lif *lif);
void ionic_lif_deinit(struct ionic_lif *lif);
int ionic_lif_register(struct ionic_lif *lif);
void ionic_lif_unregister(struct ionic_lif *lif);
int ionic_lif_identify(struct ionic *ionic, u8 lif_type,
		       union ionic_lif_identity *lif_ident);
int ionic_lif_size(struct ionic *ionic);
int ionic_lif_rss_config(struct ionic_lif *lif, u16 types,
			 const u8 *key, const u32 *indir);
int ionic_reconfigure_queues(struct ionic_lif *lif,
			     struct ionic_queue_params *qparam);

static inline void debug_stats_txq_post(struct ionic_queue *q, bool dbell)
{
	struct ionic_txq_desc *desc = &q->txq[q->head_idx];
	u8 num_sg_elems;

	q->dbell_count += dbell;

	num_sg_elems = ((le64_to_cpu(desc->cmd) >> IONIC_TXQ_DESC_NSGE_SHIFT)
						& IONIC_TXQ_DESC_NSGE_MASK);
	if (num_sg_elems > (IONIC_MAX_NUM_SG_CNTR - 1))
		num_sg_elems = IONIC_MAX_NUM_SG_CNTR - 1;

	q->lif->txqstats[q->index].sg_cntr[num_sg_elems]++;
}

static inline void debug_stats_napi_poll(struct ionic_qcq *qcq,
					 unsigned int work_done)
{
	qcq->napi_stats.poll_count++;

	if (work_done > (IONIC_MAX_NUM_NAPI_CNTR - 1))
		work_done = IONIC_MAX_NUM_NAPI_CNTR - 1;

	qcq->napi_stats.work_done_cntr[work_done]++;
}

#define DEBUG_STATS_CQE_CNT(cq)		((cq)->compl_count++)
#define DEBUG_STATS_RX_BUFF_CNT(q)	((q)->lif->rxqstats[q->index].buffers_posted++)
#define DEBUG_STATS_TXQ_POST(q, dbell)  debug_stats_txq_post(q, dbell)
#define DEBUG_STATS_NAPI_POLL(qcq, work_done) \
	debug_stats_napi_poll(qcq, work_done)

#endif /* _IONIC_LIF_H_ */<|MERGE_RESOLUTION|>--- conflicted
+++ resolved
@@ -249,11 +249,6 @@
 	return (usecs * mult) / div;
 }
 
-<<<<<<< HEAD
-typedef void (*ionic_reset_cb)(struct ionic_lif *lif, void *arg);
-
-=======
->>>>>>> f642729d
 void ionic_link_status_check_request(struct ionic_lif *lif, bool can_sleep);
 void ionic_get_stats64(struct net_device *netdev,
 		       struct rtnl_link_stats64 *ns);
