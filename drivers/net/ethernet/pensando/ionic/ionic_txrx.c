// SPDX-License-Identifier: GPL-2.0
/* Copyright(c) 2017 - 2019 Pensando Systems, Inc */

#include <linux/ip.h>
#include <linux/ipv6.h>
#include <linux/if_vlan.h>
#include <net/ip6_checksum.h>

#include "ionic.h"
#include "ionic_lif.h"
#include "ionic_txrx.h"


static inline void ionic_txq_post(struct ionic_queue *q, bool ring_dbell,
				  ionic_desc_cb cb_func, void *cb_arg)
{
	DEBUG_STATS_TXQ_POST(q, ring_dbell);

	ionic_q_post(q, ring_dbell, cb_func, cb_arg);
}

static inline void ionic_rxq_post(struct ionic_queue *q, bool ring_dbell,
				  ionic_desc_cb cb_func, void *cb_arg)
{
	ionic_q_post(q, ring_dbell, cb_func, cb_arg);

	DEBUG_STATS_RX_BUFF_CNT(q);
}

static inline struct netdev_queue *q_to_ndq(struct ionic_queue *q)
{
	return netdev_get_tx_queue(q->lif->netdev, q->index);
}

static void ionic_rx_buf_reset(struct ionic_buf_info *buf_info)
{
	buf_info->page = NULL;
	buf_info->page_offset = 0;
	buf_info->dma_addr = 0;
}

static int ionic_rx_page_alloc(struct ionic_queue *q,
			       struct ionic_buf_info *buf_info)
{
	struct net_device *netdev = q->lif->netdev;
	struct ionic_rx_stats *stats;
	struct device *dev;

	dev = q->dev;
	stats = q_to_rx_stats(q);

	if (unlikely(!buf_info)) {
		net_err_ratelimited("%s: %s invalid buf_info in alloc\n",
				    netdev->name, q->name);
		return -EINVAL;
	}

	buf_info->page = alloc_pages(IONIC_PAGE_GFP_MASK, 0);
	if (unlikely(!buf_info->page)) {
		net_err_ratelimited("%s: %s page alloc failed\n",
				    netdev->name, q->name);
		stats->alloc_err++;
		return -ENOMEM;
	}
	buf_info->page_offset = 0;

	buf_info->dma_addr = dma_map_page(dev, buf_info->page, buf_info->page_offset,
					  IONIC_PAGE_SIZE, DMA_FROM_DEVICE);
	if (unlikely(dma_mapping_error(dev, buf_info->dma_addr))) {
		__free_pages(buf_info->page, 0);
		ionic_rx_buf_reset(buf_info);
		net_err_ratelimited("%s: %s dma map failed\n",
				    netdev->name, q->name);
		stats->dma_map_err++;
		return -EIO;
	}

	return 0;
}

static void ionic_rx_page_free(struct ionic_queue *q,
			       struct ionic_buf_info *buf_info)
{
	struct net_device *netdev = q->lif->netdev;
	struct device *dev = q->dev;

	if (unlikely(!buf_info)) {
		net_err_ratelimited("%s: %s invalid buf_info in free\n",
				    netdev->name, q->name);
		return;
	}

	if (!buf_info->page)
		return;

	dma_unmap_page(dev, buf_info->dma_addr, IONIC_PAGE_SIZE, DMA_FROM_DEVICE);
	__free_pages(buf_info->page, 0);
	ionic_rx_buf_reset(buf_info);
}

static bool ionic_rx_buf_recycle(struct ionic_queue *q,
				 struct ionic_buf_info *buf_info, u32 used)
{
	u32 size;

	/* don't re-use pages allocated in low-mem condition */
	if (page_is_pfmemalloc(buf_info->page))
		return false;

	/* don't re-use buffers from non-local numa nodes */
	if (page_to_nid(buf_info->page) != numa_mem_id())
		return false;

	size = ALIGN(used, IONIC_PAGE_SPLIT_SZ);
	buf_info->page_offset += size;
	if (buf_info->page_offset >= IONIC_PAGE_SIZE)
		return false;

	get_page(buf_info->page);

	return true;
}

static struct sk_buff *ionic_rx_frags(struct ionic_queue *q,
				      struct ionic_desc_info *desc_info,
				      struct ionic_rxq_comp *comp)
{
	struct net_device *netdev = q->lif->netdev;
	struct ionic_buf_info *buf_info;
	struct ionic_rx_stats *stats;
	struct device *dev = q->dev;
	struct sk_buff *skb;
	unsigned int i;
	u16 frag_len;
	u16 len;

	stats = q_to_rx_stats(q);

	buf_info = &desc_info->bufs[0];
	len = le16_to_cpu(comp->len);

	prefetch(buf_info->page);

	skb = napi_get_frags(&q_to_qcq(q)->napi);
	if (unlikely(!skb)) {
		net_warn_ratelimited("%s: SKB alloc failed on %s!\n",
				     netdev->name, q->name);
		stats->alloc_err++;
		return NULL;
	}

	i = comp->num_sg_elems + 1;
	do {
		if (unlikely(!buf_info->page)) {
			dev_kfree_skb(skb);
			return NULL;
		}

		frag_len = min_t(u16, len, IONIC_PAGE_SIZE - buf_info->page_offset);
		len -= frag_len;

		dma_sync_single_for_cpu(dev,
					buf_info->dma_addr + buf_info->page_offset,
					frag_len, DMA_FROM_DEVICE);

		skb_add_rx_frag(skb, skb_shinfo(skb)->nr_frags,
				buf_info->page, buf_info->page_offset, frag_len,
				IONIC_PAGE_SIZE);

		if (!ionic_rx_buf_recycle(q, buf_info, frag_len)) {
			dma_unmap_page(dev, buf_info->dma_addr,
				       IONIC_PAGE_SIZE, DMA_FROM_DEVICE);
			ionic_rx_buf_reset(buf_info);
		}

		buf_info++;

		i--;
	} while (i > 0);

	return skb;
}

static struct sk_buff *ionic_rx_copybreak(struct ionic_queue *q,
					  struct ionic_desc_info *desc_info,
					  struct ionic_rxq_comp *comp)
{
	struct net_device *netdev = q->lif->netdev;
	struct ionic_buf_info *buf_info;
	struct ionic_rx_stats *stats;
	struct device *dev = q->dev;
	struct sk_buff *skb;
	u16 len;

	stats = q_to_rx_stats(q);

	buf_info = &desc_info->bufs[0];
	len = le16_to_cpu(comp->len);

	skb = napi_alloc_skb(&q_to_qcq(q)->napi, len);
	if (unlikely(!skb)) {
		net_warn_ratelimited("%s: SKB alloc failed on %s!\n",
				     netdev->name, q->name);
		stats->alloc_err++;
		return NULL;
	}

	if (unlikely(!buf_info->page)) {
		dev_kfree_skb(skb);
		return NULL;
	}

	dma_sync_single_for_cpu(dev, buf_info->dma_addr + buf_info->page_offset,
				len, DMA_FROM_DEVICE);
	skb_copy_to_linear_data(skb, page_address(buf_info->page) + buf_info->page_offset, len);
	dma_sync_single_for_device(dev, buf_info->dma_addr + buf_info->page_offset,
				   len, DMA_FROM_DEVICE);

	skb_put(skb, len);
	skb->protocol = eth_type_trans(skb, q->lif->netdev);

	return skb;
}

static void ionic_rx_clean(struct ionic_queue *q,
			   struct ionic_desc_info *desc_info,
			   struct ionic_cq_info *cq_info,
			   void *cb_arg)
{
	struct net_device *netdev = q->lif->netdev;
	struct ionic_qcq *qcq = q_to_qcq(q);
	struct ionic_rx_stats *stats;
	struct ionic_rxq_comp *comp;
	struct sk_buff *skb;

	comp = cq_info->cq_desc + qcq->cq.desc_size - sizeof(*comp);

	stats = q_to_rx_stats(q);

	if (comp->status) {
		stats->dropped++;
		return;
	}

	stats->pkts++;
	stats->bytes += le16_to_cpu(comp->len);

	if (le16_to_cpu(comp->len) <= q->lif->rx_copybreak)
		skb = ionic_rx_copybreak(q, desc_info, comp);
	else
		skb = ionic_rx_frags(q, desc_info, comp);

	if (unlikely(!skb)) {
		stats->dropped++;
		return;
	}

	skb_record_rx_queue(skb, q->index);

	if (likely(netdev->features & NETIF_F_RXHASH)) {
		switch (comp->pkt_type_color & IONIC_RXQ_COMP_PKT_TYPE_MASK) {
		case IONIC_PKT_TYPE_IPV4:
		case IONIC_PKT_TYPE_IPV6:
			skb_set_hash(skb, le32_to_cpu(comp->rss_hash),
				     PKT_HASH_TYPE_L3);
			break;
		case IONIC_PKT_TYPE_IPV4_TCP:
		case IONIC_PKT_TYPE_IPV6_TCP:
		case IONIC_PKT_TYPE_IPV4_UDP:
		case IONIC_PKT_TYPE_IPV6_UDP:
			skb_set_hash(skb, le32_to_cpu(comp->rss_hash),
				     PKT_HASH_TYPE_L4);
			break;
		}
	}

	if (likely(netdev->features & NETIF_F_RXCSUM)) {
		if (comp->csum_flags & IONIC_RXQ_COMP_CSUM_F_CALC) {
			skb->ip_summed = CHECKSUM_COMPLETE;
			skb->csum = (__force __wsum)le16_to_cpu(comp->csum);
			stats->csum_complete++;
		}
	} else {
		stats->csum_none++;
	}

	if (unlikely((comp->csum_flags & IONIC_RXQ_COMP_CSUM_F_TCP_BAD) ||
		     (comp->csum_flags & IONIC_RXQ_COMP_CSUM_F_UDP_BAD) ||
		     (comp->csum_flags & IONIC_RXQ_COMP_CSUM_F_IP_BAD)))
		stats->csum_error++;

	if (likely(netdev->features & NETIF_F_HW_VLAN_CTAG_RX) &&
	    (comp->csum_flags & IONIC_RXQ_COMP_CSUM_F_VLAN)) {
		__vlan_hwaccel_put_tag(skb, htons(ETH_P_8021Q),
				       le16_to_cpu(comp->vlan_tci));
		stats->vlan_stripped++;
	}

	if (unlikely(q->features & IONIC_RXQ_F_HWSTAMP)) {
		__le64 *cq_desc_hwstamp;
		u64 hwstamp;

		cq_desc_hwstamp =
			cq_info->cq_desc +
			qcq->cq.desc_size -
			sizeof(struct ionic_rxq_comp) -
			IONIC_HWSTAMP_CQ_NEGOFFSET;

		hwstamp = le64_to_cpu(*cq_desc_hwstamp);

		if (hwstamp != IONIC_HWSTAMP_INVALID) {
			skb_hwtstamps(skb)->hwtstamp = ionic_lif_phc_ktime(q->lif, hwstamp);
			stats->hwstamp_valid++;
		} else {
			stats->hwstamp_invalid++;
		}
	}

	if (le16_to_cpu(comp->len) <= q->lif->rx_copybreak)
		napi_gro_receive(&qcq->napi, skb);
	else
		napi_gro_frags(&qcq->napi);
}

bool ionic_rx_service(struct ionic_cq *cq, struct ionic_cq_info *cq_info)
{
	struct ionic_queue *q = cq->bound_q;
	struct ionic_desc_info *desc_info;
	struct ionic_rxq_comp *comp;

	comp = cq_info->cq_desc + cq->desc_size - sizeof(*comp);

	if (!color_match(comp->pkt_type_color, cq->done_color))
		return false;

	/* check for empty queue */
	if (q->tail_idx == q->head_idx)
		return false;

	if (q->tail_idx != le16_to_cpu(comp->comp_index))
		return false;

	desc_info = &q->info[q->tail_idx];
	q->tail_idx = (q->tail_idx + 1) & (q->num_descs - 1);

	/* clean the related q entry, only one per qc completion */
	ionic_rx_clean(q, desc_info, cq_info, desc_info->cb_arg);

	desc_info->cb = NULL;
	desc_info->cb_arg = NULL;

	return true;
}

void ionic_rx_fill(struct ionic_queue *q)
{
	struct net_device *netdev = q->lif->netdev;
	struct ionic_desc_info *desc_info;
	struct ionic_rxq_sg_desc *sg_desc;
	struct ionic_rxq_sg_elem *sg_elem;
	struct ionic_buf_info *buf_info;
	struct ionic_rxq_desc *desc;
	unsigned int remain_len;
	unsigned int frag_len;
	unsigned int nfrags;
	unsigned int i, j;
	unsigned int len;

	len = netdev->mtu + ETH_HLEN + VLAN_HLEN;

	for (i = ionic_q_space_avail(q); i; i--) {
		nfrags = 0;
		remain_len = len;
		desc_info = &q->info[q->head_idx];
		desc = desc_info->desc;
		buf_info = &desc_info->bufs[0];

		if (!buf_info->page) { /* alloc a new buffer? */
			if (unlikely(ionic_rx_page_alloc(q, buf_info))) {
				desc->addr = 0;
				desc->len = 0;
				return;
			}
		}

		/* fill main descriptor - buf[0] */
		desc->addr = cpu_to_le64(buf_info->dma_addr + buf_info->page_offset);
		frag_len = min_t(u16, len, IONIC_PAGE_SIZE - buf_info->page_offset);
		desc->len = cpu_to_le16(frag_len);
		remain_len -= frag_len;
		buf_info++;
		nfrags++;

		/* fill sg descriptors - buf[1..n] */
		sg_desc = desc_info->sg_desc;
		for (j = 0; remain_len > 0 && j < q->max_sg_elems; j++) {
			sg_elem = &sg_desc->elems[j];
			if (!buf_info->page) { /* alloc a new sg buffer? */
				if (unlikely(ionic_rx_page_alloc(q, buf_info))) {
					sg_elem->addr = 0;
					sg_elem->len = 0;
					return;
				}
			}

			sg_elem->addr = cpu_to_le64(buf_info->dma_addr + buf_info->page_offset);
			frag_len = min_t(u16, remain_len, IONIC_PAGE_SIZE - buf_info->page_offset);
			sg_elem->len = cpu_to_le16(frag_len);
			remain_len -= frag_len;
			buf_info++;
			nfrags++;
		}

		/* clear end sg element as a sentinel */
		if (j < q->max_sg_elems) {
			sg_elem = &sg_desc->elems[j];
			memset(sg_elem, 0, sizeof(*sg_elem));
		}

		desc->opcode = (nfrags > 1) ? IONIC_RXQ_DESC_OPCODE_SG :
					      IONIC_RXQ_DESC_OPCODE_SIMPLE;
		desc_info->nbufs = nfrags;

		ionic_rxq_post(q, false, ionic_rx_clean, NULL);
	}

	ionic_dbell_ring(q->lif->kern_dbpage, q->hw_type,
			 q->dbval | q->head_idx);
}

void ionic_rx_empty(struct ionic_queue *q)
{
	struct ionic_desc_info *desc_info;
	struct ionic_buf_info *buf_info;
	unsigned int i, j;

	for (i = 0; i < q->num_descs; i++) {
		desc_info = &q->info[i];
		for (j = 0; j < IONIC_RX_MAX_SG_ELEMS + 1; j++) {
			buf_info = &desc_info->bufs[j];
			if (buf_info->page)
				ionic_rx_page_free(q, buf_info);
		}

		desc_info->nbufs = 0;
		desc_info->cb = NULL;
		desc_info->cb_arg = NULL;
	}

	q->head_idx = 0;
	q->tail_idx = 0;
}

static void ionic_dim_update(struct ionic_qcq *qcq)
{
	struct dim_sample dim_sample;
	struct ionic_lif *lif;
	unsigned int qi;

	if (!qcq->intr.dim_coal_hw)
		return;

	lif = qcq->q.lif;
	qi = qcq->cq.bound_q->index;

	ionic_intr_coal_init(lif->ionic->idev.intr_ctrl,
			     lif->rxqcqs[qi]->intr.index,
			     qcq->intr.dim_coal_hw);

	dim_update_sample(qcq->cq.bound_intr->rearm_count,
			  lif->txqstats[qi].pkts,
			  lif->txqstats[qi].bytes,
			  &dim_sample);

	net_dim(&qcq->dim, dim_sample);
}

int ionic_tx_napi(struct napi_struct *napi, int budget)
{
	struct ionic_qcq *qcq = napi_to_qcq(napi);
	struct ionic_cq *cq = napi_to_cq(napi);
	struct ionic_dev *idev;
	struct ionic_lif *lif;
	u32 work_done = 0;
	u32 flags = 0;

	lif = cq->bound_q->lif;
	idev = &lif->ionic->idev;

	work_done = ionic_cq_service(cq, budget,
				     ionic_tx_service, NULL, NULL);

	if (work_done < budget && napi_complete_done(napi, work_done)) {
		ionic_dim_update(qcq);
		flags |= IONIC_INTR_CRED_UNMASK;
		cq->bound_intr->rearm_count++;
	}

	if (work_done || flags) {
		flags |= IONIC_INTR_CRED_RESET_COALESCE;
		ionic_intr_credits(idev->intr_ctrl,
				   cq->bound_intr->index,
				   work_done, flags);
	}

	DEBUG_STATS_NAPI_POLL(qcq, work_done);

	return work_done;
}

int ionic_rx_napi(struct napi_struct *napi, int budget)
{
	struct ionic_qcq *qcq = napi_to_qcq(napi);
	struct ionic_cq *cq = napi_to_cq(napi);
	struct ionic_dev *idev;
	struct ionic_lif *lif;
	u16 rx_fill_threshold;
	u32 work_done = 0;
	u32 flags = 0;

	lif = cq->bound_q->lif;
	idev = &lif->ionic->idev;

	work_done = ionic_cq_service(cq, budget,
				     ionic_rx_service, NULL, NULL);

	rx_fill_threshold = min_t(u16, IONIC_RX_FILL_THRESHOLD,
				  cq->num_descs / IONIC_RX_FILL_DIV);
	if (work_done && ionic_q_space_avail(cq->bound_q) >= rx_fill_threshold)
		ionic_rx_fill(cq->bound_q);

	if (work_done < budget && napi_complete_done(napi, work_done)) {
		ionic_dim_update(qcq);
		flags |= IONIC_INTR_CRED_UNMASK;
		cq->bound_intr->rearm_count++;
	}

	if (work_done || flags) {
		flags |= IONIC_INTR_CRED_RESET_COALESCE;
		ionic_intr_credits(idev->intr_ctrl,
				   cq->bound_intr->index,
				   work_done, flags);
	}

	DEBUG_STATS_NAPI_POLL(qcq, work_done);

	return work_done;
}

int ionic_txrx_napi(struct napi_struct *napi, int budget)
{
	struct ionic_qcq *qcq = napi_to_qcq(napi);
	struct ionic_cq *rxcq = napi_to_cq(napi);
	unsigned int qi = rxcq->bound_q->index;
	struct ionic_dev *idev;
	struct ionic_lif *lif;
	struct ionic_cq *txcq;
	u16 rx_fill_threshold;
	u32 rx_work_done = 0;
	u32 tx_work_done = 0;
	u32 flags = 0;

	lif = rxcq->bound_q->lif;
	idev = &lif->ionic->idev;
	txcq = &lif->txqcqs[qi]->cq;

	tx_work_done = ionic_cq_service(txcq, IONIC_TX_BUDGET_DEFAULT,
					ionic_tx_service, NULL, NULL);

	rx_work_done = ionic_cq_service(rxcq, budget,
					ionic_rx_service, NULL, NULL);

	rx_fill_threshold = min_t(u16, IONIC_RX_FILL_THRESHOLD,
				  rxcq->num_descs / IONIC_RX_FILL_DIV);
	if (rx_work_done && ionic_q_space_avail(rxcq->bound_q) >= rx_fill_threshold)
		ionic_rx_fill(rxcq->bound_q);

	if (rx_work_done < budget && napi_complete_done(napi, rx_work_done)) {
		ionic_dim_update(qcq);
		flags |= IONIC_INTR_CRED_UNMASK;
		rxcq->bound_intr->rearm_count++;
	}

	if (rx_work_done || flags) {
		flags |= IONIC_INTR_CRED_RESET_COALESCE;
		ionic_intr_credits(idev->intr_ctrl, rxcq->bound_intr->index,
				   tx_work_done + rx_work_done, flags);
	}

	DEBUG_STATS_NAPI_POLL(qcq, rx_work_done);
	DEBUG_STATS_NAPI_POLL(qcq, tx_work_done);

	return rx_work_done;
}

static dma_addr_t ionic_tx_map_single(struct ionic_queue *q,
				      void *data, size_t len)
{
	struct ionic_tx_stats *stats = q_to_tx_stats(q);
	struct device *dev = q->dev;
	dma_addr_t dma_addr;

	dma_addr = dma_map_single(dev, data, len, DMA_TO_DEVICE);
	if (dma_mapping_error(dev, dma_addr)) {
		net_warn_ratelimited("%s: DMA single map failed on %s!\n",
				     q->lif->netdev->name, q->name);
		stats->dma_map_err++;
		return 0;
	}
	return dma_addr;
}

static dma_addr_t ionic_tx_map_frag(struct ionic_queue *q,
				    const skb_frag_t *frag,
				    size_t offset, size_t len)
{
	struct ionic_tx_stats *stats = q_to_tx_stats(q);
	struct device *dev = q->dev;
	dma_addr_t dma_addr;

	dma_addr = skb_frag_dma_map(dev, frag, offset, len, DMA_TO_DEVICE);
	if (dma_mapping_error(dev, dma_addr)) {
		net_warn_ratelimited("%s: DMA frag map failed on %s!\n",
				     q->lif->netdev->name, q->name);
		stats->dma_map_err++;
	}
	return dma_addr;
}

static int ionic_tx_map_skb(struct ionic_queue *q, struct sk_buff *skb,
			    struct ionic_desc_info *desc_info)
{
	struct ionic_buf_info *buf_info = desc_info->bufs;
	struct ionic_tx_stats *stats = q_to_tx_stats(q);
	struct device *dev = q->dev;
	dma_addr_t dma_addr;
	unsigned int nfrags;
	skb_frag_t *frag;
	int frag_idx;

	dma_addr = ionic_tx_map_single(q, skb->data, skb_headlen(skb));
	if (dma_mapping_error(dev, dma_addr)) {
		stats->dma_map_err++;
		return -EIO;
	}
	buf_info->dma_addr = dma_addr;
	buf_info->len = skb_headlen(skb);
	buf_info++;

	frag = skb_shinfo(skb)->frags;
	nfrags = skb_shinfo(skb)->nr_frags;
	for (frag_idx = 0; frag_idx < nfrags; frag_idx++, frag++) {
		dma_addr = ionic_tx_map_frag(q, frag, 0, skb_frag_size(frag));
		if (dma_mapping_error(dev, dma_addr)) {
			stats->dma_map_err++;
			goto dma_fail;
		}
		buf_info->dma_addr = dma_addr;
		buf_info->len = skb_frag_size(frag);
		buf_info++;
	}

	desc_info->nbufs = 1 + nfrags;

	return 0;

dma_fail:
	/* unwind the frag mappings and the head mapping */
	while (frag_idx > 0) {
		frag_idx--;
		buf_info--;
		dma_unmap_page(dev, buf_info->dma_addr,
			       buf_info->len, DMA_TO_DEVICE);
	}
	dma_unmap_single(dev, buf_info->dma_addr, buf_info->len, DMA_TO_DEVICE);
	return -EIO;
}

static void ionic_tx_clean(struct ionic_queue *q,
			   struct ionic_desc_info *desc_info,
			   struct ionic_cq_info *cq_info,
			   void *cb_arg)
{
	struct ionic_buf_info *buf_info = desc_info->bufs;
	struct ionic_tx_stats *stats = q_to_tx_stats(q);
	struct ionic_qcq *qcq = q_to_qcq(q);
	struct sk_buff *skb = cb_arg;
	struct device *dev = q->dev;
	unsigned int i;
	u16 qi;

	if (desc_info->nbufs) {
		dma_unmap_single(dev, (dma_addr_t)buf_info->dma_addr,
				 buf_info->len, DMA_TO_DEVICE);
		buf_info++;
		for (i = 1; i < desc_info->nbufs; i++, buf_info++)
			dma_unmap_page(dev, (dma_addr_t)buf_info->dma_addr,
				       buf_info->len, DMA_TO_DEVICE);
	}

	if (!skb)
		return;

	qi = skb_get_queue_mapping(skb);

	if (unlikely(q->features & IONIC_TXQ_F_HWSTAMP)) {
		if (cq_info) {
			struct skb_shared_hwtstamps hwts = {};
			__le64 *cq_desc_hwstamp;
			u64 hwstamp;

			cq_desc_hwstamp =
				cq_info->cq_desc +
				qcq->cq.desc_size -
				sizeof(struct ionic_txq_comp) -
				IONIC_HWSTAMP_CQ_NEGOFFSET;

			hwstamp = le64_to_cpu(*cq_desc_hwstamp);

			if (hwstamp != IONIC_HWSTAMP_INVALID) {
				hwts.hwtstamp = ionic_lif_phc_ktime(q->lif, hwstamp);

				skb_shinfo(skb)->tx_flags |= SKBTX_IN_PROGRESS;
				skb_tstamp_tx(skb, &hwts);

				stats->hwstamp_valid++;
			} else {
				stats->hwstamp_invalid++;
			}
		}

	} else if (unlikely(__netif_subqueue_stopped(q->lif->netdev, qi))) {
		netif_wake_subqueue(q->lif->netdev, qi);
		q->wake++;
	}

	desc_info->bytes = skb->len;
	stats->clean++;

	dev_consume_skb_any(skb);
}

bool ionic_tx_service(struct ionic_cq *cq, struct ionic_cq_info *cq_info)
{
	struct ionic_queue *q = cq->bound_q;
	struct ionic_desc_info *desc_info;
	struct ionic_txq_comp *comp;
	int bytes = 0;
	int pkts = 0;
	u16 index;

	comp = cq_info->cq_desc + cq->desc_size - sizeof(*comp);

	if (!color_match(comp->color, cq->done_color))
		return false;

	/* clean the related q entries, there could be
	 * several q entries completed for each cq completion
	 */
	do {
		desc_info = &q->info[q->tail_idx];
		desc_info->bytes = 0;
		index = q->tail_idx;
		q->tail_idx = (q->tail_idx + 1) & (q->num_descs - 1);
		ionic_tx_clean(q, desc_info, cq_info, desc_info->cb_arg);
		if (desc_info->cb_arg) {
			pkts++;
			bytes += desc_info->bytes;
		}
		desc_info->cb = NULL;
		desc_info->cb_arg = NULL;
	} while (index != le16_to_cpu(comp->comp_index));

	if (pkts && bytes && !unlikely(q->features & IONIC_TXQ_F_HWSTAMP))
		netdev_tx_completed_queue(q_to_ndq(q), pkts, bytes);

	return true;
}

void ionic_tx_flush(struct ionic_cq *cq)
{
	struct ionic_dev *idev = &cq->lif->ionic->idev;
	u32 work_done;

	work_done = ionic_cq_service(cq, cq->num_descs,
				     ionic_tx_service, NULL, NULL);
	if (work_done)
		ionic_intr_credits(idev->intr_ctrl, cq->bound_intr->index,
				   work_done, IONIC_INTR_CRED_RESET_COALESCE);
}

void ionic_tx_empty(struct ionic_queue *q)
{
	struct ionic_desc_info *desc_info;
	int bytes = 0;
	int pkts = 0;

	/* walk the not completed tx entries, if any */
	while (q->head_idx != q->tail_idx) {
		desc_info = &q->info[q->tail_idx];
		desc_info->bytes = 0;
		q->tail_idx = (q->tail_idx + 1) & (q->num_descs - 1);
		ionic_tx_clean(q, desc_info, NULL, desc_info->cb_arg);
		if (desc_info->cb_arg) {
			pkts++;
			bytes += desc_info->bytes;
		}
		desc_info->cb = NULL;
		desc_info->cb_arg = NULL;
	}

	if (pkts && bytes && !unlikely(q->features & IONIC_TXQ_F_HWSTAMP))
		netdev_tx_completed_queue(q_to_ndq(q), pkts, bytes);
}

static int ionic_tx_tcp_inner_pseudo_csum(struct sk_buff *skb)
{
	int err;

	err = skb_cow_head(skb, 0);
	if (err)
		return err;

	if (skb->protocol == cpu_to_be16(ETH_P_IP)) {
		inner_ip_hdr(skb)->check = 0;
		inner_tcp_hdr(skb)->check =
			~csum_tcpudp_magic(inner_ip_hdr(skb)->saddr,
					   inner_ip_hdr(skb)->daddr,
					   0, IPPROTO_TCP, 0);
	} else if (skb->protocol == cpu_to_be16(ETH_P_IPV6)) {
		inner_tcp_hdr(skb)->check =
			~csum_ipv6_magic(&inner_ipv6_hdr(skb)->saddr,
					 &inner_ipv6_hdr(skb)->daddr,
					 0, IPPROTO_TCP, 0);
	}

	return 0;
}

static int ionic_tx_tcp_pseudo_csum(struct sk_buff *skb)
{
	int err;

	err = skb_cow_head(skb, 0);
	if (err)
		return err;

	if (skb->protocol == cpu_to_be16(ETH_P_IP)) {
		ip_hdr(skb)->check = 0;
		tcp_hdr(skb)->check =
			~csum_tcpudp_magic(ip_hdr(skb)->saddr,
					   ip_hdr(skb)->daddr,
					   0, IPPROTO_TCP, 0);
	} else if (skb->protocol == cpu_to_be16(ETH_P_IPV6)) {
		tcp_v6_gso_csum_prep(skb);
	}

	return 0;
}

static void ionic_tx_tso_post(struct ionic_queue *q, struct ionic_txq_desc *desc,
			      struct sk_buff *skb,
			      dma_addr_t addr, u8 nsge, u16 len,
			      unsigned int hdrlen, unsigned int mss,
			      bool outer_csum,
			      u16 vlan_tci, bool has_vlan,
			      bool start, bool done)
{
	u8 flags = 0;
	u64 cmd;

	flags |= has_vlan ? IONIC_TXQ_DESC_FLAG_VLAN : 0;
	flags |= outer_csum ? IONIC_TXQ_DESC_FLAG_ENCAP : 0;
	flags |= start ? IONIC_TXQ_DESC_FLAG_TSO_SOT : 0;
	flags |= done ? IONIC_TXQ_DESC_FLAG_TSO_EOT : 0;

	cmd = encode_txq_desc_cmd(IONIC_TXQ_DESC_OPCODE_TSO, flags, nsge, addr);
	desc->cmd = cpu_to_le64(cmd);
	desc->len = cpu_to_le16(len);
	desc->vlan_tci = cpu_to_le16(vlan_tci);
	desc->hdr_len = cpu_to_le16(hdrlen);
	desc->mss = cpu_to_le16(mss);

	if (start) {
		skb_tx_timestamp(skb);
		if (!unlikely(q->features & IONIC_TXQ_F_HWSTAMP))
			netdev_tx_sent_queue(q_to_ndq(q), skb->len);
		ionic_txq_post(q, false, ionic_tx_clean, skb);
	} else {
		ionic_txq_post(q, done, NULL, NULL);
	}
}

static int ionic_tx_tso(struct ionic_queue *q, struct sk_buff *skb)
{
	struct ionic_tx_stats *stats = q_to_tx_stats(q);
	struct ionic_desc_info *desc_info;
	struct ionic_buf_info *buf_info;
	struct ionic_txq_sg_elem *elem;
	struct ionic_txq_desc *desc;
	unsigned int chunk_len;
	unsigned int frag_rem;
	unsigned int tso_rem;
	unsigned int seg_rem;
	dma_addr_t desc_addr;
	dma_addr_t frag_addr;
	unsigned int hdrlen;
	unsigned int len;
	unsigned int mss;
	bool start, done;
	bool outer_csum;
	bool has_vlan;
	u16 desc_len;
	u8 desc_nsge;
	u16 vlan_tci;
	bool encap;
	int err;

	desc_info = &q->info[q->head_idx];
	buf_info = desc_info->bufs;

	if (unlikely(ionic_tx_map_skb(q, skb, desc_info)))
		return -EIO;

	len = skb->len;
	mss = skb_shinfo(skb)->gso_size;
	outer_csum = (skb_shinfo(skb)->gso_type & SKB_GSO_GRE_CSUM) ||
		     (skb_shinfo(skb)->gso_type & SKB_GSO_UDP_TUNNEL_CSUM);
	has_vlan = !!skb_vlan_tag_present(skb);
	vlan_tci = skb_vlan_tag_get(skb);
	encap = skb->encapsulation;

	/* Preload inner-most TCP csum field with IP pseudo hdr
	 * calculated with IP length set to zero.  HW will later
	 * add in length to each TCP segment resulting from the TSO.
	 */

	if (encap)
		err = ionic_tx_tcp_inner_pseudo_csum(skb);
	else
		err = ionic_tx_tcp_pseudo_csum(skb);
	if (err)
		return err;

	if (encap)
		hdrlen = skb_inner_transport_header(skb) - skb->data +
			 inner_tcp_hdrlen(skb);
	else
		hdrlen = skb_transport_offset(skb) + tcp_hdrlen(skb);

	tso_rem = len;
	seg_rem = min(tso_rem, hdrlen + mss);

	frag_addr = 0;
	frag_rem = 0;

	start = true;

	while (tso_rem > 0) {
		desc = NULL;
		elem = NULL;
		desc_addr = 0;
		desc_len = 0;
		desc_nsge = 0;
		/* use fragments until we have enough to post a single descriptor */
		while (seg_rem > 0) {
			/* if the fragment is exhausted then move to the next one */
			if (frag_rem == 0) {
				/* grab the next fragment */
				frag_addr = buf_info->dma_addr;
				frag_rem = buf_info->len;
				buf_info++;
			}
			chunk_len = min(frag_rem, seg_rem);
			if (!desc) {
				/* fill main descriptor */
				desc = desc_info->txq_desc;
				elem = desc_info->txq_sg_desc->elems;
				desc_addr = frag_addr;
				desc_len = chunk_len;
			} else {
				/* fill sg descriptor */
				elem->addr = cpu_to_le64(frag_addr);
				elem->len = cpu_to_le16(chunk_len);
				elem++;
				desc_nsge++;
			}
			frag_addr += chunk_len;
			frag_rem -= chunk_len;
			tso_rem -= chunk_len;
			seg_rem -= chunk_len;
		}
		seg_rem = min(tso_rem, mss);
		done = (tso_rem == 0);
		/* post descriptor */
		ionic_tx_tso_post(q, desc, skb,
				  desc_addr, desc_nsge, desc_len,
				  hdrlen, mss, outer_csum, vlan_tci, has_vlan,
				  start, done);
		start = false;
		/* Buffer information is stored with the first tso descriptor */
		desc_info = &q->info[q->head_idx];
		desc_info->nbufs = 0;
	}

	stats->pkts += DIV_ROUND_UP(len - hdrlen, mss);
	stats->bytes += len;
	stats->tso++;
	stats->tso_bytes = len;

	return 0;
}

static int ionic_tx_calc_csum(struct ionic_queue *q, struct sk_buff *skb,
			      struct ionic_desc_info *desc_info)
{
	struct ionic_txq_desc *desc = desc_info->txq_desc;
	struct ionic_buf_info *buf_info = desc_info->bufs;
	struct ionic_tx_stats *stats = q_to_tx_stats(q);
	bool has_vlan;
	u8 flags = 0;
	bool encap;
	u64 cmd;

	has_vlan = !!skb_vlan_tag_present(skb);
	encap = skb->encapsulation;

	flags |= has_vlan ? IONIC_TXQ_DESC_FLAG_VLAN : 0;
	flags |= encap ? IONIC_TXQ_DESC_FLAG_ENCAP : 0;

	cmd = encode_txq_desc_cmd(IONIC_TXQ_DESC_OPCODE_CSUM_PARTIAL,
				  flags, skb_shinfo(skb)->nr_frags,
				  buf_info->dma_addr);
	desc->cmd = cpu_to_le64(cmd);
	desc->len = cpu_to_le16(buf_info->len);
	if (has_vlan) {
		desc->vlan_tci = cpu_to_le16(skb_vlan_tag_get(skb));
		stats->vlan_inserted++;
	} else {
		desc->vlan_tci = 0;
	}
	desc->csum_start = cpu_to_le16(skb_checksum_start_offset(skb));
	desc->csum_offset = cpu_to_le16(skb->csum_offset);

	if (skb_csum_is_sctp(skb))
		stats->crc32_csum++;
	else
		stats->csum++;

	return 0;
}

static int ionic_tx_calc_no_csum(struct ionic_queue *q, struct sk_buff *skb,
				 struct ionic_desc_info *desc_info)
{
	struct ionic_txq_desc *desc = desc_info->txq_desc;
	struct ionic_buf_info *buf_info = desc_info->bufs;
	struct ionic_tx_stats *stats = q_to_tx_stats(q);
	bool has_vlan;
	u8 flags = 0;
	bool encap;
	u64 cmd;

	has_vlan = !!skb_vlan_tag_present(skb);
	encap = skb->encapsulation;

	flags |= has_vlan ? IONIC_TXQ_DESC_FLAG_VLAN : 0;
	flags |= encap ? IONIC_TXQ_DESC_FLAG_ENCAP : 0;

	cmd = encode_txq_desc_cmd(IONIC_TXQ_DESC_OPCODE_CSUM_NONE,
				  flags, skb_shinfo(skb)->nr_frags,
				  buf_info->dma_addr);
	desc->cmd = cpu_to_le64(cmd);
	desc->len = cpu_to_le16(buf_info->len);
	if (has_vlan) {
		desc->vlan_tci = cpu_to_le16(skb_vlan_tag_get(skb));
		stats->vlan_inserted++;
	} else {
		desc->vlan_tci = 0;
	}
	desc->csum_start = 0;
	desc->csum_offset = 0;

	stats->csum_none++;

	return 0;
}

static int ionic_tx_skb_frags(struct ionic_queue *q, struct sk_buff *skb,
			      struct ionic_desc_info *desc_info)
{
	struct ionic_txq_sg_desc *sg_desc = desc_info->txq_sg_desc;
	struct ionic_buf_info *buf_info = &desc_info->bufs[1];
	struct ionic_txq_sg_elem *elem = sg_desc->elems;
	struct ionic_tx_stats *stats = q_to_tx_stats(q);
	unsigned int i;

	for (i = 0; i < skb_shinfo(skb)->nr_frags; i++, buf_info++, elem++) {
		elem->addr = cpu_to_le64(buf_info->dma_addr);
		elem->len = cpu_to_le16(buf_info->len);
	}

	stats->frags += skb_shinfo(skb)->nr_frags;

	return 0;
}

static int ionic_tx(struct ionic_queue *q, struct sk_buff *skb)
{
	struct ionic_desc_info *desc_info = &q->info[q->head_idx];
	struct ionic_tx_stats *stats = q_to_tx_stats(q);
	int err;

	if (unlikely(ionic_tx_map_skb(q, skb, desc_info)))
		return -EIO;

	/* set up the initial descriptor */
	if (skb->ip_summed == CHECKSUM_PARTIAL)
		err = ionic_tx_calc_csum(q, skb, desc_info);
	else
		err = ionic_tx_calc_no_csum(q, skb, desc_info);
	if (err)
		return err;

	/* add frags */
	err = ionic_tx_skb_frags(q, skb, desc_info);
	if (err)
		return err;

	skb_tx_timestamp(skb);
	stats->pkts++;
	stats->bytes += skb->len;

	if (!unlikely(q->features & IONIC_TXQ_F_HWSTAMP))
		netdev_tx_sent_queue(q_to_ndq(q), skb->len);
	ionic_txq_post(q, !netdev_xmit_more(), ionic_tx_clean, skb);

	return 0;
}

static int ionic_tx_descs_needed(struct ionic_queue *q, struct sk_buff *skb)
{
	struct ionic_tx_stats *stats = q_to_tx_stats(q);
	int ndescs;
	int err;

	/* Each desc is mss long max, so a descriptor for each gso_seg */
	if (skb_is_gso(skb))
		ndescs = skb_shinfo(skb)->gso_segs;
	else
		ndescs = 1;

<<<<<<< HEAD
	if (skb_shinfo(skb)->nr_frags <= sg_elems)
=======
	/* If non-TSO, just need 1 desc and nr_frags sg elems */
	if (skb_shinfo(skb)->nr_frags <= q->max_sg_elems)
>>>>>>> 11e4b63a
		return ndescs;

	/* Too many frags, so linearize */
	err = skb_linearize(skb);
	if (err)
		return err;

	stats->linearize++;

	return ndescs;
}

static int ionic_maybe_stop_tx(struct ionic_queue *q, int ndescs)
{
	int stopped = 0;

	if (unlikely(!ionic_q_has_space(q, ndescs))) {
		netif_stop_subqueue(q->lif->netdev, q->index);
		q->stop++;
		stopped = 1;

		/* Might race with ionic_tx_clean, check again */
		smp_rmb();
		if (ionic_q_has_space(q, ndescs)) {
			netif_wake_subqueue(q->lif->netdev, q->index);
			stopped = 0;
		}
	}

	return stopped;
}

static netdev_tx_t ionic_start_hwstamp_xmit(struct sk_buff *skb,
					    struct net_device *netdev)
{
	struct ionic_lif *lif = netdev_priv(netdev);
	struct ionic_queue *q = &lif->hwstamp_txq->q;
	int err, ndescs;

	/* Does not stop/start txq, because we post to a separate tx queue
	 * for timestamping, and if a packet can't be posted immediately to
	 * the timestamping queue, it is dropped.
	 */

	ndescs = ionic_tx_descs_needed(q, skb);
	if (unlikely(ndescs < 0))
		goto err_out_drop;

	if (unlikely(!ionic_q_has_space(q, ndescs)))
		goto err_out_drop;

	skb_shinfo(skb)->tx_flags |= SKBTX_HW_TSTAMP;
	if (skb_is_gso(skb))
		err = ionic_tx_tso(q, skb);
	else
		err = ionic_tx(q, skb);

	if (err)
		goto err_out_drop;

	return NETDEV_TX_OK;

err_out_drop:
	q->drop++;
	dev_kfree_skb(skb);
	return NETDEV_TX_OK;
}

netdev_tx_t ionic_start_xmit(struct sk_buff *skb, struct net_device *netdev)
{
	u16 queue_index = skb_get_queue_mapping(skb);
	struct ionic_lif *lif = netdev_priv(netdev);
	struct ionic_queue *q;
	int ndescs;
	int err;

	if (unlikely(!test_bit(IONIC_LIF_F_UP, lif->state))) {
		dev_kfree_skb(skb);
		return NETDEV_TX_OK;
	}

	if (unlikely(skb_shinfo(skb)->tx_flags & SKBTX_HW_TSTAMP))
		if (lif->hwstamp_txq && lif->phc->ts_config_tx_mode)
			return ionic_start_hwstamp_xmit(skb, netdev);

	if (unlikely(queue_index >= lif->nxqs))
		queue_index = 0;
	q = &lif->txqcqs[queue_index]->q;

	ndescs = ionic_tx_descs_needed(q, skb);
	if (ndescs < 0)
		goto err_out_drop;

	if (unlikely(ionic_maybe_stop_tx(q, ndescs)))
		return NETDEV_TX_BUSY;

	if (skb_is_gso(skb))
		err = ionic_tx_tso(q, skb);
	else
		err = ionic_tx(q, skb);

	if (err)
		goto err_out_drop;

	/* Stop the queue if there aren't descriptors for the next packet.
	 * Since our SG lists per descriptor take care of most of the possible
	 * fragmentation, we don't need to have many descriptors available.
	 */
	ionic_maybe_stop_tx(q, 4);

	return NETDEV_TX_OK;

err_out_drop:
	q->stop++;
	q->drop++;
	dev_kfree_skb(skb);
	return NETDEV_TX_OK;
}<|MERGE_RESOLUTION|>--- conflicted
+++ resolved
@@ -1150,12 +1150,8 @@
 	else
 		ndescs = 1;
 
-<<<<<<< HEAD
-	if (skb_shinfo(skb)->nr_frags <= sg_elems)
-=======
 	/* If non-TSO, just need 1 desc and nr_frags sg elems */
 	if (skb_shinfo(skb)->nr_frags <= q->max_sg_elems)
->>>>>>> 11e4b63a
 		return ndescs;
 
 	/* Too many frags, so linearize */
