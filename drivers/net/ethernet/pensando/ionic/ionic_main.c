--- conflicted
+++ resolved
@@ -333,11 +333,7 @@
 	 */
 	max_wait = jiffies + (max_seconds * HZ);
 try_again:
-<<<<<<< HEAD
-	opcode = idev->dev_cmd_regs->cmd.cmd.opcode;
-=======
 	opcode = readb(&idev->dev_cmd_regs->cmd.cmd.opcode);
->>>>>>> f642729d
 	start_time = jiffies;
 	do {
 		done = ionic_dev_cmd_done(idev);
