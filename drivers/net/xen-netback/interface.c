/*
 * Network-device interface management.
 *
 * Copyright (c) 2004-2005, Keir Fraser
 *
 * This program is free software; you can redistribute it and/or
 * modify it under the terms of the GNU General Public License version 2
 * as published by the Free Software Foundation; or, when distributed
 * separately from the Linux kernel or incorporated into other
 * software packages, subject to the following license:
 *
 * Permission is hereby granted, free of charge, to any person obtaining a copy
 * of this source file (the "Software"), to deal in the Software without
 * restriction, including without limitation the rights to use, copy, modify,
 * merge, publish, distribute, sublicense, and/or sell copies of the Software,
 * and to permit persons to whom the Software is furnished to do so, subject to
 * the following conditions:
 *
 * The above copyright notice and this permission notice shall be included in
 * all copies or substantial portions of the Software.
 *
 * THE SOFTWARE IS PROVIDED "AS IS", WITHOUT WARRANTY OF ANY KIND, EXPRESS OR
 * IMPLIED, INCLUDING BUT NOT LIMITED TO THE WARRANTIES OF MERCHANTABILITY,
 * FITNESS FOR A PARTICULAR PURPOSE AND NONINFRINGEMENT. IN NO EVENT SHALL THE
 * AUTHORS OR COPYRIGHT HOLDERS BE LIABLE FOR ANY CLAIM, DAMAGES OR OTHER
 * LIABILITY, WHETHER IN AN ACTION OF CONTRACT, TORT OR OTHERWISE, ARISING
 * FROM, OUT OF OR IN CONNECTION WITH THE SOFTWARE OR THE USE OR OTHER DEALINGS
 * IN THE SOFTWARE.
 */

#include "common.h"

#include <linux/kthread.h>
#include <linux/sched/task.h>
#include <linux/ethtool.h>
#include <linux/rtnetlink.h>
#include <linux/if_vlan.h>
#include <linux/vmalloc.h>

#include <xen/events.h>
#include <asm/xen/hypercall.h>
#include <xen/balloon.h>

#define XENVIF_QUEUE_LENGTH 32
#define XENVIF_NAPI_WEIGHT  64

/* Number of bytes allowed on the internal guest Rx queue. */
#define XENVIF_RX_QUEUE_BYTES (XEN_NETIF_RX_RING_SIZE/2 * PAGE_SIZE)

/* This function is used to set SKBFL_ZEROCOPY_ENABLE as well as
 * increasing the inflight counter. We need to increase the inflight
 * counter because core driver calls into xenvif_zerocopy_callback
 * which calls xenvif_skb_zerocopy_complete.
 */
void xenvif_skb_zerocopy_prepare(struct xenvif_queue *queue,
				 struct sk_buff *skb)
{
	skb_shinfo(skb)->flags |= SKBFL_ZEROCOPY_ENABLE;
	atomic_inc(&queue->inflight_packets);
}

void xenvif_skb_zerocopy_complete(struct xenvif_queue *queue)
{
	atomic_dec(&queue->inflight_packets);

	/* Wake the dealloc thread _after_ decrementing inflight_packets so
	 * that if kthread_stop() has already been called, the dealloc thread
	 * does not wait forever with nothing to wake it.
	 */
	wake_up(&queue->dealloc_wq);
}

int xenvif_schedulable(struct xenvif *vif)
{
	return netif_running(vif->dev) &&
		test_bit(VIF_STATUS_CONNECTED, &vif->status) &&
		!vif->disabled;
}

static bool xenvif_handle_tx_interrupt(struct xenvif_queue *queue)
{
	bool rc;

	rc = RING_HAS_UNCONSUMED_REQUESTS(&queue->tx);
	if (rc)
		napi_schedule(&queue->napi);
	return rc;
}

static irqreturn_t xenvif_tx_interrupt(int irq, void *dev_id)
{
	struct xenvif_queue *queue = dev_id;
	int old;

	old = atomic_fetch_or(NETBK_TX_EOI, &queue->eoi_pending);
	WARN(old & NETBK_TX_EOI, "Interrupt while EOI pending\n");

	if (!xenvif_handle_tx_interrupt(queue)) {
		atomic_andnot(NETBK_TX_EOI, &queue->eoi_pending);
		xen_irq_lateeoi(irq, XEN_EOI_FLAG_SPURIOUS);
	}

	return IRQ_HANDLED;
}

static int xenvif_poll(struct napi_struct *napi, int budget)
{
	struct xenvif_queue *queue =
		container_of(napi, struct xenvif_queue, napi);
	int work_done;

	/* This vif is rogue, we pretend we've there is nothing to do
	 * for this vif to deschedule it from NAPI. But this interface
	 * will be turned off in thread context later.
	 */
	if (unlikely(queue->vif->disabled)) {
		napi_complete(napi);
		return 0;
	}

	work_done = xenvif_tx_action(queue, budget);

	if (work_done < budget) {
		napi_complete_done(napi, work_done);
		/* If the queue is rate-limited, it shall be
		 * rescheduled in the timer callback.
		 */
		if (likely(!queue->rate_limited))
			xenvif_napi_schedule_or_enable_events(queue);
	}

	return work_done;
}

static bool xenvif_handle_rx_interrupt(struct xenvif_queue *queue)
{
	bool rc;

	rc = xenvif_have_rx_work(queue, false);
	if (rc)
		xenvif_kick_thread(queue);
	return rc;
}

static irqreturn_t xenvif_rx_interrupt(int irq, void *dev_id)
{
	struct xenvif_queue *queue = dev_id;
	int old;

	old = atomic_fetch_or(NETBK_RX_EOI, &queue->eoi_pending);
	WARN(old & NETBK_RX_EOI, "Interrupt while EOI pending\n");

	if (!xenvif_handle_rx_interrupt(queue)) {
		atomic_andnot(NETBK_RX_EOI, &queue->eoi_pending);
		xen_irq_lateeoi(irq, XEN_EOI_FLAG_SPURIOUS);
	}

	return IRQ_HANDLED;
}

irqreturn_t xenvif_interrupt(int irq, void *dev_id)
{
	struct xenvif_queue *queue = dev_id;
	int old;
<<<<<<< HEAD
=======
	bool has_rx, has_tx;
>>>>>>> f642729d

	old = atomic_fetch_or(NETBK_COMMON_EOI, &queue->eoi_pending);
	WARN(old, "Interrupt while EOI pending\n");

<<<<<<< HEAD
	/* Use bitwise or as we need to call both functions. */
	if ((!xenvif_handle_tx_interrupt(queue) |
	     !xenvif_handle_rx_interrupt(queue))) {
=======
	has_tx = xenvif_handle_tx_interrupt(queue);
	has_rx = xenvif_handle_rx_interrupt(queue);

	if (!has_rx && !has_tx) {
>>>>>>> f642729d
		atomic_andnot(NETBK_COMMON_EOI, &queue->eoi_pending);
		xen_irq_lateeoi(irq, XEN_EOI_FLAG_SPURIOUS);
	}

	return IRQ_HANDLED;
}

int xenvif_queue_stopped(struct xenvif_queue *queue)
{
	struct net_device *dev = queue->vif->dev;
	unsigned int id = queue->id;
	return netif_tx_queue_stopped(netdev_get_tx_queue(dev, id));
}

void xenvif_wake_queue(struct xenvif_queue *queue)
{
	struct net_device *dev = queue->vif->dev;
	unsigned int id = queue->id;
	netif_tx_wake_queue(netdev_get_tx_queue(dev, id));
}

static u16 xenvif_select_queue(struct net_device *dev, struct sk_buff *skb,
			       struct net_device *sb_dev)
{
	struct xenvif *vif = netdev_priv(dev);
	unsigned int size = vif->hash.size;
	unsigned int num_queues;

	/* If queues are not set up internally - always return 0
	 * as the packet going to be dropped anyway */
	num_queues = READ_ONCE(vif->num_queues);
	if (num_queues < 1)
		return 0;

	if (vif->hash.alg == XEN_NETIF_CTRL_HASH_ALGORITHM_NONE)
		return netdev_pick_tx(dev, skb, NULL) %
		       dev->real_num_tx_queues;

	xenvif_set_skb_hash(vif, skb);

	if (size == 0)
		return skb_get_hash_raw(skb) % dev->real_num_tx_queues;

	return vif->hash.mapping[vif->hash.mapping_sel]
				[skb_get_hash_raw(skb) % size];
}

static netdev_tx_t
xenvif_start_xmit(struct sk_buff *skb, struct net_device *dev)
{
	struct xenvif *vif = netdev_priv(dev);
	struct xenvif_queue *queue = NULL;
	unsigned int num_queues;
	u16 index;
	struct xenvif_rx_cb *cb;

	BUG_ON(skb->dev != dev);

	/* Drop the packet if queues are not set up.
	 * This handler should be called inside an RCU read section
	 * so we don't need to enter it here explicitly.
	 */
	num_queues = READ_ONCE(vif->num_queues);
	if (num_queues < 1)
		goto drop;

	/* Obtain the queue to be used to transmit this packet */
	index = skb_get_queue_mapping(skb);
	if (index >= num_queues) {
		pr_warn_ratelimited("Invalid queue %hu for packet on interface %s\n",
				    index, vif->dev->name);
		index %= num_queues;
	}
	queue = &vif->queues[index];

	/* Drop the packet if queue is not ready */
	if (queue->task == NULL ||
	    queue->dealloc_task == NULL ||
	    !xenvif_schedulable(vif))
		goto drop;

	if (vif->multicast_control && skb->pkt_type == PACKET_MULTICAST) {
		struct ethhdr *eth = (struct ethhdr *)skb->data;

		if (!xenvif_mcast_match(vif, eth->h_dest))
			goto drop;
	}

	cb = XENVIF_RX_CB(skb);
	cb->expires = jiffies + vif->drain_timeout;

	/* If there is no hash algorithm configured then make sure there
	 * is no hash information in the socket buffer otherwise it
	 * would be incorrectly forwarded to the frontend.
	 */
	if (vif->hash.alg == XEN_NETIF_CTRL_HASH_ALGORITHM_NONE)
		skb_clear_hash(skb);

	xenvif_rx_queue_tail(queue, skb);
	xenvif_kick_thread(queue);

	return NETDEV_TX_OK;

 drop:
	vif->dev->stats.tx_dropped++;
	dev_kfree_skb(skb);
	return NETDEV_TX_OK;
}

static struct net_device_stats *xenvif_get_stats(struct net_device *dev)
{
	struct xenvif *vif = netdev_priv(dev);
	struct xenvif_queue *queue = NULL;
	unsigned int num_queues;
	u64 rx_bytes = 0;
	u64 rx_packets = 0;
	u64 tx_bytes = 0;
	u64 tx_packets = 0;
	unsigned int index;

	rcu_read_lock();
	num_queues = READ_ONCE(vif->num_queues);

	/* Aggregate tx and rx stats from each queue */
	for (index = 0; index < num_queues; ++index) {
		queue = &vif->queues[index];
		rx_bytes += queue->stats.rx_bytes;
		rx_packets += queue->stats.rx_packets;
		tx_bytes += queue->stats.tx_bytes;
		tx_packets += queue->stats.tx_packets;
	}

	rcu_read_unlock();

	vif->dev->stats.rx_bytes = rx_bytes;
	vif->dev->stats.rx_packets = rx_packets;
	vif->dev->stats.tx_bytes = tx_bytes;
	vif->dev->stats.tx_packets = tx_packets;

	return &vif->dev->stats;
}

static void xenvif_up(struct xenvif *vif)
{
	struct xenvif_queue *queue = NULL;
	unsigned int num_queues = vif->num_queues;
	unsigned int queue_index;

	for (queue_index = 0; queue_index < num_queues; ++queue_index) {
		queue = &vif->queues[queue_index];
		napi_enable(&queue->napi);
		enable_irq(queue->tx_irq);
		if (queue->tx_irq != queue->rx_irq)
			enable_irq(queue->rx_irq);
		xenvif_napi_schedule_or_enable_events(queue);
	}
}

static void xenvif_down(struct xenvif *vif)
{
	struct xenvif_queue *queue = NULL;
	unsigned int num_queues = vif->num_queues;
	unsigned int queue_index;

	for (queue_index = 0; queue_index < num_queues; ++queue_index) {
		queue = &vif->queues[queue_index];
		disable_irq(queue->tx_irq);
		if (queue->tx_irq != queue->rx_irq)
			disable_irq(queue->rx_irq);
		napi_disable(&queue->napi);
		del_timer_sync(&queue->credit_timeout);
	}
}

static int xenvif_open(struct net_device *dev)
{
	struct xenvif *vif = netdev_priv(dev);
	if (test_bit(VIF_STATUS_CONNECTED, &vif->status))
		xenvif_up(vif);
	netif_tx_start_all_queues(dev);
	return 0;
}

static int xenvif_close(struct net_device *dev)
{
	struct xenvif *vif = netdev_priv(dev);
	if (test_bit(VIF_STATUS_CONNECTED, &vif->status))
		xenvif_down(vif);
	netif_tx_stop_all_queues(dev);
	return 0;
}

static int xenvif_change_mtu(struct net_device *dev, int mtu)
{
	struct xenvif *vif = netdev_priv(dev);
	int max = vif->can_sg ? ETH_MAX_MTU - VLAN_ETH_HLEN : ETH_DATA_LEN;

	if (mtu > max)
		return -EINVAL;
	dev->mtu = mtu;
	return 0;
}

static netdev_features_t xenvif_fix_features(struct net_device *dev,
	netdev_features_t features)
{
	struct xenvif *vif = netdev_priv(dev);

	if (!vif->can_sg)
		features &= ~NETIF_F_SG;
	if (~(vif->gso_mask) & GSO_BIT(TCPV4))
		features &= ~NETIF_F_TSO;
	if (~(vif->gso_mask) & GSO_BIT(TCPV6))
		features &= ~NETIF_F_TSO6;
	if (!vif->ip_csum)
		features &= ~NETIF_F_IP_CSUM;
	if (!vif->ipv6_csum)
		features &= ~NETIF_F_IPV6_CSUM;

	return features;
}

static const struct xenvif_stat {
	char name[ETH_GSTRING_LEN];
	u16 offset;
} xenvif_stats[] = {
	{
		"rx_gso_checksum_fixup",
		offsetof(struct xenvif_stats, rx_gso_checksum_fixup)
	},
	/* If (sent != success + fail), there are probably packets never
	 * freed up properly!
	 */
	{
		"tx_zerocopy_sent",
		offsetof(struct xenvif_stats, tx_zerocopy_sent),
	},
	{
		"tx_zerocopy_success",
		offsetof(struct xenvif_stats, tx_zerocopy_success),
	},
	{
		"tx_zerocopy_fail",
		offsetof(struct xenvif_stats, tx_zerocopy_fail)
	},
	/* Number of packets exceeding MAX_SKB_FRAG slots. You should use
	 * a guest with the same MAX_SKB_FRAG
	 */
	{
		"tx_frag_overflow",
		offsetof(struct xenvif_stats, tx_frag_overflow)
	},
};

static int xenvif_get_sset_count(struct net_device *dev, int string_set)
{
	switch (string_set) {
	case ETH_SS_STATS:
		return ARRAY_SIZE(xenvif_stats);
	default:
		return -EINVAL;
	}
}

static void xenvif_get_ethtool_stats(struct net_device *dev,
				     struct ethtool_stats *stats, u64 * data)
{
	struct xenvif *vif = netdev_priv(dev);
	unsigned int num_queues;
	int i;
	unsigned int queue_index;

	rcu_read_lock();
	num_queues = READ_ONCE(vif->num_queues);

	for (i = 0; i < ARRAY_SIZE(xenvif_stats); i++) {
		unsigned long accum = 0;
		for (queue_index = 0; queue_index < num_queues; ++queue_index) {
			void *vif_stats = &vif->queues[queue_index].stats;
			accum += *(unsigned long *)(vif_stats + xenvif_stats[i].offset);
		}
		data[i] = accum;
	}

	rcu_read_unlock();
}

static void xenvif_get_strings(struct net_device *dev, u32 stringset, u8 * data)
{
	int i;

	switch (stringset) {
	case ETH_SS_STATS:
		for (i = 0; i < ARRAY_SIZE(xenvif_stats); i++)
			memcpy(data + i * ETH_GSTRING_LEN,
			       xenvif_stats[i].name, ETH_GSTRING_LEN);
		break;
	}
}

static const struct ethtool_ops xenvif_ethtool_ops = {
	.get_link	= ethtool_op_get_link,

	.get_sset_count = xenvif_get_sset_count,
	.get_ethtool_stats = xenvif_get_ethtool_stats,
	.get_strings = xenvif_get_strings,
};

static const struct net_device_ops xenvif_netdev_ops = {
	.ndo_select_queue = xenvif_select_queue,
	.ndo_start_xmit	= xenvif_start_xmit,
	.ndo_get_stats	= xenvif_get_stats,
	.ndo_open	= xenvif_open,
	.ndo_stop	= xenvif_close,
	.ndo_change_mtu	= xenvif_change_mtu,
	.ndo_fix_features = xenvif_fix_features,
	.ndo_set_mac_address = eth_mac_addr,
	.ndo_validate_addr   = eth_validate_addr,
};

struct xenvif *xenvif_alloc(struct device *parent, domid_t domid,
			    unsigned int handle)
{
	int err;
	struct net_device *dev;
	struct xenvif *vif;
	char name[IFNAMSIZ] = {};

	snprintf(name, IFNAMSIZ - 1, "vif%u.%u", domid, handle);
	/* Allocate a netdev with the max. supported number of queues.
	 * When the guest selects the desired number, it will be updated
	 * via netif_set_real_num_*_queues().
	 */
	dev = alloc_netdev_mq(sizeof(struct xenvif), name, NET_NAME_UNKNOWN,
			      ether_setup, xenvif_max_queues);
	if (dev == NULL) {
		pr_warn("Could not allocate netdev for %s\n", name);
		return ERR_PTR(-ENOMEM);
	}

	SET_NETDEV_DEV(dev, parent);

	vif = netdev_priv(dev);

	vif->domid  = domid;
	vif->handle = handle;
	vif->can_sg = 1;
	vif->ip_csum = 1;
	vif->dev = dev;
	vif->disabled = false;
	vif->drain_timeout = msecs_to_jiffies(rx_drain_timeout_msecs);
	vif->stall_timeout = msecs_to_jiffies(rx_stall_timeout_msecs);

	/* Start out with no queues. */
	vif->queues = NULL;
	vif->num_queues = 0;

	vif->xdp_headroom = 0;

	spin_lock_init(&vif->lock);
	INIT_LIST_HEAD(&vif->fe_mcast_addr);

	dev->netdev_ops	= &xenvif_netdev_ops;
	dev->hw_features = NETIF_F_SG |
		NETIF_F_IP_CSUM | NETIF_F_IPV6_CSUM |
		NETIF_F_TSO | NETIF_F_TSO6 | NETIF_F_FRAGLIST;
	dev->features = dev->hw_features | NETIF_F_RXCSUM;
	dev->ethtool_ops = &xenvif_ethtool_ops;

	dev->tx_queue_len = XENVIF_QUEUE_LENGTH;

	dev->min_mtu = ETH_MIN_MTU;
	dev->max_mtu = ETH_MAX_MTU - VLAN_ETH_HLEN;

	/*
	 * Initialise a dummy MAC address. We choose the numerically
	 * largest non-broadcast address to prevent the address getting
	 * stolen by an Ethernet bridge for STP purposes.
	 * (FE:FF:FF:FF:FF:FF)
	 */
	eth_broadcast_addr(dev->dev_addr);
	dev->dev_addr[0] &= ~0x01;

	netif_carrier_off(dev);

	err = register_netdev(dev);
	if (err) {
		netdev_warn(dev, "Could not register device: err=%d\n", err);
		free_netdev(dev);
		return ERR_PTR(err);
	}

	netdev_dbg(dev, "Successfully created xenvif\n");

	__module_get(THIS_MODULE);

	return vif;
}

int xenvif_init_queue(struct xenvif_queue *queue)
{
	int err, i;

	queue->credit_bytes = queue->remaining_credit = ~0UL;
	queue->credit_usec  = 0UL;
	timer_setup(&queue->credit_timeout, xenvif_tx_credit_callback, 0);
	queue->credit_window_start = get_jiffies_64();

	queue->rx_queue_max = XENVIF_RX_QUEUE_BYTES;

	skb_queue_head_init(&queue->rx_queue);
	skb_queue_head_init(&queue->tx_queue);

	queue->pending_cons = 0;
	queue->pending_prod = MAX_PENDING_REQS;
	for (i = 0; i < MAX_PENDING_REQS; ++i)
		queue->pending_ring[i] = i;

	spin_lock_init(&queue->callback_lock);
	spin_lock_init(&queue->response_lock);

	/* If ballooning is disabled, this will consume real memory, so you
	 * better enable it. The long term solution would be to use just a
	 * bunch of valid page descriptors, without dependency on ballooning
	 */
	err = gnttab_alloc_pages(MAX_PENDING_REQS,
				 queue->mmap_pages);
	if (err) {
		netdev_err(queue->vif->dev, "Could not reserve mmap_pages\n");
		return -ENOMEM;
	}

	for (i = 0; i < MAX_PENDING_REQS; i++) {
		queue->pending_tx_info[i].callback_struct = (struct ubuf_info)
			{ .callback = xenvif_zerocopy_callback,
			  { { .ctx = NULL,
			      .desc = i } } };
		queue->grant_tx_handle[i] = NETBACK_INVALID_HANDLE;
	}

	return 0;
}

void xenvif_carrier_on(struct xenvif *vif)
{
	rtnl_lock();
	if (!vif->can_sg && vif->dev->mtu > ETH_DATA_LEN)
		dev_set_mtu(vif->dev, ETH_DATA_LEN);
	netdev_update_features(vif->dev);
	set_bit(VIF_STATUS_CONNECTED, &vif->status);
	if (netif_running(vif->dev))
		xenvif_up(vif);
	rtnl_unlock();
}

int xenvif_connect_ctrl(struct xenvif *vif, grant_ref_t ring_ref,
			unsigned int evtchn)
{
	struct net_device *dev = vif->dev;
	struct xenbus_device *xendev = xenvif_to_xenbus_device(vif);
	void *addr;
	struct xen_netif_ctrl_sring *shared;
	RING_IDX rsp_prod, req_prod;
	int err;

	err = xenbus_map_ring_valloc(xendev, &ring_ref, 1, &addr);
	if (err)
		goto err;

	shared = (struct xen_netif_ctrl_sring *)addr;
	rsp_prod = READ_ONCE(shared->rsp_prod);
	req_prod = READ_ONCE(shared->req_prod);

	BACK_RING_ATTACH(&vif->ctrl, shared, rsp_prod, XEN_PAGE_SIZE);

	err = -EIO;
	if (req_prod - rsp_prod > RING_SIZE(&vif->ctrl))
		goto err_unmap;

<<<<<<< HEAD
	err = bind_interdomain_evtchn_to_irq_lateeoi(vif->domid, evtchn);
=======
	err = bind_interdomain_evtchn_to_irq_lateeoi(xendev, evtchn);
>>>>>>> f642729d
	if (err < 0)
		goto err_unmap;

	vif->ctrl_irq = err;

	xenvif_init_hash(vif);

	err = request_threaded_irq(vif->ctrl_irq, NULL, xenvif_ctrl_irq_fn,
				   IRQF_ONESHOT, "xen-netback-ctrl", vif);
	if (err) {
		pr_warn("Could not setup irq handler for %s\n", dev->name);
		goto err_deinit;
	}

	return 0;

err_deinit:
	xenvif_deinit_hash(vif);
	unbind_from_irqhandler(vif->ctrl_irq, vif);
	vif->ctrl_irq = 0;

err_unmap:
	xenbus_unmap_ring_vfree(xendev, vif->ctrl.sring);
	vif->ctrl.sring = NULL;

err:
	return err;
}

static void xenvif_disconnect_queue(struct xenvif_queue *queue)
{
	if (queue->task) {
		kthread_stop(queue->task);
		queue->task = NULL;
	}

	if (queue->dealloc_task) {
		kthread_stop(queue->dealloc_task);
		queue->dealloc_task = NULL;
	}

	if (queue->napi.poll) {
		netif_napi_del(&queue->napi);
		queue->napi.poll = NULL;
	}

	if (queue->tx_irq) {
		unbind_from_irqhandler(queue->tx_irq, queue);
		if (queue->tx_irq == queue->rx_irq)
			queue->rx_irq = 0;
		queue->tx_irq = 0;
	}

	if (queue->rx_irq) {
		unbind_from_irqhandler(queue->rx_irq, queue);
		queue->rx_irq = 0;
	}

	xenvif_unmap_frontend_data_rings(queue);
}

int xenvif_connect_data(struct xenvif_queue *queue,
			unsigned long tx_ring_ref,
			unsigned long rx_ring_ref,
			unsigned int tx_evtchn,
			unsigned int rx_evtchn)
{
	struct xenbus_device *dev = xenvif_to_xenbus_device(queue->vif);
	struct task_struct *task;
	int err;

	BUG_ON(queue->tx_irq);
	BUG_ON(queue->task);
	BUG_ON(queue->dealloc_task);

	err = xenvif_map_frontend_data_rings(queue, tx_ring_ref,
					     rx_ring_ref);
	if (err < 0)
		goto err;

	init_waitqueue_head(&queue->wq);
	init_waitqueue_head(&queue->dealloc_wq);
	atomic_set(&queue->inflight_packets, 0);

	netif_napi_add(queue->vif->dev, &queue->napi, xenvif_poll,
			XENVIF_NAPI_WEIGHT);

	queue->stalled = true;

	task = kthread_run(xenvif_kthread_guest_rx, queue,
			   "%s-guest-rx", queue->name);
	if (IS_ERR(task))
		goto kthread_err;
	queue->task = task;

	task = kthread_run(xenvif_dealloc_kthread, queue,
			   "%s-dealloc", queue->name);
	if (IS_ERR(task))
		goto kthread_err;
	queue->dealloc_task = task;

	if (tx_evtchn == rx_evtchn) {
		/* feature-split-event-channels == 0 */
		err = bind_interdomain_evtchn_to_irqhandler_lateeoi(
<<<<<<< HEAD
			queue->vif->domid, tx_evtchn, xenvif_interrupt, 0,
=======
			dev, tx_evtchn, xenvif_interrupt, 0,
>>>>>>> f642729d
			queue->name, queue);
		if (err < 0)
			goto err;
		queue->tx_irq = queue->rx_irq = err;
		disable_irq(queue->tx_irq);
	} else {
		/* feature-split-event-channels == 1 */
		snprintf(queue->tx_irq_name, sizeof(queue->tx_irq_name),
			 "%s-tx", queue->name);
		err = bind_interdomain_evtchn_to_irqhandler_lateeoi(
<<<<<<< HEAD
			queue->vif->domid, tx_evtchn, xenvif_tx_interrupt, 0,
=======
			dev, tx_evtchn, xenvif_tx_interrupt, 0,
>>>>>>> f642729d
			queue->tx_irq_name, queue);
		if (err < 0)
			goto err;
		queue->tx_irq = err;
		disable_irq(queue->tx_irq);

		snprintf(queue->rx_irq_name, sizeof(queue->rx_irq_name),
			 "%s-rx", queue->name);
		err = bind_interdomain_evtchn_to_irqhandler_lateeoi(
<<<<<<< HEAD
			queue->vif->domid, rx_evtchn, xenvif_rx_interrupt, 0,
=======
			dev, rx_evtchn, xenvif_rx_interrupt, 0,
>>>>>>> f642729d
			queue->rx_irq_name, queue);
		if (err < 0)
			goto err;
		queue->rx_irq = err;
		disable_irq(queue->rx_irq);
	}

	return 0;

kthread_err:
	pr_warn("Could not allocate kthread for %s\n", queue->name);
	err = PTR_ERR(task);
err:
	xenvif_disconnect_queue(queue);
	return err;
}

void xenvif_carrier_off(struct xenvif *vif)
{
	struct net_device *dev = vif->dev;

	rtnl_lock();
	if (test_and_clear_bit(VIF_STATUS_CONNECTED, &vif->status)) {
		netif_carrier_off(dev); /* discard queued packets */
		if (netif_running(dev))
			xenvif_down(vif);
	}
	rtnl_unlock();
}

void xenvif_disconnect_data(struct xenvif *vif)
{
	struct xenvif_queue *queue = NULL;
	unsigned int num_queues = vif->num_queues;
	unsigned int queue_index;

	xenvif_carrier_off(vif);

	for (queue_index = 0; queue_index < num_queues; ++queue_index) {
		queue = &vif->queues[queue_index];

		xenvif_disconnect_queue(queue);
	}

	xenvif_mcast_addr_list_free(vif);
}

void xenvif_disconnect_ctrl(struct xenvif *vif)
{
	if (vif->ctrl_irq) {
		xenvif_deinit_hash(vif);
		unbind_from_irqhandler(vif->ctrl_irq, vif);
		vif->ctrl_irq = 0;
	}

	if (vif->ctrl.sring) {
		xenbus_unmap_ring_vfree(xenvif_to_xenbus_device(vif),
					vif->ctrl.sring);
		vif->ctrl.sring = NULL;
	}
}

/* Reverse the relevant parts of xenvif_init_queue().
 * Used for queue teardown from xenvif_free(), and on the
 * error handling paths in xenbus.c:connect().
 */
void xenvif_deinit_queue(struct xenvif_queue *queue)
{
	gnttab_free_pages(MAX_PENDING_REQS, queue->mmap_pages);
}

void xenvif_free(struct xenvif *vif)
{
	struct xenvif_queue *queues = vif->queues;
	unsigned int num_queues = vif->num_queues;
	unsigned int queue_index;

	unregister_netdev(vif->dev);
	free_netdev(vif->dev);

	for (queue_index = 0; queue_index < num_queues; ++queue_index)
		xenvif_deinit_queue(&queues[queue_index]);
	vfree(queues);

	module_put(THIS_MODULE);
}<|MERGE_RESOLUTION|>--- conflicted
+++ resolved
@@ -162,24 +162,15 @@
 {
 	struct xenvif_queue *queue = dev_id;
 	int old;
-<<<<<<< HEAD
-=======
 	bool has_rx, has_tx;
->>>>>>> f642729d
 
 	old = atomic_fetch_or(NETBK_COMMON_EOI, &queue->eoi_pending);
 	WARN(old, "Interrupt while EOI pending\n");
 
-<<<<<<< HEAD
-	/* Use bitwise or as we need to call both functions. */
-	if ((!xenvif_handle_tx_interrupt(queue) |
-	     !xenvif_handle_rx_interrupt(queue))) {
-=======
 	has_tx = xenvif_handle_tx_interrupt(queue);
 	has_rx = xenvif_handle_rx_interrupt(queue);
 
 	if (!has_rx && !has_tx) {
->>>>>>> f642729d
 		atomic_andnot(NETBK_COMMON_EOI, &queue->eoi_pending);
 		xen_irq_lateeoi(irq, XEN_EOI_FLAG_SPURIOUS);
 	}
@@ -659,11 +650,7 @@
 	if (req_prod - rsp_prod > RING_SIZE(&vif->ctrl))
 		goto err_unmap;
 
-<<<<<<< HEAD
-	err = bind_interdomain_evtchn_to_irq_lateeoi(vif->domid, evtchn);
-=======
 	err = bind_interdomain_evtchn_to_irq_lateeoi(xendev, evtchn);
->>>>>>> f642729d
 	if (err < 0)
 		goto err_unmap;
 
@@ -768,11 +755,7 @@
 	if (tx_evtchn == rx_evtchn) {
 		/* feature-split-event-channels == 0 */
 		err = bind_interdomain_evtchn_to_irqhandler_lateeoi(
-<<<<<<< HEAD
-			queue->vif->domid, tx_evtchn, xenvif_interrupt, 0,
-=======
 			dev, tx_evtchn, xenvif_interrupt, 0,
->>>>>>> f642729d
 			queue->name, queue);
 		if (err < 0)
 			goto err;
@@ -783,11 +766,7 @@
 		snprintf(queue->tx_irq_name, sizeof(queue->tx_irq_name),
 			 "%s-tx", queue->name);
 		err = bind_interdomain_evtchn_to_irqhandler_lateeoi(
-<<<<<<< HEAD
-			queue->vif->domid, tx_evtchn, xenvif_tx_interrupt, 0,
-=======
 			dev, tx_evtchn, xenvif_tx_interrupt, 0,
->>>>>>> f642729d
 			queue->tx_irq_name, queue);
 		if (err < 0)
 			goto err;
@@ -797,11 +776,7 @@
 		snprintf(queue->rx_irq_name, sizeof(queue->rx_irq_name),
 			 "%s-rx", queue->name);
 		err = bind_interdomain_evtchn_to_irqhandler_lateeoi(
-<<<<<<< HEAD
-			queue->vif->domid, rx_evtchn, xenvif_rx_interrupt, 0,
-=======
 			dev, rx_evtchn, xenvif_rx_interrupt, 0,
->>>>>>> f642729d
 			queue->rx_irq_name, queue);
 		if (err < 0)
 			goto err;
