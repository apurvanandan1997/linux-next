--- conflicted
+++ resolved
@@ -341,23 +341,15 @@
 EXPORT_SYMBOL_GPL(rtl8366_init_vlan);
 
 int rtl8366_vlan_filtering(struct dsa_switch *ds, int port, bool vlan_filtering,
-<<<<<<< HEAD
-			   struct switchdev_trans *trans)
-=======
 			   struct netlink_ext_ack *extack)
->>>>>>> f642729d
 {
 	struct realtek_smi *smi = ds->priv;
 	struct rtl8366_vlan_4k vlan4k;
 	int ret;
 
 	/* Use VLAN nr port + 1 since VLAN0 is not valid */
-	if (switchdev_trans_ph_prepare(trans)) {
-		if (!smi->ops->is_vlan_valid(smi, port + 1))
-			return -EINVAL;
-
-		return 0;
-	}
+	if (!smi->ops->is_vlan_valid(smi, port + 1))
+		return -EINVAL;
 
 	dev_info(smi->dev, "%s filtering on port %d\n",
 		 vlan_filtering ? "enable" : "disable",
@@ -409,48 +401,17 @@
 		return ret;
 	}
 
-<<<<<<< HEAD
-	return 0;
-}
-EXPORT_SYMBOL_GPL(rtl8366_vlan_prepare);
-
-void rtl8366_vlan_add(struct dsa_switch *ds, int port,
-		      const struct switchdev_obj_port_vlan *vlan)
-{
-	bool untagged = !!(vlan->flags & BRIDGE_VLAN_INFO_UNTAGGED);
-	bool pvid = !!(vlan->flags & BRIDGE_VLAN_INFO_PVID);
-	struct realtek_smi *smi = ds->priv;
-	u32 member = 0;
-	u32 untag = 0;
-	u16 vid;
-	int ret;
-
-	for (vid = vlan->vid_begin; vid < vlan->vid_end; vid++)
-		if (!smi->ops->is_vlan_valid(smi, vid))
-			return;
-
-	dev_info(smi->dev, "add VLAN %d on port %d, %s, %s\n",
-		 vlan->vid_begin,
-		 port,
-		 untagged ? "untagged" : "tagged",
-=======
 	dev_info(smi->dev, "add VLAN %d on port %d, %s, %s\n",
 		 vlan->vid, port, untagged ? "untagged" : "tagged",
->>>>>>> f642729d
 		 pvid ? " PVID" : "no PVID");
 
 	if (dsa_is_dsa_port(ds, port) || dsa_is_cpu_port(ds, port))
 		dev_err(smi->dev, "port is DSA or CPU port\n");
 
-<<<<<<< HEAD
-	for (vid = vlan->vid_begin; vid <= vlan->vid_end; vid++) {
-		member |= BIT(port);
-=======
 	member |= BIT(port);
 
 	if (untagged)
 		untag |= BIT(port);
->>>>>>> f642729d
 
 	ret = rtl8366_set_vlan(smi, vlan->vid, member, untag, 0);
 	if (ret) {
@@ -458,26 +419,6 @@
 		return ret;
 	}
 
-<<<<<<< HEAD
-		ret = rtl8366_set_vlan(smi, vid, member, untag, 0);
-		if (ret)
-			dev_err(smi->dev,
-				"failed to set up VLAN %04x",
-				vid);
-
-		if (!pvid)
-			continue;
-
-		ret = rtl8366_set_pvid(smi, port, vid);
-		if (ret)
-			dev_err(smi->dev,
-				"failed to set PVID on port %d to VLAN %04x",
-				port, vid);
-
-		if (!ret)
-			dev_dbg(smi->dev, "VLAN add: added VLAN %d with PVID on port %d\n",
-				vid, port);
-=======
 	if (!pvid)
 		return 0;
 
@@ -486,7 +427,6 @@
 		dev_err(smi->dev, "failed to set PVID on port %d to VLAN %04x",
 			port, vlan->vid);
 		return ret;
->>>>>>> f642729d
 	}
 
 	return 0;
