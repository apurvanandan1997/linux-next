// SPDX-License-Identifier: (GPL-2.0 or MIT)
/*
 * DSA driver for:
 * Hirschmann Hellcreek TSN switch.
 *
 * Copyright (C) 2019-2021 Linutronix GmbH
 * Author Kurt Kanzenbach <kurt@linutronix.de>
 */

#include <linux/kernel.h>
#include <linux/module.h>
#include <linux/device.h>
#include <linux/of.h>
#include <linux/of_device.h>
#include <linux/of_mdio.h>
#include <linux/platform_device.h>
#include <linux/bitops.h>
#include <linux/if_bridge.h>
#include <linux/if_vlan.h>
#include <linux/etherdevice.h>
#include <linux/random.h>
#include <linux/iopoll.h>
#include <linux/mutex.h>
#include <linux/delay.h>
#include <net/dsa.h>

#include "hellcreek.h"
#include "hellcreek_ptp.h"
#include "hellcreek_hwtstamp.h"

static const struct hellcreek_counter hellcreek_counter[] = {
	{ 0x00, "RxFiltered", },
	{ 0x01, "RxOctets1k", },
	{ 0x02, "RxVTAG", },
	{ 0x03, "RxL2BAD", },
	{ 0x04, "RxOverloadDrop", },
	{ 0x05, "RxUC", },
	{ 0x06, "RxMC", },
	{ 0x07, "RxBC", },
	{ 0x08, "RxRS<64", },
	{ 0x09, "RxRS64", },
	{ 0x0a, "RxRS65_127", },
	{ 0x0b, "RxRS128_255", },
	{ 0x0c, "RxRS256_511", },
	{ 0x0d, "RxRS512_1023", },
	{ 0x0e, "RxRS1024_1518", },
	{ 0x0f, "RxRS>1518", },
	{ 0x10, "TxTailDropQueue0", },
	{ 0x11, "TxTailDropQueue1", },
	{ 0x12, "TxTailDropQueue2", },
	{ 0x13, "TxTailDropQueue3", },
	{ 0x14, "TxTailDropQueue4", },
	{ 0x15, "TxTailDropQueue5", },
	{ 0x16, "TxTailDropQueue6", },
	{ 0x17, "TxTailDropQueue7", },
	{ 0x18, "RxTrafficClass0", },
	{ 0x19, "RxTrafficClass1", },
	{ 0x1a, "RxTrafficClass2", },
	{ 0x1b, "RxTrafficClass3", },
	{ 0x1c, "RxTrafficClass4", },
	{ 0x1d, "RxTrafficClass5", },
	{ 0x1e, "RxTrafficClass6", },
	{ 0x1f, "RxTrafficClass7", },
	{ 0x21, "TxOctets1k", },
	{ 0x22, "TxVTAG", },
	{ 0x23, "TxL2BAD", },
	{ 0x25, "TxUC", },
	{ 0x26, "TxMC", },
	{ 0x27, "TxBC", },
	{ 0x28, "TxTS<64", },
	{ 0x29, "TxTS64", },
	{ 0x2a, "TxTS65_127", },
	{ 0x2b, "TxTS128_255", },
	{ 0x2c, "TxTS256_511", },
	{ 0x2d, "TxTS512_1023", },
	{ 0x2e, "TxTS1024_1518", },
	{ 0x2f, "TxTS>1518", },
	{ 0x30, "TxTrafficClassOverrun0", },
	{ 0x31, "TxTrafficClassOverrun1", },
	{ 0x32, "TxTrafficClassOverrun2", },
	{ 0x33, "TxTrafficClassOverrun3", },
	{ 0x34, "TxTrafficClassOverrun4", },
	{ 0x35, "TxTrafficClassOverrun5", },
	{ 0x36, "TxTrafficClassOverrun6", },
	{ 0x37, "TxTrafficClassOverrun7", },
	{ 0x38, "TxTrafficClass0", },
	{ 0x39, "TxTrafficClass1", },
	{ 0x3a, "TxTrafficClass2", },
	{ 0x3b, "TxTrafficClass3", },
	{ 0x3c, "TxTrafficClass4", },
	{ 0x3d, "TxTrafficClass5", },
	{ 0x3e, "TxTrafficClass6", },
	{ 0x3f, "TxTrafficClass7", },
};

static u16 hellcreek_read(struct hellcreek *hellcreek, unsigned int offset)
{
	return readw(hellcreek->base + offset);
}

static u16 hellcreek_read_ctrl(struct hellcreek *hellcreek)
{
	return readw(hellcreek->base + HR_CTRL_C);
}

static u16 hellcreek_read_stat(struct hellcreek *hellcreek)
{
	return readw(hellcreek->base + HR_SWSTAT);
}

static void hellcreek_write(struct hellcreek *hellcreek, u16 data,
			    unsigned int offset)
{
	writew(data, hellcreek->base + offset);
}

static void hellcreek_select_port(struct hellcreek *hellcreek, int port)
{
	u16 val = port << HR_PSEL_PTWSEL_SHIFT;

	hellcreek_write(hellcreek, val, HR_PSEL);
}

static void hellcreek_select_prio(struct hellcreek *hellcreek, int prio)
{
	u16 val = prio << HR_PSEL_PRTCWSEL_SHIFT;

	hellcreek_write(hellcreek, val, HR_PSEL);
}

static void hellcreek_select_counter(struct hellcreek *hellcreek, int counter)
{
	u16 val = counter << HR_CSEL_SHIFT;

	hellcreek_write(hellcreek, val, HR_CSEL);

	/* Data sheet states to wait at least 20 internal clock cycles */
	ndelay(200);
}

static void hellcreek_select_vlan(struct hellcreek *hellcreek, int vid,
				  bool pvid)
{
	u16 val = 0;

	/* Set pvid bit first */
	if (pvid)
		val |= HR_VIDCFG_PVID;
	hellcreek_write(hellcreek, val, HR_VIDCFG);

	/* Set vlan */
	val |= vid << HR_VIDCFG_VID_SHIFT;
	hellcreek_write(hellcreek, val, HR_VIDCFG);
}

static void hellcreek_select_tgd(struct hellcreek *hellcreek, int port)
{
	u16 val = port << TR_TGDSEL_TDGSEL_SHIFT;

	hellcreek_write(hellcreek, val, TR_TGDSEL);
}

static int hellcreek_wait_until_ready(struct hellcreek *hellcreek)
{
	u16 val;

	/* Wait up to 1ms, although 3 us should be enough */
	return readx_poll_timeout(hellcreek_read_ctrl, hellcreek,
				  val, val & HR_CTRL_C_READY,
				  3, 1000);
}

static int hellcreek_wait_until_transitioned(struct hellcreek *hellcreek)
{
	u16 val;

	return readx_poll_timeout_atomic(hellcreek_read_ctrl, hellcreek,
					 val, !(val & HR_CTRL_C_TRANSITION),
					 1, 1000);
}

static int hellcreek_wait_fdb_ready(struct hellcreek *hellcreek)
{
	u16 val;

	return readx_poll_timeout_atomic(hellcreek_read_stat, hellcreek,
					 val, !(val & HR_SWSTAT_BUSY),
					 1, 1000);
}

static int hellcreek_detect(struct hellcreek *hellcreek)
{
	u16 id, rel_low, rel_high, date_low, date_high, tgd_ver;
	u8 tgd_maj, tgd_min;
	u32 rel, date;

	id	  = hellcreek_read(hellcreek, HR_MODID_C);
	rel_low	  = hellcreek_read(hellcreek, HR_REL_L_C);
	rel_high  = hellcreek_read(hellcreek, HR_REL_H_C);
	date_low  = hellcreek_read(hellcreek, HR_BLD_L_C);
	date_high = hellcreek_read(hellcreek, HR_BLD_H_C);
	tgd_ver   = hellcreek_read(hellcreek, TR_TGDVER);

	if (id != hellcreek->pdata->module_id)
		return -ENODEV;

	rel	= rel_low | (rel_high << 16);
	date	= date_low | (date_high << 16);
	tgd_maj = (tgd_ver & TR_TGDVER_REV_MAJ_MASK) >> TR_TGDVER_REV_MAJ_SHIFT;
	tgd_min = (tgd_ver & TR_TGDVER_REV_MIN_MASK) >> TR_TGDVER_REV_MIN_SHIFT;

	dev_info(hellcreek->dev, "Module ID=%02x Release=%04x Date=%04x TGD Version=%02x.%02x\n",
		 id, rel, date, tgd_maj, tgd_min);

	return 0;
}

static void hellcreek_feature_detect(struct hellcreek *hellcreek)
{
	u16 features;

	features = hellcreek_read(hellcreek, HR_FEABITS0);

	/* Only detect the size of the FDB table. The size and current
	 * utilization can be queried via devlink.
	 */
	hellcreek->fdb_entries = ((features & HR_FEABITS0_FDBBINS_MASK) >>
			       HR_FEABITS0_FDBBINS_SHIFT) * 32;
}

static enum dsa_tag_protocol hellcreek_get_tag_protocol(struct dsa_switch *ds,
							int port,
							enum dsa_tag_protocol mp)
{
	return DSA_TAG_PROTO_HELLCREEK;
}

static int hellcreek_port_enable(struct dsa_switch *ds, int port,
				 struct phy_device *phy)
{
	struct hellcreek *hellcreek = ds->priv;
	struct hellcreek_port *hellcreek_port;
	u16 val;

	hellcreek_port = &hellcreek->ports[port];

	dev_dbg(hellcreek->dev, "Enable port %d\n", port);

	mutex_lock(&hellcreek->reg_lock);

	hellcreek_select_port(hellcreek, port);
	val = hellcreek_port->ptcfg;
	val |= HR_PTCFG_ADMIN_EN;
	hellcreek_write(hellcreek, val, HR_PTCFG);
	hellcreek_port->ptcfg = val;

	mutex_unlock(&hellcreek->reg_lock);

	return 0;
}

static void hellcreek_port_disable(struct dsa_switch *ds, int port)
{
	struct hellcreek *hellcreek = ds->priv;
	struct hellcreek_port *hellcreek_port;
	u16 val;

	hellcreek_port = &hellcreek->ports[port];

	dev_dbg(hellcreek->dev, "Disable port %d\n", port);

	mutex_lock(&hellcreek->reg_lock);

	hellcreek_select_port(hellcreek, port);
	val = hellcreek_port->ptcfg;
	val &= ~HR_PTCFG_ADMIN_EN;
	hellcreek_write(hellcreek, val, HR_PTCFG);
	hellcreek_port->ptcfg = val;

	mutex_unlock(&hellcreek->reg_lock);
}

static void hellcreek_get_strings(struct dsa_switch *ds, int port,
				  u32 stringset, uint8_t *data)
{
	int i;

	for (i = 0; i < ARRAY_SIZE(hellcreek_counter); ++i) {
		const struct hellcreek_counter *counter = &hellcreek_counter[i];

		strlcpy(data + i * ETH_GSTRING_LEN,
			counter->name, ETH_GSTRING_LEN);
	}
}

static int hellcreek_get_sset_count(struct dsa_switch *ds, int port, int sset)
{
	if (sset != ETH_SS_STATS)
		return 0;

	return ARRAY_SIZE(hellcreek_counter);
}

static void hellcreek_get_ethtool_stats(struct dsa_switch *ds, int port,
					uint64_t *data)
{
	struct hellcreek *hellcreek = ds->priv;
	struct hellcreek_port *hellcreek_port;
	int i;

	hellcreek_port = &hellcreek->ports[port];

	for (i = 0; i < ARRAY_SIZE(hellcreek_counter); ++i) {
		const struct hellcreek_counter *counter = &hellcreek_counter[i];
		u8 offset = counter->offset + port * 64;
		u16 high, low;
		u64 value;

		mutex_lock(&hellcreek->reg_lock);

		hellcreek_select_counter(hellcreek, offset);

		/* The registers are locked internally by selecting the
		 * counter. So low and high can be read without reading high
		 * again.
		 */
		high  = hellcreek_read(hellcreek, HR_CRDH);
		low   = hellcreek_read(hellcreek, HR_CRDL);
		value = ((u64)high << 16) | low;

		hellcreek_port->counter_values[i] += value;
		data[i] = hellcreek_port->counter_values[i];

		mutex_unlock(&hellcreek->reg_lock);
	}
}

static u16 hellcreek_private_vid(int port)
{
	return VLAN_N_VID - port + 1;
}

static int hellcreek_vlan_prepare(struct dsa_switch *ds, int port,
				  const struct switchdev_obj_port_vlan *vlan,
				  struct netlink_ext_ack *extack)
{
	struct hellcreek *hellcreek = ds->priv;
	int i;

	dev_dbg(hellcreek->dev, "VLAN prepare for port %d\n", port);

	/* Restriction: Make sure that nobody uses the "private" VLANs. These
	 * VLANs are internally used by the driver to ensure port
	 * separation. Thus, they cannot be used by someone else.
	 */
	for (i = 0; i < hellcreek->pdata->num_ports; ++i) {
		const u16 restricted_vid = hellcreek_private_vid(i);

		if (!dsa_is_user_port(ds, i))
			continue;

<<<<<<< HEAD
		if (vlan->vid == restricted_vid)
			return -EBUSY;
=======
		if (vlan->vid == restricted_vid) {
			NL_SET_ERR_MSG_MOD(extack, "VID restricted by driver");
			return -EBUSY;
		}
>>>>>>> 38b5133a
	}

	return 0;
}

static void hellcreek_select_vlan_params(struct hellcreek *hellcreek, int port,
					 int *shift, int *mask)
{
	switch (port) {
	case 0:
		*shift = HR_VIDMBRCFG_P0MBR_SHIFT;
		*mask  = HR_VIDMBRCFG_P0MBR_MASK;
		break;
	case 1:
		*shift = HR_VIDMBRCFG_P1MBR_SHIFT;
		*mask  = HR_VIDMBRCFG_P1MBR_MASK;
		break;
	case 2:
		*shift = HR_VIDMBRCFG_P2MBR_SHIFT;
		*mask  = HR_VIDMBRCFG_P2MBR_MASK;
		break;
	case 3:
		*shift = HR_VIDMBRCFG_P3MBR_SHIFT;
		*mask  = HR_VIDMBRCFG_P3MBR_MASK;
		break;
	default:
		*shift = *mask = 0;
		dev_err(hellcreek->dev, "Unknown port %d selected!\n", port);
	}
}

static void hellcreek_apply_vlan(struct hellcreek *hellcreek, int port, u16 vid,
				 bool pvid, bool untagged)
{
	int shift, mask;
	u16 val;

	dev_dbg(hellcreek->dev, "Apply VLAN: port=%d vid=%u pvid=%d untagged=%d",
		port, vid, pvid, untagged);

	mutex_lock(&hellcreek->reg_lock);

	hellcreek_select_port(hellcreek, port);
	hellcreek_select_vlan(hellcreek, vid, pvid);

	/* Setup port vlan membership */
	hellcreek_select_vlan_params(hellcreek, port, &shift, &mask);
	val = hellcreek->vidmbrcfg[vid];
	val &= ~mask;
	if (untagged)
		val |= HELLCREEK_VLAN_UNTAGGED_MEMBER << shift;
	else
		val |= HELLCREEK_VLAN_TAGGED_MEMBER << shift;

	hellcreek_write(hellcreek, val, HR_VIDMBRCFG);
	hellcreek->vidmbrcfg[vid] = val;

	mutex_unlock(&hellcreek->reg_lock);
}

static void hellcreek_unapply_vlan(struct hellcreek *hellcreek, int port,
				   u16 vid)
{
	int shift, mask;
	u16 val;

	dev_dbg(hellcreek->dev, "Unapply VLAN: port=%d vid=%u\n", port, vid);

	mutex_lock(&hellcreek->reg_lock);

	hellcreek_select_vlan(hellcreek, vid, 0);

	/* Setup port vlan membership */
	hellcreek_select_vlan_params(hellcreek, port, &shift, &mask);
	val = hellcreek->vidmbrcfg[vid];
	val &= ~mask;
	val |= HELLCREEK_VLAN_NO_MEMBER << shift;

	hellcreek_write(hellcreek, val, HR_VIDMBRCFG);
	hellcreek->vidmbrcfg[vid] = val;

	mutex_unlock(&hellcreek->reg_lock);
}

static int hellcreek_vlan_add(struct dsa_switch *ds, int port,
<<<<<<< HEAD
			      const struct switchdev_obj_port_vlan *vlan)
=======
			      const struct switchdev_obj_port_vlan *vlan,
			      struct netlink_ext_ack *extack)
>>>>>>> 38b5133a
{
	bool untagged = vlan->flags & BRIDGE_VLAN_INFO_UNTAGGED;
	bool pvid = vlan->flags & BRIDGE_VLAN_INFO_PVID;
	struct hellcreek *hellcreek = ds->priv;
	int err;

<<<<<<< HEAD
	err = hellcreek_vlan_prepare(ds, port, vlan);
=======
	err = hellcreek_vlan_prepare(ds, port, vlan, extack);
>>>>>>> 38b5133a
	if (err)
		return err;

	dev_dbg(hellcreek->dev, "Add VLAN %d on port %d, %s, %s\n",
		vlan->vid, port, untagged ? "untagged" : "tagged",
		pvid ? "PVID" : "no PVID");

	hellcreek_apply_vlan(hellcreek, port, vlan->vid, pvid, untagged);

	return 0;
}

static int hellcreek_vlan_del(struct dsa_switch *ds, int port,
			      const struct switchdev_obj_port_vlan *vlan)
{
	struct hellcreek *hellcreek = ds->priv;

	dev_dbg(hellcreek->dev, "Remove VLAN %d on port %d\n", vlan->vid, port);

	hellcreek_unapply_vlan(hellcreek, port, vlan->vid);

	return 0;
}

static void hellcreek_port_stp_state_set(struct dsa_switch *ds, int port,
					 u8 state)
{
	struct hellcreek *hellcreek = ds->priv;
	struct hellcreek_port *hellcreek_port;
	const char *new_state;
	u16 val;

	mutex_lock(&hellcreek->reg_lock);

	hellcreek_port = &hellcreek->ports[port];
	val = hellcreek_port->ptcfg;

	switch (state) {
	case BR_STATE_DISABLED:
		new_state = "DISABLED";
		val |= HR_PTCFG_BLOCKED;
		val &= ~HR_PTCFG_LEARNING_EN;
		break;
	case BR_STATE_BLOCKING:
		new_state = "BLOCKING";
		val |= HR_PTCFG_BLOCKED;
		val &= ~HR_PTCFG_LEARNING_EN;
		break;
	case BR_STATE_LISTENING:
		new_state = "LISTENING";
		val |= HR_PTCFG_BLOCKED;
		val &= ~HR_PTCFG_LEARNING_EN;
		break;
	case BR_STATE_LEARNING:
		new_state = "LEARNING";
		val |= HR_PTCFG_BLOCKED;
		val |= HR_PTCFG_LEARNING_EN;
		break;
	case BR_STATE_FORWARDING:
		new_state = "FORWARDING";
		val &= ~HR_PTCFG_BLOCKED;
		val |= HR_PTCFG_LEARNING_EN;
		break;
	default:
		new_state = "UNKNOWN";
	}

	hellcreek_select_port(hellcreek, port);
	hellcreek_write(hellcreek, val, HR_PTCFG);
	hellcreek_port->ptcfg = val;

	mutex_unlock(&hellcreek->reg_lock);

	dev_dbg(hellcreek->dev, "Configured STP state for port %d: %s\n",
		port, new_state);
}

static void hellcreek_setup_ingressflt(struct hellcreek *hellcreek, int port,
				       bool enable)
{
	struct hellcreek_port *hellcreek_port = &hellcreek->ports[port];
	u16 ptcfg;

	mutex_lock(&hellcreek->reg_lock);

	ptcfg = hellcreek_port->ptcfg;

	if (enable)
		ptcfg |= HR_PTCFG_INGRESSFLT;
	else
		ptcfg &= ~HR_PTCFG_INGRESSFLT;

	hellcreek_select_port(hellcreek, port);
	hellcreek_write(hellcreek, ptcfg, HR_PTCFG);
	hellcreek_port->ptcfg = ptcfg;

	mutex_unlock(&hellcreek->reg_lock);
}

static void hellcreek_setup_vlan_awareness(struct hellcreek *hellcreek,
					   bool enable)
{
	u16 swcfg;

	mutex_lock(&hellcreek->reg_lock);

	swcfg = hellcreek->swcfg;

	if (enable)
		swcfg |= HR_SWCFG_VLAN_UNAWARE;
	else
		swcfg &= ~HR_SWCFG_VLAN_UNAWARE;

	hellcreek_write(hellcreek, swcfg, HR_SWCFG);

	mutex_unlock(&hellcreek->reg_lock);
}

/* Default setup for DSA: VLAN <X>: CPU and Port <X> egress untagged. */
static void hellcreek_setup_vlan_membership(struct dsa_switch *ds, int port,
					    bool enabled)
{
	const u16 vid = hellcreek_private_vid(port);
	int upstream = dsa_upstream_port(ds, port);
	struct hellcreek *hellcreek = ds->priv;

	/* Apply vid to port as egress untagged and port vlan id */
	if (enabled)
		hellcreek_apply_vlan(hellcreek, port, vid, true, true);
	else
		hellcreek_unapply_vlan(hellcreek, port, vid);

	/* Apply vid to cpu port as well */
	if (enabled)
		hellcreek_apply_vlan(hellcreek, upstream, vid, false, true);
	else
		hellcreek_unapply_vlan(hellcreek, upstream, vid);
}

static int hellcreek_port_bridge_join(struct dsa_switch *ds, int port,
				      struct net_device *br)
{
	struct hellcreek *hellcreek = ds->priv;

	dev_dbg(hellcreek->dev, "Port %d joins a bridge\n", port);

	/* When joining a vlan_filtering bridge, keep the switch VLAN aware */
	if (!ds->vlan_filtering)
		hellcreek_setup_vlan_awareness(hellcreek, false);

	/* Drop private vlans */
	hellcreek_setup_vlan_membership(ds, port, false);

	return 0;
}

static void hellcreek_port_bridge_leave(struct dsa_switch *ds, int port,
					struct net_device *br)
{
	struct hellcreek *hellcreek = ds->priv;

	dev_dbg(hellcreek->dev, "Port %d leaves a bridge\n", port);

	/* Enable VLAN awareness */
	hellcreek_setup_vlan_awareness(hellcreek, true);

	/* Enable private vlans */
	hellcreek_setup_vlan_membership(ds, port, true);
}

static int __hellcreek_fdb_add(struct hellcreek *hellcreek,
			       const struct hellcreek_fdb_entry *entry)
{
	u16 meta = 0;

	dev_dbg(hellcreek->dev, "Add static FDB entry: MAC=%pM, MASK=0x%02x, "
		"OBT=%d, REPRIO_EN=%d, PRIO=%d\n", entry->mac, entry->portmask,
		entry->is_obt, entry->reprio_en, entry->reprio_tc);

	/* Add mac address */
	hellcreek_write(hellcreek, entry->mac[1] | (entry->mac[0] << 8), HR_FDBWDH);
	hellcreek_write(hellcreek, entry->mac[3] | (entry->mac[2] << 8), HR_FDBWDM);
	hellcreek_write(hellcreek, entry->mac[5] | (entry->mac[4] << 8), HR_FDBWDL);

	/* Meta data */
	meta |= entry->portmask << HR_FDBWRM0_PORTMASK_SHIFT;
	if (entry->is_obt)
		meta |= HR_FDBWRM0_OBT;
	if (entry->reprio_en) {
		meta |= HR_FDBWRM0_REPRIO_EN;
		meta |= entry->reprio_tc << HR_FDBWRM0_REPRIO_TC_SHIFT;
	}
	hellcreek_write(hellcreek, meta, HR_FDBWRM0);

	/* Commit */
	hellcreek_write(hellcreek, 0x00, HR_FDBWRCMD);

	/* Wait until done */
	return hellcreek_wait_fdb_ready(hellcreek);
}

static int __hellcreek_fdb_del(struct hellcreek *hellcreek,
			       const struct hellcreek_fdb_entry *entry)
{
	dev_dbg(hellcreek->dev, "Delete FDB entry: MAC=%pM!\n", entry->mac);

	/* Delete by matching idx */
	hellcreek_write(hellcreek, entry->idx | HR_FDBWRCMD_FDBDEL, HR_FDBWRCMD);

	/* Wait until done */
	return hellcreek_wait_fdb_ready(hellcreek);
}

/* Retrieve the index of a FDB entry by mac address. Currently we search through
 * the complete table in hardware. If that's too slow, we might have to cache
 * the complete FDB table in software.
 */
static int hellcreek_fdb_get(struct hellcreek *hellcreek,
			     const unsigned char *dest,
			     struct hellcreek_fdb_entry *entry)
{
	size_t i;

	/* Set read pointer to zero: The read of HR_FDBMAX (read-only register)
	 * should reset the internal pointer. But, that doesn't work. The vendor
	 * suggested a subsequent write as workaround. Same for HR_FDBRDH below.
	 */
	hellcreek_read(hellcreek, HR_FDBMAX);
	hellcreek_write(hellcreek, 0x00, HR_FDBMAX);

	/* We have to read the complete table, because the switch/driver might
	 * enter new entries anywhere.
	 */
	for (i = 0; i < hellcreek->fdb_entries; ++i) {
		unsigned char addr[ETH_ALEN];
		u16 meta, mac;

		meta	= hellcreek_read(hellcreek, HR_FDBMDRD);
		mac	= hellcreek_read(hellcreek, HR_FDBRDL);
		addr[5] = mac & 0xff;
		addr[4] = (mac & 0xff00) >> 8;
		mac	= hellcreek_read(hellcreek, HR_FDBRDM);
		addr[3] = mac & 0xff;
		addr[2] = (mac & 0xff00) >> 8;
		mac	= hellcreek_read(hellcreek, HR_FDBRDH);
		addr[1] = mac & 0xff;
		addr[0] = (mac & 0xff00) >> 8;

		/* Force next entry */
		hellcreek_write(hellcreek, 0x00, HR_FDBRDH);

		if (memcmp(addr, dest, ETH_ALEN))
			continue;

		/* Match found */
		entry->idx	    = i;
		entry->portmask	    = (meta & HR_FDBMDRD_PORTMASK_MASK) >>
			HR_FDBMDRD_PORTMASK_SHIFT;
		entry->age	    = (meta & HR_FDBMDRD_AGE_MASK) >>
			HR_FDBMDRD_AGE_SHIFT;
		entry->is_obt	    = !!(meta & HR_FDBMDRD_OBT);
		entry->pass_blocked = !!(meta & HR_FDBMDRD_PASS_BLOCKED);
		entry->is_static    = !!(meta & HR_FDBMDRD_STATIC);
		entry->reprio_tc    = (meta & HR_FDBMDRD_REPRIO_TC_MASK) >>
			HR_FDBMDRD_REPRIO_TC_SHIFT;
		entry->reprio_en    = !!(meta & HR_FDBMDRD_REPRIO_EN);
		memcpy(entry->mac, addr, sizeof(addr));

		return 0;
	}

	return -ENOENT;
}

static int hellcreek_fdb_add(struct dsa_switch *ds, int port,
			     const unsigned char *addr, u16 vid)
{
	struct hellcreek_fdb_entry entry = { 0 };
	struct hellcreek *hellcreek = ds->priv;
	int ret;

	dev_dbg(hellcreek->dev, "Add FDB entry for MAC=%pM\n", addr);

	mutex_lock(&hellcreek->reg_lock);

	ret = hellcreek_fdb_get(hellcreek, addr, &entry);
	if (ret) {
		/* Not found */
		memcpy(entry.mac, addr, sizeof(entry.mac));
		entry.portmask = BIT(port);

		ret = __hellcreek_fdb_add(hellcreek, &entry);
		if (ret) {
			dev_err(hellcreek->dev, "Failed to add FDB entry!\n");
			goto out;
		}
	} else {
		/* Found */
		ret = __hellcreek_fdb_del(hellcreek, &entry);
		if (ret) {
			dev_err(hellcreek->dev, "Failed to delete FDB entry!\n");
			goto out;
		}

		entry.portmask |= BIT(port);

		ret = __hellcreek_fdb_add(hellcreek, &entry);
		if (ret) {
			dev_err(hellcreek->dev, "Failed to add FDB entry!\n");
			goto out;
		}
	}

out:
	mutex_unlock(&hellcreek->reg_lock);

	return ret;
}

static int hellcreek_fdb_del(struct dsa_switch *ds, int port,
			     const unsigned char *addr, u16 vid)
{
	struct hellcreek_fdb_entry entry = { 0 };
	struct hellcreek *hellcreek = ds->priv;
	int ret;

	dev_dbg(hellcreek->dev, "Delete FDB entry for MAC=%pM\n", addr);

	mutex_lock(&hellcreek->reg_lock);

	ret = hellcreek_fdb_get(hellcreek, addr, &entry);
	if (ret) {
		/* Not found */
		dev_err(hellcreek->dev, "FDB entry for deletion not found!\n");
	} else {
		/* Found */
		ret = __hellcreek_fdb_del(hellcreek, &entry);
		if (ret) {
			dev_err(hellcreek->dev, "Failed to delete FDB entry!\n");
			goto out;
		}

		entry.portmask &= ~BIT(port);

		if (entry.portmask != 0x00) {
			ret = __hellcreek_fdb_add(hellcreek, &entry);
			if (ret) {
				dev_err(hellcreek->dev, "Failed to add FDB entry!\n");
				goto out;
			}
		}
	}

out:
	mutex_unlock(&hellcreek->reg_lock);

	return ret;
}

static int hellcreek_fdb_dump(struct dsa_switch *ds, int port,
			      dsa_fdb_dump_cb_t *cb, void *data)
{
	struct hellcreek *hellcreek = ds->priv;
	u16 entries;
	size_t i;

	mutex_lock(&hellcreek->reg_lock);

	/* Set read pointer to zero: The read of HR_FDBMAX (read-only register)
	 * should reset the internal pointer. But, that doesn't work. The vendor
	 * suggested a subsequent write as workaround. Same for HR_FDBRDH below.
	 */
	entries = hellcreek_read(hellcreek, HR_FDBMAX);
	hellcreek_write(hellcreek, 0x00, HR_FDBMAX);

	dev_dbg(hellcreek->dev, "FDB dump for port %d, entries=%d!\n", port, entries);

	/* Read table */
	for (i = 0; i < hellcreek->fdb_entries; ++i) {
		unsigned char null_addr[ETH_ALEN] = { 0 };
		struct hellcreek_fdb_entry entry = { 0 };
		u16 meta, mac;

		meta	= hellcreek_read(hellcreek, HR_FDBMDRD);
		mac	= hellcreek_read(hellcreek, HR_FDBRDL);
		entry.mac[5] = mac & 0xff;
		entry.mac[4] = (mac & 0xff00) >> 8;
		mac	= hellcreek_read(hellcreek, HR_FDBRDM);
		entry.mac[3] = mac & 0xff;
		entry.mac[2] = (mac & 0xff00) >> 8;
		mac	= hellcreek_read(hellcreek, HR_FDBRDH);
		entry.mac[1] = mac & 0xff;
		entry.mac[0] = (mac & 0xff00) >> 8;

		/* Force next entry */
		hellcreek_write(hellcreek, 0x00, HR_FDBRDH);

		/* Check valid */
		if (!memcmp(entry.mac, null_addr, ETH_ALEN))
			continue;

		entry.portmask	= (meta & HR_FDBMDRD_PORTMASK_MASK) >>
			HR_FDBMDRD_PORTMASK_SHIFT;
		entry.is_static	= !!(meta & HR_FDBMDRD_STATIC);

		/* Check port mask */
		if (!(entry.portmask & BIT(port)))
			continue;

		cb(entry.mac, 0, entry.is_static, data);
	}

	mutex_unlock(&hellcreek->reg_lock);

	return 0;
}

static int hellcreek_vlan_filtering(struct dsa_switch *ds, int port,
<<<<<<< HEAD
				    bool vlan_filtering)
=======
				    bool vlan_filtering,
				    struct netlink_ext_ack *extack)
>>>>>>> 38b5133a
{
	struct hellcreek *hellcreek = ds->priv;

	dev_dbg(hellcreek->dev, "%s VLAN filtering on port %d\n",
		vlan_filtering ? "Enable" : "Disable", port);

	/* Configure port to drop packages with not known vids */
	hellcreek_setup_ingressflt(hellcreek, port, vlan_filtering);

	/* Enable VLAN awareness on the switch. This save due to
	 * ds->vlan_filtering_is_global.
	 */
	hellcreek_setup_vlan_awareness(hellcreek, vlan_filtering);

	return 0;
}

static int hellcreek_enable_ip_core(struct hellcreek *hellcreek)
{
	int ret;
	u16 val;

	mutex_lock(&hellcreek->reg_lock);

	val = hellcreek_read(hellcreek, HR_CTRL_C);
	val |= HR_CTRL_C_ENABLE;
	hellcreek_write(hellcreek, val, HR_CTRL_C);
	ret = hellcreek_wait_until_transitioned(hellcreek);

	mutex_unlock(&hellcreek->reg_lock);

	return ret;
}

static void hellcreek_setup_cpu_and_tunnel_port(struct hellcreek *hellcreek)
{
	struct hellcreek_port *tunnel_port = &hellcreek->ports[TUNNEL_PORT];
	struct hellcreek_port *cpu_port = &hellcreek->ports[CPU_PORT];
	u16 ptcfg = 0;

	ptcfg |= HR_PTCFG_LEARNING_EN | HR_PTCFG_ADMIN_EN;

	mutex_lock(&hellcreek->reg_lock);

	hellcreek_select_port(hellcreek, CPU_PORT);
	hellcreek_write(hellcreek, ptcfg, HR_PTCFG);

	hellcreek_select_port(hellcreek, TUNNEL_PORT);
	hellcreek_write(hellcreek, ptcfg, HR_PTCFG);

	cpu_port->ptcfg	   = ptcfg;
	tunnel_port->ptcfg = ptcfg;

	mutex_unlock(&hellcreek->reg_lock);
}

static void hellcreek_setup_tc_identity_mapping(struct hellcreek *hellcreek)
{
	int i;

	/* The switch has multiple egress queues per port. The queue is selected
	 * via the PCP field in the VLAN header. The switch internally deals
	 * with traffic classes instead of PCP values and this mapping is
	 * configurable.
	 *
	 * The default mapping is (PCP - TC):
	 *  7 - 7
	 *  6 - 6
	 *  5 - 5
	 *  4 - 4
	 *  3 - 3
	 *  2 - 1
	 *  1 - 0
	 *  0 - 2
	 *
	 * The default should be an identity mapping.
	 */

	for (i = 0; i < 8; ++i) {
		mutex_lock(&hellcreek->reg_lock);

		hellcreek_select_prio(hellcreek, i);
		hellcreek_write(hellcreek,
				i << HR_PRTCCFG_PCP_TC_MAP_SHIFT,
				HR_PRTCCFG);

		mutex_unlock(&hellcreek->reg_lock);
	}
}

static int hellcreek_setup_fdb(struct hellcreek *hellcreek)
{
	static struct hellcreek_fdb_entry ptp = {
		/* MAC: 01-1B-19-00-00-00 */
		.mac	      = { 0x01, 0x1b, 0x19, 0x00, 0x00, 0x00 },
		.portmask     = 0x03,	/* Management ports */
		.age	      = 0,
		.is_obt	      = 0,
		.pass_blocked = 0,
		.is_static    = 1,
		.reprio_tc    = 6,	/* TC: 6 as per IEEE 802.1AS */
		.reprio_en    = 1,
	};
	static struct hellcreek_fdb_entry p2p = {
		/* MAC: 01-80-C2-00-00-0E */
		.mac	      = { 0x01, 0x80, 0xc2, 0x00, 0x00, 0x0e },
		.portmask     = 0x03,	/* Management ports */
		.age	      = 0,
		.is_obt	      = 0,
		.pass_blocked = 0,
		.is_static    = 1,
		.reprio_tc    = 6,	/* TC: 6 as per IEEE 802.1AS */
		.reprio_en    = 1,
	};
	int ret;

	mutex_lock(&hellcreek->reg_lock);
	ret = __hellcreek_fdb_add(hellcreek, &ptp);
	if (ret)
		goto out;
	ret = __hellcreek_fdb_add(hellcreek, &p2p);
out:
	mutex_unlock(&hellcreek->reg_lock);

	return ret;
}

static u64 hellcreek_devlink_vlan_table_get(void *priv)
{
	struct hellcreek *hellcreek = priv;
	u64 count = 0;
	int i;

	mutex_lock(&hellcreek->reg_lock);
	for (i = 0; i < VLAN_N_VID; ++i)
		if (hellcreek->vidmbrcfg[i])
			count++;
	mutex_unlock(&hellcreek->reg_lock);

	return count;
}

static u64 hellcreek_devlink_fdb_table_get(void *priv)
{
	struct hellcreek *hellcreek = priv;
	u64 count = 0;

	/* Reading this register has side effects. Synchronize against the other
	 * FDB operations.
	 */
	mutex_lock(&hellcreek->reg_lock);
	count = hellcreek_read(hellcreek, HR_FDBMAX);
	mutex_unlock(&hellcreek->reg_lock);

	return count;
}

static int hellcreek_setup_devlink_resources(struct dsa_switch *ds)
{
	struct devlink_resource_size_params size_vlan_params;
	struct devlink_resource_size_params size_fdb_params;
	struct hellcreek *hellcreek = ds->priv;
	int err;

	devlink_resource_size_params_init(&size_vlan_params, VLAN_N_VID,
					  VLAN_N_VID,
					  1, DEVLINK_RESOURCE_UNIT_ENTRY);

	devlink_resource_size_params_init(&size_fdb_params,
					  hellcreek->fdb_entries,
					  hellcreek->fdb_entries,
					  1, DEVLINK_RESOURCE_UNIT_ENTRY);

	err = dsa_devlink_resource_register(ds, "VLAN", VLAN_N_VID,
					    HELLCREEK_DEVLINK_PARAM_ID_VLAN_TABLE,
					    DEVLINK_RESOURCE_ID_PARENT_TOP,
					    &size_vlan_params);
	if (err)
		goto out;

	err = dsa_devlink_resource_register(ds, "FDB", hellcreek->fdb_entries,
					    HELLCREEK_DEVLINK_PARAM_ID_FDB_TABLE,
					    DEVLINK_RESOURCE_ID_PARENT_TOP,
					    &size_fdb_params);
	if (err)
		goto out;

	dsa_devlink_resource_occ_get_register(ds,
					      HELLCREEK_DEVLINK_PARAM_ID_VLAN_TABLE,
					      hellcreek_devlink_vlan_table_get,
					      hellcreek);

	dsa_devlink_resource_occ_get_register(ds,
					      HELLCREEK_DEVLINK_PARAM_ID_FDB_TABLE,
					      hellcreek_devlink_fdb_table_get,
					      hellcreek);

	return 0;

out:
	dsa_devlink_resources_unregister(ds);

	return err;
}

static int hellcreek_setup(struct dsa_switch *ds)
{
	struct hellcreek *hellcreek = ds->priv;
	u16 swcfg = 0;
	int ret, i;

	dev_dbg(hellcreek->dev, "Set up the switch\n");

	/* Let's go */
	ret = hellcreek_enable_ip_core(hellcreek);
	if (ret) {
		dev_err(hellcreek->dev, "Failed to enable IP core!\n");
		return ret;
	}

	/* Enable CPU/Tunnel ports */
	hellcreek_setup_cpu_and_tunnel_port(hellcreek);

	/* Switch config: Keep defaults, enable FDB aging and learning and tag
	 * each frame from/to cpu port for DSA tagging.  Also enable the length
	 * aware shaping mode. This eliminates the need for Qbv guard bands.
	 */
	swcfg |= HR_SWCFG_FDBAGE_EN |
		HR_SWCFG_FDBLRN_EN  |
		HR_SWCFG_ALWAYS_OBT |
		(HR_SWCFG_LAS_ON << HR_SWCFG_LAS_MODE_SHIFT);
	hellcreek->swcfg = swcfg;
	hellcreek_write(hellcreek, swcfg, HR_SWCFG);

	/* Initial vlan membership to reflect port separation */
	for (i = 0; i < ds->num_ports; ++i) {
		if (!dsa_is_user_port(ds, i))
			continue;

		hellcreek_setup_vlan_membership(ds, i, true);
	}

	/* Configure PCP <-> TC mapping */
	hellcreek_setup_tc_identity_mapping(hellcreek);

	/* The VLAN awareness is a global switch setting. Therefore, mixed vlan
	 * filtering setups are not supported.
	 */
	ds->vlan_filtering_is_global = true;

	/* Intercept _all_ PTP multicast traffic */
	ret = hellcreek_setup_fdb(hellcreek);
	if (ret) {
		dev_err(hellcreek->dev,
			"Failed to insert static PTP FDB entries\n");
		return ret;
	}

	/* Register devlink resources with DSA */
	ret = hellcreek_setup_devlink_resources(ds);
	if (ret) {
		dev_err(hellcreek->dev,
			"Failed to setup devlink resources!\n");
		return ret;
	}

	return 0;
}

static void hellcreek_teardown(struct dsa_switch *ds)
{
	dsa_devlink_resources_unregister(ds);
}

static void hellcreek_phylink_validate(struct dsa_switch *ds, int port,
				       unsigned long *supported,
				       struct phylink_link_state *state)
{
	__ETHTOOL_DECLARE_LINK_MODE_MASK(mask) = { 0, };
	struct hellcreek *hellcreek = ds->priv;

	dev_dbg(hellcreek->dev, "Phylink validate for port %d\n", port);

	/* The MAC settings are a hardware configuration option and cannot be
	 * changed at run time or by strapping. Therefore the attached PHYs
	 * should be programmed to only advertise settings which are supported
	 * by the hardware.
	 */
	if (hellcreek->pdata->is_100_mbits)
		phylink_set(mask, 100baseT_Full);
	else
		phylink_set(mask, 1000baseT_Full);

	bitmap_and(supported, supported, mask,
		   __ETHTOOL_LINK_MODE_MASK_NBITS);
	bitmap_and(state->advertising, state->advertising, mask,
		   __ETHTOOL_LINK_MODE_MASK_NBITS);
}

static int
hellcreek_port_prechangeupper(struct dsa_switch *ds, int port,
			      struct netdev_notifier_changeupper_info *info)
{
	struct hellcreek *hellcreek = ds->priv;
	bool used = true;
	int ret = -EBUSY;
	u16 vid;
	int i;

	dev_dbg(hellcreek->dev, "Pre change upper for port %d\n", port);

	/*
	 * Deny VLAN devices on top of lan ports with the same VLAN ids, because
	 * it breaks the port separation due to the private VLANs. Example:
	 *
	 * lan0.100 *and* lan1.100 cannot be used in parallel. However, lan0.99
	 * and lan1.100 works.
	 */

	if (!is_vlan_dev(info->upper_dev))
		return 0;

	vid = vlan_dev_vlan_id(info->upper_dev);

	/* For all ports, check bitmaps */
	mutex_lock(&hellcreek->vlan_lock);
	for (i = 0; i < hellcreek->pdata->num_ports; ++i) {
		if (!dsa_is_user_port(ds, i))
			continue;

		if (port == i)
			continue;

		used = used && test_bit(vid, hellcreek->ports[i].vlan_dev_bitmap);
	}

	if (used)
		goto out;

	/* Update bitmap */
	set_bit(vid, hellcreek->ports[port].vlan_dev_bitmap);

	ret = 0;

out:
	mutex_unlock(&hellcreek->vlan_lock);

	return ret;
}

static void hellcreek_setup_gcl(struct hellcreek *hellcreek, int port,
				const struct tc_taprio_qopt_offload *schedule)
{
	const struct tc_taprio_sched_entry *cur, *initial, *next;
	size_t i;

	cur = initial = &schedule->entries[0];
	next = cur + 1;

	for (i = 1; i <= schedule->num_entries; ++i) {
		u16 data;
		u8 gates;

		cur++;
		next++;

		if (i == schedule->num_entries)
			gates = initial->gate_mask ^
				cur->gate_mask;
		else
			gates = next->gate_mask ^
				cur->gate_mask;

		data = gates;

		if (i == schedule->num_entries)
			data |= TR_GCLDAT_GCLWRLAST;

		/* Gates states */
		hellcreek_write(hellcreek, data, TR_GCLDAT);

		/* Time interval */
		hellcreek_write(hellcreek,
				cur->interval & 0x0000ffff,
				TR_GCLTIL);
		hellcreek_write(hellcreek,
				(cur->interval & 0xffff0000) >> 16,
				TR_GCLTIH);

		/* Commit entry */
		data = ((i - 1) << TR_GCLCMD_GCLWRADR_SHIFT) |
			(initial->gate_mask <<
			 TR_GCLCMD_INIT_GATE_STATES_SHIFT);
		hellcreek_write(hellcreek, data, TR_GCLCMD);
	}
}

static void hellcreek_set_cycle_time(struct hellcreek *hellcreek,
				     const struct tc_taprio_qopt_offload *schedule)
{
	u32 cycle_time = schedule->cycle_time;

	hellcreek_write(hellcreek, cycle_time & 0x0000ffff, TR_CTWRL);
	hellcreek_write(hellcreek, (cycle_time & 0xffff0000) >> 16, TR_CTWRH);
}

static void hellcreek_switch_schedule(struct hellcreek *hellcreek,
				      ktime_t start_time)
{
	struct timespec64 ts = ktime_to_timespec64(start_time);

	/* Start schedule at this point of time */
	hellcreek_write(hellcreek, ts.tv_nsec & 0x0000ffff, TR_ESTWRL);
	hellcreek_write(hellcreek, (ts.tv_nsec & 0xffff0000) >> 16, TR_ESTWRH);

	/* Arm timer, set seconds and switch schedule */
	hellcreek_write(hellcreek, TR_ESTCMD_ESTARM | TR_ESTCMD_ESTSWCFG |
			((ts.tv_sec & TR_ESTCMD_ESTSEC_MASK) <<
			 TR_ESTCMD_ESTSEC_SHIFT), TR_ESTCMD);
}

static bool hellcreek_schedule_startable(struct hellcreek *hellcreek, int port)
{
	struct hellcreek_port *hellcreek_port = &hellcreek->ports[port];
	s64 base_time_ns, current_ns;

	/* The switch allows a schedule to be started only eight seconds within
	 * the future. Therefore, check the current PTP time if the schedule is
	 * startable or not.
	 */

	/* Use the "cached" time. That should be alright, as it's updated quite
	 * frequently in the PTP code.
	 */
	mutex_lock(&hellcreek->ptp_lock);
	current_ns = hellcreek->seconds * NSEC_PER_SEC + hellcreek->last_ts;
	mutex_unlock(&hellcreek->ptp_lock);

	/* Calculate difference to admin base time */
	base_time_ns = ktime_to_ns(hellcreek_port->current_schedule->base_time);

	return base_time_ns - current_ns < (s64)8 * NSEC_PER_SEC;
}

static void hellcreek_start_schedule(struct hellcreek *hellcreek, int port)
{
	struct hellcreek_port *hellcreek_port = &hellcreek->ports[port];
	ktime_t base_time, current_time;
	s64 current_ns;
	u32 cycle_time;

	/* First select port */
	hellcreek_select_tgd(hellcreek, port);

	/* Forward base time into the future if needed */
	mutex_lock(&hellcreek->ptp_lock);
	current_ns = hellcreek->seconds * NSEC_PER_SEC + hellcreek->last_ts;
	mutex_unlock(&hellcreek->ptp_lock);

	current_time = ns_to_ktime(current_ns);
	base_time    = hellcreek_port->current_schedule->base_time;
	cycle_time   = hellcreek_port->current_schedule->cycle_time;

	if (ktime_compare(current_time, base_time) > 0) {
		s64 n;

		n = div64_s64(ktime_sub_ns(current_time, base_time),
			      cycle_time);
		base_time = ktime_add_ns(base_time, (n + 1) * cycle_time);
	}

	/* Set admin base time and switch schedule */
	hellcreek_switch_schedule(hellcreek, base_time);

	taprio_offload_free(hellcreek_port->current_schedule);
	hellcreek_port->current_schedule = NULL;

	dev_dbg(hellcreek->dev, "Armed EST timer for port %d\n",
		hellcreek_port->port);
}

static void hellcreek_check_schedule(struct work_struct *work)
{
	struct delayed_work *dw = to_delayed_work(work);
	struct hellcreek_port *hellcreek_port;
	struct hellcreek *hellcreek;
	bool startable;

	hellcreek_port = dw_to_hellcreek_port(dw);
	hellcreek = hellcreek_port->hellcreek;

	mutex_lock(&hellcreek->reg_lock);

	/* Check starting time */
	startable = hellcreek_schedule_startable(hellcreek,
						 hellcreek_port->port);
	if (startable) {
		hellcreek_start_schedule(hellcreek, hellcreek_port->port);
		mutex_unlock(&hellcreek->reg_lock);
		return;
	}

	mutex_unlock(&hellcreek->reg_lock);

	/* Reschedule */
	schedule_delayed_work(&hellcreek_port->schedule_work,
			      HELLCREEK_SCHEDULE_PERIOD);
}

static int hellcreek_port_set_schedule(struct dsa_switch *ds, int port,
				       struct tc_taprio_qopt_offload *taprio)
{
	struct hellcreek *hellcreek = ds->priv;
	struct hellcreek_port *hellcreek_port;
	bool startable;
	u16 ctrl;

	hellcreek_port = &hellcreek->ports[port];

	dev_dbg(hellcreek->dev, "Configure traffic schedule on port %d\n",
		port);

	/* First cancel delayed work */
	cancel_delayed_work_sync(&hellcreek_port->schedule_work);

	mutex_lock(&hellcreek->reg_lock);

	if (hellcreek_port->current_schedule) {
		taprio_offload_free(hellcreek_port->current_schedule);
		hellcreek_port->current_schedule = NULL;
	}
	hellcreek_port->current_schedule = taprio_offload_get(taprio);

	/* Then select port */
	hellcreek_select_tgd(hellcreek, port);

	/* Enable gating and keep defaults */
	ctrl = (0xff << TR_TGDCTRL_ADMINGATESTATES_SHIFT) | TR_TGDCTRL_GATE_EN;
	hellcreek_write(hellcreek, ctrl, TR_TGDCTRL);

	/* Cancel pending schedule */
	hellcreek_write(hellcreek, 0x00, TR_ESTCMD);

	/* Setup a new schedule */
	hellcreek_setup_gcl(hellcreek, port, hellcreek_port->current_schedule);

	/* Configure cycle time */
	hellcreek_set_cycle_time(hellcreek, hellcreek_port->current_schedule);

	/* Check starting time */
	startable = hellcreek_schedule_startable(hellcreek, port);
	if (startable) {
		hellcreek_start_schedule(hellcreek, port);
		mutex_unlock(&hellcreek->reg_lock);
		return 0;
	}

	mutex_unlock(&hellcreek->reg_lock);

	/* Schedule periodic schedule check */
	schedule_delayed_work(&hellcreek_port->schedule_work,
			      HELLCREEK_SCHEDULE_PERIOD);

	return 0;
}

static int hellcreek_port_del_schedule(struct dsa_switch *ds, int port)
{
	struct hellcreek *hellcreek = ds->priv;
	struct hellcreek_port *hellcreek_port;

	hellcreek_port = &hellcreek->ports[port];

	dev_dbg(hellcreek->dev, "Remove traffic schedule on port %d\n", port);

	/* First cancel delayed work */
	cancel_delayed_work_sync(&hellcreek_port->schedule_work);

	mutex_lock(&hellcreek->reg_lock);

	if (hellcreek_port->current_schedule) {
		taprio_offload_free(hellcreek_port->current_schedule);
		hellcreek_port->current_schedule = NULL;
	}

	/* Then select port */
	hellcreek_select_tgd(hellcreek, port);

	/* Disable gating and return to regular switching flow */
	hellcreek_write(hellcreek, 0xff << TR_TGDCTRL_ADMINGATESTATES_SHIFT,
			TR_TGDCTRL);

	mutex_unlock(&hellcreek->reg_lock);

	return 0;
}

static bool hellcreek_validate_schedule(struct hellcreek *hellcreek,
					struct tc_taprio_qopt_offload *schedule)
{
	size_t i;

	/* Does this hellcreek version support Qbv in hardware? */
	if (!hellcreek->pdata->qbv_support)
		return false;

	/* cycle time can only be 32bit */
	if (schedule->cycle_time > (u32)-1)
		return false;

	/* cycle time extension is not supported */
	if (schedule->cycle_time_extension)
		return false;

	/* Only set command is supported */
	for (i = 0; i < schedule->num_entries; ++i)
		if (schedule->entries[i].command != TC_TAPRIO_CMD_SET_GATES)
			return false;

	return true;
}

static int hellcreek_port_setup_tc(struct dsa_switch *ds, int port,
				   enum tc_setup_type type, void *type_data)
{
	struct tc_taprio_qopt_offload *taprio = type_data;
	struct hellcreek *hellcreek = ds->priv;

	if (type != TC_SETUP_QDISC_TAPRIO)
		return -EOPNOTSUPP;

	if (!hellcreek_validate_schedule(hellcreek, taprio))
		return -EOPNOTSUPP;

	if (taprio->enable)
		return hellcreek_port_set_schedule(ds, port, taprio);

	return hellcreek_port_del_schedule(ds, port);
}

static const struct dsa_switch_ops hellcreek_ds_ops = {
	.get_ethtool_stats   = hellcreek_get_ethtool_stats,
	.get_sset_count	     = hellcreek_get_sset_count,
	.get_strings	     = hellcreek_get_strings,
	.get_tag_protocol    = hellcreek_get_tag_protocol,
	.get_ts_info	     = hellcreek_get_ts_info,
	.phylink_validate    = hellcreek_phylink_validate,
	.port_bridge_join    = hellcreek_port_bridge_join,
	.port_bridge_leave   = hellcreek_port_bridge_leave,
	.port_disable	     = hellcreek_port_disable,
	.port_enable	     = hellcreek_port_enable,
	.port_fdb_add	     = hellcreek_fdb_add,
	.port_fdb_del	     = hellcreek_fdb_del,
	.port_fdb_dump	     = hellcreek_fdb_dump,
	.port_hwtstamp_set   = hellcreek_port_hwtstamp_set,
	.port_hwtstamp_get   = hellcreek_port_hwtstamp_get,
	.port_prechangeupper = hellcreek_port_prechangeupper,
	.port_rxtstamp	     = hellcreek_port_rxtstamp,
	.port_setup_tc	     = hellcreek_port_setup_tc,
	.port_stp_state_set  = hellcreek_port_stp_state_set,
	.port_txtstamp	     = hellcreek_port_txtstamp,
	.port_vlan_add	     = hellcreek_vlan_add,
	.port_vlan_del	     = hellcreek_vlan_del,
	.port_vlan_filtering = hellcreek_vlan_filtering,
	.setup		     = hellcreek_setup,
	.teardown	     = hellcreek_teardown,
};

static int hellcreek_probe(struct platform_device *pdev)
{
	struct device *dev = &pdev->dev;
	struct hellcreek *hellcreek;
	struct resource *res;
	int ret, i;

	hellcreek = devm_kzalloc(dev, sizeof(*hellcreek), GFP_KERNEL);
	if (!hellcreek)
		return -ENOMEM;

	hellcreek->vidmbrcfg = devm_kcalloc(dev, VLAN_N_VID,
					    sizeof(*hellcreek->vidmbrcfg),
					    GFP_KERNEL);
	if (!hellcreek->vidmbrcfg)
		return -ENOMEM;

	hellcreek->pdata = of_device_get_match_data(dev);

	hellcreek->ports = devm_kcalloc(dev, hellcreek->pdata->num_ports,
					sizeof(*hellcreek->ports),
					GFP_KERNEL);
	if (!hellcreek->ports)
		return -ENOMEM;

	for (i = 0; i < hellcreek->pdata->num_ports; ++i) {
		struct hellcreek_port *port = &hellcreek->ports[i];

		port->counter_values =
			devm_kcalloc(dev,
				     ARRAY_SIZE(hellcreek_counter),
				     sizeof(*port->counter_values),
				     GFP_KERNEL);
		if (!port->counter_values)
			return -ENOMEM;

		port->vlan_dev_bitmap =
			devm_kcalloc(dev,
				     BITS_TO_LONGS(VLAN_N_VID),
				     sizeof(unsigned long),
				     GFP_KERNEL);
		if (!port->vlan_dev_bitmap)
			return -ENOMEM;

		port->hellcreek	= hellcreek;
		port->port	= i;

		INIT_DELAYED_WORK(&port->schedule_work,
				  hellcreek_check_schedule);
	}

	mutex_init(&hellcreek->reg_lock);
	mutex_init(&hellcreek->vlan_lock);
	mutex_init(&hellcreek->ptp_lock);

	hellcreek->dev = dev;

	res = platform_get_resource_byname(pdev, IORESOURCE_MEM, "tsn");
	if (!res) {
		dev_err(dev, "No memory region provided!\n");
		return -ENODEV;
	}

	hellcreek->base = devm_ioremap_resource(dev, res);
	if (IS_ERR(hellcreek->base)) {
		dev_err(dev, "No memory available!\n");
		return PTR_ERR(hellcreek->base);
	}

	res = platform_get_resource_byname(pdev, IORESOURCE_MEM, "ptp");
	if (!res) {
		dev_err(dev, "No PTP memory region provided!\n");
		return -ENODEV;
	}

	hellcreek->ptp_base = devm_ioremap_resource(dev, res);
	if (IS_ERR(hellcreek->ptp_base)) {
		dev_err(dev, "No memory available!\n");
		return PTR_ERR(hellcreek->ptp_base);
	}

	ret = hellcreek_detect(hellcreek);
	if (ret) {
		dev_err(dev, "No (known) chip found!\n");
		return ret;
	}

	ret = hellcreek_wait_until_ready(hellcreek);
	if (ret) {
		dev_err(dev, "Switch didn't become ready!\n");
		return ret;
	}

	hellcreek_feature_detect(hellcreek);

	hellcreek->ds = devm_kzalloc(dev, sizeof(*hellcreek->ds), GFP_KERNEL);
	if (!hellcreek->ds)
		return -ENOMEM;

	hellcreek->ds->dev	     = dev;
	hellcreek->ds->priv	     = hellcreek;
	hellcreek->ds->ops	     = &hellcreek_ds_ops;
	hellcreek->ds->num_ports     = hellcreek->pdata->num_ports;
	hellcreek->ds->num_tx_queues = HELLCREEK_NUM_EGRESS_QUEUES;

	ret = dsa_register_switch(hellcreek->ds);
	if (ret) {
		dev_err_probe(dev, ret, "Unable to register switch\n");
		return ret;
	}

	ret = hellcreek_ptp_setup(hellcreek);
	if (ret) {
		dev_err(dev, "Failed to setup PTP!\n");
		goto err_ptp_setup;
	}

	ret = hellcreek_hwtstamp_setup(hellcreek);
	if (ret) {
		dev_err(dev, "Failed to setup hardware timestamping!\n");
		goto err_tstamp_setup;
	}

	platform_set_drvdata(pdev, hellcreek);

	return 0;

err_tstamp_setup:
	hellcreek_ptp_free(hellcreek);
err_ptp_setup:
	dsa_unregister_switch(hellcreek->ds);

	return ret;
}

static int hellcreek_remove(struct platform_device *pdev)
{
	struct hellcreek *hellcreek = platform_get_drvdata(pdev);

	hellcreek_hwtstamp_free(hellcreek);
	hellcreek_ptp_free(hellcreek);
	dsa_unregister_switch(hellcreek->ds);
	platform_set_drvdata(pdev, NULL);

	return 0;
}

static const struct hellcreek_platform_data de1soc_r1_pdata = {
	.num_ports	 = 4,
	.is_100_mbits	 = 1,
	.qbv_support	 = 1,
	.qbv_on_cpu_port = 1,
	.qbu_support	 = 0,
	.module_id	 = 0x4c30,
};

static const struct of_device_id hellcreek_of_match[] = {
	{
		.compatible = "hirschmann,hellcreek-de1soc-r1",
		.data	    = &de1soc_r1_pdata,
	},
	{ /* sentinel */ },
};
MODULE_DEVICE_TABLE(of, hellcreek_of_match);

static struct platform_driver hellcreek_driver = {
	.probe	= hellcreek_probe,
	.remove = hellcreek_remove,
	.driver = {
		.name = "hellcreek",
		.of_match_table = hellcreek_of_match,
	},
};
module_platform_driver(hellcreek_driver);

MODULE_AUTHOR("Kurt Kanzenbach <kurt@linutronix.de>");
MODULE_DESCRIPTION("Hirschmann Hellcreek driver");
MODULE_LICENSE("Dual MIT/GPL");<|MERGE_RESOLUTION|>--- conflicted
+++ resolved
@@ -359,15 +359,10 @@
 		if (!dsa_is_user_port(ds, i))
 			continue;
 
-<<<<<<< HEAD
-		if (vlan->vid == restricted_vid)
-			return -EBUSY;
-=======
 		if (vlan->vid == restricted_vid) {
 			NL_SET_ERR_MSG_MOD(extack, "VID restricted by driver");
 			return -EBUSY;
 		}
->>>>>>> 38b5133a
 	}
 
 	return 0;
@@ -453,23 +448,15 @@
 }
 
 static int hellcreek_vlan_add(struct dsa_switch *ds, int port,
-<<<<<<< HEAD
-			      const struct switchdev_obj_port_vlan *vlan)
-=======
 			      const struct switchdev_obj_port_vlan *vlan,
 			      struct netlink_ext_ack *extack)
->>>>>>> 38b5133a
 {
 	bool untagged = vlan->flags & BRIDGE_VLAN_INFO_UNTAGGED;
 	bool pvid = vlan->flags & BRIDGE_VLAN_INFO_PVID;
 	struct hellcreek *hellcreek = ds->priv;
 	int err;
 
-<<<<<<< HEAD
-	err = hellcreek_vlan_prepare(ds, port, vlan);
-=======
 	err = hellcreek_vlan_prepare(ds, port, vlan, extack);
->>>>>>> 38b5133a
 	if (err)
 		return err;
 
@@ -888,12 +875,8 @@
 }
 
 static int hellcreek_vlan_filtering(struct dsa_switch *ds, int port,
-<<<<<<< HEAD
-				    bool vlan_filtering)
-=======
 				    bool vlan_filtering,
 				    struct netlink_ext_ack *extack)
->>>>>>> 38b5133a
 {
 	struct hellcreek *hellcreek = ds->priv;
 
