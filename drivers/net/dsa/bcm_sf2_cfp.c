// SPDX-License-Identifier: GPL-2.0-or-later
/*
 * Broadcom Starfighter 2 DSA switch CFP support
 *
 * Copyright (C) 2016, Broadcom
 */

#include <linux/list.h>
#include <linux/ethtool.h>
#include <linux/if_ether.h>
#include <linux/in.h>
#include <linux/netdevice.h>
#include <net/dsa.h>
#include <linux/bitmap.h>
#include <net/flow_offload.h>
#include <net/switchdev.h>
#include <uapi/linux/if_bridge.h>

#include "bcm_sf2.h"
#include "bcm_sf2_regs.h"

struct cfp_rule {
	int port;
	struct ethtool_rx_flow_spec fs;
	struct list_head next;
};

struct cfp_udf_slice_layout {
	u8 slices[UDFS_PER_SLICE];
	u32 mask_value;
	u32 base_offset;
};

struct cfp_udf_layout {
	struct cfp_udf_slice_layout udfs[UDF_NUM_SLICES];
};

static const u8 zero_slice[UDFS_PER_SLICE] = { };

/* UDF slices layout for a TCPv4/UDPv4 specification */
static const struct cfp_udf_layout udf_tcpip4_layout = {
	.udfs = {
		[1] = {
			.slices = {
				/* End of L2, byte offset 12, src IP[0:15] */
				CFG_UDF_EOL2 | 6,
				/* End of L2, byte offset 14, src IP[16:31] */
				CFG_UDF_EOL2 | 7,
				/* End of L2, byte offset 16, dst IP[0:15] */
				CFG_UDF_EOL2 | 8,
				/* End of L2, byte offset 18, dst IP[16:31] */
				CFG_UDF_EOL2 | 9,
				/* End of L3, byte offset 0, src port */
				CFG_UDF_EOL3 | 0,
				/* End of L3, byte offset 2, dst port */
				CFG_UDF_EOL3 | 1,
				0, 0, 0
			},
			.mask_value = L3_FRAMING_MASK | IPPROTO_MASK | IP_FRAG,
			.base_offset = CORE_UDF_0_A_0_8_PORT_0 + UDF_SLICE_OFFSET,
		},
	},
};

/* UDF slices layout for a TCPv6/UDPv6 specification */
static const struct cfp_udf_layout udf_tcpip6_layout = {
	.udfs = {
		[0] = {
			.slices = {
				/* End of L2, byte offset 8, src IP[0:15] */
				CFG_UDF_EOL2 | 4,
				/* End of L2, byte offset 10, src IP[16:31] */
				CFG_UDF_EOL2 | 5,
				/* End of L2, byte offset 12, src IP[32:47] */
				CFG_UDF_EOL2 | 6,
				/* End of L2, byte offset 14, src IP[48:63] */
				CFG_UDF_EOL2 | 7,
				/* End of L2, byte offset 16, src IP[64:79] */
				CFG_UDF_EOL2 | 8,
				/* End of L2, byte offset 18, src IP[80:95] */
				CFG_UDF_EOL2 | 9,
				/* End of L2, byte offset 20, src IP[96:111] */
				CFG_UDF_EOL2 | 10,
				/* End of L2, byte offset 22, src IP[112:127] */
				CFG_UDF_EOL2 | 11,
				/* End of L3, byte offset 0, src port */
				CFG_UDF_EOL3 | 0,
			},
			.mask_value = L3_FRAMING_MASK | IPPROTO_MASK | IP_FRAG,
			.base_offset = CORE_UDF_0_B_0_8_PORT_0,
		},
		[3] = {
			.slices = {
				/* End of L2, byte offset 24, dst IP[0:15] */
				CFG_UDF_EOL2 | 12,
				/* End of L2, byte offset 26, dst IP[16:31] */
				CFG_UDF_EOL2 | 13,
				/* End of L2, byte offset 28, dst IP[32:47] */
				CFG_UDF_EOL2 | 14,
				/* End of L2, byte offset 30, dst IP[48:63] */
				CFG_UDF_EOL2 | 15,
				/* End of L2, byte offset 32, dst IP[64:79] */
				CFG_UDF_EOL2 | 16,
				/* End of L2, byte offset 34, dst IP[80:95] */
				CFG_UDF_EOL2 | 17,
				/* End of L2, byte offset 36, dst IP[96:111] */
				CFG_UDF_EOL2 | 18,
				/* End of L2, byte offset 38, dst IP[112:127] */
				CFG_UDF_EOL2 | 19,
				/* End of L3, byte offset 2, dst port */
				CFG_UDF_EOL3 | 1,
			},
			.mask_value = L3_FRAMING_MASK | IPPROTO_MASK | IP_FRAG,
			.base_offset = CORE_UDF_0_D_0_11_PORT_0,
		},
	},
};

static inline unsigned int bcm_sf2_get_num_udf_slices(const u8 *layout)
{
	unsigned int i, count = 0;

	for (i = 0; i < UDFS_PER_SLICE; i++) {
		if (layout[i] != 0)
			count++;
	}

	return count;
}

static inline u32 udf_upper_bits(int num_udf)
{
	return GENMASK(num_udf - 1, 0) >> (UDFS_PER_SLICE - 1);
}

static inline u32 udf_lower_bits(int num_udf)
{
	return (u8)GENMASK(num_udf - 1, 0);
}

static unsigned int bcm_sf2_get_slice_number(const struct cfp_udf_layout *l,
					     unsigned int start)
{
	const struct cfp_udf_slice_layout *slice_layout;
	unsigned int slice_idx;

	for (slice_idx = start; slice_idx < UDF_NUM_SLICES; slice_idx++) {
		slice_layout = &l->udfs[slice_idx];
		if (memcmp(slice_layout->slices, zero_slice,
			   sizeof(zero_slice)))
			break;
	}

	return slice_idx;
}

static void bcm_sf2_cfp_udf_set(struct bcm_sf2_priv *priv,
				const struct cfp_udf_layout *layout,
				unsigned int slice_num)
{
	u32 offset = layout->udfs[slice_num].base_offset;
	unsigned int i;

	for (i = 0; i < UDFS_PER_SLICE; i++)
		core_writel(priv, layout->udfs[slice_num].slices[i],
			    offset + i * 4);
}

static int bcm_sf2_cfp_op(struct bcm_sf2_priv *priv, unsigned int op)
{
	unsigned int timeout = 1000;
	u32 reg;

	reg = core_readl(priv, CORE_CFP_ACC);
	reg &= ~(OP_SEL_MASK | RAM_SEL_MASK);
	reg |= OP_STR_DONE | op;
	core_writel(priv, reg, CORE_CFP_ACC);

	do {
		reg = core_readl(priv, CORE_CFP_ACC);
		if (!(reg & OP_STR_DONE))
			break;

		cpu_relax();
	} while (timeout--);

	if (!timeout)
		return -ETIMEDOUT;

	return 0;
}

static inline void bcm_sf2_cfp_rule_addr_set(struct bcm_sf2_priv *priv,
					     unsigned int addr)
{
	u32 reg;

	WARN_ON(addr >= priv->num_cfp_rules);

	reg = core_readl(priv, CORE_CFP_ACC);
	reg &= ~(XCESS_ADDR_MASK << XCESS_ADDR_SHIFT);
	reg |= addr << XCESS_ADDR_SHIFT;
	core_writel(priv, reg, CORE_CFP_ACC);
}

static inline unsigned int bcm_sf2_cfp_rule_size(struct bcm_sf2_priv *priv)
{
	/* Entry #0 is reserved */
	return priv->num_cfp_rules - 1;
}

static int bcm_sf2_cfp_act_pol_set(struct bcm_sf2_priv *priv,
				   unsigned int rule_index,
				   int src_port,
				   unsigned int port_num,
				   unsigned int queue_num,
				   bool fwd_map_change)
{
	int ret;
	u32 reg;

	/* Replace ARL derived destination with DST_MAP derived, define
	 * which port and queue this should be forwarded to.
	 */
	if (fwd_map_change)
		reg = CHANGE_FWRD_MAP_IB_REP_ARL |
		      BIT(port_num + DST_MAP_IB_SHIFT) |
		      CHANGE_TC | queue_num << NEW_TC_SHIFT;
	else
		reg = 0;

	/* Enable looping back to the original port */
	if (src_port == port_num)
		reg |= LOOP_BK_EN;

	core_writel(priv, reg, CORE_ACT_POL_DATA0);

	/* Set classification ID that needs to be put in Broadcom tag */
	core_writel(priv, rule_index << CHAIN_ID_SHIFT, CORE_ACT_POL_DATA1);

	core_writel(priv, 0, CORE_ACT_POL_DATA2);

	/* Configure policer RAM now */
	ret = bcm_sf2_cfp_op(priv, OP_SEL_WRITE | ACT_POL_RAM);
	if (ret) {
		pr_err("Policer entry at %d failed\n", rule_index);
		return ret;
	}

	/* Disable the policer */
	core_writel(priv, POLICER_MODE_DISABLE, CORE_RATE_METER0);

	/* Now the rate meter */
	ret = bcm_sf2_cfp_op(priv, OP_SEL_WRITE | RATE_METER_RAM);
	if (ret) {
		pr_err("Meter entry at %d failed\n", rule_index);
		return ret;
	}

	return 0;
}

static void bcm_sf2_cfp_slice_ipv4(struct bcm_sf2_priv *priv,
				   struct flow_dissector_key_ipv4_addrs *addrs,
				   struct flow_dissector_key_ports *ports,
				   const __be16 vlan_tci,
				   unsigned int slice_num, u8 num_udf,
				   bool mask)
{
	u32 reg, offset;

	/* UDF_Valid[7:0]	[31:24]
	 * S-Tag		[23:8]
	 * C-Tag		[7:0]
	 */
	reg = udf_lower_bits(num_udf) << 24 | be16_to_cpu(vlan_tci) >> 8;
	if (mask)
		core_writel(priv, reg, CORE_CFP_MASK_PORT(5));
	else
		core_writel(priv, reg, CORE_CFP_DATA_PORT(5));

	/* C-Tag		[31:24]
	 * UDF_n_A8		[23:8]
	 * UDF_n_A7		[7:0]
	 */
	reg = (u32)(be16_to_cpu(vlan_tci) & 0xff) << 24;
	if (mask)
		offset = CORE_CFP_MASK_PORT(4);
	else
		offset = CORE_CFP_DATA_PORT(4);
	core_writel(priv, reg, offset);

	/* UDF_n_A7		[31:24]
	 * UDF_n_A6		[23:8]
	 * UDF_n_A5		[7:0]
	 */
	reg = be16_to_cpu(ports->dst) >> 8;
	if (mask)
		offset = CORE_CFP_MASK_PORT(3);
	else
		offset = CORE_CFP_DATA_PORT(3);
	core_writel(priv, reg, offset);

	/* UDF_n_A5		[31:24]
	 * UDF_n_A4		[23:8]
	 * UDF_n_A3		[7:0]
	 */
	reg = (be16_to_cpu(ports->dst) & 0xff) << 24 |
	      (u32)be16_to_cpu(ports->src) << 8 |
	      (be32_to_cpu(addrs->dst) & 0x0000ff00) >> 8;
	if (mask)
		offset = CORE_CFP_MASK_PORT(2);
	else
		offset = CORE_CFP_DATA_PORT(2);
	core_writel(priv, reg, offset);

	/* UDF_n_A3		[31:24]
	 * UDF_n_A2		[23:8]
	 * UDF_n_A1		[7:0]
	 */
	reg = (u32)(be32_to_cpu(addrs->dst) & 0xff) << 24 |
	      (u32)(be32_to_cpu(addrs->dst) >> 16) << 8 |
	      (be32_to_cpu(addrs->src) & 0x0000ff00) >> 8;
	if (mask)
		offset = CORE_CFP_MASK_PORT(1);
	else
		offset = CORE_CFP_DATA_PORT(1);
	core_writel(priv, reg, offset);

	/* UDF_n_A1		[31:24]
	 * UDF_n_A0		[23:8]
	 * Reserved		[7:4]
	 * Slice ID		[3:2]
	 * Slice valid		[1:0]
	 */
	reg = (u32)(be32_to_cpu(addrs->src) & 0xff) << 24 |
	      (u32)(be32_to_cpu(addrs->src) >> 16) << 8 |
	      SLICE_NUM(slice_num) | SLICE_VALID;
	if (mask)
		offset = CORE_CFP_MASK_PORT(0);
	else
		offset = CORE_CFP_DATA_PORT(0);
	core_writel(priv, reg, offset);
}

static int bcm_sf2_cfp_ipv4_rule_set(struct bcm_sf2_priv *priv, int port,
				     unsigned int port_num,
				     unsigned int queue_num,
				     struct ethtool_rx_flow_spec *fs)
{
	__be16 vlan_tci = 0, vlan_m_tci = htons(0xffff);
	struct ethtool_rx_flow_spec_input input = {};
	const struct cfp_udf_layout *layout;
	unsigned int slice_num, rule_index;
	struct ethtool_rx_flow_rule *flow;
	struct flow_match_ipv4_addrs ipv4;
	struct flow_match_ports ports;
	struct flow_match_ip ip;
	u8 ip_proto, ip_frag;
	u8 num_udf;
	u32 reg;
	int ret;

	switch (fs->flow_type & ~FLOW_EXT) {
	case TCP_V4_FLOW:
		ip_proto = IPPROTO_TCP;
		break;
	case UDP_V4_FLOW:
		ip_proto = IPPROTO_UDP;
		break;
	default:
		return -EINVAL;
	}

	ip_frag = !!(be32_to_cpu(fs->h_ext.data[0]) & 1);

	/* Extract VLAN TCI */
	if (fs->flow_type & FLOW_EXT) {
		vlan_tci = fs->h_ext.vlan_tci;
		vlan_m_tci = fs->m_ext.vlan_tci;
	}

	/* Locate the first rule available */
	if (fs->location == RX_CLS_LOC_ANY)
		rule_index = find_first_zero_bit(priv->cfp.used,
						 priv->num_cfp_rules);
	else
		rule_index = fs->location;

	if (rule_index > bcm_sf2_cfp_rule_size(priv))
		return -ENOSPC;

	input.fs = fs;
	flow = ethtool_rx_flow_rule_create(&input);
	if (IS_ERR(flow))
		return PTR_ERR(flow);

	flow_rule_match_ipv4_addrs(flow->rule, &ipv4);
	flow_rule_match_ports(flow->rule, &ports);
	flow_rule_match_ip(flow->rule, &ip);

	layout = &udf_tcpip4_layout;
	/* We only use one UDF slice for now */
	slice_num = bcm_sf2_get_slice_number(layout, 0);
	if (slice_num == UDF_NUM_SLICES) {
		ret = -EINVAL;
		goto out_err_flow_rule;
	}

	num_udf = bcm_sf2_get_num_udf_slices(layout->udfs[slice_num].slices);

	/* Apply the UDF layout for this filter */
	bcm_sf2_cfp_udf_set(priv, layout, slice_num);

	/* Apply to all packets received through this port */
	core_writel(priv, BIT(port), CORE_CFP_DATA_PORT(7));

	/* Source port map match */
	core_writel(priv, 0xff, CORE_CFP_MASK_PORT(7));

	/* S-Tag status		[31:30]
	 * C-Tag status		[29:28]
	 * L2 framing		[27:26]
	 * L3 framing		[25:24]
	 * IP ToS		[23:16]
	 * IP proto		[15:08]
	 * IP Fragm		[7]
	 * Non 1st frag		[6]
	 * IP Authen		[5]
	 * TTL range		[4:3]
	 * PPPoE session	[2]
	 * Reserved		[1]
	 * UDF_Valid[8]		[0]
	 */
	core_writel(priv, ip.key->tos << IPTOS_SHIFT |
		    ip_proto << IPPROTO_SHIFT | ip_frag << IP_FRAG_SHIFT |
		    udf_upper_bits(num_udf),
		    CORE_CFP_DATA_PORT(6));

	/* Mask with the specific layout for IPv4 packets */
	core_writel(priv, layout->udfs[slice_num].mask_value |
		    udf_upper_bits(num_udf), CORE_CFP_MASK_PORT(6));

	/* Program the match and the mask */
	bcm_sf2_cfp_slice_ipv4(priv, ipv4.key, ports.key, vlan_tci,
			       slice_num, num_udf, false);
	bcm_sf2_cfp_slice_ipv4(priv, ipv4.mask, ports.mask, vlan_m_tci,
			       SLICE_NUM_MASK, num_udf, true);

	/* Insert into TCAM now */
	bcm_sf2_cfp_rule_addr_set(priv, rule_index);

	ret = bcm_sf2_cfp_op(priv, OP_SEL_WRITE | TCAM_SEL);
	if (ret) {
		pr_err("TCAM entry at addr %d failed\n", rule_index);
		goto out_err_flow_rule;
	}

	/* Insert into Action and policer RAMs now */
	ret = bcm_sf2_cfp_act_pol_set(priv, rule_index, port, port_num,
				      queue_num, true);
	if (ret)
		goto out_err_flow_rule;

	/* Turn on CFP for this rule now */
	reg = core_readl(priv, CORE_CFP_CTL_REG);
	reg |= BIT(port);
	core_writel(priv, reg, CORE_CFP_CTL_REG);

	/* Flag the rule as being used and return it */
	set_bit(rule_index, priv->cfp.used);
	set_bit(rule_index, priv->cfp.unique);
	fs->location = rule_index;

	return 0;

out_err_flow_rule:
	ethtool_rx_flow_rule_destroy(flow);
	return ret;
}

static void bcm_sf2_cfp_slice_ipv6(struct bcm_sf2_priv *priv,
				   const __be32 *ip6_addr, const __be16 port,
				   const __be16 vlan_tci,
				   unsigned int slice_num, u32 udf_bits,
				   bool mask)
{
	u32 reg, tmp, val, offset;

	/* UDF_Valid[7:0]	[31:24]
	 * S-Tag		[23:8]
	 * C-Tag		[7:0]
	 */
	reg = udf_bits << 24 | be16_to_cpu(vlan_tci) >> 8;
	if (mask)
		core_writel(priv, reg, CORE_CFP_MASK_PORT(5));
	else
		core_writel(priv, reg, CORE_CFP_DATA_PORT(5));

	/* C-Tag		[31:24]
	 * UDF_n_B8		[23:8]	(port)
	 * UDF_n_B7 (upper)	[7:0]	(addr[15:8])
	 */
	reg = be32_to_cpu(ip6_addr[3]);
	val = (u32)be16_to_cpu(port) << 8 | ((reg >> 8) & 0xff);
	val |= (u32)(be16_to_cpu(vlan_tci) & 0xff) << 24;
	if (mask)
		offset = CORE_CFP_MASK_PORT(4);
	else
		offset = CORE_CFP_DATA_PORT(4);
	core_writel(priv, val, offset);

	/* UDF_n_B7 (lower)	[31:24]	(addr[7:0])
	 * UDF_n_B6		[23:8] (addr[31:16])
	 * UDF_n_B5 (upper)	[7:0] (addr[47:40])
	 */
	tmp = be32_to_cpu(ip6_addr[2]);
	val = (u32)(reg & 0xff) << 24 | (u32)(reg >> 16) << 8 |
	      ((tmp >> 8) & 0xff);
	if (mask)
		offset = CORE_CFP_MASK_PORT(3);
	else
		offset = CORE_CFP_DATA_PORT(3);
	core_writel(priv, val, offset);

	/* UDF_n_B5 (lower)	[31:24] (addr[39:32])
	 * UDF_n_B4		[23:8] (addr[63:48])
	 * UDF_n_B3 (upper)	[7:0] (addr[79:72])
	 */
	reg = be32_to_cpu(ip6_addr[1]);
	val = (u32)(tmp & 0xff) << 24 | (u32)(tmp >> 16) << 8 |
	      ((reg >> 8) & 0xff);
	if (mask)
		offset = CORE_CFP_MASK_PORT(2);
	else
		offset = CORE_CFP_DATA_PORT(2);
	core_writel(priv, val, offset);

	/* UDF_n_B3 (lower)	[31:24] (addr[71:64])
	 * UDF_n_B2		[23:8] (addr[95:80])
	 * UDF_n_B1 (upper)	[7:0] (addr[111:104])
	 */
	tmp = be32_to_cpu(ip6_addr[0]);
	val = (u32)(reg & 0xff) << 24 | (u32)(reg >> 16) << 8 |
	      ((tmp >> 8) & 0xff);
	if (mask)
		offset = CORE_CFP_MASK_PORT(1);
	else
		offset = CORE_CFP_DATA_PORT(1);
	core_writel(priv, val, offset);

	/* UDF_n_B1 (lower)	[31:24] (addr[103:96])
	 * UDF_n_B0		[23:8] (addr[127:112])
	 * Reserved		[7:4]
	 * Slice ID		[3:2]
	 * Slice valid		[1:0]
	 */
	reg = (u32)(tmp & 0xff) << 24 | (u32)(tmp >> 16) << 8 |
	       SLICE_NUM(slice_num) | SLICE_VALID;
	if (mask)
		offset = CORE_CFP_MASK_PORT(0);
	else
		offset = CORE_CFP_DATA_PORT(0);
	core_writel(priv, reg, offset);
}

static struct cfp_rule *bcm_sf2_cfp_rule_find(struct bcm_sf2_priv *priv,
					      int port, u32 location)
{
	struct cfp_rule *rule = NULL;

	list_for_each_entry(rule, &priv->cfp.rules_list, next) {
		if (rule->port == port && rule->fs.location == location)
			break;
	}

	return rule;
}

static int bcm_sf2_cfp_rule_cmp(struct bcm_sf2_priv *priv, int port,
				struct ethtool_rx_flow_spec *fs)
{
	struct cfp_rule *rule = NULL;
	size_t fs_size = 0;
	int ret = 1;

	if (list_empty(&priv->cfp.rules_list))
		return ret;

	list_for_each_entry(rule, &priv->cfp.rules_list, next) {
		ret = 1;
		if (rule->port != port)
			continue;

		if (rule->fs.flow_type != fs->flow_type ||
		    rule->fs.ring_cookie != fs->ring_cookie ||
		    rule->fs.h_ext.data[0] != fs->h_ext.data[0])
			continue;

		switch (fs->flow_type & ~FLOW_EXT) {
		case TCP_V6_FLOW:
		case UDP_V6_FLOW:
			fs_size = sizeof(struct ethtool_tcpip6_spec);
			break;
		case TCP_V4_FLOW:
		case UDP_V4_FLOW:
			fs_size = sizeof(struct ethtool_tcpip4_spec);
			break;
		default:
			continue;
		}

		ret = memcmp(&rule->fs.h_u, &fs->h_u, fs_size);
		ret |= memcmp(&rule->fs.m_u, &fs->m_u, fs_size);
		/* Compare VLAN TCI values as well */
		if (rule->fs.flow_type & FLOW_EXT) {
			ret |= rule->fs.h_ext.vlan_tci != fs->h_ext.vlan_tci;
			ret |= rule->fs.m_ext.vlan_tci != fs->m_ext.vlan_tci;
		}
		if (ret == 0)
			break;
	}

	return ret;
}

static int bcm_sf2_cfp_ipv6_rule_set(struct bcm_sf2_priv *priv, int port,
				     unsigned int port_num,
				     unsigned int queue_num,
				     struct ethtool_rx_flow_spec *fs)
{
	__be16 vlan_tci = 0, vlan_m_tci = htons(0xffff);
	struct ethtool_rx_flow_spec_input input = {};
	unsigned int slice_num, rule_index[2];
	const struct cfp_udf_layout *layout;
	struct ethtool_rx_flow_rule *flow;
	struct flow_match_ipv6_addrs ipv6;
	struct flow_match_ports ports;
	u8 ip_proto, ip_frag;
	int ret = 0;
	u8 num_udf;
	u32 reg;

	switch (fs->flow_type & ~FLOW_EXT) {
	case TCP_V6_FLOW:
		ip_proto = IPPROTO_TCP;
		break;
	case UDP_V6_FLOW:
		ip_proto = IPPROTO_UDP;
		break;
	default:
		return -EINVAL;
	}

	ip_frag = !!(be32_to_cpu(fs->h_ext.data[0]) & 1);

	/* Extract VLAN TCI */
	if (fs->flow_type & FLOW_EXT) {
		vlan_tci = fs->h_ext.vlan_tci;
		vlan_m_tci = fs->m_ext.vlan_tci;
	}

	layout = &udf_tcpip6_layout;
	slice_num = bcm_sf2_get_slice_number(layout, 0);
	if (slice_num == UDF_NUM_SLICES)
		return -EINVAL;

	num_udf = bcm_sf2_get_num_udf_slices(layout->udfs[slice_num].slices);

	/* Negotiate two indexes, one for the second half which we are chained
	 * from, which is what we will return to user-space, and a second one
	 * which is used to store its first half. That first half does not
	 * allow any choice of placement, so it just needs to find the next
	 * available bit. We return the second half as fs->location because
	 * that helps with the rule lookup later on since the second half is
	 * chained from its first half, we can easily identify IPv6 CFP rules
	 * by looking whether they carry a CHAIN_ID.
	 *
	 * We also want the second half to have a lower rule_index than its
	 * first half because the HW search is by incrementing addresses.
	 */
	if (fs->location == RX_CLS_LOC_ANY)
		rule_index[1] = find_first_zero_bit(priv->cfp.used,
						    priv->num_cfp_rules);
	else
		rule_index[1] = fs->location;
	if (rule_index[1] > bcm_sf2_cfp_rule_size(priv))
		return -ENOSPC;

	/* Flag it as used (cleared on error path) such that we can immediately
	 * obtain a second one to chain from.
	 */
	set_bit(rule_index[1], priv->cfp.used);

	rule_index[0] = find_first_zero_bit(priv->cfp.used,
					    priv->num_cfp_rules);
	if (rule_index[0] > bcm_sf2_cfp_rule_size(priv)) {
		ret = -ENOSPC;
		goto out_err;
	}

	input.fs = fs;
	flow = ethtool_rx_flow_rule_create(&input);
	if (IS_ERR(flow)) {
		ret = PTR_ERR(flow);
		goto out_err;
	}
	flow_rule_match_ipv6_addrs(flow->rule, &ipv6);
	flow_rule_match_ports(flow->rule, &ports);

	/* Apply the UDF layout for this filter */
	bcm_sf2_cfp_udf_set(priv, layout, slice_num);

	/* Apply to all packets received through this port */
	core_writel(priv, BIT(port), CORE_CFP_DATA_PORT(7));

	/* Source port map match */
	core_writel(priv, 0xff, CORE_CFP_MASK_PORT(7));

	/* S-Tag status		[31:30]
	 * C-Tag status		[29:28]
	 * L2 framing		[27:26]
	 * L3 framing		[25:24]
	 * IP ToS		[23:16]
	 * IP proto		[15:08]
	 * IP Fragm		[7]
	 * Non 1st frag		[6]
	 * IP Authen		[5]
	 * TTL range		[4:3]
	 * PPPoE session	[2]
	 * Reserved		[1]
	 * UDF_Valid[8]		[0]
	 */
	reg = 1 << L3_FRAMING_SHIFT | ip_proto << IPPROTO_SHIFT |
		ip_frag << IP_FRAG_SHIFT | udf_upper_bits(num_udf);
	core_writel(priv, reg, CORE_CFP_DATA_PORT(6));

	/* Mask with the specific layout for IPv6 packets including
	 * UDF_Valid[8]
	 */
	reg = layout->udfs[slice_num].mask_value | udf_upper_bits(num_udf);
	core_writel(priv, reg, CORE_CFP_MASK_PORT(6));

	/* Slice the IPv6 source address and port */
	bcm_sf2_cfp_slice_ipv6(priv, ipv6.key->src.in6_u.u6_addr32,
			       ports.key->src, vlan_tci, slice_num,
			       udf_lower_bits(num_udf), false);
	bcm_sf2_cfp_slice_ipv6(priv, ipv6.mask->src.in6_u.u6_addr32,
			       ports.mask->src, vlan_m_tci, SLICE_NUM_MASK,
			       udf_lower_bits(num_udf), true);

	/* Insert into TCAM now because we need to insert a second rule */
	bcm_sf2_cfp_rule_addr_set(priv, rule_index[0]);

	ret = bcm_sf2_cfp_op(priv, OP_SEL_WRITE | TCAM_SEL);
	if (ret) {
		pr_err("TCAM entry at addr %d failed\n", rule_index[0]);
		goto out_err_flow_rule;
	}

	/* Insert into Action and policer RAMs now */
	ret = bcm_sf2_cfp_act_pol_set(priv, rule_index[0], port, port_num,
				      queue_num, false);
	if (ret)
		goto out_err_flow_rule;

	/* Now deal with the second slice to chain this rule */
	slice_num = bcm_sf2_get_slice_number(layout, slice_num + 1);
	if (slice_num == UDF_NUM_SLICES) {
		ret = -EINVAL;
		goto out_err_flow_rule;
	}

	num_udf = bcm_sf2_get_num_udf_slices(layout->udfs[slice_num].slices);

	/* Apply the UDF layout for this filter */
	bcm_sf2_cfp_udf_set(priv, layout, slice_num);

	/* Chained rule, source port match is coming from the rule we are
	 * chained from.
	 */
	core_writel(priv, 0, CORE_CFP_DATA_PORT(7));
	core_writel(priv, 0, CORE_CFP_MASK_PORT(7));

	/*
	 * CHAIN ID		[31:24] chain to previous slice
	 * Reserved		[23:20]
	 * UDF_Valid[11:8]	[19:16]
	 * UDF_Valid[7:0]	[15:8]
	 * UDF_n_D11		[7:0]
	 */
	reg = rule_index[0] << 24 | udf_upper_bits(num_udf) << 16 |
		udf_lower_bits(num_udf) << 8;
	core_writel(priv, reg, CORE_CFP_DATA_PORT(6));

	/* Mask all except chain ID, UDF Valid[8] and UDF Valid[7:0] */
	reg = XCESS_ADDR_MASK << 24 | udf_upper_bits(num_udf) << 16 |
		udf_lower_bits(num_udf) << 8;
	core_writel(priv, reg, CORE_CFP_MASK_PORT(6));

	bcm_sf2_cfp_slice_ipv6(priv, ipv6.key->dst.in6_u.u6_addr32,
			       ports.key->dst, 0, slice_num,
			       0, false);
	bcm_sf2_cfp_slice_ipv6(priv, ipv6.mask->dst.in6_u.u6_addr32,
			       ports.key->dst, 0, SLICE_NUM_MASK,
			       0, true);

	/* Insert into TCAM now */
	bcm_sf2_cfp_rule_addr_set(priv, rule_index[1]);

	ret = bcm_sf2_cfp_op(priv, OP_SEL_WRITE | TCAM_SEL);
	if (ret) {
		pr_err("TCAM entry at addr %d failed\n", rule_index[1]);
		goto out_err_flow_rule;
	}

	/* Insert into Action and policer RAMs now, set chain ID to
	 * the one we are chained to
	 */
	ret = bcm_sf2_cfp_act_pol_set(priv, rule_index[1], port, port_num,
				      queue_num, true);
	if (ret)
		goto out_err_flow_rule;

	/* Turn on CFP for this rule now */
	reg = core_readl(priv, CORE_CFP_CTL_REG);
	reg |= BIT(port);
	core_writel(priv, reg, CORE_CFP_CTL_REG);

	/* Flag the second half rule as being used now, return it as the
	 * location, and flag it as unique while dumping rules
	 */
	set_bit(rule_index[0], priv->cfp.used);
	set_bit(rule_index[1], priv->cfp.unique);
	fs->location = rule_index[1];

	return ret;

out_err_flow_rule:
	ethtool_rx_flow_rule_destroy(flow);
out_err:
	clear_bit(rule_index[1], priv->cfp.used);
	return ret;
}

static int bcm_sf2_cfp_rule_insert(struct dsa_switch *ds, int port,
				   struct ethtool_rx_flow_spec *fs)
{
	struct bcm_sf2_priv *priv = bcm_sf2_to_priv(ds);
	s8 cpu_port = dsa_to_port(ds, port)->cpu_dp->index;
	__u64 ring_cookie = fs->ring_cookie;
	struct switchdev_obj_port_vlan vlan;
	unsigned int queue_num, port_num;
	u16 vid;
	int ret;

	/* This rule is a Wake-on-LAN filter and we must specifically
	 * target the CPU port in order for it to be working.
	 */
	if (ring_cookie == RX_CLS_FLOW_WAKE)
		ring_cookie = cpu_port * SF2_NUM_EGRESS_QUEUES;

	/* We do not support discarding packets, check that the
	 * destination port is enabled and that we are within the
	 * number of ports supported by the switch
	 */
	port_num = ring_cookie / SF2_NUM_EGRESS_QUEUES;

	if (ring_cookie == RX_CLS_FLOW_DISC ||
	    !(dsa_is_user_port(ds, port_num) ||
	      dsa_is_cpu_port(ds, port_num)) ||
	    port_num >= priv->hw_params.num_ports)
		return -EINVAL;

	/* If the rule is matching a particular VLAN, make sure that we honor
	 * the matching and have it tagged or untagged on the destination port,
	 * we do this on egress with a VLAN entry. The egress tagging attribute
	 * is expected to be provided in h_ext.data[1] bit 0. A 1 means untagged,
	 * a 0 means tagged.
	 */
	if (fs->flow_type & FLOW_EXT) {
		/* We cannot support matching multiple VLAN IDs yet */
		if ((be16_to_cpu(fs->m_ext.vlan_tci) & VLAN_VID_MASK) !=
		    VLAN_VID_MASK)
			return -EINVAL;

		vid = be16_to_cpu(fs->h_ext.vlan_tci) & VLAN_VID_MASK;
		vlan.vid = vid;
		if (be32_to_cpu(fs->h_ext.data[1]) & 1)
			vlan.flags = BRIDGE_VLAN_INFO_UNTAGGED;
		else
			vlan.flags = 0;

<<<<<<< HEAD
		ret = ds->ops->port_vlan_add(ds, port_num, &vlan);
=======
		ret = ds->ops->port_vlan_add(ds, port_num, &vlan, NULL);
>>>>>>> 38b5133a
		if (ret)
			return ret;
	}

	/*
	 * We have a small oddity where Port 6 just does not have a
	 * valid bit here (so we substract by one).
	 */
	queue_num = ring_cookie % SF2_NUM_EGRESS_QUEUES;
	if (port_num >= 7)
		port_num -= 1;

	switch (fs->flow_type & ~FLOW_EXT) {
	case TCP_V4_FLOW:
	case UDP_V4_FLOW:
		ret = bcm_sf2_cfp_ipv4_rule_set(priv, port, port_num,
						queue_num, fs);
		break;
	case TCP_V6_FLOW:
	case UDP_V6_FLOW:
		ret = bcm_sf2_cfp_ipv6_rule_set(priv, port, port_num,
						queue_num, fs);
		break;
	default:
		ret = -EINVAL;
		break;
	}

	return ret;
}

static int bcm_sf2_cfp_rule_set(struct dsa_switch *ds, int port,
				struct ethtool_rx_flow_spec *fs)
{
	struct bcm_sf2_priv *priv = bcm_sf2_to_priv(ds);
	struct cfp_rule *rule = NULL;
	int ret = -EINVAL;

	/* Check for unsupported extensions */
	if (fs->flow_type & FLOW_MAC_EXT)
		return -EINVAL;

	if (fs->location != RX_CLS_LOC_ANY &&
	    fs->location > bcm_sf2_cfp_rule_size(priv))
		return -EINVAL;

	if ((fs->flow_type & FLOW_EXT) &&
	    !(ds->ops->port_vlan_add || ds->ops->port_vlan_del))
		return -EOPNOTSUPP;

	if (fs->location != RX_CLS_LOC_ANY &&
	    test_bit(fs->location, priv->cfp.used))
		return -EBUSY;

	ret = bcm_sf2_cfp_rule_cmp(priv, port, fs);
	if (ret == 0)
		return -EEXIST;

	rule = kzalloc(sizeof(*rule), GFP_KERNEL);
	if (!rule)
		return -ENOMEM;

	ret = bcm_sf2_cfp_rule_insert(ds, port, fs);
	if (ret) {
		kfree(rule);
		return ret;
	}

	rule->port = port;
	memcpy(&rule->fs, fs, sizeof(*fs));
	list_add_tail(&rule->next, &priv->cfp.rules_list);

	return ret;
}

static int bcm_sf2_cfp_rule_del_one(struct bcm_sf2_priv *priv, int port,
				    u32 loc, u32 *next_loc)
{
	int ret;
	u32 reg;

	/* Indicate which rule we want to read */
	bcm_sf2_cfp_rule_addr_set(priv, loc);

	ret =  bcm_sf2_cfp_op(priv, OP_SEL_READ | TCAM_SEL);
	if (ret)
		return ret;

	/* Check if this is possibly an IPv6 rule that would
	 * indicate we need to delete its companion rule
	 * as well
	 */
	reg = core_readl(priv, CORE_CFP_DATA_PORT(6));
	if (next_loc)
		*next_loc = (reg >> 24) & CHAIN_ID_MASK;

	/* Clear its valid bits */
	reg = core_readl(priv, CORE_CFP_DATA_PORT(0));
	reg &= ~SLICE_VALID;
	core_writel(priv, reg, CORE_CFP_DATA_PORT(0));

	/* Write back this entry into the TCAM now */
	ret = bcm_sf2_cfp_op(priv, OP_SEL_WRITE | TCAM_SEL);
	if (ret)
		return ret;

	clear_bit(loc, priv->cfp.used);
	clear_bit(loc, priv->cfp.unique);

	return 0;
}

static int bcm_sf2_cfp_rule_remove(struct bcm_sf2_priv *priv, int port,
				   u32 loc)
{
	u32 next_loc = 0;
	int ret;

	ret = bcm_sf2_cfp_rule_del_one(priv, port, loc, &next_loc);
	if (ret)
		return ret;

	/* If this was an IPv6 rule, delete is companion rule too */
	if (next_loc)
		ret = bcm_sf2_cfp_rule_del_one(priv, port, next_loc, NULL);

	return ret;
}

static int bcm_sf2_cfp_rule_del(struct bcm_sf2_priv *priv, int port, u32 loc)
{
	struct cfp_rule *rule;
	int ret;

	if (loc > bcm_sf2_cfp_rule_size(priv))
		return -EINVAL;

	/* Refuse deleting unused rules, and those that are not unique since
	 * that could leave IPv6 rules with one of the chained rule in the
	 * table.
	 */
	if (!test_bit(loc, priv->cfp.unique) || loc == 0)
		return -EINVAL;

	rule = bcm_sf2_cfp_rule_find(priv, port, loc);
	if (!rule)
		return -EINVAL;

	ret = bcm_sf2_cfp_rule_remove(priv, port, loc);

	list_del(&rule->next);
	kfree(rule);

	return ret;
}

static void bcm_sf2_invert_masks(struct ethtool_rx_flow_spec *flow)
{
	unsigned int i;

	for (i = 0; i < sizeof(flow->m_u); i++)
		flow->m_u.hdata[i] ^= 0xff;

	flow->m_ext.vlan_etype ^= cpu_to_be16(~0);
	flow->m_ext.vlan_tci ^= cpu_to_be16(~0);
	flow->m_ext.data[0] ^= cpu_to_be32(~0);
	flow->m_ext.data[1] ^= cpu_to_be32(~0);
}

static int bcm_sf2_cfp_rule_get(struct bcm_sf2_priv *priv, int port,
				struct ethtool_rxnfc *nfc)
{
	struct cfp_rule *rule;

	rule = bcm_sf2_cfp_rule_find(priv, port, nfc->fs.location);
	if (!rule)
		return -EINVAL;

	memcpy(&nfc->fs, &rule->fs, sizeof(rule->fs));

	bcm_sf2_invert_masks(&nfc->fs);

	/* Put the TCAM size here */
	nfc->data = bcm_sf2_cfp_rule_size(priv);

	return 0;
}

/* We implement the search doing a TCAM search operation */
static int bcm_sf2_cfp_rule_get_all(struct bcm_sf2_priv *priv,
				    int port, struct ethtool_rxnfc *nfc,
				    u32 *rule_locs)
{
	unsigned int index = 1, rules_cnt = 0;

	for_each_set_bit_from(index, priv->cfp.unique, priv->num_cfp_rules) {
		rule_locs[rules_cnt] = index;
		rules_cnt++;
	}

	/* Put the TCAM size here */
	nfc->data = bcm_sf2_cfp_rule_size(priv);
	nfc->rule_cnt = rules_cnt;

	return 0;
}

int bcm_sf2_get_rxnfc(struct dsa_switch *ds, int port,
		      struct ethtool_rxnfc *nfc, u32 *rule_locs)
{
	struct net_device *p = dsa_to_port(ds, port)->cpu_dp->master;
	struct bcm_sf2_priv *priv = bcm_sf2_to_priv(ds);
	int ret = 0;

	mutex_lock(&priv->cfp.lock);

	switch (nfc->cmd) {
	case ETHTOOL_GRXCLSRLCNT:
		/* Subtract the default, unusable rule */
		nfc->rule_cnt = bitmap_weight(priv->cfp.unique,
					      priv->num_cfp_rules) - 1;
		/* We support specifying rule locations */
		nfc->data |= RX_CLS_LOC_SPECIAL;
		break;
	case ETHTOOL_GRXCLSRULE:
		ret = bcm_sf2_cfp_rule_get(priv, port, nfc);
		break;
	case ETHTOOL_GRXCLSRLALL:
		ret = bcm_sf2_cfp_rule_get_all(priv, port, nfc, rule_locs);
		break;
	default:
		ret = -EOPNOTSUPP;
		break;
	}

	mutex_unlock(&priv->cfp.lock);

	if (ret)
		return ret;

	/* Pass up the commands to the attached master network device */
	if (p->ethtool_ops->get_rxnfc) {
		ret = p->ethtool_ops->get_rxnfc(p, nfc, rule_locs);
		if (ret == -EOPNOTSUPP)
			ret = 0;
	}

	return ret;
}

int bcm_sf2_set_rxnfc(struct dsa_switch *ds, int port,
		      struct ethtool_rxnfc *nfc)
{
	struct net_device *p = dsa_to_port(ds, port)->cpu_dp->master;
	struct bcm_sf2_priv *priv = bcm_sf2_to_priv(ds);
	int ret = 0;

	mutex_lock(&priv->cfp.lock);

	switch (nfc->cmd) {
	case ETHTOOL_SRXCLSRLINS:
		ret = bcm_sf2_cfp_rule_set(ds, port, &nfc->fs);
		break;

	case ETHTOOL_SRXCLSRLDEL:
		ret = bcm_sf2_cfp_rule_del(priv, port, nfc->fs.location);
		break;
	default:
		ret = -EOPNOTSUPP;
		break;
	}

	mutex_unlock(&priv->cfp.lock);

	if (ret)
		return ret;

	/* Pass up the commands to the attached master network device.
	 * This can fail, so rollback the operation if we need to.
	 */
	if (p->ethtool_ops->set_rxnfc) {
		ret = p->ethtool_ops->set_rxnfc(p, nfc);
		if (ret && ret != -EOPNOTSUPP) {
			mutex_lock(&priv->cfp.lock);
			bcm_sf2_cfp_rule_del(priv, port, nfc->fs.location);
			mutex_unlock(&priv->cfp.lock);
		} else {
			ret = 0;
		}
	}

	return ret;
}

int bcm_sf2_cfp_rst(struct bcm_sf2_priv *priv)
{
	unsigned int timeout = 1000;
	u32 reg;

	reg = core_readl(priv, CORE_CFP_ACC);
	reg |= TCAM_RESET;
	core_writel(priv, reg, CORE_CFP_ACC);

	do {
		reg = core_readl(priv, CORE_CFP_ACC);
		if (!(reg & TCAM_RESET))
			break;

		cpu_relax();
	} while (timeout--);

	if (!timeout)
		return -ETIMEDOUT;

	return 0;
}

void bcm_sf2_cfp_exit(struct dsa_switch *ds)
{
	struct bcm_sf2_priv *priv = bcm_sf2_to_priv(ds);
	struct cfp_rule *rule, *n;

	if (list_empty(&priv->cfp.rules_list))
		return;

	list_for_each_entry_safe_reverse(rule, n, &priv->cfp.rules_list, next)
		bcm_sf2_cfp_rule_del(priv, rule->port, rule->fs.location);
}

int bcm_sf2_cfp_resume(struct dsa_switch *ds)
{
	struct bcm_sf2_priv *priv = bcm_sf2_to_priv(ds);
	struct cfp_rule *rule;
	int ret = 0;
	u32 reg;

	if (list_empty(&priv->cfp.rules_list))
		return ret;

	reg = core_readl(priv, CORE_CFP_CTL_REG);
	reg &= ~CFP_EN_MAP_MASK;
	core_writel(priv, reg, CORE_CFP_CTL_REG);

	ret = bcm_sf2_cfp_rst(priv);
	if (ret)
		return ret;

	list_for_each_entry(rule, &priv->cfp.rules_list, next) {
		ret = bcm_sf2_cfp_rule_remove(priv, rule->port,
					      rule->fs.location);
		if (ret) {
			dev_err(ds->dev, "failed to remove rule\n");
			return ret;
		}

		ret = bcm_sf2_cfp_rule_insert(ds, rule->port, &rule->fs);
		if (ret) {
			dev_err(ds->dev, "failed to restore rule\n");
			return ret;
		}
	}

	return ret;
}

static const struct bcm_sf2_cfp_stat {
	unsigned int offset;
	unsigned int ram_loc;
	const char *name;
} bcm_sf2_cfp_stats[] = {
	{
		.offset = CORE_STAT_GREEN_CNTR,
		.ram_loc = GREEN_STAT_RAM,
		.name = "Green"
	},
	{
		.offset = CORE_STAT_YELLOW_CNTR,
		.ram_loc = YELLOW_STAT_RAM,
		.name = "Yellow"
	},
	{
		.offset = CORE_STAT_RED_CNTR,
		.ram_loc = RED_STAT_RAM,
		.name = "Red"
	},
};

void bcm_sf2_cfp_get_strings(struct dsa_switch *ds, int port,
			     u32 stringset, uint8_t *data)
{
	struct bcm_sf2_priv *priv = bcm_sf2_to_priv(ds);
	unsigned int s = ARRAY_SIZE(bcm_sf2_cfp_stats);
	char buf[ETH_GSTRING_LEN];
	unsigned int i, j, iter;

	if (stringset != ETH_SS_STATS)
		return;

	for (i = 1; i < priv->num_cfp_rules; i++) {
		for (j = 0; j < s; j++) {
			snprintf(buf, sizeof(buf),
				 "CFP%03d_%sCntr",
				 i, bcm_sf2_cfp_stats[j].name);
			iter = (i - 1) * s + j;
			strlcpy(data + iter * ETH_GSTRING_LEN,
				buf, ETH_GSTRING_LEN);
		}
	}
}

void bcm_sf2_cfp_get_ethtool_stats(struct dsa_switch *ds, int port,
				   uint64_t *data)
{
	struct bcm_sf2_priv *priv = bcm_sf2_to_priv(ds);
	unsigned int s = ARRAY_SIZE(bcm_sf2_cfp_stats);
	const struct bcm_sf2_cfp_stat *stat;
	unsigned int i, j, iter;
	struct cfp_rule *rule;
	int ret;

	mutex_lock(&priv->cfp.lock);
	for (i = 1; i < priv->num_cfp_rules; i++) {
		rule = bcm_sf2_cfp_rule_find(priv, port, i);
		if (!rule)
			continue;

		for (j = 0; j < s; j++) {
			stat = &bcm_sf2_cfp_stats[j];

			bcm_sf2_cfp_rule_addr_set(priv, i);
			ret = bcm_sf2_cfp_op(priv, stat->ram_loc | OP_SEL_READ);
			if (ret)
				continue;

			iter = (i - 1) * s + j;
			data[iter] = core_readl(priv, stat->offset);
		}

	}
	mutex_unlock(&priv->cfp.lock);
}

int bcm_sf2_cfp_get_sset_count(struct dsa_switch *ds, int port, int sset)
{
	struct bcm_sf2_priv *priv = bcm_sf2_to_priv(ds);

	if (sset != ETH_SS_STATS)
		return 0;

	/* 3 counters per CFP rules */
	return (priv->num_cfp_rules - 1) * ARRAY_SIZE(bcm_sf2_cfp_stats);
}<|MERGE_RESOLUTION|>--- conflicted
+++ resolved
@@ -891,11 +891,7 @@
 		else
 			vlan.flags = 0;
 
-<<<<<<< HEAD
-		ret = ds->ops->port_vlan_add(ds, port_num, &vlan);
-=======
 		ret = ds->ops->port_vlan_add(ds, port_num, &vlan, NULL);
->>>>>>> 38b5133a
 		if (ret)
 			return ret;
 	}
