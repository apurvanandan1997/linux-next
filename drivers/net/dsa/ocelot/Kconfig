# SPDX-License-Identifier: GPL-2.0-only
config NET_DSA_MSCC_FELIX
	tristate "Ocelot / Felix Ethernet switch support"
	depends on NET_DSA && PCI
	depends on NET_VENDOR_MICROSEMI
	depends on NET_VENDOR_FREESCALE
	depends on HAS_IOMEM
	select MSCC_OCELOT_SWITCH_LIB
	select NET_DSA_TAG_OCELOT_8021Q
	select NET_DSA_TAG_OCELOT
	select FSL_ENETC_MDIO
	select PCS_LYNX
	help
	  This driver supports the VSC9959 (Felix) switch, which is embedded as
	  a PCIe function of the NXP LS1028A ENETC RCiEP.

config NET_DSA_MSCC_SEVILLE
	tristate "Ocelot / Seville Ethernet switch support"
	depends on NET_DSA
	depends on NET_VENDOR_MICROSEMI
	depends on HAS_IOMEM
	select MSCC_OCELOT_SWITCH_LIB
<<<<<<< HEAD
=======
	select NET_DSA_TAG_OCELOT_8021Q
>>>>>>> f642729d
	select NET_DSA_TAG_OCELOT
	select PCS_LYNX
	help
	  This driver supports the VSC9953 (Seville) switch, which is embedded
	  as a platform device on the NXP T1040 SoC.<|MERGE_RESOLUTION|>--- conflicted
+++ resolved
@@ -20,10 +20,7 @@
 	depends on NET_VENDOR_MICROSEMI
 	depends on HAS_IOMEM
 	select MSCC_OCELOT_SWITCH_LIB
-<<<<<<< HEAD
-=======
 	select NET_DSA_TAG_OCELOT_8021Q
->>>>>>> f642729d
 	select NET_DSA_TAG_OCELOT
 	select PCS_LYNX
 	help
