// SPDX-License-Identifier: GPL-2.0
/* Copyright (c) 2018, Sensor-Technik Wiedemann GmbH
 * Copyright (c) 2018-2019, Vladimir Oltean <olteanv@gmail.com>
 */

#define pr_fmt(fmt) KBUILD_MODNAME ": " fmt

#include <linux/delay.h>
#include <linux/module.h>
#include <linux/printk.h>
#include <linux/spi/spi.h>
#include <linux/errno.h>
#include <linux/gpio/consumer.h>
#include <linux/phylink.h>
#include <linux/of.h>
#include <linux/of_net.h>
#include <linux/of_mdio.h>
#include <linux/of_device.h>
#include <linux/netdev_features.h>
#include <linux/netdevice.h>
#include <linux/if_bridge.h>
#include <linux/if_ether.h>
#include <linux/dsa/8021q.h>
#include "sja1105.h"
#include "sja1105_sgmii.h"
#include "sja1105_tas.h"

#define SJA1105_UNKNOWN_MULTICAST	0x010000000000ull

static const struct dsa_switch_ops sja1105_switch_ops;

static void sja1105_hw_reset(struct gpio_desc *gpio, unsigned int pulse_len,
			     unsigned int startup_delay)
{
	gpiod_set_value_cansleep(gpio, 1);
	/* Wait for minimum reset pulse length */
	msleep(pulse_len);
	gpiod_set_value_cansleep(gpio, 0);
	/* Wait until chip is ready after reset */
	msleep(startup_delay);
}

static void
sja1105_port_allow_traffic(struct sja1105_l2_forwarding_entry *l2_fwd,
			   int from, int to, bool allow)
{
	if (allow)
		l2_fwd[from].reach_port |= BIT(to);
	else
		l2_fwd[from].reach_port &= ~BIT(to);
}

static bool sja1105_can_forward(struct sja1105_l2_forwarding_entry *l2_fwd,
				int from, int to)
{
	return !!(l2_fwd[from].reach_port & BIT(to));
}

/* Structure used to temporarily transport device tree
 * settings into sja1105_setup
 */
struct sja1105_dt_port {
	phy_interface_t phy_mode;
	sja1105_mii_role_t role;
};

static int sja1105_init_mac_settings(struct sja1105_private *priv)
{
	struct sja1105_mac_config_entry default_mac = {
		/* Enable all 8 priority queues on egress.
		 * Every queue i holds top[i] - base[i] frames.
		 * Sum of top[i] - base[i] is 511 (max hardware limit).
		 */
		.top  = {0x3F, 0x7F, 0xBF, 0xFF, 0x13F, 0x17F, 0x1BF, 0x1FF},
		.base = {0x0, 0x40, 0x80, 0xC0, 0x100, 0x140, 0x180, 0x1C0},
		.enabled = {true, true, true, true, true, true, true, true},
		/* Keep standard IFG of 12 bytes on egress. */
		.ifg = 0,
		/* Always put the MAC speed in automatic mode, where it can be
		 * adjusted at runtime by PHYLINK.
		 */
		.speed = SJA1105_SPEED_AUTO,
		/* No static correction for 1-step 1588 events */
		.tp_delin = 0,
		.tp_delout = 0,
		/* Disable aging for critical TTEthernet traffic */
		.maxage = 0xFF,
		/* Internal VLAN (pvid) to apply to untagged ingress */
		.vlanprio = 0,
		.vlanid = 1,
		.ing_mirr = false,
		.egr_mirr = false,
		/* Don't drop traffic with other EtherType than ETH_P_IP */
		.drpnona664 = false,
		/* Don't drop double-tagged traffic */
		.drpdtag = false,
		/* Don't drop untagged traffic */
		.drpuntag = false,
		/* Don't retag 802.1p (VID 0) traffic with the pvid */
		.retag = false,
		/* Disable learning and I/O on user ports by default -
		 * STP will enable it.
		 */
		.dyn_learn = false,
		.egress = false,
		.ingress = false,
	};
	struct sja1105_mac_config_entry *mac;
	struct sja1105_table *table;
	int i;

	table = &priv->static_config.tables[BLK_IDX_MAC_CONFIG];

	/* Discard previous MAC Configuration Table */
	if (table->entry_count) {
		kfree(table->entries);
		table->entry_count = 0;
	}

	table->entries = kcalloc(SJA1105_NUM_PORTS,
				 table->ops->unpacked_entry_size, GFP_KERNEL);
	if (!table->entries)
		return -ENOMEM;

	table->entry_count = SJA1105_NUM_PORTS;

	mac = table->entries;

	for (i = 0; i < SJA1105_NUM_PORTS; i++) {
		mac[i] = default_mac;
		if (i == dsa_upstream_port(priv->ds, i)) {
			/* STP doesn't get called for CPU port, so we need to
			 * set the I/O parameters statically.
			 */
			mac[i].dyn_learn = true;
			mac[i].ingress = true;
			mac[i].egress = true;
		}
	}

	return 0;
}

static bool sja1105_supports_sgmii(struct sja1105_private *priv, int port)
{
	if (priv->info->part_no != SJA1105R_PART_NO &&
	    priv->info->part_no != SJA1105S_PART_NO)
		return false;

	if (port != SJA1105_SGMII_PORT)
		return false;

	if (dsa_is_unused_port(priv->ds, port))
		return false;

	return true;
}

static int sja1105_init_mii_settings(struct sja1105_private *priv,
				     struct sja1105_dt_port *ports)
{
	struct device *dev = &priv->spidev->dev;
	struct sja1105_xmii_params_entry *mii;
	struct sja1105_table *table;
	int i;

	table = &priv->static_config.tables[BLK_IDX_XMII_PARAMS];

	/* Discard previous xMII Mode Parameters Table */
	if (table->entry_count) {
		kfree(table->entries);
		table->entry_count = 0;
	}

	table->entries = kcalloc(SJA1105_MAX_XMII_PARAMS_COUNT,
				 table->ops->unpacked_entry_size, GFP_KERNEL);
	if (!table->entries)
		return -ENOMEM;

	/* Override table based on PHYLINK DT bindings */
	table->entry_count = SJA1105_MAX_XMII_PARAMS_COUNT;

	mii = table->entries;

	for (i = 0; i < SJA1105_NUM_PORTS; i++) {
		if (dsa_is_unused_port(priv->ds, i))
			continue;

		switch (ports[i].phy_mode) {
		case PHY_INTERFACE_MODE_MII:
			mii->xmii_mode[i] = XMII_MODE_MII;
			break;
		case PHY_INTERFACE_MODE_RMII:
			mii->xmii_mode[i] = XMII_MODE_RMII;
			break;
		case PHY_INTERFACE_MODE_RGMII:
		case PHY_INTERFACE_MODE_RGMII_ID:
		case PHY_INTERFACE_MODE_RGMII_RXID:
		case PHY_INTERFACE_MODE_RGMII_TXID:
			mii->xmii_mode[i] = XMII_MODE_RGMII;
			break;
		case PHY_INTERFACE_MODE_SGMII:
			if (!sja1105_supports_sgmii(priv, i))
				return -EINVAL;
			mii->xmii_mode[i] = XMII_MODE_SGMII;
			break;
		default:
			dev_err(dev, "Unsupported PHY mode %s!\n",
				phy_modes(ports[i].phy_mode));
		}

		/* Even though the SerDes port is able to drive SGMII autoneg
		 * like a PHY would, from the perspective of the XMII tables,
		 * the SGMII port should always be put in MAC mode.
		 */
		if (ports[i].phy_mode == PHY_INTERFACE_MODE_SGMII)
			mii->phy_mac[i] = XMII_MAC;
		else
			mii->phy_mac[i] = ports[i].role;
	}
	return 0;
}

static int sja1105_init_static_fdb(struct sja1105_private *priv)
{
	struct sja1105_l2_lookup_entry *l2_lookup;
	struct sja1105_table *table;
	int port;

	table = &priv->static_config.tables[BLK_IDX_L2_LOOKUP];

	/* We only populate the FDB table through dynamic L2 Address Lookup
	 * entries, except for a special entry at the end which is a catch-all
	 * for unknown multicast and will be used to control flooding domain.
	 */
	if (table->entry_count) {
		kfree(table->entries);
		table->entry_count = 0;
	}

	if (!priv->info->can_limit_mcast_flood)
		return 0;

	table->entries = kcalloc(1, table->ops->unpacked_entry_size,
				 GFP_KERNEL);
	if (!table->entries)
		return -ENOMEM;

	table->entry_count = 1;
	l2_lookup = table->entries;

	/* All L2 multicast addresses have an odd first octet */
	l2_lookup[0].macaddr = SJA1105_UNKNOWN_MULTICAST;
	l2_lookup[0].mask_macaddr = SJA1105_UNKNOWN_MULTICAST;
	l2_lookup[0].lockeds = true;
	l2_lookup[0].index = SJA1105_MAX_L2_LOOKUP_COUNT - 1;

	/* Flood multicast to every port by default */
	for (port = 0; port < priv->ds->num_ports; port++)
		if (!dsa_is_unused_port(priv->ds, port))
			l2_lookup[0].destports |= BIT(port);

	return 0;
}

static int sja1105_init_l2_lookup_params(struct sja1105_private *priv)
{
	struct sja1105_table *table;
	u64 max_fdb_entries = SJA1105_MAX_L2_LOOKUP_COUNT / SJA1105_NUM_PORTS;
	struct sja1105_l2_lookup_params_entry default_l2_lookup_params = {
		/* Learned FDB entries are forgotten after 300 seconds */
		.maxage = SJA1105_AGEING_TIME_MS(300000),
		/* All entries within a FDB bin are available for learning */
		.dyn_tbsz = SJA1105ET_FDB_BIN_SIZE,
		/* And the P/Q/R/S equivalent setting: */
		.start_dynspc = 0,
		.maxaddrp = {max_fdb_entries, max_fdb_entries, max_fdb_entries,
			     max_fdb_entries, max_fdb_entries, },
		/* 2^8 + 2^5 + 2^3 + 2^2 + 2^1 + 1 in Koopman notation */
		.poly = 0x97,
		/* This selects between Independent VLAN Learning (IVL) and
		 * Shared VLAN Learning (SVL)
		 */
		.shared_learn = true,
		/* Don't discard management traffic based on ENFPORT -
		 * we don't perform SMAC port enforcement anyway, so
		 * what we are setting here doesn't matter.
		 */
		.no_enf_hostprt = false,
		/* Don't learn SMAC for mac_fltres1 and mac_fltres0.
		 * Maybe correlate with no_linklocal_learn from bridge driver?
		 */
		.no_mgmt_learn = true,
		/* P/Q/R/S only */
		.use_static = true,
		/* Dynamically learned FDB entries can overwrite other (older)
		 * dynamic FDB entries
		 */
		.owr_dyn = true,
		.drpnolearn = true,
	};

	table = &priv->static_config.tables[BLK_IDX_L2_LOOKUP_PARAMS];

	if (table->entry_count) {
		kfree(table->entries);
		table->entry_count = 0;
	}

	table->entries = kcalloc(SJA1105_MAX_L2_LOOKUP_PARAMS_COUNT,
				 table->ops->unpacked_entry_size, GFP_KERNEL);
	if (!table->entries)
		return -ENOMEM;

	table->entry_count = SJA1105_MAX_L2_LOOKUP_PARAMS_COUNT;

	/* This table only has a single entry */
	((struct sja1105_l2_lookup_params_entry *)table->entries)[0] =
				default_l2_lookup_params;

	return 0;
}

static int sja1105_init_static_vlan(struct sja1105_private *priv)
{
	struct sja1105_table *table;
	struct sja1105_vlan_lookup_entry pvid = {
		.ving_mirr = 0,
		.vegr_mirr = 0,
		.vmemb_port = 0,
		.vlan_bc = 0,
		.tag_port = 0,
		.vlanid = 1,
	};
	struct dsa_switch *ds = priv->ds;
	int port;

	table = &priv->static_config.tables[BLK_IDX_VLAN_LOOKUP];

	/* The static VLAN table will only contain the initial pvid of 1.
	 * All other VLANs are to be configured through dynamic entries,
	 * and kept in the static configuration table as backing memory.
	 */
	if (table->entry_count) {
		kfree(table->entries);
		table->entry_count = 0;
	}

	table->entries = kzalloc(table->ops->unpacked_entry_size,
				 GFP_KERNEL);
	if (!table->entries)
		return -ENOMEM;

	table->entry_count = 1;

	/* VLAN 1: all DT-defined ports are members; no restrictions on
	 * forwarding; always transmit as untagged.
	 */
	for (port = 0; port < ds->num_ports; port++) {
		struct sja1105_bridge_vlan *v;

		if (dsa_is_unused_port(ds, port))
			continue;

		pvid.vmemb_port |= BIT(port);
		pvid.vlan_bc |= BIT(port);
		pvid.tag_port &= ~BIT(port);

		/* Let traffic that don't need dsa_8021q (e.g. STP, PTP) be
		 * transmitted as untagged.
		 */
		v = kzalloc(sizeof(*v), GFP_KERNEL);
		if (!v)
			return -ENOMEM;

		v->port = port;
		v->vid = 1;
		v->untagged = true;
		if (dsa_is_cpu_port(ds, port))
			v->pvid = true;
		list_add(&v->list, &priv->dsa_8021q_vlans);
	}

	((struct sja1105_vlan_lookup_entry *)table->entries)[0] = pvid;
	return 0;
}

static int sja1105_init_l2_forwarding(struct sja1105_private *priv)
{
	struct sja1105_l2_forwarding_entry *l2fwd;
	struct sja1105_table *table;
	int i, j;

	table = &priv->static_config.tables[BLK_IDX_L2_FORWARDING];

	if (table->entry_count) {
		kfree(table->entries);
		table->entry_count = 0;
	}

	table->entries = kcalloc(SJA1105_MAX_L2_FORWARDING_COUNT,
				 table->ops->unpacked_entry_size, GFP_KERNEL);
	if (!table->entries)
		return -ENOMEM;

	table->entry_count = SJA1105_MAX_L2_FORWARDING_COUNT;

	l2fwd = table->entries;

	/* First 5 entries define the forwarding rules */
	for (i = 0; i < SJA1105_NUM_PORTS; i++) {
		unsigned int upstream = dsa_upstream_port(priv->ds, i);

		for (j = 0; j < SJA1105_NUM_TC; j++)
			l2fwd[i].vlan_pmap[j] = j;

		/* All ports start up with egress flooding enabled,
		 * including the CPU port.
		 */
		priv->ucast_egress_floods |= BIT(i);
		priv->bcast_egress_floods |= BIT(i);

		if (i == upstream)
			continue;

		sja1105_port_allow_traffic(l2fwd, i, upstream, true);
		sja1105_port_allow_traffic(l2fwd, upstream, i, true);

		l2fwd[i].bc_domain = BIT(upstream);
		l2fwd[i].fl_domain = BIT(upstream);

		l2fwd[upstream].bc_domain |= BIT(i);
		l2fwd[upstream].fl_domain |= BIT(i);
	}
	/* Next 8 entries define VLAN PCP mapping from ingress to egress.
	 * Create a one-to-one mapping.
	 */
	for (i = 0; i < SJA1105_NUM_TC; i++)
		for (j = 0; j < SJA1105_NUM_PORTS; j++)
			l2fwd[SJA1105_NUM_PORTS + i].vlan_pmap[j] = i;

	return 0;
}

static int sja1105_init_l2_forwarding_params(struct sja1105_private *priv)
{
	struct sja1105_l2_forwarding_params_entry default_l2fwd_params = {
		/* Disallow dynamic reconfiguration of vlan_pmap */
		.max_dynp = 0,
		/* Use a single memory partition for all ingress queues */
		.part_spc = { SJA1105_MAX_FRAME_MEMORY, 0, 0, 0, 0, 0, 0, 0 },
	};
	struct sja1105_table *table;

	table = &priv->static_config.tables[BLK_IDX_L2_FORWARDING_PARAMS];

	if (table->entry_count) {
		kfree(table->entries);
		table->entry_count = 0;
	}

	table->entries = kcalloc(SJA1105_MAX_L2_FORWARDING_PARAMS_COUNT,
				 table->ops->unpacked_entry_size, GFP_KERNEL);
	if (!table->entries)
		return -ENOMEM;

	table->entry_count = SJA1105_MAX_L2_FORWARDING_PARAMS_COUNT;

	/* This table only has a single entry */
	((struct sja1105_l2_forwarding_params_entry *)table->entries)[0] =
				default_l2fwd_params;

	return 0;
}

void sja1105_frame_memory_partitioning(struct sja1105_private *priv)
{
	struct sja1105_l2_forwarding_params_entry *l2_fwd_params;
	struct sja1105_vl_forwarding_params_entry *vl_fwd_params;
	struct sja1105_table *table;
	int max_mem;

	/* VLAN retagging is implemented using a loopback port that consumes
	 * frame buffers. That leaves less for us.
	 */
	if (priv->vlan_state == SJA1105_VLAN_BEST_EFFORT)
		max_mem = SJA1105_MAX_FRAME_MEMORY_RETAGGING;
	else
		max_mem = SJA1105_MAX_FRAME_MEMORY;

	table = &priv->static_config.tables[BLK_IDX_L2_FORWARDING_PARAMS];
	l2_fwd_params = table->entries;
	l2_fwd_params->part_spc[0] = max_mem;

	/* If we have any critical-traffic virtual links, we need to reserve
	 * some frame buffer memory for them. At the moment, hardcode the value
	 * at 100 blocks of 128 bytes of memory each. This leaves 829 blocks
	 * remaining for best-effort traffic. TODO: figure out a more flexible
	 * way to perform the frame buffer partitioning.
	 */
	if (!priv->static_config.tables[BLK_IDX_VL_FORWARDING].entry_count)
		return;

	table = &priv->static_config.tables[BLK_IDX_VL_FORWARDING_PARAMS];
	vl_fwd_params = table->entries;

	l2_fwd_params->part_spc[0] -= SJA1105_VL_FRAME_MEMORY;
	vl_fwd_params->partspc[0] = SJA1105_VL_FRAME_MEMORY;
}

static int sja1105_init_general_params(struct sja1105_private *priv)
{
	struct sja1105_general_params_entry default_general_params = {
		/* Allow dynamic changing of the mirror port */
		.mirr_ptacu = true,
		.switchid = priv->ds->index,
		/* Priority queue for link-local management frames
		 * (both ingress to and egress from CPU - PTP, STP etc)
		 */
		.hostprio = 7,
		.mac_fltres1 = SJA1105_LINKLOCAL_FILTER_A,
		.mac_flt1    = SJA1105_LINKLOCAL_FILTER_A_MASK,
		.incl_srcpt1 = false,
		.send_meta1  = false,
		.mac_fltres0 = SJA1105_LINKLOCAL_FILTER_B,
		.mac_flt0    = SJA1105_LINKLOCAL_FILTER_B_MASK,
		.incl_srcpt0 = false,
		.send_meta0  = false,
		/* The destination for traffic matching mac_fltres1 and
		 * mac_fltres0 on all ports except host_port. Such traffic
		 * receieved on host_port itself would be dropped, except
		 * by installing a temporary 'management route'
		 */
		.host_port = dsa_upstream_port(priv->ds, 0),
		/* Default to an invalid value */
		.mirr_port = SJA1105_NUM_PORTS,
		/* Link-local traffic received on casc_port will be forwarded
		 * to host_port without embedding the source port and device ID
		 * info in the destination MAC address (presumably because it
		 * is a cascaded port and a downstream SJA switch already did
		 * that). Default to an invalid port (to disable the feature)
		 * and overwrite this if we find any DSA (cascaded) ports.
		 */
		.casc_port = SJA1105_NUM_PORTS,
		/* No TTEthernet */
		.vllupformat = SJA1105_VL_FORMAT_PSFP,
		.vlmarker = 0,
		.vlmask = 0,
		/* Only update correctionField for 1-step PTP (L2 transport) */
		.ignore2stf = 0,
		/* Forcefully disable VLAN filtering by telling
		 * the switch that VLAN has a different EtherType.
		 */
		.tpid = ETH_P_SJA1105,
		.tpid2 = ETH_P_SJA1105,
	};
	struct sja1105_table *table;

	table = &priv->static_config.tables[BLK_IDX_GENERAL_PARAMS];

	if (table->entry_count) {
		kfree(table->entries);
		table->entry_count = 0;
	}

	table->entries = kcalloc(SJA1105_MAX_GENERAL_PARAMS_COUNT,
				 table->ops->unpacked_entry_size, GFP_KERNEL);
	if (!table->entries)
		return -ENOMEM;

	table->entry_count = SJA1105_MAX_GENERAL_PARAMS_COUNT;

	/* This table only has a single entry */
	((struct sja1105_general_params_entry *)table->entries)[0] =
				default_general_params;

	return 0;
}

static int sja1105_init_avb_params(struct sja1105_private *priv)
{
	struct sja1105_avb_params_entry *avb;
	struct sja1105_table *table;

	table = &priv->static_config.tables[BLK_IDX_AVB_PARAMS];

	/* Discard previous AVB Parameters Table */
	if (table->entry_count) {
		kfree(table->entries);
		table->entry_count = 0;
	}

	table->entries = kcalloc(SJA1105_MAX_AVB_PARAMS_COUNT,
				 table->ops->unpacked_entry_size, GFP_KERNEL);
	if (!table->entries)
		return -ENOMEM;

	table->entry_count = SJA1105_MAX_AVB_PARAMS_COUNT;

	avb = table->entries;

	/* Configure the MAC addresses for meta frames */
	avb->destmeta = SJA1105_META_DMAC;
	avb->srcmeta  = SJA1105_META_SMAC;
	/* On P/Q/R/S, configure the direction of the PTP_CLK pin as input by
	 * default. This is because there might be boards with a hardware
	 * layout where enabling the pin as output might cause an electrical
	 * clash. On E/T the pin is always an output, which the board designers
	 * probably already knew, so even if there are going to be electrical
	 * issues, there's nothing we can do.
	 */
	avb->cas_master = false;

	return 0;
}

/* The L2 policing table is 2-stage. The table is looked up for each frame
 * according to the ingress port, whether it was broadcast or not, and the
 * classified traffic class (given by VLAN PCP). This portion of the lookup is
 * fixed, and gives access to the SHARINDX, an indirection register pointing
 * within the policing table itself, which is used to resolve the policer that
 * will be used for this frame.
 *
 *  Stage 1                              Stage 2
 * +------------+--------+              +---------------------------------+
 * |Port 0 TC 0 |SHARINDX|              | Policer 0: Rate, Burst, MTU     |
 * +------------+--------+              +---------------------------------+
 * |Port 0 TC 1 |SHARINDX|              | Policer 1: Rate, Burst, MTU     |
 * +------------+--------+              +---------------------------------+
 *    ...                               | Policer 2: Rate, Burst, MTU     |
 * +------------+--------+              +---------------------------------+
 * |Port 0 TC 7 |SHARINDX|              | Policer 3: Rate, Burst, MTU     |
 * +------------+--------+              +---------------------------------+
 * |Port 1 TC 0 |SHARINDX|              | Policer 4: Rate, Burst, MTU     |
 * +------------+--------+              +---------------------------------+
 *    ...                               | Policer 5: Rate, Burst, MTU     |
 * +------------+--------+              +---------------------------------+
 * |Port 1 TC 7 |SHARINDX|              | Policer 6: Rate, Burst, MTU     |
 * +------------+--------+              +---------------------------------+
 *    ...                               | Policer 7: Rate, Burst, MTU     |
 * +------------+--------+              +---------------------------------+
 * |Port 4 TC 7 |SHARINDX|                 ...
 * +------------+--------+
 * |Port 0 BCAST|SHARINDX|                 ...
 * +------------+--------+
 * |Port 1 BCAST|SHARINDX|                 ...
 * +------------+--------+
 *    ...                                  ...
 * +------------+--------+              +---------------------------------+
 * |Port 4 BCAST|SHARINDX|              | Policer 44: Rate, Burst, MTU    |
 * +------------+--------+              +---------------------------------+
 *
 * In this driver, we shall use policers 0-4 as statically alocated port
 * (matchall) policers. So we need to make the SHARINDX for all lookups
 * corresponding to this ingress port (8 VLAN PCP lookups and 1 broadcast
 * lookup) equal.
 * The remaining policers (40) shall be dynamically allocated for flower
 * policers, where the key is either vlan_prio or dst_mac ff:ff:ff:ff:ff:ff.
 */
#define SJA1105_RATE_MBPS(speed) (((speed) * 64000) / 1000)

static int sja1105_init_l2_policing(struct sja1105_private *priv)
{
	struct sja1105_l2_policing_entry *policing;
	struct sja1105_table *table;
	int port, tc;

	table = &priv->static_config.tables[BLK_IDX_L2_POLICING];

	/* Discard previous L2 Policing Table */
	if (table->entry_count) {
		kfree(table->entries);
		table->entry_count = 0;
	}

	table->entries = kcalloc(SJA1105_MAX_L2_POLICING_COUNT,
				 table->ops->unpacked_entry_size, GFP_KERNEL);
	if (!table->entries)
		return -ENOMEM;

	table->entry_count = SJA1105_MAX_L2_POLICING_COUNT;

	policing = table->entries;

	/* Setup shared indices for the matchall policers */
	for (port = 0; port < SJA1105_NUM_PORTS; port++) {
		int bcast = (SJA1105_NUM_PORTS * SJA1105_NUM_TC) + port;

		for (tc = 0; tc < SJA1105_NUM_TC; tc++)
			policing[port * SJA1105_NUM_TC + tc].sharindx = port;

		policing[bcast].sharindx = port;
	}

	/* Setup the matchall policer parameters */
	for (port = 0; port < SJA1105_NUM_PORTS; port++) {
		int mtu = VLAN_ETH_FRAME_LEN + ETH_FCS_LEN;

		if (dsa_is_cpu_port(priv->ds, port))
			mtu += VLAN_HLEN;

		policing[port].smax = 65535; /* Burst size in bytes */
		policing[port].rate = SJA1105_RATE_MBPS(1000);
		policing[port].maxlen = mtu;
		policing[port].partition = 0;
	}

	return 0;
}

static int sja1105_static_config_load(struct sja1105_private *priv,
				      struct sja1105_dt_port *ports)
{
	int rc;

	sja1105_static_config_free(&priv->static_config);
	rc = sja1105_static_config_init(&priv->static_config,
					priv->info->static_ops,
					priv->info->device_id);
	if (rc)
		return rc;

	/* Build static configuration */
	rc = sja1105_init_mac_settings(priv);
	if (rc < 0)
		return rc;
	rc = sja1105_init_mii_settings(priv, ports);
	if (rc < 0)
		return rc;
	rc = sja1105_init_static_fdb(priv);
	if (rc < 0)
		return rc;
	rc = sja1105_init_static_vlan(priv);
	if (rc < 0)
		return rc;
	rc = sja1105_init_l2_lookup_params(priv);
	if (rc < 0)
		return rc;
	rc = sja1105_init_l2_forwarding(priv);
	if (rc < 0)
		return rc;
	rc = sja1105_init_l2_forwarding_params(priv);
	if (rc < 0)
		return rc;
	rc = sja1105_init_l2_policing(priv);
	if (rc < 0)
		return rc;
	rc = sja1105_init_general_params(priv);
	if (rc < 0)
		return rc;
	rc = sja1105_init_avb_params(priv);
	if (rc < 0)
		return rc;

	/* Send initial configuration to hardware via SPI */
	return sja1105_static_config_upload(priv);
}

static int sja1105_parse_rgmii_delays(struct sja1105_private *priv,
				      const struct sja1105_dt_port *ports)
{
	int i;

	for (i = 0; i < SJA1105_NUM_PORTS; i++) {
		if (ports[i].role == XMII_MAC)
			continue;

		if (ports[i].phy_mode == PHY_INTERFACE_MODE_RGMII_RXID ||
		    ports[i].phy_mode == PHY_INTERFACE_MODE_RGMII_ID)
			priv->rgmii_rx_delay[i] = true;

		if (ports[i].phy_mode == PHY_INTERFACE_MODE_RGMII_TXID ||
		    ports[i].phy_mode == PHY_INTERFACE_MODE_RGMII_ID)
			priv->rgmii_tx_delay[i] = true;

		if ((priv->rgmii_rx_delay[i] || priv->rgmii_tx_delay[i]) &&
		     !priv->info->setup_rgmii_delay)
			return -EINVAL;
	}
	return 0;
}

static int sja1105_parse_ports_node(struct sja1105_private *priv,
				    struct sja1105_dt_port *ports,
				    struct device_node *ports_node)
{
	struct device *dev = &priv->spidev->dev;
	struct device_node *child;

	for_each_available_child_of_node(ports_node, child) {
		struct device_node *phy_node;
		phy_interface_t phy_mode;
		u32 index;
		int err;

		/* Get switch port number from DT */
		if (of_property_read_u32(child, "reg", &index) < 0) {
			dev_err(dev, "Port number not defined in device tree "
				"(property \"reg\")\n");
			of_node_put(child);
			return -ENODEV;
		}

		/* Get PHY mode from DT */
		err = of_get_phy_mode(child, &phy_mode);
		if (err) {
			dev_err(dev, "Failed to read phy-mode or "
				"phy-interface-type property for port %d\n",
				index);
			of_node_put(child);
			return -ENODEV;
		}
		ports[index].phy_mode = phy_mode;

		phy_node = of_parse_phandle(child, "phy-handle", 0);
		if (!phy_node) {
			if (!of_phy_is_fixed_link(child)) {
				dev_err(dev, "phy-handle or fixed-link "
					"properties missing!\n");
				of_node_put(child);
				return -ENODEV;
			}
			/* phy-handle is missing, but fixed-link isn't.
			 * So it's a fixed link. Default to PHY role.
			 */
			ports[index].role = XMII_PHY;
		} else {
			/* phy-handle present => put port in MAC role */
			ports[index].role = XMII_MAC;
			of_node_put(phy_node);
		}

		/* The MAC/PHY role can be overridden with explicit bindings */
		if (of_property_read_bool(child, "sja1105,role-mac"))
			ports[index].role = XMII_MAC;
		else if (of_property_read_bool(child, "sja1105,role-phy"))
			ports[index].role = XMII_PHY;
	}

	return 0;
}

static int sja1105_parse_dt(struct sja1105_private *priv,
			    struct sja1105_dt_port *ports)
{
	struct device *dev = &priv->spidev->dev;
	struct device_node *switch_node = dev->of_node;
	struct device_node *ports_node;
	int rc;

	ports_node = of_get_child_by_name(switch_node, "ports");
	if (!ports_node) {
		dev_err(dev, "Incorrect bindings: absent \"ports\" node\n");
		return -ENODEV;
	}

	rc = sja1105_parse_ports_node(priv, ports, ports_node);
	of_node_put(ports_node);

	return rc;
}

static int sja1105_sgmii_read(struct sja1105_private *priv, int pcs_reg)
{
	const struct sja1105_regs *regs = priv->info->regs;
	u32 val;
	int rc;

	rc = sja1105_xfer_u32(priv, SPI_READ, regs->sgmii + pcs_reg, &val,
			      NULL);
	if (rc < 0)
		return rc;

	return val;
}

static int sja1105_sgmii_write(struct sja1105_private *priv, int pcs_reg,
			       u16 pcs_val)
{
	const struct sja1105_regs *regs = priv->info->regs;
	u32 val = pcs_val;
	int rc;

	rc = sja1105_xfer_u32(priv, SPI_WRITE, regs->sgmii + pcs_reg, &val,
			      NULL);
	if (rc < 0)
		return rc;

	return val;
}

static void sja1105_sgmii_pcs_config(struct sja1105_private *priv,
				     bool an_enabled, bool an_master)
{
	u16 ac = SJA1105_AC_AUTONEG_MODE_SGMII;

	/* DIGITAL_CONTROL_1: Enable vendor-specific MMD1, allow the PHY to
	 * stop the clock during LPI mode, make the MAC reconfigure
	 * autonomously after PCS autoneg is done, flush the internal FIFOs.
	 */
	sja1105_sgmii_write(priv, SJA1105_DC1, SJA1105_DC1_EN_VSMMD1 |
					       SJA1105_DC1_CLOCK_STOP_EN |
					       SJA1105_DC1_MAC_AUTO_SW |
					       SJA1105_DC1_INIT);
	/* DIGITAL_CONTROL_2: No polarity inversion for TX and RX lanes */
	sja1105_sgmii_write(priv, SJA1105_DC2, SJA1105_DC2_TX_POL_INV_DISABLE);
	/* AUTONEG_CONTROL: Use SGMII autoneg */
	if (an_master)
		ac |= SJA1105_AC_PHY_MODE | SJA1105_AC_SGMII_LINK;
	sja1105_sgmii_write(priv, SJA1105_AC, ac);
	/* BASIC_CONTROL: enable in-band AN now, if requested. Otherwise,
	 * sja1105_sgmii_pcs_force_speed must be called later for the link
	 * to become operational.
	 */
	if (an_enabled)
		sja1105_sgmii_write(priv, MII_BMCR,
				    BMCR_ANENABLE | BMCR_ANRESTART);
}

static void sja1105_sgmii_pcs_force_speed(struct sja1105_private *priv,
					  int speed)
{
	int pcs_speed;

	switch (speed) {
	case SPEED_1000:
		pcs_speed = BMCR_SPEED1000;
		break;
	case SPEED_100:
		pcs_speed = BMCR_SPEED100;
		break;
	case SPEED_10:
		pcs_speed = BMCR_SPEED10;
		break;
	default:
		dev_err(priv->ds->dev, "Invalid speed %d\n", speed);
		return;
	}
	sja1105_sgmii_write(priv, MII_BMCR, pcs_speed | BMCR_FULLDPLX);
}

/* Convert link speed from SJA1105 to ethtool encoding */
static int sja1105_speed[] = {
	[SJA1105_SPEED_AUTO]		= SPEED_UNKNOWN,
	[SJA1105_SPEED_10MBPS]		= SPEED_10,
	[SJA1105_SPEED_100MBPS]		= SPEED_100,
	[SJA1105_SPEED_1000MBPS]	= SPEED_1000,
};

/* Set link speed in the MAC configuration for a specific port. */
static int sja1105_adjust_port_config(struct sja1105_private *priv, int port,
				      int speed_mbps)
{
	struct sja1105_xmii_params_entry *mii;
	struct sja1105_mac_config_entry *mac;
	struct device *dev = priv->ds->dev;
	sja1105_phy_interface_t phy_mode;
	sja1105_speed_t speed;
	int rc;

	/* On P/Q/R/S, one can read from the device via the MAC reconfiguration
	 * tables. On E/T, MAC reconfig tables are not readable, only writable.
	 * We have to *know* what the MAC looks like.  For the sake of keeping
	 * the code common, we'll use the static configuration tables as a
	 * reasonable approximation for both E/T and P/Q/R/S.
	 */
	mac = priv->static_config.tables[BLK_IDX_MAC_CONFIG].entries;
	mii = priv->static_config.tables[BLK_IDX_XMII_PARAMS].entries;

	switch (speed_mbps) {
	case SPEED_UNKNOWN:
		/* PHYLINK called sja1105_mac_config() to inform us about
		 * the state->interface, but AN has not completed and the
		 * speed is not yet valid. UM10944.pdf says that setting
		 * SJA1105_SPEED_AUTO at runtime disables the port, so that is
		 * ok for power consumption in case AN will never complete -
		 * otherwise PHYLINK should come back with a new update.
		 */
		speed = SJA1105_SPEED_AUTO;
		break;
	case SPEED_10:
		speed = SJA1105_SPEED_10MBPS;
		break;
	case SPEED_100:
		speed = SJA1105_SPEED_100MBPS;
		break;
	case SPEED_1000:
		speed = SJA1105_SPEED_1000MBPS;
		break;
	default:
		dev_err(dev, "Invalid speed %iMbps\n", speed_mbps);
		return -EINVAL;
	}

	/* Overwrite SJA1105_SPEED_AUTO from the static MAC configuration
	 * table, since this will be used for the clocking setup, and we no
	 * longer need to store it in the static config (already told hardware
	 * we want auto during upload phase).
	 * Actually for the SGMII port, the MAC is fixed at 1 Gbps and
	 * we need to configure the PCS only (if even that).
	 */
	if (sja1105_supports_sgmii(priv, port))
		mac[port].speed = SJA1105_SPEED_1000MBPS;
	else
		mac[port].speed = speed;

	/* Write to the dynamic reconfiguration tables */
	rc = sja1105_dynamic_config_write(priv, BLK_IDX_MAC_CONFIG, port,
					  &mac[port], true);
	if (rc < 0) {
		dev_err(dev, "Failed to write MAC config: %d\n", rc);
		return rc;
	}

	/* Reconfigure the PLLs for the RGMII interfaces (required 125 MHz at
	 * gigabit, 25 MHz at 100 Mbps and 2.5 MHz at 10 Mbps). For MII and
	 * RMII no change of the clock setup is required. Actually, changing
	 * the clock setup does interrupt the clock signal for a certain time
	 * which causes trouble for all PHYs relying on this signal.
	 */
	phy_mode = mii->xmii_mode[port];
	if (phy_mode != XMII_MODE_RGMII)
		return 0;

	return sja1105_clocking_setup_port(priv, port);
}

/* The SJA1105 MAC programming model is through the static config (the xMII
 * Mode table cannot be dynamically reconfigured), and we have to program
 * that early (earlier than PHYLINK calls us, anyway).
 * So just error out in case the connected PHY attempts to change the initial
 * system interface MII protocol from what is defined in the DT, at least for
 * now.
 */
static bool sja1105_phy_mode_mismatch(struct sja1105_private *priv, int port,
				      phy_interface_t interface)
{
	struct sja1105_xmii_params_entry *mii;
	sja1105_phy_interface_t phy_mode;

	mii = priv->static_config.tables[BLK_IDX_XMII_PARAMS].entries;
	phy_mode = mii->xmii_mode[port];

	switch (interface) {
	case PHY_INTERFACE_MODE_MII:
		return (phy_mode != XMII_MODE_MII);
	case PHY_INTERFACE_MODE_RMII:
		return (phy_mode != XMII_MODE_RMII);
	case PHY_INTERFACE_MODE_RGMII:
	case PHY_INTERFACE_MODE_RGMII_ID:
	case PHY_INTERFACE_MODE_RGMII_RXID:
	case PHY_INTERFACE_MODE_RGMII_TXID:
		return (phy_mode != XMII_MODE_RGMII);
	case PHY_INTERFACE_MODE_SGMII:
		return (phy_mode != XMII_MODE_SGMII);
	default:
		return true;
	}
}

static void sja1105_mac_config(struct dsa_switch *ds, int port,
			       unsigned int mode,
			       const struct phylink_link_state *state)
{
	struct sja1105_private *priv = ds->priv;
	bool is_sgmii = sja1105_supports_sgmii(priv, port);

	if (sja1105_phy_mode_mismatch(priv, port, state->interface)) {
		dev_err(ds->dev, "Changing PHY mode to %s not supported!\n",
			phy_modes(state->interface));
		return;
	}

	if (phylink_autoneg_inband(mode) && !is_sgmii) {
		dev_err(ds->dev, "In-band AN not supported!\n");
		return;
	}

	if (is_sgmii)
		sja1105_sgmii_pcs_config(priv, phylink_autoneg_inband(mode),
					 false);
}

static void sja1105_mac_link_down(struct dsa_switch *ds, int port,
				  unsigned int mode,
				  phy_interface_t interface)
{
	sja1105_inhibit_tx(ds->priv, BIT(port), true);
}

static void sja1105_mac_link_up(struct dsa_switch *ds, int port,
				unsigned int mode,
				phy_interface_t interface,
				struct phy_device *phydev,
				int speed, int duplex,
				bool tx_pause, bool rx_pause)
{
	struct sja1105_private *priv = ds->priv;

	sja1105_adjust_port_config(priv, port, speed);

	if (sja1105_supports_sgmii(priv, port) && !phylink_autoneg_inband(mode))
		sja1105_sgmii_pcs_force_speed(priv, speed);

	sja1105_inhibit_tx(priv, BIT(port), false);
}

static void sja1105_phylink_validate(struct dsa_switch *ds, int port,
				     unsigned long *supported,
				     struct phylink_link_state *state)
{
	/* Construct a new mask which exhaustively contains all link features
	 * supported by the MAC, and then apply that (logical AND) to what will
	 * be sent to the PHY for "marketing".
	 */
	__ETHTOOL_DECLARE_LINK_MODE_MASK(mask) = { 0, };
	struct sja1105_private *priv = ds->priv;
	struct sja1105_xmii_params_entry *mii;

	mii = priv->static_config.tables[BLK_IDX_XMII_PARAMS].entries;

	/* include/linux/phylink.h says:
	 *     When @state->interface is %PHY_INTERFACE_MODE_NA, phylink
	 *     expects the MAC driver to return all supported link modes.
	 */
	if (state->interface != PHY_INTERFACE_MODE_NA &&
	    sja1105_phy_mode_mismatch(priv, port, state->interface)) {
		bitmap_zero(supported, __ETHTOOL_LINK_MODE_MASK_NBITS);
		return;
	}

	/* The MAC does not support pause frames, and also doesn't
	 * support half-duplex traffic modes.
	 */
	phylink_set(mask, Autoneg);
	phylink_set(mask, MII);
	phylink_set(mask, 10baseT_Full);
	phylink_set(mask, 100baseT_Full);
	phylink_set(mask, 100baseT1_Full);
	if (mii->xmii_mode[port] == XMII_MODE_RGMII ||
	    mii->xmii_mode[port] == XMII_MODE_SGMII)
		phylink_set(mask, 1000baseT_Full);

	bitmap_and(supported, supported, mask, __ETHTOOL_LINK_MODE_MASK_NBITS);
	bitmap_and(state->advertising, state->advertising, mask,
		   __ETHTOOL_LINK_MODE_MASK_NBITS);
}

static int sja1105_mac_pcs_get_state(struct dsa_switch *ds, int port,
				     struct phylink_link_state *state)
{
	struct sja1105_private *priv = ds->priv;
	int ais;

	/* Read the vendor-specific AUTONEG_INTR_STATUS register */
	ais = sja1105_sgmii_read(priv, SJA1105_AIS);
	if (ais < 0)
		return ais;

	switch (SJA1105_AIS_SPEED(ais)) {
	case 0:
		state->speed = SPEED_10;
		break;
	case 1:
		state->speed = SPEED_100;
		break;
	case 2:
		state->speed = SPEED_1000;
		break;
	default:
		dev_err(ds->dev, "Invalid SGMII PCS speed %lu\n",
			SJA1105_AIS_SPEED(ais));
	}
	state->duplex = SJA1105_AIS_DUPLEX_MODE(ais);
	state->an_complete = SJA1105_AIS_COMPLETE(ais);
	state->link = SJA1105_AIS_LINK_STATUS(ais);

	return 0;
}

static int
sja1105_find_static_fdb_entry(struct sja1105_private *priv, int port,
			      const struct sja1105_l2_lookup_entry *requested)
{
	struct sja1105_l2_lookup_entry *l2_lookup;
	struct sja1105_table *table;
	int i;

	table = &priv->static_config.tables[BLK_IDX_L2_LOOKUP];
	l2_lookup = table->entries;

	for (i = 0; i < table->entry_count; i++)
		if (l2_lookup[i].macaddr == requested->macaddr &&
		    l2_lookup[i].vlanid == requested->vlanid &&
		    l2_lookup[i].destports & BIT(port))
			return i;

	return -1;
}

/* We want FDB entries added statically through the bridge command to persist
 * across switch resets, which are a common thing during normal SJA1105
 * operation. So we have to back them up in the static configuration tables
 * and hence apply them on next static config upload... yay!
 */
static int
sja1105_static_fdb_change(struct sja1105_private *priv, int port,
			  const struct sja1105_l2_lookup_entry *requested,
			  bool keep)
{
	struct sja1105_l2_lookup_entry *l2_lookup;
	struct sja1105_table *table;
	int rc, match;

	table = &priv->static_config.tables[BLK_IDX_L2_LOOKUP];

	match = sja1105_find_static_fdb_entry(priv, port, requested);
	if (match < 0) {
		/* Can't delete a missing entry. */
		if (!keep)
			return 0;

		/* No match => new entry */
		rc = sja1105_table_resize(table, table->entry_count + 1);
		if (rc)
			return rc;

		match = table->entry_count - 1;
	}

	/* Assign pointer after the resize (it may be new memory) */
	l2_lookup = table->entries;

	/* We have a match.
	 * If the job was to add this FDB entry, it's already done (mostly
	 * anyway, since the port forwarding mask may have changed, case in
	 * which we update it).
	 * Otherwise we have to delete it.
	 */
	if (keep) {
		l2_lookup[match] = *requested;
		return 0;
	}

	/* To remove, the strategy is to overwrite the element with
	 * the last one, and then reduce the array size by 1
	 */
	l2_lookup[match] = l2_lookup[table->entry_count - 1];
	return sja1105_table_resize(table, table->entry_count - 1);
}

/* First-generation switches have a 4-way set associative TCAM that
 * holds the FDB entries. An FDB index spans from 0 to 1023 and is comprised of
 * a "bin" (grouping of 4 entries) and a "way" (an entry within a bin).
 * For the placement of a newly learnt FDB entry, the switch selects the bin
 * based on a hash function, and the way within that bin incrementally.
 */
static int sja1105et_fdb_index(int bin, int way)
{
	return bin * SJA1105ET_FDB_BIN_SIZE + way;
}

static int sja1105et_is_fdb_entry_in_bin(struct sja1105_private *priv, int bin,
					 const u8 *addr, u16 vid,
					 struct sja1105_l2_lookup_entry *match,
					 int *last_unused)
{
	int way;

	for (way = 0; way < SJA1105ET_FDB_BIN_SIZE; way++) {
		struct sja1105_l2_lookup_entry l2_lookup = {0};
		int index = sja1105et_fdb_index(bin, way);

		/* Skip unused entries, optionally marking them
		 * into the return value
		 */
		if (sja1105_dynamic_config_read(priv, BLK_IDX_L2_LOOKUP,
						index, &l2_lookup)) {
			if (last_unused)
				*last_unused = way;
			continue;
		}

		if (l2_lookup.macaddr == ether_addr_to_u64(addr) &&
		    l2_lookup.vlanid == vid) {
			if (match)
				*match = l2_lookup;
			return way;
		}
	}
	/* Return an invalid entry index if not found */
	return -1;
}

int sja1105et_fdb_add(struct dsa_switch *ds, int port,
		      const unsigned char *addr, u16 vid)
{
	struct sja1105_l2_lookup_entry l2_lookup = {0};
	struct sja1105_private *priv = ds->priv;
	struct device *dev = ds->dev;
	int last_unused = -1;
	int bin, way, rc;

	bin = sja1105et_fdb_hash(priv, addr, vid);

	way = sja1105et_is_fdb_entry_in_bin(priv, bin, addr, vid,
					    &l2_lookup, &last_unused);
	if (way >= 0) {
		/* We have an FDB entry. Is our port in the destination
		 * mask? If yes, we need to do nothing. If not, we need
		 * to rewrite the entry by adding this port to it.
		 */
		if (l2_lookup.destports & BIT(port))
			return 0;
		l2_lookup.destports |= BIT(port);
	} else {
		int index = sja1105et_fdb_index(bin, way);

		/* We don't have an FDB entry. We construct a new one and
		 * try to find a place for it within the FDB table.
		 */
		l2_lookup.macaddr = ether_addr_to_u64(addr);
		l2_lookup.destports = BIT(port);
		l2_lookup.vlanid = vid;

		if (last_unused >= 0) {
			way = last_unused;
		} else {
			/* Bin is full, need to evict somebody.
			 * Choose victim at random. If you get these messages
			 * often, you may need to consider changing the
			 * distribution function:
			 * static_config[BLK_IDX_L2_LOOKUP_PARAMS].entries->poly
			 */
			get_random_bytes(&way, sizeof(u8));
			way %= SJA1105ET_FDB_BIN_SIZE;
			dev_warn(dev, "Warning, FDB bin %d full while adding entry for %pM. Evicting entry %u.\n",
				 bin, addr, way);
			/* Evict entry */
			sja1105_dynamic_config_write(priv, BLK_IDX_L2_LOOKUP,
						     index, NULL, false);
		}
	}
	l2_lookup.index = sja1105et_fdb_index(bin, way);

	rc = sja1105_dynamic_config_write(priv, BLK_IDX_L2_LOOKUP,
					  l2_lookup.index, &l2_lookup,
					  true);
	if (rc < 0)
		return rc;

	return sja1105_static_fdb_change(priv, port, &l2_lookup, true);
}

int sja1105et_fdb_del(struct dsa_switch *ds, int port,
		      const unsigned char *addr, u16 vid)
{
	struct sja1105_l2_lookup_entry l2_lookup = {0};
	struct sja1105_private *priv = ds->priv;
	int index, bin, way, rc;
	bool keep;

	bin = sja1105et_fdb_hash(priv, addr, vid);
	way = sja1105et_is_fdb_entry_in_bin(priv, bin, addr, vid,
					    &l2_lookup, NULL);
	if (way < 0)
		return 0;
	index = sja1105et_fdb_index(bin, way);

	/* We have an FDB entry. Is our port in the destination mask? If yes,
	 * we need to remove it. If the resulting port mask becomes empty, we
	 * need to completely evict the FDB entry.
	 * Otherwise we just write it back.
	 */
	l2_lookup.destports &= ~BIT(port);

	if (l2_lookup.destports)
		keep = true;
	else
		keep = false;

	rc = sja1105_dynamic_config_write(priv, BLK_IDX_L2_LOOKUP,
					  index, &l2_lookup, keep);
	if (rc < 0)
		return rc;

	return sja1105_static_fdb_change(priv, port, &l2_lookup, keep);
}

int sja1105pqrs_fdb_add(struct dsa_switch *ds, int port,
			const unsigned char *addr, u16 vid)
{
	struct sja1105_l2_lookup_entry l2_lookup = {0};
	struct sja1105_private *priv = ds->priv;
	int rc, i;

	/* Search for an existing entry in the FDB table */
	l2_lookup.macaddr = ether_addr_to_u64(addr);
	l2_lookup.vlanid = vid;
	l2_lookup.iotag = SJA1105_S_TAG;
	l2_lookup.mask_macaddr = GENMASK_ULL(ETH_ALEN * 8 - 1, 0);
	if (priv->vlan_state != SJA1105_VLAN_UNAWARE) {
		l2_lookup.mask_vlanid = VLAN_VID_MASK;
		l2_lookup.mask_iotag = BIT(0);
	} else {
		l2_lookup.mask_vlanid = 0;
		l2_lookup.mask_iotag = 0;
	}
	l2_lookup.destports = BIT(port);

	rc = sja1105_dynamic_config_read(priv, BLK_IDX_L2_LOOKUP,
					 SJA1105_SEARCH, &l2_lookup);
	if (rc == 0) {
		/* Found and this port is already in the entry's
		 * port mask => job done
		 */
		if (l2_lookup.destports & BIT(port))
			return 0;
		/* l2_lookup.index is populated by the switch in case it
		 * found something.
		 */
		l2_lookup.destports |= BIT(port);
		goto skip_finding_an_index;
	}

	/* Not found, so try to find an unused spot in the FDB.
	 * This is slightly inefficient because the strategy is knock-knock at
	 * every possible position from 0 to 1023.
	 */
	for (i = 0; i < SJA1105_MAX_L2_LOOKUP_COUNT; i++) {
		rc = sja1105_dynamic_config_read(priv, BLK_IDX_L2_LOOKUP,
						 i, NULL);
		if (rc < 0)
			break;
	}
	if (i == SJA1105_MAX_L2_LOOKUP_COUNT) {
		dev_err(ds->dev, "FDB is full, cannot add entry.\n");
		return -EINVAL;
	}
	l2_lookup.lockeds = true;
	l2_lookup.index = i;

skip_finding_an_index:
	rc = sja1105_dynamic_config_write(priv, BLK_IDX_L2_LOOKUP,
					  l2_lookup.index, &l2_lookup,
					  true);
	if (rc < 0)
		return rc;

	return sja1105_static_fdb_change(priv, port, &l2_lookup, true);
}

int sja1105pqrs_fdb_del(struct dsa_switch *ds, int port,
			const unsigned char *addr, u16 vid)
{
	struct sja1105_l2_lookup_entry l2_lookup = {0};
	struct sja1105_private *priv = ds->priv;
	bool keep;
	int rc;

	l2_lookup.macaddr = ether_addr_to_u64(addr);
	l2_lookup.vlanid = vid;
	l2_lookup.iotag = SJA1105_S_TAG;
	l2_lookup.mask_macaddr = GENMASK_ULL(ETH_ALEN * 8 - 1, 0);
	if (priv->vlan_state != SJA1105_VLAN_UNAWARE) {
		l2_lookup.mask_vlanid = VLAN_VID_MASK;
		l2_lookup.mask_iotag = BIT(0);
	} else {
		l2_lookup.mask_vlanid = 0;
		l2_lookup.mask_iotag = 0;
	}
	l2_lookup.destports = BIT(port);

	rc = sja1105_dynamic_config_read(priv, BLK_IDX_L2_LOOKUP,
					 SJA1105_SEARCH, &l2_lookup);
	if (rc < 0)
		return 0;

	l2_lookup.destports &= ~BIT(port);

	/* Decide whether we remove just this port from the FDB entry,
	 * or if we remove it completely.
	 */
	if (l2_lookup.destports)
		keep = true;
	else
		keep = false;

	rc = sja1105_dynamic_config_write(priv, BLK_IDX_L2_LOOKUP,
					  l2_lookup.index, &l2_lookup, keep);
	if (rc < 0)
		return rc;

	return sja1105_static_fdb_change(priv, port, &l2_lookup, keep);
}

static int sja1105_fdb_add(struct dsa_switch *ds, int port,
			   const unsigned char *addr, u16 vid)
{
	struct sja1105_private *priv = ds->priv;

	/* dsa_8021q is in effect when the bridge's vlan_filtering isn't,
	 * so the switch still does some VLAN processing internally.
	 * But Shared VLAN Learning (SVL) is also active, and it will take
	 * care of autonomous forwarding between the unique pvid's of each
	 * port.  Here we just make sure that users can't add duplicate FDB
	 * entries when in this mode - the actual VID doesn't matter except
	 * for what gets printed in 'bridge fdb show'.  In the case of zero,
	 * no VID gets printed at all.
	 */
	if (priv->vlan_state != SJA1105_VLAN_FILTERING_FULL)
		vid = 0;

	return priv->info->fdb_add_cmd(ds, port, addr, vid);
}

static int sja1105_fdb_del(struct dsa_switch *ds, int port,
			   const unsigned char *addr, u16 vid)
{
	struct sja1105_private *priv = ds->priv;

	if (priv->vlan_state != SJA1105_VLAN_FILTERING_FULL)
		vid = 0;

	return priv->info->fdb_del_cmd(ds, port, addr, vid);
}

static int sja1105_fdb_dump(struct dsa_switch *ds, int port,
			    dsa_fdb_dump_cb_t *cb, void *data)
{
	struct sja1105_private *priv = ds->priv;
	struct device *dev = ds->dev;
	int i;

	for (i = 0; i < SJA1105_MAX_L2_LOOKUP_COUNT; i++) {
		struct sja1105_l2_lookup_entry l2_lookup = {0};
		u8 macaddr[ETH_ALEN];
		int rc;

		rc = sja1105_dynamic_config_read(priv, BLK_IDX_L2_LOOKUP,
						 i, &l2_lookup);
		/* No fdb entry at i, not an issue */
		if (rc == -ENOENT)
			continue;
		if (rc) {
			dev_err(dev, "Failed to dump FDB: %d\n", rc);
			return rc;
		}

		/* FDB dump callback is per port. This means we have to
		 * disregard a valid entry if it's not for this port, even if
		 * only to revisit it later. This is inefficient because the
		 * 1024-sized FDB table needs to be traversed 4 times through
		 * SPI during a 'bridge fdb show' command.
		 */
		if (!(l2_lookup.destports & BIT(port)))
			continue;

		/* We need to hide the FDB entry for unknown multicast */
		if (l2_lookup.macaddr == SJA1105_UNKNOWN_MULTICAST &&
		    l2_lookup.mask_macaddr == SJA1105_UNKNOWN_MULTICAST)
			continue;

		u64_to_ether_addr(l2_lookup.macaddr, macaddr);

		/* We need to hide the dsa_8021q VLANs from the user. */
		if (priv->vlan_state == SJA1105_VLAN_UNAWARE)
			l2_lookup.vlanid = 0;
		cb(macaddr, l2_lookup.vlanid, l2_lookup.lockeds, data);
	}
	return 0;
}

static int sja1105_mdb_add(struct dsa_switch *ds, int port,
			   const struct switchdev_obj_port_mdb *mdb)
{
	return sja1105_fdb_add(ds, port, mdb->addr, mdb->vid);
}

static int sja1105_mdb_del(struct dsa_switch *ds, int port,
			   const struct switchdev_obj_port_mdb *mdb)
{
	return sja1105_fdb_del(ds, port, mdb->addr, mdb->vid);
}

/* Common function for unicast and broadcast flood configuration.
 * Flooding is configured between each {ingress, egress} port pair, and since
 * the bridge's semantics are those of "egress flooding", it means we must
 * enable flooding towards this port from all ingress ports that are in the
 * same forwarding domain.
 */
static int sja1105_manage_flood_domains(struct sja1105_private *priv)
{
	struct sja1105_l2_forwarding_entry *l2_fwd;
	struct dsa_switch *ds = priv->ds;
	int from, to, rc;

	l2_fwd = priv->static_config.tables[BLK_IDX_L2_FORWARDING].entries;

	for (from = 0; from < ds->num_ports; from++) {
		u64 fl_domain = 0, bc_domain = 0;

		for (to = 0; to < priv->ds->num_ports; to++) {
			if (!sja1105_can_forward(l2_fwd, from, to))
				continue;

			if (priv->ucast_egress_floods & BIT(to))
				fl_domain |= BIT(to);
			if (priv->bcast_egress_floods & BIT(to))
				bc_domain |= BIT(to);
		}

		/* Nothing changed, nothing to do */
		if (l2_fwd[from].fl_domain == fl_domain &&
		    l2_fwd[from].bc_domain == bc_domain)
			continue;

		l2_fwd[from].fl_domain = fl_domain;
		l2_fwd[from].bc_domain = bc_domain;

		rc = sja1105_dynamic_config_write(priv, BLK_IDX_L2_FORWARDING,
						  from, &l2_fwd[from], true);
		if (rc < 0)
			return rc;
	}

	return 0;
}

static int sja1105_bridge_member(struct dsa_switch *ds, int port,
				 struct net_device *br, bool member)
{
	struct sja1105_l2_forwarding_entry *l2_fwd;
	struct sja1105_private *priv = ds->priv;
	int i, rc;

	l2_fwd = priv->static_config.tables[BLK_IDX_L2_FORWARDING].entries;

	for (i = 0; i < SJA1105_NUM_PORTS; i++) {
		/* Add this port to the forwarding matrix of the
		 * other ports in the same bridge, and viceversa.
		 */
		if (!dsa_is_user_port(ds, i))
			continue;
		/* For the ports already under the bridge, only one thing needs
		 * to be done, and that is to add this port to their
		 * reachability domain. So we can perform the SPI write for
		 * them immediately. However, for this port itself (the one
		 * that is new to the bridge), we need to add all other ports
		 * to its reachability domain. So we do that incrementally in
		 * this loop, and perform the SPI write only at the end, once
		 * the domain contains all other bridge ports.
		 */
		if (i == port)
			continue;
		if (dsa_to_port(ds, i)->bridge_dev != br)
			continue;
		sja1105_port_allow_traffic(l2_fwd, i, port, member);
		sja1105_port_allow_traffic(l2_fwd, port, i, member);

		rc = sja1105_dynamic_config_write(priv, BLK_IDX_L2_FORWARDING,
						  i, &l2_fwd[i], true);
		if (rc < 0)
			return rc;
	}

	rc = sja1105_dynamic_config_write(priv, BLK_IDX_L2_FORWARDING,
					  port, &l2_fwd[port], true);
	if (rc)
		return rc;

	return sja1105_manage_flood_domains(priv);
}

static void sja1105_bridge_stp_state_set(struct dsa_switch *ds, int port,
					 u8 state)
{
	struct sja1105_private *priv = ds->priv;
	struct sja1105_mac_config_entry *mac;

	mac = priv->static_config.tables[BLK_IDX_MAC_CONFIG].entries;

	switch (state) {
	case BR_STATE_DISABLED:
	case BR_STATE_BLOCKING:
		/* From UM10944 description of DRPDTAG (why put this there?):
		 * "Management traffic flows to the port regardless of the state
		 * of the INGRESS flag". So BPDUs are still be allowed to pass.
		 * At the moment no difference between DISABLED and BLOCKING.
		 */
		mac[port].ingress   = false;
		mac[port].egress    = false;
		mac[port].dyn_learn = false;
		break;
	case BR_STATE_LISTENING:
		mac[port].ingress   = true;
		mac[port].egress    = false;
		mac[port].dyn_learn = false;
		break;
	case BR_STATE_LEARNING:
		mac[port].ingress   = true;
		mac[port].egress    = false;
		mac[port].dyn_learn = !!(priv->learn_ena & BIT(port));
		break;
	case BR_STATE_FORWARDING:
		mac[port].ingress   = true;
		mac[port].egress    = true;
		mac[port].dyn_learn = !!(priv->learn_ena & BIT(port));
		break;
	default:
		dev_err(ds->dev, "invalid STP state: %d\n", state);
		return;
	}

	sja1105_dynamic_config_write(priv, BLK_IDX_MAC_CONFIG, port,
				     &mac[port], true);
}

static int sja1105_bridge_join(struct dsa_switch *ds, int port,
			       struct net_device *br)
{
	return sja1105_bridge_member(ds, port, br, true);
}

static void sja1105_bridge_leave(struct dsa_switch *ds, int port,
				 struct net_device *br)
{
	sja1105_bridge_member(ds, port, br, false);
}

#define BYTES_PER_KBIT (1000LL / 8)

static int sja1105_find_unused_cbs_shaper(struct sja1105_private *priv)
{
	int i;

	for (i = 0; i < priv->info->num_cbs_shapers; i++)
		if (!priv->cbs[i].idle_slope && !priv->cbs[i].send_slope)
			return i;

	return -1;
}

static int sja1105_delete_cbs_shaper(struct sja1105_private *priv, int port,
				     int prio)
{
	int i;

	for (i = 0; i < priv->info->num_cbs_shapers; i++) {
		struct sja1105_cbs_entry *cbs = &priv->cbs[i];

		if (cbs->port == port && cbs->prio == prio) {
			memset(cbs, 0, sizeof(*cbs));
			return sja1105_dynamic_config_write(priv, BLK_IDX_CBS,
							    i, cbs, true);
		}
	}

	return 0;
}

static int sja1105_setup_tc_cbs(struct dsa_switch *ds, int port,
				struct tc_cbs_qopt_offload *offload)
{
	struct sja1105_private *priv = ds->priv;
	struct sja1105_cbs_entry *cbs;
	int index;

	if (!offload->enable)
		return sja1105_delete_cbs_shaper(priv, port, offload->queue);

	index = sja1105_find_unused_cbs_shaper(priv);
	if (index < 0)
		return -ENOSPC;

	cbs = &priv->cbs[index];
	cbs->port = port;
	cbs->prio = offload->queue;
	/* locredit and sendslope are negative by definition. In hardware,
	 * positive values must be provided, and the negative sign is implicit.
	 */
	cbs->credit_hi = offload->hicredit;
	cbs->credit_lo = abs(offload->locredit);
	/* User space is in kbits/sec, hardware in bytes/sec */
	cbs->idle_slope = offload->idleslope * BYTES_PER_KBIT;
	cbs->send_slope = abs(offload->sendslope * BYTES_PER_KBIT);
	/* Convert the negative values from 64-bit 2's complement
	 * to 32-bit 2's complement (for the case of 0x80000000 whose
	 * negative is still negative).
	 */
	cbs->credit_lo &= GENMASK_ULL(31, 0);
	cbs->send_slope &= GENMASK_ULL(31, 0);

	return sja1105_dynamic_config_write(priv, BLK_IDX_CBS, index, cbs,
					    true);
}

static int sja1105_reload_cbs(struct sja1105_private *priv)
{
	int rc = 0, i;

	for (i = 0; i < priv->info->num_cbs_shapers; i++) {
		struct sja1105_cbs_entry *cbs = &priv->cbs[i];

		if (!cbs->idle_slope && !cbs->send_slope)
			continue;

		rc = sja1105_dynamic_config_write(priv, BLK_IDX_CBS, i, cbs,
						  true);
		if (rc)
			break;
	}

	return rc;
}

static const char * const sja1105_reset_reasons[] = {
	[SJA1105_VLAN_FILTERING] = "VLAN filtering",
	[SJA1105_RX_HWTSTAMPING] = "RX timestamping",
	[SJA1105_AGEING_TIME] = "Ageing time",
	[SJA1105_SCHEDULING] = "Time-aware scheduling",
	[SJA1105_BEST_EFFORT_POLICING] = "Best-effort policing",
	[SJA1105_VIRTUAL_LINKS] = "Virtual links",
};

/* For situations where we need to change a setting at runtime that is only
 * available through the static configuration, resetting the switch in order
 * to upload the new static config is unavoidable. Back up the settings we
 * modify at runtime (currently only MAC) and restore them after uploading,
 * such that this operation is relatively seamless.
 */
int sja1105_static_config_reload(struct sja1105_private *priv,
				 enum sja1105_reset_reason reason)
{
	struct ptp_system_timestamp ptp_sts_before;
	struct ptp_system_timestamp ptp_sts_after;
	struct sja1105_mac_config_entry *mac;
	int speed_mbps[SJA1105_NUM_PORTS];
	struct dsa_switch *ds = priv->ds;
	s64 t1, t2, t3, t4;
	s64 t12, t34;
	u16 bmcr = 0;
	int rc, i;
	s64 now;

	mutex_lock(&priv->mgmt_lock);

	mac = priv->static_config.tables[BLK_IDX_MAC_CONFIG].entries;

	/* Back up the dynamic link speed changed by sja1105_adjust_port_config
	 * in order to temporarily restore it to SJA1105_SPEED_AUTO - which the
	 * switch wants to see in the static config in order to allow us to
	 * change it through the dynamic interface later.
	 */
	for (i = 0; i < SJA1105_NUM_PORTS; i++) {
		speed_mbps[i] = sja1105_speed[mac[i].speed];
		mac[i].speed = SJA1105_SPEED_AUTO;
	}

	if (sja1105_supports_sgmii(priv, SJA1105_SGMII_PORT))
		bmcr = sja1105_sgmii_read(priv, MII_BMCR);

	/* No PTP operations can run right now */
	mutex_lock(&priv->ptp_data.lock);

	rc = __sja1105_ptp_gettimex(ds, &now, &ptp_sts_before);
	if (rc < 0)
		goto out_unlock_ptp;

	/* Reset switch and send updated static configuration */
	rc = sja1105_static_config_upload(priv);
	if (rc < 0)
		goto out_unlock_ptp;

	rc = __sja1105_ptp_settime(ds, 0, &ptp_sts_after);
	if (rc < 0)
		goto out_unlock_ptp;

	t1 = timespec64_to_ns(&ptp_sts_before.pre_ts);
	t2 = timespec64_to_ns(&ptp_sts_before.post_ts);
	t3 = timespec64_to_ns(&ptp_sts_after.pre_ts);
	t4 = timespec64_to_ns(&ptp_sts_after.post_ts);
	/* Mid point, corresponds to pre-reset PTPCLKVAL */
	t12 = t1 + (t2 - t1) / 2;
	/* Mid point, corresponds to post-reset PTPCLKVAL, aka 0 */
	t34 = t3 + (t4 - t3) / 2;
	/* Advance PTPCLKVAL by the time it took since its readout */
	now += (t34 - t12);

	__sja1105_ptp_adjtime(ds, now);

out_unlock_ptp:
	mutex_unlock(&priv->ptp_data.lock);

	dev_info(priv->ds->dev,
		 "Reset switch and programmed static config. Reason: %s\n",
		 sja1105_reset_reasons[reason]);

	/* Configure the CGU (PLLs) for MII and RMII PHYs.
	 * For these interfaces there is no dynamic configuration
	 * needed, since PLLs have same settings at all speeds.
	 */
	rc = sja1105_clocking_setup(priv);
	if (rc < 0)
		goto out;

	for (i = 0; i < SJA1105_NUM_PORTS; i++) {
		rc = sja1105_adjust_port_config(priv, i, speed_mbps[i]);
		if (rc < 0)
			goto out;
	}

	if (sja1105_supports_sgmii(priv, SJA1105_SGMII_PORT)) {
		bool an_enabled = !!(bmcr & BMCR_ANENABLE);

		sja1105_sgmii_pcs_config(priv, an_enabled, false);

		if (!an_enabled) {
			int speed = SPEED_UNKNOWN;

			if (bmcr & BMCR_SPEED1000)
				speed = SPEED_1000;
			else if (bmcr & BMCR_SPEED100)
				speed = SPEED_100;
			else
				speed = SPEED_10;

			sja1105_sgmii_pcs_force_speed(priv, speed);
		}
	}

	rc = sja1105_reload_cbs(priv);
	if (rc < 0)
		goto out;
out:
	mutex_unlock(&priv->mgmt_lock);

	return rc;
}

static int sja1105_pvid_apply(struct sja1105_private *priv, int port, u16 pvid)
{
	struct sja1105_mac_config_entry *mac;

	mac = priv->static_config.tables[BLK_IDX_MAC_CONFIG].entries;

	mac[port].vlanid = pvid;

	return sja1105_dynamic_config_write(priv, BLK_IDX_MAC_CONFIG, port,
					   &mac[port], true);
}

static int sja1105_crosschip_bridge_join(struct dsa_switch *ds,
					 int tree_index, int sw_index,
					 int other_port, struct net_device *br)
{
	struct dsa_switch *other_ds = dsa_switch_find(tree_index, sw_index);
	struct sja1105_private *other_priv = other_ds->priv;
	struct sja1105_private *priv = ds->priv;
	int port, rc;

	if (other_ds->ops != &sja1105_switch_ops)
		return 0;

	for (port = 0; port < ds->num_ports; port++) {
		if (!dsa_is_user_port(ds, port))
			continue;
		if (dsa_to_port(ds, port)->bridge_dev != br)
			continue;

		rc = dsa_8021q_crosschip_bridge_join(priv->dsa_8021q_ctx,
						     port,
						     other_priv->dsa_8021q_ctx,
						     other_port);
		if (rc)
			return rc;

		rc = dsa_8021q_crosschip_bridge_join(other_priv->dsa_8021q_ctx,
						     other_port,
						     priv->dsa_8021q_ctx,
						     port);
		if (rc)
			return rc;
	}

	return 0;
}

static void sja1105_crosschip_bridge_leave(struct dsa_switch *ds,
					   int tree_index, int sw_index,
					   int other_port,
					   struct net_device *br)
{
	struct dsa_switch *other_ds = dsa_switch_find(tree_index, sw_index);
	struct sja1105_private *other_priv = other_ds->priv;
	struct sja1105_private *priv = ds->priv;
	int port;

	if (other_ds->ops != &sja1105_switch_ops)
		return;

	for (port = 0; port < ds->num_ports; port++) {
		if (!dsa_is_user_port(ds, port))
			continue;
		if (dsa_to_port(ds, port)->bridge_dev != br)
			continue;

		dsa_8021q_crosschip_bridge_leave(priv->dsa_8021q_ctx, port,
						 other_priv->dsa_8021q_ctx,
						 other_port);

		dsa_8021q_crosschip_bridge_leave(other_priv->dsa_8021q_ctx,
						 other_port,
						 priv->dsa_8021q_ctx, port);
	}
}

static int sja1105_setup_8021q_tagging(struct dsa_switch *ds, bool enabled)
{
	struct sja1105_private *priv = ds->priv;
	int rc;

	rc = dsa_8021q_setup(priv->dsa_8021q_ctx, enabled);
	if (rc)
		return rc;

	dev_info(ds->dev, "%s switch tagging\n",
		 enabled ? "Enabled" : "Disabled");
	return 0;
}

static enum dsa_tag_protocol
sja1105_get_tag_protocol(struct dsa_switch *ds, int port,
			 enum dsa_tag_protocol mp)
{
	return DSA_TAG_PROTO_SJA1105;
}

static int sja1105_find_free_subvlan(u16 *subvlan_map, bool pvid)
{
	int subvlan;

	if (pvid)
		return 0;

	for (subvlan = 1; subvlan < DSA_8021Q_N_SUBVLAN; subvlan++)
		if (subvlan_map[subvlan] == VLAN_N_VID)
			return subvlan;

	return -1;
}

static int sja1105_find_subvlan(u16 *subvlan_map, u16 vid)
{
	int subvlan;

	for (subvlan = 0; subvlan < DSA_8021Q_N_SUBVLAN; subvlan++)
		if (subvlan_map[subvlan] == vid)
			return subvlan;

	return -1;
}

static int sja1105_find_committed_subvlan(struct sja1105_private *priv,
					  int port, u16 vid)
{
	struct sja1105_port *sp = &priv->ports[port];

	return sja1105_find_subvlan(sp->subvlan_map, vid);
}

static void sja1105_init_subvlan_map(u16 *subvlan_map)
{
	int subvlan;

	for (subvlan = 0; subvlan < DSA_8021Q_N_SUBVLAN; subvlan++)
		subvlan_map[subvlan] = VLAN_N_VID;
}

static void sja1105_commit_subvlan_map(struct sja1105_private *priv, int port,
				       u16 *subvlan_map)
{
	struct sja1105_port *sp = &priv->ports[port];
	int subvlan;

	for (subvlan = 0; subvlan < DSA_8021Q_N_SUBVLAN; subvlan++)
		sp->subvlan_map[subvlan] = subvlan_map[subvlan];
}

static int sja1105_is_vlan_configured(struct sja1105_private *priv, u16 vid)
{
	struct sja1105_vlan_lookup_entry *vlan;
	int count, i;

	vlan = priv->static_config.tables[BLK_IDX_VLAN_LOOKUP].entries;
	count = priv->static_config.tables[BLK_IDX_VLAN_LOOKUP].entry_count;

	for (i = 0; i < count; i++)
		if (vlan[i].vlanid == vid)
			return i;

	/* Return an invalid entry index if not found */
	return -1;
}

static int
sja1105_find_retagging_entry(struct sja1105_retagging_entry *retagging,
			     int count, int from_port, u16 from_vid,
			     u16 to_vid)
{
	int i;

	for (i = 0; i < count; i++)
		if (retagging[i].ing_port == BIT(from_port) &&
		    retagging[i].vlan_ing == from_vid &&
		    retagging[i].vlan_egr == to_vid)
			return i;

	/* Return an invalid entry index if not found */
	return -1;
}

static int sja1105_commit_vlans(struct sja1105_private *priv,
				struct sja1105_vlan_lookup_entry *new_vlan,
				struct sja1105_retagging_entry *new_retagging,
				int num_retagging)
{
	struct sja1105_retagging_entry *retagging;
	struct sja1105_vlan_lookup_entry *vlan;
	struct sja1105_table *table;
	int num_vlans = 0;
	int rc, i, k = 0;

	/* VLAN table */
	table = &priv->static_config.tables[BLK_IDX_VLAN_LOOKUP];
	vlan = table->entries;

	for (i = 0; i < VLAN_N_VID; i++) {
		int match = sja1105_is_vlan_configured(priv, i);

		if (new_vlan[i].vlanid != VLAN_N_VID)
			num_vlans++;

		if (new_vlan[i].vlanid == VLAN_N_VID && match >= 0) {
			/* Was there before, no longer is. Delete */
			dev_dbg(priv->ds->dev, "Deleting VLAN %d\n", i);
			rc = sja1105_dynamic_config_write(priv,
							  BLK_IDX_VLAN_LOOKUP,
							  i, &vlan[match], false);
			if (rc < 0)
				return rc;
		} else if (new_vlan[i].vlanid != VLAN_N_VID) {
			/* Nothing changed, don't do anything */
			if (match >= 0 &&
			    vlan[match].vlanid == new_vlan[i].vlanid &&
			    vlan[match].tag_port == new_vlan[i].tag_port &&
			    vlan[match].vlan_bc == new_vlan[i].vlan_bc &&
			    vlan[match].vmemb_port == new_vlan[i].vmemb_port)
				continue;
			/* Update entry */
			dev_dbg(priv->ds->dev, "Updating VLAN %d\n", i);
			rc = sja1105_dynamic_config_write(priv,
							  BLK_IDX_VLAN_LOOKUP,
							  i, &new_vlan[i],
							  true);
			if (rc < 0)
				return rc;
		}
	}

	if (table->entry_count)
		kfree(table->entries);

	table->entries = kcalloc(num_vlans, table->ops->unpacked_entry_size,
				 GFP_KERNEL);
	if (!table->entries)
		return -ENOMEM;

	table->entry_count = num_vlans;
	vlan = table->entries;

	for (i = 0; i < VLAN_N_VID; i++) {
		if (new_vlan[i].vlanid == VLAN_N_VID)
			continue;
		vlan[k++] = new_vlan[i];
	}

	/* VLAN Retagging Table */
	table = &priv->static_config.tables[BLK_IDX_RETAGGING];
	retagging = table->entries;

	for (i = 0; i < table->entry_count; i++) {
		rc = sja1105_dynamic_config_write(priv, BLK_IDX_RETAGGING,
						  i, &retagging[i], false);
		if (rc)
			return rc;
	}

	if (table->entry_count)
		kfree(table->entries);

	table->entries = kcalloc(num_retagging, table->ops->unpacked_entry_size,
				 GFP_KERNEL);
	if (!table->entries)
		return -ENOMEM;

	table->entry_count = num_retagging;
	retagging = table->entries;

	for (i = 0; i < num_retagging; i++) {
		retagging[i] = new_retagging[i];

		/* Update entry */
		rc = sja1105_dynamic_config_write(priv, BLK_IDX_RETAGGING,
						  i, &retagging[i], true);
		if (rc < 0)
			return rc;
	}

	return 0;
}

struct sja1105_crosschip_vlan {
	struct list_head list;
	u16 vid;
	bool untagged;
	int port;
	int other_port;
	struct dsa_8021q_context *other_ctx;
};

struct sja1105_crosschip_switch {
	struct list_head list;
	struct dsa_8021q_context *other_ctx;
};

static int sja1105_commit_pvid(struct sja1105_private *priv)
{
	struct sja1105_bridge_vlan *v;
	struct list_head *vlan_list;
	int rc = 0;

	if (priv->vlan_state == SJA1105_VLAN_FILTERING_FULL)
		vlan_list = &priv->bridge_vlans;
	else
		vlan_list = &priv->dsa_8021q_vlans;

	list_for_each_entry(v, vlan_list, list) {
		if (v->pvid) {
			rc = sja1105_pvid_apply(priv, v->port, v->vid);
			if (rc)
				break;
		}
	}

	return rc;
}

static int
sja1105_build_bridge_vlans(struct sja1105_private *priv,
			   struct sja1105_vlan_lookup_entry *new_vlan)
{
	struct sja1105_bridge_vlan *v;

	if (priv->vlan_state == SJA1105_VLAN_UNAWARE)
		return 0;

	list_for_each_entry(v, &priv->bridge_vlans, list) {
		int match = v->vid;

		new_vlan[match].vlanid = v->vid;
		new_vlan[match].vmemb_port |= BIT(v->port);
		new_vlan[match].vlan_bc |= BIT(v->port);
		if (!v->untagged)
			new_vlan[match].tag_port |= BIT(v->port);
	}

	return 0;
}

static int
sja1105_build_dsa_8021q_vlans(struct sja1105_private *priv,
			      struct sja1105_vlan_lookup_entry *new_vlan)
{
	struct sja1105_bridge_vlan *v;

	if (priv->vlan_state == SJA1105_VLAN_FILTERING_FULL)
		return 0;

	list_for_each_entry(v, &priv->dsa_8021q_vlans, list) {
		int match = v->vid;

		new_vlan[match].vlanid = v->vid;
		new_vlan[match].vmemb_port |= BIT(v->port);
		new_vlan[match].vlan_bc |= BIT(v->port);
		if (!v->untagged)
			new_vlan[match].tag_port |= BIT(v->port);
	}

	return 0;
}

static int sja1105_build_subvlans(struct sja1105_private *priv,
				  u16 subvlan_map[][DSA_8021Q_N_SUBVLAN],
				  struct sja1105_vlan_lookup_entry *new_vlan,
				  struct sja1105_retagging_entry *new_retagging,
				  int *num_retagging)
{
	struct sja1105_bridge_vlan *v;
	int k = *num_retagging;

	if (priv->vlan_state != SJA1105_VLAN_BEST_EFFORT)
		return 0;

	list_for_each_entry(v, &priv->bridge_vlans, list) {
		int upstream = dsa_upstream_port(priv->ds, v->port);
		int match, subvlan;
		u16 rx_vid;

		/* Only sub-VLANs on user ports need to be applied.
		 * Bridge VLANs also include VLANs added automatically
		 * by DSA on the CPU port.
		 */
		if (!dsa_is_user_port(priv->ds, v->port))
			continue;

		subvlan = sja1105_find_subvlan(subvlan_map[v->port],
					       v->vid);
		if (subvlan < 0) {
			subvlan = sja1105_find_free_subvlan(subvlan_map[v->port],
							    v->pvid);
			if (subvlan < 0) {
				dev_err(priv->ds->dev, "No more free subvlans\n");
				return -ENOSPC;
			}
		}

		rx_vid = dsa_8021q_rx_vid_subvlan(priv->ds, v->port, subvlan);

		/* @v->vid on @v->port needs to be retagged to @rx_vid
		 * on @upstream. Assume @v->vid on @v->port and on
		 * @upstream was already configured by the previous
		 * iteration over bridge_vlans.
		 */
		match = rx_vid;
		new_vlan[match].vlanid = rx_vid;
		new_vlan[match].vmemb_port |= BIT(v->port);
		new_vlan[match].vmemb_port |= BIT(upstream);
		new_vlan[match].vlan_bc |= BIT(v->port);
		new_vlan[match].vlan_bc |= BIT(upstream);
		/* The "untagged" flag is set the same as for the
		 * original VLAN
		 */
		if (!v->untagged)
			new_vlan[match].tag_port |= BIT(v->port);
		/* But it's always tagged towards the CPU */
		new_vlan[match].tag_port |= BIT(upstream);

		/* The Retagging Table generates packet *clones* with
		 * the new VLAN. This is a very odd hardware quirk
		 * which we need to suppress by dropping the original
		 * packet.
		 * Deny egress of the original VLAN towards the CPU
		 * port. This will force the switch to drop it, and
		 * we'll see only the retagged packets.
		 */
		match = v->vid;
		new_vlan[match].vlan_bc &= ~BIT(upstream);

		/* And the retagging itself */
		new_retagging[k].vlan_ing = v->vid;
		new_retagging[k].vlan_egr = rx_vid;
		new_retagging[k].ing_port = BIT(v->port);
		new_retagging[k].egr_port = BIT(upstream);
		if (k++ == SJA1105_MAX_RETAGGING_COUNT) {
			dev_err(priv->ds->dev, "No more retagging rules\n");
			return -ENOSPC;
		}

		subvlan_map[v->port][subvlan] = v->vid;
	}

	*num_retagging = k;

	return 0;
}

/* Sadly, in crosschip scenarios where the CPU port is also the link to another
 * switch, we should retag backwards (the dsa_8021q vid to the original vid) on
 * the CPU port of neighbour switches.
 */
static int
sja1105_build_crosschip_subvlans(struct sja1105_private *priv,
				 struct sja1105_vlan_lookup_entry *new_vlan,
				 struct sja1105_retagging_entry *new_retagging,
				 int *num_retagging)
{
	struct sja1105_crosschip_vlan *tmp, *pos;
	struct dsa_8021q_crosschip_link *c;
	struct sja1105_bridge_vlan *v, *w;
	struct list_head crosschip_vlans;
	int k = *num_retagging;
	int rc = 0;

	if (priv->vlan_state != SJA1105_VLAN_BEST_EFFORT)
		return 0;

	INIT_LIST_HEAD(&crosschip_vlans);

	list_for_each_entry(c, &priv->dsa_8021q_ctx->crosschip_links, list) {
		struct sja1105_private *other_priv = c->other_ctx->ds->priv;

		if (other_priv->vlan_state == SJA1105_VLAN_FILTERING_FULL)
			continue;

		/* Crosschip links are also added to the CPU ports.
		 * Ignore those.
		 */
		if (!dsa_is_user_port(priv->ds, c->port))
			continue;
		if (!dsa_is_user_port(c->other_ctx->ds, c->other_port))
			continue;

		/* Search for VLANs on the remote port */
		list_for_each_entry(v, &other_priv->bridge_vlans, list) {
			bool already_added = false;
			bool we_have_it = false;

			if (v->port != c->other_port)
				continue;

			/* If @v is a pvid on @other_ds, it does not need
			 * re-retagging, because its SVL field is 0 and we
			 * already allow that, via the dsa_8021q crosschip
			 * links.
			 */
			if (v->pvid)
				continue;

			/* Search for the VLAN on our local port */
			list_for_each_entry(w, &priv->bridge_vlans, list) {
				if (w->port == c->port && w->vid == v->vid) {
					we_have_it = true;
					break;
				}
			}

			if (!we_have_it)
				continue;

			list_for_each_entry(tmp, &crosschip_vlans, list) {
				if (tmp->vid == v->vid &&
				    tmp->untagged == v->untagged &&
				    tmp->port == c->port &&
				    tmp->other_port == v->port &&
				    tmp->other_ctx == c->other_ctx) {
					already_added = true;
					break;
				}
			}

			if (already_added)
				continue;

			tmp = kzalloc(sizeof(*tmp), GFP_KERNEL);
			if (!tmp) {
				dev_err(priv->ds->dev, "Failed to allocate memory\n");
				rc = -ENOMEM;
				goto out;
			}
			tmp->vid = v->vid;
			tmp->port = c->port;
			tmp->other_port = v->port;
			tmp->other_ctx = c->other_ctx;
			tmp->untagged = v->untagged;
			list_add(&tmp->list, &crosschip_vlans);
		}
	}

	list_for_each_entry(tmp, &crosschip_vlans, list) {
		struct sja1105_private *other_priv = tmp->other_ctx->ds->priv;
		int upstream = dsa_upstream_port(priv->ds, tmp->port);
		int match, subvlan;
		u16 rx_vid;

		subvlan = sja1105_find_committed_subvlan(other_priv,
							 tmp->other_port,
							 tmp->vid);
		/* If this happens, it's a bug. The neighbour switch does not
		 * have a subvlan for tmp->vid on tmp->other_port, but it
		 * should, since we already checked for its vlan_state.
		 */
		if (WARN_ON(subvlan < 0)) {
			rc = -EINVAL;
			goto out;
		}

		rx_vid = dsa_8021q_rx_vid_subvlan(tmp->other_ctx->ds,
						  tmp->other_port,
						  subvlan);

		/* The @rx_vid retagged from @tmp->vid on
		 * {@tmp->other_ds, @tmp->other_port} needs to be
		 * re-retagged to @tmp->vid on the way back to us.
		 *
		 * Assume the original @tmp->vid is already configured
		 * on this local switch, otherwise we wouldn't be
		 * retagging its subvlan on the other switch in the
		 * first place. We just need to add a reverse retagging
		 * rule for @rx_vid and install @rx_vid on our ports.
		 */
		match = rx_vid;
		new_vlan[match].vlanid = rx_vid;
		new_vlan[match].vmemb_port |= BIT(tmp->port);
		new_vlan[match].vmemb_port |= BIT(upstream);
		/* The "untagged" flag is set the same as for the
		 * original VLAN. And towards the CPU, it doesn't
		 * really matter, because @rx_vid will only receive
		 * traffic on that port. For consistency with other dsa_8021q
		 * VLANs, we'll keep the CPU port tagged.
		 */
		if (!tmp->untagged)
			new_vlan[match].tag_port |= BIT(tmp->port);
		new_vlan[match].tag_port |= BIT(upstream);
		/* Deny egress of @rx_vid towards our front-panel port.
		 * This will force the switch to drop it, and we'll see
		 * only the re-retagged packets (having the original,
		 * pre-initial-retagging, VLAN @tmp->vid).
		 */
		new_vlan[match].vlan_bc &= ~BIT(tmp->port);

		/* On reverse retagging, the same ingress VLAN goes to multiple
		 * ports. So we have an opportunity to create composite rules
		 * to not waste the limited space in the retagging table.
		 */
		k = sja1105_find_retagging_entry(new_retagging, *num_retagging,
						 upstream, rx_vid, tmp->vid);
		if (k < 0) {
			if (*num_retagging == SJA1105_MAX_RETAGGING_COUNT) {
				dev_err(priv->ds->dev, "No more retagging rules\n");
				rc = -ENOSPC;
				goto out;
			}
			k = (*num_retagging)++;
		}
		/* And the retagging itself */
		new_retagging[k].vlan_ing = rx_vid;
		new_retagging[k].vlan_egr = tmp->vid;
		new_retagging[k].ing_port = BIT(upstream);
		new_retagging[k].egr_port |= BIT(tmp->port);
	}

out:
	list_for_each_entry_safe(tmp, pos, &crosschip_vlans, list) {
		list_del(&tmp->list);
		kfree(tmp);
	}

	return rc;
}

static int sja1105_build_vlan_table(struct sja1105_private *priv, bool notify);

static int sja1105_notify_crosschip_switches(struct sja1105_private *priv)
{
	struct sja1105_crosschip_switch *s, *pos;
	struct list_head crosschip_switches;
	struct dsa_8021q_crosschip_link *c;
	int rc = 0;

	INIT_LIST_HEAD(&crosschip_switches);

	list_for_each_entry(c, &priv->dsa_8021q_ctx->crosschip_links, list) {
		bool already_added = false;

		list_for_each_entry(s, &crosschip_switches, list) {
			if (s->other_ctx == c->other_ctx) {
				already_added = true;
				break;
			}
		}

		if (already_added)
			continue;

		s = kzalloc(sizeof(*s), GFP_KERNEL);
		if (!s) {
			dev_err(priv->ds->dev, "Failed to allocate memory\n");
			rc = -ENOMEM;
			goto out;
		}
		s->other_ctx = c->other_ctx;
		list_add(&s->list, &crosschip_switches);
	}

	list_for_each_entry(s, &crosschip_switches, list) {
		struct sja1105_private *other_priv = s->other_ctx->ds->priv;

		rc = sja1105_build_vlan_table(other_priv, false);
		if (rc)
			goto out;
	}

out:
	list_for_each_entry_safe(s, pos, &crosschip_switches, list) {
		list_del(&s->list);
		kfree(s);
	}

	return rc;
}

static int sja1105_build_vlan_table(struct sja1105_private *priv, bool notify)
{
	u16 subvlan_map[SJA1105_NUM_PORTS][DSA_8021Q_N_SUBVLAN];
	struct sja1105_retagging_entry *new_retagging;
	struct sja1105_vlan_lookup_entry *new_vlan;
	struct sja1105_table *table;
	int i, num_retagging = 0;
	int rc;

	table = &priv->static_config.tables[BLK_IDX_VLAN_LOOKUP];
	new_vlan = kcalloc(VLAN_N_VID,
			   table->ops->unpacked_entry_size, GFP_KERNEL);
	if (!new_vlan)
		return -ENOMEM;

	table = &priv->static_config.tables[BLK_IDX_VLAN_LOOKUP];
	new_retagging = kcalloc(SJA1105_MAX_RETAGGING_COUNT,
				table->ops->unpacked_entry_size, GFP_KERNEL);
	if (!new_retagging) {
		kfree(new_vlan);
		return -ENOMEM;
	}

	for (i = 0; i < VLAN_N_VID; i++)
		new_vlan[i].vlanid = VLAN_N_VID;

	for (i = 0; i < SJA1105_MAX_RETAGGING_COUNT; i++)
		new_retagging[i].vlan_ing = VLAN_N_VID;

	for (i = 0; i < priv->ds->num_ports; i++)
		sja1105_init_subvlan_map(subvlan_map[i]);

	/* Bridge VLANs */
	rc = sja1105_build_bridge_vlans(priv, new_vlan);
	if (rc)
		goto out;

	/* VLANs necessary for dsa_8021q operation, given to us by tag_8021q.c:
	 * - RX VLANs
	 * - TX VLANs
	 * - Crosschip links
	 */
	rc = sja1105_build_dsa_8021q_vlans(priv, new_vlan);
	if (rc)
		goto out;

	/* Private VLANs necessary for dsa_8021q operation, which we need to
	 * determine on our own:
	 * - Sub-VLANs
	 * - Sub-VLANs of crosschip switches
	 */
	rc = sja1105_build_subvlans(priv, subvlan_map, new_vlan, new_retagging,
				    &num_retagging);
	if (rc)
		goto out;

	rc = sja1105_build_crosschip_subvlans(priv, new_vlan, new_retagging,
					      &num_retagging);
	if (rc)
		goto out;

	rc = sja1105_commit_vlans(priv, new_vlan, new_retagging, num_retagging);
	if (rc)
		goto out;

	rc = sja1105_commit_pvid(priv);
	if (rc)
		goto out;

	for (i = 0; i < priv->ds->num_ports; i++)
		sja1105_commit_subvlan_map(priv, i, subvlan_map[i]);

	if (notify) {
		rc = sja1105_notify_crosschip_switches(priv);
		if (rc)
			goto out;
	}

out:
	kfree(new_vlan);
	kfree(new_retagging);

	return rc;
}

<<<<<<< HEAD
static int sja1105_vlan_prepare(struct dsa_switch *ds, int port,
				const struct switchdev_obj_port_vlan *vlan)
{
	struct sja1105_private *priv = ds->priv;
	u16 vid;

	if (priv->vlan_state == SJA1105_VLAN_FILTERING_FULL)
		return 0;

	/* If the user wants best-effort VLAN filtering (aka vlan_filtering
	 * bridge plus tagging), be sure to at least deny alterations to the
	 * configuration done by dsa_8021q.
	 */
	for (vid = vlan->vid_begin; vid <= vlan->vid_end; vid++) {
		if (vid_is_dsa_8021q(vid)) {
			dev_err(ds->dev, "Range 1024-3071 reserved for dsa_8021q operation\n");
			return -EBUSY;
		}
	}

	return 0;
}

=======
>>>>>>> f642729d
/* The TPID setting belongs to the General Parameters table,
 * which can only be partially reconfigured at runtime (and not the TPID).
 * So a switch reset is required.
 */
int sja1105_vlan_filtering(struct dsa_switch *ds, int port, bool enabled,
<<<<<<< HEAD
			   struct switchdev_trans *trans)
=======
			   struct netlink_ext_ack *extack)
>>>>>>> f642729d
{
	struct sja1105_l2_lookup_params_entry *l2_lookup_params;
	struct sja1105_general_params_entry *general_params;
	struct sja1105_private *priv = ds->priv;
	enum sja1105_vlan_state state;
	struct sja1105_table *table;
	struct sja1105_rule *rule;
	bool want_tagging;
	u16 tpid, tpid2;
	int rc;

<<<<<<< HEAD
	if (switchdev_trans_ph_prepare(trans)) {
		list_for_each_entry(rule, &priv->flow_block.rules, list) {
			if (rule->type == SJA1105_RULE_VL) {
				dev_err(ds->dev,
					"Cannot change VLAN filtering with active VL rules\n");
				return -EBUSY;
			}
=======
	list_for_each_entry(rule, &priv->flow_block.rules, list) {
		if (rule->type == SJA1105_RULE_VL) {
			NL_SET_ERR_MSG_MOD(extack,
					   "Cannot change VLAN filtering with active VL rules");
			return -EBUSY;
>>>>>>> f642729d
		}

		return 0;
	}

	if (enabled) {
		/* Enable VLAN filtering. */
		tpid  = ETH_P_8021Q;
		tpid2 = ETH_P_8021AD;
	} else {
		/* Disable VLAN filtering. */
		tpid  = ETH_P_SJA1105;
		tpid2 = ETH_P_SJA1105;
	}

	for (port = 0; port < ds->num_ports; port++) {
		struct sja1105_port *sp = &priv->ports[port];

		if (enabled)
			sp->xmit_tpid = priv->info->qinq_tpid;
		else
			sp->xmit_tpid = ETH_P_SJA1105;
	}

	if (!enabled)
		state = SJA1105_VLAN_UNAWARE;
	else if (priv->best_effort_vlan_filtering)
		state = SJA1105_VLAN_BEST_EFFORT;
	else
		state = SJA1105_VLAN_FILTERING_FULL;

	if (priv->vlan_state == state)
		return 0;

	priv->vlan_state = state;
	want_tagging = (state == SJA1105_VLAN_UNAWARE ||
			state == SJA1105_VLAN_BEST_EFFORT);

	table = &priv->static_config.tables[BLK_IDX_GENERAL_PARAMS];
	general_params = table->entries;
	/* EtherType used to identify inner tagged (C-tag) VLAN traffic */
	general_params->tpid = tpid;
	/* EtherType used to identify outer tagged (S-tag) VLAN traffic */
	general_params->tpid2 = tpid2;
	/* When VLAN filtering is on, we need to at least be able to
	 * decode management traffic through the "backup plan".
	 */
	general_params->incl_srcpt1 = enabled;
	general_params->incl_srcpt0 = enabled;

	want_tagging = priv->best_effort_vlan_filtering || !enabled;

	/* VLAN filtering => independent VLAN learning.
	 * No VLAN filtering (or best effort) => shared VLAN learning.
	 *
	 * In shared VLAN learning mode, untagged traffic still gets
	 * pvid-tagged, and the FDB table gets populated with entries
	 * containing the "real" (pvid or from VLAN tag) VLAN ID.
	 * However the switch performs a masked L2 lookup in the FDB,
	 * effectively only looking up a frame's DMAC (and not VID) for the
	 * forwarding decision.
	 *
	 * This is extremely convenient for us, because in modes with
	 * vlan_filtering=0, dsa_8021q actually installs unique pvid's into
	 * each front panel port. This is good for identification but breaks
	 * learning badly - the VID of the learnt FDB entry is unique, aka
	 * no frames coming from any other port are going to have it. So
	 * for forwarding purposes, this is as though learning was broken
	 * (all frames get flooded).
	 */
	table = &priv->static_config.tables[BLK_IDX_L2_LOOKUP_PARAMS];
	l2_lookup_params = table->entries;
	l2_lookup_params->shared_learn = want_tagging;

	sja1105_frame_memory_partitioning(priv);

	rc = sja1105_build_vlan_table(priv, false);
	if (rc)
		return rc;

	rc = sja1105_static_config_reload(priv, SJA1105_VLAN_FILTERING);
	if (rc)
		NL_SET_ERR_MSG_MOD(extack, "Failed to change VLAN Ethertype");

	/* Switch port identification based on 802.1Q is only passable
	 * if we are not under a vlan_filtering bridge. So make sure
	 * the two configurations are mutually exclusive (of course, the
	 * user may know better, i.e. best_effort_vlan_filtering).
	 */
	return sja1105_setup_8021q_tagging(ds, want_tagging);
}

/* Returns number of VLANs added (0 or 1) on success,
 * or a negative error code.
 */
static int sja1105_vlan_add_one(struct dsa_switch *ds, int port, u16 vid,
				u16 flags, struct list_head *vlan_list)
<<<<<<< HEAD
{
	bool untagged = flags & BRIDGE_VLAN_INFO_UNTAGGED;
	bool pvid = flags & BRIDGE_VLAN_INFO_PVID;
	struct sja1105_bridge_vlan *v;

	list_for_each_entry(v, vlan_list, list)
		if (v->port == port && v->vid == vid &&
		    v->untagged == untagged && v->pvid == pvid)
			/* Already added */
			return 0;

	v = kzalloc(sizeof(*v), GFP_KERNEL);
	if (!v) {
		dev_err(ds->dev, "Out of memory while storing VLAN\n");
		return -ENOMEM;
	}

	v->port = port;
	v->vid = vid;
	v->untagged = untagged;
	v->pvid = pvid;
	list_add(&v->list, vlan_list);

	return 1;
}

/* Returns number of VLANs deleted (0 or 1) */
static int sja1105_vlan_del_one(struct dsa_switch *ds, int port, u16 vid,
				struct list_head *vlan_list)
{
	struct sja1105_bridge_vlan *v, *n;

	list_for_each_entry_safe(v, n, vlan_list, list) {
		if (v->port == port && v->vid == vid) {
			list_del(&v->list);
			kfree(v);
			return 1;
		}
	}

	return 0;
}

static void sja1105_vlan_add(struct dsa_switch *ds, int port,
			     const struct switchdev_obj_port_vlan *vlan)
{
	struct sja1105_private *priv = ds->priv;
	bool vlan_table_changed = false;
	u16 vid;
	int rc;

	for (vid = vlan->vid_begin; vid <= vlan->vid_end; vid++) {
		rc = sja1105_vlan_add_one(ds, port, vid, vlan->flags,
					  &priv->bridge_vlans);
		if (rc < 0)
			return;
		if (rc > 0)
			vlan_table_changed = true;
=======
{
	bool untagged = flags & BRIDGE_VLAN_INFO_UNTAGGED;
	bool pvid = flags & BRIDGE_VLAN_INFO_PVID;
	struct sja1105_bridge_vlan *v;

	list_for_each_entry(v, vlan_list, list)
		if (v->port == port && v->vid == vid &&
		    v->untagged == untagged && v->pvid == pvid)
			/* Already added */
			return 0;

	v = kzalloc(sizeof(*v), GFP_KERNEL);
	if (!v) {
		dev_err(ds->dev, "Out of memory while storing VLAN\n");
		return -ENOMEM;
	}

	v->port = port;
	v->vid = vid;
	v->untagged = untagged;
	v->pvid = pvid;
	list_add(&v->list, vlan_list);

	return 1;
}

/* Returns number of VLANs deleted (0 or 1) */
static int sja1105_vlan_del_one(struct dsa_switch *ds, int port, u16 vid,
				struct list_head *vlan_list)
{
	struct sja1105_bridge_vlan *v, *n;

	list_for_each_entry_safe(v, n, vlan_list, list) {
		if (v->port == port && v->vid == vid) {
			list_del(&v->list);
			kfree(v);
			return 1;
		}
>>>>>>> f642729d
	}

	return 0;
}

static int sja1105_vlan_add(struct dsa_switch *ds, int port,
			    const struct switchdev_obj_port_vlan *vlan,
			    struct netlink_ext_ack *extack)
{
	struct sja1105_private *priv = ds->priv;
	bool vlan_table_changed = false;
<<<<<<< HEAD
	u16 vid;
	int rc;

	for (vid = vlan->vid_begin; vid <= vlan->vid_end; vid++) {
		rc = sja1105_vlan_del_one(ds, port, vid, &priv->bridge_vlans);
		if (rc > 0)
			vlan_table_changed = true;
=======
	int rc;

	/* If the user wants best-effort VLAN filtering (aka vlan_filtering
	 * bridge plus tagging), be sure to at least deny alterations to the
	 * configuration done by dsa_8021q.
	 */
	if (priv->vlan_state != SJA1105_VLAN_FILTERING_FULL &&
	    vid_is_dsa_8021q(vlan->vid)) {
		NL_SET_ERR_MSG_MOD(extack,
				   "Range 1024-3071 reserved for dsa_8021q operation");
		return -EBUSY;
>>>>>>> f642729d
	}

	rc = sja1105_vlan_add_one(ds, port, vlan->vid, vlan->flags,
				  &priv->bridge_vlans);
	if (rc < 0)
		return rc;
	if (rc > 0)
		vlan_table_changed = true;

	if (!vlan_table_changed)
		return 0;

	return sja1105_build_vlan_table(priv, true);
}

<<<<<<< HEAD
=======
static int sja1105_vlan_del(struct dsa_switch *ds, int port,
			    const struct switchdev_obj_port_vlan *vlan)
{
	struct sja1105_private *priv = ds->priv;
	bool vlan_table_changed = false;
	int rc;

	rc = sja1105_vlan_del_one(ds, port, vlan->vid, &priv->bridge_vlans);
	if (rc > 0)
		vlan_table_changed = true;

	if (!vlan_table_changed)
		return 0;

	return sja1105_build_vlan_table(priv, true);
}

>>>>>>> f642729d
static int sja1105_dsa_8021q_vlan_add(struct dsa_switch *ds, int port, u16 vid,
				      u16 flags)
{
	struct sja1105_private *priv = ds->priv;
	int rc;

	rc = sja1105_vlan_add_one(ds, port, vid, flags, &priv->dsa_8021q_vlans);
	if (rc <= 0)
		return rc;

	return sja1105_build_vlan_table(priv, true);
}

static int sja1105_dsa_8021q_vlan_del(struct dsa_switch *ds, int port, u16 vid)
{
	struct sja1105_private *priv = ds->priv;
	int rc;

	rc = sja1105_vlan_del_one(ds, port, vid, &priv->dsa_8021q_vlans);
	if (!rc)
		return 0;

	return sja1105_build_vlan_table(priv, true);
}

static const struct dsa_8021q_ops sja1105_dsa_8021q_ops = {
	.vlan_add	= sja1105_dsa_8021q_vlan_add,
	.vlan_del	= sja1105_dsa_8021q_vlan_del,
};

/* The programming model for the SJA1105 switch is "all-at-once" via static
 * configuration tables. Some of these can be dynamically modified at runtime,
 * but not the xMII mode parameters table.
 * Furthermode, some PHYs may not have crystals for generating their clocks
 * (e.g. RMII). Instead, their 50MHz clock is supplied via the SJA1105 port's
 * ref_clk pin. So port clocking needs to be initialized early, before
 * connecting to PHYs is attempted, otherwise they won't respond through MDIO.
 * Setting correct PHY link speed does not matter now.
 * But dsa_slave_phy_setup is called later than sja1105_setup, so the PHY
 * bindings are not yet parsed by DSA core. We need to parse early so that we
 * can populate the xMII mode parameters table.
 */
static int sja1105_setup(struct dsa_switch *ds)
{
	struct sja1105_dt_port ports[SJA1105_NUM_PORTS];
	struct sja1105_private *priv = ds->priv;
	int rc;

	rc = sja1105_parse_dt(priv, ports);
	if (rc < 0) {
		dev_err(ds->dev, "Failed to parse DT: %d\n", rc);
		return rc;
	}

	/* Error out early if internal delays are required through DT
	 * and we can't apply them.
	 */
	rc = sja1105_parse_rgmii_delays(priv, ports);
	if (rc < 0) {
		dev_err(ds->dev, "RGMII delay not supported\n");
		return rc;
	}

	rc = sja1105_ptp_clock_register(ds);
	if (rc < 0) {
		dev_err(ds->dev, "Failed to register PTP clock: %d\n", rc);
		return rc;
	}
	/* Create and send configuration down to device */
	rc = sja1105_static_config_load(priv, ports);
	if (rc < 0) {
		dev_err(ds->dev, "Failed to load static config: %d\n", rc);
		return rc;
	}
	/* Configure the CGU (PHY link modes and speeds) */
	rc = sja1105_clocking_setup(priv);
	if (rc < 0) {
		dev_err(ds->dev, "Failed to configure MII clocking: %d\n", rc);
		return rc;
	}
	/* On SJA1105, VLAN filtering per se is always enabled in hardware.
	 * The only thing we can do to disable it is lie about what the 802.1Q
	 * EtherType is.
	 * So it will still try to apply VLAN filtering, but all ingress
	 * traffic (except frames received with EtherType of ETH_P_SJA1105)
	 * will be internally tagged with a distorted VLAN header where the
	 * TPID is ETH_P_SJA1105, and the VLAN ID is the port pvid.
	 */
	ds->vlan_filtering_is_global = true;

	/* Advertise the 8 egress queues */
	ds->num_tx_queues = SJA1105_NUM_TC;

	ds->mtu_enforcement_ingress = true;

	priv->best_effort_vlan_filtering = true;

	rc = sja1105_devlink_setup(ds);
	if (rc < 0)
		return rc;

	/* The DSA/switchdev model brings up switch ports in standalone mode by
	 * default, and that means vlan_filtering is 0 since they're not under
	 * a bridge, so it's safe to set up switch tagging at this time.
	 */
	rtnl_lock();
	rc = sja1105_setup_8021q_tagging(ds, true);
	rtnl_unlock();

	return rc;
}

static void sja1105_teardown(struct dsa_switch *ds)
{
	struct sja1105_private *priv = ds->priv;
	struct sja1105_bridge_vlan *v, *n;
	int port;

	for (port = 0; port < SJA1105_NUM_PORTS; port++) {
		struct sja1105_port *sp = &priv->ports[port];

		if (!dsa_is_user_port(ds, port))
			continue;

		if (sp->xmit_worker)
			kthread_destroy_worker(sp->xmit_worker);
	}

	sja1105_devlink_teardown(ds);
	sja1105_flower_teardown(ds);
	sja1105_tas_teardown(ds);
	sja1105_ptp_clock_unregister(ds);
	sja1105_static_config_free(&priv->static_config);

	list_for_each_entry_safe(v, n, &priv->dsa_8021q_vlans, list) {
		list_del(&v->list);
		kfree(v);
	}

	list_for_each_entry_safe(v, n, &priv->bridge_vlans, list) {
		list_del(&v->list);
		kfree(v);
	}
}

static int sja1105_port_enable(struct dsa_switch *ds, int port,
			       struct phy_device *phy)
{
	struct net_device *slave;

	if (!dsa_is_user_port(ds, port))
		return 0;

	slave = dsa_to_port(ds, port)->slave;

	slave->features &= ~NETIF_F_HW_VLAN_CTAG_FILTER;

	return 0;
}

static void sja1105_port_disable(struct dsa_switch *ds, int port)
{
	struct sja1105_private *priv = ds->priv;
	struct sja1105_port *sp = &priv->ports[port];

	if (!dsa_is_user_port(ds, port))
		return;

	kthread_cancel_work_sync(&sp->xmit_work);
	skb_queue_purge(&sp->xmit_queue);
}

static int sja1105_mgmt_xmit(struct dsa_switch *ds, int port, int slot,
			     struct sk_buff *skb, bool takets)
{
	struct sja1105_mgmt_entry mgmt_route = {0};
	struct sja1105_private *priv = ds->priv;
	struct ethhdr *hdr;
	int timeout = 10;
	int rc;

	hdr = eth_hdr(skb);

	mgmt_route.macaddr = ether_addr_to_u64(hdr->h_dest);
	mgmt_route.destports = BIT(port);
	mgmt_route.enfport = 1;
	mgmt_route.tsreg = 0;
	mgmt_route.takets = takets;

	rc = sja1105_dynamic_config_write(priv, BLK_IDX_MGMT_ROUTE,
					  slot, &mgmt_route, true);
	if (rc < 0) {
		kfree_skb(skb);
		return rc;
	}

	/* Transfer skb to the host port. */
	dsa_enqueue_skb(skb, dsa_to_port(ds, port)->slave);

	/* Wait until the switch has processed the frame */
	do {
		rc = sja1105_dynamic_config_read(priv, BLK_IDX_MGMT_ROUTE,
						 slot, &mgmt_route);
		if (rc < 0) {
			dev_err_ratelimited(priv->ds->dev,
					    "failed to poll for mgmt route\n");
			continue;
		}

		/* UM10944: The ENFPORT flag of the respective entry is
		 * cleared when a match is found. The host can use this
		 * flag as an acknowledgment.
		 */
		cpu_relax();
	} while (mgmt_route.enfport && --timeout);

	if (!timeout) {
		/* Clean up the management route so that a follow-up
		 * frame may not match on it by mistake.
		 * This is only hardware supported on P/Q/R/S - on E/T it is
		 * a no-op and we are silently discarding the -EOPNOTSUPP.
		 */
		sja1105_dynamic_config_write(priv, BLK_IDX_MGMT_ROUTE,
					     slot, &mgmt_route, false);
		dev_err_ratelimited(priv->ds->dev, "xmit timed out\n");
	}

	return NETDEV_TX_OK;
}

#define work_to_port(work) \
		container_of((work), struct sja1105_port, xmit_work)
#define tagger_to_sja1105(t) \
		container_of((t), struct sja1105_private, tagger_data)

/* Deferred work is unfortunately necessary because setting up the management
 * route cannot be done from atomit context (SPI transfer takes a sleepable
 * lock on the bus)
 */
static void sja1105_port_deferred_xmit(struct kthread_work *work)
{
	struct sja1105_port *sp = work_to_port(work);
	struct sja1105_tagger_data *tagger_data = sp->data;
	struct sja1105_private *priv = tagger_to_sja1105(tagger_data);
	int port = sp - priv->ports;
	struct sk_buff *skb;

	while ((skb = skb_dequeue(&sp->xmit_queue)) != NULL) {
		struct sk_buff *clone = DSA_SKB_CB(skb)->clone;

		mutex_lock(&priv->mgmt_lock);

		sja1105_mgmt_xmit(priv->ds, port, 0, skb, !!clone);

		/* The clone, if there, was made by dsa_skb_tx_timestamp */
		if (clone)
			sja1105_ptp_txtstamp_skb(priv->ds, port, clone);

		mutex_unlock(&priv->mgmt_lock);
	}
}

/* The MAXAGE setting belongs to the L2 Forwarding Parameters table,
 * which cannot be reconfigured at runtime. So a switch reset is required.
 */
static int sja1105_set_ageing_time(struct dsa_switch *ds,
				   unsigned int ageing_time)
{
	struct sja1105_l2_lookup_params_entry *l2_lookup_params;
	struct sja1105_private *priv = ds->priv;
	struct sja1105_table *table;
	unsigned int maxage;

	table = &priv->static_config.tables[BLK_IDX_L2_LOOKUP_PARAMS];
	l2_lookup_params = table->entries;

	maxage = SJA1105_AGEING_TIME_MS(ageing_time);

	if (l2_lookup_params->maxage == maxage)
		return 0;

	l2_lookup_params->maxage = maxage;

	return sja1105_static_config_reload(priv, SJA1105_AGEING_TIME);
}

static int sja1105_change_mtu(struct dsa_switch *ds, int port, int new_mtu)
{
	struct sja1105_l2_policing_entry *policing;
	struct sja1105_private *priv = ds->priv;

	new_mtu += VLAN_ETH_HLEN + ETH_FCS_LEN;

	if (dsa_is_cpu_port(ds, port))
		new_mtu += VLAN_HLEN;

	policing = priv->static_config.tables[BLK_IDX_L2_POLICING].entries;

	if (policing[port].maxlen == new_mtu)
		return 0;

	policing[port].maxlen = new_mtu;

	return sja1105_static_config_reload(priv, SJA1105_BEST_EFFORT_POLICING);
}

static int sja1105_get_max_mtu(struct dsa_switch *ds, int port)
{
	return 2043 - VLAN_ETH_HLEN - ETH_FCS_LEN;
}

static int sja1105_port_setup_tc(struct dsa_switch *ds, int port,
				 enum tc_setup_type type,
				 void *type_data)
{
	switch (type) {
	case TC_SETUP_QDISC_TAPRIO:
		return sja1105_setup_tc_taprio(ds, port, type_data);
	case TC_SETUP_QDISC_CBS:
		return sja1105_setup_tc_cbs(ds, port, type_data);
	default:
		return -EOPNOTSUPP;
	}
}

/* We have a single mirror (@to) port, but can configure ingress and egress
 * mirroring on all other (@from) ports.
 * We need to allow mirroring rules only as long as the @to port is always the
 * same, and we need to unset the @to port from mirr_port only when there is no
 * mirroring rule that references it.
 */
static int sja1105_mirror_apply(struct sja1105_private *priv, int from, int to,
				bool ingress, bool enabled)
{
	struct sja1105_general_params_entry *general_params;
	struct sja1105_mac_config_entry *mac;
	struct sja1105_table *table;
	bool already_enabled;
	u64 new_mirr_port;
	int rc;

	table = &priv->static_config.tables[BLK_IDX_GENERAL_PARAMS];
	general_params = table->entries;

	mac = priv->static_config.tables[BLK_IDX_MAC_CONFIG].entries;

	already_enabled = (general_params->mirr_port != SJA1105_NUM_PORTS);
	if (already_enabled && enabled && general_params->mirr_port != to) {
		dev_err(priv->ds->dev,
			"Delete mirroring rules towards port %llu first\n",
			general_params->mirr_port);
		return -EBUSY;
	}

	new_mirr_port = to;
	if (!enabled) {
		bool keep = false;
		int port;

		/* Anybody still referencing mirr_port? */
		for (port = 0; port < SJA1105_NUM_PORTS; port++) {
			if (mac[port].ing_mirr || mac[port].egr_mirr) {
				keep = true;
				break;
			}
		}
		/* Unset already_enabled for next time */
		if (!keep)
			new_mirr_port = SJA1105_NUM_PORTS;
	}
	if (new_mirr_port != general_params->mirr_port) {
		general_params->mirr_port = new_mirr_port;

		rc = sja1105_dynamic_config_write(priv, BLK_IDX_GENERAL_PARAMS,
						  0, general_params, true);
		if (rc < 0)
			return rc;
	}

	if (ingress)
		mac[from].ing_mirr = enabled;
	else
		mac[from].egr_mirr = enabled;

	return sja1105_dynamic_config_write(priv, BLK_IDX_MAC_CONFIG, from,
					    &mac[from], true);
}

static int sja1105_mirror_add(struct dsa_switch *ds, int port,
			      struct dsa_mall_mirror_tc_entry *mirror,
			      bool ingress)
{
	return sja1105_mirror_apply(ds->priv, port, mirror->to_local_port,
				    ingress, true);
}

static void sja1105_mirror_del(struct dsa_switch *ds, int port,
			       struct dsa_mall_mirror_tc_entry *mirror)
{
	sja1105_mirror_apply(ds->priv, port, mirror->to_local_port,
			     mirror->ingress, false);
}

static int sja1105_port_policer_add(struct dsa_switch *ds, int port,
				    struct dsa_mall_policer_tc_entry *policer)
{
	struct sja1105_l2_policing_entry *policing;
	struct sja1105_private *priv = ds->priv;

	policing = priv->static_config.tables[BLK_IDX_L2_POLICING].entries;

	/* In hardware, every 8 microseconds the credit level is incremented by
	 * the value of RATE bytes divided by 64, up to a maximum of SMAX
	 * bytes.
	 */
	policing[port].rate = div_u64(512 * policer->rate_bytes_per_sec,
				      1000000);
	policing[port].smax = policer->burst;

	return sja1105_static_config_reload(priv, SJA1105_BEST_EFFORT_POLICING);
}

static void sja1105_port_policer_del(struct dsa_switch *ds, int port)
{
	struct sja1105_l2_policing_entry *policing;
	struct sja1105_private *priv = ds->priv;

	policing = priv->static_config.tables[BLK_IDX_L2_POLICING].entries;

	policing[port].rate = SJA1105_RATE_MBPS(1000);
	policing[port].smax = 65535;

	sja1105_static_config_reload(priv, SJA1105_BEST_EFFORT_POLICING);
}

static int sja1105_port_set_learning(struct sja1105_private *priv, int port,
				     bool enabled)
{
	struct sja1105_mac_config_entry *mac;
	int rc;

	mac = priv->static_config.tables[BLK_IDX_MAC_CONFIG].entries;

	mac[port].dyn_learn = enabled;

	rc = sja1105_dynamic_config_write(priv, BLK_IDX_MAC_CONFIG, port,
					  &mac[port], true);
	if (rc)
		return rc;

	if (enabled)
		priv->learn_ena |= BIT(port);
	else
		priv->learn_ena &= ~BIT(port);

	return 0;
}

static int sja1105_port_ucast_bcast_flood(struct sja1105_private *priv, int to,
					  struct switchdev_brport_flags flags)
{
	if (flags.mask & BR_FLOOD) {
		if (flags.val & BR_FLOOD)
			priv->ucast_egress_floods |= BIT(to);
		else
			priv->ucast_egress_floods &= ~BIT(to);
	}

	if (flags.mask & BR_BCAST_FLOOD) {
		if (flags.val & BR_BCAST_FLOOD)
			priv->bcast_egress_floods |= BIT(to);
		else
			priv->bcast_egress_floods &= ~BIT(to);
	}

	return sja1105_manage_flood_domains(priv);
}

static int sja1105_port_mcast_flood(struct sja1105_private *priv, int to,
				    struct switchdev_brport_flags flags,
				    struct netlink_ext_ack *extack)
{
	struct sja1105_l2_lookup_entry *l2_lookup;
	struct sja1105_table *table;
	int match;

	table = &priv->static_config.tables[BLK_IDX_L2_LOOKUP];
	l2_lookup = table->entries;

	for (match = 0; match < table->entry_count; match++)
		if (l2_lookup[match].macaddr == SJA1105_UNKNOWN_MULTICAST &&
		    l2_lookup[match].mask_macaddr == SJA1105_UNKNOWN_MULTICAST)
			break;

	if (match == table->entry_count) {
		NL_SET_ERR_MSG_MOD(extack,
				   "Could not find FDB entry for unknown multicast");
		return -ENOSPC;
	}

	if (flags.val & BR_MCAST_FLOOD)
		l2_lookup[match].destports |= BIT(to);
	else
		l2_lookup[match].destports &= ~BIT(to);

	return sja1105_dynamic_config_write(priv, BLK_IDX_L2_LOOKUP,
					    l2_lookup[match].index,
					    &l2_lookup[match],
					    true);
}

static int sja1105_port_pre_bridge_flags(struct dsa_switch *ds, int port,
					 struct switchdev_brport_flags flags,
					 struct netlink_ext_ack *extack)
{
	struct sja1105_private *priv = ds->priv;

	if (flags.mask & ~(BR_LEARNING | BR_FLOOD | BR_MCAST_FLOOD |
			   BR_BCAST_FLOOD))
		return -EINVAL;

	if (flags.mask & (BR_FLOOD | BR_MCAST_FLOOD) &&
	    !priv->info->can_limit_mcast_flood) {
		bool multicast = !!(flags.val & BR_MCAST_FLOOD);
		bool unicast = !!(flags.val & BR_FLOOD);

		if (unicast != multicast) {
			NL_SET_ERR_MSG_MOD(extack,
					   "This chip cannot configure multicast flooding independently of unicast");
			return -EINVAL;
		}
	}

	return 0;
}

static int sja1105_port_bridge_flags(struct dsa_switch *ds, int port,
				     struct switchdev_brport_flags flags,
				     struct netlink_ext_ack *extack)
{
	struct sja1105_private *priv = ds->priv;
	int rc;

	if (flags.mask & BR_LEARNING) {
		bool learn_ena = !!(flags.val & BR_LEARNING);

		rc = sja1105_port_set_learning(priv, port, learn_ena);
		if (rc)
			return rc;
	}

	if (flags.mask & (BR_FLOOD | BR_BCAST_FLOOD)) {
		rc = sja1105_port_ucast_bcast_flood(priv, port, flags);
		if (rc)
			return rc;
	}

	/* For chips that can't offload BR_MCAST_FLOOD independently, there
	 * is nothing to do here, we ensured the configuration is in sync by
	 * offloading BR_FLOOD.
	 */
	if (flags.mask & BR_MCAST_FLOOD && priv->info->can_limit_mcast_flood) {
		rc = sja1105_port_mcast_flood(priv, port, flags,
					      extack);
		if (rc)
			return rc;
	}

	return 0;
}

static const struct dsa_switch_ops sja1105_switch_ops = {
	.get_tag_protocol	= sja1105_get_tag_protocol,
	.setup			= sja1105_setup,
	.teardown		= sja1105_teardown,
	.set_ageing_time	= sja1105_set_ageing_time,
	.port_change_mtu	= sja1105_change_mtu,
	.port_max_mtu		= sja1105_get_max_mtu,
	.phylink_validate	= sja1105_phylink_validate,
	.phylink_mac_link_state	= sja1105_mac_pcs_get_state,
	.phylink_mac_config	= sja1105_mac_config,
	.phylink_mac_link_up	= sja1105_mac_link_up,
	.phylink_mac_link_down	= sja1105_mac_link_down,
	.get_strings		= sja1105_get_strings,
	.get_ethtool_stats	= sja1105_get_ethtool_stats,
	.get_sset_count		= sja1105_get_sset_count,
	.get_ts_info		= sja1105_get_ts_info,
	.port_enable		= sja1105_port_enable,
	.port_disable		= sja1105_port_disable,
	.port_fdb_dump		= sja1105_fdb_dump,
	.port_fdb_add		= sja1105_fdb_add,
	.port_fdb_del		= sja1105_fdb_del,
	.port_bridge_join	= sja1105_bridge_join,
	.port_bridge_leave	= sja1105_bridge_leave,
	.port_pre_bridge_flags	= sja1105_port_pre_bridge_flags,
	.port_bridge_flags	= sja1105_port_bridge_flags,
	.port_stp_state_set	= sja1105_bridge_stp_state_set,
	.port_vlan_filtering	= sja1105_vlan_filtering,
	.port_vlan_add		= sja1105_vlan_add,
	.port_vlan_del		= sja1105_vlan_del,
	.port_mdb_add		= sja1105_mdb_add,
	.port_mdb_del		= sja1105_mdb_del,
	.port_hwtstamp_get	= sja1105_hwtstamp_get,
	.port_hwtstamp_set	= sja1105_hwtstamp_set,
	.port_rxtstamp		= sja1105_port_rxtstamp,
	.port_txtstamp		= sja1105_port_txtstamp,
	.port_setup_tc		= sja1105_port_setup_tc,
	.port_mirror_add	= sja1105_mirror_add,
	.port_mirror_del	= sja1105_mirror_del,
	.port_policer_add	= sja1105_port_policer_add,
	.port_policer_del	= sja1105_port_policer_del,
	.cls_flower_add		= sja1105_cls_flower_add,
	.cls_flower_del		= sja1105_cls_flower_del,
	.cls_flower_stats	= sja1105_cls_flower_stats,
	.crosschip_bridge_join	= sja1105_crosschip_bridge_join,
	.crosschip_bridge_leave	= sja1105_crosschip_bridge_leave,
	.devlink_param_get	= sja1105_devlink_param_get,
	.devlink_param_set	= sja1105_devlink_param_set,
	.devlink_info_get	= sja1105_devlink_info_get,
};

static const struct of_device_id sja1105_dt_ids[];

static int sja1105_check_device_id(struct sja1105_private *priv)
{
	const struct sja1105_regs *regs = priv->info->regs;
	u8 prod_id[SJA1105_SIZE_DEVICE_ID] = {0};
	struct device *dev = &priv->spidev->dev;
	const struct of_device_id *match;
	u32 device_id;
	u64 part_no;
	int rc;

	rc = sja1105_xfer_u32(priv, SPI_READ, regs->device_id, &device_id,
			      NULL);
	if (rc < 0)
		return rc;

	rc = sja1105_xfer_buf(priv, SPI_READ, regs->prod_id, prod_id,
			      SJA1105_SIZE_DEVICE_ID);
	if (rc < 0)
		return rc;

	sja1105_unpack(prod_id, &part_no, 19, 4, SJA1105_SIZE_DEVICE_ID);

	for (match = sja1105_dt_ids; match->compatible[0]; match++) {
		const struct sja1105_info *info = match->data;

		/* Is what's been probed in our match table at all? */
		if (info->device_id != device_id || info->part_no != part_no)
			continue;

		/* But is it what's in the device tree? */
		if (priv->info->device_id != device_id ||
		    priv->info->part_no != part_no) {
			dev_warn(dev, "Device tree specifies chip %s but found %s, please fix it!\n",
				 priv->info->name, info->name);
			/* It isn't. No problem, pick that up. */
			priv->info = info;
		}

		return 0;
	}

	dev_err(dev, "Unexpected {device ID, part number}: 0x%x 0x%llx\n",
		device_id, part_no);

	return -ENODEV;
}

static int sja1105_probe(struct spi_device *spi)
{
	struct sja1105_tagger_data *tagger_data;
	struct device *dev = &spi->dev;
	struct sja1105_private *priv;
	struct dsa_switch *ds;
	int rc, port;

	if (!dev->of_node) {
		dev_err(dev, "No DTS bindings for SJA1105 driver\n");
		return -EINVAL;
	}

	priv = devm_kzalloc(dev, sizeof(struct sja1105_private), GFP_KERNEL);
	if (!priv)
		return -ENOMEM;

	/* Configure the optional reset pin and bring up switch */
	priv->reset_gpio = devm_gpiod_get(dev, "reset", GPIOD_OUT_HIGH);
	if (IS_ERR(priv->reset_gpio))
		dev_dbg(dev, "reset-gpios not defined, ignoring\n");
	else
		sja1105_hw_reset(priv->reset_gpio, 1, 1);

	/* Populate our driver private structure (priv) based on
	 * the device tree node that was probed (spi)
	 */
	priv->spidev = spi;
	spi_set_drvdata(spi, priv);

	/* Configure the SPI bus */
	spi->bits_per_word = 8;
	rc = spi_setup(spi);
	if (rc < 0) {
		dev_err(dev, "Could not init SPI\n");
		return rc;
	}

	priv->info = of_device_get_match_data(dev);

	/* Detect hardware device */
	rc = sja1105_check_device_id(priv);
	if (rc < 0) {
		dev_err(dev, "Device ID check failed: %d\n", rc);
		return rc;
	}

	dev_info(dev, "Probed switch chip: %s\n", priv->info->name);

	ds = devm_kzalloc(dev, sizeof(*ds), GFP_KERNEL);
	if (!ds)
		return -ENOMEM;

	ds->dev = dev;
	ds->num_ports = SJA1105_NUM_PORTS;
	ds->ops = &sja1105_switch_ops;
	ds->priv = priv;
	priv->ds = ds;

	tagger_data = &priv->tagger_data;

	mutex_init(&priv->ptp_data.lock);
	mutex_init(&priv->mgmt_lock);

	priv->dsa_8021q_ctx = devm_kzalloc(dev, sizeof(*priv->dsa_8021q_ctx),
					   GFP_KERNEL);
	if (!priv->dsa_8021q_ctx)
		return -ENOMEM;

	priv->dsa_8021q_ctx->ops = &sja1105_dsa_8021q_ops;
	priv->dsa_8021q_ctx->proto = htons(ETH_P_8021Q);
	priv->dsa_8021q_ctx->ds = ds;

	INIT_LIST_HEAD(&priv->dsa_8021q_ctx->crosschip_links);
	INIT_LIST_HEAD(&priv->bridge_vlans);
	INIT_LIST_HEAD(&priv->dsa_8021q_vlans);

	sja1105_tas_setup(ds);
	sja1105_flower_setup(ds);

	rc = dsa_register_switch(priv->ds);
	if (rc)
		return rc;

	if (IS_ENABLED(CONFIG_NET_SCH_CBS)) {
		priv->cbs = devm_kcalloc(dev, priv->info->num_cbs_shapers,
					 sizeof(struct sja1105_cbs_entry),
					 GFP_KERNEL);
		if (!priv->cbs)
			return -ENOMEM;
	}

	/* Connections between dsa_port and sja1105_port */
	for (port = 0; port < SJA1105_NUM_PORTS; port++) {
		struct sja1105_port *sp = &priv->ports[port];
		struct dsa_port *dp = dsa_to_port(ds, port);
		struct net_device *slave;
		int subvlan;

		if (!dsa_is_user_port(ds, port))
			continue;

		dp->priv = sp;
		sp->dp = dp;
		sp->data = tagger_data;
		slave = dp->slave;
		kthread_init_work(&sp->xmit_work, sja1105_port_deferred_xmit);
		sp->xmit_worker = kthread_create_worker(0, "%s_xmit",
							slave->name);
		if (IS_ERR(sp->xmit_worker)) {
			rc = PTR_ERR(sp->xmit_worker);
			dev_err(ds->dev,
				"failed to create deferred xmit thread: %d\n",
				rc);
			goto out;
		}
		skb_queue_head_init(&sp->xmit_queue);
		sp->xmit_tpid = ETH_P_SJA1105;

		for (subvlan = 0; subvlan < DSA_8021Q_N_SUBVLAN; subvlan++)
			sp->subvlan_map[subvlan] = VLAN_N_VID;
	}

	return 0;
out:
	while (port-- > 0) {
		struct sja1105_port *sp = &priv->ports[port];

		if (!dsa_is_user_port(ds, port))
			continue;

		kthread_destroy_worker(sp->xmit_worker);
	}
	return rc;
}

static int sja1105_remove(struct spi_device *spi)
{
	struct sja1105_private *priv = spi_get_drvdata(spi);

	dsa_unregister_switch(priv->ds);
	return 0;
}

static const struct of_device_id sja1105_dt_ids[] = {
	{ .compatible = "nxp,sja1105e", .data = &sja1105e_info },
	{ .compatible = "nxp,sja1105t", .data = &sja1105t_info },
	{ .compatible = "nxp,sja1105p", .data = &sja1105p_info },
	{ .compatible = "nxp,sja1105q", .data = &sja1105q_info },
	{ .compatible = "nxp,sja1105r", .data = &sja1105r_info },
	{ .compatible = "nxp,sja1105s", .data = &sja1105s_info },
	{ /* sentinel */ },
};
MODULE_DEVICE_TABLE(of, sja1105_dt_ids);

static struct spi_driver sja1105_driver = {
	.driver = {
		.name  = "sja1105",
		.owner = THIS_MODULE,
		.of_match_table = of_match_ptr(sja1105_dt_ids),
	},
	.probe  = sja1105_probe,
	.remove = sja1105_remove,
};

module_spi_driver(sja1105_driver);

MODULE_AUTHOR("Vladimir Oltean <olteanv@gmail.com>");
MODULE_AUTHOR("Georg Waibel <georg.waibel@sensor-technik.de>");
MODULE_DESCRIPTION("SJA1105 Driver");
MODULE_LICENSE("GPL v2");<|MERGE_RESOLUTION|>--- conflicted
+++ resolved
@@ -2695,42 +2695,12 @@
 	return rc;
 }
 
-<<<<<<< HEAD
-static int sja1105_vlan_prepare(struct dsa_switch *ds, int port,
-				const struct switchdev_obj_port_vlan *vlan)
-{
-	struct sja1105_private *priv = ds->priv;
-	u16 vid;
-
-	if (priv->vlan_state == SJA1105_VLAN_FILTERING_FULL)
-		return 0;
-
-	/* If the user wants best-effort VLAN filtering (aka vlan_filtering
-	 * bridge plus tagging), be sure to at least deny alterations to the
-	 * configuration done by dsa_8021q.
-	 */
-	for (vid = vlan->vid_begin; vid <= vlan->vid_end; vid++) {
-		if (vid_is_dsa_8021q(vid)) {
-			dev_err(ds->dev, "Range 1024-3071 reserved for dsa_8021q operation\n");
-			return -EBUSY;
-		}
-	}
-
-	return 0;
-}
-
-=======
->>>>>>> f642729d
 /* The TPID setting belongs to the General Parameters table,
  * which can only be partially reconfigured at runtime (and not the TPID).
  * So a switch reset is required.
  */
 int sja1105_vlan_filtering(struct dsa_switch *ds, int port, bool enabled,
-<<<<<<< HEAD
-			   struct switchdev_trans *trans)
-=======
 			   struct netlink_ext_ack *extack)
->>>>>>> f642729d
 {
 	struct sja1105_l2_lookup_params_entry *l2_lookup_params;
 	struct sja1105_general_params_entry *general_params;
@@ -2742,24 +2712,12 @@
 	u16 tpid, tpid2;
 	int rc;
 
-<<<<<<< HEAD
-	if (switchdev_trans_ph_prepare(trans)) {
-		list_for_each_entry(rule, &priv->flow_block.rules, list) {
-			if (rule->type == SJA1105_RULE_VL) {
-				dev_err(ds->dev,
-					"Cannot change VLAN filtering with active VL rules\n");
-				return -EBUSY;
-			}
-=======
 	list_for_each_entry(rule, &priv->flow_block.rules, list) {
 		if (rule->type == SJA1105_RULE_VL) {
 			NL_SET_ERR_MSG_MOD(extack,
 					   "Cannot change VLAN filtering with active VL rules");
 			return -EBUSY;
->>>>>>> f642729d
 		}
-
-		return 0;
 	}
 
 	if (enabled) {
@@ -2854,7 +2812,6 @@
  */
 static int sja1105_vlan_add_one(struct dsa_switch *ds, int port, u16 vid,
 				u16 flags, struct list_head *vlan_list)
-<<<<<<< HEAD
 {
 	bool untagged = flags & BRIDGE_VLAN_INFO_UNTAGGED;
 	bool pvid = flags & BRIDGE_VLAN_INFO_PVID;
@@ -2898,81 +2855,12 @@
 	return 0;
 }
 
-static void sja1105_vlan_add(struct dsa_switch *ds, int port,
-			     const struct switchdev_obj_port_vlan *vlan)
-{
-	struct sja1105_private *priv = ds->priv;
-	bool vlan_table_changed = false;
-	u16 vid;
-	int rc;
-
-	for (vid = vlan->vid_begin; vid <= vlan->vid_end; vid++) {
-		rc = sja1105_vlan_add_one(ds, port, vid, vlan->flags,
-					  &priv->bridge_vlans);
-		if (rc < 0)
-			return;
-		if (rc > 0)
-			vlan_table_changed = true;
-=======
-{
-	bool untagged = flags & BRIDGE_VLAN_INFO_UNTAGGED;
-	bool pvid = flags & BRIDGE_VLAN_INFO_PVID;
-	struct sja1105_bridge_vlan *v;
-
-	list_for_each_entry(v, vlan_list, list)
-		if (v->port == port && v->vid == vid &&
-		    v->untagged == untagged && v->pvid == pvid)
-			/* Already added */
-			return 0;
-
-	v = kzalloc(sizeof(*v), GFP_KERNEL);
-	if (!v) {
-		dev_err(ds->dev, "Out of memory while storing VLAN\n");
-		return -ENOMEM;
-	}
-
-	v->port = port;
-	v->vid = vid;
-	v->untagged = untagged;
-	v->pvid = pvid;
-	list_add(&v->list, vlan_list);
-
-	return 1;
-}
-
-/* Returns number of VLANs deleted (0 or 1) */
-static int sja1105_vlan_del_one(struct dsa_switch *ds, int port, u16 vid,
-				struct list_head *vlan_list)
-{
-	struct sja1105_bridge_vlan *v, *n;
-
-	list_for_each_entry_safe(v, n, vlan_list, list) {
-		if (v->port == port && v->vid == vid) {
-			list_del(&v->list);
-			kfree(v);
-			return 1;
-		}
->>>>>>> f642729d
-	}
-
-	return 0;
-}
-
 static int sja1105_vlan_add(struct dsa_switch *ds, int port,
 			    const struct switchdev_obj_port_vlan *vlan,
 			    struct netlink_ext_ack *extack)
 {
 	struct sja1105_private *priv = ds->priv;
 	bool vlan_table_changed = false;
-<<<<<<< HEAD
-	u16 vid;
-	int rc;
-
-	for (vid = vlan->vid_begin; vid <= vlan->vid_end; vid++) {
-		rc = sja1105_vlan_del_one(ds, port, vid, &priv->bridge_vlans);
-		if (rc > 0)
-			vlan_table_changed = true;
-=======
 	int rc;
 
 	/* If the user wants best-effort VLAN filtering (aka vlan_filtering
@@ -2984,7 +2872,6 @@
 		NL_SET_ERR_MSG_MOD(extack,
 				   "Range 1024-3071 reserved for dsa_8021q operation");
 		return -EBUSY;
->>>>>>> f642729d
 	}
 
 	rc = sja1105_vlan_add_one(ds, port, vlan->vid, vlan->flags,
@@ -3000,8 +2887,6 @@
 	return sja1105_build_vlan_table(priv, true);
 }
 
-<<<<<<< HEAD
-=======
 static int sja1105_vlan_del(struct dsa_switch *ds, int port,
 			    const struct switchdev_obj_port_vlan *vlan)
 {
@@ -3019,7 +2904,6 @@
 	return sja1105_build_vlan_table(priv, true);
 }
 
->>>>>>> f642729d
 static int sja1105_dsa_8021q_vlan_add(struct dsa_switch *ds, int port, u16 vid,
 				      u16 flags)
 {
