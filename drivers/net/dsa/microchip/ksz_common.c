--- conflicted
+++ resolved
@@ -103,11 +103,7 @@
 
 	INIT_DELAYED_WORK(&dev->mib_read, ksz_mib_read_work);
 
-<<<<<<< HEAD
-	for (i = 0; i < dev->mib_port_cnt; i++)
-=======
 	for (i = 0; i < dev->port_cnt; i++)
->>>>>>> f642729d
 		dev->dev_ops->port_init_cnt(dev, i);
 }
 EXPORT_SYMBOL_GPL(ksz_init_mib_timer);
@@ -389,11 +385,7 @@
 		gpiod_set_value_cansleep(dev->reset_gpio, 1);
 		usleep_range(10000, 12000);
 		gpiod_set_value_cansleep(dev->reset_gpio, 0);
-<<<<<<< HEAD
-		usleep_range(100, 1000);
-=======
 		msleep(100);
->>>>>>> f642729d
 	}
 
 	mutex_init(&dev->dev_mutex);
