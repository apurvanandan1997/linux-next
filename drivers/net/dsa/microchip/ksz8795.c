--- conflicted
+++ resolved
@@ -783,12 +783,8 @@
 }
 
 static int ksz8795_port_vlan_filtering(struct dsa_switch *ds, int port,
-<<<<<<< HEAD
-				       bool flag)
-=======
 				       bool flag,
 				       struct netlink_ext_ack *extack)
->>>>>>> 38b5133a
 {
 	struct ksz_device *dev = ds->priv;
 
@@ -798,12 +794,8 @@
 }
 
 static int ksz8795_port_vlan_add(struct dsa_switch *ds, int port,
-<<<<<<< HEAD
-				 const struct switchdev_obj_port_vlan *vlan)
-=======
 				 const struct switchdev_obj_port_vlan *vlan,
 				 struct netlink_ext_ack *extack)
->>>>>>> 38b5133a
 {
 	bool untagged = vlan->flags & BRIDGE_VLAN_INFO_UNTAGGED;
 	struct ksz_device *dev = ds->priv;
