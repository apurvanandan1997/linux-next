// SPDX-License-Identifier: GPL-2.0
// Copyright (c) 2019 Nuvoton Technology corporation.

#include <linux/bits.h>
#include <linux/init.h>
#include <linux/kernel.h>
#include <linux/device.h>
#include <linux/module.h>
#include <linux/ioport.h>
#include <linux/clk.h>
#include <linux/platform_device.h>
#include <linux/io.h>
#include <linux/vmalloc.h>
#include <linux/regmap.h>
#include <linux/of_device.h>
#include <linux/spi/spi-mem.h>
#include <linux/mfd/syscon.h>

/* NPCM7xx GCR module */
#define NPCM7XX_INTCR3_OFFSET		0x9C
#define NPCM7XX_INTCR3_FIU_FIX		BIT(6)

/* Flash Interface Unit (FIU) Registers */
#define NPCM_FIU_DRD_CFG		0x00
#define NPCM_FIU_DWR_CFG		0x04
#define NPCM_FIU_UMA_CFG		0x08
#define NPCM_FIU_UMA_CTS		0x0C
#define NPCM_FIU_UMA_CMD		0x10
#define NPCM_FIU_UMA_ADDR		0x14
#define NPCM_FIU_PRT_CFG		0x18
#define NPCM_FIU_UMA_DW0		0x20
#define NPCM_FIU_UMA_DW1		0x24
#define NPCM_FIU_UMA_DW2		0x28
#define NPCM_FIU_UMA_DW3		0x2C
#define NPCM_FIU_UMA_DR0		0x30
#define NPCM_FIU_UMA_DR1		0x34
#define NPCM_FIU_UMA_DR2		0x38
#define NPCM_FIU_UMA_DR3		0x3C
#define NPCM_FIU_MAX_REG_LIMIT		0x80

/* FIU Direct Read Configuration Register */
#define NPCM_FIU_DRD_CFG_LCK		BIT(31)
#define NPCM_FIU_DRD_CFG_R_BURST	GENMASK(25, 24)
#define NPCM_FIU_DRD_CFG_ADDSIZ		GENMASK(17, 16)
#define NPCM_FIU_DRD_CFG_DBW		GENMASK(13, 12)
#define NPCM_FIU_DRD_CFG_ACCTYPE	GENMASK(9, 8)
#define NPCM_FIU_DRD_CFG_RDCMD		GENMASK(7, 0)
#define NPCM_FIU_DRD_ADDSIZ_SHIFT	16
#define NPCM_FIU_DRD_DBW_SHIFT		12
#define NPCM_FIU_DRD_ACCTYPE_SHIFT	8

/* FIU Direct Write Configuration Register */
#define NPCM_FIU_DWR_CFG_LCK		BIT(31)
#define NPCM_FIU_DWR_CFG_W_BURST	GENMASK(25, 24)
#define NPCM_FIU_DWR_CFG_ADDSIZ		GENMASK(17, 16)
#define NPCM_FIU_DWR_CFG_ABPCK		GENMASK(11, 10)
#define NPCM_FIU_DWR_CFG_DBPCK		GENMASK(9, 8)
#define NPCM_FIU_DWR_CFG_WRCMD		GENMASK(7, 0)
#define NPCM_FIU_DWR_ADDSIZ_SHIFT	16
#define NPCM_FIU_DWR_ABPCK_SHIFT	10
#define NPCM_FIU_DWR_DBPCK_SHIFT	8

/* FIU UMA Configuration Register */
#define NPCM_FIU_UMA_CFG_LCK		BIT(31)
#define NPCM_FIU_UMA_CFG_CMMLCK		BIT(30)
#define NPCM_FIU_UMA_CFG_RDATSIZ	GENMASK(28, 24)
#define NPCM_FIU_UMA_CFG_DBSIZ		GENMASK(23, 21)
#define NPCM_FIU_UMA_CFG_WDATSIZ	GENMASK(20, 16)
#define NPCM_FIU_UMA_CFG_ADDSIZ		GENMASK(13, 11)
#define NPCM_FIU_UMA_CFG_CMDSIZ		BIT(10)
#define NPCM_FIU_UMA_CFG_RDBPCK		GENMASK(9, 8)
#define NPCM_FIU_UMA_CFG_DBPCK		GENMASK(7, 6)
#define NPCM_FIU_UMA_CFG_WDBPCK		GENMASK(5, 4)
#define NPCM_FIU_UMA_CFG_ADBPCK		GENMASK(3, 2)
#define NPCM_FIU_UMA_CFG_CMBPCK		GENMASK(1, 0)
#define NPCM_FIU_UMA_CFG_ADBPCK_SHIFT	2
#define NPCM_FIU_UMA_CFG_WDBPCK_SHIFT	4
#define NPCM_FIU_UMA_CFG_DBPCK_SHIFT	6
#define NPCM_FIU_UMA_CFG_RDBPCK_SHIFT	8
#define NPCM_FIU_UMA_CFG_ADDSIZ_SHIFT	11
#define NPCM_FIU_UMA_CFG_WDATSIZ_SHIFT	16
#define NPCM_FIU_UMA_CFG_DBSIZ_SHIFT	21
#define NPCM_FIU_UMA_CFG_RDATSIZ_SHIFT	24

/* FIU UMA Control and Status Register */
#define NPCM_FIU_UMA_CTS_RDYIE		BIT(25)
#define NPCM_FIU_UMA_CTS_RDYST		BIT(24)
#define NPCM_FIU_UMA_CTS_SW_CS		BIT(16)
#define NPCM_FIU_UMA_CTS_DEV_NUM	GENMASK(9, 8)
#define NPCM_FIU_UMA_CTS_EXEC_DONE	BIT(0)
#define NPCM_FIU_UMA_CTS_DEV_NUM_SHIFT	8

/* FIU UMA Command Register */
#define NPCM_FIU_UMA_CMD_DUM3		GENMASK(31, 24)
#define NPCM_FIU_UMA_CMD_DUM2		GENMASK(23, 16)
#define NPCM_FIU_UMA_CMD_DUM1		GENMASK(15, 8)
#define NPCM_FIU_UMA_CMD_CMD		GENMASK(7, 0)

/* FIU UMA Address Register */
#define NPCM_FIU_UMA_ADDR_UMA_ADDR	GENMASK(31, 0)
#define NPCM_FIU_UMA_ADDR_AB3		GENMASK(31, 24)
#define NPCM_FIU_UMA_ADDR_AB2		GENMASK(23, 16)
#define NPCM_FIU_UMA_ADDR_AB1		GENMASK(15, 8)
#define NPCM_FIU_UMA_ADDR_AB0		GENMASK(7, 0)

/* FIU UMA Write Data Bytes 0-3 Register */
#define NPCM_FIU_UMA_DW0_WB3		GENMASK(31, 24)
#define NPCM_FIU_UMA_DW0_WB2		GENMASK(23, 16)
#define NPCM_FIU_UMA_DW0_WB1		GENMASK(15, 8)
#define NPCM_FIU_UMA_DW0_WB0		GENMASK(7, 0)

/* FIU UMA Write Data Bytes 4-7 Register */
#define NPCM_FIU_UMA_DW1_WB7		GENMASK(31, 24)
#define NPCM_FIU_UMA_DW1_WB6		GENMASK(23, 16)
#define NPCM_FIU_UMA_DW1_WB5		GENMASK(15, 8)
#define NPCM_FIU_UMA_DW1_WB4		GENMASK(7, 0)

/* FIU UMA Write Data Bytes 8-11 Register */
#define NPCM_FIU_UMA_DW2_WB11		GENMASK(31, 24)
#define NPCM_FIU_UMA_DW2_WB10		GENMASK(23, 16)
#define NPCM_FIU_UMA_DW2_WB9		GENMASK(15, 8)
#define NPCM_FIU_UMA_DW2_WB8		GENMASK(7, 0)

/* FIU UMA Write Data Bytes 12-15 Register */
#define NPCM_FIU_UMA_DW3_WB15		GENMASK(31, 24)
#define NPCM_FIU_UMA_DW3_WB14		GENMASK(23, 16)
#define NPCM_FIU_UMA_DW3_WB13		GENMASK(15, 8)
#define NPCM_FIU_UMA_DW3_WB12		GENMASK(7, 0)

/* FIU UMA Read Data Bytes 0-3 Register */
#define NPCM_FIU_UMA_DR0_RB3		GENMASK(31, 24)
#define NPCM_FIU_UMA_DR0_RB2		GENMASK(23, 16)
#define NPCM_FIU_UMA_DR0_RB1		GENMASK(15, 8)
#define NPCM_FIU_UMA_DR0_RB0		GENMASK(7, 0)

/* FIU UMA Read Data Bytes 4-7 Register */
#define NPCM_FIU_UMA_DR1_RB15		GENMASK(31, 24)
#define NPCM_FIU_UMA_DR1_RB14		GENMASK(23, 16)
#define NPCM_FIU_UMA_DR1_RB13		GENMASK(15, 8)
#define NPCM_FIU_UMA_DR1_RB12		GENMASK(7, 0)

/* FIU UMA Read Data Bytes 8-11 Register */
#define NPCM_FIU_UMA_DR2_RB15		GENMASK(31, 24)
#define NPCM_FIU_UMA_DR2_RB14		GENMASK(23, 16)
#define NPCM_FIU_UMA_DR2_RB13		GENMASK(15, 8)
#define NPCM_FIU_UMA_DR2_RB12		GENMASK(7, 0)

/* FIU UMA Read Data Bytes 12-15 Register */
#define NPCM_FIU_UMA_DR3_RB15		GENMASK(31, 24)
#define NPCM_FIU_UMA_DR3_RB14		GENMASK(23, 16)
#define NPCM_FIU_UMA_DR3_RB13		GENMASK(15, 8)
#define NPCM_FIU_UMA_DR3_RB12		GENMASK(7, 0)

/* FIU Read Mode */
enum {
	DRD_SINGLE_WIRE_MODE	= 0,
	DRD_DUAL_IO_MODE	= 1,
	DRD_QUAD_IO_MODE	= 2,
	DRD_SPI_X_MODE		= 3,
};

enum {
	DWR_ABPCK_BIT_PER_CLK	= 0,
	DWR_ABPCK_2_BIT_PER_CLK	= 1,
	DWR_ABPCK_4_BIT_PER_CLK	= 2,
};

enum {
	DWR_DBPCK_BIT_PER_CLK	= 0,
	DWR_DBPCK_2_BIT_PER_CLK	= 1,
	DWR_DBPCK_4_BIT_PER_CLK	= 2,
};

#define NPCM_FIU_DRD_16_BYTE_BURST	0x3000000
#define NPCM_FIU_DWR_16_BYTE_BURST	0x3000000

#define MAP_SIZE_128MB			0x8000000
#define MAP_SIZE_16MB			0x1000000
#define MAP_SIZE_8MB			0x800000

#define FIU_DRD_MAX_DUMMY_NUMBER	3
#define NPCM_MAX_CHIP_NUM		4
#define CHUNK_SIZE			16
#define UMA_MICRO_SEC_TIMEOUT		150

enum {
	FIU0 = 0,
	FIU3,
	FIUX,
};

struct npcm_fiu_info {
	char *name;
	u32 fiu_id;
	u32 max_map_size;
	u32 max_cs;
};

struct fiu_data {
	const struct npcm_fiu_info *npcm_fiu_data_info;
	int fiu_max;
};

static const struct npcm_fiu_info npxm7xx_fiu_info[] = {
	{.name = "FIU0", .fiu_id = FIU0,
		.max_map_size = MAP_SIZE_128MB, .max_cs = 2},
	{.name = "FIU3", .fiu_id = FIU3,
		.max_map_size = MAP_SIZE_128MB, .max_cs = 4},
	{.name = "FIUX", .fiu_id = FIUX,
		.max_map_size = MAP_SIZE_16MB, .max_cs = 2} };

static const struct fiu_data npxm7xx_fiu_data = {
	.npcm_fiu_data_info = npxm7xx_fiu_info,
	.fiu_max = 3,
};

struct npcm_fiu_spi;

struct npcm_fiu_chip {
	void __iomem *flash_region_mapped_ptr;
	struct npcm_fiu_spi *fiu;
	unsigned long clkrate;
	u32 chipselect;
};

struct npcm_fiu_spi {
	struct npcm_fiu_chip chip[NPCM_MAX_CHIP_NUM];
	const struct npcm_fiu_info *info;
	struct spi_mem_op drd_op;
	struct resource *res_mem;
	struct regmap *regmap;
	unsigned long clkrate;
	struct device *dev;
	struct clk *clk;
	bool spix_mode;
};

static const struct regmap_config npcm_mtd_regmap_config = {
	.reg_bits = 32,
	.val_bits = 32,
	.reg_stride = 4,
	.max_register = NPCM_FIU_MAX_REG_LIMIT,
};

static void npcm_fiu_set_drd(struct npcm_fiu_spi *fiu,
			     const struct spi_mem_op *op)
{
	regmap_update_bits(fiu->regmap, NPCM_FIU_DRD_CFG,
			   NPCM_FIU_DRD_CFG_ACCTYPE,
			   ilog2(op->addr.buswidth) <<
			   NPCM_FIU_DRD_ACCTYPE_SHIFT);
	fiu->drd_op.addr.buswidth = op->addr.buswidth;
	regmap_update_bits(fiu->regmap, NPCM_FIU_DRD_CFG,
			   NPCM_FIU_DRD_CFG_DBW,
			   ((op->dummy.nbytes * ilog2(op->addr.buswidth)) / BITS_PER_BYTE)
			   << NPCM_FIU_DRD_DBW_SHIFT);
	fiu->drd_op.dummy.nbytes = op->dummy.nbytes;
	regmap_update_bits(fiu->regmap, NPCM_FIU_DRD_CFG,
			   NPCM_FIU_DRD_CFG_RDCMD, op->cmd.opcode);
	fiu->drd_op.cmd.opcode = op->cmd.opcode;
	regmap_update_bits(fiu->regmap, NPCM_FIU_DRD_CFG,
			   NPCM_FIU_DRD_CFG_ADDSIZ,
			   (op->addr.nbytes - 3) << NPCM_FIU_DRD_ADDSIZ_SHIFT);
	fiu->drd_op.addr.nbytes = op->addr.nbytes;
}

static ssize_t npcm_fiu_direct_read(struct spi_mem_dirmap_desc *desc,
				    u64 offs, size_t len, void *buf)
{
	struct npcm_fiu_spi *fiu =
		spi_controller_get_devdata(desc->mem->spi->master);
	struct npcm_fiu_chip *chip = &fiu->chip[desc->mem->spi->chip_select];
	void __iomem *src = (void __iomem *)(chip->flash_region_mapped_ptr +
					     offs);
	u8 *buf_rx = buf;
	u32 i;

	if (fiu->spix_mode) {
		for (i = 0 ; i < len ; i++)
			*(buf_rx + i) = ioread8(src + i);
	} else {
		if (desc->info.op_tmpl.addr.buswidth != fiu->drd_op.addr.buswidth ||
		    desc->info.op_tmpl.dummy.nbytes != fiu->drd_op.dummy.nbytes ||
		    desc->info.op_tmpl.cmd.opcode != fiu->drd_op.cmd.opcode ||
		    desc->info.op_tmpl.addr.nbytes != fiu->drd_op.addr.nbytes)
			npcm_fiu_set_drd(fiu, &desc->info.op_tmpl);

		memcpy_fromio(buf_rx, src, len);
	}

	return len;
}

static ssize_t npcm_fiu_direct_write(struct spi_mem_dirmap_desc *desc,
				     u64 offs, size_t len, const void *buf)
{
	struct npcm_fiu_spi *fiu =
		spi_controller_get_devdata(desc->mem->spi->master);
	struct npcm_fiu_chip *chip = &fiu->chip[desc->mem->spi->chip_select];
	void __iomem *dst = (void __iomem *)(chip->flash_region_mapped_ptr +
					     offs);
	const u8 *buf_tx = buf;
	u32 i;

	if (fiu->spix_mode)
		for (i = 0 ; i < len ; i++)
			iowrite8(*(buf_tx + i), dst + i);
	else
		memcpy_toio(dst, buf_tx, len);

	return len;
}

static int npcm_fiu_uma_read(struct spi_mem *mem,
			     const struct spi_mem_op *op, u32 addr,
			      bool is_address_size, u8 *data, u32 data_size)
{
	struct npcm_fiu_spi *fiu =
		spi_controller_get_devdata(mem->spi->master);
	u32 uma_cfg = BIT(10);
	u32 data_reg[4];
	int ret;
	u32 val;
	u32 i;

	regmap_update_bits(fiu->regmap, NPCM_FIU_UMA_CTS,
			   NPCM_FIU_UMA_CTS_DEV_NUM,
			   (mem->spi->chip_select <<
			    NPCM_FIU_UMA_CTS_DEV_NUM_SHIFT));
	regmap_update_bits(fiu->regmap, NPCM_FIU_UMA_CMD,
			   NPCM_FIU_UMA_CMD_CMD, op->cmd.opcode);

	if (is_address_size) {
		uma_cfg |= ilog2(op->cmd.buswidth);
		uma_cfg |= ilog2(op->addr.buswidth)
			<< NPCM_FIU_UMA_CFG_ADBPCK_SHIFT;
		uma_cfg |= ilog2(op->dummy.buswidth)
			<< NPCM_FIU_UMA_CFG_DBPCK_SHIFT;
		uma_cfg |= ilog2(op->data.buswidth)
			<< NPCM_FIU_UMA_CFG_RDBPCK_SHIFT;
		uma_cfg |= op->dummy.nbytes << NPCM_FIU_UMA_CFG_DBSIZ_SHIFT;
		uma_cfg |= op->addr.nbytes << NPCM_FIU_UMA_CFG_ADDSIZ_SHIFT;
		regmap_write(fiu->regmap, NPCM_FIU_UMA_ADDR, addr);
	} else {
		regmap_write(fiu->regmap, NPCM_FIU_UMA_ADDR, 0x0);
	}

	uma_cfg |= data_size << NPCM_FIU_UMA_CFG_RDATSIZ_SHIFT;
	regmap_write(fiu->regmap, NPCM_FIU_UMA_CFG, uma_cfg);
	regmap_write_bits(fiu->regmap, NPCM_FIU_UMA_CTS,
			  NPCM_FIU_UMA_CTS_EXEC_DONE,
			  NPCM_FIU_UMA_CTS_EXEC_DONE);
	ret = regmap_read_poll_timeout(fiu->regmap, NPCM_FIU_UMA_CTS, val,
				       (!(val & NPCM_FIU_UMA_CTS_EXEC_DONE)), 0,
				       UMA_MICRO_SEC_TIMEOUT);
	if (ret)
		return ret;

	if (data_size) {
		for (i = 0; i < DIV_ROUND_UP(data_size, 4); i++)
			regmap_read(fiu->regmap, NPCM_FIU_UMA_DR0 + (i * 4),
				    &data_reg[i]);
		memcpy(data, data_reg, data_size);
	}

	return 0;
}

static int npcm_fiu_uma_write(struct spi_mem *mem,
			      const struct spi_mem_op *op, u8 cmd,
			      bool is_address_size, u8 *data, u32 data_size)
{
	struct npcm_fiu_spi *fiu =
		spi_controller_get_devdata(mem->spi->master);
	u32 uma_cfg = BIT(10);
	u32 data_reg[4] = {0};
	u32 val;
	u32 i;

	regmap_update_bits(fiu->regmap, NPCM_FIU_UMA_CTS,
			   NPCM_FIU_UMA_CTS_DEV_NUM,
			   (mem->spi->chip_select <<
			    NPCM_FIU_UMA_CTS_DEV_NUM_SHIFT));

	regmap_update_bits(fiu->regmap, NPCM_FIU_UMA_CMD,
			   NPCM_FIU_UMA_CMD_CMD, cmd);

	if (data_size) {
		memcpy(data_reg, data, data_size);
		for (i = 0; i < DIV_ROUND_UP(data_size, 4); i++)
			regmap_write(fiu->regmap, NPCM_FIU_UMA_DW0 + (i * 4),
				     data_reg[i]);
	}

	if (is_address_size) {
		uma_cfg |= ilog2(op->cmd.buswidth);
		uma_cfg |= ilog2(op->addr.buswidth) <<
			NPCM_FIU_UMA_CFG_ADBPCK_SHIFT;
		uma_cfg |= ilog2(op->data.buswidth) <<
			NPCM_FIU_UMA_CFG_WDBPCK_SHIFT;
		uma_cfg |= op->addr.nbytes << NPCM_FIU_UMA_CFG_ADDSIZ_SHIFT;
		regmap_write(fiu->regmap, NPCM_FIU_UMA_ADDR, op->addr.val);
	} else {
		regmap_write(fiu->regmap, NPCM_FIU_UMA_ADDR, 0x0);
	}

	uma_cfg |= (data_size << NPCM_FIU_UMA_CFG_WDATSIZ_SHIFT);
	regmap_write(fiu->regmap, NPCM_FIU_UMA_CFG, uma_cfg);

	regmap_write_bits(fiu->regmap, NPCM_FIU_UMA_CTS,
			  NPCM_FIU_UMA_CTS_EXEC_DONE,
			  NPCM_FIU_UMA_CTS_EXEC_DONE);

	return regmap_read_poll_timeout(fiu->regmap, NPCM_FIU_UMA_CTS, val,
				       (!(val & NPCM_FIU_UMA_CTS_EXEC_DONE)), 0,
					UMA_MICRO_SEC_TIMEOUT);
}

static int npcm_fiu_manualwrite(struct spi_mem *mem,
				const struct spi_mem_op *op)
{
	struct npcm_fiu_spi *fiu =
		spi_controller_get_devdata(mem->spi->master);
	u8 *data = (u8 *)op->data.buf.out;
	u32 num_data_chunks;
	u32 remain_data;
	u32 idx = 0;
	int ret;

	num_data_chunks  = op->data.nbytes / CHUNK_SIZE;
	remain_data  = op->data.nbytes % CHUNK_SIZE;

	regmap_update_bits(fiu->regmap, NPCM_FIU_UMA_CTS,
			   NPCM_FIU_UMA_CTS_DEV_NUM,
			   (mem->spi->chip_select <<
			    NPCM_FIU_UMA_CTS_DEV_NUM_SHIFT));
	regmap_update_bits(fiu->regmap, NPCM_FIU_UMA_CTS,
			   NPCM_FIU_UMA_CTS_SW_CS, 0);

	ret = npcm_fiu_uma_write(mem, op, op->cmd.opcode, true, NULL, 0);
	if (ret)
		return ret;

	/* Starting the data writing loop in multiples of 8 */
	for (idx = 0; idx < num_data_chunks; ++idx) {
		ret = npcm_fiu_uma_write(mem, op, data[0], false,
					 &data[1], CHUNK_SIZE - 1);
		if (ret)
			return ret;

		data += CHUNK_SIZE;
	}

	/* Handling chunk remains */
	if (remain_data > 0) {
		ret = npcm_fiu_uma_write(mem, op, data[0], false,
					 &data[1], remain_data - 1);
		if (ret)
			return ret;
	}

	regmap_update_bits(fiu->regmap, NPCM_FIU_UMA_CTS,
			   NPCM_FIU_UMA_CTS_SW_CS, NPCM_FIU_UMA_CTS_SW_CS);

	return 0;
}

static int npcm_fiu_read(struct spi_mem *mem, const struct spi_mem_op *op)
{
	u8 *data = op->data.buf.in;
	int i, readlen, currlen;
	u8 *buf_ptr;
	u32 addr;
	int ret;

	i = 0;
	currlen = op->data.nbytes;

	do {
		addr = ((u32)op->addr.val + i);
		if (currlen < 16)
			readlen = currlen;
		else
			readlen = 16;

		buf_ptr = data + i;
		ret = npcm_fiu_uma_read(mem, op, addr, true, buf_ptr,
					readlen);
		if (ret)
			return ret;

		i += readlen;
		currlen -= 16;
	} while (currlen > 0);

	return 0;
}

static void npcm_fiux_set_direct_wr(struct npcm_fiu_spi *fiu)
{
	regmap_write(fiu->regmap, NPCM_FIU_DWR_CFG,
		     NPCM_FIU_DWR_16_BYTE_BURST);
	regmap_update_bits(fiu->regmap, NPCM_FIU_DWR_CFG,
			   NPCM_FIU_DWR_CFG_ABPCK,
			   DWR_ABPCK_4_BIT_PER_CLK << NPCM_FIU_DWR_ABPCK_SHIFT);
	regmap_update_bits(fiu->regmap, NPCM_FIU_DWR_CFG,
			   NPCM_FIU_DWR_CFG_DBPCK,
			   DWR_DBPCK_4_BIT_PER_CLK << NPCM_FIU_DWR_DBPCK_SHIFT);
}

static void npcm_fiux_set_direct_rd(struct npcm_fiu_spi *fiu)
{
	u32 rx_dummy = 0;

	regmap_write(fiu->regmap, NPCM_FIU_DRD_CFG,
		     NPCM_FIU_DRD_16_BYTE_BURST);
	regmap_update_bits(fiu->regmap, NPCM_FIU_DRD_CFG,
			   NPCM_FIU_DRD_CFG_ACCTYPE,
			   DRD_SPI_X_MODE << NPCM_FIU_DRD_ACCTYPE_SHIFT);
	regmap_update_bits(fiu->regmap, NPCM_FIU_DRD_CFG,
			   NPCM_FIU_DRD_CFG_DBW,
			   rx_dummy << NPCM_FIU_DRD_DBW_SHIFT);
}

static int npcm_fiu_exec_op(struct spi_mem *mem, const struct spi_mem_op *op)
{
	struct npcm_fiu_spi *fiu =
		spi_controller_get_devdata(mem->spi->master);
	struct npcm_fiu_chip *chip = &fiu->chip[mem->spi->chip_select];
	int ret = 0;
	u8 *buf;

	dev_dbg(fiu->dev, "cmd:%#x mode:%d.%d.%d.%d addr:%#llx len:%#x\n",
		op->cmd.opcode, op->cmd.buswidth, op->addr.buswidth,
		op->dummy.buswidth, op->data.buswidth, op->addr.val,
		op->data.nbytes);

	if (fiu->spix_mode || op->addr.nbytes > 4)
		return -ENOTSUPP;

	if (fiu->clkrate != chip->clkrate) {
		ret = clk_set_rate(fiu->clk, chip->clkrate);
		if (ret < 0)
			dev_warn(fiu->dev, "Failed setting %lu frequency, stay at %lu frequency\n",
				 chip->clkrate, fiu->clkrate);
		else
			fiu->clkrate = chip->clkrate;
	}

	if (op->data.dir == SPI_MEM_DATA_IN) {
		if (!op->addr.nbytes) {
			buf = op->data.buf.in;
			ret = npcm_fiu_uma_read(mem, op, op->addr.val, false,
						buf, op->data.nbytes);
		} else {
			ret = npcm_fiu_read(mem, op);
		}
	} else  {
		if (!op->addr.nbytes && !op->data.nbytes)
			ret = npcm_fiu_uma_write(mem, op, op->cmd.opcode, false,
						 NULL, 0);
		if (op->addr.nbytes && !op->data.nbytes) {
			int i;
			u8 buf_addr[4];
			u32 addr = op->addr.val;

			for (i = op->addr.nbytes - 1; i >= 0; i--) {
				buf_addr[i] = addr & 0xff;
				addr >>= 8;
			}
			ret = npcm_fiu_uma_write(mem, op, op->cmd.opcode, false,
						 buf_addr, op->addr.nbytes);
		}
		if (!op->addr.nbytes && op->data.nbytes)
			ret = npcm_fiu_uma_write(mem, op, op->cmd.opcode, false,
						 (u8 *)op->data.buf.out,
						 op->data.nbytes);
		if (op->addr.nbytes && op->data.nbytes)
			ret = npcm_fiu_manualwrite(mem, op);
	}

	return ret;
}

static int npcm_fiu_dirmap_create(struct spi_mem_dirmap_desc *desc)
{
	struct npcm_fiu_spi *fiu =
		spi_controller_get_devdata(desc->mem->spi->master);
	struct npcm_fiu_chip *chip = &fiu->chip[desc->mem->spi->chip_select];
	struct regmap *gcr_regmap;

	if (!fiu->res_mem) {
		dev_warn(fiu->dev, "Reserved memory not defined, direct read disabled\n");
		desc->nodirmap = true;
		return 0;
	}

	if (!fiu->spix_mode &&
	    desc->info.op_tmpl.data.dir == SPI_MEM_DATA_OUT) {
		desc->nodirmap = true;
		return 0;
	}

	if (!chip->flash_region_mapped_ptr) {
		chip->flash_region_mapped_ptr =
			devm_ioremap(fiu->dev, (fiu->res_mem->start +
							(fiu->info->max_map_size *
						    desc->mem->spi->chip_select)),
					     (u32)desc->info.length);
		if (!chip->flash_region_mapped_ptr) {
			dev_warn(fiu->dev, "Error mapping memory region, direct read disabled\n");
			desc->nodirmap = true;
			return 0;
		}
	}

	if (of_device_is_compatible(fiu->dev->of_node, "nuvoton,npcm750-fiu")) {
		gcr_regmap =
			syscon_regmap_lookup_by_compatible("nuvoton,npcm750-gcr");
		if (IS_ERR(gcr_regmap)) {
			dev_warn(fiu->dev, "Didn't find nuvoton,npcm750-gcr, direct read disabled\n");
			desc->nodirmap = true;
			return 0;
		}
		regmap_update_bits(gcr_regmap, NPCM7XX_INTCR3_OFFSET,
				   NPCM7XX_INTCR3_FIU_FIX,
				   NPCM7XX_INTCR3_FIU_FIX);
	}

	if (desc->info.op_tmpl.data.dir == SPI_MEM_DATA_IN) {
		if (!fiu->spix_mode)
			npcm_fiu_set_drd(fiu, &desc->info.op_tmpl);
		else
			npcm_fiux_set_direct_rd(fiu);

	} else {
		npcm_fiux_set_direct_wr(fiu);
	}

	return 0;
}

static int npcm_fiu_setup(struct spi_device *spi)
{
	struct spi_controller *ctrl = spi->master;
	struct npcm_fiu_spi *fiu = spi_controller_get_devdata(ctrl);
	struct npcm_fiu_chip *chip;

	chip = &fiu->chip[spi->chip_select];
	chip->fiu = fiu;
	chip->chipselect = spi->chip_select;
	chip->clkrate = spi->max_speed_hz;

	fiu->clkrate = clk_get_rate(fiu->clk);

	return 0;
}

static const struct spi_controller_mem_ops npcm_fiu_mem_ops = {
	.exec_op = npcm_fiu_exec_op,
	.dirmap_create = npcm_fiu_dirmap_create,
	.dirmap_read = npcm_fiu_direct_read,
	.dirmap_write = npcm_fiu_direct_write,
};

static const struct of_device_id npcm_fiu_dt_ids[] = {
	{ .compatible = "nuvoton,npcm750-fiu", .data = &npxm7xx_fiu_data  },
	{ /* sentinel */ }
};

static int npcm_fiu_probe(struct platform_device *pdev)
{
	const struct fiu_data *fiu_data_match;
	const struct of_device_id *match;
	struct device *dev = &pdev->dev;
	struct spi_controller *ctrl;
	struct npcm_fiu_spi *fiu;
	void __iomem *regbase;
	struct resource *res;
<<<<<<< HEAD
	int id;
=======
	int id, ret;
>>>>>>> f642729d

	ctrl = devm_spi_alloc_master(dev, sizeof(*fiu));
	if (!ctrl)
		return -ENOMEM;

	fiu = spi_controller_get_devdata(ctrl);

	match = of_match_device(npcm_fiu_dt_ids, dev);
	if (!match || !match->data) {
		dev_err(dev, "No compatible OF match\n");
		return -ENODEV;
	}

	fiu_data_match = match->data;
	id = of_alias_get_id(dev->of_node, "fiu");
	if (id < 0 || id >= fiu_data_match->fiu_max) {
		dev_err(dev, "Invalid platform device id: %d\n", id);
		return -EINVAL;
	}

	fiu->info = &fiu_data_match->npcm_fiu_data_info[id];

	platform_set_drvdata(pdev, fiu);
	fiu->dev = dev;

	res = platform_get_resource_byname(pdev, IORESOURCE_MEM, "control");
	regbase = devm_ioremap_resource(dev, res);
	if (IS_ERR(regbase))
		return PTR_ERR(regbase);

	fiu->regmap = devm_regmap_init_mmio(dev, regbase,
					    &npcm_mtd_regmap_config);
	if (IS_ERR(fiu->regmap)) {
		dev_err(dev, "Failed to create regmap\n");
		return PTR_ERR(fiu->regmap);
	}

	fiu->res_mem = platform_get_resource_byname(pdev, IORESOURCE_MEM,
						    "memory");
	fiu->clk = devm_clk_get(dev, NULL);
	if (IS_ERR(fiu->clk))
		return PTR_ERR(fiu->clk);

	fiu->spix_mode = of_property_read_bool(dev->of_node,
					       "nuvoton,spix-mode");

	platform_set_drvdata(pdev, fiu);
	clk_prepare_enable(fiu->clk);

	ctrl->mode_bits = SPI_RX_DUAL | SPI_RX_QUAD
		| SPI_TX_DUAL | SPI_TX_QUAD;
	ctrl->setup = npcm_fiu_setup;
	ctrl->bus_num = -1;
	ctrl->mem_ops = &npcm_fiu_mem_ops;
	ctrl->num_chipselect = fiu->info->max_cs;
	ctrl->dev.of_node = dev->of_node;

<<<<<<< HEAD
	return devm_spi_register_master(dev, ctrl);
=======
	ret = devm_spi_register_master(dev, ctrl);
	if (ret)
		clk_disable_unprepare(fiu->clk);

	return ret;
>>>>>>> f642729d
}

static int npcm_fiu_remove(struct platform_device *pdev)
{
	struct npcm_fiu_spi *fiu = platform_get_drvdata(pdev);

	clk_disable_unprepare(fiu->clk);
	return 0;
}

MODULE_DEVICE_TABLE(of, npcm_fiu_dt_ids);

static struct platform_driver npcm_fiu_driver = {
	.driver = {
		.name	= "NPCM-FIU",
		.bus	= &platform_bus_type,
		.of_match_table = npcm_fiu_dt_ids,
	},
	.probe      = npcm_fiu_probe,
	.remove	    = npcm_fiu_remove,
};
module_platform_driver(npcm_fiu_driver);

MODULE_DESCRIPTION("Nuvoton FLASH Interface Unit SPI Controller Driver");
MODULE_AUTHOR("Tomer Maimon <tomer.maimon@nuvoton.com>");
MODULE_LICENSE("GPL v2");<|MERGE_RESOLUTION|>--- conflicted
+++ resolved
@@ -677,11 +677,7 @@
 	struct npcm_fiu_spi *fiu;
 	void __iomem *regbase;
 	struct resource *res;
-<<<<<<< HEAD
-	int id;
-=======
 	int id, ret;
->>>>>>> f642729d
 
 	ctrl = devm_spi_alloc_master(dev, sizeof(*fiu));
 	if (!ctrl)
@@ -739,15 +735,11 @@
 	ctrl->num_chipselect = fiu->info->max_cs;
 	ctrl->dev.of_node = dev->of_node;
 
-<<<<<<< HEAD
-	return devm_spi_register_master(dev, ctrl);
-=======
 	ret = devm_spi_register_master(dev, ctrl);
 	if (ret)
 		clk_disable_unprepare(fiu->clk);
 
 	return ret;
->>>>>>> f642729d
 }
 
 static int npcm_fiu_remove(struct platform_device *pdev)
