--- conflicted
+++ resolved
@@ -751,13 +751,9 @@
 	if (ACPI_COMPANION(&spi->dev))
 		acpi_device_clear_enumerated(ACPI_COMPANION(&spi->dev));
 	device_remove_software_node(&spi->dev);
-<<<<<<< HEAD
-	device_unregister(&spi->dev);
-=======
 	device_del(&spi->dev);
 	spi_cleanup(spi);
 	put_device(&spi->dev);
->>>>>>> 11e4b63a
 }
 EXPORT_SYMBOL_GPL(spi_unregister_device);
 
@@ -856,12 +852,6 @@
 
 	if (spi->cs_gpiod || gpio_is_valid(spi->cs_gpio)) {
 		if (!(spi->mode & SPI_NO_CS)) {
-<<<<<<< HEAD
-			if (spi->cs_gpiod)
-				/* polarity handled by gpiolib */
-				gpiod_set_value_cansleep(spi->cs_gpiod, activate);
-			else
-=======
 			if (spi->cs_gpiod) {
 				/*
 				 * Historically ACPI has no means of the GPIO polarity and
@@ -879,7 +869,6 @@
 					/* Polarity handled by GPIO library */
 					gpiod_set_value_cansleep(spi->cs_gpiod, activate);
 			} else {
->>>>>>> 11e4b63a
 				/*
 				 * invert the enable line, as active low is
 				 * default for SPI.
