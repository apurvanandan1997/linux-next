--- conflicted
+++ resolved
@@ -1303,19 +1303,11 @@
 		return PTR_ERR(bs->regs);
 
 	bs->clk = devm_clk_get(&pdev->dev, NULL);
-<<<<<<< HEAD
-	if (IS_ERR(bs->clk)) {
-		err = dev_err_probe(&pdev->dev, PTR_ERR(bs->clk),
-				    "could not get clk\n");
-		goto out_controller_put;
-	}
-=======
 	if (IS_ERR(bs->clk))
 		return dev_err_probe(&pdev->dev, PTR_ERR(bs->clk),
 				     "could not get clk\n");
 
 	ctlr->max_speed_hz = clk_get_rate(bs->clk) / 2;
->>>>>>> f642729d
 
 	bs->irq = platform_get_irq(pdev, 0);
 	if (bs->irq <= 0)
