--- conflicted
+++ resolved
@@ -703,8 +703,6 @@
 	QETH_PNSO_ADDR_INFO,
 };
 
-<<<<<<< HEAD
-=======
 enum qeth_link_mode {
 	QETH_LINK_MODE_UNKNOWN,
 	QETH_LINK_MODE_FIBRE_SHORT,
@@ -718,7 +716,6 @@
 	enum qeth_link_mode link_mode;
 };
 
->>>>>>> f642729d
 #define QETH_BROADCAST_WITH_ECHO    0x01
 #define QETH_BROADCAST_WITHOUT_ECHO 0x02
 struct qeth_card_info {
@@ -1071,12 +1068,8 @@
 void qeth_set_allowed_threads(struct qeth_card *card, unsigned long threads,
 			      int clear_start_mask);
 int qeth_threads_running(struct qeth_card *, unsigned long);
-<<<<<<< HEAD
-int qeth_set_offline(struct qeth_card *card, bool resetting);
-=======
 int qeth_set_offline(struct qeth_card *card, const struct qeth_discipline *disc,
 		     bool resetting);
->>>>>>> f642729d
 
 int qeth_send_ipa_cmd(struct qeth_card *, struct qeth_cmd_buffer *,
 		  int (*reply_cb)
