--- conflicted
+++ resolved
@@ -649,10 +649,6 @@
 		 * cleaned from rpmh_flush() by invoking rpmh_rsc_invalidate()
 		 */
 		write_tcs_reg_sync(drv, RSC_DRV_CMD_ENABLE, tcs_id, 0);
-<<<<<<< HEAD
-		write_tcs_reg_sync(drv, RSC_DRV_CMD_WAIT_FOR_CMPL, tcs_id, 0);
-=======
->>>>>>> f642729d
 		enable_tcs_irq(drv, tcs_id, true);
 	}
 	spin_unlock_irqrestore(&drv->lock, flags);
