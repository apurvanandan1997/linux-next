--- conflicted
+++ resolved
@@ -205,13 +205,6 @@
 
 static int cros_typec_usb_disconnect_state(struct cros_typec_port *port)
 {
-<<<<<<< HEAD
-=======
-	struct cros_typec_port *port = typec->ports[port_num];
-
-	cros_typec_unregister_altmodes(typec, port_num, true);
-
->>>>>>> d8c84903
 	port->state.alt = NULL;
 	port->state.mode = TYPEC_STATE_USB;
 	port->state.data = NULL;
@@ -587,10 +580,7 @@
 			mux_flags);
 	}
 
-<<<<<<< HEAD
 mux_ack:
-=======
->>>>>>> d8c84903
 	if (!typec->needs_mux_ack)
 		return ret;
 
@@ -657,14 +647,8 @@
 				 "Failed to register partner on port: %d\n",
 				 port_num);
 	} else {
-<<<<<<< HEAD
 		if (typec->ports[port_num]->partner)
 			cros_typec_remove_partner(typec, port_num);
-=======
-		if (!typec->ports[port_num]->partner)
-			return;
-		cros_typec_remove_partner(typec, port_num);
->>>>>>> d8c84903
 
 		if (typec->ports[port_num]->cable)
 			cros_typec_remove_cable(typec, port_num);
@@ -747,7 +731,6 @@
 
 err_cleanup:
 	cros_typec_unregister_altmodes(typec, port_num, is_partner);
-<<<<<<< HEAD
 	return ret;
 }
 
@@ -773,7 +756,7 @@
 		id->vdo[i - 3] = disc->discovery_vdo[i];
 }
 
-static int cros_typec_handle_sop_prime_disc(struct cros_typec_data *typec, int port_num)
+static int cros_typec_handle_sop_prime_disc(struct cros_typec_data *typec, int port_num, u16 pd_revision)
 {
 	struct cros_typec_port *port = typec->ports[port_num];
 	struct ec_response_typec_discovery *disc = port->disc_data;
@@ -819,6 +802,7 @@
 	}
 
 	c_desc.identity = &port->c_identity;
+	c_desc.pd_revision = pd_revision;
 
 	port->cable = typec_register_cable(port->port, &c_desc);
 	if (IS_ERR(port->cable)) {
@@ -845,115 +829,12 @@
 
 sop_prime_disc_exit:
 	cros_typec_remove_cable(typec, port_num);
-=======
->>>>>>> d8c84903
 	return ret;
 }
 
-/*
- * Parse the PD identity data from the EC PD discovery responses and copy that to the supplied
- * PD identity struct.
- */
-static void cros_typec_parse_pd_identity(struct usb_pd_identity *id,
-					 struct ec_response_typec_discovery *disc)
-{
-	int i;
-
-	/* First, update the PD identity VDOs for the partner. */
-	if (disc->identity_count > 0)
-		id->id_header = disc->discovery_vdo[0];
-	if (disc->identity_count > 1)
-		id->cert_stat = disc->discovery_vdo[1];
-	if (disc->identity_count > 2)
-		id->product = disc->discovery_vdo[2];
-
-	/* Copy the remaining identity VDOs till a maximum of 6. */
-	for (i = 3; i < disc->identity_count && i < VDO_MAX_OBJECTS; i++)
-		id->vdo[i - 3] = disc->discovery_vdo[i];
-}
-
-static int cros_typec_handle_sop_prime_disc(struct cros_typec_data *typec, int port_num, u16 pd_revision)
+static int cros_typec_handle_sop_disc(struct cros_typec_data *typec, int port_num, u16 pd_revision)
 {
 	struct cros_typec_port *port = typec->ports[port_num];
-<<<<<<< HEAD
-=======
-	struct ec_response_typec_discovery *disc = port->disc_data;
-	struct typec_cable_desc c_desc = {};
-	struct typec_plug_desc p_desc;
-	struct ec_params_typec_discovery req = {
-		.port = port_num,
-		.partner_type = TYPEC_PARTNER_SOP_PRIME,
-	};
-	u32 cable_plug_type;
-	int ret = 0;
-
-	memset(disc, 0, EC_PROTO2_MAX_RESPONSE_SIZE);
-	ret = cros_typec_ec_command(typec, 0, EC_CMD_TYPEC_DISCOVERY, &req, sizeof(req),
-				    disc, EC_PROTO2_MAX_RESPONSE_SIZE);
-	if (ret < 0) {
-		dev_err(typec->dev, "Failed to get SOP' discovery data for port: %d\n", port_num);
-		goto sop_prime_disc_exit;
-	}
-
-	/* Parse the PD identity data, even if only 0s were returned. */
-	cros_typec_parse_pd_identity(&port->c_identity, disc);
-
-	if (disc->identity_count != 0) {
-		cable_plug_type = VDO_TYPEC_CABLE_TYPE(port->c_identity.vdo[0]);
-		switch (cable_plug_type) {
-		case CABLE_ATYPE:
-			c_desc.type = USB_PLUG_TYPE_A;
-			break;
-		case CABLE_BTYPE:
-			c_desc.type = USB_PLUG_TYPE_B;
-			break;
-		case CABLE_CTYPE:
-			c_desc.type = USB_PLUG_TYPE_C;
-			break;
-		case CABLE_CAPTIVE:
-			c_desc.type = USB_PLUG_CAPTIVE;
-			break;
-		default:
-			c_desc.type = USB_PLUG_NONE;
-		}
-		c_desc.active = PD_IDH_PTYPE(port->c_identity.id_header) == IDH_PTYPE_ACABLE;
-	}
-
-	c_desc.identity = &port->c_identity;
-	c_desc.pd_revision = pd_revision;
-
-	port->cable = typec_register_cable(port->port, &c_desc);
-	if (IS_ERR(port->cable)) {
-		ret = PTR_ERR(port->cable);
-		port->cable = NULL;
-		goto sop_prime_disc_exit;
-	}
-
-	p_desc.index = TYPEC_PLUG_SOP_P;
-	port->plug = typec_register_plug(port->cable, &p_desc);
-	if (IS_ERR(port->plug)) {
-		ret = PTR_ERR(port->plug);
-		port->plug = NULL;
-		goto sop_prime_disc_exit;
-	}
-
-	ret = cros_typec_register_altmodes(typec, port_num, false);
-	if (ret < 0) {
-		dev_err(typec->dev, "Failed to register plug altmodes, port: %d\n", port_num);
-		goto sop_prime_disc_exit;
-	}
-
-	return 0;
-
-sop_prime_disc_exit:
-	cros_typec_remove_cable(typec, port_num);
-	return ret;
-}
-
-static int cros_typec_handle_sop_disc(struct cros_typec_data *typec, int port_num, u16 pd_revision)
-{
-	struct cros_typec_port *port = typec->ports[port_num];
->>>>>>> d8c84903
 	struct ec_response_typec_discovery *sop_disc = port->disc_data;
 	struct ec_params_typec_discovery req = {
 		.port = port_num,
@@ -1026,22 +907,6 @@
 
 	/* Handle any events appropriately. */
 	if (resp.events & PD_STATUS_EVENT_SOP_DISC_DONE && !typec->ports[port_num]->sop_disc_done) {
-<<<<<<< HEAD
-		ret = cros_typec_handle_sop_disc(typec, port_num);
-		if (ret < 0)
-			dev_err(typec->dev, "Couldn't parse SOP Disc data, port: %d\n", port_num);
-		else
-			typec->ports[port_num]->sop_disc_done = true;
-	}
-
-	if (resp.events & PD_STATUS_EVENT_SOP_PRIME_DISC_DONE &&
-	    !typec->ports[port_num]->sop_prime_disc_done) {
-		ret = cros_typec_handle_sop_prime_disc(typec, port_num);
-		if (ret < 0)
-			dev_err(typec->dev, "Couldn't parse SOP' Disc data, port: %d\n", port_num);
-		else
-			typec->ports[port_num]->sop_prime_disc_done = true;
-=======
 		u16 sop_revision;
 
 		/* Convert BCD to the format preferred by the TypeC framework */
@@ -1078,7 +943,6 @@
 				dev_warn(typec->dev,
 					 "Failed SOP Disc event clear, port: %d\n", port_num);
 		}
->>>>>>> d8c84903
 	}
 }
 
