// SPDX-License-Identifier: GPL-2.0-only
/*
 * Copyright 2020 Google LLC
 *
 * This driver provides the ability to view and manage Type C ports through the
 * Chrome OS EC.
 */

#include <linux/acpi.h>
#include <linux/list.h>
#include <linux/module.h>
#include <linux/of.h>
#include <linux/platform_data/cros_ec_commands.h>
#include <linux/platform_data/cros_ec_proto.h>
#include <linux/platform_data/cros_usbpd_notify.h>
#include <linux/platform_device.h>
#include <linux/usb/pd.h>
#include <linux/usb/pd_vdo.h>
#include <linux/usb/typec.h>
#include <linux/usb/typec_altmode.h>
#include <linux/usb/typec_dp.h>
#include <linux/usb/typec_mux.h>
#include <linux/usb/typec_tbt.h>
#include <linux/usb/role.h>

#define DRV_NAME "cros-ec-typec"

/* Supported alt modes. */
enum {
	CROS_EC_ALTMODE_DP = 0,
	CROS_EC_ALTMODE_TBT,
	CROS_EC_ALTMODE_MAX,
};

/* Container for altmode pointer nodes. */
struct cros_typec_altmode_node {
	struct typec_altmode *amode;
	struct list_head list;
};

/* Per port data. */
struct cros_typec_port {
	struct typec_port *port;
	/* Initial capabilities for the port. */
	struct typec_capability caps;
	struct typec_partner *partner;
	struct typec_cable *cable;
	/* SOP' plug. */
	struct typec_plug *plug;
	/* Port partner PD identity info. */
	struct usb_pd_identity p_identity;
	/* Port cable PD identity info. */
	struct usb_pd_identity c_identity;
	struct typec_switch *ori_sw;
	struct typec_mux *mux;
	struct usb_role_switch *role_sw;

	/* Variables keeping track of switch state. */
	struct typec_mux_state state;
	uint8_t mux_flags;

	/* Port alt modes. */
	struct typec_altmode p_altmode[CROS_EC_ALTMODE_MAX];

	/* Flag indicating that PD partner discovery data parsing is completed. */
	bool sop_disc_done;
	bool sop_prime_disc_done;
	struct ec_response_typec_discovery *disc_data;
	struct list_head partner_mode_list;
	struct list_head plug_mode_list;
};

/* Platform-specific data for the Chrome OS EC Type C controller. */
struct cros_typec_data {
	struct device *dev;
	struct cros_ec_device *ec;
	int num_ports;
	unsigned int pd_ctrl_ver;
	/* Array of ports, indexed by port number. */
	struct cros_typec_port *ports[EC_USB_PD_MAX_PORTS];
	struct notifier_block nb;
	struct work_struct port_work;
	bool typec_cmd_supported;
	bool needs_mux_ack;
};

static int cros_typec_parse_port_props(struct typec_capability *cap,
				       struct fwnode_handle *fwnode,
				       struct device *dev)
{
	const char *buf;
	int ret;

	memset(cap, 0, sizeof(*cap));
	ret = fwnode_property_read_string(fwnode, "power-role", &buf);
	if (ret) {
		dev_err(dev, "power-role not found: %d\n", ret);
		return ret;
	}

	ret = typec_find_port_power_role(buf);
	if (ret < 0)
		return ret;
	cap->type = ret;

	ret = fwnode_property_read_string(fwnode, "data-role", &buf);
	if (ret) {
		dev_err(dev, "data-role not found: %d\n", ret);
		return ret;
	}

	ret = typec_find_port_data_role(buf);
	if (ret < 0)
		return ret;
	cap->data = ret;

	ret = fwnode_property_read_string(fwnode, "try-power-role", &buf);
	if (ret) {
		dev_err(dev, "try-power-role not found: %d\n", ret);
		return ret;
	}

	ret = typec_find_power_role(buf);
	if (ret < 0)
		return ret;
	cap->prefer_role = ret;

	cap->fwnode = fwnode;

	return 0;
}

static int cros_typec_get_switch_handles(struct cros_typec_port *port,
					 struct fwnode_handle *fwnode,
					 struct device *dev)
{
	port->mux = fwnode_typec_mux_get(fwnode, NULL);
	if (IS_ERR(port->mux)) {
		dev_dbg(dev, "Mux handle not found.\n");
		goto mux_err;
	}

	port->ori_sw = fwnode_typec_switch_get(fwnode);
	if (IS_ERR(port->ori_sw)) {
		dev_dbg(dev, "Orientation switch handle not found.\n");
		goto ori_sw_err;
	}

	port->role_sw = fwnode_usb_role_switch_get(fwnode);
	if (IS_ERR(port->role_sw)) {
		dev_dbg(dev, "USB role switch handle not found.\n");
		goto role_sw_err;
	}

	return 0;

role_sw_err:
	usb_role_switch_put(port->role_sw);
ori_sw_err:
	typec_switch_put(port->ori_sw);
mux_err:
	typec_mux_put(port->mux);

	return -ENODEV;
}

static int cros_typec_add_partner(struct cros_typec_data *typec, int port_num,
				  bool pd_en)
{
	struct cros_typec_port *port = typec->ports[port_num];
	struct typec_partner_desc p_desc = {
		.usb_pd = pd_en,
	};
	int ret = 0;

	/*
	 * Fill an initial PD identity, which will then be updated with info
	 * from the EC.
	 */
	p_desc.identity = &port->p_identity;

	port->partner = typec_register_partner(port->port, &p_desc);
	if (IS_ERR(port->partner)) {
		ret = PTR_ERR(port->partner);
		port->partner = NULL;
	}

	return ret;
}

static void cros_typec_unregister_altmodes(struct cros_typec_data *typec, int port_num,
					   bool is_partner)
{
	struct cros_typec_port *port = typec->ports[port_num];
	struct cros_typec_altmode_node *node, *tmp;
	struct list_head *head;

	head = is_partner ? &port->partner_mode_list : &port->plug_mode_list;
	list_for_each_entry_safe(node, tmp, head, list) {
		list_del(&node->list);
		typec_unregister_altmode(node->amode);
		devm_kfree(typec->dev, node);
	}
}

static void cros_typec_remove_partner(struct cros_typec_data *typec,
				     int port_num)
{
	struct cros_typec_port *port = typec->ports[port_num];

	cros_typec_unregister_altmodes(typec, port_num, true);

	port->state.alt = NULL;
	port->state.mode = TYPEC_STATE_USB;
	port->state.data = NULL;

	usb_role_switch_set_role(port->role_sw, USB_ROLE_NONE);
	typec_switch_set(port->ori_sw, TYPEC_ORIENTATION_NONE);
	typec_mux_set(port->mux, &port->state);

	typec_unregister_partner(port->partner);
	port->partner = NULL;
	memset(&port->p_identity, 0, sizeof(port->p_identity));
	port->sop_disc_done = false;
}

static void cros_typec_remove_cable(struct cros_typec_data *typec,
				    int port_num)
{
	struct cros_typec_port *port = typec->ports[port_num];

	cros_typec_unregister_altmodes(typec, port_num, false);

	typec_unregister_plug(port->plug);
	port->plug = NULL;
	typec_unregister_cable(port->cable);
	port->cable = NULL;
	memset(&port->c_identity, 0, sizeof(port->c_identity));
	port->sop_prime_disc_done = false;
}

static void cros_unregister_ports(struct cros_typec_data *typec)
{
	int i;

	for (i = 0; i < typec->num_ports; i++) {
		if (!typec->ports[i])
			continue;

		if (typec->ports[i]->partner)
			cros_typec_remove_partner(typec, i);

		if (typec->ports[i]->cable)
			cros_typec_remove_cable(typec, i);

		usb_role_switch_put(typec->ports[i]->role_sw);
		typec_switch_put(typec->ports[i]->ori_sw);
		typec_mux_put(typec->ports[i]->mux);
		typec_unregister_port(typec->ports[i]->port);
	}
}

/*
 * Fake the alt mode structs until we actually start registering Type C port
 * and partner alt modes.
 */
static void cros_typec_register_port_altmodes(struct cros_typec_data *typec,
					      int port_num)
{
	struct cros_typec_port *port = typec->ports[port_num];

	/* All PD capable CrOS devices are assumed to support DP altmode. */
	port->p_altmode[CROS_EC_ALTMODE_DP].svid = USB_TYPEC_DP_SID;
	port->p_altmode[CROS_EC_ALTMODE_DP].mode = USB_TYPEC_DP_MODE;

	/*
	 * Register TBT compatibility alt mode. The EC will not enter the mode
	 * if it doesn't support it, so it's safe to register it unconditionally
	 * here for now.
	 */
	port->p_altmode[CROS_EC_ALTMODE_TBT].svid = USB_TYPEC_TBT_SID;
	port->p_altmode[CROS_EC_ALTMODE_TBT].mode = TYPEC_ANY_MODE;

	port->state.alt = NULL;
	port->state.mode = TYPEC_STATE_USB;
	port->state.data = NULL;
}

static int cros_typec_init_ports(struct cros_typec_data *typec)
{
	struct device *dev = typec->dev;
	struct typec_capability *cap;
	struct fwnode_handle *fwnode;
	struct cros_typec_port *cros_port;
	const char *port_prop;
	int ret;
	int nports;
	u32 port_num = 0;

	nports = device_get_child_node_count(dev);
	if (nports == 0) {
		dev_err(dev, "No port entries found.\n");
		return -ENODEV;
	}

	if (nports > typec->num_ports) {
		dev_err(dev, "More ports listed than can be supported.\n");
		return -EINVAL;
	}

	/* DT uses "reg" to specify port number. */
	port_prop = dev->of_node ? "reg" : "port-number";
	device_for_each_child_node(dev, fwnode) {
		if (fwnode_property_read_u32(fwnode, port_prop, &port_num)) {
			ret = -EINVAL;
			dev_err(dev, "No port-number for port, aborting.\n");
			goto unregister_ports;
		}

		if (port_num >= typec->num_ports) {
			dev_err(dev, "Invalid port number.\n");
			ret = -EINVAL;
			goto unregister_ports;
		}

		dev_dbg(dev, "Registering port %d\n", port_num);

		cros_port = devm_kzalloc(dev, sizeof(*cros_port), GFP_KERNEL);
		if (!cros_port) {
			ret = -ENOMEM;
			goto unregister_ports;
		}

		typec->ports[port_num] = cros_port;
		cap = &cros_port->caps;

		ret = cros_typec_parse_port_props(cap, fwnode, dev);
		if (ret < 0)
			goto unregister_ports;

		cros_port->port = typec_register_port(dev, cap);
		if (IS_ERR(cros_port->port)) {
			dev_err(dev, "Failed to register port %d\n", port_num);
			ret = PTR_ERR(cros_port->port);
			goto unregister_ports;
		}

		ret = cros_typec_get_switch_handles(cros_port, fwnode, dev);
		if (ret)
			dev_dbg(dev, "No switch control for port %d\n",
				port_num);

		cros_typec_register_port_altmodes(typec, port_num);

		cros_port->disc_data = devm_kzalloc(dev, EC_PROTO2_MAX_RESPONSE_SIZE, GFP_KERNEL);
		if (!cros_port->disc_data) {
			ret = -ENOMEM;
			goto unregister_ports;
		}

		INIT_LIST_HEAD(&cros_port->partner_mode_list);
		INIT_LIST_HEAD(&cros_port->plug_mode_list);
	}

	return 0;

unregister_ports:
	cros_unregister_ports(typec);
	return ret;
}

static int cros_typec_ec_command(struct cros_typec_data *typec,
				 unsigned int version,
				 unsigned int command,
				 void *outdata,
				 unsigned int outsize,
				 void *indata,
				 unsigned int insize)
{
	struct cros_ec_command *msg;
	int ret;

	msg = kzalloc(sizeof(*msg) + max(outsize, insize), GFP_KERNEL);
	if (!msg)
		return -ENOMEM;

	msg->version = version;
	msg->command = command;
	msg->outsize = outsize;
	msg->insize = insize;

	if (outsize)
		memcpy(msg->data, outdata, outsize);

	ret = cros_ec_cmd_xfer_status(typec->ec, msg);
	if (ret >= 0 && insize)
		memcpy(indata, msg->data, insize);

	kfree(msg);
	return ret;
}

static int cros_typec_usb_safe_state(struct cros_typec_port *port)
{
	port->state.mode = TYPEC_STATE_SAFE;

	return typec_mux_set(port->mux, &port->state);
}

/*
 * Spoof the VDOs that were likely communicated by the partner for TBT alt
 * mode.
 */
static int cros_typec_enable_tbt(struct cros_typec_data *typec,
				 int port_num,
				 struct ec_response_usb_pd_control_v2 *pd_ctrl)
{
	struct cros_typec_port *port = typec->ports[port_num];
	struct typec_thunderbolt_data data;
	int ret;

	if (typec->pd_ctrl_ver < 2) {
		dev_err(typec->dev,
			"PD_CTRL version too old: %d\n", typec->pd_ctrl_ver);
		return -ENOTSUPP;
	}

	/* Device Discover Mode VDO */
	data.device_mode = TBT_MODE;

	if (pd_ctrl->control_flags & USB_PD_CTRL_TBT_LEGACY_ADAPTER)
		data.device_mode = TBT_SET_ADAPTER(TBT_ADAPTER_TBT3);

	/* Cable Discover Mode VDO */
	data.cable_mode = TBT_MODE;
	data.cable_mode |= TBT_SET_CABLE_SPEED(pd_ctrl->cable_speed);

	if (pd_ctrl->control_flags & USB_PD_CTRL_OPTICAL_CABLE)
		data.cable_mode |= TBT_CABLE_OPTICAL;

	if (pd_ctrl->control_flags & USB_PD_CTRL_ACTIVE_LINK_UNIDIR)
		data.cable_mode |= TBT_CABLE_LINK_TRAINING;

	data.cable_mode |= TBT_SET_CABLE_ROUNDED(pd_ctrl->cable_gen);

	/* Enter Mode VDO */
	data.enter_vdo = TBT_SET_CABLE_SPEED(pd_ctrl->cable_speed);

	if (pd_ctrl->control_flags & USB_PD_CTRL_ACTIVE_CABLE)
		data.enter_vdo |= TBT_ENTER_MODE_ACTIVE_CABLE;

	if (!port->state.alt) {
		port->state.alt = &port->p_altmode[CROS_EC_ALTMODE_TBT];
		ret = cros_typec_usb_safe_state(port);
		if (ret)
			return ret;
	}

	port->state.data = &data;
	port->state.mode = TYPEC_TBT_MODE;

	return typec_mux_set(port->mux, &port->state);
}

/* Spoof the VDOs that were likely communicated by the partner. */
static int cros_typec_enable_dp(struct cros_typec_data *typec,
				int port_num,
				struct ec_response_usb_pd_control_v2 *pd_ctrl)
{
	struct cros_typec_port *port = typec->ports[port_num];
	struct typec_displayport_data dp_data;
	int ret;

	if (typec->pd_ctrl_ver < 2) {
		dev_err(typec->dev,
			"PD_CTRL version too old: %d\n", typec->pd_ctrl_ver);
		return -ENOTSUPP;
	}

	/* Status VDO. */
	dp_data.status = DP_STATUS_ENABLED;
	if (port->mux_flags & USB_PD_MUX_HPD_IRQ)
		dp_data.status |= DP_STATUS_IRQ_HPD;
	if (port->mux_flags & USB_PD_MUX_HPD_LVL)
		dp_data.status |= DP_STATUS_HPD_STATE;

	/* Configuration VDO. */
	dp_data.conf = DP_CONF_SET_PIN_ASSIGN(pd_ctrl->dp_mode);
	if (!port->state.alt) {
		port->state.alt = &port->p_altmode[CROS_EC_ALTMODE_DP];
		ret = cros_typec_usb_safe_state(port);
		if (ret)
			return ret;
	}

	port->state.data = &dp_data;
	port->state.mode = TYPEC_MODAL_STATE(ffs(pd_ctrl->dp_mode));

	return typec_mux_set(port->mux, &port->state);
}

static int cros_typec_enable_usb4(struct cros_typec_data *typec,
				  int port_num,
				  struct ec_response_usb_pd_control_v2 *pd_ctrl)
{
	struct cros_typec_port *port = typec->ports[port_num];
	struct enter_usb_data data;

	data.eudo = EUDO_USB_MODE_USB4 << EUDO_USB_MODE_SHIFT;

	/* Cable Speed */
	data.eudo |= pd_ctrl->cable_speed << EUDO_CABLE_SPEED_SHIFT;

	/* Cable Type */
	if (pd_ctrl->control_flags & USB_PD_CTRL_OPTICAL_CABLE)
		data.eudo |= EUDO_CABLE_TYPE_OPTICAL << EUDO_CABLE_TYPE_SHIFT;
	else if (pd_ctrl->control_flags & USB_PD_CTRL_ACTIVE_CABLE)
		data.eudo |= EUDO_CABLE_TYPE_RE_TIMER << EUDO_CABLE_TYPE_SHIFT;

	data.active_link_training = !!(pd_ctrl->control_flags &
				       USB_PD_CTRL_ACTIVE_LINK_UNIDIR);

	port->state.alt = NULL;
	port->state.data = &data;
	port->state.mode = TYPEC_MODE_USB4;

	return typec_mux_set(port->mux, &port->state);
}

static int cros_typec_configure_mux(struct cros_typec_data *typec, int port_num,
				uint8_t mux_flags,
				struct ec_response_usb_pd_control_v2 *pd_ctrl)
{
	struct cros_typec_port *port = typec->ports[port_num];
	struct ec_params_usb_pd_mux_ack mux_ack;
	enum typec_orientation orientation;
	int ret;

	if (!port->partner)
		return 0;

	if (mux_flags & USB_PD_MUX_POLARITY_INVERTED)
		orientation = TYPEC_ORIENTATION_REVERSE;
	else
		orientation = TYPEC_ORIENTATION_NORMAL;

	ret = typec_switch_set(port->ori_sw, orientation);
	if (ret)
		return ret;

	ret = usb_role_switch_set_role(typec->ports[port_num]->role_sw,
					pd_ctrl->role & PD_CTRL_RESP_ROLE_DATA
					? USB_ROLE_HOST : USB_ROLE_DEVICE);
	if (ret)
		return ret;

	if (mux_flags & USB_PD_MUX_USB4_ENABLED) {
		ret = cros_typec_enable_usb4(typec, port_num, pd_ctrl);
	} else if (mux_flags & USB_PD_MUX_TBT_COMPAT_ENABLED) {
		ret = cros_typec_enable_tbt(typec, port_num, pd_ctrl);
	} else if (mux_flags & USB_PD_MUX_DP_ENABLED) {
		ret = cros_typec_enable_dp(typec, port_num, pd_ctrl);
	} else if (mux_flags & USB_PD_MUX_SAFE_MODE) {
		ret = cros_typec_usb_safe_state(port);
	} else if (mux_flags & USB_PD_MUX_USB_ENABLED) {
		port->state.alt = NULL;
		port->state.mode = TYPEC_STATE_USB;
		ret = typec_mux_set(port->mux, &port->state);
	} else {
		dev_dbg(typec->dev,
			"Unrecognized mode requested, mux flags: %x\n",
			mux_flags);
	}

	if (!typec->needs_mux_ack)
		return ret;

	/* Sending Acknowledgment to EC */
	mux_ack.port = port_num;

	if (cros_typec_ec_command(typec, 0, EC_CMD_USB_PD_MUX_ACK, &mux_ack,
				  sizeof(mux_ack), NULL, 0) < 0)
		dev_warn(typec->dev,
			 "Failed to send Mux ACK to EC for port: %d\n",
			 port_num);

	return ret;
}

static void cros_typec_set_port_params_v0(struct cros_typec_data *typec,
		int port_num, struct ec_response_usb_pd_control *resp)
{
	struct typec_port *port = typec->ports[port_num]->port;
	enum typec_orientation polarity;

	if (!resp->enabled)
		polarity = TYPEC_ORIENTATION_NONE;
	else if (!resp->polarity)
		polarity = TYPEC_ORIENTATION_NORMAL;
	else
		polarity = TYPEC_ORIENTATION_REVERSE;

	typec_set_pwr_role(port, resp->role ? TYPEC_SOURCE : TYPEC_SINK);
	typec_set_orientation(port, polarity);
}

static void cros_typec_set_port_params_v1(struct cros_typec_data *typec,
		int port_num, struct ec_response_usb_pd_control_v1 *resp)
{
	struct typec_port *port = typec->ports[port_num]->port;
	enum typec_orientation polarity;
	bool pd_en;
	int ret;

	if (!(resp->enabled & PD_CTRL_RESP_ENABLED_CONNECTED))
		polarity = TYPEC_ORIENTATION_NONE;
	else if (!resp->polarity)
		polarity = TYPEC_ORIENTATION_NORMAL;
	else
		polarity = TYPEC_ORIENTATION_REVERSE;
	typec_set_orientation(port, polarity);
	typec_set_data_role(port, resp->role & PD_CTRL_RESP_ROLE_DATA ?
			TYPEC_HOST : TYPEC_DEVICE);
	typec_set_pwr_role(port, resp->role & PD_CTRL_RESP_ROLE_POWER ?
			TYPEC_SOURCE : TYPEC_SINK);
	typec_set_vconn_role(port, resp->role & PD_CTRL_RESP_ROLE_VCONN ?
			TYPEC_SOURCE : TYPEC_SINK);

	/* Register/remove partners when a connect/disconnect occurs. */
	if (resp->enabled & PD_CTRL_RESP_ENABLED_CONNECTED) {
		if (typec->ports[port_num]->partner)
			return;

		pd_en = resp->enabled & PD_CTRL_RESP_ENABLED_PD_CAPABLE;
		ret = cros_typec_add_partner(typec, port_num, pd_en);
		if (ret)
			dev_warn(typec->dev,
				 "Failed to register partner on port: %d\n",
				 port_num);
	} else {
		if (!typec->ports[port_num]->partner)
			return;
		cros_typec_remove_partner(typec, port_num);

		if (typec->ports[port_num]->cable)
			cros_typec_remove_cable(typec, port_num);
	}
}

static int cros_typec_get_mux_info(struct cros_typec_data *typec, int port_num,
				   struct ec_response_usb_pd_mux_info *resp)
{
	struct ec_params_usb_pd_mux_info req = {
		.port = port_num,
	};

	return cros_typec_ec_command(typec, 0, EC_CMD_USB_PD_MUX_INFO, &req,
				     sizeof(req), resp, sizeof(*resp));
}

/*
 * Helper function to register partner/plug altmodes.
 */
static int cros_typec_register_altmodes(struct cros_typec_data *typec, int port_num,
					bool is_partner)
{
	struct cros_typec_port *port = typec->ports[port_num];
	struct ec_response_typec_discovery *sop_disc = port->disc_data;
	struct cros_typec_altmode_node *node;
	struct typec_altmode_desc desc;
	struct typec_altmode *amode;
	int num_altmodes = 0;
	int ret = 0;
	int i, j;

	for (i = 0; i < sop_disc->svid_count; i++) {
		for (j = 0; j < sop_disc->svids[i].mode_count; j++) {
			memset(&desc, 0, sizeof(desc));
			desc.svid = sop_disc->svids[i].svid;
			desc.mode = j;
			desc.vdo = sop_disc->svids[i].mode_vdo[j];

			if (is_partner)
				amode = typec_partner_register_altmode(port->partner, &desc);
			else
				amode = typec_plug_register_altmode(port->plug, &desc);

			if (IS_ERR(amode)) {
				ret = PTR_ERR(amode);
				goto err_cleanup;
			}

			/* If no memory is available we should unregister and exit. */
			node = devm_kzalloc(typec->dev, sizeof(*node), GFP_KERNEL);
			if (!node) {
				ret = -ENOMEM;
				typec_unregister_altmode(amode);
				goto err_cleanup;
			}

			node->amode = amode;

			if (is_partner)
				list_add_tail(&node->list, &port->partner_mode_list);
			else
				list_add_tail(&node->list, &port->plug_mode_list);
			num_altmodes++;
		}
	}

	if (is_partner)
		ret = typec_partner_set_num_altmodes(port->partner, num_altmodes);
	else
		ret = typec_plug_set_num_altmodes(port->plug, num_altmodes);

	if (ret < 0) {
		dev_err(typec->dev, "Unable to set %s num_altmodes for port: %d\n",
			is_partner ? "partner" : "plug", port_num);
		goto err_cleanup;
	}

	return 0;

err_cleanup:
	cros_typec_unregister_altmodes(typec, port_num, is_partner);
	return ret;
}

/*
 * Parse the PD identity data from the EC PD discovery responses and copy that to the supplied
 * PD identity struct.
 */
static void cros_typec_parse_pd_identity(struct usb_pd_identity *id,
					 struct ec_response_typec_discovery *disc)
{
	int i;

	/* First, update the PD identity VDOs for the partner. */
	if (disc->identity_count > 0)
		id->id_header = disc->discovery_vdo[0];
	if (disc->identity_count > 1)
		id->cert_stat = disc->discovery_vdo[1];
	if (disc->identity_count > 2)
		id->product = disc->discovery_vdo[2];

	/* Copy the remaining identity VDOs till a maximum of 6. */
	for (i = 3; i < disc->identity_count && i < VDO_MAX_OBJECTS; i++)
		id->vdo[i - 3] = disc->discovery_vdo[i];
}

<<<<<<< HEAD
static int cros_typec_handle_sop_prime_disc(struct cros_typec_data *typec, int port_num)
=======
static int cros_typec_handle_sop_prime_disc(struct cros_typec_data *typec, int port_num, u16 pd_revision)
>>>>>>> 64eaa0fa
{
	struct cros_typec_port *port = typec->ports[port_num];
	struct ec_response_typec_discovery *disc = port->disc_data;
	struct typec_cable_desc c_desc = {};
	struct typec_plug_desc p_desc;
	struct ec_params_typec_discovery req = {
		.port = port_num,
		.partner_type = TYPEC_PARTNER_SOP_PRIME,
	};
	u32 cable_plug_type;
	int ret = 0;

	memset(disc, 0, EC_PROTO2_MAX_RESPONSE_SIZE);
	ret = cros_typec_ec_command(typec, 0, EC_CMD_TYPEC_DISCOVERY, &req, sizeof(req),
				    disc, EC_PROTO2_MAX_RESPONSE_SIZE);
	if (ret < 0) {
		dev_err(typec->dev, "Failed to get SOP' discovery data for port: %d\n", port_num);
		goto sop_prime_disc_exit;
	}

	/* Parse the PD identity data, even if only 0s were returned. */
	cros_typec_parse_pd_identity(&port->c_identity, disc);

	if (disc->identity_count != 0) {
		cable_plug_type = VDO_TYPEC_CABLE_TYPE(port->c_identity.vdo[0]);
		switch (cable_plug_type) {
		case CABLE_ATYPE:
			c_desc.type = USB_PLUG_TYPE_A;
			break;
		case CABLE_BTYPE:
			c_desc.type = USB_PLUG_TYPE_B;
			break;
		case CABLE_CTYPE:
			c_desc.type = USB_PLUG_TYPE_C;
			break;
		case CABLE_CAPTIVE:
			c_desc.type = USB_PLUG_CAPTIVE;
			break;
		default:
			c_desc.type = USB_PLUG_NONE;
		}
		c_desc.active = PD_IDH_PTYPE(port->c_identity.id_header) == IDH_PTYPE_ACABLE;
	}

	c_desc.identity = &port->c_identity;
<<<<<<< HEAD
=======
	c_desc.pd_revision = pd_revision;
>>>>>>> 64eaa0fa

	port->cable = typec_register_cable(port->port, &c_desc);
	if (IS_ERR(port->cable)) {
		ret = PTR_ERR(port->cable);
		port->cable = NULL;
		goto sop_prime_disc_exit;
	}

	p_desc.index = TYPEC_PLUG_SOP_P;
	port->plug = typec_register_plug(port->cable, &p_desc);
	if (IS_ERR(port->plug)) {
		ret = PTR_ERR(port->plug);
		port->plug = NULL;
		goto sop_prime_disc_exit;
	}

	ret = cros_typec_register_altmodes(typec, port_num, false);
	if (ret < 0) {
		dev_err(typec->dev, "Failed to register plug altmodes, port: %d\n", port_num);
		goto sop_prime_disc_exit;
	}

	return 0;

sop_prime_disc_exit:
	cros_typec_remove_cable(typec, port_num);
	return ret;
}

static int cros_typec_handle_sop_disc(struct cros_typec_data *typec, int port_num, u16 pd_revision)
{
	struct cros_typec_port *port = typec->ports[port_num];
	struct ec_response_typec_discovery *sop_disc = port->disc_data;
	struct ec_params_typec_discovery req = {
		.port = port_num,
		.partner_type = TYPEC_PARTNER_SOP,
	};
	int ret = 0;

	if (!port->partner) {
		dev_err(typec->dev,
			"SOP Discovery received without partner registered, port: %d\n",
			port_num);
		ret = -EINVAL;
		goto disc_exit;
	}

	typec_partner_set_pd_revision(port->partner, pd_revision);

	memset(sop_disc, 0, EC_PROTO2_MAX_RESPONSE_SIZE);
	ret = cros_typec_ec_command(typec, 0, EC_CMD_TYPEC_DISCOVERY, &req, sizeof(req),
				    sop_disc, EC_PROTO2_MAX_RESPONSE_SIZE);
	if (ret < 0) {
		dev_err(typec->dev, "Failed to get SOP discovery data for port: %d\n", port_num);
		goto disc_exit;
	}

	cros_typec_parse_pd_identity(&port->p_identity, sop_disc);

	ret = typec_partner_set_identity(port->partner);
	if (ret < 0) {
		dev_err(typec->dev, "Failed to update partner PD identity, port: %d\n", port_num);
		goto disc_exit;
	}

	ret = cros_typec_register_altmodes(typec, port_num, true);
	if (ret < 0) {
		dev_err(typec->dev, "Failed to register partner altmodes, port: %d\n", port_num);
		goto disc_exit;
	}

disc_exit:
	return ret;
}

static void cros_typec_handle_status(struct cros_typec_data *typec, int port_num)
{
	struct ec_response_typec_status resp;
	struct ec_params_typec_status req = {
		.port = port_num,
	};
	int ret;

	ret = cros_typec_ec_command(typec, 0, EC_CMD_TYPEC_STATUS, &req, sizeof(req),
				    &resp, sizeof(resp));
	if (ret < 0) {
		dev_warn(typec->dev, "EC_CMD_TYPEC_STATUS failed for port: %d\n", port_num);
		return;
	}

	/* Handle any events appropriately. */
	if (resp.events & PD_STATUS_EVENT_SOP_DISC_DONE && !typec->ports[port_num]->sop_disc_done) {
<<<<<<< HEAD
		ret = cros_typec_handle_sop_disc(typec, port_num);
=======
		u16 sop_revision;

		/* Convert BCD to the format preferred by the TypeC framework */
		sop_revision = (le16_to_cpu(resp.sop_revision) & 0xff00) >> 4;
		ret = cros_typec_handle_sop_disc(typec, port_num, sop_revision);
>>>>>>> 64eaa0fa
		if (ret < 0)
			dev_err(typec->dev, "Couldn't parse SOP Disc data, port: %d\n", port_num);
		else
			typec->ports[port_num]->sop_disc_done = true;
<<<<<<< HEAD
	}

	if (resp.events & PD_STATUS_EVENT_SOP_PRIME_DISC_DONE &&
	    !typec->ports[port_num]->sop_prime_disc_done) {
		ret = cros_typec_handle_sop_prime_disc(typec, port_num);
=======

		if (resp.sop_connected)
			typec_set_pwr_opmode(typec->ports[port_num]->port, TYPEC_PWR_MODE_PD);
	}

	if (resp.events & PD_STATUS_EVENT_SOP_PRIME_DISC_DONE &&
	    !typec->ports[port_num]->sop_prime_disc_done) {
		u16 sop_prime_revision;

		/* Convert BCD to the format preferred by the TypeC framework */
		sop_prime_revision = (le16_to_cpu(resp.sop_prime_revision) & 0xff00) >> 4;
		ret = cros_typec_handle_sop_prime_disc(typec, port_num, sop_prime_revision);
>>>>>>> 64eaa0fa
		if (ret < 0)
			dev_err(typec->dev, "Couldn't parse SOP' Disc data, port: %d\n", port_num);
		else
			typec->ports[port_num]->sop_prime_disc_done = true;
	}
}

static int cros_typec_port_update(struct cros_typec_data *typec, int port_num)
{
	struct ec_params_usb_pd_control req;
	struct ec_response_usb_pd_control_v2 resp;
	struct ec_response_usb_pd_mux_info mux_resp;
	int ret;

	if (port_num < 0 || port_num >= typec->num_ports) {
		dev_err(typec->dev, "cannot get status for invalid port %d\n",
			port_num);
		return -EINVAL;
	}

	req.port = port_num;
	req.role = USB_PD_CTRL_ROLE_NO_CHANGE;
	req.mux = USB_PD_CTRL_MUX_NO_CHANGE;
	req.swap = USB_PD_CTRL_SWAP_NONE;

	ret = cros_typec_ec_command(typec, typec->pd_ctrl_ver,
				    EC_CMD_USB_PD_CONTROL, &req, sizeof(req),
				    &resp, sizeof(resp));
	if (ret < 0)
		return ret;

	dev_dbg(typec->dev, "Enabled %d: 0x%hhx\n", port_num, resp.enabled);
	dev_dbg(typec->dev, "Role %d: 0x%hhx\n", port_num, resp.role);
	dev_dbg(typec->dev, "Polarity %d: 0x%hhx\n", port_num, resp.polarity);
	dev_dbg(typec->dev, "State %d: %s\n", port_num, resp.state);

	if (typec->pd_ctrl_ver != 0)
		cros_typec_set_port_params_v1(typec, port_num,
			(struct ec_response_usb_pd_control_v1 *)&resp);
	else
		cros_typec_set_port_params_v0(typec, port_num,
			(struct ec_response_usb_pd_control *) &resp);

	if (typec->typec_cmd_supported)
		cros_typec_handle_status(typec, port_num);

	/* Update the switches if they exist, according to requested state */
	ret = cros_typec_get_mux_info(typec, port_num, &mux_resp);
	if (ret < 0) {
		dev_warn(typec->dev,
			 "Failed to get mux info for port: %d, err = %d\n",
			 port_num, ret);
		return 0;
	}

	/* No change needs to be made, let's exit early. */
	if (typec->ports[port_num]->mux_flags == mux_resp.flags)
		return 0;

	typec->ports[port_num]->mux_flags = mux_resp.flags;
	ret = cros_typec_configure_mux(typec, port_num, mux_resp.flags, &resp);
	if (ret)
		dev_warn(typec->dev, "Configure muxes failed, err = %d\n", ret);

	return ret;
}

static int cros_typec_get_cmd_version(struct cros_typec_data *typec)
{
	struct ec_params_get_cmd_versions_v1 req_v1;
	struct ec_response_get_cmd_versions resp;
	int ret;

	/* We're interested in the PD control command version. */
	req_v1.cmd = EC_CMD_USB_PD_CONTROL;
	ret = cros_typec_ec_command(typec, 1, EC_CMD_GET_CMD_VERSIONS,
				    &req_v1, sizeof(req_v1), &resp,
				    sizeof(resp));
	if (ret < 0)
		return ret;

	if (resp.version_mask & EC_VER_MASK(2))
		typec->pd_ctrl_ver = 2;
	else if (resp.version_mask & EC_VER_MASK(1))
		typec->pd_ctrl_ver = 1;
	else
		typec->pd_ctrl_ver = 0;

	dev_dbg(typec->dev, "PD Control has version mask 0x%hhx\n",
		typec->pd_ctrl_ver);

	return 0;
}

/* Check the EC feature flags to see if TYPEC_* features are supported. */
static int cros_typec_feature_supported(struct cros_typec_data *typec, enum ec_feature_code feature)
{
	struct ec_response_get_features resp = {};
	int ret;

	ret = cros_typec_ec_command(typec, 0, EC_CMD_GET_FEATURES, NULL, 0,
				    &resp, sizeof(resp));
	if (ret < 0) {
		dev_warn(typec->dev,
			 "Failed to get features, assuming typec feature=%d unsupported.\n",
			 feature);
		return 0;
	}

	return resp.flags[feature / 32] & EC_FEATURE_MASK_1(feature);
}

static void cros_typec_port_work(struct work_struct *work)
{
	struct cros_typec_data *typec = container_of(work, struct cros_typec_data, port_work);
	int ret, i;

	for (i = 0; i < typec->num_ports; i++) {
		ret = cros_typec_port_update(typec, i);
		if (ret < 0)
			dev_warn(typec->dev, "Update failed for port: %d\n", i);
	}
}

static int cros_ec_typec_event(struct notifier_block *nb,
			       unsigned long host_event, void *_notify)
{
	struct cros_typec_data *typec = container_of(nb, struct cros_typec_data, nb);

	schedule_work(&typec->port_work);

	return NOTIFY_OK;
}

#ifdef CONFIG_ACPI
static const struct acpi_device_id cros_typec_acpi_id[] = {
	{ "GOOG0014", 0 },
	{}
};
MODULE_DEVICE_TABLE(acpi, cros_typec_acpi_id);
#endif

#ifdef CONFIG_OF
static const struct of_device_id cros_typec_of_match[] = {
	{ .compatible = "google,cros-ec-typec", },
	{}
};
MODULE_DEVICE_TABLE(of, cros_typec_of_match);
#endif

static int cros_typec_probe(struct platform_device *pdev)
{
	struct device *dev = &pdev->dev;
	struct cros_typec_data *typec;
	struct ec_response_usb_pd_ports resp;
	int ret, i;

	typec = devm_kzalloc(dev, sizeof(*typec), GFP_KERNEL);
	if (!typec)
		return -ENOMEM;

	typec->dev = dev;
	typec->ec = dev_get_drvdata(pdev->dev.parent);
	platform_set_drvdata(pdev, typec);

	ret = cros_typec_get_cmd_version(typec);
	if (ret < 0) {
		dev_err(dev, "failed to get PD command version info\n");
		return ret;
	}

	typec->typec_cmd_supported = !!cros_typec_feature_supported(typec,
					EC_FEATURE_TYPEC_CMD);
	typec->needs_mux_ack = !!cros_typec_feature_supported(typec,
					EC_FEATURE_TYPEC_MUX_REQUIRE_AP_ACK);

	ret = cros_typec_ec_command(typec, 0, EC_CMD_USB_PD_PORTS, NULL, 0,
				    &resp, sizeof(resp));
	if (ret < 0)
		return ret;

	typec->num_ports = resp.num_ports;
	if (typec->num_ports > EC_USB_PD_MAX_PORTS) {
		dev_warn(typec->dev,
			 "Too many ports reported: %d, limiting to max: %d\n",
			 typec->num_ports, EC_USB_PD_MAX_PORTS);
		typec->num_ports = EC_USB_PD_MAX_PORTS;
	}

	ret = cros_typec_init_ports(typec);
	if (ret < 0)
		return ret;

	INIT_WORK(&typec->port_work, cros_typec_port_work);

	/*
	 * Safe to call port update here, since we haven't registered the
	 * PD notifier yet.
	 */
	for (i = 0; i < typec->num_ports; i++) {
		ret = cros_typec_port_update(typec, i);
		if (ret < 0)
			goto unregister_ports;
	}

	typec->nb.notifier_call = cros_ec_typec_event;
	ret = cros_usbpd_register_notify(&typec->nb);
	if (ret < 0)
		goto unregister_ports;

	return 0;

unregister_ports:
	cros_unregister_ports(typec);
	return ret;
}

static int __maybe_unused cros_typec_suspend(struct device *dev)
{
	struct cros_typec_data *typec = dev_get_drvdata(dev);

	cancel_work_sync(&typec->port_work);

	return 0;
}

static int __maybe_unused cros_typec_resume(struct device *dev)
{
	struct cros_typec_data *typec = dev_get_drvdata(dev);

	/* Refresh port state. */
	schedule_work(&typec->port_work);

	return 0;
}

static const struct dev_pm_ops cros_typec_pm_ops = {
	SET_SYSTEM_SLEEP_PM_OPS(cros_typec_suspend, cros_typec_resume)
};

static struct platform_driver cros_typec_driver = {
	.driver	= {
		.name = DRV_NAME,
		.acpi_match_table = ACPI_PTR(cros_typec_acpi_id),
		.of_match_table = of_match_ptr(cros_typec_of_match),
		.pm = &cros_typec_pm_ops,
	},
	.probe = cros_typec_probe,
};

module_platform_driver(cros_typec_driver);

MODULE_AUTHOR("Prashant Malani <pmalani@chromium.org>");
MODULE_DESCRIPTION("Chrome OS EC Type C control");
MODULE_LICENSE("GPL");<|MERGE_RESOLUTION|>--- conflicted
+++ resolved
@@ -748,11 +748,7 @@
 		id->vdo[i - 3] = disc->discovery_vdo[i];
 }
 
-<<<<<<< HEAD
-static int cros_typec_handle_sop_prime_disc(struct cros_typec_data *typec, int port_num)
-=======
 static int cros_typec_handle_sop_prime_disc(struct cros_typec_data *typec, int port_num, u16 pd_revision)
->>>>>>> 64eaa0fa
 {
 	struct cros_typec_port *port = typec->ports[port_num];
 	struct ec_response_typec_discovery *disc = port->disc_data;
@@ -798,10 +794,7 @@
 	}
 
 	c_desc.identity = &port->c_identity;
-<<<<<<< HEAD
-=======
 	c_desc.pd_revision = pd_revision;
->>>>>>> 64eaa0fa
 
 	port->cable = typec_register_cable(port->port, &c_desc);
 	if (IS_ERR(port->cable)) {
@@ -894,26 +887,15 @@
 
 	/* Handle any events appropriately. */
 	if (resp.events & PD_STATUS_EVENT_SOP_DISC_DONE && !typec->ports[port_num]->sop_disc_done) {
-<<<<<<< HEAD
-		ret = cros_typec_handle_sop_disc(typec, port_num);
-=======
 		u16 sop_revision;
 
 		/* Convert BCD to the format preferred by the TypeC framework */
 		sop_revision = (le16_to_cpu(resp.sop_revision) & 0xff00) >> 4;
 		ret = cros_typec_handle_sop_disc(typec, port_num, sop_revision);
->>>>>>> 64eaa0fa
 		if (ret < 0)
 			dev_err(typec->dev, "Couldn't parse SOP Disc data, port: %d\n", port_num);
 		else
 			typec->ports[port_num]->sop_disc_done = true;
-<<<<<<< HEAD
-	}
-
-	if (resp.events & PD_STATUS_EVENT_SOP_PRIME_DISC_DONE &&
-	    !typec->ports[port_num]->sop_prime_disc_done) {
-		ret = cros_typec_handle_sop_prime_disc(typec, port_num);
-=======
 
 		if (resp.sop_connected)
 			typec_set_pwr_opmode(typec->ports[port_num]->port, TYPEC_PWR_MODE_PD);
@@ -926,7 +908,6 @@
 		/* Convert BCD to the format preferred by the TypeC framework */
 		sop_prime_revision = (le16_to_cpu(resp.sop_prime_revision) & 0xff00) >> 4;
 		ret = cros_typec_handle_sop_prime_disc(typec, port_num, sop_prime_revision);
->>>>>>> 64eaa0fa
 		if (ret < 0)
 			dev_err(typec->dev, "Couldn't parse SOP' Disc data, port: %d\n", port_num);
 		else
