# SPDX-License-Identifier: GPL-2.0-only
#
# Microsoft Surface Platform-Specific Drivers
#

menuconfig SURFACE_PLATFORMS
	bool "Microsoft Surface Platform-Specific Device Drivers"
	depends on ACPI
	default y
	help
	  Say Y here to get to see options for platform-specific device drivers
	  for Microsoft Surface devices. This option alone does not add any
	  kernel code.

	  If you say N, all options in this submenu will be skipped and disabled.

if SURFACE_PLATFORMS

config SURFACE3_WMI
	tristate "Surface 3 WMI Driver"
	depends on ACPI_WMI
	depends on DMI
	depends on INPUT
	depends on SPI
	help
	  Say Y here if you have a Surface 3.

	  To compile this driver as a module, choose M here: the module will
	  be called surface3-wmi.

config SURFACE_3_BUTTON
	tristate "Power/home/volume buttons driver for Microsoft Surface 3 tablet"
	depends on KEYBOARD_GPIO && I2C
	help
	  This driver handles the power/home/volume buttons on the Microsoft Surface 3 tablet.

config SURFACE_3_POWER_OPREGION
	tristate "Surface 3 battery platform operation region support"
	depends on I2C
	help
	  This driver provides support for ACPI operation
	  region of the Surface 3 battery platform driver.

config SURFACE_ACPI_NOTIFY
	tristate "Surface ACPI Notify Driver"
	depends on SURFACE_AGGREGATOR
	help
	  Surface ACPI Notify (SAN) driver for Microsoft Surface devices.

	  This driver provides support for the ACPI interface (called SAN) of
	  the Surface System Aggregator Module (SSAM) EC. This interface is used
	  on 5th- and 6th-generation Microsoft Surface devices (including
	  Surface Pro 5 and 6, Surface Book 2, Surface Laptops 1 and 2, and in
	  reduced functionality on the Surface Laptop 3) to execute SSAM
	  requests directly from ACPI code, as well as receive SSAM events and
	  turn them into ACPI notifications. It essentially acts as a
	  translation layer between the SSAM controller and ACPI.

	  Specifically, this driver may be needed for battery status reporting,
	  thermal sensor access, and real-time clock information, depending on
	  the Surface device in question.

config SURFACE_AGGREGATOR_CDEV
	tristate "Surface System Aggregator Module User-Space Interface"
	depends on SURFACE_AGGREGATOR
	help
	  Provides a misc-device interface to the Surface System Aggregator
	  Module (SSAM) controller.

	  This option provides a module (called surface_aggregator_cdev), that,
	  when loaded, will add a client device (and its respective driver) to
	  the SSAM controller. Said client device manages a misc-device
	  interface (/dev/surface/aggregator), which can be used by user-space
	  tools to directly communicate with the SSAM EC by sending requests and
	  receiving the corresponding responses.

	  The provided interface is intended for debugging and development only,
	  and should not be used otherwise.

config SURFACE_AGGREGATOR_REGISTRY
	tristate "Surface System Aggregator Module Device Registry"
	depends on SURFACE_AGGREGATOR
	depends on SURFACE_AGGREGATOR_BUS
	help
	  Device-registry and device-hubs for Surface System Aggregator Module
	  (SSAM) devices.

	  Provides a module and driver which act as a device-registry for SSAM
	  client devices that cannot be detected automatically, e.g. via ACPI.
	  Such devices are instead provided via this registry and attached via
	  device hubs, also provided in this module.

	  Devices provided via this registry are:
	  - Platform profile (performance-/cooling-mode) device (5th- and later
	    generations).
	  - Battery/AC devices (7th-generation).
	  - HID input devices (7th-generation).

	  Select M (recommended) or Y here if you want support for the above
	  mentioned devices on the corresponding Surface models. Without this
	  module, the respective devices will not be instantiated and thus any
	  functionality provided by them will be missing, even when drivers for
	  these devices are present. In other words, this module only provides
	  the respective client devices. Drivers for these devices still need to
	  be selected via the other options.

<<<<<<< HEAD
=======
config SURFACE_DTX
	tristate "Surface DTX (Detachment System) Driver"
	depends on SURFACE_AGGREGATOR
	depends on INPUT
	help
	  Driver for the Surface Book clipboard detachment system (DTX).

	  On the Surface Book series devices, the display part containing the
	  CPU (called the clipboard) can be detached from the base (containing a
	  battery, the keyboard, and, optionally, a discrete GPU) by (if
	  necessary) unlocking and opening the latch connecting both parts.

	  This driver provides a user-space interface that can influence the
	  behavior of this process, which includes the option to abort it in
	  case the base is still in use or speed it up in case it is not.

	  Note that this module can be built without support for the Surface
	  Aggregator Bus (i.e. CONFIG_SURFACE_AGGREGATOR_BUS=n). In that case,
	  some devices, specifically the Surface Book 3, will not be supported.

>>>>>>> e72457fc
config SURFACE_GPE
	tristate "Surface GPE/Lid Support Driver"
	depends on DMI
	help
	  This driver marks the GPEs related to the ACPI lid device found on
	  Microsoft Surface devices as wakeup sources and prepares them
	  accordingly. It is required on those devices to allow wake-ups from
	  suspend by opening the lid.

config SURFACE_HOTPLUG
	tristate "Surface Hot-Plug Driver"
	depends on GPIOLIB
	help
	  Driver for out-of-band hot-plug event signaling on Microsoft Surface
	  devices with hot-pluggable PCIe cards.

	  This driver is used on Surface Book (2 and 3) devices with a
	  hot-pluggable discrete GPU (dGPU). When not in use, the dGPU on those
	  devices can enter D3cold, which prevents in-band (standard) PCIe
	  hot-plug signaling. Thus, without this driver, detaching the base
	  containing the dGPU will not correctly update the state of the
	  corresponding PCIe device if it is in D3cold. This driver adds support
	  for out-of-band hot-plug notifications, ensuring that the device state
	  is properly updated even when the device in question is in D3cold.

	  Select M or Y here, if you want to (fully) support hot-plugging of
	  dGPU devices on the Surface Book 2 and/or 3 during D3cold.

config SURFACE_PLATFORM_PROFILE
	tristate "Surface Platform Profile Driver"
	depends on SURFACE_AGGREGATOR_REGISTRY
	select ACPI_PLATFORM_PROFILE
	help
	  Provides support for the ACPI platform profile on 5th- and later
	  generation Microsoft Surface devices.

	  More specifically, this driver provides ACPI platform profile support
	  on Microsoft Surface devices with a Surface System Aggregator Module
	  (SSAM) connected via the Surface Serial Hub (SSH / SAM-over-SSH). In
	  other words, this driver provides platform profile support on the
	  Surface Pro 5, Surface Book 2, Surface Laptop, Surface Laptop Go and
	  later. On those devices, the platform profile can significantly
	  influence cooling behavior, e.g. setting it to 'quiet' (default) or
	  'low-power' can significantly limit performance of the discrete GPU on
	  Surface Books, while in turn leading to lower power consumption and/or
	  less fan noise.

	  Select M or Y here, if you want to include ACPI platform profile
	  support on the above mentioned devices.

config SURFACE_PRO3_BUTTON
	tristate "Power/home/volume buttons driver for Microsoft Surface Pro 3/4 tablet"
	depends on INPUT
	help
	  This driver handles the power/home/volume buttons on the Microsoft Surface Pro 3/4 tablet.

source "drivers/platform/surface/aggregator/Kconfig"

endif # SURFACE_PLATFORMS<|MERGE_RESOLUTION|>--- conflicted
+++ resolved
@@ -104,8 +104,6 @@
 	  the respective client devices. Drivers for these devices still need to
 	  be selected via the other options.
 
-<<<<<<< HEAD
-=======
 config SURFACE_DTX
 	tristate "Surface DTX (Detachment System) Driver"
 	depends on SURFACE_AGGREGATOR
@@ -126,7 +124,6 @@
 	  Aggregator Bus (i.e. CONFIG_SURFACE_AGGREGATOR_BUS=n). In that case,
 	  some devices, specifically the Surface Book 3, will not be supported.
 
->>>>>>> e72457fc
 config SURFACE_GPE
 	tristate "Surface GPE/Lid Support Driver"
 	depends on DMI
