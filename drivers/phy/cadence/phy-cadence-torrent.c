// SPDX-License-Identifier: GPL-2.0-only
/*
 * Cadence Torrent SD0801 PHY driver.
 *
 * Copyright 2018 Cadence Design Systems, Inc.
 *
 */

#include <dt-bindings/phy/phy.h>
#include <linux/clk.h>
#include <linux/delay.h>
#include <linux/err.h>
#include <linux/io.h>
#include <linux/iopoll.h>
#include <linux/kernel.h>
#include <linux/module.h>
#include <linux/of.h>
#include <linux/of_address.h>
#include <linux/of_device.h>
#include <linux/phy/phy.h>
#include <linux/platform_device.h>
#include <linux/reset.h>
#include <linux/regmap.h>

#define REF_CLK_19_2MHz		19200000
#define REF_CLK_25MHz		25000000

#define MAX_NUM_LANES		4
#define DEFAULT_MAX_BIT_RATE	8100 /* in Mbps */

#define NUM_SSC_MODE		3
#define NUM_PHY_TYPE		6

#define POLL_TIMEOUT_US		5000
#define PLL_LOCK_TIMEOUT	100000

#define TORRENT_COMMON_CDB_OFFSET	0x0

#define TORRENT_TX_LANE_CDB_OFFSET(ln, block_offset, reg_offset)	\
				((0x4000 << (block_offset)) +		\
				(((ln) << 9) << (reg_offset)))

#define TORRENT_RX_LANE_CDB_OFFSET(ln, block_offset, reg_offset)	\
				((0x8000 << (block_offset)) +		\
				(((ln) << 9) << (reg_offset)))

#define TORRENT_PHY_PCS_COMMON_OFFSET(block_offset)	\
				(0xC000 << (block_offset))

#define TORRENT_PHY_PMA_COMMON_OFFSET(block_offset)	\
				(0xE000 << (block_offset))

#define TORRENT_DPTX_PHY_OFFSET		0x0

/*
 * register offsets from DPTX PHY register block base (i.e MHDP
 * register base + 0x30a00)
 */
#define PHY_AUX_CTRL			0x04
#define PHY_RESET			0x20
#define PMA_TX_ELEC_IDLE_MASK		0xF0U
#define PMA_TX_ELEC_IDLE_SHIFT		4
#define PHY_L00_RESET_N_MASK		0x01U
#define PHY_PMA_XCVR_PLLCLK_EN		0x24
#define PHY_PMA_XCVR_PLLCLK_EN_ACK	0x28
#define PHY_PMA_XCVR_POWER_STATE_REQ	0x2c
#define PHY_POWER_STATE_LN_0	0x0000
#define PHY_POWER_STATE_LN_1	0x0008
#define PHY_POWER_STATE_LN_2	0x0010
#define PHY_POWER_STATE_LN_3	0x0018
#define PMA_XCVR_POWER_STATE_REQ_LN_MASK	0x3FU
#define PHY_PMA_XCVR_POWER_STATE_ACK	0x30
#define PHY_PMA_CMN_READY		0x34

/*
 * register offsets from SD0801 PHY register block base (i.e MHDP
 * register base + 0x500000)
 */
#define CMN_SSM_BANDGAP_TMR		0x0021U
#define CMN_SSM_BIAS_TMR		0x0022U
#define CMN_PLLSM0_PLLPRE_TMR		0x002AU
#define CMN_PLLSM0_PLLLOCK_TMR		0x002CU
#define CMN_PLLSM1_PLLPRE_TMR		0x0032U
#define CMN_PLLSM1_PLLLOCK_TMR		0x0034U
#define CMN_CDIAG_CDB_PWRI_OVRD		0x0041U
#define CMN_CDIAG_XCVRC_PWRI_OVRD	0x0047U
#define CMN_BGCAL_INIT_TMR		0x0064U
#define CMN_BGCAL_ITER_TMR		0x0065U
#define CMN_IBCAL_INIT_TMR		0x0074U
#define CMN_PLL0_VCOCAL_TCTRL		0x0082U
#define CMN_PLL0_VCOCAL_INIT_TMR	0x0084U
#define CMN_PLL0_VCOCAL_ITER_TMR	0x0085U
#define CMN_PLL0_VCOCAL_REFTIM_START	0x0086U
#define CMN_PLL0_VCOCAL_PLLCNT_START	0x0088U
#define CMN_PLL0_INTDIV_M0		0x0090U
#define CMN_PLL0_FRACDIVL_M0		0x0091U
#define CMN_PLL0_FRACDIVH_M0		0x0092U
#define CMN_PLL0_HIGH_THR_M0		0x0093U
#define CMN_PLL0_DSM_DIAG_M0		0x0094U
#define CMN_PLL0_SS_CTRL1_M0		0x0098U
#define CMN_PLL0_SS_CTRL2_M0            0x0099U
#define CMN_PLL0_SS_CTRL3_M0            0x009AU
#define CMN_PLL0_SS_CTRL4_M0            0x009BU
#define CMN_PLL0_LOCK_REFCNT_START      0x009CU
#define CMN_PLL0_LOCK_PLLCNT_START	0x009EU
#define CMN_PLL0_LOCK_PLLCNT_THR        0x009FU
#define CMN_PLL0_INTDIV_M1		0x00A0U
#define CMN_PLL0_FRACDIVH_M1		0x00A2U
#define CMN_PLL0_HIGH_THR_M1		0x00A3U
#define CMN_PLL0_DSM_DIAG_M1		0x00A4U
#define CMN_PLL0_SS_CTRL1_M1		0x00A8U
#define CMN_PLL0_SS_CTRL2_M1		0x00A9U
#define CMN_PLL0_SS_CTRL3_M1		0x00AAU
#define CMN_PLL0_SS_CTRL4_M1		0x00ABU
#define CMN_PLL1_VCOCAL_TCTRL		0x00C2U
#define CMN_PLL1_VCOCAL_INIT_TMR	0x00C4U
#define CMN_PLL1_VCOCAL_ITER_TMR	0x00C5U
#define CMN_PLL1_VCOCAL_REFTIM_START	0x00C6U
#define CMN_PLL1_VCOCAL_PLLCNT_START	0x00C8U
#define CMN_PLL1_INTDIV_M0		0x00D0U
#define CMN_PLL1_FRACDIVL_M0		0x00D1U
#define CMN_PLL1_FRACDIVH_M0		0x00D2U
#define CMN_PLL1_HIGH_THR_M0		0x00D3U
#define CMN_PLL1_DSM_DIAG_M0		0x00D4U
#define CMN_PLL1_SS_CTRL1_M0		0x00D8U
#define CMN_PLL1_SS_CTRL2_M0            0x00D9U
#define CMN_PLL1_SS_CTRL3_M0            0x00DAU
#define CMN_PLL1_SS_CTRL4_M0            0x00DBU
#define CMN_PLL1_LOCK_REFCNT_START      0x00DCU
#define CMN_PLL1_LOCK_PLLCNT_START	0x00DEU
#define CMN_PLL1_LOCK_PLLCNT_THR        0x00DFU
#define CMN_TXPUCAL_TUNE		0x0103U
#define CMN_TXPUCAL_INIT_TMR		0x0104U
#define CMN_TXPUCAL_ITER_TMR		0x0105U
#define CMN_TXPDCAL_TUNE		0x010BU
#define CMN_TXPDCAL_INIT_TMR		0x010CU
#define CMN_TXPDCAL_ITER_TMR		0x010DU
#define CMN_RXCAL_INIT_TMR		0x0114U
#define CMN_RXCAL_ITER_TMR		0x0115U
#define CMN_SD_CAL_INIT_TMR		0x0124U
#define CMN_SD_CAL_ITER_TMR		0x0125U
#define CMN_SD_CAL_REFTIM_START		0x0126U
#define CMN_SD_CAL_PLLCNT_START		0x0128U
#define CMN_PDIAG_PLL0_CTRL_M0		0x01A0U
#define CMN_PDIAG_PLL0_CLK_SEL_M0	0x01A1U
#define CMN_PDIAG_PLL0_CP_PADJ_M0	0x01A4U
#define CMN_PDIAG_PLL0_CP_IADJ_M0	0x01A5U
#define CMN_PDIAG_PLL0_FILT_PADJ_M0	0x01A6U
#define CMN_PDIAG_PLL0_CTRL_M1		0x01B0U
#define CMN_PDIAG_PLL0_CLK_SEL_M1	0x01B1U
#define CMN_PDIAG_PLL0_CP_PADJ_M1	0x01B4U
#define CMN_PDIAG_PLL0_CP_IADJ_M1	0x01B5U
#define CMN_PDIAG_PLL0_FILT_PADJ_M1	0x01B6U
#define CMN_PDIAG_PLL1_CTRL_M0		0x01C0U
#define CMN_PDIAG_PLL1_CLK_SEL_M0	0x01C1U
#define CMN_PDIAG_PLL1_CP_PADJ_M0	0x01C4U
#define CMN_PDIAG_PLL1_CP_IADJ_M0	0x01C5U
#define CMN_PDIAG_PLL1_FILT_PADJ_M0	0x01C6U
#define CMN_DIAG_BIAS_OVRD1		0x01E1U

/* PMA TX Lane registers */
#define TX_TXCC_CTRL			0x0040U
#define TX_TXCC_CPOST_MULT_00		0x004CU
#define TX_TXCC_CPOST_MULT_01		0x004DU
#define TX_TXCC_MGNFS_MULT_000		0x0050U
#define DRV_DIAG_TX_DRV			0x00C6U
#define XCVR_DIAG_PLLDRC_CTRL		0x00E5U
#define XCVR_DIAG_HSCLK_SEL		0x00E6U
#define XCVR_DIAG_HSCLK_DIV		0x00E7U
#define XCVR_DIAG_BIDI_CTRL		0x00EAU
#define XCVR_DIAG_PSC_OVRD		0x00EBU
#define TX_PSC_A0			0x0100U
#define TX_PSC_A1			0x0101U
#define TX_PSC_A2			0x0102U
#define TX_PSC_A3			0x0103U
#define TX_RCVDET_ST_TMR		0x0123U
#define TX_DIAG_ACYA			0x01E7U
#define TX_DIAG_ACYA_HBDC_MASK		0x0001U

/* PMA RX Lane registers */
#define RX_PSC_A0			0x0000U
#define RX_PSC_A1			0x0001U
#define RX_PSC_A2			0x0002U
#define RX_PSC_A3			0x0003U
#define RX_PSC_CAL			0x0006U
#define RX_CDRLF_CNFG			0x0080U
#define RX_CDRLF_CNFG3			0x0082U
#define RX_SIGDET_HL_FILT_TMR		0x0090U
#define RX_REE_GCSM1_CTRL		0x0108U
#define RX_REE_GCSM1_EQENM_PH1		0x0109U
#define RX_REE_GCSM1_EQENM_PH2		0x010AU
#define RX_REE_GCSM2_CTRL		0x0110U
#define RX_REE_PERGCSM_CTRL		0x0118U
#define RX_REE_ATTEN_THR		0x0149U
#define RX_REE_TAP1_CLIP		0x0171U
#define RX_REE_TAP2TON_CLIP		0x0172U
#define RX_REE_SMGM_CTRL1		0x0177U
#define RX_REE_SMGM_CTRL2		0x0178U
#define RX_DIAG_DFE_CTRL		0x01E0U
#define RX_DIAG_DFE_AMP_TUNE_2		0x01E2U
#define RX_DIAG_DFE_AMP_TUNE_3		0x01E3U
#define RX_DIAG_NQST_CTRL		0x01E5U
#define RX_DIAG_SIGDET_TUNE		0x01E8U
#define RX_DIAG_PI_RATE			0x01F4U
#define RX_DIAG_PI_CAP			0x01F5U
#define RX_DIAG_ACYA			0x01FFU

/* PHY PCS common registers */
#define PHY_PLL_CFG			0x000EU
#define PHY_PIPE_USB3_GEN2_PRE_CFG0	0x0020U
#define PHY_PIPE_USB3_GEN2_POST_CFG0	0x0022U
#define PHY_PIPE_USB3_GEN2_POST_CFG1	0x0023U

/* PHY PMA common registers */
#define PHY_PMA_CMN_CTRL1		0x0000U
#define PHY_PMA_CMN_CTRL2		0x0001U
#define PHY_PMA_PLL_RAW_CTRL		0x0003U

static const struct reg_field phy_pll_cfg =
				REG_FIELD(PHY_PLL_CFG, 0, 1);

static const struct reg_field phy_pma_cmn_ctrl_1 =
				REG_FIELD(PHY_PMA_CMN_CTRL1, 0, 0);

static const struct reg_field phy_pma_cmn_ctrl_2 =
				REG_FIELD(PHY_PMA_CMN_CTRL2, 0, 7);

static const struct reg_field phy_pma_pll_raw_ctrl =
				REG_FIELD(PHY_PMA_PLL_RAW_CTRL, 0, 1);

static const struct reg_field phy_reset_ctrl =
				REG_FIELD(PHY_RESET, 8, 8);

enum cdns_torrent_phy_type {
	TYPE_NONE,
	TYPE_DP,
	TYPE_PCIE,
	TYPE_SGMII,
	TYPE_QSGMII,
	TYPE_USB,
};

enum cdns_torrent_ssc_mode {
	NO_SSC,
	EXTERNAL_SSC,
	INTERNAL_SSC
};

struct cdns_torrent_inst {
	struct phy *phy;
	u32 mlane;
	enum cdns_torrent_phy_type phy_type;
	u32 num_lanes;
	struct reset_control *lnk_rst;
	enum cdns_torrent_ssc_mode ssc_mode;
};

struct cdns_torrent_phy {
	void __iomem *base;	/* DPTX registers base */
	void __iomem *sd_base; /* SD0801 registers base */
	u32 max_bit_rate; /* Maximum link bit rate to use (in Mbps) */
	struct reset_control *phy_rst;
	struct reset_control *apb_rst;
	struct device *dev;
	struct clk *clk;
	unsigned long ref_clk_rate;
	struct cdns_torrent_inst phys[MAX_NUM_LANES];
	int nsubnodes;
	const struct cdns_torrent_data *init_data;
	struct regmap *regmap;
	struct regmap *regmap_common_cdb;
	struct regmap *regmap_phy_pcs_common_cdb;
	struct regmap *regmap_phy_pma_common_cdb;
	struct regmap *regmap_tx_lane_cdb[MAX_NUM_LANES];
	struct regmap *regmap_rx_lane_cdb[MAX_NUM_LANES];
	struct regmap *regmap_dptx_phy_reg;
	struct regmap_field *phy_pll_cfg;
	struct regmap_field *phy_pma_cmn_ctrl_1;
	struct regmap_field *phy_pma_cmn_ctrl_2;
	struct regmap_field *phy_pma_pll_raw_ctrl;
	struct regmap_field *phy_reset_ctrl;
};

enum phy_powerstate {
	POWERSTATE_A0 = 0,
	/* Powerstate A1 is unused */
	POWERSTATE_A2 = 2,
	POWERSTATE_A3 = 3,
};

static int cdns_torrent_phy_init(struct phy *phy);
static int cdns_torrent_dp_init(struct phy *phy);
static int cdns_torrent_dp_run(struct cdns_torrent_phy *cdns_phy,
			       u32 num_lanes);
static
int cdns_torrent_dp_wait_pma_cmn_ready(struct cdns_torrent_phy *cdns_phy);
static void cdns_torrent_dp_pma_cfg(struct cdns_torrent_phy *cdns_phy,
				    struct cdns_torrent_inst *inst);
static
void cdns_torrent_dp_pma_cmn_cfg_19_2mhz(struct cdns_torrent_phy *cdns_phy);
static
void cdns_torrent_dp_pma_cmn_vco_cfg_19_2mhz(struct cdns_torrent_phy *cdns_phy,
					     u32 rate, bool ssc);
static
void cdns_torrent_dp_pma_cmn_cfg_25mhz(struct cdns_torrent_phy *cdns_phy);
static
void cdns_torrent_dp_pma_cmn_vco_cfg_25mhz(struct cdns_torrent_phy *cdns_phy,
					   u32 rate, bool ssc);
static void cdns_torrent_dp_pma_lane_cfg(struct cdns_torrent_phy *cdns_phy,
					 unsigned int lane);
static void cdns_torrent_dp_pma_cmn_rate(struct cdns_torrent_phy *cdns_phy,
					 u32 rate, u32 num_lanes);
static int cdns_torrent_dp_configure(struct phy *phy,
				     union phy_configure_opts *opts);
static int cdns_torrent_dp_set_power_state(struct cdns_torrent_phy *cdns_phy,
					   u32 num_lanes,
					   enum phy_powerstate powerstate);
static int cdns_torrent_phy_on(struct phy *phy);
static int cdns_torrent_phy_off(struct phy *phy);

static const struct phy_ops cdns_torrent_phy_ops = {
	.init		= cdns_torrent_phy_init,
	.configure	= cdns_torrent_dp_configure,
	.power_on	= cdns_torrent_phy_on,
	.power_off	= cdns_torrent_phy_off,
	.owner		= THIS_MODULE,
};

struct cdns_reg_pairs {
	u32 val;
	u32 off;
};

struct cdns_torrent_vals {
	struct cdns_reg_pairs *reg_pairs;
	u32 num_regs;
};

struct cdns_torrent_data {
	u8 block_offset_shift;
	u8 reg_offset_shift;
	struct cdns_torrent_vals *link_cmn_vals[NUM_PHY_TYPE][NUM_PHY_TYPE]
					       [NUM_SSC_MODE];
	struct cdns_torrent_vals *xcvr_diag_vals[NUM_PHY_TYPE][NUM_PHY_TYPE]
						[NUM_SSC_MODE];
	struct cdns_torrent_vals *pcs_cmn_vals[NUM_PHY_TYPE][NUM_PHY_TYPE]
					      [NUM_SSC_MODE];
	struct cdns_torrent_vals *cmn_vals[NUM_PHY_TYPE][NUM_PHY_TYPE]
					  [NUM_SSC_MODE];
	struct cdns_torrent_vals *tx_ln_vals[NUM_PHY_TYPE][NUM_PHY_TYPE]
					    [NUM_SSC_MODE];
	struct cdns_torrent_vals *rx_ln_vals[NUM_PHY_TYPE][NUM_PHY_TYPE]
					    [NUM_SSC_MODE];
};

struct cdns_regmap_cdb_context {
	struct device *dev;
	void __iomem *base;
	u8 reg_offset_shift;
};

static int cdns_regmap_write(void *context, unsigned int reg, unsigned int val)
{
	struct cdns_regmap_cdb_context *ctx = context;
	u32 offset = reg << ctx->reg_offset_shift;

	writew(val, ctx->base + offset);

	return 0;
}

static int cdns_regmap_read(void *context, unsigned int reg, unsigned int *val)
{
	struct cdns_regmap_cdb_context *ctx = context;
	u32 offset = reg << ctx->reg_offset_shift;

	*val = readw(ctx->base + offset);
	return 0;
}

static int cdns_regmap_dptx_write(void *context, unsigned int reg,
				  unsigned int val)
{
	struct cdns_regmap_cdb_context *ctx = context;
	u32 offset = reg;

	writel(val, ctx->base + offset);

	return 0;
}

static int cdns_regmap_dptx_read(void *context, unsigned int reg,
				 unsigned int *val)
{
	struct cdns_regmap_cdb_context *ctx = context;
	u32 offset = reg;

	*val = readl(ctx->base + offset);
	return 0;
}

#define TORRENT_TX_LANE_CDB_REGMAP_CONF(n) \
{ \
	.name = "torrent_tx_lane" n "_cdb", \
	.reg_stride = 1, \
	.fast_io = true, \
	.reg_write = cdns_regmap_write, \
	.reg_read = cdns_regmap_read, \
}

#define TORRENT_RX_LANE_CDB_REGMAP_CONF(n) \
{ \
	.name = "torrent_rx_lane" n "_cdb", \
	.reg_stride = 1, \
	.fast_io = true, \
	.reg_write = cdns_regmap_write, \
	.reg_read = cdns_regmap_read, \
}

static const struct regmap_config cdns_torrent_tx_lane_cdb_config[] = {
	TORRENT_TX_LANE_CDB_REGMAP_CONF("0"),
	TORRENT_TX_LANE_CDB_REGMAP_CONF("1"),
	TORRENT_TX_LANE_CDB_REGMAP_CONF("2"),
	TORRENT_TX_LANE_CDB_REGMAP_CONF("3"),
};

static const struct regmap_config cdns_torrent_rx_lane_cdb_config[] = {
	TORRENT_RX_LANE_CDB_REGMAP_CONF("0"),
	TORRENT_RX_LANE_CDB_REGMAP_CONF("1"),
	TORRENT_RX_LANE_CDB_REGMAP_CONF("2"),
	TORRENT_RX_LANE_CDB_REGMAP_CONF("3"),
};

static const struct regmap_config cdns_torrent_common_cdb_config = {
	.name = "torrent_common_cdb",
	.reg_stride = 1,
	.fast_io = true,
	.reg_write = cdns_regmap_write,
	.reg_read = cdns_regmap_read,
};

static const struct regmap_config cdns_torrent_phy_pcs_cmn_cdb_config = {
	.name = "torrent_phy_pcs_cmn_cdb",
	.reg_stride = 1,
	.fast_io = true,
	.reg_write = cdns_regmap_write,
	.reg_read = cdns_regmap_read,
};

static const struct regmap_config cdns_torrent_phy_pma_cmn_cdb_config = {
	.name = "torrent_phy_pma_cmn_cdb",
	.reg_stride = 1,
	.fast_io = true,
	.reg_write = cdns_regmap_write,
	.reg_read = cdns_regmap_read,
};

static const struct regmap_config cdns_torrent_dptx_phy_config = {
	.name = "torrent_dptx_phy",
	.reg_stride = 1,
	.fast_io = true,
	.reg_write = cdns_regmap_dptx_write,
	.reg_read = cdns_regmap_dptx_read,
};

/* PHY mmr access functions */

static void cdns_torrent_phy_write(struct regmap *regmap, u32 offset, u32 val)
{
	regmap_write(regmap, offset, val);
}

static u32 cdns_torrent_phy_read(struct regmap *regmap, u32 offset)
{
	unsigned int val;

	regmap_read(regmap, offset, &val);
	return val;
}

/* DPTX mmr access functions */

static void cdns_torrent_dp_write(struct regmap *regmap, u32 offset, u32 val)
{
	regmap_write(regmap, offset, val);
}

static u32 cdns_torrent_dp_read(struct regmap *regmap, u32 offset)
{
	u32 val;

	regmap_read(regmap, offset, &val);
	return val;
}

/*
 * Structure used to store values of PHY registers for voltage-related
 * coefficients, for particular voltage swing and pre-emphasis level. Values
 * are shared across all physical lanes.
 */
struct coefficients {
	/* Value of DRV_DIAG_TX_DRV register to use */
	u16 diag_tx_drv;
	/* Value of TX_TXCC_MGNFS_MULT_000 register to use */
	u16 mgnfs_mult;
	/* Value of TX_TXCC_CPOST_MULT_00 register to use */
	u16 cpost_mult;
};

/*
 * Array consists of values of voltage-related registers for sd0801 PHY. A value
 * of 0xFFFF is a placeholder for invalid combination, and will never be used.
 */
static const struct coefficients vltg_coeff[4][4] = {
	/* voltage swing 0, pre-emphasis 0->3 */
	{	{.diag_tx_drv = 0x0003, .mgnfs_mult = 0x002A,
		 .cpost_mult = 0x0000},
		{.diag_tx_drv = 0x0003, .mgnfs_mult = 0x001F,
		 .cpost_mult = 0x0014},
		{.diag_tx_drv = 0x0003, .mgnfs_mult = 0x0012,
		 .cpost_mult = 0x0020},
		{.diag_tx_drv = 0x0003, .mgnfs_mult = 0x0000,
		 .cpost_mult = 0x002A}
	},

	/* voltage swing 1, pre-emphasis 0->3 */
	{	{.diag_tx_drv = 0x0003, .mgnfs_mult = 0x001F,
		 .cpost_mult = 0x0000},
		{.diag_tx_drv = 0x0003, .mgnfs_mult = 0x0013,
		 .cpost_mult = 0x0012},
		{.diag_tx_drv = 0x0003, .mgnfs_mult = 0x0000,
		 .cpost_mult = 0x001F},
		{.diag_tx_drv = 0xFFFF, .mgnfs_mult = 0xFFFF,
		 .cpost_mult = 0xFFFF}
	},

	/* voltage swing 2, pre-emphasis 0->3 */
	{	{.diag_tx_drv = 0x0003, .mgnfs_mult = 0x0013,
		 .cpost_mult = 0x0000},
		{.diag_tx_drv = 0x0003, .mgnfs_mult = 0x0000,
		 .cpost_mult = 0x0013},
		{.diag_tx_drv = 0xFFFF, .mgnfs_mult = 0xFFFF,
		 .cpost_mult = 0xFFFF},
		{.diag_tx_drv = 0xFFFF, .mgnfs_mult = 0xFFFF,
		 .cpost_mult = 0xFFFF}
	},

	/* voltage swing 3, pre-emphasis 0->3 */
	{	{.diag_tx_drv = 0x0003, .mgnfs_mult = 0x0000,
		 .cpost_mult = 0x0000},
		{.diag_tx_drv = 0xFFFF, .mgnfs_mult = 0xFFFF,
		 .cpost_mult = 0xFFFF},
		{.diag_tx_drv = 0xFFFF, .mgnfs_mult = 0xFFFF,
		 .cpost_mult = 0xFFFF},
		{.diag_tx_drv = 0xFFFF, .mgnfs_mult = 0xFFFF,
		 .cpost_mult = 0xFFFF}
	}
};

/*
 * Enable or disable PLL for selected lanes.
 */
static int cdns_torrent_dp_set_pll_en(struct cdns_torrent_phy *cdns_phy,
				      struct phy_configure_opts_dp *dp,
				      bool enable)
{
	u32 rd_val;
	u32 ret;
	struct regmap *regmap = cdns_phy->regmap_dptx_phy_reg;

	/*
	 * Used to determine, which bits to check for or enable in
	 * PHY_PMA_XCVR_PLLCLK_EN register.
	 */
	u32 pll_bits;
	/* Used to enable or disable lanes. */
	u32 pll_val;

	/* Select values of registers and mask, depending on enabled lane
	 * count.
	 */
	switch (dp->lanes) {
	/* lane 0 */
	case (1):
		pll_bits = 0x00000001;
		break;
	/* lanes 0-1 */
	case (2):
		pll_bits = 0x00000003;
		break;
	/* lanes 0-3, all */
	default:
		pll_bits = 0x0000000F;
		break;
	}

	if (enable)
		pll_val = pll_bits;
	else
		pll_val = 0x00000000;

	cdns_torrent_dp_write(regmap, PHY_PMA_XCVR_PLLCLK_EN, pll_val);

	/* Wait for acknowledgment from PHY. */
	ret = regmap_read_poll_timeout(regmap,
				       PHY_PMA_XCVR_PLLCLK_EN_ACK,
				       rd_val,
				       (rd_val & pll_bits) == pll_val,
				       0, POLL_TIMEOUT_US);
	ndelay(100);
	return ret;
}

/*
 * Perform register operations related to setting link rate, once powerstate is
 * set and PLL disable request was processed.
 */
static int cdns_torrent_dp_configure_rate(struct cdns_torrent_phy *cdns_phy,
					  struct phy_configure_opts_dp *dp)
{
	u32 ret;
	u32 read_val;

	/* Disable the cmn_pll0_en before re-programming the new data rate. */
	regmap_field_write(cdns_phy->phy_pma_pll_raw_ctrl, 0x0);

	/*
	 * Wait for PLL ready de-assertion.
	 * For PLL0 - PHY_PMA_CMN_CTRL2[2] == 1
	 */
	ret = regmap_field_read_poll_timeout(cdns_phy->phy_pma_cmn_ctrl_2,
					     read_val,
					     ((read_val >> 2) & 0x01) != 0,
					     0, POLL_TIMEOUT_US);
	if (ret)
		return ret;
	ndelay(200);

	/* DP Rate Change - VCO Output settings. */
	if (cdns_phy->ref_clk_rate == REF_CLK_19_2MHz) {
		/* PMA common configuration 19.2MHz */
		cdns_torrent_dp_pma_cmn_vco_cfg_19_2mhz(cdns_phy, dp->link_rate,
							dp->ssc);
		cdns_torrent_dp_pma_cmn_cfg_19_2mhz(cdns_phy);
	} else if (cdns_phy->ref_clk_rate == REF_CLK_25MHz) {
		/* PMA common configuration 25MHz */
		cdns_torrent_dp_pma_cmn_vco_cfg_25mhz(cdns_phy, dp->link_rate,
						      dp->ssc);
		cdns_torrent_dp_pma_cmn_cfg_25mhz(cdns_phy);
	}
	cdns_torrent_dp_pma_cmn_rate(cdns_phy, dp->link_rate, dp->lanes);

	/* Enable the cmn_pll0_en. */
	regmap_field_write(cdns_phy->phy_pma_pll_raw_ctrl, 0x3);

	/*
	 * Wait for PLL ready assertion.
	 * For PLL0 - PHY_PMA_CMN_CTRL2[0] == 1
	 */
	ret = regmap_field_read_poll_timeout(cdns_phy->phy_pma_cmn_ctrl_2,
					     read_val,
					     (read_val & 0x01) != 0,
					     0, POLL_TIMEOUT_US);
	return ret;
}

/*
 * Verify, that parameters to configure PHY with are correct.
 */
static int cdns_torrent_dp_verify_config(struct cdns_torrent_inst *inst,
					 struct phy_configure_opts_dp *dp)
{
	u8 i;

	/* If changing link rate was required, verify it's supported. */
	if (dp->set_rate) {
		switch (dp->link_rate) {
		case 1620:
		case 2160:
		case 2430:
		case 2700:
		case 3240:
		case 4320:
		case 5400:
		case 8100:
			/* valid bit rate */
			break;
		default:
			return -EINVAL;
		}
	}

	/* Verify lane count. */
	switch (dp->lanes) {
	case 1:
	case 2:
	case 4:
		/* valid lane count. */
		break;
	default:
		return -EINVAL;
	}

	/* Check against actual number of PHY's lanes. */
	if (dp->lanes > inst->num_lanes)
		return -EINVAL;

	/*
	 * If changing voltages is required, check swing and pre-emphasis
	 * levels, per-lane.
	 */
	if (dp->set_voltages) {
		/* Lane count verified previously. */
		for (i = 0; i < dp->lanes; i++) {
			if (dp->voltage[i] > 3 || dp->pre[i] > 3)
				return -EINVAL;

			/* Sum of voltage swing and pre-emphasis levels cannot
			 * exceed 3.
			 */
			if (dp->voltage[i] + dp->pre[i] > 3)
				return -EINVAL;
		}
	}

	return 0;
}

/* Set power state A0 and PLL clock enable to 0 on enabled lanes. */
static void cdns_torrent_dp_set_a0_pll(struct cdns_torrent_phy *cdns_phy,
				       u32 num_lanes)
{
	struct regmap *regmap = cdns_phy->regmap_dptx_phy_reg;
	u32 pwr_state = cdns_torrent_dp_read(regmap,
					     PHY_PMA_XCVR_POWER_STATE_REQ);
	u32 pll_clk_en = cdns_torrent_dp_read(regmap,
					      PHY_PMA_XCVR_PLLCLK_EN);

	/* Lane 0 is always enabled. */
	pwr_state &= ~(PMA_XCVR_POWER_STATE_REQ_LN_MASK <<
		       PHY_POWER_STATE_LN_0);
	pll_clk_en &= ~0x01U;

	if (num_lanes > 1) {
		/* lane 1 */
		pwr_state &= ~(PMA_XCVR_POWER_STATE_REQ_LN_MASK <<
			       PHY_POWER_STATE_LN_1);
		pll_clk_en &= ~(0x01U << 1);
	}

	if (num_lanes > 2) {
		/* lanes 2 and 3 */
		pwr_state &= ~(PMA_XCVR_POWER_STATE_REQ_LN_MASK <<
			       PHY_POWER_STATE_LN_2);
		pwr_state &= ~(PMA_XCVR_POWER_STATE_REQ_LN_MASK <<
			       PHY_POWER_STATE_LN_3);
		pll_clk_en &= ~(0x01U << 2);
		pll_clk_en &= ~(0x01U << 3);
	}

	cdns_torrent_dp_write(regmap, PHY_PMA_XCVR_POWER_STATE_REQ, pwr_state);
	cdns_torrent_dp_write(regmap, PHY_PMA_XCVR_PLLCLK_EN, pll_clk_en);
}

/* Configure lane count as required. */
static int cdns_torrent_dp_set_lanes(struct cdns_torrent_phy *cdns_phy,
				     struct phy_configure_opts_dp *dp)
{
	u32 value;
	u32 ret;
	struct regmap *regmap = cdns_phy->regmap_dptx_phy_reg;
	u8 lane_mask = (1 << dp->lanes) - 1;

	value = cdns_torrent_dp_read(regmap, PHY_RESET);
	/* clear pma_tx_elec_idle_ln_* bits. */
	value &= ~PMA_TX_ELEC_IDLE_MASK;
	/* Assert pma_tx_elec_idle_ln_* for disabled lanes. */
	value |= ((~lane_mask) << PMA_TX_ELEC_IDLE_SHIFT) &
		 PMA_TX_ELEC_IDLE_MASK;
	cdns_torrent_dp_write(regmap, PHY_RESET, value);

	/* reset the link by asserting phy_l00_reset_n low */
	cdns_torrent_dp_write(regmap, PHY_RESET,
			      value & (~PHY_L00_RESET_N_MASK));

	/*
	 * Assert lane reset on unused lanes and lane 0 so they remain in reset
	 * and powered down when re-enabling the link
	 */
	value = (value & 0x0000FFF0) | (0x0000000E & lane_mask);
	cdns_torrent_dp_write(regmap, PHY_RESET, value);

	cdns_torrent_dp_set_a0_pll(cdns_phy, dp->lanes);

	/* release phy_l0*_reset_n based on used laneCount */
	value = (value & 0x0000FFF0) | (0x0000000F & lane_mask);
	cdns_torrent_dp_write(regmap, PHY_RESET, value);

	/* Wait, until PHY gets ready after releasing PHY reset signal. */
	ret = cdns_torrent_dp_wait_pma_cmn_ready(cdns_phy);
	if (ret)
		return ret;

	ndelay(100);

	/* release pma_xcvr_pllclk_en_ln_*, only for the master lane */
	cdns_torrent_dp_write(regmap, PHY_PMA_XCVR_PLLCLK_EN, 0x0001);

	ret = cdns_torrent_dp_run(cdns_phy, dp->lanes);

	return ret;
}

/* Configure link rate as required. */
static int cdns_torrent_dp_set_rate(struct cdns_torrent_phy *cdns_phy,
				    struct phy_configure_opts_dp *dp)
{
	u32 ret;

	ret = cdns_torrent_dp_set_power_state(cdns_phy, dp->lanes,
					      POWERSTATE_A3);
	if (ret)
		return ret;
	ret = cdns_torrent_dp_set_pll_en(cdns_phy, dp, false);
	if (ret)
		return ret;
	ndelay(200);

	ret = cdns_torrent_dp_configure_rate(cdns_phy, dp);
	if (ret)
		return ret;
	ndelay(200);

	ret = cdns_torrent_dp_set_pll_en(cdns_phy, dp, true);
	if (ret)
		return ret;
	ret = cdns_torrent_dp_set_power_state(cdns_phy, dp->lanes,
					      POWERSTATE_A2);
	if (ret)
		return ret;
	ret = cdns_torrent_dp_set_power_state(cdns_phy, dp->lanes,
					      POWERSTATE_A0);
	if (ret)
		return ret;
	ndelay(900);

	return ret;
}

/* Configure voltage swing and pre-emphasis for all enabled lanes. */
static void cdns_torrent_dp_set_voltages(struct cdns_torrent_phy *cdns_phy,
					 struct phy_configure_opts_dp *dp)
{
	u8 lane;
	u16 val;

	for (lane = 0; lane < dp->lanes; lane++) {
		val = cdns_torrent_phy_read(cdns_phy->regmap_tx_lane_cdb[lane],
					    TX_DIAG_ACYA);
		/*
		 * Write 1 to register bit TX_DIAG_ACYA[0] to freeze the
		 * current state of the analog TX driver.
		 */
		val |= TX_DIAG_ACYA_HBDC_MASK;
		cdns_torrent_phy_write(cdns_phy->regmap_tx_lane_cdb[lane],
				       TX_DIAG_ACYA, val);

		cdns_torrent_phy_write(cdns_phy->regmap_tx_lane_cdb[lane],
				       TX_TXCC_CTRL, 0x08A4);
		val = vltg_coeff[dp->voltage[lane]][dp->pre[lane]].diag_tx_drv;
		cdns_torrent_phy_write(cdns_phy->regmap_tx_lane_cdb[lane],
				       DRV_DIAG_TX_DRV, val);
		val = vltg_coeff[dp->voltage[lane]][dp->pre[lane]].mgnfs_mult;
		cdns_torrent_phy_write(cdns_phy->regmap_tx_lane_cdb[lane],
				       TX_TXCC_MGNFS_MULT_000,
				       val);
		val = vltg_coeff[dp->voltage[lane]][dp->pre[lane]].cpost_mult;
		cdns_torrent_phy_write(cdns_phy->regmap_tx_lane_cdb[lane],
				       TX_TXCC_CPOST_MULT_00,
				       val);

		val = cdns_torrent_phy_read(cdns_phy->regmap_tx_lane_cdb[lane],
					    TX_DIAG_ACYA);
		/*
		 * Write 0 to register bit TX_DIAG_ACYA[0] to allow the state of
		 * analog TX driver to reflect the new programmed one.
		 */
		val &= ~TX_DIAG_ACYA_HBDC_MASK;
		cdns_torrent_phy_write(cdns_phy->regmap_tx_lane_cdb[lane],
				       TX_DIAG_ACYA, val);
	}
};

static int cdns_torrent_dp_configure(struct phy *phy,
				     union phy_configure_opts *opts)
{
	struct cdns_torrent_inst *inst = phy_get_drvdata(phy);
	struct cdns_torrent_phy *cdns_phy = dev_get_drvdata(phy->dev.parent);
	int ret;

	ret = cdns_torrent_dp_verify_config(inst, &opts->dp);
	if (ret) {
		dev_err(&phy->dev, "invalid params for phy configure\n");
		return ret;
	}

	if (opts->dp.set_lanes) {
		ret = cdns_torrent_dp_set_lanes(cdns_phy, &opts->dp);
		if (ret) {
			dev_err(&phy->dev, "cdns_torrent_dp_set_lanes failed\n");
			return ret;
		}
	}

	if (opts->dp.set_rate) {
		ret = cdns_torrent_dp_set_rate(cdns_phy, &opts->dp);
		if (ret) {
			dev_err(&phy->dev, "cdns_torrent_dp_set_rate failed\n");
			return ret;
		}
	}

	if (opts->dp.set_voltages)
		cdns_torrent_dp_set_voltages(cdns_phy, &opts->dp);

	return ret;
}

static int cdns_torrent_dp_init(struct phy *phy)
{
	unsigned char lane_bits;
	int ret;
	struct cdns_torrent_inst *inst = phy_get_drvdata(phy);
	struct cdns_torrent_phy *cdns_phy = dev_get_drvdata(phy->dev.parent);
	struct regmap *regmap = cdns_phy->regmap_dptx_phy_reg;

	switch (cdns_phy->ref_clk_rate) {
	case REF_CLK_19_2MHz:
	case REF_CLK_25MHz:
		/* Valid Ref Clock Rate */
		break;
	default:
		dev_err(cdns_phy->dev, "Unsupported Ref Clock Rate\n");
		return -EINVAL;
	}

	cdns_torrent_dp_write(regmap, PHY_AUX_CTRL, 0x0003); /* enable AUX */

	/* PHY PMA registers configuration function */
	cdns_torrent_dp_pma_cfg(cdns_phy, inst);

	/*
	 * Set lines power state to A0
	 * Set lines pll clk enable to 0
	 */
	cdns_torrent_dp_set_a0_pll(cdns_phy, inst->num_lanes);

	/*
	 * release phy_l0*_reset_n and pma_tx_elec_idle_ln_* based on
	 * used lanes
	 */
	lane_bits = (1 << inst->num_lanes) - 1;
	cdns_torrent_dp_write(regmap, PHY_RESET,
			      ((0xF & ~lane_bits) << 4) | (0xF & lane_bits));

	/* release pma_xcvr_pllclk_en_ln_*, only for the master lane */
	cdns_torrent_dp_write(regmap, PHY_PMA_XCVR_PLLCLK_EN, 0x0001);

	/* PHY PMA registers configuration functions */
	/* Initialize PHY with max supported link rate, without SSC. */
	if (cdns_phy->ref_clk_rate == REF_CLK_19_2MHz)
		cdns_torrent_dp_pma_cmn_vco_cfg_19_2mhz(cdns_phy,
							cdns_phy->max_bit_rate,
							false);
	else if (cdns_phy->ref_clk_rate == REF_CLK_25MHz)
		cdns_torrent_dp_pma_cmn_vco_cfg_25mhz(cdns_phy,
						      cdns_phy->max_bit_rate,
						      false);
	cdns_torrent_dp_pma_cmn_rate(cdns_phy, cdns_phy->max_bit_rate,
				     inst->num_lanes);

	/* take out of reset */
	regmap_field_write(cdns_phy->phy_reset_ctrl, 0x1);

	cdns_torrent_phy_on(phy);

	ret = cdns_torrent_dp_wait_pma_cmn_ready(cdns_phy);
	if (ret)
		return ret;

	ret = cdns_torrent_dp_run(cdns_phy, inst->num_lanes);

	return ret;
}

static
int cdns_torrent_dp_wait_pma_cmn_ready(struct cdns_torrent_phy *cdns_phy)
{
	unsigned int reg;
	int ret;
	struct regmap *regmap = cdns_phy->regmap_dptx_phy_reg;

	ret = regmap_read_poll_timeout(regmap, PHY_PMA_CMN_READY, reg,
				       reg & 1, 0, POLL_TIMEOUT_US);
	if (ret == -ETIMEDOUT) {
		dev_err(cdns_phy->dev,
			"timeout waiting for PMA common ready\n");
		return -ETIMEDOUT;
	}

	return 0;
}

static void cdns_torrent_dp_pma_cfg(struct cdns_torrent_phy *cdns_phy,
				    struct cdns_torrent_inst *inst)
{
	unsigned int i;

	if (cdns_phy->ref_clk_rate == REF_CLK_19_2MHz)
		/* PMA common configuration 19.2MHz */
		cdns_torrent_dp_pma_cmn_cfg_19_2mhz(cdns_phy);
	else if (cdns_phy->ref_clk_rate == REF_CLK_25MHz)
		/* PMA common configuration 25MHz */
		cdns_torrent_dp_pma_cmn_cfg_25mhz(cdns_phy);

	/* PMA lane configuration to deal with multi-link operation */
	for (i = 0; i < inst->num_lanes; i++)
		cdns_torrent_dp_pma_lane_cfg(cdns_phy, i);
}

static
void cdns_torrent_dp_pma_cmn_cfg_19_2mhz(struct cdns_torrent_phy *cdns_phy)
{
	struct regmap *regmap = cdns_phy->regmap_common_cdb;

	/* refclock registers - assumes 19.2 MHz refclock */
	cdns_torrent_phy_write(regmap, CMN_SSM_BIAS_TMR, 0x0014);
	cdns_torrent_phy_write(regmap, CMN_PLLSM0_PLLPRE_TMR, 0x0027);
	cdns_torrent_phy_write(regmap, CMN_PLLSM0_PLLLOCK_TMR, 0x00A1);
	cdns_torrent_phy_write(regmap, CMN_PLLSM1_PLLPRE_TMR, 0x0027);
	cdns_torrent_phy_write(regmap, CMN_PLLSM1_PLLLOCK_TMR, 0x00A1);
	cdns_torrent_phy_write(regmap, CMN_BGCAL_INIT_TMR, 0x0060);
	cdns_torrent_phy_write(regmap, CMN_BGCAL_ITER_TMR, 0x0060);
	cdns_torrent_phy_write(regmap, CMN_IBCAL_INIT_TMR, 0x0014);
	cdns_torrent_phy_write(regmap, CMN_TXPUCAL_INIT_TMR, 0x0018);
	cdns_torrent_phy_write(regmap, CMN_TXPUCAL_ITER_TMR, 0x0005);
	cdns_torrent_phy_write(regmap, CMN_TXPDCAL_INIT_TMR, 0x0018);
	cdns_torrent_phy_write(regmap, CMN_TXPDCAL_ITER_TMR, 0x0005);
	cdns_torrent_phy_write(regmap, CMN_RXCAL_INIT_TMR, 0x0240);
	cdns_torrent_phy_write(regmap, CMN_RXCAL_ITER_TMR, 0x0005);
	cdns_torrent_phy_write(regmap, CMN_SD_CAL_INIT_TMR, 0x0002);
	cdns_torrent_phy_write(regmap, CMN_SD_CAL_ITER_TMR, 0x0002);
	cdns_torrent_phy_write(regmap, CMN_SD_CAL_REFTIM_START, 0x000B);
	cdns_torrent_phy_write(regmap, CMN_SD_CAL_PLLCNT_START, 0x0137);

	/* PLL registers */
	cdns_torrent_phy_write(regmap, CMN_PDIAG_PLL0_CP_PADJ_M0, 0x0509);
	cdns_torrent_phy_write(regmap, CMN_PDIAG_PLL0_CP_IADJ_M0, 0x0F00);
	cdns_torrent_phy_write(regmap, CMN_PDIAG_PLL0_FILT_PADJ_M0, 0x0F08);
	cdns_torrent_phy_write(regmap, CMN_PLL0_DSM_DIAG_M0, 0x0004);
	cdns_torrent_phy_write(regmap, CMN_PDIAG_PLL1_CP_PADJ_M0, 0x0509);
	cdns_torrent_phy_write(regmap, CMN_PDIAG_PLL1_CP_IADJ_M0, 0x0F00);
	cdns_torrent_phy_write(regmap, CMN_PDIAG_PLL1_FILT_PADJ_M0, 0x0F08);
	cdns_torrent_phy_write(regmap, CMN_PLL1_DSM_DIAG_M0, 0x0004);
	cdns_torrent_phy_write(regmap, CMN_PLL0_VCOCAL_INIT_TMR, 0x00C0);
	cdns_torrent_phy_write(regmap, CMN_PLL0_VCOCAL_ITER_TMR, 0x0004);
	cdns_torrent_phy_write(regmap, CMN_PLL1_VCOCAL_INIT_TMR, 0x00C0);
	cdns_torrent_phy_write(regmap, CMN_PLL1_VCOCAL_ITER_TMR, 0x0004);
	cdns_torrent_phy_write(regmap, CMN_PLL0_VCOCAL_REFTIM_START, 0x0260);
	cdns_torrent_phy_write(regmap, CMN_PLL0_VCOCAL_TCTRL, 0x0003);
	cdns_torrent_phy_write(regmap, CMN_PLL1_VCOCAL_REFTIM_START, 0x0260);
	cdns_torrent_phy_write(regmap, CMN_PLL1_VCOCAL_TCTRL, 0x0003);
}

/*
 * Set registers responsible for enabling and configuring SSC, with second and
 * third register values provided by parameters.
 */
static
void cdns_torrent_dp_enable_ssc_19_2mhz(struct cdns_torrent_phy *cdns_phy,
					u32 ctrl2_val, u32 ctrl3_val)
{
	struct regmap *regmap = cdns_phy->regmap_common_cdb;

	cdns_torrent_phy_write(regmap, CMN_PLL0_SS_CTRL1_M0, 0x0001);
	cdns_torrent_phy_write(regmap, CMN_PLL0_SS_CTRL1_M0, ctrl2_val);
	cdns_torrent_phy_write(regmap, CMN_PLL0_SS_CTRL1_M0, ctrl3_val);
	cdns_torrent_phy_write(regmap, CMN_PLL0_SS_CTRL4_M0, 0x0003);
	cdns_torrent_phy_write(regmap, CMN_PLL1_SS_CTRL1_M0, 0x0001);
	cdns_torrent_phy_write(regmap, CMN_PLL1_SS_CTRL1_M0, ctrl2_val);
	cdns_torrent_phy_write(regmap, CMN_PLL1_SS_CTRL1_M0, ctrl3_val);
	cdns_torrent_phy_write(regmap, CMN_PLL1_SS_CTRL4_M0, 0x0003);
}

static
void cdns_torrent_dp_pma_cmn_vco_cfg_19_2mhz(struct cdns_torrent_phy *cdns_phy,
					     u32 rate, bool ssc)
{
	struct regmap *regmap = cdns_phy->regmap_common_cdb;

	/* Assumes 19.2 MHz refclock */
	switch (rate) {
	/* Setting VCO for 10.8GHz */
	case 2700:
	case 5400:
		cdns_torrent_phy_write(regmap,
				       CMN_PLL0_INTDIV_M0, 0x0119);
		cdns_torrent_phy_write(regmap,
				       CMN_PLL0_FRACDIVL_M0, 0x4000);
		cdns_torrent_phy_write(regmap,
				       CMN_PLL0_FRACDIVH_M0, 0x0002);
		cdns_torrent_phy_write(regmap,
				       CMN_PLL0_HIGH_THR_M0, 0x00BC);
		cdns_torrent_phy_write(regmap,
				       CMN_PDIAG_PLL0_CTRL_M0, 0x0012);
		cdns_torrent_phy_write(regmap,
				       CMN_PLL1_INTDIV_M0, 0x0119);
		cdns_torrent_phy_write(regmap,
				       CMN_PLL1_FRACDIVL_M0, 0x4000);
		cdns_torrent_phy_write(regmap,
				       CMN_PLL1_FRACDIVH_M0, 0x0002);
		cdns_torrent_phy_write(regmap,
				       CMN_PLL1_HIGH_THR_M0, 0x00BC);
		cdns_torrent_phy_write(regmap,
				       CMN_PDIAG_PLL1_CTRL_M0, 0x0012);
		if (ssc)
			cdns_torrent_dp_enable_ssc_19_2mhz(cdns_phy, 0x033A,
							   0x006A);
		break;
	/* Setting VCO for 9.72GHz */
	case 1620:
	case 2430:
	case 3240:
		cdns_torrent_phy_write(regmap,
				       CMN_PLL0_INTDIV_M0, 0x01FA);
		cdns_torrent_phy_write(regmap,
				       CMN_PLL0_FRACDIVL_M0, 0x4000);
		cdns_torrent_phy_write(regmap,
				       CMN_PLL0_FRACDIVH_M0, 0x0002);
		cdns_torrent_phy_write(regmap,
				       CMN_PLL0_HIGH_THR_M0, 0x0152);
		cdns_torrent_phy_write(regmap,
				       CMN_PDIAG_PLL0_CTRL_M0, 0x0002);
		cdns_torrent_phy_write(regmap,
				       CMN_PLL1_INTDIV_M0, 0x01FA);
		cdns_torrent_phy_write(regmap,
				       CMN_PLL1_FRACDIVL_M0, 0x4000);
		cdns_torrent_phy_write(regmap,
				       CMN_PLL1_FRACDIVH_M0, 0x0002);
		cdns_torrent_phy_write(regmap,
				       CMN_PLL1_HIGH_THR_M0, 0x0152);
		cdns_torrent_phy_write(regmap,
				       CMN_PDIAG_PLL1_CTRL_M0, 0x0002);
		if (ssc)
			cdns_torrent_dp_enable_ssc_19_2mhz(cdns_phy, 0x05DD,
							   0x0069);
		break;
	/* Setting VCO for 8.64GHz */
	case 2160:
	case 4320:
		cdns_torrent_phy_write(regmap,
				       CMN_PLL0_INTDIV_M0, 0x01C2);
		cdns_torrent_phy_write(regmap,
				       CMN_PLL0_FRACDIVL_M0, 0x0000);
		cdns_torrent_phy_write(regmap,
				       CMN_PLL0_FRACDIVH_M0, 0x0002);
		cdns_torrent_phy_write(regmap,
				       CMN_PLL0_HIGH_THR_M0, 0x012C);
		cdns_torrent_phy_write(regmap,
				       CMN_PDIAG_PLL0_CTRL_M0, 0x0002);
		cdns_torrent_phy_write(regmap,
				       CMN_PLL1_INTDIV_M0, 0x01C2);
		cdns_torrent_phy_write(regmap,
				       CMN_PLL1_FRACDIVL_M0, 0x0000);
		cdns_torrent_phy_write(regmap,
				       CMN_PLL1_FRACDIVH_M0, 0x0002);
		cdns_torrent_phy_write(regmap,
				       CMN_PLL1_HIGH_THR_M0, 0x012C);
		cdns_torrent_phy_write(regmap,
				       CMN_PDIAG_PLL1_CTRL_M0, 0x0002);
		if (ssc)
			cdns_torrent_dp_enable_ssc_19_2mhz(cdns_phy, 0x0536,
							   0x0069);
		break;
	/* Setting VCO for 8.1GHz */
	case 8100:
		cdns_torrent_phy_write(regmap,
				       CMN_PLL0_INTDIV_M0, 0x01A5);
		cdns_torrent_phy_write(regmap,
				       CMN_PLL0_FRACDIVL_M0, 0xE000);
		cdns_torrent_phy_write(regmap,
				       CMN_PLL0_FRACDIVH_M0, 0x0002);
		cdns_torrent_phy_write(regmap,
				       CMN_PLL0_HIGH_THR_M0, 0x011A);
		cdns_torrent_phy_write(regmap,
				       CMN_PDIAG_PLL0_CTRL_M0, 0x0002);
		cdns_torrent_phy_write(regmap,
				       CMN_PLL1_INTDIV_M0, 0x01A5);
		cdns_torrent_phy_write(regmap,
				       CMN_PLL1_FRACDIVL_M0, 0xE000);
		cdns_torrent_phy_write(regmap,
				       CMN_PLL1_FRACDIVH_M0, 0x0002);
		cdns_torrent_phy_write(regmap,
				       CMN_PLL1_HIGH_THR_M0, 0x011A);
		cdns_torrent_phy_write(regmap,
				       CMN_PDIAG_PLL1_CTRL_M0, 0x0002);
		if (ssc)
			cdns_torrent_dp_enable_ssc_19_2mhz(cdns_phy, 0x04D7,
							   0x006A);
		break;
	}

	if (ssc) {
		cdns_torrent_phy_write(regmap,
				       CMN_PLL0_VCOCAL_PLLCNT_START, 0x025E);
		cdns_torrent_phy_write(regmap,
				       CMN_PLL0_LOCK_PLLCNT_THR, 0x0005);
		cdns_torrent_phy_write(regmap,
				       CMN_PLL1_VCOCAL_PLLCNT_START, 0x025E);
		cdns_torrent_phy_write(regmap,
				       CMN_PLL1_LOCK_PLLCNT_THR, 0x0005);
	} else {
		cdns_torrent_phy_write(regmap,
				       CMN_PLL0_VCOCAL_PLLCNT_START, 0x0260);
		cdns_torrent_phy_write(regmap,
				       CMN_PLL1_VCOCAL_PLLCNT_START, 0x0260);
		/* Set reset register values to disable SSC */
		cdns_torrent_phy_write(regmap,
				       CMN_PLL0_SS_CTRL1_M0, 0x0002);
		cdns_torrent_phy_write(regmap,
				       CMN_PLL0_SS_CTRL2_M0, 0x0000);
		cdns_torrent_phy_write(regmap,
				       CMN_PLL0_SS_CTRL3_M0, 0x0000);
		cdns_torrent_phy_write(regmap,
				       CMN_PLL0_SS_CTRL4_M0, 0x0000);
		cdns_torrent_phy_write(regmap,
				       CMN_PLL0_LOCK_PLLCNT_THR, 0x0003);
		cdns_torrent_phy_write(regmap,
				       CMN_PLL1_SS_CTRL1_M0, 0x0002);
		cdns_torrent_phy_write(regmap,
				       CMN_PLL1_SS_CTRL2_M0, 0x0000);
		cdns_torrent_phy_write(regmap,
				       CMN_PLL1_SS_CTRL3_M0, 0x0000);
		cdns_torrent_phy_write(regmap,
				       CMN_PLL1_SS_CTRL4_M0, 0x0000);
		cdns_torrent_phy_write(regmap,
				       CMN_PLL1_LOCK_PLLCNT_THR, 0x0003);
	}

	cdns_torrent_phy_write(regmap, CMN_PLL0_LOCK_REFCNT_START, 0x0099);
	cdns_torrent_phy_write(regmap, CMN_PLL0_LOCK_PLLCNT_START, 0x0099);
	cdns_torrent_phy_write(regmap, CMN_PLL1_LOCK_REFCNT_START, 0x0099);
	cdns_torrent_phy_write(regmap, CMN_PLL1_LOCK_PLLCNT_START, 0x0099);
}

static
void cdns_torrent_dp_pma_cmn_cfg_25mhz(struct cdns_torrent_phy *cdns_phy)
{
	struct regmap *regmap = cdns_phy->regmap_common_cdb;

	/* refclock registers - assumes 25 MHz refclock */
	cdns_torrent_phy_write(regmap, CMN_SSM_BIAS_TMR, 0x0019);
	cdns_torrent_phy_write(regmap, CMN_PLLSM0_PLLPRE_TMR, 0x0032);
	cdns_torrent_phy_write(regmap, CMN_PLLSM0_PLLLOCK_TMR, 0x00D1);
	cdns_torrent_phy_write(regmap, CMN_PLLSM1_PLLPRE_TMR, 0x0032);
	cdns_torrent_phy_write(regmap, CMN_PLLSM1_PLLLOCK_TMR, 0x00D1);
	cdns_torrent_phy_write(regmap, CMN_BGCAL_INIT_TMR, 0x007D);
	cdns_torrent_phy_write(regmap, CMN_BGCAL_ITER_TMR, 0x007D);
	cdns_torrent_phy_write(regmap, CMN_IBCAL_INIT_TMR, 0x0019);
	cdns_torrent_phy_write(regmap, CMN_TXPUCAL_INIT_TMR, 0x001E);
	cdns_torrent_phy_write(regmap, CMN_TXPUCAL_ITER_TMR, 0x0006);
	cdns_torrent_phy_write(regmap, CMN_TXPDCAL_INIT_TMR, 0x001E);
	cdns_torrent_phy_write(regmap, CMN_TXPDCAL_ITER_TMR, 0x0006);
	cdns_torrent_phy_write(regmap, CMN_RXCAL_INIT_TMR, 0x02EE);
	cdns_torrent_phy_write(regmap, CMN_RXCAL_ITER_TMR, 0x0006);
	cdns_torrent_phy_write(regmap, CMN_SD_CAL_INIT_TMR, 0x0002);
	cdns_torrent_phy_write(regmap, CMN_SD_CAL_ITER_TMR, 0x0002);
	cdns_torrent_phy_write(regmap, CMN_SD_CAL_REFTIM_START, 0x000E);
	cdns_torrent_phy_write(regmap, CMN_SD_CAL_PLLCNT_START, 0x012B);

	/* PLL registers */
	cdns_torrent_phy_write(regmap, CMN_PDIAG_PLL0_CP_PADJ_M0, 0x0509);
	cdns_torrent_phy_write(regmap, CMN_PDIAG_PLL0_CP_IADJ_M0, 0x0F00);
	cdns_torrent_phy_write(regmap, CMN_PDIAG_PLL0_FILT_PADJ_M0, 0x0F08);
	cdns_torrent_phy_write(regmap, CMN_PLL0_DSM_DIAG_M0, 0x0004);
	cdns_torrent_phy_write(regmap, CMN_PDIAG_PLL1_CP_PADJ_M0, 0x0509);
	cdns_torrent_phy_write(regmap, CMN_PDIAG_PLL1_CP_IADJ_M0, 0x0F00);
	cdns_torrent_phy_write(regmap, CMN_PDIAG_PLL1_FILT_PADJ_M0, 0x0F08);
	cdns_torrent_phy_write(regmap, CMN_PLL1_DSM_DIAG_M0, 0x0004);
	cdns_torrent_phy_write(regmap, CMN_PLL0_VCOCAL_INIT_TMR, 0x00FA);
	cdns_torrent_phy_write(regmap, CMN_PLL0_VCOCAL_ITER_TMR, 0x0004);
	cdns_torrent_phy_write(regmap, CMN_PLL1_VCOCAL_INIT_TMR, 0x00FA);
	cdns_torrent_phy_write(regmap, CMN_PLL1_VCOCAL_ITER_TMR, 0x0004);
	cdns_torrent_phy_write(regmap, CMN_PLL0_VCOCAL_REFTIM_START, 0x0317);
	cdns_torrent_phy_write(regmap, CMN_PLL0_VCOCAL_TCTRL, 0x0003);
	cdns_torrent_phy_write(regmap, CMN_PLL1_VCOCAL_REFTIM_START, 0x0317);
	cdns_torrent_phy_write(regmap, CMN_PLL1_VCOCAL_TCTRL, 0x0003);
}

/*
 * Set registers responsible for enabling and configuring SSC, with second
 * register value provided by a parameter.
 */
static void cdns_torrent_dp_enable_ssc_25mhz(struct cdns_torrent_phy *cdns_phy,
					     u32 ctrl2_val)
{
	struct regmap *regmap = cdns_phy->regmap_common_cdb;

	cdns_torrent_phy_write(regmap, CMN_PLL0_SS_CTRL1_M0, 0x0001);
	cdns_torrent_phy_write(regmap, CMN_PLL0_SS_CTRL1_M0, ctrl2_val);
	cdns_torrent_phy_write(regmap, CMN_PLL0_SS_CTRL1_M0, 0x007F);
	cdns_torrent_phy_write(regmap, CMN_PLL0_SS_CTRL4_M0, 0x0003);
	cdns_torrent_phy_write(regmap, CMN_PLL1_SS_CTRL1_M0, 0x0001);
	cdns_torrent_phy_write(regmap, CMN_PLL1_SS_CTRL1_M0, ctrl2_val);
	cdns_torrent_phy_write(regmap, CMN_PLL1_SS_CTRL1_M0, 0x007F);
	cdns_torrent_phy_write(regmap, CMN_PLL1_SS_CTRL4_M0, 0x0003);
}

static
void cdns_torrent_dp_pma_cmn_vco_cfg_25mhz(struct cdns_torrent_phy *cdns_phy,
					   u32 rate, bool ssc)
{
	struct regmap *regmap = cdns_phy->regmap_common_cdb;

	/* Assumes 25 MHz refclock */
	switch (rate) {
	/* Setting VCO for 10.8GHz */
	case 2700:
	case 5400:
		cdns_torrent_phy_write(regmap, CMN_PLL0_INTDIV_M0, 0x01B0);
		cdns_torrent_phy_write(regmap, CMN_PLL0_FRACDIVL_M0, 0x0000);
		cdns_torrent_phy_write(regmap, CMN_PLL0_FRACDIVH_M0, 0x0002);
		cdns_torrent_phy_write(regmap, CMN_PLL0_HIGH_THR_M0, 0x0120);
		cdns_torrent_phy_write(regmap, CMN_PLL1_INTDIV_M0, 0x01B0);
		cdns_torrent_phy_write(regmap, CMN_PLL1_FRACDIVL_M0, 0x0000);
		cdns_torrent_phy_write(regmap, CMN_PLL1_FRACDIVH_M0, 0x0002);
		cdns_torrent_phy_write(regmap, CMN_PLL1_HIGH_THR_M0, 0x0120);
		if (ssc)
			cdns_torrent_dp_enable_ssc_25mhz(cdns_phy, 0x0423);
		break;
	/* Setting VCO for 9.72GHz */
	case 1620:
	case 2430:
	case 3240:
		cdns_torrent_phy_write(regmap, CMN_PLL0_INTDIV_M0, 0x0184);
		cdns_torrent_phy_write(regmap, CMN_PLL0_FRACDIVL_M0, 0xCCCD);
		cdns_torrent_phy_write(regmap, CMN_PLL0_FRACDIVH_M0, 0x0002);
		cdns_torrent_phy_write(regmap, CMN_PLL0_HIGH_THR_M0, 0x0104);
		cdns_torrent_phy_write(regmap, CMN_PLL1_INTDIV_M0, 0x0184);
		cdns_torrent_phy_write(regmap, CMN_PLL1_FRACDIVL_M0, 0xCCCD);
		cdns_torrent_phy_write(regmap, CMN_PLL1_FRACDIVH_M0, 0x0002);
		cdns_torrent_phy_write(regmap, CMN_PLL1_HIGH_THR_M0, 0x0104);
		if (ssc)
			cdns_torrent_dp_enable_ssc_25mhz(cdns_phy, 0x03B9);
		break;
	/* Setting VCO for 8.64GHz */
	case 2160:
	case 4320:
		cdns_torrent_phy_write(regmap, CMN_PLL0_INTDIV_M0, 0x0159);
		cdns_torrent_phy_write(regmap, CMN_PLL0_FRACDIVL_M0, 0x999A);
		cdns_torrent_phy_write(regmap, CMN_PLL0_FRACDIVH_M0, 0x0002);
		cdns_torrent_phy_write(regmap, CMN_PLL0_HIGH_THR_M0, 0x00E7);
		cdns_torrent_phy_write(regmap, CMN_PLL1_INTDIV_M0, 0x0159);
		cdns_torrent_phy_write(regmap, CMN_PLL1_FRACDIVL_M0, 0x999A);
		cdns_torrent_phy_write(regmap, CMN_PLL1_FRACDIVH_M0, 0x0002);
		cdns_torrent_phy_write(regmap, CMN_PLL1_HIGH_THR_M0, 0x00E7);
		if (ssc)
			cdns_torrent_dp_enable_ssc_25mhz(cdns_phy, 0x034F);
		break;
	/* Setting VCO for 8.1GHz */
	case 8100:
		cdns_torrent_phy_write(regmap, CMN_PLL0_INTDIV_M0, 0x0144);
		cdns_torrent_phy_write(regmap, CMN_PLL0_FRACDIVL_M0, 0x0000);
		cdns_torrent_phy_write(regmap, CMN_PLL0_FRACDIVH_M0, 0x0002);
		cdns_torrent_phy_write(regmap, CMN_PLL0_HIGH_THR_M0, 0x00D8);
		cdns_torrent_phy_write(regmap, CMN_PLL1_INTDIV_M0, 0x0144);
		cdns_torrent_phy_write(regmap, CMN_PLL1_FRACDIVL_M0, 0x0000);
		cdns_torrent_phy_write(regmap, CMN_PLL1_FRACDIVH_M0, 0x0002);
		cdns_torrent_phy_write(regmap, CMN_PLL1_HIGH_THR_M0, 0x00D8);
		if (ssc)
			cdns_torrent_dp_enable_ssc_25mhz(cdns_phy, 0x031A);
		break;
	}

	cdns_torrent_phy_write(regmap, CMN_PDIAG_PLL0_CTRL_M0, 0x0002);
	cdns_torrent_phy_write(regmap, CMN_PDIAG_PLL1_CTRL_M0, 0x0002);

	if (ssc) {
		cdns_torrent_phy_write(regmap,
				       CMN_PLL0_VCOCAL_PLLCNT_START, 0x0315);
		cdns_torrent_phy_write(regmap,
				       CMN_PLL0_LOCK_PLLCNT_THR, 0x0005);
		cdns_torrent_phy_write(regmap,
				       CMN_PLL1_VCOCAL_PLLCNT_START, 0x0315);
		cdns_torrent_phy_write(regmap,
				       CMN_PLL1_LOCK_PLLCNT_THR, 0x0005);
	} else {
		cdns_torrent_phy_write(regmap,
				       CMN_PLL0_VCOCAL_PLLCNT_START, 0x0317);
		cdns_torrent_phy_write(regmap,
				       CMN_PLL1_VCOCAL_PLLCNT_START, 0x0317);
		/* Set reset register values to disable SSC */
		cdns_torrent_phy_write(regmap, CMN_PLL0_SS_CTRL1_M0, 0x0002);
		cdns_torrent_phy_write(regmap, CMN_PLL0_SS_CTRL2_M0, 0x0000);
		cdns_torrent_phy_write(regmap, CMN_PLL0_SS_CTRL3_M0, 0x0000);
		cdns_torrent_phy_write(regmap, CMN_PLL0_SS_CTRL4_M0, 0x0000);
		cdns_torrent_phy_write(regmap,
				       CMN_PLL0_LOCK_PLLCNT_THR, 0x0003);
		cdns_torrent_phy_write(regmap, CMN_PLL1_SS_CTRL1_M0, 0x0002);
		cdns_torrent_phy_write(regmap, CMN_PLL1_SS_CTRL2_M0, 0x0000);
		cdns_torrent_phy_write(regmap, CMN_PLL1_SS_CTRL3_M0, 0x0000);
		cdns_torrent_phy_write(regmap, CMN_PLL1_SS_CTRL4_M0, 0x0000);
		cdns_torrent_phy_write(regmap,
				       CMN_PLL1_LOCK_PLLCNT_THR, 0x0003);
	}

	cdns_torrent_phy_write(regmap, CMN_PLL0_LOCK_REFCNT_START, 0x00C7);
	cdns_torrent_phy_write(regmap, CMN_PLL0_LOCK_PLLCNT_START, 0x00C7);
	cdns_torrent_phy_write(regmap, CMN_PLL1_LOCK_REFCNT_START, 0x00C7);
	cdns_torrent_phy_write(regmap, CMN_PLL1_LOCK_PLLCNT_START, 0x00C7);
}

static void cdns_torrent_dp_pma_cmn_rate(struct cdns_torrent_phy *cdns_phy,
					 u32 rate, u32 num_lanes)
{
	unsigned int clk_sel_val = 0;
	unsigned int hsclk_div_val = 0;
	unsigned int i;

	/* 16'h0000 for single DP link configuration */
	regmap_field_write(cdns_phy->phy_pll_cfg, 0x0);

	switch (rate) {
	case 1620:
		clk_sel_val = 0x0f01;
		hsclk_div_val = 2;
		break;
	case 2160:
	case 2430:
	case 2700:
		clk_sel_val = 0x0701;
		hsclk_div_val = 1;
		break;
	case 3240:
		clk_sel_val = 0x0b00;
		hsclk_div_val = 2;
		break;
	case 4320:
	case 5400:
		clk_sel_val = 0x0301;
		hsclk_div_val = 0;
		break;
	case 8100:
		clk_sel_val = 0x0200;
		hsclk_div_val = 0;
		break;
	}

	cdns_torrent_phy_write(cdns_phy->regmap_common_cdb,
			       CMN_PDIAG_PLL0_CLK_SEL_M0, clk_sel_val);
	cdns_torrent_phy_write(cdns_phy->regmap_common_cdb,
			       CMN_PDIAG_PLL1_CLK_SEL_M0, clk_sel_val);

	/* PMA lane configuration to deal with multi-link operation */
	for (i = 0; i < num_lanes; i++)
		cdns_torrent_phy_write(cdns_phy->regmap_tx_lane_cdb[i],
				       XCVR_DIAG_HSCLK_DIV, hsclk_div_val);
}

static void cdns_torrent_dp_pma_lane_cfg(struct cdns_torrent_phy *cdns_phy,
					 unsigned int lane)
{
	/* Per lane, refclock-dependent receiver detection setting */
	if (cdns_phy->ref_clk_rate == REF_CLK_19_2MHz)
		cdns_torrent_phy_write(cdns_phy->regmap_tx_lane_cdb[lane],
				       TX_RCVDET_ST_TMR, 0x0780);
	else if (cdns_phy->ref_clk_rate == REF_CLK_25MHz)
		cdns_torrent_phy_write(cdns_phy->regmap_tx_lane_cdb[lane],
				       TX_RCVDET_ST_TMR, 0x09C4);

	/* Writing Tx/Rx Power State Controllers registers */
	cdns_torrent_phy_write(cdns_phy->regmap_tx_lane_cdb[lane],
			       TX_PSC_A0, 0x00FB);
	cdns_torrent_phy_write(cdns_phy->regmap_tx_lane_cdb[lane],
			       TX_PSC_A2, 0x04AA);
	cdns_torrent_phy_write(cdns_phy->regmap_tx_lane_cdb[lane],
			       TX_PSC_A3, 0x04AA);
	cdns_torrent_phy_write(cdns_phy->regmap_rx_lane_cdb[lane],
			       RX_PSC_A0, 0x0000);
	cdns_torrent_phy_write(cdns_phy->regmap_rx_lane_cdb[lane],
			       RX_PSC_A2, 0x0000);
	cdns_torrent_phy_write(cdns_phy->regmap_rx_lane_cdb[lane],
			       RX_PSC_A3, 0x0000);

	cdns_torrent_phy_write(cdns_phy->regmap_rx_lane_cdb[lane],
			       RX_PSC_CAL, 0x0000);

	cdns_torrent_phy_write(cdns_phy->regmap_rx_lane_cdb[lane],
			       RX_REE_GCSM1_CTRL, 0x0000);
	cdns_torrent_phy_write(cdns_phy->regmap_rx_lane_cdb[lane],
			       RX_REE_GCSM2_CTRL, 0x0000);
	cdns_torrent_phy_write(cdns_phy->regmap_rx_lane_cdb[lane],
			       RX_REE_PERGCSM_CTRL, 0x0000);

	cdns_torrent_phy_write(cdns_phy->regmap_tx_lane_cdb[lane],
			       XCVR_DIAG_BIDI_CTRL, 0x000F);
	cdns_torrent_phy_write(cdns_phy->regmap_tx_lane_cdb[lane],
			       XCVR_DIAG_PLLDRC_CTRL, 0x0001);
	cdns_torrent_phy_write(cdns_phy->regmap_tx_lane_cdb[lane],
			       XCVR_DIAG_HSCLK_SEL, 0x0000);
}

static int cdns_torrent_dp_set_power_state(struct cdns_torrent_phy *cdns_phy,
					   u32 num_lanes,
					   enum phy_powerstate powerstate)
{
	/* Register value for power state for a single byte. */
	u32 value_part;
	u32 value;
	u32 mask;
	u32 read_val;
	u32 ret;
	struct regmap *regmap = cdns_phy->regmap_dptx_phy_reg;

	switch (powerstate) {
	case (POWERSTATE_A0):
		value_part = 0x01U;
		break;
	case (POWERSTATE_A2):
		value_part = 0x04U;
		break;
	default:
		/* Powerstate A3 */
		value_part = 0x08U;
		break;
	}

	/* Select values of registers and mask, depending on enabled
	 * lane count.
	 */
	switch (num_lanes) {
	/* lane 0 */
	case (1):
		value = value_part;
		mask = 0x0000003FU;
		break;
	/* lanes 0-1 */
	case (2):
		value = (value_part
			 | (value_part << 8));
		mask = 0x00003F3FU;
		break;
	/* lanes 0-3, all */
	default:
		value = (value_part
			 | (value_part << 8)
			 | (value_part << 16)
			 | (value_part << 24));
		mask = 0x3F3F3F3FU;
		break;
	}

	/* Set power state A<n>. */
	cdns_torrent_dp_write(regmap, PHY_PMA_XCVR_POWER_STATE_REQ, value);
	/* Wait, until PHY acknowledges power state completion. */
	ret = regmap_read_poll_timeout(regmap, PHY_PMA_XCVR_POWER_STATE_ACK,
				       read_val, (read_val & mask) == value, 0,
				       POLL_TIMEOUT_US);
	cdns_torrent_dp_write(regmap, PHY_PMA_XCVR_POWER_STATE_REQ, 0x00000000);
	ndelay(100);

	return ret;
}

static int cdns_torrent_dp_run(struct cdns_torrent_phy *cdns_phy, u32 num_lanes)
{
	unsigned int read_val;
	int ret;
	struct regmap *regmap = cdns_phy->regmap_dptx_phy_reg;

	/*
	 * waiting for ACK of pma_xcvr_pllclk_en_ln_*, only for the
	 * master lane
	 */
	ret = regmap_read_poll_timeout(regmap, PHY_PMA_XCVR_PLLCLK_EN_ACK,
				       read_val, read_val & 1,
				       0, POLL_TIMEOUT_US);
	if (ret == -ETIMEDOUT) {
		dev_err(cdns_phy->dev,
			"timeout waiting for link PLL clock enable ack\n");
		return ret;
	}

	ndelay(100);

	ret = cdns_torrent_dp_set_power_state(cdns_phy, num_lanes,
					      POWERSTATE_A2);
	if (ret)
		return ret;

	ret = cdns_torrent_dp_set_power_state(cdns_phy, num_lanes,
					      POWERSTATE_A0);

	return ret;
}

static int cdns_torrent_phy_on(struct phy *phy)
{
	struct cdns_torrent_inst *inst = phy_get_drvdata(phy);
	struct cdns_torrent_phy *cdns_phy = dev_get_drvdata(phy->dev.parent);
	u32 read_val;
	int ret;

	if (cdns_phy->nsubnodes == 1) {
		/* Take the PHY lane group out of reset */
		reset_control_deassert(inst->lnk_rst);

		/* Take the PHY out of reset */
		ret = reset_control_deassert(cdns_phy->phy_rst);
		if (ret)
			return ret;
	}

	/*
	 * Wait for cmn_ready assertion
	 * PHY_PMA_CMN_CTRL1[0] == 1
	 */
	ret = regmap_field_read_poll_timeout(cdns_phy->phy_pma_cmn_ctrl_1,
					     read_val, read_val, 1000,
					     PLL_LOCK_TIMEOUT);
	if (ret) {
		dev_err(cdns_phy->dev, "Timeout waiting for CMN ready\n");
		return ret;
	}

	mdelay(10);

	return 0;
}

static int cdns_torrent_phy_off(struct phy *phy)
{
	struct cdns_torrent_inst *inst = phy_get_drvdata(phy);
	struct cdns_torrent_phy *cdns_phy = dev_get_drvdata(phy->dev.parent);
	int ret;

	if (cdns_phy->nsubnodes != 1)
		return 0;

	ret = reset_control_assert(cdns_phy->phy_rst);
	if (ret)
		return ret;

	return reset_control_assert(inst->lnk_rst);
}

static struct regmap *cdns_regmap_init(struct device *dev, void __iomem *base,
				       u32 block_offset,
				       u8 reg_offset_shift,
				       const struct regmap_config *config)
{
	struct cdns_regmap_cdb_context *ctx;

	ctx = devm_kzalloc(dev, sizeof(*ctx), GFP_KERNEL);
	if (!ctx)
		return ERR_PTR(-ENOMEM);

	ctx->dev = dev;
	ctx->base = base + block_offset;
	ctx->reg_offset_shift = reg_offset_shift;

	return devm_regmap_init(dev, NULL, ctx, config);
}

static int cdns_torrent_dp_regfield_init(struct cdns_torrent_phy *cdns_phy)
{
	struct device *dev = cdns_phy->dev;
	struct regmap_field *field;
	struct regmap *regmap;

	regmap = cdns_phy->regmap_dptx_phy_reg;
	field = devm_regmap_field_alloc(dev, regmap, phy_reset_ctrl);
	if (IS_ERR(field)) {
		dev_err(dev, "PHY_RESET reg field init failed\n");
		return PTR_ERR(field);
	}
	cdns_phy->phy_reset_ctrl = field;

	return 0;
}

static int cdns_torrent_regfield_init(struct cdns_torrent_phy *cdns_phy)
{
	struct device *dev = cdns_phy->dev;
	struct regmap_field *field;
	struct regmap *regmap;

	regmap = cdns_phy->regmap_phy_pcs_common_cdb;
	field = devm_regmap_field_alloc(dev, regmap, phy_pll_cfg);
	if (IS_ERR(field)) {
		dev_err(dev, "PHY_PLL_CFG reg field init failed\n");
		return PTR_ERR(field);
	}
	cdns_phy->phy_pll_cfg = field;

	regmap = cdns_phy->regmap_phy_pma_common_cdb;
	field = devm_regmap_field_alloc(dev, regmap, phy_pma_cmn_ctrl_1);
	if (IS_ERR(field)) {
		dev_err(dev, "PHY_PMA_CMN_CTRL1 reg field init failed\n");
		return PTR_ERR(field);
	}
	cdns_phy->phy_pma_cmn_ctrl_1 = field;

	regmap = cdns_phy->regmap_phy_pma_common_cdb;
	field = devm_regmap_field_alloc(dev, regmap, phy_pma_cmn_ctrl_2);
	if (IS_ERR(field)) {
		dev_err(dev, "PHY_PMA_CMN_CTRL2 reg field init failed\n");
		return PTR_ERR(field);
	}
	cdns_phy->phy_pma_cmn_ctrl_2 = field;

	regmap = cdns_phy->regmap_phy_pma_common_cdb;
	field = devm_regmap_field_alloc(dev, regmap, phy_pma_pll_raw_ctrl);
	if (IS_ERR(field)) {
		dev_err(dev, "PHY_PMA_PLL_RAW_CTRL reg field init failed\n");
		return PTR_ERR(field);
	}
	cdns_phy->phy_pma_pll_raw_ctrl = field;

	return 0;
}

static int cdns_torrent_dp_regmap_init(struct cdns_torrent_phy *cdns_phy)
{
	void __iomem *base = cdns_phy->base;
	struct device *dev = cdns_phy->dev;
	struct regmap *regmap;
	u8 reg_offset_shift;
	u32 block_offset;

	reg_offset_shift = cdns_phy->init_data->reg_offset_shift;

	block_offset = TORRENT_DPTX_PHY_OFFSET;
	regmap = cdns_regmap_init(dev, base, block_offset,
				  reg_offset_shift,
				  &cdns_torrent_dptx_phy_config);
	if (IS_ERR(regmap)) {
		dev_err(dev, "Failed to init DPTX PHY regmap\n");
		return PTR_ERR(regmap);
	}
	cdns_phy->regmap_dptx_phy_reg = regmap;

	return 0;
}

static int cdns_torrent_regmap_init(struct cdns_torrent_phy *cdns_phy)
{
	void __iomem *sd_base = cdns_phy->sd_base;
	u8 block_offset_shift, reg_offset_shift;
	struct device *dev = cdns_phy->dev;
	struct regmap *regmap;
	u32 block_offset;
	int i;

	block_offset_shift = cdns_phy->init_data->block_offset_shift;
	reg_offset_shift = cdns_phy->init_data->reg_offset_shift;

	for (i = 0; i < MAX_NUM_LANES; i++) {
		block_offset = TORRENT_TX_LANE_CDB_OFFSET(i, block_offset_shift,
							  reg_offset_shift);
		regmap = cdns_regmap_init(dev, sd_base, block_offset,
					  reg_offset_shift,
					  &cdns_torrent_tx_lane_cdb_config[i]);
		if (IS_ERR(regmap)) {
			dev_err(dev, "Failed to init tx lane CDB regmap\n");
			return PTR_ERR(regmap);
		}
		cdns_phy->regmap_tx_lane_cdb[i] = regmap;

		block_offset = TORRENT_RX_LANE_CDB_OFFSET(i, block_offset_shift,
							  reg_offset_shift);
		regmap = cdns_regmap_init(dev, sd_base, block_offset,
					  reg_offset_shift,
					  &cdns_torrent_rx_lane_cdb_config[i]);
		if (IS_ERR(regmap)) {
			dev_err(dev, "Failed to init rx lane CDB regmap\n");
			return PTR_ERR(regmap);
		}
		cdns_phy->regmap_rx_lane_cdb[i] = regmap;
	}

	block_offset = TORRENT_COMMON_CDB_OFFSET;
	regmap = cdns_regmap_init(dev, sd_base, block_offset,
				  reg_offset_shift,
				  &cdns_torrent_common_cdb_config);
	if (IS_ERR(regmap)) {
		dev_err(dev, "Failed to init common CDB regmap\n");
		return PTR_ERR(regmap);
	}
	cdns_phy->regmap_common_cdb = regmap;

	block_offset = TORRENT_PHY_PCS_COMMON_OFFSET(block_offset_shift);
	regmap = cdns_regmap_init(dev, sd_base, block_offset,
				  reg_offset_shift,
				  &cdns_torrent_phy_pcs_cmn_cdb_config);
	if (IS_ERR(regmap)) {
		dev_err(dev, "Failed to init PHY PCS common CDB regmap\n");
		return PTR_ERR(regmap);
	}
	cdns_phy->regmap_phy_pcs_common_cdb = regmap;

	block_offset = TORRENT_PHY_PMA_COMMON_OFFSET(block_offset_shift);
	regmap = cdns_regmap_init(dev, sd_base, block_offset,
				  reg_offset_shift,
				  &cdns_torrent_phy_pma_cmn_cdb_config);
	if (IS_ERR(regmap)) {
		dev_err(dev, "Failed to init PHY PMA common CDB regmap\n");
		return PTR_ERR(regmap);
	}
	cdns_phy->regmap_phy_pma_common_cdb = regmap;

	return 0;
}

static int cdns_torrent_phy_init(struct phy *phy)
{
	struct cdns_torrent_phy *cdns_phy = dev_get_drvdata(phy->dev.parent);
	const struct cdns_torrent_data *init_data = cdns_phy->init_data;
	struct cdns_torrent_vals *cmn_vals, *tx_ln_vals, *rx_ln_vals;
	struct cdns_torrent_vals *link_cmn_vals, *xcvr_diag_vals;
	struct cdns_torrent_inst *inst = phy_get_drvdata(phy);
	enum cdns_torrent_phy_type phy_type = inst->phy_type;
	enum cdns_torrent_ssc_mode ssc = inst->ssc_mode;
	struct cdns_torrent_vals *pcs_cmn_vals;
	struct cdns_reg_pairs *reg_pairs;
	struct regmap *regmap;
	u32 num_regs;
	int i, j;

	if (cdns_phy->nsubnodes > 1)
		return 0;

	if (phy_type == TYPE_DP)
		return cdns_torrent_dp_init(phy);

	/**
	 * Spread spectrum generation is not required or supported
	 * for SGMII/QSGMII
	 */
	if (phy_type == TYPE_SGMII || phy_type == TYPE_QSGMII)
		ssc = NO_SSC;

	/* PHY configuration specific registers for single link */
	link_cmn_vals = init_data->link_cmn_vals[phy_type][TYPE_NONE][ssc];
	if (link_cmn_vals) {
		reg_pairs = link_cmn_vals->reg_pairs;
		num_regs = link_cmn_vals->num_regs;
		regmap = cdns_phy->regmap_common_cdb;

		/**
		 * First array value in link_cmn_vals must be of
		 * PHY_PLL_CFG register
		 */
		regmap_field_write(cdns_phy->phy_pll_cfg, reg_pairs[0].val);

		for (i = 1; i < num_regs; i++)
			regmap_write(regmap, reg_pairs[i].off,
				     reg_pairs[i].val);
	}

	xcvr_diag_vals = init_data->xcvr_diag_vals[phy_type][TYPE_NONE][ssc];
	if (xcvr_diag_vals) {
		reg_pairs = xcvr_diag_vals->reg_pairs;
		num_regs = xcvr_diag_vals->num_regs;
		for (i = 0; i < inst->num_lanes; i++) {
			regmap = cdns_phy->regmap_tx_lane_cdb[i + inst->mlane];
			for (j = 0; j < num_regs; j++)
				regmap_write(regmap, reg_pairs[j].off,
					     reg_pairs[j].val);
		}
	}

	/* PHY PCS common registers configurations */
	pcs_cmn_vals = init_data->pcs_cmn_vals[phy_type][TYPE_NONE][ssc];
	if (pcs_cmn_vals) {
		reg_pairs = pcs_cmn_vals->reg_pairs;
		num_regs = pcs_cmn_vals->num_regs;
		regmap = cdns_phy->regmap_phy_pcs_common_cdb;
		for (i = 0; i < num_regs; i++)
			regmap_write(regmap, reg_pairs[i].off,
				     reg_pairs[i].val);
	}

	/* PMA common registers configurations */
	cmn_vals = init_data->cmn_vals[phy_type][TYPE_NONE][ssc];
	if (cmn_vals) {
		reg_pairs = cmn_vals->reg_pairs;
		num_regs = cmn_vals->num_regs;
		regmap = cdns_phy->regmap_common_cdb;
		for (i = 0; i < num_regs; i++)
			regmap_write(regmap, reg_pairs[i].off,
				     reg_pairs[i].val);
	}

	/* PMA TX lane registers configurations */
	tx_ln_vals = init_data->tx_ln_vals[phy_type][TYPE_NONE][ssc];
	if (tx_ln_vals) {
		reg_pairs = tx_ln_vals->reg_pairs;
		num_regs = tx_ln_vals->num_regs;
		for (i = 0; i < inst->num_lanes; i++) {
			regmap = cdns_phy->regmap_tx_lane_cdb[i + inst->mlane];
			for (j = 0; j < num_regs; j++)
				regmap_write(regmap, reg_pairs[j].off,
					     reg_pairs[j].val);
		}
	}

	/* PMA RX lane registers configurations */
	rx_ln_vals = init_data->rx_ln_vals[phy_type][TYPE_NONE][ssc];
	if (rx_ln_vals) {
		reg_pairs = rx_ln_vals->reg_pairs;
		num_regs = rx_ln_vals->num_regs;
		for (i = 0; i < inst->num_lanes; i++) {
			regmap = cdns_phy->regmap_rx_lane_cdb[i + inst->mlane];
			for (j = 0; j < num_regs; j++)
				regmap_write(regmap, reg_pairs[j].off,
					     reg_pairs[j].val);
		}
	}

	return 0;
}

static
int cdns_torrent_phy_configure_multilink(struct cdns_torrent_phy *cdns_phy)
{
	const struct cdns_torrent_data *init_data = cdns_phy->init_data;
	struct cdns_torrent_vals *cmn_vals, *tx_ln_vals, *rx_ln_vals;
	struct cdns_torrent_vals *link_cmn_vals, *xcvr_diag_vals;
	enum cdns_torrent_phy_type phy_t1, phy_t2, tmp_phy_type;
	struct cdns_torrent_vals *pcs_cmn_vals;
	int i, j, node, mlane, num_lanes, ret;
	struct cdns_reg_pairs *reg_pairs;
	enum cdns_torrent_ssc_mode ssc;
	struct regmap *regmap;
	u32 num_regs;

	/* Maximum 2 links (subnodes) are supported */
	if (cdns_phy->nsubnodes != 2)
		return -EINVAL;

	phy_t1 = cdns_phy->phys[0].phy_type;
	phy_t2 = cdns_phy->phys[1].phy_type;

	/**
	 * First configure the PHY for first link with phy_t1. Get the array
	 * values as [phy_t1][phy_t2][ssc].
	 */
	for (node = 0; node < cdns_phy->nsubnodes; node++) {
		if (node == 1) {
			/**
			 * If first link with phy_t1 is configured, then
			 * configure the PHY for second link with phy_t2.
			 * Get the array values as [phy_t2][phy_t1][ssc].
			 */
			tmp_phy_type = phy_t1;
			phy_t1 = phy_t2;
			phy_t2 = tmp_phy_type;
		}

		mlane = cdns_phy->phys[node].mlane;
		ssc = cdns_phy->phys[node].ssc_mode;
		num_lanes = cdns_phy->phys[node].num_lanes;

		/**
		 * PHY configuration specific registers:
		 * link_cmn_vals depend on combination of PHY types being
		 * configured and are common for both PHY types, so array
		 * values should be same for [phy_t1][phy_t2][ssc] and
		 * [phy_t2][phy_t1][ssc].
		 * xcvr_diag_vals also depend on combination of PHY types
		 * being configured, but these can be different for particular
		 * PHY type and are per lane.
		 */
		link_cmn_vals = init_data->link_cmn_vals[phy_t1][phy_t2][ssc];
		if (link_cmn_vals) {
			reg_pairs = link_cmn_vals->reg_pairs;
			num_regs = link_cmn_vals->num_regs;
			regmap = cdns_phy->regmap_common_cdb;

			/**
			 * First array value in link_cmn_vals must be of
			 * PHY_PLL_CFG register
			 */
			regmap_field_write(cdns_phy->phy_pll_cfg,
					   reg_pairs[0].val);

			for (i = 1; i < num_regs; i++)
				regmap_write(regmap, reg_pairs[i].off,
					     reg_pairs[i].val);
		}

		xcvr_diag_vals = init_data->xcvr_diag_vals[phy_t1][phy_t2][ssc];
		if (xcvr_diag_vals) {
			reg_pairs = xcvr_diag_vals->reg_pairs;
			num_regs = xcvr_diag_vals->num_regs;
			for (i = 0; i < num_lanes; i++) {
				regmap = cdns_phy->regmap_tx_lane_cdb[i + mlane];
				for (j = 0; j < num_regs; j++)
					regmap_write(regmap, reg_pairs[j].off,
						     reg_pairs[j].val);
			}
		}

		/* PHY PCS common registers configurations */
		pcs_cmn_vals = init_data->pcs_cmn_vals[phy_t1][phy_t2][ssc];
		if (pcs_cmn_vals) {
			reg_pairs = pcs_cmn_vals->reg_pairs;
			num_regs = pcs_cmn_vals->num_regs;
			regmap = cdns_phy->regmap_phy_pcs_common_cdb;
			for (i = 0; i < num_regs; i++)
				regmap_write(regmap, reg_pairs[i].off,
					     reg_pairs[i].val);
		}

		/* PMA common registers configurations */
		cmn_vals = init_data->cmn_vals[phy_t1][phy_t2][ssc];
		if (cmn_vals) {
			reg_pairs = cmn_vals->reg_pairs;
			num_regs = cmn_vals->num_regs;
			regmap = cdns_phy->regmap_common_cdb;
			for (i = 0; i < num_regs; i++)
				regmap_write(regmap, reg_pairs[i].off,
					     reg_pairs[i].val);
		}

		/* PMA TX lane registers configurations */
		tx_ln_vals = init_data->tx_ln_vals[phy_t1][phy_t2][ssc];
		if (tx_ln_vals) {
			reg_pairs = tx_ln_vals->reg_pairs;
			num_regs = tx_ln_vals->num_regs;
			for (i = 0; i < num_lanes; i++) {
				regmap = cdns_phy->regmap_tx_lane_cdb[i + mlane];
				for (j = 0; j < num_regs; j++)
					regmap_write(regmap, reg_pairs[j].off,
						     reg_pairs[j].val);
			}
		}

		/* PMA RX lane registers configurations */
		rx_ln_vals = init_data->rx_ln_vals[phy_t1][phy_t2][ssc];
		if (rx_ln_vals) {
			reg_pairs = rx_ln_vals->reg_pairs;
			num_regs = rx_ln_vals->num_regs;
			for (i = 0; i < num_lanes; i++) {
				regmap = cdns_phy->regmap_rx_lane_cdb[i + mlane];
				for (j = 0; j < num_regs; j++)
					regmap_write(regmap, reg_pairs[j].off,
						     reg_pairs[j].val);
			}
		}

		reset_control_deassert(cdns_phy->phys[node].lnk_rst);
	}

	/* Take the PHY out of reset */
	ret = reset_control_deassert(cdns_phy->phy_rst);
	if (ret)
		return ret;

	return 0;
}

static int cdns_torrent_phy_probe(struct platform_device *pdev)
{
	struct cdns_torrent_phy *cdns_phy;
	struct device *dev = &pdev->dev;
	struct phy_provider *phy_provider;
	const struct cdns_torrent_data *data;
	struct device_node *child;
	int ret, subnodes, node = 0, i;
	u32 total_num_lanes = 0;
	u8 init_dp_regmap = 0;
	u32 phy_type;

	/* Get init data for this PHY */
	data = of_device_get_match_data(dev);
	if (!data)
		return -EINVAL;

	cdns_phy = devm_kzalloc(dev, sizeof(*cdns_phy), GFP_KERNEL);
	if (!cdns_phy)
		return -ENOMEM;

	dev_set_drvdata(dev, cdns_phy);
	cdns_phy->dev = dev;
	cdns_phy->init_data = data;

	cdns_phy->phy_rst = devm_reset_control_get_exclusive_by_index(dev, 0);
	if (IS_ERR(cdns_phy->phy_rst)) {
		dev_err(dev, "%s: failed to get reset\n",
			dev->of_node->full_name);
		return PTR_ERR(cdns_phy->phy_rst);
	}

	cdns_phy->apb_rst = devm_reset_control_get_optional(dev, "torrent_apb");
	if (IS_ERR(cdns_phy->apb_rst)) {
		dev_err(dev, "%s: failed to get apb reset\n",
			dev->of_node->full_name);
		return PTR_ERR(cdns_phy->apb_rst);
	}

	cdns_phy->clk = devm_clk_get(dev, "refclk");
	if (IS_ERR(cdns_phy->clk)) {
		dev_err(dev, "phy ref clock not found\n");
		return PTR_ERR(cdns_phy->clk);
	}

	cdns_phy->sd_base = devm_platform_ioremap_resource(pdev, 0);
	if (IS_ERR(cdns_phy->sd_base))
		return PTR_ERR(cdns_phy->sd_base);

	subnodes = of_get_available_child_count(dev->of_node);
	if (subnodes == 0) {
		dev_err(dev, "No available link subnodes found\n");
		return -EINVAL;
	}

	ret = cdns_torrent_regmap_init(cdns_phy);
	if (ret)
		return ret;

	ret = cdns_torrent_regfield_init(cdns_phy);
	if (ret)
		return ret;

	ret = clk_prepare_enable(cdns_phy->clk);
	if (ret) {
		dev_err(cdns_phy->dev, "Failed to prepare ref clock\n");
		return ret;
	}

	cdns_phy->ref_clk_rate = clk_get_rate(cdns_phy->clk);
	if (!(cdns_phy->ref_clk_rate)) {
		dev_err(cdns_phy->dev, "Failed to get ref clock rate\n");
		clk_disable_unprepare(cdns_phy->clk);
		return -EINVAL;
	}

	/* Enable APB */
	reset_control_deassert(cdns_phy->apb_rst);

	for_each_available_child_of_node(dev->of_node, child) {
		struct phy *gphy;

		/* PHY subnode name must be 'phy'. */
		if (!(of_node_name_eq(child, "phy")))
			continue;

		cdns_phy->phys[node].lnk_rst =
				of_reset_control_array_get_exclusive(child);
		if (IS_ERR(cdns_phy->phys[node].lnk_rst)) {
			dev_err(dev, "%s: failed to get reset\n",
				child->full_name);
			ret = PTR_ERR(cdns_phy->phys[node].lnk_rst);
			goto put_lnk_rst;
		}

		if (of_property_read_u32(child, "reg",
					 &cdns_phy->phys[node].mlane)) {
			dev_err(dev, "%s: No \"reg\"-property.\n",
				child->full_name);
			ret = -EINVAL;
			goto put_child;
		}

		if (of_property_read_u32(child, "cdns,phy-type", &phy_type)) {
			dev_err(dev, "%s: No \"cdns,phy-type\"-property.\n",
				child->full_name);
			ret = -EINVAL;
			goto put_child;
		}

		switch (phy_type) {
		case PHY_TYPE_PCIE:
			cdns_phy->phys[node].phy_type = TYPE_PCIE;
			break;
		case PHY_TYPE_DP:
			cdns_phy->phys[node].phy_type = TYPE_DP;
			break;
		case PHY_TYPE_SGMII:
			cdns_phy->phys[node].phy_type = TYPE_SGMII;
			break;
		case PHY_TYPE_QSGMII:
			cdns_phy->phys[node].phy_type = TYPE_QSGMII;
			break;
		case PHY_TYPE_USB3:
			cdns_phy->phys[node].phy_type = TYPE_USB;
			break;
		default:
			dev_err(dev, "Unsupported protocol\n");
			ret = -EINVAL;
			goto put_child;
		}

		if (of_property_read_u32(child, "cdns,num-lanes",
					 &cdns_phy->phys[node].num_lanes)) {
			dev_err(dev, "%s: No \"cdns,num-lanes\"-property.\n",
				child->full_name);
			ret = -EINVAL;
			goto put_child;
		}

		total_num_lanes += cdns_phy->phys[node].num_lanes;

		/* Get SSC mode */
		cdns_phy->phys[node].ssc_mode = NO_SSC;
		of_property_read_u32(child, "cdns,ssc-mode",
				     &cdns_phy->phys[node].ssc_mode);

		gphy = devm_phy_create(dev, child, &cdns_torrent_phy_ops);
		if (IS_ERR(gphy)) {
			ret = PTR_ERR(gphy);
			goto put_child;
		}

		if (cdns_phy->phys[node].phy_type == TYPE_DP) {
			switch (cdns_phy->phys[node].num_lanes) {
			case 1:
			case 2:
			case 4:
			/* valid number of lanes */
				break;
			default:
				dev_err(dev, "unsupported number of lanes: %d\n",
					cdns_phy->phys[node].num_lanes);
				ret = -EINVAL;
				goto put_child;
			}

			cdns_phy->max_bit_rate = DEFAULT_MAX_BIT_RATE;
			of_property_read_u32(child, "cdns,max-bit-rate",
					     &cdns_phy->max_bit_rate);

			switch (cdns_phy->max_bit_rate) {
			case 1620:
			case 2160:
			case 2430:
			case 2700:
			case 3240:
			case 4320:
			case 5400:
			case 8100:
			/* valid bit rate */
				break;
			default:
				dev_err(dev, "unsupported max bit rate: %dMbps\n",
					cdns_phy->max_bit_rate);
				ret = -EINVAL;
				goto put_child;
			}

			/* DPTX registers */
			cdns_phy->base = devm_platform_ioremap_resource(pdev, 1);
			if (IS_ERR(cdns_phy->base)) {
				ret = PTR_ERR(cdns_phy->base);
				goto put_child;
			}

			if (!init_dp_regmap) {
				ret = cdns_torrent_dp_regmap_init(cdns_phy);
				if (ret)
					goto put_child;

				ret = cdns_torrent_dp_regfield_init(cdns_phy);
				if (ret)
					goto put_child;

				init_dp_regmap++;
			}

			dev_info(dev, "%d lanes, max bit rate %d.%03d Gbps\n",
				 cdns_phy->phys[node].num_lanes,
				 cdns_phy->max_bit_rate / 1000,
				 cdns_phy->max_bit_rate % 1000);

			gphy->attrs.bus_width = cdns_phy->phys[node].num_lanes;
			gphy->attrs.max_link_rate = cdns_phy->max_bit_rate;
			gphy->attrs.mode = PHY_MODE_DP;
		}

		cdns_phy->phys[node].phy = gphy;
		phy_set_drvdata(gphy, &cdns_phy->phys[node]);

		node++;
	}
	cdns_phy->nsubnodes = node;

	if (total_num_lanes > MAX_NUM_LANES) {
		dev_err(dev, "Invalid lane configuration\n");
<<<<<<< HEAD
=======
		ret = -EINVAL;
>>>>>>> f642729d
		goto put_lnk_rst;
	}

	if (cdns_phy->nsubnodes > 1) {
		ret = cdns_torrent_phy_configure_multilink(cdns_phy);
		if (ret)
			goto put_lnk_rst;
	}

	phy_provider = devm_of_phy_provider_register(dev, of_phy_simple_xlate);
	if (IS_ERR(phy_provider)) {
		ret = PTR_ERR(phy_provider);
		goto put_lnk_rst;
	}

	return 0;

put_child:
	node++;
put_lnk_rst:
	for (i = 0; i < node; i++)
		reset_control_put(cdns_phy->phys[i].lnk_rst);
	of_node_put(child);
	reset_control_assert(cdns_phy->apb_rst);
	clk_disable_unprepare(cdns_phy->clk);
	return ret;
}

static int cdns_torrent_phy_remove(struct platform_device *pdev)
{
	struct cdns_torrent_phy *cdns_phy = platform_get_drvdata(pdev);
	int i;

	reset_control_assert(cdns_phy->phy_rst);
	reset_control_assert(cdns_phy->apb_rst);
	for (i = 0; i < cdns_phy->nsubnodes; i++) {
		reset_control_assert(cdns_phy->phys[i].lnk_rst);
		reset_control_put(cdns_phy->phys[i].lnk_rst);
	}

	clk_disable_unprepare(cdns_phy->clk);

	return 0;
}

/* USB and SGMII/QSGMII link configuration */
static struct cdns_reg_pairs usb_sgmii_link_cmn_regs[] = {
	{0x0002, PHY_PLL_CFG},
	{0x8600, CMN_PDIAG_PLL0_CLK_SEL_M0},
	{0x0601, CMN_PDIAG_PLL1_CLK_SEL_M0}
};

static struct cdns_reg_pairs usb_sgmii_xcvr_diag_ln_regs[] = {
	{0x0000, XCVR_DIAG_HSCLK_SEL},
	{0x0001, XCVR_DIAG_HSCLK_DIV},
	{0x0041, XCVR_DIAG_PLLDRC_CTRL}
};

static struct cdns_reg_pairs sgmii_usb_xcvr_diag_ln_regs[] = {
	{0x0011, XCVR_DIAG_HSCLK_SEL},
	{0x0003, XCVR_DIAG_HSCLK_DIV},
	{0x009B, XCVR_DIAG_PLLDRC_CTRL}
};

static struct cdns_torrent_vals usb_sgmii_link_cmn_vals = {
	.reg_pairs = usb_sgmii_link_cmn_regs,
	.num_regs = ARRAY_SIZE(usb_sgmii_link_cmn_regs),
};

static struct cdns_torrent_vals usb_sgmii_xcvr_diag_ln_vals = {
	.reg_pairs = usb_sgmii_xcvr_diag_ln_regs,
	.num_regs = ARRAY_SIZE(usb_sgmii_xcvr_diag_ln_regs),
};

static struct cdns_torrent_vals sgmii_usb_xcvr_diag_ln_vals = {
	.reg_pairs = sgmii_usb_xcvr_diag_ln_regs,
	.num_regs = ARRAY_SIZE(sgmii_usb_xcvr_diag_ln_regs),
};

/* PCIe and USB Unique SSC link configuration */
static struct cdns_reg_pairs pcie_usb_link_cmn_regs[] = {
	{0x0003, PHY_PLL_CFG},
	{0x0601, CMN_PDIAG_PLL0_CLK_SEL_M0},
	{0x0400, CMN_PDIAG_PLL0_CLK_SEL_M1},
	{0x8600, CMN_PDIAG_PLL1_CLK_SEL_M0}
};

static struct cdns_reg_pairs pcie_usb_xcvr_diag_ln_regs[] = {
	{0x0000, XCVR_DIAG_HSCLK_SEL},
	{0x0001, XCVR_DIAG_HSCLK_DIV},
	{0x0012, XCVR_DIAG_PLLDRC_CTRL}
};

static struct cdns_reg_pairs usb_pcie_xcvr_diag_ln_regs[] = {
	{0x0011, XCVR_DIAG_HSCLK_SEL},
	{0x0001, XCVR_DIAG_HSCLK_DIV},
	{0x00C9, XCVR_DIAG_PLLDRC_CTRL}
};

static struct cdns_torrent_vals pcie_usb_link_cmn_vals = {
	.reg_pairs = pcie_usb_link_cmn_regs,
	.num_regs = ARRAY_SIZE(pcie_usb_link_cmn_regs),
};

static struct cdns_torrent_vals pcie_usb_xcvr_diag_ln_vals = {
	.reg_pairs = pcie_usb_xcvr_diag_ln_regs,
	.num_regs = ARRAY_SIZE(pcie_usb_xcvr_diag_ln_regs),
};

static struct cdns_torrent_vals usb_pcie_xcvr_diag_ln_vals = {
	.reg_pairs = usb_pcie_xcvr_diag_ln_regs,
	.num_regs = ARRAY_SIZE(usb_pcie_xcvr_diag_ln_regs),
};

/* USB 100 MHz Ref clk, internal SSC */
static struct cdns_reg_pairs usb_100_int_ssc_cmn_regs[] = {
	{0x0004, CMN_PLL0_DSM_DIAG_M0},
	{0x0004, CMN_PLL0_DSM_DIAG_M1},
	{0x0004, CMN_PLL1_DSM_DIAG_M0},
	{0x0509, CMN_PDIAG_PLL0_CP_PADJ_M0},
	{0x0509, CMN_PDIAG_PLL0_CP_PADJ_M1},
	{0x0509, CMN_PDIAG_PLL1_CP_PADJ_M0},
	{0x0F00, CMN_PDIAG_PLL0_CP_IADJ_M0},
	{0x0F00, CMN_PDIAG_PLL0_CP_IADJ_M1},
	{0x0F00, CMN_PDIAG_PLL1_CP_IADJ_M0},
	{0x0F08, CMN_PDIAG_PLL0_FILT_PADJ_M0},
	{0x0F08, CMN_PDIAG_PLL0_FILT_PADJ_M1},
	{0x0F08, CMN_PDIAG_PLL1_FILT_PADJ_M0},
	{0x0064, CMN_PLL0_INTDIV_M0},
	{0x0050, CMN_PLL0_INTDIV_M1},
	{0x0064, CMN_PLL1_INTDIV_M0},
	{0x0002, CMN_PLL0_FRACDIVH_M0},
	{0x0002, CMN_PLL0_FRACDIVH_M1},
	{0x0002, CMN_PLL1_FRACDIVH_M0},
	{0x0044, CMN_PLL0_HIGH_THR_M0},
	{0x0036, CMN_PLL0_HIGH_THR_M1},
	{0x0044, CMN_PLL1_HIGH_THR_M0},
	{0x0002, CMN_PDIAG_PLL0_CTRL_M0},
	{0x0002, CMN_PDIAG_PLL0_CTRL_M1},
	{0x0002, CMN_PDIAG_PLL1_CTRL_M0},
	{0x0001, CMN_PLL0_SS_CTRL1_M0},
	{0x0001, CMN_PLL0_SS_CTRL1_M1},
	{0x0001, CMN_PLL1_SS_CTRL1_M0},
	{0x011B, CMN_PLL0_SS_CTRL2_M0},
	{0x011B, CMN_PLL0_SS_CTRL2_M1},
	{0x011B, CMN_PLL1_SS_CTRL2_M0},
	{0x006E, CMN_PLL0_SS_CTRL3_M0},
	{0x0058, CMN_PLL0_SS_CTRL3_M1},
	{0x006E, CMN_PLL1_SS_CTRL3_M0},
	{0x000E, CMN_PLL0_SS_CTRL4_M0},
	{0x0012, CMN_PLL0_SS_CTRL4_M1},
	{0x000E, CMN_PLL1_SS_CTRL4_M0},
	{0x0C5E, CMN_PLL0_VCOCAL_REFTIM_START},
	{0x0C5E, CMN_PLL1_VCOCAL_REFTIM_START},
	{0x0C56, CMN_PLL0_VCOCAL_PLLCNT_START},
	{0x0C56, CMN_PLL1_VCOCAL_PLLCNT_START},
	{0x0003, CMN_PLL0_VCOCAL_TCTRL},
	{0x0003, CMN_PLL1_VCOCAL_TCTRL},
	{0x00C7, CMN_PLL0_LOCK_REFCNT_START},
	{0x00C7, CMN_PLL1_LOCK_REFCNT_START},
	{0x00C7, CMN_PLL0_LOCK_PLLCNT_START},
	{0x00C7, CMN_PLL1_LOCK_PLLCNT_START},
	{0x0005, CMN_PLL0_LOCK_PLLCNT_THR},
	{0x0005, CMN_PLL1_LOCK_PLLCNT_THR},
	{0x8200, CMN_CDIAG_CDB_PWRI_OVRD},
	{0x8200, CMN_CDIAG_XCVRC_PWRI_OVRD}
};

static struct cdns_torrent_vals usb_100_int_ssc_cmn_vals = {
	.reg_pairs = usb_100_int_ssc_cmn_regs,
	.num_regs = ARRAY_SIZE(usb_100_int_ssc_cmn_regs),
};

/* Single USB link configuration */
static struct cdns_reg_pairs sl_usb_link_cmn_regs[] = {
	{0x0000, PHY_PLL_CFG},
	{0x8600, CMN_PDIAG_PLL0_CLK_SEL_M0}
};

static struct cdns_reg_pairs sl_usb_xcvr_diag_ln_regs[] = {
	{0x0000, XCVR_DIAG_HSCLK_SEL},
	{0x0001, XCVR_DIAG_HSCLK_DIV},
	{0x0041, XCVR_DIAG_PLLDRC_CTRL}
};

static struct cdns_torrent_vals sl_usb_link_cmn_vals = {
	.reg_pairs = sl_usb_link_cmn_regs,
	.num_regs = ARRAY_SIZE(sl_usb_link_cmn_regs),
};

static struct cdns_torrent_vals sl_usb_xcvr_diag_ln_vals = {
	.reg_pairs = sl_usb_xcvr_diag_ln_regs,
	.num_regs = ARRAY_SIZE(sl_usb_xcvr_diag_ln_regs),
};

/* USB PHY PCS common configuration */
static struct cdns_reg_pairs usb_phy_pcs_cmn_regs[] = {
	{0x0A0A, PHY_PIPE_USB3_GEN2_PRE_CFG0},
	{0x1000, PHY_PIPE_USB3_GEN2_POST_CFG0},
	{0x0010, PHY_PIPE_USB3_GEN2_POST_CFG1}
};

static struct cdns_torrent_vals usb_phy_pcs_cmn_vals = {
	.reg_pairs = usb_phy_pcs_cmn_regs,
	.num_regs = ARRAY_SIZE(usb_phy_pcs_cmn_regs),
};

/* USB 100 MHz Ref clk, no SSC */
static struct cdns_reg_pairs usb_100_no_ssc_cmn_regs[] = {
	{0x0003, CMN_PLL0_VCOCAL_TCTRL},
	{0x0003, CMN_PLL1_VCOCAL_TCTRL},
	{0x8200, CMN_CDIAG_CDB_PWRI_OVRD},
	{0x8200, CMN_CDIAG_XCVRC_PWRI_OVRD}
};

static struct cdns_reg_pairs usb_100_no_ssc_tx_ln_regs[] = {
	{0x02FF, TX_PSC_A0},
	{0x06AF, TX_PSC_A1},
	{0x06AE, TX_PSC_A2},
	{0x06AE, TX_PSC_A3},
	{0x2A82, TX_TXCC_CTRL},
	{0x0014, TX_TXCC_CPOST_MULT_01},
	{0x0003, XCVR_DIAG_PSC_OVRD}
};

static struct cdns_reg_pairs usb_100_no_ssc_rx_ln_regs[] = {
	{0x0D1D, RX_PSC_A0},
	{0x0D1D, RX_PSC_A1},
	{0x0D00, RX_PSC_A2},
	{0x0500, RX_PSC_A3},
	{0x0013, RX_SIGDET_HL_FILT_TMR},
	{0x0000, RX_REE_GCSM1_CTRL},
	{0x0C02, RX_REE_ATTEN_THR},
	{0x0330, RX_REE_SMGM_CTRL1},
	{0x0300, RX_REE_SMGM_CTRL2},
	{0x0019, RX_REE_TAP1_CLIP},
	{0x0019, RX_REE_TAP2TON_CLIP},
	{0x1004, RX_DIAG_SIGDET_TUNE},
	{0x00F9, RX_DIAG_NQST_CTRL},
	{0x0C01, RX_DIAG_DFE_AMP_TUNE_2},
	{0x0002, RX_DIAG_DFE_AMP_TUNE_3},
	{0x0000, RX_DIAG_PI_CAP},
	{0x0031, RX_DIAG_PI_RATE},
	{0x0001, RX_DIAG_ACYA},
	{0x018C, RX_CDRLF_CNFG},
	{0x0003, RX_CDRLF_CNFG3}
};

static struct cdns_torrent_vals usb_100_no_ssc_cmn_vals = {
	.reg_pairs = usb_100_no_ssc_cmn_regs,
	.num_regs = ARRAY_SIZE(usb_100_no_ssc_cmn_regs),
};

static struct cdns_torrent_vals usb_100_no_ssc_tx_ln_vals = {
	.reg_pairs = usb_100_no_ssc_tx_ln_regs,
	.num_regs = ARRAY_SIZE(usb_100_no_ssc_tx_ln_regs),
};

static struct cdns_torrent_vals usb_100_no_ssc_rx_ln_vals = {
	.reg_pairs = usb_100_no_ssc_rx_ln_regs,
	.num_regs = ARRAY_SIZE(usb_100_no_ssc_rx_ln_regs),
};

/* Single link USB, 100 MHz Ref clk, internal SSC */
static struct cdns_reg_pairs sl_usb_100_int_ssc_cmn_regs[] = {
	{0x0004, CMN_PLL0_DSM_DIAG_M0},
	{0x0004, CMN_PLL1_DSM_DIAG_M0},
	{0x0509, CMN_PDIAG_PLL0_CP_PADJ_M0},
	{0x0509, CMN_PDIAG_PLL1_CP_PADJ_M0},
	{0x0F00, CMN_PDIAG_PLL0_CP_IADJ_M0},
	{0x0F00, CMN_PDIAG_PLL1_CP_IADJ_M0},
	{0x0F08, CMN_PDIAG_PLL0_FILT_PADJ_M0},
	{0x0F08, CMN_PDIAG_PLL1_FILT_PADJ_M0},
	{0x0064, CMN_PLL0_INTDIV_M0},
	{0x0064, CMN_PLL1_INTDIV_M0},
	{0x0002, CMN_PLL0_FRACDIVH_M0},
	{0x0002, CMN_PLL1_FRACDIVH_M0},
	{0x0044, CMN_PLL0_HIGH_THR_M0},
	{0x0044, CMN_PLL1_HIGH_THR_M0},
	{0x0002, CMN_PDIAG_PLL0_CTRL_M0},
	{0x0002, CMN_PDIAG_PLL1_CTRL_M0},
	{0x0001, CMN_PLL0_SS_CTRL1_M0},
	{0x0001, CMN_PLL1_SS_CTRL1_M0},
	{0x011B, CMN_PLL0_SS_CTRL2_M0},
	{0x011B, CMN_PLL1_SS_CTRL2_M0},
	{0x006E, CMN_PLL0_SS_CTRL3_M0},
	{0x006E, CMN_PLL1_SS_CTRL3_M0},
	{0x000E, CMN_PLL0_SS_CTRL4_M0},
	{0x000E, CMN_PLL1_SS_CTRL4_M0},
	{0x0C5E, CMN_PLL0_VCOCAL_REFTIM_START},
	{0x0C5E, CMN_PLL1_VCOCAL_REFTIM_START},
	{0x0C56, CMN_PLL0_VCOCAL_PLLCNT_START},
	{0x0C56, CMN_PLL1_VCOCAL_PLLCNT_START},
	{0x0003, CMN_PLL0_VCOCAL_TCTRL},
	{0x0003, CMN_PLL1_VCOCAL_TCTRL},
	{0x00C7, CMN_PLL0_LOCK_REFCNT_START},
	{0x00C7, CMN_PLL1_LOCK_REFCNT_START},
	{0x00C7, CMN_PLL0_LOCK_PLLCNT_START},
	{0x00C7, CMN_PLL1_LOCK_PLLCNT_START},
	{0x0005, CMN_PLL0_LOCK_PLLCNT_THR},
	{0x0005, CMN_PLL1_LOCK_PLLCNT_THR},
	{0x8200, CMN_CDIAG_CDB_PWRI_OVRD},
	{0x8200, CMN_CDIAG_XCVRC_PWRI_OVRD}
};

static struct cdns_torrent_vals sl_usb_100_int_ssc_cmn_vals = {
	.reg_pairs = sl_usb_100_int_ssc_cmn_regs,
	.num_regs = ARRAY_SIZE(sl_usb_100_int_ssc_cmn_regs),
};

/* PCIe and SGMII/QSGMII Unique SSC link configuration */
static struct cdns_reg_pairs pcie_sgmii_link_cmn_regs[] = {
	{0x0003, PHY_PLL_CFG},
	{0x0601, CMN_PDIAG_PLL0_CLK_SEL_M0},
	{0x0400, CMN_PDIAG_PLL0_CLK_SEL_M1},
	{0x0601, CMN_PDIAG_PLL1_CLK_SEL_M0}
};

static struct cdns_reg_pairs pcie_sgmii_xcvr_diag_ln_regs[] = {
	{0x0000, XCVR_DIAG_HSCLK_SEL},
	{0x0001, XCVR_DIAG_HSCLK_DIV},
	{0x0012, XCVR_DIAG_PLLDRC_CTRL}
};

static struct cdns_reg_pairs sgmii_pcie_xcvr_diag_ln_regs[] = {
	{0x0011, XCVR_DIAG_HSCLK_SEL},
	{0x0003, XCVR_DIAG_HSCLK_DIV},
	{0x009B, XCVR_DIAG_PLLDRC_CTRL}
};

static struct cdns_torrent_vals pcie_sgmii_link_cmn_vals = {
	.reg_pairs = pcie_sgmii_link_cmn_regs,
	.num_regs = ARRAY_SIZE(pcie_sgmii_link_cmn_regs),
};

static struct cdns_torrent_vals pcie_sgmii_xcvr_diag_ln_vals = {
	.reg_pairs = pcie_sgmii_xcvr_diag_ln_regs,
	.num_regs = ARRAY_SIZE(pcie_sgmii_xcvr_diag_ln_regs),
};

static struct cdns_torrent_vals sgmii_pcie_xcvr_diag_ln_vals = {
	.reg_pairs = sgmii_pcie_xcvr_diag_ln_regs,
	.num_regs = ARRAY_SIZE(sgmii_pcie_xcvr_diag_ln_regs),
};

/* SGMII 100 MHz Ref clk, no SSC */
static struct cdns_reg_pairs sgmii_100_no_ssc_cmn_regs[] = {
	{0x0003, CMN_PLL0_VCOCAL_TCTRL},
	{0x0003, CMN_PLL1_VCOCAL_TCTRL},
	{0x3700, CMN_DIAG_BIAS_OVRD1},
	{0x0008, CMN_TXPUCAL_TUNE},
	{0x0008, CMN_TXPDCAL_TUNE}
};

static struct cdns_reg_pairs sgmii_100_no_ssc_tx_ln_regs[] = {
	{0x00F3, TX_PSC_A0},
	{0x04A2, TX_PSC_A2},
	{0x04A2, TX_PSC_A3},
	{0x0000, TX_TXCC_CPOST_MULT_00},
	{0x00B3, DRV_DIAG_TX_DRV}
};

static struct cdns_reg_pairs sgmii_100_no_ssc_rx_ln_regs[] = {
	{0x091D, RX_PSC_A0},
	{0x0900, RX_PSC_A2},
	{0x0100, RX_PSC_A3},
	{0x03C7, RX_REE_GCSM1_EQENM_PH1},
	{0x01C7, RX_REE_GCSM1_EQENM_PH2},
	{0x0000, RX_DIAG_DFE_CTRL},
	{0x0019, RX_REE_TAP1_CLIP},
	{0x0019, RX_REE_TAP2TON_CLIP},
	{0x0098, RX_DIAG_NQST_CTRL},
	{0x0C01, RX_DIAG_DFE_AMP_TUNE_2},
	{0x0000, RX_DIAG_DFE_AMP_TUNE_3},
	{0x0000, RX_DIAG_PI_CAP},
	{0x0010, RX_DIAG_PI_RATE},
	{0x0001, RX_DIAG_ACYA},
	{0x018C, RX_CDRLF_CNFG},
};

static struct cdns_torrent_vals sgmii_100_no_ssc_cmn_vals = {
	.reg_pairs = sgmii_100_no_ssc_cmn_regs,
	.num_regs = ARRAY_SIZE(sgmii_100_no_ssc_cmn_regs),
};

static struct cdns_torrent_vals sgmii_100_no_ssc_tx_ln_vals = {
	.reg_pairs = sgmii_100_no_ssc_tx_ln_regs,
	.num_regs = ARRAY_SIZE(sgmii_100_no_ssc_tx_ln_regs),
};

static struct cdns_torrent_vals sgmii_100_no_ssc_rx_ln_vals = {
	.reg_pairs = sgmii_100_no_ssc_rx_ln_regs,
	.num_regs = ARRAY_SIZE(sgmii_100_no_ssc_rx_ln_regs),
};

/* SGMII 100 MHz Ref clk, internal SSC */
static struct cdns_reg_pairs sgmii_100_int_ssc_cmn_regs[] = {
	{0x0004, CMN_PLL0_DSM_DIAG_M0},
	{0x0004, CMN_PLL0_DSM_DIAG_M1},
	{0x0004, CMN_PLL1_DSM_DIAG_M0},
	{0x0509, CMN_PDIAG_PLL0_CP_PADJ_M0},
	{0x0509, CMN_PDIAG_PLL0_CP_PADJ_M1},
	{0x0509, CMN_PDIAG_PLL1_CP_PADJ_M0},
	{0x0F00, CMN_PDIAG_PLL0_CP_IADJ_M0},
	{0x0F00, CMN_PDIAG_PLL0_CP_IADJ_M1},
	{0x0F00, CMN_PDIAG_PLL1_CP_IADJ_M0},
	{0x0F08, CMN_PDIAG_PLL0_FILT_PADJ_M0},
	{0x0F08, CMN_PDIAG_PLL0_FILT_PADJ_M1},
	{0x0F08, CMN_PDIAG_PLL1_FILT_PADJ_M0},
	{0x0064, CMN_PLL0_INTDIV_M0},
	{0x0050, CMN_PLL0_INTDIV_M1},
	{0x0064, CMN_PLL1_INTDIV_M0},
	{0x0002, CMN_PLL0_FRACDIVH_M0},
	{0x0002, CMN_PLL0_FRACDIVH_M1},
	{0x0002, CMN_PLL1_FRACDIVH_M0},
	{0x0044, CMN_PLL0_HIGH_THR_M0},
	{0x0036, CMN_PLL0_HIGH_THR_M1},
	{0x0044, CMN_PLL1_HIGH_THR_M0},
	{0x0002, CMN_PDIAG_PLL0_CTRL_M0},
	{0x0002, CMN_PDIAG_PLL0_CTRL_M1},
	{0x0002, CMN_PDIAG_PLL1_CTRL_M0},
	{0x0001, CMN_PLL0_SS_CTRL1_M0},
	{0x0001, CMN_PLL0_SS_CTRL1_M1},
	{0x0001, CMN_PLL1_SS_CTRL1_M0},
	{0x011B, CMN_PLL0_SS_CTRL2_M0},
	{0x011B, CMN_PLL0_SS_CTRL2_M1},
	{0x011B, CMN_PLL1_SS_CTRL2_M0},
	{0x006E, CMN_PLL0_SS_CTRL3_M0},
	{0x0058, CMN_PLL0_SS_CTRL3_M1},
	{0x006E, CMN_PLL1_SS_CTRL3_M0},
	{0x000E, CMN_PLL0_SS_CTRL4_M0},
	{0x0012, CMN_PLL0_SS_CTRL4_M1},
	{0x000E, CMN_PLL1_SS_CTRL4_M0},
	{0x0C5E, CMN_PLL0_VCOCAL_REFTIM_START},
	{0x0C5E, CMN_PLL1_VCOCAL_REFTIM_START},
	{0x0C56, CMN_PLL0_VCOCAL_PLLCNT_START},
	{0x0C56, CMN_PLL1_VCOCAL_PLLCNT_START},
	{0x0003, CMN_PLL0_VCOCAL_TCTRL},
	{0x0003, CMN_PLL1_VCOCAL_TCTRL},
	{0x00C7, CMN_PLL0_LOCK_REFCNT_START},
	{0x00C7, CMN_PLL1_LOCK_REFCNT_START},
	{0x00C7, CMN_PLL0_LOCK_PLLCNT_START},
	{0x00C7, CMN_PLL1_LOCK_PLLCNT_START},
	{0x0005, CMN_PLL0_LOCK_PLLCNT_THR},
	{0x0005, CMN_PLL1_LOCK_PLLCNT_THR},
	{0x3700, CMN_DIAG_BIAS_OVRD1},
	{0x0008, CMN_TXPUCAL_TUNE},
	{0x0008, CMN_TXPDCAL_TUNE}
};

static struct cdns_torrent_vals sgmii_100_int_ssc_cmn_vals = {
	.reg_pairs = sgmii_100_int_ssc_cmn_regs,
	.num_regs = ARRAY_SIZE(sgmii_100_int_ssc_cmn_regs),
};

/* QSGMII 100 MHz Ref clk, no SSC */
static struct cdns_reg_pairs qsgmii_100_no_ssc_cmn_regs[] = {
	{0x0003, CMN_PLL0_VCOCAL_TCTRL},
	{0x0003, CMN_PLL1_VCOCAL_TCTRL}
};

static struct cdns_reg_pairs qsgmii_100_no_ssc_tx_ln_regs[] = {
	{0x00F3, TX_PSC_A0},
	{0x04A2, TX_PSC_A2},
	{0x04A2, TX_PSC_A3},
	{0x0000, TX_TXCC_CPOST_MULT_00},
	{0x0003, DRV_DIAG_TX_DRV}
};

static struct cdns_reg_pairs qsgmii_100_no_ssc_rx_ln_regs[] = {
	{0x091D, RX_PSC_A0},
	{0x0900, RX_PSC_A2},
	{0x0100, RX_PSC_A3},
	{0x03C7, RX_REE_GCSM1_EQENM_PH1},
	{0x01C7, RX_REE_GCSM1_EQENM_PH2},
	{0x0000, RX_DIAG_DFE_CTRL},
	{0x0019, RX_REE_TAP1_CLIP},
	{0x0019, RX_REE_TAP2TON_CLIP},
	{0x0098, RX_DIAG_NQST_CTRL},
	{0x0C01, RX_DIAG_DFE_AMP_TUNE_2},
	{0x0000, RX_DIAG_DFE_AMP_TUNE_3},
	{0x0000, RX_DIAG_PI_CAP},
	{0x0010, RX_DIAG_PI_RATE},
	{0x0001, RX_DIAG_ACYA},
	{0x018C, RX_CDRLF_CNFG},
};

static struct cdns_torrent_vals qsgmii_100_no_ssc_cmn_vals = {
	.reg_pairs = qsgmii_100_no_ssc_cmn_regs,
	.num_regs = ARRAY_SIZE(qsgmii_100_no_ssc_cmn_regs),
};

static struct cdns_torrent_vals qsgmii_100_no_ssc_tx_ln_vals = {
	.reg_pairs = qsgmii_100_no_ssc_tx_ln_regs,
	.num_regs = ARRAY_SIZE(qsgmii_100_no_ssc_tx_ln_regs),
};

static struct cdns_torrent_vals qsgmii_100_no_ssc_rx_ln_vals = {
	.reg_pairs = qsgmii_100_no_ssc_rx_ln_regs,
	.num_regs = ARRAY_SIZE(qsgmii_100_no_ssc_rx_ln_regs),
};

/* QSGMII 100 MHz Ref clk, internal SSC */
static struct cdns_reg_pairs qsgmii_100_int_ssc_cmn_regs[] = {
	{0x0004, CMN_PLL0_DSM_DIAG_M0},
	{0x0004, CMN_PLL0_DSM_DIAG_M1},
	{0x0004, CMN_PLL1_DSM_DIAG_M0},
	{0x0509, CMN_PDIAG_PLL0_CP_PADJ_M0},
	{0x0509, CMN_PDIAG_PLL0_CP_PADJ_M1},
	{0x0509, CMN_PDIAG_PLL1_CP_PADJ_M0},
	{0x0F00, CMN_PDIAG_PLL0_CP_IADJ_M0},
	{0x0F00, CMN_PDIAG_PLL0_CP_IADJ_M1},
	{0x0F00, CMN_PDIAG_PLL1_CP_IADJ_M0},
	{0x0F08, CMN_PDIAG_PLL0_FILT_PADJ_M0},
	{0x0F08, CMN_PDIAG_PLL0_FILT_PADJ_M1},
	{0x0F08, CMN_PDIAG_PLL1_FILT_PADJ_M0},
	{0x0064, CMN_PLL0_INTDIV_M0},
	{0x0050, CMN_PLL0_INTDIV_M1},
	{0x0064, CMN_PLL1_INTDIV_M0},
	{0x0002, CMN_PLL0_FRACDIVH_M0},
	{0x0002, CMN_PLL0_FRACDIVH_M1},
	{0x0002, CMN_PLL1_FRACDIVH_M0},
	{0x0044, CMN_PLL0_HIGH_THR_M0},
	{0x0036, CMN_PLL0_HIGH_THR_M1},
	{0x0044, CMN_PLL1_HIGH_THR_M0},
	{0x0002, CMN_PDIAG_PLL0_CTRL_M0},
	{0x0002, CMN_PDIAG_PLL0_CTRL_M1},
	{0x0002, CMN_PDIAG_PLL1_CTRL_M0},
	{0x0001, CMN_PLL0_SS_CTRL1_M0},
	{0x0001, CMN_PLL0_SS_CTRL1_M1},
	{0x0001, CMN_PLL1_SS_CTRL1_M0},
	{0x011B, CMN_PLL0_SS_CTRL2_M0},
	{0x011B, CMN_PLL0_SS_CTRL2_M1},
	{0x011B, CMN_PLL1_SS_CTRL2_M0},
	{0x006E, CMN_PLL0_SS_CTRL3_M0},
	{0x0058, CMN_PLL0_SS_CTRL3_M1},
	{0x006E, CMN_PLL1_SS_CTRL3_M0},
	{0x000E, CMN_PLL0_SS_CTRL4_M0},
	{0x0012, CMN_PLL0_SS_CTRL4_M1},
	{0x000E, CMN_PLL1_SS_CTRL4_M0},
	{0x0C5E, CMN_PLL0_VCOCAL_REFTIM_START},
	{0x0C5E, CMN_PLL1_VCOCAL_REFTIM_START},
	{0x0C56, CMN_PLL0_VCOCAL_PLLCNT_START},
	{0x0C56, CMN_PLL1_VCOCAL_PLLCNT_START},
	{0x0003, CMN_PLL0_VCOCAL_TCTRL},
	{0x0003, CMN_PLL1_VCOCAL_TCTRL},
	{0x00C7, CMN_PLL0_LOCK_REFCNT_START},
	{0x00C7, CMN_PLL1_LOCK_REFCNT_START},
	{0x00C7, CMN_PLL0_LOCK_PLLCNT_START},
	{0x00C7, CMN_PLL1_LOCK_PLLCNT_START},
	{0x0005, CMN_PLL0_LOCK_PLLCNT_THR},
	{0x0005, CMN_PLL1_LOCK_PLLCNT_THR}
};

static struct cdns_torrent_vals qsgmii_100_int_ssc_cmn_vals = {
	.reg_pairs = qsgmii_100_int_ssc_cmn_regs,
	.num_regs = ARRAY_SIZE(qsgmii_100_int_ssc_cmn_regs),
};

/* Single SGMII/QSGMII link configuration */
static struct cdns_reg_pairs sl_sgmii_link_cmn_regs[] = {
	{0x0000, PHY_PLL_CFG},
	{0x0601, CMN_PDIAG_PLL0_CLK_SEL_M0}
};

static struct cdns_reg_pairs sl_sgmii_xcvr_diag_ln_regs[] = {
	{0x0000, XCVR_DIAG_HSCLK_SEL},
	{0x0003, XCVR_DIAG_HSCLK_DIV},
	{0x0013, XCVR_DIAG_PLLDRC_CTRL}
};

static struct cdns_torrent_vals sl_sgmii_link_cmn_vals = {
	.reg_pairs = sl_sgmii_link_cmn_regs,
	.num_regs = ARRAY_SIZE(sl_sgmii_link_cmn_regs),
};

static struct cdns_torrent_vals sl_sgmii_xcvr_diag_ln_vals = {
	.reg_pairs = sl_sgmii_xcvr_diag_ln_regs,
	.num_regs = ARRAY_SIZE(sl_sgmii_xcvr_diag_ln_regs),
};

/* Multi link PCIe, 100 MHz Ref clk, internal SSC */
static struct cdns_reg_pairs pcie_100_int_ssc_cmn_regs[] = {
	{0x0004, CMN_PLL0_DSM_DIAG_M0},
	{0x0004, CMN_PLL0_DSM_DIAG_M1},
	{0x0004, CMN_PLL1_DSM_DIAG_M0},
	{0x0509, CMN_PDIAG_PLL0_CP_PADJ_M0},
	{0x0509, CMN_PDIAG_PLL0_CP_PADJ_M1},
	{0x0509, CMN_PDIAG_PLL1_CP_PADJ_M0},
	{0x0F00, CMN_PDIAG_PLL0_CP_IADJ_M0},
	{0x0F00, CMN_PDIAG_PLL0_CP_IADJ_M1},
	{0x0F00, CMN_PDIAG_PLL1_CP_IADJ_M0},
	{0x0F08, CMN_PDIAG_PLL0_FILT_PADJ_M0},
	{0x0F08, CMN_PDIAG_PLL0_FILT_PADJ_M1},
	{0x0F08, CMN_PDIAG_PLL1_FILT_PADJ_M0},
	{0x0064, CMN_PLL0_INTDIV_M0},
	{0x0050, CMN_PLL0_INTDIV_M1},
	{0x0064, CMN_PLL1_INTDIV_M0},
	{0x0002, CMN_PLL0_FRACDIVH_M0},
	{0x0002, CMN_PLL0_FRACDIVH_M1},
	{0x0002, CMN_PLL1_FRACDIVH_M0},
	{0x0044, CMN_PLL0_HIGH_THR_M0},
	{0x0036, CMN_PLL0_HIGH_THR_M1},
	{0x0044, CMN_PLL1_HIGH_THR_M0},
	{0x0002, CMN_PDIAG_PLL0_CTRL_M0},
	{0x0002, CMN_PDIAG_PLL0_CTRL_M1},
	{0x0002, CMN_PDIAG_PLL1_CTRL_M0},
	{0x0001, CMN_PLL0_SS_CTRL1_M0},
	{0x0001, CMN_PLL0_SS_CTRL1_M1},
	{0x0001, CMN_PLL1_SS_CTRL1_M0},
	{0x011B, CMN_PLL0_SS_CTRL2_M0},
	{0x011B, CMN_PLL0_SS_CTRL2_M1},
	{0x011B, CMN_PLL1_SS_CTRL2_M0},
	{0x006E, CMN_PLL0_SS_CTRL3_M0},
	{0x0058, CMN_PLL0_SS_CTRL3_M1},
	{0x006E, CMN_PLL1_SS_CTRL3_M0},
	{0x000E, CMN_PLL0_SS_CTRL4_M0},
	{0x0012, CMN_PLL0_SS_CTRL4_M1},
	{0x000E, CMN_PLL1_SS_CTRL4_M0},
	{0x0C5E, CMN_PLL0_VCOCAL_REFTIM_START},
	{0x0C5E, CMN_PLL1_VCOCAL_REFTIM_START},
	{0x0C56, CMN_PLL0_VCOCAL_PLLCNT_START},
	{0x0C56, CMN_PLL1_VCOCAL_PLLCNT_START},
	{0x0003, CMN_PLL0_VCOCAL_TCTRL},
	{0x0003, CMN_PLL1_VCOCAL_TCTRL},
	{0x00C7, CMN_PLL0_LOCK_REFCNT_START},
	{0x00C7, CMN_PLL1_LOCK_REFCNT_START},
	{0x00C7, CMN_PLL0_LOCK_PLLCNT_START},
	{0x00C7, CMN_PLL1_LOCK_PLLCNT_START},
	{0x0005, CMN_PLL0_LOCK_PLLCNT_THR},
	{0x0005, CMN_PLL1_LOCK_PLLCNT_THR}
};

static struct cdns_torrent_vals pcie_100_int_ssc_cmn_vals = {
	.reg_pairs = pcie_100_int_ssc_cmn_regs,
	.num_regs = ARRAY_SIZE(pcie_100_int_ssc_cmn_regs),
};

/* Single link PCIe, 100 MHz Ref clk, internal SSC */
static struct cdns_reg_pairs sl_pcie_100_int_ssc_cmn_regs[] = {
	{0x0004, CMN_PLL0_DSM_DIAG_M0},
	{0x0004, CMN_PLL0_DSM_DIAG_M1},
	{0x0004, CMN_PLL1_DSM_DIAG_M0},
	{0x0509, CMN_PDIAG_PLL0_CP_PADJ_M0},
	{0x0509, CMN_PDIAG_PLL0_CP_PADJ_M1},
	{0x0509, CMN_PDIAG_PLL1_CP_PADJ_M0},
	{0x0F00, CMN_PDIAG_PLL0_CP_IADJ_M0},
	{0x0F00, CMN_PDIAG_PLL0_CP_IADJ_M1},
	{0x0F00, CMN_PDIAG_PLL1_CP_IADJ_M0},
	{0x0F08, CMN_PDIAG_PLL0_FILT_PADJ_M0},
	{0x0F08, CMN_PDIAG_PLL0_FILT_PADJ_M1},
	{0x0F08, CMN_PDIAG_PLL1_FILT_PADJ_M0},
	{0x0064, CMN_PLL0_INTDIV_M0},
	{0x0050, CMN_PLL0_INTDIV_M1},
	{0x0050, CMN_PLL1_INTDIV_M0},
	{0x0002, CMN_PLL0_FRACDIVH_M0},
	{0x0002, CMN_PLL0_FRACDIVH_M1},
	{0x0002, CMN_PLL1_FRACDIVH_M0},
	{0x0044, CMN_PLL0_HIGH_THR_M0},
	{0x0036, CMN_PLL0_HIGH_THR_M1},
	{0x0036, CMN_PLL1_HIGH_THR_M0},
	{0x0002, CMN_PDIAG_PLL0_CTRL_M0},
	{0x0002, CMN_PDIAG_PLL0_CTRL_M1},
	{0x0002, CMN_PDIAG_PLL1_CTRL_M0},
	{0x0001, CMN_PLL0_SS_CTRL1_M0},
	{0x0001, CMN_PLL0_SS_CTRL1_M1},
	{0x0001, CMN_PLL1_SS_CTRL1_M0},
	{0x011B, CMN_PLL0_SS_CTRL2_M0},
	{0x011B, CMN_PLL0_SS_CTRL2_M1},
	{0x011B, CMN_PLL1_SS_CTRL2_M0},
	{0x006E, CMN_PLL0_SS_CTRL3_M0},
	{0x0058, CMN_PLL0_SS_CTRL3_M1},
	{0x0058, CMN_PLL1_SS_CTRL3_M0},
	{0x000E, CMN_PLL0_SS_CTRL4_M0},
	{0x0012, CMN_PLL0_SS_CTRL4_M1},
	{0x0012, CMN_PLL1_SS_CTRL4_M0},
	{0x0C5E, CMN_PLL0_VCOCAL_REFTIM_START},
	{0x0C5E, CMN_PLL1_VCOCAL_REFTIM_START},
	{0x0C56, CMN_PLL0_VCOCAL_PLLCNT_START},
	{0x0C56, CMN_PLL1_VCOCAL_PLLCNT_START},
	{0x0003, CMN_PLL0_VCOCAL_TCTRL},
	{0x0003, CMN_PLL1_VCOCAL_TCTRL},
	{0x00C7, CMN_PLL0_LOCK_REFCNT_START},
	{0x00C7, CMN_PLL1_LOCK_REFCNT_START},
	{0x00C7, CMN_PLL0_LOCK_PLLCNT_START},
	{0x00C7, CMN_PLL1_LOCK_PLLCNT_START},
	{0x0005, CMN_PLL0_LOCK_PLLCNT_THR},
	{0x0005, CMN_PLL1_LOCK_PLLCNT_THR}
};

static struct cdns_torrent_vals sl_pcie_100_int_ssc_cmn_vals = {
	.reg_pairs = sl_pcie_100_int_ssc_cmn_regs,
	.num_regs = ARRAY_SIZE(sl_pcie_100_int_ssc_cmn_regs),
};

/* PCIe, 100 MHz Ref clk, no SSC & external SSC */
static struct cdns_reg_pairs pcie_100_ext_no_ssc_cmn_regs[] = {
	{0x0003, CMN_PLL0_VCOCAL_TCTRL},
	{0x0003, CMN_PLL1_VCOCAL_TCTRL}
};

static struct cdns_reg_pairs pcie_100_ext_no_ssc_rx_ln_regs[] = {
	{0x0019, RX_REE_TAP1_CLIP},
	{0x0019, RX_REE_TAP2TON_CLIP},
	{0x0001, RX_DIAG_ACYA}
};

static struct cdns_torrent_vals pcie_100_no_ssc_cmn_vals = {
	.reg_pairs = pcie_100_ext_no_ssc_cmn_regs,
	.num_regs = ARRAY_SIZE(pcie_100_ext_no_ssc_cmn_regs),
};

static struct cdns_torrent_vals pcie_100_no_ssc_rx_ln_vals = {
	.reg_pairs = pcie_100_ext_no_ssc_rx_ln_regs,
	.num_regs = ARRAY_SIZE(pcie_100_ext_no_ssc_rx_ln_regs),
};

static const struct cdns_torrent_data cdns_map_torrent = {
	.block_offset_shift = 0x2,
	.reg_offset_shift = 0x2,
	.link_cmn_vals = {
		[TYPE_PCIE] = {
			[TYPE_NONE] = {
				[NO_SSC] = NULL,
				[EXTERNAL_SSC] = NULL,
				[INTERNAL_SSC] = NULL,
			},
			[TYPE_SGMII] = {
				[NO_SSC] = &pcie_sgmii_link_cmn_vals,
				[EXTERNAL_SSC] = &pcie_sgmii_link_cmn_vals,
				[INTERNAL_SSC] = &pcie_sgmii_link_cmn_vals,
			},
			[TYPE_QSGMII] = {
				[NO_SSC] = &pcie_sgmii_link_cmn_vals,
				[EXTERNAL_SSC] = &pcie_sgmii_link_cmn_vals,
				[INTERNAL_SSC] = &pcie_sgmii_link_cmn_vals,
			},
			[TYPE_USB] = {
				[NO_SSC] = &pcie_usb_link_cmn_vals,
				[EXTERNAL_SSC] = &pcie_usb_link_cmn_vals,
				[INTERNAL_SSC] = &pcie_usb_link_cmn_vals,
			},
		},
		[TYPE_SGMII] = {
			[TYPE_NONE] = {
				[NO_SSC] = &sl_sgmii_link_cmn_vals,
			},
			[TYPE_PCIE] = {
				[NO_SSC] = &pcie_sgmii_link_cmn_vals,
				[EXTERNAL_SSC] = &pcie_sgmii_link_cmn_vals,
				[INTERNAL_SSC] = &pcie_sgmii_link_cmn_vals,
			},
			[TYPE_USB] = {
				[NO_SSC] = &usb_sgmii_link_cmn_vals,
				[EXTERNAL_SSC] = &usb_sgmii_link_cmn_vals,
				[INTERNAL_SSC] = &usb_sgmii_link_cmn_vals,
			},
		},
		[TYPE_QSGMII] = {
			[TYPE_NONE] = {
				[NO_SSC] = &sl_sgmii_link_cmn_vals,
			},
			[TYPE_PCIE] = {
				[NO_SSC] = &pcie_sgmii_link_cmn_vals,
				[EXTERNAL_SSC] = &pcie_sgmii_link_cmn_vals,
				[INTERNAL_SSC] = &pcie_sgmii_link_cmn_vals,
			},
			[TYPE_USB] = {
				[NO_SSC] = &usb_sgmii_link_cmn_vals,
				[EXTERNAL_SSC] = &usb_sgmii_link_cmn_vals,
				[INTERNAL_SSC] = &usb_sgmii_link_cmn_vals,
			},
		},
		[TYPE_USB] = {
			[TYPE_NONE] = {
				[NO_SSC] = &sl_usb_link_cmn_vals,
				[EXTERNAL_SSC] = &sl_usb_link_cmn_vals,
				[INTERNAL_SSC] = &sl_usb_link_cmn_vals,
			},
			[TYPE_PCIE] = {
				[NO_SSC] = &pcie_usb_link_cmn_vals,
				[EXTERNAL_SSC] = &pcie_usb_link_cmn_vals,
				[INTERNAL_SSC] = &pcie_usb_link_cmn_vals,
			},
			[TYPE_SGMII] = {
				[NO_SSC] = &usb_sgmii_link_cmn_vals,
				[EXTERNAL_SSC] = &usb_sgmii_link_cmn_vals,
				[INTERNAL_SSC] = &usb_sgmii_link_cmn_vals,
			},
			[TYPE_QSGMII] = {
				[NO_SSC] = &usb_sgmii_link_cmn_vals,
				[EXTERNAL_SSC] = &usb_sgmii_link_cmn_vals,
				[INTERNAL_SSC] = &usb_sgmii_link_cmn_vals,
			},
		},
	},
	.xcvr_diag_vals = {
		[TYPE_PCIE] = {
			[TYPE_NONE] = {
				[NO_SSC] = NULL,
				[EXTERNAL_SSC] = NULL,
				[INTERNAL_SSC] = NULL,
			},
			[TYPE_SGMII] = {
				[NO_SSC] = &pcie_sgmii_xcvr_diag_ln_vals,
				[EXTERNAL_SSC] = &pcie_sgmii_xcvr_diag_ln_vals,
				[INTERNAL_SSC] = &pcie_sgmii_xcvr_diag_ln_vals,
			},
			[TYPE_QSGMII] = {
				[NO_SSC] = &pcie_sgmii_xcvr_diag_ln_vals,
				[EXTERNAL_SSC] = &pcie_sgmii_xcvr_diag_ln_vals,
				[INTERNAL_SSC] = &pcie_sgmii_xcvr_diag_ln_vals,
			},
			[TYPE_USB] = {
				[NO_SSC] = &pcie_usb_xcvr_diag_ln_vals,
				[EXTERNAL_SSC] = &pcie_usb_xcvr_diag_ln_vals,
				[INTERNAL_SSC] = &pcie_usb_xcvr_diag_ln_vals,
			},
		},
		[TYPE_SGMII] = {
			[TYPE_NONE] = {
				[NO_SSC] = &sl_sgmii_xcvr_diag_ln_vals,
			},
			[TYPE_PCIE] = {
				[NO_SSC] = &sgmii_pcie_xcvr_diag_ln_vals,
				[EXTERNAL_SSC] = &sgmii_pcie_xcvr_diag_ln_vals,
				[INTERNAL_SSC] = &sgmii_pcie_xcvr_diag_ln_vals,
			},
			[TYPE_USB] = {
				[NO_SSC] = &sgmii_usb_xcvr_diag_ln_vals,
				[EXTERNAL_SSC] = &sgmii_usb_xcvr_diag_ln_vals,
				[INTERNAL_SSC] = &sgmii_usb_xcvr_diag_ln_vals,
			},
		},
		[TYPE_QSGMII] = {
			[TYPE_NONE] = {
				[NO_SSC] = &sl_sgmii_xcvr_diag_ln_vals,
			},
			[TYPE_PCIE] = {
				[NO_SSC] = &sgmii_pcie_xcvr_diag_ln_vals,
				[EXTERNAL_SSC] = &sgmii_pcie_xcvr_diag_ln_vals,
				[INTERNAL_SSC] = &sgmii_pcie_xcvr_diag_ln_vals,
			},
			[TYPE_USB] = {
				[NO_SSC] = &sgmii_usb_xcvr_diag_ln_vals,
				[EXTERNAL_SSC] = &sgmii_usb_xcvr_diag_ln_vals,
				[INTERNAL_SSC] = &sgmii_usb_xcvr_diag_ln_vals,
			},
		},
		[TYPE_USB] = {
			[TYPE_NONE] = {
				[NO_SSC] = &sl_usb_xcvr_diag_ln_vals,
				[EXTERNAL_SSC] = &sl_usb_xcvr_diag_ln_vals,
				[INTERNAL_SSC] = &sl_usb_xcvr_diag_ln_vals,
			},
			[TYPE_PCIE] = {
				[NO_SSC] = &usb_pcie_xcvr_diag_ln_vals,
				[EXTERNAL_SSC] = &usb_pcie_xcvr_diag_ln_vals,
				[INTERNAL_SSC] = &usb_pcie_xcvr_diag_ln_vals,
			},
			[TYPE_SGMII] = {
				[NO_SSC] = &usb_sgmii_xcvr_diag_ln_vals,
				[EXTERNAL_SSC] = &usb_sgmii_xcvr_diag_ln_vals,
				[INTERNAL_SSC] = &usb_sgmii_xcvr_diag_ln_vals,
			},
			[TYPE_QSGMII] = {
				[NO_SSC] = &usb_sgmii_xcvr_diag_ln_vals,
				[EXTERNAL_SSC] = &usb_sgmii_xcvr_diag_ln_vals,
				[INTERNAL_SSC] = &usb_sgmii_xcvr_diag_ln_vals,
			},
		},
	},
	.pcs_cmn_vals = {
		[TYPE_USB] = {
			[TYPE_NONE] = {
				[NO_SSC] = &usb_phy_pcs_cmn_vals,
				[EXTERNAL_SSC] = &usb_phy_pcs_cmn_vals,
				[INTERNAL_SSC] = &usb_phy_pcs_cmn_vals,
			},
			[TYPE_PCIE] = {
				[NO_SSC] = &usb_phy_pcs_cmn_vals,
				[EXTERNAL_SSC] = &usb_phy_pcs_cmn_vals,
				[INTERNAL_SSC] = &usb_phy_pcs_cmn_vals,
			},
			[TYPE_SGMII] = {
				[NO_SSC] = &usb_phy_pcs_cmn_vals,
				[EXTERNAL_SSC] = &usb_phy_pcs_cmn_vals,
				[INTERNAL_SSC] = &usb_phy_pcs_cmn_vals,
			},
			[TYPE_QSGMII] = {
				[NO_SSC] = &usb_phy_pcs_cmn_vals,
				[EXTERNAL_SSC] = &usb_phy_pcs_cmn_vals,
				[INTERNAL_SSC] = &usb_phy_pcs_cmn_vals,
			},
		},
	},
	.cmn_vals = {
		[TYPE_PCIE] = {
			[TYPE_NONE] = {
				[NO_SSC] = &pcie_100_no_ssc_cmn_vals,
				[EXTERNAL_SSC] = &pcie_100_no_ssc_cmn_vals,
				[INTERNAL_SSC] = &sl_pcie_100_int_ssc_cmn_vals,
			},
			[TYPE_SGMII] = {
				[NO_SSC] = &pcie_100_no_ssc_cmn_vals,
				[EXTERNAL_SSC] = &pcie_100_no_ssc_cmn_vals,
				[INTERNAL_SSC] = &pcie_100_int_ssc_cmn_vals,
			},
			[TYPE_QSGMII] = {
				[NO_SSC] = &pcie_100_no_ssc_cmn_vals,
				[EXTERNAL_SSC] = &pcie_100_no_ssc_cmn_vals,
				[INTERNAL_SSC] = &pcie_100_int_ssc_cmn_vals,
			},
			[TYPE_USB] = {
				[NO_SSC] = &pcie_100_no_ssc_cmn_vals,
				[EXTERNAL_SSC] = &pcie_100_no_ssc_cmn_vals,
				[INTERNAL_SSC] = &pcie_100_int_ssc_cmn_vals,
			},
		},
		[TYPE_SGMII] = {
			[TYPE_NONE] = {
				[NO_SSC] = &sgmii_100_no_ssc_cmn_vals,
			},
			[TYPE_PCIE] = {
				[NO_SSC] = &sgmii_100_no_ssc_cmn_vals,
				[EXTERNAL_SSC] = &sgmii_100_no_ssc_cmn_vals,
				[INTERNAL_SSC] = &sgmii_100_int_ssc_cmn_vals,
			},
			[TYPE_USB] = {
				[NO_SSC] = &sgmii_100_no_ssc_cmn_vals,
				[EXTERNAL_SSC] = &sgmii_100_no_ssc_cmn_vals,
				[INTERNAL_SSC] = &sgmii_100_no_ssc_cmn_vals,
			},
		},
		[TYPE_QSGMII] = {
			[TYPE_NONE] = {
				[NO_SSC] = &qsgmii_100_no_ssc_cmn_vals,
			},
			[TYPE_PCIE] = {
				[NO_SSC] = &qsgmii_100_no_ssc_cmn_vals,
				[EXTERNAL_SSC] = &qsgmii_100_no_ssc_cmn_vals,
				[INTERNAL_SSC] = &qsgmii_100_int_ssc_cmn_vals,
			},
			[TYPE_USB] = {
				[NO_SSC] = &qsgmii_100_no_ssc_cmn_vals,
				[EXTERNAL_SSC] = &qsgmii_100_no_ssc_cmn_vals,
				[INTERNAL_SSC] = &qsgmii_100_no_ssc_cmn_vals,
			},
		},
		[TYPE_USB] = {
			[TYPE_NONE] = {
				[NO_SSC] = &usb_100_no_ssc_cmn_vals,
				[EXTERNAL_SSC] = &usb_100_no_ssc_cmn_vals,
				[INTERNAL_SSC] = &sl_usb_100_int_ssc_cmn_vals,
			},
			[TYPE_PCIE] = {
				[NO_SSC] = &usb_100_no_ssc_cmn_vals,
				[EXTERNAL_SSC] = &usb_100_no_ssc_cmn_vals,
				[INTERNAL_SSC] = &usb_100_int_ssc_cmn_vals,
			},
			[TYPE_SGMII] = {
				[NO_SSC] = &usb_100_no_ssc_cmn_vals,
				[EXTERNAL_SSC] = &usb_100_no_ssc_cmn_vals,
				[INTERNAL_SSC] = &sl_usb_100_int_ssc_cmn_vals,
			},
			[TYPE_QSGMII] = {
				[NO_SSC] = &usb_100_no_ssc_cmn_vals,
				[EXTERNAL_SSC] = &usb_100_no_ssc_cmn_vals,
				[INTERNAL_SSC] = &sl_usb_100_int_ssc_cmn_vals,
			},
		},
	},
	.tx_ln_vals = {
		[TYPE_PCIE] = {
			[TYPE_NONE] = {
				[NO_SSC] = NULL,
				[EXTERNAL_SSC] = NULL,
				[INTERNAL_SSC] = NULL,
			},
			[TYPE_SGMII] = {
				[NO_SSC] = NULL,
				[EXTERNAL_SSC] = NULL,
				[INTERNAL_SSC] = NULL,
			},
			[TYPE_QSGMII] = {
				[NO_SSC] = NULL,
				[EXTERNAL_SSC] = NULL,
				[INTERNAL_SSC] = NULL,
			},
			[TYPE_USB] = {
				[NO_SSC] = NULL,
				[EXTERNAL_SSC] = NULL,
				[INTERNAL_SSC] = NULL,
			},
		},
		[TYPE_SGMII] = {
			[TYPE_NONE] = {
				[NO_SSC] = &sgmii_100_no_ssc_tx_ln_vals,
			},
			[TYPE_PCIE] = {
				[NO_SSC] = &sgmii_100_no_ssc_tx_ln_vals,
				[EXTERNAL_SSC] = &sgmii_100_no_ssc_tx_ln_vals,
				[INTERNAL_SSC] = &sgmii_100_no_ssc_tx_ln_vals,
			},
			[TYPE_USB] = {
				[NO_SSC] = &sgmii_100_no_ssc_tx_ln_vals,
				[EXTERNAL_SSC] = &sgmii_100_no_ssc_tx_ln_vals,
				[INTERNAL_SSC] = &sgmii_100_no_ssc_tx_ln_vals,
			},
		},
		[TYPE_QSGMII] = {
			[TYPE_NONE] = {
				[NO_SSC] = &qsgmii_100_no_ssc_tx_ln_vals,
			},
			[TYPE_PCIE] = {
				[NO_SSC] = &qsgmii_100_no_ssc_tx_ln_vals,
				[EXTERNAL_SSC] = &qsgmii_100_no_ssc_tx_ln_vals,
				[INTERNAL_SSC] = &qsgmii_100_no_ssc_tx_ln_vals,
			},
			[TYPE_USB] = {
				[NO_SSC] = &qsgmii_100_no_ssc_tx_ln_vals,
				[EXTERNAL_SSC] = &qsgmii_100_no_ssc_tx_ln_vals,
				[INTERNAL_SSC] = &qsgmii_100_no_ssc_tx_ln_vals,
			},
		},
		[TYPE_USB] = {
			[TYPE_NONE] = {
				[NO_SSC] = &usb_100_no_ssc_tx_ln_vals,
				[EXTERNAL_SSC] = &usb_100_no_ssc_tx_ln_vals,
				[INTERNAL_SSC] = &usb_100_no_ssc_tx_ln_vals,
			},
			[TYPE_PCIE] = {
				[NO_SSC] = &usb_100_no_ssc_tx_ln_vals,
				[EXTERNAL_SSC] = &usb_100_no_ssc_tx_ln_vals,
				[INTERNAL_SSC] = &usb_100_no_ssc_tx_ln_vals,
			},
			[TYPE_SGMII] = {
				[NO_SSC] = &usb_100_no_ssc_tx_ln_vals,
				[EXTERNAL_SSC] = &usb_100_no_ssc_tx_ln_vals,
				[INTERNAL_SSC] = &usb_100_no_ssc_tx_ln_vals,
			},
			[TYPE_QSGMII] = {
				[NO_SSC] = &usb_100_no_ssc_tx_ln_vals,
				[EXTERNAL_SSC] = &usb_100_no_ssc_tx_ln_vals,
				[INTERNAL_SSC] = &usb_100_no_ssc_tx_ln_vals,
			},
		},
	},
	.rx_ln_vals = {
		[TYPE_PCIE] = {
			[TYPE_NONE] = {
				[NO_SSC] = &pcie_100_no_ssc_rx_ln_vals,
				[EXTERNAL_SSC] = &pcie_100_no_ssc_rx_ln_vals,
				[INTERNAL_SSC] = &pcie_100_no_ssc_rx_ln_vals,
			},
			[TYPE_SGMII] = {
				[NO_SSC] = &pcie_100_no_ssc_rx_ln_vals,
				[EXTERNAL_SSC] = &pcie_100_no_ssc_rx_ln_vals,
				[INTERNAL_SSC] = &pcie_100_no_ssc_rx_ln_vals,
			},
			[TYPE_QSGMII] = {
				[NO_SSC] = &pcie_100_no_ssc_rx_ln_vals,
				[EXTERNAL_SSC] = &pcie_100_no_ssc_rx_ln_vals,
				[INTERNAL_SSC] = &pcie_100_no_ssc_rx_ln_vals,
			},
			[TYPE_USB] = {
				[NO_SSC] = &pcie_100_no_ssc_rx_ln_vals,
				[EXTERNAL_SSC] = &pcie_100_no_ssc_rx_ln_vals,
				[INTERNAL_SSC] = &pcie_100_no_ssc_rx_ln_vals,
			},
		},
		[TYPE_SGMII] = {
			[TYPE_NONE] = {
				[NO_SSC] = &sgmii_100_no_ssc_rx_ln_vals,
			},
			[TYPE_PCIE] = {
				[NO_SSC] = &sgmii_100_no_ssc_rx_ln_vals,
				[EXTERNAL_SSC] = &sgmii_100_no_ssc_rx_ln_vals,
				[INTERNAL_SSC] = &sgmii_100_no_ssc_rx_ln_vals,
			},
			[TYPE_USB] = {
				[NO_SSC] = &sgmii_100_no_ssc_rx_ln_vals,
				[EXTERNAL_SSC] = &sgmii_100_no_ssc_rx_ln_vals,
				[INTERNAL_SSC] = &sgmii_100_no_ssc_rx_ln_vals,
			},
		},
		[TYPE_QSGMII] = {
			[TYPE_NONE] = {
				[NO_SSC] = &qsgmii_100_no_ssc_rx_ln_vals,
			},
			[TYPE_PCIE] = {
				[NO_SSC] = &qsgmii_100_no_ssc_rx_ln_vals,
				[EXTERNAL_SSC] = &qsgmii_100_no_ssc_rx_ln_vals,
				[INTERNAL_SSC] = &qsgmii_100_no_ssc_rx_ln_vals,
			},
			[TYPE_USB] = {
				[NO_SSC] = &qsgmii_100_no_ssc_rx_ln_vals,
				[EXTERNAL_SSC] = &qsgmii_100_no_ssc_rx_ln_vals,
				[INTERNAL_SSC] = &qsgmii_100_no_ssc_rx_ln_vals,
			},
		},
		[TYPE_USB] = {
			[TYPE_NONE] = {
				[NO_SSC] = &usb_100_no_ssc_rx_ln_vals,
				[EXTERNAL_SSC] = &usb_100_no_ssc_rx_ln_vals,
				[INTERNAL_SSC] = &usb_100_no_ssc_rx_ln_vals,
			},
			[TYPE_PCIE] = {
				[NO_SSC] = &usb_100_no_ssc_rx_ln_vals,
				[EXTERNAL_SSC] = &usb_100_no_ssc_rx_ln_vals,
				[INTERNAL_SSC] = &usb_100_no_ssc_rx_ln_vals,
			},
			[TYPE_SGMII] = {
				[NO_SSC] = &usb_100_no_ssc_rx_ln_vals,
				[EXTERNAL_SSC] = &usb_100_no_ssc_rx_ln_vals,
				[INTERNAL_SSC] = &usb_100_no_ssc_rx_ln_vals,
			},
			[TYPE_QSGMII] = {
				[NO_SSC] = &usb_100_no_ssc_rx_ln_vals,
				[EXTERNAL_SSC] = &usb_100_no_ssc_rx_ln_vals,
				[INTERNAL_SSC] = &usb_100_no_ssc_rx_ln_vals,
			},
		},
	},
};

static const struct cdns_torrent_data ti_j721e_map_torrent = {
	.block_offset_shift = 0x0,
	.reg_offset_shift = 0x1,
	.link_cmn_vals = {
		[TYPE_PCIE] = {
			[TYPE_NONE] = {
				[NO_SSC] = NULL,
				[EXTERNAL_SSC] = NULL,
				[INTERNAL_SSC] = NULL,
			},
			[TYPE_SGMII] = {
				[NO_SSC] = &pcie_sgmii_link_cmn_vals,
				[EXTERNAL_SSC] = &pcie_sgmii_link_cmn_vals,
				[INTERNAL_SSC] = &pcie_sgmii_link_cmn_vals,
			},
			[TYPE_QSGMII] = {
				[NO_SSC] = &pcie_sgmii_link_cmn_vals,
				[EXTERNAL_SSC] = &pcie_sgmii_link_cmn_vals,
				[INTERNAL_SSC] = &pcie_sgmii_link_cmn_vals,
			},
			[TYPE_USB] = {
				[NO_SSC] = &pcie_usb_link_cmn_vals,
				[EXTERNAL_SSC] = &pcie_usb_link_cmn_vals,
				[INTERNAL_SSC] = &pcie_usb_link_cmn_vals,
			},
		},
		[TYPE_SGMII] = {
			[TYPE_NONE] = {
				[NO_SSC] = &sl_sgmii_link_cmn_vals,
			},
			[TYPE_PCIE] = {
				[NO_SSC] = &pcie_sgmii_link_cmn_vals,
				[EXTERNAL_SSC] = &pcie_sgmii_link_cmn_vals,
				[INTERNAL_SSC] = &pcie_sgmii_link_cmn_vals,
			},
			[TYPE_USB] = {
				[NO_SSC] = &usb_sgmii_link_cmn_vals,
				[EXTERNAL_SSC] = &usb_sgmii_link_cmn_vals,
				[INTERNAL_SSC] = &usb_sgmii_link_cmn_vals,
			},
		},
		[TYPE_QSGMII] = {
			[TYPE_NONE] = {
				[NO_SSC] = &sl_sgmii_link_cmn_vals,
			},
			[TYPE_PCIE] = {
				[NO_SSC] = &pcie_sgmii_link_cmn_vals,
				[EXTERNAL_SSC] = &pcie_sgmii_link_cmn_vals,
				[INTERNAL_SSC] = &pcie_sgmii_link_cmn_vals,
			},
			[TYPE_USB] = {
				[NO_SSC] = &usb_sgmii_link_cmn_vals,
				[EXTERNAL_SSC] = &usb_sgmii_link_cmn_vals,
				[INTERNAL_SSC] = &usb_sgmii_link_cmn_vals,
			},
		},
		[TYPE_USB] = {
			[TYPE_NONE] = {
				[NO_SSC] = &sl_usb_link_cmn_vals,
				[EXTERNAL_SSC] = &sl_usb_link_cmn_vals,
				[INTERNAL_SSC] = &sl_usb_link_cmn_vals,
			},
			[TYPE_PCIE] = {
				[NO_SSC] = &pcie_usb_link_cmn_vals,
				[EXTERNAL_SSC] = &pcie_usb_link_cmn_vals,
				[INTERNAL_SSC] = &pcie_usb_link_cmn_vals,
			},
			[TYPE_SGMII] = {
				[NO_SSC] = &usb_sgmii_link_cmn_vals,
				[EXTERNAL_SSC] = &usb_sgmii_link_cmn_vals,
				[INTERNAL_SSC] = &usb_sgmii_link_cmn_vals,
			},
			[TYPE_QSGMII] = {
				[NO_SSC] = &usb_sgmii_link_cmn_vals,
				[EXTERNAL_SSC] = &usb_sgmii_link_cmn_vals,
				[INTERNAL_SSC] = &usb_sgmii_link_cmn_vals,
			},
		},
	},
	.xcvr_diag_vals = {
		[TYPE_PCIE] = {
			[TYPE_NONE] = {
				[NO_SSC] = NULL,
				[EXTERNAL_SSC] = NULL,
				[INTERNAL_SSC] = NULL,
			},
			[TYPE_SGMII] = {
				[NO_SSC] = &pcie_sgmii_xcvr_diag_ln_vals,
				[EXTERNAL_SSC] = &pcie_sgmii_xcvr_diag_ln_vals,
				[INTERNAL_SSC] = &pcie_sgmii_xcvr_diag_ln_vals,
			},
			[TYPE_QSGMII] = {
				[NO_SSC] = &pcie_sgmii_xcvr_diag_ln_vals,
				[EXTERNAL_SSC] = &pcie_sgmii_xcvr_diag_ln_vals,
				[INTERNAL_SSC] = &pcie_sgmii_xcvr_diag_ln_vals,
			},
			[TYPE_USB] = {
				[NO_SSC] = &pcie_usb_xcvr_diag_ln_vals,
				[EXTERNAL_SSC] = &pcie_usb_xcvr_diag_ln_vals,
				[INTERNAL_SSC] = &pcie_usb_xcvr_diag_ln_vals,
			},
		},
		[TYPE_SGMII] = {
			[TYPE_NONE] = {
				[NO_SSC] = &sl_sgmii_xcvr_diag_ln_vals,
			},
			[TYPE_PCIE] = {
				[NO_SSC] = &sgmii_pcie_xcvr_diag_ln_vals,
				[EXTERNAL_SSC] = &sgmii_pcie_xcvr_diag_ln_vals,
				[INTERNAL_SSC] = &sgmii_pcie_xcvr_diag_ln_vals,
			},
			[TYPE_USB] = {
				[NO_SSC] = &sgmii_usb_xcvr_diag_ln_vals,
				[EXTERNAL_SSC] = &sgmii_usb_xcvr_diag_ln_vals,
				[INTERNAL_SSC] = &sgmii_usb_xcvr_diag_ln_vals,
			},
		},
		[TYPE_QSGMII] = {
			[TYPE_NONE] = {
				[NO_SSC] = &sl_sgmii_xcvr_diag_ln_vals,
			},
			[TYPE_PCIE] = {
				[NO_SSC] = &sgmii_pcie_xcvr_diag_ln_vals,
				[EXTERNAL_SSC] = &sgmii_pcie_xcvr_diag_ln_vals,
				[INTERNAL_SSC] = &sgmii_pcie_xcvr_diag_ln_vals,
			},
			[TYPE_USB] = {
				[NO_SSC] = &sgmii_usb_xcvr_diag_ln_vals,
				[EXTERNAL_SSC] = &sgmii_usb_xcvr_diag_ln_vals,
				[INTERNAL_SSC] = &sgmii_usb_xcvr_diag_ln_vals,
			},
		},
		[TYPE_USB] = {
			[TYPE_NONE] = {
				[NO_SSC] = &sl_usb_xcvr_diag_ln_vals,
				[EXTERNAL_SSC] = &sl_usb_xcvr_diag_ln_vals,
				[INTERNAL_SSC] = &sl_usb_xcvr_diag_ln_vals,
			},
			[TYPE_PCIE] = {
				[NO_SSC] = &usb_pcie_xcvr_diag_ln_vals,
				[EXTERNAL_SSC] = &usb_pcie_xcvr_diag_ln_vals,
				[INTERNAL_SSC] = &usb_pcie_xcvr_diag_ln_vals,
			},
			[TYPE_SGMII] = {
				[NO_SSC] = &usb_sgmii_xcvr_diag_ln_vals,
				[EXTERNAL_SSC] = &usb_sgmii_xcvr_diag_ln_vals,
				[INTERNAL_SSC] = &usb_sgmii_xcvr_diag_ln_vals,
			},
			[TYPE_QSGMII] = {
				[NO_SSC] = &usb_sgmii_xcvr_diag_ln_vals,
				[EXTERNAL_SSC] = &usb_sgmii_xcvr_diag_ln_vals,
				[INTERNAL_SSC] = &usb_sgmii_xcvr_diag_ln_vals,
			},
		},
	},
	.pcs_cmn_vals = {
		[TYPE_USB] = {
			[TYPE_NONE] = {
				[NO_SSC] = &usb_phy_pcs_cmn_vals,
				[EXTERNAL_SSC] = &usb_phy_pcs_cmn_vals,
				[INTERNAL_SSC] = &usb_phy_pcs_cmn_vals,
			},
			[TYPE_PCIE] = {
				[NO_SSC] = &usb_phy_pcs_cmn_vals,
				[EXTERNAL_SSC] = &usb_phy_pcs_cmn_vals,
				[INTERNAL_SSC] = &usb_phy_pcs_cmn_vals,
			},
			[TYPE_SGMII] = {
				[NO_SSC] = &usb_phy_pcs_cmn_vals,
				[EXTERNAL_SSC] = &usb_phy_pcs_cmn_vals,
				[INTERNAL_SSC] = &usb_phy_pcs_cmn_vals,
			},
			[TYPE_QSGMII] = {
				[NO_SSC] = &usb_phy_pcs_cmn_vals,
				[EXTERNAL_SSC] = &usb_phy_pcs_cmn_vals,
				[INTERNAL_SSC] = &usb_phy_pcs_cmn_vals,
			},
		},
	},
	.cmn_vals = {
		[TYPE_PCIE] = {
			[TYPE_NONE] = {
				[NO_SSC] = &pcie_100_no_ssc_cmn_vals,
				[EXTERNAL_SSC] = &pcie_100_no_ssc_cmn_vals,
				[INTERNAL_SSC] = &sl_pcie_100_int_ssc_cmn_vals,
			},
			[TYPE_SGMII] = {
				[NO_SSC] = &pcie_100_no_ssc_cmn_vals,
				[EXTERNAL_SSC] = &pcie_100_no_ssc_cmn_vals,
				[INTERNAL_SSC] = &pcie_100_int_ssc_cmn_vals,
			},
			[TYPE_QSGMII] = {
				[NO_SSC] = &pcie_100_no_ssc_cmn_vals,
				[EXTERNAL_SSC] = &pcie_100_no_ssc_cmn_vals,
				[INTERNAL_SSC] = &pcie_100_int_ssc_cmn_vals,
			},
			[TYPE_USB] = {
				[NO_SSC] = &pcie_100_no_ssc_cmn_vals,
				[EXTERNAL_SSC] = &pcie_100_no_ssc_cmn_vals,
				[INTERNAL_SSC] = &pcie_100_int_ssc_cmn_vals,
			},
		},
		[TYPE_SGMII] = {
			[TYPE_NONE] = {
				[NO_SSC] = &sgmii_100_no_ssc_cmn_vals,
			},
			[TYPE_PCIE] = {
				[NO_SSC] = &sgmii_100_no_ssc_cmn_vals,
				[EXTERNAL_SSC] = &sgmii_100_no_ssc_cmn_vals,
				[INTERNAL_SSC] = &sgmii_100_int_ssc_cmn_vals,
			},
			[TYPE_USB] = {
				[NO_SSC] = &sgmii_100_no_ssc_cmn_vals,
				[EXTERNAL_SSC] = &sgmii_100_no_ssc_cmn_vals,
				[INTERNAL_SSC] = &sgmii_100_no_ssc_cmn_vals,
			},
		},
		[TYPE_QSGMII] = {
			[TYPE_NONE] = {
				[NO_SSC] = &qsgmii_100_no_ssc_cmn_vals,
			},
			[TYPE_PCIE] = {
				[NO_SSC] = &qsgmii_100_no_ssc_cmn_vals,
				[EXTERNAL_SSC] = &qsgmii_100_no_ssc_cmn_vals,
				[INTERNAL_SSC] = &qsgmii_100_int_ssc_cmn_vals,
			},
			[TYPE_USB] = {
				[NO_SSC] = &qsgmii_100_no_ssc_cmn_vals,
				[EXTERNAL_SSC] = &qsgmii_100_no_ssc_cmn_vals,
				[INTERNAL_SSC] = &qsgmii_100_no_ssc_cmn_vals,
			},
		},
		[TYPE_USB] = {
			[TYPE_NONE] = {
				[NO_SSC] = &usb_100_no_ssc_cmn_vals,
				[EXTERNAL_SSC] = &usb_100_no_ssc_cmn_vals,
				[INTERNAL_SSC] = &sl_usb_100_int_ssc_cmn_vals,
			},
			[TYPE_PCIE] = {
				[NO_SSC] = &usb_100_no_ssc_cmn_vals,
				[EXTERNAL_SSC] = &usb_100_no_ssc_cmn_vals,
				[INTERNAL_SSC] = &usb_100_int_ssc_cmn_vals,
			},
			[TYPE_SGMII] = {
				[NO_SSC] = &usb_100_no_ssc_cmn_vals,
				[EXTERNAL_SSC] = &usb_100_no_ssc_cmn_vals,
				[INTERNAL_SSC] = &sl_usb_100_int_ssc_cmn_vals,
			},
			[TYPE_QSGMII] = {
				[NO_SSC] = &usb_100_no_ssc_cmn_vals,
				[EXTERNAL_SSC] = &usb_100_no_ssc_cmn_vals,
				[INTERNAL_SSC] = &sl_usb_100_int_ssc_cmn_vals,
			},
		},
	},
	.tx_ln_vals = {
		[TYPE_PCIE] = {
			[TYPE_NONE] = {
				[NO_SSC] = NULL,
				[EXTERNAL_SSC] = NULL,
				[INTERNAL_SSC] = NULL,
			},
			[TYPE_SGMII] = {
				[NO_SSC] = NULL,
				[EXTERNAL_SSC] = NULL,
				[INTERNAL_SSC] = NULL,
			},
			[TYPE_QSGMII] = {
				[NO_SSC] = NULL,
				[EXTERNAL_SSC] = NULL,
				[INTERNAL_SSC] = NULL,
			},
			[TYPE_USB] = {
				[NO_SSC] = NULL,
				[EXTERNAL_SSC] = NULL,
				[INTERNAL_SSC] = NULL,
			},
		},
		[TYPE_SGMII] = {
			[TYPE_NONE] = {
				[NO_SSC] = &sgmii_100_no_ssc_tx_ln_vals,
			},
			[TYPE_PCIE] = {
				[NO_SSC] = &sgmii_100_no_ssc_tx_ln_vals,
				[EXTERNAL_SSC] = &sgmii_100_no_ssc_tx_ln_vals,
				[INTERNAL_SSC] = &sgmii_100_no_ssc_tx_ln_vals,
			},
			[TYPE_USB] = {
				[NO_SSC] = &sgmii_100_no_ssc_tx_ln_vals,
				[EXTERNAL_SSC] = &sgmii_100_no_ssc_tx_ln_vals,
				[INTERNAL_SSC] = &sgmii_100_no_ssc_tx_ln_vals,
			},
		},
		[TYPE_QSGMII] = {
			[TYPE_NONE] = {
				[NO_SSC] = &qsgmii_100_no_ssc_tx_ln_vals,
			},
			[TYPE_PCIE] = {
				[NO_SSC] = &qsgmii_100_no_ssc_tx_ln_vals,
				[EXTERNAL_SSC] = &qsgmii_100_no_ssc_tx_ln_vals,
				[INTERNAL_SSC] = &qsgmii_100_no_ssc_tx_ln_vals,
			},
			[TYPE_USB] = {
				[NO_SSC] = &qsgmii_100_no_ssc_tx_ln_vals,
				[EXTERNAL_SSC] = &qsgmii_100_no_ssc_tx_ln_vals,
				[INTERNAL_SSC] = &qsgmii_100_no_ssc_tx_ln_vals,
			},
		},
		[TYPE_USB] = {
			[TYPE_NONE] = {
				[NO_SSC] = &usb_100_no_ssc_tx_ln_vals,
				[EXTERNAL_SSC] = &usb_100_no_ssc_tx_ln_vals,
				[INTERNAL_SSC] = &usb_100_no_ssc_tx_ln_vals,
			},
			[TYPE_PCIE] = {
				[NO_SSC] = &usb_100_no_ssc_tx_ln_vals,
				[EXTERNAL_SSC] = &usb_100_no_ssc_tx_ln_vals,
				[INTERNAL_SSC] = &usb_100_no_ssc_tx_ln_vals,
			},
			[TYPE_SGMII] = {
				[NO_SSC] = &usb_100_no_ssc_tx_ln_vals,
				[EXTERNAL_SSC] = &usb_100_no_ssc_tx_ln_vals,
				[INTERNAL_SSC] = &usb_100_no_ssc_tx_ln_vals,
			},
			[TYPE_QSGMII] = {
				[NO_SSC] = &usb_100_no_ssc_tx_ln_vals,
				[EXTERNAL_SSC] = &usb_100_no_ssc_tx_ln_vals,
				[INTERNAL_SSC] = &usb_100_no_ssc_tx_ln_vals,
			},
		},
	},
	.rx_ln_vals = {
		[TYPE_PCIE] = {
			[TYPE_NONE] = {
				[NO_SSC] = &pcie_100_no_ssc_rx_ln_vals,
				[EXTERNAL_SSC] = &pcie_100_no_ssc_rx_ln_vals,
				[INTERNAL_SSC] = &pcie_100_no_ssc_rx_ln_vals,
			},
			[TYPE_SGMII] = {
				[NO_SSC] = &pcie_100_no_ssc_rx_ln_vals,
				[EXTERNAL_SSC] = &pcie_100_no_ssc_rx_ln_vals,
				[INTERNAL_SSC] = &pcie_100_no_ssc_rx_ln_vals,
			},
			[TYPE_QSGMII] = {
				[NO_SSC] = &pcie_100_no_ssc_rx_ln_vals,
				[EXTERNAL_SSC] = &pcie_100_no_ssc_rx_ln_vals,
				[INTERNAL_SSC] = &pcie_100_no_ssc_rx_ln_vals,
			},
			[TYPE_USB] = {
				[NO_SSC] = &pcie_100_no_ssc_rx_ln_vals,
				[EXTERNAL_SSC] = &pcie_100_no_ssc_rx_ln_vals,
				[INTERNAL_SSC] = &pcie_100_no_ssc_rx_ln_vals,
			},
		},
		[TYPE_SGMII] = {
			[TYPE_NONE] = {
				[NO_SSC] = &sgmii_100_no_ssc_rx_ln_vals,
			},
			[TYPE_PCIE] = {
				[NO_SSC] = &sgmii_100_no_ssc_rx_ln_vals,
				[EXTERNAL_SSC] = &sgmii_100_no_ssc_rx_ln_vals,
				[INTERNAL_SSC] = &sgmii_100_no_ssc_rx_ln_vals,
			},
			[TYPE_USB] = {
				[NO_SSC] = &sgmii_100_no_ssc_rx_ln_vals,
				[EXTERNAL_SSC] = &sgmii_100_no_ssc_rx_ln_vals,
				[INTERNAL_SSC] = &sgmii_100_no_ssc_rx_ln_vals,
			},
		},
		[TYPE_QSGMII] = {
			[TYPE_NONE] = {
				[NO_SSC] = &qsgmii_100_no_ssc_rx_ln_vals,
			},
			[TYPE_PCIE] = {
				[NO_SSC] = &qsgmii_100_no_ssc_rx_ln_vals,
				[EXTERNAL_SSC] = &qsgmii_100_no_ssc_rx_ln_vals,
				[INTERNAL_SSC] = &qsgmii_100_no_ssc_rx_ln_vals,
			},
			[TYPE_USB] = {
				[NO_SSC] = &qsgmii_100_no_ssc_rx_ln_vals,
				[EXTERNAL_SSC] = &qsgmii_100_no_ssc_rx_ln_vals,
				[INTERNAL_SSC] = &qsgmii_100_no_ssc_rx_ln_vals,
			},
		},
		[TYPE_USB] = {
			[TYPE_NONE] = {
				[NO_SSC] = &usb_100_no_ssc_rx_ln_vals,
				[EXTERNAL_SSC] = &usb_100_no_ssc_rx_ln_vals,
				[INTERNAL_SSC] = &usb_100_no_ssc_rx_ln_vals,
			},
			[TYPE_PCIE] = {
				[NO_SSC] = &usb_100_no_ssc_rx_ln_vals,
				[EXTERNAL_SSC] = &usb_100_no_ssc_rx_ln_vals,
				[INTERNAL_SSC] = &usb_100_no_ssc_rx_ln_vals,
			},
			[TYPE_SGMII] = {
				[NO_SSC] = &usb_100_no_ssc_rx_ln_vals,
				[EXTERNAL_SSC] = &usb_100_no_ssc_rx_ln_vals,
				[INTERNAL_SSC] = &usb_100_no_ssc_rx_ln_vals,
			},
			[TYPE_QSGMII] = {
				[NO_SSC] = &usb_100_no_ssc_rx_ln_vals,
				[EXTERNAL_SSC] = &usb_100_no_ssc_rx_ln_vals,
				[INTERNAL_SSC] = &usb_100_no_ssc_rx_ln_vals,
			},
		},
	},
};

static const struct of_device_id cdns_torrent_phy_of_match[] = {
	{
		.compatible = "cdns,torrent-phy",
		.data = &cdns_map_torrent,
	},
	{
		.compatible = "ti,j721e-serdes-10g",
		.data = &ti_j721e_map_torrent,
	},
	{}
};
MODULE_DEVICE_TABLE(of, cdns_torrent_phy_of_match);

static struct platform_driver cdns_torrent_phy_driver = {
	.probe	= cdns_torrent_phy_probe,
	.remove = cdns_torrent_phy_remove,
	.driver = {
		.name	= "cdns-torrent-phy",
		.of_match_table	= cdns_torrent_phy_of_match,
	}
};
module_platform_driver(cdns_torrent_phy_driver);

MODULE_AUTHOR("Cadence Design Systems, Inc.");
MODULE_DESCRIPTION("Cadence Torrent PHY driver");
MODULE_LICENSE("GPL v2");<|MERGE_RESOLUTION|>--- conflicted
+++ resolved
@@ -2298,10 +2298,7 @@
 
 	if (total_num_lanes > MAX_NUM_LANES) {
 		dev_err(dev, "Invalid lane configuration\n");
-<<<<<<< HEAD
-=======
 		ret = -EINVAL;
->>>>>>> f642729d
 		goto put_lnk_rst;
 	}
 
