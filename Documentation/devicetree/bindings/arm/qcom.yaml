--- conflicted
+++ resolved
@@ -40,13 +40,9 @@
         sdm630
         sdm660
         sdm845
-<<<<<<< HEAD
-        sm8250
-=======
         sdx55
         sm8250
         sm8350
->>>>>>> f642729d
 
   The 'board' element must be one of the following strings:
 
@@ -189,8 +185,6 @@
               - qcom,sm8250-mtp
           - const: qcom,sm8250
 
-<<<<<<< HEAD
-=======
       - items:
           - enum:
               - qcom,sm8350-mtp
@@ -198,5 +192,4 @@
 
 additionalProperties: true
 
->>>>>>> f642729d
 ...