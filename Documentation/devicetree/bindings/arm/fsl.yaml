# SPDX-License-Identifier: GPL-2.0
%YAML 1.2
---
$id: http://devicetree.org/schemas/arm/fsl.yaml#
$schema: http://devicetree.org/meta-schemas/core.yaml#

title: Freescale i.MX Platforms Device Tree Bindings

maintainers:
  - Shawn Guo <shawnguo@kernel.org>
  - Li Yang <leoyang.li@nxp.com>

properties:
  $nodename:
    const: '/'
  compatible:
    oneOf:
      - description: i.MX1 based Boards
        items:
          - enum:
              - armadeus,imx1-apf9328
              - fsl,imx1ads
          - const: fsl,imx1

      - description: i.MX23 based Boards
        items:
          - enum:
              - fsl,imx23-evk
              - olimex,imx23-olinuxino
          - const: fsl,imx23

      - description: i.MX25 Product Development Kit
        items:
          - enum:
              - fsl,imx25-pdk
              - karo,imx25-tx25
          - const: fsl,imx25

      - description: i.MX25 Eukrea CPUIMX25 Boards
        items:
          - enum:
              - eukrea,mbimxsd25-baseboard   # Eukrea MBIMXSD25
          - const: eukrea,cpuimx25
          - const: fsl,imx25

      - description: i.MX25 Eukrea MBIMXSD25 Boards
        items:
          - enum:
              - eukrea,mbimxsd25-baseboard-cmo-qvga
              - eukrea,mbimxsd25-baseboard-dvi-svga
              - eukrea,mbimxsd25-baseboard-dvi-vga
          - const: eukrea,mbimxsd25-baseboard
          - const: eukrea,cpuimx25
          - const: fsl,imx25

      - description: i.MX27 based Boards
        items:
          - enum:
              - armadeus,imx27-apf27      # APF27 SoM
              - fsl,imx27-pdk
          - const: fsl,imx27

      - description: i.MX27 APF27 SoM Board
        items:
          - const: armadeus,imx27-apf27dev
          - const: armadeus,imx27-apf27
          - const: fsl,imx27

      - description: i.MX27 Eukrea CPUIMX27 SoM Board
        items:
          - const: eukrea,mbimxsd27-baseboard
          - const: eukrea,cpuimx27
          - const: fsl,imx27

      - description: i.MX27 Phytec pca100 Board
        items:
          - const: phytec,imx27-pca100-rdk
          - const: phytec,imx27-pca100
          - const: fsl,imx27

      - description: i.MX27 Phytec pcm970 Board
        items:
          - const: phytec,imx27-pcm970
          - const: phytec,imx27-pcm038
          - const: fsl,imx27

      - description: i.MX28 based Boards
        items:
          - enum:
              - armadeus,imx28-apf28      # APF28 SoM
              - armadeus,imx28-apf28dev   # APF28 SoM on APF28Dev board
              - fsl,imx28-evk
              - i2se,duckbill
              - i2se,duckbill-2
              - technologic,imx28-ts4600
          - const: fsl,imx28
      - description: i.MX28 Duckbill 2 based Boards
        items:
          - enum:
              - i2se,duckbill-2-485
              - i2se,duckbill-2-enocean
              - i2se,duckbill-2-spi
          - const: i2se,duckbill-2
          - const: fsl,imx28

      - description: i.MX31 based Boards
        items:
          - enum:
              - buglabs,imx31-bug
              - logicpd,imx31-lite
          - const: fsl,imx31

      - description: i.MX35 based Boards
        items:
          - enum:
              - fsl,imx35-pdk
          - const: fsl,imx35

      - description: i.MX35 Eukrea CPUIMX35 Board
        items:
          - const: eukrea,mbimxsd35-baseboard
          - const: eukrea,cpuimx35
          - const: fsl,imx35

      - description: i.MX50 based Boards
        items:
          - enum:
              - fsl,imx50-evk
              - kobo,aura
          - const: fsl,imx50

      - description: i.MX51 based Boards
        items:
          - enum:
              - armadeus,imx51-apf51      # Armadeus Systems APF51 module
              - fsl,imx51-babbage
              - technologic,imx51-ts4800
              - zii,imx51-scu3-esb
              - zii,imx51-scu2-mezz
              - zii,imx51-rdu1
          - const: fsl,imx51

      - description: i.MX51 based Armadeus Systems APF51Dev Board
        items:
          - const: armadeus,imx51-apf51dev
          - const: armadeus,imx51-apf51
          - const: fsl,imx51

      - description: i.MX51 based Digi ConnectCore CC(W)-MX51 JSK Board
        items:
          - const: digi,connectcore-ccxmx51-jsk
          - const: digi,connectcore-ccxmx51-som
          - const: fsl,imx51

      - description: i.MX51 based Eukrea CPUIMX51 Board
        items:
          - const: eukrea,mbimxsd51
          - const: eukrea,cpuimx51
          - const: fsl,imx51

      - description: i.MX53 based Boards
        items:
          - enum:
              - bhf,cx9020
              - fsl,imx53-ard
              - fsl,imx53-evk
              - fsl,imx53-qsb
              - fsl,imx53-qsrb                # Freescale i.MX53 Quick Start-R Board
              - fsl,imx53-smd
              - ge,imx53-cpuvo                # General Electric CS ONE
              - inversepath,imx53-usbarmory   # Inverse Path USB armory
              - karo,tx53                     # Ka-Ro electronics TX53 module
              - kiebackpeter,imx53-ddc        # K+P imx53 DDC
              - kiebackpeter,imx53-hsc        # K+P imx53 HSC
              - menlo,m53menlo
              - voipac,imx53-dmm-668          # Voipac i.MX53 X53-DMM-668
          - const: fsl,imx53

      - description: i.MX53 based Aries/DENX M53EVK Board
        items:
          - const: aries,imx53-m53evk
          - const: denx,imx53-m53evk
          - const: fsl,imx53

      - description: i.MX53 based TQ MBa53 Board
        items:
          - const: tq,mba53
          - const: tq,tqma53
          - const: fsl,imx53

      - description: i.MX6Q based Boards
        items:
          - enum:
              - auvidea,h100              # Auvidea H100
              - boundary,imx6q-nitrogen6_max
              - boundary,imx6q-nitrogen6_som2
              - boundary,imx6q-nitrogen6x
              - compulab,cm-fx6           # CompuLab CM-FX6
              - dmo,imx6q-edmqmx6         # Data Modul eDM-QMX6 Board
              - embest,imx6q-marsboard    # Embest MarS Board i.MX6Dual
              - emtrion,emcon-mx6         # emCON-MX6D or emCON-MX6Q SoM
              - emtrion,emcon-mx6-avari   # emCON-MX6D or emCON-MX6Q SoM on Avari Base
              - engicam,imx6-icore        # Engicam i.CoreM6 Starter Kit
              - engicam,imx6-icore-rqs    # Engicam i.CoreM6 RQS Starter Kit
              - fsl,imx6q-arm2
              - fsl,imx6q-sabreauto
              - fsl,imx6q-sabrelite
              - fsl,imx6q-sabresd
              - karo,imx6q-tx6q           # Ka-Ro electronics TX6Q Modules
              - kiebackpeter,imx6q-tpc    # K+P i.MX6 Quad TPC Board
              - kontron,imx6q-samx6i      # Kontron i.MX6 Dual/Quad SMARC Module
<<<<<<< HEAD
              - logicpd,imx6q-logicpd
=======
              - kosagi,imx6q-novena       # Kosagi Novena Dual/Quad
              - kvg,vicut1q               # Kverneland UT1Q board
              - logicpd,imx6q-logicpd
              - lwn,display5              # Liebherr Display5 i.MX6 Quad Board
              - lwn,mccmon6               # Liebherr Monitor6 i.MX6 Quad Board
              - nutsboard,imx6q-pistachio # NutsBoard i.MX6 Quad Pistachio
              - microsys,sbc6x            # MicroSys sbc6x board
              - poslab,imx6q-savageboard  # Poslab SavageBoard Quad
>>>>>>> f642729d
              - prt,prti6q                # Protonic PRTI6Q board
              - prt,prtwd2                # Protonic WD2 board
              - rex,imx6q-rex-pro         # Rex Pro i.MX6 Quad Board
              - solidrun,cubox-i/q        # SolidRun Cubox-i Dual/Quad
              - solidrun,hummingboard/q
              - solidrun,hummingboard2/q
              - tbs,imx6q-tbs2910         # TBS2910 Matrix ARM mini PC
              - technexion,imx6q-pico-dwarf   # TechNexion i.MX6Q Pico-Dwarf
              - technexion,imx6q-pico-hobbit  # TechNexion i.MX6Q Pico-Hobbit
              - technexion,imx6q-pico-nymph   # TechNexion i.MX6Q Pico-Nymph
              - technexion,imx6q-pico-pi      # TechNexion i.MX6Q Pico-Pi
              - technologic,imx6q-ts4900
              - technologic,imx6q-ts7970
              - toradex,apalis_imx6q      # Apalis iMX6 Module
              - udoo,imx6q-udoo           # Udoo i.MX6 Quad Board
              - uniwest,imx6q-evi         # Uniwest Evi
              - variscite,dt6customboard
              - wand,imx6q-wandboard      # Wandboard i.MX6 Quad Board
              - zealz,imx6q-gk802         # Zealz GK802
              - zii,imx6q-zii-rdu2        # ZII RDU2 Board
          - const: fsl,imx6q

      - description: i.MX6Q Advantech DMS-BA16 Boards
        items:
          - enum:
              - advantech,imx6q-dms-ba16  # Advantech DMS-BA16
              - ge,imx6q-b450v3           # General Electric B450v3
              - ge,imx6q-b650v3           # General Electric B650v3
              - ge,imx6q-b850v3           # General Electric B850v3
          - const: advantech,imx6q-ba16
          - const: fsl,imx6q

      - description: i.MX6Q Armadeus APF6 Boards
        items:
          - const: armadeus,imx6q-apf6dev
          - const: armadeus,imx6q-apf6
          - const: fsl,imx6q

      - description: i.MX6Q CompuLab Utilite Pro Board
        items:
          - const: compulab,utilite-pro
          - const: compulab,cm-fx6
          - const: fsl,imx6q

      - description: i.MX6Q DFI FS700-M60-6QD Board
        items:
          - const: dfi,fs700-m60-6qd
          - const: dfi,fs700e-m60
          - const: fsl,imx6q

      - description: i.MX6Q DHCOM Premium Developer Kit Board
        items:
          - const: dh,imx6q-dhcom-pdk2
          - const: dh,imx6q-dhcom-som
          - const: fsl,imx6q

      - description: i.MX6Q Gateworks Ventana Boards
        items:
          - enum:
              - gw,imx6q-gw51xx
              - gw,imx6q-gw52xx
              - gw,imx6q-gw53xx
              - gw,imx6q-gw5400-a
              - gw,imx6q-gw54xx
              - gw,imx6q-gw551x
              - gw,imx6q-gw552x
              - gw,imx6q-gw553x
              - gw,imx6q-gw560x
              - gw,imx6q-gw5903
              - gw,imx6q-gw5904
              - gw,imx6q-gw5907
              - gw,imx6q-gw5910
              - gw,imx6q-gw5912
              - gw,imx6q-gw5913
          - const: gw,ventana
          - const: fsl,imx6q

      - description: i.MX6Q PHYTEC phyBOARD-Mira
        items:
          - enum:
              - phytec,imx6q-pbac06-emmc  # PHYTEC phyBOARD-Mira eMMC RDK
              - phytec,imx6q-pbac06-nand  # PHYTEC phyBOARD-Mira NAND RDK
          - const: phytec,imx6q-pbac06    # PHYTEC phyBOARD-Mira
          - const: phytec,imx6qdl-pcm058  # PHYTEC phyCORE-i.MX6
          - const: fsl,imx6q

      - description: i.MX6Q PHYTEC phyFLEX-i.MX6
        items:
          - const: phytec,imx6q-pbab01    # PHYTEC phyFLEX carrier board
          - const: phytec,imx6q-pfla02    # PHYTEC phyFLEX-i.MX6 Quad
          - const: fsl,imx6q

<<<<<<< HEAD
=======
      - description: i.MX6Q Boards with Toradex Apalis iMX6Q/D Module
        items:
          - enum:
              - toradex,apalis_imx6q-ixora  # Apalis iMX6Q/D Module on Ixora Carrier Board
              - toradex,apalis_imx6q-eval   # Apalis iMX6Q/D Module on Apalis Evaluation Board
          - const: toradex,apalis_imx6q
          - const: fsl,imx6q

      - description: i.MX6Q Toradex Apalis iMX6Q/D Module on Ixora Carrier Board V1.1
        items:
          - const: toradex,apalis_imx6q-ixora-v1.1
          - const: toradex,apalis_imx6q-ixora
          - const: toradex,apalis_imx6q
          - const: fsl,imx6q

>>>>>>> f642729d
      - description: i.MX6QP based Boards
        items:
          - enum:
              - boundary,imx6qp-nitrogen6_max
              - boundary,imx6qp-nitrogen6_som2
              - fsl,imx6qp-sabreauto      # i.MX6 Quad Plus SABRE Automotive Board
              - fsl,imx6qp-sabresd        # i.MX6 Quad Plus SABRE Smart Device Board
              - karo,imx6qp-tx6qp         # Ka-Ro electronics TX6QP-8037 Module
              - kvg,vicutp                # Kverneland UT1P board
              - prt,prtwd3                # Protonic WD3 board
              - wand,imx6qp-wandboard     # Wandboard i.MX6 QuadPlus Board
              - zii,imx6qp-zii-rdu2       # ZII RDU2+ Board
          - const: fsl,imx6qp

      - description: i.MX6QP PHYTEC phyBOARD-Mira
        items:
          - const: phytec,imx6qp-pbac06-nand
          - const: phytec,imx6qp-pbac06   # PHYTEC phyBOARD-Mira
          - const: phytec,imx6qdl-pcm058  # PHYTEC phyCORE-i.MX6
          - const: fsl,imx6qp

      - description: i.MX6QP PHYTEC phyBOARD-Mira
        items:
          - const: phytec,imx6qp-pbac06-nand
          - const: phytec,imx6qp-pbac06   # PHYTEC phyBOARD-Mira
          - const: phytec,imx6qdl-pcm058  # PHYTEC phyCORE-i.MX6
          - const: fsl,imx6qp

      - description: i.MX6DL based Boards
        items:
          - enum:
              - abb,aristainetos-imx6dl-4     # aristainetos i.MX6 Dual Lite Board 4
              - abb,aristainetos-imx6dl-7     # aristainetos i.MX6 Dual Lite Board 7
              - abb,aristainetos2-imx6dl-4    # aristainetos2 i.MX6 Dual Lite Board 4
              - abb,aristainetos2-imx6dl-7    # aristainetos2 i.MX6 Dual Lite Board 7
              - alt,alti6p                    # Altesco I6P Board
              - boundary,imx6dl-nit6xlite     # Boundary Devices Nitrogen6 Lite
              - boundary,imx6dl-nitrogen6x    # Boundary Devices Nitrogen6x
              - bticino,imx6dl-mamoj      # BTicino i.MX6DL Mamoj
              - eckelmann,imx6dl-ci4x10
              - emtrion,emcon-mx6         # emCON-MX6S or emCON-MX6DL SoM
              - emtrion,emcon-mx6-avari   # emCON-MX6S or emCON-MX6DL SoM on Avari Base
              - engicam,imx6-icore        # Engicam i.CoreM6 Starter Kit
              - engicam,imx6-icore-rqs    # Engicam i.CoreM6 RQS Starter Kit
              - fsl,imx6dl-sabreauto      # i.MX6 DualLite/Solo SABRE Automotive Board
              - fsl,imx6dl-sabrelite      # i.MX6 DualLite SABRE Lite Board
              - fsl,imx6dl-sabresd        # i.MX6 DualLite SABRE Smart Device Board
              - karo,imx6dl-tx6dl         # Ka-Ro electronics TX6U Modules
              - kontron,imx6dl-samx6i     # Kontron i.MX6 Solo SMARC Module
              - kvg,victgo                # Kverneland TGO
              - kvg,vicut1                # Kverneland UT1 board
              - ply,plybas                # Plymovent BAS board
              - ply,plym2m                # Plymovent M2M board
              - poslab,imx6dl-savageboard # Poslab SavageBoard Dual
              - prt,prtmvt                # Protonic MVT board
              - prt,prtrvt                # Protonic RVT board
              - prt,prtvt7                # Protonic VT7 board
              - rex,imx6dl-rex-basic      # Rex Basic i.MX6 Dual Lite Board
              - riot,imx6s-riotboard      # RIoTboard i.MX6S
              - solidrun,cubox-i/dl            # SolidRun Cubox-i Solo/DualLite
              - solidrun,hummingboard/dl
              - solidrun,hummingboard2/dl      # SolidRun HummingBoard2 Solo/DualLite
              - technexion,imx6dl-pico-dwarf   # TechNexion i.MX6DL Pico-Dwarf
              - technexion,imx6dl-pico-hobbit  # TechNexion i.MX6DL Pico-Hobbit
              - technexion,imx6dl-pico-nymph   # TechNexion i.MX6DL Pico-Nymph
              - technexion,imx6dl-pico-pi      # TechNexion i.MX6DL Pico-Pi
              - technologic,imx6dl-ts4900
              - technologic,imx6dl-ts7970
              - udoo,imx6dl-udoo          # Udoo i.MX6 Dual-lite Board
              - vdl,lanmcu                # Van der Laan LANMCU board
              - wand,imx6dl-wandboard     # Wandboard i.MX6 Dual Lite Board
              - ysoft,imx6dl-yapp4-draco  # i.MX6 DualLite Y Soft IOTA Draco board
              - ysoft,imx6dl-yapp4-hydra  # i.MX6 DualLite Y Soft IOTA Hydra board
              - ysoft,imx6dl-yapp4-orion  # i.MX6 DualLite Y Soft IOTA Orion board
              - ysoft,imx6dl-yapp4-ursa   # i.MX6 Solo Y Soft IOTA Ursa board
          - const: fsl,imx6dl

      - description: i.MX6DL based Armadeus AFP6 Board
        items:
          - const: armadeus,imx6dl-apf6dev
          - const: armadeus,imx6dl-apf6         # APF6 (Solo) SoM
          - const: fsl,imx6dl

      - description: i.MX6DL based DFI FS700-M60-6DL Board
        items:
          - const: dfi,fs700-m60-6dl
          - const: dfi,fs700e-m60
          - const: fsl,imx6dl

      - description: i.MX6DL Gateworks Ventana Boards
        items:
          - enum:
              - gw,imx6dl-gw51xx
              - gw,imx6dl-gw52xx
              - gw,imx6dl-gw53xx
              - gw,imx6dl-gw54xx
              - gw,imx6dl-gw551x
              - gw,imx6dl-gw552x
              - gw,imx6dl-gw553x
              - gw,imx6dl-gw560x
              - gw,imx6dl-gw5903
              - gw,imx6dl-gw5904
              - gw,imx6dl-gw5907
              - gw,imx6dl-gw5910
              - gw,imx6dl-gw5912
              - gw,imx6dl-gw5913
          - const: gw,ventana
          - const: fsl,imx6dl

      - description: i.MX6DL PHYTEC phyBOARD-Mira
        items:
          - enum:
              - phytec,imx6dl-pbac06-emmc # PHYTEC phyBOARD-Mira eMMC RDK
              - phytec,imx6dl-pbac06-nand # PHYTEC phyBOARD-Mira NAND RDK
          - const: phytec,imx6dl-pbac06   # PHYTEC phyBOARD-Mira
          - const: phytec,imx6qdl-pcm058  # PHYTEC phyCORE-i.MX6
          - const: fsl,imx6dl

      - description: i.MX6DL PHYTEC phyFLEX-i.MX6
        items:
          - const: phytec,imx6dl-pbab01   # PHYTEC phyFLEX carrier board
          - const: phytec,imx6dl-pfla02   # PHYTEC phyFLEX-i.MX6 Quad
          - const: fsl,imx6dl

<<<<<<< HEAD
=======
      - description: i.MX6DL Toradex Colibri iMX6 Module on Colibri
                     Evaluation Board V3
        items:
          - const: toradex,colibri_imx6dl-eval-v3
          - const: toradex,colibri_imx6dl          # Colibri iMX6 Module
          - const: fsl,imx6dl

      - description: i.MX6DL Toradex Colibri iMX6 Module V1.1 on Colibri
                     Evaluation Board V3
        items:
          - const: toradex,colibri_imx6dl-v1_1-eval-v3
          - const: toradex,colibri_imx6dl-v1_1     # Colibri iMX6 Module V1.1
          - const: toradex,colibri_imx6dl-eval-v3
          - const: toradex,colibri_imx6dl          # Colibri iMX6 Module
          - const: fsl,imx6dl

>>>>>>> f642729d
      - description: i.MX6SL based Boards
        items:
          - enum:
              - fsl,imx6sl-evk            # i.MX6 SoloLite EVK Board
              - kobo,tolino-shine2hd
              - kobo,tolino-shine3
              - revotics,imx6sl-warp      # Revotics WaRP Board
          - const: fsl,imx6sl

      - description: i.MX6SLL based Boards
        items:
          - enum:
              - fsl,imx6sll-evk
              - kobo,clarahd
          - const: fsl,imx6sll

      - description: i.MX6SX based Boards
        items:
          - enum:
              - boundary,imx6sx-nitrogen6sx
              - fsl,imx6sx-sabreauto      # i.MX6 SoloX Sabre Auto Board
              - fsl,imx6sx-sdb            # i.MX6 SoloX SDB Board
              - fsl,imx6sx-sdb-reva       # i.MX6 SoloX SDB Rev-A Board
              - samtec,imx6sx-vining-2000 # Softing VIN|ING 2000 Board
              - udoo,neobasic             # UDOO Neo Basic Board
              - udoo,neoextended          # UDOO Neo Extended
              - udoo,neofull              # UDOO Neo Full
          - const: fsl,imx6sx

      - description: i.MX6UL based Boards
        items:
          - enum:
              - engicam,imx6ul-geam       # Engicam GEAM6UL Starter Kit
              - engicam,imx6ul-isiot      # Engicam Is.IoT MX6UL eMMC/NAND Starter kit
              - fsl,imx6ul-14x14-evk      # i.MX6 UltraLite 14x14 EVK Board
              - karo,imx6ul-tx6ul         # Ka-Ro electronics TXUL-0010 Module
              - kontron,imx6ul-n6310-som  # Kontron N6310 SOM
              - kontron,imx6ul-n6311-som  # Kontron N6311 SOM
              - prt,prti6g                # Protonic PRTI6G Board
              - technexion,imx6ul-pico-dwarf   # TechNexion i.MX6UL Pico-Dwarf
              - technexion,imx6ul-pico-hobbit  # TechNexion i.MX6UL Pico-Hobbit
              - technexion,imx6ul-pico-pi      # TechNexion i.MX6UL Pico-Pi
          - const: fsl,imx6ul

<<<<<<< HEAD
=======
      - description: i.MX6UL Armadeus Systems OPOS6UL SoM Board
        items:
          - const: armadeus,imx6ul-opos6uldev   # OPOS6UL (i.MX6UL) SoM on OPOS6ULDev board
          - const: armadeus,imx6ul-opos6ul      # OPOS6UL (i.MX6UL) SoM
          - const: fsl,imx6ul

      - description: i.MX6UL Digi International ConnectCore 6UL Boards
        items:
          - enum:
              - digi,ccimx6ulsbcexpress   # Digi International ConnectCore 6UL SBC Express
              - digi,ccimx6ulsbcpro       # Digi International ConnectCore 6UL SBC Pro
          - const: digi,ccimx6ulsom
          - const: fsl,imx6ul

      - description: i.MX6UL Grinn liteBoard
        items:
          - const: grinn,imx6ul-liteboard
          - const: grinn,imx6ul-litesom
          - const: fsl,imx6ul

>>>>>>> f642729d
      - description: i.MX6UL PHYTEC phyBOARD-Segin
        items:
          - enum:
              - phytec,imx6ul-pbacd10-emmc
              - phytec,imx6ul-pbacd10-nand
          - const: phytec,imx6ul-pbacd10  # PHYTEC phyBOARD-Segin with i.MX6 UL
          - const: phytec,imx6ul-pcl063   # PHYTEC phyCORE-i.MX 6UL
          - const: fsl,imx6ul

      - description: Kontron N6310 S Board
        items:
          - const: kontron,imx6ul-n6310-s
          - const: kontron,imx6ul-n6310-som
          - const: fsl,imx6ul

      - description: Kontron N6311 S Board
        items:
          - const: kontron,imx6ul-n6311-s
          - const: kontron,imx6ul-n6311-som
          - const: fsl,imx6ul

      - description: Kontron N6310 S 43 Board
        items:
          - const: kontron,imx6ul-n6310-s-43
          - const: kontron,imx6ul-n6310-s
          - const: kontron,imx6ul-n6310-som
          - const: fsl,imx6ul

      - description: i.MX6ULL based Boards
        items:
          - enum:
              - fsl,imx6ull-14x14-evk     # i.MX6 UltraLiteLite 14x14 EVK Board
              - kontron,imx6ull-n6411-som # Kontron N6411 SOM
              - myir,imx6ull-mys-6ulx-eval # MYiR Tech iMX6ULL Evaluation Board
              - toradex,colibri-imx6ull-eval      # Colibri iMX6ULL Module on Colibri Eval Board
              - toradex,colibri-imx6ull-wifi-eval # Colibri iMX6ULL Wi-Fi / BT Module on Colibri Eval Board
          - const: fsl,imx6ull

<<<<<<< HEAD
=======
      - description: i.MX6ULL Armadeus Systems OPOS6ULDev Board
        items:
          - const: armadeus,imx6ull-opos6uldev  # OPOS6UL (i.MX6ULL) SoM on OPOS6ULDev board
          - const: armadeus,imx6ull-opos6ul     # OPOS6UL (i.MX6ULL) SoM
          - const: fsl,imx6ull

>>>>>>> f642729d
      - description: i.MX6ULL PHYTEC phyBOARD-Segin
        items:
          - enum:
              - phytec,imx6ull-pbacd10-emmc
              - phytec,imx6ull-pbacd10-nand
          - const: phytec,imx6ull-pbacd10 # PHYTEC phyBOARD-Segin with i.MX6 ULL
          - const: phytec,imx6ull-pcl063  # PHYTEC phyCORE-i.MX 6ULL
          - const: fsl,imx6ull

      - description: Kontron N6411 S Board
        items:
          - const: kontron,imx6ull-n6411-s
          - const: kontron,imx6ull-n6411-som
          - const: fsl,imx6ull

      - description: i.MX6ULZ based Boards
        items:
          - enum:
              - fsl,imx6ulz-14x14-evk     # i.MX6 ULZ 14x14 EVK Board
          - const: fsl,imx6ull # This seems odd. Should be last?
          - const: fsl,imx6ulz

      - description: i.MX7S based Boards
        items:
          - enum:
              - element14,imx7s-warp      # Element14 Warp i.MX7 Board
          - const: fsl,imx7s

      - description: i.MX7S Boards with Toradex Colibri iMX7S Module
        items:
          - enum:
              - toradex,colibri-imx7s-aster     # Module on Aster Carrier Board
              - toradex,colibri-imx7s-eval-v3   # Module on Colibri Evaluation Board V3
          - const: toradex,colibri-imx7s
          - const: fsl,imx7s

      - description: TQ-Systems TQMa7S SoM on MBa7x board
        items:
          - const: tq,imx7s-mba7
          - const: tq,imx7s-tqma7
          - const: fsl,imx7s

      - description: i.MX7D based Boards
        items:
          - enum:
              - boundary,imx7d-nitrogen7
              - compulab,cl-som-imx7      # CompuLab CL-SOM-iMX7
              - fsl,imx7d-sdb             # i.MX7 SabreSD Board
              - fsl,imx7d-sdb-reva        # i.MX7 SabreSD Rev-A Board
              - kam,imx7d-flex-concentrator       # Kamstrup OMNIA Flex Concentrator
              - kam,imx7d-flex-concentrator-mfg   # Kamstrup OMNIA Flex Concentrator in manufacturing mode
              - novtech,imx7d-meerkat96   # i.MX7 Meerkat96 Board
              - technexion,imx7d-pico-dwarf   # TechNexion i.MX7D Pico-Dwarf
              - technexion,imx7d-pico-hobbit  # TechNexion i.MX7D Pico-Hobbit
              - technexion,imx7d-pico-nymph   # TechNexion i.MX7D Pico-Nymph
              - technexion,imx7d-pico-pi      # TechNexion i.MX7D Pico-Pi
              - toradex,colibri-imx7d                   # Colibri iMX7 Dual Module
              - toradex,colibri-imx7d-aster             # Colibri iMX7 Dual Module on Aster Carrier Board
              - toradex,colibri-imx7d-emmc              # Colibri iMX7 Dual 1GB (eMMC) Module
              - toradex,colibri-imx7d-emmc-aster        # Colibri iMX7 Dual 1GB (eMMC) Module on
                                                        #  Aster Carrier Board
              - toradex,colibri-imx7d-emmc-eval-v3      # Colibri iMX7 Dual 1GB (eMMC) Module on
                                                        #  Colibri Evaluation Board V3
              - toradex,colibri-imx7d-eval-v3           # Colibri iMX7 Dual Module on
                                                        #  Colibri Evaluation Board V3
              - zii,imx7d-rmu2            # ZII RMU2 Board
              - zii,imx7d-rpu2            # ZII RPU2 Board
          - const: fsl,imx7d

      - description: TQ-Systems TQMa7D SoM on MBa7x board
        items:
          - const: tq,imx7d-mba7
          - const: tq,imx7d-tqma7
          - const: fsl,imx7d

      - description:
          Compulab SBC-iMX7 is a single board computer based on the
          Freescale i.MX7 system-on-chip. SBC-iMX7 is implemented with
          the CL-SOM-iMX7 System-on-Module providing most of the functions,
          and SB-SOM-iMX7 carrier board providing additional peripheral
          functions and connectors.
        items:
          - const: compulab,sbc-imx7
          - const: compulab,cl-som-imx7
          - const: fsl,imx7d

      - description: i.MX7D Boards with Toradex Colibri i.MX7D Module
        items:
          - enum:
              - toradex,colibri-imx7d-aster   # Module on Aster Carrier Board
              - toradex,colibri-imx7d-eval-v3 # Module on Colibri Evaluation Board V3
          - const: toradex,colibri-imx7d
          - const: fsl,imx7d

      - description: i.MX7D Boards with Toradex Colibri i.MX7D eMMC Module
        items:
          - enum:
              - toradex,colibri-imx7d-emmc-aster    # Module on Aster Carrier Board
              - toradex,colibri-imx7d-emmc-eval-v3  # Module on Colibri Evaluation Board V3
          - const: toradex,colibri-imx7d-emmc
          - const: fsl,imx7d

      - description: i.MX7ULP based Boards
        items:
          - enum:
              - ea,imx7ulp-com           # i.MX7ULP Embedded Artists COM Board
              - fsl,imx7ulp-evk           # i.MX7ULP Evaluation Kit
          - const: fsl,imx7ulp

      - description: i.MX8MM based Boards
        items:
          - enum:
              - beacon,imx8mm-beacon-kit  # i.MX8MM Beacon Development Kit
<<<<<<< HEAD
              - fsl,imx8mm-ddr4-evk       # i.MX8MM DDR4 EVK Board
              - fsl,imx8mm-evk            # i.MX8MM EVK Board
              - variscite,var-som-mx8mm   # i.MX8MM Variscite VAR-SOM-MX8MM module
          - const: fsl,imx8mm

=======
              - boundary,imx8mm-nitrogen8mm  # i.MX8MM Nitrogen Board
              - fsl,imx8mm-ddr4-evk       # i.MX8MM DDR4 EVK Board
              - fsl,imx8mm-evk            # i.MX8MM EVK Board
              - gw,imx8mm-gw71xx-0x       # i.MX8MM Gateworks Development Kit
              - gw,imx8mm-gw72xx-0x       # i.MX8MM Gateworks Development Kit
              - gw,imx8mm-gw73xx-0x       # i.MX8MM Gateworks Development Kit
              - kontron,imx8mm-n801x-som  # i.MX8MM Kontron SL (N801X) SOM
              - variscite,var-som-mx8mm   # i.MX8MM Variscite VAR-SOM-MX8MM module
          - const: fsl,imx8mm

      - description: Kontron BL i.MX8MM (N801X S) Board
        items:
          - const: kontron,imx8mm-n801x-s
          - const: kontron,imx8mm-n801x-som
          - const: fsl,imx8mm

>>>>>>> f642729d
      - description: Variscite VAR-SOM-MX8MM based boards
        items:
          - const: variscite,var-som-mx8mm-symphony
          - const: variscite,var-som-mx8mm
          - const: fsl,imx8mm

      - description: i.MX8MN based Boards
        items:
          - enum:
              - beacon,imx8mn-beacon-kit  # i.MX8MN Beacon Development Kit
              - fsl,imx8mn-ddr4-evk       # i.MX8MN DDR4 EVK Board
              - fsl,imx8mn-evk            # i.MX8MN LPDDR4 EVK Board
          - const: fsl,imx8mn

      - description: Variscite VAR-SOM-MX8MN based boards
        items:
          - const: variscite,var-som-mx8mn-symphony
          - const: variscite,var-som-mx8mn
          - const: fsl,imx8mn

      - description: i.MX8MP based Boards
        items:
          - enum:
              - fsl,imx8mp-evk            # i.MX8MP EVK Board
          - const: fsl,imx8mp

      - description: PHYTEC phyCORE-i.MX8MP SoM based boards
        items:
          - const: phytec,imx8mp-phyboard-pollux-rdk # phyBOARD-Pollux RDK
          - const: phytec,imx8mp-phycore-som         # phyCORE-i.MX8MP SoM
          - const: fsl,imx8mp

      - description: i.MX8MQ based Boards
        items:
          - enum:
              - boundary,imx8mq-nitrogen8m # i.MX8MQ NITROGEN Board
              - einfochips,imx8mq-thor96  # i.MX8MQ Thor96 Board
              - fsl,imx8mq-evk            # i.MX8MQ EVK Board
              - google,imx8mq-phanbell    # Google Coral Edge TPU
              - purism,librem5-devkit     # Purism Librem5 devkit
              - solidrun,hummingboard-pulse # SolidRun Hummingboard Pulse
              - technexion,pico-pi-imx8m  # TechNexion PICO-PI-8M evk
          - const: fsl,imx8mq

      - description: Purism Librem5 phones
        items:
          - enum:
              - purism,librem5r2          # Purism Librem5 phone "Chestnut"
              - purism,librem5r3          # Purism Librem5 phone "Dogwood"
<<<<<<< HEAD
=======
              - purism,librem5r4          # Purism Librem5 phone "Evergreen"
>>>>>>> f642729d
          - const: purism,librem5
          - const: fsl,imx8mq

      - description: Zodiac Inflight Innovations Ultra Boards
        items:
          - enum:
              - zii,imx8mq-ultra-rmb3
              - zii,imx8mq-ultra-zest
          - const: zii,imx8mq-ultra
          - const: fsl,imx8mq

      - description: i.MX8QXP based Boards
        items:
          - enum:
              - einfochips,imx8qxp-ai_ml  # i.MX8QXP AI_ML Board
              - fsl,imx8qxp-mek           # i.MX8QXP MEK Board
              - toradex,colibri-imx8x         # Colibri iMX8X Module
          - const: fsl,imx8qxp

      - description: Toradex Colibri i.MX8 Evaluation Board
        items:
          - enum:
              - toradex,colibri-imx8x-eval-v3 # Colibri iMX8X Module on Colibri Evaluation Board V3
          - const: toradex,colibri-imx8x
          - const: fsl,imx8qxp

      - description:
          Freescale Vybrid Platform Device Tree Bindings

          For the Vybrid SoC familiy all variants with DDR controller are supported,
          which is the VF5xx and VF6xx series. Out of historical reasons, in most
          places the kernel uses vf610 to refer to the whole familiy.
          The compatible string "fsl,vf610m4" is used for the secondary Cortex-M4
          core support.
        items:
          - enum:
              - fsl,vf500
              - fsl,vf510
              - fsl,vf600
              - fsl,vf610
              - fsl,vf610m4

      - description: Toradex Colibri VF50 Module on Colibri Evaluation Board
        items:
          - const: toradex,vf500-colibri_vf50-on-eval
          - const: toradex,vf500-colibri_vf50
          - const: fsl,vf500

      - description: VF610 based Boards
        items:
          - enum:
              - lwn,bk4                   # Liebherr BK4 controller
              - phytec,vf610-cosmic       # PHYTEC Cosmic/Cosmic+ Board
              - fsl,vf610-twr             # VF610 Tower Board
          - const: fsl,vf610

      - description: Toradex Colibri VF61 Module on Colibri Evaluation Board
        items:
          - const: toradex,vf610-colibri_vf61-on-eval
          - const: toradex,vf610-colibri_vf61
          - const: fsl,vf610

      - description: ZII's VF610 based Boards
        items:
          - enum:
              - zii,vf610cfu1      # ZII VF610 CFU1 Board
              - zii,vf610dev-c     # ZII VF610 Development Board, Rev C
              - zii,vf610dev-b     # ZII VF610 Development Board, Rev B
              - zii,vf610scu4-aib  # ZII VF610 SCU4 AIB
              - zii,vf610dtu       # ZII VF610 SSMB DTU Board
              - zii,vf610spu3      # ZII VF610 SSMB SPU3 Board
              - zii,vf610spb4      # ZII VF610 SPB4 Board
          - const: zii,vf610dev
          - const: fsl,vf610

      - description: LS1012A based Boards
        items:
          - enum:
              - ebs-systart,oxalis
              - fsl,ls1012a-rdb
              - fsl,ls1012a-frdm
              - fsl,ls1012a-frwy
              - fsl,ls1012a-qds
          - const: fsl,ls1012a

      - description: LS1021A based Boards
        items:
          - enum:
              - fsl,ls1021a-moxa-uc-8410a
              - fsl,ls1021a-qds
              - fsl,ls1021a-twr
          - const: fsl,ls1021a

      - description: LS1028A based Boards
        items:
          - enum:
              - fsl,ls1028a-qds
              - fsl,ls1028a-rdb
          - const: fsl,ls1028a

      - description: Kontron KBox A-230-LS
        items:
          - const: kontron,kbox-a-230-ls
          - const: kontron,sl28-var4
          - const: kontron,sl28
          - const: fsl,ls1028a
      - description:
          Kontron SMARC-sAL28 board on the SMARC Eval Carrier 2.0
        items:
          - enum:
              - kontron,sl28-var1-ads2
              - kontron,sl28-var2-ads2
              - kontron,sl28-var3-ads2
              - kontron,sl28-var4-ads2
          - enum:
              - kontron,sl28-var1
              - kontron,sl28-var2
              - kontron,sl28-var3
              - kontron,sl28-var4
          - const: kontron,sl28
          - const: fsl,ls1028a

      - description:
          Kontron SMARC-sAL28 board (on a generic/undefined carrier)
        items:
          - enum:
              - kontron,sl28-var1
              - kontron,sl28-var2
              - kontron,sl28-var3
              - kontron,sl28-var4
          - const: kontron,sl28
          - const: fsl,ls1028a

      - description:
          Kontron SMARC-sAL28 board (base). This is used in the base device
          tree which is compatible with the overlays provided by the
          vendor.
        items:
          - const: kontron,sl28
          - const: fsl,ls1028a

      - description: LS1043A based Boards
        items:
          - enum:
              - fsl,ls1043a-rdb
              - fsl,ls1043a-qds
          - const: fsl,ls1043a

      - description: LS1046A based Boards
        items:
          - enum:
              - fsl,ls1046a-frwy
              - fsl,ls1046a-qds
              - fsl,ls1046a-rdb
          - const: fsl,ls1046a

      - description: LS1088A based Boards
        items:
          - enum:
              - fsl,ls1088a-qds
              - fsl,ls1088a-rdb
          - const: fsl,ls1088a

      - description: LS2080A based Boards
        items:
          - enum:
              - fsl,ls2080a-simu
              - fsl,ls2080a-qds
              - fsl,ls2080a-rdb
          - const: fsl,ls2080a

      - description: LS2088A based Boards
        items:
          - enum:
              - fsl,ls2088a-qds
              - fsl,ls2088a-rdb
          - const: fsl,ls2088a

      - description: LX2160A based Boards
        items:
          - enum:
              - fsl,lx2160a-qds
              - fsl,lx2160a-rdb
              - fsl,lx2162a-qds
          - const: fsl,lx2160a

      - description: SolidRun LX2160A based Boards
        items:
          - enum:
              - solidrun,clearfog-cx
              - solidrun,honeycomb
          - const: solidrun,lx2160a-cex7
          - const: fsl,lx2160a

      - description: S32V234 based Boards
        items:
          - enum:
              - fsl,s32v234-evb           # S32V234-EVB2 Customer Evaluation Board
          - const: fsl,s32v234

additionalProperties: true

...<|MERGE_RESOLUTION|>--- conflicted
+++ resolved
@@ -209,9 +209,6 @@
               - karo,imx6q-tx6q           # Ka-Ro electronics TX6Q Modules
               - kiebackpeter,imx6q-tpc    # K+P i.MX6 Quad TPC Board
               - kontron,imx6q-samx6i      # Kontron i.MX6 Dual/Quad SMARC Module
-<<<<<<< HEAD
-              - logicpd,imx6q-logicpd
-=======
               - kosagi,imx6q-novena       # Kosagi Novena Dual/Quad
               - kvg,vicut1q               # Kverneland UT1Q board
               - logicpd,imx6q-logicpd
@@ -220,7 +217,6 @@
               - nutsboard,imx6q-pistachio # NutsBoard i.MX6 Quad Pistachio
               - microsys,sbc6x            # MicroSys sbc6x board
               - poslab,imx6q-savageboard  # Poslab SavageBoard Quad
->>>>>>> f642729d
               - prt,prti6q                # Protonic PRTI6Q board
               - prt,prtwd2                # Protonic WD2 board
               - rex,imx6q-rex-pro         # Rex Pro i.MX6 Quad Board
@@ -313,8 +309,6 @@
           - const: phytec,imx6q-pfla02    # PHYTEC phyFLEX-i.MX6 Quad
           - const: fsl,imx6q
 
-<<<<<<< HEAD
-=======
       - description: i.MX6Q Boards with Toradex Apalis iMX6Q/D Module
         items:
           - enum:
@@ -330,7 +324,6 @@
           - const: toradex,apalis_imx6q
           - const: fsl,imx6q
 
->>>>>>> f642729d
       - description: i.MX6QP based Boards
         items:
           - enum:
@@ -343,13 +336,6 @@
               - prt,prtwd3                # Protonic WD3 board
               - wand,imx6qp-wandboard     # Wandboard i.MX6 QuadPlus Board
               - zii,imx6qp-zii-rdu2       # ZII RDU2+ Board
-          - const: fsl,imx6qp
-
-      - description: i.MX6QP PHYTEC phyBOARD-Mira
-        items:
-          - const: phytec,imx6qp-pbac06-nand
-          - const: phytec,imx6qp-pbac06   # PHYTEC phyBOARD-Mira
-          - const: phytec,imx6qdl-pcm058  # PHYTEC phyCORE-i.MX6
           - const: fsl,imx6qp
 
       - description: i.MX6QP PHYTEC phyBOARD-Mira
@@ -455,8 +441,6 @@
           - const: phytec,imx6dl-pfla02   # PHYTEC phyFLEX-i.MX6 Quad
           - const: fsl,imx6dl
 
-<<<<<<< HEAD
-=======
       - description: i.MX6DL Toradex Colibri iMX6 Module on Colibri
                      Evaluation Board V3
         items:
@@ -473,7 +457,6 @@
           - const: toradex,colibri_imx6dl          # Colibri iMX6 Module
           - const: fsl,imx6dl
 
->>>>>>> f642729d
       - description: i.MX6SL based Boards
         items:
           - enum:
@@ -518,8 +501,6 @@
               - technexion,imx6ul-pico-pi      # TechNexion i.MX6UL Pico-Pi
           - const: fsl,imx6ul
 
-<<<<<<< HEAD
-=======
       - description: i.MX6UL Armadeus Systems OPOS6UL SoM Board
         items:
           - const: armadeus,imx6ul-opos6uldev   # OPOS6UL (i.MX6UL) SoM on OPOS6ULDev board
@@ -540,7 +521,6 @@
           - const: grinn,imx6ul-litesom
           - const: fsl,imx6ul
 
->>>>>>> f642729d
       - description: i.MX6UL PHYTEC phyBOARD-Segin
         items:
           - enum:
@@ -579,15 +559,12 @@
               - toradex,colibri-imx6ull-wifi-eval # Colibri iMX6ULL Wi-Fi / BT Module on Colibri Eval Board
           - const: fsl,imx6ull
 
-<<<<<<< HEAD
-=======
       - description: i.MX6ULL Armadeus Systems OPOS6ULDev Board
         items:
           - const: armadeus,imx6ull-opos6uldev  # OPOS6UL (i.MX6ULL) SoM on OPOS6ULDev board
           - const: armadeus,imx6ull-opos6ul     # OPOS6UL (i.MX6ULL) SoM
           - const: fsl,imx6ull
 
->>>>>>> f642729d
       - description: i.MX6ULL PHYTEC phyBOARD-Segin
         items:
           - enum:
@@ -701,13 +678,6 @@
         items:
           - enum:
               - beacon,imx8mm-beacon-kit  # i.MX8MM Beacon Development Kit
-<<<<<<< HEAD
-              - fsl,imx8mm-ddr4-evk       # i.MX8MM DDR4 EVK Board
-              - fsl,imx8mm-evk            # i.MX8MM EVK Board
-              - variscite,var-som-mx8mm   # i.MX8MM Variscite VAR-SOM-MX8MM module
-          - const: fsl,imx8mm
-
-=======
               - boundary,imx8mm-nitrogen8mm  # i.MX8MM Nitrogen Board
               - fsl,imx8mm-ddr4-evk       # i.MX8MM DDR4 EVK Board
               - fsl,imx8mm-evk            # i.MX8MM EVK Board
@@ -724,7 +694,6 @@
           - const: kontron,imx8mm-n801x-som
           - const: fsl,imx8mm
 
->>>>>>> f642729d
       - description: Variscite VAR-SOM-MX8MM based boards
         items:
           - const: variscite,var-som-mx8mm-symphony
@@ -774,10 +743,7 @@
           - enum:
               - purism,librem5r2          # Purism Librem5 phone "Chestnut"
               - purism,librem5r3          # Purism Librem5 phone "Dogwood"
-<<<<<<< HEAD
-=======
               - purism,librem5r4          # Purism Librem5 phone "Evergreen"
->>>>>>> f642729d
           - const: purism,librem5
           - const: fsl,imx8mq
 
