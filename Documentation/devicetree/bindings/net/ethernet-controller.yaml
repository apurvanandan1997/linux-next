# SPDX-License-Identifier: GPL-2.0
%YAML 1.2
---
$id: http://devicetree.org/schemas/net/ethernet-controller.yaml#
$schema: http://devicetree.org/meta-schemas/core.yaml#

title: Ethernet Controller Generic Binding

maintainers:
  - David S. Miller <davem@davemloft.net>

properties:
  $nodename:
    pattern: "^ethernet(@.*)?$"

  local-mac-address:
    description:
      Specifies the MAC address that was assigned to the network device.
    $ref: /schemas/types.yaml#/definitions/uint8-array
    items:
      - minItems: 6
        maxItems: 6

  mac-address:
    description:
      Specifies the MAC address that was last used by the boot
      program; should be used in cases where the MAC address assigned
      to the device by the boot program is different from the
      local-mac-address property.
    $ref: /schemas/types.yaml#/definitions/uint8-array
    items:
      - minItems: 6
        maxItems: 6

  max-frame-size:
    $ref: /schemas/types.yaml#/definitions/uint32
    description:
      Maximum transfer unit (IEEE defined MTU), rather than the
      maximum frame size (there\'s contradiction in the Devicetree
      Specification).

  max-speed:
    $ref: /schemas/types.yaml#/definitions/uint32
    description:
      Specifies maximum speed in Mbit/s supported by the device.

  nvmem-cells:
    maxItems: 1
    description:
      Reference to an nvmem node for the MAC address

  nvmem-cells-names:
    const: mac-address

  phy-connection-type:
    description:
      Specifies interface type between the Ethernet device and a physical
      layer (PHY) device.
    enum:
      # There is not a standard bus between the MAC and the PHY,
      # something proprietary is being used to embed the PHY in the
      # MAC.
      - internal
      - mii
      - gmii
      - sgmii
      - qsgmii
      - tbi
      - rev-mii
      - rmii

      # RX and TX delays are added by the MAC when required
      - rgmii

      # RGMII with internal RX and TX delays provided by the PHY,
      # the MAC should not add the RX or TX delays in this case
      - rgmii-id

      # RGMII with internal RX delay provided by the PHY, the MAC
      # should not add an RX delay in this case
      - rgmii-rxid

      # RGMII with internal TX delay provided by the PHY, the MAC
      # should not add an TX delay in this case
      - rgmii-txid
      - rtbi
      - smii
      - xgmii
      - trgmii
      - 1000base-x
      - 2500base-x
      - 5gbase-r
      - rxaui
      - xaui

      # 10GBASE-KR, XFI, SFI
      - 10gbase-kr
      - usxgmii
      - 10gbase-r

  phy-mode:
    $ref: "#/properties/phy-connection-type"

  phy-handle:
    $ref: /schemas/types.yaml#/definitions/phandle
    description:
      Specifies a reference to a node representing a PHY device.

  phy:
    $ref: "#/properties/phy-handle"
    deprecated: true

  phy-device:
    $ref: "#/properties/phy-handle"
    deprecated: true

  rx-fifo-depth:
    $ref: /schemas/types.yaml#/definitions/uint32
    description:
      The size of the controller\'s receive fifo in bytes. This is used
      for components that can have configurable receive fifo sizes,
      and is useful for determining certain configuration settings
      such as flow control thresholds.

  rx-internal-delay-ps:
<<<<<<< HEAD
    $ref: /schemas/types.yaml#/definitions/uint32
=======
>>>>>>> f642729d
    description: |
      RGMII Receive Clock Delay defined in pico seconds.
      This is used for controllers that have configurable RX internal delays.
      If this property is present then the MAC applies the RX delay.

  sfp:
    $ref: /schemas/types.yaml#/definitions/phandle
    description:
      Specifies a reference to a node representing a SFP cage.

  tx-fifo-depth:
    $ref: /schemas/types.yaml#/definitions/uint32
    description:
      The size of the controller\'s transmit fifo in bytes. This
      is used for components that can have configurable fifo sizes.

  tx-internal-delay-ps:
<<<<<<< HEAD
    $ref: /schemas/types.yaml#/definitions/uint32
=======
>>>>>>> f642729d
    description: |
      RGMII Transmit Clock Delay defined in pico seconds.
      This is used for controllers that have configurable TX internal delays.
      If this property is present then the MAC applies the TX delay.

  managed:
    description:
      Specifies the PHY management type. If auto is set and fixed-link
      is not specified, it uses MDIO for management.
    $ref: /schemas/types.yaml#/definitions/string
    default: auto
    enum:
      - auto
      - in-band-status

  fixed-link:
    allOf:
      - if:
          type: array
        then:
          deprecated: true
          minItems: 1
          maxItems: 1
          items:
            items:
              - minimum: 0
                maximum: 31
                description:
                  Emulated PHY ID, choose any but unique to the all
                  specified fixed-links

              - enum: [0, 1]
                description:
                  Duplex configuration. 0 for half duplex or 1 for
                  full duplex

              - enum: [10, 100, 1000]
                description:
                  Link speed in Mbits/sec.

              - enum: [0, 1]
                description:
                  Pause configuration. 0 for no pause, 1 for pause

              - enum: [0, 1]
                description:
                  Asymmetric pause configuration. 0 for no asymmetric
                  pause, 1 for asymmetric pause


      - if:
          type: object
        then:
          properties:
            speed:
              description:
                Link speed.
              $ref: /schemas/types.yaml#/definitions/uint32
              enum: [10, 100, 1000]

            full-duplex:
              $ref: /schemas/types.yaml#/definitions/flag
              description:
                Indicates that full-duplex is used. When absent, half
                duplex is assumed.

            pause:
              $ref: /schemas/types.yaml#definitions/flag
              description:
                Indicates that pause should be enabled.

            asym-pause:
              $ref: /schemas/types.yaml#/definitions/flag
              description:
                Indicates that asym_pause should be enabled.

            link-gpios:
              maxItems: 1
              description:
                GPIO to determine if the link is up

          required:
            - speed

additionalProperties: true

...<|MERGE_RESOLUTION|>--- conflicted
+++ resolved
@@ -123,10 +123,6 @@
       such as flow control thresholds.
 
   rx-internal-delay-ps:
-<<<<<<< HEAD
-    $ref: /schemas/types.yaml#/definitions/uint32
-=======
->>>>>>> f642729d
     description: |
       RGMII Receive Clock Delay defined in pico seconds.
       This is used for controllers that have configurable RX internal delays.
@@ -144,10 +140,6 @@
       is used for components that can have configurable fifo sizes.
 
   tx-internal-delay-ps:
-<<<<<<< HEAD
-    $ref: /schemas/types.yaml#/definitions/uint32
-=======
->>>>>>> f642729d
     description: |
       RGMII Transmit Clock Delay defined in pico seconds.
       This is used for controllers that have configurable TX internal delays.
