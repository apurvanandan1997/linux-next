# SPDX-License-Identifier: (GPL-2.0-only OR BSD-2-Clause)
%YAML 1.2
---
$id: http://devicetree.org/schemas/display/bridge/ite,it6505.yaml#
$schema: http://devicetree.org/meta-schemas/core.yaml#

title: ITE it6505 Device Tree Bindings

maintainers:
  - Allen Chen <allen.chen@ite.com.tw>

description: |
  The IT6505 is a high-performance DisplayPort 1.1a transmitter,
  fully compliant with DisplayPort 1.1a, HDCP 1.3 specifications.
  The IT6505 supports color depth of up to 36 bits (12 bits/color)
  and ensures robust transmission of high-quality uncompressed video
  content, along with uncompressed and compressed digital audio content.

  Aside from the various video output formats supported, the IT6505
  also encodes and transmits up to 8 channels of I2S digital audio,
  with sampling rate up to 192kHz and sample size up to 24 bits.
  In addition, an S/PDIF input port takes in compressed audio of up to
  192kHz frame rate.

  Each IT6505 chip comes preprogrammed with an unique HDCP key,
  in compliance with the HDCP 1.3 standard so as to provide secure
  transmission of high-definition content. Users of the IT6505 need not
  purchase any HDCP keys or ROMs.

properties:
  compatible:
    const: ite,it6505

  reg:
<<<<<<< HEAD
    maxItems: 1

  ovdd-supply:
=======
>>>>>>> f642729d
    maxItems: 1

  ovdd-supply:
    description: I/O voltage

  pwr18-supply:
    description: core voltage

  interrupts:
    maxItems: 1
    description: interrupt specifier of INT pin

  reset-gpios:
    maxItems: 1
    description: gpio specifier of RESET pin

  extcon:
    maxItems: 1
    description: extcon specifier for the Power Delivery

  port:
    $ref: /schemas/graph.yaml#/properties/port
    description: A port node pointing to DPI host port node

required:
  - compatible
  - ovdd-supply
  - pwr18-supply
  - interrupts
  - reset-gpios
  - extcon

additionalProperties: false

examples:
  - |
    #include <dt-bindings/interrupt-controller/irq.h>

    i2c {
        #address-cells = <1>;
        #size-cells = <0>;

        dp-bridge@5c {
            compatible = "ite,it6505";
            interrupts = <152 IRQ_TYPE_EDGE_FALLING 152 0>;
            reg = <0x5c>;
            pinctrl-names = "default";
            pinctrl-0 = <&it6505_pins>;
            ovdd-supply = <&mt6358_vsim1_reg>;
            pwr18-supply = <&it6505_pp18_reg>;
            reset-gpios = <&pio 179 1>;
            extcon = <&usbc_extcon>;

            port {
                it6505_in: endpoint {
                    remote-endpoint = <&dpi_out>;
                };
            };
        };
    };<|MERGE_RESOLUTION|>--- conflicted
+++ resolved
@@ -32,12 +32,6 @@
     const: ite,it6505
 
   reg:
-<<<<<<< HEAD
-    maxItems: 1
-
-  ovdd-supply:
-=======
->>>>>>> f642729d
     maxItems: 1
 
   ovdd-supply:
