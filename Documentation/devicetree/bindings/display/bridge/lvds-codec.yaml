# SPDX-License-Identifier: GPL-2.0
%YAML 1.2
---
$id: http://devicetree.org/schemas/display/bridge/lvds-codec.yaml#
$schema: http://devicetree.org/meta-schemas/core.yaml#

title: Transparent LVDS encoders and decoders

maintainers:
  - Laurent Pinchart <laurent.pinchart+renesas@ideasonboard.com>

description: |
  This binding supports transparent LVDS encoders and decoders that don't
  require any configuration.

  LVDS is a physical layer specification defined in ANSI/TIA/EIA-644-A. Multiple
  incompatible data link layers have been used over time to transmit image data
  to LVDS panels. This binding targets devices compatible with the following
  specifications only.

  [JEIDA] "Digital Interface Standards for Monitor", JEIDA-59-1999, February
  1999 (Version 1.0), Japan Electronic Industry Development Association (JEIDA)
  [LDI] "Open LVDS Display Interface", May 1999 (Version 0.95), National
  Semiconductor
  [VESA] "VESA Notebook Panel Standard", October 2007 (Version 1.0), Video
  Electronics Standards Association (VESA)

  Those devices have been marketed under the FPD-Link and FlatLink brand names
  among others.

properties:
  compatible:
    oneOf:
      - items:
          - enum:
              - ti,ds90c185   # For the TI DS90C185 FPD-Link Serializer
              - ti,ds90c187   # For the TI DS90C187 FPD-Link Serializer
              - ti,sn75lvds83 # For the TI SN75LVDS83 FlatLink transmitter
          - const: lvds-encoder # Generic LVDS encoder compatible fallback
      - items:
          - enum:
              - ti,ds90cf384a # For the DS90CF384A FPD-Link LVDS Receiver
          - const: lvds-decoder # Generic LVDS decoders compatible fallback
      - enum:
          - thine,thc63lvdm83d # For the THC63LVDM83D LVDS serializer

  ports:
    $ref: /schemas/graph.yaml#/properties/ports

    properties:
      port@0:
        $ref: /schemas/graph.yaml#/properties/port
        description: |
          For LVDS encoders, port 0 is the parallel input
          For LVDS decoders, port 0 is the LVDS input

      port@1:
        $ref: /schemas/graph.yaml#/properties/port
        description: |
          For LVDS encoders, port 1 is the LVDS output
          For LVDS decoders, port 1 is the parallel output

    required:
      - port@0
      - port@1

  powerdown-gpios:
    description:
      The GPIO used to control the power down line of this device.
    maxItems: 1

<<<<<<< HEAD
  power-supply:
    maxItems: 1
=======
  power-supply: true
>>>>>>> f642729d

required:
  - compatible
  - ports

additionalProperties: false


examples:
  - |
    lvds-encoder {
      compatible = "ti,ds90c185", "lvds-encoder";

      ports {
        #address-cells = <1>;
        #size-cells = <0>;

        port@0 {
          reg = <0>;

          lvds_enc_in: endpoint {
            remote-endpoint = <&display_out_rgb>;
          };
        };

        port@1 {
          reg = <1>;

          lvds_enc_out: endpoint {
            remote-endpoint = <&lvds_panel_in>;
          };
        };
      };
    };

  - |
    lvds-decoder {
      compatible = "ti,ds90cf384a", "lvds-decoder";

      ports {
        #address-cells = <1>;
        #size-cells = <0>;

        port@0 {
          reg = <0>;

          lvds_dec_in: endpoint {
            remote-endpoint = <&display_out_lvds>;
          };
        };

        port@1 {
          reg = <1>;

          lvds_dec_out: endpoint {
            remote-endpoint = <&rgb_panel_in>;
          };
        };
      };
    };

...<|MERGE_RESOLUTION|>--- conflicted
+++ resolved
@@ -69,12 +69,7 @@
       The GPIO used to control the power down line of this device.
     maxItems: 1
 
-<<<<<<< HEAD
-  power-supply:
-    maxItems: 1
-=======
   power-supply: true
->>>>>>> f642729d
 
 required:
   - compatible
