--- conflicted
+++ resolved
@@ -164,11 +164,8 @@
 meas	Measurement Specialties
 mediatek	MediaTek Inc.
 melexis	Melexis N.V.
-<<<<<<< HEAD
 melfas	MELFAS Inc.
-=======
 memsic	MEMSIC Inc.
->>>>>>> 30df2d18
 merrii	Merrii Technology Co., Ltd.
 micrel	Micrel Inc.
 microchip	Microchip Technology Inc.
