#
# Feature name:          batch-unmap-tlb-flush
#         Kconfig:       ARCH_WANT_BATCHED_UNMAP_TLB_FLUSH
#         description:   arch supports deferral of TLB flush until multiple pages are unmapped
#
    -----------------------
    |         arch |status|
    -----------------------
    |       alpha: | TODO |
    |         arc: | TODO |
    |         arm: | TODO |
<<<<<<< HEAD
    |       arm64: | TODO |
=======
    |       arm64: | N/A  |
>>>>>>> 6be388f4
    |        csky: | TODO |
    |       h8300: |  ..  |
    |     hexagon: | TODO |
    |        ia64: | TODO |
    |        m68k: |  ..  |
    |  microblaze: |  ..  |
    |        mips: | TODO |
    |       nds32: | TODO |
    |       nios2: |  ..  |
    |    openrisc: |  ..  |
    |      parisc: | TODO |
    |     powerpc: | TODO |
    |       riscv: | TODO |
    |        s390: | TODO |
    |          sh: | TODO |
    |       sparc: | TODO |
    |          um: |  ..  |
    |         x86: |  ok  |
    |      xtensa: | TODO |
    -----------------------<|MERGE_RESOLUTION|>--- conflicted
+++ resolved
@@ -9,11 +9,7 @@
     |       alpha: | TODO |
     |         arc: | TODO |
     |         arm: | TODO |
-<<<<<<< HEAD
-    |       arm64: | TODO |
-=======
     |       arm64: | N/A  |
->>>>>>> 6be388f4
     |        csky: | TODO |
     |       h8300: |  ..  |
     |     hexagon: | TODO |
