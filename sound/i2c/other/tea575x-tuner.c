/*
 *   ALSA driver for TEA5757/5759 Philips AM/FM radio tuner chips
 *
 *	Copyright (c) 2004 Jaroslav Kysela <perex@perex.cz>
 *
 *
 *   This program is free software; you can redistribute it and/or modify
 *   it under the terms of the GNU General Public License as published by
 *   the Free Software Foundation; either version 2 of the License, or
 *   (at your option) any later version.
 *
 *   This program is distributed in the hope that it will be useful,
 *   but WITHOUT ANY WARRANTY; without even the implied warranty of
 *   MERCHANTABILITY or FITNESS FOR A PARTICULAR PURPOSE.  See the
 *   GNU General Public License for more details.
 *
 *   You should have received a copy of the GNU General Public License
 *   along with this program; if not, write to the Free Software
 *   Foundation, Inc., 59 Temple Place, Suite 330, Boston, MA  02111-1307 USA
 *
 */

#include <asm/io.h>
#include <linux/delay.h>
#include <linux/module.h>
#include <linux/init.h>
#include <linux/slab.h>
#include <linux/sched.h>
#include <media/v4l2-device.h>
#include <media/v4l2-dev.h>
#include <media/v4l2-fh.h>
#include <media/v4l2-ioctl.h>
#include <media/v4l2-event.h>
#include <sound/tea575x-tuner.h>

MODULE_AUTHOR("Jaroslav Kysela <perex@perex.cz>");
MODULE_DESCRIPTION("Routines for control of TEA5757/5759 Philips AM/FM radio tuner chips");
MODULE_LICENSE("GPL");

/*
 * definitions
 */

#define TEA575X_BIT_SEARCH	(1<<24)		/* 1 = search action, 0 = tuned */
#define TEA575X_BIT_UPDOWN	(1<<23)		/* 0 = search down, 1 = search up */
#define TEA575X_BIT_MONO	(1<<22)		/* 0 = stereo, 1 = mono */
#define TEA575X_BIT_BAND_MASK	(3<<20)
#define TEA575X_BIT_BAND_FM	(0<<20)
#define TEA575X_BIT_BAND_MW	(1<<20)
#define TEA575X_BIT_BAND_LW	(2<<20)
#define TEA575X_BIT_BAND_SW	(3<<20)
#define TEA575X_BIT_PORT_0	(1<<19)		/* user bit */
#define TEA575X_BIT_PORT_1	(1<<18)		/* user bit */
#define TEA575X_BIT_SEARCH_MASK	(3<<16)		/* search level */
#define TEA575X_BIT_SEARCH_5_28	     (0<<16)	/* FM >5uV, AM >28uV */
#define TEA575X_BIT_SEARCH_10_40     (1<<16)	/* FM >10uV, AM > 40uV */
#define TEA575X_BIT_SEARCH_30_63     (2<<16)	/* FM >30uV, AM > 63uV */
#define TEA575X_BIT_SEARCH_150_1000  (3<<16)	/* FM > 150uV, AM > 1000uV */
#define TEA575X_BIT_DUMMY	(1<<15)		/* buffer */
#define TEA575X_BIT_FREQ_MASK	0x7fff

enum { BAND_FM, BAND_FM_JAPAN, BAND_AM };

static const struct v4l2_frequency_band bands[] = {
	{
		.type = V4L2_TUNER_RADIO,
		.index = 0,
		.capability = V4L2_TUNER_CAP_LOW | V4L2_TUNER_CAP_STEREO |
			      V4L2_TUNER_CAP_FREQ_BANDS,
		.rangelow   =  87500 * 16,
		.rangehigh  = 108000 * 16,
		.modulation = V4L2_BAND_MODULATION_FM,
	},
	{
		.type = V4L2_TUNER_RADIO,
		.index = 0,
		.capability = V4L2_TUNER_CAP_LOW | V4L2_TUNER_CAP_STEREO |
			      V4L2_TUNER_CAP_FREQ_BANDS,
		.rangelow   = 76000 * 16,
		.rangehigh  = 91000 * 16,
		.modulation = V4L2_BAND_MODULATION_FM,
	},
	{
		.type = V4L2_TUNER_RADIO,
		.index = 1,
		.capability = V4L2_TUNER_CAP_LOW | V4L2_TUNER_CAP_FREQ_BANDS,
		.rangelow   =  530 * 16,
		.rangehigh  = 1710 * 16,
		.modulation = V4L2_BAND_MODULATION_AM,
	},
};

/*
 * lowlevel part
 */

static void snd_tea575x_write(struct snd_tea575x *tea, unsigned int val)
{
	u16 l;
	u8 data;

	if (tea->ops->write_val)
		return tea->ops->write_val(tea, val);

	tea->ops->set_direction(tea, 1);
	udelay(16);

	for (l = 25; l > 0; l--) {
		data = (val >> 24) & TEA575X_DATA;
		val <<= 1;			/* shift data */
		tea->ops->set_pins(tea, data | TEA575X_WREN);
		udelay(2);
		tea->ops->set_pins(tea, data | TEA575X_WREN | TEA575X_CLK);
		udelay(2);
		tea->ops->set_pins(tea, data | TEA575X_WREN);
		udelay(2);
	}

	if (!tea->mute)
		tea->ops->set_pins(tea, 0);
}

static u32 snd_tea575x_read(struct snd_tea575x *tea)
{
	u16 l, rdata;
	u32 data = 0;

	if (tea->ops->read_val)
		return tea->ops->read_val(tea);

	tea->ops->set_direction(tea, 0);
	tea->ops->set_pins(tea, 0);
	udelay(16);

	for (l = 24; l--;) {
		tea->ops->set_pins(tea, TEA575X_CLK);
		udelay(2);
		if (!l)
			tea->tuned = tea->ops->get_pins(tea) & TEA575X_MOST ? 0 : 1;
		tea->ops->set_pins(tea, 0);
		udelay(2);
		data <<= 1;			/* shift data */
		rdata = tea->ops->get_pins(tea);
		if (!l)
			tea->stereo = (rdata & TEA575X_MOST) ?  0 : 1;
		if (rdata & TEA575X_DATA)
			data++;
		udelay(2);
	}

	if (tea->mute)
		tea->ops->set_pins(tea, TEA575X_WREN);

	return data;
}

static u32 snd_tea575x_val_to_freq(struct snd_tea575x *tea, u32 val)
{
	u32 freq = val & TEA575X_BIT_FREQ_MASK;

	if (freq == 0)
		return freq;

	switch (tea->band) {
	case BAND_FM:
		/* freq *= 12.5 */
		freq *= 125;
		freq /= 10;
		/* crystal fixup */
		freq -= TEA575X_FMIF;
		break;
	case BAND_FM_JAPAN:
		/* freq *= 12.5 */
		freq *= 125;
		freq /= 10;
		/* crystal fixup */
		freq += TEA575X_FMIF;
		break;
	case BAND_AM:
		/* crystal fixup */
		freq -= TEA575X_AMIF;
		break;
	}

	return clamp(freq * 16, bands[tea->band].rangelow,
				bands[tea->band].rangehigh); /* from kHz */
}

static u32 snd_tea575x_get_freq(struct snd_tea575x *tea)
{
	return snd_tea575x_val_to_freq(tea, snd_tea575x_read(tea));
}

void snd_tea575x_set_freq(struct snd_tea575x *tea)
{
	u32 freq = tea->freq / 16;	/* to kHz */
	u32 band = 0;

	switch (tea->band) {
	case BAND_FM:
		band = TEA575X_BIT_BAND_FM;
		/* crystal fixup */
		freq += TEA575X_FMIF;
		/* freq /= 12.5 */
		freq *= 10;
		freq /= 125;
		break;
	case BAND_FM_JAPAN:
		band = TEA575X_BIT_BAND_FM;
		/* crystal fixup */
		freq -= TEA575X_FMIF;
		/* freq /= 12.5 */
		freq *= 10;
		freq /= 125;
		break;
	case BAND_AM:
		band = TEA575X_BIT_BAND_MW;
		/* crystal fixup */
		freq += TEA575X_AMIF;
		break;
	}

	tea->val &= ~(TEA575X_BIT_FREQ_MASK | TEA575X_BIT_BAND_MASK);
	tea->val |= band;
	tea->val |= freq & TEA575X_BIT_FREQ_MASK;
	snd_tea575x_write(tea, tea->val);
	tea->freq = snd_tea575x_val_to_freq(tea, tea->val);
}

/*
 * Linux Video interface
 */

static int vidioc_querycap(struct file *file, void  *priv,
					struct v4l2_capability *v)
{
	struct snd_tea575x *tea = video_drvdata(file);

	strlcpy(v->driver, tea->v4l2_dev->name, sizeof(v->driver));
	strlcpy(v->card, tea->card, sizeof(v->card));
	strlcat(v->card, tea->tea5759 ? " TEA5759" : " TEA5757", sizeof(v->card));
	strlcpy(v->bus_info, tea->bus_info, sizeof(v->bus_info));
	v->device_caps = V4L2_CAP_TUNER | V4L2_CAP_RADIO;
	if (!tea->cannot_read_data)
		v->device_caps |= V4L2_CAP_HW_FREQ_SEEK;
	v->capabilities = v->device_caps | V4L2_CAP_DEVICE_CAPS;
	return 0;
}

static int vidioc_enum_freq_bands(struct file *file, void *priv,
					 struct v4l2_frequency_band *band)
{
	struct snd_tea575x *tea = video_drvdata(file);
	int index;

	if (band->tuner != 0)
		return -EINVAL;

	switch (band->index) {
	case 0:
		if (tea->tea5759)
			index = BAND_FM_JAPAN;
		else
			index = BAND_FM;
		break;
	case 1:
		if (tea->has_am) {
			index = BAND_AM;
			break;
		}
		/* Fall through */
	default:
		return -EINVAL;
	}

	*band = bands[index];
	if (!tea->cannot_read_data)
		band->capability |= V4L2_TUNER_CAP_HWSEEK_BOUNDED;

	return 0;
}

static int vidioc_g_tuner(struct file *file, void *priv,
					struct v4l2_tuner *v)
{
	struct snd_tea575x *tea = video_drvdata(file);
	struct v4l2_frequency_band band_fm = { 0, };

	if (v->index > 0)
		return -EINVAL;

	snd_tea575x_read(tea);
	vidioc_enum_freq_bands(file, priv, &band_fm);

	memset(v, 0, sizeof(*v));
	strlcpy(v->name, tea->has_am ? "FM/AM" : "FM", sizeof(v->name));
	v->type = V4L2_TUNER_RADIO;
<<<<<<< HEAD
	v->capability = V4L2_TUNER_CAP_LOW | V4L2_TUNER_CAP_STEREO;
	if (!tea->cannot_read_data)
		v->capability |= V4L2_TUNER_CAP_HWSEEK_BOUNDED;
	v->rangelow = FREQ_LO;
	v->rangehigh = FREQ_HI;
=======
	v->capability = band_fm.capability;
	v->rangelow = tea->has_am ? bands[BAND_AM].rangelow : band_fm.rangelow;
	v->rangehigh = band_fm.rangehigh;
>>>>>>> 4a8e43fe
	v->rxsubchans = tea->stereo ? V4L2_TUNER_SUB_STEREO : V4L2_TUNER_SUB_MONO;
	v->audmode = (tea->val & TEA575X_BIT_MONO) ?
		V4L2_TUNER_MODE_MONO : V4L2_TUNER_MODE_STEREO;
	v->signal = tea->tuned ? 0xffff : 0;
	return 0;
}

static int vidioc_s_tuner(struct file *file, void *priv,
					struct v4l2_tuner *v)
{
	struct snd_tea575x *tea = video_drvdata(file);
	u32 orig_val = tea->val;

	if (v->index)
		return -EINVAL;
	tea->val &= ~TEA575X_BIT_MONO;
	if (v->audmode == V4L2_TUNER_MODE_MONO)
		tea->val |= TEA575X_BIT_MONO;
	/* Only apply changes if currently tuning FM */
	if (tea->band != BAND_AM && tea->val != orig_val)
		snd_tea575x_set_freq(tea);

	return 0;
}

static int vidioc_g_frequency(struct file *file, void *priv,
					struct v4l2_frequency *f)
{
	struct snd_tea575x *tea = video_drvdata(file);

	if (f->tuner != 0)
		return -EINVAL;
	f->type = V4L2_TUNER_RADIO;
	f->frequency = tea->freq;
	return 0;
}

static int vidioc_s_frequency(struct file *file, void *priv,
					struct v4l2_frequency *f)
{
	struct snd_tea575x *tea = video_drvdata(file);

	if (f->tuner != 0 || f->type != V4L2_TUNER_RADIO)
		return -EINVAL;

	if (tea->has_am && f->frequency < (20000 * 16))
		tea->band = BAND_AM;
	else if (tea->tea5759)
		tea->band = BAND_FM_JAPAN;
	else
		tea->band = BAND_FM;

	tea->freq = clamp(f->frequency, bands[tea->band].rangelow,
					bands[tea->band].rangehigh);
	snd_tea575x_set_freq(tea);
	return 0;
}

static int vidioc_s_hw_freq_seek(struct file *file, void *fh,
					const struct v4l2_hw_freq_seek *a)
{
	struct snd_tea575x *tea = video_drvdata(file);
	unsigned long timeout;
	int i, spacing;

	if (tea->cannot_read_data)
		return -ENOTTY;
	if (a->tuner || a->wrap_around)
		return -EINVAL;

	if (file->f_flags & O_NONBLOCK)
		return -EWOULDBLOCK;

	if (a->rangelow || a->rangehigh) {
		for (i = 0; i < ARRAY_SIZE(bands); i++) {
			if ((i == BAND_FM && tea->tea5759) ||
			    (i == BAND_FM_JAPAN && !tea->tea5759) ||
			    (i == BAND_AM && !tea->has_am))
				continue;
			if (bands[i].rangelow  == a->rangelow &&
			    bands[i].rangehigh == a->rangehigh)
				break;
		}
		if (i == ARRAY_SIZE(bands))
			return -EINVAL; /* No matching band found */
		if (i != tea->band) {
			tea->band = i;
			tea->freq = clamp(tea->freq, bands[i].rangelow,
						     bands[i].rangehigh);
			snd_tea575x_set_freq(tea);
		}
	}

	spacing = (tea->band == BAND_AM) ? 5 : 50; /* kHz */

	/* clear the frequency, HW will fill it in */
	tea->val &= ~TEA575X_BIT_FREQ_MASK;
	tea->val |= TEA575X_BIT_SEARCH;
	if (a->seek_upward)
		tea->val |= TEA575X_BIT_UPDOWN;
	else
		tea->val &= ~TEA575X_BIT_UPDOWN;
	snd_tea575x_write(tea, tea->val);
	timeout = jiffies + msecs_to_jiffies(10000);
	for (;;) {
		if (time_after(jiffies, timeout))
			break;
		if (schedule_timeout_interruptible(msecs_to_jiffies(10))) {
			/* some signal arrived, stop search */
			tea->val &= ~TEA575X_BIT_SEARCH;
			snd_tea575x_set_freq(tea);
			return -ERESTARTSYS;
		}
		if (!(snd_tea575x_read(tea) & TEA575X_BIT_SEARCH)) {
			u32 freq;

			/* Found a frequency, wait until it can be read */
			for (i = 0; i < 100; i++) {
				msleep(10);
				freq = snd_tea575x_get_freq(tea);
				if (freq) /* available */
					break;
			}
			if (freq == 0) /* shouldn't happen */
				break;
			/*
			 * if we moved by less than the spacing, or in the
			 * wrong direction, continue seeking
			 */
			if (abs(tea->freq - freq) < 16 * spacing ||
					(a->seek_upward && freq < tea->freq) ||
					(!a->seek_upward && freq > tea->freq)) {
				snd_tea575x_write(tea, tea->val);
				continue;
			}
			tea->freq = freq;
			tea->val &= ~TEA575X_BIT_SEARCH;
			return 0;
		}
	}
	tea->val &= ~TEA575X_BIT_SEARCH;
	snd_tea575x_set_freq(tea);
	return -ENODATA;
}

static int tea575x_s_ctrl(struct v4l2_ctrl *ctrl)
{
	struct snd_tea575x *tea = container_of(ctrl->handler, struct snd_tea575x, ctrl_handler);

	switch (ctrl->id) {
	case V4L2_CID_AUDIO_MUTE:
		tea->mute = ctrl->val;
		snd_tea575x_set_freq(tea);
		return 0;
	}

	return -EINVAL;
}

static const struct v4l2_file_operations tea575x_fops = {
	.unlocked_ioctl	= video_ioctl2,
	.open           = v4l2_fh_open,
	.release        = v4l2_fh_release,
	.poll           = v4l2_ctrl_poll,
};

static const struct v4l2_ioctl_ops tea575x_ioctl_ops = {
	.vidioc_querycap    = vidioc_querycap,
	.vidioc_g_tuner     = vidioc_g_tuner,
	.vidioc_s_tuner     = vidioc_s_tuner,
	.vidioc_g_frequency = vidioc_g_frequency,
	.vidioc_s_frequency = vidioc_s_frequency,
	.vidioc_s_hw_freq_seek = vidioc_s_hw_freq_seek,
	.vidioc_enum_freq_bands = vidioc_enum_freq_bands,
	.vidioc_log_status  = v4l2_ctrl_log_status,
	.vidioc_subscribe_event = v4l2_ctrl_subscribe_event,
	.vidioc_unsubscribe_event = v4l2_event_unsubscribe,
};

static const struct video_device tea575x_radio = {
	.ioctl_ops 	= &tea575x_ioctl_ops,
	.release        = video_device_release_empty,
};

static const struct v4l2_ctrl_ops tea575x_ctrl_ops = {
	.s_ctrl = tea575x_s_ctrl,
};

/*
 * initialize all the tea575x chips
 */
int snd_tea575x_init(struct snd_tea575x *tea, struct module *owner)
{
	int retval;

	tea->mute = true;

	/* Not all devices can or know how to read the data back.
	   Such devices can set cannot_read_data to true. */
	if (!tea->cannot_read_data) {
		snd_tea575x_write(tea, 0x55AA);
		if (snd_tea575x_read(tea) != 0x55AA)
			return -ENODEV;
	}

	tea->val = TEA575X_BIT_BAND_FM | TEA575X_BIT_SEARCH_5_28;
	tea->freq = 90500 * 16;		/* 90.5Mhz default */
	snd_tea575x_set_freq(tea);

	tea->vd = tea575x_radio;
	video_set_drvdata(&tea->vd, tea);
	mutex_init(&tea->mutex);
	strlcpy(tea->vd.name, tea->v4l2_dev->name, sizeof(tea->vd.name));
	tea->vd.lock = &tea->mutex;
	tea->vd.v4l2_dev = tea->v4l2_dev;
	tea->fops = tea575x_fops;
	tea->fops.owner = owner;
	tea->vd.fops = &tea->fops;
	set_bit(V4L2_FL_USE_FH_PRIO, &tea->vd.flags);
	/* disable hw_freq_seek if we can't use it */
	if (tea->cannot_read_data)
		v4l2_disable_ioctl(&tea->vd, VIDIOC_S_HW_FREQ_SEEK);

	if (!tea->cannot_mute) {
		tea->vd.ctrl_handler = &tea->ctrl_handler;
		v4l2_ctrl_handler_init(&tea->ctrl_handler, 1);
		v4l2_ctrl_new_std(&tea->ctrl_handler, &tea575x_ctrl_ops,
				  V4L2_CID_AUDIO_MUTE, 0, 1, 1, 1);
		retval = tea->ctrl_handler.error;
		if (retval) {
			v4l2_err(tea->v4l2_dev, "can't initialize controls\n");
			v4l2_ctrl_handler_free(&tea->ctrl_handler);
			return retval;
		}

		if (tea->ext_init) {
			retval = tea->ext_init(tea);
			if (retval) {
				v4l2_ctrl_handler_free(&tea->ctrl_handler);
				return retval;
			}
		}

		v4l2_ctrl_handler_setup(&tea->ctrl_handler);
	}

	retval = video_register_device(&tea->vd, VFL_TYPE_RADIO, tea->radio_nr);
	if (retval) {
		v4l2_err(tea->v4l2_dev, "can't register video device!\n");
		v4l2_ctrl_handler_free(tea->vd.ctrl_handler);
		return retval;
	}

	return 0;
}

void snd_tea575x_exit(struct snd_tea575x *tea)
{
	video_unregister_device(&tea->vd);
	v4l2_ctrl_handler_free(tea->vd.ctrl_handler);
}

static int __init alsa_tea575x_module_init(void)
{
	return 0;
}

static void __exit alsa_tea575x_module_exit(void)
{
}

module_init(alsa_tea575x_module_init)
module_exit(alsa_tea575x_module_exit)

EXPORT_SYMBOL(snd_tea575x_init);
EXPORT_SYMBOL(snd_tea575x_exit);
EXPORT_SYMBOL(snd_tea575x_set_freq);<|MERGE_RESOLUTION|>--- conflicted
+++ resolved
@@ -295,17 +295,9 @@
 	memset(v, 0, sizeof(*v));
 	strlcpy(v->name, tea->has_am ? "FM/AM" : "FM", sizeof(v->name));
 	v->type = V4L2_TUNER_RADIO;
-<<<<<<< HEAD
-	v->capability = V4L2_TUNER_CAP_LOW | V4L2_TUNER_CAP_STEREO;
-	if (!tea->cannot_read_data)
-		v->capability |= V4L2_TUNER_CAP_HWSEEK_BOUNDED;
-	v->rangelow = FREQ_LO;
-	v->rangehigh = FREQ_HI;
-=======
 	v->capability = band_fm.capability;
 	v->rangelow = tea->has_am ? bands[BAND_AM].rangelow : band_fm.rangelow;
 	v->rangehigh = band_fm.rangehigh;
->>>>>>> 4a8e43fe
 	v->rxsubchans = tea->stereo ? V4L2_TUNER_SUB_STEREO : V4L2_TUNER_SUB_MONO;
 	v->audmode = (tea->val & TEA575X_BIT_MONO) ?
 		V4L2_TUNER_MODE_MONO : V4L2_TUNER_MODE_STEREO;
