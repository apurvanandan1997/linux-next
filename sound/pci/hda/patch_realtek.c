--- conflicted
+++ resolved
@@ -6365,10 +6365,7 @@
 	ALC285_FIXUP_THINKPAD_NO_BASS_SPK_HEADSET_JACK,
 	ALC287_FIXUP_HP_GPIO_LED,
 	ALC256_FIXUP_HP_HEADSET_MIC,
-<<<<<<< HEAD
-=======
 	ALC236_FIXUP_DELL_AIO_HEADSET_MIC,
->>>>>>> db208270
 };
 
 static const struct hda_fixup alc269_fixups[] = {
@@ -7786,15 +7783,12 @@
 		.type = HDA_FIXUP_FUNC,
 		.v.func = alc274_fixup_hp_headset_mic,
 	},
-<<<<<<< HEAD
-=======
 	[ALC236_FIXUP_DELL_AIO_HEADSET_MIC] = {
 		.type = HDA_FIXUP_FUNC,
 		.v.func = alc_fixup_no_int_mic,
 		.chained = true,
 		.chain_id = ALC255_FIXUP_DELL1_MIC_NO_PRESENCE
 	},
->>>>>>> db208270
 };
 
 static const struct snd_pci_quirk alc269_fixup_tbl[] = {
@@ -8413,11 +8407,8 @@
 		{0x19, 0x02a11020},
 		{0x1a, 0x02a11030},
 		{0x21, 0x0221101f}),
-<<<<<<< HEAD
-=======
 	SND_HDA_PIN_QUIRK(0x10ec0236, 0x1028, "Dell", ALC236_FIXUP_DELL_AIO_HEADSET_MIC,
 		{0x21, 0x02211010}),
->>>>>>> db208270
 	SND_HDA_PIN_QUIRK(0x10ec0236, 0x103c, "HP", ALC256_FIXUP_HP_HEADSET_MIC,
 		{0x14, 0x90170110},
 		{0x19, 0x02a11020},
