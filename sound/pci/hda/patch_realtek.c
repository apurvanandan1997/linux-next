// SPDX-License-Identifier: GPL-2.0-or-later
/*
 * Universal Interface for Intel High Definition Audio Codec
 *
 * HD audio interface patch for Realtek ALC codecs
 *
 * Copyright (c) 2004 Kailang Yang <kailang@realtek.com.tw>
 *                    PeiSen Hou <pshou@realtek.com.tw>
 *                    Takashi Iwai <tiwai@suse.de>
 *                    Jonathan Woithe <jwoithe@just42.net>
 */

#include <linux/init.h>
#include <linux/delay.h>
#include <linux/slab.h>
#include <linux/pci.h>
#include <linux/dmi.h>
#include <linux/module.h>
#include <linux/input.h>
#include <linux/leds.h>
#include <sound/core.h>
#include <sound/jack.h>
#include <sound/hda_codec.h>
#include "hda_local.h"
#include "hda_auto_parser.h"
#include "hda_jack.h"
#include "hda_generic.h"

/* keep halting ALC5505 DSP, for power saving */
#define HALT_REALTEK_ALC5505

/* extra amp-initialization sequence types */
enum {
	ALC_INIT_UNDEFINED,
	ALC_INIT_NONE,
	ALC_INIT_DEFAULT,
};

enum {
	ALC_HEADSET_MODE_UNKNOWN,
	ALC_HEADSET_MODE_UNPLUGGED,
	ALC_HEADSET_MODE_HEADSET,
	ALC_HEADSET_MODE_MIC,
	ALC_HEADSET_MODE_HEADPHONE,
};

enum {
	ALC_HEADSET_TYPE_UNKNOWN,
	ALC_HEADSET_TYPE_CTIA,
	ALC_HEADSET_TYPE_OMTP,
};

enum {
	ALC_KEY_MICMUTE_INDEX,
};

struct alc_customize_define {
	unsigned int  sku_cfg;
	unsigned char port_connectivity;
	unsigned char check_sum;
	unsigned char customization;
	unsigned char external_amp;
	unsigned int  enable_pcbeep:1;
	unsigned int  platform_type:1;
	unsigned int  swap:1;
	unsigned int  override:1;
	unsigned int  fixup:1; /* Means that this sku is set by driver, not read from hw */
};

struct alc_coef_led {
	unsigned int idx;
	unsigned int mask;
	unsigned int on;
	unsigned int off;
};

struct alc_spec {
	struct hda_gen_spec gen; /* must be at head */

	/* codec parameterization */
	struct alc_customize_define cdefine;
	unsigned int parse_flags; /* flag for snd_hda_parse_pin_defcfg() */

	/* GPIO bits */
	unsigned int gpio_mask;
	unsigned int gpio_dir;
	unsigned int gpio_data;
	bool gpio_write_delay;	/* add a delay before writing gpio_data */

	/* mute LED for HP laptops, see vref_mute_led_set() */
	int mute_led_polarity;
	int micmute_led_polarity;
	hda_nid_t mute_led_nid;
	hda_nid_t cap_mute_led_nid;

	unsigned int gpio_mute_led_mask;
	unsigned int gpio_mic_led_mask;
	struct alc_coef_led mute_led_coef;
	struct alc_coef_led mic_led_coef;

	hda_nid_t headset_mic_pin;
	hda_nid_t headphone_mic_pin;
	int current_headset_mode;
	int current_headset_type;

	/* hooks */
	void (*init_hook)(struct hda_codec *codec);
#ifdef CONFIG_PM
	void (*power_hook)(struct hda_codec *codec);
#endif
	void (*shutup)(struct hda_codec *codec);
	void (*reboot_notify)(struct hda_codec *codec);

	int init_amp;
	int codec_variant;	/* flag for other variants */
	unsigned int has_alc5505_dsp:1;
	unsigned int no_depop_delay:1;
	unsigned int done_hp_init:1;
	unsigned int no_shutup_pins:1;
	unsigned int ultra_low_power:1;
	unsigned int has_hs_key:1;
	unsigned int no_internal_mic_pin:1;

	/* for PLL fix */
	hda_nid_t pll_nid;
	unsigned int pll_coef_idx, pll_coef_bit;
	unsigned int coef0;
	struct input_dev *kb_dev;
	u8 alc_mute_keycode_map[1];
};

/*
 * COEF access helper functions
 */

static int alc_read_coefex_idx(struct hda_codec *codec, hda_nid_t nid,
			       unsigned int coef_idx)
{
	unsigned int val;

	snd_hda_codec_write(codec, nid, 0, AC_VERB_SET_COEF_INDEX, coef_idx);
	val = snd_hda_codec_read(codec, nid, 0, AC_VERB_GET_PROC_COEF, 0);
	return val;
}

#define alc_read_coef_idx(codec, coef_idx) \
	alc_read_coefex_idx(codec, 0x20, coef_idx)

static void alc_write_coefex_idx(struct hda_codec *codec, hda_nid_t nid,
				 unsigned int coef_idx, unsigned int coef_val)
{
	snd_hda_codec_write(codec, nid, 0, AC_VERB_SET_COEF_INDEX, coef_idx);
	snd_hda_codec_write(codec, nid, 0, AC_VERB_SET_PROC_COEF, coef_val);
}

#define alc_write_coef_idx(codec, coef_idx, coef_val) \
	alc_write_coefex_idx(codec, 0x20, coef_idx, coef_val)

static void alc_update_coefex_idx(struct hda_codec *codec, hda_nid_t nid,
				  unsigned int coef_idx, unsigned int mask,
				  unsigned int bits_set)
{
	unsigned int val = alc_read_coefex_idx(codec, nid, coef_idx);

	if (val != -1)
		alc_write_coefex_idx(codec, nid, coef_idx,
				     (val & ~mask) | bits_set);
}

#define alc_update_coef_idx(codec, coef_idx, mask, bits_set)	\
	alc_update_coefex_idx(codec, 0x20, coef_idx, mask, bits_set)

/* a special bypass for COEF 0; read the cached value at the second time */
static unsigned int alc_get_coef0(struct hda_codec *codec)
{
	struct alc_spec *spec = codec->spec;

	if (!spec->coef0)
		spec->coef0 = alc_read_coef_idx(codec, 0);
	return spec->coef0;
}

/* coef writes/updates batch */
struct coef_fw {
	unsigned char nid;
	unsigned char idx;
	unsigned short mask;
	unsigned short val;
};

#define UPDATE_COEFEX(_nid, _idx, _mask, _val) \
	{ .nid = (_nid), .idx = (_idx), .mask = (_mask), .val = (_val) }
#define WRITE_COEFEX(_nid, _idx, _val) UPDATE_COEFEX(_nid, _idx, -1, _val)
#define WRITE_COEF(_idx, _val) WRITE_COEFEX(0x20, _idx, _val)
#define UPDATE_COEF(_idx, _mask, _val) UPDATE_COEFEX(0x20, _idx, _mask, _val)

static void alc_process_coef_fw(struct hda_codec *codec,
				const struct coef_fw *fw)
{
	for (; fw->nid; fw++) {
		if (fw->mask == (unsigned short)-1)
			alc_write_coefex_idx(codec, fw->nid, fw->idx, fw->val);
		else
			alc_update_coefex_idx(codec, fw->nid, fw->idx,
					      fw->mask, fw->val);
	}
}

/*
 * GPIO setup tables, used in initialization
 */

/* Enable GPIO mask and set output */
static void alc_setup_gpio(struct hda_codec *codec, unsigned int mask)
{
	struct alc_spec *spec = codec->spec;

	spec->gpio_mask |= mask;
	spec->gpio_dir |= mask;
	spec->gpio_data |= mask;
}

static void alc_write_gpio_data(struct hda_codec *codec)
{
	struct alc_spec *spec = codec->spec;

	snd_hda_codec_write(codec, 0x01, 0, AC_VERB_SET_GPIO_DATA,
			    spec->gpio_data);
}

static void alc_update_gpio_data(struct hda_codec *codec, unsigned int mask,
				 bool on)
{
	struct alc_spec *spec = codec->spec;
	unsigned int oldval = spec->gpio_data;

	if (on)
		spec->gpio_data |= mask;
	else
		spec->gpio_data &= ~mask;
	if (oldval != spec->gpio_data)
		alc_write_gpio_data(codec);
}

static void alc_write_gpio(struct hda_codec *codec)
{
	struct alc_spec *spec = codec->spec;

	if (!spec->gpio_mask)
		return;

	snd_hda_codec_write(codec, codec->core.afg, 0,
			    AC_VERB_SET_GPIO_MASK, spec->gpio_mask);
	snd_hda_codec_write(codec, codec->core.afg, 0,
			    AC_VERB_SET_GPIO_DIRECTION, spec->gpio_dir);
	if (spec->gpio_write_delay)
		msleep(1);
	alc_write_gpio_data(codec);
}

static void alc_fixup_gpio(struct hda_codec *codec, int action,
			   unsigned int mask)
{
	if (action == HDA_FIXUP_ACT_PRE_PROBE)
		alc_setup_gpio(codec, mask);
}

static void alc_fixup_gpio1(struct hda_codec *codec,
			    const struct hda_fixup *fix, int action)
{
	alc_fixup_gpio(codec, action, 0x01);
}

static void alc_fixup_gpio2(struct hda_codec *codec,
			    const struct hda_fixup *fix, int action)
{
	alc_fixup_gpio(codec, action, 0x02);
}

static void alc_fixup_gpio3(struct hda_codec *codec,
			    const struct hda_fixup *fix, int action)
{
	alc_fixup_gpio(codec, action, 0x03);
}

static void alc_fixup_gpio4(struct hda_codec *codec,
			    const struct hda_fixup *fix, int action)
{
	alc_fixup_gpio(codec, action, 0x04);
}

static void alc_fixup_micmute_led(struct hda_codec *codec,
				  const struct hda_fixup *fix, int action)
{
	if (action == HDA_FIXUP_ACT_PRE_PROBE)
		snd_hda_gen_add_micmute_led_cdev(codec, NULL);
}

/*
 * Fix hardware PLL issue
 * On some codecs, the analog PLL gating control must be off while
 * the default value is 1.
 */
static void alc_fix_pll(struct hda_codec *codec)
{
	struct alc_spec *spec = codec->spec;

	if (spec->pll_nid)
		alc_update_coefex_idx(codec, spec->pll_nid, spec->pll_coef_idx,
				      1 << spec->pll_coef_bit, 0);
}

static void alc_fix_pll_init(struct hda_codec *codec, hda_nid_t nid,
			     unsigned int coef_idx, unsigned int coef_bit)
{
	struct alc_spec *spec = codec->spec;
	spec->pll_nid = nid;
	spec->pll_coef_idx = coef_idx;
	spec->pll_coef_bit = coef_bit;
	alc_fix_pll(codec);
}

/* update the master volume per volume-knob's unsol event */
static void alc_update_knob_master(struct hda_codec *codec,
				   struct hda_jack_callback *jack)
{
	unsigned int val;
	struct snd_kcontrol *kctl;
	struct snd_ctl_elem_value *uctl;

	kctl = snd_hda_find_mixer_ctl(codec, "Master Playback Volume");
	if (!kctl)
		return;
	uctl = kzalloc(sizeof(*uctl), GFP_KERNEL);
	if (!uctl)
		return;
	val = snd_hda_codec_read(codec, jack->nid, 0,
				 AC_VERB_GET_VOLUME_KNOB_CONTROL, 0);
	val &= HDA_AMP_VOLMASK;
	uctl->value.integer.value[0] = val;
	uctl->value.integer.value[1] = val;
	kctl->put(kctl, uctl);
	kfree(uctl);
}

static void alc880_unsol_event(struct hda_codec *codec, unsigned int res)
{
	/* For some reason, the res given from ALC880 is broken.
	   Here we adjust it properly. */
	snd_hda_jack_unsol_event(codec, res >> 2);
}

/* Change EAPD to verb control */
static void alc_fill_eapd_coef(struct hda_codec *codec)
{
	int coef;

	coef = alc_get_coef0(codec);

	switch (codec->core.vendor_id) {
	case 0x10ec0262:
		alc_update_coef_idx(codec, 0x7, 0, 1<<5);
		break;
	case 0x10ec0267:
	case 0x10ec0268:
		alc_update_coef_idx(codec, 0x7, 0, 1<<13);
		break;
	case 0x10ec0269:
		if ((coef & 0x00f0) == 0x0010)
			alc_update_coef_idx(codec, 0xd, 0, 1<<14);
		if ((coef & 0x00f0) == 0x0020)
			alc_update_coef_idx(codec, 0x4, 1<<15, 0);
		if ((coef & 0x00f0) == 0x0030)
			alc_update_coef_idx(codec, 0x10, 1<<9, 0);
		break;
	case 0x10ec0280:
	case 0x10ec0284:
	case 0x10ec0290:
	case 0x10ec0292:
		alc_update_coef_idx(codec, 0x4, 1<<15, 0);
		break;
	case 0x10ec0225:
	case 0x10ec0295:
	case 0x10ec0299:
		alc_update_coef_idx(codec, 0x67, 0xf000, 0x3000);
		fallthrough;
	case 0x10ec0215:
	case 0x10ec0230:
	case 0x10ec0233:
	case 0x10ec0235:
	case 0x10ec0236:
	case 0x10ec0245:
	case 0x10ec0255:
	case 0x10ec0256:
	case 0x10ec0257:
	case 0x10ec0282:
	case 0x10ec0283:
	case 0x10ec0286:
	case 0x10ec0288:
	case 0x10ec0285:
	case 0x10ec0298:
	case 0x10ec0289:
	case 0x10ec0300:
		alc_update_coef_idx(codec, 0x10, 1<<9, 0);
		break;
	case 0x10ec0275:
		alc_update_coef_idx(codec, 0xe, 0, 1<<0);
		break;
	case 0x10ec0287:
		alc_update_coef_idx(codec, 0x10, 1<<9, 0);
		alc_write_coef_idx(codec, 0x8, 0x4ab7);
		break;
	case 0x10ec0293:
		alc_update_coef_idx(codec, 0xa, 1<<13, 0);
		break;
	case 0x10ec0234:
	case 0x10ec0274:
	case 0x10ec0294:
	case 0x10ec0700:
	case 0x10ec0701:
	case 0x10ec0703:
	case 0x10ec0711:
		alc_update_coef_idx(codec, 0x10, 1<<15, 0);
		break;
	case 0x10ec0662:
		if ((coef & 0x00f0) == 0x0030)
			alc_update_coef_idx(codec, 0x4, 1<<10, 0); /* EAPD Ctrl */
		break;
	case 0x10ec0272:
	case 0x10ec0273:
	case 0x10ec0663:
	case 0x10ec0665:
	case 0x10ec0670:
	case 0x10ec0671:
	case 0x10ec0672:
		alc_update_coef_idx(codec, 0xd, 0, 1<<14); /* EAPD Ctrl */
		break;
	case 0x10ec0222:
	case 0x10ec0623:
		alc_update_coef_idx(codec, 0x19, 1<<13, 0);
		break;
	case 0x10ec0668:
		alc_update_coef_idx(codec, 0x7, 3<<13, 0);
		break;
	case 0x10ec0867:
		alc_update_coef_idx(codec, 0x4, 1<<10, 0);
		break;
	case 0x10ec0888:
		if ((coef & 0x00f0) == 0x0020 || (coef & 0x00f0) == 0x0030)
			alc_update_coef_idx(codec, 0x7, 1<<5, 0);
		break;
	case 0x10ec0892:
	case 0x10ec0897:
		alc_update_coef_idx(codec, 0x7, 1<<5, 0);
		break;
	case 0x10ec0899:
	case 0x10ec0900:
	case 0x10ec0b00:
	case 0x10ec1168:
	case 0x10ec1220:
		alc_update_coef_idx(codec, 0x7, 1<<1, 0);
		break;
	}
}

/* additional initialization for ALC888 variants */
static void alc888_coef_init(struct hda_codec *codec)
{
	switch (alc_get_coef0(codec) & 0x00f0) {
	/* alc888-VA */
	case 0x00:
	/* alc888-VB */
	case 0x10:
		alc_update_coef_idx(codec, 7, 0, 0x2030); /* Turn EAPD to High */
		break;
	}
}

/* turn on/off EAPD control (only if available) */
static void set_eapd(struct hda_codec *codec, hda_nid_t nid, int on)
{
	if (get_wcaps_type(get_wcaps(codec, nid)) != AC_WID_PIN)
		return;
	if (snd_hda_query_pin_caps(codec, nid) & AC_PINCAP_EAPD)
		snd_hda_codec_write(codec, nid, 0, AC_VERB_SET_EAPD_BTLENABLE,
				    on ? 2 : 0);
}

/* turn on/off EAPD controls of the codec */
static void alc_auto_setup_eapd(struct hda_codec *codec, bool on)
{
	/* We currently only handle front, HP */
	static const hda_nid_t pins[] = {
		0x0f, 0x10, 0x14, 0x15, 0x17, 0
	};
	const hda_nid_t *p;
	for (p = pins; *p; p++)
		set_eapd(codec, *p, on);
}

static int find_ext_mic_pin(struct hda_codec *codec);

static void alc_headset_mic_no_shutup(struct hda_codec *codec)
{
	const struct hda_pincfg *pin;
	int mic_pin = find_ext_mic_pin(codec);
	int i;

	/* don't shut up pins when unloading the driver; otherwise it breaks
	 * the default pin setup at the next load of the driver
	 */
	if (codec->bus->shutdown)
		return;

	snd_array_for_each(&codec->init_pins, i, pin) {
		/* use read here for syncing after issuing each verb */
		if (pin->nid != mic_pin)
			snd_hda_codec_read(codec, pin->nid, 0,
					AC_VERB_SET_PIN_WIDGET_CONTROL, 0);
	}

	codec->pins_shutup = 1;
}

static void alc_shutup_pins(struct hda_codec *codec)
{
	struct alc_spec *spec = codec->spec;

	switch (codec->core.vendor_id) {
	case 0x10ec0283:
	case 0x10ec0286:
	case 0x10ec0288:
	case 0x10ec0298:
		alc_headset_mic_no_shutup(codec);
		break;
	default:
		if (!spec->no_shutup_pins)
			snd_hda_shutup_pins(codec);
		break;
	}
}

/* generic shutup callback;
 * just turning off EAPD and a little pause for avoiding pop-noise
 */
static void alc_eapd_shutup(struct hda_codec *codec)
{
	struct alc_spec *spec = codec->spec;

	alc_auto_setup_eapd(codec, false);
	if (!spec->no_depop_delay)
		msleep(200);
	alc_shutup_pins(codec);
}

/* generic EAPD initialization */
static void alc_auto_init_amp(struct hda_codec *codec, int type)
{
	alc_auto_setup_eapd(codec, true);
	alc_write_gpio(codec);
	switch (type) {
	case ALC_INIT_DEFAULT:
		switch (codec->core.vendor_id) {
		case 0x10ec0260:
			alc_update_coefex_idx(codec, 0x1a, 7, 0, 0x2010);
			break;
		case 0x10ec0880:
		case 0x10ec0882:
		case 0x10ec0883:
		case 0x10ec0885:
			alc_update_coef_idx(codec, 7, 0, 0x2030);
			break;
		case 0x10ec0888:
			alc888_coef_init(codec);
			break;
		}
		break;
	}
}

/* get a primary headphone pin if available */
static hda_nid_t alc_get_hp_pin(struct alc_spec *spec)
{
	if (spec->gen.autocfg.hp_pins[0])
		return spec->gen.autocfg.hp_pins[0];
	if (spec->gen.autocfg.line_out_type == AC_JACK_HP_OUT)
		return spec->gen.autocfg.line_out_pins[0];
	return 0;
}

/*
 * Realtek SSID verification
 */

/* Could be any non-zero and even value. When used as fixup, tells
 * the driver to ignore any present sku defines.
 */
#define ALC_FIXUP_SKU_IGNORE (2)

static void alc_fixup_sku_ignore(struct hda_codec *codec,
				 const struct hda_fixup *fix, int action)
{
	struct alc_spec *spec = codec->spec;
	if (action == HDA_FIXUP_ACT_PRE_PROBE) {
		spec->cdefine.fixup = 1;
		spec->cdefine.sku_cfg = ALC_FIXUP_SKU_IGNORE;
	}
}

static void alc_fixup_no_depop_delay(struct hda_codec *codec,
				    const struct hda_fixup *fix, int action)
{
	struct alc_spec *spec = codec->spec;

	if (action == HDA_FIXUP_ACT_PROBE) {
		spec->no_depop_delay = 1;
		codec->depop_delay = 0;
	}
}

static int alc_auto_parse_customize_define(struct hda_codec *codec)
{
	unsigned int ass, tmp, i;
	unsigned nid = 0;
	struct alc_spec *spec = codec->spec;

	spec->cdefine.enable_pcbeep = 1; /* assume always enabled */

	if (spec->cdefine.fixup) {
		ass = spec->cdefine.sku_cfg;
		if (ass == ALC_FIXUP_SKU_IGNORE)
			return -1;
		goto do_sku;
	}

	if (!codec->bus->pci)
		return -1;
	ass = codec->core.subsystem_id & 0xffff;
	if (ass != codec->bus->pci->subsystem_device && (ass & 1))
		goto do_sku;

	nid = 0x1d;
	if (codec->core.vendor_id == 0x10ec0260)
		nid = 0x17;
	ass = snd_hda_codec_get_pincfg(codec, nid);

	if (!(ass & 1)) {
		codec_info(codec, "%s: SKU not ready 0x%08x\n",
			   codec->core.chip_name, ass);
		return -1;
	}

	/* check sum */
	tmp = 0;
	for (i = 1; i < 16; i++) {
		if ((ass >> i) & 1)
			tmp++;
	}
	if (((ass >> 16) & 0xf) != tmp)
		return -1;

	spec->cdefine.port_connectivity = ass >> 30;
	spec->cdefine.enable_pcbeep = (ass & 0x100000) >> 20;
	spec->cdefine.check_sum = (ass >> 16) & 0xf;
	spec->cdefine.customization = ass >> 8;
do_sku:
	spec->cdefine.sku_cfg = ass;
	spec->cdefine.external_amp = (ass & 0x38) >> 3;
	spec->cdefine.platform_type = (ass & 0x4) >> 2;
	spec->cdefine.swap = (ass & 0x2) >> 1;
	spec->cdefine.override = ass & 0x1;

	codec_dbg(codec, "SKU: Nid=0x%x sku_cfg=0x%08x\n",
		   nid, spec->cdefine.sku_cfg);
	codec_dbg(codec, "SKU: port_connectivity=0x%x\n",
		   spec->cdefine.port_connectivity);
	codec_dbg(codec, "SKU: enable_pcbeep=0x%x\n", spec->cdefine.enable_pcbeep);
	codec_dbg(codec, "SKU: check_sum=0x%08x\n", spec->cdefine.check_sum);
	codec_dbg(codec, "SKU: customization=0x%08x\n", spec->cdefine.customization);
	codec_dbg(codec, "SKU: external_amp=0x%x\n", spec->cdefine.external_amp);
	codec_dbg(codec, "SKU: platform_type=0x%x\n", spec->cdefine.platform_type);
	codec_dbg(codec, "SKU: swap=0x%x\n", spec->cdefine.swap);
	codec_dbg(codec, "SKU: override=0x%x\n", spec->cdefine.override);

	return 0;
}

/* return the position of NID in the list, or -1 if not found */
static int find_idx_in_nid_list(hda_nid_t nid, const hda_nid_t *list, int nums)
{
	int i;
	for (i = 0; i < nums; i++)
		if (list[i] == nid)
			return i;
	return -1;
}
/* return true if the given NID is found in the list */
static bool found_in_nid_list(hda_nid_t nid, const hda_nid_t *list, int nums)
{
	return find_idx_in_nid_list(nid, list, nums) >= 0;
}

/* check subsystem ID and set up device-specific initialization;
 * return 1 if initialized, 0 if invalid SSID
 */
/* 32-bit subsystem ID for BIOS loading in HD Audio codec.
 *	31 ~ 16 :	Manufacture ID
 *	15 ~ 8	:	SKU ID
 *	7  ~ 0	:	Assembly ID
 *	port-A --> pin 39/41, port-E --> pin 14/15, port-D --> pin 35/36
 */
static int alc_subsystem_id(struct hda_codec *codec, const hda_nid_t *ports)
{
	unsigned int ass, tmp, i;
	unsigned nid;
	struct alc_spec *spec = codec->spec;

	if (spec->cdefine.fixup) {
		ass = spec->cdefine.sku_cfg;
		if (ass == ALC_FIXUP_SKU_IGNORE)
			return 0;
		goto do_sku;
	}

	ass = codec->core.subsystem_id & 0xffff;
	if (codec->bus->pci &&
	    ass != codec->bus->pci->subsystem_device && (ass & 1))
		goto do_sku;

	/* invalid SSID, check the special NID pin defcfg instead */
	/*
	 * 31~30	: port connectivity
	 * 29~21	: reserve
	 * 20		: PCBEEP input
	 * 19~16	: Check sum (15:1)
	 * 15~1		: Custom
	 * 0		: override
	*/
	nid = 0x1d;
	if (codec->core.vendor_id == 0x10ec0260)
		nid = 0x17;
	ass = snd_hda_codec_get_pincfg(codec, nid);
	codec_dbg(codec,
		  "realtek: No valid SSID, checking pincfg 0x%08x for NID 0x%x\n",
		   ass, nid);
	if (!(ass & 1))
		return 0;
	if ((ass >> 30) != 1)	/* no physical connection */
		return 0;

	/* check sum */
	tmp = 0;
	for (i = 1; i < 16; i++) {
		if ((ass >> i) & 1)
			tmp++;
	}
	if (((ass >> 16) & 0xf) != tmp)
		return 0;
do_sku:
	codec_dbg(codec, "realtek: Enabling init ASM_ID=0x%04x CODEC_ID=%08x\n",
		   ass & 0xffff, codec->core.vendor_id);
	/*
	 * 0 : override
	 * 1 :	Swap Jack
	 * 2 : 0 --> Desktop, 1 --> Laptop
	 * 3~5 : External Amplifier control
	 * 7~6 : Reserved
	*/
	tmp = (ass & 0x38) >> 3;	/* external Amp control */
	if (spec->init_amp == ALC_INIT_UNDEFINED) {
		switch (tmp) {
		case 1:
			alc_setup_gpio(codec, 0x01);
			break;
		case 3:
			alc_setup_gpio(codec, 0x02);
			break;
		case 7:
			alc_setup_gpio(codec, 0x03);
			break;
		case 5:
		default:
			spec->init_amp = ALC_INIT_DEFAULT;
			break;
		}
	}

	/* is laptop or Desktop and enable the function "Mute internal speaker
	 * when the external headphone out jack is plugged"
	 */
	if (!(ass & 0x8000))
		return 1;
	/*
	 * 10~8 : Jack location
	 * 12~11: Headphone out -> 00: PortA, 01: PortE, 02: PortD, 03: Resvered
	 * 14~13: Resvered
	 * 15   : 1 --> enable the function "Mute internal speaker
	 *	        when the external headphone out jack is plugged"
	 */
	if (!alc_get_hp_pin(spec)) {
		hda_nid_t nid;
		tmp = (ass >> 11) & 0x3;	/* HP to chassis */
		nid = ports[tmp];
		if (found_in_nid_list(nid, spec->gen.autocfg.line_out_pins,
				      spec->gen.autocfg.line_outs))
			return 1;
		spec->gen.autocfg.hp_pins[0] = nid;
	}
	return 1;
}

/* Check the validity of ALC subsystem-id
 * ports contains an array of 4 pin NIDs for port-A, E, D and I */
static void alc_ssid_check(struct hda_codec *codec, const hda_nid_t *ports)
{
	if (!alc_subsystem_id(codec, ports)) {
		struct alc_spec *spec = codec->spec;
		if (spec->init_amp == ALC_INIT_UNDEFINED) {
			codec_dbg(codec,
				  "realtek: Enable default setup for auto mode as fallback\n");
			spec->init_amp = ALC_INIT_DEFAULT;
		}
	}
}

/*
 */

static void alc_fixup_inv_dmic(struct hda_codec *codec,
			       const struct hda_fixup *fix, int action)
{
	struct alc_spec *spec = codec->spec;

	spec->gen.inv_dmic_split = 1;
}


static int alc_build_controls(struct hda_codec *codec)
{
	int err;

	err = snd_hda_gen_build_controls(codec);
	if (err < 0)
		return err;

	snd_hda_apply_fixup(codec, HDA_FIXUP_ACT_BUILD);
	return 0;
}


/*
 * Common callbacks
 */

static void alc_pre_init(struct hda_codec *codec)
{
	alc_fill_eapd_coef(codec);
}

#define is_s3_resume(codec) \
	((codec)->core.dev.power.power_state.event == PM_EVENT_RESUME)
#define is_s4_resume(codec) \
	((codec)->core.dev.power.power_state.event == PM_EVENT_RESTORE)

static int alc_init(struct hda_codec *codec)
{
	struct alc_spec *spec = codec->spec;

	/* hibernation resume needs the full chip initialization */
	if (is_s4_resume(codec))
		alc_pre_init(codec);

	if (spec->init_hook)
		spec->init_hook(codec);

	spec->gen.skip_verbs = 1; /* applied in below */
	snd_hda_gen_init(codec);
	alc_fix_pll(codec);
	alc_auto_init_amp(codec, spec->init_amp);
	snd_hda_apply_verbs(codec); /* apply verbs here after own init */

	snd_hda_apply_fixup(codec, HDA_FIXUP_ACT_INIT);

	return 0;
}

static inline void alc_shutup(struct hda_codec *codec)
{
	struct alc_spec *spec = codec->spec;

	if (!snd_hda_get_bool_hint(codec, "shutup"))
		return; /* disabled explicitly by hints */

	if (spec && spec->shutup)
		spec->shutup(codec);
	else
		alc_shutup_pins(codec);
}

static void alc_reboot_notify(struct hda_codec *codec)
{
	struct alc_spec *spec = codec->spec;

	if (spec && spec->reboot_notify)
		spec->reboot_notify(codec);
	else
		alc_shutup(codec);
}

#define alc_free	snd_hda_gen_free

#ifdef CONFIG_PM
static void alc_power_eapd(struct hda_codec *codec)
{
	alc_auto_setup_eapd(codec, false);
}

static int alc_suspend(struct hda_codec *codec)
{
	struct alc_spec *spec = codec->spec;
	alc_shutup(codec);
	if (spec && spec->power_hook)
		spec->power_hook(codec);
	return 0;
}
#endif

#ifdef CONFIG_PM
static int alc_resume(struct hda_codec *codec)
{
	struct alc_spec *spec = codec->spec;

	if (!spec->no_depop_delay)
		msleep(150); /* to avoid pop noise */
	codec->patch_ops.init(codec);
	snd_hda_regmap_sync(codec);
	hda_call_check_power_status(codec, 0x01);
	return 0;
}
#endif

/*
 */
static const struct hda_codec_ops alc_patch_ops = {
	.build_controls = alc_build_controls,
	.build_pcms = snd_hda_gen_build_pcms,
	.init = alc_init,
	.free = alc_free,
	.unsol_event = snd_hda_jack_unsol_event,
#ifdef CONFIG_PM
	.resume = alc_resume,
	.suspend = alc_suspend,
	.check_power_status = snd_hda_gen_check_power_status,
#endif
	.reboot_notify = alc_reboot_notify,
};


#define alc_codec_rename(codec, name) snd_hda_codec_set_name(codec, name)

/*
 * Rename codecs appropriately from COEF value or subvendor id
 */
struct alc_codec_rename_table {
	unsigned int vendor_id;
	unsigned short coef_mask;
	unsigned short coef_bits;
	const char *name;
};

struct alc_codec_rename_pci_table {
	unsigned int codec_vendor_id;
	unsigned short pci_subvendor;
	unsigned short pci_subdevice;
	const char *name;
};

static const struct alc_codec_rename_table rename_tbl[] = {
	{ 0x10ec0221, 0xf00f, 0x1003, "ALC231" },
	{ 0x10ec0269, 0xfff0, 0x3010, "ALC277" },
	{ 0x10ec0269, 0xf0f0, 0x2010, "ALC259" },
	{ 0x10ec0269, 0xf0f0, 0x3010, "ALC258" },
	{ 0x10ec0269, 0x00f0, 0x0010, "ALC269VB" },
	{ 0x10ec0269, 0xffff, 0xa023, "ALC259" },
	{ 0x10ec0269, 0xffff, 0x6023, "ALC281X" },
	{ 0x10ec0269, 0x00f0, 0x0020, "ALC269VC" },
	{ 0x10ec0269, 0x00f0, 0x0030, "ALC269VD" },
	{ 0x10ec0662, 0xffff, 0x4020, "ALC656" },
	{ 0x10ec0887, 0x00f0, 0x0030, "ALC887-VD" },
	{ 0x10ec0888, 0x00f0, 0x0030, "ALC888-VD" },
	{ 0x10ec0888, 0xf0f0, 0x3020, "ALC886" },
	{ 0x10ec0899, 0x2000, 0x2000, "ALC899" },
	{ 0x10ec0892, 0xffff, 0x8020, "ALC661" },
	{ 0x10ec0892, 0xffff, 0x8011, "ALC661" },
	{ 0x10ec0892, 0xffff, 0x4011, "ALC656" },
	{ } /* terminator */
};

static const struct alc_codec_rename_pci_table rename_pci_tbl[] = {
	{ 0x10ec0280, 0x1028, 0, "ALC3220" },
	{ 0x10ec0282, 0x1028, 0, "ALC3221" },
	{ 0x10ec0283, 0x1028, 0, "ALC3223" },
	{ 0x10ec0288, 0x1028, 0, "ALC3263" },
	{ 0x10ec0292, 0x1028, 0, "ALC3226" },
	{ 0x10ec0293, 0x1028, 0, "ALC3235" },
	{ 0x10ec0255, 0x1028, 0, "ALC3234" },
	{ 0x10ec0668, 0x1028, 0, "ALC3661" },
	{ 0x10ec0275, 0x1028, 0, "ALC3260" },
	{ 0x10ec0899, 0x1028, 0, "ALC3861" },
	{ 0x10ec0298, 0x1028, 0, "ALC3266" },
	{ 0x10ec0236, 0x1028, 0, "ALC3204" },
	{ 0x10ec0256, 0x1028, 0, "ALC3246" },
	{ 0x10ec0225, 0x1028, 0, "ALC3253" },
	{ 0x10ec0295, 0x1028, 0, "ALC3254" },
	{ 0x10ec0299, 0x1028, 0, "ALC3271" },
	{ 0x10ec0670, 0x1025, 0, "ALC669X" },
	{ 0x10ec0676, 0x1025, 0, "ALC679X" },
	{ 0x10ec0282, 0x1043, 0, "ALC3229" },
	{ 0x10ec0233, 0x1043, 0, "ALC3236" },
	{ 0x10ec0280, 0x103c, 0, "ALC3228" },
	{ 0x10ec0282, 0x103c, 0, "ALC3227" },
	{ 0x10ec0286, 0x103c, 0, "ALC3242" },
	{ 0x10ec0290, 0x103c, 0, "ALC3241" },
	{ 0x10ec0668, 0x103c, 0, "ALC3662" },
	{ 0x10ec0283, 0x17aa, 0, "ALC3239" },
	{ 0x10ec0292, 0x17aa, 0, "ALC3232" },
	{ } /* terminator */
};

static int alc_codec_rename_from_preset(struct hda_codec *codec)
{
	const struct alc_codec_rename_table *p;
	const struct alc_codec_rename_pci_table *q;

	for (p = rename_tbl; p->vendor_id; p++) {
		if (p->vendor_id != codec->core.vendor_id)
			continue;
		if ((alc_get_coef0(codec) & p->coef_mask) == p->coef_bits)
			return alc_codec_rename(codec, p->name);
	}

	if (!codec->bus->pci)
		return 0;
	for (q = rename_pci_tbl; q->codec_vendor_id; q++) {
		if (q->codec_vendor_id != codec->core.vendor_id)
			continue;
		if (q->pci_subvendor != codec->bus->pci->subsystem_vendor)
			continue;
		if (!q->pci_subdevice ||
		    q->pci_subdevice == codec->bus->pci->subsystem_device)
			return alc_codec_rename(codec, q->name);
	}

	return 0;
}


/*
 * Digital-beep handlers
 */
#ifdef CONFIG_SND_HDA_INPUT_BEEP

/* additional beep mixers; private_value will be overwritten */
static const struct snd_kcontrol_new alc_beep_mixer[] = {
	HDA_CODEC_VOLUME("Beep Playback Volume", 0, 0, HDA_INPUT),
	HDA_CODEC_MUTE_BEEP("Beep Playback Switch", 0, 0, HDA_INPUT),
};

/* set up and create beep controls */
static int set_beep_amp(struct alc_spec *spec, hda_nid_t nid,
			int idx, int dir)
{
	struct snd_kcontrol_new *knew;
	unsigned int beep_amp = HDA_COMPOSE_AMP_VAL(nid, 3, idx, dir);
	int i;

	for (i = 0; i < ARRAY_SIZE(alc_beep_mixer); i++) {
		knew = snd_hda_gen_add_kctl(&spec->gen, NULL,
					    &alc_beep_mixer[i]);
		if (!knew)
			return -ENOMEM;
		knew->private_value = beep_amp;
	}
	return 0;
}

static const struct snd_pci_quirk beep_allow_list[] = {
	SND_PCI_QUIRK(0x1043, 0x103c, "ASUS", 1),
	SND_PCI_QUIRK(0x1043, 0x115d, "ASUS", 1),
	SND_PCI_QUIRK(0x1043, 0x829f, "ASUS", 1),
	SND_PCI_QUIRK(0x1043, 0x8376, "EeePC", 1),
	SND_PCI_QUIRK(0x1043, 0x83ce, "EeePC", 1),
	SND_PCI_QUIRK(0x1043, 0x831a, "EeePC", 1),
	SND_PCI_QUIRK(0x1043, 0x834a, "EeePC", 1),
	SND_PCI_QUIRK(0x1458, 0xa002, "GA-MA790X", 1),
	SND_PCI_QUIRK(0x8086, 0xd613, "Intel", 1),
	/* denylist -- no beep available */
	SND_PCI_QUIRK(0x17aa, 0x309e, "Lenovo ThinkCentre M73", 0),
	SND_PCI_QUIRK(0x17aa, 0x30a3, "Lenovo ThinkCentre M93", 0),
	{}
};

static inline int has_cdefine_beep(struct hda_codec *codec)
{
	struct alc_spec *spec = codec->spec;
	const struct snd_pci_quirk *q;
	q = snd_pci_quirk_lookup(codec->bus->pci, beep_allow_list);
	if (q)
		return q->value;
	return spec->cdefine.enable_pcbeep;
}
#else
#define set_beep_amp(spec, nid, idx, dir)	0
#define has_cdefine_beep(codec)		0
#endif

/* parse the BIOS configuration and set up the alc_spec */
/* return 1 if successful, 0 if the proper config is not found,
 * or a negative error code
 */
static int alc_parse_auto_config(struct hda_codec *codec,
				 const hda_nid_t *ignore_nids,
				 const hda_nid_t *ssid_nids)
{
	struct alc_spec *spec = codec->spec;
	struct auto_pin_cfg *cfg = &spec->gen.autocfg;
	int err;

	err = snd_hda_parse_pin_defcfg(codec, cfg, ignore_nids,
				       spec->parse_flags);
	if (err < 0)
		return err;

	if (ssid_nids)
		alc_ssid_check(codec, ssid_nids);

	err = snd_hda_gen_parse_auto_config(codec, cfg);
	if (err < 0)
		return err;

	return 1;
}

/* common preparation job for alc_spec */
static int alc_alloc_spec(struct hda_codec *codec, hda_nid_t mixer_nid)
{
	struct alc_spec *spec = kzalloc(sizeof(*spec), GFP_KERNEL);
	int err;

	if (!spec)
		return -ENOMEM;
	codec->spec = spec;
	snd_hda_gen_spec_init(&spec->gen);
	spec->gen.mixer_nid = mixer_nid;
	spec->gen.own_eapd_ctl = 1;
	codec->single_adc_amp = 1;
	/* FIXME: do we need this for all Realtek codec models? */
	codec->spdif_status_reset = 1;
	codec->forced_resume = 1;
	codec->patch_ops = alc_patch_ops;

	err = alc_codec_rename_from_preset(codec);
	if (err < 0) {
		kfree(spec);
		return err;
	}
	return 0;
}

static int alc880_parse_auto_config(struct hda_codec *codec)
{
	static const hda_nid_t alc880_ignore[] = { 0x1d, 0 };
	static const hda_nid_t alc880_ssids[] = { 0x15, 0x1b, 0x14, 0 };
	return alc_parse_auto_config(codec, alc880_ignore, alc880_ssids);
}

/*
 * ALC880 fix-ups
 */
enum {
	ALC880_FIXUP_GPIO1,
	ALC880_FIXUP_GPIO2,
	ALC880_FIXUP_MEDION_RIM,
	ALC880_FIXUP_LG,
	ALC880_FIXUP_LG_LW25,
	ALC880_FIXUP_W810,
	ALC880_FIXUP_EAPD_COEF,
	ALC880_FIXUP_TCL_S700,
	ALC880_FIXUP_VOL_KNOB,
	ALC880_FIXUP_FUJITSU,
	ALC880_FIXUP_F1734,
	ALC880_FIXUP_UNIWILL,
	ALC880_FIXUP_UNIWILL_DIG,
	ALC880_FIXUP_Z71V,
	ALC880_FIXUP_ASUS_W5A,
	ALC880_FIXUP_3ST_BASE,
	ALC880_FIXUP_3ST,
	ALC880_FIXUP_3ST_DIG,
	ALC880_FIXUP_5ST_BASE,
	ALC880_FIXUP_5ST,
	ALC880_FIXUP_5ST_DIG,
	ALC880_FIXUP_6ST_BASE,
	ALC880_FIXUP_6ST,
	ALC880_FIXUP_6ST_DIG,
	ALC880_FIXUP_6ST_AUTOMUTE,
};

/* enable the volume-knob widget support on NID 0x21 */
static void alc880_fixup_vol_knob(struct hda_codec *codec,
				  const struct hda_fixup *fix, int action)
{
	if (action == HDA_FIXUP_ACT_PROBE)
		snd_hda_jack_detect_enable_callback(codec, 0x21,
						    alc_update_knob_master);
}

static const struct hda_fixup alc880_fixups[] = {
	[ALC880_FIXUP_GPIO1] = {
		.type = HDA_FIXUP_FUNC,
		.v.func = alc_fixup_gpio1,
	},
	[ALC880_FIXUP_GPIO2] = {
		.type = HDA_FIXUP_FUNC,
		.v.func = alc_fixup_gpio2,
	},
	[ALC880_FIXUP_MEDION_RIM] = {
		.type = HDA_FIXUP_VERBS,
		.v.verbs = (const struct hda_verb[]) {
			{ 0x20, AC_VERB_SET_COEF_INDEX, 0x07 },
			{ 0x20, AC_VERB_SET_PROC_COEF,  0x3060 },
			{ }
		},
		.chained = true,
		.chain_id = ALC880_FIXUP_GPIO2,
	},
	[ALC880_FIXUP_LG] = {
		.type = HDA_FIXUP_PINS,
		.v.pins = (const struct hda_pintbl[]) {
			/* disable bogus unused pins */
			{ 0x16, 0x411111f0 },
			{ 0x18, 0x411111f0 },
			{ 0x1a, 0x411111f0 },
			{ }
		}
	},
	[ALC880_FIXUP_LG_LW25] = {
		.type = HDA_FIXUP_PINS,
		.v.pins = (const struct hda_pintbl[]) {
			{ 0x1a, 0x0181344f }, /* line-in */
			{ 0x1b, 0x0321403f }, /* headphone */
			{ }
		}
	},
	[ALC880_FIXUP_W810] = {
		.type = HDA_FIXUP_PINS,
		.v.pins = (const struct hda_pintbl[]) {
			/* disable bogus unused pins */
			{ 0x17, 0x411111f0 },
			{ }
		},
		.chained = true,
		.chain_id = ALC880_FIXUP_GPIO2,
	},
	[ALC880_FIXUP_EAPD_COEF] = {
		.type = HDA_FIXUP_VERBS,
		.v.verbs = (const struct hda_verb[]) {
			/* change to EAPD mode */
			{ 0x20, AC_VERB_SET_COEF_INDEX, 0x07 },
			{ 0x20, AC_VERB_SET_PROC_COEF,  0x3060 },
			{}
		},
	},
	[ALC880_FIXUP_TCL_S700] = {
		.type = HDA_FIXUP_VERBS,
		.v.verbs = (const struct hda_verb[]) {
			/* change to EAPD mode */
			{ 0x20, AC_VERB_SET_COEF_INDEX, 0x07 },
			{ 0x20, AC_VERB_SET_PROC_COEF,  0x3070 },
			{}
		},
		.chained = true,
		.chain_id = ALC880_FIXUP_GPIO2,
	},
	[ALC880_FIXUP_VOL_KNOB] = {
		.type = HDA_FIXUP_FUNC,
		.v.func = alc880_fixup_vol_knob,
	},
	[ALC880_FIXUP_FUJITSU] = {
		/* override all pins as BIOS on old Amilo is broken */
		.type = HDA_FIXUP_PINS,
		.v.pins = (const struct hda_pintbl[]) {
			{ 0x14, 0x0121401f }, /* HP */
			{ 0x15, 0x99030120 }, /* speaker */
			{ 0x16, 0x99030130 }, /* bass speaker */
			{ 0x17, 0x411111f0 }, /* N/A */
			{ 0x18, 0x411111f0 }, /* N/A */
			{ 0x19, 0x01a19950 }, /* mic-in */
			{ 0x1a, 0x411111f0 }, /* N/A */
			{ 0x1b, 0x411111f0 }, /* N/A */
			{ 0x1c, 0x411111f0 }, /* N/A */
			{ 0x1d, 0x411111f0 }, /* N/A */
			{ 0x1e, 0x01454140 }, /* SPDIF out */
			{ }
		},
		.chained = true,
		.chain_id = ALC880_FIXUP_VOL_KNOB,
	},
	[ALC880_FIXUP_F1734] = {
		/* almost compatible with FUJITSU, but no bass and SPDIF */
		.type = HDA_FIXUP_PINS,
		.v.pins = (const struct hda_pintbl[]) {
			{ 0x14, 0x0121401f }, /* HP */
			{ 0x15, 0x99030120 }, /* speaker */
			{ 0x16, 0x411111f0 }, /* N/A */
			{ 0x17, 0x411111f0 }, /* N/A */
			{ 0x18, 0x411111f0 }, /* N/A */
			{ 0x19, 0x01a19950 }, /* mic-in */
			{ 0x1a, 0x411111f0 }, /* N/A */
			{ 0x1b, 0x411111f0 }, /* N/A */
			{ 0x1c, 0x411111f0 }, /* N/A */
			{ 0x1d, 0x411111f0 }, /* N/A */
			{ 0x1e, 0x411111f0 }, /* N/A */
			{ }
		},
		.chained = true,
		.chain_id = ALC880_FIXUP_VOL_KNOB,
	},
	[ALC880_FIXUP_UNIWILL] = {
		/* need to fix HP and speaker pins to be parsed correctly */
		.type = HDA_FIXUP_PINS,
		.v.pins = (const struct hda_pintbl[]) {
			{ 0x14, 0x0121411f }, /* HP */
			{ 0x15, 0x99030120 }, /* speaker */
			{ 0x16, 0x99030130 }, /* bass speaker */
			{ }
		},
	},
	[ALC880_FIXUP_UNIWILL_DIG] = {
		.type = HDA_FIXUP_PINS,
		.v.pins = (const struct hda_pintbl[]) {
			/* disable bogus unused pins */
			{ 0x17, 0x411111f0 },
			{ 0x19, 0x411111f0 },
			{ 0x1b, 0x411111f0 },
			{ 0x1f, 0x411111f0 },
			{ }
		}
	},
	[ALC880_FIXUP_Z71V] = {
		.type = HDA_FIXUP_PINS,
		.v.pins = (const struct hda_pintbl[]) {
			/* set up the whole pins as BIOS is utterly broken */
			{ 0x14, 0x99030120 }, /* speaker */
			{ 0x15, 0x0121411f }, /* HP */
			{ 0x16, 0x411111f0 }, /* N/A */
			{ 0x17, 0x411111f0 }, /* N/A */
			{ 0x18, 0x01a19950 }, /* mic-in */
			{ 0x19, 0x411111f0 }, /* N/A */
			{ 0x1a, 0x01813031 }, /* line-in */
			{ 0x1b, 0x411111f0 }, /* N/A */
			{ 0x1c, 0x411111f0 }, /* N/A */
			{ 0x1d, 0x411111f0 }, /* N/A */
			{ 0x1e, 0x0144111e }, /* SPDIF */
			{ }
		}
	},
	[ALC880_FIXUP_ASUS_W5A] = {
		.type = HDA_FIXUP_PINS,
		.v.pins = (const struct hda_pintbl[]) {
			/* set up the whole pins as BIOS is utterly broken */
			{ 0x14, 0x0121411f }, /* HP */
			{ 0x15, 0x411111f0 }, /* N/A */
			{ 0x16, 0x411111f0 }, /* N/A */
			{ 0x17, 0x411111f0 }, /* N/A */
			{ 0x18, 0x90a60160 }, /* mic */
			{ 0x19, 0x411111f0 }, /* N/A */
			{ 0x1a, 0x411111f0 }, /* N/A */
			{ 0x1b, 0x411111f0 }, /* N/A */
			{ 0x1c, 0x411111f0 }, /* N/A */
			{ 0x1d, 0x411111f0 }, /* N/A */
			{ 0x1e, 0xb743111e }, /* SPDIF out */
			{ }
		},
		.chained = true,
		.chain_id = ALC880_FIXUP_GPIO1,
	},
	[ALC880_FIXUP_3ST_BASE] = {
		.type = HDA_FIXUP_PINS,
		.v.pins = (const struct hda_pintbl[]) {
			{ 0x14, 0x01014010 }, /* line-out */
			{ 0x15, 0x411111f0 }, /* N/A */
			{ 0x16, 0x411111f0 }, /* N/A */
			{ 0x17, 0x411111f0 }, /* N/A */
			{ 0x18, 0x01a19c30 }, /* mic-in */
			{ 0x19, 0x0121411f }, /* HP */
			{ 0x1a, 0x01813031 }, /* line-in */
			{ 0x1b, 0x02a19c40 }, /* front-mic */
			{ 0x1c, 0x411111f0 }, /* N/A */
			{ 0x1d, 0x411111f0 }, /* N/A */
			/* 0x1e is filled in below */
			{ 0x1f, 0x411111f0 }, /* N/A */
			{ }
		}
	},
	[ALC880_FIXUP_3ST] = {
		.type = HDA_FIXUP_PINS,
		.v.pins = (const struct hda_pintbl[]) {
			{ 0x1e, 0x411111f0 }, /* N/A */
			{ }
		},
		.chained = true,
		.chain_id = ALC880_FIXUP_3ST_BASE,
	},
	[ALC880_FIXUP_3ST_DIG] = {
		.type = HDA_FIXUP_PINS,
		.v.pins = (const struct hda_pintbl[]) {
			{ 0x1e, 0x0144111e }, /* SPDIF */
			{ }
		},
		.chained = true,
		.chain_id = ALC880_FIXUP_3ST_BASE,
	},
	[ALC880_FIXUP_5ST_BASE] = {
		.type = HDA_FIXUP_PINS,
		.v.pins = (const struct hda_pintbl[]) {
			{ 0x14, 0x01014010 }, /* front */
			{ 0x15, 0x411111f0 }, /* N/A */
			{ 0x16, 0x01011411 }, /* CLFE */
			{ 0x17, 0x01016412 }, /* surr */
			{ 0x18, 0x01a19c30 }, /* mic-in */
			{ 0x19, 0x0121411f }, /* HP */
			{ 0x1a, 0x01813031 }, /* line-in */
			{ 0x1b, 0x02a19c40 }, /* front-mic */
			{ 0x1c, 0x411111f0 }, /* N/A */
			{ 0x1d, 0x411111f0 }, /* N/A */
			/* 0x1e is filled in below */
			{ 0x1f, 0x411111f0 }, /* N/A */
			{ }
		}
	},
	[ALC880_FIXUP_5ST] = {
		.type = HDA_FIXUP_PINS,
		.v.pins = (const struct hda_pintbl[]) {
			{ 0x1e, 0x411111f0 }, /* N/A */
			{ }
		},
		.chained = true,
		.chain_id = ALC880_FIXUP_5ST_BASE,
	},
	[ALC880_FIXUP_5ST_DIG] = {
		.type = HDA_FIXUP_PINS,
		.v.pins = (const struct hda_pintbl[]) {
			{ 0x1e, 0x0144111e }, /* SPDIF */
			{ }
		},
		.chained = true,
		.chain_id = ALC880_FIXUP_5ST_BASE,
	},
	[ALC880_FIXUP_6ST_BASE] = {
		.type = HDA_FIXUP_PINS,
		.v.pins = (const struct hda_pintbl[]) {
			{ 0x14, 0x01014010 }, /* front */
			{ 0x15, 0x01016412 }, /* surr */
			{ 0x16, 0x01011411 }, /* CLFE */
			{ 0x17, 0x01012414 }, /* side */
			{ 0x18, 0x01a19c30 }, /* mic-in */
			{ 0x19, 0x02a19c40 }, /* front-mic */
			{ 0x1a, 0x01813031 }, /* line-in */
			{ 0x1b, 0x0121411f }, /* HP */
			{ 0x1c, 0x411111f0 }, /* N/A */
			{ 0x1d, 0x411111f0 }, /* N/A */
			/* 0x1e is filled in below */
			{ 0x1f, 0x411111f0 }, /* N/A */
			{ }
		}
	},
	[ALC880_FIXUP_6ST] = {
		.type = HDA_FIXUP_PINS,
		.v.pins = (const struct hda_pintbl[]) {
			{ 0x1e, 0x411111f0 }, /* N/A */
			{ }
		},
		.chained = true,
		.chain_id = ALC880_FIXUP_6ST_BASE,
	},
	[ALC880_FIXUP_6ST_DIG] = {
		.type = HDA_FIXUP_PINS,
		.v.pins = (const struct hda_pintbl[]) {
			{ 0x1e, 0x0144111e }, /* SPDIF */
			{ }
		},
		.chained = true,
		.chain_id = ALC880_FIXUP_6ST_BASE,
	},
	[ALC880_FIXUP_6ST_AUTOMUTE] = {
		.type = HDA_FIXUP_PINS,
		.v.pins = (const struct hda_pintbl[]) {
			{ 0x1b, 0x0121401f }, /* HP with jack detect */
			{ }
		},
		.chained_before = true,
		.chain_id = ALC880_FIXUP_6ST_BASE,
	},
};

static const struct snd_pci_quirk alc880_fixup_tbl[] = {
	SND_PCI_QUIRK(0x1019, 0x0f69, "Coeus G610P", ALC880_FIXUP_W810),
	SND_PCI_QUIRK(0x1043, 0x10c3, "ASUS W5A", ALC880_FIXUP_ASUS_W5A),
	SND_PCI_QUIRK(0x1043, 0x1964, "ASUS Z71V", ALC880_FIXUP_Z71V),
	SND_PCI_QUIRK_VENDOR(0x1043, "ASUS", ALC880_FIXUP_GPIO1),
	SND_PCI_QUIRK(0x147b, 0x1045, "ABit AA8XE", ALC880_FIXUP_6ST_AUTOMUTE),
	SND_PCI_QUIRK(0x1558, 0x5401, "Clevo GPIO2", ALC880_FIXUP_GPIO2),
	SND_PCI_QUIRK_VENDOR(0x1558, "Clevo", ALC880_FIXUP_EAPD_COEF),
	SND_PCI_QUIRK(0x1584, 0x9050, "Uniwill", ALC880_FIXUP_UNIWILL_DIG),
	SND_PCI_QUIRK(0x1584, 0x9054, "Uniwill", ALC880_FIXUP_F1734),
	SND_PCI_QUIRK(0x1584, 0x9070, "Uniwill", ALC880_FIXUP_UNIWILL),
	SND_PCI_QUIRK(0x1584, 0x9077, "Uniwill P53", ALC880_FIXUP_VOL_KNOB),
	SND_PCI_QUIRK(0x161f, 0x203d, "W810", ALC880_FIXUP_W810),
	SND_PCI_QUIRK(0x161f, 0x205d, "Medion Rim 2150", ALC880_FIXUP_MEDION_RIM),
	SND_PCI_QUIRK(0x1631, 0xe011, "PB 13201056", ALC880_FIXUP_6ST_AUTOMUTE),
	SND_PCI_QUIRK(0x1734, 0x107c, "FSC Amilo M1437", ALC880_FIXUP_FUJITSU),
	SND_PCI_QUIRK(0x1734, 0x1094, "FSC Amilo M1451G", ALC880_FIXUP_FUJITSU),
	SND_PCI_QUIRK(0x1734, 0x10ac, "FSC AMILO Xi 1526", ALC880_FIXUP_F1734),
	SND_PCI_QUIRK(0x1734, 0x10b0, "FSC Amilo Pi1556", ALC880_FIXUP_FUJITSU),
	SND_PCI_QUIRK(0x1854, 0x003b, "LG", ALC880_FIXUP_LG),
	SND_PCI_QUIRK(0x1854, 0x005f, "LG P1 Express", ALC880_FIXUP_LG),
	SND_PCI_QUIRK(0x1854, 0x0068, "LG w1", ALC880_FIXUP_LG),
	SND_PCI_QUIRK(0x1854, 0x0077, "LG LW25", ALC880_FIXUP_LG_LW25),
	SND_PCI_QUIRK(0x19db, 0x4188, "TCL S700", ALC880_FIXUP_TCL_S700),

	/* Below is the copied entries from alc880_quirks.c.
	 * It's not quite sure whether BIOS sets the correct pin-config table
	 * on these machines, thus they are kept to be compatible with
	 * the old static quirks.  Once when it's confirmed to work without
	 * these overrides, it'd be better to remove.
	 */
	SND_PCI_QUIRK(0x1019, 0xa880, "ECS", ALC880_FIXUP_5ST_DIG),
	SND_PCI_QUIRK(0x1019, 0xa884, "Acer APFV", ALC880_FIXUP_6ST),
	SND_PCI_QUIRK(0x1025, 0x0070, "ULI", ALC880_FIXUP_3ST_DIG),
	SND_PCI_QUIRK(0x1025, 0x0077, "ULI", ALC880_FIXUP_6ST_DIG),
	SND_PCI_QUIRK(0x1025, 0x0078, "ULI", ALC880_FIXUP_6ST_DIG),
	SND_PCI_QUIRK(0x1025, 0x0087, "ULI", ALC880_FIXUP_6ST_DIG),
	SND_PCI_QUIRK(0x1025, 0xe309, "ULI", ALC880_FIXUP_3ST_DIG),
	SND_PCI_QUIRK(0x1025, 0xe310, "ULI", ALC880_FIXUP_3ST),
	SND_PCI_QUIRK(0x1039, 0x1234, NULL, ALC880_FIXUP_6ST_DIG),
	SND_PCI_QUIRK(0x104d, 0x81a0, "Sony", ALC880_FIXUP_3ST),
	SND_PCI_QUIRK(0x104d, 0x81d6, "Sony", ALC880_FIXUP_3ST),
	SND_PCI_QUIRK(0x107b, 0x3032, "Gateway", ALC880_FIXUP_5ST),
	SND_PCI_QUIRK(0x107b, 0x3033, "Gateway", ALC880_FIXUP_5ST),
	SND_PCI_QUIRK(0x107b, 0x4039, "Gateway", ALC880_FIXUP_5ST),
	SND_PCI_QUIRK(0x1297, 0xc790, "Shuttle ST20G5", ALC880_FIXUP_6ST_DIG),
	SND_PCI_QUIRK(0x1458, 0xa102, "Gigabyte K8", ALC880_FIXUP_6ST_DIG),
	SND_PCI_QUIRK(0x1462, 0x1150, "MSI", ALC880_FIXUP_6ST_DIG),
	SND_PCI_QUIRK(0x1509, 0x925d, "FIC P4M", ALC880_FIXUP_6ST_DIG),
	SND_PCI_QUIRK(0x1565, 0x8202, "Biostar", ALC880_FIXUP_5ST_DIG),
	SND_PCI_QUIRK(0x1695, 0x400d, "EPoX", ALC880_FIXUP_5ST_DIG),
	SND_PCI_QUIRK(0x1695, 0x4012, "EPox EP-5LDA", ALC880_FIXUP_5ST_DIG),
	SND_PCI_QUIRK(0x2668, 0x8086, NULL, ALC880_FIXUP_6ST_DIG), /* broken BIOS */
	SND_PCI_QUIRK(0x8086, 0x2668, NULL, ALC880_FIXUP_6ST_DIG),
	SND_PCI_QUIRK(0x8086, 0xa100, "Intel mobo", ALC880_FIXUP_5ST_DIG),
	SND_PCI_QUIRK(0x8086, 0xd400, "Intel mobo", ALC880_FIXUP_5ST_DIG),
	SND_PCI_QUIRK(0x8086, 0xd401, "Intel mobo", ALC880_FIXUP_5ST_DIG),
	SND_PCI_QUIRK(0x8086, 0xd402, "Intel mobo", ALC880_FIXUP_3ST_DIG),
	SND_PCI_QUIRK(0x8086, 0xe224, "Intel mobo", ALC880_FIXUP_5ST_DIG),
	SND_PCI_QUIRK(0x8086, 0xe305, "Intel mobo", ALC880_FIXUP_3ST_DIG),
	SND_PCI_QUIRK(0x8086, 0xe308, "Intel mobo", ALC880_FIXUP_3ST_DIG),
	SND_PCI_QUIRK(0x8086, 0xe400, "Intel mobo", ALC880_FIXUP_5ST_DIG),
	SND_PCI_QUIRK(0x8086, 0xe401, "Intel mobo", ALC880_FIXUP_5ST_DIG),
	SND_PCI_QUIRK(0x8086, 0xe402, "Intel mobo", ALC880_FIXUP_5ST_DIG),
	/* default Intel */
	SND_PCI_QUIRK_VENDOR(0x8086, "Intel mobo", ALC880_FIXUP_3ST),
	SND_PCI_QUIRK(0xa0a0, 0x0560, "AOpen i915GMm-HFS", ALC880_FIXUP_5ST_DIG),
	SND_PCI_QUIRK(0xe803, 0x1019, NULL, ALC880_FIXUP_6ST_DIG),
	{}
};

static const struct hda_model_fixup alc880_fixup_models[] = {
	{.id = ALC880_FIXUP_3ST, .name = "3stack"},
	{.id = ALC880_FIXUP_3ST_DIG, .name = "3stack-digout"},
	{.id = ALC880_FIXUP_5ST, .name = "5stack"},
	{.id = ALC880_FIXUP_5ST_DIG, .name = "5stack-digout"},
	{.id = ALC880_FIXUP_6ST, .name = "6stack"},
	{.id = ALC880_FIXUP_6ST_DIG, .name = "6stack-digout"},
	{.id = ALC880_FIXUP_6ST_AUTOMUTE, .name = "6stack-automute"},
	{}
};


/*
 * OK, here we have finally the patch for ALC880
 */
static int patch_alc880(struct hda_codec *codec)
{
	struct alc_spec *spec;
	int err;

	err = alc_alloc_spec(codec, 0x0b);
	if (err < 0)
		return err;

	spec = codec->spec;
	spec->gen.need_dac_fix = 1;
	spec->gen.beep_nid = 0x01;

	codec->patch_ops.unsol_event = alc880_unsol_event;

	alc_pre_init(codec);

	snd_hda_pick_fixup(codec, alc880_fixup_models, alc880_fixup_tbl,
		       alc880_fixups);
	snd_hda_apply_fixup(codec, HDA_FIXUP_ACT_PRE_PROBE);

	/* automatic parse from the BIOS config */
	err = alc880_parse_auto_config(codec);
	if (err < 0)
		goto error;

	if (!spec->gen.no_analog) {
		err = set_beep_amp(spec, 0x0b, 0x05, HDA_INPUT);
		if (err < 0)
			goto error;
	}

	snd_hda_apply_fixup(codec, HDA_FIXUP_ACT_PROBE);

	return 0;

 error:
	alc_free(codec);
	return err;
}


/*
 * ALC260 support
 */
static int alc260_parse_auto_config(struct hda_codec *codec)
{
	static const hda_nid_t alc260_ignore[] = { 0x17, 0 };
	static const hda_nid_t alc260_ssids[] = { 0x10, 0x15, 0x0f, 0 };
	return alc_parse_auto_config(codec, alc260_ignore, alc260_ssids);
}

/*
 * Pin config fixes
 */
enum {
	ALC260_FIXUP_HP_DC5750,
	ALC260_FIXUP_HP_PIN_0F,
	ALC260_FIXUP_COEF,
	ALC260_FIXUP_GPIO1,
	ALC260_FIXUP_GPIO1_TOGGLE,
	ALC260_FIXUP_REPLACER,
	ALC260_FIXUP_HP_B1900,
	ALC260_FIXUP_KN1,
	ALC260_FIXUP_FSC_S7020,
	ALC260_FIXUP_FSC_S7020_JWSE,
	ALC260_FIXUP_VAIO_PINS,
};

static void alc260_gpio1_automute(struct hda_codec *codec)
{
	struct alc_spec *spec = codec->spec;

	alc_update_gpio_data(codec, 0x01, spec->gen.hp_jack_present);
}

static void alc260_fixup_gpio1_toggle(struct hda_codec *codec,
				      const struct hda_fixup *fix, int action)
{
	struct alc_spec *spec = codec->spec;
	if (action == HDA_FIXUP_ACT_PROBE) {
		/* although the machine has only one output pin, we need to
		 * toggle GPIO1 according to the jack state
		 */
		spec->gen.automute_hook = alc260_gpio1_automute;
		spec->gen.detect_hp = 1;
		spec->gen.automute_speaker = 1;
		spec->gen.autocfg.hp_pins[0] = 0x0f; /* copy it for automute */
		snd_hda_jack_detect_enable_callback(codec, 0x0f,
						    snd_hda_gen_hp_automute);
		alc_setup_gpio(codec, 0x01);
	}
}

static void alc260_fixup_kn1(struct hda_codec *codec,
			     const struct hda_fixup *fix, int action)
{
	struct alc_spec *spec = codec->spec;
	static const struct hda_pintbl pincfgs[] = {
		{ 0x0f, 0x02214000 }, /* HP/speaker */
		{ 0x12, 0x90a60160 }, /* int mic */
		{ 0x13, 0x02a19000 }, /* ext mic */
		{ 0x18, 0x01446000 }, /* SPDIF out */
		/* disable bogus I/O pins */
		{ 0x10, 0x411111f0 },
		{ 0x11, 0x411111f0 },
		{ 0x14, 0x411111f0 },
		{ 0x15, 0x411111f0 },
		{ 0x16, 0x411111f0 },
		{ 0x17, 0x411111f0 },
		{ 0x19, 0x411111f0 },
		{ }
	};

	switch (action) {
	case HDA_FIXUP_ACT_PRE_PROBE:
		snd_hda_apply_pincfgs(codec, pincfgs);
		spec->init_amp = ALC_INIT_NONE;
		break;
	}
}

static void alc260_fixup_fsc_s7020(struct hda_codec *codec,
				   const struct hda_fixup *fix, int action)
{
	struct alc_spec *spec = codec->spec;
	if (action == HDA_FIXUP_ACT_PRE_PROBE)
		spec->init_amp = ALC_INIT_NONE;
}

static void alc260_fixup_fsc_s7020_jwse(struct hda_codec *codec,
				   const struct hda_fixup *fix, int action)
{
	struct alc_spec *spec = codec->spec;
	if (action == HDA_FIXUP_ACT_PRE_PROBE) {
		spec->gen.add_jack_modes = 1;
		spec->gen.hp_mic = 1;
	}
}

static const struct hda_fixup alc260_fixups[] = {
	[ALC260_FIXUP_HP_DC5750] = {
		.type = HDA_FIXUP_PINS,
		.v.pins = (const struct hda_pintbl[]) {
			{ 0x11, 0x90130110 }, /* speaker */
			{ }
		}
	},
	[ALC260_FIXUP_HP_PIN_0F] = {
		.type = HDA_FIXUP_PINS,
		.v.pins = (const struct hda_pintbl[]) {
			{ 0x0f, 0x01214000 }, /* HP */
			{ }
		}
	},
	[ALC260_FIXUP_COEF] = {
		.type = HDA_FIXUP_VERBS,
		.v.verbs = (const struct hda_verb[]) {
			{ 0x1a, AC_VERB_SET_COEF_INDEX, 0x07 },
			{ 0x1a, AC_VERB_SET_PROC_COEF,  0x3040 },
			{ }
		},
	},
	[ALC260_FIXUP_GPIO1] = {
		.type = HDA_FIXUP_FUNC,
		.v.func = alc_fixup_gpio1,
	},
	[ALC260_FIXUP_GPIO1_TOGGLE] = {
		.type = HDA_FIXUP_FUNC,
		.v.func = alc260_fixup_gpio1_toggle,
		.chained = true,
		.chain_id = ALC260_FIXUP_HP_PIN_0F,
	},
	[ALC260_FIXUP_REPLACER] = {
		.type = HDA_FIXUP_VERBS,
		.v.verbs = (const struct hda_verb[]) {
			{ 0x1a, AC_VERB_SET_COEF_INDEX, 0x07 },
			{ 0x1a, AC_VERB_SET_PROC_COEF,  0x3050 },
			{ }
		},
		.chained = true,
		.chain_id = ALC260_FIXUP_GPIO1_TOGGLE,
	},
	[ALC260_FIXUP_HP_B1900] = {
		.type = HDA_FIXUP_FUNC,
		.v.func = alc260_fixup_gpio1_toggle,
		.chained = true,
		.chain_id = ALC260_FIXUP_COEF,
	},
	[ALC260_FIXUP_KN1] = {
		.type = HDA_FIXUP_FUNC,
		.v.func = alc260_fixup_kn1,
	},
	[ALC260_FIXUP_FSC_S7020] = {
		.type = HDA_FIXUP_FUNC,
		.v.func = alc260_fixup_fsc_s7020,
	},
	[ALC260_FIXUP_FSC_S7020_JWSE] = {
		.type = HDA_FIXUP_FUNC,
		.v.func = alc260_fixup_fsc_s7020_jwse,
		.chained = true,
		.chain_id = ALC260_FIXUP_FSC_S7020,
	},
	[ALC260_FIXUP_VAIO_PINS] = {
		.type = HDA_FIXUP_PINS,
		.v.pins = (const struct hda_pintbl[]) {
			/* Pin configs are missing completely on some VAIOs */
			{ 0x0f, 0x01211020 },
			{ 0x10, 0x0001003f },
			{ 0x11, 0x411111f0 },
			{ 0x12, 0x01a15930 },
			{ 0x13, 0x411111f0 },
			{ 0x14, 0x411111f0 },
			{ 0x15, 0x411111f0 },
			{ 0x16, 0x411111f0 },
			{ 0x17, 0x411111f0 },
			{ 0x18, 0x411111f0 },
			{ 0x19, 0x411111f0 },
			{ }
		}
	},
};

static const struct snd_pci_quirk alc260_fixup_tbl[] = {
	SND_PCI_QUIRK(0x1025, 0x007b, "Acer C20x", ALC260_FIXUP_GPIO1),
	SND_PCI_QUIRK(0x1025, 0x007f, "Acer Aspire 9500", ALC260_FIXUP_COEF),
	SND_PCI_QUIRK(0x1025, 0x008f, "Acer", ALC260_FIXUP_GPIO1),
	SND_PCI_QUIRK(0x103c, 0x280a, "HP dc5750", ALC260_FIXUP_HP_DC5750),
	SND_PCI_QUIRK(0x103c, 0x30ba, "HP Presario B1900", ALC260_FIXUP_HP_B1900),
	SND_PCI_QUIRK(0x104d, 0x81bb, "Sony VAIO", ALC260_FIXUP_VAIO_PINS),
	SND_PCI_QUIRK(0x104d, 0x81e2, "Sony VAIO TX", ALC260_FIXUP_HP_PIN_0F),
	SND_PCI_QUIRK(0x10cf, 0x1326, "FSC LifeBook S7020", ALC260_FIXUP_FSC_S7020),
	SND_PCI_QUIRK(0x1509, 0x4540, "Favorit 100XS", ALC260_FIXUP_GPIO1),
	SND_PCI_QUIRK(0x152d, 0x0729, "Quanta KN1", ALC260_FIXUP_KN1),
	SND_PCI_QUIRK(0x161f, 0x2057, "Replacer 672V", ALC260_FIXUP_REPLACER),
	SND_PCI_QUIRK(0x1631, 0xc017, "PB V7900", ALC260_FIXUP_COEF),
	{}
};

static const struct hda_model_fixup alc260_fixup_models[] = {
	{.id = ALC260_FIXUP_GPIO1, .name = "gpio1"},
	{.id = ALC260_FIXUP_COEF, .name = "coef"},
	{.id = ALC260_FIXUP_FSC_S7020, .name = "fujitsu"},
	{.id = ALC260_FIXUP_FSC_S7020_JWSE, .name = "fujitsu-jwse"},
	{}
};

/*
 */
static int patch_alc260(struct hda_codec *codec)
{
	struct alc_spec *spec;
	int err;

	err = alc_alloc_spec(codec, 0x07);
	if (err < 0)
		return err;

	spec = codec->spec;
	/* as quite a few machines require HP amp for speaker outputs,
	 * it's easier to enable it unconditionally; even if it's unneeded,
	 * it's almost harmless.
	 */
	spec->gen.prefer_hp_amp = 1;
	spec->gen.beep_nid = 0x01;

	spec->shutup = alc_eapd_shutup;

	alc_pre_init(codec);

	snd_hda_pick_fixup(codec, alc260_fixup_models, alc260_fixup_tbl,
			   alc260_fixups);
	snd_hda_apply_fixup(codec, HDA_FIXUP_ACT_PRE_PROBE);

	/* automatic parse from the BIOS config */
	err = alc260_parse_auto_config(codec);
	if (err < 0)
		goto error;

	if (!spec->gen.no_analog) {
		err = set_beep_amp(spec, 0x07, 0x05, HDA_INPUT);
		if (err < 0)
			goto error;
	}

	snd_hda_apply_fixup(codec, HDA_FIXUP_ACT_PROBE);

	return 0;

 error:
	alc_free(codec);
	return err;
}


/*
 * ALC882/883/885/888/889 support
 *
 * ALC882 is almost identical with ALC880 but has cleaner and more flexible
 * configuration.  Each pin widget can choose any input DACs and a mixer.
 * Each ADC is connected from a mixer of all inputs.  This makes possible
 * 6-channel independent captures.
 *
 * In addition, an independent DAC for the multi-playback (not used in this
 * driver yet).
 */

/*
 * Pin config fixes
 */
enum {
	ALC882_FIXUP_ABIT_AW9D_MAX,
	ALC882_FIXUP_LENOVO_Y530,
	ALC882_FIXUP_PB_M5210,
	ALC882_FIXUP_ACER_ASPIRE_7736,
	ALC882_FIXUP_ASUS_W90V,
	ALC889_FIXUP_CD,
	ALC889_FIXUP_FRONT_HP_NO_PRESENCE,
	ALC889_FIXUP_VAIO_TT,
	ALC888_FIXUP_EEE1601,
	ALC886_FIXUP_EAPD,
	ALC882_FIXUP_EAPD,
	ALC883_FIXUP_EAPD,
	ALC883_FIXUP_ACER_EAPD,
	ALC882_FIXUP_GPIO1,
	ALC882_FIXUP_GPIO2,
	ALC882_FIXUP_GPIO3,
	ALC889_FIXUP_COEF,
	ALC882_FIXUP_ASUS_W2JC,
	ALC882_FIXUP_ACER_ASPIRE_4930G,
	ALC882_FIXUP_ACER_ASPIRE_8930G,
	ALC882_FIXUP_ASPIRE_8930G_VERBS,
	ALC885_FIXUP_MACPRO_GPIO,
	ALC889_FIXUP_DAC_ROUTE,
	ALC889_FIXUP_MBP_VREF,
	ALC889_FIXUP_IMAC91_VREF,
	ALC889_FIXUP_MBA11_VREF,
	ALC889_FIXUP_MBA21_VREF,
	ALC889_FIXUP_MP11_VREF,
	ALC889_FIXUP_MP41_VREF,
	ALC882_FIXUP_INV_DMIC,
	ALC882_FIXUP_NO_PRIMARY_HP,
	ALC887_FIXUP_ASUS_BASS,
	ALC887_FIXUP_BASS_CHMAP,
	ALC1220_FIXUP_GB_DUAL_CODECS,
	ALC1220_FIXUP_CLEVO_P950,
	ALC1220_FIXUP_CLEVO_PB51ED,
	ALC1220_FIXUP_CLEVO_PB51ED_PINS,
	ALC887_FIXUP_ASUS_AUDIO,
	ALC887_FIXUP_ASUS_HMIC,
};

static void alc889_fixup_coef(struct hda_codec *codec,
			      const struct hda_fixup *fix, int action)
{
	if (action != HDA_FIXUP_ACT_INIT)
		return;
	alc_update_coef_idx(codec, 7, 0, 0x2030);
}

/* set up GPIO at initialization */
static void alc885_fixup_macpro_gpio(struct hda_codec *codec,
				     const struct hda_fixup *fix, int action)
{
	struct alc_spec *spec = codec->spec;

	spec->gpio_write_delay = true;
	alc_fixup_gpio3(codec, fix, action);
}

/* Fix the connection of some pins for ALC889:
 * At least, Acer Aspire 5935 shows the connections to DAC3/4 don't
 * work correctly (bko#42740)
 */
static void alc889_fixup_dac_route(struct hda_codec *codec,
				   const struct hda_fixup *fix, int action)
{
	if (action == HDA_FIXUP_ACT_PRE_PROBE) {
		/* fake the connections during parsing the tree */
		static const hda_nid_t conn1[] = { 0x0c, 0x0d };
		static const hda_nid_t conn2[] = { 0x0e, 0x0f };
		snd_hda_override_conn_list(codec, 0x14, ARRAY_SIZE(conn1), conn1);
		snd_hda_override_conn_list(codec, 0x15, ARRAY_SIZE(conn1), conn1);
		snd_hda_override_conn_list(codec, 0x18, ARRAY_SIZE(conn2), conn2);
		snd_hda_override_conn_list(codec, 0x1a, ARRAY_SIZE(conn2), conn2);
	} else if (action == HDA_FIXUP_ACT_PROBE) {
		/* restore the connections */
		static const hda_nid_t conn[] = { 0x0c, 0x0d, 0x0e, 0x0f, 0x26 };
		snd_hda_override_conn_list(codec, 0x14, ARRAY_SIZE(conn), conn);
		snd_hda_override_conn_list(codec, 0x15, ARRAY_SIZE(conn), conn);
		snd_hda_override_conn_list(codec, 0x18, ARRAY_SIZE(conn), conn);
		snd_hda_override_conn_list(codec, 0x1a, ARRAY_SIZE(conn), conn);
	}
}

/* Set VREF on HP pin */
static void alc889_fixup_mbp_vref(struct hda_codec *codec,
				  const struct hda_fixup *fix, int action)
{
	static const hda_nid_t nids[] = { 0x14, 0x15, 0x19 };
	struct alc_spec *spec = codec->spec;
	int i;

	if (action != HDA_FIXUP_ACT_INIT)
		return;
	for (i = 0; i < ARRAY_SIZE(nids); i++) {
		unsigned int val = snd_hda_codec_get_pincfg(codec, nids[i]);
		if (get_defcfg_device(val) != AC_JACK_HP_OUT)
			continue;
		val = snd_hda_codec_get_pin_target(codec, nids[i]);
		val |= AC_PINCTL_VREF_80;
		snd_hda_set_pin_ctl(codec, nids[i], val);
		spec->gen.keep_vref_in_automute = 1;
		break;
	}
}

static void alc889_fixup_mac_pins(struct hda_codec *codec,
				  const hda_nid_t *nids, int num_nids)
{
	struct alc_spec *spec = codec->spec;
	int i;

	for (i = 0; i < num_nids; i++) {
		unsigned int val;
		val = snd_hda_codec_get_pin_target(codec, nids[i]);
		val |= AC_PINCTL_VREF_50;
		snd_hda_set_pin_ctl(codec, nids[i], val);
	}
	spec->gen.keep_vref_in_automute = 1;
}

/* Set VREF on speaker pins on imac91 */
static void alc889_fixup_imac91_vref(struct hda_codec *codec,
				     const struct hda_fixup *fix, int action)
{
	static const hda_nid_t nids[] = { 0x18, 0x1a };

	if (action == HDA_FIXUP_ACT_INIT)
		alc889_fixup_mac_pins(codec, nids, ARRAY_SIZE(nids));
}

/* Set VREF on speaker pins on mba11 */
static void alc889_fixup_mba11_vref(struct hda_codec *codec,
				    const struct hda_fixup *fix, int action)
{
	static const hda_nid_t nids[] = { 0x18 };

	if (action == HDA_FIXUP_ACT_INIT)
		alc889_fixup_mac_pins(codec, nids, ARRAY_SIZE(nids));
}

/* Set VREF on speaker pins on mba21 */
static void alc889_fixup_mba21_vref(struct hda_codec *codec,
				    const struct hda_fixup *fix, int action)
{
	static const hda_nid_t nids[] = { 0x18, 0x19 };

	if (action == HDA_FIXUP_ACT_INIT)
		alc889_fixup_mac_pins(codec, nids, ARRAY_SIZE(nids));
}

/* Don't take HP output as primary
 * Strangely, the speaker output doesn't work on Vaio Z and some Vaio
 * all-in-one desktop PCs (for example VGC-LN51JGB) through DAC 0x05
 */
static void alc882_fixup_no_primary_hp(struct hda_codec *codec,
				       const struct hda_fixup *fix, int action)
{
	struct alc_spec *spec = codec->spec;
	if (action == HDA_FIXUP_ACT_PRE_PROBE) {
		spec->gen.no_primary_hp = 1;
		spec->gen.no_multi_io = 1;
	}
}

static void alc_fixup_bass_chmap(struct hda_codec *codec,
				 const struct hda_fixup *fix, int action);

/* For dual-codec configuration, we need to disable some features to avoid
 * conflicts of kctls and PCM streams
 */
static void alc_fixup_dual_codecs(struct hda_codec *codec,
				  const struct hda_fixup *fix, int action)
{
	struct alc_spec *spec = codec->spec;

	if (action != HDA_FIXUP_ACT_PRE_PROBE)
		return;
	/* disable vmaster */
	spec->gen.suppress_vmaster = 1;
	/* auto-mute and auto-mic switch don't work with multiple codecs */
	spec->gen.suppress_auto_mute = 1;
	spec->gen.suppress_auto_mic = 1;
	/* disable aamix as well */
	spec->gen.mixer_nid = 0;
	/* add location prefix to avoid conflicts */
	codec->force_pin_prefix = 1;
}

static void rename_ctl(struct hda_codec *codec, const char *oldname,
		       const char *newname)
{
	struct snd_kcontrol *kctl;

	kctl = snd_hda_find_mixer_ctl(codec, oldname);
	if (kctl)
		strcpy(kctl->id.name, newname);
}

static void alc1220_fixup_gb_dual_codecs(struct hda_codec *codec,
					 const struct hda_fixup *fix,
					 int action)
{
	alc_fixup_dual_codecs(codec, fix, action);
	switch (action) {
	case HDA_FIXUP_ACT_PRE_PROBE:
		/* override card longname to provide a unique UCM profile */
		strcpy(codec->card->longname, "HDAudio-Gigabyte-ALC1220DualCodecs");
		break;
	case HDA_FIXUP_ACT_BUILD:
		/* rename Capture controls depending on the codec */
		rename_ctl(codec, "Capture Volume",
			   codec->addr == 0 ?
			   "Rear-Panel Capture Volume" :
			   "Front-Panel Capture Volume");
		rename_ctl(codec, "Capture Switch",
			   codec->addr == 0 ?
			   "Rear-Panel Capture Switch" :
			   "Front-Panel Capture Switch");
		break;
	}
}

static void alc1220_fixup_clevo_p950(struct hda_codec *codec,
				     const struct hda_fixup *fix,
				     int action)
{
	static const hda_nid_t conn1[] = { 0x0c };

	if (action != HDA_FIXUP_ACT_PRE_PROBE)
		return;

	alc_update_coef_idx(codec, 0x7, 0, 0x3c3);
	/* We therefore want to make sure 0x14 (front headphone) and
	 * 0x1b (speakers) use the stereo DAC 0x02
	 */
	snd_hda_override_conn_list(codec, 0x14, ARRAY_SIZE(conn1), conn1);
	snd_hda_override_conn_list(codec, 0x1b, ARRAY_SIZE(conn1), conn1);
}

static void alc_fixup_headset_mode_no_hp_mic(struct hda_codec *codec,
				const struct hda_fixup *fix, int action);

static void alc1220_fixup_clevo_pb51ed(struct hda_codec *codec,
				     const struct hda_fixup *fix,
				     int action)
{
	alc1220_fixup_clevo_p950(codec, fix, action);
	alc_fixup_headset_mode_no_hp_mic(codec, fix, action);
}

static void alc887_asus_hp_automute_hook(struct hda_codec *codec,
					 struct hda_jack_callback *jack)
{
	struct alc_spec *spec = codec->spec;
	unsigned int vref;

	snd_hda_gen_hp_automute(codec, jack);

	if (spec->gen.hp_jack_present)
		vref = AC_PINCTL_VREF_80;
	else
		vref = AC_PINCTL_VREF_HIZ;
	snd_hda_set_pin_ctl(codec, 0x19, PIN_HP | vref);
}

static void alc887_fixup_asus_jack(struct hda_codec *codec,
				     const struct hda_fixup *fix, int action)
{
	struct alc_spec *spec = codec->spec;
	if (action != HDA_FIXUP_ACT_PROBE)
		return;
	snd_hda_set_pin_ctl_cache(codec, 0x1b, PIN_HP);
	spec->gen.hp_automute_hook = alc887_asus_hp_automute_hook;
}

static const struct hda_fixup alc882_fixups[] = {
	[ALC882_FIXUP_ABIT_AW9D_MAX] = {
		.type = HDA_FIXUP_PINS,
		.v.pins = (const struct hda_pintbl[]) {
			{ 0x15, 0x01080104 }, /* side */
			{ 0x16, 0x01011012 }, /* rear */
			{ 0x17, 0x01016011 }, /* clfe */
			{ }
		}
	},
	[ALC882_FIXUP_LENOVO_Y530] = {
		.type = HDA_FIXUP_PINS,
		.v.pins = (const struct hda_pintbl[]) {
			{ 0x15, 0x99130112 }, /* rear int speakers */
			{ 0x16, 0x99130111 }, /* subwoofer */
			{ }
		}
	},
	[ALC882_FIXUP_PB_M5210] = {
		.type = HDA_FIXUP_PINCTLS,
		.v.pins = (const struct hda_pintbl[]) {
			{ 0x19, PIN_VREF50 },
			{}
		}
	},
	[ALC882_FIXUP_ACER_ASPIRE_7736] = {
		.type = HDA_FIXUP_FUNC,
		.v.func = alc_fixup_sku_ignore,
	},
	[ALC882_FIXUP_ASUS_W90V] = {
		.type = HDA_FIXUP_PINS,
		.v.pins = (const struct hda_pintbl[]) {
			{ 0x16, 0x99130110 }, /* fix sequence for CLFE */
			{ }
		}
	},
	[ALC889_FIXUP_CD] = {
		.type = HDA_FIXUP_PINS,
		.v.pins = (const struct hda_pintbl[]) {
			{ 0x1c, 0x993301f0 }, /* CD */
			{ }
		}
	},
	[ALC889_FIXUP_FRONT_HP_NO_PRESENCE] = {
		.type = HDA_FIXUP_PINS,
		.v.pins = (const struct hda_pintbl[]) {
			{ 0x1b, 0x02214120 }, /* Front HP jack is flaky, disable jack detect */
			{ }
		},
		.chained = true,
		.chain_id = ALC889_FIXUP_CD,
	},
	[ALC889_FIXUP_VAIO_TT] = {
		.type = HDA_FIXUP_PINS,
		.v.pins = (const struct hda_pintbl[]) {
			{ 0x17, 0x90170111 }, /* hidden surround speaker */
			{ }
		}
	},
	[ALC888_FIXUP_EEE1601] = {
		.type = HDA_FIXUP_VERBS,
		.v.verbs = (const struct hda_verb[]) {
			{ 0x20, AC_VERB_SET_COEF_INDEX, 0x0b },
			{ 0x20, AC_VERB_SET_PROC_COEF,  0x0838 },
			{ }
		}
	},
	[ALC886_FIXUP_EAPD] = {
		.type = HDA_FIXUP_VERBS,
		.v.verbs = (const struct hda_verb[]) {
			/* change to EAPD mode */
			{ 0x20, AC_VERB_SET_COEF_INDEX, 0x07 },
			{ 0x20, AC_VERB_SET_PROC_COEF, 0x0068 },
			{ }
		}
	},
	[ALC882_FIXUP_EAPD] = {
		.type = HDA_FIXUP_VERBS,
		.v.verbs = (const struct hda_verb[]) {
			/* change to EAPD mode */
			{ 0x20, AC_VERB_SET_COEF_INDEX, 0x07 },
			{ 0x20, AC_VERB_SET_PROC_COEF, 0x3060 },
			{ }
		}
	},
	[ALC883_FIXUP_EAPD] = {
		.type = HDA_FIXUP_VERBS,
		.v.verbs = (const struct hda_verb[]) {
			/* change to EAPD mode */
			{ 0x20, AC_VERB_SET_COEF_INDEX, 0x07 },
			{ 0x20, AC_VERB_SET_PROC_COEF, 0x3070 },
			{ }
		}
	},
	[ALC883_FIXUP_ACER_EAPD] = {
		.type = HDA_FIXUP_VERBS,
		.v.verbs = (const struct hda_verb[]) {
			/* eanable EAPD on Acer laptops */
			{ 0x20, AC_VERB_SET_COEF_INDEX, 0x07 },
			{ 0x20, AC_VERB_SET_PROC_COEF, 0x3050 },
			{ }
		}
	},
	[ALC882_FIXUP_GPIO1] = {
		.type = HDA_FIXUP_FUNC,
		.v.func = alc_fixup_gpio1,
	},
	[ALC882_FIXUP_GPIO2] = {
		.type = HDA_FIXUP_FUNC,
		.v.func = alc_fixup_gpio2,
	},
	[ALC882_FIXUP_GPIO3] = {
		.type = HDA_FIXUP_FUNC,
		.v.func = alc_fixup_gpio3,
	},
	[ALC882_FIXUP_ASUS_W2JC] = {
		.type = HDA_FIXUP_FUNC,
		.v.func = alc_fixup_gpio1,
		.chained = true,
		.chain_id = ALC882_FIXUP_EAPD,
	},
	[ALC889_FIXUP_COEF] = {
		.type = HDA_FIXUP_FUNC,
		.v.func = alc889_fixup_coef,
	},
	[ALC882_FIXUP_ACER_ASPIRE_4930G] = {
		.type = HDA_FIXUP_PINS,
		.v.pins = (const struct hda_pintbl[]) {
			{ 0x16, 0x99130111 }, /* CLFE speaker */
			{ 0x17, 0x99130112 }, /* surround speaker */
			{ }
		},
		.chained = true,
		.chain_id = ALC882_FIXUP_GPIO1,
	},
	[ALC882_FIXUP_ACER_ASPIRE_8930G] = {
		.type = HDA_FIXUP_PINS,
		.v.pins = (const struct hda_pintbl[]) {
			{ 0x16, 0x99130111 }, /* CLFE speaker */
			{ 0x1b, 0x99130112 }, /* surround speaker */
			{ }
		},
		.chained = true,
		.chain_id = ALC882_FIXUP_ASPIRE_8930G_VERBS,
	},
	[ALC882_FIXUP_ASPIRE_8930G_VERBS] = {
		/* additional init verbs for Acer Aspire 8930G */
		.type = HDA_FIXUP_VERBS,
		.v.verbs = (const struct hda_verb[]) {
			/* Enable all DACs */
			/* DAC DISABLE/MUTE 1? */
			/*  setting bits 1-5 disables DAC nids 0x02-0x06
			 *  apparently. Init=0x38 */
			{ 0x20, AC_VERB_SET_COEF_INDEX, 0x03 },
			{ 0x20, AC_VERB_SET_PROC_COEF, 0x0000 },
			/* DAC DISABLE/MUTE 2? */
			/*  some bit here disables the other DACs.
			 *  Init=0x4900 */
			{ 0x20, AC_VERB_SET_COEF_INDEX, 0x08 },
			{ 0x20, AC_VERB_SET_PROC_COEF, 0x0000 },
			/* DMIC fix
			 * This laptop has a stereo digital microphone.
			 * The mics are only 1cm apart which makes the stereo
			 * useless. However, either the mic or the ALC889
			 * makes the signal become a difference/sum signal
			 * instead of standard stereo, which is annoying.
			 * So instead we flip this bit which makes the
			 * codec replicate the sum signal to both channels,
			 * turning it into a normal mono mic.
			 */
			/* DMIC_CONTROL? Init value = 0x0001 */
			{ 0x20, AC_VERB_SET_COEF_INDEX, 0x0b },
			{ 0x20, AC_VERB_SET_PROC_COEF, 0x0003 },
			{ 0x20, AC_VERB_SET_COEF_INDEX, 0x07 },
			{ 0x20, AC_VERB_SET_PROC_COEF, 0x3050 },
			{ }
		},
		.chained = true,
		.chain_id = ALC882_FIXUP_GPIO1,
	},
	[ALC885_FIXUP_MACPRO_GPIO] = {
		.type = HDA_FIXUP_FUNC,
		.v.func = alc885_fixup_macpro_gpio,
	},
	[ALC889_FIXUP_DAC_ROUTE] = {
		.type = HDA_FIXUP_FUNC,
		.v.func = alc889_fixup_dac_route,
	},
	[ALC889_FIXUP_MBP_VREF] = {
		.type = HDA_FIXUP_FUNC,
		.v.func = alc889_fixup_mbp_vref,
		.chained = true,
		.chain_id = ALC882_FIXUP_GPIO1,
	},
	[ALC889_FIXUP_IMAC91_VREF] = {
		.type = HDA_FIXUP_FUNC,
		.v.func = alc889_fixup_imac91_vref,
		.chained = true,
		.chain_id = ALC882_FIXUP_GPIO1,
	},
	[ALC889_FIXUP_MBA11_VREF] = {
		.type = HDA_FIXUP_FUNC,
		.v.func = alc889_fixup_mba11_vref,
		.chained = true,
		.chain_id = ALC889_FIXUP_MBP_VREF,
	},
	[ALC889_FIXUP_MBA21_VREF] = {
		.type = HDA_FIXUP_FUNC,
		.v.func = alc889_fixup_mba21_vref,
		.chained = true,
		.chain_id = ALC889_FIXUP_MBP_VREF,
	},
	[ALC889_FIXUP_MP11_VREF] = {
		.type = HDA_FIXUP_FUNC,
		.v.func = alc889_fixup_mba11_vref,
		.chained = true,
		.chain_id = ALC885_FIXUP_MACPRO_GPIO,
	},
	[ALC889_FIXUP_MP41_VREF] = {
		.type = HDA_FIXUP_FUNC,
		.v.func = alc889_fixup_mbp_vref,
		.chained = true,
		.chain_id = ALC885_FIXUP_MACPRO_GPIO,
	},
	[ALC882_FIXUP_INV_DMIC] = {
		.type = HDA_FIXUP_FUNC,
		.v.func = alc_fixup_inv_dmic,
	},
	[ALC882_FIXUP_NO_PRIMARY_HP] = {
		.type = HDA_FIXUP_FUNC,
		.v.func = alc882_fixup_no_primary_hp,
	},
	[ALC887_FIXUP_ASUS_BASS] = {
		.type = HDA_FIXUP_PINS,
		.v.pins = (const struct hda_pintbl[]) {
			{0x16, 0x99130130}, /* bass speaker */
			{}
		},
		.chained = true,
		.chain_id = ALC887_FIXUP_BASS_CHMAP,
	},
	[ALC887_FIXUP_BASS_CHMAP] = {
		.type = HDA_FIXUP_FUNC,
		.v.func = alc_fixup_bass_chmap,
	},
	[ALC1220_FIXUP_GB_DUAL_CODECS] = {
		.type = HDA_FIXUP_FUNC,
		.v.func = alc1220_fixup_gb_dual_codecs,
	},
	[ALC1220_FIXUP_CLEVO_P950] = {
		.type = HDA_FIXUP_FUNC,
		.v.func = alc1220_fixup_clevo_p950,
	},
	[ALC1220_FIXUP_CLEVO_PB51ED] = {
		.type = HDA_FIXUP_FUNC,
		.v.func = alc1220_fixup_clevo_pb51ed,
	},
	[ALC1220_FIXUP_CLEVO_PB51ED_PINS] = {
		.type = HDA_FIXUP_PINS,
		.v.pins = (const struct hda_pintbl[]) {
			{ 0x19, 0x01a1913c }, /* use as headset mic, without its own jack detect */
			{}
		},
		.chained = true,
		.chain_id = ALC1220_FIXUP_CLEVO_PB51ED,
	},
	[ALC887_FIXUP_ASUS_AUDIO] = {
		.type = HDA_FIXUP_PINS,
		.v.pins = (const struct hda_pintbl[]) {
			{ 0x15, 0x02a14150 }, /* use as headset mic, without its own jack detect */
			{ 0x19, 0x22219420 },
			{}
		},
	},
	[ALC887_FIXUP_ASUS_HMIC] = {
		.type = HDA_FIXUP_FUNC,
		.v.func = alc887_fixup_asus_jack,
		.chained = true,
		.chain_id = ALC887_FIXUP_ASUS_AUDIO,
	},
};

static const struct snd_pci_quirk alc882_fixup_tbl[] = {
	SND_PCI_QUIRK(0x1025, 0x006c, "Acer Aspire 9810", ALC883_FIXUP_ACER_EAPD),
	SND_PCI_QUIRK(0x1025, 0x0090, "Acer Aspire", ALC883_FIXUP_ACER_EAPD),
	SND_PCI_QUIRK(0x1025, 0x0107, "Acer Aspire", ALC883_FIXUP_ACER_EAPD),
	SND_PCI_QUIRK(0x1025, 0x010a, "Acer Ferrari 5000", ALC883_FIXUP_ACER_EAPD),
	SND_PCI_QUIRK(0x1025, 0x0110, "Acer Aspire", ALC883_FIXUP_ACER_EAPD),
	SND_PCI_QUIRK(0x1025, 0x0112, "Acer Aspire 9303", ALC883_FIXUP_ACER_EAPD),
	SND_PCI_QUIRK(0x1025, 0x0121, "Acer Aspire 5920G", ALC883_FIXUP_ACER_EAPD),
	SND_PCI_QUIRK(0x1025, 0x013e, "Acer Aspire 4930G",
		      ALC882_FIXUP_ACER_ASPIRE_4930G),
	SND_PCI_QUIRK(0x1025, 0x013f, "Acer Aspire 5930G",
		      ALC882_FIXUP_ACER_ASPIRE_4930G),
	SND_PCI_QUIRK(0x1025, 0x0145, "Acer Aspire 8930G",
		      ALC882_FIXUP_ACER_ASPIRE_8930G),
	SND_PCI_QUIRK(0x1025, 0x0146, "Acer Aspire 6935G",
		      ALC882_FIXUP_ACER_ASPIRE_8930G),
	SND_PCI_QUIRK(0x1025, 0x0142, "Acer Aspire 7730G",
		      ALC882_FIXUP_ACER_ASPIRE_4930G),
	SND_PCI_QUIRK(0x1025, 0x0155, "Packard-Bell M5120", ALC882_FIXUP_PB_M5210),
	SND_PCI_QUIRK(0x1025, 0x015e, "Acer Aspire 6930G",
		      ALC882_FIXUP_ACER_ASPIRE_4930G),
	SND_PCI_QUIRK(0x1025, 0x0166, "Acer Aspire 6530G",
		      ALC882_FIXUP_ACER_ASPIRE_4930G),
	SND_PCI_QUIRK(0x1025, 0x021e, "Acer Aspire 5739G",
		      ALC882_FIXUP_ACER_ASPIRE_4930G),
	SND_PCI_QUIRK(0x1025, 0x0259, "Acer Aspire 5935", ALC889_FIXUP_DAC_ROUTE),
	SND_PCI_QUIRK(0x1025, 0x026b, "Acer Aspire 8940G", ALC882_FIXUP_ACER_ASPIRE_8930G),
	SND_PCI_QUIRK(0x1025, 0x0296, "Acer Aspire 7736z", ALC882_FIXUP_ACER_ASPIRE_7736),
	SND_PCI_QUIRK(0x1043, 0x13c2, "Asus A7M", ALC882_FIXUP_EAPD),
	SND_PCI_QUIRK(0x1043, 0x1873, "ASUS W90V", ALC882_FIXUP_ASUS_W90V),
	SND_PCI_QUIRK(0x1043, 0x1971, "Asus W2JC", ALC882_FIXUP_ASUS_W2JC),
	SND_PCI_QUIRK(0x1043, 0x2390, "Asus D700SA", ALC887_FIXUP_ASUS_HMIC),
	SND_PCI_QUIRK(0x1043, 0x835f, "Asus Eee 1601", ALC888_FIXUP_EEE1601),
	SND_PCI_QUIRK(0x1043, 0x84bc, "ASUS ET2700", ALC887_FIXUP_ASUS_BASS),
	SND_PCI_QUIRK(0x1043, 0x8691, "ASUS ROG Ranger VIII", ALC882_FIXUP_GPIO3),
	SND_PCI_QUIRK(0x104d, 0x9043, "Sony Vaio VGC-LN51JGB", ALC882_FIXUP_NO_PRIMARY_HP),
	SND_PCI_QUIRK(0x104d, 0x9044, "Sony VAIO AiO", ALC882_FIXUP_NO_PRIMARY_HP),
	SND_PCI_QUIRK(0x104d, 0x9047, "Sony Vaio TT", ALC889_FIXUP_VAIO_TT),
	SND_PCI_QUIRK(0x104d, 0x905a, "Sony Vaio Z", ALC882_FIXUP_NO_PRIMARY_HP),
	SND_PCI_QUIRK(0x104d, 0x9060, "Sony Vaio VPCL14M1R", ALC882_FIXUP_NO_PRIMARY_HP),

	/* All Apple entries are in codec SSIDs */
	SND_PCI_QUIRK(0x106b, 0x00a0, "MacBookPro 3,1", ALC889_FIXUP_MBP_VREF),
	SND_PCI_QUIRK(0x106b, 0x00a1, "Macbook", ALC889_FIXUP_MBP_VREF),
	SND_PCI_QUIRK(0x106b, 0x00a4, "MacbookPro 4,1", ALC889_FIXUP_MBP_VREF),
	SND_PCI_QUIRK(0x106b, 0x0c00, "Mac Pro", ALC889_FIXUP_MP11_VREF),
	SND_PCI_QUIRK(0x106b, 0x1000, "iMac 24", ALC885_FIXUP_MACPRO_GPIO),
	SND_PCI_QUIRK(0x106b, 0x2800, "AppleTV", ALC885_FIXUP_MACPRO_GPIO),
	SND_PCI_QUIRK(0x106b, 0x2c00, "MacbookPro rev3", ALC889_FIXUP_MBP_VREF),
	SND_PCI_QUIRK(0x106b, 0x3000, "iMac", ALC889_FIXUP_MBP_VREF),
	SND_PCI_QUIRK(0x106b, 0x3200, "iMac 7,1 Aluminum", ALC882_FIXUP_EAPD),
	SND_PCI_QUIRK(0x106b, 0x3400, "MacBookAir 1,1", ALC889_FIXUP_MBA11_VREF),
	SND_PCI_QUIRK(0x106b, 0x3500, "MacBookAir 2,1", ALC889_FIXUP_MBA21_VREF),
	SND_PCI_QUIRK(0x106b, 0x3600, "Macbook 3,1", ALC889_FIXUP_MBP_VREF),
	SND_PCI_QUIRK(0x106b, 0x3800, "MacbookPro 4,1", ALC889_FIXUP_MBP_VREF),
	SND_PCI_QUIRK(0x106b, 0x3e00, "iMac 24 Aluminum", ALC885_FIXUP_MACPRO_GPIO),
	SND_PCI_QUIRK(0x106b, 0x3f00, "Macbook 5,1", ALC889_FIXUP_IMAC91_VREF),
	SND_PCI_QUIRK(0x106b, 0x4000, "MacbookPro 5,1", ALC889_FIXUP_IMAC91_VREF),
	SND_PCI_QUIRK(0x106b, 0x4100, "Macmini 3,1", ALC889_FIXUP_IMAC91_VREF),
	SND_PCI_QUIRK(0x106b, 0x4200, "Mac Pro 4,1/5,1", ALC889_FIXUP_MP41_VREF),
	SND_PCI_QUIRK(0x106b, 0x4300, "iMac 9,1", ALC889_FIXUP_IMAC91_VREF),
	SND_PCI_QUIRK(0x106b, 0x4600, "MacbookPro 5,2", ALC889_FIXUP_IMAC91_VREF),
	SND_PCI_QUIRK(0x106b, 0x4900, "iMac 9,1 Aluminum", ALC889_FIXUP_IMAC91_VREF),
	SND_PCI_QUIRK(0x106b, 0x4a00, "Macbook 5,2", ALC889_FIXUP_MBA11_VREF),

	SND_PCI_QUIRK(0x1071, 0x8258, "Evesham Voyaeger", ALC882_FIXUP_EAPD),
	SND_PCI_QUIRK(0x13fe, 0x1009, "Advantech MIT-W101", ALC886_FIXUP_EAPD),
	SND_PCI_QUIRK(0x1458, 0xa002, "Gigabyte EP45-DS3/Z87X-UD3H", ALC889_FIXUP_FRONT_HP_NO_PRESENCE),
	SND_PCI_QUIRK(0x1458, 0xa0b8, "Gigabyte AZ370-Gaming", ALC1220_FIXUP_GB_DUAL_CODECS),
	SND_PCI_QUIRK(0x1458, 0xa0cd, "Gigabyte X570 Aorus Master", ALC1220_FIXUP_CLEVO_P950),
	SND_PCI_QUIRK(0x1458, 0xa0ce, "Gigabyte X570 Aorus Xtreme", ALC1220_FIXUP_CLEVO_P950),
	SND_PCI_QUIRK(0x1462, 0x11f7, "MSI-GE63", ALC1220_FIXUP_CLEVO_P950),
	SND_PCI_QUIRK(0x1462, 0x1228, "MSI-GP63", ALC1220_FIXUP_CLEVO_P950),
	SND_PCI_QUIRK(0x1462, 0x1229, "MSI-GP73", ALC1220_FIXUP_CLEVO_P950),
	SND_PCI_QUIRK(0x1462, 0x1275, "MSI-GL63", ALC1220_FIXUP_CLEVO_P950),
	SND_PCI_QUIRK(0x1462, 0x1276, "MSI-GL73", ALC1220_FIXUP_CLEVO_P950),
	SND_PCI_QUIRK(0x1462, 0x1293, "MSI-GP65", ALC1220_FIXUP_CLEVO_P950),
	SND_PCI_QUIRK(0x1462, 0x7350, "MSI-7350", ALC889_FIXUP_CD),
	SND_PCI_QUIRK(0x1462, 0xcc34, "MSI Godlike X570", ALC1220_FIXUP_GB_DUAL_CODECS),
	SND_PCI_QUIRK(0x1462, 0xda57, "MSI Z270-Gaming", ALC1220_FIXUP_GB_DUAL_CODECS),
	SND_PCI_QUIRK_VENDOR(0x1462, "MSI", ALC882_FIXUP_GPIO3),
	SND_PCI_QUIRK(0x147b, 0x107a, "Abit AW9D-MAX", ALC882_FIXUP_ABIT_AW9D_MAX),
	SND_PCI_QUIRK(0x1558, 0x50d3, "Clevo PC50[ER][CDF]", ALC1220_FIXUP_CLEVO_PB51ED_PINS),
	SND_PCI_QUIRK(0x1558, 0x65d1, "Clevo PB51[ER][CDF]", ALC1220_FIXUP_CLEVO_PB51ED_PINS),
	SND_PCI_QUIRK(0x1558, 0x65d2, "Clevo PB51R[CDF]", ALC1220_FIXUP_CLEVO_PB51ED_PINS),
	SND_PCI_QUIRK(0x1558, 0x65e1, "Clevo PB51[ED][DF]", ALC1220_FIXUP_CLEVO_PB51ED_PINS),
	SND_PCI_QUIRK(0x1558, 0x65e5, "Clevo PC50D[PRS](?:-D|-G)?", ALC1220_FIXUP_CLEVO_PB51ED_PINS),
	SND_PCI_QUIRK(0x1558, 0x67d1, "Clevo PB71[ER][CDF]", ALC1220_FIXUP_CLEVO_PB51ED_PINS),
	SND_PCI_QUIRK(0x1558, 0x67e1, "Clevo PB71[DE][CDF]", ALC1220_FIXUP_CLEVO_PB51ED_PINS),
	SND_PCI_QUIRK(0x1558, 0x67e5, "Clevo PC70D[PRS](?:-D|-G)?", ALC1220_FIXUP_CLEVO_PB51ED_PINS),
	SND_PCI_QUIRK(0x1558, 0x70d1, "Clevo PC70[ER][CDF]", ALC1220_FIXUP_CLEVO_PB51ED_PINS),
	SND_PCI_QUIRK(0x1558, 0x7714, "Clevo X170", ALC1220_FIXUP_CLEVO_PB51ED_PINS),
	SND_PCI_QUIRK(0x1558, 0x9501, "Clevo P950HR", ALC1220_FIXUP_CLEVO_P950),
	SND_PCI_QUIRK(0x1558, 0x9506, "Clevo P955HQ", ALC1220_FIXUP_CLEVO_P950),
	SND_PCI_QUIRK(0x1558, 0x950a, "Clevo P955H[PR]", ALC1220_FIXUP_CLEVO_P950),
	SND_PCI_QUIRK(0x1558, 0x95e1, "Clevo P95xER", ALC1220_FIXUP_CLEVO_P950),
	SND_PCI_QUIRK(0x1558, 0x95e2, "Clevo P950ER", ALC1220_FIXUP_CLEVO_P950),
	SND_PCI_QUIRK(0x1558, 0x95e3, "Clevo P955[ER]T", ALC1220_FIXUP_CLEVO_P950),
	SND_PCI_QUIRK(0x1558, 0x95e4, "Clevo P955ER", ALC1220_FIXUP_CLEVO_P950),
	SND_PCI_QUIRK(0x1558, 0x95e5, "Clevo P955EE6", ALC1220_FIXUP_CLEVO_P950),
	SND_PCI_QUIRK(0x1558, 0x95e6, "Clevo P950R[CDF]", ALC1220_FIXUP_CLEVO_P950),
	SND_PCI_QUIRK(0x1558, 0x96e1, "Clevo P960[ER][CDFN]-K", ALC1220_FIXUP_CLEVO_P950),
	SND_PCI_QUIRK(0x1558, 0x97e1, "Clevo P970[ER][CDFN]", ALC1220_FIXUP_CLEVO_P950),
	SND_PCI_QUIRK(0x1558, 0x97e2, "Clevo P970RC-M", ALC1220_FIXUP_CLEVO_P950),
	SND_PCI_QUIRK_VENDOR(0x1558, "Clevo laptop", ALC882_FIXUP_EAPD),
	SND_PCI_QUIRK(0x161f, 0x2054, "Medion laptop", ALC883_FIXUP_EAPD),
	SND_PCI_QUIRK(0x17aa, 0x3a0d, "Lenovo Y530", ALC882_FIXUP_LENOVO_Y530),
	SND_PCI_QUIRK(0x8086, 0x0022, "DX58SO", ALC889_FIXUP_COEF),
	{}
};

static const struct hda_model_fixup alc882_fixup_models[] = {
	{.id = ALC882_FIXUP_ABIT_AW9D_MAX, .name = "abit-aw9d"},
	{.id = ALC882_FIXUP_LENOVO_Y530, .name = "lenovo-y530"},
	{.id = ALC882_FIXUP_ACER_ASPIRE_7736, .name = "acer-aspire-7736"},
	{.id = ALC882_FIXUP_ASUS_W90V, .name = "asus-w90v"},
	{.id = ALC889_FIXUP_CD, .name = "cd"},
	{.id = ALC889_FIXUP_FRONT_HP_NO_PRESENCE, .name = "no-front-hp"},
	{.id = ALC889_FIXUP_VAIO_TT, .name = "vaio-tt"},
	{.id = ALC888_FIXUP_EEE1601, .name = "eee1601"},
	{.id = ALC882_FIXUP_EAPD, .name = "alc882-eapd"},
	{.id = ALC883_FIXUP_EAPD, .name = "alc883-eapd"},
	{.id = ALC882_FIXUP_GPIO1, .name = "gpio1"},
	{.id = ALC882_FIXUP_GPIO2, .name = "gpio2"},
	{.id = ALC882_FIXUP_GPIO3, .name = "gpio3"},
	{.id = ALC889_FIXUP_COEF, .name = "alc889-coef"},
	{.id = ALC882_FIXUP_ASUS_W2JC, .name = "asus-w2jc"},
	{.id = ALC882_FIXUP_ACER_ASPIRE_4930G, .name = "acer-aspire-4930g"},
	{.id = ALC882_FIXUP_ACER_ASPIRE_8930G, .name = "acer-aspire-8930g"},
	{.id = ALC883_FIXUP_ACER_EAPD, .name = "acer-aspire"},
	{.id = ALC885_FIXUP_MACPRO_GPIO, .name = "macpro-gpio"},
	{.id = ALC889_FIXUP_DAC_ROUTE, .name = "dac-route"},
	{.id = ALC889_FIXUP_MBP_VREF, .name = "mbp-vref"},
	{.id = ALC889_FIXUP_IMAC91_VREF, .name = "imac91-vref"},
	{.id = ALC889_FIXUP_MBA11_VREF, .name = "mba11-vref"},
	{.id = ALC889_FIXUP_MBA21_VREF, .name = "mba21-vref"},
	{.id = ALC889_FIXUP_MP11_VREF, .name = "mp11-vref"},
	{.id = ALC889_FIXUP_MP41_VREF, .name = "mp41-vref"},
	{.id = ALC882_FIXUP_INV_DMIC, .name = "inv-dmic"},
	{.id = ALC882_FIXUP_NO_PRIMARY_HP, .name = "no-primary-hp"},
	{.id = ALC887_FIXUP_ASUS_BASS, .name = "asus-bass"},
	{.id = ALC1220_FIXUP_GB_DUAL_CODECS, .name = "dual-codecs"},
	{.id = ALC1220_FIXUP_CLEVO_P950, .name = "clevo-p950"},
	{}
};

static const struct snd_hda_pin_quirk alc882_pin_fixup_tbl[] = {
	SND_HDA_PIN_QUIRK(0x10ec1220, 0x1043, "ASUS", ALC1220_FIXUP_CLEVO_P950,
		{0x14, 0x01014010},
		{0x15, 0x01011012},
		{0x16, 0x01016011},
		{0x18, 0x01a19040},
		{0x19, 0x02a19050},
		{0x1a, 0x0181304f},
		{0x1b, 0x0221401f},
		{0x1e, 0x01456130}),
	SND_HDA_PIN_QUIRK(0x10ec1220, 0x1462, "MS-7C35", ALC1220_FIXUP_CLEVO_P950,
		{0x14, 0x01015010},
		{0x15, 0x01011012},
		{0x16, 0x01011011},
		{0x18, 0x01a11040},
		{0x19, 0x02a19050},
		{0x1a, 0x0181104f},
		{0x1b, 0x0221401f},
		{0x1e, 0x01451130}),
	{}
};

/*
 * BIOS auto configuration
 */
/* almost identical with ALC880 parser... */
static int alc882_parse_auto_config(struct hda_codec *codec)
{
	static const hda_nid_t alc882_ignore[] = { 0x1d, 0 };
	static const hda_nid_t alc882_ssids[] = { 0x15, 0x1b, 0x14, 0 };
	return alc_parse_auto_config(codec, alc882_ignore, alc882_ssids);
}

/*
 */
static int patch_alc882(struct hda_codec *codec)
{
	struct alc_spec *spec;
	int err;

	err = alc_alloc_spec(codec, 0x0b);
	if (err < 0)
		return err;

	spec = codec->spec;

	switch (codec->core.vendor_id) {
	case 0x10ec0882:
	case 0x10ec0885:
	case 0x10ec0900:
	case 0x10ec0b00:
	case 0x10ec1220:
		break;
	default:
		/* ALC883 and variants */
		alc_fix_pll_init(codec, 0x20, 0x0a, 10);
		break;
	}

	alc_pre_init(codec);

	snd_hda_pick_fixup(codec, alc882_fixup_models, alc882_fixup_tbl,
		       alc882_fixups);
	snd_hda_pick_pin_fixup(codec, alc882_pin_fixup_tbl, alc882_fixups, true);
	snd_hda_apply_fixup(codec, HDA_FIXUP_ACT_PRE_PROBE);

	alc_auto_parse_customize_define(codec);

	if (has_cdefine_beep(codec))
		spec->gen.beep_nid = 0x01;

	/* automatic parse from the BIOS config */
	err = alc882_parse_auto_config(codec);
	if (err < 0)
		goto error;

	if (!spec->gen.no_analog && spec->gen.beep_nid) {
		err = set_beep_amp(spec, 0x0b, 0x05, HDA_INPUT);
		if (err < 0)
			goto error;
	}

	snd_hda_apply_fixup(codec, HDA_FIXUP_ACT_PROBE);

	return 0;

 error:
	alc_free(codec);
	return err;
}


/*
 * ALC262 support
 */
static int alc262_parse_auto_config(struct hda_codec *codec)
{
	static const hda_nid_t alc262_ignore[] = { 0x1d, 0 };
	static const hda_nid_t alc262_ssids[] = { 0x15, 0x1b, 0x14, 0 };
	return alc_parse_auto_config(codec, alc262_ignore, alc262_ssids);
}

/*
 * Pin config fixes
 */
enum {
	ALC262_FIXUP_FSC_H270,
	ALC262_FIXUP_FSC_S7110,
	ALC262_FIXUP_HP_Z200,
	ALC262_FIXUP_TYAN,
	ALC262_FIXUP_LENOVO_3000,
	ALC262_FIXUP_BENQ,
	ALC262_FIXUP_BENQ_T31,
	ALC262_FIXUP_INV_DMIC,
	ALC262_FIXUP_INTEL_BAYLEYBAY,
};

static const struct hda_fixup alc262_fixups[] = {
	[ALC262_FIXUP_FSC_H270] = {
		.type = HDA_FIXUP_PINS,
		.v.pins = (const struct hda_pintbl[]) {
			{ 0x14, 0x99130110 }, /* speaker */
			{ 0x15, 0x0221142f }, /* front HP */
			{ 0x1b, 0x0121141f }, /* rear HP */
			{ }
		}
	},
	[ALC262_FIXUP_FSC_S7110] = {
		.type = HDA_FIXUP_PINS,
		.v.pins = (const struct hda_pintbl[]) {
			{ 0x15, 0x90170110 }, /* speaker */
			{ }
		},
		.chained = true,
		.chain_id = ALC262_FIXUP_BENQ,
	},
	[ALC262_FIXUP_HP_Z200] = {
		.type = HDA_FIXUP_PINS,
		.v.pins = (const struct hda_pintbl[]) {
			{ 0x16, 0x99130120 }, /* internal speaker */
			{ }
		}
	},
	[ALC262_FIXUP_TYAN] = {
		.type = HDA_FIXUP_PINS,
		.v.pins = (const struct hda_pintbl[]) {
			{ 0x14, 0x1993e1f0 }, /* int AUX */
			{ }
		}
	},
	[ALC262_FIXUP_LENOVO_3000] = {
		.type = HDA_FIXUP_PINCTLS,
		.v.pins = (const struct hda_pintbl[]) {
			{ 0x19, PIN_VREF50 },
			{}
		},
		.chained = true,
		.chain_id = ALC262_FIXUP_BENQ,
	},
	[ALC262_FIXUP_BENQ] = {
		.type = HDA_FIXUP_VERBS,
		.v.verbs = (const struct hda_verb[]) {
			{ 0x20, AC_VERB_SET_COEF_INDEX, 0x07 },
			{ 0x20, AC_VERB_SET_PROC_COEF, 0x3070 },
			{}
		}
	},
	[ALC262_FIXUP_BENQ_T31] = {
		.type = HDA_FIXUP_VERBS,
		.v.verbs = (const struct hda_verb[]) {
			{ 0x20, AC_VERB_SET_COEF_INDEX, 0x07 },
			{ 0x20, AC_VERB_SET_PROC_COEF, 0x3050 },
			{}
		}
	},
	[ALC262_FIXUP_INV_DMIC] = {
		.type = HDA_FIXUP_FUNC,
		.v.func = alc_fixup_inv_dmic,
	},
	[ALC262_FIXUP_INTEL_BAYLEYBAY] = {
		.type = HDA_FIXUP_FUNC,
		.v.func = alc_fixup_no_depop_delay,
	},
};

static const struct snd_pci_quirk alc262_fixup_tbl[] = {
	SND_PCI_QUIRK(0x103c, 0x170b, "HP Z200", ALC262_FIXUP_HP_Z200),
	SND_PCI_QUIRK(0x10cf, 0x1397, "Fujitsu Lifebook S7110", ALC262_FIXUP_FSC_S7110),
	SND_PCI_QUIRK(0x10cf, 0x142d, "Fujitsu Lifebook E8410", ALC262_FIXUP_BENQ),
	SND_PCI_QUIRK(0x10f1, 0x2915, "Tyan Thunder n6650W", ALC262_FIXUP_TYAN),
	SND_PCI_QUIRK(0x1734, 0x1141, "FSC ESPRIMO U9210", ALC262_FIXUP_FSC_H270),
	SND_PCI_QUIRK(0x1734, 0x1147, "FSC Celsius H270", ALC262_FIXUP_FSC_H270),
	SND_PCI_QUIRK(0x17aa, 0x384e, "Lenovo 3000", ALC262_FIXUP_LENOVO_3000),
	SND_PCI_QUIRK(0x17ff, 0x0560, "Benq ED8", ALC262_FIXUP_BENQ),
	SND_PCI_QUIRK(0x17ff, 0x058d, "Benq T31-16", ALC262_FIXUP_BENQ_T31),
	SND_PCI_QUIRK(0x8086, 0x7270, "BayleyBay", ALC262_FIXUP_INTEL_BAYLEYBAY),
	{}
};

static const struct hda_model_fixup alc262_fixup_models[] = {
	{.id = ALC262_FIXUP_INV_DMIC, .name = "inv-dmic"},
	{.id = ALC262_FIXUP_FSC_H270, .name = "fsc-h270"},
	{.id = ALC262_FIXUP_FSC_S7110, .name = "fsc-s7110"},
	{.id = ALC262_FIXUP_HP_Z200, .name = "hp-z200"},
	{.id = ALC262_FIXUP_TYAN, .name = "tyan"},
	{.id = ALC262_FIXUP_LENOVO_3000, .name = "lenovo-3000"},
	{.id = ALC262_FIXUP_BENQ, .name = "benq"},
	{.id = ALC262_FIXUP_BENQ_T31, .name = "benq-t31"},
	{.id = ALC262_FIXUP_INTEL_BAYLEYBAY, .name = "bayleybay"},
	{}
};

/*
 */
static int patch_alc262(struct hda_codec *codec)
{
	struct alc_spec *spec;
	int err;

	err = alc_alloc_spec(codec, 0x0b);
	if (err < 0)
		return err;

	spec = codec->spec;
	spec->gen.shared_mic_vref_pin = 0x18;

	spec->shutup = alc_eapd_shutup;

#if 0
	/* pshou 07/11/05  set a zero PCM sample to DAC when FIFO is
	 * under-run
	 */
	alc_update_coefex_idx(codec, 0x1a, 7, 0, 0x80);
#endif
	alc_fix_pll_init(codec, 0x20, 0x0a, 10);

	alc_pre_init(codec);

	snd_hda_pick_fixup(codec, alc262_fixup_models, alc262_fixup_tbl,
		       alc262_fixups);
	snd_hda_apply_fixup(codec, HDA_FIXUP_ACT_PRE_PROBE);

	alc_auto_parse_customize_define(codec);

	if (has_cdefine_beep(codec))
		spec->gen.beep_nid = 0x01;

	/* automatic parse from the BIOS config */
	err = alc262_parse_auto_config(codec);
	if (err < 0)
		goto error;

	if (!spec->gen.no_analog && spec->gen.beep_nid) {
		err = set_beep_amp(spec, 0x0b, 0x05, HDA_INPUT);
		if (err < 0)
			goto error;
	}

	snd_hda_apply_fixup(codec, HDA_FIXUP_ACT_PROBE);

	return 0;

 error:
	alc_free(codec);
	return err;
}

/*
 *  ALC268
 */
/* bind Beep switches of both NID 0x0f and 0x10 */
static int alc268_beep_switch_put(struct snd_kcontrol *kcontrol,
				  struct snd_ctl_elem_value *ucontrol)
{
	struct hda_codec *codec = snd_kcontrol_chip(kcontrol);
	unsigned long pval;
	int err;

	mutex_lock(&codec->control_mutex);
	pval = kcontrol->private_value;
	kcontrol->private_value = (pval & ~0xff) | 0x0f;
	err = snd_hda_mixer_amp_switch_put(kcontrol, ucontrol);
	if (err >= 0) {
		kcontrol->private_value = (pval & ~0xff) | 0x10;
		err = snd_hda_mixer_amp_switch_put(kcontrol, ucontrol);
	}
	kcontrol->private_value = pval;
	mutex_unlock(&codec->control_mutex);
	return err;
}

static const struct snd_kcontrol_new alc268_beep_mixer[] = {
	HDA_CODEC_VOLUME("Beep Playback Volume", 0x1d, 0x0, HDA_INPUT),
	{
		.iface = SNDRV_CTL_ELEM_IFACE_MIXER,
		.name = "Beep Playback Switch",
		.subdevice = HDA_SUBDEV_AMP_FLAG,
		.info = snd_hda_mixer_amp_switch_info,
		.get = snd_hda_mixer_amp_switch_get,
		.put = alc268_beep_switch_put,
		.private_value = HDA_COMPOSE_AMP_VAL(0x0f, 3, 1, HDA_INPUT)
	},
};

/* set PCBEEP vol = 0, mute connections */
static const struct hda_verb alc268_beep_init_verbs[] = {
	{0x1d, AC_VERB_SET_AMP_GAIN_MUTE, AMP_IN_UNMUTE(0)},
	{0x0f, AC_VERB_SET_AMP_GAIN_MUTE, AMP_IN_MUTE(1)},
	{0x10, AC_VERB_SET_AMP_GAIN_MUTE, AMP_IN_MUTE(1)},
	{ }
};

enum {
	ALC268_FIXUP_INV_DMIC,
	ALC268_FIXUP_HP_EAPD,
	ALC268_FIXUP_SPDIF,
};

static const struct hda_fixup alc268_fixups[] = {
	[ALC268_FIXUP_INV_DMIC] = {
		.type = HDA_FIXUP_FUNC,
		.v.func = alc_fixup_inv_dmic,
	},
	[ALC268_FIXUP_HP_EAPD] = {
		.type = HDA_FIXUP_VERBS,
		.v.verbs = (const struct hda_verb[]) {
			{0x15, AC_VERB_SET_EAPD_BTLENABLE, 0},
			{}
		}
	},
	[ALC268_FIXUP_SPDIF] = {
		.type = HDA_FIXUP_PINS,
		.v.pins = (const struct hda_pintbl[]) {
			{ 0x1e, 0x014b1180 }, /* enable SPDIF out */
			{}
		}
	},
};

static const struct hda_model_fixup alc268_fixup_models[] = {
	{.id = ALC268_FIXUP_INV_DMIC, .name = "inv-dmic"},
	{.id = ALC268_FIXUP_HP_EAPD, .name = "hp-eapd"},
	{.id = ALC268_FIXUP_SPDIF, .name = "spdif"},
	{}
};

static const struct snd_pci_quirk alc268_fixup_tbl[] = {
	SND_PCI_QUIRK(0x1025, 0x0139, "Acer TravelMate 6293", ALC268_FIXUP_SPDIF),
	SND_PCI_QUIRK(0x1025, 0x015b, "Acer AOA 150 (ZG5)", ALC268_FIXUP_INV_DMIC),
	/* below is codec SSID since multiple Toshiba laptops have the
	 * same PCI SSID 1179:ff00
	 */
	SND_PCI_QUIRK(0x1179, 0xff06, "Toshiba P200", ALC268_FIXUP_HP_EAPD),
	{}
};

/*
 * BIOS auto configuration
 */
static int alc268_parse_auto_config(struct hda_codec *codec)
{
	static const hda_nid_t alc268_ssids[] = { 0x15, 0x1b, 0x14, 0 };
	return alc_parse_auto_config(codec, NULL, alc268_ssids);
}

/*
 */
static int patch_alc268(struct hda_codec *codec)
{
	struct alc_spec *spec;
	int i, err;

	/* ALC268 has no aa-loopback mixer */
	err = alc_alloc_spec(codec, 0);
	if (err < 0)
		return err;

	spec = codec->spec;
	if (has_cdefine_beep(codec))
		spec->gen.beep_nid = 0x01;

	spec->shutup = alc_eapd_shutup;

	alc_pre_init(codec);

	snd_hda_pick_fixup(codec, alc268_fixup_models, alc268_fixup_tbl, alc268_fixups);
	snd_hda_apply_fixup(codec, HDA_FIXUP_ACT_PRE_PROBE);

	/* automatic parse from the BIOS config */
	err = alc268_parse_auto_config(codec);
	if (err < 0)
		goto error;

	if (err > 0 && !spec->gen.no_analog &&
	    spec->gen.autocfg.speaker_pins[0] != 0x1d) {
		for (i = 0; i < ARRAY_SIZE(alc268_beep_mixer); i++) {
			if (!snd_hda_gen_add_kctl(&spec->gen, NULL,
						  &alc268_beep_mixer[i])) {
				err = -ENOMEM;
				goto error;
			}
		}
		snd_hda_add_verbs(codec, alc268_beep_init_verbs);
		if (!query_amp_caps(codec, 0x1d, HDA_INPUT))
			/* override the amp caps for beep generator */
			snd_hda_override_amp_caps(codec, 0x1d, HDA_INPUT,
					  (0x0c << AC_AMPCAP_OFFSET_SHIFT) |
					  (0x0c << AC_AMPCAP_NUM_STEPS_SHIFT) |
					  (0x07 << AC_AMPCAP_STEP_SIZE_SHIFT) |
					  (0 << AC_AMPCAP_MUTE_SHIFT));
	}

	snd_hda_apply_fixup(codec, HDA_FIXUP_ACT_PROBE);

	return 0;

 error:
	alc_free(codec);
	return err;
}

/*
 * ALC269
 */

static const struct hda_pcm_stream alc269_44k_pcm_analog_playback = {
	.rates = SNDRV_PCM_RATE_44100, /* fixed rate */
};

static const struct hda_pcm_stream alc269_44k_pcm_analog_capture = {
	.rates = SNDRV_PCM_RATE_44100, /* fixed rate */
};

/* different alc269-variants */
enum {
	ALC269_TYPE_ALC269VA,
	ALC269_TYPE_ALC269VB,
	ALC269_TYPE_ALC269VC,
	ALC269_TYPE_ALC269VD,
	ALC269_TYPE_ALC280,
	ALC269_TYPE_ALC282,
	ALC269_TYPE_ALC283,
	ALC269_TYPE_ALC284,
	ALC269_TYPE_ALC293,
	ALC269_TYPE_ALC286,
	ALC269_TYPE_ALC298,
	ALC269_TYPE_ALC255,
	ALC269_TYPE_ALC256,
	ALC269_TYPE_ALC257,
	ALC269_TYPE_ALC215,
	ALC269_TYPE_ALC225,
	ALC269_TYPE_ALC294,
	ALC269_TYPE_ALC300,
	ALC269_TYPE_ALC623,
	ALC269_TYPE_ALC700,
};

/*
 * BIOS auto configuration
 */
static int alc269_parse_auto_config(struct hda_codec *codec)
{
	static const hda_nid_t alc269_ignore[] = { 0x1d, 0 };
	static const hda_nid_t alc269_ssids[] = { 0, 0x1b, 0x14, 0x21 };
	static const hda_nid_t alc269va_ssids[] = { 0x15, 0x1b, 0x14, 0 };
	struct alc_spec *spec = codec->spec;
	const hda_nid_t *ssids;

	switch (spec->codec_variant) {
	case ALC269_TYPE_ALC269VA:
	case ALC269_TYPE_ALC269VC:
	case ALC269_TYPE_ALC280:
	case ALC269_TYPE_ALC284:
	case ALC269_TYPE_ALC293:
		ssids = alc269va_ssids;
		break;
	case ALC269_TYPE_ALC269VB:
	case ALC269_TYPE_ALC269VD:
	case ALC269_TYPE_ALC282:
	case ALC269_TYPE_ALC283:
	case ALC269_TYPE_ALC286:
	case ALC269_TYPE_ALC298:
	case ALC269_TYPE_ALC255:
	case ALC269_TYPE_ALC256:
	case ALC269_TYPE_ALC257:
	case ALC269_TYPE_ALC215:
	case ALC269_TYPE_ALC225:
	case ALC269_TYPE_ALC294:
	case ALC269_TYPE_ALC300:
	case ALC269_TYPE_ALC623:
	case ALC269_TYPE_ALC700:
		ssids = alc269_ssids;
		break;
	default:
		ssids = alc269_ssids;
		break;
	}

	return alc_parse_auto_config(codec, alc269_ignore, ssids);
}

static const struct hda_jack_keymap alc_headset_btn_keymap[] = {
	{ SND_JACK_BTN_0, KEY_PLAYPAUSE },
	{ SND_JACK_BTN_1, KEY_VOICECOMMAND },
	{ SND_JACK_BTN_2, KEY_VOLUMEUP },
	{ SND_JACK_BTN_3, KEY_VOLUMEDOWN },
	{}
};

static void alc_headset_btn_callback(struct hda_codec *codec,
				     struct hda_jack_callback *jack)
{
	int report = 0;

	if (jack->unsol_res & (7 << 13))
		report |= SND_JACK_BTN_0;

	if (jack->unsol_res  & (1 << 16 | 3 << 8))
		report |= SND_JACK_BTN_1;

	/* Volume up key */
	if (jack->unsol_res & (7 << 23))
		report |= SND_JACK_BTN_2;

	/* Volume down key */
	if (jack->unsol_res & (7 << 10))
		report |= SND_JACK_BTN_3;

	snd_hda_jack_set_button_state(codec, jack->nid, report);
}

static void alc_disable_headset_jack_key(struct hda_codec *codec)
{
	struct alc_spec *spec = codec->spec;

	if (!spec->has_hs_key)
		return;

	switch (codec->core.vendor_id) {
	case 0x10ec0215:
	case 0x10ec0225:
	case 0x10ec0285:
	case 0x10ec0287:
	case 0x10ec0295:
	case 0x10ec0289:
	case 0x10ec0299:
		alc_write_coef_idx(codec, 0x48, 0x0);
		alc_update_coef_idx(codec, 0x49, 0x0045, 0x0);
		alc_update_coef_idx(codec, 0x44, 0x0045 << 8, 0x0);
		break;
	case 0x10ec0230:
	case 0x10ec0236:
	case 0x10ec0256:
		alc_write_coef_idx(codec, 0x48, 0x0);
		alc_update_coef_idx(codec, 0x49, 0x0045, 0x0);
		break;
	}
}

static void alc_enable_headset_jack_key(struct hda_codec *codec)
{
	struct alc_spec *spec = codec->spec;

	if (!spec->has_hs_key)
		return;

	switch (codec->core.vendor_id) {
	case 0x10ec0215:
	case 0x10ec0225:
	case 0x10ec0285:
	case 0x10ec0287:
	case 0x10ec0295:
	case 0x10ec0289:
	case 0x10ec0299:
		alc_write_coef_idx(codec, 0x48, 0xd011);
		alc_update_coef_idx(codec, 0x49, 0x007f, 0x0045);
		alc_update_coef_idx(codec, 0x44, 0x007f << 8, 0x0045 << 8);
		break;
	case 0x10ec0230:
	case 0x10ec0236:
	case 0x10ec0256:
		alc_write_coef_idx(codec, 0x48, 0xd011);
		alc_update_coef_idx(codec, 0x49, 0x007f, 0x0045);
		break;
	}
}

static void alc_fixup_headset_jack(struct hda_codec *codec,
				    const struct hda_fixup *fix, int action)
{
	struct alc_spec *spec = codec->spec;
	hda_nid_t hp_pin;

	switch (action) {
	case HDA_FIXUP_ACT_PRE_PROBE:
		spec->has_hs_key = 1;
		snd_hda_jack_detect_enable_callback(codec, 0x55,
						    alc_headset_btn_callback);
		break;
	case HDA_FIXUP_ACT_BUILD:
		hp_pin = alc_get_hp_pin(spec);
		if (!hp_pin || snd_hda_jack_bind_keymap(codec, 0x55,
							alc_headset_btn_keymap,
							hp_pin))
			snd_hda_jack_add_kctl(codec, 0x55, "Headset Jack",
					      false, SND_JACK_HEADSET,
					      alc_headset_btn_keymap);

		alc_enable_headset_jack_key(codec);
		break;
	}
}

static void alc269vb_toggle_power_output(struct hda_codec *codec, int power_up)
{
	alc_update_coef_idx(codec, 0x04, 1 << 11, power_up ? (1 << 11) : 0);
}

static void alc269_shutup(struct hda_codec *codec)
{
	struct alc_spec *spec = codec->spec;

	if (spec->codec_variant == ALC269_TYPE_ALC269VB)
		alc269vb_toggle_power_output(codec, 0);
	if (spec->codec_variant == ALC269_TYPE_ALC269VB &&
			(alc_get_coef0(codec) & 0x00ff) == 0x018) {
		msleep(150);
	}
	alc_shutup_pins(codec);
}

static const struct coef_fw alc282_coefs[] = {
	WRITE_COEF(0x03, 0x0002), /* Power Down Control */
	UPDATE_COEF(0x05, 0xff3f, 0x0700), /* FIFO and filter clock */
	WRITE_COEF(0x07, 0x0200), /* DMIC control */
	UPDATE_COEF(0x06, 0x00f0, 0), /* Analog clock */
	UPDATE_COEF(0x08, 0xfffc, 0x0c2c), /* JD */
	WRITE_COEF(0x0a, 0xcccc), /* JD offset1 */
	WRITE_COEF(0x0b, 0xcccc), /* JD offset2 */
	WRITE_COEF(0x0e, 0x6e00), /* LDO1/2/3, DAC/ADC */
	UPDATE_COEF(0x0f, 0xf800, 0x1000), /* JD */
	UPDATE_COEF(0x10, 0xfc00, 0x0c00), /* Capless */
	WRITE_COEF(0x6f, 0x0), /* Class D test 4 */
	UPDATE_COEF(0x0c, 0xfe00, 0), /* IO power down directly */
	WRITE_COEF(0x34, 0xa0c0), /* ANC */
	UPDATE_COEF(0x16, 0x0008, 0), /* AGC MUX */
	UPDATE_COEF(0x1d, 0x00e0, 0), /* DAC simple content protection */
	UPDATE_COEF(0x1f, 0x00e0, 0), /* ADC simple content protection */
	WRITE_COEF(0x21, 0x8804), /* DAC ADC Zero Detection */
	WRITE_COEF(0x63, 0x2902), /* PLL */
	WRITE_COEF(0x68, 0xa080), /* capless control 2 */
	WRITE_COEF(0x69, 0x3400), /* capless control 3 */
	WRITE_COEF(0x6a, 0x2f3e), /* capless control 4 */
	WRITE_COEF(0x6b, 0x0), /* capless control 5 */
	UPDATE_COEF(0x6d, 0x0fff, 0x0900), /* class D test 2 */
	WRITE_COEF(0x6e, 0x110a), /* class D test 3 */
	UPDATE_COEF(0x70, 0x00f8, 0x00d8), /* class D test 5 */
	WRITE_COEF(0x71, 0x0014), /* class D test 6 */
	WRITE_COEF(0x72, 0xc2ba), /* classD OCP */
	UPDATE_COEF(0x77, 0x0f80, 0), /* classD pure DC test */
	WRITE_COEF(0x6c, 0xfc06), /* Class D amp control */
	{}
};

static void alc282_restore_default_value(struct hda_codec *codec)
{
	alc_process_coef_fw(codec, alc282_coefs);
}

static void alc282_init(struct hda_codec *codec)
{
	struct alc_spec *spec = codec->spec;
	hda_nid_t hp_pin = alc_get_hp_pin(spec);
	bool hp_pin_sense;
	int coef78;

	alc282_restore_default_value(codec);

	if (!hp_pin)
		return;
	hp_pin_sense = snd_hda_jack_detect(codec, hp_pin);
	coef78 = alc_read_coef_idx(codec, 0x78);

	/* Index 0x78 Direct Drive HP AMP LPM Control 1 */
	/* Headphone capless set to high power mode */
	alc_write_coef_idx(codec, 0x78, 0x9004);

	if (hp_pin_sense)
		msleep(2);

	snd_hda_codec_write(codec, hp_pin, 0,
			    AC_VERB_SET_AMP_GAIN_MUTE, AMP_OUT_MUTE);

	if (hp_pin_sense)
		msleep(85);

	snd_hda_codec_write(codec, hp_pin, 0,
			    AC_VERB_SET_PIN_WIDGET_CONTROL, PIN_OUT);

	if (hp_pin_sense)
		msleep(100);

	/* Headphone capless set to normal mode */
	alc_write_coef_idx(codec, 0x78, coef78);
}

static void alc282_shutup(struct hda_codec *codec)
{
	struct alc_spec *spec = codec->spec;
	hda_nid_t hp_pin = alc_get_hp_pin(spec);
	bool hp_pin_sense;
	int coef78;

	if (!hp_pin) {
		alc269_shutup(codec);
		return;
	}

	hp_pin_sense = snd_hda_jack_detect(codec, hp_pin);
	coef78 = alc_read_coef_idx(codec, 0x78);
	alc_write_coef_idx(codec, 0x78, 0x9004);

	if (hp_pin_sense)
		msleep(2);

	snd_hda_codec_write(codec, hp_pin, 0,
			    AC_VERB_SET_AMP_GAIN_MUTE, AMP_OUT_MUTE);

	if (hp_pin_sense)
		msleep(85);

	if (!spec->no_shutup_pins)
		snd_hda_codec_write(codec, hp_pin, 0,
				    AC_VERB_SET_PIN_WIDGET_CONTROL, 0x0);

	if (hp_pin_sense)
		msleep(100);

	alc_auto_setup_eapd(codec, false);
	alc_shutup_pins(codec);
	alc_write_coef_idx(codec, 0x78, coef78);
}

static const struct coef_fw alc283_coefs[] = {
	WRITE_COEF(0x03, 0x0002), /* Power Down Control */
	UPDATE_COEF(0x05, 0xff3f, 0x0700), /* FIFO and filter clock */
	WRITE_COEF(0x07, 0x0200), /* DMIC control */
	UPDATE_COEF(0x06, 0x00f0, 0), /* Analog clock */
	UPDATE_COEF(0x08, 0xfffc, 0x0c2c), /* JD */
	WRITE_COEF(0x0a, 0xcccc), /* JD offset1 */
	WRITE_COEF(0x0b, 0xcccc), /* JD offset2 */
	WRITE_COEF(0x0e, 0x6fc0), /* LDO1/2/3, DAC/ADC */
	UPDATE_COEF(0x0f, 0xf800, 0x1000), /* JD */
	UPDATE_COEF(0x10, 0xfc00, 0x0c00), /* Capless */
	WRITE_COEF(0x3a, 0x0), /* Class D test 4 */
	UPDATE_COEF(0x0c, 0xfe00, 0x0), /* IO power down directly */
	WRITE_COEF(0x22, 0xa0c0), /* ANC */
	UPDATE_COEFEX(0x53, 0x01, 0x000f, 0x0008), /* AGC MUX */
	UPDATE_COEF(0x1d, 0x00e0, 0), /* DAC simple content protection */
	UPDATE_COEF(0x1f, 0x00e0, 0), /* ADC simple content protection */
	WRITE_COEF(0x21, 0x8804), /* DAC ADC Zero Detection */
	WRITE_COEF(0x2e, 0x2902), /* PLL */
	WRITE_COEF(0x33, 0xa080), /* capless control 2 */
	WRITE_COEF(0x34, 0x3400), /* capless control 3 */
	WRITE_COEF(0x35, 0x2f3e), /* capless control 4 */
	WRITE_COEF(0x36, 0x0), /* capless control 5 */
	UPDATE_COEF(0x38, 0x0fff, 0x0900), /* class D test 2 */
	WRITE_COEF(0x39, 0x110a), /* class D test 3 */
	UPDATE_COEF(0x3b, 0x00f8, 0x00d8), /* class D test 5 */
	WRITE_COEF(0x3c, 0x0014), /* class D test 6 */
	WRITE_COEF(0x3d, 0xc2ba), /* classD OCP */
	UPDATE_COEF(0x42, 0x0f80, 0x0), /* classD pure DC test */
	WRITE_COEF(0x49, 0x0), /* test mode */
	UPDATE_COEF(0x40, 0xf800, 0x9800), /* Class D DC enable */
	UPDATE_COEF(0x42, 0xf000, 0x2000), /* DC offset */
	WRITE_COEF(0x37, 0xfc06), /* Class D amp control */
	UPDATE_COEF(0x1b, 0x8000, 0), /* HP JD control */
	{}
};

static void alc283_restore_default_value(struct hda_codec *codec)
{
	alc_process_coef_fw(codec, alc283_coefs);
}

static void alc283_init(struct hda_codec *codec)
{
	struct alc_spec *spec = codec->spec;
	hda_nid_t hp_pin = alc_get_hp_pin(spec);
	bool hp_pin_sense;

	alc283_restore_default_value(codec);

	if (!hp_pin)
		return;

	msleep(30);
	hp_pin_sense = snd_hda_jack_detect(codec, hp_pin);

	/* Index 0x43 Direct Drive HP AMP LPM Control 1 */
	/* Headphone capless set to high power mode */
	alc_write_coef_idx(codec, 0x43, 0x9004);

	snd_hda_codec_write(codec, hp_pin, 0,
			    AC_VERB_SET_AMP_GAIN_MUTE, AMP_OUT_MUTE);

	if (hp_pin_sense)
		msleep(85);

	snd_hda_codec_write(codec, hp_pin, 0,
			    AC_VERB_SET_PIN_WIDGET_CONTROL, PIN_OUT);

	if (hp_pin_sense)
		msleep(85);
	/* Index 0x46 Combo jack auto switch control 2 */
	/* 3k pull low control for Headset jack. */
	alc_update_coef_idx(codec, 0x46, 3 << 12, 0);
	/* Headphone capless set to normal mode */
	alc_write_coef_idx(codec, 0x43, 0x9614);
}

static void alc283_shutup(struct hda_codec *codec)
{
	struct alc_spec *spec = codec->spec;
	hda_nid_t hp_pin = alc_get_hp_pin(spec);
	bool hp_pin_sense;

	if (!hp_pin) {
		alc269_shutup(codec);
		return;
	}

	hp_pin_sense = snd_hda_jack_detect(codec, hp_pin);

	alc_write_coef_idx(codec, 0x43, 0x9004);

	/*depop hp during suspend*/
	alc_write_coef_idx(codec, 0x06, 0x2100);

	snd_hda_codec_write(codec, hp_pin, 0,
			    AC_VERB_SET_AMP_GAIN_MUTE, AMP_OUT_MUTE);

	if (hp_pin_sense)
		msleep(100);

	if (!spec->no_shutup_pins)
		snd_hda_codec_write(codec, hp_pin, 0,
				    AC_VERB_SET_PIN_WIDGET_CONTROL, 0x0);

	alc_update_coef_idx(codec, 0x46, 0, 3 << 12);

	if (hp_pin_sense)
		msleep(100);
	alc_auto_setup_eapd(codec, false);
	alc_shutup_pins(codec);
	alc_write_coef_idx(codec, 0x43, 0x9614);
}

static void alc256_init(struct hda_codec *codec)
{
	struct alc_spec *spec = codec->spec;
	hda_nid_t hp_pin = alc_get_hp_pin(spec);
	bool hp_pin_sense;

	if (!hp_pin)
		hp_pin = 0x21;

	msleep(30);

	hp_pin_sense = snd_hda_jack_detect(codec, hp_pin);

	if (hp_pin_sense)
		msleep(2);

	alc_update_coefex_idx(codec, 0x57, 0x04, 0x0007, 0x1); /* Low power */
	if (spec->ultra_low_power) {
		alc_update_coef_idx(codec, 0x03, 1<<1, 1<<1);
		alc_update_coef_idx(codec, 0x08, 3<<2, 3<<2);
		alc_update_coef_idx(codec, 0x08, 7<<4, 0);
		alc_update_coef_idx(codec, 0x3b, 1<<15, 0);
		alc_update_coef_idx(codec, 0x0e, 7<<6, 7<<6);
		msleep(30);
	}

	snd_hda_codec_write(codec, hp_pin, 0,
			    AC_VERB_SET_AMP_GAIN_MUTE, AMP_OUT_MUTE);

	if (hp_pin_sense || spec->ultra_low_power)
		msleep(85);

	snd_hda_codec_write(codec, hp_pin, 0,
			    AC_VERB_SET_PIN_WIDGET_CONTROL, PIN_OUT);

	if (hp_pin_sense || spec->ultra_low_power)
		msleep(100);

	alc_update_coef_idx(codec, 0x46, 3 << 12, 0);
	alc_update_coefex_idx(codec, 0x57, 0x04, 0x0007, 0x4); /* Hight power */
	alc_update_coefex_idx(codec, 0x53, 0x02, 0x8000, 1 << 15); /* Clear bit */
	alc_update_coefex_idx(codec, 0x53, 0x02, 0x8000, 0 << 15);
	/*
	 * Expose headphone mic (or possibly Line In on some machines) instead
	 * of PC Beep on 1Ah, and disable 1Ah loopback for all outputs. See
	 * Documentation/sound/hd-audio/realtek-pc-beep.rst for details of
	 * this register.
	 */
	alc_write_coef_idx(codec, 0x36, 0x5757);
}

static void alc256_shutup(struct hda_codec *codec)
{
	struct alc_spec *spec = codec->spec;
	hda_nid_t hp_pin = alc_get_hp_pin(spec);
	bool hp_pin_sense;

	if (!hp_pin)
		hp_pin = 0x21;

	hp_pin_sense = snd_hda_jack_detect(codec, hp_pin);

	if (hp_pin_sense)
		msleep(2);

	snd_hda_codec_write(codec, hp_pin, 0,
			    AC_VERB_SET_AMP_GAIN_MUTE, AMP_OUT_MUTE);

	if (hp_pin_sense || spec->ultra_low_power)
		msleep(85);

	/* 3k pull low control for Headset jack. */
	/* NOTE: call this before clearing the pin, otherwise codec stalls */
	/* If disable 3k pulldown control for alc257, the Mic detection will not work correctly
	 * when booting with headset plugged. So skip setting it for the codec alc257
	 */
	if (codec->core.vendor_id != 0x10ec0257)
		alc_update_coef_idx(codec, 0x46, 0, 3 << 12);

	if (!spec->no_shutup_pins)
		snd_hda_codec_write(codec, hp_pin, 0,
				    AC_VERB_SET_PIN_WIDGET_CONTROL, 0x0);

	if (hp_pin_sense || spec->ultra_low_power)
		msleep(100);

	alc_auto_setup_eapd(codec, false);
	alc_shutup_pins(codec);
	if (spec->ultra_low_power) {
		msleep(50);
		alc_update_coef_idx(codec, 0x03, 1<<1, 0);
		alc_update_coef_idx(codec, 0x08, 7<<4, 7<<4);
		alc_update_coef_idx(codec, 0x08, 3<<2, 0);
		alc_update_coef_idx(codec, 0x3b, 1<<15, 1<<15);
		alc_update_coef_idx(codec, 0x0e, 7<<6, 0);
		msleep(30);
	}
}

static void alc225_init(struct hda_codec *codec)
{
	struct alc_spec *spec = codec->spec;
	hda_nid_t hp_pin = alc_get_hp_pin(spec);
	bool hp1_pin_sense, hp2_pin_sense;

	if (!hp_pin)
		hp_pin = 0x21;
	msleep(30);

	hp1_pin_sense = snd_hda_jack_detect(codec, hp_pin);
	hp2_pin_sense = snd_hda_jack_detect(codec, 0x16);

	if (hp1_pin_sense || hp2_pin_sense)
		msleep(2);

	alc_update_coefex_idx(codec, 0x57, 0x04, 0x0007, 0x1); /* Low power */
	if (spec->ultra_low_power) {
		alc_update_coef_idx(codec, 0x08, 0x0f << 2, 3<<2);
		alc_update_coef_idx(codec, 0x0e, 7<<6, 7<<6);
		alc_update_coef_idx(codec, 0x33, 1<<11, 0);
		msleep(30);
	}

	if (hp1_pin_sense || spec->ultra_low_power)
		snd_hda_codec_write(codec, hp_pin, 0,
			    AC_VERB_SET_AMP_GAIN_MUTE, AMP_OUT_MUTE);
	if (hp2_pin_sense)
		snd_hda_codec_write(codec, 0x16, 0,
			    AC_VERB_SET_AMP_GAIN_MUTE, AMP_OUT_MUTE);

	if (hp1_pin_sense || hp2_pin_sense || spec->ultra_low_power)
		msleep(85);

	if (hp1_pin_sense || spec->ultra_low_power)
		snd_hda_codec_write(codec, hp_pin, 0,
			    AC_VERB_SET_PIN_WIDGET_CONTROL, PIN_OUT);
	if (hp2_pin_sense)
		snd_hda_codec_write(codec, 0x16, 0,
			    AC_VERB_SET_PIN_WIDGET_CONTROL, PIN_OUT);

	if (hp1_pin_sense || hp2_pin_sense || spec->ultra_low_power)
		msleep(100);

	alc_update_coef_idx(codec, 0x4a, 3 << 10, 0);
	alc_update_coefex_idx(codec, 0x57, 0x04, 0x0007, 0x4); /* Hight power */
}

static void alc225_shutup(struct hda_codec *codec)
{
	struct alc_spec *spec = codec->spec;
	hda_nid_t hp_pin = alc_get_hp_pin(spec);
	bool hp1_pin_sense, hp2_pin_sense;

	if (!hp_pin)
		hp_pin = 0x21;

	alc_disable_headset_jack_key(codec);
	/* 3k pull low control for Headset jack. */
	alc_update_coef_idx(codec, 0x4a, 0, 3 << 10);

	hp1_pin_sense = snd_hda_jack_detect(codec, hp_pin);
	hp2_pin_sense = snd_hda_jack_detect(codec, 0x16);

	if (hp1_pin_sense || hp2_pin_sense)
		msleep(2);

	if (hp1_pin_sense || spec->ultra_low_power)
		snd_hda_codec_write(codec, hp_pin, 0,
			    AC_VERB_SET_AMP_GAIN_MUTE, AMP_OUT_MUTE);
	if (hp2_pin_sense)
		snd_hda_codec_write(codec, 0x16, 0,
			    AC_VERB_SET_AMP_GAIN_MUTE, AMP_OUT_MUTE);

	if (hp1_pin_sense || hp2_pin_sense || spec->ultra_low_power)
		msleep(85);

	if (hp1_pin_sense || spec->ultra_low_power)
		snd_hda_codec_write(codec, hp_pin, 0,
			    AC_VERB_SET_PIN_WIDGET_CONTROL, 0x0);
	if (hp2_pin_sense)
		snd_hda_codec_write(codec, 0x16, 0,
			    AC_VERB_SET_PIN_WIDGET_CONTROL, 0x0);

	if (hp1_pin_sense || hp2_pin_sense || spec->ultra_low_power)
		msleep(100);

	alc_auto_setup_eapd(codec, false);
	alc_shutup_pins(codec);
	if (spec->ultra_low_power) {
		msleep(50);
		alc_update_coef_idx(codec, 0x08, 0x0f << 2, 0x0c << 2);
		alc_update_coef_idx(codec, 0x0e, 7<<6, 0);
		alc_update_coef_idx(codec, 0x33, 1<<11, 1<<11);
		alc_update_coef_idx(codec, 0x4a, 3<<4, 2<<4);
		msleep(30);
	}

	alc_update_coef_idx(codec, 0x4a, 3 << 10, 0);
	alc_enable_headset_jack_key(codec);
}

static void alc_default_init(struct hda_codec *codec)
{
	struct alc_spec *spec = codec->spec;
	hda_nid_t hp_pin = alc_get_hp_pin(spec);
	bool hp_pin_sense;

	if (!hp_pin)
		return;

	msleep(30);

	hp_pin_sense = snd_hda_jack_detect(codec, hp_pin);

	if (hp_pin_sense)
		msleep(2);

	snd_hda_codec_write(codec, hp_pin, 0,
			    AC_VERB_SET_AMP_GAIN_MUTE, AMP_OUT_MUTE);

	if (hp_pin_sense)
		msleep(85);

	snd_hda_codec_write(codec, hp_pin, 0,
			    AC_VERB_SET_PIN_WIDGET_CONTROL, PIN_OUT);

	if (hp_pin_sense)
		msleep(100);
}

static void alc_default_shutup(struct hda_codec *codec)
{
	struct alc_spec *spec = codec->spec;
	hda_nid_t hp_pin = alc_get_hp_pin(spec);
	bool hp_pin_sense;

	if (!hp_pin) {
		alc269_shutup(codec);
		return;
	}

	hp_pin_sense = snd_hda_jack_detect(codec, hp_pin);

	if (hp_pin_sense)
		msleep(2);

	snd_hda_codec_write(codec, hp_pin, 0,
			    AC_VERB_SET_AMP_GAIN_MUTE, AMP_OUT_MUTE);

	if (hp_pin_sense)
		msleep(85);

	if (!spec->no_shutup_pins)
		snd_hda_codec_write(codec, hp_pin, 0,
				    AC_VERB_SET_PIN_WIDGET_CONTROL, 0x0);

	if (hp_pin_sense)
		msleep(100);

	alc_auto_setup_eapd(codec, false);
	alc_shutup_pins(codec);
}

static void alc294_hp_init(struct hda_codec *codec)
{
	struct alc_spec *spec = codec->spec;
	hda_nid_t hp_pin = alc_get_hp_pin(spec);
	int i, val;

	if (!hp_pin)
		return;

	snd_hda_codec_write(codec, hp_pin, 0,
			    AC_VERB_SET_AMP_GAIN_MUTE, AMP_OUT_MUTE);

	msleep(100);

	if (!spec->no_shutup_pins)
		snd_hda_codec_write(codec, hp_pin, 0,
				    AC_VERB_SET_PIN_WIDGET_CONTROL, 0x0);

	alc_update_coef_idx(codec, 0x6f, 0x000f, 0);/* Set HP depop to manual mode */
	alc_update_coefex_idx(codec, 0x58, 0x00, 0x8000, 0x8000); /* HP depop procedure start */

	/* Wait for depop procedure finish  */
	val = alc_read_coefex_idx(codec, 0x58, 0x01);
	for (i = 0; i < 20 && val & 0x0080; i++) {
		msleep(50);
		val = alc_read_coefex_idx(codec, 0x58, 0x01);
	}
	/* Set HP depop to auto mode */
	alc_update_coef_idx(codec, 0x6f, 0x000f, 0x000b);
	msleep(50);
}

static void alc294_init(struct hda_codec *codec)
{
	struct alc_spec *spec = codec->spec;

	/* required only at boot or S4 resume time */
	if (!spec->done_hp_init ||
	    codec->core.dev.power.power_state.event == PM_EVENT_RESTORE) {
		alc294_hp_init(codec);
		spec->done_hp_init = true;
	}
	alc_default_init(codec);
}

static void alc5505_coef_set(struct hda_codec *codec, unsigned int index_reg,
			     unsigned int val)
{
	snd_hda_codec_write(codec, 0x51, 0, AC_VERB_SET_COEF_INDEX, index_reg >> 1);
	snd_hda_codec_write(codec, 0x51, 0, AC_VERB_SET_PROC_COEF, val & 0xffff); /* LSB */
	snd_hda_codec_write(codec, 0x51, 0, AC_VERB_SET_PROC_COEF, val >> 16); /* MSB */
}

static int alc5505_coef_get(struct hda_codec *codec, unsigned int index_reg)
{
	unsigned int val;

	snd_hda_codec_write(codec, 0x51, 0, AC_VERB_SET_COEF_INDEX, index_reg >> 1);
	val = snd_hda_codec_read(codec, 0x51, 0, AC_VERB_GET_PROC_COEF, 0)
		& 0xffff;
	val |= snd_hda_codec_read(codec, 0x51, 0, AC_VERB_GET_PROC_COEF, 0)
		<< 16;
	return val;
}

static void alc5505_dsp_halt(struct hda_codec *codec)
{
	unsigned int val;

	alc5505_coef_set(codec, 0x3000, 0x000c); /* DSP CPU stop */
	alc5505_coef_set(codec, 0x880c, 0x0008); /* DDR enter self refresh */
	alc5505_coef_set(codec, 0x61c0, 0x11110080); /* Clock control for PLL and CPU */
	alc5505_coef_set(codec, 0x6230, 0xfc0d4011); /* Disable Input OP */
	alc5505_coef_set(codec, 0x61b4, 0x040a2b03); /* Stop PLL2 */
	alc5505_coef_set(codec, 0x61b0, 0x00005b17); /* Stop PLL1 */
	alc5505_coef_set(codec, 0x61b8, 0x04133303); /* Stop PLL3 */
	val = alc5505_coef_get(codec, 0x6220);
	alc5505_coef_set(codec, 0x6220, (val | 0x3000)); /* switch Ringbuffer clock to DBUS clock */
}

static void alc5505_dsp_back_from_halt(struct hda_codec *codec)
{
	alc5505_coef_set(codec, 0x61b8, 0x04133302);
	alc5505_coef_set(codec, 0x61b0, 0x00005b16);
	alc5505_coef_set(codec, 0x61b4, 0x040a2b02);
	alc5505_coef_set(codec, 0x6230, 0xf80d4011);
	alc5505_coef_set(codec, 0x6220, 0x2002010f);
	alc5505_coef_set(codec, 0x880c, 0x00000004);
}

static void alc5505_dsp_init(struct hda_codec *codec)
{
	unsigned int val;

	alc5505_dsp_halt(codec);
	alc5505_dsp_back_from_halt(codec);
	alc5505_coef_set(codec, 0x61b0, 0x5b14); /* PLL1 control */
	alc5505_coef_set(codec, 0x61b0, 0x5b16);
	alc5505_coef_set(codec, 0x61b4, 0x04132b00); /* PLL2 control */
	alc5505_coef_set(codec, 0x61b4, 0x04132b02);
	alc5505_coef_set(codec, 0x61b8, 0x041f3300); /* PLL3 control*/
	alc5505_coef_set(codec, 0x61b8, 0x041f3302);
	snd_hda_codec_write(codec, 0x51, 0, AC_VERB_SET_CODEC_RESET, 0); /* Function reset */
	alc5505_coef_set(codec, 0x61b8, 0x041b3302);
	alc5505_coef_set(codec, 0x61b8, 0x04173302);
	alc5505_coef_set(codec, 0x61b8, 0x04163302);
	alc5505_coef_set(codec, 0x8800, 0x348b328b); /* DRAM control */
	alc5505_coef_set(codec, 0x8808, 0x00020022); /* DRAM control */
	alc5505_coef_set(codec, 0x8818, 0x00000400); /* DRAM control */

	val = alc5505_coef_get(codec, 0x6200) >> 16; /* Read revision ID */
	if (val <= 3)
		alc5505_coef_set(codec, 0x6220, 0x2002010f); /* I/O PAD Configuration */
	else
		alc5505_coef_set(codec, 0x6220, 0x6002018f);

	alc5505_coef_set(codec, 0x61ac, 0x055525f0); /**/
	alc5505_coef_set(codec, 0x61c0, 0x12230080); /* Clock control */
	alc5505_coef_set(codec, 0x61b4, 0x040e2b02); /* PLL2 control */
	alc5505_coef_set(codec, 0x61bc, 0x010234f8); /* OSC Control */
	alc5505_coef_set(codec, 0x880c, 0x00000004); /* DRAM Function control */
	alc5505_coef_set(codec, 0x880c, 0x00000003);
	alc5505_coef_set(codec, 0x880c, 0x00000010);

#ifdef HALT_REALTEK_ALC5505
	alc5505_dsp_halt(codec);
#endif
}

#ifdef HALT_REALTEK_ALC5505
#define alc5505_dsp_suspend(codec)	do { } while (0) /* NOP */
#define alc5505_dsp_resume(codec)	do { } while (0) /* NOP */
#else
#define alc5505_dsp_suspend(codec)	alc5505_dsp_halt(codec)
#define alc5505_dsp_resume(codec)	alc5505_dsp_back_from_halt(codec)
#endif

#ifdef CONFIG_PM
static int alc269_suspend(struct hda_codec *codec)
{
	struct alc_spec *spec = codec->spec;

	if (spec->has_alc5505_dsp)
		alc5505_dsp_suspend(codec);
	return alc_suspend(codec);
}

static int alc269_resume(struct hda_codec *codec)
{
	struct alc_spec *spec = codec->spec;

	if (spec->codec_variant == ALC269_TYPE_ALC269VB)
		alc269vb_toggle_power_output(codec, 0);
	if (spec->codec_variant == ALC269_TYPE_ALC269VB &&
			(alc_get_coef0(codec) & 0x00ff) == 0x018) {
		msleep(150);
	}

	codec->patch_ops.init(codec);

	if (spec->codec_variant == ALC269_TYPE_ALC269VB)
		alc269vb_toggle_power_output(codec, 1);
	if (spec->codec_variant == ALC269_TYPE_ALC269VB &&
			(alc_get_coef0(codec) & 0x00ff) == 0x017) {
		msleep(200);
	}

	snd_hda_regmap_sync(codec);
	hda_call_check_power_status(codec, 0x01);

	/* on some machine, the BIOS will clear the codec gpio data when enter
	 * suspend, and won't restore the data after resume, so we restore it
	 * in the driver.
	 */
	if (spec->gpio_data)
		alc_write_gpio_data(codec);

	if (spec->has_alc5505_dsp)
		alc5505_dsp_resume(codec);

	return 0;
}
#endif /* CONFIG_PM */

static void alc269_fixup_pincfg_no_hp_to_lineout(struct hda_codec *codec,
						 const struct hda_fixup *fix, int action)
{
	struct alc_spec *spec = codec->spec;

	if (action == HDA_FIXUP_ACT_PRE_PROBE)
		spec->parse_flags = HDA_PINCFG_NO_HP_FIXUP;
}

static void alc269_fixup_pincfg_U7x7_headset_mic(struct hda_codec *codec,
						 const struct hda_fixup *fix,
						 int action)
{
	unsigned int cfg_headphone = snd_hda_codec_get_pincfg(codec, 0x21);
	unsigned int cfg_headset_mic = snd_hda_codec_get_pincfg(codec, 0x19);

	if (cfg_headphone && cfg_headset_mic == 0x411111f0)
		snd_hda_codec_set_pincfg(codec, 0x19,
			(cfg_headphone & ~AC_DEFCFG_DEVICE) |
			(AC_JACK_MIC_IN << AC_DEFCFG_DEVICE_SHIFT));
}

static void alc269_fixup_hweq(struct hda_codec *codec,
			       const struct hda_fixup *fix, int action)
{
	if (action == HDA_FIXUP_ACT_INIT)
		alc_update_coef_idx(codec, 0x1e, 0, 0x80);
}

static void alc269_fixup_headset_mic(struct hda_codec *codec,
				       const struct hda_fixup *fix, int action)
{
	struct alc_spec *spec = codec->spec;

	if (action == HDA_FIXUP_ACT_PRE_PROBE)
		spec->parse_flags |= HDA_PINCFG_HEADSET_MIC;
}

static void alc271_fixup_dmic(struct hda_codec *codec,
			      const struct hda_fixup *fix, int action)
{
	static const struct hda_verb verbs[] = {
		{0x20, AC_VERB_SET_COEF_INDEX, 0x0d},
		{0x20, AC_VERB_SET_PROC_COEF, 0x4000},
		{}
	};
	unsigned int cfg;

	if (strcmp(codec->core.chip_name, "ALC271X") &&
	    strcmp(codec->core.chip_name, "ALC269VB"))
		return;
	cfg = snd_hda_codec_get_pincfg(codec, 0x12);
	if (get_defcfg_connect(cfg) == AC_JACK_PORT_FIXED)
		snd_hda_sequence_write(codec, verbs);
}

/* Fix the speaker amp after resume, etc */
static void alc269vb_fixup_aspire_e1_coef(struct hda_codec *codec,
					  const struct hda_fixup *fix,
					  int action)
{
	if (action == HDA_FIXUP_ACT_INIT)
		alc_update_coef_idx(codec, 0x0d, 0x6000, 0x6000);
}

static void alc269_fixup_pcm_44k(struct hda_codec *codec,
				 const struct hda_fixup *fix, int action)
{
	struct alc_spec *spec = codec->spec;

	if (action != HDA_FIXUP_ACT_PROBE)
		return;

	/* Due to a hardware problem on Lenovo Ideadpad, we need to
	 * fix the sample rate of analog I/O to 44.1kHz
	 */
	spec->gen.stream_analog_playback = &alc269_44k_pcm_analog_playback;
	spec->gen.stream_analog_capture = &alc269_44k_pcm_analog_capture;
}

static void alc269_fixup_stereo_dmic(struct hda_codec *codec,
				     const struct hda_fixup *fix, int action)
{
	/* The digital-mic unit sends PDM (differential signal) instead of
	 * the standard PCM, thus you can't record a valid mono stream as is.
	 * Below is a workaround specific to ALC269 to control the dmic
	 * signal source as mono.
	 */
	if (action == HDA_FIXUP_ACT_INIT)
		alc_update_coef_idx(codec, 0x07, 0, 0x80);
}

static void alc269_quanta_automute(struct hda_codec *codec)
{
	snd_hda_gen_update_outputs(codec);

	alc_write_coef_idx(codec, 0x0c, 0x680);
	alc_write_coef_idx(codec, 0x0c, 0x480);
}

static void alc269_fixup_quanta_mute(struct hda_codec *codec,
				     const struct hda_fixup *fix, int action)
{
	struct alc_spec *spec = codec->spec;
	if (action != HDA_FIXUP_ACT_PROBE)
		return;
	spec->gen.automute_hook = alc269_quanta_automute;
}

static void alc269_x101_hp_automute_hook(struct hda_codec *codec,
					 struct hda_jack_callback *jack)
{
	struct alc_spec *spec = codec->spec;
	int vref;
	msleep(200);
	snd_hda_gen_hp_automute(codec, jack);

	vref = spec->gen.hp_jack_present ? PIN_VREF80 : 0;
	msleep(100);
	snd_hda_codec_write(codec, 0x18, 0, AC_VERB_SET_PIN_WIDGET_CONTROL,
			    vref);
	msleep(500);
	snd_hda_codec_write(codec, 0x18, 0, AC_VERB_SET_PIN_WIDGET_CONTROL,
			    vref);
}

/*
 * Magic sequence to make Huawei Matebook X right speaker working (bko#197801)
 */
struct hda_alc298_mbxinit {
	unsigned char value_0x23;
	unsigned char value_0x25;
};

static void alc298_huawei_mbx_stereo_seq(struct hda_codec *codec,
					 const struct hda_alc298_mbxinit *initval,
					 bool first)
{
	snd_hda_codec_write(codec, 0x06, 0, AC_VERB_SET_DIGI_CONVERT_3, 0x0);
	alc_write_coef_idx(codec, 0x26, 0xb000);

	if (first)
		snd_hda_codec_write(codec, 0x21, 0, AC_VERB_GET_PIN_SENSE, 0x0);

	snd_hda_codec_write(codec, 0x6, 0, AC_VERB_SET_DIGI_CONVERT_3, 0x80);
	alc_write_coef_idx(codec, 0x26, 0xf000);
	alc_write_coef_idx(codec, 0x23, initval->value_0x23);

	if (initval->value_0x23 != 0x1e)
		alc_write_coef_idx(codec, 0x25, initval->value_0x25);

	snd_hda_codec_write(codec, 0x20, 0, AC_VERB_SET_COEF_INDEX, 0x26);
	snd_hda_codec_write(codec, 0x20, 0, AC_VERB_SET_PROC_COEF, 0xb010);
}

static void alc298_fixup_huawei_mbx_stereo(struct hda_codec *codec,
					   const struct hda_fixup *fix,
					   int action)
{
	/* Initialization magic */
	static const struct hda_alc298_mbxinit dac_init[] = {
		{0x0c, 0x00}, {0x0d, 0x00}, {0x0e, 0x00}, {0x0f, 0x00},
		{0x10, 0x00}, {0x1a, 0x40}, {0x1b, 0x82}, {0x1c, 0x00},
		{0x1d, 0x00}, {0x1e, 0x00}, {0x1f, 0x00},
		{0x20, 0xc2}, {0x21, 0xc8}, {0x22, 0x26}, {0x23, 0x24},
		{0x27, 0xff}, {0x28, 0xff}, {0x29, 0xff}, {0x2a, 0x8f},
		{0x2b, 0x02}, {0x2c, 0x48}, {0x2d, 0x34}, {0x2e, 0x00},
		{0x2f, 0x00},
		{0x30, 0x00}, {0x31, 0x00}, {0x32, 0x00}, {0x33, 0x00},
		{0x34, 0x00}, {0x35, 0x01}, {0x36, 0x93}, {0x37, 0x0c},
		{0x38, 0x00}, {0x39, 0x00}, {0x3a, 0xf8}, {0x38, 0x80},
		{}
	};
	const struct hda_alc298_mbxinit *seq;

	if (action != HDA_FIXUP_ACT_INIT)
		return;

	/* Start */
	snd_hda_codec_write(codec, 0x06, 0, AC_VERB_SET_DIGI_CONVERT_3, 0x00);
	snd_hda_codec_write(codec, 0x06, 0, AC_VERB_SET_DIGI_CONVERT_3, 0x80);
	alc_write_coef_idx(codec, 0x26, 0xf000);
	alc_write_coef_idx(codec, 0x22, 0x31);
	alc_write_coef_idx(codec, 0x23, 0x0b);
	alc_write_coef_idx(codec, 0x25, 0x00);
	snd_hda_codec_write(codec, 0x20, 0, AC_VERB_SET_COEF_INDEX, 0x26);
	snd_hda_codec_write(codec, 0x20, 0, AC_VERB_SET_PROC_COEF, 0xb010);

	for (seq = dac_init; seq->value_0x23; seq++)
		alc298_huawei_mbx_stereo_seq(codec, seq, seq == dac_init);
}

static void alc269_fixup_x101_headset_mic(struct hda_codec *codec,
				     const struct hda_fixup *fix, int action)
{
	struct alc_spec *spec = codec->spec;
	if (action == HDA_FIXUP_ACT_PRE_PROBE) {
		spec->parse_flags |= HDA_PINCFG_HEADSET_MIC;
		spec->gen.hp_automute_hook = alc269_x101_hp_automute_hook;
	}
}

static void alc_update_vref_led(struct hda_codec *codec, hda_nid_t pin,
				bool polarity, bool on)
{
	unsigned int pinval;

	if (!pin)
		return;
	if (polarity)
		on = !on;
	pinval = snd_hda_codec_get_pin_target(codec, pin);
	pinval &= ~AC_PINCTL_VREFEN;
	pinval |= on ? AC_PINCTL_VREF_80 : AC_PINCTL_VREF_HIZ;
	/* temporarily power up/down for setting VREF */
	snd_hda_power_up_pm(codec);
	snd_hda_set_pin_ctl_cache(codec, pin, pinval);
	snd_hda_power_down_pm(codec);
}

/* update mute-LED according to the speaker mute state via mic VREF pin */
static int vref_mute_led_set(struct led_classdev *led_cdev,
			     enum led_brightness brightness)
{
	struct hda_codec *codec = dev_to_hda_codec(led_cdev->dev->parent);
	struct alc_spec *spec = codec->spec;

	alc_update_vref_led(codec, spec->mute_led_nid,
			    spec->mute_led_polarity, brightness);
	return 0;
}

/* Make sure the led works even in runtime suspend */
static unsigned int led_power_filter(struct hda_codec *codec,
						  hda_nid_t nid,
						  unsigned int power_state)
{
	struct alc_spec *spec = codec->spec;

	if (power_state != AC_PWRST_D3 || nid == 0 ||
	    (nid != spec->mute_led_nid && nid != spec->cap_mute_led_nid))
		return power_state;

	/* Set pin ctl again, it might have just been set to 0 */
	snd_hda_set_pin_ctl(codec, nid,
			    snd_hda_codec_get_pin_target(codec, nid));

	return snd_hda_gen_path_power_filter(codec, nid, power_state);
}

static void alc269_fixup_hp_mute_led(struct hda_codec *codec,
				     const struct hda_fixup *fix, int action)
{
	struct alc_spec *spec = codec->spec;
	const struct dmi_device *dev = NULL;

	if (action != HDA_FIXUP_ACT_PRE_PROBE)
		return;

	while ((dev = dmi_find_device(DMI_DEV_TYPE_OEM_STRING, NULL, dev))) {
		int pol, pin;
		if (sscanf(dev->name, "HP_Mute_LED_%d_%x", &pol, &pin) != 2)
			continue;
		if (pin < 0x0a || pin >= 0x10)
			break;
		spec->mute_led_polarity = pol;
		spec->mute_led_nid = pin - 0x0a + 0x18;
		snd_hda_gen_add_mute_led_cdev(codec, vref_mute_led_set);
		codec->power_filter = led_power_filter;
		codec_dbg(codec,
			  "Detected mute LED for %x:%d\n", spec->mute_led_nid,
			   spec->mute_led_polarity);
		break;
	}
}

static void alc269_fixup_hp_mute_led_micx(struct hda_codec *codec,
					  const struct hda_fixup *fix,
					  int action, hda_nid_t pin)
{
	struct alc_spec *spec = codec->spec;

	if (action == HDA_FIXUP_ACT_PRE_PROBE) {
		spec->mute_led_polarity = 0;
		spec->mute_led_nid = pin;
		snd_hda_gen_add_mute_led_cdev(codec, vref_mute_led_set);
		codec->power_filter = led_power_filter;
	}
}

static void alc269_fixup_hp_mute_led_mic1(struct hda_codec *codec,
				const struct hda_fixup *fix, int action)
{
	alc269_fixup_hp_mute_led_micx(codec, fix, action, 0x18);
}

static void alc269_fixup_hp_mute_led_mic2(struct hda_codec *codec,
				const struct hda_fixup *fix, int action)
{
	alc269_fixup_hp_mute_led_micx(codec, fix, action, 0x19);
}

static void alc269_fixup_hp_mute_led_mic3(struct hda_codec *codec,
				const struct hda_fixup *fix, int action)
{
	alc269_fixup_hp_mute_led_micx(codec, fix, action, 0x1b);
}

/* update LED status via GPIO */
static void alc_update_gpio_led(struct hda_codec *codec, unsigned int mask,
				int polarity, bool enabled)
{
	if (polarity)
		enabled = !enabled;
	alc_update_gpio_data(codec, mask, !enabled); /* muted -> LED on */
}

/* turn on/off mute LED via GPIO per vmaster hook */
static int gpio_mute_led_set(struct led_classdev *led_cdev,
			     enum led_brightness brightness)
{
	struct hda_codec *codec = dev_to_hda_codec(led_cdev->dev->parent);
	struct alc_spec *spec = codec->spec;

	alc_update_gpio_led(codec, spec->gpio_mute_led_mask,
			    spec->mute_led_polarity, !brightness);
	return 0;
}

/* turn on/off mic-mute LED via GPIO per capture hook */
static int micmute_led_set(struct led_classdev *led_cdev,
			   enum led_brightness brightness)
{
	struct hda_codec *codec = dev_to_hda_codec(led_cdev->dev->parent);
	struct alc_spec *spec = codec->spec;

	alc_update_gpio_led(codec, spec->gpio_mic_led_mask,
			    spec->micmute_led_polarity, !brightness);
	return 0;
}

/* setup mute and mic-mute GPIO bits, add hooks appropriately */
static void alc_fixup_hp_gpio_led(struct hda_codec *codec,
				  int action,
				  unsigned int mute_mask,
				  unsigned int micmute_mask)
{
	struct alc_spec *spec = codec->spec;

	alc_fixup_gpio(codec, action, mute_mask | micmute_mask);

	if (action != HDA_FIXUP_ACT_PRE_PROBE)
		return;
	if (mute_mask) {
		spec->gpio_mute_led_mask = mute_mask;
		snd_hda_gen_add_mute_led_cdev(codec, gpio_mute_led_set);
	}
	if (micmute_mask) {
		spec->gpio_mic_led_mask = micmute_mask;
		snd_hda_gen_add_micmute_led_cdev(codec, micmute_led_set);
	}
}

static void alc236_fixup_hp_gpio_led(struct hda_codec *codec,
				const struct hda_fixup *fix, int action)
{
	alc_fixup_hp_gpio_led(codec, action, 0x02, 0x01);
}

static void alc269_fixup_hp_gpio_led(struct hda_codec *codec,
				const struct hda_fixup *fix, int action)
{
	alc_fixup_hp_gpio_led(codec, action, 0x08, 0x10);
}

static void alc285_fixup_hp_gpio_led(struct hda_codec *codec,
				const struct hda_fixup *fix, int action)
{
	alc_fixup_hp_gpio_led(codec, action, 0x04, 0x01);
}

static void alc286_fixup_hp_gpio_led(struct hda_codec *codec,
				const struct hda_fixup *fix, int action)
{
	alc_fixup_hp_gpio_led(codec, action, 0x02, 0x20);
}

static void alc287_fixup_hp_gpio_led(struct hda_codec *codec,
				const struct hda_fixup *fix, int action)
{
	alc_fixup_hp_gpio_led(codec, action, 0x10, 0);
}

/* turn on/off mic-mute LED per capture hook via VREF change */
static int vref_micmute_led_set(struct led_classdev *led_cdev,
				enum led_brightness brightness)
{
	struct hda_codec *codec = dev_to_hda_codec(led_cdev->dev->parent);
	struct alc_spec *spec = codec->spec;

	alc_update_vref_led(codec, spec->cap_mute_led_nid,
			    spec->micmute_led_polarity, brightness);
	return 0;
}

static void alc269_fixup_hp_gpio_mic1_led(struct hda_codec *codec,
				const struct hda_fixup *fix, int action)
{
	struct alc_spec *spec = codec->spec;

	alc_fixup_hp_gpio_led(codec, action, 0x08, 0);
	if (action == HDA_FIXUP_ACT_PRE_PROBE) {
		/* Like hp_gpio_mic1_led, but also needs GPIO4 low to
		 * enable headphone amp
		 */
		spec->gpio_mask |= 0x10;
		spec->gpio_dir |= 0x10;
		spec->cap_mute_led_nid = 0x18;
		snd_hda_gen_add_micmute_led_cdev(codec, vref_micmute_led_set);
		codec->power_filter = led_power_filter;
	}
}

static void alc280_fixup_hp_gpio4(struct hda_codec *codec,
				   const struct hda_fixup *fix, int action)
{
	struct alc_spec *spec = codec->spec;

	alc_fixup_hp_gpio_led(codec, action, 0x08, 0);
	if (action == HDA_FIXUP_ACT_PRE_PROBE) {
		spec->cap_mute_led_nid = 0x18;
		snd_hda_gen_add_micmute_led_cdev(codec, vref_micmute_led_set);
		codec->power_filter = led_power_filter;
	}
}

/* HP Spectre x360 14 model needs a unique workaround for enabling the amp;
 * it needs to toggle the GPIO0 once on and off at each time (bko#210633)
 */
static void alc245_fixup_hp_x360_amp(struct hda_codec *codec,
				     const struct hda_fixup *fix, int action)
{
	struct alc_spec *spec = codec->spec;

	switch (action) {
	case HDA_FIXUP_ACT_PRE_PROBE:
		spec->gpio_mask |= 0x01;
		spec->gpio_dir |= 0x01;
		break;
	case HDA_FIXUP_ACT_INIT:
		/* need to toggle GPIO to enable the amp */
		alc_update_gpio_data(codec, 0x01, true);
		msleep(100);
		alc_update_gpio_data(codec, 0x01, false);
		break;
	}
}

/* toggle GPIO2 at each time stream is started; we use PREPARE state instead */
static void alc274_hp_envy_pcm_hook(struct hda_pcm_stream *hinfo,
				    struct hda_codec *codec,
				    struct snd_pcm_substream *substream,
				    int action)
{
	switch (action) {
	case HDA_GEN_PCM_ACT_PREPARE:
		alc_update_gpio_data(codec, 0x04, true);
		break;
	case HDA_GEN_PCM_ACT_CLEANUP:
		alc_update_gpio_data(codec, 0x04, false);
		break;
	}
}

static void alc274_fixup_hp_envy_gpio(struct hda_codec *codec,
				      const struct hda_fixup *fix,
				      int action)
{
	struct alc_spec *spec = codec->spec;

	if (action == HDA_FIXUP_ACT_PROBE) {
		spec->gpio_mask |= 0x04;
		spec->gpio_dir |= 0x04;
		spec->gen.pcm_playback_hook = alc274_hp_envy_pcm_hook;
	}
}

static void alc_update_coef_led(struct hda_codec *codec,
				struct alc_coef_led *led,
				bool polarity, bool on)
{
	if (polarity)
		on = !on;
	/* temporarily power up/down for setting COEF bit */
	alc_update_coef_idx(codec, led->idx, led->mask,
			    on ? led->on : led->off);
}

/* update mute-LED according to the speaker mute state via COEF bit */
static int coef_mute_led_set(struct led_classdev *led_cdev,
			     enum led_brightness brightness)
{
	struct hda_codec *codec = dev_to_hda_codec(led_cdev->dev->parent);
	struct alc_spec *spec = codec->spec;

	alc_update_coef_led(codec, &spec->mute_led_coef,
			    spec->mute_led_polarity, brightness);
	return 0;
}

static void alc285_fixup_hp_mute_led_coefbit(struct hda_codec *codec,
					  const struct hda_fixup *fix,
					  int action)
{
	struct alc_spec *spec = codec->spec;

	if (action == HDA_FIXUP_ACT_PRE_PROBE) {
		spec->mute_led_polarity = 0;
		spec->mute_led_coef.idx = 0x0b;
		spec->mute_led_coef.mask = 1 << 3;
		spec->mute_led_coef.on = 1 << 3;
		spec->mute_led_coef.off = 0;
		snd_hda_gen_add_mute_led_cdev(codec, coef_mute_led_set);
	}
}

static void alc236_fixup_hp_mute_led_coefbit(struct hda_codec *codec,
					  const struct hda_fixup *fix,
					  int action)
{
	struct alc_spec *spec = codec->spec;

	if (action == HDA_FIXUP_ACT_PRE_PROBE) {
		spec->mute_led_polarity = 0;
		spec->mute_led_coef.idx = 0x34;
		spec->mute_led_coef.mask = 1 << 5;
		spec->mute_led_coef.on = 0;
		spec->mute_led_coef.off = 1 << 5;
		snd_hda_gen_add_mute_led_cdev(codec, coef_mute_led_set);
	}
}

/* turn on/off mic-mute LED per capture hook by coef bit */
static int coef_micmute_led_set(struct led_classdev *led_cdev,
				enum led_brightness brightness)
{
	struct hda_codec *codec = dev_to_hda_codec(led_cdev->dev->parent);
	struct alc_spec *spec = codec->spec;

	alc_update_coef_led(codec, &spec->mic_led_coef,
			    spec->micmute_led_polarity, brightness);
	return 0;
}

static void alc285_fixup_hp_coef_micmute_led(struct hda_codec *codec,
				const struct hda_fixup *fix, int action)
{
	struct alc_spec *spec = codec->spec;

	if (action == HDA_FIXUP_ACT_PRE_PROBE) {
		spec->mic_led_coef.idx = 0x19;
		spec->mic_led_coef.mask = 1 << 13;
		spec->mic_led_coef.on = 1 << 13;
		spec->mic_led_coef.off = 0;
		snd_hda_gen_add_micmute_led_cdev(codec, coef_micmute_led_set);
	}
}

static void alc236_fixup_hp_coef_micmute_led(struct hda_codec *codec,
				const struct hda_fixup *fix, int action)
{
	struct alc_spec *spec = codec->spec;

	if (action == HDA_FIXUP_ACT_PRE_PROBE) {
		spec->mic_led_coef.idx = 0x35;
		spec->mic_led_coef.mask = 3 << 2;
		spec->mic_led_coef.on = 2 << 2;
		spec->mic_led_coef.off = 1 << 2;
		snd_hda_gen_add_micmute_led_cdev(codec, coef_micmute_led_set);
	}
}

static void alc285_fixup_hp_mute_led(struct hda_codec *codec,
				const struct hda_fixup *fix, int action)
{
	alc285_fixup_hp_mute_led_coefbit(codec, fix, action);
	alc285_fixup_hp_coef_micmute_led(codec, fix, action);
}

static void alc236_fixup_hp_mute_led(struct hda_codec *codec,
				const struct hda_fixup *fix, int action)
{
	alc236_fixup_hp_mute_led_coefbit(codec, fix, action);
	alc236_fixup_hp_coef_micmute_led(codec, fix, action);
}

static void alc236_fixup_hp_micmute_led_vref(struct hda_codec *codec,
				const struct hda_fixup *fix, int action)
{
	struct alc_spec *spec = codec->spec;

	if (action == HDA_FIXUP_ACT_PRE_PROBE) {
		spec->cap_mute_led_nid = 0x1a;
		snd_hda_gen_add_micmute_led_cdev(codec, vref_micmute_led_set);
		codec->power_filter = led_power_filter;
	}
}

static void alc236_fixup_hp_mute_led_micmute_vref(struct hda_codec *codec,
				const struct hda_fixup *fix, int action)
{
	alc236_fixup_hp_mute_led_coefbit(codec, fix, action);
	alc236_fixup_hp_micmute_led_vref(codec, fix, action);
}

#if IS_REACHABLE(CONFIG_INPUT)
static void gpio2_mic_hotkey_event(struct hda_codec *codec,
				   struct hda_jack_callback *event)
{
	struct alc_spec *spec = codec->spec;

	/* GPIO2 just toggles on a keypress/keyrelease cycle. Therefore
	   send both key on and key off event for every interrupt. */
	input_report_key(spec->kb_dev, spec->alc_mute_keycode_map[ALC_KEY_MICMUTE_INDEX], 1);
	input_sync(spec->kb_dev);
	input_report_key(spec->kb_dev, spec->alc_mute_keycode_map[ALC_KEY_MICMUTE_INDEX], 0);
	input_sync(spec->kb_dev);
}

static int alc_register_micmute_input_device(struct hda_codec *codec)
{
	struct alc_spec *spec = codec->spec;
	int i;

	spec->kb_dev = input_allocate_device();
	if (!spec->kb_dev) {
		codec_err(codec, "Out of memory (input_allocate_device)\n");
		return -ENOMEM;
	}

	spec->alc_mute_keycode_map[ALC_KEY_MICMUTE_INDEX] = KEY_MICMUTE;

	spec->kb_dev->name = "Microphone Mute Button";
	spec->kb_dev->evbit[0] = BIT_MASK(EV_KEY);
	spec->kb_dev->keycodesize = sizeof(spec->alc_mute_keycode_map[0]);
	spec->kb_dev->keycodemax = ARRAY_SIZE(spec->alc_mute_keycode_map);
	spec->kb_dev->keycode = spec->alc_mute_keycode_map;
	for (i = 0; i < ARRAY_SIZE(spec->alc_mute_keycode_map); i++)
		set_bit(spec->alc_mute_keycode_map[i], spec->kb_dev->keybit);

	if (input_register_device(spec->kb_dev)) {
		codec_err(codec, "input_register_device failed\n");
		input_free_device(spec->kb_dev);
		spec->kb_dev = NULL;
		return -ENOMEM;
	}

	return 0;
}

/* GPIO1 = set according to SKU external amp
 * GPIO2 = mic mute hotkey
 * GPIO3 = mute LED
 * GPIO4 = mic mute LED
 */
static void alc280_fixup_hp_gpio2_mic_hotkey(struct hda_codec *codec,
					     const struct hda_fixup *fix, int action)
{
	struct alc_spec *spec = codec->spec;

	alc_fixup_hp_gpio_led(codec, action, 0x08, 0x10);
	if (action == HDA_FIXUP_ACT_PRE_PROBE) {
		spec->init_amp = ALC_INIT_DEFAULT;
		if (alc_register_micmute_input_device(codec) != 0)
			return;

		spec->gpio_mask |= 0x06;
		spec->gpio_dir |= 0x02;
		spec->gpio_data |= 0x02;
		snd_hda_codec_write_cache(codec, codec->core.afg, 0,
					  AC_VERB_SET_GPIO_UNSOLICITED_RSP_MASK, 0x04);
		snd_hda_jack_detect_enable_callback(codec, codec->core.afg,
						    gpio2_mic_hotkey_event);
		return;
	}

	if (!spec->kb_dev)
		return;

	switch (action) {
	case HDA_FIXUP_ACT_FREE:
		input_unregister_device(spec->kb_dev);
		spec->kb_dev = NULL;
	}
}

/* Line2 = mic mute hotkey
 * GPIO2 = mic mute LED
 */
static void alc233_fixup_lenovo_line2_mic_hotkey(struct hda_codec *codec,
					     const struct hda_fixup *fix, int action)
{
	struct alc_spec *spec = codec->spec;

	alc_fixup_hp_gpio_led(codec, action, 0, 0x04);
	if (action == HDA_FIXUP_ACT_PRE_PROBE) {
		spec->init_amp = ALC_INIT_DEFAULT;
		if (alc_register_micmute_input_device(codec) != 0)
			return;

		snd_hda_jack_detect_enable_callback(codec, 0x1b,
						    gpio2_mic_hotkey_event);
		return;
	}

	if (!spec->kb_dev)
		return;

	switch (action) {
	case HDA_FIXUP_ACT_FREE:
		input_unregister_device(spec->kb_dev);
		spec->kb_dev = NULL;
	}
}
#else /* INPUT */
#define alc280_fixup_hp_gpio2_mic_hotkey	NULL
#define alc233_fixup_lenovo_line2_mic_hotkey	NULL
#endif /* INPUT */

static void alc269_fixup_hp_line1_mic1_led(struct hda_codec *codec,
				const struct hda_fixup *fix, int action)
{
	struct alc_spec *spec = codec->spec;

	alc269_fixup_hp_mute_led_micx(codec, fix, action, 0x1a);
	if (action == HDA_FIXUP_ACT_PRE_PROBE) {
		spec->cap_mute_led_nid = 0x18;
		snd_hda_gen_add_micmute_led_cdev(codec, vref_micmute_led_set);
	}
}

static const struct coef_fw alc225_pre_hsmode[] = {
	UPDATE_COEF(0x4a, 1<<8, 0),
	UPDATE_COEFEX(0x57, 0x05, 1<<14, 0),
	UPDATE_COEF(0x63, 3<<14, 3<<14),
	UPDATE_COEF(0x4a, 3<<4, 2<<4),
	UPDATE_COEF(0x4a, 3<<10, 3<<10),
	UPDATE_COEF(0x45, 0x3f<<10, 0x34<<10),
	UPDATE_COEF(0x4a, 3<<10, 0),
	{}
};

static void alc_headset_mode_unplugged(struct hda_codec *codec)
{
	struct alc_spec *spec = codec->spec;
	static const struct coef_fw coef0255[] = {
		WRITE_COEF(0x1b, 0x0c0b), /* LDO and MISC control */
		WRITE_COEF(0x45, 0xd089), /* UAJ function set to menual mode */
		UPDATE_COEFEX(0x57, 0x05, 1<<14, 0), /* Direct Drive HP Amp control(Set to verb control)*/
		WRITE_COEF(0x06, 0x6104), /* Set MIC2 Vref gate with HP */
		WRITE_COEFEX(0x57, 0x03, 0x8aa6), /* Direct Drive HP Amp control */
		{}
	};
	static const struct coef_fw coef0256[] = {
		WRITE_COEF(0x1b, 0x0c4b), /* LDO and MISC control */
		WRITE_COEF(0x45, 0xd089), /* UAJ function set to menual mode */
		WRITE_COEF(0x06, 0x6104), /* Set MIC2 Vref gate with HP */
		WRITE_COEFEX(0x57, 0x03, 0x09a3), /* Direct Drive HP Amp control */
		UPDATE_COEFEX(0x57, 0x05, 1<<14, 0), /* Direct Drive HP Amp control(Set to verb control)*/
		{}
	};
	static const struct coef_fw coef0233[] = {
		WRITE_COEF(0x1b, 0x0c0b),
		WRITE_COEF(0x45, 0xc429),
		UPDATE_COEF(0x35, 0x4000, 0),
		WRITE_COEF(0x06, 0x2104),
		WRITE_COEF(0x1a, 0x0001),
		WRITE_COEF(0x26, 0x0004),
		WRITE_COEF(0x32, 0x42a3),
		{}
	};
	static const struct coef_fw coef0288[] = {
		UPDATE_COEF(0x4f, 0xfcc0, 0xc400),
		UPDATE_COEF(0x50, 0x2000, 0x2000),
		UPDATE_COEF(0x56, 0x0006, 0x0006),
		UPDATE_COEF(0x66, 0x0008, 0),
		UPDATE_COEF(0x67, 0x2000, 0),
		{}
	};
	static const struct coef_fw coef0298[] = {
		UPDATE_COEF(0x19, 0x1300, 0x0300),
		{}
	};
	static const struct coef_fw coef0292[] = {
		WRITE_COEF(0x76, 0x000e),
		WRITE_COEF(0x6c, 0x2400),
		WRITE_COEF(0x18, 0x7308),
		WRITE_COEF(0x6b, 0xc429),
		{}
	};
	static const struct coef_fw coef0293[] = {
		UPDATE_COEF(0x10, 7<<8, 6<<8), /* SET Line1 JD to 0 */
		UPDATE_COEFEX(0x57, 0x05, 1<<15|1<<13, 0x0), /* SET charge pump by verb */
		UPDATE_COEFEX(0x57, 0x03, 1<<10, 1<<10), /* SET EN_OSW to 1 */
		UPDATE_COEF(0x1a, 1<<3, 1<<3), /* Combo JD gating with LINE1-VREFO */
		WRITE_COEF(0x45, 0xc429), /* Set to TRS type */
		UPDATE_COEF(0x4a, 0x000f, 0x000e), /* Combo Jack auto detect */
		{}
	};
	static const struct coef_fw coef0668[] = {
		WRITE_COEF(0x15, 0x0d40),
		WRITE_COEF(0xb7, 0x802b),
		{}
	};
	static const struct coef_fw coef0225[] = {
		UPDATE_COEF(0x63, 3<<14, 0),
		{}
	};
	static const struct coef_fw coef0274[] = {
		UPDATE_COEF(0x4a, 0x0100, 0),
		UPDATE_COEFEX(0x57, 0x05, 0x4000, 0),
		UPDATE_COEF(0x6b, 0xf000, 0x5000),
		UPDATE_COEF(0x4a, 0x0010, 0),
		UPDATE_COEF(0x4a, 0x0c00, 0x0c00),
		WRITE_COEF(0x45, 0x5289),
		UPDATE_COEF(0x4a, 0x0c00, 0),
		{}
	};

	if (spec->no_internal_mic_pin) {
		alc_update_coef_idx(codec, 0x45, 0xf<<12 | 1<<10, 5<<12);
		return;
	}

	switch (codec->core.vendor_id) {
	case 0x10ec0255:
		alc_process_coef_fw(codec, coef0255);
		break;
	case 0x10ec0230:
	case 0x10ec0236:
	case 0x10ec0256:
		alc_process_coef_fw(codec, coef0256);
		break;
	case 0x10ec0234:
	case 0x10ec0274:
	case 0x10ec0294:
		alc_process_coef_fw(codec, coef0274);
		break;
	case 0x10ec0233:
	case 0x10ec0283:
		alc_process_coef_fw(codec, coef0233);
		break;
	case 0x10ec0286:
	case 0x10ec0288:
		alc_process_coef_fw(codec, coef0288);
		break;
	case 0x10ec0298:
		alc_process_coef_fw(codec, coef0298);
		alc_process_coef_fw(codec, coef0288);
		break;
	case 0x10ec0292:
		alc_process_coef_fw(codec, coef0292);
		break;
	case 0x10ec0293:
		alc_process_coef_fw(codec, coef0293);
		break;
	case 0x10ec0668:
		alc_process_coef_fw(codec, coef0668);
		break;
	case 0x10ec0215:
	case 0x10ec0225:
	case 0x10ec0285:
	case 0x10ec0295:
	case 0x10ec0289:
	case 0x10ec0299:
		alc_process_coef_fw(codec, alc225_pre_hsmode);
		alc_process_coef_fw(codec, coef0225);
		break;
	case 0x10ec0867:
		alc_update_coefex_idx(codec, 0x57, 0x5, 1<<14, 0);
		break;
	}
	codec_dbg(codec, "Headset jack set to unplugged mode.\n");
}


static void alc_headset_mode_mic_in(struct hda_codec *codec, hda_nid_t hp_pin,
				    hda_nid_t mic_pin)
{
	static const struct coef_fw coef0255[] = {
		WRITE_COEFEX(0x57, 0x03, 0x8aa6),
		WRITE_COEF(0x06, 0x6100), /* Set MIC2 Vref gate to normal */
		{}
	};
	static const struct coef_fw coef0256[] = {
		UPDATE_COEFEX(0x57, 0x05, 1<<14, 1<<14), /* Direct Drive HP Amp control(Set to verb control)*/
		WRITE_COEFEX(0x57, 0x03, 0x09a3),
		WRITE_COEF(0x06, 0x6100), /* Set MIC2 Vref gate to normal */
		{}
	};
	static const struct coef_fw coef0233[] = {
		UPDATE_COEF(0x35, 0, 1<<14),
		WRITE_COEF(0x06, 0x2100),
		WRITE_COEF(0x1a, 0x0021),
		WRITE_COEF(0x26, 0x008c),
		{}
	};
	static const struct coef_fw coef0288[] = {
		UPDATE_COEF(0x4f, 0x00c0, 0),
		UPDATE_COEF(0x50, 0x2000, 0),
		UPDATE_COEF(0x56, 0x0006, 0),
		UPDATE_COEF(0x4f, 0xfcc0, 0xc400),
		UPDATE_COEF(0x66, 0x0008, 0x0008),
		UPDATE_COEF(0x67, 0x2000, 0x2000),
		{}
	};
	static const struct coef_fw coef0292[] = {
		WRITE_COEF(0x19, 0xa208),
		WRITE_COEF(0x2e, 0xacf0),
		{}
	};
	static const struct coef_fw coef0293[] = {
		UPDATE_COEFEX(0x57, 0x05, 0, 1<<15|1<<13), /* SET charge pump by verb */
		UPDATE_COEFEX(0x57, 0x03, 1<<10, 0), /* SET EN_OSW to 0 */
		UPDATE_COEF(0x1a, 1<<3, 0), /* Combo JD gating without LINE1-VREFO */
		{}
	};
	static const struct coef_fw coef0688[] = {
		WRITE_COEF(0xb7, 0x802b),
		WRITE_COEF(0xb5, 0x1040),
		UPDATE_COEF(0xc3, 0, 1<<12),
		{}
	};
	static const struct coef_fw coef0225[] = {
		UPDATE_COEFEX(0x57, 0x05, 1<<14, 1<<14),
		UPDATE_COEF(0x4a, 3<<4, 2<<4),
		UPDATE_COEF(0x63, 3<<14, 0),
		{}
	};
	static const struct coef_fw coef0274[] = {
		UPDATE_COEFEX(0x57, 0x05, 0x4000, 0x4000),
		UPDATE_COEF(0x4a, 0x0010, 0),
		UPDATE_COEF(0x6b, 0xf000, 0),
		{}
	};

	switch (codec->core.vendor_id) {
	case 0x10ec0255:
		alc_write_coef_idx(codec, 0x45, 0xc489);
		snd_hda_set_pin_ctl_cache(codec, hp_pin, 0);
		alc_process_coef_fw(codec, coef0255);
		snd_hda_set_pin_ctl_cache(codec, mic_pin, PIN_VREF50);
		break;
	case 0x10ec0230:
	case 0x10ec0236:
	case 0x10ec0256:
		alc_write_coef_idx(codec, 0x45, 0xc489);
		snd_hda_set_pin_ctl_cache(codec, hp_pin, 0);
		alc_process_coef_fw(codec, coef0256);
		snd_hda_set_pin_ctl_cache(codec, mic_pin, PIN_VREF50);
		break;
	case 0x10ec0234:
	case 0x10ec0274:
	case 0x10ec0294:
		alc_write_coef_idx(codec, 0x45, 0x4689);
		snd_hda_set_pin_ctl_cache(codec, hp_pin, 0);
		alc_process_coef_fw(codec, coef0274);
		snd_hda_set_pin_ctl_cache(codec, mic_pin, PIN_VREF50);
		break;
	case 0x10ec0233:
	case 0x10ec0283:
		alc_write_coef_idx(codec, 0x45, 0xc429);
		snd_hda_set_pin_ctl_cache(codec, hp_pin, 0);
		alc_process_coef_fw(codec, coef0233);
		snd_hda_set_pin_ctl_cache(codec, mic_pin, PIN_VREF50);
		break;
	case 0x10ec0286:
	case 0x10ec0288:
	case 0x10ec0298:
		snd_hda_set_pin_ctl_cache(codec, hp_pin, 0);
		alc_process_coef_fw(codec, coef0288);
		snd_hda_set_pin_ctl_cache(codec, mic_pin, PIN_VREF50);
		break;
	case 0x10ec0292:
		snd_hda_set_pin_ctl_cache(codec, hp_pin, 0);
		alc_process_coef_fw(codec, coef0292);
		break;
	case 0x10ec0293:
		/* Set to TRS mode */
		alc_write_coef_idx(codec, 0x45, 0xc429);
		snd_hda_set_pin_ctl_cache(codec, hp_pin, 0);
		alc_process_coef_fw(codec, coef0293);
		snd_hda_set_pin_ctl_cache(codec, mic_pin, PIN_VREF50);
		break;
	case 0x10ec0867:
		alc_update_coefex_idx(codec, 0x57, 0x5, 0, 1<<14);
		fallthrough;
	case 0x10ec0221:
	case 0x10ec0662:
		snd_hda_set_pin_ctl_cache(codec, hp_pin, 0);
		snd_hda_set_pin_ctl_cache(codec, mic_pin, PIN_VREF50);
		break;
	case 0x10ec0668:
		alc_write_coef_idx(codec, 0x11, 0x0001);
		snd_hda_set_pin_ctl_cache(codec, hp_pin, 0);
		alc_process_coef_fw(codec, coef0688);
		snd_hda_set_pin_ctl_cache(codec, mic_pin, PIN_VREF50);
		break;
	case 0x10ec0215:
	case 0x10ec0225:
	case 0x10ec0285:
	case 0x10ec0295:
	case 0x10ec0289:
	case 0x10ec0299:
		alc_process_coef_fw(codec, alc225_pre_hsmode);
		alc_update_coef_idx(codec, 0x45, 0x3f<<10, 0x31<<10);
		snd_hda_set_pin_ctl_cache(codec, hp_pin, 0);
		alc_process_coef_fw(codec, coef0225);
		snd_hda_set_pin_ctl_cache(codec, mic_pin, PIN_VREF50);
		break;
	}
	codec_dbg(codec, "Headset jack set to mic-in mode.\n");
}

static void alc_headset_mode_default(struct hda_codec *codec)
{
	static const struct coef_fw coef0225[] = {
		UPDATE_COEF(0x45, 0x3f<<10, 0x30<<10),
		UPDATE_COEF(0x45, 0x3f<<10, 0x31<<10),
		UPDATE_COEF(0x49, 3<<8, 0<<8),
		UPDATE_COEF(0x4a, 3<<4, 3<<4),
		UPDATE_COEF(0x63, 3<<14, 0),
		UPDATE_COEF(0x67, 0xf000, 0x3000),
		{}
	};
	static const struct coef_fw coef0255[] = {
		WRITE_COEF(0x45, 0xc089),
		WRITE_COEF(0x45, 0xc489),
		WRITE_COEFEX(0x57, 0x03, 0x8ea6),
		WRITE_COEF(0x49, 0x0049),
		{}
	};
	static const struct coef_fw coef0256[] = {
		WRITE_COEF(0x45, 0xc489),
		WRITE_COEFEX(0x57, 0x03, 0x0da3),
		WRITE_COEF(0x49, 0x0049),
		UPDATE_COEFEX(0x57, 0x05, 1<<14, 0), /* Direct Drive HP Amp control(Set to verb control)*/
		WRITE_COEF(0x06, 0x6100),
		{}
	};
	static const struct coef_fw coef0233[] = {
		WRITE_COEF(0x06, 0x2100),
		WRITE_COEF(0x32, 0x4ea3),
		{}
	};
	static const struct coef_fw coef0288[] = {
		UPDATE_COEF(0x4f, 0xfcc0, 0xc400), /* Set to TRS type */
		UPDATE_COEF(0x50, 0x2000, 0x2000),
		UPDATE_COEF(0x56, 0x0006, 0x0006),
		UPDATE_COEF(0x66, 0x0008, 0),
		UPDATE_COEF(0x67, 0x2000, 0),
		{}
	};
	static const struct coef_fw coef0292[] = {
		WRITE_COEF(0x76, 0x000e),
		WRITE_COEF(0x6c, 0x2400),
		WRITE_COEF(0x6b, 0xc429),
		WRITE_COEF(0x18, 0x7308),
		{}
	};
	static const struct coef_fw coef0293[] = {
		UPDATE_COEF(0x4a, 0x000f, 0x000e), /* Combo Jack auto detect */
		WRITE_COEF(0x45, 0xC429), /* Set to TRS type */
		UPDATE_COEF(0x1a, 1<<3, 0), /* Combo JD gating without LINE1-VREFO */
		{}
	};
	static const struct coef_fw coef0688[] = {
		WRITE_COEF(0x11, 0x0041),
		WRITE_COEF(0x15, 0x0d40),
		WRITE_COEF(0xb7, 0x802b),
		{}
	};
	static const struct coef_fw coef0274[] = {
		WRITE_COEF(0x45, 0x4289),
		UPDATE_COEF(0x4a, 0x0010, 0x0010),
		UPDATE_COEF(0x6b, 0x0f00, 0),
		UPDATE_COEF(0x49, 0x0300, 0x0300),
		{}
	};

	switch (codec->core.vendor_id) {
	case 0x10ec0215:
	case 0x10ec0225:
	case 0x10ec0285:
	case 0x10ec0295:
	case 0x10ec0289:
	case 0x10ec0299:
		alc_process_coef_fw(codec, alc225_pre_hsmode);
		alc_process_coef_fw(codec, coef0225);
		break;
	case 0x10ec0255:
		alc_process_coef_fw(codec, coef0255);
		break;
	case 0x10ec0230:
	case 0x10ec0236:
	case 0x10ec0256:
		alc_write_coef_idx(codec, 0x1b, 0x0e4b);
		alc_write_coef_idx(codec, 0x45, 0xc089);
		msleep(50);
		alc_process_coef_fw(codec, coef0256);
		break;
	case 0x10ec0234:
	case 0x10ec0274:
	case 0x10ec0294:
		alc_process_coef_fw(codec, coef0274);
		break;
	case 0x10ec0233:
	case 0x10ec0283:
		alc_process_coef_fw(codec, coef0233);
		break;
	case 0x10ec0286:
	case 0x10ec0288:
	case 0x10ec0298:
		alc_process_coef_fw(codec, coef0288);
		break;
	case 0x10ec0292:
		alc_process_coef_fw(codec, coef0292);
		break;
	case 0x10ec0293:
		alc_process_coef_fw(codec, coef0293);
		break;
	case 0x10ec0668:
		alc_process_coef_fw(codec, coef0688);
		break;
	case 0x10ec0867:
		alc_update_coefex_idx(codec, 0x57, 0x5, 1<<14, 0);
		break;
	}
	codec_dbg(codec, "Headset jack set to headphone (default) mode.\n");
}

/* Iphone type */
static void alc_headset_mode_ctia(struct hda_codec *codec)
{
	int val;

	static const struct coef_fw coef0255[] = {
		WRITE_COEF(0x45, 0xd489), /* Set to CTIA type */
		WRITE_COEF(0x1b, 0x0c2b),
		WRITE_COEFEX(0x57, 0x03, 0x8ea6),
		{}
	};
	static const struct coef_fw coef0256[] = {
		WRITE_COEF(0x45, 0xd489), /* Set to CTIA type */
		WRITE_COEF(0x1b, 0x0e6b),
		{}
	};
	static const struct coef_fw coef0233[] = {
		WRITE_COEF(0x45, 0xd429),
		WRITE_COEF(0x1b, 0x0c2b),
		WRITE_COEF(0x32, 0x4ea3),
		{}
	};
	static const struct coef_fw coef0288[] = {
		UPDATE_COEF(0x50, 0x2000, 0x2000),
		UPDATE_COEF(0x56, 0x0006, 0x0006),
		UPDATE_COEF(0x66, 0x0008, 0),
		UPDATE_COEF(0x67, 0x2000, 0),
		{}
	};
	static const struct coef_fw coef0292[] = {
		WRITE_COEF(0x6b, 0xd429),
		WRITE_COEF(0x76, 0x0008),
		WRITE_COEF(0x18, 0x7388),
		{}
	};
	static const struct coef_fw coef0293[] = {
		WRITE_COEF(0x45, 0xd429), /* Set to ctia type */
		UPDATE_COEF(0x10, 7<<8, 7<<8), /* SET Line1 JD to 1 */
		{}
	};
	static const struct coef_fw coef0688[] = {
		WRITE_COEF(0x11, 0x0001),
		WRITE_COEF(0x15, 0x0d60),
		WRITE_COEF(0xc3, 0x0000),
		{}
	};
	static const struct coef_fw coef0225_1[] = {
		UPDATE_COEF(0x45, 0x3f<<10, 0x35<<10),
		UPDATE_COEF(0x63, 3<<14, 2<<14),
		{}
	};
	static const struct coef_fw coef0225_2[] = {
		UPDATE_COEF(0x45, 0x3f<<10, 0x35<<10),
		UPDATE_COEF(0x63, 3<<14, 1<<14),
		{}
	};

	switch (codec->core.vendor_id) {
	case 0x10ec0255:
		alc_process_coef_fw(codec, coef0255);
		break;
	case 0x10ec0230:
	case 0x10ec0236:
	case 0x10ec0256:
		alc_process_coef_fw(codec, coef0256);
		break;
	case 0x10ec0234:
	case 0x10ec0274:
	case 0x10ec0294:
		alc_write_coef_idx(codec, 0x45, 0xd689);
		break;
	case 0x10ec0233:
	case 0x10ec0283:
		alc_process_coef_fw(codec, coef0233);
		break;
	case 0x10ec0298:
		val = alc_read_coef_idx(codec, 0x50);
		if (val & (1 << 12)) {
			alc_update_coef_idx(codec, 0x8e, 0x0070, 0x0020);
			alc_update_coef_idx(codec, 0x4f, 0xfcc0, 0xd400);
			msleep(300);
		} else {
			alc_update_coef_idx(codec, 0x8e, 0x0070, 0x0010);
			alc_update_coef_idx(codec, 0x4f, 0xfcc0, 0xd400);
			msleep(300);
		}
		break;
	case 0x10ec0286:
	case 0x10ec0288:
		alc_update_coef_idx(codec, 0x4f, 0xfcc0, 0xd400);
		msleep(300);
		alc_process_coef_fw(codec, coef0288);
		break;
	case 0x10ec0292:
		alc_process_coef_fw(codec, coef0292);
		break;
	case 0x10ec0293:
		alc_process_coef_fw(codec, coef0293);
		break;
	case 0x10ec0668:
		alc_process_coef_fw(codec, coef0688);
		break;
	case 0x10ec0215:
	case 0x10ec0225:
	case 0x10ec0285:
	case 0x10ec0295:
	case 0x10ec0289:
	case 0x10ec0299:
		val = alc_read_coef_idx(codec, 0x45);
		if (val & (1 << 9))
			alc_process_coef_fw(codec, coef0225_2);
		else
			alc_process_coef_fw(codec, coef0225_1);
		break;
	case 0x10ec0867:
		alc_update_coefex_idx(codec, 0x57, 0x5, 1<<14, 0);
		break;
	}
	codec_dbg(codec, "Headset jack set to iPhone-style headset mode.\n");
}

/* Nokia type */
static void alc_headset_mode_omtp(struct hda_codec *codec)
{
	static const struct coef_fw coef0255[] = {
		WRITE_COEF(0x45, 0xe489), /* Set to OMTP Type */
		WRITE_COEF(0x1b, 0x0c2b),
		WRITE_COEFEX(0x57, 0x03, 0x8ea6),
		{}
	};
	static const struct coef_fw coef0256[] = {
		WRITE_COEF(0x45, 0xe489), /* Set to OMTP Type */
		WRITE_COEF(0x1b, 0x0e6b),
		{}
	};
	static const struct coef_fw coef0233[] = {
		WRITE_COEF(0x45, 0xe429),
		WRITE_COEF(0x1b, 0x0c2b),
		WRITE_COEF(0x32, 0x4ea3),
		{}
	};
	static const struct coef_fw coef0288[] = {
		UPDATE_COEF(0x50, 0x2000, 0x2000),
		UPDATE_COEF(0x56, 0x0006, 0x0006),
		UPDATE_COEF(0x66, 0x0008, 0),
		UPDATE_COEF(0x67, 0x2000, 0),
		{}
	};
	static const struct coef_fw coef0292[] = {
		WRITE_COEF(0x6b, 0xe429),
		WRITE_COEF(0x76, 0x0008),
		WRITE_COEF(0x18, 0x7388),
		{}
	};
	static const struct coef_fw coef0293[] = {
		WRITE_COEF(0x45, 0xe429), /* Set to omtp type */
		UPDATE_COEF(0x10, 7<<8, 7<<8), /* SET Line1 JD to 1 */
		{}
	};
	static const struct coef_fw coef0688[] = {
		WRITE_COEF(0x11, 0x0001),
		WRITE_COEF(0x15, 0x0d50),
		WRITE_COEF(0xc3, 0x0000),
		{}
	};
	static const struct coef_fw coef0225[] = {
		UPDATE_COEF(0x45, 0x3f<<10, 0x39<<10),
		UPDATE_COEF(0x63, 3<<14, 2<<14),
		{}
	};

	switch (codec->core.vendor_id) {
	case 0x10ec0255:
		alc_process_coef_fw(codec, coef0255);
		break;
	case 0x10ec0230:
	case 0x10ec0236:
	case 0x10ec0256:
		alc_process_coef_fw(codec, coef0256);
		break;
	case 0x10ec0234:
	case 0x10ec0274:
	case 0x10ec0294:
		alc_write_coef_idx(codec, 0x45, 0xe689);
		break;
	case 0x10ec0233:
	case 0x10ec0283:
		alc_process_coef_fw(codec, coef0233);
		break;
	case 0x10ec0298:
		alc_update_coef_idx(codec, 0x8e, 0x0070, 0x0010);/* Headset output enable */
		alc_update_coef_idx(codec, 0x4f, 0xfcc0, 0xe400);
		msleep(300);
		break;
	case 0x10ec0286:
	case 0x10ec0288:
		alc_update_coef_idx(codec, 0x4f, 0xfcc0, 0xe400);
		msleep(300);
		alc_process_coef_fw(codec, coef0288);
		break;
	case 0x10ec0292:
		alc_process_coef_fw(codec, coef0292);
		break;
	case 0x10ec0293:
		alc_process_coef_fw(codec, coef0293);
		break;
	case 0x10ec0668:
		alc_process_coef_fw(codec, coef0688);
		break;
	case 0x10ec0215:
	case 0x10ec0225:
	case 0x10ec0285:
	case 0x10ec0295:
	case 0x10ec0289:
	case 0x10ec0299:
		alc_process_coef_fw(codec, coef0225);
		break;
	}
	codec_dbg(codec, "Headset jack set to Nokia-style headset mode.\n");
}

static void alc_determine_headset_type(struct hda_codec *codec)
{
	int val;
	bool is_ctia = false;
	struct alc_spec *spec = codec->spec;
	static const struct coef_fw coef0255[] = {
		WRITE_COEF(0x45, 0xd089), /* combo jack auto switch control(Check type)*/
		WRITE_COEF(0x49, 0x0149), /* combo jack auto switch control(Vref
 conteol) */
		{}
	};
	static const struct coef_fw coef0288[] = {
		UPDATE_COEF(0x4f, 0xfcc0, 0xd400), /* Check Type */
		{}
	};
	static const struct coef_fw coef0298[] = {
		UPDATE_COEF(0x50, 0x2000, 0x2000),
		UPDATE_COEF(0x56, 0x0006, 0x0006),
		UPDATE_COEF(0x66, 0x0008, 0),
		UPDATE_COEF(0x67, 0x2000, 0),
		UPDATE_COEF(0x19, 0x1300, 0x1300),
		{}
	};
	static const struct coef_fw coef0293[] = {
		UPDATE_COEF(0x4a, 0x000f, 0x0008), /* Combo Jack auto detect */
		WRITE_COEF(0x45, 0xD429), /* Set to ctia type */
		{}
	};
	static const struct coef_fw coef0688[] = {
		WRITE_COEF(0x11, 0x0001),
		WRITE_COEF(0xb7, 0x802b),
		WRITE_COEF(0x15, 0x0d60),
		WRITE_COEF(0xc3, 0x0c00),
		{}
	};
	static const struct coef_fw coef0274[] = {
		UPDATE_COEF(0x4a, 0x0010, 0),
		UPDATE_COEF(0x4a, 0x8000, 0),
		WRITE_COEF(0x45, 0xd289),
		UPDATE_COEF(0x49, 0x0300, 0x0300),
		{}
	};

	if (spec->no_internal_mic_pin) {
		alc_update_coef_idx(codec, 0x45, 0xf<<12 | 1<<10, 5<<12);
		return;
	}

	switch (codec->core.vendor_id) {
	case 0x10ec0255:
		alc_process_coef_fw(codec, coef0255);
		msleep(300);
		val = alc_read_coef_idx(codec, 0x46);
		is_ctia = (val & 0x0070) == 0x0070;
		break;
	case 0x10ec0230:
	case 0x10ec0236:
	case 0x10ec0256:
		alc_write_coef_idx(codec, 0x1b, 0x0e4b);
		alc_write_coef_idx(codec, 0x06, 0x6104);
		alc_write_coefex_idx(codec, 0x57, 0x3, 0x09a3);

		snd_hda_codec_write(codec, 0x21, 0,
			    AC_VERB_SET_AMP_GAIN_MUTE, AMP_OUT_MUTE);
		msleep(80);
		snd_hda_codec_write(codec, 0x21, 0,
			    AC_VERB_SET_PIN_WIDGET_CONTROL, 0x0);

		alc_process_coef_fw(codec, coef0255);
		msleep(300);
		val = alc_read_coef_idx(codec, 0x46);
		is_ctia = (val & 0x0070) == 0x0070;

		alc_write_coefex_idx(codec, 0x57, 0x3, 0x0da3);
		alc_update_coefex_idx(codec, 0x57, 0x5, 1<<14, 0);

		snd_hda_codec_write(codec, 0x21, 0,
			    AC_VERB_SET_PIN_WIDGET_CONTROL, PIN_OUT);
		msleep(80);
		snd_hda_codec_write(codec, 0x21, 0,
			    AC_VERB_SET_AMP_GAIN_MUTE, AMP_OUT_UNMUTE);
		break;
	case 0x10ec0234:
	case 0x10ec0274:
	case 0x10ec0294:
		alc_process_coef_fw(codec, coef0274);
		msleep(850);
		val = alc_read_coef_idx(codec, 0x46);
		is_ctia = (val & 0x00f0) == 0x00f0;
		break;
	case 0x10ec0233:
	case 0x10ec0283:
		alc_write_coef_idx(codec, 0x45, 0xd029);
		msleep(300);
		val = alc_read_coef_idx(codec, 0x46);
		is_ctia = (val & 0x0070) == 0x0070;
		break;
	case 0x10ec0298:
		snd_hda_codec_write(codec, 0x21, 0,
			    AC_VERB_SET_AMP_GAIN_MUTE, AMP_OUT_MUTE);
		msleep(100);
		snd_hda_codec_write(codec, 0x21, 0,
			    AC_VERB_SET_PIN_WIDGET_CONTROL, 0x0);
		msleep(200);

		val = alc_read_coef_idx(codec, 0x50);
		if (val & (1 << 12)) {
			alc_update_coef_idx(codec, 0x8e, 0x0070, 0x0020);
			alc_process_coef_fw(codec, coef0288);
			msleep(350);
			val = alc_read_coef_idx(codec, 0x50);
			is_ctia = (val & 0x0070) == 0x0070;
		} else {
			alc_update_coef_idx(codec, 0x8e, 0x0070, 0x0010);
			alc_process_coef_fw(codec, coef0288);
			msleep(350);
			val = alc_read_coef_idx(codec, 0x50);
			is_ctia = (val & 0x0070) == 0x0070;
		}
		alc_process_coef_fw(codec, coef0298);
		snd_hda_codec_write(codec, 0x21, 0,
			    AC_VERB_SET_PIN_WIDGET_CONTROL, PIN_HP);
		msleep(75);
		snd_hda_codec_write(codec, 0x21, 0,
			    AC_VERB_SET_AMP_GAIN_MUTE, AMP_OUT_UNMUTE);
		break;
	case 0x10ec0286:
	case 0x10ec0288:
		alc_process_coef_fw(codec, coef0288);
		msleep(350);
		val = alc_read_coef_idx(codec, 0x50);
		is_ctia = (val & 0x0070) == 0x0070;
		break;
	case 0x10ec0292:
		alc_write_coef_idx(codec, 0x6b, 0xd429);
		msleep(300);
		val = alc_read_coef_idx(codec, 0x6c);
		is_ctia = (val & 0x001c) == 0x001c;
		break;
	case 0x10ec0293:
		alc_process_coef_fw(codec, coef0293);
		msleep(300);
		val = alc_read_coef_idx(codec, 0x46);
		is_ctia = (val & 0x0070) == 0x0070;
		break;
	case 0x10ec0668:
		alc_process_coef_fw(codec, coef0688);
		msleep(300);
		val = alc_read_coef_idx(codec, 0xbe);
		is_ctia = (val & 0x1c02) == 0x1c02;
		break;
	case 0x10ec0215:
	case 0x10ec0225:
	case 0x10ec0285:
	case 0x10ec0295:
	case 0x10ec0289:
	case 0x10ec0299:
		snd_hda_codec_write(codec, 0x21, 0,
			    AC_VERB_SET_AMP_GAIN_MUTE, AMP_OUT_MUTE);
		msleep(80);
		snd_hda_codec_write(codec, 0x21, 0,
			    AC_VERB_SET_PIN_WIDGET_CONTROL, 0x0);

		alc_process_coef_fw(codec, alc225_pre_hsmode);
		alc_update_coef_idx(codec, 0x67, 0xf000, 0x1000);
		val = alc_read_coef_idx(codec, 0x45);
		if (val & (1 << 9)) {
			alc_update_coef_idx(codec, 0x45, 0x3f<<10, 0x34<<10);
			alc_update_coef_idx(codec, 0x49, 3<<8, 2<<8);
			msleep(800);
			val = alc_read_coef_idx(codec, 0x46);
			is_ctia = (val & 0x00f0) == 0x00f0;
		} else {
			alc_update_coef_idx(codec, 0x45, 0x3f<<10, 0x34<<10);
			alc_update_coef_idx(codec, 0x49, 3<<8, 1<<8);
			msleep(800);
			val = alc_read_coef_idx(codec, 0x46);
			is_ctia = (val & 0x00f0) == 0x00f0;
		}
		alc_update_coef_idx(codec, 0x4a, 7<<6, 7<<6);
		alc_update_coef_idx(codec, 0x4a, 3<<4, 3<<4);
		alc_update_coef_idx(codec, 0x67, 0xf000, 0x3000);

		snd_hda_codec_write(codec, 0x21, 0,
			    AC_VERB_SET_PIN_WIDGET_CONTROL, PIN_OUT);
		msleep(80);
		snd_hda_codec_write(codec, 0x21, 0,
			    AC_VERB_SET_AMP_GAIN_MUTE, AMP_OUT_UNMUTE);
		break;
	case 0x10ec0867:
		is_ctia = true;
		break;
	}

	codec_dbg(codec, "Headset jack detected iPhone-style headset: %s\n",
		    is_ctia ? "yes" : "no");
	spec->current_headset_type = is_ctia ? ALC_HEADSET_TYPE_CTIA : ALC_HEADSET_TYPE_OMTP;
}

static void alc_update_headset_mode(struct hda_codec *codec)
{
	struct alc_spec *spec = codec->spec;

	hda_nid_t mux_pin = spec->gen.imux_pins[spec->gen.cur_mux[0]];
	hda_nid_t hp_pin = alc_get_hp_pin(spec);

	int new_headset_mode;

	if (!snd_hda_jack_detect(codec, hp_pin))
		new_headset_mode = ALC_HEADSET_MODE_UNPLUGGED;
	else if (mux_pin == spec->headset_mic_pin)
		new_headset_mode = ALC_HEADSET_MODE_HEADSET;
	else if (mux_pin == spec->headphone_mic_pin)
		new_headset_mode = ALC_HEADSET_MODE_MIC;
	else
		new_headset_mode = ALC_HEADSET_MODE_HEADPHONE;

	if (new_headset_mode == spec->current_headset_mode) {
		snd_hda_gen_update_outputs(codec);
		return;
	}

	switch (new_headset_mode) {
	case ALC_HEADSET_MODE_UNPLUGGED:
		alc_headset_mode_unplugged(codec);
		spec->current_headset_mode = ALC_HEADSET_MODE_UNKNOWN;
		spec->current_headset_type = ALC_HEADSET_TYPE_UNKNOWN;
		spec->gen.hp_jack_present = false;
		break;
	case ALC_HEADSET_MODE_HEADSET:
		if (spec->current_headset_type == ALC_HEADSET_TYPE_UNKNOWN)
			alc_determine_headset_type(codec);
		if (spec->current_headset_type == ALC_HEADSET_TYPE_CTIA)
			alc_headset_mode_ctia(codec);
		else if (spec->current_headset_type == ALC_HEADSET_TYPE_OMTP)
			alc_headset_mode_omtp(codec);
		spec->gen.hp_jack_present = true;
		break;
	case ALC_HEADSET_MODE_MIC:
		alc_headset_mode_mic_in(codec, hp_pin, spec->headphone_mic_pin);
		spec->gen.hp_jack_present = false;
		break;
	case ALC_HEADSET_MODE_HEADPHONE:
		alc_headset_mode_default(codec);
		spec->gen.hp_jack_present = true;
		break;
	}
	if (new_headset_mode != ALC_HEADSET_MODE_MIC) {
		snd_hda_set_pin_ctl_cache(codec, hp_pin,
					  AC_PINCTL_OUT_EN | AC_PINCTL_HP_EN);
		if (spec->headphone_mic_pin && spec->headphone_mic_pin != hp_pin)
			snd_hda_set_pin_ctl_cache(codec, spec->headphone_mic_pin,
						  PIN_VREFHIZ);
	}
	spec->current_headset_mode = new_headset_mode;

	snd_hda_gen_update_outputs(codec);
}

static void alc_update_headset_mode_hook(struct hda_codec *codec,
					 struct snd_kcontrol *kcontrol,
					 struct snd_ctl_elem_value *ucontrol)
{
	alc_update_headset_mode(codec);
}

static void alc_update_headset_jack_cb(struct hda_codec *codec,
				       struct hda_jack_callback *jack)
{
	snd_hda_gen_hp_automute(codec, jack);
	alc_update_headset_mode(codec);
}

static void alc_probe_headset_mode(struct hda_codec *codec)
{
	int i;
	struct alc_spec *spec = codec->spec;
	struct auto_pin_cfg *cfg = &spec->gen.autocfg;

	/* Find mic pins */
	for (i = 0; i < cfg->num_inputs; i++) {
		if (cfg->inputs[i].is_headset_mic && !spec->headset_mic_pin)
			spec->headset_mic_pin = cfg->inputs[i].pin;
		if (cfg->inputs[i].is_headphone_mic && !spec->headphone_mic_pin)
			spec->headphone_mic_pin = cfg->inputs[i].pin;
	}

	WARN_ON(spec->gen.cap_sync_hook);
	spec->gen.cap_sync_hook = alc_update_headset_mode_hook;
	spec->gen.automute_hook = alc_update_headset_mode;
	spec->gen.hp_automute_hook = alc_update_headset_jack_cb;
}

static void alc_fixup_headset_mode(struct hda_codec *codec,
				const struct hda_fixup *fix, int action)
{
	struct alc_spec *spec = codec->spec;

	switch (action) {
	case HDA_FIXUP_ACT_PRE_PROBE:
		spec->parse_flags |= HDA_PINCFG_HEADSET_MIC | HDA_PINCFG_HEADPHONE_MIC;
		break;
	case HDA_FIXUP_ACT_PROBE:
		alc_probe_headset_mode(codec);
		break;
	case HDA_FIXUP_ACT_INIT:
		if (is_s3_resume(codec) || is_s4_resume(codec)) {
			spec->current_headset_mode = ALC_HEADSET_MODE_UNKNOWN;
			spec->current_headset_type = ALC_HEADSET_TYPE_UNKNOWN;
		}
		alc_update_headset_mode(codec);
		break;
	}
}

static void alc_fixup_headset_mode_no_hp_mic(struct hda_codec *codec,
				const struct hda_fixup *fix, int action)
{
	if (action == HDA_FIXUP_ACT_PRE_PROBE) {
		struct alc_spec *spec = codec->spec;
		spec->parse_flags |= HDA_PINCFG_HEADSET_MIC;
	}
	else
		alc_fixup_headset_mode(codec, fix, action);
}

static void alc255_set_default_jack_type(struct hda_codec *codec)
{
	/* Set to iphone type */
	static const struct coef_fw alc255fw[] = {
		WRITE_COEF(0x1b, 0x880b),
		WRITE_COEF(0x45, 0xd089),
		WRITE_COEF(0x1b, 0x080b),
		WRITE_COEF(0x46, 0x0004),
		WRITE_COEF(0x1b, 0x0c0b),
		{}
	};
	static const struct coef_fw alc256fw[] = {
		WRITE_COEF(0x1b, 0x884b),
		WRITE_COEF(0x45, 0xd089),
		WRITE_COEF(0x1b, 0x084b),
		WRITE_COEF(0x46, 0x0004),
		WRITE_COEF(0x1b, 0x0c4b),
		{}
	};
	switch (codec->core.vendor_id) {
	case 0x10ec0255:
		alc_process_coef_fw(codec, alc255fw);
		break;
	case 0x10ec0230:
	case 0x10ec0236:
	case 0x10ec0256:
		alc_process_coef_fw(codec, alc256fw);
		break;
	}
	msleep(30);
}

static void alc_fixup_headset_mode_alc255(struct hda_codec *codec,
				const struct hda_fixup *fix, int action)
{
	if (action == HDA_FIXUP_ACT_PRE_PROBE) {
		alc255_set_default_jack_type(codec);
	}
	alc_fixup_headset_mode(codec, fix, action);
}

static void alc_fixup_headset_mode_alc255_no_hp_mic(struct hda_codec *codec,
				const struct hda_fixup *fix, int action)
{
	if (action == HDA_FIXUP_ACT_PRE_PROBE) {
		struct alc_spec *spec = codec->spec;
		spec->parse_flags |= HDA_PINCFG_HEADSET_MIC;
		alc255_set_default_jack_type(codec);
	} 
	else
		alc_fixup_headset_mode(codec, fix, action);
}

static void alc288_update_headset_jack_cb(struct hda_codec *codec,
				       struct hda_jack_callback *jack)
{
	struct alc_spec *spec = codec->spec;

	alc_update_headset_jack_cb(codec, jack);
	/* Headset Mic enable or disable, only for Dell Dino */
	alc_update_gpio_data(codec, 0x40, spec->gen.hp_jack_present);
}

static void alc_fixup_headset_mode_dell_alc288(struct hda_codec *codec,
				const struct hda_fixup *fix, int action)
{
	alc_fixup_headset_mode(codec, fix, action);
	if (action == HDA_FIXUP_ACT_PROBE) {
		struct alc_spec *spec = codec->spec;
		/* toggled via hp_automute_hook */
		spec->gpio_mask |= 0x40;
		spec->gpio_dir |= 0x40;
		spec->gen.hp_automute_hook = alc288_update_headset_jack_cb;
	}
}

static void alc_fixup_auto_mute_via_amp(struct hda_codec *codec,
					const struct hda_fixup *fix, int action)
{
	if (action == HDA_FIXUP_ACT_PRE_PROBE) {
		struct alc_spec *spec = codec->spec;
		spec->gen.auto_mute_via_amp = 1;
	}
}

static void alc_fixup_no_shutup(struct hda_codec *codec,
				const struct hda_fixup *fix, int action)
{
	if (action == HDA_FIXUP_ACT_PRE_PROBE) {
		struct alc_spec *spec = codec->spec;
		spec->no_shutup_pins = 1;
	}
}

static void alc_fixup_disable_aamix(struct hda_codec *codec,
				    const struct hda_fixup *fix, int action)
{
	if (action == HDA_FIXUP_ACT_PRE_PROBE) {
		struct alc_spec *spec = codec->spec;
		/* Disable AA-loopback as it causes white noise */
		spec->gen.mixer_nid = 0;
	}
}

/* fixup for Thinkpad docks: add dock pins, avoid HP parser fixup */
static void alc_fixup_tpt440_dock(struct hda_codec *codec,
				  const struct hda_fixup *fix, int action)
{
	static const struct hda_pintbl pincfgs[] = {
		{ 0x16, 0x21211010 }, /* dock headphone */
		{ 0x19, 0x21a11010 }, /* dock mic */
		{ }
	};
	struct alc_spec *spec = codec->spec;

	if (action == HDA_FIXUP_ACT_PRE_PROBE) {
		spec->reboot_notify = snd_hda_gen_reboot_notify; /* reduce noise */
		spec->parse_flags = HDA_PINCFG_NO_HP_FIXUP;
		codec->power_save_node = 0; /* avoid click noises */
		snd_hda_apply_pincfgs(codec, pincfgs);
	}
}

static void alc_fixup_tpt470_dock(struct hda_codec *codec,
				  const struct hda_fixup *fix, int action)
{
	static const struct hda_pintbl pincfgs[] = {
		{ 0x17, 0x21211010 }, /* dock headphone */
		{ 0x19, 0x21a11010 }, /* dock mic */
		{ }
	};
	struct alc_spec *spec = codec->spec;

	if (action == HDA_FIXUP_ACT_PRE_PROBE) {
		spec->parse_flags = HDA_PINCFG_NO_HP_FIXUP;
		snd_hda_apply_pincfgs(codec, pincfgs);
	} else if (action == HDA_FIXUP_ACT_INIT) {
		/* Enable DOCK device */
		snd_hda_codec_write(codec, 0x17, 0,
			    AC_VERB_SET_CONFIG_DEFAULT_BYTES_3, 0);
		/* Enable DOCK device */
		snd_hda_codec_write(codec, 0x19, 0,
			    AC_VERB_SET_CONFIG_DEFAULT_BYTES_3, 0);
	}
}

static void alc_fixup_tpt470_dacs(struct hda_codec *codec,
				  const struct hda_fixup *fix, int action)
{
	/* Assure the speaker pin to be coupled with DAC NID 0x03; otherwise
	 * the speaker output becomes too low by some reason on Thinkpads with
	 * ALC298 codec
	 */
	static const hda_nid_t preferred_pairs[] = {
		0x14, 0x03, 0x17, 0x02, 0x21, 0x02,
		0
	};
	struct alc_spec *spec = codec->spec;

	if (action == HDA_FIXUP_ACT_PRE_PROBE)
		spec->gen.preferred_dacs = preferred_pairs;
}

static void alc295_fixup_asus_dacs(struct hda_codec *codec,
				   const struct hda_fixup *fix, int action)
{
	static const hda_nid_t preferred_pairs[] = {
		0x17, 0x02, 0x21, 0x03, 0
	};
	struct alc_spec *spec = codec->spec;

	if (action == HDA_FIXUP_ACT_PRE_PROBE)
		spec->gen.preferred_dacs = preferred_pairs;
}

static void alc_shutup_dell_xps13(struct hda_codec *codec)
{
	struct alc_spec *spec = codec->spec;
	int hp_pin = alc_get_hp_pin(spec);

	/* Prevent pop noises when headphones are plugged in */
	snd_hda_codec_write(codec, hp_pin, 0,
			    AC_VERB_SET_AMP_GAIN_MUTE, AMP_OUT_MUTE);
	msleep(20);
}

static void alc_fixup_dell_xps13(struct hda_codec *codec,
				const struct hda_fixup *fix, int action)
{
	struct alc_spec *spec = codec->spec;
	struct hda_input_mux *imux = &spec->gen.input_mux;
	int i;

	switch (action) {
	case HDA_FIXUP_ACT_PRE_PROBE:
		/* mic pin 0x19 must be initialized with Vref Hi-Z, otherwise
		 * it causes a click noise at start up
		 */
		snd_hda_codec_set_pin_target(codec, 0x19, PIN_VREFHIZ);
		spec->shutup = alc_shutup_dell_xps13;
		break;
	case HDA_FIXUP_ACT_PROBE:
		/* Make the internal mic the default input source. */
		for (i = 0; i < imux->num_items; i++) {
			if (spec->gen.imux_pins[i] == 0x12) {
				spec->gen.cur_mux[0] = i;
				break;
			}
		}
		break;
	}
}

static void alc_fixup_headset_mode_alc662(struct hda_codec *codec,
				const struct hda_fixup *fix, int action)
{
	struct alc_spec *spec = codec->spec;

	if (action == HDA_FIXUP_ACT_PRE_PROBE) {
		spec->parse_flags |= HDA_PINCFG_HEADSET_MIC;
		spec->gen.hp_mic = 1; /* Mic-in is same pin as headphone */

		/* Disable boost for mic-in permanently. (This code is only called
		   from quirks that guarantee that the headphone is at NID 0x1b.) */
		snd_hda_codec_write(codec, 0x1b, 0, AC_VERB_SET_AMP_GAIN_MUTE, 0x7000);
		snd_hda_override_wcaps(codec, 0x1b, get_wcaps(codec, 0x1b) & ~AC_WCAP_IN_AMP);
	} else
		alc_fixup_headset_mode(codec, fix, action);
}

static void alc_fixup_headset_mode_alc668(struct hda_codec *codec,
				const struct hda_fixup *fix, int action)
{
	if (action == HDA_FIXUP_ACT_PRE_PROBE) {
		alc_write_coef_idx(codec, 0xc4, 0x8000);
		alc_update_coef_idx(codec, 0xc2, ~0xfe, 0);
		snd_hda_set_pin_ctl_cache(codec, 0x18, 0);
	}
	alc_fixup_headset_mode(codec, fix, action);
}

/* Returns the nid of the external mic input pin, or 0 if it cannot be found. */
static int find_ext_mic_pin(struct hda_codec *codec)
{
	struct alc_spec *spec = codec->spec;
	struct auto_pin_cfg *cfg = &spec->gen.autocfg;
	hda_nid_t nid;
	unsigned int defcfg;
	int i;

	for (i = 0; i < cfg->num_inputs; i++) {
		if (cfg->inputs[i].type != AUTO_PIN_MIC)
			continue;
		nid = cfg->inputs[i].pin;
		defcfg = snd_hda_codec_get_pincfg(codec, nid);
		if (snd_hda_get_input_pin_attr(defcfg) == INPUT_PIN_ATTR_INT)
			continue;
		return nid;
	}

	return 0;
}

static void alc271_hp_gate_mic_jack(struct hda_codec *codec,
				    const struct hda_fixup *fix,
				    int action)
{
	struct alc_spec *spec = codec->spec;

	if (action == HDA_FIXUP_ACT_PROBE) {
		int mic_pin = find_ext_mic_pin(codec);
		int hp_pin = alc_get_hp_pin(spec);

		if (snd_BUG_ON(!mic_pin || !hp_pin))
			return;
		snd_hda_jack_set_gating_jack(codec, mic_pin, hp_pin);
	}
}

static void alc269_fixup_limit_int_mic_boost(struct hda_codec *codec,
					     const struct hda_fixup *fix,
					     int action)
{
	struct alc_spec *spec = codec->spec;
	struct auto_pin_cfg *cfg = &spec->gen.autocfg;
	int i;

	/* The mic boosts on level 2 and 3 are too noisy
	   on the internal mic input.
	   Therefore limit the boost to 0 or 1. */

	if (action != HDA_FIXUP_ACT_PROBE)
		return;

	for (i = 0; i < cfg->num_inputs; i++) {
		hda_nid_t nid = cfg->inputs[i].pin;
		unsigned int defcfg;
		if (cfg->inputs[i].type != AUTO_PIN_MIC)
			continue;
		defcfg = snd_hda_codec_get_pincfg(codec, nid);
		if (snd_hda_get_input_pin_attr(defcfg) != INPUT_PIN_ATTR_INT)
			continue;

		snd_hda_override_amp_caps(codec, nid, HDA_INPUT,
					  (0x00 << AC_AMPCAP_OFFSET_SHIFT) |
					  (0x01 << AC_AMPCAP_NUM_STEPS_SHIFT) |
					  (0x2f << AC_AMPCAP_STEP_SIZE_SHIFT) |
					  (0 << AC_AMPCAP_MUTE_SHIFT));
	}
}

static void alc283_hp_automute_hook(struct hda_codec *codec,
				    struct hda_jack_callback *jack)
{
	struct alc_spec *spec = codec->spec;
	int vref;

	msleep(200);
	snd_hda_gen_hp_automute(codec, jack);

	vref = spec->gen.hp_jack_present ? PIN_VREF80 : 0;

	msleep(600);
	snd_hda_codec_write(codec, 0x19, 0, AC_VERB_SET_PIN_WIDGET_CONTROL,
			    vref);
}

static void alc283_fixup_chromebook(struct hda_codec *codec,
				    const struct hda_fixup *fix, int action)
{
	struct alc_spec *spec = codec->spec;

	switch (action) {
	case HDA_FIXUP_ACT_PRE_PROBE:
		snd_hda_override_wcaps(codec, 0x03, 0);
		/* Disable AA-loopback as it causes white noise */
		spec->gen.mixer_nid = 0;
		break;
	case HDA_FIXUP_ACT_INIT:
		/* MIC2-VREF control */
		/* Set to manual mode */
		alc_update_coef_idx(codec, 0x06, 0x000c, 0);
		/* Enable Line1 input control by verb */
		alc_update_coef_idx(codec, 0x1a, 0, 1 << 4);
		break;
	}
}

static void alc283_fixup_sense_combo_jack(struct hda_codec *codec,
				    const struct hda_fixup *fix, int action)
{
	struct alc_spec *spec = codec->spec;

	switch (action) {
	case HDA_FIXUP_ACT_PRE_PROBE:
		spec->gen.hp_automute_hook = alc283_hp_automute_hook;
		break;
	case HDA_FIXUP_ACT_INIT:
		/* MIC2-VREF control */
		/* Set to manual mode */
		alc_update_coef_idx(codec, 0x06, 0x000c, 0);
		break;
	}
}

/* mute tablet speaker pin (0x14) via dock plugging in addition */
static void asus_tx300_automute(struct hda_codec *codec)
{
	struct alc_spec *spec = codec->spec;
	snd_hda_gen_update_outputs(codec);
	if (snd_hda_jack_detect(codec, 0x1b))
		spec->gen.mute_bits |= (1ULL << 0x14);
}

static void alc282_fixup_asus_tx300(struct hda_codec *codec,
				    const struct hda_fixup *fix, int action)
{
	struct alc_spec *spec = codec->spec;
	static const struct hda_pintbl dock_pins[] = {
		{ 0x1b, 0x21114000 }, /* dock speaker pin */
		{}
	};

	switch (action) {
	case HDA_FIXUP_ACT_PRE_PROBE:
		spec->init_amp = ALC_INIT_DEFAULT;
		/* TX300 needs to set up GPIO2 for the speaker amp */
		alc_setup_gpio(codec, 0x04);
		snd_hda_apply_pincfgs(codec, dock_pins);
		spec->gen.auto_mute_via_amp = 1;
		spec->gen.automute_hook = asus_tx300_automute;
		snd_hda_jack_detect_enable_callback(codec, 0x1b,
						    snd_hda_gen_hp_automute);
		break;
	case HDA_FIXUP_ACT_PROBE:
		spec->init_amp = ALC_INIT_DEFAULT;
		break;
	case HDA_FIXUP_ACT_BUILD:
		/* this is a bit tricky; give more sane names for the main
		 * (tablet) speaker and the dock speaker, respectively
		 */
		rename_ctl(codec, "Speaker Playback Switch",
			   "Dock Speaker Playback Switch");
		rename_ctl(codec, "Bass Speaker Playback Switch",
			   "Speaker Playback Switch");
		break;
	}
}

static void alc290_fixup_mono_speakers(struct hda_codec *codec,
				       const struct hda_fixup *fix, int action)
{
	if (action == HDA_FIXUP_ACT_PRE_PROBE) {
		/* DAC node 0x03 is giving mono output. We therefore want to
		   make sure 0x14 (front speaker) and 0x15 (headphones) use the
		   stereo DAC, while leaving 0x17 (bass speaker) for node 0x03. */
		static const hda_nid_t conn1[] = { 0x0c };
		snd_hda_override_conn_list(codec, 0x14, ARRAY_SIZE(conn1), conn1);
		snd_hda_override_conn_list(codec, 0x15, ARRAY_SIZE(conn1), conn1);
	}
}

static void alc298_fixup_speaker_volume(struct hda_codec *codec,
					const struct hda_fixup *fix, int action)
{
	if (action == HDA_FIXUP_ACT_PRE_PROBE) {
		/* The speaker is routed to the Node 0x06 by a mistake, as a result
		   we can't adjust the speaker's volume since this node does not has
		   Amp-out capability. we change the speaker's route to:
		   Node 0x02 (Audio Output) -> Node 0x0c (Audio Mixer) -> Node 0x17 (
		   Pin Complex), since Node 0x02 has Amp-out caps, we can adjust
		   speaker's volume now. */

		static const hda_nid_t conn1[] = { 0x0c };
		snd_hda_override_conn_list(codec, 0x17, ARRAY_SIZE(conn1), conn1);
	}
}

/* disable DAC3 (0x06) selection on NID 0x17 as it has no volume amp control */
static void alc295_fixup_disable_dac3(struct hda_codec *codec,
				      const struct hda_fixup *fix, int action)
{
	if (action == HDA_FIXUP_ACT_PRE_PROBE) {
		static const hda_nid_t conn[] = { 0x02, 0x03 };
		snd_hda_override_conn_list(codec, 0x17, ARRAY_SIZE(conn), conn);
	}
}

/* force NID 0x17 (Bass Speaker) to DAC1 to share it with the main speaker */
static void alc285_fixup_speaker2_to_dac1(struct hda_codec *codec,
					  const struct hda_fixup *fix, int action)
{
	if (action == HDA_FIXUP_ACT_PRE_PROBE) {
		static const hda_nid_t conn[] = { 0x02 };
		snd_hda_override_conn_list(codec, 0x17, ARRAY_SIZE(conn), conn);
	}
}

/* Hook to update amp GPIO4 for automute */
static void alc280_hp_gpio4_automute_hook(struct hda_codec *codec,
					  struct hda_jack_callback *jack)
{
	struct alc_spec *spec = codec->spec;

	snd_hda_gen_hp_automute(codec, jack);
	/* mute_led_polarity is set to 0, so we pass inverted value here */
	alc_update_gpio_led(codec, 0x10, spec->mute_led_polarity,
			    !spec->gen.hp_jack_present);
}

/* Manage GPIOs for HP EliteBook Folio 9480m.
 *
 * GPIO4 is the headphone amplifier power control
 * GPIO3 is the audio output mute indicator LED
 */

static void alc280_fixup_hp_9480m(struct hda_codec *codec,
				  const struct hda_fixup *fix,
				  int action)
{
	struct alc_spec *spec = codec->spec;

	alc_fixup_hp_gpio_led(codec, action, 0x08, 0);
	if (action == HDA_FIXUP_ACT_PRE_PROBE) {
		/* amp at GPIO4; toggled via alc280_hp_gpio4_automute_hook() */
		spec->gpio_mask |= 0x10;
		spec->gpio_dir |= 0x10;
		spec->gen.hp_automute_hook = alc280_hp_gpio4_automute_hook;
	}
}

static void alc275_fixup_gpio4_off(struct hda_codec *codec,
				   const struct hda_fixup *fix,
				   int action)
{
	struct alc_spec *spec = codec->spec;

	if (action == HDA_FIXUP_ACT_PRE_PROBE) {
		spec->gpio_mask |= 0x04;
		spec->gpio_dir |= 0x04;
		/* set data bit low */
	}
}

/* Quirk for Thinkpad X1 7th and 8th Gen
 * The following fixed routing needed
 * DAC1 (NID 0x02) -> Speaker (NID 0x14); some eq applied secretly
 * DAC2 (NID 0x03) -> Bass (NID 0x17) & Headphone (NID 0x21); sharing a DAC
 * DAC3 (NID 0x06) -> Unused, due to the lack of volume amp
 */
static void alc285_fixup_thinkpad_x1_gen7(struct hda_codec *codec,
					  const struct hda_fixup *fix, int action)
{
	static const hda_nid_t conn[] = { 0x02, 0x03 }; /* exclude 0x06 */
	static const hda_nid_t preferred_pairs[] = {
		0x14, 0x02, 0x17, 0x03, 0x21, 0x03, 0
	};
	struct alc_spec *spec = codec->spec;

	switch (action) {
	case HDA_FIXUP_ACT_PRE_PROBE:
		snd_hda_override_conn_list(codec, 0x17, ARRAY_SIZE(conn), conn);
		spec->gen.preferred_dacs = preferred_pairs;
		break;
	case HDA_FIXUP_ACT_BUILD:
		/* The generic parser creates somewhat unintuitive volume ctls
		 * with the fixed routing above, and the shared DAC2 may be
		 * confusing for PA.
		 * Rename those to unique names so that PA doesn't touch them
		 * and use only Master volume.
		 */
		rename_ctl(codec, "Front Playback Volume", "DAC1 Playback Volume");
		rename_ctl(codec, "Bass Speaker Playback Volume", "DAC2 Playback Volume");
		break;
	}
}

static void alc233_alc662_fixup_lenovo_dual_codecs(struct hda_codec *codec,
					 const struct hda_fixup *fix,
					 int action)
{
	alc_fixup_dual_codecs(codec, fix, action);
	switch (action) {
	case HDA_FIXUP_ACT_PRE_PROBE:
		/* override card longname to provide a unique UCM profile */
		strcpy(codec->card->longname, "HDAudio-Lenovo-DualCodecs");
		break;
	case HDA_FIXUP_ACT_BUILD:
		/* rename Capture controls depending on the codec */
		rename_ctl(codec, "Capture Volume",
			   codec->addr == 0 ?
			   "Rear-Panel Capture Volume" :
			   "Front-Panel Capture Volume");
		rename_ctl(codec, "Capture Switch",
			   codec->addr == 0 ?
			   "Rear-Panel Capture Switch" :
			   "Front-Panel Capture Switch");
		break;
	}
}

static void alc225_fixup_s3_pop_noise(struct hda_codec *codec,
				      const struct hda_fixup *fix, int action)
{
	if (action != HDA_FIXUP_ACT_PRE_PROBE)
		return;

	codec->power_save_node = 1;
}

/* Forcibly assign NID 0x03 to HP/LO while NID 0x02 to SPK for EQ */
static void alc274_fixup_bind_dacs(struct hda_codec *codec,
				    const struct hda_fixup *fix, int action)
{
	struct alc_spec *spec = codec->spec;
	static const hda_nid_t preferred_pairs[] = {
		0x21, 0x03, 0x1b, 0x03, 0x16, 0x02,
		0
	};

	if (action != HDA_FIXUP_ACT_PRE_PROBE)
		return;

	spec->gen.preferred_dacs = preferred_pairs;
	spec->gen.auto_mute_via_amp = 1;
	codec->power_save_node = 0;
}

/* avoid DAC 0x06 for bass speaker 0x17; it has no volume control */
static void alc289_fixup_asus_ga401(struct hda_codec *codec,
				    const struct hda_fixup *fix, int action)
{
	static const hda_nid_t preferred_pairs[] = {
		0x14, 0x02, 0x17, 0x02, 0x21, 0x03, 0
	};
	struct alc_spec *spec = codec->spec;

	if (action == HDA_FIXUP_ACT_PRE_PROBE) {
		spec->gen.preferred_dacs = preferred_pairs;
		spec->gen.obey_preferred_dacs = 1;
	}
}

/* The DAC of NID 0x3 will introduce click/pop noise on headphones, so invalidate it */
static void alc285_fixup_invalidate_dacs(struct hda_codec *codec,
			      const struct hda_fixup *fix, int action)
{
	if (action != HDA_FIXUP_ACT_PRE_PROBE)
		return;

	snd_hda_override_wcaps(codec, 0x03, 0);
}

static void alc_combo_jack_hp_jd_restart(struct hda_codec *codec)
{
	switch (codec->core.vendor_id) {
	case 0x10ec0274:
	case 0x10ec0294:
	case 0x10ec0225:
	case 0x10ec0295:
	case 0x10ec0299:
		alc_update_coef_idx(codec, 0x4a, 0x8000, 1 << 15); /* Reset HP JD */
		alc_update_coef_idx(codec, 0x4a, 0x8000, 0 << 15);
		break;
	case 0x10ec0230:
	case 0x10ec0235:
	case 0x10ec0236:
	case 0x10ec0255:
	case 0x10ec0256:
		alc_update_coef_idx(codec, 0x1b, 0x8000, 1 << 15); /* Reset HP JD */
		alc_update_coef_idx(codec, 0x1b, 0x8000, 0 << 15);
		break;
	}
}

static void alc295_fixup_chromebook(struct hda_codec *codec,
				    const struct hda_fixup *fix, int action)
{
	struct alc_spec *spec = codec->spec;

	switch (action) {
	case HDA_FIXUP_ACT_PRE_PROBE:
		spec->ultra_low_power = true;
		break;
	case HDA_FIXUP_ACT_INIT:
		alc_combo_jack_hp_jd_restart(codec);
		break;
	}
}

static void alc_fixup_disable_mic_vref(struct hda_codec *codec,
				  const struct hda_fixup *fix, int action)
{
	if (action == HDA_FIXUP_ACT_PRE_PROBE)
		snd_hda_codec_set_pin_target(codec, 0x19, PIN_VREFHIZ);
}


static void alc294_gx502_toggle_output(struct hda_codec *codec,
					struct hda_jack_callback *cb)
{
	/* The Windows driver sets the codec up in a very different way where
	 * it appears to leave 0x10 = 0x8a20 set. For Linux we need to toggle it
	 */
	if (snd_hda_jack_detect_state(codec, 0x21) == HDA_JACK_PRESENT)
		alc_write_coef_idx(codec, 0x10, 0x8a20);
	else
		alc_write_coef_idx(codec, 0x10, 0x0a20);
}

static void alc294_fixup_gx502_hp(struct hda_codec *codec,
					const struct hda_fixup *fix, int action)
{
	/* Pin 0x21: headphones/headset mic */
	if (!is_jack_detectable(codec, 0x21))
		return;

	switch (action) {
	case HDA_FIXUP_ACT_PRE_PROBE:
		snd_hda_jack_detect_enable_callback(codec, 0x21,
				alc294_gx502_toggle_output);
		break;
	case HDA_FIXUP_ACT_INIT:
		/* Make sure to start in a correct state, i.e. if
		 * headphones have been plugged in before powering up the system
		 */
		alc294_gx502_toggle_output(codec, NULL);
		break;
	}
}

static void alc294_gu502_toggle_output(struct hda_codec *codec,
				       struct hda_jack_callback *cb)
{
	/* Windows sets 0x10 to 0x8420 for Node 0x20 which is
	 * responsible from changes between speakers and headphones
	 */
	if (snd_hda_jack_detect_state(codec, 0x21) == HDA_JACK_PRESENT)
		alc_write_coef_idx(codec, 0x10, 0x8420);
	else
		alc_write_coef_idx(codec, 0x10, 0x0a20);
}

static void alc294_fixup_gu502_hp(struct hda_codec *codec,
				  const struct hda_fixup *fix, int action)
{
	if (!is_jack_detectable(codec, 0x21))
		return;

	switch (action) {
	case HDA_FIXUP_ACT_PRE_PROBE:
		snd_hda_jack_detect_enable_callback(codec, 0x21,
				alc294_gu502_toggle_output);
		break;
	case HDA_FIXUP_ACT_INIT:
		alc294_gu502_toggle_output(codec, NULL);
		break;
	}
}

static void  alc285_fixup_hp_gpio_amp_init(struct hda_codec *codec,
			      const struct hda_fixup *fix, int action)
{
	if (action != HDA_FIXUP_ACT_INIT)
		return;

	msleep(100);
	alc_write_coef_idx(codec, 0x65, 0x0);
}

static void alc274_fixup_hp_headset_mic(struct hda_codec *codec,
				    const struct hda_fixup *fix, int action)
{
	switch (action) {
	case HDA_FIXUP_ACT_INIT:
		alc_combo_jack_hp_jd_restart(codec);
		break;
	}
}

static void alc_fixup_no_int_mic(struct hda_codec *codec,
				    const struct hda_fixup *fix, int action)
{
	struct alc_spec *spec = codec->spec;

	switch (action) {
	case HDA_FIXUP_ACT_PRE_PROBE:
		/* Mic RING SLEEVE swap for combo jack */
		alc_update_coef_idx(codec, 0x45, 0xf<<12 | 1<<10, 5<<12);
		spec->no_internal_mic_pin = true;
		break;
	case HDA_FIXUP_ACT_INIT:
		alc_combo_jack_hp_jd_restart(codec);
		break;
	}
}

static void alc285_fixup_hp_spectre_x360(struct hda_codec *codec,
					  const struct hda_fixup *fix, int action)
{
	static const hda_nid_t conn[] = { 0x02 };
	static const struct hda_pintbl pincfgs[] = {
		{ 0x14, 0x90170110 },  /* rear speaker */
		{ }
	};

	switch (action) {
	case HDA_FIXUP_ACT_PRE_PROBE:
		snd_hda_apply_pincfgs(codec, pincfgs);
		/* force front speaker to DAC1 */
		snd_hda_override_conn_list(codec, 0x17, ARRAY_SIZE(conn), conn);
		break;
	}
}

/* for hda_fixup_thinkpad_acpi() */
#include "thinkpad_helper.c"

static void alc_fixup_thinkpad_acpi(struct hda_codec *codec,
				    const struct hda_fixup *fix, int action)
{
	alc_fixup_no_shutup(codec, fix, action); /* reduce click noise */
	hda_fixup_thinkpad_acpi(codec, fix, action);
}

/* for alc295_fixup_hp_top_speakers */
#include "hp_x360_helper.c"

/* for alc285_fixup_ideapad_s740_coef() */
#include "ideapad_s740_helper.c"

enum {
	ALC269_FIXUP_GPIO2,
	ALC269_FIXUP_SONY_VAIO,
	ALC275_FIXUP_SONY_VAIO_GPIO2,
	ALC269_FIXUP_DELL_M101Z,
	ALC269_FIXUP_SKU_IGNORE,
	ALC269_FIXUP_ASUS_G73JW,
	ALC269_FIXUP_LENOVO_EAPD,
	ALC275_FIXUP_SONY_HWEQ,
	ALC275_FIXUP_SONY_DISABLE_AAMIX,
	ALC271_FIXUP_DMIC,
	ALC269_FIXUP_PCM_44K,
	ALC269_FIXUP_STEREO_DMIC,
	ALC269_FIXUP_HEADSET_MIC,
	ALC269_FIXUP_QUANTA_MUTE,
	ALC269_FIXUP_LIFEBOOK,
	ALC269_FIXUP_LIFEBOOK_EXTMIC,
	ALC269_FIXUP_LIFEBOOK_HP_PIN,
	ALC269_FIXUP_LIFEBOOK_NO_HP_TO_LINEOUT,
	ALC255_FIXUP_LIFEBOOK_U7x7_HEADSET_MIC,
	ALC269_FIXUP_AMIC,
	ALC269_FIXUP_DMIC,
	ALC269VB_FIXUP_AMIC,
	ALC269VB_FIXUP_DMIC,
	ALC269_FIXUP_HP_MUTE_LED,
	ALC269_FIXUP_HP_MUTE_LED_MIC1,
	ALC269_FIXUP_HP_MUTE_LED_MIC2,
	ALC269_FIXUP_HP_MUTE_LED_MIC3,
	ALC269_FIXUP_HP_GPIO_LED,
	ALC269_FIXUP_HP_GPIO_MIC1_LED,
	ALC269_FIXUP_HP_LINE1_MIC1_LED,
	ALC269_FIXUP_INV_DMIC,
	ALC269_FIXUP_LENOVO_DOCK,
	ALC269_FIXUP_LENOVO_DOCK_LIMIT_BOOST,
	ALC269_FIXUP_NO_SHUTUP,
	ALC286_FIXUP_SONY_MIC_NO_PRESENCE,
	ALC269_FIXUP_PINCFG_NO_HP_TO_LINEOUT,
	ALC269_FIXUP_DELL1_MIC_NO_PRESENCE,
	ALC269_FIXUP_DELL2_MIC_NO_PRESENCE,
	ALC269_FIXUP_DELL3_MIC_NO_PRESENCE,
	ALC269_FIXUP_DELL4_MIC_NO_PRESENCE,
	ALC269_FIXUP_HEADSET_MODE,
	ALC269_FIXUP_HEADSET_MODE_NO_HP_MIC,
	ALC269_FIXUP_ASPIRE_HEADSET_MIC,
	ALC269_FIXUP_ASUS_X101_FUNC,
	ALC269_FIXUP_ASUS_X101_VERB,
	ALC269_FIXUP_ASUS_X101,
	ALC271_FIXUP_AMIC_MIC2,
	ALC271_FIXUP_HP_GATE_MIC_JACK,
	ALC271_FIXUP_HP_GATE_MIC_JACK_E1_572,
	ALC269_FIXUP_ACER_AC700,
	ALC269_FIXUP_LIMIT_INT_MIC_BOOST,
	ALC269VB_FIXUP_ASUS_ZENBOOK,
	ALC269VB_FIXUP_ASUS_ZENBOOK_UX31A,
	ALC269_FIXUP_LIMIT_INT_MIC_BOOST_MUTE_LED,
	ALC269VB_FIXUP_ORDISSIMO_EVE2,
	ALC283_FIXUP_CHROME_BOOK,
	ALC283_FIXUP_SENSE_COMBO_JACK,
	ALC282_FIXUP_ASUS_TX300,
	ALC283_FIXUP_INT_MIC,
	ALC290_FIXUP_MONO_SPEAKERS,
	ALC290_FIXUP_MONO_SPEAKERS_HSJACK,
	ALC290_FIXUP_SUBWOOFER,
	ALC290_FIXUP_SUBWOOFER_HSJACK,
	ALC269_FIXUP_THINKPAD_ACPI,
	ALC269_FIXUP_DMIC_THINKPAD_ACPI,
	ALC255_FIXUP_ACER_MIC_NO_PRESENCE,
	ALC255_FIXUP_ASUS_MIC_NO_PRESENCE,
	ALC255_FIXUP_DELL1_MIC_NO_PRESENCE,
	ALC255_FIXUP_DELL2_MIC_NO_PRESENCE,
	ALC255_FIXUP_HEADSET_MODE,
	ALC255_FIXUP_HEADSET_MODE_NO_HP_MIC,
	ALC293_FIXUP_DELL1_MIC_NO_PRESENCE,
	ALC292_FIXUP_TPT440_DOCK,
	ALC292_FIXUP_TPT440,
	ALC283_FIXUP_HEADSET_MIC,
	ALC255_FIXUP_MIC_MUTE_LED,
	ALC282_FIXUP_ASPIRE_V5_PINS,
	ALC269VB_FIXUP_ASPIRE_E1_COEF,
	ALC280_FIXUP_HP_GPIO4,
	ALC286_FIXUP_HP_GPIO_LED,
	ALC280_FIXUP_HP_GPIO2_MIC_HOTKEY,
	ALC280_FIXUP_HP_DOCK_PINS,
	ALC269_FIXUP_HP_DOCK_GPIO_MIC1_LED,
	ALC280_FIXUP_HP_9480M,
	ALC245_FIXUP_HP_X360_AMP,
	ALC288_FIXUP_DELL_HEADSET_MODE,
	ALC288_FIXUP_DELL1_MIC_NO_PRESENCE,
	ALC288_FIXUP_DELL_XPS_13,
	ALC288_FIXUP_DISABLE_AAMIX,
	ALC292_FIXUP_DELL_E7X_AAMIX,
	ALC292_FIXUP_DELL_E7X,
	ALC292_FIXUP_DISABLE_AAMIX,
	ALC293_FIXUP_DISABLE_AAMIX_MULTIJACK,
	ALC298_FIXUP_ALIENWARE_MIC_NO_PRESENCE,
	ALC298_FIXUP_DELL1_MIC_NO_PRESENCE,
	ALC298_FIXUP_DELL_AIO_MIC_NO_PRESENCE,
	ALC275_FIXUP_DELL_XPS,
	ALC293_FIXUP_LENOVO_SPK_NOISE,
	ALC233_FIXUP_LENOVO_LINE2_MIC_HOTKEY,
	ALC255_FIXUP_DELL_SPK_NOISE,
	ALC225_FIXUP_DISABLE_MIC_VREF,
	ALC225_FIXUP_DELL1_MIC_NO_PRESENCE,
	ALC295_FIXUP_DISABLE_DAC3,
	ALC285_FIXUP_SPEAKER2_TO_DAC1,
	ALC280_FIXUP_HP_HEADSET_MIC,
	ALC221_FIXUP_HP_FRONT_MIC,
	ALC292_FIXUP_TPT460,
	ALC298_FIXUP_SPK_VOLUME,
	ALC298_FIXUP_LENOVO_SPK_VOLUME,
	ALC256_FIXUP_DELL_INSPIRON_7559_SUBWOOFER,
	ALC269_FIXUP_ATIV_BOOK_8,
	ALC221_FIXUP_HP_MIC_NO_PRESENCE,
	ALC256_FIXUP_ASUS_HEADSET_MODE,
	ALC256_FIXUP_ASUS_MIC,
	ALC256_FIXUP_ASUS_AIO_GPIO2,
	ALC233_FIXUP_ASUS_MIC_NO_PRESENCE,
	ALC233_FIXUP_EAPD_COEF_AND_MIC_NO_PRESENCE,
	ALC233_FIXUP_LENOVO_MULTI_CODECS,
	ALC233_FIXUP_ACER_HEADSET_MIC,
	ALC294_FIXUP_LENOVO_MIC_LOCATION,
	ALC225_FIXUP_DELL_WYSE_MIC_NO_PRESENCE,
	ALC225_FIXUP_S3_POP_NOISE,
	ALC700_FIXUP_INTEL_REFERENCE,
	ALC274_FIXUP_DELL_BIND_DACS,
	ALC274_FIXUP_DELL_AIO_LINEOUT_VERB,
	ALC298_FIXUP_TPT470_DOCK_FIX,
	ALC298_FIXUP_TPT470_DOCK,
	ALC255_FIXUP_DUMMY_LINEOUT_VERB,
	ALC255_FIXUP_DELL_HEADSET_MIC,
	ALC256_FIXUP_HUAWEI_MACH_WX9_PINS,
	ALC298_FIXUP_HUAWEI_MBX_STEREO,
	ALC295_FIXUP_HP_X360,
	ALC221_FIXUP_HP_HEADSET_MIC,
	ALC285_FIXUP_LENOVO_HEADPHONE_NOISE,
	ALC295_FIXUP_HP_AUTO_MUTE,
	ALC286_FIXUP_ACER_AIO_MIC_NO_PRESENCE,
	ALC294_FIXUP_ASUS_MIC,
	ALC294_FIXUP_ASUS_HEADSET_MIC,
	ALC294_FIXUP_ASUS_SPK,
	ALC293_FIXUP_SYSTEM76_MIC_NO_PRESENCE,
	ALC285_FIXUP_LENOVO_PC_BEEP_IN_NOISE,
	ALC255_FIXUP_ACER_HEADSET_MIC,
	ALC295_FIXUP_CHROME_BOOK,
	ALC225_FIXUP_HEADSET_JACK,
	ALC225_FIXUP_DELL_WYSE_AIO_MIC_NO_PRESENCE,
	ALC225_FIXUP_WYSE_AUTO_MUTE,
	ALC225_FIXUP_WYSE_DISABLE_MIC_VREF,
	ALC286_FIXUP_ACER_AIO_HEADSET_MIC,
	ALC256_FIXUP_ASUS_HEADSET_MIC,
	ALC256_FIXUP_ASUS_MIC_NO_PRESENCE,
	ALC299_FIXUP_PREDATOR_SPK,
	ALC256_FIXUP_MEDION_HEADSET_NO_PRESENCE,
	ALC289_FIXUP_DELL_SPK2,
	ALC289_FIXUP_DUAL_SPK,
	ALC294_FIXUP_SPK2_TO_DAC1,
	ALC294_FIXUP_ASUS_DUAL_SPK,
	ALC285_FIXUP_THINKPAD_X1_GEN7,
	ALC285_FIXUP_THINKPAD_HEADSET_JACK,
	ALC294_FIXUP_ASUS_HPE,
	ALC294_FIXUP_ASUS_COEF_1B,
	ALC294_FIXUP_ASUS_GX502_HP,
	ALC294_FIXUP_ASUS_GX502_PINS,
	ALC294_FIXUP_ASUS_GX502_VERBS,
	ALC294_FIXUP_ASUS_GU502_HP,
	ALC294_FIXUP_ASUS_GU502_PINS,
	ALC294_FIXUP_ASUS_GU502_VERBS,
	ALC285_FIXUP_HP_GPIO_LED,
	ALC285_FIXUP_HP_MUTE_LED,
	ALC236_FIXUP_HP_GPIO_LED,
	ALC236_FIXUP_HP_MUTE_LED,
	ALC236_FIXUP_HP_MUTE_LED_MICMUTE_VREF,
	ALC298_FIXUP_SAMSUNG_HEADPHONE_VERY_QUIET,
	ALC295_FIXUP_ASUS_MIC_NO_PRESENCE,
	ALC269VC_FIXUP_ACER_VCOPPERBOX_PINS,
	ALC269VC_FIXUP_ACER_HEADSET_MIC,
	ALC269VC_FIXUP_ACER_MIC_NO_PRESENCE,
	ALC289_FIXUP_ASUS_GA401,
	ALC289_FIXUP_ASUS_GA502,
	ALC256_FIXUP_ACER_MIC_NO_PRESENCE,
	ALC285_FIXUP_HP_GPIO_AMP_INIT,
	ALC269_FIXUP_CZC_B20,
	ALC269_FIXUP_CZC_TMI,
	ALC269_FIXUP_CZC_L101,
	ALC269_FIXUP_LEMOTE_A1802,
	ALC269_FIXUP_LEMOTE_A190X,
	ALC256_FIXUP_INTEL_NUC8_RUGGED,
	ALC233_FIXUP_INTEL_NUC8_DMIC,
	ALC233_FIXUP_INTEL_NUC8_BOOST,
	ALC256_FIXUP_INTEL_NUC10,
	ALC255_FIXUP_XIAOMI_HEADSET_MIC,
	ALC274_FIXUP_HP_MIC,
	ALC274_FIXUP_HP_HEADSET_MIC,
	ALC274_FIXUP_HP_ENVY_GPIO,
	ALC256_FIXUP_ASUS_HPE,
	ALC285_FIXUP_THINKPAD_NO_BASS_SPK_HEADSET_JACK,
	ALC287_FIXUP_HP_GPIO_LED,
	ALC256_FIXUP_HP_HEADSET_MIC,
	ALC236_FIXUP_DELL_AIO_HEADSET_MIC,
	ALC282_FIXUP_ACER_DISABLE_LINEOUT,
	ALC255_FIXUP_ACER_LIMIT_INT_MIC_BOOST,
	ALC256_FIXUP_ACER_HEADSET_MIC,
	ALC285_FIXUP_IDEAPAD_S740_COEF,
	ALC285_FIXUP_HP_LIMIT_INT_MIC_BOOST,
	ALC295_FIXUP_ASUS_DACS,
	ALC295_FIXUP_HP_OMEN,
	ALC285_FIXUP_HP_SPECTRE_X360,
	ALC287_FIXUP_IDEAPAD_BASS_SPK_AMP,
	ALC623_FIXUP_LENOVO_THINKSTATION_P340,
	ALC255_FIXUP_ACER_HEADPHONE_AND_MIC,
};

static const struct hda_fixup alc269_fixups[] = {
	[ALC269_FIXUP_GPIO2] = {
		.type = HDA_FIXUP_FUNC,
		.v.func = alc_fixup_gpio2,
	},
	[ALC269_FIXUP_SONY_VAIO] = {
		.type = HDA_FIXUP_PINCTLS,
		.v.pins = (const struct hda_pintbl[]) {
			{0x19, PIN_VREFGRD},
			{}
		}
	},
	[ALC275_FIXUP_SONY_VAIO_GPIO2] = {
		.type = HDA_FIXUP_FUNC,
		.v.func = alc275_fixup_gpio4_off,
		.chained = true,
		.chain_id = ALC269_FIXUP_SONY_VAIO
	},
	[ALC269_FIXUP_DELL_M101Z] = {
		.type = HDA_FIXUP_VERBS,
		.v.verbs = (const struct hda_verb[]) {
			/* Enables internal speaker */
			{0x20, AC_VERB_SET_COEF_INDEX, 13},
			{0x20, AC_VERB_SET_PROC_COEF, 0x4040},
			{}
		}
	},
	[ALC269_FIXUP_SKU_IGNORE] = {
		.type = HDA_FIXUP_FUNC,
		.v.func = alc_fixup_sku_ignore,
	},
	[ALC269_FIXUP_ASUS_G73JW] = {
		.type = HDA_FIXUP_PINS,
		.v.pins = (const struct hda_pintbl[]) {
			{ 0x17, 0x99130111 }, /* subwoofer */
			{ }
		}
	},
	[ALC269_FIXUP_LENOVO_EAPD] = {
		.type = HDA_FIXUP_VERBS,
		.v.verbs = (const struct hda_verb[]) {
			{0x14, AC_VERB_SET_EAPD_BTLENABLE, 0},
			{}
		}
	},
	[ALC275_FIXUP_SONY_HWEQ] = {
		.type = HDA_FIXUP_FUNC,
		.v.func = alc269_fixup_hweq,
		.chained = true,
		.chain_id = ALC275_FIXUP_SONY_VAIO_GPIO2
	},
	[ALC275_FIXUP_SONY_DISABLE_AAMIX] = {
		.type = HDA_FIXUP_FUNC,
		.v.func = alc_fixup_disable_aamix,
		.chained = true,
		.chain_id = ALC269_FIXUP_SONY_VAIO
	},
	[ALC271_FIXUP_DMIC] = {
		.type = HDA_FIXUP_FUNC,
		.v.func = alc271_fixup_dmic,
	},
	[ALC269_FIXUP_PCM_44K] = {
		.type = HDA_FIXUP_FUNC,
		.v.func = alc269_fixup_pcm_44k,
		.chained = true,
		.chain_id = ALC269_FIXUP_QUANTA_MUTE
	},
	[ALC269_FIXUP_STEREO_DMIC] = {
		.type = HDA_FIXUP_FUNC,
		.v.func = alc269_fixup_stereo_dmic,
	},
	[ALC269_FIXUP_HEADSET_MIC] = {
		.type = HDA_FIXUP_FUNC,
		.v.func = alc269_fixup_headset_mic,
	},
	[ALC269_FIXUP_QUANTA_MUTE] = {
		.type = HDA_FIXUP_FUNC,
		.v.func = alc269_fixup_quanta_mute,
	},
	[ALC269_FIXUP_LIFEBOOK] = {
		.type = HDA_FIXUP_PINS,
		.v.pins = (const struct hda_pintbl[]) {
			{ 0x1a, 0x2101103f }, /* dock line-out */
			{ 0x1b, 0x23a11040 }, /* dock mic-in */
			{ }
		},
		.chained = true,
		.chain_id = ALC269_FIXUP_QUANTA_MUTE
	},
	[ALC269_FIXUP_LIFEBOOK_EXTMIC] = {
		.type = HDA_FIXUP_PINS,
		.v.pins = (const struct hda_pintbl[]) {
			{ 0x19, 0x01a1903c }, /* headset mic, with jack detect */
			{ }
		},
	},
	[ALC269_FIXUP_LIFEBOOK_HP_PIN] = {
		.type = HDA_FIXUP_PINS,
		.v.pins = (const struct hda_pintbl[]) {
			{ 0x21, 0x0221102f }, /* HP out */
			{ }
		},
	},
	[ALC269_FIXUP_LIFEBOOK_NO_HP_TO_LINEOUT] = {
		.type = HDA_FIXUP_FUNC,
		.v.func = alc269_fixup_pincfg_no_hp_to_lineout,
	},
	[ALC255_FIXUP_LIFEBOOK_U7x7_HEADSET_MIC] = {
		.type = HDA_FIXUP_FUNC,
		.v.func = alc269_fixup_pincfg_U7x7_headset_mic,
	},
	[ALC269_FIXUP_AMIC] = {
		.type = HDA_FIXUP_PINS,
		.v.pins = (const struct hda_pintbl[]) {
			{ 0x14, 0x99130110 }, /* speaker */
			{ 0x15, 0x0121401f }, /* HP out */
			{ 0x18, 0x01a19c20 }, /* mic */
			{ 0x19, 0x99a3092f }, /* int-mic */
			{ }
		},
	},
	[ALC269_FIXUP_DMIC] = {
		.type = HDA_FIXUP_PINS,
		.v.pins = (const struct hda_pintbl[]) {
			{ 0x12, 0x99a3092f }, /* int-mic */
			{ 0x14, 0x99130110 }, /* speaker */
			{ 0x15, 0x0121401f }, /* HP out */
			{ 0x18, 0x01a19c20 }, /* mic */
			{ }
		},
	},
	[ALC269VB_FIXUP_AMIC] = {
		.type = HDA_FIXUP_PINS,
		.v.pins = (const struct hda_pintbl[]) {
			{ 0x14, 0x99130110 }, /* speaker */
			{ 0x18, 0x01a19c20 }, /* mic */
			{ 0x19, 0x99a3092f }, /* int-mic */
			{ 0x21, 0x0121401f }, /* HP out */
			{ }
		},
	},
	[ALC269VB_FIXUP_DMIC] = {
		.type = HDA_FIXUP_PINS,
		.v.pins = (const struct hda_pintbl[]) {
			{ 0x12, 0x99a3092f }, /* int-mic */
			{ 0x14, 0x99130110 }, /* speaker */
			{ 0x18, 0x01a19c20 }, /* mic */
			{ 0x21, 0x0121401f }, /* HP out */
			{ }
		},
	},
	[ALC269_FIXUP_HP_MUTE_LED] = {
		.type = HDA_FIXUP_FUNC,
		.v.func = alc269_fixup_hp_mute_led,
	},
	[ALC269_FIXUP_HP_MUTE_LED_MIC1] = {
		.type = HDA_FIXUP_FUNC,
		.v.func = alc269_fixup_hp_mute_led_mic1,
	},
	[ALC269_FIXUP_HP_MUTE_LED_MIC2] = {
		.type = HDA_FIXUP_FUNC,
		.v.func = alc269_fixup_hp_mute_led_mic2,
	},
	[ALC269_FIXUP_HP_MUTE_LED_MIC3] = {
		.type = HDA_FIXUP_FUNC,
		.v.func = alc269_fixup_hp_mute_led_mic3,
		.chained = true,
		.chain_id = ALC295_FIXUP_HP_AUTO_MUTE
	},
	[ALC269_FIXUP_HP_GPIO_LED] = {
		.type = HDA_FIXUP_FUNC,
		.v.func = alc269_fixup_hp_gpio_led,
	},
	[ALC269_FIXUP_HP_GPIO_MIC1_LED] = {
		.type = HDA_FIXUP_FUNC,
		.v.func = alc269_fixup_hp_gpio_mic1_led,
	},
	[ALC269_FIXUP_HP_LINE1_MIC1_LED] = {
		.type = HDA_FIXUP_FUNC,
		.v.func = alc269_fixup_hp_line1_mic1_led,
	},
	[ALC269_FIXUP_INV_DMIC] = {
		.type = HDA_FIXUP_FUNC,
		.v.func = alc_fixup_inv_dmic,
	},
	[ALC269_FIXUP_NO_SHUTUP] = {
		.type = HDA_FIXUP_FUNC,
		.v.func = alc_fixup_no_shutup,
	},
	[ALC269_FIXUP_LENOVO_DOCK] = {
		.type = HDA_FIXUP_PINS,
		.v.pins = (const struct hda_pintbl[]) {
			{ 0x19, 0x23a11040 }, /* dock mic */
			{ 0x1b, 0x2121103f }, /* dock headphone */
			{ }
		},
		.chained = true,
		.chain_id = ALC269_FIXUP_PINCFG_NO_HP_TO_LINEOUT
	},
	[ALC269_FIXUP_LENOVO_DOCK_LIMIT_BOOST] = {
		.type = HDA_FIXUP_FUNC,
		.v.func = alc269_fixup_limit_int_mic_boost,
		.chained = true,
		.chain_id = ALC269_FIXUP_LENOVO_DOCK,
	},
	[ALC269_FIXUP_PINCFG_NO_HP_TO_LINEOUT] = {
		.type = HDA_FIXUP_FUNC,
		.v.func = alc269_fixup_pincfg_no_hp_to_lineout,
		.chained = true,
		.chain_id = ALC269_FIXUP_THINKPAD_ACPI,
	},
	[ALC269_FIXUP_DELL1_MIC_NO_PRESENCE] = {
		.type = HDA_FIXUP_PINS,
		.v.pins = (const struct hda_pintbl[]) {
			{ 0x19, 0x01a1913c }, /* use as headset mic, without its own jack detect */
			{ 0x1a, 0x01a1913d }, /* use as headphone mic, without its own jack detect */
			{ }
		},
		.chained = true,
		.chain_id = ALC269_FIXUP_HEADSET_MODE
	},
	[ALC269_FIXUP_DELL2_MIC_NO_PRESENCE] = {
		.type = HDA_FIXUP_PINS,
		.v.pins = (const struct hda_pintbl[]) {
			{ 0x16, 0x21014020 }, /* dock line out */
			{ 0x19, 0x21a19030 }, /* dock mic */
			{ 0x1a, 0x01a1913c }, /* use as headset mic, without its own jack detect */
			{ }
		},
		.chained = true,
		.chain_id = ALC269_FIXUP_HEADSET_MODE_NO_HP_MIC
	},
	[ALC269_FIXUP_DELL3_MIC_NO_PRESENCE] = {
		.type = HDA_FIXUP_PINS,
		.v.pins = (const struct hda_pintbl[]) {
			{ 0x1a, 0x01a1913c }, /* use as headset mic, without its own jack detect */
			{ }
		},
		.chained = true,
		.chain_id = ALC269_FIXUP_HEADSET_MODE_NO_HP_MIC
	},
	[ALC269_FIXUP_DELL4_MIC_NO_PRESENCE] = {
		.type = HDA_FIXUP_PINS,
		.v.pins = (const struct hda_pintbl[]) {
			{ 0x19, 0x01a1913c }, /* use as headset mic, without its own jack detect */
			{ 0x1b, 0x01a1913d }, /* use as headphone mic, without its own jack detect */
			{ }
		},
		.chained = true,
		.chain_id = ALC269_FIXUP_HEADSET_MODE
	},
	[ALC269_FIXUP_HEADSET_MODE] = {
		.type = HDA_FIXUP_FUNC,
		.v.func = alc_fixup_headset_mode,
		.chained = true,
		.chain_id = ALC255_FIXUP_MIC_MUTE_LED
	},
	[ALC269_FIXUP_HEADSET_MODE_NO_HP_MIC] = {
		.type = HDA_FIXUP_FUNC,
		.v.func = alc_fixup_headset_mode_no_hp_mic,
	},
	[ALC269_FIXUP_ASPIRE_HEADSET_MIC] = {
		.type = HDA_FIXUP_PINS,
		.v.pins = (const struct hda_pintbl[]) {
			{ 0x19, 0x01a1913c }, /* headset mic w/o jack detect */
			{ }
		},
		.chained = true,
		.chain_id = ALC269_FIXUP_HEADSET_MODE,
	},
	[ALC286_FIXUP_SONY_MIC_NO_PRESENCE] = {
		.type = HDA_FIXUP_PINS,
		.v.pins = (const struct hda_pintbl[]) {
			{ 0x18, 0x01a1913c }, /* use as headset mic, without its own jack detect */
			{ }
		},
		.chained = true,
		.chain_id = ALC269_FIXUP_HEADSET_MIC
	},
	[ALC256_FIXUP_HUAWEI_MACH_WX9_PINS] = {
		.type = HDA_FIXUP_PINS,
		.v.pins = (const struct hda_pintbl[]) {
			{0x12, 0x90a60130},
			{0x13, 0x40000000},
			{0x14, 0x90170110},
			{0x18, 0x411111f0},
			{0x19, 0x04a11040},
			{0x1a, 0x411111f0},
			{0x1b, 0x90170112},
			{0x1d, 0x40759a05},
			{0x1e, 0x411111f0},
			{0x21, 0x04211020},
			{ }
		},
		.chained = true,
		.chain_id = ALC255_FIXUP_MIC_MUTE_LED
	},
	[ALC298_FIXUP_HUAWEI_MBX_STEREO] = {
		.type = HDA_FIXUP_FUNC,
		.v.func = alc298_fixup_huawei_mbx_stereo,
		.chained = true,
		.chain_id = ALC255_FIXUP_MIC_MUTE_LED
	},
	[ALC269_FIXUP_ASUS_X101_FUNC] = {
		.type = HDA_FIXUP_FUNC,
		.v.func = alc269_fixup_x101_headset_mic,
	},
	[ALC269_FIXUP_ASUS_X101_VERB] = {
		.type = HDA_FIXUP_VERBS,
		.v.verbs = (const struct hda_verb[]) {
			{0x18, AC_VERB_SET_PIN_WIDGET_CONTROL, 0},
			{0x20, AC_VERB_SET_COEF_INDEX, 0x08},
			{0x20, AC_VERB_SET_PROC_COEF,  0x0310},
			{ }
		},
		.chained = true,
		.chain_id = ALC269_FIXUP_ASUS_X101_FUNC
	},
	[ALC269_FIXUP_ASUS_X101] = {
		.type = HDA_FIXUP_PINS,
		.v.pins = (const struct hda_pintbl[]) {
			{ 0x18, 0x04a1182c }, /* Headset mic */
			{ }
		},
		.chained = true,
		.chain_id = ALC269_FIXUP_ASUS_X101_VERB
	},
	[ALC271_FIXUP_AMIC_MIC2] = {
		.type = HDA_FIXUP_PINS,
		.v.pins = (const struct hda_pintbl[]) {
			{ 0x14, 0x99130110 }, /* speaker */
			{ 0x19, 0x01a19c20 }, /* mic */
			{ 0x1b, 0x99a7012f }, /* int-mic */
			{ 0x21, 0x0121401f }, /* HP out */
			{ }
		},
	},
	[ALC271_FIXUP_HP_GATE_MIC_JACK] = {
		.type = HDA_FIXUP_FUNC,
		.v.func = alc271_hp_gate_mic_jack,
		.chained = true,
		.chain_id = ALC271_FIXUP_AMIC_MIC2,
	},
	[ALC271_FIXUP_HP_GATE_MIC_JACK_E1_572] = {
		.type = HDA_FIXUP_FUNC,
		.v.func = alc269_fixup_limit_int_mic_boost,
		.chained = true,
		.chain_id = ALC271_FIXUP_HP_GATE_MIC_JACK,
	},
	[ALC269_FIXUP_ACER_AC700] = {
		.type = HDA_FIXUP_PINS,
		.v.pins = (const struct hda_pintbl[]) {
			{ 0x12, 0x99a3092f }, /* int-mic */
			{ 0x14, 0x99130110 }, /* speaker */
			{ 0x18, 0x03a11c20 }, /* mic */
			{ 0x1e, 0x0346101e }, /* SPDIF1 */
			{ 0x21, 0x0321101f }, /* HP out */
			{ }
		},
		.chained = true,
		.chain_id = ALC271_FIXUP_DMIC,
	},
	[ALC269_FIXUP_LIMIT_INT_MIC_BOOST] = {
		.type = HDA_FIXUP_FUNC,
		.v.func = alc269_fixup_limit_int_mic_boost,
		.chained = true,
		.chain_id = ALC269_FIXUP_THINKPAD_ACPI,
	},
	[ALC269VB_FIXUP_ASUS_ZENBOOK] = {
		.type = HDA_FIXUP_FUNC,
		.v.func = alc269_fixup_limit_int_mic_boost,
		.chained = true,
		.chain_id = ALC269VB_FIXUP_DMIC,
	},
	[ALC269VB_FIXUP_ASUS_ZENBOOK_UX31A] = {
		.type = HDA_FIXUP_VERBS,
		.v.verbs = (const struct hda_verb[]) {
			/* class-D output amp +5dB */
			{ 0x20, AC_VERB_SET_COEF_INDEX, 0x12 },
			{ 0x20, AC_VERB_SET_PROC_COEF, 0x2800 },
			{}
		},
		.chained = true,
		.chain_id = ALC269VB_FIXUP_ASUS_ZENBOOK,
	},
	[ALC269_FIXUP_LIMIT_INT_MIC_BOOST_MUTE_LED] = {
		.type = HDA_FIXUP_FUNC,
		.v.func = alc269_fixup_limit_int_mic_boost,
		.chained = true,
		.chain_id = ALC269_FIXUP_HP_MUTE_LED_MIC1,
	},
	[ALC269VB_FIXUP_ORDISSIMO_EVE2] = {
		.type = HDA_FIXUP_PINS,
		.v.pins = (const struct hda_pintbl[]) {
			{ 0x12, 0x99a3092f }, /* int-mic */
			{ 0x18, 0x03a11d20 }, /* mic */
			{ 0x19, 0x411111f0 }, /* Unused bogus pin */
			{ }
		},
	},
	[ALC283_FIXUP_CHROME_BOOK] = {
		.type = HDA_FIXUP_FUNC,
		.v.func = alc283_fixup_chromebook,
	},
	[ALC283_FIXUP_SENSE_COMBO_JACK] = {
		.type = HDA_FIXUP_FUNC,
		.v.func = alc283_fixup_sense_combo_jack,
		.chained = true,
		.chain_id = ALC283_FIXUP_CHROME_BOOK,
	},
	[ALC282_FIXUP_ASUS_TX300] = {
		.type = HDA_FIXUP_FUNC,
		.v.func = alc282_fixup_asus_tx300,
	},
	[ALC283_FIXUP_INT_MIC] = {
		.type = HDA_FIXUP_VERBS,
		.v.verbs = (const struct hda_verb[]) {
			{0x20, AC_VERB_SET_COEF_INDEX, 0x1a},
			{0x20, AC_VERB_SET_PROC_COEF, 0x0011},
			{ }
		},
		.chained = true,
		.chain_id = ALC269_FIXUP_LIMIT_INT_MIC_BOOST
	},
	[ALC290_FIXUP_SUBWOOFER_HSJACK] = {
		.type = HDA_FIXUP_PINS,
		.v.pins = (const struct hda_pintbl[]) {
			{ 0x17, 0x90170112 }, /* subwoofer */
			{ }
		},
		.chained = true,
		.chain_id = ALC290_FIXUP_MONO_SPEAKERS_HSJACK,
	},
	[ALC290_FIXUP_SUBWOOFER] = {
		.type = HDA_FIXUP_PINS,
		.v.pins = (const struct hda_pintbl[]) {
			{ 0x17, 0x90170112 }, /* subwoofer */
			{ }
		},
		.chained = true,
		.chain_id = ALC290_FIXUP_MONO_SPEAKERS,
	},
	[ALC290_FIXUP_MONO_SPEAKERS] = {
		.type = HDA_FIXUP_FUNC,
		.v.func = alc290_fixup_mono_speakers,
	},
	[ALC290_FIXUP_MONO_SPEAKERS_HSJACK] = {
		.type = HDA_FIXUP_FUNC,
		.v.func = alc290_fixup_mono_speakers,
		.chained = true,
		.chain_id = ALC269_FIXUP_DELL3_MIC_NO_PRESENCE,
	},
	[ALC269_FIXUP_THINKPAD_ACPI] = {
		.type = HDA_FIXUP_FUNC,
		.v.func = alc_fixup_thinkpad_acpi,
		.chained = true,
		.chain_id = ALC269_FIXUP_SKU_IGNORE,
	},
	[ALC269_FIXUP_DMIC_THINKPAD_ACPI] = {
		.type = HDA_FIXUP_FUNC,
		.v.func = alc_fixup_inv_dmic,
		.chained = true,
		.chain_id = ALC269_FIXUP_THINKPAD_ACPI,
	},
	[ALC255_FIXUP_ACER_MIC_NO_PRESENCE] = {
		.type = HDA_FIXUP_PINS,
		.v.pins = (const struct hda_pintbl[]) {
			{ 0x19, 0x01a1913c }, /* use as headset mic, without its own jack detect */
			{ }
		},
		.chained = true,
		.chain_id = ALC255_FIXUP_HEADSET_MODE
	},
	[ALC255_FIXUP_ASUS_MIC_NO_PRESENCE] = {
		.type = HDA_FIXUP_PINS,
		.v.pins = (const struct hda_pintbl[]) {
			{ 0x19, 0x01a1913c }, /* use as headset mic, without its own jack detect */
			{ }
		},
		.chained = true,
		.chain_id = ALC255_FIXUP_HEADSET_MODE
	},
	[ALC255_FIXUP_DELL1_MIC_NO_PRESENCE] = {
		.type = HDA_FIXUP_PINS,
		.v.pins = (const struct hda_pintbl[]) {
			{ 0x19, 0x01a1913c }, /* use as headset mic, without its own jack detect */
			{ 0x1a, 0x01a1913d }, /* use as headphone mic, without its own jack detect */
			{ }
		},
		.chained = true,
		.chain_id = ALC255_FIXUP_HEADSET_MODE
	},
	[ALC255_FIXUP_DELL2_MIC_NO_PRESENCE] = {
		.type = HDA_FIXUP_PINS,
		.v.pins = (const struct hda_pintbl[]) {
			{ 0x19, 0x01a1913c }, /* use as headset mic, without its own jack detect */
			{ }
		},
		.chained = true,
		.chain_id = ALC255_FIXUP_HEADSET_MODE_NO_HP_MIC
	},
	[ALC255_FIXUP_HEADSET_MODE] = {
		.type = HDA_FIXUP_FUNC,
		.v.func = alc_fixup_headset_mode_alc255,
		.chained = true,
		.chain_id = ALC255_FIXUP_MIC_MUTE_LED
	},
	[ALC255_FIXUP_HEADSET_MODE_NO_HP_MIC] = {
		.type = HDA_FIXUP_FUNC,
		.v.func = alc_fixup_headset_mode_alc255_no_hp_mic,
	},
	[ALC293_FIXUP_DELL1_MIC_NO_PRESENCE] = {
		.type = HDA_FIXUP_PINS,
		.v.pins = (const struct hda_pintbl[]) {
			{ 0x18, 0x01a1913d }, /* use as headphone mic, without its own jack detect */
			{ 0x1a, 0x01a1913c }, /* use as headset mic, without its own jack detect */
			{ }
		},
		.chained = true,
		.chain_id = ALC269_FIXUP_HEADSET_MODE
	},
	[ALC292_FIXUP_TPT440_DOCK] = {
		.type = HDA_FIXUP_FUNC,
		.v.func = alc_fixup_tpt440_dock,
		.chained = true,
		.chain_id = ALC269_FIXUP_LIMIT_INT_MIC_BOOST
	},
	[ALC292_FIXUP_TPT440] = {
		.type = HDA_FIXUP_FUNC,
		.v.func = alc_fixup_disable_aamix,
		.chained = true,
		.chain_id = ALC292_FIXUP_TPT440_DOCK,
	},
	[ALC283_FIXUP_HEADSET_MIC] = {
		.type = HDA_FIXUP_PINS,
		.v.pins = (const struct hda_pintbl[]) {
			{ 0x19, 0x04a110f0 },
			{ },
		},
	},
	[ALC255_FIXUP_MIC_MUTE_LED] = {
		.type = HDA_FIXUP_FUNC,
		.v.func = alc_fixup_micmute_led,
	},
	[ALC282_FIXUP_ASPIRE_V5_PINS] = {
		.type = HDA_FIXUP_PINS,
		.v.pins = (const struct hda_pintbl[]) {
			{ 0x12, 0x90a60130 },
			{ 0x14, 0x90170110 },
			{ 0x17, 0x40000008 },
			{ 0x18, 0x411111f0 },
			{ 0x19, 0x01a1913c },
			{ 0x1a, 0x411111f0 },
			{ 0x1b, 0x411111f0 },
			{ 0x1d, 0x40f89b2d },
			{ 0x1e, 0x411111f0 },
			{ 0x21, 0x0321101f },
			{ },
		},
	},
	[ALC269VB_FIXUP_ASPIRE_E1_COEF] = {
		.type = HDA_FIXUP_FUNC,
		.v.func = alc269vb_fixup_aspire_e1_coef,
	},
	[ALC280_FIXUP_HP_GPIO4] = {
		.type = HDA_FIXUP_FUNC,
		.v.func = alc280_fixup_hp_gpio4,
	},
	[ALC286_FIXUP_HP_GPIO_LED] = {
		.type = HDA_FIXUP_FUNC,
		.v.func = alc286_fixup_hp_gpio_led,
	},
	[ALC280_FIXUP_HP_GPIO2_MIC_HOTKEY] = {
		.type = HDA_FIXUP_FUNC,
		.v.func = alc280_fixup_hp_gpio2_mic_hotkey,
	},
	[ALC280_FIXUP_HP_DOCK_PINS] = {
		.type = HDA_FIXUP_PINS,
		.v.pins = (const struct hda_pintbl[]) {
			{ 0x1b, 0x21011020 }, /* line-out */
			{ 0x1a, 0x01a1903c }, /* headset mic */
			{ 0x18, 0x2181103f }, /* line-in */
			{ },
		},
		.chained = true,
		.chain_id = ALC280_FIXUP_HP_GPIO4
	},
	[ALC269_FIXUP_HP_DOCK_GPIO_MIC1_LED] = {
		.type = HDA_FIXUP_PINS,
		.v.pins = (const struct hda_pintbl[]) {
			{ 0x1b, 0x21011020 }, /* line-out */
			{ 0x18, 0x2181103f }, /* line-in */
			{ },
		},
		.chained = true,
		.chain_id = ALC269_FIXUP_HP_GPIO_MIC1_LED
	},
	[ALC280_FIXUP_HP_9480M] = {
		.type = HDA_FIXUP_FUNC,
		.v.func = alc280_fixup_hp_9480m,
	},
	[ALC245_FIXUP_HP_X360_AMP] = {
		.type = HDA_FIXUP_FUNC,
		.v.func = alc245_fixup_hp_x360_amp,
	},
	[ALC288_FIXUP_DELL_HEADSET_MODE] = {
		.type = HDA_FIXUP_FUNC,
		.v.func = alc_fixup_headset_mode_dell_alc288,
		.chained = true,
		.chain_id = ALC255_FIXUP_MIC_MUTE_LED
	},
	[ALC288_FIXUP_DELL1_MIC_NO_PRESENCE] = {
		.type = HDA_FIXUP_PINS,
		.v.pins = (const struct hda_pintbl[]) {
			{ 0x18, 0x01a1913c }, /* use as headset mic, without its own jack detect */
			{ 0x1a, 0x01a1913d }, /* use as headphone mic, without its own jack detect */
			{ }
		},
		.chained = true,
		.chain_id = ALC288_FIXUP_DELL_HEADSET_MODE
	},
	[ALC288_FIXUP_DISABLE_AAMIX] = {
		.type = HDA_FIXUP_FUNC,
		.v.func = alc_fixup_disable_aamix,
		.chained = true,
		.chain_id = ALC288_FIXUP_DELL1_MIC_NO_PRESENCE
	},
	[ALC288_FIXUP_DELL_XPS_13] = {
		.type = HDA_FIXUP_FUNC,
		.v.func = alc_fixup_dell_xps13,
		.chained = true,
		.chain_id = ALC288_FIXUP_DISABLE_AAMIX
	},
	[ALC292_FIXUP_DISABLE_AAMIX] = {
		.type = HDA_FIXUP_FUNC,
		.v.func = alc_fixup_disable_aamix,
		.chained = true,
		.chain_id = ALC269_FIXUP_DELL2_MIC_NO_PRESENCE
	},
	[ALC293_FIXUP_DISABLE_AAMIX_MULTIJACK] = {
		.type = HDA_FIXUP_FUNC,
		.v.func = alc_fixup_disable_aamix,
		.chained = true,
		.chain_id = ALC293_FIXUP_DELL1_MIC_NO_PRESENCE
	},
	[ALC292_FIXUP_DELL_E7X_AAMIX] = {
		.type = HDA_FIXUP_FUNC,
		.v.func = alc_fixup_dell_xps13,
		.chained = true,
		.chain_id = ALC292_FIXUP_DISABLE_AAMIX
	},
	[ALC292_FIXUP_DELL_E7X] = {
		.type = HDA_FIXUP_FUNC,
		.v.func = alc_fixup_micmute_led,
		/* micmute fixup must be applied at last */
		.chained_before = true,
		.chain_id = ALC292_FIXUP_DELL_E7X_AAMIX,
	},
	[ALC298_FIXUP_ALIENWARE_MIC_NO_PRESENCE] = {
		.type = HDA_FIXUP_PINS,
		.v.pins = (const struct hda_pintbl[]) {
			{ 0x18, 0x01a1913c }, /* headset mic w/o jack detect */
			{ }
		},
		.chained_before = true,
		.chain_id = ALC269_FIXUP_HEADSET_MODE,
	},
	[ALC298_FIXUP_DELL1_MIC_NO_PRESENCE] = {
		.type = HDA_FIXUP_PINS,
		.v.pins = (const struct hda_pintbl[]) {
			{ 0x18, 0x01a1913c }, /* use as headset mic, without its own jack detect */
			{ 0x1a, 0x01a1913d }, /* use as headphone mic, without its own jack detect */
			{ }
		},
		.chained = true,
		.chain_id = ALC269_FIXUP_HEADSET_MODE
	},
	[ALC298_FIXUP_DELL_AIO_MIC_NO_PRESENCE] = {
		.type = HDA_FIXUP_PINS,
		.v.pins = (const struct hda_pintbl[]) {
			{ 0x18, 0x01a1913c }, /* use as headset mic, without its own jack detect */
			{ }
		},
		.chained = true,
		.chain_id = ALC269_FIXUP_HEADSET_MODE
	},
	[ALC275_FIXUP_DELL_XPS] = {
		.type = HDA_FIXUP_VERBS,
		.v.verbs = (const struct hda_verb[]) {
			/* Enables internal speaker */
			{0x20, AC_VERB_SET_COEF_INDEX, 0x1f},
			{0x20, AC_VERB_SET_PROC_COEF, 0x00c0},
			{0x20, AC_VERB_SET_COEF_INDEX, 0x30},
			{0x20, AC_VERB_SET_PROC_COEF, 0x00b1},
			{}
		}
	},
	[ALC293_FIXUP_LENOVO_SPK_NOISE] = {
		.type = HDA_FIXUP_FUNC,
		.v.func = alc_fixup_disable_aamix,
		.chained = true,
		.chain_id = ALC269_FIXUP_THINKPAD_ACPI
	},
	[ALC233_FIXUP_LENOVO_LINE2_MIC_HOTKEY] = {
		.type = HDA_FIXUP_FUNC,
		.v.func = alc233_fixup_lenovo_line2_mic_hotkey,
	},
	[ALC233_FIXUP_INTEL_NUC8_DMIC] = {
		.type = HDA_FIXUP_FUNC,
		.v.func = alc_fixup_inv_dmic,
		.chained = true,
		.chain_id = ALC233_FIXUP_INTEL_NUC8_BOOST,
	},
	[ALC233_FIXUP_INTEL_NUC8_BOOST] = {
		.type = HDA_FIXUP_FUNC,
		.v.func = alc269_fixup_limit_int_mic_boost
	},
	[ALC255_FIXUP_DELL_SPK_NOISE] = {
		.type = HDA_FIXUP_FUNC,
		.v.func = alc_fixup_disable_aamix,
		.chained = true,
		.chain_id = ALC255_FIXUP_DELL1_MIC_NO_PRESENCE
	},
	[ALC225_FIXUP_DISABLE_MIC_VREF] = {
		.type = HDA_FIXUP_FUNC,
		.v.func = alc_fixup_disable_mic_vref,
		.chained = true,
		.chain_id = ALC269_FIXUP_DELL1_MIC_NO_PRESENCE
	},
	[ALC225_FIXUP_DELL1_MIC_NO_PRESENCE] = {
		.type = HDA_FIXUP_VERBS,
		.v.verbs = (const struct hda_verb[]) {
			/* Disable pass-through path for FRONT 14h */
			{ 0x20, AC_VERB_SET_COEF_INDEX, 0x36 },
			{ 0x20, AC_VERB_SET_PROC_COEF, 0x57d7 },
			{}
		},
		.chained = true,
		.chain_id = ALC225_FIXUP_DISABLE_MIC_VREF
	},
	[ALC280_FIXUP_HP_HEADSET_MIC] = {
		.type = HDA_FIXUP_FUNC,
		.v.func = alc_fixup_disable_aamix,
		.chained = true,
		.chain_id = ALC269_FIXUP_HEADSET_MIC,
	},
	[ALC221_FIXUP_HP_FRONT_MIC] = {
		.type = HDA_FIXUP_PINS,
		.v.pins = (const struct hda_pintbl[]) {
			{ 0x19, 0x02a19020 }, /* Front Mic */
			{ }
		},
	},
	[ALC292_FIXUP_TPT460] = {
		.type = HDA_FIXUP_FUNC,
		.v.func = alc_fixup_tpt440_dock,
		.chained = true,
		.chain_id = ALC293_FIXUP_LENOVO_SPK_NOISE,
	},
	[ALC298_FIXUP_SPK_VOLUME] = {
		.type = HDA_FIXUP_FUNC,
		.v.func = alc298_fixup_speaker_volume,
		.chained = true,
		.chain_id = ALC298_FIXUP_DELL_AIO_MIC_NO_PRESENCE,
	},
	[ALC298_FIXUP_LENOVO_SPK_VOLUME] = {
		.type = HDA_FIXUP_FUNC,
		.v.func = alc298_fixup_speaker_volume,
	},
	[ALC295_FIXUP_DISABLE_DAC3] = {
		.type = HDA_FIXUP_FUNC,
		.v.func = alc295_fixup_disable_dac3,
	},
	[ALC285_FIXUP_SPEAKER2_TO_DAC1] = {
		.type = HDA_FIXUP_FUNC,
		.v.func = alc285_fixup_speaker2_to_dac1,
		.chained = true,
		.chain_id = ALC269_FIXUP_THINKPAD_ACPI
	},
	[ALC256_FIXUP_DELL_INSPIRON_7559_SUBWOOFER] = {
		.type = HDA_FIXUP_PINS,
		.v.pins = (const struct hda_pintbl[]) {
			{ 0x1b, 0x90170151 },
			{ }
		},
		.chained = true,
		.chain_id = ALC255_FIXUP_DELL1_MIC_NO_PRESENCE
	},
	[ALC269_FIXUP_ATIV_BOOK_8] = {
		.type = HDA_FIXUP_FUNC,
		.v.func = alc_fixup_auto_mute_via_amp,
		.chained = true,
		.chain_id = ALC269_FIXUP_NO_SHUTUP
	},
	[ALC221_FIXUP_HP_MIC_NO_PRESENCE] = {
		.type = HDA_FIXUP_PINS,
		.v.pins = (const struct hda_pintbl[]) {
			{ 0x18, 0x01a1913c }, /* use as headset mic, without its own jack detect */
			{ 0x1a, 0x01a1913d }, /* use as headphone mic, without its own jack detect */
			{ }
		},
		.chained = true,
		.chain_id = ALC269_FIXUP_HEADSET_MODE
	},
	[ALC256_FIXUP_ASUS_HEADSET_MODE] = {
		.type = HDA_FIXUP_FUNC,
		.v.func = alc_fixup_headset_mode,
	},
	[ALC256_FIXUP_ASUS_MIC] = {
		.type = HDA_FIXUP_PINS,
		.v.pins = (const struct hda_pintbl[]) {
			{ 0x13, 0x90a60160 }, /* use as internal mic */
			{ 0x19, 0x04a11120 }, /* use as headset mic, without its own jack detect */
			{ }
		},
		.chained = true,
		.chain_id = ALC256_FIXUP_ASUS_HEADSET_MODE
	},
	[ALC256_FIXUP_ASUS_AIO_GPIO2] = {
		.type = HDA_FIXUP_FUNC,
		/* Set up GPIO2 for the speaker amp */
		.v.func = alc_fixup_gpio4,
	},
	[ALC233_FIXUP_ASUS_MIC_NO_PRESENCE] = {
		.type = HDA_FIXUP_PINS,
		.v.pins = (const struct hda_pintbl[]) {
			{ 0x19, 0x01a1913c }, /* use as headset mic, without its own jack detect */
			{ }
		},
		.chained = true,
		.chain_id = ALC269_FIXUP_HEADSET_MIC
	},
	[ALC233_FIXUP_EAPD_COEF_AND_MIC_NO_PRESENCE] = {
		.type = HDA_FIXUP_VERBS,
		.v.verbs = (const struct hda_verb[]) {
			/* Enables internal speaker */
			{0x20, AC_VERB_SET_COEF_INDEX, 0x40},
			{0x20, AC_VERB_SET_PROC_COEF, 0x8800},
			{}
		},
		.chained = true,
		.chain_id = ALC233_FIXUP_ASUS_MIC_NO_PRESENCE
	},
	[ALC233_FIXUP_LENOVO_MULTI_CODECS] = {
		.type = HDA_FIXUP_FUNC,
		.v.func = alc233_alc662_fixup_lenovo_dual_codecs,
		.chained = true,
		.chain_id = ALC269_FIXUP_GPIO2
	},
	[ALC233_FIXUP_ACER_HEADSET_MIC] = {
		.type = HDA_FIXUP_VERBS,
		.v.verbs = (const struct hda_verb[]) {
			{ 0x20, AC_VERB_SET_COEF_INDEX, 0x45 },
			{ 0x20, AC_VERB_SET_PROC_COEF, 0x5089 },
			{ }
		},
		.chained = true,
		.chain_id = ALC233_FIXUP_ASUS_MIC_NO_PRESENCE
	},
	[ALC294_FIXUP_LENOVO_MIC_LOCATION] = {
		.type = HDA_FIXUP_PINS,
		.v.pins = (const struct hda_pintbl[]) {
			/* Change the mic location from front to right, otherwise there are
			   two front mics with the same name, pulseaudio can't handle them.
			   This is just a temporary workaround, after applying this fixup,
			   there will be one "Front Mic" and one "Mic" in this machine.
			 */
			{ 0x1a, 0x04a19040 },
			{ }
		},
	},
	[ALC225_FIXUP_DELL_WYSE_MIC_NO_PRESENCE] = {
		.type = HDA_FIXUP_PINS,
		.v.pins = (const struct hda_pintbl[]) {
			{ 0x16, 0x0101102f }, /* Rear Headset HP */
			{ 0x19, 0x02a1913c }, /* use as Front headset mic, without its own jack detect */
			{ 0x1a, 0x01a19030 }, /* Rear Headset MIC */
			{ 0x1b, 0x02011020 },
			{ }
		},
		.chained = true,
		.chain_id = ALC225_FIXUP_S3_POP_NOISE
	},
	[ALC225_FIXUP_S3_POP_NOISE] = {
		.type = HDA_FIXUP_FUNC,
		.v.func = alc225_fixup_s3_pop_noise,
		.chained = true,
		.chain_id = ALC269_FIXUP_HEADSET_MODE_NO_HP_MIC
	},
	[ALC700_FIXUP_INTEL_REFERENCE] = {
		.type = HDA_FIXUP_VERBS,
		.v.verbs = (const struct hda_verb[]) {
			/* Enables internal speaker */
			{0x20, AC_VERB_SET_COEF_INDEX, 0x45},
			{0x20, AC_VERB_SET_PROC_COEF, 0x5289},
			{0x20, AC_VERB_SET_COEF_INDEX, 0x4A},
			{0x20, AC_VERB_SET_PROC_COEF, 0x001b},
			{0x58, AC_VERB_SET_COEF_INDEX, 0x00},
			{0x58, AC_VERB_SET_PROC_COEF, 0x3888},
			{0x20, AC_VERB_SET_COEF_INDEX, 0x6f},
			{0x20, AC_VERB_SET_PROC_COEF, 0x2c0b},
			{}
		}
	},
	[ALC274_FIXUP_DELL_BIND_DACS] = {
		.type = HDA_FIXUP_FUNC,
		.v.func = alc274_fixup_bind_dacs,
		.chained = true,
		.chain_id = ALC269_FIXUP_DELL1_MIC_NO_PRESENCE
	},
	[ALC274_FIXUP_DELL_AIO_LINEOUT_VERB] = {
		.type = HDA_FIXUP_PINS,
		.v.pins = (const struct hda_pintbl[]) {
			{ 0x1b, 0x0401102f },
			{ }
		},
		.chained = true,
		.chain_id = ALC274_FIXUP_DELL_BIND_DACS
	},
	[ALC298_FIXUP_TPT470_DOCK_FIX] = {
		.type = HDA_FIXUP_FUNC,
		.v.func = alc_fixup_tpt470_dock,
		.chained = true,
		.chain_id = ALC293_FIXUP_LENOVO_SPK_NOISE
	},
	[ALC298_FIXUP_TPT470_DOCK] = {
		.type = HDA_FIXUP_FUNC,
		.v.func = alc_fixup_tpt470_dacs,
		.chained = true,
		.chain_id = ALC298_FIXUP_TPT470_DOCK_FIX
	},
	[ALC255_FIXUP_DUMMY_LINEOUT_VERB] = {
		.type = HDA_FIXUP_PINS,
		.v.pins = (const struct hda_pintbl[]) {
			{ 0x14, 0x0201101f },
			{ }
		},
		.chained = true,
		.chain_id = ALC255_FIXUP_DELL1_MIC_NO_PRESENCE
	},
	[ALC255_FIXUP_DELL_HEADSET_MIC] = {
		.type = HDA_FIXUP_PINS,
		.v.pins = (const struct hda_pintbl[]) {
			{ 0x19, 0x01a1913c }, /* use as headset mic, without its own jack detect */
			{ }
		},
		.chained = true,
		.chain_id = ALC269_FIXUP_HEADSET_MIC
	},
	[ALC295_FIXUP_HP_X360] = {
		.type = HDA_FIXUP_FUNC,
		.v.func = alc295_fixup_hp_top_speakers,
		.chained = true,
		.chain_id = ALC269_FIXUP_HP_MUTE_LED_MIC3
	},
	[ALC221_FIXUP_HP_HEADSET_MIC] = {
		.type = HDA_FIXUP_PINS,
		.v.pins = (const struct hda_pintbl[]) {
			{ 0x19, 0x0181313f},
			{ }
		},
		.chained = true,
		.chain_id = ALC269_FIXUP_HEADSET_MIC
	},
	[ALC285_FIXUP_LENOVO_HEADPHONE_NOISE] = {
		.type = HDA_FIXUP_FUNC,
		.v.func = alc285_fixup_invalidate_dacs,
		.chained = true,
		.chain_id = ALC269_FIXUP_THINKPAD_ACPI
	},
	[ALC295_FIXUP_HP_AUTO_MUTE] = {
		.type = HDA_FIXUP_FUNC,
		.v.func = alc_fixup_auto_mute_via_amp,
	},
	[ALC286_FIXUP_ACER_AIO_MIC_NO_PRESENCE] = {
		.type = HDA_FIXUP_PINS,
		.v.pins = (const struct hda_pintbl[]) {
			{ 0x18, 0x01a1913c }, /* use as headset mic, without its own jack detect */
			{ }
		},
		.chained = true,
		.chain_id = ALC269_FIXUP_HEADSET_MIC
	},
	[ALC294_FIXUP_ASUS_MIC] = {
		.type = HDA_FIXUP_PINS,
		.v.pins = (const struct hda_pintbl[]) {
			{ 0x13, 0x90a60160 }, /* use as internal mic */
			{ 0x19, 0x04a11120 }, /* use as headset mic, without its own jack detect */
			{ }
		},
		.chained = true,
		.chain_id = ALC269_FIXUP_HEADSET_MIC
	},
	[ALC294_FIXUP_ASUS_HEADSET_MIC] = {
		.type = HDA_FIXUP_PINS,
		.v.pins = (const struct hda_pintbl[]) {
			{ 0x19, 0x01a1103c }, /* use as headset mic */
			{ }
		},
		.chained = true,
		.chain_id = ALC269_FIXUP_HEADSET_MIC
	},
	[ALC294_FIXUP_ASUS_SPK] = {
		.type = HDA_FIXUP_VERBS,
		.v.verbs = (const struct hda_verb[]) {
			/* Set EAPD high */
			{ 0x20, AC_VERB_SET_COEF_INDEX, 0x40 },
			{ 0x20, AC_VERB_SET_PROC_COEF, 0x8800 },
			{ 0x20, AC_VERB_SET_COEF_INDEX, 0x0f },
			{ 0x20, AC_VERB_SET_PROC_COEF, 0x7774 },
			{ }
		},
		.chained = true,
		.chain_id = ALC294_FIXUP_ASUS_HEADSET_MIC
	},
	[ALC295_FIXUP_CHROME_BOOK] = {
		.type = HDA_FIXUP_FUNC,
		.v.func = alc295_fixup_chromebook,
		.chained = true,
		.chain_id = ALC225_FIXUP_HEADSET_JACK
	},
	[ALC225_FIXUP_HEADSET_JACK] = {
		.type = HDA_FIXUP_FUNC,
		.v.func = alc_fixup_headset_jack,
	},
	[ALC293_FIXUP_SYSTEM76_MIC_NO_PRESENCE] = {
		.type = HDA_FIXUP_PINS,
		.v.pins = (const struct hda_pintbl[]) {
			{ 0x1a, 0x01a1913c }, /* use as headset mic, without its own jack detect */
			{ }
		},
		.chained = true,
		.chain_id = ALC269_FIXUP_HEADSET_MODE_NO_HP_MIC
	},
	[ALC285_FIXUP_LENOVO_PC_BEEP_IN_NOISE] = {
		.type = HDA_FIXUP_VERBS,
		.v.verbs = (const struct hda_verb[]) {
			/* Disable PCBEEP-IN passthrough */
			{ 0x20, AC_VERB_SET_COEF_INDEX, 0x36 },
			{ 0x20, AC_VERB_SET_PROC_COEF, 0x57d7 },
			{ }
		},
		.chained = true,
		.chain_id = ALC285_FIXUP_LENOVO_HEADPHONE_NOISE
	},
	[ALC255_FIXUP_ACER_HEADSET_MIC] = {
		.type = HDA_FIXUP_PINS,
		.v.pins = (const struct hda_pintbl[]) {
			{ 0x19, 0x03a11130 },
			{ 0x1a, 0x90a60140 }, /* use as internal mic */
			{ }
		},
		.chained = true,
		.chain_id = ALC255_FIXUP_HEADSET_MODE_NO_HP_MIC
	},
	[ALC225_FIXUP_DELL_WYSE_AIO_MIC_NO_PRESENCE] = {
		.type = HDA_FIXUP_PINS,
		.v.pins = (const struct hda_pintbl[]) {
			{ 0x16, 0x01011020 }, /* Rear Line out */
			{ 0x19, 0x01a1913c }, /* use as Front headset mic, without its own jack detect */
			{ }
		},
		.chained = true,
		.chain_id = ALC225_FIXUP_WYSE_AUTO_MUTE
	},
	[ALC225_FIXUP_WYSE_AUTO_MUTE] = {
		.type = HDA_FIXUP_FUNC,
		.v.func = alc_fixup_auto_mute_via_amp,
		.chained = true,
		.chain_id = ALC225_FIXUP_WYSE_DISABLE_MIC_VREF
	},
	[ALC225_FIXUP_WYSE_DISABLE_MIC_VREF] = {
		.type = HDA_FIXUP_FUNC,
		.v.func = alc_fixup_disable_mic_vref,
		.chained = true,
		.chain_id = ALC269_FIXUP_HEADSET_MODE_NO_HP_MIC
	},
	[ALC286_FIXUP_ACER_AIO_HEADSET_MIC] = {
		.type = HDA_FIXUP_VERBS,
		.v.verbs = (const struct hda_verb[]) {
			{ 0x20, AC_VERB_SET_COEF_INDEX, 0x4f },
			{ 0x20, AC_VERB_SET_PROC_COEF, 0x5029 },
			{ }
		},
		.chained = true,
		.chain_id = ALC286_FIXUP_ACER_AIO_MIC_NO_PRESENCE
	},
	[ALC256_FIXUP_ASUS_HEADSET_MIC] = {
		.type = HDA_FIXUP_PINS,
		.v.pins = (const struct hda_pintbl[]) {
			{ 0x19, 0x03a11020 }, /* headset mic with jack detect */
			{ }
		},
		.chained = true,
		.chain_id = ALC256_FIXUP_ASUS_HEADSET_MODE
	},
	[ALC256_FIXUP_ASUS_MIC_NO_PRESENCE] = {
		.type = HDA_FIXUP_PINS,
		.v.pins = (const struct hda_pintbl[]) {
			{ 0x19, 0x04a11120 }, /* use as headset mic, without its own jack detect */
			{ }
		},
		.chained = true,
		.chain_id = ALC256_FIXUP_ASUS_HEADSET_MODE
	},
	[ALC299_FIXUP_PREDATOR_SPK] = {
		.type = HDA_FIXUP_PINS,
		.v.pins = (const struct hda_pintbl[]) {
			{ 0x21, 0x90170150 }, /* use as headset mic, without its own jack detect */
			{ }
		}
	},
	[ALC256_FIXUP_MEDION_HEADSET_NO_PRESENCE] = {
		.type = HDA_FIXUP_PINS,
		.v.pins = (const struct hda_pintbl[]) {
			{ 0x19, 0x04a11040 },
			{ 0x21, 0x04211020 },
			{ }
		},
		.chained = true,
		.chain_id = ALC256_FIXUP_ASUS_HEADSET_MODE
	},
	[ALC289_FIXUP_DELL_SPK2] = {
		.type = HDA_FIXUP_PINS,
		.v.pins = (const struct hda_pintbl[]) {
			{ 0x17, 0x90170130 }, /* bass spk */
			{ }
		},
		.chained = true,
		.chain_id = ALC269_FIXUP_DELL4_MIC_NO_PRESENCE
	},
	[ALC289_FIXUP_DUAL_SPK] = {
		.type = HDA_FIXUP_FUNC,
		.v.func = alc285_fixup_speaker2_to_dac1,
		.chained = true,
		.chain_id = ALC289_FIXUP_DELL_SPK2
	},
	[ALC294_FIXUP_SPK2_TO_DAC1] = {
		.type = HDA_FIXUP_FUNC,
		.v.func = alc285_fixup_speaker2_to_dac1,
		.chained = true,
		.chain_id = ALC294_FIXUP_ASUS_HEADSET_MIC
	},
	[ALC294_FIXUP_ASUS_DUAL_SPK] = {
		.type = HDA_FIXUP_FUNC,
		/* The GPIO must be pulled to initialize the AMP */
		.v.func = alc_fixup_gpio4,
		.chained = true,
		.chain_id = ALC294_FIXUP_SPK2_TO_DAC1
	},
	[ALC285_FIXUP_THINKPAD_X1_GEN7] = {
		.type = HDA_FIXUP_FUNC,
		.v.func = alc285_fixup_thinkpad_x1_gen7,
		.chained = true,
		.chain_id = ALC269_FIXUP_THINKPAD_ACPI
	},
	[ALC285_FIXUP_THINKPAD_HEADSET_JACK] = {
		.type = HDA_FIXUP_FUNC,
		.v.func = alc_fixup_headset_jack,
		.chained = true,
		.chain_id = ALC285_FIXUP_THINKPAD_X1_GEN7
	},
	[ALC294_FIXUP_ASUS_HPE] = {
		.type = HDA_FIXUP_VERBS,
		.v.verbs = (const struct hda_verb[]) {
			/* Set EAPD high */
			{ 0x20, AC_VERB_SET_COEF_INDEX, 0x0f },
			{ 0x20, AC_VERB_SET_PROC_COEF, 0x7774 },
			{ }
		},
		.chained = true,
		.chain_id = ALC294_FIXUP_ASUS_HEADSET_MIC
	},
	[ALC294_FIXUP_ASUS_GX502_PINS] = {
		.type = HDA_FIXUP_PINS,
		.v.pins = (const struct hda_pintbl[]) {
			{ 0x19, 0x03a11050 }, /* front HP mic */
			{ 0x1a, 0x01a11830 }, /* rear external mic */
			{ 0x21, 0x03211020 }, /* front HP out */
			{ }
		},
		.chained = true,
		.chain_id = ALC294_FIXUP_ASUS_GX502_VERBS
	},
	[ALC294_FIXUP_ASUS_GX502_VERBS] = {
		.type = HDA_FIXUP_VERBS,
		.v.verbs = (const struct hda_verb[]) {
			/* set 0x15 to HP-OUT ctrl */
			{ 0x15, AC_VERB_SET_PIN_WIDGET_CONTROL, 0xc0 },
			/* unmute the 0x15 amp */
			{ 0x15, AC_VERB_SET_AMP_GAIN_MUTE, 0xb000 },
			{ }
		},
		.chained = true,
		.chain_id = ALC294_FIXUP_ASUS_GX502_HP
	},
	[ALC294_FIXUP_ASUS_GX502_HP] = {
		.type = HDA_FIXUP_FUNC,
		.v.func = alc294_fixup_gx502_hp,
	},
	[ALC294_FIXUP_ASUS_GU502_PINS] = {
		.type = HDA_FIXUP_PINS,
		.v.pins = (const struct hda_pintbl[]) {
			{ 0x19, 0x01a11050 }, /* rear HP mic */
			{ 0x1a, 0x01a11830 }, /* rear external mic */
			{ 0x21, 0x012110f0 }, /* rear HP out */
			{ }
		},
		.chained = true,
		.chain_id = ALC294_FIXUP_ASUS_GU502_VERBS
	},
	[ALC294_FIXUP_ASUS_GU502_VERBS] = {
		.type = HDA_FIXUP_VERBS,
		.v.verbs = (const struct hda_verb[]) {
			/* set 0x15 to HP-OUT ctrl */
			{ 0x15, AC_VERB_SET_PIN_WIDGET_CONTROL, 0xc0 },
			/* unmute the 0x15 amp */
			{ 0x15, AC_VERB_SET_AMP_GAIN_MUTE, 0xb000 },
			/* set 0x1b to HP-OUT */
			{ 0x1b, AC_VERB_SET_PIN_WIDGET_CONTROL, 0x24 },
			{ }
		},
		.chained = true,
		.chain_id = ALC294_FIXUP_ASUS_GU502_HP
	},
	[ALC294_FIXUP_ASUS_GU502_HP] = {
		.type = HDA_FIXUP_FUNC,
		.v.func = alc294_fixup_gu502_hp,
	},
	[ALC294_FIXUP_ASUS_COEF_1B] = {
		.type = HDA_FIXUP_VERBS,
		.v.verbs = (const struct hda_verb[]) {
			/* Set bit 10 to correct noisy output after reboot from
			 * Windows 10 (due to pop noise reduction?)
			 */
			{ 0x20, AC_VERB_SET_COEF_INDEX, 0x1b },
			{ 0x20, AC_VERB_SET_PROC_COEF, 0x4e4b },
			{ }
		},
		.chained = true,
		.chain_id = ALC289_FIXUP_ASUS_GA401,
	},
	[ALC285_FIXUP_HP_GPIO_LED] = {
		.type = HDA_FIXUP_FUNC,
		.v.func = alc285_fixup_hp_gpio_led,
	},
	[ALC285_FIXUP_HP_MUTE_LED] = {
		.type = HDA_FIXUP_FUNC,
		.v.func = alc285_fixup_hp_mute_led,
	},
	[ALC236_FIXUP_HP_GPIO_LED] = {
		.type = HDA_FIXUP_FUNC,
		.v.func = alc236_fixup_hp_gpio_led,
	},
	[ALC236_FIXUP_HP_MUTE_LED] = {
		.type = HDA_FIXUP_FUNC,
		.v.func = alc236_fixup_hp_mute_led,
	},
	[ALC236_FIXUP_HP_MUTE_LED_MICMUTE_VREF] = {
		.type = HDA_FIXUP_FUNC,
		.v.func = alc236_fixup_hp_mute_led_micmute_vref,
	},
	[ALC298_FIXUP_SAMSUNG_HEADPHONE_VERY_QUIET] = {
		.type = HDA_FIXUP_VERBS,
		.v.verbs = (const struct hda_verb[]) {
			{ 0x1a, AC_VERB_SET_PIN_WIDGET_CONTROL, 0xc5 },
			{ }
		},
	},
	[ALC295_FIXUP_ASUS_MIC_NO_PRESENCE] = {
		.type = HDA_FIXUP_PINS,
		.v.pins = (const struct hda_pintbl[]) {
			{ 0x19, 0x01a1913c }, /* use as headset mic, without its own jack detect */
			{ }
		},
		.chained = true,
		.chain_id = ALC269_FIXUP_HEADSET_MODE
	},
	[ALC269VC_FIXUP_ACER_VCOPPERBOX_PINS] = {
		.type = HDA_FIXUP_PINS,
		.v.pins = (const struct hda_pintbl[]) {
			{ 0x14, 0x90100120 }, /* use as internal speaker */
			{ 0x18, 0x02a111f0 }, /* use as headset mic, without its own jack detect */
			{ 0x1a, 0x01011020 }, /* use as line out */
			{ },
		},
		.chained = true,
		.chain_id = ALC269_FIXUP_HEADSET_MIC
	},
	[ALC269VC_FIXUP_ACER_HEADSET_MIC] = {
		.type = HDA_FIXUP_PINS,
		.v.pins = (const struct hda_pintbl[]) {
			{ 0x18, 0x02a11030 }, /* use as headset mic */
			{ }
		},
		.chained = true,
		.chain_id = ALC269_FIXUP_HEADSET_MIC
	},
	[ALC269VC_FIXUP_ACER_MIC_NO_PRESENCE] = {
		.type = HDA_FIXUP_PINS,
		.v.pins = (const struct hda_pintbl[]) {
			{ 0x18, 0x01a11130 }, /* use as headset mic, without its own jack detect */
			{ }
		},
		.chained = true,
		.chain_id = ALC269_FIXUP_HEADSET_MIC
	},
	[ALC289_FIXUP_ASUS_GA401] = {
		.type = HDA_FIXUP_FUNC,
		.v.func = alc289_fixup_asus_ga401,
		.chained = true,
		.chain_id = ALC289_FIXUP_ASUS_GA502,
	},
	[ALC289_FIXUP_ASUS_GA502] = {
		.type = HDA_FIXUP_PINS,
		.v.pins = (const struct hda_pintbl[]) {
			{ 0x19, 0x03a11020 }, /* headset mic with jack detect */
			{ }
		},
	},
	[ALC256_FIXUP_ACER_MIC_NO_PRESENCE] = {
		.type = HDA_FIXUP_PINS,
		.v.pins = (const struct hda_pintbl[]) {
			{ 0x19, 0x02a11120 }, /* use as headset mic, without its own jack detect */
			{ }
		},
		.chained = true,
		.chain_id = ALC256_FIXUP_ASUS_HEADSET_MODE
	},
	[ALC285_FIXUP_HP_GPIO_AMP_INIT] = {
		.type = HDA_FIXUP_FUNC,
		.v.func = alc285_fixup_hp_gpio_amp_init,
		.chained = true,
		.chain_id = ALC285_FIXUP_HP_GPIO_LED
	},
	[ALC269_FIXUP_CZC_B20] = {
		.type = HDA_FIXUP_PINS,
		.v.pins = (const struct hda_pintbl[]) {
			{ 0x12, 0x411111f0 },
			{ 0x14, 0x90170110 }, /* speaker */
			{ 0x15, 0x032f1020 }, /* HP out */
			{ 0x17, 0x411111f0 },
			{ 0x18, 0x03ab1040 }, /* mic */
			{ 0x19, 0xb7a7013f },
			{ 0x1a, 0x0181305f },
			{ 0x1b, 0x411111f0 },
			{ 0x1d, 0x411111f0 },
			{ 0x1e, 0x411111f0 },
			{ }
		},
		.chain_id = ALC269_FIXUP_DMIC,
	},
	[ALC269_FIXUP_CZC_TMI] = {
		.type = HDA_FIXUP_PINS,
		.v.pins = (const struct hda_pintbl[]) {
			{ 0x12, 0x4000c000 },
			{ 0x14, 0x90170110 }, /* speaker */
			{ 0x15, 0x0421401f }, /* HP out */
			{ 0x17, 0x411111f0 },
			{ 0x18, 0x04a19020 }, /* mic */
			{ 0x19, 0x411111f0 },
			{ 0x1a, 0x411111f0 },
			{ 0x1b, 0x411111f0 },
			{ 0x1d, 0x40448505 },
			{ 0x1e, 0x411111f0 },
			{ 0x20, 0x8000ffff },
			{ }
		},
		.chain_id = ALC269_FIXUP_DMIC,
	},
	[ALC269_FIXUP_CZC_L101] = {
		.type = HDA_FIXUP_PINS,
		.v.pins = (const struct hda_pintbl[]) {
			{ 0x12, 0x40000000 },
			{ 0x14, 0x01014010 }, /* speaker */
			{ 0x15, 0x411111f0 }, /* HP out */
			{ 0x16, 0x411111f0 },
			{ 0x18, 0x01a19020 }, /* mic */
			{ 0x19, 0x02a19021 },
			{ 0x1a, 0x0181302f },
			{ 0x1b, 0x0221401f },
			{ 0x1c, 0x411111f0 },
			{ 0x1d, 0x4044c601 },
			{ 0x1e, 0x411111f0 },
			{ }
		},
		.chain_id = ALC269_FIXUP_DMIC,
	},
	[ALC269_FIXUP_LEMOTE_A1802] = {
		.type = HDA_FIXUP_PINS,
		.v.pins = (const struct hda_pintbl[]) {
			{ 0x12, 0x40000000 },
			{ 0x14, 0x90170110 }, /* speaker */
			{ 0x17, 0x411111f0 },
			{ 0x18, 0x03a19040 }, /* mic1 */
			{ 0x19, 0x90a70130 }, /* mic2 */
			{ 0x1a, 0x411111f0 },
			{ 0x1b, 0x411111f0 },
			{ 0x1d, 0x40489d2d },
			{ 0x1e, 0x411111f0 },
			{ 0x20, 0x0003ffff },
			{ 0x21, 0x03214020 },
			{ }
		},
		.chain_id = ALC269_FIXUP_DMIC,
	},
	[ALC269_FIXUP_LEMOTE_A190X] = {
		.type = HDA_FIXUP_PINS,
		.v.pins = (const struct hda_pintbl[]) {
			{ 0x14, 0x99130110 }, /* speaker */
			{ 0x15, 0x0121401f }, /* HP out */
			{ 0x18, 0x01a19c20 }, /* rear  mic */
			{ 0x19, 0x99a3092f }, /* front mic */
			{ 0x1b, 0x0201401f }, /* front lineout */
			{ }
		},
		.chain_id = ALC269_FIXUP_DMIC,
	},
	[ALC256_FIXUP_INTEL_NUC8_RUGGED] = {
		.type = HDA_FIXUP_PINS,
		.v.pins = (const struct hda_pintbl[]) {
			{ 0x1b, 0x01a1913c }, /* use as headset mic, without its own jack detect */
			{ }
		},
		.chained = true,
		.chain_id = ALC269_FIXUP_HEADSET_MODE
	},
	[ALC256_FIXUP_INTEL_NUC10] = {
		.type = HDA_FIXUP_PINS,
		.v.pins = (const struct hda_pintbl[]) {
			{ 0x19, 0x01a1913c }, /* use as headset mic, without its own jack detect */
			{ }
		},
		.chained = true,
		.chain_id = ALC269_FIXUP_HEADSET_MODE
	},
	[ALC255_FIXUP_XIAOMI_HEADSET_MIC] = {
		.type = HDA_FIXUP_VERBS,
		.v.verbs = (const struct hda_verb[]) {
			{ 0x20, AC_VERB_SET_COEF_INDEX, 0x45 },
			{ 0x20, AC_VERB_SET_PROC_COEF, 0x5089 },
			{ }
		},
		.chained = true,
		.chain_id = ALC289_FIXUP_ASUS_GA502
	},
	[ALC274_FIXUP_HP_MIC] = {
		.type = HDA_FIXUP_VERBS,
		.v.verbs = (const struct hda_verb[]) {
			{ 0x20, AC_VERB_SET_COEF_INDEX, 0x45 },
			{ 0x20, AC_VERB_SET_PROC_COEF, 0x5089 },
			{ }
		},
	},
	[ALC274_FIXUP_HP_HEADSET_MIC] = {
		.type = HDA_FIXUP_FUNC,
		.v.func = alc274_fixup_hp_headset_mic,
		.chained = true,
		.chain_id = ALC274_FIXUP_HP_MIC
	},
	[ALC274_FIXUP_HP_ENVY_GPIO] = {
		.type = HDA_FIXUP_FUNC,
		.v.func = alc274_fixup_hp_envy_gpio,
	},
	[ALC256_FIXUP_ASUS_HPE] = {
		.type = HDA_FIXUP_VERBS,
		.v.verbs = (const struct hda_verb[]) {
			/* Set EAPD high */
			{ 0x20, AC_VERB_SET_COEF_INDEX, 0x0f },
			{ 0x20, AC_VERB_SET_PROC_COEF, 0x7778 },
			{ }
		},
		.chained = true,
		.chain_id = ALC294_FIXUP_ASUS_HEADSET_MIC
	},
	[ALC285_FIXUP_THINKPAD_NO_BASS_SPK_HEADSET_JACK] = {
		.type = HDA_FIXUP_FUNC,
		.v.func = alc_fixup_headset_jack,
		.chained = true,
		.chain_id = ALC269_FIXUP_THINKPAD_ACPI
	},
	[ALC287_FIXUP_HP_GPIO_LED] = {
		.type = HDA_FIXUP_FUNC,
		.v.func = alc287_fixup_hp_gpio_led,
	},
	[ALC256_FIXUP_HP_HEADSET_MIC] = {
		.type = HDA_FIXUP_FUNC,
		.v.func = alc274_fixup_hp_headset_mic,
	},
	[ALC236_FIXUP_DELL_AIO_HEADSET_MIC] = {
		.type = HDA_FIXUP_FUNC,
		.v.func = alc_fixup_no_int_mic,
		.chained = true,
		.chain_id = ALC255_FIXUP_DELL1_MIC_NO_PRESENCE
	},
	[ALC282_FIXUP_ACER_DISABLE_LINEOUT] = {
		.type = HDA_FIXUP_PINS,
		.v.pins = (const struct hda_pintbl[]) {
			{ 0x1b, 0x411111f0 },
			{ 0x18, 0x01a1913c }, /* use as headset mic, without its own jack detect */
			{ },
		},
		.chained = true,
		.chain_id = ALC269_FIXUP_HEADSET_MODE
	},
	[ALC255_FIXUP_ACER_LIMIT_INT_MIC_BOOST] = {
		.type = HDA_FIXUP_FUNC,
		.v.func = alc269_fixup_limit_int_mic_boost,
		.chained = true,
		.chain_id = ALC255_FIXUP_ACER_MIC_NO_PRESENCE,
	},
	[ALC256_FIXUP_ACER_HEADSET_MIC] = {
		.type = HDA_FIXUP_PINS,
		.v.pins = (const struct hda_pintbl[]) {
			{ 0x19, 0x02a1113c }, /* use as headset mic, without its own jack detect */
			{ 0x1a, 0x90a1092f }, /* use as internal mic */
			{ }
		},
		.chained = true,
		.chain_id = ALC269_FIXUP_HEADSET_MODE_NO_HP_MIC
	},
	[ALC285_FIXUP_IDEAPAD_S740_COEF] = {
		.type = HDA_FIXUP_FUNC,
		.v.func = alc285_fixup_ideapad_s740_coef,
		.chained = true,
		.chain_id = ALC269_FIXUP_THINKPAD_ACPI,
	},
	[ALC285_FIXUP_HP_LIMIT_INT_MIC_BOOST] = {
		.type = HDA_FIXUP_FUNC,
		.v.func = alc269_fixup_limit_int_mic_boost,
		.chained = true,
		.chain_id = ALC285_FIXUP_HP_MUTE_LED,
	},
	[ALC295_FIXUP_ASUS_DACS] = {
		.type = HDA_FIXUP_FUNC,
		.v.func = alc295_fixup_asus_dacs,
	},
	[ALC295_FIXUP_HP_OMEN] = {
		.type = HDA_FIXUP_PINS,
		.v.pins = (const struct hda_pintbl[]) {
			{ 0x12, 0xb7a60130 },
			{ 0x13, 0x40000000 },
			{ 0x14, 0x411111f0 },
			{ 0x16, 0x411111f0 },
			{ 0x17, 0x90170110 },
			{ 0x18, 0x411111f0 },
			{ 0x19, 0x02a11030 },
			{ 0x1a, 0x411111f0 },
			{ 0x1b, 0x04a19030 },
			{ 0x1d, 0x40600001 },
			{ 0x1e, 0x411111f0 },
			{ 0x21, 0x03211020 },
			{}
		},
		.chained = true,
		.chain_id = ALC269_FIXUP_HP_LINE1_MIC1_LED,
	},
	[ALC285_FIXUP_HP_SPECTRE_X360] = {
		.type = HDA_FIXUP_FUNC,
		.v.func = alc285_fixup_hp_spectre_x360,
	},
	[ALC287_FIXUP_IDEAPAD_BASS_SPK_AMP] = {
		.type = HDA_FIXUP_FUNC,
		.v.func = alc285_fixup_ideapad_s740_coef,
		.chained = true,
		.chain_id = ALC285_FIXUP_THINKPAD_HEADSET_JACK,
	},
	[ALC623_FIXUP_LENOVO_THINKSTATION_P340] = {
		.type = HDA_FIXUP_FUNC,
		.v.func = alc_fixup_no_shutup,
		.chained = true,
		.chain_id = ALC283_FIXUP_HEADSET_MIC,
	},
	[ALC255_FIXUP_ACER_HEADPHONE_AND_MIC] = {
		.type = HDA_FIXUP_PINS,
		.v.pins = (const struct hda_pintbl[]) {
			{ 0x21, 0x03211030 }, /* Change the Headphone location to Left */
			{ }
		},
		.chained = true,
		.chain_id = ALC255_FIXUP_XIAOMI_HEADSET_MIC
	},
	[ALC287_FIXUP_IDEAPAD_BASS_SPK_AMP] = {
		.type = HDA_FIXUP_FUNC,
		.v.func = alc285_fixup_ideapad_s740_coef,
		.chained = true,
		.chain_id = ALC285_FIXUP_THINKPAD_HEADSET_JACK,
	},
	[ALC623_FIXUP_LENOVO_THINKSTATION_P340] = {
		.type = HDA_FIXUP_FUNC,
		.v.func = alc_fixup_no_shutup,
		.chained = true,
		.chain_id = ALC283_FIXUP_HEADSET_MIC,
	},
	[ALC255_FIXUP_ACER_HEADPHONE_AND_MIC] = {
		.type = HDA_FIXUP_PINS,
		.v.pins = (const struct hda_pintbl[]) {
			{ 0x21, 0x03211030 }, /* Change the Headphone location to Left */
			{ }
		},
		.chained = true,
		.chain_id = ALC255_FIXUP_XIAOMI_HEADSET_MIC
	},
};

static const struct snd_pci_quirk alc269_fixup_tbl[] = {
	SND_PCI_QUIRK(0x1025, 0x0283, "Acer TravelMate 8371", ALC269_FIXUP_INV_DMIC),
	SND_PCI_QUIRK(0x1025, 0x029b, "Acer 1810TZ", ALC269_FIXUP_INV_DMIC),
	SND_PCI_QUIRK(0x1025, 0x0349, "Acer AOD260", ALC269_FIXUP_INV_DMIC),
	SND_PCI_QUIRK(0x1025, 0x047c, "Acer AC700", ALC269_FIXUP_ACER_AC700),
	SND_PCI_QUIRK(0x1025, 0x072d, "Acer Aspire V5-571G", ALC269_FIXUP_ASPIRE_HEADSET_MIC),
	SND_PCI_QUIRK(0x1025, 0x0740, "Acer AO725", ALC271_FIXUP_HP_GATE_MIC_JACK),
	SND_PCI_QUIRK(0x1025, 0x0742, "Acer AO756", ALC271_FIXUP_HP_GATE_MIC_JACK),
	SND_PCI_QUIRK(0x1025, 0x0762, "Acer Aspire E1-472", ALC271_FIXUP_HP_GATE_MIC_JACK_E1_572),
	SND_PCI_QUIRK(0x1025, 0x0775, "Acer Aspire E1-572", ALC271_FIXUP_HP_GATE_MIC_JACK_E1_572),
	SND_PCI_QUIRK(0x1025, 0x079b, "Acer Aspire V5-573G", ALC282_FIXUP_ASPIRE_V5_PINS),
	SND_PCI_QUIRK(0x1025, 0x080d, "Acer Aspire V5-122P", ALC269_FIXUP_ASPIRE_HEADSET_MIC),
	SND_PCI_QUIRK(0x1025, 0x0840, "Acer Aspire E1", ALC269VB_FIXUP_ASPIRE_E1_COEF),
	SND_PCI_QUIRK(0x1025, 0x101c, "Acer Veriton N2510G", ALC269_FIXUP_LIFEBOOK),
	SND_PCI_QUIRK(0x1025, 0x102b, "Acer Aspire C24-860", ALC286_FIXUP_ACER_AIO_MIC_NO_PRESENCE),
	SND_PCI_QUIRK(0x1025, 0x1065, "Acer Aspire C20-820", ALC269VC_FIXUP_ACER_HEADSET_MIC),
	SND_PCI_QUIRK(0x1025, 0x106d, "Acer Cloudbook 14", ALC283_FIXUP_CHROME_BOOK),
	SND_PCI_QUIRK(0x1025, 0x1094, "Acer Aspire E5-575T", ALC255_FIXUP_ACER_LIMIT_INT_MIC_BOOST),
	SND_PCI_QUIRK(0x1025, 0x1099, "Acer Aspire E5-523G", ALC255_FIXUP_ACER_MIC_NO_PRESENCE),
	SND_PCI_QUIRK(0x1025, 0x110e, "Acer Aspire ES1-432", ALC255_FIXUP_ACER_MIC_NO_PRESENCE),
	SND_PCI_QUIRK(0x1025, 0x1166, "Acer Veriton N4640G", ALC269_FIXUP_LIFEBOOK),
	SND_PCI_QUIRK(0x1025, 0x1167, "Acer Veriton N6640G", ALC269_FIXUP_LIFEBOOK),
	SND_PCI_QUIRK(0x1025, 0x1246, "Acer Predator Helios 500", ALC299_FIXUP_PREDATOR_SPK),
	SND_PCI_QUIRK(0x1025, 0x1247, "Acer vCopperbox", ALC269VC_FIXUP_ACER_VCOPPERBOX_PINS),
	SND_PCI_QUIRK(0x1025, 0x1248, "Acer Veriton N4660G", ALC269VC_FIXUP_ACER_MIC_NO_PRESENCE),
	SND_PCI_QUIRK(0x1025, 0x1269, "Acer SWIFT SF314-54", ALC256_FIXUP_ACER_HEADSET_MIC),
	SND_PCI_QUIRK(0x1025, 0x128f, "Acer Veriton Z6860G", ALC286_FIXUP_ACER_AIO_HEADSET_MIC),
	SND_PCI_QUIRK(0x1025, 0x1290, "Acer Veriton Z4860G", ALC286_FIXUP_ACER_AIO_HEADSET_MIC),
	SND_PCI_QUIRK(0x1025, 0x1291, "Acer Veriton Z4660G", ALC286_FIXUP_ACER_AIO_HEADSET_MIC),
	SND_PCI_QUIRK(0x1025, 0x129c, "Acer SWIFT SF314-55", ALC256_FIXUP_ACER_HEADSET_MIC),
	SND_PCI_QUIRK(0x1025, 0x1308, "Acer Aspire Z24-890", ALC286_FIXUP_ACER_AIO_HEADSET_MIC),
	SND_PCI_QUIRK(0x1025, 0x132a, "Acer TravelMate B114-21", ALC233_FIXUP_ACER_HEADSET_MIC),
	SND_PCI_QUIRK(0x1025, 0x1330, "Acer TravelMate X514-51T", ALC255_FIXUP_ACER_HEADSET_MIC),
	SND_PCI_QUIRK(0x1025, 0x1430, "Acer TravelMate B311R-31", ALC256_FIXUP_ACER_MIC_NO_PRESENCE),
	SND_PCI_QUIRK(0x1025, 0x1466, "Acer Aspire A515-56", ALC255_FIXUP_ACER_HEADPHONE_AND_MIC),
	SND_PCI_QUIRK(0x1028, 0x0470, "Dell M101z", ALC269_FIXUP_DELL_M101Z),
	SND_PCI_QUIRK(0x1028, 0x054b, "Dell XPS one 2710", ALC275_FIXUP_DELL_XPS),
	SND_PCI_QUIRK(0x1028, 0x05bd, "Dell Latitude E6440", ALC292_FIXUP_DELL_E7X),
	SND_PCI_QUIRK(0x1028, 0x05be, "Dell Latitude E6540", ALC292_FIXUP_DELL_E7X),
	SND_PCI_QUIRK(0x1028, 0x05ca, "Dell Latitude E7240", ALC292_FIXUP_DELL_E7X),
	SND_PCI_QUIRK(0x1028, 0x05cb, "Dell Latitude E7440", ALC292_FIXUP_DELL_E7X),
	SND_PCI_QUIRK(0x1028, 0x05da, "Dell Vostro 5460", ALC290_FIXUP_SUBWOOFER),
	SND_PCI_QUIRK(0x1028, 0x05f4, "Dell", ALC269_FIXUP_DELL1_MIC_NO_PRESENCE),
	SND_PCI_QUIRK(0x1028, 0x05f5, "Dell", ALC269_FIXUP_DELL1_MIC_NO_PRESENCE),
	SND_PCI_QUIRK(0x1028, 0x05f6, "Dell", ALC269_FIXUP_DELL1_MIC_NO_PRESENCE),
	SND_PCI_QUIRK(0x1028, 0x0615, "Dell Vostro 5470", ALC290_FIXUP_SUBWOOFER_HSJACK),
	SND_PCI_QUIRK(0x1028, 0x0616, "Dell Vostro 5470", ALC290_FIXUP_SUBWOOFER_HSJACK),
	SND_PCI_QUIRK(0x1028, 0x062c, "Dell Latitude E5550", ALC292_FIXUP_DELL_E7X),
	SND_PCI_QUIRK(0x1028, 0x062e, "Dell Latitude E7450", ALC292_FIXUP_DELL_E7X),
	SND_PCI_QUIRK(0x1028, 0x0638, "Dell Inspiron 5439", ALC290_FIXUP_MONO_SPEAKERS_HSJACK),
	SND_PCI_QUIRK(0x1028, 0x064a, "Dell", ALC293_FIXUP_DELL1_MIC_NO_PRESENCE),
	SND_PCI_QUIRK(0x1028, 0x064b, "Dell", ALC293_FIXUP_DELL1_MIC_NO_PRESENCE),
	SND_PCI_QUIRK(0x1028, 0x0665, "Dell XPS 13", ALC288_FIXUP_DELL_XPS_13),
	SND_PCI_QUIRK(0x1028, 0x0669, "Dell Optiplex 9020m", ALC255_FIXUP_DELL1_MIC_NO_PRESENCE),
	SND_PCI_QUIRK(0x1028, 0x069a, "Dell Vostro 5480", ALC290_FIXUP_SUBWOOFER_HSJACK),
	SND_PCI_QUIRK(0x1028, 0x06c7, "Dell", ALC255_FIXUP_DELL1_MIC_NO_PRESENCE),
	SND_PCI_QUIRK(0x1028, 0x06d9, "Dell", ALC293_FIXUP_DELL1_MIC_NO_PRESENCE),
	SND_PCI_QUIRK(0x1028, 0x06da, "Dell", ALC293_FIXUP_DELL1_MIC_NO_PRESENCE),
	SND_PCI_QUIRK(0x1028, 0x06db, "Dell", ALC293_FIXUP_DISABLE_AAMIX_MULTIJACK),
	SND_PCI_QUIRK(0x1028, 0x06dd, "Dell", ALC293_FIXUP_DISABLE_AAMIX_MULTIJACK),
	SND_PCI_QUIRK(0x1028, 0x06de, "Dell", ALC293_FIXUP_DISABLE_AAMIX_MULTIJACK),
	SND_PCI_QUIRK(0x1028, 0x06df, "Dell", ALC293_FIXUP_DISABLE_AAMIX_MULTIJACK),
	SND_PCI_QUIRK(0x1028, 0x06e0, "Dell", ALC293_FIXUP_DISABLE_AAMIX_MULTIJACK),
	SND_PCI_QUIRK(0x1028, 0x0706, "Dell Inspiron 7559", ALC256_FIXUP_DELL_INSPIRON_7559_SUBWOOFER),
	SND_PCI_QUIRK(0x1028, 0x0725, "Dell Inspiron 3162", ALC255_FIXUP_DELL_SPK_NOISE),
	SND_PCI_QUIRK(0x1028, 0x0738, "Dell Precision 5820", ALC269_FIXUP_NO_SHUTUP),
	SND_PCI_QUIRK(0x1028, 0x075c, "Dell XPS 27 7760", ALC298_FIXUP_SPK_VOLUME),
	SND_PCI_QUIRK(0x1028, 0x075d, "Dell AIO", ALC298_FIXUP_SPK_VOLUME),
	SND_PCI_QUIRK(0x1028, 0x0798, "Dell Inspiron 17 7000 Gaming", ALC256_FIXUP_DELL_INSPIRON_7559_SUBWOOFER),
	SND_PCI_QUIRK(0x1028, 0x07b0, "Dell Precision 7520", ALC295_FIXUP_DISABLE_DAC3),
	SND_PCI_QUIRK(0x1028, 0x080c, "Dell WYSE", ALC225_FIXUP_DELL_WYSE_MIC_NO_PRESENCE),
	SND_PCI_QUIRK(0x1028, 0x084b, "Dell", ALC274_FIXUP_DELL_AIO_LINEOUT_VERB),
	SND_PCI_QUIRK(0x1028, 0x084e, "Dell", ALC274_FIXUP_DELL_AIO_LINEOUT_VERB),
	SND_PCI_QUIRK(0x1028, 0x0871, "Dell Precision 3630", ALC255_FIXUP_DELL_HEADSET_MIC),
	SND_PCI_QUIRK(0x1028, 0x0872, "Dell Precision 3630", ALC255_FIXUP_DELL_HEADSET_MIC),
	SND_PCI_QUIRK(0x1028, 0x0873, "Dell Precision 3930", ALC255_FIXUP_DUMMY_LINEOUT_VERB),
	SND_PCI_QUIRK(0x1028, 0x08ad, "Dell WYSE AIO", ALC225_FIXUP_DELL_WYSE_AIO_MIC_NO_PRESENCE),
	SND_PCI_QUIRK(0x1028, 0x08ae, "Dell WYSE NB", ALC225_FIXUP_DELL1_MIC_NO_PRESENCE),
	SND_PCI_QUIRK(0x1028, 0x0935, "Dell", ALC274_FIXUP_DELL_AIO_LINEOUT_VERB),
	SND_PCI_QUIRK(0x1028, 0x097d, "Dell Precision", ALC289_FIXUP_DUAL_SPK),
	SND_PCI_QUIRK(0x1028, 0x097e, "Dell Precision", ALC289_FIXUP_DUAL_SPK),
	SND_PCI_QUIRK(0x1028, 0x098d, "Dell Precision", ALC233_FIXUP_ASUS_MIC_NO_PRESENCE),
	SND_PCI_QUIRK(0x1028, 0x09bf, "Dell Precision", ALC233_FIXUP_ASUS_MIC_NO_PRESENCE),
	SND_PCI_QUIRK(0x1028, 0x0a2e, "Dell", ALC236_FIXUP_DELL_AIO_HEADSET_MIC),
	SND_PCI_QUIRK(0x1028, 0x0a30, "Dell", ALC236_FIXUP_DELL_AIO_HEADSET_MIC),
	SND_PCI_QUIRK(0x1028, 0x0a58, "Dell", ALC255_FIXUP_DELL_HEADSET_MIC),
	SND_PCI_QUIRK(0x1028, 0x164a, "Dell", ALC293_FIXUP_DELL1_MIC_NO_PRESENCE),
	SND_PCI_QUIRK(0x1028, 0x164b, "Dell", ALC293_FIXUP_DELL1_MIC_NO_PRESENCE),
	SND_PCI_QUIRK(0x103c, 0x1586, "HP", ALC269_FIXUP_HP_MUTE_LED_MIC2),
	SND_PCI_QUIRK(0x103c, 0x18e6, "HP", ALC269_FIXUP_HP_GPIO_LED),
	SND_PCI_QUIRK(0x103c, 0x218b, "HP", ALC269_FIXUP_LIMIT_INT_MIC_BOOST_MUTE_LED),
	SND_PCI_QUIRK(0x103c, 0x21f9, "HP", ALC269_FIXUP_HP_MUTE_LED_MIC1),
	SND_PCI_QUIRK(0x103c, 0x2210, "HP", ALC269_FIXUP_HP_MUTE_LED_MIC1),
	SND_PCI_QUIRK(0x103c, 0x2214, "HP", ALC269_FIXUP_HP_MUTE_LED_MIC1),
	SND_PCI_QUIRK(0x103c, 0x221b, "HP", ALC269_FIXUP_HP_GPIO_MIC1_LED),
	SND_PCI_QUIRK(0x103c, 0x221c, "HP EliteBook 755 G2", ALC280_FIXUP_HP_HEADSET_MIC),
	SND_PCI_QUIRK(0x103c, 0x2221, "HP", ALC269_FIXUP_HP_GPIO_MIC1_LED),
	SND_PCI_QUIRK(0x103c, 0x2225, "HP", ALC269_FIXUP_HP_GPIO_MIC1_LED),
	SND_PCI_QUIRK(0x103c, 0x2236, "HP", ALC269_FIXUP_HP_LINE1_MIC1_LED),
	SND_PCI_QUIRK(0x103c, 0x2237, "HP", ALC269_FIXUP_HP_LINE1_MIC1_LED),
	SND_PCI_QUIRK(0x103c, 0x2238, "HP", ALC269_FIXUP_HP_LINE1_MIC1_LED),
	SND_PCI_QUIRK(0x103c, 0x2239, "HP", ALC269_FIXUP_HP_LINE1_MIC1_LED),
	SND_PCI_QUIRK(0x103c, 0x224b, "HP", ALC269_FIXUP_HP_LINE1_MIC1_LED),
	SND_PCI_QUIRK(0x103c, 0x2253, "HP", ALC269_FIXUP_HP_GPIO_MIC1_LED),
	SND_PCI_QUIRK(0x103c, 0x2254, "HP", ALC269_FIXUP_HP_GPIO_MIC1_LED),
	SND_PCI_QUIRK(0x103c, 0x2255, "HP", ALC269_FIXUP_HP_GPIO_MIC1_LED),
	SND_PCI_QUIRK(0x103c, 0x2256, "HP", ALC269_FIXUP_HP_GPIO_MIC1_LED),
	SND_PCI_QUIRK(0x103c, 0x2257, "HP", ALC269_FIXUP_HP_GPIO_MIC1_LED),
	SND_PCI_QUIRK(0x103c, 0x2259, "HP", ALC269_FIXUP_HP_GPIO_MIC1_LED),
	SND_PCI_QUIRK(0x103c, 0x225a, "HP", ALC269_FIXUP_HP_DOCK_GPIO_MIC1_LED),
	SND_PCI_QUIRK(0x103c, 0x225f, "HP", ALC280_FIXUP_HP_GPIO2_MIC_HOTKEY),
	SND_PCI_QUIRK(0x103c, 0x2260, "HP", ALC269_FIXUP_HP_MUTE_LED_MIC1),
	SND_PCI_QUIRK(0x103c, 0x2263, "HP", ALC269_FIXUP_HP_MUTE_LED_MIC1),
	SND_PCI_QUIRK(0x103c, 0x2264, "HP", ALC269_FIXUP_HP_MUTE_LED_MIC1),
	SND_PCI_QUIRK(0x103c, 0x2265, "HP", ALC269_FIXUP_HP_MUTE_LED_MIC1),
	SND_PCI_QUIRK(0x103c, 0x2268, "HP", ALC269_FIXUP_HP_MUTE_LED_MIC1),
	SND_PCI_QUIRK(0x103c, 0x226a, "HP", ALC269_FIXUP_HP_MUTE_LED_MIC1),
	SND_PCI_QUIRK(0x103c, 0x226b, "HP", ALC269_FIXUP_HP_MUTE_LED_MIC1),
	SND_PCI_QUIRK(0x103c, 0x226e, "HP", ALC269_FIXUP_HP_MUTE_LED_MIC1),
	SND_PCI_QUIRK(0x103c, 0x2271, "HP", ALC286_FIXUP_HP_GPIO_LED),
	SND_PCI_QUIRK(0x103c, 0x2272, "HP", ALC269_FIXUP_HP_GPIO_MIC1_LED),
	SND_PCI_QUIRK(0x103c, 0x2272, "HP", ALC280_FIXUP_HP_DOCK_PINS),
	SND_PCI_QUIRK(0x103c, 0x2273, "HP", ALC269_FIXUP_HP_GPIO_MIC1_LED),
	SND_PCI_QUIRK(0x103c, 0x2273, "HP", ALC280_FIXUP_HP_DOCK_PINS),
	SND_PCI_QUIRK(0x103c, 0x2278, "HP", ALC269_FIXUP_HP_GPIO_MIC1_LED),
	SND_PCI_QUIRK(0x103c, 0x227f, "HP", ALC269_FIXUP_HP_MUTE_LED_MIC1),
	SND_PCI_QUIRK(0x103c, 0x2282, "HP", ALC269_FIXUP_HP_MUTE_LED_MIC1),
	SND_PCI_QUIRK(0x103c, 0x228b, "HP", ALC269_FIXUP_HP_MUTE_LED_MIC1),
	SND_PCI_QUIRK(0x103c, 0x228e, "HP", ALC269_FIXUP_HP_MUTE_LED_MIC1),
	SND_PCI_QUIRK(0x103c, 0x229e, "HP", ALC269_FIXUP_HP_MUTE_LED_MIC1),
	SND_PCI_QUIRK(0x103c, 0x22b2, "HP", ALC269_FIXUP_HP_MUTE_LED_MIC1),
	SND_PCI_QUIRK(0x103c, 0x22b7, "HP", ALC269_FIXUP_HP_MUTE_LED_MIC1),
	SND_PCI_QUIRK(0x103c, 0x22bf, "HP", ALC269_FIXUP_HP_MUTE_LED_MIC1),
	SND_PCI_QUIRK(0x103c, 0x22c4, "HP", ALC269_FIXUP_HP_MUTE_LED_MIC1),
	SND_PCI_QUIRK(0x103c, 0x22c5, "HP", ALC269_FIXUP_HP_MUTE_LED_MIC1),
	SND_PCI_QUIRK(0x103c, 0x22c7, "HP", ALC269_FIXUP_HP_MUTE_LED_MIC1),
	SND_PCI_QUIRK(0x103c, 0x22c8, "HP", ALC269_FIXUP_HP_MUTE_LED_MIC1),
	SND_PCI_QUIRK(0x103c, 0x22cf, "HP", ALC269_FIXUP_HP_MUTE_LED_MIC1),
	SND_PCI_QUIRK(0x103c, 0x22db, "HP", ALC280_FIXUP_HP_9480M),
	SND_PCI_QUIRK(0x103c, 0x22dc, "HP", ALC269_FIXUP_HP_GPIO_MIC1_LED),
	SND_PCI_QUIRK(0x103c, 0x22fb, "HP", ALC269_FIXUP_HP_GPIO_MIC1_LED),
	SND_PCI_QUIRK(0x103c, 0x2334, "HP", ALC269_FIXUP_HP_MUTE_LED_MIC1),
	SND_PCI_QUIRK(0x103c, 0x2335, "HP", ALC269_FIXUP_HP_MUTE_LED_MIC1),
	SND_PCI_QUIRK(0x103c, 0x2336, "HP", ALC269_FIXUP_HP_MUTE_LED_MIC1),
	SND_PCI_QUIRK(0x103c, 0x2337, "HP", ALC269_FIXUP_HP_MUTE_LED_MIC1),
	SND_PCI_QUIRK(0x103c, 0x802e, "HP Z240 SFF", ALC221_FIXUP_HP_MIC_NO_PRESENCE),
	SND_PCI_QUIRK(0x103c, 0x802f, "HP Z240", ALC221_FIXUP_HP_MIC_NO_PRESENCE),
	SND_PCI_QUIRK(0x103c, 0x8077, "HP", ALC256_FIXUP_HP_HEADSET_MIC),
	SND_PCI_QUIRK(0x103c, 0x8158, "HP", ALC256_FIXUP_HP_HEADSET_MIC),
	SND_PCI_QUIRK(0x103c, 0x820d, "HP Pavilion 15", ALC269_FIXUP_HP_MUTE_LED_MIC3),
	SND_PCI_QUIRK(0x103c, 0x8256, "HP", ALC221_FIXUP_HP_FRONT_MIC),
	SND_PCI_QUIRK(0x103c, 0x827e, "HP x360", ALC295_FIXUP_HP_X360),
	SND_PCI_QUIRK(0x103c, 0x827f, "HP x360", ALC269_FIXUP_HP_MUTE_LED_MIC3),
	SND_PCI_QUIRK(0x103c, 0x82bf, "HP G3 mini", ALC221_FIXUP_HP_MIC_NO_PRESENCE),
	SND_PCI_QUIRK(0x103c, 0x82c0, "HP G3 mini premium", ALC221_FIXUP_HP_MIC_NO_PRESENCE),
	SND_PCI_QUIRK(0x103c, 0x83b9, "HP Spectre x360", ALC269_FIXUP_HP_MUTE_LED_MIC3),
	SND_PCI_QUIRK(0x103c, 0x841c, "HP Pavilion 15-CK0xx", ALC269_FIXUP_HP_MUTE_LED_MIC3),
	SND_PCI_QUIRK(0x103c, 0x8497, "HP Envy x360", ALC269_FIXUP_HP_MUTE_LED_MIC3),
	SND_PCI_QUIRK(0x103c, 0x84da, "HP OMEN dc0019-ur", ALC295_FIXUP_HP_OMEN),
	SND_PCI_QUIRK(0x103c, 0x84e7, "HP Pavilion 15", ALC269_FIXUP_HP_MUTE_LED_MIC3),
	SND_PCI_QUIRK(0x103c, 0x8519, "HP Spectre x360 15-df0xxx", ALC285_FIXUP_HP_SPECTRE_X360),
	SND_PCI_QUIRK(0x103c, 0x861f, "HP Elite Dragonfly G1", ALC285_FIXUP_HP_GPIO_AMP_INIT),
	SND_PCI_QUIRK(0x103c, 0x869d, "HP", ALC236_FIXUP_HP_MUTE_LED),
	SND_PCI_QUIRK(0x103c, 0x86c7, "HP Envy AiO 32", ALC274_FIXUP_HP_ENVY_GPIO),
	SND_PCI_QUIRK(0x103c, 0x8716, "HP Elite Dragonfly G2 Notebook PC", ALC285_FIXUP_HP_GPIO_AMP_INIT),
	SND_PCI_QUIRK(0x103c, 0x8720, "HP EliteBook x360 1040 G8 Notebook PC", ALC285_FIXUP_HP_GPIO_AMP_INIT),
	SND_PCI_QUIRK(0x103c, 0x8724, "HP EliteBook 850 G7", ALC285_FIXUP_HP_GPIO_LED),
	SND_PCI_QUIRK(0x103c, 0x8729, "HP", ALC285_FIXUP_HP_GPIO_LED),
	SND_PCI_QUIRK(0x103c, 0x8730, "HP ProBook 445 G7", ALC236_FIXUP_HP_MUTE_LED_MICMUTE_VREF),
	SND_PCI_QUIRK(0x103c, 0x8736, "HP", ALC285_FIXUP_HP_GPIO_AMP_INIT),
	SND_PCI_QUIRK(0x103c, 0x8760, "HP", ALC285_FIXUP_HP_MUTE_LED),
	SND_PCI_QUIRK(0x103c, 0x877a, "HP", ALC285_FIXUP_HP_MUTE_LED),
	SND_PCI_QUIRK(0x103c, 0x877d, "HP", ALC236_FIXUP_HP_MUTE_LED),
	SND_PCI_QUIRK(0x103c, 0x8780, "HP ZBook Fury 17 G7 Mobile Workstation",
		      ALC285_FIXUP_HP_GPIO_AMP_INIT),
	SND_PCI_QUIRK(0x103c, 0x8783, "HP ZBook Fury 15 G7 Mobile Workstation",
		      ALC285_FIXUP_HP_GPIO_AMP_INIT),
	SND_PCI_QUIRK(0x103c, 0x87c8, "HP", ALC287_FIXUP_HP_GPIO_LED),
	SND_PCI_QUIRK(0x103c, 0x87e5, "HP ProBook 440 G8 Notebook PC", ALC236_FIXUP_HP_GPIO_LED),
	SND_PCI_QUIRK(0x103c, 0x87f2, "HP ProBook 640 G8 Notebook PC", ALC236_FIXUP_HP_GPIO_LED),
	SND_PCI_QUIRK(0x103c, 0x87f4, "HP", ALC287_FIXUP_HP_GPIO_LED),
	SND_PCI_QUIRK(0x103c, 0x87f5, "HP", ALC287_FIXUP_HP_GPIO_LED),
	SND_PCI_QUIRK(0x103c, 0x87f7, "HP Spectre x360 14", ALC245_FIXUP_HP_X360_AMP),
	SND_PCI_QUIRK(0x103c, 0x8846, "HP EliteBook 850 G8 Notebook PC", ALC285_FIXUP_HP_GPIO_LED),
<<<<<<< HEAD
=======
	SND_PCI_QUIRK(0x103c, 0x8847, "HP EliteBook x360 830 G8 Notebook PC", ALC285_FIXUP_HP_GPIO_LED),
>>>>>>> 0cbbeaf3
	SND_PCI_QUIRK(0x103c, 0x884b, "HP EliteBook 840 Aero G8 Notebook PC", ALC285_FIXUP_HP_GPIO_LED),
	SND_PCI_QUIRK(0x103c, 0x884c, "HP EliteBook 840 G8 Notebook PC", ALC285_FIXUP_HP_GPIO_LED),
	SND_PCI_QUIRK(0x103c, 0x886d, "HP ZBook Fury 17.3 Inch G8 Mobile Workstation PC", ALC285_FIXUP_HP_GPIO_AMP_INIT),
	SND_PCI_QUIRK(0x103c, 0x8870, "HP ZBook Fury 15.6 Inch G8 Mobile Workstation PC", ALC285_FIXUP_HP_GPIO_AMP_INIT),
	SND_PCI_QUIRK(0x103c, 0x8873, "HP ZBook Studio 15.6 Inch G8 Mobile Workstation PC", ALC285_FIXUP_HP_GPIO_AMP_INIT),
	SND_PCI_QUIRK(0x103c, 0x888d, "HP ZBook Power 15.6 inch G8 Mobile Workstation PC", ALC236_FIXUP_HP_GPIO_LED),
	SND_PCI_QUIRK(0x103c, 0x8896, "HP EliteBook 855 G8 Notebook PC", ALC285_FIXUP_HP_MUTE_LED),
	SND_PCI_QUIRK(0x103c, 0x8898, "HP EliteBook 845 G8 Notebook PC", ALC285_FIXUP_HP_LIMIT_INT_MIC_BOOST),
	SND_PCI_QUIRK(0x1043, 0x103e, "ASUS X540SA", ALC256_FIXUP_ASUS_MIC),
	SND_PCI_QUIRK(0x1043, 0x103f, "ASUS TX300", ALC282_FIXUP_ASUS_TX300),
	SND_PCI_QUIRK(0x1043, 0x106d, "Asus K53BE", ALC269_FIXUP_LIMIT_INT_MIC_BOOST),
	SND_PCI_QUIRK(0x1043, 0x10a1, "ASUS UX391UA", ALC294_FIXUP_ASUS_SPK),
	SND_PCI_QUIRK(0x1043, 0x10c0, "ASUS X540SA", ALC256_FIXUP_ASUS_MIC),
	SND_PCI_QUIRK(0x1043, 0x10d0, "ASUS X540LA/X540LJ", ALC255_FIXUP_ASUS_MIC_NO_PRESENCE),
	SND_PCI_QUIRK(0x1043, 0x115d, "Asus 1015E", ALC269_FIXUP_LIMIT_INT_MIC_BOOST),
	SND_PCI_QUIRK(0x1043, 0x11c0, "ASUS X556UR", ALC255_FIXUP_ASUS_MIC_NO_PRESENCE),
	SND_PCI_QUIRK(0x1043, 0x125e, "ASUS Q524UQK", ALC255_FIXUP_ASUS_MIC_NO_PRESENCE),
	SND_PCI_QUIRK(0x1043, 0x1271, "ASUS X430UN", ALC256_FIXUP_ASUS_MIC_NO_PRESENCE),
	SND_PCI_QUIRK(0x1043, 0x1290, "ASUS X441SA", ALC233_FIXUP_EAPD_COEF_AND_MIC_NO_PRESENCE),
	SND_PCI_QUIRK(0x1043, 0x12a0, "ASUS X441UV", ALC233_FIXUP_EAPD_COEF_AND_MIC_NO_PRESENCE),
	SND_PCI_QUIRK(0x1043, 0x12e0, "ASUS X541SA", ALC256_FIXUP_ASUS_MIC),
	SND_PCI_QUIRK(0x1043, 0x12f0, "ASUS X541UV", ALC256_FIXUP_ASUS_MIC),
	SND_PCI_QUIRK(0x1043, 0x13b0, "ASUS Z550SA", ALC256_FIXUP_ASUS_MIC),
	SND_PCI_QUIRK(0x1043, 0x1427, "Asus Zenbook UX31E", ALC269VB_FIXUP_ASUS_ZENBOOK),
	SND_PCI_QUIRK(0x1043, 0x1517, "Asus Zenbook UX31A", ALC269VB_FIXUP_ASUS_ZENBOOK_UX31A),
	SND_PCI_QUIRK(0x1043, 0x16e3, "ASUS UX50", ALC269_FIXUP_STEREO_DMIC),
	SND_PCI_QUIRK(0x1043, 0x1740, "ASUS UX430UA", ALC295_FIXUP_ASUS_DACS),
	SND_PCI_QUIRK(0x1043, 0x17d1, "ASUS UX431FL", ALC294_FIXUP_ASUS_DUAL_SPK),
	SND_PCI_QUIRK(0x1043, 0x1881, "ASUS Zephyrus S/M", ALC294_FIXUP_ASUS_GX502_PINS),
	SND_PCI_QUIRK(0x1043, 0x18b1, "Asus MJ401TA", ALC256_FIXUP_ASUS_HEADSET_MIC),
	SND_PCI_QUIRK(0x1043, 0x18f1, "Asus FX505DT", ALC256_FIXUP_ASUS_HEADSET_MIC),
	SND_PCI_QUIRK(0x1043, 0x194e, "ASUS UX563FD", ALC294_FIXUP_ASUS_HPE),
	SND_PCI_QUIRK(0x1043, 0x1982, "ASUS B1400CEPE", ALC256_FIXUP_ASUS_HPE),
	SND_PCI_QUIRK(0x1043, 0x19ce, "ASUS B9450FA", ALC294_FIXUP_ASUS_HPE),
	SND_PCI_QUIRK(0x1043, 0x19e1, "ASUS UX581LV", ALC295_FIXUP_ASUS_MIC_NO_PRESENCE),
	SND_PCI_QUIRK(0x1043, 0x1a13, "Asus G73Jw", ALC269_FIXUP_ASUS_G73JW),
	SND_PCI_QUIRK(0x1043, 0x1a30, "ASUS X705UD", ALC256_FIXUP_ASUS_MIC),
	SND_PCI_QUIRK(0x1043, 0x1b11, "ASUS UX431DA", ALC294_FIXUP_ASUS_COEF_1B),
	SND_PCI_QUIRK(0x1043, 0x1b13, "Asus U41SV", ALC269_FIXUP_INV_DMIC),
	SND_PCI_QUIRK(0x1043, 0x1bbd, "ASUS Z550MA", ALC255_FIXUP_ASUS_MIC_NO_PRESENCE),
	SND_PCI_QUIRK(0x1043, 0x1c23, "Asus X55U", ALC269_FIXUP_LIMIT_INT_MIC_BOOST),
	SND_PCI_QUIRK(0x1043, 0x1ccd, "ASUS X555UB", ALC256_FIXUP_ASUS_MIC),
	SND_PCI_QUIRK(0x1043, 0x1d4e, "ASUS TM420", ALC256_FIXUP_ASUS_HPE),
	SND_PCI_QUIRK(0x1043, 0x1e11, "ASUS Zephyrus G15", ALC289_FIXUP_ASUS_GA502),
	SND_PCI_QUIRK(0x1043, 0x1e51, "ASUS Zephyrus M15", ALC294_FIXUP_ASUS_GU502_PINS),
	SND_PCI_QUIRK(0x1043, 0x1e8e, "ASUS Zephyrus G15", ALC289_FIXUP_ASUS_GA401),
	SND_PCI_QUIRK(0x1043, 0x1f11, "ASUS Zephyrus G14", ALC289_FIXUP_ASUS_GA401),
	SND_PCI_QUIRK(0x1043, 0x3030, "ASUS ZN270IE", ALC256_FIXUP_ASUS_AIO_GPIO2),
	SND_PCI_QUIRK(0x1043, 0x831a, "ASUS P901", ALC269_FIXUP_STEREO_DMIC),
	SND_PCI_QUIRK(0x1043, 0x834a, "ASUS S101", ALC269_FIXUP_STEREO_DMIC),
	SND_PCI_QUIRK(0x1043, 0x8398, "ASUS P1005", ALC269_FIXUP_STEREO_DMIC),
	SND_PCI_QUIRK(0x1043, 0x83ce, "ASUS P1005", ALC269_FIXUP_STEREO_DMIC),
	SND_PCI_QUIRK(0x1043, 0x8516, "ASUS X101CH", ALC269_FIXUP_ASUS_X101),
	SND_PCI_QUIRK(0x104d, 0x9073, "Sony VAIO", ALC275_FIXUP_SONY_VAIO_GPIO2),
	SND_PCI_QUIRK(0x104d, 0x907b, "Sony VAIO", ALC275_FIXUP_SONY_HWEQ),
	SND_PCI_QUIRK(0x104d, 0x9084, "Sony VAIO", ALC275_FIXUP_SONY_HWEQ),
	SND_PCI_QUIRK(0x104d, 0x9099, "Sony VAIO S13", ALC275_FIXUP_SONY_DISABLE_AAMIX),
	SND_PCI_QUIRK(0x104d, 0x90b5, "Sony VAIO Pro 11", ALC286_FIXUP_SONY_MIC_NO_PRESENCE),
	SND_PCI_QUIRK(0x104d, 0x90b6, "Sony VAIO Pro 13", ALC286_FIXUP_SONY_MIC_NO_PRESENCE),
	SND_PCI_QUIRK(0x10cf, 0x1475, "Lifebook", ALC269_FIXUP_LIFEBOOK),
	SND_PCI_QUIRK(0x10cf, 0x159f, "Lifebook E780", ALC269_FIXUP_LIFEBOOK_NO_HP_TO_LINEOUT),
	SND_PCI_QUIRK(0x10cf, 0x15dc, "Lifebook T731", ALC269_FIXUP_LIFEBOOK_HP_PIN),
	SND_PCI_QUIRK(0x10cf, 0x1629, "Lifebook U7x7", ALC255_FIXUP_LIFEBOOK_U7x7_HEADSET_MIC),
	SND_PCI_QUIRK(0x10cf, 0x1757, "Lifebook E752", ALC269_FIXUP_LIFEBOOK_HP_PIN),
	SND_PCI_QUIRK(0x10cf, 0x1845, "Lifebook U904", ALC269_FIXUP_LIFEBOOK_EXTMIC),
	SND_PCI_QUIRK(0x10ec, 0x10f2, "Intel Reference board", ALC700_FIXUP_INTEL_REFERENCE),
	SND_PCI_QUIRK(0x10ec, 0x118c, "Medion EE4254 MD62100", ALC256_FIXUP_MEDION_HEADSET_NO_PRESENCE),
	SND_PCI_QUIRK(0x10ec, 0x1230, "Intel Reference board", ALC295_FIXUP_CHROME_BOOK),
	SND_PCI_QUIRK(0x10ec, 0x1252, "Intel Reference board", ALC295_FIXUP_CHROME_BOOK),
	SND_PCI_QUIRK(0x10ec, 0x1254, "Intel Reference board", ALC295_FIXUP_CHROME_BOOK),
	SND_PCI_QUIRK(0x10f7, 0x8338, "Panasonic CF-SZ6", ALC269_FIXUP_HEADSET_MODE),
	SND_PCI_QUIRK(0x144d, 0xc109, "Samsung Ativ book 9 (NP900X3G)", ALC269_FIXUP_INV_DMIC),
	SND_PCI_QUIRK(0x144d, 0xc169, "Samsung Notebook 9 Pen (NP930SBE-K01US)", ALC298_FIXUP_SAMSUNG_HEADPHONE_VERY_QUIET),
	SND_PCI_QUIRK(0x144d, 0xc176, "Samsung Notebook 9 Pro (NP930MBE-K04US)", ALC298_FIXUP_SAMSUNG_HEADPHONE_VERY_QUIET),
	SND_PCI_QUIRK(0x144d, 0xc189, "Samsung Galaxy Flex Book (NT950QCG-X716)", ALC298_FIXUP_SAMSUNG_HEADPHONE_VERY_QUIET),
	SND_PCI_QUIRK(0x144d, 0xc18a, "Samsung Galaxy Book Ion (NP930XCJ-K01US)", ALC298_FIXUP_SAMSUNG_HEADPHONE_VERY_QUIET),
	SND_PCI_QUIRK(0x144d, 0xc740, "Samsung Ativ book 8 (NP870Z5G)", ALC269_FIXUP_ATIV_BOOK_8),
	SND_PCI_QUIRK(0x144d, 0xc812, "Samsung Notebook Pen S (NT950SBE-X58)", ALC298_FIXUP_SAMSUNG_HEADPHONE_VERY_QUIET),
	SND_PCI_QUIRK(0x144d, 0xc830, "Samsung Galaxy Book Ion (NT950XCJ-X716A)", ALC298_FIXUP_SAMSUNG_HEADPHONE_VERY_QUIET),
	SND_PCI_QUIRK(0x1458, 0xfa53, "Gigabyte BXBT-2807", ALC283_FIXUP_HEADSET_MIC),
	SND_PCI_QUIRK(0x1462, 0xb120, "MSI Cubi MS-B120", ALC283_FIXUP_HEADSET_MIC),
	SND_PCI_QUIRK(0x1462, 0xb171, "Cubi N 8GL (MS-B171)", ALC283_FIXUP_HEADSET_MIC),
	SND_PCI_QUIRK(0x152d, 0x1082, "Quanta NL3", ALC269_FIXUP_LIFEBOOK),
	SND_PCI_QUIRK(0x1558, 0x1323, "Clevo N130ZU", ALC293_FIXUP_SYSTEM76_MIC_NO_PRESENCE),
	SND_PCI_QUIRK(0x1558, 0x1325, "Clevo N15[01][CW]U", ALC293_FIXUP_SYSTEM76_MIC_NO_PRESENCE),
	SND_PCI_QUIRK(0x1558, 0x1401, "Clevo L140[CZ]U", ALC293_FIXUP_SYSTEM76_MIC_NO_PRESENCE),
	SND_PCI_QUIRK(0x1558, 0x1403, "Clevo N140CU", ALC293_FIXUP_SYSTEM76_MIC_NO_PRESENCE),
	SND_PCI_QUIRK(0x1558, 0x1404, "Clevo N150CU", ALC293_FIXUP_SYSTEM76_MIC_NO_PRESENCE),
	SND_PCI_QUIRK(0x1558, 0x14a1, "Clevo L141MU", ALC293_FIXUP_SYSTEM76_MIC_NO_PRESENCE),
	SND_PCI_QUIRK(0x1558, 0x4018, "Clevo NV40M[BE]", ALC293_FIXUP_SYSTEM76_MIC_NO_PRESENCE),
	SND_PCI_QUIRK(0x1558, 0x4019, "Clevo NV40MZ", ALC293_FIXUP_SYSTEM76_MIC_NO_PRESENCE),
	SND_PCI_QUIRK(0x1558, 0x4020, "Clevo NV40MB", ALC293_FIXUP_SYSTEM76_MIC_NO_PRESENCE),
	SND_PCI_QUIRK(0x1558, 0x40a1, "Clevo NL40GU", ALC293_FIXUP_SYSTEM76_MIC_NO_PRESENCE),
	SND_PCI_QUIRK(0x1558, 0x40c1, "Clevo NL40[CZ]U", ALC293_FIXUP_SYSTEM76_MIC_NO_PRESENCE),
	SND_PCI_QUIRK(0x1558, 0x40d1, "Clevo NL41DU", ALC293_FIXUP_SYSTEM76_MIC_NO_PRESENCE),
	SND_PCI_QUIRK(0x1558, 0x50a3, "Clevo NJ51GU", ALC293_FIXUP_SYSTEM76_MIC_NO_PRESENCE),
	SND_PCI_QUIRK(0x1558, 0x50b3, "Clevo NK50S[BEZ]", ALC293_FIXUP_SYSTEM76_MIC_NO_PRESENCE),
	SND_PCI_QUIRK(0x1558, 0x50b6, "Clevo NK50S5", ALC293_FIXUP_SYSTEM76_MIC_NO_PRESENCE),
	SND_PCI_QUIRK(0x1558, 0x50b8, "Clevo NK50SZ", ALC293_FIXUP_SYSTEM76_MIC_NO_PRESENCE),
	SND_PCI_QUIRK(0x1558, 0x50d5, "Clevo NP50D5", ALC293_FIXUP_SYSTEM76_MIC_NO_PRESENCE),
	SND_PCI_QUIRK(0x1558, 0x50f0, "Clevo NH50A[CDF]", ALC293_FIXUP_SYSTEM76_MIC_NO_PRESENCE),
	SND_PCI_QUIRK(0x1558, 0x50f2, "Clevo NH50E[PR]", ALC293_FIXUP_SYSTEM76_MIC_NO_PRESENCE),
	SND_PCI_QUIRK(0x1558, 0x50f3, "Clevo NH58DPQ", ALC293_FIXUP_SYSTEM76_MIC_NO_PRESENCE),
	SND_PCI_QUIRK(0x1558, 0x50f5, "Clevo NH55EPY", ALC293_FIXUP_SYSTEM76_MIC_NO_PRESENCE),
	SND_PCI_QUIRK(0x1558, 0x50f6, "Clevo NH55DPQ", ALC293_FIXUP_SYSTEM76_MIC_NO_PRESENCE),
	SND_PCI_QUIRK(0x1558, 0x5101, "Clevo S510WU", ALC293_FIXUP_SYSTEM76_MIC_NO_PRESENCE),
	SND_PCI_QUIRK(0x1558, 0x5157, "Clevo W517GU1", ALC293_FIXUP_SYSTEM76_MIC_NO_PRESENCE),
	SND_PCI_QUIRK(0x1558, 0x51a1, "Clevo NS50MU", ALC293_FIXUP_SYSTEM76_MIC_NO_PRESENCE),
	SND_PCI_QUIRK(0x1558, 0x70a1, "Clevo NB70T[HJK]", ALC293_FIXUP_SYSTEM76_MIC_NO_PRESENCE),
	SND_PCI_QUIRK(0x1558, 0x70b3, "Clevo NK70SB", ALC293_FIXUP_SYSTEM76_MIC_NO_PRESENCE),
	SND_PCI_QUIRK(0x1558, 0x70f2, "Clevo NH79EPY", ALC293_FIXUP_SYSTEM76_MIC_NO_PRESENCE),
	SND_PCI_QUIRK(0x1558, 0x70f3, "Clevo NH77DPQ", ALC293_FIXUP_SYSTEM76_MIC_NO_PRESENCE),
	SND_PCI_QUIRK(0x1558, 0x70f4, "Clevo NH77EPY", ALC293_FIXUP_SYSTEM76_MIC_NO_PRESENCE),
	SND_PCI_QUIRK(0x1558, 0x70f6, "Clevo NH77DPQ-Y", ALC293_FIXUP_SYSTEM76_MIC_NO_PRESENCE),
	SND_PCI_QUIRK(0x1558, 0x8228, "Clevo NR40BU", ALC293_FIXUP_SYSTEM76_MIC_NO_PRESENCE),
	SND_PCI_QUIRK(0x1558, 0x8520, "Clevo NH50D[CD]", ALC293_FIXUP_SYSTEM76_MIC_NO_PRESENCE),
	SND_PCI_QUIRK(0x1558, 0x8521, "Clevo NH77D[CD]", ALC293_FIXUP_SYSTEM76_MIC_NO_PRESENCE),
	SND_PCI_QUIRK(0x1558, 0x8535, "Clevo NH50D[BE]", ALC293_FIXUP_SYSTEM76_MIC_NO_PRESENCE),
	SND_PCI_QUIRK(0x1558, 0x8536, "Clevo NH79D[BE]", ALC293_FIXUP_SYSTEM76_MIC_NO_PRESENCE),
	SND_PCI_QUIRK(0x1558, 0x8550, "Clevo NH[57][0-9][ER][ACDH]Q", ALC293_FIXUP_SYSTEM76_MIC_NO_PRESENCE),
	SND_PCI_QUIRK(0x1558, 0x8551, "Clevo NH[57][0-9][ER][ACDH]Q", ALC293_FIXUP_SYSTEM76_MIC_NO_PRESENCE),
	SND_PCI_QUIRK(0x1558, 0x8560, "Clevo NH[57][0-9][ER][ACDH]Q", ALC269_FIXUP_HEADSET_MIC),
	SND_PCI_QUIRK(0x1558, 0x8561, "Clevo NH[57][0-9][ER][ACDH]Q", ALC269_FIXUP_HEADSET_MIC),
	SND_PCI_QUIRK(0x1558, 0x8562, "Clevo NH[57][0-9]RZ[Q]", ALC269_FIXUP_DMIC),
	SND_PCI_QUIRK(0x1558, 0x8668, "Clevo NP50B[BE]", ALC293_FIXUP_SYSTEM76_MIC_NO_PRESENCE),
	SND_PCI_QUIRK(0x1558, 0x8680, "Clevo NJ50LU", ALC293_FIXUP_SYSTEM76_MIC_NO_PRESENCE),
	SND_PCI_QUIRK(0x1558, 0x8686, "Clevo NH50[CZ]U", ALC293_FIXUP_SYSTEM76_MIC_NO_PRESENCE),
	SND_PCI_QUIRK(0x1558, 0x8a20, "Clevo NH55DCQ-Y", ALC293_FIXUP_SYSTEM76_MIC_NO_PRESENCE),
	SND_PCI_QUIRK(0x1558, 0x8a51, "Clevo NH70RCQ-Y", ALC293_FIXUP_SYSTEM76_MIC_NO_PRESENCE),
	SND_PCI_QUIRK(0x1558, 0x8d50, "Clevo NH55RCQ-M", ALC293_FIXUP_SYSTEM76_MIC_NO_PRESENCE),
	SND_PCI_QUIRK(0x1558, 0x951d, "Clevo N950T[CDF]", ALC293_FIXUP_SYSTEM76_MIC_NO_PRESENCE),
	SND_PCI_QUIRK(0x1558, 0x9600, "Clevo N960K[PR]", ALC293_FIXUP_SYSTEM76_MIC_NO_PRESENCE),
	SND_PCI_QUIRK(0x1558, 0x961d, "Clevo N960S[CDF]", ALC293_FIXUP_SYSTEM76_MIC_NO_PRESENCE),
	SND_PCI_QUIRK(0x1558, 0x971d, "Clevo N970T[CDF]", ALC293_FIXUP_SYSTEM76_MIC_NO_PRESENCE),
	SND_PCI_QUIRK(0x1558, 0xa500, "Clevo NL5[03]RU", ALC293_FIXUP_SYSTEM76_MIC_NO_PRESENCE),
	SND_PCI_QUIRK(0x1558, 0xa600, "Clevo NL50NU", ALC293_FIXUP_SYSTEM76_MIC_NO_PRESENCE),
	SND_PCI_QUIRK(0x1558, 0xb018, "Clevo NP50D[BE]", ALC293_FIXUP_SYSTEM76_MIC_NO_PRESENCE),
	SND_PCI_QUIRK(0x1558, 0xb019, "Clevo NH77D[BE]Q", ALC293_FIXUP_SYSTEM76_MIC_NO_PRESENCE),
	SND_PCI_QUIRK(0x1558, 0xb022, "Clevo NH77D[DC][QW]", ALC293_FIXUP_SYSTEM76_MIC_NO_PRESENCE),
	SND_PCI_QUIRK(0x1558, 0xc018, "Clevo NP50D[BE]", ALC293_FIXUP_SYSTEM76_MIC_NO_PRESENCE),
	SND_PCI_QUIRK(0x1558, 0xc019, "Clevo NH77D[BE]Q", ALC293_FIXUP_SYSTEM76_MIC_NO_PRESENCE),
	SND_PCI_QUIRK(0x1558, 0xc022, "Clevo NH77[DC][QW]", ALC293_FIXUP_SYSTEM76_MIC_NO_PRESENCE),
	SND_PCI_QUIRK(0x17aa, 0x1036, "Lenovo P520", ALC233_FIXUP_LENOVO_MULTI_CODECS),
	SND_PCI_QUIRK(0x17aa, 0x1048, "ThinkCentre Station", ALC623_FIXUP_LENOVO_THINKSTATION_P340),
	SND_PCI_QUIRK(0x17aa, 0x20f2, "Thinkpad SL410/510", ALC269_FIXUP_SKU_IGNORE),
	SND_PCI_QUIRK(0x17aa, 0x215e, "Thinkpad L512", ALC269_FIXUP_SKU_IGNORE),
	SND_PCI_QUIRK(0x17aa, 0x21b8, "Thinkpad Edge 14", ALC269_FIXUP_SKU_IGNORE),
	SND_PCI_QUIRK(0x17aa, 0x21ca, "Thinkpad L412", ALC269_FIXUP_SKU_IGNORE),
	SND_PCI_QUIRK(0x17aa, 0x21e9, "Thinkpad Edge 15", ALC269_FIXUP_SKU_IGNORE),
	SND_PCI_QUIRK(0x17aa, 0x21f3, "Thinkpad T430", ALC269_FIXUP_LENOVO_DOCK),
	SND_PCI_QUIRK(0x17aa, 0x21f6, "Thinkpad T530", ALC269_FIXUP_LENOVO_DOCK_LIMIT_BOOST),
	SND_PCI_QUIRK(0x17aa, 0x21fa, "Thinkpad X230", ALC269_FIXUP_LENOVO_DOCK),
	SND_PCI_QUIRK(0x17aa, 0x21fb, "Thinkpad T430s", ALC269_FIXUP_LENOVO_DOCK),
	SND_PCI_QUIRK(0x17aa, 0x2203, "Thinkpad X230 Tablet", ALC269_FIXUP_LENOVO_DOCK),
	SND_PCI_QUIRK(0x17aa, 0x2208, "Thinkpad T431s", ALC269_FIXUP_LENOVO_DOCK),
	SND_PCI_QUIRK(0x17aa, 0x220c, "Thinkpad T440s", ALC292_FIXUP_TPT440),
	SND_PCI_QUIRK(0x17aa, 0x220e, "Thinkpad T440p", ALC292_FIXUP_TPT440_DOCK),
	SND_PCI_QUIRK(0x17aa, 0x2210, "Thinkpad T540p", ALC292_FIXUP_TPT440_DOCK),
	SND_PCI_QUIRK(0x17aa, 0x2211, "Thinkpad W541", ALC292_FIXUP_TPT440_DOCK),
	SND_PCI_QUIRK(0x17aa, 0x2212, "Thinkpad T440", ALC292_FIXUP_TPT440_DOCK),
	SND_PCI_QUIRK(0x17aa, 0x2214, "Thinkpad X240", ALC292_FIXUP_TPT440_DOCK),
	SND_PCI_QUIRK(0x17aa, 0x2215, "Thinkpad", ALC269_FIXUP_LIMIT_INT_MIC_BOOST),
	SND_PCI_QUIRK(0x17aa, 0x2218, "Thinkpad X1 Carbon 2nd", ALC292_FIXUP_TPT440_DOCK),
	SND_PCI_QUIRK(0x17aa, 0x2223, "ThinkPad T550", ALC292_FIXUP_TPT440_DOCK),
	SND_PCI_QUIRK(0x17aa, 0x2226, "ThinkPad X250", ALC292_FIXUP_TPT440_DOCK),
	SND_PCI_QUIRK(0x17aa, 0x222d, "Thinkpad", ALC298_FIXUP_TPT470_DOCK),
	SND_PCI_QUIRK(0x17aa, 0x222e, "Thinkpad", ALC298_FIXUP_TPT470_DOCK),
	SND_PCI_QUIRK(0x17aa, 0x2231, "Thinkpad T560", ALC292_FIXUP_TPT460),
	SND_PCI_QUIRK(0x17aa, 0x2233, "Thinkpad", ALC292_FIXUP_TPT460),
	SND_PCI_QUIRK(0x17aa, 0x2245, "Thinkpad T470", ALC298_FIXUP_TPT470_DOCK),
	SND_PCI_QUIRK(0x17aa, 0x2246, "Thinkpad", ALC298_FIXUP_TPT470_DOCK),
	SND_PCI_QUIRK(0x17aa, 0x2247, "Thinkpad", ALC298_FIXUP_TPT470_DOCK),
	SND_PCI_QUIRK(0x17aa, 0x2249, "Thinkpad", ALC292_FIXUP_TPT460),
	SND_PCI_QUIRK(0x17aa, 0x224b, "Thinkpad", ALC298_FIXUP_TPT470_DOCK),
	SND_PCI_QUIRK(0x17aa, 0x224c, "Thinkpad", ALC298_FIXUP_TPT470_DOCK),
	SND_PCI_QUIRK(0x17aa, 0x224d, "Thinkpad", ALC298_FIXUP_TPT470_DOCK),
	SND_PCI_QUIRK(0x17aa, 0x225d, "Thinkpad T480", ALC269_FIXUP_LIMIT_INT_MIC_BOOST),
	SND_PCI_QUIRK(0x17aa, 0x2292, "Thinkpad X1 Carbon 7th", ALC285_FIXUP_THINKPAD_HEADSET_JACK),
	SND_PCI_QUIRK(0x17aa, 0x22be, "Thinkpad X1 Carbon 8th", ALC285_FIXUP_THINKPAD_HEADSET_JACK),
	SND_PCI_QUIRK(0x17aa, 0x22c1, "Thinkpad P1 Gen 3", ALC285_FIXUP_THINKPAD_NO_BASS_SPK_HEADSET_JACK),
	SND_PCI_QUIRK(0x17aa, 0x22c2, "Thinkpad X1 Extreme Gen 3", ALC285_FIXUP_THINKPAD_NO_BASS_SPK_HEADSET_JACK),
	SND_PCI_QUIRK(0x17aa, 0x30bb, "ThinkCentre AIO", ALC233_FIXUP_LENOVO_LINE2_MIC_HOTKEY),
	SND_PCI_QUIRK(0x17aa, 0x30e2, "ThinkCentre AIO", ALC233_FIXUP_LENOVO_LINE2_MIC_HOTKEY),
	SND_PCI_QUIRK(0x17aa, 0x310c, "ThinkCentre Station", ALC294_FIXUP_LENOVO_MIC_LOCATION),
	SND_PCI_QUIRK(0x17aa, 0x3111, "ThinkCentre Station", ALC294_FIXUP_LENOVO_MIC_LOCATION),
	SND_PCI_QUIRK(0x17aa, 0x312a, "ThinkCentre Station", ALC294_FIXUP_LENOVO_MIC_LOCATION),
	SND_PCI_QUIRK(0x17aa, 0x312f, "ThinkCentre Station", ALC294_FIXUP_LENOVO_MIC_LOCATION),
	SND_PCI_QUIRK(0x17aa, 0x313c, "ThinkCentre Station", ALC294_FIXUP_LENOVO_MIC_LOCATION),
	SND_PCI_QUIRK(0x17aa, 0x3151, "ThinkCentre Station", ALC283_FIXUP_HEADSET_MIC),
	SND_PCI_QUIRK(0x17aa, 0x3176, "ThinkCentre Station", ALC283_FIXUP_HEADSET_MIC),
	SND_PCI_QUIRK(0x17aa, 0x3178, "ThinkCentre Station", ALC283_FIXUP_HEADSET_MIC),
	SND_PCI_QUIRK(0x17aa, 0x3818, "Lenovo C940", ALC298_FIXUP_LENOVO_SPK_VOLUME),
	SND_PCI_QUIRK(0x17aa, 0x3827, "Ideapad S740", ALC285_FIXUP_IDEAPAD_S740_COEF),
	SND_PCI_QUIRK(0x17aa, 0x3843, "Yoga 9i", ALC287_FIXUP_IDEAPAD_BASS_SPK_AMP),
	SND_PCI_QUIRK(0x17aa, 0x3902, "Lenovo E50-80", ALC269_FIXUP_DMIC_THINKPAD_ACPI),
	SND_PCI_QUIRK(0x17aa, 0x3977, "IdeaPad S210", ALC283_FIXUP_INT_MIC),
	SND_PCI_QUIRK(0x17aa, 0x3978, "Lenovo B50-70", ALC269_FIXUP_DMIC_THINKPAD_ACPI),
	SND_PCI_QUIRK(0x17aa, 0x3bf8, "Quanta FL1", ALC269_FIXUP_PCM_44K),
	SND_PCI_QUIRK(0x17aa, 0x5013, "Thinkpad", ALC269_FIXUP_LIMIT_INT_MIC_BOOST),
	SND_PCI_QUIRK(0x17aa, 0x501a, "Thinkpad", ALC283_FIXUP_INT_MIC),
	SND_PCI_QUIRK(0x17aa, 0x501e, "Thinkpad L440", ALC292_FIXUP_TPT440_DOCK),
	SND_PCI_QUIRK(0x17aa, 0x5026, "Thinkpad", ALC269_FIXUP_LIMIT_INT_MIC_BOOST),
	SND_PCI_QUIRK(0x17aa, 0x5034, "Thinkpad T450", ALC292_FIXUP_TPT440_DOCK),
	SND_PCI_QUIRK(0x17aa, 0x5036, "Thinkpad T450s", ALC292_FIXUP_TPT440_DOCK),
	SND_PCI_QUIRK(0x17aa, 0x503c, "Thinkpad L450", ALC292_FIXUP_TPT440_DOCK),
	SND_PCI_QUIRK(0x17aa, 0x504a, "ThinkPad X260", ALC292_FIXUP_TPT440_DOCK),
	SND_PCI_QUIRK(0x17aa, 0x504b, "Thinkpad", ALC293_FIXUP_LENOVO_SPK_NOISE),
	SND_PCI_QUIRK(0x17aa, 0x5050, "Thinkpad T560p", ALC292_FIXUP_TPT460),
	SND_PCI_QUIRK(0x17aa, 0x5051, "Thinkpad L460", ALC292_FIXUP_TPT460),
	SND_PCI_QUIRK(0x17aa, 0x5053, "Thinkpad T460", ALC292_FIXUP_TPT460),
	SND_PCI_QUIRK(0x17aa, 0x505d, "Thinkpad", ALC298_FIXUP_TPT470_DOCK),
	SND_PCI_QUIRK(0x17aa, 0x505f, "Thinkpad", ALC298_FIXUP_TPT470_DOCK),
	SND_PCI_QUIRK(0x17aa, 0x5062, "Thinkpad", ALC298_FIXUP_TPT470_DOCK),
	SND_PCI_QUIRK(0x17aa, 0x5109, "Thinkpad", ALC269_FIXUP_LIMIT_INT_MIC_BOOST),
	SND_PCI_QUIRK(0x17aa, 0x511e, "Thinkpad", ALC298_FIXUP_TPT470_DOCK),
	SND_PCI_QUIRK(0x17aa, 0x511f, "Thinkpad", ALC298_FIXUP_TPT470_DOCK),
	SND_PCI_QUIRK(0x17aa, 0x9e54, "LENOVO NB", ALC269_FIXUP_LENOVO_EAPD),
	SND_PCI_QUIRK(0x19e5, 0x3204, "Huawei MACH-WX9", ALC256_FIXUP_HUAWEI_MACH_WX9_PINS),
	SND_PCI_QUIRK(0x1b35, 0x1235, "CZC B20", ALC269_FIXUP_CZC_B20),
	SND_PCI_QUIRK(0x1b35, 0x1236, "CZC TMI", ALC269_FIXUP_CZC_TMI),
	SND_PCI_QUIRK(0x1b35, 0x1237, "CZC L101", ALC269_FIXUP_CZC_L101),
	SND_PCI_QUIRK(0x1b7d, 0xa831, "Ordissimo EVE2 ", ALC269VB_FIXUP_ORDISSIMO_EVE2), /* Also known as Malata PC-B1303 */
	SND_PCI_QUIRK(0x1c06, 0x2013, "Lemote A1802", ALC269_FIXUP_LEMOTE_A1802),
	SND_PCI_QUIRK(0x1c06, 0x2015, "Lemote A190X", ALC269_FIXUP_LEMOTE_A190X),
	SND_PCI_QUIRK(0x1d72, 0x1602, "RedmiBook", ALC255_FIXUP_XIAOMI_HEADSET_MIC),
	SND_PCI_QUIRK(0x1d72, 0x1701, "XiaomiNotebook Pro", ALC298_FIXUP_DELL1_MIC_NO_PRESENCE),
	SND_PCI_QUIRK(0x1d72, 0x1901, "RedmiBook 14", ALC256_FIXUP_ASUS_HEADSET_MIC),
	SND_PCI_QUIRK(0x1d72, 0x1947, "RedmiBook Air", ALC255_FIXUP_XIAOMI_HEADSET_MIC),
	SND_PCI_QUIRK(0x8086, 0x2074, "Intel NUC 8", ALC233_FIXUP_INTEL_NUC8_DMIC),
	SND_PCI_QUIRK(0x8086, 0x2080, "Intel NUC 8 Rugged", ALC256_FIXUP_INTEL_NUC8_RUGGED),
	SND_PCI_QUIRK(0x8086, 0x2081, "Intel NUC 10", ALC256_FIXUP_INTEL_NUC10),

#if 0
	/* Below is a quirk table taken from the old code.
	 * Basically the device should work as is without the fixup table.
	 * If BIOS doesn't give a proper info, enable the corresponding
	 * fixup entry.
	 */
	SND_PCI_QUIRK(0x1043, 0x8330, "ASUS Eeepc P703 P900A",
		      ALC269_FIXUP_AMIC),
	SND_PCI_QUIRK(0x1043, 0x1013, "ASUS N61Da", ALC269_FIXUP_AMIC),
	SND_PCI_QUIRK(0x1043, 0x1143, "ASUS B53f", ALC269_FIXUP_AMIC),
	SND_PCI_QUIRK(0x1043, 0x1133, "ASUS UJ20ft", ALC269_FIXUP_AMIC),
	SND_PCI_QUIRK(0x1043, 0x1183, "ASUS K72DR", ALC269_FIXUP_AMIC),
	SND_PCI_QUIRK(0x1043, 0x11b3, "ASUS K52DR", ALC269_FIXUP_AMIC),
	SND_PCI_QUIRK(0x1043, 0x11e3, "ASUS U33Jc", ALC269_FIXUP_AMIC),
	SND_PCI_QUIRK(0x1043, 0x1273, "ASUS UL80Jt", ALC269_FIXUP_AMIC),
	SND_PCI_QUIRK(0x1043, 0x1283, "ASUS U53Jc", ALC269_FIXUP_AMIC),
	SND_PCI_QUIRK(0x1043, 0x12b3, "ASUS N82JV", ALC269_FIXUP_AMIC),
	SND_PCI_QUIRK(0x1043, 0x12d3, "ASUS N61Jv", ALC269_FIXUP_AMIC),
	SND_PCI_QUIRK(0x1043, 0x13a3, "ASUS UL30Vt", ALC269_FIXUP_AMIC),
	SND_PCI_QUIRK(0x1043, 0x1373, "ASUS G73JX", ALC269_FIXUP_AMIC),
	SND_PCI_QUIRK(0x1043, 0x1383, "ASUS UJ30Jc", ALC269_FIXUP_AMIC),
	SND_PCI_QUIRK(0x1043, 0x13d3, "ASUS N61JA", ALC269_FIXUP_AMIC),
	SND_PCI_QUIRK(0x1043, 0x1413, "ASUS UL50", ALC269_FIXUP_AMIC),
	SND_PCI_QUIRK(0x1043, 0x1443, "ASUS UL30", ALC269_FIXUP_AMIC),
	SND_PCI_QUIRK(0x1043, 0x1453, "ASUS M60Jv", ALC269_FIXUP_AMIC),
	SND_PCI_QUIRK(0x1043, 0x1483, "ASUS UL80", ALC269_FIXUP_AMIC),
	SND_PCI_QUIRK(0x1043, 0x14f3, "ASUS F83Vf", ALC269_FIXUP_AMIC),
	SND_PCI_QUIRK(0x1043, 0x14e3, "ASUS UL20", ALC269_FIXUP_AMIC),
	SND_PCI_QUIRK(0x1043, 0x1513, "ASUS UX30", ALC269_FIXUP_AMIC),
	SND_PCI_QUIRK(0x1043, 0x1593, "ASUS N51Vn", ALC269_FIXUP_AMIC),
	SND_PCI_QUIRK(0x1043, 0x15a3, "ASUS N60Jv", ALC269_FIXUP_AMIC),
	SND_PCI_QUIRK(0x1043, 0x15b3, "ASUS N60Dp", ALC269_FIXUP_AMIC),
	SND_PCI_QUIRK(0x1043, 0x15c3, "ASUS N70De", ALC269_FIXUP_AMIC),
	SND_PCI_QUIRK(0x1043, 0x15e3, "ASUS F83T", ALC269_FIXUP_AMIC),
	SND_PCI_QUIRK(0x1043, 0x1643, "ASUS M60J", ALC269_FIXUP_AMIC),
	SND_PCI_QUIRK(0x1043, 0x1653, "ASUS U50", ALC269_FIXUP_AMIC),
	SND_PCI_QUIRK(0x1043, 0x1693, "ASUS F50N", ALC269_FIXUP_AMIC),
	SND_PCI_QUIRK(0x1043, 0x16a3, "ASUS F5Q", ALC269_FIXUP_AMIC),
	SND_PCI_QUIRK(0x1043, 0x1723, "ASUS P80", ALC269_FIXUP_AMIC),
	SND_PCI_QUIRK(0x1043, 0x1743, "ASUS U80", ALC269_FIXUP_AMIC),
	SND_PCI_QUIRK(0x1043, 0x1773, "ASUS U20A", ALC269_FIXUP_AMIC),
	SND_PCI_QUIRK(0x1043, 0x1883, "ASUS F81Se", ALC269_FIXUP_AMIC),
	SND_PCI_QUIRK(0x152d, 0x1778, "Quanta ON1", ALC269_FIXUP_DMIC),
	SND_PCI_QUIRK(0x17aa, 0x3be9, "Quanta Wistron", ALC269_FIXUP_AMIC),
	SND_PCI_QUIRK(0x17aa, 0x3bf8, "Quanta FL1", ALC269_FIXUP_AMIC),
	SND_PCI_QUIRK(0x17ff, 0x059a, "Quanta EL3", ALC269_FIXUP_DMIC),
	SND_PCI_QUIRK(0x17ff, 0x059b, "Quanta JR1", ALC269_FIXUP_DMIC),
#endif
	{}
};

static const struct snd_pci_quirk alc269_fixup_vendor_tbl[] = {
	SND_PCI_QUIRK_VENDOR(0x1025, "Acer Aspire", ALC271_FIXUP_DMIC),
	SND_PCI_QUIRK_VENDOR(0x103c, "HP", ALC269_FIXUP_HP_MUTE_LED),
	SND_PCI_QUIRK_VENDOR(0x104d, "Sony VAIO", ALC269_FIXUP_SONY_VAIO),
	SND_PCI_QUIRK_VENDOR(0x17aa, "Thinkpad", ALC269_FIXUP_THINKPAD_ACPI),
	SND_PCI_QUIRK_VENDOR(0x19e5, "Huawei Matebook", ALC255_FIXUP_MIC_MUTE_LED),
	{}
};

static const struct hda_model_fixup alc269_fixup_models[] = {
	{.id = ALC269_FIXUP_AMIC, .name = "laptop-amic"},
	{.id = ALC269_FIXUP_DMIC, .name = "laptop-dmic"},
	{.id = ALC269_FIXUP_STEREO_DMIC, .name = "alc269-dmic"},
	{.id = ALC271_FIXUP_DMIC, .name = "alc271-dmic"},
	{.id = ALC269_FIXUP_INV_DMIC, .name = "inv-dmic"},
	{.id = ALC269_FIXUP_HEADSET_MIC, .name = "headset-mic"},
	{.id = ALC269_FIXUP_HEADSET_MODE, .name = "headset-mode"},
	{.id = ALC269_FIXUP_HEADSET_MODE_NO_HP_MIC, .name = "headset-mode-no-hp-mic"},
	{.id = ALC269_FIXUP_LENOVO_DOCK, .name = "lenovo-dock"},
	{.id = ALC269_FIXUP_LENOVO_DOCK_LIMIT_BOOST, .name = "lenovo-dock-limit-boost"},
	{.id = ALC269_FIXUP_HP_GPIO_LED, .name = "hp-gpio-led"},
	{.id = ALC269_FIXUP_HP_DOCK_GPIO_MIC1_LED, .name = "hp-dock-gpio-mic1-led"},
	{.id = ALC269_FIXUP_DELL1_MIC_NO_PRESENCE, .name = "dell-headset-multi"},
	{.id = ALC269_FIXUP_DELL2_MIC_NO_PRESENCE, .name = "dell-headset-dock"},
	{.id = ALC269_FIXUP_DELL3_MIC_NO_PRESENCE, .name = "dell-headset3"},
	{.id = ALC269_FIXUP_DELL4_MIC_NO_PRESENCE, .name = "dell-headset4"},
	{.id = ALC283_FIXUP_CHROME_BOOK, .name = "alc283-dac-wcaps"},
	{.id = ALC283_FIXUP_SENSE_COMBO_JACK, .name = "alc283-sense-combo"},
	{.id = ALC292_FIXUP_TPT440_DOCK, .name = "tpt440-dock"},
	{.id = ALC292_FIXUP_TPT440, .name = "tpt440"},
	{.id = ALC292_FIXUP_TPT460, .name = "tpt460"},
	{.id = ALC298_FIXUP_TPT470_DOCK_FIX, .name = "tpt470-dock-fix"},
	{.id = ALC298_FIXUP_TPT470_DOCK, .name = "tpt470-dock"},
	{.id = ALC233_FIXUP_LENOVO_MULTI_CODECS, .name = "dual-codecs"},
	{.id = ALC700_FIXUP_INTEL_REFERENCE, .name = "alc700-ref"},
	{.id = ALC269_FIXUP_SONY_VAIO, .name = "vaio"},
	{.id = ALC269_FIXUP_DELL_M101Z, .name = "dell-m101z"},
	{.id = ALC269_FIXUP_ASUS_G73JW, .name = "asus-g73jw"},
	{.id = ALC269_FIXUP_LENOVO_EAPD, .name = "lenovo-eapd"},
	{.id = ALC275_FIXUP_SONY_HWEQ, .name = "sony-hweq"},
	{.id = ALC269_FIXUP_PCM_44K, .name = "pcm44k"},
	{.id = ALC269_FIXUP_LIFEBOOK, .name = "lifebook"},
	{.id = ALC269_FIXUP_LIFEBOOK_EXTMIC, .name = "lifebook-extmic"},
	{.id = ALC269_FIXUP_LIFEBOOK_HP_PIN, .name = "lifebook-hp-pin"},
	{.id = ALC255_FIXUP_LIFEBOOK_U7x7_HEADSET_MIC, .name = "lifebook-u7x7"},
	{.id = ALC269VB_FIXUP_AMIC, .name = "alc269vb-amic"},
	{.id = ALC269VB_FIXUP_DMIC, .name = "alc269vb-dmic"},
	{.id = ALC269_FIXUP_HP_MUTE_LED_MIC1, .name = "hp-mute-led-mic1"},
	{.id = ALC269_FIXUP_HP_MUTE_LED_MIC2, .name = "hp-mute-led-mic2"},
	{.id = ALC269_FIXUP_HP_MUTE_LED_MIC3, .name = "hp-mute-led-mic3"},
	{.id = ALC269_FIXUP_HP_GPIO_MIC1_LED, .name = "hp-gpio-mic1"},
	{.id = ALC269_FIXUP_HP_LINE1_MIC1_LED, .name = "hp-line1-mic1"},
	{.id = ALC269_FIXUP_NO_SHUTUP, .name = "noshutup"},
	{.id = ALC286_FIXUP_SONY_MIC_NO_PRESENCE, .name = "sony-nomic"},
	{.id = ALC269_FIXUP_ASPIRE_HEADSET_MIC, .name = "aspire-headset-mic"},
	{.id = ALC269_FIXUP_ASUS_X101, .name = "asus-x101"},
	{.id = ALC271_FIXUP_HP_GATE_MIC_JACK, .name = "acer-ao7xx"},
	{.id = ALC271_FIXUP_HP_GATE_MIC_JACK_E1_572, .name = "acer-aspire-e1"},
	{.id = ALC269_FIXUP_ACER_AC700, .name = "acer-ac700"},
	{.id = ALC269_FIXUP_LIMIT_INT_MIC_BOOST, .name = "limit-mic-boost"},
	{.id = ALC269VB_FIXUP_ASUS_ZENBOOK, .name = "asus-zenbook"},
	{.id = ALC269VB_FIXUP_ASUS_ZENBOOK_UX31A, .name = "asus-zenbook-ux31a"},
	{.id = ALC269VB_FIXUP_ORDISSIMO_EVE2, .name = "ordissimo"},
	{.id = ALC282_FIXUP_ASUS_TX300, .name = "asus-tx300"},
	{.id = ALC283_FIXUP_INT_MIC, .name = "alc283-int-mic"},
	{.id = ALC290_FIXUP_MONO_SPEAKERS_HSJACK, .name = "mono-speakers"},
	{.id = ALC290_FIXUP_SUBWOOFER_HSJACK, .name = "alc290-subwoofer"},
	{.id = ALC269_FIXUP_THINKPAD_ACPI, .name = "thinkpad"},
	{.id = ALC269_FIXUP_DMIC_THINKPAD_ACPI, .name = "dmic-thinkpad"},
	{.id = ALC255_FIXUP_ACER_MIC_NO_PRESENCE, .name = "alc255-acer"},
	{.id = ALC255_FIXUP_ASUS_MIC_NO_PRESENCE, .name = "alc255-asus"},
	{.id = ALC255_FIXUP_DELL1_MIC_NO_PRESENCE, .name = "alc255-dell1"},
	{.id = ALC255_FIXUP_DELL2_MIC_NO_PRESENCE, .name = "alc255-dell2"},
	{.id = ALC293_FIXUP_DELL1_MIC_NO_PRESENCE, .name = "alc293-dell1"},
	{.id = ALC283_FIXUP_HEADSET_MIC, .name = "alc283-headset"},
	{.id = ALC255_FIXUP_MIC_MUTE_LED, .name = "alc255-dell-mute"},
	{.id = ALC282_FIXUP_ASPIRE_V5_PINS, .name = "aspire-v5"},
	{.id = ALC269VB_FIXUP_ASPIRE_E1_COEF, .name = "aspire-e1-coef"},
	{.id = ALC280_FIXUP_HP_GPIO4, .name = "hp-gpio4"},
	{.id = ALC286_FIXUP_HP_GPIO_LED, .name = "hp-gpio-led"},
	{.id = ALC280_FIXUP_HP_GPIO2_MIC_HOTKEY, .name = "hp-gpio2-hotkey"},
	{.id = ALC280_FIXUP_HP_DOCK_PINS, .name = "hp-dock-pins"},
	{.id = ALC269_FIXUP_HP_DOCK_GPIO_MIC1_LED, .name = "hp-dock-gpio-mic"},
	{.id = ALC280_FIXUP_HP_9480M, .name = "hp-9480m"},
	{.id = ALC288_FIXUP_DELL_HEADSET_MODE, .name = "alc288-dell-headset"},
	{.id = ALC288_FIXUP_DELL1_MIC_NO_PRESENCE, .name = "alc288-dell1"},
	{.id = ALC288_FIXUP_DELL_XPS_13, .name = "alc288-dell-xps13"},
	{.id = ALC292_FIXUP_DELL_E7X, .name = "dell-e7x"},
	{.id = ALC293_FIXUP_DISABLE_AAMIX_MULTIJACK, .name = "alc293-dell"},
	{.id = ALC298_FIXUP_DELL1_MIC_NO_PRESENCE, .name = "alc298-dell1"},
	{.id = ALC298_FIXUP_DELL_AIO_MIC_NO_PRESENCE, .name = "alc298-dell-aio"},
	{.id = ALC275_FIXUP_DELL_XPS, .name = "alc275-dell-xps"},
	{.id = ALC293_FIXUP_LENOVO_SPK_NOISE, .name = "lenovo-spk-noise"},
	{.id = ALC233_FIXUP_LENOVO_LINE2_MIC_HOTKEY, .name = "lenovo-hotkey"},
	{.id = ALC255_FIXUP_DELL_SPK_NOISE, .name = "dell-spk-noise"},
	{.id = ALC225_FIXUP_DELL1_MIC_NO_PRESENCE, .name = "alc225-dell1"},
	{.id = ALC295_FIXUP_DISABLE_DAC3, .name = "alc295-disable-dac3"},
	{.id = ALC285_FIXUP_SPEAKER2_TO_DAC1, .name = "alc285-speaker2-to-dac1"},
	{.id = ALC280_FIXUP_HP_HEADSET_MIC, .name = "alc280-hp-headset"},
	{.id = ALC221_FIXUP_HP_FRONT_MIC, .name = "alc221-hp-mic"},
	{.id = ALC298_FIXUP_SPK_VOLUME, .name = "alc298-spk-volume"},
	{.id = ALC256_FIXUP_DELL_INSPIRON_7559_SUBWOOFER, .name = "dell-inspiron-7559"},
	{.id = ALC269_FIXUP_ATIV_BOOK_8, .name = "ativ-book"},
	{.id = ALC221_FIXUP_HP_MIC_NO_PRESENCE, .name = "alc221-hp-mic"},
	{.id = ALC256_FIXUP_ASUS_HEADSET_MODE, .name = "alc256-asus-headset"},
	{.id = ALC256_FIXUP_ASUS_MIC, .name = "alc256-asus-mic"},
	{.id = ALC256_FIXUP_ASUS_AIO_GPIO2, .name = "alc256-asus-aio"},
	{.id = ALC233_FIXUP_ASUS_MIC_NO_PRESENCE, .name = "alc233-asus"},
	{.id = ALC233_FIXUP_EAPD_COEF_AND_MIC_NO_PRESENCE, .name = "alc233-eapd"},
	{.id = ALC294_FIXUP_LENOVO_MIC_LOCATION, .name = "alc294-lenovo-mic"},
	{.id = ALC225_FIXUP_DELL_WYSE_MIC_NO_PRESENCE, .name = "alc225-wyse"},
	{.id = ALC274_FIXUP_DELL_AIO_LINEOUT_VERB, .name = "alc274-dell-aio"},
	{.id = ALC255_FIXUP_DUMMY_LINEOUT_VERB, .name = "alc255-dummy-lineout"},
	{.id = ALC255_FIXUP_DELL_HEADSET_MIC, .name = "alc255-dell-headset"},
	{.id = ALC295_FIXUP_HP_X360, .name = "alc295-hp-x360"},
	{.id = ALC225_FIXUP_HEADSET_JACK, .name = "alc-headset-jack"},
	{.id = ALC295_FIXUP_CHROME_BOOK, .name = "alc-chrome-book"},
	{.id = ALC299_FIXUP_PREDATOR_SPK, .name = "predator-spk"},
	{.id = ALC298_FIXUP_HUAWEI_MBX_STEREO, .name = "huawei-mbx-stereo"},
	{.id = ALC256_FIXUP_MEDION_HEADSET_NO_PRESENCE, .name = "alc256-medion-headset"},
	{.id = ALC298_FIXUP_SAMSUNG_HEADPHONE_VERY_QUIET, .name = "alc298-samsung-headphone"},
	{.id = ALC255_FIXUP_XIAOMI_HEADSET_MIC, .name = "alc255-xiaomi-headset"},
	{.id = ALC274_FIXUP_HP_MIC, .name = "alc274-hp-mic-detect"},
	{.id = ALC245_FIXUP_HP_X360_AMP, .name = "alc245-hp-x360-amp"},
	{.id = ALC295_FIXUP_HP_OMEN, .name = "alc295-hp-omen"},
	{.id = ALC285_FIXUP_HP_SPECTRE_X360, .name = "alc285-hp-spectre-x360"},
	{.id = ALC287_FIXUP_IDEAPAD_BASS_SPK_AMP, .name = "alc287-ideapad-bass-spk-amp"},
	{.id = ALC623_FIXUP_LENOVO_THINKSTATION_P340, .name = "alc623-lenovo-thinkstation-p340"},
	{.id = ALC255_FIXUP_ACER_HEADPHONE_AND_MIC, .name = "alc255-acer-headphone-and-mic"},
	{}
};
#define ALC225_STANDARD_PINS \
	{0x21, 0x04211020}

#define ALC256_STANDARD_PINS \
	{0x12, 0x90a60140}, \
	{0x14, 0x90170110}, \
	{0x21, 0x02211020}

#define ALC282_STANDARD_PINS \
	{0x14, 0x90170110}

#define ALC290_STANDARD_PINS \
	{0x12, 0x99a30130}

#define ALC292_STANDARD_PINS \
	{0x14, 0x90170110}, \
	{0x15, 0x0221401f}

#define ALC295_STANDARD_PINS \
	{0x12, 0xb7a60130}, \
	{0x14, 0x90170110}, \
	{0x21, 0x04211020}

#define ALC298_STANDARD_PINS \
	{0x12, 0x90a60130}, \
	{0x21, 0x03211020}

static const struct snd_hda_pin_quirk alc269_pin_fixup_tbl[] = {
	SND_HDA_PIN_QUIRK(0x10ec0221, 0x103c, "HP Workstation", ALC221_FIXUP_HP_HEADSET_MIC,
		{0x14, 0x01014020},
		{0x17, 0x90170110},
		{0x18, 0x02a11030},
		{0x19, 0x0181303F},
		{0x21, 0x0221102f}),
	SND_HDA_PIN_QUIRK(0x10ec0255, 0x1025, "Acer", ALC255_FIXUP_ACER_MIC_NO_PRESENCE,
		{0x12, 0x90a601c0},
		{0x14, 0x90171120},
		{0x21, 0x02211030}),
	SND_HDA_PIN_QUIRK(0x10ec0255, 0x1043, "ASUS", ALC255_FIXUP_ASUS_MIC_NO_PRESENCE,
		{0x14, 0x90170110},
		{0x1b, 0x90a70130},
		{0x21, 0x03211020}),
	SND_HDA_PIN_QUIRK(0x10ec0255, 0x1043, "ASUS", ALC255_FIXUP_ASUS_MIC_NO_PRESENCE,
		{0x1a, 0x90a70130},
		{0x1b, 0x90170110},
		{0x21, 0x03211020}),
	SND_HDA_PIN_QUIRK(0x10ec0225, 0x1028, "Dell", ALC225_FIXUP_DELL1_MIC_NO_PRESENCE,
		ALC225_STANDARD_PINS,
		{0x12, 0xb7a60130},
		{0x14, 0x901701a0}),
	SND_HDA_PIN_QUIRK(0x10ec0225, 0x1028, "Dell", ALC225_FIXUP_DELL1_MIC_NO_PRESENCE,
		ALC225_STANDARD_PINS,
		{0x12, 0xb7a60130},
		{0x14, 0x901701b0}),
	SND_HDA_PIN_QUIRK(0x10ec0225, 0x1028, "Dell", ALC225_FIXUP_DELL1_MIC_NO_PRESENCE,
		ALC225_STANDARD_PINS,
		{0x12, 0xb7a60150},
		{0x14, 0x901701a0}),
	SND_HDA_PIN_QUIRK(0x10ec0225, 0x1028, "Dell", ALC225_FIXUP_DELL1_MIC_NO_PRESENCE,
		ALC225_STANDARD_PINS,
		{0x12, 0xb7a60150},
		{0x14, 0x901701b0}),
	SND_HDA_PIN_QUIRK(0x10ec0225, 0x1028, "Dell", ALC225_FIXUP_DELL1_MIC_NO_PRESENCE,
		ALC225_STANDARD_PINS,
		{0x12, 0xb7a60130},
		{0x1b, 0x90170110}),
	SND_HDA_PIN_QUIRK(0x10ec0233, 0x8086, "Intel NUC Skull Canyon", ALC269_FIXUP_DELL1_MIC_NO_PRESENCE,
		{0x1b, 0x01111010},
		{0x1e, 0x01451130},
		{0x21, 0x02211020}),
	SND_HDA_PIN_QUIRK(0x10ec0235, 0x17aa, "Lenovo", ALC233_FIXUP_LENOVO_LINE2_MIC_HOTKEY,
		{0x12, 0x90a60140},
		{0x14, 0x90170110},
		{0x19, 0x02a11030},
		{0x21, 0x02211020}),
	SND_HDA_PIN_QUIRK(0x10ec0235, 0x17aa, "Lenovo", ALC294_FIXUP_LENOVO_MIC_LOCATION,
		{0x14, 0x90170110},
		{0x19, 0x02a11030},
		{0x1a, 0x02a11040},
		{0x1b, 0x01014020},
		{0x21, 0x0221101f}),
	SND_HDA_PIN_QUIRK(0x10ec0235, 0x17aa, "Lenovo", ALC294_FIXUP_LENOVO_MIC_LOCATION,
		{0x14, 0x90170110},
		{0x19, 0x02a11030},
		{0x1a, 0x02a11040},
		{0x1b, 0x01011020},
		{0x21, 0x0221101f}),
	SND_HDA_PIN_QUIRK(0x10ec0235, 0x17aa, "Lenovo", ALC294_FIXUP_LENOVO_MIC_LOCATION,
		{0x14, 0x90170110},
		{0x19, 0x02a11020},
		{0x1a, 0x02a11030},
		{0x21, 0x0221101f}),
	SND_HDA_PIN_QUIRK(0x10ec0236, 0x1028, "Dell", ALC236_FIXUP_DELL_AIO_HEADSET_MIC,
		{0x21, 0x02211010}),
	SND_HDA_PIN_QUIRK(0x10ec0236, 0x103c, "HP", ALC256_FIXUP_HP_HEADSET_MIC,
		{0x14, 0x90170110},
		{0x19, 0x02a11020},
		{0x21, 0x02211030}),
	SND_HDA_PIN_QUIRK(0x10ec0255, 0x1028, "Dell", ALC255_FIXUP_DELL2_MIC_NO_PRESENCE,
		{0x14, 0x90170110},
		{0x21, 0x02211020}),
	SND_HDA_PIN_QUIRK(0x10ec0255, 0x1028, "Dell", ALC255_FIXUP_DELL1_MIC_NO_PRESENCE,
		{0x14, 0x90170130},
		{0x21, 0x02211040}),
	SND_HDA_PIN_QUIRK(0x10ec0255, 0x1028, "Dell", ALC255_FIXUP_DELL1_MIC_NO_PRESENCE,
		{0x12, 0x90a60140},
		{0x14, 0x90170110},
		{0x21, 0x02211020}),
	SND_HDA_PIN_QUIRK(0x10ec0255, 0x1028, "Dell", ALC255_FIXUP_DELL1_MIC_NO_PRESENCE,
		{0x12, 0x90a60160},
		{0x14, 0x90170120},
		{0x21, 0x02211030}),
	SND_HDA_PIN_QUIRK(0x10ec0255, 0x1028, "Dell", ALC255_FIXUP_DELL1_MIC_NO_PRESENCE,
		{0x14, 0x90170110},
		{0x1b, 0x02011020},
		{0x21, 0x0221101f}),
	SND_HDA_PIN_QUIRK(0x10ec0255, 0x1028, "Dell", ALC255_FIXUP_DELL1_MIC_NO_PRESENCE,
		{0x14, 0x90170110},
		{0x1b, 0x01011020},
		{0x21, 0x0221101f}),
	SND_HDA_PIN_QUIRK(0x10ec0255, 0x1028, "Dell", ALC255_FIXUP_DELL1_MIC_NO_PRESENCE,
		{0x14, 0x90170130},
		{0x1b, 0x01014020},
		{0x21, 0x0221103f}),
	SND_HDA_PIN_QUIRK(0x10ec0255, 0x1028, "Dell", ALC255_FIXUP_DELL1_MIC_NO_PRESENCE,
		{0x14, 0x90170130},
		{0x1b, 0x01011020},
		{0x21, 0x0221103f}),
	SND_HDA_PIN_QUIRK(0x10ec0255, 0x1028, "Dell", ALC255_FIXUP_DELL1_MIC_NO_PRESENCE,
		{0x14, 0x90170130},
		{0x1b, 0x02011020},
		{0x21, 0x0221103f}),
	SND_HDA_PIN_QUIRK(0x10ec0255, 0x1028, "Dell", ALC255_FIXUP_DELL1_MIC_NO_PRESENCE,
		{0x14, 0x90170150},
		{0x1b, 0x02011020},
		{0x21, 0x0221105f}),
	SND_HDA_PIN_QUIRK(0x10ec0255, 0x1028, "Dell", ALC255_FIXUP_DELL1_MIC_NO_PRESENCE,
		{0x14, 0x90170110},
		{0x1b, 0x01014020},
		{0x21, 0x0221101f}),
	SND_HDA_PIN_QUIRK(0x10ec0255, 0x1028, "Dell", ALC255_FIXUP_DELL1_MIC_NO_PRESENCE,
		{0x12, 0x90a60160},
		{0x14, 0x90170120},
		{0x17, 0x90170140},
		{0x21, 0x0321102f}),
	SND_HDA_PIN_QUIRK(0x10ec0255, 0x1028, "Dell", ALC255_FIXUP_DELL1_MIC_NO_PRESENCE,
		{0x12, 0x90a60160},
		{0x14, 0x90170130},
		{0x21, 0x02211040}),
	SND_HDA_PIN_QUIRK(0x10ec0255, 0x1028, "Dell", ALC255_FIXUP_DELL1_MIC_NO_PRESENCE,
		{0x12, 0x90a60160},
		{0x14, 0x90170140},
		{0x21, 0x02211050}),
	SND_HDA_PIN_QUIRK(0x10ec0255, 0x1028, "Dell", ALC255_FIXUP_DELL1_MIC_NO_PRESENCE,
		{0x12, 0x90a60170},
		{0x14, 0x90170120},
		{0x21, 0x02211030}),
	SND_HDA_PIN_QUIRK(0x10ec0255, 0x1028, "Dell", ALC255_FIXUP_DELL1_MIC_NO_PRESENCE,
		{0x12, 0x90a60170},
		{0x14, 0x90170130},
		{0x21, 0x02211040}),
	SND_HDA_PIN_QUIRK(0x10ec0255, 0x1028, "Dell", ALC255_FIXUP_DELL1_MIC_NO_PRESENCE,
		{0x12, 0x90a60170},
		{0x14, 0x90171130},
		{0x21, 0x02211040}),
	SND_HDA_PIN_QUIRK(0x10ec0255, 0x1028, "Dell", ALC255_FIXUP_DELL1_MIC_NO_PRESENCE,
		{0x12, 0x90a60170},
		{0x14, 0x90170140},
		{0x21, 0x02211050}),
	SND_HDA_PIN_QUIRK(0x10ec0255, 0x1028, "Dell Inspiron 5548", ALC255_FIXUP_DELL1_MIC_NO_PRESENCE,
		{0x12, 0x90a60180},
		{0x14, 0x90170130},
		{0x21, 0x02211040}),
	SND_HDA_PIN_QUIRK(0x10ec0255, 0x1028, "Dell Inspiron 5565", ALC255_FIXUP_DELL1_MIC_NO_PRESENCE,
		{0x12, 0x90a60180},
		{0x14, 0x90170120},
		{0x21, 0x02211030}),
	SND_HDA_PIN_QUIRK(0x10ec0255, 0x1028, "Dell", ALC255_FIXUP_DELL1_MIC_NO_PRESENCE,
		{0x1b, 0x01011020},
		{0x21, 0x02211010}),
	SND_HDA_PIN_QUIRK(0x10ec0256, 0x1043, "ASUS", ALC256_FIXUP_ASUS_MIC,
		{0x14, 0x90170110},
		{0x1b, 0x90a70130},
		{0x21, 0x04211020}),
	SND_HDA_PIN_QUIRK(0x10ec0256, 0x1043, "ASUS", ALC256_FIXUP_ASUS_MIC,
		{0x14, 0x90170110},
		{0x1b, 0x90a70130},
		{0x21, 0x03211020}),
	SND_HDA_PIN_QUIRK(0x10ec0256, 0x1043, "ASUS", ALC256_FIXUP_ASUS_MIC_NO_PRESENCE,
		{0x12, 0x90a60130},
		{0x14, 0x90170110},
		{0x21, 0x03211020}),
	SND_HDA_PIN_QUIRK(0x10ec0256, 0x1043, "ASUS", ALC256_FIXUP_ASUS_MIC_NO_PRESENCE,
		{0x12, 0x90a60130},
		{0x14, 0x90170110},
		{0x21, 0x04211020}),
	SND_HDA_PIN_QUIRK(0x10ec0256, 0x1043, "ASUS", ALC256_FIXUP_ASUS_MIC_NO_PRESENCE,
		{0x1a, 0x90a70130},
		{0x1b, 0x90170110},
		{0x21, 0x03211020}),
       SND_HDA_PIN_QUIRK(0x10ec0256, 0x103c, "HP", ALC256_FIXUP_HP_HEADSET_MIC,
		{0x14, 0x90170110},
		{0x19, 0x02a11020},
		{0x21, 0x0221101f}),
       SND_HDA_PIN_QUIRK(0x10ec0274, 0x103c, "HP", ALC274_FIXUP_HP_HEADSET_MIC,
		{0x17, 0x90170110},
		{0x19, 0x03a11030},
		{0x21, 0x03211020}),
	SND_HDA_PIN_QUIRK(0x10ec0280, 0x103c, "HP", ALC280_FIXUP_HP_GPIO4,
		{0x12, 0x90a60130},
		{0x14, 0x90170110},
		{0x15, 0x0421101f},
		{0x1a, 0x04a11020}),
	SND_HDA_PIN_QUIRK(0x10ec0280, 0x103c, "HP", ALC269_FIXUP_HP_GPIO_MIC1_LED,
		{0x12, 0x90a60140},
		{0x14, 0x90170110},
		{0x15, 0x0421101f},
		{0x18, 0x02811030},
		{0x1a, 0x04a1103f},
		{0x1b, 0x02011020}),
	SND_HDA_PIN_QUIRK(0x10ec0282, 0x103c, "HP 15 Touchsmart", ALC269_FIXUP_HP_MUTE_LED_MIC1,
		ALC282_STANDARD_PINS,
		{0x12, 0x99a30130},
		{0x19, 0x03a11020},
		{0x21, 0x0321101f}),
	SND_HDA_PIN_QUIRK(0x10ec0282, 0x103c, "HP", ALC269_FIXUP_HP_MUTE_LED_MIC1,
		ALC282_STANDARD_PINS,
		{0x12, 0x99a30130},
		{0x19, 0x03a11020},
		{0x21, 0x03211040}),
	SND_HDA_PIN_QUIRK(0x10ec0282, 0x103c, "HP", ALC269_FIXUP_HP_MUTE_LED_MIC1,
		ALC282_STANDARD_PINS,
		{0x12, 0x99a30130},
		{0x19, 0x03a11030},
		{0x21, 0x03211020}),
	SND_HDA_PIN_QUIRK(0x10ec0282, 0x103c, "HP", ALC269_FIXUP_HP_MUTE_LED_MIC1,
		ALC282_STANDARD_PINS,
		{0x12, 0x99a30130},
		{0x19, 0x04a11020},
		{0x21, 0x0421101f}),
	SND_HDA_PIN_QUIRK(0x10ec0282, 0x103c, "HP", ALC269_FIXUP_HP_LINE1_MIC1_LED,
		ALC282_STANDARD_PINS,
		{0x12, 0x90a60140},
		{0x19, 0x04a11030},
		{0x21, 0x04211020}),
	SND_HDA_PIN_QUIRK(0x10ec0282, 0x1025, "Acer", ALC282_FIXUP_ACER_DISABLE_LINEOUT,
		ALC282_STANDARD_PINS,
		{0x12, 0x90a609c0},
		{0x18, 0x03a11830},
		{0x19, 0x04a19831},
		{0x1a, 0x0481303f},
		{0x1b, 0x04211020},
		{0x21, 0x0321101f}),
	SND_HDA_PIN_QUIRK(0x10ec0282, 0x1025, "Acer", ALC282_FIXUP_ACER_DISABLE_LINEOUT,
		ALC282_STANDARD_PINS,
		{0x12, 0x90a60940},
		{0x18, 0x03a11830},
		{0x19, 0x04a19831},
		{0x1a, 0x0481303f},
		{0x1b, 0x04211020},
		{0x21, 0x0321101f}),
	SND_HDA_PIN_QUIRK(0x10ec0283, 0x1028, "Dell", ALC269_FIXUP_DELL1_MIC_NO_PRESENCE,
		ALC282_STANDARD_PINS,
		{0x12, 0x90a60130},
		{0x21, 0x0321101f}),
	SND_HDA_PIN_QUIRK(0x10ec0283, 0x1028, "Dell", ALC269_FIXUP_DELL1_MIC_NO_PRESENCE,
		{0x12, 0x90a60160},
		{0x14, 0x90170120},
		{0x21, 0x02211030}),
	SND_HDA_PIN_QUIRK(0x10ec0283, 0x1028, "Dell", ALC269_FIXUP_DELL1_MIC_NO_PRESENCE,
		ALC282_STANDARD_PINS,
		{0x12, 0x90a60130},
		{0x19, 0x03a11020},
		{0x21, 0x0321101f}),
	SND_HDA_PIN_QUIRK(0x10ec0285, 0x17aa, "Lenovo", ALC285_FIXUP_LENOVO_PC_BEEP_IN_NOISE,
		{0x12, 0x90a60130},
		{0x14, 0x90170110},
		{0x19, 0x04a11040},
		{0x21, 0x04211020}),
	SND_HDA_PIN_QUIRK(0x10ec0285, 0x17aa, "Lenovo", ALC285_FIXUP_LENOVO_PC_BEEP_IN_NOISE,
		{0x14, 0x90170110},
		{0x19, 0x04a11040},
		{0x1d, 0x40600001},
		{0x21, 0x04211020}),
	SND_HDA_PIN_QUIRK(0x10ec0285, 0x17aa, "Lenovo", ALC285_FIXUP_THINKPAD_NO_BASS_SPK_HEADSET_JACK,
		{0x14, 0x90170110},
		{0x19, 0x04a11040},
		{0x21, 0x04211020}),
	SND_HDA_PIN_QUIRK(0x10ec0287, 0x17aa, "Lenovo", ALC285_FIXUP_THINKPAD_HEADSET_JACK,
		{0x14, 0x90170110},
		{0x17, 0x90170111},
		{0x19, 0x03a11030},
		{0x21, 0x03211020}),
	SND_HDA_PIN_QUIRK(0x10ec0286, 0x1025, "Acer", ALC286_FIXUP_ACER_AIO_MIC_NO_PRESENCE,
		{0x12, 0x90a60130},
		{0x17, 0x90170110},
		{0x21, 0x02211020}),
	SND_HDA_PIN_QUIRK(0x10ec0288, 0x1028, "Dell", ALC288_FIXUP_DELL1_MIC_NO_PRESENCE,
		{0x12, 0x90a60120},
		{0x14, 0x90170110},
		{0x21, 0x0321101f}),
	SND_HDA_PIN_QUIRK(0x10ec0290, 0x103c, "HP", ALC269_FIXUP_HP_MUTE_LED_MIC1,
		ALC290_STANDARD_PINS,
		{0x15, 0x04211040},
		{0x18, 0x90170112},
		{0x1a, 0x04a11020}),
	SND_HDA_PIN_QUIRK(0x10ec0290, 0x103c, "HP", ALC269_FIXUP_HP_MUTE_LED_MIC1,
		ALC290_STANDARD_PINS,
		{0x15, 0x04211040},
		{0x18, 0x90170110},
		{0x1a, 0x04a11020}),
	SND_HDA_PIN_QUIRK(0x10ec0290, 0x103c, "HP", ALC269_FIXUP_HP_MUTE_LED_MIC1,
		ALC290_STANDARD_PINS,
		{0x15, 0x0421101f},
		{0x1a, 0x04a11020}),
	SND_HDA_PIN_QUIRK(0x10ec0290, 0x103c, "HP", ALC269_FIXUP_HP_MUTE_LED_MIC1,
		ALC290_STANDARD_PINS,
		{0x15, 0x04211020},
		{0x1a, 0x04a11040}),
	SND_HDA_PIN_QUIRK(0x10ec0290, 0x103c, "HP", ALC269_FIXUP_HP_MUTE_LED_MIC1,
		ALC290_STANDARD_PINS,
		{0x14, 0x90170110},
		{0x15, 0x04211020},
		{0x1a, 0x04a11040}),
	SND_HDA_PIN_QUIRK(0x10ec0290, 0x103c, "HP", ALC269_FIXUP_HP_MUTE_LED_MIC1,
		ALC290_STANDARD_PINS,
		{0x14, 0x90170110},
		{0x15, 0x04211020},
		{0x1a, 0x04a11020}),
	SND_HDA_PIN_QUIRK(0x10ec0290, 0x103c, "HP", ALC269_FIXUP_HP_MUTE_LED_MIC1,
		ALC290_STANDARD_PINS,
		{0x14, 0x90170110},
		{0x15, 0x0421101f},
		{0x1a, 0x04a11020}),
	SND_HDA_PIN_QUIRK(0x10ec0292, 0x1028, "Dell", ALC269_FIXUP_DELL2_MIC_NO_PRESENCE,
		ALC292_STANDARD_PINS,
		{0x12, 0x90a60140},
		{0x16, 0x01014020},
		{0x19, 0x01a19030}),
	SND_HDA_PIN_QUIRK(0x10ec0292, 0x1028, "Dell", ALC269_FIXUP_DELL2_MIC_NO_PRESENCE,
		ALC292_STANDARD_PINS,
		{0x12, 0x90a60140},
		{0x16, 0x01014020},
		{0x18, 0x02a19031},
		{0x19, 0x01a1903e}),
	SND_HDA_PIN_QUIRK(0x10ec0292, 0x1028, "Dell", ALC269_FIXUP_DELL3_MIC_NO_PRESENCE,
		ALC292_STANDARD_PINS,
		{0x12, 0x90a60140}),
	SND_HDA_PIN_QUIRK(0x10ec0293, 0x1028, "Dell", ALC293_FIXUP_DELL1_MIC_NO_PRESENCE,
		ALC292_STANDARD_PINS,
		{0x13, 0x90a60140},
		{0x16, 0x21014020},
		{0x19, 0x21a19030}),
	SND_HDA_PIN_QUIRK(0x10ec0293, 0x1028, "Dell", ALC293_FIXUP_DELL1_MIC_NO_PRESENCE,
		ALC292_STANDARD_PINS,
		{0x13, 0x90a60140}),
	SND_HDA_PIN_QUIRK(0x10ec0294, 0x1043, "ASUS", ALC294_FIXUP_ASUS_HPE,
		{0x17, 0x90170110},
		{0x21, 0x04211020}),
	SND_HDA_PIN_QUIRK(0x10ec0294, 0x1043, "ASUS", ALC294_FIXUP_ASUS_MIC,
		{0x14, 0x90170110},
		{0x1b, 0x90a70130},
		{0x21, 0x04211020}),
	SND_HDA_PIN_QUIRK(0x10ec0294, 0x1043, "ASUS", ALC294_FIXUP_ASUS_SPK,
		{0x12, 0x90a60130},
		{0x17, 0x90170110},
		{0x21, 0x03211020}),
	SND_HDA_PIN_QUIRK(0x10ec0294, 0x1043, "ASUS", ALC294_FIXUP_ASUS_SPK,
		{0x12, 0x90a60130},
		{0x17, 0x90170110},
		{0x21, 0x04211020}),
	SND_HDA_PIN_QUIRK(0x10ec0295, 0x1043, "ASUS", ALC294_FIXUP_ASUS_SPK,
		{0x12, 0x90a60130},
		{0x17, 0x90170110},
		{0x21, 0x03211020}),
	SND_HDA_PIN_QUIRK(0x10ec0295, 0x1043, "ASUS", ALC295_FIXUP_ASUS_MIC_NO_PRESENCE,
		{0x12, 0x90a60120},
		{0x17, 0x90170110},
		{0x21, 0x04211030}),
	SND_HDA_PIN_QUIRK(0x10ec0295, 0x1043, "ASUS", ALC295_FIXUP_ASUS_MIC_NO_PRESENCE,
		{0x12, 0x90a60130},
		{0x17, 0x90170110},
		{0x21, 0x03211020}),
	SND_HDA_PIN_QUIRK(0x10ec0295, 0x1043, "ASUS", ALC295_FIXUP_ASUS_MIC_NO_PRESENCE,
		{0x12, 0x90a60130},
		{0x17, 0x90170110},
		{0x21, 0x03211020}),
	SND_HDA_PIN_QUIRK(0x10ec0295, 0x1028, "Dell", ALC269_FIXUP_DELL4_MIC_NO_PRESENCE,
		{0x14, 0x90170110},
		{0x21, 0x04211020}),
	SND_HDA_PIN_QUIRK(0x10ec0295, 0x1028, "Dell", ALC269_FIXUP_DELL4_MIC_NO_PRESENCE,
		{0x14, 0x90170110},
		{0x21, 0x04211030}),
	SND_HDA_PIN_QUIRK(0x10ec0295, 0x1028, "Dell", ALC269_FIXUP_DELL1_MIC_NO_PRESENCE,
		ALC295_STANDARD_PINS,
		{0x17, 0x21014020},
		{0x18, 0x21a19030}),
	SND_HDA_PIN_QUIRK(0x10ec0295, 0x1028, "Dell", ALC269_FIXUP_DELL1_MIC_NO_PRESENCE,
		ALC295_STANDARD_PINS,
		{0x17, 0x21014040},
		{0x18, 0x21a19050}),
	SND_HDA_PIN_QUIRK(0x10ec0295, 0x1028, "Dell", ALC269_FIXUP_DELL1_MIC_NO_PRESENCE,
		ALC295_STANDARD_PINS),
	SND_HDA_PIN_QUIRK(0x10ec0298, 0x1028, "Dell", ALC298_FIXUP_DELL1_MIC_NO_PRESENCE,
		ALC298_STANDARD_PINS,
		{0x17, 0x90170110}),
	SND_HDA_PIN_QUIRK(0x10ec0298, 0x1028, "Dell", ALC298_FIXUP_DELL1_MIC_NO_PRESENCE,
		ALC298_STANDARD_PINS,
		{0x17, 0x90170140}),
	SND_HDA_PIN_QUIRK(0x10ec0298, 0x1028, "Dell", ALC298_FIXUP_DELL1_MIC_NO_PRESENCE,
		ALC298_STANDARD_PINS,
		{0x17, 0x90170150}),
	SND_HDA_PIN_QUIRK(0x10ec0298, 0x1028, "Dell", ALC298_FIXUP_SPK_VOLUME,
		{0x12, 0xb7a60140},
		{0x13, 0xb7a60150},
		{0x17, 0x90170110},
		{0x1a, 0x03011020},
		{0x21, 0x03211030}),
	SND_HDA_PIN_QUIRK(0x10ec0298, 0x1028, "Dell", ALC298_FIXUP_ALIENWARE_MIC_NO_PRESENCE,
		{0x12, 0xb7a60140},
		{0x17, 0x90170110},
		{0x1a, 0x03a11030},
		{0x21, 0x03211020}),
	SND_HDA_PIN_QUIRK(0x10ec0299, 0x1028, "Dell", ALC269_FIXUP_DELL4_MIC_NO_PRESENCE,
		ALC225_STANDARD_PINS,
		{0x12, 0xb7a60130},
		{0x17, 0x90170110}),
	SND_HDA_PIN_QUIRK(0x10ec0623, 0x17aa, "Lenovo", ALC283_FIXUP_HEADSET_MIC,
		{0x14, 0x01014010},
		{0x17, 0x90170120},
		{0x18, 0x02a11030},
		{0x19, 0x02a1103f},
		{0x21, 0x0221101f}),
	{}
};

/* This is the fallback pin_fixup_tbl for alc269 family, to make the tbl match
 * more machines, don't need to match all valid pins, just need to match
 * all the pins defined in the tbl. Just because of this reason, it is possible
 * that a single machine matches multiple tbls, so there is one limitation:
 *   at most one tbl is allowed to define for the same vendor and same codec
 */
static const struct snd_hda_pin_quirk alc269_fallback_pin_fixup_tbl[] = {
	SND_HDA_PIN_QUIRK(0x10ec0289, 0x1028, "Dell", ALC269_FIXUP_DELL4_MIC_NO_PRESENCE,
		{0x19, 0x40000000},
		{0x1b, 0x40000000}),
	SND_HDA_PIN_QUIRK(0x10ec0256, 0x1028, "Dell", ALC255_FIXUP_DELL1_MIC_NO_PRESENCE,
		{0x19, 0x40000000},
		{0x1a, 0x40000000}),
	SND_HDA_PIN_QUIRK(0x10ec0236, 0x1028, "Dell", ALC255_FIXUP_DELL1_MIC_NO_PRESENCE,
		{0x19, 0x40000000},
		{0x1a, 0x40000000}),
	SND_HDA_PIN_QUIRK(0x10ec0274, 0x1028, "Dell", ALC274_FIXUP_DELL_AIO_LINEOUT_VERB,
		{0x19, 0x40000000},
		{0x1a, 0x40000000}),
	{}
};

static void alc269_fill_coef(struct hda_codec *codec)
{
	struct alc_spec *spec = codec->spec;
	int val;

	if (spec->codec_variant != ALC269_TYPE_ALC269VB)
		return;

	if ((alc_get_coef0(codec) & 0x00ff) < 0x015) {
		alc_write_coef_idx(codec, 0xf, 0x960b);
		alc_write_coef_idx(codec, 0xe, 0x8817);
	}

	if ((alc_get_coef0(codec) & 0x00ff) == 0x016) {
		alc_write_coef_idx(codec, 0xf, 0x960b);
		alc_write_coef_idx(codec, 0xe, 0x8814);
	}

	if ((alc_get_coef0(codec) & 0x00ff) == 0x017) {
		/* Power up output pin */
		alc_update_coef_idx(codec, 0x04, 0, 1<<11);
	}

	if ((alc_get_coef0(codec) & 0x00ff) == 0x018) {
		val = alc_read_coef_idx(codec, 0xd);
		if (val != -1 && (val & 0x0c00) >> 10 != 0x1) {
			/* Capless ramp up clock control */
			alc_write_coef_idx(codec, 0xd, val | (1<<10));
		}
		val = alc_read_coef_idx(codec, 0x17);
		if (val != -1 && (val & 0x01c0) >> 6 != 0x4) {
			/* Class D power on reset */
			alc_write_coef_idx(codec, 0x17, val | (1<<7));
		}
	}

	/* HP */
	alc_update_coef_idx(codec, 0x4, 0, 1<<11);
}

/*
 */
static int patch_alc269(struct hda_codec *codec)
{
	struct alc_spec *spec;
	int err;

	err = alc_alloc_spec(codec, 0x0b);
	if (err < 0)
		return err;

	spec = codec->spec;
	spec->gen.shared_mic_vref_pin = 0x18;
	codec->power_save_node = 0;

#ifdef CONFIG_PM
	codec->patch_ops.suspend = alc269_suspend;
	codec->patch_ops.resume = alc269_resume;
#endif
	spec->shutup = alc_default_shutup;
	spec->init_hook = alc_default_init;

	switch (codec->core.vendor_id) {
	case 0x10ec0269:
		spec->codec_variant = ALC269_TYPE_ALC269VA;
		switch (alc_get_coef0(codec) & 0x00f0) {
		case 0x0010:
			if (codec->bus->pci &&
			    codec->bus->pci->subsystem_vendor == 0x1025 &&
			    spec->cdefine.platform_type == 1)
				err = alc_codec_rename(codec, "ALC271X");
			spec->codec_variant = ALC269_TYPE_ALC269VB;
			break;
		case 0x0020:
			if (codec->bus->pci &&
			    codec->bus->pci->subsystem_vendor == 0x17aa &&
			    codec->bus->pci->subsystem_device == 0x21f3)
				err = alc_codec_rename(codec, "ALC3202");
			spec->codec_variant = ALC269_TYPE_ALC269VC;
			break;
		case 0x0030:
			spec->codec_variant = ALC269_TYPE_ALC269VD;
			break;
		default:
			alc_fix_pll_init(codec, 0x20, 0x04, 15);
		}
		if (err < 0)
			goto error;
		spec->shutup = alc269_shutup;
		spec->init_hook = alc269_fill_coef;
		alc269_fill_coef(codec);
		break;

	case 0x10ec0280:
	case 0x10ec0290:
		spec->codec_variant = ALC269_TYPE_ALC280;
		break;
	case 0x10ec0282:
		spec->codec_variant = ALC269_TYPE_ALC282;
		spec->shutup = alc282_shutup;
		spec->init_hook = alc282_init;
		break;
	case 0x10ec0233:
	case 0x10ec0283:
		spec->codec_variant = ALC269_TYPE_ALC283;
		spec->shutup = alc283_shutup;
		spec->init_hook = alc283_init;
		break;
	case 0x10ec0284:
	case 0x10ec0292:
		spec->codec_variant = ALC269_TYPE_ALC284;
		break;
	case 0x10ec0293:
		spec->codec_variant = ALC269_TYPE_ALC293;
		break;
	case 0x10ec0286:
	case 0x10ec0288:
		spec->codec_variant = ALC269_TYPE_ALC286;
		break;
	case 0x10ec0298:
		spec->codec_variant = ALC269_TYPE_ALC298;
		break;
	case 0x10ec0235:
	case 0x10ec0255:
		spec->codec_variant = ALC269_TYPE_ALC255;
		spec->shutup = alc256_shutup;
		spec->init_hook = alc256_init;
		break;
	case 0x10ec0230:
	case 0x10ec0236:
	case 0x10ec0256:
		spec->codec_variant = ALC269_TYPE_ALC256;
		spec->shutup = alc256_shutup;
		spec->init_hook = alc256_init;
		spec->gen.mixer_nid = 0; /* ALC256 does not have any loopback mixer path */
		break;
	case 0x10ec0257:
		spec->codec_variant = ALC269_TYPE_ALC257;
		spec->shutup = alc256_shutup;
		spec->init_hook = alc256_init;
		spec->gen.mixer_nid = 0;
		break;
	case 0x10ec0215:
	case 0x10ec0245:
	case 0x10ec0285:
	case 0x10ec0287:
	case 0x10ec0289:
		spec->codec_variant = ALC269_TYPE_ALC215;
		spec->shutup = alc225_shutup;
		spec->init_hook = alc225_init;
		spec->gen.mixer_nid = 0;
		break;
	case 0x10ec0225:
	case 0x10ec0295:
	case 0x10ec0299:
		spec->codec_variant = ALC269_TYPE_ALC225;
		spec->shutup = alc225_shutup;
		spec->init_hook = alc225_init;
		spec->gen.mixer_nid = 0; /* no loopback on ALC225, ALC295 and ALC299 */
		break;
	case 0x10ec0234:
	case 0x10ec0274:
	case 0x10ec0294:
		spec->codec_variant = ALC269_TYPE_ALC294;
		spec->gen.mixer_nid = 0; /* ALC2x4 does not have any loopback mixer path */
		alc_update_coef_idx(codec, 0x6b, 0x0018, (1<<4) | (1<<3)); /* UAJ MIC Vref control by verb */
		spec->init_hook = alc294_init;
		break;
	case 0x10ec0300:
		spec->codec_variant = ALC269_TYPE_ALC300;
		spec->gen.mixer_nid = 0; /* no loopback on ALC300 */
		break;
	case 0x10ec0623:
		spec->codec_variant = ALC269_TYPE_ALC623;
		break;
	case 0x10ec0700:
	case 0x10ec0701:
	case 0x10ec0703:
	case 0x10ec0711:
		spec->codec_variant = ALC269_TYPE_ALC700;
		spec->gen.mixer_nid = 0; /* ALC700 does not have any loopback mixer path */
		alc_update_coef_idx(codec, 0x4a, 1 << 15, 0); /* Combo jack auto trigger control */
		spec->init_hook = alc294_init;
		break;

	}

	if (snd_hda_codec_read(codec, 0x51, 0, AC_VERB_PARAMETERS, 0) == 0x10ec5505) {
		spec->has_alc5505_dsp = 1;
		spec->init_hook = alc5505_dsp_init;
	}

	alc_pre_init(codec);

	snd_hda_pick_fixup(codec, alc269_fixup_models,
		       alc269_fixup_tbl, alc269_fixups);
	snd_hda_pick_pin_fixup(codec, alc269_pin_fixup_tbl, alc269_fixups, true);
	snd_hda_pick_pin_fixup(codec, alc269_fallback_pin_fixup_tbl, alc269_fixups, false);
	snd_hda_pick_fixup(codec, NULL,	alc269_fixup_vendor_tbl,
			   alc269_fixups);
	snd_hda_apply_fixup(codec, HDA_FIXUP_ACT_PRE_PROBE);

	alc_auto_parse_customize_define(codec);

	if (has_cdefine_beep(codec))
		spec->gen.beep_nid = 0x01;

	/* automatic parse from the BIOS config */
	err = alc269_parse_auto_config(codec);
	if (err < 0)
		goto error;

	if (!spec->gen.no_analog && spec->gen.beep_nid && spec->gen.mixer_nid) {
		err = set_beep_amp(spec, spec->gen.mixer_nid, 0x04, HDA_INPUT);
		if (err < 0)
			goto error;
	}

	snd_hda_apply_fixup(codec, HDA_FIXUP_ACT_PROBE);

	return 0;

 error:
	alc_free(codec);
	return err;
}

/*
 * ALC861
 */

static int alc861_parse_auto_config(struct hda_codec *codec)
{
	static const hda_nid_t alc861_ignore[] = { 0x1d, 0 };
	static const hda_nid_t alc861_ssids[] = { 0x0e, 0x0f, 0x0b, 0 };
	return alc_parse_auto_config(codec, alc861_ignore, alc861_ssids);
}

/* Pin config fixes */
enum {
	ALC861_FIXUP_FSC_AMILO_PI1505,
	ALC861_FIXUP_AMP_VREF_0F,
	ALC861_FIXUP_NO_JACK_DETECT,
	ALC861_FIXUP_ASUS_A6RP,
	ALC660_FIXUP_ASUS_W7J,
};

/* On some laptops, VREF of pin 0x0f is abused for controlling the main amp */
static void alc861_fixup_asus_amp_vref_0f(struct hda_codec *codec,
			const struct hda_fixup *fix, int action)
{
	struct alc_spec *spec = codec->spec;
	unsigned int val;

	if (action != HDA_FIXUP_ACT_INIT)
		return;
	val = snd_hda_codec_get_pin_target(codec, 0x0f);
	if (!(val & (AC_PINCTL_IN_EN | AC_PINCTL_OUT_EN)))
		val |= AC_PINCTL_IN_EN;
	val |= AC_PINCTL_VREF_50;
	snd_hda_set_pin_ctl(codec, 0x0f, val);
	spec->gen.keep_vref_in_automute = 1;
}

/* suppress the jack-detection */
static void alc_fixup_no_jack_detect(struct hda_codec *codec,
				     const struct hda_fixup *fix, int action)
{
	if (action == HDA_FIXUP_ACT_PRE_PROBE)
		codec->no_jack_detect = 1;
}

static const struct hda_fixup alc861_fixups[] = {
	[ALC861_FIXUP_FSC_AMILO_PI1505] = {
		.type = HDA_FIXUP_PINS,
		.v.pins = (const struct hda_pintbl[]) {
			{ 0x0b, 0x0221101f }, /* HP */
			{ 0x0f, 0x90170310 }, /* speaker */
			{ }
		}
	},
	[ALC861_FIXUP_AMP_VREF_0F] = {
		.type = HDA_FIXUP_FUNC,
		.v.func = alc861_fixup_asus_amp_vref_0f,
	},
	[ALC861_FIXUP_NO_JACK_DETECT] = {
		.type = HDA_FIXUP_FUNC,
		.v.func = alc_fixup_no_jack_detect,
	},
	[ALC861_FIXUP_ASUS_A6RP] = {
		.type = HDA_FIXUP_FUNC,
		.v.func = alc861_fixup_asus_amp_vref_0f,
		.chained = true,
		.chain_id = ALC861_FIXUP_NO_JACK_DETECT,
	},
	[ALC660_FIXUP_ASUS_W7J] = {
		.type = HDA_FIXUP_VERBS,
		.v.verbs = (const struct hda_verb[]) {
			/* ASUS W7J needs a magic pin setup on unused NID 0x10
			 * for enabling outputs
			 */
			{0x10, AC_VERB_SET_PIN_WIDGET_CONTROL, 0x24},
			{ }
		},
	}
};

static const struct snd_pci_quirk alc861_fixup_tbl[] = {
	SND_PCI_QUIRK(0x1043, 0x1253, "ASUS W7J", ALC660_FIXUP_ASUS_W7J),
	SND_PCI_QUIRK(0x1043, 0x1263, "ASUS Z35HL", ALC660_FIXUP_ASUS_W7J),
	SND_PCI_QUIRK(0x1043, 0x1393, "ASUS A6Rp", ALC861_FIXUP_ASUS_A6RP),
	SND_PCI_QUIRK_VENDOR(0x1043, "ASUS laptop", ALC861_FIXUP_AMP_VREF_0F),
	SND_PCI_QUIRK(0x1462, 0x7254, "HP DX2200", ALC861_FIXUP_NO_JACK_DETECT),
	SND_PCI_QUIRK_VENDOR(0x1584, "Haier/Uniwill", ALC861_FIXUP_AMP_VREF_0F),
	SND_PCI_QUIRK(0x1734, 0x10c7, "FSC Amilo Pi1505", ALC861_FIXUP_FSC_AMILO_PI1505),
	{}
};

/*
 */
static int patch_alc861(struct hda_codec *codec)
{
	struct alc_spec *spec;
	int err;

	err = alc_alloc_spec(codec, 0x15);
	if (err < 0)
		return err;

	spec = codec->spec;
	if (has_cdefine_beep(codec))
		spec->gen.beep_nid = 0x23;

#ifdef CONFIG_PM
	spec->power_hook = alc_power_eapd;
#endif

	alc_pre_init(codec);

	snd_hda_pick_fixup(codec, NULL, alc861_fixup_tbl, alc861_fixups);
	snd_hda_apply_fixup(codec, HDA_FIXUP_ACT_PRE_PROBE);

	/* automatic parse from the BIOS config */
	err = alc861_parse_auto_config(codec);
	if (err < 0)
		goto error;

	if (!spec->gen.no_analog) {
		err = set_beep_amp(spec, 0x23, 0, HDA_OUTPUT);
		if (err < 0)
			goto error;
	}

	snd_hda_apply_fixup(codec, HDA_FIXUP_ACT_PROBE);

	return 0;

 error:
	alc_free(codec);
	return err;
}

/*
 * ALC861-VD support
 *
 * Based on ALC882
 *
 * In addition, an independent DAC
 */
static int alc861vd_parse_auto_config(struct hda_codec *codec)
{
	static const hda_nid_t alc861vd_ignore[] = { 0x1d, 0 };
	static const hda_nid_t alc861vd_ssids[] = { 0x15, 0x1b, 0x14, 0 };
	return alc_parse_auto_config(codec, alc861vd_ignore, alc861vd_ssids);
}

enum {
	ALC660VD_FIX_ASUS_GPIO1,
	ALC861VD_FIX_DALLAS,
};

/* exclude VREF80 */
static void alc861vd_fixup_dallas(struct hda_codec *codec,
				  const struct hda_fixup *fix, int action)
{
	if (action == HDA_FIXUP_ACT_PRE_PROBE) {
		snd_hda_override_pin_caps(codec, 0x18, 0x00000734);
		snd_hda_override_pin_caps(codec, 0x19, 0x0000073c);
	}
}

/* reset GPIO1 */
static void alc660vd_fixup_asus_gpio1(struct hda_codec *codec,
				      const struct hda_fixup *fix, int action)
{
	struct alc_spec *spec = codec->spec;

	if (action == HDA_FIXUP_ACT_PRE_PROBE)
		spec->gpio_mask |= 0x02;
	alc_fixup_gpio(codec, action, 0x01);
}

static const struct hda_fixup alc861vd_fixups[] = {
	[ALC660VD_FIX_ASUS_GPIO1] = {
		.type = HDA_FIXUP_FUNC,
		.v.func = alc660vd_fixup_asus_gpio1,
	},
	[ALC861VD_FIX_DALLAS] = {
		.type = HDA_FIXUP_FUNC,
		.v.func = alc861vd_fixup_dallas,
	},
};

static const struct snd_pci_quirk alc861vd_fixup_tbl[] = {
	SND_PCI_QUIRK(0x103c, 0x30bf, "HP TX1000", ALC861VD_FIX_DALLAS),
	SND_PCI_QUIRK(0x1043, 0x1339, "ASUS A7-K", ALC660VD_FIX_ASUS_GPIO1),
	SND_PCI_QUIRK(0x1179, 0xff31, "Toshiba L30-149", ALC861VD_FIX_DALLAS),
	{}
};

/*
 */
static int patch_alc861vd(struct hda_codec *codec)
{
	struct alc_spec *spec;
	int err;

	err = alc_alloc_spec(codec, 0x0b);
	if (err < 0)
		return err;

	spec = codec->spec;
	if (has_cdefine_beep(codec))
		spec->gen.beep_nid = 0x23;

	spec->shutup = alc_eapd_shutup;

	alc_pre_init(codec);

	snd_hda_pick_fixup(codec, NULL, alc861vd_fixup_tbl, alc861vd_fixups);
	snd_hda_apply_fixup(codec, HDA_FIXUP_ACT_PRE_PROBE);

	/* automatic parse from the BIOS config */
	err = alc861vd_parse_auto_config(codec);
	if (err < 0)
		goto error;

	if (!spec->gen.no_analog) {
		err = set_beep_amp(spec, 0x0b, 0x05, HDA_INPUT);
		if (err < 0)
			goto error;
	}

	snd_hda_apply_fixup(codec, HDA_FIXUP_ACT_PROBE);

	return 0;

 error:
	alc_free(codec);
	return err;
}

/*
 * ALC662 support
 *
 * ALC662 is almost identical with ALC880 but has cleaner and more flexible
 * configuration.  Each pin widget can choose any input DACs and a mixer.
 * Each ADC is connected from a mixer of all inputs.  This makes possible
 * 6-channel independent captures.
 *
 * In addition, an independent DAC for the multi-playback (not used in this
 * driver yet).
 */

/*
 * BIOS auto configuration
 */

static int alc662_parse_auto_config(struct hda_codec *codec)
{
	static const hda_nid_t alc662_ignore[] = { 0x1d, 0 };
	static const hda_nid_t alc663_ssids[] = { 0x15, 0x1b, 0x14, 0x21 };
	static const hda_nid_t alc662_ssids[] = { 0x15, 0x1b, 0x14, 0 };
	const hda_nid_t *ssids;

	if (codec->core.vendor_id == 0x10ec0272 || codec->core.vendor_id == 0x10ec0663 ||
	    codec->core.vendor_id == 0x10ec0665 || codec->core.vendor_id == 0x10ec0670 ||
	    codec->core.vendor_id == 0x10ec0671)
		ssids = alc663_ssids;
	else
		ssids = alc662_ssids;
	return alc_parse_auto_config(codec, alc662_ignore, ssids);
}

static void alc272_fixup_mario(struct hda_codec *codec,
			       const struct hda_fixup *fix, int action)
{
	if (action != HDA_FIXUP_ACT_PRE_PROBE)
		return;
	if (snd_hda_override_amp_caps(codec, 0x2, HDA_OUTPUT,
				      (0x3b << AC_AMPCAP_OFFSET_SHIFT) |
				      (0x3b << AC_AMPCAP_NUM_STEPS_SHIFT) |
				      (0x03 << AC_AMPCAP_STEP_SIZE_SHIFT) |
				      (0 << AC_AMPCAP_MUTE_SHIFT)))
		codec_warn(codec, "failed to override amp caps for NID 0x2\n");
}

static const struct snd_pcm_chmap_elem asus_pcm_2_1_chmaps[] = {
	{ .channels = 2,
	  .map = { SNDRV_CHMAP_FL, SNDRV_CHMAP_FR } },
	{ .channels = 4,
	  .map = { SNDRV_CHMAP_FL, SNDRV_CHMAP_FR,
		   SNDRV_CHMAP_NA, SNDRV_CHMAP_LFE } }, /* LFE only on right */
	{ }
};

/* override the 2.1 chmap */
static void alc_fixup_bass_chmap(struct hda_codec *codec,
				    const struct hda_fixup *fix, int action)
{
	if (action == HDA_FIXUP_ACT_BUILD) {
		struct alc_spec *spec = codec->spec;
		spec->gen.pcm_rec[0]->stream[0].chmap = asus_pcm_2_1_chmaps;
	}
}

/* avoid D3 for keeping GPIO up */
static unsigned int gpio_led_power_filter(struct hda_codec *codec,
					  hda_nid_t nid,
					  unsigned int power_state)
{
	struct alc_spec *spec = codec->spec;
	if (nid == codec->core.afg && power_state == AC_PWRST_D3 && spec->gpio_data)
		return AC_PWRST_D0;
	return power_state;
}

static void alc662_fixup_led_gpio1(struct hda_codec *codec,
				   const struct hda_fixup *fix, int action)
{
	struct alc_spec *spec = codec->spec;

	alc_fixup_hp_gpio_led(codec, action, 0x01, 0);
	if (action == HDA_FIXUP_ACT_PRE_PROBE) {
		spec->mute_led_polarity = 1;
		codec->power_filter = gpio_led_power_filter;
	}
}

static void alc662_usi_automute_hook(struct hda_codec *codec,
					 struct hda_jack_callback *jack)
{
	struct alc_spec *spec = codec->spec;
	int vref;
	msleep(200);
	snd_hda_gen_hp_automute(codec, jack);

	vref = spec->gen.hp_jack_present ? PIN_VREF80 : 0;
	msleep(100);
	snd_hda_codec_write(codec, 0x19, 0, AC_VERB_SET_PIN_WIDGET_CONTROL,
			    vref);
}

static void alc662_fixup_usi_headset_mic(struct hda_codec *codec,
				     const struct hda_fixup *fix, int action)
{
	struct alc_spec *spec = codec->spec;
	if (action == HDA_FIXUP_ACT_PRE_PROBE) {
		spec->parse_flags |= HDA_PINCFG_HEADSET_MIC;
		spec->gen.hp_automute_hook = alc662_usi_automute_hook;
	}
}

static void alc662_aspire_ethos_mute_speakers(struct hda_codec *codec,
					struct hda_jack_callback *cb)
{
	/* surround speakers at 0x1b already get muted automatically when
	 * headphones are plugged in, but we have to mute/unmute the remaining
	 * channels manually:
	 * 0x15 - front left/front right
	 * 0x18 - front center/ LFE
	 */
	if (snd_hda_jack_detect_state(codec, 0x1b) == HDA_JACK_PRESENT) {
		snd_hda_set_pin_ctl_cache(codec, 0x15, 0);
		snd_hda_set_pin_ctl_cache(codec, 0x18, 0);
	} else {
		snd_hda_set_pin_ctl_cache(codec, 0x15, PIN_OUT);
		snd_hda_set_pin_ctl_cache(codec, 0x18, PIN_OUT);
	}
}

static void alc662_fixup_aspire_ethos_hp(struct hda_codec *codec,
					const struct hda_fixup *fix, int action)
{
    /* Pin 0x1b: shared headphones jack and surround speakers */
	if (!is_jack_detectable(codec, 0x1b))
		return;

	switch (action) {
	case HDA_FIXUP_ACT_PRE_PROBE:
		snd_hda_jack_detect_enable_callback(codec, 0x1b,
				alc662_aspire_ethos_mute_speakers);
		/* subwoofer needs an extra GPIO setting to become audible */
		alc_setup_gpio(codec, 0x02);
		break;
	case HDA_FIXUP_ACT_INIT:
		/* Make sure to start in a correct state, i.e. if
		 * headphones have been plugged in before powering up the system
		 */
		alc662_aspire_ethos_mute_speakers(codec, NULL);
		break;
	}
}

static void alc671_fixup_hp_headset_mic2(struct hda_codec *codec,
					     const struct hda_fixup *fix, int action)
{
	struct alc_spec *spec = codec->spec;

	static const struct hda_pintbl pincfgs[] = {
		{ 0x19, 0x02a11040 }, /* use as headset mic, with its own jack detect */
		{ 0x1b, 0x0181304f },
		{ }
	};

	switch (action) {
	case HDA_FIXUP_ACT_PRE_PROBE:
		spec->gen.mixer_nid = 0;
		spec->parse_flags |= HDA_PINCFG_HEADSET_MIC;
		snd_hda_apply_pincfgs(codec, pincfgs);
		break;
	case HDA_FIXUP_ACT_INIT:
		alc_write_coef_idx(codec, 0x19, 0xa054);
		break;
	}
}

static const struct coef_fw alc668_coefs[] = {
	WRITE_COEF(0x01, 0xbebe), WRITE_COEF(0x02, 0xaaaa), WRITE_COEF(0x03,    0x0),
	WRITE_COEF(0x04, 0x0180), WRITE_COEF(0x06,    0x0), WRITE_COEF(0x07, 0x0f80),
	WRITE_COEF(0x08, 0x0031), WRITE_COEF(0x0a, 0x0060), WRITE_COEF(0x0b,    0x0),
	WRITE_COEF(0x0c, 0x7cf7), WRITE_COEF(0x0d, 0x1080), WRITE_COEF(0x0e, 0x7f7f),
	WRITE_COEF(0x0f, 0xcccc), WRITE_COEF(0x10, 0xddcc), WRITE_COEF(0x11, 0x0001),
	WRITE_COEF(0x13,    0x0), WRITE_COEF(0x14, 0x2aa0), WRITE_COEF(0x17, 0xa940),
	WRITE_COEF(0x19,    0x0), WRITE_COEF(0x1a,    0x0), WRITE_COEF(0x1b,    0x0),
	WRITE_COEF(0x1c,    0x0), WRITE_COEF(0x1d,    0x0), WRITE_COEF(0x1e, 0x7418),
	WRITE_COEF(0x1f, 0x0804), WRITE_COEF(0x20, 0x4200), WRITE_COEF(0x21, 0x0468),
	WRITE_COEF(0x22, 0x8ccc), WRITE_COEF(0x23, 0x0250), WRITE_COEF(0x24, 0x7418),
	WRITE_COEF(0x27,    0x0), WRITE_COEF(0x28, 0x8ccc), WRITE_COEF(0x2a, 0xff00),
	WRITE_COEF(0x2b, 0x8000), WRITE_COEF(0xa7, 0xff00), WRITE_COEF(0xa8, 0x8000),
	WRITE_COEF(0xaa, 0x2e17), WRITE_COEF(0xab, 0xa0c0), WRITE_COEF(0xac,    0x0),
	WRITE_COEF(0xad,    0x0), WRITE_COEF(0xae, 0x2ac6), WRITE_COEF(0xaf, 0xa480),
	WRITE_COEF(0xb0,    0x0), WRITE_COEF(0xb1,    0x0), WRITE_COEF(0xb2,    0x0),
	WRITE_COEF(0xb3,    0x0), WRITE_COEF(0xb4,    0x0), WRITE_COEF(0xb5, 0x1040),
	WRITE_COEF(0xb6, 0xd697), WRITE_COEF(0xb7, 0x902b), WRITE_COEF(0xb8, 0xd697),
	WRITE_COEF(0xb9, 0x902b), WRITE_COEF(0xba, 0xb8ba), WRITE_COEF(0xbb, 0xaaab),
	WRITE_COEF(0xbc, 0xaaaf), WRITE_COEF(0xbd, 0x6aaa), WRITE_COEF(0xbe, 0x1c02),
	WRITE_COEF(0xc0, 0x00ff), WRITE_COEF(0xc1, 0x0fa6),
	{}
};

static void alc668_restore_default_value(struct hda_codec *codec)
{
	alc_process_coef_fw(codec, alc668_coefs);
}

enum {
	ALC662_FIXUP_ASPIRE,
	ALC662_FIXUP_LED_GPIO1,
	ALC662_FIXUP_IDEAPAD,
	ALC272_FIXUP_MARIO,
	ALC662_FIXUP_CZC_ET26,
	ALC662_FIXUP_CZC_P10T,
	ALC662_FIXUP_SKU_IGNORE,
	ALC662_FIXUP_HP_RP5800,
	ALC662_FIXUP_ASUS_MODE1,
	ALC662_FIXUP_ASUS_MODE2,
	ALC662_FIXUP_ASUS_MODE3,
	ALC662_FIXUP_ASUS_MODE4,
	ALC662_FIXUP_ASUS_MODE5,
	ALC662_FIXUP_ASUS_MODE6,
	ALC662_FIXUP_ASUS_MODE7,
	ALC662_FIXUP_ASUS_MODE8,
	ALC662_FIXUP_NO_JACK_DETECT,
	ALC662_FIXUP_ZOTAC_Z68,
	ALC662_FIXUP_INV_DMIC,
	ALC662_FIXUP_DELL_MIC_NO_PRESENCE,
	ALC668_FIXUP_DELL_MIC_NO_PRESENCE,
	ALC662_FIXUP_HEADSET_MODE,
	ALC668_FIXUP_HEADSET_MODE,
	ALC662_FIXUP_BASS_MODE4_CHMAP,
	ALC662_FIXUP_BASS_16,
	ALC662_FIXUP_BASS_1A,
	ALC662_FIXUP_BASS_CHMAP,
	ALC668_FIXUP_AUTO_MUTE,
	ALC668_FIXUP_DELL_DISABLE_AAMIX,
	ALC668_FIXUP_DELL_XPS13,
	ALC662_FIXUP_ASUS_Nx50,
	ALC668_FIXUP_ASUS_Nx51_HEADSET_MODE,
	ALC668_FIXUP_ASUS_Nx51,
	ALC668_FIXUP_MIC_COEF,
	ALC668_FIXUP_ASUS_G751,
	ALC891_FIXUP_HEADSET_MODE,
	ALC891_FIXUP_DELL_MIC_NO_PRESENCE,
	ALC662_FIXUP_ACER_VERITON,
	ALC892_FIXUP_ASROCK_MOBO,
	ALC662_FIXUP_USI_FUNC,
	ALC662_FIXUP_USI_HEADSET_MODE,
	ALC662_FIXUP_LENOVO_MULTI_CODECS,
	ALC669_FIXUP_ACER_ASPIRE_ETHOS,
	ALC669_FIXUP_ACER_ASPIRE_ETHOS_HEADSET,
	ALC671_FIXUP_HP_HEADSET_MIC2,
	ALC662_FIXUP_ACER_X2660G_HEADSET_MODE,
	ALC662_FIXUP_ACER_NITRO_HEADSET_MODE,
};

static const struct hda_fixup alc662_fixups[] = {
	[ALC662_FIXUP_ASPIRE] = {
		.type = HDA_FIXUP_PINS,
		.v.pins = (const struct hda_pintbl[]) {
			{ 0x15, 0x99130112 }, /* subwoofer */
			{ }
		}
	},
	[ALC662_FIXUP_LED_GPIO1] = {
		.type = HDA_FIXUP_FUNC,
		.v.func = alc662_fixup_led_gpio1,
	},
	[ALC662_FIXUP_IDEAPAD] = {
		.type = HDA_FIXUP_PINS,
		.v.pins = (const struct hda_pintbl[]) {
			{ 0x17, 0x99130112 }, /* subwoofer */
			{ }
		},
		.chained = true,
		.chain_id = ALC662_FIXUP_LED_GPIO1,
	},
	[ALC272_FIXUP_MARIO] = {
		.type = HDA_FIXUP_FUNC,
		.v.func = alc272_fixup_mario,
	},
	[ALC662_FIXUP_CZC_ET26] = {
		.type = HDA_FIXUP_PINS,
		.v.pins = (const struct hda_pintbl[]) {
			{0x12, 0x403cc000},
			{0x14, 0x90170110}, /* speaker */
			{0x15, 0x411111f0},
			{0x16, 0x411111f0},
			{0x18, 0x01a19030}, /* mic */
			{0x19, 0x90a7013f}, /* int-mic */
			{0x1a, 0x01014020},
			{0x1b, 0x0121401f},
			{0x1c, 0x411111f0},
			{0x1d, 0x411111f0},
			{0x1e, 0x40478e35},
			{}
		},
		.chained = true,
		.chain_id = ALC662_FIXUP_SKU_IGNORE
	},
	[ALC662_FIXUP_CZC_P10T] = {
		.type = HDA_FIXUP_VERBS,
		.v.verbs = (const struct hda_verb[]) {
			{0x14, AC_VERB_SET_EAPD_BTLENABLE, 0},
			{}
		}
	},
	[ALC662_FIXUP_SKU_IGNORE] = {
		.type = HDA_FIXUP_FUNC,
		.v.func = alc_fixup_sku_ignore,
	},
	[ALC662_FIXUP_HP_RP5800] = {
		.type = HDA_FIXUP_PINS,
		.v.pins = (const struct hda_pintbl[]) {
			{ 0x14, 0x0221201f }, /* HP out */
			{ }
		},
		.chained = true,
		.chain_id = ALC662_FIXUP_SKU_IGNORE
	},
	[ALC662_FIXUP_ASUS_MODE1] = {
		.type = HDA_FIXUP_PINS,
		.v.pins = (const struct hda_pintbl[]) {
			{ 0x14, 0x99130110 }, /* speaker */
			{ 0x18, 0x01a19c20 }, /* mic */
			{ 0x19, 0x99a3092f }, /* int-mic */
			{ 0x21, 0x0121401f }, /* HP out */
			{ }
		},
		.chained = true,
		.chain_id = ALC662_FIXUP_SKU_IGNORE
	},
	[ALC662_FIXUP_ASUS_MODE2] = {
		.type = HDA_FIXUP_PINS,
		.v.pins = (const struct hda_pintbl[]) {
			{ 0x14, 0x99130110 }, /* speaker */
			{ 0x18, 0x01a19820 }, /* mic */
			{ 0x19, 0x99a3092f }, /* int-mic */
			{ 0x1b, 0x0121401f }, /* HP out */
			{ }
		},
		.chained = true,
		.chain_id = ALC662_FIXUP_SKU_IGNORE
	},
	[ALC662_FIXUP_ASUS_MODE3] = {
		.type = HDA_FIXUP_PINS,
		.v.pins = (const struct hda_pintbl[]) {
			{ 0x14, 0x99130110 }, /* speaker */
			{ 0x15, 0x0121441f }, /* HP */
			{ 0x18, 0x01a19840 }, /* mic */
			{ 0x19, 0x99a3094f }, /* int-mic */
			{ 0x21, 0x01211420 }, /* HP2 */
			{ }
		},
		.chained = true,
		.chain_id = ALC662_FIXUP_SKU_IGNORE
	},
	[ALC662_FIXUP_ASUS_MODE4] = {
		.type = HDA_FIXUP_PINS,
		.v.pins = (const struct hda_pintbl[]) {
			{ 0x14, 0x99130110 }, /* speaker */
			{ 0x16, 0x99130111 }, /* speaker */
			{ 0x18, 0x01a19840 }, /* mic */
			{ 0x19, 0x99a3094f }, /* int-mic */
			{ 0x21, 0x0121441f }, /* HP */
			{ }
		},
		.chained = true,
		.chain_id = ALC662_FIXUP_SKU_IGNORE
	},
	[ALC662_FIXUP_ASUS_MODE5] = {
		.type = HDA_FIXUP_PINS,
		.v.pins = (const struct hda_pintbl[]) {
			{ 0x14, 0x99130110 }, /* speaker */
			{ 0x15, 0x0121441f }, /* HP */
			{ 0x16, 0x99130111 }, /* speaker */
			{ 0x18, 0x01a19840 }, /* mic */
			{ 0x19, 0x99a3094f }, /* int-mic */
			{ }
		},
		.chained = true,
		.chain_id = ALC662_FIXUP_SKU_IGNORE
	},
	[ALC662_FIXUP_ASUS_MODE6] = {
		.type = HDA_FIXUP_PINS,
		.v.pins = (const struct hda_pintbl[]) {
			{ 0x14, 0x99130110 }, /* speaker */
			{ 0x15, 0x01211420 }, /* HP2 */
			{ 0x18, 0x01a19840 }, /* mic */
			{ 0x19, 0x99a3094f }, /* int-mic */
			{ 0x1b, 0x0121441f }, /* HP */
			{ }
		},
		.chained = true,
		.chain_id = ALC662_FIXUP_SKU_IGNORE
	},
	[ALC662_FIXUP_ASUS_MODE7] = {
		.type = HDA_FIXUP_PINS,
		.v.pins = (const struct hda_pintbl[]) {
			{ 0x14, 0x99130110 }, /* speaker */
			{ 0x17, 0x99130111 }, /* speaker */
			{ 0x18, 0x01a19840 }, /* mic */
			{ 0x19, 0x99a3094f }, /* int-mic */
			{ 0x1b, 0x01214020 }, /* HP */
			{ 0x21, 0x0121401f }, /* HP */
			{ }
		},
		.chained = true,
		.chain_id = ALC662_FIXUP_SKU_IGNORE
	},
	[ALC662_FIXUP_ASUS_MODE8] = {
		.type = HDA_FIXUP_PINS,
		.v.pins = (const struct hda_pintbl[]) {
			{ 0x14, 0x99130110 }, /* speaker */
			{ 0x12, 0x99a30970 }, /* int-mic */
			{ 0x15, 0x01214020 }, /* HP */
			{ 0x17, 0x99130111 }, /* speaker */
			{ 0x18, 0x01a19840 }, /* mic */
			{ 0x21, 0x0121401f }, /* HP */
			{ }
		},
		.chained = true,
		.chain_id = ALC662_FIXUP_SKU_IGNORE
	},
	[ALC662_FIXUP_NO_JACK_DETECT] = {
		.type = HDA_FIXUP_FUNC,
		.v.func = alc_fixup_no_jack_detect,
	},
	[ALC662_FIXUP_ZOTAC_Z68] = {
		.type = HDA_FIXUP_PINS,
		.v.pins = (const struct hda_pintbl[]) {
			{ 0x1b, 0x02214020 }, /* Front HP */
			{ }
		}
	},
	[ALC662_FIXUP_INV_DMIC] = {
		.type = HDA_FIXUP_FUNC,
		.v.func = alc_fixup_inv_dmic,
	},
	[ALC668_FIXUP_DELL_XPS13] = {
		.type = HDA_FIXUP_FUNC,
		.v.func = alc_fixup_dell_xps13,
		.chained = true,
		.chain_id = ALC668_FIXUP_DELL_DISABLE_AAMIX
	},
	[ALC668_FIXUP_DELL_DISABLE_AAMIX] = {
		.type = HDA_FIXUP_FUNC,
		.v.func = alc_fixup_disable_aamix,
		.chained = true,
		.chain_id = ALC668_FIXUP_DELL_MIC_NO_PRESENCE
	},
	[ALC668_FIXUP_AUTO_MUTE] = {
		.type = HDA_FIXUP_FUNC,
		.v.func = alc_fixup_auto_mute_via_amp,
		.chained = true,
		.chain_id = ALC668_FIXUP_DELL_MIC_NO_PRESENCE
	},
	[ALC662_FIXUP_DELL_MIC_NO_PRESENCE] = {
		.type = HDA_FIXUP_PINS,
		.v.pins = (const struct hda_pintbl[]) {
			{ 0x19, 0x03a1113c }, /* use as headset mic, without its own jack detect */
			/* headphone mic by setting pin control of 0x1b (headphone out) to in + vref_50 */
			{ }
		},
		.chained = true,
		.chain_id = ALC662_FIXUP_HEADSET_MODE
	},
	[ALC662_FIXUP_HEADSET_MODE] = {
		.type = HDA_FIXUP_FUNC,
		.v.func = alc_fixup_headset_mode_alc662,
	},
	[ALC668_FIXUP_DELL_MIC_NO_PRESENCE] = {
		.type = HDA_FIXUP_PINS,
		.v.pins = (const struct hda_pintbl[]) {
			{ 0x19, 0x03a1913d }, /* use as headphone mic, without its own jack detect */
			{ 0x1b, 0x03a1113c }, /* use as headset mic, without its own jack detect */
			{ }
		},
		.chained = true,
		.chain_id = ALC668_FIXUP_HEADSET_MODE
	},
	[ALC668_FIXUP_HEADSET_MODE] = {
		.type = HDA_FIXUP_FUNC,
		.v.func = alc_fixup_headset_mode_alc668,
	},
	[ALC662_FIXUP_BASS_MODE4_CHMAP] = {
		.type = HDA_FIXUP_FUNC,
		.v.func = alc_fixup_bass_chmap,
		.chained = true,
		.chain_id = ALC662_FIXUP_ASUS_MODE4
	},
	[ALC662_FIXUP_BASS_16] = {
		.type = HDA_FIXUP_PINS,
		.v.pins = (const struct hda_pintbl[]) {
			{0x16, 0x80106111}, /* bass speaker */
			{}
		},
		.chained = true,
		.chain_id = ALC662_FIXUP_BASS_CHMAP,
	},
	[ALC662_FIXUP_BASS_1A] = {
		.type = HDA_FIXUP_PINS,
		.v.pins = (const struct hda_pintbl[]) {
			{0x1a, 0x80106111}, /* bass speaker */
			{}
		},
		.chained = true,
		.chain_id = ALC662_FIXUP_BASS_CHMAP,
	},
	[ALC662_FIXUP_BASS_CHMAP] = {
		.type = HDA_FIXUP_FUNC,
		.v.func = alc_fixup_bass_chmap,
	},
	[ALC662_FIXUP_ASUS_Nx50] = {
		.type = HDA_FIXUP_FUNC,
		.v.func = alc_fixup_auto_mute_via_amp,
		.chained = true,
		.chain_id = ALC662_FIXUP_BASS_1A
	},
	[ALC668_FIXUP_ASUS_Nx51_HEADSET_MODE] = {
		.type = HDA_FIXUP_FUNC,
		.v.func = alc_fixup_headset_mode_alc668,
		.chain_id = ALC662_FIXUP_BASS_CHMAP
	},
	[ALC668_FIXUP_ASUS_Nx51] = {
		.type = HDA_FIXUP_PINS,
		.v.pins = (const struct hda_pintbl[]) {
			{ 0x19, 0x03a1913d }, /* use as headphone mic, without its own jack detect */
			{ 0x1a, 0x90170151 }, /* bass speaker */
			{ 0x1b, 0x03a1113c }, /* use as headset mic, without its own jack detect */
			{}
		},
		.chained = true,
		.chain_id = ALC668_FIXUP_ASUS_Nx51_HEADSET_MODE,
	},
	[ALC668_FIXUP_MIC_COEF] = {
		.type = HDA_FIXUP_VERBS,
		.v.verbs = (const struct hda_verb[]) {
			{ 0x20, AC_VERB_SET_COEF_INDEX, 0xc3 },
			{ 0x20, AC_VERB_SET_PROC_COEF, 0x4000 },
			{}
		},
	},
	[ALC668_FIXUP_ASUS_G751] = {
		.type = HDA_FIXUP_PINS,
		.v.pins = (const struct hda_pintbl[]) {
			{ 0x16, 0x0421101f }, /* HP */
			{}
		},
		.chained = true,
		.chain_id = ALC668_FIXUP_MIC_COEF
	},
	[ALC891_FIXUP_HEADSET_MODE] = {
		.type = HDA_FIXUP_FUNC,
		.v.func = alc_fixup_headset_mode,
	},
	[ALC891_FIXUP_DELL_MIC_NO_PRESENCE] = {
		.type = HDA_FIXUP_PINS,
		.v.pins = (const struct hda_pintbl[]) {
			{ 0x19, 0x03a1913d }, /* use as headphone mic, without its own jack detect */
			{ 0x1b, 0x03a1113c }, /* use as headset mic, without its own jack detect */
			{ }
		},
		.chained = true,
		.chain_id = ALC891_FIXUP_HEADSET_MODE
	},
	[ALC662_FIXUP_ACER_VERITON] = {
		.type = HDA_FIXUP_PINS,
		.v.pins = (const struct hda_pintbl[]) {
			{ 0x15, 0x50170120 }, /* no internal speaker */
			{ }
		}
	},
	[ALC892_FIXUP_ASROCK_MOBO] = {
		.type = HDA_FIXUP_PINS,
		.v.pins = (const struct hda_pintbl[]) {
			{ 0x15, 0x40f000f0 }, /* disabled */
			{ 0x16, 0x40f000f0 }, /* disabled */
			{ }
		}
	},
	[ALC662_FIXUP_USI_FUNC] = {
		.type = HDA_FIXUP_FUNC,
		.v.func = alc662_fixup_usi_headset_mic,
	},
	[ALC662_FIXUP_USI_HEADSET_MODE] = {
		.type = HDA_FIXUP_PINS,
		.v.pins = (const struct hda_pintbl[]) {
			{ 0x19, 0x02a1913c }, /* use as headset mic, without its own jack detect */
			{ 0x18, 0x01a1903d },
			{ }
		},
		.chained = true,
		.chain_id = ALC662_FIXUP_USI_FUNC
	},
	[ALC662_FIXUP_LENOVO_MULTI_CODECS] = {
		.type = HDA_FIXUP_FUNC,
		.v.func = alc233_alc662_fixup_lenovo_dual_codecs,
	},
	[ALC669_FIXUP_ACER_ASPIRE_ETHOS_HEADSET] = {
		.type = HDA_FIXUP_FUNC,
		.v.func = alc662_fixup_aspire_ethos_hp,
	},
	[ALC669_FIXUP_ACER_ASPIRE_ETHOS] = {
		.type = HDA_FIXUP_PINS,
		.v.pins = (const struct hda_pintbl[]) {
			{ 0x15, 0x92130110 }, /* front speakers */
			{ 0x18, 0x99130111 }, /* center/subwoofer */
			{ 0x1b, 0x11130012 }, /* surround plus jack for HP */
			{ }
		},
		.chained = true,
		.chain_id = ALC669_FIXUP_ACER_ASPIRE_ETHOS_HEADSET
	},
	[ALC671_FIXUP_HP_HEADSET_MIC2] = {
		.type = HDA_FIXUP_FUNC,
		.v.func = alc671_fixup_hp_headset_mic2,
	},
	[ALC662_FIXUP_ACER_X2660G_HEADSET_MODE] = {
		.type = HDA_FIXUP_PINS,
		.v.pins = (const struct hda_pintbl[]) {
			{ 0x1a, 0x02a1113c }, /* use as headset mic, without its own jack detect */
			{ }
		},
		.chained = true,
		.chain_id = ALC662_FIXUP_USI_FUNC
	},
	[ALC662_FIXUP_ACER_NITRO_HEADSET_MODE] = {
		.type = HDA_FIXUP_PINS,
		.v.pins = (const struct hda_pintbl[]) {
			{ 0x1a, 0x01a11140 }, /* use as headset mic, without its own jack detect */
			{ 0x1b, 0x0221144f },
			{ }
		},
		.chained = true,
		.chain_id = ALC662_FIXUP_USI_FUNC
	},
};

static const struct snd_pci_quirk alc662_fixup_tbl[] = {
	SND_PCI_QUIRK(0x1019, 0x9087, "ECS", ALC662_FIXUP_ASUS_MODE2),
	SND_PCI_QUIRK(0x1025, 0x022f, "Acer Aspire One", ALC662_FIXUP_INV_DMIC),
	SND_PCI_QUIRK(0x1025, 0x0241, "Packard Bell DOTS", ALC662_FIXUP_INV_DMIC),
	SND_PCI_QUIRK(0x1025, 0x0308, "Acer Aspire 8942G", ALC662_FIXUP_ASPIRE),
	SND_PCI_QUIRK(0x1025, 0x031c, "Gateway NV79", ALC662_FIXUP_SKU_IGNORE),
	SND_PCI_QUIRK(0x1025, 0x0349, "eMachines eM250", ALC662_FIXUP_INV_DMIC),
	SND_PCI_QUIRK(0x1025, 0x034a, "Gateway LT27", ALC662_FIXUP_INV_DMIC),
	SND_PCI_QUIRK(0x1025, 0x038b, "Acer Aspire 8943G", ALC662_FIXUP_ASPIRE),
	SND_PCI_QUIRK(0x1025, 0x0566, "Acer Aspire Ethos 8951G", ALC669_FIXUP_ACER_ASPIRE_ETHOS),
	SND_PCI_QUIRK(0x1025, 0x123c, "Acer Nitro N50-600", ALC662_FIXUP_ACER_NITRO_HEADSET_MODE),
	SND_PCI_QUIRK(0x1025, 0x124e, "Acer 2660G", ALC662_FIXUP_ACER_X2660G_HEADSET_MODE),
	SND_PCI_QUIRK(0x1028, 0x05d8, "Dell", ALC668_FIXUP_DELL_MIC_NO_PRESENCE),
	SND_PCI_QUIRK(0x1028, 0x05db, "Dell", ALC668_FIXUP_DELL_MIC_NO_PRESENCE),
	SND_PCI_QUIRK(0x1028, 0x05fe, "Dell XPS 15", ALC668_FIXUP_DELL_XPS13),
	SND_PCI_QUIRK(0x1028, 0x060a, "Dell XPS 13", ALC668_FIXUP_DELL_XPS13),
	SND_PCI_QUIRK(0x1028, 0x060d, "Dell M3800", ALC668_FIXUP_DELL_XPS13),
	SND_PCI_QUIRK(0x1028, 0x0625, "Dell", ALC668_FIXUP_DELL_MIC_NO_PRESENCE),
	SND_PCI_QUIRK(0x1028, 0x0626, "Dell", ALC668_FIXUP_DELL_MIC_NO_PRESENCE),
	SND_PCI_QUIRK(0x1028, 0x0696, "Dell", ALC668_FIXUP_DELL_MIC_NO_PRESENCE),
	SND_PCI_QUIRK(0x1028, 0x0698, "Dell", ALC668_FIXUP_DELL_MIC_NO_PRESENCE),
	SND_PCI_QUIRK(0x1028, 0x069f, "Dell", ALC668_FIXUP_DELL_MIC_NO_PRESENCE),
	SND_PCI_QUIRK(0x103c, 0x1632, "HP RP5800", ALC662_FIXUP_HP_RP5800),
	SND_PCI_QUIRK(0x103c, 0x873e, "HP", ALC671_FIXUP_HP_HEADSET_MIC2),
	SND_PCI_QUIRK(0x1043, 0x1080, "Asus UX501VW", ALC668_FIXUP_HEADSET_MODE),
	SND_PCI_QUIRK(0x1043, 0x11cd, "Asus N550", ALC662_FIXUP_ASUS_Nx50),
	SND_PCI_QUIRK(0x1043, 0x129d, "Asus N750", ALC662_FIXUP_ASUS_Nx50),
	SND_PCI_QUIRK(0x1043, 0x12ff, "ASUS G751", ALC668_FIXUP_ASUS_G751),
	SND_PCI_QUIRK(0x1043, 0x13df, "Asus N550JX", ALC662_FIXUP_BASS_1A),
	SND_PCI_QUIRK(0x1043, 0x1477, "ASUS N56VZ", ALC662_FIXUP_BASS_MODE4_CHMAP),
	SND_PCI_QUIRK(0x1043, 0x15a7, "ASUS UX51VZH", ALC662_FIXUP_BASS_16),
	SND_PCI_QUIRK(0x1043, 0x177d, "ASUS N551", ALC668_FIXUP_ASUS_Nx51),
	SND_PCI_QUIRK(0x1043, 0x17bd, "ASUS N751", ALC668_FIXUP_ASUS_Nx51),
	SND_PCI_QUIRK(0x1043, 0x1963, "ASUS X71SL", ALC662_FIXUP_ASUS_MODE8),
	SND_PCI_QUIRK(0x1043, 0x1b73, "ASUS N55SF", ALC662_FIXUP_BASS_16),
	SND_PCI_QUIRK(0x1043, 0x1bf3, "ASUS N76VZ", ALC662_FIXUP_BASS_MODE4_CHMAP),
	SND_PCI_QUIRK(0x1043, 0x8469, "ASUS mobo", ALC662_FIXUP_NO_JACK_DETECT),
	SND_PCI_QUIRK(0x105b, 0x0cd6, "Foxconn", ALC662_FIXUP_ASUS_MODE2),
	SND_PCI_QUIRK(0x144d, 0xc051, "Samsung R720", ALC662_FIXUP_IDEAPAD),
	SND_PCI_QUIRK(0x14cd, 0x5003, "USI", ALC662_FIXUP_USI_HEADSET_MODE),
	SND_PCI_QUIRK(0x17aa, 0x1036, "Lenovo P520", ALC662_FIXUP_LENOVO_MULTI_CODECS),
	SND_PCI_QUIRK(0x17aa, 0x38af, "Lenovo Ideapad Y550P", ALC662_FIXUP_IDEAPAD),
	SND_PCI_QUIRK(0x17aa, 0x3a0d, "Lenovo Ideapad Y550", ALC662_FIXUP_IDEAPAD),
	SND_PCI_QUIRK(0x1849, 0x5892, "ASRock B150M", ALC892_FIXUP_ASROCK_MOBO),
	SND_PCI_QUIRK(0x19da, 0xa130, "Zotac Z68", ALC662_FIXUP_ZOTAC_Z68),
	SND_PCI_QUIRK(0x1b0a, 0x01b8, "ACER Veriton", ALC662_FIXUP_ACER_VERITON),
	SND_PCI_QUIRK(0x1b35, 0x1234, "CZC ET26", ALC662_FIXUP_CZC_ET26),
	SND_PCI_QUIRK(0x1b35, 0x2206, "CZC P10T", ALC662_FIXUP_CZC_P10T),

#if 0
	/* Below is a quirk table taken from the old code.
	 * Basically the device should work as is without the fixup table.
	 * If BIOS doesn't give a proper info, enable the corresponding
	 * fixup entry.
	 */
	SND_PCI_QUIRK(0x1043, 0x1000, "ASUS N50Vm", ALC662_FIXUP_ASUS_MODE1),
	SND_PCI_QUIRK(0x1043, 0x1092, "ASUS NB", ALC662_FIXUP_ASUS_MODE3),
	SND_PCI_QUIRK(0x1043, 0x1173, "ASUS K73Jn", ALC662_FIXUP_ASUS_MODE1),
	SND_PCI_QUIRK(0x1043, 0x11c3, "ASUS M70V", ALC662_FIXUP_ASUS_MODE3),
	SND_PCI_QUIRK(0x1043, 0x11d3, "ASUS NB", ALC662_FIXUP_ASUS_MODE1),
	SND_PCI_QUIRK(0x1043, 0x11f3, "ASUS NB", ALC662_FIXUP_ASUS_MODE2),
	SND_PCI_QUIRK(0x1043, 0x1203, "ASUS NB", ALC662_FIXUP_ASUS_MODE1),
	SND_PCI_QUIRK(0x1043, 0x1303, "ASUS G60J", ALC662_FIXUP_ASUS_MODE1),
	SND_PCI_QUIRK(0x1043, 0x1333, "ASUS G60Jx", ALC662_FIXUP_ASUS_MODE1),
	SND_PCI_QUIRK(0x1043, 0x1339, "ASUS NB", ALC662_FIXUP_ASUS_MODE2),
	SND_PCI_QUIRK(0x1043, 0x13e3, "ASUS N71JA", ALC662_FIXUP_ASUS_MODE7),
	SND_PCI_QUIRK(0x1043, 0x1463, "ASUS N71", ALC662_FIXUP_ASUS_MODE7),
	SND_PCI_QUIRK(0x1043, 0x14d3, "ASUS G72", ALC662_FIXUP_ASUS_MODE8),
	SND_PCI_QUIRK(0x1043, 0x1563, "ASUS N90", ALC662_FIXUP_ASUS_MODE3),
	SND_PCI_QUIRK(0x1043, 0x15d3, "ASUS N50SF F50SF", ALC662_FIXUP_ASUS_MODE1),
	SND_PCI_QUIRK(0x1043, 0x16c3, "ASUS NB", ALC662_FIXUP_ASUS_MODE2),
	SND_PCI_QUIRK(0x1043, 0x16f3, "ASUS K40C K50C", ALC662_FIXUP_ASUS_MODE2),
	SND_PCI_QUIRK(0x1043, 0x1733, "ASUS N81De", ALC662_FIXUP_ASUS_MODE1),
	SND_PCI_QUIRK(0x1043, 0x1753, "ASUS NB", ALC662_FIXUP_ASUS_MODE2),
	SND_PCI_QUIRK(0x1043, 0x1763, "ASUS NB", ALC662_FIXUP_ASUS_MODE6),
	SND_PCI_QUIRK(0x1043, 0x1765, "ASUS NB", ALC662_FIXUP_ASUS_MODE6),
	SND_PCI_QUIRK(0x1043, 0x1783, "ASUS NB", ALC662_FIXUP_ASUS_MODE2),
	SND_PCI_QUIRK(0x1043, 0x1793, "ASUS F50GX", ALC662_FIXUP_ASUS_MODE1),
	SND_PCI_QUIRK(0x1043, 0x17b3, "ASUS F70SL", ALC662_FIXUP_ASUS_MODE3),
	SND_PCI_QUIRK(0x1043, 0x17f3, "ASUS X58LE", ALC662_FIXUP_ASUS_MODE2),
	SND_PCI_QUIRK(0x1043, 0x1813, "ASUS NB", ALC662_FIXUP_ASUS_MODE2),
	SND_PCI_QUIRK(0x1043, 0x1823, "ASUS NB", ALC662_FIXUP_ASUS_MODE5),
	SND_PCI_QUIRK(0x1043, 0x1833, "ASUS NB", ALC662_FIXUP_ASUS_MODE6),
	SND_PCI_QUIRK(0x1043, 0x1843, "ASUS NB", ALC662_FIXUP_ASUS_MODE2),
	SND_PCI_QUIRK(0x1043, 0x1853, "ASUS F50Z", ALC662_FIXUP_ASUS_MODE1),
	SND_PCI_QUIRK(0x1043, 0x1864, "ASUS NB", ALC662_FIXUP_ASUS_MODE2),
	SND_PCI_QUIRK(0x1043, 0x1876, "ASUS NB", ALC662_FIXUP_ASUS_MODE2),
	SND_PCI_QUIRK(0x1043, 0x1893, "ASUS M50Vm", ALC662_FIXUP_ASUS_MODE3),
	SND_PCI_QUIRK(0x1043, 0x1894, "ASUS X55", ALC662_FIXUP_ASUS_MODE3),
	SND_PCI_QUIRK(0x1043, 0x18b3, "ASUS N80Vc", ALC662_FIXUP_ASUS_MODE1),
	SND_PCI_QUIRK(0x1043, 0x18c3, "ASUS VX5", ALC662_FIXUP_ASUS_MODE1),
	SND_PCI_QUIRK(0x1043, 0x18d3, "ASUS N81Te", ALC662_FIXUP_ASUS_MODE1),
	SND_PCI_QUIRK(0x1043, 0x18f3, "ASUS N505Tp", ALC662_FIXUP_ASUS_MODE1),
	SND_PCI_QUIRK(0x1043, 0x1903, "ASUS F5GL", ALC662_FIXUP_ASUS_MODE1),
	SND_PCI_QUIRK(0x1043, 0x1913, "ASUS NB", ALC662_FIXUP_ASUS_MODE2),
	SND_PCI_QUIRK(0x1043, 0x1933, "ASUS F80Q", ALC662_FIXUP_ASUS_MODE2),
	SND_PCI_QUIRK(0x1043, 0x1943, "ASUS Vx3V", ALC662_FIXUP_ASUS_MODE1),
	SND_PCI_QUIRK(0x1043, 0x1953, "ASUS NB", ALC662_FIXUP_ASUS_MODE1),
	SND_PCI_QUIRK(0x1043, 0x1963, "ASUS X71C", ALC662_FIXUP_ASUS_MODE3),
	SND_PCI_QUIRK(0x1043, 0x1983, "ASUS N5051A", ALC662_FIXUP_ASUS_MODE1),
	SND_PCI_QUIRK(0x1043, 0x1993, "ASUS N20", ALC662_FIXUP_ASUS_MODE1),
	SND_PCI_QUIRK(0x1043, 0x19b3, "ASUS F7Z", ALC662_FIXUP_ASUS_MODE1),
	SND_PCI_QUIRK(0x1043, 0x19c3, "ASUS F5Z/F6x", ALC662_FIXUP_ASUS_MODE2),
	SND_PCI_QUIRK(0x1043, 0x19e3, "ASUS NB", ALC662_FIXUP_ASUS_MODE1),
	SND_PCI_QUIRK(0x1043, 0x19f3, "ASUS NB", ALC662_FIXUP_ASUS_MODE4),
#endif
	{}
};

static const struct hda_model_fixup alc662_fixup_models[] = {
	{.id = ALC662_FIXUP_ASPIRE, .name = "aspire"},
	{.id = ALC662_FIXUP_IDEAPAD, .name = "ideapad"},
	{.id = ALC272_FIXUP_MARIO, .name = "mario"},
	{.id = ALC662_FIXUP_HP_RP5800, .name = "hp-rp5800"},
	{.id = ALC662_FIXUP_ASUS_MODE1, .name = "asus-mode1"},
	{.id = ALC662_FIXUP_ASUS_MODE2, .name = "asus-mode2"},
	{.id = ALC662_FIXUP_ASUS_MODE3, .name = "asus-mode3"},
	{.id = ALC662_FIXUP_ASUS_MODE4, .name = "asus-mode4"},
	{.id = ALC662_FIXUP_ASUS_MODE5, .name = "asus-mode5"},
	{.id = ALC662_FIXUP_ASUS_MODE6, .name = "asus-mode6"},
	{.id = ALC662_FIXUP_ASUS_MODE7, .name = "asus-mode7"},
	{.id = ALC662_FIXUP_ASUS_MODE8, .name = "asus-mode8"},
	{.id = ALC662_FIXUP_ZOTAC_Z68, .name = "zotac-z68"},
	{.id = ALC662_FIXUP_INV_DMIC, .name = "inv-dmic"},
	{.id = ALC662_FIXUP_DELL_MIC_NO_PRESENCE, .name = "alc662-headset-multi"},
	{.id = ALC668_FIXUP_DELL_MIC_NO_PRESENCE, .name = "dell-headset-multi"},
	{.id = ALC662_FIXUP_HEADSET_MODE, .name = "alc662-headset"},
	{.id = ALC668_FIXUP_HEADSET_MODE, .name = "alc668-headset"},
	{.id = ALC662_FIXUP_BASS_16, .name = "bass16"},
	{.id = ALC662_FIXUP_BASS_1A, .name = "bass1a"},
	{.id = ALC668_FIXUP_AUTO_MUTE, .name = "automute"},
	{.id = ALC668_FIXUP_DELL_XPS13, .name = "dell-xps13"},
	{.id = ALC662_FIXUP_ASUS_Nx50, .name = "asus-nx50"},
	{.id = ALC668_FIXUP_ASUS_Nx51, .name = "asus-nx51"},
	{.id = ALC668_FIXUP_ASUS_G751, .name = "asus-g751"},
	{.id = ALC891_FIXUP_HEADSET_MODE, .name = "alc891-headset"},
	{.id = ALC891_FIXUP_DELL_MIC_NO_PRESENCE, .name = "alc891-headset-multi"},
	{.id = ALC662_FIXUP_ACER_VERITON, .name = "acer-veriton"},
	{.id = ALC892_FIXUP_ASROCK_MOBO, .name = "asrock-mobo"},
	{.id = ALC662_FIXUP_USI_HEADSET_MODE, .name = "usi-headset"},
	{.id = ALC662_FIXUP_LENOVO_MULTI_CODECS, .name = "dual-codecs"},
	{.id = ALC669_FIXUP_ACER_ASPIRE_ETHOS, .name = "aspire-ethos"},
	{}
};

static const struct snd_hda_pin_quirk alc662_pin_fixup_tbl[] = {
	SND_HDA_PIN_QUIRK(0x10ec0867, 0x1028, "Dell", ALC891_FIXUP_DELL_MIC_NO_PRESENCE,
		{0x17, 0x02211010},
		{0x18, 0x01a19030},
		{0x1a, 0x01813040},
		{0x21, 0x01014020}),
	SND_HDA_PIN_QUIRK(0x10ec0867, 0x1028, "Dell", ALC891_FIXUP_DELL_MIC_NO_PRESENCE,
		{0x16, 0x01813030},
		{0x17, 0x02211010},
		{0x18, 0x01a19040},
		{0x21, 0x01014020}),
	SND_HDA_PIN_QUIRK(0x10ec0662, 0x1028, "Dell", ALC662_FIXUP_DELL_MIC_NO_PRESENCE,
		{0x14, 0x01014010},
		{0x18, 0x01a19020},
		{0x1a, 0x0181302f},
		{0x1b, 0x0221401f}),
	SND_HDA_PIN_QUIRK(0x10ec0668, 0x1028, "Dell", ALC668_FIXUP_AUTO_MUTE,
		{0x12, 0x99a30130},
		{0x14, 0x90170110},
		{0x15, 0x0321101f},
		{0x16, 0x03011020}),
	SND_HDA_PIN_QUIRK(0x10ec0668, 0x1028, "Dell", ALC668_FIXUP_AUTO_MUTE,
		{0x12, 0x99a30140},
		{0x14, 0x90170110},
		{0x15, 0x0321101f},
		{0x16, 0x03011020}),
	SND_HDA_PIN_QUIRK(0x10ec0668, 0x1028, "Dell", ALC668_FIXUP_AUTO_MUTE,
		{0x12, 0x99a30150},
		{0x14, 0x90170110},
		{0x15, 0x0321101f},
		{0x16, 0x03011020}),
	SND_HDA_PIN_QUIRK(0x10ec0668, 0x1028, "Dell", ALC668_FIXUP_AUTO_MUTE,
		{0x14, 0x90170110},
		{0x15, 0x0321101f},
		{0x16, 0x03011020}),
	SND_HDA_PIN_QUIRK(0x10ec0668, 0x1028, "Dell XPS 15", ALC668_FIXUP_AUTO_MUTE,
		{0x12, 0x90a60130},
		{0x14, 0x90170110},
		{0x15, 0x0321101f}),
	SND_HDA_PIN_QUIRK(0x10ec0671, 0x103c, "HP cPC", ALC671_FIXUP_HP_HEADSET_MIC2,
		{0x14, 0x01014010},
		{0x17, 0x90170150},
		{0x19, 0x02a11060},
		{0x1b, 0x01813030},
		{0x21, 0x02211020}),
	SND_HDA_PIN_QUIRK(0x10ec0671, 0x103c, "HP cPC", ALC671_FIXUP_HP_HEADSET_MIC2,
		{0x14, 0x01014010},
		{0x18, 0x01a19040},
		{0x1b, 0x01813030},
		{0x21, 0x02211020}),
	SND_HDA_PIN_QUIRK(0x10ec0671, 0x103c, "HP cPC", ALC671_FIXUP_HP_HEADSET_MIC2,
		{0x14, 0x01014020},
		{0x17, 0x90170110},
		{0x18, 0x01a19050},
		{0x1b, 0x01813040},
		{0x21, 0x02211030}),
	{}
};

/*
 */
static int patch_alc662(struct hda_codec *codec)
{
	struct alc_spec *spec;
	int err;

	err = alc_alloc_spec(codec, 0x0b);
	if (err < 0)
		return err;

	spec = codec->spec;

	spec->shutup = alc_eapd_shutup;

	/* handle multiple HPs as is */
	spec->parse_flags = HDA_PINCFG_NO_HP_FIXUP;

	alc_fix_pll_init(codec, 0x20, 0x04, 15);

	switch (codec->core.vendor_id) {
	case 0x10ec0668:
		spec->init_hook = alc668_restore_default_value;
		break;
	}

	alc_pre_init(codec);

	snd_hda_pick_fixup(codec, alc662_fixup_models,
		       alc662_fixup_tbl, alc662_fixups);
	snd_hda_pick_pin_fixup(codec, alc662_pin_fixup_tbl, alc662_fixups, true);
	snd_hda_apply_fixup(codec, HDA_FIXUP_ACT_PRE_PROBE);

	alc_auto_parse_customize_define(codec);

	if (has_cdefine_beep(codec))
		spec->gen.beep_nid = 0x01;

	if ((alc_get_coef0(codec) & (1 << 14)) &&
	    codec->bus->pci && codec->bus->pci->subsystem_vendor == 0x1025 &&
	    spec->cdefine.platform_type == 1) {
		err = alc_codec_rename(codec, "ALC272X");
		if (err < 0)
			goto error;
	}

	/* automatic parse from the BIOS config */
	err = alc662_parse_auto_config(codec);
	if (err < 0)
		goto error;

	if (!spec->gen.no_analog && spec->gen.beep_nid) {
		switch (codec->core.vendor_id) {
		case 0x10ec0662:
			err = set_beep_amp(spec, 0x0b, 0x05, HDA_INPUT);
			break;
		case 0x10ec0272:
		case 0x10ec0663:
		case 0x10ec0665:
		case 0x10ec0668:
			err = set_beep_amp(spec, 0x0b, 0x04, HDA_INPUT);
			break;
		case 0x10ec0273:
			err = set_beep_amp(spec, 0x0b, 0x03, HDA_INPUT);
			break;
		}
		if (err < 0)
			goto error;
	}

	snd_hda_apply_fixup(codec, HDA_FIXUP_ACT_PROBE);

	return 0;

 error:
	alc_free(codec);
	return err;
}

/*
 * ALC680 support
 */

static int alc680_parse_auto_config(struct hda_codec *codec)
{
	return alc_parse_auto_config(codec, NULL, NULL);
}

/*
 */
static int patch_alc680(struct hda_codec *codec)
{
	int err;

	/* ALC680 has no aa-loopback mixer */
	err = alc_alloc_spec(codec, 0);
	if (err < 0)
		return err;

	/* automatic parse from the BIOS config */
	err = alc680_parse_auto_config(codec);
	if (err < 0) {
		alc_free(codec);
		return err;
	}

	return 0;
}

/*
 * patch entries
 */
static const struct hda_device_id snd_hda_id_realtek[] = {
	HDA_CODEC_ENTRY(0x10ec0215, "ALC215", patch_alc269),
	HDA_CODEC_ENTRY(0x10ec0221, "ALC221", patch_alc269),
	HDA_CODEC_ENTRY(0x10ec0222, "ALC222", patch_alc269),
	HDA_CODEC_ENTRY(0x10ec0225, "ALC225", patch_alc269),
	HDA_CODEC_ENTRY(0x10ec0230, "ALC236", patch_alc269),
	HDA_CODEC_ENTRY(0x10ec0231, "ALC231", patch_alc269),
	HDA_CODEC_ENTRY(0x10ec0233, "ALC233", patch_alc269),
	HDA_CODEC_ENTRY(0x10ec0234, "ALC234", patch_alc269),
	HDA_CODEC_ENTRY(0x10ec0235, "ALC233", patch_alc269),
	HDA_CODEC_ENTRY(0x10ec0236, "ALC236", patch_alc269),
	HDA_CODEC_ENTRY(0x10ec0245, "ALC245", patch_alc269),
	HDA_CODEC_ENTRY(0x10ec0255, "ALC255", patch_alc269),
	HDA_CODEC_ENTRY(0x10ec0256, "ALC256", patch_alc269),
	HDA_CODEC_ENTRY(0x10ec0257, "ALC257", patch_alc269),
	HDA_CODEC_ENTRY(0x10ec0260, "ALC260", patch_alc260),
	HDA_CODEC_ENTRY(0x10ec0262, "ALC262", patch_alc262),
	HDA_CODEC_ENTRY(0x10ec0267, "ALC267", patch_alc268),
	HDA_CODEC_ENTRY(0x10ec0268, "ALC268", patch_alc268),
	HDA_CODEC_ENTRY(0x10ec0269, "ALC269", patch_alc269),
	HDA_CODEC_ENTRY(0x10ec0270, "ALC270", patch_alc269),
	HDA_CODEC_ENTRY(0x10ec0272, "ALC272", patch_alc662),
	HDA_CODEC_ENTRY(0x10ec0274, "ALC274", patch_alc269),
	HDA_CODEC_ENTRY(0x10ec0275, "ALC275", patch_alc269),
	HDA_CODEC_ENTRY(0x10ec0276, "ALC276", patch_alc269),
	HDA_CODEC_ENTRY(0x10ec0280, "ALC280", patch_alc269),
	HDA_CODEC_ENTRY(0x10ec0282, "ALC282", patch_alc269),
	HDA_CODEC_ENTRY(0x10ec0283, "ALC283", patch_alc269),
	HDA_CODEC_ENTRY(0x10ec0284, "ALC284", patch_alc269),
	HDA_CODEC_ENTRY(0x10ec0285, "ALC285", patch_alc269),
	HDA_CODEC_ENTRY(0x10ec0286, "ALC286", patch_alc269),
	HDA_CODEC_ENTRY(0x10ec0287, "ALC287", patch_alc269),
	HDA_CODEC_ENTRY(0x10ec0288, "ALC288", patch_alc269),
	HDA_CODEC_ENTRY(0x10ec0289, "ALC289", patch_alc269),
	HDA_CODEC_ENTRY(0x10ec0290, "ALC290", patch_alc269),
	HDA_CODEC_ENTRY(0x10ec0292, "ALC292", patch_alc269),
	HDA_CODEC_ENTRY(0x10ec0293, "ALC293", patch_alc269),
	HDA_CODEC_ENTRY(0x10ec0294, "ALC294", patch_alc269),
	HDA_CODEC_ENTRY(0x10ec0295, "ALC295", patch_alc269),
	HDA_CODEC_ENTRY(0x10ec0298, "ALC298", patch_alc269),
	HDA_CODEC_ENTRY(0x10ec0299, "ALC299", patch_alc269),
	HDA_CODEC_ENTRY(0x10ec0300, "ALC300", patch_alc269),
	HDA_CODEC_ENTRY(0x10ec0623, "ALC623", patch_alc269),
	HDA_CODEC_REV_ENTRY(0x10ec0861, 0x100340, "ALC660", patch_alc861),
	HDA_CODEC_ENTRY(0x10ec0660, "ALC660-VD", patch_alc861vd),
	HDA_CODEC_ENTRY(0x10ec0861, "ALC861", patch_alc861),
	HDA_CODEC_ENTRY(0x10ec0862, "ALC861-VD", patch_alc861vd),
	HDA_CODEC_REV_ENTRY(0x10ec0662, 0x100002, "ALC662 rev2", patch_alc882),
	HDA_CODEC_REV_ENTRY(0x10ec0662, 0x100101, "ALC662 rev1", patch_alc662),
	HDA_CODEC_REV_ENTRY(0x10ec0662, 0x100300, "ALC662 rev3", patch_alc662),
	HDA_CODEC_ENTRY(0x10ec0663, "ALC663", patch_alc662),
	HDA_CODEC_ENTRY(0x10ec0665, "ALC665", patch_alc662),
	HDA_CODEC_ENTRY(0x10ec0667, "ALC667", patch_alc662),
	HDA_CODEC_ENTRY(0x10ec0668, "ALC668", patch_alc662),
	HDA_CODEC_ENTRY(0x10ec0670, "ALC670", patch_alc662),
	HDA_CODEC_ENTRY(0x10ec0671, "ALC671", patch_alc662),
	HDA_CODEC_ENTRY(0x10ec0680, "ALC680", patch_alc680),
	HDA_CODEC_ENTRY(0x10ec0700, "ALC700", patch_alc269),
	HDA_CODEC_ENTRY(0x10ec0701, "ALC701", patch_alc269),
	HDA_CODEC_ENTRY(0x10ec0703, "ALC703", patch_alc269),
	HDA_CODEC_ENTRY(0x10ec0711, "ALC711", patch_alc269),
	HDA_CODEC_ENTRY(0x10ec0867, "ALC891", patch_alc662),
	HDA_CODEC_ENTRY(0x10ec0880, "ALC880", patch_alc880),
	HDA_CODEC_ENTRY(0x10ec0882, "ALC882", patch_alc882),
	HDA_CODEC_ENTRY(0x10ec0883, "ALC883", patch_alc882),
	HDA_CODEC_REV_ENTRY(0x10ec0885, 0x100101, "ALC889A", patch_alc882),
	HDA_CODEC_REV_ENTRY(0x10ec0885, 0x100103, "ALC889A", patch_alc882),
	HDA_CODEC_ENTRY(0x10ec0885, "ALC885", patch_alc882),
	HDA_CODEC_ENTRY(0x10ec0887, "ALC887", patch_alc882),
	HDA_CODEC_REV_ENTRY(0x10ec0888, 0x100101, "ALC1200", patch_alc882),
	HDA_CODEC_ENTRY(0x10ec0888, "ALC888", patch_alc882),
	HDA_CODEC_ENTRY(0x10ec0889, "ALC889", patch_alc882),
	HDA_CODEC_ENTRY(0x10ec0892, "ALC892", patch_alc662),
	HDA_CODEC_ENTRY(0x10ec0897, "ALC897", patch_alc662),
	HDA_CODEC_ENTRY(0x10ec0899, "ALC898", patch_alc882),
	HDA_CODEC_ENTRY(0x10ec0900, "ALC1150", patch_alc882),
	HDA_CODEC_ENTRY(0x10ec0b00, "ALCS1200A", patch_alc882),
	HDA_CODEC_ENTRY(0x10ec1168, "ALC1220", patch_alc882),
	HDA_CODEC_ENTRY(0x10ec1220, "ALC1220", patch_alc882),
	{} /* terminator */
};
MODULE_DEVICE_TABLE(hdaudio, snd_hda_id_realtek);

MODULE_LICENSE("GPL");
MODULE_DESCRIPTION("Realtek HD-audio codec");

static struct hda_codec_driver realtek_driver = {
	.id = snd_hda_id_realtek,
};

module_hda_codec_driver(realtek_driver);<|MERGE_RESOLUTION|>--- conflicted
+++ resolved
@@ -8182,27 +8182,6 @@
 		.chained = true,
 		.chain_id = ALC255_FIXUP_XIAOMI_HEADSET_MIC
 	},
-	[ALC287_FIXUP_IDEAPAD_BASS_SPK_AMP] = {
-		.type = HDA_FIXUP_FUNC,
-		.v.func = alc285_fixup_ideapad_s740_coef,
-		.chained = true,
-		.chain_id = ALC285_FIXUP_THINKPAD_HEADSET_JACK,
-	},
-	[ALC623_FIXUP_LENOVO_THINKSTATION_P340] = {
-		.type = HDA_FIXUP_FUNC,
-		.v.func = alc_fixup_no_shutup,
-		.chained = true,
-		.chain_id = ALC283_FIXUP_HEADSET_MIC,
-	},
-	[ALC255_FIXUP_ACER_HEADPHONE_AND_MIC] = {
-		.type = HDA_FIXUP_PINS,
-		.v.pins = (const struct hda_pintbl[]) {
-			{ 0x21, 0x03211030 }, /* Change the Headphone location to Left */
-			{ }
-		},
-		.chained = true,
-		.chain_id = ALC255_FIXUP_XIAOMI_HEADSET_MIC
-	},
 };
 
 static const struct snd_pci_quirk alc269_fixup_tbl[] = {
@@ -8389,10 +8368,7 @@
 	SND_PCI_QUIRK(0x103c, 0x87f5, "HP", ALC287_FIXUP_HP_GPIO_LED),
 	SND_PCI_QUIRK(0x103c, 0x87f7, "HP Spectre x360 14", ALC245_FIXUP_HP_X360_AMP),
 	SND_PCI_QUIRK(0x103c, 0x8846, "HP EliteBook 850 G8 Notebook PC", ALC285_FIXUP_HP_GPIO_LED),
-<<<<<<< HEAD
-=======
 	SND_PCI_QUIRK(0x103c, 0x8847, "HP EliteBook x360 830 G8 Notebook PC", ALC285_FIXUP_HP_GPIO_LED),
->>>>>>> 0cbbeaf3
 	SND_PCI_QUIRK(0x103c, 0x884b, "HP EliteBook 840 Aero G8 Notebook PC", ALC285_FIXUP_HP_GPIO_LED),
 	SND_PCI_QUIRK(0x103c, 0x884c, "HP EliteBook 840 G8 Notebook PC", ALC285_FIXUP_HP_GPIO_LED),
 	SND_PCI_QUIRK(0x103c, 0x886d, "HP ZBook Fury 17.3 Inch G8 Mobile Workstation PC", ALC285_FIXUP_HP_GPIO_AMP_INIT),
