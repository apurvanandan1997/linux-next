--- conflicted
+++ resolved
@@ -349,25 +349,6 @@
 };
 EXPORT_SYMBOL_NS(cnl_chip_info, SND_SOC_SOF_INTEL_HDA_COMMON);
 
-<<<<<<< HEAD
-const struct sof_intel_dsp_desc icl_chip_info = {
-	/* Icelake */
-	.cores_num = 4,
-	.init_core_mask = 1,
-	.host_managed_cores_mask = GENMASK(3, 0),
-	.ipc_req = CNL_DSP_REG_HIPCIDR,
-	.ipc_req_mask = CNL_DSP_REG_HIPCIDR_BUSY,
-	.ipc_ack = CNL_DSP_REG_HIPCIDA,
-	.ipc_ack_mask = CNL_DSP_REG_HIPCIDA_DONE,
-	.ipc_ctl = CNL_DSP_REG_HIPCCTL,
-	.rom_init_timeout	= 300,
-	.ssp_count = ICL_SSP_COUNT,
-	.ssp_base_offset = CNL_SSP_BASE_OFFSET,
-};
-EXPORT_SYMBOL_NS(icl_chip_info, SND_SOC_SOF_INTEL_HDA_COMMON);
-
-=======
->>>>>>> f642729d
 const struct sof_intel_dsp_desc ehl_chip_info = {
 	/* Elkhartlake */
 	.cores_num = 4,
