--- conflicted
+++ resolved
@@ -66,22 +66,13 @@
 static int soc_compr_open(struct snd_compr_stream *cstream)
 {
 	struct snd_soc_pcm_runtime *rtd = cstream->private_data;
-<<<<<<< HEAD
-	struct snd_soc_component *component = NULL;
-	struct snd_soc_dai *cpu_dai = asoc_rtd_to_cpu(rtd, 0);
-=======
-	struct snd_soc_dai *cpu_dai = asoc_rtd_to_cpu(rtd, 0);
-	int stream = cstream->direction; /* SND_COMPRESS_xxx is same as SNDRV_PCM_STREAM_xxx */
->>>>>>> f642729d
+	struct snd_soc_dai *cpu_dai = asoc_rtd_to_cpu(rtd, 0);
+	int stream = cstream->direction; /* SND_COMPRESS_xxx is same as SNDRV_PCM_STREAM_xxx */
 	int ret;
 
 	ret = snd_soc_pcm_component_pm_runtime_get(rtd, cstream);
 	if (ret < 0)
-<<<<<<< HEAD
-		goto pm_err;
-=======
 		goto err_no_lock;
->>>>>>> f642729d
 
 	mutex_lock_nested(&rtd->card->pcm_mutex, rtd->card->pcm_subclass);
 
@@ -100,14 +91,9 @@
 	snd_soc_runtime_activate(rtd, stream);
 err:
 	mutex_unlock(&rtd->card->pcm_mutex);
-<<<<<<< HEAD
-pm_err:
-	snd_soc_pcm_component_pm_runtime_put(rtd, cstream, 1);
-=======
 err_no_lock:
 	if (ret < 0)
 		soc_compr_clean(cstream, 1);
->>>>>>> f642729d
 
 	return ret;
 }
@@ -185,48 +171,6 @@
 	return ret;
 }
 
-<<<<<<< HEAD
-static int soc_compr_free(struct snd_compr_stream *cstream)
-{
-	struct snd_soc_pcm_runtime *rtd = cstream->private_data;
-	struct snd_soc_dai *cpu_dai = asoc_rtd_to_cpu(rtd, 0);
-	struct snd_soc_dai *codec_dai = asoc_rtd_to_codec(rtd, 0);
-	int stream;
-
-	mutex_lock_nested(&rtd->card->pcm_mutex, rtd->card->pcm_subclass);
-
-	if (cstream->direction == SND_COMPRESS_PLAYBACK)
-		stream = SNDRV_PCM_STREAM_PLAYBACK;
-	else
-		stream = SNDRV_PCM_STREAM_CAPTURE;
-
-	snd_soc_runtime_deactivate(rtd, stream);
-
-	snd_soc_dai_digital_mute(codec_dai, 1, cstream->direction);
-
-	if (!snd_soc_dai_active(cpu_dai))
-		cpu_dai->rate = 0;
-
-	if (!snd_soc_dai_active(codec_dai))
-		codec_dai->rate = 0;
-
-	snd_soc_link_compr_shutdown(cstream);
-
-	soc_compr_components_free(cstream, NULL);
-
-	snd_soc_dai_compr_shutdown(cpu_dai, cstream);
-
-	snd_soc_dapm_stream_stop(rtd, stream);
-
-	mutex_unlock(&rtd->card->pcm_mutex);
-
-	snd_soc_pcm_component_pm_runtime_put(rtd, cstream, 0);
-
-	return 0;
-}
-
-=======
->>>>>>> f642729d
 static int soc_compr_free_fe(struct snd_compr_stream *cstream)
 {
 	struct snd_soc_pcm_runtime *fe = cstream->private_data;
