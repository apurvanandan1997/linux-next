--- conflicted
+++ resolved
@@ -3,11 +3,7 @@
 PATCHLEVEL = 12
 SUBLEVEL = 0
 EXTRAVERSION = -rc3
-<<<<<<< HEAD
-NAME = Kleptomaniac Octopus
-=======
 NAME = Frozen Wasteland
->>>>>>> 7cea2a3c
 
 # *DOCUMENTATION*
 # To see a list of typical targets execute "make help"
