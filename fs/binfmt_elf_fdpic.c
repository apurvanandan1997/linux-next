// SPDX-License-Identifier: GPL-2.0-or-later
/* binfmt_elf_fdpic.c: FDPIC ELF binary format
 *
 * Copyright (C) 2003, 2004, 2006 Red Hat, Inc. All Rights Reserved.
 * Written by David Howells (dhowells@redhat.com)
 * Derived from binfmt_elf.c
 */

#include <linux/module.h>

#include <linux/fs.h>
#include <linux/stat.h>
#include <linux/sched.h>
#include <linux/sched/coredump.h>
#include <linux/sched/task_stack.h>
#include <linux/sched/cputime.h>
#include <linux/mm.h>
#include <linux/mman.h>
#include <linux/errno.h>
#include <linux/signal.h>
#include <linux/binfmts.h>
#include <linux/string.h>
#include <linux/file.h>
#include <linux/fcntl.h>
#include <linux/slab.h>
#include <linux/pagemap.h>
#include <linux/security.h>
#include <linux/highmem.h>
#include <linux/highuid.h>
#include <linux/personality.h>
#include <linux/ptrace.h>
#include <linux/init.h>
#include <linux/elf.h>
#include <linux/elf-fdpic.h>
#include <linux/elfcore.h>
#include <linux/coredump.h>
#include <linux/dax.h>
#include <linux/regset.h>

#include <linux/uaccess.h>
#include <asm/param.h>

typedef char *elf_caddr_t;

#if 0
#define kdebug(fmt, ...) printk("FDPIC "fmt"\n" ,##__VA_ARGS__ )
#else
#define kdebug(fmt, ...) do {} while(0)
#endif

#if 0
#define kdcore(fmt, ...) printk("FDPIC "fmt"\n" ,##__VA_ARGS__ )
#else
#define kdcore(fmt, ...) do {} while(0)
#endif

MODULE_LICENSE("GPL");

static int load_elf_fdpic_binary(struct linux_binprm *);
static int elf_fdpic_fetch_phdrs(struct elf_fdpic_params *, struct file *);
static int elf_fdpic_map_file(struct elf_fdpic_params *, struct file *,
			      struct mm_struct *, const char *);

static int create_elf_fdpic_tables(struct linux_binprm *, struct mm_struct *,
				   struct elf_fdpic_params *,
				   struct elf_fdpic_params *);

#ifndef CONFIG_MMU
static int elf_fdpic_map_file_constdisp_on_uclinux(struct elf_fdpic_params *,
						   struct file *,
						   struct mm_struct *);
#endif

static int elf_fdpic_map_file_by_direct_mmap(struct elf_fdpic_params *,
					     struct file *, struct mm_struct *);

#ifdef CONFIG_ELF_CORE
static int elf_fdpic_core_dump(struct coredump_params *cprm);
#endif

static struct linux_binfmt elf_fdpic_format = {
	.module		= THIS_MODULE,
	.load_binary	= load_elf_fdpic_binary,
#ifdef CONFIG_ELF_CORE
	.core_dump	= elf_fdpic_core_dump,
#endif
	.min_coredump	= ELF_EXEC_PAGESIZE,
};

static int __init init_elf_fdpic_binfmt(void)
{
	register_binfmt(&elf_fdpic_format);
	return 0;
}

static void __exit exit_elf_fdpic_binfmt(void)
{
	unregister_binfmt(&elf_fdpic_format);
}

core_initcall(init_elf_fdpic_binfmt);
module_exit(exit_elf_fdpic_binfmt);

static int is_elf(struct elfhdr *hdr, struct file *file)
{
	if (memcmp(hdr->e_ident, ELFMAG, SELFMAG) != 0)
		return 0;
	if (hdr->e_type != ET_EXEC && hdr->e_type != ET_DYN)
		return 0;
	if (!elf_check_arch(hdr))
		return 0;
	if (!file->f_op->mmap)
		return 0;
	return 1;
}

#ifndef elf_check_fdpic
#define elf_check_fdpic(x) 0
#endif

#ifndef elf_check_const_displacement
#define elf_check_const_displacement(x) 0
#endif

static int is_constdisp(struct elfhdr *hdr)
{
	if (!elf_check_fdpic(hdr))
		return 1;
	if (elf_check_const_displacement(hdr))
		return 1;
	return 0;
}

/*****************************************************************************/
/*
 * read the program headers table into memory
 */
static int elf_fdpic_fetch_phdrs(struct elf_fdpic_params *params,
				 struct file *file)
{
	struct elf32_phdr *phdr;
	unsigned long size;
	int retval, loop;
	loff_t pos = params->hdr.e_phoff;

	if (params->hdr.e_phentsize != sizeof(struct elf_phdr))
		return -ENOMEM;
	if (params->hdr.e_phnum > 65536U / sizeof(struct elf_phdr))
		return -ENOMEM;

	size = params->hdr.e_phnum * sizeof(struct elf_phdr);
	params->phdrs = kmalloc(size, GFP_KERNEL);
	if (!params->phdrs)
		return -ENOMEM;

	retval = kernel_read(file, params->phdrs, size, &pos);
	if (unlikely(retval != size))
		return retval < 0 ? retval : -ENOEXEC;

	/* determine stack size for this binary */
	phdr = params->phdrs;
	for (loop = 0; loop < params->hdr.e_phnum; loop++, phdr++) {
		if (phdr->p_type != PT_GNU_STACK)
			continue;

		if (phdr->p_flags & PF_X)
			params->flags |= ELF_FDPIC_FLAG_EXEC_STACK;
		else
			params->flags |= ELF_FDPIC_FLAG_NOEXEC_STACK;

		params->stack_size = phdr->p_memsz;
		break;
	}

	return 0;
}

/*****************************************************************************/
/*
 * load an fdpic binary into various bits of memory
 */
static int load_elf_fdpic_binary(struct linux_binprm *bprm)
{
	struct elf_fdpic_params exec_params, interp_params;
	struct pt_regs *regs = current_pt_regs();
	struct elf_phdr *phdr;
	unsigned long stack_size, entryaddr;
#ifdef ELF_FDPIC_PLAT_INIT
	unsigned long dynaddr;
#endif
#ifndef CONFIG_MMU
	unsigned long stack_prot;
#endif
	struct file *interpreter = NULL; /* to shut gcc up */
	char *interpreter_name = NULL;
	int executable_stack;
	int retval, i;
	loff_t pos;

	kdebug("____ LOAD %d ____", current->pid);

	memset(&exec_params, 0, sizeof(exec_params));
	memset(&interp_params, 0, sizeof(interp_params));

	exec_params.hdr = *(struct elfhdr *) bprm->buf;
	exec_params.flags = ELF_FDPIC_FLAG_PRESENT | ELF_FDPIC_FLAG_EXECUTABLE;

	/* check that this is a binary we know how to deal with */
	retval = -ENOEXEC;
	if (!is_elf(&exec_params.hdr, bprm->file))
		goto error;
	if (!elf_check_fdpic(&exec_params.hdr)) {
#ifdef CONFIG_MMU
		/* binfmt_elf handles non-fdpic elf except on nommu */
		goto error;
#else
		/* nommu can only load ET_DYN (PIE) ELF */
		if (exec_params.hdr.e_type != ET_DYN)
			goto error;
#endif
	}

	/* read the program header table */
	retval = elf_fdpic_fetch_phdrs(&exec_params, bprm->file);
	if (retval < 0)
		goto error;

	/* scan for a program header that specifies an interpreter */
	phdr = exec_params.phdrs;

	for (i = 0; i < exec_params.hdr.e_phnum; i++, phdr++) {
		switch (phdr->p_type) {
		case PT_INTERP:
			retval = -ENOMEM;
			if (phdr->p_filesz > PATH_MAX)
				goto error;
			retval = -ENOENT;
			if (phdr->p_filesz < 2)
				goto error;

			/* read the name of the interpreter into memory */
			interpreter_name = kmalloc(phdr->p_filesz, GFP_KERNEL);
			if (!interpreter_name)
				goto error;

			pos = phdr->p_offset;
			retval = kernel_read(bprm->file, interpreter_name,
					     phdr->p_filesz, &pos);
			if (unlikely(retval != phdr->p_filesz)) {
				if (retval >= 0)
					retval = -ENOEXEC;
				goto error;
			}

			retval = -ENOENT;
			if (interpreter_name[phdr->p_filesz - 1] != '\0')
				goto error;

			kdebug("Using ELF interpreter %s", interpreter_name);

			/* replace the program with the interpreter */
			interpreter = open_exec(interpreter_name);
			retval = PTR_ERR(interpreter);
			if (IS_ERR(interpreter)) {
				interpreter = NULL;
				goto error;
			}

			/*
			 * If the binary is not readable then enforce
			 * mm->dumpable = 0 regardless of the interpreter's
			 * permissions.
			 */
			would_dump(bprm, interpreter);

			pos = 0;
			retval = kernel_read(interpreter, bprm->buf,
					BINPRM_BUF_SIZE, &pos);
			if (unlikely(retval != BINPRM_BUF_SIZE)) {
				if (retval >= 0)
					retval = -ENOEXEC;
				goto error;
			}

			interp_params.hdr = *((struct elfhdr *) bprm->buf);
			break;

		case PT_LOAD:
#ifdef CONFIG_MMU
			if (exec_params.load_addr == 0)
				exec_params.load_addr = phdr->p_vaddr;
#endif
			break;
		}

	}

	if (is_constdisp(&exec_params.hdr))
		exec_params.flags |= ELF_FDPIC_FLAG_CONSTDISP;

	/* perform insanity checks on the interpreter */
	if (interpreter_name) {
		retval = -ELIBBAD;
		if (!is_elf(&interp_params.hdr, interpreter))
			goto error;

		interp_params.flags = ELF_FDPIC_FLAG_PRESENT;

		/* read the interpreter's program header table */
		retval = elf_fdpic_fetch_phdrs(&interp_params, interpreter);
		if (retval < 0)
			goto error;
	}

	stack_size = exec_params.stack_size;
	if (exec_params.flags & ELF_FDPIC_FLAG_EXEC_STACK)
		executable_stack = EXSTACK_ENABLE_X;
	else if (exec_params.flags & ELF_FDPIC_FLAG_NOEXEC_STACK)
		executable_stack = EXSTACK_DISABLE_X;
	else
		executable_stack = EXSTACK_DEFAULT;

	if (stack_size == 0) {
		stack_size = interp_params.stack_size;
		if (interp_params.flags & ELF_FDPIC_FLAG_EXEC_STACK)
			executable_stack = EXSTACK_ENABLE_X;
		else if (interp_params.flags & ELF_FDPIC_FLAG_NOEXEC_STACK)
			executable_stack = EXSTACK_DISABLE_X;
		else
			executable_stack = EXSTACK_DEFAULT;
	}

	retval = -ENOEXEC;
	if (stack_size == 0)
		stack_size = 131072UL; /* same as exec.c's default commit */

	if (is_constdisp(&interp_params.hdr))
		interp_params.flags |= ELF_FDPIC_FLAG_CONSTDISP;

	/* flush all traces of the currently running executable */
	retval = begin_new_exec(bprm);
	if (retval)
		goto error;

	/* there's now no turning back... the old userspace image is dead,
	 * defunct, deceased, etc.
	 */
	if (elf_check_fdpic(&exec_params.hdr))
		set_personality(PER_LINUX_FDPIC);
	else
		set_personality(PER_LINUX);
	if (elf_read_implies_exec(&exec_params.hdr, executable_stack))
		current->personality |= READ_IMPLIES_EXEC;

	setup_new_exec(bprm);

	set_binfmt(&elf_fdpic_format);

	current->mm->start_code = 0;
	current->mm->end_code = 0;
	current->mm->start_stack = 0;
	current->mm->start_data = 0;
	current->mm->end_data = 0;
	current->mm->context.exec_fdpic_loadmap = 0;
	current->mm->context.interp_fdpic_loadmap = 0;

#ifdef CONFIG_MMU
	elf_fdpic_arch_lay_out_mm(&exec_params,
				  &interp_params,
				  &current->mm->start_stack,
				  &current->mm->start_brk);

	retval = setup_arg_pages(bprm, current->mm->start_stack,
				 executable_stack);
	if (retval < 0)
		goto error;
#ifdef ARCH_HAS_SETUP_ADDITIONAL_PAGES
	retval = arch_setup_additional_pages(bprm, !!interpreter_name);
	if (retval < 0)
		goto error;
#endif
#endif

	/* load the executable and interpreter into memory */
	retval = elf_fdpic_map_file(&exec_params, bprm->file, current->mm,
				    "executable");
	if (retval < 0)
		goto error;

	if (interpreter_name) {
		retval = elf_fdpic_map_file(&interp_params, interpreter,
					    current->mm, "interpreter");
		if (retval < 0) {
			printk(KERN_ERR "Unable to load interpreter\n");
			goto error;
		}

		allow_write_access(interpreter);
		fput(interpreter);
		interpreter = NULL;
	}

#ifdef CONFIG_MMU
	if (!current->mm->start_brk)
		current->mm->start_brk = current->mm->end_data;

	current->mm->brk = current->mm->start_brk =
		PAGE_ALIGN(current->mm->start_brk);

#else
	/* create a stack area and zero-size brk area */
	stack_size = (stack_size + PAGE_SIZE - 1) & PAGE_MASK;
	if (stack_size < PAGE_SIZE * 2)
		stack_size = PAGE_SIZE * 2;

	stack_prot = PROT_READ | PROT_WRITE;
	if (executable_stack == EXSTACK_ENABLE_X ||
	    (executable_stack == EXSTACK_DEFAULT && VM_STACK_FLAGS & VM_EXEC))
		stack_prot |= PROT_EXEC;

	current->mm->start_brk = vm_mmap(NULL, 0, stack_size, stack_prot,
					 MAP_PRIVATE | MAP_ANONYMOUS |
					 MAP_UNINITIALIZED | MAP_GROWSDOWN,
					 0);

	if (IS_ERR_VALUE(current->mm->start_brk)) {
		retval = current->mm->start_brk;
		current->mm->start_brk = 0;
		goto error;
	}

	current->mm->brk = current->mm->start_brk;
	current->mm->context.end_brk = current->mm->start_brk;
	current->mm->start_stack = current->mm->start_brk + stack_size;
#endif

	if (create_elf_fdpic_tables(bprm, current->mm,
				    &exec_params, &interp_params) < 0)
		goto error;

	kdebug("- start_code  %lx", current->mm->start_code);
	kdebug("- end_code    %lx", current->mm->end_code);
	kdebug("- start_data  %lx", current->mm->start_data);
	kdebug("- end_data    %lx", current->mm->end_data);
	kdebug("- start_brk   %lx", current->mm->start_brk);
	kdebug("- brk         %lx", current->mm->brk);
	kdebug("- start_stack %lx", current->mm->start_stack);

#ifdef ELF_FDPIC_PLAT_INIT
	/*
	 * The ABI may specify that certain registers be set up in special
	 * ways (on i386 %edx is the address of a DT_FINI function, for
	 * example.  This macro performs whatever initialization to
	 * the regs structure is required.
	 */
	dynaddr = interp_params.dynamic_addr ?: exec_params.dynamic_addr;
	ELF_FDPIC_PLAT_INIT(regs, exec_params.map_addr, interp_params.map_addr,
			    dynaddr);
#endif

	finalize_exec(bprm);
	/* everything is now ready... get the userspace context ready to roll */
	entryaddr = interp_params.entry_addr ?: exec_params.entry_addr;
	start_thread(regs, entryaddr, current->mm->start_stack);

	retval = 0;

error:
	if (interpreter) {
		allow_write_access(interpreter);
		fput(interpreter);
	}
	kfree(interpreter_name);
	kfree(exec_params.phdrs);
	kfree(exec_params.loadmap);
	kfree(interp_params.phdrs);
	kfree(interp_params.loadmap);
	return retval;
}

/*****************************************************************************/

#ifndef ELF_BASE_PLATFORM
/*
 * AT_BASE_PLATFORM indicates the "real" hardware/microarchitecture.
 * If the arch defines ELF_BASE_PLATFORM (in asm/elf.h), the value
 * will be copied to the user stack in the same manner as AT_PLATFORM.
 */
#define ELF_BASE_PLATFORM NULL
#endif

/*
 * present useful information to the program by shovelling it onto the new
 * process's stack
 */
static int create_elf_fdpic_tables(struct linux_binprm *bprm,
				   struct mm_struct *mm,
				   struct elf_fdpic_params *exec_params,
				   struct elf_fdpic_params *interp_params)
{
	const struct cred *cred = current_cred();
	unsigned long sp, csp, nitems;
	elf_caddr_t __user *argv, *envp;
	size_t platform_len = 0, len;
	char *k_platform, *k_base_platform;
	char __user *u_platform, *u_base_platform, *p;
	int loop;
	int nr;	/* reset for each csp adjustment */
	unsigned long flags = 0;

#ifdef CONFIG_MMU
	/* In some cases (e.g. Hyper-Threading), we want to avoid L1 evictions
	 * by the processes running on the same package. One thing we can do is
	 * to shuffle the initial stack for them, so we give the architecture
	 * an opportunity to do so here.
	 */
	sp = arch_align_stack(bprm->p);
#else
	sp = mm->start_stack;

	/* stack the program arguments and environment */
	if (transfer_args_to_stack(bprm, &sp) < 0)
		return -EFAULT;
	sp &= ~15;
#endif

	/*
	 * If this architecture has a platform capability string, copy it
	 * to userspace.  In some cases (Sparc), this info is impossible
	 * for userspace to get any other way, in others (i386) it is
	 * merely difficult.
	 */
	k_platform = ELF_PLATFORM;
	u_platform = NULL;

	if (k_platform) {
		platform_len = strlen(k_platform) + 1;
		sp -= platform_len;
		u_platform = (char __user *) sp;
		if (copy_to_user(u_platform, k_platform, platform_len) != 0)
			return -EFAULT;
	}

	/*
	 * If this architecture has a "base" platform capability
	 * string, copy it to userspace.
	 */
	k_base_platform = ELF_BASE_PLATFORM;
	u_base_platform = NULL;

	if (k_base_platform) {
		platform_len = strlen(k_base_platform) + 1;
		sp -= platform_len;
		u_base_platform = (char __user *) sp;
		if (copy_to_user(u_base_platform, k_base_platform, platform_len) != 0)
			return -EFAULT;
	}

	sp &= ~7UL;

	/* stack the load map(s) */
	len = sizeof(struct elf32_fdpic_loadmap);
	len += sizeof(struct elf32_fdpic_loadseg) * exec_params->loadmap->nsegs;
	sp = (sp - len) & ~7UL;
	exec_params->map_addr = sp;

	if (copy_to_user((void __user *) sp, exec_params->loadmap, len) != 0)
		return -EFAULT;

	current->mm->context.exec_fdpic_loadmap = (unsigned long) sp;

	if (interp_params->loadmap) {
		len = sizeof(struct elf32_fdpic_loadmap);
		len += sizeof(struct elf32_fdpic_loadseg) *
			interp_params->loadmap->nsegs;
		sp = (sp - len) & ~7UL;
		interp_params->map_addr = sp;

		if (copy_to_user((void __user *) sp, interp_params->loadmap,
				 len) != 0)
			return -EFAULT;

		current->mm->context.interp_fdpic_loadmap = (unsigned long) sp;
	}

	/* force 16 byte _final_ alignment here for generality */
#define DLINFO_ITEMS 15

	nitems = 1 + DLINFO_ITEMS + (k_platform ? 1 : 0) +
		(k_base_platform ? 1 : 0) + AT_VECTOR_SIZE_ARCH;

	if (bprm->have_execfd)
		nitems++;

	csp = sp;
	sp -= nitems * 2 * sizeof(unsigned long);
	sp -= (bprm->envc + 1) * sizeof(char *);	/* envv[] */
	sp -= (bprm->argc + 1) * sizeof(char *);	/* argv[] */
	sp -= 1 * sizeof(unsigned long);		/* argc */

	csp -= sp & 15UL;
	sp -= sp & 15UL;

	/* put the ELF interpreter info on the stack */
#define NEW_AUX_ENT(id, val)						\
	do {								\
		struct { unsigned long _id, _val; } __user *ent, v;	\
									\
		ent = (void __user *) csp;				\
		v._id = (id);						\
		v._val = (val);						\
		if (copy_to_user(ent + nr, &v, sizeof(v)))		\
			return -EFAULT;					\
		nr++;							\
	} while (0)

	nr = 0;
	csp -= 2 * sizeof(unsigned long);
	NEW_AUX_ENT(AT_NULL, 0);
	if (k_platform) {
		nr = 0;
		csp -= 2 * sizeof(unsigned long);
		NEW_AUX_ENT(AT_PLATFORM,
			    (elf_addr_t) (unsigned long) u_platform);
	}

	if (k_base_platform) {
		nr = 0;
		csp -= 2 * sizeof(unsigned long);
		NEW_AUX_ENT(AT_BASE_PLATFORM,
			    (elf_addr_t) (unsigned long) u_base_platform);
	}

	if (bprm->have_execfd) {
		nr = 0;
		csp -= 2 * sizeof(unsigned long);
		NEW_AUX_ENT(AT_EXECFD, bprm->execfd);
	}

	nr = 0;
	csp -= DLINFO_ITEMS * 2 * sizeof(unsigned long);
	NEW_AUX_ENT(AT_HWCAP,	ELF_HWCAP);
#ifdef ELF_HWCAP2
	NEW_AUX_ENT(AT_HWCAP2,	ELF_HWCAP2);
#endif
	NEW_AUX_ENT(AT_PAGESZ,	PAGE_SIZE);
	NEW_AUX_ENT(AT_CLKTCK,	CLOCKS_PER_SEC);
	NEW_AUX_ENT(AT_PHDR,	exec_params->ph_addr);
	NEW_AUX_ENT(AT_PHENT,	sizeof(struct elf_phdr));
	NEW_AUX_ENT(AT_PHNUM,	exec_params->hdr.e_phnum);
	NEW_AUX_ENT(AT_BASE,	interp_params->elfhdr_addr);
	if (bprm->interp_flags & BINPRM_FLAGS_PRESERVE_ARGV0)
		flags |= AT_FLAGS_PRESERVE_ARGV0;
	NEW_AUX_ENT(AT_FLAGS,	flags);
	NEW_AUX_ENT(AT_ENTRY,	exec_params->entry_addr);
	NEW_AUX_ENT(AT_UID,	(elf_addr_t) from_kuid_munged(cred->user_ns, cred->uid));
	NEW_AUX_ENT(AT_EUID,	(elf_addr_t) from_kuid_munged(cred->user_ns, cred->euid));
	NEW_AUX_ENT(AT_GID,	(elf_addr_t) from_kgid_munged(cred->user_ns, cred->gid));
	NEW_AUX_ENT(AT_EGID,	(elf_addr_t) from_kgid_munged(cred->user_ns, cred->egid));
	NEW_AUX_ENT(AT_SECURE,	bprm->secureexec);
	NEW_AUX_ENT(AT_EXECFN,	bprm->exec);

#ifdef ARCH_DLINFO
	nr = 0;
	csp -= AT_VECTOR_SIZE_ARCH * 2 * sizeof(unsigned long);

	/* ARCH_DLINFO must come last so platform specific code can enforce
	 * special alignment requirements on the AUXV if necessary (eg. PPC).
	 */
	ARCH_DLINFO;
#endif
#undef NEW_AUX_ENT

	/* allocate room for argv[] and envv[] */
	csp -= (bprm->envc + 1) * sizeof(elf_caddr_t);
	envp = (elf_caddr_t __user *) csp;
	csp -= (bprm->argc + 1) * sizeof(elf_caddr_t);
	argv = (elf_caddr_t __user *) csp;

	/* stack argc */
	csp -= sizeof(unsigned long);
	if (put_user(bprm->argc, (unsigned long __user *) csp))
		return -EFAULT;

	BUG_ON(csp != sp);

	/* fill in the argv[] array */
#ifdef CONFIG_MMU
	current->mm->arg_start = bprm->p;
#else
	current->mm->arg_start = current->mm->start_stack -
		(MAX_ARG_PAGES * PAGE_SIZE - bprm->p);
#endif

	p = (char __user *) current->mm->arg_start;
	for (loop = bprm->argc; loop > 0; loop--) {
		if (put_user((elf_caddr_t) p, argv++))
			return -EFAULT;
		len = strnlen_user(p, MAX_ARG_STRLEN);
		if (!len || len > MAX_ARG_STRLEN)
			return -EINVAL;
		p += len;
	}
	if (put_user(NULL, argv))
		return -EFAULT;
	current->mm->arg_end = (unsigned long) p;

	/* fill in the envv[] array */
	current->mm->env_start = (unsigned long) p;
	for (loop = bprm->envc; loop > 0; loop--) {
		if (put_user((elf_caddr_t)(unsigned long) p, envp++))
			return -EFAULT;
		len = strnlen_user(p, MAX_ARG_STRLEN);
		if (!len || len > MAX_ARG_STRLEN)
			return -EINVAL;
		p += len;
	}
	if (put_user(NULL, envp))
		return -EFAULT;
	current->mm->env_end = (unsigned long) p;

	mm->start_stack = (unsigned long) sp;
	return 0;
}

/*****************************************************************************/
/*
 * load the appropriate binary image (executable or interpreter) into memory
 * - we assume no MMU is available
 * - if no other PIC bits are set in params->hdr->e_flags
 *   - we assume that the LOADable segments in the binary are independently relocatable
 *   - we assume R/O executable segments are shareable
 * - else
 *   - we assume the loadable parts of the image to require fixed displacement
 *   - the image is not shareable
 */
static int elf_fdpic_map_file(struct elf_fdpic_params *params,
			      struct file *file,
			      struct mm_struct *mm,
			      const char *what)
{
	struct elf32_fdpic_loadmap *loadmap;
#ifdef CONFIG_MMU
	struct elf32_fdpic_loadseg *mseg;
#endif
	struct elf32_fdpic_loadseg *seg;
	struct elf32_phdr *phdr;
	unsigned long load_addr, stop;
	unsigned nloads, tmp;
	size_t size;
	int loop, ret;

	/* allocate a load map table */
	nloads = 0;
	for (loop = 0; loop < params->hdr.e_phnum; loop++)
		if (params->phdrs[loop].p_type == PT_LOAD)
			nloads++;

	if (nloads == 0)
		return -ELIBBAD;

	size = sizeof(*loadmap) + nloads * sizeof(*seg);
	loadmap = kzalloc(size, GFP_KERNEL);
	if (!loadmap)
		return -ENOMEM;

	params->loadmap = loadmap;

	loadmap->version = ELF32_FDPIC_LOADMAP_VERSION;
	loadmap->nsegs = nloads;

	load_addr = params->load_addr;
	seg = loadmap->segs;

	/* map the requested LOADs into the memory space */
	switch (params->flags & ELF_FDPIC_FLAG_ARRANGEMENT) {
	case ELF_FDPIC_FLAG_CONSTDISP:
	case ELF_FDPIC_FLAG_CONTIGUOUS:
#ifndef CONFIG_MMU
		ret = elf_fdpic_map_file_constdisp_on_uclinux(params, file, mm);
		if (ret < 0)
			return ret;
		break;
#endif
	default:
		ret = elf_fdpic_map_file_by_direct_mmap(params, file, mm);
		if (ret < 0)
			return ret;
		break;
	}

	/* map the entry point */
	if (params->hdr.e_entry) {
		seg = loadmap->segs;
		for (loop = loadmap->nsegs; loop > 0; loop--, seg++) {
			if (params->hdr.e_entry >= seg->p_vaddr &&
			    params->hdr.e_entry < seg->p_vaddr + seg->p_memsz) {
				params->entry_addr =
					(params->hdr.e_entry - seg->p_vaddr) +
					seg->addr;
				break;
			}
		}
	}

	/* determine where the program header table has wound up if mapped */
	stop = params->hdr.e_phoff;
	stop += params->hdr.e_phnum * sizeof (struct elf_phdr);
	phdr = params->phdrs;

	for (loop = 0; loop < params->hdr.e_phnum; loop++, phdr++) {
		if (phdr->p_type != PT_LOAD)
			continue;

		if (phdr->p_offset > params->hdr.e_phoff ||
		    phdr->p_offset + phdr->p_filesz < stop)
			continue;

		seg = loadmap->segs;
		for (loop = loadmap->nsegs; loop > 0; loop--, seg++) {
			if (phdr->p_vaddr >= seg->p_vaddr &&
			    phdr->p_vaddr + phdr->p_filesz <=
			    seg->p_vaddr + seg->p_memsz) {
				params->ph_addr =
					(phdr->p_vaddr - seg->p_vaddr) +
					seg->addr +
					params->hdr.e_phoff - phdr->p_offset;
				break;
			}
		}
		break;
	}

	/* determine where the dynamic section has wound up if there is one */
	phdr = params->phdrs;
	for (loop = 0; loop < params->hdr.e_phnum; loop++, phdr++) {
		if (phdr->p_type != PT_DYNAMIC)
			continue;

		seg = loadmap->segs;
		for (loop = loadmap->nsegs; loop > 0; loop--, seg++) {
			if (phdr->p_vaddr >= seg->p_vaddr &&
			    phdr->p_vaddr + phdr->p_memsz <=
			    seg->p_vaddr + seg->p_memsz) {
				Elf32_Dyn __user *dyn;
				Elf32_Sword d_tag;

				params->dynamic_addr =
					(phdr->p_vaddr - seg->p_vaddr) +
					seg->addr;

				/* check the dynamic section contains at least
				 * one item, and that the last item is a NULL
				 * entry */
				if (phdr->p_memsz == 0 ||
				    phdr->p_memsz % sizeof(Elf32_Dyn) != 0)
					goto dynamic_error;

				tmp = phdr->p_memsz / sizeof(Elf32_Dyn);
				dyn = (Elf32_Dyn __user *)params->dynamic_addr;
				if (get_user(d_tag, &dyn[tmp - 1].d_tag) ||
				    d_tag != 0)
					goto dynamic_error;
				break;
			}
		}
		break;
	}

	/* now elide adjacent segments in the load map on MMU linux
	 * - on uClinux the holes between may actually be filled with system
	 *   stuff or stuff from other processes
	 */
#ifdef CONFIG_MMU
	nloads = loadmap->nsegs;
	mseg = loadmap->segs;
	seg = mseg + 1;
	for (loop = 1; loop < nloads; loop++) {
		/* see if we have a candidate for merging */
		if (seg->p_vaddr - mseg->p_vaddr == seg->addr - mseg->addr) {
			load_addr = PAGE_ALIGN(mseg->addr + mseg->p_memsz);
			if (load_addr == (seg->addr & PAGE_MASK)) {
				mseg->p_memsz +=
					load_addr -
					(mseg->addr + mseg->p_memsz);
				mseg->p_memsz += seg->addr & ~PAGE_MASK;
				mseg->p_memsz += seg->p_memsz;
				loadmap->nsegs--;
				continue;
			}
		}

		mseg++;
		if (mseg != seg)
			*mseg = *seg;
	}
#endif

	kdebug("Mapped Object [%s]:", what);
	kdebug("- elfhdr   : %lx", params->elfhdr_addr);
	kdebug("- entry    : %lx", params->entry_addr);
	kdebug("- PHDR[]   : %lx", params->ph_addr);
	kdebug("- DYNAMIC[]: %lx", params->dynamic_addr);
	seg = loadmap->segs;
	for (loop = 0; loop < loadmap->nsegs; loop++, seg++)
		kdebug("- LOAD[%d] : %08x-%08x [va=%x ms=%x]",
		       loop,
		       seg->addr, seg->addr + seg->p_memsz - 1,
		       seg->p_vaddr, seg->p_memsz);

	return 0;

dynamic_error:
	printk("ELF FDPIC %s with invalid DYNAMIC section (inode=%lu)\n",
	       what, file_inode(file)->i_ino);
	return -ELIBBAD;
}

/*****************************************************************************/
/*
 * map a file with constant displacement under uClinux
 */
#ifndef CONFIG_MMU
static int elf_fdpic_map_file_constdisp_on_uclinux(
	struct elf_fdpic_params *params,
	struct file *file,
	struct mm_struct *mm)
{
	struct elf32_fdpic_loadseg *seg;
	struct elf32_phdr *phdr;
	unsigned long load_addr, base = ULONG_MAX, top = 0, maddr = 0, mflags;
	int loop, ret;

	load_addr = params->load_addr;
	seg = params->loadmap->segs;

	/* determine the bounds of the contiguous overall allocation we must
	 * make */
	phdr = params->phdrs;
	for (loop = 0; loop < params->hdr.e_phnum; loop++, phdr++) {
		if (params->phdrs[loop].p_type != PT_LOAD)
			continue;

		if (base > phdr->p_vaddr)
			base = phdr->p_vaddr;
		if (top < phdr->p_vaddr + phdr->p_memsz)
			top = phdr->p_vaddr + phdr->p_memsz;
	}

	/* allocate one big anon block for everything */
	mflags = MAP_PRIVATE;
	if (params->flags & ELF_FDPIC_FLAG_EXECUTABLE)
		mflags |= MAP_EXECUTABLE;

	maddr = vm_mmap(NULL, load_addr, top - base,
			PROT_READ | PROT_WRITE | PROT_EXEC, mflags, 0);
	if (IS_ERR_VALUE(maddr))
		return (int) maddr;

	if (load_addr != 0)
		load_addr += PAGE_ALIGN(top - base);

	/* and then load the file segments into it */
	phdr = params->phdrs;
	for (loop = 0; loop < params->hdr.e_phnum; loop++, phdr++) {
		if (params->phdrs[loop].p_type != PT_LOAD)
			continue;

		seg->addr = maddr + (phdr->p_vaddr - base);
		seg->p_vaddr = phdr->p_vaddr;
		seg->p_memsz = phdr->p_memsz;

		ret = read_code(file, seg->addr, phdr->p_offset,
				       phdr->p_filesz);
		if (ret < 0)
			return ret;

		/* map the ELF header address if in this segment */
		if (phdr->p_offset == 0)
			params->elfhdr_addr = seg->addr;

		/* clear any space allocated but not loaded */
		if (phdr->p_filesz < phdr->p_memsz) {
			if (clear_user((void *) (seg->addr + phdr->p_filesz),
				       phdr->p_memsz - phdr->p_filesz))
				return -EFAULT;
		}

		if (mm) {
			if (phdr->p_flags & PF_X) {
				if (!mm->start_code) {
					mm->start_code = seg->addr;
					mm->end_code = seg->addr +
						phdr->p_memsz;
				}
			} else if (!mm->start_data) {
				mm->start_data = seg->addr;
				mm->end_data = seg->addr + phdr->p_memsz;
			}
		}

		seg++;
	}

	return 0;
}
#endif

/*****************************************************************************/
/*
 * map a binary by direct mmap() of the individual PT_LOAD segments
 */
static int elf_fdpic_map_file_by_direct_mmap(struct elf_fdpic_params *params,
					     struct file *file,
					     struct mm_struct *mm)
{
	struct elf32_fdpic_loadseg *seg;
	struct elf32_phdr *phdr;
	unsigned long load_addr, delta_vaddr;
	int loop, dvset;

	load_addr = params->load_addr;
	delta_vaddr = 0;
	dvset = 0;

	seg = params->loadmap->segs;

	/* deal with each load segment separately */
	phdr = params->phdrs;
	for (loop = 0; loop < params->hdr.e_phnum; loop++, phdr++) {
		unsigned long maddr, disp, excess, excess1;
		int prot = 0, flags;

		if (phdr->p_type != PT_LOAD)
			continue;

		kdebug("[LOAD] va=%lx of=%lx fs=%lx ms=%lx",
		       (unsigned long) phdr->p_vaddr,
		       (unsigned long) phdr->p_offset,
		       (unsigned long) phdr->p_filesz,
		       (unsigned long) phdr->p_memsz);

		/* determine the mapping parameters */
		if (phdr->p_flags & PF_R) prot |= PROT_READ;
		if (phdr->p_flags & PF_W) prot |= PROT_WRITE;
		if (phdr->p_flags & PF_X) prot |= PROT_EXEC;

		flags = MAP_PRIVATE | MAP_DENYWRITE;
		if (params->flags & ELF_FDPIC_FLAG_EXECUTABLE)
			flags |= MAP_EXECUTABLE;

		maddr = 0;

		switch (params->flags & ELF_FDPIC_FLAG_ARRANGEMENT) {
		case ELF_FDPIC_FLAG_INDEPENDENT:
			/* PT_LOADs are independently locatable */
			break;

		case ELF_FDPIC_FLAG_HONOURVADDR:
			/* the specified virtual address must be honoured */
			maddr = phdr->p_vaddr;
			flags |= MAP_FIXED;
			break;

		case ELF_FDPIC_FLAG_CONSTDISP:
			/* constant displacement
			 * - can be mapped anywhere, but must be mapped as a
			 *   unit
			 */
			if (!dvset) {
				maddr = load_addr;
				delta_vaddr = phdr->p_vaddr;
				dvset = 1;
			} else {
				maddr = load_addr + phdr->p_vaddr - delta_vaddr;
				flags |= MAP_FIXED;
			}
			break;

		case ELF_FDPIC_FLAG_CONTIGUOUS:
			/* contiguity handled later */
			break;

		default:
			BUG();
		}

		maddr &= PAGE_MASK;

		/* create the mapping */
		disp = phdr->p_vaddr & ~PAGE_MASK;
		maddr = vm_mmap(file, maddr, phdr->p_memsz + disp, prot, flags,
				phdr->p_offset - disp);

		kdebug("mmap[%d] <file> sz=%lx pr=%x fl=%x of=%lx --> %08lx",
		       loop, phdr->p_memsz + disp, prot, flags,
		       phdr->p_offset - disp, maddr);

		if (IS_ERR_VALUE(maddr))
			return (int) maddr;

		if ((params->flags & ELF_FDPIC_FLAG_ARRANGEMENT) ==
		    ELF_FDPIC_FLAG_CONTIGUOUS)
			load_addr += PAGE_ALIGN(phdr->p_memsz + disp);

		seg->addr = maddr + disp;
		seg->p_vaddr = phdr->p_vaddr;
		seg->p_memsz = phdr->p_memsz;

		/* map the ELF header address if in this segment */
		if (phdr->p_offset == 0)
			params->elfhdr_addr = seg->addr;

		/* clear the bit between beginning of mapping and beginning of
		 * PT_LOAD */
		if (prot & PROT_WRITE && disp > 0) {
			kdebug("clear[%d] ad=%lx sz=%lx", loop, maddr, disp);
			if (clear_user((void __user *) maddr, disp))
				return -EFAULT;
			maddr += disp;
		}

		/* clear any space allocated but not loaded
		 * - on uClinux we can just clear the lot
		 * - on MMU linux we'll get a SIGBUS beyond the last page
		 *   extant in the file
		 */
		excess = phdr->p_memsz - phdr->p_filesz;
		excess1 = PAGE_SIZE - ((maddr + phdr->p_filesz) & ~PAGE_MASK);

#ifdef CONFIG_MMU
		if (excess > excess1) {
			unsigned long xaddr = maddr + phdr->p_filesz + excess1;
			unsigned long xmaddr;

			flags |= MAP_FIXED | MAP_ANONYMOUS;
			xmaddr = vm_mmap(NULL, xaddr, excess - excess1,
					 prot, flags, 0);

			kdebug("mmap[%d] <anon>"
			       " ad=%lx sz=%lx pr=%x fl=%x of=0 --> %08lx",
			       loop, xaddr, excess - excess1, prot, flags,
			       xmaddr);

			if (xmaddr != xaddr)
				return -ENOMEM;
		}

		if (prot & PROT_WRITE && excess1 > 0) {
			kdebug("clear[%d] ad=%lx sz=%lx",
			       loop, maddr + phdr->p_filesz, excess1);
			if (clear_user((void __user *) maddr + phdr->p_filesz,
				       excess1))
				return -EFAULT;
		}

#else
		if (excess > 0) {
			kdebug("clear[%d] ad=%lx sz=%lx",
			       loop, maddr + phdr->p_filesz, excess);
			if (clear_user((void *) maddr + phdr->p_filesz, excess))
				return -EFAULT;
		}
#endif

		if (mm) {
			if (phdr->p_flags & PF_X) {
				if (!mm->start_code) {
					mm->start_code = maddr;
					mm->end_code = maddr + phdr->p_memsz;
				}
			} else if (!mm->start_data) {
				mm->start_data = maddr;
				mm->end_data = maddr + phdr->p_memsz;
			}
		}

		seg++;
	}

	return 0;
}

/*****************************************************************************/
/*
 * ELF-FDPIC core dumper
 *
 * Modelled on fs/exec.c:aout_core_dump()
 * Jeremy Fitzhardinge <jeremy@sw.oz.au>
 *
 * Modelled on fs/binfmt_elf.c core dumper
 */
#ifdef CONFIG_ELF_CORE

struct elf_prstatus_fdpic
{
	struct elf_prstatus_common	common;
	elf_gregset_t pr_reg;	/* GP registers */
	/* When using FDPIC, the loadmap addresses need to be communicated
	 * to GDB in order for GDB to do the necessary relocations.  The
	 * fields (below) used to communicate this information are placed
	 * immediately after ``pr_reg'', so that the loadmap addresses may
	 * be viewed as part of the register set if so desired.
	 */
	unsigned long pr_exec_fdpic_loadmap;
	unsigned long pr_interp_fdpic_loadmap;
	int pr_fpvalid;		/* True if math co-processor being used.  */
};

/* An ELF note in memory */
struct memelfnote
{
	const char *name;
	int type;
	unsigned int datasz;
	void *data;
};

static int notesize(struct memelfnote *en)
{
	int sz;

	sz = sizeof(struct elf_note);
	sz += roundup(strlen(en->name) + 1, 4);
	sz += roundup(en->datasz, 4);

	return sz;
}

/* #define DEBUG */

static int writenote(struct memelfnote *men, struct coredump_params *cprm)
{
	struct elf_note en;
	en.n_namesz = strlen(men->name) + 1;
	en.n_descsz = men->datasz;
	en.n_type = men->type;

	return dump_emit(cprm, &en, sizeof(en)) &&
		dump_emit(cprm, men->name, en.n_namesz) && dump_align(cprm, 4) &&
		dump_emit(cprm, men->data, men->datasz) && dump_align(cprm, 4);
}

static inline void fill_elf_fdpic_header(struct elfhdr *elf, int segs)
{
	memcpy(elf->e_ident, ELFMAG, SELFMAG);
	elf->e_ident[EI_CLASS] = ELF_CLASS;
	elf->e_ident[EI_DATA] = ELF_DATA;
	elf->e_ident[EI_VERSION] = EV_CURRENT;
	elf->e_ident[EI_OSABI] = ELF_OSABI;
	memset(elf->e_ident+EI_PAD, 0, EI_NIDENT-EI_PAD);

	elf->e_type = ET_CORE;
	elf->e_machine = ELF_ARCH;
	elf->e_version = EV_CURRENT;
	elf->e_entry = 0;
	elf->e_phoff = sizeof(struct elfhdr);
	elf->e_shoff = 0;
	elf->e_flags = ELF_FDPIC_CORE_EFLAGS;
	elf->e_ehsize = sizeof(struct elfhdr);
	elf->e_phentsize = sizeof(struct elf_phdr);
	elf->e_phnum = segs;
	elf->e_shentsize = 0;
	elf->e_shnum = 0;
	elf->e_shstrndx = 0;
	return;
}

static inline void fill_elf_note_phdr(struct elf_phdr *phdr, int sz, loff_t offset)
{
	phdr->p_type = PT_NOTE;
	phdr->p_offset = offset;
	phdr->p_vaddr = 0;
	phdr->p_paddr = 0;
	phdr->p_filesz = sz;
	phdr->p_memsz = 0;
	phdr->p_flags = 0;
	phdr->p_align = 0;
	return;
}

static inline void fill_note(struct memelfnote *note, const char *name, int type,
		unsigned int sz, void *data)
{
	note->name = name;
	note->type = type;
	note->datasz = sz;
	note->data = data;
	return;
}

/*
 * fill up all the fields in prstatus from the given task struct, except
 * registers which need to be filled up separately.
 */
static void fill_prstatus(struct elf_prstatus_common *prstatus,
			  struct task_struct *p, long signr)
{
	prstatus->pr_info.si_signo = prstatus->pr_cursig = signr;
	prstatus->pr_sigpend = p->pending.signal.sig[0];
	prstatus->pr_sighold = p->blocked.sig[0];
	rcu_read_lock();
	prstatus->pr_ppid = task_pid_vnr(rcu_dereference(p->real_parent));
	rcu_read_unlock();
	prstatus->pr_pid = task_pid_vnr(p);
	prstatus->pr_pgrp = task_pgrp_vnr(p);
	prstatus->pr_sid = task_session_vnr(p);
	if (thread_group_leader(p)) {
		struct task_cputime cputime;

		/*
		 * This is the record for the group leader.  It shows the
		 * group-wide total, not its individual thread total.
		 */
		thread_group_cputime(p, &cputime);
		prstatus->pr_utime = ns_to_kernel_old_timeval(cputime.utime);
		prstatus->pr_stime = ns_to_kernel_old_timeval(cputime.stime);
	} else {
		u64 utime, stime;

		task_cputime(p, &utime, &stime);
		prstatus->pr_utime = ns_to_kernel_old_timeval(utime);
		prstatus->pr_stime = ns_to_kernel_old_timeval(stime);
	}
	prstatus->pr_cutime = ns_to_kernel_old_timeval(p->signal->cutime);
	prstatus->pr_cstime = ns_to_kernel_old_timeval(p->signal->cstime);
}

static int fill_psinfo(struct elf_prpsinfo *psinfo, struct task_struct *p,
		       struct mm_struct *mm)
{
	const struct cred *cred;
	unsigned int i, len;

	/* first copy the parameters from user space */
	memset(psinfo, 0, sizeof(struct elf_prpsinfo));

	len = mm->arg_end - mm->arg_start;
	if (len >= ELF_PRARGSZ)
		len = ELF_PRARGSZ - 1;
	if (copy_from_user(&psinfo->pr_psargs,
		           (const char __user *) mm->arg_start, len))
		return -EFAULT;
	for (i = 0; i < len; i++)
		if (psinfo->pr_psargs[i] == 0)
			psinfo->pr_psargs[i] = ' ';
	psinfo->pr_psargs[len] = 0;

	rcu_read_lock();
	psinfo->pr_ppid = task_pid_vnr(rcu_dereference(p->real_parent));
	rcu_read_unlock();
	psinfo->pr_pid = task_pid_vnr(p);
	psinfo->pr_pgrp = task_pgrp_vnr(p);
	psinfo->pr_sid = task_session_vnr(p);

	i = p->state ? ffz(~p->state) + 1 : 0;
	psinfo->pr_state = i;
	psinfo->pr_sname = (i > 5) ? '.' : "RSDTZW"[i];
	psinfo->pr_zomb = psinfo->pr_sname == 'Z';
	psinfo->pr_nice = task_nice(p);
	psinfo->pr_flag = p->flags;
	rcu_read_lock();
	cred = __task_cred(p);
	SET_UID(psinfo->pr_uid, from_kuid_munged(cred->user_ns, cred->uid));
	SET_GID(psinfo->pr_gid, from_kgid_munged(cred->user_ns, cred->gid));
	rcu_read_unlock();
	strncpy(psinfo->pr_fname, p->comm, sizeof(psinfo->pr_fname));

	return 0;
}

/* Here is the structure in which status of each thread is captured. */
struct elf_thread_status
{
	struct elf_thread_status *next;
	struct elf_prstatus_fdpic prstatus;	/* NT_PRSTATUS */
	elf_fpregset_t fpu;		/* NT_PRFPREG */
	struct memelfnote notes[2];
	int num_notes;
};

/*
 * In order to add the specific thread information for the elf file format,
 * we need to keep a linked list of every thread's pr_status and then create
 * a single section for them in the final core file.
 */
static struct elf_thread_status *elf_dump_thread_status(long signr, struct task_struct *p, int *sz)
{
	const struct user_regset_view *view = task_user_regset_view(p);
	struct elf_thread_status *t;
	int i, ret;

	t = kzalloc(sizeof(struct elf_thread_status), GFP_KERNEL);
	if (!t)
		return t;

	fill_prstatus(&t->prstatus.common, p, signr);
	t->prstatus.pr_exec_fdpic_loadmap = p->mm->context.exec_fdpic_loadmap;
	t->prstatus.pr_interp_fdpic_loadmap = p->mm->context.interp_fdpic_loadmap;
	regset_get(p, &view->regsets[0],
		   sizeof(t->prstatus.pr_reg), &t->prstatus.pr_reg);

	fill_note(&t->notes[0], "CORE", NT_PRSTATUS, sizeof(t->prstatus),
		  &t->prstatus);
	t->num_notes++;
	*sz += notesize(&t->notes[0]);

	for (i = 1; i < view->n; ++i) {
		const struct user_regset *regset = &view->regsets[i];
		if (regset->core_note_type != NT_PRFPREG)
			continue;
		if (regset->active && regset->active(p, regset) <= 0)
			continue;
		ret = regset_get(p, regset, sizeof(t->fpu), &t->fpu);
		if (ret >= 0)
			t->prstatus.pr_fpvalid = 1;
		break;
	}

	if (t->prstatus.pr_fpvalid) {
		fill_note(&t->notes[1], "CORE", NT_PRFPREG, sizeof(t->fpu),
			  &t->fpu);
		t->num_notes++;
		*sz += notesize(&t->notes[1]);
	}
	return t;
}

static void fill_extnum_info(struct elfhdr *elf, struct elf_shdr *shdr4extnum,
			     elf_addr_t e_shoff, int segs)
{
	elf->e_shoff = e_shoff;
	elf->e_shentsize = sizeof(*shdr4extnum);
	elf->e_shnum = 1;
	elf->e_shstrndx = SHN_UNDEF;

	memset(shdr4extnum, 0, sizeof(*shdr4extnum));

	shdr4extnum->sh_type = SHT_NULL;
	shdr4extnum->sh_size = elf->e_shnum;
	shdr4extnum->sh_link = elf->e_shstrndx;
	shdr4extnum->sh_info = segs;
}

/*
 * dump the segments for an MMU process
 */
static bool elf_fdpic_dump_segments(struct coredump_params *cprm,
				    struct core_vma_metadata *vma_meta,
				    int vma_count)
{
	int i;
<<<<<<< HEAD

	for (i = 0; i < vma_count; i++) {
		struct core_vma_metadata *meta = vma_meta + i;

=======

	for (i = 0; i < vma_count; i++) {
		struct core_vma_metadata *meta = vma_meta + i;

>>>>>>> f642729d
		if (!dump_user_range(cprm, meta->start, meta->dump_size))
			return false;
	}
	return true;
}

/*
 * Actual dumper
 *
 * This is a two-pass process; first we find the offsets of the bits,
 * and then they are actually written out.  If we run out of core limit
 * we just truncate.
 */
static int elf_fdpic_core_dump(struct coredump_params *cprm)
{
	int has_dumped = 0;
	int vma_count, segs;
	int i;
	struct elfhdr *elf = NULL;
	loff_t offset = 0, dataoff;
	struct memelfnote psinfo_note, auxv_note;
	struct elf_prpsinfo *psinfo = NULL;	/* NT_PRPSINFO */
	struct elf_thread_status *thread_list = NULL;
	int thread_status_size = 0;
	elf_addr_t *auxv;
	struct elf_phdr *phdr4note = NULL;
	struct elf_shdr *shdr4extnum = NULL;
	Elf_Half e_phnum;
	elf_addr_t e_shoff;
	struct core_thread *ct;
	struct elf_thread_status *tmp;
	struct core_vma_metadata *vma_meta = NULL;
	size_t vma_data_size;

	/* alloc memory for large data structures: too large to be on stack */
	elf = kmalloc(sizeof(*elf), GFP_KERNEL);
	if (!elf)
		goto end_coredump;
	psinfo = kmalloc(sizeof(*psinfo), GFP_KERNEL);
	if (!psinfo)
		goto end_coredump;

	if (dump_vma_snapshot(cprm, &vma_count, &vma_meta, &vma_data_size))
		goto end_coredump;

	for (ct = current->mm->core_state->dumper.next;
					ct; ct = ct->next) {
		tmp = elf_dump_thread_status(cprm->siginfo->si_signo,
					     ct->task, &thread_status_size);
		if (!tmp)
			goto end_coredump;

		tmp->next = thread_list;
		thread_list = tmp;
	}

	/* now collect the dump for the current */
	tmp = elf_dump_thread_status(cprm->siginfo->si_signo,
				     current, &thread_status_size);
	if (!tmp)
		goto end_coredump;
	tmp->next = thread_list;
	thread_list = tmp;

	segs = vma_count + elf_core_extra_phdrs();

	/* for notes section */
	segs++;

	/* If segs > PN_XNUM(0xffff), then e_phnum overflows. To avoid
	 * this, kernel supports extended numbering. Have a look at
	 * include/linux/elf.h for further information. */
	e_phnum = segs > PN_XNUM ? PN_XNUM : segs;

	/* Set up header */
	fill_elf_fdpic_header(elf, e_phnum);

	has_dumped = 1;
	/*
	 * Set up the notes in similar form to SVR4 core dumps made
	 * with info from their /proc.
	 */

	fill_psinfo(psinfo, current->group_leader, current->mm);
	fill_note(&psinfo_note, "CORE", NT_PRPSINFO, sizeof(*psinfo), psinfo);
	thread_status_size += notesize(&psinfo_note);

	auxv = (elf_addr_t *) current->mm->saved_auxv;
	i = 0;
	do
		i += 2;
	while (auxv[i - 2] != AT_NULL);
	fill_note(&auxv_note, "CORE", NT_AUXV, i * sizeof(elf_addr_t), auxv);
	thread_status_size += notesize(&auxv_note);

	offset = sizeof(*elf);				/* Elf header */
	offset += segs * sizeof(struct elf_phdr);	/* Program headers */

	/* Write notes phdr entry */
	phdr4note = kmalloc(sizeof(*phdr4note), GFP_KERNEL);
	if (!phdr4note)
		goto end_coredump;

	fill_elf_note_phdr(phdr4note, thread_status_size, offset);
	offset += thread_status_size;

	/* Page-align dumped data */
	dataoff = offset = roundup(offset, ELF_EXEC_PAGESIZE);

	offset += vma_data_size;
	offset += elf_core_extra_data_size();
	e_shoff = offset;

	if (e_phnum == PN_XNUM) {
		shdr4extnum = kmalloc(sizeof(*shdr4extnum), GFP_KERNEL);
		if (!shdr4extnum)
			goto end_coredump;
		fill_extnum_info(elf, shdr4extnum, e_shoff, segs);
	}

	offset = dataoff;

	if (!dump_emit(cprm, elf, sizeof(*elf)))
		goto end_coredump;

	if (!dump_emit(cprm, phdr4note, sizeof(*phdr4note)))
		goto end_coredump;

	/* write program headers for segments dump */
	for (i = 0; i < vma_count; i++) {
		struct core_vma_metadata *meta = vma_meta + i;
		struct elf_phdr phdr;
		size_t sz;

		sz = meta->end - meta->start;

		phdr.p_type = PT_LOAD;
		phdr.p_offset = offset;
		phdr.p_vaddr = meta->start;
		phdr.p_paddr = 0;
		phdr.p_filesz = meta->dump_size;
		phdr.p_memsz = sz;
		offset += phdr.p_filesz;
		phdr.p_flags = 0;
		if (meta->flags & VM_READ)
			phdr.p_flags |= PF_R;
		if (meta->flags & VM_WRITE)
			phdr.p_flags |= PF_W;
		if (meta->flags & VM_EXEC)
			phdr.p_flags |= PF_X;
		phdr.p_align = ELF_EXEC_PAGESIZE;

		if (!dump_emit(cprm, &phdr, sizeof(phdr)))
			goto end_coredump;
	}

	if (!elf_core_write_extra_phdrs(cprm, offset))
		goto end_coredump;

 	/* write out the notes section */
	if (!writenote(thread_list->notes, cprm))
		goto end_coredump;
	if (!writenote(&psinfo_note, cprm))
		goto end_coredump;
	if (!writenote(&auxv_note, cprm))
		goto end_coredump;
	for (i = 1; i < thread_list->num_notes; i++)
		if (!writenote(thread_list->notes + i, cprm))
			goto end_coredump;

	/* write out the thread status notes section */
	for (tmp = thread_list->next; tmp; tmp = tmp->next) {
		for (i = 0; i < tmp->num_notes; i++)
			if (!writenote(&tmp->notes[i], cprm))
				goto end_coredump;
	}

	if (!dump_skip(cprm, dataoff - cprm->pos))
		goto end_coredump;

	if (!elf_fdpic_dump_segments(cprm, vma_meta, vma_count))
		goto end_coredump;

	if (!elf_core_write_extra_data(cprm))
		goto end_coredump;

	if (e_phnum == PN_XNUM) {
		if (!dump_emit(cprm, shdr4extnum, sizeof(*shdr4extnum)))
			goto end_coredump;
	}

	if (cprm->file->f_pos != offset) {
		/* Sanity check */
		printk(KERN_WARNING
		       "elf_core_dump: file->f_pos (%lld) != offset (%lld)\n",
		       cprm->file->f_pos, offset);
	}

end_coredump:
	while (thread_list) {
		tmp = thread_list;
		thread_list = thread_list->next;
		kfree(tmp);
	}
	kvfree(vma_meta);
	kfree(phdr4note);
	kfree(elf);
	kfree(psinfo);
	kfree(shdr4extnum);
	return has_dumped;
}

#endif		/* CONFIG_ELF_CORE */<|MERGE_RESOLUTION|>--- conflicted
+++ resolved
@@ -1450,17 +1450,10 @@
 				    int vma_count)
 {
 	int i;
-<<<<<<< HEAD
 
 	for (i = 0; i < vma_count; i++) {
 		struct core_vma_metadata *meta = vma_meta + i;
 
-=======
-
-	for (i = 0; i < vma_count; i++) {
-		struct core_vma_metadata *meta = vma_meta + i;
-
->>>>>>> f642729d
 		if (!dump_user_range(cprm, meta->start, meta->dump_size))
 			return false;
 	}
