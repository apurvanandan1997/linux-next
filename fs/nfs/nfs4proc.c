--- conflicted
+++ resolved
@@ -5320,12 +5320,8 @@
 }
 
 #if defined CONFIG_NFS_V4_2 && defined CONFIG_NFS_V4_2_READ_PLUS
-<<<<<<< HEAD
-static void nfs42_read_plus_support(struct nfs_server *server, struct rpc_message *msg)
-=======
 static void nfs42_read_plus_support(struct nfs_pgio_header *hdr,
 				    struct rpc_message *msg)
->>>>>>> 8a8109f3
 {
 	/* Note: We don't use READ_PLUS with pNFS yet */
 	if (nfs_server_capable(hdr->inode, NFS_CAP_READ_PLUS) && !hdr->ds_clp)
