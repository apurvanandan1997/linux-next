// SPDX-License-Identifier: GPL-2.0+
/*
 * linux/fs/jbd2/commit.c
 *
 * Written by Stephen C. Tweedie <sct@redhat.com>, 1998
 *
 * Copyright 1998 Red Hat corp --- All Rights Reserved
 *
 * Journal commit routines for the generic filesystem journaling code;
 * part of the ext2fs journaling system.
 */

#include <linux/time.h>
#include <linux/fs.h>
#include <linux/jbd2.h>
#include <linux/errno.h>
#include <linux/slab.h>
#include <linux/mm.h>
#include <linux/pagemap.h>
#include <linux/jiffies.h>
#include <linux/crc32.h>
#include <linux/writeback.h>
#include <linux/backing-dev.h>
#include <linux/bio.h>
#include <linux/blkdev.h>
#include <linux/bitops.h>
#include <trace/events/jbd2.h>

/*
 * IO end handler for temporary buffer_heads handling writes to the journal.
 */
static void journal_end_buffer_io_sync(struct buffer_head *bh, int uptodate)
{
	struct buffer_head *orig_bh = bh->b_private;

	BUFFER_TRACE(bh, "");
	if (uptodate)
		set_buffer_uptodate(bh);
	else
		clear_buffer_uptodate(bh);
	if (orig_bh) {
		clear_bit_unlock(BH_Shadow, &orig_bh->b_state);
		smp_mb__after_atomic();
		wake_up_bit(&orig_bh->b_state, BH_Shadow);
	}
	unlock_buffer(bh);
}

/*
 * When an ext4 file is truncated, it is possible that some pages are not
 * successfully freed, because they are attached to a committing transaction.
 * After the transaction commits, these pages are left on the LRU, with no
 * ->mapping, and with attached buffers.  These pages are trivially reclaimable
 * by the VM, but their apparent absence upsets the VM accounting, and it makes
 * the numbers in /proc/meminfo look odd.
 *
 * So here, we have a buffer which has just come off the forget list.  Look to
 * see if we can strip all buffers from the backing page.
 *
 * Called under lock_journal(), and possibly under journal_datalist_lock.  The
 * caller provided us with a ref against the buffer, and we drop that here.
 */
static void release_buffer_page(struct buffer_head *bh)
{
	struct page *page;

	if (buffer_dirty(bh))
		goto nope;
	if (atomic_read(&bh->b_count) != 1)
		goto nope;
	page = bh->b_page;
	if (!page)
		goto nope;
	if (page->mapping)
		goto nope;

	/* OK, it's a truncated page */
	if (!trylock_page(page))
		goto nope;

	get_page(page);
	__brelse(bh);
	try_to_free_buffers(page);
	unlock_page(page);
	put_page(page);
	return;

nope:
	__brelse(bh);
}

static void jbd2_commit_block_csum_set(journal_t *j, struct buffer_head *bh)
{
	struct commit_header *h;
	__u32 csum;

	if (!jbd2_journal_has_csum_v2or3(j))
		return;

	h = (struct commit_header *)(bh->b_data);
	h->h_chksum_type = 0;
	h->h_chksum_size = 0;
	h->h_chksum[0] = 0;
	csum = jbd2_chksum(j, j->j_csum_seed, bh->b_data, j->j_blocksize);
	h->h_chksum[0] = cpu_to_be32(csum);
}

/*
 * Done it all: now submit the commit record.  We should have
 * cleaned up our previous buffers by now, so if we are in abort
 * mode we can now just skip the rest of the journal write
 * entirely.
 *
 * Returns 1 if the journal needs to be aborted or 0 on success
 */
static int journal_submit_commit_record(journal_t *journal,
					transaction_t *commit_transaction,
					struct buffer_head **cbh,
					__u32 crc32_sum)
{
	struct commit_header *tmp;
	struct buffer_head *bh;
	int ret;
	struct timespec64 now;

	*cbh = NULL;

	if (is_journal_aborted(journal))
		return 0;

	bh = jbd2_journal_get_descriptor_buffer(commit_transaction,
						JBD2_COMMIT_BLOCK);
	if (!bh)
		return 1;

	tmp = (struct commit_header *)bh->b_data;
	ktime_get_coarse_real_ts64(&now);
	tmp->h_commit_sec = cpu_to_be64(now.tv_sec);
	tmp->h_commit_nsec = cpu_to_be32(now.tv_nsec);

	if (jbd2_has_feature_checksum(journal)) {
		tmp->h_chksum_type 	= JBD2_CRC32_CHKSUM;
		tmp->h_chksum_size 	= JBD2_CRC32_CHKSUM_SIZE;
		tmp->h_chksum[0] 	= cpu_to_be32(crc32_sum);
	}
	jbd2_commit_block_csum_set(journal, bh);

	BUFFER_TRACE(bh, "submit commit block");
	lock_buffer(bh);
	clear_buffer_dirty(bh);
	set_buffer_uptodate(bh);
	bh->b_end_io = journal_end_buffer_io_sync;

	if (journal->j_flags & JBD2_BARRIER &&
	    !jbd2_has_feature_async_commit(journal))
		ret = submit_bh(REQ_OP_WRITE,
			REQ_SYNC | REQ_PREFLUSH | REQ_FUA, bh);
	else
		ret = submit_bh(REQ_OP_WRITE, REQ_SYNC, bh);

	*cbh = bh;
	return ret;
}

/*
 * This function along with journal_submit_commit_record
 * allows to write the commit record asynchronously.
 */
static int journal_wait_on_commit_record(journal_t *journal,
					 struct buffer_head *bh)
{
	int ret = 0;

	clear_buffer_dirty(bh);
	wait_on_buffer(bh);

	if (unlikely(!buffer_uptodate(bh)))
		ret = -EIO;
	put_bh(bh);            /* One for getblk() */

	return ret;
}

/*
 * write the filemap data using writepage() address_space_operations.
 * We don't do block allocation here even for delalloc. We don't
 * use writepages() because with delayed allocation we may be doing
 * block allocation in writepages().
 */
int jbd2_journal_submit_inode_data_buffers(struct jbd2_inode *jinode)
{
	struct address_space *mapping = jinode->i_vfs_inode->i_mapping;
	struct writeback_control wbc = {
		.sync_mode =  WB_SYNC_ALL,
		.nr_to_write = mapping->nrpages * 2,
		.range_start = jinode->i_dirty_start,
		.range_end = jinode->i_dirty_end,
	};

	/*
	 * submit the inode data buffers. We use writepage
	 * instead of writepages. Because writepages can do
	 * block allocation with delalloc. We need to write
	 * only allocated blocks here.
	 */
	return generic_writepages(mapping, &wbc);
<<<<<<< HEAD
}

/* Send all the data buffers related to an inode */
int jbd2_submit_inode_data(struct jbd2_inode *jinode)
{

	if (!jinode || !(jinode->i_flags & JI_WRITE_DATA))
		return 0;

	trace_jbd2_submit_inode_data(jinode->i_vfs_inode);
	return jbd2_journal_submit_inode_data_buffers(jinode);

}
EXPORT_SYMBOL(jbd2_submit_inode_data);

int jbd2_wait_inode_data(journal_t *journal, struct jbd2_inode *jinode)
{
	if (!jinode || !(jinode->i_flags & JI_WAIT_DATA) ||
		!jinode->i_vfs_inode || !jinode->i_vfs_inode->i_mapping)
		return 0;
	return filemap_fdatawait_range_keep_errors(
		jinode->i_vfs_inode->i_mapping, jinode->i_dirty_start,
		jinode->i_dirty_end);
=======
>>>>>>> f642729d
}
EXPORT_SYMBOL(jbd2_wait_inode_data);

/* Send all the data buffers related to an inode */
int jbd2_submit_inode_data(struct jbd2_inode *jinode)
{

	if (!jinode || !(jinode->i_flags & JI_WRITE_DATA))
		return 0;

	trace_jbd2_submit_inode_data(jinode->i_vfs_inode);
	return jbd2_journal_submit_inode_data_buffers(jinode);

}
EXPORT_SYMBOL(jbd2_submit_inode_data);

int jbd2_wait_inode_data(journal_t *journal, struct jbd2_inode *jinode)
{
	if (!jinode || !(jinode->i_flags & JI_WAIT_DATA) ||
		!jinode->i_vfs_inode || !jinode->i_vfs_inode->i_mapping)
		return 0;
	return filemap_fdatawait_range_keep_errors(
		jinode->i_vfs_inode->i_mapping, jinode->i_dirty_start,
		jinode->i_dirty_end);
}
EXPORT_SYMBOL(jbd2_wait_inode_data);

/*
 * Submit all the data buffers of inode associated with the transaction to
 * disk.
 *
 * We are in a committing transaction. Therefore no new inode can be added to
 * our inode list. We use JI_COMMIT_RUNNING flag to protect inode we currently
 * operate on from being released while we write out pages.
 */
static int journal_submit_data_buffers(journal_t *journal,
		transaction_t *commit_transaction)
{
	struct jbd2_inode *jinode;
	int err, ret = 0;

	spin_lock(&journal->j_list_lock);
	list_for_each_entry(jinode, &commit_transaction->t_inode_list, i_list) {
		if (!(jinode->i_flags & JI_WRITE_DATA))
			continue;
		jinode->i_flags |= JI_COMMIT_RUNNING;
		spin_unlock(&journal->j_list_lock);
		/* submit the inode data buffers. */
		trace_jbd2_submit_inode_data(jinode->i_vfs_inode);
		if (journal->j_submit_inode_data_buffers) {
			err = journal->j_submit_inode_data_buffers(jinode);
			if (!ret)
				ret = err;
		}
		spin_lock(&journal->j_list_lock);
		J_ASSERT(jinode->i_transaction == commit_transaction);
		jinode->i_flags &= ~JI_COMMIT_RUNNING;
		smp_mb();
		wake_up_bit(&jinode->i_flags, __JI_COMMIT_RUNNING);
	}
	spin_unlock(&journal->j_list_lock);
	return ret;
}

int jbd2_journal_finish_inode_data_buffers(struct jbd2_inode *jinode)
{
	struct address_space *mapping = jinode->i_vfs_inode->i_mapping;

	return filemap_fdatawait_range_keep_errors(mapping,
						   jinode->i_dirty_start,
						   jinode->i_dirty_end);
}

/*
 * Wait for data submitted for writeout, refile inodes to proper
 * transaction if needed.
 *
 */
static int journal_finish_inode_data_buffers(journal_t *journal,
		transaction_t *commit_transaction)
{
	struct jbd2_inode *jinode, *next_i;
	int err, ret = 0;

	/* For locking, see the comment in journal_submit_data_buffers() */
	spin_lock(&journal->j_list_lock);
	list_for_each_entry(jinode, &commit_transaction->t_inode_list, i_list) {
		if (!(jinode->i_flags & JI_WAIT_DATA))
			continue;
		jinode->i_flags |= JI_COMMIT_RUNNING;
		spin_unlock(&journal->j_list_lock);
		/* wait for the inode data buffers writeout. */
		if (journal->j_finish_inode_data_buffers) {
			err = journal->j_finish_inode_data_buffers(jinode);
			if (!ret)
				ret = err;
		}
		spin_lock(&journal->j_list_lock);
		jinode->i_flags &= ~JI_COMMIT_RUNNING;
		smp_mb();
		wake_up_bit(&jinode->i_flags, __JI_COMMIT_RUNNING);
	}

	/* Now refile inode to proper lists */
	list_for_each_entry_safe(jinode, next_i,
				 &commit_transaction->t_inode_list, i_list) {
		list_del(&jinode->i_list);
		if (jinode->i_next_transaction) {
			jinode->i_transaction = jinode->i_next_transaction;
			jinode->i_next_transaction = NULL;
			list_add(&jinode->i_list,
				&jinode->i_transaction->t_inode_list);
		} else {
			jinode->i_transaction = NULL;
			jinode->i_dirty_start = 0;
			jinode->i_dirty_end = 0;
		}
	}
	spin_unlock(&journal->j_list_lock);

	return ret;
}

static __u32 jbd2_checksum_data(__u32 crc32_sum, struct buffer_head *bh)
{
	struct page *page = bh->b_page;
	char *addr;
	__u32 checksum;

	addr = kmap_atomic(page);
	checksum = crc32_be(crc32_sum,
		(void *)(addr + offset_in_page(bh->b_data)), bh->b_size);
	kunmap_atomic(addr);

	return checksum;
}

static void write_tag_block(journal_t *j, journal_block_tag_t *tag,
				   unsigned long long block)
{
	tag->t_blocknr = cpu_to_be32(block & (u32)~0);
	if (jbd2_has_feature_64bit(j))
		tag->t_blocknr_high = cpu_to_be32((block >> 31) >> 1);
}

static void jbd2_block_tag_csum_set(journal_t *j, journal_block_tag_t *tag,
				    struct buffer_head *bh, __u32 sequence)
{
	journal_block_tag3_t *tag3 = (journal_block_tag3_t *)tag;
	struct page *page = bh->b_page;
	__u8 *addr;
	__u32 csum32;
	__be32 seq;

	if (!jbd2_journal_has_csum_v2or3(j))
		return;

	seq = cpu_to_be32(sequence);
	addr = kmap_atomic(page);
	csum32 = jbd2_chksum(j, j->j_csum_seed, (__u8 *)&seq, sizeof(seq));
	csum32 = jbd2_chksum(j, csum32, addr + offset_in_page(bh->b_data),
			     bh->b_size);
	kunmap_atomic(addr);

	if (jbd2_has_feature_csum3(j))
		tag3->t_checksum = cpu_to_be32(csum32);
	else
		tag->t_checksum = cpu_to_be16(csum32);
}
/*
 * jbd2_journal_commit_transaction
 *
 * The primary function for committing a transaction to the log.  This
 * function is called by the journal thread to begin a complete commit.
 */
void jbd2_journal_commit_transaction(journal_t *journal)
{
	struct transaction_stats_s stats;
	transaction_t *commit_transaction;
	struct journal_head *jh;
	struct buffer_head *descriptor;
	struct buffer_head **wbuf = journal->j_wbuf;
	int bufs;
	int flags;
	int err;
	unsigned long long blocknr;
	ktime_t start_time;
	u64 commit_time;
	char *tagp = NULL;
	journal_block_tag_t *tag = NULL;
	int space_left = 0;
	int first_tag = 0;
	int tag_flag;
	int i;
	int tag_bytes = journal_tag_bytes(journal);
	struct buffer_head *cbh = NULL; /* For transactional checksums */
	__u32 crc32_sum = ~0;
	struct blk_plug plug;
	/* Tail of the journal */
	unsigned long first_block;
	tid_t first_tid;
	int update_tail;
	int csum_size = 0;
	LIST_HEAD(io_bufs);
	LIST_HEAD(log_bufs);

	if (jbd2_journal_has_csum_v2or3(journal))
		csum_size = sizeof(struct jbd2_journal_block_tail);

	/*
	 * First job: lock down the current transaction and wait for
	 * all outstanding updates to complete.
	 */

	/* Do we need to erase the effects of a prior jbd2_journal_flush? */
	if (journal->j_flags & JBD2_FLUSHED) {
		jbd_debug(3, "super block updated\n");
		mutex_lock_io(&journal->j_checkpoint_mutex);
		/*
		 * We hold j_checkpoint_mutex so tail cannot change under us.
		 * We don't need any special data guarantees for writing sb
		 * since journal is empty and it is ok for write to be
		 * flushed only with transaction commit.
		 */
		jbd2_journal_update_sb_log_tail(journal,
						journal->j_tail_sequence,
						journal->j_tail,
						REQ_SYNC);
		mutex_unlock(&journal->j_checkpoint_mutex);
	} else {
		jbd_debug(3, "superblock not updated\n");
	}

	J_ASSERT(journal->j_running_transaction != NULL);
	J_ASSERT(journal->j_committing_transaction == NULL);

	write_lock(&journal->j_state_lock);
	journal->j_flags |= JBD2_FULL_COMMIT_ONGOING;
	while (journal->j_flags & JBD2_FAST_COMMIT_ONGOING) {
		DEFINE_WAIT(wait);

		prepare_to_wait(&journal->j_fc_wait, &wait,
				TASK_UNINTERRUPTIBLE);
		write_unlock(&journal->j_state_lock);
		schedule();
		write_lock(&journal->j_state_lock);
		finish_wait(&journal->j_fc_wait, &wait);
<<<<<<< HEAD
=======
		/*
		 * TODO: by blocking fast commits here, we are increasing
		 * fsync() latency slightly. Strictly speaking, we don't need
		 * to block fast commits until the transaction enters T_FLUSH
		 * state. So an optimization is possible where we block new fast
		 * commits here and wait for existing ones to complete
		 * just before we enter T_FLUSH. That way, the existing fast
		 * commits and this full commit can proceed parallely.
		 */
>>>>>>> f642729d
	}
	write_unlock(&journal->j_state_lock);

	commit_transaction = journal->j_running_transaction;

	trace_jbd2_start_commit(journal, commit_transaction);
	jbd_debug(1, "JBD2: starting commit of transaction %d\n",
			commit_transaction->t_tid);

	write_lock(&journal->j_state_lock);
	journal->j_fc_off = 0;
	J_ASSERT(commit_transaction->t_state == T_RUNNING);
	commit_transaction->t_state = T_LOCKED;

	trace_jbd2_commit_locking(journal, commit_transaction);
	stats.run.rs_wait = commit_transaction->t_max_wait;
	stats.run.rs_request_delay = 0;
	stats.run.rs_locked = jiffies;
	if (commit_transaction->t_requested)
		stats.run.rs_request_delay =
			jbd2_time_diff(commit_transaction->t_requested,
				       stats.run.rs_locked);
	stats.run.rs_running = jbd2_time_diff(commit_transaction->t_start,
					      stats.run.rs_locked);

	spin_lock(&commit_transaction->t_handle_lock);
	while (atomic_read(&commit_transaction->t_updates)) {
		DEFINE_WAIT(wait);

		prepare_to_wait(&journal->j_wait_updates, &wait,
					TASK_UNINTERRUPTIBLE);
		if (atomic_read(&commit_transaction->t_updates)) {
			spin_unlock(&commit_transaction->t_handle_lock);
			write_unlock(&journal->j_state_lock);
			schedule();
			write_lock(&journal->j_state_lock);
			spin_lock(&commit_transaction->t_handle_lock);
		}
		finish_wait(&journal->j_wait_updates, &wait);
	}
	spin_unlock(&commit_transaction->t_handle_lock);
	commit_transaction->t_state = T_SWITCH;
	write_unlock(&journal->j_state_lock);

	J_ASSERT (atomic_read(&commit_transaction->t_outstanding_credits) <=
			journal->j_max_transaction_buffers);

	/*
	 * First thing we are allowed to do is to discard any remaining
	 * BJ_Reserved buffers.  Note, it is _not_ permissible to assume
	 * that there are no such buffers: if a large filesystem
	 * operation like a truncate needs to split itself over multiple
	 * transactions, then it may try to do a jbd2_journal_restart() while
	 * there are still BJ_Reserved buffers outstanding.  These must
	 * be released cleanly from the current transaction.
	 *
	 * In this case, the filesystem must still reserve write access
	 * again before modifying the buffer in the new transaction, but
	 * we do not require it to remember exactly which old buffers it
	 * has reserved.  This is consistent with the existing behaviour
	 * that multiple jbd2_journal_get_write_access() calls to the same
	 * buffer are perfectly permissible.
	 */
	while (commit_transaction->t_reserved_list) {
		jh = commit_transaction->t_reserved_list;
		JBUFFER_TRACE(jh, "reserved, unused: refile");
		/*
		 * A jbd2_journal_get_undo_access()+jbd2_journal_release_buffer() may
		 * leave undo-committed data.
		 */
		if (jh->b_committed_data) {
			struct buffer_head *bh = jh2bh(jh);

			spin_lock(&jh->b_state_lock);
			jbd2_free(jh->b_committed_data, bh->b_size);
			jh->b_committed_data = NULL;
			spin_unlock(&jh->b_state_lock);
		}
		jbd2_journal_refile_buffer(journal, jh);
	}

	/*
	 * Now try to drop any written-back buffers from the journal's
	 * checkpoint lists.  We do this *before* commit because it potentially
	 * frees some memory
	 */
	spin_lock(&journal->j_list_lock);
	__jbd2_journal_clean_checkpoint_list(journal, false);
	spin_unlock(&journal->j_list_lock);

	jbd_debug(3, "JBD2: commit phase 1\n");

	/*
	 * Clear revoked flag to reflect there is no revoked buffers
	 * in the next transaction which is going to be started.
	 */
	jbd2_clear_buffer_revoked_flags(journal);

	/*
	 * Switch to a new revoke table.
	 */
	jbd2_journal_switch_revoke_table(journal);

	/*
	 * Reserved credits cannot be claimed anymore, free them
	 */
	atomic_sub(atomic_read(&journal->j_reserved_credits),
		   &commit_transaction->t_outstanding_credits);

	write_lock(&journal->j_state_lock);
	trace_jbd2_commit_flushing(journal, commit_transaction);
	stats.run.rs_flushing = jiffies;
	stats.run.rs_locked = jbd2_time_diff(stats.run.rs_locked,
					     stats.run.rs_flushing);

	commit_transaction->t_state = T_FLUSH;
	journal->j_committing_transaction = commit_transaction;
	journal->j_running_transaction = NULL;
	start_time = ktime_get();
	commit_transaction->t_log_start = journal->j_head;
	wake_up(&journal->j_wait_transaction_locked);
	write_unlock(&journal->j_state_lock);

	jbd_debug(3, "JBD2: commit phase 2a\n");

	/*
	 * Now start flushing things to disk, in the order they appear
	 * on the transaction lists.  Data blocks go first.
	 */
	err = journal_submit_data_buffers(journal, commit_transaction);
	if (err)
		jbd2_journal_abort(journal, err);

	blk_start_plug(&plug);
	jbd2_journal_write_revoke_records(commit_transaction, &log_bufs);

	jbd_debug(3, "JBD2: commit phase 2b\n");

	/*
	 * Way to go: we have now written out all of the data for a
	 * transaction!  Now comes the tricky part: we need to write out
	 * metadata.  Loop over the transaction's entire buffer list:
	 */
	write_lock(&journal->j_state_lock);
	commit_transaction->t_state = T_COMMIT;
	write_unlock(&journal->j_state_lock);

	trace_jbd2_commit_logging(journal, commit_transaction);
	stats.run.rs_logging = jiffies;
	stats.run.rs_flushing = jbd2_time_diff(stats.run.rs_flushing,
					       stats.run.rs_logging);
	stats.run.rs_blocks = commit_transaction->t_nr_buffers;
	stats.run.rs_blocks_logged = 0;

	J_ASSERT(commit_transaction->t_nr_buffers <=
		 atomic_read(&commit_transaction->t_outstanding_credits));

	err = 0;
	bufs = 0;
	descriptor = NULL;
	while (commit_transaction->t_buffers) {

		/* Find the next buffer to be journaled... */

		jh = commit_transaction->t_buffers;

		/* If we're in abort mode, we just un-journal the buffer and
		   release it. */

		if (is_journal_aborted(journal)) {
			clear_buffer_jbddirty(jh2bh(jh));
			JBUFFER_TRACE(jh, "journal is aborting: refile");
			jbd2_buffer_abort_trigger(jh,
						  jh->b_frozen_data ?
						  jh->b_frozen_triggers :
						  jh->b_triggers);
			jbd2_journal_refile_buffer(journal, jh);
			/* If that was the last one, we need to clean up
			 * any descriptor buffers which may have been
			 * already allocated, even if we are now
			 * aborting. */
			if (!commit_transaction->t_buffers)
				goto start_journal_io;
			continue;
		}

		/* Make sure we have a descriptor block in which to
		   record the metadata buffer. */

		if (!descriptor) {
			J_ASSERT (bufs == 0);

			jbd_debug(4, "JBD2: get descriptor\n");

			descriptor = jbd2_journal_get_descriptor_buffer(
							commit_transaction,
							JBD2_DESCRIPTOR_BLOCK);
			if (!descriptor) {
				jbd2_journal_abort(journal, -EIO);
				continue;
			}

			jbd_debug(4, "JBD2: got buffer %llu (%p)\n",
				(unsigned long long)descriptor->b_blocknr,
				descriptor->b_data);
			tagp = &descriptor->b_data[sizeof(journal_header_t)];
			space_left = descriptor->b_size -
						sizeof(journal_header_t);
			first_tag = 1;
			set_buffer_jwrite(descriptor);
			set_buffer_dirty(descriptor);
			wbuf[bufs++] = descriptor;

			/* Record it so that we can wait for IO
                           completion later */
			BUFFER_TRACE(descriptor, "ph3: file as descriptor");
			jbd2_file_log_bh(&log_bufs, descriptor);
		}

		/* Where is the buffer to be written? */

		err = jbd2_journal_next_log_block(journal, &blocknr);
		/* If the block mapping failed, just abandon the buffer
		   and repeat this loop: we'll fall into the
		   refile-on-abort condition above. */
		if (err) {
			jbd2_journal_abort(journal, err);
			continue;
		}

		/*
		 * start_this_handle() uses t_outstanding_credits to determine
		 * the free space in the log.
		 */
		atomic_dec(&commit_transaction->t_outstanding_credits);

		/* Bump b_count to prevent truncate from stumbling over
                   the shadowed buffer!  @@@ This can go if we ever get
                   rid of the shadow pairing of buffers. */
		atomic_inc(&jh2bh(jh)->b_count);

		/*
		 * Make a temporary IO buffer with which to write it out
		 * (this will requeue the metadata buffer to BJ_Shadow).
		 */
		set_bit(BH_JWrite, &jh2bh(jh)->b_state);
		JBUFFER_TRACE(jh, "ph3: write metadata");
		flags = jbd2_journal_write_metadata_buffer(commit_transaction,
						jh, &wbuf[bufs], blocknr);
		if (flags < 0) {
			jbd2_journal_abort(journal, flags);
			continue;
		}
		jbd2_file_log_bh(&io_bufs, wbuf[bufs]);

		/* Record the new block's tag in the current descriptor
                   buffer */

		tag_flag = 0;
		if (flags & 1)
			tag_flag |= JBD2_FLAG_ESCAPE;
		if (!first_tag)
			tag_flag |= JBD2_FLAG_SAME_UUID;

		tag = (journal_block_tag_t *) tagp;
		write_tag_block(journal, tag, jh2bh(jh)->b_blocknr);
		tag->t_flags = cpu_to_be16(tag_flag);
		jbd2_block_tag_csum_set(journal, tag, wbuf[bufs],
					commit_transaction->t_tid);
		tagp += tag_bytes;
		space_left -= tag_bytes;
		bufs++;

		if (first_tag) {
			memcpy (tagp, journal->j_uuid, 16);
			tagp += 16;
			space_left -= 16;
			first_tag = 0;
		}

		/* If there's no more to do, or if the descriptor is full,
		   let the IO rip! */

		if (bufs == journal->j_wbufsize ||
		    commit_transaction->t_buffers == NULL ||
		    space_left < tag_bytes + 16 + csum_size) {

			jbd_debug(4, "JBD2: Submit %d IOs\n", bufs);

			/* Write an end-of-descriptor marker before
                           submitting the IOs.  "tag" still points to
                           the last tag we set up. */

			tag->t_flags |= cpu_to_be16(JBD2_FLAG_LAST_TAG);
start_journal_io:
			if (descriptor)
				jbd2_descriptor_block_csum_set(journal,
							descriptor);

			for (i = 0; i < bufs; i++) {
				struct buffer_head *bh = wbuf[i];
				/*
				 * Compute checksum.
				 */
				if (jbd2_has_feature_checksum(journal)) {
					crc32_sum =
					    jbd2_checksum_data(crc32_sum, bh);
				}

				lock_buffer(bh);
				clear_buffer_dirty(bh);
				set_buffer_uptodate(bh);
				bh->b_end_io = journal_end_buffer_io_sync;
				submit_bh(REQ_OP_WRITE, REQ_SYNC, bh);
			}
			cond_resched();

			/* Force a new descriptor to be generated next
                           time round the loop. */
			descriptor = NULL;
			bufs = 0;
		}
	}

	err = journal_finish_inode_data_buffers(journal, commit_transaction);
	if (err) {
		printk(KERN_WARNING
			"JBD2: Detected IO errors while flushing file data "
		       "on %s\n", journal->j_devname);
		if (journal->j_flags & JBD2_ABORT_ON_SYNCDATA_ERR)
			jbd2_journal_abort(journal, err);
		err = 0;
	}

	/*
	 * Get current oldest transaction in the log before we issue flush
	 * to the filesystem device. After the flush we can be sure that
	 * blocks of all older transactions are checkpointed to persistent
	 * storage and we will be safe to update journal start in the
	 * superblock with the numbers we get here.
	 */
	update_tail =
		jbd2_journal_get_log_tail(journal, &first_tid, &first_block);

	write_lock(&journal->j_state_lock);
	if (update_tail) {
		long freed = first_block - journal->j_tail;

		if (first_block < journal->j_tail)
			freed += journal->j_last - journal->j_first;
		/* Update tail only if we free significant amount of space */
		if (freed < jbd2_journal_get_max_txn_bufs(journal))
			update_tail = 0;
	}
	J_ASSERT(commit_transaction->t_state == T_COMMIT);
	commit_transaction->t_state = T_COMMIT_DFLUSH;
	write_unlock(&journal->j_state_lock);

	/* 
	 * If the journal is not located on the file system device,
	 * then we must flush the file system device before we issue
	 * the commit record
	 */
	if (commit_transaction->t_need_data_flush &&
	    (journal->j_fs_dev != journal->j_dev) &&
	    (journal->j_flags & JBD2_BARRIER))
		blkdev_issue_flush(journal->j_fs_dev);

	/* Done it all: now write the commit record asynchronously. */
	if (jbd2_has_feature_async_commit(journal)) {
		err = journal_submit_commit_record(journal, commit_transaction,
						 &cbh, crc32_sum);
		if (err)
			jbd2_journal_abort(journal, err);
	}

	blk_finish_plug(&plug);

	/* Lo and behold: we have just managed to send a transaction to
           the log.  Before we can commit it, wait for the IO so far to
           complete.  Control buffers being written are on the
           transaction's t_log_list queue, and metadata buffers are on
           the io_bufs list.

	   Wait for the buffers in reverse order.  That way we are
	   less likely to be woken up until all IOs have completed, and
	   so we incur less scheduling load.
	*/

	jbd_debug(3, "JBD2: commit phase 3\n");

	while (!list_empty(&io_bufs)) {
		struct buffer_head *bh = list_entry(io_bufs.prev,
						    struct buffer_head,
						    b_assoc_buffers);

		wait_on_buffer(bh);
		cond_resched();

		if (unlikely(!buffer_uptodate(bh)))
			err = -EIO;
		jbd2_unfile_log_bh(bh);
		stats.run.rs_blocks_logged++;

		/*
		 * The list contains temporary buffer heads created by
		 * jbd2_journal_write_metadata_buffer().
		 */
		BUFFER_TRACE(bh, "dumping temporary bh");
		__brelse(bh);
		J_ASSERT_BH(bh, atomic_read(&bh->b_count) == 0);
		free_buffer_head(bh);

		/* We also have to refile the corresponding shadowed buffer */
		jh = commit_transaction->t_shadow_list->b_tprev;
		bh = jh2bh(jh);
		clear_buffer_jwrite(bh);
		J_ASSERT_BH(bh, buffer_jbddirty(bh));
		J_ASSERT_BH(bh, !buffer_shadow(bh));

		/* The metadata is now released for reuse, but we need
                   to remember it against this transaction so that when
                   we finally commit, we can do any checkpointing
                   required. */
		JBUFFER_TRACE(jh, "file as BJ_Forget");
		jbd2_journal_file_buffer(jh, commit_transaction, BJ_Forget);
		JBUFFER_TRACE(jh, "brelse shadowed buffer");
		__brelse(bh);
	}

	J_ASSERT (commit_transaction->t_shadow_list == NULL);

	jbd_debug(3, "JBD2: commit phase 4\n");

	/* Here we wait for the revoke record and descriptor record buffers */
	while (!list_empty(&log_bufs)) {
		struct buffer_head *bh;

		bh = list_entry(log_bufs.prev, struct buffer_head, b_assoc_buffers);
		wait_on_buffer(bh);
		cond_resched();

		if (unlikely(!buffer_uptodate(bh)))
			err = -EIO;

		BUFFER_TRACE(bh, "ph5: control buffer writeout done: unfile");
		clear_buffer_jwrite(bh);
		jbd2_unfile_log_bh(bh);
		stats.run.rs_blocks_logged++;
		__brelse(bh);		/* One for getblk */
		/* AKPM: bforget here */
	}

	if (err)
		jbd2_journal_abort(journal, err);

	jbd_debug(3, "JBD2: commit phase 5\n");
	write_lock(&journal->j_state_lock);
	J_ASSERT(commit_transaction->t_state == T_COMMIT_DFLUSH);
	commit_transaction->t_state = T_COMMIT_JFLUSH;
	write_unlock(&journal->j_state_lock);

	if (!jbd2_has_feature_async_commit(journal)) {
		err = journal_submit_commit_record(journal, commit_transaction,
						&cbh, crc32_sum);
		if (err)
			jbd2_journal_abort(journal, err);
	}
	if (cbh)
		err = journal_wait_on_commit_record(journal, cbh);
	stats.run.rs_blocks_logged++;
	if (jbd2_has_feature_async_commit(journal) &&
	    journal->j_flags & JBD2_BARRIER) {
		blkdev_issue_flush(journal->j_dev);
	}

	if (err)
		jbd2_journal_abort(journal, err);

	WARN_ON_ONCE(
		atomic_read(&commit_transaction->t_outstanding_credits) < 0);

	/*
	 * Now disk caches for filesystem device are flushed so we are safe to
	 * erase checkpointed transactions from the log by updating journal
	 * superblock.
	 */
	if (update_tail)
		jbd2_update_log_tail(journal, first_tid, first_block);

	/* End of a transaction!  Finally, we can do checkpoint
           processing: any buffers committed as a result of this
           transaction can be removed from any checkpoint list it was on
           before. */

	jbd_debug(3, "JBD2: commit phase 6\n");

	J_ASSERT(list_empty(&commit_transaction->t_inode_list));
	J_ASSERT(commit_transaction->t_buffers == NULL);
	J_ASSERT(commit_transaction->t_checkpoint_list == NULL);
	J_ASSERT(commit_transaction->t_shadow_list == NULL);

restart_loop:
	/*
	 * As there are other places (journal_unmap_buffer()) adding buffers
	 * to this list we have to be careful and hold the j_list_lock.
	 */
	spin_lock(&journal->j_list_lock);
	while (commit_transaction->t_forget) {
		transaction_t *cp_transaction;
		struct buffer_head *bh;
		int try_to_free = 0;
		bool drop_ref;

		jh = commit_transaction->t_forget;
		spin_unlock(&journal->j_list_lock);
		bh = jh2bh(jh);
		/*
		 * Get a reference so that bh cannot be freed before we are
		 * done with it.
		 */
		get_bh(bh);
		spin_lock(&jh->b_state_lock);
		J_ASSERT_JH(jh,	jh->b_transaction == commit_transaction);

		/*
		 * If there is undo-protected committed data against
		 * this buffer, then we can remove it now.  If it is a
		 * buffer needing such protection, the old frozen_data
		 * field now points to a committed version of the
		 * buffer, so rotate that field to the new committed
		 * data.
		 *
		 * Otherwise, we can just throw away the frozen data now.
		 *
		 * We also know that the frozen data has already fired
		 * its triggers if they exist, so we can clear that too.
		 */
		if (jh->b_committed_data) {
			jbd2_free(jh->b_committed_data, bh->b_size);
			jh->b_committed_data = NULL;
			if (jh->b_frozen_data) {
				jh->b_committed_data = jh->b_frozen_data;
				jh->b_frozen_data = NULL;
				jh->b_frozen_triggers = NULL;
			}
		} else if (jh->b_frozen_data) {
			jbd2_free(jh->b_frozen_data, bh->b_size);
			jh->b_frozen_data = NULL;
			jh->b_frozen_triggers = NULL;
		}

		spin_lock(&journal->j_list_lock);
		cp_transaction = jh->b_cp_transaction;
		if (cp_transaction) {
			JBUFFER_TRACE(jh, "remove from old cp transaction");
			cp_transaction->t_chp_stats.cs_dropped++;
			__jbd2_journal_remove_checkpoint(jh);
		}

		/* Only re-checkpoint the buffer_head if it is marked
		 * dirty.  If the buffer was added to the BJ_Forget list
		 * by jbd2_journal_forget, it may no longer be dirty and
		 * there's no point in keeping a checkpoint record for
		 * it. */

		/*
		 * A buffer which has been freed while still being journaled
		 * by a previous transaction, refile the buffer to BJ_Forget of
		 * the running transaction. If the just committed transaction
		 * contains "add to orphan" operation, we can completely
		 * invalidate the buffer now. We are rather through in that
		 * since the buffer may be still accessible when blocksize <
		 * pagesize and it is attached to the last partial page.
		 */
		if (buffer_freed(bh) && !jh->b_next_transaction) {
			struct address_space *mapping;

			clear_buffer_freed(bh);
			clear_buffer_jbddirty(bh);

			/*
			 * Block device buffers need to stay mapped all the
			 * time, so it is enough to clear buffer_jbddirty and
			 * buffer_freed bits. For the file mapping buffers (i.e.
			 * journalled data) we need to unmap buffer and clear
			 * more bits. We also need to be careful about the check
			 * because the data page mapping can get cleared under
			 * our hands. Note that if mapping == NULL, we don't
			 * need to make buffer unmapped because the page is
			 * already detached from the mapping and buffers cannot
			 * get reused.
			 */
			mapping = READ_ONCE(bh->b_page->mapping);
			if (mapping && !sb_is_blkdev_sb(mapping->host->i_sb)) {
				clear_buffer_mapped(bh);
				clear_buffer_new(bh);
				clear_buffer_req(bh);
				bh->b_bdev = NULL;
			}
		}

		if (buffer_jbddirty(bh)) {
			JBUFFER_TRACE(jh, "add to new checkpointing trans");
			__jbd2_journal_insert_checkpoint(jh, commit_transaction);
			if (is_journal_aborted(journal))
				clear_buffer_jbddirty(bh);
		} else {
			J_ASSERT_BH(bh, !buffer_dirty(bh));
			/*
			 * The buffer on BJ_Forget list and not jbddirty means
			 * it has been freed by this transaction and hence it
			 * could not have been reallocated until this
			 * transaction has committed. *BUT* it could be
			 * reallocated once we have written all the data to
			 * disk and before we process the buffer on BJ_Forget
			 * list.
			 */
			if (!jh->b_next_transaction)
				try_to_free = 1;
		}
		JBUFFER_TRACE(jh, "refile or unfile buffer");
		drop_ref = __jbd2_journal_refile_buffer(jh);
		spin_unlock(&jh->b_state_lock);
		if (drop_ref)
			jbd2_journal_put_journal_head(jh);
		if (try_to_free)
			release_buffer_page(bh);	/* Drops bh reference */
		else
			__brelse(bh);
		cond_resched_lock(&journal->j_list_lock);
	}
	spin_unlock(&journal->j_list_lock);
	/*
	 * This is a bit sleazy.  We use j_list_lock to protect transition
	 * of a transaction into T_FINISHED state and calling
	 * __jbd2_journal_drop_transaction(). Otherwise we could race with
	 * other checkpointing code processing the transaction...
	 */
	write_lock(&journal->j_state_lock);
	spin_lock(&journal->j_list_lock);
	/*
	 * Now recheck if some buffers did not get attached to the transaction
	 * while the lock was dropped...
	 */
	if (commit_transaction->t_forget) {
		spin_unlock(&journal->j_list_lock);
		write_unlock(&journal->j_state_lock);
		goto restart_loop;
	}

	/* Add the transaction to the checkpoint list
	 * __journal_remove_checkpoint() can not destroy transaction
	 * under us because it is not marked as T_FINISHED yet */
	if (journal->j_checkpoint_transactions == NULL) {
		journal->j_checkpoint_transactions = commit_transaction;
		commit_transaction->t_cpnext = commit_transaction;
		commit_transaction->t_cpprev = commit_transaction;
	} else {
		commit_transaction->t_cpnext =
			journal->j_checkpoint_transactions;
		commit_transaction->t_cpprev =
			commit_transaction->t_cpnext->t_cpprev;
		commit_transaction->t_cpnext->t_cpprev =
			commit_transaction;
		commit_transaction->t_cpprev->t_cpnext =
				commit_transaction;
	}
	spin_unlock(&journal->j_list_lock);

	/* Done with this transaction! */

	jbd_debug(3, "JBD2: commit phase 7\n");

	J_ASSERT(commit_transaction->t_state == T_COMMIT_JFLUSH);

	commit_transaction->t_start = jiffies;
	stats.run.rs_logging = jbd2_time_diff(stats.run.rs_logging,
					      commit_transaction->t_start);

	/*
	 * File the transaction statistics
	 */
	stats.ts_tid = commit_transaction->t_tid;
	stats.run.rs_handle_count =
		atomic_read(&commit_transaction->t_handle_count);
	trace_jbd2_run_stats(journal->j_fs_dev->bd_dev,
			     commit_transaction->t_tid, &stats.run);
	stats.ts_requested = (commit_transaction->t_requested) ? 1 : 0;

	commit_transaction->t_state = T_COMMIT_CALLBACK;
	J_ASSERT(commit_transaction == journal->j_committing_transaction);
	journal->j_commit_sequence = commit_transaction->t_tid;
	journal->j_committing_transaction = NULL;
	commit_time = ktime_to_ns(ktime_sub(ktime_get(), start_time));

	/*
	 * weight the commit time higher than the average time so we don't
	 * react too strongly to vast changes in the commit time
	 */
	if (likely(journal->j_average_commit_time))
		journal->j_average_commit_time = (commit_time +
				journal->j_average_commit_time*3) / 4;
	else
		journal->j_average_commit_time = commit_time;

	write_unlock(&journal->j_state_lock);

	if (journal->j_commit_callback)
		journal->j_commit_callback(journal, commit_transaction);
	if (journal->j_fc_cleanup_callback)
		journal->j_fc_cleanup_callback(journal, 1);

	trace_jbd2_end_commit(journal, commit_transaction);
	jbd_debug(1, "JBD2: commit %d complete, head %d\n",
		  journal->j_commit_sequence, journal->j_tail_sequence);

	write_lock(&journal->j_state_lock);
	journal->j_flags &= ~JBD2_FULL_COMMIT_ONGOING;
	journal->j_flags &= ~JBD2_FAST_COMMIT_ONGOING;
	spin_lock(&journal->j_list_lock);
	commit_transaction->t_state = T_FINISHED;
	/* Check if the transaction can be dropped now that we are finished */
	if (commit_transaction->t_checkpoint_list == NULL &&
	    commit_transaction->t_checkpoint_io_list == NULL) {
		__jbd2_journal_drop_transaction(journal, commit_transaction);
		jbd2_journal_free_transaction(commit_transaction);
	}
	spin_unlock(&journal->j_list_lock);
	write_unlock(&journal->j_state_lock);
	wake_up(&journal->j_wait_done_commit);
	wake_up(&journal->j_fc_wait);

	/*
	 * Calculate overall stats
	 */
	spin_lock(&journal->j_history_lock);
	journal->j_stats.ts_tid++;
	journal->j_stats.ts_requested += stats.ts_requested;
	journal->j_stats.run.rs_wait += stats.run.rs_wait;
	journal->j_stats.run.rs_request_delay += stats.run.rs_request_delay;
	journal->j_stats.run.rs_running += stats.run.rs_running;
	journal->j_stats.run.rs_locked += stats.run.rs_locked;
	journal->j_stats.run.rs_flushing += stats.run.rs_flushing;
	journal->j_stats.run.rs_logging += stats.run.rs_logging;
	journal->j_stats.run.rs_handle_count += stats.run.rs_handle_count;
	journal->j_stats.run.rs_blocks += stats.run.rs_blocks;
	journal->j_stats.run.rs_blocks_logged += stats.run.rs_blocks_logged;
	spin_unlock(&journal->j_history_lock);
}<|MERGE_RESOLUTION|>--- conflicted
+++ resolved
@@ -204,34 +204,7 @@
 	 * only allocated blocks here.
 	 */
 	return generic_writepages(mapping, &wbc);
-<<<<<<< HEAD
-}
-
-/* Send all the data buffers related to an inode */
-int jbd2_submit_inode_data(struct jbd2_inode *jinode)
-{
-
-	if (!jinode || !(jinode->i_flags & JI_WRITE_DATA))
-		return 0;
-
-	trace_jbd2_submit_inode_data(jinode->i_vfs_inode);
-	return jbd2_journal_submit_inode_data_buffers(jinode);
-
-}
-EXPORT_SYMBOL(jbd2_submit_inode_data);
-
-int jbd2_wait_inode_data(journal_t *journal, struct jbd2_inode *jinode)
-{
-	if (!jinode || !(jinode->i_flags & JI_WAIT_DATA) ||
-		!jinode->i_vfs_inode || !jinode->i_vfs_inode->i_mapping)
-		return 0;
-	return filemap_fdatawait_range_keep_errors(
-		jinode->i_vfs_inode->i_mapping, jinode->i_dirty_start,
-		jinode->i_dirty_end);
-=======
->>>>>>> f642729d
-}
-EXPORT_SYMBOL(jbd2_wait_inode_data);
+}
 
 /* Send all the data buffers related to an inode */
 int jbd2_submit_inode_data(struct jbd2_inode *jinode)
@@ -477,8 +450,6 @@
 		schedule();
 		write_lock(&journal->j_state_lock);
 		finish_wait(&journal->j_fc_wait, &wait);
-<<<<<<< HEAD
-=======
 		/*
 		 * TODO: by blocking fast commits here, we are increasing
 		 * fsync() latency slightly. Strictly speaking, we don't need
@@ -488,7 +459,6 @@
 		 * just before we enter T_FLUSH. That way, the existing fast
 		 * commits and this full commit can proceed parallely.
 		 */
->>>>>>> f642729d
 	}
 	write_unlock(&journal->j_state_lock);
 
