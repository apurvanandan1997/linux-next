// SPDX-License-Identifier: GPL-2.0+
/*
 * linux/fs/jbd2/journal.c
 *
 * Written by Stephen C. Tweedie <sct@redhat.com>, 1998
 *
 * Copyright 1998 Red Hat corp --- All Rights Reserved
 *
 * Generic filesystem journal-writing code; part of the ext2fs
 * journaling system.
 *
 * This file manages journals: areas of disk reserved for logging
 * transactional updates.  This includes the kernel journaling thread
 * which is responsible for scheduling updates to the log.
 *
 * We do not actually manage the physical storage of the journal in this
 * file: that is left to a per-journal policy function, which allows us
 * to store the journal within a filesystem-specified area for ext2
 * journaling (ext2 can use a reserved inode for storing the log).
 */

#include <linux/module.h>
#include <linux/time.h>
#include <linux/fs.h>
#include <linux/jbd2.h>
#include <linux/errno.h>
#include <linux/slab.h>
#include <linux/init.h>
#include <linux/mm.h>
#include <linux/freezer.h>
#include <linux/pagemap.h>
#include <linux/kthread.h>
#include <linux/poison.h>
#include <linux/proc_fs.h>
#include <linux/seq_file.h>
#include <linux/math64.h>
#include <linux/hash.h>
#include <linux/log2.h>
#include <linux/vmalloc.h>
#include <linux/backing-dev.h>
#include <linux/bitops.h>
#include <linux/ratelimit.h>
#include <linux/sched/mm.h>

#define CREATE_TRACE_POINTS
#include <trace/events/jbd2.h>

#include <linux/uaccess.h>
#include <asm/page.h>

#ifdef CONFIG_JBD2_DEBUG
ushort jbd2_journal_enable_debug __read_mostly;
EXPORT_SYMBOL(jbd2_journal_enable_debug);

module_param_named(jbd2_debug, jbd2_journal_enable_debug, ushort, 0644);
MODULE_PARM_DESC(jbd2_debug, "Debugging level for jbd2");
#endif

EXPORT_SYMBOL(jbd2_journal_extend);
EXPORT_SYMBOL(jbd2_journal_stop);
EXPORT_SYMBOL(jbd2_journal_lock_updates);
EXPORT_SYMBOL(jbd2_journal_unlock_updates);
EXPORT_SYMBOL(jbd2_journal_get_write_access);
EXPORT_SYMBOL(jbd2_journal_get_create_access);
EXPORT_SYMBOL(jbd2_journal_get_undo_access);
EXPORT_SYMBOL(jbd2_journal_set_triggers);
EXPORT_SYMBOL(jbd2_journal_dirty_metadata);
EXPORT_SYMBOL(jbd2_journal_forget);
EXPORT_SYMBOL(jbd2_journal_flush);
EXPORT_SYMBOL(jbd2_journal_revoke);

EXPORT_SYMBOL(jbd2_journal_init_dev);
EXPORT_SYMBOL(jbd2_journal_init_inode);
EXPORT_SYMBOL(jbd2_journal_check_used_features);
EXPORT_SYMBOL(jbd2_journal_check_available_features);
EXPORT_SYMBOL(jbd2_journal_set_features);
EXPORT_SYMBOL(jbd2_journal_load);
EXPORT_SYMBOL(jbd2_journal_destroy);
EXPORT_SYMBOL(jbd2_journal_abort);
EXPORT_SYMBOL(jbd2_journal_errno);
EXPORT_SYMBOL(jbd2_journal_ack_err);
EXPORT_SYMBOL(jbd2_journal_clear_err);
EXPORT_SYMBOL(jbd2_log_wait_commit);
EXPORT_SYMBOL(jbd2_log_start_commit);
EXPORT_SYMBOL(jbd2_journal_start_commit);
EXPORT_SYMBOL(jbd2_journal_force_commit_nested);
EXPORT_SYMBOL(jbd2_journal_wipe);
EXPORT_SYMBOL(jbd2_journal_blocks_per_page);
EXPORT_SYMBOL(jbd2_journal_invalidatepage);
EXPORT_SYMBOL(jbd2_journal_try_to_free_buffers);
EXPORT_SYMBOL(jbd2_journal_force_commit);
EXPORT_SYMBOL(jbd2_journal_inode_ranged_write);
EXPORT_SYMBOL(jbd2_journal_inode_ranged_wait);
EXPORT_SYMBOL(jbd2_journal_submit_inode_data_buffers);
EXPORT_SYMBOL(jbd2_journal_finish_inode_data_buffers);
EXPORT_SYMBOL(jbd2_journal_init_jbd_inode);
EXPORT_SYMBOL(jbd2_journal_release_jbd_inode);
EXPORT_SYMBOL(jbd2_journal_begin_ordered_truncate);
EXPORT_SYMBOL(jbd2_inode_cache);

static int jbd2_journal_create_slab(size_t slab_size);

#ifdef CONFIG_JBD2_DEBUG
void __jbd2_debug(int level, const char *file, const char *func,
		  unsigned int line, const char *fmt, ...)
{
	struct va_format vaf;
	va_list args;

	if (level > jbd2_journal_enable_debug)
		return;
	va_start(args, fmt);
	vaf.fmt = fmt;
	vaf.va = &args;
	printk(KERN_DEBUG "%s: (%s, %u): %pV", file, func, line, &vaf);
	va_end(args);
}
EXPORT_SYMBOL(__jbd2_debug);
#endif

/* Checksumming functions */
static int jbd2_verify_csum_type(journal_t *j, journal_superblock_t *sb)
{
	if (!jbd2_journal_has_csum_v2or3_feature(j))
		return 1;

	return sb->s_checksum_type == JBD2_CRC32C_CHKSUM;
}

static __be32 jbd2_superblock_csum(journal_t *j, journal_superblock_t *sb)
{
	__u32 csum;
	__be32 old_csum;

	old_csum = sb->s_checksum;
	sb->s_checksum = 0;
	csum = jbd2_chksum(j, ~0, (char *)sb, sizeof(journal_superblock_t));
	sb->s_checksum = old_csum;

	return cpu_to_be32(csum);
}

/*
 * Helper function used to manage commit timeouts
 */

static void commit_timeout(struct timer_list *t)
{
	journal_t *journal = from_timer(journal, t, j_commit_timer);

	wake_up_process(journal->j_task);
}

/*
 * kjournald2: The main thread function used to manage a logging device
 * journal.
 *
 * This kernel thread is responsible for two things:
 *
 * 1) COMMIT:  Every so often we need to commit the current state of the
 *    filesystem to disk.  The journal thread is responsible for writing
 *    all of the metadata buffers to disk. If a fast commit is ongoing
 *    journal thread waits until it's done and then continues from
 *    there on.
 *
 * 2) CHECKPOINT: We cannot reuse a used section of the log file until all
 *    of the data in that part of the log has been rewritten elsewhere on
 *    the disk.  Flushing these old buffers to reclaim space in the log is
 *    known as checkpointing, and this thread is responsible for that job.
 */

static int kjournald2(void *arg)
{
	journal_t *journal = arg;
	transaction_t *transaction;

	/*
	 * Set up an interval timer which can be used to trigger a commit wakeup
	 * after the commit interval expires
	 */
	timer_setup(&journal->j_commit_timer, commit_timeout, 0);

	set_freezable();

	/* Record that the journal thread is running */
	journal->j_task = current;
	wake_up(&journal->j_wait_done_commit);

	/*
	 * Make sure that no allocations from this kernel thread will ever
	 * recurse to the fs layer because we are responsible for the
	 * transaction commit and any fs involvement might get stuck waiting for
	 * the trasn. commit.
	 */
	memalloc_nofs_save();

	/*
	 * And now, wait forever for commit wakeup events.
	 */
	write_lock(&journal->j_state_lock);

loop:
	if (journal->j_flags & JBD2_UNMOUNT)
		goto end_loop;

	jbd_debug(1, "commit_sequence=%u, commit_request=%u\n",
		journal->j_commit_sequence, journal->j_commit_request);

	if (journal->j_commit_sequence != journal->j_commit_request) {
		jbd_debug(1, "OK, requests differ\n");
		write_unlock(&journal->j_state_lock);
		del_timer_sync(&journal->j_commit_timer);
		jbd2_journal_commit_transaction(journal);
		write_lock(&journal->j_state_lock);
		goto loop;
	}

	wake_up(&journal->j_wait_done_commit);
	if (freezing(current)) {
		/*
		 * The simpler the better. Flushing journal isn't a
		 * good idea, because that depends on threads that may
		 * be already stopped.
		 */
		jbd_debug(1, "Now suspending kjournald2\n");
		write_unlock(&journal->j_state_lock);
		try_to_freeze();
		write_lock(&journal->j_state_lock);
	} else {
		/*
		 * We assume on resume that commits are already there,
		 * so we don't sleep
		 */
		DEFINE_WAIT(wait);
		int should_sleep = 1;

		prepare_to_wait(&journal->j_wait_commit, &wait,
				TASK_INTERRUPTIBLE);
		if (journal->j_commit_sequence != journal->j_commit_request)
			should_sleep = 0;
		transaction = journal->j_running_transaction;
		if (transaction && time_after_eq(jiffies,
						transaction->t_expires))
			should_sleep = 0;
		if (journal->j_flags & JBD2_UNMOUNT)
			should_sleep = 0;
		if (should_sleep) {
			write_unlock(&journal->j_state_lock);
			schedule();
			write_lock(&journal->j_state_lock);
		}
		finish_wait(&journal->j_wait_commit, &wait);
	}

	jbd_debug(1, "kjournald2 wakes\n");

	/*
	 * Were we woken up by a commit wakeup event?
	 */
	transaction = journal->j_running_transaction;
	if (transaction && time_after_eq(jiffies, transaction->t_expires)) {
		journal->j_commit_request = transaction->t_tid;
		jbd_debug(1, "woke because of timeout\n");
	}
	goto loop;

end_loop:
	del_timer_sync(&journal->j_commit_timer);
	journal->j_task = NULL;
	wake_up(&journal->j_wait_done_commit);
	jbd_debug(1, "Journal thread exiting.\n");
	write_unlock(&journal->j_state_lock);
	return 0;
}

static int jbd2_journal_start_thread(journal_t *journal)
{
	struct task_struct *t;

	t = kthread_run(kjournald2, journal, "jbd2/%s",
			journal->j_devname);
	if (IS_ERR(t))
		return PTR_ERR(t);

	wait_event(journal->j_wait_done_commit, journal->j_task != NULL);
	return 0;
}

static void journal_kill_thread(journal_t *journal)
{
	write_lock(&journal->j_state_lock);
	journal->j_flags |= JBD2_UNMOUNT;

	while (journal->j_task) {
		write_unlock(&journal->j_state_lock);
		wake_up(&journal->j_wait_commit);
		wait_event(journal->j_wait_done_commit, journal->j_task == NULL);
		write_lock(&journal->j_state_lock);
	}
	write_unlock(&journal->j_state_lock);
}

/*
 * jbd2_journal_write_metadata_buffer: write a metadata buffer to the journal.
 *
 * Writes a metadata buffer to a given disk block.  The actual IO is not
 * performed but a new buffer_head is constructed which labels the data
 * to be written with the correct destination disk block.
 *
 * Any magic-number escaping which needs to be done will cause a
 * copy-out here.  If the buffer happens to start with the
 * JBD2_MAGIC_NUMBER, then we can't write it to the log directly: the
 * magic number is only written to the log for descripter blocks.  In
 * this case, we copy the data and replace the first word with 0, and we
 * return a result code which indicates that this buffer needs to be
 * marked as an escaped buffer in the corresponding log descriptor
 * block.  The missing word can then be restored when the block is read
 * during recovery.
 *
 * If the source buffer has already been modified by a new transaction
 * since we took the last commit snapshot, we use the frozen copy of
 * that data for IO. If we end up using the existing buffer_head's data
 * for the write, then we have to make sure nobody modifies it while the
 * IO is in progress. do_get_write_access() handles this.
 *
 * The function returns a pointer to the buffer_head to be used for IO.
 *
 *
 * Return value:
 *  <0: Error
 * >=0: Finished OK
 *
 * On success:
 * Bit 0 set == escape performed on the data
 * Bit 1 set == buffer copy-out performed (kfree the data after IO)
 */

int jbd2_journal_write_metadata_buffer(transaction_t *transaction,
				  struct journal_head  *jh_in,
				  struct buffer_head **bh_out,
				  sector_t blocknr)
{
	int need_copy_out = 0;
	int done_copy_out = 0;
	int do_escape = 0;
	char *mapped_data;
	struct buffer_head *new_bh;
	struct page *new_page;
	unsigned int new_offset;
	struct buffer_head *bh_in = jh2bh(jh_in);
	journal_t *journal = transaction->t_journal;

	/*
	 * The buffer really shouldn't be locked: only the current committing
	 * transaction is allowed to write it, so nobody else is allowed
	 * to do any IO.
	 *
	 * akpm: except if we're journalling data, and write() output is
	 * also part of a shared mapping, and another thread has
	 * decided to launch a writepage() against this buffer.
	 */
	J_ASSERT_BH(bh_in, buffer_jbddirty(bh_in));

	new_bh = alloc_buffer_head(GFP_NOFS|__GFP_NOFAIL);

	/* keep subsequent assertions sane */
	atomic_set(&new_bh->b_count, 1);

	spin_lock(&jh_in->b_state_lock);
repeat:
	/*
	 * If a new transaction has already done a buffer copy-out, then
	 * we use that version of the data for the commit.
	 */
	if (jh_in->b_frozen_data) {
		done_copy_out = 1;
		new_page = virt_to_page(jh_in->b_frozen_data);
		new_offset = offset_in_page(jh_in->b_frozen_data);
	} else {
		new_page = jh2bh(jh_in)->b_page;
		new_offset = offset_in_page(jh2bh(jh_in)->b_data);
	}

	mapped_data = kmap_atomic(new_page);
	/*
	 * Fire data frozen trigger if data already wasn't frozen.  Do this
	 * before checking for escaping, as the trigger may modify the magic
	 * offset.  If a copy-out happens afterwards, it will have the correct
	 * data in the buffer.
	 */
	if (!done_copy_out)
		jbd2_buffer_frozen_trigger(jh_in, mapped_data + new_offset,
					   jh_in->b_triggers);

	/*
	 * Check for escaping
	 */
	if (*((__be32 *)(mapped_data + new_offset)) ==
				cpu_to_be32(JBD2_MAGIC_NUMBER)) {
		need_copy_out = 1;
		do_escape = 1;
	}
	kunmap_atomic(mapped_data);

	/*
	 * Do we need to do a data copy?
	 */
	if (need_copy_out && !done_copy_out) {
		char *tmp;

		spin_unlock(&jh_in->b_state_lock);
		tmp = jbd2_alloc(bh_in->b_size, GFP_NOFS);
		if (!tmp) {
			brelse(new_bh);
			return -ENOMEM;
		}
		spin_lock(&jh_in->b_state_lock);
		if (jh_in->b_frozen_data) {
			jbd2_free(tmp, bh_in->b_size);
			goto repeat;
		}

		jh_in->b_frozen_data = tmp;
		mapped_data = kmap_atomic(new_page);
		memcpy(tmp, mapped_data + new_offset, bh_in->b_size);
		kunmap_atomic(mapped_data);

		new_page = virt_to_page(tmp);
		new_offset = offset_in_page(tmp);
		done_copy_out = 1;

		/*
		 * This isn't strictly necessary, as we're using frozen
		 * data for the escaping, but it keeps consistency with
		 * b_frozen_data usage.
		 */
		jh_in->b_frozen_triggers = jh_in->b_triggers;
	}

	/*
	 * Did we need to do an escaping?  Now we've done all the
	 * copying, we can finally do so.
	 */
	if (do_escape) {
		mapped_data = kmap_atomic(new_page);
		*((unsigned int *)(mapped_data + new_offset)) = 0;
		kunmap_atomic(mapped_data);
	}

	set_bh_page(new_bh, new_page, new_offset);
	new_bh->b_size = bh_in->b_size;
	new_bh->b_bdev = journal->j_dev;
	new_bh->b_blocknr = blocknr;
	new_bh->b_private = bh_in;
	set_buffer_mapped(new_bh);
	set_buffer_dirty(new_bh);

	*bh_out = new_bh;

	/*
	 * The to-be-written buffer needs to get moved to the io queue,
	 * and the original buffer whose contents we are shadowing or
	 * copying is moved to the transaction's shadow queue.
	 */
	JBUFFER_TRACE(jh_in, "file as BJ_Shadow");
	spin_lock(&journal->j_list_lock);
	__jbd2_journal_file_buffer(jh_in, transaction, BJ_Shadow);
	spin_unlock(&journal->j_list_lock);
	set_buffer_shadow(bh_in);
	spin_unlock(&jh_in->b_state_lock);

	return do_escape | (done_copy_out << 1);
}

/*
 * Allocation code for the journal file.  Manage the space left in the
 * journal, so that we can begin checkpointing when appropriate.
 */

/*
 * Called with j_state_lock locked for writing.
 * Returns true if a transaction commit was started.
 */
int __jbd2_log_start_commit(journal_t *journal, tid_t target)
{
	/* Return if the txn has already requested to be committed */
	if (journal->j_commit_request == target)
		return 0;

	/*
	 * The only transaction we can possibly wait upon is the
	 * currently running transaction (if it exists).  Otherwise,
	 * the target tid must be an old one.
	 */
	if (journal->j_running_transaction &&
	    journal->j_running_transaction->t_tid == target) {
		/*
		 * We want a new commit: OK, mark the request and wakeup the
		 * commit thread.  We do _not_ do the commit ourselves.
		 */

		journal->j_commit_request = target;
		jbd_debug(1, "JBD2: requesting commit %u/%u\n",
			  journal->j_commit_request,
			  journal->j_commit_sequence);
		journal->j_running_transaction->t_requested = jiffies;
		wake_up(&journal->j_wait_commit);
		return 1;
	} else if (!tid_geq(journal->j_commit_request, target))
		/* This should never happen, but if it does, preserve
		   the evidence before kjournald goes into a loop and
		   increments j_commit_sequence beyond all recognition. */
		WARN_ONCE(1, "JBD2: bad log_start_commit: %u %u %u %u\n",
			  journal->j_commit_request,
			  journal->j_commit_sequence,
			  target, journal->j_running_transaction ?
			  journal->j_running_transaction->t_tid : 0);
	return 0;
}

int jbd2_log_start_commit(journal_t *journal, tid_t tid)
{
	int ret;

	write_lock(&journal->j_state_lock);
	ret = __jbd2_log_start_commit(journal, tid);
	write_unlock(&journal->j_state_lock);
	return ret;
}

/*
 * Force and wait any uncommitted transactions.  We can only force the running
 * transaction if we don't have an active handle, otherwise, we will deadlock.
 * Returns: <0 in case of error,
 *           0 if nothing to commit,
 *           1 if transaction was successfully committed.
 */
static int __jbd2_journal_force_commit(journal_t *journal)
{
	transaction_t *transaction = NULL;
	tid_t tid;
	int need_to_start = 0, ret = 0;

	read_lock(&journal->j_state_lock);
	if (journal->j_running_transaction && !current->journal_info) {
		transaction = journal->j_running_transaction;
		if (!tid_geq(journal->j_commit_request, transaction->t_tid))
			need_to_start = 1;
	} else if (journal->j_committing_transaction)
		transaction = journal->j_committing_transaction;

	if (!transaction) {
		/* Nothing to commit */
		read_unlock(&journal->j_state_lock);
		return 0;
	}
	tid = transaction->t_tid;
	read_unlock(&journal->j_state_lock);
	if (need_to_start)
		jbd2_log_start_commit(journal, tid);
	ret = jbd2_log_wait_commit(journal, tid);
	if (!ret)
		ret = 1;

	return ret;
}

/**
 * jbd2_journal_force_commit_nested - Force and wait upon a commit if the
 * calling process is not within transaction.
 *
 * @journal: journal to force
 * Returns true if progress was made.
 *
 * This is used for forcing out undo-protected data which contains
 * bitmaps, when the fs is running out of space.
 */
int jbd2_journal_force_commit_nested(journal_t *journal)
{
	int ret;

	ret = __jbd2_journal_force_commit(journal);
	return ret > 0;
}

/**
 * jbd2_journal_force_commit() - force any uncommitted transactions
 * @journal: journal to force
 *
 * Caller want unconditional commit. We can only force the running transaction
 * if we don't have an active handle, otherwise, we will deadlock.
 */
int jbd2_journal_force_commit(journal_t *journal)
{
	int ret;

	J_ASSERT(!current->journal_info);
	ret = __jbd2_journal_force_commit(journal);
	if (ret > 0)
		ret = 0;
	return ret;
}

/*
 * Start a commit of the current running transaction (if any).  Returns true
 * if a transaction is going to be committed (or is currently already
 * committing), and fills its tid in at *ptid
 */
int jbd2_journal_start_commit(journal_t *journal, tid_t *ptid)
{
	int ret = 0;

	write_lock(&journal->j_state_lock);
	if (journal->j_running_transaction) {
		tid_t tid = journal->j_running_transaction->t_tid;

		__jbd2_log_start_commit(journal, tid);
		/* There's a running transaction and we've just made sure
		 * it's commit has been scheduled. */
		if (ptid)
			*ptid = tid;
		ret = 1;
	} else if (journal->j_committing_transaction) {
		/*
		 * If commit has been started, then we have to wait for
		 * completion of that transaction.
		 */
		if (ptid)
			*ptid = journal->j_committing_transaction->t_tid;
		ret = 1;
	}
	write_unlock(&journal->j_state_lock);
	return ret;
}

/*
 * Return 1 if a given transaction has not yet sent barrier request
 * connected with a transaction commit. If 0 is returned, transaction
 * may or may not have sent the barrier. Used to avoid sending barrier
 * twice in common cases.
 */
int jbd2_trans_will_send_data_barrier(journal_t *journal, tid_t tid)
{
	int ret = 0;
	transaction_t *commit_trans;

	if (!(journal->j_flags & JBD2_BARRIER))
		return 0;
	read_lock(&journal->j_state_lock);
	/* Transaction already committed? */
	if (tid_geq(journal->j_commit_sequence, tid))
		goto out;
	commit_trans = journal->j_committing_transaction;
	if (!commit_trans || commit_trans->t_tid != tid) {
		ret = 1;
		goto out;
	}
	/*
	 * Transaction is being committed and we already proceeded to
	 * submitting a flush to fs partition?
	 */
	if (journal->j_fs_dev != journal->j_dev) {
		if (!commit_trans->t_need_data_flush ||
		    commit_trans->t_state >= T_COMMIT_DFLUSH)
			goto out;
	} else {
		if (commit_trans->t_state >= T_COMMIT_JFLUSH)
			goto out;
	}
	ret = 1;
out:
	read_unlock(&journal->j_state_lock);
	return ret;
}
EXPORT_SYMBOL(jbd2_trans_will_send_data_barrier);

/*
 * Wait for a specified commit to complete.
 * The caller may not hold the journal lock.
 */
int jbd2_log_wait_commit(journal_t *journal, tid_t tid)
{
	int err = 0;

	read_lock(&journal->j_state_lock);
#ifdef CONFIG_PROVE_LOCKING
	/*
	 * Some callers make sure transaction is already committing and in that
	 * case we cannot block on open handles anymore. So don't warn in that
	 * case.
	 */
	if (tid_gt(tid, journal->j_commit_sequence) &&
	    (!journal->j_committing_transaction ||
	     journal->j_committing_transaction->t_tid != tid)) {
		read_unlock(&journal->j_state_lock);
		jbd2_might_wait_for_commit(journal);
		read_lock(&journal->j_state_lock);
	}
#endif
#ifdef CONFIG_JBD2_DEBUG
	if (!tid_geq(journal->j_commit_request, tid)) {
		printk(KERN_ERR
		       "%s: error: j_commit_request=%u, tid=%u\n",
		       __func__, journal->j_commit_request, tid);
	}
#endif
	while (tid_gt(tid, journal->j_commit_sequence)) {
		jbd_debug(1, "JBD2: want %u, j_commit_sequence=%u\n",
				  tid, journal->j_commit_sequence);
		read_unlock(&journal->j_state_lock);
		wake_up(&journal->j_wait_commit);
		wait_event(journal->j_wait_done_commit,
				!tid_gt(tid, journal->j_commit_sequence));
		read_lock(&journal->j_state_lock);
	}
	read_unlock(&journal->j_state_lock);

	if (unlikely(is_journal_aborted(journal)))
		err = -EIO;
	return err;
}

/*
 * Start a fast commit. If there's an ongoing fast or full commit wait for
 * it to complete. Returns 0 if a new fast commit was started. Returns -EALREADY
 * if a fast commit is not needed, either because there's an already a commit
 * going on or this tid has already been committed. Returns -EINVAL if no jbd2
 * commit has yet been performed.
 */
int jbd2_fc_begin_commit(journal_t *journal, tid_t tid)
{
<<<<<<< HEAD
=======
	if (unlikely(is_journal_aborted(journal)))
		return -EIO;
>>>>>>> f642729d
	/*
	 * Fast commits only allowed if at least one full commit has
	 * been processed.
	 */
	if (!journal->j_stats.ts_tid)
		return -EINVAL;

<<<<<<< HEAD
	if (tid <= journal->j_commit_sequence)
		return -EALREADY;

	write_lock(&journal->j_state_lock);
=======
	write_lock(&journal->j_state_lock);
	if (tid <= journal->j_commit_sequence) {
		write_unlock(&journal->j_state_lock);
		return -EALREADY;
	}

>>>>>>> f642729d
	if (journal->j_flags & JBD2_FULL_COMMIT_ONGOING ||
	    (journal->j_flags & JBD2_FAST_COMMIT_ONGOING)) {
		DEFINE_WAIT(wait);

		prepare_to_wait(&journal->j_fc_wait, &wait,
				TASK_UNINTERRUPTIBLE);
		write_unlock(&journal->j_state_lock);
		schedule();
		finish_wait(&journal->j_fc_wait, &wait);
		return -EALREADY;
	}
	journal->j_flags |= JBD2_FAST_COMMIT_ONGOING;
	write_unlock(&journal->j_state_lock);

	return 0;
}
EXPORT_SYMBOL(jbd2_fc_begin_commit);

/*
 * Stop a fast commit. If fallback is set, this function starts commit of
 * TID tid before any other fast commit can start.
 */
static int __jbd2_fc_end_commit(journal_t *journal, tid_t tid, bool fallback)
{
	if (journal->j_fc_cleanup_callback)
		journal->j_fc_cleanup_callback(journal, 0);
	write_lock(&journal->j_state_lock);
	journal->j_flags &= ~JBD2_FAST_COMMIT_ONGOING;
	if (fallback)
		journal->j_flags |= JBD2_FULL_COMMIT_ONGOING;
	write_unlock(&journal->j_state_lock);
	wake_up(&journal->j_fc_wait);
	if (fallback)
		return jbd2_complete_transaction(journal, tid);
	return 0;
}

int jbd2_fc_end_commit(journal_t *journal)
{
<<<<<<< HEAD
	return __jbd2_fc_end_commit(journal, 0, 0);
}
EXPORT_SYMBOL(jbd2_fc_end_commit);

int jbd2_fc_end_commit_fallback(journal_t *journal, tid_t tid)
{
	return __jbd2_fc_end_commit(journal, tid, 1);
=======
	return __jbd2_fc_end_commit(journal, 0, false);
}
EXPORT_SYMBOL(jbd2_fc_end_commit);

int jbd2_fc_end_commit_fallback(journal_t *journal)
{
	tid_t tid;

	read_lock(&journal->j_state_lock);
	tid = journal->j_running_transaction ?
		journal->j_running_transaction->t_tid : 0;
	read_unlock(&journal->j_state_lock);
	return __jbd2_fc_end_commit(journal, tid, true);
>>>>>>> f642729d
}
EXPORT_SYMBOL(jbd2_fc_end_commit_fallback);

/* Return 1 when transaction with given tid has already committed. */
int jbd2_transaction_committed(journal_t *journal, tid_t tid)
{
	int ret = 1;

	read_lock(&journal->j_state_lock);
	if (journal->j_running_transaction &&
	    journal->j_running_transaction->t_tid == tid)
		ret = 0;
	if (journal->j_committing_transaction &&
	    journal->j_committing_transaction->t_tid == tid)
		ret = 0;
	read_unlock(&journal->j_state_lock);
	return ret;
}
EXPORT_SYMBOL(jbd2_transaction_committed);

/*
 * When this function returns the transaction corresponding to tid
 * will be completed.  If the transaction has currently running, start
 * committing that transaction before waiting for it to complete.  If
 * the transaction id is stale, it is by definition already completed,
 * so just return SUCCESS.
 */
int jbd2_complete_transaction(journal_t *journal, tid_t tid)
{
	int	need_to_wait = 1;

	read_lock(&journal->j_state_lock);
	if (journal->j_running_transaction &&
	    journal->j_running_transaction->t_tid == tid) {
		if (journal->j_commit_request != tid) {
			/* transaction not yet started, so request it */
			read_unlock(&journal->j_state_lock);
			jbd2_log_start_commit(journal, tid);
			goto wait_commit;
		}
	} else if (!(journal->j_committing_transaction &&
		     journal->j_committing_transaction->t_tid == tid))
		need_to_wait = 0;
	read_unlock(&journal->j_state_lock);
	if (!need_to_wait)
		return 0;
wait_commit:
	return jbd2_log_wait_commit(journal, tid);
}
EXPORT_SYMBOL(jbd2_complete_transaction);

/*
 * Log buffer allocation routines:
 */

int jbd2_journal_next_log_block(journal_t *journal, unsigned long long *retp)
{
	unsigned long blocknr;

	write_lock(&journal->j_state_lock);
	J_ASSERT(journal->j_free > 1);

	blocknr = journal->j_head;
	journal->j_head++;
	journal->j_free--;
	if (journal->j_head == journal->j_last)
		journal->j_head = journal->j_first;
	write_unlock(&journal->j_state_lock);
	return jbd2_journal_bmap(journal, blocknr, retp);
}

/* Map one fast commit buffer for use by the file system */
int jbd2_fc_get_buf(journal_t *journal, struct buffer_head **bh_out)
{
	unsigned long long pblock;
	unsigned long blocknr;
	int ret = 0;
	struct buffer_head *bh;
	int fc_off;

	*bh_out = NULL;
<<<<<<< HEAD
	write_lock(&journal->j_state_lock);
=======
>>>>>>> f642729d

	if (journal->j_fc_off + journal->j_fc_first < journal->j_fc_last) {
		fc_off = journal->j_fc_off;
		blocknr = journal->j_fc_first + fc_off;
		journal->j_fc_off++;
	} else {
		ret = -EINVAL;
	}
<<<<<<< HEAD
	write_unlock(&journal->j_state_lock);
=======
>>>>>>> f642729d

	if (ret)
		return ret;

	ret = jbd2_journal_bmap(journal, blocknr, &pblock);
	if (ret)
		return ret;

	bh = __getblk(journal->j_dev, pblock, journal->j_blocksize);
	if (!bh)
		return -ENOMEM;

<<<<<<< HEAD
	lock_buffer(bh);

	clear_buffer_uptodate(bh);
	set_buffer_dirty(bh);
	unlock_buffer(bh);
=======

>>>>>>> f642729d
	journal->j_fc_wbuf[fc_off] = bh;

	*bh_out = bh;

	return 0;
}
EXPORT_SYMBOL(jbd2_fc_get_buf);

/*
 * Wait on fast commit buffers that were allocated by jbd2_fc_get_buf
 * for completion.
 */
int jbd2_fc_wait_bufs(journal_t *journal, int num_blks)
{
	struct buffer_head *bh;
	int i, j_fc_off;

<<<<<<< HEAD
	read_lock(&journal->j_state_lock);
	j_fc_off = journal->j_fc_off;
	read_unlock(&journal->j_state_lock);
=======
	j_fc_off = journal->j_fc_off;
>>>>>>> f642729d

	/*
	 * Wait in reverse order to minimize chances of us being woken up before
	 * all IOs have completed
	 */
	for (i = j_fc_off - 1; i >= j_fc_off - num_blks; i--) {
		bh = journal->j_fc_wbuf[i];
		wait_on_buffer(bh);
		put_bh(bh);
		journal->j_fc_wbuf[i] = NULL;
		if (unlikely(!buffer_uptodate(bh)))
			return -EIO;
	}

	return 0;
}
EXPORT_SYMBOL(jbd2_fc_wait_bufs);

/*
 * Wait on fast commit buffers that were allocated by jbd2_fc_get_buf
 * for completion.
 */
int jbd2_fc_release_bufs(journal_t *journal)
{
	struct buffer_head *bh;
	int i, j_fc_off;

<<<<<<< HEAD
	read_lock(&journal->j_state_lock);
	j_fc_off = journal->j_fc_off;
	read_unlock(&journal->j_state_lock);
=======
	j_fc_off = journal->j_fc_off;
>>>>>>> f642729d

	/*
	 * Wait in reverse order to minimize chances of us being woken up before
	 * all IOs have completed
	 */
	for (i = j_fc_off - 1; i >= 0; i--) {
		bh = journal->j_fc_wbuf[i];
		if (!bh)
			break;
		put_bh(bh);
		journal->j_fc_wbuf[i] = NULL;
	}

	return 0;
}
EXPORT_SYMBOL(jbd2_fc_release_bufs);

/*
 * Conversion of logical to physical block numbers for the journal
 *
 * On external journals the journal blocks are identity-mapped, so
 * this is a no-op.  If needed, we can use j_blk_offset - everything is
 * ready.
 */
int jbd2_journal_bmap(journal_t *journal, unsigned long blocknr,
		 unsigned long long *retp)
{
	int err = 0;
	unsigned long long ret;
	sector_t block = 0;

	if (journal->j_inode) {
		block = blocknr;
		ret = bmap(journal->j_inode, &block);

		if (ret || !block) {
			printk(KERN_ALERT "%s: journal block not found "
					"at offset %lu on %s\n",
			       __func__, blocknr, journal->j_devname);
			err = -EIO;
			jbd2_journal_abort(journal, err);
		} else {
			*retp = block;
		}

	} else {
		*retp = blocknr; /* +journal->j_blk_offset */
	}
	return err;
}

/*
 * We play buffer_head aliasing tricks to write data/metadata blocks to
 * the journal without copying their contents, but for journal
 * descriptor blocks we do need to generate bona fide buffers.
 *
 * After the caller of jbd2_journal_get_descriptor_buffer() has finished modifying
 * the buffer's contents they really should run flush_dcache_page(bh->b_page).
 * But we don't bother doing that, so there will be coherency problems with
 * mmaps of blockdevs which hold live JBD-controlled filesystems.
 */
struct buffer_head *
jbd2_journal_get_descriptor_buffer(transaction_t *transaction, int type)
{
	journal_t *journal = transaction->t_journal;
	struct buffer_head *bh;
	unsigned long long blocknr;
	journal_header_t *header;
	int err;

	err = jbd2_journal_next_log_block(journal, &blocknr);

	if (err)
		return NULL;

	bh = __getblk(journal->j_dev, blocknr, journal->j_blocksize);
	if (!bh)
		return NULL;
	atomic_dec(&transaction->t_outstanding_credits);
	lock_buffer(bh);
	memset(bh->b_data, 0, journal->j_blocksize);
	header = (journal_header_t *)bh->b_data;
	header->h_magic = cpu_to_be32(JBD2_MAGIC_NUMBER);
	header->h_blocktype = cpu_to_be32(type);
	header->h_sequence = cpu_to_be32(transaction->t_tid);
	set_buffer_uptodate(bh);
	unlock_buffer(bh);
	BUFFER_TRACE(bh, "return this buffer");
	return bh;
}

void jbd2_descriptor_block_csum_set(journal_t *j, struct buffer_head *bh)
{
	struct jbd2_journal_block_tail *tail;
	__u32 csum;

	if (!jbd2_journal_has_csum_v2or3(j))
		return;

	tail = (struct jbd2_journal_block_tail *)(bh->b_data + j->j_blocksize -
			sizeof(struct jbd2_journal_block_tail));
	tail->t_checksum = 0;
	csum = jbd2_chksum(j, j->j_csum_seed, bh->b_data, j->j_blocksize);
	tail->t_checksum = cpu_to_be32(csum);
}

/*
 * Return tid of the oldest transaction in the journal and block in the journal
 * where the transaction starts.
 *
 * If the journal is now empty, return which will be the next transaction ID
 * we will write and where will that transaction start.
 *
 * The return value is 0 if journal tail cannot be pushed any further, 1 if
 * it can.
 */
int jbd2_journal_get_log_tail(journal_t *journal, tid_t *tid,
			      unsigned long *block)
{
	transaction_t *transaction;
	int ret;

	read_lock(&journal->j_state_lock);
	spin_lock(&journal->j_list_lock);
	transaction = journal->j_checkpoint_transactions;
	if (transaction) {
		*tid = transaction->t_tid;
		*block = transaction->t_log_start;
	} else if ((transaction = journal->j_committing_transaction) != NULL) {
		*tid = transaction->t_tid;
		*block = transaction->t_log_start;
	} else if ((transaction = journal->j_running_transaction) != NULL) {
		*tid = transaction->t_tid;
		*block = journal->j_head;
	} else {
		*tid = journal->j_transaction_sequence;
		*block = journal->j_head;
	}
	ret = tid_gt(*tid, journal->j_tail_sequence);
	spin_unlock(&journal->j_list_lock);
	read_unlock(&journal->j_state_lock);

	return ret;
}

/*
 * Update information in journal structure and in on disk journal superblock
 * about log tail. This function does not check whether information passed in
 * really pushes log tail further. It's responsibility of the caller to make
 * sure provided log tail information is valid (e.g. by holding
 * j_checkpoint_mutex all the time between computing log tail and calling this
 * function as is the case with jbd2_cleanup_journal_tail()).
 *
 * Requires j_checkpoint_mutex
 */
int __jbd2_update_log_tail(journal_t *journal, tid_t tid, unsigned long block)
{
	unsigned long freed;
	int ret;

	BUG_ON(!mutex_is_locked(&journal->j_checkpoint_mutex));

	/*
	 * We cannot afford for write to remain in drive's caches since as
	 * soon as we update j_tail, next transaction can start reusing journal
	 * space and if we lose sb update during power failure we'd replay
	 * old transaction with possibly newly overwritten data.
	 */
	ret = jbd2_journal_update_sb_log_tail(journal, tid, block,
					      REQ_SYNC | REQ_FUA);
	if (ret)
		goto out;

	write_lock(&journal->j_state_lock);
	freed = block - journal->j_tail;
	if (block < journal->j_tail)
		freed += journal->j_last - journal->j_first;

	trace_jbd2_update_log_tail(journal, tid, block, freed);
	jbd_debug(1,
		  "Cleaning journal tail from %u to %u (offset %lu), "
		  "freeing %lu\n",
		  journal->j_tail_sequence, tid, block, freed);

	journal->j_free += freed;
	journal->j_tail_sequence = tid;
	journal->j_tail = block;
	write_unlock(&journal->j_state_lock);

out:
	return ret;
}

/*
 * This is a variation of __jbd2_update_log_tail which checks for validity of
 * provided log tail and locks j_checkpoint_mutex. So it is safe against races
 * with other threads updating log tail.
 */
void jbd2_update_log_tail(journal_t *journal, tid_t tid, unsigned long block)
{
	mutex_lock_io(&journal->j_checkpoint_mutex);
	if (tid_gt(tid, journal->j_tail_sequence))
		__jbd2_update_log_tail(journal, tid, block);
	mutex_unlock(&journal->j_checkpoint_mutex);
}

struct jbd2_stats_proc_session {
	journal_t *journal;
	struct transaction_stats_s *stats;
	int start;
	int max;
};

static void *jbd2_seq_info_start(struct seq_file *seq, loff_t *pos)
{
	return *pos ? NULL : SEQ_START_TOKEN;
}

static void *jbd2_seq_info_next(struct seq_file *seq, void *v, loff_t *pos)
{
	(*pos)++;
	return NULL;
}

static int jbd2_seq_info_show(struct seq_file *seq, void *v)
{
	struct jbd2_stats_proc_session *s = seq->private;

	if (v != SEQ_START_TOKEN)
		return 0;
	seq_printf(seq, "%lu transactions (%lu requested), "
		   "each up to %u blocks\n",
		   s->stats->ts_tid, s->stats->ts_requested,
		   s->journal->j_max_transaction_buffers);
	if (s->stats->ts_tid == 0)
		return 0;
	seq_printf(seq, "average: \n  %ums waiting for transaction\n",
	    jiffies_to_msecs(s->stats->run.rs_wait / s->stats->ts_tid));
	seq_printf(seq, "  %ums request delay\n",
	    (s->stats->ts_requested == 0) ? 0 :
	    jiffies_to_msecs(s->stats->run.rs_request_delay /
			     s->stats->ts_requested));
	seq_printf(seq, "  %ums running transaction\n",
	    jiffies_to_msecs(s->stats->run.rs_running / s->stats->ts_tid));
	seq_printf(seq, "  %ums transaction was being locked\n",
	    jiffies_to_msecs(s->stats->run.rs_locked / s->stats->ts_tid));
	seq_printf(seq, "  %ums flushing data (in ordered mode)\n",
	    jiffies_to_msecs(s->stats->run.rs_flushing / s->stats->ts_tid));
	seq_printf(seq, "  %ums logging transaction\n",
	    jiffies_to_msecs(s->stats->run.rs_logging / s->stats->ts_tid));
	seq_printf(seq, "  %lluus average transaction commit time\n",
		   div_u64(s->journal->j_average_commit_time, 1000));
	seq_printf(seq, "  %lu handles per transaction\n",
	    s->stats->run.rs_handle_count / s->stats->ts_tid);
	seq_printf(seq, "  %lu blocks per transaction\n",
	    s->stats->run.rs_blocks / s->stats->ts_tid);
	seq_printf(seq, "  %lu logged blocks per transaction\n",
	    s->stats->run.rs_blocks_logged / s->stats->ts_tid);
	return 0;
}

static void jbd2_seq_info_stop(struct seq_file *seq, void *v)
{
}

static const struct seq_operations jbd2_seq_info_ops = {
	.start  = jbd2_seq_info_start,
	.next   = jbd2_seq_info_next,
	.stop   = jbd2_seq_info_stop,
	.show   = jbd2_seq_info_show,
};

static int jbd2_seq_info_open(struct inode *inode, struct file *file)
{
	journal_t *journal = PDE_DATA(inode);
	struct jbd2_stats_proc_session *s;
	int rc, size;

	s = kmalloc(sizeof(*s), GFP_KERNEL);
	if (s == NULL)
		return -ENOMEM;
	size = sizeof(struct transaction_stats_s);
	s->stats = kmalloc(size, GFP_KERNEL);
	if (s->stats == NULL) {
		kfree(s);
		return -ENOMEM;
	}
	spin_lock(&journal->j_history_lock);
	memcpy(s->stats, &journal->j_stats, size);
	s->journal = journal;
	spin_unlock(&journal->j_history_lock);

	rc = seq_open(file, &jbd2_seq_info_ops);
	if (rc == 0) {
		struct seq_file *m = file->private_data;
		m->private = s;
	} else {
		kfree(s->stats);
		kfree(s);
	}
	return rc;

}

static int jbd2_seq_info_release(struct inode *inode, struct file *file)
{
	struct seq_file *seq = file->private_data;
	struct jbd2_stats_proc_session *s = seq->private;
	kfree(s->stats);
	kfree(s);
	return seq_release(inode, file);
}

static const struct proc_ops jbd2_info_proc_ops = {
	.proc_open	= jbd2_seq_info_open,
	.proc_read	= seq_read,
	.proc_lseek	= seq_lseek,
	.proc_release	= jbd2_seq_info_release,
};

static struct proc_dir_entry *proc_jbd2_stats;

static void jbd2_stats_proc_init(journal_t *journal)
{
	journal->j_proc_entry = proc_mkdir(journal->j_devname, proc_jbd2_stats);
	if (journal->j_proc_entry) {
		proc_create_data("info", S_IRUGO, journal->j_proc_entry,
				 &jbd2_info_proc_ops, journal);
	}
}

static void jbd2_stats_proc_exit(journal_t *journal)
{
	remove_proc_entry("info", journal->j_proc_entry);
	remove_proc_entry(journal->j_devname, proc_jbd2_stats);
}

/* Minimum size of descriptor tag */
static int jbd2_min_tag_size(void)
{
	/*
	 * Tag with 32-bit block numbers does not use last four bytes of the
	 * structure
	 */
	return sizeof(journal_block_tag_t) - 4;
}

/*
 * Management for journal control blocks: functions to create and
 * destroy journal_t structures, and to initialise and read existing
 * journal blocks from disk.  */

/* First: create and setup a journal_t object in memory.  We initialise
 * very few fields yet: that has to wait until we have created the
 * journal structures from from scratch, or loaded them from disk. */

static journal_t *journal_init_common(struct block_device *bdev,
			struct block_device *fs_dev,
			unsigned long long start, int len, int blocksize)
{
	static struct lock_class_key jbd2_trans_commit_key;
	journal_t *journal;
	int err;
	struct buffer_head *bh;
	int n;

	journal = kzalloc(sizeof(*journal), GFP_KERNEL);
	if (!journal)
		return NULL;

	init_waitqueue_head(&journal->j_wait_transaction_locked);
	init_waitqueue_head(&journal->j_wait_done_commit);
	init_waitqueue_head(&journal->j_wait_commit);
	init_waitqueue_head(&journal->j_wait_updates);
	init_waitqueue_head(&journal->j_wait_reserved);
	init_waitqueue_head(&journal->j_fc_wait);
	mutex_init(&journal->j_abort_mutex);
	mutex_init(&journal->j_barrier);
	mutex_init(&journal->j_checkpoint_mutex);
	spin_lock_init(&journal->j_revoke_lock);
	spin_lock_init(&journal->j_list_lock);
	rwlock_init(&journal->j_state_lock);

	journal->j_commit_interval = (HZ * JBD2_DEFAULT_MAX_COMMIT_AGE);
	journal->j_min_batch_time = 0;
	journal->j_max_batch_time = 15000; /* 15ms */
	atomic_set(&journal->j_reserved_credits, 0);

	/* The journal is marked for error until we succeed with recovery! */
	journal->j_flags = JBD2_ABORT;

	/* Set up a default-sized revoke table for the new mount. */
	err = jbd2_journal_init_revoke(journal, JOURNAL_REVOKE_DEFAULT_HASH);
	if (err)
		goto err_cleanup;

	spin_lock_init(&journal->j_history_lock);

	lockdep_init_map(&journal->j_trans_commit_map, "jbd2_handle",
			 &jbd2_trans_commit_key, 0);

	/* journal descriptor can store up to n blocks -bzzz */
	journal->j_blocksize = blocksize;
	journal->j_dev = bdev;
	journal->j_fs_dev = fs_dev;
	journal->j_blk_offset = start;
	journal->j_total_len = len;
	/* We need enough buffers to write out full descriptor block. */
	n = journal->j_blocksize / jbd2_min_tag_size();
	journal->j_wbufsize = n;
	journal->j_fc_wbuf = NULL;
	journal->j_wbuf = kmalloc_array(n, sizeof(struct buffer_head *),
					GFP_KERNEL);
	if (!journal->j_wbuf)
		goto err_cleanup;

	if (journal->j_fc_wbufsize > 0) {
		journal->j_fc_wbuf = kmalloc_array(journal->j_fc_wbufsize,
					sizeof(struct buffer_head *),
					GFP_KERNEL);
		if (!journal->j_fc_wbuf)
			goto err_cleanup;
	}

	bh = getblk_unmovable(journal->j_dev, start, journal->j_blocksize);
	if (!bh) {
		pr_err("%s: Cannot get buffer for journal superblock\n",
			__func__);
		goto err_cleanup;
	}
	journal->j_sb_buffer = bh;
	journal->j_superblock = (journal_superblock_t *)bh->b_data;

	return journal;

err_cleanup:
	kfree(journal->j_wbuf);
	kfree(journal->j_fc_wbuf);
	jbd2_journal_destroy_revoke(journal);
	kfree(journal);
	return NULL;
}

int jbd2_fc_init(journal_t *journal, int num_fc_blks)
{
	journal->j_fc_wbufsize = num_fc_blks;
	journal->j_fc_wbuf = kmalloc_array(journal->j_fc_wbufsize,
				sizeof(struct buffer_head *), GFP_KERNEL);
	if (!journal->j_fc_wbuf)
		return -ENOMEM;
	return 0;
}
EXPORT_SYMBOL(jbd2_fc_init);

/* jbd2_journal_init_dev and jbd2_journal_init_inode:
 *
 * Create a journal structure assigned some fixed set of disk blocks to
 * the journal.  We don't actually touch those disk blocks yet, but we
 * need to set up all of the mapping information to tell the journaling
 * system where the journal blocks are.
 *
 */

/**
 *  journal_t * jbd2_journal_init_dev() - creates and initialises a journal structure
 *  @bdev: Block device on which to create the journal
 *  @fs_dev: Device which hold journalled filesystem for this journal.
 *  @start: Block nr Start of journal.
 *  @len:  Length of the journal in blocks.
 *  @blocksize: blocksize of journalling device
 *
 *  Returns: a newly created journal_t *
 *
 *  jbd2_journal_init_dev creates a journal which maps a fixed contiguous
 *  range of blocks on an arbitrary block device.
 *
 */
journal_t *jbd2_journal_init_dev(struct block_device *bdev,
			struct block_device *fs_dev,
			unsigned long long start, int len, int blocksize)
{
	journal_t *journal;

	journal = journal_init_common(bdev, fs_dev, start, len, blocksize);
	if (!journal)
		return NULL;

	bdevname(journal->j_dev, journal->j_devname);
	strreplace(journal->j_devname, '/', '!');
	jbd2_stats_proc_init(journal);

	return journal;
}

/**
 *  journal_t * jbd2_journal_init_inode () - creates a journal which maps to a inode.
 *  @inode: An inode to create the journal in
 *
 * jbd2_journal_init_inode creates a journal which maps an on-disk inode as
 * the journal.  The inode must exist already, must support bmap() and
 * must have all data blocks preallocated.
 */
journal_t *jbd2_journal_init_inode(struct inode *inode)
{
	journal_t *journal;
	sector_t blocknr;
	char *p;
	int err = 0;

	blocknr = 0;
	err = bmap(inode, &blocknr);

	if (err || !blocknr) {
		pr_err("%s: Cannot locate journal superblock\n",
			__func__);
		return NULL;
	}

	jbd_debug(1, "JBD2: inode %s/%ld, size %lld, bits %d, blksize %ld\n",
		  inode->i_sb->s_id, inode->i_ino, (long long) inode->i_size,
		  inode->i_sb->s_blocksize_bits, inode->i_sb->s_blocksize);

	journal = journal_init_common(inode->i_sb->s_bdev, inode->i_sb->s_bdev,
			blocknr, inode->i_size >> inode->i_sb->s_blocksize_bits,
			inode->i_sb->s_blocksize);
	if (!journal)
		return NULL;

	journal->j_inode = inode;
	bdevname(journal->j_dev, journal->j_devname);
	p = strreplace(journal->j_devname, '/', '!');
	sprintf(p, "-%lu", journal->j_inode->i_ino);
	jbd2_stats_proc_init(journal);

	return journal;
}

/*
 * If the journal init or create aborts, we need to mark the journal
 * superblock as being NULL to prevent the journal destroy from writing
 * back a bogus superblock.
 */
static void journal_fail_superblock(journal_t *journal)
{
	struct buffer_head *bh = journal->j_sb_buffer;
	brelse(bh);
	journal->j_sb_buffer = NULL;
}

/*
 * Given a journal_t structure, initialise the various fields for
 * startup of a new journaling session.  We use this both when creating
 * a journal, and after recovering an old journal to reset it for
 * subsequent use.
 */

static int journal_reset(journal_t *journal)
{
	journal_superblock_t *sb = journal->j_superblock;
	unsigned long long first, last;

	first = be32_to_cpu(sb->s_first);
	last = be32_to_cpu(sb->s_maxlen);
	if (first + JBD2_MIN_JOURNAL_BLOCKS > last + 1) {
		printk(KERN_ERR "JBD2: Journal too short (blocks %llu-%llu).\n",
		       first, last);
		journal_fail_superblock(journal);
		return -EINVAL;
	}

	journal->j_first = first;

<<<<<<< HEAD
	if (jbd2_has_feature_fast_commit(journal) &&
	    journal->j_fc_wbufsize > 0) {
		journal->j_fc_last = last;
		journal->j_last = last - journal->j_fc_wbufsize;
		journal->j_fc_first = journal->j_last + 1;
		journal->j_fc_off = 0;
	} else {
		journal->j_last = last;
	}

=======
>>>>>>> f642729d
	journal->j_head = journal->j_first;
	journal->j_tail = journal->j_first;
	journal->j_free = journal->j_last - journal->j_first;

	journal->j_tail_sequence = journal->j_transaction_sequence;
	journal->j_commit_sequence = journal->j_transaction_sequence - 1;
	journal->j_commit_request = journal->j_commit_sequence;

	journal->j_max_transaction_buffers = jbd2_journal_get_max_txn_bufs(journal);

	/*
	 * Now that journal recovery is done, turn fast commits off here. This
	 * way, if fast commit was enabled before the crash but if now FS has
	 * disabled it, we don't enable fast commits.
	 */
	jbd2_clear_feature_fast_commit(journal);

	/*
	 * As a special case, if the on-disk copy is already marked as needing
	 * no recovery (s_start == 0), then we can safely defer the superblock
	 * update until the next commit by setting JBD2_FLUSHED.  This avoids
	 * attempting a write to a potential-readonly device.
	 */
	if (sb->s_start == 0) {
		jbd_debug(1, "JBD2: Skipping superblock update on recovered sb "
			"(start %ld, seq %u, errno %d)\n",
			journal->j_tail, journal->j_tail_sequence,
			journal->j_errno);
		journal->j_flags |= JBD2_FLUSHED;
	} else {
		/* Lock here to make assertions happy... */
		mutex_lock_io(&journal->j_checkpoint_mutex);
		/*
		 * Update log tail information. We use REQ_FUA since new
		 * transaction will start reusing journal space and so we
		 * must make sure information about current log tail is on
		 * disk before that.
		 */
		jbd2_journal_update_sb_log_tail(journal,
						journal->j_tail_sequence,
						journal->j_tail,
						REQ_SYNC | REQ_FUA);
		mutex_unlock(&journal->j_checkpoint_mutex);
	}
	return jbd2_journal_start_thread(journal);
}

/*
 * This function expects that the caller will have locked the journal
 * buffer head, and will return with it unlocked
 */
static int jbd2_write_superblock(journal_t *journal, int write_flags)
{
	struct buffer_head *bh = journal->j_sb_buffer;
	journal_superblock_t *sb = journal->j_superblock;
	int ret;

	/* Buffer got discarded which means block device got invalidated */
	if (!buffer_mapped(bh)) {
		unlock_buffer(bh);
		return -EIO;
	}

	trace_jbd2_write_superblock(journal, write_flags);
	if (!(journal->j_flags & JBD2_BARRIER))
		write_flags &= ~(REQ_FUA | REQ_PREFLUSH);
	if (buffer_write_io_error(bh)) {
		/*
		 * Oh, dear.  A previous attempt to write the journal
		 * superblock failed.  This could happen because the
		 * USB device was yanked out.  Or it could happen to
		 * be a transient write error and maybe the block will
		 * be remapped.  Nothing we can do but to retry the
		 * write and hope for the best.
		 */
		printk(KERN_ERR "JBD2: previous I/O error detected "
		       "for journal superblock update for %s.\n",
		       journal->j_devname);
		clear_buffer_write_io_error(bh);
		set_buffer_uptodate(bh);
	}
	if (jbd2_journal_has_csum_v2or3(journal))
		sb->s_checksum = jbd2_superblock_csum(journal, sb);
	get_bh(bh);
	bh->b_end_io = end_buffer_write_sync;
	ret = submit_bh(REQ_OP_WRITE, write_flags, bh);
	wait_on_buffer(bh);
	if (buffer_write_io_error(bh)) {
		clear_buffer_write_io_error(bh);
		set_buffer_uptodate(bh);
		ret = -EIO;
	}
	if (ret) {
		printk(KERN_ERR "JBD2: Error %d detected when updating "
		       "journal superblock for %s.\n", ret,
		       journal->j_devname);
		if (!is_journal_aborted(journal))
			jbd2_journal_abort(journal, ret);
	}

	return ret;
}

/**
 * jbd2_journal_update_sb_log_tail() - Update log tail in journal sb on disk.
 * @journal: The journal to update.
 * @tail_tid: TID of the new transaction at the tail of the log
 * @tail_block: The first block of the transaction at the tail of the log
 * @write_op: With which operation should we write the journal sb
 *
 * Update a journal's superblock information about log tail and write it to
 * disk, waiting for the IO to complete.
 */
int jbd2_journal_update_sb_log_tail(journal_t *journal, tid_t tail_tid,
				     unsigned long tail_block, int write_op)
{
	journal_superblock_t *sb = journal->j_superblock;
	int ret;

	if (is_journal_aborted(journal))
		return -EIO;

	BUG_ON(!mutex_is_locked(&journal->j_checkpoint_mutex));
	jbd_debug(1, "JBD2: updating superblock (start %lu, seq %u)\n",
		  tail_block, tail_tid);

	lock_buffer(journal->j_sb_buffer);
	sb->s_sequence = cpu_to_be32(tail_tid);
	sb->s_start    = cpu_to_be32(tail_block);

	ret = jbd2_write_superblock(journal, write_op);
	if (ret)
		goto out;

	/* Log is no longer empty */
	write_lock(&journal->j_state_lock);
	WARN_ON(!sb->s_sequence);
	journal->j_flags &= ~JBD2_FLUSHED;
	write_unlock(&journal->j_state_lock);

out:
	return ret;
}

/**
 * jbd2_mark_journal_empty() - Mark on disk journal as empty.
 * @journal: The journal to update.
 * @write_op: With which operation should we write the journal sb
 *
 * Update a journal's dynamic superblock fields to show that journal is empty.
 * Write updated superblock to disk waiting for IO to complete.
 */
static void jbd2_mark_journal_empty(journal_t *journal, int write_op)
{
	journal_superblock_t *sb = journal->j_superblock;
	bool had_fast_commit = false;

	BUG_ON(!mutex_is_locked(&journal->j_checkpoint_mutex));
	lock_buffer(journal->j_sb_buffer);
	if (sb->s_start == 0) {		/* Is it already empty? */
		unlock_buffer(journal->j_sb_buffer);
		return;
	}

	jbd_debug(1, "JBD2: Marking journal as empty (seq %u)\n",
		  journal->j_tail_sequence);

	sb->s_sequence = cpu_to_be32(journal->j_tail_sequence);
	sb->s_start    = cpu_to_be32(0);
	if (jbd2_has_feature_fast_commit(journal)) {
		/*
		 * When journal is clean, no need to commit fast commit flag and
		 * make file system incompatible with older kernels.
		 */
		jbd2_clear_feature_fast_commit(journal);
		had_fast_commit = true;
	}

	jbd2_write_superblock(journal, write_op);

	if (had_fast_commit)
		jbd2_set_feature_fast_commit(journal);

	/* Log is no longer empty */
	write_lock(&journal->j_state_lock);
	journal->j_flags |= JBD2_FLUSHED;
	write_unlock(&journal->j_state_lock);
}


/**
 * jbd2_journal_update_sb_errno() - Update error in the journal.
 * @journal: The journal to update.
 *
 * Update a journal's errno.  Write updated superblock to disk waiting for IO
 * to complete.
 */
void jbd2_journal_update_sb_errno(journal_t *journal)
{
	journal_superblock_t *sb = journal->j_superblock;
	int errcode;

	lock_buffer(journal->j_sb_buffer);
	errcode = journal->j_errno;
	if (errcode == -ESHUTDOWN)
		errcode = 0;
	jbd_debug(1, "JBD2: updating superblock error (errno %d)\n", errcode);
	sb->s_errno    = cpu_to_be32(errcode);

	jbd2_write_superblock(journal, REQ_SYNC | REQ_FUA);
}
EXPORT_SYMBOL(jbd2_journal_update_sb_errno);

static int journal_revoke_records_per_block(journal_t *journal)
{
	int record_size;
	int space = journal->j_blocksize - sizeof(jbd2_journal_revoke_header_t);

	if (jbd2_has_feature_64bit(journal))
		record_size = 8;
	else
		record_size = 4;

	if (jbd2_journal_has_csum_v2or3(journal))
		space -= sizeof(struct jbd2_journal_block_tail);
	return space / record_size;
}

/*
 * Read the superblock for a given journal, performing initial
 * validation of the format.
 */
static int journal_get_superblock(journal_t *journal)
{
	struct buffer_head *bh;
	journal_superblock_t *sb;
	int err = -EIO;

	bh = journal->j_sb_buffer;

	J_ASSERT(bh != NULL);
	if (!buffer_uptodate(bh)) {
		ll_rw_block(REQ_OP_READ, 0, 1, &bh);
		wait_on_buffer(bh);
		if (!buffer_uptodate(bh)) {
			printk(KERN_ERR
				"JBD2: IO error reading journal superblock\n");
			goto out;
		}
	}

	if (buffer_verified(bh))
		return 0;

	sb = journal->j_superblock;

	err = -EINVAL;

	if (sb->s_header.h_magic != cpu_to_be32(JBD2_MAGIC_NUMBER) ||
	    sb->s_blocksize != cpu_to_be32(journal->j_blocksize)) {
		printk(KERN_WARNING "JBD2: no valid journal superblock found\n");
		goto out;
	}

	switch(be32_to_cpu(sb->s_header.h_blocktype)) {
	case JBD2_SUPERBLOCK_V1:
		journal->j_format_version = 1;
		break;
	case JBD2_SUPERBLOCK_V2:
		journal->j_format_version = 2;
		break;
	default:
		printk(KERN_WARNING "JBD2: unrecognised superblock format ID\n");
		goto out;
	}

	if (be32_to_cpu(sb->s_maxlen) < journal->j_total_len)
		journal->j_total_len = be32_to_cpu(sb->s_maxlen);
	else if (be32_to_cpu(sb->s_maxlen) > journal->j_total_len) {
		printk(KERN_WARNING "JBD2: journal file too short\n");
		goto out;
	}

	if (be32_to_cpu(sb->s_first) == 0 ||
	    be32_to_cpu(sb->s_first) >= journal->j_total_len) {
		printk(KERN_WARNING
			"JBD2: Invalid start block of journal: %u\n",
			be32_to_cpu(sb->s_first));
		goto out;
	}

	if (jbd2_has_feature_csum2(journal) &&
	    jbd2_has_feature_csum3(journal)) {
		/* Can't have checksum v2 and v3 at the same time! */
		printk(KERN_ERR "JBD2: Can't enable checksumming v2 and v3 "
		       "at the same time!\n");
		goto out;
	}

	if (jbd2_journal_has_csum_v2or3_feature(journal) &&
	    jbd2_has_feature_checksum(journal)) {
		/* Can't have checksum v1 and v2 on at the same time! */
		printk(KERN_ERR "JBD2: Can't enable checksumming v1 and v2/3 "
		       "at the same time!\n");
		goto out;
	}

	if (!jbd2_verify_csum_type(journal, sb)) {
		printk(KERN_ERR "JBD2: Unknown checksum type\n");
		goto out;
	}

	/* Load the checksum driver */
	if (jbd2_journal_has_csum_v2or3_feature(journal)) {
		journal->j_chksum_driver = crypto_alloc_shash("crc32c", 0, 0);
		if (IS_ERR(journal->j_chksum_driver)) {
			printk(KERN_ERR "JBD2: Cannot load crc32c driver.\n");
			err = PTR_ERR(journal->j_chksum_driver);
			journal->j_chksum_driver = NULL;
			goto out;
		}
	}

	if (jbd2_journal_has_csum_v2or3(journal)) {
		/* Check superblock checksum */
		if (sb->s_checksum != jbd2_superblock_csum(journal, sb)) {
			printk(KERN_ERR "JBD2: journal checksum error\n");
			err = -EFSBADCRC;
			goto out;
		}

		/* Precompute checksum seed for all metadata */
		journal->j_csum_seed = jbd2_chksum(journal, ~0, sb->s_uuid,
						   sizeof(sb->s_uuid));
	}

	journal->j_revoke_records_per_block =
				journal_revoke_records_per_block(journal);
	set_buffer_verified(bh);

	return 0;

out:
	journal_fail_superblock(journal);
	return err;
}

/*
 * Load the on-disk journal superblock and read the key fields into the
 * journal_t.
 */

static int load_superblock(journal_t *journal)
{
	int err;
	journal_superblock_t *sb;
	int num_fc_blocks;

	err = journal_get_superblock(journal);
	if (err)
		return err;

	sb = journal->j_superblock;

	journal->j_tail_sequence = be32_to_cpu(sb->s_sequence);
	journal->j_tail = be32_to_cpu(sb->s_start);
	journal->j_first = be32_to_cpu(sb->s_first);
	journal->j_errno = be32_to_cpu(sb->s_errno);
	journal->j_last = be32_to_cpu(sb->s_maxlen);

	if (jbd2_has_feature_fast_commit(journal)) {
		journal->j_fc_last = be32_to_cpu(sb->s_maxlen);
		num_fc_blocks = jbd2_journal_get_num_fc_blks(sb);
		if (journal->j_last - num_fc_blocks >= JBD2_MIN_JOURNAL_BLOCKS)
			journal->j_last = journal->j_fc_last - num_fc_blocks;
		journal->j_fc_first = journal->j_last + 1;
		journal->j_fc_off = 0;
	}

	if (jbd2_has_feature_fast_commit(journal) &&
	    journal->j_fc_wbufsize > 0) {
		journal->j_fc_last = be32_to_cpu(sb->s_maxlen);
		journal->j_last = journal->j_fc_last - journal->j_fc_wbufsize;
		journal->j_fc_first = journal->j_last + 1;
		journal->j_fc_off = 0;
	} else {
		journal->j_last = be32_to_cpu(sb->s_maxlen);
	}

	return 0;
}


/**
 * jbd2_journal_load() - Read journal from disk.
 * @journal: Journal to act on.
 *
 * Given a journal_t structure which tells us which disk blocks contain
 * a journal, read the journal from disk to initialise the in-memory
 * structures.
 */
int jbd2_journal_load(journal_t *journal)
{
	int err;
	journal_superblock_t *sb;

	err = load_superblock(journal);
	if (err)
		return err;

	sb = journal->j_superblock;
	/* If this is a V2 superblock, then we have to check the
	 * features flags on it. */

	if (journal->j_format_version >= 2) {
		if ((sb->s_feature_ro_compat &
		     ~cpu_to_be32(JBD2_KNOWN_ROCOMPAT_FEATURES)) ||
		    (sb->s_feature_incompat &
		     ~cpu_to_be32(JBD2_KNOWN_INCOMPAT_FEATURES))) {
			printk(KERN_WARNING
				"JBD2: Unrecognised features on journal\n");
			return -EINVAL;
		}
	}

	/*
	 * Create a slab for this blocksize
	 */
	err = jbd2_journal_create_slab(be32_to_cpu(sb->s_blocksize));
	if (err)
		return err;

	/* Let the recovery code check whether it needs to recover any
	 * data from the journal. */
	if (jbd2_journal_recover(journal))
		goto recovery_error;

	if (journal->j_failed_commit) {
		printk(KERN_ERR "JBD2: journal transaction %u on %s "
		       "is corrupt.\n", journal->j_failed_commit,
		       journal->j_devname);
		return -EFSCORRUPTED;
	}
	/*
	 * clear JBD2_ABORT flag initialized in journal_init_common
	 * here to update log tail information with the newest seq.
	 */
	journal->j_flags &= ~JBD2_ABORT;

	if (journal->j_fc_wbufsize > 0)
		jbd2_journal_set_features(journal, 0, 0,
					  JBD2_FEATURE_INCOMPAT_FAST_COMMIT);
	/* OK, we've finished with the dynamic journal bits:
	 * reinitialise the dynamic contents of the superblock in memory
	 * and reset them on disk. */
	if (journal_reset(journal))
		goto recovery_error;

	journal->j_flags |= JBD2_LOADED;
	return 0;

recovery_error:
	printk(KERN_WARNING "JBD2: recovery failed\n");
	return -EIO;
}

/**
 * jbd2_journal_destroy() - Release a journal_t structure.
 * @journal: Journal to act on.
 *
 * Release a journal_t structure once it is no longer in use by the
 * journaled object.
 * Return <0 if we couldn't clean up the journal.
 */
int jbd2_journal_destroy(journal_t *journal)
{
	int err = 0;

	/* Wait for the commit thread to wake up and die. */
	journal_kill_thread(journal);

	/* Force a final log commit */
	if (journal->j_running_transaction)
		jbd2_journal_commit_transaction(journal);

	/* Force any old transactions to disk */

	/* Totally anal locking here... */
	spin_lock(&journal->j_list_lock);
	while (journal->j_checkpoint_transactions != NULL) {
		spin_unlock(&journal->j_list_lock);
		mutex_lock_io(&journal->j_checkpoint_mutex);
		err = jbd2_log_do_checkpoint(journal);
		mutex_unlock(&journal->j_checkpoint_mutex);
		/*
		 * If checkpointing failed, just free the buffers to avoid
		 * looping forever
		 */
		if (err) {
			jbd2_journal_destroy_checkpoint(journal);
			spin_lock(&journal->j_list_lock);
			break;
		}
		spin_lock(&journal->j_list_lock);
	}

	J_ASSERT(journal->j_running_transaction == NULL);
	J_ASSERT(journal->j_committing_transaction == NULL);
	J_ASSERT(journal->j_checkpoint_transactions == NULL);
	spin_unlock(&journal->j_list_lock);

	if (journal->j_sb_buffer) {
		if (!is_journal_aborted(journal)) {
			mutex_lock_io(&journal->j_checkpoint_mutex);

			write_lock(&journal->j_state_lock);
			journal->j_tail_sequence =
				++journal->j_transaction_sequence;
			write_unlock(&journal->j_state_lock);

			jbd2_mark_journal_empty(journal,
					REQ_SYNC | REQ_PREFLUSH | REQ_FUA);
			mutex_unlock(&journal->j_checkpoint_mutex);
		} else
			err = -EIO;
		brelse(journal->j_sb_buffer);
	}

	if (journal->j_proc_entry)
		jbd2_stats_proc_exit(journal);
	iput(journal->j_inode);
	if (journal->j_revoke)
		jbd2_journal_destroy_revoke(journal);
	if (journal->j_chksum_driver)
		crypto_free_shash(journal->j_chksum_driver);
<<<<<<< HEAD
	if (journal->j_fc_wbufsize > 0)
		kfree(journal->j_fc_wbuf);
=======
	kfree(journal->j_fc_wbuf);
>>>>>>> f642729d
	kfree(journal->j_wbuf);
	kfree(journal);

	return err;
}


/**
 * jbd2_journal_check_used_features() - Check if features specified are used.
 * @journal: Journal to check.
 * @compat: bitmask of compatible features
 * @ro: bitmask of features that force read-only mount
 * @incompat: bitmask of incompatible features
 *
 * Check whether the journal uses all of a given set of
 * features.  Return true (non-zero) if it does.
 **/

int jbd2_journal_check_used_features(journal_t *journal, unsigned long compat,
				 unsigned long ro, unsigned long incompat)
{
	journal_superblock_t *sb;

	if (!compat && !ro && !incompat)
		return 1;
	/* Load journal superblock if it is not loaded yet. */
	if (journal->j_format_version == 0 &&
	    journal_get_superblock(journal) != 0)
		return 0;
	if (journal->j_format_version == 1)
		return 0;

	sb = journal->j_superblock;

	if (((be32_to_cpu(sb->s_feature_compat) & compat) == compat) &&
	    ((be32_to_cpu(sb->s_feature_ro_compat) & ro) == ro) &&
	    ((be32_to_cpu(sb->s_feature_incompat) & incompat) == incompat))
		return 1;

	return 0;
}

/**
 * jbd2_journal_check_available_features() - Check feature set in journalling layer
 * @journal: Journal to check.
 * @compat: bitmask of compatible features
 * @ro: bitmask of features that force read-only mount
 * @incompat: bitmask of incompatible features
 *
 * Check whether the journaling code supports the use of
 * all of a given set of features on this journal.  Return true
 * (non-zero) if it can. */

int jbd2_journal_check_available_features(journal_t *journal, unsigned long compat,
				      unsigned long ro, unsigned long incompat)
{
	if (!compat && !ro && !incompat)
		return 1;

	/* We can support any known requested features iff the
	 * superblock is in version 2.  Otherwise we fail to support any
	 * extended sb features. */

	if (journal->j_format_version != 2)
		return 0;

	if ((compat   & JBD2_KNOWN_COMPAT_FEATURES) == compat &&
	    (ro       & JBD2_KNOWN_ROCOMPAT_FEATURES) == ro &&
	    (incompat & JBD2_KNOWN_INCOMPAT_FEATURES) == incompat)
		return 1;

	return 0;
}

static int
jbd2_journal_initialize_fast_commit(journal_t *journal)
{
	journal_superblock_t *sb = journal->j_superblock;
	unsigned long long num_fc_blks;

	num_fc_blks = jbd2_journal_get_num_fc_blks(sb);
	if (journal->j_last - num_fc_blks < JBD2_MIN_JOURNAL_BLOCKS)
		return -ENOSPC;

	/* Are we called twice? */
	WARN_ON(journal->j_fc_wbuf != NULL);
	journal->j_fc_wbuf = kmalloc_array(num_fc_blks,
				sizeof(struct buffer_head *), GFP_KERNEL);
	if (!journal->j_fc_wbuf)
		return -ENOMEM;

	journal->j_fc_wbufsize = num_fc_blks;
	journal->j_fc_last = journal->j_last;
	journal->j_last = journal->j_fc_last - num_fc_blks;
	journal->j_fc_first = journal->j_last + 1;
	journal->j_fc_off = 0;
	journal->j_free = journal->j_last - journal->j_first;
	journal->j_max_transaction_buffers =
		jbd2_journal_get_max_txn_bufs(journal);

	return 0;
}

/**
 * jbd2_journal_set_features() - Mark a given journal feature in the superblock
 * @journal: Journal to act on.
 * @compat: bitmask of compatible features
 * @ro: bitmask of features that force read-only mount
 * @incompat: bitmask of incompatible features
 *
 * Mark a given journal feature as present on the
 * superblock.  Returns true if the requested features could be set.
 *
 */

int jbd2_journal_set_features(journal_t *journal, unsigned long compat,
			  unsigned long ro, unsigned long incompat)
{
#define INCOMPAT_FEATURE_ON(f) \
		((incompat & (f)) && !(sb->s_feature_incompat & cpu_to_be32(f)))
#define COMPAT_FEATURE_ON(f) \
		((compat & (f)) && !(sb->s_feature_compat & cpu_to_be32(f)))
	journal_superblock_t *sb;

	if (jbd2_journal_check_used_features(journal, compat, ro, incompat))
		return 1;

	if (!jbd2_journal_check_available_features(journal, compat, ro, incompat))
		return 0;

	/* If enabling v2 checksums, turn on v3 instead */
	if (incompat & JBD2_FEATURE_INCOMPAT_CSUM_V2) {
		incompat &= ~JBD2_FEATURE_INCOMPAT_CSUM_V2;
		incompat |= JBD2_FEATURE_INCOMPAT_CSUM_V3;
	}

	/* Asking for checksumming v3 and v1?  Only give them v3. */
	if (incompat & JBD2_FEATURE_INCOMPAT_CSUM_V3 &&
	    compat & JBD2_FEATURE_COMPAT_CHECKSUM)
		compat &= ~JBD2_FEATURE_COMPAT_CHECKSUM;

	jbd_debug(1, "Setting new features 0x%lx/0x%lx/0x%lx\n",
		  compat, ro, incompat);

	sb = journal->j_superblock;

	if (incompat & JBD2_FEATURE_INCOMPAT_FAST_COMMIT) {
		if (jbd2_journal_initialize_fast_commit(journal)) {
			pr_err("JBD2: Cannot enable fast commits.\n");
			return 0;
		}
	}

	/* Load the checksum driver if necessary */
	if ((journal->j_chksum_driver == NULL) &&
	    INCOMPAT_FEATURE_ON(JBD2_FEATURE_INCOMPAT_CSUM_V3)) {
		journal->j_chksum_driver = crypto_alloc_shash("crc32c", 0, 0);
		if (IS_ERR(journal->j_chksum_driver)) {
			printk(KERN_ERR "JBD2: Cannot load crc32c driver.\n");
			journal->j_chksum_driver = NULL;
			return 0;
		}
		/* Precompute checksum seed for all metadata */
		journal->j_csum_seed = jbd2_chksum(journal, ~0, sb->s_uuid,
						   sizeof(sb->s_uuid));
	}

	lock_buffer(journal->j_sb_buffer);

	/* If enabling v3 checksums, update superblock */
	if (INCOMPAT_FEATURE_ON(JBD2_FEATURE_INCOMPAT_CSUM_V3)) {
		sb->s_checksum_type = JBD2_CRC32C_CHKSUM;
		sb->s_feature_compat &=
			~cpu_to_be32(JBD2_FEATURE_COMPAT_CHECKSUM);
	}

	/* If enabling v1 checksums, downgrade superblock */
	if (COMPAT_FEATURE_ON(JBD2_FEATURE_COMPAT_CHECKSUM))
		sb->s_feature_incompat &=
			~cpu_to_be32(JBD2_FEATURE_INCOMPAT_CSUM_V2 |
				     JBD2_FEATURE_INCOMPAT_CSUM_V3);

	sb->s_feature_compat    |= cpu_to_be32(compat);
	sb->s_feature_ro_compat |= cpu_to_be32(ro);
	sb->s_feature_incompat  |= cpu_to_be32(incompat);
	unlock_buffer(journal->j_sb_buffer);
	journal->j_revoke_records_per_block =
				journal_revoke_records_per_block(journal);

	return 1;
#undef COMPAT_FEATURE_ON
#undef INCOMPAT_FEATURE_ON
}

/*
 * jbd2_journal_clear_features() - Clear a given journal feature in the
 * 				    superblock
 * @journal: Journal to act on.
 * @compat: bitmask of compatible features
 * @ro: bitmask of features that force read-only mount
 * @incompat: bitmask of incompatible features
 *
 * Clear a given journal feature as present on the
 * superblock.
 */
void jbd2_journal_clear_features(journal_t *journal, unsigned long compat,
				unsigned long ro, unsigned long incompat)
{
	journal_superblock_t *sb;

	jbd_debug(1, "Clear features 0x%lx/0x%lx/0x%lx\n",
		  compat, ro, incompat);

	sb = journal->j_superblock;

	sb->s_feature_compat    &= ~cpu_to_be32(compat);
	sb->s_feature_ro_compat &= ~cpu_to_be32(ro);
	sb->s_feature_incompat  &= ~cpu_to_be32(incompat);
	journal->j_revoke_records_per_block =
				journal_revoke_records_per_block(journal);
}
EXPORT_SYMBOL(jbd2_journal_clear_features);

/**
 * jbd2_journal_flush() - Flush journal
 * @journal: Journal to act on.
 *
 * Flush all data for a given journal to disk and empty the journal.
 * Filesystems can use this when remounting readonly to ensure that
 * recovery does not need to happen on remount.
 */

int jbd2_journal_flush(journal_t *journal)
{
	int err = 0;
	transaction_t *transaction = NULL;

	write_lock(&journal->j_state_lock);

	/* Force everything buffered to the log... */
	if (journal->j_running_transaction) {
		transaction = journal->j_running_transaction;
		__jbd2_log_start_commit(journal, transaction->t_tid);
	} else if (journal->j_committing_transaction)
		transaction = journal->j_committing_transaction;

	/* Wait for the log commit to complete... */
	if (transaction) {
		tid_t tid = transaction->t_tid;

		write_unlock(&journal->j_state_lock);
		jbd2_log_wait_commit(journal, tid);
	} else {
		write_unlock(&journal->j_state_lock);
	}

	/* ...and flush everything in the log out to disk. */
	spin_lock(&journal->j_list_lock);
	while (!err && journal->j_checkpoint_transactions != NULL) {
		spin_unlock(&journal->j_list_lock);
		mutex_lock_io(&journal->j_checkpoint_mutex);
		err = jbd2_log_do_checkpoint(journal);
		mutex_unlock(&journal->j_checkpoint_mutex);
		spin_lock(&journal->j_list_lock);
	}
	spin_unlock(&journal->j_list_lock);

	if (is_journal_aborted(journal))
		return -EIO;

	mutex_lock_io(&journal->j_checkpoint_mutex);
	if (!err) {
		err = jbd2_cleanup_journal_tail(journal);
		if (err < 0) {
			mutex_unlock(&journal->j_checkpoint_mutex);
			goto out;
		}
		err = 0;
	}

	/* Finally, mark the journal as really needing no recovery.
	 * This sets s_start==0 in the underlying superblock, which is
	 * the magic code for a fully-recovered superblock.  Any future
	 * commits of data to the journal will restore the current
	 * s_start value. */
	jbd2_mark_journal_empty(journal, REQ_SYNC | REQ_FUA);
	mutex_unlock(&journal->j_checkpoint_mutex);
	write_lock(&journal->j_state_lock);
	J_ASSERT(!journal->j_running_transaction);
	J_ASSERT(!journal->j_committing_transaction);
	J_ASSERT(!journal->j_checkpoint_transactions);
	J_ASSERT(journal->j_head == journal->j_tail);
	J_ASSERT(journal->j_tail_sequence == journal->j_transaction_sequence);
	write_unlock(&journal->j_state_lock);
out:
	return err;
}

/**
 * jbd2_journal_wipe() - Wipe journal contents
 * @journal: Journal to act on.
 * @write: flag (see below)
 *
 * Wipe out all of the contents of a journal, safely.  This will produce
 * a warning if the journal contains any valid recovery information.
 * Must be called between journal_init_*() and jbd2_journal_load().
 *
 * If 'write' is non-zero, then we wipe out the journal on disk; otherwise
 * we merely suppress recovery.
 */

int jbd2_journal_wipe(journal_t *journal, int write)
{
	int err = 0;

	J_ASSERT (!(journal->j_flags & JBD2_LOADED));

	err = load_superblock(journal);
	if (err)
		return err;

	if (!journal->j_tail)
		goto no_recovery;

	printk(KERN_WARNING "JBD2: %s recovery information on journal\n",
		write ? "Clearing" : "Ignoring");

	err = jbd2_journal_skip_recovery(journal);
	if (write) {
		/* Lock to make assertions happy... */
		mutex_lock_io(&journal->j_checkpoint_mutex);
		jbd2_mark_journal_empty(journal, REQ_SYNC | REQ_FUA);
		mutex_unlock(&journal->j_checkpoint_mutex);
	}

 no_recovery:
	return err;
}

/**
 * jbd2_journal_abort () - Shutdown the journal immediately.
 * @journal: the journal to shutdown.
 * @errno:   an error number to record in the journal indicating
 *           the reason for the shutdown.
 *
 * Perform a complete, immediate shutdown of the ENTIRE
 * journal (not of a single transaction).  This operation cannot be
 * undone without closing and reopening the journal.
 *
 * The jbd2_journal_abort function is intended to support higher level error
 * recovery mechanisms such as the ext2/ext3 remount-readonly error
 * mode.
 *
 * Journal abort has very specific semantics.  Any existing dirty,
 * unjournaled buffers in the main filesystem will still be written to
 * disk by bdflush, but the journaling mechanism will be suspended
 * immediately and no further transaction commits will be honoured.
 *
 * Any dirty, journaled buffers will be written back to disk without
 * hitting the journal.  Atomicity cannot be guaranteed on an aborted
 * filesystem, but we _do_ attempt to leave as much data as possible
 * behind for fsck to use for cleanup.
 *
 * Any attempt to get a new transaction handle on a journal which is in
 * ABORT state will just result in an -EROFS error return.  A
 * jbd2_journal_stop on an existing handle will return -EIO if we have
 * entered abort state during the update.
 *
 * Recursive transactions are not disturbed by journal abort until the
 * final jbd2_journal_stop, which will receive the -EIO error.
 *
 * Finally, the jbd2_journal_abort call allows the caller to supply an errno
 * which will be recorded (if possible) in the journal superblock.  This
 * allows a client to record failure conditions in the middle of a
 * transaction without having to complete the transaction to record the
 * failure to disk.  ext3_error, for example, now uses this
 * functionality.
 *
 */

void jbd2_journal_abort(journal_t *journal, int errno)
{
	transaction_t *transaction;

	/*
	 * Lock the aborting procedure until everything is done, this avoid
	 * races between filesystem's error handling flow (e.g. ext4_abort()),
	 * ensure panic after the error info is written into journal's
	 * superblock.
	 */
	mutex_lock(&journal->j_abort_mutex);
	/*
	 * ESHUTDOWN always takes precedence because a file system check
	 * caused by any other journal abort error is not required after
	 * a shutdown triggered.
	 */
	write_lock(&journal->j_state_lock);
	if (journal->j_flags & JBD2_ABORT) {
		int old_errno = journal->j_errno;

		write_unlock(&journal->j_state_lock);
		if (old_errno != -ESHUTDOWN && errno == -ESHUTDOWN) {
			journal->j_errno = errno;
			jbd2_journal_update_sb_errno(journal);
		}
		mutex_unlock(&journal->j_abort_mutex);
		return;
	}

	/*
	 * Mark the abort as occurred and start current running transaction
	 * to release all journaled buffer.
	 */
	pr_err("Aborting journal on device %s.\n", journal->j_devname);

	journal->j_flags |= JBD2_ABORT;
	journal->j_errno = errno;
	transaction = journal->j_running_transaction;
	if (transaction)
		__jbd2_log_start_commit(journal, transaction->t_tid);
	write_unlock(&journal->j_state_lock);

	/*
	 * Record errno to the journal super block, so that fsck and jbd2
	 * layer could realise that a filesystem check is needed.
	 */
	jbd2_journal_update_sb_errno(journal);
	mutex_unlock(&journal->j_abort_mutex);
}

/**
 * jbd2_journal_errno() - returns the journal's error state.
 * @journal: journal to examine.
 *
 * This is the errno number set with jbd2_journal_abort(), the last
 * time the journal was mounted - if the journal was stopped
 * without calling abort this will be 0.
 *
 * If the journal has been aborted on this mount time -EROFS will
 * be returned.
 */
int jbd2_journal_errno(journal_t *journal)
{
	int err;

	read_lock(&journal->j_state_lock);
	if (journal->j_flags & JBD2_ABORT)
		err = -EROFS;
	else
		err = journal->j_errno;
	read_unlock(&journal->j_state_lock);
	return err;
}

/**
 * jbd2_journal_clear_err() - clears the journal's error state
 * @journal: journal to act on.
 *
 * An error must be cleared or acked to take a FS out of readonly
 * mode.
 */
int jbd2_journal_clear_err(journal_t *journal)
{
	int err = 0;

	write_lock(&journal->j_state_lock);
	if (journal->j_flags & JBD2_ABORT)
		err = -EROFS;
	else
		journal->j_errno = 0;
	write_unlock(&journal->j_state_lock);
	return err;
}

/**
 * jbd2_journal_ack_err() - Ack journal err.
 * @journal: journal to act on.
 *
 * An error must be cleared or acked to take a FS out of readonly
 * mode.
 */
void jbd2_journal_ack_err(journal_t *journal)
{
	write_lock(&journal->j_state_lock);
	if (journal->j_errno)
		journal->j_flags |= JBD2_ACK_ERR;
	write_unlock(&journal->j_state_lock);
}

int jbd2_journal_blocks_per_page(struct inode *inode)
{
	return 1 << (PAGE_SHIFT - inode->i_sb->s_blocksize_bits);
}

/*
 * helper functions to deal with 32 or 64bit block numbers.
 */
size_t journal_tag_bytes(journal_t *journal)
{
	size_t sz;

	if (jbd2_has_feature_csum3(journal))
		return sizeof(journal_block_tag3_t);

	sz = sizeof(journal_block_tag_t);

	if (jbd2_has_feature_csum2(journal))
		sz += sizeof(__u16);

	if (jbd2_has_feature_64bit(journal))
		return sz;
	else
		return sz - sizeof(__u32);
}

/*
 * JBD memory management
 *
 * These functions are used to allocate block-sized chunks of memory
 * used for making copies of buffer_head data.  Very often it will be
 * page-sized chunks of data, but sometimes it will be in
 * sub-page-size chunks.  (For example, 16k pages on Power systems
 * with a 4k block file system.)  For blocks smaller than a page, we
 * use a SLAB allocator.  There are slab caches for each block size,
 * which are allocated at mount time, if necessary, and we only free
 * (all of) the slab caches when/if the jbd2 module is unloaded.  For
 * this reason we don't need to a mutex to protect access to
 * jbd2_slab[] allocating or releasing memory; only in
 * jbd2_journal_create_slab().
 */
#define JBD2_MAX_SLABS 8
static struct kmem_cache *jbd2_slab[JBD2_MAX_SLABS];

static const char *jbd2_slab_names[JBD2_MAX_SLABS] = {
	"jbd2_1k", "jbd2_2k", "jbd2_4k", "jbd2_8k",
	"jbd2_16k", "jbd2_32k", "jbd2_64k", "jbd2_128k"
};


static void jbd2_journal_destroy_slabs(void)
{
	int i;

	for (i = 0; i < JBD2_MAX_SLABS; i++) {
		kmem_cache_destroy(jbd2_slab[i]);
		jbd2_slab[i] = NULL;
	}
}

static int jbd2_journal_create_slab(size_t size)
{
	static DEFINE_MUTEX(jbd2_slab_create_mutex);
	int i = order_base_2(size) - 10;
	size_t slab_size;

	if (size == PAGE_SIZE)
		return 0;

	if (i >= JBD2_MAX_SLABS)
		return -EINVAL;

	if (unlikely(i < 0))
		i = 0;
	mutex_lock(&jbd2_slab_create_mutex);
	if (jbd2_slab[i]) {
		mutex_unlock(&jbd2_slab_create_mutex);
		return 0;	/* Already created */
	}

	slab_size = 1 << (i+10);
	jbd2_slab[i] = kmem_cache_create(jbd2_slab_names[i], slab_size,
					 slab_size, 0, NULL);
	mutex_unlock(&jbd2_slab_create_mutex);
	if (!jbd2_slab[i]) {
		printk(KERN_EMERG "JBD2: no memory for jbd2_slab cache\n");
		return -ENOMEM;
	}
	return 0;
}

static struct kmem_cache *get_slab(size_t size)
{
	int i = order_base_2(size) - 10;

	BUG_ON(i >= JBD2_MAX_SLABS);
	if (unlikely(i < 0))
		i = 0;
	BUG_ON(jbd2_slab[i] == NULL);
	return jbd2_slab[i];
}

void *jbd2_alloc(size_t size, gfp_t flags)
{
	void *ptr;

	BUG_ON(size & (size-1)); /* Must be a power of 2 */

	if (size < PAGE_SIZE)
		ptr = kmem_cache_alloc(get_slab(size), flags);
	else
		ptr = (void *)__get_free_pages(flags, get_order(size));

	/* Check alignment; SLUB has gotten this wrong in the past,
	 * and this can lead to user data corruption! */
	BUG_ON(((unsigned long) ptr) & (size-1));

	return ptr;
}

void jbd2_free(void *ptr, size_t size)
{
	if (size < PAGE_SIZE)
		kmem_cache_free(get_slab(size), ptr);
	else
		free_pages((unsigned long)ptr, get_order(size));
};

/*
 * Journal_head storage management
 */
static struct kmem_cache *jbd2_journal_head_cache;
#ifdef CONFIG_JBD2_DEBUG
static atomic_t nr_journal_heads = ATOMIC_INIT(0);
#endif

static int __init jbd2_journal_init_journal_head_cache(void)
{
	J_ASSERT(!jbd2_journal_head_cache);
	jbd2_journal_head_cache = kmem_cache_create("jbd2_journal_head",
				sizeof(struct journal_head),
				0,		/* offset */
				SLAB_TEMPORARY | SLAB_TYPESAFE_BY_RCU,
				NULL);		/* ctor */
	if (!jbd2_journal_head_cache) {
		printk(KERN_EMERG "JBD2: no memory for journal_head cache\n");
		return -ENOMEM;
	}
	return 0;
}

static void jbd2_journal_destroy_journal_head_cache(void)
{
	kmem_cache_destroy(jbd2_journal_head_cache);
	jbd2_journal_head_cache = NULL;
}

/*
 * journal_head splicing and dicing
 */
static struct journal_head *journal_alloc_journal_head(void)
{
	struct journal_head *ret;

#ifdef CONFIG_JBD2_DEBUG
	atomic_inc(&nr_journal_heads);
#endif
	ret = kmem_cache_zalloc(jbd2_journal_head_cache, GFP_NOFS);
	if (!ret) {
		jbd_debug(1, "out of memory for journal_head\n");
		pr_notice_ratelimited("ENOMEM in %s, retrying.\n", __func__);
		ret = kmem_cache_zalloc(jbd2_journal_head_cache,
				GFP_NOFS | __GFP_NOFAIL);
	}
	if (ret)
		spin_lock_init(&ret->b_state_lock);
	return ret;
}

static void journal_free_journal_head(struct journal_head *jh)
{
#ifdef CONFIG_JBD2_DEBUG
	atomic_dec(&nr_journal_heads);
	memset(jh, JBD2_POISON_FREE, sizeof(*jh));
#endif
	kmem_cache_free(jbd2_journal_head_cache, jh);
}

/*
 * A journal_head is attached to a buffer_head whenever JBD has an
 * interest in the buffer.
 *
 * Whenever a buffer has an attached journal_head, its ->b_state:BH_JBD bit
 * is set.  This bit is tested in core kernel code where we need to take
 * JBD-specific actions.  Testing the zeroness of ->b_private is not reliable
 * there.
 *
 * When a buffer has its BH_JBD bit set, its ->b_count is elevated by one.
 *
 * When a buffer has its BH_JBD bit set it is immune from being released by
 * core kernel code, mainly via ->b_count.
 *
 * A journal_head is detached from its buffer_head when the journal_head's
 * b_jcount reaches zero. Running transaction (b_transaction) and checkpoint
 * transaction (b_cp_transaction) hold their references to b_jcount.
 *
 * Various places in the kernel want to attach a journal_head to a buffer_head
 * _before_ attaching the journal_head to a transaction.  To protect the
 * journal_head in this situation, jbd2_journal_add_journal_head elevates the
 * journal_head's b_jcount refcount by one.  The caller must call
 * jbd2_journal_put_journal_head() to undo this.
 *
 * So the typical usage would be:
 *
 *	(Attach a journal_head if needed.  Increments b_jcount)
 *	struct journal_head *jh = jbd2_journal_add_journal_head(bh);
 *	...
 *      (Get another reference for transaction)
 *	jbd2_journal_grab_journal_head(bh);
 *	jh->b_transaction = xxx;
 *	(Put original reference)
 *	jbd2_journal_put_journal_head(jh);
 */

/*
 * Give a buffer_head a journal_head.
 *
 * May sleep.
 */
struct journal_head *jbd2_journal_add_journal_head(struct buffer_head *bh)
{
	struct journal_head *jh;
	struct journal_head *new_jh = NULL;

repeat:
	if (!buffer_jbd(bh))
		new_jh = journal_alloc_journal_head();

	jbd_lock_bh_journal_head(bh);
	if (buffer_jbd(bh)) {
		jh = bh2jh(bh);
	} else {
		J_ASSERT_BH(bh,
			(atomic_read(&bh->b_count) > 0) ||
			(bh->b_page && bh->b_page->mapping));

		if (!new_jh) {
			jbd_unlock_bh_journal_head(bh);
			goto repeat;
		}

		jh = new_jh;
		new_jh = NULL;		/* We consumed it */
		set_buffer_jbd(bh);
		bh->b_private = jh;
		jh->b_bh = bh;
		get_bh(bh);
		BUFFER_TRACE(bh, "added journal_head");
	}
	jh->b_jcount++;
	jbd_unlock_bh_journal_head(bh);
	if (new_jh)
		journal_free_journal_head(new_jh);
	return bh->b_private;
}

/*
 * Grab a ref against this buffer_head's journal_head.  If it ended up not
 * having a journal_head, return NULL
 */
struct journal_head *jbd2_journal_grab_journal_head(struct buffer_head *bh)
{
	struct journal_head *jh = NULL;

	jbd_lock_bh_journal_head(bh);
	if (buffer_jbd(bh)) {
		jh = bh2jh(bh);
		jh->b_jcount++;
	}
	jbd_unlock_bh_journal_head(bh);
	return jh;
}

static void __journal_remove_journal_head(struct buffer_head *bh)
{
	struct journal_head *jh = bh2jh(bh);

	J_ASSERT_JH(jh, jh->b_transaction == NULL);
	J_ASSERT_JH(jh, jh->b_next_transaction == NULL);
	J_ASSERT_JH(jh, jh->b_cp_transaction == NULL);
	J_ASSERT_JH(jh, jh->b_jlist == BJ_None);
	J_ASSERT_BH(bh, buffer_jbd(bh));
	J_ASSERT_BH(bh, jh2bh(jh) == bh);
	BUFFER_TRACE(bh, "remove journal_head");

	/* Unlink before dropping the lock */
	bh->b_private = NULL;
	jh->b_bh = NULL;	/* debug, really */
	clear_buffer_jbd(bh);
}

static void journal_release_journal_head(struct journal_head *jh, size_t b_size)
{
	if (jh->b_frozen_data) {
		printk(KERN_WARNING "%s: freeing b_frozen_data\n", __func__);
		jbd2_free(jh->b_frozen_data, b_size);
	}
	if (jh->b_committed_data) {
		printk(KERN_WARNING "%s: freeing b_committed_data\n", __func__);
		jbd2_free(jh->b_committed_data, b_size);
	}
	journal_free_journal_head(jh);
}

/*
 * Drop a reference on the passed journal_head.  If it fell to zero then
 * release the journal_head from the buffer_head.
 */
void jbd2_journal_put_journal_head(struct journal_head *jh)
{
	struct buffer_head *bh = jh2bh(jh);

	jbd_lock_bh_journal_head(bh);
	J_ASSERT_JH(jh, jh->b_jcount > 0);
	--jh->b_jcount;
	if (!jh->b_jcount) {
		__journal_remove_journal_head(bh);
		jbd_unlock_bh_journal_head(bh);
		journal_release_journal_head(jh, bh->b_size);
		__brelse(bh);
	} else {
		jbd_unlock_bh_journal_head(bh);
	}
}

/*
 * Initialize jbd inode head
 */
void jbd2_journal_init_jbd_inode(struct jbd2_inode *jinode, struct inode *inode)
{
	jinode->i_transaction = NULL;
	jinode->i_next_transaction = NULL;
	jinode->i_vfs_inode = inode;
	jinode->i_flags = 0;
	jinode->i_dirty_start = 0;
	jinode->i_dirty_end = 0;
	INIT_LIST_HEAD(&jinode->i_list);
}

/*
 * Function to be called before we start removing inode from memory (i.e.,
 * clear_inode() is a fine place to be called from). It removes inode from
 * transaction's lists.
 */
void jbd2_journal_release_jbd_inode(journal_t *journal,
				    struct jbd2_inode *jinode)
{
	if (!journal)
		return;
restart:
	spin_lock(&journal->j_list_lock);
	/* Is commit writing out inode - we have to wait */
	if (jinode->i_flags & JI_COMMIT_RUNNING) {
		wait_queue_head_t *wq;
		DEFINE_WAIT_BIT(wait, &jinode->i_flags, __JI_COMMIT_RUNNING);
		wq = bit_waitqueue(&jinode->i_flags, __JI_COMMIT_RUNNING);
		prepare_to_wait(wq, &wait.wq_entry, TASK_UNINTERRUPTIBLE);
		spin_unlock(&journal->j_list_lock);
		schedule();
		finish_wait(wq, &wait.wq_entry);
		goto restart;
	}

	if (jinode->i_transaction) {
		list_del(&jinode->i_list);
		jinode->i_transaction = NULL;
	}
	spin_unlock(&journal->j_list_lock);
}


#ifdef CONFIG_PROC_FS

#define JBD2_STATS_PROC_NAME "fs/jbd2"

static void __init jbd2_create_jbd_stats_proc_entry(void)
{
	proc_jbd2_stats = proc_mkdir(JBD2_STATS_PROC_NAME, NULL);
}

static void __exit jbd2_remove_jbd_stats_proc_entry(void)
{
	if (proc_jbd2_stats)
		remove_proc_entry(JBD2_STATS_PROC_NAME, NULL);
}

#else

#define jbd2_create_jbd_stats_proc_entry() do {} while (0)
#define jbd2_remove_jbd_stats_proc_entry() do {} while (0)

#endif

struct kmem_cache *jbd2_handle_cache, *jbd2_inode_cache;

static int __init jbd2_journal_init_inode_cache(void)
{
	J_ASSERT(!jbd2_inode_cache);
	jbd2_inode_cache = KMEM_CACHE(jbd2_inode, 0);
	if (!jbd2_inode_cache) {
		pr_emerg("JBD2: failed to create inode cache\n");
		return -ENOMEM;
	}
	return 0;
}

static int __init jbd2_journal_init_handle_cache(void)
{
	J_ASSERT(!jbd2_handle_cache);
	jbd2_handle_cache = KMEM_CACHE(jbd2_journal_handle, SLAB_TEMPORARY);
	if (!jbd2_handle_cache) {
		printk(KERN_EMERG "JBD2: failed to create handle cache\n");
		return -ENOMEM;
	}
	return 0;
}

static void jbd2_journal_destroy_inode_cache(void)
{
	kmem_cache_destroy(jbd2_inode_cache);
	jbd2_inode_cache = NULL;
}

static void jbd2_journal_destroy_handle_cache(void)
{
	kmem_cache_destroy(jbd2_handle_cache);
	jbd2_handle_cache = NULL;
}

/*
 * Module startup and shutdown
 */

static int __init journal_init_caches(void)
{
	int ret;

	ret = jbd2_journal_init_revoke_record_cache();
	if (ret == 0)
		ret = jbd2_journal_init_revoke_table_cache();
	if (ret == 0)
		ret = jbd2_journal_init_journal_head_cache();
	if (ret == 0)
		ret = jbd2_journal_init_handle_cache();
	if (ret == 0)
		ret = jbd2_journal_init_inode_cache();
	if (ret == 0)
		ret = jbd2_journal_init_transaction_cache();
	return ret;
}

static void jbd2_journal_destroy_caches(void)
{
	jbd2_journal_destroy_revoke_record_cache();
	jbd2_journal_destroy_revoke_table_cache();
	jbd2_journal_destroy_journal_head_cache();
	jbd2_journal_destroy_handle_cache();
	jbd2_journal_destroy_inode_cache();
	jbd2_journal_destroy_transaction_cache();
	jbd2_journal_destroy_slabs();
}

static int __init journal_init(void)
{
	int ret;

	BUILD_BUG_ON(sizeof(struct journal_superblock_s) != 1024);

	ret = journal_init_caches();
	if (ret == 0) {
		jbd2_create_jbd_stats_proc_entry();
	} else {
		jbd2_journal_destroy_caches();
	}
	return ret;
}

static void __exit journal_exit(void)
{
#ifdef CONFIG_JBD2_DEBUG
	int n = atomic_read(&nr_journal_heads);
	if (n)
		printk(KERN_ERR "JBD2: leaked %d journal_heads!\n", n);
#endif
	jbd2_remove_jbd_stats_proc_entry();
	jbd2_journal_destroy_caches();
}

MODULE_LICENSE("GPL");
module_init(journal_init);
module_exit(journal_exit);
<|MERGE_RESOLUTION|>--- conflicted
+++ resolved
@@ -729,11 +729,8 @@
  */
 int jbd2_fc_begin_commit(journal_t *journal, tid_t tid)
 {
-<<<<<<< HEAD
-=======
 	if (unlikely(is_journal_aborted(journal)))
 		return -EIO;
->>>>>>> f642729d
 	/*
 	 * Fast commits only allowed if at least one full commit has
 	 * been processed.
@@ -741,19 +738,12 @@
 	if (!journal->j_stats.ts_tid)
 		return -EINVAL;
 
-<<<<<<< HEAD
-	if (tid <= journal->j_commit_sequence)
-		return -EALREADY;
-
-	write_lock(&journal->j_state_lock);
-=======
 	write_lock(&journal->j_state_lock);
 	if (tid <= journal->j_commit_sequence) {
 		write_unlock(&journal->j_state_lock);
 		return -EALREADY;
 	}
 
->>>>>>> f642729d
 	if (journal->j_flags & JBD2_FULL_COMMIT_ONGOING ||
 	    (journal->j_flags & JBD2_FAST_COMMIT_ONGOING)) {
 		DEFINE_WAIT(wait);
@@ -793,15 +783,6 @@
 
 int jbd2_fc_end_commit(journal_t *journal)
 {
-<<<<<<< HEAD
-	return __jbd2_fc_end_commit(journal, 0, 0);
-}
-EXPORT_SYMBOL(jbd2_fc_end_commit);
-
-int jbd2_fc_end_commit_fallback(journal_t *journal, tid_t tid)
-{
-	return __jbd2_fc_end_commit(journal, tid, 1);
-=======
 	return __jbd2_fc_end_commit(journal, 0, false);
 }
 EXPORT_SYMBOL(jbd2_fc_end_commit);
@@ -815,7 +796,6 @@
 		journal->j_running_transaction->t_tid : 0;
 	read_unlock(&journal->j_state_lock);
 	return __jbd2_fc_end_commit(journal, tid, true);
->>>>>>> f642729d
 }
 EXPORT_SYMBOL(jbd2_fc_end_commit_fallback);
 
@@ -897,10 +877,6 @@
 	int fc_off;
 
 	*bh_out = NULL;
-<<<<<<< HEAD
-	write_lock(&journal->j_state_lock);
-=======
->>>>>>> f642729d
 
 	if (journal->j_fc_off + journal->j_fc_first < journal->j_fc_last) {
 		fc_off = journal->j_fc_off;
@@ -909,10 +885,6 @@
 	} else {
 		ret = -EINVAL;
 	}
-<<<<<<< HEAD
-	write_unlock(&journal->j_state_lock);
-=======
->>>>>>> f642729d
 
 	if (ret)
 		return ret;
@@ -925,15 +897,7 @@
 	if (!bh)
 		return -ENOMEM;
 
-<<<<<<< HEAD
-	lock_buffer(bh);
-
-	clear_buffer_uptodate(bh);
-	set_buffer_dirty(bh);
-	unlock_buffer(bh);
-=======
-
->>>>>>> f642729d
+
 	journal->j_fc_wbuf[fc_off] = bh;
 
 	*bh_out = bh;
@@ -951,13 +915,7 @@
 	struct buffer_head *bh;
 	int i, j_fc_off;
 
-<<<<<<< HEAD
-	read_lock(&journal->j_state_lock);
 	j_fc_off = journal->j_fc_off;
-	read_unlock(&journal->j_state_lock);
-=======
-	j_fc_off = journal->j_fc_off;
->>>>>>> f642729d
 
 	/*
 	 * Wait in reverse order to minimize chances of us being woken up before
@@ -985,13 +943,7 @@
 	struct buffer_head *bh;
 	int i, j_fc_off;
 
-<<<<<<< HEAD
-	read_lock(&journal->j_state_lock);
 	j_fc_off = journal->j_fc_off;
-	read_unlock(&journal->j_state_lock);
-=======
-	j_fc_off = journal->j_fc_off;
->>>>>>> f642729d
 
 	/*
 	 * Wait in reverse order to minimize chances of us being woken up before
@@ -1408,14 +1360,6 @@
 	if (!journal->j_wbuf)
 		goto err_cleanup;
 
-	if (journal->j_fc_wbufsize > 0) {
-		journal->j_fc_wbuf = kmalloc_array(journal->j_fc_wbufsize,
-					sizeof(struct buffer_head *),
-					GFP_KERNEL);
-		if (!journal->j_fc_wbuf)
-			goto err_cleanup;
-	}
-
 	bh = getblk_unmovable(journal->j_dev, start, journal->j_blocksize);
 	if (!bh) {
 		pr_err("%s: Cannot get buffer for journal superblock\n",
@@ -1429,22 +1373,10 @@
 
 err_cleanup:
 	kfree(journal->j_wbuf);
-	kfree(journal->j_fc_wbuf);
 	jbd2_journal_destroy_revoke(journal);
 	kfree(journal);
 	return NULL;
 }
-
-int jbd2_fc_init(journal_t *journal, int num_fc_blks)
-{
-	journal->j_fc_wbufsize = num_fc_blks;
-	journal->j_fc_wbuf = kmalloc_array(journal->j_fc_wbufsize,
-				sizeof(struct buffer_head *), GFP_KERNEL);
-	if (!journal->j_fc_wbuf)
-		return -ENOMEM;
-	return 0;
-}
-EXPORT_SYMBOL(jbd2_fc_init);
 
 /* jbd2_journal_init_dev and jbd2_journal_init_inode:
  *
@@ -1563,20 +1495,8 @@
 	}
 
 	journal->j_first = first;
-
-<<<<<<< HEAD
-	if (jbd2_has_feature_fast_commit(journal) &&
-	    journal->j_fc_wbufsize > 0) {
-		journal->j_fc_last = last;
-		journal->j_last = last - journal->j_fc_wbufsize;
-		journal->j_fc_first = journal->j_last + 1;
-		journal->j_fc_off = 0;
-	} else {
-		journal->j_last = last;
-	}
-
-=======
->>>>>>> f642729d
+	journal->j_last = last;
+
 	journal->j_head = journal->j_first;
 	journal->j_tail = journal->j_first;
 	journal->j_free = journal->j_last - journal->j_first;
@@ -1956,16 +1876,6 @@
 		journal->j_fc_off = 0;
 	}
 
-	if (jbd2_has_feature_fast_commit(journal) &&
-	    journal->j_fc_wbufsize > 0) {
-		journal->j_fc_last = be32_to_cpu(sb->s_maxlen);
-		journal->j_last = journal->j_fc_last - journal->j_fc_wbufsize;
-		journal->j_fc_first = journal->j_last + 1;
-		journal->j_fc_off = 0;
-	} else {
-		journal->j_last = be32_to_cpu(sb->s_maxlen);
-	}
-
 	return 0;
 }
 
@@ -2026,9 +1936,6 @@
 	 */
 	journal->j_flags &= ~JBD2_ABORT;
 
-	if (journal->j_fc_wbufsize > 0)
-		jbd2_journal_set_features(journal, 0, 0,
-					  JBD2_FEATURE_INCOMPAT_FAST_COMMIT);
 	/* OK, we've finished with the dynamic journal bits:
 	 * reinitialise the dynamic contents of the superblock in memory
 	 * and reset them on disk. */
@@ -2112,12 +2019,7 @@
 		jbd2_journal_destroy_revoke(journal);
 	if (journal->j_chksum_driver)
 		crypto_free_shash(journal->j_chksum_driver);
-<<<<<<< HEAD
-	if (journal->j_fc_wbufsize > 0)
-		kfree(journal->j_fc_wbuf);
-=======
 	kfree(journal->j_fc_wbuf);
->>>>>>> f642729d
 	kfree(journal->j_wbuf);
 	kfree(journal);
 
