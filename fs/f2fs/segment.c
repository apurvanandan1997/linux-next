--- conflicted
+++ resolved
@@ -186,11 +186,6 @@
 {
 	struct inmem_pages *new;
 
-<<<<<<< HEAD
-	f2fs_trace_pid(page);
-
-=======
->>>>>>> f642729d
 	f2fs_set_page_private(page, ATOMIC_WRITTEN_PAGE);
 
 	new = f2fs_kmem_cache_alloc(inmem_entry_slab, GFP_NOFS);
@@ -3249,11 +3244,7 @@
 			else
 				return CURSEG_COLD_DATA;
 		}
-<<<<<<< HEAD
-		if (file_is_cold(inode) || f2fs_compressed_file(inode))
-=======
 		if (file_is_cold(inode) || f2fs_need_compress_data(inode))
->>>>>>> f642729d
 			return CURSEG_COLD_DATA;
 		if (file_is_hot(inode) ||
 				is_inode_flag_set(inode, FI_HOT_DATA) ||
