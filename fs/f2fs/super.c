--- conflicted
+++ resolved
@@ -3724,12 +3724,7 @@
 	}
 
 	/* For write statistics */
-<<<<<<< HEAD
 	sbi->sectors_written_start = f2fs_get_sectors_written(sbi);
-=======
-	sbi->sectors_written_start =
-		(u64)part_stat_read(sb->s_bdev, sectors[STAT_WRITE]);
->>>>>>> b994d23b
 
 	/* Read accumulated write IO statistics if exists */
 	seg_i = CURSEG_I(sbi, CURSEG_HOT_NODE);
