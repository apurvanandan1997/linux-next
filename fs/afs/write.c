// SPDX-License-Identifier: GPL-2.0-or-later
/* handling of writes to regular files and writing back to the server
 *
 * Copyright (C) 2007 Red Hat, Inc. All Rights Reserved.
 * Written by David Howells (dhowells@redhat.com)
 */

#include <linux/backing-dev.h>
#include <linux/slab.h>
#include <linux/fs.h>
#include <linux/pagemap.h>
#include <linux/writeback.h>
#include <linux/pagevec.h>
#include <linux/netfs.h>
#include <linux/fscache.h>
#include "internal.h"

/*
 * mark a page as having been made dirty and thus needing writeback
 */
int afs_set_page_dirty(struct page *page)
{
	_enter("");
	return __set_page_dirty_nobuffers(page);
}

/*
 * prepare to perform part of a write to a page
 */
int afs_write_begin(struct file *file, struct address_space *mapping,
		    loff_t pos, unsigned len, unsigned flags,
		    struct page **_page, void **fsdata)
{
	struct afs_vnode *vnode = AFS_FS_I(file_inode(file));
	struct page *page;
	unsigned long priv;
	unsigned f, from;
	unsigned t, to;
	pgoff_t index;
	int ret;

	_enter("{%llx:%llu},%llx,%x",
	       vnode->fid.vid, vnode->fid.vnode, pos, len);

	/* Prefetch area to be written into the cache if we're caching this
	 * file.  We need to do this before we get a lock on the page in case
	 * there's more than one writer competing for the same cache block.
	 */
	ret = netfs_write_begin(file, mapping, pos, len, flags, &page, fsdata,
				&afs_req_ops, NULL);
	if (ret < 0)
		return ret;

	index = page->index;
	from = pos - index * PAGE_SIZE;
	to = from + len;

try_again:
	/* See if this page is already partially written in a way that we can
	 * merge the new write with.
	 */
	if (PagePrivate(page)) {
		priv = page_private(page);
		f = afs_page_dirty_from(page, priv);
		t = afs_page_dirty_to(page, priv);
		ASSERTCMP(f, <=, t);

		if (PageWriteback(page)) {
			trace_afs_page_dirty(vnode, tracepoint_string("alrdy"), page);
			goto flush_conflicting_write;
		}
		/* If the file is being filled locally, allow inter-write
		 * spaces to be merged into writes.  If it's not, only write
		 * back what the user gives us.
		 */
		if (!test_bit(AFS_VNODE_NEW_CONTENT, &vnode->flags) &&
		    (to < f || from > t))
			goto flush_conflicting_write;
	}

	*_page = page;
	_leave(" = 0");
	return 0;

	/* The previous write and this write aren't adjacent or overlapping, so
	 * flush the page out.
	 */
flush_conflicting_write:
	_debug("flush conflict");
	ret = write_one_page(page);
	if (ret < 0)
		goto error;

	ret = lock_page_killable(page);
	if (ret < 0)
		goto error;
	goto try_again;

error:
	put_page(page);
	_leave(" = %d", ret);
	return ret;
}

/*
 * finalise part of a write to a page
 */
int afs_write_end(struct file *file, struct address_space *mapping,
		  loff_t pos, unsigned len, unsigned copied,
		  struct page *page, void *fsdata)
{
	struct afs_vnode *vnode = AFS_FS_I(file_inode(file));
	unsigned long priv;
	unsigned int f, from = pos & (thp_size(page) - 1);
	unsigned int t, to = from + copied;
	loff_t i_size, maybe_i_size;

	_enter("{%llx:%llu},{%lx}",
	       vnode->fid.vid, vnode->fid.vnode, page->index);

	if (!PageUptodate(page)) {
		if (copied < len) {
			copied = 0;
			goto out;
		}

		SetPageUptodate(page);
	}

	if (copied == 0)
		goto out;

	maybe_i_size = pos + copied;

	i_size = i_size_read(&vnode->vfs_inode);
	if (maybe_i_size > i_size) {
		write_seqlock(&vnode->cb_lock);
		i_size = i_size_read(&vnode->vfs_inode);
		if (maybe_i_size > i_size)
			i_size_write(&vnode->vfs_inode, maybe_i_size);
		write_sequnlock(&vnode->cb_lock);
	}

<<<<<<< HEAD
	ASSERT(PageUptodate(page));

=======
>>>>>>> 11e4b63a
	if (PagePrivate(page)) {
		priv = page_private(page);
		f = afs_page_dirty_from(page, priv);
		t = afs_page_dirty_to(page, priv);
		if (from < f)
			f = from;
		if (to > t)
			t = to;
		priv = afs_page_dirty(page, f, t);
		set_page_private(page, priv);
		trace_afs_page_dirty(vnode, tracepoint_string("dirty+"), page);
	} else {
		priv = afs_page_dirty(page, from, to);
		attach_page_private(page, (void *)priv);
		trace_afs_page_dirty(vnode, tracepoint_string("dirty"), page);
	}

	if (set_page_dirty(page))
		_debug("dirtied %lx", page->index);

out:
	unlock_page(page);
	put_page(page);
	return copied;
}

/*
 * kill all the pages in the given range
 */
static void afs_kill_pages(struct address_space *mapping,
			   loff_t start, loff_t len)
{
	struct afs_vnode *vnode = AFS_FS_I(mapping->host);
	struct pagevec pv;
	unsigned int loop, psize;

	_enter("{%llx:%llu},%llx @%llx",
	       vnode->fid.vid, vnode->fid.vnode, len, start);

	pagevec_init(&pv);

	do {
		_debug("kill %llx @%llx", len, start);

		pv.nr = find_get_pages_contig(mapping, start / PAGE_SIZE,
					      PAGEVEC_SIZE, pv.pages);
		if (pv.nr == 0)
			break;

		for (loop = 0; loop < pv.nr; loop++) {
			struct page *page = pv.pages[loop];

			if (page->index * PAGE_SIZE >= start + len)
				break;

			psize = thp_size(page);
			start += psize;
			len -= psize;
			ClearPageUptodate(page);
			end_page_writeback(page);
			lock_page(page);
			generic_error_remove_page(mapping, page);
			unlock_page(page);
		}

		__pagevec_release(&pv);
	} while (len > 0);

	_leave("");
}

/*
 * Redirty all the pages in a given range.
 */
static void afs_redirty_pages(struct writeback_control *wbc,
			      struct address_space *mapping,
			      loff_t start, loff_t len)
{
	struct afs_vnode *vnode = AFS_FS_I(mapping->host);
	struct pagevec pv;
	unsigned int loop, psize;

	_enter("{%llx:%llu},%llx @%llx",
	       vnode->fid.vid, vnode->fid.vnode, len, start);

	pagevec_init(&pv);

	do {
		_debug("redirty %llx @%llx", len, start);

		pv.nr = find_get_pages_contig(mapping, start / PAGE_SIZE,
					      PAGEVEC_SIZE, pv.pages);
		if (pv.nr == 0)
			break;

		for (loop = 0; loop < pv.nr; loop++) {
			struct page *page = pv.pages[loop];

			if (page->index * PAGE_SIZE >= start + len)
				break;

			psize = thp_size(page);
			start += psize;
			len -= psize;
			redirty_page_for_writepage(wbc, page);
			end_page_writeback(page);
		}

		__pagevec_release(&pv);
	} while (len > 0);

	_leave("");
}

/*
 * completion of write to server
 */
static void afs_pages_written_back(struct afs_vnode *vnode, loff_t start, unsigned int len)
{
	struct address_space *mapping = vnode->vfs_inode.i_mapping;
	struct page *page;
	pgoff_t end;

	XA_STATE(xas, &mapping->i_pages, start / PAGE_SIZE);

	_enter("{%llx:%llu},{%x @%llx}",
	       vnode->fid.vid, vnode->fid.vnode, len, start);

	rcu_read_lock();

	end = (start + len - 1) / PAGE_SIZE;
	xas_for_each(&xas, page, end) {
		if (!PageWriteback(page)) {
			kdebug("bad %x @%llx page %lx %lx", len, start, page->index, end);
			ASSERT(PageWriteback(page));
		}

		trace_afs_page_dirty(vnode, tracepoint_string("clear"), page);
		detach_page_private(page);
		page_endio(page, true, 0);
	}

	rcu_read_unlock();

	afs_prune_wb_keys(vnode);
	_leave("");
}

/*
 * Find a key to use for the writeback.  We cached the keys used to author the
 * writes on the vnode.  *_wbk will contain the last writeback key used or NULL
 * and we need to start from there if it's set.
 */
static int afs_get_writeback_key(struct afs_vnode *vnode,
				 struct afs_wb_key **_wbk)
{
	struct afs_wb_key *wbk = NULL;
	struct list_head *p;
	int ret = -ENOKEY, ret2;

	spin_lock(&vnode->wb_lock);
	if (*_wbk)
		p = (*_wbk)->vnode_link.next;
	else
		p = vnode->wb_keys.next;

	while (p != &vnode->wb_keys) {
		wbk = list_entry(p, struct afs_wb_key, vnode_link);
		_debug("wbk %u", key_serial(wbk->key));
		ret2 = key_validate(wbk->key);
		if (ret2 == 0) {
			refcount_inc(&wbk->usage);
			_debug("USE WB KEY %u", key_serial(wbk->key));
			break;
		}

		wbk = NULL;
		if (ret == -ENOKEY)
			ret = ret2;
		p = p->next;
	}

	spin_unlock(&vnode->wb_lock);
	if (*_wbk)
		afs_put_wb_key(*_wbk);
	*_wbk = wbk;
	return 0;
}

static void afs_store_data_success(struct afs_operation *op)
{
	struct afs_vnode *vnode = op->file[0].vnode;

	op->ctime = op->file[0].scb.status.mtime_client;
	afs_vnode_commit_status(op, &op->file[0]);
	if (op->error == 0) {
		if (!op->store.laundering)
			afs_pages_written_back(vnode, op->store.pos, op->store.size);
		afs_stat_v(vnode, n_stores);
		atomic_long_add(op->store.size, &afs_v2net(vnode)->n_store_bytes);
	}
}

static const struct afs_operation_ops afs_store_data_operation = {
	.issue_afs_rpc	= afs_fs_store_data,
	.issue_yfs_rpc	= yfs_fs_store_data,
	.success	= afs_store_data_success,
};

/*
 * write to a file
 */
static int afs_store_data(struct afs_vnode *vnode, struct iov_iter *iter, loff_t pos,
			  bool laundering)
{
	struct afs_operation *op;
	struct afs_wb_key *wbk = NULL;
	loff_t size = iov_iter_count(iter), i_size;
	int ret = -ENOKEY;

	_enter("%s{%llx:%llu.%u},%llx,%llx",
	       vnode->volume->name,
	       vnode->fid.vid,
	       vnode->fid.vnode,
	       vnode->fid.unique,
	       size, pos);

	ret = afs_get_writeback_key(vnode, &wbk);
	if (ret) {
		_leave(" = %d [no keys]", ret);
		return ret;
	}

	op = afs_alloc_operation(wbk->key, vnode->volume);
	if (IS_ERR(op)) {
		afs_put_wb_key(wbk);
		return -ENOMEM;
	}

	i_size = i_size_read(&vnode->vfs_inode);

	afs_op_set_vnode(op, 0, vnode);
	op->file[0].dv_delta = 1;
<<<<<<< HEAD
=======
	op->file[0].modification = true;
>>>>>>> 11e4b63a
	op->store.write_iter = iter;
	op->store.pos = pos;
	op->store.size = size;
	op->store.i_size = max(pos + size, i_size);
	op->store.laundering = laundering;
	op->mtime = vnode->vfs_inode.i_mtime;
	op->flags |= AFS_OPERATION_UNINTR;
	op->ops = &afs_store_data_operation;

try_next_key:
	afs_begin_vnode_operation(op);
	afs_wait_for_operation(op);

	switch (op->error) {
	case -EACCES:
	case -EPERM:
	case -ENOKEY:
	case -EKEYEXPIRED:
	case -EKEYREJECTED:
	case -EKEYREVOKED:
		_debug("next");

		ret = afs_get_writeback_key(vnode, &wbk);
		if (ret == 0) {
			key_put(op->key);
			op->key = key_get(wbk->key);
			goto try_next_key;
		}
		break;
	}

	afs_put_wb_key(wbk);
	_leave(" = %d", op->error);
	return afs_put_operation(op);
}

/*
 * Extend the region to be written back to include subsequent contiguously
 * dirty pages if possible, but don't sleep while doing so.
 *
 * If this page holds new content, then we can include filler zeros in the
 * writeback.
 */
static void afs_extend_writeback(struct address_space *mapping,
				 struct afs_vnode *vnode,
				 long *_count,
				 loff_t start,
				 loff_t max_len,
				 bool new_content,
				 unsigned int *_len)
{
	struct pagevec pvec;
	struct page *page;
	unsigned long priv;
	unsigned int psize, filler = 0;
	unsigned int f, t;
	loff_t len = *_len;
	pgoff_t index = (start + len) / PAGE_SIZE;
	bool stop = true;
	unsigned int i;

	XA_STATE(xas, &mapping->i_pages, index);
	pagevec_init(&pvec);

	do {
		/* Firstly, we gather up a batch of contiguous dirty pages
		 * under the RCU read lock - but we can't clear the dirty flags
		 * there if any of those pages are mapped.
		 */
		rcu_read_lock();

		xas_for_each(&xas, page, ULONG_MAX) {
			stop = true;
			if (xas_retry(&xas, page))
				continue;
			if (xa_is_value(page))
<<<<<<< HEAD
				break;
			if (page->index != index)
				break;

			if (!page_cache_get_speculative(page)) {
				xas_reset(&xas);
				continue;
			}

			/* Has the page moved or been split? */
			if (unlikely(page != xas_reload(&xas)))
				break;

=======
				break;
			if (page->index != index)
				break;

			if (!page_cache_get_speculative(page)) {
				xas_reset(&xas);
				continue;
			}

			/* Has the page moved or been split? */
			if (unlikely(page != xas_reload(&xas)))
				break;

>>>>>>> 11e4b63a
			if (!trylock_page(page))
				break;
			if (!PageDirty(page) || PageWriteback(page)) {
				unlock_page(page);
				break;
			}

			psize = thp_size(page);
			priv = page_private(page);
			f = afs_page_dirty_from(page, priv);
			t = afs_page_dirty_to(page, priv);
			if (f != 0 && !new_content) {
				unlock_page(page);
				break;
			}

			len += filler + t;
			filler = psize - t;
			if (len >= max_len || *_count <= 0)
				stop = true;
			else if (t == psize || new_content)
				stop = false;

			index += thp_nr_pages(page);
			if (!pagevec_add(&pvec, page))
				break;
			if (stop)
				break;
		}

		if (!stop)
			xas_pause(&xas);
		rcu_read_unlock();

		/* Now, if we obtained any pages, we can shift them to being
		 * writable and mark them for caching.
		 */
		if (!pagevec_count(&pvec))
			break;

		for (i = 0; i < pagevec_count(&pvec); i++) {
			page = pvec.pages[i];
			trace_afs_page_dirty(vnode, tracepoint_string("store+"), page);

			if (!clear_page_dirty_for_io(page))
				BUG();
			if (test_set_page_writeback(page))
				BUG();

			*_count -= thp_nr_pages(page);
			unlock_page(page);
		}

		pagevec_release(&pvec);
		cond_resched();
	} while (!stop);

	*_len = len;
}

/*
 * Synchronously write back the locked page and any subsequent non-locked dirty
 * pages.
 */
static ssize_t afs_write_back_from_locked_page(struct address_space *mapping,
					       struct writeback_control *wbc,
					       struct page *page,
					       loff_t start, loff_t end)
{
	struct afs_vnode *vnode = AFS_FS_I(mapping->host);
	struct iov_iter iter;
	unsigned long priv;
	unsigned int offset, to, len, max_len;
	loff_t i_size = i_size_read(&vnode->vfs_inode);
	bool new_content = test_bit(AFS_VNODE_NEW_CONTENT, &vnode->flags);
	long count = wbc->nr_to_write;
	int ret;

	_enter(",%lx,%llx-%llx", page->index, start, end);

	if (test_set_page_writeback(page))
		BUG();

	count -= thp_nr_pages(page);

	/* Find all consecutive lockable dirty pages that have contiguous
	 * written regions, stopping when we find a page that is not
	 * immediately lockable, is not dirty or is missing, or we reach the
	 * end of the range.
	 */
	priv = page_private(page);
	offset = afs_page_dirty_from(page, priv);
	to = afs_page_dirty_to(page, priv);
	trace_afs_page_dirty(vnode, tracepoint_string("store"), page);

	len = to - offset;
	start += offset;
	if (start < i_size) {
		/* Trim the write to the EOF; the extra data is ignored.  Also
		 * put an upper limit on the size of a single storedata op.
		 */
		max_len = 65536 * 4096;
		max_len = min_t(unsigned long long, max_len, end - start + 1);
		max_len = min_t(unsigned long long, max_len, i_size - start);

		if (len < max_len &&
		    (to == thp_size(page) || new_content))
			afs_extend_writeback(mapping, vnode, &count,
					     start, max_len, new_content, &len);
		len = min_t(loff_t, len, max_len);
	}

	/* We now have a contiguous set of dirty pages, each with writeback
	 * set; the first page is still locked at this point, but all the rest
	 * have been unlocked.
	 */
	unlock_page(page);

	if (start < i_size) {
		_debug("write back %x @%llx [%llx]", len, start, i_size);

		iov_iter_xarray(&iter, WRITE, &mapping->i_pages, start, len);
		ret = afs_store_data(vnode, &iter, start, false);
	} else {
		_debug("write discard %x @%llx [%llx]", len, start, i_size);

		/* The dirty region was entirely beyond the EOF. */
		afs_pages_written_back(vnode, start, len);
		ret = 0;
	}

	switch (ret) {
	case 0:
		wbc->nr_to_write = count;
		ret = len;
		break;

	default:
		pr_notice("kAFS: Unexpected error from FS.StoreData %d\n", ret);
		fallthrough;
	case -EACCES:
	case -EPERM:
	case -ENOKEY:
	case -EKEYEXPIRED:
	case -EKEYREJECTED:
	case -EKEYREVOKED:
		afs_redirty_pages(wbc, mapping, start, len);
		mapping_set_error(mapping, ret);
		break;

	case -EDQUOT:
	case -ENOSPC:
		afs_redirty_pages(wbc, mapping, start, len);
		mapping_set_error(mapping, -ENOSPC);
		break;

	case -EROFS:
	case -EIO:
	case -EREMOTEIO:
	case -EFBIG:
	case -ENOENT:
	case -ENOMEDIUM:
	case -ENXIO:
		trace_afs_file_error(vnode, ret, afs_file_error_writeback_fail);
		afs_kill_pages(mapping, start, len);
		mapping_set_error(mapping, ret);
		break;
	}

	_leave(" = %d", ret);
	return ret;
}

/*
 * write a page back to the server
 * - the caller locked the page for us
 */
int afs_writepage(struct page *page, struct writeback_control *wbc)
{
	ssize_t ret;
	loff_t start;

	_enter("{%lx},", page->index);

	start = page->index * PAGE_SIZE;
	ret = afs_write_back_from_locked_page(page->mapping, wbc, page,
					      start, LLONG_MAX - start);
	if (ret < 0) {
		_leave(" = %zd", ret);
		return ret;
	}

	_leave(" = 0");
	return 0;
}

/*
 * write a region of pages back to the server
 */
static int afs_writepages_region(struct address_space *mapping,
				 struct writeback_control *wbc,
				 loff_t start, loff_t end, loff_t *_next)
{
	struct page *page;
	ssize_t ret;
	int n;

	_enter("%llx,%llx,", start, end);

	do {
		pgoff_t index = start / PAGE_SIZE;

		n = find_get_pages_range_tag(mapping, &index, end / PAGE_SIZE,
					     PAGECACHE_TAG_DIRTY, 1, &page);
		if (!n)
			break;

		start = (loff_t)page->index * PAGE_SIZE; /* May regress with THPs */

		_debug("wback %lx", page->index);

		/* At this point we hold neither the i_pages lock nor the
		 * page lock: the page may be truncated or invalidated
		 * (changing page->mapping to NULL), or even swizzled
		 * back from swapper_space to tmpfs file mapping
		 */
		if (wbc->sync_mode != WB_SYNC_NONE) {
			ret = lock_page_killable(page);
			if (ret < 0) {
				put_page(page);
				return ret;
			}
		} else {
			if (!trylock_page(page)) {
				put_page(page);
				return 0;
			}
		}

		if (page->mapping != mapping || !PageDirty(page)) {
			start += thp_size(page);
			unlock_page(page);
			put_page(page);
			continue;
		}

		if (PageWriteback(page)) {
			unlock_page(page);
			if (wbc->sync_mode != WB_SYNC_NONE)
				wait_on_page_writeback(page);
			put_page(page);
			continue;
		}

		if (!clear_page_dirty_for_io(page))
			BUG();
		ret = afs_write_back_from_locked_page(mapping, wbc, page, start, end);
		put_page(page);
		if (ret < 0) {
			_leave(" = %zd", ret);
			return ret;
		}

<<<<<<< HEAD
		start += ret * PAGE_SIZE;
=======
		start += ret;
>>>>>>> 11e4b63a

		cond_resched();
	} while (wbc->nr_to_write > 0);

	*_next = start;
	_leave(" = 0 [%llx]", *_next);
	return 0;
}

/*
 * write some of the pending data back to the server
 */
int afs_writepages(struct address_space *mapping,
		   struct writeback_control *wbc)
{
	struct afs_vnode *vnode = AFS_FS_I(mapping->host);
	loff_t start, next;
	int ret;

	_enter("");

	/* We have to be careful as we can end up racing with setattr()
	 * truncating the pagecache since the caller doesn't take a lock here
	 * to prevent it.
	 */
	if (wbc->sync_mode == WB_SYNC_ALL)
		down_read(&vnode->validate_lock);
	else if (!down_read_trylock(&vnode->validate_lock))
		return 0;

	if (wbc->range_cyclic) {
		start = mapping->writeback_index * PAGE_SIZE;
		ret = afs_writepages_region(mapping, wbc, start, LLONG_MAX, &next);
		if (start > 0 && wbc->nr_to_write > 0 && ret == 0)
			ret = afs_writepages_region(mapping, wbc, 0, start,
						    &next);
		mapping->writeback_index = next / PAGE_SIZE;
	} else if (wbc->range_start == 0 && wbc->range_end == LLONG_MAX) {
		ret = afs_writepages_region(mapping, wbc, 0, LLONG_MAX, &next);
		if (wbc->nr_to_write > 0)
			mapping->writeback_index = next;
	} else {
		ret = afs_writepages_region(mapping, wbc,
					    wbc->range_start, wbc->range_end, &next);
	}

	up_read(&vnode->validate_lock);
	_leave(" = %d", ret);
	return ret;
}

/*
 * write to an AFS file
 */
ssize_t afs_file_write(struct kiocb *iocb, struct iov_iter *from)
{
	struct afs_vnode *vnode = AFS_FS_I(file_inode(iocb->ki_filp));
	ssize_t result;
	size_t count = iov_iter_count(from);

	_enter("{%llx:%llu},{%zu},",
	       vnode->fid.vid, vnode->fid.vnode, count);

	if (IS_SWAPFILE(&vnode->vfs_inode)) {
		printk(KERN_INFO
		       "AFS: Attempt to write to active swap file!\n");
		return -EBUSY;
	}

	if (!count)
		return 0;

	result = generic_file_write_iter(iocb, from);

	_leave(" = %zd", result);
	return result;
}

/*
 * flush any dirty pages for this process, and check for write errors.
 * - the return status from this call provides a reliable indication of
 *   whether any write errors occurred for this process.
 */
int afs_fsync(struct file *file, loff_t start, loff_t end, int datasync)
{
	struct inode *inode = file_inode(file);
	struct afs_vnode *vnode = AFS_FS_I(inode);

	_enter("{%llx:%llu},{n=%pD},%d",
	       vnode->fid.vid, vnode->fid.vnode, file,
	       datasync);

	return file_write_and_wait_range(file, start, end);
}

/*
 * notification that a previously read-only page is about to become writable
 * - if it returns an error, the caller will deliver a bus error signal
 */
vm_fault_t afs_page_mkwrite(struct vm_fault *vmf)
{
	struct page *page = thp_head(vmf->page);
	struct file *file = vmf->vma->vm_file;
	struct inode *inode = file_inode(file);
	struct afs_vnode *vnode = AFS_FS_I(inode);
	unsigned long priv;
	vm_fault_t ret = VM_FAULT_RETRY;

	_enter("{{%llx:%llu}},{%lx}", vnode->fid.vid, vnode->fid.vnode, page->index);

	sb_start_pagefault(inode->i_sb);

	/* Wait for the page to be written to the cache before we allow it to
	 * be modified.  We then assume the entire page will need writing back.
	 */
#ifdef CONFIG_AFS_FSCACHE
	if (PageFsCache(page) &&
	    wait_on_page_fscache_killable(page) < 0)
<<<<<<< HEAD
		return VM_FAULT_RETRY;
#endif

	if (wait_on_page_writeback_killable(page))
		return VM_FAULT_RETRY;

	if (lock_page_killable(page) < 0)
		return VM_FAULT_RETRY;
=======
		goto out;
#endif

	if (wait_on_page_writeback_killable(page))
		goto out;

	if (lock_page_killable(page) < 0)
		goto out;
>>>>>>> 11e4b63a

	/* We mustn't change page->private until writeback is complete as that
	 * details the portion of the page we need to write back and we might
	 * need to redirty the page if there's a problem.
	 */
	if (wait_on_page_writeback_killable(page) < 0) {
		unlock_page(page);
<<<<<<< HEAD
		return VM_FAULT_RETRY;
=======
		goto out;
>>>>>>> 11e4b63a
	}

	priv = afs_page_dirty(page, 0, thp_size(page));
	priv = afs_page_dirty_mmapped(priv);
	if (PagePrivate(page)) {
		set_page_private(page, priv);
		trace_afs_page_dirty(vnode, tracepoint_string("mkwrite+"), page);
	} else {
		attach_page_private(page, (void *)priv);
		trace_afs_page_dirty(vnode, tracepoint_string("mkwrite"), page);
	}
	file_update_time(file);

	ret = VM_FAULT_LOCKED;
out:
	sb_end_pagefault(inode->i_sb);
	return ret;
}

/*
 * Prune the keys cached for writeback.  The caller must hold vnode->wb_lock.
 */
void afs_prune_wb_keys(struct afs_vnode *vnode)
{
	LIST_HEAD(graveyard);
	struct afs_wb_key *wbk, *tmp;

	/* Discard unused keys */
	spin_lock(&vnode->wb_lock);

	if (!mapping_tagged(&vnode->vfs_inode.i_data, PAGECACHE_TAG_WRITEBACK) &&
	    !mapping_tagged(&vnode->vfs_inode.i_data, PAGECACHE_TAG_DIRTY)) {
		list_for_each_entry_safe(wbk, tmp, &vnode->wb_keys, vnode_link) {
			if (refcount_read(&wbk->usage) == 1)
				list_move(&wbk->vnode_link, &graveyard);
		}
	}

	spin_unlock(&vnode->wb_lock);

	while (!list_empty(&graveyard)) {
		wbk = list_entry(graveyard.next, struct afs_wb_key, vnode_link);
		list_del(&wbk->vnode_link);
		afs_put_wb_key(wbk);
	}
}

/*
 * Clean up a page during invalidation.
 */
int afs_launder_page(struct page *page)
{
	struct address_space *mapping = page->mapping;
	struct afs_vnode *vnode = AFS_FS_I(mapping->host);
	struct iov_iter iter;
	struct bio_vec bv[1];
	unsigned long priv;
	unsigned int f, t;
	int ret = 0;

	_enter("{%lx}", page->index);

	priv = page_private(page);
	if (clear_page_dirty_for_io(page)) {
		f = 0;
		t = thp_size(page);
		if (PagePrivate(page)) {
			f = afs_page_dirty_from(page, priv);
			t = afs_page_dirty_to(page, priv);
		}

		bv[0].bv_page = page;
		bv[0].bv_offset = f;
		bv[0].bv_len = t - f;
		iov_iter_bvec(&iter, WRITE, bv, 1, bv[0].bv_len);

		trace_afs_page_dirty(vnode, tracepoint_string("launder"), page);
		ret = afs_store_data(vnode, &iter, (loff_t)page->index * PAGE_SIZE,
				     true);
	}

	trace_afs_page_dirty(vnode, tracepoint_string("laundered"), page);
	detach_page_private(page);
	wait_on_page_fscache(page);
	return ret;
}<|MERGE_RESOLUTION|>--- conflicted
+++ resolved
@@ -141,11 +141,6 @@
 		write_sequnlock(&vnode->cb_lock);
 	}
 
-<<<<<<< HEAD
-	ASSERT(PageUptodate(page));
-
-=======
->>>>>>> 11e4b63a
 	if (PagePrivate(page)) {
 		priv = page_private(page);
 		f = afs_page_dirty_from(page, priv);
@@ -389,10 +384,7 @@
 
 	afs_op_set_vnode(op, 0, vnode);
 	op->file[0].dv_delta = 1;
-<<<<<<< HEAD
-=======
 	op->file[0].modification = true;
->>>>>>> 11e4b63a
 	op->store.write_iter = iter;
 	op->store.pos = pos;
 	op->store.size = size;
@@ -469,7 +461,6 @@
 			if (xas_retry(&xas, page))
 				continue;
 			if (xa_is_value(page))
-<<<<<<< HEAD
 				break;
 			if (page->index != index)
 				break;
@@ -483,21 +474,6 @@
 			if (unlikely(page != xas_reload(&xas)))
 				break;
 
-=======
-				break;
-			if (page->index != index)
-				break;
-
-			if (!page_cache_get_speculative(page)) {
-				xas_reset(&xas);
-				continue;
-			}
-
-			/* Has the page moved or been split? */
-			if (unlikely(page != xas_reload(&xas)))
-				break;
-
->>>>>>> 11e4b63a
 			if (!trylock_page(page))
 				break;
 			if (!PageDirty(page) || PageWriteback(page)) {
@@ -761,11 +737,7 @@
 			return ret;
 		}
 
-<<<<<<< HEAD
-		start += ret * PAGE_SIZE;
-=======
 		start += ret;
->>>>>>> 11e4b63a
 
 		cond_resched();
 	} while (wbc->nr_to_write > 0);
@@ -884,16 +856,6 @@
 #ifdef CONFIG_AFS_FSCACHE
 	if (PageFsCache(page) &&
 	    wait_on_page_fscache_killable(page) < 0)
-<<<<<<< HEAD
-		return VM_FAULT_RETRY;
-#endif
-
-	if (wait_on_page_writeback_killable(page))
-		return VM_FAULT_RETRY;
-
-	if (lock_page_killable(page) < 0)
-		return VM_FAULT_RETRY;
-=======
 		goto out;
 #endif
 
@@ -902,7 +864,6 @@
 
 	if (lock_page_killable(page) < 0)
 		goto out;
->>>>>>> 11e4b63a
 
 	/* We mustn't change page->private until writeback is complete as that
 	 * details the portion of the page we need to write back and we might
@@ -910,11 +871,7 @@
 	 */
 	if (wait_on_page_writeback_killable(page) < 0) {
 		unlock_page(page);
-<<<<<<< HEAD
-		return VM_FAULT_RETRY;
-=======
 		goto out;
->>>>>>> 11e4b63a
 	}
 
 	priv = afs_page_dirty(page, 0, thp_size(page));
