--- conflicted
+++ resolved
@@ -742,11 +742,7 @@
 			if (ret)
 				return ret;
 		}
-<<<<<<< HEAD
-		ext4_fc_track_range(inode, map->m_lblk,
-=======
 		ext4_fc_track_range(handle, inode, map->m_lblk,
->>>>>>> f642729d
 			    map->m_lblk + map->m_len - 1);
 	}
 
@@ -844,13 +840,8 @@
 	int create = map_flags & EXT4_GET_BLOCKS_CREATE;
 	int err;
 
-<<<<<<< HEAD
-	J_ASSERT((EXT4_SB(inode->i_sb)->s_mount_state & EXT4_FC_REPLAY)
-		 || handle != NULL || create == 0);
-=======
 	ASSERT((EXT4_SB(inode->i_sb)->s_mount_state & EXT4_FC_REPLAY)
 		    || handle != NULL || create == 0);
->>>>>>> f642729d
 
 	map.m_lblk = block;
 	map.m_len = 1;
@@ -865,15 +856,9 @@
 	if (unlikely(!bh))
 		return ERR_PTR(-ENOMEM);
 	if (map.m_flags & EXT4_MAP_NEW) {
-<<<<<<< HEAD
-		J_ASSERT(create != 0);
-		J_ASSERT((EXT4_SB(inode->i_sb)->s_mount_state & EXT4_FC_REPLAY)
-			 || (handle != NULL));
-=======
 		ASSERT(create != 0);
 		ASSERT((EXT4_SB(inode->i_sb)->s_mount_state & EXT4_FC_REPLAY)
 			    || (handle != NULL));
->>>>>>> f642729d
 
 		/*
 		 * Now that we do not always journal data, we should
@@ -1945,11 +1930,7 @@
 	}
 	if (ret == 0)
 		ret = err;
-<<<<<<< HEAD
-	err = ext4_jbd2_inode_add_write(handle, inode, 0, len);
-=======
 	err = ext4_jbd2_inode_add_write(handle, inode, page_offset(page), len);
->>>>>>> f642729d
 	if (ret == 0)
 		ret = err;
 	EXT4_I(inode)->i_datasync_tid = handle->h_transaction->t_tid;
@@ -3338,18 +3319,11 @@
 
 	if (journal) {
 		if (jbd2_transaction_committed(journal,
-<<<<<<< HEAD
-					EXT4_I(inode)->i_datasync_tid))
-			return true;
-		return atomic_read(&EXT4_SB(inode->i_sb)->s_fc_subtid) >=
-			EXT4_I(inode)->i_fc_committed_subtid;
-=======
 			EXT4_I(inode)->i_datasync_tid))
 			return false;
 		if (test_opt2(inode->i_sb, JOURNAL_FAST_COMMIT))
 			return !list_empty(&EXT4_I(inode)->i_fc_list);
 		return true;
->>>>>>> f642729d
 	}
 
 	/* Any metadata buffers to write? */
@@ -4146,11 +4120,7 @@
 
 		up_write(&EXT4_I(inode)->i_data_sem);
 	}
-<<<<<<< HEAD
-	ext4_fc_track_range(inode, first_block, stop_block);
-=======
 	ext4_fc_track_range(handle, inode, first_block, stop_block);
->>>>>>> f642729d
 	if (IS_SYNC(inode))
 		ext4_handle_sync(handle);
 
@@ -5484,22 +5454,14 @@
 			}
 
 			if (shrink)
-<<<<<<< HEAD
-				ext4_fc_track_range(inode,
-=======
 				ext4_fc_track_range(handle, inode,
->>>>>>> f642729d
 					(attr->ia_size > 0 ? attr->ia_size - 1 : 0) >>
 					inode->i_sb->s_blocksize_bits,
 					(oldsize > 0 ? oldsize - 1 : 0) >>
 					inode->i_sb->s_blocksize_bits);
 			else
 				ext4_fc_track_range(
-<<<<<<< HEAD
-					inode,
-=======
 					handle, inode,
->>>>>>> f642729d
 					(oldsize > 0 ? oldsize - 1 : oldsize) >>
 					inode->i_sb->s_blocksize_bits,
 					(attr->ia_size > 0 ? attr->ia_size - 1 : 0) >>
@@ -5750,11 +5712,7 @@
 		put_bh(iloc->bh);
 		return -EIO;
 	}
-<<<<<<< HEAD
-	ext4_fc_track_inode(inode);
-=======
 	ext4_fc_track_inode(handle, inode);
->>>>>>> f642729d
 
 	if (IS_I_VERSION(inode))
 		inode_inc_iversion(inode);
@@ -6204,12 +6162,8 @@
 			if (ext4_walk_page_buffers(handle, page_buffers(page),
 					0, len, NULL, write_end_fn))
 				goto out_error;
-<<<<<<< HEAD
-			if (ext4_jbd2_inode_add_write(handle, inode, 0, len))
-=======
 			if (ext4_jbd2_inode_add_write(handle, inode,
 						      page_offset(page), len))
->>>>>>> f642729d
 				goto out_error;
 			ext4_set_inode_state(inode, EXT4_STATE_JDATA);
 		} else {
