// SPDX-License-Identifier: GPL-2.0
/*
 * Copyright (c) 2003-2006, Cluster File Systems, Inc, info@clusterfs.com
 * Written by Alex Tomas <alex@clusterfs.com>
 *
 * Architecture independence:
 *   Copyright (c) 2005, Bull S.A.
 *   Written by Pierre Peiffer <pierre.peiffer@bull.net>
 */

/*
 * Extents support for EXT4
 *
 * TODO:
 *   - ext4*_error() should be used in some situations
 *   - analyze all BUG()/BUG_ON(), use -EIO where appropriate
 *   - smart tree reduction
 */

#include <linux/fs.h>
#include <linux/time.h>
#include <linux/jbd2.h>
#include <linux/highuid.h>
#include <linux/pagemap.h>
#include <linux/quotaops.h>
#include <linux/string.h>
#include <linux/slab.h>
#include <linux/uaccess.h>
#include <linux/fiemap.h>
#include <linux/backing-dev.h>
#include <linux/iomap.h>
#include "ext4_jbd2.h"
#include "ext4_extents.h"
#include "xattr.h"

#include <trace/events/ext4.h>

/*
 * used by extent splitting.
 */
#define EXT4_EXT_MAY_ZEROOUT	0x1  /* safe to zeroout if split fails \
					due to ENOSPC */
#define EXT4_EXT_MARK_UNWRIT1	0x2  /* mark first half unwritten */
#define EXT4_EXT_MARK_UNWRIT2	0x4  /* mark second half unwritten */

#define EXT4_EXT_DATA_VALID1	0x8  /* first half contains valid data */
#define EXT4_EXT_DATA_VALID2	0x10 /* second half contains valid data */

static __le32 ext4_extent_block_csum(struct inode *inode,
				     struct ext4_extent_header *eh)
{
	struct ext4_inode_info *ei = EXT4_I(inode);
	struct ext4_sb_info *sbi = EXT4_SB(inode->i_sb);
	__u32 csum;

	csum = ext4_chksum(sbi, ei->i_csum_seed, (__u8 *)eh,
			   EXT4_EXTENT_TAIL_OFFSET(eh));
	return cpu_to_le32(csum);
}

static int ext4_extent_block_csum_verify(struct inode *inode,
					 struct ext4_extent_header *eh)
{
	struct ext4_extent_tail *et;

	if (!ext4_has_metadata_csum(inode->i_sb))
		return 1;

	et = find_ext4_extent_tail(eh);
	if (et->et_checksum != ext4_extent_block_csum(inode, eh))
		return 0;
	return 1;
}

static void ext4_extent_block_csum_set(struct inode *inode,
				       struct ext4_extent_header *eh)
{
	struct ext4_extent_tail *et;

	if (!ext4_has_metadata_csum(inode->i_sb))
		return;

	et = find_ext4_extent_tail(eh);
	et->et_checksum = ext4_extent_block_csum(inode, eh);
}

static int ext4_split_extent_at(handle_t *handle,
			     struct inode *inode,
			     struct ext4_ext_path **ppath,
			     ext4_lblk_t split,
			     int split_flag,
			     int flags);

static int ext4_ext_trunc_restart_fn(struct inode *inode, int *dropped)
{
	/*
	 * Drop i_data_sem to avoid deadlock with ext4_map_blocks.  At this
	 * moment, get_block can be called only for blocks inside i_size since
	 * page cache has been already dropped and writes are blocked by
	 * i_mutex. So we can safely drop the i_data_sem here.
	 */
	BUG_ON(EXT4_JOURNAL(inode) == NULL);
	ext4_discard_preallocations(inode, 0);
	up_write(&EXT4_I(inode)->i_data_sem);
	*dropped = 1;
	return 0;
}

/*
 * Make sure 'handle' has at least 'check_cred' credits. If not, restart
 * transaction with 'restart_cred' credits. The function drops i_data_sem
 * when restarting transaction and gets it after transaction is restarted.
 *
 * The function returns 0 on success, 1 if transaction had to be restarted,
 * and < 0 in case of fatal error.
 */
int ext4_datasem_ensure_credits(handle_t *handle, struct inode *inode,
				int check_cred, int restart_cred,
				int revoke_cred)
{
	int ret;
	int dropped = 0;

	ret = ext4_journal_ensure_credits_fn(handle, check_cred, restart_cred,
		revoke_cred, ext4_ext_trunc_restart_fn(inode, &dropped));
	if (dropped)
		down_write(&EXT4_I(inode)->i_data_sem);
	return ret;
}

/*
 * could return:
 *  - EROFS
 *  - ENOMEM
 */
static int ext4_ext_get_access(handle_t *handle, struct inode *inode,
				struct ext4_ext_path *path)
{
	if (path->p_bh) {
		/* path points to block */
		BUFFER_TRACE(path->p_bh, "get_write_access");
		return ext4_journal_get_write_access(handle, path->p_bh);
	}
	/* path points to leaf/index in inode body */
	/* we use in-core data, no need to protect them */
	return 0;
}

/*
 * could return:
 *  - EROFS
 *  - ENOMEM
 *  - EIO
 */
static int __ext4_ext_dirty(const char *where, unsigned int line,
			    handle_t *handle, struct inode *inode,
			    struct ext4_ext_path *path)
{
	int err;

	WARN_ON(!rwsem_is_locked(&EXT4_I(inode)->i_data_sem));
	if (path->p_bh) {
		ext4_extent_block_csum_set(inode, ext_block_hdr(path->p_bh));
		/* path points to block */
		err = __ext4_handle_dirty_metadata(where, line, handle,
						   inode, path->p_bh);
	} else {
		/* path points to leaf/index in inode body */
		err = ext4_mark_inode_dirty(handle, inode);
	}
	return err;
}

#define ext4_ext_dirty(handle, inode, path) \
		__ext4_ext_dirty(__func__, __LINE__, (handle), (inode), (path))

static ext4_fsblk_t ext4_ext_find_goal(struct inode *inode,
			      struct ext4_ext_path *path,
			      ext4_lblk_t block)
{
	if (path) {
		int depth = path->p_depth;
		struct ext4_extent *ex;

		/*
		 * Try to predict block placement assuming that we are
		 * filling in a file which will eventually be
		 * non-sparse --- i.e., in the case of libbfd writing
		 * an ELF object sections out-of-order but in a way
		 * the eventually results in a contiguous object or
		 * executable file, or some database extending a table
		 * space file.  However, this is actually somewhat
		 * non-ideal if we are writing a sparse file such as
		 * qemu or KVM writing a raw image file that is going
		 * to stay fairly sparse, since it will end up
		 * fragmenting the file system's free space.  Maybe we
		 * should have some hueristics or some way to allow
		 * userspace to pass a hint to file system,
		 * especially if the latter case turns out to be
		 * common.
		 */
		ex = path[depth].p_ext;
		if (ex) {
			ext4_fsblk_t ext_pblk = ext4_ext_pblock(ex);
			ext4_lblk_t ext_block = le32_to_cpu(ex->ee_block);

			if (block > ext_block)
				return ext_pblk + (block - ext_block);
			else
				return ext_pblk - (ext_block - block);
		}

		/* it looks like index is empty;
		 * try to find starting block from index itself */
		if (path[depth].p_bh)
			return path[depth].p_bh->b_blocknr;
	}

	/* OK. use inode's group */
	return ext4_inode_to_goal_block(inode);
}

/*
 * Allocation for a meta data block
 */
static ext4_fsblk_t
ext4_ext_new_meta_block(handle_t *handle, struct inode *inode,
			struct ext4_ext_path *path,
			struct ext4_extent *ex, int *err, unsigned int flags)
{
	ext4_fsblk_t goal, newblock;

	goal = ext4_ext_find_goal(inode, path, le32_to_cpu(ex->ee_block));
	newblock = ext4_new_meta_blocks(handle, inode, goal, flags,
					NULL, err);
	return newblock;
}

static inline int ext4_ext_space_block(struct inode *inode, int check)
{
	int size;

	size = (inode->i_sb->s_blocksize - sizeof(struct ext4_extent_header))
			/ sizeof(struct ext4_extent);
#ifdef AGGRESSIVE_TEST
	if (!check && size > 6)
		size = 6;
#endif
	return size;
}

static inline int ext4_ext_space_block_idx(struct inode *inode, int check)
{
	int size;

	size = (inode->i_sb->s_blocksize - sizeof(struct ext4_extent_header))
			/ sizeof(struct ext4_extent_idx);
#ifdef AGGRESSIVE_TEST
	if (!check && size > 5)
		size = 5;
#endif
	return size;
}

static inline int ext4_ext_space_root(struct inode *inode, int check)
{
	int size;

	size = sizeof(EXT4_I(inode)->i_data);
	size -= sizeof(struct ext4_extent_header);
	size /= sizeof(struct ext4_extent);
#ifdef AGGRESSIVE_TEST
	if (!check && size > 3)
		size = 3;
#endif
	return size;
}

static inline int ext4_ext_space_root_idx(struct inode *inode, int check)
{
	int size;

	size = sizeof(EXT4_I(inode)->i_data);
	size -= sizeof(struct ext4_extent_header);
	size /= sizeof(struct ext4_extent_idx);
#ifdef AGGRESSIVE_TEST
	if (!check && size > 4)
		size = 4;
#endif
	return size;
}

static inline int
ext4_force_split_extent_at(handle_t *handle, struct inode *inode,
			   struct ext4_ext_path **ppath, ext4_lblk_t lblk,
			   int nofail)
{
	struct ext4_ext_path *path = *ppath;
	int unwritten = ext4_ext_is_unwritten(path[path->p_depth].p_ext);
	int flags = EXT4_EX_NOCACHE | EXT4_GET_BLOCKS_PRE_IO;

	if (nofail)
		flags |= EXT4_GET_BLOCKS_METADATA_NOFAIL | EXT4_EX_NOFAIL;

	return ext4_split_extent_at(handle, inode, ppath, lblk, unwritten ?
			EXT4_EXT_MARK_UNWRIT1|EXT4_EXT_MARK_UNWRIT2 : 0,
			flags);
}

static int
ext4_ext_max_entries(struct inode *inode, int depth)
{
	int max;

	if (depth == ext_depth(inode)) {
		if (depth == 0)
			max = ext4_ext_space_root(inode, 1);
		else
			max = ext4_ext_space_root_idx(inode, 1);
	} else {
		if (depth == 0)
			max = ext4_ext_space_block(inode, 1);
		else
			max = ext4_ext_space_block_idx(inode, 1);
	}

	return max;
}

static int ext4_valid_extent(struct inode *inode, struct ext4_extent *ext)
{
	ext4_fsblk_t block = ext4_ext_pblock(ext);
	int len = ext4_ext_get_actual_len(ext);
	ext4_lblk_t lblock = le32_to_cpu(ext->ee_block);

	/*
	 * We allow neither:
	 *  - zero length
	 *  - overflow/wrap-around
	 */
	if (lblock + len <= lblock)
		return 0;
	return ext4_inode_block_valid(inode, block, len);
}

static int ext4_valid_extent_idx(struct inode *inode,
				struct ext4_extent_idx *ext_idx)
{
	ext4_fsblk_t block = ext4_idx_pblock(ext_idx);

	return ext4_inode_block_valid(inode, block, 1);
}

static int ext4_valid_extent_entries(struct inode *inode,
				     struct ext4_extent_header *eh,
				     ext4_fsblk_t *pblk, int depth)
{
	unsigned short entries;
	if (eh->eh_entries == 0)
		return 1;

	entries = le16_to_cpu(eh->eh_entries);

	if (depth == 0) {
		/* leaf entries */
		struct ext4_extent *ext = EXT_FIRST_EXTENT(eh);
		ext4_lblk_t lblock = 0;
		ext4_lblk_t prev = 0;
		int len = 0;
		while (entries) {
			if (!ext4_valid_extent(inode, ext))
				return 0;

			/* Check for overlapping extents */
			lblock = le32_to_cpu(ext->ee_block);
			len = ext4_ext_get_actual_len(ext);
			if ((lblock <= prev) && prev) {
				*pblk = ext4_ext_pblock(ext);
				return 0;
			}
			ext++;
			entries--;
			prev = lblock + len - 1;
		}
	} else {
		struct ext4_extent_idx *ext_idx = EXT_FIRST_INDEX(eh);
		while (entries) {
			if (!ext4_valid_extent_idx(inode, ext_idx))
				return 0;
			ext_idx++;
			entries--;
		}
	}
	return 1;
}

static int __ext4_ext_check(const char *function, unsigned int line,
			    struct inode *inode, struct ext4_extent_header *eh,
			    int depth, ext4_fsblk_t pblk)
{
	const char *error_msg;
	int max = 0, err = -EFSCORRUPTED;

	if (unlikely(eh->eh_magic != EXT4_EXT_MAGIC)) {
		error_msg = "invalid magic";
		goto corrupted;
	}
	if (unlikely(le16_to_cpu(eh->eh_depth) != depth)) {
		error_msg = "unexpected eh_depth";
		goto corrupted;
	}
	if (unlikely(eh->eh_max == 0)) {
		error_msg = "invalid eh_max";
		goto corrupted;
	}
	max = ext4_ext_max_entries(inode, depth);
	if (unlikely(le16_to_cpu(eh->eh_max) > max)) {
		error_msg = "too large eh_max";
		goto corrupted;
	}
	if (unlikely(le16_to_cpu(eh->eh_entries) > le16_to_cpu(eh->eh_max))) {
		error_msg = "invalid eh_entries";
		goto corrupted;
	}
	if (!ext4_valid_extent_entries(inode, eh, &pblk, depth)) {
		error_msg = "invalid extent entries";
		goto corrupted;
	}
	if (unlikely(depth > 32)) {
		error_msg = "too large eh_depth";
		goto corrupted;
	}
	/* Verify checksum on non-root extent tree nodes */
	if (ext_depth(inode) != depth &&
	    !ext4_extent_block_csum_verify(inode, eh)) {
		error_msg = "extent tree corrupted";
		err = -EFSBADCRC;
		goto corrupted;
	}
	return 0;

corrupted:
	ext4_error_inode_err(inode, function, line, 0, -err,
			     "pblk %llu bad header/extent: %s - magic %x, "
			     "entries %u, max %u(%u), depth %u(%u)",
			     (unsigned long long) pblk, error_msg,
			     le16_to_cpu(eh->eh_magic),
			     le16_to_cpu(eh->eh_entries),
			     le16_to_cpu(eh->eh_max),
			     max, le16_to_cpu(eh->eh_depth), depth);
	return err;
}

#define ext4_ext_check(inode, eh, depth, pblk)			\
	__ext4_ext_check(__func__, __LINE__, (inode), (eh), (depth), (pblk))

int ext4_ext_check_inode(struct inode *inode)
{
	return ext4_ext_check(inode, ext_inode_hdr(inode), ext_depth(inode), 0);
}

static void ext4_cache_extents(struct inode *inode,
			       struct ext4_extent_header *eh)
{
	struct ext4_extent *ex = EXT_FIRST_EXTENT(eh);
	ext4_lblk_t prev = 0;
	int i;

	for (i = le16_to_cpu(eh->eh_entries); i > 0; i--, ex++) {
		unsigned int status = EXTENT_STATUS_WRITTEN;
		ext4_lblk_t lblk = le32_to_cpu(ex->ee_block);
		int len = ext4_ext_get_actual_len(ex);

		if (prev && (prev != lblk))
			ext4_es_cache_extent(inode, prev, lblk - prev, ~0,
					     EXTENT_STATUS_HOLE);

		if (ext4_ext_is_unwritten(ex))
			status = EXTENT_STATUS_UNWRITTEN;
		ext4_es_cache_extent(inode, lblk, len,
				     ext4_ext_pblock(ex), status);
		prev = lblk + len;
	}
}

static struct buffer_head *
__read_extent_tree_block(const char *function, unsigned int line,
			 struct inode *inode, ext4_fsblk_t pblk, int depth,
			 int flags)
{
	struct buffer_head		*bh;
	int				err;
	gfp_t				gfp_flags = __GFP_MOVABLE | GFP_NOFS;

	if (flags & EXT4_EX_NOFAIL)
		gfp_flags |= __GFP_NOFAIL;

	bh = sb_getblk_gfp(inode->i_sb, pblk, gfp_flags);
	if (unlikely(!bh))
		return ERR_PTR(-ENOMEM);

	if (!bh_uptodate_or_lock(bh)) {
		trace_ext4_ext_load_extent(inode, pblk, _RET_IP_);
		err = ext4_read_bh(bh, 0, NULL);
		if (err < 0)
			goto errout;
	}
	if (buffer_verified(bh) && !(flags & EXT4_EX_FORCE_CACHE))
		return bh;
	err = __ext4_ext_check(function, line, inode,
			       ext_block_hdr(bh), depth, pblk);
	if (err)
		goto errout;
	set_buffer_verified(bh);
	/*
	 * If this is a leaf block, cache all of its entries
	 */
	if (!(flags & EXT4_EX_NOCACHE) && depth == 0) {
		struct ext4_extent_header *eh = ext_block_hdr(bh);
		ext4_cache_extents(inode, eh);
	}
	return bh;
errout:
	put_bh(bh);
	return ERR_PTR(err);

}

#define read_extent_tree_block(inode, pblk, depth, flags)		\
	__read_extent_tree_block(__func__, __LINE__, (inode), (pblk),   \
				 (depth), (flags))

/*
 * This function is called to cache a file's extent information in the
 * extent status tree
 */
int ext4_ext_precache(struct inode *inode)
{
	struct ext4_inode_info *ei = EXT4_I(inode);
	struct ext4_ext_path *path = NULL;
	struct buffer_head *bh;
	int i = 0, depth, ret = 0;

	if (!ext4_test_inode_flag(inode, EXT4_INODE_EXTENTS))
		return 0;	/* not an extent-mapped inode */

	down_read(&ei->i_data_sem);
	depth = ext_depth(inode);

	/* Don't cache anything if there are no external extent blocks */
	if (!depth) {
		up_read(&ei->i_data_sem);
		return ret;
	}

	path = kcalloc(depth + 1, sizeof(struct ext4_ext_path),
		       GFP_NOFS);
	if (path == NULL) {
		up_read(&ei->i_data_sem);
		return -ENOMEM;
	}

	path[0].p_hdr = ext_inode_hdr(inode);
	ret = ext4_ext_check(inode, path[0].p_hdr, depth, 0);
	if (ret)
		goto out;
	path[0].p_idx = EXT_FIRST_INDEX(path[0].p_hdr);
	while (i >= 0) {
		/*
		 * If this is a leaf block or we've reached the end of
		 * the index block, go up
		 */
		if ((i == depth) ||
		    path[i].p_idx > EXT_LAST_INDEX(path[i].p_hdr)) {
			brelse(path[i].p_bh);
			path[i].p_bh = NULL;
			i--;
			continue;
		}
		bh = read_extent_tree_block(inode,
					    ext4_idx_pblock(path[i].p_idx++),
					    depth - i - 1,
					    EXT4_EX_FORCE_CACHE);
		if (IS_ERR(bh)) {
			ret = PTR_ERR(bh);
			break;
		}
		i++;
		path[i].p_bh = bh;
		path[i].p_hdr = ext_block_hdr(bh);
		path[i].p_idx = EXT_FIRST_INDEX(path[i].p_hdr);
	}
	ext4_set_inode_state(inode, EXT4_STATE_EXT_PRECACHED);
out:
	up_read(&ei->i_data_sem);
	ext4_ext_drop_refs(path);
	kfree(path);
	return ret;
}

#ifdef EXT_DEBUG
static void ext4_ext_show_path(struct inode *inode, struct ext4_ext_path *path)
{
	int k, l = path->p_depth;

	ext_debug(inode, "path:");
	for (k = 0; k <= l; k++, path++) {
		if (path->p_idx) {
			ext_debug(inode, "  %d->%llu",
				  le32_to_cpu(path->p_idx->ei_block),
				  ext4_idx_pblock(path->p_idx));
		} else if (path->p_ext) {
			ext_debug(inode, "  %d:[%d]%d:%llu ",
				  le32_to_cpu(path->p_ext->ee_block),
				  ext4_ext_is_unwritten(path->p_ext),
				  ext4_ext_get_actual_len(path->p_ext),
				  ext4_ext_pblock(path->p_ext));
		} else
			ext_debug(inode, "  []");
	}
	ext_debug(inode, "\n");
}

static void ext4_ext_show_leaf(struct inode *inode, struct ext4_ext_path *path)
{
	int depth = ext_depth(inode);
	struct ext4_extent_header *eh;
	struct ext4_extent *ex;
	int i;

	if (!path)
		return;

	eh = path[depth].p_hdr;
	ex = EXT_FIRST_EXTENT(eh);

	ext_debug(inode, "Displaying leaf extents\n");

	for (i = 0; i < le16_to_cpu(eh->eh_entries); i++, ex++) {
		ext_debug(inode, "%d:[%d]%d:%llu ", le32_to_cpu(ex->ee_block),
			  ext4_ext_is_unwritten(ex),
			  ext4_ext_get_actual_len(ex), ext4_ext_pblock(ex));
	}
	ext_debug(inode, "\n");
}

static void ext4_ext_show_move(struct inode *inode, struct ext4_ext_path *path,
			ext4_fsblk_t newblock, int level)
{
	int depth = ext_depth(inode);
	struct ext4_extent *ex;

	if (depth != level) {
		struct ext4_extent_idx *idx;
		idx = path[level].p_idx;
		while (idx <= EXT_MAX_INDEX(path[level].p_hdr)) {
			ext_debug(inode, "%d: move %d:%llu in new index %llu\n",
				  level, le32_to_cpu(idx->ei_block),
				  ext4_idx_pblock(idx), newblock);
			idx++;
		}

		return;
	}

	ex = path[depth].p_ext;
	while (ex <= EXT_MAX_EXTENT(path[depth].p_hdr)) {
		ext_debug(inode, "move %d:%llu:[%d]%d in new leaf %llu\n",
				le32_to_cpu(ex->ee_block),
				ext4_ext_pblock(ex),
				ext4_ext_is_unwritten(ex),
				ext4_ext_get_actual_len(ex),
				newblock);
		ex++;
	}
}

#else
#define ext4_ext_show_path(inode, path)
#define ext4_ext_show_leaf(inode, path)
#define ext4_ext_show_move(inode, path, newblock, level)
#endif

void ext4_ext_drop_refs(struct ext4_ext_path *path)
{
	int depth, i;

	if (!path)
		return;
	depth = path->p_depth;
	for (i = 0; i <= depth; i++, path++) {
		brelse(path->p_bh);
		path->p_bh = NULL;
	}
}

/*
 * ext4_ext_binsearch_idx:
 * binary search for the closest index of the given block
 * the header must be checked before calling this
 */
static void
ext4_ext_binsearch_idx(struct inode *inode,
			struct ext4_ext_path *path, ext4_lblk_t block)
{
	struct ext4_extent_header *eh = path->p_hdr;
	struct ext4_extent_idx *r, *l, *m;


	ext_debug(inode, "binsearch for %u(idx):  ", block);

	l = EXT_FIRST_INDEX(eh) + 1;
	r = EXT_LAST_INDEX(eh);
	while (l <= r) {
		m = l + (r - l) / 2;
		if (block < le32_to_cpu(m->ei_block))
			r = m - 1;
		else
			l = m + 1;
		ext_debug(inode, "%p(%u):%p(%u):%p(%u) ", l,
			  le32_to_cpu(l->ei_block), m, le32_to_cpu(m->ei_block),
			  r, le32_to_cpu(r->ei_block));
	}

	path->p_idx = l - 1;
	ext_debug(inode, "  -> %u->%lld ", le32_to_cpu(path->p_idx->ei_block),
		  ext4_idx_pblock(path->p_idx));

#ifdef CHECK_BINSEARCH
	{
		struct ext4_extent_idx *chix, *ix;
		int k;

		chix = ix = EXT_FIRST_INDEX(eh);
		for (k = 0; k < le16_to_cpu(eh->eh_entries); k++, ix++) {
			if (k != 0 && le32_to_cpu(ix->ei_block) <=
			    le32_to_cpu(ix[-1].ei_block)) {
				printk(KERN_DEBUG "k=%d, ix=0x%p, "
				       "first=0x%p\n", k,
				       ix, EXT_FIRST_INDEX(eh));
				printk(KERN_DEBUG "%u <= %u\n",
				       le32_to_cpu(ix->ei_block),
				       le32_to_cpu(ix[-1].ei_block));
			}
			BUG_ON(k && le32_to_cpu(ix->ei_block)
					   <= le32_to_cpu(ix[-1].ei_block));
			if (block < le32_to_cpu(ix->ei_block))
				break;
			chix = ix;
		}
		BUG_ON(chix != path->p_idx);
	}
#endif

}

/*
 * ext4_ext_binsearch:
 * binary search for closest extent of the given block
 * the header must be checked before calling this
 */
static void
ext4_ext_binsearch(struct inode *inode,
		struct ext4_ext_path *path, ext4_lblk_t block)
{
	struct ext4_extent_header *eh = path->p_hdr;
	struct ext4_extent *r, *l, *m;

	if (eh->eh_entries == 0) {
		/*
		 * this leaf is empty:
		 * we get such a leaf in split/add case
		 */
		return;
	}

	ext_debug(inode, "binsearch for %u:  ", block);

	l = EXT_FIRST_EXTENT(eh) + 1;
	r = EXT_LAST_EXTENT(eh);

	while (l <= r) {
		m = l + (r - l) / 2;
		if (block < le32_to_cpu(m->ee_block))
			r = m - 1;
		else
			l = m + 1;
		ext_debug(inode, "%p(%u):%p(%u):%p(%u) ", l,
			  le32_to_cpu(l->ee_block), m, le32_to_cpu(m->ee_block),
			  r, le32_to_cpu(r->ee_block));
	}

	path->p_ext = l - 1;
	ext_debug(inode, "  -> %d:%llu:[%d]%d ",
			le32_to_cpu(path->p_ext->ee_block),
			ext4_ext_pblock(path->p_ext),
			ext4_ext_is_unwritten(path->p_ext),
			ext4_ext_get_actual_len(path->p_ext));

#ifdef CHECK_BINSEARCH
	{
		struct ext4_extent *chex, *ex;
		int k;

		chex = ex = EXT_FIRST_EXTENT(eh);
		for (k = 0; k < le16_to_cpu(eh->eh_entries); k++, ex++) {
			BUG_ON(k && le32_to_cpu(ex->ee_block)
					  <= le32_to_cpu(ex[-1].ee_block));
			if (block < le32_to_cpu(ex->ee_block))
				break;
			chex = ex;
		}
		BUG_ON(chex != path->p_ext);
	}
#endif

}

void ext4_ext_tree_init(handle_t *handle, struct inode *inode)
{
	struct ext4_extent_header *eh;

	eh = ext_inode_hdr(inode);
	eh->eh_depth = 0;
	eh->eh_entries = 0;
	eh->eh_magic = EXT4_EXT_MAGIC;
	eh->eh_max = cpu_to_le16(ext4_ext_space_root(inode, 0));
	ext4_mark_inode_dirty(handle, inode);
}

struct ext4_ext_path *
ext4_find_extent(struct inode *inode, ext4_lblk_t block,
		 struct ext4_ext_path **orig_path, int flags)
{
	struct ext4_extent_header *eh;
	struct buffer_head *bh;
	struct ext4_ext_path *path = orig_path ? *orig_path : NULL;
	short int depth, i, ppos = 0;
	int ret;
	gfp_t gfp_flags = GFP_NOFS;

	if (flags & EXT4_EX_NOFAIL)
		gfp_flags |= __GFP_NOFAIL;

	eh = ext_inode_hdr(inode);
	depth = ext_depth(inode);
	if (depth < 0 || depth > EXT4_MAX_EXTENT_DEPTH) {
		EXT4_ERROR_INODE(inode, "inode has invalid extent depth: %d",
				 depth);
		ret = -EFSCORRUPTED;
		goto err;
	}

	if (path) {
		ext4_ext_drop_refs(path);
		if (depth > path[0].p_maxdepth) {
			kfree(path);
			*orig_path = path = NULL;
		}
	}
	if (!path) {
		/* account possible depth increase */
		path = kcalloc(depth + 2, sizeof(struct ext4_ext_path),
				gfp_flags);
		if (unlikely(!path))
			return ERR_PTR(-ENOMEM);
		path[0].p_maxdepth = depth + 1;
	}
	path[0].p_hdr = eh;
	path[0].p_bh = NULL;

	i = depth;
	if (!(flags & EXT4_EX_NOCACHE) && depth == 0)
		ext4_cache_extents(inode, eh);
	/* walk through the tree */
	while (i) {
		ext_debug(inode, "depth %d: num %d, max %d\n",
			  ppos, le16_to_cpu(eh->eh_entries), le16_to_cpu(eh->eh_max));

		ext4_ext_binsearch_idx(inode, path + ppos, block);
		path[ppos].p_block = ext4_idx_pblock(path[ppos].p_idx);
		path[ppos].p_depth = i;
		path[ppos].p_ext = NULL;

		bh = read_extent_tree_block(inode, path[ppos].p_block, --i,
					    flags);
		if (IS_ERR(bh)) {
			ret = PTR_ERR(bh);
			goto err;
		}

		eh = ext_block_hdr(bh);
		ppos++;
		path[ppos].p_bh = bh;
		path[ppos].p_hdr = eh;
	}

	path[ppos].p_depth = i;
	path[ppos].p_ext = NULL;
	path[ppos].p_idx = NULL;

	/* find extent */
	ext4_ext_binsearch(inode, path + ppos, block);
	/* if not an empty leaf */
	if (path[ppos].p_ext)
		path[ppos].p_block = ext4_ext_pblock(path[ppos].p_ext);

	ext4_ext_show_path(inode, path);

	return path;

err:
	ext4_ext_drop_refs(path);
	kfree(path);
	if (orig_path)
		*orig_path = NULL;
	return ERR_PTR(ret);
}

/*
 * ext4_ext_insert_index:
 * insert new index [@logical;@ptr] into the block at @curp;
 * check where to insert: before @curp or after @curp
 */
static int ext4_ext_insert_index(handle_t *handle, struct inode *inode,
				 struct ext4_ext_path *curp,
				 int logical, ext4_fsblk_t ptr)
{
	struct ext4_extent_idx *ix;
	int len, err;

	err = ext4_ext_get_access(handle, inode, curp);
	if (err)
		return err;

	if (unlikely(logical == le32_to_cpu(curp->p_idx->ei_block))) {
		EXT4_ERROR_INODE(inode,
				 "logical %d == ei_block %d!",
				 logical, le32_to_cpu(curp->p_idx->ei_block));
		return -EFSCORRUPTED;
	}

	if (unlikely(le16_to_cpu(curp->p_hdr->eh_entries)
			     >= le16_to_cpu(curp->p_hdr->eh_max))) {
		EXT4_ERROR_INODE(inode,
				 "eh_entries %d >= eh_max %d!",
				 le16_to_cpu(curp->p_hdr->eh_entries),
				 le16_to_cpu(curp->p_hdr->eh_max));
		return -EFSCORRUPTED;
	}

	if (logical > le32_to_cpu(curp->p_idx->ei_block)) {
		/* insert after */
		ext_debug(inode, "insert new index %d after: %llu\n",
			  logical, ptr);
		ix = curp->p_idx + 1;
	} else {
		/* insert before */
		ext_debug(inode, "insert new index %d before: %llu\n",
			  logical, ptr);
		ix = curp->p_idx;
	}

	len = EXT_LAST_INDEX(curp->p_hdr) - ix + 1;
	BUG_ON(len < 0);
	if (len > 0) {
		ext_debug(inode, "insert new index %d: "
				"move %d indices from 0x%p to 0x%p\n",
				logical, len, ix, ix + 1);
		memmove(ix + 1, ix, len * sizeof(struct ext4_extent_idx));
	}

	if (unlikely(ix > EXT_MAX_INDEX(curp->p_hdr))) {
		EXT4_ERROR_INODE(inode, "ix > EXT_MAX_INDEX!");
		return -EFSCORRUPTED;
	}

	ix->ei_block = cpu_to_le32(logical);
	ext4_idx_store_pblock(ix, ptr);
	le16_add_cpu(&curp->p_hdr->eh_entries, 1);

	if (unlikely(ix > EXT_LAST_INDEX(curp->p_hdr))) {
		EXT4_ERROR_INODE(inode, "ix > EXT_LAST_INDEX!");
		return -EFSCORRUPTED;
	}

	err = ext4_ext_dirty(handle, inode, curp);
	ext4_std_error(inode->i_sb, err);

	return err;
}

/*
 * ext4_ext_split:
 * inserts new subtree into the path, using free index entry
 * at depth @at:
 * - allocates all needed blocks (new leaf and all intermediate index blocks)
 * - makes decision where to split
 * - moves remaining extents and index entries (right to the split point)
 *   into the newly allocated blocks
 * - initializes subtree
 */
static int ext4_ext_split(handle_t *handle, struct inode *inode,
			  unsigned int flags,
			  struct ext4_ext_path *path,
			  struct ext4_extent *newext, int at)
{
	struct buffer_head *bh = NULL;
	int depth = ext_depth(inode);
	struct ext4_extent_header *neh;
	struct ext4_extent_idx *fidx;
	int i = at, k, m, a;
	ext4_fsblk_t newblock, oldblock;
	__le32 border;
	ext4_fsblk_t *ablocks = NULL; /* array of allocated blocks */
	gfp_t gfp_flags = GFP_NOFS;
	int err = 0;
	size_t ext_size = 0;

	if (flags & EXT4_EX_NOFAIL)
		gfp_flags |= __GFP_NOFAIL;

	/* make decision: where to split? */
	/* FIXME: now decision is simplest: at current extent */

	/* if current leaf will be split, then we should use
	 * border from split point */
	if (unlikely(path[depth].p_ext > EXT_MAX_EXTENT(path[depth].p_hdr))) {
		EXT4_ERROR_INODE(inode, "p_ext > EXT_MAX_EXTENT!");
		return -EFSCORRUPTED;
	}
	if (path[depth].p_ext != EXT_MAX_EXTENT(path[depth].p_hdr)) {
		border = path[depth].p_ext[1].ee_block;
		ext_debug(inode, "leaf will be split."
				" next leaf starts at %d\n",
				  le32_to_cpu(border));
	} else {
		border = newext->ee_block;
		ext_debug(inode, "leaf will be added."
				" next leaf starts at %d\n",
				le32_to_cpu(border));
	}

	/*
	 * If error occurs, then we break processing
	 * and mark filesystem read-only. index won't
	 * be inserted and tree will be in consistent
	 * state. Next mount will repair buffers too.
	 */

	/*
	 * Get array to track all allocated blocks.
	 * We need this to handle errors and free blocks
	 * upon them.
	 */
	ablocks = kcalloc(depth, sizeof(ext4_fsblk_t), gfp_flags);
	if (!ablocks)
		return -ENOMEM;

	/* allocate all needed blocks */
	ext_debug(inode, "allocate %d blocks for indexes/leaf\n", depth - at);
	for (a = 0; a < depth - at; a++) {
		newblock = ext4_ext_new_meta_block(handle, inode, path,
						   newext, &err, flags);
		if (newblock == 0)
			goto cleanup;
		ablocks[a] = newblock;
	}

	/* initialize new leaf */
	newblock = ablocks[--a];
	if (unlikely(newblock == 0)) {
		EXT4_ERROR_INODE(inode, "newblock == 0!");
		err = -EFSCORRUPTED;
		goto cleanup;
	}
	bh = sb_getblk_gfp(inode->i_sb, newblock, __GFP_MOVABLE | GFP_NOFS);
	if (unlikely(!bh)) {
		err = -ENOMEM;
		goto cleanup;
	}
	lock_buffer(bh);

	err = ext4_journal_get_create_access(handle, bh);
	if (err)
		goto cleanup;

	neh = ext_block_hdr(bh);
	neh->eh_entries = 0;
	neh->eh_max = cpu_to_le16(ext4_ext_space_block(inode, 0));
	neh->eh_magic = EXT4_EXT_MAGIC;
	neh->eh_depth = 0;

	/* move remainder of path[depth] to the new leaf */
	if (unlikely(path[depth].p_hdr->eh_entries !=
		     path[depth].p_hdr->eh_max)) {
		EXT4_ERROR_INODE(inode, "eh_entries %d != eh_max %d!",
				 path[depth].p_hdr->eh_entries,
				 path[depth].p_hdr->eh_max);
		err = -EFSCORRUPTED;
		goto cleanup;
	}
	/* start copy from next extent */
	m = EXT_MAX_EXTENT(path[depth].p_hdr) - path[depth].p_ext++;
	ext4_ext_show_move(inode, path, newblock, depth);
	if (m) {
		struct ext4_extent *ex;
		ex = EXT_FIRST_EXTENT(neh);
		memmove(ex, path[depth].p_ext, sizeof(struct ext4_extent) * m);
		le16_add_cpu(&neh->eh_entries, m);
	}

	/* zero out unused area in the extent block */
	ext_size = sizeof(struct ext4_extent_header) +
		sizeof(struct ext4_extent) * le16_to_cpu(neh->eh_entries);
	memset(bh->b_data + ext_size, 0, inode->i_sb->s_blocksize - ext_size);
	ext4_extent_block_csum_set(inode, neh);
	set_buffer_uptodate(bh);
	unlock_buffer(bh);

	err = ext4_handle_dirty_metadata(handle, inode, bh);
	if (err)
		goto cleanup;
	brelse(bh);
	bh = NULL;

	/* correct old leaf */
	if (m) {
		err = ext4_ext_get_access(handle, inode, path + depth);
		if (err)
			goto cleanup;
		le16_add_cpu(&path[depth].p_hdr->eh_entries, -m);
		err = ext4_ext_dirty(handle, inode, path + depth);
		if (err)
			goto cleanup;

	}

	/* create intermediate indexes */
	k = depth - at - 1;
	if (unlikely(k < 0)) {
		EXT4_ERROR_INODE(inode, "k %d < 0!", k);
		err = -EFSCORRUPTED;
		goto cleanup;
	}
	if (k)
		ext_debug(inode, "create %d intermediate indices\n", k);
	/* insert new index into current index block */
	/* current depth stored in i var */
	i = depth - 1;
	while (k--) {
		oldblock = newblock;
		newblock = ablocks[--a];
		bh = sb_getblk(inode->i_sb, newblock);
		if (unlikely(!bh)) {
			err = -ENOMEM;
			goto cleanup;
		}
		lock_buffer(bh);

		err = ext4_journal_get_create_access(handle, bh);
		if (err)
			goto cleanup;

		neh = ext_block_hdr(bh);
		neh->eh_entries = cpu_to_le16(1);
		neh->eh_magic = EXT4_EXT_MAGIC;
		neh->eh_max = cpu_to_le16(ext4_ext_space_block_idx(inode, 0));
		neh->eh_depth = cpu_to_le16(depth - i);
		fidx = EXT_FIRST_INDEX(neh);
		fidx->ei_block = border;
		ext4_idx_store_pblock(fidx, oldblock);

		ext_debug(inode, "int.index at %d (block %llu): %u -> %llu\n",
				i, newblock, le32_to_cpu(border), oldblock);

		/* move remainder of path[i] to the new index block */
		if (unlikely(EXT_MAX_INDEX(path[i].p_hdr) !=
					EXT_LAST_INDEX(path[i].p_hdr))) {
			EXT4_ERROR_INODE(inode,
					 "EXT_MAX_INDEX != EXT_LAST_INDEX ee_block %d!",
					 le32_to_cpu(path[i].p_ext->ee_block));
			err = -EFSCORRUPTED;
			goto cleanup;
		}
		/* start copy indexes */
		m = EXT_MAX_INDEX(path[i].p_hdr) - path[i].p_idx++;
		ext_debug(inode, "cur 0x%p, last 0x%p\n", path[i].p_idx,
				EXT_MAX_INDEX(path[i].p_hdr));
		ext4_ext_show_move(inode, path, newblock, i);
		if (m) {
			memmove(++fidx, path[i].p_idx,
				sizeof(struct ext4_extent_idx) * m);
			le16_add_cpu(&neh->eh_entries, m);
		}
		/* zero out unused area in the extent block */
		ext_size = sizeof(struct ext4_extent_header) +
		   (sizeof(struct ext4_extent) * le16_to_cpu(neh->eh_entries));
		memset(bh->b_data + ext_size, 0,
			inode->i_sb->s_blocksize - ext_size);
		ext4_extent_block_csum_set(inode, neh);
		set_buffer_uptodate(bh);
		unlock_buffer(bh);

		err = ext4_handle_dirty_metadata(handle, inode, bh);
		if (err)
			goto cleanup;
		brelse(bh);
		bh = NULL;

		/* correct old index */
		if (m) {
			err = ext4_ext_get_access(handle, inode, path + i);
			if (err)
				goto cleanup;
			le16_add_cpu(&path[i].p_hdr->eh_entries, -m);
			err = ext4_ext_dirty(handle, inode, path + i);
			if (err)
				goto cleanup;
		}

		i--;
	}

	/* insert new index */
	err = ext4_ext_insert_index(handle, inode, path + at,
				    le32_to_cpu(border), newblock);

cleanup:
	if (bh) {
		if (buffer_locked(bh))
			unlock_buffer(bh);
		brelse(bh);
	}

	if (err) {
		/* free all allocated blocks in error case */
		for (i = 0; i < depth; i++) {
			if (!ablocks[i])
				continue;
			ext4_free_blocks(handle, inode, NULL, ablocks[i], 1,
					 EXT4_FREE_BLOCKS_METADATA);
		}
	}
	kfree(ablocks);

	return err;
}

/*
 * ext4_ext_grow_indepth:
 * implements tree growing procedure:
 * - allocates new block
 * - moves top-level data (index block or leaf) into the new block
 * - initializes new top-level, creating index that points to the
 *   just created block
 */
static int ext4_ext_grow_indepth(handle_t *handle, struct inode *inode,
				 unsigned int flags)
{
	struct ext4_extent_header *neh;
	struct buffer_head *bh;
	ext4_fsblk_t newblock, goal = 0;
	struct ext4_super_block *es = EXT4_SB(inode->i_sb)->s_es;
	int err = 0;
	size_t ext_size = 0;

	/* Try to prepend new index to old one */
	if (ext_depth(inode))
		goal = ext4_idx_pblock(EXT_FIRST_INDEX(ext_inode_hdr(inode)));
	if (goal > le32_to_cpu(es->s_first_data_block)) {
		flags |= EXT4_MB_HINT_TRY_GOAL;
		goal--;
	} else
		goal = ext4_inode_to_goal_block(inode);
	newblock = ext4_new_meta_blocks(handle, inode, goal, flags,
					NULL, &err);
	if (newblock == 0)
		return err;

	bh = sb_getblk_gfp(inode->i_sb, newblock, __GFP_MOVABLE | GFP_NOFS);
	if (unlikely(!bh))
		return -ENOMEM;
	lock_buffer(bh);

	err = ext4_journal_get_create_access(handle, bh);
	if (err) {
		unlock_buffer(bh);
		goto out;
	}

	ext_size = sizeof(EXT4_I(inode)->i_data);
	/* move top-level index/leaf into new block */
	memmove(bh->b_data, EXT4_I(inode)->i_data, ext_size);
	/* zero out unused area in the extent block */
	memset(bh->b_data + ext_size, 0, inode->i_sb->s_blocksize - ext_size);

	/* set size of new block */
	neh = ext_block_hdr(bh);
	/* old root could have indexes or leaves
	 * so calculate e_max right way */
	if (ext_depth(inode))
		neh->eh_max = cpu_to_le16(ext4_ext_space_block_idx(inode, 0));
	else
		neh->eh_max = cpu_to_le16(ext4_ext_space_block(inode, 0));
	neh->eh_magic = EXT4_EXT_MAGIC;
	ext4_extent_block_csum_set(inode, neh);
	set_buffer_uptodate(bh);
	unlock_buffer(bh);

	err = ext4_handle_dirty_metadata(handle, inode, bh);
	if (err)
		goto out;

	/* Update top-level index: num,max,pointer */
	neh = ext_inode_hdr(inode);
	neh->eh_entries = cpu_to_le16(1);
	ext4_idx_store_pblock(EXT_FIRST_INDEX(neh), newblock);
	if (neh->eh_depth == 0) {
		/* Root extent block becomes index block */
		neh->eh_max = cpu_to_le16(ext4_ext_space_root_idx(inode, 0));
		EXT_FIRST_INDEX(neh)->ei_block =
			EXT_FIRST_EXTENT(neh)->ee_block;
	}
	ext_debug(inode, "new root: num %d(%d), lblock %d, ptr %llu\n",
		  le16_to_cpu(neh->eh_entries), le16_to_cpu(neh->eh_max),
		  le32_to_cpu(EXT_FIRST_INDEX(neh)->ei_block),
		  ext4_idx_pblock(EXT_FIRST_INDEX(neh)));

	le16_add_cpu(&neh->eh_depth, 1);
	err = ext4_mark_inode_dirty(handle, inode);
out:
	brelse(bh);

	return err;
}

/*
 * ext4_ext_create_new_leaf:
 * finds empty index and adds new leaf.
 * if no free index is found, then it requests in-depth growing.
 */
static int ext4_ext_create_new_leaf(handle_t *handle, struct inode *inode,
				    unsigned int mb_flags,
				    unsigned int gb_flags,
				    struct ext4_ext_path **ppath,
				    struct ext4_extent *newext)
{
	struct ext4_ext_path *path = *ppath;
	struct ext4_ext_path *curp;
	int depth, i, err = 0;

repeat:
	i = depth = ext_depth(inode);

	/* walk up to the tree and look for free index entry */
	curp = path + depth;
	while (i > 0 && !EXT_HAS_FREE_INDEX(curp)) {
		i--;
		curp--;
	}

	/* we use already allocated block for index block,
	 * so subsequent data blocks should be contiguous */
	if (EXT_HAS_FREE_INDEX(curp)) {
		/* if we found index with free entry, then use that
		 * entry: create all needed subtree and add new leaf */
		err = ext4_ext_split(handle, inode, mb_flags, path, newext, i);
		if (err)
			goto out;

		/* refill path */
		path = ext4_find_extent(inode,
				    (ext4_lblk_t)le32_to_cpu(newext->ee_block),
				    ppath, gb_flags);
		if (IS_ERR(path))
			err = PTR_ERR(path);
	} else {
		/* tree is full, time to grow in depth */
		err = ext4_ext_grow_indepth(handle, inode, mb_flags);
		if (err)
			goto out;

		/* refill path */
		path = ext4_find_extent(inode,
				   (ext4_lblk_t)le32_to_cpu(newext->ee_block),
				    ppath, gb_flags);
		if (IS_ERR(path)) {
			err = PTR_ERR(path);
			goto out;
		}

		/*
		 * only first (depth 0 -> 1) produces free space;
		 * in all other cases we have to split the grown tree
		 */
		depth = ext_depth(inode);
		if (path[depth].p_hdr->eh_entries == path[depth].p_hdr->eh_max) {
			/* now we need to split */
			goto repeat;
		}
	}

out:
	return err;
}

/*
 * search the closest allocated block to the left for *logical
 * and returns it at @logical + it's physical address at @phys
 * if *logical is the smallest allocated block, the function
 * returns 0 at @phys
 * return value contains 0 (success) or error code
 */
static int ext4_ext_search_left(struct inode *inode,
				struct ext4_ext_path *path,
				ext4_lblk_t *logical, ext4_fsblk_t *phys)
{
	struct ext4_extent_idx *ix;
	struct ext4_extent *ex;
	int depth, ee_len;

	if (unlikely(path == NULL)) {
		EXT4_ERROR_INODE(inode, "path == NULL *logical %d!", *logical);
		return -EFSCORRUPTED;
	}
	depth = path->p_depth;
	*phys = 0;

	if (depth == 0 && path->p_ext == NULL)
		return 0;

	/* usually extent in the path covers blocks smaller
	 * then *logical, but it can be that extent is the
	 * first one in the file */

	ex = path[depth].p_ext;
	ee_len = ext4_ext_get_actual_len(ex);
	if (*logical < le32_to_cpu(ex->ee_block)) {
		if (unlikely(EXT_FIRST_EXTENT(path[depth].p_hdr) != ex)) {
			EXT4_ERROR_INODE(inode,
					 "EXT_FIRST_EXTENT != ex *logical %d ee_block %d!",
					 *logical, le32_to_cpu(ex->ee_block));
			return -EFSCORRUPTED;
		}
		while (--depth >= 0) {
			ix = path[depth].p_idx;
			if (unlikely(ix != EXT_FIRST_INDEX(path[depth].p_hdr))) {
				EXT4_ERROR_INODE(inode,
				  "ix (%d) != EXT_FIRST_INDEX (%d) (depth %d)!",
				  ix != NULL ? le32_to_cpu(ix->ei_block) : 0,
				  EXT_FIRST_INDEX(path[depth].p_hdr) != NULL ?
		le32_to_cpu(EXT_FIRST_INDEX(path[depth].p_hdr)->ei_block) : 0,
				  depth);
				return -EFSCORRUPTED;
			}
		}
		return 0;
	}

	if (unlikely(*logical < (le32_to_cpu(ex->ee_block) + ee_len))) {
		EXT4_ERROR_INODE(inode,
				 "logical %d < ee_block %d + ee_len %d!",
				 *logical, le32_to_cpu(ex->ee_block), ee_len);
		return -EFSCORRUPTED;
	}

	*logical = le32_to_cpu(ex->ee_block) + ee_len - 1;
	*phys = ext4_ext_pblock(ex) + ee_len - 1;
	return 0;
}

/*
 * Search the closest allocated block to the right for *logical
 * and returns it at @logical + it's physical address at @phys.
 * If not exists, return 0 and @phys is set to 0. We will return
 * 1 which means we found an allocated block and ret_ex is valid.
 * Or return a (< 0) error code.
 */
static int ext4_ext_search_right(struct inode *inode,
				 struct ext4_ext_path *path,
				 ext4_lblk_t *logical, ext4_fsblk_t *phys,
				 struct ext4_extent *ret_ex)
{
	struct buffer_head *bh = NULL;
	struct ext4_extent_header *eh;
	struct ext4_extent_idx *ix;
	struct ext4_extent *ex;
	ext4_fsblk_t block;
	int depth;	/* Note, NOT eh_depth; depth from top of tree */
	int ee_len;

	if (unlikely(path == NULL)) {
		EXT4_ERROR_INODE(inode, "path == NULL *logical %d!", *logical);
		return -EFSCORRUPTED;
	}
	depth = path->p_depth;
	*phys = 0;

	if (depth == 0 && path->p_ext == NULL)
		return 0;

	/* usually extent in the path covers blocks smaller
	 * then *logical, but it can be that extent is the
	 * first one in the file */

	ex = path[depth].p_ext;
	ee_len = ext4_ext_get_actual_len(ex);
	if (*logical < le32_to_cpu(ex->ee_block)) {
		if (unlikely(EXT_FIRST_EXTENT(path[depth].p_hdr) != ex)) {
			EXT4_ERROR_INODE(inode,
					 "first_extent(path[%d].p_hdr) != ex",
					 depth);
			return -EFSCORRUPTED;
		}
		while (--depth >= 0) {
			ix = path[depth].p_idx;
			if (unlikely(ix != EXT_FIRST_INDEX(path[depth].p_hdr))) {
				EXT4_ERROR_INODE(inode,
						 "ix != EXT_FIRST_INDEX *logical %d!",
						 *logical);
				return -EFSCORRUPTED;
			}
		}
		goto found_extent;
	}

	if (unlikely(*logical < (le32_to_cpu(ex->ee_block) + ee_len))) {
		EXT4_ERROR_INODE(inode,
				 "logical %d < ee_block %d + ee_len %d!",
				 *logical, le32_to_cpu(ex->ee_block), ee_len);
		return -EFSCORRUPTED;
	}

	if (ex != EXT_LAST_EXTENT(path[depth].p_hdr)) {
		/* next allocated block in this leaf */
		ex++;
		goto found_extent;
	}

	/* go up and search for index to the right */
	while (--depth >= 0) {
		ix = path[depth].p_idx;
		if (ix != EXT_LAST_INDEX(path[depth].p_hdr))
			goto got_index;
	}

	/* we've gone up to the root and found no index to the right */
	return 0;

got_index:
	/* we've found index to the right, let's
	 * follow it and find the closest allocated
	 * block to the right */
	ix++;
	block = ext4_idx_pblock(ix);
	while (++depth < path->p_depth) {
		/* subtract from p_depth to get proper eh_depth */
		bh = read_extent_tree_block(inode, block,
					    path->p_depth - depth, 0);
		if (IS_ERR(bh))
			return PTR_ERR(bh);
		eh = ext_block_hdr(bh);
		ix = EXT_FIRST_INDEX(eh);
		block = ext4_idx_pblock(ix);
		put_bh(bh);
	}

	bh = read_extent_tree_block(inode, block, path->p_depth - depth, 0);
	if (IS_ERR(bh))
		return PTR_ERR(bh);
	eh = ext_block_hdr(bh);
	ex = EXT_FIRST_EXTENT(eh);
found_extent:
	*logical = le32_to_cpu(ex->ee_block);
	*phys = ext4_ext_pblock(ex);
	if (ret_ex)
		*ret_ex = *ex;
	if (bh)
		put_bh(bh);
	return 1;
}

/*
 * ext4_ext_next_allocated_block:
 * returns allocated block in subsequent extent or EXT_MAX_BLOCKS.
 * NOTE: it considers block number from index entry as
 * allocated block. Thus, index entries have to be consistent
 * with leaves.
 */
ext4_lblk_t
ext4_ext_next_allocated_block(struct ext4_ext_path *path)
{
	int depth;

	BUG_ON(path == NULL);
	depth = path->p_depth;

	if (depth == 0 && path->p_ext == NULL)
		return EXT_MAX_BLOCKS;

	while (depth >= 0) {
		struct ext4_ext_path *p = &path[depth];

		if (depth == path->p_depth) {
			/* leaf */
			if (p->p_ext && p->p_ext != EXT_LAST_EXTENT(p->p_hdr))
				return le32_to_cpu(p->p_ext[1].ee_block);
		} else {
			/* index */
			if (p->p_idx != EXT_LAST_INDEX(p->p_hdr))
				return le32_to_cpu(p->p_idx[1].ei_block);
		}
		depth--;
	}

	return EXT_MAX_BLOCKS;
}

/*
 * ext4_ext_next_leaf_block:
 * returns first allocated block from next leaf or EXT_MAX_BLOCKS
 */
static ext4_lblk_t ext4_ext_next_leaf_block(struct ext4_ext_path *path)
{
	int depth;

	BUG_ON(path == NULL);
	depth = path->p_depth;

	/* zero-tree has no leaf blocks at all */
	if (depth == 0)
		return EXT_MAX_BLOCKS;

	/* go to index block */
	depth--;

	while (depth >= 0) {
		if (path[depth].p_idx !=
				EXT_LAST_INDEX(path[depth].p_hdr))
			return (ext4_lblk_t)
				le32_to_cpu(path[depth].p_idx[1].ei_block);
		depth--;
	}

	return EXT_MAX_BLOCKS;
}

/*
 * ext4_ext_correct_indexes:
 * if leaf gets modified and modified extent is first in the leaf,
 * then we have to correct all indexes above.
 * TODO: do we need to correct tree in all cases?
 */
static int ext4_ext_correct_indexes(handle_t *handle, struct inode *inode,
				struct ext4_ext_path *path)
{
	struct ext4_extent_header *eh;
	int depth = ext_depth(inode);
	struct ext4_extent *ex;
	__le32 border;
	int k, err = 0;

	eh = path[depth].p_hdr;
	ex = path[depth].p_ext;

	if (unlikely(ex == NULL || eh == NULL)) {
		EXT4_ERROR_INODE(inode,
				 "ex %p == NULL or eh %p == NULL", ex, eh);
		return -EFSCORRUPTED;
	}

	if (depth == 0) {
		/* there is no tree at all */
		return 0;
	}

	if (ex != EXT_FIRST_EXTENT(eh)) {
		/* we correct tree if first leaf got modified only */
		return 0;
	}

	/*
	 * TODO: we need correction if border is smaller than current one
	 */
	k = depth - 1;
	border = path[depth].p_ext->ee_block;
	err = ext4_ext_get_access(handle, inode, path + k);
	if (err)
		return err;
	path[k].p_idx->ei_block = border;
	err = ext4_ext_dirty(handle, inode, path + k);
	if (err)
		return err;

	while (k--) {
		/* change all left-side indexes */
		if (path[k+1].p_idx != EXT_FIRST_INDEX(path[k+1].p_hdr))
			break;
		err = ext4_ext_get_access(handle, inode, path + k);
		if (err)
			break;
		path[k].p_idx->ei_block = border;
		err = ext4_ext_dirty(handle, inode, path + k);
		if (err)
			break;
	}

	return err;
}

static int ext4_can_extents_be_merged(struct inode *inode,
				      struct ext4_extent *ex1,
				      struct ext4_extent *ex2)
{
	unsigned short ext1_ee_len, ext2_ee_len;

	if (ext4_ext_is_unwritten(ex1) != ext4_ext_is_unwritten(ex2))
		return 0;

	ext1_ee_len = ext4_ext_get_actual_len(ex1);
	ext2_ee_len = ext4_ext_get_actual_len(ex2);

	if (le32_to_cpu(ex1->ee_block) + ext1_ee_len !=
			le32_to_cpu(ex2->ee_block))
		return 0;

	if (ext1_ee_len + ext2_ee_len > EXT_INIT_MAX_LEN)
		return 0;

	if (ext4_ext_is_unwritten(ex1) &&
	    ext1_ee_len + ext2_ee_len > EXT_UNWRITTEN_MAX_LEN)
		return 0;
#ifdef AGGRESSIVE_TEST
	if (ext1_ee_len >= 4)
		return 0;
#endif

	if (ext4_ext_pblock(ex1) + ext1_ee_len == ext4_ext_pblock(ex2))
		return 1;
	return 0;
}

/*
 * This function tries to merge the "ex" extent to the next extent in the tree.
 * It always tries to merge towards right. If you want to merge towards
 * left, pass "ex - 1" as argument instead of "ex".
 * Returns 0 if the extents (ex and ex+1) were _not_ merged and returns
 * 1 if they got merged.
 */
static int ext4_ext_try_to_merge_right(struct inode *inode,
				 struct ext4_ext_path *path,
				 struct ext4_extent *ex)
{
	struct ext4_extent_header *eh;
	unsigned int depth, len;
	int merge_done = 0, unwritten;

	depth = ext_depth(inode);
	BUG_ON(path[depth].p_hdr == NULL);
	eh = path[depth].p_hdr;

	while (ex < EXT_LAST_EXTENT(eh)) {
		if (!ext4_can_extents_be_merged(inode, ex, ex + 1))
			break;
		/* merge with next extent! */
		unwritten = ext4_ext_is_unwritten(ex);
		ex->ee_len = cpu_to_le16(ext4_ext_get_actual_len(ex)
				+ ext4_ext_get_actual_len(ex + 1));
		if (unwritten)
			ext4_ext_mark_unwritten(ex);

		if (ex + 1 < EXT_LAST_EXTENT(eh)) {
			len = (EXT_LAST_EXTENT(eh) - ex - 1)
				* sizeof(struct ext4_extent);
			memmove(ex + 1, ex + 2, len);
		}
		le16_add_cpu(&eh->eh_entries, -1);
		merge_done = 1;
		WARN_ON(eh->eh_entries == 0);
		if (!eh->eh_entries)
			EXT4_ERROR_INODE(inode, "eh->eh_entries = 0!");
	}

	return merge_done;
}

/*
 * This function does a very simple check to see if we can collapse
 * an extent tree with a single extent tree leaf block into the inode.
 */
static void ext4_ext_try_to_merge_up(handle_t *handle,
				     struct inode *inode,
				     struct ext4_ext_path *path)
{
	size_t s;
	unsigned max_root = ext4_ext_space_root(inode, 0);
	ext4_fsblk_t blk;

	if ((path[0].p_depth != 1) ||
	    (le16_to_cpu(path[0].p_hdr->eh_entries) != 1) ||
	    (le16_to_cpu(path[1].p_hdr->eh_entries) > max_root))
		return;

	/*
	 * We need to modify the block allocation bitmap and the block
	 * group descriptor to release the extent tree block.  If we
	 * can't get the journal credits, give up.
	 */
	if (ext4_journal_extend(handle, 2,
			ext4_free_metadata_revoke_credits(inode->i_sb, 1)))
		return;

	/*
	 * Copy the extent data up to the inode
	 */
	blk = ext4_idx_pblock(path[0].p_idx);
	s = le16_to_cpu(path[1].p_hdr->eh_entries) *
		sizeof(struct ext4_extent_idx);
	s += sizeof(struct ext4_extent_header);

	path[1].p_maxdepth = path[0].p_maxdepth;
	memcpy(path[0].p_hdr, path[1].p_hdr, s);
	path[0].p_depth = 0;
	path[0].p_ext = EXT_FIRST_EXTENT(path[0].p_hdr) +
		(path[1].p_ext - EXT_FIRST_EXTENT(path[1].p_hdr));
	path[0].p_hdr->eh_max = cpu_to_le16(max_root);

	brelse(path[1].p_bh);
	ext4_free_blocks(handle, inode, NULL, blk, 1,
			 EXT4_FREE_BLOCKS_METADATA | EXT4_FREE_BLOCKS_FORGET);
}

/*
 * This function tries to merge the @ex extent to neighbours in the tree, then
 * tries to collapse the extent tree into the inode.
 */
static void ext4_ext_try_to_merge(handle_t *handle,
				  struct inode *inode,
				  struct ext4_ext_path *path,
				  struct ext4_extent *ex)
{
	struct ext4_extent_header *eh;
	unsigned int depth;
	int merge_done = 0;

	depth = ext_depth(inode);
	BUG_ON(path[depth].p_hdr == NULL);
	eh = path[depth].p_hdr;

	if (ex > EXT_FIRST_EXTENT(eh))
		merge_done = ext4_ext_try_to_merge_right(inode, path, ex - 1);

	if (!merge_done)
		(void) ext4_ext_try_to_merge_right(inode, path, ex);

	ext4_ext_try_to_merge_up(handle, inode, path);
}

/*
 * check if a portion of the "newext" extent overlaps with an
 * existing extent.
 *
 * If there is an overlap discovered, it updates the length of the newext
 * such that there will be no overlap, and then returns 1.
 * If there is no overlap found, it returns 0.
 */
static unsigned int ext4_ext_check_overlap(struct ext4_sb_info *sbi,
					   struct inode *inode,
					   struct ext4_extent *newext,
					   struct ext4_ext_path *path)
{
	ext4_lblk_t b1, b2;
	unsigned int depth, len1;
	unsigned int ret = 0;

	b1 = le32_to_cpu(newext->ee_block);
	len1 = ext4_ext_get_actual_len(newext);
	depth = ext_depth(inode);
	if (!path[depth].p_ext)
		goto out;
	b2 = EXT4_LBLK_CMASK(sbi, le32_to_cpu(path[depth].p_ext->ee_block));

	/*
	 * get the next allocated block if the extent in the path
	 * is before the requested block(s)
	 */
	if (b2 < b1) {
		b2 = ext4_ext_next_allocated_block(path);
		if (b2 == EXT_MAX_BLOCKS)
			goto out;
		b2 = EXT4_LBLK_CMASK(sbi, b2);
	}

	/* check for wrap through zero on extent logical start block*/
	if (b1 + len1 < b1) {
		len1 = EXT_MAX_BLOCKS - b1;
		newext->ee_len = cpu_to_le16(len1);
		ret = 1;
	}

	/* check for overlap */
	if (b1 + len1 > b2) {
		newext->ee_len = cpu_to_le16(b2 - b1);
		ret = 1;
	}
out:
	return ret;
}

/*
 * ext4_ext_insert_extent:
 * tries to merge requested extent into the existing extent or
 * inserts requested extent as new one into the tree,
 * creating new leaf in the no-space case.
 */
int ext4_ext_insert_extent(handle_t *handle, struct inode *inode,
				struct ext4_ext_path **ppath,
				struct ext4_extent *newext, int gb_flags)
{
	struct ext4_ext_path *path = *ppath;
	struct ext4_extent_header *eh;
	struct ext4_extent *ex, *fex;
	struct ext4_extent *nearex; /* nearest extent */
	struct ext4_ext_path *npath = NULL;
	int depth, len, err;
	ext4_lblk_t next;
	int mb_flags = 0, unwritten;

	if (gb_flags & EXT4_GET_BLOCKS_DELALLOC_RESERVE)
		mb_flags |= EXT4_MB_DELALLOC_RESERVED;
	if (unlikely(ext4_ext_get_actual_len(newext) == 0)) {
		EXT4_ERROR_INODE(inode, "ext4_ext_get_actual_len(newext) == 0");
		return -EFSCORRUPTED;
	}
	depth = ext_depth(inode);
	ex = path[depth].p_ext;
	eh = path[depth].p_hdr;
	if (unlikely(path[depth].p_hdr == NULL)) {
		EXT4_ERROR_INODE(inode, "path[%d].p_hdr == NULL", depth);
		return -EFSCORRUPTED;
	}

	/* try to insert block into found extent and return */
	if (ex && !(gb_flags & EXT4_GET_BLOCKS_PRE_IO)) {

		/*
		 * Try to see whether we should rather test the extent on
		 * right from ex, or from the left of ex. This is because
		 * ext4_find_extent() can return either extent on the
		 * left, or on the right from the searched position. This
		 * will make merging more effective.
		 */
		if (ex < EXT_LAST_EXTENT(eh) &&
		    (le32_to_cpu(ex->ee_block) +
		    ext4_ext_get_actual_len(ex) <
		    le32_to_cpu(newext->ee_block))) {
			ex += 1;
			goto prepend;
		} else if ((ex > EXT_FIRST_EXTENT(eh)) &&
			   (le32_to_cpu(newext->ee_block) +
			   ext4_ext_get_actual_len(newext) <
			   le32_to_cpu(ex->ee_block)))
			ex -= 1;

		/* Try to append newex to the ex */
		if (ext4_can_extents_be_merged(inode, ex, newext)) {
			ext_debug(inode, "append [%d]%d block to %u:[%d]%d"
				  "(from %llu)\n",
				  ext4_ext_is_unwritten(newext),
				  ext4_ext_get_actual_len(newext),
				  le32_to_cpu(ex->ee_block),
				  ext4_ext_is_unwritten(ex),
				  ext4_ext_get_actual_len(ex),
				  ext4_ext_pblock(ex));
			err = ext4_ext_get_access(handle, inode,
						  path + depth);
			if (err)
				return err;
			unwritten = ext4_ext_is_unwritten(ex);
			ex->ee_len = cpu_to_le16(ext4_ext_get_actual_len(ex)
					+ ext4_ext_get_actual_len(newext));
			if (unwritten)
				ext4_ext_mark_unwritten(ex);
			eh = path[depth].p_hdr;
			nearex = ex;
			goto merge;
		}

prepend:
		/* Try to prepend newex to the ex */
		if (ext4_can_extents_be_merged(inode, newext, ex)) {
			ext_debug(inode, "prepend %u[%d]%d block to %u:[%d]%d"
				  "(from %llu)\n",
				  le32_to_cpu(newext->ee_block),
				  ext4_ext_is_unwritten(newext),
				  ext4_ext_get_actual_len(newext),
				  le32_to_cpu(ex->ee_block),
				  ext4_ext_is_unwritten(ex),
				  ext4_ext_get_actual_len(ex),
				  ext4_ext_pblock(ex));
			err = ext4_ext_get_access(handle, inode,
						  path + depth);
			if (err)
				return err;

			unwritten = ext4_ext_is_unwritten(ex);
			ex->ee_block = newext->ee_block;
			ext4_ext_store_pblock(ex, ext4_ext_pblock(newext));
			ex->ee_len = cpu_to_le16(ext4_ext_get_actual_len(ex)
					+ ext4_ext_get_actual_len(newext));
			if (unwritten)
				ext4_ext_mark_unwritten(ex);
			eh = path[depth].p_hdr;
			nearex = ex;
			goto merge;
		}
	}

	depth = ext_depth(inode);
	eh = path[depth].p_hdr;
	if (le16_to_cpu(eh->eh_entries) < le16_to_cpu(eh->eh_max))
		goto has_space;

	/* probably next leaf has space for us? */
	fex = EXT_LAST_EXTENT(eh);
	next = EXT_MAX_BLOCKS;
	if (le32_to_cpu(newext->ee_block) > le32_to_cpu(fex->ee_block))
		next = ext4_ext_next_leaf_block(path);
	if (next != EXT_MAX_BLOCKS) {
		ext_debug(inode, "next leaf block - %u\n", next);
		BUG_ON(npath != NULL);
		npath = ext4_find_extent(inode, next, NULL, gb_flags);
		if (IS_ERR(npath))
			return PTR_ERR(npath);
		BUG_ON(npath->p_depth != path->p_depth);
		eh = npath[depth].p_hdr;
		if (le16_to_cpu(eh->eh_entries) < le16_to_cpu(eh->eh_max)) {
			ext_debug(inode, "next leaf isn't full(%d)\n",
				  le16_to_cpu(eh->eh_entries));
			path = npath;
			goto has_space;
		}
		ext_debug(inode, "next leaf has no free space(%d,%d)\n",
			  le16_to_cpu(eh->eh_entries), le16_to_cpu(eh->eh_max));
	}

	/*
	 * There is no free space in the found leaf.
	 * We're gonna add a new leaf in the tree.
	 */
	if (gb_flags & EXT4_GET_BLOCKS_METADATA_NOFAIL)
		mb_flags |= EXT4_MB_USE_RESERVED;
	err = ext4_ext_create_new_leaf(handle, inode, mb_flags, gb_flags,
				       ppath, newext);
	if (err)
		goto cleanup;
	depth = ext_depth(inode);
	eh = path[depth].p_hdr;

has_space:
	nearex = path[depth].p_ext;

	err = ext4_ext_get_access(handle, inode, path + depth);
	if (err)
		goto cleanup;

	if (!nearex) {
		/* there is no extent in this leaf, create first one */
		ext_debug(inode, "first extent in the leaf: %u:%llu:[%d]%d\n",
				le32_to_cpu(newext->ee_block),
				ext4_ext_pblock(newext),
				ext4_ext_is_unwritten(newext),
				ext4_ext_get_actual_len(newext));
		nearex = EXT_FIRST_EXTENT(eh);
	} else {
		if (le32_to_cpu(newext->ee_block)
			   > le32_to_cpu(nearex->ee_block)) {
			/* Insert after */
			ext_debug(inode, "insert %u:%llu:[%d]%d before: "
					"nearest %p\n",
					le32_to_cpu(newext->ee_block),
					ext4_ext_pblock(newext),
					ext4_ext_is_unwritten(newext),
					ext4_ext_get_actual_len(newext),
					nearex);
			nearex++;
		} else {
			/* Insert before */
			BUG_ON(newext->ee_block == nearex->ee_block);
			ext_debug(inode, "insert %u:%llu:[%d]%d after: "
					"nearest %p\n",
					le32_to_cpu(newext->ee_block),
					ext4_ext_pblock(newext),
					ext4_ext_is_unwritten(newext),
					ext4_ext_get_actual_len(newext),
					nearex);
		}
		len = EXT_LAST_EXTENT(eh) - nearex + 1;
		if (len > 0) {
			ext_debug(inode, "insert %u:%llu:[%d]%d: "
					"move %d extents from 0x%p to 0x%p\n",
					le32_to_cpu(newext->ee_block),
					ext4_ext_pblock(newext),
					ext4_ext_is_unwritten(newext),
					ext4_ext_get_actual_len(newext),
					len, nearex, nearex + 1);
			memmove(nearex + 1, nearex,
				len * sizeof(struct ext4_extent));
		}
	}

	le16_add_cpu(&eh->eh_entries, 1);
	path[depth].p_ext = nearex;
	nearex->ee_block = newext->ee_block;
	ext4_ext_store_pblock(nearex, ext4_ext_pblock(newext));
	nearex->ee_len = newext->ee_len;

merge:
	/* try to merge extents */
	if (!(gb_flags & EXT4_GET_BLOCKS_PRE_IO))
		ext4_ext_try_to_merge(handle, inode, path, nearex);


	/* time to correct all indexes above */
	err = ext4_ext_correct_indexes(handle, inode, path);
	if (err)
		goto cleanup;

	err = ext4_ext_dirty(handle, inode, path + path->p_depth);

cleanup:
	ext4_ext_drop_refs(npath);
	kfree(npath);
	return err;
}

static int ext4_fill_es_cache_info(struct inode *inode,
				   ext4_lblk_t block, ext4_lblk_t num,
				   struct fiemap_extent_info *fieinfo)
{
	ext4_lblk_t next, end = block + num - 1;
	struct extent_status es;
	unsigned char blksize_bits = inode->i_sb->s_blocksize_bits;
	unsigned int flags;
	int err;

	while (block <= end) {
		next = 0;
		flags = 0;
		if (!ext4_es_lookup_extent(inode, block, &next, &es))
			break;
		if (ext4_es_is_unwritten(&es))
			flags |= FIEMAP_EXTENT_UNWRITTEN;
		if (ext4_es_is_delayed(&es))
			flags |= (FIEMAP_EXTENT_DELALLOC |
				  FIEMAP_EXTENT_UNKNOWN);
		if (ext4_es_is_hole(&es))
			flags |= EXT4_FIEMAP_EXTENT_HOLE;
		if (next == 0)
			flags |= FIEMAP_EXTENT_LAST;
		if (flags & (FIEMAP_EXTENT_DELALLOC|
			     EXT4_FIEMAP_EXTENT_HOLE))
			es.es_pblk = 0;
		else
			es.es_pblk = ext4_es_pblock(&es);
		err = fiemap_fill_next_extent(fieinfo,
				(__u64)es.es_lblk << blksize_bits,
				(__u64)es.es_pblk << blksize_bits,
				(__u64)es.es_len << blksize_bits,
				flags);
		if (next == 0)
			break;
		block = next;
		if (err < 0)
			return err;
		if (err == 1)
			return 0;
	}
	return 0;
}


/*
 * ext4_ext_determine_hole - determine hole around given block
 * @inode:	inode we lookup in
 * @path:	path in extent tree to @lblk
 * @lblk:	pointer to logical block around which we want to determine hole
 *
 * Determine hole length (and start if easily possible) around given logical
 * block. We don't try too hard to find the beginning of the hole but @path
 * actually points to extent before @lblk, we provide it.
 *
 * The function returns the length of a hole starting at @lblk. We update @lblk
 * to the beginning of the hole if we managed to find it.
 */
static ext4_lblk_t ext4_ext_determine_hole(struct inode *inode,
					   struct ext4_ext_path *path,
					   ext4_lblk_t *lblk)
{
	int depth = ext_depth(inode);
	struct ext4_extent *ex;
	ext4_lblk_t len;

	ex = path[depth].p_ext;
	if (ex == NULL) {
		/* there is no extent yet, so gap is [0;-] */
		*lblk = 0;
		len = EXT_MAX_BLOCKS;
	} else if (*lblk < le32_to_cpu(ex->ee_block)) {
		len = le32_to_cpu(ex->ee_block) - *lblk;
	} else if (*lblk >= le32_to_cpu(ex->ee_block)
			+ ext4_ext_get_actual_len(ex)) {
		ext4_lblk_t next;

		*lblk = le32_to_cpu(ex->ee_block) + ext4_ext_get_actual_len(ex);
		next = ext4_ext_next_allocated_block(path);
		BUG_ON(next == *lblk);
		len = next - *lblk;
	} else {
		BUG();
	}
	return len;
}

/*
 * ext4_ext_put_gap_in_cache:
 * calculate boundaries of the gap that the requested block fits into
 * and cache this gap
 */
static void
ext4_ext_put_gap_in_cache(struct inode *inode, ext4_lblk_t hole_start,
			  ext4_lblk_t hole_len)
{
	struct extent_status es;

	ext4_es_find_extent_range(inode, &ext4_es_is_delayed, hole_start,
				  hole_start + hole_len - 1, &es);
	if (es.es_len) {
		/* There's delayed extent containing lblock? */
		if (es.es_lblk <= hole_start)
			return;
		hole_len = min(es.es_lblk - hole_start, hole_len);
	}
	ext_debug(inode, " -> %u:%u\n", hole_start, hole_len);
	ext4_es_insert_extent(inode, hole_start, hole_len, ~0,
			      EXTENT_STATUS_HOLE);
}

/*
 * ext4_ext_rm_idx:
 * removes index from the index block.
 */
static int ext4_ext_rm_idx(handle_t *handle, struct inode *inode,
			struct ext4_ext_path *path, int depth)
{
	int err;
	ext4_fsblk_t leaf;

	/* free index block */
	depth--;
	path = path + depth;
	leaf = ext4_idx_pblock(path->p_idx);
	if (unlikely(path->p_hdr->eh_entries == 0)) {
		EXT4_ERROR_INODE(inode, "path->p_hdr->eh_entries == 0");
		return -EFSCORRUPTED;
	}
	err = ext4_ext_get_access(handle, inode, path);
	if (err)
		return err;

	if (path->p_idx != EXT_LAST_INDEX(path->p_hdr)) {
		int len = EXT_LAST_INDEX(path->p_hdr) - path->p_idx;
		len *= sizeof(struct ext4_extent_idx);
		memmove(path->p_idx, path->p_idx + 1, len);
	}

	le16_add_cpu(&path->p_hdr->eh_entries, -1);
	err = ext4_ext_dirty(handle, inode, path);
	if (err)
		return err;
	ext_debug(inode, "index is empty, remove it, free block %llu\n", leaf);
	trace_ext4_ext_rm_idx(inode, leaf);

	ext4_free_blocks(handle, inode, NULL, leaf, 1,
			 EXT4_FREE_BLOCKS_METADATA | EXT4_FREE_BLOCKS_FORGET);

	while (--depth >= 0) {
		if (path->p_idx != EXT_FIRST_INDEX(path->p_hdr))
			break;
		path--;
		err = ext4_ext_get_access(handle, inode, path);
		if (err)
			break;
		path->p_idx->ei_block = (path+1)->p_idx->ei_block;
		err = ext4_ext_dirty(handle, inode, path);
		if (err)
			break;
	}
	return err;
}

/*
 * ext4_ext_calc_credits_for_single_extent:
 * This routine returns max. credits that needed to insert an extent
 * to the extent tree.
 * When pass the actual path, the caller should calculate credits
 * under i_data_sem.
 */
int ext4_ext_calc_credits_for_single_extent(struct inode *inode, int nrblocks,
						struct ext4_ext_path *path)
{
	if (path) {
		int depth = ext_depth(inode);
		int ret = 0;

		/* probably there is space in leaf? */
		if (le16_to_cpu(path[depth].p_hdr->eh_entries)
				< le16_to_cpu(path[depth].p_hdr->eh_max)) {

			/*
			 *  There are some space in the leaf tree, no
			 *  need to account for leaf block credit
			 *
			 *  bitmaps and block group descriptor blocks
			 *  and other metadata blocks still need to be
			 *  accounted.
			 */
			/* 1 bitmap, 1 block group descriptor */
			ret = 2 + EXT4_META_TRANS_BLOCKS(inode->i_sb);
			return ret;
		}
	}

	return ext4_chunk_trans_blocks(inode, nrblocks);
}

/*
 * How many index/leaf blocks need to change/allocate to add @extents extents?
 *
 * If we add a single extent, then in the worse case, each tree level
 * index/leaf need to be changed in case of the tree split.
 *
 * If more extents are inserted, they could cause the whole tree split more
 * than once, but this is really rare.
 */
int ext4_ext_index_trans_blocks(struct inode *inode, int extents)
{
	int index;
	int depth;

	/* If we are converting the inline data, only one is needed here. */
	if (ext4_has_inline_data(inode))
		return 1;

	depth = ext_depth(inode);

	if (extents <= 1)
		index = depth * 2;
	else
		index = depth * 3;

	return index;
}

static inline int get_default_free_blocks_flags(struct inode *inode)
{
	if (S_ISDIR(inode->i_mode) || S_ISLNK(inode->i_mode) ||
	    ext4_test_inode_flag(inode, EXT4_INODE_EA_INODE))
		return EXT4_FREE_BLOCKS_METADATA | EXT4_FREE_BLOCKS_FORGET;
	else if (ext4_should_journal_data(inode))
		return EXT4_FREE_BLOCKS_FORGET;
	return 0;
}

/*
 * ext4_rereserve_cluster - increment the reserved cluster count when
 *                          freeing a cluster with a pending reservation
 *
 * @inode - file containing the cluster
 * @lblk - logical block in cluster to be reserved
 *
 * Increments the reserved cluster count and adjusts quota in a bigalloc
 * file system when freeing a partial cluster containing at least one
 * delayed and unwritten block.  A partial cluster meeting that
 * requirement will have a pending reservation.  If so, the
 * RERESERVE_CLUSTER flag is used when calling ext4_free_blocks() to
 * defer reserved and allocated space accounting to a subsequent call
 * to this function.
 */
static void ext4_rereserve_cluster(struct inode *inode, ext4_lblk_t lblk)
{
	struct ext4_sb_info *sbi = EXT4_SB(inode->i_sb);
	struct ext4_inode_info *ei = EXT4_I(inode);

	dquot_reclaim_block(inode, EXT4_C2B(sbi, 1));

	spin_lock(&ei->i_block_reservation_lock);
	ei->i_reserved_data_blocks++;
	percpu_counter_add(&sbi->s_dirtyclusters_counter, 1);
	spin_unlock(&ei->i_block_reservation_lock);

	percpu_counter_add(&sbi->s_freeclusters_counter, 1);
	ext4_remove_pending(inode, lblk);
}

static int ext4_remove_blocks(handle_t *handle, struct inode *inode,
			      struct ext4_extent *ex,
			      struct partial_cluster *partial,
			      ext4_lblk_t from, ext4_lblk_t to)
{
	struct ext4_sb_info *sbi = EXT4_SB(inode->i_sb);
	unsigned short ee_len = ext4_ext_get_actual_len(ex);
	ext4_fsblk_t last_pblk, pblk;
	ext4_lblk_t num;
	int flags;

	/* only extent tail removal is allowed */
	if (from < le32_to_cpu(ex->ee_block) ||
	    to != le32_to_cpu(ex->ee_block) + ee_len - 1) {
		ext4_error(sbi->s_sb,
			   "strange request: removal(2) %u-%u from %u:%u",
			   from, to, le32_to_cpu(ex->ee_block), ee_len);
		return 0;
	}

#ifdef EXTENTS_STATS
	spin_lock(&sbi->s_ext_stats_lock);
	sbi->s_ext_blocks += ee_len;
	sbi->s_ext_extents++;
	if (ee_len < sbi->s_ext_min)
		sbi->s_ext_min = ee_len;
	if (ee_len > sbi->s_ext_max)
		sbi->s_ext_max = ee_len;
	if (ext_depth(inode) > sbi->s_depth_max)
		sbi->s_depth_max = ext_depth(inode);
	spin_unlock(&sbi->s_ext_stats_lock);
#endif

	trace_ext4_remove_blocks(inode, ex, from, to, partial);

	/*
	 * if we have a partial cluster, and it's different from the
	 * cluster of the last block in the extent, we free it
	 */
	last_pblk = ext4_ext_pblock(ex) + ee_len - 1;

	if (partial->state != initial &&
	    partial->pclu != EXT4_B2C(sbi, last_pblk)) {
		if (partial->state == tofree) {
			flags = get_default_free_blocks_flags(inode);
			if (ext4_is_pending(inode, partial->lblk))
				flags |= EXT4_FREE_BLOCKS_RERESERVE_CLUSTER;
			ext4_free_blocks(handle, inode, NULL,
					 EXT4_C2B(sbi, partial->pclu),
					 sbi->s_cluster_ratio, flags);
			if (flags & EXT4_FREE_BLOCKS_RERESERVE_CLUSTER)
				ext4_rereserve_cluster(inode, partial->lblk);
		}
		partial->state = initial;
	}

	num = le32_to_cpu(ex->ee_block) + ee_len - from;
	pblk = ext4_ext_pblock(ex) + ee_len - num;

	/*
	 * We free the partial cluster at the end of the extent (if any),
	 * unless the cluster is used by another extent (partial_cluster
	 * state is nofree).  If a partial cluster exists here, it must be
	 * shared with the last block in the extent.
	 */
	flags = get_default_free_blocks_flags(inode);

	/* partial, left end cluster aligned, right end unaligned */
	if ((EXT4_LBLK_COFF(sbi, to) != sbi->s_cluster_ratio - 1) &&
	    (EXT4_LBLK_CMASK(sbi, to) >= from) &&
	    (partial->state != nofree)) {
		if (ext4_is_pending(inode, to))
			flags |= EXT4_FREE_BLOCKS_RERESERVE_CLUSTER;
		ext4_free_blocks(handle, inode, NULL,
				 EXT4_PBLK_CMASK(sbi, last_pblk),
				 sbi->s_cluster_ratio, flags);
		if (flags & EXT4_FREE_BLOCKS_RERESERVE_CLUSTER)
			ext4_rereserve_cluster(inode, to);
		partial->state = initial;
		flags = get_default_free_blocks_flags(inode);
	}

	flags |= EXT4_FREE_BLOCKS_NOFREE_LAST_CLUSTER;

	/*
	 * For bigalloc file systems, we never free a partial cluster
	 * at the beginning of the extent.  Instead, we check to see if we
	 * need to free it on a subsequent call to ext4_remove_blocks,
	 * or at the end of ext4_ext_rm_leaf or ext4_ext_remove_space.
	 */
	flags |= EXT4_FREE_BLOCKS_NOFREE_FIRST_CLUSTER;
	ext4_free_blocks(handle, inode, NULL, pblk, num, flags);

	/* reset the partial cluster if we've freed past it */
	if (partial->state != initial && partial->pclu != EXT4_B2C(sbi, pblk))
		partial->state = initial;

	/*
	 * If we've freed the entire extent but the beginning is not left
	 * cluster aligned and is not marked as ineligible for freeing we
	 * record the partial cluster at the beginning of the extent.  It
	 * wasn't freed by the preceding ext4_free_blocks() call, and we
	 * need to look farther to the left to determine if it's to be freed
	 * (not shared with another extent). Else, reset the partial
	 * cluster - we're either  done freeing or the beginning of the
	 * extent is left cluster aligned.
	 */
	if (EXT4_LBLK_COFF(sbi, from) && num == ee_len) {
		if (partial->state == initial) {
			partial->pclu = EXT4_B2C(sbi, pblk);
			partial->lblk = from;
			partial->state = tofree;
		}
	} else {
		partial->state = initial;
	}

	return 0;
}

/*
 * ext4_ext_rm_leaf() Removes the extents associated with the
 * blocks appearing between "start" and "end".  Both "start"
 * and "end" must appear in the same extent or EIO is returned.
 *
 * @handle: The journal handle
 * @inode:  The files inode
 * @path:   The path to the leaf
 * @partial_cluster: The cluster which we'll have to free if all extents
 *                   has been released from it.  However, if this value is
 *                   negative, it's a cluster just to the right of the
 *                   punched region and it must not be freed.
 * @start:  The first block to remove
 * @end:   The last block to remove
 */
static int
ext4_ext_rm_leaf(handle_t *handle, struct inode *inode,
		 struct ext4_ext_path *path,
		 struct partial_cluster *partial,
		 ext4_lblk_t start, ext4_lblk_t end)
{
	struct ext4_sb_info *sbi = EXT4_SB(inode->i_sb);
	int err = 0, correct_index = 0;
	int depth = ext_depth(inode), credits, revoke_credits;
	struct ext4_extent_header *eh;
	ext4_lblk_t a, b;
	unsigned num;
	ext4_lblk_t ex_ee_block;
	unsigned short ex_ee_len;
	unsigned unwritten = 0;
	struct ext4_extent *ex;
	ext4_fsblk_t pblk;

	/* the header must be checked already in ext4_ext_remove_space() */
	ext_debug(inode, "truncate since %u in leaf to %u\n", start, end);
	if (!path[depth].p_hdr)
		path[depth].p_hdr = ext_block_hdr(path[depth].p_bh);
	eh = path[depth].p_hdr;
	if (unlikely(path[depth].p_hdr == NULL)) {
		EXT4_ERROR_INODE(inode, "path[%d].p_hdr == NULL", depth);
		return -EFSCORRUPTED;
	}
	/* find where to start removing */
	ex = path[depth].p_ext;
	if (!ex)
		ex = EXT_LAST_EXTENT(eh);

	ex_ee_block = le32_to_cpu(ex->ee_block);
	ex_ee_len = ext4_ext_get_actual_len(ex);

	trace_ext4_ext_rm_leaf(inode, start, ex, partial);

	while (ex >= EXT_FIRST_EXTENT(eh) &&
			ex_ee_block + ex_ee_len > start) {

		if (ext4_ext_is_unwritten(ex))
			unwritten = 1;
		else
			unwritten = 0;

		ext_debug(inode, "remove ext %u:[%d]%d\n", ex_ee_block,
			  unwritten, ex_ee_len);
		path[depth].p_ext = ex;

		a = ex_ee_block > start ? ex_ee_block : start;
		b = ex_ee_block+ex_ee_len - 1 < end ?
			ex_ee_block+ex_ee_len - 1 : end;

		ext_debug(inode, "  border %u:%u\n", a, b);

		/* If this extent is beyond the end of the hole, skip it */
		if (end < ex_ee_block) {
			/*
			 * We're going to skip this extent and move to another,
			 * so note that its first cluster is in use to avoid
			 * freeing it when removing blocks.  Eventually, the
			 * right edge of the truncated/punched region will
			 * be just to the left.
			 */
			if (sbi->s_cluster_ratio > 1) {
				pblk = ext4_ext_pblock(ex);
				partial->pclu = EXT4_B2C(sbi, pblk);
				partial->state = nofree;
			}
			ex--;
			ex_ee_block = le32_to_cpu(ex->ee_block);
			ex_ee_len = ext4_ext_get_actual_len(ex);
			continue;
		} else if (b != ex_ee_block + ex_ee_len - 1) {
			EXT4_ERROR_INODE(inode,
					 "can not handle truncate %u:%u "
					 "on extent %u:%u",
					 start, end, ex_ee_block,
					 ex_ee_block + ex_ee_len - 1);
			err = -EFSCORRUPTED;
			goto out;
		} else if (a != ex_ee_block) {
			/* remove tail of the extent */
			num = a - ex_ee_block;
		} else {
			/* remove whole extent: excellent! */
			num = 0;
		}
		/*
		 * 3 for leaf, sb, and inode plus 2 (bmap and group
		 * descriptor) for each block group; assume two block
		 * groups plus ex_ee_len/blocks_per_block_group for
		 * the worst case
		 */
		credits = 7 + 2*(ex_ee_len/EXT4_BLOCKS_PER_GROUP(inode->i_sb));
		if (ex == EXT_FIRST_EXTENT(eh)) {
			correct_index = 1;
			credits += (ext_depth(inode)) + 1;
		}
		credits += EXT4_MAXQUOTAS_TRANS_BLOCKS(inode->i_sb);
		/*
		 * We may end up freeing some index blocks and data from the
		 * punched range. Note that partial clusters are accounted for
		 * by ext4_free_data_revoke_credits().
		 */
		revoke_credits =
			ext4_free_metadata_revoke_credits(inode->i_sb,
							  ext_depth(inode)) +
			ext4_free_data_revoke_credits(inode, b - a + 1);

		err = ext4_datasem_ensure_credits(handle, inode, credits,
						  credits, revoke_credits);
		if (err) {
			if (err > 0)
				err = -EAGAIN;
			goto out;
		}

		err = ext4_ext_get_access(handle, inode, path + depth);
		if (err)
			goto out;

		err = ext4_remove_blocks(handle, inode, ex, partial, a, b);
		if (err)
			goto out;

		if (num == 0)
			/* this extent is removed; mark slot entirely unused */
			ext4_ext_store_pblock(ex, 0);

		ex->ee_len = cpu_to_le16(num);
		/*
		 * Do not mark unwritten if all the blocks in the
		 * extent have been removed.
		 */
		if (unwritten && num)
			ext4_ext_mark_unwritten(ex);
		/*
		 * If the extent was completely released,
		 * we need to remove it from the leaf
		 */
		if (num == 0) {
			if (end != EXT_MAX_BLOCKS - 1) {
				/*
				 * For hole punching, we need to scoot all the
				 * extents up when an extent is removed so that
				 * we dont have blank extents in the middle
				 */
				memmove(ex, ex+1, (EXT_LAST_EXTENT(eh) - ex) *
					sizeof(struct ext4_extent));

				/* Now get rid of the one at the end */
				memset(EXT_LAST_EXTENT(eh), 0,
					sizeof(struct ext4_extent));
			}
			le16_add_cpu(&eh->eh_entries, -1);
		}

		err = ext4_ext_dirty(handle, inode, path + depth);
		if (err)
			goto out;

		ext_debug(inode, "new extent: %u:%u:%llu\n", ex_ee_block, num,
				ext4_ext_pblock(ex));
		ex--;
		ex_ee_block = le32_to_cpu(ex->ee_block);
		ex_ee_len = ext4_ext_get_actual_len(ex);
	}

	if (correct_index && eh->eh_entries)
		err = ext4_ext_correct_indexes(handle, inode, path);

	/*
	 * If there's a partial cluster and at least one extent remains in
	 * the leaf, free the partial cluster if it isn't shared with the
	 * current extent.  If it is shared with the current extent
	 * we reset the partial cluster because we've reached the start of the
	 * truncated/punched region and we're done removing blocks.
	 */
	if (partial->state == tofree && ex >= EXT_FIRST_EXTENT(eh)) {
		pblk = ext4_ext_pblock(ex) + ex_ee_len - 1;
		if (partial->pclu != EXT4_B2C(sbi, pblk)) {
			int flags = get_default_free_blocks_flags(inode);

			if (ext4_is_pending(inode, partial->lblk))
				flags |= EXT4_FREE_BLOCKS_RERESERVE_CLUSTER;
			ext4_free_blocks(handle, inode, NULL,
					 EXT4_C2B(sbi, partial->pclu),
					 sbi->s_cluster_ratio, flags);
			if (flags & EXT4_FREE_BLOCKS_RERESERVE_CLUSTER)
				ext4_rereserve_cluster(inode, partial->lblk);
		}
		partial->state = initial;
	}

	/* if this leaf is free, then we should
	 * remove it from index block above */
	if (err == 0 && eh->eh_entries == 0 && path[depth].p_bh != NULL)
		err = ext4_ext_rm_idx(handle, inode, path, depth);

out:
	return err;
}

/*
 * ext4_ext_more_to_rm:
 * returns 1 if current index has to be freed (even partial)
 */
static int
ext4_ext_more_to_rm(struct ext4_ext_path *path)
{
	BUG_ON(path->p_idx == NULL);

	if (path->p_idx < EXT_FIRST_INDEX(path->p_hdr))
		return 0;

	/*
	 * if truncate on deeper level happened, it wasn't partial,
	 * so we have to consider current index for truncation
	 */
	if (le16_to_cpu(path->p_hdr->eh_entries) == path->p_block)
		return 0;
	return 1;
}

int ext4_ext_remove_space(struct inode *inode, ext4_lblk_t start,
			  ext4_lblk_t end)
{
	struct ext4_sb_info *sbi = EXT4_SB(inode->i_sb);
	int depth = ext_depth(inode);
	struct ext4_ext_path *path = NULL;
	struct partial_cluster partial;
	handle_t *handle;
	int i = 0, err = 0;

	partial.pclu = 0;
	partial.lblk = 0;
	partial.state = initial;

	ext_debug(inode, "truncate since %u to %u\n", start, end);

	/* probably first extent we're gonna free will be last in block */
	handle = ext4_journal_start_with_revoke(inode, EXT4_HT_TRUNCATE,
			depth + 1,
			ext4_free_metadata_revoke_credits(inode->i_sb, depth));
	if (IS_ERR(handle))
		return PTR_ERR(handle);

again:
	trace_ext4_ext_remove_space(inode, start, end, depth);

	/*
	 * Check if we are removing extents inside the extent tree. If that
	 * is the case, we are going to punch a hole inside the extent tree
	 * so we have to check whether we need to split the extent covering
	 * the last block to remove so we can easily remove the part of it
	 * in ext4_ext_rm_leaf().
	 */
	if (end < EXT_MAX_BLOCKS - 1) {
		struct ext4_extent *ex;
		ext4_lblk_t ee_block, ex_end, lblk;
		ext4_fsblk_t pblk;

		/* find extent for or closest extent to this block */
		path = ext4_find_extent(inode, end, NULL,
					EXT4_EX_NOCACHE | EXT4_EX_NOFAIL);
		if (IS_ERR(path)) {
			ext4_journal_stop(handle);
			return PTR_ERR(path);
		}
		depth = ext_depth(inode);
		/* Leaf not may not exist only if inode has no blocks at all */
		ex = path[depth].p_ext;
		if (!ex) {
			if (depth) {
				EXT4_ERROR_INODE(inode,
						 "path[%d].p_hdr == NULL",
						 depth);
				err = -EFSCORRUPTED;
			}
			goto out;
		}

		ee_block = le32_to_cpu(ex->ee_block);
		ex_end = ee_block + ext4_ext_get_actual_len(ex) - 1;

		/*
		 * See if the last block is inside the extent, if so split
		 * the extent at 'end' block so we can easily remove the
		 * tail of the first part of the split extent in
		 * ext4_ext_rm_leaf().
		 */
		if (end >= ee_block && end < ex_end) {

			/*
			 * If we're going to split the extent, note that
			 * the cluster containing the block after 'end' is
			 * in use to avoid freeing it when removing blocks.
			 */
			if (sbi->s_cluster_ratio > 1) {
				pblk = ext4_ext_pblock(ex) + end - ee_block + 1;
				partial.pclu = EXT4_B2C(sbi, pblk);
				partial.state = nofree;
			}

			/*
			 * Split the extent in two so that 'end' is the last
			 * block in the first new extent. Also we should not
			 * fail removing space due to ENOSPC so try to use
			 * reserved block if that happens.
			 */
			err = ext4_force_split_extent_at(handle, inode, &path,
							 end + 1, 1);
			if (err < 0)
				goto out;

		} else if (sbi->s_cluster_ratio > 1 && end >= ex_end &&
			   partial.state == initial) {
			/*
			 * If we're punching, there's an extent to the right.
			 * If the partial cluster hasn't been set, set it to
			 * that extent's first cluster and its state to nofree
			 * so it won't be freed should it contain blocks to be
			 * removed. If it's already set (tofree/nofree), we're
			 * retrying and keep the original partial cluster info
			 * so a cluster marked tofree as a result of earlier
			 * extent removal is not lost.
			 */
			lblk = ex_end + 1;
			err = ext4_ext_search_right(inode, path, &lblk, &pblk,
						    NULL);
			if (err < 0)
				goto out;
			if (pblk) {
				partial.pclu = EXT4_B2C(sbi, pblk);
				partial.state = nofree;
			}
		}
	}
	/*
	 * We start scanning from right side, freeing all the blocks
	 * after i_size and walking into the tree depth-wise.
	 */
	depth = ext_depth(inode);
	if (path) {
		int k = i = depth;
		while (--k > 0)
			path[k].p_block =
				le16_to_cpu(path[k].p_hdr->eh_entries)+1;
	} else {
		path = kcalloc(depth + 1, sizeof(struct ext4_ext_path),
			       GFP_NOFS | __GFP_NOFAIL);
		if (path == NULL) {
			ext4_journal_stop(handle);
			return -ENOMEM;
		}
		path[0].p_maxdepth = path[0].p_depth = depth;
		path[0].p_hdr = ext_inode_hdr(inode);
		i = 0;

		if (ext4_ext_check(inode, path[0].p_hdr, depth, 0)) {
			err = -EFSCORRUPTED;
			goto out;
		}
	}
	err = 0;

	while (i >= 0 && err == 0) {
		if (i == depth) {
			/* this is leaf block */
			err = ext4_ext_rm_leaf(handle, inode, path,
					       &partial, start, end);
			/* root level has p_bh == NULL, brelse() eats this */
			brelse(path[i].p_bh);
			path[i].p_bh = NULL;
			i--;
			continue;
		}

		/* this is index block */
		if (!path[i].p_hdr) {
			ext_debug(inode, "initialize header\n");
			path[i].p_hdr = ext_block_hdr(path[i].p_bh);
		}

		if (!path[i].p_idx) {
			/* this level hasn't been touched yet */
			path[i].p_idx = EXT_LAST_INDEX(path[i].p_hdr);
			path[i].p_block = le16_to_cpu(path[i].p_hdr->eh_entries)+1;
			ext_debug(inode, "init index ptr: hdr 0x%p, num %d\n",
				  path[i].p_hdr,
				  le16_to_cpu(path[i].p_hdr->eh_entries));
		} else {
			/* we were already here, see at next index */
			path[i].p_idx--;
		}

		ext_debug(inode, "level %d - index, first 0x%p, cur 0x%p\n",
				i, EXT_FIRST_INDEX(path[i].p_hdr),
				path[i].p_idx);
		if (ext4_ext_more_to_rm(path + i)) {
			struct buffer_head *bh;
			/* go to the next level */
			ext_debug(inode, "move to level %d (block %llu)\n",
				  i + 1, ext4_idx_pblock(path[i].p_idx));
			memset(path + i + 1, 0, sizeof(*path));
			bh = read_extent_tree_block(inode,
				ext4_idx_pblock(path[i].p_idx), depth - i - 1,
				EXT4_EX_NOCACHE);
			if (IS_ERR(bh)) {
				/* should we reset i_size? */
				err = PTR_ERR(bh);
				break;
			}
			/* Yield here to deal with large extent trees.
			 * Should be a no-op if we did IO above. */
			cond_resched();
			if (WARN_ON(i + 1 > depth)) {
				err = -EFSCORRUPTED;
				break;
			}
			path[i + 1].p_bh = bh;

			/* save actual number of indexes since this
			 * number is changed at the next iteration */
			path[i].p_block = le16_to_cpu(path[i].p_hdr->eh_entries);
			i++;
		} else {
			/* we finished processing this index, go up */
			if (path[i].p_hdr->eh_entries == 0 && i > 0) {
				/* index is empty, remove it;
				 * handle must be already prepared by the
				 * truncatei_leaf() */
				err = ext4_ext_rm_idx(handle, inode, path, i);
			}
			/* root level has p_bh == NULL, brelse() eats this */
			brelse(path[i].p_bh);
			path[i].p_bh = NULL;
			i--;
			ext_debug(inode, "return to level %d\n", i);
		}
	}

	trace_ext4_ext_remove_space_done(inode, start, end, depth, &partial,
					 path->p_hdr->eh_entries);

	/*
	 * if there's a partial cluster and we have removed the first extent
	 * in the file, then we also free the partial cluster, if any
	 */
	if (partial.state == tofree && err == 0) {
		int flags = get_default_free_blocks_flags(inode);

		if (ext4_is_pending(inode, partial.lblk))
			flags |= EXT4_FREE_BLOCKS_RERESERVE_CLUSTER;
		ext4_free_blocks(handle, inode, NULL,
				 EXT4_C2B(sbi, partial.pclu),
				 sbi->s_cluster_ratio, flags);
		if (flags & EXT4_FREE_BLOCKS_RERESERVE_CLUSTER)
			ext4_rereserve_cluster(inode, partial.lblk);
		partial.state = initial;
	}

	/* TODO: flexible tree reduction should be here */
	if (path->p_hdr->eh_entries == 0) {
		/*
		 * truncate to zero freed all the tree,
		 * so we need to correct eh_depth
		 */
		err = ext4_ext_get_access(handle, inode, path);
		if (err == 0) {
			ext_inode_hdr(inode)->eh_depth = 0;
			ext_inode_hdr(inode)->eh_max =
				cpu_to_le16(ext4_ext_space_root(inode, 0));
			err = ext4_ext_dirty(handle, inode, path);
		}
	}
out:
	ext4_ext_drop_refs(path);
	kfree(path);
	path = NULL;
	if (err == -EAGAIN)
		goto again;
	ext4_journal_stop(handle);

	return err;
}

/*
 * called at mount time
 */
void ext4_ext_init(struct super_block *sb)
{
	/*
	 * possible initialization would be here
	 */

	if (ext4_has_feature_extents(sb)) {
#if defined(AGGRESSIVE_TEST) || defined(CHECK_BINSEARCH) || defined(EXTENTS_STATS)
		printk(KERN_INFO "EXT4-fs: file extents enabled"
#ifdef AGGRESSIVE_TEST
		       ", aggressive tests"
#endif
#ifdef CHECK_BINSEARCH
		       ", check binsearch"
#endif
#ifdef EXTENTS_STATS
		       ", stats"
#endif
		       "\n");
#endif
#ifdef EXTENTS_STATS
		spin_lock_init(&EXT4_SB(sb)->s_ext_stats_lock);
		EXT4_SB(sb)->s_ext_min = 1 << 30;
		EXT4_SB(sb)->s_ext_max = 0;
#endif
	}
}

/*
 * called at umount time
 */
void ext4_ext_release(struct super_block *sb)
{
	if (!ext4_has_feature_extents(sb))
		return;

#ifdef EXTENTS_STATS
	if (EXT4_SB(sb)->s_ext_blocks && EXT4_SB(sb)->s_ext_extents) {
		struct ext4_sb_info *sbi = EXT4_SB(sb);
		printk(KERN_ERR "EXT4-fs: %lu blocks in %lu extents (%lu ave)\n",
			sbi->s_ext_blocks, sbi->s_ext_extents,
			sbi->s_ext_blocks / sbi->s_ext_extents);
		printk(KERN_ERR "EXT4-fs: extents: %lu min, %lu max, max depth %lu\n",
			sbi->s_ext_min, sbi->s_ext_max, sbi->s_depth_max);
	}
#endif
}

static int ext4_zeroout_es(struct inode *inode, struct ext4_extent *ex)
{
	ext4_lblk_t  ee_block;
	ext4_fsblk_t ee_pblock;
	unsigned int ee_len;

	ee_block  = le32_to_cpu(ex->ee_block);
	ee_len    = ext4_ext_get_actual_len(ex);
	ee_pblock = ext4_ext_pblock(ex);

	if (ee_len == 0)
		return 0;

	return ext4_es_insert_extent(inode, ee_block, ee_len, ee_pblock,
				     EXTENT_STATUS_WRITTEN);
}

/* FIXME!! we need to try to merge to left or right after zero-out  */
static int ext4_ext_zeroout(struct inode *inode, struct ext4_extent *ex)
{
	ext4_fsblk_t ee_pblock;
	unsigned int ee_len;

	ee_len    = ext4_ext_get_actual_len(ex);
	ee_pblock = ext4_ext_pblock(ex);
	return ext4_issue_zeroout(inode, le32_to_cpu(ex->ee_block), ee_pblock,
				  ee_len);
}

/*
 * ext4_split_extent_at() splits an extent at given block.
 *
 * @handle: the journal handle
 * @inode: the file inode
 * @path: the path to the extent
 * @split: the logical block where the extent is splitted.
 * @split_flags: indicates if the extent could be zeroout if split fails, and
 *		 the states(init or unwritten) of new extents.
 * @flags: flags used to insert new extent to extent tree.
 *
 *
 * Splits extent [a, b] into two extents [a, @split) and [@split, b], states
 * of which are determined by split_flag.
 *
 * There are two cases:
 *  a> the extent are splitted into two extent.
 *  b> split is not needed, and just mark the extent.
 *
 * return 0 on success.
 */
static int ext4_split_extent_at(handle_t *handle,
			     struct inode *inode,
			     struct ext4_ext_path **ppath,
			     ext4_lblk_t split,
			     int split_flag,
			     int flags)
{
	struct ext4_ext_path *path = *ppath;
	ext4_fsblk_t newblock;
	ext4_lblk_t ee_block;
	struct ext4_extent *ex, newex, orig_ex, zero_ex;
	struct ext4_extent *ex2 = NULL;
	unsigned int ee_len, depth;
	int err = 0;

	BUG_ON((split_flag & (EXT4_EXT_DATA_VALID1 | EXT4_EXT_DATA_VALID2)) ==
	       (EXT4_EXT_DATA_VALID1 | EXT4_EXT_DATA_VALID2));

	ext_debug(inode, "logical block %llu\n", (unsigned long long)split);

	ext4_ext_show_leaf(inode, path);

	depth = ext_depth(inode);
	ex = path[depth].p_ext;
	ee_block = le32_to_cpu(ex->ee_block);
	ee_len = ext4_ext_get_actual_len(ex);
	newblock = split - ee_block + ext4_ext_pblock(ex);

	BUG_ON(split < ee_block || split >= (ee_block + ee_len));
	BUG_ON(!ext4_ext_is_unwritten(ex) &&
	       split_flag & (EXT4_EXT_MAY_ZEROOUT |
			     EXT4_EXT_MARK_UNWRIT1 |
			     EXT4_EXT_MARK_UNWRIT2));

	err = ext4_ext_get_access(handle, inode, path + depth);
	if (err)
		goto out;

	if (split == ee_block) {
		/*
		 * case b: block @split is the block that the extent begins with
		 * then we just change the state of the extent, and splitting
		 * is not needed.
		 */
		if (split_flag & EXT4_EXT_MARK_UNWRIT2)
			ext4_ext_mark_unwritten(ex);
		else
			ext4_ext_mark_initialized(ex);

		if (!(flags & EXT4_GET_BLOCKS_PRE_IO))
			ext4_ext_try_to_merge(handle, inode, path, ex);

		err = ext4_ext_dirty(handle, inode, path + path->p_depth);
		goto out;
	}

	/* case a */
	memcpy(&orig_ex, ex, sizeof(orig_ex));
	ex->ee_len = cpu_to_le16(split - ee_block);
	if (split_flag & EXT4_EXT_MARK_UNWRIT1)
		ext4_ext_mark_unwritten(ex);

	/*
	 * path may lead to new leaf, not to original leaf any more
	 * after ext4_ext_insert_extent() returns,
	 */
	err = ext4_ext_dirty(handle, inode, path + depth);
	if (err)
		goto fix_extent_len;

	ex2 = &newex;
	ex2->ee_block = cpu_to_le32(split);
	ex2->ee_len   = cpu_to_le16(ee_len - (split - ee_block));
	ext4_ext_store_pblock(ex2, newblock);
	if (split_flag & EXT4_EXT_MARK_UNWRIT2)
		ext4_ext_mark_unwritten(ex2);

	err = ext4_ext_insert_extent(handle, inode, ppath, &newex, flags);
	if (err == -ENOSPC && (EXT4_EXT_MAY_ZEROOUT & split_flag)) {
		if (split_flag & (EXT4_EXT_DATA_VALID1|EXT4_EXT_DATA_VALID2)) {
			if (split_flag & EXT4_EXT_DATA_VALID1) {
				err = ext4_ext_zeroout(inode, ex2);
				zero_ex.ee_block = ex2->ee_block;
				zero_ex.ee_len = cpu_to_le16(
						ext4_ext_get_actual_len(ex2));
				ext4_ext_store_pblock(&zero_ex,
						      ext4_ext_pblock(ex2));
			} else {
				err = ext4_ext_zeroout(inode, ex);
				zero_ex.ee_block = ex->ee_block;
				zero_ex.ee_len = cpu_to_le16(
						ext4_ext_get_actual_len(ex));
				ext4_ext_store_pblock(&zero_ex,
						      ext4_ext_pblock(ex));
			}
		} else {
			err = ext4_ext_zeroout(inode, &orig_ex);
			zero_ex.ee_block = orig_ex.ee_block;
			zero_ex.ee_len = cpu_to_le16(
						ext4_ext_get_actual_len(&orig_ex));
			ext4_ext_store_pblock(&zero_ex,
					      ext4_ext_pblock(&orig_ex));
		}

		if (err)
			goto fix_extent_len;
		/* update the extent length and mark as initialized */
		ex->ee_len = cpu_to_le16(ee_len);
		ext4_ext_try_to_merge(handle, inode, path, ex);
		err = ext4_ext_dirty(handle, inode, path + path->p_depth);
		if (err)
			goto fix_extent_len;

		/* update extent status tree */
		err = ext4_zeroout_es(inode, &zero_ex);

		goto out;
	} else if (err)
		goto fix_extent_len;

out:
	ext4_ext_show_leaf(inode, path);
	return err;

fix_extent_len:
	ex->ee_len = orig_ex.ee_len;
	/*
	 * Ignore ext4_ext_dirty return value since we are already in error path
	 * and err is a non-zero error code.
	 */
	ext4_ext_dirty(handle, inode, path + path->p_depth);
	return err;
}

/*
 * ext4_split_extents() splits an extent and mark extent which is covered
 * by @map as split_flags indicates
 *
 * It may result in splitting the extent into multiple extents (up to three)
 * There are three possibilities:
 *   a> There is no split required
 *   b> Splits in two extents: Split is happening at either end of the extent
 *   c> Splits in three extents: Somone is splitting in middle of the extent
 *
 */
static int ext4_split_extent(handle_t *handle,
			      struct inode *inode,
			      struct ext4_ext_path **ppath,
			      struct ext4_map_blocks *map,
			      int split_flag,
			      int flags)
{
	struct ext4_ext_path *path = *ppath;
	ext4_lblk_t ee_block;
	struct ext4_extent *ex;
	unsigned int ee_len, depth;
	int err = 0;
	int unwritten;
	int split_flag1, flags1;
	int allocated = map->m_len;

	depth = ext_depth(inode);
	ex = path[depth].p_ext;
	ee_block = le32_to_cpu(ex->ee_block);
	ee_len = ext4_ext_get_actual_len(ex);
	unwritten = ext4_ext_is_unwritten(ex);

	if (map->m_lblk + map->m_len < ee_block + ee_len) {
		split_flag1 = split_flag & EXT4_EXT_MAY_ZEROOUT;
		flags1 = flags | EXT4_GET_BLOCKS_PRE_IO;
		if (unwritten)
			split_flag1 |= EXT4_EXT_MARK_UNWRIT1 |
				       EXT4_EXT_MARK_UNWRIT2;
		if (split_flag & EXT4_EXT_DATA_VALID2)
			split_flag1 |= EXT4_EXT_DATA_VALID1;
		err = ext4_split_extent_at(handle, inode, ppath,
				map->m_lblk + map->m_len, split_flag1, flags1);
		if (err)
			goto out;
	} else {
		allocated = ee_len - (map->m_lblk - ee_block);
	}
	/*
	 * Update path is required because previous ext4_split_extent_at() may
	 * result in split of original leaf or extent zeroout.
	 */
	path = ext4_find_extent(inode, map->m_lblk, ppath, flags);
	if (IS_ERR(path))
		return PTR_ERR(path);
	depth = ext_depth(inode);
	ex = path[depth].p_ext;
	if (!ex) {
		EXT4_ERROR_INODE(inode, "unexpected hole at %lu",
				 (unsigned long) map->m_lblk);
		return -EFSCORRUPTED;
	}
	unwritten = ext4_ext_is_unwritten(ex);
	split_flag1 = 0;

	if (map->m_lblk >= ee_block) {
		split_flag1 = split_flag & EXT4_EXT_DATA_VALID2;
		if (unwritten) {
			split_flag1 |= EXT4_EXT_MARK_UNWRIT1;
			split_flag1 |= split_flag & (EXT4_EXT_MAY_ZEROOUT |
						     EXT4_EXT_MARK_UNWRIT2);
		}
		err = ext4_split_extent_at(handle, inode, ppath,
				map->m_lblk, split_flag1, flags);
		if (err)
			goto out;
	}

	ext4_ext_show_leaf(inode, path);
out:
	return err ? err : allocated;
}

/*
 * This function is called by ext4_ext_map_blocks() if someone tries to write
 * to an unwritten extent. It may result in splitting the unwritten
 * extent into multiple extents (up to three - one initialized and two
 * unwritten).
 * There are three possibilities:
 *   a> There is no split required: Entire extent should be initialized
 *   b> Splits in two extents: Write is happening at either end of the extent
 *   c> Splits in three extents: Somone is writing in middle of the extent
 *
 * Pre-conditions:
 *  - The extent pointed to by 'path' is unwritten.
 *  - The extent pointed to by 'path' contains a superset
 *    of the logical span [map->m_lblk, map->m_lblk + map->m_len).
 *
 * Post-conditions on success:
 *  - the returned value is the number of blocks beyond map->l_lblk
 *    that are allocated and initialized.
 *    It is guaranteed to be >= map->m_len.
 */
static int ext4_ext_convert_to_initialized(handle_t *handle,
					   struct inode *inode,
					   struct ext4_map_blocks *map,
					   struct ext4_ext_path **ppath,
					   int flags)
{
	struct ext4_ext_path *path = *ppath;
	struct ext4_sb_info *sbi;
	struct ext4_extent_header *eh;
	struct ext4_map_blocks split_map;
	struct ext4_extent zero_ex1, zero_ex2;
	struct ext4_extent *ex, *abut_ex;
	ext4_lblk_t ee_block, eof_block;
	unsigned int ee_len, depth, map_len = map->m_len;
	int allocated = 0, max_zeroout = 0;
	int err = 0;
	int split_flag = EXT4_EXT_DATA_VALID2;

	ext_debug(inode, "logical block %llu, max_blocks %u\n",
		  (unsigned long long)map->m_lblk, map_len);

	sbi = EXT4_SB(inode->i_sb);
	eof_block = (EXT4_I(inode)->i_disksize + inode->i_sb->s_blocksize - 1)
			>> inode->i_sb->s_blocksize_bits;
	if (eof_block < map->m_lblk + map_len)
		eof_block = map->m_lblk + map_len;

	depth = ext_depth(inode);
	eh = path[depth].p_hdr;
	ex = path[depth].p_ext;
	ee_block = le32_to_cpu(ex->ee_block);
	ee_len = ext4_ext_get_actual_len(ex);
	zero_ex1.ee_len = 0;
	zero_ex2.ee_len = 0;

	trace_ext4_ext_convert_to_initialized_enter(inode, map, ex);

	/* Pre-conditions */
	BUG_ON(!ext4_ext_is_unwritten(ex));
	BUG_ON(!in_range(map->m_lblk, ee_block, ee_len));

	/*
	 * Attempt to transfer newly initialized blocks from the currently
	 * unwritten extent to its neighbor. This is much cheaper
	 * than an insertion followed by a merge as those involve costly
	 * memmove() calls. Transferring to the left is the common case in
	 * steady state for workloads doing fallocate(FALLOC_FL_KEEP_SIZE)
	 * followed by append writes.
	 *
	 * Limitations of the current logic:
	 *  - L1: we do not deal with writes covering the whole extent.
	 *    This would require removing the extent if the transfer
	 *    is possible.
	 *  - L2: we only attempt to merge with an extent stored in the
	 *    same extent tree node.
	 */
	if ((map->m_lblk == ee_block) &&
		/* See if we can merge left */
		(map_len < ee_len) &&		/*L1*/
		(ex > EXT_FIRST_EXTENT(eh))) {	/*L2*/
		ext4_lblk_t prev_lblk;
		ext4_fsblk_t prev_pblk, ee_pblk;
		unsigned int prev_len;

		abut_ex = ex - 1;
		prev_lblk = le32_to_cpu(abut_ex->ee_block);
		prev_len = ext4_ext_get_actual_len(abut_ex);
		prev_pblk = ext4_ext_pblock(abut_ex);
		ee_pblk = ext4_ext_pblock(ex);

		/*
		 * A transfer of blocks from 'ex' to 'abut_ex' is allowed
		 * upon those conditions:
		 * - C1: abut_ex is initialized,
		 * - C2: abut_ex is logically abutting ex,
		 * - C3: abut_ex is physically abutting ex,
		 * - C4: abut_ex can receive the additional blocks without
		 *   overflowing the (initialized) length limit.
		 */
		if ((!ext4_ext_is_unwritten(abut_ex)) &&		/*C1*/
			((prev_lblk + prev_len) == ee_block) &&		/*C2*/
			((prev_pblk + prev_len) == ee_pblk) &&		/*C3*/
			(prev_len < (EXT_INIT_MAX_LEN - map_len))) {	/*C4*/
			err = ext4_ext_get_access(handle, inode, path + depth);
			if (err)
				goto out;

			trace_ext4_ext_convert_to_initialized_fastpath(inode,
				map, ex, abut_ex);

			/* Shift the start of ex by 'map_len' blocks */
			ex->ee_block = cpu_to_le32(ee_block + map_len);
			ext4_ext_store_pblock(ex, ee_pblk + map_len);
			ex->ee_len = cpu_to_le16(ee_len - map_len);
			ext4_ext_mark_unwritten(ex); /* Restore the flag */

			/* Extend abut_ex by 'map_len' blocks */
			abut_ex->ee_len = cpu_to_le16(prev_len + map_len);

			/* Result: number of initialized blocks past m_lblk */
			allocated = map_len;
		}
	} else if (((map->m_lblk + map_len) == (ee_block + ee_len)) &&
		   (map_len < ee_len) &&	/*L1*/
		   ex < EXT_LAST_EXTENT(eh)) {	/*L2*/
		/* See if we can merge right */
		ext4_lblk_t next_lblk;
		ext4_fsblk_t next_pblk, ee_pblk;
		unsigned int next_len;

		abut_ex = ex + 1;
		next_lblk = le32_to_cpu(abut_ex->ee_block);
		next_len = ext4_ext_get_actual_len(abut_ex);
		next_pblk = ext4_ext_pblock(abut_ex);
		ee_pblk = ext4_ext_pblock(ex);

		/*
		 * A transfer of blocks from 'ex' to 'abut_ex' is allowed
		 * upon those conditions:
		 * - C1: abut_ex is initialized,
		 * - C2: abut_ex is logically abutting ex,
		 * - C3: abut_ex is physically abutting ex,
		 * - C4: abut_ex can receive the additional blocks without
		 *   overflowing the (initialized) length limit.
		 */
		if ((!ext4_ext_is_unwritten(abut_ex)) &&		/*C1*/
		    ((map->m_lblk + map_len) == next_lblk) &&		/*C2*/
		    ((ee_pblk + ee_len) == next_pblk) &&		/*C3*/
		    (next_len < (EXT_INIT_MAX_LEN - map_len))) {	/*C4*/
			err = ext4_ext_get_access(handle, inode, path + depth);
			if (err)
				goto out;

			trace_ext4_ext_convert_to_initialized_fastpath(inode,
				map, ex, abut_ex);

			/* Shift the start of abut_ex by 'map_len' blocks */
			abut_ex->ee_block = cpu_to_le32(next_lblk - map_len);
			ext4_ext_store_pblock(abut_ex, next_pblk - map_len);
			ex->ee_len = cpu_to_le16(ee_len - map_len);
			ext4_ext_mark_unwritten(ex); /* Restore the flag */

			/* Extend abut_ex by 'map_len' blocks */
			abut_ex->ee_len = cpu_to_le16(next_len + map_len);

			/* Result: number of initialized blocks past m_lblk */
			allocated = map_len;
		}
	}
	if (allocated) {
		/* Mark the block containing both extents as dirty */
		err = ext4_ext_dirty(handle, inode, path + depth);

		/* Update path to point to the right extent */
		path[depth].p_ext = abut_ex;
		goto out;
	} else
		allocated = ee_len - (map->m_lblk - ee_block);

	WARN_ON(map->m_lblk < ee_block);
	/*
	 * It is safe to convert extent to initialized via explicit
	 * zeroout only if extent is fully inside i_size or new_size.
	 */
	split_flag |= ee_block + ee_len <= eof_block ? EXT4_EXT_MAY_ZEROOUT : 0;

	if (EXT4_EXT_MAY_ZEROOUT & split_flag)
		max_zeroout = sbi->s_extent_max_zeroout_kb >>
			(inode->i_sb->s_blocksize_bits - 10);

	/*
	 * five cases:
	 * 1. split the extent into three extents.
	 * 2. split the extent into two extents, zeroout the head of the first
	 *    extent.
	 * 3. split the extent into two extents, zeroout the tail of the second
	 *    extent.
	 * 4. split the extent into two extents with out zeroout.
	 * 5. no splitting needed, just possibly zeroout the head and / or the
	 *    tail of the extent.
	 */
	split_map.m_lblk = map->m_lblk;
	split_map.m_len = map->m_len;

	if (max_zeroout && (allocated > split_map.m_len)) {
		if (allocated <= max_zeroout) {
			/* case 3 or 5 */
			zero_ex1.ee_block =
				 cpu_to_le32(split_map.m_lblk +
					     split_map.m_len);
			zero_ex1.ee_len =
				cpu_to_le16(allocated - split_map.m_len);
			ext4_ext_store_pblock(&zero_ex1,
				ext4_ext_pblock(ex) + split_map.m_lblk +
				split_map.m_len - ee_block);
			err = ext4_ext_zeroout(inode, &zero_ex1);
			if (err)
				goto out;
			split_map.m_len = allocated;
		}
		if (split_map.m_lblk - ee_block + split_map.m_len <
								max_zeroout) {
			/* case 2 or 5 */
			if (split_map.m_lblk != ee_block) {
				zero_ex2.ee_block = ex->ee_block;
				zero_ex2.ee_len = cpu_to_le16(split_map.m_lblk -
							ee_block);
				ext4_ext_store_pblock(&zero_ex2,
						      ext4_ext_pblock(ex));
				err = ext4_ext_zeroout(inode, &zero_ex2);
				if (err)
					goto out;
			}

			split_map.m_len += split_map.m_lblk - ee_block;
			split_map.m_lblk = ee_block;
			allocated = map->m_len;
		}
	}

	err = ext4_split_extent(handle, inode, ppath, &split_map, split_flag,
				flags);
	if (err > 0)
		err = 0;
out:
	/* If we have gotten a failure, don't zero out status tree */
	if (!err) {
		err = ext4_zeroout_es(inode, &zero_ex1);
		if (!err)
			err = ext4_zeroout_es(inode, &zero_ex2);
	}
	return err ? err : allocated;
}

/*
 * This function is called by ext4_ext_map_blocks() from
 * ext4_get_blocks_dio_write() when DIO to write
 * to an unwritten extent.
 *
 * Writing to an unwritten extent may result in splitting the unwritten
 * extent into multiple initialized/unwritten extents (up to three)
 * There are three possibilities:
 *   a> There is no split required: Entire extent should be unwritten
 *   b> Splits in two extents: Write is happening at either end of the extent
 *   c> Splits in three extents: Somone is writing in middle of the extent
 *
 * This works the same way in the case of initialized -> unwritten conversion.
 *
 * One of more index blocks maybe needed if the extent tree grow after
 * the unwritten extent split. To prevent ENOSPC occur at the IO
 * complete, we need to split the unwritten extent before DIO submit
 * the IO. The unwritten extent called at this time will be split
 * into three unwritten extent(at most). After IO complete, the part
 * being filled will be convert to initialized by the end_io callback function
 * via ext4_convert_unwritten_extents().
 *
 * Returns the size of unwritten extent to be written on success.
 */
static int ext4_split_convert_extents(handle_t *handle,
					struct inode *inode,
					struct ext4_map_blocks *map,
					struct ext4_ext_path **ppath,
					int flags)
{
	struct ext4_ext_path *path = *ppath;
	ext4_lblk_t eof_block;
	ext4_lblk_t ee_block;
	struct ext4_extent *ex;
	unsigned int ee_len;
	int split_flag = 0, depth;

	ext_debug(inode, "logical block %llu, max_blocks %u\n",
		  (unsigned long long)map->m_lblk, map->m_len);

	eof_block = (EXT4_I(inode)->i_disksize + inode->i_sb->s_blocksize - 1)
			>> inode->i_sb->s_blocksize_bits;
	if (eof_block < map->m_lblk + map->m_len)
		eof_block = map->m_lblk + map->m_len;
	/*
	 * It is safe to convert extent to initialized via explicit
	 * zeroout only if extent is fully inside i_size or new_size.
	 */
	depth = ext_depth(inode);
	ex = path[depth].p_ext;
	ee_block = le32_to_cpu(ex->ee_block);
	ee_len = ext4_ext_get_actual_len(ex);

	/* Convert to unwritten */
	if (flags & EXT4_GET_BLOCKS_CONVERT_UNWRITTEN) {
		split_flag |= EXT4_EXT_DATA_VALID1;
	/* Convert to initialized */
	} else if (flags & EXT4_GET_BLOCKS_CONVERT) {
		split_flag |= ee_block + ee_len <= eof_block ?
			      EXT4_EXT_MAY_ZEROOUT : 0;
		split_flag |= (EXT4_EXT_MARK_UNWRIT2 | EXT4_EXT_DATA_VALID2);
	}
	flags |= EXT4_GET_BLOCKS_PRE_IO;
	return ext4_split_extent(handle, inode, ppath, map, split_flag, flags);
}

static int ext4_convert_unwritten_extents_endio(handle_t *handle,
						struct inode *inode,
						struct ext4_map_blocks *map,
						struct ext4_ext_path **ppath)
{
	struct ext4_ext_path *path = *ppath;
	struct ext4_extent *ex;
	ext4_lblk_t ee_block;
	unsigned int ee_len;
	int depth;
	int err = 0;

	depth = ext_depth(inode);
	ex = path[depth].p_ext;
	ee_block = le32_to_cpu(ex->ee_block);
	ee_len = ext4_ext_get_actual_len(ex);

	ext_debug(inode, "logical block %llu, max_blocks %u\n",
		  (unsigned long long)ee_block, ee_len);

	/* If extent is larger than requested it is a clear sign that we still
	 * have some extent state machine issues left. So extent_split is still
	 * required.
	 * TODO: Once all related issues will be fixed this situation should be
	 * illegal.
	 */
	if (ee_block != map->m_lblk || ee_len > map->m_len) {
#ifdef CONFIG_EXT4_DEBUG
		ext4_warning(inode->i_sb, "Inode (%ld) finished: extent logical block %llu,"
			     " len %u; IO logical block %llu, len %u",
			     inode->i_ino, (unsigned long long)ee_block, ee_len,
			     (unsigned long long)map->m_lblk, map->m_len);
#endif
		err = ext4_split_convert_extents(handle, inode, map, ppath,
						 EXT4_GET_BLOCKS_CONVERT);
		if (err < 0)
			return err;
		path = ext4_find_extent(inode, map->m_lblk, ppath, 0);
		if (IS_ERR(path))
			return PTR_ERR(path);
		depth = ext_depth(inode);
		ex = path[depth].p_ext;
	}

	err = ext4_ext_get_access(handle, inode, path + depth);
	if (err)
		goto out;
	/* first mark the extent as initialized */
	ext4_ext_mark_initialized(ex);

	/* note: ext4_ext_correct_indexes() isn't needed here because
	 * borders are not changed
	 */
	ext4_ext_try_to_merge(handle, inode, path, ex);

	/* Mark modified extent as dirty */
	err = ext4_ext_dirty(handle, inode, path + path->p_depth);
out:
	ext4_ext_show_leaf(inode, path);
	ext4_fc_track_range(inode, ee_block, ee_block + ee_len - 1);
	return err;
}

static int
convert_initialized_extent(handle_t *handle, struct inode *inode,
			   struct ext4_map_blocks *map,
			   struct ext4_ext_path **ppath,
			   unsigned int *allocated)
{
	struct ext4_ext_path *path = *ppath;
	struct ext4_extent *ex;
	ext4_lblk_t ee_block;
	unsigned int ee_len;
	int depth;
	int err = 0;

	/*
	 * Make sure that the extent is no bigger than we support with
	 * unwritten extent
	 */
	if (map->m_len > EXT_UNWRITTEN_MAX_LEN)
		map->m_len = EXT_UNWRITTEN_MAX_LEN / 2;

	depth = ext_depth(inode);
	ex = path[depth].p_ext;
	ee_block = le32_to_cpu(ex->ee_block);
	ee_len = ext4_ext_get_actual_len(ex);

	ext_debug(inode, "logical block %llu, max_blocks %u\n",
		  (unsigned long long)ee_block, ee_len);

	if (ee_block != map->m_lblk || ee_len > map->m_len) {
		err = ext4_split_convert_extents(handle, inode, map, ppath,
				EXT4_GET_BLOCKS_CONVERT_UNWRITTEN);
		if (err < 0)
			return err;
		path = ext4_find_extent(inode, map->m_lblk, ppath, 0);
		if (IS_ERR(path))
			return PTR_ERR(path);
		depth = ext_depth(inode);
		ex = path[depth].p_ext;
		if (!ex) {
			EXT4_ERROR_INODE(inode, "unexpected hole at %lu",
					 (unsigned long) map->m_lblk);
			return -EFSCORRUPTED;
		}
	}

	err = ext4_ext_get_access(handle, inode, path + depth);
	if (err)
		return err;
	/* first mark the extent as unwritten */
	ext4_ext_mark_unwritten(ex);

	/* note: ext4_ext_correct_indexes() isn't needed here because
	 * borders are not changed
	 */
	ext4_ext_try_to_merge(handle, inode, path, ex);

	/* Mark modified extent as dirty */
	err = ext4_ext_dirty(handle, inode, path + path->p_depth);
	if (err)
		return err;
	ext4_ext_show_leaf(inode, path);

	ext4_update_inode_fsync_trans(handle, inode, 1);

	map->m_flags |= EXT4_MAP_UNWRITTEN;
	if (*allocated > map->m_len)
		*allocated = map->m_len;
	map->m_len = *allocated;
	ext4_fc_track_range(inode, ee_block, ee_block + ee_len - 1);
	return 0;
}

static int
ext4_ext_handle_unwritten_extents(handle_t *handle, struct inode *inode,
			struct ext4_map_blocks *map,
			struct ext4_ext_path **ppath, int flags,
			unsigned int allocated, ext4_fsblk_t newblock)
{
	struct ext4_ext_path __maybe_unused *path = *ppath;
	int ret = 0;
	int err = 0;

	ext_debug(inode, "logical block %llu, max_blocks %u, flags 0x%x, allocated %u\n",
		  (unsigned long long)map->m_lblk, map->m_len, flags,
		  allocated);
	ext4_ext_show_leaf(inode, path);

	/*
	 * When writing into unwritten space, we should not fail to
	 * allocate metadata blocks for the new extent block if needed.
	 */
	flags |= EXT4_GET_BLOCKS_METADATA_NOFAIL;

	trace_ext4_ext_handle_unwritten_extents(inode, map, flags,
						    allocated, newblock);

	/* get_block() before submitting IO, split the extent */
	if (flags & EXT4_GET_BLOCKS_PRE_IO) {
		ret = ext4_split_convert_extents(handle, inode, map, ppath,
					 flags | EXT4_GET_BLOCKS_CONVERT);
		if (ret < 0) {
			err = ret;
			goto out2;
		}
		/*
		 * shouldn't get a 0 return when splitting an extent unless
		 * m_len is 0 (bug) or extent has been corrupted
		 */
		if (unlikely(ret == 0)) {
			EXT4_ERROR_INODE(inode,
					 "unexpected ret == 0, m_len = %u",
					 map->m_len);
			err = -EFSCORRUPTED;
			goto out2;
		}
		map->m_flags |= EXT4_MAP_UNWRITTEN;
		goto out;
	}
	/* IO end_io complete, convert the filled extent to written */
	if (flags & EXT4_GET_BLOCKS_CONVERT) {
		err = ext4_convert_unwritten_extents_endio(handle, inode, map,
							   ppath);
		if (err < 0)
			goto out2;
		ext4_update_inode_fsync_trans(handle, inode, 1);
		goto map_out;
	}
	/* buffered IO cases */
	/*
	 * repeat fallocate creation request
	 * we already have an unwritten extent
	 */
	if (flags & EXT4_GET_BLOCKS_UNWRIT_EXT) {
		map->m_flags |= EXT4_MAP_UNWRITTEN;
		goto map_out;
	}

	/* buffered READ or buffered write_begin() lookup */
	if ((flags & EXT4_GET_BLOCKS_CREATE) == 0) {
		/*
		 * We have blocks reserved already.  We
		 * return allocated blocks so that delalloc
		 * won't do block reservation for us.  But
		 * the buffer head will be unmapped so that
		 * a read from the block returns 0s.
		 */
		map->m_flags |= EXT4_MAP_UNWRITTEN;
		goto out1;
	}

	/*
	 * Default case when (flags & EXT4_GET_BLOCKS_CREATE) == 1.
	 * For buffered writes, at writepage time, etc.  Convert a
	 * discovered unwritten extent to written.
	 */
	ret = ext4_ext_convert_to_initialized(handle, inode, map, ppath, flags);
	if (ret < 0) {
		err = ret;
		goto out2;
	}
	ext4_update_inode_fsync_trans(handle, inode, 1);
	/*
	 * shouldn't get a 0 return when converting an unwritten extent
	 * unless m_len is 0 (bug) or extent has been corrupted
	 */
	if (unlikely(ret == 0)) {
		EXT4_ERROR_INODE(inode, "unexpected ret == 0, m_len = %u",
				 map->m_len);
		err = -EFSCORRUPTED;
		goto out2;
	}

out:
	allocated = ret;
	map->m_flags |= EXT4_MAP_NEW;
map_out:
	map->m_flags |= EXT4_MAP_MAPPED;
out1:
	map->m_pblk = newblock;
	if (allocated > map->m_len)
		allocated = map->m_len;
	map->m_len = allocated;
	ext4_ext_show_leaf(inode, path);
out2:
	return err ? err : allocated;
}

/*
 * get_implied_cluster_alloc - check to see if the requested
 * allocation (in the map structure) overlaps with a cluster already
 * allocated in an extent.
 *	@sb	The filesystem superblock structure
 *	@map	The requested lblk->pblk mapping
 *	@ex	The extent structure which might contain an implied
 *			cluster allocation
 *
 * This function is called by ext4_ext_map_blocks() after we failed to
 * find blocks that were already in the inode's extent tree.  Hence,
 * we know that the beginning of the requested region cannot overlap
 * the extent from the inode's extent tree.  There are three cases we
 * want to catch.  The first is this case:
 *
 *		 |--- cluster # N--|
 *    |--- extent ---|	|---- requested region ---|
 *			|==========|
 *
 * The second case that we need to test for is this one:
 *
 *   |--------- cluster # N ----------------|
 *	   |--- requested region --|   |------- extent ----|
 *	   |=======================|
 *
 * The third case is when the requested region lies between two extents
 * within the same cluster:
 *          |------------- cluster # N-------------|
 * |----- ex -----|                  |---- ex_right ----|
 *                  |------ requested region ------|
 *                  |================|
 *
 * In each of the above cases, we need to set the map->m_pblk and
 * map->m_len so it corresponds to the return the extent labelled as
 * "|====|" from cluster #N, since it is already in use for data in
 * cluster EXT4_B2C(sbi, map->m_lblk).	We will then return 1 to
 * signal to ext4_ext_map_blocks() that map->m_pblk should be treated
 * as a new "allocated" block region.  Otherwise, we will return 0 and
 * ext4_ext_map_blocks() will then allocate one or more new clusters
 * by calling ext4_mb_new_blocks().
 */
static int get_implied_cluster_alloc(struct super_block *sb,
				     struct ext4_map_blocks *map,
				     struct ext4_extent *ex,
				     struct ext4_ext_path *path)
{
	struct ext4_sb_info *sbi = EXT4_SB(sb);
	ext4_lblk_t c_offset = EXT4_LBLK_COFF(sbi, map->m_lblk);
	ext4_lblk_t ex_cluster_start, ex_cluster_end;
	ext4_lblk_t rr_cluster_start;
	ext4_lblk_t ee_block = le32_to_cpu(ex->ee_block);
	ext4_fsblk_t ee_start = ext4_ext_pblock(ex);
	unsigned short ee_len = ext4_ext_get_actual_len(ex);

	/* The extent passed in that we are trying to match */
	ex_cluster_start = EXT4_B2C(sbi, ee_block);
	ex_cluster_end = EXT4_B2C(sbi, ee_block + ee_len - 1);

	/* The requested region passed into ext4_map_blocks() */
	rr_cluster_start = EXT4_B2C(sbi, map->m_lblk);

	if ((rr_cluster_start == ex_cluster_end) ||
	    (rr_cluster_start == ex_cluster_start)) {
		if (rr_cluster_start == ex_cluster_end)
			ee_start += ee_len - 1;
		map->m_pblk = EXT4_PBLK_CMASK(sbi, ee_start) + c_offset;
		map->m_len = min(map->m_len,
				 (unsigned) sbi->s_cluster_ratio - c_offset);
		/*
		 * Check for and handle this case:
		 *
		 *   |--------- cluster # N-------------|
		 *		       |------- extent ----|
		 *	   |--- requested region ---|
		 *	   |===========|
		 */

		if (map->m_lblk < ee_block)
			map->m_len = min(map->m_len, ee_block - map->m_lblk);

		/*
		 * Check for the case where there is already another allocated
		 * block to the right of 'ex' but before the end of the cluster.
		 *
		 *          |------------- cluster # N-------------|
		 * |----- ex -----|                  |---- ex_right ----|
		 *                  |------ requested region ------|
		 *                  |================|
		 */
		if (map->m_lblk > ee_block) {
			ext4_lblk_t next = ext4_ext_next_allocated_block(path);
			map->m_len = min(map->m_len, next - map->m_lblk);
		}

		trace_ext4_get_implied_cluster_alloc_exit(sb, map, 1);
		return 1;
	}

	trace_ext4_get_implied_cluster_alloc_exit(sb, map, 0);
	return 0;
}


/*
 * Block allocation/map/preallocation routine for extents based files
 *
 *
 * Need to be called with
 * down_read(&EXT4_I(inode)->i_data_sem) if not allocating file system block
 * (ie, create is zero). Otherwise down_write(&EXT4_I(inode)->i_data_sem)
 *
 * return > 0, number of blocks already mapped/allocated
 *          if create == 0 and these are pre-allocated blocks
 *          	buffer head is unmapped
 *          otherwise blocks are mapped
 *
 * return = 0, if plain look up failed (blocks have not been allocated)
 *          buffer head is unmapped
 *
 * return < 0, error case.
 */
int ext4_ext_map_blocks(handle_t *handle, struct inode *inode,
			struct ext4_map_blocks *map, int flags)
{
	struct ext4_ext_path *path = NULL;
	struct ext4_extent newex, *ex, ex2;
	struct ext4_sb_info *sbi = EXT4_SB(inode->i_sb);
	ext4_fsblk_t newblock = 0, pblk;
	int err = 0, depth, ret;
	unsigned int allocated = 0, offset = 0;
	unsigned int allocated_clusters = 0;
	struct ext4_allocation_request ar;
	ext4_lblk_t cluster_offset;

	ext_debug(inode, "blocks %u/%u requested\n", map->m_lblk, map->m_len);
	trace_ext4_ext_map_blocks_enter(inode, map->m_lblk, map->m_len, flags);

	/* find extent for this block */
	path = ext4_find_extent(inode, map->m_lblk, NULL, 0);
	if (IS_ERR(path)) {
		err = PTR_ERR(path);
		path = NULL;
		goto out;
	}

	depth = ext_depth(inode);

	/*
	 * consistent leaf must not be empty;
	 * this situation is possible, though, _during_ tree modification;
	 * this is why assert can't be put in ext4_find_extent()
	 */
	if (unlikely(path[depth].p_ext == NULL && depth != 0)) {
		EXT4_ERROR_INODE(inode, "bad extent address "
				 "lblock: %lu, depth: %d pblock %lld",
				 (unsigned long) map->m_lblk, depth,
				 path[depth].p_block);
		err = -EFSCORRUPTED;
		goto out;
	}

	ex = path[depth].p_ext;
	if (ex) {
		ext4_lblk_t ee_block = le32_to_cpu(ex->ee_block);
		ext4_fsblk_t ee_start = ext4_ext_pblock(ex);
		unsigned short ee_len;


		/*
		 * unwritten extents are treated as holes, except that
		 * we split out initialized portions during a write.
		 */
		ee_len = ext4_ext_get_actual_len(ex);

		trace_ext4_ext_show_extent(inode, ee_block, ee_start, ee_len);

		/* if found extent covers block, simply return it */
		if (in_range(map->m_lblk, ee_block, ee_len)) {
			newblock = map->m_lblk - ee_block + ee_start;
			/* number of remaining blocks in the extent */
			allocated = ee_len - (map->m_lblk - ee_block);
			ext_debug(inode, "%u fit into %u:%d -> %llu\n",
				  map->m_lblk, ee_block, ee_len, newblock);

			/*
			 * If the extent is initialized check whether the
			 * caller wants to convert it to unwritten.
			 */
			if ((!ext4_ext_is_unwritten(ex)) &&
			    (flags & EXT4_GET_BLOCKS_CONVERT_UNWRITTEN)) {
				err = convert_initialized_extent(handle,
					inode, map, &path, &allocated);
				goto out;
			} else if (!ext4_ext_is_unwritten(ex)) {
				map->m_flags |= EXT4_MAP_MAPPED;
				map->m_pblk = newblock;
				if (allocated > map->m_len)
					allocated = map->m_len;
				map->m_len = allocated;
				ext4_ext_show_leaf(inode, path);
				goto out;
			}

			ret = ext4_ext_handle_unwritten_extents(
				handle, inode, map, &path, flags,
				allocated, newblock);
			if (ret < 0)
				err = ret;
			else
				allocated = ret;
			goto out;
		}
	}

	/*
	 * requested block isn't allocated yet;
	 * we couldn't try to create block if create flag is zero
	 */
	if ((flags & EXT4_GET_BLOCKS_CREATE) == 0) {
		ext4_lblk_t hole_start, hole_len;

		hole_start = map->m_lblk;
		hole_len = ext4_ext_determine_hole(inode, path, &hole_start);
		/*
		 * put just found gap into cache to speed up
		 * subsequent requests
		 */
		ext4_ext_put_gap_in_cache(inode, hole_start, hole_len);

		/* Update hole_len to reflect hole size after map->m_lblk */
		if (hole_start != map->m_lblk)
			hole_len -= map->m_lblk - hole_start;
		map->m_pblk = 0;
		map->m_len = min_t(unsigned int, map->m_len, hole_len);

		goto out;
	}

	/*
	 * Okay, we need to do block allocation.
	 */
	newex.ee_block = cpu_to_le32(map->m_lblk);
	cluster_offset = EXT4_LBLK_COFF(sbi, map->m_lblk);

	/*
	 * If we are doing bigalloc, check to see if the extent returned
	 * by ext4_find_extent() implies a cluster we can use.
	 */
	if (cluster_offset && ex &&
	    get_implied_cluster_alloc(inode->i_sb, map, ex, path)) {
		ar.len = allocated = map->m_len;
		newblock = map->m_pblk;
		goto got_allocated_blocks;
	}

	/* find neighbour allocated blocks */
	ar.lleft = map->m_lblk;
	err = ext4_ext_search_left(inode, path, &ar.lleft, &ar.pleft);
	if (err)
		goto out;
	ar.lright = map->m_lblk;
	err = ext4_ext_search_right(inode, path, &ar.lright, &ar.pright, &ex2);
	if (err < 0)
		goto out;

	/* Check if the extent after searching to the right implies a
	 * cluster we can use. */
	if ((sbi->s_cluster_ratio > 1) && err &&
	    get_implied_cluster_alloc(inode->i_sb, map, &ex2, path)) {
		ar.len = allocated = map->m_len;
		newblock = map->m_pblk;
		goto got_allocated_blocks;
	}

	/*
	 * See if request is beyond maximum number of blocks we can have in
	 * a single extent. For an initialized extent this limit is
	 * EXT_INIT_MAX_LEN and for an unwritten extent this limit is
	 * EXT_UNWRITTEN_MAX_LEN.
	 */
	if (map->m_len > EXT_INIT_MAX_LEN &&
	    !(flags & EXT4_GET_BLOCKS_UNWRIT_EXT))
		map->m_len = EXT_INIT_MAX_LEN;
	else if (map->m_len > EXT_UNWRITTEN_MAX_LEN &&
		 (flags & EXT4_GET_BLOCKS_UNWRIT_EXT))
		map->m_len = EXT_UNWRITTEN_MAX_LEN;

	/* Check if we can really insert (m_lblk)::(m_lblk + m_len) extent */
	newex.ee_len = cpu_to_le16(map->m_len);
	err = ext4_ext_check_overlap(sbi, inode, &newex, path);
	if (err)
		allocated = ext4_ext_get_actual_len(&newex);
	else
		allocated = map->m_len;

	/* allocate new block */
	ar.inode = inode;
	ar.goal = ext4_ext_find_goal(inode, path, map->m_lblk);
	ar.logical = map->m_lblk;
	/*
	 * We calculate the offset from the beginning of the cluster
	 * for the logical block number, since when we allocate a
	 * physical cluster, the physical block should start at the
	 * same offset from the beginning of the cluster.  This is
	 * needed so that future calls to get_implied_cluster_alloc()
	 * work correctly.
	 */
	offset = EXT4_LBLK_COFF(sbi, map->m_lblk);
	ar.len = EXT4_NUM_B2C(sbi, offset+allocated);
	ar.goal -= offset;
	ar.logical -= offset;
	if (S_ISREG(inode->i_mode))
		ar.flags = EXT4_MB_HINT_DATA;
	else
		/* disable in-core preallocation for non-regular files */
		ar.flags = 0;
	if (flags & EXT4_GET_BLOCKS_NO_NORMALIZE)
		ar.flags |= EXT4_MB_HINT_NOPREALLOC;
	if (flags & EXT4_GET_BLOCKS_DELALLOC_RESERVE)
		ar.flags |= EXT4_MB_DELALLOC_RESERVED;
	if (flags & EXT4_GET_BLOCKS_METADATA_NOFAIL)
		ar.flags |= EXT4_MB_USE_RESERVED;
	newblock = ext4_mb_new_blocks(handle, &ar, &err);
	if (!newblock)
		goto out;
	allocated_clusters = ar.len;
	ar.len = EXT4_C2B(sbi, ar.len) - offset;
	ext_debug(inode, "allocate new block: goal %llu, found %llu/%u, requested %u\n",
		  ar.goal, newblock, ar.len, allocated);
	if (ar.len > allocated)
		ar.len = allocated;

got_allocated_blocks:
	/* try to insert new extent into found leaf and return */
	pblk = newblock + offset;
	ext4_ext_store_pblock(&newex, pblk);
	newex.ee_len = cpu_to_le16(ar.len);
	/* Mark unwritten */
	if (flags & EXT4_GET_BLOCKS_UNWRIT_EXT) {
		ext4_ext_mark_unwritten(&newex);
		map->m_flags |= EXT4_MAP_UNWRITTEN;
	}

	err = ext4_ext_insert_extent(handle, inode, &path, &newex, flags);
	if (err) {
		if (allocated_clusters) {
			int fb_flags = 0;

			/*
			 * free data blocks we just allocated.
			 * not a good idea to call discard here directly,
			 * but otherwise we'd need to call it every free().
			 */
			ext4_discard_preallocations(inode, 0);
			if (flags & EXT4_GET_BLOCKS_DELALLOC_RESERVE)
				fb_flags = EXT4_FREE_BLOCKS_NO_QUOT_UPDATE;
			ext4_free_blocks(handle, inode, NULL, newblock,
					 EXT4_C2B(sbi, allocated_clusters),
					 fb_flags);
		}
		goto out;
	}

	/*
	 * Reduce the reserved cluster count to reflect successful deferred
	 * allocation of delayed allocated clusters or direct allocation of
	 * clusters discovered to be delayed allocated.  Once allocated, a
	 * cluster is not included in the reserved count.
	 */
	if (test_opt(inode->i_sb, DELALLOC) && allocated_clusters) {
		if (flags & EXT4_GET_BLOCKS_DELALLOC_RESERVE) {
			/*
			 * When allocating delayed allocated clusters, simply
			 * reduce the reserved cluster count and claim quota
			 */
			ext4_da_update_reserve_space(inode, allocated_clusters,
							1);
		} else {
			ext4_lblk_t lblk, len;
			unsigned int n;

			/*
			 * When allocating non-delayed allocated clusters
			 * (from fallocate, filemap, DIO, or clusters
			 * allocated when delalloc has been disabled by
			 * ext4_nonda_switch), reduce the reserved cluster
			 * count by the number of allocated clusters that
			 * have previously been delayed allocated.  Quota
			 * has been claimed by ext4_mb_new_blocks() above,
			 * so release the quota reservations made for any
			 * previously delayed allocated clusters.
			 */
			lblk = EXT4_LBLK_CMASK(sbi, map->m_lblk);
			len = allocated_clusters << sbi->s_cluster_bits;
			n = ext4_es_delayed_clu(inode, lblk, len);
			if (n > 0)
				ext4_da_update_reserve_space(inode, (int) n, 0);
		}
	}

	/*
	 * Cache the extent and update transaction to commit on fdatasync only
	 * when it is _not_ an unwritten extent.
	 */
	if ((flags & EXT4_GET_BLOCKS_UNWRIT_EXT) == 0)
		ext4_update_inode_fsync_trans(handle, inode, 1);
	else
		ext4_update_inode_fsync_trans(handle, inode, 0);

	map->m_flags |= (EXT4_MAP_NEW | EXT4_MAP_MAPPED);
	map->m_pblk = pblk;
	map->m_len = ar.len;
	allocated = map->m_len;
	ext4_ext_show_leaf(inode, path);
<<<<<<< HEAD
	ext4_fc_track_range(inode, map->m_lblk, map->m_lblk + map->m_len - 1);
=======
>>>>>>> f642729d
out:
	ext4_ext_drop_refs(path);
	kfree(path);

	trace_ext4_ext_map_blocks_exit(inode, flags, map,
				       err ? err : allocated);
	return err ? err : allocated;
}

int ext4_ext_truncate(handle_t *handle, struct inode *inode)
{
	struct super_block *sb = inode->i_sb;
	ext4_lblk_t last_block;
	int err = 0;

	/*
	 * TODO: optimization is possible here.
	 * Probably we need not scan at all,
	 * because page truncation is enough.
	 */

	/* we have to know where to truncate from in crash case */
	EXT4_I(inode)->i_disksize = inode->i_size;
	err = ext4_mark_inode_dirty(handle, inode);
	if (err)
		return err;

	last_block = (inode->i_size + sb->s_blocksize - 1)
			>> EXT4_BLOCK_SIZE_BITS(sb);
retry:
	err = ext4_es_remove_extent(inode, last_block,
				    EXT_MAX_BLOCKS - last_block);
	if (err == -ENOMEM) {
		cond_resched();
		congestion_wait(BLK_RW_ASYNC, HZ/50);
		goto retry;
	}
	if (err)
		return err;
retry_remove_space:
	err = ext4_ext_remove_space(inode, last_block, EXT_MAX_BLOCKS - 1);
	if (err == -ENOMEM) {
		cond_resched();
		congestion_wait(BLK_RW_ASYNC, HZ/50);
		goto retry_remove_space;
	}
	return err;
}

static int ext4_alloc_file_blocks(struct file *file, ext4_lblk_t offset,
				  ext4_lblk_t len, loff_t new_size,
				  int flags)
{
	struct inode *inode = file_inode(file);
	handle_t *handle;
	int ret, ret2 = 0, ret3 = 0;
	int retries = 0;
	int depth = 0;
	struct ext4_map_blocks map;
	unsigned int credits;
	loff_t epos;

	BUG_ON(!ext4_test_inode_flag(inode, EXT4_INODE_EXTENTS));
	map.m_lblk = offset;
	map.m_len = len;
	/*
	 * Don't normalize the request if it can fit in one extent so
	 * that it doesn't get unnecessarily split into multiple
	 * extents.
	 */
	if (len <= EXT_UNWRITTEN_MAX_LEN)
		flags |= EXT4_GET_BLOCKS_NO_NORMALIZE;

	/*
	 * credits to insert 1 extent into extent tree
	 */
	credits = ext4_chunk_trans_blocks(inode, len);
	depth = ext_depth(inode);

retry:
	while (len) {
		/*
		 * Recalculate credits when extent tree depth changes.
		 */
		if (depth != ext_depth(inode)) {
			credits = ext4_chunk_trans_blocks(inode, len);
			depth = ext_depth(inode);
		}

		handle = ext4_journal_start(inode, EXT4_HT_MAP_BLOCKS,
					    credits);
		if (IS_ERR(handle)) {
			ret = PTR_ERR(handle);
			break;
		}
		ret = ext4_map_blocks(handle, inode, &map, flags);
		if (ret <= 0) {
			ext4_debug("inode #%lu: block %u: len %u: "
				   "ext4_ext_map_blocks returned %d",
				   inode->i_ino, map.m_lblk,
				   map.m_len, ret);
			ext4_mark_inode_dirty(handle, inode);
			ext4_journal_stop(handle);
			break;
		}
		/*
		 * allow a full retry cycle for any remaining allocations
		 */
		retries = 0;
		map.m_lblk += ret;
		map.m_len = len = len - ret;
		epos = (loff_t)map.m_lblk << inode->i_blkbits;
		inode->i_ctime = current_time(inode);
		if (new_size) {
			if (epos > new_size)
				epos = new_size;
			if (ext4_update_inode_size(inode, epos) & 0x1)
				inode->i_mtime = inode->i_ctime;
		}
		ret2 = ext4_mark_inode_dirty(handle, inode);
		ext4_update_inode_fsync_trans(handle, inode, 1);
		ret3 = ext4_journal_stop(handle);
		ret2 = ret3 ? ret3 : ret2;
		if (unlikely(ret2))
			break;
	}
	if (ret == -ENOSPC && ext4_should_retry_alloc(inode->i_sb, &retries))
		goto retry;

	return ret > 0 ? ret2 : ret;
}

static int ext4_collapse_range(struct inode *inode, loff_t offset, loff_t len);

static int ext4_insert_range(struct inode *inode, loff_t offset, loff_t len);

static long ext4_zero_range(struct file *file, loff_t offset,
			    loff_t len, int mode)
{
	struct inode *inode = file_inode(file);
	handle_t *handle = NULL;
	unsigned int max_blocks;
	loff_t new_size = 0;
	int ret = 0;
	int flags;
	int credits;
	int partial_begin, partial_end;
	loff_t start, end;
	ext4_lblk_t lblk;
	unsigned int blkbits = inode->i_blkbits;

	trace_ext4_zero_range(inode, offset, len, mode);

	/* Call ext4_force_commit to flush all data in case of data=journal. */
	if (ext4_should_journal_data(inode)) {
		ret = ext4_force_commit(inode->i_sb);
		if (ret)
			return ret;
	}

	/*
	 * Round up offset. This is not fallocate, we need to zero out
	 * blocks, so convert interior block aligned part of the range to
	 * unwritten and possibly manually zero out unaligned parts of the
	 * range.
	 */
	start = round_up(offset, 1 << blkbits);
	end = round_down((offset + len), 1 << blkbits);

	if (start < offset || end > offset + len)
		return -EINVAL;
	partial_begin = offset & ((1 << blkbits) - 1);
	partial_end = (offset + len) & ((1 << blkbits) - 1);

	lblk = start >> blkbits;
	max_blocks = (end >> blkbits);
	if (max_blocks < lblk)
		max_blocks = 0;
	else
		max_blocks -= lblk;

	inode_lock(inode);

	/*
	 * Indirect files do not support unwritten extents
	 */
	if (!(ext4_test_inode_flag(inode, EXT4_INODE_EXTENTS))) {
		ret = -EOPNOTSUPP;
		goto out_mutex;
	}

	if (!(mode & FALLOC_FL_KEEP_SIZE) &&
	    (offset + len > inode->i_size ||
	     offset + len > EXT4_I(inode)->i_disksize)) {
		new_size = offset + len;
		ret = inode_newsize_ok(inode, new_size);
		if (ret)
			goto out_mutex;
	}

	flags = EXT4_GET_BLOCKS_CREATE_UNWRIT_EXT;

	/* Wait all existing dio workers, newcomers will block on i_mutex */
	inode_dio_wait(inode);

	/* Preallocate the range including the unaligned edges */
	if (partial_begin || partial_end) {
		ret = ext4_alloc_file_blocks(file,
				round_down(offset, 1 << blkbits) >> blkbits,
				(round_up((offset + len), 1 << blkbits) -
				 round_down(offset, 1 << blkbits)) >> blkbits,
				new_size, flags);
		if (ret)
			goto out_mutex;

	}

	/* Zero range excluding the unaligned edges */
	if (max_blocks > 0) {
		flags |= (EXT4_GET_BLOCKS_CONVERT_UNWRITTEN |
			  EXT4_EX_NOCACHE);

		/*
		 * Prevent page faults from reinstantiating pages we have
		 * released from page cache.
		 */
		down_write(&EXT4_I(inode)->i_mmap_sem);

		ret = ext4_break_layouts(inode);
		if (ret) {
			up_write(&EXT4_I(inode)->i_mmap_sem);
			goto out_mutex;
		}

		ret = ext4_update_disksize_before_punch(inode, offset, len);
		if (ret) {
			up_write(&EXT4_I(inode)->i_mmap_sem);
			goto out_mutex;
		}
		/* Now release the pages and zero block aligned part of pages */
		truncate_pagecache_range(inode, start, end - 1);
		inode->i_mtime = inode->i_ctime = current_time(inode);

		ret = ext4_alloc_file_blocks(file, lblk, max_blocks, new_size,
					     flags);
		up_write(&EXT4_I(inode)->i_mmap_sem);
		if (ret)
			goto out_mutex;
	}
	if (!partial_begin && !partial_end)
		goto out_mutex;

	/*
	 * In worst case we have to writeout two nonadjacent unwritten
	 * blocks and update the inode
	 */
	credits = (2 * ext4_ext_index_trans_blocks(inode, 2)) + 1;
	if (ext4_should_journal_data(inode))
		credits += 2;
	handle = ext4_journal_start(inode, EXT4_HT_MISC, credits);
	if (IS_ERR(handle)) {
		ret = PTR_ERR(handle);
		ext4_std_error(inode->i_sb, ret);
		goto out_mutex;
	}

	inode->i_mtime = inode->i_ctime = current_time(inode);
	if (new_size)
		ext4_update_inode_size(inode, new_size);
	ret = ext4_mark_inode_dirty(handle, inode);
	if (unlikely(ret))
		goto out_handle;
<<<<<<< HEAD
	ext4_fc_track_range(inode, offset >> inode->i_sb->s_blocksize_bits,
=======
	ext4_fc_track_range(handle, inode, offset >> inode->i_sb->s_blocksize_bits,
>>>>>>> f642729d
			(offset + len - 1) >> inode->i_sb->s_blocksize_bits);
	/* Zero out partial block at the edges of the range */
	ret = ext4_zero_partial_blocks(handle, inode, offset, len);
	if (ret >= 0)
		ext4_update_inode_fsync_trans(handle, inode, 1);

	if (file->f_flags & O_SYNC)
		ext4_handle_sync(handle);

out_handle:
	ext4_journal_stop(handle);
out_mutex:
	inode_unlock(inode);
	return ret;
}

/*
 * preallocate space for a file. This implements ext4's fallocate file
 * operation, which gets called from sys_fallocate system call.
 * For block-mapped files, posix_fallocate should fall back to the method
 * of writing zeroes to the required new blocks (the same behavior which is
 * expected for file systems which do not support fallocate() system call).
 */
long ext4_fallocate(struct file *file, int mode, loff_t offset, loff_t len)
{
	struct inode *inode = file_inode(file);
	loff_t new_size = 0;
	unsigned int max_blocks;
	int ret = 0;
	int flags;
	ext4_lblk_t lblk;
	unsigned int blkbits = inode->i_blkbits;

	/*
	 * Encrypted inodes can't handle collapse range or insert
	 * range since we would need to re-encrypt blocks with a
	 * different IV or XTS tweak (which are based on the logical
	 * block number).
	 */
	if (IS_ENCRYPTED(inode) &&
	    (mode & (FALLOC_FL_COLLAPSE_RANGE | FALLOC_FL_INSERT_RANGE)))
		return -EOPNOTSUPP;

	/* Return error if mode is not supported */
	if (mode & ~(FALLOC_FL_KEEP_SIZE | FALLOC_FL_PUNCH_HOLE |
		     FALLOC_FL_COLLAPSE_RANGE | FALLOC_FL_ZERO_RANGE |
		     FALLOC_FL_INSERT_RANGE))
		return -EOPNOTSUPP;
	ext4_fc_track_range(inode, offset >> blkbits,
			(offset + len - 1) >> blkbits);

	ext4_fc_start_update(inode);

	if (mode & FALLOC_FL_PUNCH_HOLE) {
		ret = ext4_punch_hole(inode, offset, len);
		goto exit;
	}

	ret = ext4_convert_inline_data(inode);
	if (ret)
		goto exit;

	if (mode & FALLOC_FL_COLLAPSE_RANGE) {
		ret = ext4_collapse_range(inode, offset, len);
		goto exit;
	}

	if (mode & FALLOC_FL_INSERT_RANGE) {
		ret = ext4_insert_range(inode, offset, len);
		goto exit;
	}

	if (mode & FALLOC_FL_ZERO_RANGE) {
		ret = ext4_zero_range(file, offset, len, mode);
		goto exit;
	}
	trace_ext4_fallocate_enter(inode, offset, len, mode);
	lblk = offset >> blkbits;

	max_blocks = EXT4_MAX_BLOCKS(len, offset, blkbits);
	flags = EXT4_GET_BLOCKS_CREATE_UNWRIT_EXT;

	inode_lock(inode);

	/*
	 * We only support preallocation for extent-based files only
	 */
	if (!(ext4_test_inode_flag(inode, EXT4_INODE_EXTENTS))) {
		ret = -EOPNOTSUPP;
		goto out;
	}

	if (!(mode & FALLOC_FL_KEEP_SIZE) &&
	    (offset + len > inode->i_size ||
	     offset + len > EXT4_I(inode)->i_disksize)) {
		new_size = offset + len;
		ret = inode_newsize_ok(inode, new_size);
		if (ret)
			goto out;
	}

	/* Wait all existing dio workers, newcomers will block on i_mutex */
	inode_dio_wait(inode);

	ret = ext4_alloc_file_blocks(file, lblk, max_blocks, new_size, flags);
	if (ret)
		goto out;

	if (file->f_flags & O_SYNC && EXT4_SB(inode->i_sb)->s_journal) {
		ret = ext4_fc_commit(EXT4_SB(inode->i_sb)->s_journal,
					EXT4_I(inode)->i_sync_tid);
	}
out:
	inode_unlock(inode);
	trace_ext4_fallocate_exit(inode, offset, max_blocks, ret);
exit:
	ext4_fc_stop_update(inode);
	return ret;
}

/*
 * This function convert a range of blocks to written extents
 * The caller of this function will pass the start offset and the size.
 * all unwritten extents within this range will be converted to
 * written extents.
 *
 * This function is called from the direct IO end io call back
 * function, to convert the fallocated extents after IO is completed.
 * Returns 0 on success.
 */
int ext4_convert_unwritten_extents(handle_t *handle, struct inode *inode,
				   loff_t offset, ssize_t len)
{
	unsigned int max_blocks;
	int ret = 0, ret2 = 0, ret3 = 0;
	struct ext4_map_blocks map;
	unsigned int blkbits = inode->i_blkbits;
	unsigned int credits = 0;

	map.m_lblk = offset >> blkbits;
	max_blocks = EXT4_MAX_BLOCKS(len, offset, blkbits);

	if (!handle) {
		/*
		 * credits to insert 1 extent into extent tree
		 */
		credits = ext4_chunk_trans_blocks(inode, max_blocks);
	}
	while (ret >= 0 && ret < max_blocks) {
		map.m_lblk += ret;
		map.m_len = (max_blocks -= ret);
		if (credits) {
			handle = ext4_journal_start(inode, EXT4_HT_MAP_BLOCKS,
						    credits);
			if (IS_ERR(handle)) {
				ret = PTR_ERR(handle);
				break;
			}
		}
		ret = ext4_map_blocks(handle, inode, &map,
				      EXT4_GET_BLOCKS_IO_CONVERT_EXT);
		if (ret <= 0)
			ext4_warning(inode->i_sb,
				     "inode #%lu: block %u: len %u: "
				     "ext4_ext_map_blocks returned %d",
				     inode->i_ino, map.m_lblk,
				     map.m_len, ret);
		ret2 = ext4_mark_inode_dirty(handle, inode);
		if (credits) {
			ret3 = ext4_journal_stop(handle);
			if (unlikely(ret3))
				ret2 = ret3;
		}

		if (ret <= 0 || ret2)
			break;
	}
	return ret > 0 ? ret2 : ret;
}

int ext4_convert_unwritten_io_end_vec(handle_t *handle, ext4_io_end_t *io_end)
{
	int ret = 0, err = 0;
	struct ext4_io_end_vec *io_end_vec;

	/*
	 * This is somewhat ugly but the idea is clear: When transaction is
	 * reserved, everything goes into it. Otherwise we rather start several
	 * smaller transactions for conversion of each extent separately.
	 */
	if (handle) {
		handle = ext4_journal_start_reserved(handle,
						     EXT4_HT_EXT_CONVERT);
		if (IS_ERR(handle))
			return PTR_ERR(handle);
	}

	list_for_each_entry(io_end_vec, &io_end->list_vec, list) {
		ret = ext4_convert_unwritten_extents(handle, io_end->inode,
						     io_end_vec->offset,
						     io_end_vec->size);
		if (ret)
			break;
	}

	if (handle)
		err = ext4_journal_stop(handle);

	return ret < 0 ? ret : err;
}

static int ext4_iomap_xattr_fiemap(struct inode *inode, struct iomap *iomap)
{
	__u64 physical = 0;
	__u64 length = 0;
	int blockbits = inode->i_sb->s_blocksize_bits;
	int error = 0;
	u16 iomap_type;

	/* in-inode? */
	if (ext4_test_inode_state(inode, EXT4_STATE_XATTR)) {
		struct ext4_iloc iloc;
		int offset;	/* offset of xattr in inode */

		error = ext4_get_inode_loc(inode, &iloc);
		if (error)
			return error;
		physical = (__u64)iloc.bh->b_blocknr << blockbits;
		offset = EXT4_GOOD_OLD_INODE_SIZE +
				EXT4_I(inode)->i_extra_isize;
		physical += offset;
		length = EXT4_SB(inode->i_sb)->s_inode_size - offset;
		brelse(iloc.bh);
		iomap_type = IOMAP_INLINE;
	} else if (EXT4_I(inode)->i_file_acl) { /* external block */
		physical = (__u64)EXT4_I(inode)->i_file_acl << blockbits;
		length = inode->i_sb->s_blocksize;
		iomap_type = IOMAP_MAPPED;
	} else {
		/* no in-inode or external block for xattr, so return -ENOENT */
		error = -ENOENT;
		goto out;
	}

	iomap->addr = physical;
	iomap->offset = 0;
	iomap->length = length;
	iomap->type = iomap_type;
	iomap->flags = 0;
out:
	return error;
}

static int ext4_iomap_xattr_begin(struct inode *inode, loff_t offset,
				  loff_t length, unsigned flags,
				  struct iomap *iomap, struct iomap *srcmap)
{
	int error;

	error = ext4_iomap_xattr_fiemap(inode, iomap);
	if (error == 0 && (offset >= iomap->length))
		error = -ENOENT;
	return error;
}

static const struct iomap_ops ext4_iomap_xattr_ops = {
	.iomap_begin		= ext4_iomap_xattr_begin,
};

static int ext4_fiemap_check_ranges(struct inode *inode, u64 start, u64 *len)
{
	u64 maxbytes;

	if (ext4_test_inode_flag(inode, EXT4_INODE_EXTENTS))
		maxbytes = inode->i_sb->s_maxbytes;
	else
		maxbytes = EXT4_SB(inode->i_sb)->s_bitmap_maxbytes;

	if (*len == 0)
		return -EINVAL;
	if (start > maxbytes)
		return -EFBIG;

	/*
	 * Shrink request scope to what the fs can actually handle.
	 */
	if (*len > maxbytes || (maxbytes - *len) < start)
		*len = maxbytes - start;
	return 0;
}

int ext4_fiemap(struct inode *inode, struct fiemap_extent_info *fieinfo,
		u64 start, u64 len)
{
	int error = 0;

	if (fieinfo->fi_flags & FIEMAP_FLAG_CACHE) {
		error = ext4_ext_precache(inode);
		if (error)
			return error;
		fieinfo->fi_flags &= ~FIEMAP_FLAG_CACHE;
	}

	/*
	 * For bitmap files the maximum size limit could be smaller than
	 * s_maxbytes, so check len here manually instead of just relying on the
	 * generic check.
	 */
	error = ext4_fiemap_check_ranges(inode, start, &len);
	if (error)
		return error;

	if (fieinfo->fi_flags & FIEMAP_FLAG_XATTR) {
		fieinfo->fi_flags &= ~FIEMAP_FLAG_XATTR;
		return iomap_fiemap(inode, fieinfo, start, len,
				    &ext4_iomap_xattr_ops);
	}

	return iomap_fiemap(inode, fieinfo, start, len, &ext4_iomap_report_ops);
}

int ext4_get_es_cache(struct inode *inode, struct fiemap_extent_info *fieinfo,
		      __u64 start, __u64 len)
{
	ext4_lblk_t start_blk, len_blks;
	__u64 last_blk;
	int error = 0;

	if (ext4_has_inline_data(inode)) {
		int has_inline;

		down_read(&EXT4_I(inode)->xattr_sem);
		has_inline = ext4_has_inline_data(inode);
		up_read(&EXT4_I(inode)->xattr_sem);
		if (has_inline)
			return 0;
	}

	if (fieinfo->fi_flags & FIEMAP_FLAG_CACHE) {
		error = ext4_ext_precache(inode);
		if (error)
			return error;
		fieinfo->fi_flags &= ~FIEMAP_FLAG_CACHE;
	}

	error = fiemap_prep(inode, fieinfo, start, &len, 0);
	if (error)
		return error;

	error = ext4_fiemap_check_ranges(inode, start, &len);
	if (error)
		return error;

	start_blk = start >> inode->i_sb->s_blocksize_bits;
	last_blk = (start + len - 1) >> inode->i_sb->s_blocksize_bits;
	if (last_blk >= EXT_MAX_BLOCKS)
		last_blk = EXT_MAX_BLOCKS-1;
	len_blks = ((ext4_lblk_t) last_blk) - start_blk + 1;

	/*
	 * Walk the extent tree gathering extent information
	 * and pushing extents back to the user.
	 */
	return ext4_fill_es_cache_info(inode, start_blk, len_blks, fieinfo);
}

/*
 * ext4_access_path:
 * Function to access the path buffer for marking it dirty.
 * It also checks if there are sufficient credits left in the journal handle
 * to update path.
 */
static int
ext4_access_path(handle_t *handle, struct inode *inode,
		struct ext4_ext_path *path)
{
	int credits, err;

	if (!ext4_handle_valid(handle))
		return 0;

	/*
	 * Check if need to extend journal credits
	 * 3 for leaf, sb, and inode plus 2 (bmap and group
	 * descriptor) for each block group; assume two block
	 * groups
	 */
	credits = ext4_writepage_trans_blocks(inode);
	err = ext4_datasem_ensure_credits(handle, inode, 7, credits, 0);
	if (err < 0)
		return err;

	err = ext4_ext_get_access(handle, inode, path);
	return err;
}

/*
 * ext4_ext_shift_path_extents:
 * Shift the extents of a path structure lying between path[depth].p_ext
 * and EXT_LAST_EXTENT(path[depth].p_hdr), by @shift blocks. @SHIFT tells
 * if it is right shift or left shift operation.
 */
static int
ext4_ext_shift_path_extents(struct ext4_ext_path *path, ext4_lblk_t shift,
			    struct inode *inode, handle_t *handle,
			    enum SHIFT_DIRECTION SHIFT)
{
	int depth, err = 0;
	struct ext4_extent *ex_start, *ex_last;
	bool update = false;
	depth = path->p_depth;

	while (depth >= 0) {
		if (depth == path->p_depth) {
			ex_start = path[depth].p_ext;
			if (!ex_start)
				return -EFSCORRUPTED;

			ex_last = EXT_LAST_EXTENT(path[depth].p_hdr);

			err = ext4_access_path(handle, inode, path + depth);
			if (err)
				goto out;

			if (ex_start == EXT_FIRST_EXTENT(path[depth].p_hdr))
				update = true;

			while (ex_start <= ex_last) {
				if (SHIFT == SHIFT_LEFT) {
					le32_add_cpu(&ex_start->ee_block,
						-shift);
					/* Try to merge to the left. */
					if ((ex_start >
					    EXT_FIRST_EXTENT(path[depth].p_hdr))
					    &&
					    ext4_ext_try_to_merge_right(inode,
					    path, ex_start - 1))
						ex_last--;
					else
						ex_start++;
				} else {
					le32_add_cpu(&ex_last->ee_block, shift);
					ext4_ext_try_to_merge_right(inode, path,
						ex_last);
					ex_last--;
				}
			}
			err = ext4_ext_dirty(handle, inode, path + depth);
			if (err)
				goto out;

			if (--depth < 0 || !update)
				break;
		}

		/* Update index too */
		err = ext4_access_path(handle, inode, path + depth);
		if (err)
			goto out;

		if (SHIFT == SHIFT_LEFT)
			le32_add_cpu(&path[depth].p_idx->ei_block, -shift);
		else
			le32_add_cpu(&path[depth].p_idx->ei_block, shift);
		err = ext4_ext_dirty(handle, inode, path + depth);
		if (err)
			goto out;

		/* we are done if current index is not a starting index */
		if (path[depth].p_idx != EXT_FIRST_INDEX(path[depth].p_hdr))
			break;

		depth--;
	}

out:
	return err;
}

/*
 * ext4_ext_shift_extents:
 * All the extents which lies in the range from @start to the last allocated
 * block for the @inode are shifted either towards left or right (depending
 * upon @SHIFT) by @shift blocks.
 * On success, 0 is returned, error otherwise.
 */
static int
ext4_ext_shift_extents(struct inode *inode, handle_t *handle,
		       ext4_lblk_t start, ext4_lblk_t shift,
		       enum SHIFT_DIRECTION SHIFT)
{
	struct ext4_ext_path *path;
	int ret = 0, depth;
	struct ext4_extent *extent;
	ext4_lblk_t stop, *iterator, ex_start, ex_end;

	/* Let path point to the last extent */
	path = ext4_find_extent(inode, EXT_MAX_BLOCKS - 1, NULL,
				EXT4_EX_NOCACHE);
	if (IS_ERR(path))
		return PTR_ERR(path);

	depth = path->p_depth;
	extent = path[depth].p_ext;
	if (!extent)
		goto out;

	stop = le32_to_cpu(extent->ee_block);

       /*
	* For left shifts, make sure the hole on the left is big enough to
	* accommodate the shift.  For right shifts, make sure the last extent
	* won't be shifted beyond EXT_MAX_BLOCKS.
	*/
	if (SHIFT == SHIFT_LEFT) {
		path = ext4_find_extent(inode, start - 1, &path,
					EXT4_EX_NOCACHE);
		if (IS_ERR(path))
			return PTR_ERR(path);
		depth = path->p_depth;
		extent =  path[depth].p_ext;
		if (extent) {
			ex_start = le32_to_cpu(extent->ee_block);
			ex_end = le32_to_cpu(extent->ee_block) +
				ext4_ext_get_actual_len(extent);
		} else {
			ex_start = 0;
			ex_end = 0;
		}

		if ((start == ex_start && shift > ex_start) ||
		    (shift > start - ex_end)) {
			ret = -EINVAL;
			goto out;
		}
	} else {
		if (shift > EXT_MAX_BLOCKS -
		    (stop + ext4_ext_get_actual_len(extent))) {
			ret = -EINVAL;
			goto out;
		}
	}

	/*
	 * In case of left shift, iterator points to start and it is increased
	 * till we reach stop. In case of right shift, iterator points to stop
	 * and it is decreased till we reach start.
	 */
	if (SHIFT == SHIFT_LEFT)
		iterator = &start;
	else
		iterator = &stop;

	/*
	 * Its safe to start updating extents.  Start and stop are unsigned, so
	 * in case of right shift if extent with 0 block is reached, iterator
	 * becomes NULL to indicate the end of the loop.
	 */
	while (iterator && start <= stop) {
		path = ext4_find_extent(inode, *iterator, &path,
					EXT4_EX_NOCACHE);
		if (IS_ERR(path))
			return PTR_ERR(path);
		depth = path->p_depth;
		extent = path[depth].p_ext;
		if (!extent) {
			EXT4_ERROR_INODE(inode, "unexpected hole at %lu",
					 (unsigned long) *iterator);
			return -EFSCORRUPTED;
		}
		if (SHIFT == SHIFT_LEFT && *iterator >
		    le32_to_cpu(extent->ee_block)) {
			/* Hole, move to the next extent */
			if (extent < EXT_LAST_EXTENT(path[depth].p_hdr)) {
				path[depth].p_ext++;
			} else {
				*iterator = ext4_ext_next_allocated_block(path);
				continue;
			}
		}

		if (SHIFT == SHIFT_LEFT) {
			extent = EXT_LAST_EXTENT(path[depth].p_hdr);
			*iterator = le32_to_cpu(extent->ee_block) +
					ext4_ext_get_actual_len(extent);
		} else {
			extent = EXT_FIRST_EXTENT(path[depth].p_hdr);
			if (le32_to_cpu(extent->ee_block) > 0)
				*iterator = le32_to_cpu(extent->ee_block) - 1;
			else
				/* Beginning is reached, end of the loop */
				iterator = NULL;
			/* Update path extent in case we need to stop */
			while (le32_to_cpu(extent->ee_block) < start)
				extent++;
			path[depth].p_ext = extent;
		}
		ret = ext4_ext_shift_path_extents(path, shift, inode,
				handle, SHIFT);
		if (ret)
			break;
	}
out:
	ext4_ext_drop_refs(path);
	kfree(path);
	return ret;
}

/*
 * ext4_collapse_range:
 * This implements the fallocate's collapse range functionality for ext4
 * Returns: 0 and non-zero on error.
 */
static int ext4_collapse_range(struct inode *inode, loff_t offset, loff_t len)
{
	struct super_block *sb = inode->i_sb;
	ext4_lblk_t punch_start, punch_stop;
	handle_t *handle;
	unsigned int credits;
	loff_t new_size, ioffset;
	int ret;

	/*
	 * We need to test this early because xfstests assumes that a
	 * collapse range of (0, 1) will return EOPNOTSUPP if the file
	 * system does not support collapse range.
	 */
	if (!ext4_test_inode_flag(inode, EXT4_INODE_EXTENTS))
		return -EOPNOTSUPP;

	/* Collapse range works only on fs cluster size aligned regions. */
	if (!IS_ALIGNED(offset | len, EXT4_CLUSTER_SIZE(sb)))
		return -EINVAL;

	trace_ext4_collapse_range(inode, offset, len);

	punch_start = offset >> EXT4_BLOCK_SIZE_BITS(sb);
	punch_stop = (offset + len) >> EXT4_BLOCK_SIZE_BITS(sb);

	/* Call ext4_force_commit to flush all data in case of data=journal. */
	if (ext4_should_journal_data(inode)) {
		ret = ext4_force_commit(inode->i_sb);
		if (ret)
			return ret;
	}

	inode_lock(inode);
	/*
	 * There is no need to overlap collapse range with EOF, in which case
	 * it is effectively a truncate operation
	 */
	if (offset + len >= inode->i_size) {
		ret = -EINVAL;
		goto out_mutex;
	}

	/* Currently just for extent based files */
	if (!ext4_test_inode_flag(inode, EXT4_INODE_EXTENTS)) {
		ret = -EOPNOTSUPP;
		goto out_mutex;
	}

	/* Wait for existing dio to complete */
	inode_dio_wait(inode);

	/*
	 * Prevent page faults from reinstantiating pages we have released from
	 * page cache.
	 */
	down_write(&EXT4_I(inode)->i_mmap_sem);

	ret = ext4_break_layouts(inode);
	if (ret)
		goto out_mmap;

	/*
	 * Need to round down offset to be aligned with page size boundary
	 * for page size > block size.
	 */
	ioffset = round_down(offset, PAGE_SIZE);
	/*
	 * Write tail of the last page before removed range since it will get
	 * removed from the page cache below.
	 */
	ret = filemap_write_and_wait_range(inode->i_mapping, ioffset, offset);
	if (ret)
		goto out_mmap;
	/*
	 * Write data that will be shifted to preserve them when discarding
	 * page cache below. We are also protected from pages becoming dirty
	 * by i_mmap_sem.
	 */
	ret = filemap_write_and_wait_range(inode->i_mapping, offset + len,
					   LLONG_MAX);
	if (ret)
		goto out_mmap;
	truncate_pagecache(inode, ioffset);

	credits = ext4_writepage_trans_blocks(inode);
	handle = ext4_journal_start(inode, EXT4_HT_TRUNCATE, credits);
	if (IS_ERR(handle)) {
		ret = PTR_ERR(handle);
		goto out_mmap;
	}
	ext4_fc_start_ineligible(sb, EXT4_FC_REASON_FALLOC_RANGE);

	down_write(&EXT4_I(inode)->i_data_sem);
	ext4_discard_preallocations(inode, 0);

	ret = ext4_es_remove_extent(inode, punch_start,
				    EXT_MAX_BLOCKS - punch_start);
	if (ret) {
		up_write(&EXT4_I(inode)->i_data_sem);
		goto out_stop;
	}

	ret = ext4_ext_remove_space(inode, punch_start, punch_stop - 1);
	if (ret) {
		up_write(&EXT4_I(inode)->i_data_sem);
		goto out_stop;
	}
	ext4_discard_preallocations(inode, 0);

	ret = ext4_ext_shift_extents(inode, handle, punch_stop,
				     punch_stop - punch_start, SHIFT_LEFT);
	if (ret) {
		up_write(&EXT4_I(inode)->i_data_sem);
		goto out_stop;
	}

	new_size = inode->i_size - len;
	i_size_write(inode, new_size);
	EXT4_I(inode)->i_disksize = new_size;

	up_write(&EXT4_I(inode)->i_data_sem);
	if (IS_SYNC(inode))
		ext4_handle_sync(handle);
	inode->i_mtime = inode->i_ctime = current_time(inode);
	ret = ext4_mark_inode_dirty(handle, inode);
	ext4_update_inode_fsync_trans(handle, inode, 1);

out_stop:
	ext4_journal_stop(handle);
	ext4_fc_stop_ineligible(sb);
out_mmap:
	up_write(&EXT4_I(inode)->i_mmap_sem);
out_mutex:
	inode_unlock(inode);
	return ret;
}

/*
 * ext4_insert_range:
 * This function implements the FALLOC_FL_INSERT_RANGE flag of fallocate.
 * The data blocks starting from @offset to the EOF are shifted by @len
 * towards right to create a hole in the @inode. Inode size is increased
 * by len bytes.
 * Returns 0 on success, error otherwise.
 */
static int ext4_insert_range(struct inode *inode, loff_t offset, loff_t len)
{
	struct super_block *sb = inode->i_sb;
	handle_t *handle;
	struct ext4_ext_path *path;
	struct ext4_extent *extent;
	ext4_lblk_t offset_lblk, len_lblk, ee_start_lblk = 0;
	unsigned int credits, ee_len;
	int ret = 0, depth, split_flag = 0;
	loff_t ioffset;

	/*
	 * We need to test this early because xfstests assumes that an
	 * insert range of (0, 1) will return EOPNOTSUPP if the file
	 * system does not support insert range.
	 */
	if (!ext4_test_inode_flag(inode, EXT4_INODE_EXTENTS))
		return -EOPNOTSUPP;

	/* Insert range works only on fs cluster size aligned regions. */
	if (!IS_ALIGNED(offset | len, EXT4_CLUSTER_SIZE(sb)))
		return -EINVAL;

	trace_ext4_insert_range(inode, offset, len);

	offset_lblk = offset >> EXT4_BLOCK_SIZE_BITS(sb);
	len_lblk = len >> EXT4_BLOCK_SIZE_BITS(sb);

	/* Call ext4_force_commit to flush all data in case of data=journal */
	if (ext4_should_journal_data(inode)) {
		ret = ext4_force_commit(inode->i_sb);
		if (ret)
			return ret;
	}

	inode_lock(inode);
	/* Currently just for extent based files */
	if (!ext4_test_inode_flag(inode, EXT4_INODE_EXTENTS)) {
		ret = -EOPNOTSUPP;
		goto out_mutex;
	}

	/* Check whether the maximum file size would be exceeded */
	if (len > inode->i_sb->s_maxbytes - inode->i_size) {
		ret = -EFBIG;
		goto out_mutex;
	}

	/* Offset must be less than i_size */
	if (offset >= inode->i_size) {
		ret = -EINVAL;
		goto out_mutex;
	}

	/* Wait for existing dio to complete */
	inode_dio_wait(inode);

	/*
	 * Prevent page faults from reinstantiating pages we have released from
	 * page cache.
	 */
	down_write(&EXT4_I(inode)->i_mmap_sem);

	ret = ext4_break_layouts(inode);
	if (ret)
		goto out_mmap;

	/*
	 * Need to round down to align start offset to page size boundary
	 * for page size > block size.
	 */
	ioffset = round_down(offset, PAGE_SIZE);
	/* Write out all dirty pages */
	ret = filemap_write_and_wait_range(inode->i_mapping, ioffset,
			LLONG_MAX);
	if (ret)
		goto out_mmap;
	truncate_pagecache(inode, ioffset);

	credits = ext4_writepage_trans_blocks(inode);
	handle = ext4_journal_start(inode, EXT4_HT_TRUNCATE, credits);
	if (IS_ERR(handle)) {
		ret = PTR_ERR(handle);
		goto out_mmap;
	}
	ext4_fc_start_ineligible(sb, EXT4_FC_REASON_FALLOC_RANGE);

	/* Expand file to avoid data loss if there is error while shifting */
	inode->i_size += len;
	EXT4_I(inode)->i_disksize += len;
	inode->i_mtime = inode->i_ctime = current_time(inode);
	ret = ext4_mark_inode_dirty(handle, inode);
	if (ret)
		goto out_stop;

	down_write(&EXT4_I(inode)->i_data_sem);
	ext4_discard_preallocations(inode, 0);

	path = ext4_find_extent(inode, offset_lblk, NULL, 0);
	if (IS_ERR(path)) {
		up_write(&EXT4_I(inode)->i_data_sem);
		goto out_stop;
	}

	depth = ext_depth(inode);
	extent = path[depth].p_ext;
	if (extent) {
		ee_start_lblk = le32_to_cpu(extent->ee_block);
		ee_len = ext4_ext_get_actual_len(extent);

		/*
		 * If offset_lblk is not the starting block of extent, split
		 * the extent @offset_lblk
		 */
		if ((offset_lblk > ee_start_lblk) &&
				(offset_lblk < (ee_start_lblk + ee_len))) {
			if (ext4_ext_is_unwritten(extent))
				split_flag = EXT4_EXT_MARK_UNWRIT1 |
					EXT4_EXT_MARK_UNWRIT2;
			ret = ext4_split_extent_at(handle, inode, &path,
					offset_lblk, split_flag,
					EXT4_EX_NOCACHE |
					EXT4_GET_BLOCKS_PRE_IO |
					EXT4_GET_BLOCKS_METADATA_NOFAIL);
		}

		ext4_ext_drop_refs(path);
		kfree(path);
		if (ret < 0) {
			up_write(&EXT4_I(inode)->i_data_sem);
			goto out_stop;
		}
	} else {
		ext4_ext_drop_refs(path);
		kfree(path);
	}

	ret = ext4_es_remove_extent(inode, offset_lblk,
			EXT_MAX_BLOCKS - offset_lblk);
	if (ret) {
		up_write(&EXT4_I(inode)->i_data_sem);
		goto out_stop;
	}

	/*
	 * if offset_lblk lies in a hole which is at start of file, use
	 * ee_start_lblk to shift extents
	 */
	ret = ext4_ext_shift_extents(inode, handle,
		ee_start_lblk > offset_lblk ? ee_start_lblk : offset_lblk,
		len_lblk, SHIFT_RIGHT);

	up_write(&EXT4_I(inode)->i_data_sem);
	if (IS_SYNC(inode))
		ext4_handle_sync(handle);
	if (ret >= 0)
		ext4_update_inode_fsync_trans(handle, inode, 1);

out_stop:
	ext4_journal_stop(handle);
	ext4_fc_stop_ineligible(sb);
out_mmap:
	up_write(&EXT4_I(inode)->i_mmap_sem);
out_mutex:
	inode_unlock(inode);
	return ret;
}

/**
 * ext4_swap_extents() - Swap extents between two inodes
 * @handle: handle for this transaction
 * @inode1:	First inode
 * @inode2:	Second inode
 * @lblk1:	Start block for first inode
 * @lblk2:	Start block for second inode
 * @count:	Number of blocks to swap
 * @unwritten: Mark second inode's extents as unwritten after swap
 * @erp:	Pointer to save error value
 *
 * This helper routine does exactly what is promise "swap extents". All other
 * stuff such as page-cache locking consistency, bh mapping consistency or
 * extent's data copying must be performed by caller.
 * Locking:
 * 		i_mutex is held for both inodes
 * 		i_data_sem is locked for write for both inodes
 * Assumptions:
 *		All pages from requested range are locked for both inodes
 */
int
ext4_swap_extents(handle_t *handle, struct inode *inode1,
		  struct inode *inode2, ext4_lblk_t lblk1, ext4_lblk_t lblk2,
		  ext4_lblk_t count, int unwritten, int *erp)
{
	struct ext4_ext_path *path1 = NULL;
	struct ext4_ext_path *path2 = NULL;
	int replaced_count = 0;

	BUG_ON(!rwsem_is_locked(&EXT4_I(inode1)->i_data_sem));
	BUG_ON(!rwsem_is_locked(&EXT4_I(inode2)->i_data_sem));
	BUG_ON(!inode_is_locked(inode1));
	BUG_ON(!inode_is_locked(inode2));

	*erp = ext4_es_remove_extent(inode1, lblk1, count);
	if (unlikely(*erp))
		return 0;
	*erp = ext4_es_remove_extent(inode2, lblk2, count);
	if (unlikely(*erp))
		return 0;

	while (count) {
		struct ext4_extent *ex1, *ex2, tmp_ex;
		ext4_lblk_t e1_blk, e2_blk;
		int e1_len, e2_len, len;
		int split = 0;

		path1 = ext4_find_extent(inode1, lblk1, NULL, EXT4_EX_NOCACHE);
		if (IS_ERR(path1)) {
			*erp = PTR_ERR(path1);
			path1 = NULL;
		finish:
			count = 0;
			goto repeat;
		}
		path2 = ext4_find_extent(inode2, lblk2, NULL, EXT4_EX_NOCACHE);
		if (IS_ERR(path2)) {
			*erp = PTR_ERR(path2);
			path2 = NULL;
			goto finish;
		}
		ex1 = path1[path1->p_depth].p_ext;
		ex2 = path2[path2->p_depth].p_ext;
		/* Do we have something to swap ? */
		if (unlikely(!ex2 || !ex1))
			goto finish;

		e1_blk = le32_to_cpu(ex1->ee_block);
		e2_blk = le32_to_cpu(ex2->ee_block);
		e1_len = ext4_ext_get_actual_len(ex1);
		e2_len = ext4_ext_get_actual_len(ex2);

		/* Hole handling */
		if (!in_range(lblk1, e1_blk, e1_len) ||
		    !in_range(lblk2, e2_blk, e2_len)) {
			ext4_lblk_t next1, next2;

			/* if hole after extent, then go to next extent */
			next1 = ext4_ext_next_allocated_block(path1);
			next2 = ext4_ext_next_allocated_block(path2);
			/* If hole before extent, then shift to that extent */
			if (e1_blk > lblk1)
				next1 = e1_blk;
			if (e2_blk > lblk2)
				next2 = e2_blk;
			/* Do we have something to swap */
			if (next1 == EXT_MAX_BLOCKS || next2 == EXT_MAX_BLOCKS)
				goto finish;
			/* Move to the rightest boundary */
			len = next1 - lblk1;
			if (len < next2 - lblk2)
				len = next2 - lblk2;
			if (len > count)
				len = count;
			lblk1 += len;
			lblk2 += len;
			count -= len;
			goto repeat;
		}

		/* Prepare left boundary */
		if (e1_blk < lblk1) {
			split = 1;
			*erp = ext4_force_split_extent_at(handle, inode1,
						&path1, lblk1, 0);
			if (unlikely(*erp))
				goto finish;
		}
		if (e2_blk < lblk2) {
			split = 1;
			*erp = ext4_force_split_extent_at(handle, inode2,
						&path2,  lblk2, 0);
			if (unlikely(*erp))
				goto finish;
		}
		/* ext4_split_extent_at() may result in leaf extent split,
		 * path must to be revalidated. */
		if (split)
			goto repeat;

		/* Prepare right boundary */
		len = count;
		if (len > e1_blk + e1_len - lblk1)
			len = e1_blk + e1_len - lblk1;
		if (len > e2_blk + e2_len - lblk2)
			len = e2_blk + e2_len - lblk2;

		if (len != e1_len) {
			split = 1;
			*erp = ext4_force_split_extent_at(handle, inode1,
						&path1, lblk1 + len, 0);
			if (unlikely(*erp))
				goto finish;
		}
		if (len != e2_len) {
			split = 1;
			*erp = ext4_force_split_extent_at(handle, inode2,
						&path2, lblk2 + len, 0);
			if (*erp)
				goto finish;
		}
		/* ext4_split_extent_at() may result in leaf extent split,
		 * path must to be revalidated. */
		if (split)
			goto repeat;

		BUG_ON(e2_len != e1_len);
		*erp = ext4_ext_get_access(handle, inode1, path1 + path1->p_depth);
		if (unlikely(*erp))
			goto finish;
		*erp = ext4_ext_get_access(handle, inode2, path2 + path2->p_depth);
		if (unlikely(*erp))
			goto finish;

		/* Both extents are fully inside boundaries. Swap it now */
		tmp_ex = *ex1;
		ext4_ext_store_pblock(ex1, ext4_ext_pblock(ex2));
		ext4_ext_store_pblock(ex2, ext4_ext_pblock(&tmp_ex));
		ex1->ee_len = cpu_to_le16(e2_len);
		ex2->ee_len = cpu_to_le16(e1_len);
		if (unwritten)
			ext4_ext_mark_unwritten(ex2);
		if (ext4_ext_is_unwritten(&tmp_ex))
			ext4_ext_mark_unwritten(ex1);

		ext4_ext_try_to_merge(handle, inode2, path2, ex2);
		ext4_ext_try_to_merge(handle, inode1, path1, ex1);
		*erp = ext4_ext_dirty(handle, inode2, path2 +
				      path2->p_depth);
		if (unlikely(*erp))
			goto finish;
		*erp = ext4_ext_dirty(handle, inode1, path1 +
				      path1->p_depth);
		/*
		 * Looks scarry ah..? second inode already points to new blocks,
		 * and it was successfully dirtied. But luckily error may happen
		 * only due to journal error, so full transaction will be
		 * aborted anyway.
		 */
		if (unlikely(*erp))
			goto finish;
		lblk1 += len;
		lblk2 += len;
		replaced_count += len;
		count -= len;

	repeat:
		ext4_ext_drop_refs(path1);
		kfree(path1);
		ext4_ext_drop_refs(path2);
		kfree(path2);
		path1 = path2 = NULL;
	}
	return replaced_count;
}

/*
 * ext4_clu_mapped - determine whether any block in a logical cluster has
 *                   been mapped to a physical cluster
 *
 * @inode - file containing the logical cluster
 * @lclu - logical cluster of interest
 *
 * Returns 1 if any block in the logical cluster is mapped, signifying
 * that a physical cluster has been allocated for it.  Otherwise,
 * returns 0.  Can also return negative error codes.  Derived from
 * ext4_ext_map_blocks().
 */
int ext4_clu_mapped(struct inode *inode, ext4_lblk_t lclu)
{
	struct ext4_sb_info *sbi = EXT4_SB(inode->i_sb);
	struct ext4_ext_path *path;
	int depth, mapped = 0, err = 0;
	struct ext4_extent *extent;
	ext4_lblk_t first_lblk, first_lclu, last_lclu;

	/* search for the extent closest to the first block in the cluster */
	path = ext4_find_extent(inode, EXT4_C2B(sbi, lclu), NULL, 0);
	if (IS_ERR(path)) {
		err = PTR_ERR(path);
		path = NULL;
		goto out;
	}

	depth = ext_depth(inode);

	/*
	 * A consistent leaf must not be empty.  This situation is possible,
	 * though, _during_ tree modification, and it's why an assert can't
	 * be put in ext4_find_extent().
	 */
	if (unlikely(path[depth].p_ext == NULL && depth != 0)) {
		EXT4_ERROR_INODE(inode,
		    "bad extent address - lblock: %lu, depth: %d, pblock: %lld",
				 (unsigned long) EXT4_C2B(sbi, lclu),
				 depth, path[depth].p_block);
		err = -EFSCORRUPTED;
		goto out;
	}

	extent = path[depth].p_ext;

	/* can't be mapped if the extent tree is empty */
	if (extent == NULL)
		goto out;

	first_lblk = le32_to_cpu(extent->ee_block);
	first_lclu = EXT4_B2C(sbi, first_lblk);

	/*
	 * Three possible outcomes at this point - found extent spanning
	 * the target cluster, to the left of the target cluster, or to the
	 * right of the target cluster.  The first two cases are handled here.
	 * The last case indicates the target cluster is not mapped.
	 */
	if (lclu >= first_lclu) {
		last_lclu = EXT4_B2C(sbi, first_lblk +
				     ext4_ext_get_actual_len(extent) - 1);
		if (lclu <= last_lclu) {
			mapped = 1;
		} else {
			first_lblk = ext4_ext_next_allocated_block(path);
			first_lclu = EXT4_B2C(sbi, first_lblk);
			if (lclu == first_lclu)
				mapped = 1;
		}
	}

out:
	ext4_ext_drop_refs(path);
	kfree(path);

	return err ? err : mapped;
}

/*
 * Updates physical block address and unwritten status of extent
 * starting at lblk start and of len. If such an extent doesn't exist,
 * this function splits the extent tree appropriately to create an
 * extent like this.  This function is called in the fast commit
 * replay path.  Returns 0 on success and error on failure.
 */
int ext4_ext_replay_update_ex(struct inode *inode, ext4_lblk_t start,
			      int len, int unwritten, ext4_fsblk_t pblk)
{
	struct ext4_ext_path *path = NULL, *ppath;
	struct ext4_extent *ex;
	int ret;

	path = ext4_find_extent(inode, start, NULL, 0);
<<<<<<< HEAD
	if (!path)
		return -EINVAL;
=======
	if (IS_ERR(path))
		return PTR_ERR(path);
>>>>>>> f642729d
	ex = path[path->p_depth].p_ext;
	if (!ex) {
		ret = -EFSCORRUPTED;
		goto out;
	}

	if (le32_to_cpu(ex->ee_block) != start ||
		ext4_ext_get_actual_len(ex) != len) {
		/* We need to split this extent to match our extent first */
		ppath = path;
		down_write(&EXT4_I(inode)->i_data_sem);
		ret = ext4_force_split_extent_at(NULL, inode, &ppath, start, 1);
		up_write(&EXT4_I(inode)->i_data_sem);
		if (ret)
			goto out;
		kfree(path);
		path = ext4_find_extent(inode, start, NULL, 0);
		if (IS_ERR(path))
			return -1;
		ppath = path;
		ex = path[path->p_depth].p_ext;
		WARN_ON(le32_to_cpu(ex->ee_block) != start);
		if (ext4_ext_get_actual_len(ex) != len) {
			down_write(&EXT4_I(inode)->i_data_sem);
			ret = ext4_force_split_extent_at(NULL, inode, &ppath,
							 start + len, 1);
			up_write(&EXT4_I(inode)->i_data_sem);
			if (ret)
				goto out;
			kfree(path);
			path = ext4_find_extent(inode, start, NULL, 0);
			if (IS_ERR(path))
				return -EINVAL;
			ex = path[path->p_depth].p_ext;
		}
	}
	if (unwritten)
		ext4_ext_mark_unwritten(ex);
	else
		ext4_ext_mark_initialized(ex);
	ext4_ext_store_pblock(ex, pblk);
	down_write(&EXT4_I(inode)->i_data_sem);
	ret = ext4_ext_dirty(NULL, inode, &path[path->p_depth]);
	up_write(&EXT4_I(inode)->i_data_sem);
out:
	ext4_ext_drop_refs(path);
	kfree(path);
	ext4_mark_inode_dirty(NULL, inode);
	return ret;
}

/* Try to shrink the extent tree */
void ext4_ext_replay_shrink_inode(struct inode *inode, ext4_lblk_t end)
{
	struct ext4_ext_path *path = NULL;
	struct ext4_extent *ex;
	ext4_lblk_t old_cur, cur = 0;

	while (cur < end) {
		path = ext4_find_extent(inode, cur, NULL, 0);
		if (IS_ERR(path))
			return;
		ex = path[path->p_depth].p_ext;
		if (!ex) {
			ext4_ext_drop_refs(path);
			kfree(path);
			ext4_mark_inode_dirty(NULL, inode);
			return;
		}
		old_cur = cur;
		cur = le32_to_cpu(ex->ee_block) + ext4_ext_get_actual_len(ex);
		if (cur <= old_cur)
			cur = old_cur + 1;
		ext4_ext_try_to_merge(NULL, inode, path, ex);
		down_write(&EXT4_I(inode)->i_data_sem);
		ext4_ext_dirty(NULL, inode, &path[path->p_depth]);
		up_write(&EXT4_I(inode)->i_data_sem);
		ext4_mark_inode_dirty(NULL, inode);
		ext4_ext_drop_refs(path);
		kfree(path);
	}
}

/* Check if *cur is a hole and if it is, skip it */
static void skip_hole(struct inode *inode, ext4_lblk_t *cur)
{
	int ret;
	struct ext4_map_blocks map;

	map.m_lblk = *cur;
	map.m_len = ((inode->i_size) >> inode->i_sb->s_blocksize_bits) - *cur;

	ret = ext4_map_blocks(NULL, inode, &map, 0);
	if (ret != 0)
		return;
	*cur = *cur + map.m_len;
}

/* Count number of blocks used by this inode and update i_blocks */
int ext4_ext_replay_set_iblocks(struct inode *inode)
{
	struct ext4_ext_path *path = NULL, *path2 = NULL;
	struct ext4_extent *ex;
	ext4_lblk_t cur = 0, end;
	int numblks = 0, i, ret = 0;
	ext4_fsblk_t cmp1, cmp2;
	struct ext4_map_blocks map;

	/* Determin the size of the file first */
	path = ext4_find_extent(inode, EXT_MAX_BLOCKS - 1, NULL,
					EXT4_EX_NOCACHE);
	if (IS_ERR(path))
		return PTR_ERR(path);
	ex = path[path->p_depth].p_ext;
	if (!ex) {
		ext4_ext_drop_refs(path);
		kfree(path);
		goto out;
	}
	end = le32_to_cpu(ex->ee_block) + ext4_ext_get_actual_len(ex);
	ext4_ext_drop_refs(path);
	kfree(path);

	/* Count the number of data blocks */
	cur = 0;
	while (cur < end) {
		map.m_lblk = cur;
		map.m_len = end - cur;
		ret = ext4_map_blocks(NULL, inode, &map, 0);
		if (ret < 0)
			break;
		if (ret > 0)
			numblks += ret;
		cur = cur + map.m_len;
	}

	/*
	 * Count the number of extent tree blocks. We do it by looking up
	 * two successive extents and determining the difference between
	 * their paths. When path is different for 2 successive extents
	 * we compare the blocks in the path at each level and increment
	 * iblocks by total number of differences found.
	 */
	cur = 0;
	skip_hole(inode, &cur);
	path = ext4_find_extent(inode, cur, NULL, 0);
	if (IS_ERR(path))
		goto out;
	numblks += path->p_depth;
	ext4_ext_drop_refs(path);
	kfree(path);
	while (cur < end) {
		path = ext4_find_extent(inode, cur, NULL, 0);
		if (IS_ERR(path))
			break;
		ex = path[path->p_depth].p_ext;
		if (!ex) {
			ext4_ext_drop_refs(path);
			kfree(path);
			return 0;
		}
		cur = max(cur + 1, le32_to_cpu(ex->ee_block) +
					ext4_ext_get_actual_len(ex));
		skip_hole(inode, &cur);

		path2 = ext4_find_extent(inode, cur, NULL, 0);
		if (IS_ERR(path2)) {
			ext4_ext_drop_refs(path);
			kfree(path);
			break;
		}
<<<<<<< HEAD
		ex = path2[path2->p_depth].p_ext;
=======
>>>>>>> f642729d
		for (i = 0; i <= max(path->p_depth, path2->p_depth); i++) {
			cmp1 = cmp2 = 0;
			if (i <= path->p_depth)
				cmp1 = path[i].p_bh ?
					path[i].p_bh->b_blocknr : 0;
			if (i <= path2->p_depth)
				cmp2 = path2[i].p_bh ?
					path2[i].p_bh->b_blocknr : 0;
			if (cmp1 != cmp2 && cmp2 != 0)
				numblks++;
		}
		ext4_ext_drop_refs(path);
		ext4_ext_drop_refs(path2);
		kfree(path);
		kfree(path2);
	}

out:
	inode->i_blocks = numblks << (inode->i_sb->s_blocksize_bits - 9);
	ext4_mark_inode_dirty(NULL, inode);
	return 0;
}

int ext4_ext_clear_bb(struct inode *inode)
{
	struct ext4_ext_path *path = NULL;
	struct ext4_extent *ex;
	ext4_lblk_t cur = 0, end;
	int j, ret = 0;
	struct ext4_map_blocks map;

	/* Determin the size of the file first */
	path = ext4_find_extent(inode, EXT_MAX_BLOCKS - 1, NULL,
					EXT4_EX_NOCACHE);
	if (IS_ERR(path))
		return PTR_ERR(path);
	ex = path[path->p_depth].p_ext;
	if (!ex) {
		ext4_ext_drop_refs(path);
		kfree(path);
		return 0;
	}
	end = le32_to_cpu(ex->ee_block) + ext4_ext_get_actual_len(ex);
	ext4_ext_drop_refs(path);
	kfree(path);

	cur = 0;
	while (cur < end) {
		map.m_lblk = cur;
		map.m_len = end - cur;
		ret = ext4_map_blocks(NULL, inode, &map, 0);
		if (ret < 0)
			break;
		if (ret > 0) {
			path = ext4_find_extent(inode, map.m_lblk, NULL, 0);
			if (!IS_ERR_OR_NULL(path)) {
				for (j = 0; j < path->p_depth; j++) {

					ext4_mb_mark_bb(inode->i_sb,
							path[j].p_block, 1, 0);
				}
				ext4_ext_drop_refs(path);
				kfree(path);
			}
			ext4_mb_mark_bb(inode->i_sb, map.m_pblk, map.m_len, 0);
		}
		cur = cur + map.m_len;
	}

	return 0;
}<|MERGE_RESOLUTION|>--- conflicted
+++ resolved
@@ -3724,7 +3724,6 @@
 	err = ext4_ext_dirty(handle, inode, path + path->p_depth);
 out:
 	ext4_ext_show_leaf(inode, path);
-	ext4_fc_track_range(inode, ee_block, ee_block + ee_len - 1);
 	return err;
 }
 
@@ -3796,7 +3795,6 @@
 	if (*allocated > map->m_len)
 		*allocated = map->m_len;
 	map->m_len = *allocated;
-	ext4_fc_track_range(inode, ee_block, ee_block + ee_len - 1);
 	return 0;
 }
 
@@ -4329,10 +4327,6 @@
 	map->m_len = ar.len;
 	allocated = map->m_len;
 	ext4_ext_show_leaf(inode, path);
-<<<<<<< HEAD
-	ext4_fc_track_range(inode, map->m_lblk, map->m_lblk + map->m_len - 1);
-=======
->>>>>>> f642729d
 out:
 	ext4_ext_drop_refs(path);
 	kfree(path);
@@ -4605,11 +4599,7 @@
 	ret = ext4_mark_inode_dirty(handle, inode);
 	if (unlikely(ret))
 		goto out_handle;
-<<<<<<< HEAD
-	ext4_fc_track_range(inode, offset >> inode->i_sb->s_blocksize_bits,
-=======
 	ext4_fc_track_range(handle, inode, offset >> inode->i_sb->s_blocksize_bits,
->>>>>>> f642729d
 			(offset + len - 1) >> inode->i_sb->s_blocksize_bits);
 	/* Zero out partial block at the edges of the range */
 	ret = ext4_zero_partial_blocks(handle, inode, offset, len);
@@ -4658,8 +4648,6 @@
 		     FALLOC_FL_COLLAPSE_RANGE | FALLOC_FL_ZERO_RANGE |
 		     FALLOC_FL_INSERT_RANGE))
 		return -EOPNOTSUPP;
-	ext4_fc_track_range(inode, offset >> blkbits,
-			(offset + len - 1) >> blkbits);
 
 	ext4_fc_start_update(inode);
 
@@ -5827,13 +5815,8 @@
 	int ret;
 
 	path = ext4_find_extent(inode, start, NULL, 0);
-<<<<<<< HEAD
-	if (!path)
-		return -EINVAL;
-=======
 	if (IS_ERR(path))
 		return PTR_ERR(path);
->>>>>>> f642729d
 	ex = path[path->p_depth].p_ext;
 	if (!ex) {
 		ret = -EFSCORRUPTED;
@@ -6005,10 +5988,6 @@
 			kfree(path);
 			break;
 		}
-<<<<<<< HEAD
-		ex = path2[path2->p_depth].p_ext;
-=======
->>>>>>> f642729d
 		for (i = 0; i <= max(path->p_depth, path2->p_depth); i++) {
 			cmp1 = cmp2 = 0;
 			if (i <= path->p_depth)
