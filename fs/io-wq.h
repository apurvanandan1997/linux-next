#ifndef INTERNAL_IO_WQ_H
#define INTERNAL_IO_WQ_H

#include <linux/refcount.h>
<<<<<<< HEAD
#include <linux/io_uring.h>
=======
>>>>>>> 6be388f4

struct io_wq;

enum {
	IO_WQ_WORK_CANCEL	= 1,
	IO_WQ_WORK_HASHED	= 2,
	IO_WQ_WORK_UNBOUND	= 4,
	IO_WQ_WORK_CONCURRENT	= 16,

	IO_WQ_HASH_SHIFT	= 24,	/* upper 8 bits are used for hash key */
};

enum io_wq_cancel {
	IO_WQ_CANCEL_OK,	/* cancelled before started */
	IO_WQ_CANCEL_RUNNING,	/* found, running, and attempted cancelled */
	IO_WQ_CANCEL_NOTFOUND,	/* work not found */
};

struct io_wq_work_node {
	struct io_wq_work_node *next;
};

struct io_wq_work_list {
	struct io_wq_work_node *first;
	struct io_wq_work_node *last;
};

static inline void wq_list_add_after(struct io_wq_work_node *node,
				     struct io_wq_work_node *pos,
				     struct io_wq_work_list *list)
{
	struct io_wq_work_node *next = pos->next;

	pos->next = node;
	node->next = next;
	if (!next)
		list->last = node;
}

static inline void wq_list_add_tail(struct io_wq_work_node *node,
				    struct io_wq_work_list *list)
{
	if (!list->first) {
		list->last = node;
		WRITE_ONCE(list->first, node);
	} else {
		list->last->next = node;
		list->last = node;
	}
	node->next = NULL;
}

static inline void wq_list_cut(struct io_wq_work_list *list,
			       struct io_wq_work_node *last,
			       struct io_wq_work_node *prev)
{
	/* first in the list, if prev==NULL */
	if (!prev)
		WRITE_ONCE(list->first, last->next);
	else
		prev->next = last->next;

	if (last == list->last)
		list->last = prev;
	last->next = NULL;
}

static inline void wq_list_del(struct io_wq_work_list *list,
			       struct io_wq_work_node *node,
			       struct io_wq_work_node *prev)
{
	wq_list_cut(list, node, prev);
}

#define wq_list_for_each(pos, prv, head)			\
	for (pos = (head)->first, prv = NULL; pos; prv = pos, pos = (pos)->next)

#define wq_list_empty(list)	(READ_ONCE((list)->first) == NULL)
#define INIT_WQ_LIST(list)	do {				\
	(list)->first = NULL;					\
	(list)->last = NULL;					\
} while (0)

struct io_wq_work {
	struct io_wq_work_node list;
<<<<<<< HEAD
=======
	const struct cred *creds;
>>>>>>> 6be388f4
	unsigned flags;
	unsigned short personality;
};

static inline struct io_wq_work *wq_next_work(struct io_wq_work *work)
{
	if (!work->list.next)
		return NULL;

	return container_of(work->list.next, struct io_wq_work, list);
}

typedef struct io_wq_work *(free_work_fn)(struct io_wq_work *);
typedef void (io_wq_work_fn)(struct io_wq_work *);

struct io_wq_hash {
	refcount_t refs;
	unsigned long map;
	struct wait_queue_head wait;
};

static inline void io_wq_put_hash(struct io_wq_hash *hash)
{
	if (refcount_dec_and_test(&hash->refs))
		kfree(hash);
}

struct io_wq_data {
	struct io_wq_hash *hash;
<<<<<<< HEAD
=======
	struct task_struct *task;
>>>>>>> 6be388f4
	io_wq_work_fn *do_work;
	free_work_fn *free_work;
};

struct io_wq *io_wq_create(unsigned bounded, struct io_wq_data *data);
void io_wq_put(struct io_wq *wq);
void io_wq_put_and_exit(struct io_wq *wq);

void io_wq_enqueue(struct io_wq *wq, struct io_wq_work *work);
void io_wq_hash_work(struct io_wq_work *work, void *val);

static inline bool io_wq_is_hashed(struct io_wq_work *work)
{
	return work->flags & IO_WQ_WORK_HASHED;
}

typedef bool (work_cancel_fn)(struct io_wq_work *, void *);

enum io_wq_cancel io_wq_cancel_cb(struct io_wq *wq, work_cancel_fn *cancel,
					void *data, bool cancel_all);

#if defined(CONFIG_IO_WQ)
extern void io_wq_worker_sleeping(struct task_struct *);
extern void io_wq_worker_running(struct task_struct *);
#else
static inline void io_wq_worker_sleeping(struct task_struct *tsk)
{
}
static inline void io_wq_worker_running(struct task_struct *tsk)
{
}
#endif

static inline bool io_wq_current_is_worker(void)
{
	return in_task() && (current->flags & PF_IO_WORKER) &&
		current->pf_io_worker;
}
#endif<|MERGE_RESOLUTION|>--- conflicted
+++ resolved
@@ -2,10 +2,6 @@
 #define INTERNAL_IO_WQ_H
 
 #include <linux/refcount.h>
-<<<<<<< HEAD
-#include <linux/io_uring.h>
-=======
->>>>>>> 6be388f4
 
 struct io_wq;
 
@@ -91,12 +87,8 @@
 
 struct io_wq_work {
 	struct io_wq_work_node list;
-<<<<<<< HEAD
-=======
 	const struct cred *creds;
->>>>>>> 6be388f4
 	unsigned flags;
-	unsigned short personality;
 };
 
 static inline struct io_wq_work *wq_next_work(struct io_wq_work *work)
@@ -124,10 +116,7 @@
 
 struct io_wq_data {
 	struct io_wq_hash *hash;
-<<<<<<< HEAD
-=======
 	struct task_struct *task;
->>>>>>> 6be388f4
 	io_wq_work_fn *do_work;
 	free_work_fn *free_work;
 };
