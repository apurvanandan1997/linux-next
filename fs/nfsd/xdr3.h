--- conflicted
+++ resolved
@@ -265,12 +265,7 @@
 
 #define NFS3_SVC_XDRSIZE		sizeof(union nfsd3_xdrstore)
 
-<<<<<<< HEAD
-int nfs3svc_decode_voidarg(struct svc_rqst *, __be32 *);
-int nfs3svc_decode_fhandle(struct svc_rqst *, __be32 *);
-=======
 int nfs3svc_decode_fhandleargs(struct svc_rqst *, __be32 *);
->>>>>>> f642729d
 int nfs3svc_decode_sattrargs(struct svc_rqst *, __be32 *);
 int nfs3svc_decode_diropargs(struct svc_rqst *, __be32 *);
 int nfs3svc_decode_accessargs(struct svc_rqst *, __be32 *);
