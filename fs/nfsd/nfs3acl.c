--- conflicted
+++ resolved
@@ -243,14 +243,6 @@
 static const struct svc_procedure nfsd_acl_procedures3[3] = {
 	[ACLPROC3_NULL] = {
 		.pc_func = nfsd3_proc_null,
-<<<<<<< HEAD
-		.pc_decode = nfs3svc_decode_voidarg,
-		.pc_encode = nfs3svc_encode_voidres,
-		.pc_argsize = sizeof(struct nfsd3_voidargs),
-		.pc_ressize = sizeof(struct nfsd3_voidargs),
-		.pc_cachetype = RC_NOCACHE,
-		.pc_xdrressize = ST,
-=======
 		.pc_decode = nfssvc_decode_voidarg,
 		.pc_encode = nfssvc_encode_voidres,
 		.pc_argsize = sizeof(struct nfsd_voidargs),
@@ -258,7 +250,6 @@
 		.pc_cachetype = RC_NOCACHE,
 		.pc_xdrressize = ST,
 		.pc_name = "NULL",
->>>>>>> f642729d
 	},
 	[ACLPROC3_GETACL] = {
 		.pc_func = nfsd3_proc_getacl,
@@ -269,10 +260,7 @@
 		.pc_ressize = sizeof(struct nfsd3_getaclres),
 		.pc_cachetype = RC_NOCACHE,
 		.pc_xdrressize = ST+1+2*(1+ACL),
-<<<<<<< HEAD
-=======
 		.pc_name = "GETACL",
->>>>>>> f642729d
 	},
 	[ACLPROC3_SETACL] = {
 		.pc_func = nfsd3_proc_setacl,
@@ -283,10 +271,7 @@
 		.pc_ressize = sizeof(struct nfsd3_attrstat),
 		.pc_cachetype = RC_NOCACHE,
 		.pc_xdrressize = ST+pAT,
-<<<<<<< HEAD
-=======
 		.pc_name = "SETACL",
->>>>>>> f642729d
 	},
 };
 
