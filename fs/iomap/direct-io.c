// SPDX-License-Identifier: GPL-2.0
/*
 * Copyright (C) 2010 Red Hat, Inc.
 * Copyright (c) 2016-2018 Christoph Hellwig.
 */
#include <linux/module.h>
#include <linux/compiler.h>
#include <linux/fs.h>
#include <linux/iomap.h>
#include <linux/backing-dev.h>
#include <linux/uio.h>
#include <linux/task_io_accounting_ops.h>
#include "trace.h"

#include "../internal.h"

/*
 * Private flags for iomap_dio, must not overlap with the public ones in
 * iomap.h:
 */
#define IOMAP_DIO_WRITE_FUA	(1 << 28)
#define IOMAP_DIO_NEED_SYNC	(1 << 29)
#define IOMAP_DIO_WRITE		(1 << 30)
#define IOMAP_DIO_DIRTY		(1 << 31)

struct iomap_dio {
	struct kiocb		*iocb;
	const struct iomap_dio_ops *dops;
	loff_t			i_size;
	loff_t			size;
	atomic_t		ref;
	unsigned		flags;
	int			error;
	bool			wait_for_completion;

	union {
		/* used during submission and for synchronous completion: */
		struct {
			struct iov_iter		*iter;
			struct task_struct	*waiter;
			struct request_queue	*last_queue;
			blk_qc_t		cookie;
		} submit;

		/* used for aio completion: */
		struct {
			struct work_struct	work;
		} aio;
	};
};

int iomap_dio_iopoll(struct kiocb *kiocb, bool spin)
{
	struct request_queue *q = READ_ONCE(kiocb->private);

	if (!q)
		return 0;
	return blk_poll(q, READ_ONCE(kiocb->ki_cookie), spin);
}
EXPORT_SYMBOL_GPL(iomap_dio_iopoll);

static void iomap_dio_submit_bio(struct iomap_dio *dio, struct iomap *iomap,
		struct bio *bio, loff_t pos)
{
	atomic_inc(&dio->ref);

	if (dio->iocb->ki_flags & IOCB_HIPRI)
		bio_set_polled(bio, dio->iocb);

	dio->submit.last_queue = bdev_get_queue(iomap->bdev);
	if (dio->dops && dio->dops->submit_io)
		dio->submit.cookie = dio->dops->submit_io(
				file_inode(dio->iocb->ki_filp),
				iomap, bio, pos);
	else
		dio->submit.cookie = submit_bio(bio);
}

ssize_t iomap_dio_complete(struct iomap_dio *dio)
{
	const struct iomap_dio_ops *dops = dio->dops;
	struct kiocb *iocb = dio->iocb;
	struct inode *inode = file_inode(iocb->ki_filp);
	loff_t offset = iocb->ki_pos;
	ssize_t ret = dio->error;

	if (dops && dops->end_io)
		ret = dops->end_io(iocb, dio->size, ret, dio->flags);

	if (likely(!ret)) {
		ret = dio->size;
		/* check for short read */
		if (offset + ret > dio->i_size &&
		    !(dio->flags & IOMAP_DIO_WRITE))
			ret = dio->i_size - offset;
		iocb->ki_pos += ret;
	}

	/*
	 * Try again to invalidate clean pages which might have been cached by
	 * non-direct readahead, or faulted in by get_user_pages() if the source
	 * of the write was an mmap'ed region of the file we're writing.  Either
	 * one is a pretty crazy thing to do, so we don't support it 100%.  If
	 * this invalidation fails, tough, the write still worked...
	 *
	 * And this page cache invalidation has to be after ->end_io(), as some
	 * filesystems convert unwritten extents to real allocations in
	 * ->end_io() when necessary, otherwise a racing buffer read would cache
	 * zeros from unwritten extents.
	 */
	if (!dio->error && dio->size &&
	    (dio->flags & IOMAP_DIO_WRITE) && inode->i_mapping->nrpages) {
		int err;
		err = invalidate_inode_pages2_range(inode->i_mapping,
				offset >> PAGE_SHIFT,
				(offset + dio->size - 1) >> PAGE_SHIFT);
		if (err)
			dio_warn_stale_pagecache(iocb->ki_filp);
	}

	inode_dio_end(file_inode(iocb->ki_filp));
	/*
	 * If this is a DSYNC write, make sure we push it to stable storage now
	 * that we've written data.
	 */
	if (ret > 0 && (dio->flags & IOMAP_DIO_NEED_SYNC))
		ret = generic_write_sync(iocb, ret);

	kfree(dio);

	return ret;
}
EXPORT_SYMBOL_GPL(iomap_dio_complete);

static void iomap_dio_complete_work(struct work_struct *work)
{
	struct iomap_dio *dio = container_of(work, struct iomap_dio, aio.work);
	struct kiocb *iocb = dio->iocb;

	iocb->ki_complete(iocb, iomap_dio_complete(dio), 0);
}

/*
 * Set an error in the dio if none is set yet.  We have to use cmpxchg
 * as the submission context and the completion context(s) can race to
 * update the error.
 */
static inline void iomap_dio_set_error(struct iomap_dio *dio, int ret)
{
	cmpxchg(&dio->error, 0, ret);
}

static void iomap_dio_bio_end_io(struct bio *bio)
{
	struct iomap_dio *dio = bio->bi_private;
	bool should_dirty = (dio->flags & IOMAP_DIO_DIRTY);

	if (bio->bi_status)
		iomap_dio_set_error(dio, blk_status_to_errno(bio->bi_status));

	if (atomic_dec_and_test(&dio->ref)) {
		if (dio->wait_for_completion) {
			struct task_struct *waiter = dio->submit.waiter;
			WRITE_ONCE(dio->submit.waiter, NULL);
			blk_wake_io_task(waiter);
		} else if (dio->flags & IOMAP_DIO_WRITE) {
			struct inode *inode = file_inode(dio->iocb->ki_filp);

			INIT_WORK(&dio->aio.work, iomap_dio_complete_work);
			queue_work(inode->i_sb->s_dio_done_wq, &dio->aio.work);
		} else {
			iomap_dio_complete_work(&dio->aio.work);
		}
	}

	if (should_dirty) {
		bio_check_pages_dirty(bio);
	} else {
		bio_release_pages(bio, false);
		bio_put(bio);
	}
}

static void
iomap_dio_zero(struct iomap_dio *dio, struct iomap *iomap, loff_t pos,
		unsigned len)
{
	struct page *page = ZERO_PAGE(0);
	int flags = REQ_SYNC | REQ_IDLE;
	struct bio *bio;

	bio = bio_alloc(GFP_KERNEL, 1);
	bio_set_dev(bio, iomap->bdev);
	bio->bi_iter.bi_sector = iomap_sector(iomap, pos);
	bio->bi_private = dio;
	bio->bi_end_io = iomap_dio_bio_end_io;

	get_page(page);
	__bio_add_page(bio, page, len, 0);
	bio_set_op_attrs(bio, REQ_OP_WRITE, flags);
	iomap_dio_submit_bio(dio, iomap, bio, pos);
}

/*
 * Figure out the bio's operation flags from the dio request, the
 * mapping, and whether or not we want FUA.  Note that we can end up
 * clearing the WRITE_FUA flag in the dio request.
 */
static inline unsigned int
iomap_dio_bio_opflags(struct iomap_dio *dio, struct iomap *iomap, bool use_fua)
{
	unsigned int opflags = REQ_SYNC | REQ_IDLE;

	if (!(dio->flags & IOMAP_DIO_WRITE)) {
		WARN_ON_ONCE(iomap->flags & IOMAP_F_ZONE_APPEND);
		return REQ_OP_READ;
	}

	if (iomap->flags & IOMAP_F_ZONE_APPEND)
		opflags |= REQ_OP_ZONE_APPEND;
	else
		opflags |= REQ_OP_WRITE;

	if (use_fua)
		opflags |= REQ_FUA;
	else
		dio->flags &= ~IOMAP_DIO_WRITE_FUA;

	return opflags;
}

static loff_t
iomap_dio_bio_actor(struct inode *inode, loff_t pos, loff_t length,
		struct iomap_dio *dio, struct iomap *iomap)
{
	unsigned int blkbits = blksize_bits(bdev_logical_block_size(iomap->bdev));
	unsigned int fs_block_size = i_blocksize(inode), pad;
	unsigned int align = iov_iter_alignment(dio->submit.iter);
	unsigned int bio_opf;
	struct bio *bio;
	bool need_zeroout = false;
	bool use_fua = false;
	int nr_pages, ret = 0;
	size_t copied = 0;
	size_t orig_count;

	if ((pos | length | align) & ((1 << blkbits) - 1))
		return -EINVAL;

	if (iomap->type == IOMAP_UNWRITTEN) {
		dio->flags |= IOMAP_DIO_UNWRITTEN;
		need_zeroout = true;
	}

	if (iomap->flags & IOMAP_F_SHARED)
		dio->flags |= IOMAP_DIO_COW;

	if (iomap->flags & IOMAP_F_NEW) {
		need_zeroout = true;
	} else if (iomap->type == IOMAP_MAPPED) {
		/*
		 * Use a FUA write if we need datasync semantics, this is a pure
		 * data IO that doesn't require any metadata updates (including
		 * after IO completion such as unwritten extent conversion) and
		 * the underlying device supports FUA. This allows us to avoid
		 * cache flushes on IO completion.
		 */
		if (!(iomap->flags & (IOMAP_F_SHARED|IOMAP_F_DIRTY)) &&
		    (dio->flags & IOMAP_DIO_WRITE_FUA) &&
		    blk_queue_fua(bdev_get_queue(iomap->bdev)))
			use_fua = true;
	}

	/*
	 * Save the original count and trim the iter to just the extent we
	 * are operating on right now.  The iter will be re-expanded once
	 * we are done.
	 */
	orig_count = iov_iter_count(dio->submit.iter);
	iov_iter_truncate(dio->submit.iter, length);

	if (!iov_iter_count(dio->submit.iter))
		goto out;

	if (need_zeroout) {
		/* zero out from the start of the block to the write offset */
		pad = pos & (fs_block_size - 1);
		if (pad)
			iomap_dio_zero(dio, iomap, pos - pad, pad);
	}

	/*
	 * Set the operation flags early so that bio_iov_iter_get_pages
	 * can set up the page vector appropriately for a ZONE_APPEND
	 * operation.
	 */
	bio_opf = iomap_dio_bio_opflags(dio, iomap, use_fua);

	nr_pages = bio_iov_vecs_to_alloc(dio->submit.iter, BIO_MAX_VECS);
	do {
		size_t n;
		if (dio->error) {
			iov_iter_revert(dio->submit.iter, copied);
			copied = ret = 0;
			goto out;
		}

		bio = bio_alloc(GFP_KERNEL, nr_pages);
		bio_set_dev(bio, iomap->bdev);
		bio->bi_iter.bi_sector = iomap_sector(iomap, pos);
		bio->bi_write_hint = dio->iocb->ki_hint;
		bio->bi_ioprio = dio->iocb->ki_ioprio;
		bio->bi_private = dio;
		bio->bi_end_io = iomap_dio_bio_end_io;
		bio->bi_opf = bio_opf;

		ret = bio_iov_iter_get_pages(bio, dio->submit.iter);
		if (unlikely(ret)) {
			/*
			 * We have to stop part way through an IO. We must fall
			 * through to the sub-block tail zeroing here, otherwise
			 * this short IO may expose stale data in the tail of
			 * the block we haven't written data to.
			 */
			bio_put(bio);
			goto zero_tail;
		}

		n = bio->bi_iter.bi_size;
		if (dio->flags & IOMAP_DIO_WRITE) {
			task_io_account_write(n);
		} else {
			if (dio->flags & IOMAP_DIO_DIRTY)
				bio_set_pages_dirty(bio);
		}

		dio->size += n;
		copied += n;

		nr_pages = bio_iov_vecs_to_alloc(dio->submit.iter,
						 BIO_MAX_VECS);
		iomap_dio_submit_bio(dio, iomap, bio, pos);
		pos += n;
	} while (nr_pages);

	/*
	 * We need to zeroout the tail of a sub-block write if the extent type
	 * requires zeroing or the write extends beyond EOF. If we don't zero
	 * the block tail in the latter case, we can expose stale data via mmap
	 * reads of the EOF block.
	 */
zero_tail:
	if (need_zeroout ||
	    ((dio->flags & IOMAP_DIO_WRITE) && pos >= i_size_read(inode))) {
		/* zero out from the end of the write to the end of the block */
		pad = pos & (fs_block_size - 1);
		if (pad)
			iomap_dio_zero(dio, iomap, pos, fs_block_size - pad);
	}
out:
	/* Undo iter limitation to current extent */
	iov_iter_reexpand(dio->submit.iter, orig_count - copied);
	if (copied)
		return copied;
	return ret;
}

static loff_t
iomap_dio_hole_actor(loff_t length, struct iomap_dio *dio)
{
	length = iov_iter_zero(length, dio->submit.iter);
	dio->size += length;
	return length;
}

static loff_t
iomap_dio_inline_actor(struct inode *inode, loff_t pos, loff_t length,
		struct iomap_dio *dio, struct iomap *iomap)
{
	struct iov_iter *iter = dio->submit.iter;
	size_t copied;

	BUG_ON(pos + length > PAGE_SIZE - offset_in_page(iomap->inline_data));

	if (dio->flags & IOMAP_DIO_WRITE) {
		loff_t size = inode->i_size;

		if (pos > size)
			memset(iomap->inline_data + size, 0, pos - size);
		copied = copy_from_iter(iomap->inline_data + pos, length, iter);
		if (copied) {
			if (pos + copied > size)
				i_size_write(inode, pos + copied);
			mark_inode_dirty(inode);
		}
	} else {
		copied = copy_to_iter(iomap->inline_data + pos, length, iter);
	}
	dio->size += copied;
	return copied;
}

static loff_t
iomap_dio_actor(struct inode *inode, loff_t pos, loff_t length,
		void *data, struct iomap *iomap, struct iomap *srcmap)
{
	struct iomap_dio *dio = data;

	switch (iomap->type) {
	case IOMAP_HOLE:
		if (WARN_ON_ONCE(dio->flags & IOMAP_DIO_WRITE))
			return -EIO;
		return iomap_dio_hole_actor(length, dio);
	case IOMAP_UNWRITTEN:
		if (!(dio->flags & IOMAP_DIO_WRITE))
			return iomap_dio_hole_actor(length, dio);
		return iomap_dio_bio_actor(inode, pos, length, dio, iomap);
	case IOMAP_MAPPED:
		return iomap_dio_bio_actor(inode, pos, length, dio, iomap);
	case IOMAP_INLINE:
		return iomap_dio_inline_actor(inode, pos, length, dio, iomap);
	case IOMAP_DELALLOC:
		/*
		 * DIO is not serialised against mmap() access at all, and so
		 * if the page_mkwrite occurs between the writeback and the
		 * iomap_apply() call in the DIO path, then it will see the
		 * DELALLOC block that the page-mkwrite allocated.
		 */
		pr_warn_ratelimited("Direct I/O collision with buffered writes! File: %pD4 Comm: %.20s\n",
				    dio->iocb->ki_filp, current->comm);
		return -EIO;
	default:
		WARN_ON_ONCE(1);
		return -EIO;
	}
}

/*
 * iomap_dio_rw() always completes O_[D]SYNC writes regardless of whether the IO
 * is being issued as AIO or not.  This allows us to optimise pure data writes
 * to use REQ_FUA rather than requiring generic_write_sync() to issue a
 * REQ_FLUSH post write. This is slightly tricky because a single request here
 * can be mapped into multiple disjoint IOs and only a subset of the IOs issued
 * may be pure data writes. In that case, we still need to do a full data sync
 * completion.
 *
 * Returns -ENOTBLK In case of a page invalidation invalidation failure for
 * writes.  The callers needs to fall back to buffered I/O in this case.
 */
struct iomap_dio *
__iomap_dio_rw(struct kiocb *iocb, struct iov_iter *iter,
		const struct iomap_ops *ops, const struct iomap_dio_ops *dops,
		unsigned int dio_flags)
{
	struct address_space *mapping = iocb->ki_filp->f_mapping;
	struct inode *inode = file_inode(iocb->ki_filp);
	size_t count = iov_iter_count(iter);
	loff_t pos = iocb->ki_pos;
	loff_t end = iocb->ki_pos + count - 1, ret = 0;
	bool wait_for_completion =
		is_sync_kiocb(iocb) || (dio_flags & IOMAP_DIO_FORCE_WAIT);
	unsigned int iomap_flags = IOMAP_DIRECT;
	struct blk_plug plug;
	struct iomap_dio *dio;

	if (!count)
		return NULL;
<<<<<<< HEAD

	if (WARN_ON(is_sync_kiocb(iocb) && !wait_for_completion))
		return ERR_PTR(-EIO);
=======
>>>>>>> f642729d

	dio = kmalloc(sizeof(*dio), GFP_KERNEL);
	if (!dio)
		return ERR_PTR(-ENOMEM);

	dio->iocb = iocb;
	atomic_set(&dio->ref, 1);
	dio->size = 0;
	dio->i_size = i_size_read(inode);
	dio->dops = dops;
	dio->error = 0;
	dio->flags = 0;

	dio->submit.iter = iter;
	dio->submit.waiter = current;
	dio->submit.cookie = BLK_QC_T_NONE;
	dio->submit.last_queue = NULL;

	if (iov_iter_rw(iter) == READ) {
		if (pos >= dio->i_size)
			goto out_free_dio;

		if (iter_is_iovec(iter))
			dio->flags |= IOMAP_DIO_DIRTY;
	} else {
		iomap_flags |= IOMAP_WRITE;
		dio->flags |= IOMAP_DIO_WRITE;

		/* for data sync or sync, we need sync completion processing */
		if (iocb->ki_flags & IOCB_DSYNC)
			dio->flags |= IOMAP_DIO_NEED_SYNC;

		/*
		 * For datasync only writes, we optimistically try using FUA for
		 * this IO.  Any non-FUA write that occurs will clear this flag,
		 * hence we know before completion whether a cache flush is
		 * necessary.
		 */
		if ((iocb->ki_flags & (IOCB_DSYNC | IOCB_SYNC)) == IOCB_DSYNC)
			dio->flags |= IOMAP_DIO_WRITE_FUA;
	}

	if (iocb->ki_flags & IOCB_NOWAIT) {
		if (filemap_range_has_page(mapping, pos, end)) {
			ret = -EAGAIN;
			goto out_free_dio;
		}
		iomap_flags |= IOMAP_NOWAIT;
	}

	if (dio_flags & IOMAP_DIO_OVERWRITE_ONLY) {
		ret = -EAGAIN;
		if (pos >= dio->i_size || pos + count > dio->i_size)
			goto out_free_dio;
		iomap_flags |= IOMAP_OVERWRITE_ONLY;
	}

	ret = filemap_write_and_wait_range(mapping, pos, end);
	if (ret)
		goto out_free_dio;

	if (iov_iter_rw(iter) == WRITE) {
		/*
		 * Try to invalidate cache pages for the range we are writing.
		 * If this invalidation fails, let the caller fall back to
		 * buffered I/O.
		 */
		if (invalidate_inode_pages2_range(mapping, pos >> PAGE_SHIFT,
				end >> PAGE_SHIFT)) {
			trace_iomap_dio_invalidate_fail(inode, pos, count);
			ret = -ENOTBLK;
			goto out_free_dio;
		}

		if (!wait_for_completion && !inode->i_sb->s_dio_done_wq) {
			ret = sb_init_dio_done_wq(inode->i_sb);
			if (ret < 0)
				goto out_free_dio;
		}
	}

	inode_dio_begin(inode);

	blk_start_plug(&plug);
	do {
		ret = iomap_apply(inode, pos, count, iomap_flags, ops, dio,
				iomap_dio_actor);
		if (ret <= 0) {
			/* magic error code to fall back to buffered I/O */
			if (ret == -ENOTBLK) {
				wait_for_completion = true;
				ret = 0;
			}
			break;
		}
		pos += ret;

		if (iov_iter_rw(iter) == READ && pos >= dio->i_size) {
			/*
			 * We only report that we've read data up to i_size.
			 * Revert iter to a state corresponding to that as
			 * some callers (such as splice code) rely on it.
			 */
			iov_iter_revert(iter, pos - dio->i_size);
			break;
		}
	} while ((count = iov_iter_count(iter)) > 0);
	blk_finish_plug(&plug);

	if (ret < 0)
		iomap_dio_set_error(dio, ret);

	/*
	 * If all the writes we issued were FUA, we don't need to flush the
	 * cache on IO completion. Clear the sync flag for this case.
	 */
	if (dio->flags & IOMAP_DIO_WRITE_FUA)
		dio->flags &= ~IOMAP_DIO_NEED_SYNC;

	WRITE_ONCE(iocb->ki_cookie, dio->submit.cookie);
	WRITE_ONCE(iocb->private, dio->submit.last_queue);

	/*
	 * We are about to drop our additional submission reference, which
	 * might be the last reference to the dio.  There are three different
	 * ways we can progress here:
	 *
	 *  (a) If this is the last reference we will always complete and free
	 *	the dio ourselves.
	 *  (b) If this is not the last reference, and we serve an asynchronous
	 *	iocb, we must never touch the dio after the decrement, the
	 *	I/O completion handler will complete and free it.
	 *  (c) If this is not the last reference, but we serve a synchronous
	 *	iocb, the I/O completion handler will wake us up on the drop
	 *	of the final reference, and we will complete and free it here
	 *	after we got woken by the I/O completion handler.
	 */
	dio->wait_for_completion = wait_for_completion;
	if (!atomic_dec_and_test(&dio->ref)) {
		if (!wait_for_completion)
			return ERR_PTR(-EIOCBQUEUED);

		for (;;) {
			set_current_state(TASK_UNINTERRUPTIBLE);
			if (!READ_ONCE(dio->submit.waiter))
				break;

			if (!(iocb->ki_flags & IOCB_HIPRI) ||
			    !dio->submit.last_queue ||
			    !blk_poll(dio->submit.last_queue,
					 dio->submit.cookie, true))
				blk_io_schedule();
		}
		__set_current_state(TASK_RUNNING);
	}

	return dio;

out_free_dio:
	kfree(dio);
	if (ret)
		return ERR_PTR(ret);
	return NULL;
}
EXPORT_SYMBOL_GPL(__iomap_dio_rw);

ssize_t
iomap_dio_rw(struct kiocb *iocb, struct iov_iter *iter,
		const struct iomap_ops *ops, const struct iomap_dio_ops *dops,
<<<<<<< HEAD
		bool wait_for_completion)
{
	struct iomap_dio *dio;

	dio = __iomap_dio_rw(iocb, iter, ops, dops, wait_for_completion);
=======
		unsigned int dio_flags)
{
	struct iomap_dio *dio;

	dio = __iomap_dio_rw(iocb, iter, ops, dops, dio_flags);
>>>>>>> f642729d
	if (IS_ERR_OR_NULL(dio))
		return PTR_ERR_OR_ZERO(dio);
	return iomap_dio_complete(dio);
}
EXPORT_SYMBOL_GPL(iomap_dio_rw);<|MERGE_RESOLUTION|>--- conflicted
+++ resolved
@@ -465,12 +465,6 @@
 
 	if (!count)
 		return NULL;
-<<<<<<< HEAD
-
-	if (WARN_ON(is_sync_kiocb(iocb) && !wait_for_completion))
-		return ERR_PTR(-EIO);
-=======
->>>>>>> f642729d
 
 	dio = kmalloc(sizeof(*dio), GFP_KERNEL);
 	if (!dio)
@@ -640,19 +634,11 @@
 ssize_t
 iomap_dio_rw(struct kiocb *iocb, struct iov_iter *iter,
 		const struct iomap_ops *ops, const struct iomap_dio_ops *dops,
-<<<<<<< HEAD
-		bool wait_for_completion)
+		unsigned int dio_flags)
 {
 	struct iomap_dio *dio;
 
-	dio = __iomap_dio_rw(iocb, iter, ops, dops, wait_for_completion);
-=======
-		unsigned int dio_flags)
-{
-	struct iomap_dio *dio;
-
 	dio = __iomap_dio_rw(iocb, iter, ops, dops, dio_flags);
->>>>>>> f642729d
 	if (IS_ERR_OR_NULL(dio))
 		return PTR_ERR_OR_ZERO(dio);
 	return iomap_dio_complete(dio);
