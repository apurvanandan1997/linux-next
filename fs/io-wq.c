--- conflicted
+++ resolved
@@ -14,17 +14,9 @@
 #include <linux/percpu.h>
 #include <linux/slab.h>
 #include <linux/rculist_nulls.h>
-<<<<<<< HEAD
-#include <linux/fs_struct.h>
-#include <linux/task_work.h>
-#include <linux/blk-cgroup.h>
-#include <linux/audit.h>
-#include <linux/cpu.h>
-=======
 #include <linux/cpu.h>
 #include <linux/tracehook.h>
 #include <linux/freezer.h>
->>>>>>> f642729d
 
 #include "../kernel/sched/sched.h"
 #include "io-wq.h"
@@ -64,18 +56,6 @@
 	struct completion ref_done;
 
 	struct rcu_head rcu;
-<<<<<<< HEAD
-	struct mm_struct *mm;
-#ifdef CONFIG_BLK_CGROUP
-	struct cgroup_subsys_state *blkcg_css;
-#endif
-	const struct cred *cur_creds;
-	const struct cred *saved_creds;
-	struct files_struct *restore_files;
-	struct nsproxy *restore_nsproxy;
-	struct fs_struct *restore_fs;
-=======
->>>>>>> f642729d
 };
 
 #if BITS_PER_LONG == 64
@@ -141,12 +121,6 @@
 
 	struct hlist_node cpuhp_node;
 
-<<<<<<< HEAD
-	refcount_t use_refs;
-};
-
-static enum cpuhp_state io_wq_online;
-=======
 	pid_t task_pid;
 };
 
@@ -162,7 +136,6 @@
 
 static void io_wqe_cancel_pending_work(struct io_wqe *wqe,
 				       struct io_cb_cancel_data *match);
->>>>>>> f642729d
 
 static bool io_worker_get(struct io_worker *worker)
 {
@@ -172,66 +145,7 @@
 static void io_worker_release(struct io_worker *worker)
 {
 	if (refcount_dec_and_test(&worker->ref))
-<<<<<<< HEAD
-		wake_up_process(worker->task);
-}
-
-/*
- * Note: drops the wqe->lock if returning true! The caller must re-acquire
- * the lock in that case. Some callers need to restart handling if this
- * happens, so we can't just re-acquire the lock on behalf of the caller.
- */
-static bool __io_worker_unuse(struct io_wqe *wqe, struct io_worker *worker)
-{
-	bool dropped_lock = false;
-
-	if (worker->saved_creds) {
-		revert_creds(worker->saved_creds);
-		worker->cur_creds = worker->saved_creds = NULL;
-	}
-
-	if (current->files != worker->restore_files) {
-		__acquire(&wqe->lock);
-		raw_spin_unlock_irq(&wqe->lock);
-		dropped_lock = true;
-
-		task_lock(current);
-		current->files = worker->restore_files;
-		current->nsproxy = worker->restore_nsproxy;
-		task_unlock(current);
-	}
-
-	if (current->fs != worker->restore_fs)
-		current->fs = worker->restore_fs;
-
-	/*
-	 * If we have an active mm, we need to drop the wq lock before unusing
-	 * it. If we do, return true and let the caller retry the idle loop.
-	 */
-	if (worker->mm) {
-		if (!dropped_lock) {
-			__acquire(&wqe->lock);
-			raw_spin_unlock_irq(&wqe->lock);
-			dropped_lock = true;
-		}
-		__set_current_state(TASK_RUNNING);
-		kthread_unuse_mm(worker->mm);
-		mmput(worker->mm);
-		worker->mm = NULL;
-	}
-
-#ifdef CONFIG_BLK_CGROUP
-	if (worker->blkcg_css) {
-		kthread_associate_blkcg(NULL);
-		worker->blkcg_css = NULL;
-	}
-#endif
-	if (current->signal->rlim[RLIMIT_FSIZE].rlim_cur != RLIM_INFINITY)
-		current->signal->rlim[RLIMIT_FSIZE].rlim_cur = RLIM_INFINITY;
-	return dropped_lock;
-=======
 		complete(&worker->ref_done);
->>>>>>> f642729d
 }
 
 static inline struct io_wqe_acct *io_work_get_acct(struct io_wqe *wqe,
@@ -256,12 +170,8 @@
 static void io_worker_exit(struct io_worker *worker)
 {
 	struct io_wqe *wqe = worker->wqe;
-<<<<<<< HEAD
-	struct io_wqe_acct *acct = io_wqe_get_acct(wqe, worker);
-=======
 	struct io_wqe_acct *acct = io_wqe_get_acct(worker);
 	unsigned flags;
->>>>>>> f642729d
 
 	if (refcount_dec_and_test(&worker->ref))
 		complete(&worker->ref_done);
@@ -277,30 +187,16 @@
 	preempt_enable();
 
 	raw_spin_lock_irq(&wqe->lock);
-<<<<<<< HEAD
-	hlist_nulls_del_rcu(&worker->nulls_node);
-	list_del_rcu(&worker->all_list);
-	if (__io_worker_unuse(wqe, worker)) {
-		__release(&wqe->lock);
-		raw_spin_lock_irq(&wqe->lock);
-	}
-=======
 	if (flags & IO_WORKER_F_FREE)
 		hlist_nulls_del_rcu(&worker->nulls_node);
 	list_del_rcu(&worker->all_list);
->>>>>>> f642729d
 	acct->nr_workers--;
 	raw_spin_unlock_irq(&wqe->lock);
 
 	kfree_rcu(worker, rcu);
-<<<<<<< HEAD
-	if (refcount_dec_and_test(&wqe->wq->refs))
-		complete(&wqe->wq->done);
-=======
 	if (atomic_dec_and_test(&wqe->wq->worker_refs))
 		complete(&wqe->wq->worker_done);
 	do_exit(0);
->>>>>>> f642729d
 }
 
 static inline bool io_wqe_run_queue(struct io_wqe *wqe)
@@ -375,22 +271,6 @@
 		io_wqe_wake_worker(wqe, acct);
 }
 
-<<<<<<< HEAD
-static void io_worker_start(struct io_wqe *wqe, struct io_worker *worker)
-{
-	allow_kernel_signal(SIGINT);
-
-	current->flags |= PF_IO_WORKER;
-
-	worker->flags |= (IO_WORKER_F_UP | IO_WORKER_F_RUNNING);
-	worker->restore_files = current->files;
-	worker->restore_nsproxy = current->nsproxy;
-	worker->restore_fs = current->fs;
-	io_wqe_inc_running(wqe, worker);
-}
-
-=======
->>>>>>> f642729d
 /*
  * Worker will start processing some work. Move it to the busy list, if
  * it's currently on the freelist
@@ -497,52 +377,6 @@
 		node = &tail->list;
 	}
 
-<<<<<<< HEAD
-	return NULL;
-}
-
-static void io_wq_switch_mm(struct io_worker *worker, struct io_wq_work *work)
-{
-	if (worker->mm) {
-		kthread_unuse_mm(worker->mm);
-		mmput(worker->mm);
-		worker->mm = NULL;
-	}
-
-	if (mmget_not_zero(work->identity->mm)) {
-		kthread_use_mm(work->identity->mm);
-		worker->mm = work->identity->mm;
-		return;
-	}
-
-	/* failed grabbing mm, ensure work gets cancelled */
-	work->flags |= IO_WQ_WORK_CANCEL;
-}
-
-static inline void io_wq_switch_blkcg(struct io_worker *worker,
-				      struct io_wq_work *work)
-{
-#ifdef CONFIG_BLK_CGROUP
-	if (!(work->flags & IO_WQ_WORK_BLKCG))
-		return;
-	if (work->identity->blkcg_css != worker->blkcg_css) {
-		kthread_associate_blkcg(work->identity->blkcg_css);
-		worker->blkcg_css = work->identity->blkcg_css;
-	}
-#endif
-}
-
-static void io_wq_switch_creds(struct io_worker *worker,
-			       struct io_wq_work *work)
-{
-	const struct cred *old_creds = override_creds(work->identity->creds);
-
-	worker->cur_creds = work->identity->creds;
-	if (worker->saved_creds)
-		put_cred(old_creds); /* creds set by previous switch */
-	else
-		worker->saved_creds = old_creds;
-=======
 	if (stall_hash != -1U) {
 		raw_spin_unlock(&wqe->lock);
 		io_wait_on_hash(wqe, stall_hash);
@@ -550,42 +384,15 @@
 	}
 
 	return NULL;
->>>>>>> f642729d
 }
 
 static void io_flush_signals(void)
 {
-<<<<<<< HEAD
-	if ((work->flags & IO_WQ_WORK_FILES) &&
-	    current->files != work->identity->files) {
-		task_lock(current);
-		current->files = work->identity->files;
-		current->nsproxy = work->identity->nsproxy;
-		task_unlock(current);
-	}
-	if ((work->flags & IO_WQ_WORK_FS) && current->fs != work->identity->fs)
-		current->fs = work->identity->fs;
-	if ((work->flags & IO_WQ_WORK_MM) && work->identity->mm != worker->mm)
-		io_wq_switch_mm(worker, work);
-	if ((work->flags & IO_WQ_WORK_CREDS) &&
-	    worker->cur_creds != work->identity->creds)
-		io_wq_switch_creds(worker, work);
-	if (work->flags & IO_WQ_WORK_FSIZE)
-		current->signal->rlim[RLIMIT_FSIZE].rlim_cur = work->identity->fsize;
-	else if (current->signal->rlim[RLIMIT_FSIZE].rlim_cur != RLIM_INFINITY)
-		current->signal->rlim[RLIMIT_FSIZE].rlim_cur = RLIM_INFINITY;
-	io_wq_switch_blkcg(worker, work);
-#ifdef CONFIG_AUDIT
-	current->loginuid = work->identity->loginuid;
-	current->sessionid = work->identity->sessionid;
-#endif
-=======
 	if (unlikely(test_tsk_thread_flag(current, TIF_NOTIFY_SIGNAL))) {
 		if (current->task_works)
 			task_work_run();
 		clear_tsk_thread_flag(current, TIF_NOTIFY_SIGNAL);
 	}
->>>>>>> f642729d
 }
 
 static void io_assign_current_work(struct io_worker *worker,
@@ -595,11 +402,6 @@
 		io_flush_signals();
 		cond_resched();
 	}
-
-#ifdef CONFIG_AUDIT
-	current->loginuid = KUIDT_INIT(AUDIT_UID_UNSET);
-	current->sessionid = AUDIT_SID_UNSET;
-#endif
 
 	spin_lock_irq(&worker->lock);
 	worker->cur_work = work;
@@ -656,15 +458,10 @@
 				io_wqe_enqueue(wqe, linked);
 
 			if (hash != -1U && !next_hashed) {
-<<<<<<< HEAD
-				raw_spin_lock_irq(&wqe->lock);
-				wqe->hash_map &= ~BIT_ULL(hash);
-=======
 				clear_bit(hash, &wq->hash->map);
 				if (wq_has_sleeper(&wq->hash->wait))
 					wake_up(&wq->hash->wait);
 				raw_spin_lock_irq(&wqe->lock);
->>>>>>> f642729d
 				wqe->flags &= ~IO_WQE_FLAG_STALLED;
 				/* skip unnecessary unlock-lock wqe->lock */
 				if (!work)
@@ -698,20 +495,9 @@
 			io_worker_handle_work(worker);
 			goto loop;
 		}
-<<<<<<< HEAD
-		/* drops the lock on success, retry */
-		if (__io_worker_idle(wqe, worker)) {
-			__release(&wqe->lock);
-			goto loop;
-		}
-		raw_spin_unlock_irq(&wqe->lock);
-		if (signal_pending(current))
-			flush_signals(current);
-=======
 		__io_worker_idle(wqe, worker);
 		raw_spin_unlock_irq(&wqe->lock);
 		io_flush_signals();
->>>>>>> f642729d
 		if (schedule_timeout(WORKER_IDLE_TIMEOUT))
 			continue;
 		if (fatal_signal_pending(current))
@@ -769,15 +555,9 @@
 
 	worker->flags &= ~IO_WORKER_F_RUNNING;
 
-<<<<<<< HEAD
-	raw_spin_lock_irq(&wqe->lock);
-	io_wqe_dec_running(wqe, worker);
-	raw_spin_unlock_irq(&wqe->lock);
-=======
 	raw_spin_lock_irq(&worker->wqe->lock);
 	io_wqe_dec_running(worker);
 	raw_spin_unlock_irq(&worker->wqe->lock);
->>>>>>> f642729d
 }
 
 static bool create_io_worker(struct io_wq *wq, struct io_wqe *wqe, int index)
@@ -807,16 +587,12 @@
 		kfree(worker);
 		return false;
 	}
-	kthread_bind_mask(worker->task, cpumask_of_node(wqe->node));
-
-<<<<<<< HEAD
-=======
+
 	tsk->pf_io_worker = worker;
 	worker->task = tsk;
 	set_cpus_allowed_ptr(tsk, cpumask_of_node(wqe->node));
 	tsk->flags |= PF_NO_SETAFFINITY;
 
->>>>>>> f642729d
 	raw_spin_lock_irq(&wqe->lock);
 	hlist_nulls_add_head_rcu(&worker->nulls_node, &wqe->free_list);
 	list_add_tail_rcu(&worker->all_list, &wqe->all_list);
@@ -827,16 +603,7 @@
 		worker->flags |= IO_WORKER_F_FIXED;
 	acct->nr_workers++;
 	raw_spin_unlock_irq(&wqe->lock);
-<<<<<<< HEAD
-
-	if (index == IO_WQ_ACCT_UNBOUND)
-		atomic_inc(&wq->user->processes);
-
-	refcount_inc(&wq->refs);
-	wake_up_process(worker->task);
-=======
 	wake_up_new_task(tsk);
->>>>>>> f642729d
 	return true;
 }
 
@@ -851,12 +618,6 @@
 	if (!hlist_nulls_empty(&wqe->free_list) || !io_wqe_run_queue(wqe))
 		return false;
 	return acct->nr_workers < acct->max_workers;
-}
-
-static bool io_wqe_worker_send_sig(struct io_worker *worker, void *data)
-{
-	send_sig(SIGINT, worker->task, 1);
-	return false;
 }
 
 /*
@@ -886,55 +647,6 @@
 
 static bool io_wq_worker_wake(struct io_worker *worker, void *data)
 {
-	wake_up_process(worker->task);
-	return false;
-}
-
-/*
- * Iterate the passed in list and call the specific function for each
- * worker that isn't exiting
- */
-static bool io_wq_for_each_worker(struct io_wqe *wqe,
-				  bool (*func)(struct io_worker *, void *),
-				  void *data)
-{
-<<<<<<< HEAD
-	struct io_wq *wq = data;
-	int node;
-
-	/* create fixed workers */
-	refcount_set(&wq->refs, 1);
-	for_each_node(node) {
-		if (!node_online(node))
-			continue;
-		if (create_io_worker(wq, wq->wqes[node], IO_WQ_ACCT_BOUND))
-			continue;
-		set_bit(IO_WQ_BIT_ERROR, &wq->state);
-		set_bit(IO_WQ_BIT_EXIT, &wq->state);
-		goto out;
-	}
-
-	complete(&wq->done);
-=======
-	struct io_worker *worker;
-	bool ret = false;
-
-	list_for_each_entry_rcu(worker, &wqe->all_list, all_list) {
-		if (io_worker_get(worker)) {
-			/* no task if node is/was offline */
-			if (worker->task)
-				ret = func(worker, data);
-			io_worker_release(worker);
-			if (ret)
-				break;
-		}
-	}
-
-	return ret;
-}
-
-static bool io_wq_worker_wake(struct io_worker *worker, void *data)
-{
 	set_notify_signal(worker->task);
 	wake_up_process(worker->task);
 	return false;
@@ -943,34 +655,11 @@
 static void io_wq_check_workers(struct io_wq *wq)
 {
 	int node;
->>>>>>> f642729d
 
 	for_each_node(node) {
 		struct io_wqe *wqe = wq->wqes[node];
 		bool fork_worker[2] = { false, false };
 
-<<<<<<< HEAD
-		for_each_node(node) {
-			struct io_wqe *wqe = wq->wqes[node];
-			bool fork_worker[2] = { false, false };
-
-			if (!node_online(node))
-				continue;
-
-			raw_spin_lock_irq(&wqe->lock);
-			if (io_wqe_need_worker(wqe, IO_WQ_ACCT_BOUND))
-				fork_worker[IO_WQ_ACCT_BOUND] = true;
-			if (io_wqe_need_worker(wqe, IO_WQ_ACCT_UNBOUND))
-				fork_worker[IO_WQ_ACCT_UNBOUND] = true;
-			raw_spin_unlock_irq(&wqe->lock);
-			if (fork_worker[IO_WQ_ACCT_BOUND])
-				create_io_worker(wq, wqe, IO_WQ_ACCT_BOUND);
-			if (fork_worker[IO_WQ_ACCT_UNBOUND])
-				create_io_worker(wq, wqe, IO_WQ_ACCT_UNBOUND);
-		}
-		set_current_state(TASK_INTERRUPTIBLE);
-		schedule_timeout(HZ);
-=======
 		if (!node_online(node))
 			continue;
 
@@ -984,7 +673,6 @@
 			create_io_worker(wq, wqe, IO_WQ_ACCT_BOUND);
 		if (fork_worker[IO_WQ_ACCT_UNBOUND])
 			create_io_worker(wq, wqe, IO_WQ_ACCT_UNBOUND);
->>>>>>> f642729d
 	}
 }
 
@@ -1001,24 +689,8 @@
 	};
 	int node;
 
-<<<<<<< HEAD
-out:
-	if (refcount_dec_and_test(&wq->refs)) {
-		complete(&wq->done);
-		return 0;
-	}
-	/* if ERROR is set and we get here, we have workers to wake */
-	if (test_bit(IO_WQ_BIT_ERROR, &wq->state)) {
-		rcu_read_lock();
-		for_each_node(node)
-			io_wq_for_each_worker(wq->wqes[node], io_wq_worker_wake, NULL);
-		rcu_read_unlock();
-	}
-	return 0;
-=======
 	for_each_node(node)
 		io_wqe_cancel_pending_work(wq->wqes[node], &match);
->>>>>>> f642729d
 }
 
 /*
@@ -1160,32 +832,6 @@
 	work->flags |= (IO_WQ_WORK_HASHED | (bit << IO_WQ_HASH_SHIFT));
 }
 
-<<<<<<< HEAD
-void io_wq_cancel_all(struct io_wq *wq)
-{
-	int node;
-
-	set_bit(IO_WQ_BIT_CANCEL, &wq->state);
-
-	rcu_read_lock();
-	for_each_node(node) {
-		struct io_wqe *wqe = wq->wqes[node];
-
-		io_wq_for_each_worker(wqe, io_wqe_worker_send_sig, NULL);
-	}
-	rcu_read_unlock();
-}
-
-struct io_cb_cancel_data {
-	work_cancel_fn *fn;
-	void *data;
-	int nr_running;
-	int nr_pending;
-	bool cancel_all;
-};
-
-=======
->>>>>>> f642729d
 static bool io_wq_worker_cancel(struct io_worker *worker, void *data)
 {
 	struct io_cb_cancel_data *match = data;
@@ -1335,13 +981,6 @@
 	wq->wqes = kcalloc(nr_node_ids, sizeof(struct io_wqe *), GFP_KERNEL);
 	if (!wq->wqes)
 		goto err_wq;
-<<<<<<< HEAD
-
-	ret = cpuhp_state_add_instance_nocalls(io_wq_online, &wq->cpuhp_node);
-	if (ret)
-		goto err_wqes;
-=======
->>>>>>> f642729d
 
 	ret = cpuhp_state_add_instance_nocalls(io_wq_online, &wq->cpuhp_node);
 	if (ret)
@@ -1352,12 +991,6 @@
 	wq->free_work = data->free_work;
 	wq->do_work = data->do_work;
 
-<<<<<<< HEAD
-	/* caller must already hold a reference to this */
-	wq->user = data->user;
-
-=======
->>>>>>> f642729d
 	ret = -ENOMEM;
 	for_each_node(node) {
 		struct io_wqe *wqe;
@@ -1392,10 +1025,7 @@
 	if (!ret)
 		return wq;
 err:
-<<<<<<< HEAD
-=======
 	io_wq_put_hash(data->hash);
->>>>>>> f642729d
 	cpuhp_state_remove_instance_nocalls(io_wq_online, &wq->cpuhp_node);
 	for_each_node(node)
 		kfree(wq->wqes[node]);
@@ -1408,15 +1038,6 @@
 
 static void io_wq_destroy_manager(struct io_wq *wq)
 {
-<<<<<<< HEAD
-	if (data->free_work != wq->free_work || data->do_work != wq->do_work)
-		return false;
-
-	return refcount_inc_not_zero(&wq->use_refs);
-}
-
-static void __io_wq_destroy(struct io_wq *wq)
-=======
 	if (wq->manager) {
 		wake_up_process(wq->manager);
 		wait_for_completion(&wq->exited);
@@ -1426,18 +1047,10 @@
 }
 
 static void io_wq_destroy(struct io_wq *wq)
->>>>>>> f642729d
 {
 	int node;
 
 	cpuhp_state_remove_instance_nocalls(io_wq_online, &wq->cpuhp_node);
-<<<<<<< HEAD
-
-	set_bit(IO_WQ_BIT_EXIT, &wq->state);
-	if (wq->manager)
-		kthread_stop(wq->manager);
-=======
->>>>>>> f642729d
 
 	set_bit(IO_WQ_BIT_EXIT, &wq->state);
 	io_wq_destroy_manager(wq);
@@ -1480,27 +1093,6 @@
 
 static int io_wq_cpu_online(unsigned int cpu, struct hlist_node *node)
 {
-<<<<<<< HEAD
-	return wq->manager;
-}
-
-static bool io_wq_worker_affinity(struct io_worker *worker, void *data)
-{
-	struct task_struct *task = worker->task;
-	struct rq_flags rf;
-	struct rq *rq;
-
-	rq = task_rq_lock(task, &rf);
-	do_set_cpus_allowed(task, cpumask_of_node(worker->wqe->node));
-	task->flags |= PF_NO_SETAFFINITY;
-	task_rq_unlock(rq, task, &rf);
-	return false;
-}
-
-static int io_wq_cpu_online(unsigned int cpu, struct hlist_node *node)
-{
-=======
->>>>>>> f642729d
 	struct io_wq *wq = hlist_entry_safe(node, struct io_wq, cpuhp_node);
 	int i;
 
