--- conflicted
+++ resolved
@@ -2305,12 +2305,8 @@
 	struct gfs2_blkreserv *trs;
 	const struct rb_node *n;
 
-<<<<<<< HEAD
-	gfs2_print_dbg(seq, "%s R: n:%llu f:%02x b:%u/%u i:%u r:%u e:%u\n",
-=======
 	spin_lock(&rgd->rd_rsspin);
 	gfs2_print_dbg(seq, "%s R: n:%llu f:%02x b:%u/%u i:%u q:%u r:%u e:%u\n",
->>>>>>> f642729d
 		       fs_id_buf,
 		       (unsigned long long)rgd->rd_addr, rgd->rd_flags,
 		       rgd->rd_free, rgd->rd_free_clone, rgd->rd_dinodes,
