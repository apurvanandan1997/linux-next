--- conflicted
+++ resolved
@@ -577,17 +577,6 @@
 	struct gfs2_holder *outer_gh = gfs2_glock_is_locked_by_me(ip->i_gl);
 	struct gfs2_holder gh;
 	vm_fault_t ret;
-<<<<<<< HEAD
-	u16 state;
-	int err;
-
-	state = (vmf->flags & FAULT_FLAG_WRITE) ? LM_ST_EXCLUSIVE : LM_ST_SHARED;
-	gfs2_holder_init(ip->i_gl, state, 0, &gh);
-	err = gfs2_glock_nq(&gh);
-	if (err) {
-		ret = block_page_mkwrite_return(err);
-		goto out_uninit;
-=======
 	u16 state, flags = 0;
 	int err;
 
@@ -613,7 +602,6 @@
 			ret = VM_FAULT_SIGBUS;
 			goto out_uninit;
 		}
->>>>>>> 75069590
 	}
 	ret = filemap_fault(vmf);
 	if (likely(!outer_gh))
