// SPDX-License-Identifier: GPL-2.0

#include <linux/blkdev.h>
#include <linux/iversion.h>
#include "compression.h"
#include "ctree.h"
#include "delalloc-space.h"
#include "reflink.h"
#include "transaction.h"

#define BTRFS_MAX_DEDUPE_LEN	SZ_16M

static int clone_finish_inode_update(struct btrfs_trans_handle *trans,
				     struct inode *inode,
				     u64 endoff,
				     const u64 destoff,
				     const u64 olen,
				     int no_time_update)
{
	struct btrfs_root *root = BTRFS_I(inode)->root;
	int ret;

	inode_inc_iversion(inode);
	if (!no_time_update)
		inode->i_mtime = inode->i_ctime = current_time(inode);
	/*
	 * We round up to the block size at eof when determining which
	 * extents to clone above, but shouldn't round up the file size.
	 */
	if (endoff > destoff + olen)
		endoff = destoff + olen;
	if (endoff > inode->i_size) {
		i_size_write(inode, endoff);
		btrfs_inode_safe_disk_i_size_write(BTRFS_I(inode), 0);
	}

	ret = btrfs_update_inode(trans, root, BTRFS_I(inode));
	if (ret) {
		btrfs_abort_transaction(trans, ret);
		btrfs_end_transaction(trans);
		goto out;
	}
	ret = btrfs_end_transaction(trans);
out:
	return ret;
}

static int copy_inline_to_page(struct btrfs_inode *inode,
			       const u64 file_offset,
			       char *inline_data,
			       const u64 size,
			       const u64 datal,
			       const u8 comp_type)
{
	const u64 block_size = btrfs_inode_sectorsize(inode);
	const u64 range_end = file_offset + block_size - 1;
	const size_t inline_size = size - btrfs_file_extent_calc_inline_size(0);
	char *data_start = inline_data + btrfs_file_extent_calc_inline_size(0);
	struct extent_changeset *data_reserved = NULL;
	struct page *page = NULL;
	struct address_space *mapping = inode->vfs_inode.i_mapping;
	int ret;

	ASSERT(IS_ALIGNED(file_offset, block_size));

	/*
	 * We have flushed and locked the ranges of the source and destination
	 * inodes, we also have locked the inodes, so we are safe to do a
	 * reservation here. Also we must not do the reservation while holding
	 * a transaction open, otherwise we would deadlock.
	 */
	ret = btrfs_delalloc_reserve_space(inode, &data_reserved, file_offset,
					   block_size);
	if (ret)
		goto out;

	page = find_or_create_page(mapping, file_offset >> PAGE_SHIFT,
				   btrfs_alloc_write_mask(mapping));
	if (!page) {
		ret = -ENOMEM;
		goto out_unlock;
	}

<<<<<<< HEAD
	set_page_extent_mapped(page);
=======
	ret = set_page_extent_mapped(page);
	if (ret < 0)
		goto out_unlock;

>>>>>>> f642729d
	clear_extent_bit(&inode->io_tree, file_offset, range_end,
			 EXTENT_DELALLOC | EXTENT_DO_ACCOUNTING | EXTENT_DEFRAG,
			 0, 0, NULL);
	ret = btrfs_set_extent_delalloc(inode, file_offset, range_end, 0, NULL);
	if (ret)
		goto out_unlock;

	/*
	 * After dirtying the page our caller will need to start a transaction,
	 * and if we are low on metadata free space, that can cause flushing of
	 * delalloc for all inodes in order to get metadata space released.
	 * However we are holding the range locked for the whole duration of
	 * the clone/dedupe operation, so we may deadlock if that happens and no
	 * other task releases enough space. So mark this inode as not being
	 * possible to flush to avoid such deadlock. We will clear that flag
	 * when we finish cloning all extents, since a transaction is started
	 * after finding each extent to clone.
	 */
	set_bit(BTRFS_INODE_NO_DELALLOC_FLUSH, &inode->runtime_flags);

	if (comp_type == BTRFS_COMPRESS_NONE) {
		memcpy_to_page(page, 0, data_start, datal);
		flush_dcache_page(page);
	} else {
		ret = btrfs_decompress(comp_type, data_start, page, 0,
				       inline_size, datal);
		if (ret)
			goto out_unlock;
		flush_dcache_page(page);
	}

	/*
	 * If our inline data is smaller then the block/page size, then the
	 * remaining of the block/page is equivalent to zeroes. We had something
	 * like the following done:
	 *
	 * $ xfs_io -f -c "pwrite -S 0xab 0 500" file
	 * $ sync  # (or fsync)
	 * $ xfs_io -c "falloc 0 4K" file
	 * $ xfs_io -c "pwrite -S 0xcd 4K 4K"
	 *
	 * So what's in the range [500, 4095] corresponds to zeroes.
	 */
	if (datal < block_size) {
		char *map;

		map = kmap(page);
		memset(map + datal, 0, block_size - datal);
		flush_dcache_page(page);
		kunmap(page);
	}

	SetPageUptodate(page);
	ClearPageChecked(page);
	set_page_dirty(page);
out_unlock:
	if (page) {
		unlock_page(page);
		put_page(page);
	}
	if (ret)
		btrfs_delalloc_release_space(inode, data_reserved, file_offset,
					     block_size, true);
	btrfs_delalloc_release_extents(inode, block_size);
out:
	extent_changeset_free(data_reserved);

	return ret;
}

/*
 * Deal with cloning of inline extents. We try to copy the inline extent from
 * the source inode to destination inode when possible. When not possible we
 * copy the inline extent's data into the respective page of the inode.
 */
static int clone_copy_inline_extent(struct inode *dst,
				    struct btrfs_path *path,
				    struct btrfs_key *new_key,
				    const u64 drop_start,
				    const u64 datal,
				    const u64 size,
				    const u8 comp_type,
				    char *inline_data,
				    struct btrfs_trans_handle **trans_out)
{
	struct btrfs_fs_info *fs_info = btrfs_sb(dst->i_sb);
	struct btrfs_root *root = BTRFS_I(dst)->root;
	const u64 aligned_end = ALIGN(new_key->offset + datal,
				      fs_info->sectorsize);
	struct btrfs_trans_handle *trans = NULL;
	struct btrfs_drop_extents_args drop_args = { 0 };
	int ret;
	struct btrfs_key key;

	if (new_key->offset > 0) {
		ret = copy_inline_to_page(BTRFS_I(dst), new_key->offset,
					  inline_data, size, datal, comp_type);
		goto out;
	}

	key.objectid = btrfs_ino(BTRFS_I(dst));
	key.type = BTRFS_EXTENT_DATA_KEY;
	key.offset = 0;
	ret = btrfs_search_slot(NULL, root, &key, path, 0, 0);
	if (ret < 0) {
		return ret;
	} else if (ret > 0) {
		if (path->slots[0] >= btrfs_header_nritems(path->nodes[0])) {
			ret = btrfs_next_leaf(root, path);
			if (ret < 0)
				return ret;
			else if (ret > 0)
				goto copy_inline_extent;
		}
		btrfs_item_key_to_cpu(path->nodes[0], &key, path->slots[0]);
		if (key.objectid == btrfs_ino(BTRFS_I(dst)) &&
		    key.type == BTRFS_EXTENT_DATA_KEY) {
			/*
			 * There's an implicit hole at file offset 0, copy the
			 * inline extent's data to the page.
			 */
			ASSERT(key.offset > 0);
			ret = copy_inline_to_page(BTRFS_I(dst), new_key->offset,
						  inline_data, size, datal,
						  comp_type);
			goto out;
		}
	} else if (i_size_read(dst) <= datal) {
		struct btrfs_file_extent_item *ei;

		ei = btrfs_item_ptr(path->nodes[0], path->slots[0],
				    struct btrfs_file_extent_item);
		/*
		 * If it's an inline extent replace it with the source inline
		 * extent, otherwise copy the source inline extent data into
		 * the respective page at the destination inode.
		 */
		if (btrfs_file_extent_type(path->nodes[0], ei) ==
		    BTRFS_FILE_EXTENT_INLINE)
			goto copy_inline_extent;

		ret = copy_inline_to_page(BTRFS_I(dst), new_key->offset,
					  inline_data, size, datal, comp_type);
		goto out;
	}

copy_inline_extent:
	ret = 0;
	/*
	 * We have no extent items, or we have an extent at offset 0 which may
	 * or may not be inlined. All these cases are dealt the same way.
	 */
	if (i_size_read(dst) > datal) {
		/*
		 * At the destination offset 0 we have either a hole, a regular
		 * extent or an inline extent larger then the one we want to
		 * clone. Deal with all these cases by copying the inline extent
		 * data into the respective page at the destination inode.
		 */
		ret = copy_inline_to_page(BTRFS_I(dst), new_key->offset,
					  inline_data, size, datal, comp_type);
		goto out;
	}

	btrfs_release_path(path);
	/*
	 * If we end up here it means were copy the inline extent into a leaf
	 * of the destination inode. We know we will drop or adjust at most one
	 * extent item in the destination root.
	 *
	 * 1 unit - adjusting old extent (we may have to split it)
	 * 1 unit - add new extent
	 * 1 unit - inode update
	 */
	trans = btrfs_start_transaction(root, 3);
	if (IS_ERR(trans)) {
		ret = PTR_ERR(trans);
		trans = NULL;
		goto out;
	}
	drop_args.path = path;
	drop_args.start = drop_start;
	drop_args.end = aligned_end;
	drop_args.drop_cache = true;
	ret = btrfs_drop_extents(trans, root, BTRFS_I(dst), &drop_args);
	if (ret)
		goto out;
	ret = btrfs_insert_empty_item(trans, root, path, new_key, size);
	if (ret)
		goto out;

	write_extent_buffer(path->nodes[0], inline_data,
			    btrfs_item_ptr_offset(path->nodes[0],
						  path->slots[0]),
			    size);
	btrfs_update_inode_bytes(BTRFS_I(dst), datal, drop_args.bytes_found);
	set_bit(BTRFS_INODE_NEEDS_FULL_SYNC, &BTRFS_I(dst)->runtime_flags);
	ret = btrfs_inode_set_file_extent_range(BTRFS_I(dst), 0, aligned_end);
out:
	if (!ret && !trans) {
		/*
		 * No transaction here means we copied the inline extent into a
		 * page of the destination inode.
		 *
		 * 1 unit to update inode item
		 */
		trans = btrfs_start_transaction(root, 1);
		if (IS_ERR(trans)) {
			ret = PTR_ERR(trans);
			trans = NULL;
		}
	}
	if (ret && trans) {
		btrfs_abort_transaction(trans, ret);
		btrfs_end_transaction(trans);
	}
	if (!ret)
		*trans_out = trans;

	return ret;
}

/**
 * btrfs_clone() - clone a range from inode file to another
 *
 * @src: Inode to clone from
 * @inode: Inode to clone to
 * @off: Offset within source to start clone from
 * @olen: Original length, passed by user, of range to clone
 * @olen_aligned: Block-aligned value of olen
 * @destoff: Offset within @inode to start clone
 * @no_time_update: Whether to update mtime/ctime on the target inode
 */
static int btrfs_clone(struct inode *src, struct inode *inode,
		       const u64 off, const u64 olen, const u64 olen_aligned,
		       const u64 destoff, int no_time_update)
{
	struct btrfs_fs_info *fs_info = btrfs_sb(inode->i_sb);
	struct btrfs_path *path = NULL;
	struct extent_buffer *leaf;
	struct btrfs_trans_handle *trans;
	char *buf = NULL;
	struct btrfs_key key;
	u32 nritems;
	int slot;
	int ret;
	const u64 len = olen_aligned;
	u64 last_dest_end = destoff;

	ret = -ENOMEM;
	buf = kvmalloc(fs_info->nodesize, GFP_KERNEL);
	if (!buf)
		return ret;

	path = btrfs_alloc_path();
	if (!path) {
		kvfree(buf);
		return ret;
	}

	path->reada = READA_FORWARD;
	/* Clone data */
	key.objectid = btrfs_ino(BTRFS_I(src));
	key.type = BTRFS_EXTENT_DATA_KEY;
	key.offset = off;

	while (1) {
		u64 next_key_min_offset = key.offset + 1;
		struct btrfs_file_extent_item *extent;
		u64 extent_gen;
		int type;
		u32 size;
		struct btrfs_key new_key;
		u64 disko = 0, diskl = 0;
		u64 datao = 0, datal = 0;
		u8 comp;
		u64 drop_start;

		/* Note the key will change type as we walk through the tree */
		ret = btrfs_search_slot(NULL, BTRFS_I(src)->root, &key, path,
				0, 0);
		if (ret < 0)
			goto out;
		/*
		 * First search, if no extent item that starts at offset off was
		 * found but the previous item is an extent item, it's possible
		 * it might overlap our target range, therefore process it.
		 */
		if (key.offset == off && ret > 0 && path->slots[0] > 0) {
			btrfs_item_key_to_cpu(path->nodes[0], &key,
					      path->slots[0] - 1);
			if (key.type == BTRFS_EXTENT_DATA_KEY)
				path->slots[0]--;
		}

		nritems = btrfs_header_nritems(path->nodes[0]);
process_slot:
		if (path->slots[0] >= nritems) {
			ret = btrfs_next_leaf(BTRFS_I(src)->root, path);
			if (ret < 0)
				goto out;
			if (ret > 0)
				break;
			nritems = btrfs_header_nritems(path->nodes[0]);
		}
		leaf = path->nodes[0];
		slot = path->slots[0];

		btrfs_item_key_to_cpu(leaf, &key, slot);
		if (key.type > BTRFS_EXTENT_DATA_KEY ||
		    key.objectid != btrfs_ino(BTRFS_I(src)))
			break;

		ASSERT(key.type == BTRFS_EXTENT_DATA_KEY);

		extent = btrfs_item_ptr(leaf, slot,
					struct btrfs_file_extent_item);
		extent_gen = btrfs_file_extent_generation(leaf, extent);
		comp = btrfs_file_extent_compression(leaf, extent);
		type = btrfs_file_extent_type(leaf, extent);
		if (type == BTRFS_FILE_EXTENT_REG ||
		    type == BTRFS_FILE_EXTENT_PREALLOC) {
			disko = btrfs_file_extent_disk_bytenr(leaf, extent);
			diskl = btrfs_file_extent_disk_num_bytes(leaf, extent);
			datao = btrfs_file_extent_offset(leaf, extent);
			datal = btrfs_file_extent_num_bytes(leaf, extent);
		} else if (type == BTRFS_FILE_EXTENT_INLINE) {
			/* Take upper bound, may be compressed */
			datal = btrfs_file_extent_ram_bytes(leaf, extent);
		}

		/*
		 * The first search might have left us at an extent item that
		 * ends before our target range's start, can happen if we have
		 * holes and NO_HOLES feature enabled.
		 */
		if (key.offset + datal <= off) {
			path->slots[0]++;
			goto process_slot;
		} else if (key.offset >= off + len) {
			break;
		}
		next_key_min_offset = key.offset + datal;
		size = btrfs_item_size_nr(leaf, slot);
		read_extent_buffer(leaf, buf, btrfs_item_ptr_offset(leaf, slot),
				   size);

		btrfs_release_path(path);

		memcpy(&new_key, &key, sizeof(new_key));
		new_key.objectid = btrfs_ino(BTRFS_I(inode));
		if (off <= key.offset)
			new_key.offset = key.offset + destoff - off;
		else
			new_key.offset = destoff;

		/*
		 * Deal with a hole that doesn't have an extent item that
		 * represents it (NO_HOLES feature enabled).
		 * This hole is either in the middle of the cloning range or at
		 * the beginning (fully overlaps it or partially overlaps it).
		 */
		if (new_key.offset != last_dest_end)
			drop_start = last_dest_end;
		else
			drop_start = new_key.offset;

		if (type == BTRFS_FILE_EXTENT_REG ||
		    type == BTRFS_FILE_EXTENT_PREALLOC) {
			struct btrfs_replace_extent_info clone_info;

			/*
			 *    a  | --- range to clone ---|  b
			 * | ------------- extent ------------- |
			 */

			/* Subtract range b */
			if (key.offset + datal > off + len)
				datal = off + len - key.offset;

			/* Subtract range a */
			if (off > key.offset) {
				datao += off - key.offset;
				datal -= off - key.offset;
			}

			clone_info.disk_offset = disko;
			clone_info.disk_len = diskl;
			clone_info.data_offset = datao;
			clone_info.data_len = datal;
			clone_info.file_offset = new_key.offset;
			clone_info.extent_buf = buf;
			clone_info.is_new_extent = false;
			ret = btrfs_replace_file_extents(inode, path, drop_start,
					new_key.offset + datal - 1, &clone_info,
					&trans);
			if (ret)
				goto out;
		} else if (type == BTRFS_FILE_EXTENT_INLINE) {
			/*
			 * Inline extents always have to start at file offset 0
			 * and can never be bigger then the sector size. We can
			 * never clone only parts of an inline extent, since all
			 * reflink operations must start at a sector size aligned
			 * offset, and the length must be aligned too or end at
			 * the i_size (which implies the whole inlined data).
			 */
			ASSERT(key.offset == 0);
			ASSERT(datal <= fs_info->sectorsize);
			if (key.offset != 0 || datal > fs_info->sectorsize)
				return -EUCLEAN;

			ret = clone_copy_inline_extent(inode, path, &new_key,
						       drop_start, datal, size,
						       comp, buf, &trans);
			if (ret)
				goto out;
		}

		btrfs_release_path(path);

		/*
		 * If this is a new extent update the last_reflink_trans of both
		 * inodes. This is used by fsync to make sure it does not log
		 * multiple checksum items with overlapping ranges. For older
		 * extents we don't need to do it since inode logging skips the
		 * checksums for older extents. Also ignore holes and inline
		 * extents because they don't have checksums in the csum tree.
		 */
		if (extent_gen == trans->transid && disko > 0) {
			BTRFS_I(src)->last_reflink_trans = trans->transid;
			BTRFS_I(inode)->last_reflink_trans = trans->transid;
		}

		last_dest_end = ALIGN(new_key.offset + datal,
				      fs_info->sectorsize);
		ret = clone_finish_inode_update(trans, inode, last_dest_end,
						destoff, olen, no_time_update);
		if (ret)
			goto out;
		if (new_key.offset + datal >= destoff + len)
			break;

		btrfs_release_path(path);
		key.offset = next_key_min_offset;

		if (fatal_signal_pending(current)) {
			ret = -EINTR;
			goto out;
		}

		cond_resched();
	}
	ret = 0;

	if (last_dest_end < destoff + len) {
		/*
		 * We have an implicit hole that fully or partially overlaps our
		 * cloning range at its end. This means that we either have the
		 * NO_HOLES feature enabled or the implicit hole happened due to
		 * mixing buffered and direct IO writes against this file.
		 */
		btrfs_release_path(path);

<<<<<<< HEAD
=======
		/*
		 * When using NO_HOLES and we are cloning a range that covers
		 * only a hole (no extents) into a range beyond the current
		 * i_size, punching a hole in the target range will not create
		 * an extent map defining a hole, because the range starts at or
		 * beyond current i_size. If the file previously had an i_size
		 * greater than the new i_size set by this clone operation, we
		 * need to make sure the next fsync is a full fsync, so that it
		 * detects and logs a hole covering a range from the current
		 * i_size to the new i_size. If the clone range covers extents,
		 * besides a hole, then we know the full sync flag was already
		 * set by previous calls to btrfs_replace_file_extents() that
		 * replaced file extent items.
		 */
		if (last_dest_end >= i_size_read(inode))
			set_bit(BTRFS_INODE_NEEDS_FULL_SYNC,
				&BTRFS_I(inode)->runtime_flags);

>>>>>>> f642729d
		ret = btrfs_replace_file_extents(inode, path, last_dest_end,
				destoff + len - 1, NULL, &trans);
		if (ret)
			goto out;

		ret = clone_finish_inode_update(trans, inode, destoff + len,
						destoff, olen, no_time_update);
	}

out:
	btrfs_free_path(path);
	kvfree(buf);
	clear_bit(BTRFS_INODE_NO_DELALLOC_FLUSH, &BTRFS_I(inode)->runtime_flags);

	return ret;
}

static void btrfs_double_extent_unlock(struct inode *inode1, u64 loff1,
				       struct inode *inode2, u64 loff2, u64 len)
{
	unlock_extent(&BTRFS_I(inode1)->io_tree, loff1, loff1 + len - 1);
	unlock_extent(&BTRFS_I(inode2)->io_tree, loff2, loff2 + len - 1);
}

static void btrfs_double_extent_lock(struct inode *inode1, u64 loff1,
				     struct inode *inode2, u64 loff2, u64 len)
{
	if (inode1 < inode2) {
		swap(inode1, inode2);
		swap(loff1, loff2);
	} else if (inode1 == inode2 && loff2 < loff1) {
		swap(loff1, loff2);
	}
	lock_extent(&BTRFS_I(inode1)->io_tree, loff1, loff1 + len - 1);
	lock_extent(&BTRFS_I(inode2)->io_tree, loff2, loff2 + len - 1);
}

static int btrfs_extent_same_range(struct inode *src, u64 loff, u64 len,
				   struct inode *dst, u64 dst_loff)
{
	const u64 bs = BTRFS_I(src)->root->fs_info->sb->s_blocksize;
	int ret;

	/*
	 * Lock destination range to serialize with concurrent readpages() and
	 * source range to serialize with relocation.
	 */
	btrfs_double_extent_lock(src, loff, dst, dst_loff, len);
	ret = btrfs_clone(src, dst, loff, len, ALIGN(len, bs), dst_loff, 1);
	btrfs_double_extent_unlock(src, loff, dst, dst_loff, len);

	return ret;
}

static int btrfs_extent_same(struct inode *src, u64 loff, u64 olen,
			     struct inode *dst, u64 dst_loff)
{
	int ret;
	u64 i, tail_len, chunk_count;
	struct btrfs_root *root_dst = BTRFS_I(dst)->root;

	spin_lock(&root_dst->root_item_lock);
	if (root_dst->send_in_progress) {
		btrfs_warn_rl(root_dst->fs_info,
"cannot deduplicate to root %llu while send operations are using it (%d in progress)",
			      root_dst->root_key.objectid,
			      root_dst->send_in_progress);
		spin_unlock(&root_dst->root_item_lock);
		return -EAGAIN;
	}
	root_dst->dedupe_in_progress++;
	spin_unlock(&root_dst->root_item_lock);

	tail_len = olen % BTRFS_MAX_DEDUPE_LEN;
	chunk_count = div_u64(olen, BTRFS_MAX_DEDUPE_LEN);

	for (i = 0; i < chunk_count; i++) {
		ret = btrfs_extent_same_range(src, loff, BTRFS_MAX_DEDUPE_LEN,
					      dst, dst_loff);
		if (ret)
			goto out;

		loff += BTRFS_MAX_DEDUPE_LEN;
		dst_loff += BTRFS_MAX_DEDUPE_LEN;
	}

	if (tail_len > 0)
		ret = btrfs_extent_same_range(src, loff, tail_len, dst, dst_loff);
out:
	spin_lock(&root_dst->root_item_lock);
	root_dst->dedupe_in_progress--;
	spin_unlock(&root_dst->root_item_lock);

	return ret;
}

static noinline int btrfs_clone_files(struct file *file, struct file *file_src,
					u64 off, u64 olen, u64 destoff)
{
	struct inode *inode = file_inode(file);
	struct inode *src = file_inode(file_src);
	struct btrfs_fs_info *fs_info = btrfs_sb(inode->i_sb);
	int ret;
	int wb_ret;
	u64 len = olen;
	u64 bs = fs_info->sb->s_blocksize;

	/*
	 * VFS's generic_remap_file_range_prep() protects us from cloning the
	 * eof block into the middle of a file, which would result in corruption
	 * if the file size is not blocksize aligned. So we don't need to check
	 * for that case here.
	 */
	if (off + len == src->i_size)
		len = ALIGN(src->i_size, bs) - off;

	if (destoff > inode->i_size) {
		const u64 wb_start = ALIGN_DOWN(inode->i_size, bs);

		ret = btrfs_cont_expand(BTRFS_I(inode), inode->i_size, destoff);
		if (ret)
			return ret;
		/*
		 * We may have truncated the last block if the inode's size is
		 * not sector size aligned, so we need to wait for writeback to
		 * complete before proceeding further, otherwise we can race
		 * with cloning and attempt to increment a reference to an
		 * extent that no longer exists (writeback completed right after
		 * we found the previous extent covering eof and before we
		 * attempted to increment its reference count).
		 */
		ret = btrfs_wait_ordered_range(inode, wb_start,
					       destoff - wb_start);
		if (ret)
			return ret;
	}

	/*
	 * Lock destination range to serialize with concurrent readpages() and
	 * source range to serialize with relocation.
	 */
	btrfs_double_extent_lock(src, off, inode, destoff, len);
	ret = btrfs_clone(src, inode, off, olen, len, destoff, 0);
	btrfs_double_extent_unlock(src, off, inode, destoff, len);

	/*
	 * We may have copied an inline extent into a page of the destination
	 * range, so wait for writeback to complete before truncating pages
	 * from the page cache. This is a rare case.
	 */
	wb_ret = btrfs_wait_ordered_range(inode, destoff, len);
	ret = ret ? ret : wb_ret;
	/*
	 * Truncate page cache pages so that future reads will see the cloned
	 * data immediately and not the previous data.
	 */
	truncate_inode_pages_range(&inode->i_data,
				round_down(destoff, PAGE_SIZE),
				round_up(destoff + len, PAGE_SIZE) - 1);

	return ret;
}

static int btrfs_remap_file_range_prep(struct file *file_in, loff_t pos_in,
				       struct file *file_out, loff_t pos_out,
				       loff_t *len, unsigned int remap_flags)
{
	struct inode *inode_in = file_inode(file_in);
	struct inode *inode_out = file_inode(file_out);
	u64 bs = BTRFS_I(inode_out)->root->fs_info->sb->s_blocksize;
	bool same_inode = inode_out == inode_in;
	u64 wb_len;
	int ret;

	if (!(remap_flags & REMAP_FILE_DEDUP)) {
		struct btrfs_root *root_out = BTRFS_I(inode_out)->root;

		if (btrfs_root_readonly(root_out))
			return -EROFS;

		if (file_in->f_path.mnt != file_out->f_path.mnt ||
		    inode_in->i_sb != inode_out->i_sb)
			return -EXDEV;
	}

	/* Don't make the dst file partly checksummed */
	if ((BTRFS_I(inode_in)->flags & BTRFS_INODE_NODATASUM) !=
	    (BTRFS_I(inode_out)->flags & BTRFS_INODE_NODATASUM)) {
		return -EINVAL;
	}

	/*
	 * Now that the inodes are locked, we need to start writeback ourselves
	 * and can not rely on the writeback from the VFS's generic helper
	 * generic_remap_file_range_prep() because:
	 *
	 * 1) For compression we must call filemap_fdatawrite_range() range
	 *    twice (btrfs_fdatawrite_range() does it for us), and the generic
	 *    helper only calls it once;
	 *
	 * 2) filemap_fdatawrite_range(), called by the generic helper only
	 *    waits for the writeback to complete, i.e. for IO to be done, and
	 *    not for the ordered extents to complete. We need to wait for them
	 *    to complete so that new file extent items are in the fs tree.
	 */
	if (*len == 0 && !(remap_flags & REMAP_FILE_DEDUP))
		wb_len = ALIGN(inode_in->i_size, bs) - ALIGN_DOWN(pos_in, bs);
	else
		wb_len = ALIGN(*len, bs);

	/*
	 * Since we don't lock ranges, wait for ongoing lockless dio writes (as
	 * any in progress could create its ordered extents after we wait for
	 * existing ordered extents below).
	 */
	inode_dio_wait(inode_in);
	if (!same_inode)
		inode_dio_wait(inode_out);

	/*
	 * Workaround to make sure NOCOW buffered write reach disk as NOCOW.
	 *
	 * Btrfs' back references do not have a block level granularity, they
	 * work at the whole extent level.
	 * NOCOW buffered write without data space reserved may not be able
	 * to fall back to CoW due to lack of data space, thus could cause
	 * data loss.
	 *
	 * Here we take a shortcut by flushing the whole inode, so that all
	 * nocow write should reach disk as nocow before we increase the
	 * reference of the extent. We could do better by only flushing NOCOW
	 * data, but that needs extra accounting.
	 *
	 * Also we don't need to check ASYNC_EXTENT, as async extent will be
	 * CoWed anyway, not affecting nocow part.
	 */
	ret = filemap_flush(inode_in->i_mapping);
	if (ret < 0)
		return ret;

	ret = btrfs_wait_ordered_range(inode_in, ALIGN_DOWN(pos_in, bs),
				       wb_len);
	if (ret < 0)
		return ret;
	ret = btrfs_wait_ordered_range(inode_out, ALIGN_DOWN(pos_out, bs),
				       wb_len);
	if (ret < 0)
		return ret;

	return generic_remap_file_range_prep(file_in, pos_in, file_out, pos_out,
					    len, remap_flags);
}

loff_t btrfs_remap_file_range(struct file *src_file, loff_t off,
		struct file *dst_file, loff_t destoff, loff_t len,
		unsigned int remap_flags)
{
	struct inode *src_inode = file_inode(src_file);
	struct inode *dst_inode = file_inode(dst_file);
	bool same_inode = dst_inode == src_inode;
	int ret;

	if (remap_flags & ~(REMAP_FILE_DEDUP | REMAP_FILE_ADVISORY))
		return -EINVAL;

	if (same_inode)
		inode_lock(src_inode);
	else
		lock_two_nondirectories(src_inode, dst_inode);

	ret = btrfs_remap_file_range_prep(src_file, off, dst_file, destoff,
					  &len, remap_flags);
	if (ret < 0 || len == 0)
		goto out_unlock;

	if (remap_flags & REMAP_FILE_DEDUP)
		ret = btrfs_extent_same(src_inode, off, len, dst_inode, destoff);
	else
		ret = btrfs_clone_files(dst_file, src_file, off, len, destoff);

out_unlock:
	if (same_inode)
		inode_unlock(src_inode);
	else
		unlock_two_nondirectories(src_inode, dst_inode);

	return ret < 0 ? ret : len;
}<|MERGE_RESOLUTION|>--- conflicted
+++ resolved
@@ -81,14 +81,10 @@
 		goto out_unlock;
 	}
 
-<<<<<<< HEAD
-	set_page_extent_mapped(page);
-=======
 	ret = set_page_extent_mapped(page);
 	if (ret < 0)
 		goto out_unlock;
 
->>>>>>> f642729d
 	clear_extent_bit(&inode->io_tree, file_offset, range_end,
 			 EXTENT_DELALLOC | EXTENT_DO_ACCOUNTING | EXTENT_DEFRAG,
 			 0, 0, NULL);
@@ -553,8 +549,6 @@
 		 */
 		btrfs_release_path(path);
 
-<<<<<<< HEAD
-=======
 		/*
 		 * When using NO_HOLES and we are cloning a range that covers
 		 * only a hole (no extents) into a range beyond the current
@@ -573,7 +567,6 @@
 			set_bit(BTRFS_INODE_NEEDS_FULL_SYNC,
 				&BTRFS_I(inode)->runtime_flags);
 
->>>>>>> f642729d
 		ret = btrfs_replace_file_extents(inode, path, last_dest_end,
 				destoff + len - 1, NULL, &trans);
 		if (ret)
