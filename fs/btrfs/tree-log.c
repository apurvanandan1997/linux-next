// SPDX-License-Identifier: GPL-2.0
/*
 * Copyright (C) 2008 Oracle.  All rights reserved.
 */

#include <linux/sched.h>
#include <linux/slab.h>
#include <linux/blkdev.h>
#include <linux/list_sort.h>
#include <linux/iversion.h>
#include "misc.h"
#include "ctree.h"
#include "tree-log.h"
#include "disk-io.h"
#include "locking.h"
#include "print-tree.h"
#include "backref.h"
#include "compression.h"
#include "qgroup.h"
#include "block-group.h"
#include "space-info.h"
#include "zoned.h"

/* magic values for the inode_only field in btrfs_log_inode:
 *
 * LOG_INODE_ALL means to log everything
 * LOG_INODE_EXISTS means to log just enough to recreate the inode
 * during log replay
 */
enum {
	LOG_INODE_ALL,
	LOG_INODE_EXISTS,
	LOG_OTHER_INODE,
	LOG_OTHER_INODE_ALL,
};

/*
 * directory trouble cases
 *
 * 1) on rename or unlink, if the inode being unlinked isn't in the fsync
 * log, we must force a full commit before doing an fsync of the directory
 * where the unlink was done.
 * ---> record transid of last unlink/rename per directory
 *
 * mkdir foo/some_dir
 * normal commit
 * rename foo/some_dir foo2/some_dir
 * mkdir foo/some_dir
 * fsync foo/some_dir/some_file
 *
 * The fsync above will unlink the original some_dir without recording
 * it in its new location (foo2).  After a crash, some_dir will be gone
 * unless the fsync of some_file forces a full commit
 *
 * 2) we must log any new names for any file or dir that is in the fsync
 * log. ---> check inode while renaming/linking.
 *
 * 2a) we must log any new names for any file or dir during rename
 * when the directory they are being removed from was logged.
 * ---> check inode and old parent dir during rename
 *
 *  2a is actually the more important variant.  With the extra logging
 *  a crash might unlink the old name without recreating the new one
 *
 * 3) after a crash, we must go through any directories with a link count
 * of zero and redo the rm -rf
 *
 * mkdir f1/foo
 * normal commit
 * rm -rf f1/foo
 * fsync(f1)
 *
 * The directory f1 was fully removed from the FS, but fsync was never
 * called on f1, only its parent dir.  After a crash the rm -rf must
 * be replayed.  This must be able to recurse down the entire
 * directory tree.  The inode link count fixup code takes care of the
 * ugly details.
 */

/*
 * stages for the tree walking.  The first
 * stage (0) is to only pin down the blocks we find
 * the second stage (1) is to make sure that all the inodes
 * we find in the log are created in the subvolume.
 *
 * The last stage is to deal with directories and links and extents
 * and all the other fun semantics
 */
enum {
	LOG_WALK_PIN_ONLY,
	LOG_WALK_REPLAY_INODES,
	LOG_WALK_REPLAY_DIR_INDEX,
	LOG_WALK_REPLAY_ALL,
};

static int btrfs_log_inode(struct btrfs_trans_handle *trans,
			   struct btrfs_root *root, struct btrfs_inode *inode,
			   int inode_only,
			   struct btrfs_log_ctx *ctx);
static int link_to_fixup_dir(struct btrfs_trans_handle *trans,
			     struct btrfs_root *root,
			     struct btrfs_path *path, u64 objectid);
static noinline int replay_dir_deletes(struct btrfs_trans_handle *trans,
				       struct btrfs_root *root,
				       struct btrfs_root *log,
				       struct btrfs_path *path,
				       u64 dirid, int del_all);
static void wait_log_commit(struct btrfs_root *root, int transid);

/*
 * tree logging is a special write ahead log used to make sure that
 * fsyncs and O_SYNCs can happen without doing full tree commits.
 *
 * Full tree commits are expensive because they require commonly
 * modified blocks to be recowed, creating many dirty pages in the
 * extent tree an 4x-6x higher write load than ext3.
 *
 * Instead of doing a tree commit on every fsync, we use the
 * key ranges and transaction ids to find items for a given file or directory
 * that have changed in this transaction.  Those items are copied into
 * a special tree (one per subvolume root), that tree is written to disk
 * and then the fsync is considered complete.
 *
 * After a crash, items are copied out of the log-tree back into the
 * subvolume tree.  Any file data extents found are recorded in the extent
 * allocation tree, and the log-tree freed.
 *
 * The log tree is read three times, once to pin down all the extents it is
 * using in ram and once, once to create all the inodes logged in the tree
 * and once to do all the other items.
 */

/*
 * start a sub transaction and setup the log tree
 * this increments the log tree writer count to make the people
 * syncing the tree wait for us to finish
 */
static int start_log_trans(struct btrfs_trans_handle *trans,
			   struct btrfs_root *root,
			   struct btrfs_log_ctx *ctx)
{
	struct btrfs_fs_info *fs_info = root->fs_info;
	struct btrfs_root *tree_root = fs_info->tree_root;
	const bool zoned = btrfs_is_zoned(fs_info);
	int ret = 0;
	bool created = false;

	/*
	 * First check if the log root tree was already created. If not, create
	 * it before locking the root's log_mutex, just to keep lockdep happy.
	 */
	if (!test_bit(BTRFS_ROOT_HAS_LOG_TREE, &tree_root->state)) {
		mutex_lock(&tree_root->log_mutex);
		if (!fs_info->log_root_tree) {
			ret = btrfs_init_log_root_tree(trans, fs_info);
			if (!ret) {
				set_bit(BTRFS_ROOT_HAS_LOG_TREE, &tree_root->state);
				created = true;
			}
		}
		mutex_unlock(&tree_root->log_mutex);
		if (ret)
			return ret;
	}

	mutex_lock(&root->log_mutex);

again:
	if (root->log_root) {
		int index = (root->log_transid + 1) % 2;

		if (btrfs_need_log_full_commit(trans)) {
			ret = -EAGAIN;
			goto out;
		}

		if (zoned && atomic_read(&root->log_commit[index])) {
			wait_log_commit(root, root->log_transid - 1);
			goto again;
		}

		if (!root->log_start_pid) {
			clear_bit(BTRFS_ROOT_MULTI_LOG_TASKS, &root->state);
			root->log_start_pid = current->pid;
		} else if (root->log_start_pid != current->pid) {
			set_bit(BTRFS_ROOT_MULTI_LOG_TASKS, &root->state);
		}
	} else {
		/*
		 * This means fs_info->log_root_tree was already created
		 * for some other FS trees. Do the full commit not to mix
		 * nodes from multiple log transactions to do sequential
		 * writing.
		 */
		if (zoned && !created) {
			ret = -EAGAIN;
			goto out;
		}

		ret = btrfs_add_log_tree(trans, root);
		if (ret)
			goto out;

		set_bit(BTRFS_ROOT_HAS_LOG_TREE, &root->state);
		clear_bit(BTRFS_ROOT_MULTI_LOG_TASKS, &root->state);
		root->log_start_pid = current->pid;
	}

	atomic_inc(&root->log_writers);
	if (ctx && !ctx->logging_new_name) {
		int index = root->log_transid % 2;
		list_add_tail(&ctx->list, &root->log_ctxs[index]);
		ctx->log_transid = root->log_transid;
	}

out:
	mutex_unlock(&root->log_mutex);
	return ret;
}

/*
 * returns 0 if there was a log transaction running and we were able
 * to join, or returns -ENOENT if there were not transactions
 * in progress
 */
static int join_running_log_trans(struct btrfs_root *root)
{
	const bool zoned = btrfs_is_zoned(root->fs_info);
	int ret = -ENOENT;

	if (!test_bit(BTRFS_ROOT_HAS_LOG_TREE, &root->state))
		return ret;

	mutex_lock(&root->log_mutex);
again:
	if (root->log_root) {
		int index = (root->log_transid + 1) % 2;

		ret = 0;
		if (zoned && atomic_read(&root->log_commit[index])) {
			wait_log_commit(root, root->log_transid - 1);
			goto again;
		}
		atomic_inc(&root->log_writers);
	}
	mutex_unlock(&root->log_mutex);
	return ret;
}

/*
 * This either makes the current running log transaction wait
 * until you call btrfs_end_log_trans() or it makes any future
 * log transactions wait until you call btrfs_end_log_trans()
 */
void btrfs_pin_log_trans(struct btrfs_root *root)
{
	atomic_inc(&root->log_writers);
}

/*
 * indicate we're done making changes to the log tree
 * and wake up anyone waiting to do a sync
 */
void btrfs_end_log_trans(struct btrfs_root *root)
{
	if (atomic_dec_and_test(&root->log_writers)) {
		/* atomic_dec_and_test implies a barrier */
		cond_wake_up_nomb(&root->log_writer_wait);
	}
}

static int btrfs_write_tree_block(struct extent_buffer *buf)
{
	return filemap_fdatawrite_range(buf->pages[0]->mapping, buf->start,
					buf->start + buf->len - 1);
}

static void btrfs_wait_tree_block_writeback(struct extent_buffer *buf)
{
	filemap_fdatawait_range(buf->pages[0]->mapping,
			        buf->start, buf->start + buf->len - 1);
}

/*
 * the walk control struct is used to pass state down the chain when
 * processing the log tree.  The stage field tells us which part
 * of the log tree processing we are currently doing.  The others
 * are state fields used for that specific part
 */
struct walk_control {
	/* should we free the extent on disk when done?  This is used
	 * at transaction commit time while freeing a log tree
	 */
	int free;

	/* should we write out the extent buffer?  This is used
	 * while flushing the log tree to disk during a sync
	 */
	int write;

	/* should we wait for the extent buffer io to finish?  Also used
	 * while flushing the log tree to disk for a sync
	 */
	int wait;

	/* pin only walk, we record which extents on disk belong to the
	 * log trees
	 */
	int pin;

	/* what stage of the replay code we're currently in */
	int stage;

	/*
	 * Ignore any items from the inode currently being processed. Needs
	 * to be set every time we find a BTRFS_INODE_ITEM_KEY and we are in
	 * the LOG_WALK_REPLAY_INODES stage.
	 */
	bool ignore_cur_inode;

	/* the root we are currently replaying */
	struct btrfs_root *replay_dest;

	/* the trans handle for the current replay */
	struct btrfs_trans_handle *trans;

	/* the function that gets used to process blocks we find in the
	 * tree.  Note the extent_buffer might not be up to date when it is
	 * passed in, and it must be checked or read if you need the data
	 * inside it
	 */
	int (*process_func)(struct btrfs_root *log, struct extent_buffer *eb,
			    struct walk_control *wc, u64 gen, int level);
};

/*
 * process_func used to pin down extents, write them or wait on them
 */
static int process_one_buffer(struct btrfs_root *log,
			      struct extent_buffer *eb,
			      struct walk_control *wc, u64 gen, int level)
{
	struct btrfs_fs_info *fs_info = log->fs_info;
	int ret = 0;

	/*
	 * If this fs is mixed then we need to be able to process the leaves to
	 * pin down any logged extents, so we have to read the block.
	 */
	if (btrfs_fs_incompat(fs_info, MIXED_GROUPS)) {
		ret = btrfs_read_buffer(eb, gen, level, NULL);
		if (ret)
			return ret;
	}

	if (wc->pin)
		ret = btrfs_pin_extent_for_log_replay(wc->trans, eb->start,
						      eb->len);

	if (!ret && btrfs_buffer_uptodate(eb, gen, 0)) {
		if (wc->pin && btrfs_header_level(eb) == 0)
			ret = btrfs_exclude_logged_extents(eb);
		if (wc->write)
			btrfs_write_tree_block(eb);
		if (wc->wait)
			btrfs_wait_tree_block_writeback(eb);
	}
	return ret;
}

/*
 * Item overwrite used by replay and tree logging.  eb, slot and key all refer
 * to the src data we are copying out.
 *
 * root is the tree we are copying into, and path is a scratch
 * path for use in this function (it should be released on entry and
 * will be released on exit).
 *
 * If the key is already in the destination tree the existing item is
 * overwritten.  If the existing item isn't big enough, it is extended.
 * If it is too large, it is truncated.
 *
 * If the key isn't in the destination yet, a new item is inserted.
 */
static noinline int overwrite_item(struct btrfs_trans_handle *trans,
				   struct btrfs_root *root,
				   struct btrfs_path *path,
				   struct extent_buffer *eb, int slot,
				   struct btrfs_key *key)
{
	int ret;
	u32 item_size;
	u64 saved_i_size = 0;
	int save_old_i_size = 0;
	unsigned long src_ptr;
	unsigned long dst_ptr;
	int overwrite_root = 0;
	bool inode_item = key->type == BTRFS_INODE_ITEM_KEY;

	if (root->root_key.objectid != BTRFS_TREE_LOG_OBJECTID)
		overwrite_root = 1;

	item_size = btrfs_item_size_nr(eb, slot);
	src_ptr = btrfs_item_ptr_offset(eb, slot);

	/* look for the key in the destination tree */
	ret = btrfs_search_slot(NULL, root, key, path, 0, 0);
	if (ret < 0)
		return ret;

	if (ret == 0) {
		char *src_copy;
		char *dst_copy;
		u32 dst_size = btrfs_item_size_nr(path->nodes[0],
						  path->slots[0]);
		if (dst_size != item_size)
			goto insert;

		if (item_size == 0) {
			btrfs_release_path(path);
			return 0;
		}
		dst_copy = kmalloc(item_size, GFP_NOFS);
		src_copy = kmalloc(item_size, GFP_NOFS);
		if (!dst_copy || !src_copy) {
			btrfs_release_path(path);
			kfree(dst_copy);
			kfree(src_copy);
			return -ENOMEM;
		}

		read_extent_buffer(eb, src_copy, src_ptr, item_size);

		dst_ptr = btrfs_item_ptr_offset(path->nodes[0], path->slots[0]);
		read_extent_buffer(path->nodes[0], dst_copy, dst_ptr,
				   item_size);
		ret = memcmp(dst_copy, src_copy, item_size);

		kfree(dst_copy);
		kfree(src_copy);
		/*
		 * they have the same contents, just return, this saves
		 * us from cowing blocks in the destination tree and doing
		 * extra writes that may not have been done by a previous
		 * sync
		 */
		if (ret == 0) {
			btrfs_release_path(path);
			return 0;
		}

		/*
		 * We need to load the old nbytes into the inode so when we
		 * replay the extents we've logged we get the right nbytes.
		 */
		if (inode_item) {
			struct btrfs_inode_item *item;
			u64 nbytes;
			u32 mode;

			item = btrfs_item_ptr(path->nodes[0], path->slots[0],
					      struct btrfs_inode_item);
			nbytes = btrfs_inode_nbytes(path->nodes[0], item);
			item = btrfs_item_ptr(eb, slot,
					      struct btrfs_inode_item);
			btrfs_set_inode_nbytes(eb, item, nbytes);

			/*
			 * If this is a directory we need to reset the i_size to
			 * 0 so that we can set it up properly when replaying
			 * the rest of the items in this log.
			 */
			mode = btrfs_inode_mode(eb, item);
			if (S_ISDIR(mode))
				btrfs_set_inode_size(eb, item, 0);
		}
	} else if (inode_item) {
		struct btrfs_inode_item *item;
		u32 mode;

		/*
		 * New inode, set nbytes to 0 so that the nbytes comes out
		 * properly when we replay the extents.
		 */
		item = btrfs_item_ptr(eb, slot, struct btrfs_inode_item);
		btrfs_set_inode_nbytes(eb, item, 0);

		/*
		 * If this is a directory we need to reset the i_size to 0 so
		 * that we can set it up properly when replaying the rest of
		 * the items in this log.
		 */
		mode = btrfs_inode_mode(eb, item);
		if (S_ISDIR(mode))
			btrfs_set_inode_size(eb, item, 0);
	}
insert:
	btrfs_release_path(path);
	/* try to insert the key into the destination tree */
	path->skip_release_on_error = 1;
	ret = btrfs_insert_empty_item(trans, root, path,
				      key, item_size);
	path->skip_release_on_error = 0;

	/* make sure any existing item is the correct size */
	if (ret == -EEXIST || ret == -EOVERFLOW) {
		u32 found_size;
		found_size = btrfs_item_size_nr(path->nodes[0],
						path->slots[0]);
		if (found_size > item_size)
			btrfs_truncate_item(path, item_size, 1);
		else if (found_size < item_size)
			btrfs_extend_item(path, item_size - found_size);
	} else if (ret) {
		return ret;
	}
	dst_ptr = btrfs_item_ptr_offset(path->nodes[0],
					path->slots[0]);

	/* don't overwrite an existing inode if the generation number
	 * was logged as zero.  This is done when the tree logging code
	 * is just logging an inode to make sure it exists after recovery.
	 *
	 * Also, don't overwrite i_size on directories during replay.
	 * log replay inserts and removes directory items based on the
	 * state of the tree found in the subvolume, and i_size is modified
	 * as it goes
	 */
	if (key->type == BTRFS_INODE_ITEM_KEY && ret == -EEXIST) {
		struct btrfs_inode_item *src_item;
		struct btrfs_inode_item *dst_item;

		src_item = (struct btrfs_inode_item *)src_ptr;
		dst_item = (struct btrfs_inode_item *)dst_ptr;

		if (btrfs_inode_generation(eb, src_item) == 0) {
			struct extent_buffer *dst_eb = path->nodes[0];
			const u64 ino_size = btrfs_inode_size(eb, src_item);

			/*
			 * For regular files an ino_size == 0 is used only when
			 * logging that an inode exists, as part of a directory
			 * fsync, and the inode wasn't fsynced before. In this
			 * case don't set the size of the inode in the fs/subvol
			 * tree, otherwise we would be throwing valid data away.
			 */
			if (S_ISREG(btrfs_inode_mode(eb, src_item)) &&
			    S_ISREG(btrfs_inode_mode(dst_eb, dst_item)) &&
			    ino_size != 0)
				btrfs_set_inode_size(dst_eb, dst_item, ino_size);
			goto no_copy;
		}

		if (overwrite_root &&
		    S_ISDIR(btrfs_inode_mode(eb, src_item)) &&
		    S_ISDIR(btrfs_inode_mode(path->nodes[0], dst_item))) {
			save_old_i_size = 1;
			saved_i_size = btrfs_inode_size(path->nodes[0],
							dst_item);
		}
	}

	copy_extent_buffer(path->nodes[0], eb, dst_ptr,
			   src_ptr, item_size);

	if (save_old_i_size) {
		struct btrfs_inode_item *dst_item;
		dst_item = (struct btrfs_inode_item *)dst_ptr;
		btrfs_set_inode_size(path->nodes[0], dst_item, saved_i_size);
	}

	/* make sure the generation is filled in */
	if (key->type == BTRFS_INODE_ITEM_KEY) {
		struct btrfs_inode_item *dst_item;
		dst_item = (struct btrfs_inode_item *)dst_ptr;
		if (btrfs_inode_generation(path->nodes[0], dst_item) == 0) {
			btrfs_set_inode_generation(path->nodes[0], dst_item,
						   trans->transid);
		}
	}
no_copy:
	btrfs_mark_buffer_dirty(path->nodes[0]);
	btrfs_release_path(path);
	return 0;
}

/*
 * simple helper to read an inode off the disk from a given root
 * This can only be called for subvolume roots and not for the log
 */
static noinline struct inode *read_one_inode(struct btrfs_root *root,
					     u64 objectid)
{
	struct inode *inode;

	inode = btrfs_iget(root->fs_info->sb, objectid, root);
	if (IS_ERR(inode))
		inode = NULL;
	return inode;
}

/* replays a single extent in 'eb' at 'slot' with 'key' into the
 * subvolume 'root'.  path is released on entry and should be released
 * on exit.
 *
 * extents in the log tree have not been allocated out of the extent
 * tree yet.  So, this completes the allocation, taking a reference
 * as required if the extent already exists or creating a new extent
 * if it isn't in the extent allocation tree yet.
 *
 * The extent is inserted into the file, dropping any existing extents
 * from the file that overlap the new one.
 */
static noinline int replay_one_extent(struct btrfs_trans_handle *trans,
				      struct btrfs_root *root,
				      struct btrfs_path *path,
				      struct extent_buffer *eb, int slot,
				      struct btrfs_key *key)
{
	struct btrfs_drop_extents_args drop_args = { 0 };
	struct btrfs_fs_info *fs_info = root->fs_info;
	int found_type;
	u64 extent_end;
	u64 start = key->offset;
	u64 nbytes = 0;
	struct btrfs_file_extent_item *item;
	struct inode *inode = NULL;
	unsigned long size;
	int ret = 0;

	item = btrfs_item_ptr(eb, slot, struct btrfs_file_extent_item);
	found_type = btrfs_file_extent_type(eb, item);

	if (found_type == BTRFS_FILE_EXTENT_REG ||
	    found_type == BTRFS_FILE_EXTENT_PREALLOC) {
		nbytes = btrfs_file_extent_num_bytes(eb, item);
		extent_end = start + nbytes;

		/*
		 * We don't add to the inodes nbytes if we are prealloc or a
		 * hole.
		 */
		if (btrfs_file_extent_disk_bytenr(eb, item) == 0)
			nbytes = 0;
	} else if (found_type == BTRFS_FILE_EXTENT_INLINE) {
		size = btrfs_file_extent_ram_bytes(eb, item);
		nbytes = btrfs_file_extent_ram_bytes(eb, item);
		extent_end = ALIGN(start + size,
				   fs_info->sectorsize);
	} else {
		ret = 0;
		goto out;
	}

	inode = read_one_inode(root, key->objectid);
	if (!inode) {
		ret = -EIO;
		goto out;
	}

	/*
	 * first check to see if we already have this extent in the
	 * file.  This must be done before the btrfs_drop_extents run
	 * so we don't try to drop this extent.
	 */
	ret = btrfs_lookup_file_extent(trans, root, path,
			btrfs_ino(BTRFS_I(inode)), start, 0);

	if (ret == 0 &&
	    (found_type == BTRFS_FILE_EXTENT_REG ||
	     found_type == BTRFS_FILE_EXTENT_PREALLOC)) {
		struct btrfs_file_extent_item cmp1;
		struct btrfs_file_extent_item cmp2;
		struct btrfs_file_extent_item *existing;
		struct extent_buffer *leaf;

		leaf = path->nodes[0];
		existing = btrfs_item_ptr(leaf, path->slots[0],
					  struct btrfs_file_extent_item);

		read_extent_buffer(eb, &cmp1, (unsigned long)item,
				   sizeof(cmp1));
		read_extent_buffer(leaf, &cmp2, (unsigned long)existing,
				   sizeof(cmp2));

		/*
		 * we already have a pointer to this exact extent,
		 * we don't have to do anything
		 */
		if (memcmp(&cmp1, &cmp2, sizeof(cmp1)) == 0) {
			btrfs_release_path(path);
			goto out;
		}
	}
	btrfs_release_path(path);

	/* drop any overlapping extents */
	drop_args.start = start;
	drop_args.end = extent_end;
	drop_args.drop_cache = true;
	ret = btrfs_drop_extents(trans, root, BTRFS_I(inode), &drop_args);
	if (ret)
		goto out;

	if (found_type == BTRFS_FILE_EXTENT_REG ||
	    found_type == BTRFS_FILE_EXTENT_PREALLOC) {
		u64 offset;
		unsigned long dest_offset;
		struct btrfs_key ins;

		if (btrfs_file_extent_disk_bytenr(eb, item) == 0 &&
		    btrfs_fs_incompat(fs_info, NO_HOLES))
			goto update_inode;

		ret = btrfs_insert_empty_item(trans, root, path, key,
					      sizeof(*item));
		if (ret)
			goto out;
		dest_offset = btrfs_item_ptr_offset(path->nodes[0],
						    path->slots[0]);
		copy_extent_buffer(path->nodes[0], eb, dest_offset,
				(unsigned long)item,  sizeof(*item));

		ins.objectid = btrfs_file_extent_disk_bytenr(eb, item);
		ins.offset = btrfs_file_extent_disk_num_bytes(eb, item);
		ins.type = BTRFS_EXTENT_ITEM_KEY;
		offset = key->offset - btrfs_file_extent_offset(eb, item);

		/*
		 * Manually record dirty extent, as here we did a shallow
		 * file extent item copy and skip normal backref update,
		 * but modifying extent tree all by ourselves.
		 * So need to manually record dirty extent for qgroup,
		 * as the owner of the file extent changed from log tree
		 * (doesn't affect qgroup) to fs/file tree(affects qgroup)
		 */
		ret = btrfs_qgroup_trace_extent(trans,
				btrfs_file_extent_disk_bytenr(eb, item),
				btrfs_file_extent_disk_num_bytes(eb, item),
				GFP_NOFS);
		if (ret < 0)
			goto out;

		if (ins.objectid > 0) {
			struct btrfs_ref ref = { 0 };
			u64 csum_start;
			u64 csum_end;
			LIST_HEAD(ordered_sums);

			/*
			 * is this extent already allocated in the extent
			 * allocation tree?  If so, just add a reference
			 */
			ret = btrfs_lookup_data_extent(fs_info, ins.objectid,
						ins.offset);
			if (ret == 0) {
				btrfs_init_generic_ref(&ref,
						BTRFS_ADD_DELAYED_REF,
						ins.objectid, ins.offset, 0);
				btrfs_init_data_ref(&ref,
						root->root_key.objectid,
						key->objectid, offset);
				ret = btrfs_inc_extent_ref(trans, &ref);
				if (ret)
					goto out;
			} else {
				/*
				 * insert the extent pointer in the extent
				 * allocation tree
				 */
				ret = btrfs_alloc_logged_file_extent(trans,
						root->root_key.objectid,
						key->objectid, offset, &ins);
				if (ret)
					goto out;
			}
			btrfs_release_path(path);

			if (btrfs_file_extent_compression(eb, item)) {
				csum_start = ins.objectid;
				csum_end = csum_start + ins.offset;
			} else {
				csum_start = ins.objectid +
					btrfs_file_extent_offset(eb, item);
				csum_end = csum_start +
					btrfs_file_extent_num_bytes(eb, item);
			}

			ret = btrfs_lookup_csums_range(root->log_root,
						csum_start, csum_end - 1,
						&ordered_sums, 0);
			if (ret)
				goto out;
			/*
			 * Now delete all existing cums in the csum root that
			 * cover our range. We do this because we can have an
			 * extent that is completely referenced by one file
			 * extent item and partially referenced by another
			 * file extent item (like after using the clone or
			 * extent_same ioctls). In this case if we end up doing
			 * the replay of the one that partially references the
			 * extent first, and we do not do the csum deletion
			 * below, we can get 2 csum items in the csum tree that
			 * overlap each other. For example, imagine our log has
			 * the two following file extent items:
			 *
			 * key (257 EXTENT_DATA 409600)
			 *     extent data disk byte 12845056 nr 102400
			 *     extent data offset 20480 nr 20480 ram 102400
			 *
			 * key (257 EXTENT_DATA 819200)
			 *     extent data disk byte 12845056 nr 102400
			 *     extent data offset 0 nr 102400 ram 102400
			 *
			 * Where the second one fully references the 100K extent
			 * that starts at disk byte 12845056, and the log tree
			 * has a single csum item that covers the entire range
			 * of the extent:
			 *
			 * key (EXTENT_CSUM EXTENT_CSUM 12845056) itemsize 100
			 *
			 * After the first file extent item is replayed, the
			 * csum tree gets the following csum item:
			 *
			 * key (EXTENT_CSUM EXTENT_CSUM 12865536) itemsize 20
			 *
			 * Which covers the 20K sub-range starting at offset 20K
			 * of our extent. Now when we replay the second file
			 * extent item, if we do not delete existing csum items
			 * that cover any of its blocks, we end up getting two
			 * csum items in our csum tree that overlap each other:
			 *
			 * key (EXTENT_CSUM EXTENT_CSUM 12845056) itemsize 100
			 * key (EXTENT_CSUM EXTENT_CSUM 12865536) itemsize 20
			 *
			 * Which is a problem, because after this anyone trying
			 * to lookup up for the checksum of any block of our
			 * extent starting at an offset of 40K or higher, will
			 * end up looking at the second csum item only, which
			 * does not contain the checksum for any block starting
			 * at offset 40K or higher of our extent.
			 */
			while (!list_empty(&ordered_sums)) {
				struct btrfs_ordered_sum *sums;
				sums = list_entry(ordered_sums.next,
						struct btrfs_ordered_sum,
						list);
				if (!ret)
					ret = btrfs_del_csums(trans,
							      fs_info->csum_root,
							      sums->bytenr,
							      sums->len);
				if (!ret)
					ret = btrfs_csum_file_blocks(trans,
						fs_info->csum_root, sums);
				list_del(&sums->list);
				kfree(sums);
			}
			if (ret)
				goto out;
		} else {
			btrfs_release_path(path);
		}
	} else if (found_type == BTRFS_FILE_EXTENT_INLINE) {
		/* inline extents are easy, we just overwrite them */
		ret = overwrite_item(trans, root, path, eb, slot, key);
		if (ret)
			goto out;
	}

	ret = btrfs_inode_set_file_extent_range(BTRFS_I(inode), start,
						extent_end - start);
	if (ret)
		goto out;

update_inode:
	btrfs_update_inode_bytes(BTRFS_I(inode), nbytes, drop_args.bytes_found);
	ret = btrfs_update_inode(trans, root, BTRFS_I(inode));
out:
	if (inode)
		iput(inode);
	return ret;
}

/*
 * when cleaning up conflicts between the directory names in the
 * subvolume, directory names in the log and directory names in the
 * inode back references, we may have to unlink inodes from directories.
 *
 * This is a helper function to do the unlink of a specific directory
 * item
 */
static noinline int drop_one_dir_item(struct btrfs_trans_handle *trans,
				      struct btrfs_root *root,
				      struct btrfs_path *path,
				      struct btrfs_inode *dir,
				      struct btrfs_dir_item *di)
{
	struct inode *inode;
	char *name;
	int name_len;
	struct extent_buffer *leaf;
	struct btrfs_key location;
	int ret;

	leaf = path->nodes[0];

	btrfs_dir_item_key_to_cpu(leaf, di, &location);
	name_len = btrfs_dir_name_len(leaf, di);
	name = kmalloc(name_len, GFP_NOFS);
	if (!name)
		return -ENOMEM;

	read_extent_buffer(leaf, name, (unsigned long)(di + 1), name_len);
	btrfs_release_path(path);

	inode = read_one_inode(root, location.objectid);
	if (!inode) {
		ret = -EIO;
		goto out;
	}

	ret = link_to_fixup_dir(trans, root, path, location.objectid);
	if (ret)
		goto out;

	ret = btrfs_unlink_inode(trans, root, dir, BTRFS_I(inode), name,
			name_len);
	if (ret)
		goto out;
	else
		ret = btrfs_run_delayed_items(trans);
out:
	kfree(name);
	iput(inode);
	return ret;
}

/*
 * helper function to see if a given name and sequence number found
 * in an inode back reference are already in a directory and correctly
 * point to this inode
 */
static noinline int inode_in_dir(struct btrfs_root *root,
				 struct btrfs_path *path,
				 u64 dirid, u64 objectid, u64 index,
				 const char *name, int name_len)
{
	struct btrfs_dir_item *di;
	struct btrfs_key location;
	int match = 0;

	di = btrfs_lookup_dir_index_item(NULL, root, path, dirid,
					 index, name, name_len, 0);
	if (di && !IS_ERR(di)) {
		btrfs_dir_item_key_to_cpu(path->nodes[0], di, &location);
		if (location.objectid != objectid)
			goto out;
	} else
		goto out;
	btrfs_release_path(path);

	di = btrfs_lookup_dir_item(NULL, root, path, dirid, name, name_len, 0);
	if (di && !IS_ERR(di)) {
		btrfs_dir_item_key_to_cpu(path->nodes[0], di, &location);
		if (location.objectid != objectid)
			goto out;
	} else
		goto out;
	match = 1;
out:
	btrfs_release_path(path);
	return match;
}

/*
 * helper function to check a log tree for a named back reference in
 * an inode.  This is used to decide if a back reference that is
 * found in the subvolume conflicts with what we find in the log.
 *
 * inode backreferences may have multiple refs in a single item,
 * during replay we process one reference at a time, and we don't
 * want to delete valid links to a file from the subvolume if that
 * link is also in the log.
 */
static noinline int backref_in_log(struct btrfs_root *log,
				   struct btrfs_key *key,
				   u64 ref_objectid,
				   const char *name, int namelen)
{
	struct btrfs_path *path;
	int ret;

	path = btrfs_alloc_path();
	if (!path)
		return -ENOMEM;

	ret = btrfs_search_slot(NULL, log, key, path, 0, 0);
	if (ret < 0) {
		goto out;
	} else if (ret == 1) {
		ret = 0;
		goto out;
	}

	if (key->type == BTRFS_INODE_EXTREF_KEY)
		ret = !!btrfs_find_name_in_ext_backref(path->nodes[0],
						       path->slots[0],
						       ref_objectid,
						       name, namelen);
	else
		ret = !!btrfs_find_name_in_backref(path->nodes[0],
						   path->slots[0],
						   name, namelen);
out:
	btrfs_free_path(path);
	return ret;
}

static inline int __add_inode_ref(struct btrfs_trans_handle *trans,
				  struct btrfs_root *root,
				  struct btrfs_path *path,
				  struct btrfs_root *log_root,
				  struct btrfs_inode *dir,
				  struct btrfs_inode *inode,
				  u64 inode_objectid, u64 parent_objectid,
				  u64 ref_index, char *name, int namelen,
				  int *search_done)
{
	int ret;
	char *victim_name;
	int victim_name_len;
	struct extent_buffer *leaf;
	struct btrfs_dir_item *di;
	struct btrfs_key search_key;
	struct btrfs_inode_extref *extref;

again:
	/* Search old style refs */
	search_key.objectid = inode_objectid;
	search_key.type = BTRFS_INODE_REF_KEY;
	search_key.offset = parent_objectid;
	ret = btrfs_search_slot(NULL, root, &search_key, path, 0, 0);
	if (ret == 0) {
		struct btrfs_inode_ref *victim_ref;
		unsigned long ptr;
		unsigned long ptr_end;

		leaf = path->nodes[0];

		/* are we trying to overwrite a back ref for the root directory
		 * if so, just jump out, we're done
		 */
		if (search_key.objectid == search_key.offset)
			return 1;

		/* check all the names in this back reference to see
		 * if they are in the log.  if so, we allow them to stay
		 * otherwise they must be unlinked as a conflict
		 */
		ptr = btrfs_item_ptr_offset(leaf, path->slots[0]);
		ptr_end = ptr + btrfs_item_size_nr(leaf, path->slots[0]);
		while (ptr < ptr_end) {
			victim_ref = (struct btrfs_inode_ref *)ptr;
			victim_name_len = btrfs_inode_ref_name_len(leaf,
								   victim_ref);
			victim_name = kmalloc(victim_name_len, GFP_NOFS);
			if (!victim_name)
				return -ENOMEM;

			read_extent_buffer(leaf, victim_name,
					   (unsigned long)(victim_ref + 1),
					   victim_name_len);

			ret = backref_in_log(log_root, &search_key,
					     parent_objectid, victim_name,
					     victim_name_len);
			if (ret < 0) {
				kfree(victim_name);
				return ret;
			} else if (!ret) {
				inc_nlink(&inode->vfs_inode);
				btrfs_release_path(path);

				ret = btrfs_unlink_inode(trans, root, dir, inode,
						victim_name, victim_name_len);
				kfree(victim_name);
				if (ret)
					return ret;
				ret = btrfs_run_delayed_items(trans);
				if (ret)
					return ret;
				*search_done = 1;
				goto again;
			}
			kfree(victim_name);

			ptr = (unsigned long)(victim_ref + 1) + victim_name_len;
		}

		/*
		 * NOTE: we have searched root tree and checked the
		 * corresponding ref, it does not need to check again.
		 */
		*search_done = 1;
	}
	btrfs_release_path(path);

	/* Same search but for extended refs */
	extref = btrfs_lookup_inode_extref(NULL, root, path, name, namelen,
					   inode_objectid, parent_objectid, 0,
					   0);
	if (!IS_ERR_OR_NULL(extref)) {
		u32 item_size;
		u32 cur_offset = 0;
		unsigned long base;
		struct inode *victim_parent;

		leaf = path->nodes[0];

		item_size = btrfs_item_size_nr(leaf, path->slots[0]);
		base = btrfs_item_ptr_offset(leaf, path->slots[0]);

		while (cur_offset < item_size) {
			extref = (struct btrfs_inode_extref *)(base + cur_offset);

			victim_name_len = btrfs_inode_extref_name_len(leaf, extref);

			if (btrfs_inode_extref_parent(leaf, extref) != parent_objectid)
				goto next;

			victim_name = kmalloc(victim_name_len, GFP_NOFS);
			if (!victim_name)
				return -ENOMEM;
			read_extent_buffer(leaf, victim_name, (unsigned long)&extref->name,
					   victim_name_len);

			search_key.objectid = inode_objectid;
			search_key.type = BTRFS_INODE_EXTREF_KEY;
			search_key.offset = btrfs_extref_hash(parent_objectid,
							      victim_name,
							      victim_name_len);
			ret = backref_in_log(log_root, &search_key,
					     parent_objectid, victim_name,
					     victim_name_len);
			if (ret < 0) {
				return ret;
			} else if (!ret) {
				ret = -ENOENT;
				victim_parent = read_one_inode(root,
						parent_objectid);
				if (victim_parent) {
					inc_nlink(&inode->vfs_inode);
					btrfs_release_path(path);

					ret = btrfs_unlink_inode(trans, root,
							BTRFS_I(victim_parent),
							inode,
							victim_name,
							victim_name_len);
					if (!ret)
						ret = btrfs_run_delayed_items(
								  trans);
				}
				iput(victim_parent);
				kfree(victim_name);
				if (ret)
					return ret;
				*search_done = 1;
				goto again;
			}
			kfree(victim_name);
next:
			cur_offset += victim_name_len + sizeof(*extref);
		}
		*search_done = 1;
	}
	btrfs_release_path(path);

	/* look for a conflicting sequence number */
	di = btrfs_lookup_dir_index_item(trans, root, path, btrfs_ino(dir),
					 ref_index, name, namelen, 0);
	if (di && !IS_ERR(di)) {
		ret = drop_one_dir_item(trans, root, path, dir, di);
		if (ret)
			return ret;
	}
	btrfs_release_path(path);

	/* look for a conflicting name */
	di = btrfs_lookup_dir_item(trans, root, path, btrfs_ino(dir),
				   name, namelen, 0);
	if (di && !IS_ERR(di)) {
		ret = drop_one_dir_item(trans, root, path, dir, di);
		if (ret)
			return ret;
	}
	btrfs_release_path(path);

	return 0;
}

static int extref_get_fields(struct extent_buffer *eb, unsigned long ref_ptr,
			     u32 *namelen, char **name, u64 *index,
			     u64 *parent_objectid)
{
	struct btrfs_inode_extref *extref;

	extref = (struct btrfs_inode_extref *)ref_ptr;

	*namelen = btrfs_inode_extref_name_len(eb, extref);
	*name = kmalloc(*namelen, GFP_NOFS);
	if (*name == NULL)
		return -ENOMEM;

	read_extent_buffer(eb, *name, (unsigned long)&extref->name,
			   *namelen);

	if (index)
		*index = btrfs_inode_extref_index(eb, extref);
	if (parent_objectid)
		*parent_objectid = btrfs_inode_extref_parent(eb, extref);

	return 0;
}

static int ref_get_fields(struct extent_buffer *eb, unsigned long ref_ptr,
			  u32 *namelen, char **name, u64 *index)
{
	struct btrfs_inode_ref *ref;

	ref = (struct btrfs_inode_ref *)ref_ptr;

	*namelen = btrfs_inode_ref_name_len(eb, ref);
	*name = kmalloc(*namelen, GFP_NOFS);
	if (*name == NULL)
		return -ENOMEM;

	read_extent_buffer(eb, *name, (unsigned long)(ref + 1), *namelen);

	if (index)
		*index = btrfs_inode_ref_index(eb, ref);

	return 0;
}

/*
 * Take an inode reference item from the log tree and iterate all names from the
 * inode reference item in the subvolume tree with the same key (if it exists).
 * For any name that is not in the inode reference item from the log tree, do a
 * proper unlink of that name (that is, remove its entry from the inode
 * reference item and both dir index keys).
 */
static int unlink_old_inode_refs(struct btrfs_trans_handle *trans,
				 struct btrfs_root *root,
				 struct btrfs_path *path,
				 struct btrfs_inode *inode,
				 struct extent_buffer *log_eb,
				 int log_slot,
				 struct btrfs_key *key)
{
	int ret;
	unsigned long ref_ptr;
	unsigned long ref_end;
	struct extent_buffer *eb;

again:
	btrfs_release_path(path);
	ret = btrfs_search_slot(NULL, root, key, path, 0, 0);
	if (ret > 0) {
		ret = 0;
		goto out;
	}
	if (ret < 0)
		goto out;

	eb = path->nodes[0];
	ref_ptr = btrfs_item_ptr_offset(eb, path->slots[0]);
	ref_end = ref_ptr + btrfs_item_size_nr(eb, path->slots[0]);
	while (ref_ptr < ref_end) {
		char *name = NULL;
		int namelen;
		u64 parent_id;

		if (key->type == BTRFS_INODE_EXTREF_KEY) {
			ret = extref_get_fields(eb, ref_ptr, &namelen, &name,
						NULL, &parent_id);
		} else {
			parent_id = key->offset;
			ret = ref_get_fields(eb, ref_ptr, &namelen, &name,
					     NULL);
		}
		if (ret)
			goto out;

		if (key->type == BTRFS_INODE_EXTREF_KEY)
			ret = !!btrfs_find_name_in_ext_backref(log_eb, log_slot,
							       parent_id, name,
							       namelen);
		else
			ret = !!btrfs_find_name_in_backref(log_eb, log_slot,
							   name, namelen);

		if (!ret) {
			struct inode *dir;

			btrfs_release_path(path);
			dir = read_one_inode(root, parent_id);
			if (!dir) {
				ret = -ENOENT;
				kfree(name);
				goto out;
			}
			ret = btrfs_unlink_inode(trans, root, BTRFS_I(dir),
						 inode, name, namelen);
			kfree(name);
			iput(dir);
			if (ret)
				goto out;
			goto again;
		}

		kfree(name);
		ref_ptr += namelen;
		if (key->type == BTRFS_INODE_EXTREF_KEY)
			ref_ptr += sizeof(struct btrfs_inode_extref);
		else
			ref_ptr += sizeof(struct btrfs_inode_ref);
	}
	ret = 0;
 out:
	btrfs_release_path(path);
	return ret;
}

static int btrfs_inode_ref_exists(struct inode *inode, struct inode *dir,
				  const u8 ref_type, const char *name,
				  const int namelen)
{
	struct btrfs_key key;
	struct btrfs_path *path;
	const u64 parent_id = btrfs_ino(BTRFS_I(dir));
	int ret;

	path = btrfs_alloc_path();
	if (!path)
		return -ENOMEM;

	key.objectid = btrfs_ino(BTRFS_I(inode));
	key.type = ref_type;
	if (key.type == BTRFS_INODE_REF_KEY)
		key.offset = parent_id;
	else
		key.offset = btrfs_extref_hash(parent_id, name, namelen);

	ret = btrfs_search_slot(NULL, BTRFS_I(inode)->root, &key, path, 0, 0);
	if (ret < 0)
		goto out;
	if (ret > 0) {
		ret = 0;
		goto out;
	}
	if (key.type == BTRFS_INODE_EXTREF_KEY)
		ret = !!btrfs_find_name_in_ext_backref(path->nodes[0],
				path->slots[0], parent_id, name, namelen);
	else
		ret = !!btrfs_find_name_in_backref(path->nodes[0], path->slots[0],
						   name, namelen);

out:
	btrfs_free_path(path);
	return ret;
}

static int add_link(struct btrfs_trans_handle *trans, struct btrfs_root *root,
		    struct inode *dir, struct inode *inode, const char *name,
		    int namelen, u64 ref_index)
{
	struct btrfs_dir_item *dir_item;
	struct btrfs_key key;
	struct btrfs_path *path;
	struct inode *other_inode = NULL;
	int ret;

	path = btrfs_alloc_path();
	if (!path)
		return -ENOMEM;

	dir_item = btrfs_lookup_dir_item(NULL, root, path,
					 btrfs_ino(BTRFS_I(dir)),
					 name, namelen, 0);
	if (!dir_item) {
		btrfs_release_path(path);
		goto add_link;
	} else if (IS_ERR(dir_item)) {
		ret = PTR_ERR(dir_item);
		goto out;
	}

	/*
	 * Our inode's dentry collides with the dentry of another inode which is
	 * in the log but not yet processed since it has a higher inode number.
	 * So delete that other dentry.
	 */
	btrfs_dir_item_key_to_cpu(path->nodes[0], dir_item, &key);
	btrfs_release_path(path);
	other_inode = read_one_inode(root, key.objectid);
	if (!other_inode) {
		ret = -ENOENT;
		goto out;
	}
	ret = btrfs_unlink_inode(trans, root, BTRFS_I(dir), BTRFS_I(other_inode),
				 name, namelen);
	if (ret)
		goto out;
	/*
	 * If we dropped the link count to 0, bump it so that later the iput()
	 * on the inode will not free it. We will fixup the link count later.
	 */
	if (other_inode->i_nlink == 0)
		inc_nlink(other_inode);

	ret = btrfs_run_delayed_items(trans);
	if (ret)
		goto out;
add_link:
	ret = btrfs_add_link(trans, BTRFS_I(dir), BTRFS_I(inode),
			     name, namelen, 0, ref_index);
out:
	iput(other_inode);
	btrfs_free_path(path);

	return ret;
}

/*
 * replay one inode back reference item found in the log tree.
 * eb, slot and key refer to the buffer and key found in the log tree.
 * root is the destination we are replaying into, and path is for temp
 * use by this function.  (it should be released on return).
 */
static noinline int add_inode_ref(struct btrfs_trans_handle *trans,
				  struct btrfs_root *root,
				  struct btrfs_root *log,
				  struct btrfs_path *path,
				  struct extent_buffer *eb, int slot,
				  struct btrfs_key *key)
{
	struct inode *dir = NULL;
	struct inode *inode = NULL;
	unsigned long ref_ptr;
	unsigned long ref_end;
	char *name = NULL;
	int namelen;
	int ret;
	int search_done = 0;
	int log_ref_ver = 0;
	u64 parent_objectid;
	u64 inode_objectid;
	u64 ref_index = 0;
	int ref_struct_size;

	ref_ptr = btrfs_item_ptr_offset(eb, slot);
	ref_end = ref_ptr + btrfs_item_size_nr(eb, slot);

	if (key->type == BTRFS_INODE_EXTREF_KEY) {
		struct btrfs_inode_extref *r;

		ref_struct_size = sizeof(struct btrfs_inode_extref);
		log_ref_ver = 1;
		r = (struct btrfs_inode_extref *)ref_ptr;
		parent_objectid = btrfs_inode_extref_parent(eb, r);
	} else {
		ref_struct_size = sizeof(struct btrfs_inode_ref);
		parent_objectid = key->offset;
	}
	inode_objectid = key->objectid;

	/*
	 * it is possible that we didn't log all the parent directories
	 * for a given inode.  If we don't find the dir, just don't
	 * copy the back ref in.  The link count fixup code will take
	 * care of the rest
	 */
	dir = read_one_inode(root, parent_objectid);
	if (!dir) {
		ret = -ENOENT;
		goto out;
	}

	inode = read_one_inode(root, inode_objectid);
	if (!inode) {
		ret = -EIO;
		goto out;
	}

	while (ref_ptr < ref_end) {
		if (log_ref_ver) {
			ret = extref_get_fields(eb, ref_ptr, &namelen, &name,
						&ref_index, &parent_objectid);
			/*
			 * parent object can change from one array
			 * item to another.
			 */
			if (!dir)
				dir = read_one_inode(root, parent_objectid);
			if (!dir) {
				ret = -ENOENT;
				goto out;
			}
		} else {
			ret = ref_get_fields(eb, ref_ptr, &namelen, &name,
					     &ref_index);
		}
		if (ret)
			goto out;

		/* if we already have a perfect match, we're done */
		if (!inode_in_dir(root, path, btrfs_ino(BTRFS_I(dir)),
					btrfs_ino(BTRFS_I(inode)), ref_index,
					name, namelen)) {
			/*
			 * look for a conflicting back reference in the
			 * metadata. if we find one we have to unlink that name
			 * of the file before we add our new link.  Later on, we
			 * overwrite any existing back reference, and we don't
			 * want to create dangling pointers in the directory.
			 */

			if (!search_done) {
				ret = __add_inode_ref(trans, root, path, log,
						      BTRFS_I(dir),
						      BTRFS_I(inode),
						      inode_objectid,
						      parent_objectid,
						      ref_index, name, namelen,
						      &search_done);
				if (ret) {
					if (ret == 1)
						ret = 0;
					goto out;
				}
			}

			/*
			 * If a reference item already exists for this inode
			 * with the same parent and name, but different index,
			 * drop it and the corresponding directory index entries
			 * from the parent before adding the new reference item
			 * and dir index entries, otherwise we would fail with
			 * -EEXIST returned from btrfs_add_link() below.
			 */
			ret = btrfs_inode_ref_exists(inode, dir, key->type,
						     name, namelen);
			if (ret > 0) {
				ret = btrfs_unlink_inode(trans, root,
							 BTRFS_I(dir),
							 BTRFS_I(inode),
							 name, namelen);
				/*
				 * If we dropped the link count to 0, bump it so
				 * that later the iput() on the inode will not
				 * free it. We will fixup the link count later.
				 */
				if (!ret && inode->i_nlink == 0)
					inc_nlink(inode);
			}
			if (ret < 0)
				goto out;

			/* insert our name */
			ret = add_link(trans, root, dir, inode, name, namelen,
				       ref_index);
			if (ret)
				goto out;

			btrfs_update_inode(trans, root, BTRFS_I(inode));
		}

		ref_ptr = (unsigned long)(ref_ptr + ref_struct_size) + namelen;
		kfree(name);
		name = NULL;
		if (log_ref_ver) {
			iput(dir);
			dir = NULL;
		}
	}

	/*
	 * Before we overwrite the inode reference item in the subvolume tree
	 * with the item from the log tree, we must unlink all names from the
	 * parent directory that are in the subvolume's tree inode reference
	 * item, otherwise we end up with an inconsistent subvolume tree where
	 * dir index entries exist for a name but there is no inode reference
	 * item with the same name.
	 */
	ret = unlink_old_inode_refs(trans, root, path, BTRFS_I(inode), eb, slot,
				    key);
	if (ret)
		goto out;

	/* finally write the back reference in the inode */
	ret = overwrite_item(trans, root, path, eb, slot, key);
out:
	btrfs_release_path(path);
	kfree(name);
	iput(dir);
	iput(inode);
	return ret;
}

static int count_inode_extrefs(struct btrfs_root *root,
		struct btrfs_inode *inode, struct btrfs_path *path)
{
	int ret = 0;
	int name_len;
	unsigned int nlink = 0;
	u32 item_size;
	u32 cur_offset = 0;
	u64 inode_objectid = btrfs_ino(inode);
	u64 offset = 0;
	unsigned long ptr;
	struct btrfs_inode_extref *extref;
	struct extent_buffer *leaf;

	while (1) {
		ret = btrfs_find_one_extref(root, inode_objectid, offset, path,
					    &extref, &offset);
		if (ret)
			break;

		leaf = path->nodes[0];
		item_size = btrfs_item_size_nr(leaf, path->slots[0]);
		ptr = btrfs_item_ptr_offset(leaf, path->slots[0]);
		cur_offset = 0;

		while (cur_offset < item_size) {
			extref = (struct btrfs_inode_extref *) (ptr + cur_offset);
			name_len = btrfs_inode_extref_name_len(leaf, extref);

			nlink++;

			cur_offset += name_len + sizeof(*extref);
		}

		offset++;
		btrfs_release_path(path);
	}
	btrfs_release_path(path);

	if (ret < 0 && ret != -ENOENT)
		return ret;
	return nlink;
}

static int count_inode_refs(struct btrfs_root *root,
			struct btrfs_inode *inode, struct btrfs_path *path)
{
	int ret;
	struct btrfs_key key;
	unsigned int nlink = 0;
	unsigned long ptr;
	unsigned long ptr_end;
	int name_len;
	u64 ino = btrfs_ino(inode);

	key.objectid = ino;
	key.type = BTRFS_INODE_REF_KEY;
	key.offset = (u64)-1;

	while (1) {
		ret = btrfs_search_slot(NULL, root, &key, path, 0, 0);
		if (ret < 0)
			break;
		if (ret > 0) {
			if (path->slots[0] == 0)
				break;
			path->slots[0]--;
		}
process_slot:
		btrfs_item_key_to_cpu(path->nodes[0], &key,
				      path->slots[0]);
		if (key.objectid != ino ||
		    key.type != BTRFS_INODE_REF_KEY)
			break;
		ptr = btrfs_item_ptr_offset(path->nodes[0], path->slots[0]);
		ptr_end = ptr + btrfs_item_size_nr(path->nodes[0],
						   path->slots[0]);
		while (ptr < ptr_end) {
			struct btrfs_inode_ref *ref;

			ref = (struct btrfs_inode_ref *)ptr;
			name_len = btrfs_inode_ref_name_len(path->nodes[0],
							    ref);
			ptr = (unsigned long)(ref + 1) + name_len;
			nlink++;
		}

		if (key.offset == 0)
			break;
		if (path->slots[0] > 0) {
			path->slots[0]--;
			goto process_slot;
		}
		key.offset--;
		btrfs_release_path(path);
	}
	btrfs_release_path(path);

	return nlink;
}

/*
 * There are a few corners where the link count of the file can't
 * be properly maintained during replay.  So, instead of adding
 * lots of complexity to the log code, we just scan the backrefs
 * for any file that has been through replay.
 *
 * The scan will update the link count on the inode to reflect the
 * number of back refs found.  If it goes down to zero, the iput
 * will free the inode.
 */
static noinline int fixup_inode_link_count(struct btrfs_trans_handle *trans,
					   struct btrfs_root *root,
					   struct inode *inode)
{
	struct btrfs_path *path;
	int ret;
	u64 nlink = 0;
	u64 ino = btrfs_ino(BTRFS_I(inode));

	path = btrfs_alloc_path();
	if (!path)
		return -ENOMEM;

	ret = count_inode_refs(root, BTRFS_I(inode), path);
	if (ret < 0)
		goto out;

	nlink = ret;

	ret = count_inode_extrefs(root, BTRFS_I(inode), path);
	if (ret < 0)
		goto out;

	nlink += ret;

	ret = 0;

	if (nlink != inode->i_nlink) {
		set_nlink(inode, nlink);
		btrfs_update_inode(trans, root, BTRFS_I(inode));
	}
	BTRFS_I(inode)->index_cnt = (u64)-1;

	if (inode->i_nlink == 0) {
		if (S_ISDIR(inode->i_mode)) {
			ret = replay_dir_deletes(trans, root, NULL, path,
						 ino, 1);
			if (ret)
				goto out;
		}
		ret = btrfs_insert_orphan_item(trans, root, ino);
		if (ret == -EEXIST)
			ret = 0;
	}

out:
	btrfs_free_path(path);
	return ret;
}

static noinline int fixup_inode_link_counts(struct btrfs_trans_handle *trans,
					    struct btrfs_root *root,
					    struct btrfs_path *path)
{
	int ret;
	struct btrfs_key key;
	struct inode *inode;

	key.objectid = BTRFS_TREE_LOG_FIXUP_OBJECTID;
	key.type = BTRFS_ORPHAN_ITEM_KEY;
	key.offset = (u64)-1;
	while (1) {
		ret = btrfs_search_slot(trans, root, &key, path, -1, 1);
		if (ret < 0)
			break;

		if (ret == 1) {
			if (path->slots[0] == 0)
				break;
			path->slots[0]--;
		}

		btrfs_item_key_to_cpu(path->nodes[0], &key, path->slots[0]);
		if (key.objectid != BTRFS_TREE_LOG_FIXUP_OBJECTID ||
		    key.type != BTRFS_ORPHAN_ITEM_KEY)
			break;

		ret = btrfs_del_item(trans, root, path);
		if (ret)
			goto out;

		btrfs_release_path(path);
		inode = read_one_inode(root, key.offset);
		if (!inode)
			return -EIO;

		ret = fixup_inode_link_count(trans, root, inode);
		iput(inode);
		if (ret)
			goto out;

		/*
		 * fixup on a directory may create new entries,
		 * make sure we always look for the highset possible
		 * offset
		 */
		key.offset = (u64)-1;
	}
	ret = 0;
out:
	btrfs_release_path(path);
	return ret;
}


/*
 * record a given inode in the fixup dir so we can check its link
 * count when replay is done.  The link count is incremented here
 * so the inode won't go away until we check it
 */
static noinline int link_to_fixup_dir(struct btrfs_trans_handle *trans,
				      struct btrfs_root *root,
				      struct btrfs_path *path,
				      u64 objectid)
{
	struct btrfs_key key;
	int ret = 0;
	struct inode *inode;

	inode = read_one_inode(root, objectid);
	if (!inode)
		return -EIO;

	key.objectid = BTRFS_TREE_LOG_FIXUP_OBJECTID;
	key.type = BTRFS_ORPHAN_ITEM_KEY;
	key.offset = objectid;

	ret = btrfs_insert_empty_item(trans, root, path, &key, 0);

	btrfs_release_path(path);
	if (ret == 0) {
		if (!inode->i_nlink)
			set_nlink(inode, 1);
		else
			inc_nlink(inode);
		ret = btrfs_update_inode(trans, root, BTRFS_I(inode));
	} else if (ret == -EEXIST) {
		ret = 0;
	} else {
		BUG(); /* Logic Error */
	}
	iput(inode);

	return ret;
}

/*
 * when replaying the log for a directory, we only insert names
 * for inodes that actually exist.  This means an fsync on a directory
 * does not implicitly fsync all the new files in it
 */
static noinline int insert_one_name(struct btrfs_trans_handle *trans,
				    struct btrfs_root *root,
				    u64 dirid, u64 index,
				    char *name, int name_len,
				    struct btrfs_key *location)
{
	struct inode *inode;
	struct inode *dir;
	int ret;

	inode = read_one_inode(root, location->objectid);
	if (!inode)
		return -ENOENT;

	dir = read_one_inode(root, dirid);
	if (!dir) {
		iput(inode);
		return -EIO;
	}

	ret = btrfs_add_link(trans, BTRFS_I(dir), BTRFS_I(inode), name,
			name_len, 1, index);

	/* FIXME, put inode into FIXUP list */

	iput(inode);
	iput(dir);
	return ret;
}

/*
 * take a single entry in a log directory item and replay it into
 * the subvolume.
 *
 * if a conflicting item exists in the subdirectory already,
 * the inode it points to is unlinked and put into the link count
 * fix up tree.
 *
 * If a name from the log points to a file or directory that does
 * not exist in the FS, it is skipped.  fsyncs on directories
 * do not force down inodes inside that directory, just changes to the
 * names or unlinks in a directory.
 *
 * Returns < 0 on error, 0 if the name wasn't replayed (dentry points to a
 * non-existing inode) and 1 if the name was replayed.
 */
static noinline int replay_one_name(struct btrfs_trans_handle *trans,
				    struct btrfs_root *root,
				    struct btrfs_path *path,
				    struct extent_buffer *eb,
				    struct btrfs_dir_item *di,
				    struct btrfs_key *key)
{
	char *name;
	int name_len;
	struct btrfs_dir_item *dst_di;
	struct btrfs_key found_key;
	struct btrfs_key log_key;
	struct inode *dir;
	u8 log_type;
	int exists;
	int ret = 0;
	bool update_size = (key->type == BTRFS_DIR_INDEX_KEY);
	bool name_added = false;

	dir = read_one_inode(root, key->objectid);
	if (!dir)
		return -EIO;

	name_len = btrfs_dir_name_len(eb, di);
	name = kmalloc(name_len, GFP_NOFS);
	if (!name) {
		ret = -ENOMEM;
		goto out;
	}

	log_type = btrfs_dir_type(eb, di);
	read_extent_buffer(eb, name, (unsigned long)(di + 1),
		   name_len);

	btrfs_dir_item_key_to_cpu(eb, di, &log_key);
	exists = btrfs_lookup_inode(trans, root, path, &log_key, 0);
	if (exists == 0)
		exists = 1;
	else
		exists = 0;
	btrfs_release_path(path);

	if (key->type == BTRFS_DIR_ITEM_KEY) {
		dst_di = btrfs_lookup_dir_item(trans, root, path, key->objectid,
				       name, name_len, 1);
	} else if (key->type == BTRFS_DIR_INDEX_KEY) {
		dst_di = btrfs_lookup_dir_index_item(trans, root, path,
						     key->objectid,
						     key->offset, name,
						     name_len, 1);
	} else {
		/* Corruption */
		ret = -EINVAL;
		goto out;
	}
	if (IS_ERR_OR_NULL(dst_di)) {
		/* we need a sequence number to insert, so we only
		 * do inserts for the BTRFS_DIR_INDEX_KEY types
		 */
		if (key->type != BTRFS_DIR_INDEX_KEY)
			goto out;
		goto insert;
	}

	btrfs_dir_item_key_to_cpu(path->nodes[0], dst_di, &found_key);
	/* the existing item matches the logged item */
	if (found_key.objectid == log_key.objectid &&
	    found_key.type == log_key.type &&
	    found_key.offset == log_key.offset &&
	    btrfs_dir_type(path->nodes[0], dst_di) == log_type) {
		update_size = false;
		goto out;
	}

	/*
	 * don't drop the conflicting directory entry if the inode
	 * for the new entry doesn't exist
	 */
	if (!exists)
		goto out;

	ret = drop_one_dir_item(trans, root, path, BTRFS_I(dir), dst_di);
	if (ret)
		goto out;

	if (key->type == BTRFS_DIR_INDEX_KEY)
		goto insert;
out:
	btrfs_release_path(path);
	if (!ret && update_size) {
		btrfs_i_size_write(BTRFS_I(dir), dir->i_size + name_len * 2);
		ret = btrfs_update_inode(trans, root, BTRFS_I(dir));
	}
	kfree(name);
	iput(dir);
	if (!ret && name_added)
		ret = 1;
	return ret;

insert:
	/*
	 * Check if the inode reference exists in the log for the given name,
	 * inode and parent inode
	 */
	found_key.objectid = log_key.objectid;
	found_key.type = BTRFS_INODE_REF_KEY;
	found_key.offset = key->objectid;
	ret = backref_in_log(root->log_root, &found_key, 0, name, name_len);
	if (ret < 0) {
	        goto out;
	} else if (ret) {
	        /* The dentry will be added later. */
	        ret = 0;
	        update_size = false;
	        goto out;
	}

	found_key.objectid = log_key.objectid;
	found_key.type = BTRFS_INODE_EXTREF_KEY;
	found_key.offset = key->objectid;
	ret = backref_in_log(root->log_root, &found_key, key->objectid, name,
			     name_len);
	if (ret < 0) {
		goto out;
	} else if (ret) {
		/* The dentry will be added later. */
		ret = 0;
		update_size = false;
		goto out;
	}
	btrfs_release_path(path);
	ret = insert_one_name(trans, root, key->objectid, key->offset,
			      name, name_len, &log_key);
	if (ret && ret != -ENOENT && ret != -EEXIST)
		goto out;
	if (!ret)
		name_added = true;
	update_size = false;
	ret = 0;
	goto out;
}

/*
 * find all the names in a directory item and reconcile them into
 * the subvolume.  Only BTRFS_DIR_ITEM_KEY types will have more than
 * one name in a directory item, but the same code gets used for
 * both directory index types
 */
static noinline int replay_one_dir_item(struct btrfs_trans_handle *trans,
					struct btrfs_root *root,
					struct btrfs_path *path,
					struct extent_buffer *eb, int slot,
					struct btrfs_key *key)
{
	int ret = 0;
	u32 item_size = btrfs_item_size_nr(eb, slot);
	struct btrfs_dir_item *di;
	int name_len;
	unsigned long ptr;
	unsigned long ptr_end;
	struct btrfs_path *fixup_path = NULL;

	ptr = btrfs_item_ptr_offset(eb, slot);
	ptr_end = ptr + item_size;
	while (ptr < ptr_end) {
		di = (struct btrfs_dir_item *)ptr;
		name_len = btrfs_dir_name_len(eb, di);
		ret = replay_one_name(trans, root, path, eb, di, key);
		if (ret < 0)
			break;
		ptr = (unsigned long)(di + 1);
		ptr += name_len;

		/*
		 * If this entry refers to a non-directory (directories can not
		 * have a link count > 1) and it was added in the transaction
		 * that was not committed, make sure we fixup the link count of
		 * the inode it the entry points to. Otherwise something like
		 * the following would result in a directory pointing to an
		 * inode with a wrong link that does not account for this dir
		 * entry:
		 *
		 * mkdir testdir
		 * touch testdir/foo
		 * touch testdir/bar
		 * sync
		 *
		 * ln testdir/bar testdir/bar_link
		 * ln testdir/foo testdir/foo_link
		 * xfs_io -c "fsync" testdir/bar
		 *
		 * <power failure>
		 *
		 * mount fs, log replay happens
		 *
		 * File foo would remain with a link count of 1 when it has two
		 * entries pointing to it in the directory testdir. This would
		 * make it impossible to ever delete the parent directory has
		 * it would result in stale dentries that can never be deleted.
		 */
		if (ret == 1 && btrfs_dir_type(eb, di) != BTRFS_FT_DIR) {
			struct btrfs_key di_key;

			if (!fixup_path) {
				fixup_path = btrfs_alloc_path();
				if (!fixup_path) {
					ret = -ENOMEM;
					break;
				}
			}

			btrfs_dir_item_key_to_cpu(eb, di, &di_key);
			ret = link_to_fixup_dir(trans, root, fixup_path,
						di_key.objectid);
			if (ret)
				break;
		}
		ret = 0;
	}
	btrfs_free_path(fixup_path);
	return ret;
}

/*
 * directory replay has two parts.  There are the standard directory
 * items in the log copied from the subvolume, and range items
 * created in the log while the subvolume was logged.
 *
 * The range items tell us which parts of the key space the log
 * is authoritative for.  During replay, if a key in the subvolume
 * directory is in a logged range item, but not actually in the log
 * that means it was deleted from the directory before the fsync
 * and should be removed.
 */
static noinline int find_dir_range(struct btrfs_root *root,
				   struct btrfs_path *path,
				   u64 dirid, int key_type,
				   u64 *start_ret, u64 *end_ret)
{
	struct btrfs_key key;
	u64 found_end;
	struct btrfs_dir_log_item *item;
	int ret;
	int nritems;

	if (*start_ret == (u64)-1)
		return 1;

	key.objectid = dirid;
	key.type = key_type;
	key.offset = *start_ret;

	ret = btrfs_search_slot(NULL, root, &key, path, 0, 0);
	if (ret < 0)
		goto out;
	if (ret > 0) {
		if (path->slots[0] == 0)
			goto out;
		path->slots[0]--;
	}
	if (ret != 0)
		btrfs_item_key_to_cpu(path->nodes[0], &key, path->slots[0]);

	if (key.type != key_type || key.objectid != dirid) {
		ret = 1;
		goto next;
	}
	item = btrfs_item_ptr(path->nodes[0], path->slots[0],
			      struct btrfs_dir_log_item);
	found_end = btrfs_dir_log_end(path->nodes[0], item);

	if (*start_ret >= key.offset && *start_ret <= found_end) {
		ret = 0;
		*start_ret = key.offset;
		*end_ret = found_end;
		goto out;
	}
	ret = 1;
next:
	/* check the next slot in the tree to see if it is a valid item */
	nritems = btrfs_header_nritems(path->nodes[0]);
	path->slots[0]++;
	if (path->slots[0] >= nritems) {
		ret = btrfs_next_leaf(root, path);
		if (ret)
			goto out;
	}

	btrfs_item_key_to_cpu(path->nodes[0], &key, path->slots[0]);

	if (key.type != key_type || key.objectid != dirid) {
		ret = 1;
		goto out;
	}
	item = btrfs_item_ptr(path->nodes[0], path->slots[0],
			      struct btrfs_dir_log_item);
	found_end = btrfs_dir_log_end(path->nodes[0], item);
	*start_ret = key.offset;
	*end_ret = found_end;
	ret = 0;
out:
	btrfs_release_path(path);
	return ret;
}

/*
 * this looks for a given directory item in the log.  If the directory
 * item is not in the log, the item is removed and the inode it points
 * to is unlinked
 */
static noinline int check_item_in_log(struct btrfs_trans_handle *trans,
				      struct btrfs_root *root,
				      struct btrfs_root *log,
				      struct btrfs_path *path,
				      struct btrfs_path *log_path,
				      struct inode *dir,
				      struct btrfs_key *dir_key)
{
	int ret;
	struct extent_buffer *eb;
	int slot;
	u32 item_size;
	struct btrfs_dir_item *di;
	struct btrfs_dir_item *log_di;
	int name_len;
	unsigned long ptr;
	unsigned long ptr_end;
	char *name;
	struct inode *inode;
	struct btrfs_key location;

again:
	eb = path->nodes[0];
	slot = path->slots[0];
	item_size = btrfs_item_size_nr(eb, slot);
	ptr = btrfs_item_ptr_offset(eb, slot);
	ptr_end = ptr + item_size;
	while (ptr < ptr_end) {
		di = (struct btrfs_dir_item *)ptr;
		name_len = btrfs_dir_name_len(eb, di);
		name = kmalloc(name_len, GFP_NOFS);
		if (!name) {
			ret = -ENOMEM;
			goto out;
		}
		read_extent_buffer(eb, name, (unsigned long)(di + 1),
				  name_len);
		log_di = NULL;
		if (log && dir_key->type == BTRFS_DIR_ITEM_KEY) {
			log_di = btrfs_lookup_dir_item(trans, log, log_path,
						       dir_key->objectid,
						       name, name_len, 0);
		} else if (log && dir_key->type == BTRFS_DIR_INDEX_KEY) {
			log_di = btrfs_lookup_dir_index_item(trans, log,
						     log_path,
						     dir_key->objectid,
						     dir_key->offset,
						     name, name_len, 0);
		}
		if (!log_di || log_di == ERR_PTR(-ENOENT)) {
			btrfs_dir_item_key_to_cpu(eb, di, &location);
			btrfs_release_path(path);
			btrfs_release_path(log_path);
			inode = read_one_inode(root, location.objectid);
			if (!inode) {
				kfree(name);
				return -EIO;
			}

			ret = link_to_fixup_dir(trans, root,
						path, location.objectid);
			if (ret) {
				kfree(name);
				iput(inode);
				goto out;
			}

			inc_nlink(inode);
			ret = btrfs_unlink_inode(trans, root, BTRFS_I(dir),
					BTRFS_I(inode), name, name_len);
			if (!ret)
				ret = btrfs_run_delayed_items(trans);
			kfree(name);
			iput(inode);
			if (ret)
				goto out;

			/* there might still be more names under this key
			 * check and repeat if required
			 */
			ret = btrfs_search_slot(NULL, root, dir_key, path,
						0, 0);
			if (ret == 0)
				goto again;
			ret = 0;
			goto out;
		} else if (IS_ERR(log_di)) {
			kfree(name);
			return PTR_ERR(log_di);
		}
		btrfs_release_path(log_path);
		kfree(name);

		ptr = (unsigned long)(di + 1);
		ptr += name_len;
	}
	ret = 0;
out:
	btrfs_release_path(path);
	btrfs_release_path(log_path);
	return ret;
}

static int replay_xattr_deletes(struct btrfs_trans_handle *trans,
			      struct btrfs_root *root,
			      struct btrfs_root *log,
			      struct btrfs_path *path,
			      const u64 ino)
{
	struct btrfs_key search_key;
	struct btrfs_path *log_path;
	int i;
	int nritems;
	int ret;

	log_path = btrfs_alloc_path();
	if (!log_path)
		return -ENOMEM;

	search_key.objectid = ino;
	search_key.type = BTRFS_XATTR_ITEM_KEY;
	search_key.offset = 0;
again:
	ret = btrfs_search_slot(NULL, root, &search_key, path, 0, 0);
	if (ret < 0)
		goto out;
process_leaf:
	nritems = btrfs_header_nritems(path->nodes[0]);
	for (i = path->slots[0]; i < nritems; i++) {
		struct btrfs_key key;
		struct btrfs_dir_item *di;
		struct btrfs_dir_item *log_di;
		u32 total_size;
		u32 cur;

		btrfs_item_key_to_cpu(path->nodes[0], &key, i);
		if (key.objectid != ino || key.type != BTRFS_XATTR_ITEM_KEY) {
			ret = 0;
			goto out;
		}

		di = btrfs_item_ptr(path->nodes[0], i, struct btrfs_dir_item);
		total_size = btrfs_item_size_nr(path->nodes[0], i);
		cur = 0;
		while (cur < total_size) {
			u16 name_len = btrfs_dir_name_len(path->nodes[0], di);
			u16 data_len = btrfs_dir_data_len(path->nodes[0], di);
			u32 this_len = sizeof(*di) + name_len + data_len;
			char *name;

			name = kmalloc(name_len, GFP_NOFS);
			if (!name) {
				ret = -ENOMEM;
				goto out;
			}
			read_extent_buffer(path->nodes[0], name,
					   (unsigned long)(di + 1), name_len);

			log_di = btrfs_lookup_xattr(NULL, log, log_path, ino,
						    name, name_len, 0);
			btrfs_release_path(log_path);
			if (!log_di) {
				/* Doesn't exist in log tree, so delete it. */
				btrfs_release_path(path);
				di = btrfs_lookup_xattr(trans, root, path, ino,
							name, name_len, -1);
				kfree(name);
				if (IS_ERR(di)) {
					ret = PTR_ERR(di);
					goto out;
				}
				ASSERT(di);
				ret = btrfs_delete_one_dir_name(trans, root,
								path, di);
				if (ret)
					goto out;
				btrfs_release_path(path);
				search_key = key;
				goto again;
			}
			kfree(name);
			if (IS_ERR(log_di)) {
				ret = PTR_ERR(log_di);
				goto out;
			}
			cur += this_len;
			di = (struct btrfs_dir_item *)((char *)di + this_len);
		}
	}
	ret = btrfs_next_leaf(root, path);
	if (ret > 0)
		ret = 0;
	else if (ret == 0)
		goto process_leaf;
out:
	btrfs_free_path(log_path);
	btrfs_release_path(path);
	return ret;
}


/*
 * deletion replay happens before we copy any new directory items
 * out of the log or out of backreferences from inodes.  It
 * scans the log to find ranges of keys that log is authoritative for,
 * and then scans the directory to find items in those ranges that are
 * not present in the log.
 *
 * Anything we don't find in the log is unlinked and removed from the
 * directory.
 */
static noinline int replay_dir_deletes(struct btrfs_trans_handle *trans,
				       struct btrfs_root *root,
				       struct btrfs_root *log,
				       struct btrfs_path *path,
				       u64 dirid, int del_all)
{
	u64 range_start;
	u64 range_end;
	int key_type = BTRFS_DIR_LOG_ITEM_KEY;
	int ret = 0;
	struct btrfs_key dir_key;
	struct btrfs_key found_key;
	struct btrfs_path *log_path;
	struct inode *dir;

	dir_key.objectid = dirid;
	dir_key.type = BTRFS_DIR_ITEM_KEY;
	log_path = btrfs_alloc_path();
	if (!log_path)
		return -ENOMEM;

	dir = read_one_inode(root, dirid);
	/* it isn't an error if the inode isn't there, that can happen
	 * because we replay the deletes before we copy in the inode item
	 * from the log
	 */
	if (!dir) {
		btrfs_free_path(log_path);
		return 0;
	}
again:
	range_start = 0;
	range_end = 0;
	while (1) {
		if (del_all)
			range_end = (u64)-1;
		else {
			ret = find_dir_range(log, path, dirid, key_type,
					     &range_start, &range_end);
			if (ret != 0)
				break;
		}

		dir_key.offset = range_start;
		while (1) {
			int nritems;
			ret = btrfs_search_slot(NULL, root, &dir_key, path,
						0, 0);
			if (ret < 0)
				goto out;

			nritems = btrfs_header_nritems(path->nodes[0]);
			if (path->slots[0] >= nritems) {
				ret = btrfs_next_leaf(root, path);
				if (ret == 1)
					break;
				else if (ret < 0)
					goto out;
			}
			btrfs_item_key_to_cpu(path->nodes[0], &found_key,
					      path->slots[0]);
			if (found_key.objectid != dirid ||
			    found_key.type != dir_key.type)
				goto next_type;

			if (found_key.offset > range_end)
				break;

			ret = check_item_in_log(trans, root, log, path,
						log_path, dir,
						&found_key);
			if (ret)
				goto out;
			if (found_key.offset == (u64)-1)
				break;
			dir_key.offset = found_key.offset + 1;
		}
		btrfs_release_path(path);
		if (range_end == (u64)-1)
			break;
		range_start = range_end + 1;
	}

next_type:
	ret = 0;
	if (key_type == BTRFS_DIR_LOG_ITEM_KEY) {
		key_type = BTRFS_DIR_LOG_INDEX_KEY;
		dir_key.type = BTRFS_DIR_INDEX_KEY;
		btrfs_release_path(path);
		goto again;
	}
out:
	btrfs_release_path(path);
	btrfs_free_path(log_path);
	iput(dir);
	return ret;
}

/*
 * the process_func used to replay items from the log tree.  This
 * gets called in two different stages.  The first stage just looks
 * for inodes and makes sure they are all copied into the subvolume.
 *
 * The second stage copies all the other item types from the log into
 * the subvolume.  The two stage approach is slower, but gets rid of
 * lots of complexity around inodes referencing other inodes that exist
 * only in the log (references come from either directory items or inode
 * back refs).
 */
static int replay_one_buffer(struct btrfs_root *log, struct extent_buffer *eb,
			     struct walk_control *wc, u64 gen, int level)
{
	int nritems;
	struct btrfs_path *path;
	struct btrfs_root *root = wc->replay_dest;
	struct btrfs_key key;
	int i;
	int ret;

	ret = btrfs_read_buffer(eb, gen, level, NULL);
	if (ret)
		return ret;

	level = btrfs_header_level(eb);

	if (level != 0)
		return 0;

	path = btrfs_alloc_path();
	if (!path)
		return -ENOMEM;

	nritems = btrfs_header_nritems(eb);
	for (i = 0; i < nritems; i++) {
		btrfs_item_key_to_cpu(eb, &key, i);

		/* inode keys are done during the first stage */
		if (key.type == BTRFS_INODE_ITEM_KEY &&
		    wc->stage == LOG_WALK_REPLAY_INODES) {
			struct btrfs_inode_item *inode_item;
			u32 mode;

			inode_item = btrfs_item_ptr(eb, i,
					    struct btrfs_inode_item);
			/*
			 * If we have a tmpfile (O_TMPFILE) that got fsync'ed
			 * and never got linked before the fsync, skip it, as
			 * replaying it is pointless since it would be deleted
			 * later. We skip logging tmpfiles, but it's always
			 * possible we are replaying a log created with a kernel
			 * that used to log tmpfiles.
			 */
			if (btrfs_inode_nlink(eb, inode_item) == 0) {
				wc->ignore_cur_inode = true;
				continue;
			} else {
				wc->ignore_cur_inode = false;
			}
			ret = replay_xattr_deletes(wc->trans, root, log,
						   path, key.objectid);
			if (ret)
				break;
			mode = btrfs_inode_mode(eb, inode_item);
			if (S_ISDIR(mode)) {
				ret = replay_dir_deletes(wc->trans,
					 root, log, path, key.objectid, 0);
				if (ret)
					break;
			}
			ret = overwrite_item(wc->trans, root, path,
					     eb, i, &key);
			if (ret)
				break;

			/*
			 * Before replaying extents, truncate the inode to its
			 * size. We need to do it now and not after log replay
			 * because before an fsync we can have prealloc extents
			 * added beyond the inode's i_size. If we did it after,
			 * through orphan cleanup for example, we would drop
			 * those prealloc extents just after replaying them.
			 */
			if (S_ISREG(mode)) {
				struct btrfs_drop_extents_args drop_args = { 0 };
				struct inode *inode;
				u64 from;

				inode = read_one_inode(root, key.objectid);
				if (!inode) {
					ret = -EIO;
					break;
				}
				from = ALIGN(i_size_read(inode),
					     root->fs_info->sectorsize);
				drop_args.start = from;
				drop_args.end = (u64)-1;
				drop_args.drop_cache = true;
				ret = btrfs_drop_extents(wc->trans, root,
							 BTRFS_I(inode),
							 &drop_args);
				if (!ret) {
					inode_sub_bytes(inode,
							drop_args.bytes_found);
					/* Update the inode's nbytes. */
					ret = btrfs_update_inode(wc->trans,
							root, BTRFS_I(inode));
				}
				iput(inode);
				if (ret)
					break;
			}

			ret = link_to_fixup_dir(wc->trans, root,
						path, key.objectid);
			if (ret)
				break;
		}

		if (wc->ignore_cur_inode)
			continue;

		if (key.type == BTRFS_DIR_INDEX_KEY &&
		    wc->stage == LOG_WALK_REPLAY_DIR_INDEX) {
			ret = replay_one_dir_item(wc->trans, root, path,
						  eb, i, &key);
			if (ret)
				break;
		}

		if (wc->stage < LOG_WALK_REPLAY_ALL)
			continue;

		/* these keys are simply copied */
		if (key.type == BTRFS_XATTR_ITEM_KEY) {
			ret = overwrite_item(wc->trans, root, path,
					     eb, i, &key);
			if (ret)
				break;
		} else if (key.type == BTRFS_INODE_REF_KEY ||
			   key.type == BTRFS_INODE_EXTREF_KEY) {
			ret = add_inode_ref(wc->trans, root, log, path,
					    eb, i, &key);
			if (ret && ret != -ENOENT)
				break;
			ret = 0;
		} else if (key.type == BTRFS_EXTENT_DATA_KEY) {
			ret = replay_one_extent(wc->trans, root, path,
						eb, i, &key);
			if (ret)
				break;
		} else if (key.type == BTRFS_DIR_ITEM_KEY) {
			ret = replay_one_dir_item(wc->trans, root, path,
						  eb, i, &key);
			if (ret)
				break;
		}
	}
	btrfs_free_path(path);
	return ret;
}

/*
 * Correctly adjust the reserved bytes occupied by a log tree extent buffer
 */
static void unaccount_log_buffer(struct btrfs_fs_info *fs_info, u64 start)
{
	struct btrfs_block_group *cache;

	cache = btrfs_lookup_block_group(fs_info, start);
	if (!cache) {
		btrfs_err(fs_info, "unable to find block group for %llu", start);
		return;
	}

	spin_lock(&cache->space_info->lock);
	spin_lock(&cache->lock);
	cache->reserved -= fs_info->nodesize;
	cache->space_info->bytes_reserved -= fs_info->nodesize;
	spin_unlock(&cache->lock);
	spin_unlock(&cache->space_info->lock);

	btrfs_put_block_group(cache);
}

static noinline int walk_down_log_tree(struct btrfs_trans_handle *trans,
				   struct btrfs_root *root,
				   struct btrfs_path *path, int *level,
				   struct walk_control *wc)
{
	struct btrfs_fs_info *fs_info = root->fs_info;
	u64 bytenr;
	u64 ptr_gen;
	struct extent_buffer *next;
	struct extent_buffer *cur;
	u32 blocksize;
	int ret = 0;

	while (*level > 0) {
		struct btrfs_key first_key;

		cur = path->nodes[*level];

		WARN_ON(btrfs_header_level(cur) != *level);

		if (path->slots[*level] >=
		    btrfs_header_nritems(cur))
			break;

		bytenr = btrfs_node_blockptr(cur, path->slots[*level]);
		ptr_gen = btrfs_node_ptr_generation(cur, path->slots[*level]);
		btrfs_node_key_to_cpu(cur, &first_key, path->slots[*level]);
		blocksize = fs_info->nodesize;

		next = btrfs_find_create_tree_block(fs_info, bytenr,
						    btrfs_header_owner(cur),
						    *level - 1);
		if (IS_ERR(next))
			return PTR_ERR(next);

		if (*level == 1) {
			ret = wc->process_func(root, next, wc, ptr_gen,
					       *level - 1);
			if (ret) {
				free_extent_buffer(next);
				return ret;
			}

			path->slots[*level]++;
			if (wc->free) {
				ret = btrfs_read_buffer(next, ptr_gen,
							*level - 1, &first_key);
				if (ret) {
					free_extent_buffer(next);
					return ret;
				}

				if (trans) {
					btrfs_tree_lock(next);
					btrfs_clean_tree_block(next);
					btrfs_wait_tree_block_writeback(next);
					btrfs_tree_unlock(next);
					ret = btrfs_pin_reserved_extent(trans,
							bytenr, blocksize);
					if (ret) {
						free_extent_buffer(next);
						return ret;
					}
					btrfs_redirty_list_add(
						trans->transaction, next);
				} else {
					if (test_and_clear_bit(EXTENT_BUFFER_DIRTY, &next->bflags))
						clear_extent_buffer_dirty(next);
					unaccount_log_buffer(fs_info, bytenr);
				}
			}
			free_extent_buffer(next);
			continue;
		}
		ret = btrfs_read_buffer(next, ptr_gen, *level - 1, &first_key);
		if (ret) {
			free_extent_buffer(next);
			return ret;
		}

		if (path->nodes[*level-1])
			free_extent_buffer(path->nodes[*level-1]);
		path->nodes[*level-1] = next;
		*level = btrfs_header_level(next);
		path->slots[*level] = 0;
		cond_resched();
	}
	path->slots[*level] = btrfs_header_nritems(path->nodes[*level]);

	cond_resched();
	return 0;
}

static noinline int walk_up_log_tree(struct btrfs_trans_handle *trans,
				 struct btrfs_root *root,
				 struct btrfs_path *path, int *level,
				 struct walk_control *wc)
{
	struct btrfs_fs_info *fs_info = root->fs_info;
	int i;
	int slot;
	int ret;

	for (i = *level; i < BTRFS_MAX_LEVEL - 1 && path->nodes[i]; i++) {
		slot = path->slots[i];
		if (slot + 1 < btrfs_header_nritems(path->nodes[i])) {
			path->slots[i]++;
			*level = i;
			WARN_ON(*level == 0);
			return 0;
		} else {
			ret = wc->process_func(root, path->nodes[*level], wc,
				 btrfs_header_generation(path->nodes[*level]),
				 *level);
			if (ret)
				return ret;

			if (wc->free) {
				struct extent_buffer *next;

				next = path->nodes[*level];

				if (trans) {
					btrfs_tree_lock(next);
					btrfs_clean_tree_block(next);
					btrfs_wait_tree_block_writeback(next);
					btrfs_tree_unlock(next);
					ret = btrfs_pin_reserved_extent(trans,
						     path->nodes[*level]->start,
						     path->nodes[*level]->len);
					if (ret)
						return ret;
				} else {
					if (test_and_clear_bit(EXTENT_BUFFER_DIRTY, &next->bflags))
						clear_extent_buffer_dirty(next);

					unaccount_log_buffer(fs_info,
						path->nodes[*level]->start);
				}
			}
			free_extent_buffer(path->nodes[*level]);
			path->nodes[*level] = NULL;
			*level = i + 1;
		}
	}
	return 1;
}

/*
 * drop the reference count on the tree rooted at 'snap'.  This traverses
 * the tree freeing any blocks that have a ref count of zero after being
 * decremented.
 */
static int walk_log_tree(struct btrfs_trans_handle *trans,
			 struct btrfs_root *log, struct walk_control *wc)
{
	struct btrfs_fs_info *fs_info = log->fs_info;
	int ret = 0;
	int wret;
	int level;
	struct btrfs_path *path;
	int orig_level;

	path = btrfs_alloc_path();
	if (!path)
		return -ENOMEM;

	level = btrfs_header_level(log->node);
	orig_level = level;
	path->nodes[level] = log->node;
	atomic_inc(&log->node->refs);
	path->slots[level] = 0;

	while (1) {
		wret = walk_down_log_tree(trans, log, path, &level, wc);
		if (wret > 0)
			break;
		if (wret < 0) {
			ret = wret;
			goto out;
		}

		wret = walk_up_log_tree(trans, log, path, &level, wc);
		if (wret > 0)
			break;
		if (wret < 0) {
			ret = wret;
			goto out;
		}
	}

	/* was the root node processed? if not, catch it here */
	if (path->nodes[orig_level]) {
		ret = wc->process_func(log, path->nodes[orig_level], wc,
			 btrfs_header_generation(path->nodes[orig_level]),
			 orig_level);
		if (ret)
			goto out;
		if (wc->free) {
			struct extent_buffer *next;

			next = path->nodes[orig_level];

			if (trans) {
				btrfs_tree_lock(next);
				btrfs_clean_tree_block(next);
				btrfs_wait_tree_block_writeback(next);
				btrfs_tree_unlock(next);
				ret = btrfs_pin_reserved_extent(trans,
						next->start, next->len);
				if (ret)
					goto out;
			} else {
				if (test_and_clear_bit(EXTENT_BUFFER_DIRTY, &next->bflags))
					clear_extent_buffer_dirty(next);
				unaccount_log_buffer(fs_info, next->start);
			}
		}
	}

out:
	btrfs_free_path(path);
	return ret;
}

/*
 * helper function to update the item for a given subvolumes log root
 * in the tree of log roots
 */
static int update_log_root(struct btrfs_trans_handle *trans,
			   struct btrfs_root *log,
			   struct btrfs_root_item *root_item)
{
	struct btrfs_fs_info *fs_info = log->fs_info;
	int ret;

	if (log->log_transid == 1) {
		/* insert root item on the first sync */
		ret = btrfs_insert_root(trans, fs_info->log_root_tree,
				&log->root_key, root_item);
	} else {
		ret = btrfs_update_root(trans, fs_info->log_root_tree,
				&log->root_key, root_item);
	}
	return ret;
}

static void wait_log_commit(struct btrfs_root *root, int transid)
{
	DEFINE_WAIT(wait);
	int index = transid % 2;

	/*
	 * we only allow two pending log transactions at a time,
	 * so we know that if ours is more than 2 older than the
	 * current transaction, we're done
	 */
	for (;;) {
		prepare_to_wait(&root->log_commit_wait[index],
				&wait, TASK_UNINTERRUPTIBLE);

		if (!(root->log_transid_committed < transid &&
		      atomic_read(&root->log_commit[index])))
			break;

		mutex_unlock(&root->log_mutex);
		schedule();
		mutex_lock(&root->log_mutex);
	}
	finish_wait(&root->log_commit_wait[index], &wait);
}

static void wait_for_writer(struct btrfs_root *root)
{
	DEFINE_WAIT(wait);

	for (;;) {
		prepare_to_wait(&root->log_writer_wait, &wait,
				TASK_UNINTERRUPTIBLE);
		if (!atomic_read(&root->log_writers))
			break;

		mutex_unlock(&root->log_mutex);
		schedule();
		mutex_lock(&root->log_mutex);
	}
	finish_wait(&root->log_writer_wait, &wait);
}

static inline void btrfs_remove_log_ctx(struct btrfs_root *root,
					struct btrfs_log_ctx *ctx)
{
	if (!ctx)
		return;

	mutex_lock(&root->log_mutex);
	list_del_init(&ctx->list);
	mutex_unlock(&root->log_mutex);
}

/* 
 * Invoked in log mutex context, or be sure there is no other task which
 * can access the list.
 */
static inline void btrfs_remove_all_log_ctxs(struct btrfs_root *root,
					     int index, int error)
{
	struct btrfs_log_ctx *ctx;
	struct btrfs_log_ctx *safe;

	list_for_each_entry_safe(ctx, safe, &root->log_ctxs[index], list) {
		list_del_init(&ctx->list);
		ctx->log_ret = error;
	}

	INIT_LIST_HEAD(&root->log_ctxs[index]);
}

/*
 * btrfs_sync_log does sends a given tree log down to the disk and
 * updates the super blocks to record it.  When this call is done,
 * you know that any inodes previously logged are safely on disk only
 * if it returns 0.
 *
 * Any other return value means you need to call btrfs_commit_transaction.
 * Some of the edge cases for fsyncing directories that have had unlinks
 * or renames done in the past mean that sometimes the only safe
 * fsync is to commit the whole FS.  When btrfs_sync_log returns -EAGAIN,
 * that has happened.
 */
int btrfs_sync_log(struct btrfs_trans_handle *trans,
		   struct btrfs_root *root, struct btrfs_log_ctx *ctx)
{
	int index1;
	int index2;
	int mark;
	int ret;
	struct btrfs_fs_info *fs_info = root->fs_info;
	struct btrfs_root *log = root->log_root;
	struct btrfs_root *log_root_tree = fs_info->log_root_tree;
	struct btrfs_root_item new_root_item;
	int log_transid = 0;
	struct btrfs_log_ctx root_log_ctx;
	struct blk_plug plug;
	u64 log_root_start;
	u64 log_root_level;

	mutex_lock(&root->log_mutex);
	log_transid = ctx->log_transid;
	if (root->log_transid_committed >= log_transid) {
		mutex_unlock(&root->log_mutex);
		return ctx->log_ret;
	}

	index1 = log_transid % 2;
	if (atomic_read(&root->log_commit[index1])) {
		wait_log_commit(root, log_transid);
		mutex_unlock(&root->log_mutex);
		return ctx->log_ret;
	}
	ASSERT(log_transid == root->log_transid);
	atomic_set(&root->log_commit[index1], 1);

	/* wait for previous tree log sync to complete */
	if (atomic_read(&root->log_commit[(index1 + 1) % 2]))
		wait_log_commit(root, log_transid - 1);

	while (1) {
		int batch = atomic_read(&root->log_batch);
		/* when we're on an ssd, just kick the log commit out */
		if (!btrfs_test_opt(fs_info, SSD) &&
		    test_bit(BTRFS_ROOT_MULTI_LOG_TASKS, &root->state)) {
			mutex_unlock(&root->log_mutex);
			schedule_timeout_uninterruptible(1);
			mutex_lock(&root->log_mutex);
		}
		wait_for_writer(root);
		if (batch == atomic_read(&root->log_batch))
			break;
	}

	/* bail out if we need to do a full commit */
	if (btrfs_need_log_full_commit(trans)) {
		ret = -EAGAIN;
		mutex_unlock(&root->log_mutex);
		goto out;
	}

	if (log_transid % 2 == 0)
		mark = EXTENT_DIRTY;
	else
		mark = EXTENT_NEW;

	/* we start IO on  all the marked extents here, but we don't actually
	 * wait for them until later.
	 */
	blk_start_plug(&plug);
	ret = btrfs_write_marked_extents(fs_info, &log->dirty_log_pages, mark);
	/*
	 * -EAGAIN happens when someone, e.g., a concurrent transaction
	 *  commit, writes a dirty extent in this tree-log commit. This
	 *  concurrent write will create a hole writing out the extents,
	 *  and we cannot proceed on a zoned filesystem, requiring
	 *  sequential writing. While we can bail out to a full commit
	 *  here, but we can continue hoping the concurrent writing fills
	 *  the hole.
	 */
	if (ret == -EAGAIN && btrfs_is_zoned(fs_info))
		ret = 0;
	if (ret) {
		blk_finish_plug(&plug);
		btrfs_abort_transaction(trans, ret);
		btrfs_set_log_full_commit(trans);
		mutex_unlock(&root->log_mutex);
		goto out;
	}

	/*
	 * We _must_ update under the root->log_mutex in order to make sure we
	 * have a consistent view of the log root we are trying to commit at
	 * this moment.
	 *
	 * We _must_ copy this into a local copy, because we are not holding the
	 * log_root_tree->log_mutex yet.  This is important because when we
	 * commit the log_root_tree we must have a consistent view of the
	 * log_root_tree when we update the super block to point at the
	 * log_root_tree bytenr.  If we update the log_root_tree here we'll race
	 * with the commit and possibly point at the new block which we may not
	 * have written out.
	 */
	btrfs_set_root_node(&log->root_item, log->node);
	memcpy(&new_root_item, &log->root_item, sizeof(new_root_item));

	root->log_transid++;
	log->log_transid = root->log_transid;
	root->log_start_pid = 0;
	/*
	 * IO has been started, blocks of the log tree have WRITTEN flag set
	 * in their headers. new modifications of the log will be written to
	 * new positions. so it's safe to allow log writers to go in.
	 */
	mutex_unlock(&root->log_mutex);

	btrfs_init_log_ctx(&root_log_ctx, NULL);

	mutex_lock(&log_root_tree->log_mutex);

	index2 = log_root_tree->log_transid % 2;
	list_add_tail(&root_log_ctx.list, &log_root_tree->log_ctxs[index2]);
	root_log_ctx.log_transid = log_root_tree->log_transid;

	if (btrfs_is_zoned(fs_info)) {
<<<<<<< HEAD
		mutex_lock(&fs_info->tree_root->log_mutex);
		if (!log_root_tree->node) {
			ret = btrfs_alloc_log_tree_node(trans, log_root_tree);
			if (ret) {
				mutex_unlock(&fs_info->tree_log_mutex);
=======
		if (!log_root_tree->node) {
			ret = btrfs_alloc_log_tree_node(trans, log_root_tree);
			if (ret) {
>>>>>>> f8b22d5d
				mutex_unlock(&log_root_tree->log_mutex);
				goto out;
			}
		}
<<<<<<< HEAD
		mutex_unlock(&fs_info->tree_root->log_mutex);
=======
>>>>>>> f8b22d5d
	}

	/*
	 * Now we are safe to update the log_root_tree because we're under the
	 * log_mutex, and we're a current writer so we're holding the commit
	 * open until we drop the log_mutex.
	 */
	ret = update_log_root(trans, log, &new_root_item);
	if (ret) {
		if (!list_empty(&root_log_ctx.list))
			list_del_init(&root_log_ctx.list);

		blk_finish_plug(&plug);
		btrfs_set_log_full_commit(trans);

		if (ret != -ENOSPC) {
			btrfs_abort_transaction(trans, ret);
			mutex_unlock(&log_root_tree->log_mutex);
			goto out;
		}
		btrfs_wait_tree_log_extents(log, mark);
		mutex_unlock(&log_root_tree->log_mutex);
		ret = -EAGAIN;
		goto out;
	}

	if (log_root_tree->log_transid_committed >= root_log_ctx.log_transid) {
		blk_finish_plug(&plug);
		list_del_init(&root_log_ctx.list);
		mutex_unlock(&log_root_tree->log_mutex);
		ret = root_log_ctx.log_ret;
		goto out;
	}

	index2 = root_log_ctx.log_transid % 2;
	if (atomic_read(&log_root_tree->log_commit[index2])) {
		blk_finish_plug(&plug);
		ret = btrfs_wait_tree_log_extents(log, mark);
		wait_log_commit(log_root_tree,
				root_log_ctx.log_transid);
		mutex_unlock(&log_root_tree->log_mutex);
		if (!ret)
			ret = root_log_ctx.log_ret;
		goto out;
	}
	ASSERT(root_log_ctx.log_transid == log_root_tree->log_transid);
	atomic_set(&log_root_tree->log_commit[index2], 1);

	if (atomic_read(&log_root_tree->log_commit[(index2 + 1) % 2])) {
		wait_log_commit(log_root_tree,
				root_log_ctx.log_transid - 1);
	}

	/*
	 * now that we've moved on to the tree of log tree roots,
	 * check the full commit flag again
	 */
	if (btrfs_need_log_full_commit(trans)) {
		blk_finish_plug(&plug);
		btrfs_wait_tree_log_extents(log, mark);
		mutex_unlock(&log_root_tree->log_mutex);
		ret = -EAGAIN;
		goto out_wake_log_root;
	}

	ret = btrfs_write_marked_extents(fs_info,
					 &log_root_tree->dirty_log_pages,
					 EXTENT_DIRTY | EXTENT_NEW);
	blk_finish_plug(&plug);
	/*
	 * As described above, -EAGAIN indicates a hole in the extents. We
	 * cannot wait for these write outs since the waiting cause a
	 * deadlock. Bail out to the full commit instead.
	 */
	if (ret == -EAGAIN && btrfs_is_zoned(fs_info)) {
		btrfs_set_log_full_commit(trans);
		btrfs_wait_tree_log_extents(log, mark);
		mutex_unlock(&log_root_tree->log_mutex);
		goto out_wake_log_root;
	} else if (ret) {
		btrfs_set_log_full_commit(trans);
		btrfs_abort_transaction(trans, ret);
		mutex_unlock(&log_root_tree->log_mutex);
		goto out_wake_log_root;
	}
	ret = btrfs_wait_tree_log_extents(log, mark);
	if (!ret)
		ret = btrfs_wait_tree_log_extents(log_root_tree,
						  EXTENT_NEW | EXTENT_DIRTY);
	if (ret) {
		btrfs_set_log_full_commit(trans);
		mutex_unlock(&log_root_tree->log_mutex);
		goto out_wake_log_root;
	}

	log_root_start = log_root_tree->node->start;
	log_root_level = btrfs_header_level(log_root_tree->node);
	log_root_tree->log_transid++;
	mutex_unlock(&log_root_tree->log_mutex);

	/*
	 * Here we are guaranteed that nobody is going to write the superblock
	 * for the current transaction before us and that neither we do write
	 * our superblock before the previous transaction finishes its commit
	 * and writes its superblock, because:
	 *
	 * 1) We are holding a handle on the current transaction, so no body
	 *    can commit it until we release the handle;
	 *
	 * 2) Before writing our superblock we acquire the tree_log_mutex, so
	 *    if the previous transaction is still committing, and hasn't yet
	 *    written its superblock, we wait for it to do it, because a
	 *    transaction commit acquires the tree_log_mutex when the commit
	 *    begins and releases it only after writing its superblock.
	 */
	mutex_lock(&fs_info->tree_log_mutex);
	btrfs_set_super_log_root(fs_info->super_for_commit, log_root_start);
	btrfs_set_super_log_root_level(fs_info->super_for_commit, log_root_level);
	ret = write_all_supers(fs_info, 1);
	mutex_unlock(&fs_info->tree_log_mutex);
	if (ret) {
		btrfs_set_log_full_commit(trans);
		btrfs_abort_transaction(trans, ret);
		goto out_wake_log_root;
	}

	mutex_lock(&root->log_mutex);
	if (root->last_log_commit < log_transid)
		root->last_log_commit = log_transid;
	mutex_unlock(&root->log_mutex);

out_wake_log_root:
	mutex_lock(&log_root_tree->log_mutex);
	btrfs_remove_all_log_ctxs(log_root_tree, index2, ret);

	log_root_tree->log_transid_committed++;
	atomic_set(&log_root_tree->log_commit[index2], 0);
	mutex_unlock(&log_root_tree->log_mutex);

	/*
	 * The barrier before waitqueue_active (in cond_wake_up) is needed so
	 * all the updates above are seen by the woken threads. It might not be
	 * necessary, but proving that seems to be hard.
	 */
	cond_wake_up(&log_root_tree->log_commit_wait[index2]);
out:
	mutex_lock(&root->log_mutex);
	btrfs_remove_all_log_ctxs(root, index1, ret);
	root->log_transid_committed++;
	atomic_set(&root->log_commit[index1], 0);
	mutex_unlock(&root->log_mutex);

	/*
	 * The barrier before waitqueue_active (in cond_wake_up) is needed so
	 * all the updates above are seen by the woken threads. It might not be
	 * necessary, but proving that seems to be hard.
	 */
	cond_wake_up(&root->log_commit_wait[index1]);
	return ret;
}

static void free_log_tree(struct btrfs_trans_handle *trans,
			  struct btrfs_root *log)
{
	int ret;
	struct walk_control wc = {
		.free = 1,
		.process_func = process_one_buffer
	};

	if (log->node) {
		ret = walk_log_tree(trans, log, &wc);
		if (ret) {
			if (trans)
				btrfs_abort_transaction(trans, ret);
			else
				btrfs_handle_fs_error(log->fs_info, ret, NULL);
		}
	}

	clear_extent_bits(&log->dirty_log_pages, 0, (u64)-1,
			  EXTENT_DIRTY | EXTENT_NEW | EXTENT_NEED_WAIT);
	extent_io_tree_release(&log->log_csum_range);

	if (trans && log->node)
		btrfs_redirty_list_add(trans->transaction, log->node);
	btrfs_put_root(log);
}

/*
 * free all the extents used by the tree log.  This should be called
 * at commit time of the full transaction
 */
int btrfs_free_log(struct btrfs_trans_handle *trans, struct btrfs_root *root)
{
	if (root->log_root) {
		free_log_tree(trans, root->log_root);
		root->log_root = NULL;
		clear_bit(BTRFS_ROOT_HAS_LOG_TREE, &root->state);
	}
	return 0;
}

int btrfs_free_log_root_tree(struct btrfs_trans_handle *trans,
			     struct btrfs_fs_info *fs_info)
{
	if (fs_info->log_root_tree) {
		free_log_tree(trans, fs_info->log_root_tree);
		fs_info->log_root_tree = NULL;
		clear_bit(BTRFS_ROOT_HAS_LOG_TREE, &fs_info->tree_root->state);
	}
	return 0;
}

/*
 * Check if an inode was logged in the current transaction. We can't always rely
 * on an inode's logged_trans value, because it's an in-memory only field and
 * therefore not persisted. This means that its value is lost if the inode gets
 * evicted and loaded again from disk (in which case it has a value of 0, and
 * certainly it is smaller then any possible transaction ID), when that happens
 * the full_sync flag is set in the inode's runtime flags, so on that case we
 * assume eviction happened and ignore the logged_trans value, assuming the
 * worst case, that the inode was logged before in the current transaction.
 */
static bool inode_logged(struct btrfs_trans_handle *trans,
			 struct btrfs_inode *inode)
{
	if (inode->logged_trans == trans->transid)
		return true;

	if (inode->last_trans == trans->transid &&
	    test_bit(BTRFS_INODE_NEEDS_FULL_SYNC, &inode->runtime_flags) &&
	    !test_bit(BTRFS_FS_LOG_RECOVERING, &trans->fs_info->flags))
		return true;

	return false;
}

/*
 * If both a file and directory are logged, and unlinks or renames are
 * mixed in, we have a few interesting corners:
 *
 * create file X in dir Y
 * link file X to X.link in dir Y
 * fsync file X
 * unlink file X but leave X.link
 * fsync dir Y
 *
 * After a crash we would expect only X.link to exist.  But file X
 * didn't get fsync'd again so the log has back refs for X and X.link.
 *
 * We solve this by removing directory entries and inode backrefs from the
 * log when a file that was logged in the current transaction is
 * unlinked.  Any later fsync will include the updated log entries, and
 * we'll be able to reconstruct the proper directory items from backrefs.
 *
 * This optimizations allows us to avoid relogging the entire inode
 * or the entire directory.
 */
int btrfs_del_dir_entries_in_log(struct btrfs_trans_handle *trans,
				 struct btrfs_root *root,
				 const char *name, int name_len,
				 struct btrfs_inode *dir, u64 index)
{
	struct btrfs_root *log;
	struct btrfs_dir_item *di;
	struct btrfs_path *path;
	int ret;
	int err = 0;
	u64 dir_ino = btrfs_ino(dir);

	if (!inode_logged(trans, dir))
		return 0;

	ret = join_running_log_trans(root);
	if (ret)
		return 0;

	mutex_lock(&dir->log_mutex);

	log = root->log_root;
	path = btrfs_alloc_path();
	if (!path) {
		err = -ENOMEM;
		goto out_unlock;
	}

	di = btrfs_lookup_dir_item(trans, log, path, dir_ino,
				   name, name_len, -1);
	if (IS_ERR(di)) {
		err = PTR_ERR(di);
		goto fail;
	}
	if (di) {
		ret = btrfs_delete_one_dir_name(trans, log, path, di);
		if (ret) {
			err = ret;
			goto fail;
		}
	}
	btrfs_release_path(path);
	di = btrfs_lookup_dir_index_item(trans, log, path, dir_ino,
					 index, name, name_len, -1);
	if (IS_ERR(di)) {
		err = PTR_ERR(di);
		goto fail;
	}
	if (di) {
		ret = btrfs_delete_one_dir_name(trans, log, path, di);
		if (ret) {
			err = ret;
			goto fail;
		}
	}

	/*
	 * We do not need to update the size field of the directory's inode item
	 * because on log replay we update the field to reflect all existing
	 * entries in the directory (see overwrite_item()).
	 */
fail:
	btrfs_free_path(path);
out_unlock:
	mutex_unlock(&dir->log_mutex);
	if (err == -ENOSPC) {
		btrfs_set_log_full_commit(trans);
		err = 0;
	} else if (err < 0 && err != -ENOENT) {
		/* ENOENT can be returned if the entry hasn't been fsynced yet */
		btrfs_abort_transaction(trans, err);
	}

	btrfs_end_log_trans(root);

	return err;
}

/* see comments for btrfs_del_dir_entries_in_log */
int btrfs_del_inode_ref_in_log(struct btrfs_trans_handle *trans,
			       struct btrfs_root *root,
			       const char *name, int name_len,
			       struct btrfs_inode *inode, u64 dirid)
{
	struct btrfs_root *log;
	u64 index;
	int ret;

	if (!inode_logged(trans, inode))
		return 0;

	ret = join_running_log_trans(root);
	if (ret)
		return 0;
	log = root->log_root;
	mutex_lock(&inode->log_mutex);

	ret = btrfs_del_inode_ref(trans, log, name, name_len, btrfs_ino(inode),
				  dirid, &index);
	mutex_unlock(&inode->log_mutex);
	if (ret == -ENOSPC) {
		btrfs_set_log_full_commit(trans);
		ret = 0;
	} else if (ret < 0 && ret != -ENOENT)
		btrfs_abort_transaction(trans, ret);
	btrfs_end_log_trans(root);

	return ret;
}

/*
 * creates a range item in the log for 'dirid'.  first_offset and
 * last_offset tell us which parts of the key space the log should
 * be considered authoritative for.
 */
static noinline int insert_dir_log_key(struct btrfs_trans_handle *trans,
				       struct btrfs_root *log,
				       struct btrfs_path *path,
				       int key_type, u64 dirid,
				       u64 first_offset, u64 last_offset)
{
	int ret;
	struct btrfs_key key;
	struct btrfs_dir_log_item *item;

	key.objectid = dirid;
	key.offset = first_offset;
	if (key_type == BTRFS_DIR_ITEM_KEY)
		key.type = BTRFS_DIR_LOG_ITEM_KEY;
	else
		key.type = BTRFS_DIR_LOG_INDEX_KEY;
	ret = btrfs_insert_empty_item(trans, log, path, &key, sizeof(*item));
	if (ret)
		return ret;

	item = btrfs_item_ptr(path->nodes[0], path->slots[0],
			      struct btrfs_dir_log_item);
	btrfs_set_dir_log_end(path->nodes[0], item, last_offset);
	btrfs_mark_buffer_dirty(path->nodes[0]);
	btrfs_release_path(path);
	return 0;
}

/*
 * log all the items included in the current transaction for a given
 * directory.  This also creates the range items in the log tree required
 * to replay anything deleted before the fsync
 */
static noinline int log_dir_items(struct btrfs_trans_handle *trans,
			  struct btrfs_root *root, struct btrfs_inode *inode,
			  struct btrfs_path *path,
			  struct btrfs_path *dst_path, int key_type,
			  struct btrfs_log_ctx *ctx,
			  u64 min_offset, u64 *last_offset_ret)
{
	struct btrfs_key min_key;
	struct btrfs_root *log = root->log_root;
	struct extent_buffer *src;
	int err = 0;
	int ret;
	int i;
	int nritems;
	u64 first_offset = min_offset;
	u64 last_offset = (u64)-1;
	u64 ino = btrfs_ino(inode);

	log = root->log_root;

	min_key.objectid = ino;
	min_key.type = key_type;
	min_key.offset = min_offset;

	ret = btrfs_search_forward(root, &min_key, path, trans->transid);

	/*
	 * we didn't find anything from this transaction, see if there
	 * is anything at all
	 */
	if (ret != 0 || min_key.objectid != ino || min_key.type != key_type) {
		min_key.objectid = ino;
		min_key.type = key_type;
		min_key.offset = (u64)-1;
		btrfs_release_path(path);
		ret = btrfs_search_slot(NULL, root, &min_key, path, 0, 0);
		if (ret < 0) {
			btrfs_release_path(path);
			return ret;
		}
		ret = btrfs_previous_item(root, path, ino, key_type);

		/* if ret == 0 there are items for this type,
		 * create a range to tell us the last key of this type.
		 * otherwise, there are no items in this directory after
		 * *min_offset, and we create a range to indicate that.
		 */
		if (ret == 0) {
			struct btrfs_key tmp;
			btrfs_item_key_to_cpu(path->nodes[0], &tmp,
					      path->slots[0]);
			if (key_type == tmp.type)
				first_offset = max(min_offset, tmp.offset) + 1;
		}
		goto done;
	}

	/* go backward to find any previous key */
	ret = btrfs_previous_item(root, path, ino, key_type);
	if (ret == 0) {
		struct btrfs_key tmp;
		btrfs_item_key_to_cpu(path->nodes[0], &tmp, path->slots[0]);
		if (key_type == tmp.type) {
			first_offset = tmp.offset;
			ret = overwrite_item(trans, log, dst_path,
					     path->nodes[0], path->slots[0],
					     &tmp);
			if (ret) {
				err = ret;
				goto done;
			}
		}
	}
	btrfs_release_path(path);

	/*
	 * Find the first key from this transaction again.  See the note for
	 * log_new_dir_dentries, if we're logging a directory recursively we
	 * won't be holding its i_mutex, which means we can modify the directory
	 * while we're logging it.  If we remove an entry between our first
	 * search and this search we'll not find the key again and can just
	 * bail.
	 */
search:
	ret = btrfs_search_slot(NULL, root, &min_key, path, 0, 0);
	if (ret != 0)
		goto done;

	/*
	 * we have a block from this transaction, log every item in it
	 * from our directory
	 */
	while (1) {
		struct btrfs_key tmp;
		src = path->nodes[0];
		nritems = btrfs_header_nritems(src);
		for (i = path->slots[0]; i < nritems; i++) {
			struct btrfs_dir_item *di;

			btrfs_item_key_to_cpu(src, &min_key, i);

			if (min_key.objectid != ino || min_key.type != key_type)
				goto done;

			if (need_resched()) {
				btrfs_release_path(path);
				cond_resched();
				goto search;
			}

			ret = overwrite_item(trans, log, dst_path, src, i,
					     &min_key);
			if (ret) {
				err = ret;
				goto done;
			}

			/*
			 * We must make sure that when we log a directory entry,
			 * the corresponding inode, after log replay, has a
			 * matching link count. For example:
			 *
			 * touch foo
			 * mkdir mydir
			 * sync
			 * ln foo mydir/bar
			 * xfs_io -c "fsync" mydir
			 * <crash>
			 * <mount fs and log replay>
			 *
			 * Would result in a fsync log that when replayed, our
			 * file inode would have a link count of 1, but we get
			 * two directory entries pointing to the same inode.
			 * After removing one of the names, it would not be
			 * possible to remove the other name, which resulted
			 * always in stale file handle errors, and would not
			 * be possible to rmdir the parent directory, since
			 * its i_size could never decrement to the value
			 * BTRFS_EMPTY_DIR_SIZE, resulting in -ENOTEMPTY errors.
			 */
			di = btrfs_item_ptr(src, i, struct btrfs_dir_item);
			btrfs_dir_item_key_to_cpu(src, di, &tmp);
			if (ctx &&
			    (btrfs_dir_transid(src, di) == trans->transid ||
			     btrfs_dir_type(src, di) == BTRFS_FT_DIR) &&
			    tmp.type != BTRFS_ROOT_ITEM_KEY)
				ctx->log_new_dentries = true;
		}
		path->slots[0] = nritems;

		/*
		 * look ahead to the next item and see if it is also
		 * from this directory and from this transaction
		 */
		ret = btrfs_next_leaf(root, path);
		if (ret) {
			if (ret == 1)
				last_offset = (u64)-1;
			else
				err = ret;
			goto done;
		}
		btrfs_item_key_to_cpu(path->nodes[0], &tmp, path->slots[0]);
		if (tmp.objectid != ino || tmp.type != key_type) {
			last_offset = (u64)-1;
			goto done;
		}
		if (btrfs_header_generation(path->nodes[0]) != trans->transid) {
			ret = overwrite_item(trans, log, dst_path,
					     path->nodes[0], path->slots[0],
					     &tmp);
			if (ret)
				err = ret;
			else
				last_offset = tmp.offset;
			goto done;
		}
	}
done:
	btrfs_release_path(path);
	btrfs_release_path(dst_path);

	if (err == 0) {
		*last_offset_ret = last_offset;
		/*
		 * insert the log range keys to indicate where the log
		 * is valid
		 */
		ret = insert_dir_log_key(trans, log, path, key_type,
					 ino, first_offset, last_offset);
		if (ret)
			err = ret;
	}
	return err;
}

/*
 * logging directories is very similar to logging inodes, We find all the items
 * from the current transaction and write them to the log.
 *
 * The recovery code scans the directory in the subvolume, and if it finds a
 * key in the range logged that is not present in the log tree, then it means
 * that dir entry was unlinked during the transaction.
 *
 * In order for that scan to work, we must include one key smaller than
 * the smallest logged by this transaction and one key larger than the largest
 * key logged by this transaction.
 */
static noinline int log_directory_changes(struct btrfs_trans_handle *trans,
			  struct btrfs_root *root, struct btrfs_inode *inode,
			  struct btrfs_path *path,
			  struct btrfs_path *dst_path,
			  struct btrfs_log_ctx *ctx)
{
	u64 min_key;
	u64 max_key;
	int ret;
	int key_type = BTRFS_DIR_ITEM_KEY;

again:
	min_key = 0;
	max_key = 0;
	while (1) {
		ret = log_dir_items(trans, root, inode, path, dst_path, key_type,
				ctx, min_key, &max_key);
		if (ret)
			return ret;
		if (max_key == (u64)-1)
			break;
		min_key = max_key + 1;
	}

	if (key_type == BTRFS_DIR_ITEM_KEY) {
		key_type = BTRFS_DIR_INDEX_KEY;
		goto again;
	}
	return 0;
}

/*
 * a helper function to drop items from the log before we relog an
 * inode.  max_key_type indicates the highest item type to remove.
 * This cannot be run for file data extents because it does not
 * free the extents they point to.
 */
static int drop_objectid_items(struct btrfs_trans_handle *trans,
				  struct btrfs_root *log,
				  struct btrfs_path *path,
				  u64 objectid, int max_key_type)
{
	int ret;
	struct btrfs_key key;
	struct btrfs_key found_key;
	int start_slot;

	key.objectid = objectid;
	key.type = max_key_type;
	key.offset = (u64)-1;

	while (1) {
		ret = btrfs_search_slot(trans, log, &key, path, -1, 1);
		BUG_ON(ret == 0); /* Logic error */
		if (ret < 0)
			break;

		if (path->slots[0] == 0)
			break;

		path->slots[0]--;
		btrfs_item_key_to_cpu(path->nodes[0], &found_key,
				      path->slots[0]);

		if (found_key.objectid != objectid)
			break;

		found_key.offset = 0;
		found_key.type = 0;
		ret = btrfs_bin_search(path->nodes[0], &found_key, &start_slot);
		if (ret < 0)
			break;

		ret = btrfs_del_items(trans, log, path, start_slot,
				      path->slots[0] - start_slot + 1);
		/*
		 * If start slot isn't 0 then we don't need to re-search, we've
		 * found the last guy with the objectid in this tree.
		 */
		if (ret || start_slot != 0)
			break;
		btrfs_release_path(path);
	}
	btrfs_release_path(path);
	if (ret > 0)
		ret = 0;
	return ret;
}

static void fill_inode_item(struct btrfs_trans_handle *trans,
			    struct extent_buffer *leaf,
			    struct btrfs_inode_item *item,
			    struct inode *inode, int log_inode_only,
			    u64 logged_isize)
{
	struct btrfs_map_token token;

	btrfs_init_map_token(&token, leaf);

	if (log_inode_only) {
		/* set the generation to zero so the recover code
		 * can tell the difference between an logging
		 * just to say 'this inode exists' and a logging
		 * to say 'update this inode with these values'
		 */
		btrfs_set_token_inode_generation(&token, item, 0);
		btrfs_set_token_inode_size(&token, item, logged_isize);
	} else {
		btrfs_set_token_inode_generation(&token, item,
						 BTRFS_I(inode)->generation);
		btrfs_set_token_inode_size(&token, item, inode->i_size);
	}

	btrfs_set_token_inode_uid(&token, item, i_uid_read(inode));
	btrfs_set_token_inode_gid(&token, item, i_gid_read(inode));
	btrfs_set_token_inode_mode(&token, item, inode->i_mode);
	btrfs_set_token_inode_nlink(&token, item, inode->i_nlink);

	btrfs_set_token_timespec_sec(&token, &item->atime,
				     inode->i_atime.tv_sec);
	btrfs_set_token_timespec_nsec(&token, &item->atime,
				      inode->i_atime.tv_nsec);

	btrfs_set_token_timespec_sec(&token, &item->mtime,
				     inode->i_mtime.tv_sec);
	btrfs_set_token_timespec_nsec(&token, &item->mtime,
				      inode->i_mtime.tv_nsec);

	btrfs_set_token_timespec_sec(&token, &item->ctime,
				     inode->i_ctime.tv_sec);
	btrfs_set_token_timespec_nsec(&token, &item->ctime,
				      inode->i_ctime.tv_nsec);

	/*
	 * We do not need to set the nbytes field, in fact during a fast fsync
	 * its value may not even be correct, since a fast fsync does not wait
	 * for ordered extent completion, which is where we update nbytes, it
	 * only waits for writeback to complete. During log replay as we find
	 * file extent items and replay them, we adjust the nbytes field of the
	 * inode item in subvolume tree as needed (see overwrite_item()).
	 */

	btrfs_set_token_inode_sequence(&token, item, inode_peek_iversion(inode));
	btrfs_set_token_inode_transid(&token, item, trans->transid);
	btrfs_set_token_inode_rdev(&token, item, inode->i_rdev);
	btrfs_set_token_inode_flags(&token, item, BTRFS_I(inode)->flags);
	btrfs_set_token_inode_block_group(&token, item, 0);
}

static int log_inode_item(struct btrfs_trans_handle *trans,
			  struct btrfs_root *log, struct btrfs_path *path,
			  struct btrfs_inode *inode)
{
	struct btrfs_inode_item *inode_item;
	int ret;

	ret = btrfs_insert_empty_item(trans, log, path,
				      &inode->location, sizeof(*inode_item));
	if (ret && ret != -EEXIST)
		return ret;
	inode_item = btrfs_item_ptr(path->nodes[0], path->slots[0],
				    struct btrfs_inode_item);
	fill_inode_item(trans, path->nodes[0], inode_item, &inode->vfs_inode,
			0, 0);
	btrfs_release_path(path);
	return 0;
}

static int log_csums(struct btrfs_trans_handle *trans,
		     struct btrfs_inode *inode,
		     struct btrfs_root *log_root,
		     struct btrfs_ordered_sum *sums)
{
	const u64 lock_end = sums->bytenr + sums->len - 1;
	struct extent_state *cached_state = NULL;
	int ret;

	/*
	 * If this inode was not used for reflink operations in the current
	 * transaction with new extents, then do the fast path, no need to
	 * worry about logging checksum items with overlapping ranges.
	 */
	if (inode->last_reflink_trans < trans->transid)
		return btrfs_csum_file_blocks(trans, log_root, sums);

	/*
	 * Serialize logging for checksums. This is to avoid racing with the
	 * same checksum being logged by another task that is logging another
	 * file which happens to refer to the same extent as well. Such races
	 * can leave checksum items in the log with overlapping ranges.
	 */
	ret = lock_extent_bits(&log_root->log_csum_range, sums->bytenr,
			       lock_end, &cached_state);
	if (ret)
		return ret;
	/*
	 * Due to extent cloning, we might have logged a csum item that covers a
	 * subrange of a cloned extent, and later we can end up logging a csum
	 * item for a larger subrange of the same extent or the entire range.
	 * This would leave csum items in the log tree that cover the same range
	 * and break the searches for checksums in the log tree, resulting in
	 * some checksums missing in the fs/subvolume tree. So just delete (or
	 * trim and adjust) any existing csum items in the log for this range.
	 */
	ret = btrfs_del_csums(trans, log_root, sums->bytenr, sums->len);
	if (!ret)
		ret = btrfs_csum_file_blocks(trans, log_root, sums);

	unlock_extent_cached(&log_root->log_csum_range, sums->bytenr, lock_end,
			     &cached_state);

	return ret;
}

static noinline int copy_items(struct btrfs_trans_handle *trans,
			       struct btrfs_inode *inode,
			       struct btrfs_path *dst_path,
			       struct btrfs_path *src_path,
			       int start_slot, int nr, int inode_only,
			       u64 logged_isize)
{
	struct btrfs_fs_info *fs_info = trans->fs_info;
	unsigned long src_offset;
	unsigned long dst_offset;
	struct btrfs_root *log = inode->root->log_root;
	struct btrfs_file_extent_item *extent;
	struct btrfs_inode_item *inode_item;
	struct extent_buffer *src = src_path->nodes[0];
	int ret;
	struct btrfs_key *ins_keys;
	u32 *ins_sizes;
	char *ins_data;
	int i;
	struct list_head ordered_sums;
	int skip_csum = inode->flags & BTRFS_INODE_NODATASUM;

	INIT_LIST_HEAD(&ordered_sums);

	ins_data = kmalloc(nr * sizeof(struct btrfs_key) +
			   nr * sizeof(u32), GFP_NOFS);
	if (!ins_data)
		return -ENOMEM;

	ins_sizes = (u32 *)ins_data;
	ins_keys = (struct btrfs_key *)(ins_data + nr * sizeof(u32));

	for (i = 0; i < nr; i++) {
		ins_sizes[i] = btrfs_item_size_nr(src, i + start_slot);
		btrfs_item_key_to_cpu(src, ins_keys + i, i + start_slot);
	}
	ret = btrfs_insert_empty_items(trans, log, dst_path,
				       ins_keys, ins_sizes, nr);
	if (ret) {
		kfree(ins_data);
		return ret;
	}

	for (i = 0; i < nr; i++, dst_path->slots[0]++) {
		dst_offset = btrfs_item_ptr_offset(dst_path->nodes[0],
						   dst_path->slots[0]);

		src_offset = btrfs_item_ptr_offset(src, start_slot + i);

		if (ins_keys[i].type == BTRFS_INODE_ITEM_KEY) {
			inode_item = btrfs_item_ptr(dst_path->nodes[0],
						    dst_path->slots[0],
						    struct btrfs_inode_item);
			fill_inode_item(trans, dst_path->nodes[0], inode_item,
					&inode->vfs_inode,
					inode_only == LOG_INODE_EXISTS,
					logged_isize);
		} else {
			copy_extent_buffer(dst_path->nodes[0], src, dst_offset,
					   src_offset, ins_sizes[i]);
		}

		/* take a reference on file data extents so that truncates
		 * or deletes of this inode don't have to relog the inode
		 * again
		 */
		if (ins_keys[i].type == BTRFS_EXTENT_DATA_KEY &&
		    !skip_csum) {
			int found_type;
			extent = btrfs_item_ptr(src, start_slot + i,
						struct btrfs_file_extent_item);

			if (btrfs_file_extent_generation(src, extent) < trans->transid)
				continue;

			found_type = btrfs_file_extent_type(src, extent);
			if (found_type == BTRFS_FILE_EXTENT_REG) {
				u64 ds, dl, cs, cl;
				ds = btrfs_file_extent_disk_bytenr(src,
								extent);
				/* ds == 0 is a hole */
				if (ds == 0)
					continue;

				dl = btrfs_file_extent_disk_num_bytes(src,
								extent);
				cs = btrfs_file_extent_offset(src, extent);
				cl = btrfs_file_extent_num_bytes(src,
								extent);
				if (btrfs_file_extent_compression(src,
								  extent)) {
					cs = 0;
					cl = dl;
				}

				ret = btrfs_lookup_csums_range(
						fs_info->csum_root,
						ds + cs, ds + cs + cl - 1,
						&ordered_sums, 0);
				if (ret)
					break;
			}
		}
	}

	btrfs_mark_buffer_dirty(dst_path->nodes[0]);
	btrfs_release_path(dst_path);
	kfree(ins_data);

	/*
	 * we have to do this after the loop above to avoid changing the
	 * log tree while trying to change the log tree.
	 */
	while (!list_empty(&ordered_sums)) {
		struct btrfs_ordered_sum *sums = list_entry(ordered_sums.next,
						   struct btrfs_ordered_sum,
						   list);
		if (!ret)
			ret = log_csums(trans, inode, log, sums);
		list_del(&sums->list);
		kfree(sums);
	}

	return ret;
}

static int extent_cmp(void *priv, struct list_head *a, struct list_head *b)
{
	struct extent_map *em1, *em2;

	em1 = list_entry(a, struct extent_map, list);
	em2 = list_entry(b, struct extent_map, list);

	if (em1->start < em2->start)
		return -1;
	else if (em1->start > em2->start)
		return 1;
	return 0;
}

static int log_extent_csums(struct btrfs_trans_handle *trans,
			    struct btrfs_inode *inode,
			    struct btrfs_root *log_root,
			    const struct extent_map *em,
			    struct btrfs_log_ctx *ctx)
{
	struct btrfs_ordered_extent *ordered;
	u64 csum_offset;
	u64 csum_len;
	u64 mod_start = em->mod_start;
	u64 mod_len = em->mod_len;
	LIST_HEAD(ordered_sums);
	int ret = 0;

	if (inode->flags & BTRFS_INODE_NODATASUM ||
	    test_bit(EXTENT_FLAG_PREALLOC, &em->flags) ||
	    em->block_start == EXTENT_MAP_HOLE)
		return 0;

	list_for_each_entry(ordered, &ctx->ordered_extents, log_list) {
		const u64 ordered_end = ordered->file_offset + ordered->num_bytes;
		const u64 mod_end = mod_start + mod_len;
		struct btrfs_ordered_sum *sums;

		if (mod_len == 0)
			break;

		if (ordered_end <= mod_start)
			continue;
		if (mod_end <= ordered->file_offset)
			break;

		/*
		 * We are going to copy all the csums on this ordered extent, so
		 * go ahead and adjust mod_start and mod_len in case this ordered
		 * extent has already been logged.
		 */
		if (ordered->file_offset > mod_start) {
			if (ordered_end >= mod_end)
				mod_len = ordered->file_offset - mod_start;
			/*
			 * If we have this case
			 *
			 * |--------- logged extent ---------|
			 *       |----- ordered extent ----|
			 *
			 * Just don't mess with mod_start and mod_len, we'll
			 * just end up logging more csums than we need and it
			 * will be ok.
			 */
		} else {
			if (ordered_end < mod_end) {
				mod_len = mod_end - ordered_end;
				mod_start = ordered_end;
			} else {
				mod_len = 0;
			}
		}

		/*
		 * To keep us from looping for the above case of an ordered
		 * extent that falls inside of the logged extent.
		 */
		if (test_and_set_bit(BTRFS_ORDERED_LOGGED_CSUM, &ordered->flags))
			continue;

		list_for_each_entry(sums, &ordered->list, list) {
			ret = log_csums(trans, inode, log_root, sums);
			if (ret)
				return ret;
		}
	}

	/* We're done, found all csums in the ordered extents. */
	if (mod_len == 0)
		return 0;

	/* If we're compressed we have to save the entire range of csums. */
	if (em->compress_type) {
		csum_offset = 0;
		csum_len = max(em->block_len, em->orig_block_len);
	} else {
		csum_offset = mod_start - em->start;
		csum_len = mod_len;
	}

	/* block start is already adjusted for the file extent offset. */
	ret = btrfs_lookup_csums_range(trans->fs_info->csum_root,
				       em->block_start + csum_offset,
				       em->block_start + csum_offset +
				       csum_len - 1, &ordered_sums, 0);
	if (ret)
		return ret;

	while (!list_empty(&ordered_sums)) {
		struct btrfs_ordered_sum *sums = list_entry(ordered_sums.next,
						   struct btrfs_ordered_sum,
						   list);
		if (!ret)
			ret = log_csums(trans, inode, log_root, sums);
		list_del(&sums->list);
		kfree(sums);
	}

	return ret;
}

static int log_one_extent(struct btrfs_trans_handle *trans,
			  struct btrfs_inode *inode, struct btrfs_root *root,
			  const struct extent_map *em,
			  struct btrfs_path *path,
			  struct btrfs_log_ctx *ctx)
{
	struct btrfs_drop_extents_args drop_args = { 0 };
	struct btrfs_root *log = root->log_root;
	struct btrfs_file_extent_item *fi;
	struct extent_buffer *leaf;
	struct btrfs_map_token token;
	struct btrfs_key key;
	u64 extent_offset = em->start - em->orig_start;
	u64 block_len;
	int ret;

	ret = log_extent_csums(trans, inode, log, em, ctx);
	if (ret)
		return ret;

	drop_args.path = path;
	drop_args.start = em->start;
	drop_args.end = em->start + em->len;
	drop_args.replace_extent = true;
	drop_args.extent_item_size = sizeof(*fi);
	ret = btrfs_drop_extents(trans, log, inode, &drop_args);
	if (ret)
		return ret;

	if (!drop_args.extent_inserted) {
		key.objectid = btrfs_ino(inode);
		key.type = BTRFS_EXTENT_DATA_KEY;
		key.offset = em->start;

		ret = btrfs_insert_empty_item(trans, log, path, &key,
					      sizeof(*fi));
		if (ret)
			return ret;
	}
	leaf = path->nodes[0];
	btrfs_init_map_token(&token, leaf);
	fi = btrfs_item_ptr(leaf, path->slots[0],
			    struct btrfs_file_extent_item);

	btrfs_set_token_file_extent_generation(&token, fi, trans->transid);
	if (test_bit(EXTENT_FLAG_PREALLOC, &em->flags))
		btrfs_set_token_file_extent_type(&token, fi,
						 BTRFS_FILE_EXTENT_PREALLOC);
	else
		btrfs_set_token_file_extent_type(&token, fi,
						 BTRFS_FILE_EXTENT_REG);

	block_len = max(em->block_len, em->orig_block_len);
	if (em->compress_type != BTRFS_COMPRESS_NONE) {
		btrfs_set_token_file_extent_disk_bytenr(&token, fi,
							em->block_start);
		btrfs_set_token_file_extent_disk_num_bytes(&token, fi, block_len);
	} else if (em->block_start < EXTENT_MAP_LAST_BYTE) {
		btrfs_set_token_file_extent_disk_bytenr(&token, fi,
							em->block_start -
							extent_offset);
		btrfs_set_token_file_extent_disk_num_bytes(&token, fi, block_len);
	} else {
		btrfs_set_token_file_extent_disk_bytenr(&token, fi, 0);
		btrfs_set_token_file_extent_disk_num_bytes(&token, fi, 0);
	}

	btrfs_set_token_file_extent_offset(&token, fi, extent_offset);
	btrfs_set_token_file_extent_num_bytes(&token, fi, em->len);
	btrfs_set_token_file_extent_ram_bytes(&token, fi, em->ram_bytes);
	btrfs_set_token_file_extent_compression(&token, fi, em->compress_type);
	btrfs_set_token_file_extent_encryption(&token, fi, 0);
	btrfs_set_token_file_extent_other_encoding(&token, fi, 0);
	btrfs_mark_buffer_dirty(leaf);

	btrfs_release_path(path);

	return ret;
}

/*
 * Log all prealloc extents beyond the inode's i_size to make sure we do not
 * lose them after doing a fast fsync and replaying the log. We scan the
 * subvolume's root instead of iterating the inode's extent map tree because
 * otherwise we can log incorrect extent items based on extent map conversion.
 * That can happen due to the fact that extent maps are merged when they
 * are not in the extent map tree's list of modified extents.
 */
static int btrfs_log_prealloc_extents(struct btrfs_trans_handle *trans,
				      struct btrfs_inode *inode,
				      struct btrfs_path *path)
{
	struct btrfs_root *root = inode->root;
	struct btrfs_key key;
	const u64 i_size = i_size_read(&inode->vfs_inode);
	const u64 ino = btrfs_ino(inode);
	struct btrfs_path *dst_path = NULL;
	bool dropped_extents = false;
	u64 truncate_offset = i_size;
	struct extent_buffer *leaf;
	int slot;
	int ins_nr = 0;
	int start_slot;
	int ret;

	if (!(inode->flags & BTRFS_INODE_PREALLOC))
		return 0;

	key.objectid = ino;
	key.type = BTRFS_EXTENT_DATA_KEY;
	key.offset = i_size;
	ret = btrfs_search_slot(NULL, root, &key, path, 0, 0);
	if (ret < 0)
		goto out;

	/*
	 * We must check if there is a prealloc extent that starts before the
	 * i_size and crosses the i_size boundary. This is to ensure later we
	 * truncate down to the end of that extent and not to the i_size, as
	 * otherwise we end up losing part of the prealloc extent after a log
	 * replay and with an implicit hole if there is another prealloc extent
	 * that starts at an offset beyond i_size.
	 */
	ret = btrfs_previous_item(root, path, ino, BTRFS_EXTENT_DATA_KEY);
	if (ret < 0)
		goto out;

	if (ret == 0) {
		struct btrfs_file_extent_item *ei;

		leaf = path->nodes[0];
		slot = path->slots[0];
		ei = btrfs_item_ptr(leaf, slot, struct btrfs_file_extent_item);

		if (btrfs_file_extent_type(leaf, ei) ==
		    BTRFS_FILE_EXTENT_PREALLOC) {
			u64 extent_end;

			btrfs_item_key_to_cpu(leaf, &key, slot);
			extent_end = key.offset +
				btrfs_file_extent_num_bytes(leaf, ei);

			if (extent_end > i_size)
				truncate_offset = extent_end;
		}
	} else {
		ret = 0;
	}

	while (true) {
		leaf = path->nodes[0];
		slot = path->slots[0];

		if (slot >= btrfs_header_nritems(leaf)) {
			if (ins_nr > 0) {
				ret = copy_items(trans, inode, dst_path, path,
						 start_slot, ins_nr, 1, 0);
				if (ret < 0)
					goto out;
				ins_nr = 0;
			}
			ret = btrfs_next_leaf(root, path);
			if (ret < 0)
				goto out;
			if (ret > 0) {
				ret = 0;
				break;
			}
			continue;
		}

		btrfs_item_key_to_cpu(leaf, &key, slot);
		if (key.objectid > ino)
			break;
		if (WARN_ON_ONCE(key.objectid < ino) ||
		    key.type < BTRFS_EXTENT_DATA_KEY ||
		    key.offset < i_size) {
			path->slots[0]++;
			continue;
		}
		if (!dropped_extents) {
			/*
			 * Avoid logging extent items logged in past fsync calls
			 * and leading to duplicate keys in the log tree.
			 */
			do {
				ret = btrfs_truncate_inode_items(trans,
							 root->log_root,
							 inode, truncate_offset,
							 BTRFS_EXTENT_DATA_KEY);
			} while (ret == -EAGAIN);
			if (ret)
				goto out;
			dropped_extents = true;
		}
		if (ins_nr == 0)
			start_slot = slot;
		ins_nr++;
		path->slots[0]++;
		if (!dst_path) {
			dst_path = btrfs_alloc_path();
			if (!dst_path) {
				ret = -ENOMEM;
				goto out;
			}
		}
	}
	if (ins_nr > 0)
		ret = copy_items(trans, inode, dst_path, path,
				 start_slot, ins_nr, 1, 0);
out:
	btrfs_release_path(path);
	btrfs_free_path(dst_path);
	return ret;
}

static int btrfs_log_changed_extents(struct btrfs_trans_handle *trans,
				     struct btrfs_root *root,
				     struct btrfs_inode *inode,
				     struct btrfs_path *path,
				     struct btrfs_log_ctx *ctx)
{
	struct btrfs_ordered_extent *ordered;
	struct btrfs_ordered_extent *tmp;
	struct extent_map *em, *n;
	struct list_head extents;
	struct extent_map_tree *tree = &inode->extent_tree;
	int ret = 0;
	int num = 0;

	INIT_LIST_HEAD(&extents);

	write_lock(&tree->lock);

	list_for_each_entry_safe(em, n, &tree->modified_extents, list) {
		list_del_init(&em->list);
		/*
		 * Just an arbitrary number, this can be really CPU intensive
		 * once we start getting a lot of extents, and really once we
		 * have a bunch of extents we just want to commit since it will
		 * be faster.
		 */
		if (++num > 32768) {
			list_del_init(&tree->modified_extents);
			ret = -EFBIG;
			goto process;
		}

		if (em->generation < trans->transid)
			continue;

		/* We log prealloc extents beyond eof later. */
		if (test_bit(EXTENT_FLAG_PREALLOC, &em->flags) &&
		    em->start >= i_size_read(&inode->vfs_inode))
			continue;

		/* Need a ref to keep it from getting evicted from cache */
		refcount_inc(&em->refs);
		set_bit(EXTENT_FLAG_LOGGING, &em->flags);
		list_add_tail(&em->list, &extents);
		num++;
	}

	list_sort(NULL, &extents, extent_cmp);
process:
	while (!list_empty(&extents)) {
		em = list_entry(extents.next, struct extent_map, list);

		list_del_init(&em->list);

		/*
		 * If we had an error we just need to delete everybody from our
		 * private list.
		 */
		if (ret) {
			clear_em_logging(tree, em);
			free_extent_map(em);
			continue;
		}

		write_unlock(&tree->lock);

		ret = log_one_extent(trans, inode, root, em, path, ctx);
		write_lock(&tree->lock);
		clear_em_logging(tree, em);
		free_extent_map(em);
	}
	WARN_ON(!list_empty(&extents));
	write_unlock(&tree->lock);

	btrfs_release_path(path);
	if (!ret)
		ret = btrfs_log_prealloc_extents(trans, inode, path);
	if (ret)
		return ret;

	/*
	 * We have logged all extents successfully, now make sure the commit of
	 * the current transaction waits for the ordered extents to complete
	 * before it commits and wipes out the log trees, otherwise we would
	 * lose data if an ordered extents completes after the transaction
	 * commits and a power failure happens after the transaction commit.
	 */
	list_for_each_entry_safe(ordered, tmp, &ctx->ordered_extents, log_list) {
		list_del_init(&ordered->log_list);
		set_bit(BTRFS_ORDERED_LOGGED, &ordered->flags);

		if (!test_bit(BTRFS_ORDERED_COMPLETE, &ordered->flags)) {
			spin_lock_irq(&inode->ordered_tree.lock);
			if (!test_bit(BTRFS_ORDERED_COMPLETE, &ordered->flags)) {
				set_bit(BTRFS_ORDERED_PENDING, &ordered->flags);
				atomic_inc(&trans->transaction->pending_ordered);
			}
			spin_unlock_irq(&inode->ordered_tree.lock);
		}
		btrfs_put_ordered_extent(ordered);
	}

	return 0;
}

static int logged_inode_size(struct btrfs_root *log, struct btrfs_inode *inode,
			     struct btrfs_path *path, u64 *size_ret)
{
	struct btrfs_key key;
	int ret;

	key.objectid = btrfs_ino(inode);
	key.type = BTRFS_INODE_ITEM_KEY;
	key.offset = 0;

	ret = btrfs_search_slot(NULL, log, &key, path, 0, 0);
	if (ret < 0) {
		return ret;
	} else if (ret > 0) {
		*size_ret = 0;
	} else {
		struct btrfs_inode_item *item;

		item = btrfs_item_ptr(path->nodes[0], path->slots[0],
				      struct btrfs_inode_item);
		*size_ret = btrfs_inode_size(path->nodes[0], item);
		/*
		 * If the in-memory inode's i_size is smaller then the inode
		 * size stored in the btree, return the inode's i_size, so
		 * that we get a correct inode size after replaying the log
		 * when before a power failure we had a shrinking truncate
		 * followed by addition of a new name (rename / new hard link).
		 * Otherwise return the inode size from the btree, to avoid
		 * data loss when replaying a log due to previously doing a
		 * write that expands the inode's size and logging a new name
		 * immediately after.
		 */
		if (*size_ret > inode->vfs_inode.i_size)
			*size_ret = inode->vfs_inode.i_size;
	}

	btrfs_release_path(path);
	return 0;
}

/*
 * At the moment we always log all xattrs. This is to figure out at log replay
 * time which xattrs must have their deletion replayed. If a xattr is missing
 * in the log tree and exists in the fs/subvol tree, we delete it. This is
 * because if a xattr is deleted, the inode is fsynced and a power failure
 * happens, causing the log to be replayed the next time the fs is mounted,
 * we want the xattr to not exist anymore (same behaviour as other filesystems
 * with a journal, ext3/4, xfs, f2fs, etc).
 */
static int btrfs_log_all_xattrs(struct btrfs_trans_handle *trans,
				struct btrfs_root *root,
				struct btrfs_inode *inode,
				struct btrfs_path *path,
				struct btrfs_path *dst_path)
{
	int ret;
	struct btrfs_key key;
	const u64 ino = btrfs_ino(inode);
	int ins_nr = 0;
	int start_slot = 0;
	bool found_xattrs = false;

	if (test_bit(BTRFS_INODE_NO_XATTRS, &inode->runtime_flags))
		return 0;

	key.objectid = ino;
	key.type = BTRFS_XATTR_ITEM_KEY;
	key.offset = 0;

	ret = btrfs_search_slot(NULL, root, &key, path, 0, 0);
	if (ret < 0)
		return ret;

	while (true) {
		int slot = path->slots[0];
		struct extent_buffer *leaf = path->nodes[0];
		int nritems = btrfs_header_nritems(leaf);

		if (slot >= nritems) {
			if (ins_nr > 0) {
				ret = copy_items(trans, inode, dst_path, path,
						 start_slot, ins_nr, 1, 0);
				if (ret < 0)
					return ret;
				ins_nr = 0;
			}
			ret = btrfs_next_leaf(root, path);
			if (ret < 0)
				return ret;
			else if (ret > 0)
				break;
			continue;
		}

		btrfs_item_key_to_cpu(leaf, &key, slot);
		if (key.objectid != ino || key.type != BTRFS_XATTR_ITEM_KEY)
			break;

		if (ins_nr == 0)
			start_slot = slot;
		ins_nr++;
		path->slots[0]++;
		found_xattrs = true;
		cond_resched();
	}
	if (ins_nr > 0) {
		ret = copy_items(trans, inode, dst_path, path,
				 start_slot, ins_nr, 1, 0);
		if (ret < 0)
			return ret;
	}

	if (!found_xattrs)
		set_bit(BTRFS_INODE_NO_XATTRS, &inode->runtime_flags);

	return 0;
}

/*
 * When using the NO_HOLES feature if we punched a hole that causes the
 * deletion of entire leafs or all the extent items of the first leaf (the one
 * that contains the inode item and references) we may end up not processing
 * any extents, because there are no leafs with a generation matching the
 * current transaction that have extent items for our inode. So we need to find
 * if any holes exist and then log them. We also need to log holes after any
 * truncate operation that changes the inode's size.
 */
static int btrfs_log_holes(struct btrfs_trans_handle *trans,
			   struct btrfs_root *root,
			   struct btrfs_inode *inode,
			   struct btrfs_path *path)
{
	struct btrfs_fs_info *fs_info = root->fs_info;
	struct btrfs_key key;
	const u64 ino = btrfs_ino(inode);
	const u64 i_size = i_size_read(&inode->vfs_inode);
	u64 prev_extent_end = 0;
	int ret;

	if (!btrfs_fs_incompat(fs_info, NO_HOLES) || i_size == 0)
		return 0;

	key.objectid = ino;
	key.type = BTRFS_EXTENT_DATA_KEY;
	key.offset = 0;

	ret = btrfs_search_slot(NULL, root, &key, path, 0, 0);
	if (ret < 0)
		return ret;

	while (true) {
		struct extent_buffer *leaf = path->nodes[0];

		if (path->slots[0] >= btrfs_header_nritems(path->nodes[0])) {
			ret = btrfs_next_leaf(root, path);
			if (ret < 0)
				return ret;
			if (ret > 0) {
				ret = 0;
				break;
			}
			leaf = path->nodes[0];
		}

		btrfs_item_key_to_cpu(leaf, &key, path->slots[0]);
		if (key.objectid != ino || key.type != BTRFS_EXTENT_DATA_KEY)
			break;

		/* We have a hole, log it. */
		if (prev_extent_end < key.offset) {
			const u64 hole_len = key.offset - prev_extent_end;

			/*
			 * Release the path to avoid deadlocks with other code
			 * paths that search the root while holding locks on
			 * leafs from the log root.
			 */
			btrfs_release_path(path);
			ret = btrfs_insert_file_extent(trans, root->log_root,
						       ino, prev_extent_end, 0,
						       0, hole_len, 0, hole_len,
						       0, 0, 0);
			if (ret < 0)
				return ret;

			/*
			 * Search for the same key again in the root. Since it's
			 * an extent item and we are holding the inode lock, the
			 * key must still exist. If it doesn't just emit warning
			 * and return an error to fall back to a transaction
			 * commit.
			 */
			ret = btrfs_search_slot(NULL, root, &key, path, 0, 0);
			if (ret < 0)
				return ret;
			if (WARN_ON(ret > 0))
				return -ENOENT;
			leaf = path->nodes[0];
		}

		prev_extent_end = btrfs_file_extent_end(path);
		path->slots[0]++;
		cond_resched();
	}

	if (prev_extent_end < i_size) {
		u64 hole_len;

		btrfs_release_path(path);
		hole_len = ALIGN(i_size - prev_extent_end, fs_info->sectorsize);
		ret = btrfs_insert_file_extent(trans, root->log_root,
					       ino, prev_extent_end, 0, 0,
					       hole_len, 0, hole_len,
					       0, 0, 0);
		if (ret < 0)
			return ret;
	}

	return 0;
}

/*
 * When we are logging a new inode X, check if it doesn't have a reference that
 * matches the reference from some other inode Y created in a past transaction
 * and that was renamed in the current transaction. If we don't do this, then at
 * log replay time we can lose inode Y (and all its files if it's a directory):
 *
 * mkdir /mnt/x
 * echo "hello world" > /mnt/x/foobar
 * sync
 * mv /mnt/x /mnt/y
 * mkdir /mnt/x                 # or touch /mnt/x
 * xfs_io -c fsync /mnt/x
 * <power fail>
 * mount fs, trigger log replay
 *
 * After the log replay procedure, we would lose the first directory and all its
 * files (file foobar).
 * For the case where inode Y is not a directory we simply end up losing it:
 *
 * echo "123" > /mnt/foo
 * sync
 * mv /mnt/foo /mnt/bar
 * echo "abc" > /mnt/foo
 * xfs_io -c fsync /mnt/foo
 * <power fail>
 *
 * We also need this for cases where a snapshot entry is replaced by some other
 * entry (file or directory) otherwise we end up with an unreplayable log due to
 * attempts to delete the snapshot entry (entry of type BTRFS_ROOT_ITEM_KEY) as
 * if it were a regular entry:
 *
 * mkdir /mnt/x
 * btrfs subvolume snapshot /mnt /mnt/x/snap
 * btrfs subvolume delete /mnt/x/snap
 * rmdir /mnt/x
 * mkdir /mnt/x
 * fsync /mnt/x or fsync some new file inside it
 * <power fail>
 *
 * The snapshot delete, rmdir of x, mkdir of a new x and the fsync all happen in
 * the same transaction.
 */
static int btrfs_check_ref_name_override(struct extent_buffer *eb,
					 const int slot,
					 const struct btrfs_key *key,
					 struct btrfs_inode *inode,
					 u64 *other_ino, u64 *other_parent)
{
	int ret;
	struct btrfs_path *search_path;
	char *name = NULL;
	u32 name_len = 0;
	u32 item_size = btrfs_item_size_nr(eb, slot);
	u32 cur_offset = 0;
	unsigned long ptr = btrfs_item_ptr_offset(eb, slot);

	search_path = btrfs_alloc_path();
	if (!search_path)
		return -ENOMEM;
	search_path->search_commit_root = 1;
	search_path->skip_locking = 1;

	while (cur_offset < item_size) {
		u64 parent;
		u32 this_name_len;
		u32 this_len;
		unsigned long name_ptr;
		struct btrfs_dir_item *di;

		if (key->type == BTRFS_INODE_REF_KEY) {
			struct btrfs_inode_ref *iref;

			iref = (struct btrfs_inode_ref *)(ptr + cur_offset);
			parent = key->offset;
			this_name_len = btrfs_inode_ref_name_len(eb, iref);
			name_ptr = (unsigned long)(iref + 1);
			this_len = sizeof(*iref) + this_name_len;
		} else {
			struct btrfs_inode_extref *extref;

			extref = (struct btrfs_inode_extref *)(ptr +
							       cur_offset);
			parent = btrfs_inode_extref_parent(eb, extref);
			this_name_len = btrfs_inode_extref_name_len(eb, extref);
			name_ptr = (unsigned long)&extref->name;
			this_len = sizeof(*extref) + this_name_len;
		}

		if (this_name_len > name_len) {
			char *new_name;

			new_name = krealloc(name, this_name_len, GFP_NOFS);
			if (!new_name) {
				ret = -ENOMEM;
				goto out;
			}
			name_len = this_name_len;
			name = new_name;
		}

		read_extent_buffer(eb, name, name_ptr, this_name_len);
		di = btrfs_lookup_dir_item(NULL, inode->root, search_path,
				parent, name, this_name_len, 0);
		if (di && !IS_ERR(di)) {
			struct btrfs_key di_key;

			btrfs_dir_item_key_to_cpu(search_path->nodes[0],
						  di, &di_key);
			if (di_key.type == BTRFS_INODE_ITEM_KEY) {
				if (di_key.objectid != key->objectid) {
					ret = 1;
					*other_ino = di_key.objectid;
					*other_parent = parent;
				} else {
					ret = 0;
				}
			} else {
				ret = -EAGAIN;
			}
			goto out;
		} else if (IS_ERR(di)) {
			ret = PTR_ERR(di);
			goto out;
		}
		btrfs_release_path(search_path);

		cur_offset += this_len;
	}
	ret = 0;
out:
	btrfs_free_path(search_path);
	kfree(name);
	return ret;
}

struct btrfs_ino_list {
	u64 ino;
	u64 parent;
	struct list_head list;
};

static int log_conflicting_inodes(struct btrfs_trans_handle *trans,
				  struct btrfs_root *root,
				  struct btrfs_path *path,
				  struct btrfs_log_ctx *ctx,
				  u64 ino, u64 parent)
{
	struct btrfs_ino_list *ino_elem;
	LIST_HEAD(inode_list);
	int ret = 0;

	ino_elem = kmalloc(sizeof(*ino_elem), GFP_NOFS);
	if (!ino_elem)
		return -ENOMEM;
	ino_elem->ino = ino;
	ino_elem->parent = parent;
	list_add_tail(&ino_elem->list, &inode_list);

	while (!list_empty(&inode_list)) {
		struct btrfs_fs_info *fs_info = root->fs_info;
		struct btrfs_key key;
		struct inode *inode;

		ino_elem = list_first_entry(&inode_list, struct btrfs_ino_list,
					    list);
		ino = ino_elem->ino;
		parent = ino_elem->parent;
		list_del(&ino_elem->list);
		kfree(ino_elem);
		if (ret)
			continue;

		btrfs_release_path(path);

		inode = btrfs_iget(fs_info->sb, ino, root);
		/*
		 * If the other inode that had a conflicting dir entry was
		 * deleted in the current transaction, we need to log its parent
		 * directory.
		 */
		if (IS_ERR(inode)) {
			ret = PTR_ERR(inode);
			if (ret == -ENOENT) {
				inode = btrfs_iget(fs_info->sb, parent, root);
				if (IS_ERR(inode)) {
					ret = PTR_ERR(inode);
				} else {
					ret = btrfs_log_inode(trans, root,
						      BTRFS_I(inode),
						      LOG_OTHER_INODE_ALL,
						      ctx);
					btrfs_add_delayed_iput(inode);
				}
			}
			continue;
		}
		/*
		 * If the inode was already logged skip it - otherwise we can
		 * hit an infinite loop. Example:
		 *
		 * From the commit root (previous transaction) we have the
		 * following inodes:
		 *
		 * inode 257 a directory
		 * inode 258 with references "zz" and "zz_link" on inode 257
		 * inode 259 with reference "a" on inode 257
		 *
		 * And in the current (uncommitted) transaction we have:
		 *
		 * inode 257 a directory, unchanged
		 * inode 258 with references "a" and "a2" on inode 257
		 * inode 259 with reference "zz_link" on inode 257
		 * inode 261 with reference "zz" on inode 257
		 *
		 * When logging inode 261 the following infinite loop could
		 * happen if we don't skip already logged inodes:
		 *
		 * - we detect inode 258 as a conflicting inode, with inode 261
		 *   on reference "zz", and log it;
		 *
		 * - we detect inode 259 as a conflicting inode, with inode 258
		 *   on reference "a", and log it;
		 *
		 * - we detect inode 258 as a conflicting inode, with inode 259
		 *   on reference "zz_link", and log it - again! After this we
		 *   repeat the above steps forever.
		 */
		spin_lock(&BTRFS_I(inode)->lock);
		/*
		 * Check the inode's logged_trans only instead of
		 * btrfs_inode_in_log(). This is because the last_log_commit of
		 * the inode is not updated when we only log that it exists and
		 * it has the full sync bit set (see btrfs_log_inode()).
		 */
		if (BTRFS_I(inode)->logged_trans == trans->transid) {
			spin_unlock(&BTRFS_I(inode)->lock);
			btrfs_add_delayed_iput(inode);
			continue;
		}
		spin_unlock(&BTRFS_I(inode)->lock);
		/*
		 * We are safe logging the other inode without acquiring its
		 * lock as long as we log with the LOG_INODE_EXISTS mode. We
		 * are safe against concurrent renames of the other inode as
		 * well because during a rename we pin the log and update the
		 * log with the new name before we unpin it.
		 */
		ret = btrfs_log_inode(trans, root, BTRFS_I(inode),
				      LOG_OTHER_INODE, ctx);
		if (ret) {
			btrfs_add_delayed_iput(inode);
			continue;
		}

		key.objectid = ino;
		key.type = BTRFS_INODE_REF_KEY;
		key.offset = 0;
		ret = btrfs_search_slot(NULL, root, &key, path, 0, 0);
		if (ret < 0) {
			btrfs_add_delayed_iput(inode);
			continue;
		}

		while (true) {
			struct extent_buffer *leaf = path->nodes[0];
			int slot = path->slots[0];
			u64 other_ino = 0;
			u64 other_parent = 0;

			if (slot >= btrfs_header_nritems(leaf)) {
				ret = btrfs_next_leaf(root, path);
				if (ret < 0) {
					break;
				} else if (ret > 0) {
					ret = 0;
					break;
				}
				continue;
			}

			btrfs_item_key_to_cpu(leaf, &key, slot);
			if (key.objectid != ino ||
			    (key.type != BTRFS_INODE_REF_KEY &&
			     key.type != BTRFS_INODE_EXTREF_KEY)) {
				ret = 0;
				break;
			}

			ret = btrfs_check_ref_name_override(leaf, slot, &key,
					BTRFS_I(inode), &other_ino,
					&other_parent);
			if (ret < 0)
				break;
			if (ret > 0) {
				ino_elem = kmalloc(sizeof(*ino_elem), GFP_NOFS);
				if (!ino_elem) {
					ret = -ENOMEM;
					break;
				}
				ino_elem->ino = other_ino;
				ino_elem->parent = other_parent;
				list_add_tail(&ino_elem->list, &inode_list);
				ret = 0;
			}
			path->slots[0]++;
		}
		btrfs_add_delayed_iput(inode);
	}

	return ret;
}

static int copy_inode_items_to_log(struct btrfs_trans_handle *trans,
				   struct btrfs_inode *inode,
				   struct btrfs_key *min_key,
				   const struct btrfs_key *max_key,
				   struct btrfs_path *path,
				   struct btrfs_path *dst_path,
				   const u64 logged_isize,
				   const bool recursive_logging,
				   const int inode_only,
				   struct btrfs_log_ctx *ctx,
				   bool *need_log_inode_item)
{
	struct btrfs_root *root = inode->root;
	int ins_start_slot = 0;
	int ins_nr = 0;
	int ret;

	while (1) {
		ret = btrfs_search_forward(root, min_key, path, trans->transid);
		if (ret < 0)
			return ret;
		if (ret > 0) {
			ret = 0;
			break;
		}
again:
		/* Note, ins_nr might be > 0 here, cleanup outside the loop */
		if (min_key->objectid != max_key->objectid)
			break;
		if (min_key->type > max_key->type)
			break;

		if (min_key->type == BTRFS_INODE_ITEM_KEY)
			*need_log_inode_item = false;

		if ((min_key->type == BTRFS_INODE_REF_KEY ||
		     min_key->type == BTRFS_INODE_EXTREF_KEY) &&
		    inode->generation == trans->transid &&
		    !recursive_logging) {
			u64 other_ino = 0;
			u64 other_parent = 0;

			ret = btrfs_check_ref_name_override(path->nodes[0],
					path->slots[0], min_key, inode,
					&other_ino, &other_parent);
			if (ret < 0) {
				return ret;
			} else if (ret > 0 && ctx &&
				   other_ino != btrfs_ino(BTRFS_I(ctx->inode))) {
				if (ins_nr > 0) {
					ins_nr++;
				} else {
					ins_nr = 1;
					ins_start_slot = path->slots[0];
				}
				ret = copy_items(trans, inode, dst_path, path,
						 ins_start_slot, ins_nr,
						 inode_only, logged_isize);
				if (ret < 0)
					return ret;
				ins_nr = 0;

				ret = log_conflicting_inodes(trans, root, path,
						ctx, other_ino, other_parent);
				if (ret)
					return ret;
				btrfs_release_path(path);
				goto next_key;
			}
		}

		/* Skip xattrs, we log them later with btrfs_log_all_xattrs() */
		if (min_key->type == BTRFS_XATTR_ITEM_KEY) {
			if (ins_nr == 0)
				goto next_slot;
			ret = copy_items(trans, inode, dst_path, path,
					 ins_start_slot,
					 ins_nr, inode_only, logged_isize);
			if (ret < 0)
				return ret;
			ins_nr = 0;
			goto next_slot;
		}

		if (ins_nr && ins_start_slot + ins_nr == path->slots[0]) {
			ins_nr++;
			goto next_slot;
		} else if (!ins_nr) {
			ins_start_slot = path->slots[0];
			ins_nr = 1;
			goto next_slot;
		}

		ret = copy_items(trans, inode, dst_path, path, ins_start_slot,
				 ins_nr, inode_only, logged_isize);
		if (ret < 0)
			return ret;
		ins_nr = 1;
		ins_start_slot = path->slots[0];
next_slot:
		path->slots[0]++;
		if (path->slots[0] < btrfs_header_nritems(path->nodes[0])) {
			btrfs_item_key_to_cpu(path->nodes[0], min_key,
					      path->slots[0]);
			goto again;
		}
		if (ins_nr) {
			ret = copy_items(trans, inode, dst_path, path,
					 ins_start_slot, ins_nr, inode_only,
					 logged_isize);
			if (ret < 0)
				return ret;
			ins_nr = 0;
		}
		btrfs_release_path(path);
next_key:
		if (min_key->offset < (u64)-1) {
			min_key->offset++;
		} else if (min_key->type < max_key->type) {
			min_key->type++;
			min_key->offset = 0;
		} else {
			break;
		}
	}
	if (ins_nr)
		ret = copy_items(trans, inode, dst_path, path, ins_start_slot,
				 ins_nr, inode_only, logged_isize);

	return ret;
}

/* log a single inode in the tree log.
 * At least one parent directory for this inode must exist in the tree
 * or be logged already.
 *
 * Any items from this inode changed by the current transaction are copied
 * to the log tree.  An extra reference is taken on any extents in this
 * file, allowing us to avoid a whole pile of corner cases around logging
 * blocks that have been removed from the tree.
 *
 * See LOG_INODE_ALL and related defines for a description of what inode_only
 * does.
 *
 * This handles both files and directories.
 */
static int btrfs_log_inode(struct btrfs_trans_handle *trans,
			   struct btrfs_root *root, struct btrfs_inode *inode,
			   int inode_only,
			   struct btrfs_log_ctx *ctx)
{
	struct btrfs_path *path;
	struct btrfs_path *dst_path;
	struct btrfs_key min_key;
	struct btrfs_key max_key;
	struct btrfs_root *log = root->log_root;
	int err = 0;
	int ret = 0;
	bool fast_search = false;
	u64 ino = btrfs_ino(inode);
	struct extent_map_tree *em_tree = &inode->extent_tree;
	u64 logged_isize = 0;
	bool need_log_inode_item = true;
	bool xattrs_logged = false;
	bool recursive_logging = false;

	path = btrfs_alloc_path();
	if (!path)
		return -ENOMEM;
	dst_path = btrfs_alloc_path();
	if (!dst_path) {
		btrfs_free_path(path);
		return -ENOMEM;
	}

	min_key.objectid = ino;
	min_key.type = BTRFS_INODE_ITEM_KEY;
	min_key.offset = 0;

	max_key.objectid = ino;


	/* today the code can only do partial logging of directories */
	if (S_ISDIR(inode->vfs_inode.i_mode) ||
	    (!test_bit(BTRFS_INODE_NEEDS_FULL_SYNC,
		       &inode->runtime_flags) &&
	     inode_only >= LOG_INODE_EXISTS))
		max_key.type = BTRFS_XATTR_ITEM_KEY;
	else
		max_key.type = (u8)-1;
	max_key.offset = (u64)-1;

	/*
	 * Only run delayed items if we are a directory. We want to make sure
	 * all directory indexes hit the fs/subvolume tree so we can find them
	 * and figure out which index ranges have to be logged.
	 *
	 * Otherwise commit the delayed inode only if the full sync flag is set,
	 * as we want to make sure an up to date version is in the subvolume
	 * tree so copy_inode_items_to_log() / copy_items() can find it and copy
	 * it to the log tree. For a non full sync, we always log the inode item
	 * based on the in-memory struct btrfs_inode which is always up to date.
	 */
	if (S_ISDIR(inode->vfs_inode.i_mode))
		ret = btrfs_commit_inode_delayed_items(trans, inode);
	else if (test_bit(BTRFS_INODE_NEEDS_FULL_SYNC, &inode->runtime_flags))
		ret = btrfs_commit_inode_delayed_inode(inode);

	if (ret) {
		btrfs_free_path(path);
		btrfs_free_path(dst_path);
		return ret;
	}

	if (inode_only == LOG_OTHER_INODE || inode_only == LOG_OTHER_INODE_ALL) {
		recursive_logging = true;
		if (inode_only == LOG_OTHER_INODE)
			inode_only = LOG_INODE_EXISTS;
		else
			inode_only = LOG_INODE_ALL;
		mutex_lock_nested(&inode->log_mutex, SINGLE_DEPTH_NESTING);
	} else {
		mutex_lock(&inode->log_mutex);
	}

	/*
	 * This is for cases where logging a directory could result in losing a
	 * a file after replaying the log. For example, if we move a file from a
	 * directory A to a directory B, then fsync directory A, we have no way
	 * to known the file was moved from A to B, so logging just A would
	 * result in losing the file after a log replay.
	 */
	if (S_ISDIR(inode->vfs_inode.i_mode) &&
	    inode_only == LOG_INODE_ALL &&
	    inode->last_unlink_trans >= trans->transid) {
		btrfs_set_log_full_commit(trans);
		err = 1;
		goto out_unlock;
	}

	/*
	 * a brute force approach to making sure we get the most uptodate
	 * copies of everything.
	 */
	if (S_ISDIR(inode->vfs_inode.i_mode)) {
		int max_key_type = BTRFS_DIR_LOG_INDEX_KEY;

		clear_bit(BTRFS_INODE_COPY_EVERYTHING, &inode->runtime_flags);
		if (inode_only == LOG_INODE_EXISTS)
			max_key_type = BTRFS_XATTR_ITEM_KEY;
		ret = drop_objectid_items(trans, log, path, ino, max_key_type);
	} else {
		if (inode_only == LOG_INODE_EXISTS) {
			/*
			 * Make sure the new inode item we write to the log has
			 * the same isize as the current one (if it exists).
			 * This is necessary to prevent data loss after log
			 * replay, and also to prevent doing a wrong expanding
			 * truncate - for e.g. create file, write 4K into offset
			 * 0, fsync, write 4K into offset 4096, add hard link,
			 * fsync some other file (to sync log), power fail - if
			 * we use the inode's current i_size, after log replay
			 * we get a 8Kb file, with the last 4Kb extent as a hole
			 * (zeroes), as if an expanding truncate happened,
			 * instead of getting a file of 4Kb only.
			 */
			err = logged_inode_size(log, inode, path, &logged_isize);
			if (err)
				goto out_unlock;
		}
		if (test_bit(BTRFS_INODE_NEEDS_FULL_SYNC,
			     &inode->runtime_flags)) {
			if (inode_only == LOG_INODE_EXISTS) {
				max_key.type = BTRFS_XATTR_ITEM_KEY;
				ret = drop_objectid_items(trans, log, path, ino,
							  max_key.type);
			} else {
				clear_bit(BTRFS_INODE_NEEDS_FULL_SYNC,
					  &inode->runtime_flags);
				clear_bit(BTRFS_INODE_COPY_EVERYTHING,
					  &inode->runtime_flags);
				while(1) {
					ret = btrfs_truncate_inode_items(trans,
						log, inode, 0, 0);
					if (ret != -EAGAIN)
						break;
				}
			}
		} else if (test_and_clear_bit(BTRFS_INODE_COPY_EVERYTHING,
					      &inode->runtime_flags) ||
			   inode_only == LOG_INODE_EXISTS) {
			if (inode_only == LOG_INODE_ALL)
				fast_search = true;
			max_key.type = BTRFS_XATTR_ITEM_KEY;
			ret = drop_objectid_items(trans, log, path, ino,
						  max_key.type);
		} else {
			if (inode_only == LOG_INODE_ALL)
				fast_search = true;
			goto log_extents;
		}

	}
	if (ret) {
		err = ret;
		goto out_unlock;
	}

	err = copy_inode_items_to_log(trans, inode, &min_key, &max_key,
				      path, dst_path, logged_isize,
				      recursive_logging, inode_only, ctx,
				      &need_log_inode_item);
	if (err)
		goto out_unlock;

	btrfs_release_path(path);
	btrfs_release_path(dst_path);
	err = btrfs_log_all_xattrs(trans, root, inode, path, dst_path);
	if (err)
		goto out_unlock;
	xattrs_logged = true;
	if (max_key.type >= BTRFS_EXTENT_DATA_KEY && !fast_search) {
		btrfs_release_path(path);
		btrfs_release_path(dst_path);
		err = btrfs_log_holes(trans, root, inode, path);
		if (err)
			goto out_unlock;
	}
log_extents:
	btrfs_release_path(path);
	btrfs_release_path(dst_path);
	if (need_log_inode_item) {
		err = log_inode_item(trans, log, dst_path, inode);
		if (!err && !xattrs_logged) {
			err = btrfs_log_all_xattrs(trans, root, inode, path,
						   dst_path);
			btrfs_release_path(path);
		}
		if (err)
			goto out_unlock;
	}
	if (fast_search) {
		ret = btrfs_log_changed_extents(trans, root, inode, dst_path,
						ctx);
		if (ret) {
			err = ret;
			goto out_unlock;
		}
	} else if (inode_only == LOG_INODE_ALL) {
		struct extent_map *em, *n;

		write_lock(&em_tree->lock);
		list_for_each_entry_safe(em, n, &em_tree->modified_extents, list)
			list_del_init(&em->list);
		write_unlock(&em_tree->lock);
	}

	if (inode_only == LOG_INODE_ALL && S_ISDIR(inode->vfs_inode.i_mode)) {
		ret = log_directory_changes(trans, root, inode, path, dst_path,
					ctx);
		if (ret) {
			err = ret;
			goto out_unlock;
		}
	}

	/*
	 * If we are logging that an ancestor inode exists as part of logging a
	 * new name from a link or rename operation, don't mark the inode as
	 * logged - otherwise if an explicit fsync is made against an ancestor,
	 * the fsync considers the inode in the log and doesn't sync the log,
	 * resulting in the ancestor missing after a power failure unless the
	 * log was synced as part of an fsync against any other unrelated inode.
	 * So keep it simple for this case and just don't flag the ancestors as
	 * logged.
	 */
	if (!ctx ||
	    !(S_ISDIR(inode->vfs_inode.i_mode) && ctx->logging_new_name &&
	      &inode->vfs_inode != ctx->inode)) {
		spin_lock(&inode->lock);
		inode->logged_trans = trans->transid;
		/*
		 * Don't update last_log_commit if we logged that an inode exists
		 * after it was loaded to memory (full_sync bit set).
		 * This is to prevent data loss when we do a write to the inode,
		 * then the inode gets evicted after all delalloc was flushed,
		 * then we log it exists (due to a rename for example) and then
		 * fsync it. This last fsync would do nothing (not logging the
		 * extents previously written).
		 */
		if (inode_only != LOG_INODE_EXISTS ||
		    !test_bit(BTRFS_INODE_NEEDS_FULL_SYNC, &inode->runtime_flags))
			inode->last_log_commit = inode->last_sub_trans;
		spin_unlock(&inode->lock);
	}
out_unlock:
	mutex_unlock(&inode->log_mutex);

	btrfs_free_path(path);
	btrfs_free_path(dst_path);
	return err;
}

/*
 * Check if we need to log an inode. This is used in contexts where while
 * logging an inode we need to log another inode (either that it exists or in
 * full mode). This is used instead of btrfs_inode_in_log() because the later
 * requires the inode to be in the log and have the log transaction committed,
 * while here we do not care if the log transaction was already committed - our
 * caller will commit the log later - and we want to avoid logging an inode
 * multiple times when multiple tasks have joined the same log transaction.
 */
static bool need_log_inode(struct btrfs_trans_handle *trans,
			   struct btrfs_inode *inode)
{
	/*
	 * If this inode does not have new/updated/deleted xattrs since the last
	 * time it was logged and is flagged as logged in the current transaction,
	 * we can skip logging it. As for new/deleted names, those are updated in
	 * the log by link/unlink/rename operations.
	 * In case the inode was logged and then evicted and reloaded, its
	 * logged_trans will be 0, in which case we have to fully log it since
	 * logged_trans is a transient field, not persisted.
	 */
	if (inode->logged_trans == trans->transid &&
	    !test_bit(BTRFS_INODE_COPY_EVERYTHING, &inode->runtime_flags))
		return false;

	return true;
}

struct btrfs_dir_list {
	u64 ino;
	struct list_head list;
};

/*
 * Log the inodes of the new dentries of a directory. See log_dir_items() for
 * details about the why it is needed.
 * This is a recursive operation - if an existing dentry corresponds to a
 * directory, that directory's new entries are logged too (same behaviour as
 * ext3/4, xfs, f2fs, reiserfs, nilfs2). Note that when logging the inodes
 * the dentries point to we do not lock their i_mutex, otherwise lockdep
 * complains about the following circular lock dependency / possible deadlock:
 *
 *        CPU0                                        CPU1
 *        ----                                        ----
 * lock(&type->i_mutex_dir_key#3/2);
 *                                            lock(sb_internal#2);
 *                                            lock(&type->i_mutex_dir_key#3/2);
 * lock(&sb->s_type->i_mutex_key#14);
 *
 * Where sb_internal is the lock (a counter that works as a lock) acquired by
 * sb_start_intwrite() in btrfs_start_transaction().
 * Not locking i_mutex of the inodes is still safe because:
 *
 * 1) For regular files we log with a mode of LOG_INODE_EXISTS. It's possible
 *    that while logging the inode new references (names) are added or removed
 *    from the inode, leaving the logged inode item with a link count that does
 *    not match the number of logged inode reference items. This is fine because
 *    at log replay time we compute the real number of links and correct the
 *    link count in the inode item (see replay_one_buffer() and
 *    link_to_fixup_dir());
 *
 * 2) For directories we log with a mode of LOG_INODE_ALL. It's possible that
 *    while logging the inode's items new items with keys BTRFS_DIR_ITEM_KEY and
 *    BTRFS_DIR_INDEX_KEY are added to fs/subvol tree and the logged inode item
 *    has a size that doesn't match the sum of the lengths of all the logged
 *    names. This does not result in a problem because if a dir_item key is
 *    logged but its matching dir_index key is not logged, at log replay time we
 *    don't use it to replay the respective name (see replay_one_name()). On the
 *    other hand if only the dir_index key ends up being logged, the respective
 *    name is added to the fs/subvol tree with both the dir_item and dir_index
 *    keys created (see replay_one_name()).
 *    The directory's inode item with a wrong i_size is not a problem as well,
 *    since we don't use it at log replay time to set the i_size in the inode
 *    item of the fs/subvol tree (see overwrite_item()).
 */
static int log_new_dir_dentries(struct btrfs_trans_handle *trans,
				struct btrfs_root *root,
				struct btrfs_inode *start_inode,
				struct btrfs_log_ctx *ctx)
{
	struct btrfs_fs_info *fs_info = root->fs_info;
	struct btrfs_root *log = root->log_root;
	struct btrfs_path *path;
	LIST_HEAD(dir_list);
	struct btrfs_dir_list *dir_elem;
	int ret = 0;

	path = btrfs_alloc_path();
	if (!path)
		return -ENOMEM;

	dir_elem = kmalloc(sizeof(*dir_elem), GFP_NOFS);
	if (!dir_elem) {
		btrfs_free_path(path);
		return -ENOMEM;
	}
	dir_elem->ino = btrfs_ino(start_inode);
	list_add_tail(&dir_elem->list, &dir_list);

	while (!list_empty(&dir_list)) {
		struct extent_buffer *leaf;
		struct btrfs_key min_key;
		int nritems;
		int i;

		dir_elem = list_first_entry(&dir_list, struct btrfs_dir_list,
					    list);
		if (ret)
			goto next_dir_inode;

		min_key.objectid = dir_elem->ino;
		min_key.type = BTRFS_DIR_ITEM_KEY;
		min_key.offset = 0;
again:
		btrfs_release_path(path);
		ret = btrfs_search_forward(log, &min_key, path, trans->transid);
		if (ret < 0) {
			goto next_dir_inode;
		} else if (ret > 0) {
			ret = 0;
			goto next_dir_inode;
		}

process_leaf:
		leaf = path->nodes[0];
		nritems = btrfs_header_nritems(leaf);
		for (i = path->slots[0]; i < nritems; i++) {
			struct btrfs_dir_item *di;
			struct btrfs_key di_key;
			struct inode *di_inode;
			struct btrfs_dir_list *new_dir_elem;
			int log_mode = LOG_INODE_EXISTS;
			int type;

			btrfs_item_key_to_cpu(leaf, &min_key, i);
			if (min_key.objectid != dir_elem->ino ||
			    min_key.type != BTRFS_DIR_ITEM_KEY)
				goto next_dir_inode;

			di = btrfs_item_ptr(leaf, i, struct btrfs_dir_item);
			type = btrfs_dir_type(leaf, di);
			if (btrfs_dir_transid(leaf, di) < trans->transid &&
			    type != BTRFS_FT_DIR)
				continue;
			btrfs_dir_item_key_to_cpu(leaf, di, &di_key);
			if (di_key.type == BTRFS_ROOT_ITEM_KEY)
				continue;

			btrfs_release_path(path);
			di_inode = btrfs_iget(fs_info->sb, di_key.objectid, root);
			if (IS_ERR(di_inode)) {
				ret = PTR_ERR(di_inode);
				goto next_dir_inode;
			}

			if (!need_log_inode(trans, BTRFS_I(di_inode))) {
				btrfs_add_delayed_iput(di_inode);
				break;
			}

			ctx->log_new_dentries = false;
			if (type == BTRFS_FT_DIR || type == BTRFS_FT_SYMLINK)
				log_mode = LOG_INODE_ALL;
			ret = btrfs_log_inode(trans, root, BTRFS_I(di_inode),
					      log_mode, ctx);
			btrfs_add_delayed_iput(di_inode);
			if (ret)
				goto next_dir_inode;
			if (ctx->log_new_dentries) {
				new_dir_elem = kmalloc(sizeof(*new_dir_elem),
						       GFP_NOFS);
				if (!new_dir_elem) {
					ret = -ENOMEM;
					goto next_dir_inode;
				}
				new_dir_elem->ino = di_key.objectid;
				list_add_tail(&new_dir_elem->list, &dir_list);
			}
			break;
		}
		if (i == nritems) {
			ret = btrfs_next_leaf(log, path);
			if (ret < 0) {
				goto next_dir_inode;
			} else if (ret > 0) {
				ret = 0;
				goto next_dir_inode;
			}
			goto process_leaf;
		}
		if (min_key.offset < (u64)-1) {
			min_key.offset++;
			goto again;
		}
next_dir_inode:
		list_del(&dir_elem->list);
		kfree(dir_elem);
	}

	btrfs_free_path(path);
	return ret;
}

static int btrfs_log_all_parents(struct btrfs_trans_handle *trans,
				 struct btrfs_inode *inode,
				 struct btrfs_log_ctx *ctx)
{
	struct btrfs_fs_info *fs_info = trans->fs_info;
	int ret;
	struct btrfs_path *path;
	struct btrfs_key key;
	struct btrfs_root *root = inode->root;
	const u64 ino = btrfs_ino(inode);

	path = btrfs_alloc_path();
	if (!path)
		return -ENOMEM;
	path->skip_locking = 1;
	path->search_commit_root = 1;

	key.objectid = ino;
	key.type = BTRFS_INODE_REF_KEY;
	key.offset = 0;
	ret = btrfs_search_slot(NULL, root, &key, path, 0, 0);
	if (ret < 0)
		goto out;

	while (true) {
		struct extent_buffer *leaf = path->nodes[0];
		int slot = path->slots[0];
		u32 cur_offset = 0;
		u32 item_size;
		unsigned long ptr;

		if (slot >= btrfs_header_nritems(leaf)) {
			ret = btrfs_next_leaf(root, path);
			if (ret < 0)
				goto out;
			else if (ret > 0)
				break;
			continue;
		}

		btrfs_item_key_to_cpu(leaf, &key, slot);
		/* BTRFS_INODE_EXTREF_KEY is BTRFS_INODE_REF_KEY + 1 */
		if (key.objectid != ino || key.type > BTRFS_INODE_EXTREF_KEY)
			break;

		item_size = btrfs_item_size_nr(leaf, slot);
		ptr = btrfs_item_ptr_offset(leaf, slot);
		while (cur_offset < item_size) {
			struct btrfs_key inode_key;
			struct inode *dir_inode;

			inode_key.type = BTRFS_INODE_ITEM_KEY;
			inode_key.offset = 0;

			if (key.type == BTRFS_INODE_EXTREF_KEY) {
				struct btrfs_inode_extref *extref;

				extref = (struct btrfs_inode_extref *)
					(ptr + cur_offset);
				inode_key.objectid = btrfs_inode_extref_parent(
					leaf, extref);
				cur_offset += sizeof(*extref);
				cur_offset += btrfs_inode_extref_name_len(leaf,
					extref);
			} else {
				inode_key.objectid = key.offset;
				cur_offset = item_size;
			}

			dir_inode = btrfs_iget(fs_info->sb, inode_key.objectid,
					       root);
			/*
			 * If the parent inode was deleted, return an error to
			 * fallback to a transaction commit. This is to prevent
			 * getting an inode that was moved from one parent A to
			 * a parent B, got its former parent A deleted and then
			 * it got fsync'ed, from existing at both parents after
			 * a log replay (and the old parent still existing).
			 * Example:
			 *
			 * mkdir /mnt/A
			 * mkdir /mnt/B
			 * touch /mnt/B/bar
			 * sync
			 * mv /mnt/B/bar /mnt/A/bar
			 * mv -T /mnt/A /mnt/B
			 * fsync /mnt/B/bar
			 * <power fail>
			 *
			 * If we ignore the old parent B which got deleted,
			 * after a log replay we would have file bar linked
			 * at both parents and the old parent B would still
			 * exist.
			 */
			if (IS_ERR(dir_inode)) {
				ret = PTR_ERR(dir_inode);
				goto out;
			}

			if (!need_log_inode(trans, BTRFS_I(dir_inode))) {
				btrfs_add_delayed_iput(dir_inode);
				continue;
			}

			if (ctx)
				ctx->log_new_dentries = false;
			ret = btrfs_log_inode(trans, root, BTRFS_I(dir_inode),
					      LOG_INODE_ALL, ctx);
			if (!ret && ctx && ctx->log_new_dentries)
				ret = log_new_dir_dentries(trans, root,
						   BTRFS_I(dir_inode), ctx);
			btrfs_add_delayed_iput(dir_inode);
			if (ret)
				goto out;
		}
		path->slots[0]++;
	}
	ret = 0;
out:
	btrfs_free_path(path);
	return ret;
}

static int log_new_ancestors(struct btrfs_trans_handle *trans,
			     struct btrfs_root *root,
			     struct btrfs_path *path,
			     struct btrfs_log_ctx *ctx)
{
	struct btrfs_key found_key;

	btrfs_item_key_to_cpu(path->nodes[0], &found_key, path->slots[0]);

	while (true) {
		struct btrfs_fs_info *fs_info = root->fs_info;
		struct extent_buffer *leaf = path->nodes[0];
		int slot = path->slots[0];
		struct btrfs_key search_key;
		struct inode *inode;
		u64 ino;
		int ret = 0;

		btrfs_release_path(path);

		ino = found_key.offset;

		search_key.objectid = found_key.offset;
		search_key.type = BTRFS_INODE_ITEM_KEY;
		search_key.offset = 0;
		inode = btrfs_iget(fs_info->sb, ino, root);
		if (IS_ERR(inode))
			return PTR_ERR(inode);

		if (BTRFS_I(inode)->generation >= trans->transid &&
		    need_log_inode(trans, BTRFS_I(inode)))
			ret = btrfs_log_inode(trans, root, BTRFS_I(inode),
					      LOG_INODE_EXISTS, ctx);
		btrfs_add_delayed_iput(inode);
		if (ret)
			return ret;

		if (search_key.objectid == BTRFS_FIRST_FREE_OBJECTID)
			break;

		search_key.type = BTRFS_INODE_REF_KEY;
		ret = btrfs_search_slot(NULL, root, &search_key, path, 0, 0);
		if (ret < 0)
			return ret;

		leaf = path->nodes[0];
		slot = path->slots[0];
		if (slot >= btrfs_header_nritems(leaf)) {
			ret = btrfs_next_leaf(root, path);
			if (ret < 0)
				return ret;
			else if (ret > 0)
				return -ENOENT;
			leaf = path->nodes[0];
			slot = path->slots[0];
		}

		btrfs_item_key_to_cpu(leaf, &found_key, slot);
		if (found_key.objectid != search_key.objectid ||
		    found_key.type != BTRFS_INODE_REF_KEY)
			return -ENOENT;
	}
	return 0;
}

static int log_new_ancestors_fast(struct btrfs_trans_handle *trans,
				  struct btrfs_inode *inode,
				  struct dentry *parent,
				  struct btrfs_log_ctx *ctx)
{
	struct btrfs_root *root = inode->root;
	struct dentry *old_parent = NULL;
	struct super_block *sb = inode->vfs_inode.i_sb;
	int ret = 0;

	while (true) {
		if (!parent || d_really_is_negative(parent) ||
		    sb != parent->d_sb)
			break;

		inode = BTRFS_I(d_inode(parent));
		if (root != inode->root)
			break;

		if (inode->generation >= trans->transid &&
		    need_log_inode(trans, inode)) {
			ret = btrfs_log_inode(trans, root, inode,
					      LOG_INODE_EXISTS, ctx);
			if (ret)
				break;
		}
		if (IS_ROOT(parent))
			break;

		parent = dget_parent(parent);
		dput(old_parent);
		old_parent = parent;
	}
	dput(old_parent);

	return ret;
}

static int log_all_new_ancestors(struct btrfs_trans_handle *trans,
				 struct btrfs_inode *inode,
				 struct dentry *parent,
				 struct btrfs_log_ctx *ctx)
{
	struct btrfs_root *root = inode->root;
	const u64 ino = btrfs_ino(inode);
	struct btrfs_path *path;
	struct btrfs_key search_key;
	int ret;

	/*
	 * For a single hard link case, go through a fast path that does not
	 * need to iterate the fs/subvolume tree.
	 */
	if (inode->vfs_inode.i_nlink < 2)
		return log_new_ancestors_fast(trans, inode, parent, ctx);

	path = btrfs_alloc_path();
	if (!path)
		return -ENOMEM;

	search_key.objectid = ino;
	search_key.type = BTRFS_INODE_REF_KEY;
	search_key.offset = 0;
again:
	ret = btrfs_search_slot(NULL, root, &search_key, path, 0, 0);
	if (ret < 0)
		goto out;
	if (ret == 0)
		path->slots[0]++;

	while (true) {
		struct extent_buffer *leaf = path->nodes[0];
		int slot = path->slots[0];
		struct btrfs_key found_key;

		if (slot >= btrfs_header_nritems(leaf)) {
			ret = btrfs_next_leaf(root, path);
			if (ret < 0)
				goto out;
			else if (ret > 0)
				break;
			continue;
		}

		btrfs_item_key_to_cpu(leaf, &found_key, slot);
		if (found_key.objectid != ino ||
		    found_key.type > BTRFS_INODE_EXTREF_KEY)
			break;

		/*
		 * Don't deal with extended references because they are rare
		 * cases and too complex to deal with (we would need to keep
		 * track of which subitem we are processing for each item in
		 * this loop, etc). So just return some error to fallback to
		 * a transaction commit.
		 */
		if (found_key.type == BTRFS_INODE_EXTREF_KEY) {
			ret = -EMLINK;
			goto out;
		}

		/*
		 * Logging ancestors needs to do more searches on the fs/subvol
		 * tree, so it releases the path as needed to avoid deadlocks.
		 * Keep track of the last inode ref key and resume from that key
		 * after logging all new ancestors for the current hard link.
		 */
		memcpy(&search_key, &found_key, sizeof(search_key));

		ret = log_new_ancestors(trans, root, path, ctx);
		if (ret)
			goto out;
		btrfs_release_path(path);
		goto again;
	}
	ret = 0;
out:
	btrfs_free_path(path);
	return ret;
}

/*
 * helper function around btrfs_log_inode to make sure newly created
 * parent directories also end up in the log.  A minimal inode and backref
 * only logging is done of any parent directories that are older than
 * the last committed transaction
 */
static int btrfs_log_inode_parent(struct btrfs_trans_handle *trans,
				  struct btrfs_inode *inode,
				  struct dentry *parent,
				  int inode_only,
				  struct btrfs_log_ctx *ctx)
{
	struct btrfs_root *root = inode->root;
	struct btrfs_fs_info *fs_info = root->fs_info;
	int ret = 0;
	bool log_dentries = false;

	if (btrfs_test_opt(fs_info, NOTREELOG)) {
		ret = 1;
		goto end_no_trans;
	}

	if (btrfs_root_refs(&root->root_item) == 0) {
		ret = 1;
		goto end_no_trans;
	}

	/*
	 * Skip already logged inodes or inodes corresponding to tmpfiles
	 * (since logging them is pointless, a link count of 0 means they
	 * will never be accessible).
	 */
	if (btrfs_inode_in_log(inode, trans->transid) ||
	    inode->vfs_inode.i_nlink == 0) {
		ret = BTRFS_NO_LOG_SYNC;
		goto end_no_trans;
	}

	ret = start_log_trans(trans, root, ctx);
	if (ret)
		goto end_no_trans;

	ret = btrfs_log_inode(trans, root, inode, inode_only, ctx);
	if (ret)
		goto end_trans;

	/*
	 * for regular files, if its inode is already on disk, we don't
	 * have to worry about the parents at all.  This is because
	 * we can use the last_unlink_trans field to record renames
	 * and other fun in this file.
	 */
	if (S_ISREG(inode->vfs_inode.i_mode) &&
	    inode->generation < trans->transid &&
	    inode->last_unlink_trans < trans->transid) {
		ret = 0;
		goto end_trans;
	}

	if (S_ISDIR(inode->vfs_inode.i_mode) && ctx && ctx->log_new_dentries)
		log_dentries = true;

	/*
	 * On unlink we must make sure all our current and old parent directory
	 * inodes are fully logged. This is to prevent leaving dangling
	 * directory index entries in directories that were our parents but are
	 * not anymore. Not doing this results in old parent directory being
	 * impossible to delete after log replay (rmdir will always fail with
	 * error -ENOTEMPTY).
	 *
	 * Example 1:
	 *
	 * mkdir testdir
	 * touch testdir/foo
	 * ln testdir/foo testdir/bar
	 * sync
	 * unlink testdir/bar
	 * xfs_io -c fsync testdir/foo
	 * <power failure>
	 * mount fs, triggers log replay
	 *
	 * If we don't log the parent directory (testdir), after log replay the
	 * directory still has an entry pointing to the file inode using the bar
	 * name, but a matching BTRFS_INODE_[REF|EXTREF]_KEY does not exist and
	 * the file inode has a link count of 1.
	 *
	 * Example 2:
	 *
	 * mkdir testdir
	 * touch foo
	 * ln foo testdir/foo2
	 * ln foo testdir/foo3
	 * sync
	 * unlink testdir/foo3
	 * xfs_io -c fsync foo
	 * <power failure>
	 * mount fs, triggers log replay
	 *
	 * Similar as the first example, after log replay the parent directory
	 * testdir still has an entry pointing to the inode file with name foo3
	 * but the file inode does not have a matching BTRFS_INODE_REF_KEY item
	 * and has a link count of 2.
	 */
	if (inode->last_unlink_trans >= trans->transid) {
		ret = btrfs_log_all_parents(trans, inode, ctx);
		if (ret)
			goto end_trans;
	}

	ret = log_all_new_ancestors(trans, inode, parent, ctx);
	if (ret)
		goto end_trans;

	if (log_dentries)
		ret = log_new_dir_dentries(trans, root, inode, ctx);
	else
		ret = 0;
end_trans:
	if (ret < 0) {
		btrfs_set_log_full_commit(trans);
		ret = 1;
	}

	if (ret)
		btrfs_remove_log_ctx(root, ctx);
	btrfs_end_log_trans(root);
end_no_trans:
	return ret;
}

/*
 * it is not safe to log dentry if the chunk root has added new
 * chunks.  This returns 0 if the dentry was logged, and 1 otherwise.
 * If this returns 1, you must commit the transaction to safely get your
 * data on disk.
 */
int btrfs_log_dentry_safe(struct btrfs_trans_handle *trans,
			  struct dentry *dentry,
			  struct btrfs_log_ctx *ctx)
{
	struct dentry *parent = dget_parent(dentry);
	int ret;

	ret = btrfs_log_inode_parent(trans, BTRFS_I(d_inode(dentry)), parent,
				     LOG_INODE_ALL, ctx);
	dput(parent);

	return ret;
}

/*
 * should be called during mount to recover any replay any log trees
 * from the FS
 */
int btrfs_recover_log_trees(struct btrfs_root *log_root_tree)
{
	int ret;
	struct btrfs_path *path;
	struct btrfs_trans_handle *trans;
	struct btrfs_key key;
	struct btrfs_key found_key;
	struct btrfs_root *log;
	struct btrfs_fs_info *fs_info = log_root_tree->fs_info;
	struct walk_control wc = {
		.process_func = process_one_buffer,
		.stage = LOG_WALK_PIN_ONLY,
	};

	path = btrfs_alloc_path();
	if (!path)
		return -ENOMEM;

	set_bit(BTRFS_FS_LOG_RECOVERING, &fs_info->flags);

	trans = btrfs_start_transaction(fs_info->tree_root, 0);
	if (IS_ERR(trans)) {
		ret = PTR_ERR(trans);
		goto error;
	}

	wc.trans = trans;
	wc.pin = 1;

	ret = walk_log_tree(trans, log_root_tree, &wc);
	if (ret) {
		btrfs_handle_fs_error(fs_info, ret,
			"Failed to pin buffers while recovering log root tree.");
		goto error;
	}

again:
	key.objectid = BTRFS_TREE_LOG_OBJECTID;
	key.offset = (u64)-1;
	key.type = BTRFS_ROOT_ITEM_KEY;

	while (1) {
		ret = btrfs_search_slot(NULL, log_root_tree, &key, path, 0, 0);

		if (ret < 0) {
			btrfs_handle_fs_error(fs_info, ret,
				    "Couldn't find tree log root.");
			goto error;
		}
		if (ret > 0) {
			if (path->slots[0] == 0)
				break;
			path->slots[0]--;
		}
		btrfs_item_key_to_cpu(path->nodes[0], &found_key,
				      path->slots[0]);
		btrfs_release_path(path);
		if (found_key.objectid != BTRFS_TREE_LOG_OBJECTID)
			break;

		log = btrfs_read_tree_root(log_root_tree, &found_key);
		if (IS_ERR(log)) {
			ret = PTR_ERR(log);
			btrfs_handle_fs_error(fs_info, ret,
				    "Couldn't read tree log root.");
			goto error;
		}

		wc.replay_dest = btrfs_get_fs_root(fs_info, found_key.offset,
						   true);
		if (IS_ERR(wc.replay_dest)) {
			ret = PTR_ERR(wc.replay_dest);

			/*
			 * We didn't find the subvol, likely because it was
			 * deleted.  This is ok, simply skip this log and go to
			 * the next one.
			 *
			 * We need to exclude the root because we can't have
			 * other log replays overwriting this log as we'll read
			 * it back in a few more times.  This will keep our
			 * block from being modified, and we'll just bail for
			 * each subsequent pass.
			 */
			if (ret == -ENOENT)
				ret = btrfs_pin_extent_for_log_replay(trans,
							log->node->start,
							log->node->len);
			btrfs_put_root(log);

			if (!ret)
				goto next;
			btrfs_handle_fs_error(fs_info, ret,
				"Couldn't read target root for tree log recovery.");
			goto error;
		}

		wc.replay_dest->log_root = log;
		btrfs_record_root_in_trans(trans, wc.replay_dest);
		ret = walk_log_tree(trans, log, &wc);

		if (!ret && wc.stage == LOG_WALK_REPLAY_ALL) {
			ret = fixup_inode_link_counts(trans, wc.replay_dest,
						      path);
		}

		if (!ret && wc.stage == LOG_WALK_REPLAY_ALL) {
			struct btrfs_root *root = wc.replay_dest;

			btrfs_release_path(path);

			/*
			 * We have just replayed everything, and the highest
			 * objectid of fs roots probably has changed in case
			 * some inode_item's got replayed.
			 *
			 * root->objectid_mutex is not acquired as log replay
			 * could only happen during mount.
			 */
			ret = btrfs_init_root_free_objectid(root);
		}

		wc.replay_dest->log_root = NULL;
		btrfs_put_root(wc.replay_dest);
		btrfs_put_root(log);

		if (ret)
			goto error;
next:
		if (found_key.offset == 0)
			break;
		key.offset = found_key.offset - 1;
	}
	btrfs_release_path(path);

	/* step one is to pin it all, step two is to replay just inodes */
	if (wc.pin) {
		wc.pin = 0;
		wc.process_func = replay_one_buffer;
		wc.stage = LOG_WALK_REPLAY_INODES;
		goto again;
	}
	/* step three is to replay everything */
	if (wc.stage < LOG_WALK_REPLAY_ALL) {
		wc.stage++;
		goto again;
	}

	btrfs_free_path(path);

	/* step 4: commit the transaction, which also unpins the blocks */
	ret = btrfs_commit_transaction(trans);
	if (ret)
		return ret;

	log_root_tree->log_root = NULL;
	clear_bit(BTRFS_FS_LOG_RECOVERING, &fs_info->flags);
	btrfs_put_root(log_root_tree);

	return 0;
error:
	if (wc.trans)
		btrfs_end_transaction(wc.trans);
	btrfs_free_path(path);
	return ret;
}

/*
 * there are some corner cases where we want to force a full
 * commit instead of allowing a directory to be logged.
 *
 * They revolve around files there were unlinked from the directory, and
 * this function updates the parent directory so that a full commit is
 * properly done if it is fsync'd later after the unlinks are done.
 *
 * Must be called before the unlink operations (updates to the subvolume tree,
 * inodes, etc) are done.
 */
void btrfs_record_unlink_dir(struct btrfs_trans_handle *trans,
			     struct btrfs_inode *dir, struct btrfs_inode *inode,
			     int for_rename)
{
	/*
	 * when we're logging a file, if it hasn't been renamed
	 * or unlinked, and its inode is fully committed on disk,
	 * we don't have to worry about walking up the directory chain
	 * to log its parents.
	 *
	 * So, we use the last_unlink_trans field to put this transid
	 * into the file.  When the file is logged we check it and
	 * don't log the parents if the file is fully on disk.
	 */
	mutex_lock(&inode->log_mutex);
	inode->last_unlink_trans = trans->transid;
	mutex_unlock(&inode->log_mutex);

	/*
	 * if this directory was already logged any new
	 * names for this file/dir will get recorded
	 */
	if (dir->logged_trans == trans->transid)
		return;

	/*
	 * if the inode we're about to unlink was logged,
	 * the log will be properly updated for any new names
	 */
	if (inode->logged_trans == trans->transid)
		return;

	/*
	 * when renaming files across directories, if the directory
	 * there we're unlinking from gets fsync'd later on, there's
	 * no way to find the destination directory later and fsync it
	 * properly.  So, we have to be conservative and force commits
	 * so the new name gets discovered.
	 */
	if (for_rename)
		goto record;

	/* we can safely do the unlink without any special recording */
	return;

record:
	mutex_lock(&dir->log_mutex);
	dir->last_unlink_trans = trans->transid;
	mutex_unlock(&dir->log_mutex);
}

/*
 * Make sure that if someone attempts to fsync the parent directory of a deleted
 * snapshot, it ends up triggering a transaction commit. This is to guarantee
 * that after replaying the log tree of the parent directory's root we will not
 * see the snapshot anymore and at log replay time we will not see any log tree
 * corresponding to the deleted snapshot's root, which could lead to replaying
 * it after replaying the log tree of the parent directory (which would replay
 * the snapshot delete operation).
 *
 * Must be called before the actual snapshot destroy operation (updates to the
 * parent root and tree of tree roots trees, etc) are done.
 */
void btrfs_record_snapshot_destroy(struct btrfs_trans_handle *trans,
				   struct btrfs_inode *dir)
{
	mutex_lock(&dir->log_mutex);
	dir->last_unlink_trans = trans->transid;
	mutex_unlock(&dir->log_mutex);
}

/*
 * Call this after adding a new name for a file and it will properly
 * update the log to reflect the new name.
 */
void btrfs_log_new_name(struct btrfs_trans_handle *trans,
			struct btrfs_inode *inode, struct btrfs_inode *old_dir,
			struct dentry *parent)
{
	struct btrfs_log_ctx ctx;

	/*
	 * this will force the logging code to walk the dentry chain
	 * up for the file
	 */
	if (!S_ISDIR(inode->vfs_inode.i_mode))
		inode->last_unlink_trans = trans->transid;

	/*
	 * if this inode hasn't been logged and directory we're renaming it
	 * from hasn't been logged, we don't need to log it
	 */
	if (inode->logged_trans < trans->transid &&
	    (!old_dir || old_dir->logged_trans < trans->transid))
		return;

	btrfs_init_log_ctx(&ctx, &inode->vfs_inode);
	ctx.logging_new_name = true;
	/*
	 * We don't care about the return value. If we fail to log the new name
	 * then we know the next attempt to sync the log will fallback to a full
	 * transaction commit (due to a call to btrfs_set_log_full_commit()), so
	 * we don't need to worry about getting a log committed that has an
	 * inconsistent state after a rename operation.
	 */
	btrfs_log_inode_parent(trans, inode, parent, LOG_INODE_EXISTS, &ctx);
}
<|MERGE_RESOLUTION|>--- conflicted
+++ resolved
@@ -3174,25 +3174,13 @@
 	root_log_ctx.log_transid = log_root_tree->log_transid;
 
 	if (btrfs_is_zoned(fs_info)) {
-<<<<<<< HEAD
-		mutex_lock(&fs_info->tree_root->log_mutex);
 		if (!log_root_tree->node) {
 			ret = btrfs_alloc_log_tree_node(trans, log_root_tree);
 			if (ret) {
-				mutex_unlock(&fs_info->tree_log_mutex);
-=======
-		if (!log_root_tree->node) {
-			ret = btrfs_alloc_log_tree_node(trans, log_root_tree);
-			if (ret) {
->>>>>>> f8b22d5d
 				mutex_unlock(&log_root_tree->log_mutex);
 				goto out;
 			}
 		}
-<<<<<<< HEAD
-		mutex_unlock(&fs_info->tree_root->log_mutex);
-=======
->>>>>>> f8b22d5d
 	}
 
 	/*
