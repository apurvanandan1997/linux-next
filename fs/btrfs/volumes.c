--- conflicted
+++ resolved
@@ -942,9 +942,6 @@
 
 			if (device->bdev->bd_dev != path_dev) {
 				mutex_unlock(&fs_devices->device_list_mutex);
-<<<<<<< HEAD
-				btrfs_warn_in_rcu(device->fs_info,
-=======
 				/*
 				 * device->fs_info may not be reliable here, so
 				 * pass in a NULL instead. This avoids a
@@ -952,7 +949,6 @@
 				 * fs_info->sb are already torn down.
 				 */
 				btrfs_warn_in_rcu(NULL,
->>>>>>> f642729d
 	"duplicate device %s devid %llu generation %llu scanned by %s (%d)",
 						  path, devid, found_transid,
 						  current->comm,
@@ -1049,11 +1045,7 @@
 }
 
 static void __btrfs_free_extra_devids(struct btrfs_fs_devices *fs_devices,
-<<<<<<< HEAD
-				      int step, struct btrfs_device **latest_dev)
-=======
 				      struct btrfs_device **latest_dev)
->>>>>>> f642729d
 {
 	struct btrfs_device *device, *next;
 
@@ -1098,27 +1090,16 @@
  * After we have read the system tree and know devids belonging to this
  * filesystem, remove the device which does not belong there.
  */
-<<<<<<< HEAD
-void btrfs_free_extra_devids(struct btrfs_fs_devices *fs_devices, int step)
-=======
 void btrfs_free_extra_devids(struct btrfs_fs_devices *fs_devices)
->>>>>>> f642729d
 {
 	struct btrfs_device *latest_dev = NULL;
 	struct btrfs_fs_devices *seed_dev;
 
 	mutex_lock(&uuid_mutex);
-<<<<<<< HEAD
-	__btrfs_free_extra_devids(fs_devices, step, &latest_dev);
-
-	list_for_each_entry(seed_dev, &fs_devices->seed_list, seed_list)
-		__btrfs_free_extra_devids(seed_dev, step, &latest_dev);
-=======
 	__btrfs_free_extra_devids(fs_devices, &latest_dev);
 
 	list_for_each_entry(seed_dev, &fs_devices->seed_list, seed_list)
 		__btrfs_free_extra_devids(seed_dev, &latest_dev);
->>>>>>> f642729d
 
 	fs_devices->latest_bdev = latest_dev->bdev;
 
@@ -7821,24 +7802,6 @@
 		goto out;
 	}
 
-<<<<<<< HEAD
-	/* It's possible this device is a dummy for seed device */
-	if (dev->disk_total_bytes == 0) {
-		struct btrfs_fs_devices *devs;
-
-		devs = list_first_entry(&fs_info->fs_devices->seed_list,
-					struct btrfs_fs_devices, seed_list);
-		dev = btrfs_find_device(devs, devid, NULL, NULL, false);
-		if (!dev) {
-			btrfs_err(fs_info, "failed to find seed devid %llu",
-				  devid);
-			ret = -EUCLEAN;
-			goto out;
-		}
-	}
-
-=======
->>>>>>> f642729d
 	if (physical_offset + physical_len > dev->disk_total_bytes) {
 		btrfs_err(fs_info,
 "dev extent devid %llu physical offset %llu len %llu is beyond device boundary %llu",
