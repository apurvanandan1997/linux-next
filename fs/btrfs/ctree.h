--- conflicted
+++ resolved
@@ -370,16 +370,12 @@
 	unsigned int search_commit_root:1;
 	unsigned int need_commit_sem:1;
 	unsigned int skip_release_on_error:1;
-<<<<<<< HEAD
-	unsigned int recurse:1;
-=======
 	/*
 	 * Indicate that new item (btrfs_search_slot) is extending already
 	 * existing item and ins_len contains only the data size and not item
 	 * header (ie. sizeof(struct btrfs_item) is not included).
 	 */
 	unsigned int search_for_extension:1;
->>>>>>> f642729d
 };
 #define BTRFS_MAX_EXTENT_ITEM_SIZE(r) ((BTRFS_LEAF_DATA_SIZE(r->fs_info) >> 4) - \
 					sizeof(struct btrfs_item))
@@ -591,19 +587,6 @@
 	BTRFS_EXCLOP_SWAP_ACTIVATE,
 };
 
-/*
- * Exclusive operations (device replace, resize, device add/remove, balance)
- */
-enum btrfs_exclusive_operation {
-	BTRFS_EXCLOP_NONE,
-	BTRFS_EXCLOP_BALANCE,
-	BTRFS_EXCLOP_DEV_ADD,
-	BTRFS_EXCLOP_DEV_REMOVE,
-	BTRFS_EXCLOP_DEV_REPLACE,
-	BTRFS_EXCLOP_RESIZE,
-	BTRFS_EXCLOP_SWAP_ACTIVATE,
-};
-
 struct btrfs_fs_info {
 	u8 chunk_tree_uuid[BTRFS_UUID_SIZE];
 	unsigned long flags;
@@ -956,10 +939,7 @@
 	/* Used to reclaim the metadata space in the background. */
 	struct work_struct async_reclaim_work;
 	struct work_struct async_data_reclaim_work;
-<<<<<<< HEAD
-=======
 	struct work_struct preempt_reclaim_work;
->>>>>>> f642729d
 
 	spinlock_t unused_bgs_lock;
 	struct list_head unused_bgs;
@@ -990,8 +970,6 @@
 	/* Type of exclusive operation running */
 	unsigned long exclusive_operation;
 
-<<<<<<< HEAD
-=======
 	/*
 	 * Zone size > 0 when in ZONED mode, otherwise it's used for a check
 	 * if the mode is enabled
@@ -1007,7 +985,6 @@
 	spinlock_t treelog_bg_lock;
 	u64 treelog_bg;
 
->>>>>>> f642729d
 #ifdef CONFIG_BTRFS_FS_REF_VERIFY
 	spinlock_t ref_verify_lock;
 	struct rb_root block_tree;
@@ -1273,8 +1250,6 @@
 	 * one.
 	 */
 	int insertions;
-<<<<<<< HEAD
-=======
 };
 
 /* Arguments for btrfs_drop_extents() */
@@ -1332,7 +1307,6 @@
 	 * false it has returned with the path released.
 	 */
 	bool extent_inserted;
->>>>>>> f642729d
 };
 
 struct btrfs_file_private {
@@ -1598,22 +1572,14 @@
 #define BTRFS_SETGET_HEADER_FUNCS(name, type, member, bits)		\
 static inline u##bits btrfs_##name(const struct extent_buffer *eb)	\
 {									\
-<<<<<<< HEAD
-	const type *p = page_address(eb->pages[0]);			\
-=======
 	const type *p = page_address(eb->pages[0]) +			\
 			offset_in_page(eb->start);			\
->>>>>>> f642729d
 	return get_unaligned_le##bits(&p->member);			\
 }									\
 static inline void btrfs_set_##name(const struct extent_buffer *eb,	\
 				    u##bits val)			\
 {									\
-<<<<<<< HEAD
-	type *p = page_address(eb->pages[0]);				\
-=======
 	type *p = page_address(eb->pages[0]) + offset_in_page(eb->start); \
->>>>>>> f642729d
 	put_unaligned_le##bits(val, &p->member);			\
 }
 
@@ -3117,11 +3083,7 @@
 /* inode.c */
 blk_status_t btrfs_submit_data_bio(struct inode *inode, struct bio *bio,
 				   int mirror_num, unsigned long bio_flags);
-<<<<<<< HEAD
-int btrfs_verify_data_csum(struct btrfs_io_bio *io_bio, u64 phy_offset,
-=======
 int btrfs_verify_data_csum(struct btrfs_io_bio *io_bio, u32 bio_offset,
->>>>>>> f642729d
 			   struct page *page, u64 start, u64 end, int mirror);
 struct extent_map *btrfs_get_extent_fiemap(struct btrfs_inode *inode,
 					   u64 start, u64 len);
@@ -3149,12 +3111,8 @@
 			       u32 min_type);
 
 int btrfs_start_delalloc_snapshot(struct btrfs_root *root);
-<<<<<<< HEAD
-int btrfs_start_delalloc_roots(struct btrfs_fs_info *fs_info, u64 nr);
-=======
 int btrfs_start_delalloc_roots(struct btrfs_fs_info *fs_info, long nr,
 			       bool in_reclaim_context);
->>>>>>> f642729d
 int btrfs_set_extent_delalloc(struct btrfs_inode *inode, u64 start, u64 end,
 			      unsigned int extra_bits,
 			      struct extent_state **cached_state);
@@ -3215,9 +3173,6 @@
 void btrfs_writepage_endio_finish_ordered(struct page *page, u64 start,
 					  u64 end, int uptodate);
 extern const struct dentry_operations btrfs_dentry_operations;
-<<<<<<< HEAD
-ssize_t btrfs_direct_IO(struct kiocb *iocb, struct iov_iter *iter);
-=======
 extern const struct iomap_ops btrfs_dio_iomap_ops;
 extern const struct iomap_dio_ops btrfs_dio_ops;
 
@@ -3230,7 +3185,6 @@
 void btrfs_update_inode_bytes(struct btrfs_inode *inode,
 			      const u64 add_bytes,
 			      const u64 del_bytes);
->>>>>>> f642729d
 
 /* ioctl.c */
 long btrfs_ioctl(struct file *file, unsigned int cmd, unsigned long arg);
@@ -3261,13 +3215,8 @@
 			     int skip_pinned);
 extern const struct file_operations btrfs_file_operations;
 int btrfs_drop_extents(struct btrfs_trans_handle *trans,
-<<<<<<< HEAD
-		       struct btrfs_root *root, struct inode *inode, u64 start,
-		       u64 end, int drop_cache);
-=======
 		       struct btrfs_root *root, struct btrfs_inode *inode,
 		       struct btrfs_drop_extents_args *args);
->>>>>>> f642729d
 int btrfs_replace_file_extents(struct inode *inode, struct btrfs_path *path,
 			   const u64 start, const u64 end,
 			   struct btrfs_replace_extent_info *extent_info,
