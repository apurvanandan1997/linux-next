/* SPDX-License-Identifier: GPL-2.0 */
/*
 * Copyright (C) 2007 Oracle.  All rights reserved.
 */

#ifndef BTRFS_CTREE_H
#define BTRFS_CTREE_H

#include <linux/mm.h>
#include <linux/sched/signal.h>
#include <linux/highmem.h>
#include <linux/fs.h>
#include <linux/rwsem.h>
#include <linux/semaphore.h>
#include <linux/completion.h>
#include <linux/backing-dev.h>
#include <linux/wait.h>
#include <linux/slab.h>
#include <trace/events/btrfs.h>
#include <asm/unaligned.h>
#include <linux/pagemap.h>
#include <linux/btrfs.h>
#include <linux/btrfs_tree.h>
#include <linux/workqueue.h>
#include <linux/security.h>
#include <linux/sizes.h>
#include <linux/dynamic_debug.h>
#include <linux/refcount.h>
#include <linux/crc32c.h>
#include <linux/iomap.h>
#include "extent-io-tree.h"
#include "extent_io.h"
#include "extent_map.h"
#include "async-thread.h"
#include "block-rsv.h"
#include "locking.h"

struct btrfs_trans_handle;
struct btrfs_transaction;
struct btrfs_pending_snapshot;
struct btrfs_delayed_ref_root;
struct btrfs_space_info;
struct btrfs_block_group;
extern struct kmem_cache *btrfs_trans_handle_cachep;
extern struct kmem_cache *btrfs_bit_radix_cachep;
extern struct kmem_cache *btrfs_path_cachep;
extern struct kmem_cache *btrfs_free_space_cachep;
extern struct kmem_cache *btrfs_free_space_bitmap_cachep;
struct btrfs_ordered_sum;
struct btrfs_ref;

#define BTRFS_MAGIC 0x4D5F53665248425FULL /* ascii _BHRfS_M, no null */

/*
 * Maximum number of mirrors that can be available for all profiles counting
 * the target device of dev-replace as one. During an active device replace
 * procedure, the target device of the copy operation is a mirror for the
 * filesystem data as well that can be used to read data in order to repair
 * read errors on other disks.
 *
 * Current value is derived from RAID1C4 with 4 copies.
 */
#define BTRFS_MAX_MIRRORS (4 + 1)

#define BTRFS_MAX_LEVEL 8

#define BTRFS_OLDEST_GENERATION	0ULL

/*
 * we can actually store much bigger names, but lets not confuse the rest
 * of linux
 */
#define BTRFS_NAME_LEN 255

/*
 * Theoretical limit is larger, but we keep this down to a sane
 * value. That should limit greatly the possibility of collisions on
 * inode ref items.
 */
#define BTRFS_LINK_MAX 65535U

#define BTRFS_EMPTY_DIR_SIZE 0

/* ioprio of readahead is set to idle */
#define BTRFS_IOPRIO_READA (IOPRIO_PRIO_VALUE(IOPRIO_CLASS_IDLE, 0))

#define BTRFS_DIRTY_METADATA_THRESH	SZ_32M

/*
 * Use large batch size to reduce overhead of metadata updates.  On the reader
 * side, we only read it when we are close to ENOSPC and the read overhead is
 * mostly related to the number of CPUs, so it is OK to use arbitrary large
 * value here.
 */
#define BTRFS_TOTAL_BYTES_PINNED_BATCH	SZ_128M

#define BTRFS_MAX_EXTENT_SIZE SZ_128M

/*
 * Deltas are an effective way to populate global statistics.  Give macro names
 * to make it clear what we're doing.  An example is discard_extents in
 * btrfs_free_space_ctl.
 */
#define BTRFS_STAT_NR_ENTRIES	2
#define BTRFS_STAT_CURR		0
#define BTRFS_STAT_PREV		1

/*
 * Count how many BTRFS_MAX_EXTENT_SIZE cover the @size
 */
static inline u32 count_max_extents(u64 size)
{
	return div_u64(size + BTRFS_MAX_EXTENT_SIZE - 1, BTRFS_MAX_EXTENT_SIZE);
}

static inline unsigned long btrfs_chunk_item_size(int num_stripes)
{
	BUG_ON(num_stripes == 0);
	return sizeof(struct btrfs_chunk) +
		sizeof(struct btrfs_stripe) * (num_stripes - 1);
}

/*
 * Runtime (in-memory) states of filesystem
 */
enum {
	/* Global indicator of serious filesystem errors */
	BTRFS_FS_STATE_ERROR,
	/*
	 * Filesystem is being remounted, allow to skip some operations, like
	 * defrag
	 */
	BTRFS_FS_STATE_REMOUNTING,
	/* Filesystem in RO mode */
	BTRFS_FS_STATE_RO,
	/* Track if a transaction abort has been reported on this filesystem */
	BTRFS_FS_STATE_TRANS_ABORTED,
	/*
	 * Bio operations should be blocked on this filesystem because a source
	 * or target device is being destroyed as part of a device replace
	 */
	BTRFS_FS_STATE_DEV_REPLACING,
	/* The btrfs_fs_info created for self-tests */
	BTRFS_FS_STATE_DUMMY_FS_INFO,
};

#define BTRFS_BACKREF_REV_MAX		256
#define BTRFS_BACKREF_REV_SHIFT		56
#define BTRFS_BACKREF_REV_MASK		(((u64)BTRFS_BACKREF_REV_MAX - 1) << \
					 BTRFS_BACKREF_REV_SHIFT)

#define BTRFS_OLD_BACKREF_REV		0
#define BTRFS_MIXED_BACKREF_REV		1

/*
 * every tree block (leaf or node) starts with this header.
 */
struct btrfs_header {
	/* these first four must match the super block */
	u8 csum[BTRFS_CSUM_SIZE];
	u8 fsid[BTRFS_FSID_SIZE]; /* FS specific uuid */
	__le64 bytenr; /* which block this node is supposed to live in */
	__le64 flags;

	/* allowed to be different from the super from here on down */
	u8 chunk_tree_uuid[BTRFS_UUID_SIZE];
	__le64 generation;
	__le64 owner;
	__le32 nritems;
	u8 level;
} __attribute__ ((__packed__));

/*
 * this is a very generous portion of the super block, giving us
 * room to translate 14 chunks with 3 stripes each.
 */
#define BTRFS_SYSTEM_CHUNK_ARRAY_SIZE 2048

/*
 * just in case we somehow lose the roots and are not able to mount,
 * we store an array of the roots from previous transactions
 * in the super.
 */
#define BTRFS_NUM_BACKUP_ROOTS 4
struct btrfs_root_backup {
	__le64 tree_root;
	__le64 tree_root_gen;

	__le64 chunk_root;
	__le64 chunk_root_gen;

	__le64 extent_root;
	__le64 extent_root_gen;

	__le64 fs_root;
	__le64 fs_root_gen;

	__le64 dev_root;
	__le64 dev_root_gen;

	__le64 csum_root;
	__le64 csum_root_gen;

	__le64 total_bytes;
	__le64 bytes_used;
	__le64 num_devices;
	/* future */
	__le64 unused_64[4];

	u8 tree_root_level;
	u8 chunk_root_level;
	u8 extent_root_level;
	u8 fs_root_level;
	u8 dev_root_level;
	u8 csum_root_level;
	/* future and to align */
	u8 unused_8[10];
} __attribute__ ((__packed__));

/*
 * the super block basically lists the main trees of the FS
 * it currently lacks any block count etc etc
 */
struct btrfs_super_block {
	/* the first 4 fields must match struct btrfs_header */
	u8 csum[BTRFS_CSUM_SIZE];
	/* FS specific UUID, visible to user */
	u8 fsid[BTRFS_FSID_SIZE];
	__le64 bytenr; /* this block number */
	__le64 flags;

	/* allowed to be different from the btrfs_header from here own down */
	__le64 magic;
	__le64 generation;
	__le64 root;
	__le64 chunk_root;
	__le64 log_root;

	/* this will help find the new super based on the log root */
	__le64 log_root_transid;
	__le64 total_bytes;
	__le64 bytes_used;
	__le64 root_dir_objectid;
	__le64 num_devices;
	__le32 sectorsize;
	__le32 nodesize;
	__le32 __unused_leafsize;
	__le32 stripesize;
	__le32 sys_chunk_array_size;
	__le64 chunk_root_generation;
	__le64 compat_flags;
	__le64 compat_ro_flags;
	__le64 incompat_flags;
	__le16 csum_type;
	u8 root_level;
	u8 chunk_root_level;
	u8 log_root_level;
	struct btrfs_dev_item dev_item;

	char label[BTRFS_LABEL_SIZE];

	__le64 cache_generation;
	__le64 uuid_tree_generation;

	/* the UUID written into btree blocks */
	u8 metadata_uuid[BTRFS_FSID_SIZE];

	/* future expansion */
	__le64 reserved[28];
	u8 sys_chunk_array[BTRFS_SYSTEM_CHUNK_ARRAY_SIZE];
	struct btrfs_root_backup super_roots[BTRFS_NUM_BACKUP_ROOTS];
} __attribute__ ((__packed__));

/*
 * Compat flags that we support.  If any incompat flags are set other than the
 * ones specified below then we will fail to mount
 */
#define BTRFS_FEATURE_COMPAT_SUPP		0ULL
#define BTRFS_FEATURE_COMPAT_SAFE_SET		0ULL
#define BTRFS_FEATURE_COMPAT_SAFE_CLEAR		0ULL

#define BTRFS_FEATURE_COMPAT_RO_SUPP			\
	(BTRFS_FEATURE_COMPAT_RO_FREE_SPACE_TREE |	\
	 BTRFS_FEATURE_COMPAT_RO_FREE_SPACE_TREE_VALID)

#define BTRFS_FEATURE_COMPAT_RO_SAFE_SET	0ULL
#define BTRFS_FEATURE_COMPAT_RO_SAFE_CLEAR	0ULL

#define BTRFS_FEATURE_INCOMPAT_SUPP			\
	(BTRFS_FEATURE_INCOMPAT_MIXED_BACKREF |		\
	 BTRFS_FEATURE_INCOMPAT_DEFAULT_SUBVOL |	\
	 BTRFS_FEATURE_INCOMPAT_MIXED_GROUPS |		\
	 BTRFS_FEATURE_INCOMPAT_BIG_METADATA |		\
	 BTRFS_FEATURE_INCOMPAT_COMPRESS_LZO |		\
	 BTRFS_FEATURE_INCOMPAT_COMPRESS_ZSTD |		\
	 BTRFS_FEATURE_INCOMPAT_RAID56 |		\
	 BTRFS_FEATURE_INCOMPAT_EXTENDED_IREF |		\
	 BTRFS_FEATURE_INCOMPAT_SKINNY_METADATA |	\
	 BTRFS_FEATURE_INCOMPAT_NO_HOLES	|	\
	 BTRFS_FEATURE_INCOMPAT_METADATA_UUID	|	\
	 BTRFS_FEATURE_INCOMPAT_RAID1C34	|	\
	 BTRFS_FEATURE_INCOMPAT_ZONED)

#define BTRFS_FEATURE_INCOMPAT_SAFE_SET			\
	(BTRFS_FEATURE_INCOMPAT_EXTENDED_IREF)
#define BTRFS_FEATURE_INCOMPAT_SAFE_CLEAR		0ULL

/*
 * A leaf is full of items. offset and size tell us where to find
 * the item in the leaf (relative to the start of the data area)
 */
struct btrfs_item {
	struct btrfs_disk_key key;
	__le32 offset;
	__le32 size;
} __attribute__ ((__packed__));

/*
 * leaves have an item area and a data area:
 * [item0, item1....itemN] [free space] [dataN...data1, data0]
 *
 * The data is separate from the items to get the keys closer together
 * during searches.
 */
struct btrfs_leaf {
	struct btrfs_header header;
	struct btrfs_item items[];
} __attribute__ ((__packed__));

/*
 * all non-leaf blocks are nodes, they hold only keys and pointers to
 * other blocks
 */
struct btrfs_key_ptr {
	struct btrfs_disk_key key;
	__le64 blockptr;
	__le64 generation;
} __attribute__ ((__packed__));

struct btrfs_node {
	struct btrfs_header header;
	struct btrfs_key_ptr ptrs[];
} __attribute__ ((__packed__));

/*
 * btrfs_paths remember the path taken from the root down to the leaf.
 * level 0 is always the leaf, and nodes[1...BTRFS_MAX_LEVEL] will point
 * to any other levels that are present.
 *
 * The slots array records the index of the item or block pointer
 * used while walking the tree.
 */
enum { READA_NONE, READA_BACK, READA_FORWARD };
struct btrfs_path {
	struct extent_buffer *nodes[BTRFS_MAX_LEVEL];
	int slots[BTRFS_MAX_LEVEL];
	/* if there is real range locking, this locks field will change */
	u8 locks[BTRFS_MAX_LEVEL];
	u8 reada;
	/* keep some upper locks as we walk down */
	u8 lowest_level;

	/*
	 * set by btrfs_split_item, tells search_slot to keep all locks
	 * and to force calls to keep space in the nodes
	 */
	unsigned int search_for_split:1;
	unsigned int keep_locks:1;
	unsigned int skip_locking:1;
	unsigned int search_commit_root:1;
	unsigned int need_commit_sem:1;
	unsigned int skip_release_on_error:1;
	/*
	 * Indicate that new item (btrfs_search_slot) is extending already
	 * existing item and ins_len contains only the data size and not item
	 * header (ie. sizeof(struct btrfs_item) is not included).
	 */
	unsigned int search_for_extension:1;
};
#define BTRFS_MAX_EXTENT_ITEM_SIZE(r) ((BTRFS_LEAF_DATA_SIZE(r->fs_info) >> 4) - \
					sizeof(struct btrfs_item))
struct btrfs_dev_replace {
	u64 replace_state;	/* see #define above */
	time64_t time_started;	/* seconds since 1-Jan-1970 */
	time64_t time_stopped;	/* seconds since 1-Jan-1970 */
	atomic64_t num_write_errors;
	atomic64_t num_uncorrectable_read_errors;

	u64 cursor_left;
	u64 committed_cursor_left;
	u64 cursor_left_last_write_of_item;
	u64 cursor_right;

	u64 cont_reading_from_srcdev_mode;	/* see #define above */

	int is_valid;
	int item_needs_writeback;
	struct btrfs_device *srcdev;
	struct btrfs_device *tgtdev;

	struct mutex lock_finishing_cancel_unmount;
	struct rw_semaphore rwsem;

	struct btrfs_scrub_progress scrub_progress;

	struct percpu_counter bio_counter;
	wait_queue_head_t replace_wait;
};

/*
 * free clusters are used to claim free space in relatively large chunks,
 * allowing us to do less seeky writes. They are used for all metadata
 * allocations. In ssd_spread mode they are also used for data allocations.
 */
struct btrfs_free_cluster {
	spinlock_t lock;
	spinlock_t refill_lock;
	struct rb_root root;

	/* largest extent in this cluster */
	u64 max_size;

	/* first extent starting offset */
	u64 window_start;

	/* We did a full search and couldn't create a cluster */
	bool fragmented;

	struct btrfs_block_group *block_group;
	/*
	 * when a cluster is allocated from a block group, we put the
	 * cluster onto a list in the block group so that it can
	 * be freed before the block group is freed.
	 */
	struct list_head block_group_list;
};

enum btrfs_caching_type {
	BTRFS_CACHE_NO,
	BTRFS_CACHE_STARTED,
	BTRFS_CACHE_FAST,
	BTRFS_CACHE_FINISHED,
	BTRFS_CACHE_ERROR,
};

/*
 * Tree to record all locked full stripes of a RAID5/6 block group
 */
struct btrfs_full_stripe_locks_tree {
	struct rb_root root;
	struct mutex lock;
};

/* Discard control. */
/*
 * Async discard uses multiple lists to differentiate the discard filter
 * parameters.  Index 0 is for completely free block groups where we need to
 * ensure the entire block group is trimmed without being lossy.  Indices
 * afterwards represent monotonically decreasing discard filter sizes to
 * prioritize what should be discarded next.
 */
#define BTRFS_NR_DISCARD_LISTS		3
#define BTRFS_DISCARD_INDEX_UNUSED	0
#define BTRFS_DISCARD_INDEX_START	1

struct btrfs_discard_ctl {
	struct workqueue_struct *discard_workers;
	struct delayed_work work;
	spinlock_t lock;
	struct btrfs_block_group *block_group;
	struct list_head discard_list[BTRFS_NR_DISCARD_LISTS];
	u64 prev_discard;
	u64 prev_discard_time;
	atomic_t discardable_extents;
	atomic64_t discardable_bytes;
	u64 max_discard_size;
	u64 delay_ms;
	u32 iops_limit;
	u32 kbps_limit;
	u64 discard_extent_bytes;
	u64 discard_bitmap_bytes;
	atomic64_t discard_bytes_saved;
};

enum btrfs_orphan_cleanup_state {
	ORPHAN_CLEANUP_STARTED	= 1,
	ORPHAN_CLEANUP_DONE	= 2,
};

void btrfs_init_async_reclaim_work(struct btrfs_fs_info *fs_info);

/* fs_info */
struct reloc_control;
struct btrfs_device;
struct btrfs_fs_devices;
struct btrfs_balance_control;
struct btrfs_delayed_root;

/*
 * Block group or device which contains an active swapfile. Used for preventing
 * unsafe operations while a swapfile is active.
 *
 * These are sorted on (ptr, inode) (note that a block group or device can
 * contain more than one swapfile). We compare the pointer values because we
 * don't actually care what the object is, we just need a quick check whether
 * the object exists in the rbtree.
 */
struct btrfs_swapfile_pin {
	struct rb_node node;
	void *ptr;
	struct inode *inode;
	/*
	 * If true, ptr points to a struct btrfs_block_group. Otherwise, ptr
	 * points to a struct btrfs_device.
	 */
	bool is_block_group;
	/*
	 * Only used when 'is_block_group' is true and it is the number of
	 * extents used by a swapfile for this block group ('ptr' field).
	 */
	int bg_extent_count;
};

bool btrfs_pinned_by_swapfile(struct btrfs_fs_info *fs_info, void *ptr);

enum {
	BTRFS_FS_BARRIER,
	BTRFS_FS_CLOSING_START,
	BTRFS_FS_CLOSING_DONE,
	BTRFS_FS_LOG_RECOVERING,
	BTRFS_FS_OPEN,
	BTRFS_FS_QUOTA_ENABLED,
	BTRFS_FS_UPDATE_UUID_TREE_GEN,
	BTRFS_FS_CREATING_FREE_SPACE_TREE,
	BTRFS_FS_BTREE_ERR,
	BTRFS_FS_LOG1_ERR,
	BTRFS_FS_LOG2_ERR,
	BTRFS_FS_QUOTA_OVERRIDE,
	/* Used to record internally whether fs has been frozen */
	BTRFS_FS_FROZEN,
	/*
	 * Indicate that balance has been set up from the ioctl and is in the
	 * main phase. The fs_info::balance_ctl is initialized.
	 * Set and cleared while holding fs_info::balance_mutex.
	 */
	BTRFS_FS_BALANCE_RUNNING,

	/* Indicate that the cleaner thread is awake and doing something. */
	BTRFS_FS_CLEANER_RUNNING,

	/*
	 * The checksumming has an optimized version and is considered fast,
	 * so we don't need to offload checksums to workqueues.
	 */
	BTRFS_FS_CSUM_IMPL_FAST,

	/* Indicate that the discard workqueue can service discards. */
	BTRFS_FS_DISCARD_RUNNING,

	/* Indicate that we need to cleanup space cache v1 */
	BTRFS_FS_CLEANUP_SPACE_CACHE_V1,

	/* Indicate that we can't trust the free space tree for caching yet */
	BTRFS_FS_FREE_SPACE_TREE_UNTRUSTED,

<<<<<<< HEAD
#if BITS_PER_LONG == 32
	/* Indicate if we have error/warn message printed for 32bit system */
	BTRFS_FS_32BIT_ERROR,
	BTRFS_FS_32BIT_WARN,
#endif
=======
	/* Indicate whether there are any tree modification log users. */
	BTRFS_FS_TREE_MOD_LOG_USERS,
>>>>>>> ad111d3b
};

/*
 * Exclusive operations (device replace, resize, device add/remove, balance)
 */
enum btrfs_exclusive_operation {
	BTRFS_EXCLOP_NONE,
	BTRFS_EXCLOP_BALANCE,
	BTRFS_EXCLOP_DEV_ADD,
	BTRFS_EXCLOP_DEV_REMOVE,
	BTRFS_EXCLOP_DEV_REPLACE,
	BTRFS_EXCLOP_RESIZE,
	BTRFS_EXCLOP_SWAP_ACTIVATE,
};

struct btrfs_fs_info {
	u8 chunk_tree_uuid[BTRFS_UUID_SIZE];
	unsigned long flags;
	struct btrfs_root *extent_root;
	struct btrfs_root *tree_root;
	struct btrfs_root *chunk_root;
	struct btrfs_root *dev_root;
	struct btrfs_root *fs_root;
	struct btrfs_root *csum_root;
	struct btrfs_root *quota_root;
	struct btrfs_root *uuid_root;
	struct btrfs_root *free_space_root;
	struct btrfs_root *data_reloc_root;

	/* the log root tree is a directory of all the other log roots */
	struct btrfs_root *log_root_tree;

	spinlock_t fs_roots_radix_lock;
	struct radix_tree_root fs_roots_radix;

	/* block group cache stuff */
	spinlock_t block_group_cache_lock;
	u64 first_logical_byte;
	struct rb_root block_group_cache_tree;

	/* keep track of unallocated space */
	atomic64_t free_chunk_space;

	/* Track ranges which are used by log trees blocks/logged data extents */
	struct extent_io_tree excluded_extents;

	/* logical->physical extent mapping */
	struct extent_map_tree mapping_tree;

	/*
	 * block reservation for extent, checksum, root tree and
	 * delayed dir index item
	 */
	struct btrfs_block_rsv global_block_rsv;
	/* block reservation for metadata operations */
	struct btrfs_block_rsv trans_block_rsv;
	/* block reservation for chunk tree */
	struct btrfs_block_rsv chunk_block_rsv;
	/* block reservation for delayed operations */
	struct btrfs_block_rsv delayed_block_rsv;
	/* block reservation for delayed refs */
	struct btrfs_block_rsv delayed_refs_rsv;

	struct btrfs_block_rsv empty_block_rsv;

	u64 generation;
	u64 last_trans_committed;
	u64 avg_delayed_ref_runtime;

	/*
	 * this is updated to the current trans every time a full commit
	 * is required instead of the faster short fsync log commits
	 */
	u64 last_trans_log_full_commit;
	unsigned long mount_opt;
	/*
	 * Track requests for actions that need to be done during transaction
	 * commit (like for some mount options).
	 */
	unsigned long pending_changes;
	unsigned long compress_type:4;
	unsigned int compress_level;
	u32 commit_interval;
	/*
	 * It is a suggestive number, the read side is safe even it gets a
	 * wrong number because we will write out the data into a regular
	 * extent. The write side(mount/remount) is under ->s_umount lock,
	 * so it is also safe.
	 */
	u64 max_inline;

	struct btrfs_transaction *running_transaction;
	wait_queue_head_t transaction_throttle;
	wait_queue_head_t transaction_wait;
	wait_queue_head_t transaction_blocked_wait;
	wait_queue_head_t async_submit_wait;

	/*
	 * Used to protect the incompat_flags, compat_flags, compat_ro_flags
	 * when they are updated.
	 *
	 * Because we do not clear the flags for ever, so we needn't use
	 * the lock on the read side.
	 *
	 * We also needn't use the lock when we mount the fs, because
	 * there is no other task which will update the flag.
	 */
	spinlock_t super_lock;
	struct btrfs_super_block *super_copy;
	struct btrfs_super_block *super_for_commit;
	struct super_block *sb;
	struct inode *btree_inode;
	struct mutex tree_log_mutex;
	struct mutex transaction_kthread_mutex;
	struct mutex cleaner_mutex;
	struct mutex chunk_mutex;

	/*
	 * this is taken to make sure we don't set block groups ro after
	 * the free space cache has been allocated on them
	 */
	struct mutex ro_block_group_mutex;

	/* this is used during read/modify/write to make sure
	 * no two ios are trying to mod the same stripe at the same
	 * time
	 */
	struct btrfs_stripe_hash_table *stripe_hash_table;

	/*
	 * this protects the ordered operations list only while we are
	 * processing all of the entries on it.  This way we make
	 * sure the commit code doesn't find the list temporarily empty
	 * because another function happens to be doing non-waiting preflush
	 * before jumping into the main commit.
	 */
	struct mutex ordered_operations_mutex;

	struct rw_semaphore commit_root_sem;

	struct rw_semaphore cleanup_work_sem;

	struct rw_semaphore subvol_sem;

	spinlock_t trans_lock;
	/*
	 * the reloc mutex goes with the trans lock, it is taken
	 * during commit to protect us from the relocation code
	 */
	struct mutex reloc_mutex;

	struct list_head trans_list;
	struct list_head dead_roots;
	struct list_head caching_block_groups;

	spinlock_t delayed_iput_lock;
	struct list_head delayed_iputs;
	atomic_t nr_delayed_iputs;
	wait_queue_head_t delayed_iputs_wait;

	atomic64_t tree_mod_seq;

	/* this protects tree_mod_log and tree_mod_seq_list */
	rwlock_t tree_mod_log_lock;
	struct rb_root tree_mod_log;
	struct list_head tree_mod_seq_list;

	atomic_t async_delalloc_pages;

	/*
	 * this is used to protect the following list -- ordered_roots.
	 */
	spinlock_t ordered_root_lock;

	/*
	 * all fs/file tree roots in which there are data=ordered extents
	 * pending writeback are added into this list.
	 *
	 * these can span multiple transactions and basically include
	 * every dirty data page that isn't from nodatacow
	 */
	struct list_head ordered_roots;

	struct mutex delalloc_root_mutex;
	spinlock_t delalloc_root_lock;
	/* all fs/file tree roots that have delalloc inodes. */
	struct list_head delalloc_roots;

	/*
	 * there is a pool of worker threads for checksumming during writes
	 * and a pool for checksumming after reads.  This is because readers
	 * can run with FS locks held, and the writers may be waiting for
	 * those locks.  We don't want ordering in the pending list to cause
	 * deadlocks, and so the two are serviced separately.
	 *
	 * A third pool does submit_bio to avoid deadlocking with the other
	 * two
	 */
	struct btrfs_workqueue *workers;
	struct btrfs_workqueue *delalloc_workers;
	struct btrfs_workqueue *flush_workers;
	struct btrfs_workqueue *endio_workers;
	struct btrfs_workqueue *endio_meta_workers;
	struct btrfs_workqueue *endio_raid56_workers;
	struct btrfs_workqueue *rmw_workers;
	struct btrfs_workqueue *endio_meta_write_workers;
	struct btrfs_workqueue *endio_write_workers;
	struct btrfs_workqueue *endio_freespace_worker;
	struct btrfs_workqueue *caching_workers;
	struct btrfs_workqueue *readahead_workers;

	/*
	 * fixup workers take dirty pages that didn't properly go through
	 * the cow mechanism and make them safe to write.  It happens
	 * for the sys_munmap function call path
	 */
	struct btrfs_workqueue *fixup_workers;
	struct btrfs_workqueue *delayed_workers;

	struct task_struct *transaction_kthread;
	struct task_struct *cleaner_kthread;
	u32 thread_pool_size;

	struct kobject *space_info_kobj;
	struct kobject *qgroups_kobj;

	u64 total_pinned;

	/* used to keep from writing metadata until there is a nice batch */
	struct percpu_counter dirty_metadata_bytes;
	struct percpu_counter delalloc_bytes;
	struct percpu_counter ordered_bytes;
	s32 dirty_metadata_batch;
	s32 delalloc_batch;

	struct list_head dirty_cowonly_roots;

	struct btrfs_fs_devices *fs_devices;

	/*
	 * The space_info list is effectively read only after initial
	 * setup.  It is populated at mount time and cleaned up after
	 * all block groups are removed.  RCU is used to protect it.
	 */
	struct list_head space_info;

	struct btrfs_space_info *data_sinfo;

	struct reloc_control *reloc_ctl;

	/* data_alloc_cluster is only used in ssd_spread mode */
	struct btrfs_free_cluster data_alloc_cluster;

	/* all metadata allocations go through this cluster */
	struct btrfs_free_cluster meta_alloc_cluster;

	/* auto defrag inodes go here */
	spinlock_t defrag_inodes_lock;
	struct rb_root defrag_inodes;
	atomic_t defrag_running;

	/* Used to protect avail_{data, metadata, system}_alloc_bits */
	seqlock_t profiles_lock;
	/*
	 * these three are in extended format (availability of single
	 * chunks is denoted by BTRFS_AVAIL_ALLOC_BIT_SINGLE bit, other
	 * types are denoted by corresponding BTRFS_BLOCK_GROUP_* bits)
	 */
	u64 avail_data_alloc_bits;
	u64 avail_metadata_alloc_bits;
	u64 avail_system_alloc_bits;

	/* restriper state */
	spinlock_t balance_lock;
	struct mutex balance_mutex;
	atomic_t balance_pause_req;
	atomic_t balance_cancel_req;
	struct btrfs_balance_control *balance_ctl;
	wait_queue_head_t balance_wait_q;

	u32 data_chunk_allocations;
	u32 metadata_ratio;

	void *bdev_holder;

	/* private scrub information */
	struct mutex scrub_lock;
	atomic_t scrubs_running;
	atomic_t scrub_pause_req;
	atomic_t scrubs_paused;
	atomic_t scrub_cancel_req;
	wait_queue_head_t scrub_pause_wait;
	/*
	 * The worker pointers are NULL iff the refcount is 0, ie. scrub is not
	 * running.
	 */
	refcount_t scrub_workers_refcnt;
	struct btrfs_workqueue *scrub_workers;
	struct btrfs_workqueue *scrub_wr_completion_workers;
	struct btrfs_workqueue *scrub_parity_workers;

	struct btrfs_discard_ctl discard_ctl;

#ifdef CONFIG_BTRFS_FS_CHECK_INTEGRITY
	u32 check_integrity_print_mask;
#endif
	/* is qgroup tracking in a consistent state? */
	u64 qgroup_flags;

	/* holds configuration and tracking. Protected by qgroup_lock */
	struct rb_root qgroup_tree;
	spinlock_t qgroup_lock;

	/*
	 * used to avoid frequently calling ulist_alloc()/ulist_free()
	 * when doing qgroup accounting, it must be protected by qgroup_lock.
	 */
	struct ulist *qgroup_ulist;

	/*
	 * Protect user change for quota operations. If a transaction is needed,
	 * it must be started before locking this lock.
	 */
	struct mutex qgroup_ioctl_lock;

	/* list of dirty qgroups to be written at next commit */
	struct list_head dirty_qgroups;

	/* used by qgroup for an efficient tree traversal */
	u64 qgroup_seq;

	/* qgroup rescan items */
	struct mutex qgroup_rescan_lock; /* protects the progress item */
	struct btrfs_key qgroup_rescan_progress;
	struct btrfs_workqueue *qgroup_rescan_workers;
	struct completion qgroup_rescan_completion;
	struct btrfs_work qgroup_rescan_work;
	bool qgroup_rescan_running;	/* protected by qgroup_rescan_lock */

	/* filesystem state */
	unsigned long fs_state;

	struct btrfs_delayed_root *delayed_root;

	/* readahead tree */
	spinlock_t reada_lock;
	struct radix_tree_root reada_tree;

	/* readahead works cnt */
	atomic_t reada_works_cnt;

	/* Extent buffer radix tree */
	spinlock_t buffer_lock;
	/* Entries are eb->start / sectorsize */
	struct radix_tree_root buffer_radix;

	/* next backup root to be overwritten */
	int backup_root_index;

	/* device replace state */
	struct btrfs_dev_replace dev_replace;

	struct semaphore uuid_tree_rescan_sem;

	/* Used to reclaim the metadata space in the background. */
	struct work_struct async_reclaim_work;
	struct work_struct async_data_reclaim_work;
	struct work_struct preempt_reclaim_work;

	spinlock_t unused_bgs_lock;
	struct list_head unused_bgs;
	struct mutex unused_bg_unpin_mutex;
	struct mutex delete_unused_bgs_mutex;

	/* Cached block sizes */
	u32 nodesize;
	u32 sectorsize;
	/* ilog2 of sectorsize, use to avoid 64bit division */
	u32 sectorsize_bits;
	u32 csum_size;
	u32 csums_per_leaf;
	u32 stripesize;

	/* Block groups and devices containing active swapfiles. */
	spinlock_t swapfile_pins_lock;
	struct rb_root swapfile_pins;

	struct crypto_shash *csum_shash;

	/*
	 * Number of send operations in progress.
	 * Updated while holding fs_info::balance_mutex.
	 */
	int send_in_progress;

	/* Type of exclusive operation running */
	unsigned long exclusive_operation;

	/*
	 * Zone size > 0 when in ZONED mode, otherwise it's used for a check
	 * if the mode is enabled
	 */
	union {
		u64 zone_size;
		u64 zoned;
	};

	/* Max size to emit ZONE_APPEND write command */
	u64 max_zone_append_size;
	struct mutex zoned_meta_io_lock;
	spinlock_t treelog_bg_lock;
	u64 treelog_bg;

#ifdef CONFIG_BTRFS_FS_REF_VERIFY
	spinlock_t ref_verify_lock;
	struct rb_root block_tree;
#endif

#ifdef CONFIG_BTRFS_DEBUG
	struct kobject *debug_kobj;
	struct kobject *discard_debug_kobj;
	struct list_head allocated_roots;

	spinlock_t eb_leak_lock;
	struct list_head allocated_ebs;
#endif
};

static inline struct btrfs_fs_info *btrfs_sb(struct super_block *sb)
{
	return sb->s_fs_info;
}

/*
 * The state of btrfs root
 */
enum {
	/*
	 * btrfs_record_root_in_trans is a multi-step process, and it can race
	 * with the balancing code.   But the race is very small, and only the
	 * first time the root is added to each transaction.  So IN_TRANS_SETUP
	 * is used to tell us when more checks are required
	 */
	BTRFS_ROOT_IN_TRANS_SETUP,

	/*
	 * Set if tree blocks of this root can be shared by other roots.
	 * Only subvolume trees and their reloc trees have this bit set.
	 * Conflicts with TRACK_DIRTY bit.
	 *
	 * This affects two things:
	 *
	 * - How balance works
	 *   For shareable roots, we need to use reloc tree and do path
	 *   replacement for balance, and need various pre/post hooks for
	 *   snapshot creation to handle them.
	 *
	 *   While for non-shareable trees, we just simply do a tree search
	 *   with COW.
	 *
	 * - How dirty roots are tracked
	 *   For shareable roots, btrfs_record_root_in_trans() is needed to
	 *   track them, while non-subvolume roots have TRACK_DIRTY bit, they
	 *   don't need to set this manually.
	 */
	BTRFS_ROOT_SHAREABLE,
	BTRFS_ROOT_TRACK_DIRTY,
	BTRFS_ROOT_IN_RADIX,
	BTRFS_ROOT_ORPHAN_ITEM_INSERTED,
	BTRFS_ROOT_DEFRAG_RUNNING,
	BTRFS_ROOT_FORCE_COW,
	BTRFS_ROOT_MULTI_LOG_TASKS,
	BTRFS_ROOT_DIRTY,
	BTRFS_ROOT_DELETING,

	/*
	 * Reloc tree is orphan, only kept here for qgroup delayed subtree scan
	 *
	 * Set for the subvolume tree owning the reloc tree.
	 */
	BTRFS_ROOT_DEAD_RELOC_TREE,
	/* Mark dead root stored on device whose cleanup needs to be resumed */
	BTRFS_ROOT_DEAD_TREE,
	/* The root has a log tree. Used for subvolume roots and the tree root. */
	BTRFS_ROOT_HAS_LOG_TREE,
	/* Qgroup flushing is in progress */
	BTRFS_ROOT_QGROUP_FLUSHING,
};

/*
 * Record swapped tree blocks of a subvolume tree for delayed subtree trace
 * code. For detail check comment in fs/btrfs/qgroup.c.
 */
struct btrfs_qgroup_swapped_blocks {
	spinlock_t lock;
	/* RM_EMPTY_ROOT() of above blocks[] */
	bool swapped;
	struct rb_root blocks[BTRFS_MAX_LEVEL];
};

/*
 * in ram representation of the tree.  extent_root is used for all allocations
 * and for the extent tree extent_root root.
 */
struct btrfs_root {
	struct extent_buffer *node;

	struct extent_buffer *commit_root;
	struct btrfs_root *log_root;
	struct btrfs_root *reloc_root;

	unsigned long state;
	struct btrfs_root_item root_item;
	struct btrfs_key root_key;
	struct btrfs_fs_info *fs_info;
	struct extent_io_tree dirty_log_pages;

	struct mutex objectid_mutex;

	spinlock_t accounting_lock;
	struct btrfs_block_rsv *block_rsv;

	struct mutex log_mutex;
	wait_queue_head_t log_writer_wait;
	wait_queue_head_t log_commit_wait[2];
	struct list_head log_ctxs[2];
	/* Used only for log trees of subvolumes, not for the log root tree */
	atomic_t log_writers;
	atomic_t log_commit[2];
	/* Used only for log trees of subvolumes, not for the log root tree */
	atomic_t log_batch;
	int log_transid;
	/* No matter the commit succeeds or not*/
	int log_transid_committed;
	/* Just be updated when the commit succeeds. */
	int last_log_commit;
	pid_t log_start_pid;

	u64 last_trans;

	u32 type;

	u64 free_objectid;

	struct btrfs_key defrag_progress;
	struct btrfs_key defrag_max;

	/* The dirty list is only used by non-shareable roots */
	struct list_head dirty_list;

	struct list_head root_list;

	spinlock_t log_extents_lock[2];
	struct list_head logged_list[2];

	int orphan_cleanup_state;

	spinlock_t inode_lock;
	/* red-black tree that keeps track of in-memory inodes */
	struct rb_root inode_tree;

	/*
	 * radix tree that keeps track of delayed nodes of every inode,
	 * protected by inode_lock
	 */
	struct radix_tree_root delayed_nodes_tree;
	/*
	 * right now this just gets used so that a root has its own devid
	 * for stat.  It may be used for more later
	 */
	dev_t anon_dev;

	spinlock_t root_item_lock;
	refcount_t refs;

	struct mutex delalloc_mutex;
	spinlock_t delalloc_lock;
	/*
	 * all of the inodes that have delalloc bytes.  It is possible for
	 * this list to be empty even when there is still dirty data=ordered
	 * extents waiting to finish IO.
	 */
	struct list_head delalloc_inodes;
	struct list_head delalloc_root;
	u64 nr_delalloc_inodes;

	struct mutex ordered_extent_mutex;
	/*
	 * this is used by the balancing code to wait for all the pending
	 * ordered extents
	 */
	spinlock_t ordered_extent_lock;

	/*
	 * all of the data=ordered extents pending writeback
	 * these can span multiple transactions and basically include
	 * every dirty data page that isn't from nodatacow
	 */
	struct list_head ordered_extents;
	struct list_head ordered_root;
	u64 nr_ordered_extents;

	/*
	 * Not empty if this subvolume root has gone through tree block swap
	 * (relocation)
	 *
	 * Will be used by reloc_control::dirty_subvol_roots.
	 */
	struct list_head reloc_dirty_list;

	/*
	 * Number of currently running SEND ioctls to prevent
	 * manipulation with the read-only status via SUBVOL_SETFLAGS
	 */
	int send_in_progress;
	/*
	 * Number of currently running deduplication operations that have a
	 * destination inode belonging to this root. Protected by the lock
	 * root_item_lock.
	 */
	int dedupe_in_progress;
	/* For exclusion of snapshot creation and nocow writes */
	struct btrfs_drew_lock snapshot_lock;

	atomic_t snapshot_force_cow;

	/* For qgroup metadata reserved space */
	spinlock_t qgroup_meta_rsv_lock;
	u64 qgroup_meta_rsv_pertrans;
	u64 qgroup_meta_rsv_prealloc;
	wait_queue_head_t qgroup_flush_wait;

	/* Number of active swapfiles */
	atomic_t nr_swapfiles;

	/* Record pairs of swapped blocks for qgroup */
	struct btrfs_qgroup_swapped_blocks swapped_blocks;

	/* Used only by log trees, when logging csum items */
	struct extent_io_tree log_csum_range;

#ifdef CONFIG_BTRFS_FS_RUN_SANITY_TESTS
	u64 alloc_bytenr;
#endif

#ifdef CONFIG_BTRFS_DEBUG
	struct list_head leak_list;
#endif
};

/*
 * Structure that conveys information about an extent that is going to replace
 * all the extents in a file range.
 */
struct btrfs_replace_extent_info {
	u64 disk_offset;
	u64 disk_len;
	u64 data_offset;
	u64 data_len;
	u64 file_offset;
	/* Pointer to a file extent item of type regular or prealloc. */
	char *extent_buf;
	/*
	 * Set to true when attempting to replace a file range with a new extent
	 * described by this structure, set to false when attempting to clone an
	 * existing extent into a file range.
	 */
	bool is_new_extent;
	/* Meaningful only if is_new_extent is true. */
	int qgroup_reserved;
	/*
	 * Meaningful only if is_new_extent is true.
	 * Used to track how many extent items we have already inserted in a
	 * subvolume tree that refer to the extent described by this structure,
	 * so that we know when to create a new delayed ref or update an existing
	 * one.
	 */
	int insertions;
};

/* Arguments for btrfs_drop_extents() */
struct btrfs_drop_extents_args {
	/* Input parameters */

	/*
	 * If NULL, btrfs_drop_extents() will allocate and free its own path.
	 * If 'replace_extent' is true, this must not be NULL. Also the path
	 * is always released except if 'replace_extent' is true and
	 * btrfs_drop_extents() sets 'extent_inserted' to true, in which case
	 * the path is kept locked.
	 */
	struct btrfs_path *path;
	/* Start offset of the range to drop extents from */
	u64 start;
	/* End (exclusive, last byte + 1) of the range to drop extents from */
	u64 end;
	/* If true drop all the extent maps in the range */
	bool drop_cache;
	/*
	 * If true it means we want to insert a new extent after dropping all
	 * the extents in the range. If this is true, the 'extent_item_size'
	 * parameter must be set as well and the 'extent_inserted' field will
	 * be set to true by btrfs_drop_extents() if it could insert the new
	 * extent.
	 * Note: when this is set to true the path must not be NULL.
	 */
	bool replace_extent;
	/*
	 * Used if 'replace_extent' is true. Size of the file extent item to
	 * insert after dropping all existing extents in the range
	 */
	u32 extent_item_size;

	/* Output parameters */

	/*
	 * Set to the minimum between the input parameter 'end' and the end
	 * (exclusive, last byte + 1) of the last dropped extent. This is always
	 * set even if btrfs_drop_extents() returns an error.
	 */
	u64 drop_end;
	/*
	 * The number of allocated bytes found in the range. This can be smaller
	 * than the range's length when there are holes in the range.
	 */
	u64 bytes_found;
	/*
	 * Only set if 'replace_extent' is true. Set to true if we were able
	 * to insert a replacement extent after dropping all extents in the
	 * range, otherwise set to false by btrfs_drop_extents().
	 * Also, if btrfs_drop_extents() has set this to true it means it
	 * returned with the path locked, otherwise if it has set this to
	 * false it has returned with the path released.
	 */
	bool extent_inserted;
};

struct btrfs_file_private {
	void *filldir_buf;
};


static inline u32 BTRFS_LEAF_DATA_SIZE(const struct btrfs_fs_info *info)
{

	return info->nodesize - sizeof(struct btrfs_header);
}

#define BTRFS_LEAF_DATA_OFFSET		offsetof(struct btrfs_leaf, items)

static inline u32 BTRFS_MAX_ITEM_SIZE(const struct btrfs_fs_info *info)
{
	return BTRFS_LEAF_DATA_SIZE(info) - sizeof(struct btrfs_item);
}

static inline u32 BTRFS_NODEPTRS_PER_BLOCK(const struct btrfs_fs_info *info)
{
	return BTRFS_LEAF_DATA_SIZE(info) / sizeof(struct btrfs_key_ptr);
}

#define BTRFS_FILE_EXTENT_INLINE_DATA_START		\
		(offsetof(struct btrfs_file_extent_item, disk_bytenr))
static inline u32 BTRFS_MAX_INLINE_DATA_SIZE(const struct btrfs_fs_info *info)
{
	return BTRFS_MAX_ITEM_SIZE(info) -
	       BTRFS_FILE_EXTENT_INLINE_DATA_START;
}

static inline u32 BTRFS_MAX_XATTR_SIZE(const struct btrfs_fs_info *info)
{
	return BTRFS_MAX_ITEM_SIZE(info) - sizeof(struct btrfs_dir_item);
}

/*
 * Flags for mount options.
 *
 * Note: don't forget to add new options to btrfs_show_options()
 */
#define BTRFS_MOUNT_NODATASUM		(1 << 0)
#define BTRFS_MOUNT_NODATACOW		(1 << 1)
#define BTRFS_MOUNT_NOBARRIER		(1 << 2)
#define BTRFS_MOUNT_SSD			(1 << 3)
#define BTRFS_MOUNT_DEGRADED		(1 << 4)
#define BTRFS_MOUNT_COMPRESS		(1 << 5)
#define BTRFS_MOUNT_NOTREELOG           (1 << 6)
#define BTRFS_MOUNT_FLUSHONCOMMIT       (1 << 7)
#define BTRFS_MOUNT_SSD_SPREAD		(1 << 8)
#define BTRFS_MOUNT_NOSSD		(1 << 9)
#define BTRFS_MOUNT_DISCARD_SYNC	(1 << 10)
#define BTRFS_MOUNT_FORCE_COMPRESS      (1 << 11)
#define BTRFS_MOUNT_SPACE_CACHE		(1 << 12)
#define BTRFS_MOUNT_CLEAR_CACHE		(1 << 13)
#define BTRFS_MOUNT_USER_SUBVOL_RM_ALLOWED (1 << 14)
#define BTRFS_MOUNT_ENOSPC_DEBUG	 (1 << 15)
#define BTRFS_MOUNT_AUTO_DEFRAG		(1 << 16)
/* bit 17 is free */
#define BTRFS_MOUNT_USEBACKUPROOT	(1 << 18)
#define BTRFS_MOUNT_SKIP_BALANCE	(1 << 19)
#define BTRFS_MOUNT_CHECK_INTEGRITY	(1 << 20)
#define BTRFS_MOUNT_CHECK_INTEGRITY_INCLUDING_EXTENT_DATA (1 << 21)
#define BTRFS_MOUNT_PANIC_ON_FATAL_ERROR	(1 << 22)
#define BTRFS_MOUNT_RESCAN_UUID_TREE	(1 << 23)
#define BTRFS_MOUNT_FRAGMENT_DATA	(1 << 24)
#define BTRFS_MOUNT_FRAGMENT_METADATA	(1 << 25)
#define BTRFS_MOUNT_FREE_SPACE_TREE	(1 << 26)
#define BTRFS_MOUNT_NOLOGREPLAY		(1 << 27)
#define BTRFS_MOUNT_REF_VERIFY		(1 << 28)
#define BTRFS_MOUNT_DISCARD_ASYNC	(1 << 29)
#define BTRFS_MOUNT_IGNOREBADROOTS	(1 << 30)
#define BTRFS_MOUNT_IGNOREDATACSUMS	(1 << 31)

#define BTRFS_DEFAULT_COMMIT_INTERVAL	(30)
#define BTRFS_DEFAULT_MAX_INLINE	(2048)

#define btrfs_clear_opt(o, opt)		((o) &= ~BTRFS_MOUNT_##opt)
#define btrfs_set_opt(o, opt)		((o) |= BTRFS_MOUNT_##opt)
#define btrfs_raw_test_opt(o, opt)	((o) & BTRFS_MOUNT_##opt)
#define btrfs_test_opt(fs_info, opt)	((fs_info)->mount_opt & \
					 BTRFS_MOUNT_##opt)

#define btrfs_set_and_info(fs_info, opt, fmt, args...)			\
do {									\
	if (!btrfs_test_opt(fs_info, opt))				\
		btrfs_info(fs_info, fmt, ##args);			\
	btrfs_set_opt(fs_info->mount_opt, opt);				\
} while (0)

#define btrfs_clear_and_info(fs_info, opt, fmt, args...)		\
do {									\
	if (btrfs_test_opt(fs_info, opt))				\
		btrfs_info(fs_info, fmt, ##args);			\
	btrfs_clear_opt(fs_info->mount_opt, opt);			\
} while (0)

/*
 * Requests for changes that need to be done during transaction commit.
 *
 * Internal mount options that are used for special handling of the real
 * mount options (eg. cannot be set during remount and have to be set during
 * transaction commit)
 */

#define BTRFS_PENDING_COMMIT			(0)

#define btrfs_test_pending(info, opt)	\
	test_bit(BTRFS_PENDING_##opt, &(info)->pending_changes)
#define btrfs_set_pending(info, opt)	\
	set_bit(BTRFS_PENDING_##opt, &(info)->pending_changes)
#define btrfs_clear_pending(info, opt)	\
	clear_bit(BTRFS_PENDING_##opt, &(info)->pending_changes)

/*
 * Helpers for setting pending mount option changes.
 *
 * Expects corresponding macros
 * BTRFS_PENDING_SET_ and CLEAR_ + short mount option name
 */
#define btrfs_set_pending_and_info(info, opt, fmt, args...)            \
do {                                                                   \
       if (!btrfs_raw_test_opt((info)->mount_opt, opt)) {              \
               btrfs_info((info), fmt, ##args);                        \
               btrfs_set_pending((info), SET_##opt);                   \
               btrfs_clear_pending((info), CLEAR_##opt);               \
       }                                                               \
} while(0)

#define btrfs_clear_pending_and_info(info, opt, fmt, args...)          \
do {                                                                   \
       if (btrfs_raw_test_opt((info)->mount_opt, opt)) {               \
               btrfs_info((info), fmt, ##args);                        \
               btrfs_set_pending((info), CLEAR_##opt);                 \
               btrfs_clear_pending((info), SET_##opt);                 \
       }                                                               \
} while(0)

/*
 * Inode flags
 */
#define BTRFS_INODE_NODATASUM		(1 << 0)
#define BTRFS_INODE_NODATACOW		(1 << 1)
#define BTRFS_INODE_READONLY		(1 << 2)
#define BTRFS_INODE_NOCOMPRESS		(1 << 3)
#define BTRFS_INODE_PREALLOC		(1 << 4)
#define BTRFS_INODE_SYNC		(1 << 5)
#define BTRFS_INODE_IMMUTABLE		(1 << 6)
#define BTRFS_INODE_APPEND		(1 << 7)
#define BTRFS_INODE_NODUMP		(1 << 8)
#define BTRFS_INODE_NOATIME		(1 << 9)
#define BTRFS_INODE_DIRSYNC		(1 << 10)
#define BTRFS_INODE_COMPRESS		(1 << 11)

#define BTRFS_INODE_ROOT_ITEM_INIT	(1 << 31)

#define BTRFS_INODE_FLAG_MASK						\
	(BTRFS_INODE_NODATASUM |					\
	 BTRFS_INODE_NODATACOW |					\
	 BTRFS_INODE_READONLY |						\
	 BTRFS_INODE_NOCOMPRESS |					\
	 BTRFS_INODE_PREALLOC |						\
	 BTRFS_INODE_SYNC |						\
	 BTRFS_INODE_IMMUTABLE |					\
	 BTRFS_INODE_APPEND |						\
	 BTRFS_INODE_NODUMP |						\
	 BTRFS_INODE_NOATIME |						\
	 BTRFS_INODE_DIRSYNC |						\
	 BTRFS_INODE_COMPRESS |						\
	 BTRFS_INODE_ROOT_ITEM_INIT)

struct btrfs_map_token {
	struct extent_buffer *eb;
	char *kaddr;
	unsigned long offset;
};

#define BTRFS_BYTES_TO_BLKS(fs_info, bytes) \
				((bytes) >> (fs_info)->sectorsize_bits)

static inline void btrfs_init_map_token(struct btrfs_map_token *token,
					struct extent_buffer *eb)
{
	token->eb = eb;
	token->kaddr = page_address(eb->pages[0]);
	token->offset = 0;
}

/* some macros to generate set/get functions for the struct fields.  This
 * assumes there is a lefoo_to_cpu for every type, so lets make a simple
 * one for u8:
 */
#define le8_to_cpu(v) (v)
#define cpu_to_le8(v) (v)
#define __le8 u8

static inline u8 get_unaligned_le8(const void *p)
{
       return *(u8 *)p;
}

static inline void put_unaligned_le8(u8 val, void *p)
{
       *(u8 *)p = val;
}

#define read_eb_member(eb, ptr, type, member, result) (\
	read_extent_buffer(eb, (char *)(result),			\
			   ((unsigned long)(ptr)) +			\
			    offsetof(type, member),			\
			   sizeof(((type *)0)->member)))

#define write_eb_member(eb, ptr, type, member, result) (\
	write_extent_buffer(eb, (char *)(result),			\
			   ((unsigned long)(ptr)) +			\
			    offsetof(type, member),			\
			   sizeof(((type *)0)->member)))

#define DECLARE_BTRFS_SETGET_BITS(bits)					\
u##bits btrfs_get_token_##bits(struct btrfs_map_token *token,		\
			       const void *ptr, unsigned long off);	\
void btrfs_set_token_##bits(struct btrfs_map_token *token,		\
			    const void *ptr, unsigned long off,		\
			    u##bits val);				\
u##bits btrfs_get_##bits(const struct extent_buffer *eb,		\
			 const void *ptr, unsigned long off);		\
void btrfs_set_##bits(const struct extent_buffer *eb, void *ptr,	\
		      unsigned long off, u##bits val);

DECLARE_BTRFS_SETGET_BITS(8)
DECLARE_BTRFS_SETGET_BITS(16)
DECLARE_BTRFS_SETGET_BITS(32)
DECLARE_BTRFS_SETGET_BITS(64)

#define BTRFS_SETGET_FUNCS(name, type, member, bits)			\
static inline u##bits btrfs_##name(const struct extent_buffer *eb,	\
				   const type *s)			\
{									\
	BUILD_BUG_ON(sizeof(u##bits) != sizeof(((type *)0))->member);	\
	return btrfs_get_##bits(eb, s, offsetof(type, member));		\
}									\
static inline void btrfs_set_##name(const struct extent_buffer *eb, type *s, \
				    u##bits val)			\
{									\
	BUILD_BUG_ON(sizeof(u##bits) != sizeof(((type *)0))->member);	\
	btrfs_set_##bits(eb, s, offsetof(type, member), val);		\
}									\
static inline u##bits btrfs_token_##name(struct btrfs_map_token *token,	\
					 const type *s)			\
{									\
	BUILD_BUG_ON(sizeof(u##bits) != sizeof(((type *)0))->member);	\
	return btrfs_get_token_##bits(token, s, offsetof(type, member));\
}									\
static inline void btrfs_set_token_##name(struct btrfs_map_token *token,\
					  type *s, u##bits val)		\
{									\
	BUILD_BUG_ON(sizeof(u##bits) != sizeof(((type *)0))->member);	\
	btrfs_set_token_##bits(token, s, offsetof(type, member), val);	\
}

#define BTRFS_SETGET_HEADER_FUNCS(name, type, member, bits)		\
static inline u##bits btrfs_##name(const struct extent_buffer *eb)	\
{									\
	const type *p = page_address(eb->pages[0]) +			\
			offset_in_page(eb->start);			\
	return get_unaligned_le##bits(&p->member);			\
}									\
static inline void btrfs_set_##name(const struct extent_buffer *eb,	\
				    u##bits val)			\
{									\
	type *p = page_address(eb->pages[0]) + offset_in_page(eb->start); \
	put_unaligned_le##bits(val, &p->member);			\
}

#define BTRFS_SETGET_STACK_FUNCS(name, type, member, bits)		\
static inline u##bits btrfs_##name(const type *s)			\
{									\
	return get_unaligned_le##bits(&s->member);			\
}									\
static inline void btrfs_set_##name(type *s, u##bits val)		\
{									\
	put_unaligned_le##bits(val, &s->member);			\
}

static inline u64 btrfs_device_total_bytes(const struct extent_buffer *eb,
					   struct btrfs_dev_item *s)
{
	BUILD_BUG_ON(sizeof(u64) !=
		     sizeof(((struct btrfs_dev_item *)0))->total_bytes);
	return btrfs_get_64(eb, s, offsetof(struct btrfs_dev_item,
					    total_bytes));
}
static inline void btrfs_set_device_total_bytes(const struct extent_buffer *eb,
						struct btrfs_dev_item *s,
						u64 val)
{
	BUILD_BUG_ON(sizeof(u64) !=
		     sizeof(((struct btrfs_dev_item *)0))->total_bytes);
	WARN_ON(!IS_ALIGNED(val, eb->fs_info->sectorsize));
	btrfs_set_64(eb, s, offsetof(struct btrfs_dev_item, total_bytes), val);
}


BTRFS_SETGET_FUNCS(device_type, struct btrfs_dev_item, type, 64);
BTRFS_SETGET_FUNCS(device_bytes_used, struct btrfs_dev_item, bytes_used, 64);
BTRFS_SETGET_FUNCS(device_io_align, struct btrfs_dev_item, io_align, 32);
BTRFS_SETGET_FUNCS(device_io_width, struct btrfs_dev_item, io_width, 32);
BTRFS_SETGET_FUNCS(device_start_offset, struct btrfs_dev_item,
		   start_offset, 64);
BTRFS_SETGET_FUNCS(device_sector_size, struct btrfs_dev_item, sector_size, 32);
BTRFS_SETGET_FUNCS(device_id, struct btrfs_dev_item, devid, 64);
BTRFS_SETGET_FUNCS(device_group, struct btrfs_dev_item, dev_group, 32);
BTRFS_SETGET_FUNCS(device_seek_speed, struct btrfs_dev_item, seek_speed, 8);
BTRFS_SETGET_FUNCS(device_bandwidth, struct btrfs_dev_item, bandwidth, 8);
BTRFS_SETGET_FUNCS(device_generation, struct btrfs_dev_item, generation, 64);

BTRFS_SETGET_STACK_FUNCS(stack_device_type, struct btrfs_dev_item, type, 64);
BTRFS_SETGET_STACK_FUNCS(stack_device_total_bytes, struct btrfs_dev_item,
			 total_bytes, 64);
BTRFS_SETGET_STACK_FUNCS(stack_device_bytes_used, struct btrfs_dev_item,
			 bytes_used, 64);
BTRFS_SETGET_STACK_FUNCS(stack_device_io_align, struct btrfs_dev_item,
			 io_align, 32);
BTRFS_SETGET_STACK_FUNCS(stack_device_io_width, struct btrfs_dev_item,
			 io_width, 32);
BTRFS_SETGET_STACK_FUNCS(stack_device_sector_size, struct btrfs_dev_item,
			 sector_size, 32);
BTRFS_SETGET_STACK_FUNCS(stack_device_id, struct btrfs_dev_item, devid, 64);
BTRFS_SETGET_STACK_FUNCS(stack_device_group, struct btrfs_dev_item,
			 dev_group, 32);
BTRFS_SETGET_STACK_FUNCS(stack_device_seek_speed, struct btrfs_dev_item,
			 seek_speed, 8);
BTRFS_SETGET_STACK_FUNCS(stack_device_bandwidth, struct btrfs_dev_item,
			 bandwidth, 8);
BTRFS_SETGET_STACK_FUNCS(stack_device_generation, struct btrfs_dev_item,
			 generation, 64);

static inline unsigned long btrfs_device_uuid(struct btrfs_dev_item *d)
{
	return (unsigned long)d + offsetof(struct btrfs_dev_item, uuid);
}

static inline unsigned long btrfs_device_fsid(struct btrfs_dev_item *d)
{
	return (unsigned long)d + offsetof(struct btrfs_dev_item, fsid);
}

BTRFS_SETGET_FUNCS(chunk_length, struct btrfs_chunk, length, 64);
BTRFS_SETGET_FUNCS(chunk_owner, struct btrfs_chunk, owner, 64);
BTRFS_SETGET_FUNCS(chunk_stripe_len, struct btrfs_chunk, stripe_len, 64);
BTRFS_SETGET_FUNCS(chunk_io_align, struct btrfs_chunk, io_align, 32);
BTRFS_SETGET_FUNCS(chunk_io_width, struct btrfs_chunk, io_width, 32);
BTRFS_SETGET_FUNCS(chunk_sector_size, struct btrfs_chunk, sector_size, 32);
BTRFS_SETGET_FUNCS(chunk_type, struct btrfs_chunk, type, 64);
BTRFS_SETGET_FUNCS(chunk_num_stripes, struct btrfs_chunk, num_stripes, 16);
BTRFS_SETGET_FUNCS(chunk_sub_stripes, struct btrfs_chunk, sub_stripes, 16);
BTRFS_SETGET_FUNCS(stripe_devid, struct btrfs_stripe, devid, 64);
BTRFS_SETGET_FUNCS(stripe_offset, struct btrfs_stripe, offset, 64);

static inline char *btrfs_stripe_dev_uuid(struct btrfs_stripe *s)
{
	return (char *)s + offsetof(struct btrfs_stripe, dev_uuid);
}

BTRFS_SETGET_STACK_FUNCS(stack_chunk_length, struct btrfs_chunk, length, 64);
BTRFS_SETGET_STACK_FUNCS(stack_chunk_owner, struct btrfs_chunk, owner, 64);
BTRFS_SETGET_STACK_FUNCS(stack_chunk_stripe_len, struct btrfs_chunk,
			 stripe_len, 64);
BTRFS_SETGET_STACK_FUNCS(stack_chunk_io_align, struct btrfs_chunk,
			 io_align, 32);
BTRFS_SETGET_STACK_FUNCS(stack_chunk_io_width, struct btrfs_chunk,
			 io_width, 32);
BTRFS_SETGET_STACK_FUNCS(stack_chunk_sector_size, struct btrfs_chunk,
			 sector_size, 32);
BTRFS_SETGET_STACK_FUNCS(stack_chunk_type, struct btrfs_chunk, type, 64);
BTRFS_SETGET_STACK_FUNCS(stack_chunk_num_stripes, struct btrfs_chunk,
			 num_stripes, 16);
BTRFS_SETGET_STACK_FUNCS(stack_chunk_sub_stripes, struct btrfs_chunk,
			 sub_stripes, 16);
BTRFS_SETGET_STACK_FUNCS(stack_stripe_devid, struct btrfs_stripe, devid, 64);
BTRFS_SETGET_STACK_FUNCS(stack_stripe_offset, struct btrfs_stripe, offset, 64);

static inline struct btrfs_stripe *btrfs_stripe_nr(struct btrfs_chunk *c,
						   int nr)
{
	unsigned long offset = (unsigned long)c;
	offset += offsetof(struct btrfs_chunk, stripe);
	offset += nr * sizeof(struct btrfs_stripe);
	return (struct btrfs_stripe *)offset;
}

static inline char *btrfs_stripe_dev_uuid_nr(struct btrfs_chunk *c, int nr)
{
	return btrfs_stripe_dev_uuid(btrfs_stripe_nr(c, nr));
}

static inline u64 btrfs_stripe_offset_nr(const struct extent_buffer *eb,
					 struct btrfs_chunk *c, int nr)
{
	return btrfs_stripe_offset(eb, btrfs_stripe_nr(c, nr));
}

static inline u64 btrfs_stripe_devid_nr(const struct extent_buffer *eb,
					 struct btrfs_chunk *c, int nr)
{
	return btrfs_stripe_devid(eb, btrfs_stripe_nr(c, nr));
}

/* struct btrfs_block_group_item */
BTRFS_SETGET_STACK_FUNCS(stack_block_group_used, struct btrfs_block_group_item,
			 used, 64);
BTRFS_SETGET_FUNCS(block_group_used, struct btrfs_block_group_item,
			 used, 64);
BTRFS_SETGET_STACK_FUNCS(stack_block_group_chunk_objectid,
			struct btrfs_block_group_item, chunk_objectid, 64);

BTRFS_SETGET_FUNCS(block_group_chunk_objectid,
		   struct btrfs_block_group_item, chunk_objectid, 64);
BTRFS_SETGET_FUNCS(block_group_flags,
		   struct btrfs_block_group_item, flags, 64);
BTRFS_SETGET_STACK_FUNCS(stack_block_group_flags,
			struct btrfs_block_group_item, flags, 64);

/* struct btrfs_free_space_info */
BTRFS_SETGET_FUNCS(free_space_extent_count, struct btrfs_free_space_info,
		   extent_count, 32);
BTRFS_SETGET_FUNCS(free_space_flags, struct btrfs_free_space_info, flags, 32);

/* struct btrfs_inode_ref */
BTRFS_SETGET_FUNCS(inode_ref_name_len, struct btrfs_inode_ref, name_len, 16);
BTRFS_SETGET_FUNCS(inode_ref_index, struct btrfs_inode_ref, index, 64);

/* struct btrfs_inode_extref */
BTRFS_SETGET_FUNCS(inode_extref_parent, struct btrfs_inode_extref,
		   parent_objectid, 64);
BTRFS_SETGET_FUNCS(inode_extref_name_len, struct btrfs_inode_extref,
		   name_len, 16);
BTRFS_SETGET_FUNCS(inode_extref_index, struct btrfs_inode_extref, index, 64);

/* struct btrfs_inode_item */
BTRFS_SETGET_FUNCS(inode_generation, struct btrfs_inode_item, generation, 64);
BTRFS_SETGET_FUNCS(inode_sequence, struct btrfs_inode_item, sequence, 64);
BTRFS_SETGET_FUNCS(inode_transid, struct btrfs_inode_item, transid, 64);
BTRFS_SETGET_FUNCS(inode_size, struct btrfs_inode_item, size, 64);
BTRFS_SETGET_FUNCS(inode_nbytes, struct btrfs_inode_item, nbytes, 64);
BTRFS_SETGET_FUNCS(inode_block_group, struct btrfs_inode_item, block_group, 64);
BTRFS_SETGET_FUNCS(inode_nlink, struct btrfs_inode_item, nlink, 32);
BTRFS_SETGET_FUNCS(inode_uid, struct btrfs_inode_item, uid, 32);
BTRFS_SETGET_FUNCS(inode_gid, struct btrfs_inode_item, gid, 32);
BTRFS_SETGET_FUNCS(inode_mode, struct btrfs_inode_item, mode, 32);
BTRFS_SETGET_FUNCS(inode_rdev, struct btrfs_inode_item, rdev, 64);
BTRFS_SETGET_FUNCS(inode_flags, struct btrfs_inode_item, flags, 64);
BTRFS_SETGET_STACK_FUNCS(stack_inode_generation, struct btrfs_inode_item,
			 generation, 64);
BTRFS_SETGET_STACK_FUNCS(stack_inode_sequence, struct btrfs_inode_item,
			 sequence, 64);
BTRFS_SETGET_STACK_FUNCS(stack_inode_transid, struct btrfs_inode_item,
			 transid, 64);
BTRFS_SETGET_STACK_FUNCS(stack_inode_size, struct btrfs_inode_item, size, 64);
BTRFS_SETGET_STACK_FUNCS(stack_inode_nbytes, struct btrfs_inode_item,
			 nbytes, 64);
BTRFS_SETGET_STACK_FUNCS(stack_inode_block_group, struct btrfs_inode_item,
			 block_group, 64);
BTRFS_SETGET_STACK_FUNCS(stack_inode_nlink, struct btrfs_inode_item, nlink, 32);
BTRFS_SETGET_STACK_FUNCS(stack_inode_uid, struct btrfs_inode_item, uid, 32);
BTRFS_SETGET_STACK_FUNCS(stack_inode_gid, struct btrfs_inode_item, gid, 32);
BTRFS_SETGET_STACK_FUNCS(stack_inode_mode, struct btrfs_inode_item, mode, 32);
BTRFS_SETGET_STACK_FUNCS(stack_inode_rdev, struct btrfs_inode_item, rdev, 64);
BTRFS_SETGET_STACK_FUNCS(stack_inode_flags, struct btrfs_inode_item, flags, 64);
BTRFS_SETGET_FUNCS(timespec_sec, struct btrfs_timespec, sec, 64);
BTRFS_SETGET_FUNCS(timespec_nsec, struct btrfs_timespec, nsec, 32);
BTRFS_SETGET_STACK_FUNCS(stack_timespec_sec, struct btrfs_timespec, sec, 64);
BTRFS_SETGET_STACK_FUNCS(stack_timespec_nsec, struct btrfs_timespec, nsec, 32);

/* struct btrfs_dev_extent */
BTRFS_SETGET_FUNCS(dev_extent_chunk_tree, struct btrfs_dev_extent,
		   chunk_tree, 64);
BTRFS_SETGET_FUNCS(dev_extent_chunk_objectid, struct btrfs_dev_extent,
		   chunk_objectid, 64);
BTRFS_SETGET_FUNCS(dev_extent_chunk_offset, struct btrfs_dev_extent,
		   chunk_offset, 64);
BTRFS_SETGET_FUNCS(dev_extent_length, struct btrfs_dev_extent, length, 64);
BTRFS_SETGET_FUNCS(extent_refs, struct btrfs_extent_item, refs, 64);
BTRFS_SETGET_FUNCS(extent_generation, struct btrfs_extent_item,
		   generation, 64);
BTRFS_SETGET_FUNCS(extent_flags, struct btrfs_extent_item, flags, 64);

BTRFS_SETGET_FUNCS(tree_block_level, struct btrfs_tree_block_info, level, 8);

static inline void btrfs_tree_block_key(const struct extent_buffer *eb,
					struct btrfs_tree_block_info *item,
					struct btrfs_disk_key *key)
{
	read_eb_member(eb, item, struct btrfs_tree_block_info, key, key);
}

static inline void btrfs_set_tree_block_key(const struct extent_buffer *eb,
					    struct btrfs_tree_block_info *item,
					    struct btrfs_disk_key *key)
{
	write_eb_member(eb, item, struct btrfs_tree_block_info, key, key);
}

BTRFS_SETGET_FUNCS(extent_data_ref_root, struct btrfs_extent_data_ref,
		   root, 64);
BTRFS_SETGET_FUNCS(extent_data_ref_objectid, struct btrfs_extent_data_ref,
		   objectid, 64);
BTRFS_SETGET_FUNCS(extent_data_ref_offset, struct btrfs_extent_data_ref,
		   offset, 64);
BTRFS_SETGET_FUNCS(extent_data_ref_count, struct btrfs_extent_data_ref,
		   count, 32);

BTRFS_SETGET_FUNCS(shared_data_ref_count, struct btrfs_shared_data_ref,
		   count, 32);

BTRFS_SETGET_FUNCS(extent_inline_ref_type, struct btrfs_extent_inline_ref,
		   type, 8);
BTRFS_SETGET_FUNCS(extent_inline_ref_offset, struct btrfs_extent_inline_ref,
		   offset, 64);

static inline u32 btrfs_extent_inline_ref_size(int type)
{
	if (type == BTRFS_TREE_BLOCK_REF_KEY ||
	    type == BTRFS_SHARED_BLOCK_REF_KEY)
		return sizeof(struct btrfs_extent_inline_ref);
	if (type == BTRFS_SHARED_DATA_REF_KEY)
		return sizeof(struct btrfs_shared_data_ref) +
		       sizeof(struct btrfs_extent_inline_ref);
	if (type == BTRFS_EXTENT_DATA_REF_KEY)
		return sizeof(struct btrfs_extent_data_ref) +
		       offsetof(struct btrfs_extent_inline_ref, offset);
	return 0;
}

/* struct btrfs_node */
BTRFS_SETGET_FUNCS(key_blockptr, struct btrfs_key_ptr, blockptr, 64);
BTRFS_SETGET_FUNCS(key_generation, struct btrfs_key_ptr, generation, 64);
BTRFS_SETGET_STACK_FUNCS(stack_key_blockptr, struct btrfs_key_ptr,
			 blockptr, 64);
BTRFS_SETGET_STACK_FUNCS(stack_key_generation, struct btrfs_key_ptr,
			 generation, 64);

static inline u64 btrfs_node_blockptr(const struct extent_buffer *eb, int nr)
{
	unsigned long ptr;
	ptr = offsetof(struct btrfs_node, ptrs) +
		sizeof(struct btrfs_key_ptr) * nr;
	return btrfs_key_blockptr(eb, (struct btrfs_key_ptr *)ptr);
}

static inline void btrfs_set_node_blockptr(const struct extent_buffer *eb,
					   int nr, u64 val)
{
	unsigned long ptr;
	ptr = offsetof(struct btrfs_node, ptrs) +
		sizeof(struct btrfs_key_ptr) * nr;
	btrfs_set_key_blockptr(eb, (struct btrfs_key_ptr *)ptr, val);
}

static inline u64 btrfs_node_ptr_generation(const struct extent_buffer *eb, int nr)
{
	unsigned long ptr;
	ptr = offsetof(struct btrfs_node, ptrs) +
		sizeof(struct btrfs_key_ptr) * nr;
	return btrfs_key_generation(eb, (struct btrfs_key_ptr *)ptr);
}

static inline void btrfs_set_node_ptr_generation(const struct extent_buffer *eb,
						 int nr, u64 val)
{
	unsigned long ptr;
	ptr = offsetof(struct btrfs_node, ptrs) +
		sizeof(struct btrfs_key_ptr) * nr;
	btrfs_set_key_generation(eb, (struct btrfs_key_ptr *)ptr, val);
}

static inline unsigned long btrfs_node_key_ptr_offset(int nr)
{
	return offsetof(struct btrfs_node, ptrs) +
		sizeof(struct btrfs_key_ptr) * nr;
}

void btrfs_node_key(const struct extent_buffer *eb,
		    struct btrfs_disk_key *disk_key, int nr);

static inline void btrfs_set_node_key(const struct extent_buffer *eb,
				      struct btrfs_disk_key *disk_key, int nr)
{
	unsigned long ptr;
	ptr = btrfs_node_key_ptr_offset(nr);
	write_eb_member(eb, (struct btrfs_key_ptr *)ptr,
		       struct btrfs_key_ptr, key, disk_key);
}

/* struct btrfs_item */
BTRFS_SETGET_FUNCS(item_offset, struct btrfs_item, offset, 32);
BTRFS_SETGET_FUNCS(item_size, struct btrfs_item, size, 32);
BTRFS_SETGET_STACK_FUNCS(stack_item_offset, struct btrfs_item, offset, 32);
BTRFS_SETGET_STACK_FUNCS(stack_item_size, struct btrfs_item, size, 32);

static inline unsigned long btrfs_item_nr_offset(int nr)
{
	return offsetof(struct btrfs_leaf, items) +
		sizeof(struct btrfs_item) * nr;
}

static inline struct btrfs_item *btrfs_item_nr(int nr)
{
	return (struct btrfs_item *)btrfs_item_nr_offset(nr);
}

static inline u32 btrfs_item_end(const struct extent_buffer *eb,
				 struct btrfs_item *item)
{
	return btrfs_item_offset(eb, item) + btrfs_item_size(eb, item);
}

static inline u32 btrfs_item_end_nr(const struct extent_buffer *eb, int nr)
{
	return btrfs_item_end(eb, btrfs_item_nr(nr));
}

static inline u32 btrfs_item_offset_nr(const struct extent_buffer *eb, int nr)
{
	return btrfs_item_offset(eb, btrfs_item_nr(nr));
}

static inline u32 btrfs_item_size_nr(const struct extent_buffer *eb, int nr)
{
	return btrfs_item_size(eb, btrfs_item_nr(nr));
}

static inline void btrfs_item_key(const struct extent_buffer *eb,
			   struct btrfs_disk_key *disk_key, int nr)
{
	struct btrfs_item *item = btrfs_item_nr(nr);
	read_eb_member(eb, item, struct btrfs_item, key, disk_key);
}

static inline void btrfs_set_item_key(struct extent_buffer *eb,
			       struct btrfs_disk_key *disk_key, int nr)
{
	struct btrfs_item *item = btrfs_item_nr(nr);
	write_eb_member(eb, item, struct btrfs_item, key, disk_key);
}

BTRFS_SETGET_FUNCS(dir_log_end, struct btrfs_dir_log_item, end, 64);

/*
 * struct btrfs_root_ref
 */
BTRFS_SETGET_FUNCS(root_ref_dirid, struct btrfs_root_ref, dirid, 64);
BTRFS_SETGET_FUNCS(root_ref_sequence, struct btrfs_root_ref, sequence, 64);
BTRFS_SETGET_FUNCS(root_ref_name_len, struct btrfs_root_ref, name_len, 16);

/* struct btrfs_dir_item */
BTRFS_SETGET_FUNCS(dir_data_len, struct btrfs_dir_item, data_len, 16);
BTRFS_SETGET_FUNCS(dir_type, struct btrfs_dir_item, type, 8);
BTRFS_SETGET_FUNCS(dir_name_len, struct btrfs_dir_item, name_len, 16);
BTRFS_SETGET_FUNCS(dir_transid, struct btrfs_dir_item, transid, 64);
BTRFS_SETGET_STACK_FUNCS(stack_dir_type, struct btrfs_dir_item, type, 8);
BTRFS_SETGET_STACK_FUNCS(stack_dir_data_len, struct btrfs_dir_item,
			 data_len, 16);
BTRFS_SETGET_STACK_FUNCS(stack_dir_name_len, struct btrfs_dir_item,
			 name_len, 16);
BTRFS_SETGET_STACK_FUNCS(stack_dir_transid, struct btrfs_dir_item,
			 transid, 64);

static inline void btrfs_dir_item_key(const struct extent_buffer *eb,
				      const struct btrfs_dir_item *item,
				      struct btrfs_disk_key *key)
{
	read_eb_member(eb, item, struct btrfs_dir_item, location, key);
}

static inline void btrfs_set_dir_item_key(struct extent_buffer *eb,
					  struct btrfs_dir_item *item,
					  const struct btrfs_disk_key *key)
{
	write_eb_member(eb, item, struct btrfs_dir_item, location, key);
}

BTRFS_SETGET_FUNCS(free_space_entries, struct btrfs_free_space_header,
		   num_entries, 64);
BTRFS_SETGET_FUNCS(free_space_bitmaps, struct btrfs_free_space_header,
		   num_bitmaps, 64);
BTRFS_SETGET_FUNCS(free_space_generation, struct btrfs_free_space_header,
		   generation, 64);

static inline void btrfs_free_space_key(const struct extent_buffer *eb,
					const struct btrfs_free_space_header *h,
					struct btrfs_disk_key *key)
{
	read_eb_member(eb, h, struct btrfs_free_space_header, location, key);
}

static inline void btrfs_set_free_space_key(struct extent_buffer *eb,
					    struct btrfs_free_space_header *h,
					    const struct btrfs_disk_key *key)
{
	write_eb_member(eb, h, struct btrfs_free_space_header, location, key);
}

/* struct btrfs_disk_key */
BTRFS_SETGET_STACK_FUNCS(disk_key_objectid, struct btrfs_disk_key,
			 objectid, 64);
BTRFS_SETGET_STACK_FUNCS(disk_key_offset, struct btrfs_disk_key, offset, 64);
BTRFS_SETGET_STACK_FUNCS(disk_key_type, struct btrfs_disk_key, type, 8);

#ifdef __LITTLE_ENDIAN

/*
 * Optimized helpers for little-endian architectures where CPU and on-disk
 * structures have the same endianness and we can skip conversions.
 */

static inline void btrfs_disk_key_to_cpu(struct btrfs_key *cpu_key,
					 const struct btrfs_disk_key *disk_key)
{
	memcpy(cpu_key, disk_key, sizeof(struct btrfs_key));
}

static inline void btrfs_cpu_key_to_disk(struct btrfs_disk_key *disk_key,
					 const struct btrfs_key *cpu_key)
{
	memcpy(disk_key, cpu_key, sizeof(struct btrfs_key));
}

static inline void btrfs_node_key_to_cpu(const struct extent_buffer *eb,
					 struct btrfs_key *cpu_key, int nr)
{
	struct btrfs_disk_key *disk_key = (struct btrfs_disk_key *)cpu_key;

	btrfs_node_key(eb, disk_key, nr);
}

static inline void btrfs_item_key_to_cpu(const struct extent_buffer *eb,
					 struct btrfs_key *cpu_key, int nr)
{
	struct btrfs_disk_key *disk_key = (struct btrfs_disk_key *)cpu_key;

	btrfs_item_key(eb, disk_key, nr);
}

static inline void btrfs_dir_item_key_to_cpu(const struct extent_buffer *eb,
					     const struct btrfs_dir_item *item,
					     struct btrfs_key *cpu_key)
{
	struct btrfs_disk_key *disk_key = (struct btrfs_disk_key *)cpu_key;

	btrfs_dir_item_key(eb, item, disk_key);
}

#else

static inline void btrfs_disk_key_to_cpu(struct btrfs_key *cpu,
					 const struct btrfs_disk_key *disk)
{
	cpu->offset = le64_to_cpu(disk->offset);
	cpu->type = disk->type;
	cpu->objectid = le64_to_cpu(disk->objectid);
}

static inline void btrfs_cpu_key_to_disk(struct btrfs_disk_key *disk,
					 const struct btrfs_key *cpu)
{
	disk->offset = cpu_to_le64(cpu->offset);
	disk->type = cpu->type;
	disk->objectid = cpu_to_le64(cpu->objectid);
}

static inline void btrfs_node_key_to_cpu(const struct extent_buffer *eb,
					 struct btrfs_key *key, int nr)
{
	struct btrfs_disk_key disk_key;
	btrfs_node_key(eb, &disk_key, nr);
	btrfs_disk_key_to_cpu(key, &disk_key);
}

static inline void btrfs_item_key_to_cpu(const struct extent_buffer *eb,
					 struct btrfs_key *key, int nr)
{
	struct btrfs_disk_key disk_key;
	btrfs_item_key(eb, &disk_key, nr);
	btrfs_disk_key_to_cpu(key, &disk_key);
}

static inline void btrfs_dir_item_key_to_cpu(const struct extent_buffer *eb,
					     const struct btrfs_dir_item *item,
					     struct btrfs_key *key)
{
	struct btrfs_disk_key disk_key;
	btrfs_dir_item_key(eb, item, &disk_key);
	btrfs_disk_key_to_cpu(key, &disk_key);
}

#endif

/* struct btrfs_header */
BTRFS_SETGET_HEADER_FUNCS(header_bytenr, struct btrfs_header, bytenr, 64);
BTRFS_SETGET_HEADER_FUNCS(header_generation, struct btrfs_header,
			  generation, 64);
BTRFS_SETGET_HEADER_FUNCS(header_owner, struct btrfs_header, owner, 64);
BTRFS_SETGET_HEADER_FUNCS(header_nritems, struct btrfs_header, nritems, 32);
BTRFS_SETGET_HEADER_FUNCS(header_flags, struct btrfs_header, flags, 64);
BTRFS_SETGET_HEADER_FUNCS(header_level, struct btrfs_header, level, 8);
BTRFS_SETGET_STACK_FUNCS(stack_header_generation, struct btrfs_header,
			 generation, 64);
BTRFS_SETGET_STACK_FUNCS(stack_header_owner, struct btrfs_header, owner, 64);
BTRFS_SETGET_STACK_FUNCS(stack_header_nritems, struct btrfs_header,
			 nritems, 32);
BTRFS_SETGET_STACK_FUNCS(stack_header_bytenr, struct btrfs_header, bytenr, 64);

static inline int btrfs_header_flag(const struct extent_buffer *eb, u64 flag)
{
	return (btrfs_header_flags(eb) & flag) == flag;
}

static inline void btrfs_set_header_flag(struct extent_buffer *eb, u64 flag)
{
	u64 flags = btrfs_header_flags(eb);
	btrfs_set_header_flags(eb, flags | flag);
}

static inline void btrfs_clear_header_flag(struct extent_buffer *eb, u64 flag)
{
	u64 flags = btrfs_header_flags(eb);
	btrfs_set_header_flags(eb, flags & ~flag);
}

static inline int btrfs_header_backref_rev(const struct extent_buffer *eb)
{
	u64 flags = btrfs_header_flags(eb);
	return flags >> BTRFS_BACKREF_REV_SHIFT;
}

static inline void btrfs_set_header_backref_rev(struct extent_buffer *eb,
						int rev)
{
	u64 flags = btrfs_header_flags(eb);
	flags &= ~BTRFS_BACKREF_REV_MASK;
	flags |= (u64)rev << BTRFS_BACKREF_REV_SHIFT;
	btrfs_set_header_flags(eb, flags);
}

static inline int btrfs_is_leaf(const struct extent_buffer *eb)
{
	return btrfs_header_level(eb) == 0;
}

/* struct btrfs_root_item */
BTRFS_SETGET_FUNCS(disk_root_generation, struct btrfs_root_item,
		   generation, 64);
BTRFS_SETGET_FUNCS(disk_root_refs, struct btrfs_root_item, refs, 32);
BTRFS_SETGET_FUNCS(disk_root_bytenr, struct btrfs_root_item, bytenr, 64);
BTRFS_SETGET_FUNCS(disk_root_level, struct btrfs_root_item, level, 8);

BTRFS_SETGET_STACK_FUNCS(root_generation, struct btrfs_root_item,
			 generation, 64);
BTRFS_SETGET_STACK_FUNCS(root_bytenr, struct btrfs_root_item, bytenr, 64);
BTRFS_SETGET_STACK_FUNCS(root_drop_level, struct btrfs_root_item, drop_level, 8);
BTRFS_SETGET_STACK_FUNCS(root_level, struct btrfs_root_item, level, 8);
BTRFS_SETGET_STACK_FUNCS(root_dirid, struct btrfs_root_item, root_dirid, 64);
BTRFS_SETGET_STACK_FUNCS(root_refs, struct btrfs_root_item, refs, 32);
BTRFS_SETGET_STACK_FUNCS(root_flags, struct btrfs_root_item, flags, 64);
BTRFS_SETGET_STACK_FUNCS(root_used, struct btrfs_root_item, bytes_used, 64);
BTRFS_SETGET_STACK_FUNCS(root_limit, struct btrfs_root_item, byte_limit, 64);
BTRFS_SETGET_STACK_FUNCS(root_last_snapshot, struct btrfs_root_item,
			 last_snapshot, 64);
BTRFS_SETGET_STACK_FUNCS(root_generation_v2, struct btrfs_root_item,
			 generation_v2, 64);
BTRFS_SETGET_STACK_FUNCS(root_ctransid, struct btrfs_root_item,
			 ctransid, 64);
BTRFS_SETGET_STACK_FUNCS(root_otransid, struct btrfs_root_item,
			 otransid, 64);
BTRFS_SETGET_STACK_FUNCS(root_stransid, struct btrfs_root_item,
			 stransid, 64);
BTRFS_SETGET_STACK_FUNCS(root_rtransid, struct btrfs_root_item,
			 rtransid, 64);

static inline bool btrfs_root_readonly(const struct btrfs_root *root)
{
	return (root->root_item.flags & cpu_to_le64(BTRFS_ROOT_SUBVOL_RDONLY)) != 0;
}

static inline bool btrfs_root_dead(const struct btrfs_root *root)
{
	return (root->root_item.flags & cpu_to_le64(BTRFS_ROOT_SUBVOL_DEAD)) != 0;
}

/* struct btrfs_root_backup */
BTRFS_SETGET_STACK_FUNCS(backup_tree_root, struct btrfs_root_backup,
		   tree_root, 64);
BTRFS_SETGET_STACK_FUNCS(backup_tree_root_gen, struct btrfs_root_backup,
		   tree_root_gen, 64);
BTRFS_SETGET_STACK_FUNCS(backup_tree_root_level, struct btrfs_root_backup,
		   tree_root_level, 8);

BTRFS_SETGET_STACK_FUNCS(backup_chunk_root, struct btrfs_root_backup,
		   chunk_root, 64);
BTRFS_SETGET_STACK_FUNCS(backup_chunk_root_gen, struct btrfs_root_backup,
		   chunk_root_gen, 64);
BTRFS_SETGET_STACK_FUNCS(backup_chunk_root_level, struct btrfs_root_backup,
		   chunk_root_level, 8);

BTRFS_SETGET_STACK_FUNCS(backup_extent_root, struct btrfs_root_backup,
		   extent_root, 64);
BTRFS_SETGET_STACK_FUNCS(backup_extent_root_gen, struct btrfs_root_backup,
		   extent_root_gen, 64);
BTRFS_SETGET_STACK_FUNCS(backup_extent_root_level, struct btrfs_root_backup,
		   extent_root_level, 8);

BTRFS_SETGET_STACK_FUNCS(backup_fs_root, struct btrfs_root_backup,
		   fs_root, 64);
BTRFS_SETGET_STACK_FUNCS(backup_fs_root_gen, struct btrfs_root_backup,
		   fs_root_gen, 64);
BTRFS_SETGET_STACK_FUNCS(backup_fs_root_level, struct btrfs_root_backup,
		   fs_root_level, 8);

BTRFS_SETGET_STACK_FUNCS(backup_dev_root, struct btrfs_root_backup,
		   dev_root, 64);
BTRFS_SETGET_STACK_FUNCS(backup_dev_root_gen, struct btrfs_root_backup,
		   dev_root_gen, 64);
BTRFS_SETGET_STACK_FUNCS(backup_dev_root_level, struct btrfs_root_backup,
		   dev_root_level, 8);

BTRFS_SETGET_STACK_FUNCS(backup_csum_root, struct btrfs_root_backup,
		   csum_root, 64);
BTRFS_SETGET_STACK_FUNCS(backup_csum_root_gen, struct btrfs_root_backup,
		   csum_root_gen, 64);
BTRFS_SETGET_STACK_FUNCS(backup_csum_root_level, struct btrfs_root_backup,
		   csum_root_level, 8);
BTRFS_SETGET_STACK_FUNCS(backup_total_bytes, struct btrfs_root_backup,
		   total_bytes, 64);
BTRFS_SETGET_STACK_FUNCS(backup_bytes_used, struct btrfs_root_backup,
		   bytes_used, 64);
BTRFS_SETGET_STACK_FUNCS(backup_num_devices, struct btrfs_root_backup,
		   num_devices, 64);

/* struct btrfs_balance_item */
BTRFS_SETGET_FUNCS(balance_flags, struct btrfs_balance_item, flags, 64);

static inline void btrfs_balance_data(const struct extent_buffer *eb,
				      const struct btrfs_balance_item *bi,
				      struct btrfs_disk_balance_args *ba)
{
	read_eb_member(eb, bi, struct btrfs_balance_item, data, ba);
}

static inline void btrfs_set_balance_data(struct extent_buffer *eb,
				  struct btrfs_balance_item *bi,
				  const struct btrfs_disk_balance_args *ba)
{
	write_eb_member(eb, bi, struct btrfs_balance_item, data, ba);
}

static inline void btrfs_balance_meta(const struct extent_buffer *eb,
				      const struct btrfs_balance_item *bi,
				      struct btrfs_disk_balance_args *ba)
{
	read_eb_member(eb, bi, struct btrfs_balance_item, meta, ba);
}

static inline void btrfs_set_balance_meta(struct extent_buffer *eb,
				  struct btrfs_balance_item *bi,
				  const struct btrfs_disk_balance_args *ba)
{
	write_eb_member(eb, bi, struct btrfs_balance_item, meta, ba);
}

static inline void btrfs_balance_sys(const struct extent_buffer *eb,
				     const struct btrfs_balance_item *bi,
				     struct btrfs_disk_balance_args *ba)
{
	read_eb_member(eb, bi, struct btrfs_balance_item, sys, ba);
}

static inline void btrfs_set_balance_sys(struct extent_buffer *eb,
				 struct btrfs_balance_item *bi,
				 const struct btrfs_disk_balance_args *ba)
{
	write_eb_member(eb, bi, struct btrfs_balance_item, sys, ba);
}

static inline void
btrfs_disk_balance_args_to_cpu(struct btrfs_balance_args *cpu,
			       const struct btrfs_disk_balance_args *disk)
{
	memset(cpu, 0, sizeof(*cpu));

	cpu->profiles = le64_to_cpu(disk->profiles);
	cpu->usage = le64_to_cpu(disk->usage);
	cpu->devid = le64_to_cpu(disk->devid);
	cpu->pstart = le64_to_cpu(disk->pstart);
	cpu->pend = le64_to_cpu(disk->pend);
	cpu->vstart = le64_to_cpu(disk->vstart);
	cpu->vend = le64_to_cpu(disk->vend);
	cpu->target = le64_to_cpu(disk->target);
	cpu->flags = le64_to_cpu(disk->flags);
	cpu->limit = le64_to_cpu(disk->limit);
	cpu->stripes_min = le32_to_cpu(disk->stripes_min);
	cpu->stripes_max = le32_to_cpu(disk->stripes_max);
}

static inline void
btrfs_cpu_balance_args_to_disk(struct btrfs_disk_balance_args *disk,
			       const struct btrfs_balance_args *cpu)
{
	memset(disk, 0, sizeof(*disk));

	disk->profiles = cpu_to_le64(cpu->profiles);
	disk->usage = cpu_to_le64(cpu->usage);
	disk->devid = cpu_to_le64(cpu->devid);
	disk->pstart = cpu_to_le64(cpu->pstart);
	disk->pend = cpu_to_le64(cpu->pend);
	disk->vstart = cpu_to_le64(cpu->vstart);
	disk->vend = cpu_to_le64(cpu->vend);
	disk->target = cpu_to_le64(cpu->target);
	disk->flags = cpu_to_le64(cpu->flags);
	disk->limit = cpu_to_le64(cpu->limit);
	disk->stripes_min = cpu_to_le32(cpu->stripes_min);
	disk->stripes_max = cpu_to_le32(cpu->stripes_max);
}

/* struct btrfs_super_block */
BTRFS_SETGET_STACK_FUNCS(super_bytenr, struct btrfs_super_block, bytenr, 64);
BTRFS_SETGET_STACK_FUNCS(super_flags, struct btrfs_super_block, flags, 64);
BTRFS_SETGET_STACK_FUNCS(super_generation, struct btrfs_super_block,
			 generation, 64);
BTRFS_SETGET_STACK_FUNCS(super_root, struct btrfs_super_block, root, 64);
BTRFS_SETGET_STACK_FUNCS(super_sys_array_size,
			 struct btrfs_super_block, sys_chunk_array_size, 32);
BTRFS_SETGET_STACK_FUNCS(super_chunk_root_generation,
			 struct btrfs_super_block, chunk_root_generation, 64);
BTRFS_SETGET_STACK_FUNCS(super_root_level, struct btrfs_super_block,
			 root_level, 8);
BTRFS_SETGET_STACK_FUNCS(super_chunk_root, struct btrfs_super_block,
			 chunk_root, 64);
BTRFS_SETGET_STACK_FUNCS(super_chunk_root_level, struct btrfs_super_block,
			 chunk_root_level, 8);
BTRFS_SETGET_STACK_FUNCS(super_log_root, struct btrfs_super_block,
			 log_root, 64);
BTRFS_SETGET_STACK_FUNCS(super_log_root_transid, struct btrfs_super_block,
			 log_root_transid, 64);
BTRFS_SETGET_STACK_FUNCS(super_log_root_level, struct btrfs_super_block,
			 log_root_level, 8);
BTRFS_SETGET_STACK_FUNCS(super_total_bytes, struct btrfs_super_block,
			 total_bytes, 64);
BTRFS_SETGET_STACK_FUNCS(super_bytes_used, struct btrfs_super_block,
			 bytes_used, 64);
BTRFS_SETGET_STACK_FUNCS(super_sectorsize, struct btrfs_super_block,
			 sectorsize, 32);
BTRFS_SETGET_STACK_FUNCS(super_nodesize, struct btrfs_super_block,
			 nodesize, 32);
BTRFS_SETGET_STACK_FUNCS(super_stripesize, struct btrfs_super_block,
			 stripesize, 32);
BTRFS_SETGET_STACK_FUNCS(super_root_dir, struct btrfs_super_block,
			 root_dir_objectid, 64);
BTRFS_SETGET_STACK_FUNCS(super_num_devices, struct btrfs_super_block,
			 num_devices, 64);
BTRFS_SETGET_STACK_FUNCS(super_compat_flags, struct btrfs_super_block,
			 compat_flags, 64);
BTRFS_SETGET_STACK_FUNCS(super_compat_ro_flags, struct btrfs_super_block,
			 compat_ro_flags, 64);
BTRFS_SETGET_STACK_FUNCS(super_incompat_flags, struct btrfs_super_block,
			 incompat_flags, 64);
BTRFS_SETGET_STACK_FUNCS(super_csum_type, struct btrfs_super_block,
			 csum_type, 16);
BTRFS_SETGET_STACK_FUNCS(super_cache_generation, struct btrfs_super_block,
			 cache_generation, 64);
BTRFS_SETGET_STACK_FUNCS(super_magic, struct btrfs_super_block, magic, 64);
BTRFS_SETGET_STACK_FUNCS(super_uuid_tree_generation, struct btrfs_super_block,
			 uuid_tree_generation, 64);

int btrfs_super_csum_size(const struct btrfs_super_block *s);
const char *btrfs_super_csum_name(u16 csum_type);
const char *btrfs_super_csum_driver(u16 csum_type);
size_t __attribute_const__ btrfs_get_num_csums(void);


/*
 * The leaf data grows from end-to-front in the node.
 * this returns the address of the start of the last item,
 * which is the stop of the leaf data stack
 */
static inline unsigned int leaf_data_end(const struct extent_buffer *leaf)
{
	u32 nr = btrfs_header_nritems(leaf);

	if (nr == 0)
		return BTRFS_LEAF_DATA_SIZE(leaf->fs_info);
	return btrfs_item_offset_nr(leaf, nr - 1);
}

/* struct btrfs_file_extent_item */
BTRFS_SETGET_STACK_FUNCS(stack_file_extent_type, struct btrfs_file_extent_item,
			 type, 8);
BTRFS_SETGET_STACK_FUNCS(stack_file_extent_disk_bytenr,
			 struct btrfs_file_extent_item, disk_bytenr, 64);
BTRFS_SETGET_STACK_FUNCS(stack_file_extent_offset,
			 struct btrfs_file_extent_item, offset, 64);
BTRFS_SETGET_STACK_FUNCS(stack_file_extent_generation,
			 struct btrfs_file_extent_item, generation, 64);
BTRFS_SETGET_STACK_FUNCS(stack_file_extent_num_bytes,
			 struct btrfs_file_extent_item, num_bytes, 64);
BTRFS_SETGET_STACK_FUNCS(stack_file_extent_ram_bytes,
			 struct btrfs_file_extent_item, ram_bytes, 64);
BTRFS_SETGET_STACK_FUNCS(stack_file_extent_disk_num_bytes,
			 struct btrfs_file_extent_item, disk_num_bytes, 64);
BTRFS_SETGET_STACK_FUNCS(stack_file_extent_compression,
			 struct btrfs_file_extent_item, compression, 8);

static inline unsigned long
btrfs_file_extent_inline_start(const struct btrfs_file_extent_item *e)
{
	return (unsigned long)e + BTRFS_FILE_EXTENT_INLINE_DATA_START;
}

static inline u32 btrfs_file_extent_calc_inline_size(u32 datasize)
{
	return BTRFS_FILE_EXTENT_INLINE_DATA_START + datasize;
}

BTRFS_SETGET_FUNCS(file_extent_type, struct btrfs_file_extent_item, type, 8);
BTRFS_SETGET_FUNCS(file_extent_disk_bytenr, struct btrfs_file_extent_item,
		   disk_bytenr, 64);
BTRFS_SETGET_FUNCS(file_extent_generation, struct btrfs_file_extent_item,
		   generation, 64);
BTRFS_SETGET_FUNCS(file_extent_disk_num_bytes, struct btrfs_file_extent_item,
		   disk_num_bytes, 64);
BTRFS_SETGET_FUNCS(file_extent_offset, struct btrfs_file_extent_item,
		  offset, 64);
BTRFS_SETGET_FUNCS(file_extent_num_bytes, struct btrfs_file_extent_item,
		   num_bytes, 64);
BTRFS_SETGET_FUNCS(file_extent_ram_bytes, struct btrfs_file_extent_item,
		   ram_bytes, 64);
BTRFS_SETGET_FUNCS(file_extent_compression, struct btrfs_file_extent_item,
		   compression, 8);
BTRFS_SETGET_FUNCS(file_extent_encryption, struct btrfs_file_extent_item,
		   encryption, 8);
BTRFS_SETGET_FUNCS(file_extent_other_encoding, struct btrfs_file_extent_item,
		   other_encoding, 16);

/*
 * this returns the number of bytes used by the item on disk, minus the
 * size of any extent headers.  If a file is compressed on disk, this is
 * the compressed size
 */
static inline u32 btrfs_file_extent_inline_item_len(
						const struct extent_buffer *eb,
						struct btrfs_item *e)
{
	return btrfs_item_size(eb, e) - BTRFS_FILE_EXTENT_INLINE_DATA_START;
}

/* btrfs_qgroup_status_item */
BTRFS_SETGET_FUNCS(qgroup_status_generation, struct btrfs_qgroup_status_item,
		   generation, 64);
BTRFS_SETGET_FUNCS(qgroup_status_version, struct btrfs_qgroup_status_item,
		   version, 64);
BTRFS_SETGET_FUNCS(qgroup_status_flags, struct btrfs_qgroup_status_item,
		   flags, 64);
BTRFS_SETGET_FUNCS(qgroup_status_rescan, struct btrfs_qgroup_status_item,
		   rescan, 64);

/* btrfs_qgroup_info_item */
BTRFS_SETGET_FUNCS(qgroup_info_generation, struct btrfs_qgroup_info_item,
		   generation, 64);
BTRFS_SETGET_FUNCS(qgroup_info_rfer, struct btrfs_qgroup_info_item, rfer, 64);
BTRFS_SETGET_FUNCS(qgroup_info_rfer_cmpr, struct btrfs_qgroup_info_item,
		   rfer_cmpr, 64);
BTRFS_SETGET_FUNCS(qgroup_info_excl, struct btrfs_qgroup_info_item, excl, 64);
BTRFS_SETGET_FUNCS(qgroup_info_excl_cmpr, struct btrfs_qgroup_info_item,
		   excl_cmpr, 64);

BTRFS_SETGET_STACK_FUNCS(stack_qgroup_info_generation,
			 struct btrfs_qgroup_info_item, generation, 64);
BTRFS_SETGET_STACK_FUNCS(stack_qgroup_info_rfer, struct btrfs_qgroup_info_item,
			 rfer, 64);
BTRFS_SETGET_STACK_FUNCS(stack_qgroup_info_rfer_cmpr,
			 struct btrfs_qgroup_info_item, rfer_cmpr, 64);
BTRFS_SETGET_STACK_FUNCS(stack_qgroup_info_excl, struct btrfs_qgroup_info_item,
			 excl, 64);
BTRFS_SETGET_STACK_FUNCS(stack_qgroup_info_excl_cmpr,
			 struct btrfs_qgroup_info_item, excl_cmpr, 64);

/* btrfs_qgroup_limit_item */
BTRFS_SETGET_FUNCS(qgroup_limit_flags, struct btrfs_qgroup_limit_item,
		   flags, 64);
BTRFS_SETGET_FUNCS(qgroup_limit_max_rfer, struct btrfs_qgroup_limit_item,
		   max_rfer, 64);
BTRFS_SETGET_FUNCS(qgroup_limit_max_excl, struct btrfs_qgroup_limit_item,
		   max_excl, 64);
BTRFS_SETGET_FUNCS(qgroup_limit_rsv_rfer, struct btrfs_qgroup_limit_item,
		   rsv_rfer, 64);
BTRFS_SETGET_FUNCS(qgroup_limit_rsv_excl, struct btrfs_qgroup_limit_item,
		   rsv_excl, 64);

/* btrfs_dev_replace_item */
BTRFS_SETGET_FUNCS(dev_replace_src_devid,
		   struct btrfs_dev_replace_item, src_devid, 64);
BTRFS_SETGET_FUNCS(dev_replace_cont_reading_from_srcdev_mode,
		   struct btrfs_dev_replace_item, cont_reading_from_srcdev_mode,
		   64);
BTRFS_SETGET_FUNCS(dev_replace_replace_state, struct btrfs_dev_replace_item,
		   replace_state, 64);
BTRFS_SETGET_FUNCS(dev_replace_time_started, struct btrfs_dev_replace_item,
		   time_started, 64);
BTRFS_SETGET_FUNCS(dev_replace_time_stopped, struct btrfs_dev_replace_item,
		   time_stopped, 64);
BTRFS_SETGET_FUNCS(dev_replace_num_write_errors, struct btrfs_dev_replace_item,
		   num_write_errors, 64);
BTRFS_SETGET_FUNCS(dev_replace_num_uncorrectable_read_errors,
		   struct btrfs_dev_replace_item, num_uncorrectable_read_errors,
		   64);
BTRFS_SETGET_FUNCS(dev_replace_cursor_left, struct btrfs_dev_replace_item,
		   cursor_left, 64);
BTRFS_SETGET_FUNCS(dev_replace_cursor_right, struct btrfs_dev_replace_item,
		   cursor_right, 64);

BTRFS_SETGET_STACK_FUNCS(stack_dev_replace_src_devid,
			 struct btrfs_dev_replace_item, src_devid, 64);
BTRFS_SETGET_STACK_FUNCS(stack_dev_replace_cont_reading_from_srcdev_mode,
			 struct btrfs_dev_replace_item,
			 cont_reading_from_srcdev_mode, 64);
BTRFS_SETGET_STACK_FUNCS(stack_dev_replace_replace_state,
			 struct btrfs_dev_replace_item, replace_state, 64);
BTRFS_SETGET_STACK_FUNCS(stack_dev_replace_time_started,
			 struct btrfs_dev_replace_item, time_started, 64);
BTRFS_SETGET_STACK_FUNCS(stack_dev_replace_time_stopped,
			 struct btrfs_dev_replace_item, time_stopped, 64);
BTRFS_SETGET_STACK_FUNCS(stack_dev_replace_num_write_errors,
			 struct btrfs_dev_replace_item, num_write_errors, 64);
BTRFS_SETGET_STACK_FUNCS(stack_dev_replace_num_uncorrectable_read_errors,
			 struct btrfs_dev_replace_item,
			 num_uncorrectable_read_errors, 64);
BTRFS_SETGET_STACK_FUNCS(stack_dev_replace_cursor_left,
			 struct btrfs_dev_replace_item, cursor_left, 64);
BTRFS_SETGET_STACK_FUNCS(stack_dev_replace_cursor_right,
			 struct btrfs_dev_replace_item, cursor_right, 64);

/* helper function to cast into the data area of the leaf. */
#define btrfs_item_ptr(leaf, slot, type) \
	((type *)(BTRFS_LEAF_DATA_OFFSET + \
	btrfs_item_offset_nr(leaf, slot)))

#define btrfs_item_ptr_offset(leaf, slot) \
	((unsigned long)(BTRFS_LEAF_DATA_OFFSET + \
	btrfs_item_offset_nr(leaf, slot)))

static inline u32 btrfs_crc32c(u32 crc, const void *address, unsigned length)
{
	return crc32c(crc, address, length);
}

static inline void btrfs_crc32c_final(u32 crc, u8 *result)
{
	put_unaligned_le32(~crc, result);
}

static inline u64 btrfs_name_hash(const char *name, int len)
{
       return crc32c((u32)~1, name, len);
}

/*
 * Figure the key offset of an extended inode ref
 */
static inline u64 btrfs_extref_hash(u64 parent_objectid, const char *name,
                                   int len)
{
       return (u64) crc32c(parent_objectid, name, len);
}

static inline gfp_t btrfs_alloc_write_mask(struct address_space *mapping)
{
	return mapping_gfp_constraint(mapping, ~__GFP_FS);
}

/* extent-tree.c */

enum btrfs_inline_ref_type {
	BTRFS_REF_TYPE_INVALID,
	BTRFS_REF_TYPE_BLOCK,
	BTRFS_REF_TYPE_DATA,
	BTRFS_REF_TYPE_ANY,
};

int btrfs_get_extent_inline_ref_type(const struct extent_buffer *eb,
				     struct btrfs_extent_inline_ref *iref,
				     enum btrfs_inline_ref_type is_data);
u64 hash_extent_data_ref(u64 root_objectid, u64 owner, u64 offset);

/*
 * Take the number of bytes to be checksummmed and figure out how many leaves
 * it would require to store the csums for that many bytes.
 */
static inline u64 btrfs_csum_bytes_to_leaves(
			const struct btrfs_fs_info *fs_info, u64 csum_bytes)
{
	const u64 num_csums = csum_bytes >> fs_info->sectorsize_bits;

	return DIV_ROUND_UP_ULL(num_csums, fs_info->csums_per_leaf);
}

/*
 * Use this if we would be adding new items, as we could split nodes as we cow
 * down the tree.
 */
static inline u64 btrfs_calc_insert_metadata_size(struct btrfs_fs_info *fs_info,
						  unsigned num_items)
{
	return (u64)fs_info->nodesize * BTRFS_MAX_LEVEL * 2 * num_items;
}

/*
 * Doing a truncate or a modification won't result in new nodes or leaves, just
 * what we need for COW.
 */
static inline u64 btrfs_calc_metadata_size(struct btrfs_fs_info *fs_info,
						 unsigned num_items)
{
	return (u64)fs_info->nodesize * BTRFS_MAX_LEVEL * num_items;
}

int btrfs_add_excluded_extent(struct btrfs_fs_info *fs_info,
			      u64 start, u64 num_bytes);
void btrfs_free_excluded_extents(struct btrfs_block_group *cache);
int btrfs_run_delayed_refs(struct btrfs_trans_handle *trans,
			   unsigned long count);
void btrfs_cleanup_ref_head_accounting(struct btrfs_fs_info *fs_info,
				  struct btrfs_delayed_ref_root *delayed_refs,
				  struct btrfs_delayed_ref_head *head);
int btrfs_lookup_data_extent(struct btrfs_fs_info *fs_info, u64 start, u64 len);
int btrfs_lookup_extent_info(struct btrfs_trans_handle *trans,
			     struct btrfs_fs_info *fs_info, u64 bytenr,
			     u64 offset, int metadata, u64 *refs, u64 *flags);
int btrfs_pin_extent(struct btrfs_trans_handle *trans, u64 bytenr, u64 num,
		     int reserved);
int btrfs_pin_extent_for_log_replay(struct btrfs_trans_handle *trans,
				    u64 bytenr, u64 num_bytes);
int btrfs_exclude_logged_extents(struct extent_buffer *eb);
int btrfs_cross_ref_exist(struct btrfs_root *root,
			  u64 objectid, u64 offset, u64 bytenr, bool strict);
struct extent_buffer *btrfs_alloc_tree_block(struct btrfs_trans_handle *trans,
					     struct btrfs_root *root,
					     u64 parent, u64 root_objectid,
					     const struct btrfs_disk_key *key,
					     int level, u64 hint,
					     u64 empty_size,
					     enum btrfs_lock_nesting nest);
void btrfs_free_tree_block(struct btrfs_trans_handle *trans,
			   struct btrfs_root *root,
			   struct extent_buffer *buf,
			   u64 parent, int last_ref);
int btrfs_alloc_reserved_file_extent(struct btrfs_trans_handle *trans,
				     struct btrfs_root *root, u64 owner,
				     u64 offset, u64 ram_bytes,
				     struct btrfs_key *ins);
int btrfs_alloc_logged_file_extent(struct btrfs_trans_handle *trans,
				   u64 root_objectid, u64 owner, u64 offset,
				   struct btrfs_key *ins);
int btrfs_reserve_extent(struct btrfs_root *root, u64 ram_bytes, u64 num_bytes,
			 u64 min_alloc_size, u64 empty_size, u64 hint_byte,
			 struct btrfs_key *ins, int is_data, int delalloc);
int btrfs_inc_ref(struct btrfs_trans_handle *trans, struct btrfs_root *root,
		  struct extent_buffer *buf, int full_backref);
int btrfs_dec_ref(struct btrfs_trans_handle *trans, struct btrfs_root *root,
		  struct extent_buffer *buf, int full_backref);
int btrfs_set_disk_extent_flags(struct btrfs_trans_handle *trans,
				struct extent_buffer *eb, u64 flags,
				int level, int is_data);
int btrfs_free_extent(struct btrfs_trans_handle *trans, struct btrfs_ref *ref);

int btrfs_free_reserved_extent(struct btrfs_fs_info *fs_info,
			       u64 start, u64 len, int delalloc);
int btrfs_pin_reserved_extent(struct btrfs_trans_handle *trans, u64 start,
			      u64 len);
int btrfs_finish_extent_commit(struct btrfs_trans_handle *trans);
int btrfs_inc_extent_ref(struct btrfs_trans_handle *trans,
			 struct btrfs_ref *generic_ref);

void btrfs_clear_space_info_full(struct btrfs_fs_info *info);

/*
 * Different levels for to flush space when doing space reservations.
 *
 * The higher the level, the more methods we try to reclaim space.
 */
enum btrfs_reserve_flush_enum {
	/* If we are in the transaction, we can't flush anything.*/
	BTRFS_RESERVE_NO_FLUSH,

	/*
	 * Flush space by:
	 * - Running delayed inode items
	 * - Allocating a new chunk
	 */
	BTRFS_RESERVE_FLUSH_LIMIT,

	/*
	 * Flush space by:
	 * - Running delayed inode items
	 * - Running delayed refs
	 * - Running delalloc and waiting for ordered extents
	 * - Allocating a new chunk
	 */
	BTRFS_RESERVE_FLUSH_EVICT,

	/*
	 * Flush space by above mentioned methods and by:
	 * - Running delayed iputs
	 * - Commiting transaction
	 *
	 * Can be interruped by fatal signal.
	 */
	BTRFS_RESERVE_FLUSH_DATA,
	BTRFS_RESERVE_FLUSH_FREE_SPACE_INODE,
	BTRFS_RESERVE_FLUSH_ALL,

	/*
	 * Pretty much the same as FLUSH_ALL, but can also steal space from
	 * global rsv.
	 *
	 * Can be interruped by fatal signal.
	 */
	BTRFS_RESERVE_FLUSH_ALL_STEAL,
};

enum btrfs_flush_state {
	FLUSH_DELAYED_ITEMS_NR	=	1,
	FLUSH_DELAYED_ITEMS	=	2,
	FLUSH_DELAYED_REFS_NR	=	3,
	FLUSH_DELAYED_REFS	=	4,
	FLUSH_DELALLOC		=	5,
	FLUSH_DELALLOC_WAIT	=	6,
	ALLOC_CHUNK		=	7,
	ALLOC_CHUNK_FORCE	=	8,
	RUN_DELAYED_IPUTS	=	9,
	COMMIT_TRANS		=	10,
	FORCE_COMMIT_TRANS	=	11,
};

int btrfs_subvolume_reserve_metadata(struct btrfs_root *root,
				     struct btrfs_block_rsv *rsv,
				     int nitems, bool use_global_rsv);
void btrfs_subvolume_release_metadata(struct btrfs_root *root,
				      struct btrfs_block_rsv *rsv);
void btrfs_delalloc_release_extents(struct btrfs_inode *inode, u64 num_bytes);

int btrfs_delalloc_reserve_metadata(struct btrfs_inode *inode, u64 num_bytes);
u64 btrfs_account_ro_block_groups_free_space(struct btrfs_space_info *sinfo);
int btrfs_error_unpin_extent_range(struct btrfs_fs_info *fs_info,
				   u64 start, u64 end);
int btrfs_discard_extent(struct btrfs_fs_info *fs_info, u64 bytenr,
			 u64 num_bytes, u64 *actual_bytes);
int btrfs_trim_fs(struct btrfs_fs_info *fs_info, struct fstrim_range *range);

int btrfs_init_space_info(struct btrfs_fs_info *fs_info);
int btrfs_delayed_refs_qgroup_accounting(struct btrfs_trans_handle *trans,
					 struct btrfs_fs_info *fs_info);
int btrfs_start_write_no_snapshotting(struct btrfs_root *root);
void btrfs_end_write_no_snapshotting(struct btrfs_root *root);
void btrfs_wait_for_snapshot_creation(struct btrfs_root *root);

/* ctree.c */
int btrfs_bin_search(struct extent_buffer *eb, const struct btrfs_key *key,
		     int *slot);
int __pure btrfs_comp_cpu_keys(const struct btrfs_key *k1, const struct btrfs_key *k2);
int btrfs_previous_item(struct btrfs_root *root,
			struct btrfs_path *path, u64 min_objectid,
			int type);
int btrfs_previous_extent_item(struct btrfs_root *root,
			struct btrfs_path *path, u64 min_objectid);
void btrfs_set_item_key_safe(struct btrfs_fs_info *fs_info,
			     struct btrfs_path *path,
			     const struct btrfs_key *new_key);
struct extent_buffer *btrfs_root_node(struct btrfs_root *root);
int btrfs_find_next_key(struct btrfs_root *root, struct btrfs_path *path,
			struct btrfs_key *key, int lowest_level,
			u64 min_trans);
int btrfs_search_forward(struct btrfs_root *root, struct btrfs_key *min_key,
			 struct btrfs_path *path,
			 u64 min_trans);
struct extent_buffer *btrfs_read_node_slot(struct extent_buffer *parent,
					   int slot);

int btrfs_cow_block(struct btrfs_trans_handle *trans,
		    struct btrfs_root *root, struct extent_buffer *buf,
		    struct extent_buffer *parent, int parent_slot,
		    struct extent_buffer **cow_ret,
		    enum btrfs_lock_nesting nest);
int btrfs_copy_root(struct btrfs_trans_handle *trans,
		      struct btrfs_root *root,
		      struct extent_buffer *buf,
		      struct extent_buffer **cow_ret, u64 new_root_objectid);
int btrfs_block_can_be_shared(struct btrfs_root *root,
			      struct extent_buffer *buf);
void btrfs_extend_item(struct btrfs_path *path, u32 data_size);
void btrfs_truncate_item(struct btrfs_path *path, u32 new_size, int from_end);
int btrfs_split_item(struct btrfs_trans_handle *trans,
		     struct btrfs_root *root,
		     struct btrfs_path *path,
		     const struct btrfs_key *new_key,
		     unsigned long split_offset);
int btrfs_duplicate_item(struct btrfs_trans_handle *trans,
			 struct btrfs_root *root,
			 struct btrfs_path *path,
			 const struct btrfs_key *new_key);
int btrfs_find_item(struct btrfs_root *fs_root, struct btrfs_path *path,
		u64 inum, u64 ioff, u8 key_type, struct btrfs_key *found_key);
int btrfs_search_slot(struct btrfs_trans_handle *trans, struct btrfs_root *root,
		      const struct btrfs_key *key, struct btrfs_path *p,
		      int ins_len, int cow);
int btrfs_search_old_slot(struct btrfs_root *root, const struct btrfs_key *key,
			  struct btrfs_path *p, u64 time_seq);
int btrfs_search_slot_for_read(struct btrfs_root *root,
			       const struct btrfs_key *key,
			       struct btrfs_path *p, int find_higher,
			       int return_any);
int btrfs_realloc_node(struct btrfs_trans_handle *trans,
		       struct btrfs_root *root, struct extent_buffer *parent,
		       int start_slot, u64 *last_ret,
		       struct btrfs_key *progress);
void btrfs_release_path(struct btrfs_path *p);
struct btrfs_path *btrfs_alloc_path(void);
void btrfs_free_path(struct btrfs_path *p);

int btrfs_del_items(struct btrfs_trans_handle *trans, struct btrfs_root *root,
		   struct btrfs_path *path, int slot, int nr);
static inline int btrfs_del_item(struct btrfs_trans_handle *trans,
				 struct btrfs_root *root,
				 struct btrfs_path *path)
{
	return btrfs_del_items(trans, root, path, path->slots[0], 1);
}

void setup_items_for_insert(struct btrfs_root *root, struct btrfs_path *path,
			    const struct btrfs_key *cpu_key, u32 *data_size,
			    int nr);
int btrfs_insert_item(struct btrfs_trans_handle *trans, struct btrfs_root *root,
		      const struct btrfs_key *key, void *data, u32 data_size);
int btrfs_insert_empty_items(struct btrfs_trans_handle *trans,
			     struct btrfs_root *root,
			     struct btrfs_path *path,
			     const struct btrfs_key *cpu_key, u32 *data_size,
			     int nr);

static inline int btrfs_insert_empty_item(struct btrfs_trans_handle *trans,
					  struct btrfs_root *root,
					  struct btrfs_path *path,
					  const struct btrfs_key *key,
					  u32 data_size)
{
	return btrfs_insert_empty_items(trans, root, path, key, &data_size, 1);
}

int btrfs_next_leaf(struct btrfs_root *root, struct btrfs_path *path);
int btrfs_prev_leaf(struct btrfs_root *root, struct btrfs_path *path);
int btrfs_next_old_leaf(struct btrfs_root *root, struct btrfs_path *path,
			u64 time_seq);
static inline int btrfs_next_old_item(struct btrfs_root *root,
				      struct btrfs_path *p, u64 time_seq)
{
	++p->slots[0];
	if (p->slots[0] >= btrfs_header_nritems(p->nodes[0]))
		return btrfs_next_old_leaf(root, p, time_seq);
	return 0;
}
static inline int btrfs_next_item(struct btrfs_root *root, struct btrfs_path *p)
{
	return btrfs_next_old_item(root, p, 0);
}
int btrfs_leaf_free_space(struct extent_buffer *leaf);
int __must_check btrfs_drop_snapshot(struct btrfs_root *root, int update_ref,
				     int for_reloc);
int btrfs_drop_subtree(struct btrfs_trans_handle *trans,
			struct btrfs_root *root,
			struct extent_buffer *node,
			struct extent_buffer *parent);
static inline int btrfs_fs_closing(struct btrfs_fs_info *fs_info)
{
	/*
	 * Do it this way so we only ever do one test_bit in the normal case.
	 */
	if (test_bit(BTRFS_FS_CLOSING_START, &fs_info->flags)) {
		if (test_bit(BTRFS_FS_CLOSING_DONE, &fs_info->flags))
			return 2;
		return 1;
	}
	return 0;
}

/*
 * If we remount the fs to be R/O or umount the fs, the cleaner needn't do
 * anything except sleeping. This function is used to check the status of
 * the fs.
 * We check for BTRFS_FS_STATE_RO to avoid races with a concurrent remount,
 * since setting and checking for SB_RDONLY in the superblock's flags is not
 * atomic.
 */
static inline int btrfs_need_cleaner_sleep(struct btrfs_fs_info *fs_info)
{
	return test_bit(BTRFS_FS_STATE_RO, &fs_info->fs_state) ||
		btrfs_fs_closing(fs_info);
}

static inline void btrfs_set_sb_rdonly(struct super_block *sb)
{
	sb->s_flags |= SB_RDONLY;
	set_bit(BTRFS_FS_STATE_RO, &btrfs_sb(sb)->fs_state);
}

static inline void btrfs_clear_sb_rdonly(struct super_block *sb)
{
	sb->s_flags &= ~SB_RDONLY;
	clear_bit(BTRFS_FS_STATE_RO, &btrfs_sb(sb)->fs_state);
}

/* root-item.c */
int btrfs_add_root_ref(struct btrfs_trans_handle *trans, u64 root_id,
		       u64 ref_id, u64 dirid, u64 sequence, const char *name,
		       int name_len);
int btrfs_del_root_ref(struct btrfs_trans_handle *trans, u64 root_id,
		       u64 ref_id, u64 dirid, u64 *sequence, const char *name,
		       int name_len);
int btrfs_del_root(struct btrfs_trans_handle *trans,
		   const struct btrfs_key *key);
int btrfs_insert_root(struct btrfs_trans_handle *trans, struct btrfs_root *root,
		      const struct btrfs_key *key,
		      struct btrfs_root_item *item);
int __must_check btrfs_update_root(struct btrfs_trans_handle *trans,
				   struct btrfs_root *root,
				   struct btrfs_key *key,
				   struct btrfs_root_item *item);
int btrfs_find_root(struct btrfs_root *root, const struct btrfs_key *search_key,
		    struct btrfs_path *path, struct btrfs_root_item *root_item,
		    struct btrfs_key *root_key);
int btrfs_find_orphan_roots(struct btrfs_fs_info *fs_info);
void btrfs_set_root_node(struct btrfs_root_item *item,
			 struct extent_buffer *node);
void btrfs_check_and_init_root_item(struct btrfs_root_item *item);
void btrfs_update_root_times(struct btrfs_trans_handle *trans,
			     struct btrfs_root *root);

/* uuid-tree.c */
int btrfs_uuid_tree_add(struct btrfs_trans_handle *trans, u8 *uuid, u8 type,
			u64 subid);
int btrfs_uuid_tree_remove(struct btrfs_trans_handle *trans, u8 *uuid, u8 type,
			u64 subid);
int btrfs_uuid_tree_iterate(struct btrfs_fs_info *fs_info);

/* dir-item.c */
int btrfs_check_dir_item_collision(struct btrfs_root *root, u64 dir,
			  const char *name, int name_len);
int btrfs_insert_dir_item(struct btrfs_trans_handle *trans, const char *name,
			  int name_len, struct btrfs_inode *dir,
			  struct btrfs_key *location, u8 type, u64 index);
struct btrfs_dir_item *btrfs_lookup_dir_item(struct btrfs_trans_handle *trans,
					     struct btrfs_root *root,
					     struct btrfs_path *path, u64 dir,
					     const char *name, int name_len,
					     int mod);
struct btrfs_dir_item *
btrfs_lookup_dir_index_item(struct btrfs_trans_handle *trans,
			    struct btrfs_root *root,
			    struct btrfs_path *path, u64 dir,
			    u64 objectid, const char *name, int name_len,
			    int mod);
struct btrfs_dir_item *
btrfs_search_dir_index_item(struct btrfs_root *root,
			    struct btrfs_path *path, u64 dirid,
			    const char *name, int name_len);
int btrfs_delete_one_dir_name(struct btrfs_trans_handle *trans,
			      struct btrfs_root *root,
			      struct btrfs_path *path,
			      struct btrfs_dir_item *di);
int btrfs_insert_xattr_item(struct btrfs_trans_handle *trans,
			    struct btrfs_root *root,
			    struct btrfs_path *path, u64 objectid,
			    const char *name, u16 name_len,
			    const void *data, u16 data_len);
struct btrfs_dir_item *btrfs_lookup_xattr(struct btrfs_trans_handle *trans,
					  struct btrfs_root *root,
					  struct btrfs_path *path, u64 dir,
					  const char *name, u16 name_len,
					  int mod);
struct btrfs_dir_item *btrfs_match_dir_item_name(struct btrfs_fs_info *fs_info,
						 struct btrfs_path *path,
						 const char *name,
						 int name_len);

/* orphan.c */
int btrfs_insert_orphan_item(struct btrfs_trans_handle *trans,
			     struct btrfs_root *root, u64 offset);
int btrfs_del_orphan_item(struct btrfs_trans_handle *trans,
			  struct btrfs_root *root, u64 offset);
int btrfs_find_orphan_item(struct btrfs_root *root, u64 offset);

/* inode-item.c */
int btrfs_insert_inode_ref(struct btrfs_trans_handle *trans,
			   struct btrfs_root *root,
			   const char *name, int name_len,
			   u64 inode_objectid, u64 ref_objectid, u64 index);
int btrfs_del_inode_ref(struct btrfs_trans_handle *trans,
			   struct btrfs_root *root,
			   const char *name, int name_len,
			   u64 inode_objectid, u64 ref_objectid, u64 *index);
int btrfs_insert_empty_inode(struct btrfs_trans_handle *trans,
			     struct btrfs_root *root,
			     struct btrfs_path *path, u64 objectid);
int btrfs_lookup_inode(struct btrfs_trans_handle *trans, struct btrfs_root
		       *root, struct btrfs_path *path,
		       struct btrfs_key *location, int mod);

struct btrfs_inode_extref *
btrfs_lookup_inode_extref(struct btrfs_trans_handle *trans,
			  struct btrfs_root *root,
			  struct btrfs_path *path,
			  const char *name, int name_len,
			  u64 inode_objectid, u64 ref_objectid, int ins_len,
			  int cow);

struct btrfs_inode_ref *btrfs_find_name_in_backref(struct extent_buffer *leaf,
						   int slot, const char *name,
						   int name_len);
struct btrfs_inode_extref *btrfs_find_name_in_ext_backref(
		struct extent_buffer *leaf, int slot, u64 ref_objectid,
		const char *name, int name_len);
/* file-item.c */
struct btrfs_dio_private;
int btrfs_del_csums(struct btrfs_trans_handle *trans,
		    struct btrfs_root *root, u64 bytenr, u64 len);
blk_status_t btrfs_lookup_bio_sums(struct inode *inode, struct bio *bio, u8 *dst);
int btrfs_insert_file_extent(struct btrfs_trans_handle *trans,
			     struct btrfs_root *root,
			     u64 objectid, u64 pos,
			     u64 disk_offset, u64 disk_num_bytes,
			     u64 num_bytes, u64 offset, u64 ram_bytes,
			     u8 compression, u8 encryption, u16 other_encoding);
int btrfs_lookup_file_extent(struct btrfs_trans_handle *trans,
			     struct btrfs_root *root,
			     struct btrfs_path *path, u64 objectid,
			     u64 bytenr, int mod);
int btrfs_csum_file_blocks(struct btrfs_trans_handle *trans,
			   struct btrfs_root *root,
			   struct btrfs_ordered_sum *sums);
blk_status_t btrfs_csum_one_bio(struct btrfs_inode *inode, struct bio *bio,
				u64 file_start, int contig);
int btrfs_lookup_csums_range(struct btrfs_root *root, u64 start, u64 end,
			     struct list_head *list, int search_commit);
void btrfs_extent_item_to_extent_map(struct btrfs_inode *inode,
				     const struct btrfs_path *path,
				     struct btrfs_file_extent_item *fi,
				     const bool new_inline,
				     struct extent_map *em);
int btrfs_inode_clear_file_extent_range(struct btrfs_inode *inode, u64 start,
					u64 len);
int btrfs_inode_set_file_extent_range(struct btrfs_inode *inode, u64 start,
				      u64 len);
void btrfs_inode_safe_disk_i_size_write(struct btrfs_inode *inode, u64 new_i_size);
u64 btrfs_file_extent_end(const struct btrfs_path *path);

/* inode.c */
blk_status_t btrfs_submit_data_bio(struct inode *inode, struct bio *bio,
				   int mirror_num, unsigned long bio_flags);
int btrfs_verify_data_csum(struct btrfs_io_bio *io_bio, u32 bio_offset,
			   struct page *page, u64 start, u64 end);
struct extent_map *btrfs_get_extent_fiemap(struct btrfs_inode *inode,
					   u64 start, u64 len);
noinline int can_nocow_extent(struct inode *inode, u64 offset, u64 *len,
			      u64 *orig_start, u64 *orig_block_len,
			      u64 *ram_bytes, bool strict);

void __btrfs_del_delalloc_inode(struct btrfs_root *root,
				struct btrfs_inode *inode);
struct inode *btrfs_lookup_dentry(struct inode *dir, struct dentry *dentry);
int btrfs_set_inode_index(struct btrfs_inode *dir, u64 *index);
int btrfs_unlink_inode(struct btrfs_trans_handle *trans,
		       struct btrfs_root *root,
		       struct btrfs_inode *dir, struct btrfs_inode *inode,
		       const char *name, int name_len);
int btrfs_add_link(struct btrfs_trans_handle *trans,
		   struct btrfs_inode *parent_inode, struct btrfs_inode *inode,
		   const char *name, int name_len, int add_backref, u64 index);
int btrfs_delete_subvolume(struct inode *dir, struct dentry *dentry);
int btrfs_truncate_block(struct btrfs_inode *inode, loff_t from, loff_t len,
			 int front);
int btrfs_truncate_inode_items(struct btrfs_trans_handle *trans,
			       struct btrfs_root *root,
			       struct btrfs_inode *inode, u64 new_size,
			       u32 min_type);

int btrfs_start_delalloc_snapshot(struct btrfs_root *root);
int btrfs_start_delalloc_roots(struct btrfs_fs_info *fs_info, long nr,
			       bool in_reclaim_context);
int btrfs_set_extent_delalloc(struct btrfs_inode *inode, u64 start, u64 end,
			      unsigned int extra_bits,
			      struct extent_state **cached_state);
int btrfs_create_subvol_root(struct btrfs_trans_handle *trans,
			     struct btrfs_root *new_root,
			     struct btrfs_root *parent_root);
 void btrfs_set_delalloc_extent(struct inode *inode, struct extent_state *state,
			       unsigned *bits);
void btrfs_clear_delalloc_extent(struct inode *inode,
				 struct extent_state *state, unsigned *bits);
void btrfs_merge_delalloc_extent(struct inode *inode, struct extent_state *new,
				 struct extent_state *other);
void btrfs_split_delalloc_extent(struct inode *inode,
				 struct extent_state *orig, u64 split);
int btrfs_bio_fits_in_stripe(struct page *page, size_t size, struct bio *bio,
			     unsigned long bio_flags);
bool btrfs_bio_fits_in_ordered_extent(struct page *page, struct bio *bio,
				      unsigned int size);
void btrfs_set_range_writeback(struct extent_io_tree *tree, u64 start, u64 end);
vm_fault_t btrfs_page_mkwrite(struct vm_fault *vmf);
int btrfs_readpage(struct file *file, struct page *page);
void btrfs_evict_inode(struct inode *inode);
int btrfs_write_inode(struct inode *inode, struct writeback_control *wbc);
struct inode *btrfs_alloc_inode(struct super_block *sb);
void btrfs_destroy_inode(struct inode *inode);
void btrfs_free_inode(struct inode *inode);
int btrfs_drop_inode(struct inode *inode);
int __init btrfs_init_cachep(void);
void __cold btrfs_destroy_cachep(void);
struct inode *btrfs_iget_path(struct super_block *s, u64 ino,
			      struct btrfs_root *root, struct btrfs_path *path);
struct inode *btrfs_iget(struct super_block *s, u64 ino, struct btrfs_root *root);
struct extent_map *btrfs_get_extent(struct btrfs_inode *inode,
				    struct page *page, size_t pg_offset,
				    u64 start, u64 end);
int btrfs_update_inode(struct btrfs_trans_handle *trans,
		       struct btrfs_root *root, struct btrfs_inode *inode);
int btrfs_update_inode_fallback(struct btrfs_trans_handle *trans,
				struct btrfs_root *root, struct btrfs_inode *inode);
int btrfs_orphan_add(struct btrfs_trans_handle *trans,
		struct btrfs_inode *inode);
int btrfs_orphan_cleanup(struct btrfs_root *root);
int btrfs_cont_expand(struct btrfs_inode *inode, loff_t oldsize, loff_t size);
void btrfs_add_delayed_iput(struct inode *inode);
void btrfs_run_delayed_iputs(struct btrfs_fs_info *fs_info);
int btrfs_wait_on_delayed_iputs(struct btrfs_fs_info *fs_info);
int btrfs_prealloc_file_range(struct inode *inode, int mode,
			      u64 start, u64 num_bytes, u64 min_size,
			      loff_t actual_len, u64 *alloc_hint);
int btrfs_prealloc_file_range_trans(struct inode *inode,
				    struct btrfs_trans_handle *trans, int mode,
				    u64 start, u64 num_bytes, u64 min_size,
				    loff_t actual_len, u64 *alloc_hint);
int btrfs_run_delalloc_range(struct btrfs_inode *inode, struct page *locked_page,
		u64 start, u64 end, int *page_started, unsigned long *nr_written,
		struct writeback_control *wbc);
int btrfs_writepage_cow_fixup(struct page *page, u64 start, u64 end);
void btrfs_writepage_endio_finish_ordered(struct page *page, u64 start,
					  u64 end, int uptodate);
extern const struct dentry_operations btrfs_dentry_operations;
extern const struct iomap_ops btrfs_dio_iomap_ops;
extern const struct iomap_dio_ops btrfs_dio_ops;

/* Inode locking type flags, by default the exclusive lock is taken */
#define BTRFS_ILOCK_SHARED	(1U << 0)
#define BTRFS_ILOCK_TRY 	(1U << 1)
#define BTRFS_ILOCK_MMAP	(1U << 2)

int btrfs_inode_lock(struct inode *inode, unsigned int ilock_flags);
void btrfs_inode_unlock(struct inode *inode, unsigned int ilock_flags);
void btrfs_update_inode_bytes(struct btrfs_inode *inode,
			      const u64 add_bytes,
			      const u64 del_bytes);

/* ioctl.c */
long btrfs_ioctl(struct file *file, unsigned int cmd, unsigned long arg);
long btrfs_compat_ioctl(struct file *file, unsigned int cmd, unsigned long arg);
int btrfs_ioctl_get_supported_features(void __user *arg);
void btrfs_sync_inode_flags_to_i_flags(struct inode *inode);
int __pure btrfs_is_empty_uuid(u8 *uuid);
int btrfs_defrag_file(struct inode *inode, struct file *file,
		      struct btrfs_ioctl_defrag_range_args *range,
		      u64 newer_than, unsigned long max_pages);
void btrfs_get_block_group_info(struct list_head *groups_list,
				struct btrfs_ioctl_space_info *space);
void btrfs_update_ioctl_balance_args(struct btrfs_fs_info *fs_info,
			       struct btrfs_ioctl_balance_args *bargs);
bool btrfs_exclop_start(struct btrfs_fs_info *fs_info,
			enum btrfs_exclusive_operation type);
void btrfs_exclop_finish(struct btrfs_fs_info *fs_info);

/* file.c */
int __init btrfs_auto_defrag_init(void);
void __cold btrfs_auto_defrag_exit(void);
int btrfs_add_inode_defrag(struct btrfs_trans_handle *trans,
			   struct btrfs_inode *inode);
int btrfs_run_defrag_inodes(struct btrfs_fs_info *fs_info);
void btrfs_cleanup_defrag_inodes(struct btrfs_fs_info *fs_info);
int btrfs_sync_file(struct file *file, loff_t start, loff_t end, int datasync);
void btrfs_drop_extent_cache(struct btrfs_inode *inode, u64 start, u64 end,
			     int skip_pinned);
extern const struct file_operations btrfs_file_operations;
int btrfs_drop_extents(struct btrfs_trans_handle *trans,
		       struct btrfs_root *root, struct btrfs_inode *inode,
		       struct btrfs_drop_extents_args *args);
int btrfs_replace_file_extents(struct btrfs_inode *inode,
			   struct btrfs_path *path, const u64 start,
			   const u64 end,
			   struct btrfs_replace_extent_info *extent_info,
			   struct btrfs_trans_handle **trans_out);
int btrfs_mark_extent_written(struct btrfs_trans_handle *trans,
			      struct btrfs_inode *inode, u64 start, u64 end);
int btrfs_release_file(struct inode *inode, struct file *file);
int btrfs_dirty_pages(struct btrfs_inode *inode, struct page **pages,
		      size_t num_pages, loff_t pos, size_t write_bytes,
		      struct extent_state **cached, bool noreserve);
int btrfs_fdatawrite_range(struct inode *inode, loff_t start, loff_t end);
int btrfs_check_nocow_lock(struct btrfs_inode *inode, loff_t pos,
			   size_t *write_bytes);
void btrfs_check_nocow_unlock(struct btrfs_inode *inode);

/* tree-defrag.c */
int btrfs_defrag_leaves(struct btrfs_trans_handle *trans,
			struct btrfs_root *root);

/* super.c */
int btrfs_parse_options(struct btrfs_fs_info *info, char *options,
			unsigned long new_flags);
int btrfs_sync_fs(struct super_block *sb, int wait);
char *btrfs_get_subvol_name_from_objectid(struct btrfs_fs_info *fs_info,
					  u64 subvol_objectid);

static inline __printf(2, 3) __cold
void btrfs_no_printk(const struct btrfs_fs_info *fs_info, const char *fmt, ...)
{
}

#ifdef CONFIG_PRINTK
__printf(2, 3)
__cold
void btrfs_printk(const struct btrfs_fs_info *fs_info, const char *fmt, ...);
#else
#define btrfs_printk(fs_info, fmt, args...) \
	btrfs_no_printk(fs_info, fmt, ##args)
#endif

#define btrfs_emerg(fs_info, fmt, args...) \
	btrfs_printk(fs_info, KERN_EMERG fmt, ##args)
#define btrfs_alert(fs_info, fmt, args...) \
	btrfs_printk(fs_info, KERN_ALERT fmt, ##args)
#define btrfs_crit(fs_info, fmt, args...) \
	btrfs_printk(fs_info, KERN_CRIT fmt, ##args)
#define btrfs_err(fs_info, fmt, args...) \
	btrfs_printk(fs_info, KERN_ERR fmt, ##args)
#define btrfs_warn(fs_info, fmt, args...) \
	btrfs_printk(fs_info, KERN_WARNING fmt, ##args)
#define btrfs_notice(fs_info, fmt, args...) \
	btrfs_printk(fs_info, KERN_NOTICE fmt, ##args)
#define btrfs_info(fs_info, fmt, args...) \
	btrfs_printk(fs_info, KERN_INFO fmt, ##args)

/*
 * Wrappers that use printk_in_rcu
 */
#define btrfs_emerg_in_rcu(fs_info, fmt, args...) \
	btrfs_printk_in_rcu(fs_info, KERN_EMERG fmt, ##args)
#define btrfs_alert_in_rcu(fs_info, fmt, args...) \
	btrfs_printk_in_rcu(fs_info, KERN_ALERT fmt, ##args)
#define btrfs_crit_in_rcu(fs_info, fmt, args...) \
	btrfs_printk_in_rcu(fs_info, KERN_CRIT fmt, ##args)
#define btrfs_err_in_rcu(fs_info, fmt, args...) \
	btrfs_printk_in_rcu(fs_info, KERN_ERR fmt, ##args)
#define btrfs_warn_in_rcu(fs_info, fmt, args...) \
	btrfs_printk_in_rcu(fs_info, KERN_WARNING fmt, ##args)
#define btrfs_notice_in_rcu(fs_info, fmt, args...) \
	btrfs_printk_in_rcu(fs_info, KERN_NOTICE fmt, ##args)
#define btrfs_info_in_rcu(fs_info, fmt, args...) \
	btrfs_printk_in_rcu(fs_info, KERN_INFO fmt, ##args)

/*
 * Wrappers that use a ratelimited printk_in_rcu
 */
#define btrfs_emerg_rl_in_rcu(fs_info, fmt, args...) \
	btrfs_printk_rl_in_rcu(fs_info, KERN_EMERG fmt, ##args)
#define btrfs_alert_rl_in_rcu(fs_info, fmt, args...) \
	btrfs_printk_rl_in_rcu(fs_info, KERN_ALERT fmt, ##args)
#define btrfs_crit_rl_in_rcu(fs_info, fmt, args...) \
	btrfs_printk_rl_in_rcu(fs_info, KERN_CRIT fmt, ##args)
#define btrfs_err_rl_in_rcu(fs_info, fmt, args...) \
	btrfs_printk_rl_in_rcu(fs_info, KERN_ERR fmt, ##args)
#define btrfs_warn_rl_in_rcu(fs_info, fmt, args...) \
	btrfs_printk_rl_in_rcu(fs_info, KERN_WARNING fmt, ##args)
#define btrfs_notice_rl_in_rcu(fs_info, fmt, args...) \
	btrfs_printk_rl_in_rcu(fs_info, KERN_NOTICE fmt, ##args)
#define btrfs_info_rl_in_rcu(fs_info, fmt, args...) \
	btrfs_printk_rl_in_rcu(fs_info, KERN_INFO fmt, ##args)

/*
 * Wrappers that use a ratelimited printk
 */
#define btrfs_emerg_rl(fs_info, fmt, args...) \
	btrfs_printk_ratelimited(fs_info, KERN_EMERG fmt, ##args)
#define btrfs_alert_rl(fs_info, fmt, args...) \
	btrfs_printk_ratelimited(fs_info, KERN_ALERT fmt, ##args)
#define btrfs_crit_rl(fs_info, fmt, args...) \
	btrfs_printk_ratelimited(fs_info, KERN_CRIT fmt, ##args)
#define btrfs_err_rl(fs_info, fmt, args...) \
	btrfs_printk_ratelimited(fs_info, KERN_ERR fmt, ##args)
#define btrfs_warn_rl(fs_info, fmt, args...) \
	btrfs_printk_ratelimited(fs_info, KERN_WARNING fmt, ##args)
#define btrfs_notice_rl(fs_info, fmt, args...) \
	btrfs_printk_ratelimited(fs_info, KERN_NOTICE fmt, ##args)
#define btrfs_info_rl(fs_info, fmt, args...) \
	btrfs_printk_ratelimited(fs_info, KERN_INFO fmt, ##args)

#if defined(CONFIG_DYNAMIC_DEBUG)
#define btrfs_debug(fs_info, fmt, args...)				\
	_dynamic_func_call_no_desc(fmt, btrfs_printk,			\
				   fs_info, KERN_DEBUG fmt, ##args)
#define btrfs_debug_in_rcu(fs_info, fmt, args...)			\
	_dynamic_func_call_no_desc(fmt, btrfs_printk_in_rcu,		\
				   fs_info, KERN_DEBUG fmt, ##args)
#define btrfs_debug_rl_in_rcu(fs_info, fmt, args...)			\
	_dynamic_func_call_no_desc(fmt, btrfs_printk_rl_in_rcu,		\
				   fs_info, KERN_DEBUG fmt, ##args)
#define btrfs_debug_rl(fs_info, fmt, args...)				\
	_dynamic_func_call_no_desc(fmt, btrfs_printk_ratelimited,	\
				   fs_info, KERN_DEBUG fmt, ##args)
#elif defined(DEBUG)
#define btrfs_debug(fs_info, fmt, args...) \
	btrfs_printk(fs_info, KERN_DEBUG fmt, ##args)
#define btrfs_debug_in_rcu(fs_info, fmt, args...) \
	btrfs_printk_in_rcu(fs_info, KERN_DEBUG fmt, ##args)
#define btrfs_debug_rl_in_rcu(fs_info, fmt, args...) \
	btrfs_printk_rl_in_rcu(fs_info, KERN_DEBUG fmt, ##args)
#define btrfs_debug_rl(fs_info, fmt, args...) \
	btrfs_printk_ratelimited(fs_info, KERN_DEBUG fmt, ##args)
#else
#define btrfs_debug(fs_info, fmt, args...) \
	btrfs_no_printk(fs_info, KERN_DEBUG fmt, ##args)
#define btrfs_debug_in_rcu(fs_info, fmt, args...) \
	btrfs_no_printk_in_rcu(fs_info, KERN_DEBUG fmt, ##args)
#define btrfs_debug_rl_in_rcu(fs_info, fmt, args...) \
	btrfs_no_printk_in_rcu(fs_info, KERN_DEBUG fmt, ##args)
#define btrfs_debug_rl(fs_info, fmt, args...) \
	btrfs_no_printk(fs_info, KERN_DEBUG fmt, ##args)
#endif

#define btrfs_printk_in_rcu(fs_info, fmt, args...)	\
do {							\
	rcu_read_lock();				\
	btrfs_printk(fs_info, fmt, ##args);		\
	rcu_read_unlock();				\
} while (0)

#define btrfs_no_printk_in_rcu(fs_info, fmt, args...)	\
do {							\
	rcu_read_lock();				\
	btrfs_no_printk(fs_info, fmt, ##args);		\
	rcu_read_unlock();				\
} while (0)

#define btrfs_printk_ratelimited(fs_info, fmt, args...)		\
do {								\
	static DEFINE_RATELIMIT_STATE(_rs,			\
		DEFAULT_RATELIMIT_INTERVAL,			\
		DEFAULT_RATELIMIT_BURST);       		\
	if (__ratelimit(&_rs))					\
		btrfs_printk(fs_info, fmt, ##args);		\
} while (0)

#define btrfs_printk_rl_in_rcu(fs_info, fmt, args...)		\
do {								\
	rcu_read_lock();					\
	btrfs_printk_ratelimited(fs_info, fmt, ##args);		\
	rcu_read_unlock();					\
} while (0)

#ifdef CONFIG_BTRFS_ASSERT
__cold __noreturn
static inline void assertfail(const char *expr, const char *file, int line)
{
	pr_err("assertion failed: %s, in %s:%d\n", expr, file, line);
	BUG();
}

#define ASSERT(expr)						\
	(likely(expr) ? (void)0 : assertfail(#expr, __FILE__, __LINE__))

#else
static inline void assertfail(const char *expr, const char* file, int line) { }
#define ASSERT(expr)	(void)(expr)
#endif

#if BITS_PER_LONG == 32
#define BTRFS_32BIT_MAX_FILE_SIZE (((u64)ULONG_MAX + 1) << PAGE_SHIFT)
/*
 * The warning threshold is 5/8 of the max file size.
 *
 * For 4K page size it should be 10T, for 64K it would 160T.
 */
#define BTRFS_32BIT_EARLY_WARN_THRESHOLD (BTRFS_32BIT_MAX_FILE_SIZE * 5 / 8)
void btrfs_warn_32bit_limit(struct btrfs_fs_info *fs_info);
void btrfs_err_32bit_limit(struct btrfs_fs_info *fs_info);
#endif

/*
 * Get the correct offset inside the page of extent buffer.
 *
 * @eb:		target extent buffer
 * @start:	offset inside the extent buffer
 *
 * Will handle both sectorsize == PAGE_SIZE and sectorsize < PAGE_SIZE cases.
 */
static inline size_t get_eb_offset_in_page(const struct extent_buffer *eb,
					   unsigned long offset)
{
	/*
	 * For sectorsize == PAGE_SIZE case, eb->start will always be aligned
	 * to PAGE_SIZE, thus adding it won't cause any difference.
	 *
	 * For sectorsize < PAGE_SIZE, we must only read the data that belongs
	 * to the eb, thus we have to take the eb->start into consideration.
	 */
	return offset_in_page(offset + eb->start);
}

static inline unsigned long get_eb_page_index(unsigned long offset)
{
	/*
	 * For sectorsize == PAGE_SIZE case, plain >> PAGE_SHIFT is enough.
	 *
	 * For sectorsize < PAGE_SIZE case, we only support 64K PAGE_SIZE,
	 * and have ensured that all tree blocks are contained in one page,
	 * thus we always get index == 0.
	 */
	return offset >> PAGE_SHIFT;
}

/*
 * Use that for functions that are conditionally exported for sanity tests but
 * otherwise static
 */
#ifndef CONFIG_BTRFS_FS_RUN_SANITY_TESTS
#define EXPORT_FOR_TESTS static
#else
#define EXPORT_FOR_TESTS
#endif

__cold
static inline void btrfs_print_v0_err(struct btrfs_fs_info *fs_info)
{
	btrfs_err(fs_info,
"Unsupported V0 extent filesystem detected. Aborting. Please re-create your filesystem with a newer kernel");
}

__printf(5, 6)
__cold
void __btrfs_handle_fs_error(struct btrfs_fs_info *fs_info, const char *function,
		     unsigned int line, int errno, const char *fmt, ...);

const char * __attribute_const__ btrfs_decode_error(int errno);

__cold
void __btrfs_abort_transaction(struct btrfs_trans_handle *trans,
			       const char *function,
			       unsigned int line, int errno);

/*
 * Call btrfs_abort_transaction as early as possible when an error condition is
 * detected, that way the exact line number is reported.
 */
#define btrfs_abort_transaction(trans, errno)		\
do {								\
	/* Report first abort since mount */			\
	if (!test_and_set_bit(BTRFS_FS_STATE_TRANS_ABORTED,	\
			&((trans)->fs_info->fs_state))) {	\
		if ((errno) != -EIO && (errno) != -EROFS) {		\
			WARN(1, KERN_DEBUG				\
			"BTRFS: Transaction aborted (error %d)\n",	\
			(errno));					\
		} else {						\
			btrfs_debug((trans)->fs_info,			\
				    "Transaction aborted (error %d)", \
				  (errno));			\
		}						\
	}							\
	__btrfs_abort_transaction((trans), __func__,		\
				  __LINE__, (errno));		\
} while (0)

#define btrfs_handle_fs_error(fs_info, errno, fmt, args...)		\
do {								\
	__btrfs_handle_fs_error((fs_info), __func__, __LINE__,	\
			  (errno), fmt, ##args);		\
} while (0)

__printf(5, 6)
__cold
void __btrfs_panic(struct btrfs_fs_info *fs_info, const char *function,
		   unsigned int line, int errno, const char *fmt, ...);
/*
 * If BTRFS_MOUNT_PANIC_ON_FATAL_ERROR is in mount_opt, __btrfs_panic
 * will panic().  Otherwise we BUG() here.
 */
#define btrfs_panic(fs_info, errno, fmt, args...)			\
do {									\
	__btrfs_panic(fs_info, __func__, __LINE__, errno, fmt, ##args);	\
	BUG();								\
} while (0)


/* compatibility and incompatibility defines */

#define btrfs_set_fs_incompat(__fs_info, opt) \
	__btrfs_set_fs_incompat((__fs_info), BTRFS_FEATURE_INCOMPAT_##opt, \
				#opt)

static inline void __btrfs_set_fs_incompat(struct btrfs_fs_info *fs_info,
					   u64 flag, const char* name)
{
	struct btrfs_super_block *disk_super;
	u64 features;

	disk_super = fs_info->super_copy;
	features = btrfs_super_incompat_flags(disk_super);
	if (!(features & flag)) {
		spin_lock(&fs_info->super_lock);
		features = btrfs_super_incompat_flags(disk_super);
		if (!(features & flag)) {
			features |= flag;
			btrfs_set_super_incompat_flags(disk_super, features);
			btrfs_info(fs_info,
				"setting incompat feature flag for %s (0x%llx)",
				name, flag);
		}
		spin_unlock(&fs_info->super_lock);
	}
}

#define btrfs_clear_fs_incompat(__fs_info, opt) \
	__btrfs_clear_fs_incompat((__fs_info), BTRFS_FEATURE_INCOMPAT_##opt, \
				  #opt)

static inline void __btrfs_clear_fs_incompat(struct btrfs_fs_info *fs_info,
					     u64 flag, const char* name)
{
	struct btrfs_super_block *disk_super;
	u64 features;

	disk_super = fs_info->super_copy;
	features = btrfs_super_incompat_flags(disk_super);
	if (features & flag) {
		spin_lock(&fs_info->super_lock);
		features = btrfs_super_incompat_flags(disk_super);
		if (features & flag) {
			features &= ~flag;
			btrfs_set_super_incompat_flags(disk_super, features);
			btrfs_info(fs_info,
				"clearing incompat feature flag for %s (0x%llx)",
				name, flag);
		}
		spin_unlock(&fs_info->super_lock);
	}
}

#define btrfs_fs_incompat(fs_info, opt) \
	__btrfs_fs_incompat((fs_info), BTRFS_FEATURE_INCOMPAT_##opt)

static inline bool __btrfs_fs_incompat(struct btrfs_fs_info *fs_info, u64 flag)
{
	struct btrfs_super_block *disk_super;
	disk_super = fs_info->super_copy;
	return !!(btrfs_super_incompat_flags(disk_super) & flag);
}

#define btrfs_set_fs_compat_ro(__fs_info, opt) \
	__btrfs_set_fs_compat_ro((__fs_info), BTRFS_FEATURE_COMPAT_RO_##opt, \
				 #opt)

static inline void __btrfs_set_fs_compat_ro(struct btrfs_fs_info *fs_info,
					    u64 flag, const char *name)
{
	struct btrfs_super_block *disk_super;
	u64 features;

	disk_super = fs_info->super_copy;
	features = btrfs_super_compat_ro_flags(disk_super);
	if (!(features & flag)) {
		spin_lock(&fs_info->super_lock);
		features = btrfs_super_compat_ro_flags(disk_super);
		if (!(features & flag)) {
			features |= flag;
			btrfs_set_super_compat_ro_flags(disk_super, features);
			btrfs_info(fs_info,
				"setting compat-ro feature flag for %s (0x%llx)",
				name, flag);
		}
		spin_unlock(&fs_info->super_lock);
	}
}

#define btrfs_clear_fs_compat_ro(__fs_info, opt) \
	__btrfs_clear_fs_compat_ro((__fs_info), BTRFS_FEATURE_COMPAT_RO_##opt, \
				   #opt)

static inline void __btrfs_clear_fs_compat_ro(struct btrfs_fs_info *fs_info,
					      u64 flag, const char *name)
{
	struct btrfs_super_block *disk_super;
	u64 features;

	disk_super = fs_info->super_copy;
	features = btrfs_super_compat_ro_flags(disk_super);
	if (features & flag) {
		spin_lock(&fs_info->super_lock);
		features = btrfs_super_compat_ro_flags(disk_super);
		if (features & flag) {
			features &= ~flag;
			btrfs_set_super_compat_ro_flags(disk_super, features);
			btrfs_info(fs_info,
				"clearing compat-ro feature flag for %s (0x%llx)",
				name, flag);
		}
		spin_unlock(&fs_info->super_lock);
	}
}

#define btrfs_fs_compat_ro(fs_info, opt) \
	__btrfs_fs_compat_ro((fs_info), BTRFS_FEATURE_COMPAT_RO_##opt)

static inline int __btrfs_fs_compat_ro(struct btrfs_fs_info *fs_info, u64 flag)
{
	struct btrfs_super_block *disk_super;
	disk_super = fs_info->super_copy;
	return !!(btrfs_super_compat_ro_flags(disk_super) & flag);
}

/* acl.c */
#ifdef CONFIG_BTRFS_FS_POSIX_ACL
struct posix_acl *btrfs_get_acl(struct inode *inode, int type);
int btrfs_set_acl(struct user_namespace *mnt_userns, struct inode *inode,
		  struct posix_acl *acl, int type);
int btrfs_init_acl(struct btrfs_trans_handle *trans,
		   struct inode *inode, struct inode *dir);
#else
#define btrfs_get_acl NULL
#define btrfs_set_acl NULL
static inline int btrfs_init_acl(struct btrfs_trans_handle *trans,
				 struct inode *inode, struct inode *dir)
{
	return 0;
}
#endif

/* relocation.c */
int btrfs_relocate_block_group(struct btrfs_fs_info *fs_info, u64 group_start);
int btrfs_init_reloc_root(struct btrfs_trans_handle *trans,
			  struct btrfs_root *root);
int btrfs_update_reloc_root(struct btrfs_trans_handle *trans,
			    struct btrfs_root *root);
int btrfs_recover_relocation(struct btrfs_root *root);
int btrfs_reloc_clone_csums(struct btrfs_inode *inode, u64 file_pos, u64 len);
int btrfs_reloc_cow_block(struct btrfs_trans_handle *trans,
			  struct btrfs_root *root, struct extent_buffer *buf,
			  struct extent_buffer *cow);
void btrfs_reloc_pre_snapshot(struct btrfs_pending_snapshot *pending,
			      u64 *bytes_to_reserve);
int btrfs_reloc_post_snapshot(struct btrfs_trans_handle *trans,
			      struct btrfs_pending_snapshot *pending);
int btrfs_should_cancel_balance(struct btrfs_fs_info *fs_info);
struct btrfs_root *find_reloc_root(struct btrfs_fs_info *fs_info,
				   u64 bytenr);
int btrfs_should_ignore_reloc_root(struct btrfs_root *root);

/* scrub.c */
int btrfs_scrub_dev(struct btrfs_fs_info *fs_info, u64 devid, u64 start,
		    u64 end, struct btrfs_scrub_progress *progress,
		    int readonly, int is_dev_replace);
void btrfs_scrub_pause(struct btrfs_fs_info *fs_info);
void btrfs_scrub_continue(struct btrfs_fs_info *fs_info);
int btrfs_scrub_cancel(struct btrfs_fs_info *info);
int btrfs_scrub_cancel_dev(struct btrfs_device *dev);
int btrfs_scrub_progress(struct btrfs_fs_info *fs_info, u64 devid,
			 struct btrfs_scrub_progress *progress);
static inline void btrfs_init_full_stripe_locks_tree(
			struct btrfs_full_stripe_locks_tree *locks_root)
{
	locks_root->root = RB_ROOT;
	mutex_init(&locks_root->lock);
}

/* dev-replace.c */
void btrfs_bio_counter_inc_blocked(struct btrfs_fs_info *fs_info);
void btrfs_bio_counter_inc_noblocked(struct btrfs_fs_info *fs_info);
void btrfs_bio_counter_sub(struct btrfs_fs_info *fs_info, s64 amount);

static inline void btrfs_bio_counter_dec(struct btrfs_fs_info *fs_info)
{
	btrfs_bio_counter_sub(fs_info, 1);
}

/* reada.c */
struct reada_control {
	struct btrfs_fs_info	*fs_info;		/* tree to prefetch */
	struct btrfs_key	key_start;
	struct btrfs_key	key_end;	/* exclusive */
	atomic_t		elems;
	struct kref		refcnt;
	wait_queue_head_t	wait;
};
struct reada_control *btrfs_reada_add(struct btrfs_root *root,
			      struct btrfs_key *start, struct btrfs_key *end);
int btrfs_reada_wait(void *handle);
void btrfs_reada_detach(void *handle);
int btree_readahead_hook(struct extent_buffer *eb, int err);
void btrfs_reada_remove_dev(struct btrfs_device *dev);
void btrfs_reada_undo_remove_dev(struct btrfs_device *dev);

static inline int is_fstree(u64 rootid)
{
	if (rootid == BTRFS_FS_TREE_OBJECTID ||
	    ((s64)rootid >= (s64)BTRFS_FIRST_FREE_OBJECTID &&
	      !btrfs_qgroup_level(rootid)))
		return 1;
	return 0;
}

static inline int btrfs_defrag_cancelled(struct btrfs_fs_info *fs_info)
{
	return signal_pending(current);
}

#define in_range(b, first, len) ((b) >= (first) && (b) < (first) + (len))

/* Sanity test specific functions */
#ifdef CONFIG_BTRFS_FS_RUN_SANITY_TESTS
void btrfs_test_destroy_inode(struct inode *inode);
static inline int btrfs_is_testing(struct btrfs_fs_info *fs_info)
{
	return test_bit(BTRFS_FS_STATE_DUMMY_FS_INFO, &fs_info->fs_state);
}
#else
static inline int btrfs_is_testing(struct btrfs_fs_info *fs_info)
{
	return 0;
}
#endif

static inline bool btrfs_is_zoned(const struct btrfs_fs_info *fs_info)
{
	return fs_info->zoned != 0;
}

#endif<|MERGE_RESOLUTION|>--- conflicted
+++ resolved
@@ -563,16 +563,14 @@
 	/* Indicate that we can't trust the free space tree for caching yet */
 	BTRFS_FS_FREE_SPACE_TREE_UNTRUSTED,
 
-<<<<<<< HEAD
+	/* Indicate whether there are any tree modification log users. */
+	BTRFS_FS_TREE_MOD_LOG_USERS,
+
 #if BITS_PER_LONG == 32
 	/* Indicate if we have error/warn message printed for 32bit system */
 	BTRFS_FS_32BIT_ERROR,
 	BTRFS_FS_32BIT_WARN,
 #endif
-=======
-	/* Indicate whether there are any tree modification log users. */
-	BTRFS_FS_TREE_MOD_LOG_USERS,
->>>>>>> ad111d3b
 };
 
 /*
