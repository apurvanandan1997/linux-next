--- conflicted
+++ resolved
@@ -133,15 +133,6 @@
 
 	rc = lock_parent(dentry, &lower_dentry, &lower_dir);
 	dget(lower_dentry);	// don't even try to make the lower negative
-<<<<<<< HEAD
-	if (lower_dentry->d_parent != lower_dir_dentry)
-		rc = -EINVAL;
-	else if (d_unhashed(lower_dentry))
-		rc = -EINVAL;
-	else
-		rc = vfs_unlink(&init_user_ns, lower_dir_inode, lower_dentry,
-				NULL);
-=======
 	if (!rc) {
 		if (d_unhashed(lower_dentry))
 			rc = -EINVAL;
@@ -149,7 +140,6 @@
 			rc = vfs_unlink(&init_user_ns, lower_dir, lower_dentry,
 					NULL);
 	}
->>>>>>> 11e4b63a
 	if (rc) {
 		printk(KERN_ERR "Error in vfs_unlink; rc = [%d]\n", rc);
 		goto out_unlock;
@@ -186,17 +176,10 @@
 	struct inode *lower_dir;
 	struct inode *inode;
 
-<<<<<<< HEAD
-	lower_dentry = ecryptfs_dentry_to_lower(ecryptfs_dentry);
-	lower_dir_dentry = lock_parent(lower_dentry);
-	rc = vfs_create(&init_user_ns, d_inode(lower_dir_dentry), lower_dentry,
-			mode, true);
-=======
 	rc = lock_parent(ecryptfs_dentry, &lower_dentry, &lower_dir);
 	if (!rc)
 		rc = vfs_create(&init_user_ns, lower_dir,
 				lower_dentry, mode, true);
->>>>>>> 11e4b63a
 	if (rc) {
 		printk(KERN_ERR "%s: Failure to create dentry in lower fs; "
 		       "rc = [%d]\n", __func__, rc);
@@ -206,12 +189,7 @@
 	inode = __ecryptfs_get_inode(d_inode(lower_dentry),
 				     directory_inode->i_sb);
 	if (IS_ERR(inode)) {
-<<<<<<< HEAD
-		vfs_unlink(&init_user_ns, d_inode(lower_dir_dentry),
-			   lower_dentry, NULL);
-=======
 		vfs_unlink(&init_user_ns, lower_dir, lower_dentry, NULL);
->>>>>>> 11e4b63a
 		goto out_lock;
 	}
 	fsstack_copy_attr_times(directory_inode, lower_dir);
@@ -452,19 +430,10 @@
 
 	file_size_save = i_size_read(d_inode(old_dentry));
 	lower_old_dentry = ecryptfs_dentry_to_lower(old_dentry);
-<<<<<<< HEAD
-	lower_new_dentry = ecryptfs_dentry_to_lower(new_dentry);
-	dget(lower_old_dentry);
-	dget(lower_new_dentry);
-	lower_dir_dentry = lock_parent(lower_new_dentry);
-	rc = vfs_link(lower_old_dentry, &init_user_ns,
-		      d_inode(lower_dir_dentry), lower_new_dentry, NULL);
-=======
 	rc = lock_parent(new_dentry, &lower_new_dentry, &lower_dir);
 	if (!rc)
 		rc = vfs_link(lower_old_dentry, &init_user_ns, lower_dir,
 			      lower_new_dentry, NULL);
->>>>>>> 11e4b63a
 	if (rc || d_really_is_negative(lower_new_dentry))
 		goto out_lock;
 	rc = ecryptfs_interpose(lower_new_dentry, new_dentry, dir->i_sb);
@@ -507,11 +476,7 @@
 						  strlen(symname));
 	if (rc)
 		goto out_lock;
-<<<<<<< HEAD
-	rc = vfs_symlink(&init_user_ns, d_inode(lower_dir_dentry), lower_dentry,
-=======
 	rc = vfs_symlink(&init_user_ns, lower_dir, lower_dentry,
->>>>>>> 11e4b63a
 			 encoded_symname);
 	kfree(encoded_symname);
 	if (rc || d_really_is_negative(lower_dentry))
@@ -535,17 +500,10 @@
 	struct dentry *lower_dentry;
 	struct inode *lower_dir;
 
-<<<<<<< HEAD
-	lower_dentry = ecryptfs_dentry_to_lower(dentry);
-	lower_dir_dentry = lock_parent(lower_dentry);
-	rc = vfs_mkdir(&init_user_ns, d_inode(lower_dir_dentry), lower_dentry,
-		       mode);
-=======
 	rc = lock_parent(dentry, &lower_dentry, &lower_dir);
 	if (!rc)
 		rc = vfs_mkdir(&init_user_ns, lower_dir,
 			       lower_dentry, mode);
->>>>>>> 11e4b63a
 	if (rc || d_really_is_negative(lower_dentry))
 		goto out;
 	rc = ecryptfs_interpose(lower_dentry, dentry, dir->i_sb);
@@ -569,21 +527,12 @@
 
 	rc = lock_parent(dentry, &lower_dentry, &lower_dir);
 	dget(lower_dentry);	// don't even try to make the lower negative
-<<<<<<< HEAD
-	if (lower_dentry->d_parent != lower_dir_dentry)
-		rc = -EINVAL;
-	else if (d_unhashed(lower_dentry))
-		rc = -EINVAL;
-	else
-		rc = vfs_rmdir(&init_user_ns, lower_dir_inode, lower_dentry);
-=======
 	if (!rc) {
 		if (d_unhashed(lower_dentry))
 			rc = -EINVAL;
 		else
 			rc = vfs_rmdir(&init_user_ns, lower_dir, lower_dentry);
 	}
->>>>>>> 11e4b63a
 	if (!rc) {
 		clear_nlink(d_inode(dentry));
 		fsstack_copy_attr_times(dir, lower_dir);
@@ -604,17 +553,10 @@
 	struct dentry *lower_dentry;
 	struct inode *lower_dir;
 
-<<<<<<< HEAD
-	lower_dentry = ecryptfs_dentry_to_lower(dentry);
-	lower_dir_dentry = lock_parent(lower_dentry);
-	rc = vfs_mknod(&init_user_ns, d_inode(lower_dir_dentry), lower_dentry,
-		       mode, dev);
-=======
 	rc = lock_parent(dentry, &lower_dentry, &lower_dir);
 	if (!rc)
 		rc = vfs_mknod(&init_user_ns, lower_dir,
 			       lower_dentry, mode, dev);
->>>>>>> 11e4b63a
 	if (rc || d_really_is_negative(lower_dentry))
 		goto out;
 	rc = ecryptfs_interpose(lower_dentry, dentry, dir->i_sb);
