--- conflicted
+++ resolved
@@ -108,14 +108,11 @@
 extern void xfs_qm_unmount(struct xfs_mount *);
 extern void xfs_qm_unmount_quotas(struct xfs_mount *);
 
-<<<<<<< HEAD
-=======
 static inline int
 xfs_quota_reserve_blkres(struct xfs_inode *ip, int64_t blocks)
 {
 	return xfs_trans_reserve_quota_nblks(NULL, ip, blocks, 0, false);
 }
->>>>>>> f642729d
 #else
 static inline int
 xfs_qm_vop_dqalloc(struct xfs_inode *ip, kuid_t kuid, kgid_t kgid,
@@ -173,19 +170,11 @@
 #define xfs_qm_unmount_quotas(mp)
 #endif /* CONFIG_XFS_QUOTA */
 
-<<<<<<< HEAD
-#define xfs_trans_unreserve_quota_nblks(tp, ip, nblks, ninos, flags) \
-	xfs_trans_reserve_quota_nblks(tp, ip, -(nblks), -(ninos), flags)
-#define xfs_trans_reserve_quota(tp, mp, ud, gd, pd, nb, ni, f) \
-	xfs_trans_reserve_quota_bydquots(tp, mp, ud, gd, pd, nb, ni, \
-				f | XFS_QMOPT_RES_REGBLKS)
-=======
 static inline int
 xfs_quota_unreserve_blkres(struct xfs_inode *ip, int64_t blocks)
 {
 	return xfs_quota_reserve_blkres(ip, -blocks);
 }
->>>>>>> f642729d
 
 extern int xfs_mount_reset_sbqflags(struct xfs_mount *);
 
