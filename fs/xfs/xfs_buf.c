// SPDX-License-Identifier: GPL-2.0
/*
 * Copyright (c) 2000-2006 Silicon Graphics, Inc.
 * All Rights Reserved.
 */
#include "xfs.h"
#include <linux/backing-dev.h>

#include "xfs_shared.h"
#include "xfs_format.h"
#include "xfs_log_format.h"
#include "xfs_trans_resv.h"
#include "xfs_sb.h"
#include "xfs_mount.h"
#include "xfs_trace.h"
#include "xfs_log.h"
#include "xfs_log_recover.h"
#include "xfs_trans.h"
#include "xfs_buf_item.h"
#include "xfs_errortag.h"
#include "xfs_error.h"

static kmem_zone_t *xfs_buf_zone;

#define xb_to_gfp(flags) \
	((((flags) & XBF_READ_AHEAD) ? __GFP_NORETRY : GFP_NOFS) | __GFP_NOWARN)

/*
 * Locking orders
 *
 * xfs_buf_ioacct_inc:
 * xfs_buf_ioacct_dec:
 *	b_sema (caller holds)
 *	  b_lock
 *
 * xfs_buf_stale:
 *	b_sema (caller holds)
 *	  b_lock
 *	    lru_lock
 *
 * xfs_buf_rele:
 *	b_lock
 *	  pag_buf_lock
 *	    lru_lock
 *
 * xfs_buftarg_drain_rele
 *	lru_lock
 *	  b_lock (trylock due to inversion)
 *
 * xfs_buftarg_isolate
 *	lru_lock
 *	  b_lock (trylock due to inversion)
 */

static int __xfs_buf_submit(struct xfs_buf *bp, bool wait);

static inline int
xfs_buf_submit(
	struct xfs_buf		*bp)
{
	return __xfs_buf_submit(bp, !(bp->b_flags & XBF_ASYNC));
}

static inline int
xfs_buf_is_vmapped(
	struct xfs_buf	*bp)
{
	/*
	 * Return true if the buffer is vmapped.
	 *
	 * b_addr is null if the buffer is not mapped, but the code is clever
	 * enough to know it doesn't have to map a single page, so the check has
	 * to be both for b_addr and bp->b_page_count > 1.
	 */
	return bp->b_addr && bp->b_page_count > 1;
}

static inline int
xfs_buf_vmap_len(
	struct xfs_buf	*bp)
{
	return (bp->b_page_count * PAGE_SIZE) - bp->b_offset;
}

/*
 * Bump the I/O in flight count on the buftarg if we haven't yet done so for
 * this buffer. The count is incremented once per buffer (per hold cycle)
 * because the corresponding decrement is deferred to buffer release. Buffers
 * can undergo I/O multiple times in a hold-release cycle and per buffer I/O
 * tracking adds unnecessary overhead. This is used for sychronization purposes
 * with unmount (see xfs_buftarg_drain()), so all we really need is a count of
 * in-flight buffers.
 *
 * Buffers that are never released (e.g., superblock, iclog buffers) must set
 * the XBF_NO_IOACCT flag before I/O submission. Otherwise, the buftarg count
 * never reaches zero and unmount hangs indefinitely.
 */
static inline void
xfs_buf_ioacct_inc(
	struct xfs_buf	*bp)
{
	if (bp->b_flags & XBF_NO_IOACCT)
		return;

	ASSERT(bp->b_flags & XBF_ASYNC);
	spin_lock(&bp->b_lock);
	if (!(bp->b_state & XFS_BSTATE_IN_FLIGHT)) {
		bp->b_state |= XFS_BSTATE_IN_FLIGHT;
		percpu_counter_inc(&bp->b_target->bt_io_count);
	}
	spin_unlock(&bp->b_lock);
}

/*
 * Clear the in-flight state on a buffer about to be released to the LRU or
 * freed and unaccount from the buftarg.
 */
static inline void
__xfs_buf_ioacct_dec(
	struct xfs_buf	*bp)
{
	lockdep_assert_held(&bp->b_lock);

	if (bp->b_state & XFS_BSTATE_IN_FLIGHT) {
		bp->b_state &= ~XFS_BSTATE_IN_FLIGHT;
		percpu_counter_dec(&bp->b_target->bt_io_count);
	}
}

static inline void
xfs_buf_ioacct_dec(
	struct xfs_buf	*bp)
{
	spin_lock(&bp->b_lock);
	__xfs_buf_ioacct_dec(bp);
	spin_unlock(&bp->b_lock);
}

/*
 * When we mark a buffer stale, we remove the buffer from the LRU and clear the
 * b_lru_ref count so that the buffer is freed immediately when the buffer
 * reference count falls to zero. If the buffer is already on the LRU, we need
 * to remove the reference that LRU holds on the buffer.
 *
 * This prevents build-up of stale buffers on the LRU.
 */
void
xfs_buf_stale(
	struct xfs_buf	*bp)
{
	ASSERT(xfs_buf_islocked(bp));

	bp->b_flags |= XBF_STALE;

	/*
	 * Clear the delwri status so that a delwri queue walker will not
	 * flush this buffer to disk now that it is stale. The delwri queue has
	 * a reference to the buffer, so this is safe to do.
	 */
	bp->b_flags &= ~_XBF_DELWRI_Q;

	/*
	 * Once the buffer is marked stale and unlocked, a subsequent lookup
	 * could reset b_flags. There is no guarantee that the buffer is
	 * unaccounted (released to LRU) before that occurs. Drop in-flight
	 * status now to preserve accounting consistency.
	 */
	spin_lock(&bp->b_lock);
	__xfs_buf_ioacct_dec(bp);

	atomic_set(&bp->b_lru_ref, 0);
	if (!(bp->b_state & XFS_BSTATE_DISPOSE) &&
	    (list_lru_del(&bp->b_target->bt_lru, &bp->b_lru)))
		atomic_dec(&bp->b_hold);

	ASSERT(atomic_read(&bp->b_hold) >= 1);
	spin_unlock(&bp->b_lock);
}

static int
xfs_buf_get_maps(
	struct xfs_buf		*bp,
	int			map_count)
{
	ASSERT(bp->b_maps == NULL);
	bp->b_map_count = map_count;

	if (map_count == 1) {
		bp->b_maps = &bp->__b_map;
		return 0;
	}

	bp->b_maps = kmem_zalloc(map_count * sizeof(struct xfs_buf_map),
				KM_NOFS);
	if (!bp->b_maps)
		return -ENOMEM;
	return 0;
}

/*
 *	Frees b_pages if it was allocated.
 */
static void
xfs_buf_free_maps(
	struct xfs_buf	*bp)
{
	if (bp->b_maps != &bp->__b_map) {
		kmem_free(bp->b_maps);
		bp->b_maps = NULL;
	}
}

static int
_xfs_buf_alloc(
	struct xfs_buftarg	*target,
	struct xfs_buf_map	*map,
	int			nmaps,
	xfs_buf_flags_t		flags,
	struct xfs_buf		**bpp)
{
	struct xfs_buf		*bp;
	int			error;
	int			i;

	*bpp = NULL;
	bp = kmem_cache_zalloc(xfs_buf_zone, GFP_NOFS | __GFP_NOFAIL);

	/*
	 * We don't want certain flags to appear in b_flags unless they are
	 * specifically set by later operations on the buffer.
	 */
	flags &= ~(XBF_UNMAPPED | XBF_TRYLOCK | XBF_ASYNC | XBF_READ_AHEAD);

	atomic_set(&bp->b_hold, 1);
	atomic_set(&bp->b_lru_ref, 1);
	init_completion(&bp->b_iowait);
	INIT_LIST_HEAD(&bp->b_lru);
	INIT_LIST_HEAD(&bp->b_list);
	INIT_LIST_HEAD(&bp->b_li_list);
	sema_init(&bp->b_sema, 0); /* held, no waiters */
	spin_lock_init(&bp->b_lock);
	bp->b_target = target;
	bp->b_mount = target->bt_mount;
	bp->b_flags = flags;

	/*
	 * Set length and io_length to the same value initially.
	 * I/O routines should use io_length, which will be the same in
	 * most cases but may be reset (e.g. XFS recovery).
	 */
	error = xfs_buf_get_maps(bp, nmaps);
	if (error)  {
		kmem_cache_free(xfs_buf_zone, bp);
		return error;
	}

	bp->b_bn = map[0].bm_bn;
	bp->b_length = 0;
	for (i = 0; i < nmaps; i++) {
		bp->b_maps[i].bm_bn = map[i].bm_bn;
		bp->b_maps[i].bm_len = map[i].bm_len;
		bp->b_length += map[i].bm_len;
	}

	atomic_set(&bp->b_pin_count, 0);
	init_waitqueue_head(&bp->b_waiters);

	XFS_STATS_INC(bp->b_mount, xb_create);
	trace_xfs_buf_init(bp, _RET_IP_);

	*bpp = bp;
	return 0;
}

/*
 *	Allocate a page array capable of holding a specified number
 *	of pages, and point the page buf at it.
 */
STATIC int
_xfs_buf_get_pages(
	struct xfs_buf		*bp,
	int			page_count)
{
	/* Make sure that we have a page list */
	if (bp->b_pages == NULL) {
		bp->b_page_count = page_count;
		if (page_count <= XB_PAGES) {
			bp->b_pages = bp->b_page_array;
		} else {
			bp->b_pages = kmem_alloc(sizeof(struct page *) *
						 page_count, KM_NOFS);
			if (bp->b_pages == NULL)
				return -ENOMEM;
		}
		memset(bp->b_pages, 0, sizeof(struct page *) * page_count);
	}
	return 0;
}

/*
 *	Frees b_pages if it was allocated.
 */
STATIC void
_xfs_buf_free_pages(
	struct xfs_buf	*bp)
{
	if (bp->b_pages != bp->b_page_array) {
		kmem_free(bp->b_pages);
		bp->b_pages = NULL;
	}
}

/*
 *	Releases the specified buffer.
 *
 * 	The modification state of any associated pages is left unchanged.
 * 	The buffer must not be on any hash - use xfs_buf_rele instead for
 * 	hashed and refcounted buffers
 */
static void
xfs_buf_free(
	struct xfs_buf		*bp)
{
	trace_xfs_buf_free(bp, _RET_IP_);

	ASSERT(list_empty(&bp->b_lru));

	if (bp->b_flags & _XBF_PAGES) {
		uint		i;

		if (xfs_buf_is_vmapped(bp))
			vm_unmap_ram(bp->b_addr - bp->b_offset,
					bp->b_page_count);

		for (i = 0; i < bp->b_page_count; i++) {
			struct page	*page = bp->b_pages[i];

			__free_page(page);
		}
		if (current->reclaim_state)
			current->reclaim_state->reclaimed_slab +=
							bp->b_page_count;
	} else if (bp->b_flags & _XBF_KMEM)
		kmem_free(bp->b_addr);
	_xfs_buf_free_pages(bp);
	xfs_buf_free_maps(bp);
	kmem_cache_free(xfs_buf_zone, bp);
}

/*
 * Allocates all the pages for buffer in question and builds it's page list.
 */
STATIC int
xfs_buf_allocate_memory(
	struct xfs_buf		*bp,
	uint			flags)
{
	size_t			size;
	size_t			nbytes, offset;
	gfp_t			gfp_mask = xb_to_gfp(flags);
	unsigned short		page_count, i;
	xfs_off_t		start, end;
	int			error;
	xfs_km_flags_t		kmflag_mask = 0;

	/*
	 * assure zeroed buffer for non-read cases.
	 */
	if (!(flags & XBF_READ)) {
		kmflag_mask |= KM_ZERO;
		gfp_mask |= __GFP_ZERO;
	}

	/*
	 * for buffers that are contained within a single page, just allocate
	 * the memory from the heap - there's no need for the complexity of
	 * page arrays to keep allocation down to order 0.
	 */
	size = BBTOB(bp->b_length);
	if (size < PAGE_SIZE) {
		int align_mask = xfs_buftarg_dma_alignment(bp->b_target);
		bp->b_addr = kmem_alloc_io(size, align_mask,
					   KM_NOFS | kmflag_mask);
		if (!bp->b_addr) {
			/* low memory - use alloc_page loop instead */
			goto use_alloc_page;
		}

		if (((unsigned long)(bp->b_addr + size - 1) & PAGE_MASK) !=
		    ((unsigned long)bp->b_addr & PAGE_MASK)) {
			/* b_addr spans two pages - use alloc_page instead */
			kmem_free(bp->b_addr);
			bp->b_addr = NULL;
			goto use_alloc_page;
		}
		bp->b_offset = offset_in_page(bp->b_addr);
		bp->b_pages = bp->b_page_array;
		bp->b_pages[0] = kmem_to_page(bp->b_addr);
		bp->b_page_count = 1;
		bp->b_flags |= _XBF_KMEM;
		return 0;
	}

use_alloc_page:
	start = BBTOB(bp->b_maps[0].bm_bn) >> PAGE_SHIFT;
	end = (BBTOB(bp->b_maps[0].bm_bn + bp->b_length) + PAGE_SIZE - 1)
								>> PAGE_SHIFT;
	page_count = end - start;
	error = _xfs_buf_get_pages(bp, page_count);
	if (unlikely(error))
		return error;

	offset = bp->b_offset;
	bp->b_flags |= _XBF_PAGES;

	for (i = 0; i < bp->b_page_count; i++) {
		struct page	*page;
		uint		retries = 0;
retry:
		page = alloc_page(gfp_mask);
		if (unlikely(page == NULL)) {
			if (flags & XBF_READ_AHEAD) {
				bp->b_page_count = i;
				error = -ENOMEM;
				goto out_free_pages;
			}

			/*
			 * This could deadlock.
			 *
			 * But until all the XFS lowlevel code is revamped to
			 * handle buffer allocation failures we can't do much.
			 */
			if (!(++retries % 100))
				xfs_err(NULL,
		"%s(%u) possible memory allocation deadlock in %s (mode:0x%x)",
					current->comm, current->pid,
					__func__, gfp_mask);

			XFS_STATS_INC(bp->b_mount, xb_page_retries);
			congestion_wait(BLK_RW_ASYNC, HZ/50);
			goto retry;
		}

		XFS_STATS_INC(bp->b_mount, xb_page_found);

		nbytes = min_t(size_t, size, PAGE_SIZE - offset);
		size -= nbytes;
		bp->b_pages[i] = page;
		offset = 0;
	}
	return 0;

out_free_pages:
	for (i = 0; i < bp->b_page_count; i++)
		__free_page(bp->b_pages[i]);
	bp->b_flags &= ~_XBF_PAGES;
	return error;
}

/*
 *	Map buffer into kernel address-space if necessary.
 */
STATIC int
_xfs_buf_map_pages(
	struct xfs_buf		*bp,
	uint			flags)
{
	ASSERT(bp->b_flags & _XBF_PAGES);
	if (bp->b_page_count == 1) {
		/* A single page buffer is always mappable */
		bp->b_addr = page_address(bp->b_pages[0]) + bp->b_offset;
	} else if (flags & XBF_UNMAPPED) {
		bp->b_addr = NULL;
	} else {
		int retried = 0;
		unsigned nofs_flag;

		/*
		 * vm_map_ram() will allocate auxiliary structures (e.g.
		 * pagetables) with GFP_KERNEL, yet we are likely to be under
		 * GFP_NOFS context here. Hence we need to tell memory reclaim
		 * that we are in such a context via PF_MEMALLOC_NOFS to prevent
		 * memory reclaim re-entering the filesystem here and
		 * potentially deadlocking.
		 */
		nofs_flag = memalloc_nofs_save();
		do {
			bp->b_addr = vm_map_ram(bp->b_pages, bp->b_page_count,
						-1);
			if (bp->b_addr)
				break;
			vm_unmap_aliases();
		} while (retried++ <= 1);
		memalloc_nofs_restore(nofs_flag);

		if (!bp->b_addr)
			return -ENOMEM;
		bp->b_addr += bp->b_offset;
	}

	return 0;
}

/*
 *	Finding and Reading Buffers
 */
static int
_xfs_buf_obj_cmp(
	struct rhashtable_compare_arg	*arg,
	const void			*obj)
{
	const struct xfs_buf_map	*map = arg->key;
	const struct xfs_buf		*bp = obj;

	/*
	 * The key hashing in the lookup path depends on the key being the
	 * first element of the compare_arg, make sure to assert this.
	 */
	BUILD_BUG_ON(offsetof(struct xfs_buf_map, bm_bn) != 0);

	if (bp->b_bn != map->bm_bn)
		return 1;

	if (unlikely(bp->b_length != map->bm_len)) {
		/*
		 * found a block number match. If the range doesn't
		 * match, the only way this is allowed is if the buffer
		 * in the cache is stale and the transaction that made
		 * it stale has not yet committed. i.e. we are
		 * reallocating a busy extent. Skip this buffer and
		 * continue searching for an exact match.
		 */
		ASSERT(bp->b_flags & XBF_STALE);
		return 1;
	}
	return 0;
}

static const struct rhashtable_params xfs_buf_hash_params = {
	.min_size		= 32,	/* empty AGs have minimal footprint */
	.nelem_hint		= 16,
	.key_len		= sizeof(xfs_daddr_t),
	.key_offset		= offsetof(struct xfs_buf, b_bn),
	.head_offset		= offsetof(struct xfs_buf, b_rhash_head),
	.automatic_shrinking	= true,
	.obj_cmpfn		= _xfs_buf_obj_cmp,
};

int
xfs_buf_hash_init(
	struct xfs_perag	*pag)
{
	spin_lock_init(&pag->pag_buf_lock);
	return rhashtable_init(&pag->pag_buf_hash, &xfs_buf_hash_params);
}

void
xfs_buf_hash_destroy(
	struct xfs_perag	*pag)
{
	rhashtable_destroy(&pag->pag_buf_hash);
}

/*
 * Look up a buffer in the buffer cache and return it referenced and locked
 * in @found_bp.
 *
 * If @new_bp is supplied and we have a lookup miss, insert @new_bp into the
 * cache.
 *
 * If XBF_TRYLOCK is set in @flags, only try to lock the buffer and return
 * -EAGAIN if we fail to lock it.
 *
 * Return values are:
 *	-EFSCORRUPTED if have been supplied with an invalid address
 *	-EAGAIN on trylock failure
 *	-ENOENT if we fail to find a match and @new_bp was NULL
 *	0, with @found_bp:
 *		- @new_bp if we inserted it into the cache
 *		- the buffer we found and locked.
 */
static int
xfs_buf_find(
	struct xfs_buftarg	*btp,
	struct xfs_buf_map	*map,
	int			nmaps,
	xfs_buf_flags_t		flags,
	struct xfs_buf		*new_bp,
	struct xfs_buf		**found_bp)
{
	struct xfs_perag	*pag;
	struct xfs_buf		*bp;
	struct xfs_buf_map	cmap = { .bm_bn = map[0].bm_bn };
	xfs_daddr_t		eofs;
	int			i;

	*found_bp = NULL;

	for (i = 0; i < nmaps; i++)
		cmap.bm_len += map[i].bm_len;

	/* Check for IOs smaller than the sector size / not sector aligned */
	ASSERT(!(BBTOB(cmap.bm_len) < btp->bt_meta_sectorsize));
	ASSERT(!(BBTOB(cmap.bm_bn) & (xfs_off_t)btp->bt_meta_sectormask));

	/*
	 * Corrupted block numbers can get through to here, unfortunately, so we
	 * have to check that the buffer falls within the filesystem bounds.
	 */
	eofs = XFS_FSB_TO_BB(btp->bt_mount, btp->bt_mount->m_sb.sb_dblocks);
	if (cmap.bm_bn < 0 || cmap.bm_bn >= eofs) {
		xfs_alert(btp->bt_mount,
			  "%s: daddr 0x%llx out of range, EOFS 0x%llx",
			  __func__, cmap.bm_bn, eofs);
		WARN_ON(1);
		return -EFSCORRUPTED;
	}

	pag = xfs_perag_get(btp->bt_mount,
			    xfs_daddr_to_agno(btp->bt_mount, cmap.bm_bn));

	spin_lock(&pag->pag_buf_lock);
	bp = rhashtable_lookup_fast(&pag->pag_buf_hash, &cmap,
				    xfs_buf_hash_params);
	if (bp) {
		atomic_inc(&bp->b_hold);
		goto found;
	}

	/* No match found */
	if (!new_bp) {
		XFS_STATS_INC(btp->bt_mount, xb_miss_locked);
		spin_unlock(&pag->pag_buf_lock);
		xfs_perag_put(pag);
		return -ENOENT;
	}

	/* the buffer keeps the perag reference until it is freed */
	new_bp->b_pag = pag;
	rhashtable_insert_fast(&pag->pag_buf_hash, &new_bp->b_rhash_head,
			       xfs_buf_hash_params);
	spin_unlock(&pag->pag_buf_lock);
	*found_bp = new_bp;
	return 0;

found:
	spin_unlock(&pag->pag_buf_lock);
	xfs_perag_put(pag);

	if (!xfs_buf_trylock(bp)) {
		if (flags & XBF_TRYLOCK) {
			xfs_buf_rele(bp);
			XFS_STATS_INC(btp->bt_mount, xb_busy_locked);
			return -EAGAIN;
		}
		xfs_buf_lock(bp);
		XFS_STATS_INC(btp->bt_mount, xb_get_locked_waited);
	}

	/*
	 * if the buffer is stale, clear all the external state associated with
	 * it. We need to keep flags such as how we allocated the buffer memory
	 * intact here.
	 */
	if (bp->b_flags & XBF_STALE) {
		ASSERT((bp->b_flags & _XBF_DELWRI_Q) == 0);
		bp->b_flags &= _XBF_KMEM | _XBF_PAGES;
		bp->b_ops = NULL;
	}

	trace_xfs_buf_find(bp, flags, _RET_IP_);
	XFS_STATS_INC(btp->bt_mount, xb_get_locked);
	*found_bp = bp;
	return 0;
}

struct xfs_buf *
xfs_buf_incore(
	struct xfs_buftarg	*target,
	xfs_daddr_t		blkno,
	size_t			numblks,
	xfs_buf_flags_t		flags)
{
	struct xfs_buf		*bp;
	int			error;
	DEFINE_SINGLE_BUF_MAP(map, blkno, numblks);

	error = xfs_buf_find(target, &map, 1, flags, NULL, &bp);
	if (error)
		return NULL;
	return bp;
}

/*
 * Assembles a buffer covering the specified range. The code is optimised for
 * cache hits, as metadata intensive workloads will see 3 orders of magnitude
 * more hits than misses.
 */
int
xfs_buf_get_map(
	struct xfs_buftarg	*target,
	struct xfs_buf_map	*map,
	int			nmaps,
	xfs_buf_flags_t		flags,
	struct xfs_buf		**bpp)
{
	struct xfs_buf		*bp;
	struct xfs_buf		*new_bp;
	int			error = 0;

	*bpp = NULL;
	error = xfs_buf_find(target, map, nmaps, flags, NULL, &bp);
	if (!error)
		goto found;
	if (error != -ENOENT)
		return error;

	error = _xfs_buf_alloc(target, map, nmaps, flags, &new_bp);
	if (error)
		return error;

	error = xfs_buf_allocate_memory(new_bp, flags);
	if (error) {
		xfs_buf_free(new_bp);
		return error;
	}

	error = xfs_buf_find(target, map, nmaps, flags, new_bp, &bp);
	if (error) {
		xfs_buf_free(new_bp);
		return error;
	}

	if (bp != new_bp)
		xfs_buf_free(new_bp);

found:
	if (!bp->b_addr) {
		error = _xfs_buf_map_pages(bp, flags);
		if (unlikely(error)) {
			xfs_warn_ratelimited(target->bt_mount,
				"%s: failed to map %u pages", __func__,
				bp->b_page_count);
			xfs_buf_relse(bp);
			return error;
		}
	}

	/*
	 * Clear b_error if this is a lookup from a caller that doesn't expect
	 * valid data to be found in the buffer.
	 */
	if (!(flags & XBF_READ))
		xfs_buf_ioerror(bp, 0);

	XFS_STATS_INC(target->bt_mount, xb_get);
	trace_xfs_buf_get(bp, flags, _RET_IP_);
	*bpp = bp;
	return 0;
}

int
_xfs_buf_read(
	struct xfs_buf		*bp,
	xfs_buf_flags_t		flags)
{
	ASSERT(!(flags & XBF_WRITE));
	ASSERT(bp->b_maps[0].bm_bn != XFS_BUF_DADDR_NULL);

	bp->b_flags &= ~(XBF_WRITE | XBF_ASYNC | XBF_READ_AHEAD | XBF_DONE);
	bp->b_flags |= flags & (XBF_READ | XBF_ASYNC | XBF_READ_AHEAD);

	return xfs_buf_submit(bp);
}

/*
 * Reverify a buffer found in cache without an attached ->b_ops.
 *
 * If the caller passed an ops structure and the buffer doesn't have ops
 * assigned, set the ops and use it to verify the contents. If verification
 * fails, clear XBF_DONE. We assume the buffer has no recorded errors and is
 * already in XBF_DONE state on entry.
 *
 * Under normal operations, every in-core buffer is verified on read I/O
 * completion. There are two scenarios that can lead to in-core buffers without
 * an assigned ->b_ops. The first is during log recovery of buffers on a V4
 * filesystem, though these buffers are purged at the end of recovery. The
 * other is online repair, which intentionally reads with a NULL buffer ops to
 * run several verifiers across an in-core buffer in order to establish buffer
 * type.  If repair can't establish that, the buffer will be left in memory
 * with NULL buffer ops.
 */
int
xfs_buf_reverify(
	struct xfs_buf		*bp,
	const struct xfs_buf_ops *ops)
{
	ASSERT(bp->b_flags & XBF_DONE);
	ASSERT(bp->b_error == 0);

	if (!ops || bp->b_ops)
		return 0;

	bp->b_ops = ops;
	bp->b_ops->verify_read(bp);
	if (bp->b_error)
		bp->b_flags &= ~XBF_DONE;
	return bp->b_error;
}

int
xfs_buf_read_map(
	struct xfs_buftarg	*target,
	struct xfs_buf_map	*map,
	int			nmaps,
	xfs_buf_flags_t		flags,
	struct xfs_buf		**bpp,
	const struct xfs_buf_ops *ops,
	xfs_failaddr_t		fa)
{
	struct xfs_buf		*bp;
	int			error;

	flags |= XBF_READ;
	*bpp = NULL;

	error = xfs_buf_get_map(target, map, nmaps, flags, &bp);
	if (error)
		return error;

	trace_xfs_buf_read(bp, flags, _RET_IP_);

	if (!(bp->b_flags & XBF_DONE)) {
		/* Initiate the buffer read and wait. */
		XFS_STATS_INC(target->bt_mount, xb_get_read);
		bp->b_ops = ops;
		error = _xfs_buf_read(bp, flags);

		/* Readahead iodone already dropped the buffer, so exit. */
		if (flags & XBF_ASYNC)
			return 0;
	} else {
		/* Buffer already read; all we need to do is check it. */
		error = xfs_buf_reverify(bp, ops);

		/* Readahead already finished; drop the buffer and exit. */
		if (flags & XBF_ASYNC) {
			xfs_buf_relse(bp);
			return 0;
		}

		/* We do not want read in the flags */
		bp->b_flags &= ~XBF_READ;
		ASSERT(bp->b_ops != NULL || ops == NULL);
	}

	/*
	 * If we've had a read error, then the contents of the buffer are
	 * invalid and should not be used. To ensure that a followup read tries
	 * to pull the buffer from disk again, we clear the XBF_DONE flag and
	 * mark the buffer stale. This ensures that anyone who has a current
	 * reference to the buffer will interpret it's contents correctly and
	 * future cache lookups will also treat it as an empty, uninitialised
	 * buffer.
	 */
	if (error) {
		if (!XFS_FORCED_SHUTDOWN(target->bt_mount))
			xfs_buf_ioerror_alert(bp, fa);

		bp->b_flags &= ~XBF_DONE;
		xfs_buf_stale(bp);
		xfs_buf_relse(bp);

		/* bad CRC means corrupted metadata */
		if (error == -EFSBADCRC)
			error = -EFSCORRUPTED;
		return error;
	}

	*bpp = bp;
	return 0;
}

/*
 *	If we are not low on memory then do the readahead in a deadlock
 *	safe manner.
 */
void
xfs_buf_readahead_map(
	struct xfs_buftarg	*target,
	struct xfs_buf_map	*map,
	int			nmaps,
	const struct xfs_buf_ops *ops)
{
	struct xfs_buf		*bp;

	if (bdi_read_congested(target->bt_bdev->bd_bdi))
		return;

	xfs_buf_read_map(target, map, nmaps,
		     XBF_TRYLOCK | XBF_ASYNC | XBF_READ_AHEAD, &bp, ops,
		     __this_address);
}

/*
 * Read an uncached buffer from disk. Allocates and returns a locked
 * buffer containing the disk contents or nothing.
 */
int
xfs_buf_read_uncached(
	struct xfs_buftarg	*target,
	xfs_daddr_t		daddr,
	size_t			numblks,
	int			flags,
	struct xfs_buf		**bpp,
	const struct xfs_buf_ops *ops)
{
	struct xfs_buf		*bp;
	int			error;

	*bpp = NULL;

	error = xfs_buf_get_uncached(target, numblks, flags, &bp);
	if (error)
		return error;

	/* set up the buffer for a read IO */
	ASSERT(bp->b_map_count == 1);
	bp->b_bn = XFS_BUF_DADDR_NULL;  /* always null for uncached buffers */
	bp->b_maps[0].bm_bn = daddr;
	bp->b_flags |= XBF_READ;
	bp->b_ops = ops;

	xfs_buf_submit(bp);
	if (bp->b_error) {
		error = bp->b_error;
		xfs_buf_relse(bp);
		return error;
	}

	*bpp = bp;
	return 0;
}

int
xfs_buf_get_uncached(
	struct xfs_buftarg	*target,
	size_t			numblks,
	int			flags,
	struct xfs_buf		**bpp)
{
	unsigned long		page_count;
	int			error, i;
	struct xfs_buf		*bp;
	DEFINE_SINGLE_BUF_MAP(map, XFS_BUF_DADDR_NULL, numblks);

	*bpp = NULL;

	/* flags might contain irrelevant bits, pass only what we care about */
	error = _xfs_buf_alloc(target, &map, 1, flags & XBF_NO_IOACCT, &bp);
	if (error)
		goto fail;

	page_count = PAGE_ALIGN(numblks << BBSHIFT) >> PAGE_SHIFT;
	error = _xfs_buf_get_pages(bp, page_count);
	if (error)
		goto fail_free_buf;

	for (i = 0; i < page_count; i++) {
		bp->b_pages[i] = alloc_page(xb_to_gfp(flags));
		if (!bp->b_pages[i]) {
			error = -ENOMEM;
			goto fail_free_mem;
		}
	}
	bp->b_flags |= _XBF_PAGES;

	error = _xfs_buf_map_pages(bp, 0);
	if (unlikely(error)) {
		xfs_warn(target->bt_mount,
			"%s: failed to map pages", __func__);
		goto fail_free_mem;
	}

	trace_xfs_buf_get_uncached(bp, _RET_IP_);
	*bpp = bp;
	return 0;

 fail_free_mem:
	while (--i >= 0)
		__free_page(bp->b_pages[i]);
	_xfs_buf_free_pages(bp);
 fail_free_buf:
	xfs_buf_free_maps(bp);
	kmem_cache_free(xfs_buf_zone, bp);
 fail:
	return error;
}

/*
 *	Increment reference count on buffer, to hold the buffer concurrently
 *	with another thread which may release (free) the buffer asynchronously.
 *	Must hold the buffer already to call this function.
 */
void
xfs_buf_hold(
	struct xfs_buf		*bp)
{
	trace_xfs_buf_hold(bp, _RET_IP_);
	atomic_inc(&bp->b_hold);
}

/*
 * Release a hold on the specified buffer. If the hold count is 1, the buffer is
 * placed on LRU or freed (depending on b_lru_ref).
 */
void
xfs_buf_rele(
	struct xfs_buf		*bp)
{
	struct xfs_perag	*pag = bp->b_pag;
	bool			release;
	bool			freebuf = false;

	trace_xfs_buf_rele(bp, _RET_IP_);

	if (!pag) {
		ASSERT(list_empty(&bp->b_lru));
		if (atomic_dec_and_test(&bp->b_hold)) {
			xfs_buf_ioacct_dec(bp);
			xfs_buf_free(bp);
		}
		return;
	}

	ASSERT(atomic_read(&bp->b_hold) > 0);

	/*
	 * We grab the b_lock here first to serialise racing xfs_buf_rele()
	 * calls. The pag_buf_lock being taken on the last reference only
	 * serialises against racing lookups in xfs_buf_find(). IOWs, the second
	 * to last reference we drop here is not serialised against the last
	 * reference until we take bp->b_lock. Hence if we don't grab b_lock
	 * first, the last "release" reference can win the race to the lock and
	 * free the buffer before the second-to-last reference is processed,
	 * leading to a use-after-free scenario.
	 */
	spin_lock(&bp->b_lock);
	release = atomic_dec_and_lock(&bp->b_hold, &pag->pag_buf_lock);
	if (!release) {
		/*
		 * Drop the in-flight state if the buffer is already on the LRU
		 * and it holds the only reference. This is racy because we
		 * haven't acquired the pag lock, but the use of _XBF_IN_FLIGHT
		 * ensures the decrement occurs only once per-buf.
		 */
		if ((atomic_read(&bp->b_hold) == 1) && !list_empty(&bp->b_lru))
			__xfs_buf_ioacct_dec(bp);
		goto out_unlock;
	}

	/* the last reference has been dropped ... */
	__xfs_buf_ioacct_dec(bp);
	if (!(bp->b_flags & XBF_STALE) && atomic_read(&bp->b_lru_ref)) {
		/*
		 * If the buffer is added to the LRU take a new reference to the
		 * buffer for the LRU and clear the (now stale) dispose list
		 * state flag
		 */
		if (list_lru_add(&bp->b_target->bt_lru, &bp->b_lru)) {
			bp->b_state &= ~XFS_BSTATE_DISPOSE;
			atomic_inc(&bp->b_hold);
		}
		spin_unlock(&pag->pag_buf_lock);
	} else {
		/*
		 * most of the time buffers will already be removed from the
		 * LRU, so optimise that case by checking for the
		 * XFS_BSTATE_DISPOSE flag indicating the last list the buffer
		 * was on was the disposal list
		 */
		if (!(bp->b_state & XFS_BSTATE_DISPOSE)) {
			list_lru_del(&bp->b_target->bt_lru, &bp->b_lru);
		} else {
			ASSERT(list_empty(&bp->b_lru));
		}

		ASSERT(!(bp->b_flags & _XBF_DELWRI_Q));
		rhashtable_remove_fast(&pag->pag_buf_hash, &bp->b_rhash_head,
				       xfs_buf_hash_params);
		spin_unlock(&pag->pag_buf_lock);
		xfs_perag_put(pag);
		freebuf = true;
	}

out_unlock:
	spin_unlock(&bp->b_lock);

	if (freebuf)
		xfs_buf_free(bp);
}


/*
 *	Lock a buffer object, if it is not already locked.
 *
 *	If we come across a stale, pinned, locked buffer, we know that we are
 *	being asked to lock a buffer that has been reallocated. Because it is
 *	pinned, we know that the log has not been pushed to disk and hence it
 *	will still be locked.  Rather than continuing to have trylock attempts
 *	fail until someone else pushes the log, push it ourselves before
 *	returning.  This means that the xfsaild will not get stuck trying
 *	to push on stale inode buffers.
 */
int
xfs_buf_trylock(
	struct xfs_buf		*bp)
{
	int			locked;

	locked = down_trylock(&bp->b_sema) == 0;
	if (locked)
		trace_xfs_buf_trylock(bp, _RET_IP_);
	else
		trace_xfs_buf_trylock_fail(bp, _RET_IP_);
	return locked;
}

/*
 *	Lock a buffer object.
 *
 *	If we come across a stale, pinned, locked buffer, we know that we
 *	are being asked to lock a buffer that has been reallocated. Because
 *	it is pinned, we know that the log has not been pushed to disk and
 *	hence it will still be locked. Rather than sleeping until someone
 *	else pushes the log, push it ourselves before trying to get the lock.
 */
void
xfs_buf_lock(
	struct xfs_buf		*bp)
{
	trace_xfs_buf_lock(bp, _RET_IP_);

	if (atomic_read(&bp->b_pin_count) && (bp->b_flags & XBF_STALE))
		xfs_log_force(bp->b_mount, 0);
	down(&bp->b_sema);

	trace_xfs_buf_lock_done(bp, _RET_IP_);
}

void
xfs_buf_unlock(
	struct xfs_buf		*bp)
{
	ASSERT(xfs_buf_islocked(bp));

	up(&bp->b_sema);
	trace_xfs_buf_unlock(bp, _RET_IP_);
}

STATIC void
xfs_buf_wait_unpin(
	struct xfs_buf		*bp)
{
	DECLARE_WAITQUEUE	(wait, current);

	if (atomic_read(&bp->b_pin_count) == 0)
		return;

	add_wait_queue(&bp->b_waiters, &wait);
	for (;;) {
		set_current_state(TASK_UNINTERRUPTIBLE);
		if (atomic_read(&bp->b_pin_count) == 0)
			break;
		io_schedule();
	}
	remove_wait_queue(&bp->b_waiters, &wait);
	set_current_state(TASK_RUNNING);
}

static void
xfs_buf_ioerror_alert_ratelimited(
	struct xfs_buf		*bp)
{
	static unsigned long	lasttime;
	static struct xfs_buftarg *lasttarg;

	if (bp->b_target != lasttarg ||
	    time_after(jiffies, (lasttime + 5*HZ))) {
		lasttime = jiffies;
		xfs_buf_ioerror_alert(bp, __this_address);
	}
	lasttarg = bp->b_target;
}

<<<<<<< HEAD
/*
 * Account for this latest trip around the retry handler, and decide if
 * we've failed enough times to constitute a permanent failure.
 */
static bool
xfs_buf_ioerror_permanent(
	struct xfs_buf		*bp,
	struct xfs_error_cfg	*cfg)
{
	struct xfs_mount	*mp = bp->b_mount;

	if (cfg->max_retries != XFS_ERR_RETRY_FOREVER &&
	    ++bp->b_retries > cfg->max_retries)
		return true;
	if (cfg->retry_timeout != XFS_ERR_RETRY_FOREVER &&
	    time_after(jiffies, cfg->retry_timeout + bp->b_first_retry_time))
		return true;

	/* At unmount we may treat errors differently */
	if ((mp->m_flags & XFS_MOUNT_UNMOUNTING) && mp->m_fail_unmount)
		return true;

	return false;
}

/*
 * On a sync write or shutdown we just want to stale the buffer and let the
 * caller handle the error in bp->b_error appropriately.
 *
 * If the write was asynchronous then no one will be looking for the error.  If
 * this is the first failure of this type, clear the error state and write the
 * buffer out again. This means we always retry an async write failure at least
 * once, but we also need to set the buffer up to behave correctly now for
 * repeated failures.
 *
 * If we get repeated async write failures, then we take action according to the
 * error configuration we have been set up to use.
 *
 * Returns true if this function took care of error handling and the caller must
 * not touch the buffer again.  Return false if the caller should proceed with
 * normal I/O completion handling.
 */
static bool
xfs_buf_ioend_handle_error(
	struct xfs_buf		*bp)
{
	struct xfs_mount	*mp = bp->b_mount;
	struct xfs_error_cfg	*cfg;

=======
/*
 * Account for this latest trip around the retry handler, and decide if
 * we've failed enough times to constitute a permanent failure.
 */
static bool
xfs_buf_ioerror_permanent(
	struct xfs_buf		*bp,
	struct xfs_error_cfg	*cfg)
{
	struct xfs_mount	*mp = bp->b_mount;

	if (cfg->max_retries != XFS_ERR_RETRY_FOREVER &&
	    ++bp->b_retries > cfg->max_retries)
		return true;
	if (cfg->retry_timeout != XFS_ERR_RETRY_FOREVER &&
	    time_after(jiffies, cfg->retry_timeout + bp->b_first_retry_time))
		return true;

	/* At unmount we may treat errors differently */
	if ((mp->m_flags & XFS_MOUNT_UNMOUNTING) && mp->m_fail_unmount)
		return true;

	return false;
}

/*
 * On a sync write or shutdown we just want to stale the buffer and let the
 * caller handle the error in bp->b_error appropriately.
 *
 * If the write was asynchronous then no one will be looking for the error.  If
 * this is the first failure of this type, clear the error state and write the
 * buffer out again. This means we always retry an async write failure at least
 * once, but we also need to set the buffer up to behave correctly now for
 * repeated failures.
 *
 * If we get repeated async write failures, then we take action according to the
 * error configuration we have been set up to use.
 *
 * Returns true if this function took care of error handling and the caller must
 * not touch the buffer again.  Return false if the caller should proceed with
 * normal I/O completion handling.
 */
static bool
xfs_buf_ioend_handle_error(
	struct xfs_buf		*bp)
{
	struct xfs_mount	*mp = bp->b_mount;
	struct xfs_error_cfg	*cfg;

>>>>>>> f642729d
	/*
	 * If we've already decided to shutdown the filesystem because of I/O
	 * errors, there's no point in giving this a retry.
	 */
	if (XFS_FORCED_SHUTDOWN(mp))
		goto out_stale;

	xfs_buf_ioerror_alert_ratelimited(bp);

	/*
	 * We're not going to bother about retrying this during recovery.
	 * One strike!
	 */
	if (bp->b_flags & _XBF_LOGRECOVERY) {
		xfs_force_shutdown(mp, SHUTDOWN_META_IO_ERROR);
		return false;
	}

	/*
	 * Synchronous writes will have callers process the error.
	 */
	if (!(bp->b_flags & XBF_ASYNC))
		goto out_stale;

	trace_xfs_buf_iodone_async(bp, _RET_IP_);

	cfg = xfs_error_get_cfg(mp, XFS_ERR_METADATA, bp->b_error);
	if (bp->b_last_error != bp->b_error ||
	    !(bp->b_flags & (XBF_STALE | XBF_WRITE_FAIL))) {
		bp->b_last_error = bp->b_error;
		if (cfg->retry_timeout != XFS_ERR_RETRY_FOREVER &&
		    !bp->b_first_retry_time)
			bp->b_first_retry_time = jiffies;
		goto resubmit;
	}

	/*
	 * Permanent error - we need to trigger a shutdown if we haven't already
	 * to indicate that inconsistency will result from this action.
	 */
	if (xfs_buf_ioerror_permanent(bp, cfg)) {
		xfs_force_shutdown(mp, SHUTDOWN_META_IO_ERROR);
		goto out_stale;
	}

	/* Still considered a transient error. Caller will schedule retries. */
	if (bp->b_flags & _XBF_INODES)
		xfs_buf_inode_io_fail(bp);
	else if (bp->b_flags & _XBF_DQUOTS)
		xfs_buf_dquot_io_fail(bp);
	else
		ASSERT(list_empty(&bp->b_li_list));
	xfs_buf_ioerror(bp, 0);
	xfs_buf_relse(bp);
	return true;

resubmit:
	xfs_buf_ioerror(bp, 0);
	bp->b_flags |= (XBF_DONE | XBF_WRITE_FAIL);
	xfs_buf_submit(bp);
	return true;
out_stale:
	xfs_buf_stale(bp);
	bp->b_flags |= XBF_DONE;
	bp->b_flags &= ~XBF_WRITE;
	trace_xfs_buf_error_relse(bp, _RET_IP_);
	return false;
}

static void
xfs_buf_ioend(
	struct xfs_buf	*bp)
{
	trace_xfs_buf_iodone(bp, _RET_IP_);

	/*
	 * Pull in IO completion errors now. We are guaranteed to be running
	 * single threaded, so we don't need the lock to read b_io_error.
	 */
	if (!bp->b_error && bp->b_io_error)
		xfs_buf_ioerror(bp, bp->b_io_error);

	if (bp->b_flags & XBF_READ) {
		if (!bp->b_error && bp->b_ops)
			bp->b_ops->verify_read(bp);
		if (!bp->b_error)
			bp->b_flags |= XBF_DONE;
	} else {
		if (!bp->b_error) {
			bp->b_flags &= ~XBF_WRITE_FAIL;
			bp->b_flags |= XBF_DONE;
		}

		if (unlikely(bp->b_error) && xfs_buf_ioend_handle_error(bp))
			return;

		/* clear the retry state */
		bp->b_last_error = 0;
		bp->b_retries = 0;
		bp->b_first_retry_time = 0;

		/*
		 * Note that for things like remote attribute buffers, there may
		 * not be a buffer log item here, so processing the buffer log
		 * item must remain optional.
		 */
		if (bp->b_log_item)
			xfs_buf_item_done(bp);

		if (bp->b_flags & _XBF_INODES)
			xfs_buf_inode_iodone(bp);
		else if (bp->b_flags & _XBF_DQUOTS)
			xfs_buf_dquot_iodone(bp);

	}

	bp->b_flags &= ~(XBF_READ | XBF_WRITE | XBF_READ_AHEAD |
			 _XBF_LOGRECOVERY);

	if (bp->b_flags & XBF_ASYNC)
		xfs_buf_relse(bp);
	else
		complete(&bp->b_iowait);
}

static void
xfs_buf_ioend_work(
	struct work_struct	*work)
{
	struct xfs_buf		*bp =
		container_of(work, struct xfs_buf, b_ioend_work);

	xfs_buf_ioend(bp);
}

static void
xfs_buf_ioend_async(
	struct xfs_buf	*bp)
{
	INIT_WORK(&bp->b_ioend_work, xfs_buf_ioend_work);
	queue_work(bp->b_mount->m_buf_workqueue, &bp->b_ioend_work);
}

void
__xfs_buf_ioerror(
	struct xfs_buf		*bp,
	int			error,
	xfs_failaddr_t		failaddr)
{
	ASSERT(error <= 0 && error >= -1000);
	bp->b_error = error;
	trace_xfs_buf_ioerror(bp, error, failaddr);
}

void
xfs_buf_ioerror_alert(
	struct xfs_buf		*bp,
	xfs_failaddr_t		func)
{
	xfs_buf_alert_ratelimited(bp, "XFS: metadata IO error",
		"metadata I/O error in \"%pS\" at daddr 0x%llx len %d error %d",
				  func, (uint64_t)XFS_BUF_ADDR(bp),
				  bp->b_length, -bp->b_error);
}

/*
 * To simulate an I/O failure, the buffer must be locked and held with at least
 * three references. The LRU reference is dropped by the stale call. The buf
 * item reference is dropped via ioend processing. The third reference is owned
 * by the caller and is dropped on I/O completion if the buffer is XBF_ASYNC.
 */
void
xfs_buf_ioend_fail(
	struct xfs_buf	*bp)
{
	bp->b_flags &= ~XBF_DONE;
	xfs_buf_stale(bp);
	xfs_buf_ioerror(bp, -EIO);
	xfs_buf_ioend(bp);
}

int
xfs_bwrite(
	struct xfs_buf		*bp)
{
	int			error;

	ASSERT(xfs_buf_islocked(bp));

	bp->b_flags |= XBF_WRITE;
	bp->b_flags &= ~(XBF_ASYNC | XBF_READ | _XBF_DELWRI_Q |
			 XBF_DONE);

	error = xfs_buf_submit(bp);
	if (error)
		xfs_force_shutdown(bp->b_mount, SHUTDOWN_META_IO_ERROR);
	return error;
}

static void
xfs_buf_bio_end_io(
	struct bio		*bio)
{
	struct xfs_buf		*bp = (struct xfs_buf *)bio->bi_private;

	if (!bio->bi_status &&
	    (bp->b_flags & XBF_WRITE) && (bp->b_flags & XBF_ASYNC) &&
	    XFS_TEST_ERROR(false, bp->b_mount, XFS_ERRTAG_BUF_IOERROR))
		bio->bi_status = BLK_STS_IOERR;

	/*
	 * don't overwrite existing errors - otherwise we can lose errors on
	 * buffers that require multiple bios to complete.
	 */
	if (bio->bi_status) {
		int error = blk_status_to_errno(bio->bi_status);

		cmpxchg(&bp->b_io_error, 0, error);
	}

	if (!bp->b_error && xfs_buf_is_vmapped(bp) && (bp->b_flags & XBF_READ))
		invalidate_kernel_vmap_range(bp->b_addr, xfs_buf_vmap_len(bp));

	if (atomic_dec_and_test(&bp->b_io_remaining) == 1)
		xfs_buf_ioend_async(bp);
	bio_put(bio);
}

static void
xfs_buf_ioapply_map(
	struct xfs_buf	*bp,
	int		map,
	int		*buf_offset,
	int		*count,
	int		op)
{
	int		page_index;
	unsigned int	total_nr_pages = bp->b_page_count;
	int		nr_pages;
	struct bio	*bio;
	sector_t	sector =  bp->b_maps[map].bm_bn;
	int		size;
	int		offset;

	/* skip the pages in the buffer before the start offset */
	page_index = 0;
	offset = *buf_offset;
	while (offset >= PAGE_SIZE) {
		page_index++;
		offset -= PAGE_SIZE;
	}

	/*
	 * Limit the IO size to the length of the current vector, and update the
	 * remaining IO count for the next time around.
	 */
	size = min_t(int, BBTOB(bp->b_maps[map].bm_len), *count);
	*count -= size;
	*buf_offset += size;

next_chunk:
	atomic_inc(&bp->b_io_remaining);
	nr_pages = bio_max_segs(total_nr_pages);

	bio = bio_alloc(GFP_NOIO, nr_pages);
	bio_set_dev(bio, bp->b_target->bt_bdev);
	bio->bi_iter.bi_sector = sector;
	bio->bi_end_io = xfs_buf_bio_end_io;
	bio->bi_private = bp;
	bio->bi_opf = op;

	for (; size && nr_pages; nr_pages--, page_index++) {
		int	rbytes, nbytes = PAGE_SIZE - offset;

		if (nbytes > size)
			nbytes = size;

		rbytes = bio_add_page(bio, bp->b_pages[page_index], nbytes,
				      offset);
		if (rbytes < nbytes)
			break;

		offset = 0;
		sector += BTOBB(nbytes);
		size -= nbytes;
		total_nr_pages--;
	}

	if (likely(bio->bi_iter.bi_size)) {
		if (xfs_buf_is_vmapped(bp)) {
			flush_kernel_vmap_range(bp->b_addr,
						xfs_buf_vmap_len(bp));
		}
		submit_bio(bio);
		if (size)
			goto next_chunk;
	} else {
		/*
		 * This is guaranteed not to be the last io reference count
		 * because the caller (xfs_buf_submit) holds a count itself.
		 */
		atomic_dec(&bp->b_io_remaining);
		xfs_buf_ioerror(bp, -EIO);
		bio_put(bio);
	}

}

STATIC void
_xfs_buf_ioapply(
	struct xfs_buf	*bp)
{
	struct blk_plug	plug;
	int		op;
	int		offset;
	int		size;
	int		i;

	/*
	 * Make sure we capture only current IO errors rather than stale errors
	 * left over from previous use of the buffer (e.g. failed readahead).
	 */
	bp->b_error = 0;

	if (bp->b_flags & XBF_WRITE) {
		op = REQ_OP_WRITE;

		/*
		 * Run the write verifier callback function if it exists. If
		 * this function fails it will mark the buffer with an error and
		 * the IO should not be dispatched.
		 */
		if (bp->b_ops) {
			bp->b_ops->verify_write(bp);
			if (bp->b_error) {
				xfs_force_shutdown(bp->b_mount,
						   SHUTDOWN_CORRUPT_INCORE);
				return;
			}
		} else if (bp->b_bn != XFS_BUF_DADDR_NULL) {
			struct xfs_mount *mp = bp->b_mount;

			/*
			 * non-crc filesystems don't attach verifiers during
			 * log recovery, so don't warn for such filesystems.
			 */
			if (xfs_sb_version_hascrc(&mp->m_sb)) {
				xfs_warn(mp,
					"%s: no buf ops on daddr 0x%llx len %d",
					__func__, bp->b_bn, bp->b_length);
				xfs_hex_dump(bp->b_addr,
						XFS_CORRUPTION_DUMP_LEN);
				dump_stack();
			}
		}
	} else {
		op = REQ_OP_READ;
		if (bp->b_flags & XBF_READ_AHEAD)
			op |= REQ_RAHEAD;
	}

	/* we only use the buffer cache for meta-data */
	op |= REQ_META;

	/*
	 * Walk all the vectors issuing IO on them. Set up the initial offset
	 * into the buffer and the desired IO size before we start -
	 * _xfs_buf_ioapply_vec() will modify them appropriately for each
	 * subsequent call.
	 */
	offset = bp->b_offset;
	size = BBTOB(bp->b_length);
	blk_start_plug(&plug);
	for (i = 0; i < bp->b_map_count; i++) {
		xfs_buf_ioapply_map(bp, i, &offset, &size, op);
		if (bp->b_error)
			break;
		if (size <= 0)
			break;	/* all done */
	}
	blk_finish_plug(&plug);
}

/*
 * Wait for I/O completion of a sync buffer and return the I/O error code.
 */
static int
xfs_buf_iowait(
	struct xfs_buf	*bp)
{
	ASSERT(!(bp->b_flags & XBF_ASYNC));

	trace_xfs_buf_iowait(bp, _RET_IP_);
	wait_for_completion(&bp->b_iowait);
	trace_xfs_buf_iowait_done(bp, _RET_IP_);

	return bp->b_error;
}

/*
 * Buffer I/O submission path, read or write. Asynchronous submission transfers
 * the buffer lock ownership and the current reference to the IO. It is not
 * safe to reference the buffer after a call to this function unless the caller
 * holds an additional reference itself.
 */
static int
__xfs_buf_submit(
	struct xfs_buf	*bp,
	bool		wait)
{
	int		error = 0;

	trace_xfs_buf_submit(bp, _RET_IP_);

	ASSERT(!(bp->b_flags & _XBF_DELWRI_Q));

	/* on shutdown we stale and complete the buffer immediately */
	if (XFS_FORCED_SHUTDOWN(bp->b_mount)) {
		xfs_buf_ioend_fail(bp);
		return -EIO;
	}

	/*
	 * Grab a reference so the buffer does not go away underneath us. For
	 * async buffers, I/O completion drops the callers reference, which
	 * could occur before submission returns.
	 */
	xfs_buf_hold(bp);

	if (bp->b_flags & XBF_WRITE)
		xfs_buf_wait_unpin(bp);

	/* clear the internal error state to avoid spurious errors */
	bp->b_io_error = 0;

	/*
	 * Set the count to 1 initially, this will stop an I/O completion
	 * callout which happens before we have started all the I/O from calling
	 * xfs_buf_ioend too early.
	 */
	atomic_set(&bp->b_io_remaining, 1);
	if (bp->b_flags & XBF_ASYNC)
		xfs_buf_ioacct_inc(bp);
	_xfs_buf_ioapply(bp);

	/*
	 * If _xfs_buf_ioapply failed, we can get back here with only the IO
	 * reference we took above. If we drop it to zero, run completion so
	 * that we don't return to the caller with completion still pending.
	 */
	if (atomic_dec_and_test(&bp->b_io_remaining) == 1) {
		if (bp->b_error || !(bp->b_flags & XBF_ASYNC))
			xfs_buf_ioend(bp);
		else
			xfs_buf_ioend_async(bp);
	}

	if (wait)
		error = xfs_buf_iowait(bp);

	/*
	 * Release the hold that keeps the buffer referenced for the entire
	 * I/O. Note that if the buffer is async, it is not safe to reference
	 * after this release.
	 */
	xfs_buf_rele(bp);
	return error;
}

void *
xfs_buf_offset(
	struct xfs_buf		*bp,
	size_t			offset)
{
	struct page		*page;

	if (bp->b_addr)
		return bp->b_addr + offset;

	offset += bp->b_offset;
	page = bp->b_pages[offset >> PAGE_SHIFT];
	return page_address(page) + (offset & (PAGE_SIZE-1));
}

void
xfs_buf_zero(
	struct xfs_buf		*bp,
	size_t			boff,
	size_t			bsize)
{
	size_t			bend;

	bend = boff + bsize;
	while (boff < bend) {
		struct page	*page;
		int		page_index, page_offset, csize;

		page_index = (boff + bp->b_offset) >> PAGE_SHIFT;
		page_offset = (boff + bp->b_offset) & ~PAGE_MASK;
		page = bp->b_pages[page_index];
		csize = min_t(size_t, PAGE_SIZE - page_offset,
				      BBTOB(bp->b_length) - boff);

		ASSERT((csize + page_offset) <= PAGE_SIZE);

		memset(page_address(page) + page_offset, 0, csize);

		boff += csize;
	}
}

/*
 * Log a message about and stale a buffer that a caller has decided is corrupt.
 *
 * This function should be called for the kinds of metadata corruption that
 * cannot be detect from a verifier, such as incorrect inter-block relationship
 * data.  Do /not/ call this function from a verifier function.
 *
 * The buffer must be XBF_DONE prior to the call.  Afterwards, the buffer will
 * be marked stale, but b_error will not be set.  The caller is responsible for
 * releasing the buffer or fixing it.
 */
void
__xfs_buf_mark_corrupt(
	struct xfs_buf		*bp,
	xfs_failaddr_t		fa)
{
	ASSERT(bp->b_flags & XBF_DONE);

	xfs_buf_corruption_error(bp, fa);
	xfs_buf_stale(bp);
}

/*
 *	Handling of buffer targets (buftargs).
 */

/*
 * Wait for any bufs with callbacks that have been submitted but have not yet
 * returned. These buffers will have an elevated hold count, so wait on those
 * while freeing all the buffers only held by the LRU.
 */
static enum lru_status
xfs_buftarg_drain_rele(
	struct list_head	*item,
	struct list_lru_one	*lru,
	spinlock_t		*lru_lock,
	void			*arg)

{
	struct xfs_buf		*bp = container_of(item, struct xfs_buf, b_lru);
	struct list_head	*dispose = arg;

	if (atomic_read(&bp->b_hold) > 1) {
		/* need to wait, so skip it this pass */
		trace_xfs_buf_drain_buftarg(bp, _RET_IP_);
		return LRU_SKIP;
	}
	if (!spin_trylock(&bp->b_lock))
		return LRU_SKIP;

	/*
	 * clear the LRU reference count so the buffer doesn't get
	 * ignored in xfs_buf_rele().
	 */
	atomic_set(&bp->b_lru_ref, 0);
	bp->b_state |= XFS_BSTATE_DISPOSE;
	list_lru_isolate_move(lru, item, dispose);
	spin_unlock(&bp->b_lock);
	return LRU_REMOVED;
}

/*
 * Wait for outstanding I/O on the buftarg to complete.
 */
void
xfs_buftarg_wait(
	struct xfs_buftarg	*btp)
{
	/*
	 * First wait on the buftarg I/O count for all in-flight buffers to be
	 * released. This is critical as new buffers do not make the LRU until
	 * they are released.
	 *
	 * Next, flush the buffer workqueue to ensure all completion processing
	 * has finished. Just waiting on buffer locks is not sufficient for
	 * async IO as the reference count held over IO is not released until
	 * after the buffer lock is dropped. Hence we need to ensure here that
	 * all reference counts have been dropped before we start walking the
	 * LRU list.
	 */
	while (percpu_counter_sum(&btp->bt_io_count))
		delay(100);
	flush_workqueue(btp->bt_mount->m_buf_workqueue);
}

void
xfs_buftarg_drain(
	struct xfs_buftarg	*btp)
{
	LIST_HEAD(dispose);
	int			loop = 0;
	bool			write_fail = false;

	xfs_buftarg_wait(btp);

	/* loop until there is nothing left on the lru list. */
	while (list_lru_count(&btp->bt_lru)) {
		list_lru_walk(&btp->bt_lru, xfs_buftarg_drain_rele,
			      &dispose, LONG_MAX);

		while (!list_empty(&dispose)) {
			struct xfs_buf *bp;
			bp = list_first_entry(&dispose, struct xfs_buf, b_lru);
			list_del_init(&bp->b_lru);
			if (bp->b_flags & XBF_WRITE_FAIL) {
				write_fail = true;
				xfs_buf_alert_ratelimited(bp,
					"XFS: Corruption Alert",
"Corruption Alert: Buffer at daddr 0x%llx had permanent write failures!",
					(long long)bp->b_bn);
			}
			xfs_buf_rele(bp);
		}
		if (loop++ != 0)
			delay(100);
	}

	/*
	 * If one or more failed buffers were freed, that means dirty metadata
	 * was thrown away. This should only ever happen after I/O completion
	 * handling has elevated I/O error(s) to permanent failures and shuts
	 * down the fs.
	 */
	if (write_fail) {
		ASSERT(XFS_FORCED_SHUTDOWN(btp->bt_mount));
		xfs_alert(btp->bt_mount,
	      "Please run xfs_repair to determine the extent of the problem.");
	}
}

static enum lru_status
xfs_buftarg_isolate(
	struct list_head	*item,
	struct list_lru_one	*lru,
	spinlock_t		*lru_lock,
	void			*arg)
{
	struct xfs_buf		*bp = container_of(item, struct xfs_buf, b_lru);
	struct list_head	*dispose = arg;

	/*
	 * we are inverting the lru lock/bp->b_lock here, so use a trylock.
	 * If we fail to get the lock, just skip it.
	 */
	if (!spin_trylock(&bp->b_lock))
		return LRU_SKIP;
	/*
	 * Decrement the b_lru_ref count unless the value is already
	 * zero. If the value is already zero, we need to reclaim the
	 * buffer, otherwise it gets another trip through the LRU.
	 */
	if (atomic_add_unless(&bp->b_lru_ref, -1, 0)) {
		spin_unlock(&bp->b_lock);
		return LRU_ROTATE;
	}

	bp->b_state |= XFS_BSTATE_DISPOSE;
	list_lru_isolate_move(lru, item, dispose);
	spin_unlock(&bp->b_lock);
	return LRU_REMOVED;
}

static unsigned long
xfs_buftarg_shrink_scan(
	struct shrinker		*shrink,
	struct shrink_control	*sc)
{
	struct xfs_buftarg	*btp = container_of(shrink,
					struct xfs_buftarg, bt_shrinker);
	LIST_HEAD(dispose);
	unsigned long		freed;

	freed = list_lru_shrink_walk(&btp->bt_lru, sc,
				     xfs_buftarg_isolate, &dispose);

	while (!list_empty(&dispose)) {
		struct xfs_buf *bp;
		bp = list_first_entry(&dispose, struct xfs_buf, b_lru);
		list_del_init(&bp->b_lru);
		xfs_buf_rele(bp);
	}

	return freed;
}

static unsigned long
xfs_buftarg_shrink_count(
	struct shrinker		*shrink,
	struct shrink_control	*sc)
{
	struct xfs_buftarg	*btp = container_of(shrink,
					struct xfs_buftarg, bt_shrinker);
	return list_lru_shrink_count(&btp->bt_lru, sc);
}

void
xfs_free_buftarg(
	struct xfs_buftarg	*btp)
{
	unregister_shrinker(&btp->bt_shrinker);
	ASSERT(percpu_counter_sum(&btp->bt_io_count) == 0);
	percpu_counter_destroy(&btp->bt_io_count);
	list_lru_destroy(&btp->bt_lru);

	xfs_blkdev_issue_flush(btp);

	kmem_free(btp);
}

int
xfs_setsize_buftarg(
	xfs_buftarg_t		*btp,
	unsigned int		sectorsize)
{
	/* Set up metadata sector size info */
	btp->bt_meta_sectorsize = sectorsize;
	btp->bt_meta_sectormask = sectorsize - 1;

	if (set_blocksize(btp->bt_bdev, sectorsize)) {
		xfs_warn(btp->bt_mount,
			"Cannot set_blocksize to %u on device %pg",
			sectorsize, btp->bt_bdev);
		return -EINVAL;
	}

	/* Set up device logical sector size mask */
	btp->bt_logical_sectorsize = bdev_logical_block_size(btp->bt_bdev);
	btp->bt_logical_sectormask = bdev_logical_block_size(btp->bt_bdev) - 1;

	return 0;
}

/*
 * When allocating the initial buffer target we have not yet
 * read in the superblock, so don't know what sized sectors
 * are being used at this early stage.  Play safe.
 */
STATIC int
xfs_setsize_buftarg_early(
	xfs_buftarg_t		*btp,
	struct block_device	*bdev)
{
	return xfs_setsize_buftarg(btp, bdev_logical_block_size(bdev));
}

xfs_buftarg_t *
xfs_alloc_buftarg(
	struct xfs_mount	*mp,
	struct block_device	*bdev,
	struct dax_device	*dax_dev)
{
	xfs_buftarg_t		*btp;

	btp = kmem_zalloc(sizeof(*btp), KM_NOFS);

	btp->bt_mount = mp;
	btp->bt_dev =  bdev->bd_dev;
	btp->bt_bdev = bdev;
	btp->bt_daxdev = dax_dev;

	/*
	 * Buffer IO error rate limiting. Limit it to no more than 10 messages
	 * per 30 seconds so as to not spam logs too much on repeated errors.
	 */
	ratelimit_state_init(&btp->bt_ioerror_rl, 30 * HZ,
			     DEFAULT_RATELIMIT_BURST);

	if (xfs_setsize_buftarg_early(btp, bdev))
		goto error_free;

	if (list_lru_init(&btp->bt_lru))
		goto error_free;

	if (percpu_counter_init(&btp->bt_io_count, 0, GFP_KERNEL))
		goto error_lru;

	btp->bt_shrinker.count_objects = xfs_buftarg_shrink_count;
	btp->bt_shrinker.scan_objects = xfs_buftarg_shrink_scan;
	btp->bt_shrinker.seeks = DEFAULT_SEEKS;
	btp->bt_shrinker.flags = SHRINKER_NUMA_AWARE;
	if (register_shrinker(&btp->bt_shrinker))
		goto error_pcpu;
	return btp;

error_pcpu:
	percpu_counter_destroy(&btp->bt_io_count);
error_lru:
	list_lru_destroy(&btp->bt_lru);
error_free:
	kmem_free(btp);
	return NULL;
}

/*
 * Cancel a delayed write list.
 *
 * Remove each buffer from the list, clear the delwri queue flag and drop the
 * associated buffer reference.
 */
void
xfs_buf_delwri_cancel(
	struct list_head	*list)
{
	struct xfs_buf		*bp;

	while (!list_empty(list)) {
		bp = list_first_entry(list, struct xfs_buf, b_list);

		xfs_buf_lock(bp);
		bp->b_flags &= ~_XBF_DELWRI_Q;
		list_del_init(&bp->b_list);
		xfs_buf_relse(bp);
	}
}

/*
 * Add a buffer to the delayed write list.
 *
 * This queues a buffer for writeout if it hasn't already been.  Note that
 * neither this routine nor the buffer list submission functions perform
 * any internal synchronization.  It is expected that the lists are thread-local
 * to the callers.
 *
 * Returns true if we queued up the buffer, or false if it already had
 * been on the buffer list.
 */
bool
xfs_buf_delwri_queue(
	struct xfs_buf		*bp,
	struct list_head	*list)
{
	ASSERT(xfs_buf_islocked(bp));
	ASSERT(!(bp->b_flags & XBF_READ));

	/*
	 * If the buffer is already marked delwri it already is queued up
	 * by someone else for imediate writeout.  Just ignore it in that
	 * case.
	 */
	if (bp->b_flags & _XBF_DELWRI_Q) {
		trace_xfs_buf_delwri_queued(bp, _RET_IP_);
		return false;
	}

	trace_xfs_buf_delwri_queue(bp, _RET_IP_);

	/*
	 * If a buffer gets written out synchronously or marked stale while it
	 * is on a delwri list we lazily remove it. To do this, the other party
	 * clears the  _XBF_DELWRI_Q flag but otherwise leaves the buffer alone.
	 * It remains referenced and on the list.  In a rare corner case it
	 * might get readded to a delwri list after the synchronous writeout, in
	 * which case we need just need to re-add the flag here.
	 */
	bp->b_flags |= _XBF_DELWRI_Q;
	if (list_empty(&bp->b_list)) {
		atomic_inc(&bp->b_hold);
		list_add_tail(&bp->b_list, list);
	}

	return true;
}

/*
 * Compare function is more complex than it needs to be because
 * the return value is only 32 bits and we are doing comparisons
 * on 64 bit values
 */
static int
xfs_buf_cmp(
	void		*priv,
	struct list_head *a,
	struct list_head *b)
{
	struct xfs_buf	*ap = container_of(a, struct xfs_buf, b_list);
	struct xfs_buf	*bp = container_of(b, struct xfs_buf, b_list);
	xfs_daddr_t		diff;

	diff = ap->b_maps[0].bm_bn - bp->b_maps[0].bm_bn;
	if (diff < 0)
		return -1;
	if (diff > 0)
		return 1;
	return 0;
}

/*
 * Submit buffers for write. If wait_list is specified, the buffers are
 * submitted using sync I/O and placed on the wait list such that the caller can
 * iowait each buffer. Otherwise async I/O is used and the buffers are released
 * at I/O completion time. In either case, buffers remain locked until I/O
 * completes and the buffer is released from the queue.
 */
static int
xfs_buf_delwri_submit_buffers(
	struct list_head	*buffer_list,
	struct list_head	*wait_list)
{
	struct xfs_buf		*bp, *n;
	int			pinned = 0;
	struct blk_plug		plug;

	list_sort(NULL, buffer_list, xfs_buf_cmp);

	blk_start_plug(&plug);
	list_for_each_entry_safe(bp, n, buffer_list, b_list) {
		if (!wait_list) {
			if (xfs_buf_ispinned(bp)) {
				pinned++;
				continue;
			}
			if (!xfs_buf_trylock(bp))
				continue;
		} else {
			xfs_buf_lock(bp);
		}

		/*
		 * Someone else might have written the buffer synchronously or
		 * marked it stale in the meantime.  In that case only the
		 * _XBF_DELWRI_Q flag got cleared, and we have to drop the
		 * reference and remove it from the list here.
		 */
		if (!(bp->b_flags & _XBF_DELWRI_Q)) {
			list_del_init(&bp->b_list);
			xfs_buf_relse(bp);
			continue;
		}

		trace_xfs_buf_delwri_split(bp, _RET_IP_);

		/*
		 * If we have a wait list, each buffer (and associated delwri
		 * queue reference) transfers to it and is submitted
		 * synchronously. Otherwise, drop the buffer from the delwri
		 * queue and submit async.
		 */
		bp->b_flags &= ~_XBF_DELWRI_Q;
		bp->b_flags |= XBF_WRITE;
		if (wait_list) {
			bp->b_flags &= ~XBF_ASYNC;
			list_move_tail(&bp->b_list, wait_list);
		} else {
			bp->b_flags |= XBF_ASYNC;
			list_del_init(&bp->b_list);
		}
		__xfs_buf_submit(bp, false);
	}
	blk_finish_plug(&plug);

	return pinned;
}

/*
 * Write out a buffer list asynchronously.
 *
 * This will take the @buffer_list, write all non-locked and non-pinned buffers
 * out and not wait for I/O completion on any of the buffers.  This interface
 * is only safely useable for callers that can track I/O completion by higher
 * level means, e.g. AIL pushing as the @buffer_list is consumed in this
 * function.
 *
 * Note: this function will skip buffers it would block on, and in doing so
 * leaves them on @buffer_list so they can be retried on a later pass. As such,
 * it is up to the caller to ensure that the buffer list is fully submitted or
 * cancelled appropriately when they are finished with the list. Failure to
 * cancel or resubmit the list until it is empty will result in leaked buffers
 * at unmount time.
 */
int
xfs_buf_delwri_submit_nowait(
	struct list_head	*buffer_list)
{
	return xfs_buf_delwri_submit_buffers(buffer_list, NULL);
}

/*
 * Write out a buffer list synchronously.
 *
 * This will take the @buffer_list, write all buffers out and wait for I/O
 * completion on all of the buffers. @buffer_list is consumed by the function,
 * so callers must have some other way of tracking buffers if they require such
 * functionality.
 */
int
xfs_buf_delwri_submit(
	struct list_head	*buffer_list)
{
	LIST_HEAD		(wait_list);
	int			error = 0, error2;
	struct xfs_buf		*bp;

	xfs_buf_delwri_submit_buffers(buffer_list, &wait_list);

	/* Wait for IO to complete. */
	while (!list_empty(&wait_list)) {
		bp = list_first_entry(&wait_list, struct xfs_buf, b_list);

		list_del_init(&bp->b_list);

		/*
		 * Wait on the locked buffer, check for errors and unlock and
		 * release the delwri queue reference.
		 */
		error2 = xfs_buf_iowait(bp);
		xfs_buf_relse(bp);
		if (!error)
			error = error2;
	}

	return error;
}

/*
 * Push a single buffer on a delwri queue.
 *
 * The purpose of this function is to submit a single buffer of a delwri queue
 * and return with the buffer still on the original queue. The waiting delwri
 * buffer submission infrastructure guarantees transfer of the delwri queue
 * buffer reference to a temporary wait list. We reuse this infrastructure to
 * transfer the buffer back to the original queue.
 *
 * Note the buffer transitions from the queued state, to the submitted and wait
 * listed state and back to the queued state during this call. The buffer
 * locking and queue management logic between _delwri_pushbuf() and
 * _delwri_queue() guarantee that the buffer cannot be queued to another list
 * before returning.
 */
int
xfs_buf_delwri_pushbuf(
	struct xfs_buf		*bp,
	struct list_head	*buffer_list)
{
	LIST_HEAD		(submit_list);
	int			error;

	ASSERT(bp->b_flags & _XBF_DELWRI_Q);

	trace_xfs_buf_delwri_pushbuf(bp, _RET_IP_);

	/*
	 * Isolate the buffer to a new local list so we can submit it for I/O
	 * independently from the rest of the original list.
	 */
	xfs_buf_lock(bp);
	list_move(&bp->b_list, &submit_list);
	xfs_buf_unlock(bp);

	/*
	 * Delwri submission clears the DELWRI_Q buffer flag and returns with
	 * the buffer on the wait list with the original reference. Rather than
	 * bounce the buffer from a local wait list back to the original list
	 * after I/O completion, reuse the original list as the wait list.
	 */
	xfs_buf_delwri_submit_buffers(&submit_list, buffer_list);

	/*
	 * The buffer is now locked, under I/O and wait listed on the original
	 * delwri queue. Wait for I/O completion, restore the DELWRI_Q flag and
	 * return with the buffer unlocked and on the original queue.
	 */
	error = xfs_buf_iowait(bp);
	bp->b_flags |= _XBF_DELWRI_Q;
	xfs_buf_unlock(bp);

	return error;
}

int __init
xfs_buf_init(void)
{
	xfs_buf_zone = kmem_cache_create("xfs_buf", sizeof(struct xfs_buf), 0,
					 SLAB_HWCACHE_ALIGN |
					 SLAB_RECLAIM_ACCOUNT |
					 SLAB_MEM_SPREAD,
					 NULL);
	if (!xfs_buf_zone)
		goto out;

	return 0;

 out:
	return -ENOMEM;
}

void
xfs_buf_terminate(void)
{
	kmem_cache_destroy(xfs_buf_zone);
}

void xfs_buf_set_ref(struct xfs_buf *bp, int lru_ref)
{
	/*
	 * Set the lru reference count to 0 based on the error injection tag.
	 * This allows userspace to disrupt buffer caching for debug/testing
	 * purposes.
	 */
	if (XFS_TEST_ERROR(false, bp->b_mount, XFS_ERRTAG_BUF_LRU_REF))
		lru_ref = 0;

	atomic_set(&bp->b_lru_ref, lru_ref);
}

/*
 * Verify an on-disk magic value against the magic value specified in the
 * verifier structure. The verifier magic is in disk byte order so the caller is
 * expected to pass the value directly from disk.
 */
bool
xfs_verify_magic(
	struct xfs_buf		*bp,
	__be32			dmagic)
{
	struct xfs_mount	*mp = bp->b_mount;
	int			idx;

	idx = xfs_sb_version_hascrc(&mp->m_sb);
	if (WARN_ON(!bp->b_ops || !bp->b_ops->magic[idx]))
		return false;
	return dmagic == bp->b_ops->magic[idx];
}
/*
 * Verify an on-disk magic value against the magic value specified in the
 * verifier structure. The verifier magic is in disk byte order so the caller is
 * expected to pass the value directly from disk.
 */
bool
xfs_verify_magic16(
	struct xfs_buf		*bp,
	__be16			dmagic)
{
	struct xfs_mount	*mp = bp->b_mount;
	int			idx;

	idx = xfs_sb_version_hascrc(&mp->m_sb);
	if (WARN_ON(!bp->b_ops || !bp->b_ops->magic16[idx]))
		return false;
	return dmagic == bp->b_ops->magic16[idx];
}<|MERGE_RESOLUTION|>--- conflicted
+++ resolved
@@ -1194,7 +1194,6 @@
 	lasttarg = bp->b_target;
 }
 
-<<<<<<< HEAD
 /*
  * Account for this latest trip around the retry handler, and decide if
  * we've failed enough times to constitute a permanent failure.
@@ -1244,57 +1243,6 @@
 	struct xfs_mount	*mp = bp->b_mount;
 	struct xfs_error_cfg	*cfg;
 
-=======
-/*
- * Account for this latest trip around the retry handler, and decide if
- * we've failed enough times to constitute a permanent failure.
- */
-static bool
-xfs_buf_ioerror_permanent(
-	struct xfs_buf		*bp,
-	struct xfs_error_cfg	*cfg)
-{
-	struct xfs_mount	*mp = bp->b_mount;
-
-	if (cfg->max_retries != XFS_ERR_RETRY_FOREVER &&
-	    ++bp->b_retries > cfg->max_retries)
-		return true;
-	if (cfg->retry_timeout != XFS_ERR_RETRY_FOREVER &&
-	    time_after(jiffies, cfg->retry_timeout + bp->b_first_retry_time))
-		return true;
-
-	/* At unmount we may treat errors differently */
-	if ((mp->m_flags & XFS_MOUNT_UNMOUNTING) && mp->m_fail_unmount)
-		return true;
-
-	return false;
-}
-
-/*
- * On a sync write or shutdown we just want to stale the buffer and let the
- * caller handle the error in bp->b_error appropriately.
- *
- * If the write was asynchronous then no one will be looking for the error.  If
- * this is the first failure of this type, clear the error state and write the
- * buffer out again. This means we always retry an async write failure at least
- * once, but we also need to set the buffer up to behave correctly now for
- * repeated failures.
- *
- * If we get repeated async write failures, then we take action according to the
- * error configuration we have been set up to use.
- *
- * Returns true if this function took care of error handling and the caller must
- * not touch the buffer again.  Return false if the caller should proceed with
- * normal I/O completion handling.
- */
-static bool
-xfs_buf_ioend_handle_error(
-	struct xfs_buf		*bp)
-{
-	struct xfs_mount	*mp = bp->b_mount;
-	struct xfs_error_cfg	*cfg;
-
->>>>>>> f642729d
 	/*
 	 * If we've already decided to shutdown the filesystem because of I/O
 	 * errors, there's no point in giving this a retry.
