--- conflicted
+++ resolved
@@ -184,26 +184,12 @@
 	}
 
 #ifdef CONFIG_KASAN_GENERIC
-<<<<<<< HEAD
-		if (alloc_info->aux_stack[0]) {
-			pr_err("Last potentially related work creation:\n");
-			print_stack(alloc_info->aux_stack[0]);
-			pr_err("\n");
-		}
-		if (alloc_info->aux_stack[1]) {
-			pr_err("Second to last potentially related work creation:\n");
-			print_stack(alloc_info->aux_stack[1]);
-			pr_err("\n");
-		}
-#endif
-=======
 	if (!alloc_meta)
 		return;
 	if (alloc_meta->aux_stack[0]) {
 		pr_err("Last potentially related work creation:\n");
 		print_stack(alloc_meta->aux_stack[0]);
 		pr_err("\n");
->>>>>>> 8a8109f3
 	}
 	if (alloc_meta->aux_stack[1]) {
 		pr_err("Second to last potentially related work creation:\n");
