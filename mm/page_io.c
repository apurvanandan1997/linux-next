// SPDX-License-Identifier: GPL-2.0
/*
 *  linux/mm/page_io.c
 *
 *  Copyright (C) 1991, 1992, 1993, 1994  Linus Torvalds
 *
 *  Swap reorganised 29.12.95, 
 *  Asynchronous swapping added 30.12.95. Stephen Tweedie
 *  Removed race in async swapping. 14.4.1996. Bruno Haible
 *  Add swap of shared pages through the page cache. 20.2.1998. Stephen Tweedie
 *  Always use brw_page, life becomes simpler. 12 May 1998 Eric Biederman
 */

#include <linux/mm.h>
#include <linux/kernel_stat.h>
#include <linux/gfp.h>
#include <linux/pagemap.h>
#include <linux/swap.h>
#include <linux/bio.h>
#include <linux/swapops.h>
#include <linux/buffer_head.h>
#include <linux/writeback.h>
#include <linux/frontswap.h>
#include <linux/blkdev.h>
#include <linux/psi.h>
#include <linux/uio.h>
#include <linux/sched/task.h>

void end_swap_bio_write(struct bio *bio)
{
	struct page *page = bio_first_page_all(bio);

	if (bio->bi_status) {
		SetPageError(page);
		/*
		 * We failed to write the page out to swap-space.
		 * Re-dirty the page in order to avoid it being reclaimed.
		 * Also print a dire warning that things will go BAD (tm)
		 * very quickly.
		 *
		 * Also clear PG_reclaim to avoid rotate_reclaimable_page()
		 */
		set_page_dirty(page);
		pr_alert_ratelimited("Write-error on swap-device (%u:%u:%llu)\n",
				     MAJOR(bio_dev(bio)), MINOR(bio_dev(bio)),
				     (unsigned long long)bio->bi_iter.bi_sector);
		ClearPageReclaim(page);
	}
	end_page_writeback(page);
	bio_put(bio);
}

static void swap_slot_free_notify(struct page *page)
{
	struct swap_info_struct *sis;
	struct gendisk *disk;
	swp_entry_t entry;

	/*
	 * There is no guarantee that the page is in swap cache - the software
	 * suspend code (at least) uses end_swap_bio_read() against a non-
	 * swapcache page.  So we must check PG_swapcache before proceeding with
	 * this optimization.
	 */
	if (unlikely(!PageSwapCache(page)))
		return;

	sis = page_swap_info(page);
	if (data_race(!(sis->flags & SWP_BLKDEV)))
		return;

	/*
	 * The swap subsystem performs lazy swap slot freeing,
	 * expecting that the page will be swapped out again.
	 * So we can avoid an unnecessary write if the page
	 * isn't redirtied.
	 * This is good for real swap storage because we can
	 * reduce unnecessary I/O and enhance wear-leveling
	 * if an SSD is used as the as swap device.
	 * But if in-memory swap device (eg zram) is used,
	 * this causes a duplicated copy between uncompressed
	 * data in VM-owned memory and compressed data in
	 * zram-owned memory.  So let's free zram-owned memory
	 * and make the VM-owned decompressed page *dirty*,
	 * so the page should be swapped out somewhere again if
	 * we again wish to reclaim it.
	 */
	disk = sis->bdev->bd_disk;
	entry.val = page_private(page);
	if (disk->fops->swap_slot_free_notify && __swap_count(entry) == 1) {
		unsigned long offset;

		offset = swp_offset(entry);

		SetPageDirty(page);
		disk->fops->swap_slot_free_notify(sis->bdev,
				offset);
	}
}

static void end_swap_bio_read(struct bio *bio)
{
	struct page *page = bio_first_page_all(bio);
	struct task_struct *waiter = bio->bi_private;

	if (bio->bi_status) {
		SetPageError(page);
		ClearPageUptodate(page);
		pr_alert_ratelimited("Read-error on swap-device (%u:%u:%llu)\n",
				     MAJOR(bio_dev(bio)), MINOR(bio_dev(bio)),
				     (unsigned long long)bio->bi_iter.bi_sector);
		goto out;
	}

	SetPageUptodate(page);
	swap_slot_free_notify(page);
out:
	unlock_page(page);
	WRITE_ONCE(bio->bi_private, NULL);
	bio_put(bio);
	if (waiter) {
		blk_wake_io_task(waiter);
		put_task_struct(waiter);
	}
}

int generic_swapfile_activate(struct swap_info_struct *sis,
				struct file *swap_file,
				sector_t *span)
{
	struct address_space *mapping = swap_file->f_mapping;
	struct inode *inode = mapping->host;
	unsigned blocks_per_page;
	unsigned long page_no;
	unsigned blkbits;
	sector_t probe_block;
	sector_t last_block;
	sector_t lowest_block = -1;
	sector_t highest_block = 0;
	int nr_extents = 0;
	int ret;

	blkbits = inode->i_blkbits;
	blocks_per_page = PAGE_SIZE >> blkbits;

	/*
	 * Map all the blocks into the extent tree.  This code doesn't try
	 * to be very smart.
	 */
	probe_block = 0;
	page_no = 0;
	last_block = i_size_read(inode) >> blkbits;
	while ((probe_block + blocks_per_page) <= last_block &&
			page_no < sis->max) {
		unsigned block_in_page;
		sector_t first_block;

		cond_resched();

		first_block = probe_block;
		ret = bmap(inode, &first_block);
		if (ret || !first_block)
			goto bad_bmap;

		/*
		 * It must be PAGE_SIZE aligned on-disk
		 */
		if (first_block & (blocks_per_page - 1)) {
			probe_block++;
			goto reprobe;
		}

		for (block_in_page = 1; block_in_page < blocks_per_page;
					block_in_page++) {
			sector_t block;

			block = probe_block + block_in_page;
			ret = bmap(inode, &block);
			if (ret || !block)
				goto bad_bmap;

			if (block != first_block + block_in_page) {
				/* Discontiguity */
				probe_block++;
				goto reprobe;
			}
		}

		first_block >>= (PAGE_SHIFT - blkbits);
		if (page_no) {	/* exclude the header page */
			if (first_block < lowest_block)
				lowest_block = first_block;
			if (first_block > highest_block)
				highest_block = first_block;
		}

		/*
		 * We found a PAGE_SIZE-length, PAGE_SIZE-aligned run of blocks
		 */
		ret = add_swap_extent(sis, page_no, 1, first_block);
		if (ret < 0)
			goto out;
		nr_extents += ret;
		page_no++;
		probe_block += blocks_per_page;
reprobe:
		continue;
	}
	ret = nr_extents;
	*span = 1 + highest_block - lowest_block;
	if (page_no == 0)
		page_no = 1;	/* force Empty message */
	sis->max = page_no;
	sis->pages = page_no - 1;
	sis->highest_bit = page_no - 1;
out:
	return ret;
bad_bmap:
	pr_err("swapon: swapfile has holes\n");
	ret = -EINVAL;
	goto out;
}

/*
 * We may have stale swap cache pages in memory: notice
 * them here and get rid of the unnecessary final write.
 */
int swap_writepage(struct page *page, struct writeback_control *wbc)
{
	int ret = 0;

	if (try_to_free_swap(page)) {
		unlock_page(page);
		goto out;
	}
	/*
	 * Arch code may have to preserve more data than just the page
	 * contents, e.g. memory tags.
	 */
	ret = arch_prepare_to_swap(page);
	if (ret) {
		set_page_dirty(page);
		unlock_page(page);
		goto out;
	}
	if (frontswap_store(page) == 0) {
		set_page_writeback(page);
		unlock_page(page);
		end_page_writeback(page);
		goto out;
	}
	ret = __swap_writepage(page, wbc, end_swap_bio_write);
out:
	return ret;
}

static inline void count_swpout_vm_event(struct page *page)
{
#ifdef CONFIG_TRANSPARENT_HUGEPAGE
	if (unlikely(PageTransHuge(page)))
		count_vm_event(THP_SWPOUT);
#endif
	count_vm_events(PSWPOUT, thp_nr_pages(page));
}

#if defined(CONFIG_MEMCG) && defined(CONFIG_BLK_CGROUP)
static void bio_associate_blkg_from_page(struct bio *bio, struct page *page)
{
	struct cgroup_subsys_state *css;
	struct mem_cgroup *memcg;

	memcg = page_memcg(page);
	if (!memcg)
		return;

	rcu_read_lock();
	css = cgroup_e_css(memcg->css.cgroup, &io_cgrp_subsys);
	bio_associate_blkg_from_css(bio, css);
	rcu_read_unlock();
}
#else
#define bio_associate_blkg_from_page(bio, page)		do { } while (0)
#endif /* CONFIG_MEMCG && CONFIG_BLK_CGROUP */

int __swap_writepage(struct page *page, struct writeback_control *wbc,
		bio_end_io_t end_write_func)
{
	struct bio *bio;
	int ret;
	struct swap_info_struct *sis = page_swap_info(page);

	VM_BUG_ON_PAGE(!PageSwapCache(page), page);
	if (data_race(sis->flags & SWP_FS_OPS)) {
		struct kiocb kiocb;
		struct file *swap_file = sis->swap_file;
		struct address_space *mapping = swap_file->f_mapping;
		struct bio_vec bv = {
			.bv_page = page,
			.bv_len  = PAGE_SIZE,
			.bv_offset = 0
		};
		struct iov_iter from;

		iov_iter_bvec(&from, WRITE, &bv, 1, PAGE_SIZE);
		init_sync_kiocb(&kiocb, swap_file);
		kiocb.ki_pos = page_file_offset(page);

		set_page_writeback(page);
		unlock_page(page);
		ret = mapping->a_ops->direct_IO(&kiocb, &from);
		if (ret == PAGE_SIZE) {
			count_vm_event(PSWPOUT);
			ret = 0;
		} else {
			/*
			 * In the case of swap-over-nfs, this can be a
			 * temporary failure if the system has limited
			 * memory for allocating transmit buffers.
			 * Mark the page dirty and avoid
			 * rotate_reclaimable_page but rate-limit the
			 * messages but do not flag PageError like
			 * the normal direct-to-bio case as it could
			 * be temporary.
			 */
			set_page_dirty(page);
			ClearPageReclaim(page);
			pr_err_ratelimited("Write error on dio swapfile (%llu)\n",
					   page_file_offset(page));
		}
		end_page_writeback(page);
		return ret;
	}

	ret = bdev_write_page(sis->bdev, swap_page_sector(page), page, wbc);
	if (!ret) {
		count_swpout_vm_event(page);
		return 0;
	}

<<<<<<< HEAD
	bio = get_swap_bio(GFP_NOIO, page, end_write_func);
	if (bio == NULL) {
		set_page_dirty(page);
		unlock_page(page);
		return -ENOMEM;
	}
=======
	bio = bio_alloc(GFP_NOIO, 1);
	bio_set_dev(bio, sis->bdev);
	bio->bi_iter.bi_sector = swap_page_sector(page);
>>>>>>> f642729d
	bio->bi_opf = REQ_OP_WRITE | REQ_SWAP | wbc_to_write_flags(wbc);
	bio->bi_end_io = end_write_func;
	bio_add_page(bio, page, thp_size(page), 0);

	bio_associate_blkg_from_page(bio, page);
	count_swpout_vm_event(page);
	set_page_writeback(page);
	unlock_page(page);
	submit_bio(bio);

	return 0;
}

int swap_readpage(struct page *page, bool synchronous)
{
	struct bio *bio;
	int ret = 0;
	struct swap_info_struct *sis = page_swap_info(page);
	blk_qc_t qc;
	struct gendisk *disk;
	unsigned long pflags;

	VM_BUG_ON_PAGE(!PageSwapCache(page) && !synchronous, page);
	VM_BUG_ON_PAGE(!PageLocked(page), page);
	VM_BUG_ON_PAGE(PageUptodate(page), page);

	/*
	 * Count submission time as memory stall. When the device is congested,
	 * or the submitting cgroup IO-throttled, submission can be a
	 * significant part of overall IO time.
	 */
	psi_memstall_enter(&pflags);

	if (frontswap_load(page) == 0) {
		SetPageUptodate(page);
		unlock_page(page);
		goto out;
	}

	if (data_race(sis->flags & SWP_FS_OPS)) {
		struct file *swap_file = sis->swap_file;
		struct address_space *mapping = swap_file->f_mapping;

		ret = mapping->a_ops->readpage(swap_file, page);
		if (!ret)
			count_vm_event(PSWPIN);
		goto out;
	}

	if (sis->flags & SWP_SYNCHRONOUS_IO) {
		ret = bdev_read_page(sis->bdev, swap_page_sector(page), page);
		if (!ret) {
			if (trylock_page(page)) {
				swap_slot_free_notify(page);
				unlock_page(page);
			}

			count_vm_event(PSWPIN);
			goto out;
		}
	}

	ret = 0;
	bio = bio_alloc(GFP_KERNEL, 1);
	bio_set_dev(bio, sis->bdev);
	bio->bi_opf = REQ_OP_READ;
	bio->bi_iter.bi_sector = swap_page_sector(page);
	bio->bi_end_io = end_swap_bio_read;
	bio_add_page(bio, page, thp_size(page), 0);

	disk = bio->bi_bdev->bd_disk;
	/*
	 * Keep this task valid during swap readpage because the oom killer may
	 * attempt to access it in the page fault retry time check.
	 */
	if (synchronous) {
		bio->bi_opf |= REQ_HIPRI;
		get_task_struct(current);
		bio->bi_private = current;
	}
	count_vm_event(PSWPIN);
	bio_get(bio);
	qc = submit_bio(bio);
	while (synchronous) {
		set_current_state(TASK_UNINTERRUPTIBLE);
		if (!READ_ONCE(bio->bi_private))
			break;

		if (!blk_poll(disk->queue, qc, true))
			blk_io_schedule();
	}
	__set_current_state(TASK_RUNNING);
	bio_put(bio);

out:
	psi_memstall_leave(&pflags);
	return ret;
}

int swap_set_page_dirty(struct page *page)
{
	struct swap_info_struct *sis = page_swap_info(page);

	if (data_race(sis->flags & SWP_FS_OPS)) {
		struct address_space *mapping = sis->swap_file->f_mapping;

		VM_BUG_ON_PAGE(!PageSwapCache(page), page);
		return mapping->a_ops->set_page_dirty(page);
	} else {
		return __set_page_dirty_no_writeback(page);
	}
}<|MERGE_RESOLUTION|>--- conflicted
+++ resolved
@@ -337,18 +337,9 @@
 		return 0;
 	}
 
-<<<<<<< HEAD
-	bio = get_swap_bio(GFP_NOIO, page, end_write_func);
-	if (bio == NULL) {
-		set_page_dirty(page);
-		unlock_page(page);
-		return -ENOMEM;
-	}
-=======
 	bio = bio_alloc(GFP_NOIO, 1);
 	bio_set_dev(bio, sis->bdev);
 	bio->bi_iter.bi_sector = swap_page_sector(page);
->>>>>>> f642729d
 	bio->bi_opf = REQ_OP_WRITE | REQ_SWAP | wbc_to_write_flags(wbc);
 	bio->bi_end_io = end_write_func;
 	bio_add_page(bio, page, thp_size(page), 0);
