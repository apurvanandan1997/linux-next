// SPDX-License-Identifier: GPL-2.0-or-later
/* memcontrol.c - Memory Controller
 *
 * Copyright IBM Corporation, 2007
 * Author Balbir Singh <balbir@linux.vnet.ibm.com>
 *
 * Copyright 2007 OpenVZ SWsoft Inc
 * Author: Pavel Emelianov <xemul@openvz.org>
 *
 * Memory thresholds
 * Copyright (C) 2009 Nokia Corporation
 * Author: Kirill A. Shutemov
 *
 * Kernel Memory Controller
 * Copyright (C) 2012 Parallels Inc. and Google Inc.
 * Authors: Glauber Costa and Suleiman Souhlal
 *
 * Native page reclaim
 * Charge lifetime sanitation
 * Lockless page tracking & accounting
 * Unified hierarchy configuration model
 * Copyright (C) 2015 Red Hat, Inc., Johannes Weiner
 *
 * Per memcg lru locking
 * Copyright (C) 2020 Alibaba, Inc, Alex Shi
 */

#include <linux/page_counter.h>
#include <linux/memcontrol.h>
#include <linux/cgroup.h>
#include <linux/pagewalk.h>
#include <linux/sched/mm.h>
#include <linux/shmem_fs.h>
#include <linux/hugetlb.h>
#include <linux/pagemap.h>
#include <linux/vm_event_item.h>
#include <linux/smp.h>
#include <linux/page-flags.h>
#include <linux/backing-dev.h>
#include <linux/bit_spinlock.h>
#include <linux/rcupdate.h>
#include <linux/limits.h>
#include <linux/export.h>
#include <linux/mutex.h>
#include <linux/rbtree.h>
#include <linux/slab.h>
#include <linux/swap.h>
#include <linux/swapops.h>
#include <linux/spinlock.h>
#include <linux/eventfd.h>
#include <linux/poll.h>
#include <linux/sort.h>
#include <linux/fs.h>
#include <linux/seq_file.h>
#include <linux/vmpressure.h>
#include <linux/mm_inline.h>
#include <linux/swap_cgroup.h>
#include <linux/cpu.h>
#include <linux/oom.h>
#include <linux/lockdep.h>
#include <linux/file.h>
#include <linux/tracehook.h>
#include <linux/psi.h>
#include <linux/seq_buf.h>
#include "internal.h"
#include <net/sock.h>
#include <net/ip.h>
#include "slab.h"

#include <linux/uaccess.h>

#include <trace/events/vmscan.h>

struct cgroup_subsys memory_cgrp_subsys __read_mostly;
EXPORT_SYMBOL(memory_cgrp_subsys);

struct mem_cgroup *root_mem_cgroup __read_mostly;

/* Active memory cgroup to use from an interrupt context */
DEFINE_PER_CPU(struct mem_cgroup *, int_active_memcg);

/* Socket memory accounting disabled? */
static bool cgroup_memory_nosocket;

/* Kernel memory accounting disabled? */
static bool cgroup_memory_nokmem;

/* Whether the swap controller is active */
#ifdef CONFIG_MEMCG_SWAP
bool cgroup_memory_noswap __read_mostly;
#else
#define cgroup_memory_noswap		1
#endif

#ifdef CONFIG_CGROUP_WRITEBACK
static DECLARE_WAIT_QUEUE_HEAD(memcg_cgwb_frn_waitq);
#endif

/* Whether legacy memory+swap accounting is active */
static bool do_memsw_account(void)
{
	return !cgroup_subsys_on_dfl(memory_cgrp_subsys) && !cgroup_memory_noswap;
}

#define THRESHOLDS_EVENTS_TARGET 128
#define SOFTLIMIT_EVENTS_TARGET 1024

/*
 * Cgroups above their limits are maintained in a RB-Tree, independent of
 * their hierarchy representation
 */

struct mem_cgroup_tree_per_node {
	struct rb_root rb_root;
	struct rb_node *rb_rightmost;
	spinlock_t lock;
};

struct mem_cgroup_tree {
	struct mem_cgroup_tree_per_node *rb_tree_per_node[MAX_NUMNODES];
};

static struct mem_cgroup_tree soft_limit_tree __read_mostly;

/* for OOM */
struct mem_cgroup_eventfd_list {
	struct list_head list;
	struct eventfd_ctx *eventfd;
};

/*
 * cgroup_event represents events which userspace want to receive.
 */
struct mem_cgroup_event {
	/*
	 * memcg which the event belongs to.
	 */
	struct mem_cgroup *memcg;
	/*
	 * eventfd to signal userspace about the event.
	 */
	struct eventfd_ctx *eventfd;
	/*
	 * Each of these stored in a list by the cgroup.
	 */
	struct list_head list;
	/*
	 * register_event() callback will be used to add new userspace
	 * waiter for changes related to this event.  Use eventfd_signal()
	 * on eventfd to send notification to userspace.
	 */
	int (*register_event)(struct mem_cgroup *memcg,
			      struct eventfd_ctx *eventfd, const char *args);
	/*
	 * unregister_event() callback will be called when userspace closes
	 * the eventfd or on cgroup removing.  This callback must be set,
	 * if you want provide notification functionality.
	 */
	void (*unregister_event)(struct mem_cgroup *memcg,
				 struct eventfd_ctx *eventfd);
	/*
	 * All fields below needed to unregister event when
	 * userspace closes eventfd.
	 */
	poll_table pt;
	wait_queue_head_t *wqh;
	wait_queue_entry_t wait;
	struct work_struct remove;
};

static void mem_cgroup_threshold(struct mem_cgroup *memcg);
static void mem_cgroup_oom_notify(struct mem_cgroup *memcg);

/* Stuffs for move charges at task migration. */
/*
 * Types of charges to be moved.
 */
#define MOVE_ANON	0x1U
#define MOVE_FILE	0x2U
#define MOVE_MASK	(MOVE_ANON | MOVE_FILE)

/* "mc" and its members are protected by cgroup_mutex */
static struct move_charge_struct {
	spinlock_t	  lock; /* for from, to */
	struct mm_struct  *mm;
	struct mem_cgroup *from;
	struct mem_cgroup *to;
	unsigned long flags;
	unsigned long precharge;
	unsigned long moved_charge;
	unsigned long moved_swap;
	struct task_struct *moving_task;	/* a task moving charges */
	wait_queue_head_t waitq;		/* a waitq for other context */
} mc = {
	.lock = __SPIN_LOCK_UNLOCKED(mc.lock),
	.waitq = __WAIT_QUEUE_HEAD_INITIALIZER(mc.waitq),
};

/*
 * Maximum loops in mem_cgroup_hierarchical_reclaim(), used for soft
 * limit reclaim to prevent infinite loops, if they ever occur.
 */
#define	MEM_CGROUP_MAX_RECLAIM_LOOPS		100
#define	MEM_CGROUP_MAX_SOFT_LIMIT_RECLAIM_LOOPS	2

/* for encoding cft->private value on file */
enum res_type {
	_MEM,
	_MEMSWAP,
	_OOM_TYPE,
	_KMEM,
	_TCP,
};

#define MEMFILE_PRIVATE(x, val)	((x) << 16 | (val))
#define MEMFILE_TYPE(val)	((val) >> 16 & 0xffff)
#define MEMFILE_ATTR(val)	((val) & 0xffff)
/* Used for OOM nofiier */
#define OOM_CONTROL		(0)

/*
 * Iteration constructs for visiting all cgroups (under a tree).  If
 * loops are exited prematurely (break), mem_cgroup_iter_break() must
 * be used for reference counting.
 */
#define for_each_mem_cgroup_tree(iter, root)		\
	for (iter = mem_cgroup_iter(root, NULL, NULL);	\
	     iter != NULL;				\
	     iter = mem_cgroup_iter(root, iter, NULL))

#define for_each_mem_cgroup(iter)			\
	for (iter = mem_cgroup_iter(NULL, NULL, NULL);	\
	     iter != NULL;				\
	     iter = mem_cgroup_iter(NULL, iter, NULL))

static inline bool should_force_charge(void)
{
	return tsk_is_oom_victim(current) || fatal_signal_pending(current) ||
		(current->flags & PF_EXITING);
}

/* Some nice accessors for the vmpressure. */
struct vmpressure *memcg_to_vmpressure(struct mem_cgroup *memcg)
{
	if (!memcg)
		memcg = root_mem_cgroup;
	return &memcg->vmpressure;
}

struct cgroup_subsys_state *vmpressure_to_css(struct vmpressure *vmpr)
{
	return &container_of(vmpr, struct mem_cgroup, vmpressure)->css;
}

#ifdef CONFIG_MEMCG_KMEM
extern spinlock_t css_set_lock;

static void obj_cgroup_release(struct percpu_ref *ref)
{
	struct obj_cgroup *objcg = container_of(ref, struct obj_cgroup, refcnt);
	struct mem_cgroup *memcg;
	unsigned int nr_bytes;
	unsigned int nr_pages;
	unsigned long flags;

	/*
	 * At this point all allocated objects are freed, and
	 * objcg->nr_charged_bytes can't have an arbitrary byte value.
	 * However, it can be PAGE_SIZE or (x * PAGE_SIZE).
	 *
	 * The following sequence can lead to it:
	 * 1) CPU0: objcg == stock->cached_objcg
	 * 2) CPU1: we do a small allocation (e.g. 92 bytes),
	 *          PAGE_SIZE bytes are charged
	 * 3) CPU1: a process from another memcg is allocating something,
	 *          the stock if flushed,
	 *          objcg->nr_charged_bytes = PAGE_SIZE - 92
	 * 5) CPU0: we do release this object,
	 *          92 bytes are added to stock->nr_bytes
	 * 6) CPU0: stock is flushed,
	 *          92 bytes are added to objcg->nr_charged_bytes
	 *
	 * In the result, nr_charged_bytes == PAGE_SIZE.
	 * This page will be uncharged in obj_cgroup_release().
	 */
	nr_bytes = atomic_read(&objcg->nr_charged_bytes);
	WARN_ON_ONCE(nr_bytes & (PAGE_SIZE - 1));
	nr_pages = nr_bytes >> PAGE_SHIFT;

	spin_lock_irqsave(&css_set_lock, flags);
	memcg = obj_cgroup_memcg(objcg);
	if (nr_pages)
		__memcg_kmem_uncharge(memcg, nr_pages);
	list_del(&objcg->list);
	mem_cgroup_put(memcg);
	spin_unlock_irqrestore(&css_set_lock, flags);

	percpu_ref_exit(ref);
	kfree_rcu(objcg, rcu);
}

static struct obj_cgroup *obj_cgroup_alloc(void)
{
	struct obj_cgroup *objcg;
	int ret;

	objcg = kzalloc(sizeof(struct obj_cgroup), GFP_KERNEL);
	if (!objcg)
		return NULL;

	ret = percpu_ref_init(&objcg->refcnt, obj_cgroup_release, 0,
			      GFP_KERNEL);
	if (ret) {
		kfree(objcg);
		return NULL;
	}
	INIT_LIST_HEAD(&objcg->list);
	return objcg;
}

static void memcg_reparent_objcgs(struct mem_cgroup *memcg,
				  struct mem_cgroup *parent)
{
	struct obj_cgroup *objcg, *iter;

	objcg = rcu_replace_pointer(memcg->objcg, NULL, true);

	spin_lock_irq(&css_set_lock);

	/* Move active objcg to the parent's list */
	xchg(&objcg->memcg, parent);
	css_get(&parent->css);
	list_add(&objcg->list, &parent->objcg_list);

	/* Move already reparented objcgs to the parent's list */
	list_for_each_entry(iter, &memcg->objcg_list, list) {
		css_get(&parent->css);
		xchg(&iter->memcg, parent);
		css_put(&memcg->css);
	}
	list_splice(&memcg->objcg_list, &parent->objcg_list);

	spin_unlock_irq(&css_set_lock);

	percpu_ref_kill(&objcg->refcnt);
}

/*
 * This will be used as a shrinker list's index.
 * The main reason for not using cgroup id for this:
 *  this works better in sparse environments, where we have a lot of memcgs,
 *  but only a few kmem-limited. Or also, if we have, for instance, 200
 *  memcgs, and none but the 200th is kmem-limited, we'd have to have a
 *  200 entry array for that.
 *
 * The current size of the caches array is stored in memcg_nr_cache_ids. It
 * will double each time we have to increase it.
 */
static DEFINE_IDA(memcg_cache_ida);
int memcg_nr_cache_ids;

/* Protects memcg_nr_cache_ids */
static DECLARE_RWSEM(memcg_cache_ids_sem);

void memcg_get_cache_ids(void)
{
	down_read(&memcg_cache_ids_sem);
}

void memcg_put_cache_ids(void)
{
	up_read(&memcg_cache_ids_sem);
}

/*
 * MIN_SIZE is different than 1, because we would like to avoid going through
 * the alloc/free process all the time. In a small machine, 4 kmem-limited
 * cgroups is a reasonable guess. In the future, it could be a parameter or
 * tunable, but that is strictly not necessary.
 *
 * MAX_SIZE should be as large as the number of cgrp_ids. Ideally, we could get
 * this constant directly from cgroup, but it is understandable that this is
 * better kept as an internal representation in cgroup.c. In any case, the
 * cgrp_id space is not getting any smaller, and we don't have to necessarily
 * increase ours as well if it increases.
 */
#define MEMCG_CACHES_MIN_SIZE 4
#define MEMCG_CACHES_MAX_SIZE MEM_CGROUP_ID_MAX

/*
 * A lot of the calls to the cache allocation functions are expected to be
 * inlined by the compiler. Since the calls to memcg_slab_pre_alloc_hook() are
 * conditional to this static branch, we'll have to allow modules that does
 * kmem_cache_alloc and the such to see this symbol as well
 */
DEFINE_STATIC_KEY_FALSE(memcg_kmem_enabled_key);
EXPORT_SYMBOL(memcg_kmem_enabled_key);
#endif

static int memcg_shrinker_map_size;
static DEFINE_MUTEX(memcg_shrinker_map_mutex);

static void memcg_free_shrinker_map_rcu(struct rcu_head *head)
{
	kvfree(container_of(head, struct memcg_shrinker_map, rcu));
}

static int memcg_expand_one_shrinker_map(struct mem_cgroup *memcg,
					 int size, int old_size)
{
	struct memcg_shrinker_map *new, *old;
	int nid;

	lockdep_assert_held(&memcg_shrinker_map_mutex);

	for_each_node(nid) {
		old = rcu_dereference_protected(
			mem_cgroup_nodeinfo(memcg, nid)->shrinker_map, true);
		/* Not yet online memcg */
		if (!old)
			return 0;

		new = kvmalloc_node(sizeof(*new) + size, GFP_KERNEL, nid);
		if (!new)
			return -ENOMEM;

		/* Set all old bits, clear all new bits */
		memset(new->map, (int)0xff, old_size);
		memset((void *)new->map + old_size, 0, size - old_size);

		rcu_assign_pointer(memcg->nodeinfo[nid]->shrinker_map, new);
		call_rcu(&old->rcu, memcg_free_shrinker_map_rcu);
	}

	return 0;
}

static void memcg_free_shrinker_maps(struct mem_cgroup *memcg)
{
	struct mem_cgroup_per_node *pn;
	struct memcg_shrinker_map *map;
	int nid;

	if (mem_cgroup_is_root(memcg))
		return;

	for_each_node(nid) {
		pn = mem_cgroup_nodeinfo(memcg, nid);
		map = rcu_dereference_protected(pn->shrinker_map, true);
		if (map)
			kvfree(map);
		rcu_assign_pointer(pn->shrinker_map, NULL);
	}
}

static int memcg_alloc_shrinker_maps(struct mem_cgroup *memcg)
{
	struct memcg_shrinker_map *map;
	int nid, size, ret = 0;

	if (mem_cgroup_is_root(memcg))
		return 0;

	mutex_lock(&memcg_shrinker_map_mutex);
	size = memcg_shrinker_map_size;
	for_each_node(nid) {
		map = kvzalloc_node(sizeof(*map) + size, GFP_KERNEL, nid);
		if (!map) {
			memcg_free_shrinker_maps(memcg);
			ret = -ENOMEM;
			break;
		}
		rcu_assign_pointer(memcg->nodeinfo[nid]->shrinker_map, map);
	}
	mutex_unlock(&memcg_shrinker_map_mutex);

	return ret;
}

int memcg_expand_shrinker_maps(int new_id)
{
	int size, old_size, ret = 0;
	struct mem_cgroup *memcg;

	size = DIV_ROUND_UP(new_id + 1, BITS_PER_LONG) * sizeof(unsigned long);
	old_size = memcg_shrinker_map_size;
	if (size <= old_size)
		return 0;

	mutex_lock(&memcg_shrinker_map_mutex);
	if (!root_mem_cgroup)
		goto unlock;

	for_each_mem_cgroup(memcg) {
		if (mem_cgroup_is_root(memcg))
			continue;
		ret = memcg_expand_one_shrinker_map(memcg, size, old_size);
		if (ret) {
			mem_cgroup_iter_break(NULL, memcg);
			goto unlock;
		}
	}
unlock:
	if (!ret)
		memcg_shrinker_map_size = size;
	mutex_unlock(&memcg_shrinker_map_mutex);
	return ret;
}

void memcg_set_shrinker_bit(struct mem_cgroup *memcg, int nid, int shrinker_id)
{
	if (shrinker_id >= 0 && memcg && !mem_cgroup_is_root(memcg)) {
		struct memcg_shrinker_map *map;

		rcu_read_lock();
		map = rcu_dereference(memcg->nodeinfo[nid]->shrinker_map);
		/* Pairs with smp mb in shrink_slab() */
		smp_mb__before_atomic();
		set_bit(shrinker_id, map->map);
		rcu_read_unlock();
	}
}

/**
 * mem_cgroup_css_from_page - css of the memcg associated with a page
 * @page: page of interest
 *
 * If memcg is bound to the default hierarchy, css of the memcg associated
 * with @page is returned.  The returned css remains associated with @page
 * until it is released.
 *
 * If memcg is bound to a traditional hierarchy, the css of root_mem_cgroup
 * is returned.
 */
struct cgroup_subsys_state *mem_cgroup_css_from_page(struct page *page)
{
	struct mem_cgroup *memcg;

	memcg = page_memcg(page);

	if (!memcg || !cgroup_subsys_on_dfl(memory_cgrp_subsys))
		memcg = root_mem_cgroup;

	return &memcg->css;
}

/**
 * page_cgroup_ino - return inode number of the memcg a page is charged to
 * @page: the page
 *
 * Look up the closest online ancestor of the memory cgroup @page is charged to
 * and return its inode number or 0 if @page is not charged to any cgroup. It
 * is safe to call this function without holding a reference to @page.
 *
 * Note, this function is inherently racy, because there is nothing to prevent
 * the cgroup inode from getting torn down and potentially reallocated a moment
 * after page_cgroup_ino() returns, so it only should be used by callers that
 * do not care (such as procfs interfaces).
 */
ino_t page_cgroup_ino(struct page *page)
{
	struct mem_cgroup *memcg;
	unsigned long ino = 0;

	rcu_read_lock();
	memcg = page_memcg_check(page);

	while (memcg && !(memcg->css.flags & CSS_ONLINE))
		memcg = parent_mem_cgroup(memcg);
	if (memcg)
		ino = cgroup_ino(memcg->css.cgroup);
	rcu_read_unlock();
	return ino;
}

static struct mem_cgroup_per_node *
mem_cgroup_page_nodeinfo(struct mem_cgroup *memcg, struct page *page)
{
	int nid = page_to_nid(page);

	return memcg->nodeinfo[nid];
}

static struct mem_cgroup_tree_per_node *
soft_limit_tree_node(int nid)
{
	return soft_limit_tree.rb_tree_per_node[nid];
}

static struct mem_cgroup_tree_per_node *
soft_limit_tree_from_page(struct page *page)
{
	int nid = page_to_nid(page);

	return soft_limit_tree.rb_tree_per_node[nid];
}

static void __mem_cgroup_insert_exceeded(struct mem_cgroup_per_node *mz,
					 struct mem_cgroup_tree_per_node *mctz,
					 unsigned long new_usage_in_excess)
{
	struct rb_node **p = &mctz->rb_root.rb_node;
	struct rb_node *parent = NULL;
	struct mem_cgroup_per_node *mz_node;
	bool rightmost = true;

	if (mz->on_tree)
		return;

	mz->usage_in_excess = new_usage_in_excess;
	if (!mz->usage_in_excess)
		return;
	while (*p) {
		parent = *p;
		mz_node = rb_entry(parent, struct mem_cgroup_per_node,
					tree_node);
		if (mz->usage_in_excess < mz_node->usage_in_excess) {
			p = &(*p)->rb_left;
			rightmost = false;
		} else {
			p = &(*p)->rb_right;
		}
	}

	if (rightmost)
		mctz->rb_rightmost = &mz->tree_node;

	rb_link_node(&mz->tree_node, parent, p);
	rb_insert_color(&mz->tree_node, &mctz->rb_root);
	mz->on_tree = true;
}

static void __mem_cgroup_remove_exceeded(struct mem_cgroup_per_node *mz,
					 struct mem_cgroup_tree_per_node *mctz)
{
	if (!mz->on_tree)
		return;

	if (&mz->tree_node == mctz->rb_rightmost)
		mctz->rb_rightmost = rb_prev(&mz->tree_node);

	rb_erase(&mz->tree_node, &mctz->rb_root);
	mz->on_tree = false;
}

static void mem_cgroup_remove_exceeded(struct mem_cgroup_per_node *mz,
				       struct mem_cgroup_tree_per_node *mctz)
{
	unsigned long flags;

	spin_lock_irqsave(&mctz->lock, flags);
	__mem_cgroup_remove_exceeded(mz, mctz);
	spin_unlock_irqrestore(&mctz->lock, flags);
}

static unsigned long soft_limit_excess(struct mem_cgroup *memcg)
{
	unsigned long nr_pages = page_counter_read(&memcg->memory);
	unsigned long soft_limit = READ_ONCE(memcg->soft_limit);
	unsigned long excess = 0;

	if (nr_pages > soft_limit)
		excess = nr_pages - soft_limit;

	return excess;
}

static void mem_cgroup_update_tree(struct mem_cgroup *memcg, struct page *page)
{
	unsigned long excess;
	struct mem_cgroup_per_node *mz;
	struct mem_cgroup_tree_per_node *mctz;

	mctz = soft_limit_tree_from_page(page);
	if (!mctz)
		return;
	/*
	 * Necessary to update all ancestors when hierarchy is used.
	 * because their event counter is not touched.
	 */
	for (; memcg; memcg = parent_mem_cgroup(memcg)) {
		mz = mem_cgroup_page_nodeinfo(memcg, page);
		excess = soft_limit_excess(memcg);
		/*
		 * We have to update the tree if mz is on RB-tree or
		 * mem is over its softlimit.
		 */
		if (excess || mz->on_tree) {
			unsigned long flags;

			spin_lock_irqsave(&mctz->lock, flags);
			/* if on-tree, remove it */
			if (mz->on_tree)
				__mem_cgroup_remove_exceeded(mz, mctz);
			/*
			 * Insert again. mz->usage_in_excess will be updated.
			 * If excess is 0, no tree ops.
			 */
			__mem_cgroup_insert_exceeded(mz, mctz, excess);
			spin_unlock_irqrestore(&mctz->lock, flags);
		}
	}
}

static void mem_cgroup_remove_from_trees(struct mem_cgroup *memcg)
{
	struct mem_cgroup_tree_per_node *mctz;
	struct mem_cgroup_per_node *mz;
	int nid;

	for_each_node(nid) {
		mz = mem_cgroup_nodeinfo(memcg, nid);
		mctz = soft_limit_tree_node(nid);
		if (mctz)
			mem_cgroup_remove_exceeded(mz, mctz);
	}
}

static struct mem_cgroup_per_node *
__mem_cgroup_largest_soft_limit_node(struct mem_cgroup_tree_per_node *mctz)
{
	struct mem_cgroup_per_node *mz;

retry:
	mz = NULL;
	if (!mctz->rb_rightmost)
		goto done;		/* Nothing to reclaim from */

	mz = rb_entry(mctz->rb_rightmost,
		      struct mem_cgroup_per_node, tree_node);
	/*
	 * Remove the node now but someone else can add it back,
	 * we will to add it back at the end of reclaim to its correct
	 * position in the tree.
	 */
	__mem_cgroup_remove_exceeded(mz, mctz);
	if (!soft_limit_excess(mz->memcg) ||
	    !css_tryget(&mz->memcg->css))
		goto retry;
done:
	return mz;
}

static struct mem_cgroup_per_node *
mem_cgroup_largest_soft_limit_node(struct mem_cgroup_tree_per_node *mctz)
{
	struct mem_cgroup_per_node *mz;

	spin_lock_irq(&mctz->lock);
	mz = __mem_cgroup_largest_soft_limit_node(mctz);
	spin_unlock_irq(&mctz->lock);
	return mz;
}

/**
 * __mod_memcg_state - update cgroup memory statistics
 * @memcg: the memory cgroup
 * @idx: the stat item - can be enum memcg_stat_item or enum node_stat_item
 * @val: delta to add to the counter, can be negative
 */
void __mod_memcg_state(struct mem_cgroup *memcg, int idx, int val)
{
	long x, threshold = MEMCG_CHARGE_BATCH;

	if (mem_cgroup_disabled())
		return;

	if (memcg_stat_item_in_bytes(idx))
		threshold <<= PAGE_SHIFT;

	x = val + __this_cpu_read(memcg->vmstats_percpu->stat[idx]);
	if (unlikely(abs(x) > threshold)) {
		struct mem_cgroup *mi;

		/*
		 * Batch local counters to keep them in sync with
		 * the hierarchical ones.
		 */
		__this_cpu_add(memcg->vmstats_local->stat[idx], x);
		for (mi = memcg; mi; mi = parent_mem_cgroup(mi))
			atomic_long_add(x, &mi->vmstats[idx]);
		x = 0;
	}
	__this_cpu_write(memcg->vmstats_percpu->stat[idx], x);
}

static struct mem_cgroup_per_node *
parent_nodeinfo(struct mem_cgroup_per_node *pn, int nid)
{
	struct mem_cgroup *parent;

	parent = parent_mem_cgroup(pn->memcg);
	if (!parent)
		return NULL;
	return mem_cgroup_nodeinfo(parent, nid);
}

void __mod_memcg_lruvec_state(struct lruvec *lruvec, enum node_stat_item idx,
			      int val)
{
	struct mem_cgroup_per_node *pn;
	struct mem_cgroup *memcg;
	long x, threshold = MEMCG_CHARGE_BATCH;

	pn = container_of(lruvec, struct mem_cgroup_per_node, lruvec);
	memcg = pn->memcg;

	/* Update memcg */
	__mod_memcg_state(memcg, idx, val);

	/* Update lruvec */
	__this_cpu_add(pn->lruvec_stat_local->count[idx], val);

	if (vmstat_item_in_bytes(idx))
		threshold <<= PAGE_SHIFT;

	x = val + __this_cpu_read(pn->lruvec_stat_cpu->count[idx]);
	if (unlikely(abs(x) > threshold)) {
		pg_data_t *pgdat = lruvec_pgdat(lruvec);
		struct mem_cgroup_per_node *pi;

		for (pi = pn; pi; pi = parent_nodeinfo(pi, pgdat->node_id))
			atomic_long_add(x, &pi->lruvec_stat[idx]);
		x = 0;
	}
	__this_cpu_write(pn->lruvec_stat_cpu->count[idx], x);
}

/**
 * __mod_lruvec_state - update lruvec memory statistics
 * @lruvec: the lruvec
 * @idx: the stat item
 * @val: delta to add to the counter, can be negative
 *
 * The lruvec is the intersection of the NUMA node and a cgroup. This
 * function updates the all three counters that are affected by a
 * change of state at this level: per-node, per-cgroup, per-lruvec.
 */
void __mod_lruvec_state(struct lruvec *lruvec, enum node_stat_item idx,
			int val)
{
	/* Update node */
	__mod_node_page_state(lruvec_pgdat(lruvec), idx, val);

	/* Update memcg and lruvec */
	if (!mem_cgroup_disabled())
		__mod_memcg_lruvec_state(lruvec, idx, val);
}

void __mod_lruvec_page_state(struct page *page, enum node_stat_item idx,
			     int val)
{
	struct page *head = compound_head(page); /* rmap on tail pages */
	struct mem_cgroup *memcg = page_memcg(head);
	pg_data_t *pgdat = page_pgdat(page);
	struct lruvec *lruvec;

<<<<<<< HEAD
	rcu_read_lock();
	memcg = mem_cgroup_from_obj(p);

	/*
	 * Untracked pages have no memcg, no lruvec. Update only the
	 * node. If we reparent the slab objects to the root memcg,
	 * when we free the slab object, we need to update the per-memcg
	 * vmstats to keep it correct for the root memcg.
	 */
=======
	/* Untracked pages have no memcg, no lruvec. Update only the node */
>>>>>>> 356006a6
	if (!memcg) {
		__mod_node_page_state(pgdat, idx, val);
		return;
	}

	lruvec = mem_cgroup_lruvec(memcg, pgdat);
	__mod_lruvec_state(lruvec, idx, val);
}
EXPORT_SYMBOL(__mod_lruvec_page_state);

void __mod_lruvec_kmem_state(void *p, enum node_stat_item idx, int val)
{
	pg_data_t *pgdat = page_pgdat(virt_to_page(p));
	struct mem_cgroup *memcg;
	struct lruvec *lruvec;

	rcu_read_lock();
	memcg = mem_cgroup_from_obj(p);

	/*
	 * Untracked pages have no memcg, no lruvec. Update only the
	 * node. If we reparent the slab objects to the root memcg,
	 * when we free the slab object, we need to update the per-memcg
	 * vmstats to keep it correct for the root memcg.
	 */
	if (!memcg) {
		__mod_node_page_state(pgdat, idx, val);
	} else {
		lruvec = mem_cgroup_lruvec(memcg, pgdat);
		__mod_lruvec_state(lruvec, idx, val);
	}
	rcu_read_unlock();
}

/**
 * __count_memcg_events - account VM events in a cgroup
 * @memcg: the memory cgroup
 * @idx: the event item
 * @count: the number of events that occured
 */
void __count_memcg_events(struct mem_cgroup *memcg, enum vm_event_item idx,
			  unsigned long count)
{
	unsigned long x;

	if (mem_cgroup_disabled())
		return;

	x = count + __this_cpu_read(memcg->vmstats_percpu->events[idx]);
	if (unlikely(x > MEMCG_CHARGE_BATCH)) {
		struct mem_cgroup *mi;

		/*
		 * Batch local counters to keep them in sync with
		 * the hierarchical ones.
		 */
		__this_cpu_add(memcg->vmstats_local->events[idx], x);
		for (mi = memcg; mi; mi = parent_mem_cgroup(mi))
			atomic_long_add(x, &mi->vmevents[idx]);
		x = 0;
	}
	__this_cpu_write(memcg->vmstats_percpu->events[idx], x);
}

static unsigned long memcg_events(struct mem_cgroup *memcg, int event)
{
	return atomic_long_read(&memcg->vmevents[event]);
}

static unsigned long memcg_events_local(struct mem_cgroup *memcg, int event)
{
	long x = 0;
	int cpu;

	for_each_possible_cpu(cpu)
		x += per_cpu(memcg->vmstats_local->events[event], cpu);
	return x;
}

static void mem_cgroup_charge_statistics(struct mem_cgroup *memcg,
					 struct page *page,
					 int nr_pages)
{
	/* pagein of a big page is an event. So, ignore page size */
	if (nr_pages > 0)
		__count_memcg_events(memcg, PGPGIN, 1);
	else {
		__count_memcg_events(memcg, PGPGOUT, 1);
		nr_pages = -nr_pages; /* for event */
	}

	__this_cpu_add(memcg->vmstats_percpu->nr_page_events, nr_pages);
}

static bool mem_cgroup_event_ratelimit(struct mem_cgroup *memcg,
				       enum mem_cgroup_events_target target)
{
	unsigned long val, next;

	val = __this_cpu_read(memcg->vmstats_percpu->nr_page_events);
	next = __this_cpu_read(memcg->vmstats_percpu->targets[target]);
	/* from time_after() in jiffies.h */
	if ((long)(next - val) < 0) {
		switch (target) {
		case MEM_CGROUP_TARGET_THRESH:
			next = val + THRESHOLDS_EVENTS_TARGET;
			break;
		case MEM_CGROUP_TARGET_SOFTLIMIT:
			next = val + SOFTLIMIT_EVENTS_TARGET;
			break;
		default:
			break;
		}
		__this_cpu_write(memcg->vmstats_percpu->targets[target], next);
		return true;
	}
	return false;
}

/*
 * Check events in order.
 *
 */
static void memcg_check_events(struct mem_cgroup *memcg, struct page *page)
{
	/* threshold event is triggered in finer grain than soft limit */
	if (unlikely(mem_cgroup_event_ratelimit(memcg,
						MEM_CGROUP_TARGET_THRESH))) {
		bool do_softlimit;

		do_softlimit = mem_cgroup_event_ratelimit(memcg,
						MEM_CGROUP_TARGET_SOFTLIMIT);
		mem_cgroup_threshold(memcg);
		if (unlikely(do_softlimit))
			mem_cgroup_update_tree(memcg, page);
	}
}

struct mem_cgroup *mem_cgroup_from_task(struct task_struct *p)
{
	/*
	 * mm_update_next_owner() may clear mm->owner to NULL
	 * if it races with swapoff, page migration, etc.
	 * So this can be called with p == NULL.
	 */
	if (unlikely(!p))
		return NULL;

	return mem_cgroup_from_css(task_css(p, memory_cgrp_id));
}
EXPORT_SYMBOL(mem_cgroup_from_task);

/**
 * get_mem_cgroup_from_mm: Obtain a reference on given mm_struct's memcg.
 * @mm: mm from which memcg should be extracted. It can be NULL.
 *
 * Obtain a reference on mm->memcg and returns it if successful. Otherwise
 * root_mem_cgroup is returned. However if mem_cgroup is disabled, NULL is
 * returned.
 */
struct mem_cgroup *get_mem_cgroup_from_mm(struct mm_struct *mm)
{
	struct mem_cgroup *memcg;

	if (mem_cgroup_disabled())
		return NULL;

	rcu_read_lock();
	do {
		/*
		 * Page cache insertions can happen withou an
		 * actual mm context, e.g. during disk probing
		 * on boot, loopback IO, acct() writes etc.
		 */
		if (unlikely(!mm))
			memcg = root_mem_cgroup;
		else {
			memcg = mem_cgroup_from_task(rcu_dereference(mm->owner));
			if (unlikely(!memcg))
				memcg = root_mem_cgroup;
		}
	} while (!css_tryget(&memcg->css));
	rcu_read_unlock();
	return memcg;
}
EXPORT_SYMBOL(get_mem_cgroup_from_mm);

/**
 * get_mem_cgroup_from_page: Obtain a reference on given page's memcg.
 * @page: page from which memcg should be extracted.
 *
 * Obtain a reference on page->memcg and returns it if successful. Otherwise
 * root_mem_cgroup is returned.
 */
struct mem_cgroup *get_mem_cgroup_from_page(struct page *page)
{
	struct mem_cgroup *memcg = page_memcg(page);

	if (mem_cgroup_disabled())
		return NULL;

	rcu_read_lock();
	/* Page should not get uncharged and freed memcg under us. */
	if (!memcg || WARN_ON_ONCE(!css_tryget(&memcg->css)))
		memcg = root_mem_cgroup;
	rcu_read_unlock();
	return memcg;
}
EXPORT_SYMBOL(get_mem_cgroup_from_page);

static __always_inline struct mem_cgroup *active_memcg(void)
{
	if (in_interrupt())
		return this_cpu_read(int_active_memcg);
	else
		return current->active_memcg;
}

static __always_inline struct mem_cgroup *get_active_memcg(void)
{
	struct mem_cgroup *memcg;

	rcu_read_lock();
	memcg = active_memcg();
	if (memcg) {
		/* current->active_memcg must hold a ref. */
		if (WARN_ON_ONCE(!css_tryget(&memcg->css)))
			memcg = root_mem_cgroup;
		else
			memcg = current->active_memcg;
	}
	rcu_read_unlock();

	return memcg;
}

static __always_inline bool memcg_kmem_bypass(void)
{
	/* Allow remote memcg charging from any context. */
	if (unlikely(active_memcg()))
		return false;

	/* Memcg to charge can't be determined. */
	if (in_interrupt() || !current->mm || (current->flags & PF_KTHREAD))
		return true;

	return false;
}

/**
 * If active memcg is set, do not fallback to current->mm->memcg.
 */
static __always_inline struct mem_cgroup *get_mem_cgroup_from_current(void)
{
	if (memcg_kmem_bypass())
		return NULL;

	if (unlikely(active_memcg()))
		return get_active_memcg();

	return get_mem_cgroup_from_mm(current->mm);
}

/**
 * mem_cgroup_iter - iterate over memory cgroup hierarchy
 * @root: hierarchy root
 * @prev: previously returned memcg, NULL on first invocation
 * @reclaim: cookie for shared reclaim walks, NULL for full walks
 *
 * Returns references to children of the hierarchy below @root, or
 * @root itself, or %NULL after a full round-trip.
 *
 * Caller must pass the return value in @prev on subsequent
 * invocations for reference counting, or use mem_cgroup_iter_break()
 * to cancel a hierarchy walk before the round-trip is complete.
 *
 * Reclaimers can specify a node in @reclaim to divide up the memcgs
 * in the hierarchy among all concurrent reclaimers operating on the
 * same node.
 */
struct mem_cgroup *mem_cgroup_iter(struct mem_cgroup *root,
				   struct mem_cgroup *prev,
				   struct mem_cgroup_reclaim_cookie *reclaim)
{
	struct mem_cgroup_reclaim_iter *iter;
	struct cgroup_subsys_state *css = NULL;
	struct mem_cgroup *memcg = NULL;
	struct mem_cgroup *pos = NULL;

	if (mem_cgroup_disabled())
		return NULL;

	if (!root)
		root = root_mem_cgroup;

	if (prev && !reclaim)
		pos = prev;

	rcu_read_lock();

	if (reclaim) {
		struct mem_cgroup_per_node *mz;

		mz = mem_cgroup_nodeinfo(root, reclaim->pgdat->node_id);
		iter = &mz->iter;

		if (prev && reclaim->generation != iter->generation)
			goto out_unlock;

		while (1) {
			pos = READ_ONCE(iter->position);
			if (!pos || css_tryget(&pos->css))
				break;
			/*
			 * css reference reached zero, so iter->position will
			 * be cleared by ->css_released. However, we should not
			 * rely on this happening soon, because ->css_released
			 * is called from a work queue, and by busy-waiting we
			 * might block it. So we clear iter->position right
			 * away.
			 */
			(void)cmpxchg(&iter->position, pos, NULL);
		}
	}

	if (pos)
		css = &pos->css;

	for (;;) {
		css = css_next_descendant_pre(css, &root->css);
		if (!css) {
			/*
			 * Reclaimers share the hierarchy walk, and a
			 * new one might jump in right at the end of
			 * the hierarchy - make sure they see at least
			 * one group and restart from the beginning.
			 */
			if (!prev)
				continue;
			break;
		}

		/*
		 * Verify the css and acquire a reference.  The root
		 * is provided by the caller, so we know it's alive
		 * and kicking, and don't take an extra reference.
		 */
		memcg = mem_cgroup_from_css(css);

		if (css == &root->css)
			break;

		if (css_tryget(css))
			break;

		memcg = NULL;
	}

	if (reclaim) {
		/*
		 * The position could have already been updated by a competing
		 * thread, so check that the value hasn't changed since we read
		 * it to avoid reclaiming from the same cgroup twice.
		 */
		(void)cmpxchg(&iter->position, pos, memcg);

		if (pos)
			css_put(&pos->css);

		if (!memcg)
			iter->generation++;
		else if (!prev)
			reclaim->generation = iter->generation;
	}

out_unlock:
	rcu_read_unlock();
	if (prev && prev != root)
		css_put(&prev->css);

	return memcg;
}

/**
 * mem_cgroup_iter_break - abort a hierarchy walk prematurely
 * @root: hierarchy root
 * @prev: last visited hierarchy member as returned by mem_cgroup_iter()
 */
void mem_cgroup_iter_break(struct mem_cgroup *root,
			   struct mem_cgroup *prev)
{
	if (!root)
		root = root_mem_cgroup;
	if (prev && prev != root)
		css_put(&prev->css);
}

static void __invalidate_reclaim_iterators(struct mem_cgroup *from,
					struct mem_cgroup *dead_memcg)
{
	struct mem_cgroup_reclaim_iter *iter;
	struct mem_cgroup_per_node *mz;
	int nid;

	for_each_node(nid) {
		mz = mem_cgroup_nodeinfo(from, nid);
		iter = &mz->iter;
		cmpxchg(&iter->position, dead_memcg, NULL);
	}
}

static void invalidate_reclaim_iterators(struct mem_cgroup *dead_memcg)
{
	struct mem_cgroup *memcg = dead_memcg;
	struct mem_cgroup *last;

	do {
		__invalidate_reclaim_iterators(memcg, dead_memcg);
		last = memcg;
	} while ((memcg = parent_mem_cgroup(memcg)));

	/*
	 * When cgruop1 non-hierarchy mode is used,
	 * parent_mem_cgroup() does not walk all the way up to the
	 * cgroup root (root_mem_cgroup). So we have to handle
	 * dead_memcg from cgroup root separately.
	 */
	if (last != root_mem_cgroup)
		__invalidate_reclaim_iterators(root_mem_cgroup,
						dead_memcg);
}

/**
 * mem_cgroup_scan_tasks - iterate over tasks of a memory cgroup hierarchy
 * @memcg: hierarchy root
 * @fn: function to call for each task
 * @arg: argument passed to @fn
 *
 * This function iterates over tasks attached to @memcg or to any of its
 * descendants and calls @fn for each task. If @fn returns a non-zero
 * value, the function breaks the iteration loop and returns the value.
 * Otherwise, it will iterate over all tasks and return 0.
 *
 * This function must not be called for the root memory cgroup.
 */
int mem_cgroup_scan_tasks(struct mem_cgroup *memcg,
			  int (*fn)(struct task_struct *, void *), void *arg)
{
	struct mem_cgroup *iter;
	int ret = 0;

	BUG_ON(memcg == root_mem_cgroup);

	for_each_mem_cgroup_tree(iter, memcg) {
		struct css_task_iter it;
		struct task_struct *task;

		css_task_iter_start(&iter->css, CSS_TASK_ITER_PROCS, &it);
		while (!ret && (task = css_task_iter_next(&it)))
			ret = fn(task, arg);
		css_task_iter_end(&it);
		if (ret) {
			mem_cgroup_iter_break(memcg, iter);
			break;
		}
	}
	return ret;
}

#ifdef CONFIG_DEBUG_VM
void lruvec_memcg_debug(struct lruvec *lruvec, struct page *page)
{
	struct mem_cgroup *memcg;

	if (mem_cgroup_disabled())
		return;

	memcg = page_memcg(page);

	if (!memcg)
		VM_BUG_ON_PAGE(lruvec_memcg(lruvec) != root_mem_cgroup, page);
	else
		VM_BUG_ON_PAGE(lruvec_memcg(lruvec) != memcg, page);
}
#endif

/**
 * mem_cgroup_page_lruvec - return lruvec for isolating/putting an LRU page
 * @page: the page
 * @pgdat: pgdat of the page
 *
 * This function relies on page's memcg being stable - see the
 * access rules in commit_charge().
 */
struct lruvec *mem_cgroup_page_lruvec(struct page *page, struct pglist_data *pgdat)
{
	struct mem_cgroup_per_node *mz;
	struct mem_cgroup *memcg;
	struct lruvec *lruvec;

	if (mem_cgroup_disabled()) {
		lruvec = &pgdat->__lruvec;
		goto out;
	}

	memcg = page_memcg(page);
	/*
	 * Swapcache readahead pages are added to the LRU - and
	 * possibly migrated - before they are charged.
	 */
	if (!memcg)
		memcg = root_mem_cgroup;

	mz = mem_cgroup_page_nodeinfo(memcg, page);
	lruvec = &mz->lruvec;
out:
	/*
	 * Since a node can be onlined after the mem_cgroup was created,
	 * we have to be prepared to initialize lruvec->zone here;
	 * and if offlined then reonlined, we need to reinitialize it.
	 */
	if (unlikely(lruvec->pgdat != pgdat))
		lruvec->pgdat = pgdat;
	return lruvec;
}

/**
 * lock_page_lruvec - lock and return lruvec for a given page.
 * @page: the page
 *
 * This series functions should be used in either conditions:
 * PageLRU is cleared or unset
 * or page->_refcount is zero
 * or page is locked.
 */
struct lruvec *lock_page_lruvec(struct page *page)
{
	struct lruvec *lruvec;
	struct pglist_data *pgdat = page_pgdat(page);

	rcu_read_lock();
	lruvec = mem_cgroup_page_lruvec(page, pgdat);
	spin_lock(&lruvec->lru_lock);
	rcu_read_unlock();

	lruvec_memcg_debug(lruvec, page);

	return lruvec;
}

struct lruvec *lock_page_lruvec_irq(struct page *page)
{
	struct lruvec *lruvec;
	struct pglist_data *pgdat = page_pgdat(page);

	rcu_read_lock();
	lruvec = mem_cgroup_page_lruvec(page, pgdat);
	spin_lock_irq(&lruvec->lru_lock);
	rcu_read_unlock();

	lruvec_memcg_debug(lruvec, page);

	return lruvec;
}

struct lruvec *lock_page_lruvec_irqsave(struct page *page, unsigned long *flags)
{
	struct lruvec *lruvec;
	struct pglist_data *pgdat = page_pgdat(page);

	rcu_read_lock();
	lruvec = mem_cgroup_page_lruvec(page, pgdat);
	spin_lock_irqsave(&lruvec->lru_lock, *flags);
	rcu_read_unlock();

	lruvec_memcg_debug(lruvec, page);

	return lruvec;
}

/**
 * mem_cgroup_update_lru_size - account for adding or removing an lru page
 * @lruvec: mem_cgroup per zone lru vector
 * @lru: index of lru list the page is sitting on
 * @zid: zone id of the accounted pages
 * @nr_pages: positive when adding or negative when removing
 *
 * This function must be called under lru_lock, just before a page is added
 * to or just after a page is removed from an lru list (that ordering being
 * so as to allow it to check that lru_size 0 is consistent with list_empty).
 */
void mem_cgroup_update_lru_size(struct lruvec *lruvec, enum lru_list lru,
				int zid, int nr_pages)
{
	struct mem_cgroup_per_node *mz;
	unsigned long *lru_size;
	long size;

	if (mem_cgroup_disabled())
		return;

	mz = container_of(lruvec, struct mem_cgroup_per_node, lruvec);
	lru_size = &mz->lru_zone_size[zid][lru];

	if (nr_pages < 0)
		*lru_size += nr_pages;

	size = *lru_size;
	if (WARN_ONCE(size < 0,
		"%s(%p, %d, %d): lru_size %ld\n",
		__func__, lruvec, lru, nr_pages, size)) {
		VM_BUG_ON(1);
		*lru_size = 0;
	}

	if (nr_pages > 0)
		*lru_size += nr_pages;
}

/**
 * mem_cgroup_margin - calculate chargeable space of a memory cgroup
 * @memcg: the memory cgroup
 *
 * Returns the maximum amount of memory @mem can be charged with, in
 * pages.
 */
static unsigned long mem_cgroup_margin(struct mem_cgroup *memcg)
{
	unsigned long margin = 0;
	unsigned long count;
	unsigned long limit;

	count = page_counter_read(&memcg->memory);
	limit = READ_ONCE(memcg->memory.max);
	if (count < limit)
		margin = limit - count;

	if (do_memsw_account()) {
		count = page_counter_read(&memcg->memsw);
		limit = READ_ONCE(memcg->memsw.max);
		if (count < limit)
			margin = min(margin, limit - count);
		else
			margin = 0;
	}

	return margin;
}

/*
 * A routine for checking "mem" is under move_account() or not.
 *
 * Checking a cgroup is mc.from or mc.to or under hierarchy of
 * moving cgroups. This is for waiting at high-memory pressure
 * caused by "move".
 */
static bool mem_cgroup_under_move(struct mem_cgroup *memcg)
{
	struct mem_cgroup *from;
	struct mem_cgroup *to;
	bool ret = false;
	/*
	 * Unlike task_move routines, we access mc.to, mc.from not under
	 * mutual exclusion by cgroup_mutex. Here, we take spinlock instead.
	 */
	spin_lock(&mc.lock);
	from = mc.from;
	to = mc.to;
	if (!from)
		goto unlock;

	ret = mem_cgroup_is_descendant(from, memcg) ||
		mem_cgroup_is_descendant(to, memcg);
unlock:
	spin_unlock(&mc.lock);
	return ret;
}

static bool mem_cgroup_wait_acct_move(struct mem_cgroup *memcg)
{
	if (mc.moving_task && current != mc.moving_task) {
		if (mem_cgroup_under_move(memcg)) {
			DEFINE_WAIT(wait);
			prepare_to_wait(&mc.waitq, &wait, TASK_INTERRUPTIBLE);
			/* moving charge context might have finished. */
			if (mc.moving_task)
				schedule();
			finish_wait(&mc.waitq, &wait);
			return true;
		}
	}
	return false;
}

struct memory_stat {
	const char *name;
	unsigned int ratio;
	unsigned int idx;
};

static struct memory_stat memory_stats[] = {
	{ "anon", PAGE_SIZE, NR_ANON_MAPPED },
	{ "file", PAGE_SIZE, NR_FILE_PAGES },
	{ "kernel_stack", 1024, NR_KERNEL_STACK_KB },
	{ "pagetables", PAGE_SIZE, NR_PAGETABLE },
	{ "percpu", 1, MEMCG_PERCPU_B },
	{ "sock", PAGE_SIZE, MEMCG_SOCK },
	{ "shmem", PAGE_SIZE, NR_SHMEM },
	{ "file_mapped", PAGE_SIZE, NR_FILE_MAPPED },
	{ "file_dirty", PAGE_SIZE, NR_FILE_DIRTY },
	{ "file_writeback", PAGE_SIZE, NR_WRITEBACK },
#ifdef CONFIG_TRANSPARENT_HUGEPAGE
	/*
	 * The ratio will be initialized in memory_stats_init(). Because
	 * on some architectures, the macro of HPAGE_PMD_SIZE is not
	 * constant(e.g. powerpc).
	 */
	{ "anon_thp", 0, NR_ANON_THPS },
	{ "file_thp", 0, NR_FILE_THPS },
	{ "shmem_thp", 0, NR_SHMEM_THPS },
#endif
	{ "inactive_anon", PAGE_SIZE, NR_INACTIVE_ANON },
	{ "active_anon", PAGE_SIZE, NR_ACTIVE_ANON },
	{ "inactive_file", PAGE_SIZE, NR_INACTIVE_FILE },
	{ "active_file", PAGE_SIZE, NR_ACTIVE_FILE },
	{ "unevictable", PAGE_SIZE, NR_UNEVICTABLE },

	/*
	 * Note: The slab_reclaimable and slab_unreclaimable must be
	 * together and slab_reclaimable must be in front.
	 */
	{ "slab_reclaimable", 1, NR_SLAB_RECLAIMABLE_B },
	{ "slab_unreclaimable", 1, NR_SLAB_UNRECLAIMABLE_B },

	/* The memory events */
	{ "workingset_refault_anon", 1, WORKINGSET_REFAULT_ANON },
	{ "workingset_refault_file", 1, WORKINGSET_REFAULT_FILE },
	{ "workingset_activate_anon", 1, WORKINGSET_ACTIVATE_ANON },
	{ "workingset_activate_file", 1, WORKINGSET_ACTIVATE_FILE },
	{ "workingset_restore_anon", 1, WORKINGSET_RESTORE_ANON },
	{ "workingset_restore_file", 1, WORKINGSET_RESTORE_FILE },
	{ "workingset_nodereclaim", 1, WORKINGSET_NODERECLAIM },
};

static int __init memory_stats_init(void)
{
	int i;

	for (i = 0; i < ARRAY_SIZE(memory_stats); i++) {
#ifdef CONFIG_TRANSPARENT_HUGEPAGE
		if (memory_stats[i].idx == NR_ANON_THPS ||
		    memory_stats[i].idx == NR_FILE_THPS ||
		    memory_stats[i].idx == NR_SHMEM_THPS)
			memory_stats[i].ratio = HPAGE_PMD_SIZE;
#endif
		VM_BUG_ON(!memory_stats[i].ratio);
		VM_BUG_ON(memory_stats[i].idx >= MEMCG_NR_STAT);
	}

	return 0;
}
pure_initcall(memory_stats_init);

static char *memory_stat_format(struct mem_cgroup *memcg)
{
	struct seq_buf s;
	int i;

	seq_buf_init(&s, kmalloc(PAGE_SIZE, GFP_KERNEL), PAGE_SIZE);
	if (!s.buffer)
		return NULL;

	/*
	 * Provide statistics on the state of the memory subsystem as
	 * well as cumulative event counters that show past behavior.
	 *
	 * This list is ordered following a combination of these gradients:
	 * 1) generic big picture -> specifics and details
	 * 2) reflecting userspace activity -> reflecting kernel heuristics
	 *
	 * Current memory state:
	 */

	for (i = 0; i < ARRAY_SIZE(memory_stats); i++) {
		u64 size;

		size = memcg_page_state(memcg, memory_stats[i].idx);
		size *= memory_stats[i].ratio;
		seq_buf_printf(&s, "%s %llu\n", memory_stats[i].name, size);

		if (unlikely(memory_stats[i].idx == NR_SLAB_UNRECLAIMABLE_B)) {
			size = memcg_page_state(memcg, NR_SLAB_RECLAIMABLE_B) +
			       memcg_page_state(memcg, NR_SLAB_UNRECLAIMABLE_B);
			seq_buf_printf(&s, "slab %llu\n", size);
		}
	}

	/* Accumulated memory events */

	seq_buf_printf(&s, "%s %lu\n", vm_event_name(PGFAULT),
		       memcg_events(memcg, PGFAULT));
	seq_buf_printf(&s, "%s %lu\n", vm_event_name(PGMAJFAULT),
		       memcg_events(memcg, PGMAJFAULT));
	seq_buf_printf(&s, "%s %lu\n",  vm_event_name(PGREFILL),
		       memcg_events(memcg, PGREFILL));
	seq_buf_printf(&s, "pgscan %lu\n",
		       memcg_events(memcg, PGSCAN_KSWAPD) +
		       memcg_events(memcg, PGSCAN_DIRECT));
	seq_buf_printf(&s, "pgsteal %lu\n",
		       memcg_events(memcg, PGSTEAL_KSWAPD) +
		       memcg_events(memcg, PGSTEAL_DIRECT));
	seq_buf_printf(&s, "%s %lu\n", vm_event_name(PGACTIVATE),
		       memcg_events(memcg, PGACTIVATE));
	seq_buf_printf(&s, "%s %lu\n", vm_event_name(PGDEACTIVATE),
		       memcg_events(memcg, PGDEACTIVATE));
	seq_buf_printf(&s, "%s %lu\n", vm_event_name(PGLAZYFREE),
		       memcg_events(memcg, PGLAZYFREE));
	seq_buf_printf(&s, "%s %lu\n", vm_event_name(PGLAZYFREED),
		       memcg_events(memcg, PGLAZYFREED));

#ifdef CONFIG_TRANSPARENT_HUGEPAGE
	seq_buf_printf(&s, "%s %lu\n", vm_event_name(THP_FAULT_ALLOC),
		       memcg_events(memcg, THP_FAULT_ALLOC));
	seq_buf_printf(&s, "%s %lu\n", vm_event_name(THP_COLLAPSE_ALLOC),
		       memcg_events(memcg, THP_COLLAPSE_ALLOC));
#endif /* CONFIG_TRANSPARENT_HUGEPAGE */

	/* The above should easily fit into one page */
	WARN_ON_ONCE(seq_buf_has_overflowed(&s));

	return s.buffer;
}

#define K(x) ((x) << (PAGE_SHIFT-10))
/**
 * mem_cgroup_print_oom_context: Print OOM information relevant to
 * memory controller.
 * @memcg: The memory cgroup that went over limit
 * @p: Task that is going to be killed
 *
 * NOTE: @memcg and @p's mem_cgroup can be different when hierarchy is
 * enabled
 */
void mem_cgroup_print_oom_context(struct mem_cgroup *memcg, struct task_struct *p)
{
	rcu_read_lock();

	if (memcg) {
		pr_cont(",oom_memcg=");
		pr_cont_cgroup_path(memcg->css.cgroup);
	} else
		pr_cont(",global_oom");
	if (p) {
		pr_cont(",task_memcg=");
		pr_cont_cgroup_path(task_cgroup(p, memory_cgrp_id));
	}
	rcu_read_unlock();
}

/**
 * mem_cgroup_print_oom_meminfo: Print OOM memory information relevant to
 * memory controller.
 * @memcg: The memory cgroup that went over limit
 */
void mem_cgroup_print_oom_meminfo(struct mem_cgroup *memcg)
{
	char *buf;

	pr_info("memory: usage %llukB, limit %llukB, failcnt %lu\n",
		K((u64)page_counter_read(&memcg->memory)),
		K((u64)READ_ONCE(memcg->memory.max)), memcg->memory.failcnt);
	if (cgroup_subsys_on_dfl(memory_cgrp_subsys))
		pr_info("swap: usage %llukB, limit %llukB, failcnt %lu\n",
			K((u64)page_counter_read(&memcg->swap)),
			K((u64)READ_ONCE(memcg->swap.max)), memcg->swap.failcnt);
	else {
		pr_info("memory+swap: usage %llukB, limit %llukB, failcnt %lu\n",
			K((u64)page_counter_read(&memcg->memsw)),
			K((u64)memcg->memsw.max), memcg->memsw.failcnt);
		pr_info("kmem: usage %llukB, limit %llukB, failcnt %lu\n",
			K((u64)page_counter_read(&memcg->kmem)),
			K((u64)memcg->kmem.max), memcg->kmem.failcnt);
	}

	pr_info("Memory cgroup stats for ");
	pr_cont_cgroup_path(memcg->css.cgroup);
	pr_cont(":");
	buf = memory_stat_format(memcg);
	if (!buf)
		return;
	pr_info("%s", buf);
	kfree(buf);
}

/*
 * Return the memory (and swap, if configured) limit for a memcg.
 */
unsigned long mem_cgroup_get_max(struct mem_cgroup *memcg)
{
	unsigned long max = READ_ONCE(memcg->memory.max);

	if (cgroup_subsys_on_dfl(memory_cgrp_subsys)) {
		if (mem_cgroup_swappiness(memcg))
			max += min(READ_ONCE(memcg->swap.max),
				   (unsigned long)total_swap_pages);
	} else { /* v1 */
		if (mem_cgroup_swappiness(memcg)) {
			/* Calculate swap excess capacity from memsw limit */
			unsigned long swap = READ_ONCE(memcg->memsw.max) - max;

			max += min(swap, (unsigned long)total_swap_pages);
		}
	}
	return max;
}

unsigned long mem_cgroup_size(struct mem_cgroup *memcg)
{
	return page_counter_read(&memcg->memory);
}

static bool mem_cgroup_out_of_memory(struct mem_cgroup *memcg, gfp_t gfp_mask,
				     int order)
{
	struct oom_control oc = {
		.zonelist = NULL,
		.nodemask = NULL,
		.memcg = memcg,
		.gfp_mask = gfp_mask,
		.order = order,
	};
	bool ret = true;

	if (mutex_lock_killable(&oom_lock))
		return true;

	if (mem_cgroup_margin(memcg) >= (1 << order))
		goto unlock;

	/*
	 * A few threads which were not waiting at mutex_lock_killable() can
	 * fail to bail out. Therefore, check again after holding oom_lock.
	 */
	ret = should_force_charge() || out_of_memory(&oc);

unlock:
	mutex_unlock(&oom_lock);
	return ret;
}

static int mem_cgroup_soft_reclaim(struct mem_cgroup *root_memcg,
				   pg_data_t *pgdat,
				   gfp_t gfp_mask,
				   unsigned long *total_scanned)
{
	struct mem_cgroup *victim = NULL;
	int total = 0;
	int loop = 0;
	unsigned long excess;
	unsigned long nr_scanned;
	struct mem_cgroup_reclaim_cookie reclaim = {
		.pgdat = pgdat,
	};

	excess = soft_limit_excess(root_memcg);

	while (1) {
		victim = mem_cgroup_iter(root_memcg, victim, &reclaim);
		if (!victim) {
			loop++;
			if (loop >= 2) {
				/*
				 * If we have not been able to reclaim
				 * anything, it might because there are
				 * no reclaimable pages under this hierarchy
				 */
				if (!total)
					break;
				/*
				 * We want to do more targeted reclaim.
				 * excess >> 2 is not to excessive so as to
				 * reclaim too much, nor too less that we keep
				 * coming back to reclaim from this cgroup
				 */
				if (total >= (excess >> 2) ||
					(loop > MEM_CGROUP_MAX_RECLAIM_LOOPS))
					break;
			}
			continue;
		}
		total += mem_cgroup_shrink_node(victim, gfp_mask, false,
					pgdat, &nr_scanned);
		*total_scanned += nr_scanned;
		if (!soft_limit_excess(root_memcg))
			break;
	}
	mem_cgroup_iter_break(root_memcg, victim);
	return total;
}

#ifdef CONFIG_LOCKDEP
static struct lockdep_map memcg_oom_lock_dep_map = {
	.name = "memcg_oom_lock",
};
#endif

static DEFINE_SPINLOCK(memcg_oom_lock);

/*
 * Check OOM-Killer is already running under our hierarchy.
 * If someone is running, return false.
 */
static bool mem_cgroup_oom_trylock(struct mem_cgroup *memcg)
{
	struct mem_cgroup *iter, *failed = NULL;

	spin_lock(&memcg_oom_lock);

	for_each_mem_cgroup_tree(iter, memcg) {
		if (iter->oom_lock) {
			/*
			 * this subtree of our hierarchy is already locked
			 * so we cannot give a lock.
			 */
			failed = iter;
			mem_cgroup_iter_break(memcg, iter);
			break;
		} else
			iter->oom_lock = true;
	}

	if (failed) {
		/*
		 * OK, we failed to lock the whole subtree so we have
		 * to clean up what we set up to the failing subtree
		 */
		for_each_mem_cgroup_tree(iter, memcg) {
			if (iter == failed) {
				mem_cgroup_iter_break(memcg, iter);
				break;
			}
			iter->oom_lock = false;
		}
	} else
		mutex_acquire(&memcg_oom_lock_dep_map, 0, 1, _RET_IP_);

	spin_unlock(&memcg_oom_lock);

	return !failed;
}

static void mem_cgroup_oom_unlock(struct mem_cgroup *memcg)
{
	struct mem_cgroup *iter;

	spin_lock(&memcg_oom_lock);
	mutex_release(&memcg_oom_lock_dep_map, _RET_IP_);
	for_each_mem_cgroup_tree(iter, memcg)
		iter->oom_lock = false;
	spin_unlock(&memcg_oom_lock);
}

static void mem_cgroup_mark_under_oom(struct mem_cgroup *memcg)
{
	struct mem_cgroup *iter;

	spin_lock(&memcg_oom_lock);
	for_each_mem_cgroup_tree(iter, memcg)
		iter->under_oom++;
	spin_unlock(&memcg_oom_lock);
}

static void mem_cgroup_unmark_under_oom(struct mem_cgroup *memcg)
{
	struct mem_cgroup *iter;

	/*
	 * Be careful about under_oom underflows becase a child memcg
	 * could have been added after mem_cgroup_mark_under_oom.
	 */
	spin_lock(&memcg_oom_lock);
	for_each_mem_cgroup_tree(iter, memcg)
		if (iter->under_oom > 0)
			iter->under_oom--;
	spin_unlock(&memcg_oom_lock);
}

static DECLARE_WAIT_QUEUE_HEAD(memcg_oom_waitq);

struct oom_wait_info {
	struct mem_cgroup *memcg;
	wait_queue_entry_t	wait;
};

static int memcg_oom_wake_function(wait_queue_entry_t *wait,
	unsigned mode, int sync, void *arg)
{
	struct mem_cgroup *wake_memcg = (struct mem_cgroup *)arg;
	struct mem_cgroup *oom_wait_memcg;
	struct oom_wait_info *oom_wait_info;

	oom_wait_info = container_of(wait, struct oom_wait_info, wait);
	oom_wait_memcg = oom_wait_info->memcg;

	if (!mem_cgroup_is_descendant(wake_memcg, oom_wait_memcg) &&
	    !mem_cgroup_is_descendant(oom_wait_memcg, wake_memcg))
		return 0;
	return autoremove_wake_function(wait, mode, sync, arg);
}

static void memcg_oom_recover(struct mem_cgroup *memcg)
{
	/*
	 * For the following lockless ->under_oom test, the only required
	 * guarantee is that it must see the state asserted by an OOM when
	 * this function is called as a result of userland actions
	 * triggered by the notification of the OOM.  This is trivially
	 * achieved by invoking mem_cgroup_mark_under_oom() before
	 * triggering notification.
	 */
	if (memcg && memcg->under_oom)
		__wake_up(&memcg_oom_waitq, TASK_NORMAL, 0, memcg);
}

enum oom_status {
	OOM_SUCCESS,
	OOM_FAILED,
	OOM_ASYNC,
	OOM_SKIPPED
};

static enum oom_status mem_cgroup_oom(struct mem_cgroup *memcg, gfp_t mask, int order)
{
	enum oom_status ret;
	bool locked;

	if (order > PAGE_ALLOC_COSTLY_ORDER)
		return OOM_SKIPPED;

	memcg_memory_event(memcg, MEMCG_OOM);

	/*
	 * We are in the middle of the charge context here, so we
	 * don't want to block when potentially sitting on a callstack
	 * that holds all kinds of filesystem and mm locks.
	 *
	 * cgroup1 allows disabling the OOM killer and waiting for outside
	 * handling until the charge can succeed; remember the context and put
	 * the task to sleep at the end of the page fault when all locks are
	 * released.
	 *
	 * On the other hand, in-kernel OOM killer allows for an async victim
	 * memory reclaim (oom_reaper) and that means that we are not solely
	 * relying on the oom victim to make a forward progress and we can
	 * invoke the oom killer here.
	 *
	 * Please note that mem_cgroup_out_of_memory might fail to find a
	 * victim and then we have to bail out from the charge path.
	 */
	if (memcg->oom_kill_disable) {
		if (!current->in_user_fault)
			return OOM_SKIPPED;
		css_get(&memcg->css);
		current->memcg_in_oom = memcg;
		current->memcg_oom_gfp_mask = mask;
		current->memcg_oom_order = order;

		return OOM_ASYNC;
	}

	mem_cgroup_mark_under_oom(memcg);

	locked = mem_cgroup_oom_trylock(memcg);

	if (locked)
		mem_cgroup_oom_notify(memcg);

	mem_cgroup_unmark_under_oom(memcg);
	if (mem_cgroup_out_of_memory(memcg, mask, order))
		ret = OOM_SUCCESS;
	else
		ret = OOM_FAILED;

	if (locked)
		mem_cgroup_oom_unlock(memcg);

	return ret;
}

/**
 * mem_cgroup_oom_synchronize - complete memcg OOM handling
 * @handle: actually kill/wait or just clean up the OOM state
 *
 * This has to be called at the end of a page fault if the memcg OOM
 * handler was enabled.
 *
 * Memcg supports userspace OOM handling where failed allocations must
 * sleep on a waitqueue until the userspace task resolves the
 * situation.  Sleeping directly in the charge context with all kinds
 * of locks held is not a good idea, instead we remember an OOM state
 * in the task and mem_cgroup_oom_synchronize() has to be called at
 * the end of the page fault to complete the OOM handling.
 *
 * Returns %true if an ongoing memcg OOM situation was detected and
 * completed, %false otherwise.
 */
bool mem_cgroup_oom_synchronize(bool handle)
{
	struct mem_cgroup *memcg = current->memcg_in_oom;
	struct oom_wait_info owait;
	bool locked;

	/* OOM is global, do not handle */
	if (!memcg)
		return false;

	if (!handle)
		goto cleanup;

	owait.memcg = memcg;
	owait.wait.flags = 0;
	owait.wait.func = memcg_oom_wake_function;
	owait.wait.private = current;
	INIT_LIST_HEAD(&owait.wait.entry);

	prepare_to_wait(&memcg_oom_waitq, &owait.wait, TASK_KILLABLE);
	mem_cgroup_mark_under_oom(memcg);

	locked = mem_cgroup_oom_trylock(memcg);

	if (locked)
		mem_cgroup_oom_notify(memcg);

	if (locked && !memcg->oom_kill_disable) {
		mem_cgroup_unmark_under_oom(memcg);
		finish_wait(&memcg_oom_waitq, &owait.wait);
		mem_cgroup_out_of_memory(memcg, current->memcg_oom_gfp_mask,
					 current->memcg_oom_order);
	} else {
		schedule();
		mem_cgroup_unmark_under_oom(memcg);
		finish_wait(&memcg_oom_waitq, &owait.wait);
	}

	if (locked) {
		mem_cgroup_oom_unlock(memcg);
		/*
		 * There is no guarantee that an OOM-lock contender
		 * sees the wakeups triggered by the OOM kill
		 * uncharges.  Wake any sleepers explicitely.
		 */
		memcg_oom_recover(memcg);
	}
cleanup:
	current->memcg_in_oom = NULL;
	css_put(&memcg->css);
	return true;
}

/**
 * mem_cgroup_get_oom_group - get a memory cgroup to clean up after OOM
 * @victim: task to be killed by the OOM killer
 * @oom_domain: memcg in case of memcg OOM, NULL in case of system-wide OOM
 *
 * Returns a pointer to a memory cgroup, which has to be cleaned up
 * by killing all belonging OOM-killable tasks.
 *
 * Caller has to call mem_cgroup_put() on the returned non-NULL memcg.
 */
struct mem_cgroup *mem_cgroup_get_oom_group(struct task_struct *victim,
					    struct mem_cgroup *oom_domain)
{
	struct mem_cgroup *oom_group = NULL;
	struct mem_cgroup *memcg;

	if (!cgroup_subsys_on_dfl(memory_cgrp_subsys))
		return NULL;

	if (!oom_domain)
		oom_domain = root_mem_cgroup;

	rcu_read_lock();

	memcg = mem_cgroup_from_task(victim);
	if (memcg == root_mem_cgroup)
		goto out;

	/*
	 * If the victim task has been asynchronously moved to a different
	 * memory cgroup, we might end up killing tasks outside oom_domain.
	 * In this case it's better to ignore memory.group.oom.
	 */
	if (unlikely(!mem_cgroup_is_descendant(memcg, oom_domain)))
		goto out;

	/*
	 * Traverse the memory cgroup hierarchy from the victim task's
	 * cgroup up to the OOMing cgroup (or root) to find the
	 * highest-level memory cgroup with oom.group set.
	 */
	for (; memcg; memcg = parent_mem_cgroup(memcg)) {
		if (memcg->oom_group)
			oom_group = memcg;

		if (memcg == oom_domain)
			break;
	}

	if (oom_group)
		css_get(&oom_group->css);
out:
	rcu_read_unlock();

	return oom_group;
}

void mem_cgroup_print_oom_group(struct mem_cgroup *memcg)
{
	pr_info("Tasks in ");
	pr_cont_cgroup_path(memcg->css.cgroup);
	pr_cont(" are going to be killed due to memory.oom.group set\n");
}

/**
 * lock_page_memcg - lock a page and memcg binding
 * @page: the page
 *
 * This function protects unlocked LRU pages from being moved to
 * another cgroup.
 *
 * It ensures lifetime of the returned memcg. Caller is responsible
 * for the lifetime of the page; __unlock_page_memcg() is available
 * when @page might get freed inside the locked section.
 */
struct mem_cgroup *lock_page_memcg(struct page *page)
{
	struct page *head = compound_head(page); /* rmap on tail pages */
	struct mem_cgroup *memcg;
	unsigned long flags;

	/*
	 * The RCU lock is held throughout the transaction.  The fast
	 * path can get away without acquiring the memcg->move_lock
	 * because page moving starts with an RCU grace period.
	 *
	 * The RCU lock also protects the memcg from being freed when
	 * the page state that is going to change is the only thing
	 * preventing the page itself from being freed. E.g. writeback
	 * doesn't hold a page reference and relies on PG_writeback to
	 * keep off truncation, migration and so forth.
         */
	rcu_read_lock();

	if (mem_cgroup_disabled())
		return NULL;
again:
	memcg = page_memcg(head);
	if (unlikely(!memcg))
		return NULL;

#ifdef CONFIG_PROVE_LOCKING
	local_irq_save(flags);
	might_lock(&memcg->move_lock);
	local_irq_restore(flags);
#endif

	if (atomic_read(&memcg->moving_account) <= 0)
		return memcg;

	spin_lock_irqsave(&memcg->move_lock, flags);
	if (memcg != page_memcg(head)) {
		spin_unlock_irqrestore(&memcg->move_lock, flags);
		goto again;
	}

	/*
	 * When charge migration first begins, we can have locked and
	 * unlocked page stat updates happening concurrently.  Track
	 * the task who has the lock for unlock_page_memcg().
	 */
	memcg->move_lock_task = current;
	memcg->move_lock_flags = flags;

	return memcg;
}
EXPORT_SYMBOL(lock_page_memcg);

/**
 * __unlock_page_memcg - unlock and unpin a memcg
 * @memcg: the memcg
 *
 * Unlock and unpin a memcg returned by lock_page_memcg().
 */
void __unlock_page_memcg(struct mem_cgroup *memcg)
{
	if (memcg && memcg->move_lock_task == current) {
		unsigned long flags = memcg->move_lock_flags;

		memcg->move_lock_task = NULL;
		memcg->move_lock_flags = 0;

		spin_unlock_irqrestore(&memcg->move_lock, flags);
	}

	rcu_read_unlock();
}

/**
 * unlock_page_memcg - unlock a page and memcg binding
 * @page: the page
 */
void unlock_page_memcg(struct page *page)
{
	struct page *head = compound_head(page);

	__unlock_page_memcg(page_memcg(head));
}
EXPORT_SYMBOL(unlock_page_memcg);

struct memcg_stock_pcp {
	struct mem_cgroup *cached; /* this never be root cgroup */
	unsigned int nr_pages;

#ifdef CONFIG_MEMCG_KMEM
	struct obj_cgroup *cached_objcg;
	unsigned int nr_bytes;
#endif

	struct work_struct work;
	unsigned long flags;
#define FLUSHING_CACHED_CHARGE	0
};
static DEFINE_PER_CPU(struct memcg_stock_pcp, memcg_stock);
static DEFINE_MUTEX(percpu_charge_mutex);

#ifdef CONFIG_MEMCG_KMEM
static void drain_obj_stock(struct memcg_stock_pcp *stock);
static bool obj_stock_flush_required(struct memcg_stock_pcp *stock,
				     struct mem_cgroup *root_memcg);

#else
static inline void drain_obj_stock(struct memcg_stock_pcp *stock)
{
}
static bool obj_stock_flush_required(struct memcg_stock_pcp *stock,
				     struct mem_cgroup *root_memcg)
{
	return false;
}
#endif

/**
 * consume_stock: Try to consume stocked charge on this cpu.
 * @memcg: memcg to consume from.
 * @nr_pages: how many pages to charge.
 *
 * The charges will only happen if @memcg matches the current cpu's memcg
 * stock, and at least @nr_pages are available in that stock.  Failure to
 * service an allocation will refill the stock.
 *
 * returns true if successful, false otherwise.
 */
static bool consume_stock(struct mem_cgroup *memcg, unsigned int nr_pages)
{
	struct memcg_stock_pcp *stock;
	unsigned long flags;
	bool ret = false;

	if (nr_pages > MEMCG_CHARGE_BATCH)
		return ret;

	local_irq_save(flags);

	stock = this_cpu_ptr(&memcg_stock);
	if (memcg == stock->cached && stock->nr_pages >= nr_pages) {
		stock->nr_pages -= nr_pages;
		ret = true;
	}

	local_irq_restore(flags);

	return ret;
}

/*
 * Returns stocks cached in percpu and reset cached information.
 */
static void drain_stock(struct memcg_stock_pcp *stock)
{
	struct mem_cgroup *old = stock->cached;

	if (!old)
		return;

	if (stock->nr_pages) {
		page_counter_uncharge(&old->memory, stock->nr_pages);
		if (do_memsw_account())
			page_counter_uncharge(&old->memsw, stock->nr_pages);
		stock->nr_pages = 0;
	}

	css_put(&old->css);
	stock->cached = NULL;
}

static void drain_local_stock(struct work_struct *dummy)
{
	struct memcg_stock_pcp *stock;
	unsigned long flags;

	/*
	 * The only protection from memory hotplug vs. drain_stock races is
	 * that we always operate on local CPU stock here with IRQ disabled
	 */
	local_irq_save(flags);

	stock = this_cpu_ptr(&memcg_stock);
	drain_obj_stock(stock);
	drain_stock(stock);
	clear_bit(FLUSHING_CACHED_CHARGE, &stock->flags);

	local_irq_restore(flags);
}

/*
 * Cache charges(val) to local per_cpu area.
 * This will be consumed by consume_stock() function, later.
 */
static void refill_stock(struct mem_cgroup *memcg, unsigned int nr_pages)
{
	struct memcg_stock_pcp *stock;
	unsigned long flags;

	local_irq_save(flags);

	stock = this_cpu_ptr(&memcg_stock);
	if (stock->cached != memcg) { /* reset if necessary */
		drain_stock(stock);
		css_get(&memcg->css);
		stock->cached = memcg;
	}
	stock->nr_pages += nr_pages;

	if (stock->nr_pages > MEMCG_CHARGE_BATCH)
		drain_stock(stock);

	local_irq_restore(flags);
}

/*
 * Drains all per-CPU charge caches for given root_memcg resp. subtree
 * of the hierarchy under it.
 */
static void drain_all_stock(struct mem_cgroup *root_memcg)
{
	int cpu, curcpu;

	/* If someone's already draining, avoid adding running more workers. */
	if (!mutex_trylock(&percpu_charge_mutex))
		return;
	/*
	 * Notify other cpus that system-wide "drain" is running
	 * We do not care about races with the cpu hotplug because cpu down
	 * as well as workers from this path always operate on the local
	 * per-cpu data. CPU up doesn't touch memcg_stock at all.
	 */
	curcpu = get_cpu();
	for_each_online_cpu(cpu) {
		struct memcg_stock_pcp *stock = &per_cpu(memcg_stock, cpu);
		struct mem_cgroup *memcg;
		bool flush = false;

		rcu_read_lock();
		memcg = stock->cached;
		if (memcg && stock->nr_pages &&
		    mem_cgroup_is_descendant(memcg, root_memcg))
			flush = true;
		if (obj_stock_flush_required(stock, root_memcg))
			flush = true;
		rcu_read_unlock();

		if (flush &&
		    !test_and_set_bit(FLUSHING_CACHED_CHARGE, &stock->flags)) {
			if (cpu == curcpu)
				drain_local_stock(&stock->work);
			else
				schedule_work_on(cpu, &stock->work);
		}
	}
	put_cpu();
	mutex_unlock(&percpu_charge_mutex);
}

static int memcg_hotplug_cpu_dead(unsigned int cpu)
{
	struct memcg_stock_pcp *stock;
	struct mem_cgroup *memcg, *mi;

	stock = &per_cpu(memcg_stock, cpu);
	drain_stock(stock);

	for_each_mem_cgroup(memcg) {
		int i;

		for (i = 0; i < MEMCG_NR_STAT; i++) {
			int nid;
			long x;

			x = this_cpu_xchg(memcg->vmstats_percpu->stat[i], 0);
			if (x)
				for (mi = memcg; mi; mi = parent_mem_cgroup(mi))
					atomic_long_add(x, &memcg->vmstats[i]);

			if (i >= NR_VM_NODE_STAT_ITEMS)
				continue;

			for_each_node(nid) {
				struct mem_cgroup_per_node *pn;

				pn = mem_cgroup_nodeinfo(memcg, nid);
				x = this_cpu_xchg(pn->lruvec_stat_cpu->count[i], 0);
				if (x)
					do {
						atomic_long_add(x, &pn->lruvec_stat[i]);
					} while ((pn = parent_nodeinfo(pn, nid)));
			}
		}

		for (i = 0; i < NR_VM_EVENT_ITEMS; i++) {
			long x;

			x = this_cpu_xchg(memcg->vmstats_percpu->events[i], 0);
			if (x)
				for (mi = memcg; mi; mi = parent_mem_cgroup(mi))
					atomic_long_add(x, &memcg->vmevents[i]);
		}
	}

	return 0;
}

static unsigned long reclaim_high(struct mem_cgroup *memcg,
				  unsigned int nr_pages,
				  gfp_t gfp_mask)
{
	unsigned long nr_reclaimed = 0;

	do {
		unsigned long pflags;

		if (page_counter_read(&memcg->memory) <=
		    READ_ONCE(memcg->memory.high))
			continue;

		memcg_memory_event(memcg, MEMCG_HIGH);

		psi_memstall_enter(&pflags);
		nr_reclaimed += try_to_free_mem_cgroup_pages(memcg, nr_pages,
							     gfp_mask, true);
		psi_memstall_leave(&pflags);
	} while ((memcg = parent_mem_cgroup(memcg)) &&
		 !mem_cgroup_is_root(memcg));

	return nr_reclaimed;
}

static void high_work_func(struct work_struct *work)
{
	struct mem_cgroup *memcg;

	memcg = container_of(work, struct mem_cgroup, high_work);
	reclaim_high(memcg, MEMCG_CHARGE_BATCH, GFP_KERNEL);
}

/*
 * Clamp the maximum sleep time per allocation batch to 2 seconds. This is
 * enough to still cause a significant slowdown in most cases, while still
 * allowing diagnostics and tracing to proceed without becoming stuck.
 */
#define MEMCG_MAX_HIGH_DELAY_JIFFIES (2UL*HZ)

/*
 * When calculating the delay, we use these either side of the exponentiation to
 * maintain precision and scale to a reasonable number of jiffies (see the table
 * below.
 *
 * - MEMCG_DELAY_PRECISION_SHIFT: Extra precision bits while translating the
 *   overage ratio to a delay.
 * - MEMCG_DELAY_SCALING_SHIFT: The number of bits to scale down the
 *   proposed penalty in order to reduce to a reasonable number of jiffies, and
 *   to produce a reasonable delay curve.
 *
 * MEMCG_DELAY_SCALING_SHIFT just happens to be a number that produces a
 * reasonable delay curve compared to precision-adjusted overage, not
 * penalising heavily at first, but still making sure that growth beyond the
 * limit penalises misbehaviour cgroups by slowing them down exponentially. For
 * example, with a high of 100 megabytes:
 *
 *  +-------+------------------------+
 *  | usage | time to allocate in ms |
 *  +-------+------------------------+
 *  | 100M  |                      0 |
 *  | 101M  |                      6 |
 *  | 102M  |                     25 |
 *  | 103M  |                     57 |
 *  | 104M  |                    102 |
 *  | 105M  |                    159 |
 *  | 106M  |                    230 |
 *  | 107M  |                    313 |
 *  | 108M  |                    409 |
 *  | 109M  |                    518 |
 *  | 110M  |                    639 |
 *  | 111M  |                    774 |
 *  | 112M  |                    921 |
 *  | 113M  |                   1081 |
 *  | 114M  |                   1254 |
 *  | 115M  |                   1439 |
 *  | 116M  |                   1638 |
 *  | 117M  |                   1849 |
 *  | 118M  |                   2000 |
 *  | 119M  |                   2000 |
 *  | 120M  |                   2000 |
 *  +-------+------------------------+
 */
 #define MEMCG_DELAY_PRECISION_SHIFT 20
 #define MEMCG_DELAY_SCALING_SHIFT 14

static u64 calculate_overage(unsigned long usage, unsigned long high)
{
	u64 overage;

	if (usage <= high)
		return 0;

	/*
	 * Prevent division by 0 in overage calculation by acting as if
	 * it was a threshold of 1 page
	 */
	high = max(high, 1UL);

	overage = usage - high;
	overage <<= MEMCG_DELAY_PRECISION_SHIFT;
	return div64_u64(overage, high);
}

static u64 mem_find_max_overage(struct mem_cgroup *memcg)
{
	u64 overage, max_overage = 0;

	do {
		overage = calculate_overage(page_counter_read(&memcg->memory),
					    READ_ONCE(memcg->memory.high));
		max_overage = max(overage, max_overage);
	} while ((memcg = parent_mem_cgroup(memcg)) &&
		 !mem_cgroup_is_root(memcg));

	return max_overage;
}

static u64 swap_find_max_overage(struct mem_cgroup *memcg)
{
	u64 overage, max_overage = 0;

	do {
		overage = calculate_overage(page_counter_read(&memcg->swap),
					    READ_ONCE(memcg->swap.high));
		if (overage)
			memcg_memory_event(memcg, MEMCG_SWAP_HIGH);
		max_overage = max(overage, max_overage);
	} while ((memcg = parent_mem_cgroup(memcg)) &&
		 !mem_cgroup_is_root(memcg));

	return max_overage;
}

/*
 * Get the number of jiffies that we should penalise a mischievous cgroup which
 * is exceeding its memory.high by checking both it and its ancestors.
 */
static unsigned long calculate_high_delay(struct mem_cgroup *memcg,
					  unsigned int nr_pages,
					  u64 max_overage)
{
	unsigned long penalty_jiffies;

	if (!max_overage)
		return 0;

	/*
	 * We use overage compared to memory.high to calculate the number of
	 * jiffies to sleep (penalty_jiffies). Ideally this value should be
	 * fairly lenient on small overages, and increasingly harsh when the
	 * memcg in question makes it clear that it has no intention of stopping
	 * its crazy behaviour, so we exponentially increase the delay based on
	 * overage amount.
	 */
	penalty_jiffies = max_overage * max_overage * HZ;
	penalty_jiffies >>= MEMCG_DELAY_PRECISION_SHIFT;
	penalty_jiffies >>= MEMCG_DELAY_SCALING_SHIFT;

	/*
	 * Factor in the task's own contribution to the overage, such that four
	 * N-sized allocations are throttled approximately the same as one
	 * 4N-sized allocation.
	 *
	 * MEMCG_CHARGE_BATCH pages is nominal, so work out how much smaller or
	 * larger the current charge patch is than that.
	 */
	return penalty_jiffies * nr_pages / MEMCG_CHARGE_BATCH;
}

/*
 * Scheduled by try_charge() to be executed from the userland return path
 * and reclaims memory over the high limit.
 */
void mem_cgroup_handle_over_high(void)
{
	unsigned long penalty_jiffies;
	unsigned long pflags;
	unsigned long nr_reclaimed;
	unsigned int nr_pages = current->memcg_nr_pages_over_high;
	int nr_retries = MAX_RECLAIM_RETRIES;
	struct mem_cgroup *memcg;
	bool in_retry = false;

	if (likely(!nr_pages))
		return;

	memcg = get_mem_cgroup_from_mm(current->mm);
	current->memcg_nr_pages_over_high = 0;

retry_reclaim:
	/*
	 * The allocating task should reclaim at least the batch size, but for
	 * subsequent retries we only want to do what's necessary to prevent oom
	 * or breaching resource isolation.
	 *
	 * This is distinct from memory.max or page allocator behaviour because
	 * memory.high is currently batched, whereas memory.max and the page
	 * allocator run every time an allocation is made.
	 */
	nr_reclaimed = reclaim_high(memcg,
				    in_retry ? SWAP_CLUSTER_MAX : nr_pages,
				    GFP_KERNEL);

	/*
	 * memory.high is breached and reclaim is unable to keep up. Throttle
	 * allocators proactively to slow down excessive growth.
	 */
	penalty_jiffies = calculate_high_delay(memcg, nr_pages,
					       mem_find_max_overage(memcg));

	penalty_jiffies += calculate_high_delay(memcg, nr_pages,
						swap_find_max_overage(memcg));

	/*
	 * Clamp the max delay per usermode return so as to still keep the
	 * application moving forwards and also permit diagnostics, albeit
	 * extremely slowly.
	 */
	penalty_jiffies = min(penalty_jiffies, MEMCG_MAX_HIGH_DELAY_JIFFIES);

	/*
	 * Don't sleep if the amount of jiffies this memcg owes us is so low
	 * that it's not even worth doing, in an attempt to be nice to those who
	 * go only a small amount over their memory.high value and maybe haven't
	 * been aggressively reclaimed enough yet.
	 */
	if (penalty_jiffies <= HZ / 100)
		goto out;

	/*
	 * If reclaim is making forward progress but we're still over
	 * memory.high, we want to encourage that rather than doing allocator
	 * throttling.
	 */
	if (nr_reclaimed || nr_retries--) {
		in_retry = true;
		goto retry_reclaim;
	}

	/*
	 * If we exit early, we're guaranteed to die (since
	 * schedule_timeout_killable sets TASK_KILLABLE). This means we don't
	 * need to account for any ill-begotten jiffies to pay them off later.
	 */
	psi_memstall_enter(&pflags);
	schedule_timeout_killable(penalty_jiffies);
	psi_memstall_leave(&pflags);

out:
	css_put(&memcg->css);
}

static int try_charge(struct mem_cgroup *memcg, gfp_t gfp_mask,
		      unsigned int nr_pages)
{
	unsigned int batch = max(MEMCG_CHARGE_BATCH, nr_pages);
	int nr_retries = MAX_RECLAIM_RETRIES;
	struct mem_cgroup *mem_over_limit;
	struct page_counter *counter;
	enum oom_status oom_status;
	unsigned long nr_reclaimed;
	bool may_swap = true;
	bool drained = false;
	unsigned long pflags;

	if (mem_cgroup_is_root(memcg))
		return 0;
retry:
	if (consume_stock(memcg, nr_pages))
		return 0;

	if (!do_memsw_account() ||
	    page_counter_try_charge(&memcg->memsw, batch, &counter)) {
		if (page_counter_try_charge(&memcg->memory, batch, &counter))
			goto done_restock;
		if (do_memsw_account())
			page_counter_uncharge(&memcg->memsw, batch);
		mem_over_limit = mem_cgroup_from_counter(counter, memory);
	} else {
		mem_over_limit = mem_cgroup_from_counter(counter, memsw);
		may_swap = false;
	}

	if (batch > nr_pages) {
		batch = nr_pages;
		goto retry;
	}

	/*
	 * Memcg doesn't have a dedicated reserve for atomic
	 * allocations. But like the global atomic pool, we need to
	 * put the burden of reclaim on regular allocation requests
	 * and let these go through as privileged allocations.
	 */
	if (gfp_mask & __GFP_ATOMIC)
		goto force;

	/*
	 * Unlike in global OOM situations, memcg is not in a physical
	 * memory shortage.  Allow dying and OOM-killed tasks to
	 * bypass the last charges so that they can exit quickly and
	 * free their memory.
	 */
	if (unlikely(should_force_charge()))
		goto force;

	/*
	 * Prevent unbounded recursion when reclaim operations need to
	 * allocate memory. This might exceed the limits temporarily,
	 * but we prefer facilitating memory reclaim and getting back
	 * under the limit over triggering OOM kills in these cases.
	 */
	if (unlikely(current->flags & PF_MEMALLOC))
		goto force;

	if (unlikely(task_in_memcg_oom(current)))
		goto nomem;

	if (!gfpflags_allow_blocking(gfp_mask))
		goto nomem;

	memcg_memory_event(mem_over_limit, MEMCG_MAX);

	psi_memstall_enter(&pflags);
	nr_reclaimed = try_to_free_mem_cgroup_pages(mem_over_limit, nr_pages,
						    gfp_mask, may_swap);
	psi_memstall_leave(&pflags);

	if (mem_cgroup_margin(mem_over_limit) >= nr_pages)
		goto retry;

	if (!drained) {
		drain_all_stock(mem_over_limit);
		drained = true;
		goto retry;
	}

	if (gfp_mask & __GFP_NORETRY)
		goto nomem;
	/*
	 * Even though the limit is exceeded at this point, reclaim
	 * may have been able to free some pages.  Retry the charge
	 * before killing the task.
	 *
	 * Only for regular pages, though: huge pages are rather
	 * unlikely to succeed so close to the limit, and we fall back
	 * to regular pages anyway in case of failure.
	 */
	if (nr_reclaimed && nr_pages <= (1 << PAGE_ALLOC_COSTLY_ORDER))
		goto retry;
	/*
	 * At task move, charge accounts can be doubly counted. So, it's
	 * better to wait until the end of task_move if something is going on.
	 */
	if (mem_cgroup_wait_acct_move(mem_over_limit))
		goto retry;

	if (nr_retries--)
		goto retry;

	if (gfp_mask & __GFP_RETRY_MAYFAIL)
		goto nomem;

	if (gfp_mask & __GFP_NOFAIL)
		goto force;

	if (fatal_signal_pending(current))
		goto force;

	/*
	 * keep retrying as long as the memcg oom killer is able to make
	 * a forward progress or bypass the charge if the oom killer
	 * couldn't make any progress.
	 */
	oom_status = mem_cgroup_oom(mem_over_limit, gfp_mask,
		       get_order(nr_pages * PAGE_SIZE));
	switch (oom_status) {
	case OOM_SUCCESS:
		nr_retries = MAX_RECLAIM_RETRIES;
		goto retry;
	case OOM_FAILED:
		goto force;
	default:
		goto nomem;
	}
nomem:
	if (!(gfp_mask & __GFP_NOFAIL))
		return -ENOMEM;
force:
	/*
	 * The allocation either can't fail or will lead to more memory
	 * being freed very soon.  Allow memory usage go over the limit
	 * temporarily by force charging it.
	 */
	page_counter_charge(&memcg->memory, nr_pages);
	if (do_memsw_account())
		page_counter_charge(&memcg->memsw, nr_pages);

	return 0;

done_restock:
	if (batch > nr_pages)
		refill_stock(memcg, batch - nr_pages);

	/*
	 * If the hierarchy is above the normal consumption range, schedule
	 * reclaim on returning to userland.  We can perform reclaim here
	 * if __GFP_RECLAIM but let's always punt for simplicity and so that
	 * GFP_KERNEL can consistently be used during reclaim.  @memcg is
	 * not recorded as it most likely matches current's and won't
	 * change in the meantime.  As high limit is checked again before
	 * reclaim, the cost of mismatch is negligible.
	 */
	do {
		bool mem_high, swap_high;

		mem_high = page_counter_read(&memcg->memory) >
			READ_ONCE(memcg->memory.high);
		swap_high = page_counter_read(&memcg->swap) >
			READ_ONCE(memcg->swap.high);

		/* Don't bother a random interrupted task */
		if (in_interrupt()) {
			if (mem_high) {
				schedule_work(&memcg->high_work);
				break;
			}
			continue;
		}

		if (mem_high || swap_high) {
			/*
			 * The allocating tasks in this cgroup will need to do
			 * reclaim or be throttled to prevent further growth
			 * of the memory or swap footprints.
			 *
			 * Target some best-effort fairness between the tasks,
			 * and distribute reclaim work and delay penalties
			 * based on how much each task is actually allocating.
			 */
			current->memcg_nr_pages_over_high += batch;
			set_notify_resume(current);
			break;
		}
	} while ((memcg = parent_mem_cgroup(memcg)));

	return 0;
}

#if defined(CONFIG_MEMCG_KMEM) || defined(CONFIG_MMU)
static void cancel_charge(struct mem_cgroup *memcg, unsigned int nr_pages)
{
	if (mem_cgroup_is_root(memcg))
		return;

	page_counter_uncharge(&memcg->memory, nr_pages);
	if (do_memsw_account())
		page_counter_uncharge(&memcg->memsw, nr_pages);
}
#endif

static void commit_charge(struct page *page, struct mem_cgroup *memcg)
{
	VM_BUG_ON_PAGE(page_memcg(page), page);
	/*
	 * Any of the following ensures page's memcg stability:
	 *
	 * - the page lock
	 * - LRU isolation
	 * - lock_page_memcg()
	 * - exclusive reference
	 */
	page->memcg_data = (unsigned long)memcg;
}

#ifdef CONFIG_MEMCG_KMEM
int memcg_alloc_page_obj_cgroups(struct page *page, struct kmem_cache *s,
				 gfp_t gfp)
{
	unsigned int objects = objs_per_slab_page(s, page);
	void *vec;

	vec = kcalloc_node(objects, sizeof(struct obj_cgroup *), gfp,
			   page_to_nid(page));
	if (!vec)
		return -ENOMEM;

	if (!set_page_objcgs(page, vec))
		kfree(vec);
	else
		kmemleak_not_leak(vec);

	return 0;
}

/*
 * Returns a pointer to the memory cgroup to which the kernel object is charged.
 *
 * A passed kernel object can be a slab object or a generic kernel page, so
 * different mechanisms for getting the memory cgroup pointer should be used.
 * In certain cases (e.g. kernel stacks or large kmallocs with SLUB) the caller
 * can not know for sure how the kernel object is implemented.
 * mem_cgroup_from_obj() can be safely used in such cases.
 *
 * The caller must ensure the memcg lifetime, e.g. by taking rcu_read_lock(),
 * cgroup_mutex, etc.
 */
struct mem_cgroup *mem_cgroup_from_obj(void *p)
{
	struct page *page;

	if (mem_cgroup_disabled())
		return NULL;

	page = virt_to_head_page(p);

	/*
	 * Slab objects are accounted individually, not per-page.
	 * Memcg membership data for each individual object is saved in
	 * the page->obj_cgroups.
	 */
	if (page_objcgs_check(page)) {
		struct obj_cgroup *objcg;
		unsigned int off;

		off = obj_to_index(page->slab_cache, page, p);
		objcg = page_objcgs(page)[off];
		if (objcg)
			return obj_cgroup_memcg(objcg);

		return NULL;
	}

	/*
	 * page_memcg_check() is used here, because page_has_obj_cgroups()
	 * check above could fail because the object cgroups vector wasn't set
	 * at that moment, but it can be set concurrently.
	 * page_memcg_check(page) will guarantee that a proper memory
	 * cgroup pointer or NULL will be returned.
	 */
	return page_memcg_check(page);
}

__always_inline struct obj_cgroup *get_obj_cgroup_from_current(void)
{
	struct obj_cgroup *objcg = NULL;
	struct mem_cgroup *memcg;

	if (memcg_kmem_bypass())
		return NULL;

	rcu_read_lock();
	if (unlikely(active_memcg()))
		memcg = active_memcg();
	else
		memcg = mem_cgroup_from_task(current);

	for (; memcg != root_mem_cgroup; memcg = parent_mem_cgroup(memcg)) {
		objcg = rcu_dereference(memcg->objcg);
		if (objcg && obj_cgroup_tryget(objcg))
			break;
		objcg = NULL;
	}
	rcu_read_unlock();

	return objcg;
}

static int memcg_alloc_cache_id(void)
{
	int id, size;
	int err;

	id = ida_simple_get(&memcg_cache_ida,
			    0, MEMCG_CACHES_MAX_SIZE, GFP_KERNEL);
	if (id < 0)
		return id;

	if (id < memcg_nr_cache_ids)
		return id;

	/*
	 * There's no space for the new id in memcg_caches arrays,
	 * so we have to grow them.
	 */
	down_write(&memcg_cache_ids_sem);

	size = 2 * (id + 1);
	if (size < MEMCG_CACHES_MIN_SIZE)
		size = MEMCG_CACHES_MIN_SIZE;
	else if (size > MEMCG_CACHES_MAX_SIZE)
		size = MEMCG_CACHES_MAX_SIZE;

	err = memcg_update_all_list_lrus(size);
	if (!err)
		memcg_nr_cache_ids = size;

	up_write(&memcg_cache_ids_sem);

	if (err) {
		ida_simple_remove(&memcg_cache_ida, id);
		return err;
	}
	return id;
}

static void memcg_free_cache_id(int id)
{
	ida_simple_remove(&memcg_cache_ida, id);
}

/**
 * __memcg_kmem_charge: charge a number of kernel pages to a memcg
 * @memcg: memory cgroup to charge
 * @gfp: reclaim mode
 * @nr_pages: number of pages to charge
 *
 * Returns 0 on success, an error code on failure.
 */
int __memcg_kmem_charge(struct mem_cgroup *memcg, gfp_t gfp,
			unsigned int nr_pages)
{
	struct page_counter *counter;
	int ret;

	ret = try_charge(memcg, gfp, nr_pages);
	if (ret)
		return ret;

	if (!cgroup_subsys_on_dfl(memory_cgrp_subsys) &&
	    !page_counter_try_charge(&memcg->kmem, nr_pages, &counter)) {

		/*
		 * Enforce __GFP_NOFAIL allocation because callers are not
		 * prepared to see failures and likely do not have any failure
		 * handling code.
		 */
		if (gfp & __GFP_NOFAIL) {
			page_counter_charge(&memcg->kmem, nr_pages);
			return 0;
		}
		cancel_charge(memcg, nr_pages);
		return -ENOMEM;
	}
	return 0;
}

/**
 * __memcg_kmem_uncharge: uncharge a number of kernel pages from a memcg
 * @memcg: memcg to uncharge
 * @nr_pages: number of pages to uncharge
 */
void __memcg_kmem_uncharge(struct mem_cgroup *memcg, unsigned int nr_pages)
{
	if (!cgroup_subsys_on_dfl(memory_cgrp_subsys))
		page_counter_uncharge(&memcg->kmem, nr_pages);

	page_counter_uncharge(&memcg->memory, nr_pages);
	if (do_memsw_account())
		page_counter_uncharge(&memcg->memsw, nr_pages);
}

/**
 * __memcg_kmem_charge_page: charge a kmem page to the current memory cgroup
 * @page: page to charge
 * @gfp: reclaim mode
 * @order: allocation order
 *
 * Returns 0 on success, an error code on failure.
 */
int __memcg_kmem_charge_page(struct page *page, gfp_t gfp, int order)
{
	struct mem_cgroup *memcg;
	int ret = 0;

	memcg = get_mem_cgroup_from_current();
	if (memcg && !mem_cgroup_is_root(memcg)) {
		ret = __memcg_kmem_charge(memcg, gfp, 1 << order);
		if (!ret) {
			page->memcg_data = (unsigned long)memcg |
				MEMCG_DATA_KMEM;
			return 0;
		}
		css_put(&memcg->css);
	}
	return ret;
}

/**
 * __memcg_kmem_uncharge_page: uncharge a kmem page
 * @page: page to uncharge
 * @order: allocation order
 */
void __memcg_kmem_uncharge_page(struct page *page, int order)
{
	struct mem_cgroup *memcg = page_memcg(page);
	unsigned int nr_pages = 1 << order;

	if (!memcg)
		return;

	VM_BUG_ON_PAGE(mem_cgroup_is_root(memcg), page);
	__memcg_kmem_uncharge(memcg, nr_pages);
	page->memcg_data = 0;
	css_put(&memcg->css);
}

static bool consume_obj_stock(struct obj_cgroup *objcg, unsigned int nr_bytes)
{
	struct memcg_stock_pcp *stock;
	unsigned long flags;
	bool ret = false;

	local_irq_save(flags);

	stock = this_cpu_ptr(&memcg_stock);
	if (objcg == stock->cached_objcg && stock->nr_bytes >= nr_bytes) {
		stock->nr_bytes -= nr_bytes;
		ret = true;
	}

	local_irq_restore(flags);

	return ret;
}

static void drain_obj_stock(struct memcg_stock_pcp *stock)
{
	struct obj_cgroup *old = stock->cached_objcg;

	if (!old)
		return;

	if (stock->nr_bytes) {
		unsigned int nr_pages = stock->nr_bytes >> PAGE_SHIFT;
		unsigned int nr_bytes = stock->nr_bytes & (PAGE_SIZE - 1);

		if (nr_pages) {
			rcu_read_lock();
			__memcg_kmem_uncharge(obj_cgroup_memcg(old), nr_pages);
			rcu_read_unlock();
		}

		/*
		 * The leftover is flushed to the centralized per-memcg value.
		 * On the next attempt to refill obj stock it will be moved
		 * to a per-cpu stock (probably, on an other CPU), see
		 * refill_obj_stock().
		 *
		 * How often it's flushed is a trade-off between the memory
		 * limit enforcement accuracy and potential CPU contention,
		 * so it might be changed in the future.
		 */
		atomic_add(nr_bytes, &old->nr_charged_bytes);
		stock->nr_bytes = 0;
	}

	obj_cgroup_put(old);
	stock->cached_objcg = NULL;
}

static bool obj_stock_flush_required(struct memcg_stock_pcp *stock,
				     struct mem_cgroup *root_memcg)
{
	struct mem_cgroup *memcg;

	if (stock->cached_objcg) {
		memcg = obj_cgroup_memcg(stock->cached_objcg);
		if (memcg && mem_cgroup_is_descendant(memcg, root_memcg))
			return true;
	}

	return false;
}

static void refill_obj_stock(struct obj_cgroup *objcg, unsigned int nr_bytes)
{
	struct memcg_stock_pcp *stock;
	unsigned long flags;

	local_irq_save(flags);

	stock = this_cpu_ptr(&memcg_stock);
	if (stock->cached_objcg != objcg) { /* reset if necessary */
		drain_obj_stock(stock);
		obj_cgroup_get(objcg);
		stock->cached_objcg = objcg;
		stock->nr_bytes = atomic_xchg(&objcg->nr_charged_bytes, 0);
	}
	stock->nr_bytes += nr_bytes;

	if (stock->nr_bytes > PAGE_SIZE)
		drain_obj_stock(stock);

	local_irq_restore(flags);
}

int obj_cgroup_charge(struct obj_cgroup *objcg, gfp_t gfp, size_t size)
{
	struct mem_cgroup *memcg;
	unsigned int nr_pages, nr_bytes;
	int ret;

	if (consume_obj_stock(objcg, size))
		return 0;

	/*
	 * In theory, memcg->nr_charged_bytes can have enough
	 * pre-charged bytes to satisfy the allocation. However,
	 * flushing memcg->nr_charged_bytes requires two atomic
	 * operations, and memcg->nr_charged_bytes can't be big,
	 * so it's better to ignore it and try grab some new pages.
	 * memcg->nr_charged_bytes will be flushed in
	 * refill_obj_stock(), called from this function or
	 * independently later.
	 */
	rcu_read_lock();
retry:
	memcg = obj_cgroup_memcg(objcg);
	if (unlikely(!css_tryget(&memcg->css)))
		goto retry;
	rcu_read_unlock();

	nr_pages = size >> PAGE_SHIFT;
	nr_bytes = size & (PAGE_SIZE - 1);

	if (nr_bytes)
		nr_pages += 1;

	ret = __memcg_kmem_charge(memcg, gfp, nr_pages);
	if (!ret && nr_bytes)
		refill_obj_stock(objcg, PAGE_SIZE - nr_bytes);

	css_put(&memcg->css);
	return ret;
}

void obj_cgroup_uncharge(struct obj_cgroup *objcg, size_t size)
{
	refill_obj_stock(objcg, size);
}

#endif /* CONFIG_MEMCG_KMEM */

#ifdef CONFIG_TRANSPARENT_HUGEPAGE
/*
 * Because page_memcg(head) is not set on compound tails, set it now.
 */
void mem_cgroup_split_huge_fixup(struct page *head)
{
	struct mem_cgroup *memcg = page_memcg(head);
	int i;

	if (mem_cgroup_disabled())
		return;

	for (i = 1; i < HPAGE_PMD_NR; i++) {
		css_get(&memcg->css);
		head[i].memcg_data = (unsigned long)memcg;
	}
}
#endif /* CONFIG_TRANSPARENT_HUGEPAGE */

#ifdef CONFIG_MEMCG_SWAP
/**
 * mem_cgroup_move_swap_account - move swap charge and swap_cgroup's record.
 * @entry: swap entry to be moved
 * @from:  mem_cgroup which the entry is moved from
 * @to:  mem_cgroup which the entry is moved to
 *
 * It succeeds only when the swap_cgroup's record for this entry is the same
 * as the mem_cgroup's id of @from.
 *
 * Returns 0 on success, -EINVAL on failure.
 *
 * The caller must have charged to @to, IOW, called page_counter_charge() about
 * both res and memsw, and called css_get().
 */
static int mem_cgroup_move_swap_account(swp_entry_t entry,
				struct mem_cgroup *from, struct mem_cgroup *to)
{
	unsigned short old_id, new_id;

	old_id = mem_cgroup_id(from);
	new_id = mem_cgroup_id(to);

	if (swap_cgroup_cmpxchg(entry, old_id, new_id) == old_id) {
		mod_memcg_state(from, MEMCG_SWAP, -1);
		mod_memcg_state(to, MEMCG_SWAP, 1);
		return 0;
	}
	return -EINVAL;
}
#else
static inline int mem_cgroup_move_swap_account(swp_entry_t entry,
				struct mem_cgroup *from, struct mem_cgroup *to)
{
	return -EINVAL;
}
#endif

static DEFINE_MUTEX(memcg_max_mutex);

static int mem_cgroup_resize_max(struct mem_cgroup *memcg,
				 unsigned long max, bool memsw)
{
	bool enlarge = false;
	bool drained = false;
	int ret;
	bool limits_invariant;
	struct page_counter *counter = memsw ? &memcg->memsw : &memcg->memory;

	do {
		if (signal_pending(current)) {
			ret = -EINTR;
			break;
		}

		mutex_lock(&memcg_max_mutex);
		/*
		 * Make sure that the new limit (memsw or memory limit) doesn't
		 * break our basic invariant rule memory.max <= memsw.max.
		 */
		limits_invariant = memsw ? max >= READ_ONCE(memcg->memory.max) :
					   max <= memcg->memsw.max;
		if (!limits_invariant) {
			mutex_unlock(&memcg_max_mutex);
			ret = -EINVAL;
			break;
		}
		if (max > counter->max)
			enlarge = true;
		ret = page_counter_set_max(counter, max);
		mutex_unlock(&memcg_max_mutex);

		if (!ret)
			break;

		if (!drained) {
			drain_all_stock(memcg);
			drained = true;
			continue;
		}

		if (!try_to_free_mem_cgroup_pages(memcg, 1,
					GFP_KERNEL, !memsw)) {
			ret = -EBUSY;
			break;
		}
	} while (true);

	if (!ret && enlarge)
		memcg_oom_recover(memcg);

	return ret;
}

unsigned long mem_cgroup_soft_limit_reclaim(pg_data_t *pgdat, int order,
					    gfp_t gfp_mask,
					    unsigned long *total_scanned)
{
	unsigned long nr_reclaimed = 0;
	struct mem_cgroup_per_node *mz, *next_mz = NULL;
	unsigned long reclaimed;
	int loop = 0;
	struct mem_cgroup_tree_per_node *mctz;
	unsigned long excess;
	unsigned long nr_scanned;

	if (order > 0)
		return 0;

	mctz = soft_limit_tree_node(pgdat->node_id);

	/*
	 * Do not even bother to check the largest node if the root
	 * is empty. Do it lockless to prevent lock bouncing. Races
	 * are acceptable as soft limit is best effort anyway.
	 */
	if (!mctz || RB_EMPTY_ROOT(&mctz->rb_root))
		return 0;

	/*
	 * This loop can run a while, specially if mem_cgroup's continuously
	 * keep exceeding their soft limit and putting the system under
	 * pressure
	 */
	do {
		if (next_mz)
			mz = next_mz;
		else
			mz = mem_cgroup_largest_soft_limit_node(mctz);
		if (!mz)
			break;

		nr_scanned = 0;
		reclaimed = mem_cgroup_soft_reclaim(mz->memcg, pgdat,
						    gfp_mask, &nr_scanned);
		nr_reclaimed += reclaimed;
		*total_scanned += nr_scanned;
		spin_lock_irq(&mctz->lock);
		__mem_cgroup_remove_exceeded(mz, mctz);

		/*
		 * If we failed to reclaim anything from this memory cgroup
		 * it is time to move on to the next cgroup
		 */
		next_mz = NULL;
		if (!reclaimed)
			next_mz = __mem_cgroup_largest_soft_limit_node(mctz);

		excess = soft_limit_excess(mz->memcg);
		/*
		 * One school of thought says that we should not add
		 * back the node to the tree if reclaim returns 0.
		 * But our reclaim could return 0, simply because due
		 * to priority we are exposing a smaller subset of
		 * memory to reclaim from. Consider this as a longer
		 * term TODO.
		 */
		/* If excess == 0, no tree ops */
		__mem_cgroup_insert_exceeded(mz, mctz, excess);
		spin_unlock_irq(&mctz->lock);
		css_put(&mz->memcg->css);
		loop++;
		/*
		 * Could not reclaim anything and there are no more
		 * mem cgroups to try or we seem to be looping without
		 * reclaiming anything.
		 */
		if (!nr_reclaimed &&
			(next_mz == NULL ||
			loop > MEM_CGROUP_MAX_SOFT_LIMIT_RECLAIM_LOOPS))
			break;
	} while (!nr_reclaimed);
	if (next_mz)
		css_put(&next_mz->memcg->css);
	return nr_reclaimed;
}

/*
 * Reclaims as many pages from the given memcg as possible.
 *
 * Caller is responsible for holding css reference for memcg.
 */
static int mem_cgroup_force_empty(struct mem_cgroup *memcg)
{
	int nr_retries = MAX_RECLAIM_RETRIES;

	/* we call try-to-free pages for make this cgroup empty */
	lru_add_drain_all();

	drain_all_stock(memcg);

	/* try to free all pages in this cgroup */
	while (nr_retries && page_counter_read(&memcg->memory)) {
		int progress;

		if (signal_pending(current))
			return -EINTR;

		progress = try_to_free_mem_cgroup_pages(memcg, 1,
							GFP_KERNEL, true);
		if (!progress) {
			nr_retries--;
			/* maybe some writeback is necessary */
			congestion_wait(BLK_RW_ASYNC, HZ/10);
		}

	}

	return 0;
}

static ssize_t mem_cgroup_force_empty_write(struct kernfs_open_file *of,
					    char *buf, size_t nbytes,
					    loff_t off)
{
	struct mem_cgroup *memcg = mem_cgroup_from_css(of_css(of));

	if (mem_cgroup_is_root(memcg))
		return -EINVAL;
	return mem_cgroup_force_empty(memcg) ?: nbytes;
}

static u64 mem_cgroup_hierarchy_read(struct cgroup_subsys_state *css,
				     struct cftype *cft)
{
	return 1;
}

static int mem_cgroup_hierarchy_write(struct cgroup_subsys_state *css,
				      struct cftype *cft, u64 val)
{
	if (val == 1)
		return 0;

	pr_warn_once("Non-hierarchical mode is deprecated. "
		     "Please report your usecase to linux-mm@kvack.org if you "
		     "depend on this functionality.\n");

	return -EINVAL;
}

static unsigned long mem_cgroup_usage(struct mem_cgroup *memcg, bool swap)
{
	unsigned long val;

	if (mem_cgroup_is_root(memcg)) {
		val = memcg_page_state(memcg, NR_FILE_PAGES) +
			memcg_page_state(memcg, NR_ANON_MAPPED);
		if (swap)
			val += memcg_page_state(memcg, MEMCG_SWAP);
	} else {
		if (!swap)
			val = page_counter_read(&memcg->memory);
		else
			val = page_counter_read(&memcg->memsw);
	}
	return val;
}

enum {
	RES_USAGE,
	RES_LIMIT,
	RES_MAX_USAGE,
	RES_FAILCNT,
	RES_SOFT_LIMIT,
};

static u64 mem_cgroup_read_u64(struct cgroup_subsys_state *css,
			       struct cftype *cft)
{
	struct mem_cgroup *memcg = mem_cgroup_from_css(css);
	struct page_counter *counter;

	switch (MEMFILE_TYPE(cft->private)) {
	case _MEM:
		counter = &memcg->memory;
		break;
	case _MEMSWAP:
		counter = &memcg->memsw;
		break;
	case _KMEM:
		counter = &memcg->kmem;
		break;
	case _TCP:
		counter = &memcg->tcpmem;
		break;
	default:
		BUG();
	}

	switch (MEMFILE_ATTR(cft->private)) {
	case RES_USAGE:
		if (counter == &memcg->memory)
			return (u64)mem_cgroup_usage(memcg, false) * PAGE_SIZE;
		if (counter == &memcg->memsw)
			return (u64)mem_cgroup_usage(memcg, true) * PAGE_SIZE;
		return (u64)page_counter_read(counter) * PAGE_SIZE;
	case RES_LIMIT:
		return (u64)counter->max * PAGE_SIZE;
	case RES_MAX_USAGE:
		return (u64)counter->watermark * PAGE_SIZE;
	case RES_FAILCNT:
		return counter->failcnt;
	case RES_SOFT_LIMIT:
		return (u64)memcg->soft_limit * PAGE_SIZE;
	default:
		BUG();
	}
}

static void memcg_flush_percpu_vmstats(struct mem_cgroup *memcg)
{
	unsigned long stat[MEMCG_NR_STAT] = {0};
	struct mem_cgroup *mi;
	int node, cpu, i;

	for_each_online_cpu(cpu)
		for (i = 0; i < MEMCG_NR_STAT; i++)
			stat[i] += per_cpu(memcg->vmstats_percpu->stat[i], cpu);

	for (mi = memcg; mi; mi = parent_mem_cgroup(mi))
		for (i = 0; i < MEMCG_NR_STAT; i++)
			atomic_long_add(stat[i], &mi->vmstats[i]);

	for_each_node(node) {
		struct mem_cgroup_per_node *pn = memcg->nodeinfo[node];
		struct mem_cgroup_per_node *pi;

		for (i = 0; i < NR_VM_NODE_STAT_ITEMS; i++)
			stat[i] = 0;

		for_each_online_cpu(cpu)
			for (i = 0; i < NR_VM_NODE_STAT_ITEMS; i++)
				stat[i] += per_cpu(
					pn->lruvec_stat_cpu->count[i], cpu);

		for (pi = pn; pi; pi = parent_nodeinfo(pi, node))
			for (i = 0; i < NR_VM_NODE_STAT_ITEMS; i++)
				atomic_long_add(stat[i], &pi->lruvec_stat[i]);
	}
}

static void memcg_flush_percpu_vmevents(struct mem_cgroup *memcg)
{
	unsigned long events[NR_VM_EVENT_ITEMS];
	struct mem_cgroup *mi;
	int cpu, i;

	for (i = 0; i < NR_VM_EVENT_ITEMS; i++)
		events[i] = 0;

	for_each_online_cpu(cpu)
		for (i = 0; i < NR_VM_EVENT_ITEMS; i++)
			events[i] += per_cpu(memcg->vmstats_percpu->events[i],
					     cpu);

	for (mi = memcg; mi; mi = parent_mem_cgroup(mi))
		for (i = 0; i < NR_VM_EVENT_ITEMS; i++)
			atomic_long_add(events[i], &mi->vmevents[i]);
}

#ifdef CONFIG_MEMCG_KMEM
static int memcg_online_kmem(struct mem_cgroup *memcg)
{
	struct obj_cgroup *objcg;
	int memcg_id;

	if (cgroup_memory_nokmem)
		return 0;

	BUG_ON(memcg->kmemcg_id >= 0);
	BUG_ON(memcg->kmem_state);

	memcg_id = memcg_alloc_cache_id();
	if (memcg_id < 0)
		return memcg_id;

	objcg = obj_cgroup_alloc();
	if (!objcg) {
		memcg_free_cache_id(memcg_id);
		return -ENOMEM;
	}
	objcg->memcg = memcg;
	rcu_assign_pointer(memcg->objcg, objcg);

	static_branch_enable(&memcg_kmem_enabled_key);

	memcg->kmemcg_id = memcg_id;
	memcg->kmem_state = KMEM_ONLINE;

	return 0;
}

static void memcg_offline_kmem(struct mem_cgroup *memcg)
{
	struct cgroup_subsys_state *css;
	struct mem_cgroup *parent, *child;
	int kmemcg_id;

	if (memcg->kmem_state != KMEM_ONLINE)
		return;

	memcg->kmem_state = KMEM_ALLOCATED;

	parent = parent_mem_cgroup(memcg);
	if (!parent)
		parent = root_mem_cgroup;

	memcg_reparent_objcgs(memcg, parent);

	kmemcg_id = memcg->kmemcg_id;
	BUG_ON(kmemcg_id < 0);

	/*
	 * Change kmemcg_id of this cgroup and all its descendants to the
	 * parent's id, and then move all entries from this cgroup's list_lrus
	 * to ones of the parent. After we have finished, all list_lrus
	 * corresponding to this cgroup are guaranteed to remain empty. The
	 * ordering is imposed by list_lru_node->lock taken by
	 * memcg_drain_all_list_lrus().
	 */
	rcu_read_lock(); /* can be called from css_free w/o cgroup_mutex */
	css_for_each_descendant_pre(css, &memcg->css) {
		child = mem_cgroup_from_css(css);
		BUG_ON(child->kmemcg_id != kmemcg_id);
		child->kmemcg_id = parent->kmemcg_id;
	}
	rcu_read_unlock();

	memcg_drain_all_list_lrus(kmemcg_id, parent);

	memcg_free_cache_id(kmemcg_id);
}

static void memcg_free_kmem(struct mem_cgroup *memcg)
{
	/* css_alloc() failed, offlining didn't happen */
	if (unlikely(memcg->kmem_state == KMEM_ONLINE))
		memcg_offline_kmem(memcg);
}
#else
static int memcg_online_kmem(struct mem_cgroup *memcg)
{
	return 0;
}
static void memcg_offline_kmem(struct mem_cgroup *memcg)
{
}
static void memcg_free_kmem(struct mem_cgroup *memcg)
{
}
#endif /* CONFIG_MEMCG_KMEM */

static int memcg_update_kmem_max(struct mem_cgroup *memcg,
				 unsigned long max)
{
	int ret;

	mutex_lock(&memcg_max_mutex);
	ret = page_counter_set_max(&memcg->kmem, max);
	mutex_unlock(&memcg_max_mutex);
	return ret;
}

static int memcg_update_tcp_max(struct mem_cgroup *memcg, unsigned long max)
{
	int ret;

	mutex_lock(&memcg_max_mutex);

	ret = page_counter_set_max(&memcg->tcpmem, max);
	if (ret)
		goto out;

	if (!memcg->tcpmem_active) {
		/*
		 * The active flag needs to be written after the static_key
		 * update. This is what guarantees that the socket activation
		 * function is the last one to run. See mem_cgroup_sk_alloc()
		 * for details, and note that we don't mark any socket as
		 * belonging to this memcg until that flag is up.
		 *
		 * We need to do this, because static_keys will span multiple
		 * sites, but we can't control their order. If we mark a socket
		 * as accounted, but the accounting functions are not patched in
		 * yet, we'll lose accounting.
		 *
		 * We never race with the readers in mem_cgroup_sk_alloc(),
		 * because when this value change, the code to process it is not
		 * patched in yet.
		 */
		static_branch_inc(&memcg_sockets_enabled_key);
		memcg->tcpmem_active = true;
	}
out:
	mutex_unlock(&memcg_max_mutex);
	return ret;
}

/*
 * The user of this function is...
 * RES_LIMIT.
 */
static ssize_t mem_cgroup_write(struct kernfs_open_file *of,
				char *buf, size_t nbytes, loff_t off)
{
	struct mem_cgroup *memcg = mem_cgroup_from_css(of_css(of));
	unsigned long nr_pages;
	int ret;

	buf = strstrip(buf);
	ret = page_counter_memparse(buf, "-1", &nr_pages);
	if (ret)
		return ret;

	switch (MEMFILE_ATTR(of_cft(of)->private)) {
	case RES_LIMIT:
		if (mem_cgroup_is_root(memcg)) { /* Can't set limit on root */
			ret = -EINVAL;
			break;
		}
		switch (MEMFILE_TYPE(of_cft(of)->private)) {
		case _MEM:
			ret = mem_cgroup_resize_max(memcg, nr_pages, false);
			break;
		case _MEMSWAP:
			ret = mem_cgroup_resize_max(memcg, nr_pages, true);
			break;
		case _KMEM:
			pr_warn_once("kmem.limit_in_bytes is deprecated and will be removed. "
				     "Please report your usecase to linux-mm@kvack.org if you "
				     "depend on this functionality.\n");
			ret = memcg_update_kmem_max(memcg, nr_pages);
			break;
		case _TCP:
			ret = memcg_update_tcp_max(memcg, nr_pages);
			break;
		}
		break;
	case RES_SOFT_LIMIT:
		memcg->soft_limit = nr_pages;
		ret = 0;
		break;
	}
	return ret ?: nbytes;
}

static ssize_t mem_cgroup_reset(struct kernfs_open_file *of, char *buf,
				size_t nbytes, loff_t off)
{
	struct mem_cgroup *memcg = mem_cgroup_from_css(of_css(of));
	struct page_counter *counter;

	switch (MEMFILE_TYPE(of_cft(of)->private)) {
	case _MEM:
		counter = &memcg->memory;
		break;
	case _MEMSWAP:
		counter = &memcg->memsw;
		break;
	case _KMEM:
		counter = &memcg->kmem;
		break;
	case _TCP:
		counter = &memcg->tcpmem;
		break;
	default:
		BUG();
	}

	switch (MEMFILE_ATTR(of_cft(of)->private)) {
	case RES_MAX_USAGE:
		page_counter_reset_watermark(counter);
		break;
	case RES_FAILCNT:
		counter->failcnt = 0;
		break;
	default:
		BUG();
	}

	return nbytes;
}

static u64 mem_cgroup_move_charge_read(struct cgroup_subsys_state *css,
					struct cftype *cft)
{
	return mem_cgroup_from_css(css)->move_charge_at_immigrate;
}

#ifdef CONFIG_MMU
static int mem_cgroup_move_charge_write(struct cgroup_subsys_state *css,
					struct cftype *cft, u64 val)
{
	struct mem_cgroup *memcg = mem_cgroup_from_css(css);

	if (val & ~MOVE_MASK)
		return -EINVAL;

	/*
	 * No kind of locking is needed in here, because ->can_attach() will
	 * check this value once in the beginning of the process, and then carry
	 * on with stale data. This means that changes to this value will only
	 * affect task migrations starting after the change.
	 */
	memcg->move_charge_at_immigrate = val;
	return 0;
}
#else
static int mem_cgroup_move_charge_write(struct cgroup_subsys_state *css,
					struct cftype *cft, u64 val)
{
	return -ENOSYS;
}
#endif

#ifdef CONFIG_NUMA

#define LRU_ALL_FILE (BIT(LRU_INACTIVE_FILE) | BIT(LRU_ACTIVE_FILE))
#define LRU_ALL_ANON (BIT(LRU_INACTIVE_ANON) | BIT(LRU_ACTIVE_ANON))
#define LRU_ALL	     ((1 << NR_LRU_LISTS) - 1)

static unsigned long mem_cgroup_node_nr_lru_pages(struct mem_cgroup *memcg,
				int nid, unsigned int lru_mask, bool tree)
{
	struct lruvec *lruvec = mem_cgroup_lruvec(memcg, NODE_DATA(nid));
	unsigned long nr = 0;
	enum lru_list lru;

	VM_BUG_ON((unsigned)nid >= nr_node_ids);

	for_each_lru(lru) {
		if (!(BIT(lru) & lru_mask))
			continue;
		if (tree)
			nr += lruvec_page_state(lruvec, NR_LRU_BASE + lru);
		else
			nr += lruvec_page_state_local(lruvec, NR_LRU_BASE + lru);
	}
	return nr;
}

static unsigned long mem_cgroup_nr_lru_pages(struct mem_cgroup *memcg,
					     unsigned int lru_mask,
					     bool tree)
{
	unsigned long nr = 0;
	enum lru_list lru;

	for_each_lru(lru) {
		if (!(BIT(lru) & lru_mask))
			continue;
		if (tree)
			nr += memcg_page_state(memcg, NR_LRU_BASE + lru);
		else
			nr += memcg_page_state_local(memcg, NR_LRU_BASE + lru);
	}
	return nr;
}

static int memcg_numa_stat_show(struct seq_file *m, void *v)
{
	struct numa_stat {
		const char *name;
		unsigned int lru_mask;
	};

	static const struct numa_stat stats[] = {
		{ "total", LRU_ALL },
		{ "file", LRU_ALL_FILE },
		{ "anon", LRU_ALL_ANON },
		{ "unevictable", BIT(LRU_UNEVICTABLE) },
	};
	const struct numa_stat *stat;
	int nid;
	struct mem_cgroup *memcg = mem_cgroup_from_seq(m);

	for (stat = stats; stat < stats + ARRAY_SIZE(stats); stat++) {
		seq_printf(m, "%s=%lu", stat->name,
			   mem_cgroup_nr_lru_pages(memcg, stat->lru_mask,
						   false));
		for_each_node_state(nid, N_MEMORY)
			seq_printf(m, " N%d=%lu", nid,
				   mem_cgroup_node_nr_lru_pages(memcg, nid,
							stat->lru_mask, false));
		seq_putc(m, '\n');
	}

	for (stat = stats; stat < stats + ARRAY_SIZE(stats); stat++) {

		seq_printf(m, "hierarchical_%s=%lu", stat->name,
			   mem_cgroup_nr_lru_pages(memcg, stat->lru_mask,
						   true));
		for_each_node_state(nid, N_MEMORY)
			seq_printf(m, " N%d=%lu", nid,
				   mem_cgroup_node_nr_lru_pages(memcg, nid,
							stat->lru_mask, true));
		seq_putc(m, '\n');
	}

	return 0;
}
#endif /* CONFIG_NUMA */

static const unsigned int memcg1_stats[] = {
	NR_FILE_PAGES,
	NR_ANON_MAPPED,
#ifdef CONFIG_TRANSPARENT_HUGEPAGE
	NR_ANON_THPS,
#endif
	NR_SHMEM,
	NR_FILE_MAPPED,
	NR_FILE_DIRTY,
	NR_WRITEBACK,
	MEMCG_SWAP,
};

static const char *const memcg1_stat_names[] = {
	"cache",
	"rss",
#ifdef CONFIG_TRANSPARENT_HUGEPAGE
	"rss_huge",
#endif
	"shmem",
	"mapped_file",
	"dirty",
	"writeback",
	"swap",
};

/* Universal VM events cgroup1 shows, original sort order */
static const unsigned int memcg1_events[] = {
	PGPGIN,
	PGPGOUT,
	PGFAULT,
	PGMAJFAULT,
};

static int memcg_stat_show(struct seq_file *m, void *v)
{
	struct mem_cgroup *memcg = mem_cgroup_from_seq(m);
	unsigned long memory, memsw;
	struct mem_cgroup *mi;
	unsigned int i;

	BUILD_BUG_ON(ARRAY_SIZE(memcg1_stat_names) != ARRAY_SIZE(memcg1_stats));

	for (i = 0; i < ARRAY_SIZE(memcg1_stats); i++) {
		unsigned long nr;

		if (memcg1_stats[i] == MEMCG_SWAP && !do_memsw_account())
			continue;
		nr = memcg_page_state_local(memcg, memcg1_stats[i]);
#ifdef CONFIG_TRANSPARENT_HUGEPAGE
		if (memcg1_stats[i] == NR_ANON_THPS)
			nr *= HPAGE_PMD_NR;
#endif
		seq_printf(m, "%s %lu\n", memcg1_stat_names[i], nr * PAGE_SIZE);
	}

	for (i = 0; i < ARRAY_SIZE(memcg1_events); i++)
		seq_printf(m, "%s %lu\n", vm_event_name(memcg1_events[i]),
			   memcg_events_local(memcg, memcg1_events[i]));

	for (i = 0; i < NR_LRU_LISTS; i++)
		seq_printf(m, "%s %lu\n", lru_list_name(i),
			   memcg_page_state_local(memcg, NR_LRU_BASE + i) *
			   PAGE_SIZE);

	/* Hierarchical information */
	memory = memsw = PAGE_COUNTER_MAX;
	for (mi = memcg; mi; mi = parent_mem_cgroup(mi)) {
		memory = min(memory, READ_ONCE(mi->memory.max));
		memsw = min(memsw, READ_ONCE(mi->memsw.max));
	}
	seq_printf(m, "hierarchical_memory_limit %llu\n",
		   (u64)memory * PAGE_SIZE);
	if (do_memsw_account())
		seq_printf(m, "hierarchical_memsw_limit %llu\n",
			   (u64)memsw * PAGE_SIZE);

	for (i = 0; i < ARRAY_SIZE(memcg1_stats); i++) {
		unsigned long nr;

		if (memcg1_stats[i] == MEMCG_SWAP && !do_memsw_account())
			continue;
		nr = memcg_page_state(memcg, memcg1_stats[i]);
#ifdef CONFIG_TRANSPARENT_HUGEPAGE
		if (memcg1_stats[i] == NR_ANON_THPS)
			nr *= HPAGE_PMD_NR;
#endif
		seq_printf(m, "total_%s %llu\n", memcg1_stat_names[i],
						(u64)nr * PAGE_SIZE);
	}

	for (i = 0; i < ARRAY_SIZE(memcg1_events); i++)
		seq_printf(m, "total_%s %llu\n",
			   vm_event_name(memcg1_events[i]),
			   (u64)memcg_events(memcg, memcg1_events[i]));

	for (i = 0; i < NR_LRU_LISTS; i++)
		seq_printf(m, "total_%s %llu\n", lru_list_name(i),
			   (u64)memcg_page_state(memcg, NR_LRU_BASE + i) *
			   PAGE_SIZE);

#ifdef CONFIG_DEBUG_VM
	{
		pg_data_t *pgdat;
		struct mem_cgroup_per_node *mz;
		unsigned long anon_cost = 0;
		unsigned long file_cost = 0;

		for_each_online_pgdat(pgdat) {
			mz = mem_cgroup_nodeinfo(memcg, pgdat->node_id);

			anon_cost += mz->lruvec.anon_cost;
			file_cost += mz->lruvec.file_cost;
		}
		seq_printf(m, "anon_cost %lu\n", anon_cost);
		seq_printf(m, "file_cost %lu\n", file_cost);
	}
#endif

	return 0;
}

static u64 mem_cgroup_swappiness_read(struct cgroup_subsys_state *css,
				      struct cftype *cft)
{
	struct mem_cgroup *memcg = mem_cgroup_from_css(css);

	return mem_cgroup_swappiness(memcg);
}

static int mem_cgroup_swappiness_write(struct cgroup_subsys_state *css,
				       struct cftype *cft, u64 val)
{
	struct mem_cgroup *memcg = mem_cgroup_from_css(css);

	if (val > 100)
		return -EINVAL;

	if (css->parent)
		memcg->swappiness = val;
	else
		vm_swappiness = val;

	return 0;
}

static void __mem_cgroup_threshold(struct mem_cgroup *memcg, bool swap)
{
	struct mem_cgroup_threshold_ary *t;
	unsigned long usage;
	int i;

	rcu_read_lock();
	if (!swap)
		t = rcu_dereference(memcg->thresholds.primary);
	else
		t = rcu_dereference(memcg->memsw_thresholds.primary);

	if (!t)
		goto unlock;

	usage = mem_cgroup_usage(memcg, swap);

	/*
	 * current_threshold points to threshold just below or equal to usage.
	 * If it's not true, a threshold was crossed after last
	 * call of __mem_cgroup_threshold().
	 */
	i = t->current_threshold;

	/*
	 * Iterate backward over array of thresholds starting from
	 * current_threshold and check if a threshold is crossed.
	 * If none of thresholds below usage is crossed, we read
	 * only one element of the array here.
	 */
	for (; i >= 0 && unlikely(t->entries[i].threshold > usage); i--)
		eventfd_signal(t->entries[i].eventfd, 1);

	/* i = current_threshold + 1 */
	i++;

	/*
	 * Iterate forward over array of thresholds starting from
	 * current_threshold+1 and check if a threshold is crossed.
	 * If none of thresholds above usage is crossed, we read
	 * only one element of the array here.
	 */
	for (; i < t->size && unlikely(t->entries[i].threshold <= usage); i++)
		eventfd_signal(t->entries[i].eventfd, 1);

	/* Update current_threshold */
	t->current_threshold = i - 1;
unlock:
	rcu_read_unlock();
}

static void mem_cgroup_threshold(struct mem_cgroup *memcg)
{
	while (memcg) {
		__mem_cgroup_threshold(memcg, false);
		if (do_memsw_account())
			__mem_cgroup_threshold(memcg, true);

		memcg = parent_mem_cgroup(memcg);
	}
}

static int compare_thresholds(const void *a, const void *b)
{
	const struct mem_cgroup_threshold *_a = a;
	const struct mem_cgroup_threshold *_b = b;

	if (_a->threshold > _b->threshold)
		return 1;

	if (_a->threshold < _b->threshold)
		return -1;

	return 0;
}

static int mem_cgroup_oom_notify_cb(struct mem_cgroup *memcg)
{
	struct mem_cgroup_eventfd_list *ev;

	spin_lock(&memcg_oom_lock);

	list_for_each_entry(ev, &memcg->oom_notify, list)
		eventfd_signal(ev->eventfd, 1);

	spin_unlock(&memcg_oom_lock);
	return 0;
}

static void mem_cgroup_oom_notify(struct mem_cgroup *memcg)
{
	struct mem_cgroup *iter;

	for_each_mem_cgroup_tree(iter, memcg)
		mem_cgroup_oom_notify_cb(iter);
}

static int __mem_cgroup_usage_register_event(struct mem_cgroup *memcg,
	struct eventfd_ctx *eventfd, const char *args, enum res_type type)
{
	struct mem_cgroup_thresholds *thresholds;
	struct mem_cgroup_threshold_ary *new;
	unsigned long threshold;
	unsigned long usage;
	int i, size, ret;

	ret = page_counter_memparse(args, "-1", &threshold);
	if (ret)
		return ret;

	mutex_lock(&memcg->thresholds_lock);

	if (type == _MEM) {
		thresholds = &memcg->thresholds;
		usage = mem_cgroup_usage(memcg, false);
	} else if (type == _MEMSWAP) {
		thresholds = &memcg->memsw_thresholds;
		usage = mem_cgroup_usage(memcg, true);
	} else
		BUG();

	/* Check if a threshold crossed before adding a new one */
	if (thresholds->primary)
		__mem_cgroup_threshold(memcg, type == _MEMSWAP);

	size = thresholds->primary ? thresholds->primary->size + 1 : 1;

	/* Allocate memory for new array of thresholds */
	new = kmalloc(struct_size(new, entries, size), GFP_KERNEL);
	if (!new) {
		ret = -ENOMEM;
		goto unlock;
	}
	new->size = size;

	/* Copy thresholds (if any) to new array */
	if (thresholds->primary)
		memcpy(new->entries, thresholds->primary->entries,
		       flex_array_size(new, entries, size - 1));

	/* Add new threshold */
	new->entries[size - 1].eventfd = eventfd;
	new->entries[size - 1].threshold = threshold;

	/* Sort thresholds. Registering of new threshold isn't time-critical */
	sort(new->entries, size, sizeof(*new->entries),
			compare_thresholds, NULL);

	/* Find current threshold */
	new->current_threshold = -1;
	for (i = 0; i < size; i++) {
		if (new->entries[i].threshold <= usage) {
			/*
			 * new->current_threshold will not be used until
			 * rcu_assign_pointer(), so it's safe to increment
			 * it here.
			 */
			++new->current_threshold;
		} else
			break;
	}

	/* Free old spare buffer and save old primary buffer as spare */
	kfree(thresholds->spare);
	thresholds->spare = thresholds->primary;

	rcu_assign_pointer(thresholds->primary, new);

	/* To be sure that nobody uses thresholds */
	synchronize_rcu();

unlock:
	mutex_unlock(&memcg->thresholds_lock);

	return ret;
}

static int mem_cgroup_usage_register_event(struct mem_cgroup *memcg,
	struct eventfd_ctx *eventfd, const char *args)
{
	return __mem_cgroup_usage_register_event(memcg, eventfd, args, _MEM);
}

static int memsw_cgroup_usage_register_event(struct mem_cgroup *memcg,
	struct eventfd_ctx *eventfd, const char *args)
{
	return __mem_cgroup_usage_register_event(memcg, eventfd, args, _MEMSWAP);
}

static void __mem_cgroup_usage_unregister_event(struct mem_cgroup *memcg,
	struct eventfd_ctx *eventfd, enum res_type type)
{
	struct mem_cgroup_thresholds *thresholds;
	struct mem_cgroup_threshold_ary *new;
	unsigned long usage;
	int i, j, size, entries;

	mutex_lock(&memcg->thresholds_lock);

	if (type == _MEM) {
		thresholds = &memcg->thresholds;
		usage = mem_cgroup_usage(memcg, false);
	} else if (type == _MEMSWAP) {
		thresholds = &memcg->memsw_thresholds;
		usage = mem_cgroup_usage(memcg, true);
	} else
		BUG();

	if (!thresholds->primary)
		goto unlock;

	/* Check if a threshold crossed before removing */
	__mem_cgroup_threshold(memcg, type == _MEMSWAP);

	/* Calculate new number of threshold */
	size = entries = 0;
	for (i = 0; i < thresholds->primary->size; i++) {
		if (thresholds->primary->entries[i].eventfd != eventfd)
			size++;
		else
			entries++;
	}

	new = thresholds->spare;

	/* If no items related to eventfd have been cleared, nothing to do */
	if (!entries)
		goto unlock;

	/* Set thresholds array to NULL if we don't have thresholds */
	if (!size) {
		kfree(new);
		new = NULL;
		goto swap_buffers;
	}

	new->size = size;

	/* Copy thresholds and find current threshold */
	new->current_threshold = -1;
	for (i = 0, j = 0; i < thresholds->primary->size; i++) {
		if (thresholds->primary->entries[i].eventfd == eventfd)
			continue;

		new->entries[j] = thresholds->primary->entries[i];
		if (new->entries[j].threshold <= usage) {
			/*
			 * new->current_threshold will not be used
			 * until rcu_assign_pointer(), so it's safe to increment
			 * it here.
			 */
			++new->current_threshold;
		}
		j++;
	}

swap_buffers:
	/* Swap primary and spare array */
	thresholds->spare = thresholds->primary;

	rcu_assign_pointer(thresholds->primary, new);

	/* To be sure that nobody uses thresholds */
	synchronize_rcu();

	/* If all events are unregistered, free the spare array */
	if (!new) {
		kfree(thresholds->spare);
		thresholds->spare = NULL;
	}
unlock:
	mutex_unlock(&memcg->thresholds_lock);
}

static void mem_cgroup_usage_unregister_event(struct mem_cgroup *memcg,
	struct eventfd_ctx *eventfd)
{
	return __mem_cgroup_usage_unregister_event(memcg, eventfd, _MEM);
}

static void memsw_cgroup_usage_unregister_event(struct mem_cgroup *memcg,
	struct eventfd_ctx *eventfd)
{
	return __mem_cgroup_usage_unregister_event(memcg, eventfd, _MEMSWAP);
}

static int mem_cgroup_oom_register_event(struct mem_cgroup *memcg,
	struct eventfd_ctx *eventfd, const char *args)
{
	struct mem_cgroup_eventfd_list *event;

	event = kmalloc(sizeof(*event),	GFP_KERNEL);
	if (!event)
		return -ENOMEM;

	spin_lock(&memcg_oom_lock);

	event->eventfd = eventfd;
	list_add(&event->list, &memcg->oom_notify);

	/* already in OOM ? */
	if (memcg->under_oom)
		eventfd_signal(eventfd, 1);
	spin_unlock(&memcg_oom_lock);

	return 0;
}

static void mem_cgroup_oom_unregister_event(struct mem_cgroup *memcg,
	struct eventfd_ctx *eventfd)
{
	struct mem_cgroup_eventfd_list *ev, *tmp;

	spin_lock(&memcg_oom_lock);

	list_for_each_entry_safe(ev, tmp, &memcg->oom_notify, list) {
		if (ev->eventfd == eventfd) {
			list_del(&ev->list);
			kfree(ev);
		}
	}

	spin_unlock(&memcg_oom_lock);
}

static int mem_cgroup_oom_control_read(struct seq_file *sf, void *v)
{
	struct mem_cgroup *memcg = mem_cgroup_from_seq(sf);

	seq_printf(sf, "oom_kill_disable %d\n", memcg->oom_kill_disable);
	seq_printf(sf, "under_oom %d\n", (bool)memcg->under_oom);
	seq_printf(sf, "oom_kill %lu\n",
		   atomic_long_read(&memcg->memory_events[MEMCG_OOM_KILL]));
	return 0;
}

static int mem_cgroup_oom_control_write(struct cgroup_subsys_state *css,
	struct cftype *cft, u64 val)
{
	struct mem_cgroup *memcg = mem_cgroup_from_css(css);

	/* cannot set to root cgroup and only 0 and 1 are allowed */
	if (!css->parent || !((val == 0) || (val == 1)))
		return -EINVAL;

	memcg->oom_kill_disable = val;
	if (!val)
		memcg_oom_recover(memcg);

	return 0;
}

#ifdef CONFIG_CGROUP_WRITEBACK

#include <trace/events/writeback.h>

static int memcg_wb_domain_init(struct mem_cgroup *memcg, gfp_t gfp)
{
	return wb_domain_init(&memcg->cgwb_domain, gfp);
}

static void memcg_wb_domain_exit(struct mem_cgroup *memcg)
{
	wb_domain_exit(&memcg->cgwb_domain);
}

static void memcg_wb_domain_size_changed(struct mem_cgroup *memcg)
{
	wb_domain_size_changed(&memcg->cgwb_domain);
}

struct wb_domain *mem_cgroup_wb_domain(struct bdi_writeback *wb)
{
	struct mem_cgroup *memcg = mem_cgroup_from_css(wb->memcg_css);

	if (!memcg->css.parent)
		return NULL;

	return &memcg->cgwb_domain;
}

/*
 * idx can be of type enum memcg_stat_item or node_stat_item.
 * Keep in sync with memcg_exact_page().
 */
static unsigned long memcg_exact_page_state(struct mem_cgroup *memcg, int idx)
{
	long x = atomic_long_read(&memcg->vmstats[idx]);
	int cpu;

	for_each_online_cpu(cpu)
		x += per_cpu_ptr(memcg->vmstats_percpu, cpu)->stat[idx];
	if (x < 0)
		x = 0;
	return x;
}

/**
 * mem_cgroup_wb_stats - retrieve writeback related stats from its memcg
 * @wb: bdi_writeback in question
 * @pfilepages: out parameter for number of file pages
 * @pheadroom: out parameter for number of allocatable pages according to memcg
 * @pdirty: out parameter for number of dirty pages
 * @pwriteback: out parameter for number of pages under writeback
 *
 * Determine the numbers of file, headroom, dirty, and writeback pages in
 * @wb's memcg.  File, dirty and writeback are self-explanatory.  Headroom
 * is a bit more involved.
 *
 * A memcg's headroom is "min(max, high) - used".  In the hierarchy, the
 * headroom is calculated as the lowest headroom of itself and the
 * ancestors.  Note that this doesn't consider the actual amount of
 * available memory in the system.  The caller should further cap
 * *@pheadroom accordingly.
 */
void mem_cgroup_wb_stats(struct bdi_writeback *wb, unsigned long *pfilepages,
			 unsigned long *pheadroom, unsigned long *pdirty,
			 unsigned long *pwriteback)
{
	struct mem_cgroup *memcg = mem_cgroup_from_css(wb->memcg_css);
	struct mem_cgroup *parent;

	*pdirty = memcg_exact_page_state(memcg, NR_FILE_DIRTY);

	*pwriteback = memcg_exact_page_state(memcg, NR_WRITEBACK);
	*pfilepages = memcg_exact_page_state(memcg, NR_INACTIVE_FILE) +
			memcg_exact_page_state(memcg, NR_ACTIVE_FILE);
	*pheadroom = PAGE_COUNTER_MAX;

	while ((parent = parent_mem_cgroup(memcg))) {
		unsigned long ceiling = min(READ_ONCE(memcg->memory.max),
					    READ_ONCE(memcg->memory.high));
		unsigned long used = page_counter_read(&memcg->memory);

		*pheadroom = min(*pheadroom, ceiling - min(ceiling, used));
		memcg = parent;
	}
}

/*
 * Foreign dirty flushing
 *
 * There's an inherent mismatch between memcg and writeback.  The former
 * trackes ownership per-page while the latter per-inode.  This was a
 * deliberate design decision because honoring per-page ownership in the
 * writeback path is complicated, may lead to higher CPU and IO overheads
 * and deemed unnecessary given that write-sharing an inode across
 * different cgroups isn't a common use-case.
 *
 * Combined with inode majority-writer ownership switching, this works well
 * enough in most cases but there are some pathological cases.  For
 * example, let's say there are two cgroups A and B which keep writing to
 * different but confined parts of the same inode.  B owns the inode and
 * A's memory is limited far below B's.  A's dirty ratio can rise enough to
 * trigger balance_dirty_pages() sleeps but B's can be low enough to avoid
 * triggering background writeback.  A will be slowed down without a way to
 * make writeback of the dirty pages happen.
 *
 * Conditions like the above can lead to a cgroup getting repatedly and
 * severely throttled after making some progress after each
 * dirty_expire_interval while the underyling IO device is almost
 * completely idle.
 *
 * Solving this problem completely requires matching the ownership tracking
 * granularities between memcg and writeback in either direction.  However,
 * the more egregious behaviors can be avoided by simply remembering the
 * most recent foreign dirtying events and initiating remote flushes on
 * them when local writeback isn't enough to keep the memory clean enough.
 *
 * The following two functions implement such mechanism.  When a foreign
 * page - a page whose memcg and writeback ownerships don't match - is
 * dirtied, mem_cgroup_track_foreign_dirty() records the inode owning
 * bdi_writeback on the page owning memcg.  When balance_dirty_pages()
 * decides that the memcg needs to sleep due to high dirty ratio, it calls
 * mem_cgroup_flush_foreign() which queues writeback on the recorded
 * foreign bdi_writebacks which haven't expired.  Both the numbers of
 * recorded bdi_writebacks and concurrent in-flight foreign writebacks are
 * limited to MEMCG_CGWB_FRN_CNT.
 *
 * The mechanism only remembers IDs and doesn't hold any object references.
 * As being wrong occasionally doesn't matter, updates and accesses to the
 * records are lockless and racy.
 */
void mem_cgroup_track_foreign_dirty_slowpath(struct page *page,
					     struct bdi_writeback *wb)
{
	struct mem_cgroup *memcg = page_memcg(page);
	struct memcg_cgwb_frn *frn;
	u64 now = get_jiffies_64();
	u64 oldest_at = now;
	int oldest = -1;
	int i;

	trace_track_foreign_dirty(page, wb);

	/*
	 * Pick the slot to use.  If there is already a slot for @wb, keep
	 * using it.  If not replace the oldest one which isn't being
	 * written out.
	 */
	for (i = 0; i < MEMCG_CGWB_FRN_CNT; i++) {
		frn = &memcg->cgwb_frn[i];
		if (frn->bdi_id == wb->bdi->id &&
		    frn->memcg_id == wb->memcg_css->id)
			break;
		if (time_before64(frn->at, oldest_at) &&
		    atomic_read(&frn->done.cnt) == 1) {
			oldest = i;
			oldest_at = frn->at;
		}
	}

	if (i < MEMCG_CGWB_FRN_CNT) {
		/*
		 * Re-using an existing one.  Update timestamp lazily to
		 * avoid making the cacheline hot.  We want them to be
		 * reasonably up-to-date and significantly shorter than
		 * dirty_expire_interval as that's what expires the record.
		 * Use the shorter of 1s and dirty_expire_interval / 8.
		 */
		unsigned long update_intv =
			min_t(unsigned long, HZ,
			      msecs_to_jiffies(dirty_expire_interval * 10) / 8);

		if (time_before64(frn->at, now - update_intv))
			frn->at = now;
	} else if (oldest >= 0) {
		/* replace the oldest free one */
		frn = &memcg->cgwb_frn[oldest];
		frn->bdi_id = wb->bdi->id;
		frn->memcg_id = wb->memcg_css->id;
		frn->at = now;
	}
}

/* issue foreign writeback flushes for recorded foreign dirtying events */
void mem_cgroup_flush_foreign(struct bdi_writeback *wb)
{
	struct mem_cgroup *memcg = mem_cgroup_from_css(wb->memcg_css);
	unsigned long intv = msecs_to_jiffies(dirty_expire_interval * 10);
	u64 now = jiffies_64;
	int i;

	for (i = 0; i < MEMCG_CGWB_FRN_CNT; i++) {
		struct memcg_cgwb_frn *frn = &memcg->cgwb_frn[i];

		/*
		 * If the record is older than dirty_expire_interval,
		 * writeback on it has already started.  No need to kick it
		 * off again.  Also, don't start a new one if there's
		 * already one in flight.
		 */
		if (time_after64(frn->at, now - intv) &&
		    atomic_read(&frn->done.cnt) == 1) {
			frn->at = 0;
			trace_flush_foreign(wb, frn->bdi_id, frn->memcg_id);
			cgroup_writeback_by_id(frn->bdi_id, frn->memcg_id, 0,
					       WB_REASON_FOREIGN_FLUSH,
					       &frn->done);
		}
	}
}

#else	/* CONFIG_CGROUP_WRITEBACK */

static int memcg_wb_domain_init(struct mem_cgroup *memcg, gfp_t gfp)
{
	return 0;
}

static void memcg_wb_domain_exit(struct mem_cgroup *memcg)
{
}

static void memcg_wb_domain_size_changed(struct mem_cgroup *memcg)
{
}

#endif	/* CONFIG_CGROUP_WRITEBACK */

/*
 * DO NOT USE IN NEW FILES.
 *
 * "cgroup.event_control" implementation.
 *
 * This is way over-engineered.  It tries to support fully configurable
 * events for each user.  Such level of flexibility is completely
 * unnecessary especially in the light of the planned unified hierarchy.
 *
 * Please deprecate this and replace with something simpler if at all
 * possible.
 */

/*
 * Unregister event and free resources.
 *
 * Gets called from workqueue.
 */
static void memcg_event_remove(struct work_struct *work)
{
	struct mem_cgroup_event *event =
		container_of(work, struct mem_cgroup_event, remove);
	struct mem_cgroup *memcg = event->memcg;

	remove_wait_queue(event->wqh, &event->wait);

	event->unregister_event(memcg, event->eventfd);

	/* Notify userspace the event is going away. */
	eventfd_signal(event->eventfd, 1);

	eventfd_ctx_put(event->eventfd);
	kfree(event);
	css_put(&memcg->css);
}

/*
 * Gets called on EPOLLHUP on eventfd when user closes it.
 *
 * Called with wqh->lock held and interrupts disabled.
 */
static int memcg_event_wake(wait_queue_entry_t *wait, unsigned mode,
			    int sync, void *key)
{
	struct mem_cgroup_event *event =
		container_of(wait, struct mem_cgroup_event, wait);
	struct mem_cgroup *memcg = event->memcg;
	__poll_t flags = key_to_poll(key);

	if (flags & EPOLLHUP) {
		/*
		 * If the event has been detached at cgroup removal, we
		 * can simply return knowing the other side will cleanup
		 * for us.
		 *
		 * We can't race against event freeing since the other
		 * side will require wqh->lock via remove_wait_queue(),
		 * which we hold.
		 */
		spin_lock(&memcg->event_list_lock);
		if (!list_empty(&event->list)) {
			list_del_init(&event->list);
			/*
			 * We are in atomic context, but cgroup_event_remove()
			 * may sleep, so we have to call it in workqueue.
			 */
			schedule_work(&event->remove);
		}
		spin_unlock(&memcg->event_list_lock);
	}

	return 0;
}

static void memcg_event_ptable_queue_proc(struct file *file,
		wait_queue_head_t *wqh, poll_table *pt)
{
	struct mem_cgroup_event *event =
		container_of(pt, struct mem_cgroup_event, pt);

	event->wqh = wqh;
	add_wait_queue(wqh, &event->wait);
}

/*
 * DO NOT USE IN NEW FILES.
 *
 * Parse input and register new cgroup event handler.
 *
 * Input must be in format '<event_fd> <control_fd> <args>'.
 * Interpretation of args is defined by control file implementation.
 */
static ssize_t memcg_write_event_control(struct kernfs_open_file *of,
					 char *buf, size_t nbytes, loff_t off)
{
	struct cgroup_subsys_state *css = of_css(of);
	struct mem_cgroup *memcg = mem_cgroup_from_css(css);
	struct mem_cgroup_event *event;
	struct cgroup_subsys_state *cfile_css;
	unsigned int efd, cfd;
	struct fd efile;
	struct fd cfile;
	const char *name;
	char *endp;
	int ret;

	buf = strstrip(buf);

	efd = simple_strtoul(buf, &endp, 10);
	if (*endp != ' ')
		return -EINVAL;
	buf = endp + 1;

	cfd = simple_strtoul(buf, &endp, 10);
	if ((*endp != ' ') && (*endp != '\0'))
		return -EINVAL;
	buf = endp + 1;

	event = kzalloc(sizeof(*event), GFP_KERNEL);
	if (!event)
		return -ENOMEM;

	event->memcg = memcg;
	INIT_LIST_HEAD(&event->list);
	init_poll_funcptr(&event->pt, memcg_event_ptable_queue_proc);
	init_waitqueue_func_entry(&event->wait, memcg_event_wake);
	INIT_WORK(&event->remove, memcg_event_remove);

	efile = fdget(efd);
	if (!efile.file) {
		ret = -EBADF;
		goto out_kfree;
	}

	event->eventfd = eventfd_ctx_fileget(efile.file);
	if (IS_ERR(event->eventfd)) {
		ret = PTR_ERR(event->eventfd);
		goto out_put_efile;
	}

	cfile = fdget(cfd);
	if (!cfile.file) {
		ret = -EBADF;
		goto out_put_eventfd;
	}

	/* the process need read permission on control file */
	/* AV: shouldn't we check that it's been opened for read instead? */
	ret = inode_permission(file_inode(cfile.file), MAY_READ);
	if (ret < 0)
		goto out_put_cfile;

	/*
	 * Determine the event callbacks and set them in @event.  This used
	 * to be done via struct cftype but cgroup core no longer knows
	 * about these events.  The following is crude but the whole thing
	 * is for compatibility anyway.
	 *
	 * DO NOT ADD NEW FILES.
	 */
	name = cfile.file->f_path.dentry->d_name.name;

	if (!strcmp(name, "memory.usage_in_bytes")) {
		event->register_event = mem_cgroup_usage_register_event;
		event->unregister_event = mem_cgroup_usage_unregister_event;
	} else if (!strcmp(name, "memory.oom_control")) {
		event->register_event = mem_cgroup_oom_register_event;
		event->unregister_event = mem_cgroup_oom_unregister_event;
	} else if (!strcmp(name, "memory.pressure_level")) {
		event->register_event = vmpressure_register_event;
		event->unregister_event = vmpressure_unregister_event;
	} else if (!strcmp(name, "memory.memsw.usage_in_bytes")) {
		event->register_event = memsw_cgroup_usage_register_event;
		event->unregister_event = memsw_cgroup_usage_unregister_event;
	} else {
		ret = -EINVAL;
		goto out_put_cfile;
	}

	/*
	 * Verify @cfile should belong to @css.  Also, remaining events are
	 * automatically removed on cgroup destruction but the removal is
	 * asynchronous, so take an extra ref on @css.
	 */
	cfile_css = css_tryget_online_from_dir(cfile.file->f_path.dentry->d_parent,
					       &memory_cgrp_subsys);
	ret = -EINVAL;
	if (IS_ERR(cfile_css))
		goto out_put_cfile;
	if (cfile_css != css) {
		css_put(cfile_css);
		goto out_put_cfile;
	}

	ret = event->register_event(memcg, event->eventfd, buf);
	if (ret)
		goto out_put_css;

	vfs_poll(efile.file, &event->pt);

	spin_lock(&memcg->event_list_lock);
	list_add(&event->list, &memcg->event_list);
	spin_unlock(&memcg->event_list_lock);

	fdput(cfile);
	fdput(efile);

	return nbytes;

out_put_css:
	css_put(css);
out_put_cfile:
	fdput(cfile);
out_put_eventfd:
	eventfd_ctx_put(event->eventfd);
out_put_efile:
	fdput(efile);
out_kfree:
	kfree(event);

	return ret;
}

static struct cftype mem_cgroup_legacy_files[] = {
	{
		.name = "usage_in_bytes",
		.private = MEMFILE_PRIVATE(_MEM, RES_USAGE),
		.read_u64 = mem_cgroup_read_u64,
	},
	{
		.name = "max_usage_in_bytes",
		.private = MEMFILE_PRIVATE(_MEM, RES_MAX_USAGE),
		.write = mem_cgroup_reset,
		.read_u64 = mem_cgroup_read_u64,
	},
	{
		.name = "limit_in_bytes",
		.private = MEMFILE_PRIVATE(_MEM, RES_LIMIT),
		.write = mem_cgroup_write,
		.read_u64 = mem_cgroup_read_u64,
	},
	{
		.name = "soft_limit_in_bytes",
		.private = MEMFILE_PRIVATE(_MEM, RES_SOFT_LIMIT),
		.write = mem_cgroup_write,
		.read_u64 = mem_cgroup_read_u64,
	},
	{
		.name = "failcnt",
		.private = MEMFILE_PRIVATE(_MEM, RES_FAILCNT),
		.write = mem_cgroup_reset,
		.read_u64 = mem_cgroup_read_u64,
	},
	{
		.name = "stat",
		.seq_show = memcg_stat_show,
	},
	{
		.name = "force_empty",
		.write = mem_cgroup_force_empty_write,
	},
	{
		.name = "use_hierarchy",
		.write_u64 = mem_cgroup_hierarchy_write,
		.read_u64 = mem_cgroup_hierarchy_read,
	},
	{
		.name = "cgroup.event_control",		/* XXX: for compat */
		.write = memcg_write_event_control,
		.flags = CFTYPE_NO_PREFIX | CFTYPE_WORLD_WRITABLE,
	},
	{
		.name = "swappiness",
		.read_u64 = mem_cgroup_swappiness_read,
		.write_u64 = mem_cgroup_swappiness_write,
	},
	{
		.name = "move_charge_at_immigrate",
		.read_u64 = mem_cgroup_move_charge_read,
		.write_u64 = mem_cgroup_move_charge_write,
	},
	{
		.name = "oom_control",
		.seq_show = mem_cgroup_oom_control_read,
		.write_u64 = mem_cgroup_oom_control_write,
		.private = MEMFILE_PRIVATE(_OOM_TYPE, OOM_CONTROL),
	},
	{
		.name = "pressure_level",
	},
#ifdef CONFIG_NUMA
	{
		.name = "numa_stat",
		.seq_show = memcg_numa_stat_show,
	},
#endif
	{
		.name = "kmem.limit_in_bytes",
		.private = MEMFILE_PRIVATE(_KMEM, RES_LIMIT),
		.write = mem_cgroup_write,
		.read_u64 = mem_cgroup_read_u64,
	},
	{
		.name = "kmem.usage_in_bytes",
		.private = MEMFILE_PRIVATE(_KMEM, RES_USAGE),
		.read_u64 = mem_cgroup_read_u64,
	},
	{
		.name = "kmem.failcnt",
		.private = MEMFILE_PRIVATE(_KMEM, RES_FAILCNT),
		.write = mem_cgroup_reset,
		.read_u64 = mem_cgroup_read_u64,
	},
	{
		.name = "kmem.max_usage_in_bytes",
		.private = MEMFILE_PRIVATE(_KMEM, RES_MAX_USAGE),
		.write = mem_cgroup_reset,
		.read_u64 = mem_cgroup_read_u64,
	},
#if defined(CONFIG_MEMCG_KMEM) && \
	(defined(CONFIG_SLAB) || defined(CONFIG_SLUB_DEBUG))
	{
		.name = "kmem.slabinfo",
		.seq_show = memcg_slab_show,
	},
#endif
	{
		.name = "kmem.tcp.limit_in_bytes",
		.private = MEMFILE_PRIVATE(_TCP, RES_LIMIT),
		.write = mem_cgroup_write,
		.read_u64 = mem_cgroup_read_u64,
	},
	{
		.name = "kmem.tcp.usage_in_bytes",
		.private = MEMFILE_PRIVATE(_TCP, RES_USAGE),
		.read_u64 = mem_cgroup_read_u64,
	},
	{
		.name = "kmem.tcp.failcnt",
		.private = MEMFILE_PRIVATE(_TCP, RES_FAILCNT),
		.write = mem_cgroup_reset,
		.read_u64 = mem_cgroup_read_u64,
	},
	{
		.name = "kmem.tcp.max_usage_in_bytes",
		.private = MEMFILE_PRIVATE(_TCP, RES_MAX_USAGE),
		.write = mem_cgroup_reset,
		.read_u64 = mem_cgroup_read_u64,
	},
	{ },	/* terminate */
};

/*
 * Private memory cgroup IDR
 *
 * Swap-out records and page cache shadow entries need to store memcg
 * references in constrained space, so we maintain an ID space that is
 * limited to 16 bit (MEM_CGROUP_ID_MAX), limiting the total number of
 * memory-controlled cgroups to 64k.
 *
 * However, there usually are many references to the offline CSS after
 * the cgroup has been destroyed, such as page cache or reclaimable
 * slab objects, that don't need to hang on to the ID. We want to keep
 * those dead CSS from occupying IDs, or we might quickly exhaust the
 * relatively small ID space and prevent the creation of new cgroups
 * even when there are much fewer than 64k cgroups - possibly none.
 *
 * Maintain a private 16-bit ID space for memcg, and allow the ID to
 * be freed and recycled when it's no longer needed, which is usually
 * when the CSS is offlined.
 *
 * The only exception to that are records of swapped out tmpfs/shmem
 * pages that need to be attributed to live ancestors on swapin. But
 * those references are manageable from userspace.
 */

static DEFINE_IDR(mem_cgroup_idr);

static void mem_cgroup_id_remove(struct mem_cgroup *memcg)
{
	if (memcg->id.id > 0) {
		idr_remove(&mem_cgroup_idr, memcg->id.id);
		memcg->id.id = 0;
	}
}

static void __maybe_unused mem_cgroup_id_get_many(struct mem_cgroup *memcg,
						  unsigned int n)
{
	refcount_add(n, &memcg->id.ref);
}

static void mem_cgroup_id_put_many(struct mem_cgroup *memcg, unsigned int n)
{
	if (refcount_sub_and_test(n, &memcg->id.ref)) {
		mem_cgroup_id_remove(memcg);

		/* Memcg ID pins CSS */
		css_put(&memcg->css);
	}
}

static inline void mem_cgroup_id_put(struct mem_cgroup *memcg)
{
	mem_cgroup_id_put_many(memcg, 1);
}

/**
 * mem_cgroup_from_id - look up a memcg from a memcg id
 * @id: the memcg id to look up
 *
 * Caller must hold rcu_read_lock().
 */
struct mem_cgroup *mem_cgroup_from_id(unsigned short id)
{
	WARN_ON_ONCE(!rcu_read_lock_held());
	return idr_find(&mem_cgroup_idr, id);
}

static int alloc_mem_cgroup_per_node_info(struct mem_cgroup *memcg, int node)
{
	struct mem_cgroup_per_node *pn;
	int tmp = node;
	/*
	 * This routine is called against possible nodes.
	 * But it's BUG to call kmalloc() against offline node.
	 *
	 * TODO: this routine can waste much memory for nodes which will
	 *       never be onlined. It's better to use memory hotplug callback
	 *       function.
	 */
	if (!node_state(node, N_NORMAL_MEMORY))
		tmp = -1;
	pn = kzalloc_node(sizeof(*pn), GFP_KERNEL, tmp);
	if (!pn)
		return 1;

	pn->lruvec_stat_local = alloc_percpu_gfp(struct lruvec_stat,
						 GFP_KERNEL_ACCOUNT);
	if (!pn->lruvec_stat_local) {
		kfree(pn);
		return 1;
	}

	pn->lruvec_stat_cpu = alloc_percpu_gfp(struct lruvec_stat,
					       GFP_KERNEL_ACCOUNT);
	if (!pn->lruvec_stat_cpu) {
		free_percpu(pn->lruvec_stat_local);
		kfree(pn);
		return 1;
	}

	lruvec_init(&pn->lruvec);
	pn->usage_in_excess = 0;
	pn->on_tree = false;
	pn->memcg = memcg;

	memcg->nodeinfo[node] = pn;
	return 0;
}

static void free_mem_cgroup_per_node_info(struct mem_cgroup *memcg, int node)
{
	struct mem_cgroup_per_node *pn = memcg->nodeinfo[node];

	if (!pn)
		return;

	free_percpu(pn->lruvec_stat_cpu);
	free_percpu(pn->lruvec_stat_local);
	kfree(pn);
}

static void __mem_cgroup_free(struct mem_cgroup *memcg)
{
	int node;

	for_each_node(node)
		free_mem_cgroup_per_node_info(memcg, node);
	free_percpu(memcg->vmstats_percpu);
	free_percpu(memcg->vmstats_local);
	kfree(memcg);
}

static void mem_cgroup_free(struct mem_cgroup *memcg)
{
	memcg_wb_domain_exit(memcg);
	/*
	 * Flush percpu vmstats and vmevents to guarantee the value correctness
	 * on parent's and all ancestor levels.
	 */
	memcg_flush_percpu_vmstats(memcg);
	memcg_flush_percpu_vmevents(memcg);
	__mem_cgroup_free(memcg);
}

static struct mem_cgroup *mem_cgroup_alloc(void)
{
	struct mem_cgroup *memcg;
	unsigned int size;
	int node;
	int __maybe_unused i;
	long error = -ENOMEM;

	size = sizeof(struct mem_cgroup);
	size += nr_node_ids * sizeof(struct mem_cgroup_per_node *);

	memcg = kzalloc(size, GFP_KERNEL);
	if (!memcg)
		return ERR_PTR(error);

	memcg->id.id = idr_alloc(&mem_cgroup_idr, NULL,
				 1, MEM_CGROUP_ID_MAX,
				 GFP_KERNEL);
	if (memcg->id.id < 0) {
		error = memcg->id.id;
		goto fail;
	}

	memcg->vmstats_local = alloc_percpu_gfp(struct memcg_vmstats_percpu,
						GFP_KERNEL_ACCOUNT);
	if (!memcg->vmstats_local)
		goto fail;

	memcg->vmstats_percpu = alloc_percpu_gfp(struct memcg_vmstats_percpu,
						 GFP_KERNEL_ACCOUNT);
	if (!memcg->vmstats_percpu)
		goto fail;

	for_each_node(node)
		if (alloc_mem_cgroup_per_node_info(memcg, node))
			goto fail;

	if (memcg_wb_domain_init(memcg, GFP_KERNEL))
		goto fail;

	INIT_WORK(&memcg->high_work, high_work_func);
	INIT_LIST_HEAD(&memcg->oom_notify);
	mutex_init(&memcg->thresholds_lock);
	spin_lock_init(&memcg->move_lock);
	vmpressure_init(&memcg->vmpressure);
	INIT_LIST_HEAD(&memcg->event_list);
	spin_lock_init(&memcg->event_list_lock);
	memcg->socket_pressure = jiffies;
#ifdef CONFIG_MEMCG_KMEM
	memcg->kmemcg_id = -1;
	INIT_LIST_HEAD(&memcg->objcg_list);
#endif
#ifdef CONFIG_CGROUP_WRITEBACK
	INIT_LIST_HEAD(&memcg->cgwb_list);
	for (i = 0; i < MEMCG_CGWB_FRN_CNT; i++)
		memcg->cgwb_frn[i].done =
			__WB_COMPLETION_INIT(&memcg_cgwb_frn_waitq);
#endif
#ifdef CONFIG_TRANSPARENT_HUGEPAGE
	spin_lock_init(&memcg->deferred_split_queue.split_queue_lock);
	INIT_LIST_HEAD(&memcg->deferred_split_queue.split_queue);
	memcg->deferred_split_queue.split_queue_len = 0;
#endif
	idr_replace(&mem_cgroup_idr, memcg, memcg->id.id);
	return memcg;
fail:
	mem_cgroup_id_remove(memcg);
	__mem_cgroup_free(memcg);
	return ERR_PTR(error);
}

static struct cgroup_subsys_state * __ref
mem_cgroup_css_alloc(struct cgroup_subsys_state *parent_css)
{
	struct mem_cgroup *parent = mem_cgroup_from_css(parent_css);
	struct mem_cgroup *memcg, *old_memcg;
	long error = -ENOMEM;

	old_memcg = set_active_memcg(parent);
	memcg = mem_cgroup_alloc();
	set_active_memcg(old_memcg);
	if (IS_ERR(memcg))
		return ERR_CAST(memcg);

	page_counter_set_high(&memcg->memory, PAGE_COUNTER_MAX);
	memcg->soft_limit = PAGE_COUNTER_MAX;
	page_counter_set_high(&memcg->swap, PAGE_COUNTER_MAX);
	if (parent) {
		memcg->swappiness = mem_cgroup_swappiness(parent);
		memcg->oom_kill_disable = parent->oom_kill_disable;
<<<<<<< HEAD
	}
	if (!parent) {
		page_counter_init(&memcg->memory, NULL);
		page_counter_init(&memcg->swap, NULL);
		page_counter_init(&memcg->kmem, NULL);
		page_counter_init(&memcg->tcpmem, NULL);
	} else if (parent->use_hierarchy) {
		memcg->use_hierarchy = true;
=======

>>>>>>> 356006a6
		page_counter_init(&memcg->memory, &parent->memory);
		page_counter_init(&memcg->swap, &parent->swap);
		page_counter_init(&memcg->kmem, &parent->kmem);
		page_counter_init(&memcg->tcpmem, &parent->tcpmem);
	} else {
<<<<<<< HEAD
		page_counter_init(&memcg->memory, &root_mem_cgroup->memory);
		page_counter_init(&memcg->swap, &root_mem_cgroup->swap);
		page_counter_init(&memcg->kmem, &root_mem_cgroup->kmem);
		page_counter_init(&memcg->tcpmem, &root_mem_cgroup->tcpmem);
		/*
		 * Deeper hierachy with use_hierarchy == false doesn't make
		 * much sense so let cgroup subsystem know about this
		 * unfortunate state in our controller.
		 */
		if (parent != root_mem_cgroup)
			memory_cgrp_subsys.broken_hierarchy = true;
	}
=======
		page_counter_init(&memcg->memory, NULL);
		page_counter_init(&memcg->swap, NULL);
		page_counter_init(&memcg->kmem, NULL);
		page_counter_init(&memcg->tcpmem, NULL);
>>>>>>> 356006a6

		root_mem_cgroup = memcg;
		return &memcg->css;
	}

	/* The following stuff does not apply to the root */
	error = memcg_online_kmem(memcg);
	if (error)
		goto fail;

	if (cgroup_subsys_on_dfl(memory_cgrp_subsys) && !cgroup_memory_nosocket)
		static_branch_inc(&memcg_sockets_enabled_key);

	return &memcg->css;
fail:
	mem_cgroup_id_remove(memcg);
	mem_cgroup_free(memcg);
	return ERR_PTR(error);
}

static int mem_cgroup_css_online(struct cgroup_subsys_state *css)
{
	struct mem_cgroup *memcg = mem_cgroup_from_css(css);

	/*
	 * A memcg must be visible for memcg_expand_shrinker_maps()
	 * by the time the maps are allocated. So, we allocate maps
	 * here, when for_each_mem_cgroup() can't skip it.
	 */
	if (memcg_alloc_shrinker_maps(memcg)) {
		mem_cgroup_id_remove(memcg);
		return -ENOMEM;
	}

	/* Online state pins memcg ID, memcg ID pins CSS */
	refcount_set(&memcg->id.ref, 1);
	css_get(css);
	return 0;
}

static void mem_cgroup_css_offline(struct cgroup_subsys_state *css)
{
	struct mem_cgroup *memcg = mem_cgroup_from_css(css);
	struct mem_cgroup_event *event, *tmp;

	/*
	 * Unregister events and notify userspace.
	 * Notify userspace about cgroup removing only after rmdir of cgroup
	 * directory to avoid race between userspace and kernelspace.
	 */
	spin_lock(&memcg->event_list_lock);
	list_for_each_entry_safe(event, tmp, &memcg->event_list, list) {
		list_del_init(&event->list);
		schedule_work(&event->remove);
	}
	spin_unlock(&memcg->event_list_lock);

	page_counter_set_min(&memcg->memory, 0);
	page_counter_set_low(&memcg->memory, 0);

	memcg_offline_kmem(memcg);
	wb_memcg_offline(memcg);

	drain_all_stock(memcg);

	mem_cgroup_id_put(memcg);
}

static void mem_cgroup_css_released(struct cgroup_subsys_state *css)
{
	struct mem_cgroup *memcg = mem_cgroup_from_css(css);

	invalidate_reclaim_iterators(memcg);
}

static void mem_cgroup_css_free(struct cgroup_subsys_state *css)
{
	struct mem_cgroup *memcg = mem_cgroup_from_css(css);
	int __maybe_unused i;

#ifdef CONFIG_CGROUP_WRITEBACK
	for (i = 0; i < MEMCG_CGWB_FRN_CNT; i++)
		wb_wait_for_completion(&memcg->cgwb_frn[i].done);
#endif
	if (cgroup_subsys_on_dfl(memory_cgrp_subsys) && !cgroup_memory_nosocket)
		static_branch_dec(&memcg_sockets_enabled_key);

	if (!cgroup_subsys_on_dfl(memory_cgrp_subsys) && memcg->tcpmem_active)
		static_branch_dec(&memcg_sockets_enabled_key);

	vmpressure_cleanup(&memcg->vmpressure);
	cancel_work_sync(&memcg->high_work);
	mem_cgroup_remove_from_trees(memcg);
	memcg_free_shrinker_maps(memcg);
	memcg_free_kmem(memcg);
	mem_cgroup_free(memcg);
}

/**
 * mem_cgroup_css_reset - reset the states of a mem_cgroup
 * @css: the target css
 *
 * Reset the states of the mem_cgroup associated with @css.  This is
 * invoked when the userland requests disabling on the default hierarchy
 * but the memcg is pinned through dependency.  The memcg should stop
 * applying policies and should revert to the vanilla state as it may be
 * made visible again.
 *
 * The current implementation only resets the essential configurations.
 * This needs to be expanded to cover all the visible parts.
 */
static void mem_cgroup_css_reset(struct cgroup_subsys_state *css)
{
	struct mem_cgroup *memcg = mem_cgroup_from_css(css);

	page_counter_set_max(&memcg->memory, PAGE_COUNTER_MAX);
	page_counter_set_max(&memcg->swap, PAGE_COUNTER_MAX);
	page_counter_set_max(&memcg->kmem, PAGE_COUNTER_MAX);
	page_counter_set_max(&memcg->tcpmem, PAGE_COUNTER_MAX);
	page_counter_set_min(&memcg->memory, 0);
	page_counter_set_low(&memcg->memory, 0);
	page_counter_set_high(&memcg->memory, PAGE_COUNTER_MAX);
	memcg->soft_limit = PAGE_COUNTER_MAX;
	page_counter_set_high(&memcg->swap, PAGE_COUNTER_MAX);
	memcg_wb_domain_size_changed(memcg);
}

#ifdef CONFIG_MMU
/* Handlers for move charge at task migration. */
static int mem_cgroup_do_precharge(unsigned long count)
{
	int ret;

	/* Try a single bulk charge without reclaim first, kswapd may wake */
	ret = try_charge(mc.to, GFP_KERNEL & ~__GFP_DIRECT_RECLAIM, count);
	if (!ret) {
		mc.precharge += count;
		return ret;
	}

	/* Try charges one by one with reclaim, but do not retry */
	while (count--) {
		ret = try_charge(mc.to, GFP_KERNEL | __GFP_NORETRY, 1);
		if (ret)
			return ret;
		mc.precharge++;
		cond_resched();
	}
	return 0;
}

union mc_target {
	struct page	*page;
	swp_entry_t	ent;
};

enum mc_target_type {
	MC_TARGET_NONE = 0,
	MC_TARGET_PAGE,
	MC_TARGET_SWAP,
	MC_TARGET_DEVICE,
};

static struct page *mc_handle_present_pte(struct vm_area_struct *vma,
						unsigned long addr, pte_t ptent)
{
	struct page *page = vm_normal_page(vma, addr, ptent);

	if (!page || !page_mapped(page))
		return NULL;
	if (PageAnon(page)) {
		if (!(mc.flags & MOVE_ANON))
			return NULL;
	} else {
		if (!(mc.flags & MOVE_FILE))
			return NULL;
	}
	if (!get_page_unless_zero(page))
		return NULL;

	return page;
}

#if defined(CONFIG_SWAP) || defined(CONFIG_DEVICE_PRIVATE)
static struct page *mc_handle_swap_pte(struct vm_area_struct *vma,
			pte_t ptent, swp_entry_t *entry)
{
	struct page *page = NULL;
	swp_entry_t ent = pte_to_swp_entry(ptent);

	if (!(mc.flags & MOVE_ANON))
		return NULL;

	/*
	 * Handle MEMORY_DEVICE_PRIVATE which are ZONE_DEVICE page belonging to
	 * a device and because they are not accessible by CPU they are store
	 * as special swap entry in the CPU page table.
	 */
	if (is_device_private_entry(ent)) {
		page = device_private_entry_to_page(ent);
		/*
		 * MEMORY_DEVICE_PRIVATE means ZONE_DEVICE page and which have
		 * a refcount of 1 when free (unlike normal page)
		 */
		if (!page_ref_add_unless(page, 1, 1))
			return NULL;
		return page;
	}

	if (non_swap_entry(ent))
		return NULL;

	/*
	 * Because lookup_swap_cache() updates some statistics counter,
	 * we call find_get_page() with swapper_space directly.
	 */
	page = find_get_page(swap_address_space(ent), swp_offset(ent));
	entry->val = ent.val;

	return page;
}
#else
static struct page *mc_handle_swap_pte(struct vm_area_struct *vma,
			pte_t ptent, swp_entry_t *entry)
{
	return NULL;
}
#endif

static struct page *mc_handle_file_pte(struct vm_area_struct *vma,
			unsigned long addr, pte_t ptent, swp_entry_t *entry)
{
	if (!vma->vm_file) /* anonymous vma */
		return NULL;
	if (!(mc.flags & MOVE_FILE))
		return NULL;

	/* page is moved even if it's not RSS of this task(page-faulted). */
	/* shmem/tmpfs may report page out on swap: account for that too. */
	return find_get_incore_page(vma->vm_file->f_mapping,
			linear_page_index(vma, addr));
}

/**
 * mem_cgroup_move_account - move account of the page
 * @page: the page
 * @compound: charge the page as compound or small page
 * @from: mem_cgroup which the page is moved from.
 * @to:	mem_cgroup which the page is moved to. @from != @to.
 *
 * The caller must make sure the page is not on LRU (isolate_page() is useful.)
 *
 * This function doesn't do "charge" to new cgroup and doesn't do "uncharge"
 * from old cgroup.
 */
static int mem_cgroup_move_account(struct page *page,
				   bool compound,
				   struct mem_cgroup *from,
				   struct mem_cgroup *to)
{
	struct lruvec *from_vec, *to_vec;
	struct pglist_data *pgdat;
	unsigned int nr_pages = compound ? thp_nr_pages(page) : 1;
	int ret;

	VM_BUG_ON(from == to);
	VM_BUG_ON_PAGE(PageLRU(page), page);
	VM_BUG_ON(compound && !PageTransHuge(page));

	/*
	 * Prevent mem_cgroup_migrate() from looking at
	 * page's memory cgroup of its source page while we change it.
	 */
	ret = -EBUSY;
	if (!trylock_page(page))
		goto out;

	ret = -EINVAL;
	if (page_memcg(page) != from)
		goto out_unlock;

	pgdat = page_pgdat(page);
	from_vec = mem_cgroup_lruvec(from, pgdat);
	to_vec = mem_cgroup_lruvec(to, pgdat);

	lock_page_memcg(page);

	if (PageAnon(page)) {
		if (page_mapped(page)) {
			__mod_lruvec_state(from_vec, NR_ANON_MAPPED, -nr_pages);
			__mod_lruvec_state(to_vec, NR_ANON_MAPPED, nr_pages);
			if (PageTransHuge(page)) {
				__mod_lruvec_state(from_vec, NR_ANON_THPS,
						   -nr_pages);
				__mod_lruvec_state(to_vec, NR_ANON_THPS,
						   nr_pages);
			}

		}
	} else {
		__mod_lruvec_state(from_vec, NR_FILE_PAGES, -nr_pages);
		__mod_lruvec_state(to_vec, NR_FILE_PAGES, nr_pages);

		if (PageSwapBacked(page)) {
			__mod_lruvec_state(from_vec, NR_SHMEM, -nr_pages);
			__mod_lruvec_state(to_vec, NR_SHMEM, nr_pages);
		}

		if (page_mapped(page)) {
			__mod_lruvec_state(from_vec, NR_FILE_MAPPED, -nr_pages);
			__mod_lruvec_state(to_vec, NR_FILE_MAPPED, nr_pages);
		}

		if (PageDirty(page)) {
			struct address_space *mapping = page_mapping(page);

			if (mapping_can_writeback(mapping)) {
				__mod_lruvec_state(from_vec, NR_FILE_DIRTY,
						   -nr_pages);
				__mod_lruvec_state(to_vec, NR_FILE_DIRTY,
						   nr_pages);
			}
		}
	}

	if (PageWriteback(page)) {
		__mod_lruvec_state(from_vec, NR_WRITEBACK, -nr_pages);
		__mod_lruvec_state(to_vec, NR_WRITEBACK, nr_pages);
	}

	/*
	 * All state has been migrated, let's switch to the new memcg.
	 *
	 * It is safe to change page's memcg here because the page
	 * is referenced, charged, isolated, and locked: we can't race
	 * with (un)charging, migration, LRU putback, or anything else
	 * that would rely on a stable page's memory cgroup.
	 *
	 * Note that lock_page_memcg is a memcg lock, not a page lock,
	 * to save space. As soon as we switch page's memory cgroup to a
	 * new memcg that isn't locked, the above state can change
	 * concurrently again. Make sure we're truly done with it.
	 */
	smp_mb();

	css_get(&to->css);
	css_put(&from->css);

	page->memcg_data = (unsigned long)to;

	__unlock_page_memcg(from);

	ret = 0;

	local_irq_disable();
	mem_cgroup_charge_statistics(to, page, nr_pages);
	memcg_check_events(to, page);
	mem_cgroup_charge_statistics(from, page, -nr_pages);
	memcg_check_events(from, page);
	local_irq_enable();
out_unlock:
	unlock_page(page);
out:
	return ret;
}

/**
 * get_mctgt_type - get target type of moving charge
 * @vma: the vma the pte to be checked belongs
 * @addr: the address corresponding to the pte to be checked
 * @ptent: the pte to be checked
 * @target: the pointer the target page or swap ent will be stored(can be NULL)
 *
 * Returns
 *   0(MC_TARGET_NONE): if the pte is not a target for move charge.
 *   1(MC_TARGET_PAGE): if the page corresponding to this pte is a target for
 *     move charge. if @target is not NULL, the page is stored in target->page
 *     with extra refcnt got(Callers should handle it).
 *   2(MC_TARGET_SWAP): if the swap entry corresponding to this pte is a
 *     target for charge migration. if @target is not NULL, the entry is stored
 *     in target->ent.
 *   3(MC_TARGET_DEVICE): like MC_TARGET_PAGE  but page is MEMORY_DEVICE_PRIVATE
 *     (so ZONE_DEVICE page and thus not on the lru).
 *     For now we such page is charge like a regular page would be as for all
 *     intent and purposes it is just special memory taking the place of a
 *     regular page.
 *
 *     See Documentations/vm/hmm.txt and include/linux/hmm.h
 *
 * Called with pte lock held.
 */

static enum mc_target_type get_mctgt_type(struct vm_area_struct *vma,
		unsigned long addr, pte_t ptent, union mc_target *target)
{
	struct page *page = NULL;
	enum mc_target_type ret = MC_TARGET_NONE;
	swp_entry_t ent = { .val = 0 };

	if (pte_present(ptent))
		page = mc_handle_present_pte(vma, addr, ptent);
	else if (is_swap_pte(ptent))
		page = mc_handle_swap_pte(vma, ptent, &ent);
	else if (pte_none(ptent))
		page = mc_handle_file_pte(vma, addr, ptent, &ent);

	if (!page && !ent.val)
		return ret;
	if (page) {
		/*
		 * Do only loose check w/o serialization.
		 * mem_cgroup_move_account() checks the page is valid or
		 * not under LRU exclusion.
		 */
		if (page_memcg(page) == mc.from) {
			ret = MC_TARGET_PAGE;
			if (is_device_private_page(page))
				ret = MC_TARGET_DEVICE;
			if (target)
				target->page = page;
		}
		if (!ret || !target)
			put_page(page);
	}
	/*
	 * There is a swap entry and a page doesn't exist or isn't charged.
	 * But we cannot move a tail-page in a THP.
	 */
	if (ent.val && !ret && (!page || !PageTransCompound(page)) &&
	    mem_cgroup_id(mc.from) == lookup_swap_cgroup_id(ent)) {
		ret = MC_TARGET_SWAP;
		if (target)
			target->ent = ent;
	}
	return ret;
}

#ifdef CONFIG_TRANSPARENT_HUGEPAGE
/*
 * We don't consider PMD mapped swapping or file mapped pages because THP does
 * not support them for now.
 * Caller should make sure that pmd_trans_huge(pmd) is true.
 */
static enum mc_target_type get_mctgt_type_thp(struct vm_area_struct *vma,
		unsigned long addr, pmd_t pmd, union mc_target *target)
{
	struct page *page = NULL;
	enum mc_target_type ret = MC_TARGET_NONE;

	if (unlikely(is_swap_pmd(pmd))) {
		VM_BUG_ON(thp_migration_supported() &&
				  !is_pmd_migration_entry(pmd));
		return ret;
	}
	page = pmd_page(pmd);
	VM_BUG_ON_PAGE(!page || !PageHead(page), page);
	if (!(mc.flags & MOVE_ANON))
		return ret;
	if (page_memcg(page) == mc.from) {
		ret = MC_TARGET_PAGE;
		if (target) {
			get_page(page);
			target->page = page;
		}
	}
	return ret;
}
#else
static inline enum mc_target_type get_mctgt_type_thp(struct vm_area_struct *vma,
		unsigned long addr, pmd_t pmd, union mc_target *target)
{
	return MC_TARGET_NONE;
}
#endif

static int mem_cgroup_count_precharge_pte_range(pmd_t *pmd,
					unsigned long addr, unsigned long end,
					struct mm_walk *walk)
{
	struct vm_area_struct *vma = walk->vma;
	pte_t *pte;
	spinlock_t *ptl;

	ptl = pmd_trans_huge_lock(pmd, vma);
	if (ptl) {
		/*
		 * Note their can not be MC_TARGET_DEVICE for now as we do not
		 * support transparent huge page with MEMORY_DEVICE_PRIVATE but
		 * this might change.
		 */
		if (get_mctgt_type_thp(vma, addr, *pmd, NULL) == MC_TARGET_PAGE)
			mc.precharge += HPAGE_PMD_NR;
		spin_unlock(ptl);
		return 0;
	}

	if (pmd_trans_unstable(pmd))
		return 0;
	pte = pte_offset_map_lock(vma->vm_mm, pmd, addr, &ptl);
	for (; addr != end; pte++, addr += PAGE_SIZE)
		if (get_mctgt_type(vma, addr, *pte, NULL))
			mc.precharge++;	/* increment precharge temporarily */
	pte_unmap_unlock(pte - 1, ptl);
	cond_resched();

	return 0;
}

static const struct mm_walk_ops precharge_walk_ops = {
	.pmd_entry	= mem_cgroup_count_precharge_pte_range,
};

static unsigned long mem_cgroup_count_precharge(struct mm_struct *mm)
{
	unsigned long precharge;

	mmap_read_lock(mm);
	walk_page_range(mm, 0, mm->highest_vm_end, &precharge_walk_ops, NULL);
	mmap_read_unlock(mm);

	precharge = mc.precharge;
	mc.precharge = 0;

	return precharge;
}

static int mem_cgroup_precharge_mc(struct mm_struct *mm)
{
	unsigned long precharge = mem_cgroup_count_precharge(mm);

	VM_BUG_ON(mc.moving_task);
	mc.moving_task = current;
	return mem_cgroup_do_precharge(precharge);
}

/* cancels all extra charges on mc.from and mc.to, and wakes up all waiters. */
static void __mem_cgroup_clear_mc(void)
{
	struct mem_cgroup *from = mc.from;
	struct mem_cgroup *to = mc.to;

	/* we must uncharge all the leftover precharges from mc.to */
	if (mc.precharge) {
		cancel_charge(mc.to, mc.precharge);
		mc.precharge = 0;
	}
	/*
	 * we didn't uncharge from mc.from at mem_cgroup_move_account(), so
	 * we must uncharge here.
	 */
	if (mc.moved_charge) {
		cancel_charge(mc.from, mc.moved_charge);
		mc.moved_charge = 0;
	}
	/* we must fixup refcnts and charges */
	if (mc.moved_swap) {
		/* uncharge swap account from the old cgroup */
		if (!mem_cgroup_is_root(mc.from))
			page_counter_uncharge(&mc.from->memsw, mc.moved_swap);

		mem_cgroup_id_put_many(mc.from, mc.moved_swap);

		/*
		 * we charged both to->memory and to->memsw, so we
		 * should uncharge to->memory.
		 */
		if (!mem_cgroup_is_root(mc.to))
			page_counter_uncharge(&mc.to->memory, mc.moved_swap);

		mc.moved_swap = 0;
	}
	memcg_oom_recover(from);
	memcg_oom_recover(to);
	wake_up_all(&mc.waitq);
}

static void mem_cgroup_clear_mc(void)
{
	struct mm_struct *mm = mc.mm;

	/*
	 * we must clear moving_task before waking up waiters at the end of
	 * task migration.
	 */
	mc.moving_task = NULL;
	__mem_cgroup_clear_mc();
	spin_lock(&mc.lock);
	mc.from = NULL;
	mc.to = NULL;
	mc.mm = NULL;
	spin_unlock(&mc.lock);

	mmput(mm);
}

static int mem_cgroup_can_attach(struct cgroup_taskset *tset)
{
	struct cgroup_subsys_state *css;
	struct mem_cgroup *memcg = NULL; /* unneeded init to make gcc happy */
	struct mem_cgroup *from;
	struct task_struct *leader, *p;
	struct mm_struct *mm;
	unsigned long move_flags;
	int ret = 0;

	/* charge immigration isn't supported on the default hierarchy */
	if (cgroup_subsys_on_dfl(memory_cgrp_subsys))
		return 0;

	/*
	 * Multi-process migrations only happen on the default hierarchy
	 * where charge immigration is not used.  Perform charge
	 * immigration if @tset contains a leader and whine if there are
	 * multiple.
	 */
	p = NULL;
	cgroup_taskset_for_each_leader(leader, css, tset) {
		WARN_ON_ONCE(p);
		p = leader;
		memcg = mem_cgroup_from_css(css);
	}
	if (!p)
		return 0;

	/*
	 * We are now commited to this value whatever it is. Changes in this
	 * tunable will only affect upcoming migrations, not the current one.
	 * So we need to save it, and keep it going.
	 */
	move_flags = READ_ONCE(memcg->move_charge_at_immigrate);
	if (!move_flags)
		return 0;

	from = mem_cgroup_from_task(p);

	VM_BUG_ON(from == memcg);

	mm = get_task_mm(p);
	if (!mm)
		return 0;
	/* We move charges only when we move a owner of the mm */
	if (mm->owner == p) {
		VM_BUG_ON(mc.from);
		VM_BUG_ON(mc.to);
		VM_BUG_ON(mc.precharge);
		VM_BUG_ON(mc.moved_charge);
		VM_BUG_ON(mc.moved_swap);

		spin_lock(&mc.lock);
		mc.mm = mm;
		mc.from = from;
		mc.to = memcg;
		mc.flags = move_flags;
		spin_unlock(&mc.lock);
		/* We set mc.moving_task later */

		ret = mem_cgroup_precharge_mc(mm);
		if (ret)
			mem_cgroup_clear_mc();
	} else {
		mmput(mm);
	}
	return ret;
}

static void mem_cgroup_cancel_attach(struct cgroup_taskset *tset)
{
	if (mc.to)
		mem_cgroup_clear_mc();
}

static int mem_cgroup_move_charge_pte_range(pmd_t *pmd,
				unsigned long addr, unsigned long end,
				struct mm_walk *walk)
{
	int ret = 0;
	struct vm_area_struct *vma = walk->vma;
	pte_t *pte;
	spinlock_t *ptl;
	enum mc_target_type target_type;
	union mc_target target;
	struct page *page;

	ptl = pmd_trans_huge_lock(pmd, vma);
	if (ptl) {
		if (mc.precharge < HPAGE_PMD_NR) {
			spin_unlock(ptl);
			return 0;
		}
		target_type = get_mctgt_type_thp(vma, addr, *pmd, &target);
		if (target_type == MC_TARGET_PAGE) {
			page = target.page;
			if (!isolate_lru_page(page)) {
				if (!mem_cgroup_move_account(page, true,
							     mc.from, mc.to)) {
					mc.precharge -= HPAGE_PMD_NR;
					mc.moved_charge += HPAGE_PMD_NR;
				}
				putback_lru_page(page);
			}
			put_page(page);
		} else if (target_type == MC_TARGET_DEVICE) {
			page = target.page;
			if (!mem_cgroup_move_account(page, true,
						     mc.from, mc.to)) {
				mc.precharge -= HPAGE_PMD_NR;
				mc.moved_charge += HPAGE_PMD_NR;
			}
			put_page(page);
		}
		spin_unlock(ptl);
		return 0;
	}

	if (pmd_trans_unstable(pmd))
		return 0;
retry:
	pte = pte_offset_map_lock(vma->vm_mm, pmd, addr, &ptl);
	for (; addr != end; addr += PAGE_SIZE) {
		pte_t ptent = *(pte++);
		bool device = false;
		swp_entry_t ent;

		if (!mc.precharge)
			break;

		switch (get_mctgt_type(vma, addr, ptent, &target)) {
		case MC_TARGET_DEVICE:
			device = true;
			fallthrough;
		case MC_TARGET_PAGE:
			page = target.page;
			/*
			 * We can have a part of the split pmd here. Moving it
			 * can be done but it would be too convoluted so simply
			 * ignore such a partial THP and keep it in original
			 * memcg. There should be somebody mapping the head.
			 */
			if (PageTransCompound(page))
				goto put;
			if (!device && isolate_lru_page(page))
				goto put;
			if (!mem_cgroup_move_account(page, false,
						mc.from, mc.to)) {
				mc.precharge--;
				/* we uncharge from mc.from later. */
				mc.moved_charge++;
			}
			if (!device)
				putback_lru_page(page);
put:			/* get_mctgt_type() gets the page */
			put_page(page);
			break;
		case MC_TARGET_SWAP:
			ent = target.ent;
			if (!mem_cgroup_move_swap_account(ent, mc.from, mc.to)) {
				mc.precharge--;
				mem_cgroup_id_get_many(mc.to, 1);
				/* we fixup other refcnts and charges later. */
				mc.moved_swap++;
			}
			break;
		default:
			break;
		}
	}
	pte_unmap_unlock(pte - 1, ptl);
	cond_resched();

	if (addr != end) {
		/*
		 * We have consumed all precharges we got in can_attach().
		 * We try charge one by one, but don't do any additional
		 * charges to mc.to if we have failed in charge once in attach()
		 * phase.
		 */
		ret = mem_cgroup_do_precharge(1);
		if (!ret)
			goto retry;
	}

	return ret;
}

static const struct mm_walk_ops charge_walk_ops = {
	.pmd_entry	= mem_cgroup_move_charge_pte_range,
};

static void mem_cgroup_move_charge(void)
{
	lru_add_drain_all();
	/*
	 * Signal lock_page_memcg() to take the memcg's move_lock
	 * while we're moving its pages to another memcg. Then wait
	 * for already started RCU-only updates to finish.
	 */
	atomic_inc(&mc.from->moving_account);
	synchronize_rcu();
retry:
	if (unlikely(!mmap_read_trylock(mc.mm))) {
		/*
		 * Someone who are holding the mmap_lock might be waiting in
		 * waitq. So we cancel all extra charges, wake up all waiters,
		 * and retry. Because we cancel precharges, we might not be able
		 * to move enough charges, but moving charge is a best-effort
		 * feature anyway, so it wouldn't be a big problem.
		 */
		__mem_cgroup_clear_mc();
		cond_resched();
		goto retry;
	}
	/*
	 * When we have consumed all precharges and failed in doing
	 * additional charge, the page walk just aborts.
	 */
	walk_page_range(mc.mm, 0, mc.mm->highest_vm_end, &charge_walk_ops,
			NULL);

	mmap_read_unlock(mc.mm);
	atomic_dec(&mc.from->moving_account);
}

static void mem_cgroup_move_task(void)
{
	if (mc.to) {
		mem_cgroup_move_charge();
		mem_cgroup_clear_mc();
	}
}
#else	/* !CONFIG_MMU */
static int mem_cgroup_can_attach(struct cgroup_taskset *tset)
{
	return 0;
}
static void mem_cgroup_cancel_attach(struct cgroup_taskset *tset)
{
}
static void mem_cgroup_move_task(void)
{
}
#endif

static int seq_puts_memcg_tunable(struct seq_file *m, unsigned long value)
{
	if (value == PAGE_COUNTER_MAX)
		seq_puts(m, "max\n");
	else
		seq_printf(m, "%llu\n", (u64)value * PAGE_SIZE);

	return 0;
}

static u64 memory_current_read(struct cgroup_subsys_state *css,
			       struct cftype *cft)
{
	struct mem_cgroup *memcg = mem_cgroup_from_css(css);

	return (u64)page_counter_read(&memcg->memory) * PAGE_SIZE;
}

static int memory_min_show(struct seq_file *m, void *v)
{
	return seq_puts_memcg_tunable(m,
		READ_ONCE(mem_cgroup_from_seq(m)->memory.min));
}

static ssize_t memory_min_write(struct kernfs_open_file *of,
				char *buf, size_t nbytes, loff_t off)
{
	struct mem_cgroup *memcg = mem_cgroup_from_css(of_css(of));
	unsigned long min;
	int err;

	buf = strstrip(buf);
	err = page_counter_memparse(buf, "max", &min);
	if (err)
		return err;

	page_counter_set_min(&memcg->memory, min);

	return nbytes;
}

static int memory_low_show(struct seq_file *m, void *v)
{
	return seq_puts_memcg_tunable(m,
		READ_ONCE(mem_cgroup_from_seq(m)->memory.low));
}

static ssize_t memory_low_write(struct kernfs_open_file *of,
				char *buf, size_t nbytes, loff_t off)
{
	struct mem_cgroup *memcg = mem_cgroup_from_css(of_css(of));
	unsigned long low;
	int err;

	buf = strstrip(buf);
	err = page_counter_memparse(buf, "max", &low);
	if (err)
		return err;

	page_counter_set_low(&memcg->memory, low);

	return nbytes;
}

static int memory_high_show(struct seq_file *m, void *v)
{
	return seq_puts_memcg_tunable(m,
		READ_ONCE(mem_cgroup_from_seq(m)->memory.high));
}

static ssize_t memory_high_write(struct kernfs_open_file *of,
				 char *buf, size_t nbytes, loff_t off)
{
	struct mem_cgroup *memcg = mem_cgroup_from_css(of_css(of));
	unsigned int nr_retries = MAX_RECLAIM_RETRIES;
	bool drained = false;
	unsigned long high;
	int err;

	buf = strstrip(buf);
	err = page_counter_memparse(buf, "max", &high);
	if (err)
		return err;

	for (;;) {
		unsigned long nr_pages = page_counter_read(&memcg->memory);
		unsigned long reclaimed;

		if (nr_pages <= high)
			break;

		if (signal_pending(current))
			break;

		if (!drained) {
			drain_all_stock(memcg);
			drained = true;
			continue;
		}

		reclaimed = try_to_free_mem_cgroup_pages(memcg, nr_pages - high,
							 GFP_KERNEL, true);

		if (!reclaimed && !nr_retries--)
			break;
	}

	page_counter_set_high(&memcg->memory, high);

	memcg_wb_domain_size_changed(memcg);

	return nbytes;
}

static int memory_max_show(struct seq_file *m, void *v)
{
	return seq_puts_memcg_tunable(m,
		READ_ONCE(mem_cgroup_from_seq(m)->memory.max));
}

static ssize_t memory_max_write(struct kernfs_open_file *of,
				char *buf, size_t nbytes, loff_t off)
{
	struct mem_cgroup *memcg = mem_cgroup_from_css(of_css(of));
	unsigned int nr_reclaims = MAX_RECLAIM_RETRIES;
	bool drained = false;
	unsigned long max;
	int err;

	buf = strstrip(buf);
	err = page_counter_memparse(buf, "max", &max);
	if (err)
		return err;

	xchg(&memcg->memory.max, max);

	for (;;) {
		unsigned long nr_pages = page_counter_read(&memcg->memory);

		if (nr_pages <= max)
			break;

		if (signal_pending(current))
			break;

		if (!drained) {
			drain_all_stock(memcg);
			drained = true;
			continue;
		}

		if (nr_reclaims) {
			if (!try_to_free_mem_cgroup_pages(memcg, nr_pages - max,
							  GFP_KERNEL, true))
				nr_reclaims--;
			continue;
		}

		memcg_memory_event(memcg, MEMCG_OOM);
		if (!mem_cgroup_out_of_memory(memcg, GFP_KERNEL, 0))
			break;
	}

	memcg_wb_domain_size_changed(memcg);
	return nbytes;
}

static void __memory_events_show(struct seq_file *m, atomic_long_t *events)
{
	seq_printf(m, "low %lu\n", atomic_long_read(&events[MEMCG_LOW]));
	seq_printf(m, "high %lu\n", atomic_long_read(&events[MEMCG_HIGH]));
	seq_printf(m, "max %lu\n", atomic_long_read(&events[MEMCG_MAX]));
	seq_printf(m, "oom %lu\n", atomic_long_read(&events[MEMCG_OOM]));
	seq_printf(m, "oom_kill %lu\n",
		   atomic_long_read(&events[MEMCG_OOM_KILL]));
}

static int memory_events_show(struct seq_file *m, void *v)
{
	struct mem_cgroup *memcg = mem_cgroup_from_seq(m);

	__memory_events_show(m, memcg->memory_events);
	return 0;
}

static int memory_events_local_show(struct seq_file *m, void *v)
{
	struct mem_cgroup *memcg = mem_cgroup_from_seq(m);

	__memory_events_show(m, memcg->memory_events_local);
	return 0;
}

static int memory_stat_show(struct seq_file *m, void *v)
{
	struct mem_cgroup *memcg = mem_cgroup_from_seq(m);
	char *buf;

	buf = memory_stat_format(memcg);
	if (!buf)
		return -ENOMEM;
	seq_puts(m, buf);
	kfree(buf);
	return 0;
}

#ifdef CONFIG_NUMA
static int memory_numa_stat_show(struct seq_file *m, void *v)
{
	int i;
	struct mem_cgroup *memcg = mem_cgroup_from_seq(m);

	for (i = 0; i < ARRAY_SIZE(memory_stats); i++) {
		int nid;

		if (memory_stats[i].idx >= NR_VM_NODE_STAT_ITEMS)
			continue;

		seq_printf(m, "%s", memory_stats[i].name);
		for_each_node_state(nid, N_MEMORY) {
			u64 size;
			struct lruvec *lruvec;

			lruvec = mem_cgroup_lruvec(memcg, NODE_DATA(nid));
			size = lruvec_page_state(lruvec, memory_stats[i].idx);
			size *= memory_stats[i].ratio;
			seq_printf(m, " N%d=%llu", nid, size);
		}
		seq_putc(m, '\n');
	}

	return 0;
}
#endif

static int memory_oom_group_show(struct seq_file *m, void *v)
{
	struct mem_cgroup *memcg = mem_cgroup_from_seq(m);

	seq_printf(m, "%d\n", memcg->oom_group);

	return 0;
}

static ssize_t memory_oom_group_write(struct kernfs_open_file *of,
				      char *buf, size_t nbytes, loff_t off)
{
	struct mem_cgroup *memcg = mem_cgroup_from_css(of_css(of));
	int ret, oom_group;

	buf = strstrip(buf);
	if (!buf)
		return -EINVAL;

	ret = kstrtoint(buf, 0, &oom_group);
	if (ret)
		return ret;

	if (oom_group != 0 && oom_group != 1)
		return -EINVAL;

	memcg->oom_group = oom_group;

	return nbytes;
}

static struct cftype memory_files[] = {
	{
		.name = "current",
		.flags = CFTYPE_NOT_ON_ROOT,
		.read_u64 = memory_current_read,
	},
	{
		.name = "min",
		.flags = CFTYPE_NOT_ON_ROOT,
		.seq_show = memory_min_show,
		.write = memory_min_write,
	},
	{
		.name = "low",
		.flags = CFTYPE_NOT_ON_ROOT,
		.seq_show = memory_low_show,
		.write = memory_low_write,
	},
	{
		.name = "high",
		.flags = CFTYPE_NOT_ON_ROOT,
		.seq_show = memory_high_show,
		.write = memory_high_write,
	},
	{
		.name = "max",
		.flags = CFTYPE_NOT_ON_ROOT,
		.seq_show = memory_max_show,
		.write = memory_max_write,
	},
	{
		.name = "events",
		.flags = CFTYPE_NOT_ON_ROOT,
		.file_offset = offsetof(struct mem_cgroup, events_file),
		.seq_show = memory_events_show,
	},
	{
		.name = "events.local",
		.flags = CFTYPE_NOT_ON_ROOT,
		.file_offset = offsetof(struct mem_cgroup, events_local_file),
		.seq_show = memory_events_local_show,
	},
	{
		.name = "stat",
		.seq_show = memory_stat_show,
	},
#ifdef CONFIG_NUMA
	{
		.name = "numa_stat",
		.seq_show = memory_numa_stat_show,
	},
#endif
	{
		.name = "oom.group",
		.flags = CFTYPE_NOT_ON_ROOT | CFTYPE_NS_DELEGATABLE,
		.seq_show = memory_oom_group_show,
		.write = memory_oom_group_write,
	},
	{ }	/* terminate */
};

struct cgroup_subsys memory_cgrp_subsys = {
	.css_alloc = mem_cgroup_css_alloc,
	.css_online = mem_cgroup_css_online,
	.css_offline = mem_cgroup_css_offline,
	.css_released = mem_cgroup_css_released,
	.css_free = mem_cgroup_css_free,
	.css_reset = mem_cgroup_css_reset,
	.can_attach = mem_cgroup_can_attach,
	.cancel_attach = mem_cgroup_cancel_attach,
	.post_attach = mem_cgroup_move_task,
	.dfl_cftypes = memory_files,
	.legacy_cftypes = mem_cgroup_legacy_files,
	.early_init = 0,
};

/*
 * This function calculates an individual cgroup's effective
 * protection which is derived from its own memory.min/low, its
 * parent's and siblings' settings, as well as the actual memory
 * distribution in the tree.
 *
 * The following rules apply to the effective protection values:
 *
 * 1. At the first level of reclaim, effective protection is equal to
 *    the declared protection in memory.min and memory.low.
 *
 * 2. To enable safe delegation of the protection configuration, at
 *    subsequent levels the effective protection is capped to the
 *    parent's effective protection.
 *
 * 3. To make complex and dynamic subtrees easier to configure, the
 *    user is allowed to overcommit the declared protection at a given
 *    level. If that is the case, the parent's effective protection is
 *    distributed to the children in proportion to how much protection
 *    they have declared and how much of it they are utilizing.
 *
 *    This makes distribution proportional, but also work-conserving:
 *    if one cgroup claims much more protection than it uses memory,
 *    the unused remainder is available to its siblings.
 *
 * 4. Conversely, when the declared protection is undercommitted at a
 *    given level, the distribution of the larger parental protection
 *    budget is NOT proportional. A cgroup's protection from a sibling
 *    is capped to its own memory.min/low setting.
 *
 * 5. However, to allow protecting recursive subtrees from each other
 *    without having to declare each individual cgroup's fixed share
 *    of the ancestor's claim to protection, any unutilized -
 *    "floating" - protection from up the tree is distributed in
 *    proportion to each cgroup's *usage*. This makes the protection
 *    neutral wrt sibling cgroups and lets them compete freely over
 *    the shared parental protection budget, but it protects the
 *    subtree as a whole from neighboring subtrees.
 *
 * Note that 4. and 5. are not in conflict: 4. is about protecting
 * against immediate siblings whereas 5. is about protecting against
 * neighboring subtrees.
 */
static unsigned long effective_protection(unsigned long usage,
					  unsigned long parent_usage,
					  unsigned long setting,
					  unsigned long parent_effective,
					  unsigned long siblings_protected)
{
	unsigned long protected;
	unsigned long ep;

	protected = min(usage, setting);
	/*
	 * If all cgroups at this level combined claim and use more
	 * protection then what the parent affords them, distribute
	 * shares in proportion to utilization.
	 *
	 * We are using actual utilization rather than the statically
	 * claimed protection in order to be work-conserving: claimed
	 * but unused protection is available to siblings that would
	 * otherwise get a smaller chunk than what they claimed.
	 */
	if (siblings_protected > parent_effective)
		return protected * parent_effective / siblings_protected;

	/*
	 * Ok, utilized protection of all children is within what the
	 * parent affords them, so we know whatever this child claims
	 * and utilizes is effectively protected.
	 *
	 * If there is unprotected usage beyond this value, reclaim
	 * will apply pressure in proportion to that amount.
	 *
	 * If there is unutilized protection, the cgroup will be fully
	 * shielded from reclaim, but we do return a smaller value for
	 * protection than what the group could enjoy in theory. This
	 * is okay. With the overcommit distribution above, effective
	 * protection is always dependent on how memory is actually
	 * consumed among the siblings anyway.
	 */
	ep = protected;

	/*
	 * If the children aren't claiming (all of) the protection
	 * afforded to them by the parent, distribute the remainder in
	 * proportion to the (unprotected) memory of each cgroup. That
	 * way, cgroups that aren't explicitly prioritized wrt each
	 * other compete freely over the allowance, but they are
	 * collectively protected from neighboring trees.
	 *
	 * We're using unprotected memory for the weight so that if
	 * some cgroups DO claim explicit protection, we don't protect
	 * the same bytes twice.
	 *
	 * Check both usage and parent_usage against the respective
	 * protected values. One should imply the other, but they
	 * aren't read atomically - make sure the division is sane.
	 */
	if (!(cgrp_dfl_root.flags & CGRP_ROOT_MEMORY_RECURSIVE_PROT))
		return ep;
	if (parent_effective > siblings_protected &&
	    parent_usage > siblings_protected &&
	    usage > protected) {
		unsigned long unclaimed;

		unclaimed = parent_effective - siblings_protected;
		unclaimed *= usage - protected;
		unclaimed /= parent_usage - siblings_protected;

		ep += unclaimed;
	}

	return ep;
}

/**
 * mem_cgroup_protected - check if memory consumption is in the normal range
 * @root: the top ancestor of the sub-tree being checked
 * @memcg: the memory cgroup to check
 *
 * WARNING: This function is not stateless! It can only be used as part
 *          of a top-down tree iteration, not for isolated queries.
 */
void mem_cgroup_calculate_protection(struct mem_cgroup *root,
				     struct mem_cgroup *memcg)
{
	unsigned long usage, parent_usage;
	struct mem_cgroup *parent;

	if (mem_cgroup_disabled())
		return;

	if (!root)
		root = root_mem_cgroup;

	/*
	 * Effective values of the reclaim targets are ignored so they
	 * can be stale. Have a look at mem_cgroup_protection for more
	 * details.
	 * TODO: calculation should be more robust so that we do not need
	 * that special casing.
	 */
	if (memcg == root)
		return;

	usage = page_counter_read(&memcg->memory);
	if (!usage)
		return;

	parent = parent_mem_cgroup(memcg);
	/* No parent means a non-hierarchical mode on v1 memcg */
	if (!parent)
		return;

	if (parent == root) {
		memcg->memory.emin = READ_ONCE(memcg->memory.min);
		memcg->memory.elow = READ_ONCE(memcg->memory.low);
		return;
	}

	parent_usage = page_counter_read(&parent->memory);

	WRITE_ONCE(memcg->memory.emin, effective_protection(usage, parent_usage,
			READ_ONCE(memcg->memory.min),
			READ_ONCE(parent->memory.emin),
			atomic_long_read(&parent->memory.children_min_usage)));

	WRITE_ONCE(memcg->memory.elow, effective_protection(usage, parent_usage,
			READ_ONCE(memcg->memory.low),
			READ_ONCE(parent->memory.elow),
			atomic_long_read(&parent->memory.children_low_usage)));
}

/**
 * mem_cgroup_charge - charge a newly allocated page to a cgroup
 * @page: page to charge
 * @mm: mm context of the victim
 * @gfp_mask: reclaim mode
 *
 * Try to charge @page to the memcg that @mm belongs to, reclaiming
 * pages according to @gfp_mask if necessary.
 *
 * Returns 0 on success. Otherwise, an error code is returned.
 */
int mem_cgroup_charge(struct page *page, struct mm_struct *mm, gfp_t gfp_mask)
{
	unsigned int nr_pages = thp_nr_pages(page);
	struct mem_cgroup *memcg = NULL;
	int ret = 0;

	if (mem_cgroup_disabled())
		goto out;

	if (PageSwapCache(page)) {
		swp_entry_t ent = { .val = page_private(page), };
		unsigned short id;

		/*
		 * Every swap fault against a single page tries to charge the
		 * page, bail as early as possible.  shmem_unuse() encounters
		 * already charged pages, too.  page and memcg binding is
		 * protected by the page lock, which serializes swap cache
		 * removal, which in turn serializes uncharging.
		 */
		VM_BUG_ON_PAGE(!PageLocked(page), page);
		if (page_memcg(compound_head(page)))
			goto out;

		id = lookup_swap_cgroup_id(ent);
		rcu_read_lock();
		memcg = mem_cgroup_from_id(id);
		if (memcg && !css_tryget_online(&memcg->css))
			memcg = NULL;
		rcu_read_unlock();
	}

	if (!memcg)
		memcg = get_mem_cgroup_from_mm(mm);

	ret = try_charge(memcg, gfp_mask, nr_pages);
	if (ret)
		goto out_put;

	css_get(&memcg->css);
	commit_charge(page, memcg);

	local_irq_disable();
	mem_cgroup_charge_statistics(memcg, page, nr_pages);
	memcg_check_events(memcg, page);
	local_irq_enable();

	if (PageSwapCache(page)) {
		swp_entry_t entry = { .val = page_private(page) };
		/*
		 * The swap entry might not get freed for a long time,
		 * let's not wait for it.  The page already received a
		 * memory+swap charge, drop the swap entry duplicate.
		 */
		mem_cgroup_uncharge_swap(entry, nr_pages);
	}

out_put:
	css_put(&memcg->css);
out:
	return ret;
}

struct uncharge_gather {
	struct mem_cgroup *memcg;
	unsigned long nr_pages;
	unsigned long pgpgout;
	unsigned long nr_kmem;
	struct page *dummy_page;
};

static inline void uncharge_gather_clear(struct uncharge_gather *ug)
{
	memset(ug, 0, sizeof(*ug));
}

static void uncharge_batch(const struct uncharge_gather *ug)
{
	unsigned long flags;

	if (!mem_cgroup_is_root(ug->memcg)) {
		page_counter_uncharge(&ug->memcg->memory, ug->nr_pages);
		if (do_memsw_account())
			page_counter_uncharge(&ug->memcg->memsw, ug->nr_pages);
		if (!cgroup_subsys_on_dfl(memory_cgrp_subsys) && ug->nr_kmem)
			page_counter_uncharge(&ug->memcg->kmem, ug->nr_kmem);
		memcg_oom_recover(ug->memcg);
	}

	local_irq_save(flags);
	__count_memcg_events(ug->memcg, PGPGOUT, ug->pgpgout);
	__this_cpu_add(ug->memcg->vmstats_percpu->nr_page_events, ug->nr_pages);
	memcg_check_events(ug->memcg, ug->dummy_page);
	local_irq_restore(flags);

	/* drop reference from uncharge_page */
	css_put(&ug->memcg->css);
}

static void uncharge_page(struct page *page, struct uncharge_gather *ug)
{
	unsigned long nr_pages;

	VM_BUG_ON_PAGE(PageLRU(page), page);

	if (!page_memcg(page))
		return;

	/*
	 * Nobody should be changing or seriously looking at
	 * page_memcg(page) at this point, we have fully
	 * exclusive access to the page.
	 */

	if (ug->memcg != page_memcg(page)) {
		if (ug->memcg) {
			uncharge_batch(ug);
			uncharge_gather_clear(ug);
		}
		ug->memcg = page_memcg(page);

		/* pairs with css_put in uncharge_batch */
		css_get(&ug->memcg->css);
	}

	nr_pages = compound_nr(page);
	ug->nr_pages += nr_pages;

	if (PageMemcgKmem(page))
		ug->nr_kmem += nr_pages;
	else
		ug->pgpgout++;

	ug->dummy_page = page;
	page->memcg_data = 0;
	css_put(&ug->memcg->css);
}

static void uncharge_list(struct list_head *page_list)
{
	struct uncharge_gather ug;
	struct list_head *next;

	uncharge_gather_clear(&ug);

	/*
	 * Note that the list can be a single page->lru; hence the
	 * do-while loop instead of a simple list_for_each_entry().
	 */
	next = page_list->next;
	do {
		struct page *page;

		page = list_entry(next, struct page, lru);
		next = page->lru.next;

		uncharge_page(page, &ug);
	} while (next != page_list);

	if (ug.memcg)
		uncharge_batch(&ug);
}

/**
 * mem_cgroup_uncharge - uncharge a page
 * @page: page to uncharge
 *
 * Uncharge a page previously charged with mem_cgroup_charge().
 */
void mem_cgroup_uncharge(struct page *page)
{
	struct uncharge_gather ug;

	if (mem_cgroup_disabled())
		return;

	/* Don't touch page->lru of any random page, pre-check: */
	if (!page_memcg(page))
		return;

	uncharge_gather_clear(&ug);
	uncharge_page(page, &ug);
	uncharge_batch(&ug);
}

/**
 * mem_cgroup_uncharge_list - uncharge a list of page
 * @page_list: list of pages to uncharge
 *
 * Uncharge a list of pages previously charged with
 * mem_cgroup_charge().
 */
void mem_cgroup_uncharge_list(struct list_head *page_list)
{
	if (mem_cgroup_disabled())
		return;

	if (!list_empty(page_list))
		uncharge_list(page_list);
}

/**
 * mem_cgroup_migrate - charge a page's replacement
 * @oldpage: currently circulating page
 * @newpage: replacement page
 *
 * Charge @newpage as a replacement page for @oldpage. @oldpage will
 * be uncharged upon free.
 *
 * Both pages must be locked, @newpage->mapping must be set up.
 */
void mem_cgroup_migrate(struct page *oldpage, struct page *newpage)
{
	struct mem_cgroup *memcg;
	unsigned int nr_pages;
	unsigned long flags;

	VM_BUG_ON_PAGE(!PageLocked(oldpage), oldpage);
	VM_BUG_ON_PAGE(!PageLocked(newpage), newpage);
	VM_BUG_ON_PAGE(PageAnon(oldpage) != PageAnon(newpage), newpage);
	VM_BUG_ON_PAGE(PageTransHuge(oldpage) != PageTransHuge(newpage),
		       newpage);

	if (mem_cgroup_disabled())
		return;

	/* Page cache replacement: new page already charged? */
	if (page_memcg(newpage))
		return;

	memcg = page_memcg(oldpage);
	if (!memcg)
		return;

	/* Force-charge the new page. The old one will be freed soon */
	nr_pages = thp_nr_pages(newpage);

	page_counter_charge(&memcg->memory, nr_pages);
	if (do_memsw_account())
		page_counter_charge(&memcg->memsw, nr_pages);

	css_get(&memcg->css);
	commit_charge(newpage, memcg);

	local_irq_save(flags);
	mem_cgroup_charge_statistics(memcg, newpage, nr_pages);
	memcg_check_events(memcg, newpage);
	local_irq_restore(flags);
}

DEFINE_STATIC_KEY_FALSE(memcg_sockets_enabled_key);
EXPORT_SYMBOL(memcg_sockets_enabled_key);

void mem_cgroup_sk_alloc(struct sock *sk)
{
	struct mem_cgroup *memcg;

	if (!mem_cgroup_sockets_enabled)
		return;

	/* Do not associate the sock with unrelated interrupted task's memcg. */
	if (in_interrupt())
		return;

	rcu_read_lock();
	memcg = mem_cgroup_from_task(current);
	if (memcg == root_mem_cgroup)
		goto out;
	if (!cgroup_subsys_on_dfl(memory_cgrp_subsys) && !memcg->tcpmem_active)
		goto out;
	if (css_tryget(&memcg->css))
		sk->sk_memcg = memcg;
out:
	rcu_read_unlock();
}

void mem_cgroup_sk_free(struct sock *sk)
{
	if (sk->sk_memcg)
		css_put(&sk->sk_memcg->css);
}

/**
 * mem_cgroup_charge_skmem - charge socket memory
 * @memcg: memcg to charge
 * @nr_pages: number of pages to charge
 *
 * Charges @nr_pages to @memcg. Returns %true if the charge fit within
 * @memcg's configured limit, %false if the charge had to be forced.
 */
bool mem_cgroup_charge_skmem(struct mem_cgroup *memcg, unsigned int nr_pages)
{
	gfp_t gfp_mask = GFP_KERNEL;

	if (!cgroup_subsys_on_dfl(memory_cgrp_subsys)) {
		struct page_counter *fail;

		if (page_counter_try_charge(&memcg->tcpmem, nr_pages, &fail)) {
			memcg->tcpmem_pressure = 0;
			return true;
		}
		page_counter_charge(&memcg->tcpmem, nr_pages);
		memcg->tcpmem_pressure = 1;
		return false;
	}

	/* Don't block in the packet receive path */
	if (in_softirq())
		gfp_mask = GFP_NOWAIT;

	mod_memcg_state(memcg, MEMCG_SOCK, nr_pages);

	if (try_charge(memcg, gfp_mask, nr_pages) == 0)
		return true;

	try_charge(memcg, gfp_mask|__GFP_NOFAIL, nr_pages);
	return false;
}

/**
 * mem_cgroup_uncharge_skmem - uncharge socket memory
 * @memcg: memcg to uncharge
 * @nr_pages: number of pages to uncharge
 */
void mem_cgroup_uncharge_skmem(struct mem_cgroup *memcg, unsigned int nr_pages)
{
	if (!cgroup_subsys_on_dfl(memory_cgrp_subsys)) {
		page_counter_uncharge(&memcg->tcpmem, nr_pages);
		return;
	}

	mod_memcg_state(memcg, MEMCG_SOCK, -nr_pages);

	refill_stock(memcg, nr_pages);
}

static int __init cgroup_memory(char *s)
{
	char *token;

	while ((token = strsep(&s, ",")) != NULL) {
		if (!*token)
			continue;
		if (!strcmp(token, "nosocket"))
			cgroup_memory_nosocket = true;
		if (!strcmp(token, "nokmem"))
			cgroup_memory_nokmem = true;
	}
	return 0;
}
__setup("cgroup.memory=", cgroup_memory);

/*
 * subsys_initcall() for memory controller.
 *
 * Some parts like memcg_hotplug_cpu_dead() have to be initialized from this
 * context because of lock dependencies (cgroup_lock -> cpu hotplug) but
 * basically everything that doesn't depend on a specific mem_cgroup structure
 * should be initialized from here.
 */
static int __init mem_cgroup_init(void)
{
	int cpu, node;

	cpuhp_setup_state_nocalls(CPUHP_MM_MEMCQ_DEAD, "mm/memctrl:dead", NULL,
				  memcg_hotplug_cpu_dead);

	for_each_possible_cpu(cpu)
		INIT_WORK(&per_cpu_ptr(&memcg_stock, cpu)->work,
			  drain_local_stock);

	for_each_node(node) {
		struct mem_cgroup_tree_per_node *rtpn;

		rtpn = kzalloc_node(sizeof(*rtpn), GFP_KERNEL,
				    node_online(node) ? node : NUMA_NO_NODE);

		rtpn->rb_root = RB_ROOT;
		rtpn->rb_rightmost = NULL;
		spin_lock_init(&rtpn->lock);
		soft_limit_tree.rb_tree_per_node[node] = rtpn;
	}

	return 0;
}
subsys_initcall(mem_cgroup_init);

#ifdef CONFIG_MEMCG_SWAP
static struct mem_cgroup *mem_cgroup_id_get_online(struct mem_cgroup *memcg)
{
	while (!refcount_inc_not_zero(&memcg->id.ref)) {
		/*
		 * The root cgroup cannot be destroyed, so it's refcount must
		 * always be >= 1.
		 */
		if (WARN_ON_ONCE(memcg == root_mem_cgroup)) {
			VM_BUG_ON(1);
			break;
		}
		memcg = parent_mem_cgroup(memcg);
		if (!memcg)
			memcg = root_mem_cgroup;
	}
	return memcg;
}

/**
 * mem_cgroup_swapout - transfer a memsw charge to swap
 * @page: page whose memsw charge to transfer
 * @entry: swap entry to move the charge to
 *
 * Transfer the memsw charge of @page to @entry.
 */
void mem_cgroup_swapout(struct page *page, swp_entry_t entry)
{
	struct mem_cgroup *memcg, *swap_memcg;
	unsigned int nr_entries;
	unsigned short oldid;

	VM_BUG_ON_PAGE(PageLRU(page), page);
	VM_BUG_ON_PAGE(page_count(page), page);

	if (cgroup_subsys_on_dfl(memory_cgrp_subsys))
		return;

	memcg = page_memcg(page);

	/* Readahead page, never charged */
	if (!memcg)
		return;

	/*
	 * In case the memcg owning these pages has been offlined and doesn't
	 * have an ID allocated to it anymore, charge the closest online
	 * ancestor for the swap instead and transfer the memory+swap charge.
	 */
	swap_memcg = mem_cgroup_id_get_online(memcg);
	nr_entries = thp_nr_pages(page);
	/* Get references for the tail pages, too */
	if (nr_entries > 1)
		mem_cgroup_id_get_many(swap_memcg, nr_entries - 1);
	oldid = swap_cgroup_record(entry, mem_cgroup_id(swap_memcg),
				   nr_entries);
	VM_BUG_ON_PAGE(oldid, page);
	mod_memcg_state(swap_memcg, MEMCG_SWAP, nr_entries);

	page->memcg_data = 0;

	if (!mem_cgroup_is_root(memcg))
		page_counter_uncharge(&memcg->memory, nr_entries);

	if (!cgroup_memory_noswap && memcg != swap_memcg) {
		if (!mem_cgroup_is_root(swap_memcg))
			page_counter_charge(&swap_memcg->memsw, nr_entries);
		page_counter_uncharge(&memcg->memsw, nr_entries);
	}

	/*
	 * Interrupts should be disabled here because the caller holds the
	 * i_pages lock which is taken with interrupts-off. It is
	 * important here to have the interrupts disabled because it is the
	 * only synchronisation we have for updating the per-CPU variables.
	 */
	VM_BUG_ON(!irqs_disabled());
	mem_cgroup_charge_statistics(memcg, page, -nr_entries);
	memcg_check_events(memcg, page);

	css_put(&memcg->css);
}

/**
 * mem_cgroup_try_charge_swap - try charging swap space for a page
 * @page: page being added to swap
 * @entry: swap entry to charge
 *
 * Try to charge @page's memcg for the swap space at @entry.
 *
 * Returns 0 on success, -ENOMEM on failure.
 */
int mem_cgroup_try_charge_swap(struct page *page, swp_entry_t entry)
{
	unsigned int nr_pages = thp_nr_pages(page);
	struct page_counter *counter;
	struct mem_cgroup *memcg;
	unsigned short oldid;

	if (!cgroup_subsys_on_dfl(memory_cgrp_subsys))
		return 0;

	memcg = page_memcg(page);

	/* Readahead page, never charged */
	if (!memcg)
		return 0;

	if (!entry.val) {
		memcg_memory_event(memcg, MEMCG_SWAP_FAIL);
		return 0;
	}

	memcg = mem_cgroup_id_get_online(memcg);

	if (!cgroup_memory_noswap && !mem_cgroup_is_root(memcg) &&
	    !page_counter_try_charge(&memcg->swap, nr_pages, &counter)) {
		memcg_memory_event(memcg, MEMCG_SWAP_MAX);
		memcg_memory_event(memcg, MEMCG_SWAP_FAIL);
		mem_cgroup_id_put(memcg);
		return -ENOMEM;
	}

	/* Get references for the tail pages, too */
	if (nr_pages > 1)
		mem_cgroup_id_get_many(memcg, nr_pages - 1);
	oldid = swap_cgroup_record(entry, mem_cgroup_id(memcg), nr_pages);
	VM_BUG_ON_PAGE(oldid, page);
	mod_memcg_state(memcg, MEMCG_SWAP, nr_pages);

	return 0;
}

/**
 * mem_cgroup_uncharge_swap - uncharge swap space
 * @entry: swap entry to uncharge
 * @nr_pages: the amount of swap space to uncharge
 */
void mem_cgroup_uncharge_swap(swp_entry_t entry, unsigned int nr_pages)
{
	struct mem_cgroup *memcg;
	unsigned short id;

	id = swap_cgroup_record(entry, 0, nr_pages);
	rcu_read_lock();
	memcg = mem_cgroup_from_id(id);
	if (memcg) {
		if (!cgroup_memory_noswap && !mem_cgroup_is_root(memcg)) {
			if (cgroup_subsys_on_dfl(memory_cgrp_subsys))
				page_counter_uncharge(&memcg->swap, nr_pages);
			else
				page_counter_uncharge(&memcg->memsw, nr_pages);
		}
		mod_memcg_state(memcg, MEMCG_SWAP, -nr_pages);
		mem_cgroup_id_put_many(memcg, nr_pages);
	}
	rcu_read_unlock();
}

long mem_cgroup_get_nr_swap_pages(struct mem_cgroup *memcg)
{
	long nr_swap_pages = get_nr_swap_pages();

	if (cgroup_memory_noswap || !cgroup_subsys_on_dfl(memory_cgrp_subsys))
		return nr_swap_pages;
	for (; memcg != root_mem_cgroup; memcg = parent_mem_cgroup(memcg))
		nr_swap_pages = min_t(long, nr_swap_pages,
				      READ_ONCE(memcg->swap.max) -
				      page_counter_read(&memcg->swap));
	return nr_swap_pages;
}

bool mem_cgroup_swap_full(struct page *page)
{
	struct mem_cgroup *memcg;

	VM_BUG_ON_PAGE(!PageLocked(page), page);

	if (vm_swap_full())
		return true;
	if (cgroup_memory_noswap || !cgroup_subsys_on_dfl(memory_cgrp_subsys))
		return false;

	memcg = page_memcg(page);
	if (!memcg)
		return false;

	for (; memcg != root_mem_cgroup; memcg = parent_mem_cgroup(memcg)) {
		unsigned long usage = page_counter_read(&memcg->swap);

		if (usage * 2 >= READ_ONCE(memcg->swap.high) ||
		    usage * 2 >= READ_ONCE(memcg->swap.max))
			return true;
	}

	return false;
}

static int __init setup_swap_account(char *s)
{
	if (!strcmp(s, "1"))
		cgroup_memory_noswap = false;
	else if (!strcmp(s, "0"))
		cgroup_memory_noswap = true;
	return 1;
}
__setup("swapaccount=", setup_swap_account);

static u64 swap_current_read(struct cgroup_subsys_state *css,
			     struct cftype *cft)
{
	struct mem_cgroup *memcg = mem_cgroup_from_css(css);

	return (u64)page_counter_read(&memcg->swap) * PAGE_SIZE;
}

static int swap_high_show(struct seq_file *m, void *v)
{
	return seq_puts_memcg_tunable(m,
		READ_ONCE(mem_cgroup_from_seq(m)->swap.high));
}

static ssize_t swap_high_write(struct kernfs_open_file *of,
			       char *buf, size_t nbytes, loff_t off)
{
	struct mem_cgroup *memcg = mem_cgroup_from_css(of_css(of));
	unsigned long high;
	int err;

	buf = strstrip(buf);
	err = page_counter_memparse(buf, "max", &high);
	if (err)
		return err;

	page_counter_set_high(&memcg->swap, high);

	return nbytes;
}

static int swap_max_show(struct seq_file *m, void *v)
{
	return seq_puts_memcg_tunable(m,
		READ_ONCE(mem_cgroup_from_seq(m)->swap.max));
}

static ssize_t swap_max_write(struct kernfs_open_file *of,
			      char *buf, size_t nbytes, loff_t off)
{
	struct mem_cgroup *memcg = mem_cgroup_from_css(of_css(of));
	unsigned long max;
	int err;

	buf = strstrip(buf);
	err = page_counter_memparse(buf, "max", &max);
	if (err)
		return err;

	xchg(&memcg->swap.max, max);

	return nbytes;
}

static int swap_events_show(struct seq_file *m, void *v)
{
	struct mem_cgroup *memcg = mem_cgroup_from_seq(m);

	seq_printf(m, "high %lu\n",
		   atomic_long_read(&memcg->memory_events[MEMCG_SWAP_HIGH]));
	seq_printf(m, "max %lu\n",
		   atomic_long_read(&memcg->memory_events[MEMCG_SWAP_MAX]));
	seq_printf(m, "fail %lu\n",
		   atomic_long_read(&memcg->memory_events[MEMCG_SWAP_FAIL]));

	return 0;
}

static struct cftype swap_files[] = {
	{
		.name = "swap.current",
		.flags = CFTYPE_NOT_ON_ROOT,
		.read_u64 = swap_current_read,
	},
	{
		.name = "swap.high",
		.flags = CFTYPE_NOT_ON_ROOT,
		.seq_show = swap_high_show,
		.write = swap_high_write,
	},
	{
		.name = "swap.max",
		.flags = CFTYPE_NOT_ON_ROOT,
		.seq_show = swap_max_show,
		.write = swap_max_write,
	},
	{
		.name = "swap.events",
		.flags = CFTYPE_NOT_ON_ROOT,
		.file_offset = offsetof(struct mem_cgroup, swap_events_file),
		.seq_show = swap_events_show,
	},
	{ }	/* terminate */
};

static struct cftype memsw_files[] = {
	{
		.name = "memsw.usage_in_bytes",
		.private = MEMFILE_PRIVATE(_MEMSWAP, RES_USAGE),
		.read_u64 = mem_cgroup_read_u64,
	},
	{
		.name = "memsw.max_usage_in_bytes",
		.private = MEMFILE_PRIVATE(_MEMSWAP, RES_MAX_USAGE),
		.write = mem_cgroup_reset,
		.read_u64 = mem_cgroup_read_u64,
	},
	{
		.name = "memsw.limit_in_bytes",
		.private = MEMFILE_PRIVATE(_MEMSWAP, RES_LIMIT),
		.write = mem_cgroup_write,
		.read_u64 = mem_cgroup_read_u64,
	},
	{
		.name = "memsw.failcnt",
		.private = MEMFILE_PRIVATE(_MEMSWAP, RES_FAILCNT),
		.write = mem_cgroup_reset,
		.read_u64 = mem_cgroup_read_u64,
	},
	{ },	/* terminate */
};

/*
 * If mem_cgroup_swap_init() is implemented as a subsys_initcall()
 * instead of a core_initcall(), this could mean cgroup_memory_noswap still
 * remains set to false even when memcg is disabled via "cgroup_disable=memory"
 * boot parameter. This may result in premature OOPS inside
 * mem_cgroup_get_nr_swap_pages() function in corner cases.
 */
static int __init mem_cgroup_swap_init(void)
{
	/* No memory control -> no swap control */
	if (mem_cgroup_disabled())
		cgroup_memory_noswap = true;

	if (cgroup_memory_noswap)
		return 0;

	WARN_ON(cgroup_add_dfl_cftypes(&memory_cgrp_subsys, swap_files));
	WARN_ON(cgroup_add_legacy_cftypes(&memory_cgrp_subsys, memsw_files));

	return 0;
}
core_initcall(mem_cgroup_swap_init);

#endif /* CONFIG_MEMCG_SWAP */<|MERGE_RESOLUTION|>--- conflicted
+++ resolved
@@ -855,19 +855,7 @@
 	pg_data_t *pgdat = page_pgdat(page);
 	struct lruvec *lruvec;
 
-<<<<<<< HEAD
-	rcu_read_lock();
-	memcg = mem_cgroup_from_obj(p);
-
-	/*
-	 * Untracked pages have no memcg, no lruvec. Update only the
-	 * node. If we reparent the slab objects to the root memcg,
-	 * when we free the slab object, we need to update the per-memcg
-	 * vmstats to keep it correct for the root memcg.
-	 */
-=======
 	/* Untracked pages have no memcg, no lruvec. Update only the node */
->>>>>>> 356006a6
 	if (!memcg) {
 		__mod_node_page_state(pgdat, idx, val);
 		return;
@@ -5389,42 +5377,16 @@
 	if (parent) {
 		memcg->swappiness = mem_cgroup_swappiness(parent);
 		memcg->oom_kill_disable = parent->oom_kill_disable;
-<<<<<<< HEAD
-	}
-	if (!parent) {
-		page_counter_init(&memcg->memory, NULL);
-		page_counter_init(&memcg->swap, NULL);
-		page_counter_init(&memcg->kmem, NULL);
-		page_counter_init(&memcg->tcpmem, NULL);
-	} else if (parent->use_hierarchy) {
-		memcg->use_hierarchy = true;
-=======
-
->>>>>>> 356006a6
+
 		page_counter_init(&memcg->memory, &parent->memory);
 		page_counter_init(&memcg->swap, &parent->swap);
 		page_counter_init(&memcg->kmem, &parent->kmem);
 		page_counter_init(&memcg->tcpmem, &parent->tcpmem);
 	} else {
-<<<<<<< HEAD
-		page_counter_init(&memcg->memory, &root_mem_cgroup->memory);
-		page_counter_init(&memcg->swap, &root_mem_cgroup->swap);
-		page_counter_init(&memcg->kmem, &root_mem_cgroup->kmem);
-		page_counter_init(&memcg->tcpmem, &root_mem_cgroup->tcpmem);
-		/*
-		 * Deeper hierachy with use_hierarchy == false doesn't make
-		 * much sense so let cgroup subsystem know about this
-		 * unfortunate state in our controller.
-		 */
-		if (parent != root_mem_cgroup)
-			memory_cgrp_subsys.broken_hierarchy = true;
-	}
-=======
 		page_counter_init(&memcg->memory, NULL);
 		page_counter_init(&memcg->swap, NULL);
 		page_counter_init(&memcg->kmem, NULL);
 		page_counter_init(&memcg->tcpmem, NULL);
->>>>>>> 356006a6
 
 		root_mem_cgroup = memcg;
 		return &memcg->css;
