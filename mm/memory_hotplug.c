--- conflicted
+++ resolved
@@ -1133,12 +1133,8 @@
  */
 int __ref add_memory_resource(int nid, struct resource *res, mhp_t mhp_flags)
 {
-<<<<<<< HEAD
 	struct mhp_params params = { .pgprot = pgprot_mhp(PAGE_KERNEL) };
-=======
-	struct mhp_params params = { .pgprot = PAGE_KERNEL };
 	struct vmem_altmap mhp_altmap = {};
->>>>>>> 17669051
 	u64 start, size;
 	bool new_node = false;
 	int ret;
