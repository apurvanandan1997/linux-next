// SPDX-License-Identifier: GPL-2.0
/*
 * Memory Migration functionality - linux/mm/migrate.c
 *
 * Copyright (C) 2006 Silicon Graphics, Inc., Christoph Lameter
 *
 * Page migration was first developed in the context of the memory hotplug
 * project. The main authors of the migration code are:
 *
 * IWAMOTO Toshihiro <iwamoto@valinux.co.jp>
 * Hirokazu Takahashi <taka@valinux.co.jp>
 * Dave Hansen <haveblue@us.ibm.com>
 * Christoph Lameter
 */

#include <linux/migrate.h>
#include <linux/export.h>
#include <linux/swap.h>
#include <linux/swapops.h>
#include <linux/pagemap.h>
#include <linux/buffer_head.h>
#include <linux/mm_inline.h>
#include <linux/nsproxy.h>
#include <linux/pagevec.h>
#include <linux/ksm.h>
#include <linux/rmap.h>
#include <linux/topology.h>
#include <linux/cpu.h>
#include <linux/cpuset.h>
#include <linux/writeback.h>
#include <linux/mempolicy.h>
#include <linux/vmalloc.h>
#include <linux/security.h>
#include <linux/backing-dev.h>
#include <linux/compaction.h>
#include <linux/syscalls.h>
#include <linux/compat.h>
#include <linux/hugetlb.h>
#include <linux/hugetlb_cgroup.h>
#include <linux/gfp.h>
#include <linux/pagewalk.h>
#include <linux/pfn_t.h>
#include <linux/memremap.h>
#include <linux/userfaultfd_k.h>
#include <linux/balloon_compaction.h>
#include <linux/mmu_notifier.h>
#include <linux/page_idle.h>
#include <linux/page_owner.h>
#include <linux/sched/mm.h>
#include <linux/ptrace.h>
#include <linux/oom.h>

#include <asm/tlbflush.h>

#define CREATE_TRACE_POINTS
#include <trace/events/migrate.h>

#include "internal.h"

/*
 * migrate_prep() needs to be called before we start compiling a list of pages
 * to be migrated using isolate_lru_page(). If scheduling work on other CPUs is
 * undesirable, use migrate_prep_local()
 */
void migrate_prep(void)
{
	/*
	 * Clear the LRU lists so pages can be isolated.
	 * Note that pages may be moved off the LRU after we have
	 * drained them. Those pages will fail to migrate like other
	 * pages that may be busy.
	 */
	lru_add_drain_all();
}

/* Do the necessary work of migrate_prep but not if it involves other CPUs */
void migrate_prep_local(void)
{
	lru_add_drain();
}

int isolate_movable_page(struct page *page, isolate_mode_t mode)
{
	struct address_space *mapping;

	/*
	 * Avoid burning cycles with pages that are yet under __free_pages(),
	 * or just got freed under us.
	 *
	 * In case we 'win' a race for a movable page being freed under us and
	 * raise its refcount preventing __free_pages() from doing its job
	 * the put_page() at the end of this block will take care of
	 * release this page, thus avoiding a nasty leakage.
	 */
	if (unlikely(!get_page_unless_zero(page)))
		goto out;

	/*
	 * Check PageMovable before holding a PG_lock because page's owner
	 * assumes anybody doesn't touch PG_lock of newly allocated page
	 * so unconditionally grabbing the lock ruins page's owner side.
	 */
	if (unlikely(!__PageMovable(page)))
		goto out_putpage;
	/*
	 * As movable pages are not isolated from LRU lists, concurrent
	 * compaction threads can race against page migration functions
	 * as well as race against the releasing a page.
	 *
	 * In order to avoid having an already isolated movable page
	 * being (wrongly) re-isolated while it is under migration,
	 * or to avoid attempting to isolate pages being released,
	 * lets be sure we have the page lock
	 * before proceeding with the movable page isolation steps.
	 */
	if (unlikely(!trylock_page(page)))
		goto out_putpage;

	if (!PageMovable(page) || PageIsolated(page))
		goto out_no_isolated;

	mapping = page_mapping(page);
	VM_BUG_ON_PAGE(!mapping, page);

	if (!mapping->a_ops->isolate_page(page, mode))
		goto out_no_isolated;

	/* Driver shouldn't use PG_isolated bit of page->flags */
	WARN_ON_ONCE(PageIsolated(page));
	__SetPageIsolated(page);
	unlock_page(page);

	return 0;

out_no_isolated:
	unlock_page(page);
out_putpage:
	put_page(page);
out:
	return -EBUSY;
}

/* It should be called on page which is PG_movable */
void putback_movable_page(struct page *page)
{
	struct address_space *mapping;

	VM_BUG_ON_PAGE(!PageLocked(page), page);
	VM_BUG_ON_PAGE(!PageMovable(page), page);
	VM_BUG_ON_PAGE(!PageIsolated(page), page);

	mapping = page_mapping(page);
	mapping->a_ops->putback_page(page);
	__ClearPageIsolated(page);
}

/*
 * Put previously isolated pages back onto the appropriate lists
 * from where they were once taken off for compaction/migration.
 *
 * This function shall be used whenever the isolated pageset has been
 * built from lru, balloon, hugetlbfs page. See isolate_migratepages_range()
 * and isolate_huge_page().
 */
void putback_movable_pages(struct list_head *l)
{
	struct page *page;
	struct page *page2;

	list_for_each_entry_safe(page, page2, l, lru) {
		if (unlikely(PageHuge(page))) {
			putback_active_hugepage(page);
			continue;
		}
		list_del(&page->lru);
		/*
		 * We isolated non-lru movable page so here we can use
		 * __PageMovable because LRU page's mapping cannot have
		 * PAGE_MAPPING_MOVABLE.
		 */
		if (unlikely(__PageMovable(page))) {
			VM_BUG_ON_PAGE(!PageIsolated(page), page);
			lock_page(page);
			if (PageMovable(page))
				putback_movable_page(page);
			else
				__ClearPageIsolated(page);
			unlock_page(page);
			put_page(page);
		} else {
			mod_node_page_state(page_pgdat(page), NR_ISOLATED_ANON +
					page_is_file_lru(page), -thp_nr_pages(page));
			putback_lru_page(page);
		}
	}
}

/*
 * Restore a potential migration pte to a working pte entry
 */
static bool remove_migration_pte(struct page *page, struct vm_area_struct *vma,
				 unsigned long addr, void *old)
{
	struct page_vma_mapped_walk pvmw = {
		.page = old,
		.vma = vma,
		.address = addr,
		.flags = PVMW_SYNC | PVMW_MIGRATION,
	};
	struct page *new;
	pte_t pte;
	swp_entry_t entry;

	VM_BUG_ON_PAGE(PageTail(page), page);
	while (page_vma_mapped_walk(&pvmw)) {
		if (PageKsm(page))
			new = page;
		else
			new = page - pvmw.page->index +
				linear_page_index(vma, pvmw.address);

#ifdef CONFIG_ARCH_ENABLE_THP_MIGRATION
		/* PMD-mapped THP migration entry */
		if (!pvmw.pte) {
			VM_BUG_ON_PAGE(PageHuge(page) || !PageTransCompound(page), page);
			remove_migration_pmd(&pvmw, new);
			continue;
		}
#endif

		get_page(new);
		pte = pte_mkold(mk_pte(new, READ_ONCE(vma->vm_page_prot)));
		if (pte_swp_soft_dirty(*pvmw.pte))
			pte = pte_mksoft_dirty(pte);

		/*
		 * Recheck VMA as permissions can change since migration started
		 */
		entry = pte_to_swp_entry(*pvmw.pte);
		if (is_write_migration_entry(entry))
			pte = maybe_mkwrite(pte, vma);
		else if (pte_swp_uffd_wp(*pvmw.pte))
			pte = pte_mkuffd_wp(pte);

		if (unlikely(is_device_private_page(new))) {
			entry = make_device_private_entry(new, pte_write(pte));
			pte = swp_entry_to_pte(entry);
			if (pte_swp_soft_dirty(*pvmw.pte))
				pte = pte_swp_mksoft_dirty(pte);
			if (pte_swp_uffd_wp(*pvmw.pte))
				pte = pte_swp_mkuffd_wp(pte);
		}

#ifdef CONFIG_HUGETLB_PAGE
		if (PageHuge(new)) {
			pte = pte_mkhuge(pte);
			pte = arch_make_huge_pte(pte, vma, new, 0);
			set_huge_pte_at(vma->vm_mm, pvmw.address, pvmw.pte, pte);
			if (PageAnon(new))
				hugepage_add_anon_rmap(new, vma, pvmw.address);
			else
				page_dup_rmap(new, true);
		} else
#endif
		{
			set_pte_at(vma->vm_mm, pvmw.address, pvmw.pte, pte);

			if (PageAnon(new))
				page_add_anon_rmap(new, vma, pvmw.address, false);
			else
				page_add_file_rmap(new, false);
		}
		if (vma->vm_flags & VM_LOCKED && !PageTransCompound(new))
			mlock_vma_page(new);

		if (PageTransHuge(page) && PageMlocked(page))
			clear_page_mlock(page);

		/* No need to invalidate - it was non-present before */
		update_mmu_cache(vma, pvmw.address, pvmw.pte);
	}

	return true;
}

/*
 * Get rid of all migration entries and replace them by
 * references to the indicated page.
 */
void remove_migration_ptes(struct page *old, struct page *new, bool locked)
{
	struct rmap_walk_control rwc = {
		.rmap_one = remove_migration_pte,
		.arg = old,
	};

	if (locked)
		rmap_walk_locked(new, &rwc);
	else
		rmap_walk(new, &rwc);
}

/*
 * Something used the pte of a page under migration. We need to
 * get to the page and wait until migration is finished.
 * When we return from this function the fault will be retried.
 */
void __migration_entry_wait(struct mm_struct *mm, pte_t *ptep,
				spinlock_t *ptl)
{
	pte_t pte;
	swp_entry_t entry;
	struct page *page;

	spin_lock(ptl);
	pte = *ptep;
	if (!is_swap_pte(pte))
		goto out;

	entry = pte_to_swp_entry(pte);
	if (!is_migration_entry(entry))
		goto out;

	page = migration_entry_to_page(entry);

	/*
	 * Once page cache replacement of page migration started, page_count
	 * is zero; but we must not call put_and_wait_on_page_locked() without
	 * a ref. Use get_page_unless_zero(), and just fault again if it fails.
	 */
	if (!get_page_unless_zero(page))
		goto out;
	pte_unmap_unlock(ptep, ptl);
	put_and_wait_on_page_locked(page);
	return;
out:
	pte_unmap_unlock(ptep, ptl);
}

void migration_entry_wait(struct mm_struct *mm, pmd_t *pmd,
				unsigned long address)
{
	spinlock_t *ptl = pte_lockptr(mm, pmd);
	pte_t *ptep = pte_offset_map(pmd, address);
	__migration_entry_wait(mm, ptep, ptl);
}

void migration_entry_wait_huge(struct vm_area_struct *vma,
		struct mm_struct *mm, pte_t *pte)
{
	spinlock_t *ptl = huge_pte_lockptr(hstate_vma(vma), mm, pte);
	__migration_entry_wait(mm, pte, ptl);
}

#ifdef CONFIG_ARCH_ENABLE_THP_MIGRATION
void pmd_migration_entry_wait(struct mm_struct *mm, pmd_t *pmd)
{
	spinlock_t *ptl;
	struct page *page;

	ptl = pmd_lock(mm, pmd);
	if (!is_pmd_migration_entry(*pmd))
		goto unlock;
	page = migration_entry_to_page(pmd_to_swp_entry(*pmd));
	if (!get_page_unless_zero(page))
		goto unlock;
	spin_unlock(ptl);
	put_and_wait_on_page_locked(page);
	return;
unlock:
	spin_unlock(ptl);
}
#endif

static int expected_page_refs(struct address_space *mapping, struct page *page)
{
	int expected_count = 1;

	/*
	 * Device private pages have an extra refcount as they are
	 * ZONE_DEVICE pages.
	 */
	expected_count += is_device_private_page(page);
	if (mapping)
		expected_count += thp_nr_pages(page) + page_has_private(page);

	return expected_count;
}

/*
 * Replace the page in the mapping.
 *
 * The number of remaining references must be:
 * 1 for anonymous pages without a mapping
 * 2 for pages with a mapping
 * 3 for pages with a mapping and PagePrivate/PagePrivate2 set.
 */
int migrate_page_move_mapping(struct address_space *mapping,
		struct page *newpage, struct page *page, int extra_count)
{
	XA_STATE(xas, &mapping->i_pages, page_index(page));
	struct zone *oldzone, *newzone;
	int dirty;
	int expected_count = expected_page_refs(mapping, page) + extra_count;

	if (!mapping) {
		/* Anonymous page without mapping */
		if (page_count(page) != expected_count)
			return -EAGAIN;

		/* No turning back from here */
		newpage->index = page->index;
		newpage->mapping = page->mapping;
		if (PageSwapBacked(page))
			__SetPageSwapBacked(newpage);

		return MIGRATEPAGE_SUCCESS;
	}

	oldzone = page_zone(page);
	newzone = page_zone(newpage);

	xas_lock_irq(&xas);
	if (page_count(page) != expected_count || xas_load(&xas) != page) {
		xas_unlock_irq(&xas);
		return -EAGAIN;
	}

	if (!page_ref_freeze(page, expected_count)) {
		xas_unlock_irq(&xas);
		return -EAGAIN;
	}

	/*
	 * Now we know that no one else is looking at the page:
	 * no turning back from here.
	 */
	newpage->index = page->index;
	newpage->mapping = page->mapping;
	page_ref_add(newpage, thp_nr_pages(page)); /* add cache reference */
	if (PageSwapBacked(page)) {
		__SetPageSwapBacked(newpage);
		if (PageSwapCache(page)) {
			SetPageSwapCache(newpage);
			set_page_private(newpage, page_private(page));
		}
	} else {
		VM_BUG_ON_PAGE(PageSwapCache(page), page);
	}

	/* Move dirty while page refs frozen and newpage not yet exposed */
	dirty = PageDirty(page);
	if (dirty) {
		ClearPageDirty(page);
		SetPageDirty(newpage);
	}

	xas_store(&xas, newpage);
	if (PageTransHuge(page)) {
		int i;

		for (i = 1; i < HPAGE_PMD_NR; i++) {
			xas_next(&xas);
			xas_store(&xas, newpage);
		}
	}

	/*
	 * Drop cache reference from old page by unfreezing
	 * to one less reference.
	 * We know this isn't the last reference.
	 */
	page_ref_unfreeze(page, expected_count - thp_nr_pages(page));

	xas_unlock(&xas);
	/* Leave irq disabled to prevent preemption while updating stats */

	/*
	 * If moved to a different zone then also account
	 * the page for that zone. Other VM counters will be
	 * taken care of when we establish references to the
	 * new page and drop references to the old page.
	 *
	 * Note that anonymous pages are accounted for
	 * via NR_FILE_PAGES and NR_ANON_MAPPED if they
	 * are mapped to swap space.
	 */
	if (newzone != oldzone) {
		struct lruvec *old_lruvec, *new_lruvec;
		struct mem_cgroup *memcg;

		memcg = page_memcg(page);
		old_lruvec = mem_cgroup_lruvec(memcg, oldzone->zone_pgdat);
		new_lruvec = mem_cgroup_lruvec(memcg, newzone->zone_pgdat);

		__dec_lruvec_state(old_lruvec, NR_FILE_PAGES);
		__inc_lruvec_state(new_lruvec, NR_FILE_PAGES);
		if (PageSwapBacked(page) && !PageSwapCache(page)) {
			__dec_lruvec_state(old_lruvec, NR_SHMEM);
			__inc_lruvec_state(new_lruvec, NR_SHMEM);
		}
		if (dirty && mapping_can_writeback(mapping)) {
			__dec_node_state(oldzone->zone_pgdat, NR_FILE_DIRTY);
			__dec_zone_state(oldzone, NR_ZONE_WRITE_PENDING);
			__inc_node_state(newzone->zone_pgdat, NR_FILE_DIRTY);
			__inc_zone_state(newzone, NR_ZONE_WRITE_PENDING);
		}
	}
	local_irq_enable();

	return MIGRATEPAGE_SUCCESS;
}
EXPORT_SYMBOL(migrate_page_move_mapping);

/*
 * The expected number of remaining references is the same as that
 * of migrate_page_move_mapping().
 */
int migrate_huge_page_move_mapping(struct address_space *mapping,
				   struct page *newpage, struct page *page)
{
	XA_STATE(xas, &mapping->i_pages, page_index(page));
	int expected_count;

	xas_lock_irq(&xas);
	expected_count = 2 + page_has_private(page);
	if (page_count(page) != expected_count || xas_load(&xas) != page) {
		xas_unlock_irq(&xas);
		return -EAGAIN;
	}

	if (!page_ref_freeze(page, expected_count)) {
		xas_unlock_irq(&xas);
		return -EAGAIN;
	}

	newpage->index = page->index;
	newpage->mapping = page->mapping;

	get_page(newpage);

	xas_store(&xas, newpage);

	page_ref_unfreeze(page, expected_count - 1);

	xas_unlock_irq(&xas);

	return MIGRATEPAGE_SUCCESS;
}

/*
 * Gigantic pages are so large that we do not guarantee that page++ pointer
 * arithmetic will work across the entire page.  We need something more
 * specialized.
 */
static void __copy_gigantic_page(struct page *dst, struct page *src,
				int nr_pages)
{
	int i;
	struct page *dst_base = dst;
	struct page *src_base = src;

	for (i = 0; i < nr_pages; ) {
		cond_resched();
		copy_highpage(dst, src);

		i++;
		dst = mem_map_next(dst, dst_base, i);
		src = mem_map_next(src, src_base, i);
	}
}

static void copy_huge_page(struct page *dst, struct page *src)
{
	int i;
	int nr_pages;

	if (PageHuge(src)) {
		/* hugetlbfs page */
		struct hstate *h = page_hstate(src);
		nr_pages = pages_per_huge_page(h);

		if (unlikely(nr_pages > MAX_ORDER_NR_PAGES)) {
			__copy_gigantic_page(dst, src, nr_pages);
			return;
		}
	} else {
		/* thp page */
		BUG_ON(!PageTransHuge(src));
		nr_pages = thp_nr_pages(src);
	}

	for (i = 0; i < nr_pages; i++) {
		cond_resched();
		copy_highpage(dst + i, src + i);
	}
}

/*
 * Copy the page to its new location
 */
void migrate_page_states(struct page *newpage, struct page *page)
{
	int cpupid;

	if (PageError(page))
		SetPageError(newpage);
	if (PageReferenced(page))
		SetPageReferenced(newpage);
	if (PageUptodate(page))
		SetPageUptodate(newpage);
	if (TestClearPageActive(page)) {
		VM_BUG_ON_PAGE(PageUnevictable(page), page);
		SetPageActive(newpage);
	} else if (TestClearPageUnevictable(page))
		SetPageUnevictable(newpage);
	if (PageWorkingset(page))
		SetPageWorkingset(newpage);
	if (PageChecked(page))
		SetPageChecked(newpage);
	if (PageMappedToDisk(page))
		SetPageMappedToDisk(newpage);

	/* Move dirty on pages not done by migrate_page_move_mapping() */
	if (PageDirty(page))
		SetPageDirty(newpage);

	if (page_is_young(page))
		set_page_young(newpage);
	if (page_is_idle(page))
		set_page_idle(newpage);

	/*
	 * Copy NUMA information to the new page, to prevent over-eager
	 * future migrations of this same page.
	 */
	cpupid = page_cpupid_xchg_last(page, -1);
	page_cpupid_xchg_last(newpage, cpupid);

	ksm_migrate_page(newpage, page);
	/*
	 * Please do not reorder this without considering how mm/ksm.c's
	 * get_ksm_page() depends upon ksm_migrate_page() and PageSwapCache().
	 */
	if (PageSwapCache(page))
		ClearPageSwapCache(page);
	ClearPagePrivate(page);
	set_page_private(page, 0);

	/*
	 * If any waiters have accumulated on the new page then
	 * wake them up.
	 */
	if (PageWriteback(newpage))
		end_page_writeback(newpage);

	/*
	 * PG_readahead shares the same bit with PG_reclaim.  The above
	 * end_page_writeback() may clear PG_readahead mistakenly, so set the
	 * bit after that.
	 */
	if (PageReadahead(page))
		SetPageReadahead(newpage);

	copy_page_owner(page, newpage);

	if (!PageHuge(page))
		mem_cgroup_migrate(page, newpage);
}
EXPORT_SYMBOL(migrate_page_states);

void migrate_page_copy(struct page *newpage, struct page *page)
{
	if (PageHuge(page) || PageTransHuge(page))
		copy_huge_page(newpage, page);
	else
		copy_highpage(newpage, page);

	migrate_page_states(newpage, page);
}
EXPORT_SYMBOL(migrate_page_copy);

/************************************************************
 *                    Migration functions
 ***********************************************************/

/*
 * Common logic to directly migrate a single LRU page suitable for
 * pages that do not use PagePrivate/PagePrivate2.
 *
 * Pages are locked upon entry and exit.
 */
int migrate_page(struct address_space *mapping,
		struct page *newpage, struct page *page,
		enum migrate_mode mode)
{
	int rc;

	BUG_ON(PageWriteback(page));	/* Writeback must be complete */

	rc = migrate_page_move_mapping(mapping, newpage, page, 0);

	if (rc != MIGRATEPAGE_SUCCESS)
		return rc;

	if (mode != MIGRATE_SYNC_NO_COPY)
		migrate_page_copy(newpage, page);
	else
		migrate_page_states(newpage, page);
	return MIGRATEPAGE_SUCCESS;
}
EXPORT_SYMBOL(migrate_page);

#ifdef CONFIG_BLOCK
/* Returns true if all buffers are successfully locked */
static bool buffer_migrate_lock_buffers(struct buffer_head *head,
							enum migrate_mode mode)
{
	struct buffer_head *bh = head;

	/* Simple case, sync compaction */
	if (mode != MIGRATE_ASYNC) {
		do {
			lock_buffer(bh);
			bh = bh->b_this_page;

		} while (bh != head);

		return true;
	}

	/* async case, we cannot block on lock_buffer so use trylock_buffer */
	do {
		if (!trylock_buffer(bh)) {
			/*
			 * We failed to lock the buffer and cannot stall in
			 * async migration. Release the taken locks
			 */
			struct buffer_head *failed_bh = bh;
			bh = head;
			while (bh != failed_bh) {
				unlock_buffer(bh);
				bh = bh->b_this_page;
			}
			return false;
		}

		bh = bh->b_this_page;
	} while (bh != head);
	return true;
}

static int __buffer_migrate_page(struct address_space *mapping,
		struct page *newpage, struct page *page, enum migrate_mode mode,
		bool check_refs)
{
	struct buffer_head *bh, *head;
	int rc;
	int expected_count;

	if (!page_has_buffers(page))
		return migrate_page(mapping, newpage, page, mode);

	/* Check whether page does not have extra refs before we do more work */
	expected_count = expected_page_refs(mapping, page);
	if (page_count(page) != expected_count)
		return -EAGAIN;

	head = page_buffers(page);
	if (!buffer_migrate_lock_buffers(head, mode))
		return -EAGAIN;

	if (check_refs) {
		bool busy;
		bool invalidated = false;

recheck_buffers:
		busy = false;
		spin_lock(&mapping->private_lock);
		bh = head;
		do {
			if (atomic_read(&bh->b_count)) {
				busy = true;
				break;
			}
			bh = bh->b_this_page;
		} while (bh != head);
		if (busy) {
			if (invalidated) {
				rc = -EAGAIN;
				goto unlock_buffers;
			}
			spin_unlock(&mapping->private_lock);
			invalidate_bh_lrus();
			invalidated = true;
			goto recheck_buffers;
		}
	}

	rc = migrate_page_move_mapping(mapping, newpage, page, 0);
	if (rc != MIGRATEPAGE_SUCCESS)
		goto unlock_buffers;

	attach_page_private(newpage, detach_page_private(page));

	bh = head;
	do {
		set_bh_page(bh, newpage, bh_offset(bh));
		bh = bh->b_this_page;

	} while (bh != head);

	if (mode != MIGRATE_SYNC_NO_COPY)
		migrate_page_copy(newpage, page);
	else
		migrate_page_states(newpage, page);

	rc = MIGRATEPAGE_SUCCESS;
unlock_buffers:
	if (check_refs)
		spin_unlock(&mapping->private_lock);
	bh = head;
	do {
		unlock_buffer(bh);
		bh = bh->b_this_page;

	} while (bh != head);

	return rc;
}

/*
 * Migration function for pages with buffers. This function can only be used
 * if the underlying filesystem guarantees that no other references to "page"
 * exist. For example attached buffer heads are accessed only under page lock.
 */
int buffer_migrate_page(struct address_space *mapping,
		struct page *newpage, struct page *page, enum migrate_mode mode)
{
	return __buffer_migrate_page(mapping, newpage, page, mode, false);
}
EXPORT_SYMBOL(buffer_migrate_page);

/*
 * Same as above except that this variant is more careful and checks that there
 * are also no buffer head references. This function is the right one for
 * mappings where buffer heads are directly looked up and referenced (such as
 * block device mappings).
 */
int buffer_migrate_page_norefs(struct address_space *mapping,
		struct page *newpage, struct page *page, enum migrate_mode mode)
{
	return __buffer_migrate_page(mapping, newpage, page, mode, true);
}
#endif

/*
 * Writeback a page to clean the dirty state
 */
static int writeout(struct address_space *mapping, struct page *page)
{
	struct writeback_control wbc = {
		.sync_mode = WB_SYNC_NONE,
		.nr_to_write = 1,
		.range_start = 0,
		.range_end = LLONG_MAX,
		.for_reclaim = 1
	};
	int rc;

	if (!mapping->a_ops->writepage)
		/* No write method for the address space */
		return -EINVAL;

	if (!clear_page_dirty_for_io(page))
		/* Someone else already triggered a write */
		return -EAGAIN;

	/*
	 * A dirty page may imply that the underlying filesystem has
	 * the page on some queue. So the page must be clean for
	 * migration. Writeout may mean we loose the lock and the
	 * page state is no longer what we checked for earlier.
	 * At this point we know that the migration attempt cannot
	 * be successful.
	 */
	remove_migration_ptes(page, page, false);

	rc = mapping->a_ops->writepage(page, &wbc);

	if (rc != AOP_WRITEPAGE_ACTIVATE)
		/* unlocked. Relock */
		lock_page(page);

	return (rc < 0) ? -EIO : -EAGAIN;
}

/*
 * Default handling if a filesystem does not provide a migration function.
 */
static int fallback_migrate_page(struct address_space *mapping,
	struct page *newpage, struct page *page, enum migrate_mode mode)
{
	if (PageDirty(page)) {
		/* Only writeback pages in full synchronous migration */
		switch (mode) {
		case MIGRATE_SYNC:
		case MIGRATE_SYNC_NO_COPY:
			break;
		default:
			return -EBUSY;
		}
		return writeout(mapping, page);
	}

	/*
	 * Buffers may be managed in a filesystem specific way.
	 * We must have no buffers or drop them.
	 */
	if (page_has_private(page) &&
	    !try_to_release_page(page, GFP_KERNEL))
		return mode == MIGRATE_SYNC ? -EAGAIN : -EBUSY;

	return migrate_page(mapping, newpage, page, mode);
}

/*
 * Move a page to a newly allocated page
 * The page is locked and all ptes have been successfully removed.
 *
 * The new page will have replaced the old page if this function
 * is successful.
 *
 * Return value:
 *   < 0 - error code
 *  MIGRATEPAGE_SUCCESS - success
 */
static int move_to_new_page(struct page *newpage, struct page *page,
				enum migrate_mode mode)
{
	struct address_space *mapping;
	int rc = -EAGAIN;
	bool is_lru = !__PageMovable(page);

	VM_BUG_ON_PAGE(!PageLocked(page), page);
	VM_BUG_ON_PAGE(!PageLocked(newpage), newpage);

	mapping = page_mapping(page);

	if (likely(is_lru)) {
		if (!mapping)
			rc = migrate_page(mapping, newpage, page, mode);
		else if (mapping->a_ops->migratepage)
			/*
			 * Most pages have a mapping and most filesystems
			 * provide a migratepage callback. Anonymous pages
			 * are part of swap space which also has its own
			 * migratepage callback. This is the most common path
			 * for page migration.
			 */
			rc = mapping->a_ops->migratepage(mapping, newpage,
							page, mode);
		else
			rc = fallback_migrate_page(mapping, newpage,
							page, mode);
	} else {
		/*
		 * In case of non-lru page, it could be released after
		 * isolation step. In that case, we shouldn't try migration.
		 */
		VM_BUG_ON_PAGE(!PageIsolated(page), page);
		if (!PageMovable(page)) {
			rc = MIGRATEPAGE_SUCCESS;
			__ClearPageIsolated(page);
			goto out;
		}

		rc = mapping->a_ops->migratepage(mapping, newpage,
						page, mode);
		WARN_ON_ONCE(rc == MIGRATEPAGE_SUCCESS &&
			!PageIsolated(page));
	}

	/*
	 * When successful, old pagecache page->mapping must be cleared before
	 * page is freed; but stats require that PageAnon be left as PageAnon.
	 */
	if (rc == MIGRATEPAGE_SUCCESS) {
		if (__PageMovable(page)) {
			VM_BUG_ON_PAGE(!PageIsolated(page), page);

			/*
			 * We clear PG_movable under page_lock so any compactor
			 * cannot try to migrate this page.
			 */
			__ClearPageIsolated(page);
		}

		/*
		 * Anonymous and movable page->mapping will be cleared by
		 * free_pages_prepare so don't reset it here for keeping
		 * the type to work PageAnon, for example.
		 */
		if (!PageMappingFlags(page))
			page->mapping = NULL;

		if (likely(!is_zone_device_page(newpage)))
			flush_dcache_page(newpage);

	}
out:
	return rc;
}

static int __unmap_and_move(struct page *page, struct page *newpage,
				int force, enum migrate_mode mode)
{
	int rc = -EAGAIN;
	int page_was_mapped = 0;
	struct anon_vma *anon_vma = NULL;
	bool is_lru = !__PageMovable(page);

	if (!trylock_page(page)) {
		if (!force || mode == MIGRATE_ASYNC)
			goto out;

		/*
		 * It's not safe for direct compaction to call lock_page.
		 * For example, during page readahead pages are added locked
		 * to the LRU. Later, when the IO completes the pages are
		 * marked uptodate and unlocked. However, the queueing
		 * could be merging multiple pages for one bio (e.g.
		 * mpage_readahead). If an allocation happens for the
		 * second or third page, the process can end up locking
		 * the same page twice and deadlocking. Rather than
		 * trying to be clever about what pages can be locked,
		 * avoid the use of lock_page for direct compaction
		 * altogether.
		 */
		if (current->flags & PF_MEMALLOC)
			goto out;

		lock_page(page);
	}

	if (PageWriteback(page)) {
		/*
		 * Only in the case of a full synchronous migration is it
		 * necessary to wait for PageWriteback. In the async case,
		 * the retry loop is too short and in the sync-light case,
		 * the overhead of stalling is too much
		 */
		switch (mode) {
		case MIGRATE_SYNC:
		case MIGRATE_SYNC_NO_COPY:
			break;
		default:
			rc = -EBUSY;
			goto out_unlock;
		}
		if (!force)
			goto out_unlock;
		wait_on_page_writeback(page);
	}

	/*
	 * By try_to_unmap(), page->mapcount goes down to 0 here. In this case,
	 * we cannot notice that anon_vma is freed while we migrates a page.
	 * This get_anon_vma() delays freeing anon_vma pointer until the end
	 * of migration. File cache pages are no problem because of page_lock()
	 * File Caches may use write_page() or lock_page() in migration, then,
	 * just care Anon page here.
	 *
	 * Only page_get_anon_vma() understands the subtleties of
	 * getting a hold on an anon_vma from outside one of its mms.
	 * But if we cannot get anon_vma, then we won't need it anyway,
	 * because that implies that the anon page is no longer mapped
	 * (and cannot be remapped so long as we hold the page lock).
	 */
	if (PageAnon(page) && !PageKsm(page))
		anon_vma = page_get_anon_vma(page);

	/*
	 * Block others from accessing the new page when we get around to
	 * establishing additional references. We are usually the only one
	 * holding a reference to newpage at this point. We used to have a BUG
	 * here if trylock_page(newpage) fails, but would like to allow for
	 * cases where there might be a race with the previous use of newpage.
	 * This is much like races on refcount of oldpage: just don't BUG().
	 */
	if (unlikely(!trylock_page(newpage)))
		goto out_unlock;

	if (unlikely(!is_lru)) {
		rc = move_to_new_page(newpage, page, mode);
		goto out_unlock_both;
	}

	/*
	 * Corner case handling:
	 * 1. When a new swap-cache page is read into, it is added to the LRU
	 * and treated as swapcache but it has no rmap yet.
	 * Calling try_to_unmap() against a page->mapping==NULL page will
	 * trigger a BUG.  So handle it here.
	 * 2. An orphaned page (see truncate_cleanup_page) might have
	 * fs-private metadata. The page can be picked up due to memory
	 * offlining.  Everywhere else except page reclaim, the page is
	 * invisible to the vm, so the page can not be migrated.  So try to
	 * free the metadata, so the page can be freed.
	 */
	if (!page->mapping) {
		VM_BUG_ON_PAGE(PageAnon(page), page);
		if (page_has_private(page)) {
			try_to_free_buffers(page);
			goto out_unlock_both;
		}
	} else if (page_mapped(page)) {
		/* Establish migration ptes */
		VM_BUG_ON_PAGE(PageAnon(page) && !PageKsm(page) && !anon_vma,
				page);
		try_to_unmap(page, TTU_MIGRATION|TTU_IGNORE_MLOCK);
		page_was_mapped = 1;
	}

	if (!page_mapped(page))
		rc = move_to_new_page(newpage, page, mode);

	if (page_was_mapped)
		remove_migration_ptes(page,
			rc == MIGRATEPAGE_SUCCESS ? newpage : page, false);

out_unlock_both:
	unlock_page(newpage);
out_unlock:
	/* Drop an anon_vma reference if we took one */
	if (anon_vma)
		put_anon_vma(anon_vma);
	unlock_page(page);
out:
	/*
	 * If migration is successful, decrease refcount of the newpage
	 * which will not free the page because new page owner increased
	 * refcounter. As well, if it is LRU page, add the page to LRU
	 * list in here. Use the old state of the isolated source page to
	 * determine if we migrated a LRU page. newpage was already unlocked
	 * and possibly modified by its owner - don't rely on the page
	 * state.
	 */
	if (rc == MIGRATEPAGE_SUCCESS) {
		if (unlikely(!is_lru))
			put_page(newpage);
		else
			putback_lru_page(newpage);
	}

	return rc;
}

/*
 * Obtain the lock on page, remove all ptes and migrate the page
 * to the newly allocated page in newpage.
 */
static int unmap_and_move(new_page_t get_new_page,
				   free_page_t put_new_page,
				   unsigned long private, struct page *page,
				   int force, enum migrate_mode mode,
				   enum migrate_reason reason,
				   struct list_head *ret)
{
	int rc = MIGRATEPAGE_SUCCESS;
	struct page *newpage = NULL;

	if (!thp_migration_supported() && PageTransHuge(page))
		return -ENOSYS;

	if (page_count(page) == 1) {
		/* page was freed from under us. So we are done. */
		ClearPageActive(page);
		ClearPageUnevictable(page);
		if (unlikely(__PageMovable(page))) {
			lock_page(page);
			if (!PageMovable(page))
				__ClearPageIsolated(page);
			unlock_page(page);
		}
		goto out;
	}

	newpage = get_new_page(page, private);
	if (!newpage)
		return -ENOMEM;

	rc = __unmap_and_move(page, newpage, force, mode);
	if (rc == MIGRATEPAGE_SUCCESS)
		set_page_owner_migrate_reason(newpage, reason);

out:
	if (rc != -EAGAIN) {
		/*
		 * A page that has been migrated has all references
		 * removed and will be freed. A page that has not been
		 * migrated will have kept its references and be restored.
		 */
		list_del(&page->lru);
	}

	/*
	 * If migration is successful, releases reference grabbed during
	 * isolation. Otherwise, restore the page to right list unless
	 * we want to retry.
	 */
	if (rc == MIGRATEPAGE_SUCCESS) {
		/*
		 * Compaction can migrate also non-LRU pages which are
		 * not accounted to NR_ISOLATED_*. They can be recognized
		 * as __PageMovable
		 */
		if (likely(!__PageMovable(page)))
			mod_node_page_state(page_pgdat(page), NR_ISOLATED_ANON +
					page_is_file_lru(page), -thp_nr_pages(page));

<<<<<<< HEAD
	/*
	 * If migration is successful, releases reference grabbed during
	 * isolation. Otherwise, restore the page to right list unless
	 * we want to retry.
	 */
	if (rc == MIGRATEPAGE_SUCCESS) {
=======
>>>>>>> 356006a6
		if (reason != MR_MEMORY_FAILURE)
			/*
			 * We release the page in page_handle_poison.
			 */
			put_page(page);
	} else {
		if (rc != -EAGAIN)
			list_add_tail(&page->lru, ret);

		if (put_new_page)
			put_new_page(newpage, private);
		else
			put_page(newpage);
	}

	return rc;
}

/*
 * Counterpart of unmap_and_move_page() for hugepage migration.
 *
 * This function doesn't wait the completion of hugepage I/O
 * because there is no race between I/O and migration for hugepage.
 * Note that currently hugepage I/O occurs only in direct I/O
 * where no lock is held and PG_writeback is irrelevant,
 * and writeback status of all subpages are counted in the reference
 * count of the head page (i.e. if all subpages of a 2MB hugepage are
 * under direct I/O, the reference of the head page is 512 and a bit more.)
 * This means that when we try to migrate hugepage whose subpages are
 * doing direct I/O, some references remain after try_to_unmap() and
 * hugepage migration fails without data corruption.
 *
 * There is also no race when direct I/O is issued on the page under migration,
 * because then pte is replaced with migration swap entry and direct I/O code
 * will wait in the page fault for migration to complete.
 */
static int unmap_and_move_huge_page(new_page_t get_new_page,
				free_page_t put_new_page, unsigned long private,
				struct page *hpage, int force,
				enum migrate_mode mode, int reason,
				struct list_head *ret)
{
	int rc = -EAGAIN;
	int page_was_mapped = 0;
	struct page *new_hpage;
	struct anon_vma *anon_vma = NULL;
	struct address_space *mapping = NULL;

	/*
	 * Migratability of hugepages depends on architectures and their size.
	 * This check is necessary because some callers of hugepage migration
	 * like soft offline and memory hotremove don't walk through page
	 * tables or check whether the hugepage is pmd-based or not before
	 * kicking migration.
	 */
	if (!hugepage_migration_supported(page_hstate(hpage))) {
		list_move_tail(&hpage->lru, ret);
		return -ENOSYS;
	}

	new_hpage = get_new_page(hpage, private);
	if (!new_hpage)
		return -ENOMEM;

	if (!trylock_page(hpage)) {
		if (!force)
			goto out;
		switch (mode) {
		case MIGRATE_SYNC:
		case MIGRATE_SYNC_NO_COPY:
			break;
		default:
			goto out;
		}
		lock_page(hpage);
	}

	/*
	 * Check for pages which are in the process of being freed.  Without
	 * page_mapping() set, hugetlbfs specific move page routine will not
	 * be called and we could leak usage counts for subpools.
	 */
	if (page_private(hpage) && !page_mapping(hpage)) {
		rc = -EBUSY;
		goto out_unlock;
	}

	if (PageAnon(hpage))
		anon_vma = page_get_anon_vma(hpage);

	if (unlikely(!trylock_page(new_hpage)))
		goto put_anon;

	if (page_mapped(hpage)) {
		bool mapping_locked = false;
<<<<<<< HEAD
		enum ttu_flags ttu = TTU_MIGRATION|TTU_IGNORE_MLOCK|
					TTU_IGNORE_ACCESS;

		if (!PageAnon(hpage)) {
			/*
			 * In shared mappings, try_to_unmap could potentially
			 * call huge_pmd_unshare.  Because of this, take
			 * semaphore in write mode here and set TTU_RMAP_LOCKED
			 * to let lower levels know we have taken the lock.
			 */
			mapping = hugetlb_page_mapping_lock_write(hpage);
			if (unlikely(!mapping))
				goto unlock_put_anon;

=======
		enum ttu_flags ttu = TTU_MIGRATION|TTU_IGNORE_MLOCK;

		if (!PageAnon(hpage)) {
			/*
			 * In shared mappings, try_to_unmap could potentially
			 * call huge_pmd_unshare.  Because of this, take
			 * semaphore in write mode here and set TTU_RMAP_LOCKED
			 * to let lower levels know we have taken the lock.
			 */
			mapping = hugetlb_page_mapping_lock_write(hpage);
			if (unlikely(!mapping))
				goto unlock_put_anon;

>>>>>>> 356006a6
			mapping_locked = true;
			ttu |= TTU_RMAP_LOCKED;
		}

		try_to_unmap(hpage, ttu);
		page_was_mapped = 1;

		if (mapping_locked)
			i_mmap_unlock_write(mapping);
	}

	if (!page_mapped(hpage))
		rc = move_to_new_page(new_hpage, hpage, mode);

	if (page_was_mapped)
		remove_migration_ptes(hpage,
			rc == MIGRATEPAGE_SUCCESS ? new_hpage : hpage, false);

unlock_put_anon:
	unlock_page(new_hpage);

put_anon:
	if (anon_vma)
		put_anon_vma(anon_vma);

	if (rc == MIGRATEPAGE_SUCCESS) {
		move_hugetlb_state(hpage, new_hpage, reason);
		put_new_page = NULL;
	}

out_unlock:
	unlock_page(hpage);
out:
	if (rc == MIGRATEPAGE_SUCCESS)
		putback_active_hugepage(hpage);
	else if (rc != -EAGAIN && rc != MIGRATEPAGE_SUCCESS)
		list_move_tail(&hpage->lru, ret);

	/*
	 * If migration was not successful and there's a freeing callback, use
	 * it.  Otherwise, put_page() will drop the reference grabbed during
	 * isolation.
	 */
	if (put_new_page)
		put_new_page(new_hpage, private);
	else
		putback_active_hugepage(new_hpage);

	return rc;
}

static inline int try_split_thp(struct page *page, struct page **page2,
				struct list_head *from)
{
	int rc = 0;

	lock_page(page);
	rc = split_huge_page_to_list(page, from);
	unlock_page(page);
	if (!rc)
		list_safe_reset_next(page, *page2, lru);

	return rc;
}

/*
 * migrate_pages - migrate the pages specified in a list, to the free pages
 *		   supplied as the target for the page migration
 *
 * @from:		The list of pages to be migrated.
 * @get_new_page:	The function used to allocate free pages to be used
 *			as the target of the page migration.
 * @put_new_page:	The function used to free target pages if migration
 *			fails, or NULL if no special handling is necessary.
 * @private:		Private data to be passed on to get_new_page()
 * @mode:		The migration mode that specifies the constraints for
 *			page migration, if any.
 * @reason:		The reason for page migration.
 *
 * The function returns after 10 attempts or if no pages are movable any more
 * because the list has become empty or no retryable pages exist any more.
 * It is caller's responsibility to call putback_movable_pages() to return pages
 * to the LRU or free list only if ret != 0.
 *
 * Returns the number of pages that were not migrated, or an error code.
 */
int migrate_pages(struct list_head *from, new_page_t get_new_page,
		free_page_t put_new_page, unsigned long private,
		enum migrate_mode mode, int reason)
{
	int retry = 1;
	int thp_retry = 1;
	int nr_failed = 0;
	int nr_succeeded = 0;
	int nr_thp_succeeded = 0;
	int nr_thp_failed = 0;
	int nr_thp_split = 0;
	int pass = 0;
	bool is_thp = false;
	struct page *page;
	struct page *page2;
	int swapwrite = current->flags & PF_SWAPWRITE;
	int rc, nr_subpages;
	LIST_HEAD(ret_pages);

	if (!swapwrite)
		current->flags |= PF_SWAPWRITE;

	for (pass = 0; pass < 10 && (retry || thp_retry); pass++) {
		retry = 0;
		thp_retry = 0;

		list_for_each_entry_safe(page, page2, from, lru) {
retry:
			/*
			 * THP statistics is based on the source huge page.
			 * Capture required information that might get lost
			 * during migration.
			 */
			is_thp = PageTransHuge(page) && !PageHuge(page);
			nr_subpages = thp_nr_pages(page);
			cond_resched();

			if (PageHuge(page))
				rc = unmap_and_move_huge_page(get_new_page,
						put_new_page, private, page,
						pass > 2, mode, reason,
						&ret_pages);
			else
				rc = unmap_and_move(get_new_page, put_new_page,
						private, page, pass > 2, mode,
						reason, &ret_pages);
			/*
			 * The rules are:
			 *	Success: non hugetlb page will be freed, hugetlb
			 *		 page will be put back
			 *	-EAGAIN: stay on the from list
			 *	-ENOMEM: stay on the from list
			 *	Other errno: put on ret_pages list then splice to
			 *		     from list
			 */
			switch(rc) {
			/*
			 * THP migration might be unsupported or the
			 * allocation could've failed so we should
			 * retry on the same page with the THP split
			 * to base pages.
			 *
			 * Head page is retried immediately and tail
			 * pages are added to the tail of the list so
			 * we encounter them after the rest of the list
			 * is processed.
			 */
			case -ENOSYS:
				/* THP migration is unsupported */
				if (is_thp) {
					if (!try_split_thp(page, &page2, from)) {
						nr_thp_split++;
						goto retry;
					}

					nr_thp_failed++;
					nr_failed += nr_subpages;
					break;
				}

				/* Hugetlb migration is unsupported */
				nr_failed++;
				break;
			case -ENOMEM:
				/*
				 * When memory is low, don't bother to try to migrate
				 * other pages, just exit.
				 */
				if (is_thp) {
					if (!try_split_thp(page, &page2, from)) {
						nr_thp_split++;
						goto retry;
					}

					nr_thp_failed++;
					nr_failed += nr_subpages;
					goto out;
				}
				nr_failed++;
				goto out;
			case -EAGAIN:
				if (is_thp) {
					thp_retry++;
					break;
				}
				retry++;
				break;
			case MIGRATEPAGE_SUCCESS:
				if (is_thp) {
					nr_thp_succeeded++;
					nr_succeeded += nr_subpages;
					break;
				}
				nr_succeeded++;
				break;
			default:
				/*
				 * Permanent failure (-EBUSY, etc.):
				 * unlike -EAGAIN case, the failed page is
				 * removed from migration page list and not
				 * retried in the next outer loop.
				 */
				if (is_thp) {
					nr_thp_failed++;
					nr_failed += nr_subpages;
					break;
				}
				nr_failed++;
				break;
			}
		}
	}
	nr_failed += retry + thp_retry;
	nr_thp_failed += thp_retry;
	rc = nr_failed;
out:
	/*
	 * Put the permanent failure page back to migration list, they
	 * will be put back to the right list by the caller.
	 */
	list_splice(&ret_pages, from);

	count_vm_events(PGMIGRATE_SUCCESS, nr_succeeded);
	count_vm_events(PGMIGRATE_FAIL, nr_failed);
	count_vm_events(THP_MIGRATION_SUCCESS, nr_thp_succeeded);
	count_vm_events(THP_MIGRATION_FAIL, nr_thp_failed);
	count_vm_events(THP_MIGRATION_SPLIT, nr_thp_split);
	trace_mm_migrate_pages(nr_succeeded, nr_failed, nr_thp_succeeded,
			       nr_thp_failed, nr_thp_split, mode, reason);

	if (!swapwrite)
		current->flags &= ~PF_SWAPWRITE;

	return rc;
}

struct page *alloc_migration_target(struct page *page, unsigned long private)
{
	struct migration_target_control *mtc;
	gfp_t gfp_mask;
	unsigned int order = 0;
	struct page *new_page = NULL;
	int nid;
	int zidx;

	mtc = (struct migration_target_control *)private;
	gfp_mask = mtc->gfp_mask;
	nid = mtc->nid;
	if (nid == NUMA_NO_NODE)
		nid = page_to_nid(page);

	if (PageHuge(page)) {
		struct hstate *h = page_hstate(compound_head(page));

		gfp_mask = htlb_modify_alloc_mask(h, gfp_mask);
		return alloc_huge_page_nodemask(h, nid, mtc->nmask, gfp_mask);
	}

	if (PageTransHuge(page)) {
		/*
		 * clear __GFP_RECLAIM to make the migration callback
		 * consistent with regular THP allocations.
		 */
		gfp_mask &= ~__GFP_RECLAIM;
		gfp_mask |= GFP_TRANSHUGE;
		order = HPAGE_PMD_ORDER;
	}
	zidx = zone_idx(page_zone(page));
	if (is_highmem_idx(zidx) || zidx == ZONE_MOVABLE)
		gfp_mask |= __GFP_HIGHMEM;

	new_page = __alloc_pages_nodemask(gfp_mask, order, nid, mtc->nmask);

	if (new_page && PageTransHuge(new_page))
		prep_transhuge_page(new_page);

	return new_page;
}

#ifdef CONFIG_NUMA

static int store_status(int __user *status, int start, int value, int nr)
{
	while (nr-- > 0) {
		if (put_user(value, status + start))
			return -EFAULT;
		start++;
	}

	return 0;
}

static int do_move_pages_to_node(struct mm_struct *mm,
		struct list_head *pagelist, int node)
{
	int err;
	struct migration_target_control mtc = {
		.nid = node,
		.gfp_mask = GFP_HIGHUSER_MOVABLE | __GFP_THISNODE,
	};

	err = migrate_pages(pagelist, alloc_migration_target, NULL,
			(unsigned long)&mtc, MIGRATE_SYNC, MR_SYSCALL);
	if (err)
		putback_movable_pages(pagelist);
	return err;
}

/*
 * Resolves the given address to a struct page, isolates it from the LRU and
 * puts it to the given pagelist.
 * Returns:
 *     errno - if the page cannot be found/isolated
 *     0 - when it doesn't have to be migrated because it is already on the
 *         target node
 *     1 - when it has been queued
 */
static int add_page_for_migration(struct mm_struct *mm, unsigned long addr,
		int node, struct list_head *pagelist, bool migrate_all)
{
	struct vm_area_struct *vma;
	struct page *page;
	unsigned int follflags;
	int err;

	mmap_read_lock(mm);
	err = -EFAULT;
	vma = find_vma(mm, addr);
	if (!vma || addr < vma->vm_start || !vma_migratable(vma))
		goto out;

	/* FOLL_DUMP to ignore special (like zero) pages */
	follflags = FOLL_GET | FOLL_DUMP;
	page = follow_page(vma, addr, follflags);

	err = PTR_ERR(page);
	if (IS_ERR(page))
		goto out;

	err = -ENOENT;
	if (!page)
		goto out;

	err = 0;
	if (page_to_nid(page) == node)
		goto out_putpage;

	err = -EACCES;
	if (page_mapcount(page) > 1 && !migrate_all)
		goto out_putpage;

	if (PageHuge(page)) {
		if (PageHead(page)) {
			isolate_huge_page(page, pagelist);
			err = 1;
		}
	} else {
		struct page *head;

		head = compound_head(page);
		err = isolate_lru_page(head);
		if (err)
			goto out_putpage;

		err = 1;
		list_add_tail(&head->lru, pagelist);
		mod_node_page_state(page_pgdat(head),
			NR_ISOLATED_ANON + page_is_file_lru(head),
			thp_nr_pages(head));
	}
out_putpage:
	/*
	 * Either remove the duplicate refcount from
	 * isolate_lru_page() or drop the page ref if it was
	 * not isolated.
	 */
	put_page(page);
out:
	mmap_read_unlock(mm);
	return err;
}

static int move_pages_and_store_status(struct mm_struct *mm, int node,
		struct list_head *pagelist, int __user *status,
		int start, int i, unsigned long nr_pages)
{
	int err;

	if (list_empty(pagelist))
		return 0;

	err = do_move_pages_to_node(mm, pagelist, node);
	if (err) {
		/*
		 * Positive err means the number of failed
		 * pages to migrate.  Since we are going to
		 * abort and return the number of non-migrated
		 * pages, so need to include the rest of the
		 * nr_pages that have not been attempted as
		 * well.
		 */
		if (err > 0)
			err += nr_pages - i - 1;
		return err;
	}
	return store_status(status, start, node, i - start);
}

/*
 * Migrate an array of page address onto an array of nodes and fill
 * the corresponding array of status.
 */
static int do_pages_move(struct mm_struct *mm, nodemask_t task_nodes,
			 unsigned long nr_pages,
			 const void __user * __user *pages,
			 const int __user *nodes,
			 int __user *status, int flags)
{
	int current_node = NUMA_NO_NODE;
	LIST_HEAD(pagelist);
	int start, i;
	int err = 0, err1;

	migrate_prep();

	for (i = start = 0; i < nr_pages; i++) {
		const void __user *p;
		unsigned long addr;
		int node;

		err = -EFAULT;
		if (get_user(p, pages + i))
			goto out_flush;
		if (get_user(node, nodes + i))
			goto out_flush;
		addr = (unsigned long)untagged_addr(p);

		err = -ENODEV;
		if (node < 0 || node >= MAX_NUMNODES)
			goto out_flush;
		if (!node_state(node, N_MEMORY))
			goto out_flush;

		err = -EACCES;
		if (!node_isset(node, task_nodes))
			goto out_flush;

		if (current_node == NUMA_NO_NODE) {
			current_node = node;
			start = i;
		} else if (node != current_node) {
			err = move_pages_and_store_status(mm, current_node,
					&pagelist, status, start, i, nr_pages);
			if (err)
				goto out;
			start = i;
			current_node = node;
		}

		/*
		 * Errors in the page lookup or isolation are not fatal and we simply
		 * report them via status
		 */
		err = add_page_for_migration(mm, addr, current_node,
				&pagelist, flags & MPOL_MF_MOVE_ALL);

		if (err > 0) {
			/* The page is successfully queued for migration */
			continue;
		}

		/*
		 * If the page is already on the target node (!err), store the
		 * node, otherwise, store the err.
		 */
		err = store_status(status, i, err ? : current_node, 1);
		if (err)
			goto out_flush;

		err = move_pages_and_store_status(mm, current_node, &pagelist,
				status, start, i, nr_pages);
		if (err)
			goto out;
		current_node = NUMA_NO_NODE;
	}
out_flush:
	/* Make sure we do not overwrite the existing error */
	err1 = move_pages_and_store_status(mm, current_node, &pagelist,
				status, start, i, nr_pages);
	if (err >= 0)
		err = err1;
out:
	return err;
}

/*
 * Determine the nodes of an array of pages and store it in an array of status.
 */
static void do_pages_stat_array(struct mm_struct *mm, unsigned long nr_pages,
				const void __user **pages, int *status)
{
	unsigned long i;

	mmap_read_lock(mm);

	for (i = 0; i < nr_pages; i++) {
		unsigned long addr = (unsigned long)(*pages);
		struct vm_area_struct *vma;
		struct page *page;
		int err = -EFAULT;

		vma = find_vma(mm, addr);
		if (!vma || addr < vma->vm_start)
			goto set_status;

		/* FOLL_DUMP to ignore special (like zero) pages */
		page = follow_page(vma, addr, FOLL_DUMP);

		err = PTR_ERR(page);
		if (IS_ERR(page))
			goto set_status;

		err = page ? page_to_nid(page) : -ENOENT;
set_status:
		*status = err;

		pages++;
		status++;
	}

	mmap_read_unlock(mm);
}

/*
 * Determine the nodes of a user array of pages and store it in
 * a user array of status.
 */
static int do_pages_stat(struct mm_struct *mm, unsigned long nr_pages,
			 const void __user * __user *pages,
			 int __user *status)
{
#define DO_PAGES_STAT_CHUNK_NR 16
	const void __user *chunk_pages[DO_PAGES_STAT_CHUNK_NR];
	int chunk_status[DO_PAGES_STAT_CHUNK_NR];

	while (nr_pages) {
		unsigned long chunk_nr;

		chunk_nr = nr_pages;
		if (chunk_nr > DO_PAGES_STAT_CHUNK_NR)
			chunk_nr = DO_PAGES_STAT_CHUNK_NR;

		if (copy_from_user(chunk_pages, pages, chunk_nr * sizeof(*chunk_pages)))
			break;

		do_pages_stat_array(mm, chunk_nr, chunk_pages, chunk_status);

		if (copy_to_user(status, chunk_status, chunk_nr * sizeof(*status)))
			break;

		pages += chunk_nr;
		status += chunk_nr;
		nr_pages -= chunk_nr;
	}
	return nr_pages ? -EFAULT : 0;
}

static struct mm_struct *find_mm_struct(pid_t pid, nodemask_t *mem_nodes)
{
	struct task_struct *task;
	struct mm_struct *mm;

	/*
	 * There is no need to check if current process has the right to modify
	 * the specified process when they are same.
	 */
	if (!pid) {
		mmget(current->mm);
		*mem_nodes = cpuset_mems_allowed(current);
		return current->mm;
	}

	/* Find the mm_struct */
	rcu_read_lock();
	task = find_task_by_vpid(pid);
	if (!task) {
		rcu_read_unlock();
		return ERR_PTR(-ESRCH);
	}
	get_task_struct(task);

	/*
	 * Check if this process has the right to modify the specified
	 * process. Use the regular "ptrace_may_access()" checks.
	 */
	if (!ptrace_may_access(task, PTRACE_MODE_READ_REALCREDS)) {
		rcu_read_unlock();
		mm = ERR_PTR(-EPERM);
		goto out;
	}
	rcu_read_unlock();

	mm = ERR_PTR(security_task_movememory(task));
	if (IS_ERR(mm))
		goto out;
	*mem_nodes = cpuset_mems_allowed(task);
	mm = get_task_mm(task);
out:
	put_task_struct(task);
	if (!mm)
		mm = ERR_PTR(-EINVAL);
	return mm;
}

/*
 * Move a list of pages in the address space of the currently executing
 * process.
 */
static int kernel_move_pages(pid_t pid, unsigned long nr_pages,
			     const void __user * __user *pages,
			     const int __user *nodes,
			     int __user *status, int flags)
{
	struct mm_struct *mm;
	int err;
	nodemask_t task_nodes;

	/* Check flags */
	if (flags & ~(MPOL_MF_MOVE|MPOL_MF_MOVE_ALL))
		return -EINVAL;

	if ((flags & MPOL_MF_MOVE_ALL) && !capable(CAP_SYS_NICE))
		return -EPERM;

	mm = find_mm_struct(pid, &task_nodes);
	if (IS_ERR(mm))
		return PTR_ERR(mm);

	if (nodes)
		err = do_pages_move(mm, task_nodes, nr_pages, pages,
				    nodes, status, flags);
	else
		err = do_pages_stat(mm, nr_pages, pages, status);

	mmput(mm);
	return err;
}

SYSCALL_DEFINE6(move_pages, pid_t, pid, unsigned long, nr_pages,
		const void __user * __user *, pages,
		const int __user *, nodes,
		int __user *, status, int, flags)
{
	return kernel_move_pages(pid, nr_pages, pages, nodes, status, flags);
}

#ifdef CONFIG_COMPAT
COMPAT_SYSCALL_DEFINE6(move_pages, pid_t, pid, compat_ulong_t, nr_pages,
		       compat_uptr_t __user *, pages32,
		       const int __user *, nodes,
		       int __user *, status,
		       int, flags)
{
	const void __user * __user *pages;
	int i;

	pages = compat_alloc_user_space(nr_pages * sizeof(void *));
	for (i = 0; i < nr_pages; i++) {
		compat_uptr_t p;

		if (get_user(p, pages32 + i) ||
			put_user(compat_ptr(p), pages + i))
			return -EFAULT;
	}
	return kernel_move_pages(pid, nr_pages, pages, nodes, status, flags);
}
#endif /* CONFIG_COMPAT */

#ifdef CONFIG_NUMA_BALANCING
/*
 * Returns true if this is a safe migration target node for misplaced NUMA
 * pages. Currently it only checks the watermarks which crude
 */
static bool migrate_balanced_pgdat(struct pglist_data *pgdat,
				   unsigned long nr_migrate_pages)
{
	int z;

	for (z = pgdat->nr_zones - 1; z >= 0; z--) {
		struct zone *zone = pgdat->node_zones + z;

		if (!populated_zone(zone))
			continue;

		/* Avoid waking kswapd by allocating pages_to_migrate pages. */
		if (!zone_watermark_ok(zone, 0,
				       high_wmark_pages(zone) +
				       nr_migrate_pages,
				       ZONE_MOVABLE, 0))
			continue;
		return true;
	}
	return false;
}

static struct page *alloc_misplaced_dst_page(struct page *page,
					   unsigned long data)
{
	int nid = (int) data;
	struct page *newpage;

	newpage = __alloc_pages_node(nid,
					 (GFP_HIGHUSER_MOVABLE |
					  __GFP_THISNODE | __GFP_NOMEMALLOC |
					  __GFP_NORETRY | __GFP_NOWARN) &
					 ~__GFP_RECLAIM, 0);

	return newpage;
}

static int numamigrate_isolate_page(pg_data_t *pgdat, struct page *page)
{
	int page_lru;

	VM_BUG_ON_PAGE(compound_order(page) && !PageTransHuge(page), page);

	/* Avoid migrating to a node that is nearly full */
	if (!migrate_balanced_pgdat(pgdat, compound_nr(page)))
		return 0;

	if (isolate_lru_page(page))
		return 0;

	/*
	 * migrate_misplaced_transhuge_page() skips page migration's usual
	 * check on page_count(), so we must do it here, now that the page
	 * has been isolated: a GUP pin, or any other pin, prevents migration.
	 * The expected page count is 3: 1 for page's mapcount and 1 for the
	 * caller's pin and 1 for the reference taken by isolate_lru_page().
	 */
	if (PageTransHuge(page) && page_count(page) != 3) {
		putback_lru_page(page);
		return 0;
	}

	page_lru = page_is_file_lru(page);
	mod_node_page_state(page_pgdat(page), NR_ISOLATED_ANON + page_lru,
				thp_nr_pages(page));

	/*
	 * Isolating the page has taken another reference, so the
	 * caller's reference can be safely dropped without the page
	 * disappearing underneath us during migration.
	 */
	put_page(page);
	return 1;
}

bool pmd_trans_migrating(pmd_t pmd)
{
	struct page *page = pmd_page(pmd);
	return PageLocked(page);
}

static inline bool is_shared_exec_page(struct vm_area_struct *vma,
				       struct page *page)
{
	if (page_mapcount(page) != 1 &&
	    (page_is_file_lru(page) || vma_is_shmem(vma)) &&
	    (vma->vm_flags & VM_EXEC))
		return true;

	return false;
}

/*
 * Attempt to migrate a misplaced page to the specified destination
 * node. Caller is expected to have an elevated reference count on
 * the page that will be dropped by this function before returning.
 */
int migrate_misplaced_page(struct page *page, struct vm_area_struct *vma,
			   int node)
{
	pg_data_t *pgdat = NODE_DATA(node);
	int isolated;
	int nr_remaining;
	LIST_HEAD(migratepages);

	/*
	 * Don't migrate file pages that are mapped in multiple processes
	 * with execute permissions as they are probably shared libraries.
	 */
	if (is_shared_exec_page(vma, page))
		goto out;

	/*
	 * Also do not migrate dirty pages as not all filesystems can move
	 * dirty pages in MIGRATE_ASYNC mode which is a waste of cycles.
	 */
	if (page_is_file_lru(page) && PageDirty(page))
		goto out;

	isolated = numamigrate_isolate_page(pgdat, page);
	if (!isolated)
		goto out;

	list_add(&page->lru, &migratepages);
	nr_remaining = migrate_pages(&migratepages, alloc_misplaced_dst_page,
				     NULL, node, MIGRATE_ASYNC,
				     MR_NUMA_MISPLACED);
	if (nr_remaining) {
		if (!list_empty(&migratepages)) {
			list_del(&page->lru);
			dec_node_page_state(page, NR_ISOLATED_ANON +
					page_is_file_lru(page));
			putback_lru_page(page);
		}
		isolated = 0;
	} else
		count_vm_numa_event(NUMA_PAGE_MIGRATE);
	BUG_ON(!list_empty(&migratepages));
	return isolated;

out:
	put_page(page);
	return 0;
}
#endif /* CONFIG_NUMA_BALANCING */

#if defined(CONFIG_NUMA_BALANCING) && defined(CONFIG_TRANSPARENT_HUGEPAGE)
/*
 * Migrates a THP to a given target node. page must be locked and is unlocked
 * before returning.
 */
int migrate_misplaced_transhuge_page(struct mm_struct *mm,
				struct vm_area_struct *vma,
				pmd_t *pmd, pmd_t entry,
				unsigned long address,
				struct page *page, int node)
{
	spinlock_t *ptl;
	pg_data_t *pgdat = NODE_DATA(node);
	int isolated = 0;
	struct page *new_page = NULL;
	int page_lru = page_is_file_lru(page);
	unsigned long start = address & HPAGE_PMD_MASK;

	if (is_shared_exec_page(vma, page))
		goto out;

	new_page = alloc_pages_node(node,
		(GFP_TRANSHUGE_LIGHT | __GFP_THISNODE),
		HPAGE_PMD_ORDER);
	if (!new_page)
		goto out_fail;
	prep_transhuge_page(new_page);

	isolated = numamigrate_isolate_page(pgdat, page);
	if (!isolated) {
		put_page(new_page);
		goto out_fail;
	}

	/* Prepare a page as a migration target */
	__SetPageLocked(new_page);
	if (PageSwapBacked(page))
		__SetPageSwapBacked(new_page);

	/* anon mapping, we can simply copy page->mapping to the new page: */
	new_page->mapping = page->mapping;
	new_page->index = page->index;
	/* flush the cache before copying using the kernel virtual address */
	flush_cache_range(vma, start, start + HPAGE_PMD_SIZE);
	migrate_page_copy(new_page, page);
	WARN_ON(PageLRU(new_page));

	/* Recheck the target PMD */
	ptl = pmd_lock(mm, pmd);
	if (unlikely(!pmd_same(*pmd, entry) || !page_ref_freeze(page, 2))) {
		spin_unlock(ptl);

		/* Reverse changes made by migrate_page_copy() */
		if (TestClearPageActive(new_page))
			SetPageActive(page);
		if (TestClearPageUnevictable(new_page))
			SetPageUnevictable(page);

		unlock_page(new_page);
		put_page(new_page);		/* Free it */

		/* Retake the callers reference and putback on LRU */
		get_page(page);
		putback_lru_page(page);
		mod_node_page_state(page_pgdat(page),
			 NR_ISOLATED_ANON + page_lru, -HPAGE_PMD_NR);

		goto out_unlock;
	}

	entry = mk_huge_pmd(new_page, vma->vm_page_prot);
	entry = maybe_pmd_mkwrite(pmd_mkdirty(entry), vma);

	/*
	 * Overwrite the old entry under pagetable lock and establish
	 * the new PTE. Any parallel GUP will either observe the old
	 * page blocking on the page lock, block on the page table
	 * lock or observe the new page. The SetPageUptodate on the
	 * new page and page_add_new_anon_rmap guarantee the copy is
	 * visible before the pagetable update.
	 */
	page_add_anon_rmap(new_page, vma, start, true);
	/*
	 * At this point the pmd is numa/protnone (i.e. non present) and the TLB
	 * has already been flushed globally.  So no TLB can be currently
	 * caching this non present pmd mapping.  There's no need to clear the
	 * pmd before doing set_pmd_at(), nor to flush the TLB after
	 * set_pmd_at().  Clearing the pmd here would introduce a race
	 * condition against MADV_DONTNEED, because MADV_DONTNEED only holds the
	 * mmap_lock for reading.  If the pmd is set to NULL at any given time,
	 * MADV_DONTNEED won't wait on the pmd lock and it'll skip clearing this
	 * pmd.
	 */
	set_pmd_at(mm, start, pmd, entry);
	update_mmu_cache_pmd(vma, address, &entry);

	page_ref_unfreeze(page, 2);
	mlock_migrate_page(new_page, page);
	page_remove_rmap(page, true);
	set_page_owner_migrate_reason(new_page, MR_NUMA_MISPLACED);

	spin_unlock(ptl);

	/* Take an "isolate" reference and put new page on the LRU. */
	get_page(new_page);
	putback_lru_page(new_page);

	unlock_page(new_page);
	unlock_page(page);
	put_page(page);			/* Drop the rmap reference */
	put_page(page);			/* Drop the LRU isolation reference */

	count_vm_events(PGMIGRATE_SUCCESS, HPAGE_PMD_NR);
	count_vm_numa_events(NUMA_PAGE_MIGRATE, HPAGE_PMD_NR);

	mod_node_page_state(page_pgdat(page),
			NR_ISOLATED_ANON + page_lru,
			-HPAGE_PMD_NR);
	return isolated;

out_fail:
	count_vm_events(PGMIGRATE_FAIL, HPAGE_PMD_NR);
	ptl = pmd_lock(mm, pmd);
	if (pmd_same(*pmd, entry)) {
		entry = pmd_modify(entry, vma->vm_page_prot);
		set_pmd_at(mm, start, pmd, entry);
		update_mmu_cache_pmd(vma, address, &entry);
	}
	spin_unlock(ptl);

out_unlock:
	unlock_page(page);
out:
	put_page(page);
	return 0;
}
#endif /* CONFIG_NUMA_BALANCING */

#endif /* CONFIG_NUMA */

#ifdef CONFIG_DEVICE_PRIVATE
static int migrate_vma_collect_hole(unsigned long start,
				    unsigned long end,
				    __always_unused int depth,
				    struct mm_walk *walk)
{
	struct migrate_vma *migrate = walk->private;
	unsigned long addr;

	/* Only allow populating anonymous memory. */
	if (!vma_is_anonymous(walk->vma)) {
		for (addr = start; addr < end; addr += PAGE_SIZE) {
			migrate->src[migrate->npages] = 0;
			migrate->dst[migrate->npages] = 0;
			migrate->npages++;
		}
		return 0;
	}

	for (addr = start; addr < end; addr += PAGE_SIZE) {
		migrate->src[migrate->npages] = MIGRATE_PFN_MIGRATE;
		migrate->dst[migrate->npages] = 0;
		migrate->npages++;
		migrate->cpages++;
	}

	return 0;
}

static int migrate_vma_collect_skip(unsigned long start,
				    unsigned long end,
				    struct mm_walk *walk)
{
	struct migrate_vma *migrate = walk->private;
	unsigned long addr;

	for (addr = start; addr < end; addr += PAGE_SIZE) {
		migrate->dst[migrate->npages] = 0;
		migrate->src[migrate->npages++] = 0;
	}

	return 0;
}

static int migrate_vma_collect_pmd(pmd_t *pmdp,
				   unsigned long start,
				   unsigned long end,
				   struct mm_walk *walk)
{
	struct migrate_vma *migrate = walk->private;
	struct vm_area_struct *vma = walk->vma;
	struct mm_struct *mm = vma->vm_mm;
	unsigned long addr = start, unmapped = 0;
	spinlock_t *ptl;
	pte_t *ptep;

again:
	if (pmd_none(*pmdp))
		return migrate_vma_collect_hole(start, end, -1, walk);

	if (pmd_trans_huge(*pmdp)) {
		struct page *page;

		ptl = pmd_lock(mm, pmdp);
		if (unlikely(!pmd_trans_huge(*pmdp))) {
			spin_unlock(ptl);
			goto again;
		}

		page = pmd_page(*pmdp);
		if (is_huge_zero_page(page)) {
			spin_unlock(ptl);
			split_huge_pmd(vma, pmdp, addr);
			if (pmd_trans_unstable(pmdp))
				return migrate_vma_collect_skip(start, end,
								walk);
		} else {
			int ret;

			get_page(page);
			spin_unlock(ptl);
			if (unlikely(!trylock_page(page)))
				return migrate_vma_collect_skip(start, end,
								walk);
			ret = split_huge_page(page);
			unlock_page(page);
			put_page(page);
			if (ret)
				return migrate_vma_collect_skip(start, end,
								walk);
			if (pmd_none(*pmdp))
				return migrate_vma_collect_hole(start, end, -1,
								walk);
		}
	}

	if (unlikely(pmd_bad(*pmdp)))
		return migrate_vma_collect_skip(start, end, walk);

	ptep = pte_offset_map_lock(mm, pmdp, addr, &ptl);
	arch_enter_lazy_mmu_mode();

	for (; addr < end; addr += PAGE_SIZE, ptep++) {
		unsigned long mpfn = 0, pfn;
		struct page *page;
		swp_entry_t entry;
		pte_t pte;

		pte = *ptep;

		if (pte_none(pte)) {
			if (vma_is_anonymous(vma)) {
				mpfn = MIGRATE_PFN_MIGRATE;
				migrate->cpages++;
			}
			goto next;
		}

		if (!pte_present(pte)) {
			/*
			 * Only care about unaddressable device page special
			 * page table entry. Other special swap entries are not
			 * migratable, and we ignore regular swapped page.
			 */
			entry = pte_to_swp_entry(pte);
			if (!is_device_private_entry(entry))
				goto next;

			page = device_private_entry_to_page(entry);
			if (!(migrate->flags &
				MIGRATE_VMA_SELECT_DEVICE_PRIVATE) ||
			    page->pgmap->owner != migrate->pgmap_owner)
				goto next;

			mpfn = migrate_pfn(page_to_pfn(page)) |
					MIGRATE_PFN_MIGRATE;
			if (is_write_device_private_entry(entry))
				mpfn |= MIGRATE_PFN_WRITE;
		} else {
			if (!(migrate->flags & MIGRATE_VMA_SELECT_SYSTEM))
				goto next;
			pfn = pte_pfn(pte);
			if (is_zero_pfn(pfn)) {
				mpfn = MIGRATE_PFN_MIGRATE;
				migrate->cpages++;
				goto next;
			}
			page = vm_normal_page(migrate->vma, addr, pte);
			mpfn = migrate_pfn(pfn) | MIGRATE_PFN_MIGRATE;
			mpfn |= pte_write(pte) ? MIGRATE_PFN_WRITE : 0;
		}

		/* FIXME support THP */
		if (!page || !page->mapping || PageTransCompound(page)) {
			mpfn = 0;
			goto next;
		}

		/*
		 * By getting a reference on the page we pin it and that blocks
		 * any kind of migration. Side effect is that it "freezes" the
		 * pte.
		 *
		 * We drop this reference after isolating the page from the lru
		 * for non device page (device page are not on the lru and thus
		 * can't be dropped from it).
		 */
		get_page(page);
		migrate->cpages++;

		/*
		 * Optimize for the common case where page is only mapped once
		 * in one process. If we can lock the page, then we can safely
		 * set up a special migration page table entry now.
		 */
		if (trylock_page(page)) {
			pte_t swp_pte;

			mpfn |= MIGRATE_PFN_LOCKED;
			ptep_get_and_clear(mm, addr, ptep);

			/* Setup special migration page table entry */
			entry = make_migration_entry(page, mpfn &
						     MIGRATE_PFN_WRITE);
			swp_pte = swp_entry_to_pte(entry);
			if (pte_present(pte)) {
				if (pte_soft_dirty(pte))
					swp_pte = pte_swp_mksoft_dirty(swp_pte);
				if (pte_uffd_wp(pte))
					swp_pte = pte_swp_mkuffd_wp(swp_pte);
			} else {
				if (pte_swp_soft_dirty(pte))
					swp_pte = pte_swp_mksoft_dirty(swp_pte);
				if (pte_swp_uffd_wp(pte))
					swp_pte = pte_swp_mkuffd_wp(swp_pte);
			}
			set_pte_at(mm, addr, ptep, swp_pte);

			/*
			 * This is like regular unmap: we remove the rmap and
			 * drop page refcount. Page won't be freed, as we took
			 * a reference just above.
			 */
			page_remove_rmap(page, false);
			put_page(page);

			if (pte_present(pte))
				unmapped++;
		}

next:
		migrate->dst[migrate->npages] = 0;
		migrate->src[migrate->npages++] = mpfn;
	}
	arch_leave_lazy_mmu_mode();
	pte_unmap_unlock(ptep - 1, ptl);

	/* Only flush the TLB if we actually modified any entries */
	if (unmapped)
		flush_tlb_range(walk->vma, start, end);

	return 0;
}

static const struct mm_walk_ops migrate_vma_walk_ops = {
	.pmd_entry		= migrate_vma_collect_pmd,
	.pte_hole		= migrate_vma_collect_hole,
};

/*
 * migrate_vma_collect() - collect pages over a range of virtual addresses
 * @migrate: migrate struct containing all migration information
 *
 * This will walk the CPU page table. For each virtual address backed by a
 * valid page, it updates the src array and takes a reference on the page, in
 * order to pin the page until we lock it and unmap it.
 */
static void migrate_vma_collect(struct migrate_vma *migrate)
{
	struct mmu_notifier_range range;

	/*
	 * Note that the pgmap_owner is passed to the mmu notifier callback so
	 * that the registered device driver can skip invalidating device
	 * private page mappings that won't be migrated.
	 */
	mmu_notifier_range_init_migrate(&range, 0, migrate->vma,
		migrate->vma->vm_mm, migrate->start, migrate->end,
		migrate->pgmap_owner);
	mmu_notifier_invalidate_range_start(&range);

	walk_page_range(migrate->vma->vm_mm, migrate->start, migrate->end,
			&migrate_vma_walk_ops, migrate);

	mmu_notifier_invalidate_range_end(&range);
	migrate->end = migrate->start + (migrate->npages << PAGE_SHIFT);
}

/*
 * migrate_vma_check_page() - check if page is pinned or not
 * @page: struct page to check
 *
 * Pinned pages cannot be migrated. This is the same test as in
 * migrate_page_move_mapping(), except that here we allow migration of a
 * ZONE_DEVICE page.
 */
static bool migrate_vma_check_page(struct page *page)
{
	/*
	 * One extra ref because caller holds an extra reference, either from
	 * isolate_lru_page() for a regular page, or migrate_vma_collect() for
	 * a device page.
	 */
	int extra = 1;

	/*
	 * FIXME support THP (transparent huge page), it is bit more complex to
	 * check them than regular pages, because they can be mapped with a pmd
	 * or with a pte (split pte mapping).
	 */
	if (PageCompound(page))
		return false;

	/* Page from ZONE_DEVICE have one extra reference */
	if (is_zone_device_page(page)) {
		/*
		 * Private page can never be pin as they have no valid pte and
		 * GUP will fail for those. Yet if there is a pending migration
		 * a thread might try to wait on the pte migration entry and
		 * will bump the page reference count. Sadly there is no way to
		 * differentiate a regular pin from migration wait. Hence to
		 * avoid 2 racing thread trying to migrate back to CPU to enter
		 * infinite loop (one stopping migration because the other is
		 * waiting on pte migration entry). We always return true here.
		 *
		 * FIXME proper solution is to rework migration_entry_wait() so
		 * it does not need to take a reference on page.
		 */
		return is_device_private_page(page);
	}

	/* For file back page */
	if (page_mapping(page))
		extra += 1 + page_has_private(page);

	if ((page_count(page) - extra) > page_mapcount(page))
		return false;

	return true;
}

/*
 * migrate_vma_prepare() - lock pages and isolate them from the lru
 * @migrate: migrate struct containing all migration information
 *
 * This locks pages that have been collected by migrate_vma_collect(). Once each
 * page is locked it is isolated from the lru (for non-device pages). Finally,
 * the ref taken by migrate_vma_collect() is dropped, as locked pages cannot be
 * migrated by concurrent kernel threads.
 */
static void migrate_vma_prepare(struct migrate_vma *migrate)
{
	const unsigned long npages = migrate->npages;
	const unsigned long start = migrate->start;
	unsigned long addr, i, restore = 0;
	bool allow_drain = true;

	lru_add_drain();

	for (i = 0; (i < npages) && migrate->cpages; i++) {
		struct page *page = migrate_pfn_to_page(migrate->src[i]);
		bool remap = true;

		if (!page)
			continue;

		if (!(migrate->src[i] & MIGRATE_PFN_LOCKED)) {
			/*
			 * Because we are migrating several pages there can be
			 * a deadlock between 2 concurrent migration where each
			 * are waiting on each other page lock.
			 *
			 * Make migrate_vma() a best effort thing and backoff
			 * for any page we can not lock right away.
			 */
			if (!trylock_page(page)) {
				migrate->src[i] = 0;
				migrate->cpages--;
				put_page(page);
				continue;
			}
			remap = false;
			migrate->src[i] |= MIGRATE_PFN_LOCKED;
		}

		/* ZONE_DEVICE pages are not on LRU */
		if (!is_zone_device_page(page)) {
			if (!PageLRU(page) && allow_drain) {
				/* Drain CPU's pagevec */
				lru_add_drain_all();
				allow_drain = false;
			}

			if (isolate_lru_page(page)) {
				if (remap) {
					migrate->src[i] &= ~MIGRATE_PFN_MIGRATE;
					migrate->cpages--;
					restore++;
				} else {
					migrate->src[i] = 0;
					unlock_page(page);
					migrate->cpages--;
					put_page(page);
				}
				continue;
			}

			/* Drop the reference we took in collect */
			put_page(page);
		}

		if (!migrate_vma_check_page(page)) {
			if (remap) {
				migrate->src[i] &= ~MIGRATE_PFN_MIGRATE;
				migrate->cpages--;
				restore++;

				if (!is_zone_device_page(page)) {
					get_page(page);
					putback_lru_page(page);
				}
			} else {
				migrate->src[i] = 0;
				unlock_page(page);
				migrate->cpages--;

				if (!is_zone_device_page(page))
					putback_lru_page(page);
				else
					put_page(page);
			}
		}
	}

	for (i = 0, addr = start; i < npages && restore; i++, addr += PAGE_SIZE) {
		struct page *page = migrate_pfn_to_page(migrate->src[i]);

		if (!page || (migrate->src[i] & MIGRATE_PFN_MIGRATE))
			continue;

		remove_migration_pte(page, migrate->vma, addr, page);

		migrate->src[i] = 0;
		unlock_page(page);
		put_page(page);
		restore--;
	}
}

/*
 * migrate_vma_unmap() - replace page mapping with special migration pte entry
 * @migrate: migrate struct containing all migration information
 *
 * Replace page mapping (CPU page table pte) with a special migration pte entry
 * and check again if it has been pinned. Pinned pages are restored because we
 * cannot migrate them.
 *
 * This is the last step before we call the device driver callback to allocate
 * destination memory and copy contents of original page over to new page.
 */
static void migrate_vma_unmap(struct migrate_vma *migrate)
{
	int flags = TTU_MIGRATION | TTU_IGNORE_MLOCK;
	const unsigned long npages = migrate->npages;
	const unsigned long start = migrate->start;
	unsigned long addr, i, restore = 0;

	for (i = 0; i < npages; i++) {
		struct page *page = migrate_pfn_to_page(migrate->src[i]);

		if (!page || !(migrate->src[i] & MIGRATE_PFN_MIGRATE))
			continue;

		if (page_mapped(page)) {
			try_to_unmap(page, flags);
			if (page_mapped(page))
				goto restore;
		}

		if (migrate_vma_check_page(page))
			continue;

restore:
		migrate->src[i] &= ~MIGRATE_PFN_MIGRATE;
		migrate->cpages--;
		restore++;
	}

	for (addr = start, i = 0; i < npages && restore; addr += PAGE_SIZE, i++) {
		struct page *page = migrate_pfn_to_page(migrate->src[i]);

		if (!page || (migrate->src[i] & MIGRATE_PFN_MIGRATE))
			continue;

		remove_migration_ptes(page, page, false);

		migrate->src[i] = 0;
		unlock_page(page);
		restore--;

		if (is_zone_device_page(page))
			put_page(page);
		else
			putback_lru_page(page);
	}
}

/**
 * migrate_vma_setup() - prepare to migrate a range of memory
 * @args: contains the vma, start, and pfns arrays for the migration
 *
 * Returns: negative errno on failures, 0 when 0 or more pages were migrated
 * without an error.
 *
 * Prepare to migrate a range of memory virtual address range by collecting all
 * the pages backing each virtual address in the range, saving them inside the
 * src array.  Then lock those pages and unmap them. Once the pages are locked
 * and unmapped, check whether each page is pinned or not.  Pages that aren't
 * pinned have the MIGRATE_PFN_MIGRATE flag set (by this function) in the
 * corresponding src array entry.  Then restores any pages that are pinned, by
 * remapping and unlocking those pages.
 *
 * The caller should then allocate destination memory and copy source memory to
 * it for all those entries (ie with MIGRATE_PFN_VALID and MIGRATE_PFN_MIGRATE
 * flag set).  Once these are allocated and copied, the caller must update each
 * corresponding entry in the dst array with the pfn value of the destination
 * page and with the MIGRATE_PFN_VALID and MIGRATE_PFN_LOCKED flags set
 * (destination pages must have their struct pages locked, via lock_page()).
 *
 * Note that the caller does not have to migrate all the pages that are marked
 * with MIGRATE_PFN_MIGRATE flag in src array unless this is a migration from
 * device memory to system memory.  If the caller cannot migrate a device page
 * back to system memory, then it must return VM_FAULT_SIGBUS, which has severe
 * consequences for the userspace process, so it must be avoided if at all
 * possible.
 *
 * For empty entries inside CPU page table (pte_none() or pmd_none() is true) we
 * do set MIGRATE_PFN_MIGRATE flag inside the corresponding source array thus
 * allowing the caller to allocate device memory for those unback virtual
 * address.  For this the caller simply has to allocate device memory and
 * properly set the destination entry like for regular migration.  Note that
 * this can still fails and thus inside the device driver must check if the
 * migration was successful for those entries after calling migrate_vma_pages()
 * just like for regular migration.
 *
 * After that, the callers must call migrate_vma_pages() to go over each entry
 * in the src array that has the MIGRATE_PFN_VALID and MIGRATE_PFN_MIGRATE flag
 * set. If the corresponding entry in dst array has MIGRATE_PFN_VALID flag set,
 * then migrate_vma_pages() to migrate struct page information from the source
 * struct page to the destination struct page.  If it fails to migrate the
 * struct page information, then it clears the MIGRATE_PFN_MIGRATE flag in the
 * src array.
 *
 * At this point all successfully migrated pages have an entry in the src
 * array with MIGRATE_PFN_VALID and MIGRATE_PFN_MIGRATE flag set and the dst
 * array entry with MIGRATE_PFN_VALID flag set.
 *
 * Once migrate_vma_pages() returns the caller may inspect which pages were
 * successfully migrated, and which were not.  Successfully migrated pages will
 * have the MIGRATE_PFN_MIGRATE flag set for their src array entry.
 *
 * It is safe to update device page table after migrate_vma_pages() because
 * both destination and source page are still locked, and the mmap_lock is held
 * in read mode (hence no one can unmap the range being migrated).
 *
 * Once the caller is done cleaning up things and updating its page table (if it
 * chose to do so, this is not an obligation) it finally calls
 * migrate_vma_finalize() to update the CPU page table to point to new pages
 * for successfully migrated pages or otherwise restore the CPU page table to
 * point to the original source pages.
 */
int migrate_vma_setup(struct migrate_vma *args)
{
	long nr_pages = (args->end - args->start) >> PAGE_SHIFT;

	args->start &= PAGE_MASK;
	args->end &= PAGE_MASK;
	if (!args->vma || is_vm_hugetlb_page(args->vma) ||
	    (args->vma->vm_flags & VM_SPECIAL) || vma_is_dax(args->vma))
		return -EINVAL;
	if (nr_pages <= 0)
		return -EINVAL;
	if (args->start < args->vma->vm_start ||
	    args->start >= args->vma->vm_end)
		return -EINVAL;
	if (args->end <= args->vma->vm_start || args->end > args->vma->vm_end)
		return -EINVAL;
	if (!args->src || !args->dst)
		return -EINVAL;

	memset(args->src, 0, sizeof(*args->src) * nr_pages);
	args->cpages = 0;
	args->npages = 0;

	migrate_vma_collect(args);

	if (args->cpages)
		migrate_vma_prepare(args);
	if (args->cpages)
		migrate_vma_unmap(args);

	/*
	 * At this point pages are locked and unmapped, and thus they have
	 * stable content and can safely be copied to destination memory that
	 * is allocated by the drivers.
	 */
	return 0;

}
EXPORT_SYMBOL(migrate_vma_setup);

/*
 * This code closely matches the code in:
 *   __handle_mm_fault()
 *     handle_pte_fault()
 *       do_anonymous_page()
 * to map in an anonymous zero page but the struct page will be a ZONE_DEVICE
 * private page.
 */
static void migrate_vma_insert_page(struct migrate_vma *migrate,
				    unsigned long addr,
				    struct page *page,
				    unsigned long *src)
{
	struct vm_area_struct *vma = migrate->vma;
	struct mm_struct *mm = vma->vm_mm;
	bool flush = false;
	spinlock_t *ptl;
	pte_t entry;
	pgd_t *pgdp;
	p4d_t *p4dp;
	pud_t *pudp;
	pmd_t *pmdp;
	pte_t *ptep;

	/* Only allow populating anonymous memory */
	if (!vma_is_anonymous(vma))
		goto abort;

	pgdp = pgd_offset(mm, addr);
	p4dp = p4d_alloc(mm, pgdp, addr);
	if (!p4dp)
		goto abort;
	pudp = pud_alloc(mm, p4dp, addr);
	if (!pudp)
		goto abort;
	pmdp = pmd_alloc(mm, pudp, addr);
	if (!pmdp)
		goto abort;

	if (pmd_trans_huge(*pmdp) || pmd_devmap(*pmdp))
		goto abort;

	/*
	 * Use pte_alloc() instead of pte_alloc_map().  We can't run
	 * pte_offset_map() on pmds where a huge pmd might be created
	 * from a different thread.
	 *
	 * pte_alloc_map() is safe to use under mmap_write_lock(mm) or when
	 * parallel threads are excluded by other means.
	 *
	 * Here we only have mmap_read_lock(mm).
	 */
	if (pte_alloc(mm, pmdp))
		goto abort;

	/* See the comment in pte_alloc_one_map() */
	if (unlikely(pmd_trans_unstable(pmdp)))
		goto abort;

	if (unlikely(anon_vma_prepare(vma)))
		goto abort;
	if (mem_cgroup_charge(page, vma->vm_mm, GFP_KERNEL))
		goto abort;

	/*
	 * The memory barrier inside __SetPageUptodate makes sure that
	 * preceding stores to the page contents become visible before
	 * the set_pte_at() write.
	 */
	__SetPageUptodate(page);

	if (is_zone_device_page(page)) {
		if (is_device_private_page(page)) {
			swp_entry_t swp_entry;

			swp_entry = make_device_private_entry(page, vma->vm_flags & VM_WRITE);
			entry = swp_entry_to_pte(swp_entry);
		}
	} else {
		entry = mk_pte(page, vma->vm_page_prot);
		if (vma->vm_flags & VM_WRITE)
			entry = pte_mkwrite(pte_mkdirty(entry));
	}

	ptep = pte_offset_map_lock(mm, pmdp, addr, &ptl);

	if (check_stable_address_space(mm))
		goto unlock_abort;

	if (pte_present(*ptep)) {
		unsigned long pfn = pte_pfn(*ptep);

		if (!is_zero_pfn(pfn))
			goto unlock_abort;
		flush = true;
	} else if (!pte_none(*ptep))
		goto unlock_abort;

	/*
	 * Check for userfaultfd but do not deliver the fault. Instead,
	 * just back off.
	 */
	if (userfaultfd_missing(vma))
		goto unlock_abort;

	inc_mm_counter(mm, MM_ANONPAGES);
	page_add_new_anon_rmap(page, vma, addr, false);
	if (!is_zone_device_page(page))
		lru_cache_add_inactive_or_unevictable(page, vma);
	get_page(page);

	if (flush) {
		flush_cache_page(vma, addr, pte_pfn(*ptep));
		ptep_clear_flush_notify(vma, addr, ptep);
		set_pte_at_notify(mm, addr, ptep, entry);
		update_mmu_cache(vma, addr, ptep);
	} else {
		/* No need to invalidate - it was non-present before */
		set_pte_at(mm, addr, ptep, entry);
		update_mmu_cache(vma, addr, ptep);
	}

	pte_unmap_unlock(ptep, ptl);
	*src = MIGRATE_PFN_MIGRATE;
	return;

unlock_abort:
	pte_unmap_unlock(ptep, ptl);
abort:
	*src &= ~MIGRATE_PFN_MIGRATE;
}

/**
 * migrate_vma_pages() - migrate meta-data from src page to dst page
 * @migrate: migrate struct containing all migration information
 *
 * This migrates struct page meta-data from source struct page to destination
 * struct page. This effectively finishes the migration from source page to the
 * destination page.
 */
void migrate_vma_pages(struct migrate_vma *migrate)
{
	const unsigned long npages = migrate->npages;
	const unsigned long start = migrate->start;
	struct mmu_notifier_range range;
	unsigned long addr, i;
	bool notified = false;

	for (i = 0, addr = start; i < npages; addr += PAGE_SIZE, i++) {
		struct page *newpage = migrate_pfn_to_page(migrate->dst[i]);
		struct page *page = migrate_pfn_to_page(migrate->src[i]);
		struct address_space *mapping;
		int r;

		if (!newpage) {
			migrate->src[i] &= ~MIGRATE_PFN_MIGRATE;
			continue;
		}

		if (!page) {
			if (!(migrate->src[i] & MIGRATE_PFN_MIGRATE))
				continue;
			if (!notified) {
				notified = true;

				mmu_notifier_range_init_migrate(&range, 0,
					migrate->vma, migrate->vma->vm_mm,
					addr, migrate->end,
					migrate->pgmap_owner);
				mmu_notifier_invalidate_range_start(&range);
			}
			migrate_vma_insert_page(migrate, addr, newpage,
						&migrate->src[i]);
			continue;
		}

		mapping = page_mapping(page);

		if (is_zone_device_page(newpage)) {
			if (is_device_private_page(newpage)) {
				/*
				 * For now only support private anonymous when
				 * migrating to un-addressable device memory.
				 */
				if (mapping) {
					migrate->src[i] &= ~MIGRATE_PFN_MIGRATE;
					continue;
				}
			} else {
				/*
				 * Other types of ZONE_DEVICE page are not
				 * supported.
				 */
				migrate->src[i] &= ~MIGRATE_PFN_MIGRATE;
				continue;
			}
		}

		r = migrate_page(mapping, newpage, page, MIGRATE_SYNC_NO_COPY);
		if (r != MIGRATEPAGE_SUCCESS)
			migrate->src[i] &= ~MIGRATE_PFN_MIGRATE;
	}

	/*
	 * No need to double call mmu_notifier->invalidate_range() callback as
	 * the above ptep_clear_flush_notify() inside migrate_vma_insert_page()
	 * did already call it.
	 */
	if (notified)
		mmu_notifier_invalidate_range_only_end(&range);
}
EXPORT_SYMBOL(migrate_vma_pages);

/**
 * migrate_vma_finalize() - restore CPU page table entry
 * @migrate: migrate struct containing all migration information
 *
 * This replaces the special migration pte entry with either a mapping to the
 * new page if migration was successful for that page, or to the original page
 * otherwise.
 *
 * This also unlocks the pages and puts them back on the lru, or drops the extra
 * refcount, for device pages.
 */
void migrate_vma_finalize(struct migrate_vma *migrate)
{
	const unsigned long npages = migrate->npages;
	unsigned long i;

	for (i = 0; i < npages; i++) {
		struct page *newpage = migrate_pfn_to_page(migrate->dst[i]);
		struct page *page = migrate_pfn_to_page(migrate->src[i]);

		if (!page) {
			if (newpage) {
				unlock_page(newpage);
				put_page(newpage);
			}
			continue;
		}

		if (!(migrate->src[i] & MIGRATE_PFN_MIGRATE) || !newpage) {
			if (newpage) {
				unlock_page(newpage);
				put_page(newpage);
			}
			newpage = page;
		}

		remove_migration_ptes(page, newpage, false);
		unlock_page(page);

		if (is_zone_device_page(page))
			put_page(page);
		else
			putback_lru_page(page);

		if (newpage != page) {
			unlock_page(newpage);
			if (is_zone_device_page(newpage))
				put_page(newpage);
			else
				putback_lru_page(newpage);
		}
	}
}
EXPORT_SYMBOL(migrate_vma_finalize);
#endif /* CONFIG_DEVICE_PRIVATE */<|MERGE_RESOLUTION|>--- conflicted
+++ resolved
@@ -1219,15 +1219,6 @@
 			mod_node_page_state(page_pgdat(page), NR_ISOLATED_ANON +
 					page_is_file_lru(page), -thp_nr_pages(page));
 
-<<<<<<< HEAD
-	/*
-	 * If migration is successful, releases reference grabbed during
-	 * isolation. Otherwise, restore the page to right list unless
-	 * we want to retry.
-	 */
-	if (rc == MIGRATEPAGE_SUCCESS) {
-=======
->>>>>>> 356006a6
 		if (reason != MR_MEMORY_FAILURE)
 			/*
 			 * We release the page in page_handle_poison.
@@ -1323,9 +1314,7 @@
 
 	if (page_mapped(hpage)) {
 		bool mapping_locked = false;
-<<<<<<< HEAD
-		enum ttu_flags ttu = TTU_MIGRATION|TTU_IGNORE_MLOCK|
-					TTU_IGNORE_ACCESS;
+		enum ttu_flags ttu = TTU_MIGRATION|TTU_IGNORE_MLOCK;
 
 		if (!PageAnon(hpage)) {
 			/*
@@ -1338,21 +1327,6 @@
 			if (unlikely(!mapping))
 				goto unlock_put_anon;
 
-=======
-		enum ttu_flags ttu = TTU_MIGRATION|TTU_IGNORE_MLOCK;
-
-		if (!PageAnon(hpage)) {
-			/*
-			 * In shared mappings, try_to_unmap could potentially
-			 * call huge_pmd_unshare.  Because of this, take
-			 * semaphore in write mode here and set TTU_RMAP_LOCKED
-			 * to let lower levels know we have taken the lock.
-			 */
-			mapping = hugetlb_page_mapping_lock_write(hpage);
-			if (unlikely(!mapping))
-				goto unlock_put_anon;
-
->>>>>>> 356006a6
 			mapping_locked = true;
 			ttu |= TTU_RMAP_LOCKED;
 		}
