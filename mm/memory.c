// SPDX-License-Identifier: GPL-2.0-only
/*
 *  linux/mm/memory.c
 *
 *  Copyright (C) 1991, 1992, 1993, 1994  Linus Torvalds
 */

/*
 * demand-loading started 01.12.91 - seems it is high on the list of
 * things wanted, and it should be easy to implement. - Linus
 */

/*
 * Ok, demand-loading was easy, shared pages a little bit tricker. Shared
 * pages started 02.12.91, seems to work. - Linus.
 *
 * Tested sharing by executing about 30 /bin/sh: under the old kernel it
 * would have taken more than the 6M I have free, but it worked well as
 * far as I could see.
 *
 * Also corrected some "invalidate()"s - I wasn't doing enough of them.
 */

/*
 * Real VM (paging to/from disk) started 18.12.91. Much more work and
 * thought has to go into this. Oh, well..
 * 19.12.91  -  works, somewhat. Sometimes I get faults, don't know why.
 *		Found it. Everything seems to work now.
 * 20.12.91  -  Ok, making the swap-device changeable like the root.
 */

/*
 * 05.04.94  -  Multi-page memory management added for v1.1.
 *              Idea by Alex Bligh (alex@cconcepts.co.uk)
 *
 * 16.07.99  -  Support of BIGMEM added by Gerhard Wichert, Siemens AG
 *		(Gerhard.Wichert@pdb.siemens.de)
 *
 * Aug/Sep 2004 Changed to four level page tables (Andi Kleen)
 */

#include <linux/kernel_stat.h>
#include <linux/mm.h>
#include <linux/sched/mm.h>
#include <linux/sched/coredump.h>
#include <linux/sched/numa_balancing.h>
#include <linux/sched/task.h>
#include <linux/hugetlb.h>
#include <linux/mman.h>
#include <linux/swap.h>
#include <linux/highmem.h>
#include <linux/pagemap.h>
#include <linux/memremap.h>
#include <linux/ksm.h>
#include <linux/rmap.h>
#include <linux/export.h>
#include <linux/delayacct.h>
#include <linux/init.h>
#include <linux/pfn_t.h>
#include <linux/writeback.h>
#include <linux/memcontrol.h>
#include <linux/mmu_notifier.h>
#include <linux/swapops.h>
#include <linux/elf.h>
#include <linux/gfp.h>
#include <linux/migrate.h>
#include <linux/string.h>
#include <linux/debugfs.h>
#include <linux/userfaultfd_k.h>
#include <linux/dax.h>
#include <linux/oom.h>
#include <linux/numa.h>
#include <linux/perf_event.h>
#include <linux/ptrace.h>
#include <linux/vmalloc.h>

#include <trace/events/kmem.h>

#include <asm/io.h>
#include <asm/mmu_context.h>
#include <asm/pgalloc.h>
#include <linux/uaccess.h>
#include <asm/tlb.h>
#include <asm/tlbflush.h>

#include "pgalloc-track.h"
#include "internal.h"

#if defined(LAST_CPUPID_NOT_IN_PAGE_FLAGS) && !defined(CONFIG_COMPILE_TEST)
#warning Unfortunate NUMA and NUMA Balancing config, growing page-frame for last_cpupid.
#endif

#ifndef CONFIG_NEED_MULTIPLE_NODES
/* use the per-pgdat data instead for discontigmem - mbligh */
unsigned long max_mapnr;
EXPORT_SYMBOL(max_mapnr);

struct page *mem_map;
EXPORT_SYMBOL(mem_map);
#endif

/*
 * A number of key systems in x86 including ioremap() rely on the assumption
 * that high_memory defines the upper bound on direct map memory, then end
 * of ZONE_NORMAL.  Under CONFIG_DISCONTIG this means that max_low_pfn and
 * highstart_pfn must be the same; there must be no gap between ZONE_NORMAL
 * and ZONE_HIGHMEM.
 */
void *high_memory;
EXPORT_SYMBOL(high_memory);

/*
 * Randomize the address space (stacks, mmaps, brk, etc.).
 *
 * ( When CONFIG_COMPAT_BRK=y we exclude brk from randomization,
 *   as ancient (libc5 based) binaries can segfault. )
 */
int randomize_va_space __read_mostly =
#ifdef CONFIG_COMPAT_BRK
					1;
#else
					2;
#endif

#ifndef arch_faults_on_old_pte
static inline bool arch_faults_on_old_pte(void)
{
	/*
	 * Those arches which don't have hw access flag feature need to
	 * implement their own helper. By default, "true" means pagefault
	 * will be hit on old pte.
	 */
	return true;
}
#endif

#ifndef arch_wants_old_prefaulted_pte
static inline bool arch_wants_old_prefaulted_pte(void)
{
	/*
	 * Transitioning a PTE from 'old' to 'young' can be expensive on
	 * some architectures, even if it's performed in hardware. By
	 * default, "false" means prefaulted entries will be 'young'.
	 */
	return false;
}
#endif

static int __init disable_randmaps(char *s)
{
	randomize_va_space = 0;
	return 1;
}
__setup("norandmaps", disable_randmaps);

unsigned long zero_pfn __read_mostly;
EXPORT_SYMBOL(zero_pfn);

unsigned long highest_memmap_pfn __read_mostly;

/*
 * CONFIG_MMU architectures set up ZERO_PAGE in their paging_init()
 */
static int __init init_zero_pfn(void)
{
	zero_pfn = page_to_pfn(ZERO_PAGE(0));
	return 0;
}
early_initcall(init_zero_pfn);

void mm_trace_rss_stat(struct mm_struct *mm, int member, long count)
{
	trace_rss_stat(mm, member, count);
}

#if defined(SPLIT_RSS_COUNTING)

void sync_mm_rss(struct mm_struct *mm)
{
	int i;

	for (i = 0; i < NR_MM_COUNTERS; i++) {
		if (current->rss_stat.count[i]) {
			add_mm_counter(mm, i, current->rss_stat.count[i]);
			current->rss_stat.count[i] = 0;
		}
	}
	current->rss_stat.events = 0;
}

static void add_mm_counter_fast(struct mm_struct *mm, int member, int val)
{
	struct task_struct *task = current;

	if (likely(task->mm == mm))
		task->rss_stat.count[member] += val;
	else
		add_mm_counter(mm, member, val);
}
#define inc_mm_counter_fast(mm, member) add_mm_counter_fast(mm, member, 1)
#define dec_mm_counter_fast(mm, member) add_mm_counter_fast(mm, member, -1)

/* sync counter once per 64 page faults */
#define TASK_RSS_EVENTS_THRESH	(64)
static void check_sync_rss_stat(struct task_struct *task)
{
	if (unlikely(task != current))
		return;
	if (unlikely(task->rss_stat.events++ > TASK_RSS_EVENTS_THRESH))
		sync_mm_rss(task->mm);
}
#else /* SPLIT_RSS_COUNTING */

#define inc_mm_counter_fast(mm, member) inc_mm_counter(mm, member)
#define dec_mm_counter_fast(mm, member) dec_mm_counter(mm, member)

static void check_sync_rss_stat(struct task_struct *task)
{
}

#endif /* SPLIT_RSS_COUNTING */

/*
 * Note: this doesn't free the actual pages themselves. That
 * has been handled earlier when unmapping all the memory regions.
 */
static void free_pte_range(struct mmu_gather *tlb, pmd_t *pmd,
			   unsigned long addr)
{
	pgtable_t token = pmd_pgtable(*pmd);
	pmd_clear(pmd);
	pte_free_tlb(tlb, token, addr);
	mm_dec_nr_ptes(tlb->mm);
}

static inline void free_pmd_range(struct mmu_gather *tlb, pud_t *pud,
				unsigned long addr, unsigned long end,
				unsigned long floor, unsigned long ceiling)
{
	pmd_t *pmd;
	unsigned long next;
	unsigned long start;

	start = addr;
	pmd = pmd_offset(pud, addr);
	do {
		next = pmd_addr_end(addr, end);
		if (pmd_none_or_clear_bad(pmd))
			continue;
		free_pte_range(tlb, pmd, addr);
	} while (pmd++, addr = next, addr != end);

	start &= PUD_MASK;
	if (start < floor)
		return;
	if (ceiling) {
		ceiling &= PUD_MASK;
		if (!ceiling)
			return;
	}
	if (end - 1 > ceiling - 1)
		return;

	pmd = pmd_offset(pud, start);
	pud_clear(pud);
	pmd_free_tlb(tlb, pmd, start);
	mm_dec_nr_pmds(tlb->mm);
}

static inline void free_pud_range(struct mmu_gather *tlb, p4d_t *p4d,
				unsigned long addr, unsigned long end,
				unsigned long floor, unsigned long ceiling)
{
	pud_t *pud;
	unsigned long next;
	unsigned long start;

	start = addr;
	pud = pud_offset(p4d, addr);
	do {
		next = pud_addr_end(addr, end);
		if (pud_none_or_clear_bad(pud))
			continue;
		free_pmd_range(tlb, pud, addr, next, floor, ceiling);
	} while (pud++, addr = next, addr != end);

	start &= P4D_MASK;
	if (start < floor)
		return;
	if (ceiling) {
		ceiling &= P4D_MASK;
		if (!ceiling)
			return;
	}
	if (end - 1 > ceiling - 1)
		return;

	pud = pud_offset(p4d, start);
	p4d_clear(p4d);
	pud_free_tlb(tlb, pud, start);
	mm_dec_nr_puds(tlb->mm);
}

static inline void free_p4d_range(struct mmu_gather *tlb, pgd_t *pgd,
				unsigned long addr, unsigned long end,
				unsigned long floor, unsigned long ceiling)
{
	p4d_t *p4d;
	unsigned long next;
	unsigned long start;

	start = addr;
	p4d = p4d_offset(pgd, addr);
	do {
		next = p4d_addr_end(addr, end);
		if (p4d_none_or_clear_bad(p4d))
			continue;
		free_pud_range(tlb, p4d, addr, next, floor, ceiling);
	} while (p4d++, addr = next, addr != end);

	start &= PGDIR_MASK;
	if (start < floor)
		return;
	if (ceiling) {
		ceiling &= PGDIR_MASK;
		if (!ceiling)
			return;
	}
	if (end - 1 > ceiling - 1)
		return;

	p4d = p4d_offset(pgd, start);
	pgd_clear(pgd);
	p4d_free_tlb(tlb, p4d, start);
}

/*
 * This function frees user-level page tables of a process.
 */
void free_pgd_range(struct mmu_gather *tlb,
			unsigned long addr, unsigned long end,
			unsigned long floor, unsigned long ceiling)
{
	pgd_t *pgd;
	unsigned long next;

	/*
	 * The next few lines have given us lots of grief...
	 *
	 * Why are we testing PMD* at this top level?  Because often
	 * there will be no work to do at all, and we'd prefer not to
	 * go all the way down to the bottom just to discover that.
	 *
	 * Why all these "- 1"s?  Because 0 represents both the bottom
	 * of the address space and the top of it (using -1 for the
	 * top wouldn't help much: the masks would do the wrong thing).
	 * The rule is that addr 0 and floor 0 refer to the bottom of
	 * the address space, but end 0 and ceiling 0 refer to the top
	 * Comparisons need to use "end - 1" and "ceiling - 1" (though
	 * that end 0 case should be mythical).
	 *
	 * Wherever addr is brought up or ceiling brought down, we must
	 * be careful to reject "the opposite 0" before it confuses the
	 * subsequent tests.  But what about where end is brought down
	 * by PMD_SIZE below? no, end can't go down to 0 there.
	 *
	 * Whereas we round start (addr) and ceiling down, by different
	 * masks at different levels, in order to test whether a table
	 * now has no other vmas using it, so can be freed, we don't
	 * bother to round floor or end up - the tests don't need that.
	 */

	addr &= PMD_MASK;
	if (addr < floor) {
		addr += PMD_SIZE;
		if (!addr)
			return;
	}
	if (ceiling) {
		ceiling &= PMD_MASK;
		if (!ceiling)
			return;
	}
	if (end - 1 > ceiling - 1)
		end -= PMD_SIZE;
	if (addr > end - 1)
		return;
	/*
	 * We add page table cache pages with PAGE_SIZE,
	 * (see pte_free_tlb()), flush the tlb if we need
	 */
	tlb_change_page_size(tlb, PAGE_SIZE);
	pgd = pgd_offset(tlb->mm, addr);
	do {
		next = pgd_addr_end(addr, end);
		if (pgd_none_or_clear_bad(pgd))
			continue;
		free_p4d_range(tlb, pgd, addr, next, floor, ceiling);
	} while (pgd++, addr = next, addr != end);
}

void free_pgtables(struct mmu_gather *tlb, struct vm_area_struct *vma,
		unsigned long floor, unsigned long ceiling)
{
	while (vma) {
		struct vm_area_struct *next = vma->vm_next;
		unsigned long addr = vma->vm_start;

		/*
		 * Hide vma from rmap and truncate_pagecache before freeing
		 * pgtables
		 */
		unlink_anon_vmas(vma);
		unlink_file_vma(vma);

		if (is_vm_hugetlb_page(vma)) {
			hugetlb_free_pgd_range(tlb, addr, vma->vm_end,
				floor, next ? next->vm_start : ceiling);
		} else {
			/*
			 * Optimization: gather nearby vmas into one call down
			 */
			while (next && next->vm_start <= vma->vm_end + PMD_SIZE
			       && !is_vm_hugetlb_page(next)) {
				vma = next;
				next = vma->vm_next;
				unlink_anon_vmas(vma);
				unlink_file_vma(vma);
			}
			free_pgd_range(tlb, addr, vma->vm_end,
				floor, next ? next->vm_start : ceiling);
		}
		vma = next;
	}
}

int __pte_alloc(struct mm_struct *mm, pmd_t *pmd)
{
	spinlock_t *ptl;
	pgtable_t new = pte_alloc_one(mm);
	if (!new)
		return -ENOMEM;

	/*
	 * Ensure all pte setup (eg. pte page lock and page clearing) are
	 * visible before the pte is made visible to other CPUs by being
	 * put into page tables.
	 *
	 * The other side of the story is the pointer chasing in the page
	 * table walking code (when walking the page table without locking;
	 * ie. most of the time). Fortunately, these data accesses consist
	 * of a chain of data-dependent loads, meaning most CPUs (alpha
	 * being the notable exception) will already guarantee loads are
	 * seen in-order. See the alpha page table accessors for the
	 * smp_rmb() barriers in page table walking code.
	 */
	smp_wmb(); /* Could be smp_wmb__xxx(before|after)_spin_lock */

	ptl = pmd_lock(mm, pmd);
	if (likely(pmd_none(*pmd))) {	/* Has another populated it ? */
		mm_inc_nr_ptes(mm);
		pmd_populate(mm, pmd, new);
		new = NULL;
	}
	spin_unlock(ptl);
	if (new)
		pte_free(mm, new);
	return 0;
}

int __pte_alloc_kernel(pmd_t *pmd)
{
	pte_t *new = pte_alloc_one_kernel(&init_mm);
	if (!new)
		return -ENOMEM;

	smp_wmb(); /* See comment in __pte_alloc */

	spin_lock(&init_mm.page_table_lock);
	if (likely(pmd_none(*pmd))) {	/* Has another populated it ? */
		pmd_populate_kernel(&init_mm, pmd, new);
		new = NULL;
	}
	spin_unlock(&init_mm.page_table_lock);
	if (new)
		pte_free_kernel(&init_mm, new);
	return 0;
}

static inline void init_rss_vec(int *rss)
{
	memset(rss, 0, sizeof(int) * NR_MM_COUNTERS);
}

static inline void add_mm_rss_vec(struct mm_struct *mm, int *rss)
{
	int i;

	if (current->mm == mm)
		sync_mm_rss(mm);
	for (i = 0; i < NR_MM_COUNTERS; i++)
		if (rss[i])
			add_mm_counter(mm, i, rss[i]);
}

/*
 * This function is called to print an error when a bad pte
 * is found. For example, we might have a PFN-mapped pte in
 * a region that doesn't allow it.
 *
 * The calling function must still handle the error.
 */
static void print_bad_pte(struct vm_area_struct *vma, unsigned long addr,
			  pte_t pte, struct page *page)
{
	pgd_t *pgd = pgd_offset(vma->vm_mm, addr);
	p4d_t *p4d = p4d_offset(pgd, addr);
	pud_t *pud = pud_offset(p4d, addr);
	pmd_t *pmd = pmd_offset(pud, addr);
	struct address_space *mapping;
	pgoff_t index;
	static unsigned long resume;
	static unsigned long nr_shown;
	static unsigned long nr_unshown;

	/*
	 * Allow a burst of 60 reports, then keep quiet for that minute;
	 * or allow a steady drip of one report per second.
	 */
	if (nr_shown == 60) {
		if (time_before(jiffies, resume)) {
			nr_unshown++;
			return;
		}
		if (nr_unshown) {
			pr_alert("BUG: Bad page map: %lu messages suppressed\n",
				 nr_unshown);
			nr_unshown = 0;
		}
		nr_shown = 0;
	}
	if (nr_shown++ == 0)
		resume = jiffies + 60 * HZ;

	mapping = vma->vm_file ? vma->vm_file->f_mapping : NULL;
	index = linear_page_index(vma, addr);

	pr_alert("BUG: Bad page map in process %s  pte:%08llx pmd:%08llx\n",
		 current->comm,
		 (long long)pte_val(pte), (long long)pmd_val(*pmd));
	if (page)
		dump_page(page, "bad pte");
	pr_alert("addr:%px vm_flags:%08lx anon_vma:%px mapping:%px index:%lx\n",
		 (void *)addr, vma->vm_flags, vma->anon_vma, mapping, index);
	pr_alert("file:%pD fault:%ps mmap:%ps readpage:%ps\n",
		 vma->vm_file,
		 vma->vm_ops ? vma->vm_ops->fault : NULL,
		 vma->vm_file ? vma->vm_file->f_op->mmap : NULL,
		 mapping ? mapping->a_ops->readpage : NULL);
	dump_stack();
	add_taint(TAINT_BAD_PAGE, LOCKDEP_NOW_UNRELIABLE);
}

/*
 * vm_normal_page -- This function gets the "struct page" associated with a pte.
 *
 * "Special" mappings do not wish to be associated with a "struct page" (either
 * it doesn't exist, or it exists but they don't want to touch it). In this
 * case, NULL is returned here. "Normal" mappings do have a struct page.
 *
 * There are 2 broad cases. Firstly, an architecture may define a pte_special()
 * pte bit, in which case this function is trivial. Secondly, an architecture
 * may not have a spare pte bit, which requires a more complicated scheme,
 * described below.
 *
 * A raw VM_PFNMAP mapping (ie. one that is not COWed) is always considered a
 * special mapping (even if there are underlying and valid "struct pages").
 * COWed pages of a VM_PFNMAP are always normal.
 *
 * The way we recognize COWed pages within VM_PFNMAP mappings is through the
 * rules set up by "remap_pfn_range()": the vma will have the VM_PFNMAP bit
 * set, and the vm_pgoff will point to the first PFN mapped: thus every special
 * mapping will always honor the rule
 *
 *	pfn_of_page == vma->vm_pgoff + ((addr - vma->vm_start) >> PAGE_SHIFT)
 *
 * And for normal mappings this is false.
 *
 * This restricts such mappings to be a linear translation from virtual address
 * to pfn. To get around this restriction, we allow arbitrary mappings so long
 * as the vma is not a COW mapping; in that case, we know that all ptes are
 * special (because none can have been COWed).
 *
 *
 * In order to support COW of arbitrary special mappings, we have VM_MIXEDMAP.
 *
 * VM_MIXEDMAP mappings can likewise contain memory with or without "struct
 * page" backing, however the difference is that _all_ pages with a struct
 * page (that is, those where pfn_valid is true) are refcounted and considered
 * normal pages by the VM. The disadvantage is that pages are refcounted
 * (which can be slower and simply not an option for some PFNMAP users). The
 * advantage is that we don't have to follow the strict linearity rule of
 * PFNMAP mappings in order to support COWable mappings.
 *
 */
struct page *vm_normal_page(struct vm_area_struct *vma, unsigned long addr,
			    pte_t pte)
{
	unsigned long pfn = pte_pfn(pte);

	if (IS_ENABLED(CONFIG_ARCH_HAS_PTE_SPECIAL)) {
		if (likely(!pte_special(pte)))
			goto check_pfn;
		if (vma->vm_ops && vma->vm_ops->find_special_page)
			return vma->vm_ops->find_special_page(vma, addr);
		if (vma->vm_flags & (VM_PFNMAP | VM_MIXEDMAP))
			return NULL;
		if (is_zero_pfn(pfn))
			return NULL;
		if (pte_devmap(pte))
			return NULL;

		print_bad_pte(vma, addr, pte, NULL);
		return NULL;
	}

	/* !CONFIG_ARCH_HAS_PTE_SPECIAL case follows: */

	if (unlikely(vma->vm_flags & (VM_PFNMAP|VM_MIXEDMAP))) {
		if (vma->vm_flags & VM_MIXEDMAP) {
			if (!pfn_valid(pfn))
				return NULL;
			goto out;
		} else {
			unsigned long off;
			off = (addr - vma->vm_start) >> PAGE_SHIFT;
			if (pfn == vma->vm_pgoff + off)
				return NULL;
			if (!is_cow_mapping(vma->vm_flags))
				return NULL;
		}
	}

	if (is_zero_pfn(pfn))
		return NULL;

check_pfn:
	if (unlikely(pfn > highest_memmap_pfn)) {
		print_bad_pte(vma, addr, pte, NULL);
		return NULL;
	}

	/*
	 * NOTE! We still have PageReserved() pages in the page tables.
	 * eg. VDSO mappings can cause them to exist.
	 */
out:
	return pfn_to_page(pfn);
}

#ifdef CONFIG_TRANSPARENT_HUGEPAGE
struct page *vm_normal_page_pmd(struct vm_area_struct *vma, unsigned long addr,
				pmd_t pmd)
{
	unsigned long pfn = pmd_pfn(pmd);

	/*
	 * There is no pmd_special() but there may be special pmds, e.g.
	 * in a direct-access (dax) mapping, so let's just replicate the
	 * !CONFIG_ARCH_HAS_PTE_SPECIAL case from vm_normal_page() here.
	 */
	if (unlikely(vma->vm_flags & (VM_PFNMAP|VM_MIXEDMAP))) {
		if (vma->vm_flags & VM_MIXEDMAP) {
			if (!pfn_valid(pfn))
				return NULL;
			goto out;
		} else {
			unsigned long off;
			off = (addr - vma->vm_start) >> PAGE_SHIFT;
			if (pfn == vma->vm_pgoff + off)
				return NULL;
			if (!is_cow_mapping(vma->vm_flags))
				return NULL;
		}
	}

	if (pmd_devmap(pmd))
		return NULL;
	if (is_huge_zero_pmd(pmd))
		return NULL;
	if (unlikely(pfn > highest_memmap_pfn))
		return NULL;

	/*
	 * NOTE! We still have PageReserved() pages in the page tables.
	 * eg. VDSO mappings can cause them to exist.
	 */
out:
	return pfn_to_page(pfn);
}
#endif

/*
 * copy one vm_area from one task to the other. Assumes the page tables
 * already present in the new task to be cleared in the whole range
 * covered by this vma.
 */

static unsigned long
copy_nonpresent_pte(struct mm_struct *dst_mm, struct mm_struct *src_mm,
		pte_t *dst_pte, pte_t *src_pte, struct vm_area_struct *vma,
		unsigned long addr, int *rss)
{
	unsigned long vm_flags = vma->vm_flags;
	pte_t pte = *src_pte;
	struct page *page;
	swp_entry_t entry = pte_to_swp_entry(pte);

	if (likely(!non_swap_entry(entry))) {
		if (swap_duplicate(entry) < 0)
			return entry.val;

		/* make sure dst_mm is on swapoff's mmlist. */
		if (unlikely(list_empty(&dst_mm->mmlist))) {
			spin_lock(&mmlist_lock);
			if (list_empty(&dst_mm->mmlist))
				list_add(&dst_mm->mmlist,
						&src_mm->mmlist);
			spin_unlock(&mmlist_lock);
		}
		rss[MM_SWAPENTS]++;
	} else if (is_migration_entry(entry)) {
		page = migration_entry_to_page(entry);

		rss[mm_counter(page)]++;

		if (is_write_migration_entry(entry) &&
				is_cow_mapping(vm_flags)) {
			/*
			 * COW mappings require pages in both
			 * parent and child to be set to read.
			 */
			make_migration_entry_read(&entry);
			pte = swp_entry_to_pte(entry);
			if (pte_swp_soft_dirty(*src_pte))
				pte = pte_swp_mksoft_dirty(pte);
			if (pte_swp_uffd_wp(*src_pte))
				pte = pte_swp_mkuffd_wp(pte);
			set_pte_at(src_mm, addr, src_pte, pte);
		}
	} else if (is_device_private_entry(entry)) {
		page = device_private_entry_to_page(entry);

		/*
		 * Update rss count even for unaddressable pages, as
		 * they should treated just like normal pages in this
		 * respect.
		 *
		 * We will likely want to have some new rss counters
		 * for unaddressable pages, at some point. But for now
		 * keep things as they are.
		 */
		get_page(page);
		rss[mm_counter(page)]++;
		page_dup_rmap(page, false);

		/*
		 * We do not preserve soft-dirty information, because so
		 * far, checkpoint/restore is the only feature that
		 * requires that. And checkpoint/restore does not work
		 * when a device driver is involved (you cannot easily
		 * save and restore device driver state).
		 */
		if (is_write_device_private_entry(entry) &&
		    is_cow_mapping(vm_flags)) {
			make_device_private_entry_read(&entry);
			pte = swp_entry_to_pte(entry);
			if (pte_swp_uffd_wp(*src_pte))
				pte = pte_swp_mkuffd_wp(pte);
			set_pte_at(src_mm, addr, src_pte, pte);
		}
	}
	set_pte_at(dst_mm, addr, dst_pte, pte);
	return 0;
}

/*
 * Copy a present and normal page if necessary.
 *
 * NOTE! The usual case is that this doesn't need to do
 * anything, and can just return a positive value. That
 * will let the caller know that it can just increase
 * the page refcount and re-use the pte the traditional
 * way.
 *
 * But _if_ we need to copy it because it needs to be
 * pinned in the parent (and the child should get its own
 * copy rather than just a reference to the same page),
 * we'll do that here and return zero to let the caller
 * know we're done.
 *
 * And if we need a pre-allocated page but don't yet have
 * one, return a negative error to let the preallocation
 * code know so that it can do so outside the page table
 * lock.
 */
static inline int
copy_present_page(struct vm_area_struct *dst_vma, struct vm_area_struct *src_vma,
		  pte_t *dst_pte, pte_t *src_pte, unsigned long addr, int *rss,
		  struct page **prealloc, pte_t pte, struct page *page)
{
	struct page *new_page;

	/*
	 * What we want to do is to check whether this page may
	 * have been pinned by the parent process.  If so,
	 * instead of wrprotect the pte on both sides, we copy
	 * the page immediately so that we'll always guarantee
	 * the pinned page won't be randomly replaced in the
	 * future.
	 *
	 * The page pinning checks are just "has this mm ever
	 * seen pinning", along with the (inexact) check of
	 * the page count. That might give false positives for
	 * for pinning, but it will work correctly.
	 */
	if (likely(!page_needs_cow_for_dma(src_vma, page)))
		return 1;

	new_page = *prealloc;
	if (!new_page)
		return -EAGAIN;

	/*
	 * We have a prealloc page, all good!  Take it
	 * over and copy the page & arm it.
	 */
	*prealloc = NULL;
	copy_user_highpage(new_page, page, addr, src_vma);
	__SetPageUptodate(new_page);
	page_add_new_anon_rmap(new_page, dst_vma, addr, false);
	lru_cache_add_inactive_or_unevictable(new_page, dst_vma);
	rss[mm_counter(new_page)]++;

	/* All done, just insert the new page copy in the child */
	pte = mk_pte(new_page, dst_vma->vm_page_prot);
	pte = maybe_mkwrite(pte_mkdirty(pte), dst_vma);
	set_pte_at(dst_vma->vm_mm, addr, dst_pte, pte);
	return 0;
}

/*
 * Copy one pte.  Returns 0 if succeeded, or -EAGAIN if one preallocated page
 * is required to copy this pte.
 */
static inline int
copy_present_pte(struct vm_area_struct *dst_vma, struct vm_area_struct *src_vma,
		 pte_t *dst_pte, pte_t *src_pte, unsigned long addr, int *rss,
		 struct page **prealloc)
{
	struct mm_struct *src_mm = src_vma->vm_mm;
	unsigned long vm_flags = src_vma->vm_flags;
	pte_t pte = *src_pte;
	struct page *page;

	page = vm_normal_page(src_vma, addr, pte);
	if (page) {
		int retval;

		retval = copy_present_page(dst_vma, src_vma, dst_pte, src_pte,
					   addr, rss, prealloc, pte, page);
		if (retval <= 0)
			return retval;

		get_page(page);
		page_dup_rmap(page, false);
		rss[mm_counter(page)]++;
	}

	/*
	 * If it's a COW mapping, write protect it both
	 * in the parent and the child
	 */
	if (is_cow_mapping(vm_flags) && pte_write(pte)) {
		ptep_set_wrprotect(src_mm, addr, src_pte);
		pte = pte_wrprotect(pte);
	}

	/*
	 * If it's a shared mapping, mark it clean in
	 * the child
	 */
	if (vm_flags & VM_SHARED)
		pte = pte_mkclean(pte);
	pte = pte_mkold(pte);

	/*
	 * Make sure the _PAGE_UFFD_WP bit is cleared if the new VMA
	 * does not have the VM_UFFD_WP, which means that the uffd
	 * fork event is not enabled.
	 */
	if (!(vm_flags & VM_UFFD_WP))
		pte = pte_clear_uffd_wp(pte);

	set_pte_at(dst_vma->vm_mm, addr, dst_pte, pte);
	return 0;
}

static inline struct page *
page_copy_prealloc(struct mm_struct *src_mm, struct vm_area_struct *vma,
		   unsigned long addr)
{
	struct page *new_page;

	new_page = alloc_page_vma(GFP_HIGHUSER_MOVABLE, vma, addr);
	if (!new_page)
		return NULL;

	if (mem_cgroup_charge(new_page, src_mm, GFP_KERNEL)) {
		put_page(new_page);
		return NULL;
	}
	cgroup_throttle_swaprate(new_page, GFP_KERNEL);

	return new_page;
}

static int
copy_pte_range(struct vm_area_struct *dst_vma, struct vm_area_struct *src_vma,
	       pmd_t *dst_pmd, pmd_t *src_pmd, unsigned long addr,
	       unsigned long end)
{
	struct mm_struct *dst_mm = dst_vma->vm_mm;
	struct mm_struct *src_mm = src_vma->vm_mm;
	pte_t *orig_src_pte, *orig_dst_pte;
	pte_t *src_pte, *dst_pte;
	spinlock_t *src_ptl, *dst_ptl;
	int progress, ret = 0;
	int rss[NR_MM_COUNTERS];
	swp_entry_t entry = (swp_entry_t){0};
	struct page *prealloc = NULL;

again:
	progress = 0;
	init_rss_vec(rss);

	dst_pte = pte_alloc_map_lock(dst_mm, dst_pmd, addr, &dst_ptl);
	if (!dst_pte) {
		ret = -ENOMEM;
		goto out;
	}
	src_pte = pte_offset_map(src_pmd, addr);
	src_ptl = pte_lockptr(src_mm, src_pmd);
	spin_lock_nested(src_ptl, SINGLE_DEPTH_NESTING);
	orig_src_pte = src_pte;
	orig_dst_pte = dst_pte;
	arch_enter_lazy_mmu_mode();

	do {
		/*
		 * We are holding two locks at this point - either of them
		 * could generate latencies in another task on another CPU.
		 */
		if (progress >= 32) {
			progress = 0;
			if (need_resched() ||
			    spin_needbreak(src_ptl) || spin_needbreak(dst_ptl))
				break;
		}
		if (pte_none(*src_pte)) {
			progress++;
			continue;
		}
		if (unlikely(!pte_present(*src_pte))) {
			entry.val = copy_nonpresent_pte(dst_mm, src_mm,
							dst_pte, src_pte,
							src_vma, addr, rss);
			if (entry.val)
				break;
			progress += 8;
			continue;
		}
		/* copy_present_pte() will clear `*prealloc' if consumed */
		ret = copy_present_pte(dst_vma, src_vma, dst_pte, src_pte,
				       addr, rss, &prealloc);
		/*
		 * If we need a pre-allocated page for this pte, drop the
		 * locks, allocate, and try again.
		 */
		if (unlikely(ret == -EAGAIN))
			break;
		if (unlikely(prealloc)) {
			/*
			 * pre-alloc page cannot be reused by next time so as
			 * to strictly follow mempolicy (e.g., alloc_page_vma()
			 * will allocate page according to address).  This
			 * could only happen if one pinned pte changed.
			 */
			put_page(prealloc);
			prealloc = NULL;
		}
		progress += 8;
	} while (dst_pte++, src_pte++, addr += PAGE_SIZE, addr != end);

	arch_leave_lazy_mmu_mode();
	spin_unlock(src_ptl);
	pte_unmap(orig_src_pte);
	add_mm_rss_vec(dst_mm, rss);
	pte_unmap_unlock(orig_dst_pte, dst_ptl);
	cond_resched();

	if (entry.val) {
		if (add_swap_count_continuation(entry, GFP_KERNEL) < 0) {
			ret = -ENOMEM;
			goto out;
		}
		entry.val = 0;
	} else if (ret) {
		WARN_ON_ONCE(ret != -EAGAIN);
		prealloc = page_copy_prealloc(src_mm, src_vma, addr);
		if (!prealloc)
			return -ENOMEM;
		/* We've captured and resolved the error. Reset, try again. */
		ret = 0;
	}
	if (addr != end)
		goto again;
out:
	if (unlikely(prealloc))
		put_page(prealloc);
	return ret;
}

static inline int
copy_pmd_range(struct vm_area_struct *dst_vma, struct vm_area_struct *src_vma,
	       pud_t *dst_pud, pud_t *src_pud, unsigned long addr,
	       unsigned long end)
{
	struct mm_struct *dst_mm = dst_vma->vm_mm;
	struct mm_struct *src_mm = src_vma->vm_mm;
	pmd_t *src_pmd, *dst_pmd;
	unsigned long next;

	dst_pmd = pmd_alloc(dst_mm, dst_pud, addr);
	if (!dst_pmd)
		return -ENOMEM;
	src_pmd = pmd_offset(src_pud, addr);
	do {
		next = pmd_addr_end(addr, end);
		if (is_swap_pmd(*src_pmd) || pmd_trans_huge(*src_pmd)
			|| pmd_devmap(*src_pmd)) {
			int err;
			VM_BUG_ON_VMA(next-addr != HPAGE_PMD_SIZE, src_vma);
			err = copy_huge_pmd(dst_mm, src_mm,
					    dst_pmd, src_pmd, addr, src_vma);
			if (err == -ENOMEM)
				return -ENOMEM;
			if (!err)
				continue;
			/* fall through */
		}
		if (pmd_none_or_clear_bad(src_pmd))
			continue;
		if (copy_pte_range(dst_vma, src_vma, dst_pmd, src_pmd,
				   addr, next))
			return -ENOMEM;
	} while (dst_pmd++, src_pmd++, addr = next, addr != end);
	return 0;
}

static inline int
copy_pud_range(struct vm_area_struct *dst_vma, struct vm_area_struct *src_vma,
	       p4d_t *dst_p4d, p4d_t *src_p4d, unsigned long addr,
	       unsigned long end)
{
	struct mm_struct *dst_mm = dst_vma->vm_mm;
	struct mm_struct *src_mm = src_vma->vm_mm;
	pud_t *src_pud, *dst_pud;
	unsigned long next;

	dst_pud = pud_alloc(dst_mm, dst_p4d, addr);
	if (!dst_pud)
		return -ENOMEM;
	src_pud = pud_offset(src_p4d, addr);
	do {
		next = pud_addr_end(addr, end);
		if (pud_trans_huge(*src_pud) || pud_devmap(*src_pud)) {
			int err;

			VM_BUG_ON_VMA(next-addr != HPAGE_PUD_SIZE, src_vma);
			err = copy_huge_pud(dst_mm, src_mm,
					    dst_pud, src_pud, addr, src_vma);
			if (err == -ENOMEM)
				return -ENOMEM;
			if (!err)
				continue;
			/* fall through */
		}
		if (pud_none_or_clear_bad(src_pud))
			continue;
		if (copy_pmd_range(dst_vma, src_vma, dst_pud, src_pud,
				   addr, next))
			return -ENOMEM;
	} while (dst_pud++, src_pud++, addr = next, addr != end);
	return 0;
}

static inline int
copy_p4d_range(struct vm_area_struct *dst_vma, struct vm_area_struct *src_vma,
	       pgd_t *dst_pgd, pgd_t *src_pgd, unsigned long addr,
	       unsigned long end)
{
	struct mm_struct *dst_mm = dst_vma->vm_mm;
	p4d_t *src_p4d, *dst_p4d;
	unsigned long next;

	dst_p4d = p4d_alloc(dst_mm, dst_pgd, addr);
	if (!dst_p4d)
		return -ENOMEM;
	src_p4d = p4d_offset(src_pgd, addr);
	do {
		next = p4d_addr_end(addr, end);
		if (p4d_none_or_clear_bad(src_p4d))
			continue;
		if (copy_pud_range(dst_vma, src_vma, dst_p4d, src_p4d,
				   addr, next))
			return -ENOMEM;
	} while (dst_p4d++, src_p4d++, addr = next, addr != end);
	return 0;
}

int
copy_page_range(struct vm_area_struct *dst_vma, struct vm_area_struct *src_vma)
{
	pgd_t *src_pgd, *dst_pgd;
	unsigned long next;
	unsigned long addr = src_vma->vm_start;
	unsigned long end = src_vma->vm_end;
	struct mm_struct *dst_mm = dst_vma->vm_mm;
	struct mm_struct *src_mm = src_vma->vm_mm;
	struct mmu_notifier_range range;
	bool is_cow;
	int ret;

	/*
	 * Don't copy ptes where a page fault will fill them correctly.
	 * Fork becomes much lighter when there are big shared or private
	 * readonly mappings. The tradeoff is that copy_page_range is more
	 * efficient than faulting.
	 */
	if (!(src_vma->vm_flags & (VM_HUGETLB | VM_PFNMAP | VM_MIXEDMAP)) &&
	    !src_vma->anon_vma)
		return 0;

	if (is_vm_hugetlb_page(src_vma))
		return copy_hugetlb_page_range(dst_mm, src_mm, src_vma);

	if (unlikely(src_vma->vm_flags & VM_PFNMAP)) {
		/*
		 * We do not free on error cases below as remove_vma
		 * gets called on error from higher level routine
		 */
		ret = track_pfn_copy(src_vma);
		if (ret)
			return ret;
	}

	/*
	 * We need to invalidate the secondary MMU mappings only when
	 * there could be a permission downgrade on the ptes of the
	 * parent mm. And a permission downgrade will only happen if
	 * is_cow_mapping() returns true.
	 */
	is_cow = is_cow_mapping(src_vma->vm_flags);

	if (is_cow) {
		mmu_notifier_range_init(&range, MMU_NOTIFY_PROTECTION_PAGE,
					0, src_vma, src_mm, addr, end);
		mmu_notifier_invalidate_range_start(&range);
		/*
		 * Disabling preemption is not needed for the write side, as
		 * the read side doesn't spin, but goes to the mmap_lock.
		 *
		 * Use the raw variant of the seqcount_t write API to avoid
		 * lockdep complaining about preemptibility.
		 */
		mmap_assert_write_locked(src_mm);
		raw_write_seqcount_begin(&src_mm->write_protect_seq);
	}

	ret = 0;
	dst_pgd = pgd_offset(dst_mm, addr);
	src_pgd = pgd_offset(src_mm, addr);
	do {
		next = pgd_addr_end(addr, end);
		if (pgd_none_or_clear_bad(src_pgd))
			continue;
		if (unlikely(copy_p4d_range(dst_vma, src_vma, dst_pgd, src_pgd,
					    addr, next))) {
			ret = -ENOMEM;
			break;
		}
	} while (dst_pgd++, src_pgd++, addr = next, addr != end);

	if (is_cow) {
		raw_write_seqcount_end(&src_mm->write_protect_seq);
		mmu_notifier_invalidate_range_end(&range);
	}
	return ret;
}

static unsigned long zap_pte_range(struct mmu_gather *tlb,
				struct vm_area_struct *vma, pmd_t *pmd,
				unsigned long addr, unsigned long end,
				struct zap_details *details)
{
	struct mm_struct *mm = tlb->mm;
	int force_flush = 0;
	int rss[NR_MM_COUNTERS];
	spinlock_t *ptl;
	pte_t *start_pte;
	pte_t *pte;
	swp_entry_t entry;

	tlb_change_page_size(tlb, PAGE_SIZE);
again:
	init_rss_vec(rss);
	start_pte = pte_offset_map_lock(mm, pmd, addr, &ptl);
	pte = start_pte;
	flush_tlb_batched_pending(mm);
	arch_enter_lazy_mmu_mode();
	do {
		pte_t ptent = *pte;
		if (pte_none(ptent))
			continue;

		if (need_resched())
			break;

		if (pte_present(ptent)) {
			struct page *page;

			page = vm_normal_page(vma, addr, ptent);
			if (unlikely(details) && page) {
				/*
				 * unmap_shared_mapping_pages() wants to
				 * invalidate cache without truncating:
				 * unmap shared but keep private pages.
				 */
				if (details->check_mapping &&
				    details->check_mapping != page_rmapping(page))
					continue;
			}
			ptent = ptep_get_and_clear_full(mm, addr, pte,
							tlb->fullmm);
			tlb_remove_tlb_entry(tlb, pte, addr);
			if (unlikely(!page))
				continue;

			if (!PageAnon(page)) {
				if (pte_dirty(ptent)) {
					force_flush = 1;
					set_page_dirty(page);
				}
				if (pte_young(ptent) &&
				    likely(!(vma->vm_flags & VM_SEQ_READ)))
					mark_page_accessed(page);
			}
			rss[mm_counter(page)]--;
			page_remove_rmap(page, false);
			if (unlikely(page_mapcount(page) < 0))
				print_bad_pte(vma, addr, ptent, page);
			if (unlikely(__tlb_remove_page(tlb, page))) {
				force_flush = 1;
				addr += PAGE_SIZE;
				break;
			}
			continue;
		}

		entry = pte_to_swp_entry(ptent);
		if (is_device_private_entry(entry)) {
			struct page *page = device_private_entry_to_page(entry);

			if (unlikely(details && details->check_mapping)) {
				/*
				 * unmap_shared_mapping_pages() wants to
				 * invalidate cache without truncating:
				 * unmap shared but keep private pages.
				 */
				if (details->check_mapping !=
				    page_rmapping(page))
					continue;
			}

			pte_clear_not_present_full(mm, addr, pte, tlb->fullmm);
			rss[mm_counter(page)]--;
			page_remove_rmap(page, false);
			put_page(page);
			continue;
		}

		/* If details->check_mapping, we leave swap entries. */
		if (unlikely(details))
			continue;

		if (!non_swap_entry(entry))
			rss[MM_SWAPENTS]--;
		else if (is_migration_entry(entry)) {
			struct page *page;

			page = migration_entry_to_page(entry);
			rss[mm_counter(page)]--;
		}
		if (unlikely(!free_swap_and_cache(entry)))
			print_bad_pte(vma, addr, ptent, NULL);
		pte_clear_not_present_full(mm, addr, pte, tlb->fullmm);
	} while (pte++, addr += PAGE_SIZE, addr != end);

	add_mm_rss_vec(mm, rss);
	arch_leave_lazy_mmu_mode();

	/* Do the actual TLB flush before dropping ptl */
	if (force_flush)
		tlb_flush_mmu_tlbonly(tlb);
	pte_unmap_unlock(start_pte, ptl);

	/*
	 * If we forced a TLB flush (either due to running out of
	 * batch buffers or because we needed to flush dirty TLB
	 * entries before releasing the ptl), free the batched
	 * memory too. Restart if we didn't do everything.
	 */
	if (force_flush) {
		force_flush = 0;
		tlb_flush_mmu(tlb);
	}

	if (addr != end) {
		cond_resched();
		goto again;
	}

	return addr;
}

static inline unsigned long zap_pmd_range(struct mmu_gather *tlb,
				struct vm_area_struct *vma, pud_t *pud,
				unsigned long addr, unsigned long end,
				struct zap_details *details)
{
	pmd_t *pmd;
	unsigned long next;

	pmd = pmd_offset(pud, addr);
	do {
		next = pmd_addr_end(addr, end);
		if (is_swap_pmd(*pmd) || pmd_trans_huge(*pmd) || pmd_devmap(*pmd)) {
			if (next - addr != HPAGE_PMD_SIZE)
				__split_huge_pmd(vma, pmd, addr, false, NULL);
			else if (zap_huge_pmd(tlb, vma, pmd, addr))
				goto next;
			/* fall through */
		} else if (details && details->single_page &&
			   PageTransCompound(details->single_page) &&
			   next - addr == HPAGE_PMD_SIZE && pmd_none(*pmd)) {
			spinlock_t *ptl = pmd_lock(tlb->mm, pmd);
			/*
			 * Take and drop THP pmd lock so that we cannot return
			 * prematurely, while zap_huge_pmd() has cleared *pmd,
			 * but not yet decremented compound_mapcount().
			 */
			spin_unlock(ptl);
		}

		/*
		 * Here there can be other concurrent MADV_DONTNEED or
		 * trans huge page faults running, and if the pmd is
		 * none or trans huge it can change under us. This is
		 * because MADV_DONTNEED holds the mmap_lock in read
		 * mode.
		 */
		if (pmd_none_or_trans_huge_or_clear_bad(pmd))
			goto next;
		next = zap_pte_range(tlb, vma, pmd, addr, next, details);
next:
		cond_resched();
	} while (pmd++, addr = next, addr != end);

	return addr;
}

static inline unsigned long zap_pud_range(struct mmu_gather *tlb,
				struct vm_area_struct *vma, p4d_t *p4d,
				unsigned long addr, unsigned long end,
				struct zap_details *details)
{
	pud_t *pud;
	unsigned long next;

	pud = pud_offset(p4d, addr);
	do {
		next = pud_addr_end(addr, end);
		if (pud_trans_huge(*pud) || pud_devmap(*pud)) {
			if (next - addr != HPAGE_PUD_SIZE) {
				mmap_assert_locked(tlb->mm);
				split_huge_pud(vma, pud, addr);
			} else if (zap_huge_pud(tlb, vma, pud, addr))
				goto next;
			/* fall through */
		}
		if (pud_none_or_clear_bad(pud))
			continue;
		next = zap_pmd_range(tlb, vma, pud, addr, next, details);
next:
		cond_resched();
	} while (pud++, addr = next, addr != end);

	return addr;
}

static inline unsigned long zap_p4d_range(struct mmu_gather *tlb,
				struct vm_area_struct *vma, pgd_t *pgd,
				unsigned long addr, unsigned long end,
				struct zap_details *details)
{
	p4d_t *p4d;
	unsigned long next;

	p4d = p4d_offset(pgd, addr);
	do {
		next = p4d_addr_end(addr, end);
		if (p4d_none_or_clear_bad(p4d))
			continue;
		next = zap_pud_range(tlb, vma, p4d, addr, next, details);
	} while (p4d++, addr = next, addr != end);

	return addr;
}

void unmap_page_range(struct mmu_gather *tlb,
			     struct vm_area_struct *vma,
			     unsigned long addr, unsigned long end,
			     struct zap_details *details)
{
	pgd_t *pgd;
	unsigned long next;

	BUG_ON(addr >= end);
	tlb_start_vma(tlb, vma);
	pgd = pgd_offset(vma->vm_mm, addr);
	do {
		next = pgd_addr_end(addr, end);
		if (pgd_none_or_clear_bad(pgd))
			continue;
		next = zap_p4d_range(tlb, vma, pgd, addr, next, details);
	} while (pgd++, addr = next, addr != end);
	tlb_end_vma(tlb, vma);
}


static void unmap_single_vma(struct mmu_gather *tlb,
		struct vm_area_struct *vma, unsigned long start_addr,
		unsigned long end_addr,
		struct zap_details *details)
{
	unsigned long start = max(vma->vm_start, start_addr);
	unsigned long end;

	if (start >= vma->vm_end)
		return;
	end = min(vma->vm_end, end_addr);
	if (end <= vma->vm_start)
		return;

	if (vma->vm_file)
		uprobe_munmap(vma, start, end);

	if (unlikely(vma->vm_flags & VM_PFNMAP))
		untrack_pfn(vma, 0, 0);

	if (start != end) {
		if (unlikely(is_vm_hugetlb_page(vma))) {
			/*
			 * It is undesirable to test vma->vm_file as it
			 * should be non-null for valid hugetlb area.
			 * However, vm_file will be NULL in the error
			 * cleanup path of mmap_region. When
			 * hugetlbfs ->mmap method fails,
			 * mmap_region() nullifies vma->vm_file
			 * before calling this function to clean up.
			 * Since no pte has actually been setup, it is
			 * safe to do nothing in this case.
			 */
			if (vma->vm_file) {
				i_mmap_lock_write(vma->vm_file->f_mapping);
				__unmap_hugepage_range_final(tlb, vma, start, end, NULL);
				i_mmap_unlock_write(vma->vm_file->f_mapping);
			}
		} else
			unmap_page_range(tlb, vma, start, end, details);
	}
}

/**
 * unmap_vmas - unmap a range of memory covered by a list of vma's
 * @tlb: address of the caller's struct mmu_gather
 * @vma: the starting vma
 * @start_addr: virtual address at which to start unmapping
 * @end_addr: virtual address at which to end unmapping
 *
 * Unmap all pages in the vma list.
 *
 * Only addresses between `start' and `end' will be unmapped.
 *
 * The VMA list must be sorted in ascending virtual address order.
 *
 * unmap_vmas() assumes that the caller will flush the whole unmapped address
 * range after unmap_vmas() returns.  So the only responsibility here is to
 * ensure that any thus-far unmapped pages are flushed before unmap_vmas()
 * drops the lock and schedules.
 */
void unmap_vmas(struct mmu_gather *tlb,
		struct vm_area_struct *vma, unsigned long start_addr,
		unsigned long end_addr)
{
	struct mmu_notifier_range range;

	mmu_notifier_range_init(&range, MMU_NOTIFY_UNMAP, 0, vma, vma->vm_mm,
				start_addr, end_addr);
	mmu_notifier_invalidate_range_start(&range);
	for ( ; vma && vma->vm_start < end_addr; vma = vma->vm_next)
		unmap_single_vma(tlb, vma, start_addr, end_addr, NULL);
	mmu_notifier_invalidate_range_end(&range);
}

/**
 * zap_page_range - remove user pages in a given range
 * @vma: vm_area_struct holding the applicable pages
 * @start: starting address of pages to zap
 * @size: number of bytes to zap
 *
 * Caller must protect the VMA list
 */
void zap_page_range(struct vm_area_struct *vma, unsigned long start,
		unsigned long size)
{
	struct mmu_notifier_range range;
	struct mmu_gather tlb;

	lru_add_drain();
	mmu_notifier_range_init(&range, MMU_NOTIFY_CLEAR, 0, vma, vma->vm_mm,
				start, start + size);
	tlb_gather_mmu(&tlb, vma->vm_mm);
	update_hiwater_rss(vma->vm_mm);
	mmu_notifier_invalidate_range_start(&range);
	for ( ; vma && vma->vm_start < range.end; vma = vma->vm_next)
		unmap_single_vma(&tlb, vma, start, range.end, NULL);
	mmu_notifier_invalidate_range_end(&range);
	tlb_finish_mmu(&tlb);
}

/**
 * zap_page_range_single - remove user pages in a given range
 * @vma: vm_area_struct holding the applicable pages
 * @address: starting address of pages to zap
 * @size: number of bytes to zap
 * @details: details of shared cache invalidation
 *
 * The range must fit into one VMA.
 */
static void zap_page_range_single(struct vm_area_struct *vma, unsigned long address,
		unsigned long size, struct zap_details *details)
{
	struct mmu_notifier_range range;
	struct mmu_gather tlb;

	lru_add_drain();
	mmu_notifier_range_init(&range, MMU_NOTIFY_CLEAR, 0, vma, vma->vm_mm,
				address, address + size);
	tlb_gather_mmu(&tlb, vma->vm_mm);
	update_hiwater_rss(vma->vm_mm);
	mmu_notifier_invalidate_range_start(&range);
	unmap_single_vma(&tlb, vma, address, range.end, details);
	mmu_notifier_invalidate_range_end(&range);
	tlb_finish_mmu(&tlb);
}

/**
 * zap_vma_ptes - remove ptes mapping the vma
 * @vma: vm_area_struct holding ptes to be zapped
 * @address: starting address of pages to zap
 * @size: number of bytes to zap
 *
 * This function only unmaps ptes assigned to VM_PFNMAP vmas.
 *
 * The entire address range must be fully contained within the vma.
 *
 */
void zap_vma_ptes(struct vm_area_struct *vma, unsigned long address,
		unsigned long size)
{
	if (address < vma->vm_start || address + size > vma->vm_end ||
	    		!(vma->vm_flags & VM_PFNMAP))
		return;

	zap_page_range_single(vma, address, size, NULL);
}
EXPORT_SYMBOL_GPL(zap_vma_ptes);

static pmd_t *walk_to_pmd(struct mm_struct *mm, unsigned long addr)
{
	pgd_t *pgd;
	p4d_t *p4d;
	pud_t *pud;
	pmd_t *pmd;

	pgd = pgd_offset(mm, addr);
	p4d = p4d_alloc(mm, pgd, addr);
	if (!p4d)
		return NULL;
	pud = pud_alloc(mm, p4d, addr);
	if (!pud)
		return NULL;
	pmd = pmd_alloc(mm, pud, addr);
	if (!pmd)
		return NULL;

	VM_BUG_ON(pmd_trans_huge(*pmd));
	return pmd;
}

pte_t *__get_locked_pte(struct mm_struct *mm, unsigned long addr,
			spinlock_t **ptl)
{
	pmd_t *pmd = walk_to_pmd(mm, addr);

	if (!pmd)
		return NULL;
	return pte_alloc_map_lock(mm, pmd, addr, ptl);
}

static int validate_page_before_insert(struct page *page)
{
	if (PageAnon(page) || PageSlab(page) || page_has_type(page))
		return -EINVAL;
	flush_dcache_page(page);
	return 0;
}

static int insert_page_into_pte_locked(struct mm_struct *mm, pte_t *pte,
			unsigned long addr, struct page *page, pgprot_t prot)
{
	if (!pte_none(*pte))
		return -EBUSY;
	/* Ok, finally just insert the thing.. */
	get_page(page);
	inc_mm_counter_fast(mm, mm_counter_file(page));
	page_add_file_rmap(page, false);
	set_pte_at(mm, addr, pte, mk_pte(page, prot));
	return 0;
}

/*
 * This is the old fallback for page remapping.
 *
 * For historical reasons, it only allows reserved pages. Only
 * old drivers should use this, and they needed to mark their
 * pages reserved for the old functions anyway.
 */
static int insert_page(struct vm_area_struct *vma, unsigned long addr,
			struct page *page, pgprot_t prot)
{
	struct mm_struct *mm = vma->vm_mm;
	int retval;
	pte_t *pte;
	spinlock_t *ptl;

	retval = validate_page_before_insert(page);
	if (retval)
		goto out;
	retval = -ENOMEM;
	pte = get_locked_pte(mm, addr, &ptl);
	if (!pte)
		goto out;
	retval = insert_page_into_pte_locked(mm, pte, addr, page, prot);
	pte_unmap_unlock(pte, ptl);
out:
	return retval;
}

#ifdef pte_index
static int insert_page_in_batch_locked(struct mm_struct *mm, pte_t *pte,
			unsigned long addr, struct page *page, pgprot_t prot)
{
	int err;

	if (!page_count(page))
		return -EINVAL;
	err = validate_page_before_insert(page);
	if (err)
		return err;
	return insert_page_into_pte_locked(mm, pte, addr, page, prot);
}

/* insert_pages() amortizes the cost of spinlock operations
 * when inserting pages in a loop. Arch *must* define pte_index.
 */
static int insert_pages(struct vm_area_struct *vma, unsigned long addr,
			struct page **pages, unsigned long *num, pgprot_t prot)
{
	pmd_t *pmd = NULL;
	pte_t *start_pte, *pte;
	spinlock_t *pte_lock;
	struct mm_struct *const mm = vma->vm_mm;
	unsigned long curr_page_idx = 0;
	unsigned long remaining_pages_total = *num;
	unsigned long pages_to_write_in_pmd;
	int ret;
more:
	ret = -EFAULT;
	pmd = walk_to_pmd(mm, addr);
	if (!pmd)
		goto out;

	pages_to_write_in_pmd = min_t(unsigned long,
		remaining_pages_total, PTRS_PER_PTE - pte_index(addr));

	/* Allocate the PTE if necessary; takes PMD lock once only. */
	ret = -ENOMEM;
	if (pte_alloc(mm, pmd))
		goto out;

	while (pages_to_write_in_pmd) {
		int pte_idx = 0;
		const int batch_size = min_t(int, pages_to_write_in_pmd, 8);

		start_pte = pte_offset_map_lock(mm, pmd, addr, &pte_lock);
		for (pte = start_pte; pte_idx < batch_size; ++pte, ++pte_idx) {
			int err = insert_page_in_batch_locked(mm, pte,
				addr, pages[curr_page_idx], prot);
			if (unlikely(err)) {
				pte_unmap_unlock(start_pte, pte_lock);
				ret = err;
				remaining_pages_total -= pte_idx;
				goto out;
			}
			addr += PAGE_SIZE;
			++curr_page_idx;
		}
		pte_unmap_unlock(start_pte, pte_lock);
		pages_to_write_in_pmd -= batch_size;
		remaining_pages_total -= batch_size;
	}
	if (remaining_pages_total)
		goto more;
	ret = 0;
out:
	*num = remaining_pages_total;
	return ret;
}
#endif  /* ifdef pte_index */

/**
 * vm_insert_pages - insert multiple pages into user vma, batching the pmd lock.
 * @vma: user vma to map to
 * @addr: target start user address of these pages
 * @pages: source kernel pages
 * @num: in: number of pages to map. out: number of pages that were *not*
 * mapped. (0 means all pages were successfully mapped).
 *
 * Preferred over vm_insert_page() when inserting multiple pages.
 *
 * In case of error, we may have mapped a subset of the provided
 * pages. It is the caller's responsibility to account for this case.
 *
 * The same restrictions apply as in vm_insert_page().
 */
int vm_insert_pages(struct vm_area_struct *vma, unsigned long addr,
			struct page **pages, unsigned long *num)
{
#ifdef pte_index
	const unsigned long end_addr = addr + (*num * PAGE_SIZE) - 1;

	if (addr < vma->vm_start || end_addr >= vma->vm_end)
		return -EFAULT;
	if (!(vma->vm_flags & VM_MIXEDMAP)) {
		BUG_ON(mmap_read_trylock(vma->vm_mm));
		BUG_ON(vma->vm_flags & VM_PFNMAP);
		vma->vm_flags |= VM_MIXEDMAP;
	}
	/* Defer page refcount checking till we're about to map that page. */
	return insert_pages(vma, addr, pages, num, vma->vm_page_prot);
#else
	unsigned long idx = 0, pgcount = *num;
	int err = -EINVAL;

	for (; idx < pgcount; ++idx) {
		err = vm_insert_page(vma, addr + (PAGE_SIZE * idx), pages[idx]);
		if (err)
			break;
	}
	*num = pgcount - idx;
	return err;
#endif  /* ifdef pte_index */
}
EXPORT_SYMBOL(vm_insert_pages);

/**
 * vm_insert_page - insert single page into user vma
 * @vma: user vma to map to
 * @addr: target user address of this page
 * @page: source kernel page
 *
 * This allows drivers to insert individual pages they've allocated
 * into a user vma.
 *
 * The page has to be a nice clean _individual_ kernel allocation.
 * If you allocate a compound page, you need to have marked it as
 * such (__GFP_COMP), or manually just split the page up yourself
 * (see split_page()).
 *
 * NOTE! Traditionally this was done with "remap_pfn_range()" which
 * took an arbitrary page protection parameter. This doesn't allow
 * that. Your vma protection will have to be set up correctly, which
 * means that if you want a shared writable mapping, you'd better
 * ask for a shared writable mapping!
 *
 * The page does not need to be reserved.
 *
 * Usually this function is called from f_op->mmap() handler
 * under mm->mmap_lock write-lock, so it can change vma->vm_flags.
 * Caller must set VM_MIXEDMAP on vma if it wants to call this
 * function from other places, for example from page-fault handler.
 *
 * Return: %0 on success, negative error code otherwise.
 */
int vm_insert_page(struct vm_area_struct *vma, unsigned long addr,
			struct page *page)
{
	if (addr < vma->vm_start || addr >= vma->vm_end)
		return -EFAULT;
	if (!page_count(page))
		return -EINVAL;
	if (!(vma->vm_flags & VM_MIXEDMAP)) {
		BUG_ON(mmap_read_trylock(vma->vm_mm));
		BUG_ON(vma->vm_flags & VM_PFNMAP);
		vma->vm_flags |= VM_MIXEDMAP;
	}
	return insert_page(vma, addr, page, vma->vm_page_prot);
}
EXPORT_SYMBOL(vm_insert_page);

/*
 * __vm_map_pages - maps range of kernel pages into user vma
 * @vma: user vma to map to
 * @pages: pointer to array of source kernel pages
 * @num: number of pages in page array
 * @offset: user's requested vm_pgoff
 *
 * This allows drivers to map range of kernel pages into a user vma.
 *
 * Return: 0 on success and error code otherwise.
 */
static int __vm_map_pages(struct vm_area_struct *vma, struct page **pages,
				unsigned long num, unsigned long offset)
{
	unsigned long count = vma_pages(vma);
	unsigned long uaddr = vma->vm_start;
	int ret, i;

	/* Fail if the user requested offset is beyond the end of the object */
	if (offset >= num)
		return -ENXIO;

	/* Fail if the user requested size exceeds available object size */
	if (count > num - offset)
		return -ENXIO;

	for (i = 0; i < count; i++) {
		ret = vm_insert_page(vma, uaddr, pages[offset + i]);
		if (ret < 0)
			return ret;
		uaddr += PAGE_SIZE;
	}

	return 0;
}

/**
 * vm_map_pages - maps range of kernel pages starts with non zero offset
 * @vma: user vma to map to
 * @pages: pointer to array of source kernel pages
 * @num: number of pages in page array
 *
 * Maps an object consisting of @num pages, catering for the user's
 * requested vm_pgoff
 *
 * If we fail to insert any page into the vma, the function will return
 * immediately leaving any previously inserted pages present.  Callers
 * from the mmap handler may immediately return the error as their caller
 * will destroy the vma, removing any successfully inserted pages. Other
 * callers should make their own arrangements for calling unmap_region().
 *
 * Context: Process context. Called by mmap handlers.
 * Return: 0 on success and error code otherwise.
 */
int vm_map_pages(struct vm_area_struct *vma, struct page **pages,
				unsigned long num)
{
	return __vm_map_pages(vma, pages, num, vma->vm_pgoff);
}
EXPORT_SYMBOL(vm_map_pages);

/**
 * vm_map_pages_zero - map range of kernel pages starts with zero offset
 * @vma: user vma to map to
 * @pages: pointer to array of source kernel pages
 * @num: number of pages in page array
 *
 * Similar to vm_map_pages(), except that it explicitly sets the offset
 * to 0. This function is intended for the drivers that did not consider
 * vm_pgoff.
 *
 * Context: Process context. Called by mmap handlers.
 * Return: 0 on success and error code otherwise.
 */
int vm_map_pages_zero(struct vm_area_struct *vma, struct page **pages,
				unsigned long num)
{
	return __vm_map_pages(vma, pages, num, 0);
}
EXPORT_SYMBOL(vm_map_pages_zero);

static vm_fault_t insert_pfn(struct vm_area_struct *vma, unsigned long addr,
			pfn_t pfn, pgprot_t prot, bool mkwrite)
{
	struct mm_struct *mm = vma->vm_mm;
	pte_t *pte, entry;
	spinlock_t *ptl;

	pte = get_locked_pte(mm, addr, &ptl);
	if (!pte)
		return VM_FAULT_OOM;
	if (!pte_none(*pte)) {
		if (mkwrite) {
			/*
			 * For read faults on private mappings the PFN passed
			 * in may not match the PFN we have mapped if the
			 * mapped PFN is a writeable COW page.  In the mkwrite
			 * case we are creating a writable PTE for a shared
			 * mapping and we expect the PFNs to match. If they
			 * don't match, we are likely racing with block
			 * allocation and mapping invalidation so just skip the
			 * update.
			 */
			if (pte_pfn(*pte) != pfn_t_to_pfn(pfn)) {
				WARN_ON_ONCE(!is_zero_pfn(pte_pfn(*pte)));
				goto out_unlock;
			}
			entry = pte_mkyoung(*pte);
			entry = maybe_mkwrite(pte_mkdirty(entry), vma);
			if (ptep_set_access_flags(vma, addr, pte, entry, 1))
				update_mmu_cache(vma, addr, pte);
		}
		goto out_unlock;
	}

	/* Ok, finally just insert the thing.. */
	if (pfn_t_devmap(pfn))
		entry = pte_mkdevmap(pfn_t_pte(pfn, prot));
	else
		entry = pte_mkspecial(pfn_t_pte(pfn, prot));

	if (mkwrite) {
		entry = pte_mkyoung(entry);
		entry = maybe_mkwrite(pte_mkdirty(entry), vma);
	}

	set_pte_at(mm, addr, pte, entry);
	update_mmu_cache(vma, addr, pte); /* XXX: why not for insert_page? */

out_unlock:
	pte_unmap_unlock(pte, ptl);
	return VM_FAULT_NOPAGE;
}

/**
 * vmf_insert_pfn_prot - insert single pfn into user vma with specified pgprot
 * @vma: user vma to map to
 * @addr: target user address of this page
 * @pfn: source kernel pfn
 * @pgprot: pgprot flags for the inserted page
 *
 * This is exactly like vmf_insert_pfn(), except that it allows drivers
 * to override pgprot on a per-page basis.
 *
 * This only makes sense for IO mappings, and it makes no sense for
 * COW mappings.  In general, using multiple vmas is preferable;
 * vmf_insert_pfn_prot should only be used if using multiple VMAs is
 * impractical.
 *
 * See vmf_insert_mixed_prot() for a discussion of the implication of using
 * a value of @pgprot different from that of @vma->vm_page_prot.
 *
 * Context: Process context.  May allocate using %GFP_KERNEL.
 * Return: vm_fault_t value.
 */
vm_fault_t vmf_insert_pfn_prot(struct vm_area_struct *vma, unsigned long addr,
			unsigned long pfn, pgprot_t pgprot)
{
	/*
	 * Technically, architectures with pte_special can avoid all these
	 * restrictions (same for remap_pfn_range).  However we would like
	 * consistency in testing and feature parity among all, so we should
	 * try to keep these invariants in place for everybody.
	 */
	BUG_ON(!(vma->vm_flags & (VM_PFNMAP|VM_MIXEDMAP)));
	BUG_ON((vma->vm_flags & (VM_PFNMAP|VM_MIXEDMAP)) ==
						(VM_PFNMAP|VM_MIXEDMAP));
	BUG_ON((vma->vm_flags & VM_PFNMAP) && is_cow_mapping(vma->vm_flags));
	BUG_ON((vma->vm_flags & VM_MIXEDMAP) && pfn_valid(pfn));

	if (addr < vma->vm_start || addr >= vma->vm_end)
		return VM_FAULT_SIGBUS;

	if (!pfn_modify_allowed(pfn, pgprot))
		return VM_FAULT_SIGBUS;

	track_pfn_insert(vma, &pgprot, __pfn_to_pfn_t(pfn, PFN_DEV));

	return insert_pfn(vma, addr, __pfn_to_pfn_t(pfn, PFN_DEV), pgprot,
			false);
}
EXPORT_SYMBOL(vmf_insert_pfn_prot);

/**
 * vmf_insert_pfn - insert single pfn into user vma
 * @vma: user vma to map to
 * @addr: target user address of this page
 * @pfn: source kernel pfn
 *
 * Similar to vm_insert_page, this allows drivers to insert individual pages
 * they've allocated into a user vma. Same comments apply.
 *
 * This function should only be called from a vm_ops->fault handler, and
 * in that case the handler should return the result of this function.
 *
 * vma cannot be a COW mapping.
 *
 * As this is called only for pages that do not currently exist, we
 * do not need to flush old virtual caches or the TLB.
 *
 * Context: Process context.  May allocate using %GFP_KERNEL.
 * Return: vm_fault_t value.
 */
vm_fault_t vmf_insert_pfn(struct vm_area_struct *vma, unsigned long addr,
			unsigned long pfn)
{
	return vmf_insert_pfn_prot(vma, addr, pfn, vma->vm_page_prot);
}
EXPORT_SYMBOL(vmf_insert_pfn);

static bool vm_mixed_ok(struct vm_area_struct *vma, pfn_t pfn)
{
	/* these checks mirror the abort conditions in vm_normal_page */
	if (vma->vm_flags & VM_MIXEDMAP)
		return true;
	if (pfn_t_devmap(pfn))
		return true;
	if (pfn_t_special(pfn))
		return true;
	if (is_zero_pfn(pfn_t_to_pfn(pfn)))
		return true;
	return false;
}

static vm_fault_t __vm_insert_mixed(struct vm_area_struct *vma,
		unsigned long addr, pfn_t pfn, pgprot_t pgprot,
		bool mkwrite)
{
	int err;

	BUG_ON(!vm_mixed_ok(vma, pfn));

	if (addr < vma->vm_start || addr >= vma->vm_end)
		return VM_FAULT_SIGBUS;

	track_pfn_insert(vma, &pgprot, pfn);

	if (!pfn_modify_allowed(pfn_t_to_pfn(pfn), pgprot))
		return VM_FAULT_SIGBUS;

	/*
	 * If we don't have pte special, then we have to use the pfn_valid()
	 * based VM_MIXEDMAP scheme (see vm_normal_page), and thus we *must*
	 * refcount the page if pfn_valid is true (hence insert_page rather
	 * than insert_pfn).  If a zero_pfn were inserted into a VM_MIXEDMAP
	 * without pte special, it would there be refcounted as a normal page.
	 */
	if (!IS_ENABLED(CONFIG_ARCH_HAS_PTE_SPECIAL) &&
	    !pfn_t_devmap(pfn) && pfn_t_valid(pfn)) {
		struct page *page;

		/*
		 * At this point we are committed to insert_page()
		 * regardless of whether the caller specified flags that
		 * result in pfn_t_has_page() == false.
		 */
		page = pfn_to_page(pfn_t_to_pfn(pfn));
		err = insert_page(vma, addr, page, pgprot);
	} else {
		return insert_pfn(vma, addr, pfn, pgprot, mkwrite);
	}

	if (err == -ENOMEM)
		return VM_FAULT_OOM;
	if (err < 0 && err != -EBUSY)
		return VM_FAULT_SIGBUS;

	return VM_FAULT_NOPAGE;
}

/**
 * vmf_insert_mixed_prot - insert single pfn into user vma with specified pgprot
 * @vma: user vma to map to
 * @addr: target user address of this page
 * @pfn: source kernel pfn
 * @pgprot: pgprot flags for the inserted page
 *
 * This is exactly like vmf_insert_mixed(), except that it allows drivers
 * to override pgprot on a per-page basis.
 *
 * Typically this function should be used by drivers to set caching- and
 * encryption bits different than those of @vma->vm_page_prot, because
 * the caching- or encryption mode may not be known at mmap() time.
 * This is ok as long as @vma->vm_page_prot is not used by the core vm
 * to set caching and encryption bits for those vmas (except for COW pages).
 * This is ensured by core vm only modifying these page table entries using
 * functions that don't touch caching- or encryption bits, using pte_modify()
 * if needed. (See for example mprotect()).
 * Also when new page-table entries are created, this is only done using the
 * fault() callback, and never using the value of vma->vm_page_prot,
 * except for page-table entries that point to anonymous pages as the result
 * of COW.
 *
 * Context: Process context.  May allocate using %GFP_KERNEL.
 * Return: vm_fault_t value.
 */
vm_fault_t vmf_insert_mixed_prot(struct vm_area_struct *vma, unsigned long addr,
				 pfn_t pfn, pgprot_t pgprot)
{
	return __vm_insert_mixed(vma, addr, pfn, pgprot, false);
}
EXPORT_SYMBOL(vmf_insert_mixed_prot);

vm_fault_t vmf_insert_mixed(struct vm_area_struct *vma, unsigned long addr,
		pfn_t pfn)
{
	return __vm_insert_mixed(vma, addr, pfn, vma->vm_page_prot, false);
}
EXPORT_SYMBOL(vmf_insert_mixed);

/*
 *  If the insertion of PTE failed because someone else already added a
 *  different entry in the mean time, we treat that as success as we assume
 *  the same entry was actually inserted.
 */
vm_fault_t vmf_insert_mixed_mkwrite(struct vm_area_struct *vma,
		unsigned long addr, pfn_t pfn)
{
	return __vm_insert_mixed(vma, addr, pfn, vma->vm_page_prot, true);
}
EXPORT_SYMBOL(vmf_insert_mixed_mkwrite);

/*
 * maps a range of physical memory into the requested pages. the old
 * mappings are removed. any references to nonexistent pages results
 * in null mappings (currently treated as "copy-on-access")
 */
static int remap_pte_range(struct mm_struct *mm, pmd_t *pmd,
			unsigned long addr, unsigned long end,
			unsigned long pfn, pgprot_t prot)
{
	pte_t *pte, *mapped_pte;
	spinlock_t *ptl;
	int err = 0;

	mapped_pte = pte = pte_alloc_map_lock(mm, pmd, addr, &ptl);
	if (!pte)
		return -ENOMEM;
	arch_enter_lazy_mmu_mode();
	do {
		BUG_ON(!pte_none(*pte));
		if (!pfn_modify_allowed(pfn, prot)) {
			err = -EACCES;
			break;
		}
		set_pte_at(mm, addr, pte, pte_mkspecial(pfn_pte(pfn, prot)));
		pfn++;
	} while (pte++, addr += PAGE_SIZE, addr != end);
	arch_leave_lazy_mmu_mode();
	pte_unmap_unlock(mapped_pte, ptl);
	return err;
}

static inline int remap_pmd_range(struct mm_struct *mm, pud_t *pud,
			unsigned long addr, unsigned long end,
			unsigned long pfn, pgprot_t prot)
{
	pmd_t *pmd;
	unsigned long next;
	int err;

	pfn -= addr >> PAGE_SHIFT;
	pmd = pmd_alloc(mm, pud, addr);
	if (!pmd)
		return -ENOMEM;
	VM_BUG_ON(pmd_trans_huge(*pmd));
	do {
		next = pmd_addr_end(addr, end);
		err = remap_pte_range(mm, pmd, addr, next,
				pfn + (addr >> PAGE_SHIFT), prot);
		if (err)
			return err;
	} while (pmd++, addr = next, addr != end);
	return 0;
}

static inline int remap_pud_range(struct mm_struct *mm, p4d_t *p4d,
			unsigned long addr, unsigned long end,
			unsigned long pfn, pgprot_t prot)
{
	pud_t *pud;
	unsigned long next;
	int err;

	pfn -= addr >> PAGE_SHIFT;
	pud = pud_alloc(mm, p4d, addr);
	if (!pud)
		return -ENOMEM;
	do {
		next = pud_addr_end(addr, end);
		err = remap_pmd_range(mm, pud, addr, next,
				pfn + (addr >> PAGE_SHIFT), prot);
		if (err)
			return err;
	} while (pud++, addr = next, addr != end);
	return 0;
}

static inline int remap_p4d_range(struct mm_struct *mm, pgd_t *pgd,
			unsigned long addr, unsigned long end,
			unsigned long pfn, pgprot_t prot)
{
	p4d_t *p4d;
	unsigned long next;
	int err;

	pfn -= addr >> PAGE_SHIFT;
	p4d = p4d_alloc(mm, pgd, addr);
	if (!p4d)
		return -ENOMEM;
	do {
		next = p4d_addr_end(addr, end);
		err = remap_pud_range(mm, p4d, addr, next,
				pfn + (addr >> PAGE_SHIFT), prot);
		if (err)
			return err;
	} while (p4d++, addr = next, addr != end);
	return 0;
}

/*
 * Variant of remap_pfn_range that does not call track_pfn_remap.  The caller
 * must have pre-validated the caching bits of the pgprot_t.
 */
int remap_pfn_range_notrack(struct vm_area_struct *vma, unsigned long addr,
		unsigned long pfn, unsigned long size, pgprot_t prot)
{
	pgd_t *pgd;
	unsigned long next;
	unsigned long end = addr + PAGE_ALIGN(size);
	struct mm_struct *mm = vma->vm_mm;
	int err;

	if (WARN_ON_ONCE(!PAGE_ALIGNED(addr)))
		return -EINVAL;

	/*
	 * Physically remapped pages are special. Tell the
	 * rest of the world about it:
	 *   VM_IO tells people not to look at these pages
	 *	(accesses can have side effects).
	 *   VM_PFNMAP tells the core MM that the base pages are just
	 *	raw PFN mappings, and do not have a "struct page" associated
	 *	with them.
	 *   VM_DONTEXPAND
	 *      Disable vma merging and expanding with mremap().
	 *   VM_DONTDUMP
	 *      Omit vma from core dump, even when VM_IO turned off.
	 *
	 * There's a horrible special case to handle copy-on-write
	 * behaviour that some programs depend on. We mark the "original"
	 * un-COW'ed pages by matching them up with "vma->vm_pgoff".
	 * See vm_normal_page() for details.
	 */
	if (is_cow_mapping(vma->vm_flags)) {
		if (addr != vma->vm_start || end != vma->vm_end)
			return -EINVAL;
		vma->vm_pgoff = pfn;
	}

	vma->vm_flags |= VM_IO | VM_PFNMAP | VM_DONTEXPAND | VM_DONTDUMP;

	BUG_ON(addr >= end);
	pfn -= addr >> PAGE_SHIFT;
	pgd = pgd_offset(mm, addr);
	flush_cache_range(vma, addr, end);
	do {
		next = pgd_addr_end(addr, end);
		err = remap_p4d_range(mm, pgd, addr, next,
				pfn + (addr >> PAGE_SHIFT), prot);
		if (err)
			return err;
	} while (pgd++, addr = next, addr != end);

	return 0;
}

/**
 * remap_pfn_range - remap kernel memory to userspace
 * @vma: user vma to map to
 * @addr: target page aligned user address to start at
 * @pfn: page frame number of kernel physical memory address
 * @size: size of mapping area
 * @prot: page protection flags for this mapping
 *
 * Note: this is only safe if the mm semaphore is held when called.
 *
 * Return: %0 on success, negative error code otherwise.
 */
int remap_pfn_range(struct vm_area_struct *vma, unsigned long addr,
		    unsigned long pfn, unsigned long size, pgprot_t prot)
{
	int err;

	err = track_pfn_remap(vma, &prot, pfn, addr, PAGE_ALIGN(size));
	if (err)
		return -EINVAL;

	err = remap_pfn_range_notrack(vma, addr, pfn, size, prot);
	if (err)
		untrack_pfn(vma, pfn, PAGE_ALIGN(size));
	return err;
}
EXPORT_SYMBOL(remap_pfn_range);

/**
 * vm_iomap_memory - remap memory to userspace
 * @vma: user vma to map to
 * @start: start of the physical memory to be mapped
 * @len: size of area
 *
 * This is a simplified io_remap_pfn_range() for common driver use. The
 * driver just needs to give us the physical memory range to be mapped,
 * we'll figure out the rest from the vma information.
 *
 * NOTE! Some drivers might want to tweak vma->vm_page_prot first to get
 * whatever write-combining details or similar.
 *
 * Return: %0 on success, negative error code otherwise.
 */
int vm_iomap_memory(struct vm_area_struct *vma, phys_addr_t start, unsigned long len)
{
	unsigned long vm_len, pfn, pages;

	/* Check that the physical memory area passed in looks valid */
	if (start + len < start)
		return -EINVAL;
	/*
	 * You *really* shouldn't map things that aren't page-aligned,
	 * but we've historically allowed it because IO memory might
	 * just have smaller alignment.
	 */
	len += start & ~PAGE_MASK;
	pfn = start >> PAGE_SHIFT;
	pages = (len + ~PAGE_MASK) >> PAGE_SHIFT;
	if (pfn + pages < pfn)
		return -EINVAL;

	/* We start the mapping 'vm_pgoff' pages into the area */
	if (vma->vm_pgoff > pages)
		return -EINVAL;
	pfn += vma->vm_pgoff;
	pages -= vma->vm_pgoff;

	/* Can we fit all of the mapping? */
	vm_len = vma->vm_end - vma->vm_start;
	if (vm_len >> PAGE_SHIFT > pages)
		return -EINVAL;

	/* Ok, let it rip */
	return io_remap_pfn_range(vma, vma->vm_start, pfn, vm_len, vma->vm_page_prot);
}
EXPORT_SYMBOL(vm_iomap_memory);

static int apply_to_pte_range(struct mm_struct *mm, pmd_t *pmd,
				     unsigned long addr, unsigned long end,
				     pte_fn_t fn, void *data, bool create,
				     pgtbl_mod_mask *mask)
{
	pte_t *pte, *mapped_pte;
	int err = 0;
	spinlock_t *ptl;

	if (create) {
		mapped_pte = pte = (mm == &init_mm) ?
			pte_alloc_kernel_track(pmd, addr, mask) :
			pte_alloc_map_lock(mm, pmd, addr, &ptl);
		if (!pte)
			return -ENOMEM;
	} else {
		mapped_pte = pte = (mm == &init_mm) ?
			pte_offset_kernel(pmd, addr) :
			pte_offset_map_lock(mm, pmd, addr, &ptl);
	}

	BUG_ON(pmd_huge(*pmd));

	arch_enter_lazy_mmu_mode();

	if (fn) {
		do {
			if (create || !pte_none(*pte)) {
				err = fn(pte++, addr, data);
				if (err)
					break;
			}
		} while (addr += PAGE_SIZE, addr != end);
	}
	*mask |= PGTBL_PTE_MODIFIED;

	arch_leave_lazy_mmu_mode();

	if (mm != &init_mm)
		pte_unmap_unlock(mapped_pte, ptl);
	return err;
}

static int apply_to_pmd_range(struct mm_struct *mm, pud_t *pud,
				     unsigned long addr, unsigned long end,
				     pte_fn_t fn, void *data, bool create,
				     pgtbl_mod_mask *mask)
{
	pmd_t *pmd;
	unsigned long next;
	int err = 0;

	BUG_ON(pud_huge(*pud));

	if (create) {
		pmd = pmd_alloc_track(mm, pud, addr, mask);
		if (!pmd)
			return -ENOMEM;
	} else {
		pmd = pmd_offset(pud, addr);
	}
	do {
		next = pmd_addr_end(addr, end);
		if (pmd_none(*pmd) && !create)
			continue;
		if (WARN_ON_ONCE(pmd_leaf(*pmd)))
			return -EINVAL;
		if (!pmd_none(*pmd) && WARN_ON_ONCE(pmd_bad(*pmd))) {
			if (!create)
				continue;
			pmd_clear_bad(pmd);
		}
		err = apply_to_pte_range(mm, pmd, addr, next,
					 fn, data, create, mask);
		if (err)
			break;
	} while (pmd++, addr = next, addr != end);

	return err;
}

static int apply_to_pud_range(struct mm_struct *mm, p4d_t *p4d,
				     unsigned long addr, unsigned long end,
				     pte_fn_t fn, void *data, bool create,
				     pgtbl_mod_mask *mask)
{
	pud_t *pud;
	unsigned long next;
	int err = 0;

	if (create) {
		pud = pud_alloc_track(mm, p4d, addr, mask);
		if (!pud)
			return -ENOMEM;
	} else {
		pud = pud_offset(p4d, addr);
	}
	do {
		next = pud_addr_end(addr, end);
		if (pud_none(*pud) && !create)
			continue;
		if (WARN_ON_ONCE(pud_leaf(*pud)))
			return -EINVAL;
		if (!pud_none(*pud) && WARN_ON_ONCE(pud_bad(*pud))) {
			if (!create)
				continue;
			pud_clear_bad(pud);
		}
		err = apply_to_pmd_range(mm, pud, addr, next,
					 fn, data, create, mask);
		if (err)
			break;
	} while (pud++, addr = next, addr != end);

	return err;
}

static int apply_to_p4d_range(struct mm_struct *mm, pgd_t *pgd,
				     unsigned long addr, unsigned long end,
				     pte_fn_t fn, void *data, bool create,
				     pgtbl_mod_mask *mask)
{
	p4d_t *p4d;
	unsigned long next;
	int err = 0;

	if (create) {
		p4d = p4d_alloc_track(mm, pgd, addr, mask);
		if (!p4d)
			return -ENOMEM;
	} else {
		p4d = p4d_offset(pgd, addr);
	}
	do {
		next = p4d_addr_end(addr, end);
		if (p4d_none(*p4d) && !create)
			continue;
		if (WARN_ON_ONCE(p4d_leaf(*p4d)))
			return -EINVAL;
		if (!p4d_none(*p4d) && WARN_ON_ONCE(p4d_bad(*p4d))) {
			if (!create)
				continue;
			p4d_clear_bad(p4d);
		}
		err = apply_to_pud_range(mm, p4d, addr, next,
					 fn, data, create, mask);
		if (err)
			break;
	} while (p4d++, addr = next, addr != end);

	return err;
}

static int __apply_to_page_range(struct mm_struct *mm, unsigned long addr,
				 unsigned long size, pte_fn_t fn,
				 void *data, bool create)
{
	pgd_t *pgd;
	unsigned long start = addr, next;
	unsigned long end = addr + size;
	pgtbl_mod_mask mask = 0;
	int err = 0;

	if (WARN_ON(addr >= end))
		return -EINVAL;

	pgd = pgd_offset(mm, addr);
	do {
		next = pgd_addr_end(addr, end);
		if (pgd_none(*pgd) && !create)
			continue;
		if (WARN_ON_ONCE(pgd_leaf(*pgd)))
			return -EINVAL;
		if (!pgd_none(*pgd) && WARN_ON_ONCE(pgd_bad(*pgd))) {
			if (!create)
				continue;
			pgd_clear_bad(pgd);
		}
		err = apply_to_p4d_range(mm, pgd, addr, next,
					 fn, data, create, &mask);
		if (err)
			break;
	} while (pgd++, addr = next, addr != end);

	if (mask & ARCH_PAGE_TABLE_SYNC_MASK)
		arch_sync_kernel_mappings(start, start + size);

	return err;
}

/*
 * Scan a region of virtual memory, filling in page tables as necessary
 * and calling a provided function on each leaf page table.
 */
int apply_to_page_range(struct mm_struct *mm, unsigned long addr,
			unsigned long size, pte_fn_t fn, void *data)
{
	return __apply_to_page_range(mm, addr, size, fn, data, true);
}
EXPORT_SYMBOL_GPL(apply_to_page_range);

/*
 * Scan a region of virtual memory, calling a provided function on
 * each leaf page table where it exists.
 *
 * Unlike apply_to_page_range, this does _not_ fill in page tables
 * where they are absent.
 */
int apply_to_existing_page_range(struct mm_struct *mm, unsigned long addr,
				 unsigned long size, pte_fn_t fn, void *data)
{
	return __apply_to_page_range(mm, addr, size, fn, data, false);
}
EXPORT_SYMBOL_GPL(apply_to_existing_page_range);

/*
 * handle_pte_fault chooses page fault handler according to an entry which was
 * read non-atomically.  Before making any commitment, on those architectures
 * or configurations (e.g. i386 with PAE) which might give a mix of unmatched
 * parts, do_swap_page must check under lock before unmapping the pte and
 * proceeding (but do_wp_page is only called after already making such a check;
 * and do_anonymous_page can safely check later on).
 */
static inline int pte_unmap_same(struct mm_struct *mm, pmd_t *pmd,
				pte_t *page_table, pte_t orig_pte)
{
	int same = 1;
#if defined(CONFIG_SMP) || defined(CONFIG_PREEMPTION)
	if (sizeof(pte_t) > sizeof(unsigned long)) {
		spinlock_t *ptl = pte_lockptr(mm, pmd);
		spin_lock(ptl);
		same = pte_same(*page_table, orig_pte);
		spin_unlock(ptl);
	}
#endif
	pte_unmap(page_table);
	return same;
}

static inline bool cow_user_page(struct page *dst, struct page *src,
				 struct vm_fault *vmf)
{
	bool ret;
	void *kaddr;
	void __user *uaddr;
	bool locked = false;
	struct vm_area_struct *vma = vmf->vma;
	struct mm_struct *mm = vma->vm_mm;
	unsigned long addr = vmf->address;

	if (likely(src)) {
		copy_user_highpage(dst, src, addr, vma);
		return true;
	}

	/*
	 * If the source page was a PFN mapping, we don't have
	 * a "struct page" for it. We do a best-effort copy by
	 * just copying from the original user address. If that
	 * fails, we just zero-fill it. Live with it.
	 */
	kaddr = kmap_atomic(dst);
	uaddr = (void __user *)(addr & PAGE_MASK);

	/*
	 * On architectures with software "accessed" bits, we would
	 * take a double page fault, so mark it accessed here.
	 */
	if (arch_faults_on_old_pte() && !pte_young(vmf->orig_pte)) {
		pte_t entry;

		vmf->pte = pte_offset_map_lock(mm, vmf->pmd, addr, &vmf->ptl);
		locked = true;
		if (!likely(pte_same(*vmf->pte, vmf->orig_pte))) {
			/*
			 * Other thread has already handled the fault
			 * and update local tlb only
			 */
			update_mmu_tlb(vma, addr, vmf->pte);
			ret = false;
			goto pte_unlock;
		}

		entry = pte_mkyoung(vmf->orig_pte);
		if (ptep_set_access_flags(vma, addr, vmf->pte, entry, 0))
			update_mmu_cache(vma, addr, vmf->pte);
	}

	/*
	 * This really shouldn't fail, because the page is there
	 * in the page tables. But it might just be unreadable,
	 * in which case we just give up and fill the result with
	 * zeroes.
	 */
	if (__copy_from_user_inatomic(kaddr, uaddr, PAGE_SIZE)) {
		if (locked)
			goto warn;

		/* Re-validate under PTL if the page is still mapped */
		vmf->pte = pte_offset_map_lock(mm, vmf->pmd, addr, &vmf->ptl);
		locked = true;
		if (!likely(pte_same(*vmf->pte, vmf->orig_pte))) {
			/* The PTE changed under us, update local tlb */
			update_mmu_tlb(vma, addr, vmf->pte);
			ret = false;
			goto pte_unlock;
		}

		/*
		 * The same page can be mapped back since last copy attempt.
		 * Try to copy again under PTL.
		 */
		if (__copy_from_user_inatomic(kaddr, uaddr, PAGE_SIZE)) {
			/*
			 * Give a warn in case there can be some obscure
			 * use-case
			 */
warn:
			WARN_ON_ONCE(1);
			clear_page(kaddr);
		}
	}

	ret = true;

pte_unlock:
	if (locked)
		pte_unmap_unlock(vmf->pte, vmf->ptl);
	kunmap_atomic(kaddr);
	flush_dcache_page(dst);

	return ret;
}

static gfp_t __get_fault_gfp_mask(struct vm_area_struct *vma)
{
	struct file *vm_file = vma->vm_file;

	if (vm_file)
		return mapping_gfp_mask(vm_file->f_mapping) | __GFP_FS | __GFP_IO;

	/*
	 * Special mappings (e.g. VDSO) do not have any file so fake
	 * a default GFP_KERNEL for them.
	 */
	return GFP_KERNEL;
}

/*
 * Notify the address space that the page is about to become writable so that
 * it can prohibit this or wait for the page to get into an appropriate state.
 *
 * We do this without the lock held, so that it can sleep if it needs to.
 */
static vm_fault_t do_page_mkwrite(struct vm_fault *vmf)
{
	vm_fault_t ret;
	struct page *page = vmf->page;
	unsigned int old_flags = vmf->flags;

	vmf->flags = FAULT_FLAG_WRITE|FAULT_FLAG_MKWRITE;

	if (vmf->vma->vm_file &&
	    IS_SWAPFILE(vmf->vma->vm_file->f_mapping->host))
		return VM_FAULT_SIGBUS;

	ret = vmf->vma->vm_ops->page_mkwrite(vmf);
	/* Restore original flags so that caller is not surprised */
	vmf->flags = old_flags;
	if (unlikely(ret & (VM_FAULT_ERROR | VM_FAULT_NOPAGE)))
		return ret;
	if (unlikely(!(ret & VM_FAULT_LOCKED))) {
		lock_page(page);
		if (!page->mapping) {
			unlock_page(page);
			return 0; /* retry */
		}
		ret |= VM_FAULT_LOCKED;
	} else
		VM_BUG_ON_PAGE(!PageLocked(page), page);
	return ret;
}

/*
 * Handle dirtying of a page in shared file mapping on a write fault.
 *
 * The function expects the page to be locked and unlocks it.
 */
static vm_fault_t fault_dirty_shared_page(struct vm_fault *vmf)
{
	struct vm_area_struct *vma = vmf->vma;
	struct address_space *mapping;
	struct page *page = vmf->page;
	bool dirtied;
	bool page_mkwrite = vma->vm_ops && vma->vm_ops->page_mkwrite;

	dirtied = set_page_dirty(page);
	VM_BUG_ON_PAGE(PageAnon(page), page);
	/*
	 * Take a local copy of the address_space - page.mapping may be zeroed
	 * by truncate after unlock_page().   The address_space itself remains
	 * pinned by vma->vm_file's reference.  We rely on unlock_page()'s
	 * release semantics to prevent the compiler from undoing this copying.
	 */
	mapping = page_rmapping(page);
	unlock_page(page);

	if (!page_mkwrite)
		file_update_time(vma->vm_file);

	/*
	 * Throttle page dirtying rate down to writeback speed.
	 *
	 * mapping may be NULL here because some device drivers do not
	 * set page.mapping but still dirty their pages
	 *
	 * Drop the mmap_lock before waiting on IO, if we can. The file
	 * is pinning the mapping, as per above.
	 */
	if ((dirtied || page_mkwrite) && mapping) {
		struct file *fpin;

		fpin = maybe_unlock_mmap_for_io(vmf, NULL);
		balance_dirty_pages_ratelimited(mapping);
		if (fpin) {
			fput(fpin);
			return VM_FAULT_RETRY;
		}
	}

	return 0;
}

/*
 * Handle write page faults for pages that can be reused in the current vma
 *
 * This can happen either due to the mapping being with the VM_SHARED flag,
 * or due to us being the last reference standing to the page. In either
 * case, all we need to do here is to mark the page as writable and update
 * any related book-keeping.
 */
static inline void wp_page_reuse(struct vm_fault *vmf)
	__releases(vmf->ptl)
{
	struct vm_area_struct *vma = vmf->vma;
	struct page *page = vmf->page;
	pte_t entry;
	/*
	 * Clear the pages cpupid information as the existing
	 * information potentially belongs to a now completely
	 * unrelated process.
	 */
	if (page)
		page_cpupid_xchg_last(page, (1 << LAST_CPUPID_SHIFT) - 1);

	flush_cache_page(vma, vmf->address, pte_pfn(vmf->orig_pte));
	entry = pte_mkyoung(vmf->orig_pte);
	entry = maybe_mkwrite(pte_mkdirty(entry), vma);
	if (ptep_set_access_flags(vma, vmf->address, vmf->pte, entry, 1))
		update_mmu_cache(vma, vmf->address, vmf->pte);
	pte_unmap_unlock(vmf->pte, vmf->ptl);
	count_vm_event(PGREUSE);
}

/*
 * Handle the case of a page which we actually need to copy to a new page.
 *
 * Called with mmap_lock locked and the old page referenced, but
 * without the ptl held.
 *
 * High level logic flow:
 *
 * - Allocate a page, copy the content of the old page to the new one.
 * - Handle book keeping and accounting - cgroups, mmu-notifiers, etc.
 * - Take the PTL. If the pte changed, bail out and release the allocated page
 * - If the pte is still the way we remember it, update the page table and all
 *   relevant references. This includes dropping the reference the page-table
 *   held to the old page, as well as updating the rmap.
 * - In any case, unlock the PTL and drop the reference we took to the old page.
 */
static vm_fault_t wp_page_copy(struct vm_fault *vmf)
{
	struct vm_area_struct *vma = vmf->vma;
	struct mm_struct *mm = vma->vm_mm;
	struct page *old_page = vmf->page;
	struct page *new_page = NULL;
	pte_t entry;
	int page_copied = 0;
	struct mmu_notifier_range range;

	if (unlikely(anon_vma_prepare(vma)))
		goto oom;

	if (is_zero_pfn(pte_pfn(vmf->orig_pte))) {
		new_page = alloc_zeroed_user_highpage_movable(vma,
							      vmf->address);
		if (!new_page)
			goto oom;
	} else {
		new_page = alloc_page_vma(GFP_HIGHUSER_MOVABLE, vma,
				vmf->address);
		if (!new_page)
			goto oom;

		if (!cow_user_page(new_page, old_page, vmf)) {
			/*
			 * COW failed, if the fault was solved by other,
			 * it's fine. If not, userspace would re-fault on
			 * the same address and we will handle the fault
			 * from the second attempt.
			 */
			put_page(new_page);
			if (old_page)
				put_page(old_page);
			return 0;
		}
	}

	if (mem_cgroup_charge(new_page, mm, GFP_KERNEL))
		goto oom_free_new;
	cgroup_throttle_swaprate(new_page, GFP_KERNEL);

	__SetPageUptodate(new_page);

	mmu_notifier_range_init(&range, MMU_NOTIFY_CLEAR, 0, vma, mm,
				vmf->address & PAGE_MASK,
				(vmf->address & PAGE_MASK) + PAGE_SIZE);
	mmu_notifier_invalidate_range_start(&range);

	/*
	 * Re-check the pte - we dropped the lock
	 */
	vmf->pte = pte_offset_map_lock(mm, vmf->pmd, vmf->address, &vmf->ptl);
	if (likely(pte_same(*vmf->pte, vmf->orig_pte))) {
		if (old_page) {
			if (!PageAnon(old_page)) {
				dec_mm_counter_fast(mm,
						mm_counter_file(old_page));
				inc_mm_counter_fast(mm, MM_ANONPAGES);
			}
		} else {
			inc_mm_counter_fast(mm, MM_ANONPAGES);
		}
		flush_cache_page(vma, vmf->address, pte_pfn(vmf->orig_pte));
		entry = mk_pte(new_page, vma->vm_page_prot);
		entry = maybe_mkwrite(pte_mkdirty(entry), vma);

		/*
		 * Clear the pte entry and flush it first, before updating the
		 * pte with the new entry, to keep TLBs on different CPUs in
		 * sync. This code used to set the new PTE then flush TLBs, but
		 * that left a window where the new PTE could be loaded into
		 * some TLBs while the old PTE remains in others.
		 */
		ptep_clear_flush_notify(vma, vmf->address, vmf->pte);
		page_add_new_anon_rmap(new_page, vma, vmf->address, false);
		lru_cache_add_inactive_or_unevictable(new_page, vma);
		/*
		 * We call the notify macro here because, when using secondary
		 * mmu page tables (such as kvm shadow page tables), we want the
		 * new page to be mapped directly into the secondary page table.
		 */
		set_pte_at_notify(mm, vmf->address, vmf->pte, entry);
		update_mmu_cache(vma, vmf->address, vmf->pte);
		if (old_page) {
			/*
			 * Only after switching the pte to the new page may
			 * we remove the mapcount here. Otherwise another
			 * process may come and find the rmap count decremented
			 * before the pte is switched to the new page, and
			 * "reuse" the old page writing into it while our pte
			 * here still points into it and can be read by other
			 * threads.
			 *
			 * The critical issue is to order this
			 * page_remove_rmap with the ptp_clear_flush above.
			 * Those stores are ordered by (if nothing else,)
			 * the barrier present in the atomic_add_negative
			 * in page_remove_rmap.
			 *
			 * Then the TLB flush in ptep_clear_flush ensures that
			 * no process can access the old page before the
			 * decremented mapcount is visible. And the old page
			 * cannot be reused until after the decremented
			 * mapcount is visible. So transitively, TLBs to
			 * old page will be flushed before it can be reused.
			 */
			page_remove_rmap(old_page, false);
		}

		/* Free the old page.. */
		new_page = old_page;
		page_copied = 1;
	} else {
		update_mmu_tlb(vma, vmf->address, vmf->pte);
	}

	if (new_page)
		put_page(new_page);

	pte_unmap_unlock(vmf->pte, vmf->ptl);
	/*
	 * No need to double call mmu_notifier->invalidate_range() callback as
	 * the above ptep_clear_flush_notify() did already call it.
	 */
	mmu_notifier_invalidate_range_only_end(&range);
	if (old_page) {
		/*
		 * Don't let another task, with possibly unlocked vma,
		 * keep the mlocked page.
		 */
		if (page_copied && (vma->vm_flags & VM_LOCKED)) {
			lock_page(old_page);	/* LRU manipulation */
			if (PageMlocked(old_page))
				munlock_vma_page(old_page);
			unlock_page(old_page);
		}
		put_page(old_page);
	}
	return page_copied ? VM_FAULT_WRITE : 0;
oom_free_new:
	put_page(new_page);
oom:
	if (old_page)
		put_page(old_page);
	return VM_FAULT_OOM;
}

/**
 * finish_mkwrite_fault - finish page fault for a shared mapping, making PTE
 *			  writeable once the page is prepared
 *
 * @vmf: structure describing the fault
 *
 * This function handles all that is needed to finish a write page fault in a
 * shared mapping due to PTE being read-only once the mapped page is prepared.
 * It handles locking of PTE and modifying it.
 *
 * The function expects the page to be locked or other protection against
 * concurrent faults / writeback (such as DAX radix tree locks).
 *
 * Return: %VM_FAULT_WRITE on success, %0 when PTE got changed before
 * we acquired PTE lock.
 */
vm_fault_t finish_mkwrite_fault(struct vm_fault *vmf)
{
	WARN_ON_ONCE(!(vmf->vma->vm_flags & VM_SHARED));
	vmf->pte = pte_offset_map_lock(vmf->vma->vm_mm, vmf->pmd, vmf->address,
				       &vmf->ptl);
	/*
	 * We might have raced with another page fault while we released the
	 * pte_offset_map_lock.
	 */
	if (!pte_same(*vmf->pte, vmf->orig_pte)) {
		update_mmu_tlb(vmf->vma, vmf->address, vmf->pte);
		pte_unmap_unlock(vmf->pte, vmf->ptl);
		return VM_FAULT_NOPAGE;
	}
	wp_page_reuse(vmf);
	return 0;
}

/*
 * Handle write page faults for VM_MIXEDMAP or VM_PFNMAP for a VM_SHARED
 * mapping
 */
static vm_fault_t wp_pfn_shared(struct vm_fault *vmf)
{
	struct vm_area_struct *vma = vmf->vma;

	if (vma->vm_ops && vma->vm_ops->pfn_mkwrite) {
		vm_fault_t ret;

		pte_unmap_unlock(vmf->pte, vmf->ptl);
		vmf->flags |= FAULT_FLAG_MKWRITE;
		ret = vma->vm_ops->pfn_mkwrite(vmf);
		if (ret & (VM_FAULT_ERROR | VM_FAULT_NOPAGE))
			return ret;
		return finish_mkwrite_fault(vmf);
	}
	wp_page_reuse(vmf);
	return VM_FAULT_WRITE;
}

static vm_fault_t wp_page_shared(struct vm_fault *vmf)
	__releases(vmf->ptl)
{
	struct vm_area_struct *vma = vmf->vma;
	vm_fault_t ret = VM_FAULT_WRITE;

	get_page(vmf->page);

	if (vma->vm_ops && vma->vm_ops->page_mkwrite) {
		vm_fault_t tmp;

		pte_unmap_unlock(vmf->pte, vmf->ptl);
		tmp = do_page_mkwrite(vmf);
		if (unlikely(!tmp || (tmp &
				      (VM_FAULT_ERROR | VM_FAULT_NOPAGE)))) {
			put_page(vmf->page);
			return tmp;
		}
		tmp = finish_mkwrite_fault(vmf);
		if (unlikely(tmp & (VM_FAULT_ERROR | VM_FAULT_NOPAGE))) {
			unlock_page(vmf->page);
			put_page(vmf->page);
			return tmp;
		}
	} else {
		wp_page_reuse(vmf);
		lock_page(vmf->page);
	}
	ret |= fault_dirty_shared_page(vmf);
	put_page(vmf->page);

	return ret;
}

/*
 * This routine handles present pages, when users try to write
 * to a shared page. It is done by copying the page to a new address
 * and decrementing the shared-page counter for the old page.
 *
 * Note that this routine assumes that the protection checks have been
 * done by the caller (the low-level page fault routine in most cases).
 * Thus we can safely just mark it writable once we've done any necessary
 * COW.
 *
 * We also mark the page dirty at this point even though the page will
 * change only once the write actually happens. This avoids a few races,
 * and potentially makes it more efficient.
 *
 * We enter with non-exclusive mmap_lock (to exclude vma changes,
 * but allow concurrent faults), with pte both mapped and locked.
 * We return with mmap_lock still held, but pte unmapped and unlocked.
 */
static vm_fault_t do_wp_page(struct vm_fault *vmf)
	__releases(vmf->ptl)
{
	struct vm_area_struct *vma = vmf->vma;

	if (userfaultfd_pte_wp(vma, *vmf->pte)) {
		pte_unmap_unlock(vmf->pte, vmf->ptl);
		return handle_userfault(vmf, VM_UFFD_WP);
	}

	/*
	 * Userfaultfd write-protect can defer flushes. Ensure the TLB
	 * is flushed in this case before copying.
	 */
	if (unlikely(userfaultfd_wp(vmf->vma) &&
		     mm_tlb_flush_pending(vmf->vma->vm_mm)))
		flush_tlb_page(vmf->vma, vmf->address);

	vmf->page = vm_normal_page(vma, vmf->address, vmf->orig_pte);
	if (!vmf->page) {
		/*
		 * VM_MIXEDMAP !pfn_valid() case, or VM_SOFTDIRTY clear on a
		 * VM_PFNMAP VMA.
		 *
		 * We should not cow pages in a shared writeable mapping.
		 * Just mark the pages writable and/or call ops->pfn_mkwrite.
		 */
		if ((vma->vm_flags & (VM_WRITE|VM_SHARED)) ==
				     (VM_WRITE|VM_SHARED))
			return wp_pfn_shared(vmf);

		pte_unmap_unlock(vmf->pte, vmf->ptl);
		return wp_page_copy(vmf);
	}

	/*
	 * Take out anonymous pages first, anonymous shared vmas are
	 * not dirty accountable.
	 */
	if (PageAnon(vmf->page)) {
		struct page *page = vmf->page;

		/* PageKsm() doesn't necessarily raise the page refcount */
		if (PageKsm(page) || page_count(page) != 1)
			goto copy;
		if (!trylock_page(page))
			goto copy;
		if (PageKsm(page) || page_mapcount(page) != 1 || page_count(page) != 1) {
			unlock_page(page);
			goto copy;
		}
		/*
		 * Ok, we've got the only map reference, and the only
		 * page count reference, and the page is locked,
		 * it's dark out, and we're wearing sunglasses. Hit it.
		 */
		unlock_page(page);
		wp_page_reuse(vmf);
		return VM_FAULT_WRITE;
	} else if (unlikely((vma->vm_flags & (VM_WRITE|VM_SHARED)) ==
					(VM_WRITE|VM_SHARED))) {
		return wp_page_shared(vmf);
	}
copy:
	/*
	 * Ok, we need to copy. Oh, well..
	 */
	get_page(vmf->page);

	pte_unmap_unlock(vmf->pte, vmf->ptl);
	return wp_page_copy(vmf);
}

static void unmap_mapping_range_vma(struct vm_area_struct *vma,
		unsigned long start_addr, unsigned long end_addr,
		struct zap_details *details)
{
	zap_page_range_single(vma, start_addr, end_addr - start_addr, details);
}

static inline void unmap_mapping_range_tree(struct rb_root_cached *root,
					    struct zap_details *details)
{
	struct vm_area_struct *vma;
	pgoff_t vba, vea, zba, zea;

	vma_interval_tree_foreach(vma, root,
			details->first_index, details->last_index) {

		vba = vma->vm_pgoff;
		vea = vba + vma_pages(vma) - 1;
		zba = details->first_index;
		if (zba < vba)
			zba = vba;
		zea = details->last_index;
		if (zea > vea)
			zea = vea;

		unmap_mapping_range_vma(vma,
			((zba - vba) << PAGE_SHIFT) + vma->vm_start,
			((zea - vba + 1) << PAGE_SHIFT) + vma->vm_start,
				details);
	}
}

/**
 * unmap_mapping_page() - Unmap single page from processes.
 * @page: The locked page to be unmapped.
 *
 * Unmap this page from any userspace process which still has it mmaped.
 * Typically, for efficiency, the range of nearby pages has already been
 * unmapped by unmap_mapping_pages() or unmap_mapping_range().  But once
 * truncation or invalidation holds the lock on a page, it may find that
 * the page has been remapped again: and then uses unmap_mapping_page()
 * to unmap it finally.
 */
void unmap_mapping_page(struct page *page)
{
	struct address_space *mapping = page->mapping;
	struct zap_details details = { };

	VM_BUG_ON(!PageLocked(page));
	VM_BUG_ON(PageTail(page));

	details.check_mapping = mapping;
	details.first_index = page->index;
	details.last_index = page->index + thp_nr_pages(page) - 1;
	details.single_page = page;

	i_mmap_lock_write(mapping);
	if (unlikely(!RB_EMPTY_ROOT(&mapping->i_mmap.rb_root)))
		unmap_mapping_range_tree(&mapping->i_mmap, &details);
	i_mmap_unlock_write(mapping);
}

/**
 * unmap_mapping_pages() - Unmap pages from processes.
 * @mapping: The address space containing pages to be unmapped.
 * @start: Index of first page to be unmapped.
 * @nr: Number of pages to be unmapped.  0 to unmap to end of file.
 * @even_cows: Whether to unmap even private COWed pages.
 *
 * Unmap the pages in this address space from any userspace process which
 * has them mmaped.  Generally, you want to remove COWed pages as well when
 * a file is being truncated, but not when invalidating pages from the page
 * cache.
 */
void unmap_mapping_pages(struct address_space *mapping, pgoff_t start,
		pgoff_t nr, bool even_cows)
{
	struct zap_details details = { };

	details.check_mapping = even_cows ? NULL : mapping;
	details.first_index = start;
	details.last_index = start + nr - 1;
	if (details.last_index < details.first_index)
		details.last_index = ULONG_MAX;

	i_mmap_lock_write(mapping);
	if (unlikely(!RB_EMPTY_ROOT(&mapping->i_mmap.rb_root)))
		unmap_mapping_range_tree(&mapping->i_mmap, &details);
	i_mmap_unlock_write(mapping);
}

/**
 * unmap_mapping_range - unmap the portion of all mmaps in the specified
 * address_space corresponding to the specified byte range in the underlying
 * file.
 *
 * @mapping: the address space containing mmaps to be unmapped.
 * @holebegin: byte in first page to unmap, relative to the start of
 * the underlying file.  This will be rounded down to a PAGE_SIZE
 * boundary.  Note that this is different from truncate_pagecache(), which
 * must keep the partial page.  In contrast, we must get rid of
 * partial pages.
 * @holelen: size of prospective hole in bytes.  This will be rounded
 * up to a PAGE_SIZE boundary.  A holelen of zero truncates to the
 * end of the file.
 * @even_cows: 1 when truncating a file, unmap even private COWed pages;
 * but 0 when invalidating pagecache, don't throw away private data.
 */
void unmap_mapping_range(struct address_space *mapping,
		loff_t const holebegin, loff_t const holelen, int even_cows)
{
	pgoff_t hba = holebegin >> PAGE_SHIFT;
	pgoff_t hlen = (holelen + PAGE_SIZE - 1) >> PAGE_SHIFT;

	/* Check for overflow. */
	if (sizeof(holelen) > sizeof(hlen)) {
		long long holeend =
			(holebegin + holelen + PAGE_SIZE - 1) >> PAGE_SHIFT;
		if (holeend & ~(long long)ULONG_MAX)
			hlen = ULONG_MAX - hba + 1;
	}

	unmap_mapping_pages(mapping, hba, hlen, even_cows);
}
EXPORT_SYMBOL(unmap_mapping_range);

/*
 * We enter with non-exclusive mmap_lock (to exclude vma changes,
 * but allow concurrent faults), and pte mapped but not yet locked.
 * We return with pte unmapped and unlocked.
 *
 * We return with the mmap_lock locked or unlocked in the same cases
 * as does filemap_fault().
 */
vm_fault_t do_swap_page(struct vm_fault *vmf)
{
	struct vm_area_struct *vma = vmf->vma;
	struct page *page = NULL, *swapcache;
	swp_entry_t entry;
	pte_t pte;
	int locked;
	int exclusive = 0;
	vm_fault_t ret = 0;
	void *shadow = NULL;

	if (!pte_unmap_same(vma->vm_mm, vmf->pmd, vmf->pte, vmf->orig_pte))
		goto out;

	entry = pte_to_swp_entry(vmf->orig_pte);
	if (unlikely(non_swap_entry(entry))) {
		if (is_migration_entry(entry)) {
			migration_entry_wait(vma->vm_mm, vmf->pmd,
					     vmf->address);
		} else if (is_device_private_entry(entry)) {
			vmf->page = device_private_entry_to_page(entry);
			ret = vmf->page->pgmap->ops->migrate_to_ram(vmf);
		} else if (is_hwpoison_entry(entry)) {
			ret = VM_FAULT_HWPOISON;
		} else {
			print_bad_pte(vma, vmf->address, vmf->orig_pte, NULL);
			ret = VM_FAULT_SIGBUS;
		}
		goto out;
	}


	delayacct_set_flag(current, DELAYACCT_PF_SWAPIN);
	page = lookup_swap_cache(entry, vma, vmf->address);
	swapcache = page;

	if (!page) {
		struct swap_info_struct *si = swp_swap_info(entry);

		if (data_race(si->flags & SWP_SYNCHRONOUS_IO) &&
		    __swap_count(entry) == 1) {
			/* skip swapcache */
			page = alloc_page_vma(GFP_HIGHUSER_MOVABLE, vma,
							vmf->address);
			if (page) {
				__SetPageLocked(page);
				__SetPageSwapBacked(page);

				if (mem_cgroup_swapin_charge_page(page,
					vma->vm_mm, GFP_KERNEL, entry)) {
					ret = VM_FAULT_OOM;
					goto out_page;
				}
				mem_cgroup_swapin_uncharge_swap(entry);

				shadow = get_shadow_from_swap_cache(entry);
				if (shadow)
					workingset_refault(page, shadow);

				lru_cache_add(page);

				/* To provide entry to swap_readpage() */
				set_page_private(page, entry.val);
				swap_readpage(page, true);
				set_page_private(page, 0);
			}
		} else {
			page = swapin_readahead(entry, GFP_HIGHUSER_MOVABLE,
						vmf);
			swapcache = page;
		}

		if (!page) {
			/*
			 * Back out if somebody else faulted in this pte
			 * while we released the pte lock.
			 */
			vmf->pte = pte_offset_map_lock(vma->vm_mm, vmf->pmd,
					vmf->address, &vmf->ptl);
			if (likely(pte_same(*vmf->pte, vmf->orig_pte)))
				ret = VM_FAULT_OOM;
			delayacct_clear_flag(current, DELAYACCT_PF_SWAPIN);
			goto unlock;
		}

		/* Had to read the page from swap area: Major fault */
		ret = VM_FAULT_MAJOR;
		count_vm_event(PGMAJFAULT);
		count_memcg_event_mm(vma->vm_mm, PGMAJFAULT);
	} else if (PageHWPoison(page)) {
		/*
		 * hwpoisoned dirty swapcache pages are kept for killing
		 * owner processes (which may be unknown at hwpoison time)
		 */
		ret = VM_FAULT_HWPOISON;
		delayacct_clear_flag(current, DELAYACCT_PF_SWAPIN);
		goto out_release;
	}

	locked = lock_page_or_retry(page, vma->vm_mm, vmf->flags);

	delayacct_clear_flag(current, DELAYACCT_PF_SWAPIN);
	if (!locked) {
		ret |= VM_FAULT_RETRY;
		goto out_release;
	}

	/*
	 * Make sure try_to_free_swap or reuse_swap_page or swapoff did not
	 * release the swapcache from under us.  The page pin, and pte_same
	 * test below, are not enough to exclude that.  Even if it is still
	 * swapcache, we need to check that the page's swap has not changed.
	 */
	if (unlikely((!PageSwapCache(page) ||
			page_private(page) != entry.val)) && swapcache)
		goto out_page;

	page = ksm_might_need_to_copy(page, vma, vmf->address);
	if (unlikely(!page)) {
		ret = VM_FAULT_OOM;
		page = swapcache;
		goto out_page;
	}

	cgroup_throttle_swaprate(page, GFP_KERNEL);

	/*
	 * Back out if somebody else already faulted in this pte.
	 */
	vmf->pte = pte_offset_map_lock(vma->vm_mm, vmf->pmd, vmf->address,
			&vmf->ptl);
	if (unlikely(!pte_same(*vmf->pte, vmf->orig_pte)))
		goto out_nomap;

	if (unlikely(!PageUptodate(page))) {
		ret = VM_FAULT_SIGBUS;
		goto out_nomap;
	}

	/*
	 * The page isn't present yet, go ahead with the fault.
	 *
	 * Be careful about the sequence of operations here.
	 * To get its accounting right, reuse_swap_page() must be called
	 * while the page is counted on swap but not yet in mapcount i.e.
	 * before page_add_anon_rmap() and swap_free(); try_to_free_swap()
	 * must be called after the swap_free(), or it will never succeed.
	 */

	inc_mm_counter_fast(vma->vm_mm, MM_ANONPAGES);
	dec_mm_counter_fast(vma->vm_mm, MM_SWAPENTS);
	pte = mk_pte(page, vma->vm_page_prot);
	if ((vmf->flags & FAULT_FLAG_WRITE) && reuse_swap_page(page, NULL)) {
		pte = maybe_mkwrite(pte_mkdirty(pte), vma);
		vmf->flags &= ~FAULT_FLAG_WRITE;
		ret |= VM_FAULT_WRITE;
		exclusive = RMAP_EXCLUSIVE;
	}
	flush_icache_page(vma, page);
	if (pte_swp_soft_dirty(vmf->orig_pte))
		pte = pte_mksoft_dirty(pte);
	if (pte_swp_uffd_wp(vmf->orig_pte)) {
		pte = pte_mkuffd_wp(pte);
		pte = pte_wrprotect(pte);
	}
	set_pte_at(vma->vm_mm, vmf->address, vmf->pte, pte);
	arch_do_swap_page(vma->vm_mm, vma, vmf->address, pte, vmf->orig_pte);
	vmf->orig_pte = pte;

	/* ksm created a completely new copy */
	if (unlikely(page != swapcache && swapcache)) {
		page_add_new_anon_rmap(page, vma, vmf->address, false);
		lru_cache_add_inactive_or_unevictable(page, vma);
	} else {
		do_page_add_anon_rmap(page, vma, vmf->address, exclusive);
	}

	swap_free(entry);
	if (mem_cgroup_swap_full(page) ||
	    (vma->vm_flags & VM_LOCKED) || PageMlocked(page))
		try_to_free_swap(page);
	unlock_page(page);
	if (page != swapcache && swapcache) {
		/*
		 * Hold the lock to avoid the swap entry to be reused
		 * until we take the PT lock for the pte_same() check
		 * (to avoid false positives from pte_same). For
		 * further safety release the lock after the swap_free
		 * so that the swap count won't change under a
		 * parallel locked swapcache.
		 */
		unlock_page(swapcache);
		put_page(swapcache);
	}

	if (vmf->flags & FAULT_FLAG_WRITE) {
		ret |= do_wp_page(vmf);
		if (ret & VM_FAULT_ERROR)
			ret &= VM_FAULT_ERROR;
		goto out;
	}

	/* No need to invalidate - it was non-present before */
	update_mmu_cache(vma, vmf->address, vmf->pte);
unlock:
	pte_unmap_unlock(vmf->pte, vmf->ptl);
out:
	return ret;
out_nomap:
	pte_unmap_unlock(vmf->pte, vmf->ptl);
out_page:
	unlock_page(page);
out_release:
	put_page(page);
	if (page != swapcache && swapcache) {
		unlock_page(swapcache);
		put_page(swapcache);
	}
	return ret;
}

/*
 * We enter with non-exclusive mmap_lock (to exclude vma changes,
 * but allow concurrent faults), and pte mapped but not yet locked.
 * We return with mmap_lock still held, but pte unmapped and unlocked.
 */
static vm_fault_t do_anonymous_page(struct vm_fault *vmf)
{
	struct vm_area_struct *vma = vmf->vma;
	struct page *page;
	vm_fault_t ret = 0;
	pte_t entry;

	/* File mapping without ->vm_ops ? */
	if (vma->vm_flags & VM_SHARED)
		return VM_FAULT_SIGBUS;

	/*
	 * Use pte_alloc() instead of pte_alloc_map().  We can't run
	 * pte_offset_map() on pmds where a huge pmd might be created
	 * from a different thread.
	 *
	 * pte_alloc_map() is safe to use under mmap_write_lock(mm) or when
	 * parallel threads are excluded by other means.
	 *
	 * Here we only have mmap_read_lock(mm).
	 */
	if (pte_alloc(vma->vm_mm, vmf->pmd))
		return VM_FAULT_OOM;

	/* See comment in handle_pte_fault() */
	if (unlikely(pmd_trans_unstable(vmf->pmd)))
		return 0;

	/* Use the zero-page for reads */
	if (!(vmf->flags & FAULT_FLAG_WRITE) &&
			!mm_forbids_zeropage(vma->vm_mm)) {
		entry = pte_mkspecial(pfn_pte(my_zero_pfn(vmf->address),
						vma->vm_page_prot));
		vmf->pte = pte_offset_map_lock(vma->vm_mm, vmf->pmd,
				vmf->address, &vmf->ptl);
		if (!pte_none(*vmf->pte)) {
			update_mmu_tlb(vma, vmf->address, vmf->pte);
			goto unlock;
		}
		ret = check_stable_address_space(vma->vm_mm);
		if (ret)
			goto unlock;
		/* Deliver the page fault to userland, check inside PT lock */
		if (userfaultfd_missing(vma)) {
			pte_unmap_unlock(vmf->pte, vmf->ptl);
			return handle_userfault(vmf, VM_UFFD_MISSING);
		}
		goto setpte;
	}

	/* Allocate our own private page. */
	if (unlikely(anon_vma_prepare(vma)))
		goto oom;
	page = alloc_zeroed_user_highpage_movable(vma, vmf->address);
	if (!page)
		goto oom;

	if (mem_cgroup_charge(page, vma->vm_mm, GFP_KERNEL))
		goto oom_free_page;
	cgroup_throttle_swaprate(page, GFP_KERNEL);

	/*
	 * The memory barrier inside __SetPageUptodate makes sure that
	 * preceding stores to the page contents become visible before
	 * the set_pte_at() write.
	 */
	__SetPageUptodate(page);

	entry = mk_pte(page, vma->vm_page_prot);
	if (vma->vm_flags & VM_WRITE)
		entry = pte_mkwrite(pte_mkdirty(entry));

	vmf->pte = pte_offset_map_lock(vma->vm_mm, vmf->pmd, vmf->address,
			&vmf->ptl);
	if (!pte_none(*vmf->pte)) {
		update_mmu_cache(vma, vmf->address, vmf->pte);
		goto release;
	}

	ret = check_stable_address_space(vma->vm_mm);
	if (ret)
		goto release;

	/* Deliver the page fault to userland, check inside PT lock */
	if (userfaultfd_missing(vma)) {
		pte_unmap_unlock(vmf->pte, vmf->ptl);
		put_page(page);
		return handle_userfault(vmf, VM_UFFD_MISSING);
	}

	inc_mm_counter_fast(vma->vm_mm, MM_ANONPAGES);
	page_add_new_anon_rmap(page, vma, vmf->address, false);
	lru_cache_add_inactive_or_unevictable(page, vma);
setpte:
	set_pte_at(vma->vm_mm, vmf->address, vmf->pte, entry);

	/* No need to invalidate - it was non-present before */
	update_mmu_cache(vma, vmf->address, vmf->pte);
unlock:
	pte_unmap_unlock(vmf->pte, vmf->ptl);
	return ret;
release:
	put_page(page);
	goto unlock;
oom_free_page:
	put_page(page);
oom:
	return VM_FAULT_OOM;
}

/*
 * The mmap_lock must have been held on entry, and may have been
 * released depending on flags and vma->vm_ops->fault() return value.
 * See filemap_fault() and __lock_page_retry().
 */
static vm_fault_t __do_fault(struct vm_fault *vmf)
{
	struct vm_area_struct *vma = vmf->vma;
	vm_fault_t ret;

	/*
	 * Preallocate pte before we take page_lock because this might lead to
	 * deadlocks for memcg reclaim which waits for pages under writeback:
	 *				lock_page(A)
	 *				SetPageWriteback(A)
	 *				unlock_page(A)
	 * lock_page(B)
	 *				lock_page(B)
	 * pte_alloc_one
	 *   shrink_page_list
	 *     wait_on_page_writeback(A)
	 *				SetPageWriteback(B)
	 *				unlock_page(B)
	 *				# flush A, B to clear the writeback
	 */
	if (pmd_none(*vmf->pmd) && !vmf->prealloc_pte) {
		vmf->prealloc_pte = pte_alloc_one(vma->vm_mm);
		if (!vmf->prealloc_pte)
			return VM_FAULT_OOM;
		smp_wmb(); /* See comment in __pte_alloc() */
	}

	ret = vma->vm_ops->fault(vmf);
	if (unlikely(ret & (VM_FAULT_ERROR | VM_FAULT_NOPAGE | VM_FAULT_RETRY |
			    VM_FAULT_DONE_COW)))
		return ret;

	if (unlikely(PageHWPoison(vmf->page))) {
		if (ret & VM_FAULT_LOCKED)
			unlock_page(vmf->page);
		put_page(vmf->page);
		vmf->page = NULL;
		return VM_FAULT_HWPOISON;
	}

	if (unlikely(!(ret & VM_FAULT_LOCKED)))
		lock_page(vmf->page);
	else
		VM_BUG_ON_PAGE(!PageLocked(vmf->page), vmf->page);

	return ret;
}

#ifdef CONFIG_TRANSPARENT_HUGEPAGE
static void deposit_prealloc_pte(struct vm_fault *vmf)
{
	struct vm_area_struct *vma = vmf->vma;

	pgtable_trans_huge_deposit(vma->vm_mm, vmf->pmd, vmf->prealloc_pte);
	/*
	 * We are going to consume the prealloc table,
	 * count that as nr_ptes.
	 */
	mm_inc_nr_ptes(vma->vm_mm);
	vmf->prealloc_pte = NULL;
}

vm_fault_t do_set_pmd(struct vm_fault *vmf, struct page *page)
{
	struct vm_area_struct *vma = vmf->vma;
	bool write = vmf->flags & FAULT_FLAG_WRITE;
	unsigned long haddr = vmf->address & HPAGE_PMD_MASK;
	pmd_t entry;
	int i;
	vm_fault_t ret = VM_FAULT_FALLBACK;

	if (!transhuge_vma_suitable(vma, haddr))
		return ret;

	page = compound_head(page);
	if (compound_order(page) != HPAGE_PMD_ORDER)
		return ret;

	/*
	 * Archs like ppc64 need additional space to store information
	 * related to pte entry. Use the preallocated table for that.
	 */
	if (arch_needs_pgtable_deposit() && !vmf->prealloc_pte) {
		vmf->prealloc_pte = pte_alloc_one(vma->vm_mm);
		if (!vmf->prealloc_pte)
			return VM_FAULT_OOM;
		smp_wmb(); /* See comment in __pte_alloc() */
	}

	vmf->ptl = pmd_lock(vma->vm_mm, vmf->pmd);
	if (unlikely(!pmd_none(*vmf->pmd)))
		goto out;

	for (i = 0; i < HPAGE_PMD_NR; i++)
		flush_icache_page(vma, page + i);

	entry = mk_huge_pmd(page, vma->vm_page_prot);
	if (write)
		entry = maybe_pmd_mkwrite(pmd_mkdirty(entry), vma);

	add_mm_counter(vma->vm_mm, mm_counter_file(page), HPAGE_PMD_NR);
	page_add_file_rmap(page, true);
	/*
	 * deposit and withdraw with pmd lock held
	 */
	if (arch_needs_pgtable_deposit())
		deposit_prealloc_pte(vmf);

	set_pmd_at(vma->vm_mm, haddr, vmf->pmd, entry);

	update_mmu_cache_pmd(vma, haddr, vmf->pmd);

	/* fault is handled */
	ret = 0;
	count_vm_event(THP_FILE_MAPPED);
out:
	spin_unlock(vmf->ptl);
	return ret;
}
#else
vm_fault_t do_set_pmd(struct vm_fault *vmf, struct page *page)
{
	return VM_FAULT_FALLBACK;
}
#endif

void do_set_pte(struct vm_fault *vmf, struct page *page, unsigned long addr)
{
	struct vm_area_struct *vma = vmf->vma;
	bool write = vmf->flags & FAULT_FLAG_WRITE;
	bool prefault = vmf->address != addr;
	pte_t entry;

	flush_icache_page(vma, page);
	entry = mk_pte(page, vma->vm_page_prot);

	if (prefault && arch_wants_old_prefaulted_pte())
		entry = pte_mkold(entry);

	if (write)
		entry = maybe_mkwrite(pte_mkdirty(entry), vma);
	/* copy-on-write page */
	if (write && !(vma->vm_flags & VM_SHARED)) {
		inc_mm_counter_fast(vma->vm_mm, MM_ANONPAGES);
		page_add_new_anon_rmap(page, vma, addr, false);
		lru_cache_add_inactive_or_unevictable(page, vma);
	} else {
		inc_mm_counter_fast(vma->vm_mm, mm_counter_file(page));
		page_add_file_rmap(page, false);
	}
	set_pte_at(vma->vm_mm, addr, vmf->pte, entry);
}

/**
 * finish_fault - finish page fault once we have prepared the page to fault
 *
 * @vmf: structure describing the fault
 *
 * This function handles all that is needed to finish a page fault once the
 * page to fault in is prepared. It handles locking of PTEs, inserts PTE for
 * given page, adds reverse page mapping, handles memcg charges and LRU
 * addition.
 *
 * The function expects the page to be locked and on success it consumes a
 * reference of a page being mapped (for the PTE which maps it).
 *
 * Return: %0 on success, %VM_FAULT_ code in case of error.
 */
vm_fault_t finish_fault(struct vm_fault *vmf)
{
	struct vm_area_struct *vma = vmf->vma;
	struct page *page;
	vm_fault_t ret;

	/* Did we COW the page? */
	if ((vmf->flags & FAULT_FLAG_WRITE) && !(vma->vm_flags & VM_SHARED))
		page = vmf->cow_page;
	else
		page = vmf->page;

	/*
	 * check even for read faults because we might have lost our CoWed
	 * page
	 */
	if (!(vma->vm_flags & VM_SHARED)) {
		ret = check_stable_address_space(vma->vm_mm);
		if (ret)
			return ret;
	}

	if (pmd_none(*vmf->pmd)) {
		if (PageTransCompound(page)) {
			ret = do_set_pmd(vmf, page);
			if (ret != VM_FAULT_FALLBACK)
				return ret;
		}

		if (unlikely(pte_alloc(vma->vm_mm, vmf->pmd)))
			return VM_FAULT_OOM;
	}

	/* See comment in handle_pte_fault() */
	if (pmd_devmap_trans_unstable(vmf->pmd))
		return 0;

	vmf->pte = pte_offset_map_lock(vma->vm_mm, vmf->pmd,
				      vmf->address, &vmf->ptl);
	ret = 0;
	/* Re-check under ptl */
	if (likely(pte_none(*vmf->pte)))
		do_set_pte(vmf, page, vmf->address);
	else
		ret = VM_FAULT_NOPAGE;

	update_mmu_tlb(vma, vmf->address, vmf->pte);
	pte_unmap_unlock(vmf->pte, vmf->ptl);
	return ret;
}

static unsigned long fault_around_bytes __read_mostly =
	rounddown_pow_of_two(65536);

#ifdef CONFIG_DEBUG_FS
static int fault_around_bytes_get(void *data, u64 *val)
{
	*val = fault_around_bytes;
	return 0;
}

/*
 * fault_around_bytes must be rounded down to the nearest page order as it's
 * what do_fault_around() expects to see.
 */
static int fault_around_bytes_set(void *data, u64 val)
{
	if (val / PAGE_SIZE > PTRS_PER_PTE)
		return -EINVAL;
	if (val > PAGE_SIZE)
		fault_around_bytes = rounddown_pow_of_two(val);
	else
		fault_around_bytes = PAGE_SIZE; /* rounddown_pow_of_two(0) is undefined */
	return 0;
}
DEFINE_DEBUGFS_ATTRIBUTE(fault_around_bytes_fops,
		fault_around_bytes_get, fault_around_bytes_set, "%llu\n");

static int __init fault_around_debugfs(void)
{
	debugfs_create_file_unsafe("fault_around_bytes", 0644, NULL, NULL,
				   &fault_around_bytes_fops);
	return 0;
}
late_initcall(fault_around_debugfs);
#endif

/*
 * do_fault_around() tries to map few pages around the fault address. The hope
 * is that the pages will be needed soon and this will lower the number of
 * faults to handle.
 *
 * It uses vm_ops->map_pages() to map the pages, which skips the page if it's
 * not ready to be mapped: not up-to-date, locked, etc.
 *
 * This function is called with the page table lock taken. In the split ptlock
 * case the page table lock only protects only those entries which belong to
 * the page table corresponding to the fault address.
 *
 * This function doesn't cross the VMA boundaries, in order to call map_pages()
 * only once.
 *
 * fault_around_bytes defines how many bytes we'll try to map.
 * do_fault_around() expects it to be set to a power of two less than or equal
 * to PTRS_PER_PTE.
 *
 * The virtual address of the area that we map is naturally aligned to
 * fault_around_bytes rounded down to the machine page size
 * (and therefore to page order).  This way it's easier to guarantee
 * that we don't cross page table boundaries.
 */
static vm_fault_t do_fault_around(struct vm_fault *vmf)
{
	unsigned long address = vmf->address, nr_pages, mask;
	pgoff_t start_pgoff = vmf->pgoff;
	pgoff_t end_pgoff;
	int off;

	nr_pages = READ_ONCE(fault_around_bytes) >> PAGE_SHIFT;
	mask = ~(nr_pages * PAGE_SIZE - 1) & PAGE_MASK;

	address = max(address & mask, vmf->vma->vm_start);
	off = ((vmf->address - address) >> PAGE_SHIFT) & (PTRS_PER_PTE - 1);
	start_pgoff -= off;

	/*
	 *  end_pgoff is either the end of the page table, the end of
	 *  the vma or nr_pages from start_pgoff, depending what is nearest.
	 */
	end_pgoff = start_pgoff -
		((address >> PAGE_SHIFT) & (PTRS_PER_PTE - 1)) +
		PTRS_PER_PTE - 1;
	end_pgoff = min3(end_pgoff, vma_pages(vmf->vma) + vmf->vma->vm_pgoff - 1,
			start_pgoff + nr_pages - 1);

	if (pmd_none(*vmf->pmd)) {
		vmf->prealloc_pte = pte_alloc_one(vmf->vma->vm_mm);
		if (!vmf->prealloc_pte)
			return VM_FAULT_OOM;
		smp_wmb(); /* See comment in __pte_alloc() */
	}

	return vmf->vma->vm_ops->map_pages(vmf, start_pgoff, end_pgoff);
}

static vm_fault_t do_read_fault(struct vm_fault *vmf)
{
	struct vm_area_struct *vma = vmf->vma;
	vm_fault_t ret = 0;

	/*
	 * Let's call ->map_pages() first and use ->fault() as fallback
	 * if page by the offset is not ready to be mapped (cold cache or
	 * something).
	 */
	if (vma->vm_ops->map_pages && fault_around_bytes >> PAGE_SHIFT > 1) {
		ret = do_fault_around(vmf);
		if (ret)
			return ret;
	}

	ret = __do_fault(vmf);
	if (unlikely(ret & (VM_FAULT_ERROR | VM_FAULT_NOPAGE | VM_FAULT_RETRY)))
		return ret;

	ret |= finish_fault(vmf);
	unlock_page(vmf->page);
	if (unlikely(ret & (VM_FAULT_ERROR | VM_FAULT_NOPAGE | VM_FAULT_RETRY)))
		put_page(vmf->page);
	return ret;
}

static vm_fault_t do_cow_fault(struct vm_fault *vmf)
{
	struct vm_area_struct *vma = vmf->vma;
	vm_fault_t ret;

	if (unlikely(anon_vma_prepare(vma)))
		return VM_FAULT_OOM;

	vmf->cow_page = alloc_page_vma(GFP_HIGHUSER_MOVABLE, vma, vmf->address);
	if (!vmf->cow_page)
		return VM_FAULT_OOM;

	if (mem_cgroup_charge(vmf->cow_page, vma->vm_mm, GFP_KERNEL)) {
		put_page(vmf->cow_page);
		return VM_FAULT_OOM;
	}
	cgroup_throttle_swaprate(vmf->cow_page, GFP_KERNEL);

	ret = __do_fault(vmf);
	if (unlikely(ret & (VM_FAULT_ERROR | VM_FAULT_NOPAGE | VM_FAULT_RETRY)))
		goto uncharge_out;
	if (ret & VM_FAULT_DONE_COW)
		return ret;

	copy_user_highpage(vmf->cow_page, vmf->page, vmf->address, vma);
	__SetPageUptodate(vmf->cow_page);

	ret |= finish_fault(vmf);
	unlock_page(vmf->page);
	put_page(vmf->page);
	if (unlikely(ret & (VM_FAULT_ERROR | VM_FAULT_NOPAGE | VM_FAULT_RETRY)))
		goto uncharge_out;
	return ret;
uncharge_out:
	put_page(vmf->cow_page);
	return ret;
}

static vm_fault_t do_shared_fault(struct vm_fault *vmf)
{
	struct vm_area_struct *vma = vmf->vma;
	vm_fault_t ret, tmp;

	ret = __do_fault(vmf);
	if (unlikely(ret & (VM_FAULT_ERROR | VM_FAULT_NOPAGE | VM_FAULT_RETRY)))
		return ret;

	/*
	 * Check if the backing address space wants to know that the page is
	 * about to become writable
	 */
	if (vma->vm_ops->page_mkwrite) {
		unlock_page(vmf->page);
		tmp = do_page_mkwrite(vmf);
		if (unlikely(!tmp ||
				(tmp & (VM_FAULT_ERROR | VM_FAULT_NOPAGE)))) {
			put_page(vmf->page);
			return tmp;
		}
	}

	ret |= finish_fault(vmf);
	if (unlikely(ret & (VM_FAULT_ERROR | VM_FAULT_NOPAGE |
					VM_FAULT_RETRY))) {
		unlock_page(vmf->page);
		put_page(vmf->page);
		return ret;
	}

	ret |= fault_dirty_shared_page(vmf);
	return ret;
}

/*
 * We enter with non-exclusive mmap_lock (to exclude vma changes,
 * but allow concurrent faults).
 * The mmap_lock may have been released depending on flags and our
 * return value.  See filemap_fault() and __lock_page_or_retry().
 * If mmap_lock is released, vma may become invalid (for example
 * by other thread calling munmap()).
 */
static vm_fault_t do_fault(struct vm_fault *vmf)
{
	struct vm_area_struct *vma = vmf->vma;
	struct mm_struct *vm_mm = vma->vm_mm;
	vm_fault_t ret;

	/*
	 * The VMA was not fully populated on mmap() or missing VM_DONTEXPAND
	 */
	if (!vma->vm_ops->fault) {
		/*
		 * If we find a migration pmd entry or a none pmd entry, which
		 * should never happen, return SIGBUS
		 */
		if (unlikely(!pmd_present(*vmf->pmd)))
			ret = VM_FAULT_SIGBUS;
		else {
			vmf->pte = pte_offset_map_lock(vmf->vma->vm_mm,
						       vmf->pmd,
						       vmf->address,
						       &vmf->ptl);
			/*
			 * Make sure this is not a temporary clearing of pte
			 * by holding ptl and checking again. A R/M/W update
			 * of pte involves: take ptl, clearing the pte so that
			 * we don't have concurrent modification by hardware
			 * followed by an update.
			 */
			if (unlikely(pte_none(*vmf->pte)))
				ret = VM_FAULT_SIGBUS;
			else
				ret = VM_FAULT_NOPAGE;

			pte_unmap_unlock(vmf->pte, vmf->ptl);
		}
	} else if (!(vmf->flags & FAULT_FLAG_WRITE))
		ret = do_read_fault(vmf);
	else if (!(vma->vm_flags & VM_SHARED))
		ret = do_cow_fault(vmf);
	else
		ret = do_shared_fault(vmf);

	/* preallocated pagetable is unused: free it */
	if (vmf->prealloc_pte) {
		pte_free(vm_mm, vmf->prealloc_pte);
		vmf->prealloc_pte = NULL;
	}
	return ret;
}

static int numa_migrate_prep(struct page *page, struct vm_area_struct *vma,
				unsigned long addr, int page_nid,
				int *flags)
{
	get_page(page);

	count_vm_numa_event(NUMA_HINT_FAULTS);
	if (page_nid == numa_node_id()) {
		count_vm_numa_event(NUMA_HINT_FAULTS_LOCAL);
		*flags |= TNF_FAULT_LOCAL;
	}

	return mpol_misplaced(page, vma, addr);
}

static vm_fault_t do_numa_page(struct vm_fault *vmf)
{
	struct vm_area_struct *vma = vmf->vma;
	struct page *page = NULL;
	int page_nid = NUMA_NO_NODE;
	int last_cpupid;
	int target_nid;
	pte_t pte, old_pte;
	bool was_writable = pte_savedwrite(vmf->orig_pte);
	int flags = 0;

	/*
	 * The "pte" at this point cannot be used safely without
	 * validation through pte_unmap_same(). It's of NUMA type but
	 * the pfn may be screwed if the read is non atomic.
	 */
	vmf->ptl = pte_lockptr(vma->vm_mm, vmf->pmd);
	spin_lock(vmf->ptl);
	if (unlikely(!pte_same(*vmf->pte, vmf->orig_pte))) {
		pte_unmap_unlock(vmf->pte, vmf->ptl);
		goto out;
	}

	/* Get the normal PTE  */
	old_pte = ptep_get(vmf->pte);
	pte = pte_modify(old_pte, vma->vm_page_prot);

	page = vm_normal_page(vma, vmf->address, pte);
	if (!page)
		goto out_map;

	/* TODO: handle PTE-mapped THP */
	if (PageCompound(page))
		goto out_map;

	/*
	 * Avoid grouping on RO pages in general. RO pages shouldn't hurt as
	 * much anyway since they can be in shared cache state. This misses
	 * the case where a mapping is writable but the process never writes
	 * to it but pte_write gets cleared during protection updates and
	 * pte_dirty has unpredictable behaviour between PTE scan updates,
	 * background writeback, dirty balancing and application behaviour.
	 */
	if (!was_writable)
		flags |= TNF_NO_GROUP;

	/*
	 * Flag if the page is shared between multiple address spaces. This
	 * is later used when determining whether to group tasks together
	 */
	if (page_mapcount(page) > 1 && (vma->vm_flags & VM_SHARED))
		flags |= TNF_SHARED;

	last_cpupid = page_cpupid_last(page);
	page_nid = page_to_nid(page);
	target_nid = numa_migrate_prep(page, vma, vmf->address, page_nid,
			&flags);
	if (target_nid == NUMA_NO_NODE) {
		put_page(page);
		goto out_map;
	}
	pte_unmap_unlock(vmf->pte, vmf->ptl);

	/* Migrate to the requested node */
	if (migrate_misplaced_page(page, vma, target_nid)) {
		page_nid = target_nid;
		flags |= TNF_MIGRATED;
	} else {
		flags |= TNF_MIGRATE_FAIL;
		vmf->pte = pte_offset_map(vmf->pmd, vmf->address);
		spin_lock(vmf->ptl);
		if (unlikely(!pte_same(*vmf->pte, vmf->orig_pte))) {
			pte_unmap_unlock(vmf->pte, vmf->ptl);
			goto out;
		}
		goto out_map;
	}

out:
	if (page_nid != NUMA_NO_NODE)
		task_numa_fault(last_cpupid, page_nid, 1, flags);
	return 0;
out_map:
	/*
	 * Make it present again, depending on how arch implements
	 * non-accessible ptes, some can allow access by kernel mode.
	 */
	old_pte = ptep_modify_prot_start(vma, vmf->address, vmf->pte);
	pte = pte_modify(old_pte, vma->vm_page_prot);
	pte = pte_mkyoung(pte);
	if (was_writable)
		pte = pte_mkwrite(pte);
	ptep_modify_prot_commit(vma, vmf->address, vmf->pte, old_pte, pte);
	update_mmu_cache(vma, vmf->address, vmf->pte);
	pte_unmap_unlock(vmf->pte, vmf->ptl);
	goto out;
}

static inline vm_fault_t create_huge_pmd(struct vm_fault *vmf)
{
	if (vma_is_anonymous(vmf->vma))
		return do_huge_pmd_anonymous_page(vmf);
	if (vmf->vma->vm_ops->huge_fault)
		return vmf->vma->vm_ops->huge_fault(vmf, PE_SIZE_PMD);
	return VM_FAULT_FALLBACK;
}

/* `inline' is required to avoid gcc 4.1.2 build error */
static inline vm_fault_t wp_huge_pmd(struct vm_fault *vmf, pmd_t orig_pmd)
{
	if (vma_is_anonymous(vmf->vma)) {
		if (userfaultfd_huge_pmd_wp(vmf->vma, orig_pmd))
			return handle_userfault(vmf, VM_UFFD_WP);
		return do_huge_pmd_wp_page(vmf, orig_pmd);
	}
	if (vmf->vma->vm_ops->huge_fault) {
		vm_fault_t ret = vmf->vma->vm_ops->huge_fault(vmf, PE_SIZE_PMD);

		if (!(ret & VM_FAULT_FALLBACK))
			return ret;
	}

	/* COW or write-notify handled on pte level: split pmd. */
	__split_huge_pmd(vmf->vma, vmf->pmd, vmf->address, false, NULL);

	return VM_FAULT_FALLBACK;
}

static vm_fault_t create_huge_pud(struct vm_fault *vmf)
{
#if defined(CONFIG_TRANSPARENT_HUGEPAGE) &&			\
	defined(CONFIG_HAVE_ARCH_TRANSPARENT_HUGEPAGE_PUD)
	/* No support for anonymous transparent PUD pages yet */
	if (vma_is_anonymous(vmf->vma))
		goto split;
	if (vmf->vma->vm_ops->huge_fault) {
		vm_fault_t ret = vmf->vma->vm_ops->huge_fault(vmf, PE_SIZE_PUD);

		if (!(ret & VM_FAULT_FALLBACK))
			return ret;
	}
split:
	/* COW or write-notify not handled on PUD level: split pud.*/
	__split_huge_pud(vmf->vma, vmf->pud, vmf->address);
#endif /* CONFIG_TRANSPARENT_HUGEPAGE */
	return VM_FAULT_FALLBACK;
}

static vm_fault_t wp_huge_pud(struct vm_fault *vmf, pud_t orig_pud)
{
#ifdef CONFIG_TRANSPARENT_HUGEPAGE
	/* No support for anonymous transparent PUD pages yet */
	if (vma_is_anonymous(vmf->vma))
		return VM_FAULT_FALLBACK;
	if (vmf->vma->vm_ops->huge_fault)
		return vmf->vma->vm_ops->huge_fault(vmf, PE_SIZE_PUD);
#endif /* CONFIG_TRANSPARENT_HUGEPAGE */
	return VM_FAULT_FALLBACK;
}

/*
 * These routines also need to handle stuff like marking pages dirty
 * and/or accessed for architectures that don't do it in hardware (most
 * RISC architectures).  The early dirtying is also good on the i386.
 *
 * There is also a hook called "update_mmu_cache()" that architectures
 * with external mmu caches can use to update those (ie the Sparc or
 * PowerPC hashed page tables that act as extended TLBs).
 *
 * We enter with non-exclusive mmap_lock (to exclude vma changes, but allow
 * concurrent faults).
 *
 * The mmap_lock may have been released depending on flags and our return value.
 * See filemap_fault() and __lock_page_or_retry().
 */
static vm_fault_t handle_pte_fault(struct vm_fault *vmf)
{
	pte_t entry;

	if (unlikely(pmd_none(*vmf->pmd))) {
		/*
		 * Leave __pte_alloc() until later: because vm_ops->fault may
		 * want to allocate huge page, and if we expose page table
		 * for an instant, it will be difficult to retract from
		 * concurrent faults and from rmap lookups.
		 */
		vmf->pte = NULL;
	} else {
		/*
		 * If a huge pmd materialized under us just retry later.  Use
		 * pmd_trans_unstable() via pmd_devmap_trans_unstable() instead
		 * of pmd_trans_huge() to ensure the pmd didn't become
		 * pmd_trans_huge under us and then back to pmd_none, as a
		 * result of MADV_DONTNEED running immediately after a huge pmd
		 * fault in a different thread of this mm, in turn leading to a
		 * misleading pmd_trans_huge() retval. All we have to ensure is
		 * that it is a regular pmd that we can walk with
		 * pte_offset_map() and we can do that through an atomic read
		 * in C, which is what pmd_trans_unstable() provides.
		 */
		if (pmd_devmap_trans_unstable(vmf->pmd))
			return 0;
		/*
		 * A regular pmd is established and it can't morph into a huge
		 * pmd from under us anymore at this point because we hold the
		 * mmap_lock read mode and khugepaged takes it in write mode.
		 * So now it's safe to run pte_offset_map().
		 */
		vmf->pte = pte_offset_map(vmf->pmd, vmf->address);
		vmf->orig_pte = *vmf->pte;

		/*
		 * some architectures can have larger ptes than wordsize,
		 * e.g.ppc44x-defconfig has CONFIG_PTE_64BIT=y and
		 * CONFIG_32BIT=y, so READ_ONCE cannot guarantee atomic
		 * accesses.  The code below just needs a consistent view
		 * for the ifs and we later double check anyway with the
		 * ptl lock held. So here a barrier will do.
		 */
		barrier();
		if (pte_none(vmf->orig_pte)) {
			pte_unmap(vmf->pte);
			vmf->pte = NULL;
		}
	}

	if (!vmf->pte) {
		if (vma_is_anonymous(vmf->vma))
			return do_anonymous_page(vmf);
		else
			return do_fault(vmf);
	}

	if (!pte_present(vmf->orig_pte))
		return do_swap_page(vmf);

	if (pte_protnone(vmf->orig_pte) && vma_is_accessible(vmf->vma))
		return do_numa_page(vmf);

	vmf->ptl = pte_lockptr(vmf->vma->vm_mm, vmf->pmd);
	spin_lock(vmf->ptl);
	entry = vmf->orig_pte;
	if (unlikely(!pte_same(*vmf->pte, entry))) {
		update_mmu_tlb(vmf->vma, vmf->address, vmf->pte);
		goto unlock;
	}
	if (vmf->flags & FAULT_FLAG_WRITE) {
		if (!pte_write(entry))
			return do_wp_page(vmf);
		entry = pte_mkdirty(entry);
	}
	entry = pte_mkyoung(entry);
	if (ptep_set_access_flags(vmf->vma, vmf->address, vmf->pte, entry,
				vmf->flags & FAULT_FLAG_WRITE)) {
		update_mmu_cache(vmf->vma, vmf->address, vmf->pte);
	} else {
		/* Skip spurious TLB flush for retried page fault */
		if (vmf->flags & FAULT_FLAG_TRIED)
			goto unlock;
		/*
		 * This is needed only for protection faults but the arch code
		 * is not yet telling us if this is a protection fault or not.
		 * This still avoids useless tlb flushes for .text page faults
		 * with threads.
		 */
		if (vmf->flags & FAULT_FLAG_WRITE)
			flush_tlb_fix_spurious_fault(vmf->vma, vmf->address);
	}
unlock:
	pte_unmap_unlock(vmf->pte, vmf->ptl);
	return 0;
}

/*
 * By the time we get here, we already hold the mm semaphore
 *
 * The mmap_lock may have been released depending on flags and our
 * return value.  See filemap_fault() and __lock_page_or_retry().
 */
static vm_fault_t __handle_mm_fault(struct vm_area_struct *vma,
		unsigned long address, unsigned int flags)
{
	struct vm_fault vmf = {
		.vma = vma,
		.address = address & PAGE_MASK,
		.flags = flags,
		.pgoff = linear_page_index(vma, address),
		.gfp_mask = __get_fault_gfp_mask(vma),
	};
	unsigned int dirty = flags & FAULT_FLAG_WRITE;
	struct mm_struct *mm = vma->vm_mm;
	pgd_t *pgd;
	p4d_t *p4d;
	vm_fault_t ret;

	pgd = pgd_offset(mm, address);
	p4d = p4d_alloc(mm, pgd, address);
	if (!p4d)
		return VM_FAULT_OOM;

	vmf.pud = pud_alloc(mm, p4d, address);
	if (!vmf.pud)
		return VM_FAULT_OOM;
retry_pud:
	if (pud_none(*vmf.pud) && __transparent_hugepage_enabled(vma)) {
		ret = create_huge_pud(&vmf);
		if (!(ret & VM_FAULT_FALLBACK))
			return ret;
	} else {
		pud_t orig_pud = *vmf.pud;

		barrier();
		if (pud_trans_huge(orig_pud) || pud_devmap(orig_pud)) {

			/* NUMA case for anonymous PUDs would go here */

			if (dirty && !pud_write(orig_pud)) {
				ret = wp_huge_pud(&vmf, orig_pud);
				if (!(ret & VM_FAULT_FALLBACK))
					return ret;
			} else {
				huge_pud_set_accessed(&vmf, orig_pud);
				return 0;
			}
		}
	}

	vmf.pmd = pmd_alloc(mm, vmf.pud, address);
	if (!vmf.pmd)
		return VM_FAULT_OOM;

	/* Huge pud page fault raced with pmd_alloc? */
	if (pud_trans_unstable(vmf.pud))
		goto retry_pud;

	if (pmd_none(*vmf.pmd) && __transparent_hugepage_enabled(vma)) {
		ret = create_huge_pmd(&vmf);
		if (!(ret & VM_FAULT_FALLBACK))
			return ret;
	} else {
		pmd_t orig_pmd = *vmf.pmd;

		barrier();
		if (unlikely(is_swap_pmd(orig_pmd))) {
			VM_BUG_ON(thp_migration_supported() &&
					  !is_pmd_migration_entry(orig_pmd));
			if (is_pmd_migration_entry(orig_pmd))
				pmd_migration_entry_wait(mm, vmf.pmd);
			return 0;
		}
		if (pmd_trans_huge(orig_pmd) || pmd_devmap(orig_pmd)) {
			if (pmd_protnone(orig_pmd) && vma_is_accessible(vma))
				return do_huge_pmd_numa_page(&vmf, orig_pmd);

			if (dirty && !pmd_write(orig_pmd)) {
				ret = wp_huge_pmd(&vmf, orig_pmd);
				if (!(ret & VM_FAULT_FALLBACK))
					return ret;
			} else {
				huge_pmd_set_accessed(&vmf, orig_pmd);
				return 0;
			}
		}
	}

	return handle_pte_fault(&vmf);
}

/**
 * mm_account_fault - Do page fault accounting
 *
 * @regs: the pt_regs struct pointer.  When set to NULL, will skip accounting
 *        of perf event counters, but we'll still do the per-task accounting to
 *        the task who triggered this page fault.
 * @address: the faulted address.
 * @flags: the fault flags.
 * @ret: the fault retcode.
 *
 * This will take care of most of the page fault accounting.  Meanwhile, it
 * will also include the PERF_COUNT_SW_PAGE_FAULTS_[MAJ|MIN] perf counter
 * updates.  However, note that the handling of PERF_COUNT_SW_PAGE_FAULTS should
 * still be in per-arch page fault handlers at the entry of page fault.
 */
static inline void mm_account_fault(struct pt_regs *regs,
				    unsigned long address, unsigned int flags,
				    vm_fault_t ret)
{
	bool major;

	/*
	 * We don't do accounting for some specific faults:
	 *
	 * - Unsuccessful faults (e.g. when the address wasn't valid).  That
	 *   includes arch_vma_access_permitted() failing before reaching here.
	 *   So this is not a "this many hardware page faults" counter.  We
	 *   should use the hw profiling for that.
	 *
	 * - Incomplete faults (VM_FAULT_RETRY).  They will only be counted
	 *   once they're completed.
	 */
	if (ret & (VM_FAULT_ERROR | VM_FAULT_RETRY))
		return;

	/*
	 * We define the fault as a major fault when the final successful fault
	 * is VM_FAULT_MAJOR, or if it retried (which implies that we couldn't
	 * handle it immediately previously).
	 */
	major = (ret & VM_FAULT_MAJOR) || (flags & FAULT_FLAG_TRIED);

	if (major)
		current->maj_flt++;
	else
		current->min_flt++;

	/*
	 * If the fault is done for GUP, regs will be NULL.  We only do the
	 * accounting for the per thread fault counters who triggered the
	 * fault, and we skip the perf event updates.
	 */
	if (!regs)
		return;

	if (major)
		perf_sw_event(PERF_COUNT_SW_PAGE_FAULTS_MAJ, 1, regs, address);
	else
		perf_sw_event(PERF_COUNT_SW_PAGE_FAULTS_MIN, 1, regs, address);
}

/*
 * By the time we get here, we already hold the mm semaphore
 *
 * The mmap_lock may have been released depending on flags and our
 * return value.  See filemap_fault() and __lock_page_or_retry().
 */
vm_fault_t handle_mm_fault(struct vm_area_struct *vma, unsigned long address,
			   unsigned int flags, struct pt_regs *regs)
{
	vm_fault_t ret;

	__set_current_state(TASK_RUNNING);

	count_vm_event(PGFAULT);
	count_memcg_event_mm(vma->vm_mm, PGFAULT);

	/* do counter updates before entering really critical section. */
	check_sync_rss_stat(current);

	if (!arch_vma_access_permitted(vma, flags & FAULT_FLAG_WRITE,
					    flags & FAULT_FLAG_INSTRUCTION,
					    flags & FAULT_FLAG_REMOTE))
		return VM_FAULT_SIGSEGV;

	/*
	 * Enable the memcg OOM handling for faults triggered in user
	 * space.  Kernel faults are handled more gracefully.
	 */
	if (flags & FAULT_FLAG_USER)
		mem_cgroup_enter_user_fault();

	if (unlikely(is_vm_hugetlb_page(vma)))
		ret = hugetlb_fault(vma->vm_mm, vma, address, flags);
	else
		ret = __handle_mm_fault(vma, address, flags);

	if (flags & FAULT_FLAG_USER) {
		mem_cgroup_exit_user_fault();
		/*
		 * The task may have entered a memcg OOM situation but
		 * if the allocation error was handled gracefully (no
		 * VM_FAULT_OOM), there is no need to kill anything.
		 * Just clean up the OOM state peacefully.
		 */
		if (task_in_memcg_oom(current) && !(ret & VM_FAULT_OOM))
			mem_cgroup_oom_synchronize(false);
	}

	mm_account_fault(regs, address, flags, ret);

	return ret;
}
EXPORT_SYMBOL_GPL(handle_mm_fault);

#ifndef __PAGETABLE_P4D_FOLDED
/*
 * Allocate p4d page table.
 * We've already handled the fast-path in-line.
 */
int __p4d_alloc(struct mm_struct *mm, pgd_t *pgd, unsigned long address)
{
	p4d_t *new = p4d_alloc_one(mm, address);
	if (!new)
		return -ENOMEM;

	smp_wmb(); /* See comment in __pte_alloc */

	spin_lock(&mm->page_table_lock);
	if (pgd_present(*pgd))		/* Another has populated it */
		p4d_free(mm, new);
	else
		pgd_populate(mm, pgd, new);
	spin_unlock(&mm->page_table_lock);
	return 0;
}
#endif /* __PAGETABLE_P4D_FOLDED */

#ifndef __PAGETABLE_PUD_FOLDED
/*
 * Allocate page upper directory.
 * We've already handled the fast-path in-line.
 */
int __pud_alloc(struct mm_struct *mm, p4d_t *p4d, unsigned long address)
{
	pud_t *new = pud_alloc_one(mm, address);
	if (!new)
		return -ENOMEM;

	smp_wmb(); /* See comment in __pte_alloc */

	spin_lock(&mm->page_table_lock);
	if (!p4d_present(*p4d)) {
		mm_inc_nr_puds(mm);
		p4d_populate(mm, p4d, new);
	} else	/* Another has populated it */
		pud_free(mm, new);
	spin_unlock(&mm->page_table_lock);
	return 0;
}
#endif /* __PAGETABLE_PUD_FOLDED */

#ifndef __PAGETABLE_PMD_FOLDED
/*
 * Allocate page middle directory.
 * We've already handled the fast-path in-line.
 */
int __pmd_alloc(struct mm_struct *mm, pud_t *pud, unsigned long address)
{
	spinlock_t *ptl;
	pmd_t *new = pmd_alloc_one(mm, address);
	if (!new)
		return -ENOMEM;

	smp_wmb(); /* See comment in __pte_alloc */

	ptl = pud_lock(mm, pud);
	if (!pud_present(*pud)) {
		mm_inc_nr_pmds(mm);
		pud_populate(mm, pud, new);
	} else	/* Another has populated it */
		pmd_free(mm, new);
	spin_unlock(ptl);
	return 0;
}
#endif /* __PAGETABLE_PMD_FOLDED */

int follow_invalidate_pte(struct mm_struct *mm, unsigned long address,
			  struct mmu_notifier_range *range, pte_t **ptepp,
			  pmd_t **pmdpp, spinlock_t **ptlp)
{
	pgd_t *pgd;
	p4d_t *p4d;
	pud_t *pud;
	pmd_t *pmd;
	pte_t *ptep;

	pgd = pgd_offset(mm, address);
	if (pgd_none(*pgd) || unlikely(pgd_bad(*pgd)))
		goto out;

	p4d = p4d_offset(pgd, address);
	if (p4d_none(*p4d) || unlikely(p4d_bad(*p4d)))
		goto out;

	pud = pud_offset(p4d, address);
	if (pud_none(*pud) || unlikely(pud_bad(*pud)))
		goto out;

	pmd = pmd_offset(pud, address);
	VM_BUG_ON(pmd_trans_huge(*pmd));

	if (pmd_huge(*pmd)) {
		if (!pmdpp)
			goto out;

		if (range) {
			mmu_notifier_range_init(range, MMU_NOTIFY_CLEAR, 0,
						NULL, mm, address & PMD_MASK,
						(address & PMD_MASK) + PMD_SIZE);
			mmu_notifier_invalidate_range_start(range);
		}
		*ptlp = pmd_lock(mm, pmd);
		if (pmd_huge(*pmd)) {
			*pmdpp = pmd;
			return 0;
		}
		spin_unlock(*ptlp);
		if (range)
			mmu_notifier_invalidate_range_end(range);
	}

	if (pmd_none(*pmd) || unlikely(pmd_bad(*pmd)))
		goto out;

	if (range) {
		mmu_notifier_range_init(range, MMU_NOTIFY_CLEAR, 0, NULL, mm,
					address & PAGE_MASK,
					(address & PAGE_MASK) + PAGE_SIZE);
		mmu_notifier_invalidate_range_start(range);
	}
	ptep = pte_offset_map_lock(mm, pmd, address, ptlp);
	if (!pte_present(*ptep))
		goto unlock;
	*ptepp = ptep;
	return 0;
unlock:
	pte_unmap_unlock(ptep, *ptlp);
	if (range)
		mmu_notifier_invalidate_range_end(range);
out:
	return -EINVAL;
}

/**
 * follow_pte - look up PTE at a user virtual address
 * @mm: the mm_struct of the target address space
 * @address: user virtual address
 * @ptepp: location to store found PTE
 * @ptlp: location to store the lock for the PTE
 *
 * On a successful return, the pointer to the PTE is stored in @ptepp;
 * the corresponding lock is taken and its location is stored in @ptlp.
 * The contents of the PTE are only stable until @ptlp is released;
 * any further use, if any, must be protected against invalidation
 * with MMU notifiers.
 *
 * Only IO mappings and raw PFN mappings are allowed.  The mmap semaphore
 * should be taken for read.
 *
 * KVM uses this function.  While it is arguably less bad than ``follow_pfn``,
 * it is not a good general-purpose API.
 *
 * Return: zero on success, -ve otherwise.
 */
int follow_pte(struct mm_struct *mm, unsigned long address,
	       pte_t **ptepp, spinlock_t **ptlp)
{
	return follow_invalidate_pte(mm, address, NULL, ptepp, NULL, ptlp);
}
EXPORT_SYMBOL_GPL(follow_pte);

/**
 * follow_pfn - look up PFN at a user virtual address
 * @vma: memory mapping
 * @address: user virtual address
 * @pfn: location to store found PFN
 *
 * Only IO mappings and raw PFN mappings are allowed.
 *
 * This function does not allow the caller to read the permissions
 * of the PTE.  Do not use it.
 *
 * Return: zero and the pfn at @pfn on success, -ve otherwise.
 */
int follow_pfn(struct vm_area_struct *vma, unsigned long address,
	unsigned long *pfn)
{
	int ret = -EINVAL;
	spinlock_t *ptl;
	pte_t *ptep;

	if (!(vma->vm_flags & (VM_IO | VM_PFNMAP)))
		return ret;

	ret = follow_pte(vma->vm_mm, address, &ptep, &ptl);
	if (ret)
		return ret;
	*pfn = pte_pfn(*ptep);
	pte_unmap_unlock(ptep, ptl);
	return 0;
}
EXPORT_SYMBOL(follow_pfn);

#ifdef CONFIG_HAVE_IOREMAP_PROT
int follow_phys(struct vm_area_struct *vma,
		unsigned long address, unsigned int flags,
		unsigned long *prot, resource_size_t *phys)
{
	int ret = -EINVAL;
	pte_t *ptep, pte;
	spinlock_t *ptl;

	if (!(vma->vm_flags & (VM_IO | VM_PFNMAP)))
		goto out;

	if (follow_pte(vma->vm_mm, address, &ptep, &ptl))
		goto out;
	pte = *ptep;

	if ((flags & FOLL_WRITE) && !pte_write(pte))
		goto unlock;

	*prot = pgprot_val(pte_pgprot(pte));
	*phys = (resource_size_t)pte_pfn(pte) << PAGE_SHIFT;

	ret = 0;
unlock:
	pte_unmap_unlock(ptep, ptl);
out:
	return ret;
}

/**
 * generic_access_phys - generic implementation for iomem mmap access
 * @vma: the vma to access
<<<<<<< HEAD
 * @addr: userspace addres, not relative offset within @vma
=======
 * @addr: userspace address, not relative offset within @vma
>>>>>>> 11e4b63a
 * @buf: buffer to read/write
 * @len: length of transfer
 * @write: set to FOLL_WRITE when writing, otherwise reading
 *
 * This is a generic implementation for &vm_operations_struct.access for an
 * iomem mapping. This callback is used by access_process_vm() when the @vma is
 * not page based.
 */
int generic_access_phys(struct vm_area_struct *vma, unsigned long addr,
			void *buf, int len, int write)
{
	resource_size_t phys_addr;
	unsigned long prot = 0;
	void __iomem *maddr;
	pte_t *ptep, pte;
	spinlock_t *ptl;
	int offset = offset_in_page(addr);
	int ret = -EINVAL;
<<<<<<< HEAD

	if (!(vma->vm_flags & (VM_IO | VM_PFNMAP)))
		return -EINVAL;

=======

	if (!(vma->vm_flags & (VM_IO | VM_PFNMAP)))
		return -EINVAL;

>>>>>>> 11e4b63a
retry:
	if (follow_pte(vma->vm_mm, addr, &ptep, &ptl))
		return -EINVAL;
	pte = *ptep;
	pte_unmap_unlock(ptep, ptl);

	prot = pgprot_val(pte_pgprot(pte));
	phys_addr = (resource_size_t)pte_pfn(pte) << PAGE_SHIFT;

	if ((write & FOLL_WRITE) && !pte_write(pte))
		return -EINVAL;

	maddr = ioremap_prot(phys_addr, PAGE_ALIGN(len + offset), prot);
	if (!maddr)
		return -ENOMEM;

	if (follow_pte(vma->vm_mm, addr, &ptep, &ptl))
		goto out_unmap;

	if (!pte_same(pte, *ptep)) {
		pte_unmap_unlock(ptep, ptl);
		iounmap(maddr);

		goto retry;
	}

	if (write)
		memcpy_toio(maddr + offset, buf, len);
	else
		memcpy_fromio(buf, maddr + offset, len);
	ret = len;
	pte_unmap_unlock(ptep, ptl);
out_unmap:
	iounmap(maddr);

	return ret;
}
EXPORT_SYMBOL_GPL(generic_access_phys);
#endif

/*
 * Access another process' address space as given in mm.
 */
int __access_remote_vm(struct mm_struct *mm, unsigned long addr, void *buf,
		       int len, unsigned int gup_flags)
{
	struct vm_area_struct *vma;
	void *old_buf = buf;
	int write = gup_flags & FOLL_WRITE;

	if (mmap_read_lock_killable(mm))
		return 0;

	/* ignore errors, just check how much was successfully transferred */
	while (len) {
		int bytes, ret, offset;
		void *maddr;
		struct page *page = NULL;

		ret = get_user_pages_remote(mm, addr, 1,
				gup_flags, &page, &vma, NULL);
		if (ret <= 0) {
#ifndef CONFIG_HAVE_IOREMAP_PROT
			break;
#else
			/*
			 * Check if this is a VM_IO | VM_PFNMAP VMA, which
			 * we can access using slightly different code.
			 */
			vma = find_vma(mm, addr);
			if (!vma || vma->vm_start > addr)
				break;
			if (vma->vm_ops && vma->vm_ops->access)
				ret = vma->vm_ops->access(vma, addr, buf,
							  len, write);
			if (ret <= 0)
				break;
			bytes = ret;
#endif
		} else {
			bytes = len;
			offset = addr & (PAGE_SIZE-1);
			if (bytes > PAGE_SIZE-offset)
				bytes = PAGE_SIZE-offset;

			maddr = kmap(page);
			if (write) {
				copy_to_user_page(vma, page, addr,
						  maddr + offset, buf, bytes);
				set_page_dirty_lock(page);
			} else {
				copy_from_user_page(vma, page, addr,
						    buf, maddr + offset, bytes);
			}
			kunmap(page);
			put_page(page);
		}
		len -= bytes;
		buf += bytes;
		addr += bytes;
	}
	mmap_read_unlock(mm);

	return buf - old_buf;
}

/**
 * access_remote_vm - access another process' address space
 * @mm:		the mm_struct of the target address space
 * @addr:	start address to access
 * @buf:	source or destination buffer
 * @len:	number of bytes to transfer
 * @gup_flags:	flags modifying lookup behaviour
 *
 * The caller must hold a reference on @mm.
 *
 * Return: number of bytes copied from source to destination.
 */
int access_remote_vm(struct mm_struct *mm, unsigned long addr,
		void *buf, int len, unsigned int gup_flags)
{
	return __access_remote_vm(mm, addr, buf, len, gup_flags);
}

/*
 * Access another process' address space.
 * Source/target buffer must be kernel space,
 * Do not walk the page table directly, use get_user_pages
 */
int access_process_vm(struct task_struct *tsk, unsigned long addr,
		void *buf, int len, unsigned int gup_flags)
{
	struct mm_struct *mm;
	int ret;

	mm = get_task_mm(tsk);
	if (!mm)
		return 0;

	ret = __access_remote_vm(mm, addr, buf, len, gup_flags);

	mmput(mm);

	return ret;
}
EXPORT_SYMBOL_GPL(access_process_vm);

/*
 * Print the name of a VMA.
 */
void print_vma_addr(char *prefix, unsigned long ip)
{
	struct mm_struct *mm = current->mm;
	struct vm_area_struct *vma;

	/*
	 * we might be running from an atomic context so we cannot sleep
	 */
	if (!mmap_read_trylock(mm))
		return;

	vma = find_vma(mm, ip);
	if (vma && vma->vm_file) {
		struct file *f = vma->vm_file;
		char *buf = (char *)__get_free_page(GFP_NOWAIT);
		if (buf) {
			char *p;

			p = file_path(f, buf, PAGE_SIZE);
			if (IS_ERR(p))
				p = "?";
			printk("%s%s[%lx+%lx]", prefix, kbasename(p),
					vma->vm_start,
					vma->vm_end - vma->vm_start);
			free_page((unsigned long)buf);
		}
	}
	mmap_read_unlock(mm);
}

#if defined(CONFIG_PROVE_LOCKING) || defined(CONFIG_DEBUG_ATOMIC_SLEEP)
void __might_fault(const char *file, int line)
{
	/*
	 * Some code (nfs/sunrpc) uses socket ops on kernel memory while
	 * holding the mmap_lock, this is safe because kernel memory doesn't
	 * get paged out, therefore we'll never actually fault, and the
	 * below annotations will generate false positives.
	 */
	if (uaccess_kernel())
		return;
	if (pagefault_disabled())
		return;
	__might_sleep(file, line, 0);
#if defined(CONFIG_DEBUG_ATOMIC_SLEEP)
	if (current->mm)
		might_lock_read(&current->mm->mmap_lock);
#endif
}
EXPORT_SYMBOL(__might_fault);
#endif

#if defined(CONFIG_TRANSPARENT_HUGEPAGE) || defined(CONFIG_HUGETLBFS)
/*
 * Process all subpages of the specified huge page with the specified
 * operation.  The target subpage will be processed last to keep its
 * cache lines hot.
 */
static inline void process_huge_page(
	unsigned long addr_hint, unsigned int pages_per_huge_page,
	void (*process_subpage)(unsigned long addr, int idx, void *arg),
	void *arg)
{
	int i, n, base, l;
	unsigned long addr = addr_hint &
		~(((unsigned long)pages_per_huge_page << PAGE_SHIFT) - 1);

	/* Process target subpage last to keep its cache lines hot */
	might_sleep();
	n = (addr_hint - addr) / PAGE_SIZE;
	if (2 * n <= pages_per_huge_page) {
		/* If target subpage in first half of huge page */
		base = 0;
		l = n;
		/* Process subpages at the end of huge page */
		for (i = pages_per_huge_page - 1; i >= 2 * n; i--) {
			cond_resched();
			process_subpage(addr + i * PAGE_SIZE, i, arg);
		}
	} else {
		/* If target subpage in second half of huge page */
		base = pages_per_huge_page - 2 * (pages_per_huge_page - n);
		l = pages_per_huge_page - n;
		/* Process subpages at the begin of huge page */
		for (i = 0; i < base; i++) {
			cond_resched();
			process_subpage(addr + i * PAGE_SIZE, i, arg);
		}
	}
	/*
	 * Process remaining subpages in left-right-left-right pattern
	 * towards the target subpage
	 */
	for (i = 0; i < l; i++) {
		int left_idx = base + i;
		int right_idx = base + 2 * l - 1 - i;

		cond_resched();
		process_subpage(addr + left_idx * PAGE_SIZE, left_idx, arg);
		cond_resched();
		process_subpage(addr + right_idx * PAGE_SIZE, right_idx, arg);
	}
}

static void clear_gigantic_page(struct page *page,
				unsigned long addr,
				unsigned int pages_per_huge_page)
{
	int i;
	struct page *p = page;

	might_sleep();
	for (i = 0; i < pages_per_huge_page;
	     i++, p = mem_map_next(p, page, i)) {
		cond_resched();
		clear_user_highpage(p, addr + i * PAGE_SIZE);
	}
}

static void clear_subpage(unsigned long addr, int idx, void *arg)
{
	struct page *page = arg;

	clear_user_highpage(page + idx, addr);
}

void clear_huge_page(struct page *page,
		     unsigned long addr_hint, unsigned int pages_per_huge_page)
{
	unsigned long addr = addr_hint &
		~(((unsigned long)pages_per_huge_page << PAGE_SHIFT) - 1);

	if (unlikely(pages_per_huge_page > MAX_ORDER_NR_PAGES)) {
		clear_gigantic_page(page, addr, pages_per_huge_page);
		return;
	}

	process_huge_page(addr_hint, pages_per_huge_page, clear_subpage, page);
}

static void copy_user_gigantic_page(struct page *dst, struct page *src,
				    unsigned long addr,
				    struct vm_area_struct *vma,
				    unsigned int pages_per_huge_page)
{
	int i;
	struct page *dst_base = dst;
	struct page *src_base = src;

	for (i = 0; i < pages_per_huge_page; ) {
		cond_resched();
		copy_user_highpage(dst, src, addr + i*PAGE_SIZE, vma);

		i++;
		dst = mem_map_next(dst, dst_base, i);
		src = mem_map_next(src, src_base, i);
	}
}

struct copy_subpage_arg {
	struct page *dst;
	struct page *src;
	struct vm_area_struct *vma;
};

static void copy_subpage(unsigned long addr, int idx, void *arg)
{
	struct copy_subpage_arg *copy_arg = arg;

	copy_user_highpage(copy_arg->dst + idx, copy_arg->src + idx,
			   addr, copy_arg->vma);
}

void copy_user_huge_page(struct page *dst, struct page *src,
			 unsigned long addr_hint, struct vm_area_struct *vma,
			 unsigned int pages_per_huge_page)
{
	unsigned long addr = addr_hint &
		~(((unsigned long)pages_per_huge_page << PAGE_SHIFT) - 1);
	struct copy_subpage_arg arg = {
		.dst = dst,
		.src = src,
		.vma = vma,
	};

	if (unlikely(pages_per_huge_page > MAX_ORDER_NR_PAGES)) {
		copy_user_gigantic_page(dst, src, addr, vma,
					pages_per_huge_page);
		return;
	}

	process_huge_page(addr_hint, pages_per_huge_page, copy_subpage, &arg);
}

long copy_huge_page_from_user(struct page *dst_page,
				const void __user *usr_src,
				unsigned int pages_per_huge_page,
				bool allow_pagefault)
{
	void *src = (void *)usr_src;
	void *page_kaddr;
	unsigned long i, rc = 0;
	unsigned long ret_val = pages_per_huge_page * PAGE_SIZE;
	struct page *subpage = dst_page;

	for (i = 0; i < pages_per_huge_page;
	     i++, subpage = mem_map_next(subpage, dst_page, i)) {
		if (allow_pagefault)
			page_kaddr = kmap(subpage);
		else
			page_kaddr = kmap_atomic(subpage);
		rc = copy_from_user(page_kaddr,
				(const void __user *)(src + i * PAGE_SIZE),
				PAGE_SIZE);
		if (allow_pagefault)
			kunmap(subpage);
		else
			kunmap_atomic(page_kaddr);

		ret_val -= (PAGE_SIZE - rc);
		if (rc)
			break;

		cond_resched();
	}
	return ret_val;
}
#endif /* CONFIG_TRANSPARENT_HUGEPAGE || CONFIG_HUGETLBFS */

#if USE_SPLIT_PTE_PTLOCKS && ALLOC_SPLIT_PTLOCKS

static struct kmem_cache *page_ptl_cachep;

void __init ptlock_cache_init(void)
{
	page_ptl_cachep = kmem_cache_create("page->ptl", sizeof(spinlock_t), 0,
			SLAB_PANIC, NULL);
}

bool ptlock_alloc(struct page *page)
{
	spinlock_t *ptl;

	ptl = kmem_cache_alloc(page_ptl_cachep, GFP_KERNEL);
	if (!ptl)
		return false;
	page->ptl = ptl;
	return true;
}

void ptlock_free(struct page *page)
{
	kmem_cache_free(page_ptl_cachep, page->ptl);
}
#endif<|MERGE_RESOLUTION|>--- conflicted
+++ resolved
@@ -2950,6 +2950,7 @@
 		}
 		flush_cache_page(vma, vmf->address, pte_pfn(vmf->orig_pte));
 		entry = mk_pte(new_page, vma->vm_page_prot);
+		entry = pte_sw_mkyoung(entry);
 		entry = maybe_mkwrite(pte_mkdirty(entry), vma);
 
 		/*
@@ -3643,6 +3644,7 @@
 	__SetPageUptodate(page);
 
 	entry = mk_pte(page, vma->vm_page_prot);
+	entry = pte_sw_mkyoung(entry);
 	if (vma->vm_flags & VM_WRITE)
 		entry = pte_mkwrite(pte_mkdirty(entry));
 
@@ -3827,6 +3829,8 @@
 
 	if (prefault && arch_wants_old_prefaulted_pte())
 		entry = pte_mkold(entry);
+	else
+		entry = pte_sw_mkyoung(entry);
 
 	if (write)
 		entry = maybe_mkwrite(pte_mkdirty(entry), vma);
@@ -4889,11 +4893,7 @@
 /**
  * generic_access_phys - generic implementation for iomem mmap access
  * @vma: the vma to access
-<<<<<<< HEAD
- * @addr: userspace addres, not relative offset within @vma
-=======
  * @addr: userspace address, not relative offset within @vma
->>>>>>> 11e4b63a
  * @buf: buffer to read/write
  * @len: length of transfer
  * @write: set to FOLL_WRITE when writing, otherwise reading
@@ -4912,17 +4912,10 @@
 	spinlock_t *ptl;
 	int offset = offset_in_page(addr);
 	int ret = -EINVAL;
-<<<<<<< HEAD
 
 	if (!(vma->vm_flags & (VM_IO | VM_PFNMAP)))
 		return -EINVAL;
 
-=======
-
-	if (!(vma->vm_flags & (VM_IO | VM_PFNMAP)))
-		return -EINVAL;
-
->>>>>>> 11e4b63a
 retry:
 	if (follow_pte(vma->vm_mm, addr, &ptep, &ptl))
 		return -EINVAL;
