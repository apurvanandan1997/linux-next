// SPDX-License-Identifier: GPL-2.0-only
#include <crypto/hash.h>
#include <linux/export.h>
#include <linux/bvec.h>
#include <linux/fault-inject-usercopy.h>
#include <linux/uio.h>
#include <linux/pagemap.h>
#include <linux/highmem.h>
#include <linux/slab.h>
#include <linux/vmalloc.h>
#include <linux/splice.h>
#include <linux/compat.h>
#include <net/checksum.h>
#include <linux/scatterlist.h>
#include <linux/instrumented.h>

#define PIPE_PARANOIA /* for now */

/* covers iovec and kvec alike */
#define iterate_iovec(i, n, base, len, off, __p, STEP) {	\
	size_t off = 0;						\
	size_t skip = i->iov_offset;				\
	do {							\
		len = min(n, __p->iov_len - skip);		\
		if (likely(len)) {				\
			base = __p->iov_base + skip;		\
			len -= (STEP);				\
			off += len;				\
			skip += len;				\
			n -= len;				\
			if (skip < __p->iov_len)		\
				break;				\
		}						\
		__p++;						\
		skip = 0;					\
	} while (n);						\
	i->iov_offset = skip;					\
	n = off;						\
}

#define iterate_bvec(i, n, base, len, off, p, STEP) {		\
	size_t off = 0;						\
	unsigned skip = i->iov_offset;				\
	while (n) {						\
		unsigned offset = p->bv_offset + skip;		\
		unsigned left;					\
		void *kaddr = kmap_local_page(p->bv_page +	\
					offset / PAGE_SIZE);	\
		base = kaddr + offset % PAGE_SIZE;		\
		len = min(min(n, (size_t)(p->bv_len - skip)),	\
		     (size_t)(PAGE_SIZE - offset % PAGE_SIZE));	\
		left = (STEP);					\
		kunmap_local(kaddr);				\
		len -= left;					\
		off += len;					\
		skip += len;					\
		if (skip == p->bv_len) {			\
			skip = 0;				\
			p++;					\
		}						\
		n -= len;					\
		if (left)					\
			break;					\
	}							\
	i->iov_offset = skip;					\
	n = off;						\
}

#define iterate_xarray(i, n, base, len, __off, STEP) {		\
	__label__ __out;					\
	size_t __off = 0;					\
	struct page *head = NULL;				\
	loff_t start = i->xarray_start + i->iov_offset;		\
	unsigned offset = start % PAGE_SIZE;			\
	pgoff_t index = start / PAGE_SIZE;			\
	int j;							\
								\
	XA_STATE(xas, i->xarray, index);			\
								\
	rcu_read_lock();					\
	xas_for_each(&xas, head, ULONG_MAX) {			\
		unsigned left;					\
		if (xas_retry(&xas, head))			\
			continue;				\
		if (WARN_ON(xa_is_value(head)))			\
			break;					\
		if (WARN_ON(PageHuge(head)))			\
			break;					\
		for (j = (head->index < index) ? index - head->index : 0; \
		     j < thp_nr_pages(head); j++) {		\
			void *kaddr = kmap_local_page(head + j);	\
			base = kaddr + offset;			\
			len = PAGE_SIZE - offset;		\
			len = min(n, len);			\
			left = (STEP);				\
			kunmap_local(kaddr);			\
			len -= left;				\
			__off += len;				\
			n -= len;				\
			if (left || n == 0)			\
				goto __out;			\
			offset = 0;				\
		}						\
	}							\
__out:								\
	rcu_read_unlock();					\
	i->iov_offset += __off;						\
	n = __off;						\
}

#define __iterate_and_advance(i, n, base, len, off, I, K) {	\
	if (unlikely(i->count < n))				\
		n = i->count;					\
	if (likely(n)) {					\
		if (likely(iter_is_iovec(i))) {			\
			const struct iovec *iov = i->iov;	\
			void __user *base;			\
			size_t len;				\
			iterate_iovec(i, n, base, len, off,	\
						iov, (I))	\
			i->nr_segs -= iov - i->iov;		\
			i->iov = iov;				\
		} else if (iov_iter_is_bvec(i)) {		\
			const struct bio_vec *bvec = i->bvec;	\
			void *base;				\
			size_t len;				\
			iterate_bvec(i, n, base, len, off,	\
						bvec, (K))	\
			i->nr_segs -= bvec - i->bvec;		\
			i->bvec = bvec;				\
		} else if (iov_iter_is_kvec(i)) {		\
			const struct kvec *kvec = i->kvec;	\
			void *base;				\
			size_t len;				\
			iterate_iovec(i, n, base, len, off,	\
						kvec, (K))	\
			i->nr_segs -= kvec - i->kvec;		\
			i->kvec = kvec;				\
		} else if (iov_iter_is_xarray(i)) {		\
			void *base;				\
			size_t len;				\
			iterate_xarray(i, n, base, len, off,	\
							(K))	\
		}						\
		i->count -= n;					\
	}							\
}
#define iterate_and_advance(i, n, base, len, off, I, K) \
	__iterate_and_advance(i, n, base, len, off, I, ((void)(K),0))

static int copyout(void __user *to, const void *from, size_t n)
{
	if (should_fail_usercopy())
		return n;
	if (access_ok(to, n)) {
		instrument_copy_to_user(to, from, n);
		n = raw_copy_to_user(to, from, n);
	}
	return n;
}

static int copyin(void *to, const void __user *from, size_t n)
{
	if (should_fail_usercopy())
		return n;
	if (access_ok(from, n)) {
		instrument_copy_from_user(to, from, n);
		n = raw_copy_from_user(to, from, n);
	}
	return n;
}

static size_t copy_page_to_iter_iovec(struct page *page, size_t offset, size_t bytes,
			 struct iov_iter *i)
{
	size_t skip, copy, left, wanted;
	const struct iovec *iov;
	char __user *buf;
	void *kaddr, *from;

	if (unlikely(bytes > i->count))
		bytes = i->count;

	if (unlikely(!bytes))
		return 0;

	might_fault();
	wanted = bytes;
	iov = i->iov;
	skip = i->iov_offset;
	buf = iov->iov_base + skip;
	copy = min(bytes, iov->iov_len - skip);

	if (IS_ENABLED(CONFIG_HIGHMEM) && !fault_in_pages_writeable(buf, copy)) {
		kaddr = kmap_atomic(page);
		from = kaddr + offset;

		/* first chunk, usually the only one */
		left = copyout(buf, from, copy);
		copy -= left;
		skip += copy;
		from += copy;
		bytes -= copy;

		while (unlikely(!left && bytes)) {
			iov++;
			buf = iov->iov_base;
			copy = min(bytes, iov->iov_len);
			left = copyout(buf, from, copy);
			copy -= left;
			skip = copy;
			from += copy;
			bytes -= copy;
		}
		if (likely(!bytes)) {
			kunmap_atomic(kaddr);
			goto done;
		}
		offset = from - kaddr;
		buf += copy;
		kunmap_atomic(kaddr);
		copy = min(bytes, iov->iov_len - skip);
	}
	/* Too bad - revert to non-atomic kmap */

	kaddr = kmap(page);
	from = kaddr + offset;
	left = copyout(buf, from, copy);
	copy -= left;
	skip += copy;
	from += copy;
	bytes -= copy;
	while (unlikely(!left && bytes)) {
		iov++;
		buf = iov->iov_base;
		copy = min(bytes, iov->iov_len);
		left = copyout(buf, from, copy);
		copy -= left;
		skip = copy;
		from += copy;
		bytes -= copy;
	}
	kunmap(page);

done:
	if (skip == iov->iov_len) {
		iov++;
		skip = 0;
	}
	i->count -= wanted - bytes;
	i->nr_segs -= iov - i->iov;
	i->iov = iov;
	i->iov_offset = skip;
	return wanted - bytes;
}

static size_t copy_page_from_iter_iovec(struct page *page, size_t offset, size_t bytes,
			 struct iov_iter *i)
{
	size_t skip, copy, left, wanted;
	const struct iovec *iov;
	char __user *buf;
	void *kaddr, *to;

	if (unlikely(bytes > i->count))
		bytes = i->count;

	if (unlikely(!bytes))
		return 0;

	might_fault();
	wanted = bytes;
	iov = i->iov;
	skip = i->iov_offset;
	buf = iov->iov_base + skip;
	copy = min(bytes, iov->iov_len - skip);

	if (IS_ENABLED(CONFIG_HIGHMEM) && !fault_in_pages_readable(buf, copy)) {
		kaddr = kmap_atomic(page);
		to = kaddr + offset;

		/* first chunk, usually the only one */
		left = copyin(to, buf, copy);
		copy -= left;
		skip += copy;
		to += copy;
		bytes -= copy;

		while (unlikely(!left && bytes)) {
			iov++;
			buf = iov->iov_base;
			copy = min(bytes, iov->iov_len);
			left = copyin(to, buf, copy);
			copy -= left;
			skip = copy;
			to += copy;
			bytes -= copy;
		}
		if (likely(!bytes)) {
			kunmap_atomic(kaddr);
			goto done;
		}
		offset = to - kaddr;
		buf += copy;
		kunmap_atomic(kaddr);
		copy = min(bytes, iov->iov_len - skip);
	}
	/* Too bad - revert to non-atomic kmap */

	kaddr = kmap(page);
	to = kaddr + offset;
	left = copyin(to, buf, copy);
	copy -= left;
	skip += copy;
	to += copy;
	bytes -= copy;
	while (unlikely(!left && bytes)) {
		iov++;
		buf = iov->iov_base;
		copy = min(bytes, iov->iov_len);
		left = copyin(to, buf, copy);
		copy -= left;
		skip = copy;
		to += copy;
		bytes -= copy;
	}
	kunmap(page);

done:
	if (skip == iov->iov_len) {
		iov++;
		skip = 0;
	}
	i->count -= wanted - bytes;
	i->nr_segs -= iov - i->iov;
	i->iov = iov;
	i->iov_offset = skip;
	return wanted - bytes;
}

#ifdef PIPE_PARANOIA
static bool sanity(const struct iov_iter *i)
{
	struct pipe_inode_info *pipe = i->pipe;
	unsigned int p_head = pipe->head;
	unsigned int p_tail = pipe->tail;
	unsigned int p_mask = pipe->ring_size - 1;
	unsigned int p_occupancy = pipe_occupancy(p_head, p_tail);
	unsigned int i_head = i->head;
	unsigned int idx;

	if (i->iov_offset) {
		struct pipe_buffer *p;
		if (unlikely(p_occupancy == 0))
			goto Bad;	// pipe must be non-empty
		if (unlikely(i_head != p_head - 1))
			goto Bad;	// must be at the last buffer...

		p = &pipe->bufs[i_head & p_mask];
		if (unlikely(p->offset + p->len != i->iov_offset))
			goto Bad;	// ... at the end of segment
	} else {
		if (i_head != p_head)
			goto Bad;	// must be right after the last buffer
	}
	return true;
Bad:
	printk(KERN_ERR "idx = %d, offset = %zd\n", i_head, i->iov_offset);
	printk(KERN_ERR "head = %d, tail = %d, buffers = %d\n",
			p_head, p_tail, pipe->ring_size);
	for (idx = 0; idx < pipe->ring_size; idx++)
		printk(KERN_ERR "[%p %p %d %d]\n",
			pipe->bufs[idx].ops,
			pipe->bufs[idx].page,
			pipe->bufs[idx].offset,
			pipe->bufs[idx].len);
	WARN_ON(1);
	return false;
}
#else
#define sanity(i) true
#endif

static size_t copy_page_to_iter_pipe(struct page *page, size_t offset, size_t bytes,
			 struct iov_iter *i)
{
	struct pipe_inode_info *pipe = i->pipe;
	struct pipe_buffer *buf;
	unsigned int p_tail = pipe->tail;
	unsigned int p_mask = pipe->ring_size - 1;
	unsigned int i_head = i->head;
	size_t off;

	if (unlikely(bytes > i->count))
		bytes = i->count;

	if (unlikely(!bytes))
		return 0;

	if (!sanity(i))
		return 0;

	off = i->iov_offset;
	buf = &pipe->bufs[i_head & p_mask];
	if (off) {
		if (offset == off && buf->page == page) {
			/* merge with the last one */
			buf->len += bytes;
			i->iov_offset += bytes;
			goto out;
		}
		i_head++;
		buf = &pipe->bufs[i_head & p_mask];
	}
	if (pipe_full(i_head, p_tail, pipe->max_usage))
		return 0;

	buf->ops = &page_cache_pipe_buf_ops;
	get_page(page);
	buf->page = page;
	buf->offset = offset;
	buf->len = bytes;

	pipe->head = i_head + 1;
	i->iov_offset = offset + bytes;
	i->head = i_head;
out:
	i->count -= bytes;
	return bytes;
}

/*
 * Fault in one or more iovecs of the given iov_iter, to a maximum length of
 * bytes.  For each iovec, fault in each page that constitutes the iovec.
 *
 * Return 0 on success, or non-zero if the memory could not be accessed (i.e.
 * because it is an invalid address).
 */
int iov_iter_fault_in_readable(const struct iov_iter *i, size_t bytes)
{
	if (iter_is_iovec(i)) {
		const struct iovec *p;
		size_t skip;

		if (bytes > i->count)
			bytes = i->count;
		for (p = i->iov, skip = i->iov_offset; bytes; p++, skip = 0) {
			size_t len = min(bytes, p->iov_len - skip);
			int err;

			if (unlikely(!len))
				continue;
			err = fault_in_pages_readable(p->iov_base + skip, len);
			if (unlikely(err))
				return err;
			bytes -= len;
		}
	}
	return 0;
}
EXPORT_SYMBOL(iov_iter_fault_in_readable);

int iov_iter_fault_in_writeable(const struct iov_iter *i, size_t bytes)
{
	if (iter_is_iovec(i)) {
		const struct iovec *p;
		size_t skip;

		if (bytes > i->count)
			bytes = i->count;
		for (p = i->iov, skip = i->iov_offset; bytes; p++, skip = 0) {
			size_t len = min(bytes, p->iov_len - skip);
			int err;

			if (unlikely(!len))
				continue;
			err = fault_in_pages_writeable(p->iov_base + skip, len);
			if (unlikely(err))
				return err;
			bytes -= len;
		}
	}
	return 0;
}
EXPORT_SYMBOL(iov_iter_fault_in_writeable);

void iov_iter_init(struct iov_iter *i, unsigned int direction,
			const struct iovec *iov, unsigned long nr_segs,
			size_t count)
{
	WARN_ON(direction & ~(READ | WRITE));
	WARN_ON_ONCE(uaccess_kernel());
	*i = (struct iov_iter) {
		.iter_type = ITER_IOVEC,
		.data_source = direction,
		.iov = iov,
		.nr_segs = nr_segs,
		.iov_offset = 0,
		.count = count
	};
}
EXPORT_SYMBOL(iov_iter_init);

static inline bool allocated(struct pipe_buffer *buf)
{
	return buf->ops == &default_pipe_buf_ops;
}

static inline void data_start(const struct iov_iter *i,
			      unsigned int *iter_headp, size_t *offp)
{
	unsigned int p_mask = i->pipe->ring_size - 1;
	unsigned int iter_head = i->head;
	size_t off = i->iov_offset;

	if (off && (!allocated(&i->pipe->bufs[iter_head & p_mask]) ||
		    off == PAGE_SIZE)) {
		iter_head++;
		off = 0;
	}
	*iter_headp = iter_head;
	*offp = off;
}

static size_t push_pipe(struct iov_iter *i, size_t size,
			int *iter_headp, size_t *offp)
{
	struct pipe_inode_info *pipe = i->pipe;
	unsigned int p_tail = pipe->tail;
	unsigned int p_mask = pipe->ring_size - 1;
	unsigned int iter_head;
	size_t off;
	ssize_t left;

	if (unlikely(size > i->count))
		size = i->count;
	if (unlikely(!size))
		return 0;

	left = size;
	data_start(i, &iter_head, &off);
	*iter_headp = iter_head;
	*offp = off;
	if (off) {
		left -= PAGE_SIZE - off;
		if (left <= 0) {
			pipe->bufs[iter_head & p_mask].len += size;
			return size;
		}
		pipe->bufs[iter_head & p_mask].len = PAGE_SIZE;
		iter_head++;
	}
	while (!pipe_full(iter_head, p_tail, pipe->max_usage)) {
		struct pipe_buffer *buf = &pipe->bufs[iter_head & p_mask];
		struct page *page = alloc_page(GFP_USER);
		if (!page)
			break;

		buf->ops = &default_pipe_buf_ops;
		buf->page = page;
		buf->offset = 0;
		buf->len = min_t(ssize_t, left, PAGE_SIZE);
		left -= buf->len;
		iter_head++;
		pipe->head = iter_head;

		if (left == 0)
			return size;
	}
	return size - left;
}

static size_t copy_pipe_to_iter(const void *addr, size_t bytes,
				struct iov_iter *i)
{
	struct pipe_inode_info *pipe = i->pipe;
	unsigned int p_mask = pipe->ring_size - 1;
	unsigned int i_head;
	size_t n, off;

	if (!sanity(i))
		return 0;

	bytes = n = push_pipe(i, bytes, &i_head, &off);
	if (unlikely(!n))
		return 0;
	do {
		size_t chunk = min_t(size_t, n, PAGE_SIZE - off);
		memcpy_to_page(pipe->bufs[i_head & p_mask].page, off, addr, chunk);
		i->head = i_head;
		i->iov_offset = off + chunk;
		n -= chunk;
		addr += chunk;
		off = 0;
		i_head++;
	} while (n);
	i->count -= bytes;
	return bytes;
}

static __wsum csum_and_memcpy(void *to, const void *from, size_t len,
			      __wsum sum, size_t off)
{
	__wsum next = csum_partial_copy_nocheck(from, to, len);
	return csum_block_add(sum, next, off);
}

static size_t csum_and_copy_to_pipe_iter(const void *addr, size_t bytes,
					 struct iov_iter *i, __wsum *sump)
{
	struct pipe_inode_info *pipe = i->pipe;
	unsigned int p_mask = pipe->ring_size - 1;
	__wsum sum = *sump;
	size_t off = 0;
	unsigned int i_head;
	size_t r;

	if (!sanity(i))
		return 0;

	bytes = push_pipe(i, bytes, &i_head, &r);
	while (bytes) {
		size_t chunk = min_t(size_t, bytes, PAGE_SIZE - r);
		char *p = kmap_local_page(pipe->bufs[i_head & p_mask].page);
		sum = csum_and_memcpy(p + r, addr + off, chunk, sum, off);
		kunmap_local(p);
		i->head = i_head;
		i->iov_offset = r + chunk;
		bytes -= chunk;
		off += chunk;
		r = 0;
		i_head++;
	}
	*sump = sum;
	i->count -= off;
	return off;
}

size_t _copy_to_iter(const void *addr, size_t bytes, struct iov_iter *i)
{
	if (unlikely(iov_iter_is_pipe(i)))
		return copy_pipe_to_iter(addr, bytes, i);
	if (iter_is_iovec(i))
		might_fault();
	iterate_and_advance(i, bytes, base, len, off,
		copyout(base, addr + off, len),
		memcpy(base, addr + off, len)
	)

	return bytes;
}
EXPORT_SYMBOL(_copy_to_iter);

#ifdef CONFIG_ARCH_HAS_COPY_MC
static int copyout_mc(void __user *to, const void *from, size_t n)
{
	if (access_ok(to, n)) {
		instrument_copy_to_user(to, from, n);
		n = copy_mc_to_user((__force void *) to, from, n);
	}
	return n;
}

static size_t copy_mc_pipe_to_iter(const void *addr, size_t bytes,
				struct iov_iter *i)
{
	struct pipe_inode_info *pipe = i->pipe;
	unsigned int p_mask = pipe->ring_size - 1;
	unsigned int i_head;
	size_t n, off, xfer = 0;

	if (!sanity(i))
		return 0;

	n = push_pipe(i, bytes, &i_head, &off);
	while (n) {
		size_t chunk = min_t(size_t, n, PAGE_SIZE - off);
		char *p = kmap_local_page(pipe->bufs[i_head & p_mask].page);
		unsigned long rem;
		rem = copy_mc_to_kernel(p + off, addr + xfer, chunk);
		chunk -= rem;
		kunmap_local(p);
		i->head = i_head;
		i->iov_offset = off + chunk;
		xfer += chunk;
		if (rem)
			break;
		n -= chunk;
		off = 0;
		i_head++;
	}
	i->count -= xfer;
	return xfer;
}

/**
 * _copy_mc_to_iter - copy to iter with source memory error exception handling
 * @addr: source kernel address
 * @bytes: total transfer length
 * @iter: destination iterator
 *
 * The pmem driver deploys this for the dax operation
 * (dax_copy_to_iter()) for dax reads (bypass page-cache and the
 * block-layer). Upon #MC read(2) aborts and returns EIO or the bytes
 * successfully copied.
 *
 * The main differences between this and typical _copy_to_iter().
 *
 * * Typical tail/residue handling after a fault retries the copy
 *   byte-by-byte until the fault happens again. Re-triggering machine
 *   checks is potentially fatal so the implementation uses source
 *   alignment and poison alignment assumptions to avoid re-triggering
 *   hardware exceptions.
 *
 * * ITER_KVEC, ITER_PIPE, and ITER_BVEC can return short copies.
 *   Compare to copy_to_iter() where only ITER_IOVEC attempts might return
 *   a short copy.
 */
size_t _copy_mc_to_iter(const void *addr, size_t bytes, struct iov_iter *i)
{
	if (unlikely(iov_iter_is_pipe(i)))
		return copy_mc_pipe_to_iter(addr, bytes, i);
	if (iter_is_iovec(i))
		might_fault();
	__iterate_and_advance(i, bytes, base, len, off,
		copyout_mc(base, addr + off, len),
		copy_mc_to_kernel(base, addr + off, len)
	)

	return bytes;
}
EXPORT_SYMBOL_GPL(_copy_mc_to_iter);
#endif /* CONFIG_ARCH_HAS_COPY_MC */

size_t _copy_from_iter(void *addr, size_t bytes, struct iov_iter *i)
{
	if (unlikely(iov_iter_is_pipe(i))) {
		WARN_ON(1);
		return 0;
	}
	if (iter_is_iovec(i))
		might_fault();
	iterate_and_advance(i, bytes, base, len, off,
		copyin(addr + off, base, len),
		memcpy(addr + off, base, len)
	)

	return bytes;
}
EXPORT_SYMBOL(_copy_from_iter);

size_t _copy_from_iter_nocache(void *addr, size_t bytes, struct iov_iter *i)
{
	if (unlikely(iov_iter_is_pipe(i))) {
		WARN_ON(1);
		return 0;
	}
	iterate_and_advance(i, bytes, base, len, off,
		__copy_from_user_inatomic_nocache(addr + off, base, len),
		memcpy(addr + off, base, len)
	)

	return bytes;
}
EXPORT_SYMBOL(_copy_from_iter_nocache);

#ifdef CONFIG_ARCH_HAS_UACCESS_FLUSHCACHE
/**
 * _copy_from_iter_flushcache - write destination through cpu cache
 * @addr: destination kernel address
 * @bytes: total transfer length
 * @iter: source iterator
 *
 * The pmem driver arranges for filesystem-dax to use this facility via
 * dax_copy_from_iter() for ensuring that writes to persistent memory
 * are flushed through the CPU cache. It is differentiated from
 * _copy_from_iter_nocache() in that guarantees all data is flushed for
 * all iterator types. The _copy_from_iter_nocache() only attempts to
 * bypass the cache for the ITER_IOVEC case, and on some archs may use
 * instructions that strand dirty-data in the cache.
 */
size_t _copy_from_iter_flushcache(void *addr, size_t bytes, struct iov_iter *i)
{
	if (unlikely(iov_iter_is_pipe(i))) {
		WARN_ON(1);
		return 0;
	}
	iterate_and_advance(i, bytes, base, len, off,
		__copy_from_user_flushcache(addr + off, base, len),
		memcpy_flushcache(addr + off, base, len)
	)

	return bytes;
}
EXPORT_SYMBOL_GPL(_copy_from_iter_flushcache);
#endif

static inline bool page_copy_sane(struct page *page, size_t offset, size_t n)
{
	struct page *head;
	size_t v = n + offset;

	/*
	 * The general case needs to access the page order in order
	 * to compute the page size.
	 * However, we mostly deal with order-0 pages and thus can
	 * avoid a possible cache line miss for requests that fit all
	 * page orders.
	 */
	if (n <= v && v <= PAGE_SIZE)
		return true;

	head = compound_head(page);
	v += (page - head) << PAGE_SHIFT;

	if (likely(n <= v && v <= (page_size(head))))
		return true;
	WARN_ON(1);
	return false;
}

static size_t __copy_page_to_iter(struct page *page, size_t offset, size_t bytes,
			 struct iov_iter *i)
{
	if (likely(iter_is_iovec(i)))
		return copy_page_to_iter_iovec(page, offset, bytes, i);
	if (iov_iter_is_bvec(i) || iov_iter_is_kvec(i) || iov_iter_is_xarray(i)) {
		void *kaddr = kmap_local_page(page);
		size_t wanted = _copy_to_iter(kaddr + offset, bytes, i);
		kunmap_local(kaddr);
		return wanted;
	}
	if (iov_iter_is_pipe(i))
		return copy_page_to_iter_pipe(page, offset, bytes, i);
	if (unlikely(iov_iter_is_discard(i))) {
		if (unlikely(i->count < bytes))
			bytes = i->count;
		i->count -= bytes;
		return bytes;
	}
	WARN_ON(1);
	return 0;
}

size_t copy_page_to_iter(struct page *page, size_t offset, size_t bytes,
			 struct iov_iter *i)
{
	size_t res = 0;
	if (unlikely(!page_copy_sane(page, offset, bytes)))
		return 0;
	page += offset / PAGE_SIZE; // first subpage
	offset %= PAGE_SIZE;
	while (1) {
		size_t n = __copy_page_to_iter(page, offset,
				min(bytes, (size_t)PAGE_SIZE - offset), i);
		res += n;
		bytes -= n;
		if (!bytes || !n)
			break;
		offset += n;
		if (offset == PAGE_SIZE) {
			page++;
			offset = 0;
		}
	}
	return res;
}
EXPORT_SYMBOL(copy_page_to_iter);

size_t copy_page_from_iter(struct page *page, size_t offset, size_t bytes,
			 struct iov_iter *i)
{
	if (unlikely(!page_copy_sane(page, offset, bytes)))
		return 0;
	if (likely(iter_is_iovec(i)))
		return copy_page_from_iter_iovec(page, offset, bytes, i);
	if (iov_iter_is_bvec(i) || iov_iter_is_kvec(i) || iov_iter_is_xarray(i)) {
		void *kaddr = kmap_local_page(page);
		size_t wanted = _copy_from_iter(kaddr + offset, bytes, i);
		kunmap_local(kaddr);
		return wanted;
	}
	WARN_ON(1);
	return 0;
}
EXPORT_SYMBOL(copy_page_from_iter);

static size_t pipe_zero(size_t bytes, struct iov_iter *i)
{
	struct pipe_inode_info *pipe = i->pipe;
	unsigned int p_mask = pipe->ring_size - 1;
	unsigned int i_head;
	size_t n, off;

	if (!sanity(i))
		return 0;

	bytes = n = push_pipe(i, bytes, &i_head, &off);
	if (unlikely(!n))
		return 0;

	do {
		size_t chunk = min_t(size_t, n, PAGE_SIZE - off);
		char *p = kmap_local_page(pipe->bufs[i_head & p_mask].page);
		memset(p + off, 0, chunk);
		kunmap_local(p);
		i->head = i_head;
		i->iov_offset = off + chunk;
		n -= chunk;
		off = 0;
		i_head++;
	} while (n);
	i->count -= bytes;
	return bytes;
}

size_t iov_iter_zero(size_t bytes, struct iov_iter *i)
{
	if (unlikely(iov_iter_is_pipe(i)))
		return pipe_zero(bytes, i);
	iterate_and_advance(i, bytes, base, len, count,
		clear_user(base, len),
		memset(base, 0, len)
	)

	return bytes;
}
EXPORT_SYMBOL(iov_iter_zero);

size_t copy_page_from_iter_atomic(struct page *page, unsigned offset, size_t bytes,
				  struct iov_iter *i)
{
	char *kaddr = kmap_atomic(page), *p = kaddr + offset;
	if (unlikely(!page_copy_sane(page, offset, bytes))) {
		kunmap_atomic(kaddr);
		return 0;
	}
	if (unlikely(iov_iter_is_pipe(i) || iov_iter_is_discard(i))) {
		kunmap_atomic(kaddr);
		WARN_ON(1);
		return 0;
	}
	iterate_and_advance(i, bytes, base, len, off,
		copyin(p + off, base, len),
		memcpy(p + off, base, len)
	)
	kunmap_atomic(kaddr);
	return bytes;
}
EXPORT_SYMBOL(copy_page_from_iter_atomic);

static inline void pipe_truncate(struct iov_iter *i)
{
	struct pipe_inode_info *pipe = i->pipe;
	unsigned int p_tail = pipe->tail;
	unsigned int p_head = pipe->head;
	unsigned int p_mask = pipe->ring_size - 1;

	if (!pipe_empty(p_head, p_tail)) {
		struct pipe_buffer *buf;
		unsigned int i_head = i->head;
		size_t off = i->iov_offset;

		if (off) {
			buf = &pipe->bufs[i_head & p_mask];
			buf->len = off - buf->offset;
			i_head++;
		}
		while (p_head != i_head) {
			p_head--;
			pipe_buf_release(pipe, &pipe->bufs[p_head & p_mask]);
		}

		pipe->head = p_head;
	}
}

static void pipe_advance(struct iov_iter *i, size_t size)
{
	struct pipe_inode_info *pipe = i->pipe;
	if (size) {
		struct pipe_buffer *buf;
		unsigned int p_mask = pipe->ring_size - 1;
		unsigned int i_head = i->head;
		size_t off = i->iov_offset, left = size;

		if (off) /* make it relative to the beginning of buffer */
			left += off - pipe->bufs[i_head & p_mask].offset;
		while (1) {
			buf = &pipe->bufs[i_head & p_mask];
			if (left <= buf->len)
				break;
			left -= buf->len;
			i_head++;
		}
		i->head = i_head;
		i->iov_offset = buf->offset + left;
	}
	i->count -= size;
	/* ... and discard everything past that point */
	pipe_truncate(i);
}

static void iov_iter_bvec_advance(struct iov_iter *i, size_t size)
{
	struct bvec_iter bi;

	bi.bi_size = i->count;
	bi.bi_bvec_done = i->iov_offset;
	bi.bi_idx = 0;
	bvec_iter_advance(i->bvec, &bi, size);

	i->bvec += bi.bi_idx;
	i->nr_segs -= bi.bi_idx;
	i->count = bi.bi_size;
	i->iov_offset = bi.bi_bvec_done;
}

static void iov_iter_iovec_advance(struct iov_iter *i, size_t size)
{
	const struct iovec *iov, *end;

	if (!i->count)
		return;
	i->count -= size;

	size += i->iov_offset; // from beginning of current segment
	for (iov = i->iov, end = iov + i->nr_segs; iov < end; iov++) {
		if (likely(size < iov->iov_len))
			break;
		size -= iov->iov_len;
	}
	i->iov_offset = size;
	i->nr_segs -= iov - i->iov;
	i->iov = iov;
}

void iov_iter_advance(struct iov_iter *i, size_t size)
{
	if (unlikely(i->count < size))
		size = i->count;
	if (likely(iter_is_iovec(i) || iov_iter_is_kvec(i))) {
		/* iovec and kvec have identical layouts */
		iov_iter_iovec_advance(i, size);
	} else if (iov_iter_is_bvec(i)) {
		iov_iter_bvec_advance(i, size);
	} else if (iov_iter_is_pipe(i)) {
		pipe_advance(i, size);
	} else if (unlikely(iov_iter_is_xarray(i))) {
		i->iov_offset += size;
		i->count -= size;
	} else if (iov_iter_is_discard(i)) {
		i->count -= size;
	}
}
EXPORT_SYMBOL(iov_iter_advance);

void iov_iter_revert(struct iov_iter *i, size_t unroll)
{
	if (!unroll)
		return;
	if (WARN_ON(unroll > MAX_RW_COUNT))
		return;
	i->count += unroll;
	if (unlikely(iov_iter_is_pipe(i))) {
		struct pipe_inode_info *pipe = i->pipe;
		unsigned int p_mask = pipe->ring_size - 1;
		unsigned int i_head = i->head;
		size_t off = i->iov_offset;
		while (1) {
			struct pipe_buffer *b = &pipe->bufs[i_head & p_mask];
			size_t n = off - b->offset;
			if (unroll < n) {
				off -= unroll;
				break;
			}
			unroll -= n;
			if (!unroll && i_head == i->start_head) {
				off = 0;
				break;
			}
			i_head--;
			b = &pipe->bufs[i_head & p_mask];
			off = b->offset + b->len;
		}
		i->iov_offset = off;
		i->head = i_head;
		pipe_truncate(i);
		return;
	}
	if (unlikely(iov_iter_is_discard(i)))
		return;
	if (unroll <= i->iov_offset) {
		i->iov_offset -= unroll;
		return;
	}
	unroll -= i->iov_offset;
	if (iov_iter_is_xarray(i)) {
		BUG(); /* We should never go beyond the start of the specified
			* range since we might then be straying into pages that
			* aren't pinned.
			*/
	} else if (iov_iter_is_bvec(i)) {
		const struct bio_vec *bvec = i->bvec;
		while (1) {
			size_t n = (--bvec)->bv_len;
			i->nr_segs++;
			if (unroll <= n) {
				i->bvec = bvec;
				i->iov_offset = n - unroll;
				return;
			}
			unroll -= n;
		}
	} else { /* same logics for iovec and kvec */
		const struct iovec *iov = i->iov;
		while (1) {
			size_t n = (--iov)->iov_len;
			i->nr_segs++;
			if (unroll <= n) {
				i->iov = iov;
				i->iov_offset = n - unroll;
				return;
			}
			unroll -= n;
		}
	}
}
EXPORT_SYMBOL(iov_iter_revert);

/*
 * Return the count of just the current iov_iter segment.
 */
size_t iov_iter_single_seg_count(const struct iov_iter *i)
{
	if (i->nr_segs > 1) {
		if (likely(iter_is_iovec(i) || iov_iter_is_kvec(i)))
			return min(i->count, i->iov->iov_len - i->iov_offset);
		if (iov_iter_is_bvec(i))
			return min(i->count, i->bvec->bv_len - i->iov_offset);
	}
	return i->count;
}
EXPORT_SYMBOL(iov_iter_single_seg_count);

void iov_iter_kvec(struct iov_iter *i, unsigned int direction,
			const struct kvec *kvec, unsigned long nr_segs,
			size_t count)
{
	WARN_ON(direction & ~(READ | WRITE));
	*i = (struct iov_iter){
		.iter_type = ITER_KVEC,
		.data_source = direction,
		.kvec = kvec,
		.nr_segs = nr_segs,
		.iov_offset = 0,
		.count = count
	};
}
EXPORT_SYMBOL(iov_iter_kvec);

void iov_iter_bvec(struct iov_iter *i, unsigned int direction,
			const struct bio_vec *bvec, unsigned long nr_segs,
			size_t count)
{
	WARN_ON(direction & ~(READ | WRITE));
	*i = (struct iov_iter){
		.iter_type = ITER_BVEC,
		.data_source = direction,
		.bvec = bvec,
		.nr_segs = nr_segs,
		.iov_offset = 0,
		.count = count
	};
}
EXPORT_SYMBOL(iov_iter_bvec);

void iov_iter_pipe(struct iov_iter *i, unsigned int direction,
			struct pipe_inode_info *pipe,
			size_t count)
{
	BUG_ON(direction != READ);
	WARN_ON(pipe_full(pipe->head, pipe->tail, pipe->ring_size));
	*i = (struct iov_iter){
		.iter_type = ITER_PIPE,
		.data_source = false,
		.pipe = pipe,
		.head = pipe->head,
		.start_head = pipe->head,
		.iov_offset = 0,
		.count = count
	};
}
EXPORT_SYMBOL(iov_iter_pipe);

/**
 * iov_iter_xarray - Initialise an I/O iterator to use the pages in an xarray
 * @i: The iterator to initialise.
 * @direction: The direction of the transfer.
 * @xarray: The xarray to access.
 * @start: The start file position.
 * @count: The size of the I/O buffer in bytes.
 *
 * Set up an I/O iterator to either draw data out of the pages attached to an
 * inode or to inject data into those pages.  The pages *must* be prevented
 * from evaporation, either by taking a ref on them or locking them by the
 * caller.
 */
void iov_iter_xarray(struct iov_iter *i, unsigned int direction,
		     struct xarray *xarray, loff_t start, size_t count)
{
	BUG_ON(direction & ~1);
	*i = (struct iov_iter) {
		.iter_type = ITER_XARRAY,
		.data_source = direction,
		.xarray = xarray,
		.xarray_start = start,
		.count = count,
		.iov_offset = 0
	};
}
EXPORT_SYMBOL(iov_iter_xarray);

/**
 * iov_iter_discard - Initialise an I/O iterator that discards data
 * @i: The iterator to initialise.
 * @direction: The direction of the transfer.
 * @count: The size of the I/O buffer in bytes.
 *
 * Set up an I/O iterator that just discards everything that's written to it.
 * It's only available as a READ iterator.
 */
void iov_iter_discard(struct iov_iter *i, unsigned int direction, size_t count)
{
	BUG_ON(direction != READ);
	*i = (struct iov_iter){
		.iter_type = ITER_DISCARD,
		.data_source = false,
		.count = count,
		.iov_offset = 0
	};
}
EXPORT_SYMBOL(iov_iter_discard);

static unsigned long iov_iter_alignment_iovec(const struct iov_iter *i)
{
	unsigned long res = 0;
	size_t size = i->count;
	size_t skip = i->iov_offset;
	unsigned k;

	for (k = 0; k < i->nr_segs; k++, skip = 0) {
		size_t len = i->iov[k].iov_len - skip;
		if (len) {
			res |= (unsigned long)i->iov[k].iov_base + skip;
			if (len > size)
				len = size;
			res |= len;
			size -= len;
			if (!size)
				break;
		}
	}
	return res;
}

static unsigned long iov_iter_alignment_bvec(const struct iov_iter *i)
{
	unsigned res = 0;
	size_t size = i->count;
	unsigned skip = i->iov_offset;
	unsigned k;

	for (k = 0; k < i->nr_segs; k++, skip = 0) {
		size_t len = i->bvec[k].bv_len - skip;
		res |= (unsigned long)i->bvec[k].bv_offset + skip;
		if (len > size)
			len = size;
		res |= len;
		size -= len;
		if (!size)
			break;
	}
	return res;
}

unsigned long iov_iter_alignment(const struct iov_iter *i)
{
	/* iovec and kvec have identical layouts */
	if (likely(iter_is_iovec(i) || iov_iter_is_kvec(i)))
		return iov_iter_alignment_iovec(i);

	if (iov_iter_is_bvec(i))
		return iov_iter_alignment_bvec(i);

	if (iov_iter_is_pipe(i)) {
		unsigned int p_mask = i->pipe->ring_size - 1;
		size_t size = i->count;

		if (size && i->iov_offset && allocated(&i->pipe->bufs[i->head & p_mask]))
			return size | i->iov_offset;
		return size;
	}

	if (iov_iter_is_xarray(i))
		return (i->xarray_start + i->iov_offset) | i->count;

	return 0;
}
EXPORT_SYMBOL(iov_iter_alignment);

unsigned long iov_iter_gap_alignment(const struct iov_iter *i)
{
	unsigned long res = 0;
	unsigned long v = 0;
	size_t size = i->count;
	unsigned k;

<<<<<<< HEAD
	if (WARN_ON(!iter_is_iovec(i)))
=======
	if (unlikely(iter_is_iovec(i))) {
		WARN_ON(1);
>>>>>>> 8b38a9ac
		return ~0U;

	for (k = 0; k < i->nr_segs; k++) {
		if (i->iov[k].iov_len) {
			unsigned long base = (unsigned long)i->iov[k].iov_base;
			if (v) // if not the first one
				res |= base | v; // this start | previous end
			v = base + i->iov[k].iov_len;
			if (size <= i->iov[k].iov_len)
				break;
			size -= i->iov[k].iov_len;
		}
	}
	return res;
}
EXPORT_SYMBOL(iov_iter_gap_alignment);

static inline ssize_t __pipe_get_pages(struct iov_iter *i,
				size_t maxsize,
				struct page **pages,
				int iter_head,
				size_t *start)
{
	struct pipe_inode_info *pipe = i->pipe;
	unsigned int p_mask = pipe->ring_size - 1;
	ssize_t n = push_pipe(i, maxsize, &iter_head, start);
	if (!n)
		return -EFAULT;

	maxsize = n;
	n += *start;
	while (n > 0) {
		get_page(*pages++ = pipe->bufs[iter_head & p_mask].page);
		iter_head++;
		n -= PAGE_SIZE;
	}

	return maxsize;
}

static ssize_t pipe_get_pages(struct iov_iter *i,
		   struct page **pages, size_t maxsize, unsigned maxpages,
		   size_t *start)
{
	unsigned int iter_head, npages;
	size_t capacity;

	if (!sanity(i))
		return -EFAULT;

	data_start(i, &iter_head, start);
	/* Amount of free space: some of this one + all after this one */
	npages = pipe_space_for_user(iter_head, i->pipe->tail, i->pipe);
	capacity = min(npages, maxpages) * PAGE_SIZE - *start;

	return __pipe_get_pages(i, min(maxsize, capacity), pages, iter_head, start);
}

static ssize_t iter_xarray_populate_pages(struct page **pages, struct xarray *xa,
					  pgoff_t index, unsigned int nr_pages)
{
	XA_STATE(xas, xa, index);
	struct page *page;
	unsigned int ret = 0;

	rcu_read_lock();
	for (page = xas_load(&xas); page; page = xas_next(&xas)) {
		if (xas_retry(&xas, page))
			continue;

		/* Has the page moved or been split? */
		if (unlikely(page != xas_reload(&xas))) {
			xas_reset(&xas);
			continue;
		}

		pages[ret] = find_subpage(page, xas.xa_index);
		get_page(pages[ret]);
		if (++ret == nr_pages)
			break;
	}
	rcu_read_unlock();
	return ret;
}

static ssize_t iter_xarray_get_pages(struct iov_iter *i,
				     struct page **pages, size_t maxsize,
				     unsigned maxpages, size_t *_start_offset)
{
	unsigned nr, offset;
	pgoff_t index, count;
	size_t size = maxsize, actual;
	loff_t pos;

	if (!size || !maxpages)
		return 0;

	pos = i->xarray_start + i->iov_offset;
	index = pos >> PAGE_SHIFT;
	offset = pos & ~PAGE_MASK;
	*_start_offset = offset;

	count = 1;
	if (size > PAGE_SIZE - offset) {
		size -= PAGE_SIZE - offset;
		count += size >> PAGE_SHIFT;
		size &= ~PAGE_MASK;
		if (size)
			count++;
	}

	if (count > maxpages)
		count = maxpages;

	nr = iter_xarray_populate_pages(pages, i->xarray, index, count);
	if (nr == 0)
		return 0;

	actual = PAGE_SIZE * nr;
	actual -= offset;
	if (nr == count && size > 0) {
		unsigned last_offset = (nr > 1) ? 0 : offset;
		actual -= PAGE_SIZE - (last_offset + size);
	}
	return actual;
}

/* must be done on non-empty ITER_IOVEC one */
static unsigned long first_iovec_segment(const struct iov_iter *i,
					 size_t *size, size_t *start,
					 size_t maxsize, unsigned maxpages)
{
	size_t skip;
	long k;

	for (k = 0, skip = i->iov_offset; k < i->nr_segs; k++, skip = 0) {
		unsigned long addr = (unsigned long)i->iov[k].iov_base + skip;
		size_t len = i->iov[k].iov_len - skip;

		if (unlikely(!len))
			continue;
		if (len > maxsize)
			len = maxsize;
		len += (*start = addr % PAGE_SIZE);
		if (len > maxpages * PAGE_SIZE)
			len = maxpages * PAGE_SIZE;
		*size = len;
		return addr & PAGE_MASK;
	}
	BUG(); // if it had been empty, we wouldn't get called
}

/* must be done on non-empty ITER_BVEC one */
static struct page *first_bvec_segment(const struct iov_iter *i,
				       size_t *size, size_t *start,
				       size_t maxsize, unsigned maxpages)
{
	struct page *page;
	size_t skip = i->iov_offset, len;

	len = i->bvec->bv_len - skip;
	if (len > maxsize)
		len = maxsize;
	skip += i->bvec->bv_offset;
	page = i->bvec->bv_page + skip / PAGE_SIZE;
	len += (*start = skip % PAGE_SIZE);
	if (len > maxpages * PAGE_SIZE)
		len = maxpages * PAGE_SIZE;
	*size = len;
	return page;
}

ssize_t iov_iter_get_pages(struct iov_iter *i,
		   struct page **pages, size_t maxsize, unsigned maxpages,
		   size_t *start)
{
	size_t len;
	int n, res;

	if (maxsize > i->count)
		maxsize = i->count;
	if (!maxsize)
		return 0;

	if (likely(iter_is_iovec(i))) {
		unsigned long addr;

		addr = first_iovec_segment(i, &len, start, maxsize, maxpages);
		n = DIV_ROUND_UP(len, PAGE_SIZE);
		res = get_user_pages_fast(addr, n,
				iov_iter_rw(i) != WRITE ?  FOLL_WRITE : 0,
				pages);
		if (unlikely(res < 0))
			return res;
		return (res == n ? len : res * PAGE_SIZE) - *start;
	}
	if (iov_iter_is_bvec(i)) {
		struct page *page;

		page = first_bvec_segment(i, &len, start, maxsize, maxpages);
		n = DIV_ROUND_UP(len, PAGE_SIZE);
		while (n--)
			get_page(*pages++ = page++);
		return len - *start;
	}
	if (iov_iter_is_pipe(i))
		return pipe_get_pages(i, pages, maxsize, maxpages, start);
	if (iov_iter_is_xarray(i))
		return iter_xarray_get_pages(i, pages, maxsize, maxpages, start);
	return -EFAULT;
}
EXPORT_SYMBOL(iov_iter_get_pages);

static struct page **get_pages_array(size_t n)
{
	return kvmalloc_array(n, sizeof(struct page *), GFP_KERNEL);
}

static ssize_t pipe_get_pages_alloc(struct iov_iter *i,
		   struct page ***pages, size_t maxsize,
		   size_t *start)
{
	struct page **p;
	unsigned int iter_head, npages;
	ssize_t n;

	if (!sanity(i))
		return -EFAULT;

	data_start(i, &iter_head, start);
	/* Amount of free space: some of this one + all after this one */
	npages = pipe_space_for_user(iter_head, i->pipe->tail, i->pipe);
	n = npages * PAGE_SIZE - *start;
	if (maxsize > n)
		maxsize = n;
	else
		npages = DIV_ROUND_UP(maxsize + *start, PAGE_SIZE);
	p = get_pages_array(npages);
	if (!p)
		return -ENOMEM;
	n = __pipe_get_pages(i, maxsize, p, iter_head, start);
	if (n > 0)
		*pages = p;
	else
		kvfree(p);
	return n;
}

static ssize_t iter_xarray_get_pages_alloc(struct iov_iter *i,
					   struct page ***pages, size_t maxsize,
					   size_t *_start_offset)
{
	struct page **p;
	unsigned nr, offset;
	pgoff_t index, count;
	size_t size = maxsize, actual;
	loff_t pos;

	if (!size)
		return 0;

	pos = i->xarray_start + i->iov_offset;
	index = pos >> PAGE_SHIFT;
	offset = pos & ~PAGE_MASK;
	*_start_offset = offset;

	count = 1;
	if (size > PAGE_SIZE - offset) {
		size -= PAGE_SIZE - offset;
		count += size >> PAGE_SHIFT;
		size &= ~PAGE_MASK;
		if (size)
			count++;
	}

	p = get_pages_array(count);
	if (!p)
		return -ENOMEM;
	*pages = p;

	nr = iter_xarray_populate_pages(p, i->xarray, index, count);
	if (nr == 0)
		return 0;

	actual = PAGE_SIZE * nr;
	actual -= offset;
	if (nr == count && size > 0) {
		unsigned last_offset = (nr > 1) ? 0 : offset;
		actual -= PAGE_SIZE - (last_offset + size);
	}
	return actual;
}

ssize_t iov_iter_get_pages_alloc(struct iov_iter *i,
		   struct page ***pages, size_t maxsize,
		   size_t *start)
{
	struct page **p;
	size_t len;
	int n, res;

	if (maxsize > i->count)
		maxsize = i->count;
	if (!maxsize)
		return 0;

	if (likely(iter_is_iovec(i))) {
		unsigned long addr;

		addr = first_iovec_segment(i, &len, start, maxsize, ~0U);
		n = DIV_ROUND_UP(len, PAGE_SIZE);
		p = get_pages_array(n);
		if (!p)
			return -ENOMEM;
		res = get_user_pages_fast(addr, n,
				iov_iter_rw(i) != WRITE ?  FOLL_WRITE : 0, p);
		if (unlikely(res < 0)) {
			kvfree(p);
			return res;
		}
		*pages = p;
		return (res == n ? len : res * PAGE_SIZE) - *start;
	}
	if (iov_iter_is_bvec(i)) {
		struct page *page;

		page = first_bvec_segment(i, &len, start, maxsize, ~0U);
		n = DIV_ROUND_UP(len, PAGE_SIZE);
		*pages = p = get_pages_array(n);
		if (!p)
			return -ENOMEM;
		while (n--)
			get_page(*p++ = page++);
		return len - *start;
	}
	if (iov_iter_is_pipe(i))
		return pipe_get_pages_alloc(i, pages, maxsize, start);
	if (iov_iter_is_xarray(i))
		return iter_xarray_get_pages_alloc(i, pages, maxsize, start);
	return -EFAULT;
}
EXPORT_SYMBOL(iov_iter_get_pages_alloc);

size_t csum_and_copy_from_iter(void *addr, size_t bytes, __wsum *csum,
			       struct iov_iter *i)
{
	__wsum sum, next;
	sum = *csum;
	if (unlikely(iov_iter_is_pipe(i) || iov_iter_is_discard(i))) {
		WARN_ON(1);
		return 0;
	}
	iterate_and_advance(i, bytes, base, len, off, ({
		next = csum_and_copy_from_user(base, addr + off, len);
		sum = csum_block_add(sum, next, off);
		next ? 0 : len;
	}), ({
		sum = csum_and_memcpy(addr + off, base, len, sum, off);
	})
	)
	*csum = sum;
	return bytes;
}
EXPORT_SYMBOL(csum_and_copy_from_iter);

size_t csum_and_copy_to_iter(const void *addr, size_t bytes, void *_csstate,
			     struct iov_iter *i)
{
	struct csum_state *csstate = _csstate;
	__wsum sum, next;

	if (unlikely(iov_iter_is_discard(i))) {
		WARN_ON(1);	/* for now */
		return 0;
	}

	sum = csum_shift(csstate->csum, csstate->off);
	if (unlikely(iov_iter_is_pipe(i)))
		bytes = csum_and_copy_to_pipe_iter(addr, bytes, i, &sum);
	else iterate_and_advance(i, bytes, base, len, off, ({
		next = csum_and_copy_to_user(addr + off, base, len);
		sum = csum_block_add(sum, next, off);
		next ? 0 : len;
	}), ({
		sum = csum_and_memcpy(base, addr + off, len, sum, off);
	})
	)
	csstate->csum = csum_shift(sum, csstate->off);
	csstate->off += bytes;
	return bytes;
}
EXPORT_SYMBOL(csum_and_copy_to_iter);

size_t hash_and_copy_to_iter(const void *addr, size_t bytes, void *hashp,
		struct iov_iter *i)
{
#ifdef CONFIG_CRYPTO_HASH
	struct ahash_request *hash = hashp;
	struct scatterlist sg;
	size_t copied;

	copied = copy_to_iter(addr, bytes, i);
	sg_init_one(&sg, addr, copied);
	ahash_request_set_crypt(hash, &sg, NULL, copied);
	crypto_ahash_update(hash);
	return copied;
#else
	return 0;
#endif
}
EXPORT_SYMBOL(hash_and_copy_to_iter);

static int iov_npages(const struct iov_iter *i, int maxpages)
{
	size_t skip = i->iov_offset, size = i->count;
	const struct iovec *p;
	int npages = 0;

	for (p = i->iov; size; skip = 0, p++) {
		unsigned offs = offset_in_page(p->iov_base + skip);
		size_t len = min(p->iov_len - skip, size);

		if (len) {
			size -= len;
			npages += DIV_ROUND_UP(offs + len, PAGE_SIZE);
			if (unlikely(npages > maxpages))
				return maxpages;
		}
	}
	return npages;
}

static int bvec_npages(const struct iov_iter *i, int maxpages)
{
	size_t skip = i->iov_offset, size = i->count;
	const struct bio_vec *p;
	int npages = 0;

	for (p = i->bvec; size; skip = 0, p++) {
		unsigned offs = (p->bv_offset + skip) % PAGE_SIZE;
		size_t len = min(p->bv_len - skip, size);

		size -= len;
		npages += DIV_ROUND_UP(offs + len, PAGE_SIZE);
		if (unlikely(npages > maxpages))
			return maxpages;
	}
	return npages;
}

int iov_iter_npages(const struct iov_iter *i, int maxpages)
{
	if (unlikely(!i->count))
		return 0;
	/* iovec and kvec have identical layouts */
	if (likely(iter_is_iovec(i) || iov_iter_is_kvec(i)))
		return iov_npages(i, maxpages);
	if (iov_iter_is_bvec(i))
		return bvec_npages(i, maxpages);
	if (iov_iter_is_pipe(i)) {
		unsigned int iter_head;
		int npages;
		size_t off;

		if (!sanity(i))
			return 0;

		data_start(i, &iter_head, &off);
		/* some of this one + all after this one */
		npages = pipe_space_for_user(iter_head, i->pipe->tail, i->pipe);
		return min(npages, maxpages);
	}
	if (iov_iter_is_xarray(i)) {
		unsigned offset = (i->xarray_start + i->iov_offset) % PAGE_SIZE;
		int npages = DIV_ROUND_UP(offset + i->count, PAGE_SIZE);
		return min(npages, maxpages);
	}
	return 0;
}
EXPORT_SYMBOL(iov_iter_npages);

const void *dup_iter(struct iov_iter *new, struct iov_iter *old, gfp_t flags)
{
	*new = *old;
	if (unlikely(iov_iter_is_pipe(new))) {
		WARN_ON(1);
		return NULL;
	}
	if (unlikely(iov_iter_is_discard(new) || iov_iter_is_xarray(new)))
		return NULL;
	if (iov_iter_is_bvec(new))
		return new->bvec = kmemdup(new->bvec,
				    new->nr_segs * sizeof(struct bio_vec),
				    flags);
	else
		/* iovec and kvec have identical layout */
		return new->iov = kmemdup(new->iov,
				   new->nr_segs * sizeof(struct iovec),
				   flags);
}
EXPORT_SYMBOL(dup_iter);

static int copy_compat_iovec_from_user(struct iovec *iov,
		const struct iovec __user *uvec, unsigned long nr_segs)
{
	const struct compat_iovec __user *uiov =
		(const struct compat_iovec __user *)uvec;
	int ret = -EFAULT, i;

	if (!user_access_begin(uiov, nr_segs * sizeof(*uiov)))
		return -EFAULT;

	for (i = 0; i < nr_segs; i++) {
		compat_uptr_t buf;
		compat_ssize_t len;

		unsafe_get_user(len, &uiov[i].iov_len, uaccess_end);
		unsafe_get_user(buf, &uiov[i].iov_base, uaccess_end);

		/* check for compat_size_t not fitting in compat_ssize_t .. */
		if (len < 0) {
			ret = -EINVAL;
			goto uaccess_end;
		}
		iov[i].iov_base = compat_ptr(buf);
		iov[i].iov_len = len;
	}

	ret = 0;
uaccess_end:
	user_access_end();
	return ret;
}

static int copy_iovec_from_user(struct iovec *iov,
		const struct iovec __user *uvec, unsigned long nr_segs)
{
	unsigned long seg;

	if (copy_from_user(iov, uvec, nr_segs * sizeof(*uvec)))
		return -EFAULT;
	for (seg = 0; seg < nr_segs; seg++) {
		if ((ssize_t)iov[seg].iov_len < 0)
			return -EINVAL;
	}

	return 0;
}

struct iovec *iovec_from_user(const struct iovec __user *uvec,
		unsigned long nr_segs, unsigned long fast_segs,
		struct iovec *fast_iov, bool compat)
{
	struct iovec *iov = fast_iov;
	int ret;

	/*
	 * SuS says "The readv() function *may* fail if the iovcnt argument was
	 * less than or equal to 0, or greater than {IOV_MAX}.  Linux has
	 * traditionally returned zero for zero segments, so...
	 */
	if (nr_segs == 0)
		return iov;
	if (nr_segs > UIO_MAXIOV)
		return ERR_PTR(-EINVAL);
	if (nr_segs > fast_segs) {
		iov = kmalloc_array(nr_segs, sizeof(struct iovec), GFP_KERNEL);
		if (!iov)
			return ERR_PTR(-ENOMEM);
	}

	if (compat)
		ret = copy_compat_iovec_from_user(iov, uvec, nr_segs);
	else
		ret = copy_iovec_from_user(iov, uvec, nr_segs);
	if (ret) {
		if (iov != fast_iov)
			kfree(iov);
		return ERR_PTR(ret);
	}

	return iov;
}

ssize_t __import_iovec(int type, const struct iovec __user *uvec,
		 unsigned nr_segs, unsigned fast_segs, struct iovec **iovp,
		 struct iov_iter *i, bool compat)
{
	ssize_t total_len = 0;
	unsigned long seg;
	struct iovec *iov;

	iov = iovec_from_user(uvec, nr_segs, fast_segs, *iovp, compat);
	if (IS_ERR(iov)) {
		*iovp = NULL;
		return PTR_ERR(iov);
	}

	/*
	 * According to the Single Unix Specification we should return EINVAL if
	 * an element length is < 0 when cast to ssize_t or if the total length
	 * would overflow the ssize_t return value of the system call.
	 *
	 * Linux caps all read/write calls to MAX_RW_COUNT, and avoids the
	 * overflow case.
	 */
	for (seg = 0; seg < nr_segs; seg++) {
		ssize_t len = (ssize_t)iov[seg].iov_len;

		if (!access_ok(iov[seg].iov_base, len)) {
			if (iov != *iovp)
				kfree(iov);
			*iovp = NULL;
			return -EFAULT;
		}

		if (len > MAX_RW_COUNT - total_len) {
			len = MAX_RW_COUNT - total_len;
			iov[seg].iov_len = len;
		}
		total_len += len;
	}

	iov_iter_init(i, type, iov, nr_segs, total_len);
	if (iov == *iovp)
		*iovp = NULL;
	else
		*iovp = iov;
	return total_len;
}

/**
 * import_iovec() - Copy an array of &struct iovec from userspace
 *     into the kernel, check that it is valid, and initialize a new
 *     &struct iov_iter iterator to access it.
 *
 * @type: One of %READ or %WRITE.
 * @uvec: Pointer to the userspace array.
 * @nr_segs: Number of elements in userspace array.
 * @fast_segs: Number of elements in @iov.
 * @iovp: (input and output parameter) Pointer to pointer to (usually small
 *     on-stack) kernel array.
 * @i: Pointer to iterator that will be initialized on success.
 *
 * If the array pointed to by *@iov is large enough to hold all @nr_segs,
 * then this function places %NULL in *@iov on return. Otherwise, a new
 * array will be allocated and the result placed in *@iov. This means that
 * the caller may call kfree() on *@iov regardless of whether the small
 * on-stack array was used or not (and regardless of whether this function
 * returns an error or not).
 *
 * Return: Negative error code on error, bytes imported on success
 */
ssize_t import_iovec(int type, const struct iovec __user *uvec,
		 unsigned nr_segs, unsigned fast_segs,
		 struct iovec **iovp, struct iov_iter *i)
{
	return __import_iovec(type, uvec, nr_segs, fast_segs, iovp, i,
			      in_compat_syscall());
}
EXPORT_SYMBOL(import_iovec);

int import_single_range(int rw, void __user *buf, size_t len,
		 struct iovec *iov, struct iov_iter *i)
{
	if (len > MAX_RW_COUNT)
		len = MAX_RW_COUNT;
	if (unlikely(!access_ok(buf, len)))
		return -EFAULT;

	iov->iov_base = buf;
	iov->iov_len = len;
	iov_iter_init(i, rw, iov, 1, len);
	return 0;
}
EXPORT_SYMBOL(import_single_range);<|MERGE_RESOLUTION|>--- conflicted
+++ resolved
@@ -1316,12 +1316,7 @@
 	size_t size = i->count;
 	unsigned k;
 
-<<<<<<< HEAD
 	if (WARN_ON(!iter_is_iovec(i)))
-=======
-	if (unlikely(iter_is_iovec(i))) {
-		WARN_ON(1);
->>>>>>> 8b38a9ac
 		return ~0U;
 
 	for (k = 0; k < i->nr_segs; k++) {
