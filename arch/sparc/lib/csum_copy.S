/* SPDX-License-Identifier: GPL-2.0 */
/* csum_copy.S: Checksum+copy code for sparc64
 *
 * Copyright (C) 2005 David S. Miller <davem@davemloft.net>
 */

#include <asm/export.h>

#ifdef __KERNEL__
#define GLOBAL_SPARE	%g7
#else
#define GLOBAL_SPARE	%g5
#endif

#ifndef EX_LD
#define EX_LD(x)	x
#endif

#ifndef EX_ST
#define EX_ST(x)	x
#endif

#ifndef EX_RETVAL
#define EX_RETVAL(x)	x
#endif

#ifndef LOAD
#define LOAD(type,addr,dest)	type [addr], dest
#endif

#ifndef STORE
#define STORE(type,src,addr)	type src, [addr]
#endif

#ifndef FUNC_NAME
#define FUNC_NAME	csum_partial_copy_nocheck
#endif

	.register	%g2, #scratch
	.register	%g3, #scratch

	.text

90:
	/* We checked for zero length already, so there must be
	 * at least one byte.
	 */
	be,pt		%icc, 1f
	 nop
	EX_LD(LOAD(ldub, %o0 + 0x00, %o4))
	add		%o0, 1, %o0
	sub		%o2, 1, %o2
	EX_ST(STORE(stb, %o4, %o1 + 0x00))
	add		%o1, 1, %o1
1:	andcc		%o0, 0x2, %g0
	be,pn		%icc, 80f
	 cmp		%o2, 2
	blu,pn		%icc, 60f
	 nop
	EX_LD(LOAD(lduh, %o0 + 0x00, %o5))
	add		%o0, 2, %o0
	sub		%o2, 2, %o2
	EX_ST(STORE(sth, %o5, %o1 + 0x00))
	add		%o1, 2, %o1
	ba,pt		%xcc, 80f
	 add		%o5, %o4, %o4

	.globl		FUNC_NAME
	.type		FUNC_NAME,#function
	EXPORT_SYMBOL(FUNC_NAME)
FUNC_NAME:		/* %o0=src, %o1=dst, %o2=len */
	LOAD(prefetch, %o0 + 0x000, #n_reads)
	xor		%o0, %o1, %g1
<<<<<<< HEAD
	mov		1, %o3
=======
	mov		-1, %o3
>>>>>>> f642729d
	clr		%o4
	andcc		%g1, 0x3, %g0
	bne,pn		%icc, 95f
	 LOAD(prefetch, %o0 + 0x040, #n_reads)
	
	brz,pn		%o2, 70f
	 andcc		%o0, 0x3, %g0

	/* We "remember" whether the lowest bit in the address
	 * was set in GLOBAL_SPARE.  Because if it is, we have to swap
	 * upper and lower 8 bit fields of the sum we calculate.
	*/
	bne,pn		%icc, 90b
	 andcc		%o0, 0x1, GLOBAL_SPARE

80:
	LOAD(prefetch, %o0 + 0x080, #n_reads)
	andncc		%o2, 0x3f, %g3

	LOAD(prefetch, %o0 + 0x0c0, #n_reads)
	sub		%o2, %g3, %o2
	brz,pn		%g3, 2f
	 LOAD(prefetch, %o0 + 0x100, #n_reads)

	/* So that we don't need to use the non-pairing
	 * add-with-carry instructions we accumulate 32-bit
	 * values into a 64-bit register.  At the end of the
	 * loop we fold it down to 32-bits and so on.
	 */
	ba,pt		%xcc, 1f
	LOAD(prefetch, %o0 + 0x140, #n_reads)

	.align		32
1:	EX_LD(LOAD(lduw, %o0 + 0x00, %o5))
	EX_LD(LOAD(lduw, %o0 + 0x04, %g1))
	EX_LD(LOAD(lduw, %o0 + 0x08, %g2))
	add		%o4, %o5, %o4
	EX_ST(STORE(stw, %o5, %o1 + 0x00))
	EX_LD(LOAD(lduw, %o0 + 0x0c, %o5))
	add		%o4, %g1, %o4
	EX_ST(STORE(stw, %g1, %o1 + 0x04))
	EX_LD(LOAD(lduw, %o0 + 0x10, %g1))
	add		%o4, %g2, %o4
	EX_ST(STORE(stw, %g2, %o1 + 0x08))
	EX_LD(LOAD(lduw, %o0 + 0x14, %g2))
	add		%o4, %o5, %o4
	EX_ST(STORE(stw, %o5, %o1 + 0x0c))
	EX_LD(LOAD(lduw, %o0 + 0x18, %o5))
	add		%o4, %g1, %o4
	EX_ST(STORE(stw, %g1, %o1 + 0x10))
	EX_LD(LOAD(lduw, %o0 + 0x1c, %g1))
	add		%o4, %g2, %o4
	EX_ST(STORE(stw, %g2, %o1 + 0x14))
	EX_LD(LOAD(lduw, %o0 + 0x20, %g2))
	add		%o4, %o5, %o4
	EX_ST(STORE(stw, %o5, %o1 + 0x18))
	EX_LD(LOAD(lduw, %o0 + 0x24, %o5))
	add		%o4, %g1, %o4
	EX_ST(STORE(stw, %g1, %o1 + 0x1c))
	EX_LD(LOAD(lduw, %o0 + 0x28, %g1))
	add		%o4, %g2, %o4
	EX_ST(STORE(stw, %g2, %o1 + 0x20))
	EX_LD(LOAD(lduw, %o0 + 0x2c, %g2))
	add		%o4, %o5, %o4
	EX_ST(STORE(stw, %o5, %o1 + 0x24))
	EX_LD(LOAD(lduw, %o0 + 0x30, %o5))
	add		%o4, %g1, %o4
	EX_ST(STORE(stw, %g1, %o1 + 0x28))
	EX_LD(LOAD(lduw, %o0 + 0x34, %g1))
	add		%o4, %g2, %o4
	EX_ST(STORE(stw, %g2, %o1 + 0x2c))
	EX_LD(LOAD(lduw, %o0 + 0x38, %g2))
	add		%o4, %o5, %o4
	EX_ST(STORE(stw, %o5, %o1 + 0x30))
	EX_LD(LOAD(lduw, %o0 + 0x3c, %o5))
	add		%o4, %g1, %o4
	EX_ST(STORE(stw, %g1, %o1 + 0x34))
	LOAD(prefetch, %o0 + 0x180, #n_reads)
	add		%o4, %g2, %o4
	EX_ST(STORE(stw, %g2, %o1 + 0x38))
	subcc		%g3, 0x40, %g3
	add		%o0, 0x40, %o0
	add		%o4, %o5, %o4
	EX_ST(STORE(stw, %o5, %o1 + 0x3c))
	bne,pt		%icc, 1b
	 add		%o1, 0x40, %o1

2:	and		%o2, 0x3c, %g3
	brz,pn		%g3, 2f
	 sub		%o2, %g3, %o2
1:	EX_LD(LOAD(lduw, %o0 + 0x00, %o5))
	subcc		%g3, 0x4, %g3
	add		%o0, 0x4, %o0
	add		%o4, %o5, %o4
	EX_ST(STORE(stw, %o5, %o1 + 0x00))
	bne,pt		%icc, 1b
	 add		%o1, 0x4, %o1

2:
	/* fold 64-->32 */
	srlx		%o4, 32, %o5
	srl		%o4, 0, %o4
	add		%o4, %o5, %o4
	srlx		%o4, 32, %o5
	srl		%o4, 0, %o4
	add		%o4, %o5, %o4

	/* fold 32-->16 */
	sethi		%hi(0xffff0000), %g1
	srl		%o4, 16, %o5
	andn		%o4, %g1, %g2
	add		%o5, %g2, %o4
	srl		%o4, 16, %o5
	andn		%o4, %g1, %g2
	add		%o5, %g2, %o4

60:
	/* %o4 has the 16-bit sum we have calculated so-far.  */
	cmp		%o2, 2
	blu,pt		%icc, 1f
	 nop
	EX_LD(LOAD(lduh, %o0 + 0x00, %o5))
	sub		%o2, 2, %o2
	add		%o0, 2, %o0
	add		%o4, %o5, %o4
	EX_ST(STORE(sth, %o5, %o1 + 0x00))
	add		%o1, 0x2, %o1
1:	brz,pt		%o2, 1f
	 nop
	EX_LD(LOAD(ldub, %o0 + 0x00, %o5))
	sub		%o2, 1, %o2
	add		%o0, 1, %o0
	EX_ST(STORE(stb, %o5, %o1 + 0x00))
	sllx		%o5, 8, %o5
	add		%o1, 1, %o1
	add		%o4, %o5, %o4
1:
	/* fold 32-->16 */
	sethi		%hi(0xffff0000), %g1
	srl		%o4, 16, %o5
	andn		%o4, %g1, %g2
	add		%o5, %g2, %o4
	srl		%o4, 16, %o5
	andn		%o4, %g1, %g2
	add		%o5, %g2, %o4

1:	brz,pt		GLOBAL_SPARE, 1f
	 nop

	/* We started with an odd byte, byte-swap the result.  */
	srl		%o4, 8, %o5
	and		%o4, 0xff, %g1
	sll		%g1, 8, %g1
	or		%o5, %g1, %o4

1:	addcc		%o3, %o4, %o3
	addc		%g0, %o3, %o3

70:
	retl
	 srl		%o3, 0, %o0

95:	mov		0, GLOBAL_SPARE
	brlez,pn	%o2, 4f
	 andcc		%o0, 1, %o5		
	be,a,pt		%icc, 1f
	 srl		%o2, 1, %g1		
	sub		%o2, 1, %o2	
	EX_LD(LOAD(ldub, %o0, GLOBAL_SPARE))
	add		%o0, 1, %o0	
	EX_ST(STORE(stb, GLOBAL_SPARE, %o1))
	srl		%o2, 1, %g1
	add		%o1, 1, %o1
1:	brz,a,pn	%g1, 3f
	 andcc		%o2, 1, %g0
	andcc		%o0, 2, %g0	
	be,a,pt		%icc, 1f
	 srl		%g1, 1, %g1
	EX_LD(LOAD(lduh, %o0, %o4))
	sub		%o2, 2, %o2	
	srl		%o4, 8, %g2
	sub		%g1, 1, %g1	
	EX_ST(STORE(stb, %g2, %o1))
	add		%o4, GLOBAL_SPARE, GLOBAL_SPARE
	EX_ST(STORE(stb, %o4, %o1 + 1))
	add		%o0, 2, %o0	
	srl		%g1, 1, %g1
	add		%o1, 2, %o1
1:	brz,a,pn	%g1, 2f		
	 andcc		%o2, 2, %g0
	EX_LD(LOAD(lduw, %o0, %o4))
5:	srl		%o4, 24, %g2
	srl		%o4, 16, %g3
	EX_ST(STORE(stb, %g2, %o1))
	srl		%o4, 8, %g2
	EX_ST(STORE(stb, %g3, %o1 + 1))
	add		%o0, 4, %o0
	EX_ST(STORE(stb, %g2, %o1 + 2))
	addcc		%o4, GLOBAL_SPARE, GLOBAL_SPARE
	EX_ST(STORE(stb, %o4, %o1 + 3))
	addc		GLOBAL_SPARE, %g0, GLOBAL_SPARE
	add		%o1, 4, %o1
	subcc		%g1, 1, %g1
	bne,a,pt	%icc, 5b
	 EX_LD(LOAD(lduw, %o0, %o4))
	sll		GLOBAL_SPARE, 16, %g2
	srl		GLOBAL_SPARE, 16, GLOBAL_SPARE
	srl		%g2, 16, %g2
	andcc		%o2, 2, %g0
	add		%g2, GLOBAL_SPARE, GLOBAL_SPARE 
2:	be,a,pt		%icc, 3f		
	 andcc		%o2, 1, %g0
	EX_LD(LOAD(lduh, %o0, %o4))
	andcc		%o2, 1, %g0
	srl		%o4, 8, %g2
	add		%o0, 2, %o0	
	EX_ST(STORE(stb, %g2, %o1))
	add		GLOBAL_SPARE, %o4, GLOBAL_SPARE
	EX_ST(STORE(stb, %o4, %o1 + 1))
	add		%o1, 2, %o1
3:	be,a,pt		%icc, 1f		
	 sll		GLOBAL_SPARE, 16, %o4
	EX_LD(LOAD(ldub, %o0, %g2))
	sll		%g2, 8, %o4	
	EX_ST(STORE(stb, %g2, %o1))
	add		GLOBAL_SPARE, %o4, GLOBAL_SPARE
	sll		GLOBAL_SPARE, 16, %o4
1:	addcc		%o4, GLOBAL_SPARE, GLOBAL_SPARE
	srl		GLOBAL_SPARE, 16, %o4
	addc		%g0, %o4, GLOBAL_SPARE
	brz,pt		%o5, 4f
	 srl		GLOBAL_SPARE, 8, %o4
	and		GLOBAL_SPARE, 0xff, %g2
	and		%o4, 0xff, %o4
	sll		%g2, 8, %g2
	or		%g2, %o4, GLOBAL_SPARE
4:	addcc		%o3, GLOBAL_SPARE, %o3
	addc		%g0, %o3, %o0
	retl
	 srl		%o0, 0, %o0
	.size		FUNC_NAME, .-FUNC_NAME<|MERGE_RESOLUTION|>--- conflicted
+++ resolved
@@ -71,11 +71,7 @@
 FUNC_NAME:		/* %o0=src, %o1=dst, %o2=len */
 	LOAD(prefetch, %o0 + 0x000, #n_reads)
 	xor		%o0, %o1, %g1
-<<<<<<< HEAD
-	mov		1, %o3
-=======
 	mov		-1, %o3
->>>>>>> f642729d
 	clr		%o4
 	andcc		%g1, 0x3, %g0
 	bne,pn		%icc, 95f
