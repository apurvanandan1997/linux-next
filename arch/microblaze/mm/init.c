/*
 * Copyright (C) 2007-2008 Michal Simek <monstr@monstr.eu>
 * Copyright (C) 2006 Atmark Techno, Inc.
 *
 * This file is subject to the terms and conditions of the GNU General Public
 * License. See the file "COPYING" in the main directory of this archive
 * for more details.
 */

#include <linux/dma-map-ops.h>
#include <linux/memblock.h>
#include <linux/init.h>
#include <linux/kernel.h>
#include <linux/mm.h> /* mem_init */
#include <linux/initrd.h>
#include <linux/pagemap.h>
#include <linux/pfn.h>
#include <linux/slab.h>
#include <linux/swap.h>
#include <linux/export.h>

#include <asm/page.h>
#include <asm/mmu_context.h>
#include <asm/pgalloc.h>
#include <asm/sections.h>
#include <asm/tlb.h>
#include <asm/fixmap.h>

/* Use for MMU and noMMU because of PCI generic code */
int mem_init_done;

char *klimit = _end;

/*
 * Initialize the bootmem system and give it all the memory we
 * have available.
 */
unsigned long memory_start;
EXPORT_SYMBOL(memory_start);
unsigned long memory_size;
EXPORT_SYMBOL(memory_size);
unsigned long lowmem_size;

EXPORT_SYMBOL(min_low_pfn);
EXPORT_SYMBOL(max_low_pfn);

#ifdef CONFIG_HIGHMEM
static void __init highmem_init(void)
{
	pr_debug("%x\n", (u32)PKMAP_BASE);
	map_page(PKMAP_BASE, 0, 0);	/* XXX gross */
	pkmap_page_table = virt_to_kpte(PKMAP_BASE);
}

static void highmem_setup(void)
{
	unsigned long pfn;

	for (pfn = max_low_pfn; pfn < max_pfn; ++pfn) {
		struct page *page = pfn_to_page(pfn);

		/* FIXME not sure about */
		if (!memblock_is_reserved(pfn << PAGE_SHIFT))
			free_highmem_page(page);
	}
}
#endif /* CONFIG_HIGHMEM */

/*
 * paging_init() sets up the page tables - in fact we've already done this.
 */
static void __init paging_init(void)
{
	unsigned long zones_size[MAX_NR_ZONES];
	int idx;

	/* Setup fixmaps */
	for (idx = 0; idx < __end_of_fixed_addresses; idx++)
		clear_fixmap(idx);

	/* Clean every zones */
	memset(zones_size, 0, sizeof(zones_size));

#ifdef CONFIG_HIGHMEM
	highmem_init();

	zones_size[ZONE_DMA] = max_low_pfn;
	zones_size[ZONE_HIGHMEM] = max_pfn;
#else
	zones_size[ZONE_DMA] = max_pfn;
#endif

	/* We don't have holes in memory map */
	free_area_init(zones_size);
}

void __init setup_memory(void)
{
<<<<<<< HEAD
#ifndef CONFIG_MMU
	u32 kernel_align_start, kernel_align_size;
	phys_addr_t start, end;
	u64 i;

	/* Find main memory where is the kernel */
	for_each_mem_range(i, &start, &end) {
		memory_start = start;
		lowmem_size = end - start;
		if ((memory_start <= (u32)_text) &&
			((u32)_text <= (memory_start + lowmem_size - 1))) {
			memory_size = lowmem_size;
			PAGE_OFFSET = memory_start;
			pr_info("%s: Main mem: 0x%x, size 0x%08x\n",
				__func__, (u32) memory_start,
					(u32) memory_size);
			break;
		}
	}

	if (!memory_start || !memory_size) {
		panic("%s: Missing memory setting 0x%08x, size=0x%08x\n",
			__func__, (u32) memory_start, (u32) memory_size);
	}

	/* reservation of region where is the kernel */
	kernel_align_start = PAGE_DOWN((u32)_text);
	/* ALIGN can be remove because _end in vmlinux.lds.S is align */
	kernel_align_size = PAGE_UP((u32)klimit) - kernel_align_start;
	pr_info("%s: kernel addr:0x%08x-0x%08x size=0x%08x\n",
		__func__, kernel_align_start, kernel_align_start
			+ kernel_align_size, kernel_align_size);
	memblock_reserve(kernel_align_start, kernel_align_size);
#endif
=======
>>>>>>> f642729d
	/*
	 * Kernel:
	 * start: base phys address of kernel - page align
	 * end: base phys address of kernel - page align
	 *
	 * min_low_pfn - the first page (mm/bootmem.c - node_boot_start)
	 * max_low_pfn
	 * max_mapnr - the first unused page (mm/bootmem.c - node_low_pfn)
	 */

	/* memory start is from the kernel end (aligned) to higher addr */
	min_low_pfn = memory_start >> PAGE_SHIFT; /* minimum for allocation */
	/* RAM is assumed contiguous */
	max_mapnr = memory_size >> PAGE_SHIFT;
	max_low_pfn = ((u64)memory_start + (u64)lowmem_size) >> PAGE_SHIFT;
	max_pfn = ((u64)memory_start + (u64)memory_size) >> PAGE_SHIFT;

	pr_info("%s: max_mapnr: %#lx\n", __func__, max_mapnr);
	pr_info("%s: min_low_pfn: %#lx\n", __func__, min_low_pfn);
	pr_info("%s: max_low_pfn: %#lx\n", __func__, max_low_pfn);
	pr_info("%s: max_pfn: %#lx\n", __func__, max_pfn);

	paging_init();
}

void __init mem_init(void)
{
	high_memory = (void *)__va(memory_start + lowmem_size - 1);

	/* this will put all memory onto the freelists */
	memblock_free_all();
#ifdef CONFIG_HIGHMEM
	highmem_setup();
#endif

	mem_init_print_info(NULL);
	mem_init_done = 1;
}

int page_is_ram(unsigned long pfn)
{
	return pfn < max_low_pfn;
}

/*
 * Check for command-line options that affect what MMU_init will do.
 */
static void mm_cmdline_setup(void)
{
	unsigned long maxmem = 0;
	char *p = cmd_line;

	/* Look for mem= option on command line */
	p = strstr(cmd_line, "mem=");
	if (p) {
		p += 4;
		maxmem = memparse(p, &p);
		if (maxmem && memory_size > maxmem) {
			memory_size = maxmem;
			memblock.memory.regions[0].size = memory_size;
		}
	}
}

/*
 * MMU_init_hw does the chip-specific initialization of the MMU hardware.
 */
static void __init mmu_init_hw(void)
{
	/*
	 * The Zone Protection Register (ZPR) defines how protection will
	 * be applied to every page which is a member of a given zone. At
	 * present, we utilize only two of the zones.
	 * The zone index bits (of ZSEL) in the PTE are used for software
	 * indicators, except the LSB.  For user access, zone 1 is used,
	 * for kernel access, zone 0 is used.  We set all but zone 1
	 * to zero, allowing only kernel access as indicated in the PTE.
	 * For zone 1, we set a 01 binary (a value of 10 will not work)
	 * to allow user access as indicated in the PTE.  This also allows
	 * kernel access as indicated in the PTE.
	 */
	__asm__ __volatile__ ("ori r11, r0, 0x10000000;" \
			"mts rzpr, r11;"
			: : : "r11");
}

/*
 * MMU_init sets up the basic memory mappings for the kernel,
 * including both RAM and possibly some I/O regions,
 * and sets up the page tables and the MMU hardware ready to go.
 */

/* called from head.S */
asmlinkage void __init mmu_init(void)
{
	unsigned int kstart, ksize;

	if (!memblock.reserved.cnt) {
		pr_emerg("Error memory count\n");
		machine_restart(NULL);
	}

	if ((u32) memblock.memory.regions[0].size < 0x400000) {
		pr_emerg("Memory must be greater than 4MB\n");
		machine_restart(NULL);
	}

	if ((u32) memblock.memory.regions[0].size < kernel_tlb) {
		pr_emerg("Kernel size is greater than memory node\n");
		machine_restart(NULL);
	}

	/* Find main memory where the kernel is */
	memory_start = (u32) memblock.memory.regions[0].base;
	lowmem_size = memory_size = (u32) memblock.memory.regions[0].size;

	if (lowmem_size > CONFIG_LOWMEM_SIZE) {
		lowmem_size = CONFIG_LOWMEM_SIZE;
#ifndef CONFIG_HIGHMEM
		memory_size = lowmem_size;
#endif
	}

	mm_cmdline_setup(); /* FIXME parse args from command line - not used */

	/*
	 * Map out the kernel text/data/bss from the available physical
	 * memory.
	 */
	kstart = __pa(CONFIG_KERNEL_START); /* kernel start */
	/* kernel size */
	ksize = PAGE_ALIGN(((u32)_end - (u32)CONFIG_KERNEL_START));
	memblock_reserve(kstart, ksize);

#if defined(CONFIG_BLK_DEV_INITRD)
	/* Remove the init RAM disk from the available memory. */
	if (initrd_start) {
		unsigned long size;
		size = initrd_end - initrd_start;
		memblock_reserve(__virt_to_phys(initrd_start), size);
	}
#endif /* CONFIG_BLK_DEV_INITRD */

	/* Initialize the MMU hardware */
	mmu_init_hw();

	/* Map in all of RAM starting at CONFIG_KERNEL_START */
	mapin_ram();

	/* Extend vmalloc and ioremap area as big as possible */
#ifdef CONFIG_HIGHMEM
	ioremap_base = ioremap_bot = PKMAP_BASE;
#else
	ioremap_base = ioremap_bot = FIXADDR_START;
#endif

	/* Initialize the context management stuff */
	mmu_context_init();

	/* Shortly after that, the entire linear mapping will be available */
	/* This will also cause that unflatten device tree will be allocated
	 * inside 768MB limit */
	memblock_set_current_limit(memory_start + lowmem_size - 1);

	parse_early_param();

	/* CMA initialization */
	dma_contiguous_reserve(memory_start + lowmem_size - 1);
}

/* This is only called until mem_init is done. */
void __init *early_get_page(void)
{
	/*
	 * Mem start + kernel_tlb -> here is limit
	 * because of mem mapping from head.S
	 */
	return memblock_alloc_try_nid_raw(PAGE_SIZE, PAGE_SIZE,
				MEMBLOCK_LOW_LIMIT, memory_start + kernel_tlb,
				NUMA_NO_NODE);
}

void * __ref zalloc_maybe_bootmem(size_t size, gfp_t mask)
{
	void *p;

	if (mem_init_done) {
		p = kzalloc(size, mask);
	} else {
		p = memblock_alloc(size, SMP_CACHE_BYTES);
		if (!p)
			panic("%s: Failed to allocate %zu bytes\n",
			      __func__, size);
	}

	return p;
}<|MERGE_RESOLUTION|>--- conflicted
+++ resolved
@@ -96,43 +96,6 @@
 
 void __init setup_memory(void)
 {
-<<<<<<< HEAD
-#ifndef CONFIG_MMU
-	u32 kernel_align_start, kernel_align_size;
-	phys_addr_t start, end;
-	u64 i;
-
-	/* Find main memory where is the kernel */
-	for_each_mem_range(i, &start, &end) {
-		memory_start = start;
-		lowmem_size = end - start;
-		if ((memory_start <= (u32)_text) &&
-			((u32)_text <= (memory_start + lowmem_size - 1))) {
-			memory_size = lowmem_size;
-			PAGE_OFFSET = memory_start;
-			pr_info("%s: Main mem: 0x%x, size 0x%08x\n",
-				__func__, (u32) memory_start,
-					(u32) memory_size);
-			break;
-		}
-	}
-
-	if (!memory_start || !memory_size) {
-		panic("%s: Missing memory setting 0x%08x, size=0x%08x\n",
-			__func__, (u32) memory_start, (u32) memory_size);
-	}
-
-	/* reservation of region where is the kernel */
-	kernel_align_start = PAGE_DOWN((u32)_text);
-	/* ALIGN can be remove because _end in vmlinux.lds.S is align */
-	kernel_align_size = PAGE_UP((u32)klimit) - kernel_align_start;
-	pr_info("%s: kernel addr:0x%08x-0x%08x size=0x%08x\n",
-		__func__, kernel_align_start, kernel_align_start
-			+ kernel_align_size, kernel_align_size);
-	memblock_reserve(kernel_align_start, kernel_align_size);
-#endif
-=======
->>>>>>> f642729d
 	/*
 	 * Kernel:
 	 * start: base phys address of kernel - page align
