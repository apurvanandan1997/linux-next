--- conflicted
+++ resolved
@@ -1231,8 +1231,6 @@
 
 	seq_puts(m, "=========\nSources\n=========\n");
 
-<<<<<<< HEAD
-=======
 	for (i = 0; i <= xive->max_sbid; i++) {
 		struct kvmppc_xive_src_block *sb = xive->src_blocks[i];
 
@@ -1246,7 +1244,6 @@
 	return 0;
 }
 
->>>>>>> f642729d
 DEFINE_SHOW_ATTRIBUTE(xive_native_debug);
 
 static void xive_native_debugfs_init(struct kvmppc_xive *xive)
