--- conflicted
+++ resolved
@@ -223,21 +223,9 @@
 {
 	unsigned long tmp;
 
-<<<<<<< HEAD
-	if (IS_ENABLED(CONFIG_E200)) {
-		tmp = mfspr(SPRN_L1CSR0);
-		tmp |= L1CSR0_CFI | L1CSR0_CLFC;
-		mtspr(SPRN_L1CSR0, tmp);
-	} else {
-		tmp = mfspr(SPRN_L1CSR1);
-		tmp |= L1CSR1_ICFI | L1CSR1_ICLFR;
-		mtspr(SPRN_L1CSR1, tmp);
-	}
-=======
 	tmp = mfspr(SPRN_L1CSR1);
 	tmp |= L1CSR1_ICFI | L1CSR1_ICLFR;
 	mtspr(SPRN_L1CSR1, tmp);
->>>>>>> f642729d
 	isync();
 }
 
