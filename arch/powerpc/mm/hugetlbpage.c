/*
 * PPC Huge TLB Page Support for Kernel.
 *
 * Copyright (C) 2003 David Gibson, IBM Corporation.
 * Copyright (C) 2011 Becky Bruce, Freescale Semiconductor
 *
 * Based on the IA-32 version:
 * Copyright (C) 2002, Rohit Seth <rohit.seth@intel.com>
 */

#include <linux/mm.h>
#include <linux/io.h>
#include <linux/slab.h>
#include <linux/hugetlb.h>
#include <linux/export.h>
#include <linux/of_fdt.h>
#include <linux/memblock.h>
#include <linux/moduleparam.h>
#include <linux/swap.h>
#include <linux/swapops.h>
#include <linux/kmemleak.h>
#include <asm/pgalloc.h>
#include <asm/tlb.h>
#include <asm/setup.h>
#include <asm/hugetlb.h>
#include <asm/pte-walk.h>

bool hugetlb_disabled = false;

#define hugepd_none(hpd)	(hpd_val(hpd) == 0)

#define PTE_T_ORDER	(__builtin_ffs(sizeof(pte_basic_t)) - \
			 __builtin_ffs(sizeof(void *)))

pte_t *huge_pte_offset(struct mm_struct *mm, unsigned long addr, unsigned long sz)
{
	/*
	 * Only called for hugetlbfs pages, hence can ignore THP and the
	 * irq disabled walk.
	 */
	return __find_linux_pte(mm->pgd, addr, NULL, NULL);
}

static int __hugepte_alloc(struct mm_struct *mm, hugepd_t *hpdp,
			   unsigned long address, unsigned int pdshift,
			   unsigned int pshift, spinlock_t *ptl)
{
	struct kmem_cache *cachep;
	pte_t *new;
	int i;
	int num_hugepd;

	if (pshift >= pdshift) {
		cachep = PGT_CACHE(PTE_T_ORDER);
		num_hugepd = 1 << (pshift - pdshift);
	} else {
		cachep = PGT_CACHE(pdshift - pshift);
		num_hugepd = 1;
	}

	if (!cachep) {
		WARN_ONCE(1, "No page table cache created for hugetlb tables");
		return -ENOMEM;
	}

	new = kmem_cache_alloc(cachep, pgtable_gfp_flags(mm, GFP_KERNEL));

	BUG_ON(pshift > HUGEPD_SHIFT_MASK);
	BUG_ON((unsigned long)new & HUGEPD_SHIFT_MASK);

	if (!new)
		return -ENOMEM;

	/*
	 * Make sure other cpus find the hugepd set only after a
	 * properly initialized page table is visible to them.
	 * For more details look for comment in __pte_alloc().
	 */
	smp_wmb();

	spin_lock(ptl);
	/*
	 * We have multiple higher-level entries that point to the same
	 * actual pte location.  Fill in each as we go and backtrack on error.
	 * We need all of these so the DTLB pgtable walk code can find the
	 * right higher-level entry without knowing if it's a hugepage or not.
	 */
	for (i = 0; i < num_hugepd; i++, hpdp++) {
		if (unlikely(!hugepd_none(*hpdp)))
			break;
		hugepd_populate(hpdp, new, pshift);
	}
	/* If we bailed from the for loop early, an error occurred, clean up */
	if (i < num_hugepd) {
		for (i = i - 1 ; i >= 0; i--, hpdp--)
			*hpdp = __hugepd(0);
		kmem_cache_free(cachep, new);
	} else {
		kmemleak_ignore(new);
	}
	spin_unlock(ptl);
	return 0;
}

/*
 * At this point we do the placement change only for BOOK3S 64. This would
 * possibly work on other subarchs.
 */
pte_t *huge_pte_alloc(struct mm_struct *mm, unsigned long addr, unsigned long sz)
{
	pgd_t *pg;
	p4d_t *p4;
	pud_t *pu;
	pmd_t *pm;
	hugepd_t *hpdp = NULL;
	unsigned pshift = __ffs(sz);
	unsigned pdshift = PGDIR_SHIFT;
	spinlock_t *ptl;

	addr &= ~(sz-1);
	pg = pgd_offset(mm, addr);
	p4 = p4d_offset(pg, addr);

#ifdef CONFIG_PPC_BOOK3S_64
	if (pshift == PGDIR_SHIFT)
		/* 16GB huge page */
		return (pte_t *) p4;
	else if (pshift > PUD_SHIFT) {
		/*
		 * We need to use hugepd table
		 */
		ptl = &mm->page_table_lock;
		hpdp = (hugepd_t *)p4;
	} else {
		pdshift = PUD_SHIFT;
		pu = pud_alloc(mm, p4, addr);
		if (!pu)
			return NULL;
		if (pshift == PUD_SHIFT)
			return (pte_t *)pu;
		else if (pshift > PMD_SHIFT) {
			ptl = pud_lockptr(mm, pu);
			hpdp = (hugepd_t *)pu;
		} else {
			pdshift = PMD_SHIFT;
			pm = pmd_alloc(mm, pu, addr);
			if (!pm)
				return NULL;
			if (pshift == PMD_SHIFT)
				/* 16MB hugepage */
				return (pte_t *)pm;
			else {
				ptl = pmd_lockptr(mm, pm);
				hpdp = (hugepd_t *)pm;
			}
		}
	}
#else
	if (pshift >= PGDIR_SHIFT) {
		ptl = &mm->page_table_lock;
		hpdp = (hugepd_t *)p4;
	} else {
		pdshift = PUD_SHIFT;
		pu = pud_alloc(mm, p4, addr);
		if (!pu)
			return NULL;
		if (pshift >= PUD_SHIFT) {
			ptl = pud_lockptr(mm, pu);
			hpdp = (hugepd_t *)pu;
		} else {
			pdshift = PMD_SHIFT;
			pm = pmd_alloc(mm, pu, addr);
			if (!pm)
				return NULL;
			ptl = pmd_lockptr(mm, pm);
			hpdp = (hugepd_t *)pm;
		}
	}
#endif
	if (!hpdp)
		return NULL;

	if (IS_ENABLED(CONFIG_PPC_8xx) && pshift < PMD_SHIFT)
		return pte_alloc_map(mm, (pmd_t *)hpdp, addr);

	BUG_ON(!hugepd_none(*hpdp) && !hugepd_ok(*hpdp));

	if (hugepd_none(*hpdp) && __hugepte_alloc(mm, hpdp, addr,
						  pdshift, pshift, ptl))
		return NULL;

	return hugepte_offset(*hpdp, addr, pdshift);
}

#ifdef CONFIG_PPC_BOOK3S_64
/*
 * Tracks gpages after the device tree is scanned and before the
 * huge_boot_pages list is ready on pseries.
 */
#define MAX_NUMBER_GPAGES	1024
__initdata static u64 gpage_freearray[MAX_NUMBER_GPAGES];
__initdata static unsigned nr_gpages;

/*
 * Build list of addresses of gigantic pages.  This function is used in early
 * boot before the buddy allocator is setup.
 */
void __init pseries_add_gpage(u64 addr, u64 page_size, unsigned long number_of_pages)
{
	if (!addr)
		return;
	while (number_of_pages > 0) {
		gpage_freearray[nr_gpages] = addr;
		nr_gpages++;
		number_of_pages--;
		addr += page_size;
	}
}

static int __init pseries_alloc_bootmem_huge_page(struct hstate *hstate)
{
	struct huge_bootmem_page *m;
	if (nr_gpages == 0)
		return 0;
	m = phys_to_virt(gpage_freearray[--nr_gpages]);
	gpage_freearray[nr_gpages] = 0;
	list_add(&m->list, &huge_boot_pages);
	m->hstate = hstate;
	return 1;
}
#endif


int __init alloc_bootmem_huge_page(struct hstate *h)
{

#ifdef CONFIG_PPC_BOOK3S_64
	if (firmware_has_feature(FW_FEATURE_LPAR) && !radix_enabled())
		return pseries_alloc_bootmem_huge_page(h);
#endif
	return __alloc_bootmem_huge_page(h);
}

#ifndef CONFIG_PPC_BOOK3S_64
#define HUGEPD_FREELIST_SIZE \
	((PAGE_SIZE - sizeof(struct hugepd_freelist)) / sizeof(pte_t))

struct hugepd_freelist {
	struct rcu_head	rcu;
	unsigned int index;
	void *ptes[];
};

static DEFINE_PER_CPU(struct hugepd_freelist *, hugepd_freelist_cur);

static void hugepd_free_rcu_callback(struct rcu_head *head)
{
	struct hugepd_freelist *batch =
		container_of(head, struct hugepd_freelist, rcu);
	unsigned int i;

	for (i = 0; i < batch->index; i++)
		kmem_cache_free(PGT_CACHE(PTE_T_ORDER), batch->ptes[i]);

	free_page((unsigned long)batch);
}

static void hugepd_free(struct mmu_gather *tlb, void *hugepte)
{
	struct hugepd_freelist **batchp;

	batchp = &get_cpu_var(hugepd_freelist_cur);

	if (atomic_read(&tlb->mm->mm_users) < 2 ||
	    mm_is_thread_local(tlb->mm)) {
		kmem_cache_free(PGT_CACHE(PTE_T_ORDER), hugepte);
		put_cpu_var(hugepd_freelist_cur);
		return;
	}

	if (*batchp == NULL) {
		*batchp = (struct hugepd_freelist *)__get_free_page(GFP_ATOMIC);
		(*batchp)->index = 0;
	}

	(*batchp)->ptes[(*batchp)->index++] = hugepte;
	if ((*batchp)->index == HUGEPD_FREELIST_SIZE) {
		call_rcu(&(*batchp)->rcu, hugepd_free_rcu_callback);
		*batchp = NULL;
	}
	put_cpu_var(hugepd_freelist_cur);
}
#else
static inline void hugepd_free(struct mmu_gather *tlb, void *hugepte) {}
#endif

/* Return true when the entry to be freed maps more than the area being freed */
static bool range_is_outside_limits(unsigned long start, unsigned long end,
				    unsigned long floor, unsigned long ceiling,
				    unsigned long mask)
{
	if ((start & mask) < floor)
		return true;
	if (ceiling) {
		ceiling &= mask;
		if (!ceiling)
			return true;
	}
	return end - 1 > ceiling - 1;
}

static void free_hugepd_range(struct mmu_gather *tlb, hugepd_t *hpdp, int pdshift,
			      unsigned long start, unsigned long end,
			      unsigned long floor, unsigned long ceiling)
{
	pte_t *hugepte = hugepd_page(*hpdp);
	int i;

	unsigned long pdmask = ~((1UL << pdshift) - 1);
	unsigned int num_hugepd = 1;
	unsigned int shift = hugepd_shift(*hpdp);

	/* Note: On fsl the hpdp may be the first of several */
	if (shift > pdshift)
		num_hugepd = 1 << (shift - pdshift);

	if (range_is_outside_limits(start, end, floor, ceiling, pdmask))
		return;

	for (i = 0; i < num_hugepd; i++, hpdp++)
		*hpdp = __hugepd(0);

	if (shift >= pdshift)
		hugepd_free(tlb, hugepte);
	else
		pgtable_free_tlb(tlb, hugepte,
				 get_hugepd_cache_index(pdshift - shift));
}

static void hugetlb_free_pte_range(struct mmu_gather *tlb, pmd_t *pmd,
				   unsigned long addr, unsigned long end,
				   unsigned long floor, unsigned long ceiling)
{
	unsigned long start = addr;
	pgtable_t token = pmd_pgtable(*pmd);

<<<<<<< HEAD
	start &= PMD_MASK;
	if (start < floor)
		return;
	if (ceiling) {
		ceiling &= PMD_MASK;
		if (!ceiling)
			return;
	}
	if (end - 1 > ceiling - 1)
=======
	if (range_is_outside_limits(addr, end, floor, ceiling, PMD_MASK))
>>>>>>> f642729d
		return;

	pmd_clear(pmd);
	pte_free_tlb(tlb, token, addr);
	mm_dec_nr_ptes(tlb->mm);
}

static void hugetlb_free_pmd_range(struct mmu_gather *tlb, pud_t *pud,
				   unsigned long addr, unsigned long end,
				   unsigned long floor, unsigned long ceiling)
{
	pmd_t *pmd;
	unsigned long next;
	unsigned long start;

	start = addr;
	do {
		unsigned long more;

		pmd = pmd_offset(pud, addr);
		next = pmd_addr_end(addr, end);
		if (!is_hugepd(__hugepd(pmd_val(*pmd)))) {
			if (pmd_none_or_clear_bad(pmd))
				continue;

			/*
			 * if it is not hugepd pointer, we should already find
			 * it cleared.
			 */
			WARN_ON(!IS_ENABLED(CONFIG_PPC_8xx));

			hugetlb_free_pte_range(tlb, pmd, addr, end, floor, ceiling);

			continue;
		}
		/*
		 * Increment next by the size of the huge mapping since
		 * there may be more than one entry at this level for a
		 * single hugepage, but all of them point to
		 * the same kmem cache that holds the hugepte.
		 */
		more = addr + (1 << hugepd_shift(*(hugepd_t *)pmd));
		if (more > next)
			next = more;

		free_hugepd_range(tlb, (hugepd_t *)pmd, PMD_SHIFT,
				  addr, next, floor, ceiling);
	} while (addr = next, addr != end);

	if (range_is_outside_limits(start, end, floor, ceiling, PUD_MASK))
		return;

	pmd = pmd_offset(pud, start & PUD_MASK);
	pud_clear(pud);
	pmd_free_tlb(tlb, pmd, start & PUD_MASK);
	mm_dec_nr_pmds(tlb->mm);
}

static void hugetlb_free_pud_range(struct mmu_gather *tlb, p4d_t *p4d,
				   unsigned long addr, unsigned long end,
				   unsigned long floor, unsigned long ceiling)
{
	pud_t *pud;
	unsigned long next;
	unsigned long start;

	start = addr;
	do {
		pud = pud_offset(p4d, addr);
		next = pud_addr_end(addr, end);
		if (!is_hugepd(__hugepd(pud_val(*pud)))) {
			if (pud_none_or_clear_bad(pud))
				continue;
			hugetlb_free_pmd_range(tlb, pud, addr, next, floor,
					       ceiling);
		} else {
			unsigned long more;
			/*
			 * Increment next by the size of the huge mapping since
			 * there may be more than one entry at this level for a
			 * single hugepage, but all of them point to
			 * the same kmem cache that holds the hugepte.
			 */
			more = addr + (1 << hugepd_shift(*(hugepd_t *)pud));
			if (more > next)
				next = more;

			free_hugepd_range(tlb, (hugepd_t *)pud, PUD_SHIFT,
					  addr, next, floor, ceiling);
		}
	} while (addr = next, addr != end);

	if (range_is_outside_limits(start, end, floor, ceiling, PGDIR_MASK))
		return;

	pud = pud_offset(p4d, start & PGDIR_MASK);
	p4d_clear(p4d);
	pud_free_tlb(tlb, pud, start & PGDIR_MASK);
	mm_dec_nr_puds(tlb->mm);
}

/*
 * This function frees user-level page tables of a process.
 */
void hugetlb_free_pgd_range(struct mmu_gather *tlb,
			    unsigned long addr, unsigned long end,
			    unsigned long floor, unsigned long ceiling)
{
	pgd_t *pgd;
	p4d_t *p4d;
	unsigned long next;

	/*
	 * Because there are a number of different possible pagetable
	 * layouts for hugepage ranges, we limit knowledge of how
	 * things should be laid out to the allocation path
	 * (huge_pte_alloc(), above).  Everything else works out the
	 * structure as it goes from information in the hugepd
	 * pointers.  That means that we can't here use the
	 * optimization used in the normal page free_pgd_range(), of
	 * checking whether we're actually covering a large enough
	 * range to have to do anything at the top level of the walk
	 * instead of at the bottom.
	 *
	 * To make sense of this, you should probably go read the big
	 * block comment at the top of the normal free_pgd_range(),
	 * too.
	 */

	do {
		next = pgd_addr_end(addr, end);
		pgd = pgd_offset(tlb->mm, addr);
		p4d = p4d_offset(pgd, addr);
		if (!is_hugepd(__hugepd(pgd_val(*pgd)))) {
			if (p4d_none_or_clear_bad(p4d))
				continue;
			hugetlb_free_pud_range(tlb, p4d, addr, next, floor, ceiling);
		} else {
			unsigned long more;
			/*
			 * Increment next by the size of the huge mapping since
			 * there may be more than one entry at the pgd level
			 * for a single hugepage, but all of them point to the
			 * same kmem cache that holds the hugepte.
			 */
			more = addr + (1 << hugepd_shift(*(hugepd_t *)pgd));
			if (more > next)
				next = more;

			free_hugepd_range(tlb, (hugepd_t *)p4d, PGDIR_SHIFT,
					  addr, next, floor, ceiling);
		}
	} while (addr = next, addr != end);
}

struct page *follow_huge_pd(struct vm_area_struct *vma,
			    unsigned long address, hugepd_t hpd,
			    int flags, int pdshift)
{
	pte_t *ptep;
	spinlock_t *ptl;
	struct page *page = NULL;
	unsigned long mask;
	int shift = hugepd_shift(hpd);
	struct mm_struct *mm = vma->vm_mm;

retry:
	/*
	 * hugepage directory entries are protected by mm->page_table_lock
	 * Use this instead of huge_pte_lockptr
	 */
	ptl = &mm->page_table_lock;
	spin_lock(ptl);

	ptep = hugepte_offset(hpd, address, pdshift);
	if (pte_present(*ptep)) {
		mask = (1UL << shift) - 1;
		page = pte_page(*ptep);
		page += ((address & mask) >> PAGE_SHIFT);
		if (flags & FOLL_GET)
			get_page(page);
	} else {
		if (is_hugetlb_entry_migration(*ptep)) {
			spin_unlock(ptl);
			__migration_entry_wait(mm, ptep, ptl);
			goto retry;
		}
	}
	spin_unlock(ptl);
	return page;
}

#ifdef CONFIG_PPC_MM_SLICES
unsigned long hugetlb_get_unmapped_area(struct file *file, unsigned long addr,
					unsigned long len, unsigned long pgoff,
					unsigned long flags)
{
	struct hstate *hstate = hstate_file(file);
	int mmu_psize = shift_to_mmu_psize(huge_page_shift(hstate));

#ifdef CONFIG_PPC_RADIX_MMU
	if (radix_enabled())
		return radix__hugetlb_get_unmapped_area(file, addr, len,
						       pgoff, flags);
#endif
	return slice_get_unmapped_area(addr, len, flags, mmu_psize, 1);
}
#endif

unsigned long vma_mmu_pagesize(struct vm_area_struct *vma)
{
	/* With radix we don't use slice, so derive it from vma*/
	if (IS_ENABLED(CONFIG_PPC_MM_SLICES) && !radix_enabled()) {
		unsigned int psize = get_slice_psize(vma->vm_mm, vma->vm_start);

		return 1UL << mmu_psize_to_shift(psize);
	}
	return vma_kernel_pagesize(vma);
}

bool __init arch_hugetlb_valid_size(unsigned long size)
{
	int shift = __ffs(size);
	int mmu_psize;

	/* Check that it is a page size supported by the hardware and
	 * that it fits within pagetable and slice limits. */
	if (size <= PAGE_SIZE || !is_power_of_2(size))
		return false;

	mmu_psize = check_and_get_huge_psize(shift);
	if (mmu_psize < 0)
		return false;

	BUG_ON(mmu_psize_defs[mmu_psize].shift != shift);

	return true;
}

static int __init add_huge_page_size(unsigned long long size)
{
	int shift = __ffs(size);

	if (!arch_hugetlb_valid_size((unsigned long)size))
		return -EINVAL;

	hugetlb_add_hstate(shift - PAGE_SHIFT);
	return 0;
}

static int __init hugetlbpage_init(void)
{
	bool configured = false;
	int psize;

	if (hugetlb_disabled) {
		pr_info("HugeTLB support is disabled!\n");
		return 0;
	}

	if (IS_ENABLED(CONFIG_PPC_BOOK3S_64) && !radix_enabled() &&
	    !mmu_has_feature(MMU_FTR_16M_PAGE))
		return -ENODEV;

	for (psize = 0; psize < MMU_PAGE_COUNT; ++psize) {
		unsigned shift;
		unsigned pdshift;

		if (!mmu_psize_defs[psize].shift)
			continue;

		shift = mmu_psize_to_shift(psize);

#ifdef CONFIG_PPC_BOOK3S_64
		if (shift > PGDIR_SHIFT)
			continue;
		else if (shift > PUD_SHIFT)
			pdshift = PGDIR_SHIFT;
		else if (shift > PMD_SHIFT)
			pdshift = PUD_SHIFT;
		else
			pdshift = PMD_SHIFT;
#else
		if (shift < PUD_SHIFT)
			pdshift = PMD_SHIFT;
		else if (shift < PGDIR_SHIFT)
			pdshift = PUD_SHIFT;
		else
			pdshift = PGDIR_SHIFT;
#endif

		if (add_huge_page_size(1ULL << shift) < 0)
			continue;
		/*
		 * if we have pdshift and shift value same, we don't
		 * use pgt cache for hugepd.
		 */
		if (pdshift > shift) {
			if (!IS_ENABLED(CONFIG_PPC_8xx))
				pgtable_cache_add(pdshift - shift);
		} else if (IS_ENABLED(CONFIG_PPC_FSL_BOOK3E) ||
			   IS_ENABLED(CONFIG_PPC_8xx)) {
			pgtable_cache_add(PTE_T_ORDER);
		}

		configured = true;
	}

	if (configured) {
		if (IS_ENABLED(CONFIG_HUGETLB_PAGE_SIZE_VARIABLE))
			hugetlbpage_init_default();
	} else
		pr_info("Failed to initialize. Disabling HugeTLB");

	return 0;
}

arch_initcall(hugetlbpage_init);

void __init gigantic_hugetlb_cma_reserve(void)
{
	unsigned long order = 0;

	if (radix_enabled())
		order = PUD_SHIFT - PAGE_SHIFT;
	else if (!firmware_has_feature(FW_FEATURE_LPAR) && mmu_psize_defs[MMU_PAGE_16G].shift)
		/*
		 * For pseries we do use ibm,expected#pages for reserving 16G pages.
		 */
		order = mmu_psize_to_shift(MMU_PAGE_16G) - PAGE_SHIFT;

	if (order) {
		VM_WARN_ON(order < MAX_ORDER);
		hugetlb_cma_reserve(order);
	}
}<|MERGE_RESOLUTION|>--- conflicted
+++ resolved
@@ -341,22 +341,9 @@
 				   unsigned long addr, unsigned long end,
 				   unsigned long floor, unsigned long ceiling)
 {
-	unsigned long start = addr;
 	pgtable_t token = pmd_pgtable(*pmd);
 
-<<<<<<< HEAD
-	start &= PMD_MASK;
-	if (start < floor)
-		return;
-	if (ceiling) {
-		ceiling &= PMD_MASK;
-		if (!ceiling)
-			return;
-	}
-	if (end - 1 > ceiling - 1)
-=======
 	if (range_is_outside_limits(addr, end, floor, ceiling, PMD_MASK))
->>>>>>> f642729d
 		return;
 
 	pmd_clear(pmd);
