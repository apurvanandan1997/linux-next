# SPDX-License-Identifier: GPL-2.0
config MMU
	def_bool y

config ZONE_DMA
	def_bool y

config CPU_BIG_ENDIAN
	def_bool y

config LOCKDEP_SUPPORT
	def_bool y

config STACKTRACE_SUPPORT
	def_bool y

config ARCH_HAS_ILOG2_U32
	def_bool n

config ARCH_HAS_ILOG2_U64
	def_bool n

config GENERIC_HWEIGHT
	def_bool y

config GENERIC_BUG
	def_bool y if BUG

config GENERIC_BUG_RELATIVE_POINTERS
	def_bool y

config GENERIC_LOCKBREAK
	def_bool y if PREEMPTION

config PGSTE
	def_bool y if KVM

config AUDIT_ARCH
	def_bool y

config NO_IOPORT_MAP
	def_bool y

config PCI_QUIRKS
	def_bool n

config ARCH_SUPPORTS_UPROBES
	def_bool y

config KASAN_SHADOW_OFFSET
	hex
	depends on KASAN
	default 0x18000000000000

config S390
	def_bool y
	#
	# Note: keep this list sorted alphabetically
	#
	imply IMA_SECURE_AND_OR_TRUSTED_BOOT
	select ARCH_32BIT_USTAT_F_TINODE
	select ARCH_BINFMT_ELF_STATE
	select ARCH_HAS_DEBUG_VM_PGTABLE
	select ARCH_HAS_DEBUG_WX
	select ARCH_HAS_DEVMEM_IS_ALLOWED
	select ARCH_HAS_ELF_RANDOMIZE
	select ARCH_HAS_FORCE_DMA_UNENCRYPTED
	select ARCH_HAS_FORTIFY_SOURCE
	select ARCH_HAS_GCOV_PROFILE_ALL
	select ARCH_HAS_GIGANTIC_PAGE
	select ARCH_HAS_KCOV
	select ARCH_HAS_MEM_ENCRYPT
	select ARCH_HAS_PTE_SPECIAL
	select ARCH_HAS_SCALED_CPUTIME
	select ARCH_HAS_SET_MEMORY
	select ARCH_HAS_STRICT_KERNEL_RWX
	select ARCH_HAS_STRICT_MODULE_RWX
	select ARCH_HAS_SYSCALL_WRAPPER
	select ARCH_HAS_UBSAN_SANITIZE_ALL
	select ARCH_HAS_VDSO_DATA
	select ARCH_HAVE_NMI_SAFE_CMPXCHG
	select ARCH_INLINE_READ_LOCK
	select ARCH_INLINE_READ_LOCK_BH
	select ARCH_INLINE_READ_LOCK_IRQ
	select ARCH_INLINE_READ_LOCK_IRQSAVE
	select ARCH_INLINE_READ_TRYLOCK
	select ARCH_INLINE_READ_UNLOCK
	select ARCH_INLINE_READ_UNLOCK_BH
	select ARCH_INLINE_READ_UNLOCK_IRQ
	select ARCH_INLINE_READ_UNLOCK_IRQRESTORE
	select ARCH_INLINE_SPIN_LOCK
	select ARCH_INLINE_SPIN_LOCK_BH
	select ARCH_INLINE_SPIN_LOCK_IRQ
	select ARCH_INLINE_SPIN_LOCK_IRQSAVE
	select ARCH_INLINE_SPIN_TRYLOCK
	select ARCH_INLINE_SPIN_TRYLOCK_BH
	select ARCH_INLINE_SPIN_UNLOCK
	select ARCH_INLINE_SPIN_UNLOCK_BH
	select ARCH_INLINE_SPIN_UNLOCK_IRQ
	select ARCH_INLINE_SPIN_UNLOCK_IRQRESTORE
	select ARCH_INLINE_WRITE_LOCK
	select ARCH_INLINE_WRITE_LOCK_BH
	select ARCH_INLINE_WRITE_LOCK_IRQ
	select ARCH_INLINE_WRITE_LOCK_IRQSAVE
	select ARCH_INLINE_WRITE_TRYLOCK
	select ARCH_INLINE_WRITE_UNLOCK
	select ARCH_INLINE_WRITE_UNLOCK_BH
	select ARCH_INLINE_WRITE_UNLOCK_IRQ
	select ARCH_INLINE_WRITE_UNLOCK_IRQRESTORE
	select ARCH_STACKWALK
	select ARCH_SUPPORTS_ATOMIC_RMW
	select ARCH_SUPPORTS_DEBUG_PAGEALLOC
	select ARCH_SUPPORTS_NUMA_BALANCING
	select ARCH_USE_BUILTIN_BSWAP
	select ARCH_USE_CMPXCHG_LOCKREF
	select ARCH_WANTS_DYNAMIC_TASK_STRUCT
	select ARCH_WANT_DEFAULT_BPF_JIT
	select ARCH_WANT_IPC_PARSE_VERSION
	select BUILDTIME_TABLE_SORT
	select CLONE_BACKWARDS2
	select CPU_NO_EFFICIENT_FFS if !HAVE_MARCH_Z9_109_FEATURES
	select DMA_OPS if PCI
	select DYNAMIC_FTRACE if FUNCTION_TRACER
	select GENERIC_ALLOCATOR
	select GENERIC_CPU_AUTOPROBE
	select GENERIC_CPU_VULNERABILITIES
	select GENERIC_ENTRY
	select GENERIC_FIND_FIRST_BIT
	select GENERIC_GETTIMEOFDAY
	select GENERIC_PTDUMP
	select GENERIC_SMP_IDLE_THREAD
	select GENERIC_TIME_VSYSCALL
	select GENERIC_VDSO_TIME_NS
	select HAVE_ALIGNED_STRUCT_PAGE if SLUB
	select HAVE_ARCH_AUDITSYSCALL
	select HAVE_ARCH_JUMP_LABEL
	select HAVE_ARCH_JUMP_LABEL_RELATIVE
	select HAVE_ARCH_KASAN
	select HAVE_ARCH_KASAN_VMALLOC
	select HAVE_ARCH_SECCOMP_FILTER
	select HAVE_ARCH_SOFT_DIRTY
	select HAVE_ARCH_TRACEHOOK
	select HAVE_ARCH_TRANSPARENT_HUGEPAGE
	select HAVE_ARCH_VMAP_STACK
	select HAVE_ASM_MODVERSIONS
	select HAVE_CMPXCHG_DOUBLE
	select HAVE_CMPXCHG_LOCAL
	select HAVE_DEBUG_KMEMLEAK
	select HAVE_DMA_CONTIGUOUS
	select HAVE_DYNAMIC_FTRACE
	select HAVE_DYNAMIC_FTRACE_WITH_REGS
	select HAVE_EBPF_JIT if PACK_STACK && HAVE_MARCH_Z196_FEATURES
	select HAVE_EFFICIENT_UNALIGNED_ACCESS
	select HAVE_FAST_GUP
	select HAVE_FENTRY
	select HAVE_FTRACE_MCOUNT_RECORD
	select HAVE_FUNCTION_ERROR_INJECTION
	select HAVE_FUNCTION_GRAPH_TRACER
	select HAVE_FUNCTION_TRACER
	select HAVE_FUTEX_CMPXCHG if FUTEX
	select HAVE_GCC_PLUGINS
	select HAVE_GENERIC_VDSO
<<<<<<< HEAD
=======
	select HAVE_IRQ_EXIT_ON_IRQ_STACK
>>>>>>> f642729d
	select HAVE_KERNEL_BZIP2
	select HAVE_KERNEL_GZIP
	select HAVE_KERNEL_LZ4
	select HAVE_KERNEL_LZMA
	select HAVE_KERNEL_LZO
	select HAVE_KERNEL_UNCOMPRESSED
	select HAVE_KERNEL_XZ
	select HAVE_KPROBES
	select HAVE_KPROBES_ON_FTRACE
	select HAVE_KRETPROBES
	select HAVE_KVM
	select HAVE_LIVEPATCH
	select HAVE_MEMBLOCK_PHYS_MAP
	select HAVE_MOD_ARCH_SPECIFIC
	select HAVE_NMI
	select HAVE_NOP_MCOUNT
	select HAVE_PCI
	select HAVE_PERF_EVENTS
	select HAVE_PERF_REGS
	select HAVE_PERF_USER_STACK_DUMP
	select HAVE_REGS_AND_STACK_ACCESS_API
	select HAVE_RELIABLE_STACKTRACE
	select HAVE_RSEQ
	select HAVE_SOFTIRQ_ON_OWN_STACK
	select HAVE_SYSCALL_TRACEPOINTS
	select HAVE_VIRT_CPU_ACCOUNTING
	select HAVE_VIRT_CPU_ACCOUNTING_IDLE
	select IOMMU_HELPER		if PCI
	select IOMMU_SUPPORT		if PCI
	select MMU_GATHER_NO_GATHER
	select MMU_GATHER_RCU_TABLE_FREE
	select MODULES_USE_ELF_RELA
	select NEED_DMA_MAP_STATE	if PCI
	select NEED_SG_DMA_LENGTH	if PCI
	select OLD_SIGACTION
	select OLD_SIGSUSPEND3
	select PCI_DOMAINS		if PCI
	select PCI_MSI			if PCI
	select PCI_MSI_ARCH_FALLBACKS	if PCI_MSI
<<<<<<< HEAD
	select SET_FS
=======
>>>>>>> f642729d
	select SPARSE_IRQ
	select SWIOTLB
	select SYSCTL_EXCEPTION_TRACE
	select THREAD_INFO_IN_TASK
	select TTY
	select VIRT_CPU_ACCOUNTING
	# Note: keep the above list sorted alphabetically

config SCHED_OMIT_FRAME_POINTER
	def_bool y

config PGTABLE_LEVELS
	int
	default 5

source "kernel/livepatch/Kconfig"

menu "Processor type and features"

config HAVE_MARCH_Z900_FEATURES
	def_bool n

config HAVE_MARCH_Z990_FEATURES
	def_bool n
	select HAVE_MARCH_Z900_FEATURES

config HAVE_MARCH_Z9_109_FEATURES
	def_bool n
	select HAVE_MARCH_Z990_FEATURES

config HAVE_MARCH_Z10_FEATURES
	def_bool n
	select HAVE_MARCH_Z9_109_FEATURES

config HAVE_MARCH_Z196_FEATURES
	def_bool n
	select HAVE_MARCH_Z10_FEATURES

config HAVE_MARCH_ZEC12_FEATURES
	def_bool n
	select HAVE_MARCH_Z196_FEATURES

config HAVE_MARCH_Z13_FEATURES
	def_bool n
	select HAVE_MARCH_ZEC12_FEATURES

config HAVE_MARCH_Z14_FEATURES
	def_bool n
	select HAVE_MARCH_Z13_FEATURES

config HAVE_MARCH_Z15_FEATURES
	def_bool n
	select HAVE_MARCH_Z14_FEATURES

choice
	prompt "Processor type"
	default MARCH_Z196

config MARCH_Z900
	bool "IBM zSeries model z800 and z900"
	select HAVE_MARCH_Z900_FEATURES
	depends on $(cc-option,-march=z900)
	help
	  Select this to enable optimizations for model z800/z900 (2064 and
	  2066 series). This will enable some optimizations that are not
	  available on older ESA/390 (31 Bit) only CPUs.

config MARCH_Z990
	bool "IBM zSeries model z890 and z990"
	select HAVE_MARCH_Z990_FEATURES
	depends on $(cc-option,-march=z990)
	help
	  Select this to enable optimizations for model z890/z990 (2084 and
	  2086 series). The kernel will be slightly faster but will not work
	  on older machines.

config MARCH_Z9_109
	bool "IBM System z9"
	select HAVE_MARCH_Z9_109_FEATURES
	depends on $(cc-option,-march=z9-109)
	help
	  Select this to enable optimizations for IBM System z9 (2094 and
	  2096 series). The kernel will be slightly faster but will not work
	  on older machines.

config MARCH_Z10
	bool "IBM System z10"
	select HAVE_MARCH_Z10_FEATURES
	depends on $(cc-option,-march=z10)
	help
	  Select this to enable optimizations for IBM System z10 (2097 and
	  2098 series). The kernel will be slightly faster but will not work
	  on older machines.

config MARCH_Z196
	bool "IBM zEnterprise 114 and 196"
	select HAVE_MARCH_Z196_FEATURES
	depends on $(cc-option,-march=z196)
	help
	  Select this to enable optimizations for IBM zEnterprise 114 and 196
	  (2818 and 2817 series). The kernel will be slightly faster but will
	  not work on older machines.

config MARCH_ZEC12
	bool "IBM zBC12 and zEC12"
	select HAVE_MARCH_ZEC12_FEATURES
	depends on $(cc-option,-march=zEC12)
	help
	  Select this to enable optimizations for IBM zBC12 and zEC12 (2828 and
	  2827 series). The kernel will be slightly faster but will not work on
	  older machines.

config MARCH_Z13
	bool "IBM z13s and z13"
	select HAVE_MARCH_Z13_FEATURES
	depends on $(cc-option,-march=z13)
	help
	  Select this to enable optimizations for IBM z13s and z13 (2965 and
	  2964 series). The kernel will be slightly faster but will not work on
	  older machines.

config MARCH_Z14
	bool "IBM z14 ZR1 and z14"
	select HAVE_MARCH_Z14_FEATURES
	depends on $(cc-option,-march=z14)
	help
	  Select this to enable optimizations for IBM z14 ZR1 and z14 (3907
	  and 3906 series). The kernel will be slightly faster but will not
	  work on older machines.

config MARCH_Z15
	bool "IBM z15"
	select HAVE_MARCH_Z15_FEATURES
	depends on $(cc-option,-march=z15)
	help
	  Select this to enable optimizations for IBM z15 (8562
	  and 8561 series). The kernel will be slightly faster but will not
	  work on older machines.

endchoice

config MARCH_Z900_TUNE
	def_bool TUNE_Z900 || MARCH_Z900 && TUNE_DEFAULT

config MARCH_Z990_TUNE
	def_bool TUNE_Z990 || MARCH_Z990 && TUNE_DEFAULT

config MARCH_Z9_109_TUNE
	def_bool TUNE_Z9_109 || MARCH_Z9_109 && TUNE_DEFAULT

config MARCH_Z10_TUNE
	def_bool TUNE_Z10 || MARCH_Z10 && TUNE_DEFAULT

config MARCH_Z196_TUNE
	def_bool TUNE_Z196 || MARCH_Z196 && TUNE_DEFAULT

config MARCH_ZEC12_TUNE
	def_bool TUNE_ZEC12 || MARCH_ZEC12 && TUNE_DEFAULT

config MARCH_Z13_TUNE
	def_bool TUNE_Z13 || MARCH_Z13 && TUNE_DEFAULT

config MARCH_Z14_TUNE
	def_bool TUNE_Z14 || MARCH_Z14 && TUNE_DEFAULT

config MARCH_Z15_TUNE
	def_bool TUNE_Z15 || MARCH_Z15 && TUNE_DEFAULT

choice
	prompt "Tune code generation"
	default TUNE_DEFAULT
	help
	  Cause the compiler to tune (-mtune) the generated code for a machine.
	  This will make the code run faster on the selected machine but
	  somewhat slower on other machines.
	  This option only changes how the compiler emits instructions, not the
	  selection of instructions itself, so the resulting kernel will run on
	  all other machines.

config TUNE_DEFAULT
	bool "Default"
	help
	  Tune the generated code for the target processor for which the kernel
	  will be compiled.

config TUNE_Z900
	bool "IBM zSeries model z800 and z900"
	depends on $(cc-option,-mtune=z900)

config TUNE_Z990
	bool "IBM zSeries model z890 and z990"
	depends on $(cc-option,-mtune=z990)

config TUNE_Z9_109
	bool "IBM System z9"
	depends on $(cc-option,-mtune=z9-109)

config TUNE_Z10
	bool "IBM System z10"
	depends on $(cc-option,-mtune=z10)

config TUNE_Z196
	bool "IBM zEnterprise 114 and 196"
	depends on $(cc-option,-mtune=z196)

config TUNE_ZEC12
	bool "IBM zBC12 and zEC12"
	depends on $(cc-option,-mtune=zEC12)

config TUNE_Z13
	bool "IBM z13s and z13"
	depends on $(cc-option,-mtune=z13)

config TUNE_Z14
	bool "IBM z14 ZR1 and z14"
	depends on $(cc-option,-mtune=z14)

config TUNE_Z15
	bool "IBM z15"
	depends on $(cc-option,-mtune=z15)

endchoice

config 64BIT
	def_bool y

config COMPAT
	def_bool y
	prompt "Kernel support for 31 bit emulation"
	select ARCH_WANT_OLD_COMPAT_IPC
	select COMPAT_OLD_SIGACTION
	select HAVE_UID16
	depends on MULTIUSER
	help
	  Select this option if you want to enable your system kernel to
	  handle system-calls from ELF binaries for 31 bit ESA.  This option
	  (and some other stuff like libraries and such) is needed for
	  executing 31 bit applications.  It is safe to say "Y".

config SYSVIPC_COMPAT
	def_bool y if COMPAT && SYSVIPC

config SMP
	def_bool y

config NR_CPUS
	int "Maximum number of CPUs (2-512)"
	range 2 512
	default "64"
	help
	  This allows you to specify the maximum number of CPUs which this
	  kernel will support. The maximum supported value is 512 and the
	  minimum value which makes sense is 2.

	  This is purely to save memory - each supported CPU adds
	  approximately sixteen kilobytes to the kernel image.

config HOTPLUG_CPU
	def_bool y

config NUMA
	bool "NUMA support"
	depends on SCHED_TOPOLOGY
	default n
	help
	  Enable NUMA support

	  This option adds NUMA support to the kernel.

config NODES_SHIFT
	int
	depends on NEED_MULTIPLE_NODES
	default "1"

config SCHED_SMT
	def_bool n

config SCHED_MC
	def_bool n

config SCHED_BOOK
	def_bool n

config SCHED_DRAWER
	def_bool n

config SCHED_TOPOLOGY
	def_bool y
	prompt "Topology scheduler support"
	select SCHED_SMT
	select SCHED_MC
	select SCHED_BOOK
	select SCHED_DRAWER
	help
	  Topology scheduler support improves the CPU scheduler's decision
	  making when dealing with machines that have multi-threading,
	  multiple cores or multiple books.

source "kernel/Kconfig.hz"

config KEXEC
	def_bool y
	select KEXEC_CORE

config KEXEC_FILE
	bool "kexec file based system call"
	select KEXEC_CORE
	select BUILD_BIN2C
	depends on CRYPTO
	depends on CRYPTO_SHA256
	depends on CRYPTO_SHA256_S390
	help
	  Enable the kexec file based system call. In contrast to the normal
	  kexec system call this system call takes file descriptors for the
	  kernel and initramfs as arguments.

config ARCH_HAS_KEXEC_PURGATORY
	def_bool y
	depends on KEXEC_FILE

config KEXEC_SIG
	bool "Verify kernel signature during kexec_file_load() syscall"
	depends on KEXEC_FILE && MODULE_SIG_FORMAT
	help
	  This option makes kernel signature verification mandatory for
	  the kexec_file_load() syscall.

	  In addition to that option, you need to enable signature
	  verification for the corresponding kernel image type being
	  loaded in order for this to work.

config ARCH_RANDOM
	def_bool y
	prompt "s390 architectural random number generation API"
	help
	  Enable the s390 architectural random number generation API
	  to provide random data for all consumers within the Linux
	  kernel.

	  When enabled the arch_random_* functions declared in linux/random.h
	  are implemented. The implementation is based on the s390 CPACF
	  instruction subfunction TRNG which provides a real true random
	  number generator.

	  If unsure, say Y.

config KERNEL_NOBP
	def_bool n
	prompt "Enable modified branch prediction for the kernel by default"
	help
	  If this option is selected the kernel will switch to a modified
	  branch prediction mode if the firmware interface is available.
	  The modified branch prediction mode improves the behaviour in
	  regard to speculative execution.

	  With the option enabled the kernel parameter "nobp=0" or "nospec"
	  can be used to run the kernel in the normal branch prediction mode.

	  With the option disabled the modified branch prediction mode is
	  enabled with the "nobp=1" kernel parameter.

	  If unsure, say N.

config EXPOLINE
	def_bool n
	prompt "Avoid speculative indirect branches in the kernel"
	help
	  Compile the kernel with the expoline compiler options to guard
	  against kernel-to-user data leaks by avoiding speculative indirect
	  branches.
	  Requires a compiler with -mindirect-branch=thunk support for full
	  protection. The kernel may run slower.

	  If unsure, say N.

choice
	prompt "Expoline default"
	depends on EXPOLINE
	default EXPOLINE_FULL

config EXPOLINE_OFF
	bool "spectre_v2=off"

config EXPOLINE_AUTO
	bool "spectre_v2=auto"

config EXPOLINE_FULL
	bool "spectre_v2=on"

endchoice

config RELOCATABLE
	bool "Build a relocatable kernel"
	select MODULE_REL_CRCS if MODVERSIONS
	default y
	help
	  This builds a kernel image that retains relocation information
	  so it can be loaded at an arbitrary address.
	  The kernel is linked as a position-independent executable (PIE)
	  and contains dynamic relocations which are processed early in the
	  bootup process.
	  The relocations make the kernel image about 15% larger (compressed
	  10%), but are discarded at runtime.

config RANDOMIZE_BASE
	bool "Randomize the address of the kernel image (KASLR)"
	depends on RELOCATABLE
	default y
	help
	  In support of Kernel Address Space Layout Randomization (KASLR),
	  this randomizes the address at which the kernel image is loaded,
	  as a security feature that deters exploit attempts relying on
	  knowledge of the location of kernel internals.

endmenu

menu "Memory setup"

config ARCH_SPARSEMEM_ENABLE
	def_bool y
	select SPARSEMEM_VMEMMAP_ENABLE
	select SPARSEMEM_VMEMMAP

config ARCH_SPARSEMEM_DEFAULT
	def_bool y

config ARCH_ENABLE_MEMORY_HOTPLUG
	def_bool y if SPARSEMEM

config ARCH_ENABLE_MEMORY_HOTREMOVE
	def_bool y

config ARCH_ENABLE_SPLIT_PMD_PTLOCK
	def_bool y

config MAX_PHYSMEM_BITS
	int "Maximum size of supported physical memory in bits (42-53)"
	range 42 53
	default "46"
	help
	  This option specifies the maximum supported size of physical memory
	  in bits. Supported is any size between 2^42 (4TB) and 2^53 (8PB).
	  Increasing the number of bits also increases the kernel image size.
	  By default 46 bits (64TB) are supported.

config PACK_STACK
	def_bool y
	prompt "Pack kernel stack"
	help
	  This option enables the compiler option -mkernel-backchain if it
	  is available. If the option is available the compiler supports
	  the new stack layout which dramatically reduces the minimum stack
	  frame size. With an old compiler a non-leaf function needs a
	  minimum of 96 bytes on 31 bit and 160 bytes on 64 bit. With
	  -mkernel-backchain the minimum size drops to 16 byte on 31 bit
	  and 24 byte on 64 bit.

	  Say Y if you are unsure.

config CHECK_STACK
	def_bool y
	depends on !VMAP_STACK
	prompt "Detect kernel stack overflow"
	help
	  This option enables the compiler option -mstack-guard and
	  -mstack-size if they are available. If the compiler supports them
	  it will emit additional code to each function prolog to trigger
	  an illegal operation if the kernel stack is about to overflow.

	  Say N if you are unsure.

config STACK_GUARD
	int "Size of the guard area (128-1024)"
	range 128 1024
	depends on CHECK_STACK
	default "256"
	help
	  This allows you to specify the size of the guard area at the lower
	  end of the kernel stack. If the kernel stack points into the guard
	  area on function entry an illegal operation is triggered. The size
	  needs to be a power of 2. Please keep in mind that the size of an
	  interrupt frame is 184 bytes for 31 bit and 328 bytes on 64 bit.
	  The minimum size for the stack guard should be 256 for 31 bit and
	  512 for 64 bit.

config WARN_DYNAMIC_STACK
	def_bool n
	prompt "Emit compiler warnings for function with dynamic stack usage"
	help
	  This option enables the compiler option -mwarn-dynamicstack. If the
	  compiler supports this options generates warnings for functions
	  that dynamically allocate stack space using alloca.

	  Say N if you are unsure.

endmenu

menu "I/O subsystem"

config QDIO
	def_tristate y
	prompt "QDIO support"
	help
	  This driver provides the Queued Direct I/O base support for
	  IBM System z.

	  To compile this driver as a module, choose M here: the
	  module will be called qdio.

	  If unsure, say Y.

if PCI

config PCI_NR_FUNCTIONS
	int "Maximum number of PCI functions (1-4096)"
	range 1 4096
	default "512"
	help
	  This allows you to specify the maximum number of PCI functions which
	  this kernel will support.

endif # PCI

config HAS_IOMEM
	def_bool PCI

config CHSC_SCH
	def_tristate m
	prompt "Support for CHSC subchannels"
	help
	  This driver allows usage of CHSC subchannels. A CHSC subchannel
	  is usually present on LPAR only.
	  The driver creates a device /dev/chsc, which may be used to
	  obtain I/O configuration information about the machine and
	  to issue asynchronous chsc commands (DANGEROUS).
	  You will usually only want to use this interface on a special
	  LPAR designated for system management.

	  To compile this driver as a module, choose M here: the
	  module will be called chsc_sch.

	  If unsure, say N.

config SCM_BUS
	def_bool y
	prompt "SCM bus driver"
	help
	  Bus driver for Storage Class Memory.

config EADM_SCH
	def_tristate m
	prompt "Support for EADM subchannels"
	depends on SCM_BUS
	help
	  This driver allows usage of EADM subchannels. EADM subchannels act
	  as a communication vehicle for SCM increments.

	  To compile this driver as a module, choose M here: the
	  module will be called eadm_sch.

config VFIO_CCW
	def_tristate n
	prompt "Support for VFIO-CCW subchannels"
	depends on S390_CCW_IOMMU && VFIO_MDEV
	help
	  This driver allows usage of I/O subchannels via VFIO-CCW.

	  To compile this driver as a module, choose M here: the
	  module will be called vfio_ccw.

config VFIO_AP
	def_tristate n
	prompt "VFIO support for AP devices"
	depends on S390_AP_IOMMU && VFIO_MDEV_DEVICE && KVM
	depends on ZCRYPT
	help
		This driver grants access to Adjunct Processor (AP) devices
		via the VFIO mediated device interface.

		To compile this driver as a module, choose M here: the module
		will be called vfio_ap.

endmenu

menu "Dump support"

config CRASH_DUMP
	bool "kernel crash dumps"
	select KEXEC
	help
	  Generate crash dump after being started by kexec.
	  Crash dump kernels are loaded in the main kernel with kexec-tools
	  into a specially reserved region and then later executed after
	  a crash by kdump/kexec.
	  Refer to <file:Documentation/s390/zfcpdump.rst> for more details on this.
	  This option also enables s390 zfcpdump.
	  See also <file:Documentation/s390/zfcpdump.rst>

endmenu

config CCW
	def_bool y

config HAVE_PNETID
	tristate
	default (SMC || CCWGROUP)

menu "Virtualization"

config PROTECTED_VIRTUALIZATION_GUEST
	def_bool n
	prompt "Protected virtualization guest support"
	select ARCH_HAS_RESTRICTED_VIRTIO_MEMORY_ACCESS
	help
	  Select this option, if you want to be able to run this
	  kernel as a protected virtualization KVM guest.
	  Protected virtualization capable machines have a mini hypervisor
	  located at machine level (an ultravisor). With help of the
	  Ultravisor, KVM will be able to run "protected" VMs, special
	  VMs whose memory and management data are unavailable to KVM.

config PFAULT
	def_bool y
	prompt "Pseudo page fault support"
	help
	  Select this option, if you want to use PFAULT pseudo page fault
	  handling under VM. If running native or in LPAR, this option
	  has no effect. If your VM does not support PFAULT, PAGEEX
	  pseudo page fault handling will be used.
	  Note that VM 4.2 supports PFAULT but has a bug in its
	  implementation that causes some problems.
	  Everybody who wants to run Linux under VM != VM4.2 should select
	  this option.

config CMM
	def_tristate n
	prompt "Cooperative memory management"
	help
	  Select this option, if you want to enable the kernel interface
	  to reduce the memory size of the system. This is accomplished
	  by allocating pages of memory and put them "on hold". This only
	  makes sense for a system running under VM where the unused pages
	  will be reused by VM for other guest systems. The interface
	  allows an external monitor to balance memory of many systems.
	  Everybody who wants to run Linux under VM should select this
	  option.

config CMM_IUCV
	def_bool y
	prompt "IUCV special message interface to cooperative memory management"
	depends on CMM && (SMSGIUCV=y || CMM=SMSGIUCV)
	help
	  Select this option to enable the special message interface to
	  the cooperative memory management.

config APPLDATA_BASE
	def_bool n
	prompt "Linux - VM Monitor Stream, base infrastructure"
	depends on PROC_FS
	help
	  This provides a kernel interface for creating and updating z/VM APPLDATA
	  monitor records. The monitor records are updated at certain time
	  intervals, once the timer is started.
	  Writing 1 or 0 to /proc/appldata/timer starts(1) or stops(0) the timer,
	  i.e. enables or disables monitoring on the Linux side.
	  A custom interval value (in seconds) can be written to
	  /proc/appldata/interval.

	  Defaults are 60 seconds interval and timer off.
	  The /proc entries can also be read from, showing the current settings.

config APPLDATA_MEM
	def_tristate m
	prompt "Monitor memory management statistics"
	depends on APPLDATA_BASE && VM_EVENT_COUNTERS
	help
	  This provides memory management related data to the Linux - VM Monitor
	  Stream, like paging/swapping rate, memory utilisation, etc.
	  Writing 1 or 0 to /proc/appldata/memory creates(1) or removes(0) a z/VM
	  APPLDATA monitor record, i.e. enables or disables monitoring this record
	  on the z/VM side.

	  Default is disabled.
	  The /proc entry can also be read from, showing the current settings.

	  This can also be compiled as a module, which will be called
	  appldata_mem.o.

config APPLDATA_OS
	def_tristate m
	prompt "Monitor OS statistics"
	depends on APPLDATA_BASE
	help
	  This provides OS related data to the Linux - VM Monitor Stream, like
	  CPU utilisation, etc.
	  Writing 1 or 0 to /proc/appldata/os creates(1) or removes(0) a z/VM
	  APPLDATA monitor record, i.e. enables or disables monitoring this record
	  on the z/VM side.

	  Default is disabled.
	  This can also be compiled as a module, which will be called
	  appldata_os.o.

config APPLDATA_NET_SUM
	def_tristate m
	prompt "Monitor overall network statistics"
	depends on APPLDATA_BASE && NET
	help
	  This provides network related data to the Linux - VM Monitor Stream,
	  currently there is only a total sum of network I/O statistics, no
	  per-interface data.
	  Writing 1 or 0 to /proc/appldata/net_sum creates(1) or removes(0) a z/VM
	  APPLDATA monitor record, i.e. enables or disables monitoring this record
	  on the z/VM side.

	  Default is disabled.
	  This can also be compiled as a module, which will be called
	  appldata_net_sum.o.

config S390_HYPFS_FS
	def_bool y
	prompt "s390 hypervisor file system support"
	select SYS_HYPERVISOR
	help
	  This is a virtual file system intended to provide accounting
	  information in an s390 hypervisor environment.

source "arch/s390/kvm/Kconfig"

config S390_GUEST
	def_bool y
	prompt "s390 support for virtio devices"
	select TTY
	select VIRTUALIZATION
	select VIRTIO
	help
	  Enabling this option adds support for virtio based paravirtual device
	  drivers on s390.

	  Select this option if you want to run the kernel as a guest under
	  the KVM hypervisor.

endmenu

menu "Selftests"

config S390_UNWIND_SELFTEST
	def_tristate n
	prompt "Test unwind functions"
	help
	  This option enables s390 specific stack unwinder testing kernel
	  module. This option is not useful for distributions or general
	  kernels, but only for kernel developers working on architecture code.

	  Say N if you are unsure.

endmenu<|MERGE_RESOLUTION|>--- conflicted
+++ resolved
@@ -160,10 +160,7 @@
 	select HAVE_FUTEX_CMPXCHG if FUTEX
 	select HAVE_GCC_PLUGINS
 	select HAVE_GENERIC_VDSO
-<<<<<<< HEAD
-=======
 	select HAVE_IRQ_EXIT_ON_IRQ_STACK
->>>>>>> f642729d
 	select HAVE_KERNEL_BZIP2
 	select HAVE_KERNEL_GZIP
 	select HAVE_KERNEL_LZ4
@@ -203,10 +200,6 @@
 	select PCI_DOMAINS		if PCI
 	select PCI_MSI			if PCI
 	select PCI_MSI_ARCH_FALLBACKS	if PCI_MSI
-<<<<<<< HEAD
-	select SET_FS
-=======
->>>>>>> f642729d
 	select SPARSE_IRQ
 	select SWIOTLB
 	select SYSCTL_EXCEPTION_TRACE
