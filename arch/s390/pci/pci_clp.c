// SPDX-License-Identifier: GPL-2.0
/*
 * Copyright IBM Corp. 2012
 *
 * Author(s):
 *   Jan Glauber <jang@linux.vnet.ibm.com>
 */

#define KMSG_COMPONENT "zpci"
#define pr_fmt(fmt) KMSG_COMPONENT ": " fmt

#include <linux/compat.h>
#include <linux/kernel.h>
#include <linux/miscdevice.h>
#include <linux/slab.h>
#include <linux/err.h>
#include <linux/delay.h>
#include <linux/pci.h>
#include <linux/uaccess.h>
#include <asm/pci_debug.h>
#include <asm/pci_clp.h>
#include <asm/clp.h>
#include <uapi/asm/clp.h>

bool zpci_unique_uid;

void update_uid_checking(bool new)
{
	if (zpci_unique_uid != new)
		zpci_dbg(1, "uid checking:%d\n", new);

	zpci_unique_uid = new;
}

static inline void zpci_err_clp(unsigned int rsp, int rc)
{
	struct {
		unsigned int rsp;
		int rc;
	} __packed data = {rsp, rc};

	zpci_err_hex(&data, sizeof(data));
}

/*
 * Call Logical Processor with c=1, lps=0 and command 1
 * to get the bit mask of installed logical processors
 */
static inline int clp_get_ilp(unsigned long *ilp)
{
	unsigned long mask;
	int cc = 3;

	asm volatile (
		"	.insn	rrf,0xb9a00000,%[mask],%[cmd],8,0\n"
		"0:	ipm	%[cc]\n"
		"	srl	%[cc],28\n"
		"1:\n"
		EX_TABLE(0b, 1b)
		: [cc] "+d" (cc), [mask] "=d" (mask) : [cmd] "a" (1)
		: "cc");
	*ilp = mask;
	return cc;
}

/*
 * Call Logical Processor with c=0, the give constant lps and an lpcb request.
 */
static __always_inline int clp_req(void *data, unsigned int lps)
{
	struct { u8 _[CLP_BLK_SIZE]; } *req = data;
	u64 ignored;
	int cc = 3;

	asm volatile (
		"	.insn	rrf,0xb9a00000,%[ign],%[req],0,%[lps]\n"
		"0:	ipm	%[cc]\n"
		"	srl	%[cc],28\n"
		"1:\n"
		EX_TABLE(0b, 1b)
		: [cc] "+d" (cc), [ign] "=d" (ignored), "+m" (*req)
		: [req] "a" (req), [lps] "i" (lps)
		: "cc");
	return cc;
}

static void *clp_alloc_block(gfp_t gfp_mask)
{
	return (void *) __get_free_pages(gfp_mask, get_order(CLP_BLK_SIZE));
}

static void clp_free_block(void *ptr)
{
	free_pages((unsigned long) ptr, get_order(CLP_BLK_SIZE));
}

static void clp_store_query_pci_fngrp(struct zpci_dev *zdev,
				      struct clp_rsp_query_pci_grp *response)
{
	zdev->tlb_refresh = response->refresh;
	zdev->dma_mask = response->dasm;
	zdev->msi_addr = response->msia;
	zdev->max_msi = response->noi;
	zdev->fmb_update = response->mui;
	zdev->version = response->version;

	switch (response->version) {
	case 1:
		zdev->max_bus_speed = PCIE_SPEED_5_0GT;
		break;
	default:
		zdev->max_bus_speed = PCI_SPEED_UNKNOWN;
		break;
	}
}

static int clp_query_pci_fngrp(struct zpci_dev *zdev, u8 pfgid)
{
	struct clp_req_rsp_query_pci_grp *rrb;
	int rc;

	rrb = clp_alloc_block(GFP_KERNEL);
	if (!rrb)
		return -ENOMEM;

	memset(rrb, 0, sizeof(*rrb));
	rrb->request.hdr.len = sizeof(rrb->request);
	rrb->request.hdr.cmd = CLP_QUERY_PCI_FNGRP;
	rrb->response.hdr.len = sizeof(rrb->response);
	rrb->request.pfgid = pfgid;

	rc = clp_req(rrb, CLP_LPS_PCI);
	if (!rc && rrb->response.hdr.rsp == CLP_RC_OK)
		clp_store_query_pci_fngrp(zdev, &rrb->response);
	else {
		zpci_err("Q PCI FGRP:\n");
		zpci_err_clp(rrb->response.hdr.rsp, rc);
		rc = -EIO;
	}
	clp_free_block(rrb);
	return rc;
}

static int clp_store_query_pci_fn(struct zpci_dev *zdev,
				  struct clp_rsp_query_pci *response)
{
	int i;

	for (i = 0; i < PCI_STD_NUM_BARS; i++) {
		zdev->bars[i].val = le32_to_cpu(response->bar[i]);
		zdev->bars[i].size = response->bar_size[i];
	}
	zdev->start_dma = response->sdma;
	zdev->end_dma = response->edma;
	zdev->pchid = response->pchid;
	zdev->pfgid = response->pfgid;
	zdev->pft = response->pft;
	zdev->vfn = response->vfn;
	zdev->port = response->port;
	zdev->uid = response->uid;
	zdev->fmb_length = sizeof(u32) * response->fmb_len;
	zdev->rid_available = response->rid_avail;
	zdev->is_physfn = response->is_physfn;
	if (!s390_pci_no_rid && zdev->rid_available)
		zdev->devfn = response->rid & ZPCI_RID_MASK_DEVFN;

	memcpy(zdev->pfip, response->pfip, sizeof(zdev->pfip));
	if (response->util_str_avail) {
		memcpy(zdev->util_str, response->util_str,
		       sizeof(zdev->util_str));
		zdev->util_str_avail = 1;
	}
	zdev->mio_capable = response->mio_addr_avail;
	for (i = 0; i < PCI_STD_NUM_BARS; i++) {
		if (!(response->mio.valid & (1 << (PCI_STD_NUM_BARS - i - 1))))
			continue;

		zdev->bars[i].mio_wb = (void __iomem *) response->mio.addr[i].wb;
		zdev->bars[i].mio_wt = (void __iomem *) response->mio.addr[i].wt;
	}
	return 0;
}

int clp_query_pci_fn(struct zpci_dev *zdev)
{
	struct clp_req_rsp_query_pci *rrb;
	int rc;

	rrb = clp_alloc_block(GFP_KERNEL);
	if (!rrb)
		return -ENOMEM;

	memset(rrb, 0, sizeof(*rrb));
	rrb->request.hdr.len = sizeof(rrb->request);
	rrb->request.hdr.cmd = CLP_QUERY_PCI_FN;
	rrb->response.hdr.len = sizeof(rrb->response);
	rrb->request.fh = zdev->fh;

	rc = clp_req(rrb, CLP_LPS_PCI);
	if (!rc && rrb->response.hdr.rsp == CLP_RC_OK) {
		rc = clp_store_query_pci_fn(zdev, &rrb->response);
		if (rc)
			goto out;
		rc = clp_query_pci_fngrp(zdev, rrb->response.pfgid);
	} else {
		zpci_err("Q PCI FN:\n");
		zpci_err_clp(rrb->response.hdr.rsp, rc);
		rc = -EIO;
	}
out:
	clp_free_block(rrb);
	return rc;
}

<<<<<<< HEAD
int clp_add_pci_device(u32 fid, u32 fh, int configured)
{
	struct zpci_dev *zdev;
	int rc = -ENOMEM;

	zpci_dbg(3, "add fid:%x, fh:%x, c:%d\n", fid, fh, configured);
	zdev = kzalloc(sizeof(*zdev), GFP_KERNEL);
	if (!zdev)
		goto error;

	zdev->fh = fh;
	zdev->fid = fid;

	/* Query function properties and update zdev */
	rc = clp_query_pci_fn(zdev, fh);
	if (rc)
		goto error;

	if (configured)
		zdev->state = ZPCI_FN_STATE_CONFIGURED;
	else
		zdev->state = ZPCI_FN_STATE_STANDBY;

	rc = zpci_create_device(zdev);
	if (rc)
		goto error;
	return 0;

error:
	zpci_dbg(0, "add fid:%x, rc:%d\n", fid, rc);
	kfree(zdev);
	return rc;
}

=======
>>>>>>> f642729d
static int clp_refresh_fh(u32 fid);
/*
 * Enable/Disable a given PCI function and update its function handle if
 * necessary
 */
static int clp_set_pci_fn(struct zpci_dev *zdev, u8 nr_dma_as, u8 command)
{
	struct clp_req_rsp_set_pci *rrb;
	int rc, retries = 100;
	u32 fid = zdev->fid;

	rrb = clp_alloc_block(GFP_KERNEL);
	if (!rrb)
		return -ENOMEM;

	do {
		memset(rrb, 0, sizeof(*rrb));
		rrb->request.hdr.len = sizeof(rrb->request);
		rrb->request.hdr.cmd = CLP_SET_PCI_FN;
		rrb->response.hdr.len = sizeof(rrb->response);
		rrb->request.fh = zdev->fh;
		rrb->request.oc = command;
		rrb->request.ndas = nr_dma_as;

		rc = clp_req(rrb, CLP_LPS_PCI);
		if (rrb->response.hdr.rsp == CLP_RC_SETPCIFN_BUSY) {
			retries--;
			if (retries < 0)
				break;
			msleep(20);
		}
	} while (rrb->response.hdr.rsp == CLP_RC_SETPCIFN_BUSY);

	if (rc || rrb->response.hdr.rsp != CLP_RC_OK) {
		zpci_err("Set PCI FN:\n");
		zpci_err_clp(rrb->response.hdr.rsp, rc);
	}

	if (!rc && rrb->response.hdr.rsp == CLP_RC_OK) {
		zdev->fh = rrb->response.fh;
	} else if (!rc && rrb->response.hdr.rsp == CLP_RC_SETPCIFN_ALRDY &&
			rrb->response.fh == 0) {
		/* Function is already in desired state - update handle */
		rc = clp_refresh_fh(fid);
	}
	clp_free_block(rrb);
	return rc;
}

int clp_setup_writeback_mio(void)
{
	struct clp_req_rsp_slpc_pci *rrb;
	u8  wb_bit_pos;
	int rc;

	rrb = clp_alloc_block(GFP_KERNEL);
	if (!rrb)
		return -ENOMEM;

	memset(rrb, 0, sizeof(*rrb));
	rrb->request.hdr.len = sizeof(rrb->request);
	rrb->request.hdr.cmd = CLP_SLPC;
	rrb->response.hdr.len = sizeof(rrb->response);

	rc = clp_req(rrb, CLP_LPS_PCI);
	if (!rc && rrb->response.hdr.rsp == CLP_RC_OK) {
		if (rrb->response.vwb) {
			wb_bit_pos = rrb->response.mio_wb;
			set_bit_inv(wb_bit_pos, &mio_wb_bit_mask);
			zpci_dbg(3, "wb bit: %d\n", wb_bit_pos);
		} else {
			zpci_dbg(3, "wb bit: n.a.\n");
		}

	} else {
		zpci_err("SLPC PCI:\n");
		zpci_err_clp(rrb->response.hdr.rsp, rc);
		rc = -EIO;
	}
	clp_free_block(rrb);
	return rc;
}

int clp_enable_fh(struct zpci_dev *zdev, u8 nr_dma_as)
{
	int rc;

	rc = clp_set_pci_fn(zdev, nr_dma_as, CLP_SET_ENABLE_PCI_FN);
	zpci_dbg(3, "ena fid:%x, fh:%x, rc:%d\n", zdev->fid, zdev->fh, rc);
	if (rc)
		goto out;

	if (zpci_use_mio(zdev)) {
		rc = clp_set_pci_fn(zdev, nr_dma_as, CLP_SET_ENABLE_MIO);
		zpci_dbg(3, "ena mio fid:%x, fh:%x, rc:%d\n",
				zdev->fid, zdev->fh, rc);
		if (rc)
			clp_disable_fh(zdev);
	}
out:
	return rc;
}

int clp_disable_fh(struct zpci_dev *zdev)
{
	int rc;

	if (!zdev_enabled(zdev))
		return 0;

	rc = clp_set_pci_fn(zdev, 0, CLP_SET_DISABLE_PCI_FN);
	zpci_dbg(3, "dis fid:%x, fh:%x, rc:%d\n", zdev->fid, zdev->fh, rc);
	return rc;
}

static int clp_list_pci(struct clp_req_rsp_list_pci *rrb, void *data,
			void (*cb)(struct clp_fh_list_entry *, void *))
{
	u64 resume_token = 0;
	int entries, i, rc;

	do {
		memset(rrb, 0, sizeof(*rrb));
		rrb->request.hdr.len = sizeof(rrb->request);
		rrb->request.hdr.cmd = CLP_LIST_PCI;
		/* store as many entries as possible */
		rrb->response.hdr.len = CLP_BLK_SIZE - LIST_PCI_HDR_LEN;
		rrb->request.resume_token = resume_token;

		/* Get PCI function handle list */
		rc = clp_req(rrb, CLP_LPS_PCI);
		if (rc || rrb->response.hdr.rsp != CLP_RC_OK) {
			zpci_err("List PCI FN:\n");
			zpci_err_clp(rrb->response.hdr.rsp, rc);
			rc = -EIO;
			goto out;
		}

		update_uid_checking(rrb->response.uid_checking);
		WARN_ON_ONCE(rrb->response.entry_size !=
			sizeof(struct clp_fh_list_entry));

		entries = (rrb->response.hdr.len - LIST_PCI_HDR_LEN) /
			rrb->response.entry_size;

		resume_token = rrb->response.resume_token;
		for (i = 0; i < entries; i++)
			cb(&rrb->response.fh_list[i], data);
	} while (resume_token);
out:
	return rc;
}

static void __clp_add(struct clp_fh_list_entry *entry, void *data)
{
	struct zpci_dev *zdev;

	if (!entry->vendor_id)
		return;

	zdev = get_zdev_by_fid(entry->fid);
	if (!zdev)
<<<<<<< HEAD
		clp_add_pci_device(entry->fid, entry->fh, entry->config_state);
=======
		zpci_create_device(entry->fid, entry->fh, entry->config_state);
>>>>>>> f642729d
}

int clp_scan_pci_devices(void)
{
	struct clp_req_rsp_list_pci *rrb;
	int rc;

	rrb = clp_alloc_block(GFP_KERNEL);
	if (!rrb)
		return -ENOMEM;

	rc = clp_list_pci(rrb, NULL, __clp_add);

	clp_free_block(rrb);
	return rc;
}

static void __clp_refresh_fh(struct clp_fh_list_entry *entry, void *data)
{
	struct zpci_dev *zdev;
	u32 fid = *((u32 *)data);

	if (!entry->vendor_id || fid != entry->fid)
		return;

	zdev = get_zdev_by_fid(fid);
	if (!zdev)
		return;

	zdev->fh = entry->fh;
}

/*
 * Refresh the function handle of the function matching @fid
 */
static int clp_refresh_fh(u32 fid)
{
	struct clp_req_rsp_list_pci *rrb;
	int rc;

	rrb = clp_alloc_block(GFP_NOWAIT);
	if (!rrb)
		return -ENOMEM;

	rc = clp_list_pci(rrb, &fid, __clp_refresh_fh);

	clp_free_block(rrb);
	return rc;
}

struct clp_state_data {
	u32 fid;
	enum zpci_state state;
};

static void __clp_get_state(struct clp_fh_list_entry *entry, void *data)
{
	struct clp_state_data *sd = data;

	if (entry->fid != sd->fid)
		return;

	sd->state = entry->config_state;
}

int clp_get_state(u32 fid, enum zpci_state *state)
{
	struct clp_req_rsp_list_pci *rrb;
	struct clp_state_data sd = {fid, ZPCI_FN_STATE_RESERVED};
	int rc;

	rrb = clp_alloc_block(GFP_ATOMIC);
	if (!rrb)
		return -ENOMEM;

	rc = clp_list_pci(rrb, &sd, __clp_get_state);
	if (!rc)
		*state = sd.state;

	clp_free_block(rrb);
	return rc;
}

static int clp_base_slpc(struct clp_req *req, struct clp_req_rsp_slpc *lpcb)
{
	unsigned long limit = PAGE_SIZE - sizeof(lpcb->request);

	if (lpcb->request.hdr.len != sizeof(lpcb->request) ||
	    lpcb->response.hdr.len > limit)
		return -EINVAL;
	return clp_req(lpcb, CLP_LPS_BASE) ? -EOPNOTSUPP : 0;
}

static int clp_base_command(struct clp_req *req, struct clp_req_hdr *lpcb)
{
	switch (lpcb->cmd) {
	case 0x0001: /* store logical-processor characteristics */
		return clp_base_slpc(req, (void *) lpcb);
	default:
		return -EINVAL;
	}
}

static int clp_pci_slpc(struct clp_req *req, struct clp_req_rsp_slpc_pci *lpcb)
{
	unsigned long limit = PAGE_SIZE - sizeof(lpcb->request);

	if (lpcb->request.hdr.len != sizeof(lpcb->request) ||
	    lpcb->response.hdr.len > limit)
		return -EINVAL;
	return clp_req(lpcb, CLP_LPS_PCI) ? -EOPNOTSUPP : 0;
}

static int clp_pci_list(struct clp_req *req, struct clp_req_rsp_list_pci *lpcb)
{
	unsigned long limit = PAGE_SIZE - sizeof(lpcb->request);

	if (lpcb->request.hdr.len != sizeof(lpcb->request) ||
	    lpcb->response.hdr.len > limit)
		return -EINVAL;
	if (lpcb->request.reserved2 != 0)
		return -EINVAL;
	return clp_req(lpcb, CLP_LPS_PCI) ? -EOPNOTSUPP : 0;
}

static int clp_pci_query(struct clp_req *req,
			 struct clp_req_rsp_query_pci *lpcb)
{
	unsigned long limit = PAGE_SIZE - sizeof(lpcb->request);

	if (lpcb->request.hdr.len != sizeof(lpcb->request) ||
	    lpcb->response.hdr.len > limit)
		return -EINVAL;
	if (lpcb->request.reserved2 != 0 || lpcb->request.reserved3 != 0)
		return -EINVAL;
	return clp_req(lpcb, CLP_LPS_PCI) ? -EOPNOTSUPP : 0;
}

static int clp_pci_query_grp(struct clp_req *req,
			     struct clp_req_rsp_query_pci_grp *lpcb)
{
	unsigned long limit = PAGE_SIZE - sizeof(lpcb->request);

	if (lpcb->request.hdr.len != sizeof(lpcb->request) ||
	    lpcb->response.hdr.len > limit)
		return -EINVAL;
	if (lpcb->request.reserved2 != 0 || lpcb->request.reserved3 != 0 ||
	    lpcb->request.reserved4 != 0)
		return -EINVAL;
	return clp_req(lpcb, CLP_LPS_PCI) ? -EOPNOTSUPP : 0;
}

static int clp_pci_command(struct clp_req *req, struct clp_req_hdr *lpcb)
{
	switch (lpcb->cmd) {
	case 0x0001: /* store logical-processor characteristics */
		return clp_pci_slpc(req, (void *) lpcb);
	case 0x0002: /* list PCI functions */
		return clp_pci_list(req, (void *) lpcb);
	case 0x0003: /* query PCI function */
		return clp_pci_query(req, (void *) lpcb);
	case 0x0004: /* query PCI function group */
		return clp_pci_query_grp(req, (void *) lpcb);
	default:
		return -EINVAL;
	}
}

static int clp_normal_command(struct clp_req *req)
{
	struct clp_req_hdr *lpcb;
	void __user *uptr;
	int rc;

	rc = -EINVAL;
	if (req->lps != 0 && req->lps != 2)
		goto out;

	rc = -ENOMEM;
	lpcb = clp_alloc_block(GFP_KERNEL);
	if (!lpcb)
		goto out;

	rc = -EFAULT;
	uptr = (void __force __user *)(unsigned long) req->data_p;
	if (copy_from_user(lpcb, uptr, PAGE_SIZE) != 0)
		goto out_free;

	rc = -EINVAL;
	if (lpcb->fmt != 0 || lpcb->reserved1 != 0 || lpcb->reserved2 != 0)
		goto out_free;

	switch (req->lps) {
	case 0:
		rc = clp_base_command(req, lpcb);
		break;
	case 2:
		rc = clp_pci_command(req, lpcb);
		break;
	}
	if (rc)
		goto out_free;

	rc = -EFAULT;
	if (copy_to_user(uptr, lpcb, PAGE_SIZE) != 0)
		goto out_free;

	rc = 0;

out_free:
	clp_free_block(lpcb);
out:
	return rc;
}

static int clp_immediate_command(struct clp_req *req)
{
	void __user *uptr;
	unsigned long ilp;
	int exists;

	if (req->cmd > 1 || clp_get_ilp(&ilp) != 0)
		return -EINVAL;

	uptr = (void __force __user *)(unsigned long) req->data_p;
	if (req->cmd == 0) {
		/* Command code 0: test for a specific processor */
		exists = test_bit_inv(req->lps, &ilp);
		return put_user(exists, (int __user *) uptr);
	}
	/* Command code 1: return bit mask of installed processors */
	return put_user(ilp, (unsigned long __user *) uptr);
}

static long clp_misc_ioctl(struct file *filp, unsigned int cmd,
			   unsigned long arg)
{
	struct clp_req req;
	void __user *argp;

	if (cmd != CLP_SYNC)
		return -EINVAL;

	argp = is_compat_task() ? compat_ptr(arg) : (void __user *) arg;
	if (copy_from_user(&req, argp, sizeof(req)))
		return -EFAULT;
	if (req.r != 0)
		return -EINVAL;
	return req.c ? clp_immediate_command(&req) : clp_normal_command(&req);
}

static int clp_misc_release(struct inode *inode, struct file *filp)
{
	return 0;
}

static const struct file_operations clp_misc_fops = {
	.owner = THIS_MODULE,
	.open = nonseekable_open,
	.release = clp_misc_release,
	.unlocked_ioctl = clp_misc_ioctl,
	.compat_ioctl = clp_misc_ioctl,
	.llseek = no_llseek,
};

static struct miscdevice clp_misc_device = {
	.minor = MISC_DYNAMIC_MINOR,
	.name = "clp",
	.fops = &clp_misc_fops,
};

static int __init clp_misc_init(void)
{
	return misc_register(&clp_misc_device);
}

device_initcall(clp_misc_init);<|MERGE_RESOLUTION|>--- conflicted
+++ resolved
@@ -212,43 +212,6 @@
 	return rc;
 }
 
-<<<<<<< HEAD
-int clp_add_pci_device(u32 fid, u32 fh, int configured)
-{
-	struct zpci_dev *zdev;
-	int rc = -ENOMEM;
-
-	zpci_dbg(3, "add fid:%x, fh:%x, c:%d\n", fid, fh, configured);
-	zdev = kzalloc(sizeof(*zdev), GFP_KERNEL);
-	if (!zdev)
-		goto error;
-
-	zdev->fh = fh;
-	zdev->fid = fid;
-
-	/* Query function properties and update zdev */
-	rc = clp_query_pci_fn(zdev, fh);
-	if (rc)
-		goto error;
-
-	if (configured)
-		zdev->state = ZPCI_FN_STATE_CONFIGURED;
-	else
-		zdev->state = ZPCI_FN_STATE_STANDBY;
-
-	rc = zpci_create_device(zdev);
-	if (rc)
-		goto error;
-	return 0;
-
-error:
-	zpci_dbg(0, "add fid:%x, rc:%d\n", fid, rc);
-	kfree(zdev);
-	return rc;
-}
-
-=======
->>>>>>> f642729d
 static int clp_refresh_fh(u32 fid);
 /*
  * Enable/Disable a given PCI function and update its function handle if
@@ -411,11 +374,7 @@
 
 	zdev = get_zdev_by_fid(entry->fid);
 	if (!zdev)
-<<<<<<< HEAD
-		clp_add_pci_device(entry->fid, entry->fh, entry->config_state);
-=======
 		zpci_create_device(entry->fid, entry->fh, entry->config_state);
->>>>>>> f642729d
 }
 
 int clp_scan_pci_devices(void)
