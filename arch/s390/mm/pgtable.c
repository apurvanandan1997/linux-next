/*
 *    Copyright IBM Corp. 2007, 2011
 *    Author(s): Martin Schwidefsky <schwidefsky@de.ibm.com>
 */

#include <linux/sched.h>
#include <linux/kernel.h>
#include <linux/errno.h>
#include <linux/gfp.h>
#include <linux/mm.h>
#include <linux/swap.h>
#include <linux/smp.h>
#include <linux/highmem.h>
#include <linux/pagemap.h>
#include <linux/spinlock.h>
#include <linux/module.h>
#include <linux/quicklist.h>
#include <linux/rcupdate.h>
#include <linux/slab.h>

#include <asm/pgtable.h>
#include <asm/pgalloc.h>
#include <asm/tlb.h>
#include <asm/tlbflush.h>
#include <asm/mmu_context.h>

#ifndef CONFIG_64BIT
#define ALLOC_ORDER	1
#define FRAG_MASK	0x0f
#else
#define ALLOC_ORDER	2
#define FRAG_MASK	0x03
#endif


unsigned long *crst_table_alloc(struct mm_struct *mm)
{
	struct page *page = alloc_pages(GFP_KERNEL, ALLOC_ORDER);

	if (!page)
		return NULL;
	return (unsigned long *) page_to_phys(page);
}

void crst_table_free(struct mm_struct *mm, unsigned long *table)
{
	free_pages((unsigned long) table, ALLOC_ORDER);
}

#ifdef CONFIG_64BIT
static void __crst_table_upgrade(void *arg)
{
	struct mm_struct *mm = arg;

	if (current->active_mm == mm)
		update_mm(mm, current);
	__tlb_flush_local();
}

int crst_table_upgrade(struct mm_struct *mm, unsigned long limit)
{
	unsigned long *table, *pgd;
	unsigned long entry;
	int flush;

	BUG_ON(limit > (1UL << 53));
	flush = 0;
repeat:
	table = crst_table_alloc(mm);
	if (!table)
		return -ENOMEM;
	spin_lock_bh(&mm->page_table_lock);
	if (mm->context.asce_limit < limit) {
		pgd = (unsigned long *) mm->pgd;
		if (mm->context.asce_limit <= (1UL << 31)) {
			entry = _REGION3_ENTRY_EMPTY;
			mm->context.asce_limit = 1UL << 42;
			mm->context.asce_bits = _ASCE_TABLE_LENGTH |
						_ASCE_USER_BITS |
						_ASCE_TYPE_REGION3;
		} else {
			entry = _REGION2_ENTRY_EMPTY;
			mm->context.asce_limit = 1UL << 53;
			mm->context.asce_bits = _ASCE_TABLE_LENGTH |
						_ASCE_USER_BITS |
						_ASCE_TYPE_REGION2;
		}
		crst_table_init(table, entry);
		pgd_populate(mm, (pgd_t *) table, (pud_t *) pgd);
		mm->pgd = (pgd_t *) table;
		mm->task_size = mm->context.asce_limit;
		table = NULL;
		flush = 1;
	}
	spin_unlock_bh(&mm->page_table_lock);
	if (table)
		crst_table_free(mm, table);
	if (mm->context.asce_limit < limit)
		goto repeat;
	if (flush)
		on_each_cpu(__crst_table_upgrade, mm, 0);
	return 0;
}

void crst_table_downgrade(struct mm_struct *mm, unsigned long limit)
{
	pgd_t *pgd;

	if (current->active_mm == mm)
		__tlb_flush_mm(mm);
	while (mm->context.asce_limit > limit) {
		pgd = mm->pgd;
		switch (pgd_val(*pgd) & _REGION_ENTRY_TYPE_MASK) {
		case _REGION_ENTRY_TYPE_R2:
			mm->context.asce_limit = 1UL << 42;
			mm->context.asce_bits = _ASCE_TABLE_LENGTH |
						_ASCE_USER_BITS |
						_ASCE_TYPE_REGION3;
			break;
		case _REGION_ENTRY_TYPE_R3:
			mm->context.asce_limit = 1UL << 31;
			mm->context.asce_bits = _ASCE_TABLE_LENGTH |
						_ASCE_USER_BITS |
						_ASCE_TYPE_SEGMENT;
			break;
		default:
			BUG();
		}
		mm->pgd = (pgd_t *) (pgd_val(*pgd) & _REGION_ENTRY_ORIGIN);
		mm->task_size = mm->context.asce_limit;
		crst_table_free(mm, (unsigned long *) pgd);
	}
	if (current->active_mm == mm)
		update_mm(mm, current);
}
#endif

#ifdef CONFIG_PGSTE

/**
 * gmap_alloc - allocate a guest address space
 * @mm: pointer to the parent mm_struct
 *
 * Returns a guest address space structure.
 */
struct gmap *gmap_alloc(struct mm_struct *mm)
{
	struct gmap *gmap;
	struct page *page;
	unsigned long *table;

	gmap = kzalloc(sizeof(struct gmap), GFP_KERNEL);
	if (!gmap)
		goto out;
	INIT_LIST_HEAD(&gmap->crst_list);
	gmap->mm = mm;
	page = alloc_pages(GFP_KERNEL, ALLOC_ORDER);
	if (!page)
		goto out_free;
	list_add(&page->lru, &gmap->crst_list);
	table = (unsigned long *) page_to_phys(page);
	crst_table_init(table, _REGION1_ENTRY_EMPTY);
	gmap->table = table;
	gmap->asce = _ASCE_TYPE_REGION1 | _ASCE_TABLE_LENGTH |
		     _ASCE_USER_BITS | __pa(table);
	list_add(&gmap->list, &mm->context.gmap_list);
	return gmap;

out_free:
	kfree(gmap);
out:
	return NULL;
}
EXPORT_SYMBOL_GPL(gmap_alloc);

static int gmap_unlink_segment(struct gmap *gmap, unsigned long *table)
{
	struct gmap_pgtable *mp;
	struct gmap_rmap *rmap;
	struct page *page;

	if (*table & _SEGMENT_ENTRY_INVALID)
		return 0;
	page = pfn_to_page(*table >> PAGE_SHIFT);
	mp = (struct gmap_pgtable *) page->index;
	list_for_each_entry(rmap, &mp->mapper, list) {
		if (rmap->entry != table)
			continue;
		list_del(&rmap->list);
		kfree(rmap);
		break;
	}
	*table = mp->vmaddr | _SEGMENT_ENTRY_INVALID | _SEGMENT_ENTRY_PROTECT;
	return 1;
}

static void gmap_flush_tlb(struct gmap *gmap)
{
	if (MACHINE_HAS_IDTE)
		__tlb_flush_idte((unsigned long) gmap->table |
				 _ASCE_TYPE_REGION1);
	else
		__tlb_flush_global();
}

/**
 * gmap_free - free a guest address space
 * @gmap: pointer to the guest address space structure
 */
void gmap_free(struct gmap *gmap)
{
	struct page *page, *next;
	unsigned long *table;
	int i;


	/* Flush tlb. */
	if (MACHINE_HAS_IDTE)
		__tlb_flush_idte((unsigned long) gmap->table |
				 _ASCE_TYPE_REGION1);
	else
		__tlb_flush_global();

	/* Free all segment & region tables. */
	down_read(&gmap->mm->mmap_sem);
	spin_lock(&gmap->mm->page_table_lock);
	list_for_each_entry_safe(page, next, &gmap->crst_list, lru) {
		table = (unsigned long *) page_to_phys(page);
		if ((*table & _REGION_ENTRY_TYPE_MASK) == 0)
			/* Remove gmap rmap structures for segment table. */
			for (i = 0; i < PTRS_PER_PMD; i++, table++)
				gmap_unlink_segment(gmap, table);
		__free_pages(page, ALLOC_ORDER);
	}
	spin_unlock(&gmap->mm->page_table_lock);
	up_read(&gmap->mm->mmap_sem);
	list_del(&gmap->list);
	kfree(gmap);
}
EXPORT_SYMBOL_GPL(gmap_free);

/**
 * gmap_enable - switch primary space to the guest address space
 * @gmap: pointer to the guest address space structure
 */
void gmap_enable(struct gmap *gmap)
{
	S390_lowcore.gmap = (unsigned long) gmap;
}
EXPORT_SYMBOL_GPL(gmap_enable);

/**
 * gmap_disable - switch back to the standard primary address space
 * @gmap: pointer to the guest address space structure
 */
void gmap_disable(struct gmap *gmap)
{
	S390_lowcore.gmap = 0UL;
}
EXPORT_SYMBOL_GPL(gmap_disable);

/*
 * gmap_alloc_table is assumed to be called with mmap_sem held
 */
static int gmap_alloc_table(struct gmap *gmap,
			    unsigned long *table, unsigned long init)
	__releases(&gmap->mm->page_table_lock)
	__acquires(&gmap->mm->page_table_lock)
{
	struct page *page;
	unsigned long *new;

	/* since we dont free the gmap table until gmap_free we can unlock */
	spin_unlock(&gmap->mm->page_table_lock);
	page = alloc_pages(GFP_KERNEL, ALLOC_ORDER);
	spin_lock(&gmap->mm->page_table_lock);
	if (!page)
		return -ENOMEM;
	new = (unsigned long *) page_to_phys(page);
	crst_table_init(new, init);
	if (*table & _REGION_ENTRY_INVALID) {
		list_add(&page->lru, &gmap->crst_list);
		*table = (unsigned long) new | _REGION_ENTRY_LENGTH |
			(*table & _REGION_ENTRY_TYPE_MASK);
	} else
		__free_pages(page, ALLOC_ORDER);
	return 0;
}

/**
 * gmap_unmap_segment - unmap segment from the guest address space
 * @gmap: pointer to the guest address space structure
 * @addr: address in the guest address space
 * @len: length of the memory area to unmap
 *
 * Returns 0 if the unmap succeded, -EINVAL if not.
 */
int gmap_unmap_segment(struct gmap *gmap, unsigned long to, unsigned long len)
{
	unsigned long *table;
	unsigned long off;
	int flush;

	if ((to | len) & (PMD_SIZE - 1))
		return -EINVAL;
	if (len == 0 || to + len < to)
		return -EINVAL;

	flush = 0;
	down_read(&gmap->mm->mmap_sem);
	spin_lock(&gmap->mm->page_table_lock);
	for (off = 0; off < len; off += PMD_SIZE) {
		/* Walk the guest addr space page table */
		table = gmap->table + (((to + off) >> 53) & 0x7ff);
		if (*table & _REGION_ENTRY_INVALID)
			goto out;
		table = (unsigned long *)(*table & _REGION_ENTRY_ORIGIN);
		table = table + (((to + off) >> 42) & 0x7ff);
		if (*table & _REGION_ENTRY_INVALID)
			goto out;
		table = (unsigned long *)(*table & _REGION_ENTRY_ORIGIN);
		table = table + (((to + off) >> 31) & 0x7ff);
		if (*table & _REGION_ENTRY_INVALID)
			goto out;
		table = (unsigned long *)(*table & _REGION_ENTRY_ORIGIN);
		table = table + (((to + off) >> 20) & 0x7ff);

		/* Clear segment table entry in guest address space. */
		flush |= gmap_unlink_segment(gmap, table);
		*table = _SEGMENT_ENTRY_INVALID;
	}
out:
	spin_unlock(&gmap->mm->page_table_lock);
	up_read(&gmap->mm->mmap_sem);
	if (flush)
		gmap_flush_tlb(gmap);
	return 0;
}
EXPORT_SYMBOL_GPL(gmap_unmap_segment);

/**
 * gmap_mmap_segment - map a segment to the guest address space
 * @gmap: pointer to the guest address space structure
 * @from: source address in the parent address space
 * @to: target address in the guest address space
 *
 * Returns 0 if the mmap succeded, -EINVAL or -ENOMEM if not.
 */
int gmap_map_segment(struct gmap *gmap, unsigned long from,
		     unsigned long to, unsigned long len)
{
	unsigned long *table;
	unsigned long off;
	int flush;

	if ((from | to | len) & (PMD_SIZE - 1))
		return -EINVAL;
	if (len == 0 || from + len > TASK_MAX_SIZE ||
	    from + len < from || to + len < to)
		return -EINVAL;

	flush = 0;
	down_read(&gmap->mm->mmap_sem);
	spin_lock(&gmap->mm->page_table_lock);
	for (off = 0; off < len; off += PMD_SIZE) {
		/* Walk the gmap address space page table */
		table = gmap->table + (((to + off) >> 53) & 0x7ff);
		if ((*table & _REGION_ENTRY_INVALID) &&
		    gmap_alloc_table(gmap, table, _REGION2_ENTRY_EMPTY))
			goto out_unmap;
		table = (unsigned long *)(*table & _REGION_ENTRY_ORIGIN);
		table = table + (((to + off) >> 42) & 0x7ff);
		if ((*table & _REGION_ENTRY_INVALID) &&
		    gmap_alloc_table(gmap, table, _REGION3_ENTRY_EMPTY))
			goto out_unmap;
		table = (unsigned long *)(*table & _REGION_ENTRY_ORIGIN);
		table = table + (((to + off) >> 31) & 0x7ff);
		if ((*table & _REGION_ENTRY_INVALID) &&
		    gmap_alloc_table(gmap, table, _SEGMENT_ENTRY_EMPTY))
			goto out_unmap;
		table = (unsigned long *) (*table & _REGION_ENTRY_ORIGIN);
		table = table + (((to + off) >> 20) & 0x7ff);

		/* Store 'from' address in an invalid segment table entry. */
		flush |= gmap_unlink_segment(gmap, table);
		*table =  (from + off) | (_SEGMENT_ENTRY_INVALID |
					  _SEGMENT_ENTRY_PROTECT);
	}
	spin_unlock(&gmap->mm->page_table_lock);
	up_read(&gmap->mm->mmap_sem);
	if (flush)
		gmap_flush_tlb(gmap);
	return 0;

out_unmap:
	spin_unlock(&gmap->mm->page_table_lock);
	up_read(&gmap->mm->mmap_sem);
	gmap_unmap_segment(gmap, to, len);
	return -ENOMEM;
}
EXPORT_SYMBOL_GPL(gmap_map_segment);

static unsigned long *gmap_table_walk(unsigned long address, struct gmap *gmap)
{
	unsigned long *table;

	table = gmap->table + ((address >> 53) & 0x7ff);
	if (unlikely(*table & _REGION_ENTRY_INVALID))
		return ERR_PTR(-EFAULT);
	table = (unsigned long *)(*table & _REGION_ENTRY_ORIGIN);
	table = table + ((address >> 42) & 0x7ff);
	if (unlikely(*table & _REGION_ENTRY_INVALID))
		return ERR_PTR(-EFAULT);
	table = (unsigned long *)(*table & _REGION_ENTRY_ORIGIN);
	table = table + ((address >> 31) & 0x7ff);
	if (unlikely(*table & _REGION_ENTRY_INVALID))
		return ERR_PTR(-EFAULT);
	table = (unsigned long *)(*table & _REGION_ENTRY_ORIGIN);
	table = table + ((address >> 20) & 0x7ff);
	return table;
}

/**
 * __gmap_translate - translate a guest address to a user space address
 * @address: guest address
 * @gmap: pointer to guest mapping meta data structure
 *
 * Returns user space address which corresponds to the guest address or
 * -EFAULT if no such mapping exists.
 * This function does not establish potentially missing page table entries.
 * The mmap_sem of the mm that belongs to the address space must be held
 * when this function gets called.
 */
unsigned long __gmap_translate(unsigned long address, struct gmap *gmap)
{
	unsigned long *segment_ptr, vmaddr, segment;
	struct gmap_pgtable *mp;
	struct page *page;

	current->thread.gmap_addr = address;
	segment_ptr = gmap_table_walk(address, gmap);
	if (IS_ERR(segment_ptr))
		return PTR_ERR(segment_ptr);
	/* Convert the gmap address to an mm address. */
	segment = *segment_ptr;
	if (!(segment & _SEGMENT_ENTRY_INVALID)) {
		page = pfn_to_page(segment >> PAGE_SHIFT);
		mp = (struct gmap_pgtable *) page->index;
		return mp->vmaddr | (address & ~PMD_MASK);
	} else if (segment & _SEGMENT_ENTRY_PROTECT) {
		vmaddr = segment & _SEGMENT_ENTRY_ORIGIN;
		return vmaddr | (address & ~PMD_MASK);
	}
	return -EFAULT;
}
EXPORT_SYMBOL_GPL(__gmap_translate);

/**
 * gmap_translate - translate a guest address to a user space address
 * @address: guest address
 * @gmap: pointer to guest mapping meta data structure
 *
 * Returns user space address which corresponds to the guest address or
 * -EFAULT if no such mapping exists.
 * This function does not establish potentially missing page table entries.
 */
unsigned long gmap_translate(unsigned long address, struct gmap *gmap)
{
	unsigned long rc;

	down_read(&gmap->mm->mmap_sem);
	rc = __gmap_translate(address, gmap);
	up_read(&gmap->mm->mmap_sem);
	return rc;
}
EXPORT_SYMBOL_GPL(gmap_translate);

static int gmap_connect_pgtable(unsigned long address, unsigned long segment,
				unsigned long *segment_ptr, struct gmap *gmap)
{
	unsigned long vmaddr;
	struct vm_area_struct *vma;
	struct gmap_pgtable *mp;
	struct gmap_rmap *rmap;
	struct mm_struct *mm;
	struct page *page;
	pgd_t *pgd;
	pud_t *pud;
	pmd_t *pmd;

	mm = gmap->mm;
	vmaddr = segment & _SEGMENT_ENTRY_ORIGIN;
	vma = find_vma(mm, vmaddr);
	if (!vma || vma->vm_start > vmaddr)
		return -EFAULT;
	/* Walk the parent mm page table */
	pgd = pgd_offset(mm, vmaddr);
	pud = pud_alloc(mm, pgd, vmaddr);
	if (!pud)
		return -ENOMEM;
	pmd = pmd_alloc(mm, pud, vmaddr);
	if (!pmd)
		return -ENOMEM;
	if (!pmd_present(*pmd) &&
	    __pte_alloc(mm, vma, pmd, vmaddr))
		return -ENOMEM;
	/* pmd now points to a valid segment table entry. */
	rmap = kmalloc(sizeof(*rmap), GFP_KERNEL|__GFP_REPEAT);
	if (!rmap)
		return -ENOMEM;
	/* Link gmap segment table entry location to page table. */
	page = pmd_page(*pmd);
	mp = (struct gmap_pgtable *) page->index;
	rmap->gmap = gmap;
	rmap->entry = segment_ptr;
	rmap->vmaddr = address & PMD_MASK;
	spin_lock(&mm->page_table_lock);
	if (*segment_ptr == segment) {
		list_add(&rmap->list, &mp->mapper);
		/* Set gmap segment table entry to page table. */
		*segment_ptr = pmd_val(*pmd) & PAGE_MASK;
		rmap = NULL;
	}
	spin_unlock(&mm->page_table_lock);
	kfree(rmap);
	return 0;
}

static void gmap_disconnect_pgtable(struct mm_struct *mm, unsigned long *table)
{
	struct gmap_rmap *rmap, *next;
	struct gmap_pgtable *mp;
	struct page *page;
	int flush;

	flush = 0;
	spin_lock(&mm->page_table_lock);
	page = pfn_to_page(__pa(table) >> PAGE_SHIFT);
	mp = (struct gmap_pgtable *) page->index;
	list_for_each_entry_safe(rmap, next, &mp->mapper, list) {
		*rmap->entry = mp->vmaddr | (_SEGMENT_ENTRY_INVALID |
					     _SEGMENT_ENTRY_PROTECT);
		list_del(&rmap->list);
		kfree(rmap);
		flush = 1;
	}
	spin_unlock(&mm->page_table_lock);
	if (flush)
		__tlb_flush_global();
}

/*
 * this function is assumed to be called with mmap_sem held
 */
unsigned long __gmap_fault(unsigned long address, struct gmap *gmap)
{
	unsigned long *segment_ptr, segment;
	struct gmap_pgtable *mp;
	struct page *page;
	int rc;

	current->thread.gmap_addr = address;
	segment_ptr = gmap_table_walk(address, gmap);
	if (IS_ERR(segment_ptr))
		return -EFAULT;
	/* Convert the gmap address to an mm address. */
	while (1) {
		segment = *segment_ptr;
		if (!(segment & _SEGMENT_ENTRY_INVALID)) {
			/* Page table is present */
			page = pfn_to_page(segment >> PAGE_SHIFT);
			mp = (struct gmap_pgtable *) page->index;
			return mp->vmaddr | (address & ~PMD_MASK);
		}
		if (!(segment & _SEGMENT_ENTRY_PROTECT))
			/* Nothing mapped in the gmap address space. */
			break;
		rc = gmap_connect_pgtable(address, segment, segment_ptr, gmap);
		if (rc)
			return rc;
	}
	return -EFAULT;
}

unsigned long gmap_fault(unsigned long address, struct gmap *gmap)
{
	unsigned long rc;

	down_read(&gmap->mm->mmap_sem);
	rc = __gmap_fault(address, gmap);
	up_read(&gmap->mm->mmap_sem);

	return rc;
}
EXPORT_SYMBOL_GPL(gmap_fault);

void gmap_discard(unsigned long from, unsigned long to, struct gmap *gmap)
{

	unsigned long *table, address, size;
	struct vm_area_struct *vma;
	struct gmap_pgtable *mp;
	struct page *page;

	down_read(&gmap->mm->mmap_sem);
	address = from;
	while (address < to) {
		/* Walk the gmap address space page table */
		table = gmap->table + ((address >> 53) & 0x7ff);
		if (unlikely(*table & _REGION_ENTRY_INVALID)) {
			address = (address + PMD_SIZE) & PMD_MASK;
			continue;
		}
		table = (unsigned long *)(*table & _REGION_ENTRY_ORIGIN);
		table = table + ((address >> 42) & 0x7ff);
		if (unlikely(*table & _REGION_ENTRY_INVALID)) {
			address = (address + PMD_SIZE) & PMD_MASK;
			continue;
		}
		table = (unsigned long *)(*table & _REGION_ENTRY_ORIGIN);
		table = table + ((address >> 31) & 0x7ff);
		if (unlikely(*table & _REGION_ENTRY_INVALID)) {
			address = (address + PMD_SIZE) & PMD_MASK;
			continue;
		}
		table = (unsigned long *)(*table & _REGION_ENTRY_ORIGIN);
		table = table + ((address >> 20) & 0x7ff);
		if (unlikely(*table & _SEGMENT_ENTRY_INVALID)) {
			address = (address + PMD_SIZE) & PMD_MASK;
			continue;
		}
		page = pfn_to_page(*table >> PAGE_SHIFT);
		mp = (struct gmap_pgtable *) page->index;
		vma = find_vma(gmap->mm, mp->vmaddr);
		size = min(to - address, PMD_SIZE - (address & ~PMD_MASK));
		zap_page_range(vma, mp->vmaddr | (address & ~PMD_MASK),
			       size, NULL);
		address = (address + PMD_SIZE) & PMD_MASK;
	}
	up_read(&gmap->mm->mmap_sem);
}
EXPORT_SYMBOL_GPL(gmap_discard);

static LIST_HEAD(gmap_notifier_list);
static DEFINE_SPINLOCK(gmap_notifier_lock);

/**
 * gmap_register_ipte_notifier - register a pte invalidation callback
 * @nb: pointer to the gmap notifier block
 */
void gmap_register_ipte_notifier(struct gmap_notifier *nb)
{
	spin_lock(&gmap_notifier_lock);
	list_add(&nb->list, &gmap_notifier_list);
	spin_unlock(&gmap_notifier_lock);
}
EXPORT_SYMBOL_GPL(gmap_register_ipte_notifier);

/**
 * gmap_unregister_ipte_notifier - remove a pte invalidation callback
 * @nb: pointer to the gmap notifier block
 */
void gmap_unregister_ipte_notifier(struct gmap_notifier *nb)
{
	spin_lock(&gmap_notifier_lock);
	list_del_init(&nb->list);
	spin_unlock(&gmap_notifier_lock);
}
EXPORT_SYMBOL_GPL(gmap_unregister_ipte_notifier);

/**
 * gmap_ipte_notify - mark a range of ptes for invalidation notification
 * @gmap: pointer to guest mapping meta data structure
 * @address: virtual address in the guest address space
 * @len: size of area
 *
 * Returns 0 if for each page in the given range a gmap mapping exists and
 * the invalidation notification could be set. If the gmap mapping is missing
 * for one or more pages -EFAULT is returned. If no memory could be allocated
 * -ENOMEM is returned. This function establishes missing page table entries.
 */
int gmap_ipte_notify(struct gmap *gmap, unsigned long start, unsigned long len)
{
	unsigned long addr;
	spinlock_t *ptl;
	pte_t *ptep, entry;
	pgste_t pgste;
	int rc = 0;

	if ((start & ~PAGE_MASK) || (len & ~PAGE_MASK))
		return -EINVAL;
	down_read(&gmap->mm->mmap_sem);
	while (len) {
		/* Convert gmap address and connect the page tables */
		addr = __gmap_fault(start, gmap);
		if (IS_ERR_VALUE(addr)) {
			rc = addr;
			break;
		}
		/* Get the page mapped */
		if (fixup_user_fault(current, gmap->mm, addr, FAULT_FLAG_WRITE)) {
			rc = -EFAULT;
			break;
		}
		/* Walk the process page table, lock and get pte pointer */
		ptep = get_locked_pte(gmap->mm, addr, &ptl);
		if (unlikely(!ptep))
			continue;
		/* Set notification bit in the pgste of the pte */
		entry = *ptep;
		if ((pte_val(entry) & (_PAGE_INVALID | _PAGE_PROTECT)) == 0) {
			pgste = pgste_get_lock(ptep);
			pgste_val(pgste) |= PGSTE_IN_BIT;
			pgste_set_unlock(ptep, pgste);
			start += PAGE_SIZE;
			len -= PAGE_SIZE;
		}
		spin_unlock(ptl);
	}
	up_read(&gmap->mm->mmap_sem);
	return rc;
}
EXPORT_SYMBOL_GPL(gmap_ipte_notify);

/**
 * gmap_do_ipte_notify - call all invalidation callbacks for a specific pte.
 * @mm: pointer to the process mm_struct
 * @addr: virtual address in the process address space
 * @pte: pointer to the page table entry
 *
 * This function is assumed to be called with the page table lock held
 * for the pte to notify.
 */
void gmap_do_ipte_notify(struct mm_struct *mm, unsigned long addr, pte_t *pte)
{
	unsigned long segment_offset;
	struct gmap_notifier *nb;
	struct gmap_pgtable *mp;
	struct gmap_rmap *rmap;
	struct page *page;

	segment_offset = ((unsigned long) pte) & (255 * sizeof(pte_t));
	segment_offset = segment_offset * (4096 / sizeof(pte_t));
	page = pfn_to_page(__pa(pte) >> PAGE_SHIFT);
	mp = (struct gmap_pgtable *) page->index;
	spin_lock(&gmap_notifier_lock);
	list_for_each_entry(rmap, &mp->mapper, list) {
		list_for_each_entry(nb, &gmap_notifier_list, list)
			nb->notifier_call(rmap->gmap,
					  rmap->vmaddr + segment_offset);
	}
	spin_unlock(&gmap_notifier_lock);
}

static inline int page_table_with_pgste(struct page *page)
{
	return atomic_read(&page->_mapcount) == 0;
}

static inline unsigned long *page_table_alloc_pgste(struct mm_struct *mm,
						    unsigned long vmaddr)
{
	struct page *page;
	unsigned long *table;
	struct gmap_pgtable *mp;

	page = alloc_page(GFP_KERNEL|__GFP_REPEAT);
	if (!page)
		return NULL;
	mp = kmalloc(sizeof(*mp), GFP_KERNEL|__GFP_REPEAT);
	if (!mp) {
		__free_page(page);
		return NULL;
	}
	if (!pgtable_page_ctor(page)) {
		kfree(mp);
		__free_page(page);
		return NULL;
	}
	mp->vmaddr = vmaddr & PMD_MASK;
	INIT_LIST_HEAD(&mp->mapper);
	page->index = (unsigned long) mp;
	atomic_set(&page->_mapcount, 0);
	table = (unsigned long *) page_to_phys(page);
	clear_table(table, _PAGE_INVALID, PAGE_SIZE/2);
	clear_table(table + PTRS_PER_PTE, PGSTE_HR_BIT | PGSTE_HC_BIT,
		    PAGE_SIZE/2);
	return table;
}

static inline void page_table_free_pgste(unsigned long *table)
{
	struct page *page;
	struct gmap_pgtable *mp;

	page = pfn_to_page(__pa(table) >> PAGE_SHIFT);
	mp = (struct gmap_pgtable *) page->index;
	BUG_ON(!list_empty(&mp->mapper));
	pgtable_page_dtor(page);
	atomic_set(&page->_mapcount, -1);
	kfree(mp);
	__free_page(page);
}

int set_guest_storage_key(struct mm_struct *mm, unsigned long addr,
			  unsigned long key, bool nq)
{
	spinlock_t *ptl;
	pgste_t old, new;
	pte_t *ptep;

	down_read(&mm->mmap_sem);
	ptep = get_locked_pte(current->mm, addr, &ptl);
	if (unlikely(!ptep)) {
		up_read(&mm->mmap_sem);
		return -EFAULT;
	}

	new = old = pgste_get_lock(ptep);
	pgste_val(new) &= ~(PGSTE_GR_BIT | PGSTE_GC_BIT |
			    PGSTE_ACC_BITS | PGSTE_FP_BIT);
	pgste_val(new) |= (key & (_PAGE_CHANGED | _PAGE_REFERENCED)) << 48;
	pgste_val(new) |= (key & (_PAGE_ACC_BITS | _PAGE_FP_BIT)) << 56;
	if (!(pte_val(*ptep) & _PAGE_INVALID)) {
		unsigned long address, bits, skey;

		address = pte_val(*ptep) & PAGE_MASK;
		skey = (unsigned long) page_get_storage_key(address);
		bits = skey & (_PAGE_CHANGED | _PAGE_REFERENCED);
		skey = key & (_PAGE_ACC_BITS | _PAGE_FP_BIT);
		/* Set storage key ACC and FP */
		page_set_storage_key(address, skey, !nq);
		/* Merge host changed & referenced into pgste  */
		pgste_val(new) |= bits << 52;
	}
	/* changing the guest storage key is considered a change of the page */
	if ((pgste_val(new) ^ pgste_val(old)) &
	    (PGSTE_ACC_BITS | PGSTE_FP_BIT | PGSTE_GR_BIT | PGSTE_GC_BIT))
		pgste_val(new) |= PGSTE_HC_BIT;

	pgste_set_unlock(ptep, new);
	pte_unmap_unlock(*ptep, ptl);
	up_read(&mm->mmap_sem);
	return 0;
}
EXPORT_SYMBOL(set_guest_storage_key);

#else /* CONFIG_PGSTE */

static inline int page_table_with_pgste(struct page *page)
{
	return 0;
}

static inline unsigned long *page_table_alloc_pgste(struct mm_struct *mm,
						    unsigned long vmaddr)
{
	return NULL;
}

static inline void page_table_free_pgste(unsigned long *table)
{
}

static inline void gmap_disconnect_pgtable(struct mm_struct *mm,
					   unsigned long *table)
{
}

#endif /* CONFIG_PGSTE */

static inline unsigned int atomic_xor_bits(atomic_t *v, unsigned int bits)
{
	unsigned int old, new;

	do {
		old = atomic_read(v);
		new = old ^ bits;
	} while (atomic_cmpxchg(v, old, new) != old);
	return new;
}

/*
 * page table entry allocation/free routines.
 */
unsigned long *page_table_alloc(struct mm_struct *mm, unsigned long vmaddr)
{
	unsigned long *uninitialized_var(table);
	struct page *uninitialized_var(page);
	unsigned int mask, bit;

	if (mm_has_pgste(mm))
		return page_table_alloc_pgste(mm, vmaddr);
	/* Allocate fragments of a 4K page as 1K/2K page table */
	spin_lock_bh(&mm->context.list_lock);
	mask = FRAG_MASK;
	if (!list_empty(&mm->context.pgtable_list)) {
		page = list_first_entry(&mm->context.pgtable_list,
					struct page, lru);
		table = (unsigned long *) page_to_phys(page);
		mask = atomic_read(&page->_mapcount);
		mask = mask | (mask >> 4);
	}
	if ((mask & FRAG_MASK) == FRAG_MASK) {
		spin_unlock_bh(&mm->context.list_lock);
		page = alloc_page(GFP_KERNEL|__GFP_REPEAT);
		if (!page)
			return NULL;
		if (!pgtable_page_ctor(page)) {
			__free_page(page);
			return NULL;
		}
		atomic_set(&page->_mapcount, 1);
		table = (unsigned long *) page_to_phys(page);
		clear_table(table, _PAGE_INVALID, PAGE_SIZE);
		spin_lock_bh(&mm->context.list_lock);
		list_add(&page->lru, &mm->context.pgtable_list);
	} else {
		for (bit = 1; mask & bit; bit <<= 1)
			table += PTRS_PER_PTE;
		mask = atomic_xor_bits(&page->_mapcount, bit);
		if ((mask & FRAG_MASK) == FRAG_MASK)
			list_del(&page->lru);
	}
	spin_unlock_bh(&mm->context.list_lock);
	return table;
}

void page_table_free(struct mm_struct *mm, unsigned long *table)
{
	struct page *page;
	unsigned int bit, mask;

	page = pfn_to_page(__pa(table) >> PAGE_SHIFT);
	if (page_table_with_pgste(page)) {
		gmap_disconnect_pgtable(mm, table);
		return page_table_free_pgste(table);
	}
	/* Free 1K/2K page table fragment of a 4K page */
	bit = 1 << ((__pa(table) & ~PAGE_MASK)/(PTRS_PER_PTE*sizeof(pte_t)));
	spin_lock_bh(&mm->context.list_lock);
	if ((atomic_read(&page->_mapcount) & FRAG_MASK) != FRAG_MASK)
		list_del(&page->lru);
	mask = atomic_xor_bits(&page->_mapcount, bit);
	if (mask & FRAG_MASK)
		list_add(&page->lru, &mm->context.pgtable_list);
	spin_unlock_bh(&mm->context.list_lock);
	if (mask == 0) {
		pgtable_page_dtor(page);
		atomic_set(&page->_mapcount, -1);
		__free_page(page);
	}
}

static void __page_table_free_rcu(void *table, unsigned bit)
{
	struct page *page;

	if (bit == FRAG_MASK)
		return page_table_free_pgste(table);
	/* Free 1K/2K page table fragment of a 4K page */
	page = pfn_to_page(__pa(table) >> PAGE_SHIFT);
	if (atomic_xor_bits(&page->_mapcount, bit) == 0) {
		pgtable_page_dtor(page);
		atomic_set(&page->_mapcount, -1);
		__free_page(page);
	}
}

void page_table_free_rcu(struct mmu_gather *tlb, unsigned long *table)
{
	struct mm_struct *mm;
	struct page *page;
	unsigned int bit, mask;

	mm = tlb->mm;
	page = pfn_to_page(__pa(table) >> PAGE_SHIFT);
	if (page_table_with_pgste(page)) {
		gmap_disconnect_pgtable(mm, table);
		table = (unsigned long *) (__pa(table) | FRAG_MASK);
		tlb_remove_table(tlb, table);
		return;
	}
	bit = 1 << ((__pa(table) & ~PAGE_MASK) / (PTRS_PER_PTE*sizeof(pte_t)));
	spin_lock_bh(&mm->context.list_lock);
	if ((atomic_read(&page->_mapcount) & FRAG_MASK) != FRAG_MASK)
		list_del(&page->lru);
	mask = atomic_xor_bits(&page->_mapcount, bit | (bit << 4));
	if (mask & FRAG_MASK)
		list_add_tail(&page->lru, &mm->context.pgtable_list);
	spin_unlock_bh(&mm->context.list_lock);
	table = (unsigned long *) (__pa(table) | (bit << 4));
	tlb_remove_table(tlb, table);
}

static void __tlb_remove_table(void *_table)
{
	const unsigned long mask = (FRAG_MASK << 4) | FRAG_MASK;
	void *table = (void *)((unsigned long) _table & ~mask);
	unsigned type = (unsigned long) _table & mask;

	if (type)
		__page_table_free_rcu(table, type);
	else
		free_pages((unsigned long) table, ALLOC_ORDER);
}

static void tlb_remove_table_smp_sync(void *arg)
{
	/* Simply deliver the interrupt */
}

static void tlb_remove_table_one(void *table)
{
	/*
	 * This isn't an RCU grace period and hence the page-tables cannot be
	 * assumed to be actually RCU-freed.
	 *
	 * It is however sufficient for software page-table walkers that rely
	 * on IRQ disabling. See the comment near struct mmu_table_batch.
	 */
	smp_call_function(tlb_remove_table_smp_sync, NULL, 1);
	__tlb_remove_table(table);
}

static void tlb_remove_table_rcu(struct rcu_head *head)
{
	struct mmu_table_batch *batch;
	int i;

	batch = container_of(head, struct mmu_table_batch, rcu);

	for (i = 0; i < batch->nr; i++)
		__tlb_remove_table(batch->tables[i]);

	free_page((unsigned long)batch);
}

void tlb_table_flush(struct mmu_gather *tlb)
{
	struct mmu_table_batch **batch = &tlb->batch;

	if (*batch) {
		call_rcu_sched(&(*batch)->rcu, tlb_remove_table_rcu);
		*batch = NULL;
	}
}

void tlb_remove_table(struct mmu_gather *tlb, void *table)
{
	struct mmu_table_batch **batch = &tlb->batch;

	tlb->mm->context.flush_mm = 1;
	if (*batch == NULL) {
		*batch = (struct mmu_table_batch *)
			__get_free_page(GFP_NOWAIT | __GFP_NOWARN);
		if (*batch == NULL) {
			__tlb_flush_mm_lazy(tlb->mm);
			tlb_remove_table_one(table);
			return;
		}
		(*batch)->nr = 0;
	}
	(*batch)->tables[(*batch)->nr++] = table;
	if ((*batch)->nr == MAX_TABLE_BATCH)
		tlb_flush_mmu(tlb);
}

#ifdef CONFIG_TRANSPARENT_HUGEPAGE
static inline void thp_split_vma(struct vm_area_struct *vma)
{
	unsigned long addr;

	for (addr = vma->vm_start; addr < vma->vm_end; addr += PAGE_SIZE)
		follow_page(vma, addr, FOLL_SPLIT);
}

static inline void thp_split_mm(struct mm_struct *mm)
{
	struct vm_area_struct *vma;

	for (vma = mm->mmap; vma != NULL; vma = vma->vm_next) {
		thp_split_vma(vma);
		vma->vm_flags &= ~VM_HUGEPAGE;
		vma->vm_flags |= VM_NOHUGEPAGE;
	}
	mm->def_flags |= VM_NOHUGEPAGE;
}
#else
static inline void thp_split_mm(struct mm_struct *mm)
{
}
#endif /* CONFIG_TRANSPARENT_HUGEPAGE */

static unsigned long page_table_realloc_pmd(struct mmu_gather *tlb,
				struct mm_struct *mm, pud_t *pud,
				unsigned long addr, unsigned long end)
{
	unsigned long next, *table, *new;
	struct page *page;
	pmd_t *pmd;

	pmd = pmd_offset(pud, addr);
	do {
		next = pmd_addr_end(addr, end);
again:
		if (pmd_none_or_clear_bad(pmd))
			continue;
		table = (unsigned long *) pmd_deref(*pmd);
		page = pfn_to_page(__pa(table) >> PAGE_SHIFT);
		if (page_table_with_pgste(page))
			continue;
		/* Allocate new page table with pgstes */
		new = page_table_alloc_pgste(mm, addr);
<<<<<<< HEAD
		if (!new) {
			mm->context.has_pgste = 0;
			continue;
		}
=======
		if (!new)
			return -ENOMEM;

>>>>>>> d8ec26d7
		spin_lock(&mm->page_table_lock);
		if (likely((unsigned long *) pmd_deref(*pmd) == table)) {
			/* Nuke pmd entry pointing to the "short" page table */
			pmdp_flush_lazy(mm, addr, pmd);
			pmd_clear(pmd);
			/* Copy ptes from old table to new table */
			memcpy(new, table, PAGE_SIZE/2);
			clear_table(table, _PAGE_INVALID, PAGE_SIZE/2);
			/* Establish new table */
			pmd_populate(mm, pmd, (pte_t *) new);
			/* Free old table with rcu, there might be a walker! */
			page_table_free_rcu(tlb, table);
			new = NULL;
		}
		spin_unlock(&mm->page_table_lock);
		if (new) {
			page_table_free_pgste(new);
			goto again;
		}
	} while (pmd++, addr = next, addr != end);

	return addr;
}

static unsigned long page_table_realloc_pud(struct mmu_gather *tlb,
				   struct mm_struct *mm, pgd_t *pgd,
				   unsigned long addr, unsigned long end)
{
	unsigned long next;
	pud_t *pud;

	pud = pud_offset(pgd, addr);
	do {
		next = pud_addr_end(addr, end);
		if (pud_none_or_clear_bad(pud))
			continue;
		next = page_table_realloc_pmd(tlb, mm, pud, addr, next);
<<<<<<< HEAD
=======
		if (unlikely(IS_ERR_VALUE(next)))
			return next;
>>>>>>> d8ec26d7
	} while (pud++, addr = next, addr != end);

	return addr;
}

<<<<<<< HEAD
static void page_table_realloc(struct mmu_gather *tlb, struct mm_struct *mm,
			       unsigned long addr, unsigned long end)
=======
static unsigned long page_table_realloc(struct mmu_gather *tlb, struct mm_struct *mm,
					unsigned long addr, unsigned long end)
>>>>>>> d8ec26d7
{
	unsigned long next;
	pgd_t *pgd;

	pgd = pgd_offset(mm, addr);
	do {
		next = pgd_addr_end(addr, end);
		if (pgd_none_or_clear_bad(pgd))
			continue;
		next = page_table_realloc_pud(tlb, mm, pgd, addr, next);
<<<<<<< HEAD
	} while (pgd++, addr = next, addr != end);
=======
		if (unlikely(IS_ERR_VALUE(next)))
			return next;
	} while (pgd++, addr = next, addr != end);

	return 0;
>>>>>>> d8ec26d7
}

/*
 * switch on pgstes for its userspace process (for kvm)
 */
int s390_enable_sie(void)
{
	struct task_struct *tsk = current;
	struct mm_struct *mm = tsk->mm;
	struct mmu_gather tlb;
<<<<<<< HEAD

	/* Do we have switched amode? If no, we cannot do sie */
	if (s390_user_mode == HOME_SPACE_MODE)
		return -EINVAL;
=======
>>>>>>> d8ec26d7

	/* Do we have pgstes? if yes, we are done */
	if (mm_has_pgste(tsk->mm))
		return 0;

	down_write(&mm->mmap_sem);
	/* split thp mappings and disable thp for future mappings */
	thp_split_mm(mm);
	/* Reallocate the page tables with pgstes */
<<<<<<< HEAD
	mm->context.has_pgste = 1;
	tlb_gather_mmu(&tlb, mm, 0, TASK_SIZE);
	page_table_realloc(&tlb, mm, 0, TASK_SIZE);
=======
	tlb_gather_mmu(&tlb, mm, 0, TASK_SIZE);
	if (!page_table_realloc(&tlb, mm, 0, TASK_SIZE))
		mm->context.has_pgste = 1;
>>>>>>> d8ec26d7
	tlb_finish_mmu(&tlb, 0, TASK_SIZE);
	up_write(&mm->mmap_sem);
	return mm->context.has_pgste ? 0 : -ENOMEM;
}
EXPORT_SYMBOL_GPL(s390_enable_sie);

#ifdef CONFIG_TRANSPARENT_HUGEPAGE
int pmdp_clear_flush_young(struct vm_area_struct *vma, unsigned long address,
			   pmd_t *pmdp)
{
	VM_BUG_ON(address & ~HPAGE_PMD_MASK);
	/* No need to flush TLB
	 * On s390 reference bits are in storage key and never in TLB */
	return pmdp_test_and_clear_young(vma, address, pmdp);
}

int pmdp_set_access_flags(struct vm_area_struct *vma,
			  unsigned long address, pmd_t *pmdp,
			  pmd_t entry, int dirty)
{
	VM_BUG_ON(address & ~HPAGE_PMD_MASK);

	if (pmd_same(*pmdp, entry))
		return 0;
	pmdp_invalidate(vma, address, pmdp);
	set_pmd_at(vma->vm_mm, address, pmdp, entry);
	return 1;
}

static void pmdp_splitting_flush_sync(void *arg)
{
	/* Simply deliver the interrupt */
}

void pmdp_splitting_flush(struct vm_area_struct *vma, unsigned long address,
			  pmd_t *pmdp)
{
	VM_BUG_ON(address & ~HPAGE_PMD_MASK);
	if (!test_and_set_bit(_SEGMENT_ENTRY_SPLIT_BIT,
			      (unsigned long *) pmdp)) {
		/* need to serialize against gup-fast (IRQ disabled) */
		smp_call_function(pmdp_splitting_flush_sync, NULL, 1);
	}
}

void pgtable_trans_huge_deposit(struct mm_struct *mm, pmd_t *pmdp,
				pgtable_t pgtable)
{
	struct list_head *lh = (struct list_head *) pgtable;

	assert_spin_locked(&mm->page_table_lock);

	/* FIFO */
	if (!pmd_huge_pte(mm, pmdp))
		INIT_LIST_HEAD(lh);
	else
		list_add(lh, (struct list_head *) pmd_huge_pte(mm, pmdp));
	pmd_huge_pte(mm, pmdp) = pgtable;
}

pgtable_t pgtable_trans_huge_withdraw(struct mm_struct *mm, pmd_t *pmdp)
{
	struct list_head *lh;
	pgtable_t pgtable;
	pte_t *ptep;

	assert_spin_locked(&mm->page_table_lock);

	/* FIFO */
	pgtable = pmd_huge_pte(mm, pmdp);
	lh = (struct list_head *) pgtable;
	if (list_empty(lh))
		pmd_huge_pte(mm, pmdp) = NULL;
	else {
		pmd_huge_pte(mm, pmdp) = (pgtable_t) lh->next;
		list_del(lh);
	}
	ptep = (pte_t *) pgtable;
	pte_val(*ptep) = _PAGE_INVALID;
	ptep++;
	pte_val(*ptep) = _PAGE_INVALID;
	return pgtable;
}
#endif /* CONFIG_TRANSPARENT_HUGEPAGE */<|MERGE_RESOLUTION|>--- conflicted
+++ resolved
@@ -1112,16 +1112,9 @@
 			continue;
 		/* Allocate new page table with pgstes */
 		new = page_table_alloc_pgste(mm, addr);
-<<<<<<< HEAD
-		if (!new) {
-			mm->context.has_pgste = 0;
-			continue;
-		}
-=======
 		if (!new)
 			return -ENOMEM;
 
->>>>>>> d8ec26d7
 		spin_lock(&mm->page_table_lock);
 		if (likely((unsigned long *) pmd_deref(*pmd) == table)) {
 			/* Nuke pmd entry pointing to the "short" page table */
@@ -1159,23 +1152,15 @@
 		if (pud_none_or_clear_bad(pud))
 			continue;
 		next = page_table_realloc_pmd(tlb, mm, pud, addr, next);
-<<<<<<< HEAD
-=======
 		if (unlikely(IS_ERR_VALUE(next)))
 			return next;
->>>>>>> d8ec26d7
 	} while (pud++, addr = next, addr != end);
 
 	return addr;
 }
 
-<<<<<<< HEAD
-static void page_table_realloc(struct mmu_gather *tlb, struct mm_struct *mm,
-			       unsigned long addr, unsigned long end)
-=======
 static unsigned long page_table_realloc(struct mmu_gather *tlb, struct mm_struct *mm,
 					unsigned long addr, unsigned long end)
->>>>>>> d8ec26d7
 {
 	unsigned long next;
 	pgd_t *pgd;
@@ -1186,15 +1171,11 @@
 		if (pgd_none_or_clear_bad(pgd))
 			continue;
 		next = page_table_realloc_pud(tlb, mm, pgd, addr, next);
-<<<<<<< HEAD
-	} while (pgd++, addr = next, addr != end);
-=======
 		if (unlikely(IS_ERR_VALUE(next)))
 			return next;
 	} while (pgd++, addr = next, addr != end);
 
 	return 0;
->>>>>>> d8ec26d7
 }
 
 /*
@@ -1205,13 +1186,6 @@
 	struct task_struct *tsk = current;
 	struct mm_struct *mm = tsk->mm;
 	struct mmu_gather tlb;
-<<<<<<< HEAD
-
-	/* Do we have switched amode? If no, we cannot do sie */
-	if (s390_user_mode == HOME_SPACE_MODE)
-		return -EINVAL;
-=======
->>>>>>> d8ec26d7
 
 	/* Do we have pgstes? if yes, we are done */
 	if (mm_has_pgste(tsk->mm))
@@ -1221,15 +1195,9 @@
 	/* split thp mappings and disable thp for future mappings */
 	thp_split_mm(mm);
 	/* Reallocate the page tables with pgstes */
-<<<<<<< HEAD
-	mm->context.has_pgste = 1;
-	tlb_gather_mmu(&tlb, mm, 0, TASK_SIZE);
-	page_table_realloc(&tlb, mm, 0, TASK_SIZE);
-=======
 	tlb_gather_mmu(&tlb, mm, 0, TASK_SIZE);
 	if (!page_table_realloc(&tlb, mm, 0, TASK_SIZE))
 		mm->context.has_pgste = 1;
->>>>>>> d8ec26d7
 	tlb_finish_mmu(&tlb, 0, TASK_SIZE);
 	up_write(&mm->mmap_sem);
 	return mm->context.has_pgste ? 0 : -ENOMEM;
