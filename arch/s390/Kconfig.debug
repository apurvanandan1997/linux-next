# SPDX-License-Identifier: GPL-2.0

config TRACE_IRQFLAGS_SUPPORT
	def_bool y

config EARLY_PRINTK
<<<<<<< HEAD
	def_bool y
=======
	def_bool y

config DEBUG_ENTRY
	bool "Debug low-level entry code"
	depends on DEBUG_KERNEL
	help
	  This option enables sanity checks in s390 low-level entry code.
	  Some of these sanity checks may slow down kernel entries and
	  exits or otherwise impact performance.

	  If unsure, say N.
>>>>>>> f642729d
<|MERGE_RESOLUTION|>--- conflicted
+++ resolved
@@ -4,9 +4,6 @@
 	def_bool y
 
 config EARLY_PRINTK
-<<<<<<< HEAD
-	def_bool y
-=======
 	def_bool y
 
 config DEBUG_ENTRY
@@ -17,5 +14,4 @@
 	  Some of these sanity checks may slow down kernel entries and
 	  exits or otherwise impact performance.
 
-	  If unsure, say N.
->>>>>>> f642729d
+	  If unsure, say N.