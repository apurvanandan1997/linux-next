--- conflicted
+++ resolved
@@ -560,8 +560,6 @@
 			status = "disabled";
 		};
 
-<<<<<<< HEAD
-=======
 		pcie_ep1: pcie-ep@3400000 {
 			compatible = "fsl,ls1088a-pcie-ep", "fsl,ls-pcie-ep";
 			reg = <0x00 0x03400000 0x0 0x00100000
@@ -573,7 +571,6 @@
 			status = "disabled";
 		};
 
->>>>>>> f642729d
 		pcie2: pcie@3500000 {
 			compatible = "fsl,ls1088a-pcie";
 			reg = <0x00 0x03500000 0x0 0x00100000   /* controller registers */
@@ -600,8 +597,6 @@
 			status = "disabled";
 		};
 
-<<<<<<< HEAD
-=======
 		pcie_ep2: pcie-ep@3500000 {
 			compatible = "fsl,ls1088a-pcie-ep", "fsl,ls-pcie-ep";
 			reg = <0x00 0x03500000 0x0 0x00100000
@@ -612,7 +607,6 @@
 			status = "disabled";
 		};
 
->>>>>>> f642729d
 		pcie3: pcie@3600000 {
 			compatible = "fsl,ls1088a-pcie";
 			reg = <0x00 0x03600000 0x0 0x00100000   /* controller registers */
@@ -837,112 +831,80 @@
 		cluster1_core0_watchdog: wdt@c000000 {
 			compatible = "arm,sp805-wdt", "arm,primecell";
 			reg = <0x0 0xc000000 0x0 0x1000>;
-<<<<<<< HEAD
-			clocks = <&clockgen 4 15>, <&clockgen 4 15>;
-=======
 			clocks = <&clockgen QORIQ_CLK_PLATFORM_PLL
 					    QORIQ_CLK_PLL_DIV(16)>,
 				 <&clockgen QORIQ_CLK_PLATFORM_PLL
 					    QORIQ_CLK_PLL_DIV(16)>;
->>>>>>> f642729d
 			clock-names = "wdog_clk", "apb_pclk";
 		};
 
 		cluster1_core1_watchdog: wdt@c010000 {
 			compatible = "arm,sp805-wdt", "arm,primecell";
 			reg = <0x0 0xc010000 0x0 0x1000>;
-<<<<<<< HEAD
-			clocks = <&clockgen 4 15>, <&clockgen 4 15>;
-=======
 			clocks = <&clockgen QORIQ_CLK_PLATFORM_PLL
 					    QORIQ_CLK_PLL_DIV(16)>,
 				 <&clockgen QORIQ_CLK_PLATFORM_PLL
 					    QORIQ_CLK_PLL_DIV(16)>;
->>>>>>> f642729d
 			clock-names = "wdog_clk", "apb_pclk";
 		};
 
 		cluster1_core2_watchdog: wdt@c020000 {
 			compatible = "arm,sp805-wdt", "arm,primecell";
 			reg = <0x0 0xc020000 0x0 0x1000>;
-<<<<<<< HEAD
-			clocks = <&clockgen 4 15>, <&clockgen 4 15>;
-=======
 			clocks = <&clockgen QORIQ_CLK_PLATFORM_PLL
 					    QORIQ_CLK_PLL_DIV(16)>,
 				 <&clockgen QORIQ_CLK_PLATFORM_PLL
 					    QORIQ_CLK_PLL_DIV(16)>;
->>>>>>> f642729d
 			clock-names = "wdog_clk", "apb_pclk";
 		};
 
 		cluster1_core3_watchdog: wdt@c030000 {
 			compatible = "arm,sp805-wdt", "arm,primecell";
 			reg = <0x0 0xc030000 0x0 0x1000>;
-<<<<<<< HEAD
-			clocks = <&clockgen 4 15>, <&clockgen 4 15>;
-=======
 			clocks = <&clockgen QORIQ_CLK_PLATFORM_PLL
 					    QORIQ_CLK_PLL_DIV(16)>,
 				 <&clockgen QORIQ_CLK_PLATFORM_PLL
 					    QORIQ_CLK_PLL_DIV(16)>;
->>>>>>> f642729d
 			clock-names = "wdog_clk", "apb_pclk";
 		};
 
 		cluster2_core0_watchdog: wdt@c100000 {
 			compatible = "arm,sp805-wdt", "arm,primecell";
 			reg = <0x0 0xc100000 0x0 0x1000>;
-<<<<<<< HEAD
-			clocks = <&clockgen 4 15>, <&clockgen 4 15>;
-=======
 			clocks = <&clockgen QORIQ_CLK_PLATFORM_PLL
 					    QORIQ_CLK_PLL_DIV(16)>,
 				 <&clockgen QORIQ_CLK_PLATFORM_PLL
 					    QORIQ_CLK_PLL_DIV(16)>;
->>>>>>> f642729d
 			clock-names = "wdog_clk", "apb_pclk";
 		};
 
 		cluster2_core1_watchdog: wdt@c110000 {
 			compatible = "arm,sp805-wdt", "arm,primecell";
 			reg = <0x0 0xc110000 0x0 0x1000>;
-<<<<<<< HEAD
-			clocks = <&clockgen 4 15>, <&clockgen 4 15>;
-=======
 			clocks = <&clockgen QORIQ_CLK_PLATFORM_PLL
 					    QORIQ_CLK_PLL_DIV(16)>,
 				 <&clockgen QORIQ_CLK_PLATFORM_PLL
 					    QORIQ_CLK_PLL_DIV(16)>;
->>>>>>> f642729d
 			clock-names = "wdog_clk", "apb_pclk";
 		};
 
 		cluster2_core2_watchdog: wdt@c120000 {
 			compatible = "arm,sp805-wdt", "arm,primecell";
 			reg = <0x0 0xc120000 0x0 0x1000>;
-<<<<<<< HEAD
-			clocks = <&clockgen 4 15>, <&clockgen 4 15>;
-=======
 			clocks = <&clockgen QORIQ_CLK_PLATFORM_PLL
 					    QORIQ_CLK_PLL_DIV(16)>,
 				 <&clockgen QORIQ_CLK_PLATFORM_PLL
 					    QORIQ_CLK_PLL_DIV(16)>;
->>>>>>> f642729d
 			clock-names = "wdog_clk", "apb_pclk";
 		};
 
 		cluster2_core3_watchdog: wdt@c130000 {
 			compatible = "arm,sp805-wdt", "arm,primecell";
 			reg = <0x0 0xc130000 0x0 0x1000>;
-<<<<<<< HEAD
-			clocks = <&clockgen 4 15>, <&clockgen 4 15>;
-=======
 			clocks = <&clockgen QORIQ_CLK_PLATFORM_PLL
 					    QORIQ_CLK_PLL_DIV(16)>,
 				 <&clockgen QORIQ_CLK_PLATFORM_PLL
 					    QORIQ_CLK_PLL_DIV(16)>;
->>>>>>> f642729d
 			clock-names = "wdog_clk", "apb_pclk";
 		};
 
