// SPDX-License-Identifier: GPL-2.0-only
/*
 * Based on arch/arm/kernel/irq.c
 *
 * Copyright (C) 1992 Linus Torvalds
 * Modifications for ARM processor Copyright (C) 1995-2000 Russell King.
 * Support for Dynamic Tick Timer Copyright (C) 2004-2005 Nokia Corporation.
 * Dynamic Tick Timer written by Tony Lindgren <tony@atomide.com> and
 * Tuukka Tikkanen <tuukka.tikkanen@elektrobit.com>.
 * Copyright (C) 2012 ARM Ltd.
 */

#include <linux/irq.h>
#include <linux/memory.h>
#include <linux/smp.h>
#include <linux/hardirq.h>
#include <linux/init.h>
#include <linux/irqchip.h>
#include <linux/kprobes.h>
#include <linux/scs.h>
#include <linux/seq_file.h>
#include <linux/vmalloc.h>
#include <asm/daifflags.h>
#include <asm/vmap_stack.h>

/* Only access this in an NMI enter/exit */
DEFINE_PER_CPU(struct nmi_ctx, nmi_contexts);

DEFINE_PER_CPU(unsigned long *, irq_stack_ptr);

<<<<<<< HEAD
=======

DECLARE_PER_CPU(unsigned long *, irq_shadow_call_stack_ptr);

#ifdef CONFIG_SHADOW_CALL_STACK
DEFINE_PER_CPU(unsigned long *, irq_shadow_call_stack_ptr);
#endif

static void init_irq_scs(void)
{
	int cpu;

	if (!IS_ENABLED(CONFIG_SHADOW_CALL_STACK))
		return;

	for_each_possible_cpu(cpu)
		per_cpu(irq_shadow_call_stack_ptr, cpu) =
			scs_alloc(cpu_to_node(cpu));
}

>>>>>>> f642729d
#ifdef CONFIG_VMAP_STACK
static void init_irq_stacks(void)
{
	int cpu;
	unsigned long *p;

	for_each_possible_cpu(cpu) {
		p = arch_alloc_vmap_stack(IRQ_STACK_SIZE, cpu_to_node(cpu));
		per_cpu(irq_stack_ptr, cpu) = p;
	}
}
#else
/* irq stack only needs to be 16 byte aligned - not IRQ_STACK_SIZE aligned. */
DEFINE_PER_CPU_ALIGNED(unsigned long [IRQ_STACK_SIZE/sizeof(long)], irq_stack);

static void init_irq_stacks(void)
{
	int cpu;

	for_each_possible_cpu(cpu)
		per_cpu(irq_stack_ptr, cpu) = per_cpu(irq_stack, cpu);
}
#endif

void __init init_IRQ(void)
{
	init_irq_stacks();
	init_irq_scs();
	irqchip_init();
	if (!handle_arch_irq)
		panic("No interrupt controller found.");

	if (system_uses_irq_prio_masking()) {
		/*
		 * Now that we have a stack for our IRQ handler, set
		 * the PMR/PSR pair to a consistent state.
		 */
		WARN_ON(read_sysreg(daif) & PSR_A_BIT);
		local_daif_restore(DAIF_PROCCTX_NOIRQ);
	}
}<|MERGE_RESOLUTION|>--- conflicted
+++ resolved
@@ -28,8 +28,6 @@
 
 DEFINE_PER_CPU(unsigned long *, irq_stack_ptr);
 
-<<<<<<< HEAD
-=======
 
 DECLARE_PER_CPU(unsigned long *, irq_shadow_call_stack_ptr);
 
@@ -49,7 +47,6 @@
 			scs_alloc(cpu_to_node(cpu));
 }
 
->>>>>>> f642729d
 #ifdef CONFIG_VMAP_STACK
 static void init_irq_stacks(void)
 {
