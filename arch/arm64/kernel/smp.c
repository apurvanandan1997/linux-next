--- conflicted
+++ resolved
@@ -434,11 +434,7 @@
 			   "CPU: CPUs started in inconsistent modes");
 	else
 		pr_info("CPU: All CPU(s) started at EL1\n");
-<<<<<<< HEAD
-	if (IS_ENABLED(CONFIG_KVM) && !is_kernel_in_hyp_mode())
-=======
 	if (IS_ENABLED(CONFIG_KVM) && !is_kernel_in_hyp_mode()) {
->>>>>>> 7cea2a3c
 		kvm_compute_layout();
 		kvm_apply_hyp_relocations();
 	}
