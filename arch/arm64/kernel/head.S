/* SPDX-License-Identifier: GPL-2.0-only */
/*
 * Low-level CPU initialisation
 * Based on arch/arm/kernel/head.S
 *
 * Copyright (C) 1994-2002 Russell King
 * Copyright (C) 2003-2012 ARM Ltd.
 * Authors:	Catalin Marinas <catalin.marinas@arm.com>
 *		Will Deacon <will.deacon@arm.com>
 */

#include <linux/linkage.h>
#include <linux/init.h>
#include <linux/pgtable.h>

#include <asm/asm_pointer_auth.h>
#include <asm/assembler.h>
#include <asm/boot.h>
#include <asm/ptrace.h>
#include <asm/asm-offsets.h>
#include <asm/cache.h>
#include <asm/cputype.h>
#include <asm/el2_setup.h>
#include <asm/elf.h>
#include <asm/image.h>
#include <asm/kernel-pgtable.h>
#include <asm/kvm_arm.h>
#include <asm/memory.h>
#include <asm/pgtable-hwdef.h>
#include <asm/page.h>
#include <asm/scs.h>
#include <asm/smp.h>
#include <asm/sysreg.h>
#include <asm/thread_info.h>
#include <asm/virt.h>

#include "efi-header.S"

#define __PHYS_OFFSET	KERNEL_START

#if (PAGE_OFFSET & 0x1fffff) != 0
#error PAGE_OFFSET must be at least 2MB aligned
#endif

/*
 * Kernel startup entry point.
 * ---------------------------
 *
 * The requirements are:
 *   MMU = off, D-cache = off, I-cache = on or off,
 *   x0 = physical address to the FDT blob.
 *
 * This code is mostly position independent so you call this at
 * __pa(PAGE_OFFSET).
 *
 * Note that the callee-saved registers are used for storing variables
 * that are useful before the MMU is enabled. The allocations are described
 * in the entry routines.
 */
	__HEAD
	/*
	 * DO NOT MODIFY. Image header expected by Linux boot-loaders.
	 */
	efi_signature_nop			// special NOP to identity as PE/COFF executable
	b	primary_entry			// branch to kernel start, magic
<<<<<<< HEAD
	.long	0				// reserved
#endif
=======
>>>>>>> f642729d
	.quad	0				// Image load offset from start of RAM, little-endian
	le64sym	_kernel_size_le			// Effective size of kernel image, little-endian
	le64sym	_kernel_flags_le		// Informative flags, little-endian
	.quad	0				// reserved
	.quad	0				// reserved
	.quad	0				// reserved
	.ascii	ARM64_IMAGE_MAGIC		// Magic number
	.long	.Lpe_header_offset		// Offset to the PE header.

	__EFI_PE_HEADER

	__INIT

	/*
	 * The following callee saved general purpose registers are used on the
	 * primary lowlevel boot path:
	 *
	 *  Register   Scope                      Purpose
	 *  x21        primary_entry() .. start_kernel()        FDT pointer passed at boot in x0
	 *  x23        primary_entry() .. start_kernel()        physical misalignment/KASLR offset
	 *  x28        __create_page_tables()                   callee preserved temp register
	 *  x19/x20    __primary_switch()                       callee preserved temp registers
	 *  x24        __primary_switch() .. relocate_kernel()  current RELR displacement
	 */
SYM_CODE_START(primary_entry)
	bl	preserve_boot_args
	bl	init_kernel_el			// w0=cpu_boot_mode
	adrp	x23, __PHYS_OFFSET
	and	x23, x23, MIN_KIMG_ALIGN - 1	// KASLR offset, defaults to 0
	bl	set_cpu_boot_mode_flag
	bl	__create_page_tables
	/*
	 * The following calls CPU setup code, see arch/arm64/mm/proc.S for
	 * details.
	 * On return, the CPU will be ready for the MMU to be turned on and
	 * the TCR will have been set.
	 */
	bl	__cpu_setup			// initialise processor
	b	__primary_switch
SYM_CODE_END(primary_entry)

/*
 * Preserve the arguments passed by the bootloader in x0 .. x3
 */
SYM_CODE_START_LOCAL(preserve_boot_args)
	mov	x21, x0				// x21=FDT

	adr_l	x0, boot_args			// record the contents of
	stp	x21, x1, [x0]			// x0 .. x3 at kernel entry
	stp	x2, x3, [x0, #16]

	dmb	sy				// needed before dc ivac with
						// MMU off

	mov	x1, #0x20			// 4 x 8 bytes
	b	__inval_dcache_area		// tail call
SYM_CODE_END(preserve_boot_args)

/*
 * Macro to create a table entry to the next page.
 *
 *	tbl:	page table address
 *	virt:	virtual address
 *	shift:	#imm page table shift
 *	ptrs:	#imm pointers per table page
 *
 * Preserves:	virt
 * Corrupts:	ptrs, tmp1, tmp2
 * Returns:	tbl -> next level table page address
 */
	.macro	create_table_entry, tbl, virt, shift, ptrs, tmp1, tmp2
	add	\tmp1, \tbl, #PAGE_SIZE
	phys_to_pte \tmp2, \tmp1
	orr	\tmp2, \tmp2, #PMD_TYPE_TABLE	// address of next table and entry type
	lsr	\tmp1, \virt, #\shift
	sub	\ptrs, \ptrs, #1
	and	\tmp1, \tmp1, \ptrs		// table index
	str	\tmp2, [\tbl, \tmp1, lsl #3]
	add	\tbl, \tbl, #PAGE_SIZE		// next level table page
	.endm

/*
 * Macro to populate page table entries, these entries can be pointers to the next level
 * or last level entries pointing to physical memory.
 *
 *	tbl:	page table address
 *	rtbl:	pointer to page table or physical memory
 *	index:	start index to write
 *	eindex:	end index to write - [index, eindex] written to
 *	flags:	flags for pagetable entry to or in
 *	inc:	increment to rtbl between each entry
 *	tmp1:	temporary variable
 *
 * Preserves:	tbl, eindex, flags, inc
 * Corrupts:	index, tmp1
 * Returns:	rtbl
 */
	.macro populate_entries, tbl, rtbl, index, eindex, flags, inc, tmp1
.Lpe\@:	phys_to_pte \tmp1, \rtbl
	orr	\tmp1, \tmp1, \flags	// tmp1 = table entry
	str	\tmp1, [\tbl, \index, lsl #3]
	add	\rtbl, \rtbl, \inc	// rtbl = pa next level
	add	\index, \index, #1
	cmp	\index, \eindex
	b.ls	.Lpe\@
	.endm

/*
 * Compute indices of table entries from virtual address range. If multiple entries
 * were needed in the previous page table level then the next page table level is assumed
 * to be composed of multiple pages. (This effectively scales the end index).
 *
 *	vstart:	virtual address of start of range
 *	vend:	virtual address of end of range
 *	shift:	shift used to transform virtual address into index
 *	ptrs:	number of entries in page table
 *	istart:	index in table corresponding to vstart
 *	iend:	index in table corresponding to vend
 *	count:	On entry: how many extra entries were required in previous level, scales
 *			  our end index.
 *		On exit: returns how many extra entries required for next page table level
 *
 * Preserves:	vstart, vend, shift, ptrs
 * Returns:	istart, iend, count
 */
	.macro compute_indices, vstart, vend, shift, ptrs, istart, iend, count
	lsr	\iend, \vend, \shift
	mov	\istart, \ptrs
	sub	\istart, \istart, #1
	and	\iend, \iend, \istart	// iend = (vend >> shift) & (ptrs - 1)
	mov	\istart, \ptrs
	mul	\istart, \istart, \count
	add	\iend, \iend, \istart	// iend += (count - 1) * ptrs
					// our entries span multiple tables

	lsr	\istart, \vstart, \shift
	mov	\count, \ptrs
	sub	\count, \count, #1
	and	\istart, \istart, \count

	sub	\count, \iend, \istart
	.endm

/*
 * Map memory for specified virtual address range. Each level of page table needed supports
 * multiple entries. If a level requires n entries the next page table level is assumed to be
 * formed from n pages.
 *
 *	tbl:	location of page table
 *	rtbl:	address to be used for first level page table entry (typically tbl + PAGE_SIZE)
 *	vstart:	start address to map
 *	vend:	end address to map - we map [vstart, vend]
 *	flags:	flags to use to map last level entries
 *	phys:	physical address corresponding to vstart - physical memory is contiguous
 *	pgds:	the number of pgd entries
 *
 * Temporaries:	istart, iend, tmp, count, sv - these need to be different registers
 * Preserves:	vstart, vend, flags
 * Corrupts:	tbl, rtbl, istart, iend, tmp, count, sv
 */
	.macro map_memory, tbl, rtbl, vstart, vend, flags, phys, pgds, istart, iend, tmp, count, sv
	add \rtbl, \tbl, #PAGE_SIZE
	mov \sv, \rtbl
	mov \count, #0
	compute_indices \vstart, \vend, #PGDIR_SHIFT, \pgds, \istart, \iend, \count
	populate_entries \tbl, \rtbl, \istart, \iend, #PMD_TYPE_TABLE, #PAGE_SIZE, \tmp
	mov \tbl, \sv
	mov \sv, \rtbl

#if SWAPPER_PGTABLE_LEVELS > 3
	compute_indices \vstart, \vend, #PUD_SHIFT, #PTRS_PER_PUD, \istart, \iend, \count
	populate_entries \tbl, \rtbl, \istart, \iend, #PMD_TYPE_TABLE, #PAGE_SIZE, \tmp
	mov \tbl, \sv
	mov \sv, \rtbl
#endif

#if SWAPPER_PGTABLE_LEVELS > 2
	compute_indices \vstart, \vend, #SWAPPER_TABLE_SHIFT, #PTRS_PER_PMD, \istart, \iend, \count
	populate_entries \tbl, \rtbl, \istart, \iend, #PMD_TYPE_TABLE, #PAGE_SIZE, \tmp
	mov \tbl, \sv
#endif

	compute_indices \vstart, \vend, #SWAPPER_BLOCK_SHIFT, #PTRS_PER_PTE, \istart, \iend, \count
	bic \count, \phys, #SWAPPER_BLOCK_SIZE - 1
	populate_entries \tbl, \count, \istart, \iend, \flags, #SWAPPER_BLOCK_SIZE, \tmp
	.endm

/*
 * Setup the initial page tables. We only setup the barest amount which is
 * required to get the kernel running. The following sections are required:
 *   - identity mapping to enable the MMU (low address, TTBR0)
 *   - first few MB of the kernel linear mapping to jump to once the MMU has
 *     been enabled
 */
SYM_FUNC_START_LOCAL(__create_page_tables)
	mov	x28, lr

	/*
	 * Invalidate the init page tables to avoid potential dirty cache lines
	 * being evicted. Other page tables are allocated in rodata as part of
	 * the kernel image, and thus are clean to the PoC per the boot
	 * protocol.
	 */
	adrp	x0, init_pg_dir
	adrp	x1, init_pg_end
	sub	x1, x1, x0
	bl	__inval_dcache_area

	/*
	 * Clear the init page tables.
	 */
	adrp	x0, init_pg_dir
	adrp	x1, init_pg_end
	sub	x1, x1, x0
1:	stp	xzr, xzr, [x0], #16
	stp	xzr, xzr, [x0], #16
	stp	xzr, xzr, [x0], #16
	stp	xzr, xzr, [x0], #16
	subs	x1, x1, #64
	b.ne	1b

	mov	x7, SWAPPER_MM_MMUFLAGS

	/*
	 * Create the identity mapping.
	 */
	adrp	x0, idmap_pg_dir
	adrp	x3, __idmap_text_start		// __pa(__idmap_text_start)

#ifdef CONFIG_ARM64_VA_BITS_52
	mrs_s	x6, SYS_ID_AA64MMFR2_EL1
	and	x6, x6, #(0xf << ID_AA64MMFR2_LVA_SHIFT)
	mov	x5, #52
	cbnz	x6, 1f
#endif
	mov	x5, #VA_BITS_MIN
1:
	adr_l	x6, vabits_actual
	str	x5, [x6]
	dmb	sy
	dc	ivac, x6		// Invalidate potentially stale cache line

	/*
	 * VA_BITS may be too small to allow for an ID mapping to be created
	 * that covers system RAM if that is located sufficiently high in the
	 * physical address space. So for the ID map, use an extended virtual
	 * range in that case, and configure an additional translation level
	 * if needed.
	 *
	 * Calculate the maximum allowed value for TCR_EL1.T0SZ so that the
	 * entire ID map region can be mapped. As T0SZ == (64 - #bits used),
	 * this number conveniently equals the number of leading zeroes in
	 * the physical address of __idmap_text_end.
	 */
	adrp	x5, __idmap_text_end
	clz	x5, x5
	cmp	x5, TCR_T0SZ(VA_BITS_MIN) // default T0SZ small enough?
	b.ge	1f			// .. then skip VA range extension

	adr_l	x6, idmap_t0sz
	str	x5, [x6]
	dmb	sy
	dc	ivac, x6		// Invalidate potentially stale cache line

#if (VA_BITS < 48)
#define EXTRA_SHIFT	(PGDIR_SHIFT + PAGE_SHIFT - 3)
#define EXTRA_PTRS	(1 << (PHYS_MASK_SHIFT - EXTRA_SHIFT))

	/*
	 * If VA_BITS < 48, we have to configure an additional table level.
	 * First, we have to verify our assumption that the current value of
	 * VA_BITS was chosen such that all translation levels are fully
	 * utilised, and that lowering T0SZ will always result in an additional
	 * translation level to be configured.
	 */
#if VA_BITS != EXTRA_SHIFT
#error "Mismatch between VA_BITS and page size/number of translation levels"
#endif

	mov	x4, EXTRA_PTRS
	create_table_entry x0, x3, EXTRA_SHIFT, x4, x5, x6
#else
	/*
	 * If VA_BITS == 48, we don't have to configure an additional
	 * translation level, but the top-level table has more entries.
	 */
	mov	x4, #1 << (PHYS_MASK_SHIFT - PGDIR_SHIFT)
	str_l	x4, idmap_ptrs_per_pgd, x5
#endif
1:
	ldr_l	x4, idmap_ptrs_per_pgd
	mov	x5, x3				// __pa(__idmap_text_start)
	adr_l	x6, __idmap_text_end		// __pa(__idmap_text_end)

	map_memory x0, x1, x3, x6, x7, x3, x4, x10, x11, x12, x13, x14

	/*
	 * Map the kernel image (starting with PHYS_OFFSET).
	 */
	adrp	x0, init_pg_dir
	mov_q	x5, KIMAGE_VADDR		// compile time __va(_text)
	add	x5, x5, x23			// add KASLR displacement
	mov	x4, PTRS_PER_PGD
	adrp	x6, _end			// runtime __pa(_end)
	adrp	x3, _text			// runtime __pa(_text)
	sub	x6, x6, x3			// _end - _text
	add	x6, x6, x5			// runtime __va(_end)

	map_memory x0, x1, x5, x6, x7, x3, x4, x10, x11, x12, x13, x14

	/*
	 * Since the page tables have been populated with non-cacheable
	 * accesses (MMU disabled), invalidate those tables again to
	 * remove any speculatively loaded cache lines.
	 */
	dmb	sy

	adrp	x0, idmap_pg_dir
	adrp	x1, idmap_pg_end
	sub	x1, x1, x0
	bl	__inval_dcache_area

	adrp	x0, init_pg_dir
	adrp	x1, init_pg_end
	sub	x1, x1, x0
	bl	__inval_dcache_area

	ret	x28
SYM_FUNC_END(__create_page_tables)

/*
 * The following fragment of code is executed with the MMU enabled.
 *
 *   x0 = __PHYS_OFFSET
 */
SYM_FUNC_START_LOCAL(__primary_switched)
	adrp	x4, init_thread_union
	add	sp, x4, #THREAD_SIZE
	adr_l	x5, init_task
	msr	sp_el0, x5			// Save thread_info

	adr_l	x8, vectors			// load VBAR_EL1 with virtual
	msr	vbar_el1, x8			// vector table address
	isb

	stp	xzr, x30, [sp, #-16]!
	mov	x29, sp

#ifdef CONFIG_SHADOW_CALL_STACK
	adr_l	scs_sp, init_shadow_call_stack	// Set shadow call stack
#endif

	str_l	x21, __fdt_pointer, x5		// Save FDT pointer

	ldr_l	x4, kimage_vaddr		// Save the offset between
	sub	x4, x4, x0			// the kernel virtual and
	str_l	x4, kimage_voffset, x5		// physical mappings

	// Clear BSS
	adr_l	x0, __bss_start
	mov	x1, xzr
	adr_l	x2, __bss_stop
	sub	x2, x2, x0
	bl	__pi_memset
	dsb	ishst				// Make zero page visible to PTW

#if defined(CONFIG_KASAN_GENERIC) || defined(CONFIG_KASAN_SW_TAGS)
	bl	kasan_early_init
#endif
	mov	x0, x21				// pass FDT address in x0
	bl	early_fdt_map			// Try mapping the FDT early
	bl	init_feature_override		// Parse cpu feature overrides
#ifdef CONFIG_RANDOMIZE_BASE
	tst	x23, ~(MIN_KIMG_ALIGN - 1)	// already running randomized?
	b.ne	0f
	bl	kaslr_early_init		// parse FDT for KASLR options
	cbz	x0, 0f				// KASLR disabled? just proceed
	orr	x23, x23, x0			// record KASLR offset
	ldp	x29, x30, [sp], #16		// we must enable KASLR, return
	ret					// to __primary_switch()
0:
#endif
	bl	switch_to_vhe			// Prefer VHE if possible
	add	sp, sp, #16
	mov	x29, #0
	mov	x30, #0
	b	start_kernel
SYM_FUNC_END(__primary_switched)

	.pushsection ".rodata", "a"
SYM_DATA_START(kimage_vaddr)
	.quad		_text
SYM_DATA_END(kimage_vaddr)
EXPORT_SYMBOL(kimage_vaddr)
	.popsection

/*
 * end early head section, begin head code that is also used for
 * hotplug and needs to have the same protections as the text region
 */
	.section ".idmap.text","awx"

/*
 * Starting from EL2 or EL1, configure the CPU to execute at the highest
 * reachable EL supported by the kernel in a chosen default state. If dropping
 * from EL2 to EL1, configure EL2 before configuring EL1.
 *
 * Since we cannot always rely on ERET synchronizing writes to sysregs (e.g. if
 * SCTLR_ELx.EOS is clear), we place an ISB prior to ERET.
 *
 * Returns either BOOT_CPU_MODE_EL1 or BOOT_CPU_MODE_EL2 in w0 if
 * booted in EL1 or EL2 respectively.
 */
SYM_FUNC_START(init_kernel_el)
	mov_q	x0, INIT_SCTLR_EL1_MMU_OFF
	msr	sctlr_el1, x0

	mrs	x0, CurrentEL
	cmp	x0, #CurrentEL_EL2
	b.eq	init_el2

SYM_INNER_LABEL(init_el1, SYM_L_LOCAL)
	isb
	mov_q	x0, INIT_PSTATE_EL1
	msr	spsr_el1, x0
	msr	elr_el1, lr
	mov	w0, #BOOT_CPU_MODE_EL1
	eret

SYM_INNER_LABEL(init_el2, SYM_L_LOCAL)
	mov_q	x0, HCR_HOST_NVHE_FLAGS
	msr	hcr_el2, x0
	isb

	init_el2_state

	/* Hypervisor stub */
	adr_l	x0, __hyp_stub_vectors
	msr	vbar_el2, x0
	isb

	msr	elr_el2, lr
	mov	w0, #BOOT_CPU_MODE_EL2
	eret
SYM_FUNC_END(init_kernel_el)

/*
 * Sets the __boot_cpu_mode flag depending on the CPU boot mode passed
 * in w0. See arch/arm64/include/asm/virt.h for more info.
 */
SYM_FUNC_START_LOCAL(set_cpu_boot_mode_flag)
	adr_l	x1, __boot_cpu_mode
	cmp	w0, #BOOT_CPU_MODE_EL2
	b.ne	1f
	add	x1, x1, #4
1:	str	w0, [x1]			// This CPU has booted in EL1
	dmb	sy
	dc	ivac, x1			// Invalidate potentially stale cache line
	ret
SYM_FUNC_END(set_cpu_boot_mode_flag)

/*
 * These values are written with the MMU off, but read with the MMU on.
 * Writers will invalidate the corresponding address, discarding up to a
 * 'Cache Writeback Granule' (CWG) worth of data. The linker script ensures
 * sufficient alignment that the CWG doesn't overlap another section.
 */
	.pushsection ".mmuoff.data.write", "aw"
/*
 * We need to find out the CPU boot mode long after boot, so we need to
 * store it in a writable variable.
 *
 * This is not in .bss, because we set it sufficiently early that the boot-time
 * zeroing of .bss would clobber it.
 */
SYM_DATA_START(__boot_cpu_mode)
	.long	BOOT_CPU_MODE_EL2
	.long	BOOT_CPU_MODE_EL1
SYM_DATA_END(__boot_cpu_mode)
/*
 * The booting CPU updates the failed status @__early_cpu_boot_status,
 * with MMU turned off.
 */
SYM_DATA_START(__early_cpu_boot_status)
	.quad 	0
SYM_DATA_END(__early_cpu_boot_status)

	.popsection

	/*
	 * This provides a "holding pen" for platforms to hold all secondary
	 * cores are held until we're ready for them to initialise.
	 */
SYM_FUNC_START(secondary_holding_pen)
	bl	init_kernel_el			// w0=cpu_boot_mode
	bl	set_cpu_boot_mode_flag
	mrs	x0, mpidr_el1
	mov_q	x1, MPIDR_HWID_BITMASK
	and	x0, x0, x1
	adr_l	x3, secondary_holding_pen_release
pen:	ldr	x4, [x3]
	cmp	x4, x0
	b.eq	secondary_startup
	wfe
	b	pen
SYM_FUNC_END(secondary_holding_pen)

	/*
	 * Secondary entry point that jumps straight into the kernel. Only to
	 * be used where CPUs are brought online dynamically by the kernel.
	 */
SYM_FUNC_START(secondary_entry)
	bl	init_kernel_el			// w0=cpu_boot_mode
	bl	set_cpu_boot_mode_flag
	b	secondary_startup
SYM_FUNC_END(secondary_entry)

SYM_FUNC_START_LOCAL(secondary_startup)
	/*
	 * Common entry point for secondary CPUs.
	 */
	bl	switch_to_vhe
	bl	__cpu_secondary_check52bitva
	bl	__cpu_setup			// initialise processor
	adrp	x1, swapper_pg_dir
	bl	__enable_mmu
	ldr	x8, =__secondary_switched
	br	x8
SYM_FUNC_END(secondary_startup)

SYM_FUNC_START_LOCAL(__secondary_switched)
	adr_l	x5, vectors
	msr	vbar_el1, x5
	isb

	adr_l	x0, secondary_data
	ldr	x1, [x0, #CPU_BOOT_STACK]	// get secondary_data.stack
	cbz	x1, __secondary_too_slow
	mov	sp, x1
	ldr	x2, [x0, #CPU_BOOT_TASK]
	cbz	x2, __secondary_too_slow
	msr	sp_el0, x2
	scs_load x2, x3
	mov	x29, #0
	mov	x30, #0

#ifdef CONFIG_ARM64_PTR_AUTH
	ptrauth_keys_init_cpu x2, x3, x4, x5
#endif

	b	secondary_start_kernel
SYM_FUNC_END(__secondary_switched)

SYM_FUNC_START_LOCAL(__secondary_too_slow)
	wfe
	wfi
	b	__secondary_too_slow
SYM_FUNC_END(__secondary_too_slow)

/*
 * The booting CPU updates the failed status @__early_cpu_boot_status,
 * with MMU turned off.
 *
 * update_early_cpu_boot_status tmp, status
 *  - Corrupts tmp1, tmp2
 *  - Writes 'status' to __early_cpu_boot_status and makes sure
 *    it is committed to memory.
 */

	.macro	update_early_cpu_boot_status status, tmp1, tmp2
	mov	\tmp2, #\status
	adr_l	\tmp1, __early_cpu_boot_status
	str	\tmp2, [\tmp1]
	dmb	sy
	dc	ivac, \tmp1			// Invalidate potentially stale cache line
	.endm

/*
 * Enable the MMU.
 *
 *  x0  = SCTLR_EL1 value for turning on the MMU.
 *  x1  = TTBR1_EL1 value
 *
 * Returns to the caller via x30/lr. This requires the caller to be covered
 * by the .idmap.text section.
 *
 * Checks if the selected granule size is supported by the CPU.
 * If it isn't, park the CPU
 */
SYM_FUNC_START(__enable_mmu)
	mrs	x2, ID_AA64MMFR0_EL1
	ubfx	x2, x2, #ID_AA64MMFR0_TGRAN_SHIFT, 4
	cmp     x2, #ID_AA64MMFR0_TGRAN_SUPPORTED_MIN
	b.lt    __no_granule_support
	cmp     x2, #ID_AA64MMFR0_TGRAN_SUPPORTED_MAX
	b.gt    __no_granule_support
	update_early_cpu_boot_status 0, x2, x3
	adrp	x2, idmap_pg_dir
	phys_to_ttbr x1, x1
	phys_to_ttbr x2, x2
	msr	ttbr0_el1, x2			// load TTBR0
	offset_ttbr1 x1, x3
	msr	ttbr1_el1, x1			// load TTBR1
	isb

	set_sctlr_el1	x0

	ret
SYM_FUNC_END(__enable_mmu)

SYM_FUNC_START(__cpu_secondary_check52bitva)
#ifdef CONFIG_ARM64_VA_BITS_52
	ldr_l	x0, vabits_actual
	cmp	x0, #52
	b.ne	2f

	mrs_s	x0, SYS_ID_AA64MMFR2_EL1
	and	x0, x0, #(0xf << ID_AA64MMFR2_LVA_SHIFT)
	cbnz	x0, 2f

	update_early_cpu_boot_status \
		CPU_STUCK_IN_KERNEL | CPU_STUCK_REASON_52_BIT_VA, x0, x1
1:	wfe
	wfi
	b	1b

#endif
2:	ret
SYM_FUNC_END(__cpu_secondary_check52bitva)

SYM_FUNC_START_LOCAL(__no_granule_support)
	/* Indicate that this CPU can't boot and is stuck in the kernel */
	update_early_cpu_boot_status \
		CPU_STUCK_IN_KERNEL | CPU_STUCK_REASON_NO_GRAN, x1, x2
1:
	wfe
	wfi
	b	1b
SYM_FUNC_END(__no_granule_support)

#ifdef CONFIG_RELOCATABLE
SYM_FUNC_START_LOCAL(__relocate_kernel)
	/*
	 * Iterate over each entry in the relocation table, and apply the
	 * relocations in place.
	 */
	ldr	w9, =__rela_offset		// offset to reloc table
	ldr	w10, =__rela_size		// size of reloc table

	mov_q	x11, KIMAGE_VADDR		// default virtual offset
	add	x11, x11, x23			// actual virtual offset
	add	x9, x9, x11			// __va(.rela)
	add	x10, x9, x10			// __va(.rela) + sizeof(.rela)

0:	cmp	x9, x10
	b.hs	1f
	ldp	x12, x13, [x9], #24
	ldr	x14, [x9, #-8]
	cmp	w13, #R_AARCH64_RELATIVE
	b.ne	0b
	add	x14, x14, x23			// relocate
	str	x14, [x12, x23]
	b	0b

1:
#ifdef CONFIG_RELR
	/*
	 * Apply RELR relocations.
	 *
	 * RELR is a compressed format for storing relative relocations. The
	 * encoded sequence of entries looks like:
	 * [ AAAAAAAA BBBBBBB1 BBBBBBB1 ... AAAAAAAA BBBBBB1 ... ]
	 *
	 * i.e. start with an address, followed by any number of bitmaps. The
	 * address entry encodes 1 relocation. The subsequent bitmap entries
	 * encode up to 63 relocations each, at subsequent offsets following
	 * the last address entry.
	 *
	 * The bitmap entries must have 1 in the least significant bit. The
	 * assumption here is that an address cannot have 1 in lsb. Odd
	 * addresses are not supported. Any odd addresses are stored in the RELA
	 * section, which is handled above.
	 *
	 * Excluding the least significant bit in the bitmap, each non-zero
	 * bit in the bitmap represents a relocation to be applied to
	 * a corresponding machine word that follows the base address
	 * word. The second least significant bit represents the machine
	 * word immediately following the initial address, and each bit
	 * that follows represents the next word, in linear order. As such,
	 * a single bitmap can encode up to 63 relocations in a 64-bit object.
	 *
	 * In this implementation we store the address of the next RELR table
	 * entry in x9, the address being relocated by the current address or
	 * bitmap entry in x13 and the address being relocated by the current
	 * bit in x14.
	 *
	 * Because addends are stored in place in the binary, RELR relocations
	 * cannot be applied idempotently. We use x24 to keep track of the
	 * currently applied displacement so that we can correctly relocate if
	 * __relocate_kernel is called twice with non-zero displacements (i.e.
	 * if there is both a physical misalignment and a KASLR displacement).
	 */
	ldr	w9, =__relr_offset		// offset to reloc table
	ldr	w10, =__relr_size		// size of reloc table
	add	x9, x9, x11			// __va(.relr)
	add	x10, x9, x10			// __va(.relr) + sizeof(.relr)

	sub	x15, x23, x24			// delta from previous offset
	cbz	x15, 7f				// nothing to do if unchanged
	mov	x24, x23			// save new offset

2:	cmp	x9, x10
	b.hs	7f
	ldr	x11, [x9], #8
	tbnz	x11, #0, 3f			// branch to handle bitmaps
	add	x13, x11, x23
	ldr	x12, [x13]			// relocate address entry
	add	x12, x12, x15
	str	x12, [x13], #8			// adjust to start of bitmap
	b	2b

3:	mov	x14, x13
4:	lsr	x11, x11, #1
	cbz	x11, 6f
	tbz	x11, #0, 5f			// skip bit if not set
	ldr	x12, [x14]			// relocate bit
	add	x12, x12, x15
	str	x12, [x14]

5:	add	x14, x14, #8			// move to next bit's address
	b	4b

6:	/*
	 * Move to the next bitmap's address. 8 is the word size, and 63 is the
	 * number of significant bits in a bitmap entry.
	 */
	add	x13, x13, #(8 * 63)
	b	2b

7:
#endif
	ret

SYM_FUNC_END(__relocate_kernel)
#endif

SYM_FUNC_START_LOCAL(__primary_switch)
#ifdef CONFIG_RANDOMIZE_BASE
	mov	x19, x0				// preserve new SCTLR_EL1 value
	mrs	x20, sctlr_el1			// preserve old SCTLR_EL1 value
#endif

	adrp	x1, init_pg_dir
	bl	__enable_mmu
#ifdef CONFIG_RELOCATABLE
#ifdef CONFIG_RELR
	mov	x24, #0				// no RELR displacement yet
#endif
	bl	__relocate_kernel
#ifdef CONFIG_RANDOMIZE_BASE
	ldr	x8, =__primary_switched
	adrp	x0, __PHYS_OFFSET
	blr	x8

	/*
	 * If we return here, we have a KASLR displacement in x23 which we need
	 * to take into account by discarding the current kernel mapping and
	 * creating a new one.
	 */
	pre_disable_mmu_workaround
	msr	sctlr_el1, x20			// disable the MMU
	isb
	bl	__create_page_tables		// recreate kernel mapping

	tlbi	vmalle1				// Remove any stale TLB entries
	dsb	nsh
	isb

	set_sctlr_el1	x19			// re-enable the MMU

	bl	__relocate_kernel
#endif
#endif
	ldr	x8, =__primary_switched
	adrp	x0, __PHYS_OFFSET
	br	x8
SYM_FUNC_END(__primary_switch)<|MERGE_RESOLUTION|>--- conflicted
+++ resolved
@@ -63,11 +63,6 @@
 	 */
 	efi_signature_nop			// special NOP to identity as PE/COFF executable
 	b	primary_entry			// branch to kernel start, magic
-<<<<<<< HEAD
-	.long	0				// reserved
-#endif
-=======
->>>>>>> f642729d
 	.quad	0				// Image load offset from start of RAM, little-endian
 	le64sym	_kernel_size_le			// Effective size of kernel image, little-endian
 	le64sym	_kernel_flags_le		// Informative flags, little-endian
