/*
 * arch/arm64/kernel/topology.c
 *
 * Copyright (C) 2011,2013,2014 Linaro Limited.
 *
 * Based on the arm32 version written by Vincent Guittot in turn based on
 * arch/sh/kernel/topology.c
 *
 * This file is subject to the terms and conditions of the GNU General Public
 * License.  See the file "COPYING" in the main directory of this archive
 * for more details.
 */

#include <linux/acpi.h>
#include <linux/arch_topology.h>
#include <linux/cacheinfo.h>
#include <linux/cpufreq.h>
#include <linux/init.h>
#include <linux/percpu.h>

#include <asm/cpu.h>
#include <asm/cputype.h>
#include <asm/topology.h>

void store_cpu_topology(unsigned int cpuid)
{
	struct cpu_topology *cpuid_topo = &cpu_topology[cpuid];
	u64 mpidr;

	if (cpuid_topo->package_id != -1)
		goto topology_populated;

	mpidr = read_cpuid_mpidr();

	/* Uniprocessor systems can rely on default topology values */
	if (mpidr & MPIDR_UP_BITMASK)
		return;

	/*
	 * This would be the place to create cpu topology based on MPIDR.
	 *
	 * However, it cannot be trusted to depict the actual topology; some
	 * pieces of the architecture enforce an artificial cap on Aff0 values
	 * (e.g. GICv3's ICC_SGI1R_EL1 limits it to 15), leading to an
	 * artificial cycling of Aff1, Aff2 and Aff3 values. IOW, these end up
	 * having absolutely no relationship to the actual underlying system
	 * topology, and cannot be reasonably used as core / package ID.
	 *
	 * If the MT bit is set, Aff0 *could* be used to define a thread ID, but
	 * we still wouldn't be able to obtain a sane core ID. This means we
	 * need to entirely ignore MPIDR for any topology deduction.
	 */
	cpuid_topo->thread_id  = -1;
	cpuid_topo->core_id    = cpuid;
	cpuid_topo->package_id = cpu_to_node(cpuid);

	pr_debug("CPU%u: cluster %d core %d thread %d mpidr %#016llx\n",
		 cpuid, cpuid_topo->package_id, cpuid_topo->core_id,
		 cpuid_topo->thread_id, mpidr);

topology_populated:
	update_siblings_masks(cpuid);
}

#ifdef CONFIG_ACPI
static bool __init acpi_cpu_is_threaded(int cpu)
{
	int is_threaded = acpi_pptt_cpu_is_thread(cpu);

	/*
	 * if the PPTT doesn't have thread information, assume a homogeneous
	 * machine and return the current CPU's thread state.
	 */
	if (is_threaded < 0)
		is_threaded = read_cpuid_mpidr() & MPIDR_MT_BITMASK;

	return !!is_threaded;
}

/*
 * Propagate the topology information of the processor_topology_node tree to the
 * cpu_topology array.
 */
int __init parse_acpi_topology(void)
{
	int cpu, topology_id;

	if (acpi_disabled)
		return 0;

	for_each_possible_cpu(cpu) {
		int i, cache_id;

		topology_id = find_acpi_cpu_topology(cpu, 0);
		if (topology_id < 0)
			return topology_id;

		if (acpi_cpu_is_threaded(cpu)) {
			cpu_topology[cpu].thread_id = topology_id;
			topology_id = find_acpi_cpu_topology(cpu, 1);
			cpu_topology[cpu].core_id   = topology_id;
		} else {
			cpu_topology[cpu].thread_id  = -1;
			cpu_topology[cpu].core_id    = topology_id;
		}
		topology_id = find_acpi_cpu_topology_package(cpu);
		cpu_topology[cpu].package_id = topology_id;

		i = acpi_find_last_cache_level(cpu);

		if (i > 0) {
			/*
			 * this is the only part of cpu_topology that has
			 * a direct relationship with the cache topology
			 */
			cache_id = find_acpi_cpu_cache_topology(cpu, i);
			if (cache_id > 0)
				cpu_topology[cpu].llc_id = cache_id;
		}
	}

	return 0;
}
#endif

#ifdef CONFIG_ARM64_AMU_EXTN
#define read_corecnt()	read_sysreg_s(SYS_AMEVCNTR0_CORE_EL0)
#define read_constcnt()	read_sysreg_s(SYS_AMEVCNTR0_CONST_EL0)
#else
#define read_corecnt()	(0UL)
#define read_constcnt()	(0UL)
#endif

#undef pr_fmt
#define pr_fmt(fmt) "AMU: " fmt

static DEFINE_PER_CPU_READ_MOSTLY(unsigned long, arch_max_freq_scale);
static DEFINE_PER_CPU(u64, arch_const_cycles_prev);
static DEFINE_PER_CPU(u64, arch_core_cycles_prev);
static cpumask_var_t amu_fie_cpus;

void update_freq_counters_refs(void)
{
	this_cpu_write(arch_core_cycles_prev, read_corecnt());
	this_cpu_write(arch_const_cycles_prev, read_constcnt());
}

static inline bool freq_counters_valid(int cpu)
{
	if ((cpu >= nr_cpu_ids) || !cpumask_test_cpu(cpu, cpu_present_mask))
		return false;

	if (!cpu_has_amu_feat(cpu)) {
		pr_debug("CPU%d: counters are not supported.\n", cpu);
		return false;
	}

	if (unlikely(!per_cpu(arch_const_cycles_prev, cpu) ||
		     !per_cpu(arch_core_cycles_prev, cpu))) {
		pr_debug("CPU%d: cycle counters are not enabled.\n", cpu);
		return false;
	}

	return true;
}

static int freq_inv_set_max_ratio(int cpu, u64 max_rate, u64 ref_rate)
{
	u64 ratio;

	if (unlikely(!max_rate || !ref_rate)) {
		pr_debug("CPU%d: invalid maximum or reference frequency.\n",
			 cpu);
		return -EINVAL;
	}

	/*
	 * Pre-compute the fixed ratio between the frequency of the constant
	 * reference counter and the maximum frequency of the CPU.
	 *
	 *			    ref_rate
	 * arch_max_freq_scale =   ---------- * SCHED_CAPACITY_SCALE²
	 *			    max_rate
	 *
	 * We use a factor of 2 * SCHED_CAPACITY_SHIFT -> SCHED_CAPACITY_SCALE²
	 * in order to ensure a good resolution for arch_max_freq_scale for
	 * very low reference frequencies (down to the KHz range which should
	 * be unlikely).
	 */
	ratio = ref_rate << (2 * SCHED_CAPACITY_SHIFT);
	ratio = div64_u64(ratio, max_rate);
	if (!ratio) {
		WARN_ONCE(1, "Reference frequency too low.\n");
		return -EINVAL;
	}

	per_cpu(arch_max_freq_scale, cpu) = (unsigned long)ratio;

	return 0;
}

static DEFINE_STATIC_KEY_FALSE(amu_fie_key);
#define amu_freq_invariant() static_branch_unlikely(&amu_fie_key)

static void amu_fie_setup(const struct cpumask *cpus)
{
	bool invariant;
	int cpu;

	/* We are already set since the last insmod of cpufreq driver */
	if (unlikely(cpumask_subset(cpus, amu_fie_cpus)))
		return;

	for_each_cpu(cpu, cpus) {
		if (!freq_counters_valid(cpu) ||
		    freq_inv_set_max_ratio(cpu,
					   cpufreq_get_hw_max_freq(cpu) * 1000,
					   arch_timer_get_rate()))
			return;
	}

	cpumask_or(amu_fie_cpus, amu_fie_cpus, cpus);

	invariant = topology_scale_freq_invariant();

	/* We aren't fully invariant yet */
	if (!invariant && !cpumask_equal(amu_fie_cpus, cpu_present_mask))
		return;

	static_branch_enable(&amu_fie_key);

	pr_debug("CPUs[%*pbl]: counters will be used for FIE.",
		 cpumask_pr_args(cpus));

	/*
	 * Task scheduler behavior depends on frequency invariance support,
	 * either cpufreq or counter driven. If the support status changes as
	 * a result of counter initialisation and use, retrigger the build of
	 * scheduling domains to ensure the information is propagated properly.
	 */
	if (!invariant)
		rebuild_sched_domains_energy();
}

static int init_amu_fie_callback(struct notifier_block *nb, unsigned long val,
				 void *data)
{
	struct cpufreq_policy *policy = data;

	if (val == CPUFREQ_CREATE_POLICY)
		amu_fie_setup(policy->related_cpus);

	/*
	 * We don't need to handle CPUFREQ_REMOVE_POLICY event as the AMU
	 * counters don't have any dependency on cpufreq driver once we have
	 * initialized AMU support and enabled invariance. The AMU counters will
	 * keep on working just fine in the absence of the cpufreq driver, and
	 * for the CPUs for which there are no counters available, the last set
	 * value of freq_scale will remain valid as that is the frequency those
	 * CPUs are running at.
	 */

	return 0;
}

<<<<<<< HEAD
	/*
	 * If the system is not fully invariant after AMU init, disable
	 * partial use of counters for frequency invariance.
	 */
	if (!topology_scale_freq_invariant())
		static_branch_disable(&amu_fie_key);

free_valid_mask:
	free_cpumask_var(valid_cpus);
=======
static struct notifier_block init_amu_fie_notifier = {
	.notifier_call = init_amu_fie_callback,
};

static int __init init_amu_fie(void)
{
	int ret;

	if (!zalloc_cpumask_var(&amu_fie_cpus, GFP_KERNEL))
		return -ENOMEM;

	ret = cpufreq_register_notifier(&init_amu_fie_notifier,
					CPUFREQ_POLICY_NOTIFIER);
	if (ret)
		free_cpumask_var(amu_fie_cpus);
>>>>>>> f642729d

	return ret;
}
core_initcall(init_amu_fie);

bool arch_freq_counters_available(const struct cpumask *cpus)
{
	return amu_freq_invariant() &&
	       cpumask_subset(cpus, amu_fie_cpus);
}

void topology_scale_freq_tick(void)
{
	u64 prev_core_cnt, prev_const_cnt;
	u64 core_cnt, const_cnt, scale;
	int cpu = smp_processor_id();

	if (!amu_freq_invariant())
		return;

	if (!cpumask_test_cpu(cpu, amu_fie_cpus))
		return;

	prev_const_cnt = this_cpu_read(arch_const_cycles_prev);
	prev_core_cnt = this_cpu_read(arch_core_cycles_prev);

	update_freq_counters_refs();

	const_cnt = this_cpu_read(arch_const_cycles_prev);
	core_cnt = this_cpu_read(arch_core_cycles_prev);

	if (unlikely(core_cnt <= prev_core_cnt ||
		     const_cnt <= prev_const_cnt))
		return;

	/*
	 *	    /\core    arch_max_freq_scale
	 * scale =  ------- * --------------------
	 *	    /\const   SCHED_CAPACITY_SCALE
	 *
	 * See validate_cpu_freq_invariance_counters() for details on
	 * arch_max_freq_scale and the use of SCHED_CAPACITY_SHIFT.
	 */
	scale = core_cnt - prev_core_cnt;
	scale *= this_cpu_read(arch_max_freq_scale);
	scale = div64_u64(scale >> SCHED_CAPACITY_SHIFT,
			  const_cnt - prev_const_cnt);

	scale = min_t(unsigned long, scale, SCHED_CAPACITY_SCALE);
	this_cpu_write(freq_scale, (unsigned long)scale);
}

#ifdef CONFIG_ACPI_CPPC_LIB
#include <acpi/cppc_acpi.h>

static void cpu_read_corecnt(void *val)
{
	*(u64 *)val = read_corecnt();
}

static void cpu_read_constcnt(void *val)
{
	*(u64 *)val = read_constcnt();
}

static inline
int counters_read_on_cpu(int cpu, smp_call_func_t func, u64 *val)
{
	/*
	 * Abort call on counterless CPU or when interrupts are
	 * disabled - can lead to deadlock in smp sync call.
	 */
	if (!cpu_has_amu_feat(cpu))
		return -EOPNOTSUPP;

	if (WARN_ON_ONCE(irqs_disabled()))
		return -EPERM;

	smp_call_function_single(cpu, func, val, 1);

	return 0;
}

/*
 * Refer to drivers/acpi/cppc_acpi.c for the description of the functions
 * below.
 */
bool cpc_ffh_supported(void)
{
	return freq_counters_valid(get_cpu_with_amu_feat());
}

int cpc_read_ffh(int cpu, struct cpc_reg *reg, u64 *val)
{
	int ret = -EOPNOTSUPP;

	switch ((u64)reg->address) {
	case 0x0:
		ret = counters_read_on_cpu(cpu, cpu_read_corecnt, val);
		break;
	case 0x1:
		ret = counters_read_on_cpu(cpu, cpu_read_constcnt, val);
		break;
	}

	if (!ret) {
		*val &= GENMASK_ULL(reg->bit_offset + reg->bit_width - 1,
				    reg->bit_offset);
		*val >>= reg->bit_offset;
	}

	return ret;
}

int cpc_write_ffh(int cpunum, struct cpc_reg *reg, u64 val)
{
	return -EOPNOTSUPP;
}
#endif /* CONFIG_ACPI_CPPC_LIB */<|MERGE_RESOLUTION|>--- conflicted
+++ resolved
@@ -263,17 +263,6 @@
 	return 0;
 }
 
-<<<<<<< HEAD
-	/*
-	 * If the system is not fully invariant after AMU init, disable
-	 * partial use of counters for frequency invariance.
-	 */
-	if (!topology_scale_freq_invariant())
-		static_branch_disable(&amu_fie_key);
-
-free_valid_mask:
-	free_cpumask_var(valid_cpus);
-=======
 static struct notifier_block init_amu_fie_notifier = {
 	.notifier_call = init_amu_fie_callback,
 };
@@ -289,7 +278,6 @@
 					CPUFREQ_POLICY_NOTIFIER);
 	if (ret)
 		free_cpumask_var(amu_fie_cpus);
->>>>>>> f642729d
 
 	return ret;
 }
