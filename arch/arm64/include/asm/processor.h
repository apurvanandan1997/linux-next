--- conflicted
+++ resolved
@@ -152,11 +152,7 @@
 #endif
 #ifdef CONFIG_ARM64_MTE
 	u64			sctlr_tcf0;
-<<<<<<< HEAD
-	u64			gcr_user_incl;
-=======
 	u64			gcr_user_excl;
->>>>>>> f642729d
 #endif
 };
 
