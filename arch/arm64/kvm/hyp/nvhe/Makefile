# SPDX-License-Identifier: GPL-2.0
#
# Makefile for Kernel-based Virtual Machine module, HYP/nVHE part
#

asflags-y := -D__KVM_NVHE_HYPERVISOR__ -D__DISABLE_EXPORTS
ccflags-y := -D__KVM_NVHE_HYPERVISOR__ -D__DISABLE_EXPORTS

<<<<<<< HEAD
obj-y := timer-sr.o sysreg-sr.o debug-sr.o switch.o tlb.o hyp-init.o host.o hyp-main.o
=======
hostprogs := gen-hyprel
HOST_EXTRACFLAGS += -I$(objtree)/include

obj-y := timer-sr.o sysreg-sr.o debug-sr.o switch.o tlb.o hyp-init.o host.o \
	 hyp-main.o hyp-smp.o psci-relay.o
>>>>>>> f642729d
obj-y += ../vgic-v3-sr.o ../aarch32.o ../vgic-v2-cpuif-proxy.o ../entry.o \
	 ../fpsimd.o ../hyp-entry.o ../exception.o

##
## Build rules for compiling nVHE hyp code
## Output of this folder is `kvm_nvhe.o`, a partially linked object
## file containing all nVHE hyp code and data.
##

<<<<<<< HEAD
##
## Build rules for compiling nVHE hyp code
## Output of this folder is `kvm_nvhe.o`, a partially linked object
## file containing all nVHE hyp code and data.
##

hyp-obj := $(patsubst %.o,%.nvhe.o,$(obj-y))
obj-y := kvm_nvhe.o
extra-y := $(hyp-obj) kvm_nvhe.tmp.o hyp.lds

=======
hyp-obj := $(patsubst %.o,%.nvhe.o,$(obj-y))
obj-y := kvm_nvhe.o
extra-y := $(hyp-obj) kvm_nvhe.tmp.o kvm_nvhe.rel.o hyp.lds hyp-reloc.S hyp-reloc.o

>>>>>>> f642729d
# 1) Compile all source files to `.nvhe.o` object files. The file extension
#    avoids file name clashes for files shared with VHE.
$(obj)/%.nvhe.o: $(src)/%.c FORCE
	$(call if_changed_rule,cc_o_c)
$(obj)/%.nvhe.o: $(src)/%.S FORCE
	$(call if_changed_rule,as_o_S)
<<<<<<< HEAD

# 2) Compile linker script.
$(obj)/hyp.lds: $(src)/hyp.lds.S FORCE
	$(call if_changed_dep,cpp_lds_S)

# 3) Partially link all '.nvhe.o' files and apply the linker script.
#    Prefixes names of ELF sections with '.hyp', eg. '.hyp.text'.
#    Note: The following rule assumes that the 'ld' rule puts LDFLAGS before
#          the list of dependencies to form '-T $(obj)/hyp.lds'. This is to
#          keep the dependency on the target while avoiding an error from
#          GNU ld if the linker script is passed to it twice.
LDFLAGS_kvm_nvhe.tmp.o := -r -T
$(obj)/kvm_nvhe.tmp.o: $(obj)/hyp.lds $(addprefix $(obj)/,$(hyp-obj)) FORCE
	$(call if_changed,ld)

# 4) Produce the final 'kvm_nvhe.o', ready to be linked into 'vmlinux'.
#    Prefixes names of ELF symbols with '__kvm_nvhe_'.
$(obj)/kvm_nvhe.o: $(obj)/kvm_nvhe.tmp.o FORCE
	$(call if_changed,hypcopy)
=======

# 2) Compile linker script.
$(obj)/hyp.lds: $(src)/hyp.lds.S FORCE
	$(call if_changed_dep,cpp_lds_S)

# 3) Partially link all '.nvhe.o' files and apply the linker script.
#    Prefixes names of ELF sections with '.hyp', eg. '.hyp.text'.
#    Note: The following rule assumes that the 'ld' rule puts LDFLAGS before
#          the list of dependencies to form '-T $(obj)/hyp.lds'. This is to
#          keep the dependency on the target while avoiding an error from
#          GNU ld if the linker script is passed to it twice.
LDFLAGS_kvm_nvhe.tmp.o := -r -T
$(obj)/kvm_nvhe.tmp.o: $(obj)/hyp.lds $(addprefix $(obj)/,$(hyp-obj)) FORCE
	$(call if_changed,ld)

# 4) Generate list of hyp code/data positions that need to be relocated at
#    runtime. Because the hypervisor is part of the kernel binary, relocations
#    produce a kernel VA. We enumerate relocations targeting hyp at build time
#    and convert the kernel VAs at those positions to hyp VAs.
$(obj)/hyp-reloc.S: $(obj)/kvm_nvhe.tmp.o $(obj)/gen-hyprel
	$(call if_changed,hyprel)

# 5) Compile hyp-reloc.S and link it into the existing partially linked object.
#    The object file now contains a section with pointers to hyp positions that
#    will contain kernel VAs at runtime. These pointers have relocations on them
#    so that they get updated as the hyp object is linked into `vmlinux`.
LDFLAGS_kvm_nvhe.rel.o := -r
$(obj)/kvm_nvhe.rel.o: $(obj)/kvm_nvhe.tmp.o $(obj)/hyp-reloc.o FORCE
	$(call if_changed,ld)

# 6) Produce the final 'kvm_nvhe.o', ready to be linked into 'vmlinux'.
#    Prefixes names of ELF symbols with '__kvm_nvhe_'.
$(obj)/kvm_nvhe.o: $(obj)/kvm_nvhe.rel.o FORCE
	$(call if_changed,hypcopy)

# The HYPREL command calls `gen-hyprel` to generate an assembly file with
# a list of relocations targeting hyp code/data.
quiet_cmd_hyprel = HYPREL  $@
      cmd_hyprel = $(obj)/gen-hyprel $< > $@
>>>>>>> f642729d

# The HYPCOPY command uses `objcopy` to prefix all ELF symbol names
# to avoid clashes with VHE code/data.
quiet_cmd_hypcopy = HYPCOPY $@
      cmd_hypcopy = $(OBJCOPY) --prefix-symbols=__kvm_nvhe_ $< $@

# Remove ftrace and Shadow Call Stack CFLAGS.
# This is equivalent to the 'notrace' and '__noscs' annotations.
KBUILD_CFLAGS := $(filter-out $(CC_FLAGS_FTRACE) $(CC_FLAGS_SCS), $(KBUILD_CFLAGS))

# KVM nVHE code is run at a different exception code with a different map, so
# compiler instrumentation that inserts callbacks or checks into the code may
# cause crashes. Just disable it.
GCOV_PROFILE	:= n
KASAN_SANITIZE	:= n
UBSAN_SANITIZE	:= n
KCOV_INSTRUMENT	:= n

# Skip objtool checking for this directory because nVHE code is compiled with
# non-standard build rules.
OBJECT_FILES_NON_STANDARD := y<|MERGE_RESOLUTION|>--- conflicted
+++ resolved
@@ -6,15 +6,11 @@
 asflags-y := -D__KVM_NVHE_HYPERVISOR__ -D__DISABLE_EXPORTS
 ccflags-y := -D__KVM_NVHE_HYPERVISOR__ -D__DISABLE_EXPORTS
 
-<<<<<<< HEAD
-obj-y := timer-sr.o sysreg-sr.o debug-sr.o switch.o tlb.o hyp-init.o host.o hyp-main.o
-=======
 hostprogs := gen-hyprel
 HOST_EXTRACFLAGS += -I$(objtree)/include
 
 obj-y := timer-sr.o sysreg-sr.o debug-sr.o switch.o tlb.o hyp-init.o host.o \
 	 hyp-main.o hyp-smp.o psci-relay.o
->>>>>>> f642729d
 obj-y += ../vgic-v3-sr.o ../aarch32.o ../vgic-v2-cpuif-proxy.o ../entry.o \
 	 ../fpsimd.o ../hyp-entry.o ../exception.o
 
@@ -24,50 +20,16 @@
 ## file containing all nVHE hyp code and data.
 ##
 
-<<<<<<< HEAD
-##
-## Build rules for compiling nVHE hyp code
-## Output of this folder is `kvm_nvhe.o`, a partially linked object
-## file containing all nVHE hyp code and data.
-##
-
-hyp-obj := $(patsubst %.o,%.nvhe.o,$(obj-y))
-obj-y := kvm_nvhe.o
-extra-y := $(hyp-obj) kvm_nvhe.tmp.o hyp.lds
-
-=======
 hyp-obj := $(patsubst %.o,%.nvhe.o,$(obj-y))
 obj-y := kvm_nvhe.o
 extra-y := $(hyp-obj) kvm_nvhe.tmp.o kvm_nvhe.rel.o hyp.lds hyp-reloc.S hyp-reloc.o
 
->>>>>>> f642729d
 # 1) Compile all source files to `.nvhe.o` object files. The file extension
 #    avoids file name clashes for files shared with VHE.
 $(obj)/%.nvhe.o: $(src)/%.c FORCE
 	$(call if_changed_rule,cc_o_c)
 $(obj)/%.nvhe.o: $(src)/%.S FORCE
 	$(call if_changed_rule,as_o_S)
-<<<<<<< HEAD
-
-# 2) Compile linker script.
-$(obj)/hyp.lds: $(src)/hyp.lds.S FORCE
-	$(call if_changed_dep,cpp_lds_S)
-
-# 3) Partially link all '.nvhe.o' files and apply the linker script.
-#    Prefixes names of ELF sections with '.hyp', eg. '.hyp.text'.
-#    Note: The following rule assumes that the 'ld' rule puts LDFLAGS before
-#          the list of dependencies to form '-T $(obj)/hyp.lds'. This is to
-#          keep the dependency on the target while avoiding an error from
-#          GNU ld if the linker script is passed to it twice.
-LDFLAGS_kvm_nvhe.tmp.o := -r -T
-$(obj)/kvm_nvhe.tmp.o: $(obj)/hyp.lds $(addprefix $(obj)/,$(hyp-obj)) FORCE
-	$(call if_changed,ld)
-
-# 4) Produce the final 'kvm_nvhe.o', ready to be linked into 'vmlinux'.
-#    Prefixes names of ELF symbols with '__kvm_nvhe_'.
-$(obj)/kvm_nvhe.o: $(obj)/kvm_nvhe.tmp.o FORCE
-	$(call if_changed,hypcopy)
-=======
 
 # 2) Compile linker script.
 $(obj)/hyp.lds: $(src)/hyp.lds.S FORCE
@@ -107,7 +69,6 @@
 # a list of relocations targeting hyp code/data.
 quiet_cmd_hyprel = HYPREL  $@
       cmd_hyprel = $(obj)/gen-hyprel $< > $@
->>>>>>> f642729d
 
 # The HYPCOPY command uses `objcopy` to prefix all ELF symbol names
 # to avoid clashes with VHE code/data.
