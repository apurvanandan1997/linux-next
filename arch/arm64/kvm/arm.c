// SPDX-License-Identifier: GPL-2.0-only
/*
 * Copyright (C) 2012 - Virtual Open Systems and Columbia University
 * Author: Christoffer Dall <c.dall@virtualopensystems.com>
 */

#include <linux/bug.h>
#include <linux/cpu_pm.h>
#include <linux/errno.h>
#include <linux/err.h>
#include <linux/kvm_host.h>
#include <linux/list.h>
#include <linux/module.h>
#include <linux/vmalloc.h>
#include <linux/fs.h>
#include <linux/mman.h>
#include <linux/sched.h>
#include <linux/kvm.h>
#include <linux/kvm_irqfd.h>
#include <linux/irqbypass.h>
#include <linux/sched/stat.h>
#include <linux/psci.h>
#include <trace/events/kvm.h>

#define CREATE_TRACE_POINTS
#include "trace_arm.h"

#include <linux/uaccess.h>
#include <asm/ptrace.h>
#include <asm/mman.h>
#include <asm/tlbflush.h>
#include <asm/cacheflush.h>
#include <asm/cpufeature.h>
#include <asm/virt.h>
#include <asm/kvm_arm.h>
#include <asm/kvm_asm.h>
#include <asm/kvm_mmu.h>
#include <asm/kvm_emulate.h>
#include <asm/sections.h>

#include <kvm/arm_hypercalls.h>
#include <kvm/arm_pmu.h>
#include <kvm/arm_psci.h>

#ifdef REQUIRES_VIRT
__asm__(".arch_extension	virt");
#endif

static enum kvm_mode kvm_mode = KVM_MODE_DEFAULT;
DEFINE_STATIC_KEY_FALSE(kvm_protected_mode_initialized);

DECLARE_KVM_HYP_PER_CPU(unsigned long, kvm_hyp_vector);

static DEFINE_PER_CPU(unsigned long, kvm_arm_hyp_stack_page);
unsigned long kvm_arm_hyp_percpu_base[NR_CPUS];
DECLARE_KVM_NVHE_PER_CPU(struct kvm_nvhe_init_params, kvm_init_params);

/* The VMID used in the VTTBR */
static atomic64_t kvm_vmid_gen = ATOMIC64_INIT(1);
static u32 kvm_next_vmid;
static DEFINE_SPINLOCK(kvm_vmid_lock);

static bool vgic_present;

static DEFINE_PER_CPU(unsigned char, kvm_arm_hardware_enabled);
DEFINE_STATIC_KEY_FALSE(userspace_irqchip_in_use);

int kvm_arch_vcpu_should_kick(struct kvm_vcpu *vcpu)
{
	return kvm_vcpu_exiting_guest_mode(vcpu) == IN_GUEST_MODE;
}

int kvm_arch_hardware_setup(void *opaque)
{
	return 0;
}

int kvm_arch_check_processor_compat(void *opaque)
{
	return 0;
}

int kvm_vm_ioctl_enable_cap(struct kvm *kvm,
			    struct kvm_enable_cap *cap)
{
	int r;

	if (cap->flags)
		return -EINVAL;

	switch (cap->cap) {
	case KVM_CAP_ARM_NISV_TO_USER:
		r = 0;
		kvm->arch.return_nisv_io_abort_to_user = true;
		break;
	default:
		r = -EINVAL;
		break;
	}

	return r;
}

static int kvm_arm_default_max_vcpus(void)
{
	return vgic_present ? kvm_vgic_get_max_vcpus() : KVM_MAX_VCPUS;
}

static void set_default_spectre(struct kvm *kvm)
{
	/*
	 * The default is to expose CSV2 == 1 if the HW isn't affected.
	 * Although this is a per-CPU feature, we make it global because
	 * asymmetric systems are just a nuisance.
	 *
	 * Userspace can override this as long as it doesn't promise
	 * the impossible.
	 */
	if (arm64_get_spectre_v2_state() == SPECTRE_UNAFFECTED)
		kvm->arch.pfr0_csv2 = 1;
	if (arm64_get_meltdown_state() == SPECTRE_UNAFFECTED)
		kvm->arch.pfr0_csv3 = 1;
}

/**
 * kvm_arch_init_vm - initializes a VM data structure
 * @kvm:	pointer to the KVM struct
 */
int kvm_arch_init_vm(struct kvm *kvm, unsigned long type)
{
	int ret;

	ret = kvm_arm_setup_stage2(kvm, type);
	if (ret)
		return ret;

	ret = kvm_init_stage2_mmu(kvm, &kvm->arch.mmu);
	if (ret)
		return ret;

	ret = create_hyp_mappings(kvm, kvm + 1, PAGE_HYP);
	if (ret)
		goto out_free_stage2_pgd;

	kvm_vgic_early_init(kvm);

	/* The maximum number of VCPUs is limited by the host's GIC model */
	kvm->arch.max_vcpus = kvm_arm_default_max_vcpus();

	set_default_spectre(kvm);

	return ret;
out_free_stage2_pgd:
	kvm_free_stage2_pgd(&kvm->arch.mmu);
	return ret;
}

vm_fault_t kvm_arch_vcpu_fault(struct kvm_vcpu *vcpu, struct vm_fault *vmf)
{
	return VM_FAULT_SIGBUS;
}


/**
 * kvm_arch_destroy_vm - destroy the VM data structure
 * @kvm:	pointer to the KVM struct
 */
void kvm_arch_destroy_vm(struct kvm *kvm)
{
	int i;

	bitmap_free(kvm->arch.pmu_filter);

	kvm_vgic_destroy(kvm);

	for (i = 0; i < KVM_MAX_VCPUS; ++i) {
		if (kvm->vcpus[i]) {
			kvm_vcpu_destroy(kvm->vcpus[i]);
			kvm->vcpus[i] = NULL;
		}
	}
	atomic_set(&kvm->online_vcpus, 0);
}

int kvm_vm_ioctl_check_extension(struct kvm *kvm, long ext)
{
	int r;
	switch (ext) {
	case KVM_CAP_IRQCHIP:
		r = vgic_present;
		break;
	case KVM_CAP_IOEVENTFD:
	case KVM_CAP_DEVICE_CTRL:
	case KVM_CAP_USER_MEMORY:
	case KVM_CAP_SYNC_MMU:
	case KVM_CAP_DESTROY_MEMORY_REGION_WORKS:
	case KVM_CAP_ONE_REG:
	case KVM_CAP_ARM_PSCI:
	case KVM_CAP_ARM_PSCI_0_2:
	case KVM_CAP_READONLY_MEM:
	case KVM_CAP_MP_STATE:
	case KVM_CAP_IMMEDIATE_EXIT:
	case KVM_CAP_VCPU_EVENTS:
	case KVM_CAP_ARM_IRQ_LINE_LAYOUT_2:
	case KVM_CAP_ARM_NISV_TO_USER:
	case KVM_CAP_ARM_INJECT_EXT_DABT:
	case KVM_CAP_SET_GUEST_DEBUG:
	case KVM_CAP_VCPU_ATTRIBUTES:
		r = 1;
		break;
	case KVM_CAP_ARM_SET_DEVICE_ADDR:
		r = 1;
		break;
	case KVM_CAP_NR_VCPUS:
		r = num_online_cpus();
		break;
	case KVM_CAP_MAX_VCPUS:
	case KVM_CAP_MAX_VCPU_ID:
		if (kvm)
			r = kvm->arch.max_vcpus;
		else
			r = kvm_arm_default_max_vcpus();
		break;
	case KVM_CAP_MSI_DEVID:
		if (!kvm)
			r = -EINVAL;
		else
			r = kvm->arch.vgic.msis_require_devid;
		break;
	case KVM_CAP_ARM_USER_IRQ:
		/*
		 * 1: EL1_VTIMER, EL1_PTIMER, and PMU.
		 * (bump this number if adding more devices)
		 */
		r = 1;
		break;
	case KVM_CAP_STEAL_TIME:
		r = kvm_arm_pvtime_supported();
		break;
	case KVM_CAP_ARM_EL1_32BIT:
		r = cpus_have_const_cap(ARM64_HAS_32BIT_EL1);
		break;
	case KVM_CAP_GUEST_DEBUG_HW_BPS:
		r = get_num_brps();
		break;
	case KVM_CAP_GUEST_DEBUG_HW_WPS:
		r = get_num_wrps();
		break;
	case KVM_CAP_ARM_PMU_V3:
		r = kvm_arm_support_pmu_v3();
		break;
	case KVM_CAP_ARM_INJECT_SERROR_ESR:
		r = cpus_have_const_cap(ARM64_HAS_RAS_EXTN);
		break;
	case KVM_CAP_ARM_VM_IPA_SIZE:
		r = get_kvm_ipa_limit();
		break;
	case KVM_CAP_ARM_SVE:
		r = system_supports_sve();
		break;
	case KVM_CAP_ARM_PTRAUTH_ADDRESS:
	case KVM_CAP_ARM_PTRAUTH_GENERIC:
		r = system_has_full_ptr_auth();
		break;
	default:
		r = 0;
	}

	return r;
}

long kvm_arch_dev_ioctl(struct file *filp,
			unsigned int ioctl, unsigned long arg)
{
	return -EINVAL;
}

struct kvm *kvm_arch_alloc_vm(void)
{
	if (!has_vhe())
		return kzalloc(sizeof(struct kvm), GFP_KERNEL);

	return vzalloc(sizeof(struct kvm));
}

void kvm_arch_free_vm(struct kvm *kvm)
{
	if (!has_vhe())
		kfree(kvm);
	else
		vfree(kvm);
}

int kvm_arch_vcpu_precreate(struct kvm *kvm, unsigned int id)
{
	if (irqchip_in_kernel(kvm) && vgic_initialized(kvm))
		return -EBUSY;

	if (id >= kvm->arch.max_vcpus)
		return -EINVAL;

	return 0;
}

int kvm_arch_vcpu_create(struct kvm_vcpu *vcpu)
{
	int err;

	/* Force users to call KVM_ARM_VCPU_INIT */
	vcpu->arch.target = -1;
	bitmap_zero(vcpu->arch.features, KVM_VCPU_MAX_FEATURES);

	vcpu->arch.mmu_page_cache.gfp_zero = __GFP_ZERO;

	/* Set up the timer */
	kvm_timer_vcpu_init(vcpu);

	kvm_pmu_vcpu_init(vcpu);

	kvm_arm_reset_debug_ptr(vcpu);

	kvm_arm_pvtime_vcpu_init(&vcpu->arch);

	vcpu->arch.hw_mmu = &vcpu->kvm->arch.mmu;

	err = kvm_vgic_vcpu_init(vcpu);
	if (err)
		return err;

	return create_hyp_mappings(vcpu, vcpu + 1, PAGE_HYP);
}

void kvm_arch_vcpu_postcreate(struct kvm_vcpu *vcpu)
{
}

void kvm_arch_vcpu_destroy(struct kvm_vcpu *vcpu)
{
	if (vcpu->arch.has_run_once && unlikely(!irqchip_in_kernel(vcpu->kvm)))
		static_branch_dec(&userspace_irqchip_in_use);

	kvm_mmu_free_memory_cache(&vcpu->arch.mmu_page_cache);
	kvm_timer_vcpu_terminate(vcpu);
	kvm_pmu_vcpu_destroy(vcpu);

	kvm_arm_vcpu_destroy(vcpu);
}

int kvm_cpu_has_pending_timer(struct kvm_vcpu *vcpu)
{
	return kvm_timer_is_pending(vcpu);
}

void kvm_arch_vcpu_blocking(struct kvm_vcpu *vcpu)
{
	/*
	 * If we're about to block (most likely because we've just hit a
	 * WFI), we need to sync back the state of the GIC CPU interface
	 * so that we have the latest PMR and group enables. This ensures
	 * that kvm_arch_vcpu_runnable has up-to-date data to decide
	 * whether we have pending interrupts.
	 *
	 * For the same reason, we want to tell GICv4 that we need
	 * doorbells to be signalled, should an interrupt become pending.
	 */
	preempt_disable();
	kvm_vgic_vmcr_sync(vcpu);
	vgic_v4_put(vcpu, true);
	preempt_enable();
}

void kvm_arch_vcpu_unblocking(struct kvm_vcpu *vcpu)
{
	preempt_disable();
	vgic_v4_load(vcpu);
	preempt_enable();
}

void kvm_arch_vcpu_load(struct kvm_vcpu *vcpu, int cpu)
{
	struct kvm_s2_mmu *mmu;
	int *last_ran;

	mmu = vcpu->arch.hw_mmu;
	last_ran = this_cpu_ptr(mmu->last_vcpu_ran);

	/*
	 * We might get preempted before the vCPU actually runs, but
	 * over-invalidation doesn't affect correctness.
	 */
	if (*last_ran != vcpu->vcpu_id) {
		kvm_call_hyp(__kvm_tlb_flush_local_vmid, mmu);
		*last_ran = vcpu->vcpu_id;
	}

	vcpu->cpu = cpu;

	kvm_vgic_load(vcpu);
	kvm_timer_vcpu_load(vcpu);
	if (has_vhe())
		kvm_vcpu_load_sysregs_vhe(vcpu);
	kvm_arch_vcpu_load_fp(vcpu);
	kvm_vcpu_pmu_restore_guest(vcpu);
	if (kvm_arm_is_pvtime_enabled(&vcpu->arch))
		kvm_make_request(KVM_REQ_RECORD_STEAL, vcpu);

	if (single_task_running())
		vcpu_clear_wfx_traps(vcpu);
	else
		vcpu_set_wfx_traps(vcpu);

	if (vcpu_has_ptrauth(vcpu))
		vcpu_ptrauth_disable(vcpu);
}

void kvm_arch_vcpu_put(struct kvm_vcpu *vcpu)
{
	kvm_arch_vcpu_put_fp(vcpu);
	if (has_vhe())
		kvm_vcpu_put_sysregs_vhe(vcpu);
	kvm_timer_vcpu_put(vcpu);
	kvm_vgic_put(vcpu);
	kvm_vcpu_pmu_restore_host(vcpu);

	vcpu->cpu = -1;
}

static void vcpu_power_off(struct kvm_vcpu *vcpu)
{
	vcpu->arch.power_off = true;
	kvm_make_request(KVM_REQ_SLEEP, vcpu);
	kvm_vcpu_kick(vcpu);
}

int kvm_arch_vcpu_ioctl_get_mpstate(struct kvm_vcpu *vcpu,
				    struct kvm_mp_state *mp_state)
{
	if (vcpu->arch.power_off)
		mp_state->mp_state = KVM_MP_STATE_STOPPED;
	else
		mp_state->mp_state = KVM_MP_STATE_RUNNABLE;

	return 0;
}

int kvm_arch_vcpu_ioctl_set_mpstate(struct kvm_vcpu *vcpu,
				    struct kvm_mp_state *mp_state)
{
	int ret = 0;

	switch (mp_state->mp_state) {
	case KVM_MP_STATE_RUNNABLE:
		vcpu->arch.power_off = false;
		break;
	case KVM_MP_STATE_STOPPED:
		vcpu_power_off(vcpu);
		break;
	default:
		ret = -EINVAL;
	}

	return ret;
}

/**
 * kvm_arch_vcpu_runnable - determine if the vcpu can be scheduled
 * @v:		The VCPU pointer
 *
 * If the guest CPU is not waiting for interrupts or an interrupt line is
 * asserted, the CPU is by definition runnable.
 */
int kvm_arch_vcpu_runnable(struct kvm_vcpu *v)
{
	bool irq_lines = *vcpu_hcr(v) & (HCR_VI | HCR_VF);
	return ((irq_lines || kvm_vgic_vcpu_pending_irq(v))
		&& !v->arch.power_off && !v->arch.pause);
}

bool kvm_arch_vcpu_in_kernel(struct kvm_vcpu *vcpu)
{
	return vcpu_mode_priv(vcpu);
}

/* Just ensure a guest exit from a particular CPU */
static void exit_vm_noop(void *info)
{
}

void force_vm_exit(const cpumask_t *mask)
{
	preempt_disable();
	smp_call_function_many(mask, exit_vm_noop, NULL, true);
	preempt_enable();
}

/**
 * need_new_vmid_gen - check that the VMID is still valid
 * @vmid: The VMID to check
 *
 * return true if there is a new generation of VMIDs being used
 *
 * The hardware supports a limited set of values with the value zero reserved
 * for the host, so we check if an assigned value belongs to a previous
 * generation, which requires us to assign a new value. If we're the first to
 * use a VMID for the new generation, we must flush necessary caches and TLBs
 * on all CPUs.
 */
static bool need_new_vmid_gen(struct kvm_vmid *vmid)
{
	u64 current_vmid_gen = atomic64_read(&kvm_vmid_gen);
	smp_rmb(); /* Orders read of kvm_vmid_gen and kvm->arch.vmid */
	return unlikely(READ_ONCE(vmid->vmid_gen) != current_vmid_gen);
}

/**
 * update_vmid - Update the vmid with a valid VMID for the current generation
 * @vmid: The stage-2 VMID information struct
 */
static void update_vmid(struct kvm_vmid *vmid)
{
	if (!need_new_vmid_gen(vmid))
		return;

	spin_lock(&kvm_vmid_lock);

	/*
	 * We need to re-check the vmid_gen here to ensure that if another vcpu
	 * already allocated a valid vmid for this vm, then this vcpu should
	 * use the same vmid.
	 */
	if (!need_new_vmid_gen(vmid)) {
		spin_unlock(&kvm_vmid_lock);
		return;
	}

	/* First user of a new VMID generation? */
	if (unlikely(kvm_next_vmid == 0)) {
		atomic64_inc(&kvm_vmid_gen);
		kvm_next_vmid = 1;

		/*
		 * On SMP we know no other CPUs can use this CPU's or each
		 * other's VMID after force_vm_exit returns since the
		 * kvm_vmid_lock blocks them from reentry to the guest.
		 */
		force_vm_exit(cpu_all_mask);
		/*
		 * Now broadcast TLB + ICACHE invalidation over the inner
		 * shareable domain to make sure all data structures are
		 * clean.
		 */
		kvm_call_hyp(__kvm_flush_vm_context);
	}

	vmid->vmid = kvm_next_vmid;
	kvm_next_vmid++;
	kvm_next_vmid &= (1 << kvm_get_vmid_bits()) - 1;

	smp_wmb();
	WRITE_ONCE(vmid->vmid_gen, atomic64_read(&kvm_vmid_gen));

	spin_unlock(&kvm_vmid_lock);
}

static int kvm_vcpu_first_run_init(struct kvm_vcpu *vcpu)
{
	struct kvm *kvm = vcpu->kvm;
	int ret = 0;

	if (likely(vcpu->arch.has_run_once))
		return 0;

	if (!kvm_arm_vcpu_is_finalized(vcpu))
		return -EPERM;

	vcpu->arch.has_run_once = true;

	if (likely(irqchip_in_kernel(kvm))) {
		/*
		 * Map the VGIC hardware resources before running a vcpu the
		 * first time on this VM.
		 */
		ret = kvm_vgic_map_resources(kvm);
		if (ret)
			return ret;
	} else {
		/*
		 * Tell the rest of the code that there are userspace irqchip
		 * VMs in the wild.
		 */
		static_branch_inc(&userspace_irqchip_in_use);
	}

	ret = kvm_timer_enable(vcpu);
	if (ret)
		return ret;

	ret = kvm_arm_pmu_v3_enable(vcpu);

	return ret;
}

bool kvm_arch_intc_initialized(struct kvm *kvm)
{
	return vgic_initialized(kvm);
}

void kvm_arm_halt_guest(struct kvm *kvm)
{
	int i;
	struct kvm_vcpu *vcpu;

	kvm_for_each_vcpu(i, vcpu, kvm)
		vcpu->arch.pause = true;
	kvm_make_all_cpus_request(kvm, KVM_REQ_SLEEP);
}

void kvm_arm_resume_guest(struct kvm *kvm)
{
	int i;
	struct kvm_vcpu *vcpu;

	kvm_for_each_vcpu(i, vcpu, kvm) {
		vcpu->arch.pause = false;
		rcuwait_wake_up(kvm_arch_vcpu_get_wait(vcpu));
	}
}

static void vcpu_req_sleep(struct kvm_vcpu *vcpu)
{
	struct rcuwait *wait = kvm_arch_vcpu_get_wait(vcpu);

	rcuwait_wait_event(wait,
			   (!vcpu->arch.power_off) &&(!vcpu->arch.pause),
			   TASK_INTERRUPTIBLE);

	if (vcpu->arch.power_off || vcpu->arch.pause) {
		/* Awaken to handle a signal, request we sleep again later. */
		kvm_make_request(KVM_REQ_SLEEP, vcpu);
	}

	/*
	 * Make sure we will observe a potential reset request if we've
	 * observed a change to the power state. Pairs with the smp_wmb() in
	 * kvm_psci_vcpu_on().
	 */
	smp_rmb();
}

static int kvm_vcpu_initialized(struct kvm_vcpu *vcpu)
{
	return vcpu->arch.target >= 0;
}

static void check_vcpu_requests(struct kvm_vcpu *vcpu)
{
	if (kvm_request_pending(vcpu)) {
		if (kvm_check_request(KVM_REQ_SLEEP, vcpu))
			vcpu_req_sleep(vcpu);

		if (kvm_check_request(KVM_REQ_VCPU_RESET, vcpu))
			kvm_reset_vcpu(vcpu);

		/*
		 * Clear IRQ_PENDING requests that were made to guarantee
		 * that a VCPU sees new virtual interrupts.
		 */
		kvm_check_request(KVM_REQ_IRQ_PENDING, vcpu);

		if (kvm_check_request(KVM_REQ_RECORD_STEAL, vcpu))
			kvm_update_stolen_time(vcpu);

		if (kvm_check_request(KVM_REQ_RELOAD_GICv4, vcpu)) {
			/* The distributor enable bits were changed */
			preempt_disable();
			vgic_v4_put(vcpu, false);
			vgic_v4_load(vcpu);
			preempt_enable();
		}
	}
}

/**
 * kvm_arch_vcpu_ioctl_run - the main VCPU run function to execute guest code
 * @vcpu:	The VCPU pointer
 *
 * This function is called through the VCPU_RUN ioctl called from user space. It
 * will execute VM code in a loop until the time slice for the process is used
 * or some emulation is needed from user space in which case the function will
 * return with return value 0 and with the kvm_run structure filled in with the
 * required data for the requested emulation.
 */
int kvm_arch_vcpu_ioctl_run(struct kvm_vcpu *vcpu)
{
	struct kvm_run *run = vcpu->run;
	int ret;

	if (unlikely(!kvm_vcpu_initialized(vcpu)))
		return -ENOEXEC;

	ret = kvm_vcpu_first_run_init(vcpu);
	if (ret)
		return ret;

	if (run->exit_reason == KVM_EXIT_MMIO) {
		ret = kvm_handle_mmio_return(vcpu);
		if (ret)
			return ret;
	}

	if (run->immediate_exit)
		return -EINTR;

	vcpu_load(vcpu);

	kvm_sigset_activate(vcpu);

	ret = 1;
	run->exit_reason = KVM_EXIT_UNKNOWN;
	while (ret > 0) {
		/*
		 * Check conditions before entering the guest
		 */
		cond_resched();

		update_vmid(&vcpu->arch.hw_mmu->vmid);

		check_vcpu_requests(vcpu);

		/*
		 * Preparing the interrupts to be injected also
		 * involves poking the GIC, which must be done in a
		 * non-preemptible context.
		 */
		preempt_disable();

		kvm_pmu_flush_hwstate(vcpu);

		local_irq_disable();

		kvm_vgic_flush_hwstate(vcpu);

		/*
		 * Exit if we have a signal pending so that we can deliver the
		 * signal to user space.
		 */
		if (signal_pending(current)) {
			ret = -EINTR;
			run->exit_reason = KVM_EXIT_INTR;
		}

		/*
		 * If we're using a userspace irqchip, then check if we need
		 * to tell a userspace irqchip about timer or PMU level
		 * changes and if so, exit to userspace (the actual level
		 * state gets updated in kvm_timer_update_run and
		 * kvm_pmu_update_run below).
		 */
		if (static_branch_unlikely(&userspace_irqchip_in_use)) {
			if (kvm_timer_should_notify_user(vcpu) ||
			    kvm_pmu_should_notify_user(vcpu)) {
				ret = -EINTR;
				run->exit_reason = KVM_EXIT_INTR;
			}
		}

		/*
		 * Ensure we set mode to IN_GUEST_MODE after we disable
		 * interrupts and before the final VCPU requests check.
		 * See the comment in kvm_vcpu_exiting_guest_mode() and
		 * Documentation/virt/kvm/vcpu-requests.rst
		 */
		smp_store_mb(vcpu->mode, IN_GUEST_MODE);

		if (ret <= 0 || need_new_vmid_gen(&vcpu->arch.hw_mmu->vmid) ||
		    kvm_request_pending(vcpu)) {
			vcpu->mode = OUTSIDE_GUEST_MODE;
			isb(); /* Ensure work in x_flush_hwstate is committed */
			kvm_pmu_sync_hwstate(vcpu);
			if (static_branch_unlikely(&userspace_irqchip_in_use))
				kvm_timer_sync_user(vcpu);
			kvm_vgic_sync_hwstate(vcpu);
			local_irq_enable();
			preempt_enable();
			continue;
		}

		kvm_arm_setup_debug(vcpu);

		/**************************************************************
		 * Enter the guest
		 */
		trace_kvm_entry(*vcpu_pc(vcpu));
		guest_enter_irqoff();

		ret = kvm_call_hyp_ret(__kvm_vcpu_run, vcpu);

		vcpu->mode = OUTSIDE_GUEST_MODE;
		vcpu->stat.exits++;
		/*
		 * Back from guest
		 *************************************************************/

		kvm_arm_clear_debug(vcpu);

		/*
		 * We must sync the PMU state before the vgic state so
		 * that the vgic can properly sample the updated state of the
		 * interrupt line.
		 */
		kvm_pmu_sync_hwstate(vcpu);

		/*
		 * Sync the vgic state before syncing the timer state because
		 * the timer code needs to know if the virtual timer
		 * interrupts are active.
		 */
		kvm_vgic_sync_hwstate(vcpu);

		/*
		 * Sync the timer hardware state before enabling interrupts as
		 * we don't want vtimer interrupts to race with syncing the
		 * timer virtual interrupt state.
		 */
		if (static_branch_unlikely(&userspace_irqchip_in_use))
			kvm_timer_sync_user(vcpu);

		kvm_arch_vcpu_ctxsync_fp(vcpu);

		/*
		 * We may have taken a host interrupt in HYP mode (ie
		 * while executing the guest). This interrupt is still
		 * pending, as we haven't serviced it yet!
		 *
		 * We're now back in SVC mode, with interrupts
		 * disabled.  Enabling the interrupts now will have
		 * the effect of taking the interrupt again, in SVC
		 * mode this time.
		 */
		local_irq_enable();

		/*
		 * We do local_irq_enable() before calling guest_exit() so
		 * that if a timer interrupt hits while running the guest we
		 * account that tick as being spent in the guest.  We enable
		 * preemption after calling guest_exit() so that if we get
		 * preempted we make sure ticks after that is not counted as
		 * guest time.
		 */
		guest_exit();
		trace_kvm_exit(ret, kvm_vcpu_trap_get_class(vcpu), *vcpu_pc(vcpu));

		/* Exit types that need handling before we can be preempted */
		handle_exit_early(vcpu, ret);

		preempt_enable();

		/*
		 * The ARMv8 architecture doesn't give the hypervisor
		 * a mechanism to prevent a guest from dropping to AArch32 EL0
		 * if implemented by the CPU. If we spot the guest in such
		 * state and that we decided it wasn't supposed to do so (like
		 * with the asymmetric AArch32 case), return to userspace with
		 * a fatal error.
		 */
		if (!system_supports_32bit_el0() && vcpu_mode_is_32bit(vcpu)) {
			/*
			 * As we have caught the guest red-handed, decide that
			 * it isn't fit for purpose anymore by making the vcpu
			 * invalid. The VMM can try and fix it by issuing  a
			 * KVM_ARM_VCPU_INIT if it really wants to.
			 */
			vcpu->arch.target = -1;
			ret = ARM_EXCEPTION_IL;
		}

		ret = handle_exit(vcpu, ret);
	}

	/* Tell userspace about in-kernel device output levels */
	if (unlikely(!irqchip_in_kernel(vcpu->kvm))) {
		kvm_timer_update_run(vcpu);
		kvm_pmu_update_run(vcpu);
	}

	kvm_sigset_deactivate(vcpu);

	vcpu_put(vcpu);
	return ret;
}

static int vcpu_interrupt_line(struct kvm_vcpu *vcpu, int number, bool level)
{
	int bit_index;
	bool set;
	unsigned long *hcr;

	if (number == KVM_ARM_IRQ_CPU_IRQ)
		bit_index = __ffs(HCR_VI);
	else /* KVM_ARM_IRQ_CPU_FIQ */
		bit_index = __ffs(HCR_VF);

	hcr = vcpu_hcr(vcpu);
	if (level)
		set = test_and_set_bit(bit_index, hcr);
	else
		set = test_and_clear_bit(bit_index, hcr);

	/*
	 * If we didn't change anything, no need to wake up or kick other CPUs
	 */
	if (set == level)
		return 0;

	/*
	 * The vcpu irq_lines field was updated, wake up sleeping VCPUs and
	 * trigger a world-switch round on the running physical CPU to set the
	 * virtual IRQ/FIQ fields in the HCR appropriately.
	 */
	kvm_make_request(KVM_REQ_IRQ_PENDING, vcpu);
	kvm_vcpu_kick(vcpu);

	return 0;
}

int kvm_vm_ioctl_irq_line(struct kvm *kvm, struct kvm_irq_level *irq_level,
			  bool line_status)
{
	u32 irq = irq_level->irq;
	unsigned int irq_type, vcpu_idx, irq_num;
	int nrcpus = atomic_read(&kvm->online_vcpus);
	struct kvm_vcpu *vcpu = NULL;
	bool level = irq_level->level;

	irq_type = (irq >> KVM_ARM_IRQ_TYPE_SHIFT) & KVM_ARM_IRQ_TYPE_MASK;
	vcpu_idx = (irq >> KVM_ARM_IRQ_VCPU_SHIFT) & KVM_ARM_IRQ_VCPU_MASK;
	vcpu_idx += ((irq >> KVM_ARM_IRQ_VCPU2_SHIFT) & KVM_ARM_IRQ_VCPU2_MASK) * (KVM_ARM_IRQ_VCPU_MASK + 1);
	irq_num = (irq >> KVM_ARM_IRQ_NUM_SHIFT) & KVM_ARM_IRQ_NUM_MASK;

	trace_kvm_irq_line(irq_type, vcpu_idx, irq_num, irq_level->level);

	switch (irq_type) {
	case KVM_ARM_IRQ_TYPE_CPU:
		if (irqchip_in_kernel(kvm))
			return -ENXIO;

		if (vcpu_idx >= nrcpus)
			return -EINVAL;

		vcpu = kvm_get_vcpu(kvm, vcpu_idx);
		if (!vcpu)
			return -EINVAL;

		if (irq_num > KVM_ARM_IRQ_CPU_FIQ)
			return -EINVAL;

		return vcpu_interrupt_line(vcpu, irq_num, level);
	case KVM_ARM_IRQ_TYPE_PPI:
		if (!irqchip_in_kernel(kvm))
			return -ENXIO;

		if (vcpu_idx >= nrcpus)
			return -EINVAL;

		vcpu = kvm_get_vcpu(kvm, vcpu_idx);
		if (!vcpu)
			return -EINVAL;

		if (irq_num < VGIC_NR_SGIS || irq_num >= VGIC_NR_PRIVATE_IRQS)
			return -EINVAL;

		return kvm_vgic_inject_irq(kvm, vcpu->vcpu_id, irq_num, level, NULL);
	case KVM_ARM_IRQ_TYPE_SPI:
		if (!irqchip_in_kernel(kvm))
			return -ENXIO;

		if (irq_num < VGIC_NR_PRIVATE_IRQS)
			return -EINVAL;

		return kvm_vgic_inject_irq(kvm, 0, irq_num, level, NULL);
	}

	return -EINVAL;
}

static int kvm_vcpu_set_target(struct kvm_vcpu *vcpu,
			       const struct kvm_vcpu_init *init)
{
	unsigned int i, ret;
	int phys_target = kvm_target_cpu();

	if (init->target != phys_target)
		return -EINVAL;

	/*
	 * Secondary and subsequent calls to KVM_ARM_VCPU_INIT must
	 * use the same target.
	 */
	if (vcpu->arch.target != -1 && vcpu->arch.target != init->target)
		return -EINVAL;

	/* -ENOENT for unknown features, -EINVAL for invalid combinations. */
	for (i = 0; i < sizeof(init->features) * 8; i++) {
		bool set = (init->features[i / 32] & (1 << (i % 32)));

		if (set && i >= KVM_VCPU_MAX_FEATURES)
			return -ENOENT;

		/*
		 * Secondary and subsequent calls to KVM_ARM_VCPU_INIT must
		 * use the same feature set.
		 */
		if (vcpu->arch.target != -1 && i < KVM_VCPU_MAX_FEATURES &&
		    test_bit(i, vcpu->arch.features) != set)
			return -EINVAL;

		if (set)
			set_bit(i, vcpu->arch.features);
	}

	vcpu->arch.target = phys_target;

	/* Now we know what it is, we can reset it. */
	ret = kvm_reset_vcpu(vcpu);
	if (ret) {
		vcpu->arch.target = -1;
		bitmap_zero(vcpu->arch.features, KVM_VCPU_MAX_FEATURES);
	}

	return ret;
}

static int kvm_arch_vcpu_ioctl_vcpu_init(struct kvm_vcpu *vcpu,
					 struct kvm_vcpu_init *init)
{
	int ret;

	ret = kvm_vcpu_set_target(vcpu, init);
	if (ret)
		return ret;

	/*
	 * Ensure a rebooted VM will fault in RAM pages and detect if the
	 * guest MMU is turned off and flush the caches as needed.
	 *
	 * S2FWB enforces all memory accesses to RAM being cacheable,
	 * ensuring that the data side is always coherent. We still
	 * need to invalidate the I-cache though, as FWB does *not*
	 * imply CTR_EL0.DIC.
	 */
	if (vcpu->arch.has_run_once) {
		if (!cpus_have_final_cap(ARM64_HAS_STAGE2_FWB))
			stage2_unmap_vm(vcpu->kvm);
		else
			__flush_icache_all();
	}

	vcpu_reset_hcr(vcpu);

	/*
	 * Handle the "start in power-off" case.
	 */
	if (test_bit(KVM_ARM_VCPU_POWER_OFF, vcpu->arch.features))
		vcpu_power_off(vcpu);
	else
		vcpu->arch.power_off = false;

	return 0;
}

static int kvm_arm_vcpu_set_attr(struct kvm_vcpu *vcpu,
				 struct kvm_device_attr *attr)
{
	int ret = -ENXIO;

	switch (attr->group) {
	default:
		ret = kvm_arm_vcpu_arch_set_attr(vcpu, attr);
		break;
	}

	return ret;
}

static int kvm_arm_vcpu_get_attr(struct kvm_vcpu *vcpu,
				 struct kvm_device_attr *attr)
{
	int ret = -ENXIO;

	switch (attr->group) {
	default:
		ret = kvm_arm_vcpu_arch_get_attr(vcpu, attr);
		break;
	}

	return ret;
}

static int kvm_arm_vcpu_has_attr(struct kvm_vcpu *vcpu,
				 struct kvm_device_attr *attr)
{
	int ret = -ENXIO;

	switch (attr->group) {
	default:
		ret = kvm_arm_vcpu_arch_has_attr(vcpu, attr);
		break;
	}

	return ret;
}

static int kvm_arm_vcpu_get_events(struct kvm_vcpu *vcpu,
				   struct kvm_vcpu_events *events)
{
	memset(events, 0, sizeof(*events));

	return __kvm_arm_vcpu_get_events(vcpu, events);
}

static int kvm_arm_vcpu_set_events(struct kvm_vcpu *vcpu,
				   struct kvm_vcpu_events *events)
{
	int i;

	/* check whether the reserved field is zero */
	for (i = 0; i < ARRAY_SIZE(events->reserved); i++)
		if (events->reserved[i])
			return -EINVAL;

	/* check whether the pad field is zero */
	for (i = 0; i < ARRAY_SIZE(events->exception.pad); i++)
		if (events->exception.pad[i])
			return -EINVAL;

	return __kvm_arm_vcpu_set_events(vcpu, events);
}

long kvm_arch_vcpu_ioctl(struct file *filp,
			 unsigned int ioctl, unsigned long arg)
{
	struct kvm_vcpu *vcpu = filp->private_data;
	void __user *argp = (void __user *)arg;
	struct kvm_device_attr attr;
	long r;

	switch (ioctl) {
	case KVM_ARM_VCPU_INIT: {
		struct kvm_vcpu_init init;

		r = -EFAULT;
		if (copy_from_user(&init, argp, sizeof(init)))
			break;

		r = kvm_arch_vcpu_ioctl_vcpu_init(vcpu, &init);
		break;
	}
	case KVM_SET_ONE_REG:
	case KVM_GET_ONE_REG: {
		struct kvm_one_reg reg;

		r = -ENOEXEC;
		if (unlikely(!kvm_vcpu_initialized(vcpu)))
			break;

		r = -EFAULT;
		if (copy_from_user(&reg, argp, sizeof(reg)))
			break;

		if (ioctl == KVM_SET_ONE_REG)
			r = kvm_arm_set_reg(vcpu, &reg);
		else
			r = kvm_arm_get_reg(vcpu, &reg);
		break;
	}
	case KVM_GET_REG_LIST: {
		struct kvm_reg_list __user *user_list = argp;
		struct kvm_reg_list reg_list;
		unsigned n;

		r = -ENOEXEC;
		if (unlikely(!kvm_vcpu_initialized(vcpu)))
			break;

		r = -EPERM;
		if (!kvm_arm_vcpu_is_finalized(vcpu))
			break;

		r = -EFAULT;
		if (copy_from_user(&reg_list, user_list, sizeof(reg_list)))
			break;
		n = reg_list.n;
		reg_list.n = kvm_arm_num_regs(vcpu);
		if (copy_to_user(user_list, &reg_list, sizeof(reg_list)))
			break;
		r = -E2BIG;
		if (n < reg_list.n)
			break;
		r = kvm_arm_copy_reg_indices(vcpu, user_list->reg);
		break;
	}
	case KVM_SET_DEVICE_ATTR: {
		r = -EFAULT;
		if (copy_from_user(&attr, argp, sizeof(attr)))
			break;
		r = kvm_arm_vcpu_set_attr(vcpu, &attr);
		break;
	}
	case KVM_GET_DEVICE_ATTR: {
		r = -EFAULT;
		if (copy_from_user(&attr, argp, sizeof(attr)))
			break;
		r = kvm_arm_vcpu_get_attr(vcpu, &attr);
		break;
	}
	case KVM_HAS_DEVICE_ATTR: {
		r = -EFAULT;
		if (copy_from_user(&attr, argp, sizeof(attr)))
			break;
		r = kvm_arm_vcpu_has_attr(vcpu, &attr);
		break;
	}
	case KVM_GET_VCPU_EVENTS: {
		struct kvm_vcpu_events events;

		if (kvm_arm_vcpu_get_events(vcpu, &events))
			return -EINVAL;

		if (copy_to_user(argp, &events, sizeof(events)))
			return -EFAULT;

		return 0;
	}
	case KVM_SET_VCPU_EVENTS: {
		struct kvm_vcpu_events events;

		if (copy_from_user(&events, argp, sizeof(events)))
			return -EFAULT;

		return kvm_arm_vcpu_set_events(vcpu, &events);
	}
	case KVM_ARM_VCPU_FINALIZE: {
		int what;

		if (!kvm_vcpu_initialized(vcpu))
			return -ENOEXEC;

		if (get_user(what, (const int __user *)argp))
			return -EFAULT;

		return kvm_arm_vcpu_finalize(vcpu, what);
	}
	default:
		r = -EINVAL;
	}

	return r;
}

void kvm_arch_sync_dirty_log(struct kvm *kvm, struct kvm_memory_slot *memslot)
{

}

void kvm_arch_flush_remote_tlbs_memslot(struct kvm *kvm,
					struct kvm_memory_slot *memslot)
{
	kvm_flush_remote_tlbs(kvm);
}

static int kvm_vm_ioctl_set_device_addr(struct kvm *kvm,
					struct kvm_arm_device_addr *dev_addr)
{
	unsigned long dev_id, type;

	dev_id = (dev_addr->id & KVM_ARM_DEVICE_ID_MASK) >>
		KVM_ARM_DEVICE_ID_SHIFT;
	type = (dev_addr->id & KVM_ARM_DEVICE_TYPE_MASK) >>
		KVM_ARM_DEVICE_TYPE_SHIFT;

	switch (dev_id) {
	case KVM_ARM_DEVICE_VGIC_V2:
		if (!vgic_present)
			return -ENXIO;
		return kvm_vgic_addr(kvm, type, &dev_addr->addr, true);
	default:
		return -ENODEV;
	}
}

long kvm_arch_vm_ioctl(struct file *filp,
		       unsigned int ioctl, unsigned long arg)
{
	struct kvm *kvm = filp->private_data;
	void __user *argp = (void __user *)arg;

	switch (ioctl) {
	case KVM_CREATE_IRQCHIP: {
		int ret;
		if (!vgic_present)
			return -ENXIO;
		mutex_lock(&kvm->lock);
		ret = kvm_vgic_create(kvm, KVM_DEV_TYPE_ARM_VGIC_V2);
		mutex_unlock(&kvm->lock);
		return ret;
	}
	case KVM_ARM_SET_DEVICE_ADDR: {
		struct kvm_arm_device_addr dev_addr;

		if (copy_from_user(&dev_addr, argp, sizeof(dev_addr)))
			return -EFAULT;
		return kvm_vm_ioctl_set_device_addr(kvm, &dev_addr);
	}
	case KVM_ARM_PREFERRED_TARGET: {
		int err;
		struct kvm_vcpu_init init;

		err = kvm_vcpu_preferred_target(&init);
		if (err)
			return err;

		if (copy_to_user(argp, &init, sizeof(init)))
			return -EFAULT;

		return 0;
	}
	default:
		return -EINVAL;
	}
}

static unsigned long nvhe_percpu_size(void)
{
	return (unsigned long)CHOOSE_NVHE_SYM(__per_cpu_end) -
		(unsigned long)CHOOSE_NVHE_SYM(__per_cpu_start);
}

static unsigned long nvhe_percpu_order(void)
{
	unsigned long size = nvhe_percpu_size();

	return size ? get_order(size) : 0;
}

/* A lookup table holding the hypervisor VA for each vector slot */
static void *hyp_spectre_vector_selector[BP_HARDEN_EL2_SLOTS];

static int __kvm_vector_slot2idx(enum arm64_hyp_spectre_vector slot)
{
	return slot - (slot != HYP_VECTOR_DIRECT);
}

static void kvm_init_vector_slot(void *base, enum arm64_hyp_spectre_vector slot)
{
	int idx = __kvm_vector_slot2idx(slot);

	hyp_spectre_vector_selector[slot] = base + (idx * SZ_2K);
}

static int kvm_init_vector_slots(void)
{
	int err;
	void *base;

	base = kern_hyp_va(kvm_ksym_ref(__kvm_hyp_vector));
	kvm_init_vector_slot(base, HYP_VECTOR_DIRECT);

	base = kern_hyp_va(kvm_ksym_ref(__bp_harden_hyp_vecs));
	kvm_init_vector_slot(base, HYP_VECTOR_SPECTRE_DIRECT);

	if (!cpus_have_const_cap(ARM64_SPECTRE_V3A))
		return 0;

	if (!has_vhe()) {
		err = create_hyp_exec_mappings(__pa_symbol(__bp_harden_hyp_vecs),
					       __BP_HARDEN_HYP_VECS_SZ, &base);
		if (err)
			return err;
	}

	kvm_init_vector_slot(base, HYP_VECTOR_INDIRECT);
	kvm_init_vector_slot(base, HYP_VECTOR_SPECTRE_INDIRECT);
	return 0;
}

static void cpu_init_hyp_mode(void)
{
	struct kvm_nvhe_init_params *params = this_cpu_ptr_nvhe_sym(kvm_init_params);
	struct arm_smccc_res res;
	unsigned long tcr;

	/* Switch from the HYP stub to our own HYP init vector */
	__hyp_set_vectors(kvm_get_idmap_vector());

	/*
	 * Calculate the raw per-cpu offset without a translation from the
	 * kernel's mapping to the linear mapping, and store it in tpidr_el2
	 * so that we can use adr_l to access per-cpu variables in EL2.
	 * Also drop the KASAN tag which gets in the way...
	 */
	params->tpidr_el2 = (unsigned long)kasan_reset_tag(this_cpu_ptr_nvhe_sym(__per_cpu_start)) -
			    (unsigned long)kvm_ksym_ref(CHOOSE_NVHE_SYM(__per_cpu_start));

	params->mair_el2 = read_sysreg(mair_el1);

	/*
	 * The ID map may be configured to use an extended virtual address
	 * range. This is only the case if system RAM is out of range for the
	 * currently configured page size and VA_BITS, in which case we will
	 * also need the extended virtual range for the HYP ID map, or we won't
	 * be able to enable the EL2 MMU.
	 *
	 * However, at EL2, there is only one TTBR register, and we can't switch
	 * between translation tables *and* update TCR_EL2.T0SZ at the same
	 * time. Bottom line: we need to use the extended range with *both* our
	 * translation tables.
	 *
	 * So use the same T0SZ value we use for the ID map.
	 */
<<<<<<< HEAD
	params->tpidr_el2 = (unsigned long)this_cpu_ptr_nvhe_sym(__per_cpu_start) -
			    (unsigned long)kvm_ksym_ref(CHOOSE_NVHE_SYM(__per_cpu_start));

	params->mair_el2 = read_sysreg(mair_el1);

	/*
	 * The ID map may be configured to use an extended virtual address
	 * range. This is only the case if system RAM is out of range for the
	 * currently configured page size and VA_BITS, in which case we will
	 * also need the extended virtual range for the HYP ID map, or we won't
	 * be able to enable the EL2 MMU.
	 *
	 * However, at EL2, there is only one TTBR register, and we can't switch
	 * between translation tables *and* update TCR_EL2.T0SZ at the same
	 * time. Bottom line: we need to use the extended range with *both* our
	 * translation tables.
	 *
	 * So use the same T0SZ value we use for the ID map.
	 */
=======
>>>>>>> df7b6229
	tcr = (read_sysreg(tcr_el1) & TCR_EL2_MASK) | TCR_EL2_RES1;
	tcr &= ~TCR_T0SZ_MASK;
	tcr |= (idmap_t0sz & GENMASK(TCR_TxSZ_WIDTH - 1, 0)) << TCR_T0SZ_OFFSET;
	params->tcr_el2 = tcr;

	params->stack_hyp_va = kern_hyp_va(__this_cpu_read(kvm_arm_hyp_stack_page) + PAGE_SIZE);
	params->pgd_pa = kvm_mmu_get_httbr();

	/*
	 * Flush the init params from the data cache because the struct will
	 * be read while the MMU is off.
	 */
	kvm_flush_dcache_to_poc(params, sizeof(*params));

	/*
	 * Call initialization code, and switch to the full blown HYP code.
	 * If the cpucaps haven't been finalized yet, something has gone very
	 * wrong, and hyp will crash and burn when it uses any
	 * cpus_have_const_cap() wrapper.
	 */
	BUG_ON(!system_capabilities_finalized());
	arm_smccc_1_1_hvc(KVM_HOST_SMCCC_FUNC(__kvm_hyp_init), virt_to_phys(params), &res);
	WARN_ON(res.a0 != SMCCC_RET_SUCCESS);

	/*
	 * Disabling SSBD on a non-VHE system requires us to enable SSBS
	 * at EL2.
	 */
	if (this_cpu_has_cap(ARM64_SSBS) &&
	    arm64_get_spectre_v4_state() == SPECTRE_VULNERABLE) {
		kvm_call_hyp_nvhe(__kvm_enable_ssbs);
	}
}

static void cpu_hyp_reset(void)
{
	if (!is_kernel_in_hyp_mode())
		__hyp_reset_vectors();
}

/*
 * EL2 vectors can be mapped and rerouted in a number of ways,
 * depending on the kernel configuration and CPU present:
 *
 * - If the CPU is affected by Spectre-v2, the hardening sequence is
 *   placed in one of the vector slots, which is executed before jumping
 *   to the real vectors.
 *
 * - If the CPU also has the ARM64_SPECTRE_V3A cap, the slot
 *   containing the hardening sequence is mapped next to the idmap page,
 *   and executed before jumping to the real vectors.
 *
 * - If the CPU only has the ARM64_SPECTRE_V3A cap, then an
 *   empty slot is selected, mapped next to the idmap page, and
 *   executed before jumping to the real vectors.
 *
 * Note that ARM64_SPECTRE_V3A is somewhat incompatible with
 * VHE, as we don't have hypervisor-specific mappings. If the system
 * is VHE and yet selects this capability, it will be ignored.
 */
static void cpu_set_hyp_vector(void)
{
	struct bp_hardening_data *data = this_cpu_ptr(&bp_hardening_data);
	void *vector = hyp_spectre_vector_selector[data->slot];

	*this_cpu_ptr_hyp_sym(kvm_hyp_vector) = (unsigned long)vector;
}

static void cpu_hyp_reinit(void)
{
	kvm_init_host_cpu_context(&this_cpu_ptr_hyp_sym(kvm_host_data)->host_ctxt);

	cpu_hyp_reset();
	cpu_set_hyp_vector();

	if (is_kernel_in_hyp_mode())
		kvm_timer_init_vhe();
	else
		cpu_init_hyp_mode();

	kvm_arm_init_debug();

	if (vgic_present)
		kvm_vgic_init_cpu_hardware();
}

static void _kvm_arch_hardware_enable(void *discard)
{
	if (!__this_cpu_read(kvm_arm_hardware_enabled)) {
		cpu_hyp_reinit();
		__this_cpu_write(kvm_arm_hardware_enabled, 1);
	}
}

int kvm_arch_hardware_enable(void)
{
	_kvm_arch_hardware_enable(NULL);
	return 0;
}

static void _kvm_arch_hardware_disable(void *discard)
{
	if (__this_cpu_read(kvm_arm_hardware_enabled)) {
		cpu_hyp_reset();
		__this_cpu_write(kvm_arm_hardware_enabled, 0);
	}
}

void kvm_arch_hardware_disable(void)
{
	if (!is_protected_kvm_enabled())
		_kvm_arch_hardware_disable(NULL);
}

#ifdef CONFIG_CPU_PM
static int hyp_init_cpu_pm_notifier(struct notifier_block *self,
				    unsigned long cmd,
				    void *v)
{
	/*
	 * kvm_arm_hardware_enabled is left with its old value over
	 * PM_ENTER->PM_EXIT. It is used to indicate PM_EXIT should
	 * re-enable hyp.
	 */
	switch (cmd) {
	case CPU_PM_ENTER:
		if (__this_cpu_read(kvm_arm_hardware_enabled))
			/*
			 * don't update kvm_arm_hardware_enabled here
			 * so that the hardware will be re-enabled
			 * when we resume. See below.
			 */
			cpu_hyp_reset();

		return NOTIFY_OK;
	case CPU_PM_ENTER_FAILED:
	case CPU_PM_EXIT:
		if (__this_cpu_read(kvm_arm_hardware_enabled))
			/* The hardware was enabled before suspend. */
			cpu_hyp_reinit();

		return NOTIFY_OK;

	default:
		return NOTIFY_DONE;
	}
}

static struct notifier_block hyp_init_cpu_pm_nb = {
	.notifier_call = hyp_init_cpu_pm_notifier,
};

static void hyp_cpu_pm_init(void)
{
	if (!is_protected_kvm_enabled())
		cpu_pm_register_notifier(&hyp_init_cpu_pm_nb);
}
static void hyp_cpu_pm_exit(void)
{
	if (!is_protected_kvm_enabled())
		cpu_pm_unregister_notifier(&hyp_init_cpu_pm_nb);
}
#else
static inline void hyp_cpu_pm_init(void)
{
}
static inline void hyp_cpu_pm_exit(void)
{
}
#endif

static void init_cpu_logical_map(void)
{
	unsigned int cpu;

	/*
	 * Copy the MPIDR <-> logical CPU ID mapping to hyp.
	 * Only copy the set of online CPUs whose features have been chacked
	 * against the finalized system capabilities. The hypervisor will not
	 * allow any other CPUs from the `possible` set to boot.
	 */
	for_each_online_cpu(cpu)
		hyp_cpu_logical_map[cpu] = cpu_logical_map(cpu);
}

#define init_psci_0_1_impl_state(config, what)	\
	config.psci_0_1_ ## what ## _implemented = psci_ops.what

static bool init_psci_relay(void)
{
	/*
	 * If PSCI has not been initialized, protected KVM cannot install
	 * itself on newly booted CPUs.
	 */
	if (!psci_ops.get_version) {
		kvm_err("Cannot initialize protected mode without PSCI\n");
		return false;
	}

	kvm_host_psci_config.version = psci_ops.get_version();

	if (kvm_host_psci_config.version == PSCI_VERSION(0, 1)) {
		kvm_host_psci_config.function_ids_0_1 = get_psci_0_1_function_ids();
		init_psci_0_1_impl_state(kvm_host_psci_config, cpu_suspend);
		init_psci_0_1_impl_state(kvm_host_psci_config, cpu_on);
		init_psci_0_1_impl_state(kvm_host_psci_config, cpu_off);
		init_psci_0_1_impl_state(kvm_host_psci_config, migrate);
	}
	return true;
}

static int init_common_resources(void)
{
	return kvm_set_ipa_limit();
}

static int init_subsystems(void)
{
	int err = 0;

	/*
	 * Enable hardware so that subsystem initialisation can access EL2.
	 */
	on_each_cpu(_kvm_arch_hardware_enable, NULL, 1);

	/*
	 * Register CPU lower-power notifier
	 */
	hyp_cpu_pm_init();

	/*
	 * Init HYP view of VGIC
	 */
	err = kvm_vgic_hyp_init();
	switch (err) {
	case 0:
		vgic_present = true;
		break;
	case -ENODEV:
	case -ENXIO:
		vgic_present = false;
		err = 0;
		break;
	default:
		goto out;
	}

	/*
	 * Init HYP architected timer support
	 */
	err = kvm_timer_hyp_init(vgic_present);
	if (err)
		goto out;

	kvm_perf_init();
	kvm_sys_reg_table_init();

out:
	if (err || !is_protected_kvm_enabled())
		on_each_cpu(_kvm_arch_hardware_disable, NULL, 1);

	return err;
}

static void teardown_hyp_mode(void)
{
	int cpu;

	free_hyp_pgds();
	for_each_possible_cpu(cpu) {
		free_page(per_cpu(kvm_arm_hyp_stack_page, cpu));
		free_pages(kvm_arm_hyp_percpu_base[cpu], nvhe_percpu_order());
	}
}

/**
 * Inits Hyp-mode on all online CPUs
 */
static int init_hyp_mode(void)
{
	int cpu;
	int err = 0;

	/*
	 * Allocate Hyp PGD and setup Hyp identity mapping
	 */
	err = kvm_mmu_init();
	if (err)
		goto out_err;

	/*
	 * Allocate stack pages for Hypervisor-mode
	 */
	for_each_possible_cpu(cpu) {
		unsigned long stack_page;

		stack_page = __get_free_page(GFP_KERNEL);
		if (!stack_page) {
			err = -ENOMEM;
			goto out_err;
		}

		per_cpu(kvm_arm_hyp_stack_page, cpu) = stack_page;
	}

	/*
	 * Allocate and initialize pages for Hypervisor-mode percpu regions.
	 */
	for_each_possible_cpu(cpu) {
		struct page *page;
		void *page_addr;

		page = alloc_pages(GFP_KERNEL, nvhe_percpu_order());
		if (!page) {
			err = -ENOMEM;
			goto out_err;
		}

		page_addr = page_address(page);
		memcpy(page_addr, CHOOSE_NVHE_SYM(__per_cpu_start), nvhe_percpu_size());
		kvm_arm_hyp_percpu_base[cpu] = (unsigned long)page_addr;
	}

	/*
	 * Map the Hyp-code called directly from the host
	 */
	err = create_hyp_mappings(kvm_ksym_ref(__hyp_text_start),
				  kvm_ksym_ref(__hyp_text_end), PAGE_HYP_EXEC);
	if (err) {
		kvm_err("Cannot map world-switch code\n");
		goto out_err;
	}

	err = create_hyp_mappings(kvm_ksym_ref(__hyp_data_ro_after_init_start),
				  kvm_ksym_ref(__hyp_data_ro_after_init_end),
				  PAGE_HYP_RO);
	if (err) {
		kvm_err("Cannot map .hyp.data..ro_after_init section\n");
		goto out_err;
	}

	err = create_hyp_mappings(kvm_ksym_ref(__start_rodata),
				  kvm_ksym_ref(__end_rodata), PAGE_HYP_RO);
	if (err) {
		kvm_err("Cannot map rodata section\n");
		goto out_err;
	}

	err = create_hyp_mappings(kvm_ksym_ref(__bss_start),
				  kvm_ksym_ref(__bss_stop), PAGE_HYP_RO);
	if (err) {
		kvm_err("Cannot map bss section\n");
		goto out_err;
	}

	/*
	 * Map the Hyp stack pages
	 */
	for_each_possible_cpu(cpu) {
		char *stack_page = (char *)per_cpu(kvm_arm_hyp_stack_page, cpu);
		err = create_hyp_mappings(stack_page, stack_page + PAGE_SIZE,
					  PAGE_HYP);

		if (err) {
			kvm_err("Cannot map hyp stack\n");
			goto out_err;
		}
	}

	/*
	 * Map Hyp percpu pages
	 */
	for_each_possible_cpu(cpu) {
		char *percpu_begin = (char *)kvm_arm_hyp_percpu_base[cpu];
		char *percpu_end = percpu_begin + nvhe_percpu_size();

		err = create_hyp_mappings(percpu_begin, percpu_end, PAGE_HYP);

		if (err) {
			kvm_err("Cannot map hyp percpu region\n");
			goto out_err;
		}
	}

	if (is_protected_kvm_enabled()) {
		init_cpu_logical_map();

		if (!init_psci_relay())
			goto out_err;
	}

	return 0;

out_err:
	teardown_hyp_mode();
	kvm_err("error initializing Hyp mode: %d\n", err);
	return err;
}

static void check_kvm_target_cpu(void *ret)
{
	*(int *)ret = kvm_target_cpu();
}

struct kvm_vcpu *kvm_mpidr_to_vcpu(struct kvm *kvm, unsigned long mpidr)
{
	struct kvm_vcpu *vcpu;
	int i;

	mpidr &= MPIDR_HWID_BITMASK;
	kvm_for_each_vcpu(i, vcpu, kvm) {
		if (mpidr == kvm_vcpu_get_mpidr_aff(vcpu))
			return vcpu;
	}
	return NULL;
}

bool kvm_arch_has_irq_bypass(void)
{
	return true;
}

int kvm_arch_irq_bypass_add_producer(struct irq_bypass_consumer *cons,
				      struct irq_bypass_producer *prod)
{
	struct kvm_kernel_irqfd *irqfd =
		container_of(cons, struct kvm_kernel_irqfd, consumer);

	return kvm_vgic_v4_set_forwarding(irqfd->kvm, prod->irq,
					  &irqfd->irq_entry);
}
void kvm_arch_irq_bypass_del_producer(struct irq_bypass_consumer *cons,
				      struct irq_bypass_producer *prod)
{
	struct kvm_kernel_irqfd *irqfd =
		container_of(cons, struct kvm_kernel_irqfd, consumer);

	kvm_vgic_v4_unset_forwarding(irqfd->kvm, prod->irq,
				     &irqfd->irq_entry);
}

void kvm_arch_irq_bypass_stop(struct irq_bypass_consumer *cons)
{
	struct kvm_kernel_irqfd *irqfd =
		container_of(cons, struct kvm_kernel_irqfd, consumer);

	kvm_arm_halt_guest(irqfd->kvm);
}

void kvm_arch_irq_bypass_start(struct irq_bypass_consumer *cons)
{
	struct kvm_kernel_irqfd *irqfd =
		container_of(cons, struct kvm_kernel_irqfd, consumer);

	kvm_arm_resume_guest(irqfd->kvm);
}

/**
 * Initialize Hyp-mode and memory mappings on all CPUs.
 */
int kvm_arch_init(void *opaque)
{
	int err;
	int ret, cpu;
	bool in_hyp_mode;

	if (!is_hyp_mode_available()) {
		kvm_info("HYP mode not available\n");
		return -ENODEV;
	}

	in_hyp_mode = is_kernel_in_hyp_mode();

	if (!in_hyp_mode && kvm_arch_requires_vhe()) {
		kvm_pr_unimpl("CPU unsupported in non-VHE mode, not initializing\n");
		return -ENODEV;
	}

	if (cpus_have_final_cap(ARM64_WORKAROUND_DEVICE_LOAD_ACQUIRE) ||
	    cpus_have_final_cap(ARM64_WORKAROUND_1508412))
		kvm_info("Guests without required CPU erratum workarounds can deadlock system!\n" \
			 "Only trusted guests should be used on this system.\n");

	for_each_online_cpu(cpu) {
		smp_call_function_single(cpu, check_kvm_target_cpu, &ret, 1);
		if (ret < 0) {
			kvm_err("Error, CPU %d not supported!\n", cpu);
			return -ENODEV;
		}
	}

	err = init_common_resources();
	if (err)
		return err;

	err = kvm_arm_init_sve();
	if (err)
		return err;

	if (!in_hyp_mode) {
		err = init_hyp_mode();
		if (err)
			goto out_err;
	}

	err = kvm_init_vector_slots();
	if (err) {
		kvm_err("Cannot initialise vector slots\n");
		goto out_err;
	}

	err = init_subsystems();
	if (err)
		goto out_hyp;

	if (is_protected_kvm_enabled()) {
		static_branch_enable(&kvm_protected_mode_initialized);
		kvm_info("Protected nVHE mode initialized successfully\n");
	} else if (in_hyp_mode) {
		kvm_info("VHE mode initialized successfully\n");
	} else {
		kvm_info("Hyp mode initialized successfully\n");
	}

	return 0;

out_hyp:
	hyp_cpu_pm_exit();
	if (!in_hyp_mode)
		teardown_hyp_mode();
out_err:
	return err;
}

/* NOP: Compiling as a module not supported */
void kvm_arch_exit(void)
{
	kvm_perf_teardown();
}

static int __init early_kvm_mode_cfg(char *arg)
{
	if (!arg)
		return -EINVAL;

	if (strcmp(arg, "protected") == 0) {
		kvm_mode = KVM_MODE_PROTECTED;
		return 0;
	}

	return -EINVAL;
}
early_param("kvm-arm.mode", early_kvm_mode_cfg);

enum kvm_mode kvm_get_mode(void)
{
	return kvm_mode;
}

static int arm_init(void)
{
	int rc = kvm_init(NULL, sizeof(struct kvm_vcpu), 0, THIS_MODULE);
	return rc;
}

module_init(arm_init);<|MERGE_RESOLUTION|>--- conflicted
+++ resolved
@@ -1417,28 +1417,6 @@
 	 *
 	 * So use the same T0SZ value we use for the ID map.
 	 */
-<<<<<<< HEAD
-	params->tpidr_el2 = (unsigned long)this_cpu_ptr_nvhe_sym(__per_cpu_start) -
-			    (unsigned long)kvm_ksym_ref(CHOOSE_NVHE_SYM(__per_cpu_start));
-
-	params->mair_el2 = read_sysreg(mair_el1);
-
-	/*
-	 * The ID map may be configured to use an extended virtual address
-	 * range. This is only the case if system RAM is out of range for the
-	 * currently configured page size and VA_BITS, in which case we will
-	 * also need the extended virtual range for the HYP ID map, or we won't
-	 * be able to enable the EL2 MMU.
-	 *
-	 * However, at EL2, there is only one TTBR register, and we can't switch
-	 * between translation tables *and* update TCR_EL2.T0SZ at the same
-	 * time. Bottom line: we need to use the extended range with *both* our
-	 * translation tables.
-	 *
-	 * So use the same T0SZ value we use for the ID map.
-	 */
-=======
->>>>>>> df7b6229
 	tcr = (read_sysreg(tcr_el1) & TCR_EL2_MASK) | TCR_EL2_RES1;
 	tcr &= ~TCR_T0SZ_MASK;
 	tcr |= (idmap_t0sz & GENMASK(TCR_TxSZ_WIDTH - 1, 0)) << TCR_T0SZ_OFFSET;
