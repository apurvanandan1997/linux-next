--- conflicted
+++ resolved
@@ -46,20 +46,14 @@
 __asm__(".arch_extension	virt");
 #endif
 
-<<<<<<< HEAD
-=======
 static enum kvm_mode kvm_mode = KVM_MODE_DEFAULT;
 DEFINE_STATIC_KEY_FALSE(kvm_protected_mode_initialized);
 
->>>>>>> f642729d
 DECLARE_KVM_HYP_PER_CPU(unsigned long, kvm_hyp_vector);
 
 static DEFINE_PER_CPU(unsigned long, kvm_arm_hyp_stack_page);
 unsigned long kvm_arm_hyp_percpu_base[NR_CPUS];
-<<<<<<< HEAD
-=======
 DECLARE_KVM_NVHE_PER_CPU(struct kvm_nvhe_init_params, kvm_init_params);
->>>>>>> f642729d
 
 /* The VMID used in the VTTBR */
 static atomic64_t kvm_vmid_gen = ATOMIC64_INIT(1);
@@ -1353,39 +1347,6 @@
 	return size ? get_order(size) : 0;
 }
 
-<<<<<<< HEAD
-static int kvm_map_vectors(void)
-{
-	/*
-	 * SV2  = ARM64_SPECTRE_V2
-	 * HEL2 = ARM64_HARDEN_EL2_VECTORS
-	 *
-	 * !SV2 + !HEL2 -> use direct vectors
-	 *  SV2 + !HEL2 -> use hardened vectors in place
-	 * !SV2 +  HEL2 -> allocate one vector slot and use exec mapping
-	 *  SV2 +  HEL2 -> use hardened vectors and use exec mapping
-	 */
-	if (cpus_have_const_cap(ARM64_SPECTRE_V2)) {
-		__kvm_bp_vect_base = kvm_ksym_ref(__bp_harden_hyp_vecs);
-		__kvm_bp_vect_base = kern_hyp_va(__kvm_bp_vect_base);
-	}
-
-	if (cpus_have_const_cap(ARM64_HARDEN_EL2_VECTORS)) {
-		phys_addr_t vect_pa = __pa_symbol(__bp_harden_hyp_vecs);
-		unsigned long size = __BP_HARDEN_HYP_VECS_SZ;
-
-		/*
-		 * Always allocate a spare vector slot, as we don't
-		 * know yet which CPUs have a BP hardening slot that
-		 * we can reuse.
-		 */
-		__kvm_harden_el2_vector_slot = atomic_inc_return(&arm64_el2_vector_last_slot);
-		BUG_ON(__kvm_harden_el2_vector_slot >= BP_HARDEN_EL2_SLOTS);
-		return create_hyp_exec_mappings(vect_pa, size,
-						&__kvm_bp_vect_base);
-	}
-
-=======
 /* A lookup table holding the hypervisor VA for each vector slot */
 static void *hyp_spectre_vector_selector[BP_HARDEN_EL2_SLOTS];
 
@@ -1424,23 +1385,14 @@
 
 	kvm_init_vector_slot(base, HYP_VECTOR_INDIRECT);
 	kvm_init_vector_slot(base, HYP_VECTOR_SPECTRE_INDIRECT);
->>>>>>> f642729d
 	return 0;
 }
 
 static void cpu_init_hyp_mode(void)
 {
-<<<<<<< HEAD
-	phys_addr_t pgd_ptr;
-	unsigned long hyp_stack_ptr;
-	unsigned long vector_ptr;
-	unsigned long tpidr_el2;
-	struct arm_smccc_res res;
-=======
 	struct kvm_nvhe_init_params *params = this_cpu_ptr_nvhe_sym(kvm_init_params);
 	struct arm_smccc_res res;
 	unsigned long tcr;
->>>>>>> f642729d
 
 	/* Switch from the HYP stub to our own HYP init vector */
 	__hyp_set_vectors(kvm_get_idmap_vector());
@@ -1470,15 +1422,6 @@
 	 *
 	 * So use the same T0SZ value we use for the ID map.
 	 */
-<<<<<<< HEAD
-	tpidr_el2 = (unsigned long)this_cpu_ptr_nvhe_sym(__per_cpu_start) -
-		    (unsigned long)kvm_ksym_ref(CHOOSE_NVHE_SYM(__per_cpu_start));
-
-	pgd_ptr = kvm_mmu_get_httbr();
-	hyp_stack_ptr = __this_cpu_read(kvm_arm_hyp_stack_page) + PAGE_SIZE;
-	hyp_stack_ptr = kern_hyp_va(hyp_stack_ptr);
-	vector_ptr = (unsigned long)kern_hyp_va(kvm_ksym_ref(__kvm_hyp_host_vector));
-=======
 	tcr = (read_sysreg(tcr_el1) & TCR_EL2_MASK) | TCR_EL2_RES1;
 	tcr &= ~TCR_T0SZ_MASK;
 	tcr |= (idmap_t0sz & GENMASK(TCR_TxSZ_WIDTH - 1, 0)) << TCR_T0SZ_OFFSET;
@@ -1492,7 +1435,6 @@
 	 * be read while the MMU is off.
 	 */
 	kvm_flush_dcache_to_poc(params, sizeof(*params));
->>>>>>> f642729d
 
 	/*
 	 * Call initialization code, and switch to the full blown HYP code.
@@ -1501,12 +1443,7 @@
 	 * cpus_have_const_cap() wrapper.
 	 */
 	BUG_ON(!system_capabilities_finalized());
-<<<<<<< HEAD
-	arm_smccc_1_1_hvc(KVM_HOST_SMCCC_FUNC(__kvm_hyp_init),
-			  pgd_ptr, tpidr_el2, hyp_stack_ptr, vector_ptr, &res);
-=======
 	arm_smccc_1_1_hvc(KVM_HOST_SMCCC_FUNC(__kvm_hyp_init), virt_to_phys(params), &res);
->>>>>>> f642729d
 	WARN_ON(res.a0 != SMCCC_RET_SUCCESS);
 
 	/*
@@ -1560,8 +1497,6 @@
 	cpu_hyp_reset();
 	cpu_set_hyp_vector();
 
-	*this_cpu_ptr_hyp_sym(kvm_hyp_vector) = (unsigned long)kvm_get_hyp_vector();
-
 	if (is_kernel_in_hyp_mode())
 		kvm_timer_init_vhe();
 	else
@@ -1870,8 +1805,6 @@
 		}
 	}
 
-<<<<<<< HEAD
-=======
 	if (is_protected_kvm_enabled()) {
 		init_cpu_logical_map();
 
@@ -1879,7 +1812,6 @@
 			goto out_err;
 	}
 
->>>>>>> f642729d
 	return 0;
 
 out_err:
