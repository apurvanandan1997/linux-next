# SPDX-License-Identifier: GPL-2.0
#
# KVM configuration
#

source "virt/lib/Kconfig"

menuconfig VIRTUALIZATION
	bool "Virtualization"
	help
	  Say Y here to get to see options for using your Linux host to run
	  other operating systems inside virtual machines (guests).
	  This option alone does not add any kernel code.

	  If you say N, all options in this submenu will be skipped and
	  disabled.

if VIRTUALIZATION

menuconfig KVM
	bool "Kernel-based Virtual Machine (KVM) support"
	depends on OF
	# for TASKSTATS/TASK_DELAY_ACCT:
	depends on NET && MULTIUSER
	select MMU_NOTIFIER
	select PREEMPT_NOTIFIERS
	select HAVE_KVM_CPU_RELAX_INTERCEPT
	select HAVE_KVM_ARCH_TLB_FLUSH_ALL
	select KVM_MMIO
	select KVM_GENERIC_DIRTYLOG_READ_PROTECT
	select SRCU
	select KVM_VFIO
	select HAVE_KVM_EVENTFD
	select HAVE_KVM_IRQFD
	select HAVE_KVM_MSI
	select HAVE_KVM_IRQCHIP
	select HAVE_KVM_IRQ_ROUTING
	select IRQ_BYPASS_MANAGER
	select HAVE_KVM_IRQ_BYPASS
	select HAVE_KVM_VCPU_RUN_PID_CHANGE
	select TASKSTATS
	select TASK_DELAY_ACCT
	help
	  Support hosting virtualized guest machines.

	  If unsure, say N.

if KVM

source "virt/kvm/Kconfig"

<<<<<<< HEAD
config KVM_ARM_PMU
	bool "Virtual Performance Monitoring Unit (PMU) support"
	depends on HW_PERF_EVENTS
	default y
	help
	  Adds support for a virtual Performance Monitoring Unit (PMU) in
	  virtual machines.

=======
>>>>>>> f642729d
endif # KVM

endif # VIRTUALIZATION<|MERGE_RESOLUTION|>--- conflicted
+++ resolved
@@ -49,17 +49,6 @@
 
 source "virt/kvm/Kconfig"
 
-<<<<<<< HEAD
-config KVM_ARM_PMU
-	bool "Virtual Performance Monitoring Unit (PMU) support"
-	depends on HW_PERF_EVENTS
-	default y
-	help
-	  Adds support for a virtual Performance Monitoring Unit (PMU) in
-	  virtual machines.
-
-=======
->>>>>>> f642729d
 endif # KVM
 
 endif # VIRTUALIZATION