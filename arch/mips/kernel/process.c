/*
 * This file is subject to the terms and conditions of the GNU General Public
 * License.  See the file "COPYING" in the main directory of this archive
 * for more details.
 *
 * Copyright (C) 1994 - 1999, 2000 by Ralf Baechle and others.
 * Copyright (C) 2005, 2006 by Ralf Baechle (ralf@linux-mips.org)
 * Copyright (C) 1999, 2000 Silicon Graphics, Inc.
 * Copyright (C) 2004 Thiemo Seufer
 * Copyright (C) 2013  Imagination Technologies Ltd.
 */
#include <linux/cpu.h>
#include <linux/errno.h>
#include <linux/init.h>
#include <linux/kallsyms.h>
#include <linux/kernel.h>
#include <linux/nmi.h>
#include <linux/personality.h>
#include <linux/prctl.h>
#include <linux/random.h>
#include <linux/sched.h>
#include <linux/sched/debug.h>
#include <linux/sched/task_stack.h>

#include <asm/abi.h>
#include <asm/asm.h>
#include <asm/dsemul.h>
#include <asm/dsp.h>
#include <asm/exec.h>
#include <asm/fpu.h>
#include <asm/inst.h>
#include <asm/irq.h>
#include <asm/irq_regs.h>
#include <asm/isadep.h>
#include <asm/msa.h>
#include <asm/mips-cps.h>
#include <asm/mipsregs.h>
#include <asm/processor.h>
#include <asm/reg.h>
#include <asm/stacktrace.h>
<<<<<<< HEAD
#include <asm/irq_regs.h>
#include <asm/exec.h>
=======
>>>>>>> f642729d

#ifdef CONFIG_HOTPLUG_CPU
void arch_cpu_idle_dead(void)
{
	play_dead();
}
#endif

asmlinkage void ret_from_fork(void);
asmlinkage void ret_from_kernel_thread(void);

void start_thread(struct pt_regs * regs, unsigned long pc, unsigned long sp)
{
	unsigned long status;

	/* New thread loses kernel privileges. */
	status = regs->cp0_status & ~(ST0_CU0|ST0_CU1|ST0_CU2|ST0_FR|KU_MASK);
	status |= KU_USER;
	regs->cp0_status = status;
	lose_fpu(0);
	clear_thread_flag(TIF_MSA_CTX_LIVE);
	clear_used_math();
#ifdef CONFIG_MIPS_FP_SUPPORT
	atomic_set(&current->thread.bd_emu_frame, BD_EMUFRAME_NONE);
#endif
	init_dsp();
	regs->cp0_epc = pc;
	regs->regs[29] = sp;
}

void exit_thread(struct task_struct *tsk)
{
	/*
	 * User threads may have allocated a delay slot emulation frame.
	 * If so, clean up that allocation.
	 */
	if (!(current->flags & PF_KTHREAD))
		dsemul_thread_cleanup(tsk);
}

int arch_dup_task_struct(struct task_struct *dst, struct task_struct *src)
{
	/*
	 * Save any process state which is live in hardware registers to the
	 * parent context prior to duplication. This prevents the new child
	 * state becoming stale if the parent is preempted before copy_thread()
	 * gets a chance to save the parent's live hardware registers to the
	 * child context.
	 */
	preempt_disable();

	if (is_msa_enabled())
		save_msa(current);
	else if (is_fpu_owner())
		_save_fp(current);

	save_dsp(current);

	preempt_enable();

	*dst = *src;
	return 0;
}

/*
 * Copy architecture-specific thread state
 */
int copy_thread(unsigned long clone_flags, unsigned long usp,
		unsigned long kthread_arg, struct task_struct *p,
		unsigned long tls)
{
	struct thread_info *ti = task_thread_info(p);
	struct pt_regs *childregs, *regs = current_pt_regs();
	unsigned long childksp;

	childksp = (unsigned long)task_stack_page(p) + THREAD_SIZE - 32;

	/* set up new TSS. */
	childregs = (struct pt_regs *) childksp - 1;
	/*  Put the stack after the struct pt_regs.  */
	childksp = (unsigned long) childregs;
	p->thread.cp0_status = (read_c0_status() & ~(ST0_CU2|ST0_CU1)) | ST0_KERNEL_CUMASK;
<<<<<<< HEAD
	if (unlikely(p->flags & PF_KTHREAD)) {
=======
	if (unlikely(p->flags & (PF_KTHREAD | PF_IO_WORKER))) {
>>>>>>> f642729d
		/* kernel thread */
		unsigned long status = p->thread.cp0_status;
		memset(childregs, 0, sizeof(struct pt_regs));
		ti->addr_limit = KERNEL_DS;
		p->thread.reg16 = usp; /* fn */
		p->thread.reg17 = kthread_arg;
		p->thread.reg29 = childksp;
		p->thread.reg31 = (unsigned long) ret_from_kernel_thread;
#if defined(CONFIG_CPU_R3000) || defined(CONFIG_CPU_TX39XX)
		status = (status & ~(ST0_KUP | ST0_IEP | ST0_IEC)) |
			 ((status & (ST0_KUC | ST0_IEC)) << 2);
#else
		status |= ST0_EXL;
#endif
		childregs->cp0_status = status;
		return 0;
	}

	/* user thread */
	*childregs = *regs;
	childregs->regs[7] = 0; /* Clear error flag */
	childregs->regs[2] = 0; /* Child gets zero as return value */
	if (usp)
		childregs->regs[29] = usp;
	ti->addr_limit = USER_DS;

	p->thread.reg29 = (unsigned long) childregs;
	p->thread.reg31 = (unsigned long) ret_from_fork;

	/*
	 * New tasks lose permission to use the fpu. This accelerates context
	 * switching for most programs since they don't use the fpu.
	 */
	childregs->cp0_status &= ~(ST0_CU2|ST0_CU1);

	clear_tsk_thread_flag(p, TIF_USEDFPU);
	clear_tsk_thread_flag(p, TIF_USEDMSA);
	clear_tsk_thread_flag(p, TIF_MSA_CTX_LIVE);

#ifdef CONFIG_MIPS_MT_FPAFF
	clear_tsk_thread_flag(p, TIF_FPUBOUND);
#endif /* CONFIG_MIPS_MT_FPAFF */

#ifdef CONFIG_MIPS_FP_SUPPORT
	atomic_set(&p->thread.bd_emu_frame, BD_EMUFRAME_NONE);
#endif

	if (clone_flags & CLONE_SETTLS)
		ti->tp_value = tls;

	return 0;
}

#ifdef CONFIG_STACKPROTECTOR
#include <linux/stackprotector.h>
unsigned long __stack_chk_guard __read_mostly;
EXPORT_SYMBOL(__stack_chk_guard);
#endif

struct mips_frame_info {
	void		*func;
	unsigned long	func_size;
	int		frame_size;
	int		pc_offset;
};

#define J_TARGET(pc,target)	\
		(((unsigned long)(pc) & 0xf0000000) | ((target) << 2))

static inline int is_jr_ra_ins(union mips_instruction *ip)
{
#ifdef CONFIG_CPU_MICROMIPS
	/*
	 * jr16 ra
	 * jr ra
	 */
	if (mm_insn_16bit(ip->word >> 16)) {
		if (ip->mm16_r5_format.opcode == mm_pool16c_op &&
		    ip->mm16_r5_format.rt == mm_jr16_op &&
		    ip->mm16_r5_format.imm == 31)
			return 1;
		return 0;
	}

	if (ip->r_format.opcode == mm_pool32a_op &&
	    ip->r_format.func == mm_pool32axf_op &&
	    ((ip->u_format.uimmediate >> 6) & GENMASK(9, 0)) == mm_jalr_op &&
	    ip->r_format.rt == 31)
		return 1;
	return 0;
#else
	if (ip->r_format.opcode == spec_op &&
	    ip->r_format.func == jr_op &&
	    ip->r_format.rs == 31)
		return 1;
	return 0;
#endif
}

static inline int is_ra_save_ins(union mips_instruction *ip, int *poff)
{
#ifdef CONFIG_CPU_MICROMIPS
	/*
	 * swsp ra,offset
	 * swm16 reglist,offset(sp)
	 * swm32 reglist,offset(sp)
	 * sw32 ra,offset(sp)
	 * jradiussp - NOT SUPPORTED
	 *
	 * microMIPS is way more fun...
	 */
	if (mm_insn_16bit(ip->word >> 16)) {
		switch (ip->mm16_r5_format.opcode) {
		case mm_swsp16_op:
			if (ip->mm16_r5_format.rt != 31)
				return 0;

			*poff = ip->mm16_r5_format.imm;
			*poff = (*poff << 2) / sizeof(ulong);
			return 1;

		case mm_pool16c_op:
			switch (ip->mm16_m_format.func) {
			case mm_swm16_op:
				*poff = ip->mm16_m_format.imm;
				*poff += 1 + ip->mm16_m_format.rlist;
				*poff = (*poff << 2) / sizeof(ulong);
				return 1;

			default:
				return 0;
			}

		default:
			return 0;
		}
	}

	switch (ip->i_format.opcode) {
	case mm_sw32_op:
		if (ip->i_format.rs != 29)
			return 0;
		if (ip->i_format.rt != 31)
			return 0;

		*poff = ip->i_format.simmediate / sizeof(ulong);
		return 1;

	case mm_pool32b_op:
		switch (ip->mm_m_format.func) {
		case mm_swm32_func:
			if (ip->mm_m_format.rd < 0x10)
				return 0;
			if (ip->mm_m_format.base != 29)
				return 0;

			*poff = ip->mm_m_format.simmediate;
			*poff += (ip->mm_m_format.rd & 0xf) * sizeof(u32);
			*poff /= sizeof(ulong);
			return 1;
		default:
			return 0;
		}

	default:
		return 0;
	}
#else
	/* sw / sd $ra, offset($sp) */
	if ((ip->i_format.opcode == sw_op || ip->i_format.opcode == sd_op) &&
		ip->i_format.rs == 29 && ip->i_format.rt == 31) {
		*poff = ip->i_format.simmediate / sizeof(ulong);
		return 1;
	}
#ifdef CONFIG_CPU_LOONGSON64
	if ((ip->loongson3_lswc2_format.opcode == swc2_op) &&
		      (ip->loongson3_lswc2_format.ls == 1) &&
		      (ip->loongson3_lswc2_format.fr == 0) &&
		      (ip->loongson3_lswc2_format.base == 29)) {
		if (ip->loongson3_lswc2_format.rt == 31) {
			*poff = ip->loongson3_lswc2_format.offset << 1;
			return 1;
		}
		if (ip->loongson3_lswc2_format.rq == 31) {
			*poff = (ip->loongson3_lswc2_format.offset << 1) + 1;
			return 1;
		}
	}
#endif
	return 0;
#endif
}

static inline int is_jump_ins(union mips_instruction *ip)
{
#ifdef CONFIG_CPU_MICROMIPS
	/*
	 * jr16,jrc,jalr16,jalr16
	 * jal
	 * jalr/jr,jalr.hb/jr.hb,jalrs,jalrs.hb
	 * jraddiusp - NOT SUPPORTED
	 *
	 * microMIPS is kind of more fun...
	 */
	if (mm_insn_16bit(ip->word >> 16)) {
		if ((ip->mm16_r5_format.opcode == mm_pool16c_op &&
		    (ip->mm16_r5_format.rt & mm_jr16_op) == mm_jr16_op))
			return 1;
		return 0;
	}

	if (ip->j_format.opcode == mm_j32_op)
		return 1;
	if (ip->j_format.opcode == mm_jal32_op)
		return 1;
	if (ip->r_format.opcode != mm_pool32a_op ||
			ip->r_format.func != mm_pool32axf_op)
		return 0;
	return ((ip->u_format.uimmediate >> 6) & mm_jalr_op) == mm_jalr_op;
#else
	if (ip->j_format.opcode == j_op)
		return 1;
	if (ip->j_format.opcode == jal_op)
		return 1;
	if (ip->r_format.opcode != spec_op)
		return 0;
	return ip->r_format.func == jalr_op || ip->r_format.func == jr_op;
#endif
}

static inline int is_sp_move_ins(union mips_instruction *ip, int *frame_size)
{
#ifdef CONFIG_CPU_MICROMIPS
	unsigned short tmp;

	/*
	 * addiusp -imm
	 * addius5 sp,-imm
	 * addiu32 sp,sp,-imm
	 * jradiussp - NOT SUPPORTED
	 *
	 * microMIPS is not more fun...
	 */
	if (mm_insn_16bit(ip->word >> 16)) {
		if (ip->mm16_r3_format.opcode == mm_pool16d_op &&
		    ip->mm16_r3_format.simmediate & mm_addiusp_func) {
			tmp = ip->mm_b0_format.simmediate >> 1;
			tmp = ((tmp & 0x1ff) ^ 0x100) - 0x100;
			if ((tmp + 2) < 4) /* 0x0,0x1,0x1fe,0x1ff are special */
				tmp ^= 0x100;
			*frame_size = -(signed short)(tmp << 2);
			return 1;
		}
		if (ip->mm16_r5_format.opcode == mm_pool16d_op &&
		    ip->mm16_r5_format.rt == 29) {
			tmp = ip->mm16_r5_format.imm >> 1;
			*frame_size = -(signed short)(tmp & 0xf);
			return 1;
		}
		return 0;
	}

	if (ip->mm_i_format.opcode == mm_addiu32_op &&
	    ip->mm_i_format.rt == 29 && ip->mm_i_format.rs == 29) {
		*frame_size = -ip->i_format.simmediate;
		return 1;
	}
#else
	/* addiu/daddiu sp,sp,-imm */
	if (ip->i_format.rs != 29 || ip->i_format.rt != 29)
		return 0;

	if (ip->i_format.opcode == addiu_op ||
	    ip->i_format.opcode == daddiu_op) {
		*frame_size = -ip->i_format.simmediate;
		return 1;
	}
#endif
	return 0;
}

static int get_frame_info(struct mips_frame_info *info)
{
	bool is_mmips = IS_ENABLED(CONFIG_CPU_MICROMIPS);
	union mips_instruction insn, *ip, *ip_end;
	unsigned int last_insn_size = 0;
	bool saw_jump = false;

	info->pc_offset = -1;
	info->frame_size = 0;

	ip = (void *)msk_isa16_mode((ulong)info->func);
	if (!ip)
		goto err;

	ip_end = (void *)ip + (info->func_size ? info->func_size : 512);

	while (ip < ip_end) {
		ip = (void *)ip + last_insn_size;

		if (is_mmips && mm_insn_16bit(ip->halfword[0])) {
			insn.word = ip->halfword[0] << 16;
			last_insn_size = 2;
		} else if (is_mmips) {
			insn.word = ip->halfword[0] << 16 | ip->halfword[1];
			last_insn_size = 4;
		} else {
			insn.word = ip->word;
			last_insn_size = 4;
		}

		if (is_jr_ra_ins(ip)) {
			break;
		} else if (!info->frame_size) {
			is_sp_move_ins(&insn, &info->frame_size);
			continue;
		} else if (!saw_jump && is_jump_ins(ip)) {
			/*
			 * If we see a jump instruction, we are finished
			 * with the frame save.
			 *
			 * Some functions can have a shortcut return at
			 * the beginning of the function, so don't start
			 * looking for jump instruction until we see the
			 * frame setup.
			 *
			 * The RA save instruction can get put into the
			 * delay slot of the jump instruction, so look
			 * at the next instruction, too.
			 */
			saw_jump = true;
			continue;
		}
		if (info->pc_offset == -1 &&
		    is_ra_save_ins(&insn, &info->pc_offset))
			break;
		if (saw_jump)
			break;
	}
	if (info->frame_size && info->pc_offset >= 0) /* nested */
		return 0;
	if (info->pc_offset < 0) /* leaf */
		return 1;
	/* prologue seems bogus... */
err:
	return -1;
}

static struct mips_frame_info schedule_mfi __read_mostly;

#ifdef CONFIG_KALLSYMS
static unsigned long get___schedule_addr(void)
{
	return kallsyms_lookup_name("__schedule");
}
#else
static unsigned long get___schedule_addr(void)
{
	union mips_instruction *ip = (void *)schedule;
	int max_insns = 8;
	int i;

	for (i = 0; i < max_insns; i++, ip++) {
		if (ip->j_format.opcode == j_op)
			return J_TARGET(ip, ip->j_format.target);
	}
	return 0;
}
#endif

static int __init frame_info_init(void)
{
	unsigned long size = 0;
#ifdef CONFIG_KALLSYMS
	unsigned long ofs;
#endif
	unsigned long addr;

	addr = get___schedule_addr();
	if (!addr)
		addr = (unsigned long)schedule;

#ifdef CONFIG_KALLSYMS
	kallsyms_lookup_size_offset(addr, &size, &ofs);
#endif
	schedule_mfi.func = (void *)addr;
	schedule_mfi.func_size = size;

	get_frame_info(&schedule_mfi);

	/*
	 * Without schedule() frame info, result given by
	 * thread_saved_pc() and get_wchan() are not reliable.
	 */
	if (schedule_mfi.pc_offset < 0)
		printk("Can't analyze schedule() prologue at %p\n", schedule);

	return 0;
}

arch_initcall(frame_info_init);

/*
 * Return saved PC of a blocked thread.
 */
static unsigned long thread_saved_pc(struct task_struct *tsk)
{
	struct thread_struct *t = &tsk->thread;

	/* New born processes are a special case */
	if (t->reg31 == (unsigned long) ret_from_fork)
		return t->reg31;
	if (schedule_mfi.pc_offset < 0)
		return 0;
	return ((unsigned long *)t->reg29)[schedule_mfi.pc_offset];
}


#ifdef CONFIG_KALLSYMS
/* generic stack unwinding function */
unsigned long notrace unwind_stack_by_address(unsigned long stack_page,
					      unsigned long *sp,
					      unsigned long pc,
					      unsigned long *ra)
{
	unsigned long low, high, irq_stack_high;
	struct mips_frame_info info;
	unsigned long size, ofs;
	struct pt_regs *regs;
	int leaf;

	if (!stack_page)
		return 0;

	/*
	 * IRQ stacks start at IRQ_STACK_START
	 * task stacks at THREAD_SIZE - 32
	 */
	low = stack_page;
	if (!preemptible() && on_irq_stack(raw_smp_processor_id(), *sp)) {
		high = stack_page + IRQ_STACK_START;
		irq_stack_high = high;
	} else {
		high = stack_page + THREAD_SIZE - 32;
		irq_stack_high = 0;
	}

	/*
	 * If we reached the top of the interrupt stack, start unwinding
	 * the interrupted task stack.
	 */
	if (unlikely(*sp == irq_stack_high)) {
		unsigned long task_sp = *(unsigned long *)*sp;

		/*
		 * Check that the pointer saved in the IRQ stack head points to
		 * something within the stack of the current task
		 */
		if (!object_is_on_stack((void *)task_sp))
			return 0;

		/*
		 * Follow pointer to tasks kernel stack frame where interrupted
		 * state was saved.
		 */
		regs = (struct pt_regs *)task_sp;
		pc = regs->cp0_epc;
		if (!user_mode(regs) && __kernel_text_address(pc)) {
			*sp = regs->regs[29];
			*ra = regs->regs[31];
			return pc;
		}
		return 0;
	}
	if (!kallsyms_lookup_size_offset(pc, &size, &ofs))
		return 0;
	/*
	 * Return ra if an exception occurred at the first instruction
	 */
	if (unlikely(ofs == 0)) {
		pc = *ra;
		*ra = 0;
		return pc;
	}

	info.func = (void *)(pc - ofs);
	info.func_size = ofs;	/* analyze from start to ofs */
	leaf = get_frame_info(&info);
	if (leaf < 0)
		return 0;

	if (*sp < low || *sp + info.frame_size > high)
		return 0;

	if (leaf)
		/*
		 * For some extreme cases, get_frame_info() can
		 * consider wrongly a nested function as a leaf
		 * one. In that cases avoid to return always the
		 * same value.
		 */
		pc = pc != *ra ? *ra : 0;
	else
		pc = ((unsigned long *)(*sp))[info.pc_offset];

	*sp += info.frame_size;
	*ra = 0;
	return __kernel_text_address(pc) ? pc : 0;
}
EXPORT_SYMBOL(unwind_stack_by_address);

/* used by show_backtrace() */
unsigned long unwind_stack(struct task_struct *task, unsigned long *sp,
			   unsigned long pc, unsigned long *ra)
{
	unsigned long stack_page = 0;
	int cpu;

	for_each_possible_cpu(cpu) {
		if (on_irq_stack(cpu, *sp)) {
			stack_page = (unsigned long)irq_stack[cpu];
			break;
		}
	}

	if (!stack_page)
		stack_page = (unsigned long)task_stack_page(task);

	return unwind_stack_by_address(stack_page, sp, pc, ra);
}
#endif

/*
 * get_wchan - a maintenance nightmare^W^Wpain in the ass ...
 */
unsigned long get_wchan(struct task_struct *task)
{
	unsigned long pc = 0;
#ifdef CONFIG_KALLSYMS
	unsigned long sp;
	unsigned long ra = 0;
#endif

	if (!task || task == current || task->state == TASK_RUNNING)
		goto out;
	if (!task_stack_page(task))
		goto out;

	pc = thread_saved_pc(task);

#ifdef CONFIG_KALLSYMS
	sp = task->thread.reg29 + schedule_mfi.frame_size;

	while (in_sched_functions(pc))
		pc = unwind_stack(task, &sp, pc, &ra);
#endif

out:
	return pc;
}

unsigned long mips_stack_top(void)
{
	unsigned long top = TASK_SIZE & PAGE_MASK;

	if (IS_ENABLED(CONFIG_MIPS_FP_SUPPORT)) {
		/* One page for branch delay slot "emulation" */
		top -= PAGE_SIZE;
	}

	/* Space for the VDSO, data page & GIC user page */
	top -= PAGE_ALIGN(current->thread.abi->vdso->size);
	top -= PAGE_SIZE;
	top -= mips_gic_present() ? PAGE_SIZE : 0;

	/* Space for cache colour alignment */
	if (cpu_has_dc_aliases)
		top -= shm_align_mask + 1;

	/* Space to randomize the VDSO base */
	if (current->flags & PF_RANDOMIZE)
		top -= VDSO_RANDOMIZE_SIZE;

	return top;
}

/*
 * Don't forget that the stack pointer must be aligned on a 8 bytes
 * boundary for 32-bits ABI and 16 bytes for 64-bits ABI.
 */
unsigned long arch_align_stack(unsigned long sp)
{
	if (!(current->personality & ADDR_NO_RANDOMIZE) && randomize_va_space)
		sp -= get_random_int() & ~PAGE_MASK;

	return sp & ALMASK;
}

static struct cpumask backtrace_csd_busy;

static void handle_backtrace(void *info)
{
	nmi_cpu_backtrace(get_irq_regs());
	cpumask_clear_cpu(smp_processor_id(), &backtrace_csd_busy);
}

static DEFINE_PER_CPU(call_single_data_t, backtrace_csd) =
	CSD_INIT(handle_backtrace, NULL);

static void raise_backtrace(cpumask_t *mask)
{
	call_single_data_t *csd;
	int cpu;

	for_each_cpu(cpu, mask) {
		/*
		 * If we previously sent an IPI to the target CPU & it hasn't
		 * cleared its bit in the busy cpumask then it didn't handle
		 * our previous IPI & it's not safe for us to reuse the
		 * call_single_data_t.
		 */
		if (cpumask_test_and_set_cpu(cpu, &backtrace_csd_busy)) {
			pr_warn("Unable to send backtrace IPI to CPU%u - perhaps it hung?\n",
				cpu);
			continue;
		}

		csd = &per_cpu(backtrace_csd, cpu);
		smp_call_function_single_async(cpu, csd);
	}
}

void arch_trigger_cpumask_backtrace(const cpumask_t *mask, bool exclude_self)
{
	nmi_trigger_cpumask_backtrace(mask, exclude_self, raise_backtrace);
}

int mips_get_process_fp_mode(struct task_struct *task)
{
	int value = 0;

	if (!test_tsk_thread_flag(task, TIF_32BIT_FPREGS))
		value |= PR_FP_MODE_FR;
	if (test_tsk_thread_flag(task, TIF_HYBRID_FPREGS))
		value |= PR_FP_MODE_FRE;

	return value;
}

static long prepare_for_fp_mode_switch(void *unused)
{
	/*
	 * This is icky, but we use this to simply ensure that all CPUs have
	 * context switched, regardless of whether they were previously running
	 * kernel or user code. This ensures that no CPU that a mode-switching
	 * program may execute on keeps its FPU enabled (& in the old mode)
	 * throughout the mode switch.
	 */
	return 0;
}

int mips_set_process_fp_mode(struct task_struct *task, unsigned int value)
{
	const unsigned int known_bits = PR_FP_MODE_FR | PR_FP_MODE_FRE;
	struct task_struct *t;
	struct cpumask process_cpus;
	int cpu;

	/* If nothing to change, return right away, successfully.  */
	if (value == mips_get_process_fp_mode(task))
		return 0;

	/* Only accept a mode change if 64-bit FP enabled for o32.  */
	if (!IS_ENABLED(CONFIG_MIPS_O32_FP64_SUPPORT))
		return -EOPNOTSUPP;

	/* And only for o32 tasks.  */
	if (IS_ENABLED(CONFIG_64BIT) && !test_thread_flag(TIF_32BIT_REGS))
		return -EOPNOTSUPP;

	/* Check the value is valid */
	if (value & ~known_bits)
		return -EOPNOTSUPP;

	/* Setting FRE without FR is not supported.  */
	if ((value & (PR_FP_MODE_FR | PR_FP_MODE_FRE)) == PR_FP_MODE_FRE)
		return -EOPNOTSUPP;

	/* Avoid inadvertently triggering emulation */
	if ((value & PR_FP_MODE_FR) && raw_cpu_has_fpu &&
	    !(raw_current_cpu_data.fpu_id & MIPS_FPIR_F64))
		return -EOPNOTSUPP;
	if ((value & PR_FP_MODE_FRE) && raw_cpu_has_fpu && !cpu_has_fre)
		return -EOPNOTSUPP;

	/* FR = 0 not supported in MIPS R6 */
	if (!(value & PR_FP_MODE_FR) && raw_cpu_has_fpu && cpu_has_mips_r6)
		return -EOPNOTSUPP;

	/* Indicate the new FP mode in each thread */
	for_each_thread(task, t) {
		/* Update desired FP register width */
		if (value & PR_FP_MODE_FR) {
			clear_tsk_thread_flag(t, TIF_32BIT_FPREGS);
		} else {
			set_tsk_thread_flag(t, TIF_32BIT_FPREGS);
			clear_tsk_thread_flag(t, TIF_MSA_CTX_LIVE);
		}

		/* Update desired FP single layout */
		if (value & PR_FP_MODE_FRE)
			set_tsk_thread_flag(t, TIF_HYBRID_FPREGS);
		else
			clear_tsk_thread_flag(t, TIF_HYBRID_FPREGS);
	}

	/*
	 * We need to ensure that all threads in the process have switched mode
	 * before returning, in order to allow userland to not worry about
	 * races. We can do this by forcing all CPUs that any thread in the
	 * process may be running on to schedule something else - in this case
	 * prepare_for_fp_mode_switch().
	 *
	 * We begin by generating a mask of all CPUs that any thread in the
	 * process may be running on.
	 */
	cpumask_clear(&process_cpus);
	for_each_thread(task, t)
		cpumask_set_cpu(task_cpu(t), &process_cpus);

	/*
	 * Now we schedule prepare_for_fp_mode_switch() on each of those CPUs.
	 *
	 * The CPUs may have rescheduled already since we switched mode or
	 * generated the cpumask, but that doesn't matter. If the task in this
	 * process is scheduled out then our scheduling
	 * prepare_for_fp_mode_switch() will simply be redundant. If it's
	 * scheduled in then it will already have picked up the new FP mode
	 * whilst doing so.
	 */
	get_online_cpus();
	for_each_cpu_and(cpu, &process_cpus, cpu_online_mask)
		work_on_cpu(cpu, prepare_for_fp_mode_switch, NULL);
	put_online_cpus();

	return 0;
}

#if defined(CONFIG_32BIT) || defined(CONFIG_MIPS32_O32)
void mips_dump_regs32(u32 *uregs, const struct pt_regs *regs)
{
	unsigned int i;

	for (i = MIPS32_EF_R1; i <= MIPS32_EF_R31; i++) {
		/* k0/k1 are copied as zero. */
		if (i == MIPS32_EF_R26 || i == MIPS32_EF_R27)
			uregs[i] = 0;
		else
			uregs[i] = regs->regs[i - MIPS32_EF_R0];
	}

	uregs[MIPS32_EF_LO] = regs->lo;
	uregs[MIPS32_EF_HI] = regs->hi;
	uregs[MIPS32_EF_CP0_EPC] = regs->cp0_epc;
	uregs[MIPS32_EF_CP0_BADVADDR] = regs->cp0_badvaddr;
	uregs[MIPS32_EF_CP0_STATUS] = regs->cp0_status;
	uregs[MIPS32_EF_CP0_CAUSE] = regs->cp0_cause;
}
#endif /* CONFIG_32BIT || CONFIG_MIPS32_O32 */

#ifdef CONFIG_64BIT
void mips_dump_regs64(u64 *uregs, const struct pt_regs *regs)
{
	unsigned int i;

	for (i = MIPS64_EF_R1; i <= MIPS64_EF_R31; i++) {
		/* k0/k1 are copied as zero. */
		if (i == MIPS64_EF_R26 || i == MIPS64_EF_R27)
			uregs[i] = 0;
		else
			uregs[i] = regs->regs[i - MIPS64_EF_R0];
	}

	uregs[MIPS64_EF_LO] = regs->lo;
	uregs[MIPS64_EF_HI] = regs->hi;
	uregs[MIPS64_EF_CP0_EPC] = regs->cp0_epc;
	uregs[MIPS64_EF_CP0_BADVADDR] = regs->cp0_badvaddr;
	uregs[MIPS64_EF_CP0_STATUS] = regs->cp0_status;
	uregs[MIPS64_EF_CP0_CAUSE] = regs->cp0_cause;
}
#endif /* CONFIG_64BIT */<|MERGE_RESOLUTION|>--- conflicted
+++ resolved
@@ -38,11 +38,6 @@
 #include <asm/processor.h>
 #include <asm/reg.h>
 #include <asm/stacktrace.h>
-<<<<<<< HEAD
-#include <asm/irq_regs.h>
-#include <asm/exec.h>
-=======
->>>>>>> f642729d
 
 #ifdef CONFIG_HOTPLUG_CPU
 void arch_cpu_idle_dead(void)
@@ -125,11 +120,7 @@
 	/*  Put the stack after the struct pt_regs.  */
 	childksp = (unsigned long) childregs;
 	p->thread.cp0_status = (read_c0_status() & ~(ST0_CU2|ST0_CU1)) | ST0_KERNEL_CUMASK;
-<<<<<<< HEAD
-	if (unlikely(p->flags & PF_KTHREAD)) {
-=======
 	if (unlikely(p->flags & (PF_KTHREAD | PF_IO_WORKER))) {
->>>>>>> f642729d
 		/* kernel thread */
 		unsigned long status = p->thread.cp0_status;
 		memset(childregs, 0, sizeof(struct pt_regs));
