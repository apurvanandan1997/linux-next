# SPDX-License-Identifier: GPL-2.0
config MIPS
	bool
	default y
	select ARCH_32BIT_OFF_T if !64BIT
	select ARCH_BINFMT_ELF_STATE if MIPS_FP_SUPPORT
	select ARCH_HAS_FORTIFY_SOURCE
	select ARCH_HAS_KCOV
	select ARCH_HAS_PTE_SPECIAL if !(32BIT && CPU_HAS_RIXI)
	select ARCH_HAS_TICK_BROADCAST if GENERIC_CLOCKEVENTS_BROADCAST
	select ARCH_HAS_UBSAN_SANITIZE_ALL
	select ARCH_HAS_GCOV_PROFILE_ALL
	select ARCH_KEEP_MEMBLOCK if DEBUG_KERNEL
	select ARCH_SUPPORTS_UPROBES
	select ARCH_USE_BUILTIN_BSWAP
	select ARCH_USE_CMPXCHG_LOCKREF if 64BIT
	select ARCH_USE_QUEUED_RWLOCKS
	select ARCH_USE_QUEUED_SPINLOCKS
	select ARCH_WANT_DEFAULT_TOPDOWN_MMAP_LAYOUT if MMU
	select ARCH_WANT_IPC_PARSE_VERSION
	select ARCH_WANT_LD_ORPHAN_WARN
	select BUILDTIME_TABLE_SORT
	select CLONE_BACKWARDS
	select CPU_NO_EFFICIENT_FFS if (TARGET_ISA_REV < 1)
	select CPU_PM if CPU_IDLE
	select GENERIC_ATOMIC64 if !64BIT
	select GENERIC_CMOS_UPDATE
	select GENERIC_CPU_AUTOPROBE
	select GENERIC_GETTIMEOFDAY
	select GENERIC_IOMAP
	select GENERIC_IRQ_PROBE
	select GENERIC_IRQ_SHOW
	select GENERIC_ISA_DMA if EISA
	select GENERIC_LIB_ASHLDI3
	select GENERIC_LIB_ASHRDI3
	select GENERIC_LIB_CMPDI2
	select GENERIC_LIB_LSHRDI3
	select GENERIC_LIB_UCMPDI2
	select GENERIC_SCHED_CLOCK if !CAVIUM_OCTEON_SOC
	select GENERIC_SMP_IDLE_THREAD
	select GENERIC_TIME_VSYSCALL
	select GUP_GET_PTE_LOW_HIGH if CPU_MIPS32 && PHYS_ADDR_T_64BIT
	select HANDLE_DOMAIN_IRQ
	select HAVE_ARCH_COMPILER_H
	select HAVE_ARCH_JUMP_LABEL
	select HAVE_ARCH_KGDB if MIPS_FP_SUPPORT
	select HAVE_ARCH_MMAP_RND_BITS if MMU
	select HAVE_ARCH_MMAP_RND_COMPAT_BITS if MMU && COMPAT
	select HAVE_ARCH_SECCOMP_FILTER
	select HAVE_ARCH_TRACEHOOK
	select HAVE_ARCH_TRANSPARENT_HUGEPAGE if CPU_SUPPORTS_HUGEPAGES
	select HAVE_ASM_MODVERSIONS
	select HAVE_CBPF_JIT if !64BIT && !CPU_MICROMIPS
	select HAVE_CONTEXT_TRACKING
	select HAVE_TIF_NOHZ
	select HAVE_C_RECORDMCOUNT
	select HAVE_DEBUG_KMEMLEAK
	select HAVE_DEBUG_STACKOVERFLOW
	select HAVE_DMA_CONTIGUOUS
	select HAVE_DYNAMIC_FTRACE
	select HAVE_EBPF_JIT if 64BIT && !CPU_MICROMIPS && TARGET_ISA_REV >= 2
	select HAVE_EXIT_THREAD
	select HAVE_FAST_GUP
	select HAVE_FTRACE_MCOUNT_RECORD
	select HAVE_FUNCTION_GRAPH_TRACER
	select HAVE_FUNCTION_TRACER
	select HAVE_GCC_PLUGINS
	select HAVE_GENERIC_VDSO
	select HAVE_IDE
	select HAVE_IOREMAP_PROT
	select HAVE_IRQ_EXIT_ON_IRQ_STACK
	select HAVE_IRQ_TIME_ACCOUNTING
	select HAVE_KPROBES
	select HAVE_KRETPROBES
	select HAVE_LD_DEAD_CODE_DATA_ELIMINATION
	select HAVE_MOD_ARCH_SPECIFIC
	select HAVE_NMI
	select HAVE_PERF_EVENTS
	select HAVE_PERF_REGS
	select HAVE_PERF_USER_STACK_DUMP
	select HAVE_REGS_AND_STACK_ACCESS_API
	select HAVE_RSEQ
	select HAVE_SPARSE_SYSCALL_NR
	select HAVE_STACKPROTECTOR
	select HAVE_SYSCALL_TRACEPOINTS
	select HAVE_VIRT_CPU_ACCOUNTING_GEN if 64BIT || !SMP
	select IRQ_FORCED_THREADING
	select ISA if EISA
	select MODULES_USE_ELF_REL if MODULES
	select MODULES_USE_ELF_RELA if MODULES && 64BIT
	select PERF_USE_VMALLOC
	select PCI_MSI_ARCH_FALLBACKS if PCI_MSI
	select RTC_LIB
	select SET_FS
	select SYSCTL_EXCEPTION_TRACE
	select VIRT_TO_BUS
	select ARCH_HAS_ELFCORE_COMPAT

config MIPS_FIXUP_BIGPHYS_ADDR
	bool

config MIPS_GENERIC
	bool

config MACH_INGENIC
	bool
	select SYS_SUPPORTS_32BIT_KERNEL
	select SYS_SUPPORTS_LITTLE_ENDIAN
	select SYS_SUPPORTS_ZBOOT
	select DMA_NONCOHERENT
	select IRQ_MIPS_CPU
	select PINCTRL
	select GPIOLIB
	select COMMON_CLK
	select GENERIC_IRQ_CHIP
	select BUILTIN_DTB if MIPS_NO_APPENDED_DTB
	select USE_OF
	select CPU_SUPPORTS_CPUFREQ
	select MIPS_EXTERNAL_TIMER

menu "Machine selection"

choice
	prompt "System type"
	default MIPS_GENERIC_KERNEL

config MIPS_GENERIC_KERNEL
	bool "Generic board-agnostic MIPS kernel"
<<<<<<< HEAD
=======
	select ARCH_HAS_SETUP_DMA_OPS
>>>>>>> f642729d
	select MIPS_GENERIC
	select BOOT_RAW
	select BUILTIN_DTB
	select CEVT_R4K
	select CLKSRC_MIPS_GIC
	select COMMON_CLK
	select CPU_MIPSR2_IRQ_EI
	select CPU_MIPSR2_IRQ_VI
	select CSRC_R4K
	select DMA_NONCOHERENT
	select HAVE_PCI
	select IRQ_MIPS_CPU
	select MIPS_AUTO_PFN_OFFSET
	select MIPS_CPU_SCACHE
	select MIPS_GIC
	select MIPS_L1_CACHE_SHIFT_7
	select NO_EXCEPT_FILL
	select PCI_DRIVERS_GENERIC
	select SMP_UP if SMP
	select SWAP_IO_SPACE
	select SYS_HAS_CPU_MIPS32_R1
	select SYS_HAS_CPU_MIPS32_R2
	select SYS_HAS_CPU_MIPS32_R6
	select SYS_HAS_CPU_MIPS64_R1
	select SYS_HAS_CPU_MIPS64_R2
	select SYS_HAS_CPU_MIPS64_R6
	select SYS_SUPPORTS_32BIT_KERNEL
	select SYS_SUPPORTS_64BIT_KERNEL
	select SYS_SUPPORTS_BIG_ENDIAN
	select SYS_SUPPORTS_HIGHMEM
	select SYS_SUPPORTS_LITTLE_ENDIAN
	select SYS_SUPPORTS_MICROMIPS
	select SYS_SUPPORTS_MIPS16
	select SYS_SUPPORTS_MIPS_CPS
	select SYS_SUPPORTS_MULTITHREADING
	select SYS_SUPPORTS_RELOCATABLE
	select SYS_SUPPORTS_SMARTMIPS
	select SYS_SUPPORTS_ZBOOT
	select UHI_BOOT
	select USB_EHCI_BIG_ENDIAN_DESC if CPU_BIG_ENDIAN
	select USB_EHCI_BIG_ENDIAN_MMIO if CPU_BIG_ENDIAN
	select USB_OHCI_BIG_ENDIAN_DESC if CPU_BIG_ENDIAN
	select USB_OHCI_BIG_ENDIAN_MMIO if CPU_BIG_ENDIAN
	select USB_UHCI_BIG_ENDIAN_DESC if CPU_BIG_ENDIAN
	select USB_UHCI_BIG_ENDIAN_MMIO if CPU_BIG_ENDIAN
	select USE_OF
	help
	  Select this to build a kernel which aims to support multiple boards,
	  generally using a flattened device tree passed from the bootloader
	  using the boot protocol defined in the UHI (Unified Hosting
	  Interface) specification.

config MIPS_ALCHEMY
	bool "Alchemy processor based machines"
	select PHYS_ADDR_T_64BIT
	select CEVT_R4K
	select CSRC_R4K
	select IRQ_MIPS_CPU
	select DMA_NONCOHERENT		# Au1000,1500,1100 aren't, rest is
	select MIPS_FIXUP_BIGPHYS_ADDR if PCI
	select SYS_HAS_CPU_MIPS32_R1
	select SYS_SUPPORTS_32BIT_KERNEL
	select SYS_SUPPORTS_APM_EMULATION
	select GPIOLIB
	select SYS_SUPPORTS_ZBOOT
	select COMMON_CLK

config AR7
	bool "Texas Instruments AR7"
	select BOOT_ELF32
	select DMA_NONCOHERENT
	select CEVT_R4K
	select CSRC_R4K
	select IRQ_MIPS_CPU
	select NO_EXCEPT_FILL
	select SWAP_IO_SPACE
	select SYS_HAS_CPU_MIPS32_R1
	select SYS_HAS_EARLY_PRINTK
	select SYS_SUPPORTS_32BIT_KERNEL
	select SYS_SUPPORTS_LITTLE_ENDIAN
	select SYS_SUPPORTS_MIPS16
	select SYS_SUPPORTS_ZBOOT_UART16550
	select GPIOLIB
	select VLYNQ
	select HAVE_LEGACY_CLK
	help
	  Support for the Texas Instruments AR7 System-on-a-Chip
	  family: TNETD7100, 7200 and 7300.

config ATH25
	bool "Atheros AR231x/AR531x SoC support"
	select CEVT_R4K
	select CSRC_R4K
	select DMA_NONCOHERENT
	select IRQ_MIPS_CPU
	select IRQ_DOMAIN
	select SYS_HAS_CPU_MIPS32_R1
	select SYS_SUPPORTS_BIG_ENDIAN
	select SYS_SUPPORTS_32BIT_KERNEL
	select SYS_HAS_EARLY_PRINTK
	help
	  Support for Atheros AR231x and Atheros AR531x based boards

config ATH79
	bool "Atheros AR71XX/AR724X/AR913X based boards"
	select ARCH_HAS_RESET_CONTROLLER
	select BOOT_RAW
	select CEVT_R4K
	select CSRC_R4K
	select DMA_NONCOHERENT
	select GPIOLIB
	select PINCTRL
	select COMMON_CLK
	select IRQ_MIPS_CPU
	select SYS_HAS_CPU_MIPS32_R2
	select SYS_HAS_EARLY_PRINTK
	select SYS_SUPPORTS_32BIT_KERNEL
	select SYS_SUPPORTS_BIG_ENDIAN
	select SYS_SUPPORTS_MIPS16
	select SYS_SUPPORTS_ZBOOT_UART_PROM
	select USE_OF
	select USB_EHCI_ROOT_HUB_TT if USB_EHCI_HCD_PLATFORM
	help
	  Support for the Atheros AR71XX/AR724X/AR913X SoCs.

config BMIPS_GENERIC
	bool "Broadcom Generic BMIPS kernel"
	select ARCH_HAS_RESET_CONTROLLER
	select ARCH_HAS_SYNC_DMA_FOR_CPU_ALL
	select ARCH_HAS_PHYS_TO_DMA
	select BOOT_RAW
	select NO_EXCEPT_FILL
	select USE_OF
	select CEVT_R4K
	select CSRC_R4K
	select SYNC_R4K
	select COMMON_CLK
	select BCM6345_L1_IRQ
	select BCM7038_L1_IRQ
	select BCM7120_L2_IRQ
	select BRCMSTB_L2_IRQ
	select IRQ_MIPS_CPU
	select DMA_NONCOHERENT
	select SYS_SUPPORTS_32BIT_KERNEL
	select SYS_SUPPORTS_LITTLE_ENDIAN
	select SYS_SUPPORTS_BIG_ENDIAN
	select SYS_SUPPORTS_HIGHMEM
	select SYS_HAS_CPU_BMIPS32_3300
	select SYS_HAS_CPU_BMIPS4350
	select SYS_HAS_CPU_BMIPS4380
	select SYS_HAS_CPU_BMIPS5000
	select SWAP_IO_SPACE
	select USB_EHCI_BIG_ENDIAN_DESC if CPU_BIG_ENDIAN
	select USB_EHCI_BIG_ENDIAN_MMIO if CPU_BIG_ENDIAN
	select USB_OHCI_BIG_ENDIAN_DESC if CPU_BIG_ENDIAN
	select USB_OHCI_BIG_ENDIAN_MMIO if CPU_BIG_ENDIAN
	select HARDIRQS_SW_RESEND
	help
	  Build a generic DT-based kernel image that boots on select
	  BCM33xx cable modem chips, BCM63xx DSL chips, and BCM7xxx set-top
	  box chips.  Note that CONFIG_CPU_BIG_ENDIAN/CONFIG_CPU_LITTLE_ENDIAN
	  must be set appropriately for your board.

config BCM47XX
	bool "Broadcom BCM47XX based boards"
	select BOOT_RAW
	select CEVT_R4K
	select CSRC_R4K
	select DMA_NONCOHERENT
	select HAVE_PCI
	select IRQ_MIPS_CPU
	select SYS_HAS_CPU_MIPS32_R1
	select NO_EXCEPT_FILL
	select SYS_SUPPORTS_32BIT_KERNEL
	select SYS_SUPPORTS_LITTLE_ENDIAN
	select SYS_SUPPORTS_MIPS16
	select SYS_SUPPORTS_ZBOOT
	select SYS_HAS_EARLY_PRINTK
	select USE_GENERIC_EARLY_PRINTK_8250
	select GPIOLIB
	select LEDS_GPIO_REGISTER
	select BCM47XX_NVRAM
	select BCM47XX_SPROM
	select BCM47XX_SSB if !BCM47XX_BCMA
	help
	  Support for BCM47XX based boards

config BCM63XX
	bool "Broadcom BCM63XX based boards"
	select BOOT_RAW
	select CEVT_R4K
	select CSRC_R4K
	select SYNC_R4K
	select DMA_NONCOHERENT
	select IRQ_MIPS_CPU
	select SYS_SUPPORTS_32BIT_KERNEL
	select SYS_SUPPORTS_BIG_ENDIAN
	select SYS_HAS_EARLY_PRINTK
	select SWAP_IO_SPACE
	select GPIOLIB
	select MIPS_L1_CACHE_SHIFT_4
	select CLKDEV_LOOKUP
	select HAVE_LEGACY_CLK
	help
	  Support for BCM63XX based boards

config MIPS_COBALT
	bool "Cobalt Server"
	select CEVT_R4K
	select CSRC_R4K
	select CEVT_GT641XX
	select DMA_NONCOHERENT
	select FORCE_PCI
	select I8253
	select I8259
	select IRQ_MIPS_CPU
	select IRQ_GT641XX
	select PCI_GT64XXX_PCI0
	select SYS_HAS_CPU_NEVADA
	select SYS_HAS_EARLY_PRINTK
	select SYS_SUPPORTS_32BIT_KERNEL
	select SYS_SUPPORTS_64BIT_KERNEL
	select SYS_SUPPORTS_LITTLE_ENDIAN
	select USE_GENERIC_EARLY_PRINTK_8250

config MACH_DECSTATION
	bool "DECstations"
	select BOOT_ELF32
	select CEVT_DS1287
	select CEVT_R4K if CPU_R4X00
	select CSRC_IOASIC
	select CSRC_R4K if CPU_R4X00
	select CPU_DADDI_WORKAROUNDS if 64BIT
	select CPU_R4000_WORKAROUNDS if 64BIT
	select CPU_R4400_WORKAROUNDS if 64BIT
	select DMA_NONCOHERENT
	select NO_IOPORT_MAP
	select IRQ_MIPS_CPU
	select SYS_HAS_CPU_R3000
	select SYS_HAS_CPU_R4X00
	select SYS_SUPPORTS_32BIT_KERNEL
	select SYS_SUPPORTS_64BIT_KERNEL
	select SYS_SUPPORTS_LITTLE_ENDIAN
	select SYS_SUPPORTS_128HZ
	select SYS_SUPPORTS_256HZ
	select SYS_SUPPORTS_1024HZ
	select MIPS_L1_CACHE_SHIFT_4
	help
	  This enables support for DEC's MIPS based workstations.  For details
	  see the Linux/MIPS FAQ on <http://www.linux-mips.org/> and the
	  DECstation porting pages on <http://decstation.unix-ag.org/>.

	  If you have one of the following DECstation Models you definitely
	  want to choose R4xx0 for the CPU Type:

		DECstation 5000/50
		DECstation 5000/150
		DECstation 5000/260
		DECsystem 5900/260

	  otherwise choose R3000.

config MACH_JAZZ
	bool "Jazz family of machines"
	select ARC_MEMORY
	select ARC_PROMLIB
	select ARCH_MIGHT_HAVE_PC_PARPORT
	select ARCH_MIGHT_HAVE_PC_SERIO
	select DMA_OPS
	select FW_ARC
	select FW_ARC32
	select ARCH_MAY_HAVE_PC_FDC
	select CEVT_R4K
	select CSRC_R4K
	select DEFAULT_SGI_PARTITION if CPU_BIG_ENDIAN
	select GENERIC_ISA_DMA
	select HAVE_PCSPKR_PLATFORM
	select IRQ_MIPS_CPU
	select I8253
	select I8259
	select ISA
	select SYS_HAS_CPU_R4X00
	select SYS_SUPPORTS_32BIT_KERNEL
	select SYS_SUPPORTS_64BIT_KERNEL
	select SYS_SUPPORTS_100HZ
	select SYS_SUPPORTS_LITTLE_ENDIAN
	help
	  This a family of machines based on the MIPS R4030 chipset which was
	  used by several vendors to build RISC/os and Windows NT workstations.
	  Members include the Acer PICA, MIPS Magnum 4000, MIPS Millennium and
	  Olivetti M700-10 workstations.

config MACH_INGENIC_SOC
	bool "Ingenic SoC based machines"
	select MIPS_GENERIC
	select MACH_INGENIC
	select SYS_SUPPORTS_ZBOOT_UART16550

config LANTIQ
	bool "Lantiq based platforms"
	select DMA_NONCOHERENT
	select IRQ_MIPS_CPU
	select CEVT_R4K
	select CSRC_R4K
	select SYS_HAS_CPU_MIPS32_R1
	select SYS_HAS_CPU_MIPS32_R2
	select SYS_SUPPORTS_BIG_ENDIAN
	select SYS_SUPPORTS_32BIT_KERNEL
	select SYS_SUPPORTS_MIPS16
	select SYS_SUPPORTS_MULTITHREADING
	select SYS_SUPPORTS_VPE_LOADER
	select SYS_HAS_EARLY_PRINTK
	select GPIOLIB
	select SWAP_IO_SPACE
	select BOOT_RAW
	select CLKDEV_LOOKUP
	select HAVE_LEGACY_CLK
	select USE_OF
	select PINCTRL
	select PINCTRL_LANTIQ
	select ARCH_HAS_RESET_CONTROLLER
	select RESET_CONTROLLER

config MACH_LOONGSON32
	bool "Loongson 32-bit family of machines"
	select SYS_SUPPORTS_ZBOOT
	help
	  This enables support for the Loongson-1 family of machines.

	  Loongson-1 is a family of 32-bit MIPS-compatible SoCs developed by
	  the Institute of Computing Technology (ICT), Chinese Academy of
	  Sciences (CAS).

config MACH_LOONGSON2EF
	bool "Loongson-2E/F family of machines"
	select SYS_SUPPORTS_ZBOOT
	help
	  This enables the support of early Loongson-2E/F family of machines.

config MACH_LOONGSON64
	bool "Loongson 64-bit family of machines"
	select ARCH_SPARSEMEM_ENABLE
	select ARCH_MIGHT_HAVE_PC_PARPORT
	select ARCH_MIGHT_HAVE_PC_SERIO
	select GENERIC_ISA_DMA_SUPPORT_BROKEN
	select BOOT_ELF32
	select BOARD_SCACHE
	select CSRC_R4K
	select CEVT_R4K
	select CPU_HAS_WB
	select FORCE_PCI
	select ISA
	select I8259
	select IRQ_MIPS_CPU
	select NO_EXCEPT_FILL
	select NR_CPUS_DEFAULT_64
	select USE_GENERIC_EARLY_PRINTK_8250
	select PCI_DRIVERS_GENERIC
	select SYS_HAS_CPU_LOONGSON64
	select SYS_HAS_EARLY_PRINTK
	select SYS_SUPPORTS_SMP
	select SYS_SUPPORTS_HOTPLUG_CPU
	select SYS_SUPPORTS_NUMA
	select SYS_SUPPORTS_64BIT_KERNEL
	select SYS_SUPPORTS_HIGHMEM
	select SYS_SUPPORTS_LITTLE_ENDIAN
	select SYS_SUPPORTS_ZBOOT
	select SYS_SUPPORTS_RELOCATABLE
	select ZONE_DMA32
<<<<<<< HEAD
	select NUMA
	select SMP
=======
>>>>>>> f642729d
	select COMMON_CLK
	select USE_OF
	select BUILTIN_DTB
	select PCI_HOST_GENERIC
	help
	  This enables the support of Loongson-2/3 family of machines.

	  Loongson-2 and Loongson-3 are 64-bit general-purpose processors with
	  GS264/GS464/GS464E/GS464V microarchitecture (except old Loongson-2E
	  and Loongson-2F which will be removed), developed by the Institute
	  of Computing Technology (ICT), Chinese Academy of Sciences (CAS).

config MACH_PISTACHIO
	bool "IMG Pistachio SoC based boards"
	select BOOT_ELF32
	select BOOT_RAW
	select CEVT_R4K
	select CLKSRC_MIPS_GIC
	select COMMON_CLK
	select CSRC_R4K
	select DMA_NONCOHERENT
	select GPIOLIB
	select IRQ_MIPS_CPU
	select MFD_SYSCON
	select MIPS_CPU_SCACHE
	select MIPS_GIC
	select PINCTRL
	select REGULATOR
	select SYS_HAS_CPU_MIPS32_R2
	select SYS_SUPPORTS_32BIT_KERNEL
	select SYS_SUPPORTS_LITTLE_ENDIAN
	select SYS_SUPPORTS_MIPS_CPS
	select SYS_SUPPORTS_MULTITHREADING
	select SYS_SUPPORTS_RELOCATABLE
	select SYS_SUPPORTS_ZBOOT
	select SYS_HAS_EARLY_PRINTK
	select USE_GENERIC_EARLY_PRINTK_8250
	select USE_OF
	help
	  This enables support for the IMG Pistachio SoC platform.

config MIPS_MALTA
	bool "MIPS Malta board"
	select ARCH_MAY_HAVE_PC_FDC
	select ARCH_MIGHT_HAVE_PC_PARPORT
	select ARCH_MIGHT_HAVE_PC_SERIO
	select BOOT_ELF32
	select BOOT_RAW
	select BUILTIN_DTB
	select CEVT_R4K
	select CLKSRC_MIPS_GIC
	select COMMON_CLK
	select CSRC_R4K
	select DMA_NONCOHERENT
	select GENERIC_ISA_DMA
	select HAVE_PCSPKR_PLATFORM
	select HAVE_PCI
	select I8253
	select I8259
	select IRQ_MIPS_CPU
	select MIPS_BONITO64
	select MIPS_CPU_SCACHE
	select MIPS_GIC
	select MIPS_L1_CACHE_SHIFT_6
	select MIPS_MSC
	select PCI_GT64XXX_PCI0
	select SMP_UP if SMP
	select SWAP_IO_SPACE
	select SYS_HAS_CPU_MIPS32_R1
	select SYS_HAS_CPU_MIPS32_R2
	select SYS_HAS_CPU_MIPS32_R3_5
	select SYS_HAS_CPU_MIPS32_R5
	select SYS_HAS_CPU_MIPS32_R6
	select SYS_HAS_CPU_MIPS64_R1
	select SYS_HAS_CPU_MIPS64_R2
	select SYS_HAS_CPU_MIPS64_R6
	select SYS_HAS_CPU_NEVADA
	select SYS_HAS_CPU_RM7000
	select SYS_SUPPORTS_32BIT_KERNEL
	select SYS_SUPPORTS_64BIT_KERNEL
	select SYS_SUPPORTS_BIG_ENDIAN
	select SYS_SUPPORTS_HIGHMEM
	select SYS_SUPPORTS_LITTLE_ENDIAN
	select SYS_SUPPORTS_MICROMIPS
	select SYS_SUPPORTS_MIPS16
	select SYS_SUPPORTS_MIPS_CMP
	select SYS_SUPPORTS_MIPS_CPS
	select SYS_SUPPORTS_MULTITHREADING
	select SYS_SUPPORTS_RELOCATABLE
	select SYS_SUPPORTS_SMARTMIPS
	select SYS_SUPPORTS_VPE_LOADER
	select SYS_SUPPORTS_ZBOOT
	select USE_OF
	select WAR_ICACHE_REFILLS
	select ZONE_DMA32 if 64BIT
	help
	  This enables support for the MIPS Technologies Malta evaluation
	  board.

config MACH_PIC32
	bool "Microchip PIC32 Family"
	help
	  This enables support for the Microchip PIC32 family of platforms.

	  Microchip PIC32 is a family of general-purpose 32 bit MIPS core
	  microcontrollers.

config MACH_VR41XX
	bool "NEC VR4100 series based machines"
	select CEVT_R4K
	select CSRC_R4K
	select SYS_HAS_CPU_VR41XX
	select SYS_SUPPORTS_MIPS16
	select GPIOLIB

<<<<<<< HEAD
=======
config MACH_NINTENDO64
	bool "Nintendo 64 console"
	select CEVT_R4K
	select CSRC_R4K
	select SYS_HAS_CPU_R4300
	select SYS_SUPPORTS_BIG_ENDIAN
	select SYS_SUPPORTS_ZBOOT
	select SYS_SUPPORTS_32BIT_KERNEL
	select SYS_SUPPORTS_64BIT_KERNEL
	select DMA_NONCOHERENT
	select IRQ_MIPS_CPU

>>>>>>> f642729d
config RALINK
	bool "Ralink based machines"
	select CEVT_R4K
	select CSRC_R4K
	select BOOT_RAW
	select DMA_NONCOHERENT
	select IRQ_MIPS_CPU
	select USE_OF
	select SYS_HAS_CPU_MIPS32_R1
	select SYS_HAS_CPU_MIPS32_R2
	select SYS_SUPPORTS_32BIT_KERNEL
	select SYS_SUPPORTS_LITTLE_ENDIAN
	select SYS_SUPPORTS_MIPS16
	select SYS_SUPPORTS_ZBOOT
	select SYS_HAS_EARLY_PRINTK
	select CLKDEV_LOOKUP
	select ARCH_HAS_RESET_CONTROLLER
	select RESET_CONTROLLER

config MACH_REALTEK_RTL
	bool "Realtek RTL838x/RTL839x based machines"
	select MIPS_GENERIC
	select DMA_NONCOHERENT
	select IRQ_MIPS_CPU
	select CSRC_R4K
	select CEVT_R4K
	select SYS_HAS_CPU_MIPS32_R1
	select SYS_HAS_CPU_MIPS32_R2
	select SYS_SUPPORTS_BIG_ENDIAN
	select SYS_SUPPORTS_32BIT_KERNEL
	select SYS_SUPPORTS_MIPS16
	select SYS_SUPPORTS_MULTITHREADING
	select SYS_SUPPORTS_VPE_LOADER
	select SYS_HAS_EARLY_PRINTK
	select SYS_HAS_EARLY_PRINTK_8250
	select USE_GENERIC_EARLY_PRINTK_8250
	select BOOT_RAW
	select PINCTRL
	select USE_OF

config SGI_IP22
	bool "SGI IP22 (Indy/Indigo2)"
	select ARC_MEMORY
	select ARC_PROMLIB
	select FW_ARC
	select FW_ARC32
	select ARCH_MIGHT_HAVE_PC_SERIO
	select BOOT_ELF32
	select CEVT_R4K
	select CSRC_R4K
	select DEFAULT_SGI_PARTITION
	select DMA_NONCOHERENT
	select HAVE_EISA
	select I8253
	select I8259
	select IP22_CPU_SCACHE
	select IRQ_MIPS_CPU
	select GENERIC_ISA_DMA_SUPPORT_BROKEN
	select SGI_HAS_I8042
	select SGI_HAS_INDYDOG
	select SGI_HAS_HAL2
	select SGI_HAS_SEEQ
	select SGI_HAS_WD93
	select SGI_HAS_ZILOG
	select SWAP_IO_SPACE
	select SYS_HAS_CPU_R4X00
	select SYS_HAS_CPU_R5000
	select SYS_HAS_EARLY_PRINTK
	select SYS_SUPPORTS_32BIT_KERNEL
	select SYS_SUPPORTS_64BIT_KERNEL
	select SYS_SUPPORTS_BIG_ENDIAN
	select WAR_R4600_V1_INDEX_ICACHEOP
	select WAR_R4600_V1_HIT_CACHEOP
	select WAR_R4600_V2_HIT_CACHEOP
	select MIPS_L1_CACHE_SHIFT_7
	help
	  This are the SGI Indy, Challenge S and Indigo2, as well as certain
	  OEM variants like the Tandem CMN B006S. To compile a Linux kernel
	  that runs on these, say Y here.

config SGI_IP27
	bool "SGI IP27 (Origin200/2000)"
	select ARCH_HAS_PHYS_TO_DMA
	select ARCH_SPARSEMEM_ENABLE
	select FW_ARC
	select FW_ARC64
	select ARC_CMDLINE_ONLY
	select BOOT_ELF64
	select DEFAULT_SGI_PARTITION
	select SYS_HAS_EARLY_PRINTK
	select HAVE_PCI
	select IRQ_MIPS_CPU
	select IRQ_DOMAIN_HIERARCHY
	select NR_CPUS_DEFAULT_64
	select PCI_DRIVERS_GENERIC
	select PCI_XTALK_BRIDGE
	select SYS_HAS_CPU_R10000
	select SYS_SUPPORTS_64BIT_KERNEL
	select SYS_SUPPORTS_BIG_ENDIAN
	select SYS_SUPPORTS_NUMA
	select SYS_SUPPORTS_SMP
	select WAR_R10000_LLSC
	select MIPS_L1_CACHE_SHIFT_7
	select NUMA
	help
	  This are the SGI Origin 200, Origin 2000 and Onyx 2 Graphics
	  workstations.  To compile a Linux kernel that runs on these, say Y
	  here.

config SGI_IP28
	bool "SGI IP28 (Indigo2 R10k)"
	select ARC_MEMORY
	select ARC_PROMLIB
	select FW_ARC
	select FW_ARC64
	select ARCH_MIGHT_HAVE_PC_SERIO
	select BOOT_ELF64
	select CEVT_R4K
	select CSRC_R4K
	select DEFAULT_SGI_PARTITION
	select DMA_NONCOHERENT
	select GENERIC_ISA_DMA_SUPPORT_BROKEN
	select IRQ_MIPS_CPU
	select HAVE_EISA
	select I8253
	select I8259
	select SGI_HAS_I8042
	select SGI_HAS_INDYDOG
	select SGI_HAS_HAL2
	select SGI_HAS_SEEQ
	select SGI_HAS_WD93
	select SGI_HAS_ZILOG
	select SWAP_IO_SPACE
	select SYS_HAS_CPU_R10000
	select SYS_HAS_EARLY_PRINTK
	select SYS_SUPPORTS_64BIT_KERNEL
	select SYS_SUPPORTS_BIG_ENDIAN
	select WAR_R10000_LLSC
	select MIPS_L1_CACHE_SHIFT_7
	help
	  This is the SGI Indigo2 with R10000 processor.  To compile a Linux
	  kernel that runs on these, say Y here.

config SGI_IP30
	bool "SGI IP30 (Octane/Octane2)"
	select ARCH_HAS_PHYS_TO_DMA
	select FW_ARC
	select FW_ARC64
	select BOOT_ELF64
	select CEVT_R4K
	select CSRC_R4K
	select SYNC_R4K if SMP
	select ZONE_DMA32
	select HAVE_PCI
	select IRQ_MIPS_CPU
	select IRQ_DOMAIN_HIERARCHY
	select NR_CPUS_DEFAULT_2
	select PCI_DRIVERS_GENERIC
	select PCI_XTALK_BRIDGE
	select SYS_HAS_EARLY_PRINTK
	select SYS_HAS_CPU_R10000
	select SYS_SUPPORTS_64BIT_KERNEL
	select SYS_SUPPORTS_BIG_ENDIAN
	select SYS_SUPPORTS_SMP
	select WAR_R10000_LLSC
	select MIPS_L1_CACHE_SHIFT_7
	select ARC_MEMORY
	help
	  These are the SGI Octane and Octane2 graphics workstations.  To
	  compile a Linux kernel that runs on these, say Y here.

config SGI_IP32
	bool "SGI IP32 (O2)"
	select ARC_MEMORY
	select ARC_PROMLIB
	select ARCH_HAS_PHYS_TO_DMA
	select FW_ARC
	select FW_ARC32
	select BOOT_ELF32
	select CEVT_R4K
	select CSRC_R4K
	select DMA_NONCOHERENT
	select HAVE_PCI
	select IRQ_MIPS_CPU
	select R5000_CPU_SCACHE
	select RM7000_CPU_SCACHE
	select SYS_HAS_CPU_R5000
	select SYS_HAS_CPU_R10000 if BROKEN
	select SYS_HAS_CPU_RM7000
	select SYS_HAS_CPU_NEVADA
	select SYS_SUPPORTS_64BIT_KERNEL
	select SYS_SUPPORTS_BIG_ENDIAN
	select WAR_ICACHE_REFILLS
	help
	  If you want this kernel to run on SGI O2 workstation, say Y here.

config SIBYTE_CRHINE
	bool "Sibyte BCM91120C-CRhine"
	select BOOT_ELF32
	select SIBYTE_BCM1120
	select SWAP_IO_SPACE
	select SYS_HAS_CPU_SB1
	select SYS_SUPPORTS_BIG_ENDIAN
	select SYS_SUPPORTS_LITTLE_ENDIAN

config SIBYTE_CARMEL
	bool "Sibyte BCM91120x-Carmel"
	select BOOT_ELF32
	select SIBYTE_BCM1120
	select SWAP_IO_SPACE
	select SYS_HAS_CPU_SB1
	select SYS_SUPPORTS_BIG_ENDIAN
	select SYS_SUPPORTS_LITTLE_ENDIAN

config SIBYTE_CRHONE
	bool "Sibyte BCM91125C-CRhone"
	select BOOT_ELF32
	select SIBYTE_BCM1125
	select SWAP_IO_SPACE
	select SYS_HAS_CPU_SB1
	select SYS_SUPPORTS_BIG_ENDIAN
	select SYS_SUPPORTS_HIGHMEM
	select SYS_SUPPORTS_LITTLE_ENDIAN

config SIBYTE_RHONE
	bool "Sibyte BCM91125E-Rhone"
	select BOOT_ELF32
	select SIBYTE_BCM1125H
	select SWAP_IO_SPACE
	select SYS_HAS_CPU_SB1
	select SYS_SUPPORTS_BIG_ENDIAN
	select SYS_SUPPORTS_LITTLE_ENDIAN

config SIBYTE_SWARM
	bool "Sibyte BCM91250A-SWARM"
	select BOOT_ELF32
	select HAVE_PATA_PLATFORM
	select SIBYTE_SB1250
	select SWAP_IO_SPACE
	select SYS_HAS_CPU_SB1
	select SYS_SUPPORTS_BIG_ENDIAN
	select SYS_SUPPORTS_HIGHMEM
	select SYS_SUPPORTS_LITTLE_ENDIAN
	select ZONE_DMA32 if 64BIT
	select SWIOTLB if ARCH_DMA_ADDR_T_64BIT && PCI

config SIBYTE_LITTLESUR
	bool "Sibyte BCM91250C2-LittleSur"
	select BOOT_ELF32
	select HAVE_PATA_PLATFORM
	select SIBYTE_SB1250
	select SWAP_IO_SPACE
	select SYS_HAS_CPU_SB1
	select SYS_SUPPORTS_BIG_ENDIAN
	select SYS_SUPPORTS_HIGHMEM
	select SYS_SUPPORTS_LITTLE_ENDIAN
	select ZONE_DMA32 if 64BIT

config SIBYTE_SENTOSA
	bool "Sibyte BCM91250E-Sentosa"
	select BOOT_ELF32
	select SIBYTE_SB1250
	select SWAP_IO_SPACE
	select SYS_HAS_CPU_SB1
	select SYS_SUPPORTS_BIG_ENDIAN
	select SYS_SUPPORTS_LITTLE_ENDIAN
	select SWIOTLB if ARCH_DMA_ADDR_T_64BIT && PCI

config SIBYTE_BIGSUR
	bool "Sibyte BCM91480B-BigSur"
	select BOOT_ELF32
	select NR_CPUS_DEFAULT_4
	select SIBYTE_BCM1x80
	select SWAP_IO_SPACE
	select SYS_HAS_CPU_SB1
	select SYS_SUPPORTS_BIG_ENDIAN
	select SYS_SUPPORTS_HIGHMEM
	select SYS_SUPPORTS_LITTLE_ENDIAN
	select ZONE_DMA32 if 64BIT
	select SWIOTLB if ARCH_DMA_ADDR_T_64BIT && PCI

config SNI_RM
	bool "SNI RM200/300/400"
	select ARC_MEMORY
	select ARC_PROMLIB
	select FW_ARC if CPU_LITTLE_ENDIAN
	select FW_ARC32 if CPU_LITTLE_ENDIAN
	select FW_SNIPROM if CPU_BIG_ENDIAN
	select ARCH_MAY_HAVE_PC_FDC
	select ARCH_MIGHT_HAVE_PC_PARPORT
	select ARCH_MIGHT_HAVE_PC_SERIO
	select BOOT_ELF32
	select CEVT_R4K
	select CSRC_R4K
	select DEFAULT_SGI_PARTITION if CPU_BIG_ENDIAN
	select DMA_NONCOHERENT
	select GENERIC_ISA_DMA
	select HAVE_EISA
	select HAVE_PCSPKR_PLATFORM
	select HAVE_PCI
	select IRQ_MIPS_CPU
	select I8253
	select I8259
	select ISA
	select MIPS_L1_CACHE_SHIFT_6
	select SWAP_IO_SPACE if CPU_BIG_ENDIAN
	select SYS_HAS_CPU_R4X00
	select SYS_HAS_CPU_R5000
	select SYS_HAS_CPU_R10000
	select R5000_CPU_SCACHE
	select SYS_HAS_EARLY_PRINTK
	select SYS_SUPPORTS_32BIT_KERNEL
	select SYS_SUPPORTS_64BIT_KERNEL
	select SYS_SUPPORTS_BIG_ENDIAN
	select SYS_SUPPORTS_HIGHMEM
	select SYS_SUPPORTS_LITTLE_ENDIAN
	select WAR_R4600_V2_HIT_CACHEOP
	help
	  The SNI RM200/300/400 are MIPS-based machines manufactured by
	  Siemens Nixdorf Informationssysteme (SNI), parent company of Pyramid
	  Technology and now in turn merged with Fujitsu.  Say Y here to
	  support this machine type.

config MACH_TX39XX
	bool "Toshiba TX39 series based machines"

config MACH_TX49XX
	bool "Toshiba TX49 series based machines"
	select WAR_TX49XX_ICACHE_INDEX_INV

config MIKROTIK_RB532
	bool "Mikrotik RB532 boards"
	select CEVT_R4K
	select CSRC_R4K
	select DMA_NONCOHERENT
	select HAVE_PCI
	select IRQ_MIPS_CPU
	select SYS_HAS_CPU_MIPS32_R1
	select SYS_SUPPORTS_32BIT_KERNEL
	select SYS_SUPPORTS_LITTLE_ENDIAN
	select SWAP_IO_SPACE
	select BOOT_RAW
	select GPIOLIB
	select MIPS_L1_CACHE_SHIFT_4
	help
	  Support the Mikrotik(tm) RouterBoard 532 series,
	  based on the IDT RC32434 SoC.

config CAVIUM_OCTEON_SOC
	bool "Cavium Networks Octeon SoC based boards"
	select CEVT_R4K
	select ARCH_HAS_PHYS_TO_DMA
	select HAVE_RAPIDIO
	select PHYS_ADDR_T_64BIT
	select SYS_SUPPORTS_64BIT_KERNEL
	select SYS_SUPPORTS_BIG_ENDIAN
	select EDAC_SUPPORT
	select EDAC_ATOMIC_SCRUB
	select SYS_SUPPORTS_LITTLE_ENDIAN
	select SYS_SUPPORTS_HOTPLUG_CPU if CPU_BIG_ENDIAN
	select SYS_HAS_EARLY_PRINTK
	select SYS_HAS_CPU_CAVIUM_OCTEON
	select HAVE_PCI
	select HAVE_PLAT_DELAY
	select HAVE_PLAT_FW_INIT_CMDLINE
	select HAVE_PLAT_MEMCPY
	select ZONE_DMA32
	select HOLES_IN_ZONE
	select GPIOLIB
	select USE_OF
	select ARCH_SPARSEMEM_ENABLE
	select SYS_SUPPORTS_SMP
	select NR_CPUS_DEFAULT_64
	select MIPS_NR_CPU_NR_MAP_1024
	select BUILTIN_DTB
	select MTD_COMPLEX_MAPPINGS
	select SWIOTLB
	select SYS_SUPPORTS_RELOCATABLE
	help
	  This option supports all of the Octeon reference boards from Cavium
	  Networks. It builds a kernel that dynamically determines the Octeon
	  CPU type and supports all known board reference implementations.
	  Some of the supported boards are:
		EBT3000
		EBH3000
		EBH3100
		Thunder
		Kodama
		Hikari
	  Say Y here for most Octeon reference boards.

config NLM_XLR_BOARD
	bool "Netlogic XLR/XLS based systems"
	select BOOT_ELF32
	select NLM_COMMON
	select SYS_HAS_CPU_XLR
	select SYS_SUPPORTS_SMP
	select HAVE_PCI
	select SWAP_IO_SPACE
	select SYS_SUPPORTS_32BIT_KERNEL
	select SYS_SUPPORTS_64BIT_KERNEL
	select PHYS_ADDR_T_64BIT
	select SYS_SUPPORTS_BIG_ENDIAN
	select SYS_SUPPORTS_HIGHMEM
	select NR_CPUS_DEFAULT_32
	select CEVT_R4K
	select CSRC_R4K
	select IRQ_MIPS_CPU
	select ZONE_DMA32 if 64BIT
	select SYNC_R4K
	select SYS_HAS_EARLY_PRINTK
	select SYS_SUPPORTS_ZBOOT
	select SYS_SUPPORTS_ZBOOT_UART16550
	help
	  Support for systems based on Netlogic XLR and XLS processors.
	  Say Y here if you have a XLR or XLS based board.

config NLM_XLP_BOARD
	bool "Netlogic XLP based systems"
	select BOOT_ELF32
	select NLM_COMMON
	select SYS_HAS_CPU_XLP
	select SYS_SUPPORTS_SMP
	select HAVE_PCI
	select SYS_SUPPORTS_32BIT_KERNEL
	select SYS_SUPPORTS_64BIT_KERNEL
	select PHYS_ADDR_T_64BIT
	select GPIOLIB
	select SYS_SUPPORTS_BIG_ENDIAN
	select SYS_SUPPORTS_LITTLE_ENDIAN
	select SYS_SUPPORTS_HIGHMEM
	select NR_CPUS_DEFAULT_32
	select CEVT_R4K
	select CSRC_R4K
	select IRQ_MIPS_CPU
	select ZONE_DMA32 if 64BIT
	select SYNC_R4K
	select SYS_HAS_EARLY_PRINTK
	select USE_OF
	select SYS_SUPPORTS_ZBOOT
	select SYS_SUPPORTS_ZBOOT_UART16550
	help
	  This board is based on Netlogic XLP Processor.
	  Say Y here if you have a XLP based board.

endchoice

source "arch/mips/alchemy/Kconfig"
source "arch/mips/ath25/Kconfig"
source "arch/mips/ath79/Kconfig"
source "arch/mips/bcm47xx/Kconfig"
source "arch/mips/bcm63xx/Kconfig"
source "arch/mips/bmips/Kconfig"
source "arch/mips/generic/Kconfig"
source "arch/mips/ingenic/Kconfig"
source "arch/mips/jazz/Kconfig"
source "arch/mips/lantiq/Kconfig"
source "arch/mips/pic32/Kconfig"
source "arch/mips/pistachio/Kconfig"
source "arch/mips/ralink/Kconfig"
source "arch/mips/sgi-ip27/Kconfig"
source "arch/mips/sibyte/Kconfig"
source "arch/mips/txx9/Kconfig"
source "arch/mips/vr41xx/Kconfig"
source "arch/mips/cavium-octeon/Kconfig"
source "arch/mips/loongson2ef/Kconfig"
source "arch/mips/loongson32/Kconfig"
source "arch/mips/loongson64/Kconfig"
source "arch/mips/netlogic/Kconfig"

endmenu

config GENERIC_HWEIGHT
	bool
	default y

config GENERIC_CALIBRATE_DELAY
	bool
	default y

config SCHED_OMIT_FRAME_POINTER
	bool
	default y

#
# Select some configuration options automatically based on user selections.
#
config FW_ARC
	bool

config ARCH_MAY_HAVE_PC_FDC
	bool

config BOOT_RAW
	bool

config CEVT_BCM1480
	bool

config CEVT_DS1287
	bool

config CEVT_GT641XX
	bool

config CEVT_R4K
	bool

config CEVT_SB1250
	bool

config CEVT_TXX9
	bool

config CSRC_BCM1480
	bool

config CSRC_IOASIC
	bool

config CSRC_R4K
	select CLOCKSOURCE_WATCHDOG if CPU_FREQ
	bool

config CSRC_SB1250
	bool

config MIPS_CLOCK_VSYSCALL
	def_bool CSRC_R4K || CLKSRC_MIPS_GIC

config GPIO_TXX9
	select GPIOLIB
	bool

config FW_CFE
	bool

config ARCH_SUPPORTS_UPROBES
	bool

config DMA_PERDEV_COHERENT
	bool
	select ARCH_HAS_SETUP_DMA_OPS
	select DMA_NONCOHERENT

config DMA_NONCOHERENT
	bool
	#
	# MIPS allows mixing "slightly different" Cacheability and Coherency
	# Attribute bits.  It is believed that the uncached access through
	# KSEG1 and the implementation specific "uncached accelerated" used
	# by pgprot_writcombine can be mixed, and the latter sometimes provides
	# significant advantages.
	#
	select ARCH_HAS_DMA_WRITE_COMBINE
	select ARCH_HAS_DMA_PREP_COHERENT
	select ARCH_HAS_SYNC_DMA_FOR_DEVICE
	select ARCH_HAS_DMA_SET_UNCACHED
	select DMA_NONCOHERENT_MMAP
	select NEED_DMA_MAP_STATE

config SYS_HAS_EARLY_PRINTK
	bool

config SYS_SUPPORTS_HOTPLUG_CPU
	bool

config MIPS_BONITO64
	bool

config MIPS_MSC
	bool

config SYNC_R4K
	bool

config NO_IOPORT_MAP
	def_bool n

config GENERIC_CSUM
	def_bool CPU_NO_LOAD_STORE_LR

config GENERIC_ISA_DMA
	bool
	select ZONE_DMA if GENERIC_ISA_DMA_SUPPORT_BROKEN=n
	select ISA_DMA_API

config GENERIC_ISA_DMA_SUPPORT_BROKEN
	bool
	select GENERIC_ISA_DMA

config HAVE_PLAT_DELAY
	bool

config HAVE_PLAT_FW_INIT_CMDLINE
	bool

config HAVE_PLAT_MEMCPY
	bool

config ISA_DMA_API
	bool

config HOLES_IN_ZONE
	bool

config SYS_SUPPORTS_RELOCATABLE
	bool
	help
	  Selected if the platform supports relocating the kernel.
	  The platform must provide plat_get_fdt() if it selects CONFIG_USE_OF
	  to allow access to command line and entropy sources.

config MIPS_CBPF_JIT
	def_bool y
	depends on BPF_JIT && HAVE_CBPF_JIT

config MIPS_EBPF_JIT
	def_bool y
	depends on BPF_JIT && HAVE_EBPF_JIT


#
# Endianness selection.  Sufficiently obscure so many users don't know what to
# answer,so we try hard to limit the available choices.  Also the use of a
# choice statement should be more obvious to the user.
#
choice
	prompt "Endianness selection"
	help
	  Some MIPS machines can be configured for either little or big endian
	  byte order. These modes require different kernels and a different
	  Linux distribution.  In general there is one preferred byteorder for a
	  particular system but some systems are just as commonly used in the
	  one or the other endianness.

config CPU_BIG_ENDIAN
	bool "Big endian"
	depends on SYS_SUPPORTS_BIG_ENDIAN

config CPU_LITTLE_ENDIAN
	bool "Little endian"
	depends on SYS_SUPPORTS_LITTLE_ENDIAN

endchoice

config EXPORT_UASM
	bool

config SYS_SUPPORTS_APM_EMULATION
	bool

config SYS_SUPPORTS_BIG_ENDIAN
	bool

config SYS_SUPPORTS_LITTLE_ENDIAN
	bool

config SYS_SUPPORTS_HUGETLBFS
	bool
	depends on CPU_SUPPORTS_HUGEPAGES
	default y

config MIPS_HUGE_TLB_SUPPORT
	def_bool HUGETLB_PAGE || TRANSPARENT_HUGEPAGE

config IRQ_MSP_SLP
	bool

config IRQ_MSP_CIC
	bool

config IRQ_TXX9
	bool

config IRQ_GT641XX
	bool

config PCI_GT64XXX_PCI0
	bool

config PCI_XTALK_BRIDGE
	bool

config NO_EXCEPT_FILL
	bool

config MIPS_SPRAM
	bool

config SWAP_IO_SPACE
	bool

config SGI_HAS_INDYDOG
	bool

config SGI_HAS_HAL2
	bool

config SGI_HAS_SEEQ
	bool

config SGI_HAS_WD93
	bool

config SGI_HAS_ZILOG
	bool

config SGI_HAS_I8042
	bool

config DEFAULT_SGI_PARTITION
	bool

config FW_ARC32
	bool

config FW_SNIPROM
	bool

config BOOT_ELF32
	bool

config MIPS_L1_CACHE_SHIFT_4
	bool

config MIPS_L1_CACHE_SHIFT_5
	bool

config MIPS_L1_CACHE_SHIFT_6
	bool

config MIPS_L1_CACHE_SHIFT_7
	bool

config MIPS_L1_CACHE_SHIFT
	int
	default "7" if MIPS_L1_CACHE_SHIFT_7
	default "6" if MIPS_L1_CACHE_SHIFT_6
	default "5" if MIPS_L1_CACHE_SHIFT_5
	default "4" if MIPS_L1_CACHE_SHIFT_4
	default "5"

config ARC_CMDLINE_ONLY
	bool

config ARC_CONSOLE
	bool "ARC console support"
	depends on SGI_IP22 || SGI_IP28 || (SNI_RM && CPU_LITTLE_ENDIAN)

config ARC_MEMORY
	bool

config ARC_PROMLIB
	bool

config FW_ARC64
	bool

config BOOT_ELF64
	bool

menu "CPU selection"

choice
	prompt "CPU type"
	default CPU_R4X00

config CPU_LOONGSON64
	bool "Loongson 64-bit CPU"
	depends on SYS_HAS_CPU_LOONGSON64
	select ARCH_HAS_PHYS_TO_DMA
	select CPU_MIPSR2
	select CPU_HAS_PREFETCH
	select CPU_SUPPORTS_64BIT_KERNEL
	select CPU_SUPPORTS_HIGHMEM
	select CPU_SUPPORTS_HUGEPAGES
	select CPU_SUPPORTS_MSA
	select CPU_DIEI_BROKEN if !LOONGSON3_ENHANCEMENT
	select CPU_MIPSR2_IRQ_VI
	select WEAK_ORDERING
	select WEAK_REORDERING_BEYOND_LLSC
	select MIPS_ASID_BITS_VARIABLE
	select MIPS_PGD_C0_CONTEXT
	select MIPS_L1_CACHE_SHIFT_6
	select GPIOLIB
	select SWIOTLB
	select HAVE_KVM
	help
		The Loongson GSx64(GS264/GS464/GS464E/GS464V) series of processor
		cores implements the MIPS64R2 instruction set with many extensions,
		including most 64-bit Loongson-2 (2H, 2K) and Loongson-3 (3A1000,
		3B1000, 3B1500, 3A2000, 3A3000 and 3A4000) processors. However, old
		Loongson-2E/2F is not covered here and will be removed in future.

config LOONGSON3_ENHANCEMENT
	bool "New Loongson-3 CPU Enhancements"
	default n
	depends on CPU_LOONGSON64
	help
	  New Loongson-3 cores (since Loongson-3A R2, as opposed to Loongson-3A
	  R1, Loongson-3B R1 and Loongson-3B R2) has many enhancements, such as
	  FTLB, L1-VCache, EI/DI/Wait/Prefetch instruction, DSP/DSPr2 ASE, User
	  Local register, Read-Inhibit/Execute-Inhibit, SFB (Store Fill Buffer),
	  Fast TLB refill support, etc.

	  This option enable those enhancements which are not probed at run
	  time. If you want a generic kernel to run on all Loongson 3 machines,
	  please say 'N' here. If you want a high-performance kernel to run on
	  new Loongson-3 machines only, please say 'Y' here.

config CPU_LOONGSON3_WORKAROUNDS
	bool "Old Loongson-3 LLSC Workarounds"
	default y if SMP
	depends on CPU_LOONGSON64
	help
	  Loongson-3 processors have the llsc issues which require workarounds.
	  Without workarounds the system may hang unexpectedly.

	  Newer Loongson-3 will fix these issues and no workarounds are needed.
	  The workarounds have no significant side effect on them but may
	  decrease the performance of the system so this option should be
	  disabled unless the kernel is intended to be run on old systems.

	  If unsure, please say Y.

config CPU_LOONGSON3_CPUCFG_EMULATION
	bool "Emulate the CPUCFG instruction on older Loongson cores"
	default y
	depends on CPU_LOONGSON64
	help
	  Loongson-3A R4 and newer have the CPUCFG instruction available for
	  userland to query CPU capabilities, much like CPUID on x86. This
	  option provides emulation of the instruction on older Loongson
	  cores, back to Loongson-3A1000.

	  If unsure, please say Y.

config CPU_LOONGSON2E
	bool "Loongson 2E"
	depends on SYS_HAS_CPU_LOONGSON2E
	select CPU_LOONGSON2EF
	help
	  The Loongson 2E processor implements the MIPS III instruction set
	  with many extensions.

	  It has an internal FPGA northbridge, which is compatible to
	  bonito64.

config CPU_LOONGSON2F
	bool "Loongson 2F"
	depends on SYS_HAS_CPU_LOONGSON2F
	select CPU_LOONGSON2EF
	select GPIOLIB
	help
	  The Loongson 2F processor implements the MIPS III instruction set
	  with many extensions.

	  Loongson2F have built-in DDR2 and PCIX controller. The PCIX controller
	  have a similar programming interface with FPGA northbridge used in
	  Loongson2E.

config CPU_LOONGSON1B
	bool "Loongson 1B"
	depends on SYS_HAS_CPU_LOONGSON1B
	select CPU_LOONGSON32
	select LEDS_GPIO_REGISTER
	help
	  The Loongson 1B is a 32-bit SoC, which implements the MIPS32
	  Release 1 instruction set and part of the MIPS32 Release 2
	  instruction set.

config CPU_LOONGSON1C
	bool "Loongson 1C"
	depends on SYS_HAS_CPU_LOONGSON1C
	select CPU_LOONGSON32
	select LEDS_GPIO_REGISTER
	help
	  The Loongson 1C is a 32-bit SoC, which implements the MIPS32
	  Release 1 instruction set and part of the MIPS32 Release 2
	  instruction set.

config CPU_MIPS32_R1
	bool "MIPS32 Release 1"
	depends on SYS_HAS_CPU_MIPS32_R1
	select CPU_HAS_PREFETCH
	select CPU_SUPPORTS_32BIT_KERNEL
	select CPU_SUPPORTS_HIGHMEM
	help
	  Choose this option to build a kernel for release 1 or later of the
	  MIPS32 architecture.  Most modern embedded systems with a 32-bit
	  MIPS processor are based on a MIPS32 processor.  If you know the
	  specific type of processor in your system, choose those that one
	  otherwise CPU_MIPS32_R1 is a safe bet for any MIPS32 system.
	  Release 2 of the MIPS32 architecture is available since several
	  years so chances are you even have a MIPS32 Release 2 processor
	  in which case you should choose CPU_MIPS32_R2 instead for better
	  performance.

config CPU_MIPS32_R2
	bool "MIPS32 Release 2"
	depends on SYS_HAS_CPU_MIPS32_R2
	select CPU_HAS_PREFETCH
	select CPU_SUPPORTS_32BIT_KERNEL
	select CPU_SUPPORTS_HIGHMEM
	select CPU_SUPPORTS_MSA
	select HAVE_KVM
	help
	  Choose this option to build a kernel for release 2 or later of the
	  MIPS32 architecture.  Most modern embedded systems with a 32-bit
	  MIPS processor are based on a MIPS32 processor.  If you know the
	  specific type of processor in your system, choose those that one
	  otherwise CPU_MIPS32_R1 is a safe bet for any MIPS32 system.

config CPU_MIPS32_R5
	bool "MIPS32 Release 5"
	depends on SYS_HAS_CPU_MIPS32_R5
	select CPU_HAS_PREFETCH
	select CPU_SUPPORTS_32BIT_KERNEL
	select CPU_SUPPORTS_HIGHMEM
	select CPU_SUPPORTS_MSA
	select HAVE_KVM
	select MIPS_O32_FP64_SUPPORT
	help
	  Choose this option to build a kernel for release 5 or later of the
	  MIPS32 architecture.  New MIPS processors, starting with the Warrior
	  family, are based on a MIPS32r5 processor. If you own an older
	  processor, you probably need to select MIPS32r1 or MIPS32r2 instead.

config CPU_MIPS32_R6
	bool "MIPS32 Release 6"
	depends on SYS_HAS_CPU_MIPS32_R6
	select CPU_HAS_PREFETCH
	select CPU_NO_LOAD_STORE_LR
	select CPU_SUPPORTS_32BIT_KERNEL
	select CPU_SUPPORTS_HIGHMEM
	select CPU_SUPPORTS_MSA
	select HAVE_KVM
	select MIPS_O32_FP64_SUPPORT
	help
	  Choose this option to build a kernel for release 6 or later of the
	  MIPS32 architecture.  New MIPS processors, starting with the Warrior
	  family, are based on a MIPS32r6 processor. If you own an older
	  processor, you probably need to select MIPS32r1 or MIPS32r2 instead.

config CPU_MIPS64_R1
	bool "MIPS64 Release 1"
	depends on SYS_HAS_CPU_MIPS64_R1
	select CPU_HAS_PREFETCH
	select CPU_SUPPORTS_32BIT_KERNEL
	select CPU_SUPPORTS_64BIT_KERNEL
	select CPU_SUPPORTS_HIGHMEM
	select CPU_SUPPORTS_HUGEPAGES
	help
	  Choose this option to build a kernel for release 1 or later of the
	  MIPS64 architecture.  Many modern embedded systems with a 64-bit
	  MIPS processor are based on a MIPS64 processor.  If you know the
	  specific type of processor in your system, choose those that one
	  otherwise CPU_MIPS64_R1 is a safe bet for any MIPS64 system.
	  Release 2 of the MIPS64 architecture is available since several
	  years so chances are you even have a MIPS64 Release 2 processor
	  in which case you should choose CPU_MIPS64_R2 instead for better
	  performance.

config CPU_MIPS64_R2
	bool "MIPS64 Release 2"
	depends on SYS_HAS_CPU_MIPS64_R2
	select CPU_HAS_PREFETCH
	select CPU_SUPPORTS_32BIT_KERNEL
	select CPU_SUPPORTS_64BIT_KERNEL
	select CPU_SUPPORTS_HIGHMEM
	select CPU_SUPPORTS_HUGEPAGES
	select CPU_SUPPORTS_MSA
	select HAVE_KVM
	help
	  Choose this option to build a kernel for release 2 or later of the
	  MIPS64 architecture.  Many modern embedded systems with a 64-bit
	  MIPS processor are based on a MIPS64 processor.  If you know the
	  specific type of processor in your system, choose those that one
	  otherwise CPU_MIPS64_R1 is a safe bet for any MIPS64 system.

config CPU_MIPS64_R5
	bool "MIPS64 Release 5"
	depends on SYS_HAS_CPU_MIPS64_R5
	select CPU_HAS_PREFETCH
	select CPU_SUPPORTS_32BIT_KERNEL
	select CPU_SUPPORTS_64BIT_KERNEL
	select CPU_SUPPORTS_HIGHMEM
	select CPU_SUPPORTS_HUGEPAGES
	select CPU_SUPPORTS_MSA
	select MIPS_O32_FP64_SUPPORT if 32BIT || MIPS32_O32
	select HAVE_KVM
	help
	  Choose this option to build a kernel for release 5 or later of the
	  MIPS64 architecture.  This is a intermediate MIPS architecture
	  release partly implementing release 6 features. Though there is no
	  any hardware known to be based on this release.

config CPU_MIPS64_R6
	bool "MIPS64 Release 6"
	depends on SYS_HAS_CPU_MIPS64_R6
	select CPU_HAS_PREFETCH
	select CPU_NO_LOAD_STORE_LR
	select CPU_SUPPORTS_32BIT_KERNEL
	select CPU_SUPPORTS_64BIT_KERNEL
	select CPU_SUPPORTS_HIGHMEM
	select CPU_SUPPORTS_HUGEPAGES
	select CPU_SUPPORTS_MSA
	select MIPS_O32_FP64_SUPPORT if 32BIT || MIPS32_O32
	select HAVE_KVM
	help
	  Choose this option to build a kernel for release 6 or later of the
	  MIPS64 architecture.  New MIPS processors, starting with the Warrior
	  family, are based on a MIPS64r6 processor. If you own an older
	  processor, you probably need to select MIPS64r1 or MIPS64r2 instead.

config CPU_P5600
	bool "MIPS Warrior P5600"
	depends on SYS_HAS_CPU_P5600
	select CPU_HAS_PREFETCH
	select CPU_SUPPORTS_32BIT_KERNEL
	select CPU_SUPPORTS_HIGHMEM
	select CPU_SUPPORTS_MSA
	select CPU_SUPPORTS_CPUFREQ
	select CPU_MIPSR2_IRQ_VI
	select CPU_MIPSR2_IRQ_EI
	select HAVE_KVM
	select MIPS_O32_FP64_SUPPORT
	help
	  Choose this option to build a kernel for MIPS Warrior P5600 CPU.
	  It's based on MIPS32r5 ISA with XPA, EVA, dual/quad issue exec pipes,
	  MMU with two-levels TLB, UCA, MSA, MDU core level features and system
	  level features like up to six P5600 calculation cores, CM2 with L2
	  cache, IOCU/IOMMU (though might be unused depending on the system-
	  specific IP core configuration), GIC, CPC, virtualisation module,
	  eJTAG and PDtrace.

config CPU_R3000
	bool "R3000"
	depends on SYS_HAS_CPU_R3000
	select CPU_HAS_WB
	select CPU_R3K_TLB
	select CPU_SUPPORTS_32BIT_KERNEL
	select CPU_SUPPORTS_HIGHMEM
	help
	  Please make sure to pick the right CPU type. Linux/MIPS is not
	  designed to be generic, i.e. Kernels compiled for R3000 CPUs will
	  *not* work on R4000 machines and vice versa.  However, since most
	  of the supported machines have an R4000 (or similar) CPU, R4x00
	  might be a safe bet.  If the resulting kernel does not work,
	  try to recompile with R3000.

config CPU_TX39XX
	bool "R39XX"
	depends on SYS_HAS_CPU_TX39XX
	select CPU_SUPPORTS_32BIT_KERNEL
	select CPU_R3K_TLB

config CPU_VR41XX
	bool "R41xx"
	depends on SYS_HAS_CPU_VR41XX
	select CPU_SUPPORTS_32BIT_KERNEL
	select CPU_SUPPORTS_64BIT_KERNEL
	help
	  The options selects support for the NEC VR4100 series of processors.
	  Only choose this option if you have one of these processors as a
	  kernel built with this option will not run on any other type of
	  processor or vice versa.

config CPU_R4300
	bool "R4300"
	depends on SYS_HAS_CPU_R4300
	select CPU_SUPPORTS_32BIT_KERNEL
	select CPU_SUPPORTS_64BIT_KERNEL
	select CPU_HAS_LOAD_STORE_LR
	help
	  MIPS Technologies R4300-series processors.

config CPU_R4X00
	bool "R4x00"
	depends on SYS_HAS_CPU_R4X00
	select CPU_SUPPORTS_32BIT_KERNEL
	select CPU_SUPPORTS_64BIT_KERNEL
	select CPU_SUPPORTS_HUGEPAGES
	help
	  MIPS Technologies R4000-series processors other than 4300, including
	  the R4000, R4400, R4600, and 4700.

config CPU_TX49XX
	bool "R49XX"
	depends on SYS_HAS_CPU_TX49XX
	select CPU_HAS_PREFETCH
	select CPU_SUPPORTS_32BIT_KERNEL
	select CPU_SUPPORTS_64BIT_KERNEL
	select CPU_SUPPORTS_HUGEPAGES

config CPU_R5000
	bool "R5000"
	depends on SYS_HAS_CPU_R5000
	select CPU_SUPPORTS_32BIT_KERNEL
	select CPU_SUPPORTS_64BIT_KERNEL
	select CPU_SUPPORTS_HUGEPAGES
	help
	  MIPS Technologies R5000-series processors other than the Nevada.

config CPU_R5500
	bool "R5500"
	depends on SYS_HAS_CPU_R5500
	select CPU_SUPPORTS_32BIT_KERNEL
	select CPU_SUPPORTS_64BIT_KERNEL
	select CPU_SUPPORTS_HUGEPAGES
	help
	  NEC VR5500 and VR5500A series processors implement 64-bit MIPS IV
	  instruction set.

config CPU_NEVADA
	bool "RM52xx"
	depends on SYS_HAS_CPU_NEVADA
	select CPU_SUPPORTS_32BIT_KERNEL
	select CPU_SUPPORTS_64BIT_KERNEL
	select CPU_SUPPORTS_HUGEPAGES
	help
	  QED / PMC-Sierra RM52xx-series ("Nevada") processors.

config CPU_R10000
	bool "R10000"
	depends on SYS_HAS_CPU_R10000
	select CPU_HAS_PREFETCH
	select CPU_SUPPORTS_32BIT_KERNEL
	select CPU_SUPPORTS_64BIT_KERNEL
	select CPU_SUPPORTS_HIGHMEM
	select CPU_SUPPORTS_HUGEPAGES
	help
	  MIPS Technologies R10000-series processors.

config CPU_RM7000
	bool "RM7000"
	depends on SYS_HAS_CPU_RM7000
	select CPU_HAS_PREFETCH
	select CPU_SUPPORTS_32BIT_KERNEL
	select CPU_SUPPORTS_64BIT_KERNEL
	select CPU_SUPPORTS_HIGHMEM
	select CPU_SUPPORTS_HUGEPAGES

config CPU_SB1
	bool "SB1"
	depends on SYS_HAS_CPU_SB1
	select CPU_SUPPORTS_32BIT_KERNEL
	select CPU_SUPPORTS_64BIT_KERNEL
	select CPU_SUPPORTS_HIGHMEM
	select CPU_SUPPORTS_HUGEPAGES
	select WEAK_ORDERING

config CPU_CAVIUM_OCTEON
	bool "Cavium Octeon processor"
	depends on SYS_HAS_CPU_CAVIUM_OCTEON
	select CPU_HAS_PREFETCH
	select CPU_SUPPORTS_64BIT_KERNEL
	select WEAK_ORDERING
	select CPU_SUPPORTS_HIGHMEM
	select CPU_SUPPORTS_HUGEPAGES
	select USB_EHCI_BIG_ENDIAN_MMIO if CPU_BIG_ENDIAN
	select USB_OHCI_BIG_ENDIAN_MMIO if CPU_BIG_ENDIAN
	select MIPS_L1_CACHE_SHIFT_7
	select HAVE_KVM
	help
	  The Cavium Octeon processor is a highly integrated chip containing
	  many ethernet hardware widgets for networking tasks. The processor
	  can have up to 16 Mips64v2 cores and 8 integrated gigabit ethernets.
	  Full details can be found at http://www.caviumnetworks.com.

config CPU_BMIPS
	bool "Broadcom BMIPS"
	depends on SYS_HAS_CPU_BMIPS
	select CPU_MIPS32
	select CPU_BMIPS32_3300 if SYS_HAS_CPU_BMIPS32_3300
	select CPU_BMIPS4350 if SYS_HAS_CPU_BMIPS4350
	select CPU_BMIPS4380 if SYS_HAS_CPU_BMIPS4380
	select CPU_BMIPS5000 if SYS_HAS_CPU_BMIPS5000
	select CPU_SUPPORTS_32BIT_KERNEL
	select DMA_NONCOHERENT
	select IRQ_MIPS_CPU
	select SWAP_IO_SPACE
	select WEAK_ORDERING
	select CPU_SUPPORTS_HIGHMEM
	select CPU_HAS_PREFETCH
	select CPU_SUPPORTS_CPUFREQ
	select MIPS_EXTERNAL_TIMER
	help
	  Support for BMIPS32/3300/4350/4380 and BMIPS5000 processors.

config CPU_XLR
	bool "Netlogic XLR SoC"
	depends on SYS_HAS_CPU_XLR
	select CPU_SUPPORTS_32BIT_KERNEL
	select CPU_SUPPORTS_64BIT_KERNEL
	select CPU_SUPPORTS_HIGHMEM
	select CPU_SUPPORTS_HUGEPAGES
	select WEAK_ORDERING
	select WEAK_REORDERING_BEYOND_LLSC
	help
	  Netlogic Microsystems XLR/XLS processors.

config CPU_XLP
	bool "Netlogic XLP SoC"
	depends on SYS_HAS_CPU_XLP
	select CPU_SUPPORTS_32BIT_KERNEL
	select CPU_SUPPORTS_64BIT_KERNEL
	select CPU_SUPPORTS_HIGHMEM
	select WEAK_ORDERING
	select WEAK_REORDERING_BEYOND_LLSC
	select CPU_HAS_PREFETCH
	select CPU_MIPSR2
	select CPU_SUPPORTS_HUGEPAGES
	select MIPS_ASID_BITS_VARIABLE
	help
	  Netlogic Microsystems XLP processors.
endchoice

config CPU_MIPS32_3_5_FEATURES
	bool "MIPS32 Release 3.5 Features"
	depends on SYS_HAS_CPU_MIPS32_R3_5
	depends on CPU_MIPS32_R2 || CPU_MIPS32_R5 || CPU_MIPS32_R6 || \
		   CPU_P5600
	help
	  Choose this option to build a kernel for release 2 or later of the
	  MIPS32 architecture including features from the 3.5 release such as
	  support for Enhanced Virtual Addressing (EVA).

config CPU_MIPS32_3_5_EVA
	bool "Enhanced Virtual Addressing (EVA)"
	depends on CPU_MIPS32_3_5_FEATURES
	select EVA
	default y
	help
	  Choose this option if you want to enable the Enhanced Virtual
	  Addressing (EVA) on your MIPS32 core (such as proAptiv).
	  One of its primary benefits is an increase in the maximum size
	  of lowmem (up to 3GB). If unsure, say 'N' here.

config CPU_MIPS32_R5_FEATURES
	bool "MIPS32 Release 5 Features"
	depends on SYS_HAS_CPU_MIPS32_R5
	depends on CPU_MIPS32_R2 || CPU_MIPS32_R5 || CPU_P5600
	help
	  Choose this option to build a kernel for release 2 or later of the
	  MIPS32 architecture including features from release 5 such as
	  support for Extended Physical Addressing (XPA).

config CPU_MIPS32_R5_XPA
	bool "Extended Physical Addressing (XPA)"
	depends on CPU_MIPS32_R5_FEATURES
	depends on !EVA
	depends on !PAGE_SIZE_4KB
	depends on SYS_SUPPORTS_HIGHMEM
	select XPA
	select HIGHMEM
	select PHYS_ADDR_T_64BIT
	default n
	help
	  Choose this option if you want to enable the Extended Physical
	  Addressing (XPA) on your MIPS32 core (such as P5600 series). The
	  benefit is to increase physical addressing equal to or greater
	  than 40 bits. Note that this has the side effect of turning on
	  64-bit addressing which in turn makes the PTEs 64-bit in size.
	  If unsure, say 'N' here.

if CPU_LOONGSON2F
config CPU_NOP_WORKAROUNDS
	bool

config CPU_JUMP_WORKAROUNDS
	bool

config CPU_LOONGSON2F_WORKAROUNDS
	bool "Loongson 2F Workarounds"
	default y
	select CPU_NOP_WORKAROUNDS
	select CPU_JUMP_WORKAROUNDS
	help
	  Loongson 2F01 / 2F02 processors have the NOP & JUMP issues which
	  require workarounds.  Without workarounds the system may hang
	  unexpectedly.  For more information please refer to the gas
	  -mfix-loongson2f-nop and -mfix-loongson2f-jump options.

	  Loongson 2F03 and later have fixed these issues and no workarounds
	  are needed.  The workarounds have no significant side effect on them
	  but may decrease the performance of the system so this option should
	  be disabled unless the kernel is intended to be run on 2F01 or 2F02
	  systems.

	  If unsure, please say Y.
endif # CPU_LOONGSON2F

config SYS_SUPPORTS_ZBOOT
	bool
	select HAVE_KERNEL_GZIP
	select HAVE_KERNEL_BZIP2
	select HAVE_KERNEL_LZ4
	select HAVE_KERNEL_LZMA
	select HAVE_KERNEL_LZO
	select HAVE_KERNEL_XZ
	select HAVE_KERNEL_ZSTD

config SYS_SUPPORTS_ZBOOT_UART16550
	bool
	select SYS_SUPPORTS_ZBOOT

config SYS_SUPPORTS_ZBOOT_UART_PROM
	bool
	select SYS_SUPPORTS_ZBOOT

config CPU_LOONGSON2EF
	bool
	select CPU_SUPPORTS_32BIT_KERNEL
	select CPU_SUPPORTS_64BIT_KERNEL
	select CPU_SUPPORTS_HIGHMEM
	select CPU_SUPPORTS_HUGEPAGES
	select ARCH_HAS_PHYS_TO_DMA

config CPU_LOONGSON32
	bool
	select CPU_MIPS32
	select CPU_MIPSR2
	select CPU_HAS_PREFETCH
	select CPU_SUPPORTS_32BIT_KERNEL
	select CPU_SUPPORTS_HIGHMEM
	select CPU_SUPPORTS_CPUFREQ

config CPU_BMIPS32_3300
	select SMP_UP if SMP
	bool

config CPU_BMIPS4350
	bool
	select SYS_SUPPORTS_SMP
	select SYS_SUPPORTS_HOTPLUG_CPU

config CPU_BMIPS4380
	bool
	select MIPS_L1_CACHE_SHIFT_6
	select SYS_SUPPORTS_SMP
	select SYS_SUPPORTS_HOTPLUG_CPU
	select CPU_HAS_RIXI

config CPU_BMIPS5000
	bool
	select MIPS_CPU_SCACHE
	select MIPS_L1_CACHE_SHIFT_7
	select SYS_SUPPORTS_SMP
	select SYS_SUPPORTS_HOTPLUG_CPU
	select CPU_HAS_RIXI

config SYS_HAS_CPU_LOONGSON64
	bool
	select CPU_SUPPORTS_CPUFREQ
	select CPU_HAS_RIXI

config SYS_HAS_CPU_LOONGSON2E
	bool

config SYS_HAS_CPU_LOONGSON2F
	bool
	select CPU_SUPPORTS_CPUFREQ
	select CPU_SUPPORTS_ADDRWINCFG if 64BIT

config SYS_HAS_CPU_LOONGSON1B
	bool

config SYS_HAS_CPU_LOONGSON1C
	bool

config SYS_HAS_CPU_MIPS32_R1
	bool

config SYS_HAS_CPU_MIPS32_R2
	bool

config SYS_HAS_CPU_MIPS32_R3_5
	bool

config SYS_HAS_CPU_MIPS32_R5
	bool
	select ARCH_HAS_SYNC_DMA_FOR_CPU if DMA_NONCOHERENT

config SYS_HAS_CPU_MIPS32_R6
	bool
	select ARCH_HAS_SYNC_DMA_FOR_CPU if DMA_NONCOHERENT

config SYS_HAS_CPU_MIPS64_R1
	bool

config SYS_HAS_CPU_MIPS64_R2
	bool

config SYS_HAS_CPU_MIPS64_R6
	bool
	select ARCH_HAS_SYNC_DMA_FOR_CPU if DMA_NONCOHERENT

config SYS_HAS_CPU_P5600
	bool
	select ARCH_HAS_SYNC_DMA_FOR_CPU if DMA_NONCOHERENT

config SYS_HAS_CPU_R3000
	bool

config SYS_HAS_CPU_TX39XX
	bool

config SYS_HAS_CPU_VR41XX
	bool

config SYS_HAS_CPU_R4300
	bool

config SYS_HAS_CPU_R4X00
	bool

config SYS_HAS_CPU_TX49XX
	bool

config SYS_HAS_CPU_R5000
	bool

config SYS_HAS_CPU_R5500
	bool

config SYS_HAS_CPU_NEVADA
	bool

config SYS_HAS_CPU_R10000
	bool
	select ARCH_HAS_SYNC_DMA_FOR_CPU if DMA_NONCOHERENT

config SYS_HAS_CPU_RM7000
	bool

config SYS_HAS_CPU_SB1
	bool

config SYS_HAS_CPU_CAVIUM_OCTEON
	bool

config SYS_HAS_CPU_BMIPS
	bool

config SYS_HAS_CPU_BMIPS32_3300
	bool
	select SYS_HAS_CPU_BMIPS

config SYS_HAS_CPU_BMIPS4350
	bool
	select SYS_HAS_CPU_BMIPS

config SYS_HAS_CPU_BMIPS4380
	bool
	select SYS_HAS_CPU_BMIPS

config SYS_HAS_CPU_BMIPS5000
	bool
	select SYS_HAS_CPU_BMIPS
	select ARCH_HAS_SYNC_DMA_FOR_CPU

config SYS_HAS_CPU_XLR
	bool

config SYS_HAS_CPU_XLP
	bool

#
# CPU may reorder R->R, R->W, W->R, W->W
# Reordering beyond LL and SC is handled in WEAK_REORDERING_BEYOND_LLSC
#
config WEAK_ORDERING
	bool

#
# CPU may reorder reads and writes beyond LL/SC
# CPU may reorder R->LL, R->LL, W->LL, W->LL, R->SC, R->SC, W->SC, W->SC
#
config WEAK_REORDERING_BEYOND_LLSC
	bool
endmenu

#
# These two indicate any level of the MIPS32 and MIPS64 architecture
#
config CPU_MIPS32
	bool
	default y if CPU_MIPS32_R1 || CPU_MIPS32_R2 || CPU_MIPS32_R5 || \
		     CPU_MIPS32_R6 || CPU_P5600

config CPU_MIPS64
	bool
	default y if CPU_MIPS64_R1 || CPU_MIPS64_R2 || CPU_MIPS64_R5 || \
		     CPU_MIPS64_R6

#
# These indicate the revision of the architecture
#
config CPU_MIPSR1
	bool
	default y if CPU_MIPS32_R1 || CPU_MIPS64_R1

config CPU_MIPSR2
	bool
	default y if CPU_MIPS32_R2 || CPU_MIPS64_R2 || CPU_CAVIUM_OCTEON
	select CPU_HAS_RIXI
	select CPU_HAS_DIEI if !CPU_DIEI_BROKEN
	select MIPS_SPRAM

config CPU_MIPSR5
	bool
	default y if CPU_MIPS32_R5 || CPU_MIPS64_R5 || CPU_P5600
	select CPU_HAS_RIXI
	select CPU_HAS_DIEI if !CPU_DIEI_BROKEN
	select MIPS_SPRAM

config CPU_MIPSR6
	bool
	default y if CPU_MIPS32_R6 || CPU_MIPS64_R6
	select CPU_HAS_RIXI
	select CPU_HAS_DIEI if !CPU_DIEI_BROKEN
	select HAVE_ARCH_BITREVERSE
	select MIPS_ASID_BITS_VARIABLE
	select MIPS_CRC_SUPPORT
	select MIPS_SPRAM

config TARGET_ISA_REV
	int
	default 1 if CPU_MIPSR1
	default 2 if CPU_MIPSR2
	default 5 if CPU_MIPSR5
	default 6 if CPU_MIPSR6
	default 0
	help
	  Reflects the ISA revision being targeted by the kernel build. This
	  is effectively the Kconfig equivalent of MIPS_ISA_REV.

config EVA
	bool

config XPA
	bool

config SYS_SUPPORTS_32BIT_KERNEL
	bool
config SYS_SUPPORTS_64BIT_KERNEL
	bool
config CPU_SUPPORTS_32BIT_KERNEL
	bool
config CPU_SUPPORTS_64BIT_KERNEL
	bool
config CPU_SUPPORTS_CPUFREQ
	bool
config CPU_SUPPORTS_ADDRWINCFG
	bool
config CPU_SUPPORTS_HUGEPAGES
	bool
	depends on !(32BIT && (ARCH_PHYS_ADDR_T_64BIT || EVA))
config MIPS_PGD_C0_CONTEXT
	bool
	default y if 64BIT && (CPU_MIPSR2 || CPU_MIPSR6) && !CPU_XLP

#
# Set to y for ptrace access to watch registers.
#
config HARDWARE_WATCHPOINTS
	bool
	default y if CPU_MIPSR1 || CPU_MIPSR2 || CPU_MIPSR6

menu "Kernel type"

choice
	prompt "Kernel code model"
	help
	  You should only select this option if you have a workload that
	  actually benefits from 64-bit processing or if your machine has
	  large memory.  You will only be presented a single option in this
	  menu if your system does not support both 32-bit and 64-bit kernels.

config 32BIT
	bool "32-bit kernel"
	depends on CPU_SUPPORTS_32BIT_KERNEL && SYS_SUPPORTS_32BIT_KERNEL
	select TRAD_SIGNALS
	help
	  Select this option if you want to build a 32-bit kernel.

config 64BIT
	bool "64-bit kernel"
	depends on CPU_SUPPORTS_64BIT_KERNEL && SYS_SUPPORTS_64BIT_KERNEL
	help
	  Select this option if you want to build a 64-bit kernel.

endchoice

config KVM_GUEST
	bool "KVM Guest Kernel"
	depends on CPU_MIPS32_R2
	depends on !64BIT && BROKEN_ON_SMP
	help
	  Select this option if building a guest kernel for KVM (Trap & Emulate)
	  mode.

config KVM_GUEST_TIMER_FREQ
	int "Count/Compare Timer Frequency (MHz)"
	depends on KVM_GUEST
	default 100
	help
	  Set this to non-zero if building a guest kernel for KVM to skip RTC
	  emulation when determining guest CPU Frequency. Instead, the guest's
	  timer frequency is specified directly.

config MIPS_VA_BITS_48
	bool "48 bits virtual memory"
	depends on 64BIT
	help
	  Support a maximum at least 48 bits of application virtual
	  memory.  Default is 40 bits or less, depending on the CPU.
	  For page sizes 16k and above, this option results in a small
	  memory overhead for page tables.  For 4k page size, a fourth
	  level of page tables is added which imposes both a memory
	  overhead as well as slower TLB fault handling.

	  If unsure, say N.

choice
	prompt "Kernel page size"
	default PAGE_SIZE_4KB

config PAGE_SIZE_4KB
	bool "4kB"
	depends on !CPU_LOONGSON2EF && !CPU_LOONGSON64
	help
	  This option select the standard 4kB Linux page size.  On some
	  R3000-family processors this is the only available page size.  Using
	  4kB page size will minimize memory consumption and is therefore
	  recommended for low memory systems.

config PAGE_SIZE_8KB
	bool "8kB"
	depends on CPU_CAVIUM_OCTEON
	depends on !MIPS_VA_BITS_48
	help
	  Using 8kB page size will result in higher performance kernel at
	  the price of higher memory consumption.  This option is available
	  only on cnMIPS processors.  Note that you will need a suitable Linux
	  distribution to support this.

config PAGE_SIZE_16KB
	bool "16kB"
	depends on !CPU_R3000 && !CPU_TX39XX
	help
	  Using 16kB page size will result in higher performance kernel at
	  the price of higher memory consumption.  This option is available on
	  all non-R3000 family processors.  Note that you will need a suitable
	  Linux distribution to support this.

config PAGE_SIZE_32KB
	bool "32kB"
	depends on CPU_CAVIUM_OCTEON
	depends on !MIPS_VA_BITS_48
	help
	  Using 32kB page size will result in higher performance kernel at
	  the price of higher memory consumption.  This option is available
	  only on cnMIPS cores.  Note that you will need a suitable Linux
	  distribution to support this.

config PAGE_SIZE_64KB
	bool "64kB"
	depends on !CPU_R3000 && !CPU_TX39XX
	help
	  Using 64kB page size will result in higher performance kernel at
	  the price of higher memory consumption.  This option is available on
	  all non-R3000 family processor.  Not that at the time of this
	  writing this option is still high experimental.

endchoice

config FORCE_MAX_ZONEORDER
	int "Maximum zone order"
	range 14 64 if MIPS_HUGE_TLB_SUPPORT && PAGE_SIZE_64KB
	default "14" if MIPS_HUGE_TLB_SUPPORT && PAGE_SIZE_64KB
	range 13 64 if MIPS_HUGE_TLB_SUPPORT && PAGE_SIZE_32KB
	default "13" if MIPS_HUGE_TLB_SUPPORT && PAGE_SIZE_32KB
	range 12 64 if MIPS_HUGE_TLB_SUPPORT && PAGE_SIZE_16KB
	default "12" if MIPS_HUGE_TLB_SUPPORT && PAGE_SIZE_16KB
	range 0 64
	default "11"
	help
	  The kernel memory allocator divides physically contiguous memory
	  blocks into "zones", where each zone is a power of two number of
	  pages.  This option selects the largest power of two that the kernel
	  keeps in the memory allocator.  If you need to allocate very large
	  blocks of physically contiguous memory, then you may need to
	  increase this value.

	  This config option is actually maximum order plus one. For example,
	  a value of 11 means that the largest free memory block is 2^10 pages.

	  The page size is not necessarily 4KB.  Keep this in mind
	  when choosing a value for this option.

config BOARD_SCACHE
	bool

config IP22_CPU_SCACHE
	bool
	select BOARD_SCACHE

#
# Support for a MIPS32 / MIPS64 style S-caches
#
config MIPS_CPU_SCACHE
	bool
	select BOARD_SCACHE

config R5000_CPU_SCACHE
	bool
	select BOARD_SCACHE

config RM7000_CPU_SCACHE
	bool
	select BOARD_SCACHE

config SIBYTE_DMA_PAGEOPS
	bool "Use DMA to clear/copy pages"
	depends on CPU_SB1
	help
	  Instead of using the CPU to zero and copy pages, use a Data Mover
	  channel.  These DMA channels are otherwise unused by the standard
	  SiByte Linux port.  Seems to give a small performance benefit.

config CPU_HAS_PREFETCH
	bool

config CPU_GENERIC_DUMP_TLB
	bool
	default y if !(CPU_R3000 || CPU_TX39XX)

config MIPS_FP_SUPPORT
	bool "Floating Point support" if EXPERT
	default y
	help
	  Select y to include support for floating point in the kernel
	  including initialization of FPU hardware, FP context save & restore
	  and emulation of an FPU where necessary. Without this support any
	  userland program attempting to use floating point instructions will
	  receive a SIGILL.

	  If you know that your userland will not attempt to use floating point
	  instructions then you can say n here to shrink the kernel a little.

	  If unsure, say y.

config CPU_R2300_FPU
	bool
	depends on MIPS_FP_SUPPORT
	default y if CPU_R3000 || CPU_TX39XX

config CPU_R3K_TLB
	bool

config CPU_R4K_FPU
	bool
	depends on MIPS_FP_SUPPORT
	default y if !CPU_R2300_FPU

config CPU_R4K_CACHE_TLB
	bool
	default y if !(CPU_R3K_TLB || CPU_SB1 || CPU_CAVIUM_OCTEON)

config MIPS_MT_SMP
	bool "MIPS MT SMP support (1 TC on each available VPE)"
	default y
	depends on SYS_SUPPORTS_MULTITHREADING && !CPU_MIPSR6 && !CPU_MICROMIPS
	select CPU_MIPSR2_IRQ_VI
	select CPU_MIPSR2_IRQ_EI
	select SYNC_R4K
	select MIPS_MT
	select SMP
	select SMP_UP
	select SYS_SUPPORTS_SMP
	select SYS_SUPPORTS_SCHED_SMT
	select MIPS_PERF_SHARED_TC_COUNTERS
	help
	  This is a kernel model which is known as SMVP. This is supported
	  on cores with the MT ASE and uses the available VPEs to implement
	  virtual processors which supports SMP. This is equivalent to the
	  Intel Hyperthreading feature. For further information go to
	  <http://www.imgtec.com/mips/mips-multithreading.asp>.

config MIPS_MT
	bool

config SCHED_SMT
	bool "SMT (multithreading) scheduler support"
	depends on SYS_SUPPORTS_SCHED_SMT
	default n
	help
	  SMT scheduler support improves the CPU scheduler's decision making
	  when dealing with MIPS MT enabled cores at a cost of slightly
	  increased overhead in some places. If unsure say N here.

config SYS_SUPPORTS_SCHED_SMT
	bool

config SYS_SUPPORTS_MULTITHREADING
	bool

config MIPS_MT_FPAFF
	bool "Dynamic FPU affinity for FP-intensive threads"
	default y
	depends on MIPS_MT_SMP

config MIPSR2_TO_R6_EMULATOR
	bool "MIPS R2-to-R6 emulator"
	depends on CPU_MIPSR6
	depends on MIPS_FP_SUPPORT
	default y
	help
	  Choose this option if you want to run non-R6 MIPS userland code.
	  Even if you say 'Y' here, the emulator will still be disabled by
	  default. You can enable it using the 'mipsr2emu' kernel option.
	  The only reason this is a build-time option is to save ~14K from the
	  final kernel image.

config SYS_SUPPORTS_VPE_LOADER
	bool
	depends on SYS_SUPPORTS_MULTITHREADING
	help
	  Indicates that the platform supports the VPE loader, and provides
	  physical_memsize.

config MIPS_VPE_LOADER
	bool "VPE loader support."
	depends on SYS_SUPPORTS_VPE_LOADER && MODULES
	select CPU_MIPSR2_IRQ_VI
	select CPU_MIPSR2_IRQ_EI
	select MIPS_MT
	help
	  Includes a loader for loading an elf relocatable object
	  onto another VPE and running it.

config MIPS_VPE_LOADER_CMP
	bool
	default "y"
	depends on MIPS_VPE_LOADER && MIPS_CMP

config MIPS_VPE_LOADER_MT
	bool
	default "y"
	depends on MIPS_VPE_LOADER && !MIPS_CMP

config MIPS_VPE_LOADER_TOM
	bool "Load VPE program into memory hidden from linux"
	depends on MIPS_VPE_LOADER
	default y
	help
	  The loader can use memory that is present but has been hidden from
	  Linux using the kernel command line option "mem=xxMB". It's up to
	  you to ensure the amount you put in the option and the space your
	  program requires is less or equal to the amount physically present.

config MIPS_VPE_APSP_API
	bool "Enable support for AP/SP API (RTLX)"
	depends on MIPS_VPE_LOADER

config MIPS_VPE_APSP_API_CMP
	bool
	default "y"
	depends on MIPS_VPE_APSP_API && MIPS_CMP

config MIPS_VPE_APSP_API_MT
	bool
	default "y"
	depends on MIPS_VPE_APSP_API && !MIPS_CMP

config MIPS_CMP
	bool "MIPS CMP framework support (DEPRECATED)"
	depends on SYS_SUPPORTS_MIPS_CMP && !CPU_MIPSR6
	select SMP
	select SYNC_R4K
	select SYS_SUPPORTS_SMP
	select WEAK_ORDERING
	default n
	help
	  Select this if you are using a bootloader which implements the "CMP
	  framework" protocol (ie. YAMON) and want your kernel to make use of
	  its ability to start secondary CPUs.

	  Unless you have a specific need, you should use CONFIG_MIPS_CPS
	  instead of this.

config MIPS_CPS
	bool "MIPS Coherent Processing System support"
	depends on SYS_SUPPORTS_MIPS_CPS
	select MIPS_CM
	select MIPS_CPS_PM if HOTPLUG_CPU
	select SMP
	select SYNC_R4K if (CEVT_R4K || CSRC_R4K)
	select SYS_SUPPORTS_HOTPLUG_CPU
	select SYS_SUPPORTS_SCHED_SMT if CPU_MIPSR6
	select SYS_SUPPORTS_SMP
	select WEAK_ORDERING
	select GENERIC_IRQ_MIGRATION if HOTPLUG_CPU
	help
	  Select this if you wish to run an SMP kernel across multiple cores
	  within a MIPS Coherent Processing System. When this option is
	  enabled the kernel will probe for other cores and boot them with
	  no external assistance. It is safe to enable this when hardware
	  support is unavailable.

config MIPS_CPS_PM
	depends on MIPS_CPS
	bool

config MIPS_CM
	bool
	select MIPS_CPC

config MIPS_CPC
	bool

config SB1_PASS_2_WORKAROUNDS
	bool
	depends on CPU_SB1 && (CPU_SB1_PASS_2_2 || CPU_SB1_PASS_2)
	default y

config SB1_PASS_2_1_WORKAROUNDS
	bool
	depends on CPU_SB1 && CPU_SB1_PASS_2
	default y

choice
	prompt "SmartMIPS or microMIPS ASE support"

config CPU_NEEDS_NO_SMARTMIPS_OR_MICROMIPS
	bool "None"
	help
	  Select this if you want neither microMIPS nor SmartMIPS support

config CPU_HAS_SMARTMIPS
	depends on SYS_SUPPORTS_SMARTMIPS
	bool "SmartMIPS"
	help
	  SmartMIPS is a extension of the MIPS32 architecture aimed at
	  increased security at both hardware and software level for
	  smartcards.  Enabling this option will allow proper use of the
	  SmartMIPS instructions by Linux applications.  However a kernel with
	  this option will not work on a MIPS core without SmartMIPS core.  If
	  you don't know you probably don't have SmartMIPS and should say N
	  here.

config CPU_MICROMIPS
	depends on 32BIT && SYS_SUPPORTS_MICROMIPS && !CPU_MIPSR6
	bool "microMIPS"
	help
	  When this option is enabled the kernel will be built using the
	  microMIPS ISA

endchoice

config CPU_HAS_MSA
	bool "Support for the MIPS SIMD Architecture"
	depends on CPU_SUPPORTS_MSA
	depends on MIPS_FP_SUPPORT
	depends on 64BIT || MIPS_O32_FP64_SUPPORT
	help
	  MIPS SIMD Architecture (MSA) introduces 128 bit wide vector registers
	  and a set of SIMD instructions to operate on them. When this option
	  is enabled the kernel will support allocating & switching MSA
	  vector register contexts. If you know that your kernel will only be
	  running on CPUs which do not support MSA or that your userland will
	  not be making use of it then you may wish to say N here to reduce
	  the size & complexity of your kernel.

	  If unsure, say Y.

config CPU_HAS_WB
	bool

config XKS01
	bool

config CPU_HAS_DIEI
	depends on !CPU_DIEI_BROKEN
	bool

config CPU_DIEI_BROKEN
	bool

config CPU_HAS_RIXI
	bool

config CPU_NO_LOAD_STORE_LR
	bool
	help
	  CPU lacks support for unaligned load and store instructions:
	  LWL, LWR, SWL, SWR (Load/store word left/right).
	  LDL, LDR, SDL, SDR (Load/store doubleword left/right, for 64bit
	  systems).

#
# Vectored interrupt mode is an R2 feature
#
config CPU_MIPSR2_IRQ_VI
	bool

#
# Extended interrupt mode is an R2 feature
#
config CPU_MIPSR2_IRQ_EI
	bool

config CPU_HAS_SYNC
	bool
	depends on !CPU_R3000
	default y

#
# CPU non-features
#
config CPU_DADDI_WORKAROUNDS
	bool

config CPU_R4000_WORKAROUNDS
	bool
	select CPU_R4400_WORKAROUNDS

config CPU_R4400_WORKAROUNDS
	bool

config CPU_R4X00_BUGS64
	bool
	default y if SYS_HAS_CPU_R4X00 && 64BIT && (TARGET_ISA_REV < 1)

config MIPS_ASID_SHIFT
	int
	default 6 if CPU_R3000 || CPU_TX39XX
	default 0

config MIPS_ASID_BITS
	int
	default 0 if MIPS_ASID_BITS_VARIABLE
	default 6 if CPU_R3000 || CPU_TX39XX
	default 8

config MIPS_ASID_BITS_VARIABLE
	bool

config MIPS_CRC_SUPPORT
	bool

# R4600 erratum.  Due to the lack of errata information the exact
# technical details aren't known.  I've experimentally found that disabling
# interrupts during indexed I-cache flushes seems to be sufficient to deal
# with the issue.
config WAR_R4600_V1_INDEX_ICACHEOP
	bool

# Pleasures of the R4600 V1.x.  Cite from the IDT R4600 V1.7 errata:
#
#  18. The CACHE instructions Hit_Writeback_Invalidate_D, Hit_Writeback_D,
#      Hit_Invalidate_D and Create_Dirty_Excl_D should only be
#      executed if there is no other dcache activity. If the dcache is
<<<<<<< HEAD
#      accessed for another instruction immeidately preceding when these
=======
#      accessed for another instruction immediately preceding when these
>>>>>>> f642729d
#      cache instructions are executing, it is possible that the dcache
#      tag match outputs used by these cache instructions will be
#      incorrect. These cache instructions should be preceded by at least
#      four instructions that are not any kind of load or store
#      instruction.
#
#      This is not allowed:    lw
#                              nop
#                              nop
#                              nop
#                              cache       Hit_Writeback_Invalidate_D
#
#      This is allowed:        lw
#                              nop
#                              nop
#                              nop
#                              nop
#                              cache       Hit_Writeback_Invalidate_D
config WAR_R4600_V1_HIT_CACHEOP
	bool

# Writeback and invalidate the primary cache dcache before DMA.
#
# R4600 v2.0 bug: "The CACHE instructions Hit_Writeback_Inv_D,
# Hit_Writeback_D, Hit_Invalidate_D and Create_Dirty_Exclusive_D will only
# operate correctly if the internal data cache refill buffer is empty.  These
# CACHE instructions should be separated from any potential data cache miss
# by a load instruction to an uncached address to empty the response buffer."
# (Revision 2.0 device errata from IDT available on https://www.idt.com/
# in .pdf format.)
config WAR_R4600_V2_HIT_CACHEOP
	bool

# From TX49/H2 manual: "If the instruction (i.e. CACHE) is issued for
# the line which this instruction itself exists, the following
# operation is not guaranteed."
#
# Workaround: do two phase flushing for Index_Invalidate_I
config WAR_TX49XX_ICACHE_INDEX_INV
	bool

# The RM7000 processors and the E9000 cores have a bug (though PMC-Sierra
# opposes it being called that) where invalid instructions in the same
# I-cache line worth of instructions being fetched may case spurious
# exceptions.
config WAR_ICACHE_REFILLS
	bool

# On the R10000 up to version 2.6 (not sure about 2.7) there is a bug that
# may cause ll / sc and lld / scd sequences to execute non-atomically.
config WAR_R10000_LLSC
	bool

# 34K core erratum: "Problems Executing the TLBR Instruction"
config WAR_MIPS34K_MISSED_ITLB
	bool

#
# - Highmem only makes sense for the 32-bit kernel.
# - The current highmem code will only work properly on physically indexed
#   caches such as R3000, SB1, R7000 or those that look like they're virtually
#   indexed such as R4000/R4400 SC and MC versions or R10000.  So for the
#   moment we protect the user and offer the highmem option only on machines
#   where it's known to be safe.  This will not offer highmem on a few systems
#   such as MIPS32 and MIPS64 CPUs which may have virtual and physically
#   indexed CPUs but we're playing safe.
# - We use SYS_SUPPORTS_HIGHMEM to offer highmem only for systems where we
#   know they might have memory configurations that could make use of highmem
#   support.
#
config HIGHMEM
	bool "High Memory Support"
	depends on 32BIT && CPU_SUPPORTS_HIGHMEM && SYS_SUPPORTS_HIGHMEM && !CPU_MIPS32_3_5_EVA
	select KMAP_LOCAL

config CPU_SUPPORTS_HIGHMEM
	bool

config SYS_SUPPORTS_HIGHMEM
	bool

config SYS_SUPPORTS_SMARTMIPS
	bool

config SYS_SUPPORTS_MICROMIPS
	bool

config SYS_SUPPORTS_MIPS16
	bool
	help
	  This option must be set if a kernel might be executed on a MIPS16-
	  enabled CPU even if MIPS16 is not actually being used.  In other
	  words, it makes the kernel MIPS16-tolerant.

config CPU_SUPPORTS_MSA
	bool

config ARCH_FLATMEM_ENABLE
	def_bool y
	depends on !NUMA && !CPU_LOONGSON2EF

config ARCH_SPARSEMEM_ENABLE
	bool
	select SPARSEMEM_STATIC if !SGI_IP27

config NUMA
	bool "NUMA Support"
	depends on SYS_SUPPORTS_NUMA
	select SMP
	help
	  Say Y to compile the kernel to support NUMA (Non-Uniform Memory
	  Access).  This option improves performance on systems with more
	  than two nodes; on two node systems it is generally better to
	  leave it disabled; on single node systems leave this option
	  disabled.

config SYS_SUPPORTS_NUMA
	bool

config HAVE_SETUP_PER_CPU_AREA
	def_bool y
	depends on NUMA

config NEED_PER_CPU_EMBED_FIRST_CHUNK
	def_bool y
	depends on NUMA

config RELOCATABLE
	bool "Relocatable kernel"
	depends on SYS_SUPPORTS_RELOCATABLE
	depends on CPU_MIPS32_R2 || CPU_MIPS64_R2 || \
		   CPU_MIPS32_R5 || CPU_MIPS64_R5 || \
		   CPU_MIPS32_R6 || CPU_MIPS64_R6 || \
		   CPU_P5600 || CAVIUM_OCTEON_SOC || \
		   CPU_LOONGSON64
	help
	  This builds a kernel image that retains relocation information
	  so it can be loaded someplace besides the default 1MB.
	  The relocations make the kernel binary about 15% larger,
	  but are discarded at runtime

config RELOCATION_TABLE_SIZE
	hex "Relocation table size"
	depends on RELOCATABLE
	range 0x0 0x01000000
	default "0x00200000" if CPU_LOONGSON64
	default "0x00100000"
	help
	  A table of relocation data will be appended to the kernel binary
	  and parsed at boot to fix up the relocated kernel.

	  This option allows the amount of space reserved for the table to be
	  adjusted, although the default of 1Mb should be ok in most cases.

	  The build will fail and a valid size suggested if this is too small.

	  If unsure, leave at the default value.

config RANDOMIZE_BASE
	bool "Randomize the address of the kernel image"
	depends on RELOCATABLE
	help
	  Randomizes the physical and virtual address at which the
	  kernel image is loaded, as a security feature that
	  deters exploit attempts relying on knowledge of the location
	  of kernel internals.

	  Entropy is generated using any coprocessor 0 registers available.

	  The kernel will be offset by up to RANDOMIZE_BASE_MAX_OFFSET.

	  If unsure, say N.

config RANDOMIZE_BASE_MAX_OFFSET
	hex "Maximum kASLR offset" if EXPERT
	depends on RANDOMIZE_BASE
	range 0x0 0x40000000 if EVA || 64BIT
	range 0x0 0x08000000
	default "0x01000000"
	help
	  When kASLR is active, this provides the maximum offset that will
	  be applied to the kernel image. It should be set according to the
	  amount of physical RAM available in the target system minus
	  PHYSICAL_START and must be a power of 2.

	  This is limited by the size of KSEG0, 256Mb on 32-bit or 1Gb with
	  EVA or 64-bit. The default is 16Mb.

config NODES_SHIFT
	int
	default "6"
	depends on NEED_MULTIPLE_NODES

config HW_PERF_EVENTS
	bool "Enable hardware performance counter support for perf events"
	depends on PERF_EVENTS && (CPU_MIPS32 || CPU_MIPS64 || CPU_R10000 || CPU_SB1 || CPU_CAVIUM_OCTEON || CPU_XLP || CPU_LOONGSON64)
	default y
	help
	  Enable hardware performance counter support for perf events. If
	  disabled, perf events will use software events only.

config DMI
	bool "Enable DMI scanning"
	depends on MACH_LOONGSON64
	select DMI_SCAN_MACHINE_NON_EFI_FALLBACK
	default y
	help
	  Enabled scanning of DMI to identify machine quirks. Say Y
	  here unless you have verified that your setup is not
	  affected by entries in the DMI blacklist. Required by PNP
	  BIOS code.

config SMP
	bool "Multi-Processing support"
	depends on SYS_SUPPORTS_SMP
	help
	  This enables support for systems with more than one CPU. If you have
	  a system with only one CPU, say N. If you have a system with more
	  than one CPU, say Y.

	  If you say N here, the kernel will run on uni- and multiprocessor
	  machines, but will use only one CPU of a multiprocessor machine. If
	  you say Y here, the kernel will run on many, but not all,
	  uniprocessor machines. On a uniprocessor machine, the kernel
	  will run faster if you say N here.

	  People using multiprocessor machines who say Y here should also say
	  Y to "Enhanced Real Time Clock Support", below.

	  See also the SMP-HOWTO available at
	  <https://www.tldp.org/docs.html#howto>.

	  If you don't know what to do here, say N.

config HOTPLUG_CPU
	bool "Support for hot-pluggable CPUs"
	depends on SMP && SYS_SUPPORTS_HOTPLUG_CPU
	help
	  Say Y here to allow turning CPUs off and on. CPUs can be
	  controlled through /sys/devices/system/cpu.
	  (Note: power management support will enable this option
	    automatically on SMP systems. )
	  Say N if you want to disable CPU hotplug.

config SMP_UP
	bool

config SYS_SUPPORTS_MIPS_CMP
	bool

config SYS_SUPPORTS_MIPS_CPS
	bool

config SYS_SUPPORTS_SMP
	bool

config NR_CPUS_DEFAULT_4
	bool

config NR_CPUS_DEFAULT_8
	bool

config NR_CPUS_DEFAULT_16
	bool

config NR_CPUS_DEFAULT_32
	bool

config NR_CPUS_DEFAULT_64
	bool

config NR_CPUS
	int "Maximum number of CPUs (2-256)"
	range 2 256
	depends on SMP
	default "4" if NR_CPUS_DEFAULT_4
	default "8" if NR_CPUS_DEFAULT_8
	default "16" if NR_CPUS_DEFAULT_16
	default "32" if NR_CPUS_DEFAULT_32
	default "64" if NR_CPUS_DEFAULT_64
	help
	  This allows you to specify the maximum number of CPUs which this
	  kernel will support.  The maximum supported value is 32 for 32-bit
	  kernel and 64 for 64-bit kernels; the minimum value which makes
	  sense is 1 for Qemu (useful only for kernel debugging purposes)
	  and 2 for all others.

	  This is purely to save memory - each supported CPU adds
	  approximately eight kilobytes to the kernel image.  For best
	  performance should round up your number of processors to the next
	  power of two.

config MIPS_PERF_SHARED_TC_COUNTERS
	bool

config MIPS_NR_CPU_NR_MAP_1024
	bool

config MIPS_NR_CPU_NR_MAP
	int
	depends on SMP
	default 1024 if MIPS_NR_CPU_NR_MAP_1024
	default NR_CPUS if !MIPS_NR_CPU_NR_MAP_1024

#
# Timer Interrupt Frequency Configuration
#

choice
	prompt "Timer frequency"
	default HZ_250
	help
	  Allows the configuration of the timer frequency.

	config HZ_24
		bool "24 HZ" if SYS_SUPPORTS_24HZ || SYS_SUPPORTS_ARBIT_HZ

	config HZ_48
		bool "48 HZ" if SYS_SUPPORTS_48HZ || SYS_SUPPORTS_ARBIT_HZ

	config HZ_100
		bool "100 HZ" if SYS_SUPPORTS_100HZ || SYS_SUPPORTS_ARBIT_HZ

	config HZ_128
		bool "128 HZ" if SYS_SUPPORTS_128HZ || SYS_SUPPORTS_ARBIT_HZ

	config HZ_250
		bool "250 HZ" if SYS_SUPPORTS_250HZ || SYS_SUPPORTS_ARBIT_HZ

	config HZ_256
		bool "256 HZ" if SYS_SUPPORTS_256HZ || SYS_SUPPORTS_ARBIT_HZ

	config HZ_1000
		bool "1000 HZ" if SYS_SUPPORTS_1000HZ || SYS_SUPPORTS_ARBIT_HZ

	config HZ_1024
		bool "1024 HZ" if SYS_SUPPORTS_1024HZ || SYS_SUPPORTS_ARBIT_HZ

endchoice

config SYS_SUPPORTS_24HZ
	bool

config SYS_SUPPORTS_48HZ
	bool

config SYS_SUPPORTS_100HZ
	bool

config SYS_SUPPORTS_128HZ
	bool

config SYS_SUPPORTS_250HZ
	bool

config SYS_SUPPORTS_256HZ
	bool

config SYS_SUPPORTS_1000HZ
	bool

config SYS_SUPPORTS_1024HZ
	bool

config SYS_SUPPORTS_ARBIT_HZ
	bool
	default y if !SYS_SUPPORTS_24HZ && \
		     !SYS_SUPPORTS_48HZ && \
		     !SYS_SUPPORTS_100HZ && \
		     !SYS_SUPPORTS_128HZ && \
		     !SYS_SUPPORTS_250HZ && \
		     !SYS_SUPPORTS_256HZ && \
		     !SYS_SUPPORTS_1000HZ && \
		     !SYS_SUPPORTS_1024HZ

config HZ
	int
	default 24 if HZ_24
	default 48 if HZ_48
	default 100 if HZ_100
	default 128 if HZ_128
	default 250 if HZ_250
	default 256 if HZ_256
	default 1000 if HZ_1000
	default 1024 if HZ_1024

config SCHED_HRTICK
	def_bool HIGH_RES_TIMERS

config KEXEC
	bool "Kexec system call"
	select KEXEC_CORE
	help
	  kexec is a system call that implements the ability to shutdown your
	  current kernel, and to start another kernel.  It is like a reboot
	  but it is independent of the system firmware.   And like a reboot
	  you can start any kernel with it, not just Linux.

	  The name comes from the similarity to the exec system call.

	  It is an ongoing process to be certain the hardware in a machine
	  is properly shutdown, so do not be surprised if this code does not
	  initially work for you.  As of this writing the exact hardware
	  interface is strongly in flux, so no good recommendation can be
	  made.

config CRASH_DUMP
	bool "Kernel crash dumps"
	help
	  Generate crash dump after being started by kexec.
	  This should be normally only set in special crash dump kernels
	  which are loaded in the main kernel with kexec-tools into
	  a specially reserved region and then later executed after
	  a crash by kdump/kexec. The crash dump kernel must be compiled
	  to a memory address not used by the main kernel or firmware using
	  PHYSICAL_START.

config PHYSICAL_START
	hex "Physical address where the kernel is loaded"
	default "0xffffffff84000000"
	depends on CRASH_DUMP
	help
	  This gives the CKSEG0 or KSEG0 address where the kernel is loaded.
	  If you plan to use kernel for capturing the crash dump change
	  this value to start of the reserved region (the "X" value as
	  specified in the "crashkernel=YM@XM" command line boot parameter
	  passed to the panic-ed kernel).

config MIPS_O32_FP64_SUPPORT
	bool "Support for O32 binaries using 64-bit FP" if !CPU_MIPSR6
	depends on 32BIT || MIPS32_O32
	help
	  When this is enabled, the kernel will support use of 64-bit floating
	  point registers with binaries using the O32 ABI along with the
	  EF_MIPS_FP64 ELF header flag (typically built with -mfp64). On
	  32-bit MIPS systems this support is at the cost of increasing the
	  size and complexity of the compiled FPU emulator. Thus if you are
	  running a MIPS32 system and know that none of your userland binaries
	  will require 64-bit floating point, you may wish to reduce the size
	  of your kernel & potentially improve FP emulation performance by
	  saying N here.

	  Although binutils currently supports use of this flag the details
	  concerning its effect upon the O32 ABI in userland are still being
	  worked on. In order to avoid userland becoming dependent upon current
	  behaviour before the details have been finalised, this option should
	  be considered experimental and only enabled by those working upon
	  said details.

	  If unsure, say N.

config USE_OF
	bool
	select OF
	select OF_EARLY_FLATTREE
	select IRQ_DOMAIN

config UHI_BOOT
	bool

config BUILTIN_DTB
	bool

choice
	prompt "Kernel appended dtb support" if USE_OF
	default MIPS_NO_APPENDED_DTB

	config MIPS_NO_APPENDED_DTB
		bool "None"
		help
		  Do not enable appended dtb support.

	config MIPS_ELF_APPENDED_DTB
		bool "vmlinux"
		help
		  With this option, the boot code will look for a device tree binary
		  DTB) included in the vmlinux ELF section .appended_dtb. By default
		  it is empty and the DTB can be appended using binutils command
		  objcopy:

		    objcopy --update-section .appended_dtb=<filename>.dtb vmlinux

		  This is meant as a backward compatibility convenience for those
		  systems with a bootloader that can't be upgraded to accommodate
		  the documented boot protocol using a device tree.

	config MIPS_RAW_APPENDED_DTB
		bool "vmlinux.bin or vmlinuz.bin"
		help
		  With this option, the boot code will look for a device tree binary
		  DTB) appended to raw vmlinux.bin or vmlinuz.bin.
		  (e.g. cat vmlinux.bin <filename>.dtb > vmlinux_w_dtb).

		  This is meant as a backward compatibility convenience for those
		  systems with a bootloader that can't be upgraded to accommodate
		  the documented boot protocol using a device tree.

		  Beware that there is very little in terms of protection against
		  this option being confused by leftover garbage in memory that might
		  look like a DTB header after a reboot if no actual DTB is appended
		  to vmlinux.bin.  Do not leave this option active in a production kernel
		  if you don't intend to always append a DTB.
endchoice

choice
	prompt "Kernel command line type" if !CMDLINE_OVERRIDE
	default MIPS_CMDLINE_FROM_DTB if USE_OF && !ATH79 && !MACH_INGENIC && \
					 !MACH_LOONGSON64 && !MIPS_MALTA && \
					 !CAVIUM_OCTEON_SOC
	default MIPS_CMDLINE_FROM_BOOTLOADER

	config MIPS_CMDLINE_FROM_DTB
		depends on USE_OF
		bool "Dtb kernel arguments if available"

	config MIPS_CMDLINE_DTB_EXTEND
		depends on USE_OF
		bool "Extend dtb kernel arguments with bootloader arguments"

	config MIPS_CMDLINE_FROM_BOOTLOADER
		bool "Bootloader kernel arguments if available"

	config MIPS_CMDLINE_BUILTIN_EXTEND
		depends on CMDLINE_BOOL
		bool "Extend builtin kernel arguments with bootloader arguments"
endchoice

endmenu

config LOCKDEP_SUPPORT
	bool
	default y

config STACKTRACE_SUPPORT
	bool
	default y

config PGTABLE_LEVELS
	int
	default 4 if PAGE_SIZE_4KB && MIPS_VA_BITS_48
	default 3 if 64BIT && !PAGE_SIZE_64KB
	default 2

config MIPS_AUTO_PFN_OFFSET
	bool

menu "Bus options (PCI, PCMCIA, EISA, ISA, TC)"

config PCI_DRIVERS_GENERIC
	select PCI_DOMAINS_GENERIC if PCI
	bool

config PCI_DRIVERS_LEGACY
	def_bool !PCI_DRIVERS_GENERIC
	select NO_GENERIC_PCI_IOPORT_MAP
	select PCI_DOMAINS if PCI

#
# ISA support is now enabled via select.  Too many systems still have the one
# or other ISA chip on the board that users don't know about so don't expect
# users to choose the right thing ...
#
config ISA
	bool

config TC
	bool "TURBOchannel support"
	depends on MACH_DECSTATION
	help
	  TURBOchannel is a DEC (now Compaq (now HP)) bus for Alpha and MIPS
	  processors.  TURBOchannel programming specifications are available
	  at:
	  <ftp://ftp.hp.com/pub/alphaserver/archive/triadd/>
	  and:
	  <http://www.computer-refuge.org/classiccmp/ftp.digital.com/pub/DEC/TriAdd/>
	  Linux driver support status is documented at:
	  <http://www.linux-mips.org/wiki/DECstation>

config MMU
	bool
	default y

config ARCH_MMAP_RND_BITS_MIN
	default 12 if 64BIT
	default 8

config ARCH_MMAP_RND_BITS_MAX
	default 18 if 64BIT
	default 15

config ARCH_MMAP_RND_COMPAT_BITS_MIN
	default 8

config ARCH_MMAP_RND_COMPAT_BITS_MAX
	default 15

config I8253
	bool
	select CLKSRC_I8253
	select CLKEVT_I8253
	select MIPS_EXTERNAL_TIMER

config ZONE_DMA
	bool

config ZONE_DMA32
	bool

endmenu

config TRAD_SIGNALS
	bool

config MIPS32_COMPAT
	bool

config COMPAT
	bool

config SYSVIPC_COMPAT
	bool

config MIPS32_O32
	bool "Kernel support for o32 binaries"
	depends on 64BIT
	select ARCH_WANT_OLD_COMPAT_IPC
	select COMPAT
	select MIPS32_COMPAT
	select SYSVIPC_COMPAT if SYSVIPC
	help
	  Select this option if you want to run o32 binaries.  These are pure
	  32-bit binaries as used by the 32-bit Linux/MIPS port.  Most of
	  existing binaries are in this format.

	  If unsure, say Y.

config MIPS32_N32
	bool "Kernel support for n32 binaries"
	depends on 64BIT
	select ARCH_WANT_COMPAT_IPC_PARSE_VERSION
	select COMPAT
	select MIPS32_COMPAT
	select SYSVIPC_COMPAT if SYSVIPC
	help
	  Select this option if you want to run n32 binaries.  These are
	  64-bit binaries using 32-bit quantities for addressing and certain
	  data that would normally be 64-bit.  They are used in special
	  cases.

	  If unsure, say N.

menu "Power management options"

config ARCH_HIBERNATION_POSSIBLE
	def_bool y
	depends on SYS_SUPPORTS_HOTPLUG_CPU || !SMP

config ARCH_SUSPEND_POSSIBLE
	def_bool y
	depends on SYS_SUPPORTS_HOTPLUG_CPU || !SMP

source "kernel/power/Kconfig"

endmenu

config MIPS_EXTERNAL_TIMER
	bool

menu "CPU Power Management"

if CPU_SUPPORTS_CPUFREQ && MIPS_EXTERNAL_TIMER
source "drivers/cpufreq/Kconfig"
endif

source "drivers/cpuidle/Kconfig"

endmenu

source "drivers/firmware/Kconfig"

source "arch/mips/kvm/Kconfig"

source "arch/mips/vdso/Kconfig"<|MERGE_RESOLUTION|>--- conflicted
+++ resolved
@@ -126,10 +126,7 @@
 
 config MIPS_GENERIC_KERNEL
 	bool "Generic board-agnostic MIPS kernel"
-<<<<<<< HEAD
-=======
 	select ARCH_HAS_SETUP_DMA_OPS
->>>>>>> f642729d
 	select MIPS_GENERIC
 	select BOOT_RAW
 	select BUILTIN_DTB
@@ -499,11 +496,6 @@
 	select SYS_SUPPORTS_ZBOOT
 	select SYS_SUPPORTS_RELOCATABLE
 	select ZONE_DMA32
-<<<<<<< HEAD
-	select NUMA
-	select SMP
-=======
->>>>>>> f642729d
 	select COMMON_CLK
 	select USE_OF
 	select BUILTIN_DTB
@@ -619,8 +611,6 @@
 	select SYS_SUPPORTS_MIPS16
 	select GPIOLIB
 
-<<<<<<< HEAD
-=======
 config MACH_NINTENDO64
 	bool "Nintendo 64 console"
 	select CEVT_R4K
@@ -633,7 +623,6 @@
 	select DMA_NONCOHERENT
 	select IRQ_MIPS_CPU
 
->>>>>>> f642729d
 config RALINK
 	bool "Ralink based machines"
 	select CEVT_R4K
@@ -2700,11 +2689,7 @@
 #  18. The CACHE instructions Hit_Writeback_Invalidate_D, Hit_Writeback_D,
 #      Hit_Invalidate_D and Create_Dirty_Excl_D should only be
 #      executed if there is no other dcache activity. If the dcache is
-<<<<<<< HEAD
-#      accessed for another instruction immeidately preceding when these
-=======
 #      accessed for another instruction immediately preceding when these
->>>>>>> f642729d
 #      cache instructions are executing, it is possible that the dcache
 #      tag match outputs used by these cache instructions will be
 #      incorrect. These cache instructions should be preceded by at least
