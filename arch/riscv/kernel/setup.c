--- conflicted
+++ resolved
@@ -155,12 +155,7 @@
 	num_resources = memblock.memory.cnt + memblock.reserved.cnt + 1;
 	res_idx = num_resources - 1;
 
-<<<<<<< HEAD
-	/* + 1 as memblock_alloc() might increase memblock.reserved.cnt */
-	mem_res_sz = (memblock.memory.cnt + memblock.reserved.cnt + 1) * sizeof(*mem_res);
-=======
 	mem_res_sz = num_resources * sizeof(*mem_res);
->>>>>>> f54c7b58
 	mem_res = memblock_alloc(mem_res_sz, SMP_CACHE_BYTES);
 	if (!mem_res)
 		panic("%s: Failed to allocate %zu bytes\n", __func__, mem_res_sz);
