--- conflicted
+++ resolved
@@ -39,10 +39,6 @@
 	select EDAC_SUPPORT
 	select GENERIC_ARCH_TOPOLOGY if SMP
 	select GENERIC_ATOMIC64 if !64BIT
-<<<<<<< HEAD
-	select GENERIC_CLOCKEVENTS
-=======
->>>>>>> f642729d
 	select GENERIC_EARLY_IOREMAP
 	select GENERIC_GETTIMEOFDAY if HAVE_GENERIC_VDSO
 	select GENERIC_IOREMAP
@@ -459,8 +455,6 @@
 	  allow the kernel to be booted as an EFI application. This
 	  is only useful on systems that have UEFI firmware.
 
-<<<<<<< HEAD
-=======
 config CC_HAVE_STACKPROTECTOR_TLS
 	def_bool $(cc-option,-mstack-protector-guard=tls -mstack-protector-guard-reg=tp -mstack-protector-guard-offset=0)
 
@@ -468,7 +462,6 @@
 	def_bool y
 	depends on STACKPROTECTOR && CC_HAVE_STACKPROTECTOR_TLS
 
->>>>>>> f642729d
 endmenu
 
 config BUILTIN_DTB
