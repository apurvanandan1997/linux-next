/*
 *  Copyright (C) 1991, 1992  Linus Torvalds
 *  Copyright (C) 2000, 2001, 2002 Andi Kleen, SuSE Labs
 */
#include <linux/kallsyms.h>
#include <linux/kprobes.h>
#include <linux/uaccess.h>
#include <linux/utsname.h>
#include <linux/hardirq.h>
#include <linux/kdebug.h>
#include <linux/module.h>
#include <linux/ptrace.h>
#include <linux/sched/debug.h>
#include <linux/sched/task_stack.h>
#include <linux/ftrace.h>
#include <linux/kexec.h>
#include <linux/bug.h>
#include <linux/nmi.h>
#include <linux/sysfs.h>
#include <linux/kasan.h>

#include <asm/cpu_entry_area.h>
#include <asm/stacktrace.h>
#include <asm/unwind.h>

int panic_on_unrecovered_nmi;
int panic_on_io_nmi;
static int die_counter;

static struct pt_regs exec_summary_regs;

bool noinstr in_task_stack(unsigned long *stack, struct task_struct *task,
			   struct stack_info *info)
{
	unsigned long *begin = task_stack_page(task);
	unsigned long *end   = task_stack_page(task) + THREAD_SIZE;

	if (stack < begin || stack >= end)
		return false;

	info->type	= STACK_TYPE_TASK;
	info->begin	= begin;
	info->end	= end;
	info->next_sp	= NULL;

	return true;
}

/* Called from get_stack_info_noinstr - so must be noinstr too */
bool noinstr in_entry_stack(unsigned long *stack, struct stack_info *info)
{
	struct entry_stack *ss = cpu_entry_stack(smp_processor_id());

	void *begin = ss;
	void *end = ss + 1;

	if ((void *)stack < begin || (void *)stack >= end)
		return false;

	info->type	= STACK_TYPE_ENTRY;
	info->begin	= begin;
	info->end	= end;
	info->next_sp	= NULL;

	return true;
}

static void printk_stack_address(unsigned long address, int reliable,
				 const char *log_lvl)
{
	touch_nmi_watchdog();
	printk("%s %s%pB\n", log_lvl, reliable ? "" : "? ", (void *)address);
}

static int copy_code(struct pt_regs *regs, u8 *buf, unsigned long src,
		     unsigned int nbytes)
{
	if (!user_mode(regs))
		return copy_from_kernel_nofault(buf, (u8 *)src, nbytes);

	/* The user space code from other tasks cannot be accessed. */
	if (regs != task_pt_regs(current))
		return -EPERM;
	/*
	 * Make sure userspace isn't trying to trick us into dumping kernel
	 * memory by pointing the userspace instruction pointer at it.
	 */
	if (__chk_range_not_ok(src, nbytes, TASK_SIZE_MAX))
		return -EINVAL;

	/*
	 * Even if named copy_from_user_nmi() this can be invoked from
	 * other contexts and will not try to resolve a pagefault, which is
	 * the correct thing to do here as this code can be called from any
	 * context.
	 */
	return copy_from_user_nmi(buf, (void __user *)src, nbytes);
}

/*
 * There are a couple of reasons for the 2/3rd prologue, courtesy of Linus:
 *
 * In case where we don't have the exact kernel image (which, if we did, we can
 * simply disassemble and navigate to the RIP), the purpose of the bigger
 * prologue is to have more context and to be able to correlate the code from
 * the different toolchains better.
 *
 * In addition, it helps in recreating the register allocation of the failing
 * kernel and thus make sense of the register dump.
 *
 * What is more, the additional complication of a variable length insn arch like
 * x86 warrants having longer byte sequence before rIP so that the disassembler
 * can "sync" up properly and find instruction boundaries when decoding the
 * opcode bytes.
 *
 * Thus, the 2/3rds prologue and 64 byte OPCODE_BUFSIZE is just a random
 * guesstimate in attempt to achieve all of the above.
 */
void show_opcodes(struct pt_regs *regs, const char *loglvl)
{
#define PROLOGUE_SIZE 42
#define EPILOGUE_SIZE 21
#define OPCODE_BUFSIZE (PROLOGUE_SIZE + 1 + EPILOGUE_SIZE)
	u8 opcodes[OPCODE_BUFSIZE];
	unsigned long prologue = regs->ip - PROLOGUE_SIZE;

<<<<<<< HEAD
	if (copy_code(regs, opcodes, prologue, sizeof(opcodes))) {
		printk("%sCode: Unable to access opcode bytes at RIP 0x%lx.\n",
		       loglvl, prologue);
	} else {
=======
	switch (copy_code(regs, opcodes, prologue, sizeof(opcodes))) {
	case 0:
>>>>>>> f642729d
		printk("%sCode: %" __stringify(PROLOGUE_SIZE) "ph <%02x> %"
		       __stringify(EPILOGUE_SIZE) "ph\n", loglvl, opcodes,
		       opcodes[PROLOGUE_SIZE], opcodes + PROLOGUE_SIZE + 1);
		break;
	case -EPERM:
		/* No access to the user space stack of other tasks. Ignore. */
		break;
	default:
		printk("%sCode: Unable to access opcode bytes at RIP 0x%lx.\n",
		       loglvl, prologue);
		break;
	}
}

void show_ip(struct pt_regs *regs, const char *loglvl)
{
#ifdef CONFIG_X86_32
	printk("%sEIP: %pS\n", loglvl, (void *)regs->ip);
#else
	printk("%sRIP: %04x:%pS\n", loglvl, (int)regs->cs, (void *)regs->ip);
#endif
	show_opcodes(regs, loglvl);
}

void show_iret_regs(struct pt_regs *regs, const char *log_lvl)
{
	show_ip(regs, log_lvl);
	printk("%sRSP: %04x:%016lx EFLAGS: %08lx", log_lvl, (int)regs->ss,
		regs->sp, regs->flags);
}

static void show_regs_if_on_stack(struct stack_info *info, struct pt_regs *regs,
				  bool partial, const char *log_lvl)
{
	/*
	 * These on_stack() checks aren't strictly necessary: the unwind code
	 * has already validated the 'regs' pointer.  The checks are done for
	 * ordering reasons: if the registers are on the next stack, we don't
	 * want to print them out yet.  Otherwise they'll be shown as part of
	 * the wrong stack.  Later, when show_trace_log_lvl() switches to the
	 * next stack, this function will be called again with the same regs so
	 * they can be printed in the right context.
	 */
	if (!partial && on_stack(info, regs, sizeof(*regs))) {
		__show_regs(regs, SHOW_REGS_SHORT, log_lvl);

	} else if (partial && on_stack(info, (void *)regs + IRET_FRAME_OFFSET,
				       IRET_FRAME_SIZE)) {
		/*
		 * When an interrupt or exception occurs in entry code, the
		 * full pt_regs might not have been saved yet.  In that case
		 * just print the iret frame.
		 */
		show_iret_regs(regs, log_lvl);
	}
}

static void show_trace_log_lvl(struct task_struct *task, struct pt_regs *regs,
			unsigned long *stack, const char *log_lvl)
{
	struct unwind_state state;
	struct stack_info stack_info = {0};
	unsigned long visit_mask = 0;
	int graph_idx = 0;
	bool partial = false;

	printk("%sCall Trace:\n", log_lvl);

	unwind_start(&state, task, regs, stack);
	stack = stack ? : get_stack_pointer(task, regs);
	regs = unwind_get_entry_regs(&state, &partial);

	/*
	 * Iterate through the stacks, starting with the current stack pointer.
	 * Each stack has a pointer to the next one.
	 *
	 * x86-64 can have several stacks:
	 * - task stack
	 * - interrupt stack
	 * - HW exception stacks (double fault, nmi, debug, mce)
	 * - entry stack
	 *
	 * x86-32 can have up to four stacks:
	 * - task stack
	 * - softirq stack
	 * - hardirq stack
	 * - entry stack
	 */
	for ( ; stack; stack = PTR_ALIGN(stack_info.next_sp, sizeof(long))) {
		const char *stack_name;

		if (get_stack_info(stack, task, &stack_info, &visit_mask)) {
			/*
			 * We weren't on a valid stack.  It's possible that
			 * we overflowed a valid stack into a guard page.
			 * See if the next page up is valid so that we can
			 * generate some kind of backtrace if this happens.
			 */
			stack = (unsigned long *)PAGE_ALIGN((unsigned long)stack);
			if (get_stack_info(stack, task, &stack_info, &visit_mask))
				break;
		}

		stack_name = stack_type_name(stack_info.type);
		if (stack_name)
			printk("%s <%s>\n", log_lvl, stack_name);

		if (regs)
			show_regs_if_on_stack(&stack_info, regs, partial, log_lvl);

		/*
		 * Scan the stack, printing any text addresses we find.  At the
		 * same time, follow proper stack frames with the unwinder.
		 *
		 * Addresses found during the scan which are not reported by
		 * the unwinder are considered to be additional clues which are
		 * sometimes useful for debugging and are prefixed with '?'.
		 * This also serves as a failsafe option in case the unwinder
		 * goes off in the weeds.
		 */
		for (; stack < stack_info.end; stack++) {
			unsigned long real_addr;
			int reliable = 0;
			unsigned long addr = READ_ONCE_NOCHECK(*stack);
			unsigned long *ret_addr_p =
				unwind_get_return_address_ptr(&state);

			if (!__kernel_text_address(addr))
				continue;

			/*
			 * Don't print regs->ip again if it was already printed
			 * by show_regs_if_on_stack().
			 */
			if (regs && stack == &regs->ip)
				goto next;

			if (stack == ret_addr_p)
				reliable = 1;

			/*
			 * When function graph tracing is enabled for a
			 * function, its return address on the stack is
			 * replaced with the address of an ftrace handler
			 * (return_to_handler).  In that case, before printing
			 * the "real" address, we want to print the handler
			 * address as an "unreliable" hint that function graph
			 * tracing was involved.
			 */
			real_addr = ftrace_graph_ret_addr(task, &graph_idx,
							  addr, stack);
			if (real_addr != addr)
				printk_stack_address(addr, 0, log_lvl);
			printk_stack_address(real_addr, reliable, log_lvl);

			if (!reliable)
				continue;

next:
			/*
			 * Get the next frame from the unwinder.  No need to
			 * check for an error: if anything goes wrong, the rest
			 * of the addresses will just be printed as unreliable.
			 */
			unwind_next_frame(&state);

			/* if the frame has entry regs, print them */
			regs = unwind_get_entry_regs(&state, &partial);
			if (regs)
				show_regs_if_on_stack(&stack_info, regs, partial, log_lvl);
		}

		if (stack_name)
			printk("%s </%s>\n", log_lvl, stack_name);
	}
}

void show_stack(struct task_struct *task, unsigned long *sp,
		       const char *loglvl)
{
	task = task ? : current;

	/*
	 * Stack frames below this one aren't interesting.  Don't show them
	 * if we're printing for %current.
	 */
	if (!sp && task == current)
		sp = get_stack_pointer(current, NULL);

	show_trace_log_lvl(task, NULL, sp, loglvl);
}

void show_stack_regs(struct pt_regs *regs)
{
	show_trace_log_lvl(current, regs, NULL, KERN_DEFAULT);
}

static arch_spinlock_t die_lock = __ARCH_SPIN_LOCK_UNLOCKED;
static int die_owner = -1;
static unsigned int die_nest_count;

unsigned long oops_begin(void)
{
	int cpu;
	unsigned long flags;

	oops_enter();

	/* racy, but better than risking deadlock. */
	raw_local_irq_save(flags);
	cpu = smp_processor_id();
	if (!arch_spin_trylock(&die_lock)) {
		if (cpu == die_owner)
			/* nested oops. should stop eventually */;
		else
			arch_spin_lock(&die_lock);
	}
	die_nest_count++;
	die_owner = cpu;
	console_verbose();
	bust_spinlocks(1);
	return flags;
}
NOKPROBE_SYMBOL(oops_begin);

void __noreturn rewind_stack_do_exit(int signr);

void oops_end(unsigned long flags, struct pt_regs *regs, int signr)
{
	if (regs && kexec_should_crash(current))
		crash_kexec(regs);

	bust_spinlocks(0);
	die_owner = -1;
	add_taint(TAINT_DIE, LOCKDEP_NOW_UNRELIABLE);
	die_nest_count--;
	if (!die_nest_count)
		/* Nest count reaches zero, release the lock. */
		arch_spin_unlock(&die_lock);
	raw_local_irq_restore(flags);
	oops_exit();

	/* Executive summary in case the oops scrolled away */
	__show_regs(&exec_summary_regs, SHOW_REGS_ALL, KERN_DEFAULT);

	if (!signr)
		return;
	if (in_interrupt())
		panic("Fatal exception in interrupt");
	if (panic_on_oops)
		panic("Fatal exception");

	/*
	 * We're not going to return, but we might be on an IST stack or
	 * have very little stack space left.  Rewind the stack and kill
	 * the task.
	 * Before we rewind the stack, we have to tell KASAN that we're going to
	 * reuse the task stack and that existing poisons are invalid.
	 */
	kasan_unpoison_task_stack(current);
	rewind_stack_do_exit(signr);
}
NOKPROBE_SYMBOL(oops_end);

static void __die_header(const char *str, struct pt_regs *regs, long err)
{
	const char *pr = "";

	/* Save the regs of the first oops for the executive summary later. */
	if (!die_counter)
		exec_summary_regs = *regs;

	if (IS_ENABLED(CONFIG_PREEMPTION))
		pr = IS_ENABLED(CONFIG_PREEMPT_RT) ? " PREEMPT_RT" : " PREEMPT";

	printk(KERN_DEFAULT
	       "%s: %04lx [#%d]%s%s%s%s%s\n", str, err & 0xffff, ++die_counter,
	       pr,
	       IS_ENABLED(CONFIG_SMP)     ? " SMP"             : "",
	       debug_pagealloc_enabled()  ? " DEBUG_PAGEALLOC" : "",
	       IS_ENABLED(CONFIG_KASAN)   ? " KASAN"           : "",
	       IS_ENABLED(CONFIG_PAGE_TABLE_ISOLATION) ?
	       (boot_cpu_has(X86_FEATURE_PTI) ? " PTI" : " NOPTI") : "");
}
NOKPROBE_SYMBOL(__die_header);

static int __die_body(const char *str, struct pt_regs *regs, long err)
{
	show_regs(regs);
	print_modules();

	if (notify_die(DIE_OOPS, str, regs, err,
			current->thread.trap_nr, SIGSEGV) == NOTIFY_STOP)
		return 1;

	return 0;
}
NOKPROBE_SYMBOL(__die_body);

int __die(const char *str, struct pt_regs *regs, long err)
{
	__die_header(str, regs, err);
	return __die_body(str, regs, err);
}
NOKPROBE_SYMBOL(__die);

/*
 * This is gone through when something in the kernel has done something bad
 * and is about to be terminated:
 */
void die(const char *str, struct pt_regs *regs, long err)
{
	unsigned long flags = oops_begin();
	int sig = SIGSEGV;

	if (__die(str, regs, err))
		sig = 0;
	oops_end(flags, regs, sig);
}

void die_addr(const char *str, struct pt_regs *regs, long err, long gp_addr)
{
	unsigned long flags = oops_begin();
	int sig = SIGSEGV;

	__die_header(str, regs, err);
	if (gp_addr)
		kasan_non_canonical_hook(gp_addr);
	if (__die_body(str, regs, err))
		sig = 0;
	oops_end(flags, regs, sig);
}

void show_regs(struct pt_regs *regs)
{
	enum show_regs_mode print_kernel_regs;

	show_regs_print_info(KERN_DEFAULT);

	print_kernel_regs = user_mode(regs) ? SHOW_REGS_USER : SHOW_REGS_ALL;
	__show_regs(regs, print_kernel_regs, KERN_DEFAULT);

	/*
	 * When in-kernel, we also print out the stack at the time of the fault..
	 */
	if (!user_mode(regs))
		show_trace_log_lvl(current, regs, NULL, KERN_DEFAULT);
}<|MERGE_RESOLUTION|>--- conflicted
+++ resolved
@@ -124,15 +124,8 @@
 	u8 opcodes[OPCODE_BUFSIZE];
 	unsigned long prologue = regs->ip - PROLOGUE_SIZE;
 
-<<<<<<< HEAD
-	if (copy_code(regs, opcodes, prologue, sizeof(opcodes))) {
-		printk("%sCode: Unable to access opcode bytes at RIP 0x%lx.\n",
-		       loglvl, prologue);
-	} else {
-=======
 	switch (copy_code(regs, opcodes, prologue, sizeof(opcodes))) {
 	case 0:
->>>>>>> f642729d
 		printk("%sCode: %" __stringify(PROLOGUE_SIZE) "ph <%02x> %"
 		       __stringify(EPILOGUE_SIZE) "ph\n", loglvl, opcodes,
 		       opcodes[PROLOGUE_SIZE], opcodes + PROLOGUE_SIZE + 1);
