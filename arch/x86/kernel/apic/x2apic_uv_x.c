--- conflicted
+++ resolved
@@ -33,11 +33,7 @@
 static int			uv_node_id;
 
 /* Unpack AT/OEM/TABLE ID's to be NULL terminated strings */
-<<<<<<< HEAD
-static u8 uv_archtype[UV_AT_SIZE];
-=======
 static u8 uv_archtype[UV_AT_SIZE + 1];
->>>>>>> f642729d
 static u8 oem_id[ACPI_OEM_ID_SIZE + 1];
 static u8 oem_table_id[ACPI_OEM_TABLE_ID_SIZE + 1];
 
@@ -160,19 +156,6 @@
 		uv_min_hub_revision_id = node_id.s.revision
 					 + UV5_HUB_REVISION_BASE;
 		uv_hub_type_set(UV5);
-<<<<<<< HEAD
-		break;
-
-	/* UV4/4A only have a revision difference */
-	case UV4_HUB_PART_NUMBER:
-		uv_min_hub_revision_id = node_id.s.revision
-					 + UV4_HUB_REVISION_BASE;
-		uv_hub_type_set(UV4);
-		if (uv_min_hub_revision_id == UV4A_HUB_REVISION_BASE)
-			uv_hub_type_set(UV4|UV4A);
-		break;
-
-=======
 		break;
 
 	/* UV4/4A only have a revision difference */
@@ -184,7 +167,6 @@
 			uv_hub_type_set(UV4|UV4A);
 		break;
 
->>>>>>> f642729d
 	case UV3_HUB_PART_NUMBER:
 	case UV3_HUB_PART_NUMBER_X:
 		uv_min_hub_revision_id = node_id.s.revision
@@ -332,14 +314,13 @@
 
 /* Validate UV arch type field in UVsystab */
 static int __init decode_arch_type(unsigned long ptr)
-<<<<<<< HEAD
 {
 	struct uv_arch_type_entry *uv_ate = (struct uv_arch_type_entry *)ptr;
 	int n = strlen(uv_ate->archtype);
 
 	if (n > 0 && n < sizeof(uv_ate->archtype)) {
 		pr_info("UV: UVarchtype received from BIOS\n");
-		uv_stringify(UV_AT_SIZE, uv_archtype, uv_ate->archtype);
+		uv_stringify(sizeof(uv_archtype), uv_archtype, uv_ate->archtype);
 		return 1;
 	}
 	return 0;
@@ -363,38 +344,6 @@
 		return 0;
 	}
 
-=======
-{
-	struct uv_arch_type_entry *uv_ate = (struct uv_arch_type_entry *)ptr;
-	int n = strlen(uv_ate->archtype);
-
-	if (n > 0 && n < sizeof(uv_ate->archtype)) {
-		pr_info("UV: UVarchtype received from BIOS\n");
-		uv_stringify(sizeof(uv_archtype), uv_archtype, uv_ate->archtype);
-		return 1;
-	}
-	return 0;
-}
-
-/* Determine if UV arch type entry might exist in UVsystab */
-static int __init early_get_arch_type(void)
-{
-	unsigned long uvst_physaddr, uvst_size, ptr;
-	struct uv_systab *st;
-	u32 rev;
-	int ret;
-
-	uvst_physaddr = get_uv_systab_phys(0);
-	if (!uvst_physaddr)
-		return 0;
-
-	st = early_memremap_ro(uvst_physaddr, sizeof(struct uv_systab));
-	if (!st) {
-		pr_err("UV: Cannot access UVsystab, remap failed\n");
-		return 0;
-	}
-
->>>>>>> f642729d
 	rev = st->revision;
 	if (rev < UV_SYSTAB_VERSION_UV5) {
 		early_memunmap(st, sizeof(struct uv_systab));
@@ -420,11 +369,7 @@
 	return ret;
 }
 
-<<<<<<< HEAD
-static int __init uv_set_system_type(char *_oem_id)
-=======
 static int __init uv_set_system_type(char *_oem_id, char *_oem_table_id)
->>>>>>> f642729d
 {
 	/* Save OEM_ID passed from ACPI MADT */
 	uv_stringify(sizeof(oem_id), oem_id, _oem_id);
@@ -433,11 +378,7 @@
 	if (!early_get_arch_type())
 
 		/* If not use OEM ID for UVarchtype */
-<<<<<<< HEAD
-		uv_stringify(UV_AT_SIZE, uv_archtype, _oem_id);
-=======
 		uv_stringify(sizeof(uv_archtype), uv_archtype, oem_id);
->>>>>>> f642729d
 
 	/* Check if not hubbed */
 	if (strncmp(uv_archtype, "SGI", 3) != 0) {
@@ -448,12 +389,6 @@
 			/* (Not hubless), not a UV */
 			return 0;
 
-<<<<<<< HEAD
-		/* UV4 Hubless: CH */
-		if (strncmp(uv_archtype, "NSGI4", 5) == 0)
-			uv_hubless_system = 0x11;
-
-=======
 		/* Is UV hubless system */
 		uv_hubless_system = 0x01;
 
@@ -465,17 +400,13 @@
 		else if (strncmp(uv_archtype, "NSGI4", 5) == 0)
 			uv_hubless_system |= 0x10;
 
->>>>>>> f642729d
 		/* UV3 Hubless: UV300/MC990X w/o hub */
 		else
 			uv_hubless_system |= 0x8;
 
-<<<<<<< HEAD
-=======
 		/* Copy APIC type */
 		uv_stringify(sizeof(oem_table_id), oem_table_id, _oem_table_id);
 
->>>>>>> f642729d
 		pr_info("UV: OEM IDs %s/%s, SystemType %d, HUBLESS ID %x\n",
 			oem_id, oem_table_id, uv_system_type, uv_hubless_system);
 		return 0;
@@ -538,21 +469,12 @@
 	uv_cpu_info->p_uv_hub_info = &uv_hub_info_node0;
 
 	/* If not UV, return. */
-<<<<<<< HEAD
-	if (likely(uv_set_system_type(_oem_id) == 0))
+	if (uv_set_system_type(_oem_id, _oem_table_id) == 0)
 		return 0;
 
 	/* Save and Decode OEM Table ID */
 	uv_stringify(sizeof(oem_table_id), oem_table_id, _oem_table_id);
 
-=======
-	if (uv_set_system_type(_oem_id, _oem_table_id) == 0)
-		return 0;
-
-	/* Save and Decode OEM Table ID */
-	uv_stringify(sizeof(oem_table_id), oem_table_id, _oem_table_id);
-
->>>>>>> f642729d
 	/* This is the most common hardware variant, x2apic mode */
 	if (!strcmp(oem_table_id, "UVX"))
 		uv_system_type = UV_X2APIC;
@@ -1197,7 +1119,6 @@
 	if (UVH_RH10_GAM_MMIOH_OVERLAY_CONFIG0) {
 		union uvh_rh10_gam_mmioh_overlay_config0_u mmioh0;
 		union uvh_rh10_gam_mmioh_overlay_config1_u mmioh1;
-<<<<<<< HEAD
 
 		mmioh0.v = uv_read_local_mmr(UVH_RH10_GAM_MMIOH_OVERLAY_CONFIG0);
 		if (unlikely(mmioh0.s.enable == 0))
@@ -1207,17 +1128,6 @@
 				UVH_RH10_GAM_MMIOH_OVERLAY_CONFIG0_BASE_SHFT,
 				mmioh0.s.base, mmioh0.s.m_io, mmioh0.s.n_io);
 
-=======
-
-		mmioh0.v = uv_read_local_mmr(UVH_RH10_GAM_MMIOH_OVERLAY_CONFIG0);
-		if (unlikely(mmioh0.s.enable == 0))
-			pr_info("UV: MMIOH0 disabled\n");
-		else
-			calc_mmioh_map(UVY_MMIOH0, min_pnode, max_pnode,
-				UVH_RH10_GAM_MMIOH_OVERLAY_CONFIG0_BASE_SHFT,
-				mmioh0.s.base, mmioh0.s.m_io, mmioh0.s.n_io);
-
->>>>>>> f642729d
 		mmioh1.v = uv_read_local_mmr(UVH_RH10_GAM_MMIOH_OVERLAY_CONFIG1);
 		if (unlikely(mmioh1.s.enable == 0))
 			pr_info("UV: MMIOH1 disabled\n");
@@ -1725,11 +1635,8 @@
 
 static int __maybe_unused proc_archtype_show(struct seq_file *file, void *data)
 {
-<<<<<<< HEAD
-=======
 	pr_notice_once("%s: using deprecated /proc/sgi_uv/archtype, use /sys/firmware/sgi_uv/archtype\n",
 		       current->comm);
->>>>>>> f642729d
 	seq_printf(file, "%s/%s\n", uv_archtype, oem_table_id);
 	return 0;
 }
