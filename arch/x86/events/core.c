/*
 * Performance events x86 architecture code
 *
 *  Copyright (C) 2008 Thomas Gleixner <tglx@linutronix.de>
 *  Copyright (C) 2008-2009 Red Hat, Inc., Ingo Molnar
 *  Copyright (C) 2009 Jaswinder Singh Rajput
 *  Copyright (C) 2009 Advanced Micro Devices, Inc., Robert Richter
 *  Copyright (C) 2008-2009 Red Hat, Inc., Peter Zijlstra
 *  Copyright (C) 2009 Intel Corporation, <markus.t.metzger@intel.com>
 *  Copyright (C) 2009 Google, Inc., Stephane Eranian
 *
 *  For licencing details see kernel-base/COPYING
 */

#include <linux/perf_event.h>
#include <linux/capability.h>
#include <linux/notifier.h>
#include <linux/hardirq.h>
#include <linux/kprobes.h>
#include <linux/export.h>
#include <linux/init.h>
#include <linux/kdebug.h>
#include <linux/sched/mm.h>
#include <linux/sched/clock.h>
#include <linux/uaccess.h>
#include <linux/slab.h>
#include <linux/cpu.h>
#include <linux/bitops.h>
#include <linux/device.h>
#include <linux/nospec.h>
#include <linux/static_call.h>

#include <asm/apic.h>
#include <asm/stacktrace.h>
#include <asm/nmi.h>
#include <asm/smp.h>
#include <asm/alternative.h>
#include <asm/mmu_context.h>
#include <asm/tlbflush.h>
#include <asm/timer.h>
#include <asm/desc.h>
#include <asm/ldt.h>
#include <asm/unwind.h>

#include "perf_event.h"

struct x86_pmu x86_pmu __read_mostly;

DEFINE_PER_CPU(struct cpu_hw_events, cpu_hw_events) = {
	.enabled = 1,
};

DEFINE_STATIC_KEY_FALSE(rdpmc_never_available_key);
DEFINE_STATIC_KEY_FALSE(rdpmc_always_available_key);

/*
 * This here uses DEFINE_STATIC_CALL_NULL() to get a static_call defined
 * from just a typename, as opposed to an actual function.
 */
DEFINE_STATIC_CALL_NULL(x86_pmu_handle_irq,  *x86_pmu.handle_irq);
DEFINE_STATIC_CALL_NULL(x86_pmu_disable_all, *x86_pmu.disable_all);
DEFINE_STATIC_CALL_NULL(x86_pmu_enable_all,  *x86_pmu.enable_all);
DEFINE_STATIC_CALL_NULL(x86_pmu_enable,	     *x86_pmu.enable);
DEFINE_STATIC_CALL_NULL(x86_pmu_disable,     *x86_pmu.disable);

DEFINE_STATIC_CALL_NULL(x86_pmu_add,  *x86_pmu.add);
DEFINE_STATIC_CALL_NULL(x86_pmu_del,  *x86_pmu.del);
DEFINE_STATIC_CALL_NULL(x86_pmu_read, *x86_pmu.read);

DEFINE_STATIC_CALL_NULL(x86_pmu_schedule_events,       *x86_pmu.schedule_events);
DEFINE_STATIC_CALL_NULL(x86_pmu_get_event_constraints, *x86_pmu.get_event_constraints);
DEFINE_STATIC_CALL_NULL(x86_pmu_put_event_constraints, *x86_pmu.put_event_constraints);

DEFINE_STATIC_CALL_NULL(x86_pmu_start_scheduling,  *x86_pmu.start_scheduling);
DEFINE_STATIC_CALL_NULL(x86_pmu_commit_scheduling, *x86_pmu.commit_scheduling);
DEFINE_STATIC_CALL_NULL(x86_pmu_stop_scheduling,   *x86_pmu.stop_scheduling);

DEFINE_STATIC_CALL_NULL(x86_pmu_sched_task,    *x86_pmu.sched_task);
DEFINE_STATIC_CALL_NULL(x86_pmu_swap_task_ctx, *x86_pmu.swap_task_ctx);

DEFINE_STATIC_CALL_NULL(x86_pmu_drain_pebs,   *x86_pmu.drain_pebs);
DEFINE_STATIC_CALL_NULL(x86_pmu_pebs_aliases, *x86_pmu.pebs_aliases);

<<<<<<< HEAD
=======
/*
 * This one is magic, it will get called even when PMU init fails (because
 * there is no PMU), in which case it should simply return NULL.
 */
DEFINE_STATIC_CALL_RET0(x86_pmu_guest_get_msrs, *x86_pmu.guest_get_msrs);

>>>>>>> f642729d
u64 __read_mostly hw_cache_event_ids
				[PERF_COUNT_HW_CACHE_MAX]
				[PERF_COUNT_HW_CACHE_OP_MAX]
				[PERF_COUNT_HW_CACHE_RESULT_MAX];
u64 __read_mostly hw_cache_extra_regs
				[PERF_COUNT_HW_CACHE_MAX]
				[PERF_COUNT_HW_CACHE_OP_MAX]
				[PERF_COUNT_HW_CACHE_RESULT_MAX];

/*
 * Propagate event elapsed time into the generic event.
 * Can only be executed on the CPU where the event is active.
 * Returns the delta events processed.
 */
u64 x86_perf_event_update(struct perf_event *event)
{
	struct hw_perf_event *hwc = &event->hw;
	int shift = 64 - x86_pmu.cntval_bits;
	u64 prev_raw_count, new_raw_count;
	u64 delta;

	if (unlikely(!hwc->event_base))
		return 0;

	if (unlikely(is_topdown_count(event)) && x86_pmu.update_topdown_event)
		return x86_pmu.update_topdown_event(event);

	/*
	 * Careful: an NMI might modify the previous event value.
	 *
	 * Our tactic to handle this is to first atomically read and
	 * exchange a new raw count - then add that new-prev delta
	 * count to the generic event atomically:
	 */
again:
	prev_raw_count = local64_read(&hwc->prev_count);
	rdpmcl(hwc->event_base_rdpmc, new_raw_count);

	if (local64_cmpxchg(&hwc->prev_count, prev_raw_count,
					new_raw_count) != prev_raw_count)
		goto again;

	/*
	 * Now we have the new raw value and have updated the prev
	 * timestamp already. We can now calculate the elapsed delta
	 * (event-)time and add that to the generic event.
	 *
	 * Careful, not all hw sign-extends above the physical width
	 * of the count.
	 */
	delta = (new_raw_count << shift) - (prev_raw_count << shift);
	delta >>= shift;

	local64_add(delta, &event->count);
	local64_sub(delta, &hwc->period_left);

	return new_raw_count;
}

/*
 * Find and validate any extra registers to set up.
 */
static int x86_pmu_extra_regs(u64 config, struct perf_event *event)
{
	struct hw_perf_event_extra *reg;
	struct extra_reg *er;

	reg = &event->hw.extra_reg;

	if (!x86_pmu.extra_regs)
		return 0;

	for (er = x86_pmu.extra_regs; er->msr; er++) {
		if (er->event != (config & er->config_mask))
			continue;
		if (event->attr.config1 & ~er->valid_mask)
			return -EINVAL;
		/* Check if the extra msrs can be safely accessed*/
		if (!er->extra_msr_access)
			return -ENXIO;

		reg->idx = er->idx;
		reg->config = event->attr.config1;
		reg->reg = er->msr;
		break;
	}
	return 0;
}

static atomic_t active_events;
static atomic_t pmc_refcount;
static DEFINE_MUTEX(pmc_reserve_mutex);

#ifdef CONFIG_X86_LOCAL_APIC

static bool reserve_pmc_hardware(void)
{
	int i;

	for (i = 0; i < x86_pmu.num_counters; i++) {
		if (!reserve_perfctr_nmi(x86_pmu_event_addr(i)))
			goto perfctr_fail;
	}

	for (i = 0; i < x86_pmu.num_counters; i++) {
		if (!reserve_evntsel_nmi(x86_pmu_config_addr(i)))
			goto eventsel_fail;
	}

	return true;

eventsel_fail:
	for (i--; i >= 0; i--)
		release_evntsel_nmi(x86_pmu_config_addr(i));

	i = x86_pmu.num_counters;

perfctr_fail:
	for (i--; i >= 0; i--)
		release_perfctr_nmi(x86_pmu_event_addr(i));

	return false;
}

static void release_pmc_hardware(void)
{
	int i;

	for (i = 0; i < x86_pmu.num_counters; i++) {
		release_perfctr_nmi(x86_pmu_event_addr(i));
		release_evntsel_nmi(x86_pmu_config_addr(i));
	}
}

#else

static bool reserve_pmc_hardware(void) { return true; }
static void release_pmc_hardware(void) {}

#endif

static bool check_hw_exists(void)
{
	u64 val, val_fail = -1, val_new= ~0;
	int i, reg, reg_fail = -1, ret = 0;
	int bios_fail = 0;
	int reg_safe = -1;

	/*
	 * Check to see if the BIOS enabled any of the counters, if so
	 * complain and bail.
	 */
	for (i = 0; i < x86_pmu.num_counters; i++) {
		reg = x86_pmu_config_addr(i);
		ret = rdmsrl_safe(reg, &val);
		if (ret)
			goto msr_fail;
		if (val & ARCH_PERFMON_EVENTSEL_ENABLE) {
			bios_fail = 1;
			val_fail = val;
			reg_fail = reg;
		} else {
			reg_safe = i;
		}
	}

	if (x86_pmu.num_counters_fixed) {
		reg = MSR_ARCH_PERFMON_FIXED_CTR_CTRL;
		ret = rdmsrl_safe(reg, &val);
		if (ret)
			goto msr_fail;
		for (i = 0; i < x86_pmu.num_counters_fixed; i++) {
			if (fixed_counter_disabled(i))
				continue;
			if (val & (0x03 << i*4)) {
				bios_fail = 1;
				val_fail = val;
				reg_fail = reg;
			}
		}
	}

	/*
	 * If all the counters are enabled, the below test will always
	 * fail.  The tools will also become useless in this scenario.
	 * Just fail and disable the hardware counters.
	 */

	if (reg_safe == -1) {
		reg = reg_safe;
		goto msr_fail;
	}

	/*
	 * Read the current value, change it and read it back to see if it
	 * matches, this is needed to detect certain hardware emulators
	 * (qemu/kvm) that don't trap on the MSR access and always return 0s.
	 */
	reg = x86_pmu_event_addr(reg_safe);
	if (rdmsrl_safe(reg, &val))
		goto msr_fail;
	val ^= 0xffffUL;
	ret = wrmsrl_safe(reg, val);
	ret |= rdmsrl_safe(reg, &val_new);
	if (ret || val != val_new)
		goto msr_fail;

	/*
	 * We still allow the PMU driver to operate:
	 */
	if (bios_fail) {
		pr_cont("Broken BIOS detected, complain to your hardware vendor.\n");
		pr_err(FW_BUG "the BIOS has corrupted hw-PMU resources (MSR %x is %Lx)\n",
			      reg_fail, val_fail);
	}

	return true;

msr_fail:
	if (boot_cpu_has(X86_FEATURE_HYPERVISOR)) {
		pr_cont("PMU not available due to virtualization, using software events only.\n");
	} else {
		pr_cont("Broken PMU hardware detected, using software events only.\n");
		pr_err("Failed to access perfctr msr (MSR %x is %Lx)\n",
		       reg, val_new);
	}

	return false;
}

static void hw_perf_event_destroy(struct perf_event *event)
{
	x86_release_hardware();
	atomic_dec(&active_events);
}

void hw_perf_lbr_event_destroy(struct perf_event *event)
{
	hw_perf_event_destroy(event);

	/* undo the lbr/bts event accounting */
	x86_del_exclusive(x86_lbr_exclusive_lbr);
}

static inline int x86_pmu_initialized(void)
{
	return x86_pmu.handle_irq != NULL;
}

static inline int
set_ext_hw_attr(struct hw_perf_event *hwc, struct perf_event *event)
{
	struct perf_event_attr *attr = &event->attr;
	unsigned int cache_type, cache_op, cache_result;
	u64 config, val;

	config = attr->config;

	cache_type = (config >> 0) & 0xff;
	if (cache_type >= PERF_COUNT_HW_CACHE_MAX)
		return -EINVAL;
	cache_type = array_index_nospec(cache_type, PERF_COUNT_HW_CACHE_MAX);

	cache_op = (config >>  8) & 0xff;
	if (cache_op >= PERF_COUNT_HW_CACHE_OP_MAX)
		return -EINVAL;
	cache_op = array_index_nospec(cache_op, PERF_COUNT_HW_CACHE_OP_MAX);

	cache_result = (config >> 16) & 0xff;
	if (cache_result >= PERF_COUNT_HW_CACHE_RESULT_MAX)
		return -EINVAL;
	cache_result = array_index_nospec(cache_result, PERF_COUNT_HW_CACHE_RESULT_MAX);

	val = hw_cache_event_ids[cache_type][cache_op][cache_result];

	if (val == 0)
		return -ENOENT;

	if (val == -1)
		return -EINVAL;

	hwc->config |= val;
	attr->config1 = hw_cache_extra_regs[cache_type][cache_op][cache_result];
	return x86_pmu_extra_regs(val, event);
}

int x86_reserve_hardware(void)
{
	int err = 0;

	if (!atomic_inc_not_zero(&pmc_refcount)) {
		mutex_lock(&pmc_reserve_mutex);
		if (atomic_read(&pmc_refcount) == 0) {
			if (!reserve_pmc_hardware())
				err = -EBUSY;
			else
				reserve_ds_buffers();
		}
		if (!err)
			atomic_inc(&pmc_refcount);
		mutex_unlock(&pmc_reserve_mutex);
	}

	return err;
}

void x86_release_hardware(void)
{
	if (atomic_dec_and_mutex_lock(&pmc_refcount, &pmc_reserve_mutex)) {
		release_pmc_hardware();
		release_ds_buffers();
		release_lbr_buffers();
		mutex_unlock(&pmc_reserve_mutex);
	}
}

/*
 * Check if we can create event of a certain type (that no conflicting events
 * are present).
 */
int x86_add_exclusive(unsigned int what)
{
	int i;

	/*
	 * When lbr_pt_coexist we allow PT to coexist with either LBR or BTS.
	 * LBR and BTS are still mutually exclusive.
	 */
	if (x86_pmu.lbr_pt_coexist && what == x86_lbr_exclusive_pt)
		goto out;

	if (!atomic_inc_not_zero(&x86_pmu.lbr_exclusive[what])) {
		mutex_lock(&pmc_reserve_mutex);
		for (i = 0; i < ARRAY_SIZE(x86_pmu.lbr_exclusive); i++) {
			if (i != what && atomic_read(&x86_pmu.lbr_exclusive[i]))
				goto fail_unlock;
		}
		atomic_inc(&x86_pmu.lbr_exclusive[what]);
		mutex_unlock(&pmc_reserve_mutex);
	}

out:
	atomic_inc(&active_events);
	return 0;

fail_unlock:
	mutex_unlock(&pmc_reserve_mutex);
	return -EBUSY;
}

void x86_del_exclusive(unsigned int what)
{
	atomic_dec(&active_events);

	/*
	 * See the comment in x86_add_exclusive().
	 */
	if (x86_pmu.lbr_pt_coexist && what == x86_lbr_exclusive_pt)
		return;

	atomic_dec(&x86_pmu.lbr_exclusive[what]);
}

int x86_setup_perfctr(struct perf_event *event)
{
	struct perf_event_attr *attr = &event->attr;
	struct hw_perf_event *hwc = &event->hw;
	u64 config;

	if (!is_sampling_event(event)) {
		hwc->sample_period = x86_pmu.max_period;
		hwc->last_period = hwc->sample_period;
		local64_set(&hwc->period_left, hwc->sample_period);
	}

	if (attr->type == PERF_TYPE_RAW)
		return x86_pmu_extra_regs(event->attr.config, event);

	if (attr->type == PERF_TYPE_HW_CACHE)
		return set_ext_hw_attr(hwc, event);

	if (attr->config >= x86_pmu.max_events)
		return -EINVAL;

	attr->config = array_index_nospec((unsigned long)attr->config, x86_pmu.max_events);

	/*
	 * The generic map:
	 */
	config = x86_pmu.event_map(attr->config);

	if (config == 0)
		return -ENOENT;

	if (config == -1LL)
		return -EINVAL;

	hwc->config |= config;

	return 0;
}

/*
 * check that branch_sample_type is compatible with
 * settings needed for precise_ip > 1 which implies
 * using the LBR to capture ALL taken branches at the
 * priv levels of the measurement
 */
static inline int precise_br_compat(struct perf_event *event)
{
	u64 m = event->attr.branch_sample_type;
	u64 b = 0;

	/* must capture all branches */
	if (!(m & PERF_SAMPLE_BRANCH_ANY))
		return 0;

	m &= PERF_SAMPLE_BRANCH_KERNEL | PERF_SAMPLE_BRANCH_USER;

	if (!event->attr.exclude_user)
		b |= PERF_SAMPLE_BRANCH_USER;

	if (!event->attr.exclude_kernel)
		b |= PERF_SAMPLE_BRANCH_KERNEL;

	/*
	 * ignore PERF_SAMPLE_BRANCH_HV, not supported on x86
	 */

	return m == b;
}

int x86_pmu_max_precise(void)
{
	int precise = 0;

	/* Support for constant skid */
	if (x86_pmu.pebs_active && !x86_pmu.pebs_broken) {
		precise++;

		/* Support for IP fixup */
		if (x86_pmu.lbr_nr || x86_pmu.intel_cap.pebs_format >= 2)
			precise++;

		if (x86_pmu.pebs_prec_dist)
			precise++;
	}
	return precise;
}

int x86_pmu_hw_config(struct perf_event *event)
{
	if (event->attr.precise_ip) {
		int precise = x86_pmu_max_precise();

		if (event->attr.precise_ip > precise)
			return -EOPNOTSUPP;

		/* There's no sense in having PEBS for non sampling events: */
		if (!is_sampling_event(event))
			return -EINVAL;
	}
	/*
	 * check that PEBS LBR correction does not conflict with
	 * whatever the user is asking with attr->branch_sample_type
	 */
	if (event->attr.precise_ip > 1 && x86_pmu.intel_cap.pebs_format < 2) {
		u64 *br_type = &event->attr.branch_sample_type;

		if (has_branch_stack(event)) {
			if (!precise_br_compat(event))
				return -EOPNOTSUPP;

			/* branch_sample_type is compatible */

		} else {
			/*
			 * user did not specify  branch_sample_type
			 *
			 * For PEBS fixups, we capture all
			 * the branches at the priv level of the
			 * event.
			 */
			*br_type = PERF_SAMPLE_BRANCH_ANY;

			if (!event->attr.exclude_user)
				*br_type |= PERF_SAMPLE_BRANCH_USER;

			if (!event->attr.exclude_kernel)
				*br_type |= PERF_SAMPLE_BRANCH_KERNEL;
		}
	}

	if (event->attr.branch_sample_type & PERF_SAMPLE_BRANCH_CALL_STACK)
		event->attach_state |= PERF_ATTACH_TASK_DATA;

	/*
	 * Generate PMC IRQs:
	 * (keep 'enabled' bit clear for now)
	 */
	event->hw.config = ARCH_PERFMON_EVENTSEL_INT;

	/*
	 * Count user and OS events unless requested not to
	 */
	if (!event->attr.exclude_user)
		event->hw.config |= ARCH_PERFMON_EVENTSEL_USR;
	if (!event->attr.exclude_kernel)
		event->hw.config |= ARCH_PERFMON_EVENTSEL_OS;

	if (event->attr.type == PERF_TYPE_RAW)
		event->hw.config |= event->attr.config & X86_RAW_EVENT_MASK;

	if (event->attr.sample_period && x86_pmu.limit_period) {
		if (x86_pmu.limit_period(event, event->attr.sample_period) >
				event->attr.sample_period)
			return -EINVAL;
	}

	/* sample_regs_user never support XMM registers */
	if (unlikely(event->attr.sample_regs_user & PERF_REG_EXTENDED_MASK))
		return -EINVAL;
	/*
	 * Besides the general purpose registers, XMM registers may
	 * be collected in PEBS on some platforms, e.g. Icelake
	 */
	if (unlikely(event->attr.sample_regs_intr & PERF_REG_EXTENDED_MASK)) {
		if (!(event->pmu->capabilities & PERF_PMU_CAP_EXTENDED_REGS))
			return -EINVAL;

		if (!event->attr.precise_ip)
			return -EINVAL;
	}

	return x86_setup_perfctr(event);
}

/*
 * Setup the hardware configuration for a given attr_type
 */
static int __x86_pmu_event_init(struct perf_event *event)
{
	int err;

	if (!x86_pmu_initialized())
		return -ENODEV;

	err = x86_reserve_hardware();
	if (err)
		return err;

	atomic_inc(&active_events);
	event->destroy = hw_perf_event_destroy;

	event->hw.idx = -1;
	event->hw.last_cpu = -1;
	event->hw.last_tag = ~0ULL;

	/* mark unused */
	event->hw.extra_reg.idx = EXTRA_REG_NONE;
	event->hw.branch_reg.idx = EXTRA_REG_NONE;

	return x86_pmu.hw_config(event);
}

void x86_pmu_disable_all(void)
{
	struct cpu_hw_events *cpuc = this_cpu_ptr(&cpu_hw_events);
	int idx;

	for (idx = 0; idx < x86_pmu.num_counters; idx++) {
		struct hw_perf_event *hwc = &cpuc->events[idx]->hw;
		u64 val;

		if (!test_bit(idx, cpuc->active_mask))
			continue;
		rdmsrl(x86_pmu_config_addr(idx), val);
		if (!(val & ARCH_PERFMON_EVENTSEL_ENABLE))
			continue;
		val &= ~ARCH_PERFMON_EVENTSEL_ENABLE;
		wrmsrl(x86_pmu_config_addr(idx), val);
		if (is_counter_pair(hwc))
			wrmsrl(x86_pmu_config_addr(idx + 1), 0);
	}
}

struct perf_guest_switch_msr *perf_guest_get_msrs(int *nr)
{
	return static_call(x86_pmu_guest_get_msrs)(nr);
}
EXPORT_SYMBOL_GPL(perf_guest_get_msrs);

/*
 * There may be PMI landing after enabled=0. The PMI hitting could be before or
 * after disable_all.
 *
 * If PMI hits before disable_all, the PMU will be disabled in the NMI handler.
 * It will not be re-enabled in the NMI handler again, because enabled=0. After
 * handling the NMI, disable_all will be called, which will not change the
 * state either. If PMI hits after disable_all, the PMU is already disabled
 * before entering NMI handler. The NMI handler will not change the state
 * either.
 *
 * So either situation is harmless.
 */
static void x86_pmu_disable(struct pmu *pmu)
{
	struct cpu_hw_events *cpuc = this_cpu_ptr(&cpu_hw_events);

	if (!x86_pmu_initialized())
		return;

	if (!cpuc->enabled)
		return;

	cpuc->n_added = 0;
	cpuc->enabled = 0;
	barrier();

	static_call(x86_pmu_disable_all)();
}

void x86_pmu_enable_all(int added)
{
	struct cpu_hw_events *cpuc = this_cpu_ptr(&cpu_hw_events);
	int idx;

	for (idx = 0; idx < x86_pmu.num_counters; idx++) {
		struct hw_perf_event *hwc = &cpuc->events[idx]->hw;

		if (!test_bit(idx, cpuc->active_mask))
			continue;

		__x86_pmu_enable_event(hwc, ARCH_PERFMON_EVENTSEL_ENABLE);
	}
}

static struct pmu pmu;

static inline int is_x86_event(struct perf_event *event)
{
	return event->pmu == &pmu;
}

struct pmu *x86_get_pmu(void)
{
	return &pmu;
}
/*
 * Event scheduler state:
 *
 * Assign events iterating over all events and counters, beginning
 * with events with least weights first. Keep the current iterator
 * state in struct sched_state.
 */
struct sched_state {
	int	weight;
	int	event;		/* event index */
	int	counter;	/* counter index */
	int	unassigned;	/* number of events to be assigned left */
	int	nr_gp;		/* number of GP counters used */
	u64	used;
};

/* Total max is X86_PMC_IDX_MAX, but we are O(n!) limited */
#define	SCHED_STATES_MAX	2

struct perf_sched {
	int			max_weight;
	int			max_events;
	int			max_gp;
	int			saved_states;
	struct event_constraint	**constraints;
	struct sched_state	state;
	struct sched_state	saved[SCHED_STATES_MAX];
};

/*
 * Initialize interator that runs through all events and counters.
 */
static void perf_sched_init(struct perf_sched *sched, struct event_constraint **constraints,
			    int num, int wmin, int wmax, int gpmax)
{
	int idx;

	memset(sched, 0, sizeof(*sched));
	sched->max_events	= num;
	sched->max_weight	= wmax;
	sched->max_gp		= gpmax;
	sched->constraints	= constraints;

	for (idx = 0; idx < num; idx++) {
		if (constraints[idx]->weight == wmin)
			break;
	}

	sched->state.event	= idx;		/* start with min weight */
	sched->state.weight	= wmin;
	sched->state.unassigned	= num;
}

static void perf_sched_save_state(struct perf_sched *sched)
{
	if (WARN_ON_ONCE(sched->saved_states >= SCHED_STATES_MAX))
		return;

	sched->saved[sched->saved_states] = sched->state;
	sched->saved_states++;
}

static bool perf_sched_restore_state(struct perf_sched *sched)
{
	if (!sched->saved_states)
		return false;

	sched->saved_states--;
	sched->state = sched->saved[sched->saved_states];

	/* this assignment didn't work out */
	/* XXX broken vs EVENT_PAIR */
	sched->state.used &= ~BIT_ULL(sched->state.counter);

	/* try the next one */
	sched->state.counter++;

	return true;
}

/*
 * Select a counter for the current event to schedule. Return true on
 * success.
 */
static bool __perf_sched_find_counter(struct perf_sched *sched)
{
	struct event_constraint *c;
	int idx;

	if (!sched->state.unassigned)
		return false;

	if (sched->state.event >= sched->max_events)
		return false;

	c = sched->constraints[sched->state.event];
	/* Prefer fixed purpose counters */
	if (c->idxmsk64 & (~0ULL << INTEL_PMC_IDX_FIXED)) {
		idx = INTEL_PMC_IDX_FIXED;
		for_each_set_bit_from(idx, c->idxmsk, X86_PMC_IDX_MAX) {
			u64 mask = BIT_ULL(idx);

			if (sched->state.used & mask)
				continue;

			sched->state.used |= mask;
			goto done;
		}
	}

	/* Grab the first unused counter starting with idx */
	idx = sched->state.counter;
	for_each_set_bit_from(idx, c->idxmsk, INTEL_PMC_IDX_FIXED) {
		u64 mask = BIT_ULL(idx);

		if (c->flags & PERF_X86_EVENT_PAIR)
			mask |= mask << 1;

		if (sched->state.used & mask)
			continue;

		if (sched->state.nr_gp++ >= sched->max_gp)
			return false;

		sched->state.used |= mask;
		goto done;
	}

	return false;

done:
	sched->state.counter = idx;

	if (c->overlap)
		perf_sched_save_state(sched);

	return true;
}

static bool perf_sched_find_counter(struct perf_sched *sched)
{
	while (!__perf_sched_find_counter(sched)) {
		if (!perf_sched_restore_state(sched))
			return false;
	}

	return true;
}

/*
 * Go through all unassigned events and find the next one to schedule.
 * Take events with the least weight first. Return true on success.
 */
static bool perf_sched_next_event(struct perf_sched *sched)
{
	struct event_constraint *c;

	if (!sched->state.unassigned || !--sched->state.unassigned)
		return false;

	do {
		/* next event */
		sched->state.event++;
		if (sched->state.event >= sched->max_events) {
			/* next weight */
			sched->state.event = 0;
			sched->state.weight++;
			if (sched->state.weight > sched->max_weight)
				return false;
		}
		c = sched->constraints[sched->state.event];
	} while (c->weight != sched->state.weight);

	sched->state.counter = 0;	/* start with first counter */

	return true;
}

/*
 * Assign a counter for each event.
 */
int perf_assign_events(struct event_constraint **constraints, int n,
			int wmin, int wmax, int gpmax, int *assign)
{
	struct perf_sched sched;

	perf_sched_init(&sched, constraints, n, wmin, wmax, gpmax);

	do {
		if (!perf_sched_find_counter(&sched))
			break;	/* failed */
		if (assign)
			assign[sched.state.event] = sched.state.counter;
	} while (perf_sched_next_event(&sched));

	return sched.state.unassigned;
}
EXPORT_SYMBOL_GPL(perf_assign_events);

int x86_schedule_events(struct cpu_hw_events *cpuc, int n, int *assign)
{
	struct event_constraint *c;
	struct perf_event *e;
	int n0, i, wmin, wmax, unsched = 0;
	struct hw_perf_event *hwc;
	u64 used_mask = 0;

	/*
	 * Compute the number of events already present; see x86_pmu_add(),
	 * validate_group() and x86_pmu_commit_txn(). For the former two
	 * cpuc->n_events hasn't been updated yet, while for the latter
	 * cpuc->n_txn contains the number of events added in the current
	 * transaction.
	 */
	n0 = cpuc->n_events;
	if (cpuc->txn_flags & PERF_PMU_TXN_ADD)
		n0 -= cpuc->n_txn;

	static_call_cond(x86_pmu_start_scheduling)(cpuc);

	for (i = 0, wmin = X86_PMC_IDX_MAX, wmax = 0; i < n; i++) {
		c = cpuc->event_constraint[i];

		/*
		 * Previously scheduled events should have a cached constraint,
		 * while new events should not have one.
		 */
		WARN_ON_ONCE((c && i >= n0) || (!c && i < n0));

		/*
		 * Request constraints for new events; or for those events that
		 * have a dynamic constraint -- for those the constraint can
		 * change due to external factors (sibling state, allow_tfa).
		 */
		if (!c || (c->flags & PERF_X86_EVENT_DYNAMIC)) {
			c = static_call(x86_pmu_get_event_constraints)(cpuc, i, cpuc->event_list[i]);
			cpuc->event_constraint[i] = c;
		}

		wmin = min(wmin, c->weight);
		wmax = max(wmax, c->weight);
	}

	/*
	 * fastpath, try to reuse previous register
	 */
	for (i = 0; i < n; i++) {
		u64 mask;

		hwc = &cpuc->event_list[i]->hw;
		c = cpuc->event_constraint[i];

		/* never assigned */
		if (hwc->idx == -1)
			break;

		/* constraint still honored */
		if (!test_bit(hwc->idx, c->idxmsk))
			break;

		mask = BIT_ULL(hwc->idx);
		if (is_counter_pair(hwc))
			mask |= mask << 1;

		/* not already used */
		if (used_mask & mask)
			break;

		used_mask |= mask;

		if (assign)
			assign[i] = hwc->idx;
	}

	/* slow path */
	if (i != n) {
		int gpmax = x86_pmu.num_counters;

		/*
		 * Do not allow scheduling of more than half the available
		 * generic counters.
		 *
		 * This helps avoid counter starvation of sibling thread by
		 * ensuring at most half the counters cannot be in exclusive
		 * mode. There is no designated counters for the limits. Any
		 * N/2 counters can be used. This helps with events with
		 * specific counter constraints.
		 */
		if (is_ht_workaround_enabled() && !cpuc->is_fake &&
		    READ_ONCE(cpuc->excl_cntrs->exclusive_present))
			gpmax /= 2;

		/*
		 * Reduce the amount of available counters to allow fitting
		 * the extra Merge events needed by large increment events.
		 */
		if (x86_pmu.flags & PMU_FL_PAIR) {
			gpmax = x86_pmu.num_counters - cpuc->n_pair;
			WARN_ON(gpmax <= 0);
		}

		unsched = perf_assign_events(cpuc->event_constraint, n, wmin,
					     wmax, gpmax, assign);
	}

	/*
	 * In case of success (unsched = 0), mark events as committed,
	 * so we do not put_constraint() in case new events are added
	 * and fail to be scheduled
	 *
	 * We invoke the lower level commit callback to lock the resource
	 *
	 * We do not need to do all of this in case we are called to
	 * validate an event group (assign == NULL)
	 */
	if (!unsched && assign) {
		for (i = 0; i < n; i++) {
			e = cpuc->event_list[i];
			static_call_cond(x86_pmu_commit_scheduling)(cpuc, i, assign[i]);
		}
	} else {
		for (i = n0; i < n; i++) {
			e = cpuc->event_list[i];

			/*
			 * release events that failed scheduling
			 */
			static_call_cond(x86_pmu_put_event_constraints)(cpuc, e);

			cpuc->event_constraint[i] = NULL;
		}
	}

	static_call_cond(x86_pmu_stop_scheduling)(cpuc);

	return unsched ? -EINVAL : 0;
}

static int add_nr_metric_event(struct cpu_hw_events *cpuc,
			       struct perf_event *event)
{
	if (is_metric_event(event)) {
		if (cpuc->n_metric == INTEL_TD_METRIC_NUM)
			return -EINVAL;
		cpuc->n_metric++;
		cpuc->n_txn_metric++;
	}

	return 0;
}

static void del_nr_metric_event(struct cpu_hw_events *cpuc,
				struct perf_event *event)
{
	if (is_metric_event(event))
		cpuc->n_metric--;
}

static int collect_event(struct cpu_hw_events *cpuc, struct perf_event *event,
			 int max_count, int n)
{

	if (x86_pmu.intel_cap.perf_metrics && add_nr_metric_event(cpuc, event))
		return -EINVAL;

	if (n >= max_count + cpuc->n_metric)
		return -EINVAL;

	cpuc->event_list[n] = event;
	if (is_counter_pair(&event->hw)) {
		cpuc->n_pair++;
		cpuc->n_txn_pair++;
	}

	return 0;
}

/*
 * dogrp: true if must collect siblings events (group)
 * returns total number of events and error code
 */
static int collect_events(struct cpu_hw_events *cpuc, struct perf_event *leader, bool dogrp)
{
	struct perf_event *event;
	int n, max_count;

	max_count = x86_pmu.num_counters + x86_pmu.num_counters_fixed;

	/* current number of events already accepted */
	n = cpuc->n_events;
	if (!cpuc->n_events)
		cpuc->pebs_output = 0;

	if (!cpuc->is_fake && leader->attr.precise_ip) {
		/*
		 * For PEBS->PT, if !aux_event, the group leader (PT) went
		 * away, the group was broken down and this singleton event
		 * can't schedule any more.
		 */
		if (is_pebs_pt(leader) && !leader->aux_event)
			return -EINVAL;

		/*
		 * pebs_output: 0: no PEBS so far, 1: PT, 2: DS
		 */
		if (cpuc->pebs_output &&
		    cpuc->pebs_output != is_pebs_pt(leader) + 1)
			return -EINVAL;

		cpuc->pebs_output = is_pebs_pt(leader) + 1;
	}

	if (is_x86_event(leader)) {
		if (collect_event(cpuc, leader, max_count, n))
			return -EINVAL;
		n++;
	}

	if (!dogrp)
		return n;

	for_each_sibling_event(event, leader) {
		if (!is_x86_event(event) || event->state <= PERF_EVENT_STATE_OFF)
			continue;

		if (collect_event(cpuc, event, max_count, n))
			return -EINVAL;

		n++;
	}
	return n;
}

static inline void x86_assign_hw_event(struct perf_event *event,
				struct cpu_hw_events *cpuc, int i)
{
	struct hw_perf_event *hwc = &event->hw;
	int idx;

	idx = hwc->idx = cpuc->assign[i];
	hwc->last_cpu = smp_processor_id();
	hwc->last_tag = ++cpuc->tags[i];

	switch (hwc->idx) {
	case INTEL_PMC_IDX_FIXED_BTS:
	case INTEL_PMC_IDX_FIXED_VLBR:
		hwc->config_base = 0;
		hwc->event_base	= 0;
		break;

	case INTEL_PMC_IDX_METRIC_BASE ... INTEL_PMC_IDX_METRIC_END:
		/* All the metric events are mapped onto the fixed counter 3. */
		idx = INTEL_PMC_IDX_FIXED_SLOTS;
<<<<<<< HEAD
		/* fall through */
=======
		fallthrough;
>>>>>>> f642729d
	case INTEL_PMC_IDX_FIXED ... INTEL_PMC_IDX_FIXED_BTS-1:
		hwc->config_base = MSR_ARCH_PERFMON_FIXED_CTR_CTRL;
		hwc->event_base = MSR_ARCH_PERFMON_FIXED_CTR0 +
				(idx - INTEL_PMC_IDX_FIXED);
		hwc->event_base_rdpmc = (idx - INTEL_PMC_IDX_FIXED) |
					INTEL_PMC_FIXED_RDPMC_BASE;
		break;

	default:
		hwc->config_base = x86_pmu_config_addr(hwc->idx);
		hwc->event_base  = x86_pmu_event_addr(hwc->idx);
		hwc->event_base_rdpmc = x86_pmu_rdpmc_index(hwc->idx);
		break;
	}
}

/**
 * x86_perf_rdpmc_index - Return PMC counter used for event
 * @event: the perf_event to which the PMC counter was assigned
 *
 * The counter assigned to this performance event may change if interrupts
 * are enabled. This counter should thus never be used while interrupts are
 * enabled. Before this function is used to obtain the assigned counter the
 * event should be checked for validity using, for example,
 * perf_event_read_local(), within the same interrupt disabled section in
 * which this counter is planned to be used.
 *
 * Return: The index of the performance monitoring counter assigned to
 * @perf_event.
 */
int x86_perf_rdpmc_index(struct perf_event *event)
{
	lockdep_assert_irqs_disabled();

	return event->hw.event_base_rdpmc;
}

static inline int match_prev_assignment(struct hw_perf_event *hwc,
					struct cpu_hw_events *cpuc,
					int i)
{
	return hwc->idx == cpuc->assign[i] &&
		hwc->last_cpu == smp_processor_id() &&
		hwc->last_tag == cpuc->tags[i];
}

static void x86_pmu_start(struct perf_event *event, int flags);

static void x86_pmu_enable(struct pmu *pmu)
{
	struct cpu_hw_events *cpuc = this_cpu_ptr(&cpu_hw_events);
	struct perf_event *event;
	struct hw_perf_event *hwc;
	int i, added = cpuc->n_added;

	if (!x86_pmu_initialized())
		return;

	if (cpuc->enabled)
		return;

	if (cpuc->n_added) {
		int n_running = cpuc->n_events - cpuc->n_added;
		/*
		 * apply assignment obtained either from
		 * hw_perf_group_sched_in() or x86_pmu_enable()
		 *
		 * step1: save events moving to new counters
		 */
		for (i = 0; i < n_running; i++) {
			event = cpuc->event_list[i];
			hwc = &event->hw;

			/*
			 * we can avoid reprogramming counter if:
			 * - assigned same counter as last time
			 * - running on same CPU as last time
			 * - no other event has used the counter since
			 */
			if (hwc->idx == -1 ||
			    match_prev_assignment(hwc, cpuc, i))
				continue;

			/*
			 * Ensure we don't accidentally enable a stopped
			 * counter simply because we rescheduled.
			 */
			if (hwc->state & PERF_HES_STOPPED)
				hwc->state |= PERF_HES_ARCH;

			x86_pmu_stop(event, PERF_EF_UPDATE);
		}

		/*
		 * step2: reprogram moved events into new counters
		 */
		for (i = 0; i < cpuc->n_events; i++) {
			event = cpuc->event_list[i];
			hwc = &event->hw;

			if (!match_prev_assignment(hwc, cpuc, i))
				x86_assign_hw_event(event, cpuc, i);
			else if (i < n_running)
				continue;

			if (hwc->state & PERF_HES_ARCH)
				continue;

			x86_pmu_start(event, PERF_EF_RELOAD);
		}
		cpuc->n_added = 0;
		perf_events_lapic_init();
	}

	cpuc->enabled = 1;
	barrier();

	static_call(x86_pmu_enable_all)(added);
}

static DEFINE_PER_CPU(u64 [X86_PMC_IDX_MAX], pmc_prev_left);

/*
 * Set the next IRQ period, based on the hwc->period_left value.
 * To be called with the event disabled in hw:
 */
int x86_perf_event_set_period(struct perf_event *event)
{
	struct hw_perf_event *hwc = &event->hw;
	s64 left = local64_read(&hwc->period_left);
	s64 period = hwc->sample_period;
	int ret = 0, idx = hwc->idx;

	if (unlikely(!hwc->event_base))
		return 0;

	if (unlikely(is_topdown_count(event)) &&
	    x86_pmu.set_topdown_event_period)
		return x86_pmu.set_topdown_event_period(event);

	/*
	 * If we are way outside a reasonable range then just skip forward:
	 */
	if (unlikely(left <= -period)) {
		left = period;
		local64_set(&hwc->period_left, left);
		hwc->last_period = period;
		ret = 1;
	}

	if (unlikely(left <= 0)) {
		left += period;
		local64_set(&hwc->period_left, left);
		hwc->last_period = period;
		ret = 1;
	}
	/*
	 * Quirk: certain CPUs dont like it if just 1 hw_event is left:
	 */
	if (unlikely(left < 2))
		left = 2;

	if (left > x86_pmu.max_period)
		left = x86_pmu.max_period;

	if (x86_pmu.limit_period)
		left = x86_pmu.limit_period(event, left);

	per_cpu(pmc_prev_left[idx], smp_processor_id()) = left;

	/*
	 * The hw event starts counting from this event offset,
	 * mark it to be able to extra future deltas:
	 */
	local64_set(&hwc->prev_count, (u64)-left);

	wrmsrl(hwc->event_base, (u64)(-left) & x86_pmu.cntval_mask);

	/*
	 * Sign extend the Merge event counter's upper 16 bits since
	 * we currently declare a 48-bit counter width
	 */
	if (is_counter_pair(hwc))
		wrmsrl(x86_pmu_event_addr(idx + 1), 0xffff);

	/*
	 * Due to erratum on certan cpu we need
	 * a second write to be sure the register
	 * is updated properly
	 */
	if (x86_pmu.perfctr_second_write) {
		wrmsrl(hwc->event_base,
			(u64)(-left) & x86_pmu.cntval_mask);
	}

	perf_event_update_userpage(event);

	return ret;
}

void x86_pmu_enable_event(struct perf_event *event)
{
	if (__this_cpu_read(cpu_hw_events.enabled))
		__x86_pmu_enable_event(&event->hw,
				       ARCH_PERFMON_EVENTSEL_ENABLE);
}

/*
 * Add a single event to the PMU.
 *
 * The event is added to the group of enabled events
 * but only if it can be scheduled with existing events.
 */
static int x86_pmu_add(struct perf_event *event, int flags)
{
	struct cpu_hw_events *cpuc = this_cpu_ptr(&cpu_hw_events);
	struct hw_perf_event *hwc;
	int assign[X86_PMC_IDX_MAX];
	int n, n0, ret;

	hwc = &event->hw;

	n0 = cpuc->n_events;
	ret = n = collect_events(cpuc, event, false);
	if (ret < 0)
		goto out;

	hwc->state = PERF_HES_UPTODATE | PERF_HES_STOPPED;
	if (!(flags & PERF_EF_START))
		hwc->state |= PERF_HES_ARCH;

	/*
	 * If group events scheduling transaction was started,
	 * skip the schedulability test here, it will be performed
	 * at commit time (->commit_txn) as a whole.
	 *
	 * If commit fails, we'll call ->del() on all events
	 * for which ->add() was called.
	 */
	if (cpuc->txn_flags & PERF_PMU_TXN_ADD)
		goto done_collect;

	ret = static_call(x86_pmu_schedule_events)(cpuc, n, assign);
	if (ret)
		goto out;
	/*
	 * copy new assignment, now we know it is possible
	 * will be used by hw_perf_enable()
	 */
	memcpy(cpuc->assign, assign, n*sizeof(int));

done_collect:
	/*
	 * Commit the collect_events() state. See x86_pmu_del() and
	 * x86_pmu_*_txn().
	 */
	cpuc->n_events = n;
	cpuc->n_added += n - n0;
	cpuc->n_txn += n - n0;

	/*
	 * This is before x86_pmu_enable() will call x86_pmu_start(),
	 * so we enable LBRs before an event needs them etc..
	 */
	static_call_cond(x86_pmu_add)(event);

	ret = 0;
out:
	return ret;
}

static void x86_pmu_start(struct perf_event *event, int flags)
{
	struct cpu_hw_events *cpuc = this_cpu_ptr(&cpu_hw_events);
	int idx = event->hw.idx;

	if (WARN_ON_ONCE(!(event->hw.state & PERF_HES_STOPPED)))
		return;

	if (WARN_ON_ONCE(idx == -1))
		return;

	if (flags & PERF_EF_RELOAD) {
		WARN_ON_ONCE(!(event->hw.state & PERF_HES_UPTODATE));
		x86_perf_event_set_period(event);
	}

	event->hw.state = 0;

	cpuc->events[idx] = event;
	__set_bit(idx, cpuc->active_mask);
	__set_bit(idx, cpuc->running);
	static_call(x86_pmu_enable)(event);
	perf_event_update_userpage(event);
}

void perf_event_print_debug(void)
{
	u64 ctrl, status, overflow, pmc_ctrl, pmc_count, prev_left, fixed;
	u64 pebs, debugctl;
	struct cpu_hw_events *cpuc;
	unsigned long flags;
	int cpu, idx;

	if (!x86_pmu.num_counters)
		return;

	local_irq_save(flags);

	cpu = smp_processor_id();
	cpuc = &per_cpu(cpu_hw_events, cpu);

	if (x86_pmu.version >= 2) {
		rdmsrl(MSR_CORE_PERF_GLOBAL_CTRL, ctrl);
		rdmsrl(MSR_CORE_PERF_GLOBAL_STATUS, status);
		rdmsrl(MSR_CORE_PERF_GLOBAL_OVF_CTRL, overflow);
		rdmsrl(MSR_ARCH_PERFMON_FIXED_CTR_CTRL, fixed);

		pr_info("\n");
		pr_info("CPU#%d: ctrl:       %016llx\n", cpu, ctrl);
		pr_info("CPU#%d: status:     %016llx\n", cpu, status);
		pr_info("CPU#%d: overflow:   %016llx\n", cpu, overflow);
		pr_info("CPU#%d: fixed:      %016llx\n", cpu, fixed);
		if (x86_pmu.pebs_constraints) {
			rdmsrl(MSR_IA32_PEBS_ENABLE, pebs);
			pr_info("CPU#%d: pebs:       %016llx\n", cpu, pebs);
		}
		if (x86_pmu.lbr_nr) {
			rdmsrl(MSR_IA32_DEBUGCTLMSR, debugctl);
			pr_info("CPU#%d: debugctl:   %016llx\n", cpu, debugctl);
		}
	}
	pr_info("CPU#%d: active:     %016llx\n", cpu, *(u64 *)cpuc->active_mask);

	for (idx = 0; idx < x86_pmu.num_counters; idx++) {
		rdmsrl(x86_pmu_config_addr(idx), pmc_ctrl);
		rdmsrl(x86_pmu_event_addr(idx), pmc_count);

		prev_left = per_cpu(pmc_prev_left[idx], cpu);

		pr_info("CPU#%d:   gen-PMC%d ctrl:  %016llx\n",
			cpu, idx, pmc_ctrl);
		pr_info("CPU#%d:   gen-PMC%d count: %016llx\n",
			cpu, idx, pmc_count);
		pr_info("CPU#%d:   gen-PMC%d left:  %016llx\n",
			cpu, idx, prev_left);
	}
	for (idx = 0; idx < x86_pmu.num_counters_fixed; idx++) {
		if (fixed_counter_disabled(idx))
			continue;
		rdmsrl(MSR_ARCH_PERFMON_FIXED_CTR0 + idx, pmc_count);

		pr_info("CPU#%d: fixed-PMC%d count: %016llx\n",
			cpu, idx, pmc_count);
	}
	local_irq_restore(flags);
}

void x86_pmu_stop(struct perf_event *event, int flags)
{
	struct cpu_hw_events *cpuc = this_cpu_ptr(&cpu_hw_events);
	struct hw_perf_event *hwc = &event->hw;

	if (test_bit(hwc->idx, cpuc->active_mask)) {
		static_call(x86_pmu_disable)(event);
		__clear_bit(hwc->idx, cpuc->active_mask);
		cpuc->events[hwc->idx] = NULL;
		WARN_ON_ONCE(hwc->state & PERF_HES_STOPPED);
		hwc->state |= PERF_HES_STOPPED;
	}

	if ((flags & PERF_EF_UPDATE) && !(hwc->state & PERF_HES_UPTODATE)) {
		/*
		 * Drain the remaining delta count out of a event
		 * that we are disabling:
		 */
		x86_perf_event_update(event);
		hwc->state |= PERF_HES_UPTODATE;
	}
}

static void x86_pmu_del(struct perf_event *event, int flags)
{
	struct cpu_hw_events *cpuc = this_cpu_ptr(&cpu_hw_events);
	int i;

	/*
	 * If we're called during a txn, we only need to undo x86_pmu.add.
	 * The events never got scheduled and ->cancel_txn will truncate
	 * the event_list.
	 *
	 * XXX assumes any ->del() called during a TXN will only be on
	 * an event added during that same TXN.
	 */
	if (cpuc->txn_flags & PERF_PMU_TXN_ADD)
		goto do_del;

	/*
	 * Not a TXN, therefore cleanup properly.
	 */
	x86_pmu_stop(event, PERF_EF_UPDATE);

	for (i = 0; i < cpuc->n_events; i++) {
		if (event == cpuc->event_list[i])
			break;
	}

	if (WARN_ON_ONCE(i == cpuc->n_events)) /* called ->del() without ->add() ? */
		return;

	/* If we have a newly added event; make sure to decrease n_added. */
	if (i >= cpuc->n_events - cpuc->n_added)
		--cpuc->n_added;

	static_call_cond(x86_pmu_put_event_constraints)(cpuc, event);

	/* Delete the array entry. */
	while (++i < cpuc->n_events) {
		cpuc->event_list[i-1] = cpuc->event_list[i];
		cpuc->event_constraint[i-1] = cpuc->event_constraint[i];
	}
	cpuc->event_constraint[i-1] = NULL;
	--cpuc->n_events;
	if (x86_pmu.intel_cap.perf_metrics)
		del_nr_metric_event(cpuc, event);

	perf_event_update_userpage(event);

do_del:

	/*
	 * This is after x86_pmu_stop(); so we disable LBRs after any
	 * event can need them etc..
	 */
	static_call_cond(x86_pmu_del)(event);
}

int x86_pmu_handle_irq(struct pt_regs *regs)
{
	struct perf_sample_data data;
	struct cpu_hw_events *cpuc;
	struct perf_event *event;
	int idx, handled = 0;
	u64 val;

	cpuc = this_cpu_ptr(&cpu_hw_events);

	/*
	 * Some chipsets need to unmask the LVTPC in a particular spot
	 * inside the nmi handler.  As a result, the unmasking was pushed
	 * into all the nmi handlers.
	 *
	 * This generic handler doesn't seem to have any issues where the
	 * unmasking occurs so it was left at the top.
	 */
	apic_write(APIC_LVTPC, APIC_DM_NMI);

	for (idx = 0; idx < x86_pmu.num_counters; idx++) {
		if (!test_bit(idx, cpuc->active_mask))
			continue;

		event = cpuc->events[idx];

		val = x86_perf_event_update(event);
		if (val & (1ULL << (x86_pmu.cntval_bits - 1)))
			continue;

		/*
		 * event overflow
		 */
		handled++;
		perf_sample_data_init(&data, 0, event->hw.last_period);

		if (!x86_perf_event_set_period(event))
			continue;

		if (perf_event_overflow(event, &data, regs))
			x86_pmu_stop(event, 0);
	}

	if (handled)
		inc_irq_stat(apic_perf_irqs);

	return handled;
}

void perf_events_lapic_init(void)
{
	if (!x86_pmu.apic || !x86_pmu_initialized())
		return;

	/*
	 * Always use NMI for PMU
	 */
	apic_write(APIC_LVTPC, APIC_DM_NMI);
}

static int
perf_event_nmi_handler(unsigned int cmd, struct pt_regs *regs)
{
	u64 start_clock;
	u64 finish_clock;
	int ret;

	/*
	 * All PMUs/events that share this PMI handler should make sure to
	 * increment active_events for their events.
	 */
	if (!atomic_read(&active_events))
		return NMI_DONE;

	start_clock = sched_clock();
	ret = static_call(x86_pmu_handle_irq)(regs);
	finish_clock = sched_clock();

	perf_sample_event_took(finish_clock - start_clock);

	return ret;
}
NOKPROBE_SYMBOL(perf_event_nmi_handler);

struct event_constraint emptyconstraint;
struct event_constraint unconstrained;

static int x86_pmu_prepare_cpu(unsigned int cpu)
{
	struct cpu_hw_events *cpuc = &per_cpu(cpu_hw_events, cpu);
	int i;

	for (i = 0 ; i < X86_PERF_KFREE_MAX; i++)
		cpuc->kfree_on_online[i] = NULL;
	if (x86_pmu.cpu_prepare)
		return x86_pmu.cpu_prepare(cpu);
	return 0;
}

static int x86_pmu_dead_cpu(unsigned int cpu)
{
	if (x86_pmu.cpu_dead)
		x86_pmu.cpu_dead(cpu);
	return 0;
}

static int x86_pmu_online_cpu(unsigned int cpu)
{
	struct cpu_hw_events *cpuc = &per_cpu(cpu_hw_events, cpu);
	int i;

	for (i = 0 ; i < X86_PERF_KFREE_MAX; i++) {
		kfree(cpuc->kfree_on_online[i]);
		cpuc->kfree_on_online[i] = NULL;
	}
	return 0;
}

static int x86_pmu_starting_cpu(unsigned int cpu)
{
	if (x86_pmu.cpu_starting)
		x86_pmu.cpu_starting(cpu);
	return 0;
}

static int x86_pmu_dying_cpu(unsigned int cpu)
{
	if (x86_pmu.cpu_dying)
		x86_pmu.cpu_dying(cpu);
	return 0;
}

static void __init pmu_check_apic(void)
{
	if (boot_cpu_has(X86_FEATURE_APIC))
		return;

	x86_pmu.apic = 0;
	pr_info("no APIC, boot with the \"lapic\" boot parameter to force-enable it.\n");
	pr_info("no hardware sampling interrupt available.\n");

	/*
	 * If we have a PMU initialized but no APIC
	 * interrupts, we cannot sample hardware
	 * events (user-space has to fall back and
	 * sample via a hrtimer based software event):
	 */
	pmu.capabilities |= PERF_PMU_CAP_NO_INTERRUPT;

}

static struct attribute_group x86_pmu_format_group __ro_after_init = {
	.name = "format",
	.attrs = NULL,
};

ssize_t events_sysfs_show(struct device *dev, struct device_attribute *attr, char *page)
{
	struct perf_pmu_events_attr *pmu_attr =
		container_of(attr, struct perf_pmu_events_attr, attr);
	u64 config = 0;

	if (pmu_attr->id < x86_pmu.max_events)
		config = x86_pmu.event_map(pmu_attr->id);

	/* string trumps id */
	if (pmu_attr->event_str)
		return sprintf(page, "%s", pmu_attr->event_str);

	return x86_pmu.events_sysfs_show(page, config);
}
EXPORT_SYMBOL_GPL(events_sysfs_show);

ssize_t events_ht_sysfs_show(struct device *dev, struct device_attribute *attr,
			  char *page)
{
	struct perf_pmu_events_ht_attr *pmu_attr =
		container_of(attr, struct perf_pmu_events_ht_attr, attr);

	/*
	 * Report conditional events depending on Hyper-Threading.
	 *
	 * This is overly conservative as usually the HT special
	 * handling is not needed if the other CPU thread is idle.
	 *
	 * Note this does not (and cannot) handle the case when thread
	 * siblings are invisible, for example with virtualization
	 * if they are owned by some other guest.  The user tool
	 * has to re-read when a thread sibling gets onlined later.
	 */
	return sprintf(page, "%s",
			topology_max_smt_threads() > 1 ?
			pmu_attr->event_str_ht :
			pmu_attr->event_str_noht);
}

EVENT_ATTR(cpu-cycles,			CPU_CYCLES		);
EVENT_ATTR(instructions,		INSTRUCTIONS		);
EVENT_ATTR(cache-references,		CACHE_REFERENCES	);
EVENT_ATTR(cache-misses, 		CACHE_MISSES		);
EVENT_ATTR(branch-instructions,		BRANCH_INSTRUCTIONS	);
EVENT_ATTR(branch-misses,		BRANCH_MISSES		);
EVENT_ATTR(bus-cycles,			BUS_CYCLES		);
EVENT_ATTR(stalled-cycles-frontend,	STALLED_CYCLES_FRONTEND	);
EVENT_ATTR(stalled-cycles-backend,	STALLED_CYCLES_BACKEND	);
EVENT_ATTR(ref-cycles,			REF_CPU_CYCLES		);

static struct attribute *empty_attrs;

static struct attribute *events_attr[] = {
	EVENT_PTR(CPU_CYCLES),
	EVENT_PTR(INSTRUCTIONS),
	EVENT_PTR(CACHE_REFERENCES),
	EVENT_PTR(CACHE_MISSES),
	EVENT_PTR(BRANCH_INSTRUCTIONS),
	EVENT_PTR(BRANCH_MISSES),
	EVENT_PTR(BUS_CYCLES),
	EVENT_PTR(STALLED_CYCLES_FRONTEND),
	EVENT_PTR(STALLED_CYCLES_BACKEND),
	EVENT_PTR(REF_CPU_CYCLES),
	NULL,
};

/*
 * Remove all undefined events (x86_pmu.event_map(id) == 0)
 * out of events_attr attributes.
 */
static umode_t
is_visible(struct kobject *kobj, struct attribute *attr, int idx)
{
	struct perf_pmu_events_attr *pmu_attr;

	if (idx >= x86_pmu.max_events)
		return 0;

	pmu_attr = container_of(attr, struct perf_pmu_events_attr, attr.attr);
	/* str trumps id */
	return pmu_attr->event_str || x86_pmu.event_map(idx) ? attr->mode : 0;
}

static struct attribute_group x86_pmu_events_group __ro_after_init = {
	.name = "events",
	.attrs = events_attr,
	.is_visible = is_visible,
};

ssize_t x86_event_sysfs_show(char *page, u64 config, u64 event)
{
	u64 umask  = (config & ARCH_PERFMON_EVENTSEL_UMASK) >> 8;
	u64 cmask  = (config & ARCH_PERFMON_EVENTSEL_CMASK) >> 24;
	bool edge  = (config & ARCH_PERFMON_EVENTSEL_EDGE);
	bool pc    = (config & ARCH_PERFMON_EVENTSEL_PIN_CONTROL);
	bool any   = (config & ARCH_PERFMON_EVENTSEL_ANY);
	bool inv   = (config & ARCH_PERFMON_EVENTSEL_INV);
	ssize_t ret;

	/*
	* We have whole page size to spend and just little data
	* to write, so we can safely use sprintf.
	*/
	ret = sprintf(page, "event=0x%02llx", event);

	if (umask)
		ret += sprintf(page + ret, ",umask=0x%02llx", umask);

	if (edge)
		ret += sprintf(page + ret, ",edge");

	if (pc)
		ret += sprintf(page + ret, ",pc");

	if (any)
		ret += sprintf(page + ret, ",any");

	if (inv)
		ret += sprintf(page + ret, ",inv");

	if (cmask)
		ret += sprintf(page + ret, ",cmask=0x%02llx", cmask);

	ret += sprintf(page + ret, "\n");

	return ret;
}

static struct attribute_group x86_pmu_attr_group;
static struct attribute_group x86_pmu_caps_group;

static void x86_pmu_static_call_update(void)
{
	static_call_update(x86_pmu_handle_irq, x86_pmu.handle_irq);
	static_call_update(x86_pmu_disable_all, x86_pmu.disable_all);
	static_call_update(x86_pmu_enable_all, x86_pmu.enable_all);
	static_call_update(x86_pmu_enable, x86_pmu.enable);
	static_call_update(x86_pmu_disable, x86_pmu.disable);

	static_call_update(x86_pmu_add, x86_pmu.add);
	static_call_update(x86_pmu_del, x86_pmu.del);
	static_call_update(x86_pmu_read, x86_pmu.read);

	static_call_update(x86_pmu_schedule_events, x86_pmu.schedule_events);
	static_call_update(x86_pmu_get_event_constraints, x86_pmu.get_event_constraints);
	static_call_update(x86_pmu_put_event_constraints, x86_pmu.put_event_constraints);

	static_call_update(x86_pmu_start_scheduling, x86_pmu.start_scheduling);
	static_call_update(x86_pmu_commit_scheduling, x86_pmu.commit_scheduling);
	static_call_update(x86_pmu_stop_scheduling, x86_pmu.stop_scheduling);

	static_call_update(x86_pmu_sched_task, x86_pmu.sched_task);
	static_call_update(x86_pmu_swap_task_ctx, x86_pmu.swap_task_ctx);

	static_call_update(x86_pmu_drain_pebs, x86_pmu.drain_pebs);
	static_call_update(x86_pmu_pebs_aliases, x86_pmu.pebs_aliases);
<<<<<<< HEAD
=======

	static_call_update(x86_pmu_guest_get_msrs, x86_pmu.guest_get_msrs);
>>>>>>> f642729d
}

static void _x86_pmu_read(struct perf_event *event)
{
	x86_perf_event_update(event);
}

static int __init init_hw_perf_events(void)
{
	struct x86_pmu_quirk *quirk;
	int err;

	pr_info("Performance Events: ");

	switch (boot_cpu_data.x86_vendor) {
	case X86_VENDOR_INTEL:
		err = intel_pmu_init();
		break;
	case X86_VENDOR_AMD:
		err = amd_pmu_init();
		break;
	case X86_VENDOR_HYGON:
		err = amd_pmu_init();
		x86_pmu.name = "HYGON";
		break;
	case X86_VENDOR_ZHAOXIN:
	case X86_VENDOR_CENTAUR:
		err = zhaoxin_pmu_init();
		break;
	default:
		err = -ENOTSUPP;
	}
	if (err != 0) {
		pr_cont("no PMU driver, software events only.\n");
		return 0;
	}

	pmu_check_apic();

	/* sanity check that the hardware exists or is emulated */
	if (!check_hw_exists())
		return 0;

	pr_cont("%s PMU driver.\n", x86_pmu.name);

	x86_pmu.attr_rdpmc = 1; /* enable userspace RDPMC usage by default */

	for (quirk = x86_pmu.quirks; quirk; quirk = quirk->next)
		quirk->func();

	if (!x86_pmu.intel_ctrl)
		x86_pmu.intel_ctrl = (1 << x86_pmu.num_counters) - 1;

	perf_events_lapic_init();
	register_nmi_handler(NMI_LOCAL, perf_event_nmi_handler, 0, "PMI");

	unconstrained = (struct event_constraint)
		__EVENT_CONSTRAINT(0, (1ULL << x86_pmu.num_counters) - 1,
				   0, x86_pmu.num_counters, 0, 0);

	x86_pmu_format_group.attrs = x86_pmu.format_attrs;

	if (!x86_pmu.events_sysfs_show)
		x86_pmu_events_group.attrs = &empty_attrs;

	pmu.attr_update = x86_pmu.attr_update;

	pr_info("... version:                %d\n",     x86_pmu.version);
	pr_info("... bit width:              %d\n",     x86_pmu.cntval_bits);
	pr_info("... generic registers:      %d\n",     x86_pmu.num_counters);
	pr_info("... value mask:             %016Lx\n", x86_pmu.cntval_mask);
	pr_info("... max period:             %016Lx\n", x86_pmu.max_period);
	pr_info("... fixed-purpose events:   %lu\n",
			hweight64((((1ULL << x86_pmu.num_counters_fixed) - 1)
					<< INTEL_PMC_IDX_FIXED) & x86_pmu.intel_ctrl));
	pr_info("... event mask:             %016Lx\n", x86_pmu.intel_ctrl);

	if (!x86_pmu.read)
		x86_pmu.read = _x86_pmu_read;

<<<<<<< HEAD
=======
	if (!x86_pmu.guest_get_msrs)
		x86_pmu.guest_get_msrs = (void *)&__static_call_return0;

>>>>>>> f642729d
	x86_pmu_static_call_update();

	/*
	 * Install callbacks. Core will call them for each online
	 * cpu.
	 */
	err = cpuhp_setup_state(CPUHP_PERF_X86_PREPARE, "perf/x86:prepare",
				x86_pmu_prepare_cpu, x86_pmu_dead_cpu);
	if (err)
		return err;

	err = cpuhp_setup_state(CPUHP_AP_PERF_X86_STARTING,
				"perf/x86:starting", x86_pmu_starting_cpu,
				x86_pmu_dying_cpu);
	if (err)
		goto out;

	err = cpuhp_setup_state(CPUHP_AP_PERF_X86_ONLINE, "perf/x86:online",
				x86_pmu_online_cpu, NULL);
	if (err)
		goto out1;

	err = perf_pmu_register(&pmu, "cpu", PERF_TYPE_RAW);
	if (err)
		goto out2;

	return 0;

out2:
	cpuhp_remove_state(CPUHP_AP_PERF_X86_ONLINE);
out1:
	cpuhp_remove_state(CPUHP_AP_PERF_X86_STARTING);
out:
	cpuhp_remove_state(CPUHP_PERF_X86_PREPARE);
	return err;
}
early_initcall(init_hw_perf_events);

static void x86_pmu_read(struct perf_event *event)
{
	static_call(x86_pmu_read)(event);
}

/*
 * Start group events scheduling transaction
 * Set the flag to make pmu::enable() not perform the
 * schedulability test, it will be performed at commit time
 *
 * We only support PERF_PMU_TXN_ADD transactions. Save the
 * transaction flags but otherwise ignore non-PERF_PMU_TXN_ADD
 * transactions.
 */
static void x86_pmu_start_txn(struct pmu *pmu, unsigned int txn_flags)
{
	struct cpu_hw_events *cpuc = this_cpu_ptr(&cpu_hw_events);

	WARN_ON_ONCE(cpuc->txn_flags);		/* txn already in flight */

	cpuc->txn_flags = txn_flags;
	if (txn_flags & ~PERF_PMU_TXN_ADD)
		return;

	perf_pmu_disable(pmu);
	__this_cpu_write(cpu_hw_events.n_txn, 0);
	__this_cpu_write(cpu_hw_events.n_txn_pair, 0);
	__this_cpu_write(cpu_hw_events.n_txn_metric, 0);
}

/*
 * Stop group events scheduling transaction
 * Clear the flag and pmu::enable() will perform the
 * schedulability test.
 */
static void x86_pmu_cancel_txn(struct pmu *pmu)
{
	unsigned int txn_flags;
	struct cpu_hw_events *cpuc = this_cpu_ptr(&cpu_hw_events);

	WARN_ON_ONCE(!cpuc->txn_flags);	/* no txn in flight */

	txn_flags = cpuc->txn_flags;
	cpuc->txn_flags = 0;
	if (txn_flags & ~PERF_PMU_TXN_ADD)
		return;

	/*
	 * Truncate collected array by the number of events added in this
	 * transaction. See x86_pmu_add() and x86_pmu_*_txn().
	 */
	__this_cpu_sub(cpu_hw_events.n_added, __this_cpu_read(cpu_hw_events.n_txn));
	__this_cpu_sub(cpu_hw_events.n_events, __this_cpu_read(cpu_hw_events.n_txn));
	__this_cpu_sub(cpu_hw_events.n_pair, __this_cpu_read(cpu_hw_events.n_txn_pair));
	__this_cpu_sub(cpu_hw_events.n_metric, __this_cpu_read(cpu_hw_events.n_txn_metric));
	perf_pmu_enable(pmu);
}

/*
 * Commit group events scheduling transaction
 * Perform the group schedulability test as a whole
 * Return 0 if success
 *
 * Does not cancel the transaction on failure; expects the caller to do this.
 */
static int x86_pmu_commit_txn(struct pmu *pmu)
{
	struct cpu_hw_events *cpuc = this_cpu_ptr(&cpu_hw_events);
	int assign[X86_PMC_IDX_MAX];
	int n, ret;

	WARN_ON_ONCE(!cpuc->txn_flags);	/* no txn in flight */

	if (cpuc->txn_flags & ~PERF_PMU_TXN_ADD) {
		cpuc->txn_flags = 0;
		return 0;
	}

	n = cpuc->n_events;

	if (!x86_pmu_initialized())
		return -EAGAIN;

	ret = static_call(x86_pmu_schedule_events)(cpuc, n, assign);
	if (ret)
		return ret;

	/*
	 * copy new assignment, now we know it is possible
	 * will be used by hw_perf_enable()
	 */
	memcpy(cpuc->assign, assign, n*sizeof(int));

	cpuc->txn_flags = 0;
	perf_pmu_enable(pmu);
	return 0;
}
/*
 * a fake_cpuc is used to validate event groups. Due to
 * the extra reg logic, we need to also allocate a fake
 * per_core and per_cpu structure. Otherwise, group events
 * using extra reg may conflict without the kernel being
 * able to catch this when the last event gets added to
 * the group.
 */
static void free_fake_cpuc(struct cpu_hw_events *cpuc)
{
	intel_cpuc_finish(cpuc);
	kfree(cpuc);
}

static struct cpu_hw_events *allocate_fake_cpuc(void)
{
	struct cpu_hw_events *cpuc;
	int cpu = raw_smp_processor_id();

	cpuc = kzalloc(sizeof(*cpuc), GFP_KERNEL);
	if (!cpuc)
		return ERR_PTR(-ENOMEM);
	cpuc->is_fake = 1;

	if (intel_cpuc_prepare(cpuc, cpu))
		goto error;

	return cpuc;
error:
	free_fake_cpuc(cpuc);
	return ERR_PTR(-ENOMEM);
}

/*
 * validate that we can schedule this event
 */
static int validate_event(struct perf_event *event)
{
	struct cpu_hw_events *fake_cpuc;
	struct event_constraint *c;
	int ret = 0;

	fake_cpuc = allocate_fake_cpuc();
	if (IS_ERR(fake_cpuc))
		return PTR_ERR(fake_cpuc);

	c = x86_pmu.get_event_constraints(fake_cpuc, 0, event);

	if (!c || !c->weight)
		ret = -EINVAL;

	if (x86_pmu.put_event_constraints)
		x86_pmu.put_event_constraints(fake_cpuc, event);

	free_fake_cpuc(fake_cpuc);

	return ret;
}

/*
 * validate a single event group
 *
 * validation include:
 *	- check events are compatible which each other
 *	- events do not compete for the same counter
 *	- number of events <= number of counters
 *
 * validation ensures the group can be loaded onto the
 * PMU if it was the only group available.
 */
static int validate_group(struct perf_event *event)
{
	struct perf_event *leader = event->group_leader;
	struct cpu_hw_events *fake_cpuc;
	int ret = -EINVAL, n;

	fake_cpuc = allocate_fake_cpuc();
	if (IS_ERR(fake_cpuc))
		return PTR_ERR(fake_cpuc);
	/*
	 * the event is not yet connected with its
	 * siblings therefore we must first collect
	 * existing siblings, then add the new event
	 * before we can simulate the scheduling
	 */
	n = collect_events(fake_cpuc, leader, true);
	if (n < 0)
		goto out;

	fake_cpuc->n_events = n;
	n = collect_events(fake_cpuc, event, false);
	if (n < 0)
		goto out;

	fake_cpuc->n_events = 0;
	ret = x86_pmu.schedule_events(fake_cpuc, n, NULL);

out:
	free_fake_cpuc(fake_cpuc);
	return ret;
}

static int x86_pmu_event_init(struct perf_event *event)
{
	struct pmu *tmp;
	int err;

	switch (event->attr.type) {
	case PERF_TYPE_RAW:
	case PERF_TYPE_HARDWARE:
	case PERF_TYPE_HW_CACHE:
		break;

	default:
		return -ENOENT;
	}

	err = __x86_pmu_event_init(event);
	if (!err) {
		/*
		 * we temporarily connect event to its pmu
		 * such that validate_group() can classify
		 * it as an x86 event using is_x86_event()
		 */
		tmp = event->pmu;
		event->pmu = &pmu;

		if (event->group_leader != event)
			err = validate_group(event);
		else
			err = validate_event(event);

		event->pmu = tmp;
	}
	if (err) {
		if (event->destroy)
			event->destroy(event);
	}

	if (READ_ONCE(x86_pmu.attr_rdpmc) &&
	    !(event->hw.flags & PERF_X86_EVENT_LARGE_PEBS))
		event->hw.flags |= PERF_X86_EVENT_RDPMC_ALLOWED;

	return err;
}

static void x86_pmu_event_mapped(struct perf_event *event, struct mm_struct *mm)
{
	if (!(event->hw.flags & PERF_X86_EVENT_RDPMC_ALLOWED))
		return;

	/*
	 * This function relies on not being called concurrently in two
	 * tasks in the same mm.  Otherwise one task could observe
	 * perf_rdpmc_allowed > 1 and return all the way back to
	 * userspace with CR4.PCE clear while another task is still
	 * doing on_each_cpu_mask() to propagate CR4.PCE.
	 *
	 * For now, this can't happen because all callers hold mmap_lock
	 * for write.  If this changes, we'll need a different solution.
	 */
	mmap_assert_write_locked(mm);

	if (atomic_inc_return(&mm->context.perf_rdpmc_allowed) == 1)
		on_each_cpu_mask(mm_cpumask(mm), cr4_update_pce, NULL, 1);
}

static void x86_pmu_event_unmapped(struct perf_event *event, struct mm_struct *mm)
{

	if (!(event->hw.flags & PERF_X86_EVENT_RDPMC_ALLOWED))
		return;

	if (atomic_dec_and_test(&mm->context.perf_rdpmc_allowed))
		on_each_cpu_mask(mm_cpumask(mm), cr4_update_pce, NULL, 1);
}

static int x86_pmu_event_idx(struct perf_event *event)
{
	struct hw_perf_event *hwc = &event->hw;

	if (!(hwc->flags & PERF_X86_EVENT_RDPMC_ALLOWED))
		return 0;

	if (is_metric_idx(hwc->idx))
		return INTEL_PMC_FIXED_RDPMC_METRICS + 1;
	else
		return hwc->event_base_rdpmc + 1;
}

static ssize_t get_attr_rdpmc(struct device *cdev,
			      struct device_attribute *attr,
			      char *buf)
{
	return snprintf(buf, 40, "%d\n", x86_pmu.attr_rdpmc);
}

static ssize_t set_attr_rdpmc(struct device *cdev,
			      struct device_attribute *attr,
			      const char *buf, size_t count)
{
	unsigned long val;
	ssize_t ret;

	ret = kstrtoul(buf, 0, &val);
	if (ret)
		return ret;

	if (val > 2)
		return -EINVAL;

	if (x86_pmu.attr_rdpmc_broken)
		return -ENOTSUPP;

	if (val != x86_pmu.attr_rdpmc) {
		/*
		 * Changing into or out of never available or always available,
		 * aka perf-event-bypassing mode. This path is extremely slow,
		 * but only root can trigger it, so it's okay.
		 */
		if (val == 0)
			static_branch_inc(&rdpmc_never_available_key);
		else if (x86_pmu.attr_rdpmc == 0)
			static_branch_dec(&rdpmc_never_available_key);

		if (val == 2)
			static_branch_inc(&rdpmc_always_available_key);
		else if (x86_pmu.attr_rdpmc == 2)
			static_branch_dec(&rdpmc_always_available_key);

		on_each_cpu(cr4_update_pce, NULL, 1);
		x86_pmu.attr_rdpmc = val;
	}

	return count;
}

static DEVICE_ATTR(rdpmc, S_IRUSR | S_IWUSR, get_attr_rdpmc, set_attr_rdpmc);

static struct attribute *x86_pmu_attrs[] = {
	&dev_attr_rdpmc.attr,
	NULL,
};

static struct attribute_group x86_pmu_attr_group __ro_after_init = {
	.attrs = x86_pmu_attrs,
};

static ssize_t max_precise_show(struct device *cdev,
				  struct device_attribute *attr,
				  char *buf)
{
	return snprintf(buf, PAGE_SIZE, "%d\n", x86_pmu_max_precise());
}

static DEVICE_ATTR_RO(max_precise);

static struct attribute *x86_pmu_caps_attrs[] = {
	&dev_attr_max_precise.attr,
	NULL
};

static struct attribute_group x86_pmu_caps_group __ro_after_init = {
	.name = "caps",
	.attrs = x86_pmu_caps_attrs,
};

static const struct attribute_group *x86_pmu_attr_groups[] = {
	&x86_pmu_attr_group,
	&x86_pmu_format_group,
	&x86_pmu_events_group,
	&x86_pmu_caps_group,
	NULL,
};

static void x86_pmu_sched_task(struct perf_event_context *ctx, bool sched_in)
{
	static_call_cond(x86_pmu_sched_task)(ctx, sched_in);
}

static void x86_pmu_swap_task_ctx(struct perf_event_context *prev,
				  struct perf_event_context *next)
{
	static_call_cond(x86_pmu_swap_task_ctx)(prev, next);
}

void perf_check_microcode(void)
{
	if (x86_pmu.check_microcode)
		x86_pmu.check_microcode();
}

static int x86_pmu_check_period(struct perf_event *event, u64 value)
{
	if (x86_pmu.check_period && x86_pmu.check_period(event, value))
		return -EINVAL;

	if (value && x86_pmu.limit_period) {
		if (x86_pmu.limit_period(event, value) > value)
			return -EINVAL;
	}

	return 0;
}

static int x86_pmu_aux_output_match(struct perf_event *event)
{
	if (!(pmu.capabilities & PERF_PMU_CAP_AUX_OUTPUT))
		return 0;

	if (x86_pmu.aux_output_match)
		return x86_pmu.aux_output_match(event);

	return 0;
}

static struct pmu pmu = {
	.pmu_enable		= x86_pmu_enable,
	.pmu_disable		= x86_pmu_disable,

	.attr_groups		= x86_pmu_attr_groups,

	.event_init		= x86_pmu_event_init,

	.event_mapped		= x86_pmu_event_mapped,
	.event_unmapped		= x86_pmu_event_unmapped,

	.add			= x86_pmu_add,
	.del			= x86_pmu_del,
	.start			= x86_pmu_start,
	.stop			= x86_pmu_stop,
	.read			= x86_pmu_read,

	.start_txn		= x86_pmu_start_txn,
	.cancel_txn		= x86_pmu_cancel_txn,
	.commit_txn		= x86_pmu_commit_txn,

	.event_idx		= x86_pmu_event_idx,
	.sched_task		= x86_pmu_sched_task,
	.swap_task_ctx		= x86_pmu_swap_task_ctx,
	.check_period		= x86_pmu_check_period,

	.aux_output_match	= x86_pmu_aux_output_match,
};

void arch_perf_update_userpage(struct perf_event *event,
			       struct perf_event_mmap_page *userpg, u64 now)
{
	struct cyc2ns_data data;
	u64 offset;

	userpg->cap_user_time = 0;
	userpg->cap_user_time_zero = 0;
	userpg->cap_user_rdpmc =
		!!(event->hw.flags & PERF_X86_EVENT_RDPMC_ALLOWED);
	userpg->pmc_width = x86_pmu.cntval_bits;

	if (!using_native_sched_clock() || !sched_clock_stable())
		return;

	cyc2ns_read_begin(&data);

	offset = data.cyc2ns_offset + __sched_clock_offset;

	/*
	 * Internal timekeeping for enabled/running/stopped times
	 * is always in the local_clock domain.
	 */
	userpg->cap_user_time = 1;
	userpg->time_mult = data.cyc2ns_mul;
	userpg->time_shift = data.cyc2ns_shift;
	userpg->time_offset = offset - now;

	/*
	 * cap_user_time_zero doesn't make sense when we're using a different
	 * time base for the records.
	 */
	if (!event->attr.use_clockid) {
		userpg->cap_user_time_zero = 1;
		userpg->time_zero = offset;
	}

	cyc2ns_read_end();
}

/*
 * Determine whether the regs were taken from an irq/exception handler rather
 * than from perf_arch_fetch_caller_regs().
 */
static bool perf_hw_regs(struct pt_regs *regs)
{
	return regs->flags & X86_EFLAGS_FIXED;
}

void
perf_callchain_kernel(struct perf_callchain_entry_ctx *entry, struct pt_regs *regs)
{
	struct unwind_state state;
	unsigned long addr;

	if (perf_guest_cbs && perf_guest_cbs->is_in_guest()) {
		/* TODO: We don't support guest os callchain now */
		return;
	}

	if (perf_callchain_store(entry, regs->ip))
		return;

	if (perf_hw_regs(regs))
		unwind_start(&state, current, regs, NULL);
	else
		unwind_start(&state, current, NULL, (void *)regs->sp);

	for (; !unwind_done(&state); unwind_next_frame(&state)) {
		addr = unwind_get_return_address(&state);
		if (!addr || perf_callchain_store(entry, addr))
			return;
	}
}

static inline int
valid_user_frame(const void __user *fp, unsigned long size)
{
	return (__range_not_ok(fp, size, TASK_SIZE) == 0);
}

static unsigned long get_segment_base(unsigned int segment)
{
	struct desc_struct *desc;
	unsigned int idx = segment >> 3;

	if ((segment & SEGMENT_TI_MASK) == SEGMENT_LDT) {
#ifdef CONFIG_MODIFY_LDT_SYSCALL
		struct ldt_struct *ldt;

		/* IRQs are off, so this synchronizes with smp_store_release */
		ldt = READ_ONCE(current->active_mm->context.ldt);
		if (!ldt || idx >= ldt->nr_entries)
			return 0;

		desc = &ldt->entries[idx];
#else
		return 0;
#endif
	} else {
		if (idx >= GDT_ENTRIES)
			return 0;

		desc = raw_cpu_ptr(gdt_page.gdt) + idx;
	}

	return get_desc_base(desc);
}

#ifdef CONFIG_IA32_EMULATION

#include <linux/compat.h>

static inline int
perf_callchain_user32(struct pt_regs *regs, struct perf_callchain_entry_ctx *entry)
{
	/* 32-bit process in 64-bit kernel. */
	unsigned long ss_base, cs_base;
	struct stack_frame_ia32 frame;
	const struct stack_frame_ia32 __user *fp;

	if (user_64bit_mode(regs))
		return 0;

	cs_base = get_segment_base(regs->cs);
	ss_base = get_segment_base(regs->ss);

	fp = compat_ptr(ss_base + regs->bp);
	pagefault_disable();
	while (entry->nr < entry->max_stack) {
		if (!valid_user_frame(fp, sizeof(frame)))
			break;

		if (__get_user(frame.next_frame, &fp->next_frame))
			break;
		if (__get_user(frame.return_address, &fp->return_address))
			break;

		perf_callchain_store(entry, cs_base + frame.return_address);
		fp = compat_ptr(ss_base + frame.next_frame);
	}
	pagefault_enable();
	return 1;
}
#else
static inline int
perf_callchain_user32(struct pt_regs *regs, struct perf_callchain_entry_ctx *entry)
{
    return 0;
}
#endif

void
perf_callchain_user(struct perf_callchain_entry_ctx *entry, struct pt_regs *regs)
{
	struct stack_frame frame;
	const struct stack_frame __user *fp;

	if (perf_guest_cbs && perf_guest_cbs->is_in_guest()) {
		/* TODO: We don't support guest os callchain now */
		return;
	}

	/*
	 * We don't know what to do with VM86 stacks.. ignore them for now.
	 */
	if (regs->flags & (X86_VM_MASK | PERF_EFLAGS_VM))
		return;

	fp = (void __user *)regs->bp;

	perf_callchain_store(entry, regs->ip);

	if (!nmi_uaccess_okay())
		return;

	if (perf_callchain_user32(regs, entry))
		return;

	pagefault_disable();
	while (entry->nr < entry->max_stack) {
		if (!valid_user_frame(fp, sizeof(frame)))
			break;

		if (__get_user(frame.next_frame, &fp->next_frame))
			break;
		if (__get_user(frame.return_address, &fp->return_address))
			break;

		perf_callchain_store(entry, frame.return_address);
		fp = (void __user *)frame.next_frame;
	}
	pagefault_enable();
}

/*
 * Deal with code segment offsets for the various execution modes:
 *
 *   VM86 - the good olde 16 bit days, where the linear address is
 *          20 bits and we use regs->ip + 0x10 * regs->cs.
 *
 *   IA32 - Where we need to look at GDT/LDT segment descriptor tables
 *          to figure out what the 32bit base address is.
 *
 *    X32 - has TIF_X32 set, but is running in x86_64
 *
 * X86_64 - CS,DS,SS,ES are all zero based.
 */
static unsigned long code_segment_base(struct pt_regs *regs)
{
	/*
	 * For IA32 we look at the GDT/LDT segment base to convert the
	 * effective IP to a linear address.
	 */

#ifdef CONFIG_X86_32
	/*
	 * If we are in VM86 mode, add the segment offset to convert to a
	 * linear address.
	 */
	if (regs->flags & X86_VM_MASK)
		return 0x10 * regs->cs;

	if (user_mode(regs) && regs->cs != __USER_CS)
		return get_segment_base(regs->cs);
#else
	if (user_mode(regs) && !user_64bit_mode(regs) &&
	    regs->cs != __USER32_CS)
		return get_segment_base(regs->cs);
#endif
	return 0;
}

unsigned long perf_instruction_pointer(struct pt_regs *regs)
{
	if (perf_guest_cbs && perf_guest_cbs->is_in_guest())
		return perf_guest_cbs->get_guest_ip();

	return regs->ip + code_segment_base(regs);
}

unsigned long perf_misc_flags(struct pt_regs *regs)
{
	int misc = 0;

	if (perf_guest_cbs && perf_guest_cbs->is_in_guest()) {
		if (perf_guest_cbs->is_user_mode())
			misc |= PERF_RECORD_MISC_GUEST_USER;
		else
			misc |= PERF_RECORD_MISC_GUEST_KERNEL;
	} else {
		if (user_mode(regs))
			misc |= PERF_RECORD_MISC_USER;
		else
			misc |= PERF_RECORD_MISC_KERNEL;
	}

	if (regs->flags & PERF_EFLAGS_EXACT)
		misc |= PERF_RECORD_MISC_EXACT_IP;

	return misc;
}

void perf_get_x86_pmu_capability(struct x86_pmu_capability *cap)
{
	cap->version		= x86_pmu.version;
	cap->num_counters_gp	= x86_pmu.num_counters;
	cap->num_counters_fixed	= x86_pmu.num_counters_fixed;
	cap->bit_width_gp	= x86_pmu.cntval_bits;
	cap->bit_width_fixed	= x86_pmu.cntval_bits;
	cap->events_mask	= (unsigned int)x86_pmu.events_maskl;
	cap->events_mask_len	= x86_pmu.events_mask_len;
}
EXPORT_SYMBOL_GPL(perf_get_x86_pmu_capability);<|MERGE_RESOLUTION|>--- conflicted
+++ resolved
@@ -81,15 +81,12 @@
 DEFINE_STATIC_CALL_NULL(x86_pmu_drain_pebs,   *x86_pmu.drain_pebs);
 DEFINE_STATIC_CALL_NULL(x86_pmu_pebs_aliases, *x86_pmu.pebs_aliases);
 
-<<<<<<< HEAD
-=======
 /*
  * This one is magic, it will get called even when PMU init fails (because
  * there is no PMU), in which case it should simply return NULL.
  */
 DEFINE_STATIC_CALL_RET0(x86_pmu_guest_get_msrs, *x86_pmu.guest_get_msrs);
 
->>>>>>> f642729d
 u64 __read_mostly hw_cache_event_ids
 				[PERF_COUNT_HW_CACHE_MAX]
 				[PERF_COUNT_HW_CACHE_OP_MAX]
@@ -1191,11 +1188,7 @@
 	case INTEL_PMC_IDX_METRIC_BASE ... INTEL_PMC_IDX_METRIC_END:
 		/* All the metric events are mapped onto the fixed counter 3. */
 		idx = INTEL_PMC_IDX_FIXED_SLOTS;
-<<<<<<< HEAD
-		/* fall through */
-=======
 		fallthrough;
->>>>>>> f642729d
 	case INTEL_PMC_IDX_FIXED ... INTEL_PMC_IDX_FIXED_BTS-1:
 		hwc->config_base = MSR_ARCH_PERFMON_FIXED_CTR_CTRL;
 		hwc->event_base = MSR_ARCH_PERFMON_FIXED_CTR0 +
@@ -1946,11 +1939,8 @@
 
 	static_call_update(x86_pmu_drain_pebs, x86_pmu.drain_pebs);
 	static_call_update(x86_pmu_pebs_aliases, x86_pmu.pebs_aliases);
-<<<<<<< HEAD
-=======
 
 	static_call_update(x86_pmu_guest_get_msrs, x86_pmu.guest_get_msrs);
->>>>>>> f642729d
 }
 
 static void _x86_pmu_read(struct perf_event *event)
@@ -2031,12 +2021,9 @@
 	if (!x86_pmu.read)
 		x86_pmu.read = _x86_pmu_read;
 
-<<<<<<< HEAD
-=======
 	if (!x86_pmu.guest_get_msrs)
 		x86_pmu.guest_get_msrs = (void *)&__static_call_return0;
 
->>>>>>> f642729d
 	x86_pmu_static_call_update();
 
 	/*
