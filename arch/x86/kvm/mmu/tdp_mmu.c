// SPDX-License-Identifier: GPL-2.0

#include "mmu.h"
#include "mmu_internal.h"
#include "mmutrace.h"
#include "tdp_iter.h"
#include "tdp_mmu.h"
#include "spte.h"

#include <asm/cmpxchg.h>
#include <trace/events/kvm.h>

static bool __read_mostly tdp_mmu_enabled = false;
module_param_named(tdp_mmu, tdp_mmu_enabled, bool, 0644);

/* Initializes the TDP MMU for the VM, if enabled. */
void kvm_mmu_init_tdp_mmu(struct kvm *kvm)
{
	if (!tdp_enabled || !READ_ONCE(tdp_mmu_enabled))
		return;

	/* This should not be changed for the lifetime of the VM. */
	kvm->arch.tdp_mmu_enabled = true;

	INIT_LIST_HEAD(&kvm->arch.tdp_mmu_roots);
	spin_lock_init(&kvm->arch.tdp_mmu_pages_lock);
	INIT_LIST_HEAD(&kvm->arch.tdp_mmu_pages);
}

void kvm_mmu_uninit_tdp_mmu(struct kvm *kvm)
{
	if (!kvm->arch.tdp_mmu_enabled)
		return;

	WARN_ON(!list_empty(&kvm->arch.tdp_mmu_roots));

	/*
	 * Ensure that all the outstanding RCU callbacks to free shadow pages
	 * can run before the VM is torn down.
	 */
	rcu_barrier();
}

static void tdp_mmu_put_root(struct kvm *kvm, struct kvm_mmu_page *root)
{
	if (kvm_mmu_put_root(kvm, root))
		kvm_tdp_mmu_free_root(kvm, root);
}

static inline bool tdp_mmu_next_root_valid(struct kvm *kvm,
					   struct kvm_mmu_page *root)
{
	lockdep_assert_held_write(&kvm->mmu_lock);

	if (list_entry_is_head(root, &kvm->arch.tdp_mmu_roots, link))
		return false;

	kvm_mmu_get_root(kvm, root);
	return true;

}

static inline struct kvm_mmu_page *tdp_mmu_next_root(struct kvm *kvm,
						     struct kvm_mmu_page *root)
{
	struct kvm_mmu_page *next_root;

	next_root = list_next_entry(root, link);
	tdp_mmu_put_root(kvm, root);
	return next_root;
}

/*
 * Note: this iterator gets and puts references to the roots it iterates over.
 * This makes it safe to release the MMU lock and yield within the loop, but
 * if exiting the loop early, the caller must drop the reference to the most
 * recent root. (Unless keeping a live reference is desirable.)
 */
#define for_each_tdp_mmu_root_yield_safe(_kvm, _root)				\
	for (_root = list_first_entry(&_kvm->arch.tdp_mmu_roots,	\
				      typeof(*_root), link);		\
	     tdp_mmu_next_root_valid(_kvm, _root);			\
	     _root = tdp_mmu_next_root(_kvm, _root))

#define for_each_tdp_mmu_root(_kvm, _root)				\
	list_for_each_entry(_root, &_kvm->arch.tdp_mmu_roots, link)

static bool zap_gfn_range(struct kvm *kvm, struct kvm_mmu_page *root,
			  gfn_t start, gfn_t end, bool can_yield, bool flush);

void kvm_tdp_mmu_free_root(struct kvm *kvm, struct kvm_mmu_page *root)
{
	gfn_t max_gfn = 1ULL << (shadow_phys_bits - PAGE_SHIFT);

	lockdep_assert_held_write(&kvm->mmu_lock);

	WARN_ON(root->root_count);
	WARN_ON(!root->tdp_mmu_page);

	list_del(&root->link);

	zap_gfn_range(kvm, root, 0, max_gfn, false, false);

	free_page((unsigned long)root->spt);
	kmem_cache_free(mmu_page_header_cache, root);
}

static union kvm_mmu_page_role page_role_for_level(struct kvm_vcpu *vcpu,
						   int level)
{
	union kvm_mmu_page_role role;

	role = vcpu->arch.mmu->mmu_role.base;
	role.level = level;
	role.direct = true;
	role.gpte_is_8_bytes = true;
	role.access = ACC_ALL;

	return role;
}

static struct kvm_mmu_page *alloc_tdp_mmu_page(struct kvm_vcpu *vcpu, gfn_t gfn,
					       int level)
{
	struct kvm_mmu_page *sp;

	sp = kvm_mmu_memory_cache_alloc(&vcpu->arch.mmu_page_header_cache);
	sp->spt = kvm_mmu_memory_cache_alloc(&vcpu->arch.mmu_shadow_page_cache);
	set_page_private(virt_to_page(sp->spt), (unsigned long)sp);

	sp->role.word = page_role_for_level(vcpu, level).word;
	sp->gfn = gfn;
	sp->tdp_mmu_page = true;

	trace_kvm_mmu_get_page(sp, true);

	return sp;
}

hpa_t kvm_tdp_mmu_get_vcpu_root_hpa(struct kvm_vcpu *vcpu)
{
	union kvm_mmu_page_role role;
	struct kvm *kvm = vcpu->kvm;
	struct kvm_mmu_page *root;

	lockdep_assert_held_write(&kvm->mmu_lock);

<<<<<<< HEAD
	write_lock(&kvm->mmu_lock);
=======
	role = page_role_for_level(vcpu, vcpu->arch.mmu->shadow_root_level);
>>>>>>> 657f1d86

	/* Check for an existing root before allocating a new one. */
	for_each_tdp_mmu_root(kvm, root) {
		if (root->role.word == role.word) {
			kvm_mmu_get_root(kvm, root);
<<<<<<< HEAD
			write_unlock(&kvm->mmu_lock);
			return root;
=======
			goto out;
>>>>>>> 657f1d86
		}
	}

	root = alloc_tdp_mmu_page(vcpu, 0, vcpu->arch.mmu->shadow_root_level);
	root->root_count = 1;

	list_add(&root->link, &kvm->arch.tdp_mmu_roots);

<<<<<<< HEAD
	write_unlock(&kvm->mmu_lock);

	return root;
=======
out:
	return __pa(root->spt);
>>>>>>> 657f1d86
}

static void tdp_mmu_free_sp(struct kvm_mmu_page *sp)
{
	free_page((unsigned long)sp->spt);
	kmem_cache_free(mmu_page_header_cache, sp);
}

/*
 * This is called through call_rcu in order to free TDP page table memory
 * safely with respect to other kernel threads that may be operating on
 * the memory.
 * By only accessing TDP MMU page table memory in an RCU read critical
 * section, and freeing it after a grace period, lockless access to that
 * memory won't use it after it is freed.
 */
static void tdp_mmu_free_sp_rcu_callback(struct rcu_head *head)
{
	struct kvm_mmu_page *sp = container_of(head, struct kvm_mmu_page,
					       rcu_head);

	tdp_mmu_free_sp(sp);
}

<<<<<<< HEAD
static void tdp_mmu_free_sp(struct kvm_mmu_page *sp)
{
	free_page((unsigned long)sp->spt);
	kmem_cache_free(mmu_page_header_cache, sp);
}

/*
 * This is called through call_rcu in order to free TDP page table memory
 * safely with respect to other kernel threads that may be operating on
 * the memory.
 * By only accessing TDP MMU page table memory in an RCU read critical
 * section, and freeing it after a grace period, lockless access to that
 * memory won't use it after it is freed.
 */
static void tdp_mmu_free_sp_rcu_callback(struct rcu_head *head)
{
	struct kvm_mmu_page *sp = container_of(head, struct kvm_mmu_page,
					       rcu_head);

	tdp_mmu_free_sp(sp);
}
=======
static void handle_changed_spte(struct kvm *kvm, int as_id, gfn_t gfn,
				u64 old_spte, u64 new_spte, int level,
				bool shared);
>>>>>>> 657f1d86

static void handle_changed_spte(struct kvm *kvm, int as_id, gfn_t gfn,
				u64 old_spte, u64 new_spte, int level,
				bool shared);

static void handle_changed_spte_acc_track(u64 old_spte, u64 new_spte, int level)
{
	if (!is_shadow_present_pte(old_spte) || !is_last_spte(old_spte, level))
		return;

	if (is_accessed_spte(old_spte) &&
	    (!is_shadow_present_pte(new_spte) || !is_accessed_spte(new_spte) ||
	     spte_to_pfn(old_spte) != spte_to_pfn(new_spte)))
		kvm_set_pfn_accessed(spte_to_pfn(old_spte));
}

static void handle_changed_spte_dirty_log(struct kvm *kvm, int as_id, gfn_t gfn,
					  u64 old_spte, u64 new_spte, int level)
{
	bool pfn_changed;
	struct kvm_memory_slot *slot;

	if (level > PG_LEVEL_4K)
		return;

	pfn_changed = spte_to_pfn(old_spte) != spte_to_pfn(new_spte);

	if ((!is_writable_pte(old_spte) || pfn_changed) &&
	    is_writable_pte(new_spte)) {
		slot = __gfn_to_memslot(__kvm_memslots(kvm, as_id), gfn);
		mark_page_dirty_in_slot(kvm, slot, gfn);
<<<<<<< HEAD
	}
}

/**
 * tdp_mmu_link_page - Add a new page to the list of pages used by the TDP MMU
 *
 * @kvm: kvm instance
 * @sp: the new page
 * @shared: This operation may not be running under the exclusive use of
 *	    the MMU lock and the operation must synchronize with other
 *	    threads that might be adding or removing pages.
 * @account_nx: This page replaces a NX large page and should be marked for
 *		eventual reclaim.
 */
static void tdp_mmu_link_page(struct kvm *kvm, struct kvm_mmu_page *sp,
			      bool shared, bool account_nx)
{
	if (shared)
		spin_lock(&kvm->arch.tdp_mmu_pages_lock);
	else
		lockdep_assert_held_write(&kvm->mmu_lock);

	list_add(&sp->link, &kvm->arch.tdp_mmu_pages);
	if (account_nx)
		account_huge_nx_page(kvm, sp);

	if (shared)
		spin_unlock(&kvm->arch.tdp_mmu_pages_lock);
}

/**
 * tdp_mmu_unlink_page - Remove page from the list of pages used by the TDP MMU
 *
 * @kvm: kvm instance
 * @sp: the page to be removed
 * @shared: This operation may not be running under the exclusive use of
 *	    the MMU lock and the operation must synchronize with other
 *	    threads that might be adding or removing pages.
 */
static void tdp_mmu_unlink_page(struct kvm *kvm, struct kvm_mmu_page *sp,
				bool shared)
{
	if (shared)
		spin_lock(&kvm->arch.tdp_mmu_pages_lock);
	else
		lockdep_assert_held_write(&kvm->mmu_lock);

	list_del(&sp->link);
	if (sp->lpage_disallowed)
		unaccount_huge_nx_page(kvm, sp);

	if (shared)
		spin_unlock(&kvm->arch.tdp_mmu_pages_lock);
}

/**
 * handle_removed_tdp_mmu_page - handle a pt removed from the TDP structure
 *
 * @kvm: kvm instance
 * @pt: the page removed from the paging structure
 * @shared: This operation may not be running under the exclusive use
 *	    of the MMU lock and the operation must synchronize with other
 *	    threads that might be modifying SPTEs.
 *
 * Given a page table that has been removed from the TDP paging structure,
 * iterates through the page table to clear SPTEs and free child page tables.
 *
 * Note that pt is passed in as a tdp_ptep_t, but it does not need RCU
 * protection. Since this thread removed it from the paging structure,
 * this thread will be responsible for ensuring the page is freed. Hence the
 * early rcu_dereferences in the function.
 */
static void handle_removed_tdp_mmu_page(struct kvm *kvm, tdp_ptep_t pt,
					bool shared)
{
	struct kvm_mmu_page *sp = sptep_to_sp(rcu_dereference(pt));
	int level = sp->role.level;
	gfn_t base_gfn = sp->gfn;
	u64 old_child_spte;
	u64 *sptep;
	gfn_t gfn;
	int i;

	trace_kvm_mmu_prepare_zap_page(sp);

	tdp_mmu_unlink_page(kvm, sp, shared);

	for (i = 0; i < PT64_ENT_PER_PAGE; i++) {
		sptep = rcu_dereference(pt) + i;
		gfn = base_gfn + (i * KVM_PAGES_PER_HPAGE(level - 1));

		if (shared) {
			/*
			 * Set the SPTE to a nonpresent value that other
			 * threads will not overwrite. If the SPTE was
			 * already marked as removed then another thread
			 * handling a page fault could overwrite it, so
			 * set the SPTE until it is set from some other
			 * value to the removed SPTE value.
			 */
			for (;;) {
				old_child_spte = xchg(sptep, REMOVED_SPTE);
				if (!is_removed_spte(old_child_spte))
					break;
				cpu_relax();
			}
		} else {
			/*
			 * If the SPTE is not MMU-present, there is no backing
			 * page associated with the SPTE and so no side effects
			 * that need to be recorded, and exclusive ownership of
			 * mmu_lock ensures the SPTE can't be made present.
			 * Note, zapping MMIO SPTEs is also unnecessary as they
			 * are guarded by the memslots generation, not by being
			 * unreachable.
			 */
			old_child_spte = READ_ONCE(*sptep);
			if (!is_shadow_present_pte(old_child_spte))
				continue;

			/*
			 * Marking the SPTE as a removed SPTE is not
			 * strictly necessary here as the MMU lock will
			 * stop other threads from concurrently modifying
			 * this SPTE. Using the removed SPTE value keeps
			 * the two branches consistent and simplifies
			 * the function.
			 */
			WRITE_ONCE(*sptep, REMOVED_SPTE);
		}
		handle_changed_spte(kvm, kvm_mmu_page_as_id(sp), gfn,
				    old_child_spte, REMOVED_SPTE, level - 1,
				    shared);
=======
>>>>>>> 657f1d86
	}

	kvm_flush_remote_tlbs_with_address(kvm, gfn,
					   KVM_PAGES_PER_HPAGE(level));

	call_rcu(&sp->rcu_head, tdp_mmu_free_sp_rcu_callback);
}

/**
 * tdp_mmu_link_page - Add a new page to the list of pages used by the TDP MMU
 *
 * @kvm: kvm instance
 * @sp: the new page
 * @shared: This operation may not be running under the exclusive use of
 *	    the MMU lock and the operation must synchronize with other
 *	    threads that might be adding or removing pages.
 * @account_nx: This page replaces a NX large page and should be marked for
 *		eventual reclaim.
 */
static void tdp_mmu_link_page(struct kvm *kvm, struct kvm_mmu_page *sp,
			      bool shared, bool account_nx)
{
	if (shared)
		spin_lock(&kvm->arch.tdp_mmu_pages_lock);
	else
		lockdep_assert_held_write(&kvm->mmu_lock);

	list_add(&sp->link, &kvm->arch.tdp_mmu_pages);
	if (account_nx)
		account_huge_nx_page(kvm, sp);

	if (shared)
		spin_unlock(&kvm->arch.tdp_mmu_pages_lock);
}

/**
 * tdp_mmu_unlink_page - Remove page from the list of pages used by the TDP MMU
 *
 * @kvm: kvm instance
 * @sp: the page to be removed
 * @shared: This operation may not be running under the exclusive use of
 *	    the MMU lock and the operation must synchronize with other
 *	    threads that might be adding or removing pages.
 */
static void tdp_mmu_unlink_page(struct kvm *kvm, struct kvm_mmu_page *sp,
				bool shared)
{
	if (shared)
		spin_lock(&kvm->arch.tdp_mmu_pages_lock);
	else
		lockdep_assert_held_write(&kvm->mmu_lock);

	list_del(&sp->link);
	if (sp->lpage_disallowed)
		unaccount_huge_nx_page(kvm, sp);

	if (shared)
		spin_unlock(&kvm->arch.tdp_mmu_pages_lock);
}

/**
 * handle_removed_tdp_mmu_page - handle a pt removed from the TDP structure
 *
 * @kvm: kvm instance
 * @pt: the page removed from the paging structure
 * @shared: This operation may not be running under the exclusive use
 *	    of the MMU lock and the operation must synchronize with other
 *	    threads that might be modifying SPTEs.
 *
 * Given a page table that has been removed from the TDP paging structure,
 * iterates through the page table to clear SPTEs and free child page tables.
 *
 * Note that pt is passed in as a tdp_ptep_t, but it does not need RCU
 * protection. Since this thread removed it from the paging structure,
 * this thread will be responsible for ensuring the page is freed. Hence the
 * early rcu_dereferences in the function.
 */
static void handle_removed_tdp_mmu_page(struct kvm *kvm, tdp_ptep_t pt,
					bool shared)
{
	struct kvm_mmu_page *sp = sptep_to_sp(rcu_dereference(pt));
	int level = sp->role.level;
	gfn_t base_gfn = sp->gfn;
	u64 old_child_spte;
	u64 *sptep;
	gfn_t gfn;
	int i;

	trace_kvm_mmu_prepare_zap_page(sp);

	tdp_mmu_unlink_page(kvm, sp, shared);

	for (i = 0; i < PT64_ENT_PER_PAGE; i++) {
		sptep = rcu_dereference(pt) + i;
		gfn = base_gfn + (i * KVM_PAGES_PER_HPAGE(level - 1));

		if (shared) {
			/*
			 * Set the SPTE to a nonpresent value that other
			 * threads will not overwrite. If the SPTE was
			 * already marked as removed then another thread
			 * handling a page fault could overwrite it, so
			 * set the SPTE until it is set from some other
			 * value to the removed SPTE value.
			 */
			for (;;) {
				old_child_spte = xchg(sptep, REMOVED_SPTE);
				if (!is_removed_spte(old_child_spte))
					break;
				cpu_relax();
			}
		} else {
			/*
			 * If the SPTE is not MMU-present, there is no backing
			 * page associated with the SPTE and so no side effects
			 * that need to be recorded, and exclusive ownership of
			 * mmu_lock ensures the SPTE can't be made present.
			 * Note, zapping MMIO SPTEs is also unnecessary as they
			 * are guarded by the memslots generation, not by being
			 * unreachable.
			 */
			old_child_spte = READ_ONCE(*sptep);
			if (!is_shadow_present_pte(old_child_spte))
				continue;

			/*
			 * Marking the SPTE as a removed SPTE is not
			 * strictly necessary here as the MMU lock will
			 * stop other threads from concurrently modifying
			 * this SPTE. Using the removed SPTE value keeps
			 * the two branches consistent and simplifies
			 * the function.
			 */
			WRITE_ONCE(*sptep, REMOVED_SPTE);
		}
		handle_changed_spte(kvm, kvm_mmu_page_as_id(sp), gfn,
				    old_child_spte, REMOVED_SPTE, level - 1,
				    shared);
	}

	kvm_flush_remote_tlbs_with_address(kvm, gfn,
					   KVM_PAGES_PER_HPAGE(level));

	call_rcu(&sp->rcu_head, tdp_mmu_free_sp_rcu_callback);
}

/**
 * handle_changed_spte - handle bookkeeping associated with an SPTE change
 * @kvm: kvm instance
 * @as_id: the address space of the paging structure the SPTE was a part of
 * @gfn: the base GFN that was mapped by the SPTE
 * @old_spte: The value of the SPTE before the change
 * @new_spte: The value of the SPTE after the change
 * @level: the level of the PT the SPTE is part of in the paging structure
 * @shared: This operation may not be running under the exclusive use of
 *	    the MMU lock and the operation must synchronize with other
 *	    threads that might be modifying SPTEs.
 *
 * Handle bookkeeping that might result from the modification of a SPTE.
 * This function must be called for all TDP SPTE modifications.
 */
static void __handle_changed_spte(struct kvm *kvm, int as_id, gfn_t gfn,
				  u64 old_spte, u64 new_spte, int level,
				  bool shared)
{
	bool was_present = is_shadow_present_pte(old_spte);
	bool is_present = is_shadow_present_pte(new_spte);
	bool was_leaf = was_present && is_last_spte(old_spte, level);
	bool is_leaf = is_present && is_last_spte(new_spte, level);
	bool pfn_changed = spte_to_pfn(old_spte) != spte_to_pfn(new_spte);

	WARN_ON(level > PT64_ROOT_MAX_LEVEL);
	WARN_ON(level < PG_LEVEL_4K);
	WARN_ON(gfn & (KVM_PAGES_PER_HPAGE(level) - 1));

	/*
	 * If this warning were to trigger it would indicate that there was a
	 * missing MMU notifier or a race with some notifier handler.
	 * A present, leaf SPTE should never be directly replaced with another
	 * present leaf SPTE pointing to a different PFN. A notifier handler
	 * should be zapping the SPTE before the main MM's page table is
	 * changed, or the SPTE should be zeroed, and the TLBs flushed by the
	 * thread before replacement.
	 */
	if (was_leaf && is_leaf && pfn_changed) {
		pr_err("Invalid SPTE change: cannot replace a present leaf\n"
		       "SPTE with another present leaf SPTE mapping a\n"
		       "different PFN!\n"
		       "as_id: %d gfn: %llx old_spte: %llx new_spte: %llx level: %d",
		       as_id, gfn, old_spte, new_spte, level);

		/*
		 * Crash the host to prevent error propagation and guest data
		 * corruption.
		 */
		BUG();
	}

	if (old_spte == new_spte)
		return;

	trace_kvm_tdp_mmu_spte_changed(as_id, gfn, level, old_spte, new_spte);

	/*
	 * The only times a SPTE should be changed from a non-present to
	 * non-present state is when an MMIO entry is installed/modified/
	 * removed. In that case, there is nothing to do here.
	 */
	if (!was_present && !is_present) {
		/*
		 * If this change does not involve a MMIO SPTE or removed SPTE,
		 * it is unexpected. Log the change, though it should not
		 * impact the guest since both the former and current SPTEs
		 * are nonpresent.
		 */
		if (WARN_ON(!is_mmio_spte(old_spte) &&
			    !is_mmio_spte(new_spte) &&
			    !is_removed_spte(new_spte)))
			pr_err("Unexpected SPTE change! Nonpresent SPTEs\n"
			       "should not be replaced with another,\n"
			       "different nonpresent SPTE, unless one or both\n"
			       "are MMIO SPTEs, or the new SPTE is\n"
			       "a temporary removed SPTE.\n"
			       "as_id: %d gfn: %llx old_spte: %llx new_spte: %llx level: %d",
			       as_id, gfn, old_spte, new_spte, level);
		return;
	}


	if (was_leaf && is_dirty_spte(old_spte) &&
	    (!is_present || !is_dirty_spte(new_spte) || pfn_changed))
		kvm_set_pfn_dirty(spte_to_pfn(old_spte));

	/*
	 * Recursively handle child PTs if the change removed a subtree from
	 * the paging structure.
	 */
	if (was_present && !was_leaf && (pfn_changed || !is_present))
		handle_removed_tdp_mmu_page(kvm,
				spte_to_child_pt(old_spte, level), shared);
}

static void handle_changed_spte(struct kvm *kvm, int as_id, gfn_t gfn,
				u64 old_spte, u64 new_spte, int level,
				bool shared)
{
	__handle_changed_spte(kvm, as_id, gfn, old_spte, new_spte, level,
			      shared);
	handle_changed_spte_acc_track(old_spte, new_spte, level);
	handle_changed_spte_dirty_log(kvm, as_id, gfn, old_spte,
				      new_spte, level);
}

/*
 * tdp_mmu_set_spte_atomic - Set a TDP MMU SPTE atomically and handle the
 * associated bookkeeping
 *
 * @kvm: kvm instance
 * @iter: a tdp_iter instance currently on the SPTE that should be set
 * @new_spte: The value the SPTE should be set to
 * Returns: true if the SPTE was set, false if it was not. If false is returned,
 *	    this function will have no side-effects.
 */
static inline bool tdp_mmu_set_spte_atomic(struct kvm *kvm,
					   struct tdp_iter *iter,
					   u64 new_spte)
{
	lockdep_assert_held_read(&kvm->mmu_lock);

	/*
	 * Do not change removed SPTEs. Only the thread that froze the SPTE
	 * may modify it.
	 */
<<<<<<< HEAD
	if (iter->old_spte == REMOVED_SPTE)
		return false;

	if (cmpxchg64(rcu_dereference(iter->sptep), iter->old_spte,
		      new_spte) != iter->old_spte)
		return false;

	handle_changed_spte(kvm, iter->as_id, iter->gfn, iter->old_spte,
			    new_spte, iter->level, true);

=======
	if (is_removed_spte(iter->old_spte))
		return false;

	if (cmpxchg64(rcu_dereference(iter->sptep), iter->old_spte,
		      new_spte) != iter->old_spte)
		return false;

	handle_changed_spte(kvm, iter->as_id, iter->gfn, iter->old_spte,
			    new_spte, iter->level, true);

>>>>>>> 657f1d86
	return true;
}

static inline bool tdp_mmu_zap_spte_atomic(struct kvm *kvm,
					   struct tdp_iter *iter)
{
	/*
	 * Freeze the SPTE by setting it to a special,
	 * non-present value. This will stop other threads from
	 * immediately installing a present entry in its place
	 * before the TLBs are flushed.
	 */
	if (!tdp_mmu_set_spte_atomic(kvm, iter, REMOVED_SPTE))
		return false;

	kvm_flush_remote_tlbs_with_address(kvm, iter->gfn,
					   KVM_PAGES_PER_HPAGE(iter->level));

	/*
	 * No other thread can overwrite the removed SPTE as they
	 * must either wait on the MMU lock or use
<<<<<<< HEAD
	 * tdp_mmu_set_spte_atomic which will not overwrite the
=======
	 * tdp_mmu_set_spte_atomic which will not overrite the
>>>>>>> 657f1d86
	 * special removed SPTE value. No bookkeeping is needed
	 * here since the SPTE is going from non-present
	 * to non-present.
	 */
	WRITE_ONCE(*rcu_dereference(iter->sptep), 0);

	return true;
}


/*
 * __tdp_mmu_set_spte - Set a TDP MMU SPTE and handle the associated bookkeeping
 * @kvm: kvm instance
 * @iter: a tdp_iter instance currently on the SPTE that should be set
 * @new_spte: The value the SPTE should be set to
 * @record_acc_track: Notify the MM subsystem of changes to the accessed state
 *		      of the page. Should be set unless handling an MMU
 *		      notifier for access tracking. Leaving record_acc_track
 *		      unset in that case prevents page accesses from being
 *		      double counted.
 * @record_dirty_log: Record the page as dirty in the dirty bitmap if
 *		      appropriate for the change being made. Should be set
 *		      unless performing certain dirty logging operations.
 *		      Leaving record_dirty_log unset in that case prevents page
 *		      writes from being double counted.
 */
static inline void __tdp_mmu_set_spte(struct kvm *kvm, struct tdp_iter *iter,
				      u64 new_spte, bool record_acc_track,
				      bool record_dirty_log)
{
	lockdep_assert_held_write(&kvm->mmu_lock);
<<<<<<< HEAD

	/*
	 * No thread should be using this function to set SPTEs to the
	 * temporary removed SPTE value.
	 * If operating under the MMU lock in read mode, tdp_mmu_set_spte_atomic
	 * should be used. If operating under the MMU lock in write mode, the
	 * use of the removed SPTE should not be necessary.
	 */
	WARN_ON(iter->old_spte == REMOVED_SPTE);

	WRITE_ONCE(*rcu_dereference(iter->sptep), new_spte);

=======

	/*
	 * No thread should be using this function to set SPTEs to the
	 * temporary removed SPTE value.
	 * If operating under the MMU lock in read mode, tdp_mmu_set_spte_atomic
	 * should be used. If operating under the MMU lock in write mode, the
	 * use of the removed SPTE should not be necessary.
	 */
	WARN_ON(is_removed_spte(iter->old_spte));

	WRITE_ONCE(*rcu_dereference(iter->sptep), new_spte);

>>>>>>> 657f1d86
	__handle_changed_spte(kvm, iter->as_id, iter->gfn, iter->old_spte,
			      new_spte, iter->level, false);
	if (record_acc_track)
		handle_changed_spte_acc_track(iter->old_spte, new_spte,
					      iter->level);
	if (record_dirty_log)
		handle_changed_spte_dirty_log(kvm, iter->as_id, iter->gfn,
					      iter->old_spte, new_spte,
					      iter->level);
}

static inline void tdp_mmu_set_spte(struct kvm *kvm, struct tdp_iter *iter,
				    u64 new_spte)
{
	__tdp_mmu_set_spte(kvm, iter, new_spte, true, true);
}

static inline void tdp_mmu_set_spte_no_acc_track(struct kvm *kvm,
						 struct tdp_iter *iter,
						 u64 new_spte)
{
	__tdp_mmu_set_spte(kvm, iter, new_spte, false, true);
}

static inline void tdp_mmu_set_spte_no_dirty_log(struct kvm *kvm,
						 struct tdp_iter *iter,
						 u64 new_spte)
{
	__tdp_mmu_set_spte(kvm, iter, new_spte, true, false);
}

#define tdp_root_for_each_pte(_iter, _root, _start, _end) \
	for_each_tdp_pte(_iter, _root->spt, _root->role.level, _start, _end)

#define tdp_root_for_each_leaf_pte(_iter, _root, _start, _end)	\
	tdp_root_for_each_pte(_iter, _root, _start, _end)		\
		if (!is_shadow_present_pte(_iter.old_spte) ||		\
		    !is_last_spte(_iter.old_spte, _iter.level))		\
			continue;					\
		else

#define tdp_mmu_for_each_pte(_iter, _mmu, _start, _end)		\
	for_each_tdp_pte(_iter, __va(_mmu->root_hpa),		\
			 _mmu->shadow_root_level, _start, _end)

/*
 * Yield if the MMU lock is contended or this thread needs to return control
 * to the scheduler.
 *
 * If this function should yield and flush is set, it will perform a remote
 * TLB flush before yielding.
 *
 * If this function yields, it will also reset the tdp_iter's walk over the
 * paging structure and the calling function should skip to the next
 * iteration to allow the iterator to continue its traversal from the
 * paging structure root.
 *
 * Return true if this function yielded and the iterator's traversal was reset.
 * Return false if a yield was not needed.
 */
static inline bool tdp_mmu_iter_cond_resched(struct kvm *kvm,
					     struct tdp_iter *iter, bool flush)
{
	/* Ensure forward progress has been made before yielding. */
	if (iter->next_last_level_gfn == iter->yielded_gfn)
		return false;

	if (need_resched() || rwlock_needbreak(&kvm->mmu_lock)) {
		rcu_read_unlock();

		if (flush)
			kvm_flush_remote_tlbs(kvm);

		cond_resched_rwlock_write(&kvm->mmu_lock);
		rcu_read_lock();

		WARN_ON(iter->gfn > iter->next_last_level_gfn);

		tdp_iter_restart(iter);

		return true;
	}

	return false;
}

/*
 * Tears down the mappings for the range of gfns, [start, end), and frees the
 * non-root pages mapping GFNs strictly within that range. Returns true if
 * SPTEs have been cleared and a TLB flush is needed before releasing the
 * MMU lock.
 * If can_yield is true, will release the MMU lock and reschedule if the
 * scheduler needs the CPU or there is contention on the MMU lock. If this
 * function cannot yield, it will not release the MMU lock or reschedule and
 * the caller must ensure it does not supply too large a GFN range, or the
 * operation can cause a soft lockup.  Note, in some use cases a flush may be
 * required by prior actions.  Ensure the pending flush is performed prior to
 * yielding.
 */
static bool zap_gfn_range(struct kvm *kvm, struct kvm_mmu_page *root,
			  gfn_t start, gfn_t end, bool can_yield, bool flush)
{
	struct tdp_iter iter;

	rcu_read_lock();

	tdp_root_for_each_pte(iter, root, start, end) {
		if (can_yield &&
		    tdp_mmu_iter_cond_resched(kvm, &iter, flush)) {
			flush = false;
			continue;
		}

		if (!is_shadow_present_pte(iter.old_spte))
			continue;

		/*
		 * If this is a non-last-level SPTE that covers a larger range
		 * than should be zapped, continue, and zap the mappings at a
		 * lower level.
		 */
		if ((iter.gfn < start ||
		     iter.gfn + KVM_PAGES_PER_HPAGE(iter.level) > end) &&
		    !is_last_spte(iter.old_spte, iter.level))
			continue;

		tdp_mmu_set_spte(kvm, &iter, 0);
		flush = true;
	}

	rcu_read_unlock();
	return flush;
}

/*
 * Tears down the mappings for the range of gfns, [start, end), and frees the
 * non-root pages mapping GFNs strictly within that range. Returns true if
 * SPTEs have been cleared and a TLB flush is needed before releasing the
 * MMU lock.
 */
bool __kvm_tdp_mmu_zap_gfn_range(struct kvm *kvm, gfn_t start, gfn_t end,
				 bool can_yield)
{
	struct kvm_mmu_page *root;
	bool flush = false;

	for_each_tdp_mmu_root_yield_safe(kvm, root)
		flush = zap_gfn_range(kvm, root, start, end, can_yield, flush);

	return flush;
}

void kvm_tdp_mmu_zap_all(struct kvm *kvm)
{
	gfn_t max_gfn = 1ULL << (shadow_phys_bits - PAGE_SHIFT);
	bool flush;

	flush = kvm_tdp_mmu_zap_gfn_range(kvm, 0, max_gfn);
	if (flush)
		kvm_flush_remote_tlbs(kvm);
}

/*
 * Installs a last-level SPTE to handle a TDP page fault.
 * (NPT/EPT violation/misconfiguration)
 */
static int tdp_mmu_map_handle_target_level(struct kvm_vcpu *vcpu, int write,
					  int map_writable,
					  struct tdp_iter *iter,
					  kvm_pfn_t pfn, bool prefault)
{
	u64 new_spte;
	int ret = 0;
	int make_spte_ret = 0;

	if (unlikely(is_noslot_pfn(pfn)))
		new_spte = make_mmio_spte(vcpu, iter->gfn, ACC_ALL);
	else
		make_spte_ret = make_spte(vcpu, ACC_ALL, iter->level, iter->gfn,
					 pfn, iter->old_spte, prefault, true,
					 map_writable, !shadow_accessed_mask,
					 &new_spte);

	if (new_spte == iter->old_spte)
		ret = RET_PF_SPURIOUS;
	else if (!tdp_mmu_set_spte_atomic(vcpu->kvm, iter, new_spte))
		return RET_PF_RETRY;

	/*
	 * If the page fault was caused by a write but the page is write
	 * protected, emulation is needed. If the emulation was skipped,
	 * the vCPU would have the same fault again.
	 */
	if (make_spte_ret & SET_SPTE_WRITE_PROTECTED_PT) {
		if (write)
			ret = RET_PF_EMULATE;
		kvm_make_request(KVM_REQ_TLB_FLUSH_CURRENT, vcpu);
	}

	/* If a MMIO SPTE is installed, the MMIO will need to be emulated. */
	if (unlikely(is_mmio_spte(new_spte))) {
		trace_mark_mmio_spte(rcu_dereference(iter->sptep), iter->gfn,
				     new_spte);
		ret = RET_PF_EMULATE;
<<<<<<< HEAD
	} else
		trace_kvm_mmu_set_spte(iter->level, iter->gfn,
				       rcu_dereference(iter->sptep));

	trace_kvm_mmu_set_spte(iter->level, iter->gfn,
			       rcu_dereference(iter->sptep));
=======
	} else {
		trace_kvm_mmu_set_spte(iter->level, iter->gfn,
				       rcu_dereference(iter->sptep));
	}

>>>>>>> 657f1d86
	if (!prefault)
		vcpu->stat.pf_fixed++;

	return ret;
}

/*
 * Handle a TDP page fault (NPT/EPT violation/misconfiguration) by installing
 * page tables and SPTEs to translate the faulting guest physical address.
 */
int kvm_tdp_mmu_map(struct kvm_vcpu *vcpu, gpa_t gpa, u32 error_code,
		    int map_writable, int max_level, kvm_pfn_t pfn,
		    bool prefault)
{
	bool nx_huge_page_workaround_enabled = is_nx_huge_page_enabled();
	bool write = error_code & PFERR_WRITE_MASK;
	bool exec = error_code & PFERR_FETCH_MASK;
	bool huge_page_disallowed = exec && nx_huge_page_workaround_enabled;
	struct kvm_mmu *mmu = vcpu->arch.mmu;
	struct tdp_iter iter;
	struct kvm_mmu_page *sp;
	u64 *child_pt;
	u64 new_spte;
	int ret;
	gfn_t gfn = gpa >> PAGE_SHIFT;
	int level;
	int req_level;

	if (WARN_ON(!VALID_PAGE(vcpu->arch.mmu->root_hpa)))
		return RET_PF_RETRY;
	if (WARN_ON(!is_tdp_mmu_root(vcpu->kvm, vcpu->arch.mmu->root_hpa)))
		return RET_PF_RETRY;

	level = kvm_mmu_hugepage_adjust(vcpu, gfn, max_level, &pfn,
					huge_page_disallowed, &req_level);

	trace_kvm_mmu_spte_requested(gpa, level, pfn);

	rcu_read_lock();

	tdp_mmu_for_each_pte(iter, mmu, gfn, gfn + 1) {
		if (nx_huge_page_workaround_enabled)
			disallowed_hugepage_adjust(iter.old_spte, gfn,
						   iter.level, &pfn, &level);

		if (iter.level == level)
			break;

		/*
		 * If there is an SPTE mapping a large page at a higher level
		 * than the target, that SPTE must be cleared and replaced
		 * with a non-leaf SPTE.
		 */
		if (is_shadow_present_pte(iter.old_spte) &&
		    is_large_pte(iter.old_spte)) {
			if (!tdp_mmu_zap_spte_atomic(vcpu->kvm, &iter))
				break;

			/*
			 * The iter must explicitly re-read the spte here
			 * because the new value informs the !present
			 * path below.
			 */
			iter.old_spte = READ_ONCE(*rcu_dereference(iter.sptep));
		}

		if (!is_shadow_present_pte(iter.old_spte)) {
			sp = alloc_tdp_mmu_page(vcpu, iter.gfn, iter.level);
			child_pt = sp->spt;

			new_spte = make_nonleaf_spte(child_pt,
						     !shadow_accessed_mask);

			if (tdp_mmu_set_spte_atomic(vcpu->kvm, &iter,
						    new_spte)) {
				tdp_mmu_link_page(vcpu->kvm, sp, true,
						  huge_page_disallowed &&
						  req_level >= iter.level);

				trace_kvm_mmu_get_page(sp, true);
			} else {
				tdp_mmu_free_sp(sp);
				break;
			}
		}
	}

	if (iter.level != level) {
		rcu_read_unlock();
		return RET_PF_RETRY;
	}

	ret = tdp_mmu_map_handle_target_level(vcpu, write, map_writable, &iter,
					      pfn, prefault);
	rcu_read_unlock();

	return ret;
}

<<<<<<< HEAD
static __always_inline int
kvm_tdp_mmu_handle_hva_range(struct kvm *kvm,
			     unsigned long start,
			     unsigned long end,
			     unsigned long data,
			     int (*handler)(struct kvm *kvm,
					    struct kvm_memory_slot *slot,
					    struct kvm_mmu_page *root,
					    gfn_t start,
					    gfn_t end,
					    unsigned long data))
=======
typedef int (*tdp_handler_t)(struct kvm *kvm, struct kvm_memory_slot *slot,
			     struct kvm_mmu_page *root, gfn_t start, gfn_t end,
			     unsigned long data);

static __always_inline int kvm_tdp_mmu_handle_hva_range(struct kvm *kvm,
							unsigned long start,
							unsigned long end,
							unsigned long data,
							tdp_handler_t handler)
>>>>>>> 657f1d86
{
	struct kvm_memslots *slots;
	struct kvm_memory_slot *memslot;
	struct kvm_mmu_page *root;
	int ret = 0;
	int as_id;

	for_each_tdp_mmu_root_yield_safe(kvm, root) {
		as_id = kvm_mmu_page_as_id(root);
		slots = __kvm_memslots(kvm, as_id);
		kvm_for_each_memslot(memslot, slots) {
			unsigned long hva_start, hva_end;
			gfn_t gfn_start, gfn_end;

			hva_start = max(start, memslot->userspace_addr);
			hva_end = min(end, memslot->userspace_addr +
				      (memslot->npages << PAGE_SHIFT));
			if (hva_start >= hva_end)
				continue;
			/*
			 * {gfn(page) | page intersects with [hva_start, hva_end)} =
			 * {gfn_start, gfn_start+1, ..., gfn_end-1}.
			 */
			gfn_start = hva_to_gfn_memslot(hva_start, memslot);
			gfn_end = hva_to_gfn_memslot(hva_end + PAGE_SIZE - 1, memslot);

			ret |= handler(kvm, memslot, root, gfn_start,
				       gfn_end, data);
		}
	}

	return ret;
}

static __always_inline int kvm_tdp_mmu_handle_hva(struct kvm *kvm,
						  unsigned long addr,
						  unsigned long data,
						  tdp_handler_t handler)
{
	return kvm_tdp_mmu_handle_hva_range(kvm, addr, addr + 1, data, handler);
}

static int zap_gfn_range_hva_wrapper(struct kvm *kvm,
				     struct kvm_memory_slot *slot,
				     struct kvm_mmu_page *root, gfn_t start,
				     gfn_t end, unsigned long unused)
{
	return zap_gfn_range(kvm, root, start, end, false, false);
}

int kvm_tdp_mmu_zap_hva_range(struct kvm *kvm, unsigned long start,
			      unsigned long end)
{
	return kvm_tdp_mmu_handle_hva_range(kvm, start, end, 0,
					    zap_gfn_range_hva_wrapper);
}

/*
 * Mark the SPTEs range of GFNs [start, end) unaccessed and return non-zero
 * if any of the GFNs in the range have been accessed.
 */
static int age_gfn_range(struct kvm *kvm, struct kvm_memory_slot *slot,
			 struct kvm_mmu_page *root, gfn_t start, gfn_t end,
			 unsigned long unused)
{
	struct tdp_iter iter;
	int young = 0;
	u64 new_spte = 0;

	rcu_read_lock();

	tdp_root_for_each_leaf_pte(iter, root, start, end) {
		/*
		 * If we have a non-accessed entry we don't need to change the
		 * pte.
		 */
		if (!is_accessed_spte(iter.old_spte))
			continue;

		new_spte = iter.old_spte;

		if (spte_ad_enabled(new_spte)) {
			clear_bit((ffs(shadow_accessed_mask) - 1),
				  (unsigned long *)&new_spte);
		} else {
			/*
			 * Capture the dirty status of the page, so that it doesn't get
			 * lost when the SPTE is marked for access tracking.
			 */
			if (is_writable_pte(new_spte))
				kvm_set_pfn_dirty(spte_to_pfn(new_spte));

			new_spte = mark_spte_for_access_track(new_spte);
		}
		new_spte &= ~shadow_dirty_mask;

		tdp_mmu_set_spte_no_acc_track(kvm, &iter, new_spte);
		young = 1;

		trace_kvm_age_page(iter.gfn, iter.level, slot, young);
	}

	rcu_read_unlock();

	return young;
}

int kvm_tdp_mmu_age_hva_range(struct kvm *kvm, unsigned long start,
			      unsigned long end)
{
	return kvm_tdp_mmu_handle_hva_range(kvm, start, end, 0,
					    age_gfn_range);
}

static int test_age_gfn(struct kvm *kvm, struct kvm_memory_slot *slot,
			struct kvm_mmu_page *root, gfn_t gfn, gfn_t end,
			unsigned long unused)
{
	struct tdp_iter iter;

	tdp_root_for_each_leaf_pte(iter, root, gfn, end)
		if (is_accessed_spte(iter.old_spte))
			return 1;

	return 0;
}

int kvm_tdp_mmu_test_age_hva(struct kvm *kvm, unsigned long hva)
{
	return kvm_tdp_mmu_handle_hva(kvm, hva, 0, test_age_gfn);
}

/*
 * Handle the changed_pte MMU notifier for the TDP MMU.
 * data is a pointer to the new pte_t mapping the HVA specified by the MMU
 * notifier.
 * Returns non-zero if a flush is needed before releasing the MMU lock.
 */
static int set_tdp_spte(struct kvm *kvm, struct kvm_memory_slot *slot,
			struct kvm_mmu_page *root, gfn_t gfn, gfn_t end,
			unsigned long data)
{
	struct tdp_iter iter;
	pte_t *ptep = (pte_t *)data;
	kvm_pfn_t new_pfn;
	u64 new_spte;
	int need_flush = 0;

	rcu_read_lock();

<<<<<<< HEAD
	WARN_ON(pte_huge(*ptep));
=======
	WARN_ON(pte_huge(*ptep) || (gfn + 1) != end);
>>>>>>> 657f1d86

	new_pfn = pte_pfn(*ptep);

	tdp_root_for_each_pte(iter, root, gfn, gfn + 1) {
		if (iter.level != PG_LEVEL_4K)
			continue;

		if (!is_shadow_present_pte(iter.old_spte))
			break;

		/*
		 * Note, when changing a read-only SPTE, it's not strictly
		 * necessary to zero the SPTE before setting the new PFN, but
		 * doing so preserves the invariant that the PFN of a present
		 * leaf SPTE can never change.  See __handle_changed_spte().
		 */
		tdp_mmu_set_spte(kvm, &iter, 0);

		if (!pte_write(*ptep)) {
			new_spte = kvm_mmu_changed_pte_notifier_make_spte(
					iter.old_spte, new_pfn);

			tdp_mmu_set_spte(kvm, &iter, new_spte);
		}

		need_flush = 1;
	}

	if (need_flush)
		kvm_flush_remote_tlbs_with_address(kvm, gfn, 1);

	rcu_read_unlock();

	return 0;
}

int kvm_tdp_mmu_set_spte_hva(struct kvm *kvm, unsigned long address,
			     pte_t *host_ptep)
{
	return kvm_tdp_mmu_handle_hva(kvm, address, (unsigned long)host_ptep,
				      set_tdp_spte);
}

/*
 * Remove write access from all the SPTEs mapping GFNs [start, end). If
 * skip_4k is set, SPTEs that map 4k pages, will not be write-protected.
 * Returns true if an SPTE has been changed and the TLBs need to be flushed.
 */
static bool wrprot_gfn_range(struct kvm *kvm, struct kvm_mmu_page *root,
			     gfn_t start, gfn_t end, int min_level)
{
	struct tdp_iter iter;
	u64 new_spte;
	bool spte_set = false;

	rcu_read_lock();

	BUG_ON(min_level > KVM_MAX_HUGEPAGE_LEVEL);

	for_each_tdp_pte_min_level(iter, root->spt, root->role.level,
				   min_level, start, end) {
		if (tdp_mmu_iter_cond_resched(kvm, &iter, false))
			continue;

		if (!is_shadow_present_pte(iter.old_spte) ||
		    !is_last_spte(iter.old_spte, iter.level) ||
		    !(iter.old_spte & PT_WRITABLE_MASK))
			continue;

		new_spte = iter.old_spte & ~PT_WRITABLE_MASK;

		tdp_mmu_set_spte_no_dirty_log(kvm, &iter, new_spte);
		spte_set = true;
	}

	rcu_read_unlock();
	return spte_set;
}

/*
 * Remove write access from all the SPTEs mapping GFNs in the memslot. Will
 * only affect leaf SPTEs down to min_level.
 * Returns true if an SPTE has been changed and the TLBs need to be flushed.
 */
bool kvm_tdp_mmu_wrprot_slot(struct kvm *kvm, struct kvm_memory_slot *slot,
			     int min_level)
{
	struct kvm_mmu_page *root;
	int root_as_id;
	bool spte_set = false;

	for_each_tdp_mmu_root_yield_safe(kvm, root) {
		root_as_id = kvm_mmu_page_as_id(root);
		if (root_as_id != slot->as_id)
			continue;

		spte_set |= wrprot_gfn_range(kvm, root, slot->base_gfn,
			     slot->base_gfn + slot->npages, min_level);
	}

	return spte_set;
}

/*
 * Clear the dirty status of all the SPTEs mapping GFNs in the memslot. If
 * AD bits are enabled, this will involve clearing the dirty bit on each SPTE.
 * If AD bits are not enabled, this will require clearing the writable bit on
 * each SPTE. Returns true if an SPTE has been changed and the TLBs need to
 * be flushed.
 */
static bool clear_dirty_gfn_range(struct kvm *kvm, struct kvm_mmu_page *root,
			   gfn_t start, gfn_t end)
{
	struct tdp_iter iter;
	u64 new_spte;
	bool spte_set = false;

	rcu_read_lock();

	tdp_root_for_each_leaf_pte(iter, root, start, end) {
		if (tdp_mmu_iter_cond_resched(kvm, &iter, false))
			continue;

		if (spte_ad_need_write_protect(iter.old_spte)) {
			if (is_writable_pte(iter.old_spte))
				new_spte = iter.old_spte & ~PT_WRITABLE_MASK;
			else
				continue;
		} else {
			if (iter.old_spte & shadow_dirty_mask)
				new_spte = iter.old_spte & ~shadow_dirty_mask;
			else
				continue;
		}

		tdp_mmu_set_spte_no_dirty_log(kvm, &iter, new_spte);
		spte_set = true;
	}

	rcu_read_unlock();
	return spte_set;
}

/*
 * Clear the dirty status of all the SPTEs mapping GFNs in the memslot. If
 * AD bits are enabled, this will involve clearing the dirty bit on each SPTE.
 * If AD bits are not enabled, this will require clearing the writable bit on
 * each SPTE. Returns true if an SPTE has been changed and the TLBs need to
 * be flushed.
 */
bool kvm_tdp_mmu_clear_dirty_slot(struct kvm *kvm, struct kvm_memory_slot *slot)
{
	struct kvm_mmu_page *root;
	int root_as_id;
	bool spte_set = false;

	for_each_tdp_mmu_root_yield_safe(kvm, root) {
		root_as_id = kvm_mmu_page_as_id(root);
		if (root_as_id != slot->as_id)
			continue;

		spte_set |= clear_dirty_gfn_range(kvm, root, slot->base_gfn,
				slot->base_gfn + slot->npages);
	}

	return spte_set;
}

/*
 * Clears the dirty status of all the 4k SPTEs mapping GFNs for which a bit is
 * set in mask, starting at gfn. The given memslot is expected to contain all
 * the GFNs represented by set bits in the mask. If AD bits are enabled,
 * clearing the dirty status will involve clearing the dirty bit on each SPTE
 * or, if AD bits are not enabled, clearing the writable bit on each SPTE.
 */
static void clear_dirty_pt_masked(struct kvm *kvm, struct kvm_mmu_page *root,
				  gfn_t gfn, unsigned long mask, bool wrprot)
{
	struct tdp_iter iter;
	u64 new_spte;

	rcu_read_lock();

	tdp_root_for_each_leaf_pte(iter, root, gfn + __ffs(mask),
				    gfn + BITS_PER_LONG) {
		if (!mask)
			break;

		if (iter.level > PG_LEVEL_4K ||
		    !(mask & (1UL << (iter.gfn - gfn))))
			continue;

		mask &= ~(1UL << (iter.gfn - gfn));

		if (wrprot || spte_ad_need_write_protect(iter.old_spte)) {
			if (is_writable_pte(iter.old_spte))
				new_spte = iter.old_spte & ~PT_WRITABLE_MASK;
			else
				continue;
		} else {
			if (iter.old_spte & shadow_dirty_mask)
				new_spte = iter.old_spte & ~shadow_dirty_mask;
			else
				continue;
		}

		tdp_mmu_set_spte_no_dirty_log(kvm, &iter, new_spte);
	}

	rcu_read_unlock();
}

/*
 * Clears the dirty status of all the 4k SPTEs mapping GFNs for which a bit is
 * set in mask, starting at gfn. The given memslot is expected to contain all
 * the GFNs represented by set bits in the mask. If AD bits are enabled,
 * clearing the dirty status will involve clearing the dirty bit on each SPTE
 * or, if AD bits are not enabled, clearing the writable bit on each SPTE.
 */
void kvm_tdp_mmu_clear_dirty_pt_masked(struct kvm *kvm,
				       struct kvm_memory_slot *slot,
				       gfn_t gfn, unsigned long mask,
				       bool wrprot)
{
	struct kvm_mmu_page *root;
	int root_as_id;

	lockdep_assert_held_write(&kvm->mmu_lock);
	for_each_tdp_mmu_root(kvm, root) {
		root_as_id = kvm_mmu_page_as_id(root);
		if (root_as_id != slot->as_id)
			continue;

		clear_dirty_pt_masked(kvm, root, gfn, mask, wrprot);
	}
}

/*
 * Clear leaf entries which could be replaced by large mappings, for
 * GFNs within the slot.
 */
static void zap_collapsible_spte_range(struct kvm *kvm,
				       struct kvm_mmu_page *root,
				       struct kvm_memory_slot *slot)
{
	gfn_t start = slot->base_gfn;
	gfn_t end = start + slot->npages;
	struct tdp_iter iter;
	kvm_pfn_t pfn;
	bool spte_set = false;

	rcu_read_lock();

	tdp_root_for_each_pte(iter, root, start, end) {
		if (tdp_mmu_iter_cond_resched(kvm, &iter, spte_set)) {
			spte_set = false;
			continue;
		}

		if (!is_shadow_present_pte(iter.old_spte) ||
		    !is_last_spte(iter.old_spte, iter.level))
			continue;

		pfn = spte_to_pfn(iter.old_spte);
		if (kvm_is_reserved_pfn(pfn) ||
		    iter.level >= kvm_mmu_max_mapping_level(kvm, slot, iter.gfn,
							    pfn, PG_LEVEL_NUM))
			continue;

		tdp_mmu_set_spte(kvm, &iter, 0);

		spte_set = true;
	}

	rcu_read_unlock();
	if (spte_set)
		kvm_flush_remote_tlbs(kvm);
}

/*
 * Clear non-leaf entries (and free associated page tables) which could
 * be replaced by large mappings, for GFNs within the slot.
 */
void kvm_tdp_mmu_zap_collapsible_sptes(struct kvm *kvm,
				       struct kvm_memory_slot *slot)
{
	struct kvm_mmu_page *root;
	int root_as_id;

	for_each_tdp_mmu_root_yield_safe(kvm, root) {
		root_as_id = kvm_mmu_page_as_id(root);
		if (root_as_id != slot->as_id)
			continue;

		zap_collapsible_spte_range(kvm, root, slot);
	}
}

/*
 * Removes write access on the last level SPTE mapping this GFN and unsets the
 * MMU-writable bit to ensure future writes continue to be intercepted.
 * Returns true if an SPTE was set and a TLB flush is needed.
 */
static bool write_protect_gfn(struct kvm *kvm, struct kvm_mmu_page *root,
			      gfn_t gfn)
{
	struct tdp_iter iter;
	u64 new_spte;
	bool spte_set = false;

	rcu_read_lock();

	tdp_root_for_each_leaf_pte(iter, root, gfn, gfn + 1) {
		if (!is_writable_pte(iter.old_spte))
			break;

		new_spte = iter.old_spte &
			~(PT_WRITABLE_MASK | shadow_mmu_writable_mask);

		tdp_mmu_set_spte(kvm, &iter, new_spte);
		spte_set = true;
	}

	rcu_read_unlock();

	return spte_set;
}

/*
 * Removes write access on the last level SPTE mapping this GFN and unsets the
 * MMU-writable bit to ensure future writes continue to be intercepted.
 * Returns true if an SPTE was set and a TLB flush is needed.
 */
bool kvm_tdp_mmu_write_protect_gfn(struct kvm *kvm,
				   struct kvm_memory_slot *slot, gfn_t gfn)
{
	struct kvm_mmu_page *root;
	int root_as_id;
	bool spte_set = false;

	lockdep_assert_held_write(&kvm->mmu_lock);
	for_each_tdp_mmu_root(kvm, root) {
		root_as_id = kvm_mmu_page_as_id(root);
		if (root_as_id != slot->as_id)
			continue;

		spte_set |= write_protect_gfn(kvm, root, gfn);
	}
	return spte_set;
}

/*
 * Return the level of the lowest level SPTE added to sptes.
 * That SPTE may be non-present.
 */
int kvm_tdp_mmu_get_walk(struct kvm_vcpu *vcpu, u64 addr, u64 *sptes,
			 int *root_level)
{
	struct tdp_iter iter;
	struct kvm_mmu *mmu = vcpu->arch.mmu;
	gfn_t gfn = addr >> PAGE_SHIFT;
	int leaf = -1;

	*root_level = vcpu->arch.mmu->shadow_root_level;

	rcu_read_lock();

	tdp_mmu_for_each_pte(iter, mmu, gfn, gfn + 1) {
		leaf = iter.level;
		sptes[leaf] = iter.old_spte;
	}

	rcu_read_unlock();

	return leaf;
}<|MERGE_RESOLUTION|>--- conflicted
+++ resolved
@@ -145,22 +145,13 @@
 
 	lockdep_assert_held_write(&kvm->mmu_lock);
 
-<<<<<<< HEAD
-	write_lock(&kvm->mmu_lock);
-=======
 	role = page_role_for_level(vcpu, vcpu->arch.mmu->shadow_root_level);
->>>>>>> 657f1d86
 
 	/* Check for an existing root before allocating a new one. */
 	for_each_tdp_mmu_root(kvm, root) {
 		if (root->role.word == role.word) {
 			kvm_mmu_get_root(kvm, root);
-<<<<<<< HEAD
-			write_unlock(&kvm->mmu_lock);
-			return root;
-=======
 			goto out;
->>>>>>> 657f1d86
 		}
 	}
 
@@ -169,14 +160,8 @@
 
 	list_add(&root->link, &kvm->arch.tdp_mmu_roots);
 
-<<<<<<< HEAD
-	write_unlock(&kvm->mmu_lock);
-
-	return root;
-=======
 out:
 	return __pa(root->spt);
->>>>>>> 657f1d86
 }
 
 static void tdp_mmu_free_sp(struct kvm_mmu_page *sp)
@@ -201,34 +186,6 @@
 	tdp_mmu_free_sp(sp);
 }
 
-<<<<<<< HEAD
-static void tdp_mmu_free_sp(struct kvm_mmu_page *sp)
-{
-	free_page((unsigned long)sp->spt);
-	kmem_cache_free(mmu_page_header_cache, sp);
-}
-
-/*
- * This is called through call_rcu in order to free TDP page table memory
- * safely with respect to other kernel threads that may be operating on
- * the memory.
- * By only accessing TDP MMU page table memory in an RCU read critical
- * section, and freeing it after a grace period, lockless access to that
- * memory won't use it after it is freed.
- */
-static void tdp_mmu_free_sp_rcu_callback(struct rcu_head *head)
-{
-	struct kvm_mmu_page *sp = container_of(head, struct kvm_mmu_page,
-					       rcu_head);
-
-	tdp_mmu_free_sp(sp);
-}
-=======
-static void handle_changed_spte(struct kvm *kvm, int as_id, gfn_t gfn,
-				u64 old_spte, u64 new_spte, int level,
-				bool shared);
->>>>>>> 657f1d86
-
 static void handle_changed_spte(struct kvm *kvm, int as_id, gfn_t gfn,
 				u64 old_spte, u64 new_spte, int level,
 				bool shared);
@@ -259,7 +216,6 @@
 	    is_writable_pte(new_spte)) {
 		slot = __gfn_to_memslot(__kvm_memslots(kvm, as_id), gfn);
 		mark_page_dirty_in_slot(kvm, slot, gfn);
-<<<<<<< HEAD
 	}
 }
 
@@ -393,146 +349,6 @@
 		handle_changed_spte(kvm, kvm_mmu_page_as_id(sp), gfn,
 				    old_child_spte, REMOVED_SPTE, level - 1,
 				    shared);
-=======
->>>>>>> 657f1d86
-	}
-
-	kvm_flush_remote_tlbs_with_address(kvm, gfn,
-					   KVM_PAGES_PER_HPAGE(level));
-
-	call_rcu(&sp->rcu_head, tdp_mmu_free_sp_rcu_callback);
-}
-
-/**
- * tdp_mmu_link_page - Add a new page to the list of pages used by the TDP MMU
- *
- * @kvm: kvm instance
- * @sp: the new page
- * @shared: This operation may not be running under the exclusive use of
- *	    the MMU lock and the operation must synchronize with other
- *	    threads that might be adding or removing pages.
- * @account_nx: This page replaces a NX large page and should be marked for
- *		eventual reclaim.
- */
-static void tdp_mmu_link_page(struct kvm *kvm, struct kvm_mmu_page *sp,
-			      bool shared, bool account_nx)
-{
-	if (shared)
-		spin_lock(&kvm->arch.tdp_mmu_pages_lock);
-	else
-		lockdep_assert_held_write(&kvm->mmu_lock);
-
-	list_add(&sp->link, &kvm->arch.tdp_mmu_pages);
-	if (account_nx)
-		account_huge_nx_page(kvm, sp);
-
-	if (shared)
-		spin_unlock(&kvm->arch.tdp_mmu_pages_lock);
-}
-
-/**
- * tdp_mmu_unlink_page - Remove page from the list of pages used by the TDP MMU
- *
- * @kvm: kvm instance
- * @sp: the page to be removed
- * @shared: This operation may not be running under the exclusive use of
- *	    the MMU lock and the operation must synchronize with other
- *	    threads that might be adding or removing pages.
- */
-static void tdp_mmu_unlink_page(struct kvm *kvm, struct kvm_mmu_page *sp,
-				bool shared)
-{
-	if (shared)
-		spin_lock(&kvm->arch.tdp_mmu_pages_lock);
-	else
-		lockdep_assert_held_write(&kvm->mmu_lock);
-
-	list_del(&sp->link);
-	if (sp->lpage_disallowed)
-		unaccount_huge_nx_page(kvm, sp);
-
-	if (shared)
-		spin_unlock(&kvm->arch.tdp_mmu_pages_lock);
-}
-
-/**
- * handle_removed_tdp_mmu_page - handle a pt removed from the TDP structure
- *
- * @kvm: kvm instance
- * @pt: the page removed from the paging structure
- * @shared: This operation may not be running under the exclusive use
- *	    of the MMU lock and the operation must synchronize with other
- *	    threads that might be modifying SPTEs.
- *
- * Given a page table that has been removed from the TDP paging structure,
- * iterates through the page table to clear SPTEs and free child page tables.
- *
- * Note that pt is passed in as a tdp_ptep_t, but it does not need RCU
- * protection. Since this thread removed it from the paging structure,
- * this thread will be responsible for ensuring the page is freed. Hence the
- * early rcu_dereferences in the function.
- */
-static void handle_removed_tdp_mmu_page(struct kvm *kvm, tdp_ptep_t pt,
-					bool shared)
-{
-	struct kvm_mmu_page *sp = sptep_to_sp(rcu_dereference(pt));
-	int level = sp->role.level;
-	gfn_t base_gfn = sp->gfn;
-	u64 old_child_spte;
-	u64 *sptep;
-	gfn_t gfn;
-	int i;
-
-	trace_kvm_mmu_prepare_zap_page(sp);
-
-	tdp_mmu_unlink_page(kvm, sp, shared);
-
-	for (i = 0; i < PT64_ENT_PER_PAGE; i++) {
-		sptep = rcu_dereference(pt) + i;
-		gfn = base_gfn + (i * KVM_PAGES_PER_HPAGE(level - 1));
-
-		if (shared) {
-			/*
-			 * Set the SPTE to a nonpresent value that other
-			 * threads will not overwrite. If the SPTE was
-			 * already marked as removed then another thread
-			 * handling a page fault could overwrite it, so
-			 * set the SPTE until it is set from some other
-			 * value to the removed SPTE value.
-			 */
-			for (;;) {
-				old_child_spte = xchg(sptep, REMOVED_SPTE);
-				if (!is_removed_spte(old_child_spte))
-					break;
-				cpu_relax();
-			}
-		} else {
-			/*
-			 * If the SPTE is not MMU-present, there is no backing
-			 * page associated with the SPTE and so no side effects
-			 * that need to be recorded, and exclusive ownership of
-			 * mmu_lock ensures the SPTE can't be made present.
-			 * Note, zapping MMIO SPTEs is also unnecessary as they
-			 * are guarded by the memslots generation, not by being
-			 * unreachable.
-			 */
-			old_child_spte = READ_ONCE(*sptep);
-			if (!is_shadow_present_pte(old_child_spte))
-				continue;
-
-			/*
-			 * Marking the SPTE as a removed SPTE is not
-			 * strictly necessary here as the MMU lock will
-			 * stop other threads from concurrently modifying
-			 * this SPTE. Using the removed SPTE value keeps
-			 * the two branches consistent and simplifies
-			 * the function.
-			 */
-			WRITE_ONCE(*sptep, REMOVED_SPTE);
-		}
-		handle_changed_spte(kvm, kvm_mmu_page_as_id(sp), gfn,
-				    old_child_spte, REMOVED_SPTE, level - 1,
-				    shared);
 	}
 
 	kvm_flush_remote_tlbs_with_address(kvm, gfn,
@@ -668,8 +484,7 @@
 	 * Do not change removed SPTEs. Only the thread that froze the SPTE
 	 * may modify it.
 	 */
-<<<<<<< HEAD
-	if (iter->old_spte == REMOVED_SPTE)
+	if (is_removed_spte(iter->old_spte))
 		return false;
 
 	if (cmpxchg64(rcu_dereference(iter->sptep), iter->old_spte,
@@ -679,18 +494,6 @@
 	handle_changed_spte(kvm, iter->as_id, iter->gfn, iter->old_spte,
 			    new_spte, iter->level, true);
 
-=======
-	if (is_removed_spte(iter->old_spte))
-		return false;
-
-	if (cmpxchg64(rcu_dereference(iter->sptep), iter->old_spte,
-		      new_spte) != iter->old_spte)
-		return false;
-
-	handle_changed_spte(kvm, iter->as_id, iter->gfn, iter->old_spte,
-			    new_spte, iter->level, true);
-
->>>>>>> 657f1d86
 	return true;
 }
 
@@ -712,11 +515,7 @@
 	/*
 	 * No other thread can overwrite the removed SPTE as they
 	 * must either wait on the MMU lock or use
-<<<<<<< HEAD
 	 * tdp_mmu_set_spte_atomic which will not overwrite the
-=======
-	 * tdp_mmu_set_spte_atomic which will not overrite the
->>>>>>> 657f1d86
 	 * special removed SPTE value. No bookkeeping is needed
 	 * here since the SPTE is going from non-present
 	 * to non-present.
@@ -748,20 +547,6 @@
 				      bool record_dirty_log)
 {
 	lockdep_assert_held_write(&kvm->mmu_lock);
-<<<<<<< HEAD
-
-	/*
-	 * No thread should be using this function to set SPTEs to the
-	 * temporary removed SPTE value.
-	 * If operating under the MMU lock in read mode, tdp_mmu_set_spte_atomic
-	 * should be used. If operating under the MMU lock in write mode, the
-	 * use of the removed SPTE should not be necessary.
-	 */
-	WARN_ON(iter->old_spte == REMOVED_SPTE);
-
-	WRITE_ONCE(*rcu_dereference(iter->sptep), new_spte);
-
-=======
 
 	/*
 	 * No thread should be using this function to set SPTEs to the
@@ -774,7 +559,6 @@
 
 	WRITE_ONCE(*rcu_dereference(iter->sptep), new_spte);
 
->>>>>>> 657f1d86
 	__handle_changed_spte(kvm, iter->as_id, iter->gfn, iter->old_spte,
 			      new_spte, iter->level, false);
 	if (record_acc_track)
@@ -979,20 +763,11 @@
 		trace_mark_mmio_spte(rcu_dereference(iter->sptep), iter->gfn,
 				     new_spte);
 		ret = RET_PF_EMULATE;
-<<<<<<< HEAD
-	} else
-		trace_kvm_mmu_set_spte(iter->level, iter->gfn,
-				       rcu_dereference(iter->sptep));
-
-	trace_kvm_mmu_set_spte(iter->level, iter->gfn,
-			       rcu_dereference(iter->sptep));
-=======
 	} else {
 		trace_kvm_mmu_set_spte(iter->level, iter->gfn,
 				       rcu_dereference(iter->sptep));
 	}
 
->>>>>>> 657f1d86
 	if (!prefault)
 		vcpu->stat.pf_fixed++;
 
@@ -1092,19 +867,6 @@
 	return ret;
 }
 
-<<<<<<< HEAD
-static __always_inline int
-kvm_tdp_mmu_handle_hva_range(struct kvm *kvm,
-			     unsigned long start,
-			     unsigned long end,
-			     unsigned long data,
-			     int (*handler)(struct kvm *kvm,
-					    struct kvm_memory_slot *slot,
-					    struct kvm_mmu_page *root,
-					    gfn_t start,
-					    gfn_t end,
-					    unsigned long data))
-=======
 typedef int (*tdp_handler_t)(struct kvm *kvm, struct kvm_memory_slot *slot,
 			     struct kvm_mmu_page *root, gfn_t start, gfn_t end,
 			     unsigned long data);
@@ -1114,7 +876,6 @@
 							unsigned long end,
 							unsigned long data,
 							tdp_handler_t handler)
->>>>>>> 657f1d86
 {
 	struct kvm_memslots *slots;
 	struct kvm_memory_slot *memslot;
@@ -1265,11 +1026,7 @@
 
 	rcu_read_lock();
 
-<<<<<<< HEAD
-	WARN_ON(pte_huge(*ptep));
-=======
 	WARN_ON(pte_huge(*ptep) || (gfn + 1) != end);
->>>>>>> 657f1d86
 
 	new_pfn = pte_pfn(*ptep);
 
