/* SPDX-License-Identifier: GPL-2.0 */
#ifndef __KVM_X86_MMU_INTERNAL_H
#define __KVM_X86_MMU_INTERNAL_H

#include <linux/types.h>
#include <linux/kvm_host.h>
#include <asm/kvm_host.h>

#undef MMU_DEBUG

#ifdef MMU_DEBUG
extern bool dbg;

#define pgprintk(x...) do { if (dbg) printk(x); } while (0)
#define rmap_printk(fmt, args...) do { if (dbg) printk("%s: " fmt, __func__, ## args); } while (0)
#define MMU_WARN_ON(x) WARN_ON(x)
#else
#define pgprintk(x...) do { } while (0)
#define rmap_printk(x...) do { } while (0)
#define MMU_WARN_ON(x) do { } while (0)
#endif

/*
 * Unlike regular MMU roots, PAE "roots", a.k.a. PDPTEs/PDPTRs, have a PRESENT
 * bit, and thus are guaranteed to be non-zero when valid.  And, when a guest
 * PDPTR is !PRESENT, its corresponding PAE root cannot be set to INVALID_PAGE,
 * as the CPU would treat that as PRESENT PDPTR with reserved bits set.  Use
 * '0' instead of INVALID_PAGE to indicate an invalid PAE root.
 */
#define INVALID_PAE_ROOT	0
#define IS_VALID_PAE_ROOT(x)	(!!(x))

struct kvm_mmu_page {
	struct list_head link;
	struct hlist_node hash_link;
	struct list_head lpage_disallowed_link;

	bool unsync;
	u8 mmu_valid_gen;
	bool mmio_cached;
	bool lpage_disallowed; /* Can't be replaced by an equiv large page */

	/*
	 * The following two entries are used to key the shadow page in the
	 * hash table.
	 */
	union kvm_mmu_page_role role;
	gfn_t gfn;

	u64 *spt;
	/* hold the gfn of each spte inside spt */
	gfn_t *gfns;
	int root_count;          /* Currently serving as active root */
	unsigned int unsync_children;
	struct kvm_rmap_head parent_ptes; /* rmap pointers to parent sptes */
	DECLARE_BITMAP(unsync_child_bitmap, 512);

#ifdef CONFIG_X86_32
	/*
	 * Used out of the mmu-lock to avoid reading spte values while an
	 * update is in progress; see the comments in __get_spte_lockless().
	 */
	int clear_spte_count;
#endif

	/* Number of writes since the last time traversal visited this page.  */
	atomic_t write_flooding_count;

#ifdef CONFIG_X86_64
	bool tdp_mmu_page;

<<<<<<< HEAD
	/* Used for freeing the page asynchronously if it is a TDP MMU page. */
=======
	/* Used for freeing the page asyncronously if it is a TDP MMU page. */
>>>>>>> 657f1d86
	struct rcu_head rcu_head;
#endif
};

extern struct kmem_cache *mmu_page_header_cache;

static inline struct kvm_mmu_page *to_shadow_page(hpa_t shadow_page)
{
	struct page *page = pfn_to_page(shadow_page >> PAGE_SHIFT);

	return (struct kvm_mmu_page *)page_private(page);
}

static inline struct kvm_mmu_page *sptep_to_sp(u64 *sptep)
{
	return to_shadow_page(__pa(sptep));
}

static inline int kvm_mmu_page_as_id(struct kvm_mmu_page *sp)
{
	return sp->role.smm ? 1 : 0;
}

static inline bool kvm_vcpu_ad_need_write_protect(struct kvm_vcpu *vcpu)
{
	/*
	 * When using the EPT page-modification log, the GPAs in the CPU dirty
	 * log would come from L2 rather than L1.  Therefore, we need to rely
	 * on write protection to record dirty pages, which bypasses PML, since
	 * writes now result in a vmexit.  Note, the check on CPU dirty logging
	 * being enabled is mandatory as the bits used to denote WP-only SPTEs
	 * are reserved for NPT w/ PAE (32-bit KVM).
	 */
	return vcpu->arch.mmu == &vcpu->arch.guest_mmu &&
	       kvm_x86_ops.cpu_dirty_log_size;
}

bool is_nx_huge_page_enabled(void);
bool mmu_need_write_protect(struct kvm_vcpu *vcpu, gfn_t gfn,
			    bool can_unsync);

void kvm_mmu_gfn_disallow_lpage(struct kvm_memory_slot *slot, gfn_t gfn);
void kvm_mmu_gfn_allow_lpage(struct kvm_memory_slot *slot, gfn_t gfn);
bool kvm_mmu_slot_gfn_write_protect(struct kvm *kvm,
				    struct kvm_memory_slot *slot, u64 gfn);
void kvm_flush_remote_tlbs_with_address(struct kvm *kvm,
					u64 start_gfn, u64 pages);

static inline void kvm_mmu_get_root(struct kvm *kvm, struct kvm_mmu_page *sp)
{
	BUG_ON(!sp->root_count);
	lockdep_assert_held(&kvm->mmu_lock);

	++sp->root_count;
}

static inline bool kvm_mmu_put_root(struct kvm *kvm, struct kvm_mmu_page *sp)
{
	lockdep_assert_held(&kvm->mmu_lock);
	--sp->root_count;

	return !sp->root_count;
}

/*
 * Return values of handle_mmio_page_fault, mmu.page_fault, and fast_page_fault().
 *
 * RET_PF_RETRY: let CPU fault again on the address.
 * RET_PF_EMULATE: mmio page fault, emulate the instruction directly.
 * RET_PF_INVALID: the spte is invalid, let the real page fault path update it.
 * RET_PF_FIXED: The faulting entry has been fixed.
 * RET_PF_SPURIOUS: The faulting entry was already fixed, e.g. by another vCPU.
 */
enum {
	RET_PF_RETRY = 0,
	RET_PF_EMULATE,
	RET_PF_INVALID,
	RET_PF_FIXED,
	RET_PF_SPURIOUS,
};

/* Bits which may be returned by set_spte() */
#define SET_SPTE_WRITE_PROTECTED_PT	BIT(0)
#define SET_SPTE_NEED_REMOTE_TLB_FLUSH	BIT(1)
#define SET_SPTE_SPURIOUS		BIT(2)

int kvm_mmu_max_mapping_level(struct kvm *kvm, struct kvm_memory_slot *slot,
			      gfn_t gfn, kvm_pfn_t pfn, int max_level);
int kvm_mmu_hugepage_adjust(struct kvm_vcpu *vcpu, gfn_t gfn,
			    int max_level, kvm_pfn_t *pfnp,
			    bool huge_page_disallowed, int *req_level);
void disallowed_hugepage_adjust(u64 spte, gfn_t gfn, int cur_level,
				kvm_pfn_t *pfnp, int *goal_levelp);

bool is_nx_huge_page_enabled(void);

void *mmu_memory_cache_alloc(struct kvm_mmu_memory_cache *mc);

void account_huge_nx_page(struct kvm *kvm, struct kvm_mmu_page *sp);
void unaccount_huge_nx_page(struct kvm *kvm, struct kvm_mmu_page *sp);

#endif /* __KVM_X86_MMU_INTERNAL_H */<|MERGE_RESOLUTION|>--- conflicted
+++ resolved
@@ -69,11 +69,7 @@
 #ifdef CONFIG_X86_64
 	bool tdp_mmu_page;
 
-<<<<<<< HEAD
 	/* Used for freeing the page asynchronously if it is a TDP MMU page. */
-=======
-	/* Used for freeing the page asyncronously if it is a TDP MMU page. */
->>>>>>> 657f1d86
 	struct rcu_head rcu_head;
 #endif
 };
