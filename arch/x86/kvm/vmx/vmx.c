// SPDX-License-Identifier: GPL-2.0-only
/*
 * Kernel-based Virtual Machine driver for Linux
 *
 * This module enables machines with Intel VT-x extensions to run virtual
 * machines without emulation or binary translation.
 *
 * Copyright (C) 2006 Qumranet, Inc.
 * Copyright 2010 Red Hat, Inc. and/or its affiliates.
 *
 * Authors:
 *   Avi Kivity   <avi@qumranet.com>
 *   Yaniv Kamay  <yaniv@qumranet.com>
 */

#include <linux/highmem.h>
#include <linux/hrtimer.h>
#include <linux/kernel.h>
#include <linux/kvm_host.h>
#include <linux/module.h>
#include <linux/moduleparam.h>
#include <linux/mod_devicetable.h>
#include <linux/mm.h>
#include <linux/objtool.h>
#include <linux/sched.h>
#include <linux/sched/smt.h>
#include <linux/slab.h>
#include <linux/tboot.h>
#include <linux/trace_events.h>
#include <linux/entry-kvm.h>

#include <asm/apic.h>
#include <asm/asm.h>
#include <asm/cpu.h>
#include <asm/cpu_device_id.h>
#include <asm/debugreg.h>
#include <asm/desc.h>
#include <asm/fpu/internal.h>
#include <asm/io.h>
#include <asm/irq_remapping.h>
#include <asm/kexec.h>
#include <asm/perf_event.h>
#include <asm/mmu_context.h>
#include <asm/mshyperv.h>
#include <asm/mwait.h>
#include <asm/spec-ctrl.h>
#include <asm/virtext.h>
#include <asm/vmx.h>

#include "capabilities.h"
#include "cpuid.h"
#include "evmcs.h"
#include "hyperv.h"
#include "irq.h"
#include "kvm_cache_regs.h"
#include "lapic.h"
#include "mmu.h"
#include "nested.h"
#include "pmu.h"
#include "trace.h"
#include "vmcs.h"
#include "vmcs12.h"
#include "vmx.h"
#include "x86.h"

MODULE_AUTHOR("Qumranet");
MODULE_LICENSE("GPL");

#ifdef MODULE
static const struct x86_cpu_id vmx_cpu_id[] = {
	X86_MATCH_FEATURE(X86_FEATURE_VMX, NULL),
	{}
};
MODULE_DEVICE_TABLE(x86cpu, vmx_cpu_id);
#endif

bool __read_mostly enable_vpid = 1;
module_param_named(vpid, enable_vpid, bool, 0444);

static bool __read_mostly enable_vnmi = 1;
module_param_named(vnmi, enable_vnmi, bool, S_IRUGO);

bool __read_mostly flexpriority_enabled = 1;
module_param_named(flexpriority, flexpriority_enabled, bool, S_IRUGO);

bool __read_mostly enable_ept = 1;
module_param_named(ept, enable_ept, bool, S_IRUGO);

bool __read_mostly enable_unrestricted_guest = 1;
module_param_named(unrestricted_guest,
			enable_unrestricted_guest, bool, S_IRUGO);

bool __read_mostly enable_ept_ad_bits = 1;
module_param_named(eptad, enable_ept_ad_bits, bool, S_IRUGO);

static bool __read_mostly emulate_invalid_guest_state = true;
module_param(emulate_invalid_guest_state, bool, S_IRUGO);

static bool __read_mostly fasteoi = 1;
module_param(fasteoi, bool, S_IRUGO);

bool __read_mostly enable_apicv = 1;
module_param(enable_apicv, bool, S_IRUGO);

/*
 * If nested=1, nested virtualization is supported, i.e., guests may use
 * VMX and be a hypervisor for its own guests. If nested=0, guests may not
 * use VMX instructions.
 */
static bool __read_mostly nested = 1;
module_param(nested, bool, S_IRUGO);

bool __read_mostly enable_pml = 1;
module_param_named(pml, enable_pml, bool, S_IRUGO);

static bool __read_mostly dump_invalid_vmcs = 0;
module_param(dump_invalid_vmcs, bool, 0644);

#define MSR_BITMAP_MODE_X2APIC		1
#define MSR_BITMAP_MODE_X2APIC_APICV	2

#define KVM_VMX_TSC_MULTIPLIER_MAX     0xffffffffffffffffULL

/* Guest_tsc -> host_tsc conversion requires 64-bit division.  */
static int __read_mostly cpu_preemption_timer_multi;
static bool __read_mostly enable_preemption_timer = 1;
#ifdef CONFIG_X86_64
module_param_named(preemption_timer, enable_preemption_timer, bool, S_IRUGO);
#endif

extern bool __read_mostly allow_smaller_maxphyaddr;
module_param(allow_smaller_maxphyaddr, bool, S_IRUGO);

#define KVM_VM_CR0_ALWAYS_OFF (X86_CR0_NW | X86_CR0_CD)
#define KVM_VM_CR0_ALWAYS_ON_UNRESTRICTED_GUEST X86_CR0_NE
#define KVM_VM_CR0_ALWAYS_ON				\
	(KVM_VM_CR0_ALWAYS_ON_UNRESTRICTED_GUEST | 	\
	 X86_CR0_WP | X86_CR0_PG | X86_CR0_PE)

#define KVM_VM_CR4_ALWAYS_ON_UNRESTRICTED_GUEST X86_CR4_VMXE
#define KVM_PMODE_VM_CR4_ALWAYS_ON (X86_CR4_PAE | X86_CR4_VMXE)
#define KVM_RMODE_VM_CR4_ALWAYS_ON (X86_CR4_VME | X86_CR4_PAE | X86_CR4_VMXE)

#define RMODE_GUEST_OWNED_EFLAGS_BITS (~(X86_EFLAGS_IOPL | X86_EFLAGS_VM))

#define MSR_IA32_RTIT_STATUS_MASK (~(RTIT_STATUS_FILTEREN | \
	RTIT_STATUS_CONTEXTEN | RTIT_STATUS_TRIGGEREN | \
	RTIT_STATUS_ERROR | RTIT_STATUS_STOPPED | \
	RTIT_STATUS_BYTECNT))

/*
 * List of MSRs that can be directly passed to the guest.
 * In addition to these x2apic and PT MSRs are handled specially.
 */
static u32 vmx_possible_passthrough_msrs[MAX_POSSIBLE_PASSTHROUGH_MSRS] = {
	MSR_IA32_SPEC_CTRL,
	MSR_IA32_PRED_CMD,
	MSR_IA32_TSC,
	MSR_FS_BASE,
	MSR_GS_BASE,
	MSR_KERNEL_GS_BASE,
	MSR_IA32_SYSENTER_CS,
	MSR_IA32_SYSENTER_ESP,
	MSR_IA32_SYSENTER_EIP,
	MSR_CORE_C1_RES,
	MSR_CORE_C3_RESIDENCY,
	MSR_CORE_C6_RESIDENCY,
	MSR_CORE_C7_RESIDENCY,
};

/*
 * These 2 parameters are used to config the controls for Pause-Loop Exiting:
 * ple_gap:    upper bound on the amount of time between two successive
 *             executions of PAUSE in a loop. Also indicate if ple enabled.
 *             According to test, this time is usually smaller than 128 cycles.
 * ple_window: upper bound on the amount of time a guest is allowed to execute
 *             in a PAUSE loop. Tests indicate that most spinlocks are held for
 *             less than 2^12 cycles
 * Time is measured based on a counter that runs at the same rate as the TSC,
 * refer SDM volume 3b section 21.6.13 & 22.1.3.
 */
static unsigned int ple_gap = KVM_DEFAULT_PLE_GAP;
module_param(ple_gap, uint, 0444);

static unsigned int ple_window = KVM_VMX_DEFAULT_PLE_WINDOW;
module_param(ple_window, uint, 0444);

/* Default doubles per-vcpu window every exit. */
static unsigned int ple_window_grow = KVM_DEFAULT_PLE_WINDOW_GROW;
module_param(ple_window_grow, uint, 0444);

/* Default resets per-vcpu window every exit to ple_window. */
static unsigned int ple_window_shrink = KVM_DEFAULT_PLE_WINDOW_SHRINK;
module_param(ple_window_shrink, uint, 0444);

/* Default is to compute the maximum so we can never overflow. */
static unsigned int ple_window_max        = KVM_VMX_DEFAULT_PLE_WINDOW_MAX;
module_param(ple_window_max, uint, 0444);

/* Default is SYSTEM mode, 1 for host-guest mode */
int __read_mostly pt_mode = PT_MODE_SYSTEM;
module_param(pt_mode, int, S_IRUGO);

static DEFINE_STATIC_KEY_FALSE(vmx_l1d_should_flush);
static DEFINE_STATIC_KEY_FALSE(vmx_l1d_flush_cond);
static DEFINE_MUTEX(vmx_l1d_flush_mutex);

/* Storage for pre module init parameter parsing */
static enum vmx_l1d_flush_state __read_mostly vmentry_l1d_flush_param = VMENTER_L1D_FLUSH_AUTO;

static const struct {
	const char *option;
	bool for_parse;
} vmentry_l1d_param[] = {
	[VMENTER_L1D_FLUSH_AUTO]	 = {"auto", true},
	[VMENTER_L1D_FLUSH_NEVER]	 = {"never", true},
	[VMENTER_L1D_FLUSH_COND]	 = {"cond", true},
	[VMENTER_L1D_FLUSH_ALWAYS]	 = {"always", true},
	[VMENTER_L1D_FLUSH_EPT_DISABLED] = {"EPT disabled", false},
	[VMENTER_L1D_FLUSH_NOT_REQUIRED] = {"not required", false},
};

#define L1D_CACHE_ORDER 4
static void *vmx_l1d_flush_pages;

static int vmx_setup_l1d_flush(enum vmx_l1d_flush_state l1tf)
{
	struct page *page;
	unsigned int i;

	if (!boot_cpu_has_bug(X86_BUG_L1TF)) {
		l1tf_vmx_mitigation = VMENTER_L1D_FLUSH_NOT_REQUIRED;
		return 0;
	}

	if (!enable_ept) {
		l1tf_vmx_mitigation = VMENTER_L1D_FLUSH_EPT_DISABLED;
		return 0;
	}

	if (boot_cpu_has(X86_FEATURE_ARCH_CAPABILITIES)) {
		u64 msr;

		rdmsrl(MSR_IA32_ARCH_CAPABILITIES, msr);
		if (msr & ARCH_CAP_SKIP_VMENTRY_L1DFLUSH) {
			l1tf_vmx_mitigation = VMENTER_L1D_FLUSH_NOT_REQUIRED;
			return 0;
		}
	}

	/* If set to auto use the default l1tf mitigation method */
	if (l1tf == VMENTER_L1D_FLUSH_AUTO) {
		switch (l1tf_mitigation) {
		case L1TF_MITIGATION_OFF:
			l1tf = VMENTER_L1D_FLUSH_NEVER;
			break;
		case L1TF_MITIGATION_FLUSH_NOWARN:
		case L1TF_MITIGATION_FLUSH:
		case L1TF_MITIGATION_FLUSH_NOSMT:
			l1tf = VMENTER_L1D_FLUSH_COND;
			break;
		case L1TF_MITIGATION_FULL:
		case L1TF_MITIGATION_FULL_FORCE:
			l1tf = VMENTER_L1D_FLUSH_ALWAYS;
			break;
		}
	} else if (l1tf_mitigation == L1TF_MITIGATION_FULL_FORCE) {
		l1tf = VMENTER_L1D_FLUSH_ALWAYS;
	}

	if (l1tf != VMENTER_L1D_FLUSH_NEVER && !vmx_l1d_flush_pages &&
	    !boot_cpu_has(X86_FEATURE_FLUSH_L1D)) {
		/*
		 * This allocation for vmx_l1d_flush_pages is not tied to a VM
		 * lifetime and so should not be charged to a memcg.
		 */
		page = alloc_pages(GFP_KERNEL, L1D_CACHE_ORDER);
		if (!page)
			return -ENOMEM;
		vmx_l1d_flush_pages = page_address(page);

		/*
		 * Initialize each page with a different pattern in
		 * order to protect against KSM in the nested
		 * virtualization case.
		 */
		for (i = 0; i < 1u << L1D_CACHE_ORDER; ++i) {
			memset(vmx_l1d_flush_pages + i * PAGE_SIZE, i + 1,
			       PAGE_SIZE);
		}
	}

	l1tf_vmx_mitigation = l1tf;

	if (l1tf != VMENTER_L1D_FLUSH_NEVER)
		static_branch_enable(&vmx_l1d_should_flush);
	else
		static_branch_disable(&vmx_l1d_should_flush);

	if (l1tf == VMENTER_L1D_FLUSH_COND)
		static_branch_enable(&vmx_l1d_flush_cond);
	else
		static_branch_disable(&vmx_l1d_flush_cond);
	return 0;
}

static int vmentry_l1d_flush_parse(const char *s)
{
	unsigned int i;

	if (s) {
		for (i = 0; i < ARRAY_SIZE(vmentry_l1d_param); i++) {
			if (vmentry_l1d_param[i].for_parse &&
			    sysfs_streq(s, vmentry_l1d_param[i].option))
				return i;
		}
	}
	return -EINVAL;
}

static int vmentry_l1d_flush_set(const char *s, const struct kernel_param *kp)
{
	int l1tf, ret;

	l1tf = vmentry_l1d_flush_parse(s);
	if (l1tf < 0)
		return l1tf;

	if (!boot_cpu_has(X86_BUG_L1TF))
		return 0;

	/*
	 * Has vmx_init() run already? If not then this is the pre init
	 * parameter parsing. In that case just store the value and let
	 * vmx_init() do the proper setup after enable_ept has been
	 * established.
	 */
	if (l1tf_vmx_mitigation == VMENTER_L1D_FLUSH_AUTO) {
		vmentry_l1d_flush_param = l1tf;
		return 0;
	}

	mutex_lock(&vmx_l1d_flush_mutex);
	ret = vmx_setup_l1d_flush(l1tf);
	mutex_unlock(&vmx_l1d_flush_mutex);
	return ret;
}

static int vmentry_l1d_flush_get(char *s, const struct kernel_param *kp)
{
	if (WARN_ON_ONCE(l1tf_vmx_mitigation >= ARRAY_SIZE(vmentry_l1d_param)))
		return sprintf(s, "???\n");

	return sprintf(s, "%s\n", vmentry_l1d_param[l1tf_vmx_mitigation].option);
}

static const struct kernel_param_ops vmentry_l1d_flush_ops = {
	.set = vmentry_l1d_flush_set,
	.get = vmentry_l1d_flush_get,
};
module_param_cb(vmentry_l1d_flush, &vmentry_l1d_flush_ops, NULL, 0644);

static u32 vmx_segment_access_rights(struct kvm_segment *var);
static __always_inline void vmx_disable_intercept_for_msr(struct kvm_vcpu *vcpu,
							  u32 msr, int type);

void vmx_vmexit(void);

#define vmx_insn_failed(fmt...)		\
do {					\
	WARN_ONCE(1, fmt);		\
	pr_warn_ratelimited(fmt);	\
} while (0)

asmlinkage void vmread_error(unsigned long field, bool fault)
{
	if (fault)
		kvm_spurious_fault();
	else
		vmx_insn_failed("kvm: vmread failed: field=%lx\n", field);
}

noinline void vmwrite_error(unsigned long field, unsigned long value)
{
	vmx_insn_failed("kvm: vmwrite failed: field=%lx val=%lx err=%d\n",
			field, value, vmcs_read32(VM_INSTRUCTION_ERROR));
}

noinline void vmclear_error(struct vmcs *vmcs, u64 phys_addr)
{
	vmx_insn_failed("kvm: vmclear failed: %p/%llx\n", vmcs, phys_addr);
}

noinline void vmptrld_error(struct vmcs *vmcs, u64 phys_addr)
{
	vmx_insn_failed("kvm: vmptrld failed: %p/%llx\n", vmcs, phys_addr);
}

noinline void invvpid_error(unsigned long ext, u16 vpid, gva_t gva)
{
	vmx_insn_failed("kvm: invvpid failed: ext=0x%lx vpid=%u gva=0x%lx\n",
			ext, vpid, gva);
}

noinline void invept_error(unsigned long ext, u64 eptp, gpa_t gpa)
{
	vmx_insn_failed("kvm: invept failed: ext=0x%lx eptp=%llx gpa=0x%llx\n",
			ext, eptp, gpa);
}

static DEFINE_PER_CPU(struct vmcs *, vmxarea);
DEFINE_PER_CPU(struct vmcs *, current_vmcs);
/*
 * We maintain a per-CPU linked-list of VMCS loaded on that CPU. This is needed
 * when a CPU is brought down, and we need to VMCLEAR all VMCSs loaded on it.
 */
static DEFINE_PER_CPU(struct list_head, loaded_vmcss_on_cpu);

static DECLARE_BITMAP(vmx_vpid_bitmap, VMX_NR_VPIDS);
static DEFINE_SPINLOCK(vmx_vpid_lock);

struct vmcs_config vmcs_config;
struct vmx_capability vmx_capability;

#define VMX_SEGMENT_FIELD(seg)					\
	[VCPU_SREG_##seg] = {                                   \
		.selector = GUEST_##seg##_SELECTOR,		\
		.base = GUEST_##seg##_BASE,		   	\
		.limit = GUEST_##seg##_LIMIT,		   	\
		.ar_bytes = GUEST_##seg##_AR_BYTES,	   	\
	}

static const struct kvm_vmx_segment_field {
	unsigned selector;
	unsigned base;
	unsigned limit;
	unsigned ar_bytes;
} kvm_vmx_segment_fields[] = {
	VMX_SEGMENT_FIELD(CS),
	VMX_SEGMENT_FIELD(DS),
	VMX_SEGMENT_FIELD(ES),
	VMX_SEGMENT_FIELD(FS),
	VMX_SEGMENT_FIELD(GS),
	VMX_SEGMENT_FIELD(SS),
	VMX_SEGMENT_FIELD(TR),
	VMX_SEGMENT_FIELD(LDTR),
};

static inline void vmx_segment_cache_clear(struct vcpu_vmx *vmx)
{
	vmx->segment_cache.bitmask = 0;
}

static unsigned long host_idt_base;

/*
 * Though SYSCALL is only supported in 64-bit mode on Intel CPUs, kvm
 * will emulate SYSCALL in legacy mode if the vendor string in guest
 * CPUID.0:{EBX,ECX,EDX} is "AuthenticAMD" or "AMDisbetter!" To
 * support this emulation, IA32_STAR must always be included in
 * vmx_uret_msrs_list[], even in i386 builds.
 */
static const u32 vmx_uret_msrs_list[] = {
#ifdef CONFIG_X86_64
	MSR_SYSCALL_MASK, MSR_LSTAR, MSR_CSTAR,
#endif
	MSR_EFER, MSR_TSC_AUX, MSR_STAR,
	MSR_IA32_TSX_CTRL,
};

#if IS_ENABLED(CONFIG_HYPERV)
static bool __read_mostly enlightened_vmcs = true;
module_param(enlightened_vmcs, bool, 0444);

static int kvm_fill_hv_flush_list_func(struct hv_guest_mapping_flush_list *flush,
		void *data)
{
	struct kvm_tlb_range *range = data;

	return hyperv_fill_flush_guest_mapping_list(flush, range->start_gfn,
			range->pages);
}

static inline int hv_remote_flush_root_ept(hpa_t root_ept,
					   struct kvm_tlb_range *range)
{
	if (range)
		return hyperv_flush_guest_mapping_range(root_ept,
				kvm_fill_hv_flush_list_func, (void *)range);
	else
		return hyperv_flush_guest_mapping(root_ept);
}

static int hv_remote_flush_tlb_with_range(struct kvm *kvm,
		struct kvm_tlb_range *range)
{
	struct kvm_vmx *kvm_vmx = to_kvm_vmx(kvm);
	struct kvm_vcpu *vcpu;
	int ret = 0, i, nr_unique_valid_roots;
	hpa_t root;

	spin_lock(&kvm_vmx->hv_root_ept_lock);

	if (!VALID_PAGE(kvm_vmx->hv_root_ept)) {
		nr_unique_valid_roots = 0;

		/*
		 * Flush all valid roots, and see if all vCPUs have converged
		 * on a common root, in which case future flushes can skip the
		 * loop and flush the common root.
		 */
		kvm_for_each_vcpu(i, vcpu, kvm) {
			root = to_vmx(vcpu)->hv_root_ept;
			if (!VALID_PAGE(root) || root == kvm_vmx->hv_root_ept)
				continue;

			/*
			 * Set the tracked root to the first valid root.  Keep
			 * this root for the entirety of the loop even if more
			 * roots are encountered as a low effort optimization
			 * to avoid flushing the same (first) root again.
			 */
			if (++nr_unique_valid_roots == 1)
				kvm_vmx->hv_root_ept = root;

			if (!ret)
				ret = hv_remote_flush_root_ept(root, range);

			/*
			 * Stop processing roots if a failure occurred and
			 * multiple valid roots have already been detected.
			 */
			if (ret && nr_unique_valid_roots > 1)
				break;
		}

		/*
		 * The optimized flush of a single root can't be used if there
		 * are multiple valid roots (obviously).
		 */
		if (nr_unique_valid_roots > 1)
			kvm_vmx->hv_root_ept = INVALID_PAGE;
	} else {
		ret = hv_remote_flush_root_ept(kvm_vmx->hv_root_ept, range);
	}

	spin_unlock(&kvm_vmx->hv_root_ept_lock);
	return ret;
}
static int hv_remote_flush_tlb(struct kvm *kvm)
{
	return hv_remote_flush_tlb_with_range(kvm, NULL);
}

static int hv_enable_direct_tlbflush(struct kvm_vcpu *vcpu)
{
	struct hv_enlightened_vmcs *evmcs;
	struct hv_partition_assist_pg **p_hv_pa_pg =
			&to_kvm_hv(vcpu->kvm)->hv_pa_pg;
	/*
	 * Synthetic VM-Exit is not enabled in current code and so All
	 * evmcs in singe VM shares same assist page.
	 */
	if (!*p_hv_pa_pg)
		*p_hv_pa_pg = kzalloc(PAGE_SIZE, GFP_KERNEL);

	if (!*p_hv_pa_pg)
		return -ENOMEM;

	evmcs = (struct hv_enlightened_vmcs *)to_vmx(vcpu)->loaded_vmcs->vmcs;

	evmcs->partition_assist_page =
		__pa(*p_hv_pa_pg);
	evmcs->hv_vm_id = (unsigned long)vcpu->kvm;
	evmcs->hv_enlightenments_control.nested_flush_hypercall = 1;

	return 0;
}

#endif /* IS_ENABLED(CONFIG_HYPERV) */

static void hv_track_root_ept(struct kvm_vcpu *vcpu, hpa_t root_ept)
{
#if IS_ENABLED(CONFIG_HYPERV)
	struct kvm_vmx *kvm_vmx = to_kvm_vmx(vcpu->kvm);

	if (kvm_x86_ops.tlb_remote_flush == hv_remote_flush_tlb) {
		spin_lock(&kvm_vmx->hv_root_ept_lock);
		to_vmx(vcpu)->hv_root_ept = root_ept;
		if (root_ept != kvm_vmx->hv_root_ept)
			kvm_vmx->hv_root_ept = INVALID_PAGE;
		spin_unlock(&kvm_vmx->hv_root_ept_lock);
	}
#endif
}

/*
 * Comment's format: document - errata name - stepping - processor name.
 * Refer from
 * https://www.virtualbox.org/svn/vbox/trunk/src/VBox/VMM/VMMR0/HMR0.cpp
 */
static u32 vmx_preemption_cpu_tfms[] = {
/* 323344.pdf - BA86   - D0 - Xeon 7500 Series */
0x000206E6,
/* 323056.pdf - AAX65  - C2 - Xeon L3406 */
/* 322814.pdf - AAT59  - C2 - i7-600, i5-500, i5-400 and i3-300 Mobile */
/* 322911.pdf - AAU65  - C2 - i5-600, i3-500 Desktop and Pentium G6950 */
0x00020652,
/* 322911.pdf - AAU65  - K0 - i5-600, i3-500 Desktop and Pentium G6950 */
0x00020655,
/* 322373.pdf - AAO95  - B1 - Xeon 3400 Series */
/* 322166.pdf - AAN92  - B1 - i7-800 and i5-700 Desktop */
/*
 * 320767.pdf - AAP86  - B1 -
 * i7-900 Mobile Extreme, i7-800 and i7-700 Mobile
 */
0x000106E5,
/* 321333.pdf - AAM126 - C0 - Xeon 3500 */
0x000106A0,
/* 321333.pdf - AAM126 - C1 - Xeon 3500 */
0x000106A1,
/* 320836.pdf - AAJ124 - C0 - i7-900 Desktop Extreme and i7-900 Desktop */
0x000106A4,
 /* 321333.pdf - AAM126 - D0 - Xeon 3500 */
 /* 321324.pdf - AAK139 - D0 - Xeon 5500 */
 /* 320836.pdf - AAJ124 - D0 - i7-900 Extreme and i7-900 Desktop */
0x000106A5,
 /* Xeon E3-1220 V2 */
0x000306A8,
};

static inline bool cpu_has_broken_vmx_preemption_timer(void)
{
	u32 eax = cpuid_eax(0x00000001), i;

	/* Clear the reserved bits */
	eax &= ~(0x3U << 14 | 0xfU << 28);
	for (i = 0; i < ARRAY_SIZE(vmx_preemption_cpu_tfms); i++)
		if (eax == vmx_preemption_cpu_tfms[i])
			return true;

	return false;
}

static inline bool cpu_need_virtualize_apic_accesses(struct kvm_vcpu *vcpu)
{
	return flexpriority_enabled && lapic_in_kernel(vcpu);
}

static inline bool report_flexpriority(void)
{
	return flexpriority_enabled;
}

static int possible_passthrough_msr_slot(u32 msr)
{
	u32 i;

	for (i = 0; i < ARRAY_SIZE(vmx_possible_passthrough_msrs); i++)
		if (vmx_possible_passthrough_msrs[i] == msr)
			return i;

	return -ENOENT;
}

static bool is_valid_passthrough_msr(u32 msr)
{
	bool r;

	switch (msr) {
	case 0x800 ... 0x8ff:
		/* x2APIC MSRs. These are handled in vmx_update_msr_bitmap_x2apic() */
		return true;
	case MSR_IA32_RTIT_STATUS:
	case MSR_IA32_RTIT_OUTPUT_BASE:
	case MSR_IA32_RTIT_OUTPUT_MASK:
	case MSR_IA32_RTIT_CR3_MATCH:
	case MSR_IA32_RTIT_ADDR0_A ... MSR_IA32_RTIT_ADDR3_B:
		/* PT MSRs. These are handled in pt_update_intercept_for_msr() */
	case MSR_LBR_SELECT:
	case MSR_LBR_TOS:
	case MSR_LBR_INFO_0 ... MSR_LBR_INFO_0 + 31:
	case MSR_LBR_NHM_FROM ... MSR_LBR_NHM_FROM + 31:
	case MSR_LBR_NHM_TO ... MSR_LBR_NHM_TO + 31:
	case MSR_LBR_CORE_FROM ... MSR_LBR_CORE_FROM + 8:
	case MSR_LBR_CORE_TO ... MSR_LBR_CORE_TO + 8:
		/* LBR MSRs. These are handled in vmx_update_intercept_for_lbr_msrs() */
		return true;
	}

	r = possible_passthrough_msr_slot(msr) != -ENOENT;

	WARN(!r, "Invalid MSR %x, please adapt vmx_possible_passthrough_msrs[]", msr);

	return r;
}

static inline int __vmx_find_uret_msr(struct vcpu_vmx *vmx, u32 msr)
{
	int i;

	for (i = 0; i < vmx->nr_uret_msrs; ++i)
		if (vmx_uret_msrs_list[vmx->guest_uret_msrs[i].slot] == msr)
			return i;
	return -1;
}

struct vmx_uret_msr *vmx_find_uret_msr(struct vcpu_vmx *vmx, u32 msr)
{
	int i;

	i = __vmx_find_uret_msr(vmx, msr);
	if (i >= 0)
		return &vmx->guest_uret_msrs[i];
	return NULL;
}

static int vmx_set_guest_uret_msr(struct vcpu_vmx *vmx,
				  struct vmx_uret_msr *msr, u64 data)
{
	int ret = 0;

	u64 old_msr_data = msr->data;
	msr->data = data;
	if (msr - vmx->guest_uret_msrs < vmx->nr_active_uret_msrs) {
		preempt_disable();
		ret = kvm_set_user_return_msr(msr->slot, msr->data, msr->mask);
		preempt_enable();
		if (ret)
			msr->data = old_msr_data;
	}
	return ret;
}

#ifdef CONFIG_KEXEC_CORE
static void crash_vmclear_local_loaded_vmcss(void)
{
	int cpu = raw_smp_processor_id();
	struct loaded_vmcs *v;

	list_for_each_entry(v, &per_cpu(loaded_vmcss_on_cpu, cpu),
			    loaded_vmcss_on_cpu_link)
		vmcs_clear(v->vmcs);
}
#endif /* CONFIG_KEXEC_CORE */

static void __loaded_vmcs_clear(void *arg)
{
	struct loaded_vmcs *loaded_vmcs = arg;
	int cpu = raw_smp_processor_id();

	if (loaded_vmcs->cpu != cpu)
		return; /* vcpu migration can race with cpu offline */
	if (per_cpu(current_vmcs, cpu) == loaded_vmcs->vmcs)
		per_cpu(current_vmcs, cpu) = NULL;

	vmcs_clear(loaded_vmcs->vmcs);
	if (loaded_vmcs->shadow_vmcs && loaded_vmcs->launched)
		vmcs_clear(loaded_vmcs->shadow_vmcs);

	list_del(&loaded_vmcs->loaded_vmcss_on_cpu_link);

	/*
	 * Ensure all writes to loaded_vmcs, including deleting it from its
	 * current percpu list, complete before setting loaded_vmcs->vcpu to
	 * -1, otherwise a different cpu can see vcpu == -1 first and add
	 * loaded_vmcs to its percpu list before it's deleted from this cpu's
	 * list. Pairs with the smp_rmb() in vmx_vcpu_load_vmcs().
	 */
	smp_wmb();

	loaded_vmcs->cpu = -1;
	loaded_vmcs->launched = 0;
}

void loaded_vmcs_clear(struct loaded_vmcs *loaded_vmcs)
{
	int cpu = loaded_vmcs->cpu;

	if (cpu != -1)
		smp_call_function_single(cpu,
			 __loaded_vmcs_clear, loaded_vmcs, 1);
}

static bool vmx_segment_cache_test_set(struct vcpu_vmx *vmx, unsigned seg,
				       unsigned field)
{
	bool ret;
	u32 mask = 1 << (seg * SEG_FIELD_NR + field);

	if (!kvm_register_is_available(&vmx->vcpu, VCPU_EXREG_SEGMENTS)) {
		kvm_register_mark_available(&vmx->vcpu, VCPU_EXREG_SEGMENTS);
		vmx->segment_cache.bitmask = 0;
	}
	ret = vmx->segment_cache.bitmask & mask;
	vmx->segment_cache.bitmask |= mask;
	return ret;
}

static u16 vmx_read_guest_seg_selector(struct vcpu_vmx *vmx, unsigned seg)
{
	u16 *p = &vmx->segment_cache.seg[seg].selector;

	if (!vmx_segment_cache_test_set(vmx, seg, SEG_FIELD_SEL))
		*p = vmcs_read16(kvm_vmx_segment_fields[seg].selector);
	return *p;
}

static ulong vmx_read_guest_seg_base(struct vcpu_vmx *vmx, unsigned seg)
{
	ulong *p = &vmx->segment_cache.seg[seg].base;

	if (!vmx_segment_cache_test_set(vmx, seg, SEG_FIELD_BASE))
		*p = vmcs_readl(kvm_vmx_segment_fields[seg].base);
	return *p;
}

static u32 vmx_read_guest_seg_limit(struct vcpu_vmx *vmx, unsigned seg)
{
	u32 *p = &vmx->segment_cache.seg[seg].limit;

	if (!vmx_segment_cache_test_set(vmx, seg, SEG_FIELD_LIMIT))
		*p = vmcs_read32(kvm_vmx_segment_fields[seg].limit);
	return *p;
}

static u32 vmx_read_guest_seg_ar(struct vcpu_vmx *vmx, unsigned seg)
{
	u32 *p = &vmx->segment_cache.seg[seg].ar;

	if (!vmx_segment_cache_test_set(vmx, seg, SEG_FIELD_AR))
		*p = vmcs_read32(kvm_vmx_segment_fields[seg].ar_bytes);
	return *p;
}

void vmx_update_exception_bitmap(struct kvm_vcpu *vcpu)
{
	u32 eb;

	eb = (1u << PF_VECTOR) | (1u << UD_VECTOR) | (1u << MC_VECTOR) |
	     (1u << DB_VECTOR) | (1u << AC_VECTOR);
	/*
	 * Guest access to VMware backdoor ports could legitimately
	 * trigger #GP because of TSS I/O permission bitmap.
	 * We intercept those #GP and allow access to them anyway
	 * as VMware does.
	 */
	if (enable_vmware_backdoor)
		eb |= (1u << GP_VECTOR);
	if ((vcpu->guest_debug &
	     (KVM_GUESTDBG_ENABLE | KVM_GUESTDBG_USE_SW_BP)) ==
	    (KVM_GUESTDBG_ENABLE | KVM_GUESTDBG_USE_SW_BP))
		eb |= 1u << BP_VECTOR;
	if (to_vmx(vcpu)->rmode.vm86_active)
		eb = ~0;
	if (!vmx_need_pf_intercept(vcpu))
		eb &= ~(1u << PF_VECTOR);

	/* When we are running a nested L2 guest and L1 specified for it a
	 * certain exception bitmap, we must trap the same exceptions and pass
	 * them to L1. When running L2, we will only handle the exceptions
	 * specified above if L1 did not want them.
	 */
	if (is_guest_mode(vcpu))
		eb |= get_vmcs12(vcpu)->exception_bitmap;
        else {
		/*
		 * If EPT is enabled, #PF is only trapped if MAXPHYADDR is mismatched
		 * between guest and host.  In that case we only care about present
		 * faults.  For vmcs02, however, PFEC_MASK and PFEC_MATCH are set in
		 * prepare_vmcs02_rare.
		 */
		bool selective_pf_trap = enable_ept && (eb & (1u << PF_VECTOR));
		int mask = selective_pf_trap ? PFERR_PRESENT_MASK : 0;
		vmcs_write32(PAGE_FAULT_ERROR_CODE_MASK, mask);
		vmcs_write32(PAGE_FAULT_ERROR_CODE_MATCH, mask);
	}

	vmcs_write32(EXCEPTION_BITMAP, eb);
}

/*
 * Check if MSR is intercepted for currently loaded MSR bitmap.
 */
static bool msr_write_intercepted(struct kvm_vcpu *vcpu, u32 msr)
{
	unsigned long *msr_bitmap;
	int f = sizeof(unsigned long);

	if (!cpu_has_vmx_msr_bitmap())
		return true;

	msr_bitmap = to_vmx(vcpu)->loaded_vmcs->msr_bitmap;

	if (msr <= 0x1fff) {
		return !!test_bit(msr, msr_bitmap + 0x800 / f);
	} else if ((msr >= 0xc0000000) && (msr <= 0xc0001fff)) {
		msr &= 0x1fff;
		return !!test_bit(msr, msr_bitmap + 0xc00 / f);
	}

	return true;
}

static void clear_atomic_switch_msr_special(struct vcpu_vmx *vmx,
		unsigned long entry, unsigned long exit)
{
	vm_entry_controls_clearbit(vmx, entry);
	vm_exit_controls_clearbit(vmx, exit);
}

int vmx_find_loadstore_msr_slot(struct vmx_msrs *m, u32 msr)
{
	unsigned int i;

	for (i = 0; i < m->nr; ++i) {
		if (m->val[i].index == msr)
			return i;
	}
	return -ENOENT;
}

static void clear_atomic_switch_msr(struct vcpu_vmx *vmx, unsigned msr)
{
	int i;
	struct msr_autoload *m = &vmx->msr_autoload;

	switch (msr) {
	case MSR_EFER:
		if (cpu_has_load_ia32_efer()) {
			clear_atomic_switch_msr_special(vmx,
					VM_ENTRY_LOAD_IA32_EFER,
					VM_EXIT_LOAD_IA32_EFER);
			return;
		}
		break;
	case MSR_CORE_PERF_GLOBAL_CTRL:
		if (cpu_has_load_perf_global_ctrl()) {
			clear_atomic_switch_msr_special(vmx,
					VM_ENTRY_LOAD_IA32_PERF_GLOBAL_CTRL,
					VM_EXIT_LOAD_IA32_PERF_GLOBAL_CTRL);
			return;
		}
		break;
	}
	i = vmx_find_loadstore_msr_slot(&m->guest, msr);
	if (i < 0)
		goto skip_guest;
	--m->guest.nr;
	m->guest.val[i] = m->guest.val[m->guest.nr];
	vmcs_write32(VM_ENTRY_MSR_LOAD_COUNT, m->guest.nr);

skip_guest:
	i = vmx_find_loadstore_msr_slot(&m->host, msr);
	if (i < 0)
		return;

	--m->host.nr;
	m->host.val[i] = m->host.val[m->host.nr];
	vmcs_write32(VM_EXIT_MSR_LOAD_COUNT, m->host.nr);
}

static void add_atomic_switch_msr_special(struct vcpu_vmx *vmx,
		unsigned long entry, unsigned long exit,
		unsigned long guest_val_vmcs, unsigned long host_val_vmcs,
		u64 guest_val, u64 host_val)
{
	vmcs_write64(guest_val_vmcs, guest_val);
	if (host_val_vmcs != HOST_IA32_EFER)
		vmcs_write64(host_val_vmcs, host_val);
	vm_entry_controls_setbit(vmx, entry);
	vm_exit_controls_setbit(vmx, exit);
}

static void add_atomic_switch_msr(struct vcpu_vmx *vmx, unsigned msr,
				  u64 guest_val, u64 host_val, bool entry_only)
{
	int i, j = 0;
	struct msr_autoload *m = &vmx->msr_autoload;

	switch (msr) {
	case MSR_EFER:
		if (cpu_has_load_ia32_efer()) {
			add_atomic_switch_msr_special(vmx,
					VM_ENTRY_LOAD_IA32_EFER,
					VM_EXIT_LOAD_IA32_EFER,
					GUEST_IA32_EFER,
					HOST_IA32_EFER,
					guest_val, host_val);
			return;
		}
		break;
	case MSR_CORE_PERF_GLOBAL_CTRL:
		if (cpu_has_load_perf_global_ctrl()) {
			add_atomic_switch_msr_special(vmx,
					VM_ENTRY_LOAD_IA32_PERF_GLOBAL_CTRL,
					VM_EXIT_LOAD_IA32_PERF_GLOBAL_CTRL,
					GUEST_IA32_PERF_GLOBAL_CTRL,
					HOST_IA32_PERF_GLOBAL_CTRL,
					guest_val, host_val);
			return;
		}
		break;
	case MSR_IA32_PEBS_ENABLE:
		/* PEBS needs a quiescent period after being disabled (to write
		 * a record).  Disabling PEBS through VMX MSR swapping doesn't
		 * provide that period, so a CPU could write host's record into
		 * guest's memory.
		 */
		wrmsrl(MSR_IA32_PEBS_ENABLE, 0);
	}

	i = vmx_find_loadstore_msr_slot(&m->guest, msr);
	if (!entry_only)
		j = vmx_find_loadstore_msr_slot(&m->host, msr);

	if ((i < 0 && m->guest.nr == MAX_NR_LOADSTORE_MSRS) ||
	    (j < 0 &&  m->host.nr == MAX_NR_LOADSTORE_MSRS)) {
		printk_once(KERN_WARNING "Not enough msr switch entries. "
				"Can't add msr %x\n", msr);
		return;
	}
	if (i < 0) {
		i = m->guest.nr++;
		vmcs_write32(VM_ENTRY_MSR_LOAD_COUNT, m->guest.nr);
	}
	m->guest.val[i].index = msr;
	m->guest.val[i].value = guest_val;

	if (entry_only)
		return;

	if (j < 0) {
		j = m->host.nr++;
		vmcs_write32(VM_EXIT_MSR_LOAD_COUNT, m->host.nr);
	}
	m->host.val[j].index = msr;
	m->host.val[j].value = host_val;
}

static bool update_transition_efer(struct vcpu_vmx *vmx)
{
	u64 guest_efer = vmx->vcpu.arch.efer;
	u64 ignore_bits = 0;
	int i;

	/* Shadow paging assumes NX to be available.  */
	if (!enable_ept)
		guest_efer |= EFER_NX;

	/*
	 * LMA and LME handled by hardware; SCE meaningless outside long mode.
	 */
	ignore_bits |= EFER_SCE;
#ifdef CONFIG_X86_64
	ignore_bits |= EFER_LMA | EFER_LME;
	/* SCE is meaningful only in long mode on Intel */
	if (guest_efer & EFER_LMA)
		ignore_bits &= ~(u64)EFER_SCE;
#endif

	/*
	 * On EPT, we can't emulate NX, so we must switch EFER atomically.
	 * On CPUs that support "load IA32_EFER", always switch EFER
	 * atomically, since it's faster than switching it manually.
	 */
	if (cpu_has_load_ia32_efer() ||
	    (enable_ept && ((vmx->vcpu.arch.efer ^ host_efer) & EFER_NX))) {
		if (!(guest_efer & EFER_LMA))
			guest_efer &= ~EFER_LME;
		if (guest_efer != host_efer)
			add_atomic_switch_msr(vmx, MSR_EFER,
					      guest_efer, host_efer, false);
		else
			clear_atomic_switch_msr(vmx, MSR_EFER);
		return false;
	}

	i = __vmx_find_uret_msr(vmx, MSR_EFER);
	if (i < 0)
		return false;

	clear_atomic_switch_msr(vmx, MSR_EFER);

	guest_efer &= ~ignore_bits;
	guest_efer |= host_efer & ignore_bits;

	vmx->guest_uret_msrs[i].data = guest_efer;
	vmx->guest_uret_msrs[i].mask = ~ignore_bits;

	return true;
}

#ifdef CONFIG_X86_32
/*
 * On 32-bit kernels, VM exits still load the FS and GS bases from the
 * VMCS rather than the segment table.  KVM uses this helper to figure
 * out the current bases to poke them into the VMCS before entry.
 */
static unsigned long segment_base(u16 selector)
{
	struct desc_struct *table;
	unsigned long v;

	if (!(selector & ~SEGMENT_RPL_MASK))
		return 0;

	table = get_current_gdt_ro();

	if ((selector & SEGMENT_TI_MASK) == SEGMENT_LDT) {
		u16 ldt_selector = kvm_read_ldt();

		if (!(ldt_selector & ~SEGMENT_RPL_MASK))
			return 0;

		table = (struct desc_struct *)segment_base(ldt_selector);
	}
	v = get_desc_base(&table[selector >> 3]);
	return v;
}
#endif

static inline bool pt_can_write_msr(struct vcpu_vmx *vmx)
{
	return vmx_pt_mode_is_host_guest() &&
	       !(vmx->pt_desc.guest.ctl & RTIT_CTL_TRACEEN);
}

static inline bool pt_output_base_valid(struct kvm_vcpu *vcpu, u64 base)
{
	/* The base must be 128-byte aligned and a legal physical address. */
	return kvm_vcpu_is_legal_aligned_gpa(vcpu, base, 128);
}

static inline void pt_load_msr(struct pt_ctx *ctx, u32 addr_range)
{
	u32 i;

	wrmsrl(MSR_IA32_RTIT_STATUS, ctx->status);
	wrmsrl(MSR_IA32_RTIT_OUTPUT_BASE, ctx->output_base);
	wrmsrl(MSR_IA32_RTIT_OUTPUT_MASK, ctx->output_mask);
	wrmsrl(MSR_IA32_RTIT_CR3_MATCH, ctx->cr3_match);
	for (i = 0; i < addr_range; i++) {
		wrmsrl(MSR_IA32_RTIT_ADDR0_A + i * 2, ctx->addr_a[i]);
		wrmsrl(MSR_IA32_RTIT_ADDR0_B + i * 2, ctx->addr_b[i]);
	}
}

static inline void pt_save_msr(struct pt_ctx *ctx, u32 addr_range)
{
	u32 i;

	rdmsrl(MSR_IA32_RTIT_STATUS, ctx->status);
	rdmsrl(MSR_IA32_RTIT_OUTPUT_BASE, ctx->output_base);
	rdmsrl(MSR_IA32_RTIT_OUTPUT_MASK, ctx->output_mask);
	rdmsrl(MSR_IA32_RTIT_CR3_MATCH, ctx->cr3_match);
	for (i = 0; i < addr_range; i++) {
		rdmsrl(MSR_IA32_RTIT_ADDR0_A + i * 2, ctx->addr_a[i]);
		rdmsrl(MSR_IA32_RTIT_ADDR0_B + i * 2, ctx->addr_b[i]);
	}
}

static void pt_guest_enter(struct vcpu_vmx *vmx)
{
	if (vmx_pt_mode_is_system())
		return;

	/*
	 * GUEST_IA32_RTIT_CTL is already set in the VMCS.
	 * Save host state before VM entry.
	 */
	rdmsrl(MSR_IA32_RTIT_CTL, vmx->pt_desc.host.ctl);
	if (vmx->pt_desc.guest.ctl & RTIT_CTL_TRACEEN) {
		wrmsrl(MSR_IA32_RTIT_CTL, 0);
		pt_save_msr(&vmx->pt_desc.host, vmx->pt_desc.addr_range);
		pt_load_msr(&vmx->pt_desc.guest, vmx->pt_desc.addr_range);
	}
}

static void pt_guest_exit(struct vcpu_vmx *vmx)
{
	if (vmx_pt_mode_is_system())
		return;

	if (vmx->pt_desc.guest.ctl & RTIT_CTL_TRACEEN) {
		pt_save_msr(&vmx->pt_desc.guest, vmx->pt_desc.addr_range);
		pt_load_msr(&vmx->pt_desc.host, vmx->pt_desc.addr_range);
	}

	/* Reload host state (IA32_RTIT_CTL will be cleared on VM exit). */
	wrmsrl(MSR_IA32_RTIT_CTL, vmx->pt_desc.host.ctl);
}

void vmx_set_host_fs_gs(struct vmcs_host_state *host, u16 fs_sel, u16 gs_sel,
			unsigned long fs_base, unsigned long gs_base)
{
	if (unlikely(fs_sel != host->fs_sel)) {
		if (!(fs_sel & 7))
			vmcs_write16(HOST_FS_SELECTOR, fs_sel);
		else
			vmcs_write16(HOST_FS_SELECTOR, 0);
		host->fs_sel = fs_sel;
	}
	if (unlikely(gs_sel != host->gs_sel)) {
		if (!(gs_sel & 7))
			vmcs_write16(HOST_GS_SELECTOR, gs_sel);
		else
			vmcs_write16(HOST_GS_SELECTOR, 0);
		host->gs_sel = gs_sel;
	}
	if (unlikely(fs_base != host->fs_base)) {
		vmcs_writel(HOST_FS_BASE, fs_base);
		host->fs_base = fs_base;
	}
	if (unlikely(gs_base != host->gs_base)) {
		vmcs_writel(HOST_GS_BASE, gs_base);
		host->gs_base = gs_base;
	}
}

void vmx_prepare_switch_to_guest(struct kvm_vcpu *vcpu)
{
	struct vcpu_vmx *vmx = to_vmx(vcpu);
	struct vmcs_host_state *host_state;
#ifdef CONFIG_X86_64
	int cpu = raw_smp_processor_id();
#endif
	unsigned long fs_base, gs_base;
	u16 fs_sel, gs_sel;
	int i;

	vmx->req_immediate_exit = false;

	/*
	 * Note that guest MSRs to be saved/restored can also be changed
	 * when guest state is loaded. This happens when guest transitions
	 * to/from long-mode by setting MSR_EFER.LMA.
	 */
	if (!vmx->guest_uret_msrs_loaded) {
		vmx->guest_uret_msrs_loaded = true;
		for (i = 0; i < vmx->nr_active_uret_msrs; ++i)
			kvm_set_user_return_msr(vmx->guest_uret_msrs[i].slot,
						vmx->guest_uret_msrs[i].data,
						vmx->guest_uret_msrs[i].mask);

	}

    	if (vmx->nested.need_vmcs12_to_shadow_sync)
		nested_sync_vmcs12_to_shadow(vcpu);

	if (vmx->guest_state_loaded)
		return;

	host_state = &vmx->loaded_vmcs->host_state;

	/*
	 * Set host fs and gs selectors.  Unfortunately, 22.2.3 does not
	 * allow segment selectors with cpl > 0 or ti == 1.
	 */
	host_state->ldt_sel = kvm_read_ldt();

#ifdef CONFIG_X86_64
	savesegment(ds, host_state->ds_sel);
	savesegment(es, host_state->es_sel);

	gs_base = cpu_kernelmode_gs_base(cpu);
	if (likely(is_64bit_mm(current->mm))) {
		current_save_fsgs();
		fs_sel = current->thread.fsindex;
		gs_sel = current->thread.gsindex;
		fs_base = current->thread.fsbase;
		vmx->msr_host_kernel_gs_base = current->thread.gsbase;
	} else {
		savesegment(fs, fs_sel);
		savesegment(gs, gs_sel);
		fs_base = read_msr(MSR_FS_BASE);
		vmx->msr_host_kernel_gs_base = read_msr(MSR_KERNEL_GS_BASE);
	}

	wrmsrl(MSR_KERNEL_GS_BASE, vmx->msr_guest_kernel_gs_base);
#else
	savesegment(fs, fs_sel);
	savesegment(gs, gs_sel);
	fs_base = segment_base(fs_sel);
	gs_base = segment_base(gs_sel);
#endif

	vmx_set_host_fs_gs(host_state, fs_sel, gs_sel, fs_base, gs_base);
	vmx->guest_state_loaded = true;
}

static void vmx_prepare_switch_to_host(struct vcpu_vmx *vmx)
{
	struct vmcs_host_state *host_state;

	if (!vmx->guest_state_loaded)
		return;

	host_state = &vmx->loaded_vmcs->host_state;

	++vmx->vcpu.stat.host_state_reload;

#ifdef CONFIG_X86_64
	rdmsrl(MSR_KERNEL_GS_BASE, vmx->msr_guest_kernel_gs_base);
#endif
	if (host_state->ldt_sel || (host_state->gs_sel & 7)) {
		kvm_load_ldt(host_state->ldt_sel);
#ifdef CONFIG_X86_64
		load_gs_index(host_state->gs_sel);
#else
		loadsegment(gs, host_state->gs_sel);
#endif
	}
	if (host_state->fs_sel & 7)
		loadsegment(fs, host_state->fs_sel);
#ifdef CONFIG_X86_64
	if (unlikely(host_state->ds_sel | host_state->es_sel)) {
		loadsegment(ds, host_state->ds_sel);
		loadsegment(es, host_state->es_sel);
	}
#endif
	invalidate_tss_limit();
#ifdef CONFIG_X86_64
	wrmsrl(MSR_KERNEL_GS_BASE, vmx->msr_host_kernel_gs_base);
#endif
	load_fixmap_gdt(raw_smp_processor_id());
	vmx->guest_state_loaded = false;
	vmx->guest_uret_msrs_loaded = false;
}

#ifdef CONFIG_X86_64
static u64 vmx_read_guest_kernel_gs_base(struct vcpu_vmx *vmx)
{
	preempt_disable();
	if (vmx->guest_state_loaded)
		rdmsrl(MSR_KERNEL_GS_BASE, vmx->msr_guest_kernel_gs_base);
	preempt_enable();
	return vmx->msr_guest_kernel_gs_base;
}

static void vmx_write_guest_kernel_gs_base(struct vcpu_vmx *vmx, u64 data)
{
	preempt_disable();
	if (vmx->guest_state_loaded)
		wrmsrl(MSR_KERNEL_GS_BASE, data);
	preempt_enable();
	vmx->msr_guest_kernel_gs_base = data;
}
#endif

void vmx_vcpu_load_vmcs(struct kvm_vcpu *vcpu, int cpu,
			struct loaded_vmcs *buddy)
{
	struct vcpu_vmx *vmx = to_vmx(vcpu);
	bool already_loaded = vmx->loaded_vmcs->cpu == cpu;
	struct vmcs *prev;

	if (!already_loaded) {
		loaded_vmcs_clear(vmx->loaded_vmcs);
		local_irq_disable();

		/*
		 * Ensure loaded_vmcs->cpu is read before adding loaded_vmcs to
		 * this cpu's percpu list, otherwise it may not yet be deleted
		 * from its previous cpu's percpu list.  Pairs with the
		 * smb_wmb() in __loaded_vmcs_clear().
		 */
		smp_rmb();

		list_add(&vmx->loaded_vmcs->loaded_vmcss_on_cpu_link,
			 &per_cpu(loaded_vmcss_on_cpu, cpu));
		local_irq_enable();
	}

	prev = per_cpu(current_vmcs, cpu);
	if (prev != vmx->loaded_vmcs->vmcs) {
		per_cpu(current_vmcs, cpu) = vmx->loaded_vmcs->vmcs;
		vmcs_load(vmx->loaded_vmcs->vmcs);

		/*
		 * No indirect branch prediction barrier needed when switching
		 * the active VMCS within a guest, e.g. on nested VM-Enter.
		 * The L1 VMM can protect itself with retpolines, IBPB or IBRS.
		 */
		if (!buddy || WARN_ON_ONCE(buddy->vmcs != prev))
			indirect_branch_prediction_barrier();
	}

	if (!already_loaded) {
		void *gdt = get_current_gdt_ro();
		unsigned long sysenter_esp;

		/*
		 * Flush all EPTP/VPID contexts, the new pCPU may have stale
		 * TLB entries from its previous association with the vCPU.
		 */
		kvm_make_request(KVM_REQ_TLB_FLUSH, vcpu);

		/*
		 * Linux uses per-cpu TSS and GDT, so set these when switching
		 * processors.  See 22.2.4.
		 */
		vmcs_writel(HOST_TR_BASE,
			    (unsigned long)&get_cpu_entry_area(cpu)->tss.x86_tss);
		vmcs_writel(HOST_GDTR_BASE, (unsigned long)gdt);   /* 22.2.4 */

		rdmsrl(MSR_IA32_SYSENTER_ESP, sysenter_esp);
		vmcs_writel(HOST_IA32_SYSENTER_ESP, sysenter_esp); /* 22.2.3 */

		vmx->loaded_vmcs->cpu = cpu;
	}

	/* Setup TSC multiplier */
	if (kvm_has_tsc_control &&
	    vmx->current_tsc_ratio != vcpu->arch.tsc_scaling_ratio)
		decache_tsc_multiplier(vmx);
}

/*
 * Switches to specified vcpu, until a matching vcpu_put(), but assumes
 * vcpu mutex is already taken.
 */
static void vmx_vcpu_load(struct kvm_vcpu *vcpu, int cpu)
{
	struct vcpu_vmx *vmx = to_vmx(vcpu);

	vmx_vcpu_load_vmcs(vcpu, cpu, NULL);

	vmx_vcpu_pi_load(vcpu, cpu);

	vmx->host_debugctlmsr = get_debugctlmsr();
}

static void vmx_vcpu_put(struct kvm_vcpu *vcpu)
{
	vmx_vcpu_pi_put(vcpu);

	vmx_prepare_switch_to_host(to_vmx(vcpu));
}

static bool emulation_required(struct kvm_vcpu *vcpu)
{
	return emulate_invalid_guest_state && !vmx_guest_state_valid(vcpu);
}

unsigned long vmx_get_rflags(struct kvm_vcpu *vcpu)
{
	struct vcpu_vmx *vmx = to_vmx(vcpu);
	unsigned long rflags, save_rflags;

	if (!kvm_register_is_available(vcpu, VCPU_EXREG_RFLAGS)) {
		kvm_register_mark_available(vcpu, VCPU_EXREG_RFLAGS);
		rflags = vmcs_readl(GUEST_RFLAGS);
		if (vmx->rmode.vm86_active) {
			rflags &= RMODE_GUEST_OWNED_EFLAGS_BITS;
			save_rflags = vmx->rmode.save_rflags;
			rflags |= save_rflags & ~RMODE_GUEST_OWNED_EFLAGS_BITS;
		}
		vmx->rflags = rflags;
	}
	return vmx->rflags;
}

void vmx_set_rflags(struct kvm_vcpu *vcpu, unsigned long rflags)
{
	struct vcpu_vmx *vmx = to_vmx(vcpu);
	unsigned long old_rflags;

	if (is_unrestricted_guest(vcpu)) {
		kvm_register_mark_available(vcpu, VCPU_EXREG_RFLAGS);
		vmx->rflags = rflags;
		vmcs_writel(GUEST_RFLAGS, rflags);
		return;
	}

	old_rflags = vmx_get_rflags(vcpu);
	vmx->rflags = rflags;
	if (vmx->rmode.vm86_active) {
		vmx->rmode.save_rflags = rflags;
		rflags |= X86_EFLAGS_IOPL | X86_EFLAGS_VM;
	}
	vmcs_writel(GUEST_RFLAGS, rflags);

	if ((old_rflags ^ vmx->rflags) & X86_EFLAGS_VM)
		vmx->emulation_required = emulation_required(vcpu);
}

u32 vmx_get_interrupt_shadow(struct kvm_vcpu *vcpu)
{
	u32 interruptibility = vmcs_read32(GUEST_INTERRUPTIBILITY_INFO);
	int ret = 0;

	if (interruptibility & GUEST_INTR_STATE_STI)
		ret |= KVM_X86_SHADOW_INT_STI;
	if (interruptibility & GUEST_INTR_STATE_MOV_SS)
		ret |= KVM_X86_SHADOW_INT_MOV_SS;

	return ret;
}

void vmx_set_interrupt_shadow(struct kvm_vcpu *vcpu, int mask)
{
	u32 interruptibility_old = vmcs_read32(GUEST_INTERRUPTIBILITY_INFO);
	u32 interruptibility = interruptibility_old;

	interruptibility &= ~(GUEST_INTR_STATE_STI | GUEST_INTR_STATE_MOV_SS);

	if (mask & KVM_X86_SHADOW_INT_MOV_SS)
		interruptibility |= GUEST_INTR_STATE_MOV_SS;
	else if (mask & KVM_X86_SHADOW_INT_STI)
		interruptibility |= GUEST_INTR_STATE_STI;

	if ((interruptibility != interruptibility_old))
		vmcs_write32(GUEST_INTERRUPTIBILITY_INFO, interruptibility);
}

static int vmx_rtit_ctl_check(struct kvm_vcpu *vcpu, u64 data)
{
	struct vcpu_vmx *vmx = to_vmx(vcpu);
	unsigned long value;

	/*
	 * Any MSR write that attempts to change bits marked reserved will
	 * case a #GP fault.
	 */
	if (data & vmx->pt_desc.ctl_bitmask)
		return 1;

	/*
	 * Any attempt to modify IA32_RTIT_CTL while TraceEn is set will
	 * result in a #GP unless the same write also clears TraceEn.
	 */
	if ((vmx->pt_desc.guest.ctl & RTIT_CTL_TRACEEN) &&
		((vmx->pt_desc.guest.ctl ^ data) & ~RTIT_CTL_TRACEEN))
		return 1;

	/*
	 * WRMSR to IA32_RTIT_CTL that sets TraceEn but clears this bit
	 * and FabricEn would cause #GP, if
	 * CPUID.(EAX=14H, ECX=0):ECX.SNGLRGNOUT[bit 2] = 0
	 */
	if ((data & RTIT_CTL_TRACEEN) && !(data & RTIT_CTL_TOPA) &&
		!(data & RTIT_CTL_FABRIC_EN) &&
		!intel_pt_validate_cap(vmx->pt_desc.caps,
					PT_CAP_single_range_output))
		return 1;

	/*
	 * MTCFreq, CycThresh and PSBFreq encodings check, any MSR write that
	 * utilize encodings marked reserved will cause a #GP fault.
	 */
	value = intel_pt_validate_cap(vmx->pt_desc.caps, PT_CAP_mtc_periods);
	if (intel_pt_validate_cap(vmx->pt_desc.caps, PT_CAP_mtc) &&
			!test_bit((data & RTIT_CTL_MTC_RANGE) >>
			RTIT_CTL_MTC_RANGE_OFFSET, &value))
		return 1;
	value = intel_pt_validate_cap(vmx->pt_desc.caps,
						PT_CAP_cycle_thresholds);
	if (intel_pt_validate_cap(vmx->pt_desc.caps, PT_CAP_psb_cyc) &&
			!test_bit((data & RTIT_CTL_CYC_THRESH) >>
			RTIT_CTL_CYC_THRESH_OFFSET, &value))
		return 1;
	value = intel_pt_validate_cap(vmx->pt_desc.caps, PT_CAP_psb_periods);
	if (intel_pt_validate_cap(vmx->pt_desc.caps, PT_CAP_psb_cyc) &&
			!test_bit((data & RTIT_CTL_PSB_FREQ) >>
			RTIT_CTL_PSB_FREQ_OFFSET, &value))
		return 1;

	/*
	 * If ADDRx_CFG is reserved or the encodings is >2 will
	 * cause a #GP fault.
	 */
	value = (data & RTIT_CTL_ADDR0) >> RTIT_CTL_ADDR0_OFFSET;
	if ((value && (vmx->pt_desc.addr_range < 1)) || (value > 2))
		return 1;
	value = (data & RTIT_CTL_ADDR1) >> RTIT_CTL_ADDR1_OFFSET;
	if ((value && (vmx->pt_desc.addr_range < 2)) || (value > 2))
		return 1;
	value = (data & RTIT_CTL_ADDR2) >> RTIT_CTL_ADDR2_OFFSET;
	if ((value && (vmx->pt_desc.addr_range < 3)) || (value > 2))
		return 1;
	value = (data & RTIT_CTL_ADDR3) >> RTIT_CTL_ADDR3_OFFSET;
	if ((value && (vmx->pt_desc.addr_range < 4)) || (value > 2))
		return 1;

	return 0;
}

static bool vmx_can_emulate_instruction(struct kvm_vcpu *vcpu, void *insn, int insn_len)
{
	return true;
}

static int skip_emulated_instruction(struct kvm_vcpu *vcpu)
{
	unsigned long rip, orig_rip;

	/*
	 * Using VMCS.VM_EXIT_INSTRUCTION_LEN on EPT misconfig depends on
	 * undefined behavior: Intel's SDM doesn't mandate the VMCS field be
	 * set when EPT misconfig occurs.  In practice, real hardware updates
	 * VM_EXIT_INSTRUCTION_LEN on EPT misconfig, but other hypervisors
	 * (namely Hyper-V) don't set it due to it being undefined behavior,
	 * i.e. we end up advancing IP with some random value.
	 */
	if (!static_cpu_has(X86_FEATURE_HYPERVISOR) ||
	    to_vmx(vcpu)->exit_reason.basic != EXIT_REASON_EPT_MISCONFIG) {
		orig_rip = kvm_rip_read(vcpu);
		rip = orig_rip + vmcs_read32(VM_EXIT_INSTRUCTION_LEN);
#ifdef CONFIG_X86_64
		/*
		 * We need to mask out the high 32 bits of RIP if not in 64-bit
		 * mode, but just finding out that we are in 64-bit mode is
		 * quite expensive.  Only do it if there was a carry.
		 */
		if (unlikely(((rip ^ orig_rip) >> 31) == 3) && !is_64_bit_mode(vcpu))
			rip = (u32)rip;
#endif
		kvm_rip_write(vcpu, rip);
	} else {
		if (!kvm_emulate_instruction(vcpu, EMULTYPE_SKIP))
			return 0;
	}

	/* skipping an emulated instruction also counts */
	vmx_set_interrupt_shadow(vcpu, 0);

	return 1;
}

/*
 * Recognizes a pending MTF VM-exit and records the nested state for later
 * delivery.
 */
static void vmx_update_emulated_instruction(struct kvm_vcpu *vcpu)
{
	struct vmcs12 *vmcs12 = get_vmcs12(vcpu);
	struct vcpu_vmx *vmx = to_vmx(vcpu);

	if (!is_guest_mode(vcpu))
		return;

	/*
	 * Per the SDM, MTF takes priority over debug-trap exceptions besides
	 * T-bit traps. As instruction emulation is completed (i.e. at the
	 * instruction boundary), any #DB exception pending delivery must be a
	 * debug-trap. Record the pending MTF state to be delivered in
	 * vmx_check_nested_events().
	 */
	if (nested_cpu_has_mtf(vmcs12) &&
	    (!vcpu->arch.exception.pending ||
	     vcpu->arch.exception.nr == DB_VECTOR))
		vmx->nested.mtf_pending = true;
	else
		vmx->nested.mtf_pending = false;
}

static int vmx_skip_emulated_instruction(struct kvm_vcpu *vcpu)
{
	vmx_update_emulated_instruction(vcpu);
	return skip_emulated_instruction(vcpu);
}

static void vmx_clear_hlt(struct kvm_vcpu *vcpu)
{
	/*
	 * Ensure that we clear the HLT state in the VMCS.  We don't need to
	 * explicitly skip the instruction because if the HLT state is set,
	 * then the instruction is already executing and RIP has already been
	 * advanced.
	 */
	if (kvm_hlt_in_guest(vcpu->kvm) &&
			vmcs_read32(GUEST_ACTIVITY_STATE) == GUEST_ACTIVITY_HLT)
		vmcs_write32(GUEST_ACTIVITY_STATE, GUEST_ACTIVITY_ACTIVE);
}

static void vmx_queue_exception(struct kvm_vcpu *vcpu)
{
	struct vcpu_vmx *vmx = to_vmx(vcpu);
	unsigned nr = vcpu->arch.exception.nr;
	bool has_error_code = vcpu->arch.exception.has_error_code;
	u32 error_code = vcpu->arch.exception.error_code;
	u32 intr_info = nr | INTR_INFO_VALID_MASK;

	kvm_deliver_exception_payload(vcpu);

	if (has_error_code) {
		vmcs_write32(VM_ENTRY_EXCEPTION_ERROR_CODE, error_code);
		intr_info |= INTR_INFO_DELIVER_CODE_MASK;
	}

	if (vmx->rmode.vm86_active) {
		int inc_eip = 0;
		if (kvm_exception_is_soft(nr))
			inc_eip = vcpu->arch.event_exit_inst_len;
		kvm_inject_realmode_interrupt(vcpu, nr, inc_eip);
		return;
	}

	WARN_ON_ONCE(vmx->emulation_required);

	if (kvm_exception_is_soft(nr)) {
		vmcs_write32(VM_ENTRY_INSTRUCTION_LEN,
			     vmx->vcpu.arch.event_exit_inst_len);
		intr_info |= INTR_TYPE_SOFT_EXCEPTION;
	} else
		intr_info |= INTR_TYPE_HARD_EXCEPTION;

	vmcs_write32(VM_ENTRY_INTR_INFO_FIELD, intr_info);

	vmx_clear_hlt(vcpu);
}

static void vmx_setup_uret_msr(struct vcpu_vmx *vmx, unsigned int msr)
{
	struct vmx_uret_msr tmp;
	int from, to;

	from = __vmx_find_uret_msr(vmx, msr);
	if (from < 0)
		return;
	to = vmx->nr_active_uret_msrs++;

	tmp = vmx->guest_uret_msrs[to];
	vmx->guest_uret_msrs[to] = vmx->guest_uret_msrs[from];
	vmx->guest_uret_msrs[from] = tmp;
}

/*
 * Set up the vmcs to automatically save and restore system
 * msrs.  Don't touch the 64-bit msrs if the guest is in legacy
 * mode, as fiddling with msrs is very expensive.
 */
static void setup_msrs(struct vcpu_vmx *vmx)
{
	vmx->guest_uret_msrs_loaded = false;
	vmx->nr_active_uret_msrs = 0;
#ifdef CONFIG_X86_64
	/*
	 * The SYSCALL MSRs are only needed on long mode guests, and only
	 * when EFER.SCE is set.
	 */
	if (is_long_mode(&vmx->vcpu) && (vmx->vcpu.arch.efer & EFER_SCE)) {
		vmx_setup_uret_msr(vmx, MSR_STAR);
		vmx_setup_uret_msr(vmx, MSR_LSTAR);
		vmx_setup_uret_msr(vmx, MSR_SYSCALL_MASK);
	}
#endif
	if (update_transition_efer(vmx))
		vmx_setup_uret_msr(vmx, MSR_EFER);

	if (guest_cpuid_has(&vmx->vcpu, X86_FEATURE_RDTSCP))
		vmx_setup_uret_msr(vmx, MSR_TSC_AUX);

	vmx_setup_uret_msr(vmx, MSR_IA32_TSX_CTRL);

	if (cpu_has_vmx_msr_bitmap())
		vmx_update_msr_bitmap(&vmx->vcpu);
}

static u64 vmx_write_l1_tsc_offset(struct kvm_vcpu *vcpu, u64 offset)
{
	struct vmcs12 *vmcs12 = get_vmcs12(vcpu);
	u64 g_tsc_offset = 0;

	/*
	 * We're here if L1 chose not to trap WRMSR to TSC. According
	 * to the spec, this should set L1's TSC; The offset that L1
	 * set for L2 remains unchanged, and still needs to be added
	 * to the newly set TSC to get L2's TSC.
	 */
	if (is_guest_mode(vcpu) &&
	    (vmcs12->cpu_based_vm_exec_control & CPU_BASED_USE_TSC_OFFSETTING))
		g_tsc_offset = vmcs12->tsc_offset;

	trace_kvm_write_tsc_offset(vcpu->vcpu_id,
				   vcpu->arch.tsc_offset - g_tsc_offset,
				   offset);
	vmcs_write64(TSC_OFFSET, offset + g_tsc_offset);
	return offset + g_tsc_offset;
}

/*
 * nested_vmx_allowed() checks whether a guest should be allowed to use VMX
 * instructions and MSRs (i.e., nested VMX). Nested VMX is disabled for
 * all guests if the "nested" module option is off, and can also be disabled
 * for a single guest by disabling its VMX cpuid bit.
 */
bool nested_vmx_allowed(struct kvm_vcpu *vcpu)
{
	return nested && guest_cpuid_has(vcpu, X86_FEATURE_VMX);
}

static inline bool vmx_feature_control_msr_valid(struct kvm_vcpu *vcpu,
						 uint64_t val)
{
	uint64_t valid_bits = to_vmx(vcpu)->msr_ia32_feature_control_valid_bits;

	return !(val & ~valid_bits);
}

static int vmx_get_msr_feature(struct kvm_msr_entry *msr)
{
	switch (msr->index) {
	case MSR_IA32_VMX_BASIC ... MSR_IA32_VMX_VMFUNC:
		if (!nested)
			return 1;
		return vmx_get_vmx_msr(&vmcs_config.nested, msr->index, &msr->data);
	case MSR_IA32_PERF_CAPABILITIES:
		msr->data = vmx_get_perf_capabilities();
		return 0;
	default:
		return KVM_MSR_RET_INVALID;
	}
}

/*
 * Reads an msr value (of 'msr_index') into 'pdata'.
 * Returns 0 on success, non-0 otherwise.
 * Assumes vcpu_load() was already called.
 */
static int vmx_get_msr(struct kvm_vcpu *vcpu, struct msr_data *msr_info)
{
	struct vcpu_vmx *vmx = to_vmx(vcpu);
	struct vmx_uret_msr *msr;
	u32 index;

	switch (msr_info->index) {
#ifdef CONFIG_X86_64
	case MSR_FS_BASE:
		msr_info->data = vmcs_readl(GUEST_FS_BASE);
		break;
	case MSR_GS_BASE:
		msr_info->data = vmcs_readl(GUEST_GS_BASE);
		break;
	case MSR_KERNEL_GS_BASE:
		msr_info->data = vmx_read_guest_kernel_gs_base(vmx);
		break;
#endif
	case MSR_EFER:
		return kvm_get_msr_common(vcpu, msr_info);
	case MSR_IA32_TSX_CTRL:
		if (!msr_info->host_initiated &&
		    !(vcpu->arch.arch_capabilities & ARCH_CAP_TSX_CTRL_MSR))
			return 1;
		goto find_uret_msr;
	case MSR_IA32_UMWAIT_CONTROL:
		if (!msr_info->host_initiated && !vmx_has_waitpkg(vmx))
			return 1;

		msr_info->data = vmx->msr_ia32_umwait_control;
		break;
	case MSR_IA32_SPEC_CTRL:
		if (!msr_info->host_initiated &&
		    !guest_has_spec_ctrl_msr(vcpu))
			return 1;

		msr_info->data = to_vmx(vcpu)->spec_ctrl;
		break;
	case MSR_IA32_SYSENTER_CS:
		msr_info->data = vmcs_read32(GUEST_SYSENTER_CS);
		break;
	case MSR_IA32_SYSENTER_EIP:
		msr_info->data = vmcs_readl(GUEST_SYSENTER_EIP);
		break;
	case MSR_IA32_SYSENTER_ESP:
		msr_info->data = vmcs_readl(GUEST_SYSENTER_ESP);
		break;
	case MSR_IA32_BNDCFGS:
		if (!kvm_mpx_supported() ||
		    (!msr_info->host_initiated &&
		     !guest_cpuid_has(vcpu, X86_FEATURE_MPX)))
			return 1;
		msr_info->data = vmcs_read64(GUEST_BNDCFGS);
		break;
	case MSR_IA32_MCG_EXT_CTL:
		if (!msr_info->host_initiated &&
		    !(vmx->msr_ia32_feature_control &
		      FEAT_CTL_LMCE_ENABLED))
			return 1;
		msr_info->data = vcpu->arch.mcg_ext_ctl;
		break;
	case MSR_IA32_FEAT_CTL:
		msr_info->data = vmx->msr_ia32_feature_control;
		break;
	case MSR_IA32_VMX_BASIC ... MSR_IA32_VMX_VMFUNC:
		if (!nested_vmx_allowed(vcpu))
			return 1;
		if (vmx_get_vmx_msr(&vmx->nested.msrs, msr_info->index,
				    &msr_info->data))
			return 1;
		/*
		 * Enlightened VMCS v1 doesn't have certain fields, but buggy
		 * Hyper-V versions are still trying to use corresponding
		 * features when they are exposed. Filter out the essential
		 * minimum.
		 */
		if (!msr_info->host_initiated &&
		    vmx->nested.enlightened_vmcs_enabled)
			nested_evmcs_filter_control_msr(msr_info->index,
							&msr_info->data);
		break;
	case MSR_IA32_RTIT_CTL:
		if (!vmx_pt_mode_is_host_guest())
			return 1;
		msr_info->data = vmx->pt_desc.guest.ctl;
		break;
	case MSR_IA32_RTIT_STATUS:
		if (!vmx_pt_mode_is_host_guest())
			return 1;
		msr_info->data = vmx->pt_desc.guest.status;
		break;
	case MSR_IA32_RTIT_CR3_MATCH:
		if (!vmx_pt_mode_is_host_guest() ||
			!intel_pt_validate_cap(vmx->pt_desc.caps,
						PT_CAP_cr3_filtering))
			return 1;
		msr_info->data = vmx->pt_desc.guest.cr3_match;
		break;
	case MSR_IA32_RTIT_OUTPUT_BASE:
		if (!vmx_pt_mode_is_host_guest() ||
			(!intel_pt_validate_cap(vmx->pt_desc.caps,
					PT_CAP_topa_output) &&
			 !intel_pt_validate_cap(vmx->pt_desc.caps,
					PT_CAP_single_range_output)))
			return 1;
		msr_info->data = vmx->pt_desc.guest.output_base;
		break;
	case MSR_IA32_RTIT_OUTPUT_MASK:
		if (!vmx_pt_mode_is_host_guest() ||
			(!intel_pt_validate_cap(vmx->pt_desc.caps,
					PT_CAP_topa_output) &&
			 !intel_pt_validate_cap(vmx->pt_desc.caps,
					PT_CAP_single_range_output)))
			return 1;
		msr_info->data = vmx->pt_desc.guest.output_mask;
		break;
	case MSR_IA32_RTIT_ADDR0_A ... MSR_IA32_RTIT_ADDR3_B:
		index = msr_info->index - MSR_IA32_RTIT_ADDR0_A;
		if (!vmx_pt_mode_is_host_guest() ||
			(index >= 2 * intel_pt_validate_cap(vmx->pt_desc.caps,
					PT_CAP_num_address_ranges)))
			return 1;
		if (index % 2)
			msr_info->data = vmx->pt_desc.guest.addr_b[index / 2];
		else
			msr_info->data = vmx->pt_desc.guest.addr_a[index / 2];
		break;
	case MSR_TSC_AUX:
		if (!msr_info->host_initiated &&
		    !guest_cpuid_has(vcpu, X86_FEATURE_RDTSCP))
			return 1;
		goto find_uret_msr;
	case MSR_IA32_DEBUGCTLMSR:
		msr_info->data = vmcs_read64(GUEST_IA32_DEBUGCTL);
		break;
	default:
	find_uret_msr:
		msr = vmx_find_uret_msr(vmx, msr_info->index);
		if (msr) {
			msr_info->data = msr->data;
			break;
		}
		return kvm_get_msr_common(vcpu, msr_info);
	}

	return 0;
}

static u64 nested_vmx_truncate_sysenter_addr(struct kvm_vcpu *vcpu,
						    u64 data)
{
#ifdef CONFIG_X86_64
	if (!guest_cpuid_has(vcpu, X86_FEATURE_LM))
		return (u32)data;
#endif
	return (unsigned long)data;
}

static u64 vcpu_supported_debugctl(struct kvm_vcpu *vcpu)
{
	u64 debugctl = vmx_supported_debugctl();

	if (!intel_pmu_lbr_is_enabled(vcpu))
		debugctl &= ~DEBUGCTLMSR_LBR_MASK;

	return debugctl;
}

/*
 * Writes msr value into the appropriate "register".
 * Returns 0 on success, non-0 otherwise.
 * Assumes vcpu_load() was already called.
 */
static int vmx_set_msr(struct kvm_vcpu *vcpu, struct msr_data *msr_info)
{
	struct vcpu_vmx *vmx = to_vmx(vcpu);
	struct vmx_uret_msr *msr;
	int ret = 0;
	u32 msr_index = msr_info->index;
	u64 data = msr_info->data;
	u32 index;

	switch (msr_index) {
	case MSR_EFER:
		ret = kvm_set_msr_common(vcpu, msr_info);
		break;
#ifdef CONFIG_X86_64
	case MSR_FS_BASE:
		vmx_segment_cache_clear(vmx);
		vmcs_writel(GUEST_FS_BASE, data);
		break;
	case MSR_GS_BASE:
		vmx_segment_cache_clear(vmx);
		vmcs_writel(GUEST_GS_BASE, data);
		break;
	case MSR_KERNEL_GS_BASE:
		vmx_write_guest_kernel_gs_base(vmx, data);
		break;
#endif
	case MSR_IA32_SYSENTER_CS:
		if (is_guest_mode(vcpu))
			get_vmcs12(vcpu)->guest_sysenter_cs = data;
		vmcs_write32(GUEST_SYSENTER_CS, data);
		break;
	case MSR_IA32_SYSENTER_EIP:
		if (is_guest_mode(vcpu)) {
			data = nested_vmx_truncate_sysenter_addr(vcpu, data);
			get_vmcs12(vcpu)->guest_sysenter_eip = data;
		}
		vmcs_writel(GUEST_SYSENTER_EIP, data);
		break;
	case MSR_IA32_SYSENTER_ESP:
		if (is_guest_mode(vcpu)) {
			data = nested_vmx_truncate_sysenter_addr(vcpu, data);
			get_vmcs12(vcpu)->guest_sysenter_esp = data;
		}
		vmcs_writel(GUEST_SYSENTER_ESP, data);
		break;
	case MSR_IA32_DEBUGCTLMSR: {
		u64 invalid = data & ~vcpu_supported_debugctl(vcpu);
		if (invalid & (DEBUGCTLMSR_BTF|DEBUGCTLMSR_LBR)) {
			if (report_ignored_msrs)
				vcpu_unimpl(vcpu, "%s: BTF|LBR in IA32_DEBUGCTLMSR 0x%llx, nop\n",
					    __func__, data);
			data &= ~(DEBUGCTLMSR_BTF|DEBUGCTLMSR_LBR);
			invalid &= ~(DEBUGCTLMSR_BTF|DEBUGCTLMSR_LBR);
		}

		if (invalid)
			return 1;

		if (is_guest_mode(vcpu) && get_vmcs12(vcpu)->vm_exit_controls &
						VM_EXIT_SAVE_DEBUG_CONTROLS)
			get_vmcs12(vcpu)->guest_ia32_debugctl = data;

		vmcs_write64(GUEST_IA32_DEBUGCTL, data);
		if (intel_pmu_lbr_is_enabled(vcpu) && !to_vmx(vcpu)->lbr_desc.event &&
		    (data & DEBUGCTLMSR_LBR))
			intel_pmu_create_guest_lbr_event(vcpu);
		return 0;
	}
	case MSR_IA32_BNDCFGS:
		if (!kvm_mpx_supported() ||
		    (!msr_info->host_initiated &&
		     !guest_cpuid_has(vcpu, X86_FEATURE_MPX)))
			return 1;
		if (is_noncanonical_address(data & PAGE_MASK, vcpu) ||
		    (data & MSR_IA32_BNDCFGS_RSVD))
			return 1;
		vmcs_write64(GUEST_BNDCFGS, data);
		break;
	case MSR_IA32_UMWAIT_CONTROL:
		if (!msr_info->host_initiated && !vmx_has_waitpkg(vmx))
			return 1;

		/* The reserved bit 1 and non-32 bit [63:32] should be zero */
		if (data & (BIT_ULL(1) | GENMASK_ULL(63, 32)))
			return 1;

		vmx->msr_ia32_umwait_control = data;
		break;
	case MSR_IA32_SPEC_CTRL:
		if (!msr_info->host_initiated &&
		    !guest_has_spec_ctrl_msr(vcpu))
			return 1;

		if (kvm_spec_ctrl_test_value(data))
			return 1;

		vmx->spec_ctrl = data;
		if (!data)
			break;

		/*
		 * For non-nested:
		 * When it's written (to non-zero) for the first time, pass
		 * it through.
		 *
		 * For nested:
		 * The handling of the MSR bitmap for L2 guests is done in
		 * nested_vmx_prepare_msr_bitmap. We should not touch the
		 * vmcs02.msr_bitmap here since it gets completely overwritten
		 * in the merging. We update the vmcs01 here for L1 as well
		 * since it will end up touching the MSR anyway now.
		 */
		vmx_disable_intercept_for_msr(vcpu,
					      MSR_IA32_SPEC_CTRL,
					      MSR_TYPE_RW);
		break;
	case MSR_IA32_TSX_CTRL:
		if (!msr_info->host_initiated &&
		    !(vcpu->arch.arch_capabilities & ARCH_CAP_TSX_CTRL_MSR))
			return 1;
		if (data & ~(TSX_CTRL_RTM_DISABLE | TSX_CTRL_CPUID_CLEAR))
			return 1;
		goto find_uret_msr;
	case MSR_IA32_PRED_CMD:
		if (!msr_info->host_initiated &&
		    !guest_has_pred_cmd_msr(vcpu))
			return 1;

		if (data & ~PRED_CMD_IBPB)
			return 1;
		if (!boot_cpu_has(X86_FEATURE_IBPB))
			return 1;
		if (!data)
			break;

		wrmsrl(MSR_IA32_PRED_CMD, PRED_CMD_IBPB);

		/*
		 * For non-nested:
		 * When it's written (to non-zero) for the first time, pass
		 * it through.
		 *
		 * For nested:
		 * The handling of the MSR bitmap for L2 guests is done in
		 * nested_vmx_prepare_msr_bitmap. We should not touch the
		 * vmcs02.msr_bitmap here since it gets completely overwritten
		 * in the merging.
		 */
		vmx_disable_intercept_for_msr(vcpu, MSR_IA32_PRED_CMD, MSR_TYPE_W);
		break;
	case MSR_IA32_CR_PAT:
		if (!kvm_pat_valid(data))
			return 1;

		if (is_guest_mode(vcpu) &&
		    get_vmcs12(vcpu)->vm_exit_controls & VM_EXIT_SAVE_IA32_PAT)
			get_vmcs12(vcpu)->guest_ia32_pat = data;

		if (vmcs_config.vmentry_ctrl & VM_ENTRY_LOAD_IA32_PAT) {
			vmcs_write64(GUEST_IA32_PAT, data);
			vcpu->arch.pat = data;
			break;
		}
		ret = kvm_set_msr_common(vcpu, msr_info);
		break;
	case MSR_IA32_TSC_ADJUST:
		ret = kvm_set_msr_common(vcpu, msr_info);
		break;
	case MSR_IA32_MCG_EXT_CTL:
		if ((!msr_info->host_initiated &&
		     !(to_vmx(vcpu)->msr_ia32_feature_control &
		       FEAT_CTL_LMCE_ENABLED)) ||
		    (data & ~MCG_EXT_CTL_LMCE_EN))
			return 1;
		vcpu->arch.mcg_ext_ctl = data;
		break;
	case MSR_IA32_FEAT_CTL:
		if (!vmx_feature_control_msr_valid(vcpu, data) ||
		    (to_vmx(vcpu)->msr_ia32_feature_control &
		     FEAT_CTL_LOCKED && !msr_info->host_initiated))
			return 1;
		vmx->msr_ia32_feature_control = data;
		if (msr_info->host_initiated && data == 0)
			vmx_leave_nested(vcpu);
		break;
	case MSR_IA32_VMX_BASIC ... MSR_IA32_VMX_VMFUNC:
		if (!msr_info->host_initiated)
			return 1; /* they are read-only */
		if (!nested_vmx_allowed(vcpu))
			return 1;
		return vmx_set_vmx_msr(vcpu, msr_index, data);
	case MSR_IA32_RTIT_CTL:
		if (!vmx_pt_mode_is_host_guest() ||
			vmx_rtit_ctl_check(vcpu, data) ||
			vmx->nested.vmxon)
			return 1;
		vmcs_write64(GUEST_IA32_RTIT_CTL, data);
		vmx->pt_desc.guest.ctl = data;
		pt_update_intercept_for_msr(vcpu);
		break;
	case MSR_IA32_RTIT_STATUS:
		if (!pt_can_write_msr(vmx))
			return 1;
		if (data & MSR_IA32_RTIT_STATUS_MASK)
			return 1;
		vmx->pt_desc.guest.status = data;
		break;
	case MSR_IA32_RTIT_CR3_MATCH:
		if (!pt_can_write_msr(vmx))
			return 1;
		if (!intel_pt_validate_cap(vmx->pt_desc.caps,
					   PT_CAP_cr3_filtering))
			return 1;
		vmx->pt_desc.guest.cr3_match = data;
		break;
	case MSR_IA32_RTIT_OUTPUT_BASE:
		if (!pt_can_write_msr(vmx))
			return 1;
		if (!intel_pt_validate_cap(vmx->pt_desc.caps,
					   PT_CAP_topa_output) &&
		    !intel_pt_validate_cap(vmx->pt_desc.caps,
					   PT_CAP_single_range_output))
			return 1;
		if (!pt_output_base_valid(vcpu, data))
			return 1;
		vmx->pt_desc.guest.output_base = data;
		break;
	case MSR_IA32_RTIT_OUTPUT_MASK:
		if (!pt_can_write_msr(vmx))
			return 1;
		if (!intel_pt_validate_cap(vmx->pt_desc.caps,
					   PT_CAP_topa_output) &&
		    !intel_pt_validate_cap(vmx->pt_desc.caps,
					   PT_CAP_single_range_output))
			return 1;
		vmx->pt_desc.guest.output_mask = data;
		break;
	case MSR_IA32_RTIT_ADDR0_A ... MSR_IA32_RTIT_ADDR3_B:
		if (!pt_can_write_msr(vmx))
			return 1;
		index = msr_info->index - MSR_IA32_RTIT_ADDR0_A;
		if (index >= 2 * intel_pt_validate_cap(vmx->pt_desc.caps,
						       PT_CAP_num_address_ranges))
			return 1;
		if (is_noncanonical_address(data, vcpu))
			return 1;
		if (index % 2)
			vmx->pt_desc.guest.addr_b[index / 2] = data;
		else
			vmx->pt_desc.guest.addr_a[index / 2] = data;
		break;
	case MSR_TSC_AUX:
		if (!msr_info->host_initiated &&
		    !guest_cpuid_has(vcpu, X86_FEATURE_RDTSCP))
			return 1;
		/* Check reserved bit, higher 32 bits should be zero */
		if ((data >> 32) != 0)
			return 1;
		goto find_uret_msr;
	case MSR_IA32_PERF_CAPABILITIES:
		if (data && !vcpu_to_pmu(vcpu)->version)
			return 1;
		if (data & PMU_CAP_LBR_FMT) {
			if ((data & PMU_CAP_LBR_FMT) !=
			    (vmx_get_perf_capabilities() & PMU_CAP_LBR_FMT))
				return 1;
			if (!intel_pmu_lbr_is_compatible(vcpu))
				return 1;
		}
		ret = kvm_set_msr_common(vcpu, msr_info);
		break;

	default:
	find_uret_msr:
		msr = vmx_find_uret_msr(vmx, msr_index);
		if (msr)
			ret = vmx_set_guest_uret_msr(vmx, msr, data);
		else
			ret = kvm_set_msr_common(vcpu, msr_info);
	}

	return ret;
}

static void vmx_cache_reg(struct kvm_vcpu *vcpu, enum kvm_reg reg)
{
	unsigned long guest_owned_bits;

	kvm_register_mark_available(vcpu, reg);

	switch (reg) {
	case VCPU_REGS_RSP:
		vcpu->arch.regs[VCPU_REGS_RSP] = vmcs_readl(GUEST_RSP);
		break;
	case VCPU_REGS_RIP:
		vcpu->arch.regs[VCPU_REGS_RIP] = vmcs_readl(GUEST_RIP);
		break;
	case VCPU_EXREG_PDPTR:
		if (enable_ept)
			ept_save_pdptrs(vcpu);
		break;
	case VCPU_EXREG_CR0:
		guest_owned_bits = vcpu->arch.cr0_guest_owned_bits;

		vcpu->arch.cr0 &= ~guest_owned_bits;
		vcpu->arch.cr0 |= vmcs_readl(GUEST_CR0) & guest_owned_bits;
		break;
	case VCPU_EXREG_CR3:
		if (is_unrestricted_guest(vcpu) ||
		    (enable_ept && is_paging(vcpu)))
			vcpu->arch.cr3 = vmcs_readl(GUEST_CR3);
		break;
	case VCPU_EXREG_CR4:
		guest_owned_bits = vcpu->arch.cr4_guest_owned_bits;

		vcpu->arch.cr4 &= ~guest_owned_bits;
		vcpu->arch.cr4 |= vmcs_readl(GUEST_CR4) & guest_owned_bits;
		break;
	default:
		WARN_ON_ONCE(1);
		break;
	}
}

static __init int cpu_has_kvm_support(void)
{
	return cpu_has_vmx();
}

static __init int vmx_disabled_by_bios(void)
{
	return !boot_cpu_has(X86_FEATURE_MSR_IA32_FEAT_CTL) ||
	       !boot_cpu_has(X86_FEATURE_VMX);
}

static int kvm_cpu_vmxon(u64 vmxon_pointer)
{
	u64 msr;

	cr4_set_bits(X86_CR4_VMXE);

	asm_volatile_goto("1: vmxon %[vmxon_pointer]\n\t"
			  _ASM_EXTABLE(1b, %l[fault])
			  : : [vmxon_pointer] "m"(vmxon_pointer)
			  : : fault);
	return 0;

fault:
	WARN_ONCE(1, "VMXON faulted, MSR_IA32_FEAT_CTL (0x3a) = 0x%llx\n",
		  rdmsrl_safe(MSR_IA32_FEAT_CTL, &msr) ? 0xdeadbeef : msr);
	cr4_clear_bits(X86_CR4_VMXE);

	return -EFAULT;
}

static int hardware_enable(void)
{
	int cpu = raw_smp_processor_id();
	u64 phys_addr = __pa(per_cpu(vmxarea, cpu));
	int r;

	if (cr4_read_shadow() & X86_CR4_VMXE)
		return -EBUSY;

	/*
	 * This can happen if we hot-added a CPU but failed to allocate
	 * VP assist page for it.
	 */
	if (static_branch_unlikely(&enable_evmcs) &&
	    !hv_get_vp_assist_page(cpu))
		return -EFAULT;

	intel_pt_handle_vmx(1);

	r = kvm_cpu_vmxon(phys_addr);
	if (r) {
		intel_pt_handle_vmx(0);
		return r;
	}

	if (enable_ept)
		ept_sync_global();

	return 0;
}

static void vmclear_local_loaded_vmcss(void)
{
	int cpu = raw_smp_processor_id();
	struct loaded_vmcs *v, *n;

	list_for_each_entry_safe(v, n, &per_cpu(loaded_vmcss_on_cpu, cpu),
				 loaded_vmcss_on_cpu_link)
		__loaded_vmcs_clear(v);
}

static void hardware_disable(void)
{
	vmclear_local_loaded_vmcss();

	if (cpu_vmxoff())
		kvm_spurious_fault();

	intel_pt_handle_vmx(0);
}

/*
 * There is no X86_FEATURE for SGX yet, but anyway we need to query CPUID
 * directly instead of going through cpu_has(), to ensure KVM is trapping
 * ENCLS whenever it's supported in hardware.  It does not matter whether
 * the host OS supports or has enabled SGX.
 */
static bool cpu_has_sgx(void)
{
	return cpuid_eax(0) >= 0x12 && (cpuid_eax(0x12) & BIT(0));
}

static __init int adjust_vmx_controls(u32 ctl_min, u32 ctl_opt,
				      u32 msr, u32 *result)
{
	u32 vmx_msr_low, vmx_msr_high;
	u32 ctl = ctl_min | ctl_opt;

	rdmsr(msr, vmx_msr_low, vmx_msr_high);

	ctl &= vmx_msr_high; /* bit == 0 in high word ==> must be zero */
	ctl |= vmx_msr_low;  /* bit == 1 in low word  ==> must be one  */

	/* Ensure minimum (required) set of control bits are supported. */
	if (ctl_min & ~ctl)
		return -EIO;

	*result = ctl;
	return 0;
}

static __init int setup_vmcs_config(struct vmcs_config *vmcs_conf,
				    struct vmx_capability *vmx_cap)
{
	u32 vmx_msr_low, vmx_msr_high;
	u32 min, opt, min2, opt2;
	u32 _pin_based_exec_control = 0;
	u32 _cpu_based_exec_control = 0;
	u32 _cpu_based_2nd_exec_control = 0;
	u32 _vmexit_control = 0;
	u32 _vmentry_control = 0;

	memset(vmcs_conf, 0, sizeof(*vmcs_conf));
	min = CPU_BASED_HLT_EXITING |
#ifdef CONFIG_X86_64
	      CPU_BASED_CR8_LOAD_EXITING |
	      CPU_BASED_CR8_STORE_EXITING |
#endif
	      CPU_BASED_CR3_LOAD_EXITING |
	      CPU_BASED_CR3_STORE_EXITING |
	      CPU_BASED_UNCOND_IO_EXITING |
	      CPU_BASED_MOV_DR_EXITING |
	      CPU_BASED_USE_TSC_OFFSETTING |
	      CPU_BASED_MWAIT_EXITING |
	      CPU_BASED_MONITOR_EXITING |
	      CPU_BASED_INVLPG_EXITING |
	      CPU_BASED_RDPMC_EXITING;

	opt = CPU_BASED_TPR_SHADOW |
	      CPU_BASED_USE_MSR_BITMAPS |
	      CPU_BASED_ACTIVATE_SECONDARY_CONTROLS;
	if (adjust_vmx_controls(min, opt, MSR_IA32_VMX_PROCBASED_CTLS,
				&_cpu_based_exec_control) < 0)
		return -EIO;
#ifdef CONFIG_X86_64
	if ((_cpu_based_exec_control & CPU_BASED_TPR_SHADOW))
		_cpu_based_exec_control &= ~CPU_BASED_CR8_LOAD_EXITING &
					   ~CPU_BASED_CR8_STORE_EXITING;
#endif
	if (_cpu_based_exec_control & CPU_BASED_ACTIVATE_SECONDARY_CONTROLS) {
		min2 = 0;
		opt2 = SECONDARY_EXEC_VIRTUALIZE_APIC_ACCESSES |
			SECONDARY_EXEC_VIRTUALIZE_X2APIC_MODE |
			SECONDARY_EXEC_WBINVD_EXITING |
			SECONDARY_EXEC_ENABLE_VPID |
			SECONDARY_EXEC_ENABLE_EPT |
			SECONDARY_EXEC_UNRESTRICTED_GUEST |
			SECONDARY_EXEC_PAUSE_LOOP_EXITING |
			SECONDARY_EXEC_DESC |
			SECONDARY_EXEC_ENABLE_RDTSCP |
			SECONDARY_EXEC_ENABLE_INVPCID |
			SECONDARY_EXEC_APIC_REGISTER_VIRT |
			SECONDARY_EXEC_VIRTUAL_INTR_DELIVERY |
			SECONDARY_EXEC_SHADOW_VMCS |
			SECONDARY_EXEC_XSAVES |
			SECONDARY_EXEC_RDSEED_EXITING |
			SECONDARY_EXEC_RDRAND_EXITING |
			SECONDARY_EXEC_ENABLE_PML |
			SECONDARY_EXEC_TSC_SCALING |
			SECONDARY_EXEC_ENABLE_USR_WAIT_PAUSE |
			SECONDARY_EXEC_PT_USE_GPA |
			SECONDARY_EXEC_PT_CONCEAL_VMX |
			SECONDARY_EXEC_ENABLE_VMFUNC |
			SECONDARY_EXEC_BUS_LOCK_DETECTION;
		if (cpu_has_sgx())
			opt2 |= SECONDARY_EXEC_ENCLS_EXITING;
		if (adjust_vmx_controls(min2, opt2,
					MSR_IA32_VMX_PROCBASED_CTLS2,
					&_cpu_based_2nd_exec_control) < 0)
			return -EIO;
	}
#ifndef CONFIG_X86_64
	if (!(_cpu_based_2nd_exec_control &
				SECONDARY_EXEC_VIRTUALIZE_APIC_ACCESSES))
		_cpu_based_exec_control &= ~CPU_BASED_TPR_SHADOW;
#endif

	if (!(_cpu_based_exec_control & CPU_BASED_TPR_SHADOW))
		_cpu_based_2nd_exec_control &= ~(
				SECONDARY_EXEC_APIC_REGISTER_VIRT |
				SECONDARY_EXEC_VIRTUALIZE_X2APIC_MODE |
				SECONDARY_EXEC_VIRTUAL_INTR_DELIVERY);

	rdmsr_safe(MSR_IA32_VMX_EPT_VPID_CAP,
		&vmx_cap->ept, &vmx_cap->vpid);

	if (_cpu_based_2nd_exec_control & SECONDARY_EXEC_ENABLE_EPT) {
		/* CR3 accesses and invlpg don't need to cause VM Exits when EPT
		   enabled */
		_cpu_based_exec_control &= ~(CPU_BASED_CR3_LOAD_EXITING |
					     CPU_BASED_CR3_STORE_EXITING |
					     CPU_BASED_INVLPG_EXITING);
	} else if (vmx_cap->ept) {
		vmx_cap->ept = 0;
		pr_warn_once("EPT CAP should not exist if not support "
				"1-setting enable EPT VM-execution control\n");
	}
	if (!(_cpu_based_2nd_exec_control & SECONDARY_EXEC_ENABLE_VPID) &&
		vmx_cap->vpid) {
		vmx_cap->vpid = 0;
		pr_warn_once("VPID CAP should not exist if not support "
				"1-setting enable VPID VM-execution control\n");
	}

	min = VM_EXIT_SAVE_DEBUG_CONTROLS | VM_EXIT_ACK_INTR_ON_EXIT;
#ifdef CONFIG_X86_64
	min |= VM_EXIT_HOST_ADDR_SPACE_SIZE;
#endif
	opt = VM_EXIT_LOAD_IA32_PERF_GLOBAL_CTRL |
	      VM_EXIT_LOAD_IA32_PAT |
	      VM_EXIT_LOAD_IA32_EFER |
	      VM_EXIT_CLEAR_BNDCFGS |
	      VM_EXIT_PT_CONCEAL_PIP |
	      VM_EXIT_CLEAR_IA32_RTIT_CTL;
	if (adjust_vmx_controls(min, opt, MSR_IA32_VMX_EXIT_CTLS,
				&_vmexit_control) < 0)
		return -EIO;

	min = PIN_BASED_EXT_INTR_MASK | PIN_BASED_NMI_EXITING;
	opt = PIN_BASED_VIRTUAL_NMIS | PIN_BASED_POSTED_INTR |
		 PIN_BASED_VMX_PREEMPTION_TIMER;
	if (adjust_vmx_controls(min, opt, MSR_IA32_VMX_PINBASED_CTLS,
				&_pin_based_exec_control) < 0)
		return -EIO;

	if (cpu_has_broken_vmx_preemption_timer())
		_pin_based_exec_control &= ~PIN_BASED_VMX_PREEMPTION_TIMER;
	if (!(_cpu_based_2nd_exec_control &
		SECONDARY_EXEC_VIRTUAL_INTR_DELIVERY))
		_pin_based_exec_control &= ~PIN_BASED_POSTED_INTR;

	min = VM_ENTRY_LOAD_DEBUG_CONTROLS;
	opt = VM_ENTRY_LOAD_IA32_PERF_GLOBAL_CTRL |
	      VM_ENTRY_LOAD_IA32_PAT |
	      VM_ENTRY_LOAD_IA32_EFER |
	      VM_ENTRY_LOAD_BNDCFGS |
	      VM_ENTRY_PT_CONCEAL_PIP |
	      VM_ENTRY_LOAD_IA32_RTIT_CTL;
	if (adjust_vmx_controls(min, opt, MSR_IA32_VMX_ENTRY_CTLS,
				&_vmentry_control) < 0)
		return -EIO;

	/*
	 * Some cpus support VM_{ENTRY,EXIT}_IA32_PERF_GLOBAL_CTRL but they
	 * can't be used due to an errata where VM Exit may incorrectly clear
	 * IA32_PERF_GLOBAL_CTRL[34:32].  Workaround the errata by using the
	 * MSR load mechanism to switch IA32_PERF_GLOBAL_CTRL.
	 */
	if (boot_cpu_data.x86 == 0x6) {
		switch (boot_cpu_data.x86_model) {
		case 26: /* AAK155 */
		case 30: /* AAP115 */
		case 37: /* AAT100 */
		case 44: /* BC86,AAY89,BD102 */
		case 46: /* BA97 */
			_vmentry_control &= ~VM_ENTRY_LOAD_IA32_PERF_GLOBAL_CTRL;
			_vmexit_control &= ~VM_EXIT_LOAD_IA32_PERF_GLOBAL_CTRL;
			pr_warn_once("kvm: VM_EXIT_LOAD_IA32_PERF_GLOBAL_CTRL "
					"does not work properly. Using workaround\n");
			break;
		default:
			break;
		}
	}


	rdmsr(MSR_IA32_VMX_BASIC, vmx_msr_low, vmx_msr_high);

	/* IA-32 SDM Vol 3B: VMCS size is never greater than 4kB. */
	if ((vmx_msr_high & 0x1fff) > PAGE_SIZE)
		return -EIO;

#ifdef CONFIG_X86_64
	/* IA-32 SDM Vol 3B: 64-bit CPUs always have VMX_BASIC_MSR[48]==0. */
	if (vmx_msr_high & (1u<<16))
		return -EIO;
#endif

	/* Require Write-Back (WB) memory type for VMCS accesses. */
	if (((vmx_msr_high >> 18) & 15) != 6)
		return -EIO;

	vmcs_conf->size = vmx_msr_high & 0x1fff;
	vmcs_conf->order = get_order(vmcs_conf->size);
	vmcs_conf->basic_cap = vmx_msr_high & ~0x1fff;

	vmcs_conf->revision_id = vmx_msr_low;

	vmcs_conf->pin_based_exec_ctrl = _pin_based_exec_control;
	vmcs_conf->cpu_based_exec_ctrl = _cpu_based_exec_control;
	vmcs_conf->cpu_based_2nd_exec_ctrl = _cpu_based_2nd_exec_control;
	vmcs_conf->vmexit_ctrl         = _vmexit_control;
	vmcs_conf->vmentry_ctrl        = _vmentry_control;

#if IS_ENABLED(CONFIG_HYPERV)
	if (enlightened_vmcs)
		evmcs_sanitize_exec_ctrls(vmcs_conf);
#endif

	return 0;
}

struct vmcs *alloc_vmcs_cpu(bool shadow, int cpu, gfp_t flags)
{
	int node = cpu_to_node(cpu);
	struct page *pages;
	struct vmcs *vmcs;

	pages = __alloc_pages_node(node, flags, vmcs_config.order);
	if (!pages)
		return NULL;
	vmcs = page_address(pages);
	memset(vmcs, 0, vmcs_config.size);

	/* KVM supports Enlightened VMCS v1 only */
	if (static_branch_unlikely(&enable_evmcs))
		vmcs->hdr.revision_id = KVM_EVMCS_VERSION;
	else
		vmcs->hdr.revision_id = vmcs_config.revision_id;

	if (shadow)
		vmcs->hdr.shadow_vmcs = 1;
	return vmcs;
}

void free_vmcs(struct vmcs *vmcs)
{
	free_pages((unsigned long)vmcs, vmcs_config.order);
}

/*
 * Free a VMCS, but before that VMCLEAR it on the CPU where it was last loaded
 */
void free_loaded_vmcs(struct loaded_vmcs *loaded_vmcs)
{
	if (!loaded_vmcs->vmcs)
		return;
	loaded_vmcs_clear(loaded_vmcs);
	free_vmcs(loaded_vmcs->vmcs);
	loaded_vmcs->vmcs = NULL;
	if (loaded_vmcs->msr_bitmap)
		free_page((unsigned long)loaded_vmcs->msr_bitmap);
	WARN_ON(loaded_vmcs->shadow_vmcs != NULL);
}

int alloc_loaded_vmcs(struct loaded_vmcs *loaded_vmcs)
{
	loaded_vmcs->vmcs = alloc_vmcs(false);
	if (!loaded_vmcs->vmcs)
		return -ENOMEM;

	vmcs_clear(loaded_vmcs->vmcs);

	loaded_vmcs->shadow_vmcs = NULL;
	loaded_vmcs->hv_timer_soft_disabled = false;
	loaded_vmcs->cpu = -1;
	loaded_vmcs->launched = 0;

	if (cpu_has_vmx_msr_bitmap()) {
		loaded_vmcs->msr_bitmap = (unsigned long *)
				__get_free_page(GFP_KERNEL_ACCOUNT);
		if (!loaded_vmcs->msr_bitmap)
			goto out_vmcs;
		memset(loaded_vmcs->msr_bitmap, 0xff, PAGE_SIZE);

		if (IS_ENABLED(CONFIG_HYPERV) &&
		    static_branch_unlikely(&enable_evmcs) &&
		    (ms_hyperv.nested_features & HV_X64_NESTED_MSR_BITMAP)) {
			struct hv_enlightened_vmcs *evmcs =
				(struct hv_enlightened_vmcs *)loaded_vmcs->vmcs;

			evmcs->hv_enlightenments_control.msr_bitmap = 1;
		}
	}

	memset(&loaded_vmcs->host_state, 0, sizeof(struct vmcs_host_state));
	memset(&loaded_vmcs->controls_shadow, 0,
		sizeof(struct vmcs_controls_shadow));

	return 0;

out_vmcs:
	free_loaded_vmcs(loaded_vmcs);
	return -ENOMEM;
}

static void free_kvm_area(void)
{
	int cpu;

	for_each_possible_cpu(cpu) {
		free_vmcs(per_cpu(vmxarea, cpu));
		per_cpu(vmxarea, cpu) = NULL;
	}
}

static __init int alloc_kvm_area(void)
{
	int cpu;

	for_each_possible_cpu(cpu) {
		struct vmcs *vmcs;

		vmcs = alloc_vmcs_cpu(false, cpu, GFP_KERNEL);
		if (!vmcs) {
			free_kvm_area();
			return -ENOMEM;
		}

		/*
		 * When eVMCS is enabled, alloc_vmcs_cpu() sets
		 * vmcs->revision_id to KVM_EVMCS_VERSION instead of
		 * revision_id reported by MSR_IA32_VMX_BASIC.
		 *
		 * However, even though not explicitly documented by
		 * TLFS, VMXArea passed as VMXON argument should
		 * still be marked with revision_id reported by
		 * physical CPU.
		 */
		if (static_branch_unlikely(&enable_evmcs))
			vmcs->hdr.revision_id = vmcs_config.revision_id;

		per_cpu(vmxarea, cpu) = vmcs;
	}
	return 0;
}

static void fix_pmode_seg(struct kvm_vcpu *vcpu, int seg,
		struct kvm_segment *save)
{
	if (!emulate_invalid_guest_state) {
		/*
		 * CS and SS RPL should be equal during guest entry according
		 * to VMX spec, but in reality it is not always so. Since vcpu
		 * is in the middle of the transition from real mode to
		 * protected mode it is safe to assume that RPL 0 is a good
		 * default value.
		 */
		if (seg == VCPU_SREG_CS || seg == VCPU_SREG_SS)
			save->selector &= ~SEGMENT_RPL_MASK;
		save->dpl = save->selector & SEGMENT_RPL_MASK;
		save->s = 1;
	}
	vmx_set_segment(vcpu, save, seg);
}

static void enter_pmode(struct kvm_vcpu *vcpu)
{
	unsigned long flags;
	struct vcpu_vmx *vmx = to_vmx(vcpu);

	/*
	 * Update real mode segment cache. It may be not up-to-date if segment
	 * register was written while vcpu was in a guest mode.
	 */
	vmx_get_segment(vcpu, &vmx->rmode.segs[VCPU_SREG_ES], VCPU_SREG_ES);
	vmx_get_segment(vcpu, &vmx->rmode.segs[VCPU_SREG_DS], VCPU_SREG_DS);
	vmx_get_segment(vcpu, &vmx->rmode.segs[VCPU_SREG_FS], VCPU_SREG_FS);
	vmx_get_segment(vcpu, &vmx->rmode.segs[VCPU_SREG_GS], VCPU_SREG_GS);
	vmx_get_segment(vcpu, &vmx->rmode.segs[VCPU_SREG_SS], VCPU_SREG_SS);
	vmx_get_segment(vcpu, &vmx->rmode.segs[VCPU_SREG_CS], VCPU_SREG_CS);

	vmx->rmode.vm86_active = 0;

	vmx_set_segment(vcpu, &vmx->rmode.segs[VCPU_SREG_TR], VCPU_SREG_TR);

	flags = vmcs_readl(GUEST_RFLAGS);
	flags &= RMODE_GUEST_OWNED_EFLAGS_BITS;
	flags |= vmx->rmode.save_rflags & ~RMODE_GUEST_OWNED_EFLAGS_BITS;
	vmcs_writel(GUEST_RFLAGS, flags);

	vmcs_writel(GUEST_CR4, (vmcs_readl(GUEST_CR4) & ~X86_CR4_VME) |
			(vmcs_readl(CR4_READ_SHADOW) & X86_CR4_VME));

	vmx_update_exception_bitmap(vcpu);

	fix_pmode_seg(vcpu, VCPU_SREG_CS, &vmx->rmode.segs[VCPU_SREG_CS]);
	fix_pmode_seg(vcpu, VCPU_SREG_SS, &vmx->rmode.segs[VCPU_SREG_SS]);
	fix_pmode_seg(vcpu, VCPU_SREG_ES, &vmx->rmode.segs[VCPU_SREG_ES]);
	fix_pmode_seg(vcpu, VCPU_SREG_DS, &vmx->rmode.segs[VCPU_SREG_DS]);
	fix_pmode_seg(vcpu, VCPU_SREG_FS, &vmx->rmode.segs[VCPU_SREG_FS]);
	fix_pmode_seg(vcpu, VCPU_SREG_GS, &vmx->rmode.segs[VCPU_SREG_GS]);
}

static void fix_rmode_seg(int seg, struct kvm_segment *save)
{
	const struct kvm_vmx_segment_field *sf = &kvm_vmx_segment_fields[seg];
	struct kvm_segment var = *save;

	var.dpl = 0x3;
	if (seg == VCPU_SREG_CS)
		var.type = 0x3;

	if (!emulate_invalid_guest_state) {
		var.selector = var.base >> 4;
		var.base = var.base & 0xffff0;
		var.limit = 0xffff;
		var.g = 0;
		var.db = 0;
		var.present = 1;
		var.s = 1;
		var.l = 0;
		var.unusable = 0;
		var.type = 0x3;
		var.avl = 0;
		if (save->base & 0xf)
			printk_once(KERN_WARNING "kvm: segment base is not "
					"paragraph aligned when entering "
					"protected mode (seg=%d)", seg);
	}

	vmcs_write16(sf->selector, var.selector);
	vmcs_writel(sf->base, var.base);
	vmcs_write32(sf->limit, var.limit);
	vmcs_write32(sf->ar_bytes, vmx_segment_access_rights(&var));
}

static void enter_rmode(struct kvm_vcpu *vcpu)
{
	unsigned long flags;
	struct vcpu_vmx *vmx = to_vmx(vcpu);
	struct kvm_vmx *kvm_vmx = to_kvm_vmx(vcpu->kvm);

	vmx_get_segment(vcpu, &vmx->rmode.segs[VCPU_SREG_TR], VCPU_SREG_TR);
	vmx_get_segment(vcpu, &vmx->rmode.segs[VCPU_SREG_ES], VCPU_SREG_ES);
	vmx_get_segment(vcpu, &vmx->rmode.segs[VCPU_SREG_DS], VCPU_SREG_DS);
	vmx_get_segment(vcpu, &vmx->rmode.segs[VCPU_SREG_FS], VCPU_SREG_FS);
	vmx_get_segment(vcpu, &vmx->rmode.segs[VCPU_SREG_GS], VCPU_SREG_GS);
	vmx_get_segment(vcpu, &vmx->rmode.segs[VCPU_SREG_SS], VCPU_SREG_SS);
	vmx_get_segment(vcpu, &vmx->rmode.segs[VCPU_SREG_CS], VCPU_SREG_CS);

	vmx->rmode.vm86_active = 1;

	/*
	 * Very old userspace does not call KVM_SET_TSS_ADDR before entering
	 * vcpu. Warn the user that an update is overdue.
	 */
	if (!kvm_vmx->tss_addr)
		printk_once(KERN_WARNING "kvm: KVM_SET_TSS_ADDR need to be "
			     "called before entering vcpu\n");

	vmx_segment_cache_clear(vmx);

	vmcs_writel(GUEST_TR_BASE, kvm_vmx->tss_addr);
	vmcs_write32(GUEST_TR_LIMIT, RMODE_TSS_SIZE - 1);
	vmcs_write32(GUEST_TR_AR_BYTES, 0x008b);

	flags = vmcs_readl(GUEST_RFLAGS);
	vmx->rmode.save_rflags = flags;

	flags |= X86_EFLAGS_IOPL | X86_EFLAGS_VM;

	vmcs_writel(GUEST_RFLAGS, flags);
	vmcs_writel(GUEST_CR4, vmcs_readl(GUEST_CR4) | X86_CR4_VME);
	vmx_update_exception_bitmap(vcpu);

	fix_rmode_seg(VCPU_SREG_SS, &vmx->rmode.segs[VCPU_SREG_SS]);
	fix_rmode_seg(VCPU_SREG_CS, &vmx->rmode.segs[VCPU_SREG_CS]);
	fix_rmode_seg(VCPU_SREG_ES, &vmx->rmode.segs[VCPU_SREG_ES]);
	fix_rmode_seg(VCPU_SREG_DS, &vmx->rmode.segs[VCPU_SREG_DS]);
	fix_rmode_seg(VCPU_SREG_GS, &vmx->rmode.segs[VCPU_SREG_GS]);
	fix_rmode_seg(VCPU_SREG_FS, &vmx->rmode.segs[VCPU_SREG_FS]);

	kvm_mmu_reset_context(vcpu);
}

int vmx_set_efer(struct kvm_vcpu *vcpu, u64 efer)
{
	struct vcpu_vmx *vmx = to_vmx(vcpu);
	struct vmx_uret_msr *msr = vmx_find_uret_msr(vmx, MSR_EFER);

	/* Nothing to do if hardware doesn't support EFER. */
	if (!msr)
		return 0;

	vcpu->arch.efer = efer;
	if (efer & EFER_LMA) {
		vm_entry_controls_setbit(to_vmx(vcpu), VM_ENTRY_IA32E_MODE);
		msr->data = efer;
	} else {
		vm_entry_controls_clearbit(to_vmx(vcpu), VM_ENTRY_IA32E_MODE);

		msr->data = efer & ~EFER_LME;
	}
	setup_msrs(vmx);
	return 0;
}

#ifdef CONFIG_X86_64

static void enter_lmode(struct kvm_vcpu *vcpu)
{
	u32 guest_tr_ar;

	vmx_segment_cache_clear(to_vmx(vcpu));

	guest_tr_ar = vmcs_read32(GUEST_TR_AR_BYTES);
	if ((guest_tr_ar & VMX_AR_TYPE_MASK) != VMX_AR_TYPE_BUSY_64_TSS) {
		pr_debug_ratelimited("%s: tss fixup for long mode. \n",
				     __func__);
		vmcs_write32(GUEST_TR_AR_BYTES,
			     (guest_tr_ar & ~VMX_AR_TYPE_MASK)
			     | VMX_AR_TYPE_BUSY_64_TSS);
	}
	vmx_set_efer(vcpu, vcpu->arch.efer | EFER_LMA);
}

static void exit_lmode(struct kvm_vcpu *vcpu)
{
	vm_entry_controls_clearbit(to_vmx(vcpu), VM_ENTRY_IA32E_MODE);
	vmx_set_efer(vcpu, vcpu->arch.efer & ~EFER_LMA);
}

#endif

static void vmx_flush_tlb_all(struct kvm_vcpu *vcpu)
{
	struct vcpu_vmx *vmx = to_vmx(vcpu);

	/*
	 * INVEPT must be issued when EPT is enabled, irrespective of VPID, as
	 * the CPU is not required to invalidate guest-physical mappings on
	 * VM-Entry, even if VPID is disabled.  Guest-physical mappings are
	 * associated with the root EPT structure and not any particular VPID
	 * (INVVPID also isn't required to invalidate guest-physical mappings).
	 */
	if (enable_ept) {
		ept_sync_global();
	} else if (enable_vpid) {
		if (cpu_has_vmx_invvpid_global()) {
			vpid_sync_vcpu_global();
		} else {
			vpid_sync_vcpu_single(vmx->vpid);
			vpid_sync_vcpu_single(vmx->nested.vpid02);
		}
	}
}

static void vmx_flush_tlb_current(struct kvm_vcpu *vcpu)
{
	struct kvm_mmu *mmu = vcpu->arch.mmu;
	u64 root_hpa = mmu->root_hpa;

	/* No flush required if the current context is invalid. */
	if (!VALID_PAGE(root_hpa))
		return;

	if (enable_ept)
		ept_sync_context(construct_eptp(vcpu, root_hpa,
						mmu->shadow_root_level));
	else if (!is_guest_mode(vcpu))
		vpid_sync_context(to_vmx(vcpu)->vpid);
	else
		vpid_sync_context(nested_get_vpid02(vcpu));
}

static void vmx_flush_tlb_gva(struct kvm_vcpu *vcpu, gva_t addr)
{
	/*
	 * vpid_sync_vcpu_addr() is a nop if vmx->vpid==0, see the comment in
	 * vmx_flush_tlb_guest() for an explanation of why this is ok.
	 */
	vpid_sync_vcpu_addr(to_vmx(vcpu)->vpid, addr);
}

static void vmx_flush_tlb_guest(struct kvm_vcpu *vcpu)
{
	/*
	 * vpid_sync_context() is a nop if vmx->vpid==0, e.g. if enable_vpid==0
	 * or a vpid couldn't be allocated for this vCPU.  VM-Enter and VM-Exit
	 * are required to flush GVA->{G,H}PA mappings from the TLB if vpid is
	 * disabled (VM-Enter with vpid enabled and vpid==0 is disallowed),
	 * i.e. no explicit INVVPID is necessary.
	 */
	vpid_sync_context(to_vmx(vcpu)->vpid);
}

void vmx_ept_load_pdptrs(struct kvm_vcpu *vcpu)
{
	struct kvm_mmu *mmu = vcpu->arch.walk_mmu;

	if (!kvm_register_is_dirty(vcpu, VCPU_EXREG_PDPTR))
		return;

	if (is_pae_paging(vcpu)) {
		vmcs_write64(GUEST_PDPTR0, mmu->pdptrs[0]);
		vmcs_write64(GUEST_PDPTR1, mmu->pdptrs[1]);
		vmcs_write64(GUEST_PDPTR2, mmu->pdptrs[2]);
		vmcs_write64(GUEST_PDPTR3, mmu->pdptrs[3]);
	}
}

void ept_save_pdptrs(struct kvm_vcpu *vcpu)
{
	struct kvm_mmu *mmu = vcpu->arch.walk_mmu;

	if (WARN_ON_ONCE(!is_pae_paging(vcpu)))
		return;

	mmu->pdptrs[0] = vmcs_read64(GUEST_PDPTR0);
	mmu->pdptrs[1] = vmcs_read64(GUEST_PDPTR1);
	mmu->pdptrs[2] = vmcs_read64(GUEST_PDPTR2);
	mmu->pdptrs[3] = vmcs_read64(GUEST_PDPTR3);

	kvm_register_mark_dirty(vcpu, VCPU_EXREG_PDPTR);
}

static void ept_update_paging_mode_cr0(unsigned long *hw_cr0,
					unsigned long cr0,
					struct kvm_vcpu *vcpu)
{
	struct vcpu_vmx *vmx = to_vmx(vcpu);

	if (!kvm_register_is_available(vcpu, VCPU_EXREG_CR3))
		vmx_cache_reg(vcpu, VCPU_EXREG_CR3);
	if (!(cr0 & X86_CR0_PG)) {
		/* From paging/starting to nonpaging */
		exec_controls_setbit(vmx, CPU_BASED_CR3_LOAD_EXITING |
					  CPU_BASED_CR3_STORE_EXITING);
		vcpu->arch.cr0 = cr0;
		vmx_set_cr4(vcpu, kvm_read_cr4(vcpu));
	} else if (!is_paging(vcpu)) {
		/* From nonpaging to paging */
		exec_controls_clearbit(vmx, CPU_BASED_CR3_LOAD_EXITING |
					    CPU_BASED_CR3_STORE_EXITING);
		vcpu->arch.cr0 = cr0;
		vmx_set_cr4(vcpu, kvm_read_cr4(vcpu));
	}

	if (!(cr0 & X86_CR0_WP))
		*hw_cr0 &= ~X86_CR0_WP;
}

void vmx_set_cr0(struct kvm_vcpu *vcpu, unsigned long cr0)
{
	struct vcpu_vmx *vmx = to_vmx(vcpu);
	unsigned long hw_cr0;

	hw_cr0 = (cr0 & ~KVM_VM_CR0_ALWAYS_OFF);
	if (is_unrestricted_guest(vcpu))
		hw_cr0 |= KVM_VM_CR0_ALWAYS_ON_UNRESTRICTED_GUEST;
	else {
		hw_cr0 |= KVM_VM_CR0_ALWAYS_ON;

		if (vmx->rmode.vm86_active && (cr0 & X86_CR0_PE))
			enter_pmode(vcpu);

		if (!vmx->rmode.vm86_active && !(cr0 & X86_CR0_PE))
			enter_rmode(vcpu);
	}

#ifdef CONFIG_X86_64
	if (vcpu->arch.efer & EFER_LME) {
		if (!is_paging(vcpu) && (cr0 & X86_CR0_PG))
			enter_lmode(vcpu);
		if (is_paging(vcpu) && !(cr0 & X86_CR0_PG))
			exit_lmode(vcpu);
	}
#endif

	if (enable_ept && !is_unrestricted_guest(vcpu))
		ept_update_paging_mode_cr0(&hw_cr0, cr0, vcpu);

	vmcs_writel(CR0_READ_SHADOW, cr0);
	vmcs_writel(GUEST_CR0, hw_cr0);
	vcpu->arch.cr0 = cr0;
	kvm_register_mark_available(vcpu, VCPU_EXREG_CR0);

	/* depends on vcpu->arch.cr0 to be set to a new value */
	vmx->emulation_required = emulation_required(vcpu);
}

static int vmx_get_max_tdp_level(void)
{
	if (cpu_has_vmx_ept_5levels())
		return 5;
	return 4;
}

u64 construct_eptp(struct kvm_vcpu *vcpu, hpa_t root_hpa, int root_level)
{
	u64 eptp = VMX_EPTP_MT_WB;

	eptp |= (root_level == 5) ? VMX_EPTP_PWL_5 : VMX_EPTP_PWL_4;

	if (enable_ept_ad_bits &&
	    (!is_guest_mode(vcpu) || nested_ept_ad_enabled(vcpu)))
		eptp |= VMX_EPTP_AD_ENABLE_BIT;
	eptp |= root_hpa;

	return eptp;
}

static void vmx_load_mmu_pgd(struct kvm_vcpu *vcpu, hpa_t root_hpa,
			     int root_level)
{
	struct kvm *kvm = vcpu->kvm;
	bool update_guest_cr3 = true;
	unsigned long guest_cr3;
	u64 eptp;

	if (enable_ept) {
		eptp = construct_eptp(vcpu, root_hpa, root_level);
		vmcs_write64(EPT_POINTER, eptp);

		hv_track_root_ept(vcpu, root_hpa);

		if (!enable_unrestricted_guest && !is_paging(vcpu))
			guest_cr3 = to_kvm_vmx(kvm)->ept_identity_map_addr;
		else if (test_bit(VCPU_EXREG_CR3, (ulong *)&vcpu->arch.regs_avail))
			guest_cr3 = vcpu->arch.cr3;
		else /* vmcs01.GUEST_CR3 is already up-to-date. */
			update_guest_cr3 = false;
		vmx_ept_load_pdptrs(vcpu);
	} else {
		guest_cr3 = root_hpa | kvm_get_active_pcid(vcpu);
	}

	if (update_guest_cr3)
		vmcs_writel(GUEST_CR3, guest_cr3);
}

static bool vmx_is_valid_cr4(struct kvm_vcpu *vcpu, unsigned long cr4)
<<<<<<< HEAD
{
	/*
	 * We operate under the default treatment of SMM, so VMX cannot be
	 * enabled under SMM.  Note, whether or not VMXE is allowed at all is
	 * handled by kvm_is_valid_cr4().
	 */
	if ((cr4 & X86_CR4_VMXE) && is_smm(vcpu))
		return false;

	if (to_vmx(vcpu)->nested.vmxon && !nested_cr4_valid(vcpu, cr4))
		return false;

	return true;
}

void vmx_set_cr4(struct kvm_vcpu *vcpu, unsigned long cr4)
{
=======
{
	/*
	 * We operate under the default treatment of SMM, so VMX cannot be
	 * enabled under SMM.  Note, whether or not VMXE is allowed at all is
	 * handled by kvm_is_valid_cr4().
	 */
	if ((cr4 & X86_CR4_VMXE) && is_smm(vcpu))
		return false;

	if (to_vmx(vcpu)->nested.vmxon && !nested_cr4_valid(vcpu, cr4))
		return false;

	return true;
}

void vmx_set_cr4(struct kvm_vcpu *vcpu, unsigned long cr4)
{
>>>>>>> 657f1d86
	unsigned long old_cr4 = vcpu->arch.cr4;
	struct vcpu_vmx *vmx = to_vmx(vcpu);
	/*
	 * Pass through host's Machine Check Enable value to hw_cr4, which
	 * is in force while we are in guest mode.  Do not let guests control
	 * this bit, even if host CR4.MCE == 0.
	 */
	unsigned long hw_cr4;

	hw_cr4 = (cr4_read_shadow() & X86_CR4_MCE) | (cr4 & ~X86_CR4_MCE);
	if (is_unrestricted_guest(vcpu))
		hw_cr4 |= KVM_VM_CR4_ALWAYS_ON_UNRESTRICTED_GUEST;
	else if (vmx->rmode.vm86_active)
		hw_cr4 |= KVM_RMODE_VM_CR4_ALWAYS_ON;
	else
		hw_cr4 |= KVM_PMODE_VM_CR4_ALWAYS_ON;

	if (!boot_cpu_has(X86_FEATURE_UMIP) && vmx_umip_emulated()) {
		if (cr4 & X86_CR4_UMIP) {
			secondary_exec_controls_setbit(vmx, SECONDARY_EXEC_DESC);
			hw_cr4 &= ~X86_CR4_UMIP;
		} else if (!is_guest_mode(vcpu) ||
			!nested_cpu_has2(get_vmcs12(vcpu), SECONDARY_EXEC_DESC)) {
			secondary_exec_controls_clearbit(vmx, SECONDARY_EXEC_DESC);
		}
	}

	vcpu->arch.cr4 = cr4;
	kvm_register_mark_available(vcpu, VCPU_EXREG_CR4);

	if (!is_unrestricted_guest(vcpu)) {
		if (enable_ept) {
			if (!is_paging(vcpu)) {
				hw_cr4 &= ~X86_CR4_PAE;
				hw_cr4 |= X86_CR4_PSE;
			} else if (!(cr4 & X86_CR4_PAE)) {
				hw_cr4 &= ~X86_CR4_PAE;
			}
		}

		/*
		 * SMEP/SMAP/PKU is disabled if CPU is in non-paging mode in
		 * hardware.  To emulate this behavior, SMEP/SMAP/PKU needs
		 * to be manually disabled when guest switches to non-paging
		 * mode.
		 *
		 * If !enable_unrestricted_guest, the CPU is always running
		 * with CR0.PG=1 and CR4 needs to be modified.
		 * If enable_unrestricted_guest, the CPU automatically
		 * disables SMEP/SMAP/PKU when the guest sets CR0.PG=0.
		 */
		if (!is_paging(vcpu))
			hw_cr4 &= ~(X86_CR4_SMEP | X86_CR4_SMAP | X86_CR4_PKE);
	}

	vmcs_writel(CR4_READ_SHADOW, cr4);
	vmcs_writel(GUEST_CR4, hw_cr4);

	if ((cr4 ^ old_cr4) & (X86_CR4_OSXSAVE | X86_CR4_PKE))
		kvm_update_cpuid_runtime(vcpu);
}

void vmx_get_segment(struct kvm_vcpu *vcpu, struct kvm_segment *var, int seg)
{
	struct vcpu_vmx *vmx = to_vmx(vcpu);
	u32 ar;

	if (vmx->rmode.vm86_active && seg != VCPU_SREG_LDTR) {
		*var = vmx->rmode.segs[seg];
		if (seg == VCPU_SREG_TR
		    || var->selector == vmx_read_guest_seg_selector(vmx, seg))
			return;
		var->base = vmx_read_guest_seg_base(vmx, seg);
		var->selector = vmx_read_guest_seg_selector(vmx, seg);
		return;
	}
	var->base = vmx_read_guest_seg_base(vmx, seg);
	var->limit = vmx_read_guest_seg_limit(vmx, seg);
	var->selector = vmx_read_guest_seg_selector(vmx, seg);
	ar = vmx_read_guest_seg_ar(vmx, seg);
	var->unusable = (ar >> 16) & 1;
	var->type = ar & 15;
	var->s = (ar >> 4) & 1;
	var->dpl = (ar >> 5) & 3;
	/*
	 * Some userspaces do not preserve unusable property. Since usable
	 * segment has to be present according to VMX spec we can use present
	 * property to amend userspace bug by making unusable segment always
	 * nonpresent. vmx_segment_access_rights() already marks nonpresent
	 * segment as unusable.
	 */
	var->present = !var->unusable;
	var->avl = (ar >> 12) & 1;
	var->l = (ar >> 13) & 1;
	var->db = (ar >> 14) & 1;
	var->g = (ar >> 15) & 1;
}

static u64 vmx_get_segment_base(struct kvm_vcpu *vcpu, int seg)
{
	struct kvm_segment s;

	if (to_vmx(vcpu)->rmode.vm86_active) {
		vmx_get_segment(vcpu, &s, seg);
		return s.base;
	}
	return vmx_read_guest_seg_base(to_vmx(vcpu), seg);
}

int vmx_get_cpl(struct kvm_vcpu *vcpu)
{
	struct vcpu_vmx *vmx = to_vmx(vcpu);

	if (unlikely(vmx->rmode.vm86_active))
		return 0;
	else {
		int ar = vmx_read_guest_seg_ar(vmx, VCPU_SREG_SS);
		return VMX_AR_DPL(ar);
	}
}

static u32 vmx_segment_access_rights(struct kvm_segment *var)
{
	u32 ar;

	if (var->unusable || !var->present)
		ar = 1 << 16;
	else {
		ar = var->type & 15;
		ar |= (var->s & 1) << 4;
		ar |= (var->dpl & 3) << 5;
		ar |= (var->present & 1) << 7;
		ar |= (var->avl & 1) << 12;
		ar |= (var->l & 1) << 13;
		ar |= (var->db & 1) << 14;
		ar |= (var->g & 1) << 15;
	}

	return ar;
}

void vmx_set_segment(struct kvm_vcpu *vcpu, struct kvm_segment *var, int seg)
{
	struct vcpu_vmx *vmx = to_vmx(vcpu);
	const struct kvm_vmx_segment_field *sf = &kvm_vmx_segment_fields[seg];

	vmx_segment_cache_clear(vmx);

	if (vmx->rmode.vm86_active && seg != VCPU_SREG_LDTR) {
		vmx->rmode.segs[seg] = *var;
		if (seg == VCPU_SREG_TR)
			vmcs_write16(sf->selector, var->selector);
		else if (var->s)
			fix_rmode_seg(seg, &vmx->rmode.segs[seg]);
		goto out;
	}

	vmcs_writel(sf->base, var->base);
	vmcs_write32(sf->limit, var->limit);
	vmcs_write16(sf->selector, var->selector);

	/*
	 *   Fix the "Accessed" bit in AR field of segment registers for older
	 * qemu binaries.
	 *   IA32 arch specifies that at the time of processor reset the
	 * "Accessed" bit in the AR field of segment registers is 1. And qemu
	 * is setting it to 0 in the userland code. This causes invalid guest
	 * state vmexit when "unrestricted guest" mode is turned on.
	 *    Fix for this setup issue in cpu_reset is being pushed in the qemu
	 * tree. Newer qemu binaries with that qemu fix would not need this
	 * kvm hack.
	 */
	if (is_unrestricted_guest(vcpu) && (seg != VCPU_SREG_LDTR))
		var->type |= 0x1; /* Accessed */

	vmcs_write32(sf->ar_bytes, vmx_segment_access_rights(var));

out:
	vmx->emulation_required = emulation_required(vcpu);
}

static void vmx_get_cs_db_l_bits(struct kvm_vcpu *vcpu, int *db, int *l)
{
	u32 ar = vmx_read_guest_seg_ar(to_vmx(vcpu), VCPU_SREG_CS);

	*db = (ar >> 14) & 1;
	*l = (ar >> 13) & 1;
}

static void vmx_get_idt(struct kvm_vcpu *vcpu, struct desc_ptr *dt)
{
	dt->size = vmcs_read32(GUEST_IDTR_LIMIT);
	dt->address = vmcs_readl(GUEST_IDTR_BASE);
}

static void vmx_set_idt(struct kvm_vcpu *vcpu, struct desc_ptr *dt)
{
	vmcs_write32(GUEST_IDTR_LIMIT, dt->size);
	vmcs_writel(GUEST_IDTR_BASE, dt->address);
}

static void vmx_get_gdt(struct kvm_vcpu *vcpu, struct desc_ptr *dt)
{
	dt->size = vmcs_read32(GUEST_GDTR_LIMIT);
	dt->address = vmcs_readl(GUEST_GDTR_BASE);
}

static void vmx_set_gdt(struct kvm_vcpu *vcpu, struct desc_ptr *dt)
{
	vmcs_write32(GUEST_GDTR_LIMIT, dt->size);
	vmcs_writel(GUEST_GDTR_BASE, dt->address);
}

static bool rmode_segment_valid(struct kvm_vcpu *vcpu, int seg)
{
	struct kvm_segment var;
	u32 ar;

	vmx_get_segment(vcpu, &var, seg);
	var.dpl = 0x3;
	if (seg == VCPU_SREG_CS)
		var.type = 0x3;
	ar = vmx_segment_access_rights(&var);

	if (var.base != (var.selector << 4))
		return false;
	if (var.limit != 0xffff)
		return false;
	if (ar != 0xf3)
		return false;

	return true;
}

static bool code_segment_valid(struct kvm_vcpu *vcpu)
{
	struct kvm_segment cs;
	unsigned int cs_rpl;

	vmx_get_segment(vcpu, &cs, VCPU_SREG_CS);
	cs_rpl = cs.selector & SEGMENT_RPL_MASK;

	if (cs.unusable)
		return false;
	if (~cs.type & (VMX_AR_TYPE_CODE_MASK|VMX_AR_TYPE_ACCESSES_MASK))
		return false;
	if (!cs.s)
		return false;
	if (cs.type & VMX_AR_TYPE_WRITEABLE_MASK) {
		if (cs.dpl > cs_rpl)
			return false;
	} else {
		if (cs.dpl != cs_rpl)
			return false;
	}
	if (!cs.present)
		return false;

	/* TODO: Add Reserved field check, this'll require a new member in the kvm_segment_field structure */
	return true;
}

static bool stack_segment_valid(struct kvm_vcpu *vcpu)
{
	struct kvm_segment ss;
	unsigned int ss_rpl;

	vmx_get_segment(vcpu, &ss, VCPU_SREG_SS);
	ss_rpl = ss.selector & SEGMENT_RPL_MASK;

	if (ss.unusable)
		return true;
	if (ss.type != 3 && ss.type != 7)
		return false;
	if (!ss.s)
		return false;
	if (ss.dpl != ss_rpl) /* DPL != RPL */
		return false;
	if (!ss.present)
		return false;

	return true;
}

static bool data_segment_valid(struct kvm_vcpu *vcpu, int seg)
{
	struct kvm_segment var;
	unsigned int rpl;

	vmx_get_segment(vcpu, &var, seg);
	rpl = var.selector & SEGMENT_RPL_MASK;

	if (var.unusable)
		return true;
	if (!var.s)
		return false;
	if (!var.present)
		return false;
	if (~var.type & (VMX_AR_TYPE_CODE_MASK|VMX_AR_TYPE_WRITEABLE_MASK)) {
		if (var.dpl < rpl) /* DPL < RPL */
			return false;
	}

	/* TODO: Add other members to kvm_segment_field to allow checking for other access
	 * rights flags
	 */
	return true;
}

static bool tr_valid(struct kvm_vcpu *vcpu)
{
	struct kvm_segment tr;

	vmx_get_segment(vcpu, &tr, VCPU_SREG_TR);

	if (tr.unusable)
		return false;
	if (tr.selector & SEGMENT_TI_MASK)	/* TI = 1 */
		return false;
	if (tr.type != 3 && tr.type != 11) /* TODO: Check if guest is in IA32e mode */
		return false;
	if (!tr.present)
		return false;

	return true;
}

static bool ldtr_valid(struct kvm_vcpu *vcpu)
{
	struct kvm_segment ldtr;

	vmx_get_segment(vcpu, &ldtr, VCPU_SREG_LDTR);

	if (ldtr.unusable)
		return true;
	if (ldtr.selector & SEGMENT_TI_MASK)	/* TI = 1 */
		return false;
	if (ldtr.type != 2)
		return false;
	if (!ldtr.present)
		return false;

	return true;
}

static bool cs_ss_rpl_check(struct kvm_vcpu *vcpu)
{
	struct kvm_segment cs, ss;

	vmx_get_segment(vcpu, &cs, VCPU_SREG_CS);
	vmx_get_segment(vcpu, &ss, VCPU_SREG_SS);

	return ((cs.selector & SEGMENT_RPL_MASK) ==
		 (ss.selector & SEGMENT_RPL_MASK));
}

/*
 * Check if guest state is valid. Returns true if valid, false if
 * not.
 * We assume that registers are always usable
 */
bool __vmx_guest_state_valid(struct kvm_vcpu *vcpu)
{
	/* real mode guest state checks */
	if (!is_protmode(vcpu) || (vmx_get_rflags(vcpu) & X86_EFLAGS_VM)) {
		if (!rmode_segment_valid(vcpu, VCPU_SREG_CS))
			return false;
		if (!rmode_segment_valid(vcpu, VCPU_SREG_SS))
			return false;
		if (!rmode_segment_valid(vcpu, VCPU_SREG_DS))
			return false;
		if (!rmode_segment_valid(vcpu, VCPU_SREG_ES))
			return false;
		if (!rmode_segment_valid(vcpu, VCPU_SREG_FS))
			return false;
		if (!rmode_segment_valid(vcpu, VCPU_SREG_GS))
			return false;
	} else {
	/* protected mode guest state checks */
		if (!cs_ss_rpl_check(vcpu))
			return false;
		if (!code_segment_valid(vcpu))
			return false;
		if (!stack_segment_valid(vcpu))
			return false;
		if (!data_segment_valid(vcpu, VCPU_SREG_DS))
			return false;
		if (!data_segment_valid(vcpu, VCPU_SREG_ES))
			return false;
		if (!data_segment_valid(vcpu, VCPU_SREG_FS))
			return false;
		if (!data_segment_valid(vcpu, VCPU_SREG_GS))
			return false;
		if (!tr_valid(vcpu))
			return false;
		if (!ldtr_valid(vcpu))
			return false;
	}
	/* TODO:
	 * - Add checks on RIP
	 * - Add checks on RFLAGS
	 */

	return true;
}

static int init_rmode_tss(struct kvm *kvm, void __user *ua)
{
	const void *zero_page = (const void *) __va(page_to_phys(ZERO_PAGE(0)));
	u16 data;
	int i;

	for (i = 0; i < 3; i++) {
		if (__copy_to_user(ua + PAGE_SIZE * i, zero_page, PAGE_SIZE))
			return -EFAULT;
	}

	data = TSS_BASE_SIZE + TSS_REDIRECTION_SIZE;
	if (__copy_to_user(ua + TSS_IOPB_BASE_OFFSET, &data, sizeof(u16)))
		return -EFAULT;

	data = ~0;
	if (__copy_to_user(ua + RMODE_TSS_SIZE - 1, &data, sizeof(u8)))
		return -EFAULT;

	return 0;
}

static int init_rmode_identity_map(struct kvm *kvm)
{
	struct kvm_vmx *kvm_vmx = to_kvm_vmx(kvm);
	int i, r = 0;
	void __user *uaddr;
	u32 tmp;

	/* Protect kvm_vmx->ept_identity_pagetable_done. */
	mutex_lock(&kvm->slots_lock);

	if (likely(kvm_vmx->ept_identity_pagetable_done))
		goto out;

	if (!kvm_vmx->ept_identity_map_addr)
		kvm_vmx->ept_identity_map_addr = VMX_EPT_IDENTITY_PAGETABLE_ADDR;

	uaddr = __x86_set_memory_region(kvm,
					IDENTITY_PAGETABLE_PRIVATE_MEMSLOT,
					kvm_vmx->ept_identity_map_addr,
					PAGE_SIZE);
	if (IS_ERR(uaddr)) {
		r = PTR_ERR(uaddr);
		goto out;
	}

	/* Set up identity-mapping pagetable for EPT in real mode */
	for (i = 0; i < PT32_ENT_PER_PAGE; i++) {
		tmp = (i << 22) + (_PAGE_PRESENT | _PAGE_RW | _PAGE_USER |
			_PAGE_ACCESSED | _PAGE_DIRTY | _PAGE_PSE);
		if (__copy_to_user(uaddr + i * sizeof(tmp), &tmp, sizeof(tmp))) {
			r = -EFAULT;
			goto out;
		}
	}
	kvm_vmx->ept_identity_pagetable_done = true;

out:
	mutex_unlock(&kvm->slots_lock);
	return r;
}

static void seg_setup(int seg)
{
	const struct kvm_vmx_segment_field *sf = &kvm_vmx_segment_fields[seg];
	unsigned int ar;

	vmcs_write16(sf->selector, 0);
	vmcs_writel(sf->base, 0);
	vmcs_write32(sf->limit, 0xffff);
	ar = 0x93;
	if (seg == VCPU_SREG_CS)
		ar |= 0x08; /* code segment */

	vmcs_write32(sf->ar_bytes, ar);
}

static int alloc_apic_access_page(struct kvm *kvm)
{
	struct page *page;
	void __user *hva;
	int ret = 0;

	mutex_lock(&kvm->slots_lock);
	if (kvm->arch.apic_access_page_done)
		goto out;
	hva = __x86_set_memory_region(kvm, APIC_ACCESS_PAGE_PRIVATE_MEMSLOT,
				      APIC_DEFAULT_PHYS_BASE, PAGE_SIZE);
	if (IS_ERR(hva)) {
		ret = PTR_ERR(hva);
		goto out;
	}

	page = gfn_to_page(kvm, APIC_DEFAULT_PHYS_BASE >> PAGE_SHIFT);
	if (is_error_page(page)) {
		ret = -EFAULT;
		goto out;
	}

	/*
	 * Do not pin the page in memory, so that memory hot-unplug
	 * is able to migrate it.
	 */
	put_page(page);
	kvm->arch.apic_access_page_done = true;
out:
	mutex_unlock(&kvm->slots_lock);
	return ret;
}

int allocate_vpid(void)
{
	int vpid;

	if (!enable_vpid)
		return 0;
	spin_lock(&vmx_vpid_lock);
	vpid = find_first_zero_bit(vmx_vpid_bitmap, VMX_NR_VPIDS);
	if (vpid < VMX_NR_VPIDS)
		__set_bit(vpid, vmx_vpid_bitmap);
	else
		vpid = 0;
	spin_unlock(&vmx_vpid_lock);
	return vpid;
}

void free_vpid(int vpid)
{
	if (!enable_vpid || vpid == 0)
		return;
	spin_lock(&vmx_vpid_lock);
	__clear_bit(vpid, vmx_vpid_bitmap);
	spin_unlock(&vmx_vpid_lock);
}

static void vmx_clear_msr_bitmap_read(ulong *msr_bitmap, u32 msr)
{
	int f = sizeof(unsigned long);

	if (msr <= 0x1fff)
		__clear_bit(msr, msr_bitmap + 0x000 / f);
	else if ((msr >= 0xc0000000) && (msr <= 0xc0001fff))
		__clear_bit(msr & 0x1fff, msr_bitmap + 0x400 / f);
}

static void vmx_clear_msr_bitmap_write(ulong *msr_bitmap, u32 msr)
{
	int f = sizeof(unsigned long);

	if (msr <= 0x1fff)
		__clear_bit(msr, msr_bitmap + 0x800 / f);
	else if ((msr >= 0xc0000000) && (msr <= 0xc0001fff))
		__clear_bit(msr & 0x1fff, msr_bitmap + 0xc00 / f);
}

static void vmx_set_msr_bitmap_read(ulong *msr_bitmap, u32 msr)
{
	int f = sizeof(unsigned long);

	if (msr <= 0x1fff)
		__set_bit(msr, msr_bitmap + 0x000 / f);
	else if ((msr >= 0xc0000000) && (msr <= 0xc0001fff))
		__set_bit(msr & 0x1fff, msr_bitmap + 0x400 / f);
}

static void vmx_set_msr_bitmap_write(ulong *msr_bitmap, u32 msr)
{
	int f = sizeof(unsigned long);

	if (msr <= 0x1fff)
		__set_bit(msr, msr_bitmap + 0x800 / f);
	else if ((msr >= 0xc0000000) && (msr <= 0xc0001fff))
		__set_bit(msr & 0x1fff, msr_bitmap + 0xc00 / f);
}

static __always_inline void vmx_disable_intercept_for_msr(struct kvm_vcpu *vcpu,
							  u32 msr, int type)
{
	struct vcpu_vmx *vmx = to_vmx(vcpu);
	unsigned long *msr_bitmap = vmx->vmcs01.msr_bitmap;

	if (!cpu_has_vmx_msr_bitmap())
		return;

	if (static_branch_unlikely(&enable_evmcs))
		evmcs_touch_msr_bitmap();

	/*
	 * Mark the desired intercept state in shadow bitmap, this is needed
	 * for resync when the MSR filters change.
	*/
	if (is_valid_passthrough_msr(msr)) {
		int idx = possible_passthrough_msr_slot(msr);

		if (idx != -ENOENT) {
			if (type & MSR_TYPE_R)
				clear_bit(idx, vmx->shadow_msr_intercept.read);
			if (type & MSR_TYPE_W)
				clear_bit(idx, vmx->shadow_msr_intercept.write);
		}
	}

	if ((type & MSR_TYPE_R) &&
	    !kvm_msr_allowed(vcpu, msr, KVM_MSR_FILTER_READ)) {
		vmx_set_msr_bitmap_read(msr_bitmap, msr);
		type &= ~MSR_TYPE_R;
	}

	if ((type & MSR_TYPE_W) &&
	    !kvm_msr_allowed(vcpu, msr, KVM_MSR_FILTER_WRITE)) {
		vmx_set_msr_bitmap_write(msr_bitmap, msr);
		type &= ~MSR_TYPE_W;
	}

	if (type & MSR_TYPE_R)
		vmx_clear_msr_bitmap_read(msr_bitmap, msr);

	if (type & MSR_TYPE_W)
		vmx_clear_msr_bitmap_write(msr_bitmap, msr);
}

static __always_inline void vmx_enable_intercept_for_msr(struct kvm_vcpu *vcpu,
							 u32 msr, int type)
{
	struct vcpu_vmx *vmx = to_vmx(vcpu);
	unsigned long *msr_bitmap = vmx->vmcs01.msr_bitmap;

	if (!cpu_has_vmx_msr_bitmap())
		return;

	if (static_branch_unlikely(&enable_evmcs))
		evmcs_touch_msr_bitmap();

	/*
	 * Mark the desired intercept state in shadow bitmap, this is needed
	 * for resync when the MSR filter changes.
	*/
	if (is_valid_passthrough_msr(msr)) {
		int idx = possible_passthrough_msr_slot(msr);

		if (idx != -ENOENT) {
			if (type & MSR_TYPE_R)
				set_bit(idx, vmx->shadow_msr_intercept.read);
			if (type & MSR_TYPE_W)
				set_bit(idx, vmx->shadow_msr_intercept.write);
		}
	}

	if (type & MSR_TYPE_R)
		vmx_set_msr_bitmap_read(msr_bitmap, msr);

	if (type & MSR_TYPE_W)
		vmx_set_msr_bitmap_write(msr_bitmap, msr);
}

void vmx_set_intercept_for_msr(struct kvm_vcpu *vcpu,
						      u32 msr, int type, bool value)
{
	if (value)
		vmx_enable_intercept_for_msr(vcpu, msr, type);
	else
		vmx_disable_intercept_for_msr(vcpu, msr, type);
}

static u8 vmx_msr_bitmap_mode(struct kvm_vcpu *vcpu)
{
	u8 mode = 0;

	if (cpu_has_secondary_exec_ctrls() &&
	    (secondary_exec_controls_get(to_vmx(vcpu)) &
	     SECONDARY_EXEC_VIRTUALIZE_X2APIC_MODE)) {
		mode |= MSR_BITMAP_MODE_X2APIC;
		if (enable_apicv && kvm_vcpu_apicv_active(vcpu))
			mode |= MSR_BITMAP_MODE_X2APIC_APICV;
	}

	return mode;
}

static void vmx_reset_x2apic_msrs(struct kvm_vcpu *vcpu, u8 mode)
{
	unsigned long *msr_bitmap = to_vmx(vcpu)->vmcs01.msr_bitmap;
	unsigned long read_intercept;
	int msr;

	read_intercept = (mode & MSR_BITMAP_MODE_X2APIC_APICV) ? 0 : ~0;

	for (msr = 0x800; msr <= 0x8ff; msr += BITS_PER_LONG) {
		unsigned int read_idx = msr / BITS_PER_LONG;
		unsigned int write_idx = read_idx + (0x800 / sizeof(long));

		msr_bitmap[read_idx] = read_intercept;
		msr_bitmap[write_idx] = ~0ul;
	}
}

static void vmx_update_msr_bitmap_x2apic(struct kvm_vcpu *vcpu, u8 mode)
{
	if (!cpu_has_vmx_msr_bitmap())
		return;

	vmx_reset_x2apic_msrs(vcpu, mode);

	/*
	 * TPR reads and writes can be virtualized even if virtual interrupt
	 * delivery is not in use.
	 */
	vmx_set_intercept_for_msr(vcpu, X2APIC_MSR(APIC_TASKPRI), MSR_TYPE_RW,
				  !(mode & MSR_BITMAP_MODE_X2APIC));

	if (mode & MSR_BITMAP_MODE_X2APIC_APICV) {
		vmx_enable_intercept_for_msr(vcpu, X2APIC_MSR(APIC_TMCCT), MSR_TYPE_RW);
		vmx_disable_intercept_for_msr(vcpu, X2APIC_MSR(APIC_EOI), MSR_TYPE_W);
		vmx_disable_intercept_for_msr(vcpu, X2APIC_MSR(APIC_SELF_IPI), MSR_TYPE_W);
	}
}

void vmx_update_msr_bitmap(struct kvm_vcpu *vcpu)
{
	struct vcpu_vmx *vmx = to_vmx(vcpu);
	u8 mode = vmx_msr_bitmap_mode(vcpu);
	u8 changed = mode ^ vmx->msr_bitmap_mode;

	if (!changed)
		return;

	if (changed & (MSR_BITMAP_MODE_X2APIC | MSR_BITMAP_MODE_X2APIC_APICV))
		vmx_update_msr_bitmap_x2apic(vcpu, mode);

	vmx->msr_bitmap_mode = mode;
}

void pt_update_intercept_for_msr(struct kvm_vcpu *vcpu)
{
	struct vcpu_vmx *vmx = to_vmx(vcpu);
	bool flag = !(vmx->pt_desc.guest.ctl & RTIT_CTL_TRACEEN);
	u32 i;

	vmx_set_intercept_for_msr(vcpu, MSR_IA32_RTIT_STATUS, MSR_TYPE_RW, flag);
	vmx_set_intercept_for_msr(vcpu, MSR_IA32_RTIT_OUTPUT_BASE, MSR_TYPE_RW, flag);
	vmx_set_intercept_for_msr(vcpu, MSR_IA32_RTIT_OUTPUT_MASK, MSR_TYPE_RW, flag);
	vmx_set_intercept_for_msr(vcpu, MSR_IA32_RTIT_CR3_MATCH, MSR_TYPE_RW, flag);
	for (i = 0; i < vmx->pt_desc.addr_range; i++) {
		vmx_set_intercept_for_msr(vcpu, MSR_IA32_RTIT_ADDR0_A + i * 2, MSR_TYPE_RW, flag);
		vmx_set_intercept_for_msr(vcpu, MSR_IA32_RTIT_ADDR0_B + i * 2, MSR_TYPE_RW, flag);
	}
}

static bool vmx_guest_apic_has_interrupt(struct kvm_vcpu *vcpu)
{
	struct vcpu_vmx *vmx = to_vmx(vcpu);
	void *vapic_page;
	u32 vppr;
	int rvi;

	if (WARN_ON_ONCE(!is_guest_mode(vcpu)) ||
		!nested_cpu_has_vid(get_vmcs12(vcpu)) ||
		WARN_ON_ONCE(!vmx->nested.virtual_apic_map.gfn))
		return false;

	rvi = vmx_get_rvi();

	vapic_page = vmx->nested.virtual_apic_map.hva;
	vppr = *((u32 *)(vapic_page + APIC_PROCPRI));

	return ((rvi & 0xf0) > (vppr & 0xf0));
}

static void vmx_msr_filter_changed(struct kvm_vcpu *vcpu)
{
	struct vcpu_vmx *vmx = to_vmx(vcpu);
	u32 i;

	/*
	 * Set intercept permissions for all potentially passed through MSRs
	 * again. They will automatically get filtered through the MSR filter,
	 * so we are back in sync after this.
	 */
	for (i = 0; i < ARRAY_SIZE(vmx_possible_passthrough_msrs); i++) {
		u32 msr = vmx_possible_passthrough_msrs[i];
		bool read = test_bit(i, vmx->shadow_msr_intercept.read);
		bool write = test_bit(i, vmx->shadow_msr_intercept.write);

		vmx_set_intercept_for_msr(vcpu, msr, MSR_TYPE_R, read);
		vmx_set_intercept_for_msr(vcpu, msr, MSR_TYPE_W, write);
	}

	pt_update_intercept_for_msr(vcpu);
	vmx_update_msr_bitmap_x2apic(vcpu, vmx_msr_bitmap_mode(vcpu));
}

static inline bool kvm_vcpu_trigger_posted_interrupt(struct kvm_vcpu *vcpu,
						     bool nested)
{
#ifdef CONFIG_SMP
	int pi_vec = nested ? POSTED_INTR_NESTED_VECTOR : POSTED_INTR_VECTOR;

	if (vcpu->mode == IN_GUEST_MODE) {
		/*
		 * The vector of interrupt to be delivered to vcpu had
		 * been set in PIR before this function.
		 *
		 * Following cases will be reached in this block, and
		 * we always send a notification event in all cases as
		 * explained below.
		 *
		 * Case 1: vcpu keeps in non-root mode. Sending a
		 * notification event posts the interrupt to vcpu.
		 *
		 * Case 2: vcpu exits to root mode and is still
		 * runnable. PIR will be synced to vIRR before the
		 * next vcpu entry. Sending a notification event in
		 * this case has no effect, as vcpu is not in root
		 * mode.
		 *
		 * Case 3: vcpu exits to root mode and is blocked.
		 * vcpu_block() has already synced PIR to vIRR and
		 * never blocks vcpu if vIRR is not cleared. Therefore,
		 * a blocked vcpu here does not wait for any requested
		 * interrupts in PIR, and sending a notification event
		 * which has no effect is safe here.
		 */

		apic->send_IPI_mask(get_cpu_mask(vcpu->cpu), pi_vec);
		return true;
	}
#endif
	return false;
}

static int vmx_deliver_nested_posted_interrupt(struct kvm_vcpu *vcpu,
						int vector)
{
	struct vcpu_vmx *vmx = to_vmx(vcpu);

	if (is_guest_mode(vcpu) &&
	    vector == vmx->nested.posted_intr_nv) {
		/*
		 * If a posted intr is not recognized by hardware,
		 * we will accomplish it in the next vmentry.
		 */
		vmx->nested.pi_pending = true;
		kvm_make_request(KVM_REQ_EVENT, vcpu);
		/* the PIR and ON have been set by L1. */
		if (!kvm_vcpu_trigger_posted_interrupt(vcpu, true))
			kvm_vcpu_kick(vcpu);
		return 0;
	}
	return -1;
}
/*
 * Send interrupt to vcpu via posted interrupt way.
 * 1. If target vcpu is running(non-root mode), send posted interrupt
 * notification to vcpu and hardware will sync PIR to vIRR atomically.
 * 2. If target vcpu isn't running(root mode), kick it to pick up the
 * interrupt from PIR in next vmentry.
 */
static int vmx_deliver_posted_interrupt(struct kvm_vcpu *vcpu, int vector)
{
	struct vcpu_vmx *vmx = to_vmx(vcpu);
	int r;

	r = vmx_deliver_nested_posted_interrupt(vcpu, vector);
	if (!r)
		return 0;

	if (!vcpu->arch.apicv_active)
		return -1;

	if (pi_test_and_set_pir(vector, &vmx->pi_desc))
		return 0;

	/* If a previous notification has sent the IPI, nothing to do.  */
	if (pi_test_and_set_on(&vmx->pi_desc))
		return 0;

	if (vcpu != kvm_get_running_vcpu() &&
	    !kvm_vcpu_trigger_posted_interrupt(vcpu, false))
		kvm_vcpu_kick(vcpu);

	return 0;
}

/*
 * Set up the vmcs's constant host-state fields, i.e., host-state fields that
 * will not change in the lifetime of the guest.
 * Note that host-state that does change is set elsewhere. E.g., host-state
 * that is set differently for each CPU is set in vmx_vcpu_load(), not here.
 */
void vmx_set_constant_host_state(struct vcpu_vmx *vmx)
{
	u32 low32, high32;
	unsigned long tmpl;
	unsigned long cr0, cr3, cr4;

	cr0 = read_cr0();
	WARN_ON(cr0 & X86_CR0_TS);
	vmcs_writel(HOST_CR0, cr0);  /* 22.2.3 */

	/*
	 * Save the most likely value for this task's CR3 in the VMCS.
	 * We can't use __get_current_cr3_fast() because we're not atomic.
	 */
	cr3 = __read_cr3();
	vmcs_writel(HOST_CR3, cr3);		/* 22.2.3  FIXME: shadow tables */
	vmx->loaded_vmcs->host_state.cr3 = cr3;

	/* Save the most likely value for this task's CR4 in the VMCS. */
	cr4 = cr4_read_shadow();
	vmcs_writel(HOST_CR4, cr4);			/* 22.2.3, 22.2.5 */
	vmx->loaded_vmcs->host_state.cr4 = cr4;

	vmcs_write16(HOST_CS_SELECTOR, __KERNEL_CS);  /* 22.2.4 */
#ifdef CONFIG_X86_64
	/*
	 * Load null selectors, so we can avoid reloading them in
	 * vmx_prepare_switch_to_host(), in case userspace uses
	 * the null selectors too (the expected case).
	 */
	vmcs_write16(HOST_DS_SELECTOR, 0);
	vmcs_write16(HOST_ES_SELECTOR, 0);
#else
	vmcs_write16(HOST_DS_SELECTOR, __KERNEL_DS);  /* 22.2.4 */
	vmcs_write16(HOST_ES_SELECTOR, __KERNEL_DS);  /* 22.2.4 */
#endif
	vmcs_write16(HOST_SS_SELECTOR, __KERNEL_DS);  /* 22.2.4 */
	vmcs_write16(HOST_TR_SELECTOR, GDT_ENTRY_TSS*8);  /* 22.2.4 */

	vmcs_writel(HOST_IDTR_BASE, host_idt_base);   /* 22.2.4 */

	vmcs_writel(HOST_RIP, (unsigned long)vmx_vmexit); /* 22.2.5 */

	rdmsr(MSR_IA32_SYSENTER_CS, low32, high32);
	vmcs_write32(HOST_IA32_SYSENTER_CS, low32);
	rdmsrl(MSR_IA32_SYSENTER_EIP, tmpl);
	vmcs_writel(HOST_IA32_SYSENTER_EIP, tmpl);   /* 22.2.3 */

	if (vmcs_config.vmexit_ctrl & VM_EXIT_LOAD_IA32_PAT) {
		rdmsr(MSR_IA32_CR_PAT, low32, high32);
		vmcs_write64(HOST_IA32_PAT, low32 | ((u64) high32 << 32));
	}

	if (cpu_has_load_ia32_efer())
		vmcs_write64(HOST_IA32_EFER, host_efer);
}

void set_cr4_guest_host_mask(struct vcpu_vmx *vmx)
{
	struct kvm_vcpu *vcpu = &vmx->vcpu;

	vcpu->arch.cr4_guest_owned_bits = KVM_POSSIBLE_CR4_GUEST_BITS &
					  ~vcpu->arch.cr4_guest_rsvd_bits;
	if (!enable_ept)
		vcpu->arch.cr4_guest_owned_bits &= ~X86_CR4_PGE;
	if (is_guest_mode(&vmx->vcpu))
		vcpu->arch.cr4_guest_owned_bits &=
			~get_vmcs12(vcpu)->cr4_guest_host_mask;
	vmcs_writel(CR4_GUEST_HOST_MASK, ~vcpu->arch.cr4_guest_owned_bits);
}

u32 vmx_pin_based_exec_ctrl(struct vcpu_vmx *vmx)
{
	u32 pin_based_exec_ctrl = vmcs_config.pin_based_exec_ctrl;

	if (!kvm_vcpu_apicv_active(&vmx->vcpu))
		pin_based_exec_ctrl &= ~PIN_BASED_POSTED_INTR;

	if (!enable_vnmi)
		pin_based_exec_ctrl &= ~PIN_BASED_VIRTUAL_NMIS;

	if (!enable_preemption_timer)
		pin_based_exec_ctrl &= ~PIN_BASED_VMX_PREEMPTION_TIMER;

	return pin_based_exec_ctrl;
}

static void vmx_refresh_apicv_exec_ctrl(struct kvm_vcpu *vcpu)
{
	struct vcpu_vmx *vmx = to_vmx(vcpu);

	pin_controls_set(vmx, vmx_pin_based_exec_ctrl(vmx));
	if (cpu_has_secondary_exec_ctrls()) {
		if (kvm_vcpu_apicv_active(vcpu))
			secondary_exec_controls_setbit(vmx,
				      SECONDARY_EXEC_APIC_REGISTER_VIRT |
				      SECONDARY_EXEC_VIRTUAL_INTR_DELIVERY);
		else
			secondary_exec_controls_clearbit(vmx,
					SECONDARY_EXEC_APIC_REGISTER_VIRT |
					SECONDARY_EXEC_VIRTUAL_INTR_DELIVERY);
	}

	if (cpu_has_vmx_msr_bitmap())
		vmx_update_msr_bitmap(vcpu);
}

u32 vmx_exec_control(struct vcpu_vmx *vmx)
{
	u32 exec_control = vmcs_config.cpu_based_exec_ctrl;

	if (vmx->vcpu.arch.switch_db_regs & KVM_DEBUGREG_WONT_EXIT)
		exec_control &= ~CPU_BASED_MOV_DR_EXITING;

	if (!cpu_need_tpr_shadow(&vmx->vcpu)) {
		exec_control &= ~CPU_BASED_TPR_SHADOW;
#ifdef CONFIG_X86_64
		exec_control |= CPU_BASED_CR8_STORE_EXITING |
				CPU_BASED_CR8_LOAD_EXITING;
#endif
	}
	if (!enable_ept)
		exec_control |= CPU_BASED_CR3_STORE_EXITING |
				CPU_BASED_CR3_LOAD_EXITING  |
				CPU_BASED_INVLPG_EXITING;
	if (kvm_mwait_in_guest(vmx->vcpu.kvm))
		exec_control &= ~(CPU_BASED_MWAIT_EXITING |
				CPU_BASED_MONITOR_EXITING);
	if (kvm_hlt_in_guest(vmx->vcpu.kvm))
		exec_control &= ~CPU_BASED_HLT_EXITING;
	return exec_control;
}

/*
 * Adjust a single secondary execution control bit to intercept/allow an
 * instruction in the guest.  This is usually done based on whether or not a
 * feature has been exposed to the guest in order to correctly emulate faults.
 */
static inline void
vmx_adjust_secondary_exec_control(struct vcpu_vmx *vmx, u32 *exec_control,
				  u32 control, bool enabled, bool exiting)
{
	/*
	 * If the control is for an opt-in feature, clear the control if the
	 * feature is not exposed to the guest, i.e. not enabled.  If the
	 * control is opt-out, i.e. an exiting control, clear the control if
	 * the feature _is_ exposed to the guest, i.e. exiting/interception is
	 * disabled for the associated instruction.  Note, the caller is
	 * responsible presetting exec_control to set all supported bits.
	 */
	if (enabled == exiting)
		*exec_control &= ~control;

	/*
	 * Update the nested MSR settings so that a nested VMM can/can't set
	 * controls for features that are/aren't exposed to the guest.
	 */
	if (nested) {
		if (enabled)
			vmx->nested.msrs.secondary_ctls_high |= control;
		else
			vmx->nested.msrs.secondary_ctls_high &= ~control;
	}
}

/*
 * Wrapper macro for the common case of adjusting a secondary execution control
 * based on a single guest CPUID bit, with a dedicated feature bit.  This also
 * verifies that the control is actually supported by KVM and hardware.
 */
#define vmx_adjust_sec_exec_control(vmx, exec_control, name, feat_name, ctrl_name, exiting) \
({									 \
	bool __enabled;							 \
									 \
	if (cpu_has_vmx_##name()) {					 \
		__enabled = guest_cpuid_has(&(vmx)->vcpu,		 \
					    X86_FEATURE_##feat_name);	 \
		vmx_adjust_secondary_exec_control(vmx, exec_control,	 \
			SECONDARY_EXEC_##ctrl_name, __enabled, exiting); \
	}								 \
})

/* More macro magic for ENABLE_/opt-in versus _EXITING/opt-out controls. */
#define vmx_adjust_sec_exec_feature(vmx, exec_control, lname, uname) \
	vmx_adjust_sec_exec_control(vmx, exec_control, lname, uname, ENABLE_##uname, false)

#define vmx_adjust_sec_exec_exiting(vmx, exec_control, lname, uname) \
	vmx_adjust_sec_exec_control(vmx, exec_control, lname, uname, uname##_EXITING, true)

static void vmx_compute_secondary_exec_control(struct vcpu_vmx *vmx)
{
	struct kvm_vcpu *vcpu = &vmx->vcpu;

	u32 exec_control = vmcs_config.cpu_based_2nd_exec_ctrl;

	if (vmx_pt_mode_is_system())
		exec_control &= ~(SECONDARY_EXEC_PT_USE_GPA | SECONDARY_EXEC_PT_CONCEAL_VMX);
	if (!cpu_need_virtualize_apic_accesses(vcpu))
		exec_control &= ~SECONDARY_EXEC_VIRTUALIZE_APIC_ACCESSES;
	if (vmx->vpid == 0)
		exec_control &= ~SECONDARY_EXEC_ENABLE_VPID;
	if (!enable_ept) {
		exec_control &= ~SECONDARY_EXEC_ENABLE_EPT;
		enable_unrestricted_guest = 0;
	}
	if (!enable_unrestricted_guest)
		exec_control &= ~SECONDARY_EXEC_UNRESTRICTED_GUEST;
	if (kvm_pause_in_guest(vmx->vcpu.kvm))
		exec_control &= ~SECONDARY_EXEC_PAUSE_LOOP_EXITING;
	if (!kvm_vcpu_apicv_active(vcpu))
		exec_control &= ~(SECONDARY_EXEC_APIC_REGISTER_VIRT |
				  SECONDARY_EXEC_VIRTUAL_INTR_DELIVERY);
	exec_control &= ~SECONDARY_EXEC_VIRTUALIZE_X2APIC_MODE;

	/* SECONDARY_EXEC_DESC is enabled/disabled on writes to CR4.UMIP,
	 * in vmx_set_cr4.  */
	exec_control &= ~SECONDARY_EXEC_DESC;

	/* SECONDARY_EXEC_SHADOW_VMCS is enabled when L1 executes VMPTRLD
	   (handle_vmptrld).
	   We can NOT enable shadow_vmcs here because we don't have yet
	   a current VMCS12
	*/
	exec_control &= ~SECONDARY_EXEC_SHADOW_VMCS;

	/*
	 * PML is enabled/disabled when dirty logging of memsmlots changes, but
	 * it needs to be set here when dirty logging is already active, e.g.
	 * if this vCPU was created after dirty logging was enabled.
	 */
	if (!vcpu->kvm->arch.cpu_dirty_logging_count)
		exec_control &= ~SECONDARY_EXEC_ENABLE_PML;

	if (cpu_has_vmx_xsaves()) {
		/* Exposing XSAVES only when XSAVE is exposed */
		bool xsaves_enabled =
			boot_cpu_has(X86_FEATURE_XSAVE) &&
			guest_cpuid_has(vcpu, X86_FEATURE_XSAVE) &&
			guest_cpuid_has(vcpu, X86_FEATURE_XSAVES);

		vcpu->arch.xsaves_enabled = xsaves_enabled;

		vmx_adjust_secondary_exec_control(vmx, &exec_control,
						  SECONDARY_EXEC_XSAVES,
						  xsaves_enabled, false);
	}

	vmx_adjust_sec_exec_feature(vmx, &exec_control, rdtscp, RDTSCP);
	vmx_adjust_sec_exec_feature(vmx, &exec_control, invpcid, INVPCID);

	vmx_adjust_sec_exec_exiting(vmx, &exec_control, rdrand, RDRAND);
	vmx_adjust_sec_exec_exiting(vmx, &exec_control, rdseed, RDSEED);

	vmx_adjust_sec_exec_control(vmx, &exec_control, waitpkg, WAITPKG,
				    ENABLE_USR_WAIT_PAUSE, false);

	if (!vcpu->kvm->arch.bus_lock_detection_enabled)
		exec_control &= ~SECONDARY_EXEC_BUS_LOCK_DETECTION;
<<<<<<< HEAD

	vmx->secondary_exec_control = exec_control;
}
=======
>>>>>>> 657f1d86

	vmx->secondary_exec_control = exec_control;
}

#define VMX_XSS_EXIT_BITMAP 0

/*
 * Noting that the initialization of Guest-state Area of VMCS is in
 * vmx_vcpu_reset().
 */
static void init_vmcs(struct vcpu_vmx *vmx)
{
	if (nested)
		nested_vmx_set_vmcs_shadowing_bitmap();

	if (cpu_has_vmx_msr_bitmap())
		vmcs_write64(MSR_BITMAP, __pa(vmx->vmcs01.msr_bitmap));

	vmcs_write64(VMCS_LINK_POINTER, -1ull); /* 22.3.1.5 */

	/* Control */
	pin_controls_set(vmx, vmx_pin_based_exec_ctrl(vmx));

	exec_controls_set(vmx, vmx_exec_control(vmx));

	if (cpu_has_secondary_exec_ctrls()) {
		vmx_compute_secondary_exec_control(vmx);
		secondary_exec_controls_set(vmx, vmx->secondary_exec_control);
	}

	if (kvm_vcpu_apicv_active(&vmx->vcpu)) {
		vmcs_write64(EOI_EXIT_BITMAP0, 0);
		vmcs_write64(EOI_EXIT_BITMAP1, 0);
		vmcs_write64(EOI_EXIT_BITMAP2, 0);
		vmcs_write64(EOI_EXIT_BITMAP3, 0);

		vmcs_write16(GUEST_INTR_STATUS, 0);

		vmcs_write16(POSTED_INTR_NV, POSTED_INTR_VECTOR);
		vmcs_write64(POSTED_INTR_DESC_ADDR, __pa((&vmx->pi_desc)));
	}

	if (!kvm_pause_in_guest(vmx->vcpu.kvm)) {
		vmcs_write32(PLE_GAP, ple_gap);
		vmx->ple_window = ple_window;
		vmx->ple_window_dirty = true;
	}

	vmcs_write32(PAGE_FAULT_ERROR_CODE_MASK, 0);
	vmcs_write32(PAGE_FAULT_ERROR_CODE_MATCH, 0);
	vmcs_write32(CR3_TARGET_COUNT, 0);           /* 22.2.1 */

	vmcs_write16(HOST_FS_SELECTOR, 0);            /* 22.2.4 */
	vmcs_write16(HOST_GS_SELECTOR, 0);            /* 22.2.4 */
	vmx_set_constant_host_state(vmx);
	vmcs_writel(HOST_FS_BASE, 0); /* 22.2.4 */
	vmcs_writel(HOST_GS_BASE, 0); /* 22.2.4 */

	if (cpu_has_vmx_vmfunc())
		vmcs_write64(VM_FUNCTION_CONTROL, 0);

	vmcs_write32(VM_EXIT_MSR_STORE_COUNT, 0);
	vmcs_write32(VM_EXIT_MSR_LOAD_COUNT, 0);
	vmcs_write64(VM_EXIT_MSR_LOAD_ADDR, __pa(vmx->msr_autoload.host.val));
	vmcs_write32(VM_ENTRY_MSR_LOAD_COUNT, 0);
	vmcs_write64(VM_ENTRY_MSR_LOAD_ADDR, __pa(vmx->msr_autoload.guest.val));

	if (vmcs_config.vmentry_ctrl & VM_ENTRY_LOAD_IA32_PAT)
		vmcs_write64(GUEST_IA32_PAT, vmx->vcpu.arch.pat);

	vm_exit_controls_set(vmx, vmx_vmexit_ctrl());

	/* 22.2.1, 20.8.1 */
	vm_entry_controls_set(vmx, vmx_vmentry_ctrl());

	vmx->vcpu.arch.cr0_guest_owned_bits = KVM_POSSIBLE_CR0_GUEST_BITS;
	vmcs_writel(CR0_GUEST_HOST_MASK, ~vmx->vcpu.arch.cr0_guest_owned_bits);

	set_cr4_guest_host_mask(vmx);

	if (vmx->vpid != 0)
		vmcs_write16(VIRTUAL_PROCESSOR_ID, vmx->vpid);

	if (cpu_has_vmx_xsaves())
		vmcs_write64(XSS_EXIT_BITMAP, VMX_XSS_EXIT_BITMAP);

	if (enable_pml) {
		vmcs_write64(PML_ADDRESS, page_to_phys(vmx->pml_pg));
		vmcs_write16(GUEST_PML_INDEX, PML_ENTITY_NUM - 1);
	}

	if (cpu_has_vmx_encls_vmexit())
		vmcs_write64(ENCLS_EXITING_BITMAP, -1ull);

	if (vmx_pt_mode_is_host_guest()) {
		memset(&vmx->pt_desc, 0, sizeof(vmx->pt_desc));
		/* Bit[6~0] are forced to 1, writes are ignored. */
		vmx->pt_desc.guest.output_mask = 0x7F;
		vmcs_write64(GUEST_IA32_RTIT_CTL, 0);
	}
}

static void vmx_vcpu_reset(struct kvm_vcpu *vcpu, bool init_event)
{
	struct vcpu_vmx *vmx = to_vmx(vcpu);
	struct msr_data apic_base_msr;
	u64 cr0;

	vmx->rmode.vm86_active = 0;
	vmx->spec_ctrl = 0;

	vmx->msr_ia32_umwait_control = 0;

	vmx->vcpu.arch.regs[VCPU_REGS_RDX] = get_rdx_init_val();
	vmx->hv_deadline_tsc = -1;
	kvm_set_cr8(vcpu, 0);

	if (!init_event) {
		apic_base_msr.data = APIC_DEFAULT_PHYS_BASE |
				     MSR_IA32_APICBASE_ENABLE;
		if (kvm_vcpu_is_reset_bsp(vcpu))
			apic_base_msr.data |= MSR_IA32_APICBASE_BSP;
		apic_base_msr.host_initiated = true;
		kvm_set_apic_base(vcpu, &apic_base_msr);
	}

	vmx_segment_cache_clear(vmx);

	seg_setup(VCPU_SREG_CS);
	vmcs_write16(GUEST_CS_SELECTOR, 0xf000);
	vmcs_writel(GUEST_CS_BASE, 0xffff0000ul);

	seg_setup(VCPU_SREG_DS);
	seg_setup(VCPU_SREG_ES);
	seg_setup(VCPU_SREG_FS);
	seg_setup(VCPU_SREG_GS);
	seg_setup(VCPU_SREG_SS);

	vmcs_write16(GUEST_TR_SELECTOR, 0);
	vmcs_writel(GUEST_TR_BASE, 0);
	vmcs_write32(GUEST_TR_LIMIT, 0xffff);
	vmcs_write32(GUEST_TR_AR_BYTES, 0x008b);

	vmcs_write16(GUEST_LDTR_SELECTOR, 0);
	vmcs_writel(GUEST_LDTR_BASE, 0);
	vmcs_write32(GUEST_LDTR_LIMIT, 0xffff);
	vmcs_write32(GUEST_LDTR_AR_BYTES, 0x00082);

	if (!init_event) {
		vmcs_write32(GUEST_SYSENTER_CS, 0);
		vmcs_writel(GUEST_SYSENTER_ESP, 0);
		vmcs_writel(GUEST_SYSENTER_EIP, 0);
		vmcs_write64(GUEST_IA32_DEBUGCTL, 0);
	}

	kvm_set_rflags(vcpu, X86_EFLAGS_FIXED);
	kvm_rip_write(vcpu, 0xfff0);

	vmcs_writel(GUEST_GDTR_BASE, 0);
	vmcs_write32(GUEST_GDTR_LIMIT, 0xffff);

	vmcs_writel(GUEST_IDTR_BASE, 0);
	vmcs_write32(GUEST_IDTR_LIMIT, 0xffff);

	vmcs_write32(GUEST_ACTIVITY_STATE, GUEST_ACTIVITY_ACTIVE);
	vmcs_write32(GUEST_INTERRUPTIBILITY_INFO, 0);
	vmcs_writel(GUEST_PENDING_DBG_EXCEPTIONS, 0);
	if (kvm_mpx_supported())
		vmcs_write64(GUEST_BNDCFGS, 0);

	setup_msrs(vmx);

	vmcs_write32(VM_ENTRY_INTR_INFO_FIELD, 0);  /* 22.2.1 */

	if (cpu_has_vmx_tpr_shadow() && !init_event) {
		vmcs_write64(VIRTUAL_APIC_PAGE_ADDR, 0);
		if (cpu_need_tpr_shadow(vcpu))
			vmcs_write64(VIRTUAL_APIC_PAGE_ADDR,
				     __pa(vcpu->arch.apic->regs));
		vmcs_write32(TPR_THRESHOLD, 0);
	}

	kvm_make_request(KVM_REQ_APIC_PAGE_RELOAD, vcpu);

	cr0 = X86_CR0_NW | X86_CR0_CD | X86_CR0_ET;
	vmx->vcpu.arch.cr0 = cr0;
	vmx_set_cr0(vcpu, cr0); /* enter rmode */
	vmx_set_cr4(vcpu, 0);
	vmx_set_efer(vcpu, 0);

	vmx_update_exception_bitmap(vcpu);

	vpid_sync_context(vmx->vpid);
	if (init_event)
		vmx_clear_hlt(vcpu);
}

static void vmx_enable_irq_window(struct kvm_vcpu *vcpu)
{
	exec_controls_setbit(to_vmx(vcpu), CPU_BASED_INTR_WINDOW_EXITING);
}

static void vmx_enable_nmi_window(struct kvm_vcpu *vcpu)
{
	if (!enable_vnmi ||
	    vmcs_read32(GUEST_INTERRUPTIBILITY_INFO) & GUEST_INTR_STATE_STI) {
		vmx_enable_irq_window(vcpu);
		return;
	}

	exec_controls_setbit(to_vmx(vcpu), CPU_BASED_NMI_WINDOW_EXITING);
}

static void vmx_inject_irq(struct kvm_vcpu *vcpu)
{
	struct vcpu_vmx *vmx = to_vmx(vcpu);
	uint32_t intr;
	int irq = vcpu->arch.interrupt.nr;

	trace_kvm_inj_virq(irq);

	++vcpu->stat.irq_injections;
	if (vmx->rmode.vm86_active) {
		int inc_eip = 0;
		if (vcpu->arch.interrupt.soft)
			inc_eip = vcpu->arch.event_exit_inst_len;
		kvm_inject_realmode_interrupt(vcpu, irq, inc_eip);
		return;
	}
	intr = irq | INTR_INFO_VALID_MASK;
	if (vcpu->arch.interrupt.soft) {
		intr |= INTR_TYPE_SOFT_INTR;
		vmcs_write32(VM_ENTRY_INSTRUCTION_LEN,
			     vmx->vcpu.arch.event_exit_inst_len);
	} else
		intr |= INTR_TYPE_EXT_INTR;
	vmcs_write32(VM_ENTRY_INTR_INFO_FIELD, intr);

	vmx_clear_hlt(vcpu);
}

static void vmx_inject_nmi(struct kvm_vcpu *vcpu)
{
	struct vcpu_vmx *vmx = to_vmx(vcpu);

	if (!enable_vnmi) {
		/*
		 * Tracking the NMI-blocked state in software is built upon
		 * finding the next open IRQ window. This, in turn, depends on
		 * well-behaving guests: They have to keep IRQs disabled at
		 * least as long as the NMI handler runs. Otherwise we may
		 * cause NMI nesting, maybe breaking the guest. But as this is
		 * highly unlikely, we can live with the residual risk.
		 */
		vmx->loaded_vmcs->soft_vnmi_blocked = 1;
		vmx->loaded_vmcs->vnmi_blocked_time = 0;
	}

	++vcpu->stat.nmi_injections;
	vmx->loaded_vmcs->nmi_known_unmasked = false;

	if (vmx->rmode.vm86_active) {
		kvm_inject_realmode_interrupt(vcpu, NMI_VECTOR, 0);
		return;
	}

	vmcs_write32(VM_ENTRY_INTR_INFO_FIELD,
			INTR_TYPE_NMI_INTR | INTR_INFO_VALID_MASK | NMI_VECTOR);

	vmx_clear_hlt(vcpu);
}

bool vmx_get_nmi_mask(struct kvm_vcpu *vcpu)
{
	struct vcpu_vmx *vmx = to_vmx(vcpu);
	bool masked;

	if (!enable_vnmi)
		return vmx->loaded_vmcs->soft_vnmi_blocked;
	if (vmx->loaded_vmcs->nmi_known_unmasked)
		return false;
	masked = vmcs_read32(GUEST_INTERRUPTIBILITY_INFO) & GUEST_INTR_STATE_NMI;
	vmx->loaded_vmcs->nmi_known_unmasked = !masked;
	return masked;
}

void vmx_set_nmi_mask(struct kvm_vcpu *vcpu, bool masked)
{
	struct vcpu_vmx *vmx = to_vmx(vcpu);

	if (!enable_vnmi) {
		if (vmx->loaded_vmcs->soft_vnmi_blocked != masked) {
			vmx->loaded_vmcs->soft_vnmi_blocked = masked;
			vmx->loaded_vmcs->vnmi_blocked_time = 0;
		}
	} else {
		vmx->loaded_vmcs->nmi_known_unmasked = !masked;
		if (masked)
			vmcs_set_bits(GUEST_INTERRUPTIBILITY_INFO,
				      GUEST_INTR_STATE_NMI);
		else
			vmcs_clear_bits(GUEST_INTERRUPTIBILITY_INFO,
					GUEST_INTR_STATE_NMI);
	}
}

bool vmx_nmi_blocked(struct kvm_vcpu *vcpu)
{
	if (is_guest_mode(vcpu) && nested_exit_on_nmi(vcpu))
		return false;

	if (!enable_vnmi && to_vmx(vcpu)->loaded_vmcs->soft_vnmi_blocked)
		return true;

	return (vmcs_read32(GUEST_INTERRUPTIBILITY_INFO) &
		(GUEST_INTR_STATE_MOV_SS | GUEST_INTR_STATE_STI |
		 GUEST_INTR_STATE_NMI));
}

static int vmx_nmi_allowed(struct kvm_vcpu *vcpu, bool for_injection)
{
	if (to_vmx(vcpu)->nested.nested_run_pending)
		return -EBUSY;

	/* An NMI must not be injected into L2 if it's supposed to VM-Exit.  */
	if (for_injection && is_guest_mode(vcpu) && nested_exit_on_nmi(vcpu))
		return -EBUSY;

	return !vmx_nmi_blocked(vcpu);
}

bool vmx_interrupt_blocked(struct kvm_vcpu *vcpu)
{
	if (is_guest_mode(vcpu) && nested_exit_on_intr(vcpu))
		return false;

	return !(vmx_get_rflags(vcpu) & X86_EFLAGS_IF) ||
	       (vmcs_read32(GUEST_INTERRUPTIBILITY_INFO) &
		(GUEST_INTR_STATE_STI | GUEST_INTR_STATE_MOV_SS));
}

static int vmx_interrupt_allowed(struct kvm_vcpu *vcpu, bool for_injection)
{
	if (to_vmx(vcpu)->nested.nested_run_pending)
		return -EBUSY;

       /*
        * An IRQ must not be injected into L2 if it's supposed to VM-Exit,
        * e.g. if the IRQ arrived asynchronously after checking nested events.
        */
	if (for_injection && is_guest_mode(vcpu) && nested_exit_on_intr(vcpu))
		return -EBUSY;

	return !vmx_interrupt_blocked(vcpu);
}

static int vmx_set_tss_addr(struct kvm *kvm, unsigned int addr)
{
	void __user *ret;

	if (enable_unrestricted_guest)
		return 0;

	mutex_lock(&kvm->slots_lock);
	ret = __x86_set_memory_region(kvm, TSS_PRIVATE_MEMSLOT, addr,
				      PAGE_SIZE * 3);
	mutex_unlock(&kvm->slots_lock);

	if (IS_ERR(ret))
		return PTR_ERR(ret);

	to_kvm_vmx(kvm)->tss_addr = addr;

	return init_rmode_tss(kvm, ret);
}

static int vmx_set_identity_map_addr(struct kvm *kvm, u64 ident_addr)
{
	to_kvm_vmx(kvm)->ept_identity_map_addr = ident_addr;
	return 0;
}

static bool rmode_exception(struct kvm_vcpu *vcpu, int vec)
{
	switch (vec) {
	case BP_VECTOR:
		/*
		 * Update instruction length as we may reinject the exception
		 * from user space while in guest debugging mode.
		 */
		to_vmx(vcpu)->vcpu.arch.event_exit_inst_len =
			vmcs_read32(VM_EXIT_INSTRUCTION_LEN);
		if (vcpu->guest_debug & KVM_GUESTDBG_USE_SW_BP)
			return false;
		fallthrough;
	case DB_VECTOR:
		return !(vcpu->guest_debug &
			(KVM_GUESTDBG_SINGLESTEP | KVM_GUESTDBG_USE_HW_BP));
	case DE_VECTOR:
	case OF_VECTOR:
	case BR_VECTOR:
	case UD_VECTOR:
	case DF_VECTOR:
	case SS_VECTOR:
	case GP_VECTOR:
	case MF_VECTOR:
		return true;
	}
	return false;
}

static int handle_rmode_exception(struct kvm_vcpu *vcpu,
				  int vec, u32 err_code)
{
	/*
	 * Instruction with address size override prefix opcode 0x67
	 * Cause the #SS fault with 0 error code in VM86 mode.
	 */
	if (((vec == GP_VECTOR) || (vec == SS_VECTOR)) && err_code == 0) {
		if (kvm_emulate_instruction(vcpu, 0)) {
			if (vcpu->arch.halt_request) {
				vcpu->arch.halt_request = 0;
				return kvm_vcpu_halt(vcpu);
			}
			return 1;
		}
		return 0;
	}

	/*
	 * Forward all other exceptions that are valid in real mode.
	 * FIXME: Breaks guest debugging in real mode, needs to be fixed with
	 *        the required debugging infrastructure rework.
	 */
	kvm_queue_exception(vcpu, vec);
	return 1;
}

static int handle_machine_check(struct kvm_vcpu *vcpu)
{
	/* handled by vmx_vcpu_run() */
	return 1;
}

/*
 * If the host has split lock detection disabled, then #AC is
 * unconditionally injected into the guest, which is the pre split lock
 * detection behaviour.
 *
 * If the host has split lock detection enabled then #AC is
 * only injected into the guest when:
 *  - Guest CPL == 3 (user mode)
 *  - Guest has #AC detection enabled in CR0
 *  - Guest EFLAGS has AC bit set
 */
static inline bool guest_inject_ac(struct kvm_vcpu *vcpu)
{
	if (!boot_cpu_has(X86_FEATURE_SPLIT_LOCK_DETECT))
		return true;

	return vmx_get_cpl(vcpu) == 3 && kvm_read_cr0_bits(vcpu, X86_CR0_AM) &&
	       (kvm_get_rflags(vcpu) & X86_EFLAGS_AC);
}

static int handle_exception_nmi(struct kvm_vcpu *vcpu)
{
	struct vcpu_vmx *vmx = to_vmx(vcpu);
	struct kvm_run *kvm_run = vcpu->run;
	u32 intr_info, ex_no, error_code;
	unsigned long cr2, rip, dr6;
	u32 vect_info;

	vect_info = vmx->idt_vectoring_info;
	intr_info = vmx_get_intr_info(vcpu);

	if (is_machine_check(intr_info) || is_nmi(intr_info))
		return 1; /* handled by handle_exception_nmi_irqoff() */

	if (is_invalid_opcode(intr_info))
		return handle_ud(vcpu);

	error_code = 0;
	if (intr_info & INTR_INFO_DELIVER_CODE_MASK)
		error_code = vmcs_read32(VM_EXIT_INTR_ERROR_CODE);

	if (!vmx->rmode.vm86_active && is_gp_fault(intr_info)) {
		WARN_ON_ONCE(!enable_vmware_backdoor);

		/*
		 * VMware backdoor emulation on #GP interception only handles
		 * IN{S}, OUT{S}, and RDPMC, none of which generate a non-zero
		 * error code on #GP.
		 */
		if (error_code) {
			kvm_queue_exception_e(vcpu, GP_VECTOR, error_code);
			return 1;
		}
		return kvm_emulate_instruction(vcpu, EMULTYPE_VMWARE_GP);
	}

	/*
	 * The #PF with PFEC.RSVD = 1 indicates the guest is accessing
	 * MMIO, it is better to report an internal error.
	 * See the comments in vmx_handle_exit.
	 */
	if ((vect_info & VECTORING_INFO_VALID_MASK) &&
	    !(is_page_fault(intr_info) && !(error_code & PFERR_RSVD_MASK))) {
		vcpu->run->exit_reason = KVM_EXIT_INTERNAL_ERROR;
		vcpu->run->internal.suberror = KVM_INTERNAL_ERROR_SIMUL_EX;
		vcpu->run->internal.ndata = 4;
		vcpu->run->internal.data[0] = vect_info;
		vcpu->run->internal.data[1] = intr_info;
		vcpu->run->internal.data[2] = error_code;
		vcpu->run->internal.data[3] = vcpu->arch.last_vmentry_cpu;
		return 0;
	}

	if (is_page_fault(intr_info)) {
		cr2 = vmx_get_exit_qual(vcpu);
		if (enable_ept && !vcpu->arch.apf.host_apf_flags) {
			/*
			 * EPT will cause page fault only if we need to
			 * detect illegal GPAs.
			 */
			WARN_ON_ONCE(!allow_smaller_maxphyaddr);
			kvm_fixup_and_inject_pf_error(vcpu, cr2, error_code);
			return 1;
		} else
			return kvm_handle_page_fault(vcpu, error_code, cr2, NULL, 0);
	}

	ex_no = intr_info & INTR_INFO_VECTOR_MASK;

	if (vmx->rmode.vm86_active && rmode_exception(vcpu, ex_no))
		return handle_rmode_exception(vcpu, ex_no, error_code);

	switch (ex_no) {
	case DB_VECTOR:
		dr6 = vmx_get_exit_qual(vcpu);
		if (!(vcpu->guest_debug &
		      (KVM_GUESTDBG_SINGLESTEP | KVM_GUESTDBG_USE_HW_BP))) {
			if (is_icebp(intr_info))
				WARN_ON(!skip_emulated_instruction(vcpu));

			kvm_queue_exception_p(vcpu, DB_VECTOR, dr6);
			return 1;
		}
		kvm_run->debug.arch.dr6 = dr6 | DR6_ACTIVE_LOW;
		kvm_run->debug.arch.dr7 = vmcs_readl(GUEST_DR7);
		fallthrough;
	case BP_VECTOR:
		/*
		 * Update instruction length as we may reinject #BP from
		 * user space while in guest debugging mode. Reading it for
		 * #DB as well causes no harm, it is not used in that case.
		 */
		vmx->vcpu.arch.event_exit_inst_len =
			vmcs_read32(VM_EXIT_INSTRUCTION_LEN);
		kvm_run->exit_reason = KVM_EXIT_DEBUG;
		rip = kvm_rip_read(vcpu);
		kvm_run->debug.arch.pc = vmcs_readl(GUEST_CS_BASE) + rip;
		kvm_run->debug.arch.exception = ex_no;
		break;
	case AC_VECTOR:
		if (guest_inject_ac(vcpu)) {
			kvm_queue_exception_e(vcpu, AC_VECTOR, error_code);
			return 1;
		}

		/*
		 * Handle split lock. Depending on detection mode this will
		 * either warn and disable split lock detection for this
		 * task or force SIGBUS on it.
		 */
		if (handle_guest_split_lock(kvm_rip_read(vcpu)))
			return 1;
		fallthrough;
	default:
		kvm_run->exit_reason = KVM_EXIT_EXCEPTION;
		kvm_run->ex.exception = ex_no;
		kvm_run->ex.error_code = error_code;
		break;
	}
	return 0;
}

static __always_inline int handle_external_interrupt(struct kvm_vcpu *vcpu)
{
	++vcpu->stat.irq_exits;
	return 1;
}

static int handle_triple_fault(struct kvm_vcpu *vcpu)
{
	vcpu->run->exit_reason = KVM_EXIT_SHUTDOWN;
	vcpu->mmio_needed = 0;
	return 0;
}

static int handle_io(struct kvm_vcpu *vcpu)
{
	unsigned long exit_qualification;
	int size, in, string;
	unsigned port;

	exit_qualification = vmx_get_exit_qual(vcpu);
	string = (exit_qualification & 16) != 0;

	++vcpu->stat.io_exits;

	if (string)
		return kvm_emulate_instruction(vcpu, 0);

	port = exit_qualification >> 16;
	size = (exit_qualification & 7) + 1;
	in = (exit_qualification & 8) != 0;

	return kvm_fast_pio(vcpu, size, port, in);
}

static void
vmx_patch_hypercall(struct kvm_vcpu *vcpu, unsigned char *hypercall)
{
	/*
	 * Patch in the VMCALL instruction:
	 */
	hypercall[0] = 0x0f;
	hypercall[1] = 0x01;
	hypercall[2] = 0xc1;
}

/* called to set cr0 as appropriate for a mov-to-cr0 exit. */
static int handle_set_cr0(struct kvm_vcpu *vcpu, unsigned long val)
{
	if (is_guest_mode(vcpu)) {
		struct vmcs12 *vmcs12 = get_vmcs12(vcpu);
		unsigned long orig_val = val;

		/*
		 * We get here when L2 changed cr0 in a way that did not change
		 * any of L1's shadowed bits (see nested_vmx_exit_handled_cr),
		 * but did change L0 shadowed bits. So we first calculate the
		 * effective cr0 value that L1 would like to write into the
		 * hardware. It consists of the L2-owned bits from the new
		 * value combined with the L1-owned bits from L1's guest_cr0.
		 */
		val = (val & ~vmcs12->cr0_guest_host_mask) |
			(vmcs12->guest_cr0 & vmcs12->cr0_guest_host_mask);

		if (!nested_guest_cr0_valid(vcpu, val))
			return 1;

		if (kvm_set_cr0(vcpu, val))
			return 1;
		vmcs_writel(CR0_READ_SHADOW, orig_val);
		return 0;
	} else {
		if (to_vmx(vcpu)->nested.vmxon &&
		    !nested_host_cr0_valid(vcpu, val))
			return 1;

		return kvm_set_cr0(vcpu, val);
	}
}

static int handle_set_cr4(struct kvm_vcpu *vcpu, unsigned long val)
{
	if (is_guest_mode(vcpu)) {
		struct vmcs12 *vmcs12 = get_vmcs12(vcpu);
		unsigned long orig_val = val;

		/* analogously to handle_set_cr0 */
		val = (val & ~vmcs12->cr4_guest_host_mask) |
			(vmcs12->guest_cr4 & vmcs12->cr4_guest_host_mask);
		if (kvm_set_cr4(vcpu, val))
			return 1;
		vmcs_writel(CR4_READ_SHADOW, orig_val);
		return 0;
	} else
		return kvm_set_cr4(vcpu, val);
}

static int handle_desc(struct kvm_vcpu *vcpu)
{
	WARN_ON(!(vcpu->arch.cr4 & X86_CR4_UMIP));
	return kvm_emulate_instruction(vcpu, 0);
}

static int handle_cr(struct kvm_vcpu *vcpu)
{
	unsigned long exit_qualification, val;
	int cr;
	int reg;
	int err;
	int ret;

	exit_qualification = vmx_get_exit_qual(vcpu);
	cr = exit_qualification & 15;
	reg = (exit_qualification >> 8) & 15;
	switch ((exit_qualification >> 4) & 3) {
	case 0: /* mov to cr */
		val = kvm_register_readl(vcpu, reg);
		trace_kvm_cr_write(cr, val);
		switch (cr) {
		case 0:
			err = handle_set_cr0(vcpu, val);
			return kvm_complete_insn_gp(vcpu, err);
		case 3:
			WARN_ON_ONCE(enable_unrestricted_guest);
			err = kvm_set_cr3(vcpu, val);
			return kvm_complete_insn_gp(vcpu, err);
		case 4:
			err = handle_set_cr4(vcpu, val);
			return kvm_complete_insn_gp(vcpu, err);
		case 8: {
				u8 cr8_prev = kvm_get_cr8(vcpu);
				u8 cr8 = (u8)val;
				err = kvm_set_cr8(vcpu, cr8);
				ret = kvm_complete_insn_gp(vcpu, err);
				if (lapic_in_kernel(vcpu))
					return ret;
				if (cr8_prev <= cr8)
					return ret;
				/*
				 * TODO: we might be squashing a
				 * KVM_GUESTDBG_SINGLESTEP-triggered
				 * KVM_EXIT_DEBUG here.
				 */
				vcpu->run->exit_reason = KVM_EXIT_SET_TPR;
				return 0;
			}
		}
		break;
	case 2: /* clts */
		WARN_ONCE(1, "Guest should always own CR0.TS");
		vmx_set_cr0(vcpu, kvm_read_cr0_bits(vcpu, ~X86_CR0_TS));
		trace_kvm_cr_write(0, kvm_read_cr0(vcpu));
		return kvm_skip_emulated_instruction(vcpu);
	case 1: /*mov from cr*/
		switch (cr) {
		case 3:
			WARN_ON_ONCE(enable_unrestricted_guest);
			val = kvm_read_cr3(vcpu);
			kvm_register_write(vcpu, reg, val);
			trace_kvm_cr_read(cr, val);
			return kvm_skip_emulated_instruction(vcpu);
		case 8:
			val = kvm_get_cr8(vcpu);
			kvm_register_write(vcpu, reg, val);
			trace_kvm_cr_read(cr, val);
			return kvm_skip_emulated_instruction(vcpu);
		}
		break;
	case 3: /* lmsw */
		val = (exit_qualification >> LMSW_SOURCE_DATA_SHIFT) & 0x0f;
		trace_kvm_cr_write(0, (kvm_read_cr0(vcpu) & ~0xful) | val);
		kvm_lmsw(vcpu, val);

		return kvm_skip_emulated_instruction(vcpu);
	default:
		break;
	}
	vcpu->run->exit_reason = 0;
	vcpu_unimpl(vcpu, "unhandled control register: op %d cr %d\n",
	       (int)(exit_qualification >> 4) & 3, cr);
	return 0;
}

static int handle_dr(struct kvm_vcpu *vcpu)
{
	unsigned long exit_qualification;
	int dr, dr7, reg;
	int err = 1;

	exit_qualification = vmx_get_exit_qual(vcpu);
	dr = exit_qualification & DEBUG_REG_ACCESS_NUM;

	/* First, if DR does not exist, trigger UD */
	if (!kvm_require_dr(vcpu, dr))
		return 1;

	if (kvm_x86_ops.get_cpl(vcpu) > 0)
		goto out;

	dr7 = vmcs_readl(GUEST_DR7);
	if (dr7 & DR7_GD) {
		/*
		 * As the vm-exit takes precedence over the debug trap, we
		 * need to emulate the latter, either for the host or the
		 * guest debugging itself.
		 */
		if (vcpu->guest_debug & KVM_GUESTDBG_USE_HW_BP) {
			vcpu->run->debug.arch.dr6 = DR6_BD | DR6_ACTIVE_LOW;
			vcpu->run->debug.arch.dr7 = dr7;
			vcpu->run->debug.arch.pc = kvm_get_linear_rip(vcpu);
			vcpu->run->debug.arch.exception = DB_VECTOR;
			vcpu->run->exit_reason = KVM_EXIT_DEBUG;
			return 0;
		} else {
			kvm_queue_exception_p(vcpu, DB_VECTOR, DR6_BD);
			return 1;
		}
	}

	if (vcpu->guest_debug == 0) {
		exec_controls_clearbit(to_vmx(vcpu), CPU_BASED_MOV_DR_EXITING);

		/*
		 * No more DR vmexits; force a reload of the debug registers
		 * and reenter on this instruction.  The next vmexit will
		 * retrieve the full state of the debug registers.
		 */
		vcpu->arch.switch_db_regs |= KVM_DEBUGREG_WONT_EXIT;
		return 1;
	}

	reg = DEBUG_REG_ACCESS_REG(exit_qualification);
	if (exit_qualification & TYPE_MOV_FROM_DR) {
		unsigned long val;

		kvm_get_dr(vcpu, dr, &val);
		kvm_register_write(vcpu, reg, val);
		err = 0;
	} else {
		err = kvm_set_dr(vcpu, dr, kvm_register_readl(vcpu, reg));
	}

out:
	return kvm_complete_insn_gp(vcpu, err);
}

static void vmx_sync_dirty_debug_regs(struct kvm_vcpu *vcpu)
{
	get_debugreg(vcpu->arch.db[0], 0);
	get_debugreg(vcpu->arch.db[1], 1);
	get_debugreg(vcpu->arch.db[2], 2);
	get_debugreg(vcpu->arch.db[3], 3);
	get_debugreg(vcpu->arch.dr6, 6);
	vcpu->arch.dr7 = vmcs_readl(GUEST_DR7);

	vcpu->arch.switch_db_regs &= ~KVM_DEBUGREG_WONT_EXIT;
	exec_controls_setbit(to_vmx(vcpu), CPU_BASED_MOV_DR_EXITING);
}

static void vmx_set_dr7(struct kvm_vcpu *vcpu, unsigned long val)
{
	vmcs_writel(GUEST_DR7, val);
}

static int handle_tpr_below_threshold(struct kvm_vcpu *vcpu)
{
	kvm_apic_update_ppr(vcpu);
	return 1;
}

static int handle_interrupt_window(struct kvm_vcpu *vcpu)
{
	exec_controls_clearbit(to_vmx(vcpu), CPU_BASED_INTR_WINDOW_EXITING);

	kvm_make_request(KVM_REQ_EVENT, vcpu);

	++vcpu->stat.irq_window_exits;
	return 1;
}

static int handle_invlpg(struct kvm_vcpu *vcpu)
{
	unsigned long exit_qualification = vmx_get_exit_qual(vcpu);

	kvm_mmu_invlpg(vcpu, exit_qualification);
	return kvm_skip_emulated_instruction(vcpu);
}

<<<<<<< HEAD
static int handle_rdpmc(struct kvm_vcpu *vcpu)
{
	int err;

	err = kvm_rdpmc(vcpu);
	return kvm_complete_insn_gp(vcpu, err);
}

static int handle_wbinvd(struct kvm_vcpu *vcpu)
{
	return kvm_emulate_wbinvd(vcpu);
}

static int handle_xsetbv(struct kvm_vcpu *vcpu)
{
	u64 new_bv = kvm_read_edx_eax(vcpu);
	u32 index = kvm_rcx_read(vcpu);

	int err = kvm_set_xcr(vcpu, index, new_bv);
	return kvm_complete_insn_gp(vcpu, err);
}

=======
>>>>>>> 657f1d86
static int handle_apic_access(struct kvm_vcpu *vcpu)
{
	if (likely(fasteoi)) {
		unsigned long exit_qualification = vmx_get_exit_qual(vcpu);
		int access_type, offset;

		access_type = exit_qualification & APIC_ACCESS_TYPE;
		offset = exit_qualification & APIC_ACCESS_OFFSET;
		/*
		 * Sane guest uses MOV to write EOI, with written value
		 * not cared. So make a short-circuit here by avoiding
		 * heavy instruction emulation.
		 */
		if ((access_type == TYPE_LINEAR_APIC_INST_WRITE) &&
		    (offset == APIC_EOI)) {
			kvm_lapic_set_eoi(vcpu);
			return kvm_skip_emulated_instruction(vcpu);
		}
	}
	return kvm_emulate_instruction(vcpu, 0);
}

static int handle_apic_eoi_induced(struct kvm_vcpu *vcpu)
{
	unsigned long exit_qualification = vmx_get_exit_qual(vcpu);
	int vector = exit_qualification & 0xff;

	/* EOI-induced VM exit is trap-like and thus no need to adjust IP */
	kvm_apic_set_eoi_accelerated(vcpu, vector);
	return 1;
}

static int handle_apic_write(struct kvm_vcpu *vcpu)
{
	unsigned long exit_qualification = vmx_get_exit_qual(vcpu);
	u32 offset = exit_qualification & 0xfff;

	/* APIC-write VM exit is trap-like and thus no need to adjust IP */
	kvm_apic_write_nodecode(vcpu, offset);
	return 1;
}

static int handle_task_switch(struct kvm_vcpu *vcpu)
{
	struct vcpu_vmx *vmx = to_vmx(vcpu);
	unsigned long exit_qualification;
	bool has_error_code = false;
	u32 error_code = 0;
	u16 tss_selector;
	int reason, type, idt_v, idt_index;

	idt_v = (vmx->idt_vectoring_info & VECTORING_INFO_VALID_MASK);
	idt_index = (vmx->idt_vectoring_info & VECTORING_INFO_VECTOR_MASK);
	type = (vmx->idt_vectoring_info & VECTORING_INFO_TYPE_MASK);

	exit_qualification = vmx_get_exit_qual(vcpu);

	reason = (u32)exit_qualification >> 30;
	if (reason == TASK_SWITCH_GATE && idt_v) {
		switch (type) {
		case INTR_TYPE_NMI_INTR:
			vcpu->arch.nmi_injected = false;
			vmx_set_nmi_mask(vcpu, true);
			break;
		case INTR_TYPE_EXT_INTR:
		case INTR_TYPE_SOFT_INTR:
			kvm_clear_interrupt_queue(vcpu);
			break;
		case INTR_TYPE_HARD_EXCEPTION:
			if (vmx->idt_vectoring_info &
			    VECTORING_INFO_DELIVER_CODE_MASK) {
				has_error_code = true;
				error_code =
					vmcs_read32(IDT_VECTORING_ERROR_CODE);
			}
			fallthrough;
		case INTR_TYPE_SOFT_EXCEPTION:
			kvm_clear_exception_queue(vcpu);
			break;
		default:
			break;
		}
	}
	tss_selector = exit_qualification;

	if (!idt_v || (type != INTR_TYPE_HARD_EXCEPTION &&
		       type != INTR_TYPE_EXT_INTR &&
		       type != INTR_TYPE_NMI_INTR))
		WARN_ON(!skip_emulated_instruction(vcpu));

	/*
	 * TODO: What about debug traps on tss switch?
	 *       Are we supposed to inject them and update dr6?
	 */
	return kvm_task_switch(vcpu, tss_selector,
			       type == INTR_TYPE_SOFT_INTR ? idt_index : -1,
			       reason, has_error_code, error_code);
}

static int handle_ept_violation(struct kvm_vcpu *vcpu)
{
	unsigned long exit_qualification;
	gpa_t gpa;
	u64 error_code;

	exit_qualification = vmx_get_exit_qual(vcpu);

	/*
	 * EPT violation happened while executing iret from NMI,
	 * "blocked by NMI" bit has to be set before next VM entry.
	 * There are errata that may cause this bit to not be set:
	 * AAK134, BY25.
	 */
	if (!(to_vmx(vcpu)->idt_vectoring_info & VECTORING_INFO_VALID_MASK) &&
			enable_vnmi &&
			(exit_qualification & INTR_INFO_UNBLOCK_NMI))
		vmcs_set_bits(GUEST_INTERRUPTIBILITY_INFO, GUEST_INTR_STATE_NMI);

	gpa = vmcs_read64(GUEST_PHYSICAL_ADDRESS);
	trace_kvm_page_fault(gpa, exit_qualification);

	/* Is it a read fault? */
	error_code = (exit_qualification & EPT_VIOLATION_ACC_READ)
		     ? PFERR_USER_MASK : 0;
	/* Is it a write fault? */
	error_code |= (exit_qualification & EPT_VIOLATION_ACC_WRITE)
		      ? PFERR_WRITE_MASK : 0;
	/* Is it a fetch fault? */
	error_code |= (exit_qualification & EPT_VIOLATION_ACC_INSTR)
		      ? PFERR_FETCH_MASK : 0;
	/* ept page table entry is present? */
	error_code |= (exit_qualification &
		       (EPT_VIOLATION_READABLE | EPT_VIOLATION_WRITABLE |
			EPT_VIOLATION_EXECUTABLE))
		      ? PFERR_PRESENT_MASK : 0;

	error_code |= (exit_qualification & 0x100) != 0 ?
	       PFERR_GUEST_FINAL_MASK : PFERR_GUEST_PAGE_MASK;

	vcpu->arch.exit_qualification = exit_qualification;

	/*
	 * Check that the GPA doesn't exceed physical memory limits, as that is
	 * a guest page fault.  We have to emulate the instruction here, because
	 * if the illegal address is that of a paging structure, then
	 * EPT_VIOLATION_ACC_WRITE bit is set.  Alternatively, if supported we
	 * would also use advanced VM-exit information for EPT violations to
	 * reconstruct the page fault error code.
	 */
	if (unlikely(allow_smaller_maxphyaddr && kvm_vcpu_is_illegal_gpa(vcpu, gpa)))
		return kvm_emulate_instruction(vcpu, 0);

	return kvm_mmu_page_fault(vcpu, gpa, error_code, NULL, 0);
}

static int handle_ept_misconfig(struct kvm_vcpu *vcpu)
{
	gpa_t gpa;

	/*
	 * A nested guest cannot optimize MMIO vmexits, because we have an
	 * nGPA here instead of the required GPA.
	 */
	gpa = vmcs_read64(GUEST_PHYSICAL_ADDRESS);
	if (!is_guest_mode(vcpu) &&
	    !kvm_io_bus_write(vcpu, KVM_FAST_MMIO_BUS, gpa, 0, NULL)) {
		trace_kvm_fast_mmio(gpa);
		return kvm_skip_emulated_instruction(vcpu);
	}

	return kvm_mmu_page_fault(vcpu, gpa, PFERR_RSVD_MASK, NULL, 0);
}

static int handle_nmi_window(struct kvm_vcpu *vcpu)
{
	WARN_ON_ONCE(!enable_vnmi);
	exec_controls_clearbit(to_vmx(vcpu), CPU_BASED_NMI_WINDOW_EXITING);
	++vcpu->stat.nmi_window_exits;
	kvm_make_request(KVM_REQ_EVENT, vcpu);

	return 1;
}

static int handle_invalid_guest_state(struct kvm_vcpu *vcpu)
{
	struct vcpu_vmx *vmx = to_vmx(vcpu);
	bool intr_window_requested;
	unsigned count = 130;

	intr_window_requested = exec_controls_get(vmx) &
				CPU_BASED_INTR_WINDOW_EXITING;

	while (vmx->emulation_required && count-- != 0) {
		if (intr_window_requested && !vmx_interrupt_blocked(vcpu))
			return handle_interrupt_window(&vmx->vcpu);

		if (kvm_test_request(KVM_REQ_EVENT, vcpu))
			return 1;

		if (!kvm_emulate_instruction(vcpu, 0))
			return 0;

		if (vmx->emulation_required && !vmx->rmode.vm86_active &&
		    vcpu->arch.exception.pending) {
			vcpu->run->exit_reason = KVM_EXIT_INTERNAL_ERROR;
			vcpu->run->internal.suberror =
						KVM_INTERNAL_ERROR_EMULATION;
			vcpu->run->internal.ndata = 0;
			return 0;
		}

		if (vcpu->arch.halt_request) {
			vcpu->arch.halt_request = 0;
			return kvm_vcpu_halt(vcpu);
		}

		/*
		 * Note, return 1 and not 0, vcpu_run() will invoke
		 * xfer_to_guest_mode() which will create a proper return
		 * code.
		 */
		if (__xfer_to_guest_mode_work_pending())
			return 1;
	}

	return 1;
}

static void grow_ple_window(struct kvm_vcpu *vcpu)
{
	struct vcpu_vmx *vmx = to_vmx(vcpu);
	unsigned int old = vmx->ple_window;

	vmx->ple_window = __grow_ple_window(old, ple_window,
					    ple_window_grow,
					    ple_window_max);

	if (vmx->ple_window != old) {
		vmx->ple_window_dirty = true;
		trace_kvm_ple_window_update(vcpu->vcpu_id,
					    vmx->ple_window, old);
	}
}

static void shrink_ple_window(struct kvm_vcpu *vcpu)
{
	struct vcpu_vmx *vmx = to_vmx(vcpu);
	unsigned int old = vmx->ple_window;

	vmx->ple_window = __shrink_ple_window(old, ple_window,
					      ple_window_shrink,
					      ple_window);

	if (vmx->ple_window != old) {
		vmx->ple_window_dirty = true;
		trace_kvm_ple_window_update(vcpu->vcpu_id,
					    vmx->ple_window, old);
	}
}

/*
 * Indicate a busy-waiting vcpu in spinlock. We do not enable the PAUSE
 * exiting, so only get here on cpu with PAUSE-Loop-Exiting.
 */
static int handle_pause(struct kvm_vcpu *vcpu)
{
	if (!kvm_pause_in_guest(vcpu->kvm))
		grow_ple_window(vcpu);

	/*
	 * Intel sdm vol3 ch-25.1.3 says: The "PAUSE-loop exiting"
	 * VM-execution control is ignored if CPL > 0. OTOH, KVM
	 * never set PAUSE_EXITING and just set PLE if supported,
	 * so the vcpu must be CPL=0 if it gets a PAUSE exit.
	 */
	kvm_vcpu_on_spin(vcpu, true);
	return kvm_skip_emulated_instruction(vcpu);
}

static int handle_monitor_trap(struct kvm_vcpu *vcpu)
{
	return 1;
}

static int handle_invpcid(struct kvm_vcpu *vcpu)
{
	u32 vmx_instruction_info;
	unsigned long type;
	gva_t gva;
	struct {
		u64 pcid;
		u64 gla;
	} operand;

	if (!guest_cpuid_has(vcpu, X86_FEATURE_INVPCID)) {
		kvm_queue_exception(vcpu, UD_VECTOR);
		return 1;
	}

	vmx_instruction_info = vmcs_read32(VMX_INSTRUCTION_INFO);
	type = kvm_register_readl(vcpu, (vmx_instruction_info >> 28) & 0xf);

	if (type > 3) {
		kvm_inject_gp(vcpu, 0);
		return 1;
	}

	/* According to the Intel instruction reference, the memory operand
	 * is read even if it isn't needed (e.g., for type==all)
	 */
	if (get_vmx_mem_address(vcpu, vmx_get_exit_qual(vcpu),
				vmx_instruction_info, false,
				sizeof(operand), &gva))
		return 1;

	return kvm_handle_invpcid(vcpu, type, gva);
}

static int handle_pml_full(struct kvm_vcpu *vcpu)
{
	unsigned long exit_qualification;

	trace_kvm_pml_full(vcpu->vcpu_id);

	exit_qualification = vmx_get_exit_qual(vcpu);

	/*
	 * PML buffer FULL happened while executing iret from NMI,
	 * "blocked by NMI" bit has to be set before next VM entry.
	 */
	if (!(to_vmx(vcpu)->idt_vectoring_info & VECTORING_INFO_VALID_MASK) &&
			enable_vnmi &&
			(exit_qualification & INTR_INFO_UNBLOCK_NMI))
		vmcs_set_bits(GUEST_INTERRUPTIBILITY_INFO,
				GUEST_INTR_STATE_NMI);

	/*
	 * PML buffer already flushed at beginning of VMEXIT. Nothing to do
	 * here.., and there's no userspace involvement needed for PML.
	 */
	return 1;
}

static fastpath_t handle_fastpath_preemption_timer(struct kvm_vcpu *vcpu)
{
	struct vcpu_vmx *vmx = to_vmx(vcpu);

	if (!vmx->req_immediate_exit &&
	    !unlikely(vmx->loaded_vmcs->hv_timer_soft_disabled)) {
		kvm_lapic_expired_hv_timer(vcpu);
		return EXIT_FASTPATH_REENTER_GUEST;
	}

	return EXIT_FASTPATH_NONE;
}

static int handle_preemption_timer(struct kvm_vcpu *vcpu)
{
	handle_fastpath_preemption_timer(vcpu);
	return 1;
}

/*
 * When nested=0, all VMX instruction VM Exits filter here.  The handlers
 * are overwritten by nested_vmx_setup() when nested=1.
 */
static int handle_vmx_instruction(struct kvm_vcpu *vcpu)
{
	kvm_queue_exception(vcpu, UD_VECTOR);
	return 1;
}

static int handle_encls(struct kvm_vcpu *vcpu)
{
	/*
	 * SGX virtualization is not yet supported.  There is no software
	 * enable bit for SGX, so we have to trap ENCLS and inject a #UD
	 * to prevent the guest from executing ENCLS.
	 */
	kvm_queue_exception(vcpu, UD_VECTOR);
	return 1;
}

static int handle_bus_lock_vmexit(struct kvm_vcpu *vcpu)
{
	vcpu->run->exit_reason = KVM_EXIT_X86_BUS_LOCK;
	vcpu->run->flags |= KVM_RUN_X86_BUS_LOCK;
	return 0;
}

/*
 * The exit handlers return 1 if the exit was handled fully and guest execution
 * may resume.  Otherwise they set the kvm_run parameter to indicate what needs
 * to be done to userspace and return 0.
 */
static int (*kvm_vmx_exit_handlers[])(struct kvm_vcpu *vcpu) = {
	[EXIT_REASON_EXCEPTION_NMI]           = handle_exception_nmi,
	[EXIT_REASON_EXTERNAL_INTERRUPT]      = handle_external_interrupt,
	[EXIT_REASON_TRIPLE_FAULT]            = handle_triple_fault,
	[EXIT_REASON_NMI_WINDOW]	      = handle_nmi_window,
	[EXIT_REASON_IO_INSTRUCTION]          = handle_io,
	[EXIT_REASON_CR_ACCESS]               = handle_cr,
	[EXIT_REASON_DR_ACCESS]               = handle_dr,
	[EXIT_REASON_CPUID]                   = kvm_emulate_cpuid,
	[EXIT_REASON_MSR_READ]                = kvm_emulate_rdmsr,
	[EXIT_REASON_MSR_WRITE]               = kvm_emulate_wrmsr,
	[EXIT_REASON_INTERRUPT_WINDOW]        = handle_interrupt_window,
	[EXIT_REASON_HLT]                     = kvm_emulate_halt,
	[EXIT_REASON_INVD]		      = kvm_emulate_invd,
	[EXIT_REASON_INVLPG]		      = handle_invlpg,
	[EXIT_REASON_RDPMC]                   = kvm_emulate_rdpmc,
	[EXIT_REASON_VMCALL]                  = kvm_emulate_hypercall,
	[EXIT_REASON_VMCLEAR]		      = handle_vmx_instruction,
	[EXIT_REASON_VMLAUNCH]		      = handle_vmx_instruction,
	[EXIT_REASON_VMPTRLD]		      = handle_vmx_instruction,
	[EXIT_REASON_VMPTRST]		      = handle_vmx_instruction,
	[EXIT_REASON_VMREAD]		      = handle_vmx_instruction,
	[EXIT_REASON_VMRESUME]		      = handle_vmx_instruction,
	[EXIT_REASON_VMWRITE]		      = handle_vmx_instruction,
	[EXIT_REASON_VMOFF]		      = handle_vmx_instruction,
	[EXIT_REASON_VMON]		      = handle_vmx_instruction,
	[EXIT_REASON_TPR_BELOW_THRESHOLD]     = handle_tpr_below_threshold,
	[EXIT_REASON_APIC_ACCESS]             = handle_apic_access,
	[EXIT_REASON_APIC_WRITE]              = handle_apic_write,
	[EXIT_REASON_EOI_INDUCED]             = handle_apic_eoi_induced,
	[EXIT_REASON_WBINVD]                  = kvm_emulate_wbinvd,
	[EXIT_REASON_XSETBV]                  = kvm_emulate_xsetbv,
	[EXIT_REASON_TASK_SWITCH]             = handle_task_switch,
	[EXIT_REASON_MCE_DURING_VMENTRY]      = handle_machine_check,
	[EXIT_REASON_GDTR_IDTR]		      = handle_desc,
	[EXIT_REASON_LDTR_TR]		      = handle_desc,
	[EXIT_REASON_EPT_VIOLATION]	      = handle_ept_violation,
	[EXIT_REASON_EPT_MISCONFIG]           = handle_ept_misconfig,
	[EXIT_REASON_PAUSE_INSTRUCTION]       = handle_pause,
	[EXIT_REASON_MWAIT_INSTRUCTION]	      = kvm_emulate_mwait,
	[EXIT_REASON_MONITOR_TRAP_FLAG]       = handle_monitor_trap,
	[EXIT_REASON_MONITOR_INSTRUCTION]     = kvm_emulate_monitor,
	[EXIT_REASON_INVEPT]                  = handle_vmx_instruction,
	[EXIT_REASON_INVVPID]                 = handle_vmx_instruction,
	[EXIT_REASON_RDRAND]                  = kvm_handle_invalid_op,
	[EXIT_REASON_RDSEED]                  = kvm_handle_invalid_op,
	[EXIT_REASON_PML_FULL]		      = handle_pml_full,
	[EXIT_REASON_INVPCID]                 = handle_invpcid,
	[EXIT_REASON_VMFUNC]		      = handle_vmx_instruction,
	[EXIT_REASON_PREEMPTION_TIMER]	      = handle_preemption_timer,
	[EXIT_REASON_ENCLS]		      = handle_encls,
	[EXIT_REASON_BUS_LOCK]                = handle_bus_lock_vmexit,
};

static const int kvm_vmx_max_exit_handlers =
	ARRAY_SIZE(kvm_vmx_exit_handlers);

static void vmx_get_exit_info(struct kvm_vcpu *vcpu, u64 *info1, u64 *info2,
			      u32 *intr_info, u32 *error_code)
{
	struct vcpu_vmx *vmx = to_vmx(vcpu);

	*info1 = vmx_get_exit_qual(vcpu);
	if (!(vmx->exit_reason.failed_vmentry)) {
		*info2 = vmx->idt_vectoring_info;
		*intr_info = vmx_get_intr_info(vcpu);
		if (is_exception_with_error_code(*intr_info))
			*error_code = vmcs_read32(VM_EXIT_INTR_ERROR_CODE);
		else
			*error_code = 0;
	} else {
		*info2 = 0;
		*intr_info = 0;
		*error_code = 0;
	}
}

static void vmx_destroy_pml_buffer(struct vcpu_vmx *vmx)
{
	if (vmx->pml_pg) {
		__free_page(vmx->pml_pg);
		vmx->pml_pg = NULL;
	}
}

static void vmx_flush_pml_buffer(struct kvm_vcpu *vcpu)
{
	struct vcpu_vmx *vmx = to_vmx(vcpu);
	u64 *pml_buf;
	u16 pml_idx;

	pml_idx = vmcs_read16(GUEST_PML_INDEX);

	/* Do nothing if PML buffer is empty */
	if (pml_idx == (PML_ENTITY_NUM - 1))
		return;

	/* PML index always points to next available PML buffer entity */
	if (pml_idx >= PML_ENTITY_NUM)
		pml_idx = 0;
	else
		pml_idx++;

	pml_buf = page_address(vmx->pml_pg);
	for (; pml_idx < PML_ENTITY_NUM; pml_idx++) {
		u64 gpa;

		gpa = pml_buf[pml_idx];
		WARN_ON(gpa & (PAGE_SIZE - 1));
		kvm_vcpu_mark_page_dirty(vcpu, gpa >> PAGE_SHIFT);
	}

	/* reset PML index */
	vmcs_write16(GUEST_PML_INDEX, PML_ENTITY_NUM - 1);
}

static void vmx_dump_sel(char *name, uint32_t sel)
{
	pr_err("%s sel=0x%04x, attr=0x%05x, limit=0x%08x, base=0x%016lx\n",
	       name, vmcs_read16(sel),
	       vmcs_read32(sel + GUEST_ES_AR_BYTES - GUEST_ES_SELECTOR),
	       vmcs_read32(sel + GUEST_ES_LIMIT - GUEST_ES_SELECTOR),
	       vmcs_readl(sel + GUEST_ES_BASE - GUEST_ES_SELECTOR));
}

static void vmx_dump_dtsel(char *name, uint32_t limit)
{
	pr_err("%s                           limit=0x%08x, base=0x%016lx\n",
	       name, vmcs_read32(limit),
	       vmcs_readl(limit + GUEST_GDTR_BASE - GUEST_GDTR_LIMIT));
}

void dump_vmcs(void)
{
	u32 vmentry_ctl, vmexit_ctl;
	u32 cpu_based_exec_ctrl, pin_based_exec_ctrl, secondary_exec_control;
	unsigned long cr4;
	u64 efer;

	if (!dump_invalid_vmcs) {
		pr_warn_ratelimited("set kvm_intel.dump_invalid_vmcs=1 to dump internal KVM state.\n");
		return;
	}

	vmentry_ctl = vmcs_read32(VM_ENTRY_CONTROLS);
	vmexit_ctl = vmcs_read32(VM_EXIT_CONTROLS);
	cpu_based_exec_ctrl = vmcs_read32(CPU_BASED_VM_EXEC_CONTROL);
	pin_based_exec_ctrl = vmcs_read32(PIN_BASED_VM_EXEC_CONTROL);
	cr4 = vmcs_readl(GUEST_CR4);
	efer = vmcs_read64(GUEST_IA32_EFER);
	secondary_exec_control = 0;
	if (cpu_has_secondary_exec_ctrls())
		secondary_exec_control = vmcs_read32(SECONDARY_VM_EXEC_CONTROL);

	pr_err("*** Guest State ***\n");
	pr_err("CR0: actual=0x%016lx, shadow=0x%016lx, gh_mask=%016lx\n",
	       vmcs_readl(GUEST_CR0), vmcs_readl(CR0_READ_SHADOW),
	       vmcs_readl(CR0_GUEST_HOST_MASK));
	pr_err("CR4: actual=0x%016lx, shadow=0x%016lx, gh_mask=%016lx\n",
	       cr4, vmcs_readl(CR4_READ_SHADOW), vmcs_readl(CR4_GUEST_HOST_MASK));
	pr_err("CR3 = 0x%016lx\n", vmcs_readl(GUEST_CR3));
	if ((secondary_exec_control & SECONDARY_EXEC_ENABLE_EPT) &&
	    (cr4 & X86_CR4_PAE) && !(efer & EFER_LMA))
	{
		pr_err("PDPTR0 = 0x%016llx  PDPTR1 = 0x%016llx\n",
		       vmcs_read64(GUEST_PDPTR0), vmcs_read64(GUEST_PDPTR1));
		pr_err("PDPTR2 = 0x%016llx  PDPTR3 = 0x%016llx\n",
		       vmcs_read64(GUEST_PDPTR2), vmcs_read64(GUEST_PDPTR3));
	}
	pr_err("RSP = 0x%016lx  RIP = 0x%016lx\n",
	       vmcs_readl(GUEST_RSP), vmcs_readl(GUEST_RIP));
	pr_err("RFLAGS=0x%08lx         DR7 = 0x%016lx\n",
	       vmcs_readl(GUEST_RFLAGS), vmcs_readl(GUEST_DR7));
	pr_err("Sysenter RSP=%016lx CS:RIP=%04x:%016lx\n",
	       vmcs_readl(GUEST_SYSENTER_ESP),
	       vmcs_read32(GUEST_SYSENTER_CS), vmcs_readl(GUEST_SYSENTER_EIP));
	vmx_dump_sel("CS:  ", GUEST_CS_SELECTOR);
	vmx_dump_sel("DS:  ", GUEST_DS_SELECTOR);
	vmx_dump_sel("SS:  ", GUEST_SS_SELECTOR);
	vmx_dump_sel("ES:  ", GUEST_ES_SELECTOR);
	vmx_dump_sel("FS:  ", GUEST_FS_SELECTOR);
	vmx_dump_sel("GS:  ", GUEST_GS_SELECTOR);
	vmx_dump_dtsel("GDTR:", GUEST_GDTR_LIMIT);
	vmx_dump_sel("LDTR:", GUEST_LDTR_SELECTOR);
	vmx_dump_dtsel("IDTR:", GUEST_IDTR_LIMIT);
	vmx_dump_sel("TR:  ", GUEST_TR_SELECTOR);
	if ((vmexit_ctl & (VM_EXIT_SAVE_IA32_PAT | VM_EXIT_SAVE_IA32_EFER)) ||
	    (vmentry_ctl & (VM_ENTRY_LOAD_IA32_PAT | VM_ENTRY_LOAD_IA32_EFER)))
		pr_err("EFER =     0x%016llx  PAT = 0x%016llx\n",
		       efer, vmcs_read64(GUEST_IA32_PAT));
	pr_err("DebugCtl = 0x%016llx  DebugExceptions = 0x%016lx\n",
	       vmcs_read64(GUEST_IA32_DEBUGCTL),
	       vmcs_readl(GUEST_PENDING_DBG_EXCEPTIONS));
	if (cpu_has_load_perf_global_ctrl() &&
	    vmentry_ctl & VM_ENTRY_LOAD_IA32_PERF_GLOBAL_CTRL)
		pr_err("PerfGlobCtl = 0x%016llx\n",
		       vmcs_read64(GUEST_IA32_PERF_GLOBAL_CTRL));
	if (vmentry_ctl & VM_ENTRY_LOAD_BNDCFGS)
		pr_err("BndCfgS = 0x%016llx\n", vmcs_read64(GUEST_BNDCFGS));
	pr_err("Interruptibility = %08x  ActivityState = %08x\n",
	       vmcs_read32(GUEST_INTERRUPTIBILITY_INFO),
	       vmcs_read32(GUEST_ACTIVITY_STATE));
	if (secondary_exec_control & SECONDARY_EXEC_VIRTUAL_INTR_DELIVERY)
		pr_err("InterruptStatus = %04x\n",
		       vmcs_read16(GUEST_INTR_STATUS));

	pr_err("*** Host State ***\n");
	pr_err("RIP = 0x%016lx  RSP = 0x%016lx\n",
	       vmcs_readl(HOST_RIP), vmcs_readl(HOST_RSP));
	pr_err("CS=%04x SS=%04x DS=%04x ES=%04x FS=%04x GS=%04x TR=%04x\n",
	       vmcs_read16(HOST_CS_SELECTOR), vmcs_read16(HOST_SS_SELECTOR),
	       vmcs_read16(HOST_DS_SELECTOR), vmcs_read16(HOST_ES_SELECTOR),
	       vmcs_read16(HOST_FS_SELECTOR), vmcs_read16(HOST_GS_SELECTOR),
	       vmcs_read16(HOST_TR_SELECTOR));
	pr_err("FSBase=%016lx GSBase=%016lx TRBase=%016lx\n",
	       vmcs_readl(HOST_FS_BASE), vmcs_readl(HOST_GS_BASE),
	       vmcs_readl(HOST_TR_BASE));
	pr_err("GDTBase=%016lx IDTBase=%016lx\n",
	       vmcs_readl(HOST_GDTR_BASE), vmcs_readl(HOST_IDTR_BASE));
	pr_err("CR0=%016lx CR3=%016lx CR4=%016lx\n",
	       vmcs_readl(HOST_CR0), vmcs_readl(HOST_CR3),
	       vmcs_readl(HOST_CR4));
	pr_err("Sysenter RSP=%016lx CS:RIP=%04x:%016lx\n",
	       vmcs_readl(HOST_IA32_SYSENTER_ESP),
	       vmcs_read32(HOST_IA32_SYSENTER_CS),
	       vmcs_readl(HOST_IA32_SYSENTER_EIP));
	if (vmexit_ctl & (VM_EXIT_LOAD_IA32_PAT | VM_EXIT_LOAD_IA32_EFER))
		pr_err("EFER = 0x%016llx  PAT = 0x%016llx\n",
		       vmcs_read64(HOST_IA32_EFER),
		       vmcs_read64(HOST_IA32_PAT));
	if (cpu_has_load_perf_global_ctrl() &&
	    vmexit_ctl & VM_EXIT_LOAD_IA32_PERF_GLOBAL_CTRL)
		pr_err("PerfGlobCtl = 0x%016llx\n",
		       vmcs_read64(HOST_IA32_PERF_GLOBAL_CTRL));

	pr_err("*** Control State ***\n");
	pr_err("PinBased=%08x CPUBased=%08x SecondaryExec=%08x\n",
	       pin_based_exec_ctrl, cpu_based_exec_ctrl, secondary_exec_control);
	pr_err("EntryControls=%08x ExitControls=%08x\n", vmentry_ctl, vmexit_ctl);
	pr_err("ExceptionBitmap=%08x PFECmask=%08x PFECmatch=%08x\n",
	       vmcs_read32(EXCEPTION_BITMAP),
	       vmcs_read32(PAGE_FAULT_ERROR_CODE_MASK),
	       vmcs_read32(PAGE_FAULT_ERROR_CODE_MATCH));
	pr_err("VMEntry: intr_info=%08x errcode=%08x ilen=%08x\n",
	       vmcs_read32(VM_ENTRY_INTR_INFO_FIELD),
	       vmcs_read32(VM_ENTRY_EXCEPTION_ERROR_CODE),
	       vmcs_read32(VM_ENTRY_INSTRUCTION_LEN));
	pr_err("VMExit: intr_info=%08x errcode=%08x ilen=%08x\n",
	       vmcs_read32(VM_EXIT_INTR_INFO),
	       vmcs_read32(VM_EXIT_INTR_ERROR_CODE),
	       vmcs_read32(VM_EXIT_INSTRUCTION_LEN));
	pr_err("        reason=%08x qualification=%016lx\n",
	       vmcs_read32(VM_EXIT_REASON), vmcs_readl(EXIT_QUALIFICATION));
	pr_err("IDTVectoring: info=%08x errcode=%08x\n",
	       vmcs_read32(IDT_VECTORING_INFO_FIELD),
	       vmcs_read32(IDT_VECTORING_ERROR_CODE));
	pr_err("TSC Offset = 0x%016llx\n", vmcs_read64(TSC_OFFSET));
	if (secondary_exec_control & SECONDARY_EXEC_TSC_SCALING)
		pr_err("TSC Multiplier = 0x%016llx\n",
		       vmcs_read64(TSC_MULTIPLIER));
	if (cpu_based_exec_ctrl & CPU_BASED_TPR_SHADOW) {
		if (secondary_exec_control & SECONDARY_EXEC_VIRTUAL_INTR_DELIVERY) {
			u16 status = vmcs_read16(GUEST_INTR_STATUS);
			pr_err("SVI|RVI = %02x|%02x ", status >> 8, status & 0xff);
		}
		pr_cont("TPR Threshold = 0x%02x\n", vmcs_read32(TPR_THRESHOLD));
		if (secondary_exec_control & SECONDARY_EXEC_VIRTUALIZE_APIC_ACCESSES)
			pr_err("APIC-access addr = 0x%016llx ", vmcs_read64(APIC_ACCESS_ADDR));
		pr_cont("virt-APIC addr = 0x%016llx\n", vmcs_read64(VIRTUAL_APIC_PAGE_ADDR));
	}
	if (pin_based_exec_ctrl & PIN_BASED_POSTED_INTR)
		pr_err("PostedIntrVec = 0x%02x\n", vmcs_read16(POSTED_INTR_NV));
	if ((secondary_exec_control & SECONDARY_EXEC_ENABLE_EPT))
		pr_err("EPT pointer = 0x%016llx\n", vmcs_read64(EPT_POINTER));
	if (secondary_exec_control & SECONDARY_EXEC_PAUSE_LOOP_EXITING)
		pr_err("PLE Gap=%08x Window=%08x\n",
		       vmcs_read32(PLE_GAP), vmcs_read32(PLE_WINDOW));
	if (secondary_exec_control & SECONDARY_EXEC_ENABLE_VPID)
		pr_err("Virtual processor ID = 0x%04x\n",
		       vmcs_read16(VIRTUAL_PROCESSOR_ID));
}

/*
 * The guest has exited.  See if we can fix it or if we need userspace
 * assistance.
 */
static int __vmx_handle_exit(struct kvm_vcpu *vcpu, fastpath_t exit_fastpath)
{
	struct vcpu_vmx *vmx = to_vmx(vcpu);
	union vmx_exit_reason exit_reason = vmx->exit_reason;
	u32 vectoring_info = vmx->idt_vectoring_info;
	u16 exit_handler_index;

	/*
	 * Flush logged GPAs PML buffer, this will make dirty_bitmap more
	 * updated. Another good is, in kvm_vm_ioctl_get_dirty_log, before
	 * querying dirty_bitmap, we only need to kick all vcpus out of guest
	 * mode as if vcpus is in root mode, the PML buffer must has been
	 * flushed already.  Note, PML is never enabled in hardware while
	 * running L2.
	 */
	if (enable_pml && !is_guest_mode(vcpu))
		vmx_flush_pml_buffer(vcpu);

	/*
	 * We should never reach this point with a pending nested VM-Enter, and
	 * more specifically emulation of L2 due to invalid guest state (see
	 * below) should never happen as that means we incorrectly allowed a
	 * nested VM-Enter with an invalid vmcs12.
	 */
	WARN_ON_ONCE(vmx->nested.nested_run_pending);

	/* If guest state is invalid, start emulating */
	if (vmx->emulation_required)
		return handle_invalid_guest_state(vcpu);

	if (is_guest_mode(vcpu)) {
		/*
		 * PML is never enabled when running L2, bail immediately if a
		 * PML full exit occurs as something is horribly wrong.
		 */
		if (exit_reason.basic == EXIT_REASON_PML_FULL)
			goto unexpected_vmexit;

		/*
		 * The host physical addresses of some pages of guest memory
		 * are loaded into the vmcs02 (e.g. vmcs12's Virtual APIC
		 * Page). The CPU may write to these pages via their host
		 * physical address while L2 is running, bypassing any
		 * address-translation-based dirty tracking (e.g. EPT write
		 * protection).
		 *
		 * Mark them dirty on every exit from L2 to prevent them from
		 * getting out of sync with dirty tracking.
		 */
		nested_mark_vmcs12_pages_dirty(vcpu);

		if (nested_vmx_reflect_vmexit(vcpu))
			return 1;
	}

	if (exit_reason.failed_vmentry) {
		dump_vmcs();
		vcpu->run->exit_reason = KVM_EXIT_FAIL_ENTRY;
		vcpu->run->fail_entry.hardware_entry_failure_reason
			= exit_reason.full;
		vcpu->run->fail_entry.cpu = vcpu->arch.last_vmentry_cpu;
		return 0;
	}

	if (unlikely(vmx->fail)) {
		dump_vmcs();
		vcpu->run->exit_reason = KVM_EXIT_FAIL_ENTRY;
		vcpu->run->fail_entry.hardware_entry_failure_reason
			= vmcs_read32(VM_INSTRUCTION_ERROR);
		vcpu->run->fail_entry.cpu = vcpu->arch.last_vmentry_cpu;
		return 0;
	}

	/*
	 * Note:
	 * Do not try to fix EXIT_REASON_EPT_MISCONFIG if it caused by
	 * delivery event since it indicates guest is accessing MMIO.
	 * The vm-exit can be triggered again after return to guest that
	 * will cause infinite loop.
	 */
	if ((vectoring_info & VECTORING_INFO_VALID_MASK) &&
	    (exit_reason.basic != EXIT_REASON_EXCEPTION_NMI &&
	     exit_reason.basic != EXIT_REASON_EPT_VIOLATION &&
	     exit_reason.basic != EXIT_REASON_PML_FULL &&
	     exit_reason.basic != EXIT_REASON_APIC_ACCESS &&
	     exit_reason.basic != EXIT_REASON_TASK_SWITCH)) {
<<<<<<< HEAD
		int ndata = 3;

=======
>>>>>>> 657f1d86
		vcpu->run->exit_reason = KVM_EXIT_INTERNAL_ERROR;
		vcpu->run->internal.suberror = KVM_INTERNAL_ERROR_DELIVERY_EV;
		vcpu->run->internal.data[0] = vectoring_info;
		vcpu->run->internal.data[1] = exit_reason.full;
		vcpu->run->internal.data[2] = vcpu->arch.exit_qualification;
		if (exit_reason.basic == EXIT_REASON_EPT_MISCONFIG) {
<<<<<<< HEAD
			vcpu->run->internal.data[ndata++] =
=======
			vcpu->run->internal.ndata++;
			vcpu->run->internal.data[3] =
>>>>>>> 657f1d86
				vmcs_read64(GUEST_PHYSICAL_ADDRESS);
		}
		vcpu->run->internal.data[ndata++] = vcpu->arch.last_vmentry_cpu;
		vcpu->run->internal.ndata = ndata;
		return 0;
	}

	if (unlikely(!enable_vnmi &&
		     vmx->loaded_vmcs->soft_vnmi_blocked)) {
		if (!vmx_interrupt_blocked(vcpu)) {
			vmx->loaded_vmcs->soft_vnmi_blocked = 0;
		} else if (vmx->loaded_vmcs->vnmi_blocked_time > 1000000000LL &&
			   vcpu->arch.nmi_pending) {
			/*
			 * This CPU don't support us in finding the end of an
			 * NMI-blocked window if the guest runs with IRQs
			 * disabled. So we pull the trigger after 1 s of
			 * futile waiting, but inform the user about this.
			 */
			printk(KERN_WARNING "%s: Breaking out of NMI-blocked "
			       "state on VCPU %d after 1 s timeout\n",
			       __func__, vcpu->vcpu_id);
			vmx->loaded_vmcs->soft_vnmi_blocked = 0;
		}
	}

	if (exit_fastpath != EXIT_FASTPATH_NONE)
		return 1;

	if (exit_reason.basic >= kvm_vmx_max_exit_handlers)
		goto unexpected_vmexit;
#ifdef CONFIG_RETPOLINE
	if (exit_reason.basic == EXIT_REASON_MSR_WRITE)
		return kvm_emulate_wrmsr(vcpu);
	else if (exit_reason.basic == EXIT_REASON_PREEMPTION_TIMER)
		return handle_preemption_timer(vcpu);
	else if (exit_reason.basic == EXIT_REASON_INTERRUPT_WINDOW)
		return handle_interrupt_window(vcpu);
	else if (exit_reason.basic == EXIT_REASON_EXTERNAL_INTERRUPT)
		return handle_external_interrupt(vcpu);
	else if (exit_reason.basic == EXIT_REASON_HLT)
		return kvm_emulate_halt(vcpu);
	else if (exit_reason.basic == EXIT_REASON_EPT_MISCONFIG)
		return handle_ept_misconfig(vcpu);
#endif

	exit_handler_index = array_index_nospec((u16)exit_reason.basic,
						kvm_vmx_max_exit_handlers);
	if (!kvm_vmx_exit_handlers[exit_handler_index])
		goto unexpected_vmexit;

	return kvm_vmx_exit_handlers[exit_handler_index](vcpu);

unexpected_vmexit:
	vcpu_unimpl(vcpu, "vmx: unexpected exit reason 0x%x\n",
		    exit_reason.full);
	dump_vmcs();
	vcpu->run->exit_reason = KVM_EXIT_INTERNAL_ERROR;
	vcpu->run->internal.suberror =
			KVM_INTERNAL_ERROR_UNEXPECTED_EXIT_REASON;
	vcpu->run->internal.ndata = 2;
	vcpu->run->internal.data[0] = exit_reason.full;
	vcpu->run->internal.data[1] = vcpu->arch.last_vmentry_cpu;
	return 0;
}

static int vmx_handle_exit(struct kvm_vcpu *vcpu, fastpath_t exit_fastpath)
{
	int ret = __vmx_handle_exit(vcpu, exit_fastpath);

	/*
	 * Even when current exit reason is handled by KVM internally, we
	 * still need to exit to user space when bus lock detected to inform
	 * that there is a bus lock in guest.
	 */
	if (to_vmx(vcpu)->exit_reason.bus_lock_detected) {
		if (ret > 0)
			vcpu->run->exit_reason = KVM_EXIT_X86_BUS_LOCK;

		vcpu->run->flags |= KVM_RUN_X86_BUS_LOCK;
		return 0;
	}
	return ret;
}

/*
 * Software based L1D cache flush which is used when microcode providing
 * the cache control MSR is not loaded.
 *
 * The L1D cache is 32 KiB on Nehalem and later microarchitectures, but to
 * flush it is required to read in 64 KiB because the replacement algorithm
 * is not exactly LRU. This could be sized at runtime via topology
 * information but as all relevant affected CPUs have 32KiB L1D cache size
 * there is no point in doing so.
 */
static noinstr void vmx_l1d_flush(struct kvm_vcpu *vcpu)
{
	int size = PAGE_SIZE << L1D_CACHE_ORDER;

	/*
	 * This code is only executed when the the flush mode is 'cond' or
	 * 'always'
	 */
	if (static_branch_likely(&vmx_l1d_flush_cond)) {
		bool flush_l1d;

		/*
		 * Clear the per-vcpu flush bit, it gets set again
		 * either from vcpu_run() or from one of the unsafe
		 * VMEXIT handlers.
		 */
		flush_l1d = vcpu->arch.l1tf_flush_l1d;
		vcpu->arch.l1tf_flush_l1d = false;

		/*
		 * Clear the per-cpu flush bit, it gets set again from
		 * the interrupt handlers.
		 */
		flush_l1d |= kvm_get_cpu_l1tf_flush_l1d();
		kvm_clear_cpu_l1tf_flush_l1d();

		if (!flush_l1d)
			return;
	}

	vcpu->stat.l1d_flush++;

	if (static_cpu_has(X86_FEATURE_FLUSH_L1D)) {
		native_wrmsrl(MSR_IA32_FLUSH_CMD, L1D_FLUSH);
		return;
	}

	asm volatile(
		/* First ensure the pages are in the TLB */
		"xorl	%%eax, %%eax\n"
		".Lpopulate_tlb:\n\t"
		"movzbl	(%[flush_pages], %%" _ASM_AX "), %%ecx\n\t"
		"addl	$4096, %%eax\n\t"
		"cmpl	%%eax, %[size]\n\t"
		"jne	.Lpopulate_tlb\n\t"
		"xorl	%%eax, %%eax\n\t"
		"cpuid\n\t"
		/* Now fill the cache */
		"xorl	%%eax, %%eax\n"
		".Lfill_cache:\n"
		"movzbl	(%[flush_pages], %%" _ASM_AX "), %%ecx\n\t"
		"addl	$64, %%eax\n\t"
		"cmpl	%%eax, %[size]\n\t"
		"jne	.Lfill_cache\n\t"
		"lfence\n"
		:: [flush_pages] "r" (vmx_l1d_flush_pages),
		    [size] "r" (size)
		: "eax", "ebx", "ecx", "edx");
}

static void vmx_update_cr8_intercept(struct kvm_vcpu *vcpu, int tpr, int irr)
{
	struct vmcs12 *vmcs12 = get_vmcs12(vcpu);
	int tpr_threshold;

	if (is_guest_mode(vcpu) &&
		nested_cpu_has(vmcs12, CPU_BASED_TPR_SHADOW))
		return;

	tpr_threshold = (irr == -1 || tpr < irr) ? 0 : irr;
	if (is_guest_mode(vcpu))
		to_vmx(vcpu)->nested.l1_tpr_threshold = tpr_threshold;
	else
		vmcs_write32(TPR_THRESHOLD, tpr_threshold);
}

void vmx_set_virtual_apic_mode(struct kvm_vcpu *vcpu)
{
	struct vcpu_vmx *vmx = to_vmx(vcpu);
	u32 sec_exec_control;

	if (!lapic_in_kernel(vcpu))
		return;

	if (!flexpriority_enabled &&
	    !cpu_has_vmx_virtualize_x2apic_mode())
		return;

	/* Postpone execution until vmcs01 is the current VMCS. */
	if (is_guest_mode(vcpu)) {
		vmx->nested.change_vmcs01_virtual_apic_mode = true;
		return;
	}

	sec_exec_control = secondary_exec_controls_get(vmx);
	sec_exec_control &= ~(SECONDARY_EXEC_VIRTUALIZE_APIC_ACCESSES |
			      SECONDARY_EXEC_VIRTUALIZE_X2APIC_MODE);

	switch (kvm_get_apic_mode(vcpu)) {
	case LAPIC_MODE_INVALID:
		WARN_ONCE(true, "Invalid local APIC state");
	case LAPIC_MODE_DISABLED:
		break;
	case LAPIC_MODE_XAPIC:
		if (flexpriority_enabled) {
			sec_exec_control |=
				SECONDARY_EXEC_VIRTUALIZE_APIC_ACCESSES;
			kvm_make_request(KVM_REQ_APIC_PAGE_RELOAD, vcpu);

			/*
			 * Flush the TLB, reloading the APIC access page will
			 * only do so if its physical address has changed, but
			 * the guest may have inserted a non-APIC mapping into
			 * the TLB while the APIC access page was disabled.
			 */
			kvm_make_request(KVM_REQ_TLB_FLUSH_CURRENT, vcpu);
		}
		break;
	case LAPIC_MODE_X2APIC:
		if (cpu_has_vmx_virtualize_x2apic_mode())
			sec_exec_control |=
				SECONDARY_EXEC_VIRTUALIZE_X2APIC_MODE;
		break;
	}
	secondary_exec_controls_set(vmx, sec_exec_control);

	vmx_update_msr_bitmap(vcpu);
}

static void vmx_set_apic_access_page_addr(struct kvm_vcpu *vcpu)
{
	struct page *page;

	/* Defer reload until vmcs01 is the current VMCS. */
	if (is_guest_mode(vcpu)) {
		to_vmx(vcpu)->nested.reload_vmcs01_apic_access_page = true;
		return;
	}

	if (!(secondary_exec_controls_get(to_vmx(vcpu)) &
	    SECONDARY_EXEC_VIRTUALIZE_APIC_ACCESSES))
		return;

	page = gfn_to_page(vcpu->kvm, APIC_DEFAULT_PHYS_BASE >> PAGE_SHIFT);
	if (is_error_page(page))
		return;

	vmcs_write64(APIC_ACCESS_ADDR, page_to_phys(page));
	vmx_flush_tlb_current(vcpu);

	/*
	 * Do not pin apic access page in memory, the MMU notifier
	 * will call us again if it is migrated or swapped out.
	 */
	put_page(page);
}

static void vmx_hwapic_isr_update(struct kvm_vcpu *vcpu, int max_isr)
{
	u16 status;
	u8 old;

	if (max_isr == -1)
		max_isr = 0;

	status = vmcs_read16(GUEST_INTR_STATUS);
	old = status >> 8;
	if (max_isr != old) {
		status &= 0xff;
		status |= max_isr << 8;
		vmcs_write16(GUEST_INTR_STATUS, status);
	}
}

static void vmx_set_rvi(int vector)
{
	u16 status;
	u8 old;

	if (vector == -1)
		vector = 0;

	status = vmcs_read16(GUEST_INTR_STATUS);
	old = (u8)status & 0xff;
	if ((u8)vector != old) {
		status &= ~0xff;
		status |= (u8)vector;
		vmcs_write16(GUEST_INTR_STATUS, status);
	}
}

static void vmx_hwapic_irr_update(struct kvm_vcpu *vcpu, int max_irr)
{
	/*
	 * When running L2, updating RVI is only relevant when
	 * vmcs12 virtual-interrupt-delivery enabled.
	 * However, it can be enabled only when L1 also
	 * intercepts external-interrupts and in that case
	 * we should not update vmcs02 RVI but instead intercept
	 * interrupt. Therefore, do nothing when running L2.
	 */
	if (!is_guest_mode(vcpu))
		vmx_set_rvi(max_irr);
}

static int vmx_sync_pir_to_irr(struct kvm_vcpu *vcpu)
{
	struct vcpu_vmx *vmx = to_vmx(vcpu);
	int max_irr;
	bool max_irr_updated;

	WARN_ON(!vcpu->arch.apicv_active);
	if (pi_test_on(&vmx->pi_desc)) {
		pi_clear_on(&vmx->pi_desc);
		/*
		 * IOMMU can write to PID.ON, so the barrier matters even on UP.
		 * But on x86 this is just a compiler barrier anyway.
		 */
		smp_mb__after_atomic();
		max_irr_updated =
			kvm_apic_update_irr(vcpu, vmx->pi_desc.pir, &max_irr);

		/*
		 * If we are running L2 and L1 has a new pending interrupt
		 * which can be injected, we should re-evaluate
		 * what should be done with this new L1 interrupt.
		 * If L1 intercepts external-interrupts, we should
		 * exit from L2 to L1. Otherwise, interrupt should be
		 * delivered directly to L2.
		 */
		if (is_guest_mode(vcpu) && max_irr_updated) {
			if (nested_exit_on_intr(vcpu))
				kvm_vcpu_exiting_guest_mode(vcpu);
			else
				kvm_make_request(KVM_REQ_EVENT, vcpu);
		}
	} else {
		max_irr = kvm_lapic_find_highest_irr(vcpu);
	}
	vmx_hwapic_irr_update(vcpu, max_irr);
	return max_irr;
}

static void vmx_load_eoi_exitmap(struct kvm_vcpu *vcpu, u64 *eoi_exit_bitmap)
{
	if (!kvm_vcpu_apicv_active(vcpu))
		return;

	vmcs_write64(EOI_EXIT_BITMAP0, eoi_exit_bitmap[0]);
	vmcs_write64(EOI_EXIT_BITMAP1, eoi_exit_bitmap[1]);
	vmcs_write64(EOI_EXIT_BITMAP2, eoi_exit_bitmap[2]);
	vmcs_write64(EOI_EXIT_BITMAP3, eoi_exit_bitmap[3]);
}

static void vmx_apicv_post_state_restore(struct kvm_vcpu *vcpu)
{
	struct vcpu_vmx *vmx = to_vmx(vcpu);

	pi_clear_on(&vmx->pi_desc);
	memset(vmx->pi_desc.pir, 0, sizeof(vmx->pi_desc.pir));
}

void vmx_do_interrupt_nmi_irqoff(unsigned long entry);

static void handle_interrupt_nmi_irqoff(struct kvm_vcpu *vcpu, u32 intr_info)
{
	unsigned int vector = intr_info & INTR_INFO_VECTOR_MASK;
	gate_desc *desc = (gate_desc *)host_idt_base + vector;

	kvm_before_interrupt(vcpu);
	vmx_do_interrupt_nmi_irqoff(gate_offset(desc));
	kvm_after_interrupt(vcpu);
}

static void handle_exception_nmi_irqoff(struct vcpu_vmx *vmx)
{
	u32 intr_info = vmx_get_intr_info(&vmx->vcpu);

	/* if exit due to PF check for async PF */
	if (is_page_fault(intr_info))
		vmx->vcpu.arch.apf.host_apf_flags = kvm_read_and_reset_apf_flags();
	/* Handle machine checks before interrupts are enabled */
	else if (is_machine_check(intr_info))
		kvm_machine_check();
	/* We need to handle NMIs before interrupts are enabled */
	else if (is_nmi(intr_info))
		handle_interrupt_nmi_irqoff(&vmx->vcpu, intr_info);
}

static void handle_external_interrupt_irqoff(struct kvm_vcpu *vcpu)
{
	u32 intr_info = vmx_get_intr_info(vcpu);

	if (WARN_ONCE(!is_external_intr(intr_info),
	    "KVM: unexpected VM-Exit interrupt info: 0x%x", intr_info))
		return;

	handle_interrupt_nmi_irqoff(vcpu, intr_info);
}

static void vmx_handle_exit_irqoff(struct kvm_vcpu *vcpu)
{
	struct vcpu_vmx *vmx = to_vmx(vcpu);

	if (vmx->exit_reason.basic == EXIT_REASON_EXTERNAL_INTERRUPT)
		handle_external_interrupt_irqoff(vcpu);
	else if (vmx->exit_reason.basic == EXIT_REASON_EXCEPTION_NMI)
		handle_exception_nmi_irqoff(vmx);
}

/*
 * The kvm parameter can be NULL (module initialization, or invocation before
 * VM creation). Be sure to check the kvm parameter before using it.
 */
static bool vmx_has_emulated_msr(struct kvm *kvm, u32 index)
{
	switch (index) {
	case MSR_IA32_SMBASE:
		/*
		 * We cannot do SMM unless we can run the guest in big
		 * real mode.
		 */
		return enable_unrestricted_guest || emulate_invalid_guest_state;
	case MSR_IA32_VMX_BASIC ... MSR_IA32_VMX_VMFUNC:
		return nested;
	case MSR_AMD64_VIRT_SPEC_CTRL:
		/* This is AMD only.  */
		return false;
	default:
		return true;
	}
}

static void vmx_recover_nmi_blocking(struct vcpu_vmx *vmx)
{
	u32 exit_intr_info;
	bool unblock_nmi;
	u8 vector;
	bool idtv_info_valid;

	idtv_info_valid = vmx->idt_vectoring_info & VECTORING_INFO_VALID_MASK;

	if (enable_vnmi) {
		if (vmx->loaded_vmcs->nmi_known_unmasked)
			return;

		exit_intr_info = vmx_get_intr_info(&vmx->vcpu);
		unblock_nmi = (exit_intr_info & INTR_INFO_UNBLOCK_NMI) != 0;
		vector = exit_intr_info & INTR_INFO_VECTOR_MASK;
		/*
		 * SDM 3: 27.7.1.2 (September 2008)
		 * Re-set bit "block by NMI" before VM entry if vmexit caused by
		 * a guest IRET fault.
		 * SDM 3: 23.2.2 (September 2008)
		 * Bit 12 is undefined in any of the following cases:
		 *  If the VM exit sets the valid bit in the IDT-vectoring
		 *   information field.
		 *  If the VM exit is due to a double fault.
		 */
		if ((exit_intr_info & INTR_INFO_VALID_MASK) && unblock_nmi &&
		    vector != DF_VECTOR && !idtv_info_valid)
			vmcs_set_bits(GUEST_INTERRUPTIBILITY_INFO,
				      GUEST_INTR_STATE_NMI);
		else
			vmx->loaded_vmcs->nmi_known_unmasked =
				!(vmcs_read32(GUEST_INTERRUPTIBILITY_INFO)
				  & GUEST_INTR_STATE_NMI);
	} else if (unlikely(vmx->loaded_vmcs->soft_vnmi_blocked))
		vmx->loaded_vmcs->vnmi_blocked_time +=
			ktime_to_ns(ktime_sub(ktime_get(),
					      vmx->loaded_vmcs->entry_time));
}

static void __vmx_complete_interrupts(struct kvm_vcpu *vcpu,
				      u32 idt_vectoring_info,
				      int instr_len_field,
				      int error_code_field)
{
	u8 vector;
	int type;
	bool idtv_info_valid;

	idtv_info_valid = idt_vectoring_info & VECTORING_INFO_VALID_MASK;

	vcpu->arch.nmi_injected = false;
	kvm_clear_exception_queue(vcpu);
	kvm_clear_interrupt_queue(vcpu);

	if (!idtv_info_valid)
		return;

	kvm_make_request(KVM_REQ_EVENT, vcpu);

	vector = idt_vectoring_info & VECTORING_INFO_VECTOR_MASK;
	type = idt_vectoring_info & VECTORING_INFO_TYPE_MASK;

	switch (type) {
	case INTR_TYPE_NMI_INTR:
		vcpu->arch.nmi_injected = true;
		/*
		 * SDM 3: 27.7.1.2 (September 2008)
		 * Clear bit "block by NMI" before VM entry if a NMI
		 * delivery faulted.
		 */
		vmx_set_nmi_mask(vcpu, false);
		break;
	case INTR_TYPE_SOFT_EXCEPTION:
		vcpu->arch.event_exit_inst_len = vmcs_read32(instr_len_field);
		fallthrough;
	case INTR_TYPE_HARD_EXCEPTION:
		if (idt_vectoring_info & VECTORING_INFO_DELIVER_CODE_MASK) {
			u32 err = vmcs_read32(error_code_field);
			kvm_requeue_exception_e(vcpu, vector, err);
		} else
			kvm_requeue_exception(vcpu, vector);
		break;
	case INTR_TYPE_SOFT_INTR:
		vcpu->arch.event_exit_inst_len = vmcs_read32(instr_len_field);
		fallthrough;
	case INTR_TYPE_EXT_INTR:
		kvm_queue_interrupt(vcpu, vector, type == INTR_TYPE_SOFT_INTR);
		break;
	default:
		break;
	}
}

static void vmx_complete_interrupts(struct vcpu_vmx *vmx)
{
	__vmx_complete_interrupts(&vmx->vcpu, vmx->idt_vectoring_info,
				  VM_EXIT_INSTRUCTION_LEN,
				  IDT_VECTORING_ERROR_CODE);
}

static void vmx_cancel_injection(struct kvm_vcpu *vcpu)
{
	__vmx_complete_interrupts(vcpu,
				  vmcs_read32(VM_ENTRY_INTR_INFO_FIELD),
				  VM_ENTRY_INSTRUCTION_LEN,
				  VM_ENTRY_EXCEPTION_ERROR_CODE);

	vmcs_write32(VM_ENTRY_INTR_INFO_FIELD, 0);
}

static void atomic_switch_perf_msrs(struct vcpu_vmx *vmx)
{
	int i, nr_msrs;
	struct perf_guest_switch_msr *msrs;

	/* Note, nr_msrs may be garbage if perf_guest_get_msrs() returns NULL. */
	msrs = perf_guest_get_msrs(&nr_msrs);
	if (!msrs)
		return;

	for (i = 0; i < nr_msrs; i++)
		if (msrs[i].host == msrs[i].guest)
			clear_atomic_switch_msr(vmx, msrs[i].msr);
		else
			add_atomic_switch_msr(vmx, msrs[i].msr, msrs[i].guest,
					msrs[i].host, false);
}

static void vmx_update_hv_timer(struct kvm_vcpu *vcpu)
{
	struct vcpu_vmx *vmx = to_vmx(vcpu);
	u64 tscl;
	u32 delta_tsc;

	if (vmx->req_immediate_exit) {
		vmcs_write32(VMX_PREEMPTION_TIMER_VALUE, 0);
		vmx->loaded_vmcs->hv_timer_soft_disabled = false;
	} else if (vmx->hv_deadline_tsc != -1) {
		tscl = rdtsc();
		if (vmx->hv_deadline_tsc > tscl)
			/* set_hv_timer ensures the delta fits in 32-bits */
			delta_tsc = (u32)((vmx->hv_deadline_tsc - tscl) >>
				cpu_preemption_timer_multi);
		else
			delta_tsc = 0;

		vmcs_write32(VMX_PREEMPTION_TIMER_VALUE, delta_tsc);
		vmx->loaded_vmcs->hv_timer_soft_disabled = false;
	} else if (!vmx->loaded_vmcs->hv_timer_soft_disabled) {
		vmcs_write32(VMX_PREEMPTION_TIMER_VALUE, -1);
		vmx->loaded_vmcs->hv_timer_soft_disabled = true;
	}
}

void noinstr vmx_update_host_rsp(struct vcpu_vmx *vmx, unsigned long host_rsp)
{
	if (unlikely(host_rsp != vmx->loaded_vmcs->host_state.rsp)) {
		vmx->loaded_vmcs->host_state.rsp = host_rsp;
		vmcs_writel(HOST_RSP, host_rsp);
	}
}

static fastpath_t vmx_exit_handlers_fastpath(struct kvm_vcpu *vcpu)
{
	switch (to_vmx(vcpu)->exit_reason.basic) {
	case EXIT_REASON_MSR_WRITE:
		return handle_fastpath_set_msr_irqoff(vcpu);
	case EXIT_REASON_PREEMPTION_TIMER:
		return handle_fastpath_preemption_timer(vcpu);
	default:
		return EXIT_FASTPATH_NONE;
	}
}

static noinstr void vmx_vcpu_enter_exit(struct kvm_vcpu *vcpu,
					struct vcpu_vmx *vmx)
{
	/*
	 * VMENTER enables interrupts (host state), but the kernel state is
	 * interrupts disabled when this is invoked. Also tell RCU about
	 * it. This is the same logic as for exit_to_user_mode().
	 *
	 * This ensures that e.g. latency analysis on the host observes
	 * guest mode as interrupt enabled.
	 *
	 * guest_enter_irqoff() informs context tracking about the
	 * transition to guest mode and if enabled adjusts RCU state
	 * accordingly.
	 */
	instrumentation_begin();
	trace_hardirqs_on_prepare();
	lockdep_hardirqs_on_prepare(CALLER_ADDR0);
	instrumentation_end();

	guest_enter_irqoff();
	lockdep_hardirqs_on(CALLER_ADDR0);

	/* L1D Flush includes CPU buffer clear to mitigate MDS */
	if (static_branch_unlikely(&vmx_l1d_should_flush))
		vmx_l1d_flush(vcpu);
	else if (static_branch_unlikely(&mds_user_clear))
		mds_clear_cpu_buffers();

	if (vcpu->arch.cr2 != native_read_cr2())
		native_write_cr2(vcpu->arch.cr2);

	vmx->fail = __vmx_vcpu_run(vmx, (unsigned long *)&vcpu->arch.regs,
				   vmx->loaded_vmcs->launched);

	vcpu->arch.cr2 = native_read_cr2();

	/*
	 * VMEXIT disables interrupts (host state), but tracing and lockdep
	 * have them in state 'on' as recorded before entering guest mode.
	 * Same as enter_from_user_mode().
	 *
	 * guest_exit_irqoff() restores host context and reinstates RCU if
	 * enabled and required.
	 *
	 * This needs to be done before the below as native_read_msr()
	 * contains a tracepoint and x86_spec_ctrl_restore_host() calls
	 * into world and some more.
	 */
	lockdep_hardirqs_off(CALLER_ADDR0);
	guest_exit_irqoff();

	instrumentation_begin();
	trace_hardirqs_off_finish();
	instrumentation_end();
}

static fastpath_t vmx_vcpu_run(struct kvm_vcpu *vcpu)
{
	struct vcpu_vmx *vmx = to_vmx(vcpu);
	unsigned long cr3, cr4;

	/* Record the guest's net vcpu time for enforced NMI injections. */
	if (unlikely(!enable_vnmi &&
		     vmx->loaded_vmcs->soft_vnmi_blocked))
		vmx->loaded_vmcs->entry_time = ktime_get();

	/* Don't enter VMX if guest state is invalid, let the exit handler
	   start emulation until we arrive back to a valid state */
	if (vmx->emulation_required)
		return EXIT_FASTPATH_NONE;

	trace_kvm_entry(vcpu);

	if (vmx->ple_window_dirty) {
		vmx->ple_window_dirty = false;
		vmcs_write32(PLE_WINDOW, vmx->ple_window);
	}

	/*
	 * We did this in prepare_switch_to_guest, because it needs to
	 * be within srcu_read_lock.
	 */
	WARN_ON_ONCE(vmx->nested.need_vmcs12_to_shadow_sync);

	if (kvm_register_is_dirty(vcpu, VCPU_REGS_RSP))
		vmcs_writel(GUEST_RSP, vcpu->arch.regs[VCPU_REGS_RSP]);
	if (kvm_register_is_dirty(vcpu, VCPU_REGS_RIP))
		vmcs_writel(GUEST_RIP, vcpu->arch.regs[VCPU_REGS_RIP]);

	cr3 = __get_current_cr3_fast();
	if (unlikely(cr3 != vmx->loaded_vmcs->host_state.cr3)) {
		vmcs_writel(HOST_CR3, cr3);
		vmx->loaded_vmcs->host_state.cr3 = cr3;
	}

	cr4 = cr4_read_shadow();
	if (unlikely(cr4 != vmx->loaded_vmcs->host_state.cr4)) {
		vmcs_writel(HOST_CR4, cr4);
		vmx->loaded_vmcs->host_state.cr4 = cr4;
	}

	/* When single-stepping over STI and MOV SS, we must clear the
	 * corresponding interruptibility bits in the guest state. Otherwise
	 * vmentry fails as it then expects bit 14 (BS) in pending debug
	 * exceptions being set, but that's not correct for the guest debugging
	 * case. */
	if (vcpu->guest_debug & KVM_GUESTDBG_SINGLESTEP)
		vmx_set_interrupt_shadow(vcpu, 0);

	kvm_load_guest_xsave_state(vcpu);

	pt_guest_enter(vmx);

	atomic_switch_perf_msrs(vmx);
	if (intel_pmu_lbr_is_enabled(vcpu))
		vmx_passthrough_lbr_msrs(vcpu);

	if (enable_preemption_timer)
		vmx_update_hv_timer(vcpu);

	kvm_wait_lapic_expire(vcpu);

	/*
	 * If this vCPU has touched SPEC_CTRL, restore the guest's value if
	 * it's non-zero. Since vmentry is serialising on affected CPUs, there
	 * is no need to worry about the conditional branch over the wrmsr
	 * being speculatively taken.
	 */
	x86_spec_ctrl_set_guest(vmx->spec_ctrl, 0);

	/* The actual VMENTER/EXIT is in the .noinstr.text section. */
	vmx_vcpu_enter_exit(vcpu, vmx);

	/*
	 * We do not use IBRS in the kernel. If this vCPU has used the
	 * SPEC_CTRL MSR it may have left it on; save the value and
	 * turn it off. This is much more efficient than blindly adding
	 * it to the atomic save/restore list. Especially as the former
	 * (Saving guest MSRs on vmexit) doesn't even exist in KVM.
	 *
	 * For non-nested case:
	 * If the L01 MSR bitmap does not intercept the MSR, then we need to
	 * save it.
	 *
	 * For nested case:
	 * If the L02 MSR bitmap does not intercept the MSR, then we need to
	 * save it.
	 */
	if (unlikely(!msr_write_intercepted(vcpu, MSR_IA32_SPEC_CTRL)))
		vmx->spec_ctrl = native_read_msr(MSR_IA32_SPEC_CTRL);

	x86_spec_ctrl_restore_host(vmx->spec_ctrl, 0);

	/* All fields are clean at this point */
	if (static_branch_unlikely(&enable_evmcs)) {
		current_evmcs->hv_clean_fields |=
			HV_VMX_ENLIGHTENED_CLEAN_FIELD_ALL;

		current_evmcs->hv_vp_id = kvm_hv_get_vpindex(vcpu);
	}

	/* MSR_IA32_DEBUGCTLMSR is zeroed on vmexit. Restore it if needed */
	if (vmx->host_debugctlmsr)
		update_debugctlmsr(vmx->host_debugctlmsr);

#ifndef CONFIG_X86_64
	/*
	 * The sysexit path does not restore ds/es, so we must set them to
	 * a reasonable value ourselves.
	 *
	 * We can't defer this to vmx_prepare_switch_to_host() since that
	 * function may be executed in interrupt context, which saves and
	 * restore segments around it, nullifying its effect.
	 */
	loadsegment(ds, __USER_DS);
	loadsegment(es, __USER_DS);
#endif

	vmx_register_cache_reset(vcpu);

	pt_guest_exit(vmx);

	kvm_load_host_xsave_state(vcpu);

	vmx->nested.nested_run_pending = 0;
	vmx->idt_vectoring_info = 0;

	if (unlikely(vmx->fail)) {
		vmx->exit_reason.full = 0xdead;
		return EXIT_FASTPATH_NONE;
	}

	vmx->exit_reason.full = vmcs_read32(VM_EXIT_REASON);
	if (unlikely((u16)vmx->exit_reason.basic == EXIT_REASON_MCE_DURING_VMENTRY))
		kvm_machine_check();

	if (likely(!vmx->exit_reason.failed_vmentry))
		vmx->idt_vectoring_info = vmcs_read32(IDT_VECTORING_INFO_FIELD);
<<<<<<< HEAD

	trace_kvm_exit(vmx->exit_reason.full, vcpu, KVM_ISA_VMX);

=======

	trace_kvm_exit(vmx->exit_reason.full, vcpu, KVM_ISA_VMX);

>>>>>>> 657f1d86
	if (unlikely(vmx->exit_reason.failed_vmentry))
		return EXIT_FASTPATH_NONE;

	vmx->loaded_vmcs->launched = 1;

	vmx_recover_nmi_blocking(vmx);
	vmx_complete_interrupts(vmx);

	if (is_guest_mode(vcpu))
		return EXIT_FASTPATH_NONE;

	return vmx_exit_handlers_fastpath(vcpu);
}

static void vmx_free_vcpu(struct kvm_vcpu *vcpu)
{
	struct vcpu_vmx *vmx = to_vmx(vcpu);

	if (enable_pml)
		vmx_destroy_pml_buffer(vmx);
	free_vpid(vmx->vpid);
	nested_vmx_free_vcpu(vcpu);
	free_loaded_vmcs(vmx->loaded_vmcs);
}

static int vmx_create_vcpu(struct kvm_vcpu *vcpu)
{
	struct vcpu_vmx *vmx;
	int i, cpu, err;

	BUILD_BUG_ON(offsetof(struct vcpu_vmx, vcpu) != 0);
	vmx = to_vmx(vcpu);

	err = -ENOMEM;

	vmx->vpid = allocate_vpid();

	/*
	 * If PML is turned on, failure on enabling PML just results in failure
	 * of creating the vcpu, therefore we can simplify PML logic (by
	 * avoiding dealing with cases, such as enabling PML partially on vcpus
	 * for the guest), etc.
	 */
	if (enable_pml) {
		vmx->pml_pg = alloc_page(GFP_KERNEL_ACCOUNT | __GFP_ZERO);
		if (!vmx->pml_pg)
			goto free_vpid;
	}

	BUILD_BUG_ON(ARRAY_SIZE(vmx_uret_msrs_list) != MAX_NR_USER_RETURN_MSRS);

	for (i = 0; i < ARRAY_SIZE(vmx_uret_msrs_list); ++i) {
		u32 index = vmx_uret_msrs_list[i];
		u32 data_low, data_high;
		int j = vmx->nr_uret_msrs;

		if (rdmsr_safe(index, &data_low, &data_high) < 0)
			continue;
		if (wrmsr_safe(index, data_low, data_high) < 0)
			continue;

		vmx->guest_uret_msrs[j].slot = i;
		vmx->guest_uret_msrs[j].data = 0;
		switch (index) {
		case MSR_IA32_TSX_CTRL:
			/*
			 * TSX_CTRL_CPUID_CLEAR is handled in the CPUID
			 * interception.  Keep the host value unchanged to avoid
			 * changing CPUID bits under the host kernel's feet.
			 *
			 * hle=0, rtm=0, tsx_ctrl=1 can be found with some
			 * combinations of new kernel and old userspace.  If
			 * those guests run on a tsx=off host, do allow guests
			 * to use TSX_CTRL, but do not change the value on the
			 * host so that TSX remains always disabled.
			 */
			if (boot_cpu_has(X86_FEATURE_RTM))
				vmx->guest_uret_msrs[j].mask = ~(u64)TSX_CTRL_CPUID_CLEAR;
			else
				vmx->guest_uret_msrs[j].mask = 0;
			break;
		default:
			vmx->guest_uret_msrs[j].mask = -1ull;
			break;
		}
		++vmx->nr_uret_msrs;
	}

	err = alloc_loaded_vmcs(&vmx->vmcs01);
	if (err < 0)
		goto free_pml;

	/* The MSR bitmap starts with all ones */
	bitmap_fill(vmx->shadow_msr_intercept.read, MAX_POSSIBLE_PASSTHROUGH_MSRS);
	bitmap_fill(vmx->shadow_msr_intercept.write, MAX_POSSIBLE_PASSTHROUGH_MSRS);

	vmx_disable_intercept_for_msr(vcpu, MSR_IA32_TSC, MSR_TYPE_R);
	vmx_disable_intercept_for_msr(vcpu, MSR_FS_BASE, MSR_TYPE_RW);
	vmx_disable_intercept_for_msr(vcpu, MSR_GS_BASE, MSR_TYPE_RW);
	vmx_disable_intercept_for_msr(vcpu, MSR_KERNEL_GS_BASE, MSR_TYPE_RW);
	vmx_disable_intercept_for_msr(vcpu, MSR_IA32_SYSENTER_CS, MSR_TYPE_RW);
	vmx_disable_intercept_for_msr(vcpu, MSR_IA32_SYSENTER_ESP, MSR_TYPE_RW);
	vmx_disable_intercept_for_msr(vcpu, MSR_IA32_SYSENTER_EIP, MSR_TYPE_RW);
	if (kvm_cstate_in_guest(vcpu->kvm)) {
		vmx_disable_intercept_for_msr(vcpu, MSR_CORE_C1_RES, MSR_TYPE_R);
		vmx_disable_intercept_for_msr(vcpu, MSR_CORE_C3_RESIDENCY, MSR_TYPE_R);
		vmx_disable_intercept_for_msr(vcpu, MSR_CORE_C6_RESIDENCY, MSR_TYPE_R);
		vmx_disable_intercept_for_msr(vcpu, MSR_CORE_C7_RESIDENCY, MSR_TYPE_R);
	}
	vmx->msr_bitmap_mode = 0;

	vmx->loaded_vmcs = &vmx->vmcs01;
	cpu = get_cpu();
	vmx_vcpu_load(vcpu, cpu);
	vcpu->cpu = cpu;
	init_vmcs(vmx);
	vmx_vcpu_put(vcpu);
	put_cpu();
	if (cpu_need_virtualize_apic_accesses(vcpu)) {
		err = alloc_apic_access_page(vcpu->kvm);
		if (err)
			goto free_vmcs;
	}

	if (enable_ept && !enable_unrestricted_guest) {
		err = init_rmode_identity_map(vcpu->kvm);
		if (err)
			goto free_vmcs;
	}

	if (nested)
		memcpy(&vmx->nested.msrs, &vmcs_config.nested, sizeof(vmx->nested.msrs));
	else
		memset(&vmx->nested.msrs, 0, sizeof(vmx->nested.msrs));

	vmx->nested.posted_intr_nv = -1;
	vmx->nested.current_vmptr = -1ull;

	vcpu->arch.microcode_version = 0x100000000ULL;
	vmx->msr_ia32_feature_control_valid_bits = FEAT_CTL_LOCKED;

	/*
	 * Enforce invariant: pi_desc.nv is always either POSTED_INTR_VECTOR
	 * or POSTED_INTR_WAKEUP_VECTOR.
	 */
	vmx->pi_desc.nv = POSTED_INTR_VECTOR;
	vmx->pi_desc.sn = 1;

#if IS_ENABLED(CONFIG_HYPERV)
	vmx->hv_root_ept = INVALID_PAGE;
#endif
	return 0;

free_vmcs:
	free_loaded_vmcs(vmx->loaded_vmcs);
free_pml:
	vmx_destroy_pml_buffer(vmx);
free_vpid:
	free_vpid(vmx->vpid);
	return err;
}

#define L1TF_MSG_SMT "L1TF CPU bug present and SMT on, data leak possible. See CVE-2018-3646 and https://www.kernel.org/doc/html/latest/admin-guide/hw-vuln/l1tf.html for details.\n"
#define L1TF_MSG_L1D "L1TF CPU bug present and virtualization mitigation disabled, data leak possible. See CVE-2018-3646 and https://www.kernel.org/doc/html/latest/admin-guide/hw-vuln/l1tf.html for details.\n"

static int vmx_vm_init(struct kvm *kvm)
{
#if IS_ENABLED(CONFIG_HYPERV)
	spin_lock_init(&to_kvm_vmx(kvm)->hv_root_ept_lock);
#endif

	if (!ple_gap)
		kvm->arch.pause_in_guest = true;

	if (boot_cpu_has(X86_BUG_L1TF) && enable_ept) {
		switch (l1tf_mitigation) {
		case L1TF_MITIGATION_OFF:
		case L1TF_MITIGATION_FLUSH_NOWARN:
			/* 'I explicitly don't care' is set */
			break;
		case L1TF_MITIGATION_FLUSH:
		case L1TF_MITIGATION_FLUSH_NOSMT:
		case L1TF_MITIGATION_FULL:
			/*
			 * Warn upon starting the first VM in a potentially
			 * insecure environment.
			 */
			if (sched_smt_active())
				pr_warn_once(L1TF_MSG_SMT);
			if (l1tf_vmx_mitigation == VMENTER_L1D_FLUSH_NEVER)
				pr_warn_once(L1TF_MSG_L1D);
			break;
		case L1TF_MITIGATION_FULL_FORCE:
			/* Flush is enforced */
			break;
		}
	}
	kvm_apicv_init(kvm, enable_apicv);
	return 0;
}

static int __init vmx_check_processor_compat(void)
{
	struct vmcs_config vmcs_conf;
	struct vmx_capability vmx_cap;

	if (!this_cpu_has(X86_FEATURE_MSR_IA32_FEAT_CTL) ||
	    !this_cpu_has(X86_FEATURE_VMX)) {
		pr_err("kvm: VMX is disabled on CPU %d\n", smp_processor_id());
		return -EIO;
	}

	if (setup_vmcs_config(&vmcs_conf, &vmx_cap) < 0)
		return -EIO;
	if (nested)
		nested_vmx_setup_ctls_msrs(&vmcs_conf.nested, vmx_cap.ept);
	if (memcmp(&vmcs_config, &vmcs_conf, sizeof(struct vmcs_config)) != 0) {
		printk(KERN_ERR "kvm: CPU %d feature inconsistency!\n",
				smp_processor_id());
		return -EIO;
	}
	return 0;
}

static u64 vmx_get_mt_mask(struct kvm_vcpu *vcpu, gfn_t gfn, bool is_mmio)
{
	u8 cache;
	u64 ipat = 0;

	/* We wanted to honor guest CD/MTRR/PAT, but doing so could result in
	 * memory aliases with conflicting memory types and sometimes MCEs.
	 * We have to be careful as to what are honored and when.
	 *
	 * For MMIO, guest CD/MTRR are ignored.  The EPT memory type is set to
	 * UC.  The effective memory type is UC or WC depending on guest PAT.
	 * This was historically the source of MCEs and we want to be
	 * conservative.
	 *
	 * When there is no need to deal with noncoherent DMA (e.g., no VT-d
	 * or VT-d has snoop control), guest CD/MTRR/PAT are all ignored.  The
	 * EPT memory type is set to WB.  The effective memory type is forced
	 * WB.
	 *
	 * Otherwise, we trust guest.  Guest CD/MTRR/PAT are all honored.  The
	 * EPT memory type is used to emulate guest CD/MTRR.
	 */

	if (is_mmio) {
		cache = MTRR_TYPE_UNCACHABLE;
		goto exit;
	}

	if (!kvm_arch_has_noncoherent_dma(vcpu->kvm)) {
		ipat = VMX_EPT_IPAT_BIT;
		cache = MTRR_TYPE_WRBACK;
		goto exit;
	}

	if (kvm_read_cr0(vcpu) & X86_CR0_CD) {
		ipat = VMX_EPT_IPAT_BIT;
		if (kvm_check_has_quirk(vcpu->kvm, KVM_X86_QUIRK_CD_NW_CLEARED))
			cache = MTRR_TYPE_WRBACK;
		else
			cache = MTRR_TYPE_UNCACHABLE;
		goto exit;
	}

	cache = kvm_mtrr_get_guest_memory_type(vcpu, gfn);

exit:
	return (cache << VMX_EPT_MT_EPTE_SHIFT) | ipat;
}

static void vmcs_set_secondary_exec_control(struct vcpu_vmx *vmx)
{
	/*
	 * These bits in the secondary execution controls field
	 * are dynamic, the others are mostly based on the hypervisor
	 * architecture and the guest's CPUID.  Do not touch the
	 * dynamic bits.
	 */
	u32 mask =
		SECONDARY_EXEC_SHADOW_VMCS |
		SECONDARY_EXEC_VIRTUALIZE_X2APIC_MODE |
		SECONDARY_EXEC_VIRTUALIZE_APIC_ACCESSES |
		SECONDARY_EXEC_DESC;

	u32 new_ctl = vmx->secondary_exec_control;
	u32 cur_ctl = secondary_exec_controls_get(vmx);

	secondary_exec_controls_set(vmx, (new_ctl & ~mask) | (cur_ctl & mask));
}

/*
 * Generate MSR_IA32_VMX_CR{0,4}_FIXED1 according to CPUID. Only set bits
 * (indicating "allowed-1") if they are supported in the guest's CPUID.
 */
static void nested_vmx_cr_fixed1_bits_update(struct kvm_vcpu *vcpu)
{
	struct vcpu_vmx *vmx = to_vmx(vcpu);
	struct kvm_cpuid_entry2 *entry;

	vmx->nested.msrs.cr0_fixed1 = 0xffffffff;
	vmx->nested.msrs.cr4_fixed1 = X86_CR4_PCE;

#define cr4_fixed1_update(_cr4_mask, _reg, _cpuid_mask) do {		\
	if (entry && (entry->_reg & (_cpuid_mask)))			\
		vmx->nested.msrs.cr4_fixed1 |= (_cr4_mask);	\
} while (0)

	entry = kvm_find_cpuid_entry(vcpu, 0x1, 0);
	cr4_fixed1_update(X86_CR4_VME,        edx, feature_bit(VME));
	cr4_fixed1_update(X86_CR4_PVI,        edx, feature_bit(VME));
	cr4_fixed1_update(X86_CR4_TSD,        edx, feature_bit(TSC));
	cr4_fixed1_update(X86_CR4_DE,         edx, feature_bit(DE));
	cr4_fixed1_update(X86_CR4_PSE,        edx, feature_bit(PSE));
	cr4_fixed1_update(X86_CR4_PAE,        edx, feature_bit(PAE));
	cr4_fixed1_update(X86_CR4_MCE,        edx, feature_bit(MCE));
	cr4_fixed1_update(X86_CR4_PGE,        edx, feature_bit(PGE));
	cr4_fixed1_update(X86_CR4_OSFXSR,     edx, feature_bit(FXSR));
	cr4_fixed1_update(X86_CR4_OSXMMEXCPT, edx, feature_bit(XMM));
	cr4_fixed1_update(X86_CR4_VMXE,       ecx, feature_bit(VMX));
	cr4_fixed1_update(X86_CR4_SMXE,       ecx, feature_bit(SMX));
	cr4_fixed1_update(X86_CR4_PCIDE,      ecx, feature_bit(PCID));
	cr4_fixed1_update(X86_CR4_OSXSAVE,    ecx, feature_bit(XSAVE));

	entry = kvm_find_cpuid_entry(vcpu, 0x7, 0);
	cr4_fixed1_update(X86_CR4_FSGSBASE,   ebx, feature_bit(FSGSBASE));
	cr4_fixed1_update(X86_CR4_SMEP,       ebx, feature_bit(SMEP));
	cr4_fixed1_update(X86_CR4_SMAP,       ebx, feature_bit(SMAP));
	cr4_fixed1_update(X86_CR4_PKE,        ecx, feature_bit(PKU));
	cr4_fixed1_update(X86_CR4_UMIP,       ecx, feature_bit(UMIP));
	cr4_fixed1_update(X86_CR4_LA57,       ecx, feature_bit(LA57));

#undef cr4_fixed1_update
}

static void nested_vmx_entry_exit_ctls_update(struct kvm_vcpu *vcpu)
{
	struct vcpu_vmx *vmx = to_vmx(vcpu);

	if (kvm_mpx_supported()) {
		bool mpx_enabled = guest_cpuid_has(vcpu, X86_FEATURE_MPX);

		if (mpx_enabled) {
			vmx->nested.msrs.entry_ctls_high |= VM_ENTRY_LOAD_BNDCFGS;
			vmx->nested.msrs.exit_ctls_high |= VM_EXIT_CLEAR_BNDCFGS;
		} else {
			vmx->nested.msrs.entry_ctls_high &= ~VM_ENTRY_LOAD_BNDCFGS;
			vmx->nested.msrs.exit_ctls_high &= ~VM_EXIT_CLEAR_BNDCFGS;
		}
	}
}

static void update_intel_pt_cfg(struct kvm_vcpu *vcpu)
{
	struct vcpu_vmx *vmx = to_vmx(vcpu);
	struct kvm_cpuid_entry2 *best = NULL;
	int i;

	for (i = 0; i < PT_CPUID_LEAVES; i++) {
		best = kvm_find_cpuid_entry(vcpu, 0x14, i);
		if (!best)
			return;
		vmx->pt_desc.caps[CPUID_EAX + i*PT_CPUID_REGS_NUM] = best->eax;
		vmx->pt_desc.caps[CPUID_EBX + i*PT_CPUID_REGS_NUM] = best->ebx;
		vmx->pt_desc.caps[CPUID_ECX + i*PT_CPUID_REGS_NUM] = best->ecx;
		vmx->pt_desc.caps[CPUID_EDX + i*PT_CPUID_REGS_NUM] = best->edx;
	}

	/* Get the number of configurable Address Ranges for filtering */
	vmx->pt_desc.addr_range = intel_pt_validate_cap(vmx->pt_desc.caps,
						PT_CAP_num_address_ranges);

	/* Initialize and clear the no dependency bits */
	vmx->pt_desc.ctl_bitmask = ~(RTIT_CTL_TRACEEN | RTIT_CTL_OS |
			RTIT_CTL_USR | RTIT_CTL_TSC_EN | RTIT_CTL_DISRETC);

	/*
	 * If CPUID.(EAX=14H,ECX=0):EBX[0]=1 CR3Filter can be set otherwise
	 * will inject an #GP
	 */
	if (intel_pt_validate_cap(vmx->pt_desc.caps, PT_CAP_cr3_filtering))
		vmx->pt_desc.ctl_bitmask &= ~RTIT_CTL_CR3EN;

	/*
	 * If CPUID.(EAX=14H,ECX=0):EBX[1]=1 CYCEn, CycThresh and
	 * PSBFreq can be set
	 */
	if (intel_pt_validate_cap(vmx->pt_desc.caps, PT_CAP_psb_cyc))
		vmx->pt_desc.ctl_bitmask &= ~(RTIT_CTL_CYCLEACC |
				RTIT_CTL_CYC_THRESH | RTIT_CTL_PSB_FREQ);

	/*
	 * If CPUID.(EAX=14H,ECX=0):EBX[3]=1 MTCEn BranchEn and
	 * MTCFreq can be set
	 */
	if (intel_pt_validate_cap(vmx->pt_desc.caps, PT_CAP_mtc))
		vmx->pt_desc.ctl_bitmask &= ~(RTIT_CTL_MTC_EN |
				RTIT_CTL_BRANCH_EN | RTIT_CTL_MTC_RANGE);

	/* If CPUID.(EAX=14H,ECX=0):EBX[4]=1 FUPonPTW and PTWEn can be set */
	if (intel_pt_validate_cap(vmx->pt_desc.caps, PT_CAP_ptwrite))
		vmx->pt_desc.ctl_bitmask &= ~(RTIT_CTL_FUP_ON_PTW |
							RTIT_CTL_PTW_EN);

	/* If CPUID.(EAX=14H,ECX=0):EBX[5]=1 PwrEvEn can be set */
	if (intel_pt_validate_cap(vmx->pt_desc.caps, PT_CAP_power_event_trace))
		vmx->pt_desc.ctl_bitmask &= ~RTIT_CTL_PWR_EVT_EN;

	/* If CPUID.(EAX=14H,ECX=0):ECX[0]=1 ToPA can be set */
	if (intel_pt_validate_cap(vmx->pt_desc.caps, PT_CAP_topa_output))
		vmx->pt_desc.ctl_bitmask &= ~RTIT_CTL_TOPA;

	/* If CPUID.(EAX=14H,ECX=0):ECX[3]=1 FabricEn can be set */
	if (intel_pt_validate_cap(vmx->pt_desc.caps, PT_CAP_output_subsys))
		vmx->pt_desc.ctl_bitmask &= ~RTIT_CTL_FABRIC_EN;

	/* unmask address range configure area */
	for (i = 0; i < vmx->pt_desc.addr_range; i++)
		vmx->pt_desc.ctl_bitmask &= ~(0xfULL << (32 + i * 4));
}

static void vmx_vcpu_after_set_cpuid(struct kvm_vcpu *vcpu)
{
	struct vcpu_vmx *vmx = to_vmx(vcpu);

	/* xsaves_enabled is recomputed in vmx_compute_secondary_exec_control(). */
	vcpu->arch.xsaves_enabled = false;

	if (cpu_has_secondary_exec_ctrls()) {
		vmx_compute_secondary_exec_control(vmx);
		vmcs_set_secondary_exec_control(vmx);
	}

	if (nested_vmx_allowed(vcpu))
		to_vmx(vcpu)->msr_ia32_feature_control_valid_bits |=
			FEAT_CTL_VMX_ENABLED_INSIDE_SMX |
			FEAT_CTL_VMX_ENABLED_OUTSIDE_SMX;
	else
		to_vmx(vcpu)->msr_ia32_feature_control_valid_bits &=
			~(FEAT_CTL_VMX_ENABLED_INSIDE_SMX |
			  FEAT_CTL_VMX_ENABLED_OUTSIDE_SMX);

	if (nested_vmx_allowed(vcpu)) {
		nested_vmx_cr_fixed1_bits_update(vcpu);
		nested_vmx_entry_exit_ctls_update(vcpu);
	}

	if (boot_cpu_has(X86_FEATURE_INTEL_PT) &&
			guest_cpuid_has(vcpu, X86_FEATURE_INTEL_PT))
		update_intel_pt_cfg(vcpu);

	if (boot_cpu_has(X86_FEATURE_RTM)) {
		struct vmx_uret_msr *msr;
		msr = vmx_find_uret_msr(vmx, MSR_IA32_TSX_CTRL);
		if (msr) {
			bool enabled = guest_cpuid_has(vcpu, X86_FEATURE_RTM);
			vmx_set_guest_uret_msr(vmx, msr, enabled ? 0 : TSX_CTRL_RTM_DISABLE);
		}
	}

	set_cr4_guest_host_mask(vmx);

	/* Refresh #PF interception to account for MAXPHYADDR changes. */
	vmx_update_exception_bitmap(vcpu);
}

static __init void vmx_set_cpu_caps(void)
{
	kvm_set_cpu_caps();

	/* CPUID 0x1 */
	if (nested)
		kvm_cpu_cap_set(X86_FEATURE_VMX);

	/* CPUID 0x7 */
	if (kvm_mpx_supported())
		kvm_cpu_cap_check_and_set(X86_FEATURE_MPX);
	if (!cpu_has_vmx_invpcid())
		kvm_cpu_cap_clear(X86_FEATURE_INVPCID);
	if (vmx_pt_mode_is_host_guest())
		kvm_cpu_cap_check_and_set(X86_FEATURE_INTEL_PT);

	if (vmx_umip_emulated())
		kvm_cpu_cap_set(X86_FEATURE_UMIP);

	/* CPUID 0xD.1 */
	supported_xss = 0;
	if (!cpu_has_vmx_xsaves())
		kvm_cpu_cap_clear(X86_FEATURE_XSAVES);

	/* CPUID 0x80000001 */
	if (!cpu_has_vmx_rdtscp())
		kvm_cpu_cap_clear(X86_FEATURE_RDTSCP);

	if (cpu_has_vmx_waitpkg())
		kvm_cpu_cap_check_and_set(X86_FEATURE_WAITPKG);
}

static void vmx_request_immediate_exit(struct kvm_vcpu *vcpu)
{
	to_vmx(vcpu)->req_immediate_exit = true;
}

static int vmx_check_intercept_io(struct kvm_vcpu *vcpu,
				  struct x86_instruction_info *info)
{
	struct vmcs12 *vmcs12 = get_vmcs12(vcpu);
	unsigned short port;
	bool intercept;
	int size;

	if (info->intercept == x86_intercept_in ||
	    info->intercept == x86_intercept_ins) {
		port = info->src_val;
		size = info->dst_bytes;
	} else {
		port = info->dst_val;
		size = info->src_bytes;
	}

	/*
	 * If the 'use IO bitmaps' VM-execution control is 0, IO instruction
	 * VM-exits depend on the 'unconditional IO exiting' VM-execution
	 * control.
	 *
	 * Otherwise, IO instruction VM-exits are controlled by the IO bitmaps.
	 */
	if (!nested_cpu_has(vmcs12, CPU_BASED_USE_IO_BITMAPS))
		intercept = nested_cpu_has(vmcs12,
					   CPU_BASED_UNCOND_IO_EXITING);
	else
		intercept = nested_vmx_check_io_bitmaps(vcpu, port, size);

	/* FIXME: produce nested vmexit and return X86EMUL_INTERCEPTED.  */
	return intercept ? X86EMUL_UNHANDLEABLE : X86EMUL_CONTINUE;
}

static int vmx_check_intercept(struct kvm_vcpu *vcpu,
			       struct x86_instruction_info *info,
			       enum x86_intercept_stage stage,
			       struct x86_exception *exception)
{
	struct vmcs12 *vmcs12 = get_vmcs12(vcpu);

	switch (info->intercept) {
	/*
	 * RDPID causes #UD if disabled through secondary execution controls.
	 * Because it is marked as EmulateOnUD, we need to intercept it here.
	 */
	case x86_intercept_rdtscp:
		if (!nested_cpu_has2(vmcs12, SECONDARY_EXEC_ENABLE_RDTSCP)) {
			exception->vector = UD_VECTOR;
			exception->error_code_valid = false;
			return X86EMUL_PROPAGATE_FAULT;
		}
		break;

	case x86_intercept_in:
	case x86_intercept_ins:
	case x86_intercept_out:
	case x86_intercept_outs:
		return vmx_check_intercept_io(vcpu, info);

	case x86_intercept_lgdt:
	case x86_intercept_lidt:
	case x86_intercept_lldt:
	case x86_intercept_ltr:
	case x86_intercept_sgdt:
	case x86_intercept_sidt:
	case x86_intercept_sldt:
	case x86_intercept_str:
		if (!nested_cpu_has2(vmcs12, SECONDARY_EXEC_DESC))
			return X86EMUL_CONTINUE;

		/* FIXME: produce nested vmexit and return X86EMUL_INTERCEPTED.  */
		break;

	/* TODO: check more intercepts... */
	default:
		break;
	}

	return X86EMUL_UNHANDLEABLE;
}

#ifdef CONFIG_X86_64
/* (a << shift) / divisor, return 1 if overflow otherwise 0 */
static inline int u64_shl_div_u64(u64 a, unsigned int shift,
				  u64 divisor, u64 *result)
{
	u64 low = a << shift, high = a >> (64 - shift);

	/* To avoid the overflow on divq */
	if (high >= divisor)
		return 1;

	/* Low hold the result, high hold rem which is discarded */
	asm("divq %2\n\t" : "=a" (low), "=d" (high) :
	    "rm" (divisor), "0" (low), "1" (high));
	*result = low;

	return 0;
}

static int vmx_set_hv_timer(struct kvm_vcpu *vcpu, u64 guest_deadline_tsc,
			    bool *expired)
{
	struct vcpu_vmx *vmx;
	u64 tscl, guest_tscl, delta_tsc, lapic_timer_advance_cycles;
	struct kvm_timer *ktimer = &vcpu->arch.apic->lapic_timer;

	vmx = to_vmx(vcpu);
	tscl = rdtsc();
	guest_tscl = kvm_read_l1_tsc(vcpu, tscl);
	delta_tsc = max(guest_deadline_tsc, guest_tscl) - guest_tscl;
	lapic_timer_advance_cycles = nsec_to_cycles(vcpu,
						    ktimer->timer_advance_ns);

	if (delta_tsc > lapic_timer_advance_cycles)
		delta_tsc -= lapic_timer_advance_cycles;
	else
		delta_tsc = 0;

	/* Convert to host delta tsc if tsc scaling is enabled */
	if (vcpu->arch.tsc_scaling_ratio != kvm_default_tsc_scaling_ratio &&
	    delta_tsc && u64_shl_div_u64(delta_tsc,
				kvm_tsc_scaling_ratio_frac_bits,
				vcpu->arch.tsc_scaling_ratio, &delta_tsc))
		return -ERANGE;

	/*
	 * If the delta tsc can't fit in the 32 bit after the multi shift,
	 * we can't use the preemption timer.
	 * It's possible that it fits on later vmentries, but checking
	 * on every vmentry is costly so we just use an hrtimer.
	 */
	if (delta_tsc >> (cpu_preemption_timer_multi + 32))
		return -ERANGE;

	vmx->hv_deadline_tsc = tscl + delta_tsc;
	*expired = !delta_tsc;
	return 0;
}

static void vmx_cancel_hv_timer(struct kvm_vcpu *vcpu)
{
	to_vmx(vcpu)->hv_deadline_tsc = -1;
}
#endif

static void vmx_sched_in(struct kvm_vcpu *vcpu, int cpu)
{
	if (!kvm_pause_in_guest(vcpu->kvm))
		shrink_ple_window(vcpu);
}

void vmx_update_cpu_dirty_logging(struct kvm_vcpu *vcpu)
{
	struct vcpu_vmx *vmx = to_vmx(vcpu);

	if (is_guest_mode(vcpu)) {
		vmx->nested.update_vmcs01_cpu_dirty_logging = true;
		return;
	}

	/*
	 * Note, cpu_dirty_logging_count can be changed concurrent with this
	 * code, but in that case another update request will be made and so
	 * the guest will never run with a stale PML value.
	 */
	if (vcpu->kvm->arch.cpu_dirty_logging_count)
		secondary_exec_controls_setbit(vmx, SECONDARY_EXEC_ENABLE_PML);
	else
		secondary_exec_controls_clearbit(vmx, SECONDARY_EXEC_ENABLE_PML);
}

static int vmx_pre_block(struct kvm_vcpu *vcpu)
{
	if (pi_pre_block(vcpu))
		return 1;

	if (kvm_lapic_hv_timer_in_use(vcpu))
		kvm_lapic_switch_to_sw_timer(vcpu);

	return 0;
}

static void vmx_post_block(struct kvm_vcpu *vcpu)
{
	if (kvm_x86_ops.set_hv_timer)
		kvm_lapic_switch_to_hv_timer(vcpu);

	pi_post_block(vcpu);
}

static void vmx_setup_mce(struct kvm_vcpu *vcpu)
{
	if (vcpu->arch.mcg_cap & MCG_LMCE_P)
		to_vmx(vcpu)->msr_ia32_feature_control_valid_bits |=
			FEAT_CTL_LMCE_ENABLED;
	else
		to_vmx(vcpu)->msr_ia32_feature_control_valid_bits &=
			~FEAT_CTL_LMCE_ENABLED;
}

static int vmx_smi_allowed(struct kvm_vcpu *vcpu, bool for_injection)
{
	/* we need a nested vmexit to enter SMM, postpone if run is pending */
	if (to_vmx(vcpu)->nested.nested_run_pending)
		return -EBUSY;
	return !is_smm(vcpu);
}

static int vmx_pre_enter_smm(struct kvm_vcpu *vcpu, char *smstate)
{
	struct vcpu_vmx *vmx = to_vmx(vcpu);

	vmx->nested.smm.guest_mode = is_guest_mode(vcpu);
	if (vmx->nested.smm.guest_mode)
		nested_vmx_vmexit(vcpu, -1, 0, 0);

	vmx->nested.smm.vmxon = vmx->nested.vmxon;
	vmx->nested.vmxon = false;
	vmx_clear_hlt(vcpu);
	return 0;
}

static int vmx_pre_leave_smm(struct kvm_vcpu *vcpu, const char *smstate)
{
	struct vcpu_vmx *vmx = to_vmx(vcpu);
	int ret;

	if (vmx->nested.smm.vmxon) {
		vmx->nested.vmxon = true;
		vmx->nested.smm.vmxon = false;
	}

	if (vmx->nested.smm.guest_mode) {
		ret = nested_vmx_enter_non_root_mode(vcpu, false);
		if (ret)
			return ret;

		vmx->nested.smm.guest_mode = false;
	}
	return 0;
}

static void vmx_enable_smi_window(struct kvm_vcpu *vcpu)
{
	/* RSM will cause a vmexit anyway.  */
}

static bool vmx_apic_init_signal_blocked(struct kvm_vcpu *vcpu)
{
	return to_vmx(vcpu)->nested.vmxon && !is_guest_mode(vcpu);
}

static void vmx_migrate_timers(struct kvm_vcpu *vcpu)
{
	if (is_guest_mode(vcpu)) {
		struct hrtimer *timer = &to_vmx(vcpu)->nested.preemption_timer;

		if (hrtimer_try_to_cancel(timer) == 1)
			hrtimer_start_expires(timer, HRTIMER_MODE_ABS_PINNED);
	}
}

static void hardware_unsetup(void)
{
	if (nested)
		nested_vmx_hardware_unsetup();

	free_kvm_area();
}

static bool vmx_check_apicv_inhibit_reasons(ulong bit)
{
	ulong supported = BIT(APICV_INHIBIT_REASON_DISABLE) |
			  BIT(APICV_INHIBIT_REASON_HYPERV);

	return supported & BIT(bit);
}

static struct kvm_x86_ops vmx_x86_ops __initdata = {
	.hardware_unsetup = hardware_unsetup,

	.hardware_enable = hardware_enable,
	.hardware_disable = hardware_disable,
	.cpu_has_accelerated_tpr = report_flexpriority,
	.has_emulated_msr = vmx_has_emulated_msr,

	.vm_size = sizeof(struct kvm_vmx),
	.vm_init = vmx_vm_init,

	.vcpu_create = vmx_create_vcpu,
	.vcpu_free = vmx_free_vcpu,
	.vcpu_reset = vmx_vcpu_reset,

	.prepare_guest_switch = vmx_prepare_switch_to_guest,
	.vcpu_load = vmx_vcpu_load,
	.vcpu_put = vmx_vcpu_put,

	.update_exception_bitmap = vmx_update_exception_bitmap,
	.get_msr_feature = vmx_get_msr_feature,
	.get_msr = vmx_get_msr,
	.set_msr = vmx_set_msr,
	.get_segment_base = vmx_get_segment_base,
	.get_segment = vmx_get_segment,
	.set_segment = vmx_set_segment,
	.get_cpl = vmx_get_cpl,
	.get_cs_db_l_bits = vmx_get_cs_db_l_bits,
	.set_cr0 = vmx_set_cr0,
	.is_valid_cr4 = vmx_is_valid_cr4,
	.set_cr4 = vmx_set_cr4,
	.set_efer = vmx_set_efer,
	.get_idt = vmx_get_idt,
	.set_idt = vmx_set_idt,
	.get_gdt = vmx_get_gdt,
	.set_gdt = vmx_set_gdt,
	.set_dr7 = vmx_set_dr7,
	.sync_dirty_debug_regs = vmx_sync_dirty_debug_regs,
	.cache_reg = vmx_cache_reg,
	.get_rflags = vmx_get_rflags,
	.set_rflags = vmx_set_rflags,

	.tlb_flush_all = vmx_flush_tlb_all,
	.tlb_flush_current = vmx_flush_tlb_current,
	.tlb_flush_gva = vmx_flush_tlb_gva,
	.tlb_flush_guest = vmx_flush_tlb_guest,

	.run = vmx_vcpu_run,
	.handle_exit = vmx_handle_exit,
	.skip_emulated_instruction = vmx_skip_emulated_instruction,
	.update_emulated_instruction = vmx_update_emulated_instruction,
	.set_interrupt_shadow = vmx_set_interrupt_shadow,
	.get_interrupt_shadow = vmx_get_interrupt_shadow,
	.patch_hypercall = vmx_patch_hypercall,
	.set_irq = vmx_inject_irq,
	.set_nmi = vmx_inject_nmi,
	.queue_exception = vmx_queue_exception,
	.cancel_injection = vmx_cancel_injection,
	.interrupt_allowed = vmx_interrupt_allowed,
	.nmi_allowed = vmx_nmi_allowed,
	.get_nmi_mask = vmx_get_nmi_mask,
	.set_nmi_mask = vmx_set_nmi_mask,
	.enable_nmi_window = vmx_enable_nmi_window,
	.enable_irq_window = vmx_enable_irq_window,
	.update_cr8_intercept = vmx_update_cr8_intercept,
	.set_virtual_apic_mode = vmx_set_virtual_apic_mode,
	.set_apic_access_page_addr = vmx_set_apic_access_page_addr,
	.refresh_apicv_exec_ctrl = vmx_refresh_apicv_exec_ctrl,
	.load_eoi_exitmap = vmx_load_eoi_exitmap,
	.apicv_post_state_restore = vmx_apicv_post_state_restore,
	.check_apicv_inhibit_reasons = vmx_check_apicv_inhibit_reasons,
	.hwapic_irr_update = vmx_hwapic_irr_update,
	.hwapic_isr_update = vmx_hwapic_isr_update,
	.guest_apic_has_interrupt = vmx_guest_apic_has_interrupt,
	.sync_pir_to_irr = vmx_sync_pir_to_irr,
	.deliver_posted_interrupt = vmx_deliver_posted_interrupt,
	.dy_apicv_has_pending_interrupt = pi_has_pending_interrupt,

	.set_tss_addr = vmx_set_tss_addr,
	.set_identity_map_addr = vmx_set_identity_map_addr,
	.get_mt_mask = vmx_get_mt_mask,

	.get_exit_info = vmx_get_exit_info,

	.vcpu_after_set_cpuid = vmx_vcpu_after_set_cpuid,

	.has_wbinvd_exit = cpu_has_vmx_wbinvd_exit,

	.write_l1_tsc_offset = vmx_write_l1_tsc_offset,

	.load_mmu_pgd = vmx_load_mmu_pgd,

	.check_intercept = vmx_check_intercept,
	.handle_exit_irqoff = vmx_handle_exit_irqoff,

	.request_immediate_exit = vmx_request_immediate_exit,

	.sched_in = vmx_sched_in,

	.cpu_dirty_log_size = PML_ENTITY_NUM,
	.update_cpu_dirty_logging = vmx_update_cpu_dirty_logging,

	.pre_block = vmx_pre_block,
	.post_block = vmx_post_block,

	.pmu_ops = &intel_pmu_ops,
	.nested_ops = &vmx_nested_ops,

	.update_pi_irte = pi_update_irte,

#ifdef CONFIG_X86_64
	.set_hv_timer = vmx_set_hv_timer,
	.cancel_hv_timer = vmx_cancel_hv_timer,
#endif

	.setup_mce = vmx_setup_mce,

	.smi_allowed = vmx_smi_allowed,
	.pre_enter_smm = vmx_pre_enter_smm,
	.pre_leave_smm = vmx_pre_leave_smm,
	.enable_smi_window = vmx_enable_smi_window,

	.can_emulate_instruction = vmx_can_emulate_instruction,
	.apic_init_signal_blocked = vmx_apic_init_signal_blocked,
	.migrate_timers = vmx_migrate_timers,

	.msr_filter_changed = vmx_msr_filter_changed,
	.complete_emulated_msr = kvm_complete_insn_gp,

	.vcpu_deliver_sipi_vector = kvm_vcpu_deliver_sipi_vector,
};

static __init int hardware_setup(void)
{
	unsigned long host_bndcfgs;
	struct desc_ptr dt;
	int r, i, ept_lpage_level;

	store_idt(&dt);
	host_idt_base = dt.address;

	for (i = 0; i < ARRAY_SIZE(vmx_uret_msrs_list); ++i)
		kvm_define_user_return_msr(i, vmx_uret_msrs_list[i]);

	if (setup_vmcs_config(&vmcs_config, &vmx_capability) < 0)
		return -EIO;

	if (boot_cpu_has(X86_FEATURE_NX))
		kvm_enable_efer_bits(EFER_NX);

	if (boot_cpu_has(X86_FEATURE_MPX)) {
		rdmsrl(MSR_IA32_BNDCFGS, host_bndcfgs);
		WARN_ONCE(host_bndcfgs, "KVM: BNDCFGS in host will be lost");
	}

	if (!cpu_has_vmx_mpx())
		supported_xcr0 &= ~(XFEATURE_MASK_BNDREGS |
				    XFEATURE_MASK_BNDCSR);

	if (!cpu_has_vmx_vpid() || !cpu_has_vmx_invvpid() ||
	    !(cpu_has_vmx_invvpid_single() || cpu_has_vmx_invvpid_global()))
		enable_vpid = 0;

	if (!cpu_has_vmx_ept() ||
	    !cpu_has_vmx_ept_4levels() ||
	    !cpu_has_vmx_ept_mt_wb() ||
	    !cpu_has_vmx_invept_global())
		enable_ept = 0;

	if (!cpu_has_vmx_ept_ad_bits() || !enable_ept)
		enable_ept_ad_bits = 0;

	if (!cpu_has_vmx_unrestricted_guest() || !enable_ept)
		enable_unrestricted_guest = 0;

	if (!cpu_has_vmx_flexpriority())
		flexpriority_enabled = 0;

	if (!cpu_has_virtual_nmis())
		enable_vnmi = 0;

	/*
	 * set_apic_access_page_addr() is used to reload apic access
	 * page upon invalidation.  No need to do anything if not
	 * using the APIC_ACCESS_ADDR VMCS field.
	 */
	if (!flexpriority_enabled)
		vmx_x86_ops.set_apic_access_page_addr = NULL;

	if (!cpu_has_vmx_tpr_shadow())
		vmx_x86_ops.update_cr8_intercept = NULL;

#if IS_ENABLED(CONFIG_HYPERV)
	if (ms_hyperv.nested_features & HV_X64_NESTED_GUEST_MAPPING_FLUSH
	    && enable_ept) {
		vmx_x86_ops.tlb_remote_flush = hv_remote_flush_tlb;
		vmx_x86_ops.tlb_remote_flush_with_range =
				hv_remote_flush_tlb_with_range;
	}
#endif

	if (!cpu_has_vmx_ple()) {
		ple_gap = 0;
		ple_window = 0;
		ple_window_grow = 0;
		ple_window_max = 0;
		ple_window_shrink = 0;
	}

	if (!cpu_has_vmx_apicv()) {
		enable_apicv = 0;
		vmx_x86_ops.sync_pir_to_irr = NULL;
	}

	if (cpu_has_vmx_tsc_scaling()) {
		kvm_has_tsc_control = true;
		kvm_max_tsc_scaling_ratio = KVM_VMX_TSC_MULTIPLIER_MAX;
		kvm_tsc_scaling_ratio_frac_bits = 48;
	}

	kvm_has_bus_lock_exit = cpu_has_vmx_bus_lock_detection();

	set_bit(0, vmx_vpid_bitmap); /* 0 is reserved for host */

	if (enable_ept)
		kvm_mmu_set_ept_masks(enable_ept_ad_bits,
				      cpu_has_vmx_ept_execute_only());

	if (!enable_ept)
		ept_lpage_level = 0;
	else if (cpu_has_vmx_ept_1g_page())
		ept_lpage_level = PG_LEVEL_1G;
	else if (cpu_has_vmx_ept_2m_page())
		ept_lpage_level = PG_LEVEL_2M;
	else
		ept_lpage_level = PG_LEVEL_4K;
	kvm_configure_mmu(enable_ept, vmx_get_max_tdp_level(), ept_lpage_level);

	/*
	 * Only enable PML when hardware supports PML feature, and both EPT
	 * and EPT A/D bit features are enabled -- PML depends on them to work.
	 */
	if (!enable_ept || !enable_ept_ad_bits || !cpu_has_vmx_pml())
		enable_pml = 0;

	if (!enable_pml)
		vmx_x86_ops.cpu_dirty_log_size = 0;

	if (!cpu_has_vmx_preemption_timer())
		enable_preemption_timer = false;

	if (enable_preemption_timer) {
		u64 use_timer_freq = 5000ULL * 1000 * 1000;
		u64 vmx_msr;

		rdmsrl(MSR_IA32_VMX_MISC, vmx_msr);
		cpu_preemption_timer_multi =
			vmx_msr & VMX_MISC_PREEMPTION_TIMER_RATE_MASK;

		if (tsc_khz)
			use_timer_freq = (u64)tsc_khz * 1000;
		use_timer_freq >>= cpu_preemption_timer_multi;

		/*
		 * KVM "disables" the preemption timer by setting it to its max
		 * value.  Don't use the timer if it might cause spurious exits
		 * at a rate faster than 0.1 Hz (of uninterrupted guest time).
		 */
		if (use_timer_freq > 0xffffffffu / 10)
			enable_preemption_timer = false;
	}

	if (!enable_preemption_timer) {
		vmx_x86_ops.set_hv_timer = NULL;
		vmx_x86_ops.cancel_hv_timer = NULL;
		vmx_x86_ops.request_immediate_exit = __kvm_request_immediate_exit;
	}

	kvm_set_posted_intr_wakeup_handler(pi_wakeup_handler);

	kvm_mce_cap_supported |= MCG_LMCE_P;

	if (pt_mode != PT_MODE_SYSTEM && pt_mode != PT_MODE_HOST_GUEST)
		return -EINVAL;
	if (!enable_ept || !cpu_has_vmx_intel_pt())
		pt_mode = PT_MODE_SYSTEM;

	if (nested) {
		nested_vmx_setup_ctls_msrs(&vmcs_config.nested,
					   vmx_capability.ept);

		r = nested_vmx_hardware_setup(kvm_vmx_exit_handlers);
		if (r)
			return r;
	}

	vmx_set_cpu_caps();

	r = alloc_kvm_area();
	if (r)
		nested_vmx_hardware_unsetup();
	return r;
}

static struct kvm_x86_init_ops vmx_init_ops __initdata = {
	.cpu_has_kvm_support = cpu_has_kvm_support,
	.disabled_by_bios = vmx_disabled_by_bios,
	.check_processor_compatibility = vmx_check_processor_compat,
	.hardware_setup = hardware_setup,

	.runtime_ops = &vmx_x86_ops,
};

static void vmx_cleanup_l1d_flush(void)
{
	if (vmx_l1d_flush_pages) {
		free_pages((unsigned long)vmx_l1d_flush_pages, L1D_CACHE_ORDER);
		vmx_l1d_flush_pages = NULL;
	}
	/* Restore state so sysfs ignores VMX */
	l1tf_vmx_mitigation = VMENTER_L1D_FLUSH_AUTO;
}

static void vmx_exit(void)
{
#ifdef CONFIG_KEXEC_CORE
	RCU_INIT_POINTER(crash_vmclear_loaded_vmcss, NULL);
	synchronize_rcu();
#endif

	kvm_exit();

#if IS_ENABLED(CONFIG_HYPERV)
	if (static_branch_unlikely(&enable_evmcs)) {
		int cpu;
		struct hv_vp_assist_page *vp_ap;
		/*
		 * Reset everything to support using non-enlightened VMCS
		 * access later (e.g. when we reload the module with
		 * enlightened_vmcs=0)
		 */
		for_each_online_cpu(cpu) {
			vp_ap =	hv_get_vp_assist_page(cpu);

			if (!vp_ap)
				continue;

			vp_ap->nested_control.features.directhypercall = 0;
			vp_ap->current_nested_vmcs = 0;
			vp_ap->enlighten_vmentry = 0;
		}

		static_branch_disable(&enable_evmcs);
	}
#endif
	vmx_cleanup_l1d_flush();
}
module_exit(vmx_exit);

static int __init vmx_init(void)
{
	int r, cpu;

#if IS_ENABLED(CONFIG_HYPERV)
	/*
	 * Enlightened VMCS usage should be recommended and the host needs
	 * to support eVMCS v1 or above. We can also disable eVMCS support
	 * with module parameter.
	 */
	if (enlightened_vmcs &&
	    ms_hyperv.hints & HV_X64_ENLIGHTENED_VMCS_RECOMMENDED &&
	    (ms_hyperv.nested_features & HV_X64_ENLIGHTENED_VMCS_VERSION) >=
	    KVM_EVMCS_VERSION) {
		int cpu;

		/* Check that we have assist pages on all online CPUs */
		for_each_online_cpu(cpu) {
			if (!hv_get_vp_assist_page(cpu)) {
				enlightened_vmcs = false;
				break;
			}
		}

		if (enlightened_vmcs) {
			pr_info("KVM: vmx: using Hyper-V Enlightened VMCS\n");
			static_branch_enable(&enable_evmcs);
		}

		if (ms_hyperv.nested_features & HV_X64_NESTED_DIRECT_FLUSH)
			vmx_x86_ops.enable_direct_tlbflush
				= hv_enable_direct_tlbflush;

	} else {
		enlightened_vmcs = false;
	}
#endif

	r = kvm_init(&vmx_init_ops, sizeof(struct vcpu_vmx),
		     __alignof__(struct vcpu_vmx), THIS_MODULE);
	if (r)
		return r;

	/*
	 * Must be called after kvm_init() so enable_ept is properly set
	 * up. Hand the parameter mitigation value in which was stored in
	 * the pre module init parser. If no parameter was given, it will
	 * contain 'auto' which will be turned into the default 'cond'
	 * mitigation mode.
	 */
	r = vmx_setup_l1d_flush(vmentry_l1d_flush_param);
	if (r) {
		vmx_exit();
		return r;
	}

	for_each_possible_cpu(cpu) {
		INIT_LIST_HEAD(&per_cpu(loaded_vmcss_on_cpu, cpu));

		pi_init_cpu(cpu);
	}

#ifdef CONFIG_KEXEC_CORE
	rcu_assign_pointer(crash_vmclear_loaded_vmcss,
			   crash_vmclear_local_loaded_vmcss);
#endif
	vmx_check_vmcs12_offsets();

	/*
	 * Shadow paging doesn't have a (further) performance penalty
	 * from GUEST_MAXPHYADDR < HOST_MAXPHYADDR so enable it
	 * by default
	 */
	if (!enable_ept)
		allow_smaller_maxphyaddr = true;

	return 0;
}
module_init(vmx_init);<|MERGE_RESOLUTION|>--- conflicted
+++ resolved
@@ -3150,7 +3150,6 @@
 }
 
 static bool vmx_is_valid_cr4(struct kvm_vcpu *vcpu, unsigned long cr4)
-<<<<<<< HEAD
 {
 	/*
 	 * We operate under the default treatment of SMM, so VMX cannot be
@@ -3168,25 +3167,6 @@
 
 void vmx_set_cr4(struct kvm_vcpu *vcpu, unsigned long cr4)
 {
-=======
-{
-	/*
-	 * We operate under the default treatment of SMM, so VMX cannot be
-	 * enabled under SMM.  Note, whether or not VMXE is allowed at all is
-	 * handled by kvm_is_valid_cr4().
-	 */
-	if ((cr4 & X86_CR4_VMXE) && is_smm(vcpu))
-		return false;
-
-	if (to_vmx(vcpu)->nested.vmxon && !nested_cr4_valid(vcpu, cr4))
-		return false;
-
-	return true;
-}
-
-void vmx_set_cr4(struct kvm_vcpu *vcpu, unsigned long cr4)
-{
->>>>>>> 657f1d86
 	unsigned long old_cr4 = vcpu->arch.cr4;
 	struct vcpu_vmx *vmx = to_vmx(vcpu);
 	/*
@@ -4341,12 +4321,6 @@
 
 	if (!vcpu->kvm->arch.bus_lock_detection_enabled)
 		exec_control &= ~SECONDARY_EXEC_BUS_LOCK_DETECTION;
-<<<<<<< HEAD
-
-	vmx->secondary_exec_control = exec_control;
-}
-=======
->>>>>>> 657f1d86
 
 	vmx->secondary_exec_control = exec_control;
 }
@@ -5220,31 +5194,6 @@
 	return kvm_skip_emulated_instruction(vcpu);
 }
 
-<<<<<<< HEAD
-static int handle_rdpmc(struct kvm_vcpu *vcpu)
-{
-	int err;
-
-	err = kvm_rdpmc(vcpu);
-	return kvm_complete_insn_gp(vcpu, err);
-}
-
-static int handle_wbinvd(struct kvm_vcpu *vcpu)
-{
-	return kvm_emulate_wbinvd(vcpu);
-}
-
-static int handle_xsetbv(struct kvm_vcpu *vcpu)
-{
-	u64 new_bv = kvm_read_edx_eax(vcpu);
-	u32 index = kvm_rcx_read(vcpu);
-
-	int err = kvm_set_xcr(vcpu, index, new_bv);
-	return kvm_complete_insn_gp(vcpu, err);
-}
-
-=======
->>>>>>> 657f1d86
 static int handle_apic_access(struct kvm_vcpu *vcpu)
 {
 	if (likely(fasteoi)) {
@@ -6012,23 +5961,15 @@
 	     exit_reason.basic != EXIT_REASON_PML_FULL &&
 	     exit_reason.basic != EXIT_REASON_APIC_ACCESS &&
 	     exit_reason.basic != EXIT_REASON_TASK_SWITCH)) {
-<<<<<<< HEAD
 		int ndata = 3;
 
-=======
->>>>>>> 657f1d86
 		vcpu->run->exit_reason = KVM_EXIT_INTERNAL_ERROR;
 		vcpu->run->internal.suberror = KVM_INTERNAL_ERROR_DELIVERY_EV;
 		vcpu->run->internal.data[0] = vectoring_info;
 		vcpu->run->internal.data[1] = exit_reason.full;
 		vcpu->run->internal.data[2] = vcpu->arch.exit_qualification;
 		if (exit_reason.basic == EXIT_REASON_EPT_MISCONFIG) {
-<<<<<<< HEAD
 			vcpu->run->internal.data[ndata++] =
-=======
-			vcpu->run->internal.ndata++;
-			vcpu->run->internal.data[3] =
->>>>>>> 657f1d86
 				vmcs_read64(GUEST_PHYSICAL_ADDRESS);
 		}
 		vcpu->run->internal.data[ndata++] = vcpu->arch.last_vmentry_cpu;
@@ -6831,15 +6772,9 @@
 
 	if (likely(!vmx->exit_reason.failed_vmentry))
 		vmx->idt_vectoring_info = vmcs_read32(IDT_VECTORING_INFO_FIELD);
-<<<<<<< HEAD
 
 	trace_kvm_exit(vmx->exit_reason.full, vcpu, KVM_ISA_VMX);
 
-=======
-
-	trace_kvm_exit(vmx->exit_reason.full, vcpu, KVM_ISA_VMX);
-
->>>>>>> 657f1d86
 	if (unlikely(vmx->exit_reason.failed_vmentry))
 		return EXIT_FASTPATH_NONE;
 
