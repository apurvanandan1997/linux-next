// SPDX-License-Identifier: GPL-2.0-only
/*
 * Kernel-based Virtual Machine driver for Linux
 *
 * This module enables machines with Intel VT-x extensions to run virtual
 * machines without emulation or binary translation.
 *
 * Copyright (C) 2006 Qumranet, Inc.
 * Copyright 2010 Red Hat, Inc. and/or its affiliates.
 *
 * Authors:
 *   Avi Kivity   <avi@qumranet.com>
 *   Yaniv Kamay  <yaniv@qumranet.com>
 */

#include <linux/highmem.h>
#include <linux/hrtimer.h>
#include <linux/kernel.h>
#include <linux/kvm_host.h>
#include <linux/module.h>
#include <linux/moduleparam.h>
#include <linux/mod_devicetable.h>
#include <linux/mm.h>
#include <linux/objtool.h>
#include <linux/sched.h>
#include <linux/sched/smt.h>
#include <linux/slab.h>
#include <linux/tboot.h>
#include <linux/trace_events.h>
#include <linux/entry-kvm.h>

#include <asm/apic.h>
#include <asm/asm.h>
#include <asm/cpu.h>
#include <asm/cpu_device_id.h>
#include <asm/debugreg.h>
#include <asm/desc.h>
#include <asm/fpu/internal.h>
#include <asm/io.h>
#include <asm/irq_remapping.h>
#include <asm/kexec.h>
#include <asm/perf_event.h>
#include <asm/mmu_context.h>
#include <asm/mshyperv.h>
#include <asm/mwait.h>
#include <asm/spec-ctrl.h>
#include <asm/virtext.h>
#include <asm/vmx.h>

#include "capabilities.h"
#include "cpuid.h"
#include "evmcs.h"
#include "hyperv.h"
#include "irq.h"
#include "kvm_cache_regs.h"
#include "lapic.h"
#include "mmu.h"
#include "nested.h"
#include "pmu.h"
#include "trace.h"
#include "vmcs.h"
#include "vmcs12.h"
#include "vmx.h"
#include "x86.h"

MODULE_AUTHOR("Qumranet");
MODULE_LICENSE("GPL");

#ifdef MODULE
static const struct x86_cpu_id vmx_cpu_id[] = {
	X86_MATCH_FEATURE(X86_FEATURE_VMX, NULL),
	{}
};
MODULE_DEVICE_TABLE(x86cpu, vmx_cpu_id);
#endif

bool __read_mostly enable_vpid = 1;
module_param_named(vpid, enable_vpid, bool, 0444);

static bool __read_mostly enable_vnmi = 1;
module_param_named(vnmi, enable_vnmi, bool, S_IRUGO);

bool __read_mostly flexpriority_enabled = 1;
module_param_named(flexpriority, flexpriority_enabled, bool, S_IRUGO);

bool __read_mostly enable_ept = 1;
module_param_named(ept, enable_ept, bool, S_IRUGO);

bool __read_mostly enable_unrestricted_guest = 1;
module_param_named(unrestricted_guest,
			enable_unrestricted_guest, bool, S_IRUGO);

bool __read_mostly enable_ept_ad_bits = 1;
module_param_named(eptad, enable_ept_ad_bits, bool, S_IRUGO);

static bool __read_mostly emulate_invalid_guest_state = true;
module_param(emulate_invalid_guest_state, bool, S_IRUGO);

static bool __read_mostly fasteoi = 1;
module_param(fasteoi, bool, S_IRUGO);

bool __read_mostly enable_apicv = 1;
module_param(enable_apicv, bool, S_IRUGO);

/*
 * If nested=1, nested virtualization is supported, i.e., guests may use
 * VMX and be a hypervisor for its own guests. If nested=0, guests may not
 * use VMX instructions.
 */
static bool __read_mostly nested = 1;
module_param(nested, bool, S_IRUGO);

bool __read_mostly enable_pml = 1;
module_param_named(pml, enable_pml, bool, S_IRUGO);

static bool __read_mostly dump_invalid_vmcs = 0;
module_param(dump_invalid_vmcs, bool, 0644);

#define MSR_BITMAP_MODE_X2APIC		1
#define MSR_BITMAP_MODE_X2APIC_APICV	2

#define KVM_VMX_TSC_MULTIPLIER_MAX     0xffffffffffffffffULL

/* Guest_tsc -> host_tsc conversion requires 64-bit division.  */
static int __read_mostly cpu_preemption_timer_multi;
static bool __read_mostly enable_preemption_timer = 1;
#ifdef CONFIG_X86_64
module_param_named(preemption_timer, enable_preemption_timer, bool, S_IRUGO);
#endif

extern bool __read_mostly allow_smaller_maxphyaddr;
module_param(allow_smaller_maxphyaddr, bool, S_IRUGO);

#define KVM_VM_CR0_ALWAYS_OFF (X86_CR0_NW | X86_CR0_CD)
#define KVM_VM_CR0_ALWAYS_ON_UNRESTRICTED_GUEST X86_CR0_NE
#define KVM_VM_CR0_ALWAYS_ON				\
	(KVM_VM_CR0_ALWAYS_ON_UNRESTRICTED_GUEST | 	\
	 X86_CR0_WP | X86_CR0_PG | X86_CR0_PE)

#define KVM_VM_CR4_ALWAYS_ON_UNRESTRICTED_GUEST X86_CR4_VMXE
#define KVM_PMODE_VM_CR4_ALWAYS_ON (X86_CR4_PAE | X86_CR4_VMXE)
#define KVM_RMODE_VM_CR4_ALWAYS_ON (X86_CR4_VME | X86_CR4_PAE | X86_CR4_VMXE)

#define RMODE_GUEST_OWNED_EFLAGS_BITS (~(X86_EFLAGS_IOPL | X86_EFLAGS_VM))

#define MSR_IA32_RTIT_STATUS_MASK (~(RTIT_STATUS_FILTEREN | \
	RTIT_STATUS_CONTEXTEN | RTIT_STATUS_TRIGGEREN | \
	RTIT_STATUS_ERROR | RTIT_STATUS_STOPPED | \
	RTIT_STATUS_BYTECNT))

/*
 * List of MSRs that can be directly passed to the guest.
 * In addition to these x2apic and PT MSRs are handled specially.
 */
static u32 vmx_possible_passthrough_msrs[MAX_POSSIBLE_PASSTHROUGH_MSRS] = {
	MSR_IA32_SPEC_CTRL,
	MSR_IA32_PRED_CMD,
	MSR_IA32_TSC,
	MSR_FS_BASE,
	MSR_GS_BASE,
	MSR_KERNEL_GS_BASE,
	MSR_IA32_SYSENTER_CS,
	MSR_IA32_SYSENTER_ESP,
	MSR_IA32_SYSENTER_EIP,
	MSR_CORE_C1_RES,
	MSR_CORE_C3_RESIDENCY,
	MSR_CORE_C6_RESIDENCY,
	MSR_CORE_C7_RESIDENCY,
};

/*
 * These 2 parameters are used to config the controls for Pause-Loop Exiting:
 * ple_gap:    upper bound on the amount of time between two successive
 *             executions of PAUSE in a loop. Also indicate if ple enabled.
 *             According to test, this time is usually smaller than 128 cycles.
 * ple_window: upper bound on the amount of time a guest is allowed to execute
 *             in a PAUSE loop. Tests indicate that most spinlocks are held for
 *             less than 2^12 cycles
 * Time is measured based on a counter that runs at the same rate as the TSC,
 * refer SDM volume 3b section 21.6.13 & 22.1.3.
 */
static unsigned int ple_gap = KVM_DEFAULT_PLE_GAP;
module_param(ple_gap, uint, 0444);

static unsigned int ple_window = KVM_VMX_DEFAULT_PLE_WINDOW;
module_param(ple_window, uint, 0444);

/* Default doubles per-vcpu window every exit. */
static unsigned int ple_window_grow = KVM_DEFAULT_PLE_WINDOW_GROW;
module_param(ple_window_grow, uint, 0444);

/* Default resets per-vcpu window every exit to ple_window. */
static unsigned int ple_window_shrink = KVM_DEFAULT_PLE_WINDOW_SHRINK;
module_param(ple_window_shrink, uint, 0444);

/* Default is to compute the maximum so we can never overflow. */
static unsigned int ple_window_max        = KVM_VMX_DEFAULT_PLE_WINDOW_MAX;
module_param(ple_window_max, uint, 0444);

/* Default is SYSTEM mode, 1 for host-guest mode */
int __read_mostly pt_mode = PT_MODE_SYSTEM;
module_param(pt_mode, int, S_IRUGO);

static DEFINE_STATIC_KEY_FALSE(vmx_l1d_should_flush);
static DEFINE_STATIC_KEY_FALSE(vmx_l1d_flush_cond);
static DEFINE_MUTEX(vmx_l1d_flush_mutex);

/* Storage for pre module init parameter parsing */
static enum vmx_l1d_flush_state __read_mostly vmentry_l1d_flush_param = VMENTER_L1D_FLUSH_AUTO;

static const struct {
	const char *option;
	bool for_parse;
} vmentry_l1d_param[] = {
	[VMENTER_L1D_FLUSH_AUTO]	 = {"auto", true},
	[VMENTER_L1D_FLUSH_NEVER]	 = {"never", true},
	[VMENTER_L1D_FLUSH_COND]	 = {"cond", true},
	[VMENTER_L1D_FLUSH_ALWAYS]	 = {"always", true},
	[VMENTER_L1D_FLUSH_EPT_DISABLED] = {"EPT disabled", false},
	[VMENTER_L1D_FLUSH_NOT_REQUIRED] = {"not required", false},
};

#define L1D_CACHE_ORDER 4
static void *vmx_l1d_flush_pages;

static int vmx_setup_l1d_flush(enum vmx_l1d_flush_state l1tf)
{
	struct page *page;
	unsigned int i;

	if (!boot_cpu_has_bug(X86_BUG_L1TF)) {
		l1tf_vmx_mitigation = VMENTER_L1D_FLUSH_NOT_REQUIRED;
		return 0;
	}

	if (!enable_ept) {
		l1tf_vmx_mitigation = VMENTER_L1D_FLUSH_EPT_DISABLED;
		return 0;
	}

	if (boot_cpu_has(X86_FEATURE_ARCH_CAPABILITIES)) {
		u64 msr;

		rdmsrl(MSR_IA32_ARCH_CAPABILITIES, msr);
		if (msr & ARCH_CAP_SKIP_VMENTRY_L1DFLUSH) {
			l1tf_vmx_mitigation = VMENTER_L1D_FLUSH_NOT_REQUIRED;
			return 0;
		}
	}

	/* If set to auto use the default l1tf mitigation method */
	if (l1tf == VMENTER_L1D_FLUSH_AUTO) {
		switch (l1tf_mitigation) {
		case L1TF_MITIGATION_OFF:
			l1tf = VMENTER_L1D_FLUSH_NEVER;
			break;
		case L1TF_MITIGATION_FLUSH_NOWARN:
		case L1TF_MITIGATION_FLUSH:
		case L1TF_MITIGATION_FLUSH_NOSMT:
			l1tf = VMENTER_L1D_FLUSH_COND;
			break;
		case L1TF_MITIGATION_FULL:
		case L1TF_MITIGATION_FULL_FORCE:
			l1tf = VMENTER_L1D_FLUSH_ALWAYS;
			break;
		}
	} else if (l1tf_mitigation == L1TF_MITIGATION_FULL_FORCE) {
		l1tf = VMENTER_L1D_FLUSH_ALWAYS;
	}

	if (l1tf != VMENTER_L1D_FLUSH_NEVER && !vmx_l1d_flush_pages &&
	    !boot_cpu_has(X86_FEATURE_FLUSH_L1D)) {
		/*
		 * This allocation for vmx_l1d_flush_pages is not tied to a VM
		 * lifetime and so should not be charged to a memcg.
		 */
		page = alloc_pages(GFP_KERNEL, L1D_CACHE_ORDER);
		if (!page)
			return -ENOMEM;
		vmx_l1d_flush_pages = page_address(page);

		/*
		 * Initialize each page with a different pattern in
		 * order to protect against KSM in the nested
		 * virtualization case.
		 */
		for (i = 0; i < 1u << L1D_CACHE_ORDER; ++i) {
			memset(vmx_l1d_flush_pages + i * PAGE_SIZE, i + 1,
			       PAGE_SIZE);
		}
	}

	l1tf_vmx_mitigation = l1tf;

	if (l1tf != VMENTER_L1D_FLUSH_NEVER)
		static_branch_enable(&vmx_l1d_should_flush);
	else
		static_branch_disable(&vmx_l1d_should_flush);

	if (l1tf == VMENTER_L1D_FLUSH_COND)
		static_branch_enable(&vmx_l1d_flush_cond);
	else
		static_branch_disable(&vmx_l1d_flush_cond);
	return 0;
}

static int vmentry_l1d_flush_parse(const char *s)
{
	unsigned int i;

	if (s) {
		for (i = 0; i < ARRAY_SIZE(vmentry_l1d_param); i++) {
			if (vmentry_l1d_param[i].for_parse &&
			    sysfs_streq(s, vmentry_l1d_param[i].option))
				return i;
		}
	}
	return -EINVAL;
}

static int vmentry_l1d_flush_set(const char *s, const struct kernel_param *kp)
{
	int l1tf, ret;

	l1tf = vmentry_l1d_flush_parse(s);
	if (l1tf < 0)
		return l1tf;

	if (!boot_cpu_has(X86_BUG_L1TF))
		return 0;

	/*
	 * Has vmx_init() run already? If not then this is the pre init
	 * parameter parsing. In that case just store the value and let
	 * vmx_init() do the proper setup after enable_ept has been
	 * established.
	 */
	if (l1tf_vmx_mitigation == VMENTER_L1D_FLUSH_AUTO) {
		vmentry_l1d_flush_param = l1tf;
		return 0;
	}

	mutex_lock(&vmx_l1d_flush_mutex);
	ret = vmx_setup_l1d_flush(l1tf);
	mutex_unlock(&vmx_l1d_flush_mutex);
	return ret;
}

static int vmentry_l1d_flush_get(char *s, const struct kernel_param *kp)
{
	if (WARN_ON_ONCE(l1tf_vmx_mitigation >= ARRAY_SIZE(vmentry_l1d_param)))
		return sprintf(s, "???\n");

	return sprintf(s, "%s\n", vmentry_l1d_param[l1tf_vmx_mitigation].option);
}

static const struct kernel_param_ops vmentry_l1d_flush_ops = {
	.set = vmentry_l1d_flush_set,
	.get = vmentry_l1d_flush_get,
};
module_param_cb(vmentry_l1d_flush, &vmentry_l1d_flush_ops, NULL, 0644);

static u32 vmx_segment_access_rights(struct kvm_segment *var);
static __always_inline void vmx_disable_intercept_for_msr(struct kvm_vcpu *vcpu,
							  u32 msr, int type);

void vmx_vmexit(void);

#define vmx_insn_failed(fmt...)		\
do {					\
	WARN_ONCE(1, fmt);		\
	pr_warn_ratelimited(fmt);	\
} while (0)

asmlinkage void vmread_error(unsigned long field, bool fault)
{
	if (fault)
		kvm_spurious_fault();
	else
		vmx_insn_failed("kvm: vmread failed: field=%lx\n", field);
}

noinline void vmwrite_error(unsigned long field, unsigned long value)
{
	vmx_insn_failed("kvm: vmwrite failed: field=%lx val=%lx err=%d\n",
			field, value, vmcs_read32(VM_INSTRUCTION_ERROR));
}

noinline void vmclear_error(struct vmcs *vmcs, u64 phys_addr)
{
	vmx_insn_failed("kvm: vmclear failed: %p/%llx\n", vmcs, phys_addr);
}

noinline void vmptrld_error(struct vmcs *vmcs, u64 phys_addr)
{
	vmx_insn_failed("kvm: vmptrld failed: %p/%llx\n", vmcs, phys_addr);
}

noinline void invvpid_error(unsigned long ext, u16 vpid, gva_t gva)
{
	vmx_insn_failed("kvm: invvpid failed: ext=0x%lx vpid=%u gva=0x%lx\n",
			ext, vpid, gva);
}

noinline void invept_error(unsigned long ext, u64 eptp, gpa_t gpa)
{
	vmx_insn_failed("kvm: invept failed: ext=0x%lx eptp=%llx gpa=0x%llx\n",
			ext, eptp, gpa);
}

static DEFINE_PER_CPU(struct vmcs *, vmxarea);
DEFINE_PER_CPU(struct vmcs *, current_vmcs);
/*
 * We maintain a per-CPU linked-list of VMCS loaded on that CPU. This is needed
 * when a CPU is brought down, and we need to VMCLEAR all VMCSs loaded on it.
 */
static DEFINE_PER_CPU(struct list_head, loaded_vmcss_on_cpu);

static DECLARE_BITMAP(vmx_vpid_bitmap, VMX_NR_VPIDS);
static DEFINE_SPINLOCK(vmx_vpid_lock);

struct vmcs_config vmcs_config;
struct vmx_capability vmx_capability;

#define VMX_SEGMENT_FIELD(seg)					\
	[VCPU_SREG_##seg] = {                                   \
		.selector = GUEST_##seg##_SELECTOR,		\
		.base = GUEST_##seg##_BASE,		   	\
		.limit = GUEST_##seg##_LIMIT,		   	\
		.ar_bytes = GUEST_##seg##_AR_BYTES,	   	\
	}

static const struct kvm_vmx_segment_field {
	unsigned selector;
	unsigned base;
	unsigned limit;
	unsigned ar_bytes;
} kvm_vmx_segment_fields[] = {
	VMX_SEGMENT_FIELD(CS),
	VMX_SEGMENT_FIELD(DS),
	VMX_SEGMENT_FIELD(ES),
	VMX_SEGMENT_FIELD(FS),
	VMX_SEGMENT_FIELD(GS),
	VMX_SEGMENT_FIELD(SS),
	VMX_SEGMENT_FIELD(TR),
	VMX_SEGMENT_FIELD(LDTR),
};

static inline void vmx_segment_cache_clear(struct vcpu_vmx *vmx)
{
	vmx->segment_cache.bitmask = 0;
}

static unsigned long host_idt_base;

/*
 * Though SYSCALL is only supported in 64-bit mode on Intel CPUs, kvm
 * will emulate SYSCALL in legacy mode if the vendor string in guest
 * CPUID.0:{EBX,ECX,EDX} is "AuthenticAMD" or "AMDisbetter!" To
 * support this emulation, IA32_STAR must always be included in
 * vmx_uret_msrs_list[], even in i386 builds.
 */
static const u32 vmx_uret_msrs_list[] = {
#ifdef CONFIG_X86_64
	MSR_SYSCALL_MASK, MSR_LSTAR, MSR_CSTAR,
#endif
	MSR_EFER, MSR_TSC_AUX, MSR_STAR,
	MSR_IA32_TSX_CTRL,
};

#if IS_ENABLED(CONFIG_HYPERV)
static bool __read_mostly enlightened_vmcs = true;
module_param(enlightened_vmcs, bool, 0444);

/* check_ept_pointer() should be under protection of ept_pointer_lock. */
static void check_ept_pointer_match(struct kvm *kvm)
{
	struct kvm_vcpu *vcpu;
	u64 tmp_eptp = INVALID_PAGE;
	int i;

	kvm_for_each_vcpu(i, vcpu, kvm) {
		if (!VALID_PAGE(tmp_eptp)) {
			tmp_eptp = to_vmx(vcpu)->ept_pointer;
		} else if (tmp_eptp != to_vmx(vcpu)->ept_pointer) {
			to_kvm_vmx(kvm)->ept_pointers_match
				= EPT_POINTERS_MISMATCH;
			return;
		}
	}

	to_kvm_vmx(kvm)->ept_pointers_match = EPT_POINTERS_MATCH;
}

static int kvm_fill_hv_flush_list_func(struct hv_guest_mapping_flush_list *flush,
		void *data)
{
	struct kvm_tlb_range *range = data;

	return hyperv_fill_flush_guest_mapping_list(flush, range->start_gfn,
			range->pages);
}

static inline int __hv_remote_flush_tlb_with_range(struct kvm *kvm,
		struct kvm_vcpu *vcpu, struct kvm_tlb_range *range)
{
	u64 ept_pointer = to_vmx(vcpu)->ept_pointer;

	/*
	 * FLUSH_GUEST_PHYSICAL_ADDRESS_SPACE hypercall needs address
	 * of the base of EPT PML4 table, strip off EPT configuration
	 * information.
	 */
	if (range)
		return hyperv_flush_guest_mapping_range(ept_pointer & PAGE_MASK,
				kvm_fill_hv_flush_list_func, (void *)range);
	else
		return hyperv_flush_guest_mapping(ept_pointer & PAGE_MASK);
}

static int hv_remote_flush_tlb_with_range(struct kvm *kvm,
		struct kvm_tlb_range *range)
{
	struct kvm_vcpu *vcpu;
	int ret = 0, i;

	spin_lock(&to_kvm_vmx(kvm)->ept_pointer_lock);

	if (to_kvm_vmx(kvm)->ept_pointers_match == EPT_POINTERS_CHECK)
		check_ept_pointer_match(kvm);

	if (to_kvm_vmx(kvm)->ept_pointers_match != EPT_POINTERS_MATCH) {
		kvm_for_each_vcpu(i, vcpu, kvm) {
			/* If ept_pointer is invalid pointer, bypass flush request. */
			if (VALID_PAGE(to_vmx(vcpu)->ept_pointer))
				ret |= __hv_remote_flush_tlb_with_range(
					kvm, vcpu, range);
		}
	} else {
		ret = __hv_remote_flush_tlb_with_range(kvm,
				kvm_get_vcpu(kvm, 0), range);
	}

	spin_unlock(&to_kvm_vmx(kvm)->ept_pointer_lock);
	return ret;
}
static int hv_remote_flush_tlb(struct kvm *kvm)
{
	return hv_remote_flush_tlb_with_range(kvm, NULL);
}

static int hv_enable_direct_tlbflush(struct kvm_vcpu *vcpu)
{
	struct hv_enlightened_vmcs *evmcs;
	struct hv_partition_assist_pg **p_hv_pa_pg =
			&to_kvm_hv(vcpu->kvm)->hv_pa_pg;
	/*
	 * Synthetic VM-Exit is not enabled in current code and so All
	 * evmcs in singe VM shares same assist page.
	 */
	if (!*p_hv_pa_pg)
		*p_hv_pa_pg = kzalloc(PAGE_SIZE, GFP_KERNEL);

	if (!*p_hv_pa_pg)
		return -ENOMEM;

	evmcs = (struct hv_enlightened_vmcs *)to_vmx(vcpu)->loaded_vmcs->vmcs;

	evmcs->partition_assist_page =
		__pa(*p_hv_pa_pg);
	evmcs->hv_vm_id = (unsigned long)vcpu->kvm;
	evmcs->hv_enlightenments_control.nested_flush_hypercall = 1;

	return 0;
}

#endif /* IS_ENABLED(CONFIG_HYPERV) */

/*
 * Comment's format: document - errata name - stepping - processor name.
 * Refer from
 * https://www.virtualbox.org/svn/vbox/trunk/src/VBox/VMM/VMMR0/HMR0.cpp
 */
static u32 vmx_preemption_cpu_tfms[] = {
/* 323344.pdf - BA86   - D0 - Xeon 7500 Series */
0x000206E6,
/* 323056.pdf - AAX65  - C2 - Xeon L3406 */
/* 322814.pdf - AAT59  - C2 - i7-600, i5-500, i5-400 and i3-300 Mobile */
/* 322911.pdf - AAU65  - C2 - i5-600, i3-500 Desktop and Pentium G6950 */
0x00020652,
/* 322911.pdf - AAU65  - K0 - i5-600, i3-500 Desktop and Pentium G6950 */
0x00020655,
/* 322373.pdf - AAO95  - B1 - Xeon 3400 Series */
/* 322166.pdf - AAN92  - B1 - i7-800 and i5-700 Desktop */
/*
 * 320767.pdf - AAP86  - B1 -
 * i7-900 Mobile Extreme, i7-800 and i7-700 Mobile
 */
0x000106E5,
/* 321333.pdf - AAM126 - C0 - Xeon 3500 */
0x000106A0,
/* 321333.pdf - AAM126 - C1 - Xeon 3500 */
0x000106A1,
/* 320836.pdf - AAJ124 - C0 - i7-900 Desktop Extreme and i7-900 Desktop */
0x000106A4,
 /* 321333.pdf - AAM126 - D0 - Xeon 3500 */
 /* 321324.pdf - AAK139 - D0 - Xeon 5500 */
 /* 320836.pdf - AAJ124 - D0 - i7-900 Extreme and i7-900 Desktop */
0x000106A5,
 /* Xeon E3-1220 V2 */
0x000306A8,
};

static inline bool cpu_has_broken_vmx_preemption_timer(void)
{
	u32 eax = cpuid_eax(0x00000001), i;

	/* Clear the reserved bits */
	eax &= ~(0x3U << 14 | 0xfU << 28);
	for (i = 0; i < ARRAY_SIZE(vmx_preemption_cpu_tfms); i++)
		if (eax == vmx_preemption_cpu_tfms[i])
			return true;

	return false;
}

static inline bool cpu_need_virtualize_apic_accesses(struct kvm_vcpu *vcpu)
{
	return flexpriority_enabled && lapic_in_kernel(vcpu);
}

static inline bool report_flexpriority(void)
{
	return flexpriority_enabled;
}

static int possible_passthrough_msr_slot(u32 msr)
{
	u32 i;

	for (i = 0; i < ARRAY_SIZE(vmx_possible_passthrough_msrs); i++)
		if (vmx_possible_passthrough_msrs[i] == msr)
			return i;

	return -ENOENT;
}

static bool is_valid_passthrough_msr(u32 msr)
{
	bool r;

	switch (msr) {
	case 0x800 ... 0x8ff:
		/* x2APIC MSRs. These are handled in vmx_update_msr_bitmap_x2apic() */
		return true;
	case MSR_IA32_RTIT_STATUS:
	case MSR_IA32_RTIT_OUTPUT_BASE:
	case MSR_IA32_RTIT_OUTPUT_MASK:
	case MSR_IA32_RTIT_CR3_MATCH:
	case MSR_IA32_RTIT_ADDR0_A ... MSR_IA32_RTIT_ADDR3_B:
		/* PT MSRs. These are handled in pt_update_intercept_for_msr() */
<<<<<<< HEAD
=======
	case MSR_LBR_SELECT:
	case MSR_LBR_TOS:
	case MSR_LBR_INFO_0 ... MSR_LBR_INFO_0 + 31:
	case MSR_LBR_NHM_FROM ... MSR_LBR_NHM_FROM + 31:
	case MSR_LBR_NHM_TO ... MSR_LBR_NHM_TO + 31:
	case MSR_LBR_CORE_FROM ... MSR_LBR_CORE_FROM + 8:
	case MSR_LBR_CORE_TO ... MSR_LBR_CORE_TO + 8:
		/* LBR MSRs. These are handled in vmx_update_intercept_for_lbr_msrs() */
>>>>>>> f642729d
		return true;
	}

	r = possible_passthrough_msr_slot(msr) != -ENOENT;

	WARN(!r, "Invalid MSR %x, please adapt vmx_possible_passthrough_msrs[]", msr);

	return r;
}

static inline int __vmx_find_uret_msr(struct vcpu_vmx *vmx, u32 msr)
{
	int i;

	for (i = 0; i < vmx->nr_uret_msrs; ++i)
		if (vmx_uret_msrs_list[vmx->guest_uret_msrs[i].slot] == msr)
			return i;
	return -1;
}

struct vmx_uret_msr *vmx_find_uret_msr(struct vcpu_vmx *vmx, u32 msr)
{
	int i;

	i = __vmx_find_uret_msr(vmx, msr);
	if (i >= 0)
		return &vmx->guest_uret_msrs[i];
	return NULL;
}

static int vmx_set_guest_uret_msr(struct vcpu_vmx *vmx,
				  struct vmx_uret_msr *msr, u64 data)
{
	int ret = 0;

	u64 old_msr_data = msr->data;
	msr->data = data;
	if (msr - vmx->guest_uret_msrs < vmx->nr_active_uret_msrs) {
		preempt_disable();
		ret = kvm_set_user_return_msr(msr->slot, msr->data, msr->mask);
		preempt_enable();
		if (ret)
			msr->data = old_msr_data;
	}
	return ret;
}

#ifdef CONFIG_KEXEC_CORE
static void crash_vmclear_local_loaded_vmcss(void)
{
	int cpu = raw_smp_processor_id();
	struct loaded_vmcs *v;

	list_for_each_entry(v, &per_cpu(loaded_vmcss_on_cpu, cpu),
			    loaded_vmcss_on_cpu_link)
		vmcs_clear(v->vmcs);
}
#endif /* CONFIG_KEXEC_CORE */

static void __loaded_vmcs_clear(void *arg)
{
	struct loaded_vmcs *loaded_vmcs = arg;
	int cpu = raw_smp_processor_id();

	if (loaded_vmcs->cpu != cpu)
		return; /* vcpu migration can race with cpu offline */
	if (per_cpu(current_vmcs, cpu) == loaded_vmcs->vmcs)
		per_cpu(current_vmcs, cpu) = NULL;

	vmcs_clear(loaded_vmcs->vmcs);
	if (loaded_vmcs->shadow_vmcs && loaded_vmcs->launched)
		vmcs_clear(loaded_vmcs->shadow_vmcs);

	list_del(&loaded_vmcs->loaded_vmcss_on_cpu_link);

	/*
	 * Ensure all writes to loaded_vmcs, including deleting it from its
	 * current percpu list, complete before setting loaded_vmcs->vcpu to
	 * -1, otherwise a different cpu can see vcpu == -1 first and add
	 * loaded_vmcs to its percpu list before it's deleted from this cpu's
	 * list. Pairs with the smp_rmb() in vmx_vcpu_load_vmcs().
	 */
	smp_wmb();

	loaded_vmcs->cpu = -1;
	loaded_vmcs->launched = 0;
}

void loaded_vmcs_clear(struct loaded_vmcs *loaded_vmcs)
{
	int cpu = loaded_vmcs->cpu;

	if (cpu != -1)
		smp_call_function_single(cpu,
			 __loaded_vmcs_clear, loaded_vmcs, 1);
}

static bool vmx_segment_cache_test_set(struct vcpu_vmx *vmx, unsigned seg,
				       unsigned field)
{
	bool ret;
	u32 mask = 1 << (seg * SEG_FIELD_NR + field);

	if (!kvm_register_is_available(&vmx->vcpu, VCPU_EXREG_SEGMENTS)) {
		kvm_register_mark_available(&vmx->vcpu, VCPU_EXREG_SEGMENTS);
		vmx->segment_cache.bitmask = 0;
	}
	ret = vmx->segment_cache.bitmask & mask;
	vmx->segment_cache.bitmask |= mask;
	return ret;
}

static u16 vmx_read_guest_seg_selector(struct vcpu_vmx *vmx, unsigned seg)
{
	u16 *p = &vmx->segment_cache.seg[seg].selector;

	if (!vmx_segment_cache_test_set(vmx, seg, SEG_FIELD_SEL))
		*p = vmcs_read16(kvm_vmx_segment_fields[seg].selector);
	return *p;
}

static ulong vmx_read_guest_seg_base(struct vcpu_vmx *vmx, unsigned seg)
{
	ulong *p = &vmx->segment_cache.seg[seg].base;

	if (!vmx_segment_cache_test_set(vmx, seg, SEG_FIELD_BASE))
		*p = vmcs_readl(kvm_vmx_segment_fields[seg].base);
	return *p;
}

static u32 vmx_read_guest_seg_limit(struct vcpu_vmx *vmx, unsigned seg)
{
	u32 *p = &vmx->segment_cache.seg[seg].limit;

	if (!vmx_segment_cache_test_set(vmx, seg, SEG_FIELD_LIMIT))
		*p = vmcs_read32(kvm_vmx_segment_fields[seg].limit);
	return *p;
}

static u32 vmx_read_guest_seg_ar(struct vcpu_vmx *vmx, unsigned seg)
{
	u32 *p = &vmx->segment_cache.seg[seg].ar;

	if (!vmx_segment_cache_test_set(vmx, seg, SEG_FIELD_AR))
		*p = vmcs_read32(kvm_vmx_segment_fields[seg].ar_bytes);
	return *p;
}

void vmx_update_exception_bitmap(struct kvm_vcpu *vcpu)
{
	u32 eb;

	eb = (1u << PF_VECTOR) | (1u << UD_VECTOR) | (1u << MC_VECTOR) |
	     (1u << DB_VECTOR) | (1u << AC_VECTOR);
	/*
	 * Guest access to VMware backdoor ports could legitimately
	 * trigger #GP because of TSS I/O permission bitmap.
	 * We intercept those #GP and allow access to them anyway
	 * as VMware does.
	 */
	if (enable_vmware_backdoor)
		eb |= (1u << GP_VECTOR);
	if ((vcpu->guest_debug &
	     (KVM_GUESTDBG_ENABLE | KVM_GUESTDBG_USE_SW_BP)) ==
	    (KVM_GUESTDBG_ENABLE | KVM_GUESTDBG_USE_SW_BP))
		eb |= 1u << BP_VECTOR;
	if (to_vmx(vcpu)->rmode.vm86_active)
		eb = ~0;
	if (!vmx_need_pf_intercept(vcpu))
		eb &= ~(1u << PF_VECTOR);

	/* When we are running a nested L2 guest and L1 specified for it a
	 * certain exception bitmap, we must trap the same exceptions and pass
	 * them to L1. When running L2, we will only handle the exceptions
	 * specified above if L1 did not want them.
	 */
	if (is_guest_mode(vcpu))
		eb |= get_vmcs12(vcpu)->exception_bitmap;
        else {
		/*
		 * If EPT is enabled, #PF is only trapped if MAXPHYADDR is mismatched
		 * between guest and host.  In that case we only care about present
		 * faults.  For vmcs02, however, PFEC_MASK and PFEC_MATCH are set in
		 * prepare_vmcs02_rare.
		 */
		bool selective_pf_trap = enable_ept && (eb & (1u << PF_VECTOR));
		int mask = selective_pf_trap ? PFERR_PRESENT_MASK : 0;
		vmcs_write32(PAGE_FAULT_ERROR_CODE_MASK, mask);
		vmcs_write32(PAGE_FAULT_ERROR_CODE_MATCH, mask);
	}

	vmcs_write32(EXCEPTION_BITMAP, eb);
}

/*
 * Check if MSR is intercepted for currently loaded MSR bitmap.
 */
static bool msr_write_intercepted(struct kvm_vcpu *vcpu, u32 msr)
{
	unsigned long *msr_bitmap;
	int f = sizeof(unsigned long);

	if (!cpu_has_vmx_msr_bitmap())
		return true;

	msr_bitmap = to_vmx(vcpu)->loaded_vmcs->msr_bitmap;

	if (msr <= 0x1fff) {
		return !!test_bit(msr, msr_bitmap + 0x800 / f);
	} else if ((msr >= 0xc0000000) && (msr <= 0xc0001fff)) {
		msr &= 0x1fff;
		return !!test_bit(msr, msr_bitmap + 0xc00 / f);
	}

	return true;
}

static void clear_atomic_switch_msr_special(struct vcpu_vmx *vmx,
		unsigned long entry, unsigned long exit)
{
	vm_entry_controls_clearbit(vmx, entry);
	vm_exit_controls_clearbit(vmx, exit);
}

int vmx_find_loadstore_msr_slot(struct vmx_msrs *m, u32 msr)
{
	unsigned int i;

	for (i = 0; i < m->nr; ++i) {
		if (m->val[i].index == msr)
			return i;
	}
	return -ENOENT;
}

static void clear_atomic_switch_msr(struct vcpu_vmx *vmx, unsigned msr)
{
	int i;
	struct msr_autoload *m = &vmx->msr_autoload;

	switch (msr) {
	case MSR_EFER:
		if (cpu_has_load_ia32_efer()) {
			clear_atomic_switch_msr_special(vmx,
					VM_ENTRY_LOAD_IA32_EFER,
					VM_EXIT_LOAD_IA32_EFER);
			return;
		}
		break;
	case MSR_CORE_PERF_GLOBAL_CTRL:
		if (cpu_has_load_perf_global_ctrl()) {
			clear_atomic_switch_msr_special(vmx,
					VM_ENTRY_LOAD_IA32_PERF_GLOBAL_CTRL,
					VM_EXIT_LOAD_IA32_PERF_GLOBAL_CTRL);
			return;
		}
		break;
	}
	i = vmx_find_loadstore_msr_slot(&m->guest, msr);
	if (i < 0)
		goto skip_guest;
	--m->guest.nr;
	m->guest.val[i] = m->guest.val[m->guest.nr];
	vmcs_write32(VM_ENTRY_MSR_LOAD_COUNT, m->guest.nr);

skip_guest:
	i = vmx_find_loadstore_msr_slot(&m->host, msr);
	if (i < 0)
		return;

	--m->host.nr;
	m->host.val[i] = m->host.val[m->host.nr];
	vmcs_write32(VM_EXIT_MSR_LOAD_COUNT, m->host.nr);
}

static void add_atomic_switch_msr_special(struct vcpu_vmx *vmx,
		unsigned long entry, unsigned long exit,
		unsigned long guest_val_vmcs, unsigned long host_val_vmcs,
		u64 guest_val, u64 host_val)
{
	vmcs_write64(guest_val_vmcs, guest_val);
	if (host_val_vmcs != HOST_IA32_EFER)
		vmcs_write64(host_val_vmcs, host_val);
	vm_entry_controls_setbit(vmx, entry);
	vm_exit_controls_setbit(vmx, exit);
}

static void add_atomic_switch_msr(struct vcpu_vmx *vmx, unsigned msr,
				  u64 guest_val, u64 host_val, bool entry_only)
{
	int i, j = 0;
	struct msr_autoload *m = &vmx->msr_autoload;

	switch (msr) {
	case MSR_EFER:
		if (cpu_has_load_ia32_efer()) {
			add_atomic_switch_msr_special(vmx,
					VM_ENTRY_LOAD_IA32_EFER,
					VM_EXIT_LOAD_IA32_EFER,
					GUEST_IA32_EFER,
					HOST_IA32_EFER,
					guest_val, host_val);
			return;
		}
		break;
	case MSR_CORE_PERF_GLOBAL_CTRL:
		if (cpu_has_load_perf_global_ctrl()) {
			add_atomic_switch_msr_special(vmx,
					VM_ENTRY_LOAD_IA32_PERF_GLOBAL_CTRL,
					VM_EXIT_LOAD_IA32_PERF_GLOBAL_CTRL,
					GUEST_IA32_PERF_GLOBAL_CTRL,
					HOST_IA32_PERF_GLOBAL_CTRL,
					guest_val, host_val);
			return;
		}
		break;
	case MSR_IA32_PEBS_ENABLE:
		/* PEBS needs a quiescent period after being disabled (to write
		 * a record).  Disabling PEBS through VMX MSR swapping doesn't
		 * provide that period, so a CPU could write host's record into
		 * guest's memory.
		 */
		wrmsrl(MSR_IA32_PEBS_ENABLE, 0);
	}

	i = vmx_find_loadstore_msr_slot(&m->guest, msr);
	if (!entry_only)
		j = vmx_find_loadstore_msr_slot(&m->host, msr);

	if ((i < 0 && m->guest.nr == MAX_NR_LOADSTORE_MSRS) ||
	    (j < 0 &&  m->host.nr == MAX_NR_LOADSTORE_MSRS)) {
		printk_once(KERN_WARNING "Not enough msr switch entries. "
				"Can't add msr %x\n", msr);
		return;
	}
	if (i < 0) {
		i = m->guest.nr++;
		vmcs_write32(VM_ENTRY_MSR_LOAD_COUNT, m->guest.nr);
	}
	m->guest.val[i].index = msr;
	m->guest.val[i].value = guest_val;

	if (entry_only)
		return;

	if (j < 0) {
		j = m->host.nr++;
		vmcs_write32(VM_EXIT_MSR_LOAD_COUNT, m->host.nr);
	}
	m->host.val[j].index = msr;
	m->host.val[j].value = host_val;
}

static bool update_transition_efer(struct vcpu_vmx *vmx)
{
	u64 guest_efer = vmx->vcpu.arch.efer;
	u64 ignore_bits = 0;
	int i;

	/* Shadow paging assumes NX to be available.  */
	if (!enable_ept)
		guest_efer |= EFER_NX;

	/*
	 * LMA and LME handled by hardware; SCE meaningless outside long mode.
	 */
	ignore_bits |= EFER_SCE;
#ifdef CONFIG_X86_64
	ignore_bits |= EFER_LMA | EFER_LME;
	/* SCE is meaningful only in long mode on Intel */
	if (guest_efer & EFER_LMA)
		ignore_bits &= ~(u64)EFER_SCE;
#endif

	/*
	 * On EPT, we can't emulate NX, so we must switch EFER atomically.
	 * On CPUs that support "load IA32_EFER", always switch EFER
	 * atomically, since it's faster than switching it manually.
	 */
	if (cpu_has_load_ia32_efer() ||
	    (enable_ept && ((vmx->vcpu.arch.efer ^ host_efer) & EFER_NX))) {
		if (!(guest_efer & EFER_LMA))
			guest_efer &= ~EFER_LME;
		if (guest_efer != host_efer)
			add_atomic_switch_msr(vmx, MSR_EFER,
					      guest_efer, host_efer, false);
		else
			clear_atomic_switch_msr(vmx, MSR_EFER);
		return false;
	}
<<<<<<< HEAD

	i = __vmx_find_uret_msr(vmx, MSR_EFER);
	if (i < 0)
		return false;

	clear_atomic_switch_msr(vmx, MSR_EFER);

	guest_efer &= ~ignore_bits;
	guest_efer |= host_efer & ignore_bits;

=======

	i = __vmx_find_uret_msr(vmx, MSR_EFER);
	if (i < 0)
		return false;

	clear_atomic_switch_msr(vmx, MSR_EFER);

	guest_efer &= ~ignore_bits;
	guest_efer |= host_efer & ignore_bits;

>>>>>>> f642729d
	vmx->guest_uret_msrs[i].data = guest_efer;
	vmx->guest_uret_msrs[i].mask = ~ignore_bits;

	return true;
}

#ifdef CONFIG_X86_32
/*
 * On 32-bit kernels, VM exits still load the FS and GS bases from the
 * VMCS rather than the segment table.  KVM uses this helper to figure
 * out the current bases to poke them into the VMCS before entry.
 */
static unsigned long segment_base(u16 selector)
{
	struct desc_struct *table;
	unsigned long v;

	if (!(selector & ~SEGMENT_RPL_MASK))
		return 0;

	table = get_current_gdt_ro();

	if ((selector & SEGMENT_TI_MASK) == SEGMENT_LDT) {
		u16 ldt_selector = kvm_read_ldt();

		if (!(ldt_selector & ~SEGMENT_RPL_MASK))
			return 0;

		table = (struct desc_struct *)segment_base(ldt_selector);
	}
	v = get_desc_base(&table[selector >> 3]);
	return v;
}
#endif

static inline bool pt_can_write_msr(struct vcpu_vmx *vmx)
{
	return vmx_pt_mode_is_host_guest() &&
	       !(vmx->pt_desc.guest.ctl & RTIT_CTL_TRACEEN);
}

static inline bool pt_output_base_valid(struct kvm_vcpu *vcpu, u64 base)
{
	/* The base must be 128-byte aligned and a legal physical address. */
<<<<<<< HEAD
	return !kvm_vcpu_is_illegal_gpa(vcpu, base) && !(base & 0x7f);
=======
	return kvm_vcpu_is_legal_aligned_gpa(vcpu, base, 128);
>>>>>>> f642729d
}

static inline void pt_load_msr(struct pt_ctx *ctx, u32 addr_range)
{
	u32 i;

	wrmsrl(MSR_IA32_RTIT_STATUS, ctx->status);
	wrmsrl(MSR_IA32_RTIT_OUTPUT_BASE, ctx->output_base);
	wrmsrl(MSR_IA32_RTIT_OUTPUT_MASK, ctx->output_mask);
	wrmsrl(MSR_IA32_RTIT_CR3_MATCH, ctx->cr3_match);
	for (i = 0; i < addr_range; i++) {
		wrmsrl(MSR_IA32_RTIT_ADDR0_A + i * 2, ctx->addr_a[i]);
		wrmsrl(MSR_IA32_RTIT_ADDR0_B + i * 2, ctx->addr_b[i]);
	}
}

static inline void pt_save_msr(struct pt_ctx *ctx, u32 addr_range)
{
	u32 i;

	rdmsrl(MSR_IA32_RTIT_STATUS, ctx->status);
	rdmsrl(MSR_IA32_RTIT_OUTPUT_BASE, ctx->output_base);
	rdmsrl(MSR_IA32_RTIT_OUTPUT_MASK, ctx->output_mask);
	rdmsrl(MSR_IA32_RTIT_CR3_MATCH, ctx->cr3_match);
	for (i = 0; i < addr_range; i++) {
		rdmsrl(MSR_IA32_RTIT_ADDR0_A + i * 2, ctx->addr_a[i]);
		rdmsrl(MSR_IA32_RTIT_ADDR0_B + i * 2, ctx->addr_b[i]);
	}
}

static void pt_guest_enter(struct vcpu_vmx *vmx)
{
	if (vmx_pt_mode_is_system())
		return;

	/*
	 * GUEST_IA32_RTIT_CTL is already set in the VMCS.
	 * Save host state before VM entry.
	 */
	rdmsrl(MSR_IA32_RTIT_CTL, vmx->pt_desc.host.ctl);
	if (vmx->pt_desc.guest.ctl & RTIT_CTL_TRACEEN) {
		wrmsrl(MSR_IA32_RTIT_CTL, 0);
		pt_save_msr(&vmx->pt_desc.host, vmx->pt_desc.addr_range);
		pt_load_msr(&vmx->pt_desc.guest, vmx->pt_desc.addr_range);
	}
}

static void pt_guest_exit(struct vcpu_vmx *vmx)
{
	if (vmx_pt_mode_is_system())
		return;

	if (vmx->pt_desc.guest.ctl & RTIT_CTL_TRACEEN) {
		pt_save_msr(&vmx->pt_desc.guest, vmx->pt_desc.addr_range);
		pt_load_msr(&vmx->pt_desc.host, vmx->pt_desc.addr_range);
	}

	/* Reload host state (IA32_RTIT_CTL will be cleared on VM exit). */
	wrmsrl(MSR_IA32_RTIT_CTL, vmx->pt_desc.host.ctl);
}

void vmx_set_host_fs_gs(struct vmcs_host_state *host, u16 fs_sel, u16 gs_sel,
			unsigned long fs_base, unsigned long gs_base)
{
	if (unlikely(fs_sel != host->fs_sel)) {
		if (!(fs_sel & 7))
			vmcs_write16(HOST_FS_SELECTOR, fs_sel);
		else
			vmcs_write16(HOST_FS_SELECTOR, 0);
		host->fs_sel = fs_sel;
	}
	if (unlikely(gs_sel != host->gs_sel)) {
		if (!(gs_sel & 7))
			vmcs_write16(HOST_GS_SELECTOR, gs_sel);
		else
			vmcs_write16(HOST_GS_SELECTOR, 0);
		host->gs_sel = gs_sel;
	}
	if (unlikely(fs_base != host->fs_base)) {
		vmcs_writel(HOST_FS_BASE, fs_base);
		host->fs_base = fs_base;
	}
	if (unlikely(gs_base != host->gs_base)) {
		vmcs_writel(HOST_GS_BASE, gs_base);
		host->gs_base = gs_base;
	}
}

void vmx_prepare_switch_to_guest(struct kvm_vcpu *vcpu)
{
	struct vcpu_vmx *vmx = to_vmx(vcpu);
	struct vmcs_host_state *host_state;
#ifdef CONFIG_X86_64
	int cpu = raw_smp_processor_id();
#endif
	unsigned long fs_base, gs_base;
	u16 fs_sel, gs_sel;
	int i;

	vmx->req_immediate_exit = false;

	/*
	 * Note that guest MSRs to be saved/restored can also be changed
	 * when guest state is loaded. This happens when guest transitions
	 * to/from long-mode by setting MSR_EFER.LMA.
	 */
	if (!vmx->guest_uret_msrs_loaded) {
		vmx->guest_uret_msrs_loaded = true;
		for (i = 0; i < vmx->nr_active_uret_msrs; ++i)
			kvm_set_user_return_msr(vmx->guest_uret_msrs[i].slot,
						vmx->guest_uret_msrs[i].data,
						vmx->guest_uret_msrs[i].mask);

	}

    	if (vmx->nested.need_vmcs12_to_shadow_sync)
		nested_sync_vmcs12_to_shadow(vcpu);

	if (vmx->guest_state_loaded)
		return;

	host_state = &vmx->loaded_vmcs->host_state;

	/*
	 * Set host fs and gs selectors.  Unfortunately, 22.2.3 does not
	 * allow segment selectors with cpl > 0 or ti == 1.
	 */
	host_state->ldt_sel = kvm_read_ldt();

#ifdef CONFIG_X86_64
	savesegment(ds, host_state->ds_sel);
	savesegment(es, host_state->es_sel);

	gs_base = cpu_kernelmode_gs_base(cpu);
	if (likely(is_64bit_mm(current->mm))) {
		current_save_fsgs();
		fs_sel = current->thread.fsindex;
		gs_sel = current->thread.gsindex;
		fs_base = current->thread.fsbase;
		vmx->msr_host_kernel_gs_base = current->thread.gsbase;
	} else {
		savesegment(fs, fs_sel);
		savesegment(gs, gs_sel);
		fs_base = read_msr(MSR_FS_BASE);
		vmx->msr_host_kernel_gs_base = read_msr(MSR_KERNEL_GS_BASE);
	}

	wrmsrl(MSR_KERNEL_GS_BASE, vmx->msr_guest_kernel_gs_base);
#else
	savesegment(fs, fs_sel);
	savesegment(gs, gs_sel);
	fs_base = segment_base(fs_sel);
	gs_base = segment_base(gs_sel);
#endif

	vmx_set_host_fs_gs(host_state, fs_sel, gs_sel, fs_base, gs_base);
	vmx->guest_state_loaded = true;
}

static void vmx_prepare_switch_to_host(struct vcpu_vmx *vmx)
{
	struct vmcs_host_state *host_state;

	if (!vmx->guest_state_loaded)
		return;

	host_state = &vmx->loaded_vmcs->host_state;

	++vmx->vcpu.stat.host_state_reload;

#ifdef CONFIG_X86_64
	rdmsrl(MSR_KERNEL_GS_BASE, vmx->msr_guest_kernel_gs_base);
#endif
	if (host_state->ldt_sel || (host_state->gs_sel & 7)) {
		kvm_load_ldt(host_state->ldt_sel);
#ifdef CONFIG_X86_64
		load_gs_index(host_state->gs_sel);
#else
		loadsegment(gs, host_state->gs_sel);
#endif
	}
	if (host_state->fs_sel & 7)
		loadsegment(fs, host_state->fs_sel);
#ifdef CONFIG_X86_64
	if (unlikely(host_state->ds_sel | host_state->es_sel)) {
		loadsegment(ds, host_state->ds_sel);
		loadsegment(es, host_state->es_sel);
	}
#endif
	invalidate_tss_limit();
#ifdef CONFIG_X86_64
	wrmsrl(MSR_KERNEL_GS_BASE, vmx->msr_host_kernel_gs_base);
#endif
	load_fixmap_gdt(raw_smp_processor_id());
	vmx->guest_state_loaded = false;
	vmx->guest_uret_msrs_loaded = false;
}

#ifdef CONFIG_X86_64
static u64 vmx_read_guest_kernel_gs_base(struct vcpu_vmx *vmx)
{
	preempt_disable();
	if (vmx->guest_state_loaded)
		rdmsrl(MSR_KERNEL_GS_BASE, vmx->msr_guest_kernel_gs_base);
	preempt_enable();
	return vmx->msr_guest_kernel_gs_base;
}

static void vmx_write_guest_kernel_gs_base(struct vcpu_vmx *vmx, u64 data)
{
	preempt_disable();
	if (vmx->guest_state_loaded)
		wrmsrl(MSR_KERNEL_GS_BASE, data);
	preempt_enable();
	vmx->msr_guest_kernel_gs_base = data;
}
#endif

void vmx_vcpu_load_vmcs(struct kvm_vcpu *vcpu, int cpu,
			struct loaded_vmcs *buddy)
{
	struct vcpu_vmx *vmx = to_vmx(vcpu);
	bool already_loaded = vmx->loaded_vmcs->cpu == cpu;
	struct vmcs *prev;

	if (!already_loaded) {
		loaded_vmcs_clear(vmx->loaded_vmcs);
		local_irq_disable();

		/*
		 * Ensure loaded_vmcs->cpu is read before adding loaded_vmcs to
		 * this cpu's percpu list, otherwise it may not yet be deleted
		 * from its previous cpu's percpu list.  Pairs with the
		 * smb_wmb() in __loaded_vmcs_clear().
		 */
		smp_rmb();

		list_add(&vmx->loaded_vmcs->loaded_vmcss_on_cpu_link,
			 &per_cpu(loaded_vmcss_on_cpu, cpu));
		local_irq_enable();
	}

	prev = per_cpu(current_vmcs, cpu);
	if (prev != vmx->loaded_vmcs->vmcs) {
		per_cpu(current_vmcs, cpu) = vmx->loaded_vmcs->vmcs;
		vmcs_load(vmx->loaded_vmcs->vmcs);

		/*
		 * No indirect branch prediction barrier needed when switching
		 * the active VMCS within a guest, e.g. on nested VM-Enter.
		 * The L1 VMM can protect itself with retpolines, IBPB or IBRS.
		 */
		if (!buddy || WARN_ON_ONCE(buddy->vmcs != prev))
			indirect_branch_prediction_barrier();
	}

	if (!already_loaded) {
		void *gdt = get_current_gdt_ro();
		unsigned long sysenter_esp;

		/*
		 * Flush all EPTP/VPID contexts, the new pCPU may have stale
		 * TLB entries from its previous association with the vCPU.
		 */
		kvm_make_request(KVM_REQ_TLB_FLUSH, vcpu);

		/*
		 * Linux uses per-cpu TSS and GDT, so set these when switching
		 * processors.  See 22.2.4.
		 */
		vmcs_writel(HOST_TR_BASE,
			    (unsigned long)&get_cpu_entry_area(cpu)->tss.x86_tss);
		vmcs_writel(HOST_GDTR_BASE, (unsigned long)gdt);   /* 22.2.4 */

		rdmsrl(MSR_IA32_SYSENTER_ESP, sysenter_esp);
		vmcs_writel(HOST_IA32_SYSENTER_ESP, sysenter_esp); /* 22.2.3 */

		vmx->loaded_vmcs->cpu = cpu;
	}

	/* Setup TSC multiplier */
	if (kvm_has_tsc_control &&
	    vmx->current_tsc_ratio != vcpu->arch.tsc_scaling_ratio)
		decache_tsc_multiplier(vmx);
}

/*
 * Switches to specified vcpu, until a matching vcpu_put(), but assumes
 * vcpu mutex is already taken.
 */
static void vmx_vcpu_load(struct kvm_vcpu *vcpu, int cpu)
{
	struct vcpu_vmx *vmx = to_vmx(vcpu);

	vmx_vcpu_load_vmcs(vcpu, cpu, NULL);

	vmx_vcpu_pi_load(vcpu, cpu);

	vmx->host_debugctlmsr = get_debugctlmsr();
}

static void vmx_vcpu_put(struct kvm_vcpu *vcpu)
{
	vmx_vcpu_pi_put(vcpu);

	vmx_prepare_switch_to_host(to_vmx(vcpu));
}

static bool emulation_required(struct kvm_vcpu *vcpu)
{
	return emulate_invalid_guest_state && !vmx_guest_state_valid(vcpu);
}

unsigned long vmx_get_rflags(struct kvm_vcpu *vcpu)
{
	struct vcpu_vmx *vmx = to_vmx(vcpu);
	unsigned long rflags, save_rflags;

	if (!kvm_register_is_available(vcpu, VCPU_EXREG_RFLAGS)) {
		kvm_register_mark_available(vcpu, VCPU_EXREG_RFLAGS);
		rflags = vmcs_readl(GUEST_RFLAGS);
		if (vmx->rmode.vm86_active) {
			rflags &= RMODE_GUEST_OWNED_EFLAGS_BITS;
			save_rflags = vmx->rmode.save_rflags;
			rflags |= save_rflags & ~RMODE_GUEST_OWNED_EFLAGS_BITS;
		}
		vmx->rflags = rflags;
	}
	return vmx->rflags;
}

void vmx_set_rflags(struct kvm_vcpu *vcpu, unsigned long rflags)
{
	struct vcpu_vmx *vmx = to_vmx(vcpu);
	unsigned long old_rflags;

	if (is_unrestricted_guest(vcpu)) {
		kvm_register_mark_available(vcpu, VCPU_EXREG_RFLAGS);
		vmx->rflags = rflags;
		vmcs_writel(GUEST_RFLAGS, rflags);
		return;
	}

	old_rflags = vmx_get_rflags(vcpu);
	vmx->rflags = rflags;
	if (vmx->rmode.vm86_active) {
		vmx->rmode.save_rflags = rflags;
		rflags |= X86_EFLAGS_IOPL | X86_EFLAGS_VM;
	}
	vmcs_writel(GUEST_RFLAGS, rflags);

	if ((old_rflags ^ vmx->rflags) & X86_EFLAGS_VM)
		vmx->emulation_required = emulation_required(vcpu);
}

u32 vmx_get_interrupt_shadow(struct kvm_vcpu *vcpu)
{
	u32 interruptibility = vmcs_read32(GUEST_INTERRUPTIBILITY_INFO);
	int ret = 0;

	if (interruptibility & GUEST_INTR_STATE_STI)
		ret |= KVM_X86_SHADOW_INT_STI;
	if (interruptibility & GUEST_INTR_STATE_MOV_SS)
		ret |= KVM_X86_SHADOW_INT_MOV_SS;

	return ret;
}

void vmx_set_interrupt_shadow(struct kvm_vcpu *vcpu, int mask)
{
	u32 interruptibility_old = vmcs_read32(GUEST_INTERRUPTIBILITY_INFO);
	u32 interruptibility = interruptibility_old;

	interruptibility &= ~(GUEST_INTR_STATE_STI | GUEST_INTR_STATE_MOV_SS);

	if (mask & KVM_X86_SHADOW_INT_MOV_SS)
		interruptibility |= GUEST_INTR_STATE_MOV_SS;
	else if (mask & KVM_X86_SHADOW_INT_STI)
		interruptibility |= GUEST_INTR_STATE_STI;

	if ((interruptibility != interruptibility_old))
		vmcs_write32(GUEST_INTERRUPTIBILITY_INFO, interruptibility);
}

static int vmx_rtit_ctl_check(struct kvm_vcpu *vcpu, u64 data)
{
	struct vcpu_vmx *vmx = to_vmx(vcpu);
	unsigned long value;

	/*
	 * Any MSR write that attempts to change bits marked reserved will
	 * case a #GP fault.
	 */
	if (data & vmx->pt_desc.ctl_bitmask)
		return 1;

	/*
	 * Any attempt to modify IA32_RTIT_CTL while TraceEn is set will
	 * result in a #GP unless the same write also clears TraceEn.
	 */
	if ((vmx->pt_desc.guest.ctl & RTIT_CTL_TRACEEN) &&
		((vmx->pt_desc.guest.ctl ^ data) & ~RTIT_CTL_TRACEEN))
		return 1;

	/*
	 * WRMSR to IA32_RTIT_CTL that sets TraceEn but clears this bit
	 * and FabricEn would cause #GP, if
	 * CPUID.(EAX=14H, ECX=0):ECX.SNGLRGNOUT[bit 2] = 0
	 */
	if ((data & RTIT_CTL_TRACEEN) && !(data & RTIT_CTL_TOPA) &&
		!(data & RTIT_CTL_FABRIC_EN) &&
		!intel_pt_validate_cap(vmx->pt_desc.caps,
					PT_CAP_single_range_output))
		return 1;

	/*
	 * MTCFreq, CycThresh and PSBFreq encodings check, any MSR write that
	 * utilize encodings marked reserved will casue a #GP fault.
	 */
	value = intel_pt_validate_cap(vmx->pt_desc.caps, PT_CAP_mtc_periods);
	if (intel_pt_validate_cap(vmx->pt_desc.caps, PT_CAP_mtc) &&
			!test_bit((data & RTIT_CTL_MTC_RANGE) >>
			RTIT_CTL_MTC_RANGE_OFFSET, &value))
		return 1;
	value = intel_pt_validate_cap(vmx->pt_desc.caps,
						PT_CAP_cycle_thresholds);
	if (intel_pt_validate_cap(vmx->pt_desc.caps, PT_CAP_psb_cyc) &&
			!test_bit((data & RTIT_CTL_CYC_THRESH) >>
			RTIT_CTL_CYC_THRESH_OFFSET, &value))
		return 1;
	value = intel_pt_validate_cap(vmx->pt_desc.caps, PT_CAP_psb_periods);
	if (intel_pt_validate_cap(vmx->pt_desc.caps, PT_CAP_psb_cyc) &&
			!test_bit((data & RTIT_CTL_PSB_FREQ) >>
			RTIT_CTL_PSB_FREQ_OFFSET, &value))
		return 1;

	/*
	 * If ADDRx_CFG is reserved or the encodings is >2 will
	 * cause a #GP fault.
	 */
	value = (data & RTIT_CTL_ADDR0) >> RTIT_CTL_ADDR0_OFFSET;
	if ((value && (vmx->pt_desc.addr_range < 1)) || (value > 2))
		return 1;
	value = (data & RTIT_CTL_ADDR1) >> RTIT_CTL_ADDR1_OFFSET;
	if ((value && (vmx->pt_desc.addr_range < 2)) || (value > 2))
		return 1;
	value = (data & RTIT_CTL_ADDR2) >> RTIT_CTL_ADDR2_OFFSET;
	if ((value && (vmx->pt_desc.addr_range < 3)) || (value > 2))
		return 1;
	value = (data & RTIT_CTL_ADDR3) >> RTIT_CTL_ADDR3_OFFSET;
	if ((value && (vmx->pt_desc.addr_range < 4)) || (value > 2))
		return 1;

	return 0;
}

static bool vmx_can_emulate_instruction(struct kvm_vcpu *vcpu, void *insn, int insn_len)
{
	return true;
}

static int skip_emulated_instruction(struct kvm_vcpu *vcpu)
{
	unsigned long rip, orig_rip;

	/*
	 * Using VMCS.VM_EXIT_INSTRUCTION_LEN on EPT misconfig depends on
	 * undefined behavior: Intel's SDM doesn't mandate the VMCS field be
	 * set when EPT misconfig occurs.  In practice, real hardware updates
	 * VM_EXIT_INSTRUCTION_LEN on EPT misconfig, but other hypervisors
	 * (namely Hyper-V) don't set it due to it being undefined behavior,
	 * i.e. we end up advancing IP with some random value.
	 */
	if (!static_cpu_has(X86_FEATURE_HYPERVISOR) ||
	    to_vmx(vcpu)->exit_reason.basic != EXIT_REASON_EPT_MISCONFIG) {
		orig_rip = kvm_rip_read(vcpu);
		rip = orig_rip + vmcs_read32(VM_EXIT_INSTRUCTION_LEN);
#ifdef CONFIG_X86_64
		/*
		 * We need to mask out the high 32 bits of RIP if not in 64-bit
		 * mode, but just finding out that we are in 64-bit mode is
		 * quite expensive.  Only do it if there was a carry.
		 */
		if (unlikely(((rip ^ orig_rip) >> 31) == 3) && !is_64_bit_mode(vcpu))
			rip = (u32)rip;
#endif
		kvm_rip_write(vcpu, rip);
	} else {
		if (!kvm_emulate_instruction(vcpu, EMULTYPE_SKIP))
			return 0;
	}

	/* skipping an emulated instruction also counts */
	vmx_set_interrupt_shadow(vcpu, 0);

	return 1;
}

/*
 * Recognizes a pending MTF VM-exit and records the nested state for later
 * delivery.
 */
static void vmx_update_emulated_instruction(struct kvm_vcpu *vcpu)
{
	struct vmcs12 *vmcs12 = get_vmcs12(vcpu);
	struct vcpu_vmx *vmx = to_vmx(vcpu);

	if (!is_guest_mode(vcpu))
		return;

	/*
	 * Per the SDM, MTF takes priority over debug-trap exceptions besides
	 * T-bit traps. As instruction emulation is completed (i.e. at the
	 * instruction boundary), any #DB exception pending delivery must be a
	 * debug-trap. Record the pending MTF state to be delivered in
	 * vmx_check_nested_events().
	 */
	if (nested_cpu_has_mtf(vmcs12) &&
	    (!vcpu->arch.exception.pending ||
	     vcpu->arch.exception.nr == DB_VECTOR))
		vmx->nested.mtf_pending = true;
	else
		vmx->nested.mtf_pending = false;
}

static int vmx_skip_emulated_instruction(struct kvm_vcpu *vcpu)
{
	vmx_update_emulated_instruction(vcpu);
	return skip_emulated_instruction(vcpu);
}

static void vmx_clear_hlt(struct kvm_vcpu *vcpu)
{
	/*
	 * Ensure that we clear the HLT state in the VMCS.  We don't need to
	 * explicitly skip the instruction because if the HLT state is set,
	 * then the instruction is already executing and RIP has already been
	 * advanced.
	 */
	if (kvm_hlt_in_guest(vcpu->kvm) &&
			vmcs_read32(GUEST_ACTIVITY_STATE) == GUEST_ACTIVITY_HLT)
		vmcs_write32(GUEST_ACTIVITY_STATE, GUEST_ACTIVITY_ACTIVE);
}

static void vmx_queue_exception(struct kvm_vcpu *vcpu)
{
	struct vcpu_vmx *vmx = to_vmx(vcpu);
	unsigned nr = vcpu->arch.exception.nr;
	bool has_error_code = vcpu->arch.exception.has_error_code;
	u32 error_code = vcpu->arch.exception.error_code;
	u32 intr_info = nr | INTR_INFO_VALID_MASK;

	kvm_deliver_exception_payload(vcpu);

	if (has_error_code) {
		vmcs_write32(VM_ENTRY_EXCEPTION_ERROR_CODE, error_code);
		intr_info |= INTR_INFO_DELIVER_CODE_MASK;
	}

	if (vmx->rmode.vm86_active) {
		int inc_eip = 0;
		if (kvm_exception_is_soft(nr))
			inc_eip = vcpu->arch.event_exit_inst_len;
		kvm_inject_realmode_interrupt(vcpu, nr, inc_eip);
		return;
	}

	WARN_ON_ONCE(vmx->emulation_required);

	if (kvm_exception_is_soft(nr)) {
		vmcs_write32(VM_ENTRY_INSTRUCTION_LEN,
			     vmx->vcpu.arch.event_exit_inst_len);
		intr_info |= INTR_TYPE_SOFT_EXCEPTION;
	} else
		intr_info |= INTR_TYPE_HARD_EXCEPTION;

	vmcs_write32(VM_ENTRY_INTR_INFO_FIELD, intr_info);

	vmx_clear_hlt(vcpu);
}

static void vmx_setup_uret_msr(struct vcpu_vmx *vmx, unsigned int msr)
{
	struct vmx_uret_msr tmp;
	int from, to;

	from = __vmx_find_uret_msr(vmx, msr);
	if (from < 0)
		return;
	to = vmx->nr_active_uret_msrs++;

	tmp = vmx->guest_uret_msrs[to];
	vmx->guest_uret_msrs[to] = vmx->guest_uret_msrs[from];
	vmx->guest_uret_msrs[from] = tmp;
}

/*
 * Set up the vmcs to automatically save and restore system
 * msrs.  Don't touch the 64-bit msrs if the guest is in legacy
 * mode, as fiddling with msrs is very expensive.
 */
static void setup_msrs(struct vcpu_vmx *vmx)
{
	vmx->guest_uret_msrs_loaded = false;
	vmx->nr_active_uret_msrs = 0;
#ifdef CONFIG_X86_64
	/*
	 * The SYSCALL MSRs are only needed on long mode guests, and only
	 * when EFER.SCE is set.
	 */
	if (is_long_mode(&vmx->vcpu) && (vmx->vcpu.arch.efer & EFER_SCE)) {
		vmx_setup_uret_msr(vmx, MSR_STAR);
		vmx_setup_uret_msr(vmx, MSR_LSTAR);
		vmx_setup_uret_msr(vmx, MSR_SYSCALL_MASK);
	}
#endif
	if (update_transition_efer(vmx))
		vmx_setup_uret_msr(vmx, MSR_EFER);

	if (guest_cpuid_has(&vmx->vcpu, X86_FEATURE_RDTSCP))
		vmx_setup_uret_msr(vmx, MSR_TSC_AUX);

	vmx_setup_uret_msr(vmx, MSR_IA32_TSX_CTRL);

	if (cpu_has_vmx_msr_bitmap())
		vmx_update_msr_bitmap(&vmx->vcpu);
}

static u64 vmx_write_l1_tsc_offset(struct kvm_vcpu *vcpu, u64 offset)
{
	struct vmcs12 *vmcs12 = get_vmcs12(vcpu);
	u64 g_tsc_offset = 0;

	/*
	 * We're here if L1 chose not to trap WRMSR to TSC. According
	 * to the spec, this should set L1's TSC; The offset that L1
	 * set for L2 remains unchanged, and still needs to be added
	 * to the newly set TSC to get L2's TSC.
	 */
	if (is_guest_mode(vcpu) &&
	    (vmcs12->cpu_based_vm_exec_control & CPU_BASED_USE_TSC_OFFSETTING))
		g_tsc_offset = vmcs12->tsc_offset;

	trace_kvm_write_tsc_offset(vcpu->vcpu_id,
				   vcpu->arch.tsc_offset - g_tsc_offset,
				   offset);
	vmcs_write64(TSC_OFFSET, offset + g_tsc_offset);
	return offset + g_tsc_offset;
}

/*
 * nested_vmx_allowed() checks whether a guest should be allowed to use VMX
 * instructions and MSRs (i.e., nested VMX). Nested VMX is disabled for
 * all guests if the "nested" module option is off, and can also be disabled
 * for a single guest by disabling its VMX cpuid bit.
 */
bool nested_vmx_allowed(struct kvm_vcpu *vcpu)
{
	return nested && guest_cpuid_has(vcpu, X86_FEATURE_VMX);
}

static inline bool vmx_feature_control_msr_valid(struct kvm_vcpu *vcpu,
						 uint64_t val)
{
	uint64_t valid_bits = to_vmx(vcpu)->msr_ia32_feature_control_valid_bits;

	return !(val & ~valid_bits);
}

static int vmx_get_msr_feature(struct kvm_msr_entry *msr)
{
	switch (msr->index) {
	case MSR_IA32_VMX_BASIC ... MSR_IA32_VMX_VMFUNC:
		if (!nested)
			return 1;
		return vmx_get_vmx_msr(&vmcs_config.nested, msr->index, &msr->data);
	case MSR_IA32_PERF_CAPABILITIES:
		msr->data = vmx_get_perf_capabilities();
		return 0;
	default:
		return KVM_MSR_RET_INVALID;
	}
}

/*
 * Reads an msr value (of 'msr_index') into 'pdata'.
 * Returns 0 on success, non-0 otherwise.
 * Assumes vcpu_load() was already called.
 */
static int vmx_get_msr(struct kvm_vcpu *vcpu, struct msr_data *msr_info)
{
	struct vcpu_vmx *vmx = to_vmx(vcpu);
	struct vmx_uret_msr *msr;
	u32 index;

	switch (msr_info->index) {
#ifdef CONFIG_X86_64
	case MSR_FS_BASE:
		msr_info->data = vmcs_readl(GUEST_FS_BASE);
		break;
	case MSR_GS_BASE:
		msr_info->data = vmcs_readl(GUEST_GS_BASE);
		break;
	case MSR_KERNEL_GS_BASE:
		msr_info->data = vmx_read_guest_kernel_gs_base(vmx);
		break;
#endif
	case MSR_EFER:
		return kvm_get_msr_common(vcpu, msr_info);
	case MSR_IA32_TSX_CTRL:
		if (!msr_info->host_initiated &&
		    !(vcpu->arch.arch_capabilities & ARCH_CAP_TSX_CTRL_MSR))
			return 1;
		goto find_uret_msr;
	case MSR_IA32_UMWAIT_CONTROL:
		if (!msr_info->host_initiated && !vmx_has_waitpkg(vmx))
			return 1;

		msr_info->data = vmx->msr_ia32_umwait_control;
		break;
	case MSR_IA32_SPEC_CTRL:
		if (!msr_info->host_initiated &&
		    !guest_has_spec_ctrl_msr(vcpu))
			return 1;

		msr_info->data = to_vmx(vcpu)->spec_ctrl;
		break;
	case MSR_IA32_SYSENTER_CS:
		msr_info->data = vmcs_read32(GUEST_SYSENTER_CS);
		break;
	case MSR_IA32_SYSENTER_EIP:
		msr_info->data = vmcs_readl(GUEST_SYSENTER_EIP);
		break;
	case MSR_IA32_SYSENTER_ESP:
		msr_info->data = vmcs_readl(GUEST_SYSENTER_ESP);
		break;
	case MSR_IA32_BNDCFGS:
		if (!kvm_mpx_supported() ||
		    (!msr_info->host_initiated &&
		     !guest_cpuid_has(vcpu, X86_FEATURE_MPX)))
			return 1;
		msr_info->data = vmcs_read64(GUEST_BNDCFGS);
		break;
	case MSR_IA32_MCG_EXT_CTL:
		if (!msr_info->host_initiated &&
		    !(vmx->msr_ia32_feature_control &
		      FEAT_CTL_LMCE_ENABLED))
			return 1;
		msr_info->data = vcpu->arch.mcg_ext_ctl;
		break;
	case MSR_IA32_FEAT_CTL:
		msr_info->data = vmx->msr_ia32_feature_control;
		break;
	case MSR_IA32_VMX_BASIC ... MSR_IA32_VMX_VMFUNC:
		if (!nested_vmx_allowed(vcpu))
			return 1;
		if (vmx_get_vmx_msr(&vmx->nested.msrs, msr_info->index,
				    &msr_info->data))
			return 1;
		/*
		 * Enlightened VMCS v1 doesn't have certain fields, but buggy
		 * Hyper-V versions are still trying to use corresponding
		 * features when they are exposed. Filter out the essential
		 * minimum.
		 */
		if (!msr_info->host_initiated &&
		    vmx->nested.enlightened_vmcs_enabled)
			nested_evmcs_filter_control_msr(msr_info->index,
							&msr_info->data);
		break;
	case MSR_IA32_RTIT_CTL:
		if (!vmx_pt_mode_is_host_guest())
			return 1;
		msr_info->data = vmx->pt_desc.guest.ctl;
		break;
	case MSR_IA32_RTIT_STATUS:
		if (!vmx_pt_mode_is_host_guest())
			return 1;
		msr_info->data = vmx->pt_desc.guest.status;
		break;
	case MSR_IA32_RTIT_CR3_MATCH:
		if (!vmx_pt_mode_is_host_guest() ||
			!intel_pt_validate_cap(vmx->pt_desc.caps,
						PT_CAP_cr3_filtering))
			return 1;
		msr_info->data = vmx->pt_desc.guest.cr3_match;
		break;
	case MSR_IA32_RTIT_OUTPUT_BASE:
		if (!vmx_pt_mode_is_host_guest() ||
			(!intel_pt_validate_cap(vmx->pt_desc.caps,
					PT_CAP_topa_output) &&
			 !intel_pt_validate_cap(vmx->pt_desc.caps,
					PT_CAP_single_range_output)))
			return 1;
		msr_info->data = vmx->pt_desc.guest.output_base;
		break;
	case MSR_IA32_RTIT_OUTPUT_MASK:
		if (!vmx_pt_mode_is_host_guest() ||
			(!intel_pt_validate_cap(vmx->pt_desc.caps,
					PT_CAP_topa_output) &&
			 !intel_pt_validate_cap(vmx->pt_desc.caps,
					PT_CAP_single_range_output)))
			return 1;
		msr_info->data = vmx->pt_desc.guest.output_mask;
		break;
	case MSR_IA32_RTIT_ADDR0_A ... MSR_IA32_RTIT_ADDR3_B:
		index = msr_info->index - MSR_IA32_RTIT_ADDR0_A;
		if (!vmx_pt_mode_is_host_guest() ||
			(index >= 2 * intel_pt_validate_cap(vmx->pt_desc.caps,
					PT_CAP_num_address_ranges)))
			return 1;
		if (index % 2)
			msr_info->data = vmx->pt_desc.guest.addr_b[index / 2];
		else
			msr_info->data = vmx->pt_desc.guest.addr_a[index / 2];
		break;
	case MSR_TSC_AUX:
		if (!msr_info->host_initiated &&
		    !guest_cpuid_has(vcpu, X86_FEATURE_RDTSCP))
			return 1;
		goto find_uret_msr;
<<<<<<< HEAD
=======
	case MSR_IA32_DEBUGCTLMSR:
		msr_info->data = vmcs_read64(GUEST_IA32_DEBUGCTL);
		break;
>>>>>>> f642729d
	default:
	find_uret_msr:
		msr = vmx_find_uret_msr(vmx, msr_info->index);
		if (msr) {
			msr_info->data = msr->data;
			break;
		}
		return kvm_get_msr_common(vcpu, msr_info);
	}

	return 0;
}

static u64 nested_vmx_truncate_sysenter_addr(struct kvm_vcpu *vcpu,
						    u64 data)
{
#ifdef CONFIG_X86_64
	if (!guest_cpuid_has(vcpu, X86_FEATURE_LM))
		return (u32)data;
#endif
	return (unsigned long)data;
}

static u64 vcpu_supported_debugctl(struct kvm_vcpu *vcpu)
{
	u64 debugctl = vmx_supported_debugctl();

	if (!intel_pmu_lbr_is_enabled(vcpu))
		debugctl &= ~DEBUGCTLMSR_LBR_MASK;

	return debugctl;
}

/*
 * Writes msr value into the appropriate "register".
 * Returns 0 on success, non-0 otherwise.
 * Assumes vcpu_load() was already called.
 */
static int vmx_set_msr(struct kvm_vcpu *vcpu, struct msr_data *msr_info)
{
	struct vcpu_vmx *vmx = to_vmx(vcpu);
	struct vmx_uret_msr *msr;
	int ret = 0;
	u32 msr_index = msr_info->index;
	u64 data = msr_info->data;
	u32 index;

	switch (msr_index) {
	case MSR_EFER:
		ret = kvm_set_msr_common(vcpu, msr_info);
		break;
#ifdef CONFIG_X86_64
	case MSR_FS_BASE:
		vmx_segment_cache_clear(vmx);
		vmcs_writel(GUEST_FS_BASE, data);
		break;
	case MSR_GS_BASE:
		vmx_segment_cache_clear(vmx);
		vmcs_writel(GUEST_GS_BASE, data);
		break;
	case MSR_KERNEL_GS_BASE:
		vmx_write_guest_kernel_gs_base(vmx, data);
		break;
#endif
	case MSR_IA32_SYSENTER_CS:
		if (is_guest_mode(vcpu))
			get_vmcs12(vcpu)->guest_sysenter_cs = data;
		vmcs_write32(GUEST_SYSENTER_CS, data);
		break;
	case MSR_IA32_SYSENTER_EIP:
		if (is_guest_mode(vcpu)) {
			data = nested_vmx_truncate_sysenter_addr(vcpu, data);
			get_vmcs12(vcpu)->guest_sysenter_eip = data;
		}
		vmcs_writel(GUEST_SYSENTER_EIP, data);
		break;
	case MSR_IA32_SYSENTER_ESP:
		if (is_guest_mode(vcpu)) {
			data = nested_vmx_truncate_sysenter_addr(vcpu, data);
			get_vmcs12(vcpu)->guest_sysenter_esp = data;
		}
		vmcs_writel(GUEST_SYSENTER_ESP, data);
		break;
	case MSR_IA32_DEBUGCTLMSR: {
		u64 invalid = data & ~vcpu_supported_debugctl(vcpu);
		if (invalid & (DEBUGCTLMSR_BTF|DEBUGCTLMSR_LBR)) {
			if (report_ignored_msrs)
				vcpu_unimpl(vcpu, "%s: BTF|LBR in IA32_DEBUGCTLMSR 0x%llx, nop\n",
					    __func__, data);
			data &= ~(DEBUGCTLMSR_BTF|DEBUGCTLMSR_LBR);
			invalid &= ~(DEBUGCTLMSR_BTF|DEBUGCTLMSR_LBR);
		}

		if (invalid)
			return 1;

		if (is_guest_mode(vcpu) && get_vmcs12(vcpu)->vm_exit_controls &
						VM_EXIT_SAVE_DEBUG_CONTROLS)
			get_vmcs12(vcpu)->guest_ia32_debugctl = data;

		vmcs_write64(GUEST_IA32_DEBUGCTL, data);
		if (intel_pmu_lbr_is_enabled(vcpu) && !to_vmx(vcpu)->lbr_desc.event &&
		    (data & DEBUGCTLMSR_LBR))
			intel_pmu_create_guest_lbr_event(vcpu);
		return 0;
	}
	case MSR_IA32_BNDCFGS:
		if (!kvm_mpx_supported() ||
		    (!msr_info->host_initiated &&
		     !guest_cpuid_has(vcpu, X86_FEATURE_MPX)))
			return 1;
		if (is_noncanonical_address(data & PAGE_MASK, vcpu) ||
		    (data & MSR_IA32_BNDCFGS_RSVD))
			return 1;
		vmcs_write64(GUEST_BNDCFGS, data);
		break;
	case MSR_IA32_UMWAIT_CONTROL:
		if (!msr_info->host_initiated && !vmx_has_waitpkg(vmx))
			return 1;

		/* The reserved bit 1 and non-32 bit [63:32] should be zero */
		if (data & (BIT_ULL(1) | GENMASK_ULL(63, 32)))
			return 1;

		vmx->msr_ia32_umwait_control = data;
		break;
	case MSR_IA32_SPEC_CTRL:
		if (!msr_info->host_initiated &&
		    !guest_has_spec_ctrl_msr(vcpu))
			return 1;

		if (kvm_spec_ctrl_test_value(data))
			return 1;

		vmx->spec_ctrl = data;
		if (!data)
			break;

		/*
		 * For non-nested:
		 * When it's written (to non-zero) for the first time, pass
		 * it through.
		 *
		 * For nested:
		 * The handling of the MSR bitmap for L2 guests is done in
		 * nested_vmx_prepare_msr_bitmap. We should not touch the
		 * vmcs02.msr_bitmap here since it gets completely overwritten
		 * in the merging. We update the vmcs01 here for L1 as well
		 * since it will end up touching the MSR anyway now.
		 */
		vmx_disable_intercept_for_msr(vcpu,
					      MSR_IA32_SPEC_CTRL,
					      MSR_TYPE_RW);
		break;
	case MSR_IA32_TSX_CTRL:
		if (!msr_info->host_initiated &&
		    !(vcpu->arch.arch_capabilities & ARCH_CAP_TSX_CTRL_MSR))
			return 1;
		if (data & ~(TSX_CTRL_RTM_DISABLE | TSX_CTRL_CPUID_CLEAR))
			return 1;
		goto find_uret_msr;
	case MSR_IA32_PRED_CMD:
		if (!msr_info->host_initiated &&
		    !guest_has_pred_cmd_msr(vcpu))
			return 1;

		if (data & ~PRED_CMD_IBPB)
			return 1;
		if (!boot_cpu_has(X86_FEATURE_IBPB))
			return 1;
		if (!data)
			break;

		wrmsrl(MSR_IA32_PRED_CMD, PRED_CMD_IBPB);

		/*
		 * For non-nested:
		 * When it's written (to non-zero) for the first time, pass
		 * it through.
		 *
		 * For nested:
		 * The handling of the MSR bitmap for L2 guests is done in
		 * nested_vmx_prepare_msr_bitmap. We should not touch the
		 * vmcs02.msr_bitmap here since it gets completely overwritten
		 * in the merging.
		 */
		vmx_disable_intercept_for_msr(vcpu, MSR_IA32_PRED_CMD, MSR_TYPE_W);
		break;
	case MSR_IA32_CR_PAT:
		if (!kvm_pat_valid(data))
			return 1;

		if (is_guest_mode(vcpu) &&
		    get_vmcs12(vcpu)->vm_exit_controls & VM_EXIT_SAVE_IA32_PAT)
			get_vmcs12(vcpu)->guest_ia32_pat = data;

		if (vmcs_config.vmentry_ctrl & VM_ENTRY_LOAD_IA32_PAT) {
			vmcs_write64(GUEST_IA32_PAT, data);
			vcpu->arch.pat = data;
			break;
		}
		ret = kvm_set_msr_common(vcpu, msr_info);
		break;
	case MSR_IA32_TSC_ADJUST:
		ret = kvm_set_msr_common(vcpu, msr_info);
		break;
	case MSR_IA32_MCG_EXT_CTL:
		if ((!msr_info->host_initiated &&
		     !(to_vmx(vcpu)->msr_ia32_feature_control &
		       FEAT_CTL_LMCE_ENABLED)) ||
		    (data & ~MCG_EXT_CTL_LMCE_EN))
			return 1;
		vcpu->arch.mcg_ext_ctl = data;
		break;
	case MSR_IA32_FEAT_CTL:
		if (!vmx_feature_control_msr_valid(vcpu, data) ||
		    (to_vmx(vcpu)->msr_ia32_feature_control &
		     FEAT_CTL_LOCKED && !msr_info->host_initiated))
			return 1;
		vmx->msr_ia32_feature_control = data;
		if (msr_info->host_initiated && data == 0)
			vmx_leave_nested(vcpu);
		break;
	case MSR_IA32_VMX_BASIC ... MSR_IA32_VMX_VMFUNC:
		if (!msr_info->host_initiated)
			return 1; /* they are read-only */
		if (!nested_vmx_allowed(vcpu))
			return 1;
		return vmx_set_vmx_msr(vcpu, msr_index, data);
	case MSR_IA32_RTIT_CTL:
		if (!vmx_pt_mode_is_host_guest() ||
			vmx_rtit_ctl_check(vcpu, data) ||
			vmx->nested.vmxon)
			return 1;
		vmcs_write64(GUEST_IA32_RTIT_CTL, data);
		vmx->pt_desc.guest.ctl = data;
		pt_update_intercept_for_msr(vcpu);
		break;
	case MSR_IA32_RTIT_STATUS:
		if (!pt_can_write_msr(vmx))
			return 1;
		if (data & MSR_IA32_RTIT_STATUS_MASK)
			return 1;
		vmx->pt_desc.guest.status = data;
		break;
	case MSR_IA32_RTIT_CR3_MATCH:
		if (!pt_can_write_msr(vmx))
			return 1;
		if (!intel_pt_validate_cap(vmx->pt_desc.caps,
					   PT_CAP_cr3_filtering))
			return 1;
		vmx->pt_desc.guest.cr3_match = data;
		break;
	case MSR_IA32_RTIT_OUTPUT_BASE:
		if (!pt_can_write_msr(vmx))
			return 1;
		if (!intel_pt_validate_cap(vmx->pt_desc.caps,
					   PT_CAP_topa_output) &&
		    !intel_pt_validate_cap(vmx->pt_desc.caps,
					   PT_CAP_single_range_output))
			return 1;
		if (!pt_output_base_valid(vcpu, data))
			return 1;
		vmx->pt_desc.guest.output_base = data;
		break;
	case MSR_IA32_RTIT_OUTPUT_MASK:
		if (!pt_can_write_msr(vmx))
			return 1;
		if (!intel_pt_validate_cap(vmx->pt_desc.caps,
					   PT_CAP_topa_output) &&
		    !intel_pt_validate_cap(vmx->pt_desc.caps,
					   PT_CAP_single_range_output))
			return 1;
		vmx->pt_desc.guest.output_mask = data;
		break;
	case MSR_IA32_RTIT_ADDR0_A ... MSR_IA32_RTIT_ADDR3_B:
		if (!pt_can_write_msr(vmx))
			return 1;
		index = msr_info->index - MSR_IA32_RTIT_ADDR0_A;
		if (index >= 2 * intel_pt_validate_cap(vmx->pt_desc.caps,
						       PT_CAP_num_address_ranges))
			return 1;
		if (is_noncanonical_address(data, vcpu))
			return 1;
		if (index % 2)
			vmx->pt_desc.guest.addr_b[index / 2] = data;
		else
			vmx->pt_desc.guest.addr_a[index / 2] = data;
		break;
	case MSR_TSC_AUX:
		if (!msr_info->host_initiated &&
		    !guest_cpuid_has(vcpu, X86_FEATURE_RDTSCP))
			return 1;
		/* Check reserved bit, higher 32 bits should be zero */
		if ((data >> 32) != 0)
			return 1;
		goto find_uret_msr;
<<<<<<< HEAD
=======
	case MSR_IA32_PERF_CAPABILITIES:
		if (data && !vcpu_to_pmu(vcpu)->version)
			return 1;
		if (data & PMU_CAP_LBR_FMT) {
			if ((data & PMU_CAP_LBR_FMT) !=
			    (vmx_get_perf_capabilities() & PMU_CAP_LBR_FMT))
				return 1;
			if (!intel_pmu_lbr_is_compatible(vcpu))
				return 1;
		}
		ret = kvm_set_msr_common(vcpu, msr_info);
		break;
>>>>>>> f642729d

	default:
	find_uret_msr:
		msr = vmx_find_uret_msr(vmx, msr_index);
		if (msr)
			ret = vmx_set_guest_uret_msr(vmx, msr, data);
		else
			ret = kvm_set_msr_common(vcpu, msr_info);
	}

	return ret;
}

static void vmx_cache_reg(struct kvm_vcpu *vcpu, enum kvm_reg reg)
{
	unsigned long guest_owned_bits;

	kvm_register_mark_available(vcpu, reg);

	switch (reg) {
	case VCPU_REGS_RSP:
		vcpu->arch.regs[VCPU_REGS_RSP] = vmcs_readl(GUEST_RSP);
		break;
	case VCPU_REGS_RIP:
		vcpu->arch.regs[VCPU_REGS_RIP] = vmcs_readl(GUEST_RIP);
		break;
	case VCPU_EXREG_PDPTR:
		if (enable_ept)
			ept_save_pdptrs(vcpu);
		break;
	case VCPU_EXREG_CR0:
		guest_owned_bits = vcpu->arch.cr0_guest_owned_bits;

		vcpu->arch.cr0 &= ~guest_owned_bits;
		vcpu->arch.cr0 |= vmcs_readl(GUEST_CR0) & guest_owned_bits;
		break;
	case VCPU_EXREG_CR3:
		if (is_unrestricted_guest(vcpu) ||
		    (enable_ept && is_paging(vcpu)))
			vcpu->arch.cr3 = vmcs_readl(GUEST_CR3);
		break;
	case VCPU_EXREG_CR4:
		guest_owned_bits = vcpu->arch.cr4_guest_owned_bits;

		vcpu->arch.cr4 &= ~guest_owned_bits;
		vcpu->arch.cr4 |= vmcs_readl(GUEST_CR4) & guest_owned_bits;
		break;
	default:
		WARN_ON_ONCE(1);
		break;
	}
}

static __init int cpu_has_kvm_support(void)
{
	return cpu_has_vmx();
}

static __init int vmx_disabled_by_bios(void)
{
	return !boot_cpu_has(X86_FEATURE_MSR_IA32_FEAT_CTL) ||
	       !boot_cpu_has(X86_FEATURE_VMX);
}

static int kvm_cpu_vmxon(u64 vmxon_pointer)
{
	u64 msr;

	cr4_set_bits(X86_CR4_VMXE);

	asm_volatile_goto("1: vmxon %[vmxon_pointer]\n\t"
			  _ASM_EXTABLE(1b, %l[fault])
			  : : [vmxon_pointer] "m"(vmxon_pointer)
			  : : fault);
	return 0;

fault:
	WARN_ONCE(1, "VMXON faulted, MSR_IA32_FEAT_CTL (0x3a) = 0x%llx\n",
		  rdmsrl_safe(MSR_IA32_FEAT_CTL, &msr) ? 0xdeadbeef : msr);
	cr4_clear_bits(X86_CR4_VMXE);

	return -EFAULT;
}

static int hardware_enable(void)
{
	int cpu = raw_smp_processor_id();
	u64 phys_addr = __pa(per_cpu(vmxarea, cpu));
	int r;

	if (cr4_read_shadow() & X86_CR4_VMXE)
		return -EBUSY;

	/*
	 * This can happen if we hot-added a CPU but failed to allocate
	 * VP assist page for it.
	 */
	if (static_branch_unlikely(&enable_evmcs) &&
	    !hv_get_vp_assist_page(cpu))
		return -EFAULT;

	intel_pt_handle_vmx(1);

	r = kvm_cpu_vmxon(phys_addr);
	if (r) {
		intel_pt_handle_vmx(0);
		return r;
	}

	if (enable_ept)
		ept_sync_global();

	return 0;
}

static void vmclear_local_loaded_vmcss(void)
{
	int cpu = raw_smp_processor_id();
	struct loaded_vmcs *v, *n;

	list_for_each_entry_safe(v, n, &per_cpu(loaded_vmcss_on_cpu, cpu),
				 loaded_vmcss_on_cpu_link)
		__loaded_vmcs_clear(v);
}

static void hardware_disable(void)
{
	vmclear_local_loaded_vmcss();

	if (cpu_vmxoff())
		kvm_spurious_fault();

	intel_pt_handle_vmx(0);
}

/*
 * There is no X86_FEATURE for SGX yet, but anyway we need to query CPUID
 * directly instead of going through cpu_has(), to ensure KVM is trapping
 * ENCLS whenever it's supported in hardware.  It does not matter whether
 * the host OS supports or has enabled SGX.
 */
static bool cpu_has_sgx(void)
{
	return cpuid_eax(0) >= 0x12 && (cpuid_eax(0x12) & BIT(0));
}

static __init int adjust_vmx_controls(u32 ctl_min, u32 ctl_opt,
				      u32 msr, u32 *result)
{
	u32 vmx_msr_low, vmx_msr_high;
	u32 ctl = ctl_min | ctl_opt;

	rdmsr(msr, vmx_msr_low, vmx_msr_high);

	ctl &= vmx_msr_high; /* bit == 0 in high word ==> must be zero */
	ctl |= vmx_msr_low;  /* bit == 1 in low word  ==> must be one  */

	/* Ensure minimum (required) set of control bits are supported. */
	if (ctl_min & ~ctl)
		return -EIO;

	*result = ctl;
	return 0;
}

static __init int setup_vmcs_config(struct vmcs_config *vmcs_conf,
				    struct vmx_capability *vmx_cap)
{
	u32 vmx_msr_low, vmx_msr_high;
	u32 min, opt, min2, opt2;
	u32 _pin_based_exec_control = 0;
	u32 _cpu_based_exec_control = 0;
	u32 _cpu_based_2nd_exec_control = 0;
	u32 _vmexit_control = 0;
	u32 _vmentry_control = 0;

	memset(vmcs_conf, 0, sizeof(*vmcs_conf));
	min = CPU_BASED_HLT_EXITING |
#ifdef CONFIG_X86_64
	      CPU_BASED_CR8_LOAD_EXITING |
	      CPU_BASED_CR8_STORE_EXITING |
#endif
	      CPU_BASED_CR3_LOAD_EXITING |
	      CPU_BASED_CR3_STORE_EXITING |
	      CPU_BASED_UNCOND_IO_EXITING |
	      CPU_BASED_MOV_DR_EXITING |
	      CPU_BASED_USE_TSC_OFFSETTING |
	      CPU_BASED_MWAIT_EXITING |
	      CPU_BASED_MONITOR_EXITING |
	      CPU_BASED_INVLPG_EXITING |
	      CPU_BASED_RDPMC_EXITING;

	opt = CPU_BASED_TPR_SHADOW |
	      CPU_BASED_USE_MSR_BITMAPS |
	      CPU_BASED_ACTIVATE_SECONDARY_CONTROLS;
	if (adjust_vmx_controls(min, opt, MSR_IA32_VMX_PROCBASED_CTLS,
				&_cpu_based_exec_control) < 0)
		return -EIO;
#ifdef CONFIG_X86_64
	if ((_cpu_based_exec_control & CPU_BASED_TPR_SHADOW))
		_cpu_based_exec_control &= ~CPU_BASED_CR8_LOAD_EXITING &
					   ~CPU_BASED_CR8_STORE_EXITING;
#endif
	if (_cpu_based_exec_control & CPU_BASED_ACTIVATE_SECONDARY_CONTROLS) {
		min2 = 0;
		opt2 = SECONDARY_EXEC_VIRTUALIZE_APIC_ACCESSES |
			SECONDARY_EXEC_VIRTUALIZE_X2APIC_MODE |
			SECONDARY_EXEC_WBINVD_EXITING |
			SECONDARY_EXEC_ENABLE_VPID |
			SECONDARY_EXEC_ENABLE_EPT |
			SECONDARY_EXEC_UNRESTRICTED_GUEST |
			SECONDARY_EXEC_PAUSE_LOOP_EXITING |
			SECONDARY_EXEC_DESC |
			SECONDARY_EXEC_ENABLE_RDTSCP |
			SECONDARY_EXEC_ENABLE_INVPCID |
			SECONDARY_EXEC_APIC_REGISTER_VIRT |
			SECONDARY_EXEC_VIRTUAL_INTR_DELIVERY |
			SECONDARY_EXEC_SHADOW_VMCS |
			SECONDARY_EXEC_XSAVES |
			SECONDARY_EXEC_RDSEED_EXITING |
			SECONDARY_EXEC_RDRAND_EXITING |
			SECONDARY_EXEC_ENABLE_PML |
			SECONDARY_EXEC_TSC_SCALING |
			SECONDARY_EXEC_ENABLE_USR_WAIT_PAUSE |
			SECONDARY_EXEC_PT_USE_GPA |
			SECONDARY_EXEC_PT_CONCEAL_VMX |
			SECONDARY_EXEC_ENABLE_VMFUNC |
			SECONDARY_EXEC_BUS_LOCK_DETECTION;
		if (cpu_has_sgx())
			opt2 |= SECONDARY_EXEC_ENCLS_EXITING;
		if (adjust_vmx_controls(min2, opt2,
					MSR_IA32_VMX_PROCBASED_CTLS2,
					&_cpu_based_2nd_exec_control) < 0)
			return -EIO;
	}
#ifndef CONFIG_X86_64
	if (!(_cpu_based_2nd_exec_control &
				SECONDARY_EXEC_VIRTUALIZE_APIC_ACCESSES))
		_cpu_based_exec_control &= ~CPU_BASED_TPR_SHADOW;
#endif

	if (!(_cpu_based_exec_control & CPU_BASED_TPR_SHADOW))
		_cpu_based_2nd_exec_control &= ~(
				SECONDARY_EXEC_APIC_REGISTER_VIRT |
				SECONDARY_EXEC_VIRTUALIZE_X2APIC_MODE |
				SECONDARY_EXEC_VIRTUAL_INTR_DELIVERY);

	rdmsr_safe(MSR_IA32_VMX_EPT_VPID_CAP,
		&vmx_cap->ept, &vmx_cap->vpid);

	if (_cpu_based_2nd_exec_control & SECONDARY_EXEC_ENABLE_EPT) {
		/* CR3 accesses and invlpg don't need to cause VM Exits when EPT
		   enabled */
		_cpu_based_exec_control &= ~(CPU_BASED_CR3_LOAD_EXITING |
					     CPU_BASED_CR3_STORE_EXITING |
					     CPU_BASED_INVLPG_EXITING);
	} else if (vmx_cap->ept) {
		vmx_cap->ept = 0;
		pr_warn_once("EPT CAP should not exist if not support "
				"1-setting enable EPT VM-execution control\n");
	}
	if (!(_cpu_based_2nd_exec_control & SECONDARY_EXEC_ENABLE_VPID) &&
		vmx_cap->vpid) {
		vmx_cap->vpid = 0;
		pr_warn_once("VPID CAP should not exist if not support "
				"1-setting enable VPID VM-execution control\n");
	}

	min = VM_EXIT_SAVE_DEBUG_CONTROLS | VM_EXIT_ACK_INTR_ON_EXIT;
#ifdef CONFIG_X86_64
	min |= VM_EXIT_HOST_ADDR_SPACE_SIZE;
#endif
	opt = VM_EXIT_LOAD_IA32_PERF_GLOBAL_CTRL |
	      VM_EXIT_LOAD_IA32_PAT |
	      VM_EXIT_LOAD_IA32_EFER |
	      VM_EXIT_CLEAR_BNDCFGS |
	      VM_EXIT_PT_CONCEAL_PIP |
	      VM_EXIT_CLEAR_IA32_RTIT_CTL;
	if (adjust_vmx_controls(min, opt, MSR_IA32_VMX_EXIT_CTLS,
				&_vmexit_control) < 0)
		return -EIO;

	min = PIN_BASED_EXT_INTR_MASK | PIN_BASED_NMI_EXITING;
	opt = PIN_BASED_VIRTUAL_NMIS | PIN_BASED_POSTED_INTR |
		 PIN_BASED_VMX_PREEMPTION_TIMER;
	if (adjust_vmx_controls(min, opt, MSR_IA32_VMX_PINBASED_CTLS,
				&_pin_based_exec_control) < 0)
		return -EIO;

	if (cpu_has_broken_vmx_preemption_timer())
		_pin_based_exec_control &= ~PIN_BASED_VMX_PREEMPTION_TIMER;
	if (!(_cpu_based_2nd_exec_control &
		SECONDARY_EXEC_VIRTUAL_INTR_DELIVERY))
		_pin_based_exec_control &= ~PIN_BASED_POSTED_INTR;

	min = VM_ENTRY_LOAD_DEBUG_CONTROLS;
	opt = VM_ENTRY_LOAD_IA32_PERF_GLOBAL_CTRL |
	      VM_ENTRY_LOAD_IA32_PAT |
	      VM_ENTRY_LOAD_IA32_EFER |
	      VM_ENTRY_LOAD_BNDCFGS |
	      VM_ENTRY_PT_CONCEAL_PIP |
	      VM_ENTRY_LOAD_IA32_RTIT_CTL;
	if (adjust_vmx_controls(min, opt, MSR_IA32_VMX_ENTRY_CTLS,
				&_vmentry_control) < 0)
		return -EIO;

	/*
	 * Some cpus support VM_{ENTRY,EXIT}_IA32_PERF_GLOBAL_CTRL but they
	 * can't be used due to an errata where VM Exit may incorrectly clear
	 * IA32_PERF_GLOBAL_CTRL[34:32].  Workaround the errata by using the
	 * MSR load mechanism to switch IA32_PERF_GLOBAL_CTRL.
	 */
	if (boot_cpu_data.x86 == 0x6) {
		switch (boot_cpu_data.x86_model) {
		case 26: /* AAK155 */
		case 30: /* AAP115 */
		case 37: /* AAT100 */
		case 44: /* BC86,AAY89,BD102 */
		case 46: /* BA97 */
			_vmentry_control &= ~VM_ENTRY_LOAD_IA32_PERF_GLOBAL_CTRL;
			_vmexit_control &= ~VM_EXIT_LOAD_IA32_PERF_GLOBAL_CTRL;
			pr_warn_once("kvm: VM_EXIT_LOAD_IA32_PERF_GLOBAL_CTRL "
					"does not work properly. Using workaround\n");
			break;
		default:
			break;
		}
	}


	rdmsr(MSR_IA32_VMX_BASIC, vmx_msr_low, vmx_msr_high);

	/* IA-32 SDM Vol 3B: VMCS size is never greater than 4kB. */
	if ((vmx_msr_high & 0x1fff) > PAGE_SIZE)
		return -EIO;

#ifdef CONFIG_X86_64
	/* IA-32 SDM Vol 3B: 64-bit CPUs always have VMX_BASIC_MSR[48]==0. */
	if (vmx_msr_high & (1u<<16))
		return -EIO;
#endif

	/* Require Write-Back (WB) memory type for VMCS accesses. */
	if (((vmx_msr_high >> 18) & 15) != 6)
		return -EIO;

	vmcs_conf->size = vmx_msr_high & 0x1fff;
	vmcs_conf->order = get_order(vmcs_conf->size);
	vmcs_conf->basic_cap = vmx_msr_high & ~0x1fff;

	vmcs_conf->revision_id = vmx_msr_low;

	vmcs_conf->pin_based_exec_ctrl = _pin_based_exec_control;
	vmcs_conf->cpu_based_exec_ctrl = _cpu_based_exec_control;
	vmcs_conf->cpu_based_2nd_exec_ctrl = _cpu_based_2nd_exec_control;
	vmcs_conf->vmexit_ctrl         = _vmexit_control;
	vmcs_conf->vmentry_ctrl        = _vmentry_control;

#if IS_ENABLED(CONFIG_HYPERV)
	if (enlightened_vmcs)
		evmcs_sanitize_exec_ctrls(vmcs_conf);
#endif

	return 0;
}

struct vmcs *alloc_vmcs_cpu(bool shadow, int cpu, gfp_t flags)
{
	int node = cpu_to_node(cpu);
	struct page *pages;
	struct vmcs *vmcs;

	pages = __alloc_pages_node(node, flags, vmcs_config.order);
	if (!pages)
		return NULL;
	vmcs = page_address(pages);
	memset(vmcs, 0, vmcs_config.size);

	/* KVM supports Enlightened VMCS v1 only */
	if (static_branch_unlikely(&enable_evmcs))
		vmcs->hdr.revision_id = KVM_EVMCS_VERSION;
	else
		vmcs->hdr.revision_id = vmcs_config.revision_id;

	if (shadow)
		vmcs->hdr.shadow_vmcs = 1;
	return vmcs;
}

void free_vmcs(struct vmcs *vmcs)
{
	free_pages((unsigned long)vmcs, vmcs_config.order);
}

/*
 * Free a VMCS, but before that VMCLEAR it on the CPU where it was last loaded
 */
void free_loaded_vmcs(struct loaded_vmcs *loaded_vmcs)
{
	if (!loaded_vmcs->vmcs)
		return;
	loaded_vmcs_clear(loaded_vmcs);
	free_vmcs(loaded_vmcs->vmcs);
	loaded_vmcs->vmcs = NULL;
	if (loaded_vmcs->msr_bitmap)
		free_page((unsigned long)loaded_vmcs->msr_bitmap);
	WARN_ON(loaded_vmcs->shadow_vmcs != NULL);
}

int alloc_loaded_vmcs(struct loaded_vmcs *loaded_vmcs)
{
	loaded_vmcs->vmcs = alloc_vmcs(false);
	if (!loaded_vmcs->vmcs)
		return -ENOMEM;

	vmcs_clear(loaded_vmcs->vmcs);

	loaded_vmcs->shadow_vmcs = NULL;
	loaded_vmcs->hv_timer_soft_disabled = false;
	loaded_vmcs->cpu = -1;
	loaded_vmcs->launched = 0;

	if (cpu_has_vmx_msr_bitmap()) {
		loaded_vmcs->msr_bitmap = (unsigned long *)
				__get_free_page(GFP_KERNEL_ACCOUNT);
		if (!loaded_vmcs->msr_bitmap)
			goto out_vmcs;
		memset(loaded_vmcs->msr_bitmap, 0xff, PAGE_SIZE);

		if (IS_ENABLED(CONFIG_HYPERV) &&
		    static_branch_unlikely(&enable_evmcs) &&
		    (ms_hyperv.nested_features & HV_X64_NESTED_MSR_BITMAP)) {
			struct hv_enlightened_vmcs *evmcs =
				(struct hv_enlightened_vmcs *)loaded_vmcs->vmcs;

			evmcs->hv_enlightenments_control.msr_bitmap = 1;
		}
	}

	memset(&loaded_vmcs->host_state, 0, sizeof(struct vmcs_host_state));
	memset(&loaded_vmcs->controls_shadow, 0,
		sizeof(struct vmcs_controls_shadow));

	return 0;

out_vmcs:
	free_loaded_vmcs(loaded_vmcs);
	return -ENOMEM;
}

static void free_kvm_area(void)
{
	int cpu;

	for_each_possible_cpu(cpu) {
		free_vmcs(per_cpu(vmxarea, cpu));
		per_cpu(vmxarea, cpu) = NULL;
	}
}

static __init int alloc_kvm_area(void)
{
	int cpu;

	for_each_possible_cpu(cpu) {
		struct vmcs *vmcs;

		vmcs = alloc_vmcs_cpu(false, cpu, GFP_KERNEL);
		if (!vmcs) {
			free_kvm_area();
			return -ENOMEM;
		}

		/*
		 * When eVMCS is enabled, alloc_vmcs_cpu() sets
		 * vmcs->revision_id to KVM_EVMCS_VERSION instead of
		 * revision_id reported by MSR_IA32_VMX_BASIC.
		 *
		 * However, even though not explicitly documented by
		 * TLFS, VMXArea passed as VMXON argument should
		 * still be marked with revision_id reported by
		 * physical CPU.
		 */
		if (static_branch_unlikely(&enable_evmcs))
			vmcs->hdr.revision_id = vmcs_config.revision_id;

		per_cpu(vmxarea, cpu) = vmcs;
	}
	return 0;
}

static void fix_pmode_seg(struct kvm_vcpu *vcpu, int seg,
		struct kvm_segment *save)
{
	if (!emulate_invalid_guest_state) {
		/*
		 * CS and SS RPL should be equal during guest entry according
		 * to VMX spec, but in reality it is not always so. Since vcpu
		 * is in the middle of the transition from real mode to
		 * protected mode it is safe to assume that RPL 0 is a good
		 * default value.
		 */
		if (seg == VCPU_SREG_CS || seg == VCPU_SREG_SS)
			save->selector &= ~SEGMENT_RPL_MASK;
		save->dpl = save->selector & SEGMENT_RPL_MASK;
		save->s = 1;
	}
	vmx_set_segment(vcpu, save, seg);
}

static void enter_pmode(struct kvm_vcpu *vcpu)
{
	unsigned long flags;
	struct vcpu_vmx *vmx = to_vmx(vcpu);

	/*
	 * Update real mode segment cache. It may be not up-to-date if sement
	 * register was written while vcpu was in a guest mode.
	 */
	vmx_get_segment(vcpu, &vmx->rmode.segs[VCPU_SREG_ES], VCPU_SREG_ES);
	vmx_get_segment(vcpu, &vmx->rmode.segs[VCPU_SREG_DS], VCPU_SREG_DS);
	vmx_get_segment(vcpu, &vmx->rmode.segs[VCPU_SREG_FS], VCPU_SREG_FS);
	vmx_get_segment(vcpu, &vmx->rmode.segs[VCPU_SREG_GS], VCPU_SREG_GS);
	vmx_get_segment(vcpu, &vmx->rmode.segs[VCPU_SREG_SS], VCPU_SREG_SS);
	vmx_get_segment(vcpu, &vmx->rmode.segs[VCPU_SREG_CS], VCPU_SREG_CS);

	vmx->rmode.vm86_active = 0;

	vmx_set_segment(vcpu, &vmx->rmode.segs[VCPU_SREG_TR], VCPU_SREG_TR);

	flags = vmcs_readl(GUEST_RFLAGS);
	flags &= RMODE_GUEST_OWNED_EFLAGS_BITS;
	flags |= vmx->rmode.save_rflags & ~RMODE_GUEST_OWNED_EFLAGS_BITS;
	vmcs_writel(GUEST_RFLAGS, flags);

	vmcs_writel(GUEST_CR4, (vmcs_readl(GUEST_CR4) & ~X86_CR4_VME) |
			(vmcs_readl(CR4_READ_SHADOW) & X86_CR4_VME));

	vmx_update_exception_bitmap(vcpu);

	fix_pmode_seg(vcpu, VCPU_SREG_CS, &vmx->rmode.segs[VCPU_SREG_CS]);
	fix_pmode_seg(vcpu, VCPU_SREG_SS, &vmx->rmode.segs[VCPU_SREG_SS]);
	fix_pmode_seg(vcpu, VCPU_SREG_ES, &vmx->rmode.segs[VCPU_SREG_ES]);
	fix_pmode_seg(vcpu, VCPU_SREG_DS, &vmx->rmode.segs[VCPU_SREG_DS]);
	fix_pmode_seg(vcpu, VCPU_SREG_FS, &vmx->rmode.segs[VCPU_SREG_FS]);
	fix_pmode_seg(vcpu, VCPU_SREG_GS, &vmx->rmode.segs[VCPU_SREG_GS]);
}

static void fix_rmode_seg(int seg, struct kvm_segment *save)
{
	const struct kvm_vmx_segment_field *sf = &kvm_vmx_segment_fields[seg];
	struct kvm_segment var = *save;

	var.dpl = 0x3;
	if (seg == VCPU_SREG_CS)
		var.type = 0x3;

	if (!emulate_invalid_guest_state) {
		var.selector = var.base >> 4;
		var.base = var.base & 0xffff0;
		var.limit = 0xffff;
		var.g = 0;
		var.db = 0;
		var.present = 1;
		var.s = 1;
		var.l = 0;
		var.unusable = 0;
		var.type = 0x3;
		var.avl = 0;
		if (save->base & 0xf)
			printk_once(KERN_WARNING "kvm: segment base is not "
					"paragraph aligned when entering "
					"protected mode (seg=%d)", seg);
	}

	vmcs_write16(sf->selector, var.selector);
	vmcs_writel(sf->base, var.base);
	vmcs_write32(sf->limit, var.limit);
	vmcs_write32(sf->ar_bytes, vmx_segment_access_rights(&var));
}

static void enter_rmode(struct kvm_vcpu *vcpu)
{
	unsigned long flags;
	struct vcpu_vmx *vmx = to_vmx(vcpu);
	struct kvm_vmx *kvm_vmx = to_kvm_vmx(vcpu->kvm);

	vmx_get_segment(vcpu, &vmx->rmode.segs[VCPU_SREG_TR], VCPU_SREG_TR);
	vmx_get_segment(vcpu, &vmx->rmode.segs[VCPU_SREG_ES], VCPU_SREG_ES);
	vmx_get_segment(vcpu, &vmx->rmode.segs[VCPU_SREG_DS], VCPU_SREG_DS);
	vmx_get_segment(vcpu, &vmx->rmode.segs[VCPU_SREG_FS], VCPU_SREG_FS);
	vmx_get_segment(vcpu, &vmx->rmode.segs[VCPU_SREG_GS], VCPU_SREG_GS);
	vmx_get_segment(vcpu, &vmx->rmode.segs[VCPU_SREG_SS], VCPU_SREG_SS);
	vmx_get_segment(vcpu, &vmx->rmode.segs[VCPU_SREG_CS], VCPU_SREG_CS);

	vmx->rmode.vm86_active = 1;

	/*
	 * Very old userspace does not call KVM_SET_TSS_ADDR before entering
	 * vcpu. Warn the user that an update is overdue.
	 */
	if (!kvm_vmx->tss_addr)
		printk_once(KERN_WARNING "kvm: KVM_SET_TSS_ADDR need to be "
			     "called before entering vcpu\n");

	vmx_segment_cache_clear(vmx);

	vmcs_writel(GUEST_TR_BASE, kvm_vmx->tss_addr);
	vmcs_write32(GUEST_TR_LIMIT, RMODE_TSS_SIZE - 1);
	vmcs_write32(GUEST_TR_AR_BYTES, 0x008b);

	flags = vmcs_readl(GUEST_RFLAGS);
	vmx->rmode.save_rflags = flags;

	flags |= X86_EFLAGS_IOPL | X86_EFLAGS_VM;

	vmcs_writel(GUEST_RFLAGS, flags);
	vmcs_writel(GUEST_CR4, vmcs_readl(GUEST_CR4) | X86_CR4_VME);
	vmx_update_exception_bitmap(vcpu);

	fix_rmode_seg(VCPU_SREG_SS, &vmx->rmode.segs[VCPU_SREG_SS]);
	fix_rmode_seg(VCPU_SREG_CS, &vmx->rmode.segs[VCPU_SREG_CS]);
	fix_rmode_seg(VCPU_SREG_ES, &vmx->rmode.segs[VCPU_SREG_ES]);
	fix_rmode_seg(VCPU_SREG_DS, &vmx->rmode.segs[VCPU_SREG_DS]);
	fix_rmode_seg(VCPU_SREG_GS, &vmx->rmode.segs[VCPU_SREG_GS]);
	fix_rmode_seg(VCPU_SREG_FS, &vmx->rmode.segs[VCPU_SREG_FS]);

	kvm_mmu_reset_context(vcpu);
}

int vmx_set_efer(struct kvm_vcpu *vcpu, u64 efer)
{
	struct vcpu_vmx *vmx = to_vmx(vcpu);
	struct vmx_uret_msr *msr = vmx_find_uret_msr(vmx, MSR_EFER);

	/* Nothing to do if hardware doesn't support EFER. */
	if (!msr)
		return 0;

	vcpu->arch.efer = efer;
	if (efer & EFER_LMA) {
		vm_entry_controls_setbit(to_vmx(vcpu), VM_ENTRY_IA32E_MODE);
		msr->data = efer;
	} else {
		vm_entry_controls_clearbit(to_vmx(vcpu), VM_ENTRY_IA32E_MODE);

		msr->data = efer & ~EFER_LME;
	}
	setup_msrs(vmx);
	return 0;
}

#ifdef CONFIG_X86_64

static void enter_lmode(struct kvm_vcpu *vcpu)
{
	u32 guest_tr_ar;

	vmx_segment_cache_clear(to_vmx(vcpu));

	guest_tr_ar = vmcs_read32(GUEST_TR_AR_BYTES);
	if ((guest_tr_ar & VMX_AR_TYPE_MASK) != VMX_AR_TYPE_BUSY_64_TSS) {
		pr_debug_ratelimited("%s: tss fixup for long mode. \n",
				     __func__);
		vmcs_write32(GUEST_TR_AR_BYTES,
			     (guest_tr_ar & ~VMX_AR_TYPE_MASK)
			     | VMX_AR_TYPE_BUSY_64_TSS);
	}
	vmx_set_efer(vcpu, vcpu->arch.efer | EFER_LMA);
}

static void exit_lmode(struct kvm_vcpu *vcpu)
{
	vm_entry_controls_clearbit(to_vmx(vcpu), VM_ENTRY_IA32E_MODE);
	vmx_set_efer(vcpu, vcpu->arch.efer & ~EFER_LMA);
}

#endif

static void vmx_flush_tlb_all(struct kvm_vcpu *vcpu)
{
	struct vcpu_vmx *vmx = to_vmx(vcpu);

	/*
	 * INVEPT must be issued when EPT is enabled, irrespective of VPID, as
	 * the CPU is not required to invalidate guest-physical mappings on
	 * VM-Entry, even if VPID is disabled.  Guest-physical mappings are
	 * associated with the root EPT structure and not any particular VPID
	 * (INVVPID also isn't required to invalidate guest-physical mappings).
	 */
	if (enable_ept) {
		ept_sync_global();
	} else if (enable_vpid) {
		if (cpu_has_vmx_invvpid_global()) {
			vpid_sync_vcpu_global();
		} else {
			vpid_sync_vcpu_single(vmx->vpid);
			vpid_sync_vcpu_single(vmx->nested.vpid02);
		}
	}
}

static void vmx_flush_tlb_current(struct kvm_vcpu *vcpu)
{
	struct kvm_mmu *mmu = vcpu->arch.mmu;
	u64 root_hpa = mmu->root_hpa;

	/* No flush required if the current context is invalid. */
	if (!VALID_PAGE(root_hpa))
		return;

	if (enable_ept)
		ept_sync_context(construct_eptp(vcpu, root_hpa,
						mmu->shadow_root_level));
	else if (!is_guest_mode(vcpu))
		vpid_sync_context(to_vmx(vcpu)->vpid);
	else
		vpid_sync_context(nested_get_vpid02(vcpu));
}

static void vmx_flush_tlb_gva(struct kvm_vcpu *vcpu, gva_t addr)
{
	/*
	 * vpid_sync_vcpu_addr() is a nop if vmx->vpid==0, see the comment in
	 * vmx_flush_tlb_guest() for an explanation of why this is ok.
	 */
	vpid_sync_vcpu_addr(to_vmx(vcpu)->vpid, addr);
}

static void vmx_flush_tlb_guest(struct kvm_vcpu *vcpu)
{
	/*
	 * vpid_sync_context() is a nop if vmx->vpid==0, e.g. if enable_vpid==0
	 * or a vpid couldn't be allocated for this vCPU.  VM-Enter and VM-Exit
	 * are required to flush GVA->{G,H}PA mappings from the TLB if vpid is
	 * disabled (VM-Enter with vpid enabled and vpid==0 is disallowed),
	 * i.e. no explicit INVVPID is necessary.
	 */
	vpid_sync_context(to_vmx(vcpu)->vpid);
}

void vmx_ept_load_pdptrs(struct kvm_vcpu *vcpu)
{
	struct kvm_mmu *mmu = vcpu->arch.walk_mmu;

	if (!kvm_register_is_dirty(vcpu, VCPU_EXREG_PDPTR))
		return;

	if (is_pae_paging(vcpu)) {
		vmcs_write64(GUEST_PDPTR0, mmu->pdptrs[0]);
		vmcs_write64(GUEST_PDPTR1, mmu->pdptrs[1]);
		vmcs_write64(GUEST_PDPTR2, mmu->pdptrs[2]);
		vmcs_write64(GUEST_PDPTR3, mmu->pdptrs[3]);
	}
}

void ept_save_pdptrs(struct kvm_vcpu *vcpu)
{
	struct kvm_mmu *mmu = vcpu->arch.walk_mmu;

	if (WARN_ON_ONCE(!is_pae_paging(vcpu)))
		return;

	mmu->pdptrs[0] = vmcs_read64(GUEST_PDPTR0);
	mmu->pdptrs[1] = vmcs_read64(GUEST_PDPTR1);
	mmu->pdptrs[2] = vmcs_read64(GUEST_PDPTR2);
	mmu->pdptrs[3] = vmcs_read64(GUEST_PDPTR3);

	kvm_register_mark_dirty(vcpu, VCPU_EXREG_PDPTR);
}

static void ept_update_paging_mode_cr0(unsigned long *hw_cr0,
					unsigned long cr0,
					struct kvm_vcpu *vcpu)
{
	struct vcpu_vmx *vmx = to_vmx(vcpu);

	if (!kvm_register_is_available(vcpu, VCPU_EXREG_CR3))
		vmx_cache_reg(vcpu, VCPU_EXREG_CR3);
	if (!(cr0 & X86_CR0_PG)) {
		/* From paging/starting to nonpaging */
		exec_controls_setbit(vmx, CPU_BASED_CR3_LOAD_EXITING |
					  CPU_BASED_CR3_STORE_EXITING);
		vcpu->arch.cr0 = cr0;
		vmx_set_cr4(vcpu, kvm_read_cr4(vcpu));
	} else if (!is_paging(vcpu)) {
		/* From nonpaging to paging */
		exec_controls_clearbit(vmx, CPU_BASED_CR3_LOAD_EXITING |
					    CPU_BASED_CR3_STORE_EXITING);
		vcpu->arch.cr0 = cr0;
		vmx_set_cr4(vcpu, kvm_read_cr4(vcpu));
	}

	if (!(cr0 & X86_CR0_WP))
		*hw_cr0 &= ~X86_CR0_WP;
}

void vmx_set_cr0(struct kvm_vcpu *vcpu, unsigned long cr0)
{
	struct vcpu_vmx *vmx = to_vmx(vcpu);
	unsigned long hw_cr0;

	hw_cr0 = (cr0 & ~KVM_VM_CR0_ALWAYS_OFF);
	if (is_unrestricted_guest(vcpu))
		hw_cr0 |= KVM_VM_CR0_ALWAYS_ON_UNRESTRICTED_GUEST;
	else {
		hw_cr0 |= KVM_VM_CR0_ALWAYS_ON;

		if (vmx->rmode.vm86_active && (cr0 & X86_CR0_PE))
			enter_pmode(vcpu);

		if (!vmx->rmode.vm86_active && !(cr0 & X86_CR0_PE))
			enter_rmode(vcpu);
	}

#ifdef CONFIG_X86_64
	if (vcpu->arch.efer & EFER_LME) {
		if (!is_paging(vcpu) && (cr0 & X86_CR0_PG))
			enter_lmode(vcpu);
		if (is_paging(vcpu) && !(cr0 & X86_CR0_PG))
			exit_lmode(vcpu);
	}
#endif

	if (enable_ept && !is_unrestricted_guest(vcpu))
		ept_update_paging_mode_cr0(&hw_cr0, cr0, vcpu);

	vmcs_writel(CR0_READ_SHADOW, cr0);
	vmcs_writel(GUEST_CR0, hw_cr0);
	vcpu->arch.cr0 = cr0;
	kvm_register_mark_available(vcpu, VCPU_EXREG_CR0);

	/* depends on vcpu->arch.cr0 to be set to a new value */
	vmx->emulation_required = emulation_required(vcpu);
}

static int vmx_get_max_tdp_level(void)
{
	if (cpu_has_vmx_ept_5levels())
		return 5;
	return 4;
}

u64 construct_eptp(struct kvm_vcpu *vcpu, unsigned long root_hpa,
		   int root_level)
{
	u64 eptp = VMX_EPTP_MT_WB;

	eptp |= (root_level == 5) ? VMX_EPTP_PWL_5 : VMX_EPTP_PWL_4;

	if (enable_ept_ad_bits &&
	    (!is_guest_mode(vcpu) || nested_ept_ad_enabled(vcpu)))
		eptp |= VMX_EPTP_AD_ENABLE_BIT;
	eptp |= (root_hpa & PAGE_MASK);

	return eptp;
}

static void vmx_load_mmu_pgd(struct kvm_vcpu *vcpu, unsigned long pgd,
			     int pgd_level)
{
	struct kvm *kvm = vcpu->kvm;
	bool update_guest_cr3 = true;
	unsigned long guest_cr3;
	u64 eptp;

	if (enable_ept) {
		eptp = construct_eptp(vcpu, pgd, pgd_level);
		vmcs_write64(EPT_POINTER, eptp);

		if (kvm_x86_ops.tlb_remote_flush) {
			spin_lock(&to_kvm_vmx(kvm)->ept_pointer_lock);
			to_vmx(vcpu)->ept_pointer = eptp;
			to_kvm_vmx(kvm)->ept_pointers_match
				= EPT_POINTERS_CHECK;
			spin_unlock(&to_kvm_vmx(kvm)->ept_pointer_lock);
		}

		if (!enable_unrestricted_guest && !is_paging(vcpu))
			guest_cr3 = to_kvm_vmx(kvm)->ept_identity_map_addr;
		else if (test_bit(VCPU_EXREG_CR3, (ulong *)&vcpu->arch.regs_avail))
			guest_cr3 = vcpu->arch.cr3;
		else /* vmcs01.GUEST_CR3 is already up-to-date. */
			update_guest_cr3 = false;
		vmx_ept_load_pdptrs(vcpu);
	} else {
		guest_cr3 = pgd;
	}

	if (update_guest_cr3)
		vmcs_writel(GUEST_CR3, guest_cr3);
}

static bool vmx_is_valid_cr4(struct kvm_vcpu *vcpu, unsigned long cr4)
{
	/*
	 * We operate under the default treatment of SMM, so VMX cannot be
	 * enabled under SMM.  Note, whether or not VMXE is allowed at all is
	 * handled by kvm_is_valid_cr4().
	 */
	if ((cr4 & X86_CR4_VMXE) && is_smm(vcpu))
		return false;

	if (to_vmx(vcpu)->nested.vmxon && !nested_cr4_valid(vcpu, cr4))
		return false;

	return true;
}

void vmx_set_cr4(struct kvm_vcpu *vcpu, unsigned long cr4)
{
	unsigned long old_cr4 = vcpu->arch.cr4;
	struct vcpu_vmx *vmx = to_vmx(vcpu);
	/*
	 * Pass through host's Machine Check Enable value to hw_cr4, which
	 * is in force while we are in guest mode.  Do not let guests control
	 * this bit, even if host CR4.MCE == 0.
	 */
	unsigned long hw_cr4;

	hw_cr4 = (cr4_read_shadow() & X86_CR4_MCE) | (cr4 & ~X86_CR4_MCE);
	if (is_unrestricted_guest(vcpu))
		hw_cr4 |= KVM_VM_CR4_ALWAYS_ON_UNRESTRICTED_GUEST;
	else if (vmx->rmode.vm86_active)
		hw_cr4 |= KVM_RMODE_VM_CR4_ALWAYS_ON;
	else
		hw_cr4 |= KVM_PMODE_VM_CR4_ALWAYS_ON;

	if (!boot_cpu_has(X86_FEATURE_UMIP) && vmx_umip_emulated()) {
		if (cr4 & X86_CR4_UMIP) {
			secondary_exec_controls_setbit(vmx, SECONDARY_EXEC_DESC);
			hw_cr4 &= ~X86_CR4_UMIP;
		} else if (!is_guest_mode(vcpu) ||
			!nested_cpu_has2(get_vmcs12(vcpu), SECONDARY_EXEC_DESC)) {
			secondary_exec_controls_clearbit(vmx, SECONDARY_EXEC_DESC);
		}
	}

	vcpu->arch.cr4 = cr4;
	kvm_register_mark_available(vcpu, VCPU_EXREG_CR4);

	if (!is_unrestricted_guest(vcpu)) {
		if (enable_ept) {
			if (!is_paging(vcpu)) {
				hw_cr4 &= ~X86_CR4_PAE;
				hw_cr4 |= X86_CR4_PSE;
			} else if (!(cr4 & X86_CR4_PAE)) {
				hw_cr4 &= ~X86_CR4_PAE;
			}
		}

		/*
		 * SMEP/SMAP/PKU is disabled if CPU is in non-paging mode in
		 * hardware.  To emulate this behavior, SMEP/SMAP/PKU needs
		 * to be manually disabled when guest switches to non-paging
		 * mode.
		 *
		 * If !enable_unrestricted_guest, the CPU is always running
		 * with CR0.PG=1 and CR4 needs to be modified.
		 * If enable_unrestricted_guest, the CPU automatically
		 * disables SMEP/SMAP/PKU when the guest sets CR0.PG=0.
		 */
		if (!is_paging(vcpu))
			hw_cr4 &= ~(X86_CR4_SMEP | X86_CR4_SMAP | X86_CR4_PKE);
	}

	vmcs_writel(CR4_READ_SHADOW, cr4);
	vmcs_writel(GUEST_CR4, hw_cr4);

	if ((cr4 ^ old_cr4) & (X86_CR4_OSXSAVE | X86_CR4_PKE))
		kvm_update_cpuid_runtime(vcpu);
}

void vmx_get_segment(struct kvm_vcpu *vcpu, struct kvm_segment *var, int seg)
{
	struct vcpu_vmx *vmx = to_vmx(vcpu);
	u32 ar;

	if (vmx->rmode.vm86_active && seg != VCPU_SREG_LDTR) {
		*var = vmx->rmode.segs[seg];
		if (seg == VCPU_SREG_TR
		    || var->selector == vmx_read_guest_seg_selector(vmx, seg))
			return;
		var->base = vmx_read_guest_seg_base(vmx, seg);
		var->selector = vmx_read_guest_seg_selector(vmx, seg);
		return;
	}
	var->base = vmx_read_guest_seg_base(vmx, seg);
	var->limit = vmx_read_guest_seg_limit(vmx, seg);
	var->selector = vmx_read_guest_seg_selector(vmx, seg);
	ar = vmx_read_guest_seg_ar(vmx, seg);
	var->unusable = (ar >> 16) & 1;
	var->type = ar & 15;
	var->s = (ar >> 4) & 1;
	var->dpl = (ar >> 5) & 3;
	/*
	 * Some userspaces do not preserve unusable property. Since usable
	 * segment has to be present according to VMX spec we can use present
	 * property to amend userspace bug by making unusable segment always
	 * nonpresent. vmx_segment_access_rights() already marks nonpresent
	 * segment as unusable.
	 */
	var->present = !var->unusable;
	var->avl = (ar >> 12) & 1;
	var->l = (ar >> 13) & 1;
	var->db = (ar >> 14) & 1;
	var->g = (ar >> 15) & 1;
}

static u64 vmx_get_segment_base(struct kvm_vcpu *vcpu, int seg)
{
	struct kvm_segment s;

	if (to_vmx(vcpu)->rmode.vm86_active) {
		vmx_get_segment(vcpu, &s, seg);
		return s.base;
	}
	return vmx_read_guest_seg_base(to_vmx(vcpu), seg);
}

int vmx_get_cpl(struct kvm_vcpu *vcpu)
{
	struct vcpu_vmx *vmx = to_vmx(vcpu);

	if (unlikely(vmx->rmode.vm86_active))
		return 0;
	else {
		int ar = vmx_read_guest_seg_ar(vmx, VCPU_SREG_SS);
		return VMX_AR_DPL(ar);
	}
}

static u32 vmx_segment_access_rights(struct kvm_segment *var)
{
	u32 ar;

	if (var->unusable || !var->present)
		ar = 1 << 16;
	else {
		ar = var->type & 15;
		ar |= (var->s & 1) << 4;
		ar |= (var->dpl & 3) << 5;
		ar |= (var->present & 1) << 7;
		ar |= (var->avl & 1) << 12;
		ar |= (var->l & 1) << 13;
		ar |= (var->db & 1) << 14;
		ar |= (var->g & 1) << 15;
	}

	return ar;
}

void vmx_set_segment(struct kvm_vcpu *vcpu, struct kvm_segment *var, int seg)
{
	struct vcpu_vmx *vmx = to_vmx(vcpu);
	const struct kvm_vmx_segment_field *sf = &kvm_vmx_segment_fields[seg];

	vmx_segment_cache_clear(vmx);

	if (vmx->rmode.vm86_active && seg != VCPU_SREG_LDTR) {
		vmx->rmode.segs[seg] = *var;
		if (seg == VCPU_SREG_TR)
			vmcs_write16(sf->selector, var->selector);
		else if (var->s)
			fix_rmode_seg(seg, &vmx->rmode.segs[seg]);
		goto out;
	}

	vmcs_writel(sf->base, var->base);
	vmcs_write32(sf->limit, var->limit);
	vmcs_write16(sf->selector, var->selector);

	/*
	 *   Fix the "Accessed" bit in AR field of segment registers for older
	 * qemu binaries.
	 *   IA32 arch specifies that at the time of processor reset the
	 * "Accessed" bit in the AR field of segment registers is 1. And qemu
	 * is setting it to 0 in the userland code. This causes invalid guest
	 * state vmexit when "unrestricted guest" mode is turned on.
	 *    Fix for this setup issue in cpu_reset is being pushed in the qemu
	 * tree. Newer qemu binaries with that qemu fix would not need this
	 * kvm hack.
	 */
	if (is_unrestricted_guest(vcpu) && (seg != VCPU_SREG_LDTR))
		var->type |= 0x1; /* Accessed */

	vmcs_write32(sf->ar_bytes, vmx_segment_access_rights(var));

out:
	vmx->emulation_required = emulation_required(vcpu);
}

static void vmx_get_cs_db_l_bits(struct kvm_vcpu *vcpu, int *db, int *l)
{
	u32 ar = vmx_read_guest_seg_ar(to_vmx(vcpu), VCPU_SREG_CS);

	*db = (ar >> 14) & 1;
	*l = (ar >> 13) & 1;
}

static void vmx_get_idt(struct kvm_vcpu *vcpu, struct desc_ptr *dt)
{
	dt->size = vmcs_read32(GUEST_IDTR_LIMIT);
	dt->address = vmcs_readl(GUEST_IDTR_BASE);
}

static void vmx_set_idt(struct kvm_vcpu *vcpu, struct desc_ptr *dt)
{
	vmcs_write32(GUEST_IDTR_LIMIT, dt->size);
	vmcs_writel(GUEST_IDTR_BASE, dt->address);
}

static void vmx_get_gdt(struct kvm_vcpu *vcpu, struct desc_ptr *dt)
{
	dt->size = vmcs_read32(GUEST_GDTR_LIMIT);
	dt->address = vmcs_readl(GUEST_GDTR_BASE);
}

static void vmx_set_gdt(struct kvm_vcpu *vcpu, struct desc_ptr *dt)
{
	vmcs_write32(GUEST_GDTR_LIMIT, dt->size);
	vmcs_writel(GUEST_GDTR_BASE, dt->address);
}

static bool rmode_segment_valid(struct kvm_vcpu *vcpu, int seg)
{
	struct kvm_segment var;
	u32 ar;

	vmx_get_segment(vcpu, &var, seg);
	var.dpl = 0x3;
	if (seg == VCPU_SREG_CS)
		var.type = 0x3;
	ar = vmx_segment_access_rights(&var);

	if (var.base != (var.selector << 4))
		return false;
	if (var.limit != 0xffff)
		return false;
	if (ar != 0xf3)
		return false;

	return true;
}

static bool code_segment_valid(struct kvm_vcpu *vcpu)
{
	struct kvm_segment cs;
	unsigned int cs_rpl;

	vmx_get_segment(vcpu, &cs, VCPU_SREG_CS);
	cs_rpl = cs.selector & SEGMENT_RPL_MASK;

	if (cs.unusable)
		return false;
	if (~cs.type & (VMX_AR_TYPE_CODE_MASK|VMX_AR_TYPE_ACCESSES_MASK))
		return false;
	if (!cs.s)
		return false;
	if (cs.type & VMX_AR_TYPE_WRITEABLE_MASK) {
		if (cs.dpl > cs_rpl)
			return false;
	} else {
		if (cs.dpl != cs_rpl)
			return false;
	}
	if (!cs.present)
		return false;

	/* TODO: Add Reserved field check, this'll require a new member in the kvm_segment_field structure */
	return true;
}

static bool stack_segment_valid(struct kvm_vcpu *vcpu)
{
	struct kvm_segment ss;
	unsigned int ss_rpl;

	vmx_get_segment(vcpu, &ss, VCPU_SREG_SS);
	ss_rpl = ss.selector & SEGMENT_RPL_MASK;

	if (ss.unusable)
		return true;
	if (ss.type != 3 && ss.type != 7)
		return false;
	if (!ss.s)
		return false;
	if (ss.dpl != ss_rpl) /* DPL != RPL */
		return false;
	if (!ss.present)
		return false;

	return true;
}

static bool data_segment_valid(struct kvm_vcpu *vcpu, int seg)
{
	struct kvm_segment var;
	unsigned int rpl;

	vmx_get_segment(vcpu, &var, seg);
	rpl = var.selector & SEGMENT_RPL_MASK;

	if (var.unusable)
		return true;
	if (!var.s)
		return false;
	if (!var.present)
		return false;
	if (~var.type & (VMX_AR_TYPE_CODE_MASK|VMX_AR_TYPE_WRITEABLE_MASK)) {
		if (var.dpl < rpl) /* DPL < RPL */
			return false;
	}

	/* TODO: Add other members to kvm_segment_field to allow checking for other access
	 * rights flags
	 */
	return true;
}

static bool tr_valid(struct kvm_vcpu *vcpu)
{
	struct kvm_segment tr;

	vmx_get_segment(vcpu, &tr, VCPU_SREG_TR);

	if (tr.unusable)
		return false;
	if (tr.selector & SEGMENT_TI_MASK)	/* TI = 1 */
		return false;
	if (tr.type != 3 && tr.type != 11) /* TODO: Check if guest is in IA32e mode */
		return false;
	if (!tr.present)
		return false;

	return true;
}

static bool ldtr_valid(struct kvm_vcpu *vcpu)
{
	struct kvm_segment ldtr;

	vmx_get_segment(vcpu, &ldtr, VCPU_SREG_LDTR);

	if (ldtr.unusable)
		return true;
	if (ldtr.selector & SEGMENT_TI_MASK)	/* TI = 1 */
		return false;
	if (ldtr.type != 2)
		return false;
	if (!ldtr.present)
		return false;

	return true;
}

static bool cs_ss_rpl_check(struct kvm_vcpu *vcpu)
{
	struct kvm_segment cs, ss;

	vmx_get_segment(vcpu, &cs, VCPU_SREG_CS);
	vmx_get_segment(vcpu, &ss, VCPU_SREG_SS);

	return ((cs.selector & SEGMENT_RPL_MASK) ==
		 (ss.selector & SEGMENT_RPL_MASK));
}

/*
 * Check if guest state is valid. Returns true if valid, false if
 * not.
 * We assume that registers are always usable
 */
bool __vmx_guest_state_valid(struct kvm_vcpu *vcpu)
{
	/* real mode guest state checks */
	if (!is_protmode(vcpu) || (vmx_get_rflags(vcpu) & X86_EFLAGS_VM)) {
		if (!rmode_segment_valid(vcpu, VCPU_SREG_CS))
			return false;
		if (!rmode_segment_valid(vcpu, VCPU_SREG_SS))
			return false;
		if (!rmode_segment_valid(vcpu, VCPU_SREG_DS))
			return false;
		if (!rmode_segment_valid(vcpu, VCPU_SREG_ES))
			return false;
		if (!rmode_segment_valid(vcpu, VCPU_SREG_FS))
			return false;
		if (!rmode_segment_valid(vcpu, VCPU_SREG_GS))
			return false;
	} else {
	/* protected mode guest state checks */
		if (!cs_ss_rpl_check(vcpu))
			return false;
		if (!code_segment_valid(vcpu))
			return false;
		if (!stack_segment_valid(vcpu))
			return false;
		if (!data_segment_valid(vcpu, VCPU_SREG_DS))
			return false;
		if (!data_segment_valid(vcpu, VCPU_SREG_ES))
			return false;
		if (!data_segment_valid(vcpu, VCPU_SREG_FS))
			return false;
		if (!data_segment_valid(vcpu, VCPU_SREG_GS))
			return false;
		if (!tr_valid(vcpu))
			return false;
		if (!ldtr_valid(vcpu))
			return false;
	}
	/* TODO:
	 * - Add checks on RIP
	 * - Add checks on RFLAGS
	 */

	return true;
}

static int init_rmode_tss(struct kvm *kvm, void __user *ua)
{
	const void *zero_page = (const void *) __va(page_to_phys(ZERO_PAGE(0)));
	u16 data;
	int i;

	for (i = 0; i < 3; i++) {
		if (__copy_to_user(ua + PAGE_SIZE * i, zero_page, PAGE_SIZE))
			return -EFAULT;
	}

	data = TSS_BASE_SIZE + TSS_REDIRECTION_SIZE;
	if (__copy_to_user(ua + TSS_IOPB_BASE_OFFSET, &data, sizeof(u16)))
		return -EFAULT;

	data = ~0;
	if (__copy_to_user(ua + RMODE_TSS_SIZE - 1, &data, sizeof(u8)))
		return -EFAULT;

	return 0;
}

static int init_rmode_identity_map(struct kvm *kvm)
{
	struct kvm_vmx *kvm_vmx = to_kvm_vmx(kvm);
	int i, r = 0;
	void __user *uaddr;
	u32 tmp;

	/* Protect kvm_vmx->ept_identity_pagetable_done. */
	mutex_lock(&kvm->slots_lock);

	if (likely(kvm_vmx->ept_identity_pagetable_done))
		goto out;

	if (!kvm_vmx->ept_identity_map_addr)
		kvm_vmx->ept_identity_map_addr = VMX_EPT_IDENTITY_PAGETABLE_ADDR;

	uaddr = __x86_set_memory_region(kvm,
					IDENTITY_PAGETABLE_PRIVATE_MEMSLOT,
					kvm_vmx->ept_identity_map_addr,
					PAGE_SIZE);
	if (IS_ERR(uaddr)) {
		r = PTR_ERR(uaddr);
		goto out;
	}

	/* Set up identity-mapping pagetable for EPT in real mode */
	for (i = 0; i < PT32_ENT_PER_PAGE; i++) {
		tmp = (i << 22) + (_PAGE_PRESENT | _PAGE_RW | _PAGE_USER |
			_PAGE_ACCESSED | _PAGE_DIRTY | _PAGE_PSE);
		if (__copy_to_user(uaddr + i * sizeof(tmp), &tmp, sizeof(tmp))) {
			r = -EFAULT;
			goto out;
		}
	}
	kvm_vmx->ept_identity_pagetable_done = true;

out:
	mutex_unlock(&kvm->slots_lock);
	return r;
}

static void seg_setup(int seg)
{
	const struct kvm_vmx_segment_field *sf = &kvm_vmx_segment_fields[seg];
	unsigned int ar;

	vmcs_write16(sf->selector, 0);
	vmcs_writel(sf->base, 0);
	vmcs_write32(sf->limit, 0xffff);
	ar = 0x93;
	if (seg == VCPU_SREG_CS)
		ar |= 0x08; /* code segment */

	vmcs_write32(sf->ar_bytes, ar);
}

static int alloc_apic_access_page(struct kvm *kvm)
{
	struct page *page;
	void __user *hva;
	int ret = 0;

	mutex_lock(&kvm->slots_lock);
	if (kvm->arch.apic_access_page_done)
		goto out;
	hva = __x86_set_memory_region(kvm, APIC_ACCESS_PAGE_PRIVATE_MEMSLOT,
				      APIC_DEFAULT_PHYS_BASE, PAGE_SIZE);
	if (IS_ERR(hva)) {
		ret = PTR_ERR(hva);
		goto out;
	}

	page = gfn_to_page(kvm, APIC_DEFAULT_PHYS_BASE >> PAGE_SHIFT);
	if (is_error_page(page)) {
		ret = -EFAULT;
		goto out;
	}

	/*
	 * Do not pin the page in memory, so that memory hot-unplug
	 * is able to migrate it.
	 */
	put_page(page);
	kvm->arch.apic_access_page_done = true;
out:
	mutex_unlock(&kvm->slots_lock);
	return ret;
}

int allocate_vpid(void)
{
	int vpid;

	if (!enable_vpid)
		return 0;
	spin_lock(&vmx_vpid_lock);
	vpid = find_first_zero_bit(vmx_vpid_bitmap, VMX_NR_VPIDS);
	if (vpid < VMX_NR_VPIDS)
		__set_bit(vpid, vmx_vpid_bitmap);
	else
		vpid = 0;
	spin_unlock(&vmx_vpid_lock);
	return vpid;
}

void free_vpid(int vpid)
{
	if (!enable_vpid || vpid == 0)
		return;
	spin_lock(&vmx_vpid_lock);
	__clear_bit(vpid, vmx_vpid_bitmap);
	spin_unlock(&vmx_vpid_lock);
}

static void vmx_clear_msr_bitmap_read(ulong *msr_bitmap, u32 msr)
<<<<<<< HEAD
{
	int f = sizeof(unsigned long);

	if (msr <= 0x1fff)
		__clear_bit(msr, msr_bitmap + 0x000 / f);
	else if ((msr >= 0xc0000000) && (msr <= 0xc0001fff))
		__clear_bit(msr & 0x1fff, msr_bitmap + 0x400 / f);
}

static void vmx_clear_msr_bitmap_write(ulong *msr_bitmap, u32 msr)
{
	int f = sizeof(unsigned long);

	if (msr <= 0x1fff)
		__clear_bit(msr, msr_bitmap + 0x800 / f);
	else if ((msr >= 0xc0000000) && (msr <= 0xc0001fff))
		__clear_bit(msr & 0x1fff, msr_bitmap + 0xc00 / f);
}

static void vmx_set_msr_bitmap_read(ulong *msr_bitmap, u32 msr)
=======
>>>>>>> f642729d
{
	int f = sizeof(unsigned long);

	if (msr <= 0x1fff)
<<<<<<< HEAD
=======
		__clear_bit(msr, msr_bitmap + 0x000 / f);
	else if ((msr >= 0xc0000000) && (msr <= 0xc0001fff))
		__clear_bit(msr & 0x1fff, msr_bitmap + 0x400 / f);
}

static void vmx_clear_msr_bitmap_write(ulong *msr_bitmap, u32 msr)
{
	int f = sizeof(unsigned long);

	if (msr <= 0x1fff)
		__clear_bit(msr, msr_bitmap + 0x800 / f);
	else if ((msr >= 0xc0000000) && (msr <= 0xc0001fff))
		__clear_bit(msr & 0x1fff, msr_bitmap + 0xc00 / f);
}

static void vmx_set_msr_bitmap_read(ulong *msr_bitmap, u32 msr)
{
	int f = sizeof(unsigned long);

	if (msr <= 0x1fff)
>>>>>>> f642729d
		__set_bit(msr, msr_bitmap + 0x000 / f);
	else if ((msr >= 0xc0000000) && (msr <= 0xc0001fff))
		__set_bit(msr & 0x1fff, msr_bitmap + 0x400 / f);
}

static void vmx_set_msr_bitmap_write(ulong *msr_bitmap, u32 msr)
{
	int f = sizeof(unsigned long);

	if (msr <= 0x1fff)
		__set_bit(msr, msr_bitmap + 0x800 / f);
	else if ((msr >= 0xc0000000) && (msr <= 0xc0001fff))
		__set_bit(msr & 0x1fff, msr_bitmap + 0xc00 / f);
}

static __always_inline void vmx_disable_intercept_for_msr(struct kvm_vcpu *vcpu,
							  u32 msr, int type)
{
	struct vcpu_vmx *vmx = to_vmx(vcpu);
	unsigned long *msr_bitmap = vmx->vmcs01.msr_bitmap;

	if (!cpu_has_vmx_msr_bitmap())
		return;

	if (static_branch_unlikely(&enable_evmcs))
		evmcs_touch_msr_bitmap();

	/*
	 * Mark the desired intercept state in shadow bitmap, this is needed
	 * for resync when the MSR filters change.
	*/
	if (is_valid_passthrough_msr(msr)) {
		int idx = possible_passthrough_msr_slot(msr);

		if (idx != -ENOENT) {
			if (type & MSR_TYPE_R)
				clear_bit(idx, vmx->shadow_msr_intercept.read);
			if (type & MSR_TYPE_W)
				clear_bit(idx, vmx->shadow_msr_intercept.write);
		}
	}

	if ((type & MSR_TYPE_R) &&
	    !kvm_msr_allowed(vcpu, msr, KVM_MSR_FILTER_READ)) {
		vmx_set_msr_bitmap_read(msr_bitmap, msr);
		type &= ~MSR_TYPE_R;
	}

	if ((type & MSR_TYPE_W) &&
	    !kvm_msr_allowed(vcpu, msr, KVM_MSR_FILTER_WRITE)) {
		vmx_set_msr_bitmap_write(msr_bitmap, msr);
		type &= ~MSR_TYPE_W;
	}

	if (type & MSR_TYPE_R)
		vmx_clear_msr_bitmap_read(msr_bitmap, msr);

	if (type & MSR_TYPE_W)
		vmx_clear_msr_bitmap_write(msr_bitmap, msr);
}

static __always_inline void vmx_enable_intercept_for_msr(struct kvm_vcpu *vcpu,
							 u32 msr, int type)
{
	struct vcpu_vmx *vmx = to_vmx(vcpu);
	unsigned long *msr_bitmap = vmx->vmcs01.msr_bitmap;

	if (!cpu_has_vmx_msr_bitmap())
		return;

	if (static_branch_unlikely(&enable_evmcs))
		evmcs_touch_msr_bitmap();

	/*
	 * Mark the desired intercept state in shadow bitmap, this is needed
	 * for resync when the MSR filter changes.
	*/
	if (is_valid_passthrough_msr(msr)) {
		int idx = possible_passthrough_msr_slot(msr);

		if (idx != -ENOENT) {
			if (type & MSR_TYPE_R)
				set_bit(idx, vmx->shadow_msr_intercept.read);
			if (type & MSR_TYPE_W)
				set_bit(idx, vmx->shadow_msr_intercept.write);
		}
	}

	if (type & MSR_TYPE_R)
		vmx_set_msr_bitmap_read(msr_bitmap, msr);

	if (type & MSR_TYPE_W)
		vmx_set_msr_bitmap_write(msr_bitmap, msr);
}

<<<<<<< HEAD
static __always_inline void vmx_set_intercept_for_msr(struct kvm_vcpu *vcpu,
=======
void vmx_set_intercept_for_msr(struct kvm_vcpu *vcpu,
>>>>>>> f642729d
						      u32 msr, int type, bool value)
{
	if (value)
		vmx_enable_intercept_for_msr(vcpu, msr, type);
	else
		vmx_disable_intercept_for_msr(vcpu, msr, type);
}

static u8 vmx_msr_bitmap_mode(struct kvm_vcpu *vcpu)
{
	u8 mode = 0;

	if (cpu_has_secondary_exec_ctrls() &&
	    (secondary_exec_controls_get(to_vmx(vcpu)) &
	     SECONDARY_EXEC_VIRTUALIZE_X2APIC_MODE)) {
		mode |= MSR_BITMAP_MODE_X2APIC;
		if (enable_apicv && kvm_vcpu_apicv_active(vcpu))
			mode |= MSR_BITMAP_MODE_X2APIC_APICV;
	}

	return mode;
}

static void vmx_reset_x2apic_msrs(struct kvm_vcpu *vcpu, u8 mode)
{
	unsigned long *msr_bitmap = to_vmx(vcpu)->vmcs01.msr_bitmap;
	unsigned long read_intercept;
	int msr;

	read_intercept = (mode & MSR_BITMAP_MODE_X2APIC_APICV) ? 0 : ~0;

	for (msr = 0x800; msr <= 0x8ff; msr += BITS_PER_LONG) {
		unsigned int read_idx = msr / BITS_PER_LONG;
		unsigned int write_idx = read_idx + (0x800 / sizeof(long));

		msr_bitmap[read_idx] = read_intercept;
		msr_bitmap[write_idx] = ~0ul;
	}
}

static void vmx_update_msr_bitmap_x2apic(struct kvm_vcpu *vcpu, u8 mode)
{
	if (!cpu_has_vmx_msr_bitmap())
		return;

	vmx_reset_x2apic_msrs(vcpu, mode);

	/*
	 * TPR reads and writes can be virtualized even if virtual interrupt
	 * delivery is not in use.
	 */
	vmx_set_intercept_for_msr(vcpu, X2APIC_MSR(APIC_TASKPRI), MSR_TYPE_RW,
				  !(mode & MSR_BITMAP_MODE_X2APIC));

	if (mode & MSR_BITMAP_MODE_X2APIC_APICV) {
		vmx_enable_intercept_for_msr(vcpu, X2APIC_MSR(APIC_TMCCT), MSR_TYPE_RW);
		vmx_disable_intercept_for_msr(vcpu, X2APIC_MSR(APIC_EOI), MSR_TYPE_W);
		vmx_disable_intercept_for_msr(vcpu, X2APIC_MSR(APIC_SELF_IPI), MSR_TYPE_W);
	}
}

void vmx_update_msr_bitmap(struct kvm_vcpu *vcpu)
{
	struct vcpu_vmx *vmx = to_vmx(vcpu);
	u8 mode = vmx_msr_bitmap_mode(vcpu);
	u8 changed = mode ^ vmx->msr_bitmap_mode;

	if (!changed)
		return;

	if (changed & (MSR_BITMAP_MODE_X2APIC | MSR_BITMAP_MODE_X2APIC_APICV))
		vmx_update_msr_bitmap_x2apic(vcpu, mode);

	vmx->msr_bitmap_mode = mode;
}

void pt_update_intercept_for_msr(struct kvm_vcpu *vcpu)
{
	struct vcpu_vmx *vmx = to_vmx(vcpu);
	bool flag = !(vmx->pt_desc.guest.ctl & RTIT_CTL_TRACEEN);
	u32 i;

	vmx_set_intercept_for_msr(vcpu, MSR_IA32_RTIT_STATUS, MSR_TYPE_RW, flag);
	vmx_set_intercept_for_msr(vcpu, MSR_IA32_RTIT_OUTPUT_BASE, MSR_TYPE_RW, flag);
	vmx_set_intercept_for_msr(vcpu, MSR_IA32_RTIT_OUTPUT_MASK, MSR_TYPE_RW, flag);
	vmx_set_intercept_for_msr(vcpu, MSR_IA32_RTIT_CR3_MATCH, MSR_TYPE_RW, flag);
	for (i = 0; i < vmx->pt_desc.addr_range; i++) {
		vmx_set_intercept_for_msr(vcpu, MSR_IA32_RTIT_ADDR0_A + i * 2, MSR_TYPE_RW, flag);
		vmx_set_intercept_for_msr(vcpu, MSR_IA32_RTIT_ADDR0_B + i * 2, MSR_TYPE_RW, flag);
	}
}

static bool vmx_guest_apic_has_interrupt(struct kvm_vcpu *vcpu)
{
	struct vcpu_vmx *vmx = to_vmx(vcpu);
	void *vapic_page;
	u32 vppr;
	int rvi;

	if (WARN_ON_ONCE(!is_guest_mode(vcpu)) ||
		!nested_cpu_has_vid(get_vmcs12(vcpu)) ||
		WARN_ON_ONCE(!vmx->nested.virtual_apic_map.gfn))
		return false;

	rvi = vmx_get_rvi();

	vapic_page = vmx->nested.virtual_apic_map.hva;
	vppr = *((u32 *)(vapic_page + APIC_PROCPRI));

	return ((rvi & 0xf0) > (vppr & 0xf0));
}

static void vmx_msr_filter_changed(struct kvm_vcpu *vcpu)
{
	struct vcpu_vmx *vmx = to_vmx(vcpu);
	u32 i;

	/*
	 * Set intercept permissions for all potentially passed through MSRs
	 * again. They will automatically get filtered through the MSR filter,
	 * so we are back in sync after this.
	 */
	for (i = 0; i < ARRAY_SIZE(vmx_possible_passthrough_msrs); i++) {
		u32 msr = vmx_possible_passthrough_msrs[i];
		bool read = test_bit(i, vmx->shadow_msr_intercept.read);
		bool write = test_bit(i, vmx->shadow_msr_intercept.write);

		vmx_set_intercept_for_msr(vcpu, msr, MSR_TYPE_R, read);
		vmx_set_intercept_for_msr(vcpu, msr, MSR_TYPE_W, write);
	}

	pt_update_intercept_for_msr(vcpu);
	vmx_update_msr_bitmap_x2apic(vcpu, vmx_msr_bitmap_mode(vcpu));
}

static inline bool kvm_vcpu_trigger_posted_interrupt(struct kvm_vcpu *vcpu,
						     bool nested)
{
#ifdef CONFIG_SMP
	int pi_vec = nested ? POSTED_INTR_NESTED_VECTOR : POSTED_INTR_VECTOR;

	if (vcpu->mode == IN_GUEST_MODE) {
		/*
		 * The vector of interrupt to be delivered to vcpu had
		 * been set in PIR before this function.
		 *
		 * Following cases will be reached in this block, and
		 * we always send a notification event in all cases as
		 * explained below.
		 *
		 * Case 1: vcpu keeps in non-root mode. Sending a
		 * notification event posts the interrupt to vcpu.
		 *
		 * Case 2: vcpu exits to root mode and is still
		 * runnable. PIR will be synced to vIRR before the
		 * next vcpu entry. Sending a notification event in
		 * this case has no effect, as vcpu is not in root
		 * mode.
		 *
		 * Case 3: vcpu exits to root mode and is blocked.
		 * vcpu_block() has already synced PIR to vIRR and
		 * never blocks vcpu if vIRR is not cleared. Therefore,
		 * a blocked vcpu here does not wait for any requested
		 * interrupts in PIR, and sending a notification event
		 * which has no effect is safe here.
		 */

		apic->send_IPI_mask(get_cpu_mask(vcpu->cpu), pi_vec);
		return true;
	}
#endif
	return false;
}

static int vmx_deliver_nested_posted_interrupt(struct kvm_vcpu *vcpu,
						int vector)
{
	struct vcpu_vmx *vmx = to_vmx(vcpu);

	if (is_guest_mode(vcpu) &&
	    vector == vmx->nested.posted_intr_nv) {
		/*
		 * If a posted intr is not recognized by hardware,
		 * we will accomplish it in the next vmentry.
		 */
		vmx->nested.pi_pending = true;
		kvm_make_request(KVM_REQ_EVENT, vcpu);
		/* the PIR and ON have been set by L1. */
		if (!kvm_vcpu_trigger_posted_interrupt(vcpu, true))
			kvm_vcpu_kick(vcpu);
		return 0;
	}
	return -1;
}
/*
 * Send interrupt to vcpu via posted interrupt way.
 * 1. If target vcpu is running(non-root mode), send posted interrupt
 * notification to vcpu and hardware will sync PIR to vIRR atomically.
 * 2. If target vcpu isn't running(root mode), kick it to pick up the
 * interrupt from PIR in next vmentry.
 */
static int vmx_deliver_posted_interrupt(struct kvm_vcpu *vcpu, int vector)
{
	struct vcpu_vmx *vmx = to_vmx(vcpu);
	int r;

	r = vmx_deliver_nested_posted_interrupt(vcpu, vector);
	if (!r)
		return 0;

	if (!vcpu->arch.apicv_active)
		return -1;

	if (pi_test_and_set_pir(vector, &vmx->pi_desc))
		return 0;

	/* If a previous notification has sent the IPI, nothing to do.  */
	if (pi_test_and_set_on(&vmx->pi_desc))
		return 0;

	if (vcpu != kvm_get_running_vcpu() &&
	    !kvm_vcpu_trigger_posted_interrupt(vcpu, false))
		kvm_vcpu_kick(vcpu);

	return 0;
}

/*
 * Set up the vmcs's constant host-state fields, i.e., host-state fields that
 * will not change in the lifetime of the guest.
 * Note that host-state that does change is set elsewhere. E.g., host-state
 * that is set differently for each CPU is set in vmx_vcpu_load(), not here.
 */
void vmx_set_constant_host_state(struct vcpu_vmx *vmx)
{
	u32 low32, high32;
	unsigned long tmpl;
	unsigned long cr0, cr3, cr4;

	cr0 = read_cr0();
	WARN_ON(cr0 & X86_CR0_TS);
	vmcs_writel(HOST_CR0, cr0);  /* 22.2.3 */

	/*
	 * Save the most likely value for this task's CR3 in the VMCS.
	 * We can't use __get_current_cr3_fast() because we're not atomic.
	 */
	cr3 = __read_cr3();
	vmcs_writel(HOST_CR3, cr3);		/* 22.2.3  FIXME: shadow tables */
	vmx->loaded_vmcs->host_state.cr3 = cr3;

	/* Save the most likely value for this task's CR4 in the VMCS. */
	cr4 = cr4_read_shadow();
	vmcs_writel(HOST_CR4, cr4);			/* 22.2.3, 22.2.5 */
	vmx->loaded_vmcs->host_state.cr4 = cr4;

	vmcs_write16(HOST_CS_SELECTOR, __KERNEL_CS);  /* 22.2.4 */
#ifdef CONFIG_X86_64
	/*
	 * Load null selectors, so we can avoid reloading them in
	 * vmx_prepare_switch_to_host(), in case userspace uses
	 * the null selectors too (the expected case).
	 */
	vmcs_write16(HOST_DS_SELECTOR, 0);
	vmcs_write16(HOST_ES_SELECTOR, 0);
#else
	vmcs_write16(HOST_DS_SELECTOR, __KERNEL_DS);  /* 22.2.4 */
	vmcs_write16(HOST_ES_SELECTOR, __KERNEL_DS);  /* 22.2.4 */
#endif
	vmcs_write16(HOST_SS_SELECTOR, __KERNEL_DS);  /* 22.2.4 */
	vmcs_write16(HOST_TR_SELECTOR, GDT_ENTRY_TSS*8);  /* 22.2.4 */

	vmcs_writel(HOST_IDTR_BASE, host_idt_base);   /* 22.2.4 */

	vmcs_writel(HOST_RIP, (unsigned long)vmx_vmexit); /* 22.2.5 */

	rdmsr(MSR_IA32_SYSENTER_CS, low32, high32);
	vmcs_write32(HOST_IA32_SYSENTER_CS, low32);
	rdmsrl(MSR_IA32_SYSENTER_EIP, tmpl);
	vmcs_writel(HOST_IA32_SYSENTER_EIP, tmpl);   /* 22.2.3 */

	if (vmcs_config.vmexit_ctrl & VM_EXIT_LOAD_IA32_PAT) {
		rdmsr(MSR_IA32_CR_PAT, low32, high32);
		vmcs_write64(HOST_IA32_PAT, low32 | ((u64) high32 << 32));
	}

	if (cpu_has_load_ia32_efer())
		vmcs_write64(HOST_IA32_EFER, host_efer);
}

void set_cr4_guest_host_mask(struct vcpu_vmx *vmx)
{
	struct kvm_vcpu *vcpu = &vmx->vcpu;

	vcpu->arch.cr4_guest_owned_bits = KVM_POSSIBLE_CR4_GUEST_BITS &
					  ~vcpu->arch.cr4_guest_rsvd_bits;
	if (!enable_ept)
		vcpu->arch.cr4_guest_owned_bits &= ~X86_CR4_PGE;
	if (is_guest_mode(&vmx->vcpu))
		vcpu->arch.cr4_guest_owned_bits &=
			~get_vmcs12(vcpu)->cr4_guest_host_mask;
	vmcs_writel(CR4_GUEST_HOST_MASK, ~vcpu->arch.cr4_guest_owned_bits);
}

u32 vmx_pin_based_exec_ctrl(struct vcpu_vmx *vmx)
{
	u32 pin_based_exec_ctrl = vmcs_config.pin_based_exec_ctrl;

	if (!kvm_vcpu_apicv_active(&vmx->vcpu))
		pin_based_exec_ctrl &= ~PIN_BASED_POSTED_INTR;

	if (!enable_vnmi)
		pin_based_exec_ctrl &= ~PIN_BASED_VIRTUAL_NMIS;

	if (!enable_preemption_timer)
		pin_based_exec_ctrl &= ~PIN_BASED_VMX_PREEMPTION_TIMER;

	return pin_based_exec_ctrl;
}

static void vmx_refresh_apicv_exec_ctrl(struct kvm_vcpu *vcpu)
{
	struct vcpu_vmx *vmx = to_vmx(vcpu);

	pin_controls_set(vmx, vmx_pin_based_exec_ctrl(vmx));
	if (cpu_has_secondary_exec_ctrls()) {
		if (kvm_vcpu_apicv_active(vcpu))
			secondary_exec_controls_setbit(vmx,
				      SECONDARY_EXEC_APIC_REGISTER_VIRT |
				      SECONDARY_EXEC_VIRTUAL_INTR_DELIVERY);
		else
			secondary_exec_controls_clearbit(vmx,
					SECONDARY_EXEC_APIC_REGISTER_VIRT |
					SECONDARY_EXEC_VIRTUAL_INTR_DELIVERY);
	}

	if (cpu_has_vmx_msr_bitmap())
		vmx_update_msr_bitmap(vcpu);
}

u32 vmx_exec_control(struct vcpu_vmx *vmx)
{
	u32 exec_control = vmcs_config.cpu_based_exec_ctrl;

	if (vmx->vcpu.arch.switch_db_regs & KVM_DEBUGREG_WONT_EXIT)
		exec_control &= ~CPU_BASED_MOV_DR_EXITING;

	if (!cpu_need_tpr_shadow(&vmx->vcpu)) {
		exec_control &= ~CPU_BASED_TPR_SHADOW;
#ifdef CONFIG_X86_64
		exec_control |= CPU_BASED_CR8_STORE_EXITING |
				CPU_BASED_CR8_LOAD_EXITING;
#endif
	}
	if (!enable_ept)
		exec_control |= CPU_BASED_CR3_STORE_EXITING |
				CPU_BASED_CR3_LOAD_EXITING  |
				CPU_BASED_INVLPG_EXITING;
	if (kvm_mwait_in_guest(vmx->vcpu.kvm))
		exec_control &= ~(CPU_BASED_MWAIT_EXITING |
				CPU_BASED_MONITOR_EXITING);
	if (kvm_hlt_in_guest(vmx->vcpu.kvm))
		exec_control &= ~CPU_BASED_HLT_EXITING;
	return exec_control;
}

/*
 * Adjust a single secondary execution control bit to intercept/allow an
 * instruction in the guest.  This is usually done based on whether or not a
 * feature has been exposed to the guest in order to correctly emulate faults.
 */
static inline void
vmx_adjust_secondary_exec_control(struct vcpu_vmx *vmx, u32 *exec_control,
				  u32 control, bool enabled, bool exiting)
{
	/*
	 * If the control is for an opt-in feature, clear the control if the
	 * feature is not exposed to the guest, i.e. not enabled.  If the
	 * control is opt-out, i.e. an exiting control, clear the control if
	 * the feature _is_ exposed to the guest, i.e. exiting/interception is
	 * disabled for the associated instruction.  Note, the caller is
	 * responsible presetting exec_control to set all supported bits.
	 */
	if (enabled == exiting)
		*exec_control &= ~control;

	/*
	 * Update the nested MSR settings so that a nested VMM can/can't set
	 * controls for features that are/aren't exposed to the guest.
	 */
	if (nested) {
		if (enabled)
			vmx->nested.msrs.secondary_ctls_high |= control;
		else
			vmx->nested.msrs.secondary_ctls_high &= ~control;
	}
}

/*
 * Wrapper macro for the common case of adjusting a secondary execution control
 * based on a single guest CPUID bit, with a dedicated feature bit.  This also
 * verifies that the control is actually supported by KVM and hardware.
 */
#define vmx_adjust_sec_exec_control(vmx, exec_control, name, feat_name, ctrl_name, exiting) \
({									 \
	bool __enabled;							 \
									 \
	if (cpu_has_vmx_##name()) {					 \
		__enabled = guest_cpuid_has(&(vmx)->vcpu,		 \
					    X86_FEATURE_##feat_name);	 \
		vmx_adjust_secondary_exec_control(vmx, exec_control,	 \
			SECONDARY_EXEC_##ctrl_name, __enabled, exiting); \
	}								 \
})

/* More macro magic for ENABLE_/opt-in versus _EXITING/opt-out controls. */
#define vmx_adjust_sec_exec_feature(vmx, exec_control, lname, uname) \
	vmx_adjust_sec_exec_control(vmx, exec_control, lname, uname, ENABLE_##uname, false)

#define vmx_adjust_sec_exec_exiting(vmx, exec_control, lname, uname) \
	vmx_adjust_sec_exec_control(vmx, exec_control, lname, uname, uname##_EXITING, true)

static void vmx_compute_secondary_exec_control(struct vcpu_vmx *vmx)
{
	struct kvm_vcpu *vcpu = &vmx->vcpu;

	u32 exec_control = vmcs_config.cpu_based_2nd_exec_ctrl;

	if (vmx_pt_mode_is_system())
		exec_control &= ~(SECONDARY_EXEC_PT_USE_GPA | SECONDARY_EXEC_PT_CONCEAL_VMX);
	if (!cpu_need_virtualize_apic_accesses(vcpu))
		exec_control &= ~SECONDARY_EXEC_VIRTUALIZE_APIC_ACCESSES;
	if (vmx->vpid == 0)
		exec_control &= ~SECONDARY_EXEC_ENABLE_VPID;
	if (!enable_ept) {
		exec_control &= ~SECONDARY_EXEC_ENABLE_EPT;
		enable_unrestricted_guest = 0;
	}
	if (!enable_unrestricted_guest)
		exec_control &= ~SECONDARY_EXEC_UNRESTRICTED_GUEST;
	if (kvm_pause_in_guest(vmx->vcpu.kvm))
		exec_control &= ~SECONDARY_EXEC_PAUSE_LOOP_EXITING;
	if (!kvm_vcpu_apicv_active(vcpu))
		exec_control &= ~(SECONDARY_EXEC_APIC_REGISTER_VIRT |
				  SECONDARY_EXEC_VIRTUAL_INTR_DELIVERY);
	exec_control &= ~SECONDARY_EXEC_VIRTUALIZE_X2APIC_MODE;

	/* SECONDARY_EXEC_DESC is enabled/disabled on writes to CR4.UMIP,
	 * in vmx_set_cr4.  */
	exec_control &= ~SECONDARY_EXEC_DESC;

	/* SECONDARY_EXEC_SHADOW_VMCS is enabled when L1 executes VMPTRLD
	   (handle_vmptrld).
	   We can NOT enable shadow_vmcs here because we don't have yet
	   a current VMCS12
	*/
	exec_control &= ~SECONDARY_EXEC_SHADOW_VMCS;

	/*
	 * PML is enabled/disabled when dirty logging of memsmlots changes, but
	 * it needs to be set here when dirty logging is already active, e.g.
	 * if this vCPU was created after dirty logging was enabled.
	 */
	if (!vcpu->kvm->arch.cpu_dirty_logging_count)
		exec_control &= ~SECONDARY_EXEC_ENABLE_PML;

	if (cpu_has_vmx_xsaves()) {
		/* Exposing XSAVES only when XSAVE is exposed */
		bool xsaves_enabled =
			boot_cpu_has(X86_FEATURE_XSAVE) &&
			guest_cpuid_has(vcpu, X86_FEATURE_XSAVE) &&
			guest_cpuid_has(vcpu, X86_FEATURE_XSAVES);

		vcpu->arch.xsaves_enabled = xsaves_enabled;

		vmx_adjust_secondary_exec_control(vmx, &exec_control,
						  SECONDARY_EXEC_XSAVES,
						  xsaves_enabled, false);
	}

	vmx_adjust_sec_exec_feature(vmx, &exec_control, rdtscp, RDTSCP);
<<<<<<< HEAD

	/*
	 * Expose INVPCID if and only if PCID is also exposed to the guest.
	 * INVPCID takes a #UD when it's disabled in the VMCS, but a #GP or #PF
	 * if CR4.PCIDE=0.  Enumerating CPUID.INVPCID=1 would lead to incorrect
	 * behavior from the guest perspective (it would expect #GP or #PF).
	 */
	if (!guest_cpuid_has(vcpu, X86_FEATURE_PCID))
		guest_cpuid_clear(vcpu, X86_FEATURE_INVPCID);
	vmx_adjust_sec_exec_feature(vmx, &exec_control, invpcid, INVPCID);


	vmx_adjust_sec_exec_exiting(vmx, &exec_control, rdrand, RDRAND);
	vmx_adjust_sec_exec_exiting(vmx, &exec_control, rdseed, RDSEED);

	vmx_adjust_sec_exec_control(vmx, &exec_control, waitpkg, WAITPKG,
				    ENABLE_USR_WAIT_PAUSE, false);
=======
	vmx_adjust_sec_exec_feature(vmx, &exec_control, invpcid, INVPCID);

	vmx_adjust_sec_exec_exiting(vmx, &exec_control, rdrand, RDRAND);
	vmx_adjust_sec_exec_exiting(vmx, &exec_control, rdseed, RDSEED);

	vmx_adjust_sec_exec_control(vmx, &exec_control, waitpkg, WAITPKG,
				    ENABLE_USR_WAIT_PAUSE, false);

	if (!vcpu->kvm->arch.bus_lock_detection_enabled)
		exec_control &= ~SECONDARY_EXEC_BUS_LOCK_DETECTION;
>>>>>>> f642729d

	vmx->secondary_exec_control = exec_control;
}

static void ept_set_mmio_spte_mask(void)
{
	/*
	 * EPT Misconfigurations can be generated if the value of bits 2:0
	 * of an EPT paging-structure entry is 110b (write/execute).
	 */
	kvm_mmu_set_mmio_spte_mask(VMX_EPT_MISCONFIG_WX_VALUE, 0);
}

#define VMX_XSS_EXIT_BITMAP 0

/*
 * Noting that the initialization of Guest-state Area of VMCS is in
 * vmx_vcpu_reset().
 */
static void init_vmcs(struct vcpu_vmx *vmx)
{
	if (nested)
		nested_vmx_set_vmcs_shadowing_bitmap();

	if (cpu_has_vmx_msr_bitmap())
		vmcs_write64(MSR_BITMAP, __pa(vmx->vmcs01.msr_bitmap));

	vmcs_write64(VMCS_LINK_POINTER, -1ull); /* 22.3.1.5 */

	/* Control */
	pin_controls_set(vmx, vmx_pin_based_exec_ctrl(vmx));

	exec_controls_set(vmx, vmx_exec_control(vmx));

	if (cpu_has_secondary_exec_ctrls()) {
		vmx_compute_secondary_exec_control(vmx);
		secondary_exec_controls_set(vmx, vmx->secondary_exec_control);
	}

	if (kvm_vcpu_apicv_active(&vmx->vcpu)) {
		vmcs_write64(EOI_EXIT_BITMAP0, 0);
		vmcs_write64(EOI_EXIT_BITMAP1, 0);
		vmcs_write64(EOI_EXIT_BITMAP2, 0);
		vmcs_write64(EOI_EXIT_BITMAP3, 0);

		vmcs_write16(GUEST_INTR_STATUS, 0);

		vmcs_write16(POSTED_INTR_NV, POSTED_INTR_VECTOR);
		vmcs_write64(POSTED_INTR_DESC_ADDR, __pa((&vmx->pi_desc)));
	}

	if (!kvm_pause_in_guest(vmx->vcpu.kvm)) {
		vmcs_write32(PLE_GAP, ple_gap);
		vmx->ple_window = ple_window;
		vmx->ple_window_dirty = true;
	}

	vmcs_write32(PAGE_FAULT_ERROR_CODE_MASK, 0);
	vmcs_write32(PAGE_FAULT_ERROR_CODE_MATCH, 0);
	vmcs_write32(CR3_TARGET_COUNT, 0);           /* 22.2.1 */

	vmcs_write16(HOST_FS_SELECTOR, 0);            /* 22.2.4 */
	vmcs_write16(HOST_GS_SELECTOR, 0);            /* 22.2.4 */
	vmx_set_constant_host_state(vmx);
	vmcs_writel(HOST_FS_BASE, 0); /* 22.2.4 */
	vmcs_writel(HOST_GS_BASE, 0); /* 22.2.4 */

	if (cpu_has_vmx_vmfunc())
		vmcs_write64(VM_FUNCTION_CONTROL, 0);

	vmcs_write32(VM_EXIT_MSR_STORE_COUNT, 0);
	vmcs_write32(VM_EXIT_MSR_LOAD_COUNT, 0);
	vmcs_write64(VM_EXIT_MSR_LOAD_ADDR, __pa(vmx->msr_autoload.host.val));
	vmcs_write32(VM_ENTRY_MSR_LOAD_COUNT, 0);
	vmcs_write64(VM_ENTRY_MSR_LOAD_ADDR, __pa(vmx->msr_autoload.guest.val));

	if (vmcs_config.vmentry_ctrl & VM_ENTRY_LOAD_IA32_PAT)
		vmcs_write64(GUEST_IA32_PAT, vmx->vcpu.arch.pat);

	vm_exit_controls_set(vmx, vmx_vmexit_ctrl());

	/* 22.2.1, 20.8.1 */
	vm_entry_controls_set(vmx, vmx_vmentry_ctrl());

	vmx->vcpu.arch.cr0_guest_owned_bits = KVM_POSSIBLE_CR0_GUEST_BITS;
	vmcs_writel(CR0_GUEST_HOST_MASK, ~vmx->vcpu.arch.cr0_guest_owned_bits);

	set_cr4_guest_host_mask(vmx);

	if (vmx->vpid != 0)
		vmcs_write16(VIRTUAL_PROCESSOR_ID, vmx->vpid);

	if (cpu_has_vmx_xsaves())
		vmcs_write64(XSS_EXIT_BITMAP, VMX_XSS_EXIT_BITMAP);

	if (enable_pml) {
		vmcs_write64(PML_ADDRESS, page_to_phys(vmx->pml_pg));
		vmcs_write16(GUEST_PML_INDEX, PML_ENTITY_NUM - 1);
	}

	if (cpu_has_vmx_encls_vmexit())
		vmcs_write64(ENCLS_EXITING_BITMAP, -1ull);

	if (vmx_pt_mode_is_host_guest()) {
		memset(&vmx->pt_desc, 0, sizeof(vmx->pt_desc));
		/* Bit[6~0] are forced to 1, writes are ignored. */
		vmx->pt_desc.guest.output_mask = 0x7F;
		vmcs_write64(GUEST_IA32_RTIT_CTL, 0);
	}
}

static void vmx_vcpu_reset(struct kvm_vcpu *vcpu, bool init_event)
{
	struct vcpu_vmx *vmx = to_vmx(vcpu);
	struct msr_data apic_base_msr;
	u64 cr0;

	vmx->rmode.vm86_active = 0;
	vmx->spec_ctrl = 0;

	vmx->msr_ia32_umwait_control = 0;

	vmx->vcpu.arch.regs[VCPU_REGS_RDX] = get_rdx_init_val();
	vmx->hv_deadline_tsc = -1;
	kvm_set_cr8(vcpu, 0);

	if (!init_event) {
		apic_base_msr.data = APIC_DEFAULT_PHYS_BASE |
				     MSR_IA32_APICBASE_ENABLE;
		if (kvm_vcpu_is_reset_bsp(vcpu))
			apic_base_msr.data |= MSR_IA32_APICBASE_BSP;
		apic_base_msr.host_initiated = true;
		kvm_set_apic_base(vcpu, &apic_base_msr);
	}

	vmx_segment_cache_clear(vmx);

	seg_setup(VCPU_SREG_CS);
	vmcs_write16(GUEST_CS_SELECTOR, 0xf000);
	vmcs_writel(GUEST_CS_BASE, 0xffff0000ul);

	seg_setup(VCPU_SREG_DS);
	seg_setup(VCPU_SREG_ES);
	seg_setup(VCPU_SREG_FS);
	seg_setup(VCPU_SREG_GS);
	seg_setup(VCPU_SREG_SS);

	vmcs_write16(GUEST_TR_SELECTOR, 0);
	vmcs_writel(GUEST_TR_BASE, 0);
	vmcs_write32(GUEST_TR_LIMIT, 0xffff);
	vmcs_write32(GUEST_TR_AR_BYTES, 0x008b);

	vmcs_write16(GUEST_LDTR_SELECTOR, 0);
	vmcs_writel(GUEST_LDTR_BASE, 0);
	vmcs_write32(GUEST_LDTR_LIMIT, 0xffff);
	vmcs_write32(GUEST_LDTR_AR_BYTES, 0x00082);

	if (!init_event) {
		vmcs_write32(GUEST_SYSENTER_CS, 0);
		vmcs_writel(GUEST_SYSENTER_ESP, 0);
		vmcs_writel(GUEST_SYSENTER_EIP, 0);
		vmcs_write64(GUEST_IA32_DEBUGCTL, 0);
	}

	kvm_set_rflags(vcpu, X86_EFLAGS_FIXED);
	kvm_rip_write(vcpu, 0xfff0);

	vmcs_writel(GUEST_GDTR_BASE, 0);
	vmcs_write32(GUEST_GDTR_LIMIT, 0xffff);

	vmcs_writel(GUEST_IDTR_BASE, 0);
	vmcs_write32(GUEST_IDTR_LIMIT, 0xffff);

	vmcs_write32(GUEST_ACTIVITY_STATE, GUEST_ACTIVITY_ACTIVE);
	vmcs_write32(GUEST_INTERRUPTIBILITY_INFO, 0);
	vmcs_writel(GUEST_PENDING_DBG_EXCEPTIONS, 0);
	if (kvm_mpx_supported())
		vmcs_write64(GUEST_BNDCFGS, 0);

	setup_msrs(vmx);

	vmcs_write32(VM_ENTRY_INTR_INFO_FIELD, 0);  /* 22.2.1 */

	if (cpu_has_vmx_tpr_shadow() && !init_event) {
		vmcs_write64(VIRTUAL_APIC_PAGE_ADDR, 0);
		if (cpu_need_tpr_shadow(vcpu))
			vmcs_write64(VIRTUAL_APIC_PAGE_ADDR,
				     __pa(vcpu->arch.apic->regs));
		vmcs_write32(TPR_THRESHOLD, 0);
	}

	kvm_make_request(KVM_REQ_APIC_PAGE_RELOAD, vcpu);

	cr0 = X86_CR0_NW | X86_CR0_CD | X86_CR0_ET;
	vmx->vcpu.arch.cr0 = cr0;
	vmx_set_cr0(vcpu, cr0); /* enter rmode */
	vmx_set_cr4(vcpu, 0);
	vmx_set_efer(vcpu, 0);

	vmx_update_exception_bitmap(vcpu);

	vpid_sync_context(vmx->vpid);
	if (init_event)
		vmx_clear_hlt(vcpu);
}

static void vmx_enable_irq_window(struct kvm_vcpu *vcpu)
{
	exec_controls_setbit(to_vmx(vcpu), CPU_BASED_INTR_WINDOW_EXITING);
}

static void vmx_enable_nmi_window(struct kvm_vcpu *vcpu)
{
	if (!enable_vnmi ||
	    vmcs_read32(GUEST_INTERRUPTIBILITY_INFO) & GUEST_INTR_STATE_STI) {
		vmx_enable_irq_window(vcpu);
		return;
	}

	exec_controls_setbit(to_vmx(vcpu), CPU_BASED_NMI_WINDOW_EXITING);
}

static void vmx_inject_irq(struct kvm_vcpu *vcpu)
{
	struct vcpu_vmx *vmx = to_vmx(vcpu);
	uint32_t intr;
	int irq = vcpu->arch.interrupt.nr;

	trace_kvm_inj_virq(irq);

	++vcpu->stat.irq_injections;
	if (vmx->rmode.vm86_active) {
		int inc_eip = 0;
		if (vcpu->arch.interrupt.soft)
			inc_eip = vcpu->arch.event_exit_inst_len;
		kvm_inject_realmode_interrupt(vcpu, irq, inc_eip);
		return;
	}
	intr = irq | INTR_INFO_VALID_MASK;
	if (vcpu->arch.interrupt.soft) {
		intr |= INTR_TYPE_SOFT_INTR;
		vmcs_write32(VM_ENTRY_INSTRUCTION_LEN,
			     vmx->vcpu.arch.event_exit_inst_len);
	} else
		intr |= INTR_TYPE_EXT_INTR;
	vmcs_write32(VM_ENTRY_INTR_INFO_FIELD, intr);

	vmx_clear_hlt(vcpu);
}

static void vmx_inject_nmi(struct kvm_vcpu *vcpu)
{
	struct vcpu_vmx *vmx = to_vmx(vcpu);

	if (!enable_vnmi) {
		/*
		 * Tracking the NMI-blocked state in software is built upon
		 * finding the next open IRQ window. This, in turn, depends on
		 * well-behaving guests: They have to keep IRQs disabled at
		 * least as long as the NMI handler runs. Otherwise we may
		 * cause NMI nesting, maybe breaking the guest. But as this is
		 * highly unlikely, we can live with the residual risk.
		 */
		vmx->loaded_vmcs->soft_vnmi_blocked = 1;
		vmx->loaded_vmcs->vnmi_blocked_time = 0;
	}

	++vcpu->stat.nmi_injections;
	vmx->loaded_vmcs->nmi_known_unmasked = false;

	if (vmx->rmode.vm86_active) {
		kvm_inject_realmode_interrupt(vcpu, NMI_VECTOR, 0);
		return;
	}

	vmcs_write32(VM_ENTRY_INTR_INFO_FIELD,
			INTR_TYPE_NMI_INTR | INTR_INFO_VALID_MASK | NMI_VECTOR);

	vmx_clear_hlt(vcpu);
}

bool vmx_get_nmi_mask(struct kvm_vcpu *vcpu)
{
	struct vcpu_vmx *vmx = to_vmx(vcpu);
	bool masked;

	if (!enable_vnmi)
		return vmx->loaded_vmcs->soft_vnmi_blocked;
	if (vmx->loaded_vmcs->nmi_known_unmasked)
		return false;
	masked = vmcs_read32(GUEST_INTERRUPTIBILITY_INFO) & GUEST_INTR_STATE_NMI;
	vmx->loaded_vmcs->nmi_known_unmasked = !masked;
	return masked;
}

void vmx_set_nmi_mask(struct kvm_vcpu *vcpu, bool masked)
{
	struct vcpu_vmx *vmx = to_vmx(vcpu);

	if (!enable_vnmi) {
		if (vmx->loaded_vmcs->soft_vnmi_blocked != masked) {
			vmx->loaded_vmcs->soft_vnmi_blocked = masked;
			vmx->loaded_vmcs->vnmi_blocked_time = 0;
		}
	} else {
		vmx->loaded_vmcs->nmi_known_unmasked = !masked;
		if (masked)
			vmcs_set_bits(GUEST_INTERRUPTIBILITY_INFO,
				      GUEST_INTR_STATE_NMI);
		else
			vmcs_clear_bits(GUEST_INTERRUPTIBILITY_INFO,
					GUEST_INTR_STATE_NMI);
	}
}

bool vmx_nmi_blocked(struct kvm_vcpu *vcpu)
{
	if (is_guest_mode(vcpu) && nested_exit_on_nmi(vcpu))
		return false;

	if (!enable_vnmi && to_vmx(vcpu)->loaded_vmcs->soft_vnmi_blocked)
		return true;

	return (vmcs_read32(GUEST_INTERRUPTIBILITY_INFO) &
		(GUEST_INTR_STATE_MOV_SS | GUEST_INTR_STATE_STI |
		 GUEST_INTR_STATE_NMI));
}

static int vmx_nmi_allowed(struct kvm_vcpu *vcpu, bool for_injection)
{
	if (to_vmx(vcpu)->nested.nested_run_pending)
		return -EBUSY;

	/* An NMI must not be injected into L2 if it's supposed to VM-Exit.  */
	if (for_injection && is_guest_mode(vcpu) && nested_exit_on_nmi(vcpu))
		return -EBUSY;

	return !vmx_nmi_blocked(vcpu);
}

bool vmx_interrupt_blocked(struct kvm_vcpu *vcpu)
{
	if (is_guest_mode(vcpu) && nested_exit_on_intr(vcpu))
		return false;

	return !(vmx_get_rflags(vcpu) & X86_EFLAGS_IF) ||
	       (vmcs_read32(GUEST_INTERRUPTIBILITY_INFO) &
		(GUEST_INTR_STATE_STI | GUEST_INTR_STATE_MOV_SS));
}

static int vmx_interrupt_allowed(struct kvm_vcpu *vcpu, bool for_injection)
{
	if (to_vmx(vcpu)->nested.nested_run_pending)
		return -EBUSY;

       /*
        * An IRQ must not be injected into L2 if it's supposed to VM-Exit,
        * e.g. if the IRQ arrived asynchronously after checking nested events.
        */
	if (for_injection && is_guest_mode(vcpu) && nested_exit_on_intr(vcpu))
		return -EBUSY;

	return !vmx_interrupt_blocked(vcpu);
}

static int vmx_set_tss_addr(struct kvm *kvm, unsigned int addr)
{
	void __user *ret;

	if (enable_unrestricted_guest)
		return 0;

	mutex_lock(&kvm->slots_lock);
	ret = __x86_set_memory_region(kvm, TSS_PRIVATE_MEMSLOT, addr,
				      PAGE_SIZE * 3);
	mutex_unlock(&kvm->slots_lock);

	if (IS_ERR(ret))
		return PTR_ERR(ret);

	to_kvm_vmx(kvm)->tss_addr = addr;

	return init_rmode_tss(kvm, ret);
}

static int vmx_set_identity_map_addr(struct kvm *kvm, u64 ident_addr)
{
	to_kvm_vmx(kvm)->ept_identity_map_addr = ident_addr;
	return 0;
}

static bool rmode_exception(struct kvm_vcpu *vcpu, int vec)
{
	switch (vec) {
	case BP_VECTOR:
		/*
		 * Update instruction length as we may reinject the exception
		 * from user space while in guest debugging mode.
		 */
		to_vmx(vcpu)->vcpu.arch.event_exit_inst_len =
			vmcs_read32(VM_EXIT_INSTRUCTION_LEN);
		if (vcpu->guest_debug & KVM_GUESTDBG_USE_SW_BP)
			return false;
		fallthrough;
	case DB_VECTOR:
		return !(vcpu->guest_debug &
			(KVM_GUESTDBG_SINGLESTEP | KVM_GUESTDBG_USE_HW_BP));
	case DE_VECTOR:
	case OF_VECTOR:
	case BR_VECTOR:
	case UD_VECTOR:
	case DF_VECTOR:
	case SS_VECTOR:
	case GP_VECTOR:
	case MF_VECTOR:
		return true;
	}
	return false;
}

static int handle_rmode_exception(struct kvm_vcpu *vcpu,
				  int vec, u32 err_code)
{
	/*
	 * Instruction with address size override prefix opcode 0x67
	 * Cause the #SS fault with 0 error code in VM86 mode.
	 */
	if (((vec == GP_VECTOR) || (vec == SS_VECTOR)) && err_code == 0) {
		if (kvm_emulate_instruction(vcpu, 0)) {
			if (vcpu->arch.halt_request) {
				vcpu->arch.halt_request = 0;
				return kvm_vcpu_halt(vcpu);
			}
			return 1;
		}
		return 0;
	}

	/*
	 * Forward all other exceptions that are valid in real mode.
	 * FIXME: Breaks guest debugging in real mode, needs to be fixed with
	 *        the required debugging infrastructure rework.
	 */
	kvm_queue_exception(vcpu, vec);
	return 1;
}

static int handle_machine_check(struct kvm_vcpu *vcpu)
{
	/* handled by vmx_vcpu_run() */
	return 1;
}

/*
 * If the host has split lock detection disabled, then #AC is
 * unconditionally injected into the guest, which is the pre split lock
 * detection behaviour.
 *
 * If the host has split lock detection enabled then #AC is
 * only injected into the guest when:
 *  - Guest CPL == 3 (user mode)
 *  - Guest has #AC detection enabled in CR0
 *  - Guest EFLAGS has AC bit set
 */
static inline bool guest_inject_ac(struct kvm_vcpu *vcpu)
{
	if (!boot_cpu_has(X86_FEATURE_SPLIT_LOCK_DETECT))
		return true;

	return vmx_get_cpl(vcpu) == 3 && kvm_read_cr0_bits(vcpu, X86_CR0_AM) &&
	       (kvm_get_rflags(vcpu) & X86_EFLAGS_AC);
}

static int handle_exception_nmi(struct kvm_vcpu *vcpu)
{
	struct vcpu_vmx *vmx = to_vmx(vcpu);
	struct kvm_run *kvm_run = vcpu->run;
	u32 intr_info, ex_no, error_code;
	unsigned long cr2, rip, dr6;
	u32 vect_info;

	vect_info = vmx->idt_vectoring_info;
	intr_info = vmx_get_intr_info(vcpu);

	if (is_machine_check(intr_info) || is_nmi(intr_info))
		return 1; /* handled by handle_exception_nmi_irqoff() */

	if (is_invalid_opcode(intr_info))
		return handle_ud(vcpu);

	error_code = 0;
	if (intr_info & INTR_INFO_DELIVER_CODE_MASK)
		error_code = vmcs_read32(VM_EXIT_INTR_ERROR_CODE);

	if (!vmx->rmode.vm86_active && is_gp_fault(intr_info)) {
		WARN_ON_ONCE(!enable_vmware_backdoor);

		/*
		 * VMware backdoor emulation on #GP interception only handles
		 * IN{S}, OUT{S}, and RDPMC, none of which generate a non-zero
		 * error code on #GP.
		 */
		if (error_code) {
			kvm_queue_exception_e(vcpu, GP_VECTOR, error_code);
			return 1;
		}
		return kvm_emulate_instruction(vcpu, EMULTYPE_VMWARE_GP);
	}

	/*
	 * The #PF with PFEC.RSVD = 1 indicates the guest is accessing
	 * MMIO, it is better to report an internal error.
	 * See the comments in vmx_handle_exit.
	 */
	if ((vect_info & VECTORING_INFO_VALID_MASK) &&
	    !(is_page_fault(intr_info) && !(error_code & PFERR_RSVD_MASK))) {
		vcpu->run->exit_reason = KVM_EXIT_INTERNAL_ERROR;
		vcpu->run->internal.suberror = KVM_INTERNAL_ERROR_SIMUL_EX;
		vcpu->run->internal.ndata = 4;
		vcpu->run->internal.data[0] = vect_info;
		vcpu->run->internal.data[1] = intr_info;
		vcpu->run->internal.data[2] = error_code;
		vcpu->run->internal.data[3] = vcpu->arch.last_vmentry_cpu;
		return 0;
	}

	if (is_page_fault(intr_info)) {
		cr2 = vmx_get_exit_qual(vcpu);
		if (enable_ept && !vcpu->arch.apf.host_apf_flags) {
			/*
			 * EPT will cause page fault only if we need to
			 * detect illegal GPAs.
			 */
			WARN_ON_ONCE(!allow_smaller_maxphyaddr);
			kvm_fixup_and_inject_pf_error(vcpu, cr2, error_code);
			return 1;
		} else
			return kvm_handle_page_fault(vcpu, error_code, cr2, NULL, 0);
	}

	ex_no = intr_info & INTR_INFO_VECTOR_MASK;

	if (vmx->rmode.vm86_active && rmode_exception(vcpu, ex_no))
		return handle_rmode_exception(vcpu, ex_no, error_code);

	switch (ex_no) {
	case DB_VECTOR:
		dr6 = vmx_get_exit_qual(vcpu);
		if (!(vcpu->guest_debug &
		      (KVM_GUESTDBG_SINGLESTEP | KVM_GUESTDBG_USE_HW_BP))) {
			if (is_icebp(intr_info))
				WARN_ON(!skip_emulated_instruction(vcpu));

			kvm_queue_exception_p(vcpu, DB_VECTOR, dr6);
			return 1;
		}
		kvm_run->debug.arch.dr6 = dr6 | DR6_ACTIVE_LOW;
		kvm_run->debug.arch.dr7 = vmcs_readl(GUEST_DR7);
		fallthrough;
	case BP_VECTOR:
		/*
		 * Update instruction length as we may reinject #BP from
		 * user space while in guest debugging mode. Reading it for
		 * #DB as well causes no harm, it is not used in that case.
		 */
		vmx->vcpu.arch.event_exit_inst_len =
			vmcs_read32(VM_EXIT_INSTRUCTION_LEN);
		kvm_run->exit_reason = KVM_EXIT_DEBUG;
		rip = kvm_rip_read(vcpu);
		kvm_run->debug.arch.pc = vmcs_readl(GUEST_CS_BASE) + rip;
		kvm_run->debug.arch.exception = ex_no;
		break;
	case AC_VECTOR:
		if (guest_inject_ac(vcpu)) {
			kvm_queue_exception_e(vcpu, AC_VECTOR, error_code);
			return 1;
		}

		/*
		 * Handle split lock. Depending on detection mode this will
		 * either warn and disable split lock detection for this
		 * task or force SIGBUS on it.
		 */
		if (handle_guest_split_lock(kvm_rip_read(vcpu)))
			return 1;
		fallthrough;
	default:
		kvm_run->exit_reason = KVM_EXIT_EXCEPTION;
		kvm_run->ex.exception = ex_no;
		kvm_run->ex.error_code = error_code;
		break;
	}
	return 0;
}

static __always_inline int handle_external_interrupt(struct kvm_vcpu *vcpu)
{
	++vcpu->stat.irq_exits;
	return 1;
}

static int handle_triple_fault(struct kvm_vcpu *vcpu)
{
	vcpu->run->exit_reason = KVM_EXIT_SHUTDOWN;
	vcpu->mmio_needed = 0;
	return 0;
}

static int handle_io(struct kvm_vcpu *vcpu)
{
	unsigned long exit_qualification;
	int size, in, string;
	unsigned port;

	exit_qualification = vmx_get_exit_qual(vcpu);
	string = (exit_qualification & 16) != 0;

	++vcpu->stat.io_exits;

	if (string)
		return kvm_emulate_instruction(vcpu, 0);

	port = exit_qualification >> 16;
	size = (exit_qualification & 7) + 1;
	in = (exit_qualification & 8) != 0;

	return kvm_fast_pio(vcpu, size, port, in);
}

static void
vmx_patch_hypercall(struct kvm_vcpu *vcpu, unsigned char *hypercall)
{
	/*
	 * Patch in the VMCALL instruction:
	 */
	hypercall[0] = 0x0f;
	hypercall[1] = 0x01;
	hypercall[2] = 0xc1;
}

/* called to set cr0 as appropriate for a mov-to-cr0 exit. */
static int handle_set_cr0(struct kvm_vcpu *vcpu, unsigned long val)
{
	if (is_guest_mode(vcpu)) {
		struct vmcs12 *vmcs12 = get_vmcs12(vcpu);
		unsigned long orig_val = val;

		/*
		 * We get here when L2 changed cr0 in a way that did not change
		 * any of L1's shadowed bits (see nested_vmx_exit_handled_cr),
		 * but did change L0 shadowed bits. So we first calculate the
		 * effective cr0 value that L1 would like to write into the
		 * hardware. It consists of the L2-owned bits from the new
		 * value combined with the L1-owned bits from L1's guest_cr0.
		 */
		val = (val & ~vmcs12->cr0_guest_host_mask) |
			(vmcs12->guest_cr0 & vmcs12->cr0_guest_host_mask);

		if (!nested_guest_cr0_valid(vcpu, val))
			return 1;

		if (kvm_set_cr0(vcpu, val))
			return 1;
		vmcs_writel(CR0_READ_SHADOW, orig_val);
		return 0;
	} else {
		if (to_vmx(vcpu)->nested.vmxon &&
		    !nested_host_cr0_valid(vcpu, val))
			return 1;

		return kvm_set_cr0(vcpu, val);
	}
}

static int handle_set_cr4(struct kvm_vcpu *vcpu, unsigned long val)
{
	if (is_guest_mode(vcpu)) {
		struct vmcs12 *vmcs12 = get_vmcs12(vcpu);
		unsigned long orig_val = val;

		/* analogously to handle_set_cr0 */
		val = (val & ~vmcs12->cr4_guest_host_mask) |
			(vmcs12->guest_cr4 & vmcs12->cr4_guest_host_mask);
		if (kvm_set_cr4(vcpu, val))
			return 1;
		vmcs_writel(CR4_READ_SHADOW, orig_val);
		return 0;
	} else
		return kvm_set_cr4(vcpu, val);
}

static int handle_desc(struct kvm_vcpu *vcpu)
{
	WARN_ON(!(vcpu->arch.cr4 & X86_CR4_UMIP));
	return kvm_emulate_instruction(vcpu, 0);
}

static int handle_cr(struct kvm_vcpu *vcpu)
{
	unsigned long exit_qualification, val;
	int cr;
	int reg;
	int err;
	int ret;

	exit_qualification = vmx_get_exit_qual(vcpu);
	cr = exit_qualification & 15;
	reg = (exit_qualification >> 8) & 15;
	switch ((exit_qualification >> 4) & 3) {
	case 0: /* mov to cr */
		val = kvm_register_readl(vcpu, reg);
		trace_kvm_cr_write(cr, val);
		switch (cr) {
		case 0:
			err = handle_set_cr0(vcpu, val);
			return kvm_complete_insn_gp(vcpu, err);
		case 3:
			WARN_ON_ONCE(enable_unrestricted_guest);
			err = kvm_set_cr3(vcpu, val);
			return kvm_complete_insn_gp(vcpu, err);
		case 4:
			err = handle_set_cr4(vcpu, val);
			return kvm_complete_insn_gp(vcpu, err);
		case 8: {
				u8 cr8_prev = kvm_get_cr8(vcpu);
				u8 cr8 = (u8)val;
				err = kvm_set_cr8(vcpu, cr8);
				ret = kvm_complete_insn_gp(vcpu, err);
				if (lapic_in_kernel(vcpu))
					return ret;
				if (cr8_prev <= cr8)
					return ret;
				/*
				 * TODO: we might be squashing a
				 * KVM_GUESTDBG_SINGLESTEP-triggered
				 * KVM_EXIT_DEBUG here.
				 */
				vcpu->run->exit_reason = KVM_EXIT_SET_TPR;
				return 0;
			}
		}
		break;
	case 2: /* clts */
		WARN_ONCE(1, "Guest should always own CR0.TS");
		vmx_set_cr0(vcpu, kvm_read_cr0_bits(vcpu, ~X86_CR0_TS));
		trace_kvm_cr_write(0, kvm_read_cr0(vcpu));
		return kvm_skip_emulated_instruction(vcpu);
	case 1: /*mov from cr*/
		switch (cr) {
		case 3:
			WARN_ON_ONCE(enable_unrestricted_guest);
			val = kvm_read_cr3(vcpu);
			kvm_register_write(vcpu, reg, val);
			trace_kvm_cr_read(cr, val);
			return kvm_skip_emulated_instruction(vcpu);
		case 8:
			val = kvm_get_cr8(vcpu);
			kvm_register_write(vcpu, reg, val);
			trace_kvm_cr_read(cr, val);
			return kvm_skip_emulated_instruction(vcpu);
		}
		break;
	case 3: /* lmsw */
		val = (exit_qualification >> LMSW_SOURCE_DATA_SHIFT) & 0x0f;
		trace_kvm_cr_write(0, (kvm_read_cr0(vcpu) & ~0xful) | val);
		kvm_lmsw(vcpu, val);

		return kvm_skip_emulated_instruction(vcpu);
	default:
		break;
	}
	vcpu->run->exit_reason = 0;
	vcpu_unimpl(vcpu, "unhandled control register: op %d cr %d\n",
	       (int)(exit_qualification >> 4) & 3, cr);
	return 0;
}

static int handle_dr(struct kvm_vcpu *vcpu)
{
	unsigned long exit_qualification;
	int dr, dr7, reg;
	int err = 1;

	exit_qualification = vmx_get_exit_qual(vcpu);
	dr = exit_qualification & DEBUG_REG_ACCESS_NUM;

	/* First, if DR does not exist, trigger UD */
	if (!kvm_require_dr(vcpu, dr))
		return 1;

	if (kvm_x86_ops.get_cpl(vcpu) > 0)
		goto out;

	dr7 = vmcs_readl(GUEST_DR7);
	if (dr7 & DR7_GD) {
		/*
		 * As the vm-exit takes precedence over the debug trap, we
		 * need to emulate the latter, either for the host or the
		 * guest debugging itself.
		 */
		if (vcpu->guest_debug & KVM_GUESTDBG_USE_HW_BP) {
			vcpu->run->debug.arch.dr6 = DR6_BD | DR6_ACTIVE_LOW;
			vcpu->run->debug.arch.dr7 = dr7;
			vcpu->run->debug.arch.pc = kvm_get_linear_rip(vcpu);
			vcpu->run->debug.arch.exception = DB_VECTOR;
			vcpu->run->exit_reason = KVM_EXIT_DEBUG;
			return 0;
		} else {
			kvm_queue_exception_p(vcpu, DB_VECTOR, DR6_BD);
			return 1;
		}
	}

	if (vcpu->guest_debug == 0) {
		exec_controls_clearbit(to_vmx(vcpu), CPU_BASED_MOV_DR_EXITING);

		/*
		 * No more DR vmexits; force a reload of the debug registers
		 * and reenter on this instruction.  The next vmexit will
		 * retrieve the full state of the debug registers.
		 */
		vcpu->arch.switch_db_regs |= KVM_DEBUGREG_WONT_EXIT;
		return 1;
	}

	reg = DEBUG_REG_ACCESS_REG(exit_qualification);
	if (exit_qualification & TYPE_MOV_FROM_DR) {
		unsigned long val;

		kvm_get_dr(vcpu, dr, &val);
		kvm_register_write(vcpu, reg, val);
		err = 0;
	} else {
		err = kvm_set_dr(vcpu, dr, kvm_register_readl(vcpu, reg));
	}

out:
	return kvm_complete_insn_gp(vcpu, err);
}

static void vmx_sync_dirty_debug_regs(struct kvm_vcpu *vcpu)
{
	get_debugreg(vcpu->arch.db[0], 0);
	get_debugreg(vcpu->arch.db[1], 1);
	get_debugreg(vcpu->arch.db[2], 2);
	get_debugreg(vcpu->arch.db[3], 3);
	get_debugreg(vcpu->arch.dr6, 6);
	vcpu->arch.dr7 = vmcs_readl(GUEST_DR7);

	vcpu->arch.switch_db_regs &= ~KVM_DEBUGREG_WONT_EXIT;
	exec_controls_setbit(to_vmx(vcpu), CPU_BASED_MOV_DR_EXITING);
}

static void vmx_set_dr7(struct kvm_vcpu *vcpu, unsigned long val)
{
	vmcs_writel(GUEST_DR7, val);
}

static int handle_tpr_below_threshold(struct kvm_vcpu *vcpu)
{
	kvm_apic_update_ppr(vcpu);
	return 1;
}

static int handle_interrupt_window(struct kvm_vcpu *vcpu)
{
	exec_controls_clearbit(to_vmx(vcpu), CPU_BASED_INTR_WINDOW_EXITING);

	kvm_make_request(KVM_REQ_EVENT, vcpu);

	++vcpu->stat.irq_window_exits;
	return 1;
}

static int handle_vmcall(struct kvm_vcpu *vcpu)
{
	return kvm_emulate_hypercall(vcpu);
}

static int handle_invd(struct kvm_vcpu *vcpu)
{
	/* Treat an INVD instruction as a NOP and just skip it. */
	return kvm_skip_emulated_instruction(vcpu);
}

static int handle_invlpg(struct kvm_vcpu *vcpu)
{
	unsigned long exit_qualification = vmx_get_exit_qual(vcpu);

	kvm_mmu_invlpg(vcpu, exit_qualification);
	return kvm_skip_emulated_instruction(vcpu);
}

static int handle_rdpmc(struct kvm_vcpu *vcpu)
{
	int err;

	err = kvm_rdpmc(vcpu);
	return kvm_complete_insn_gp(vcpu, err);
}

static int handle_wbinvd(struct kvm_vcpu *vcpu)
{
	return kvm_emulate_wbinvd(vcpu);
}

static int handle_xsetbv(struct kvm_vcpu *vcpu)
{
	u64 new_bv = kvm_read_edx_eax(vcpu);
	u32 index = kvm_rcx_read(vcpu);

	int err = kvm_set_xcr(vcpu, index, new_bv);
	return kvm_complete_insn_gp(vcpu, err);
}

static int handle_apic_access(struct kvm_vcpu *vcpu)
{
	if (likely(fasteoi)) {
		unsigned long exit_qualification = vmx_get_exit_qual(vcpu);
		int access_type, offset;

		access_type = exit_qualification & APIC_ACCESS_TYPE;
		offset = exit_qualification & APIC_ACCESS_OFFSET;
		/*
		 * Sane guest uses MOV to write EOI, with written value
		 * not cared. So make a short-circuit here by avoiding
		 * heavy instruction emulation.
		 */
		if ((access_type == TYPE_LINEAR_APIC_INST_WRITE) &&
		    (offset == APIC_EOI)) {
			kvm_lapic_set_eoi(vcpu);
			return kvm_skip_emulated_instruction(vcpu);
		}
	}
	return kvm_emulate_instruction(vcpu, 0);
}

static int handle_apic_eoi_induced(struct kvm_vcpu *vcpu)
{
	unsigned long exit_qualification = vmx_get_exit_qual(vcpu);
	int vector = exit_qualification & 0xff;

	/* EOI-induced VM exit is trap-like and thus no need to adjust IP */
	kvm_apic_set_eoi_accelerated(vcpu, vector);
	return 1;
}

static int handle_apic_write(struct kvm_vcpu *vcpu)
{
	unsigned long exit_qualification = vmx_get_exit_qual(vcpu);
	u32 offset = exit_qualification & 0xfff;

	/* APIC-write VM exit is trap-like and thus no need to adjust IP */
	kvm_apic_write_nodecode(vcpu, offset);
	return 1;
}

static int handle_task_switch(struct kvm_vcpu *vcpu)
{
	struct vcpu_vmx *vmx = to_vmx(vcpu);
	unsigned long exit_qualification;
	bool has_error_code = false;
	u32 error_code = 0;
	u16 tss_selector;
	int reason, type, idt_v, idt_index;

	idt_v = (vmx->idt_vectoring_info & VECTORING_INFO_VALID_MASK);
	idt_index = (vmx->idt_vectoring_info & VECTORING_INFO_VECTOR_MASK);
	type = (vmx->idt_vectoring_info & VECTORING_INFO_TYPE_MASK);

	exit_qualification = vmx_get_exit_qual(vcpu);

	reason = (u32)exit_qualification >> 30;
	if (reason == TASK_SWITCH_GATE && idt_v) {
		switch (type) {
		case INTR_TYPE_NMI_INTR:
			vcpu->arch.nmi_injected = false;
			vmx_set_nmi_mask(vcpu, true);
			break;
		case INTR_TYPE_EXT_INTR:
		case INTR_TYPE_SOFT_INTR:
			kvm_clear_interrupt_queue(vcpu);
			break;
		case INTR_TYPE_HARD_EXCEPTION:
			if (vmx->idt_vectoring_info &
			    VECTORING_INFO_DELIVER_CODE_MASK) {
				has_error_code = true;
				error_code =
					vmcs_read32(IDT_VECTORING_ERROR_CODE);
			}
			fallthrough;
		case INTR_TYPE_SOFT_EXCEPTION:
			kvm_clear_exception_queue(vcpu);
			break;
		default:
			break;
		}
	}
	tss_selector = exit_qualification;

	if (!idt_v || (type != INTR_TYPE_HARD_EXCEPTION &&
		       type != INTR_TYPE_EXT_INTR &&
		       type != INTR_TYPE_NMI_INTR))
		WARN_ON(!skip_emulated_instruction(vcpu));

	/*
	 * TODO: What about debug traps on tss switch?
	 *       Are we supposed to inject them and update dr6?
	 */
	return kvm_task_switch(vcpu, tss_selector,
			       type == INTR_TYPE_SOFT_INTR ? idt_index : -1,
			       reason, has_error_code, error_code);
}

static int handle_ept_violation(struct kvm_vcpu *vcpu)
{
	unsigned long exit_qualification;
	gpa_t gpa;
	u64 error_code;

	exit_qualification = vmx_get_exit_qual(vcpu);

	/*
	 * EPT violation happened while executing iret from NMI,
	 * "blocked by NMI" bit has to be set before next VM entry.
	 * There are errata that may cause this bit to not be set:
	 * AAK134, BY25.
	 */
	if (!(to_vmx(vcpu)->idt_vectoring_info & VECTORING_INFO_VALID_MASK) &&
			enable_vnmi &&
			(exit_qualification & INTR_INFO_UNBLOCK_NMI))
		vmcs_set_bits(GUEST_INTERRUPTIBILITY_INFO, GUEST_INTR_STATE_NMI);

	gpa = vmcs_read64(GUEST_PHYSICAL_ADDRESS);
	trace_kvm_page_fault(gpa, exit_qualification);

	/* Is it a read fault? */
	error_code = (exit_qualification & EPT_VIOLATION_ACC_READ)
		     ? PFERR_USER_MASK : 0;
	/* Is it a write fault? */
	error_code |= (exit_qualification & EPT_VIOLATION_ACC_WRITE)
		      ? PFERR_WRITE_MASK : 0;
	/* Is it a fetch fault? */
	error_code |= (exit_qualification & EPT_VIOLATION_ACC_INSTR)
		      ? PFERR_FETCH_MASK : 0;
	/* ept page table entry is present? */
	error_code |= (exit_qualification &
		       (EPT_VIOLATION_READABLE | EPT_VIOLATION_WRITABLE |
			EPT_VIOLATION_EXECUTABLE))
		      ? PFERR_PRESENT_MASK : 0;

	error_code |= (exit_qualification & 0x100) != 0 ?
	       PFERR_GUEST_FINAL_MASK : PFERR_GUEST_PAGE_MASK;

	vcpu->arch.exit_qualification = exit_qualification;

	/*
	 * Check that the GPA doesn't exceed physical memory limits, as that is
	 * a guest page fault.  We have to emulate the instruction here, because
	 * if the illegal address is that of a paging structure, then
	 * EPT_VIOLATION_ACC_WRITE bit is set.  Alternatively, if supported we
	 * would also use advanced VM-exit information for EPT violations to
	 * reconstruct the page fault error code.
	 */
	if (unlikely(allow_smaller_maxphyaddr && kvm_vcpu_is_illegal_gpa(vcpu, gpa)))
		return kvm_emulate_instruction(vcpu, 0);

	return kvm_mmu_page_fault(vcpu, gpa, error_code, NULL, 0);
}

static int handle_ept_misconfig(struct kvm_vcpu *vcpu)
{
	gpa_t gpa;

	/*
	 * A nested guest cannot optimize MMIO vmexits, because we have an
	 * nGPA here instead of the required GPA.
	 */
	gpa = vmcs_read64(GUEST_PHYSICAL_ADDRESS);
	if (!is_guest_mode(vcpu) &&
	    !kvm_io_bus_write(vcpu, KVM_FAST_MMIO_BUS, gpa, 0, NULL)) {
		trace_kvm_fast_mmio(gpa);
		return kvm_skip_emulated_instruction(vcpu);
	}

	return kvm_mmu_page_fault(vcpu, gpa, PFERR_RSVD_MASK, NULL, 0);
}

static int handle_nmi_window(struct kvm_vcpu *vcpu)
{
	WARN_ON_ONCE(!enable_vnmi);
	exec_controls_clearbit(to_vmx(vcpu), CPU_BASED_NMI_WINDOW_EXITING);
	++vcpu->stat.nmi_window_exits;
	kvm_make_request(KVM_REQ_EVENT, vcpu);

	return 1;
}

static int handle_invalid_guest_state(struct kvm_vcpu *vcpu)
{
	struct vcpu_vmx *vmx = to_vmx(vcpu);
	bool intr_window_requested;
	unsigned count = 130;

	intr_window_requested = exec_controls_get(vmx) &
				CPU_BASED_INTR_WINDOW_EXITING;

	while (vmx->emulation_required && count-- != 0) {
		if (intr_window_requested && !vmx_interrupt_blocked(vcpu))
			return handle_interrupt_window(&vmx->vcpu);

		if (kvm_test_request(KVM_REQ_EVENT, vcpu))
			return 1;

		if (!kvm_emulate_instruction(vcpu, 0))
			return 0;

		if (vmx->emulation_required && !vmx->rmode.vm86_active &&
		    vcpu->arch.exception.pending) {
			vcpu->run->exit_reason = KVM_EXIT_INTERNAL_ERROR;
			vcpu->run->internal.suberror =
						KVM_INTERNAL_ERROR_EMULATION;
			vcpu->run->internal.ndata = 0;
			return 0;
		}

		if (vcpu->arch.halt_request) {
			vcpu->arch.halt_request = 0;
			return kvm_vcpu_halt(vcpu);
		}

		/*
		 * Note, return 1 and not 0, vcpu_run() will invoke
		 * xfer_to_guest_mode() which will create a proper return
		 * code.
		 */
		if (__xfer_to_guest_mode_work_pending())
			return 1;
	}

	return 1;
}

static void grow_ple_window(struct kvm_vcpu *vcpu)
{
	struct vcpu_vmx *vmx = to_vmx(vcpu);
	unsigned int old = vmx->ple_window;

	vmx->ple_window = __grow_ple_window(old, ple_window,
					    ple_window_grow,
					    ple_window_max);

	if (vmx->ple_window != old) {
		vmx->ple_window_dirty = true;
		trace_kvm_ple_window_update(vcpu->vcpu_id,
					    vmx->ple_window, old);
	}
}

static void shrink_ple_window(struct kvm_vcpu *vcpu)
{
	struct vcpu_vmx *vmx = to_vmx(vcpu);
	unsigned int old = vmx->ple_window;

	vmx->ple_window = __shrink_ple_window(old, ple_window,
					      ple_window_shrink,
					      ple_window);

	if (vmx->ple_window != old) {
		vmx->ple_window_dirty = true;
		trace_kvm_ple_window_update(vcpu->vcpu_id,
					    vmx->ple_window, old);
	}
}

static void vmx_enable_tdp(void)
{
	kvm_mmu_set_mask_ptes(VMX_EPT_READABLE_MASK,
		enable_ept_ad_bits ? VMX_EPT_ACCESS_BIT : 0ull,
		enable_ept_ad_bits ? VMX_EPT_DIRTY_BIT : 0ull,
		0ull, VMX_EPT_EXECUTABLE_MASK,
		cpu_has_vmx_ept_execute_only() ? 0ull : VMX_EPT_READABLE_MASK,
		VMX_EPT_RWX_MASK, 0ull);

	ept_set_mmio_spte_mask();
}

/*
 * Indicate a busy-waiting vcpu in spinlock. We do not enable the PAUSE
 * exiting, so only get here on cpu with PAUSE-Loop-Exiting.
 */
static int handle_pause(struct kvm_vcpu *vcpu)
{
	if (!kvm_pause_in_guest(vcpu->kvm))
		grow_ple_window(vcpu);

	/*
	 * Intel sdm vol3 ch-25.1.3 says: The "PAUSE-loop exiting"
	 * VM-execution control is ignored if CPL > 0. OTOH, KVM
	 * never set PAUSE_EXITING and just set PLE if supported,
	 * so the vcpu must be CPL=0 if it gets a PAUSE exit.
	 */
	kvm_vcpu_on_spin(vcpu, true);
	return kvm_skip_emulated_instruction(vcpu);
}

static int handle_nop(struct kvm_vcpu *vcpu)
{
	return kvm_skip_emulated_instruction(vcpu);
}

static int handle_mwait(struct kvm_vcpu *vcpu)
{
	printk_once(KERN_WARNING "kvm: MWAIT instruction emulated as NOP!\n");
	return handle_nop(vcpu);
}

static int handle_invalid_op(struct kvm_vcpu *vcpu)
{
	kvm_queue_exception(vcpu, UD_VECTOR);
	return 1;
}

static int handle_monitor_trap(struct kvm_vcpu *vcpu)
{
	return 1;
}

static int handle_monitor(struct kvm_vcpu *vcpu)
{
	printk_once(KERN_WARNING "kvm: MONITOR instruction emulated as NOP!\n");
	return handle_nop(vcpu);
}

static int handle_invpcid(struct kvm_vcpu *vcpu)
{
	u32 vmx_instruction_info;
	unsigned long type;
	gva_t gva;
	struct {
		u64 pcid;
		u64 gla;
	} operand;

	if (!guest_cpuid_has(vcpu, X86_FEATURE_INVPCID)) {
		kvm_queue_exception(vcpu, UD_VECTOR);
		return 1;
	}

	vmx_instruction_info = vmcs_read32(VMX_INSTRUCTION_INFO);
	type = kvm_register_readl(vcpu, (vmx_instruction_info >> 28) & 0xf);

	if (type > 3) {
		kvm_inject_gp(vcpu, 0);
		return 1;
	}

	/* According to the Intel instruction reference, the memory operand
	 * is read even if it isn't needed (e.g., for type==all)
	 */
	if (get_vmx_mem_address(vcpu, vmx_get_exit_qual(vcpu),
				vmx_instruction_info, false,
				sizeof(operand), &gva))
		return 1;

	return kvm_handle_invpcid(vcpu, type, gva);
}

static int handle_pml_full(struct kvm_vcpu *vcpu)
{
	unsigned long exit_qualification;

	trace_kvm_pml_full(vcpu->vcpu_id);

	exit_qualification = vmx_get_exit_qual(vcpu);

	/*
	 * PML buffer FULL happened while executing iret from NMI,
	 * "blocked by NMI" bit has to be set before next VM entry.
	 */
	if (!(to_vmx(vcpu)->idt_vectoring_info & VECTORING_INFO_VALID_MASK) &&
			enable_vnmi &&
			(exit_qualification & INTR_INFO_UNBLOCK_NMI))
		vmcs_set_bits(GUEST_INTERRUPTIBILITY_INFO,
				GUEST_INTR_STATE_NMI);

	/*
	 * PML buffer already flushed at beginning of VMEXIT. Nothing to do
	 * here.., and there's no userspace involvement needed for PML.
	 */
	return 1;
}

static fastpath_t handle_fastpath_preemption_timer(struct kvm_vcpu *vcpu)
{
	struct vcpu_vmx *vmx = to_vmx(vcpu);

	if (!vmx->req_immediate_exit &&
	    !unlikely(vmx->loaded_vmcs->hv_timer_soft_disabled)) {
		kvm_lapic_expired_hv_timer(vcpu);
		return EXIT_FASTPATH_REENTER_GUEST;
	}

	return EXIT_FASTPATH_NONE;
}

static int handle_preemption_timer(struct kvm_vcpu *vcpu)
{
	handle_fastpath_preemption_timer(vcpu);
	return 1;
}

/*
 * When nested=0, all VMX instruction VM Exits filter here.  The handlers
 * are overwritten by nested_vmx_setup() when nested=1.
 */
static int handle_vmx_instruction(struct kvm_vcpu *vcpu)
{
	kvm_queue_exception(vcpu, UD_VECTOR);
	return 1;
}

static int handle_encls(struct kvm_vcpu *vcpu)
{
	/*
	 * SGX virtualization is not yet supported.  There is no software
	 * enable bit for SGX, so we have to trap ENCLS and inject a #UD
	 * to prevent the guest from executing ENCLS.
	 */
	kvm_queue_exception(vcpu, UD_VECTOR);
	return 1;
}

static int handle_bus_lock_vmexit(struct kvm_vcpu *vcpu)
{
	vcpu->run->exit_reason = KVM_EXIT_X86_BUS_LOCK;
	vcpu->run->flags |= KVM_RUN_X86_BUS_LOCK;
	return 0;
}

/*
 * The exit handlers return 1 if the exit was handled fully and guest execution
 * may resume.  Otherwise they set the kvm_run parameter to indicate what needs
 * to be done to userspace and return 0.
 */
static int (*kvm_vmx_exit_handlers[])(struct kvm_vcpu *vcpu) = {
	[EXIT_REASON_EXCEPTION_NMI]           = handle_exception_nmi,
	[EXIT_REASON_EXTERNAL_INTERRUPT]      = handle_external_interrupt,
	[EXIT_REASON_TRIPLE_FAULT]            = handle_triple_fault,
	[EXIT_REASON_NMI_WINDOW]	      = handle_nmi_window,
	[EXIT_REASON_IO_INSTRUCTION]          = handle_io,
	[EXIT_REASON_CR_ACCESS]               = handle_cr,
	[EXIT_REASON_DR_ACCESS]               = handle_dr,
	[EXIT_REASON_CPUID]                   = kvm_emulate_cpuid,
	[EXIT_REASON_MSR_READ]                = kvm_emulate_rdmsr,
	[EXIT_REASON_MSR_WRITE]               = kvm_emulate_wrmsr,
	[EXIT_REASON_INTERRUPT_WINDOW]        = handle_interrupt_window,
	[EXIT_REASON_HLT]                     = kvm_emulate_halt,
	[EXIT_REASON_INVD]		      = handle_invd,
	[EXIT_REASON_INVLPG]		      = handle_invlpg,
	[EXIT_REASON_RDPMC]                   = handle_rdpmc,
	[EXIT_REASON_VMCALL]                  = handle_vmcall,
	[EXIT_REASON_VMCLEAR]		      = handle_vmx_instruction,
	[EXIT_REASON_VMLAUNCH]		      = handle_vmx_instruction,
	[EXIT_REASON_VMPTRLD]		      = handle_vmx_instruction,
	[EXIT_REASON_VMPTRST]		      = handle_vmx_instruction,
	[EXIT_REASON_VMREAD]		      = handle_vmx_instruction,
	[EXIT_REASON_VMRESUME]		      = handle_vmx_instruction,
	[EXIT_REASON_VMWRITE]		      = handle_vmx_instruction,
	[EXIT_REASON_VMOFF]		      = handle_vmx_instruction,
	[EXIT_REASON_VMON]		      = handle_vmx_instruction,
	[EXIT_REASON_TPR_BELOW_THRESHOLD]     = handle_tpr_below_threshold,
	[EXIT_REASON_APIC_ACCESS]             = handle_apic_access,
	[EXIT_REASON_APIC_WRITE]              = handle_apic_write,
	[EXIT_REASON_EOI_INDUCED]             = handle_apic_eoi_induced,
	[EXIT_REASON_WBINVD]                  = handle_wbinvd,
	[EXIT_REASON_XSETBV]                  = handle_xsetbv,
	[EXIT_REASON_TASK_SWITCH]             = handle_task_switch,
	[EXIT_REASON_MCE_DURING_VMENTRY]      = handle_machine_check,
	[EXIT_REASON_GDTR_IDTR]		      = handle_desc,
	[EXIT_REASON_LDTR_TR]		      = handle_desc,
	[EXIT_REASON_EPT_VIOLATION]	      = handle_ept_violation,
	[EXIT_REASON_EPT_MISCONFIG]           = handle_ept_misconfig,
	[EXIT_REASON_PAUSE_INSTRUCTION]       = handle_pause,
	[EXIT_REASON_MWAIT_INSTRUCTION]	      = handle_mwait,
	[EXIT_REASON_MONITOR_TRAP_FLAG]       = handle_monitor_trap,
	[EXIT_REASON_MONITOR_INSTRUCTION]     = handle_monitor,
	[EXIT_REASON_INVEPT]                  = handle_vmx_instruction,
	[EXIT_REASON_INVVPID]                 = handle_vmx_instruction,
	[EXIT_REASON_RDRAND]                  = handle_invalid_op,
	[EXIT_REASON_RDSEED]                  = handle_invalid_op,
	[EXIT_REASON_PML_FULL]		      = handle_pml_full,
	[EXIT_REASON_INVPCID]                 = handle_invpcid,
	[EXIT_REASON_VMFUNC]		      = handle_vmx_instruction,
	[EXIT_REASON_PREEMPTION_TIMER]	      = handle_preemption_timer,
	[EXIT_REASON_ENCLS]		      = handle_encls,
	[EXIT_REASON_BUS_LOCK]                = handle_bus_lock_vmexit,
};

static const int kvm_vmx_max_exit_handlers =
	ARRAY_SIZE(kvm_vmx_exit_handlers);

static void vmx_get_exit_info(struct kvm_vcpu *vcpu, u64 *info1, u64 *info2,
			      u32 *intr_info, u32 *error_code)
{
	struct vcpu_vmx *vmx = to_vmx(vcpu);

	*info1 = vmx_get_exit_qual(vcpu);
<<<<<<< HEAD
	if (!(vmx->exit_reason & VMX_EXIT_REASONS_FAILED_VMENTRY)) {
=======
	if (!(vmx->exit_reason.failed_vmentry)) {
>>>>>>> f642729d
		*info2 = vmx->idt_vectoring_info;
		*intr_info = vmx_get_intr_info(vcpu);
		if (is_exception_with_error_code(*intr_info))
			*error_code = vmcs_read32(VM_EXIT_INTR_ERROR_CODE);
		else
			*error_code = 0;
	} else {
		*info2 = 0;
		*intr_info = 0;
		*error_code = 0;
	}
}

static void vmx_destroy_pml_buffer(struct vcpu_vmx *vmx)
{
	if (vmx->pml_pg) {
		__free_page(vmx->pml_pg);
		vmx->pml_pg = NULL;
	}
}

static void vmx_flush_pml_buffer(struct kvm_vcpu *vcpu)
{
	struct vcpu_vmx *vmx = to_vmx(vcpu);
	u64 *pml_buf;
	u16 pml_idx;

	pml_idx = vmcs_read16(GUEST_PML_INDEX);

	/* Do nothing if PML buffer is empty */
	if (pml_idx == (PML_ENTITY_NUM - 1))
		return;

	/* PML index always points to next available PML buffer entity */
	if (pml_idx >= PML_ENTITY_NUM)
		pml_idx = 0;
	else
		pml_idx++;

	pml_buf = page_address(vmx->pml_pg);
	for (; pml_idx < PML_ENTITY_NUM; pml_idx++) {
		u64 gpa;

		gpa = pml_buf[pml_idx];
		WARN_ON(gpa & (PAGE_SIZE - 1));
		kvm_vcpu_mark_page_dirty(vcpu, gpa >> PAGE_SHIFT);
	}

	/* reset PML index */
	vmcs_write16(GUEST_PML_INDEX, PML_ENTITY_NUM - 1);
}

static void vmx_dump_sel(char *name, uint32_t sel)
{
	pr_err("%s sel=0x%04x, attr=0x%05x, limit=0x%08x, base=0x%016lx\n",
	       name, vmcs_read16(sel),
	       vmcs_read32(sel + GUEST_ES_AR_BYTES - GUEST_ES_SELECTOR),
	       vmcs_read32(sel + GUEST_ES_LIMIT - GUEST_ES_SELECTOR),
	       vmcs_readl(sel + GUEST_ES_BASE - GUEST_ES_SELECTOR));
}

static void vmx_dump_dtsel(char *name, uint32_t limit)
{
	pr_err("%s                           limit=0x%08x, base=0x%016lx\n",
	       name, vmcs_read32(limit),
	       vmcs_readl(limit + GUEST_GDTR_BASE - GUEST_GDTR_LIMIT));
}

void dump_vmcs(void)
{
	u32 vmentry_ctl, vmexit_ctl;
	u32 cpu_based_exec_ctrl, pin_based_exec_ctrl, secondary_exec_control;
	unsigned long cr4;
	u64 efer;

	if (!dump_invalid_vmcs) {
		pr_warn_ratelimited("set kvm_intel.dump_invalid_vmcs=1 to dump internal KVM state.\n");
		return;
	}

	vmentry_ctl = vmcs_read32(VM_ENTRY_CONTROLS);
	vmexit_ctl = vmcs_read32(VM_EXIT_CONTROLS);
	cpu_based_exec_ctrl = vmcs_read32(CPU_BASED_VM_EXEC_CONTROL);
	pin_based_exec_ctrl = vmcs_read32(PIN_BASED_VM_EXEC_CONTROL);
	cr4 = vmcs_readl(GUEST_CR4);
	efer = vmcs_read64(GUEST_IA32_EFER);
	secondary_exec_control = 0;
	if (cpu_has_secondary_exec_ctrls())
		secondary_exec_control = vmcs_read32(SECONDARY_VM_EXEC_CONTROL);

	pr_err("*** Guest State ***\n");
	pr_err("CR0: actual=0x%016lx, shadow=0x%016lx, gh_mask=%016lx\n",
	       vmcs_readl(GUEST_CR0), vmcs_readl(CR0_READ_SHADOW),
	       vmcs_readl(CR0_GUEST_HOST_MASK));
	pr_err("CR4: actual=0x%016lx, shadow=0x%016lx, gh_mask=%016lx\n",
	       cr4, vmcs_readl(CR4_READ_SHADOW), vmcs_readl(CR4_GUEST_HOST_MASK));
	pr_err("CR3 = 0x%016lx\n", vmcs_readl(GUEST_CR3));
	if ((secondary_exec_control & SECONDARY_EXEC_ENABLE_EPT) &&
	    (cr4 & X86_CR4_PAE) && !(efer & EFER_LMA))
	{
		pr_err("PDPTR0 = 0x%016llx  PDPTR1 = 0x%016llx\n",
		       vmcs_read64(GUEST_PDPTR0), vmcs_read64(GUEST_PDPTR1));
		pr_err("PDPTR2 = 0x%016llx  PDPTR3 = 0x%016llx\n",
		       vmcs_read64(GUEST_PDPTR2), vmcs_read64(GUEST_PDPTR3));
	}
	pr_err("RSP = 0x%016lx  RIP = 0x%016lx\n",
	       vmcs_readl(GUEST_RSP), vmcs_readl(GUEST_RIP));
	pr_err("RFLAGS=0x%08lx         DR7 = 0x%016lx\n",
	       vmcs_readl(GUEST_RFLAGS), vmcs_readl(GUEST_DR7));
	pr_err("Sysenter RSP=%016lx CS:RIP=%04x:%016lx\n",
	       vmcs_readl(GUEST_SYSENTER_ESP),
	       vmcs_read32(GUEST_SYSENTER_CS), vmcs_readl(GUEST_SYSENTER_EIP));
	vmx_dump_sel("CS:  ", GUEST_CS_SELECTOR);
	vmx_dump_sel("DS:  ", GUEST_DS_SELECTOR);
	vmx_dump_sel("SS:  ", GUEST_SS_SELECTOR);
	vmx_dump_sel("ES:  ", GUEST_ES_SELECTOR);
	vmx_dump_sel("FS:  ", GUEST_FS_SELECTOR);
	vmx_dump_sel("GS:  ", GUEST_GS_SELECTOR);
	vmx_dump_dtsel("GDTR:", GUEST_GDTR_LIMIT);
	vmx_dump_sel("LDTR:", GUEST_LDTR_SELECTOR);
	vmx_dump_dtsel("IDTR:", GUEST_IDTR_LIMIT);
	vmx_dump_sel("TR:  ", GUEST_TR_SELECTOR);
	if ((vmexit_ctl & (VM_EXIT_SAVE_IA32_PAT | VM_EXIT_SAVE_IA32_EFER)) ||
	    (vmentry_ctl & (VM_ENTRY_LOAD_IA32_PAT | VM_ENTRY_LOAD_IA32_EFER)))
		pr_err("EFER =     0x%016llx  PAT = 0x%016llx\n",
		       efer, vmcs_read64(GUEST_IA32_PAT));
	pr_err("DebugCtl = 0x%016llx  DebugExceptions = 0x%016lx\n",
	       vmcs_read64(GUEST_IA32_DEBUGCTL),
	       vmcs_readl(GUEST_PENDING_DBG_EXCEPTIONS));
	if (cpu_has_load_perf_global_ctrl() &&
	    vmentry_ctl & VM_ENTRY_LOAD_IA32_PERF_GLOBAL_CTRL)
		pr_err("PerfGlobCtl = 0x%016llx\n",
		       vmcs_read64(GUEST_IA32_PERF_GLOBAL_CTRL));
	if (vmentry_ctl & VM_ENTRY_LOAD_BNDCFGS)
		pr_err("BndCfgS = 0x%016llx\n", vmcs_read64(GUEST_BNDCFGS));
	pr_err("Interruptibility = %08x  ActivityState = %08x\n",
	       vmcs_read32(GUEST_INTERRUPTIBILITY_INFO),
	       vmcs_read32(GUEST_ACTIVITY_STATE));
	if (secondary_exec_control & SECONDARY_EXEC_VIRTUAL_INTR_DELIVERY)
		pr_err("InterruptStatus = %04x\n",
		       vmcs_read16(GUEST_INTR_STATUS));

	pr_err("*** Host State ***\n");
	pr_err("RIP = 0x%016lx  RSP = 0x%016lx\n",
	       vmcs_readl(HOST_RIP), vmcs_readl(HOST_RSP));
	pr_err("CS=%04x SS=%04x DS=%04x ES=%04x FS=%04x GS=%04x TR=%04x\n",
	       vmcs_read16(HOST_CS_SELECTOR), vmcs_read16(HOST_SS_SELECTOR),
	       vmcs_read16(HOST_DS_SELECTOR), vmcs_read16(HOST_ES_SELECTOR),
	       vmcs_read16(HOST_FS_SELECTOR), vmcs_read16(HOST_GS_SELECTOR),
	       vmcs_read16(HOST_TR_SELECTOR));
	pr_err("FSBase=%016lx GSBase=%016lx TRBase=%016lx\n",
	       vmcs_readl(HOST_FS_BASE), vmcs_readl(HOST_GS_BASE),
	       vmcs_readl(HOST_TR_BASE));
	pr_err("GDTBase=%016lx IDTBase=%016lx\n",
	       vmcs_readl(HOST_GDTR_BASE), vmcs_readl(HOST_IDTR_BASE));
	pr_err("CR0=%016lx CR3=%016lx CR4=%016lx\n",
	       vmcs_readl(HOST_CR0), vmcs_readl(HOST_CR3),
	       vmcs_readl(HOST_CR4));
	pr_err("Sysenter RSP=%016lx CS:RIP=%04x:%016lx\n",
	       vmcs_readl(HOST_IA32_SYSENTER_ESP),
	       vmcs_read32(HOST_IA32_SYSENTER_CS),
	       vmcs_readl(HOST_IA32_SYSENTER_EIP));
	if (vmexit_ctl & (VM_EXIT_LOAD_IA32_PAT | VM_EXIT_LOAD_IA32_EFER))
		pr_err("EFER = 0x%016llx  PAT = 0x%016llx\n",
		       vmcs_read64(HOST_IA32_EFER),
		       vmcs_read64(HOST_IA32_PAT));
	if (cpu_has_load_perf_global_ctrl() &&
	    vmexit_ctl & VM_EXIT_LOAD_IA32_PERF_GLOBAL_CTRL)
		pr_err("PerfGlobCtl = 0x%016llx\n",
		       vmcs_read64(HOST_IA32_PERF_GLOBAL_CTRL));

	pr_err("*** Control State ***\n");
	pr_err("PinBased=%08x CPUBased=%08x SecondaryExec=%08x\n",
	       pin_based_exec_ctrl, cpu_based_exec_ctrl, secondary_exec_control);
	pr_err("EntryControls=%08x ExitControls=%08x\n", vmentry_ctl, vmexit_ctl);
	pr_err("ExceptionBitmap=%08x PFECmask=%08x PFECmatch=%08x\n",
	       vmcs_read32(EXCEPTION_BITMAP),
	       vmcs_read32(PAGE_FAULT_ERROR_CODE_MASK),
	       vmcs_read32(PAGE_FAULT_ERROR_CODE_MATCH));
	pr_err("VMEntry: intr_info=%08x errcode=%08x ilen=%08x\n",
	       vmcs_read32(VM_ENTRY_INTR_INFO_FIELD),
	       vmcs_read32(VM_ENTRY_EXCEPTION_ERROR_CODE),
	       vmcs_read32(VM_ENTRY_INSTRUCTION_LEN));
	pr_err("VMExit: intr_info=%08x errcode=%08x ilen=%08x\n",
	       vmcs_read32(VM_EXIT_INTR_INFO),
	       vmcs_read32(VM_EXIT_INTR_ERROR_CODE),
	       vmcs_read32(VM_EXIT_INSTRUCTION_LEN));
	pr_err("        reason=%08x qualification=%016lx\n",
	       vmcs_read32(VM_EXIT_REASON), vmcs_readl(EXIT_QUALIFICATION));
	pr_err("IDTVectoring: info=%08x errcode=%08x\n",
	       vmcs_read32(IDT_VECTORING_INFO_FIELD),
	       vmcs_read32(IDT_VECTORING_ERROR_CODE));
	pr_err("TSC Offset = 0x%016llx\n", vmcs_read64(TSC_OFFSET));
	if (secondary_exec_control & SECONDARY_EXEC_TSC_SCALING)
		pr_err("TSC Multiplier = 0x%016llx\n",
		       vmcs_read64(TSC_MULTIPLIER));
	if (cpu_based_exec_ctrl & CPU_BASED_TPR_SHADOW) {
		if (secondary_exec_control & SECONDARY_EXEC_VIRTUAL_INTR_DELIVERY) {
			u16 status = vmcs_read16(GUEST_INTR_STATUS);
			pr_err("SVI|RVI = %02x|%02x ", status >> 8, status & 0xff);
		}
		pr_cont("TPR Threshold = 0x%02x\n", vmcs_read32(TPR_THRESHOLD));
		if (secondary_exec_control & SECONDARY_EXEC_VIRTUALIZE_APIC_ACCESSES)
			pr_err("APIC-access addr = 0x%016llx ", vmcs_read64(APIC_ACCESS_ADDR));
		pr_cont("virt-APIC addr = 0x%016llx\n", vmcs_read64(VIRTUAL_APIC_PAGE_ADDR));
	}
	if (pin_based_exec_ctrl & PIN_BASED_POSTED_INTR)
		pr_err("PostedIntrVec = 0x%02x\n", vmcs_read16(POSTED_INTR_NV));
	if ((secondary_exec_control & SECONDARY_EXEC_ENABLE_EPT))
		pr_err("EPT pointer = 0x%016llx\n", vmcs_read64(EPT_POINTER));
	if (secondary_exec_control & SECONDARY_EXEC_PAUSE_LOOP_EXITING)
		pr_err("PLE Gap=%08x Window=%08x\n",
		       vmcs_read32(PLE_GAP), vmcs_read32(PLE_WINDOW));
	if (secondary_exec_control & SECONDARY_EXEC_ENABLE_VPID)
		pr_err("Virtual processor ID = 0x%04x\n",
		       vmcs_read16(VIRTUAL_PROCESSOR_ID));
}

/*
 * The guest has exited.  See if we can fix it or if we need userspace
 * assistance.
 */
static int __vmx_handle_exit(struct kvm_vcpu *vcpu, fastpath_t exit_fastpath)
{
	struct vcpu_vmx *vmx = to_vmx(vcpu);
	union vmx_exit_reason exit_reason = vmx->exit_reason;
	u32 vectoring_info = vmx->idt_vectoring_info;
	u16 exit_handler_index;

	/*
	 * Flush logged GPAs PML buffer, this will make dirty_bitmap more
	 * updated. Another good is, in kvm_vm_ioctl_get_dirty_log, before
	 * querying dirty_bitmap, we only need to kick all vcpus out of guest
	 * mode as if vcpus is in root mode, the PML buffer must has been
	 * flushed already.  Note, PML is never enabled in hardware while
	 * running L2.
	 */
	if (enable_pml && !is_guest_mode(vcpu))
		vmx_flush_pml_buffer(vcpu);

	/*
	 * We should never reach this point with a pending nested VM-Enter, and
	 * more specifically emulation of L2 due to invalid guest state (see
	 * below) should never happen as that means we incorrectly allowed a
	 * nested VM-Enter with an invalid vmcs12.
	 */
	WARN_ON_ONCE(vmx->nested.nested_run_pending);

	/* If guest state is invalid, start emulating */
	if (vmx->emulation_required)
		return handle_invalid_guest_state(vcpu);

	if (is_guest_mode(vcpu)) {
		/*
		 * PML is never enabled when running L2, bail immediately if a
		 * PML full exit occurs as something is horribly wrong.
		 */
		if (exit_reason.basic == EXIT_REASON_PML_FULL)
			goto unexpected_vmexit;

		/*
		 * The host physical addresses of some pages of guest memory
		 * are loaded into the vmcs02 (e.g. vmcs12's Virtual APIC
		 * Page). The CPU may write to these pages via their host
		 * physical address while L2 is running, bypassing any
		 * address-translation-based dirty tracking (e.g. EPT write
		 * protection).
		 *
		 * Mark them dirty on every exit from L2 to prevent them from
		 * getting out of sync with dirty tracking.
		 */
		nested_mark_vmcs12_pages_dirty(vcpu);

		if (nested_vmx_reflect_vmexit(vcpu))
			return 1;
	}

	if (exit_reason.failed_vmentry) {
		dump_vmcs();
		vcpu->run->exit_reason = KVM_EXIT_FAIL_ENTRY;
		vcpu->run->fail_entry.hardware_entry_failure_reason
			= exit_reason.full;
		vcpu->run->fail_entry.cpu = vcpu->arch.last_vmentry_cpu;
		return 0;
	}

	if (unlikely(vmx->fail)) {
		dump_vmcs();
		vcpu->run->exit_reason = KVM_EXIT_FAIL_ENTRY;
		vcpu->run->fail_entry.hardware_entry_failure_reason
			= vmcs_read32(VM_INSTRUCTION_ERROR);
		vcpu->run->fail_entry.cpu = vcpu->arch.last_vmentry_cpu;
		return 0;
	}

	/*
	 * Note:
	 * Do not try to fix EXIT_REASON_EPT_MISCONFIG if it caused by
	 * delivery event since it indicates guest is accessing MMIO.
	 * The vm-exit can be triggered again after return to guest that
	 * will cause infinite loop.
	 */
	if ((vectoring_info & VECTORING_INFO_VALID_MASK) &&
	    (exit_reason.basic != EXIT_REASON_EXCEPTION_NMI &&
	     exit_reason.basic != EXIT_REASON_EPT_VIOLATION &&
	     exit_reason.basic != EXIT_REASON_PML_FULL &&
	     exit_reason.basic != EXIT_REASON_APIC_ACCESS &&
	     exit_reason.basic != EXIT_REASON_TASK_SWITCH)) {
		vcpu->run->exit_reason = KVM_EXIT_INTERNAL_ERROR;
		vcpu->run->internal.suberror = KVM_INTERNAL_ERROR_DELIVERY_EV;
		vcpu->run->internal.ndata = 3;
		vcpu->run->internal.data[0] = vectoring_info;
		vcpu->run->internal.data[1] = exit_reason.full;
		vcpu->run->internal.data[2] = vcpu->arch.exit_qualification;
		if (exit_reason.basic == EXIT_REASON_EPT_MISCONFIG) {
			vcpu->run->internal.ndata++;
			vcpu->run->internal.data[3] =
				vmcs_read64(GUEST_PHYSICAL_ADDRESS);
		}
		vcpu->run->internal.data[vcpu->run->internal.ndata++] =
			vcpu->arch.last_vmentry_cpu;
		return 0;
	}

	if (unlikely(!enable_vnmi &&
		     vmx->loaded_vmcs->soft_vnmi_blocked)) {
		if (!vmx_interrupt_blocked(vcpu)) {
			vmx->loaded_vmcs->soft_vnmi_blocked = 0;
		} else if (vmx->loaded_vmcs->vnmi_blocked_time > 1000000000LL &&
			   vcpu->arch.nmi_pending) {
			/*
			 * This CPU don't support us in finding the end of an
			 * NMI-blocked window if the guest runs with IRQs
			 * disabled. So we pull the trigger after 1 s of
			 * futile waiting, but inform the user about this.
			 */
			printk(KERN_WARNING "%s: Breaking out of NMI-blocked "
			       "state on VCPU %d after 1 s timeout\n",
			       __func__, vcpu->vcpu_id);
			vmx->loaded_vmcs->soft_vnmi_blocked = 0;
		}
	}

	if (exit_fastpath != EXIT_FASTPATH_NONE)
		return 1;

	if (exit_reason.basic >= kvm_vmx_max_exit_handlers)
		goto unexpected_vmexit;
#ifdef CONFIG_RETPOLINE
	if (exit_reason.basic == EXIT_REASON_MSR_WRITE)
		return kvm_emulate_wrmsr(vcpu);
	else if (exit_reason.basic == EXIT_REASON_PREEMPTION_TIMER)
		return handle_preemption_timer(vcpu);
	else if (exit_reason.basic == EXIT_REASON_INTERRUPT_WINDOW)
		return handle_interrupt_window(vcpu);
	else if (exit_reason.basic == EXIT_REASON_EXTERNAL_INTERRUPT)
		return handle_external_interrupt(vcpu);
	else if (exit_reason.basic == EXIT_REASON_HLT)
		return kvm_emulate_halt(vcpu);
	else if (exit_reason.basic == EXIT_REASON_EPT_MISCONFIG)
		return handle_ept_misconfig(vcpu);
#endif

	exit_handler_index = array_index_nospec((u16)exit_reason.basic,
						kvm_vmx_max_exit_handlers);
	if (!kvm_vmx_exit_handlers[exit_handler_index])
		goto unexpected_vmexit;

	return kvm_vmx_exit_handlers[exit_handler_index](vcpu);

unexpected_vmexit:
	vcpu_unimpl(vcpu, "vmx: unexpected exit reason 0x%x\n",
		    exit_reason.full);
	dump_vmcs();
	vcpu->run->exit_reason = KVM_EXIT_INTERNAL_ERROR;
	vcpu->run->internal.suberror =
			KVM_INTERNAL_ERROR_UNEXPECTED_EXIT_REASON;
	vcpu->run->internal.ndata = 2;
	vcpu->run->internal.data[0] = exit_reason.full;
	vcpu->run->internal.data[1] = vcpu->arch.last_vmentry_cpu;
	return 0;
}

static int vmx_handle_exit(struct kvm_vcpu *vcpu, fastpath_t exit_fastpath)
{
	int ret = __vmx_handle_exit(vcpu, exit_fastpath);

	/*
	 * Even when current exit reason is handled by KVM internally, we
	 * still need to exit to user space when bus lock detected to inform
	 * that there is a bus lock in guest.
	 */
	if (to_vmx(vcpu)->exit_reason.bus_lock_detected) {
		if (ret > 0)
			vcpu->run->exit_reason = KVM_EXIT_X86_BUS_LOCK;

		vcpu->run->flags |= KVM_RUN_X86_BUS_LOCK;
		return 0;
	}
	return ret;
}

/*
 * Software based L1D cache flush which is used when microcode providing
 * the cache control MSR is not loaded.
 *
 * The L1D cache is 32 KiB on Nehalem and later microarchitectures, but to
 * flush it is required to read in 64 KiB because the replacement algorithm
 * is not exactly LRU. This could be sized at runtime via topology
 * information but as all relevant affected CPUs have 32KiB L1D cache size
 * there is no point in doing so.
 */
static noinstr void vmx_l1d_flush(struct kvm_vcpu *vcpu)
{
	int size = PAGE_SIZE << L1D_CACHE_ORDER;

	/*
	 * This code is only executed when the the flush mode is 'cond' or
	 * 'always'
	 */
	if (static_branch_likely(&vmx_l1d_flush_cond)) {
		bool flush_l1d;

		/*
		 * Clear the per-vcpu flush bit, it gets set again
		 * either from vcpu_run() or from one of the unsafe
		 * VMEXIT handlers.
		 */
		flush_l1d = vcpu->arch.l1tf_flush_l1d;
		vcpu->arch.l1tf_flush_l1d = false;

		/*
		 * Clear the per-cpu flush bit, it gets set again from
		 * the interrupt handlers.
		 */
		flush_l1d |= kvm_get_cpu_l1tf_flush_l1d();
		kvm_clear_cpu_l1tf_flush_l1d();

		if (!flush_l1d)
			return;
	}

	vcpu->stat.l1d_flush++;

	if (static_cpu_has(X86_FEATURE_FLUSH_L1D)) {
		native_wrmsrl(MSR_IA32_FLUSH_CMD, L1D_FLUSH);
		return;
	}

	asm volatile(
		/* First ensure the pages are in the TLB */
		"xorl	%%eax, %%eax\n"
		".Lpopulate_tlb:\n\t"
		"movzbl	(%[flush_pages], %%" _ASM_AX "), %%ecx\n\t"
		"addl	$4096, %%eax\n\t"
		"cmpl	%%eax, %[size]\n\t"
		"jne	.Lpopulate_tlb\n\t"
		"xorl	%%eax, %%eax\n\t"
		"cpuid\n\t"
		/* Now fill the cache */
		"xorl	%%eax, %%eax\n"
		".Lfill_cache:\n"
		"movzbl	(%[flush_pages], %%" _ASM_AX "), %%ecx\n\t"
		"addl	$64, %%eax\n\t"
		"cmpl	%%eax, %[size]\n\t"
		"jne	.Lfill_cache\n\t"
		"lfence\n"
		:: [flush_pages] "r" (vmx_l1d_flush_pages),
		    [size] "r" (size)
		: "eax", "ebx", "ecx", "edx");
}

static void vmx_update_cr8_intercept(struct kvm_vcpu *vcpu, int tpr, int irr)
{
	struct vmcs12 *vmcs12 = get_vmcs12(vcpu);
	int tpr_threshold;

	if (is_guest_mode(vcpu) &&
		nested_cpu_has(vmcs12, CPU_BASED_TPR_SHADOW))
		return;

	tpr_threshold = (irr == -1 || tpr < irr) ? 0 : irr;
	if (is_guest_mode(vcpu))
		to_vmx(vcpu)->nested.l1_tpr_threshold = tpr_threshold;
	else
		vmcs_write32(TPR_THRESHOLD, tpr_threshold);
}

void vmx_set_virtual_apic_mode(struct kvm_vcpu *vcpu)
{
	struct vcpu_vmx *vmx = to_vmx(vcpu);
	u32 sec_exec_control;

	if (!lapic_in_kernel(vcpu))
		return;

	if (!flexpriority_enabled &&
	    !cpu_has_vmx_virtualize_x2apic_mode())
		return;

	/* Postpone execution until vmcs01 is the current VMCS. */
	if (is_guest_mode(vcpu)) {
		vmx->nested.change_vmcs01_virtual_apic_mode = true;
		return;
	}

	sec_exec_control = secondary_exec_controls_get(vmx);
	sec_exec_control &= ~(SECONDARY_EXEC_VIRTUALIZE_APIC_ACCESSES |
			      SECONDARY_EXEC_VIRTUALIZE_X2APIC_MODE);

	switch (kvm_get_apic_mode(vcpu)) {
	case LAPIC_MODE_INVALID:
		WARN_ONCE(true, "Invalid local APIC state");
	case LAPIC_MODE_DISABLED:
		break;
	case LAPIC_MODE_XAPIC:
		if (flexpriority_enabled) {
			sec_exec_control |=
				SECONDARY_EXEC_VIRTUALIZE_APIC_ACCESSES;
			kvm_make_request(KVM_REQ_APIC_PAGE_RELOAD, vcpu);

			/*
			 * Flush the TLB, reloading the APIC access page will
			 * only do so if its physical address has changed, but
			 * the guest may have inserted a non-APIC mapping into
			 * the TLB while the APIC access page was disabled.
			 */
			kvm_make_request(KVM_REQ_TLB_FLUSH_CURRENT, vcpu);
		}
		break;
	case LAPIC_MODE_X2APIC:
		if (cpu_has_vmx_virtualize_x2apic_mode())
			sec_exec_control |=
				SECONDARY_EXEC_VIRTUALIZE_X2APIC_MODE;
		break;
	}
	secondary_exec_controls_set(vmx, sec_exec_control);

	vmx_update_msr_bitmap(vcpu);
}

static void vmx_set_apic_access_page_addr(struct kvm_vcpu *vcpu)
{
	struct page *page;

	/* Defer reload until vmcs01 is the current VMCS. */
	if (is_guest_mode(vcpu)) {
		to_vmx(vcpu)->nested.reload_vmcs01_apic_access_page = true;
		return;
	}

	if (!(secondary_exec_controls_get(to_vmx(vcpu)) &
	    SECONDARY_EXEC_VIRTUALIZE_APIC_ACCESSES))
		return;

	page = gfn_to_page(vcpu->kvm, APIC_DEFAULT_PHYS_BASE >> PAGE_SHIFT);
	if (is_error_page(page))
		return;

	vmcs_write64(APIC_ACCESS_ADDR, page_to_phys(page));
	vmx_flush_tlb_current(vcpu);

	/*
	 * Do not pin apic access page in memory, the MMU notifier
	 * will call us again if it is migrated or swapped out.
	 */
	put_page(page);
}

static void vmx_hwapic_isr_update(struct kvm_vcpu *vcpu, int max_isr)
{
	u16 status;
	u8 old;

	if (max_isr == -1)
		max_isr = 0;

	status = vmcs_read16(GUEST_INTR_STATUS);
	old = status >> 8;
	if (max_isr != old) {
		status &= 0xff;
		status |= max_isr << 8;
		vmcs_write16(GUEST_INTR_STATUS, status);
	}
}

static void vmx_set_rvi(int vector)
{
	u16 status;
	u8 old;

	if (vector == -1)
		vector = 0;

	status = vmcs_read16(GUEST_INTR_STATUS);
	old = (u8)status & 0xff;
	if ((u8)vector != old) {
		status &= ~0xff;
		status |= (u8)vector;
		vmcs_write16(GUEST_INTR_STATUS, status);
	}
}

static void vmx_hwapic_irr_update(struct kvm_vcpu *vcpu, int max_irr)
{
	/*
	 * When running L2, updating RVI is only relevant when
	 * vmcs12 virtual-interrupt-delivery enabled.
	 * However, it can be enabled only when L1 also
	 * intercepts external-interrupts and in that case
	 * we should not update vmcs02 RVI but instead intercept
	 * interrupt. Therefore, do nothing when running L2.
	 */
	if (!is_guest_mode(vcpu))
		vmx_set_rvi(max_irr);
}

static int vmx_sync_pir_to_irr(struct kvm_vcpu *vcpu)
{
	struct vcpu_vmx *vmx = to_vmx(vcpu);
	int max_irr;
	bool max_irr_updated;

	WARN_ON(!vcpu->arch.apicv_active);
	if (pi_test_on(&vmx->pi_desc)) {
		pi_clear_on(&vmx->pi_desc);
		/*
		 * IOMMU can write to PID.ON, so the barrier matters even on UP.
		 * But on x86 this is just a compiler barrier anyway.
		 */
		smp_mb__after_atomic();
		max_irr_updated =
			kvm_apic_update_irr(vcpu, vmx->pi_desc.pir, &max_irr);

		/*
		 * If we are running L2 and L1 has a new pending interrupt
		 * which can be injected, we should re-evaluate
		 * what should be done with this new L1 interrupt.
		 * If L1 intercepts external-interrupts, we should
		 * exit from L2 to L1. Otherwise, interrupt should be
		 * delivered directly to L2.
		 */
		if (is_guest_mode(vcpu) && max_irr_updated) {
			if (nested_exit_on_intr(vcpu))
				kvm_vcpu_exiting_guest_mode(vcpu);
			else
				kvm_make_request(KVM_REQ_EVENT, vcpu);
		}
	} else {
		max_irr = kvm_lapic_find_highest_irr(vcpu);
	}
	vmx_hwapic_irr_update(vcpu, max_irr);
	return max_irr;
}

static void vmx_load_eoi_exitmap(struct kvm_vcpu *vcpu, u64 *eoi_exit_bitmap)
{
	if (!kvm_vcpu_apicv_active(vcpu))
		return;

	vmcs_write64(EOI_EXIT_BITMAP0, eoi_exit_bitmap[0]);
	vmcs_write64(EOI_EXIT_BITMAP1, eoi_exit_bitmap[1]);
	vmcs_write64(EOI_EXIT_BITMAP2, eoi_exit_bitmap[2]);
	vmcs_write64(EOI_EXIT_BITMAP3, eoi_exit_bitmap[3]);
}

static void vmx_apicv_post_state_restore(struct kvm_vcpu *vcpu)
{
	struct vcpu_vmx *vmx = to_vmx(vcpu);

	pi_clear_on(&vmx->pi_desc);
	memset(vmx->pi_desc.pir, 0, sizeof(vmx->pi_desc.pir));
}

void vmx_do_interrupt_nmi_irqoff(unsigned long entry);

static void handle_interrupt_nmi_irqoff(struct kvm_vcpu *vcpu, u32 intr_info)
{
	unsigned int vector = intr_info & INTR_INFO_VECTOR_MASK;
	gate_desc *desc = (gate_desc *)host_idt_base + vector;

	kvm_before_interrupt(vcpu);
	vmx_do_interrupt_nmi_irqoff(gate_offset(desc));
	kvm_after_interrupt(vcpu);
}

static void handle_exception_nmi_irqoff(struct vcpu_vmx *vmx)
{
	u32 intr_info = vmx_get_intr_info(&vmx->vcpu);

	/* if exit due to PF check for async PF */
	if (is_page_fault(intr_info))
		vmx->vcpu.arch.apf.host_apf_flags = kvm_read_and_reset_apf_flags();
	/* Handle machine checks before interrupts are enabled */
	else if (is_machine_check(intr_info))
		kvm_machine_check();
	/* We need to handle NMIs before interrupts are enabled */
	else if (is_nmi(intr_info))
		handle_interrupt_nmi_irqoff(&vmx->vcpu, intr_info);
}

static void handle_external_interrupt_irqoff(struct kvm_vcpu *vcpu)
{
	u32 intr_info = vmx_get_intr_info(vcpu);

	if (WARN_ONCE(!is_external_intr(intr_info),
	    "KVM: unexpected VM-Exit interrupt info: 0x%x", intr_info))
		return;

	handle_interrupt_nmi_irqoff(vcpu, intr_info);
}

static void vmx_handle_exit_irqoff(struct kvm_vcpu *vcpu)
{
	struct vcpu_vmx *vmx = to_vmx(vcpu);

	if (vmx->exit_reason.basic == EXIT_REASON_EXTERNAL_INTERRUPT)
		handle_external_interrupt_irqoff(vcpu);
	else if (vmx->exit_reason.basic == EXIT_REASON_EXCEPTION_NMI)
		handle_exception_nmi_irqoff(vmx);
}

/*
 * The kvm parameter can be NULL (module initialization, or invocation before
 * VM creation). Be sure to check the kvm parameter before using it.
 */
static bool vmx_has_emulated_msr(struct kvm *kvm, u32 index)
{
	switch (index) {
	case MSR_IA32_SMBASE:
		/*
		 * We cannot do SMM unless we can run the guest in big
		 * real mode.
		 */
		return enable_unrestricted_guest || emulate_invalid_guest_state;
	case MSR_IA32_VMX_BASIC ... MSR_IA32_VMX_VMFUNC:
		return nested;
	case MSR_AMD64_VIRT_SPEC_CTRL:
		/* This is AMD only.  */
		return false;
	default:
		return true;
	}
}

static void vmx_recover_nmi_blocking(struct vcpu_vmx *vmx)
{
	u32 exit_intr_info;
	bool unblock_nmi;
	u8 vector;
	bool idtv_info_valid;

	idtv_info_valid = vmx->idt_vectoring_info & VECTORING_INFO_VALID_MASK;

	if (enable_vnmi) {
		if (vmx->loaded_vmcs->nmi_known_unmasked)
			return;

		exit_intr_info = vmx_get_intr_info(&vmx->vcpu);
		unblock_nmi = (exit_intr_info & INTR_INFO_UNBLOCK_NMI) != 0;
		vector = exit_intr_info & INTR_INFO_VECTOR_MASK;
		/*
		 * SDM 3: 27.7.1.2 (September 2008)
		 * Re-set bit "block by NMI" before VM entry if vmexit caused by
		 * a guest IRET fault.
		 * SDM 3: 23.2.2 (September 2008)
		 * Bit 12 is undefined in any of the following cases:
		 *  If the VM exit sets the valid bit in the IDT-vectoring
		 *   information field.
		 *  If the VM exit is due to a double fault.
		 */
		if ((exit_intr_info & INTR_INFO_VALID_MASK) && unblock_nmi &&
		    vector != DF_VECTOR && !idtv_info_valid)
			vmcs_set_bits(GUEST_INTERRUPTIBILITY_INFO,
				      GUEST_INTR_STATE_NMI);
		else
			vmx->loaded_vmcs->nmi_known_unmasked =
				!(vmcs_read32(GUEST_INTERRUPTIBILITY_INFO)
				  & GUEST_INTR_STATE_NMI);
	} else if (unlikely(vmx->loaded_vmcs->soft_vnmi_blocked))
		vmx->loaded_vmcs->vnmi_blocked_time +=
			ktime_to_ns(ktime_sub(ktime_get(),
					      vmx->loaded_vmcs->entry_time));
}

static void __vmx_complete_interrupts(struct kvm_vcpu *vcpu,
				      u32 idt_vectoring_info,
				      int instr_len_field,
				      int error_code_field)
{
	u8 vector;
	int type;
	bool idtv_info_valid;

	idtv_info_valid = idt_vectoring_info & VECTORING_INFO_VALID_MASK;

	vcpu->arch.nmi_injected = false;
	kvm_clear_exception_queue(vcpu);
	kvm_clear_interrupt_queue(vcpu);

	if (!idtv_info_valid)
		return;

	kvm_make_request(KVM_REQ_EVENT, vcpu);

	vector = idt_vectoring_info & VECTORING_INFO_VECTOR_MASK;
	type = idt_vectoring_info & VECTORING_INFO_TYPE_MASK;

	switch (type) {
	case INTR_TYPE_NMI_INTR:
		vcpu->arch.nmi_injected = true;
		/*
		 * SDM 3: 27.7.1.2 (September 2008)
		 * Clear bit "block by NMI" before VM entry if a NMI
		 * delivery faulted.
		 */
		vmx_set_nmi_mask(vcpu, false);
		break;
	case INTR_TYPE_SOFT_EXCEPTION:
		vcpu->arch.event_exit_inst_len = vmcs_read32(instr_len_field);
		fallthrough;
	case INTR_TYPE_HARD_EXCEPTION:
		if (idt_vectoring_info & VECTORING_INFO_DELIVER_CODE_MASK) {
			u32 err = vmcs_read32(error_code_field);
			kvm_requeue_exception_e(vcpu, vector, err);
		} else
			kvm_requeue_exception(vcpu, vector);
		break;
	case INTR_TYPE_SOFT_INTR:
		vcpu->arch.event_exit_inst_len = vmcs_read32(instr_len_field);
		fallthrough;
	case INTR_TYPE_EXT_INTR:
		kvm_queue_interrupt(vcpu, vector, type == INTR_TYPE_SOFT_INTR);
		break;
	default:
		break;
	}
}

static void vmx_complete_interrupts(struct vcpu_vmx *vmx)
{
	__vmx_complete_interrupts(&vmx->vcpu, vmx->idt_vectoring_info,
				  VM_EXIT_INSTRUCTION_LEN,
				  IDT_VECTORING_ERROR_CODE);
}

static void vmx_cancel_injection(struct kvm_vcpu *vcpu)
{
	__vmx_complete_interrupts(vcpu,
				  vmcs_read32(VM_ENTRY_INTR_INFO_FIELD),
				  VM_ENTRY_INSTRUCTION_LEN,
				  VM_ENTRY_EXCEPTION_ERROR_CODE);

	vmcs_write32(VM_ENTRY_INTR_INFO_FIELD, 0);
}

static void atomic_switch_perf_msrs(struct vcpu_vmx *vmx)
{
	int i, nr_msrs;
	struct perf_guest_switch_msr *msrs;

	/* Note, nr_msrs may be garbage if perf_guest_get_msrs() returns NULL. */
	msrs = perf_guest_get_msrs(&nr_msrs);
	if (!msrs)
		return;

	for (i = 0; i < nr_msrs; i++)
		if (msrs[i].host == msrs[i].guest)
			clear_atomic_switch_msr(vmx, msrs[i].msr);
		else
			add_atomic_switch_msr(vmx, msrs[i].msr, msrs[i].guest,
					msrs[i].host, false);
}

static void vmx_update_hv_timer(struct kvm_vcpu *vcpu)
{
	struct vcpu_vmx *vmx = to_vmx(vcpu);
	u64 tscl;
	u32 delta_tsc;

	if (vmx->req_immediate_exit) {
		vmcs_write32(VMX_PREEMPTION_TIMER_VALUE, 0);
		vmx->loaded_vmcs->hv_timer_soft_disabled = false;
	} else if (vmx->hv_deadline_tsc != -1) {
		tscl = rdtsc();
		if (vmx->hv_deadline_tsc > tscl)
			/* set_hv_timer ensures the delta fits in 32-bits */
			delta_tsc = (u32)((vmx->hv_deadline_tsc - tscl) >>
				cpu_preemption_timer_multi);
		else
			delta_tsc = 0;

		vmcs_write32(VMX_PREEMPTION_TIMER_VALUE, delta_tsc);
		vmx->loaded_vmcs->hv_timer_soft_disabled = false;
	} else if (!vmx->loaded_vmcs->hv_timer_soft_disabled) {
		vmcs_write32(VMX_PREEMPTION_TIMER_VALUE, -1);
		vmx->loaded_vmcs->hv_timer_soft_disabled = true;
	}
}

void noinstr vmx_update_host_rsp(struct vcpu_vmx *vmx, unsigned long host_rsp)
{
	if (unlikely(host_rsp != vmx->loaded_vmcs->host_state.rsp)) {
		vmx->loaded_vmcs->host_state.rsp = host_rsp;
		vmcs_writel(HOST_RSP, host_rsp);
	}
}

static fastpath_t vmx_exit_handlers_fastpath(struct kvm_vcpu *vcpu)
{
	switch (to_vmx(vcpu)->exit_reason.basic) {
	case EXIT_REASON_MSR_WRITE:
		return handle_fastpath_set_msr_irqoff(vcpu);
	case EXIT_REASON_PREEMPTION_TIMER:
		return handle_fastpath_preemption_timer(vcpu);
	default:
		return EXIT_FASTPATH_NONE;
	}
}

static noinstr void vmx_vcpu_enter_exit(struct kvm_vcpu *vcpu,
					struct vcpu_vmx *vmx)
{
	/*
	 * VMENTER enables interrupts (host state), but the kernel state is
	 * interrupts disabled when this is invoked. Also tell RCU about
	 * it. This is the same logic as for exit_to_user_mode().
	 *
	 * This ensures that e.g. latency analysis on the host observes
	 * guest mode as interrupt enabled.
	 *
	 * guest_enter_irqoff() informs context tracking about the
	 * transition to guest mode and if enabled adjusts RCU state
	 * accordingly.
	 */
	instrumentation_begin();
	trace_hardirqs_on_prepare();
	lockdep_hardirqs_on_prepare(CALLER_ADDR0);
	instrumentation_end();

	guest_enter_irqoff();
	lockdep_hardirqs_on(CALLER_ADDR0);

	/* L1D Flush includes CPU buffer clear to mitigate MDS */
	if (static_branch_unlikely(&vmx_l1d_should_flush))
		vmx_l1d_flush(vcpu);
	else if (static_branch_unlikely(&mds_user_clear))
		mds_clear_cpu_buffers();

	if (vcpu->arch.cr2 != native_read_cr2())
		native_write_cr2(vcpu->arch.cr2);

	vmx->fail = __vmx_vcpu_run(vmx, (unsigned long *)&vcpu->arch.regs,
				   vmx->loaded_vmcs->launched);

	vcpu->arch.cr2 = native_read_cr2();

	/*
	 * VMEXIT disables interrupts (host state), but tracing and lockdep
	 * have them in state 'on' as recorded before entering guest mode.
	 * Same as enter_from_user_mode().
	 *
	 * guest_exit_irqoff() restores host context and reinstates RCU if
	 * enabled and required.
	 *
	 * This needs to be done before the below as native_read_msr()
	 * contains a tracepoint and x86_spec_ctrl_restore_host() calls
	 * into world and some more.
	 */
	lockdep_hardirqs_off(CALLER_ADDR0);
	guest_exit_irqoff();

	instrumentation_begin();
	trace_hardirqs_off_finish();
	instrumentation_end();
}

static fastpath_t vmx_vcpu_run(struct kvm_vcpu *vcpu)
{
	struct vcpu_vmx *vmx = to_vmx(vcpu);
	unsigned long cr3, cr4;

	/* Record the guest's net vcpu time for enforced NMI injections. */
	if (unlikely(!enable_vnmi &&
		     vmx->loaded_vmcs->soft_vnmi_blocked))
		vmx->loaded_vmcs->entry_time = ktime_get();

	/* Don't enter VMX if guest state is invalid, let the exit handler
	   start emulation until we arrive back to a valid state */
	if (vmx->emulation_required)
		return EXIT_FASTPATH_NONE;

	trace_kvm_entry(vcpu);

	if (vmx->ple_window_dirty) {
		vmx->ple_window_dirty = false;
		vmcs_write32(PLE_WINDOW, vmx->ple_window);
	}

	/*
	 * We did this in prepare_switch_to_guest, because it needs to
	 * be within srcu_read_lock.
	 */
	WARN_ON_ONCE(vmx->nested.need_vmcs12_to_shadow_sync);

	if (kvm_register_is_dirty(vcpu, VCPU_REGS_RSP))
		vmcs_writel(GUEST_RSP, vcpu->arch.regs[VCPU_REGS_RSP]);
	if (kvm_register_is_dirty(vcpu, VCPU_REGS_RIP))
		vmcs_writel(GUEST_RIP, vcpu->arch.regs[VCPU_REGS_RIP]);

	cr3 = __get_current_cr3_fast();
	if (unlikely(cr3 != vmx->loaded_vmcs->host_state.cr3)) {
		vmcs_writel(HOST_CR3, cr3);
		vmx->loaded_vmcs->host_state.cr3 = cr3;
	}

	cr4 = cr4_read_shadow();
	if (unlikely(cr4 != vmx->loaded_vmcs->host_state.cr4)) {
		vmcs_writel(HOST_CR4, cr4);
		vmx->loaded_vmcs->host_state.cr4 = cr4;
	}

	/* When single-stepping over STI and MOV SS, we must clear the
	 * corresponding interruptibility bits in the guest state. Otherwise
	 * vmentry fails as it then expects bit 14 (BS) in pending debug
	 * exceptions being set, but that's not correct for the guest debugging
	 * case. */
	if (vcpu->guest_debug & KVM_GUESTDBG_SINGLESTEP)
		vmx_set_interrupt_shadow(vcpu, 0);

	kvm_load_guest_xsave_state(vcpu);

	pt_guest_enter(vmx);

	atomic_switch_perf_msrs(vmx);
	if (intel_pmu_lbr_is_enabled(vcpu))
		vmx_passthrough_lbr_msrs(vcpu);

	if (enable_preemption_timer)
		vmx_update_hv_timer(vcpu);

	kvm_wait_lapic_expire(vcpu);

	/*
	 * If this vCPU has touched SPEC_CTRL, restore the guest's value if
	 * it's non-zero. Since vmentry is serialising on affected CPUs, there
	 * is no need to worry about the conditional branch over the wrmsr
	 * being speculatively taken.
	 */
	x86_spec_ctrl_set_guest(vmx->spec_ctrl, 0);

	/* The actual VMENTER/EXIT is in the .noinstr.text section. */
	vmx_vcpu_enter_exit(vcpu, vmx);

	/*
	 * We do not use IBRS in the kernel. If this vCPU has used the
	 * SPEC_CTRL MSR it may have left it on; save the value and
	 * turn it off. This is much more efficient than blindly adding
	 * it to the atomic save/restore list. Especially as the former
	 * (Saving guest MSRs on vmexit) doesn't even exist in KVM.
	 *
	 * For non-nested case:
	 * If the L01 MSR bitmap does not intercept the MSR, then we need to
	 * save it.
	 *
	 * For nested case:
	 * If the L02 MSR bitmap does not intercept the MSR, then we need to
	 * save it.
	 */
	if (unlikely(!msr_write_intercepted(vcpu, MSR_IA32_SPEC_CTRL)))
		vmx->spec_ctrl = native_read_msr(MSR_IA32_SPEC_CTRL);

	x86_spec_ctrl_restore_host(vmx->spec_ctrl, 0);

	/* All fields are clean at this point */
	if (static_branch_unlikely(&enable_evmcs)) {
		current_evmcs->hv_clean_fields |=
			HV_VMX_ENLIGHTENED_CLEAN_FIELD_ALL;

		current_evmcs->hv_vp_id = kvm_hv_get_vpindex(vcpu);
	}

	/* MSR_IA32_DEBUGCTLMSR is zeroed on vmexit. Restore it if needed */
	if (vmx->host_debugctlmsr)
		update_debugctlmsr(vmx->host_debugctlmsr);

#ifndef CONFIG_X86_64
	/*
	 * The sysexit path does not restore ds/es, so we must set them to
	 * a reasonable value ourselves.
	 *
	 * We can't defer this to vmx_prepare_switch_to_host() since that
	 * function may be executed in interrupt context, which saves and
	 * restore segments around it, nullifying its effect.
	 */
	loadsegment(ds, __USER_DS);
	loadsegment(es, __USER_DS);
#endif

	vmx_register_cache_reset(vcpu);

	pt_guest_exit(vmx);

	kvm_load_host_xsave_state(vcpu);

	vmx->nested.nested_run_pending = 0;
	vmx->idt_vectoring_info = 0;

	if (unlikely(vmx->fail)) {
		vmx->exit_reason.full = 0xdead;
		return EXIT_FASTPATH_NONE;
	}

	vmx->exit_reason.full = vmcs_read32(VM_EXIT_REASON);
	if (unlikely((u16)vmx->exit_reason.basic == EXIT_REASON_MCE_DURING_VMENTRY))
		kvm_machine_check();

	if (likely(!vmx->exit_reason.failed_vmentry))
		vmx->idt_vectoring_info = vmcs_read32(IDT_VECTORING_INFO_FIELD);

	trace_kvm_exit(vmx->exit_reason.full, vcpu, KVM_ISA_VMX);

	if (unlikely(vmx->exit_reason.failed_vmentry))
		return EXIT_FASTPATH_NONE;

	vmx->loaded_vmcs->launched = 1;

	vmx_recover_nmi_blocking(vmx);
	vmx_complete_interrupts(vmx);

	if (is_guest_mode(vcpu))
		return EXIT_FASTPATH_NONE;

	return vmx_exit_handlers_fastpath(vcpu);
}

static void vmx_free_vcpu(struct kvm_vcpu *vcpu)
{
	struct vcpu_vmx *vmx = to_vmx(vcpu);

	if (enable_pml)
		vmx_destroy_pml_buffer(vmx);
	free_vpid(vmx->vpid);
	nested_vmx_free_vcpu(vcpu);
	free_loaded_vmcs(vmx->loaded_vmcs);
}

static int vmx_create_vcpu(struct kvm_vcpu *vcpu)
{
	struct vcpu_vmx *vmx;
	int i, cpu, err;

	BUILD_BUG_ON(offsetof(struct vcpu_vmx, vcpu) != 0);
	vmx = to_vmx(vcpu);

	err = -ENOMEM;

	vmx->vpid = allocate_vpid();

	/*
	 * If PML is turned on, failure on enabling PML just results in failure
	 * of creating the vcpu, therefore we can simplify PML logic (by
	 * avoiding dealing with cases, such as enabling PML partially on vcpus
	 * for the guest), etc.
	 */
	if (enable_pml) {
		vmx->pml_pg = alloc_page(GFP_KERNEL_ACCOUNT | __GFP_ZERO);
		if (!vmx->pml_pg)
			goto free_vpid;
	}

	BUILD_BUG_ON(ARRAY_SIZE(vmx_uret_msrs_list) != MAX_NR_USER_RETURN_MSRS);

	for (i = 0; i < ARRAY_SIZE(vmx_uret_msrs_list); ++i) {
		u32 index = vmx_uret_msrs_list[i];
		u32 data_low, data_high;
		int j = vmx->nr_uret_msrs;

		if (rdmsr_safe(index, &data_low, &data_high) < 0)
			continue;
		if (wrmsr_safe(index, data_low, data_high) < 0)
			continue;

		vmx->guest_uret_msrs[j].slot = i;
		vmx->guest_uret_msrs[j].data = 0;
		switch (index) {
		case MSR_IA32_TSX_CTRL:
			/*
			 * TSX_CTRL_CPUID_CLEAR is handled in the CPUID
			 * interception.  Keep the host value unchanged to avoid
			 * changing CPUID bits under the host kernel's feet.
			 *
			 * hle=0, rtm=0, tsx_ctrl=1 can be found with some
			 * combinations of new kernel and old userspace.  If
			 * those guests run on a tsx=off host, do allow guests
			 * to use TSX_CTRL, but do not change the value on the
			 * host so that TSX remains always disabled.
			 */
<<<<<<< HEAD
			vmx->guest_uret_msrs[j].mask = ~(u64)TSX_CTRL_CPUID_CLEAR;
=======
			if (boot_cpu_has(X86_FEATURE_RTM))
				vmx->guest_uret_msrs[j].mask = ~(u64)TSX_CTRL_CPUID_CLEAR;
			else
				vmx->guest_uret_msrs[j].mask = 0;
>>>>>>> f642729d
			break;
		default:
			vmx->guest_uret_msrs[j].mask = -1ull;
			break;
		}
		++vmx->nr_uret_msrs;
	}

	err = alloc_loaded_vmcs(&vmx->vmcs01);
	if (err < 0)
		goto free_pml;

	/* The MSR bitmap starts with all ones */
	bitmap_fill(vmx->shadow_msr_intercept.read, MAX_POSSIBLE_PASSTHROUGH_MSRS);
	bitmap_fill(vmx->shadow_msr_intercept.write, MAX_POSSIBLE_PASSTHROUGH_MSRS);

<<<<<<< HEAD
	msr_bitmap = vmx->vmcs01.msr_bitmap;
=======
>>>>>>> f642729d
	vmx_disable_intercept_for_msr(vcpu, MSR_IA32_TSC, MSR_TYPE_R);
	vmx_disable_intercept_for_msr(vcpu, MSR_FS_BASE, MSR_TYPE_RW);
	vmx_disable_intercept_for_msr(vcpu, MSR_GS_BASE, MSR_TYPE_RW);
	vmx_disable_intercept_for_msr(vcpu, MSR_KERNEL_GS_BASE, MSR_TYPE_RW);
	vmx_disable_intercept_for_msr(vcpu, MSR_IA32_SYSENTER_CS, MSR_TYPE_RW);
	vmx_disable_intercept_for_msr(vcpu, MSR_IA32_SYSENTER_ESP, MSR_TYPE_RW);
	vmx_disable_intercept_for_msr(vcpu, MSR_IA32_SYSENTER_EIP, MSR_TYPE_RW);
	if (kvm_cstate_in_guest(vcpu->kvm)) {
		vmx_disable_intercept_for_msr(vcpu, MSR_CORE_C1_RES, MSR_TYPE_R);
		vmx_disable_intercept_for_msr(vcpu, MSR_CORE_C3_RESIDENCY, MSR_TYPE_R);
		vmx_disable_intercept_for_msr(vcpu, MSR_CORE_C6_RESIDENCY, MSR_TYPE_R);
		vmx_disable_intercept_for_msr(vcpu, MSR_CORE_C7_RESIDENCY, MSR_TYPE_R);
	}
	vmx->msr_bitmap_mode = 0;

	vmx->loaded_vmcs = &vmx->vmcs01;
	cpu = get_cpu();
	vmx_vcpu_load(vcpu, cpu);
	vcpu->cpu = cpu;
	init_vmcs(vmx);
	vmx_vcpu_put(vcpu);
	put_cpu();
	if (cpu_need_virtualize_apic_accesses(vcpu)) {
		err = alloc_apic_access_page(vcpu->kvm);
		if (err)
			goto free_vmcs;
	}

	if (enable_ept && !enable_unrestricted_guest) {
		err = init_rmode_identity_map(vcpu->kvm);
		if (err)
			goto free_vmcs;
	}

	if (nested)
		memcpy(&vmx->nested.msrs, &vmcs_config.nested, sizeof(vmx->nested.msrs));
	else
		memset(&vmx->nested.msrs, 0, sizeof(vmx->nested.msrs));

	vmx->nested.posted_intr_nv = -1;
	vmx->nested.current_vmptr = -1ull;

	vcpu->arch.microcode_version = 0x100000000ULL;
	vmx->msr_ia32_feature_control_valid_bits = FEAT_CTL_LOCKED;

	/*
	 * Enforce invariant: pi_desc.nv is always either POSTED_INTR_VECTOR
	 * or POSTED_INTR_WAKEUP_VECTOR.
	 */
	vmx->pi_desc.nv = POSTED_INTR_VECTOR;
	vmx->pi_desc.sn = 1;

	vmx->ept_pointer = INVALID_PAGE;

	return 0;

free_vmcs:
	free_loaded_vmcs(vmx->loaded_vmcs);
free_pml:
	vmx_destroy_pml_buffer(vmx);
free_vpid:
	free_vpid(vmx->vpid);
	return err;
}

#define L1TF_MSG_SMT "L1TF CPU bug present and SMT on, data leak possible. See CVE-2018-3646 and https://www.kernel.org/doc/html/latest/admin-guide/hw-vuln/l1tf.html for details.\n"
#define L1TF_MSG_L1D "L1TF CPU bug present and virtualization mitigation disabled, data leak possible. See CVE-2018-3646 and https://www.kernel.org/doc/html/latest/admin-guide/hw-vuln/l1tf.html for details.\n"

static int vmx_vm_init(struct kvm *kvm)
{
	spin_lock_init(&to_kvm_vmx(kvm)->ept_pointer_lock);

	if (!ple_gap)
		kvm->arch.pause_in_guest = true;

	if (boot_cpu_has(X86_BUG_L1TF) && enable_ept) {
		switch (l1tf_mitigation) {
		case L1TF_MITIGATION_OFF:
		case L1TF_MITIGATION_FLUSH_NOWARN:
			/* 'I explicitly don't care' is set */
			break;
		case L1TF_MITIGATION_FLUSH:
		case L1TF_MITIGATION_FLUSH_NOSMT:
		case L1TF_MITIGATION_FULL:
			/*
			 * Warn upon starting the first VM in a potentially
			 * insecure environment.
			 */
			if (sched_smt_active())
				pr_warn_once(L1TF_MSG_SMT);
			if (l1tf_vmx_mitigation == VMENTER_L1D_FLUSH_NEVER)
				pr_warn_once(L1TF_MSG_L1D);
			break;
		case L1TF_MITIGATION_FULL_FORCE:
			/* Flush is enforced */
			break;
		}
	}
	kvm_apicv_init(kvm, enable_apicv);
	return 0;
}

static int __init vmx_check_processor_compat(void)
{
	struct vmcs_config vmcs_conf;
	struct vmx_capability vmx_cap;

	if (!this_cpu_has(X86_FEATURE_MSR_IA32_FEAT_CTL) ||
	    !this_cpu_has(X86_FEATURE_VMX)) {
		pr_err("kvm: VMX is disabled on CPU %d\n", smp_processor_id());
		return -EIO;
	}

	if (setup_vmcs_config(&vmcs_conf, &vmx_cap) < 0)
		return -EIO;
	if (nested)
		nested_vmx_setup_ctls_msrs(&vmcs_conf.nested, vmx_cap.ept);
	if (memcmp(&vmcs_config, &vmcs_conf, sizeof(struct vmcs_config)) != 0) {
		printk(KERN_ERR "kvm: CPU %d feature inconsistency!\n",
				smp_processor_id());
		return -EIO;
	}
	return 0;
}

static u64 vmx_get_mt_mask(struct kvm_vcpu *vcpu, gfn_t gfn, bool is_mmio)
{
	u8 cache;
	u64 ipat = 0;

	/* We wanted to honor guest CD/MTRR/PAT, but doing so could result in
	 * memory aliases with conflicting memory types and sometimes MCEs.
	 * We have to be careful as to what are honored and when.
	 *
	 * For MMIO, guest CD/MTRR are ignored.  The EPT memory type is set to
	 * UC.  The effective memory type is UC or WC depending on guest PAT.
	 * This was historically the source of MCEs and we want to be
	 * conservative.
	 *
	 * When there is no need to deal with noncoherent DMA (e.g., no VT-d
	 * or VT-d has snoop control), guest CD/MTRR/PAT are all ignored.  The
	 * EPT memory type is set to WB.  The effective memory type is forced
	 * WB.
	 *
	 * Otherwise, we trust guest.  Guest CD/MTRR/PAT are all honored.  The
	 * EPT memory type is used to emulate guest CD/MTRR.
	 */

	if (is_mmio) {
		cache = MTRR_TYPE_UNCACHABLE;
		goto exit;
	}

	if (!kvm_arch_has_noncoherent_dma(vcpu->kvm)) {
		ipat = VMX_EPT_IPAT_BIT;
		cache = MTRR_TYPE_WRBACK;
		goto exit;
	}

	if (kvm_read_cr0(vcpu) & X86_CR0_CD) {
		ipat = VMX_EPT_IPAT_BIT;
		if (kvm_check_has_quirk(vcpu->kvm, KVM_X86_QUIRK_CD_NW_CLEARED))
			cache = MTRR_TYPE_WRBACK;
		else
			cache = MTRR_TYPE_UNCACHABLE;
		goto exit;
	}

	cache = kvm_mtrr_get_guest_memory_type(vcpu, gfn);

exit:
	return (cache << VMX_EPT_MT_EPTE_SHIFT) | ipat;
}

static void vmcs_set_secondary_exec_control(struct vcpu_vmx *vmx)
{
	/*
	 * These bits in the secondary execution controls field
	 * are dynamic, the others are mostly based on the hypervisor
	 * architecture and the guest's CPUID.  Do not touch the
	 * dynamic bits.
	 */
	u32 mask =
		SECONDARY_EXEC_SHADOW_VMCS |
		SECONDARY_EXEC_VIRTUALIZE_X2APIC_MODE |
		SECONDARY_EXEC_VIRTUALIZE_APIC_ACCESSES |
		SECONDARY_EXEC_DESC;

	u32 new_ctl = vmx->secondary_exec_control;
	u32 cur_ctl = secondary_exec_controls_get(vmx);

	secondary_exec_controls_set(vmx, (new_ctl & ~mask) | (cur_ctl & mask));
}

/*
 * Generate MSR_IA32_VMX_CR{0,4}_FIXED1 according to CPUID. Only set bits
 * (indicating "allowed-1") if they are supported in the guest's CPUID.
 */
static void nested_vmx_cr_fixed1_bits_update(struct kvm_vcpu *vcpu)
{
	struct vcpu_vmx *vmx = to_vmx(vcpu);
	struct kvm_cpuid_entry2 *entry;

	vmx->nested.msrs.cr0_fixed1 = 0xffffffff;
	vmx->nested.msrs.cr4_fixed1 = X86_CR4_PCE;

#define cr4_fixed1_update(_cr4_mask, _reg, _cpuid_mask) do {		\
	if (entry && (entry->_reg & (_cpuid_mask)))			\
		vmx->nested.msrs.cr4_fixed1 |= (_cr4_mask);	\
} while (0)

	entry = kvm_find_cpuid_entry(vcpu, 0x1, 0);
	cr4_fixed1_update(X86_CR4_VME,        edx, feature_bit(VME));
	cr4_fixed1_update(X86_CR4_PVI,        edx, feature_bit(VME));
	cr4_fixed1_update(X86_CR4_TSD,        edx, feature_bit(TSC));
	cr4_fixed1_update(X86_CR4_DE,         edx, feature_bit(DE));
	cr4_fixed1_update(X86_CR4_PSE,        edx, feature_bit(PSE));
	cr4_fixed1_update(X86_CR4_PAE,        edx, feature_bit(PAE));
	cr4_fixed1_update(X86_CR4_MCE,        edx, feature_bit(MCE));
	cr4_fixed1_update(X86_CR4_PGE,        edx, feature_bit(PGE));
	cr4_fixed1_update(X86_CR4_OSFXSR,     edx, feature_bit(FXSR));
	cr4_fixed1_update(X86_CR4_OSXMMEXCPT, edx, feature_bit(XMM));
	cr4_fixed1_update(X86_CR4_VMXE,       ecx, feature_bit(VMX));
	cr4_fixed1_update(X86_CR4_SMXE,       ecx, feature_bit(SMX));
	cr4_fixed1_update(X86_CR4_PCIDE,      ecx, feature_bit(PCID));
	cr4_fixed1_update(X86_CR4_OSXSAVE,    ecx, feature_bit(XSAVE));

	entry = kvm_find_cpuid_entry(vcpu, 0x7, 0);
	cr4_fixed1_update(X86_CR4_FSGSBASE,   ebx, feature_bit(FSGSBASE));
	cr4_fixed1_update(X86_CR4_SMEP,       ebx, feature_bit(SMEP));
	cr4_fixed1_update(X86_CR4_SMAP,       ebx, feature_bit(SMAP));
	cr4_fixed1_update(X86_CR4_PKE,        ecx, feature_bit(PKU));
	cr4_fixed1_update(X86_CR4_UMIP,       ecx, feature_bit(UMIP));
	cr4_fixed1_update(X86_CR4_LA57,       ecx, feature_bit(LA57));

#undef cr4_fixed1_update
}

static void nested_vmx_entry_exit_ctls_update(struct kvm_vcpu *vcpu)
{
	struct vcpu_vmx *vmx = to_vmx(vcpu);

	if (kvm_mpx_supported()) {
		bool mpx_enabled = guest_cpuid_has(vcpu, X86_FEATURE_MPX);

		if (mpx_enabled) {
			vmx->nested.msrs.entry_ctls_high |= VM_ENTRY_LOAD_BNDCFGS;
			vmx->nested.msrs.exit_ctls_high |= VM_EXIT_CLEAR_BNDCFGS;
		} else {
			vmx->nested.msrs.entry_ctls_high &= ~VM_ENTRY_LOAD_BNDCFGS;
			vmx->nested.msrs.exit_ctls_high &= ~VM_EXIT_CLEAR_BNDCFGS;
		}
	}
}

static void update_intel_pt_cfg(struct kvm_vcpu *vcpu)
{
	struct vcpu_vmx *vmx = to_vmx(vcpu);
	struct kvm_cpuid_entry2 *best = NULL;
	int i;

	for (i = 0; i < PT_CPUID_LEAVES; i++) {
		best = kvm_find_cpuid_entry(vcpu, 0x14, i);
		if (!best)
			return;
		vmx->pt_desc.caps[CPUID_EAX + i*PT_CPUID_REGS_NUM] = best->eax;
		vmx->pt_desc.caps[CPUID_EBX + i*PT_CPUID_REGS_NUM] = best->ebx;
		vmx->pt_desc.caps[CPUID_ECX + i*PT_CPUID_REGS_NUM] = best->ecx;
		vmx->pt_desc.caps[CPUID_EDX + i*PT_CPUID_REGS_NUM] = best->edx;
	}

	/* Get the number of configurable Address Ranges for filtering */
	vmx->pt_desc.addr_range = intel_pt_validate_cap(vmx->pt_desc.caps,
						PT_CAP_num_address_ranges);

	/* Initialize and clear the no dependency bits */
	vmx->pt_desc.ctl_bitmask = ~(RTIT_CTL_TRACEEN | RTIT_CTL_OS |
			RTIT_CTL_USR | RTIT_CTL_TSC_EN | RTIT_CTL_DISRETC);

	/*
	 * If CPUID.(EAX=14H,ECX=0):EBX[0]=1 CR3Filter can be set otherwise
	 * will inject an #GP
	 */
	if (intel_pt_validate_cap(vmx->pt_desc.caps, PT_CAP_cr3_filtering))
		vmx->pt_desc.ctl_bitmask &= ~RTIT_CTL_CR3EN;

	/*
	 * If CPUID.(EAX=14H,ECX=0):EBX[1]=1 CYCEn, CycThresh and
	 * PSBFreq can be set
	 */
	if (intel_pt_validate_cap(vmx->pt_desc.caps, PT_CAP_psb_cyc))
		vmx->pt_desc.ctl_bitmask &= ~(RTIT_CTL_CYCLEACC |
				RTIT_CTL_CYC_THRESH | RTIT_CTL_PSB_FREQ);

	/*
	 * If CPUID.(EAX=14H,ECX=0):EBX[3]=1 MTCEn BranchEn and
	 * MTCFreq can be set
	 */
	if (intel_pt_validate_cap(vmx->pt_desc.caps, PT_CAP_mtc))
		vmx->pt_desc.ctl_bitmask &= ~(RTIT_CTL_MTC_EN |
				RTIT_CTL_BRANCH_EN | RTIT_CTL_MTC_RANGE);

	/* If CPUID.(EAX=14H,ECX=0):EBX[4]=1 FUPonPTW and PTWEn can be set */
	if (intel_pt_validate_cap(vmx->pt_desc.caps, PT_CAP_ptwrite))
		vmx->pt_desc.ctl_bitmask &= ~(RTIT_CTL_FUP_ON_PTW |
							RTIT_CTL_PTW_EN);

	/* If CPUID.(EAX=14H,ECX=0):EBX[5]=1 PwrEvEn can be set */
	if (intel_pt_validate_cap(vmx->pt_desc.caps, PT_CAP_power_event_trace))
		vmx->pt_desc.ctl_bitmask &= ~RTIT_CTL_PWR_EVT_EN;

	/* If CPUID.(EAX=14H,ECX=0):ECX[0]=1 ToPA can be set */
	if (intel_pt_validate_cap(vmx->pt_desc.caps, PT_CAP_topa_output))
		vmx->pt_desc.ctl_bitmask &= ~RTIT_CTL_TOPA;

	/* If CPUID.(EAX=14H,ECX=0):ECX[3]=1 FabircEn can be set */
	if (intel_pt_validate_cap(vmx->pt_desc.caps, PT_CAP_output_subsys))
		vmx->pt_desc.ctl_bitmask &= ~RTIT_CTL_FABRIC_EN;

	/* unmask address range configure area */
	for (i = 0; i < vmx->pt_desc.addr_range; i++)
		vmx->pt_desc.ctl_bitmask &= ~(0xfULL << (32 + i * 4));
}

static void vmx_vcpu_after_set_cpuid(struct kvm_vcpu *vcpu)
{
	struct vcpu_vmx *vmx = to_vmx(vcpu);

	/* xsaves_enabled is recomputed in vmx_compute_secondary_exec_control(). */
	vcpu->arch.xsaves_enabled = false;

	if (cpu_has_secondary_exec_ctrls()) {
		vmx_compute_secondary_exec_control(vmx);
		vmcs_set_secondary_exec_control(vmx);
	}

	if (nested_vmx_allowed(vcpu))
		to_vmx(vcpu)->msr_ia32_feature_control_valid_bits |=
			FEAT_CTL_VMX_ENABLED_INSIDE_SMX |
			FEAT_CTL_VMX_ENABLED_OUTSIDE_SMX;
	else
		to_vmx(vcpu)->msr_ia32_feature_control_valid_bits &=
			~(FEAT_CTL_VMX_ENABLED_INSIDE_SMX |
			  FEAT_CTL_VMX_ENABLED_OUTSIDE_SMX);

	if (nested_vmx_allowed(vcpu)) {
		nested_vmx_cr_fixed1_bits_update(vcpu);
		nested_vmx_entry_exit_ctls_update(vcpu);
	}

	if (boot_cpu_has(X86_FEATURE_INTEL_PT) &&
			guest_cpuid_has(vcpu, X86_FEATURE_INTEL_PT))
		update_intel_pt_cfg(vcpu);

	if (boot_cpu_has(X86_FEATURE_RTM)) {
		struct vmx_uret_msr *msr;
		msr = vmx_find_uret_msr(vmx, MSR_IA32_TSX_CTRL);
		if (msr) {
			bool enabled = guest_cpuid_has(vcpu, X86_FEATURE_RTM);
			vmx_set_guest_uret_msr(vmx, msr, enabled ? 0 : TSX_CTRL_RTM_DISABLE);
		}
	}

	set_cr4_guest_host_mask(vmx);

	/* Refresh #PF interception to account for MAXPHYADDR changes. */
<<<<<<< HEAD
	update_exception_bitmap(vcpu);
=======
	vmx_update_exception_bitmap(vcpu);
>>>>>>> f642729d
}

static __init void vmx_set_cpu_caps(void)
{
	kvm_set_cpu_caps();

	/* CPUID 0x1 */
	if (nested)
		kvm_cpu_cap_set(X86_FEATURE_VMX);

	/* CPUID 0x7 */
	if (kvm_mpx_supported())
		kvm_cpu_cap_check_and_set(X86_FEATURE_MPX);
	if (!cpu_has_vmx_invpcid())
		kvm_cpu_cap_clear(X86_FEATURE_INVPCID);
	if (vmx_pt_mode_is_host_guest())
		kvm_cpu_cap_check_and_set(X86_FEATURE_INTEL_PT);

	if (vmx_umip_emulated())
		kvm_cpu_cap_set(X86_FEATURE_UMIP);

	/* CPUID 0xD.1 */
	supported_xss = 0;
	if (!cpu_has_vmx_xsaves())
		kvm_cpu_cap_clear(X86_FEATURE_XSAVES);

	/* CPUID 0x80000001 */
	if (!cpu_has_vmx_rdtscp())
		kvm_cpu_cap_clear(X86_FEATURE_RDTSCP);

	if (cpu_has_vmx_waitpkg())
		kvm_cpu_cap_check_and_set(X86_FEATURE_WAITPKG);
}

static void vmx_request_immediate_exit(struct kvm_vcpu *vcpu)
{
	to_vmx(vcpu)->req_immediate_exit = true;
}

static int vmx_check_intercept_io(struct kvm_vcpu *vcpu,
				  struct x86_instruction_info *info)
{
	struct vmcs12 *vmcs12 = get_vmcs12(vcpu);
	unsigned short port;
	bool intercept;
	int size;

	if (info->intercept == x86_intercept_in ||
	    info->intercept == x86_intercept_ins) {
		port = info->src_val;
		size = info->dst_bytes;
	} else {
		port = info->dst_val;
		size = info->src_bytes;
	}

	/*
	 * If the 'use IO bitmaps' VM-execution control is 0, IO instruction
	 * VM-exits depend on the 'unconditional IO exiting' VM-execution
	 * control.
	 *
	 * Otherwise, IO instruction VM-exits are controlled by the IO bitmaps.
	 */
	if (!nested_cpu_has(vmcs12, CPU_BASED_USE_IO_BITMAPS))
		intercept = nested_cpu_has(vmcs12,
					   CPU_BASED_UNCOND_IO_EXITING);
	else
		intercept = nested_vmx_check_io_bitmaps(vcpu, port, size);

	/* FIXME: produce nested vmexit and return X86EMUL_INTERCEPTED.  */
	return intercept ? X86EMUL_UNHANDLEABLE : X86EMUL_CONTINUE;
}

static int vmx_check_intercept(struct kvm_vcpu *vcpu,
			       struct x86_instruction_info *info,
			       enum x86_intercept_stage stage,
			       struct x86_exception *exception)
{
	struct vmcs12 *vmcs12 = get_vmcs12(vcpu);

	switch (info->intercept) {
	/*
	 * RDPID causes #UD if disabled through secondary execution controls.
	 * Because it is marked as EmulateOnUD, we need to intercept it here.
	 */
	case x86_intercept_rdtscp:
		if (!nested_cpu_has2(vmcs12, SECONDARY_EXEC_ENABLE_RDTSCP)) {
			exception->vector = UD_VECTOR;
			exception->error_code_valid = false;
			return X86EMUL_PROPAGATE_FAULT;
		}
		break;

	case x86_intercept_in:
	case x86_intercept_ins:
	case x86_intercept_out:
	case x86_intercept_outs:
		return vmx_check_intercept_io(vcpu, info);

	case x86_intercept_lgdt:
	case x86_intercept_lidt:
	case x86_intercept_lldt:
	case x86_intercept_ltr:
	case x86_intercept_sgdt:
	case x86_intercept_sidt:
	case x86_intercept_sldt:
	case x86_intercept_str:
		if (!nested_cpu_has2(vmcs12, SECONDARY_EXEC_DESC))
			return X86EMUL_CONTINUE;

		/* FIXME: produce nested vmexit and return X86EMUL_INTERCEPTED.  */
		break;

	/* TODO: check more intercepts... */
	default:
		break;
	}

	return X86EMUL_UNHANDLEABLE;
}

#ifdef CONFIG_X86_64
/* (a << shift) / divisor, return 1 if overflow otherwise 0 */
static inline int u64_shl_div_u64(u64 a, unsigned int shift,
				  u64 divisor, u64 *result)
{
	u64 low = a << shift, high = a >> (64 - shift);

	/* To avoid the overflow on divq */
	if (high >= divisor)
		return 1;

	/* Low hold the result, high hold rem which is discarded */
	asm("divq %2\n\t" : "=a" (low), "=d" (high) :
	    "rm" (divisor), "0" (low), "1" (high));
	*result = low;

	return 0;
}

static int vmx_set_hv_timer(struct kvm_vcpu *vcpu, u64 guest_deadline_tsc,
			    bool *expired)
{
	struct vcpu_vmx *vmx;
	u64 tscl, guest_tscl, delta_tsc, lapic_timer_advance_cycles;
	struct kvm_timer *ktimer = &vcpu->arch.apic->lapic_timer;

	vmx = to_vmx(vcpu);
	tscl = rdtsc();
	guest_tscl = kvm_read_l1_tsc(vcpu, tscl);
	delta_tsc = max(guest_deadline_tsc, guest_tscl) - guest_tscl;
	lapic_timer_advance_cycles = nsec_to_cycles(vcpu,
						    ktimer->timer_advance_ns);

	if (delta_tsc > lapic_timer_advance_cycles)
		delta_tsc -= lapic_timer_advance_cycles;
	else
		delta_tsc = 0;

	/* Convert to host delta tsc if tsc scaling is enabled */
	if (vcpu->arch.tsc_scaling_ratio != kvm_default_tsc_scaling_ratio &&
	    delta_tsc && u64_shl_div_u64(delta_tsc,
				kvm_tsc_scaling_ratio_frac_bits,
				vcpu->arch.tsc_scaling_ratio, &delta_tsc))
		return -ERANGE;

	/*
	 * If the delta tsc can't fit in the 32 bit after the multi shift,
	 * we can't use the preemption timer.
	 * It's possible that it fits on later vmentries, but checking
	 * on every vmentry is costly so we just use an hrtimer.
	 */
	if (delta_tsc >> (cpu_preemption_timer_multi + 32))
		return -ERANGE;

	vmx->hv_deadline_tsc = tscl + delta_tsc;
	*expired = !delta_tsc;
	return 0;
}

static void vmx_cancel_hv_timer(struct kvm_vcpu *vcpu)
{
	to_vmx(vcpu)->hv_deadline_tsc = -1;
}
#endif

static void vmx_sched_in(struct kvm_vcpu *vcpu, int cpu)
{
	if (!kvm_pause_in_guest(vcpu->kvm))
		shrink_ple_window(vcpu);
}

<<<<<<< HEAD
static void vmx_slot_enable_log_dirty(struct kvm *kvm,
				     struct kvm_memory_slot *slot)
{
	if (!kvm_dirty_log_manual_protect_and_init_set(kvm))
		kvm_mmu_slot_leaf_clear_dirty(kvm, slot);
	kvm_mmu_slot_largepage_remove_write_access(kvm, slot);
}

static void vmx_slot_disable_log_dirty(struct kvm *kvm,
				       struct kvm_memory_slot *slot)
{
	kvm_mmu_slot_set_dirty(kvm, slot);
}

static void vmx_flush_log_dirty(struct kvm *kvm)
{
	kvm_flush_pml_buffers(kvm);
}

static void vmx_enable_log_dirty_pt_masked(struct kvm *kvm,
					   struct kvm_memory_slot *memslot,
					   gfn_t offset, unsigned long mask)
{
	kvm_mmu_clear_dirty_pt_masked(kvm, memslot, offset, mask);
=======
void vmx_update_cpu_dirty_logging(struct kvm_vcpu *vcpu)
{
	struct vcpu_vmx *vmx = to_vmx(vcpu);

	if (is_guest_mode(vcpu)) {
		vmx->nested.update_vmcs01_cpu_dirty_logging = true;
		return;
	}

	/*
	 * Note, cpu_dirty_logging_count can be changed concurrent with this
	 * code, but in that case another update request will be made and so
	 * the guest will never run with a stale PML value.
	 */
	if (vcpu->kvm->arch.cpu_dirty_logging_count)
		secondary_exec_controls_setbit(vmx, SECONDARY_EXEC_ENABLE_PML);
	else
		secondary_exec_controls_clearbit(vmx, SECONDARY_EXEC_ENABLE_PML);
>>>>>>> f642729d
}

static int vmx_pre_block(struct kvm_vcpu *vcpu)
{
	if (pi_pre_block(vcpu))
		return 1;

	if (kvm_lapic_hv_timer_in_use(vcpu))
		kvm_lapic_switch_to_sw_timer(vcpu);

	return 0;
}

static void vmx_post_block(struct kvm_vcpu *vcpu)
{
	if (kvm_x86_ops.set_hv_timer)
		kvm_lapic_switch_to_hv_timer(vcpu);

	pi_post_block(vcpu);
}

static void vmx_setup_mce(struct kvm_vcpu *vcpu)
{
	if (vcpu->arch.mcg_cap & MCG_LMCE_P)
		to_vmx(vcpu)->msr_ia32_feature_control_valid_bits |=
			FEAT_CTL_LMCE_ENABLED;
	else
		to_vmx(vcpu)->msr_ia32_feature_control_valid_bits &=
			~FEAT_CTL_LMCE_ENABLED;
}

static int vmx_smi_allowed(struct kvm_vcpu *vcpu, bool for_injection)
{
	/* we need a nested vmexit to enter SMM, postpone if run is pending */
	if (to_vmx(vcpu)->nested.nested_run_pending)
		return -EBUSY;
	return !is_smm(vcpu);
}

static int vmx_pre_enter_smm(struct kvm_vcpu *vcpu, char *smstate)
{
	struct vcpu_vmx *vmx = to_vmx(vcpu);

	vmx->nested.smm.guest_mode = is_guest_mode(vcpu);
	if (vmx->nested.smm.guest_mode)
		nested_vmx_vmexit(vcpu, -1, 0, 0);

	vmx->nested.smm.vmxon = vmx->nested.vmxon;
	vmx->nested.vmxon = false;
	vmx_clear_hlt(vcpu);
	return 0;
}

static int vmx_pre_leave_smm(struct kvm_vcpu *vcpu, const char *smstate)
{
	struct vcpu_vmx *vmx = to_vmx(vcpu);
	int ret;

	if (vmx->nested.smm.vmxon) {
		vmx->nested.vmxon = true;
		vmx->nested.smm.vmxon = false;
	}

	if (vmx->nested.smm.guest_mode) {
		ret = nested_vmx_enter_non_root_mode(vcpu, false);
		if (ret)
			return ret;

		vmx->nested.smm.guest_mode = false;
	}
	return 0;
}

static void vmx_enable_smi_window(struct kvm_vcpu *vcpu)
{
	/* RSM will cause a vmexit anyway.  */
}

static bool vmx_apic_init_signal_blocked(struct kvm_vcpu *vcpu)
{
	return to_vmx(vcpu)->nested.vmxon && !is_guest_mode(vcpu);
}

static void vmx_migrate_timers(struct kvm_vcpu *vcpu)
{
	if (is_guest_mode(vcpu)) {
		struct hrtimer *timer = &to_vmx(vcpu)->nested.preemption_timer;

		if (hrtimer_try_to_cancel(timer) == 1)
			hrtimer_start_expires(timer, HRTIMER_MODE_ABS_PINNED);
	}
}

static void hardware_unsetup(void)
{
	if (nested)
		nested_vmx_hardware_unsetup();

	free_kvm_area();
}

static bool vmx_check_apicv_inhibit_reasons(ulong bit)
{
	ulong supported = BIT(APICV_INHIBIT_REASON_DISABLE) |
			  BIT(APICV_INHIBIT_REASON_HYPERV);

	return supported & BIT(bit);
}

static struct kvm_x86_ops vmx_x86_ops __initdata = {
	.hardware_unsetup = hardware_unsetup,

	.hardware_enable = hardware_enable,
	.hardware_disable = hardware_disable,
	.cpu_has_accelerated_tpr = report_flexpriority,
	.has_emulated_msr = vmx_has_emulated_msr,

	.vm_size = sizeof(struct kvm_vmx),
	.vm_init = vmx_vm_init,

	.vcpu_create = vmx_create_vcpu,
	.vcpu_free = vmx_free_vcpu,
	.vcpu_reset = vmx_vcpu_reset,

	.prepare_guest_switch = vmx_prepare_switch_to_guest,
	.vcpu_load = vmx_vcpu_load,
	.vcpu_put = vmx_vcpu_put,

	.update_exception_bitmap = vmx_update_exception_bitmap,
	.get_msr_feature = vmx_get_msr_feature,
	.get_msr = vmx_get_msr,
	.set_msr = vmx_set_msr,
	.get_segment_base = vmx_get_segment_base,
	.get_segment = vmx_get_segment,
	.set_segment = vmx_set_segment,
	.get_cpl = vmx_get_cpl,
	.get_cs_db_l_bits = vmx_get_cs_db_l_bits,
	.set_cr0 = vmx_set_cr0,
	.is_valid_cr4 = vmx_is_valid_cr4,
	.set_cr4 = vmx_set_cr4,
	.set_efer = vmx_set_efer,
	.get_idt = vmx_get_idt,
	.set_idt = vmx_set_idt,
	.get_gdt = vmx_get_gdt,
	.set_gdt = vmx_set_gdt,
	.set_dr7 = vmx_set_dr7,
	.sync_dirty_debug_regs = vmx_sync_dirty_debug_regs,
	.cache_reg = vmx_cache_reg,
	.get_rflags = vmx_get_rflags,
	.set_rflags = vmx_set_rflags,

	.tlb_flush_all = vmx_flush_tlb_all,
	.tlb_flush_current = vmx_flush_tlb_current,
	.tlb_flush_gva = vmx_flush_tlb_gva,
	.tlb_flush_guest = vmx_flush_tlb_guest,

	.run = vmx_vcpu_run,
	.handle_exit = vmx_handle_exit,
	.skip_emulated_instruction = vmx_skip_emulated_instruction,
	.update_emulated_instruction = vmx_update_emulated_instruction,
	.set_interrupt_shadow = vmx_set_interrupt_shadow,
	.get_interrupt_shadow = vmx_get_interrupt_shadow,
	.patch_hypercall = vmx_patch_hypercall,
	.set_irq = vmx_inject_irq,
	.set_nmi = vmx_inject_nmi,
	.queue_exception = vmx_queue_exception,
	.cancel_injection = vmx_cancel_injection,
	.interrupt_allowed = vmx_interrupt_allowed,
	.nmi_allowed = vmx_nmi_allowed,
	.get_nmi_mask = vmx_get_nmi_mask,
	.set_nmi_mask = vmx_set_nmi_mask,
	.enable_nmi_window = vmx_enable_nmi_window,
	.enable_irq_window = vmx_enable_irq_window,
	.update_cr8_intercept = vmx_update_cr8_intercept,
	.set_virtual_apic_mode = vmx_set_virtual_apic_mode,
	.set_apic_access_page_addr = vmx_set_apic_access_page_addr,
	.refresh_apicv_exec_ctrl = vmx_refresh_apicv_exec_ctrl,
	.load_eoi_exitmap = vmx_load_eoi_exitmap,
	.apicv_post_state_restore = vmx_apicv_post_state_restore,
	.check_apicv_inhibit_reasons = vmx_check_apicv_inhibit_reasons,
	.hwapic_irr_update = vmx_hwapic_irr_update,
	.hwapic_isr_update = vmx_hwapic_isr_update,
	.guest_apic_has_interrupt = vmx_guest_apic_has_interrupt,
	.sync_pir_to_irr = vmx_sync_pir_to_irr,
	.deliver_posted_interrupt = vmx_deliver_posted_interrupt,
	.dy_apicv_has_pending_interrupt = pi_has_pending_interrupt,

	.set_tss_addr = vmx_set_tss_addr,
	.set_identity_map_addr = vmx_set_identity_map_addr,
	.get_mt_mask = vmx_get_mt_mask,

	.get_exit_info = vmx_get_exit_info,

	.vcpu_after_set_cpuid = vmx_vcpu_after_set_cpuid,

	.has_wbinvd_exit = cpu_has_vmx_wbinvd_exit,

	.write_l1_tsc_offset = vmx_write_l1_tsc_offset,

	.load_mmu_pgd = vmx_load_mmu_pgd,

	.check_intercept = vmx_check_intercept,
	.handle_exit_irqoff = vmx_handle_exit_irqoff,

	.request_immediate_exit = vmx_request_immediate_exit,

	.sched_in = vmx_sched_in,

	.cpu_dirty_log_size = PML_ENTITY_NUM,
	.update_cpu_dirty_logging = vmx_update_cpu_dirty_logging,

	.pre_block = vmx_pre_block,
	.post_block = vmx_post_block,

	.pmu_ops = &intel_pmu_ops,
	.nested_ops = &vmx_nested_ops,

	.update_pi_irte = pi_update_irte,

#ifdef CONFIG_X86_64
	.set_hv_timer = vmx_set_hv_timer,
	.cancel_hv_timer = vmx_cancel_hv_timer,
#endif

	.setup_mce = vmx_setup_mce,

	.smi_allowed = vmx_smi_allowed,
	.pre_enter_smm = vmx_pre_enter_smm,
	.pre_leave_smm = vmx_pre_leave_smm,
	.enable_smi_window = vmx_enable_smi_window,

	.can_emulate_instruction = vmx_can_emulate_instruction,
	.apic_init_signal_blocked = vmx_apic_init_signal_blocked,
	.migrate_timers = vmx_migrate_timers,

	.msr_filter_changed = vmx_msr_filter_changed,
<<<<<<< HEAD
=======
	.complete_emulated_msr = kvm_complete_insn_gp,

	.vcpu_deliver_sipi_vector = kvm_vcpu_deliver_sipi_vector,
>>>>>>> f642729d
};

static __init int hardware_setup(void)
{
	unsigned long host_bndcfgs;
	struct desc_ptr dt;
	int r, i, ept_lpage_level;

	store_idt(&dt);
	host_idt_base = dt.address;

	for (i = 0; i < ARRAY_SIZE(vmx_uret_msrs_list); ++i)
		kvm_define_user_return_msr(i, vmx_uret_msrs_list[i]);

	if (setup_vmcs_config(&vmcs_config, &vmx_capability) < 0)
		return -EIO;

	if (boot_cpu_has(X86_FEATURE_NX))
		kvm_enable_efer_bits(EFER_NX);

	if (boot_cpu_has(X86_FEATURE_MPX)) {
		rdmsrl(MSR_IA32_BNDCFGS, host_bndcfgs);
		WARN_ONCE(host_bndcfgs, "KVM: BNDCFGS in host will be lost");
	}

	if (!cpu_has_vmx_mpx())
		supported_xcr0 &= ~(XFEATURE_MASK_BNDREGS |
				    XFEATURE_MASK_BNDCSR);

	if (!cpu_has_vmx_vpid() || !cpu_has_vmx_invvpid() ||
	    !(cpu_has_vmx_invvpid_single() || cpu_has_vmx_invvpid_global()))
		enable_vpid = 0;

	if (!cpu_has_vmx_ept() ||
	    !cpu_has_vmx_ept_4levels() ||
	    !cpu_has_vmx_ept_mt_wb() ||
	    !cpu_has_vmx_invept_global())
		enable_ept = 0;

	if (!cpu_has_vmx_ept_ad_bits() || !enable_ept)
		enable_ept_ad_bits = 0;

	if (!cpu_has_vmx_unrestricted_guest() || !enable_ept)
		enable_unrestricted_guest = 0;

	if (!cpu_has_vmx_flexpriority())
		flexpriority_enabled = 0;

	if (!cpu_has_virtual_nmis())
		enable_vnmi = 0;

	/*
	 * set_apic_access_page_addr() is used to reload apic access
	 * page upon invalidation.  No need to do anything if not
	 * using the APIC_ACCESS_ADDR VMCS field.
	 */
	if (!flexpriority_enabled)
		vmx_x86_ops.set_apic_access_page_addr = NULL;

	if (!cpu_has_vmx_tpr_shadow())
		vmx_x86_ops.update_cr8_intercept = NULL;

#if IS_ENABLED(CONFIG_HYPERV)
	if (ms_hyperv.nested_features & HV_X64_NESTED_GUEST_MAPPING_FLUSH
	    && enable_ept) {
		vmx_x86_ops.tlb_remote_flush = hv_remote_flush_tlb;
		vmx_x86_ops.tlb_remote_flush_with_range =
				hv_remote_flush_tlb_with_range;
	}
#endif

	if (!cpu_has_vmx_ple()) {
		ple_gap = 0;
		ple_window = 0;
		ple_window_grow = 0;
		ple_window_max = 0;
		ple_window_shrink = 0;
	}

	if (!cpu_has_vmx_apicv()) {
		enable_apicv = 0;
		vmx_x86_ops.sync_pir_to_irr = NULL;
	}

	if (cpu_has_vmx_tsc_scaling()) {
		kvm_has_tsc_control = true;
		kvm_max_tsc_scaling_ratio = KVM_VMX_TSC_MULTIPLIER_MAX;
		kvm_tsc_scaling_ratio_frac_bits = 48;
	}

	kvm_has_bus_lock_exit = cpu_has_vmx_bus_lock_detection();

	set_bit(0, vmx_vpid_bitmap); /* 0 is reserved for host */

	if (enable_ept)
		vmx_enable_tdp();

	if (!enable_ept)
		ept_lpage_level = 0;
	else if (cpu_has_vmx_ept_1g_page())
		ept_lpage_level = PG_LEVEL_1G;
	else if (cpu_has_vmx_ept_2m_page())
		ept_lpage_level = PG_LEVEL_2M;
	else
		ept_lpage_level = PG_LEVEL_4K;
	kvm_configure_mmu(enable_ept, vmx_get_max_tdp_level(), ept_lpage_level);

	/*
	 * Only enable PML when hardware supports PML feature, and both EPT
	 * and EPT A/D bit features are enabled -- PML depends on them to work.
	 */
	if (!enable_ept || !enable_ept_ad_bits || !cpu_has_vmx_pml())
		enable_pml = 0;

	if (!enable_pml)
		vmx_x86_ops.cpu_dirty_log_size = 0;

	if (!cpu_has_vmx_preemption_timer())
		enable_preemption_timer = false;

	if (enable_preemption_timer) {
		u64 use_timer_freq = 5000ULL * 1000 * 1000;
		u64 vmx_msr;

		rdmsrl(MSR_IA32_VMX_MISC, vmx_msr);
		cpu_preemption_timer_multi =
			vmx_msr & VMX_MISC_PREEMPTION_TIMER_RATE_MASK;

		if (tsc_khz)
			use_timer_freq = (u64)tsc_khz * 1000;
		use_timer_freq >>= cpu_preemption_timer_multi;

		/*
		 * KVM "disables" the preemption timer by setting it to its max
		 * value.  Don't use the timer if it might cause spurious exits
		 * at a rate faster than 0.1 Hz (of uninterrupted guest time).
		 */
		if (use_timer_freq > 0xffffffffu / 10)
			enable_preemption_timer = false;
	}

	if (!enable_preemption_timer) {
		vmx_x86_ops.set_hv_timer = NULL;
		vmx_x86_ops.cancel_hv_timer = NULL;
		vmx_x86_ops.request_immediate_exit = __kvm_request_immediate_exit;
	}

	kvm_set_posted_intr_wakeup_handler(pi_wakeup_handler);

	kvm_mce_cap_supported |= MCG_LMCE_P;

	if (pt_mode != PT_MODE_SYSTEM && pt_mode != PT_MODE_HOST_GUEST)
		return -EINVAL;
	if (!enable_ept || !cpu_has_vmx_intel_pt())
		pt_mode = PT_MODE_SYSTEM;

	if (nested) {
		nested_vmx_setup_ctls_msrs(&vmcs_config.nested,
					   vmx_capability.ept);

		r = nested_vmx_hardware_setup(kvm_vmx_exit_handlers);
		if (r)
			return r;
	}

	vmx_set_cpu_caps();

	r = alloc_kvm_area();
	if (r)
		nested_vmx_hardware_unsetup();
	return r;
}

static struct kvm_x86_init_ops vmx_init_ops __initdata = {
	.cpu_has_kvm_support = cpu_has_kvm_support,
	.disabled_by_bios = vmx_disabled_by_bios,
	.check_processor_compatibility = vmx_check_processor_compat,
	.hardware_setup = hardware_setup,

	.runtime_ops = &vmx_x86_ops,
};

static void vmx_cleanup_l1d_flush(void)
{
	if (vmx_l1d_flush_pages) {
		free_pages((unsigned long)vmx_l1d_flush_pages, L1D_CACHE_ORDER);
		vmx_l1d_flush_pages = NULL;
	}
	/* Restore state so sysfs ignores VMX */
	l1tf_vmx_mitigation = VMENTER_L1D_FLUSH_AUTO;
}

static void vmx_exit(void)
{
#ifdef CONFIG_KEXEC_CORE
	RCU_INIT_POINTER(crash_vmclear_loaded_vmcss, NULL);
	synchronize_rcu();
#endif

	kvm_exit();

#if IS_ENABLED(CONFIG_HYPERV)
	if (static_branch_unlikely(&enable_evmcs)) {
		int cpu;
		struct hv_vp_assist_page *vp_ap;
		/*
		 * Reset everything to support using non-enlightened VMCS
		 * access later (e.g. when we reload the module with
		 * enlightened_vmcs=0)
		 */
		for_each_online_cpu(cpu) {
			vp_ap =	hv_get_vp_assist_page(cpu);

			if (!vp_ap)
				continue;

			vp_ap->nested_control.features.directhypercall = 0;
			vp_ap->current_nested_vmcs = 0;
			vp_ap->enlighten_vmentry = 0;
		}

		static_branch_disable(&enable_evmcs);
	}
#endif
	vmx_cleanup_l1d_flush();
}
module_exit(vmx_exit);

static int __init vmx_init(void)
{
	int r, cpu;

#if IS_ENABLED(CONFIG_HYPERV)
	/*
	 * Enlightened VMCS usage should be recommended and the host needs
	 * to support eVMCS v1 or above. We can also disable eVMCS support
	 * with module parameter.
	 */
	if (enlightened_vmcs &&
	    ms_hyperv.hints & HV_X64_ENLIGHTENED_VMCS_RECOMMENDED &&
	    (ms_hyperv.nested_features & HV_X64_ENLIGHTENED_VMCS_VERSION) >=
	    KVM_EVMCS_VERSION) {
		int cpu;

		/* Check that we have assist pages on all online CPUs */
		for_each_online_cpu(cpu) {
			if (!hv_get_vp_assist_page(cpu)) {
				enlightened_vmcs = false;
				break;
			}
		}

		if (enlightened_vmcs) {
			pr_info("KVM: vmx: using Hyper-V Enlightened VMCS\n");
			static_branch_enable(&enable_evmcs);
		}

		if (ms_hyperv.nested_features & HV_X64_NESTED_DIRECT_FLUSH)
			vmx_x86_ops.enable_direct_tlbflush
				= hv_enable_direct_tlbflush;

	} else {
		enlightened_vmcs = false;
	}
#endif

	r = kvm_init(&vmx_init_ops, sizeof(struct vcpu_vmx),
		     __alignof__(struct vcpu_vmx), THIS_MODULE);
	if (r)
		return r;

	/*
	 * Must be called after kvm_init() so enable_ept is properly set
	 * up. Hand the parameter mitigation value in which was stored in
	 * the pre module init parser. If no parameter was given, it will
	 * contain 'auto' which will be turned into the default 'cond'
	 * mitigation mode.
	 */
	r = vmx_setup_l1d_flush(vmentry_l1d_flush_param);
	if (r) {
		vmx_exit();
		return r;
	}

	for_each_possible_cpu(cpu) {
		INIT_LIST_HEAD(&per_cpu(loaded_vmcss_on_cpu, cpu));

		pi_init_cpu(cpu);
	}

#ifdef CONFIG_KEXEC_CORE
	rcu_assign_pointer(crash_vmclear_loaded_vmcss,
			   crash_vmclear_local_loaded_vmcss);
#endif
	vmx_check_vmcs12_offsets();

	/*
	 * Shadow paging doesn't have a (further) performance penalty
	 * from GUEST_MAXPHYADDR < HOST_MAXPHYADDR so enable it
	 * by default
	 */
	if (!enable_ept)
		allow_smaller_maxphyaddr = true;

	return 0;
}
module_init(vmx_init);<|MERGE_RESOLUTION|>--- conflicted
+++ resolved
@@ -659,8 +659,6 @@
 	case MSR_IA32_RTIT_CR3_MATCH:
 	case MSR_IA32_RTIT_ADDR0_A ... MSR_IA32_RTIT_ADDR3_B:
 		/* PT MSRs. These are handled in pt_update_intercept_for_msr() */
-<<<<<<< HEAD
-=======
 	case MSR_LBR_SELECT:
 	case MSR_LBR_TOS:
 	case MSR_LBR_INFO_0 ... MSR_LBR_INFO_0 + 31:
@@ -669,7 +667,6 @@
 	case MSR_LBR_CORE_FROM ... MSR_LBR_CORE_FROM + 8:
 	case MSR_LBR_CORE_TO ... MSR_LBR_CORE_TO + 8:
 		/* LBR MSRs. These are handled in vmx_update_intercept_for_lbr_msrs() */
->>>>>>> f642729d
 		return true;
 	}
 
@@ -1060,7 +1057,6 @@
 			clear_atomic_switch_msr(vmx, MSR_EFER);
 		return false;
 	}
-<<<<<<< HEAD
 
 	i = __vmx_find_uret_msr(vmx, MSR_EFER);
 	if (i < 0)
@@ -1071,18 +1067,6 @@
 	guest_efer &= ~ignore_bits;
 	guest_efer |= host_efer & ignore_bits;
 
-=======
-
-	i = __vmx_find_uret_msr(vmx, MSR_EFER);
-	if (i < 0)
-		return false;
-
-	clear_atomic_switch_msr(vmx, MSR_EFER);
-
-	guest_efer &= ~ignore_bits;
-	guest_efer |= host_efer & ignore_bits;
-
->>>>>>> f642729d
 	vmx->guest_uret_msrs[i].data = guest_efer;
 	vmx->guest_uret_msrs[i].mask = ~ignore_bits;
 
@@ -1127,11 +1111,7 @@
 static inline bool pt_output_base_valid(struct kvm_vcpu *vcpu, u64 base)
 {
 	/* The base must be 128-byte aligned and a legal physical address. */
-<<<<<<< HEAD
-	return !kvm_vcpu_is_illegal_gpa(vcpu, base) && !(base & 0x7f);
-=======
 	return kvm_vcpu_is_legal_aligned_gpa(vcpu, base, 128);
->>>>>>> f642729d
 }
 
 static inline void pt_load_msr(struct pt_ctx *ctx, u32 addr_range)
@@ -1953,12 +1933,9 @@
 		    !guest_cpuid_has(vcpu, X86_FEATURE_RDTSCP))
 			return 1;
 		goto find_uret_msr;
-<<<<<<< HEAD
-=======
 	case MSR_IA32_DEBUGCTLMSR:
 		msr_info->data = vmcs_read64(GUEST_IA32_DEBUGCTL);
 		break;
->>>>>>> f642729d
 	default:
 	find_uret_msr:
 		msr = vmx_find_uret_msr(vmx, msr_info->index);
@@ -2256,8 +2233,6 @@
 		if ((data >> 32) != 0)
 			return 1;
 		goto find_uret_msr;
-<<<<<<< HEAD
-=======
 	case MSR_IA32_PERF_CAPABILITIES:
 		if (data && !vcpu_to_pmu(vcpu)->version)
 			return 1;
@@ -2270,7 +2245,6 @@
 		}
 		ret = kvm_set_msr_common(vcpu, msr_info);
 		break;
->>>>>>> f642729d
 
 	default:
 	find_uret_msr:
@@ -3725,7 +3699,6 @@
 }
 
 static void vmx_clear_msr_bitmap_read(ulong *msr_bitmap, u32 msr)
-<<<<<<< HEAD
 {
 	int f = sizeof(unsigned long);
 
@@ -3746,35 +3719,10 @@
 }
 
 static void vmx_set_msr_bitmap_read(ulong *msr_bitmap, u32 msr)
-=======
->>>>>>> f642729d
 {
 	int f = sizeof(unsigned long);
 
 	if (msr <= 0x1fff)
-<<<<<<< HEAD
-=======
-		__clear_bit(msr, msr_bitmap + 0x000 / f);
-	else if ((msr >= 0xc0000000) && (msr <= 0xc0001fff))
-		__clear_bit(msr & 0x1fff, msr_bitmap + 0x400 / f);
-}
-
-static void vmx_clear_msr_bitmap_write(ulong *msr_bitmap, u32 msr)
-{
-	int f = sizeof(unsigned long);
-
-	if (msr <= 0x1fff)
-		__clear_bit(msr, msr_bitmap + 0x800 / f);
-	else if ((msr >= 0xc0000000) && (msr <= 0xc0001fff))
-		__clear_bit(msr & 0x1fff, msr_bitmap + 0xc00 / f);
-}
-
-static void vmx_set_msr_bitmap_read(ulong *msr_bitmap, u32 msr)
-{
-	int f = sizeof(unsigned long);
-
-	if (msr <= 0x1fff)
->>>>>>> f642729d
 		__set_bit(msr, msr_bitmap + 0x000 / f);
 	else if ((msr >= 0xc0000000) && (msr <= 0xc0001fff))
 		__set_bit(msr & 0x1fff, msr_bitmap + 0x400 / f);
@@ -3870,11 +3818,7 @@
 		vmx_set_msr_bitmap_write(msr_bitmap, msr);
 }
 
-<<<<<<< HEAD
-static __always_inline void vmx_set_intercept_for_msr(struct kvm_vcpu *vcpu,
-=======
 void vmx_set_intercept_for_msr(struct kvm_vcpu *vcpu,
->>>>>>> f642729d
 						      u32 msr, int type, bool value)
 {
 	if (value)
@@ -4356,36 +4300,16 @@
 	}
 
 	vmx_adjust_sec_exec_feature(vmx, &exec_control, rdtscp, RDTSCP);
-<<<<<<< HEAD
-
-	/*
-	 * Expose INVPCID if and only if PCID is also exposed to the guest.
-	 * INVPCID takes a #UD when it's disabled in the VMCS, but a #GP or #PF
-	 * if CR4.PCIDE=0.  Enumerating CPUID.INVPCID=1 would lead to incorrect
-	 * behavior from the guest perspective (it would expect #GP or #PF).
-	 */
-	if (!guest_cpuid_has(vcpu, X86_FEATURE_PCID))
-		guest_cpuid_clear(vcpu, X86_FEATURE_INVPCID);
 	vmx_adjust_sec_exec_feature(vmx, &exec_control, invpcid, INVPCID);
-
 
 	vmx_adjust_sec_exec_exiting(vmx, &exec_control, rdrand, RDRAND);
 	vmx_adjust_sec_exec_exiting(vmx, &exec_control, rdseed, RDSEED);
 
 	vmx_adjust_sec_exec_control(vmx, &exec_control, waitpkg, WAITPKG,
 				    ENABLE_USR_WAIT_PAUSE, false);
-=======
-	vmx_adjust_sec_exec_feature(vmx, &exec_control, invpcid, INVPCID);
-
-	vmx_adjust_sec_exec_exiting(vmx, &exec_control, rdrand, RDRAND);
-	vmx_adjust_sec_exec_exiting(vmx, &exec_control, rdseed, RDSEED);
-
-	vmx_adjust_sec_exec_control(vmx, &exec_control, waitpkg, WAITPKG,
-				    ENABLE_USR_WAIT_PAUSE, false);
 
 	if (!vcpu->kvm->arch.bus_lock_detection_enabled)
 		exec_control &= ~SECONDARY_EXEC_BUS_LOCK_DETECTION;
->>>>>>> f642729d
 
 	vmx->secondary_exec_control = exec_control;
 }
@@ -5794,11 +5718,7 @@
 	struct vcpu_vmx *vmx = to_vmx(vcpu);
 
 	*info1 = vmx_get_exit_qual(vcpu);
-<<<<<<< HEAD
-	if (!(vmx->exit_reason & VMX_EXIT_REASONS_FAILED_VMENTRY)) {
-=======
 	if (!(vmx->exit_reason.failed_vmentry)) {
->>>>>>> f642729d
 		*info2 = vmx->idt_vectoring_info;
 		*intr_info = vmx_get_intr_info(vcpu);
 		if (is_exception_with_error_code(*intr_info))
@@ -6997,14 +6917,10 @@
 			 * to use TSX_CTRL, but do not change the value on the
 			 * host so that TSX remains always disabled.
 			 */
-<<<<<<< HEAD
-			vmx->guest_uret_msrs[j].mask = ~(u64)TSX_CTRL_CPUID_CLEAR;
-=======
 			if (boot_cpu_has(X86_FEATURE_RTM))
 				vmx->guest_uret_msrs[j].mask = ~(u64)TSX_CTRL_CPUID_CLEAR;
 			else
 				vmx->guest_uret_msrs[j].mask = 0;
->>>>>>> f642729d
 			break;
 		default:
 			vmx->guest_uret_msrs[j].mask = -1ull;
@@ -7021,10 +6937,6 @@
 	bitmap_fill(vmx->shadow_msr_intercept.read, MAX_POSSIBLE_PASSTHROUGH_MSRS);
 	bitmap_fill(vmx->shadow_msr_intercept.write, MAX_POSSIBLE_PASSTHROUGH_MSRS);
 
-<<<<<<< HEAD
-	msr_bitmap = vmx->vmcs01.msr_bitmap;
-=======
->>>>>>> f642729d
 	vmx_disable_intercept_for_msr(vcpu, MSR_IA32_TSC, MSR_TYPE_R);
 	vmx_disable_intercept_for_msr(vcpu, MSR_FS_BASE, MSR_TYPE_RW);
 	vmx_disable_intercept_for_msr(vcpu, MSR_GS_BASE, MSR_TYPE_RW);
@@ -7391,11 +7303,7 @@
 	set_cr4_guest_host_mask(vmx);
 
 	/* Refresh #PF interception to account for MAXPHYADDR changes. */
-<<<<<<< HEAD
-	update_exception_bitmap(vcpu);
-=======
 	vmx_update_exception_bitmap(vcpu);
->>>>>>> f642729d
 }
 
 static __init void vmx_set_cpu_caps(void)
@@ -7588,32 +7496,6 @@
 		shrink_ple_window(vcpu);
 }
 
-<<<<<<< HEAD
-static void vmx_slot_enable_log_dirty(struct kvm *kvm,
-				     struct kvm_memory_slot *slot)
-{
-	if (!kvm_dirty_log_manual_protect_and_init_set(kvm))
-		kvm_mmu_slot_leaf_clear_dirty(kvm, slot);
-	kvm_mmu_slot_largepage_remove_write_access(kvm, slot);
-}
-
-static void vmx_slot_disable_log_dirty(struct kvm *kvm,
-				       struct kvm_memory_slot *slot)
-{
-	kvm_mmu_slot_set_dirty(kvm, slot);
-}
-
-static void vmx_flush_log_dirty(struct kvm *kvm)
-{
-	kvm_flush_pml_buffers(kvm);
-}
-
-static void vmx_enable_log_dirty_pt_masked(struct kvm *kvm,
-					   struct kvm_memory_slot *memslot,
-					   gfn_t offset, unsigned long mask)
-{
-	kvm_mmu_clear_dirty_pt_masked(kvm, memslot, offset, mask);
-=======
 void vmx_update_cpu_dirty_logging(struct kvm_vcpu *vcpu)
 {
 	struct vcpu_vmx *vmx = to_vmx(vcpu);
@@ -7632,7 +7514,6 @@
 		secondary_exec_controls_setbit(vmx, SECONDARY_EXEC_ENABLE_PML);
 	else
 		secondary_exec_controls_clearbit(vmx, SECONDARY_EXEC_ENABLE_PML);
->>>>>>> f642729d
 }
 
 static int vmx_pre_block(struct kvm_vcpu *vcpu)
@@ -7869,12 +7750,9 @@
 	.migrate_timers = vmx_migrate_timers,
 
 	.msr_filter_changed = vmx_msr_filter_changed,
-<<<<<<< HEAD
-=======
 	.complete_emulated_msr = kvm_complete_insn_gp,
 
 	.vcpu_deliver_sipi_vector = kvm_vcpu_deliver_sipi_vector,
->>>>>>> f642729d
 };
 
 static __init int hardware_setup(void)
