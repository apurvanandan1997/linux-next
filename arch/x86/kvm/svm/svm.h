// SPDX-License-Identifier: GPL-2.0-only
/*
 * Kernel-based Virtual Machine driver for Linux
 *
 * AMD SVM support
 *
 * Copyright (C) 2006 Qumranet, Inc.
 * Copyright 2010 Red Hat, Inc. and/or its affiliates.
 *
 * Authors:
 *   Yaniv Kamay  <yaniv@qumranet.com>
 *   Avi Kivity   <avi@qumranet.com>
 */

#ifndef __SVM_SVM_H
#define __SVM_SVM_H

#include <linux/kvm_types.h>
#include <linux/kvm_host.h>
#include <linux/bits.h>

#include <asm/svm.h>

#define __sme_page_pa(x) __sme_set(page_to_pfn(x) << PAGE_SHIFT)

static const u32 host_save_user_msrs[] = {
	MSR_TSC_AUX,
};
#define NR_HOST_SAVE_USER_MSRS ARRAY_SIZE(host_save_user_msrs)

#define MAX_DIRECT_ACCESS_MSRS	18
#define MSRPM_OFFSETS	16
extern u32 msrpm_offsets[MSRPM_OFFSETS] __read_mostly;
extern bool npt_enabled;

enum {
	VMCB_INTERCEPTS, /* Intercept vectors, TSC offset,
			    pause filter count */
	VMCB_PERM_MAP,   /* IOPM Base and MSRPM Base */
	VMCB_ASID,	 /* ASID */
	VMCB_INTR,	 /* int_ctl, int_vector */
	VMCB_NPT,        /* npt_en, nCR3, gPAT */
	VMCB_CR,	 /* CR0, CR3, CR4, EFER */
	VMCB_DR,         /* DR6, DR7 */
	VMCB_DT,         /* GDT, IDT */
	VMCB_SEG,        /* CS, DS, SS, ES, CPL */
	VMCB_CR2,        /* CR2 only */
	VMCB_LBR,        /* DBGCTL, BR_FROM, BR_TO, LAST_EX_FROM, LAST_EX_TO */
	VMCB_AVIC,       /* AVIC APIC_BAR, AVIC APIC_BACKING_PAGE,
			  * AVIC PHYSICAL_TABLE pointer,
			  * AVIC LOGICAL_TABLE pointer
			  */
	VMCB_DIRTY_MAX,
};

/* TPR and CR2 are always written before VMRUN */
#define VMCB_ALWAYS_DIRTY_MASK	((1U << VMCB_INTR) | (1U << VMCB_CR2))

struct kvm_sev_info {
	bool active;		/* SEV enabled guest */
	bool es_active;		/* SEV-ES enabled guest */
	unsigned int asid;	/* ASID used for this guest */
	unsigned int handle;	/* SEV firmware handle */
	int fd;			/* SEV device fd */
	unsigned long pages_locked; /* Number of pages locked */
	struct list_head regions_list;  /* List of registered regions */
	u64 ap_jump_table;	/* SEV-ES AP Jump Table address */
};

struct kvm_svm {
	struct kvm kvm;

	/* Struct members for AVIC */
	u32 avic_vm_id;
	struct page *avic_logical_id_table_page;
	struct page *avic_physical_id_table_page;
	struct hlist_node hnode;

	struct kvm_sev_info sev_info;
};

struct kvm_vcpu;

struct svm_nested_state {
	struct vmcb *hsave;
	u64 hsave_msr;
	u64 vm_cr_msr;
	u64 vmcb12_gpa;

	/* These are the merged vectors */
	u32 *msrpm;

	/* A VMRUN has started but has not yet been performed, so
	 * we cannot inject a nested vmexit yet.  */
	bool nested_run_pending;

	/* cache for control fields of the guest */
	struct vmcb_control_area ctl;

	bool initialized;
};

struct vcpu_svm {
	struct kvm_vcpu vcpu;
	struct vmcb *vmcb;
	unsigned long vmcb_pa;
	struct svm_cpu_data *svm_data;
	u32 asid;
	uint64_t asid_generation;
	uint64_t sysenter_esp;
	uint64_t sysenter_eip;
	uint64_t tsc_aux;

	u64 msr_decfg;

	u64 next_rip;

	u64 host_user_msrs[NR_HOST_SAVE_USER_MSRS];

	u64 spec_ctrl;
	/*
	 * Contains guest-controlled bits of VIRT_SPEC_CTRL, which will be
	 * translated into the appropriate L2_CFG bits on the host to
	 * perform speculative control.
	 */
	u64 virt_spec_ctrl;

	u32 *msrpm;

	ulong nmi_iret_rip;

	struct svm_nested_state nested;

	bool nmi_singlestep;
	u64 nmi_singlestep_guest_rflags;

	unsigned int3_injected;
	unsigned long int3_rip;

	/* cached guest cpuid flags for faster access */
	bool nrips_enabled	: 1;

	u32 ldr_reg;
	u32 dfr_reg;
	struct page *avic_backing_page;
	u64 *avic_physical_id_cache;
	bool avic_is_running;

	/*
	 * Per-vcpu list of struct amd_svm_iommu_ir:
	 * This is used mainly to store interrupt remapping information used
	 * when update the vcpu affinity. This avoids the need to scan for
	 * IRTE and try to match ga_tag in the IOMMU driver.
	 */
	struct list_head ir_list;
	spinlock_t ir_list_lock;

	/* Save desired MSR intercept (read: pass-through) state */
	struct {
		DECLARE_BITMAP(read, MAX_DIRECT_ACCESS_MSRS);
		DECLARE_BITMAP(write, MAX_DIRECT_ACCESS_MSRS);
	} shadow_msr_intercept;

	/* SEV-ES support */
	struct vmcb_save_area *vmsa;
	struct ghcb *ghcb;
	struct kvm_host_map ghcb_map;
	bool received_first_sipi;

	/* SEV-ES scratch area support */
	void *ghcb_sa;
	u64 ghcb_sa_len;
	bool ghcb_sa_sync;
	bool ghcb_sa_free;

	bool guest_state_loaded;
};

struct svm_cpu_data {
	int cpu;

	u64 asid_generation;
	u32 max_asid;
	u32 next_asid;
	u32 min_asid;
	struct kvm_ldttss_desc *tss_desc;

	struct page *save_area;
	struct vmcb *current_vmcb;

	/* index = sev_asid, value = vmcb pointer */
	struct vmcb **sev_vmcbs;
};

DECLARE_PER_CPU(struct svm_cpu_data *, svm_data);

void recalc_intercepts(struct vcpu_svm *svm);

static inline struct kvm_svm *to_kvm_svm(struct kvm *kvm)
{
	return container_of(kvm, struct kvm_svm, kvm);
}

static inline bool sev_guest(struct kvm *kvm)
{
#ifdef CONFIG_KVM_AMD_SEV
	struct kvm_sev_info *sev = &to_kvm_svm(kvm)->sev_info;

	return sev->active;
#else
	return false;
#endif
}

static inline bool sev_es_guest(struct kvm *kvm)
{
#ifdef CONFIG_KVM_AMD_SEV
	struct kvm_sev_info *sev = &to_kvm_svm(kvm)->sev_info;

	return sev_guest(kvm) && sev->es_active;
#else
	return false;
#endif
}

static inline void vmcb_mark_all_dirty(struct vmcb *vmcb)
{
	vmcb->control.clean = 0;
}

static inline void vmcb_mark_all_clean(struct vmcb *vmcb)
{
	vmcb->control.clean = ((1 << VMCB_DIRTY_MAX) - 1)
			       & ~VMCB_ALWAYS_DIRTY_MASK;
}

static inline void vmcb_mark_dirty(struct vmcb *vmcb, int bit)
{
	vmcb->control.clean &= ~(1 << bit);
}

static inline struct vcpu_svm *to_svm(struct kvm_vcpu *vcpu)
{
	return container_of(vcpu, struct vcpu_svm, vcpu);
}

static inline struct vmcb *get_host_vmcb(struct vcpu_svm *svm)
{
	if (is_guest_mode(&svm->vcpu))
		return svm->nested.hsave;
	else
		return svm->vmcb;
}

static inline void vmcb_set_intercept(struct vmcb_control_area *control, u32 bit)
{
	WARN_ON_ONCE(bit >= 32 * MAX_INTERCEPT);
	__set_bit(bit, (unsigned long *)&control->intercepts);
}

static inline void vmcb_clr_intercept(struct vmcb_control_area *control, u32 bit)
{
	WARN_ON_ONCE(bit >= 32 * MAX_INTERCEPT);
	__clear_bit(bit, (unsigned long *)&control->intercepts);
}

static inline bool vmcb_is_intercept(struct vmcb_control_area *control, u32 bit)
{
	WARN_ON_ONCE(bit >= 32 * MAX_INTERCEPT);
	return test_bit(bit, (unsigned long *)&control->intercepts);
}

static inline void set_dr_intercepts(struct vcpu_svm *svm)
{
	struct vmcb *vmcb = get_host_vmcb(svm);

	if (!sev_es_guest(svm->vcpu.kvm)) {
		vmcb_set_intercept(&vmcb->control, INTERCEPT_DR0_READ);
		vmcb_set_intercept(&vmcb->control, INTERCEPT_DR1_READ);
		vmcb_set_intercept(&vmcb->control, INTERCEPT_DR2_READ);
		vmcb_set_intercept(&vmcb->control, INTERCEPT_DR3_READ);
		vmcb_set_intercept(&vmcb->control, INTERCEPT_DR4_READ);
		vmcb_set_intercept(&vmcb->control, INTERCEPT_DR5_READ);
		vmcb_set_intercept(&vmcb->control, INTERCEPT_DR6_READ);
		vmcb_set_intercept(&vmcb->control, INTERCEPT_DR0_WRITE);
		vmcb_set_intercept(&vmcb->control, INTERCEPT_DR1_WRITE);
		vmcb_set_intercept(&vmcb->control, INTERCEPT_DR2_WRITE);
		vmcb_set_intercept(&vmcb->control, INTERCEPT_DR3_WRITE);
		vmcb_set_intercept(&vmcb->control, INTERCEPT_DR4_WRITE);
		vmcb_set_intercept(&vmcb->control, INTERCEPT_DR5_WRITE);
		vmcb_set_intercept(&vmcb->control, INTERCEPT_DR6_WRITE);
	}

	vmcb_set_intercept(&vmcb->control, INTERCEPT_DR7_READ);
	vmcb_set_intercept(&vmcb->control, INTERCEPT_DR7_WRITE);

	recalc_intercepts(svm);
}

static inline void clr_dr_intercepts(struct vcpu_svm *svm)
{
	struct vmcb *vmcb = get_host_vmcb(svm);

	vmcb->control.intercepts[INTERCEPT_DR] = 0;

	/* DR7 access must remain intercepted for an SEV-ES guest */
	if (sev_es_guest(svm->vcpu.kvm)) {
		vmcb_set_intercept(&vmcb->control, INTERCEPT_DR7_READ);
		vmcb_set_intercept(&vmcb->control, INTERCEPT_DR7_WRITE);
	}

	recalc_intercepts(svm);
}

static inline void set_exception_intercept(struct vcpu_svm *svm, u32 bit)
{
	struct vmcb *vmcb = get_host_vmcb(svm);

	WARN_ON_ONCE(bit >= 32);
	vmcb_set_intercept(&vmcb->control, INTERCEPT_EXCEPTION_OFFSET + bit);

	recalc_intercepts(svm);
}

static inline void clr_exception_intercept(struct vcpu_svm *svm, u32 bit)
{
	struct vmcb *vmcb = get_host_vmcb(svm);

	WARN_ON_ONCE(bit >= 32);
	vmcb_clr_intercept(&vmcb->control, INTERCEPT_EXCEPTION_OFFSET + bit);

	recalc_intercepts(svm);
}

static inline void svm_set_intercept(struct vcpu_svm *svm, int bit)
{
	struct vmcb *vmcb = get_host_vmcb(svm);

	vmcb_set_intercept(&vmcb->control, bit);

	recalc_intercepts(svm);
}

static inline void svm_clr_intercept(struct vcpu_svm *svm, int bit)
{
	struct vmcb *vmcb = get_host_vmcb(svm);

	vmcb_clr_intercept(&vmcb->control, bit);

	recalc_intercepts(svm);
}

static inline bool svm_is_intercept(struct vcpu_svm *svm, int bit)
{
	return vmcb_is_intercept(&svm->vmcb->control, bit);
}

static inline bool vgif_enabled(struct vcpu_svm *svm)
{
	return !!(svm->vmcb->control.int_ctl & V_GIF_ENABLE_MASK);
}

static inline void enable_gif(struct vcpu_svm *svm)
{
	if (vgif_enabled(svm))
		svm->vmcb->control.int_ctl |= V_GIF_MASK;
	else
		svm->vcpu.arch.hflags |= HF_GIF_MASK;
}

static inline void disable_gif(struct vcpu_svm *svm)
{
	if (vgif_enabled(svm))
		svm->vmcb->control.int_ctl &= ~V_GIF_MASK;
	else
		svm->vcpu.arch.hflags &= ~HF_GIF_MASK;
}

static inline bool gif_set(struct vcpu_svm *svm)
{
	if (vgif_enabled(svm))
		return !!(svm->vmcb->control.int_ctl & V_GIF_MASK);
	else
		return !!(svm->vcpu.arch.hflags & HF_GIF_MASK);
}

/* svm.c */
#define MSR_INVALID				0xffffffffU

extern int sev;
extern int sev_es;
extern bool dump_invalid_vmcb;

u32 svm_msrpm_offset(u32 msr);
u32 *svm_vcpu_alloc_msrpm(void);
void svm_vcpu_init_msrpm(struct kvm_vcpu *vcpu, u32 *msrpm);
void svm_vcpu_free_msrpm(u32 *msrpm);

int svm_set_efer(struct kvm_vcpu *vcpu, u64 efer);
void svm_set_cr0(struct kvm_vcpu *vcpu, unsigned long cr0);
void svm_set_cr4(struct kvm_vcpu *vcpu, unsigned long cr4);
void svm_flush_tlb(struct kvm_vcpu *vcpu);
void disable_nmi_singlestep(struct vcpu_svm *svm);
bool svm_smi_blocked(struct kvm_vcpu *vcpu);
bool svm_nmi_blocked(struct kvm_vcpu *vcpu);
bool svm_interrupt_blocked(struct kvm_vcpu *vcpu);
void svm_set_gif(struct vcpu_svm *svm, bool value);
int svm_invoke_exit_handler(struct vcpu_svm *svm, u64 exit_code);
void set_msr_interception(struct kvm_vcpu *vcpu, u32 *msrpm, u32 msr,
			  int read, int write);

/* nested.c */

#define NESTED_EXIT_HOST	0	/* Exit handled on host level */
#define NESTED_EXIT_DONE	1	/* Exit caused nested vmexit  */
#define NESTED_EXIT_CONTINUE	2	/* Further checks needed      */

static inline bool nested_svm_virtualize_tpr(struct kvm_vcpu *vcpu)
{
	struct vcpu_svm *svm = to_svm(vcpu);

	return is_guest_mode(vcpu) && (svm->nested.ctl.int_ctl & V_INTR_MASKING_MASK);
}

static inline bool nested_exit_on_smi(struct vcpu_svm *svm)
{
	return vmcb_is_intercept(&svm->nested.ctl, INTERCEPT_SMI);
}

static inline bool nested_exit_on_intr(struct vcpu_svm *svm)
{
	return vmcb_is_intercept(&svm->nested.ctl, INTERCEPT_INTR);
}

static inline bool nested_exit_on_nmi(struct vcpu_svm *svm)
{
	return vmcb_is_intercept(&svm->nested.ctl, INTERCEPT_NMI);
}

int enter_svm_guest_mode(struct vcpu_svm *svm, u64 vmcb_gpa,
			 struct vmcb *nested_vmcb);
void svm_leave_nested(struct vcpu_svm *svm);
void svm_free_nested(struct vcpu_svm *svm);
int svm_allocate_nested(struct vcpu_svm *svm);
int nested_svm_vmrun(struct vcpu_svm *svm);
void nested_svm_vmloadsave(struct vmcb *from_vmcb, struct vmcb *to_vmcb);
int nested_svm_vmexit(struct vcpu_svm *svm);
int nested_svm_exit_handled(struct vcpu_svm *svm);
int nested_svm_check_permissions(struct vcpu_svm *svm);
int nested_svm_check_exception(struct vcpu_svm *svm, unsigned nr,
			       bool has_error_code, u32 error_code);
int nested_svm_exit_special(struct vcpu_svm *svm);
void sync_nested_vmcb_control(struct vcpu_svm *svm);

extern struct kvm_x86_nested_ops svm_nested_ops;

/* avic.c */

#define AVIC_LOGICAL_ID_ENTRY_GUEST_PHYSICAL_ID_MASK	(0xFF)
#define AVIC_LOGICAL_ID_ENTRY_VALID_BIT			31
#define AVIC_LOGICAL_ID_ENTRY_VALID_MASK		(1 << 31)

#define AVIC_PHYSICAL_ID_ENTRY_HOST_PHYSICAL_ID_MASK	(0xFFULL)
#define AVIC_PHYSICAL_ID_ENTRY_BACKING_PAGE_MASK	(0xFFFFFFFFFFULL << 12)
#define AVIC_PHYSICAL_ID_ENTRY_IS_RUNNING_MASK		(1ULL << 62)
#define AVIC_PHYSICAL_ID_ENTRY_VALID_MASK		(1ULL << 63)

#define VMCB_AVIC_APIC_BAR_MASK		0xFFFFFFFFFF000ULL

extern int avic;

static inline void avic_update_vapic_bar(struct vcpu_svm *svm, u64 data)
{
	svm->vmcb->control.avic_vapic_bar = data & VMCB_AVIC_APIC_BAR_MASK;
	vmcb_mark_dirty(svm->vmcb, VMCB_AVIC);
}

static inline bool avic_vcpu_is_running(struct kvm_vcpu *vcpu)
{
	struct vcpu_svm *svm = to_svm(vcpu);
	u64 *entry = svm->avic_physical_id_cache;

	if (!entry)
		return false;

	return (READ_ONCE(*entry) & AVIC_PHYSICAL_ID_ENTRY_IS_RUNNING_MASK);
}

int avic_ga_log_notifier(u32 ga_tag);
void avic_vm_destroy(struct kvm *kvm);
int avic_vm_init(struct kvm *kvm);
void avic_init_vmcb(struct vcpu_svm *svm);
void svm_toggle_avic_for_irq_window(struct kvm_vcpu *vcpu, bool activate);
int avic_incomplete_ipi_interception(struct vcpu_svm *svm);
int avic_unaccelerated_access_interception(struct vcpu_svm *svm);
int avic_init_vcpu(struct vcpu_svm *svm);
void avic_vcpu_load(struct kvm_vcpu *vcpu, int cpu);
void avic_vcpu_put(struct kvm_vcpu *vcpu);
void avic_post_state_restore(struct kvm_vcpu *vcpu);
void svm_set_virtual_apic_mode(struct kvm_vcpu *vcpu);
void svm_refresh_apicv_exec_ctrl(struct kvm_vcpu *vcpu);
bool svm_check_apicv_inhibit_reasons(ulong bit);
void svm_pre_update_apicv_exec_ctrl(struct kvm *kvm, bool activate);
void svm_load_eoi_exitmap(struct kvm_vcpu *vcpu, u64 *eoi_exit_bitmap);
void svm_hwapic_irr_update(struct kvm_vcpu *vcpu, int max_irr);
void svm_hwapic_isr_update(struct kvm_vcpu *vcpu, int max_isr);
int svm_deliver_avic_intr(struct kvm_vcpu *vcpu, int vec);
bool svm_dy_apicv_has_pending_interrupt(struct kvm_vcpu *vcpu);
int svm_update_pi_irte(struct kvm *kvm, unsigned int host_irq,
		       uint32_t guest_irq, bool set);
void svm_vcpu_blocking(struct kvm_vcpu *vcpu);
void svm_vcpu_unblocking(struct kvm_vcpu *vcpu);

/* sev.c */

#define GHCB_VERSION_MAX		1ULL
#define GHCB_VERSION_MIN		1ULL

#define GHCB_MSR_INFO_POS		0
#define GHCB_MSR_INFO_MASK		(BIT_ULL(12) - 1)

#define GHCB_MSR_SEV_INFO_RESP		0x001
#define GHCB_MSR_SEV_INFO_REQ		0x002
#define GHCB_MSR_VER_MAX_POS		48
#define GHCB_MSR_VER_MAX_MASK		0xffff
#define GHCB_MSR_VER_MIN_POS		32
#define GHCB_MSR_VER_MIN_MASK		0xffff
#define GHCB_MSR_CBIT_POS		24
#define GHCB_MSR_CBIT_MASK		0xff
#define GHCB_MSR_SEV_INFO(_max, _min, _cbit)				\
	((((_max) & GHCB_MSR_VER_MAX_MASK) << GHCB_MSR_VER_MAX_POS) |	\
	 (((_min) & GHCB_MSR_VER_MIN_MASK) << GHCB_MSR_VER_MIN_POS) |	\
	 (((_cbit) & GHCB_MSR_CBIT_MASK) << GHCB_MSR_CBIT_POS) |	\
	 GHCB_MSR_SEV_INFO_RESP)

#define GHCB_MSR_CPUID_REQ		0x004
#define GHCB_MSR_CPUID_RESP		0x005
#define GHCB_MSR_CPUID_FUNC_POS		32
#define GHCB_MSR_CPUID_FUNC_MASK	0xffffffff
#define GHCB_MSR_CPUID_VALUE_POS	32
#define GHCB_MSR_CPUID_VALUE_MASK	0xffffffff
#define GHCB_MSR_CPUID_REG_POS		30
#define GHCB_MSR_CPUID_REG_MASK		0x3

#define GHCB_MSR_TERM_REQ		0x100
#define GHCB_MSR_TERM_REASON_SET_POS	12
#define GHCB_MSR_TERM_REASON_SET_MASK	0xf
#define GHCB_MSR_TERM_REASON_POS	16
#define GHCB_MSR_TERM_REASON_MASK	0xff

extern unsigned int max_sev_asid;

static inline bool svm_sev_enabled(void)
{
	return IS_ENABLED(CONFIG_KVM_AMD_SEV) ? max_sev_asid : 0;
}

void sev_vm_destroy(struct kvm *kvm);
int svm_mem_enc_op(struct kvm *kvm, void __user *argp);
int svm_register_enc_region(struct kvm *kvm,
			    struct kvm_enc_region *range);
int svm_unregister_enc_region(struct kvm *kvm,
			      struct kvm_enc_region *range);
void pre_sev_run(struct vcpu_svm *svm, int cpu);
void __init sev_hardware_setup(void);
void sev_hardware_teardown(void);
void sev_free_vcpu(struct kvm_vcpu *vcpu);
int sev_handle_vmgexit(struct vcpu_svm *svm);
int sev_es_string_io(struct vcpu_svm *svm, int size, unsigned int port, int in);
void sev_es_init_vmcb(struct vcpu_svm *svm);
void sev_es_create_vcpu(struct vcpu_svm *svm);
<<<<<<< HEAD
void sev_es_vcpu_load(struct vcpu_svm *svm, int cpu);
void sev_es_vcpu_put(struct vcpu_svm *svm);
void sev_vcpu_deliver_sipi_vector(struct kvm_vcpu *vcpu, u8 vector);
=======
void sev_vcpu_deliver_sipi_vector(struct kvm_vcpu *vcpu, u8 vector);
void sev_es_prepare_guest_switch(struct vcpu_svm *svm, unsigned int cpu);
>>>>>>> 7cea2a3c

/* vmenter.S */

void __svm_sev_es_vcpu_run(unsigned long vmcb_pa);
void __svm_vcpu_run(unsigned long vmcb_pa, unsigned long *regs);

#endif<|MERGE_RESOLUTION|>--- conflicted
+++ resolved
@@ -569,14 +569,8 @@
 int sev_es_string_io(struct vcpu_svm *svm, int size, unsigned int port, int in);
 void sev_es_init_vmcb(struct vcpu_svm *svm);
 void sev_es_create_vcpu(struct vcpu_svm *svm);
-<<<<<<< HEAD
-void sev_es_vcpu_load(struct vcpu_svm *svm, int cpu);
-void sev_es_vcpu_put(struct vcpu_svm *svm);
-void sev_vcpu_deliver_sipi_vector(struct kvm_vcpu *vcpu, u8 vector);
-=======
 void sev_vcpu_deliver_sipi_vector(struct kvm_vcpu *vcpu, u8 vector);
 void sev_es_prepare_guest_switch(struct vcpu_svm *svm, unsigned int cpu);
->>>>>>> 7cea2a3c
 
 /* vmenter.S */
 
