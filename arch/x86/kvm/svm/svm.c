--- conflicted
+++ resolved
@@ -939,12 +939,9 @@
 	if (boot_cpu_has(X86_FEATURE_LS_CFG_SSBD) ||
 	    boot_cpu_has(X86_FEATURE_AMD_SSBD))
 		kvm_cpu_cap_set(X86_FEATURE_VIRT_SSBD);
-<<<<<<< HEAD
-=======
 
 	/* CPUID 0x8000001F (SME/SEV features) */
 	sev_set_cpu_caps();
->>>>>>> 11e4b63a
 }
 
 static __init int svm_hardware_setup(void)
@@ -1029,23 +1026,6 @@
 			goto err;
 	}
 
-<<<<<<< HEAD
-	/*
-	 * KVM's MMU doesn't support using 2-level paging for itself, and thus
-	 * NPT isn't supported if the host is using 2-level paging since host
-	 * CR4 is unchanged on VMRUN.
-	 */
-	if (!IS_ENABLED(CONFIG_X86_64) && !IS_ENABLED(CONFIG_X86_PAE))
-		npt_enabled = false;
-
-	if (!boot_cpu_has(X86_FEATURE_NPT))
-		npt_enabled = false;
-
-	kvm_configure_mmu(npt_enabled, get_max_npt_level(), PG_LEVEL_1G);
-	pr_info("kvm: Nested Paging %sabled\n", npt_enabled ? "en" : "dis");
-
-=======
->>>>>>> 11e4b63a
 	if (nrips) {
 		if (!boot_cpu_has(X86_FEATURE_NRIPS))
 			nrips = false;
@@ -1259,13 +1239,8 @@
 	init_sys_seg(&save->ldtr, SEG_TYPE_LDT);
 	init_sys_seg(&save->tr, SEG_TYPE_BUSY_TSS16);
 
-<<<<<<< HEAD
-	svm_set_cr4(&svm->vcpu, 0);
-	svm_set_efer(&svm->vcpu, 0);
-=======
 	svm_set_cr4(vcpu, 0);
 	svm_set_efer(vcpu, 0);
->>>>>>> 11e4b63a
 	save->dr6 = 0xffff0ff0;
 	kvm_set_rflags(vcpu, X86_EFLAGS_FIXED);
 	save->rip = 0x0000fff0;
@@ -2233,26 +2208,13 @@
 	int ret;
 
 	if (is_guest_mode(vcpu)) {
-<<<<<<< HEAD
-		svm->vmcb->control.exit_code = guest_mode_exit_codes[opcode];
-		svm->vmcb->control.exit_info_1 = 0;
-		svm->vmcb->control.exit_info_2 = 0;
-
-		/* Returns '1' or -errno on failure, '0' on success. */
-		ret = nested_svm_vmexit(svm);
-=======
 		/* Returns '1' or -errno on failure, '0' on success. */
 		ret = nested_svm_simple_vmexit(svm, guest_mode_exit_codes[opcode]);
->>>>>>> 11e4b63a
 		if (ret)
 			return ret;
 		return 1;
 	}
-<<<<<<< HEAD
-	return svm_instr_handlers[opcode](svm);
-=======
 	return svm_instr_handlers[opcode](vcpu);
->>>>>>> 11e4b63a
 }
 
 /*
