--- conflicted
+++ resolved
@@ -107,13 +107,8 @@
 	if (!VALID_PAGE(root_hpa))
 		return;
 
-<<<<<<< HEAD
-	static_call(kvm_x86_load_mmu_pgd)(vcpu, root_hpa | kvm_get_active_pcid(vcpu),
-				 vcpu->arch.mmu->shadow_root_level);
-=======
 	static_call(kvm_x86_load_mmu_pgd)(vcpu, root_hpa,
 					  vcpu->arch.mmu->shadow_root_level);
->>>>>>> 657f1d86
 }
 
 int kvm_tdp_page_fault(struct kvm_vcpu *vcpu, gpa_t gpa, u32 error_code,
