--- conflicted
+++ resolved
@@ -23,99 +23,6 @@
 	status = "disabled";
 };
 
-<<<<<<< HEAD
-&fmc {
-	status = "okay";
-	flash@0 {
-		status = "okay";
-		m25p,fast-read;
-		label = "spi0.0";
-#include "facebook-bmc-flash-layout.dtsi"
-	};
-};
-
-&uart1 {
-	status = "okay";
-	pinctrl-names = "default";
-	pinctrl-0 = <&pinctrl_txd1_default
-		     &pinctrl_rxd1_default>;
-};
-
-&uart3 {
-	status = "okay";
-	pinctrl-names = "default";
-	pinctrl-0 = <&pinctrl_txd3_default
-		     &pinctrl_rxd3_default>;
-};
-
-&uart4 {
-	status = "okay";
-	pinctrl-names = "default";
-	pinctrl-0 = <&pinctrl_txd4_default
-		     &pinctrl_rxd4_default
-		     &pinctrl_ndts4_default>;
-};
-
-&uart5 {
-	status = "okay";
-};
-
-&mac1 {
-	status = "okay";
-	pinctrl-names = "default";
-	pinctrl-0 = <&pinctrl_rgmii2_default &pinctrl_mdio2_default>;
-};
-
-&i2c0 {
-	status = "okay";
-};
-
-&i2c1 {
-	status = "okay";
-};
-
-&i2c2 {
-	status = "okay";
-};
-
-&i2c3 {
-	status = "okay";
-};
-
-&i2c4 {
-	status = "okay";
-};
-
-&i2c5 {
-	status = "okay";
-};
-
-&i2c6 {
-	status = "okay";
-};
-
-&i2c7 {
-	status = "okay";
-};
-
-&i2c8 {
-	status = "okay";
-};
-
-&i2c11 {
-	status = "okay";
-};
-
-&i2c12 {
-	status = "okay";
-};
-
-&vhub {
-	status = "okay";
-};
-
-=======
->>>>>>> 41707a52
 &adc {
 	status = "okay";
 };
