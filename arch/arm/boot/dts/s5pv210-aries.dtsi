// SPDX-License-Identifier: GPL-2.0
/*
 * Samsung's S5PV210 based Galaxy Aries board device tree source
 */

/dts-v1/;
#include <dt-bindings/gpio/gpio.h>
#include <dt-bindings/interrupt-controller/irq.h>
#include "s5pv210.dtsi"

/ {
	compatible = "samsung,aries", "samsung,s5pv210";

	aliases: aliases {
		i2c4 = &i2c_sound;
		i2c5 = &i2c_accel;
		i2c6 = &i2c_pmic;
		i2c7 = &i2c_musb;
		i2c9 = &i2c_fuel;
		i2c10 = &i2c_touchkey;
		i2c11 = &i2c_prox;
		i2c12 = &i2c_magnetometer;
	};

	memory@30000000 {
		device_type = "memory";
		reg = <0x30000000 0x05000000
			0x40000000 0x10000000
			0x50000000 0x08000000>;
	};

	reserved-memory {
		#address-cells = <1>;
		#size-cells = <1>;
		ranges;

		mfc_left: region@43000000 {
			compatible = "shared-dma-pool";
			no-map;
			reg = <0x43000000 0x2000000>;
		};

		mfc_right: region@51000000 {
			compatible = "shared-dma-pool";
			no-map;
			reg = <0x51000000 0x2000000>;
		};
	};

	pmic_ap_clk: clock-0 {
		/* Workaround for missing clock on PMIC */
		compatible = "fixed-clock";
		#clock-cells = <0>;
		clock-frequency = <32768>;
	};

<<<<<<< HEAD
	bt_codec: bt_sco {
=======
	bt_codec: bt-sco {
>>>>>>> f642729d
		compatible = "linux,bt-sco";
		#sound-dai-cells = <0>;
	};

	vibrator_pwr: regulator-fixed-0 {
		compatible = "regulator-fixed";
		regulator-name = "vibrator-en";
		enable-active-high;
		gpio = <&gpj1 1 GPIO_ACTIVE_HIGH>;

		pinctrl-names = "default";
		pinctrl-0 = <&vibrator_ena>;
	};

	touchkey_vdd: regulator-fixed-1 {
		compatible = "regulator-fixed";
		regulator-name = "VTOUCH_3.3V";
		regulator-min-microvolt = <3300000>;
		regulator-max-microvolt = <3300000>;
		enable-active-high;
		gpio = <&gpj3 2 GPIO_ACTIVE_HIGH>;

		pinctrl-names = "default";
		pinctrl-0 = <&touchkey_vdd_ena>;
	};

	gp2a_vled: regulator-fixed-2 {
		compatible = "regulator-fixed";
		regulator-name = "VLED";
		enable-active-high;
		gpio = <&gpj1 4 GPIO_ACTIVE_HIGH>;
		regulator-min-microvolt = <2800000>;
		regulator-max-microvolt = <2800000>;

		pinctrl-names = "default";
		pinctrl-0 = <&gp2a_power>;
	};

	wifi_pwrseq: wifi-pwrseq {
		compatible = "mmc-pwrseq-simple";
		reset-gpios = <&gpg1 2 GPIO_ACTIVE_LOW>;
		pinctrl-names = "default";
		pinctrl-0 = <&wlan_gpio_rst>;
		post-power-on-delay-ms = <500>;
		power-off-delay-us = <500>;
	};

	i2c_sound: i2c-gpio-0 {
		compatible = "i2c-gpio";
		sda-gpios = <&mp05 3 (GPIO_ACTIVE_HIGH | GPIO_OPEN_DRAIN)>;
		scl-gpios = <&mp05 2 (GPIO_ACTIVE_HIGH | GPIO_OPEN_DRAIN)>;
		i2c-gpio,delay-us = <2>;
		#address-cells = <1>;
		#size-cells = <0>;

		pinctrl-names = "default";
		pinctrl-0 = <&sound_i2c_pins>;

		wm8994: audio-codec@1a {
			compatible = "wlf,wm8994";
			reg = <0x1a>;

			#sound-dai-cells = <0>;

			gpio-controller;
			#gpio-cells = <2>;

			clocks = <&clocks MOUT_CLKOUT>;
			clock-names = "MCLK1";

			AVDD2-supply = <&buck3_reg>;
			DBVDD-supply = <&buck3_reg>;
			CPVDD-supply = <&buck3_reg>;
			SPKVDD1-supply = <&buck3_reg>;
			SPKVDD2-supply = <&buck3_reg>;

			wlf,gpio-cfg = <0xa101 0x8100 0x0100 0x0100 0x8100
					0xa101 0x0100 0x8100 0x0100 0x0100
					0x0100>;

			wlf,ldo1ena = <&gpf3 4 GPIO_ACTIVE_HIGH>;
			wlf,ldo2ena = <&gpf3 4 GPIO_ACTIVE_HIGH>;

			wlf,lineout1-se;
			wlf,lineout2-se;

			assigned-clocks = <&clocks MOUT_CLKOUT>;
			assigned-clock-rates = <0>;
			assigned-clock-parents = <&xusbxti>;

			pinctrl-names = "default";
			pinctrl-0 = <&codec_ldo>;
		};
	};

	i2c_accel: i2c-gpio-1 {
		compatible = "i2c-gpio";
		sda-gpios = <&gpj3 6 (GPIO_ACTIVE_HIGH | GPIO_OPEN_DRAIN)>;
		scl-gpios = <&gpj3 7 (GPIO_ACTIVE_HIGH | GPIO_OPEN_DRAIN)>;
		i2c-gpio,delay-us = <2>;
		#address-cells = <1>;
		#size-cells = <0>;

		pinctrl-names = "default";
		pinctrl-0 = <&accel_i2c_pins>;

		accelerometer@38 {
			compatible = "bosch,bma023";
			reg = <0x38>;

			vdd-supply = <&ldo9_reg>;
			vddio-supply = <&ldo9_reg>;
		};
	};

	i2c_pmic: i2c-gpio-2 {
		compatible = "i2c-gpio";
		sda-gpios = <&gpj4 0 (GPIO_ACTIVE_HIGH | GPIO_OPEN_DRAIN)>;
		scl-gpios = <&gpj4 3 (GPIO_ACTIVE_HIGH | GPIO_OPEN_DRAIN)>;
		i2c-gpio,delay-us = <2>;
		#address-cells = <1>;
		#size-cells = <0>;

		pinctrl-names = "default";
		pinctrl-0 = <&pmic_i2c_pins>;

		pmic@66 {
			compatible = "maxim,max8998";
			reg = <0x66>;
			interrupt-parent = <&gph0>;
			interrupts = <7 IRQ_TYPE_EDGE_FALLING>;

			max8998,pmic-buck1-default-dvs-idx = <1>;
			max8998,pmic-buck1-dvs-gpios = <&gph0 3 GPIO_ACTIVE_HIGH>,
							<&gph0 4 GPIO_ACTIVE_HIGH>;
			max8998,pmic-buck1-dvs-voltage = <1275000>, <1200000>,
							<1050000>, <950000>;

			max8998,pmic-buck2-default-dvs-idx = <0>;
			max8998,pmic-buck2-dvs-gpio = <&gph0 5 GPIO_ACTIVE_HIGH>;
			max8998,pmic-buck2-dvs-voltage = <1100000>, <1000000>;

			pinctrl-names = "default";
			pinctrl-0 = <&pmic_dvs_pins &pmic_irq>;

			regulators {
				ldo2_reg: LDO2 {
					regulator-name = "VALIVE_1.2V";
					regulator-min-microvolt = <1200000>;
					regulator-max-microvolt = <1200000>;
					regulator-always-on;

					regulator-state-mem {
						regulator-on-in-suspend;
					};
				};

				ldo3_reg: LDO3 {
					regulator-name = "VUSB_1.1V";
					regulator-min-microvolt = <1100000>;
					regulator-max-microvolt = <1100000>;

					regulator-state-mem {
						regulator-off-in-suspend;
					};
				};

				ldo4_reg: LDO4 {
					regulator-name = "VADC_3.3V";
					regulator-min-microvolt = <3300000>;
					regulator-max-microvolt = <3300000>;

					regulator-state-mem {
						regulator-off-in-suspend;
					};
				};

				ldo5_reg: LDO5 {
					regulator-name = "VTF_2.8V";
					regulator-min-microvolt = <2800000>;
					regulator-max-microvolt = <2800000>;

					regulator-state-mem {
						regulator-off-in-suspend;
					};
				};

				ldo6_reg: LDO6 {
					regulator-name = "LDO6";
					regulator-min-microvolt = <1600000>;
					regulator-max-microvolt = <3600000>;
				};

				ldo7_reg: LDO7 {
					regulator-name = "VLCD_1.8V";
					regulator-min-microvolt = <1800000>;
					regulator-max-microvolt = <1800000>;

					regulator-state-mem {
						regulator-off-in-suspend;
					};
				};

				ldo8_reg: LDO8 {
					regulator-name = "VUSB_3.3V";
					regulator-min-microvolt = <3300000>;
					regulator-max-microvolt = <3300000>;

					regulator-state-mem {
						regulator-off-in-suspend;
					};
				};

				ldo9_reg: LDO9 {
					regulator-name = "VCC_2.8V_PDA";
					regulator-min-microvolt = <2800000>;
					regulator-max-microvolt = <2800000>;
					regulator-always-on;
				};

				ldo10_reg: LDO10 {
					regulator-name = "VPLL_1.2V";
					regulator-min-microvolt = <1200000>;
					regulator-max-microvolt = <1200000>;
					regulator-always-on;

					regulator-state-mem {
						regulator-on-in-suspend;
					};
				};

				ldo11_reg: LDO11 {
					regulator-name = "CAM_AF_3.0V";
					regulator-min-microvolt = <3000000>;
					regulator-max-microvolt = <3000000>;

					regulator-state-mem {
						regulator-off-in-suspend;
					};
				};

				ldo12_reg: LDO12 {
					regulator-name = "CAM_SENSOR_CORE_1.2V";
					regulator-min-microvolt = <1200000>;
					regulator-max-microvolt = <1200000>;

					regulator-state-mem {
						regulator-off-in-suspend;
					};
				};

				ldo13_reg: LDO13 {
					regulator-name = "VGA_VDDIO_2.8V";
					regulator-min-microvolt = <2800000>;
					regulator-max-microvolt = <2800000>;

					regulator-state-mem {
						regulator-off-in-suspend;
					};
				};

				ldo14_reg: LDO14 {
					regulator-name = "VGA_DVDD_1.8V";
					regulator-min-microvolt = <1800000>;
					regulator-max-microvolt = <1800000>;

					regulator-state-mem {
						regulator-off-in-suspend;
					};
				};

				ldo15_reg: LDO15 {
					regulator-name = "CAM_ISP_HOST_2.8V";
					regulator-min-microvolt = <2800000>;
					regulator-max-microvolt = <2800000>;

					regulator-state-mem {
						regulator-off-in-suspend;
					};
				};

				ldo16_reg: LDO16 {
					regulator-name = "VGA_AVDD_2.8V";
					regulator-min-microvolt = <2800000>;
					regulator-max-microvolt = <2800000>;

					regulator-state-mem {
						regulator-off-in-suspend;
					};
				};

				ldo17_reg: LDO17 {
					regulator-name = "VCC_3.0V_LCD";
					regulator-min-microvolt = <3000000>;
					regulator-max-microvolt = <3000000>;

					regulator-state-mem {
						regulator-off-in-suspend;
					};
				};

				buck1_reg: BUCK1 {
					regulator-name = "vddarm";
					regulator-min-microvolt = <750000>;
					regulator-max-microvolt = <1500000>;

					regulator-state-mem {
						regulator-off-in-suspend;
						regulator-suspend-microvolt = <1250000>;
					};
				};

				buck2_reg: BUCK2 {
					regulator-name = "vddint";
					regulator-min-microvolt = <750000>;
					regulator-max-microvolt = <1500000>;

					regulator-state-mem {
						regulator-off-in-suspend;
						regulator-suspend-microvolt = <1100000>;
					};
				};

				buck3_reg: BUCK3 {
					regulator-name = "VCC_1.8V";
					regulator-min-microvolt = <1800000>;
					regulator-max-microvolt = <1800000>;
					regulator-always-on;
				};

				buck4_reg: BUCK4 {
					regulator-name = "CAM_ISP_CORE_1.2V";
					regulator-min-microvolt = <1200000>;
					regulator-max-microvolt = <1200000>;

					regulator-state-mem {
						regulator-off-in-suspend;
					};
				};

				ap32khz_reg: EN32KHz-AP {
					regulator-name = "32KHz AP";
					regulator-always-on;
				};

				cp32khz_reg: EN32KHz-CP {
					regulator-name = "32KHz CP";
				};

				vichg_reg: ENVICHG {
					regulator-name = "VICHG";
					regulator-always-on;
				};

				safe1_sreg: ESAFEOUT1 {
					regulator-name = "SAFEOUT1";
				};

				safe2_sreg: ESAFEOUT2 {
					regulator-name = "SAFEOUT2";
				};
			};
		};
	};

	i2c_musb: i2c-gpio-3 {
		compatible = "i2c-gpio";
		sda-gpios = <&gpj3 4 (GPIO_ACTIVE_HIGH | GPIO_OPEN_DRAIN)>;
		scl-gpios = <&gpj3 5 (GPIO_ACTIVE_HIGH | GPIO_OPEN_DRAIN)>;
		i2c-gpio,delay-us = <2>;
		#address-cells = <1>;
		#size-cells = <0>;

		pinctrl-names = "default";
		pinctrl-0 = <&musb_i2c_pins>;

		fsa9480: musb@25 {
			compatible = "fcs,fsa9480";
			reg = <0x25>;
			interrupt-parent = <&gph2>;
			interrupts = <7 IRQ_TYPE_EDGE_FALLING>;

			pinctrl-names = "default";
			pinctrl-0 = <&musb_irq>;
		};
	};

	i2c_fuel: i2c-gpio-4 {
		compatible = "i2c-gpio";
		sda-gpios = <&mp05 1 (GPIO_ACTIVE_HIGH | GPIO_OPEN_DRAIN)>;
		scl-gpios = <&mp05 0 (GPIO_ACTIVE_HIGH | GPIO_OPEN_DRAIN)>;
		i2c-gpio,delay-us = <2>;
		#address-cells = <1>;
		#size-cells = <0>;

		pinctrl-names = "default";
		pinctrl-0 = <&fg_i2c_pins>;

		fg: fuelgauge@36 {
			compatible = "maxim,max17040";
			reg = <0x36>;
		};
	};

	i2c_touchkey: i2c-gpio-5 {
		compatible = "i2c-gpio";
		sda-gpios = <&gpj3 0 (GPIO_ACTIVE_HIGH | GPIO_OPEN_DRAIN)>;
		scl-gpios = <&gpj3 1 (GPIO_ACTIVE_HIGH | GPIO_OPEN_DRAIN)>;
		i2c-gpio,delay-us = <2>;
		#address-cells = <1>;
		#size-cells = <0>;

		pinctrl-names = "default";
		pinctrl-0 = <&touchkey_i2c_pins>;

		touchkey@20 {
			compatible = "cypress,aries-touchkey";
			reg = <0x20>;
			vdd-supply = <&touchkey_vdd>;
			vcc-supply = <&buck3_reg>;
			linux,keycodes = <KEY_MENU KEY_BACK
					  KEY_HOMEPAGE KEY_SEARCH>;
			interrupt-parent = <&gpj4>;
			interrupts = <1 IRQ_TYPE_LEVEL_LOW>;

			pinctrl-names = "default";
			pinctrl-0 = <&touchkey_irq>;
		};
	};

	i2c_prox: i2c-gpio-6 {
		compatible = "i2c-gpio";
		sda-gpios = <&gpg2 2 (GPIO_ACTIVE_HIGH | GPIO_OPEN_DRAIN)>;
		scl-gpios = <&gpg0 2 (GPIO_ACTIVE_HIGH | GPIO_OPEN_DRAIN)>;
		i2c-gpio,delay-us = <2>;
		#address-cells = <1>;
		#size-cells = <0>;

		pinctrl-names = "default";
		pinctrl-0 = <&prox_i2c_pins>;

		light-sensor@44 {
			compatible = "sharp,gp2ap002a00f";
			reg = <0x44>;
			interrupt-parent = <&gph0>;
			interrupts = <2 IRQ_TYPE_EDGE_FALLING>;
			vdd-supply = <&gp2a_vled>;
			vio-supply = <&gp2a_vled>;
			io-channels = <&gp2a_shunt>;
			io-channel-names = "alsout";
			sharp,proximity-far-hysteresis = /bits/ 8 <0x40>;
			sharp,proximity-close-hysteresis = /bits/ 8 <0x20>;

			pinctrl-names = "default";
			pinctrl-0 = <&gp2a_irq>;
		};
	};

	i2c_magnetometer: i2c-gpio-7 {
		compatible = "i2c-gpio";
		sda-gpios = <&gpj0 1 (GPIO_ACTIVE_HIGH | GPIO_OPEN_DRAIN)>;
		scl-gpios = <&gpj0 0 (GPIO_ACTIVE_HIGH | GPIO_OPEN_DRAIN)>;
		i2c-gpio,delay-us = <2>;
		#address-cells = <1>;
		#size-cells = <0>;

		pinctrl-names = "default";
		pinctrl-0 = <&magnetometer_i2c_pins>;

		status = "disabled";

		/* Yamaha yas529 magnetometer, no mainline binding */
	};

	vibrator: pwm-vibrator {
		compatible = "pwm-vibrator";
		pwms = <&pwm 1 44642 0>;
		pwm-names = "enable";
		vcc-supply = <&vibrator_pwr>;
		pinctrl-names = "default";
		pinctrl-0 = <&pwm1_out>;
	};

	poweroff: syscon-poweroff {
		compatible = "syscon-poweroff";
		regmap = <&pmu_syscon>;
		offset = <0x681c>; /* PS_HOLD_CONTROL */
		value = <0x5200>;
	};

	spi_lcd: spi-2 {
		compatible = "spi-gpio";
		#address-cells = <1>;
		#size-cells = <0>;

		sck-gpios = <&mp04 1 GPIO_ACTIVE_HIGH>;
		mosi-gpios = <&mp04 3 GPIO_ACTIVE_HIGH>;
		cs-gpios = <&mp01 1 GPIO_ACTIVE_HIGH>;
		num-chipselects = <1>;

		pinctrl-names = "default";
		pinctrl-0 = <&lcd_spi_pins>;

		panel@0 {
			compatible = "samsung,s6e63m0";
			reg = <0>;
			reset-gpios = <&mp05 5 GPIO_ACTIVE_LOW>;
			vdd3-supply = <&ldo7_reg>;
			vci-supply = <&ldo17_reg>;
			spi-cs-high;
			spi-max-frequency = <1200000>;

			pinctrl-names = "default";
			pinctrl-0 = <&panel_rst>;

			port {
				lcd_ep: endpoint {
					remote-endpoint = <&fimd_ep>;
				};
			};
		};
	};
};

&adc {
	vdd-supply = <&ldo4_reg>;

	status = "okay";

	gp2a_shunt: current-sense-shunt {
		compatible = "current-sense-shunt";
		io-channels = <&adc 9>;
		shunt-resistor-micro-ohms = <47000000>; /* 47 ohms */
		#io-channel-cells = <0>;
	};
};

&fimd {
	pinctrl-names = "default";
	pinctrl-0 = <&lcd_clk &lcd_data24>;
	status = "okay";

	samsung,invert-vden;
	samsung,invert-vclk;

	#address-cells = <1>;
	#size-cells = <0>;

	port@3 {
		reg = <3>;
		fimd_ep: endpoint {
			remote-endpoint = <&lcd_ep>;
		};
	};
};

&hsotg {
	vusb_a-supply = <&ldo8_reg>;
	vusb_d-supply = <&ldo3_reg>;
	dr_mode = "peripheral";
	status = "okay";
};

&i2c2 {
	samsung,i2c-sda-delay = <100>;
	samsung,i2c-max-bus-freq = <400000>;
	samsung,i2c-slave-addr = <0x10>;
	status = "okay";

	touchscreen@4a {
		compatible = "atmel,maxtouch";
		reg = <0x4a>;
		interrupt-parent = <&gpj0>;
		interrupts = <5 IRQ_TYPE_EDGE_FALLING>;
		pinctrl-names = "default";
		pinctrl-0 = <&ts_irq>;
		reset-gpios = <&gpj1 3 GPIO_ACTIVE_LOW>;
	};
};

&i2s0 {
	dmas = <&pdma0 9>, <&pdma0 10>, <&pdma0 11>;
	status = "okay";
};

&mfc {
	memory-region = <&mfc_left>, <&mfc_right>;
};

&pinctrl0 {
	bt_reset: bt-reset {
		samsung,pins = "gpb-3";
		samsung,pin-function = <EXYNOS_PIN_FUNC_OUTPUT>;
		samsung,pin-pud = <S3C64XX_PIN_PULL_NONE>;
		samsung,pin-drv = <EXYNOS4_PIN_DRV_LV1>;
	};

	wlan_bt_en: wlan-bt-en {
		samsung,pins = "gpb-5";
		samsung,pin-function = <EXYNOS_PIN_FUNC_OUTPUT>;
		samsung,pin-pud = <S3C64XX_PIN_PULL_NONE>;
		samsung,pin-val = <1>;
	};

	codec_ldo: codec-ldo {
		samsung,pins = "gpf3-4";
		samsung,pin-function = <EXYNOS_PIN_FUNC_OUTPUT>;
		samsung,pin-pud = <S3C64XX_PIN_PULL_NONE>;
	};

	prox_i2c_pins: gp2a-i2c-pins {
		samsung,pins = "gpg0-2", "gpg2-2";
		samsung,pin-pud = <S3C64XX_PIN_PULL_NONE>;
		samsung,pin-drv = <EXYNOS4_PIN_DRV_LV1>;
	};

	wlan_gpio_rst: wlan-gpio-rst {
		samsung,pins = "gpg1-2";
		samsung,pin-function = <EXYNOS_PIN_FUNC_OUTPUT>;
		samsung,pin-pud = <S3C64XX_PIN_PULL_NONE>;
	};

	bt_wake: bt-wake {
		samsung,pins = "gpg3-4";
		samsung,pin-function = <EXYNOS_PIN_FUNC_OUTPUT>;
		samsung,pin-pud = <S3C64XX_PIN_PULL_NONE>;
	};

	gp2a_irq: gp2a-irq {
		samsung,pins = "gph0-2";
		samsung,pin-function = <EXYNOS_PIN_FUNC_F>;
		samsung,pin-pud = <S3C64XX_PIN_PULL_DOWN>;
		samsung,pin-drv = <EXYNOS4_PIN_DRV_LV1>;
	};

	pmic_dvs_pins: pmic-dvs-pins {
		samsung,pins = "gph0-3", "gph0-4", "gph0-5";
		samsung,pin-function = <EXYNOS_PIN_FUNC_OUTPUT>;
		samsung,pin-pud = <S3C64XX_PIN_PULL_NONE>;
		samsung,pin-drv = <EXYNOS4_PIN_DRV_LV1>;
		samsung,pin-val = <0>;
	};

	pmic_irq: pmic-irq {
		samsung,pins = "gph0-7";
		samsung,pin-function = <EXYNOS_PIN_FUNC_F>;
		samsung,pin-pud = <S3C64XX_PIN_PULL_NONE>;
		samsung,pin-drv = <EXYNOS4_PIN_DRV_LV1>;
	};

	wifi_host_wake: wifi-host-wake {
		samsung,pins = "gph2-4";
		samsung,pin-function = <EXYNOS_PIN_FUNC_INPUT>;
		samsung,pin-pud = <S3C64XX_PIN_PULL_DOWN>;
		samsung,pin-drv = <EXYNOS4_PIN_DRV_LV1>;
	};

	bt_host_wake: bt-host-wake {
		samsung,pins = "gph2-5";
		samsung,pin-function = <EXYNOS_PIN_FUNC_INPUT>;
		samsung,pin-pud = <S3C64XX_PIN_PULL_DOWN>;
		samsung,pin-drv = <EXYNOS4_PIN_DRV_LV1>;
	};

	musb_irq: musq-irq {
		samsung,pins = "gph2-7";
		samsung,pin-function = <EXYNOS_PIN_FUNC_INPUT>;
		samsung,pin-pud = <S3C64XX_PIN_PULL_NONE>;
		samsung,pin-drv = <EXYNOS4_PIN_DRV_LV1>;
	};

	tf_detect: tf-detect {
		samsung,pins = "gph3-4";
		samsung,pin-function = <EXYNOS_PIN_FUNC_INPUT>;
		samsung,pin-pud = <S3C64XX_PIN_PULL_DOWN>;
		samsung,pin-drv = <EXYNOS4_PIN_DRV_LV1>;
	};

	wifi_wake: wifi-wake {
		samsung,pins = "gph3-5";
		samsung,pin-function = <EXYNOS_PIN_FUNC_OUTPUT>;
		samsung,pin-pud = <S3C64XX_PIN_PULL_NONE>;
	};

	magnetometer_i2c_pins: yas529-i2c-pins {
		samsung,pins = "gpj0-0", "gpj0-1";
		samsung,pin-pud = <S3C64XX_PIN_PULL_NONE>;
		samsung,pin-drv = <EXYNOS4_PIN_DRV_LV1>;
	};

	ts_irq: ts-irq {
		samsung,pins = "gpj0-5";
		samsung,pin-function = <EXYNOS_PIN_FUNC_INPUT>;
		samsung,pin-pud = <S3C64XX_PIN_PULL_NONE>;
		samsung,pin-drv = <EXYNOS4_PIN_DRV_LV1>;
	};

	vibrator_ena: vibrator-ena {
		samsung,pins = "gpj1-1";
		samsung,pin-pud = <S3C64XX_PIN_PULL_NONE>;
		samsung,pin-drv = <EXYNOS4_PIN_DRV_LV1>;
	};

	gp2a_power: gp2a-power {
		samsung,pins = "gpj1-4";
		samsung,pin-function = <EXYNOS_PIN_FUNC_OUTPUT>;
		samsung,pin-pud = <S3C64XX_PIN_PULL_NONE>;
		samsung,pin-drv = <EXYNOS4_PIN_DRV_LV1>;
	};

	touchkey_i2c_pins: touchkey-i2c-pins {
		samsung,pins = "gpj3-0", "gpj3-1";
		samsung,pin-pud = <S3C64XX_PIN_PULL_NONE>;
		samsung,pin-drv = <EXYNOS4_PIN_DRV_LV1>;
	};

	touchkey_vdd_ena: touchkey-vdd-ena {
		samsung,pins = "gpj3-2";
		samsung,pin-pud = <S3C64XX_PIN_PULL_NONE>;
		samsung,pin-drv = <EXYNOS4_PIN_DRV_LV1>;
	};

	musb_i2c_pins: musb-i2c-pins {
		samsung,pins = "gpj3-4", "gpj3-5";
		samsung,pin-pud = <S3C64XX_PIN_PULL_NONE>;
		samsung,pin-drv = <EXYNOS4_PIN_DRV_LV1>;
	};

	accel_i2c_pins: accel-i2c-pins {
		samsung,pins = "gpj3-6", "gpj3-7";
		samsung,pin-pud = <S3C64XX_PIN_PULL_NONE>;
		samsung,pin-drv = <EXYNOS4_PIN_DRV_LV1>;
	};

	pmic_i2c_pins: pmic-i2c-pins {
		samsung,pins = "gpj4-0", "gpj4-3";
		samsung,pin-pud = <S3C64XX_PIN_PULL_NONE>;
		samsung,pin-drv = <EXYNOS4_PIN_DRV_LV1>;
	};

	touchkey_irq: touchkey-irq {
		samsung,pins = "gpj4-1";
		samsung,pin-function = <EXYNOS_PIN_FUNC_INPUT>;
		samsung,pin-pud = <S3C64XX_PIN_PULL_UP>;
		samsung,pin-drv = <EXYNOS4_PIN_DRV_LV1>;
	};

	lcd_spi_pins: spi-lcd-pins {
		samsung,pins = "mp01-1", "mp04-1", "mp04-3";
		samsung,pin-pud = <S3C64XX_PIN_PULL_NONE>;
		samsung,pin-drv = <EXYNOS4_PIN_DRV_LV1>;
	};

	fg_i2c_pins: fg-i2c-pins {
		samsung,pins = "mp05-0", "mp05-1";
		samsung,pin-pud = <S3C64XX_PIN_PULL_NONE>;
		samsung,pin-drv = <EXYNOS4_PIN_DRV_LV1>;
	};

	sound_i2c_pins: sound-i2c-pins {
		samsung,pins = "mp05-2", "mp05-3";
		samsung,pin-pud = <S3C64XX_PIN_PULL_NONE>;
		samsung,pin-drv = <EXYNOS4_PIN_DRV_LV1>;
	};

	panel_rst: panel-rst {
		samsung,pins = "mp05-5";
		samsung,pin-pud = <S3C64XX_PIN_PULL_NONE>;
		samsung,pin-drv = <EXYNOS4_PIN_DRV_LV1>;
	};
};

&pwm {
	samsung,pwm-outputs = <1>;
};

&rtc {
	clocks = <&clocks CLK_RTC>, <&pmic_ap_clk>;
	clock-names = "rtc", "rtc_src";
};

&sdhci1 {
	#address-cells = <1>;
	#size-cells = <0>;

	bus-width = <4>;
	max-frequency = <38400000>;
	pinctrl-0 = <&sd1_clk &sd1_cmd &sd1_bus4 &wifi_wake &wifi_host_wake &wlan_bt_en>;
	pinctrl-names = "default";
	cap-sd-highspeed;
	cap-mmc-highspeed;
	keep-power-in-suspend;

	mmc-pwrseq = <&wifi_pwrseq>;
	non-removable;
	status = "okay";

	assigned-clocks = <&clocks MOUT_MMC1>, <&clocks SCLK_MMC1>;
	assigned-clock-rates = <0>, <50000000>;
	assigned-clock-parents = <&clocks MOUT_MPLL>;

	wlan@1 {
		reg = <1>;
		compatible = "brcm,bcm4329-fmac";
		interrupt-parent = <&gph2>;
		interrupts = <4 IRQ_TYPE_LEVEL_HIGH>;
		interrupt-names = "host-wake";
	};
};

&sdhci2 {
	bus-width = <4>;
	cd-gpios = <&gph3 4 GPIO_ACTIVE_LOW>;
	vmmc-supply = <&ldo5_reg>;
	pinctrl-0 = <&sd2_clk &sd2_cmd &sd2_bus4 &tf_detect>;
	pinctrl-names = "default";
	status = "okay";

	assigned-clocks = <&clocks MOUT_MMC2>, <&clocks SCLK_MMC2>;
	assigned-clock-rates = <0>, <50000000>;
	assigned-clock-parents = <&clocks MOUT_MPLL>;
};

&uart0 {
	assigned-clocks = <&clocks MOUT_UART0>, <&clocks SCLK_UART0>;
	assigned-clock-rates = <0>, <111166667>;
	assigned-clock-parents = <&clocks MOUT_MPLL>;

	status = "okay";

	bluetooth {
		compatible = "brcm,bcm4329-bt";
		max-speed = <3000000>;
		pinctrl-names = "default";
		pinctrl-0 = <&uart0_data &uart0_fctl &bt_host_wake
			     &bt_reset &bt_wake>;
		shutdown-gpios = <&gpb 3 GPIO_ACTIVE_HIGH>;
		device-wakeup-gpios = <&gpg3 4 GPIO_ACTIVE_HIGH>;
		interrupt-parent = <&gph2>;
		interrupts = <5 IRQ_TYPE_LEVEL_HIGH>;
		interrupt-names = "host-wake";
	};
};

&uart1 {
	status = "okay";
};

&uart2 {
	status = "okay";
};

&usbphy {
	status = "okay";
	vbus-supply = <&safe1_sreg>;
};

&xusbxti {
	clock-frequency = <24000000>;
};<|MERGE_RESOLUTION|>--- conflicted
+++ resolved
@@ -54,11 +54,7 @@
 		clock-frequency = <32768>;
 	};
 
-<<<<<<< HEAD
-	bt_codec: bt_sco {
-=======
 	bt_codec: bt-sco {
->>>>>>> f642729d
 		compatible = "linux,bt-sco";
 		#sound-dai-cells = <0>;
 	};
