--- conflicted
+++ resolved
@@ -80,21 +80,13 @@
 	#size-cells = <0>;
 
 	hub@1 {
-<<<<<<< HEAD
-		compatible = "usb8087,0024";
-=======
 		compatible = "usb0424,9514";
->>>>>>> 4792bcc9
 		reg = <1>;
 		#address-cells = <1>;
 		#size-cells = <0>;
 
 		ethernet: usbether@1 {
-<<<<<<< HEAD
-			compatible = "usb0c45,6310";
-=======
 			compatible = "usb0424,ec00";
->>>>>>> 4792bcc9
 			reg = <1>;
 			local-mac-address = [00 00 00 00 00 00]; /* Filled in by a bootloader */
 		};
