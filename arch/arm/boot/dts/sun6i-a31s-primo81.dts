--- conflicted
+++ resolved
@@ -159,11 +159,7 @@
 		compatible = "x-powers,axp221";
 		reg = <0x68>;
 		interrupt-parent = <&r_intc>;
-<<<<<<< HEAD
-		interrupts = <0 IRQ_TYPE_LEVEL_LOW>;
-=======
 		interrupts = <GIC_SPI 32 IRQ_TYPE_LEVEL_LOW>;
->>>>>>> a352e9e7
 		x-powers,drive-vbus-en;
 	};
 };
