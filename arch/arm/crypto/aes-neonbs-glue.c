--- conflicted
+++ resolved
@@ -194,12 +194,8 @@
 	struct aesbs_cbc_ctx *ctx = crypto_skcipher_ctx(tfm);
 	unsigned int reqsize;
 
-<<<<<<< HEAD
-	ctx->enc_tfm = crypto_alloc_skcipher("cbc(aes)", 0, CRYPTO_ALG_ASYNC);
-=======
 	ctx->enc_tfm = crypto_alloc_skcipher("cbc(aes)", 0, CRYPTO_ALG_ASYNC |
 					     CRYPTO_ALG_NEED_FALLBACK);
->>>>>>> f642729d
 	if (IS_ERR(ctx->enc_tfm))
 		return PTR_ERR(ctx->enc_tfm);
 
@@ -449,12 +445,8 @@
 	.base.cra_blocksize	= AES_BLOCK_SIZE,
 	.base.cra_ctxsize	= sizeof(struct aesbs_cbc_ctx),
 	.base.cra_module	= THIS_MODULE,
-<<<<<<< HEAD
-	.base.cra_flags		= CRYPTO_ALG_INTERNAL,
-=======
 	.base.cra_flags		= CRYPTO_ALG_INTERNAL |
 				  CRYPTO_ALG_NEED_FALLBACK,
->>>>>>> f642729d
 
 	.min_keysize		= AES_MIN_KEY_SIZE,
 	.max_keysize		= AES_MAX_KEY_SIZE,
