// SPDX-License-Identifier: GPL-2.0-only
/*
 * OMAP4+ CPU idle Routines
 *
 * Copyright (C) 2011-2013 Texas Instruments, Inc.
 * Santosh Shilimkar <santosh.shilimkar@ti.com>
 * Rajendra Nayak <rnayak@ti.com>
 */

#include <linux/sched.h>
#include <linux/cpuidle.h>
#include <linux/cpu_pm.h>
#include <linux/export.h>
#include <linux/tick.h>

#include <asm/cpuidle.h>

#include "common.h"
#include "pm.h"
#include "prm.h"
#include "soc.h"
#include "clockdomain.h"

#define MAX_CPUS	2

/* Machine specific information */
struct idle_statedata {
	u32 cpu_state;
	u32 mpu_logic_state;
	u32 mpu_state;
	u32 mpu_state_vote;
};

static struct idle_statedata omap4_idle_data[] = {
	{
		.cpu_state = PWRDM_POWER_ON,
		.mpu_state = PWRDM_POWER_ON,
		.mpu_logic_state = PWRDM_POWER_RET,
	},
	{
		.cpu_state = PWRDM_POWER_OFF,
		.mpu_state = PWRDM_POWER_RET,
		.mpu_logic_state = PWRDM_POWER_RET,
	},
	{
		.cpu_state = PWRDM_POWER_OFF,
		.mpu_state = PWRDM_POWER_RET,
		.mpu_logic_state = PWRDM_POWER_OFF,
	},
};

static struct idle_statedata omap5_idle_data[] = {
	{
		.cpu_state = PWRDM_POWER_ON,
		.mpu_state = PWRDM_POWER_ON,
		.mpu_logic_state = PWRDM_POWER_ON,
	},
	{
		.cpu_state = PWRDM_POWER_RET,
		.mpu_state = PWRDM_POWER_RET,
		.mpu_logic_state = PWRDM_POWER_RET,
	},
};

static struct powerdomain *mpu_pd, *cpu_pd[MAX_CPUS];
static struct clockdomain *cpu_clkdm[MAX_CPUS];

static atomic_t abort_barrier;
static bool cpu_done[MAX_CPUS];
static struct idle_statedata *state_ptr = &omap4_idle_data[0];
static DEFINE_RAW_SPINLOCK(mpu_lock);

/* Private functions */

/**
 * omap_enter_idle_[simple/coupled] - OMAP4PLUS cpuidle entry functions
 * @dev: cpuidle device
 * @drv: cpuidle driver
 * @index: the index of state to be entered
 *
 * Called from the CPUidle framework to program the device to the
 * specified low power state selected by the governor.
 * Returns the amount of time spent in the low power state.
 */
static int omap_enter_idle_simple(struct cpuidle_device *dev,
			struct cpuidle_driver *drv,
			int index)
{
	omap_do_wfi();
	return index;
}

static int omap_enter_idle_smp(struct cpuidle_device *dev,
			       struct cpuidle_driver *drv,
			       int index)
{
	struct idle_statedata *cx = state_ptr + index;
	unsigned long flag;

	raw_spin_lock_irqsave(&mpu_lock, flag);
	cx->mpu_state_vote++;
	if (cx->mpu_state_vote == num_online_cpus()) {
		pwrdm_set_logic_retst(mpu_pd, cx->mpu_logic_state);
		omap_set_pwrdm_state(mpu_pd, cx->mpu_state);
	}
	raw_spin_unlock_irqrestore(&mpu_lock, flag);

	omap4_enter_lowpower(dev->cpu, cx->cpu_state);

	raw_spin_lock_irqsave(&mpu_lock, flag);
	if (cx->mpu_state_vote == num_online_cpus())
		omap_set_pwrdm_state(mpu_pd, PWRDM_POWER_ON);
	cx->mpu_state_vote--;
	raw_spin_unlock_irqrestore(&mpu_lock, flag);

	return index;
}

static int omap_enter_idle_coupled(struct cpuidle_device *dev,
			struct cpuidle_driver *drv,
			int index)
{
	struct idle_statedata *cx = state_ptr + index;
	u32 mpuss_can_lose_context = 0;
	int error;

	/*
	 * CPU0 has to wait and stay ON until CPU1 is OFF state.
	 * This is necessary to honour hardware recommondation
	 * of triggeing all the possible low power modes once CPU1 is
	 * out of coherency and in OFF mode.
	 */
	if (dev->cpu == 0 && cpumask_test_cpu(1, cpu_online_mask)) {
		while (pwrdm_read_pwrst(cpu_pd[1]) != PWRDM_POWER_OFF) {
			cpu_relax();

			/*
			 * CPU1 could have already entered & exited idle
			 * without hitting off because of a wakeup
			 * or a failed attempt to hit off mode.  Check for
			 * that here, otherwise we could spin forever
			 * waiting for CPU1 off.
			 */
			if (cpu_done[1])
			    goto fail;

		}
	}

	mpuss_can_lose_context = (cx->mpu_state == PWRDM_POWER_RET) &&
				 (cx->mpu_logic_state == PWRDM_POWER_OFF);

	/* Enter broadcast mode for periodic timers */
	RCU_NONIDLE(tick_broadcast_enable());

	/* Enter broadcast mode for one-shot timers */
	RCU_NONIDLE(tick_broadcast_enter());

	/*
	 * Call idle CPU PM enter notifier chain so that
	 * VFP and per CPU interrupt context is saved.
	 */
	error = cpu_pm_enter();
	if (error)
		goto cpu_pm_out;

	if (dev->cpu == 0) {
		pwrdm_set_logic_retst(mpu_pd, cx->mpu_logic_state);
		RCU_NONIDLE(omap_set_pwrdm_state(mpu_pd, cx->mpu_state));

		/*
		 * Call idle CPU cluster PM enter notifier chain
		 * to save GIC and wakeupgen context.
		 */
		if (mpuss_can_lose_context) {
			error = cpu_cluster_pm_enter();
			if (error) {
<<<<<<< HEAD
				omap_set_pwrdm_state(mpu_pd, PWRDM_POWER_ON);
				goto cpu_cluster_pm_out;
=======
				index = 0;
				cx = state_ptr + index;
				pwrdm_set_logic_retst(mpu_pd, cx->mpu_logic_state);
				RCU_NONIDLE(omap_set_pwrdm_state(mpu_pd, cx->mpu_state));
				mpuss_can_lose_context = 0;
>>>>>>> f642729d
			}
		}
	}

	omap4_enter_lowpower(dev->cpu, cx->cpu_state);
	cpu_done[dev->cpu] = true;

	/* Wakeup CPU1 only if it is not offlined */
	if (dev->cpu == 0 && cpumask_test_cpu(1, cpu_online_mask)) {

		if (IS_PM44XX_ERRATUM(PM_OMAP4_ROM_SMP_BOOT_ERRATUM_GICD) &&
		    mpuss_can_lose_context)
			gic_dist_disable();

		RCU_NONIDLE(clkdm_deny_idle(cpu_clkdm[1]));
		RCU_NONIDLE(omap_set_pwrdm_state(cpu_pd[1], PWRDM_POWER_ON));
		RCU_NONIDLE(clkdm_allow_idle(cpu_clkdm[1]));

		if (IS_PM44XX_ERRATUM(PM_OMAP4_ROM_SMP_BOOT_ERRATUM_GICD) &&
		    mpuss_can_lose_context) {
			while (gic_dist_disabled()) {
				udelay(1);
				cpu_relax();
			}
			gic_timer_retrigger();
		}
	}

	/*
	 * Call idle CPU cluster PM exit notifier chain
	 * to restore GIC and wakeupgen context.
	 */
	if (dev->cpu == 0 && mpuss_can_lose_context)
		cpu_cluster_pm_exit();

	/*
	 * Call idle CPU PM exit notifier chain to restore
	 * VFP and per CPU IRQ context.
	 */
	cpu_pm_exit();

cpu_pm_out:
	RCU_NONIDLE(tick_broadcast_exit());

fail:
	cpuidle_coupled_parallel_barrier(dev, &abort_barrier);
	cpu_done[dev->cpu] = false;

	return index;
}

static struct cpuidle_driver omap4_idle_driver = {
	.name				= "omap4_idle",
	.owner				= THIS_MODULE,
	.states = {
		{
			/* C1 - CPU0 ON + CPU1 ON + MPU ON */
			.exit_latency = 2 + 2,
			.target_residency = 5,
			.enter = omap_enter_idle_simple,
			.name = "C1",
			.desc = "CPUx ON, MPUSS ON"
		},
		{
			/* C2 - CPU0 OFF + CPU1 OFF + MPU CSWR */
			.exit_latency = 328 + 440,
			.target_residency = 960,
			.flags = CPUIDLE_FLAG_COUPLED,
			.enter = omap_enter_idle_coupled,
			.name = "C2",
			.desc = "CPUx OFF, MPUSS CSWR",
		},
		{
			/* C3 - CPU0 OFF + CPU1 OFF + MPU OSWR */
			.exit_latency = 460 + 518,
			.target_residency = 1100,
			.flags = CPUIDLE_FLAG_COUPLED,
			.enter = omap_enter_idle_coupled,
			.name = "C3",
			.desc = "CPUx OFF, MPUSS OSWR",
		},
	},
	.state_count = ARRAY_SIZE(omap4_idle_data),
	.safe_state_index = 0,
};

static struct cpuidle_driver omap5_idle_driver = {
	.name				= "omap5_idle",
	.owner				= THIS_MODULE,
	.states = {
		{
			/* C1 - CPU0 ON + CPU1 ON + MPU ON */
			.exit_latency = 2 + 2,
			.target_residency = 5,
			.enter = omap_enter_idle_simple,
			.name = "C1",
			.desc = "CPUx WFI, MPUSS ON"
		},
		{
			/* C2 - CPU0 RET + CPU1 RET + MPU CSWR */
			.exit_latency = 48 + 60,
			.target_residency = 100,
			.flags = CPUIDLE_FLAG_TIMER_STOP,
			.enter = omap_enter_idle_smp,
			.name = "C2",
			.desc = "CPUx CSWR, MPUSS CSWR",
		},
	},
	.state_count = ARRAY_SIZE(omap5_idle_data),
	.safe_state_index = 0,
};

/* Public functions */

/**
 * omap4_idle_init - Init routine for OMAP4+ idle
 *
 * Registers the OMAP4+ specific cpuidle driver to the cpuidle
 * framework with the valid set of states.
 */
int __init omap4_idle_init(void)
{
	struct cpuidle_driver *idle_driver;

	if (soc_is_omap54xx()) {
		state_ptr = &omap5_idle_data[0];
		idle_driver = &omap5_idle_driver;
	} else {
		state_ptr = &omap4_idle_data[0];
		idle_driver = &omap4_idle_driver;
	}

	mpu_pd = pwrdm_lookup("mpu_pwrdm");
	cpu_pd[0] = pwrdm_lookup("cpu0_pwrdm");
	cpu_pd[1] = pwrdm_lookup("cpu1_pwrdm");
	if ((!mpu_pd) || (!cpu_pd[0]) || (!cpu_pd[1]))
		return -ENODEV;

	cpu_clkdm[0] = clkdm_lookup("mpu0_clkdm");
	cpu_clkdm[1] = clkdm_lookup("mpu1_clkdm");
	if (!cpu_clkdm[0] || !cpu_clkdm[1])
		return -ENODEV;

	return cpuidle_register(idle_driver, cpu_online_mask);
}<|MERGE_RESOLUTION|>--- conflicted
+++ resolved
@@ -175,16 +175,11 @@
 		if (mpuss_can_lose_context) {
 			error = cpu_cluster_pm_enter();
 			if (error) {
-<<<<<<< HEAD
-				omap_set_pwrdm_state(mpu_pd, PWRDM_POWER_ON);
-				goto cpu_cluster_pm_out;
-=======
 				index = 0;
 				cx = state_ptr + index;
 				pwrdm_set_logic_retst(mpu_pd, cx->mpu_logic_state);
 				RCU_NONIDLE(omap_set_pwrdm_state(mpu_pd, cx->mpu_state));
 				mpuss_can_lose_context = 0;
->>>>>>> f642729d
 			}
 		}
 	}
