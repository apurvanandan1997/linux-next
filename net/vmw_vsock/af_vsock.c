--- conflicted
+++ resolved
@@ -454,12 +454,8 @@
 	case SOCK_STREAM:
 		if (vsock_use_local_transport(remote_cid))
 			new_transport = transport_local;
-<<<<<<< HEAD
-		else if (remote_cid <= VMADDR_CID_HOST || !transport_h2g)
-=======
 		else if (remote_cid <= VMADDR_CID_HOST || !transport_h2g ||
 			 (remote_flags & VMADDR_FLAG_TO_HOST))
->>>>>>> 356006a6
 			new_transport = transport_g2h;
 		else
 			new_transport = transport_h2g;
