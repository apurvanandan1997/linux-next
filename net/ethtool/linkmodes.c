--- conflicted
+++ resolved
@@ -160,125 +160,6 @@
 
 /* LINKMODES_SET */
 
-<<<<<<< HEAD
-struct link_mode_info {
-	int				speed;
-	u8				duplex;
-};
-
-#define __DEFINE_LINK_MODE_PARAMS(_speed, _type, _duplex) \
-	[ETHTOOL_LINK_MODE(_speed, _type, _duplex)] = { \
-		.speed	= SPEED_ ## _speed, \
-		.duplex	= __DUPLEX_ ## _duplex \
-	}
-#define __DUPLEX_Half DUPLEX_HALF
-#define __DUPLEX_Full DUPLEX_FULL
-#define __DEFINE_SPECIAL_MODE_PARAMS(_mode) \
-	[ETHTOOL_LINK_MODE_ ## _mode ## _BIT] = { \
-		.speed	= SPEED_UNKNOWN, \
-		.duplex	= DUPLEX_UNKNOWN, \
-	}
-
-static const struct link_mode_info link_mode_params[] = {
-	__DEFINE_LINK_MODE_PARAMS(10, T, Half),
-	__DEFINE_LINK_MODE_PARAMS(10, T, Full),
-	__DEFINE_LINK_MODE_PARAMS(100, T, Half),
-	__DEFINE_LINK_MODE_PARAMS(100, T, Full),
-	__DEFINE_LINK_MODE_PARAMS(1000, T, Half),
-	__DEFINE_LINK_MODE_PARAMS(1000, T, Full),
-	__DEFINE_SPECIAL_MODE_PARAMS(Autoneg),
-	__DEFINE_SPECIAL_MODE_PARAMS(TP),
-	__DEFINE_SPECIAL_MODE_PARAMS(AUI),
-	__DEFINE_SPECIAL_MODE_PARAMS(MII),
-	__DEFINE_SPECIAL_MODE_PARAMS(FIBRE),
-	__DEFINE_SPECIAL_MODE_PARAMS(BNC),
-	__DEFINE_LINK_MODE_PARAMS(10000, T, Full),
-	__DEFINE_SPECIAL_MODE_PARAMS(Pause),
-	__DEFINE_SPECIAL_MODE_PARAMS(Asym_Pause),
-	__DEFINE_LINK_MODE_PARAMS(2500, X, Full),
-	__DEFINE_SPECIAL_MODE_PARAMS(Backplane),
-	__DEFINE_LINK_MODE_PARAMS(1000, KX, Full),
-	__DEFINE_LINK_MODE_PARAMS(10000, KX4, Full),
-	__DEFINE_LINK_MODE_PARAMS(10000, KR, Full),
-	[ETHTOOL_LINK_MODE_10000baseR_FEC_BIT] = {
-		.speed	= SPEED_10000,
-		.duplex = DUPLEX_FULL,
-	},
-	__DEFINE_LINK_MODE_PARAMS(20000, MLD2, Full),
-	__DEFINE_LINK_MODE_PARAMS(20000, KR2, Full),
-	__DEFINE_LINK_MODE_PARAMS(40000, KR4, Full),
-	__DEFINE_LINK_MODE_PARAMS(40000, CR4, Full),
-	__DEFINE_LINK_MODE_PARAMS(40000, SR4, Full),
-	__DEFINE_LINK_MODE_PARAMS(40000, LR4, Full),
-	__DEFINE_LINK_MODE_PARAMS(56000, KR4, Full),
-	__DEFINE_LINK_MODE_PARAMS(56000, CR4, Full),
-	__DEFINE_LINK_MODE_PARAMS(56000, SR4, Full),
-	__DEFINE_LINK_MODE_PARAMS(56000, LR4, Full),
-	__DEFINE_LINK_MODE_PARAMS(25000, CR, Full),
-	__DEFINE_LINK_MODE_PARAMS(25000, KR, Full),
-	__DEFINE_LINK_MODE_PARAMS(25000, SR, Full),
-	__DEFINE_LINK_MODE_PARAMS(50000, CR2, Full),
-	__DEFINE_LINK_MODE_PARAMS(50000, KR2, Full),
-	__DEFINE_LINK_MODE_PARAMS(100000, KR4, Full),
-	__DEFINE_LINK_MODE_PARAMS(100000, SR4, Full),
-	__DEFINE_LINK_MODE_PARAMS(100000, CR4, Full),
-	__DEFINE_LINK_MODE_PARAMS(100000, LR4_ER4, Full),
-	__DEFINE_LINK_MODE_PARAMS(50000, SR2, Full),
-	__DEFINE_LINK_MODE_PARAMS(1000, X, Full),
-	__DEFINE_LINK_MODE_PARAMS(10000, CR, Full),
-	__DEFINE_LINK_MODE_PARAMS(10000, SR, Full),
-	__DEFINE_LINK_MODE_PARAMS(10000, LR, Full),
-	__DEFINE_LINK_MODE_PARAMS(10000, LRM, Full),
-	__DEFINE_LINK_MODE_PARAMS(10000, ER, Full),
-	__DEFINE_LINK_MODE_PARAMS(2500, T, Full),
-	__DEFINE_LINK_MODE_PARAMS(5000, T, Full),
-	__DEFINE_SPECIAL_MODE_PARAMS(FEC_NONE),
-	__DEFINE_SPECIAL_MODE_PARAMS(FEC_RS),
-	__DEFINE_SPECIAL_MODE_PARAMS(FEC_BASER),
-	__DEFINE_LINK_MODE_PARAMS(50000, KR, Full),
-	__DEFINE_LINK_MODE_PARAMS(50000, SR, Full),
-	__DEFINE_LINK_MODE_PARAMS(50000, CR, Full),
-	__DEFINE_LINK_MODE_PARAMS(50000, LR_ER_FR, Full),
-	__DEFINE_LINK_MODE_PARAMS(50000, DR, Full),
-	__DEFINE_LINK_MODE_PARAMS(100000, KR2, Full),
-	__DEFINE_LINK_MODE_PARAMS(100000, SR2, Full),
-	__DEFINE_LINK_MODE_PARAMS(100000, CR2, Full),
-	__DEFINE_LINK_MODE_PARAMS(100000, LR2_ER2_FR2, Full),
-	__DEFINE_LINK_MODE_PARAMS(100000, DR2, Full),
-	__DEFINE_LINK_MODE_PARAMS(200000, KR4, Full),
-	__DEFINE_LINK_MODE_PARAMS(200000, SR4, Full),
-	__DEFINE_LINK_MODE_PARAMS(200000, LR4_ER4_FR4, Full),
-	__DEFINE_LINK_MODE_PARAMS(200000, DR4, Full),
-	__DEFINE_LINK_MODE_PARAMS(200000, CR4, Full),
-	__DEFINE_LINK_MODE_PARAMS(100, T1, Full),
-	__DEFINE_LINK_MODE_PARAMS(1000, T1, Full),
-	__DEFINE_LINK_MODE_PARAMS(400000, KR8, Full),
-	__DEFINE_LINK_MODE_PARAMS(400000, SR8, Full),
-	__DEFINE_LINK_MODE_PARAMS(400000, LR8_ER8_FR8, Full),
-	__DEFINE_LINK_MODE_PARAMS(400000, DR8, Full),
-	__DEFINE_LINK_MODE_PARAMS(400000, CR8, Full),
-	__DEFINE_SPECIAL_MODE_PARAMS(FEC_LLRS),
-	__DEFINE_LINK_MODE_PARAMS(100000, KR, Full),
-	__DEFINE_LINK_MODE_PARAMS(100000, SR, Full),
-	__DEFINE_LINK_MODE_PARAMS(100000, LR_ER_FR, Full),
-	__DEFINE_LINK_MODE_PARAMS(100000, DR, Full),
-	__DEFINE_LINK_MODE_PARAMS(100000, CR, Full),
-	__DEFINE_LINK_MODE_PARAMS(200000, KR2, Full),
-	__DEFINE_LINK_MODE_PARAMS(200000, SR2, Full),
-	__DEFINE_LINK_MODE_PARAMS(200000, LR2_ER2_FR2, Full),
-	__DEFINE_LINK_MODE_PARAMS(200000, DR2, Full),
-	__DEFINE_LINK_MODE_PARAMS(200000, CR2, Full),
-	__DEFINE_LINK_MODE_PARAMS(400000, KR4, Full),
-	__DEFINE_LINK_MODE_PARAMS(400000, SR4, Full),
-	__DEFINE_LINK_MODE_PARAMS(400000, LR4_ER4_FR4, Full),
-	__DEFINE_LINK_MODE_PARAMS(400000, DR4, Full),
-	__DEFINE_LINK_MODE_PARAMS(400000, CR4, Full),
-	__DEFINE_LINK_MODE_PARAMS(100, FX, Half),
-	__DEFINE_LINK_MODE_PARAMS(100, FX, Full),
-};
-
-=======
->>>>>>> f642729d
 const struct nla_policy ethnl_linkmodes_set_policy[] = {
 	[ETHTOOL_A_LINKMODES_HEADER]		=
 		NLA_POLICY_NESTED(ethnl_header_policy),
@@ -287,10 +168,7 @@
 	[ETHTOOL_A_LINKMODES_SPEED]		= { .type = NLA_U32 },
 	[ETHTOOL_A_LINKMODES_DUPLEX]		= { .type = NLA_U8 },
 	[ETHTOOL_A_LINKMODES_MASTER_SLAVE_CFG]	= { .type = NLA_U8 },
-<<<<<<< HEAD
-=======
 	[ETHTOOL_A_LINKMODES_LANES]		= NLA_POLICY_RANGE(NLA_U32, 1, 8),
->>>>>>> f642729d
 };
 
 /* Set advertised link modes to all supported modes matching requested speed,
@@ -436,13 +314,10 @@
 	bool mod = false;
 	int ret;
 
-<<<<<<< HEAD
-=======
 	ret = ethnl_check_linkmodes(info, tb);
 	if (ret < 0)
 		return ret;
 
->>>>>>> f642729d
 	ret = ethnl_parse_header_dev_get(&req_info,
 					 tb[ETHTOOL_A_LINKMODES_HEADER],
 					 genl_info_net(info), info->extack,
