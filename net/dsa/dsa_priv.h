/* SPDX-License-Identifier: GPL-2.0-or-later */
/*
 * net/dsa/dsa_priv.h - Hardware switch handling
 * Copyright (c) 2008-2009 Marvell Semiconductor
 */

#ifndef __DSA_PRIV_H
#define __DSA_PRIV_H

#include <linux/if_bridge.h>
#include <linux/phy.h>
#include <linux/netdevice.h>
#include <linux/netpoll.h>
#include <net/dsa.h>
#include <net/gro_cells.h>

enum {
	DSA_NOTIFIER_AGEING_TIME,
	DSA_NOTIFIER_BRIDGE_JOIN,
	DSA_NOTIFIER_BRIDGE_LEAVE,
	DSA_NOTIFIER_FDB_ADD,
	DSA_NOTIFIER_FDB_DEL,
	DSA_NOTIFIER_HSR_JOIN,
	DSA_NOTIFIER_HSR_LEAVE,
	DSA_NOTIFIER_LAG_CHANGE,
	DSA_NOTIFIER_LAG_JOIN,
	DSA_NOTIFIER_LAG_LEAVE,
	DSA_NOTIFIER_MDB_ADD,
	DSA_NOTIFIER_MDB_DEL,
	DSA_NOTIFIER_VLAN_ADD,
	DSA_NOTIFIER_VLAN_DEL,
	DSA_NOTIFIER_MTU,
	DSA_NOTIFIER_TAG_PROTO,
	DSA_NOTIFIER_MRP_ADD,
	DSA_NOTIFIER_MRP_DEL,
	DSA_NOTIFIER_MRP_ADD_RING_ROLE,
	DSA_NOTIFIER_MRP_DEL_RING_ROLE,
};

/* DSA_NOTIFIER_AGEING_TIME */
struct dsa_notifier_ageing_time_info {
	unsigned int ageing_time;
};

/* DSA_NOTIFIER_BRIDGE_* */
struct dsa_notifier_bridge_info {
	struct net_device *br;
	int tree_index;
	int sw_index;
	int port;
};

/* DSA_NOTIFIER_FDB_* */
struct dsa_notifier_fdb_info {
	int sw_index;
	int port;
	const unsigned char *addr;
	u16 vid;
};

/* DSA_NOTIFIER_MDB_* */
struct dsa_notifier_mdb_info {
	const struct switchdev_obj_port_mdb *mdb;
	int sw_index;
	int port;
};

/* DSA_NOTIFIER_LAG_* */
struct dsa_notifier_lag_info {
	struct net_device *lag;
	int sw_index;
	int port;

	struct netdev_lag_upper_info *info;
};

/* DSA_NOTIFIER_VLAN_* */
struct dsa_notifier_vlan_info {
	const struct switchdev_obj_port_vlan *vlan;
	int sw_index;
	int port;
	struct netlink_ext_ack *extack;
};

/* DSA_NOTIFIER_MTU */
struct dsa_notifier_mtu_info {
	bool propagate_upstream;
	int sw_index;
	int port;
	int mtu;
};

/* DSA_NOTIFIER_TAG_PROTO_* */
struct dsa_notifier_tag_proto_info {
	const struct dsa_device_ops *tag_ops;
};

/* DSA_NOTIFIER_MRP_* */
struct dsa_notifier_mrp_info {
	const struct switchdev_obj_mrp *mrp;
	int sw_index;
	int port;
};

/* DSA_NOTIFIER_MRP_* */
struct dsa_notifier_mrp_ring_role_info {
	const struct switchdev_obj_ring_role_mrp *mrp;
	int sw_index;
	int port;
};

struct dsa_switchdev_event_work {
	struct dsa_switch *ds;
	int port;
	struct work_struct work;
	unsigned long event;
	/* Specific for SWITCHDEV_FDB_ADD_TO_DEVICE and
	 * SWITCHDEV_FDB_DEL_TO_DEVICE
	 */
	unsigned char addr[ETH_ALEN];
	u16 vid;
};

/* DSA_NOTIFIER_HSR_* */
struct dsa_notifier_hsr_info {
	struct net_device *hsr;
	int sw_index;
	int port;
};

struct dsa_slave_priv {
	/* Copy of CPU port xmit for faster access in slave transmit hot path */
	struct sk_buff *	(*xmit)(struct sk_buff *skb,
					struct net_device *dev);

	struct gro_cells	gcells;

	/* DSA port data, such as switch, port index, etc. */
	struct dsa_port		*dp;

#ifdef CONFIG_NET_POLL_CONTROLLER
	struct netpoll		*netpoll;
#endif

	/* TC context */
	struct list_head	mall_tc_list;
};

/* dsa.c */
const struct dsa_device_ops *dsa_tag_driver_get(int tag_protocol);
void dsa_tag_driver_put(const struct dsa_device_ops *ops);
const struct dsa_device_ops *dsa_find_tagger_by_name(const char *buf);

bool dsa_schedule_work(struct work_struct *work);
const char *dsa_tag_protocol_to_str(const struct dsa_device_ops *ops);

/* master.c */
int dsa_master_setup(struct net_device *dev, struct dsa_port *cpu_dp);
void dsa_master_teardown(struct net_device *dev);

static inline struct net_device *dsa_master_find_slave(struct net_device *dev,
						       int device, int port)
{
	struct dsa_port *cpu_dp = dev->dsa_ptr;
	struct dsa_switch_tree *dst = cpu_dp->dst;
	struct dsa_port *dp;

	list_for_each_entry(dp, &dst->ports, list)
		if (dp->ds->index == device && dp->index == port &&
		    dp->type == DSA_PORT_TYPE_USER)
			return dp->slave;

	return NULL;
}

/* port.c */
void dsa_port_set_tag_protocol(struct dsa_port *cpu_dp,
			       const struct dsa_device_ops *tag_ops);
int dsa_port_set_state(struct dsa_port *dp, u8 state);
int dsa_port_enable_rt(struct dsa_port *dp, struct phy_device *phy);
int dsa_port_enable(struct dsa_port *dp, struct phy_device *phy);
void dsa_port_disable_rt(struct dsa_port *dp);
void dsa_port_disable(struct dsa_port *dp);
int dsa_port_bridge_join(struct dsa_port *dp, struct net_device *br);
void dsa_port_bridge_leave(struct dsa_port *dp, struct net_device *br);
int dsa_port_lag_change(struct dsa_port *dp,
			struct netdev_lag_lower_state_info *linfo);
int dsa_port_lag_join(struct dsa_port *dp, struct net_device *lag_dev,
		      struct netdev_lag_upper_info *uinfo);
void dsa_port_lag_leave(struct dsa_port *dp, struct net_device *lag_dev);
int dsa_port_vlan_filtering(struct dsa_port *dp, bool vlan_filtering,
			    struct netlink_ext_ack *extack);
bool dsa_port_skip_vlan_configuration(struct dsa_port *dp);
int dsa_port_ageing_time(struct dsa_port *dp, clock_t ageing_clock);
int dsa_port_mtu_change(struct dsa_port *dp, int new_mtu,
			bool propagate_upstream);
int dsa_port_fdb_add(struct dsa_port *dp, const unsigned char *addr,
		     u16 vid);
int dsa_port_fdb_del(struct dsa_port *dp, const unsigned char *addr,
		     u16 vid);
int dsa_port_fdb_dump(struct dsa_port *dp, dsa_fdb_dump_cb_t *cb, void *data);
int dsa_port_mdb_add(const struct dsa_port *dp,
		     const struct switchdev_obj_port_mdb *mdb);
int dsa_port_mdb_del(const struct dsa_port *dp,
		     const struct switchdev_obj_port_mdb *mdb);
int dsa_port_pre_bridge_flags(const struct dsa_port *dp,
			      struct switchdev_brport_flags flags,
			      struct netlink_ext_ack *extack);
int dsa_port_bridge_flags(const struct dsa_port *dp,
			  struct switchdev_brport_flags flags,
			  struct netlink_ext_ack *extack);
int dsa_port_mrouter(struct dsa_port *dp, bool mrouter,
		     struct netlink_ext_ack *extack);
int dsa_port_vlan_add(struct dsa_port *dp,
		      const struct switchdev_obj_port_vlan *vlan,
		      struct netlink_ext_ack *extack);
int dsa_port_vlan_del(struct dsa_port *dp,
		      const struct switchdev_obj_port_vlan *vlan);
<<<<<<< HEAD
=======
int dsa_port_mrp_add(const struct dsa_port *dp,
		     const struct switchdev_obj_mrp *mrp);
int dsa_port_mrp_del(const struct dsa_port *dp,
		     const struct switchdev_obj_mrp *mrp);
int dsa_port_mrp_add_ring_role(const struct dsa_port *dp,
			       const struct switchdev_obj_ring_role_mrp *mrp);
int dsa_port_mrp_del_ring_role(const struct dsa_port *dp,
			       const struct switchdev_obj_ring_role_mrp *mrp);
>>>>>>> f642729d
int dsa_port_link_register_of(struct dsa_port *dp);
void dsa_port_link_unregister_of(struct dsa_port *dp);
int dsa_port_hsr_join(struct dsa_port *dp, struct net_device *hsr);
void dsa_port_hsr_leave(struct dsa_port *dp, struct net_device *hsr);
extern const struct phylink_mac_ops dsa_port_phylink_mac_ops;

static inline bool dsa_port_offloads_bridge_port(struct dsa_port *dp,
						 struct net_device *dev)
{
	/* Switchdev offloading can be configured on: */

	if (dev == dp->slave)
		/* DSA ports directly connected to a bridge, and event
		 * was emitted for the ports themselves.
		 */
		return true;

	if (dp->lag_dev == dev)
		/* DSA ports connected to a bridge via a LAG */
		return true;

	return false;
}

static inline bool dsa_port_offloads_bridge(struct dsa_port *dp,
					    struct net_device *bridge_dev)
{
	/* DSA ports connected to a bridge, and event was emitted
	 * for the bridge.
	 */
	return dp->bridge_dev == bridge_dev;
}

/* Returns true if any port of this tree offloads the given net_device */
static inline bool dsa_tree_offloads_bridge_port(struct dsa_switch_tree *dst,
						 struct net_device *dev)
{
	struct dsa_port *dp;

	list_for_each_entry(dp, &dst->ports, list)
		if (dsa_port_offloads_bridge_port(dp, dev))
			return true;

	return false;
}

/* slave.c */
extern const struct dsa_device_ops notag_netdev_ops;
void dsa_slave_mii_bus_init(struct dsa_switch *ds);
int dsa_slave_create(struct dsa_port *dp);
void dsa_slave_destroy(struct net_device *slave_dev);
int dsa_slave_suspend(struct net_device *slave_dev);
int dsa_slave_resume(struct net_device *slave_dev);
int dsa_slave_register_notifier(void);
void dsa_slave_unregister_notifier(void);
void dsa_slave_setup_tagger(struct net_device *slave);
int dsa_slave_change_mtu(struct net_device *dev, int new_mtu);

static inline struct dsa_port *dsa_slave_to_port(const struct net_device *dev)
{
	struct dsa_slave_priv *p = netdev_priv(dev);

	return p->dp;
}

static inline struct net_device *
dsa_slave_to_master(const struct net_device *dev)
{
	struct dsa_port *dp = dsa_slave_to_port(dev);

	return dp->cpu_dp->master;
}

/* If under a bridge with vlan_filtering=0, make sure to send pvid-tagged
 * frames as untagged, since the bridge will not untag them.
 */
static inline struct sk_buff *dsa_untag_bridge_pvid(struct sk_buff *skb)
{
	struct dsa_port *dp = dsa_slave_to_port(skb->dev);
	struct net_device *br = dp->bridge_dev;
	struct net_device *dev = skb->dev;
	struct net_device *upper_dev;
	u16 vid, pvid, proto;
	int err;

	if (!br || br_vlan_enabled(br))
		return skb;

	err = br_vlan_get_proto(br, &proto);
	if (err)
		return skb;

	/* Move VLAN tag from data to hwaccel */
	if (!skb_vlan_tag_present(skb) && skb->protocol == htons(proto)) {
		skb = skb_vlan_untag(skb);
		if (!skb)
			return NULL;
	}

	if (!skb_vlan_tag_present(skb))
		return skb;

	vid = skb_vlan_tag_get_id(skb);

	/* We already run under an RCU read-side critical section since
	 * we are called from netif_receive_skb_list_internal().
	 */
	err = br_vlan_get_pvid_rcu(dev, &pvid);
	if (err)
		return skb;

	if (vid != pvid)
		return skb;

	/* The sad part about attempting to untag from DSA is that we
	 * don't know, unless we check, if the skb will end up in
	 * the bridge's data path - br_allowed_ingress() - or not.
	 * For example, there might be an 8021q upper for the
	 * default_pvid of the bridge, which will steal VLAN-tagged traffic
	 * from the bridge's data path. This is a configuration that DSA
	 * supports because vlan_filtering is 0. In that case, we should
	 * definitely keep the tag, to make sure it keeps working.
	 */
	upper_dev = __vlan_find_dev_deep_rcu(br, htons(proto), vid);
	if (upper_dev)
		return skb;

	__vlan_hwaccel_clear_tag(skb);

	return skb;
}

/* switch.c */
int dsa_switch_register_notifier(struct dsa_switch *ds);
void dsa_switch_unregister_notifier(struct dsa_switch *ds);

/* dsa2.c */
void dsa_lag_map(struct dsa_switch_tree *dst, struct net_device *lag);
void dsa_lag_unmap(struct dsa_switch_tree *dst, struct net_device *lag);
int dsa_tree_notify(struct dsa_switch_tree *dst, unsigned long e, void *v);
int dsa_broadcast(unsigned long e, void *v);
int dsa_tree_change_tag_proto(struct dsa_switch_tree *dst,
			      struct net_device *master,
			      const struct dsa_device_ops *tag_ops,
			      const struct dsa_device_ops *old_tag_ops);

extern struct list_head dsa_tree_list;

#endif<|MERGE_RESOLUTION|>--- conflicted
+++ resolved
@@ -216,8 +216,6 @@
 		      struct netlink_ext_ack *extack);
 int dsa_port_vlan_del(struct dsa_port *dp,
 		      const struct switchdev_obj_port_vlan *vlan);
-<<<<<<< HEAD
-=======
 int dsa_port_mrp_add(const struct dsa_port *dp,
 		     const struct switchdev_obj_mrp *mrp);
 int dsa_port_mrp_del(const struct dsa_port *dp,
@@ -226,7 +224,6 @@
 			       const struct switchdev_obj_ring_role_mrp *mrp);
 int dsa_port_mrp_del_ring_role(const struct dsa_port *dp,
 			       const struct switchdev_obj_ring_role_mrp *mrp);
->>>>>>> f642729d
 int dsa_port_link_register_of(struct dsa_port *dp);
 void dsa_port_link_unregister_of(struct dsa_port *dp);
 int dsa_port_hsr_join(struct dsa_port *dp, struct net_device *hsr);
