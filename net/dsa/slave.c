--- conflicted
+++ resolved
@@ -286,12 +286,8 @@
 		ret = dsa_port_set_state(dp, attr->u.stp_state);
 		break;
 	case SWITCHDEV_ATTR_ID_BRIDGE_VLAN_FILTERING:
-<<<<<<< HEAD
-		ret = dsa_port_vlan_filtering(dp, attr->u.vlan_filtering);
-=======
 		ret = dsa_port_vlan_filtering(dp, attr->u.vlan_filtering,
 					      extack);
->>>>>>> 38b5133a
 		break;
 	case SWITCHDEV_ATTR_ID_BRIDGE_AGEING_TIME:
 		ret = dsa_port_ageing_time(dp, attr->u.ageing_time);
@@ -369,11 +365,7 @@
 		}
 	}
 
-<<<<<<< HEAD
-	err = dsa_port_vlan_add(dp, &vlan);
-=======
 	err = dsa_port_vlan_add(dp, &vlan, extack);
->>>>>>> 38b5133a
 	if (err)
 		return err;
 
@@ -383,11 +375,7 @@
 	 */
 	vlan.flags &= ~BRIDGE_VLAN_INFO_PVID;
 
-<<<<<<< HEAD
-	err = dsa_port_vlan_add(dp->cpu_dp, &vlan);
-=======
 	err = dsa_port_vlan_add(dp->cpu_dp, &vlan, extack);
->>>>>>> 38b5133a
 	if (err)
 		return err;
 
@@ -415,8 +403,6 @@
 		break;
 	case SWITCHDEV_OBJ_ID_PORT_VLAN:
 		err = dsa_slave_vlan_add(dev, obj, extack);
-<<<<<<< HEAD
-=======
 		break;
 	case SWITCHDEV_OBJ_ID_MRP:
 		if (!dsa_port_offloads_netdev(dp, obj->orig_dev))
@@ -428,7 +414,6 @@
 			return -EOPNOTSUPP;
 		err = dsa_port_mrp_add_ring_role(dp,
 						 SWITCHDEV_OBJ_RING_ROLE_MRP(obj));
->>>>>>> 38b5133a
 		break;
 	default:
 		err = -EOPNOTSUPP;
@@ -1328,13 +1313,6 @@
 		/* This API only allows programming tagged, non-PVID VIDs */
 		.flags = 0,
 	};
-<<<<<<< HEAD
-	int ret;
-
-	/* User port... */
-	ret = dsa_port_vlan_add(dp, &vlan);
-	if (ret)
-=======
 	struct netlink_ext_ack extack = {0};
 	int ret;
 
@@ -1343,21 +1321,15 @@
 	if (ret) {
 		if (extack._msg)
 			netdev_err(dev, "%s\n", extack._msg);
->>>>>>> 38b5133a
 		return ret;
 	}
 
 	/* And CPU port... */
-<<<<<<< HEAD
-	ret = dsa_port_vlan_add(dp->cpu_dp, &vlan);
-	if (ret)
-=======
 	ret = dsa_port_vlan_add(dp->cpu_dp, &vlan, &extack);
 	if (ret) {
 		if (extack._msg)
 			netdev_err(dev, "CPU port %d: %s\n", dp->cpu_dp->index,
 				   extack._msg);
->>>>>>> 38b5133a
 		return ret;
 	}
 
@@ -2295,7 +2267,6 @@
 		if (dsa_slave_dev_check(dev)) {
 			if (!fdb_info->added_by_user)
 				return NOTIFY_OK;
-<<<<<<< HEAD
 
 			dp = dsa_slave_to_port(dev);
 		} else {
@@ -2338,50 +2309,6 @@
 		if (!switchdev_work)
 			return NOTIFY_BAD;
 
-=======
-
-			dp = dsa_slave_to_port(dev);
-		} else {
-			/* Snoop addresses learnt on foreign interfaces
-			 * bridged with us, for switches that don't
-			 * automatically learn SA from CPU-injected traffic
-			 */
-			struct net_device *br_dev;
-			struct dsa_slave_priv *p;
-
-			br_dev = netdev_master_upper_dev_get_rcu(dev);
-			if (!br_dev)
-				return NOTIFY_DONE;
-
-			if (!netif_is_bridge_master(br_dev))
-				return NOTIFY_DONE;
-
-			p = dsa_slave_dev_lower_find(br_dev);
-			if (!p)
-				return NOTIFY_DONE;
-
-			dp = p->dp->cpu_dp;
-
-			if (!dp->ds->assisted_learning_on_cpu_port)
-				return NOTIFY_DONE;
-
-			/* When the bridge learns an address on an offloaded
-			 * LAG we don't want to send traffic to the CPU, the
-			 * other ports bridged with the LAG should be able to
-			 * autonomously forward towards it.
-			 */
-			if (dsa_tree_offloads_netdev(dp->ds->dst, dev))
-				return NOTIFY_DONE;
-		}
-
-		if (!dp->ds->ops->port_fdb_add || !dp->ds->ops->port_fdb_del)
-			return NOTIFY_DONE;
-
-		switchdev_work = kzalloc(sizeof(*switchdev_work), GFP_ATOMIC);
-		if (!switchdev_work)
-			return NOTIFY_BAD;
-
->>>>>>> 38b5133a
 		INIT_WORK(&switchdev_work->work,
 			  dsa_slave_switchdev_event_work);
 		switchdev_work->ds = dp->ds;
