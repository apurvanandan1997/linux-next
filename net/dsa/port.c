--- conflicted
+++ resolved
@@ -213,8 +213,6 @@
 	dsa_port_set_state_now(dp, BR_STATE_FORWARDING);
 }
 
-<<<<<<< HEAD
-=======
 int dsa_port_lag_change(struct dsa_port *dp,
 			struct netdev_lag_lower_state_info *linfo)
 {
@@ -294,7 +292,6 @@
 	dsa_lag_unmap(dp->ds->dst, lag);
 }
 
->>>>>>> f642729d
 /* Must be called under rcu_read_lock() */
 static bool dsa_port_can_apply_vlan_filtering(struct dsa_port *dp,
 					      bool vlan_filtering,
@@ -328,13 +325,8 @@
 			 */
 			err = br_vlan_get_info(br, vid, &br_info);
 			if (err == 0) {
-<<<<<<< HEAD
-				dev_err(ds->dev, "Must remove upper %s first\n",
-					upper_dev->name);
-=======
 				NL_SET_ERR_MSG_MOD(extack,
 						   "Must first remove VLAN uppers having VIDs also present in bridge");
->>>>>>> f642729d
 				return false;
 			}
 		}
@@ -375,24 +367,6 @@
 	bool apply;
 	int err;
 
-<<<<<<< HEAD
-	if (switchdev_trans_ph_prepare(trans)) {
-		bool apply;
-
-		if (!ds->ops->port_vlan_filtering)
-			return -EOPNOTSUPP;
-
-		/* We are called from dsa_slave_switchdev_blocking_event(),
-		 * which is not under rcu_read_lock(), unlike
-		 * dsa_slave_switchdev_event().
-		 */
-		rcu_read_lock();
-		apply = dsa_port_can_apply_vlan_filtering(dp, vlan_filtering);
-		rcu_read_unlock();
-		if (!apply)
-			return -EINVAL;
-	}
-=======
 	if (!ds->ops->port_vlan_filtering)
 		return -EOPNOTSUPP;
 
@@ -405,24 +379,11 @@
 	rcu_read_unlock();
 	if (!apply)
 		return -EINVAL;
->>>>>>> f642729d
 
 	if (dsa_port_is_vlan_filtering(dp) == vlan_filtering)
 		return 0;
 
 	err = ds->ops->port_vlan_filtering(ds, dp->index, vlan_filtering,
-<<<<<<< HEAD
-					   trans);
-	if (err)
-		return err;
-
-	if (switchdev_trans_ph_commit(trans)) {
-		if (ds->vlan_filtering_is_global)
-			ds->vlan_filtering = vlan_filtering;
-		else
-			dp->vlan_filtering = vlan_filtering;
-	}
-=======
 					   extack);
 	if (err)
 		return err;
@@ -431,7 +392,6 @@
 		ds->vlan_filtering = vlan_filtering;
 	else
 		dp->vlan_filtering = vlan_filtering;
->>>>>>> f642729d
 
 	return 0;
 }
@@ -604,8 +564,6 @@
 	return dsa_port_notify(dp, DSA_NOTIFIER_VLAN_DEL, &info);
 }
 
-<<<<<<< HEAD
-=======
 int dsa_port_mrp_add(const struct dsa_port *dp,
 		     const struct switchdev_obj_mrp *mrp)
 {
@@ -662,7 +620,6 @@
 	cpu_dp->tag_ops = tag_ops;
 }
 
->>>>>>> f642729d
 static struct phy_device *dsa_port_get_phy_device(struct dsa_port *dp)
 {
 	struct device_node *phy_dn;
