// SPDX-License-Identifier: GPL-2.0-or-later
/*
 * net/dsa/dsa.c - Hardware switch handling
 * Copyright (c) 2008-2009 Marvell Semiconductor
 * Copyright (c) 2013 Florian Fainelli <florian@openwrt.org>
 */

#include <linux/device.h>
#include <linux/list.h>
#include <linux/platform_device.h>
#include <linux/slab.h>
#include <linux/module.h>
#include <linux/notifier.h>
#include <linux/of.h>
#include <linux/of_mdio.h>
#include <linux/of_platform.h>
#include <linux/of_net.h>
#include <linux/netdevice.h>
#include <linux/sysfs.h>
#include <linux/phy_fixed.h>
#include <linux/ptp_classify.h>
#include <linux/etherdevice.h>

#include "dsa_priv.h"

static LIST_HEAD(dsa_tag_drivers_list);
static DEFINE_MUTEX(dsa_tag_drivers_lock);

static struct sk_buff *dsa_slave_notag_xmit(struct sk_buff *skb,
					    struct net_device *dev)
{
	/* Just return the original SKB */
	return skb;
}

static const struct dsa_device_ops none_ops = {
	.name	= "none",
	.proto	= DSA_TAG_PROTO_NONE,
	.xmit	= dsa_slave_notag_xmit,
	.rcv	= NULL,
};

DSA_TAG_DRIVER(none_ops);

static void dsa_tag_driver_register(struct dsa_tag_driver *dsa_tag_driver,
				    struct module *owner)
{
	dsa_tag_driver->owner = owner;

	mutex_lock(&dsa_tag_drivers_lock);
	list_add_tail(&dsa_tag_driver->list, &dsa_tag_drivers_list);
	mutex_unlock(&dsa_tag_drivers_lock);
}

void dsa_tag_drivers_register(struct dsa_tag_driver *dsa_tag_driver_array[],
			      unsigned int count, struct module *owner)
{
	unsigned int i;

	for (i = 0; i < count; i++)
		dsa_tag_driver_register(dsa_tag_driver_array[i], owner);
}

static void dsa_tag_driver_unregister(struct dsa_tag_driver *dsa_tag_driver)
{
	mutex_lock(&dsa_tag_drivers_lock);
	list_del(&dsa_tag_driver->list);
	mutex_unlock(&dsa_tag_drivers_lock);
}
EXPORT_SYMBOL_GPL(dsa_tag_drivers_register);

void dsa_tag_drivers_unregister(struct dsa_tag_driver *dsa_tag_driver_array[],
				unsigned int count)
{
	unsigned int i;

	for (i = 0; i < count; i++)
		dsa_tag_driver_unregister(dsa_tag_driver_array[i]);
}
EXPORT_SYMBOL_GPL(dsa_tag_drivers_unregister);

const char *dsa_tag_protocol_to_str(const struct dsa_device_ops *ops)
{
	return ops->name;
};

/* Function takes a reference on the module owning the tagger,
 * so dsa_tag_driver_put must be called afterwards.
 */
const struct dsa_device_ops *dsa_find_tagger_by_name(const char *buf)
{
	const struct dsa_device_ops *ops = ERR_PTR(-ENOPROTOOPT);
	struct dsa_tag_driver *dsa_tag_driver;

	mutex_lock(&dsa_tag_drivers_lock);
	list_for_each_entry(dsa_tag_driver, &dsa_tag_drivers_list, list) {
		const struct dsa_device_ops *tmp = dsa_tag_driver->ops;

		if (!sysfs_streq(buf, tmp->name))
			continue;

		if (!try_module_get(dsa_tag_driver->owner))
			break;

		ops = tmp;
		break;
	}
	mutex_unlock(&dsa_tag_drivers_lock);

	return ops;
}

const struct dsa_device_ops *dsa_tag_driver_get(int tag_protocol)
{
	struct dsa_tag_driver *dsa_tag_driver;
	const struct dsa_device_ops *ops;
	bool found = false;

	request_module("%s%d", DSA_TAG_DRIVER_ALIAS, tag_protocol);

	mutex_lock(&dsa_tag_drivers_lock);
	list_for_each_entry(dsa_tag_driver, &dsa_tag_drivers_list, list) {
		ops = dsa_tag_driver->ops;
		if (ops->proto == tag_protocol) {
			found = true;
			break;
		}
	}

	if (found) {
		if (!try_module_get(dsa_tag_driver->owner))
			ops = ERR_PTR(-ENOPROTOOPT);
	} else {
		ops = ERR_PTR(-ENOPROTOOPT);
	}

	mutex_unlock(&dsa_tag_drivers_lock);

	return ops;
}

void dsa_tag_driver_put(const struct dsa_device_ops *ops)
{
	struct dsa_tag_driver *dsa_tag_driver;

	mutex_lock(&dsa_tag_drivers_lock);
	list_for_each_entry(dsa_tag_driver, &dsa_tag_drivers_list, list) {
		if (dsa_tag_driver->ops == ops) {
			module_put(dsa_tag_driver->owner);
			break;
		}
	}
	mutex_unlock(&dsa_tag_drivers_lock);
}

static int dev_is_class(struct device *dev, void *class)
{
	if (dev->class != NULL && !strcmp(dev->class->name, class))
		return 1;

	return 0;
}

static struct device *dev_find_class(struct device *parent, char *class)
{
	if (dev_is_class(parent, class)) {
		get_device(parent);
		return parent;
	}

	return device_find_child(parent, class, dev_is_class);
}

struct net_device *dsa_dev_to_net_device(struct device *dev)
{
	struct device *d;

	d = dev_find_class(dev, "net");
	if (d != NULL) {
		struct net_device *nd;

		nd = to_net_dev(d);
		dev_hold(nd);
		put_device(d);

		return nd;
	}

	return NULL;
}
EXPORT_SYMBOL_GPL(dsa_dev_to_net_device);

/* Determine if we should defer delivery of skb until we have a rx timestamp.
 *
 * Called from dsa_switch_rcv. For now, this will only work if tagging is
 * enabled on the switch. Normally the MAC driver would retrieve the hardware
 * timestamp when it reads the packet out of the hardware. However in a DSA
 * switch, the DSA driver owning the interface to which the packet is
 * delivered is never notified unless we do so here.
 */
static bool dsa_skb_defer_rx_timestamp(struct dsa_slave_priv *p,
				       struct sk_buff *skb)
{
	struct dsa_switch *ds = p->dp->ds;
	unsigned int type;

	if (skb_headroom(skb) < ETH_HLEN)
		return false;

	__skb_push(skb, ETH_HLEN);

	type = ptp_classify_raw(skb);

	__skb_pull(skb, ETH_HLEN);

	if (type == PTP_CLASS_NONE)
		return false;

	if (likely(ds->ops->port_rxtstamp))
		return ds->ops->port_rxtstamp(ds, p->dp->index, skb, type);

	return false;
}

static int dsa_switch_rcv(struct sk_buff *skb, struct net_device *dev,
			  struct packet_type *pt, struct net_device *unused)
{
	struct dsa_port *cpu_dp = dev->dsa_ptr;
	struct sk_buff *nskb = NULL;
	struct dsa_slave_priv *p;

	if (unlikely(!cpu_dp)) {
		kfree_skb(skb);
		return 0;
	}

	skb = skb_unshare(skb, GFP_ATOMIC);
	if (!skb)
		return 0;

	nskb = cpu_dp->rcv(skb, dev, pt);
	if (!nskb) {
		kfree_skb(skb);
		return 0;
	}

	skb = nskb;
	skb_push(skb, ETH_HLEN);
	skb->pkt_type = PACKET_HOST;
	skb->protocol = eth_type_trans(skb, skb->dev);

<<<<<<< HEAD
=======
	if (unlikely(!dsa_slave_dev_check(skb->dev))) {
		/* Packet is to be injected directly on an upper
		 * device, e.g. a team/bond, so skip all DSA-port
		 * specific actions.
		 */
		netif_rx(skb);
		return 0;
	}

	p = netdev_priv(skb->dev);

>>>>>>> f642729d
	if (unlikely(cpu_dp->ds->untag_bridge_pvid)) {
		nskb = dsa_untag_bridge_pvid(skb);
		if (!nskb) {
			kfree_skb(skb);
			return 0;
		}
		skb = nskb;
	}

<<<<<<< HEAD
	s = this_cpu_ptr(p->stats64);
	u64_stats_update_begin(&s->syncp);
	s->rx_packets++;
	s->rx_bytes += skb->len;
	u64_stats_update_end(&s->syncp);
=======
	dev_sw_netstats_rx_add(skb->dev, skb->len);
>>>>>>> f642729d

	if (dsa_skb_defer_rx_timestamp(p, skb))
		return 0;

	gro_cells_receive(&p->gcells, skb);

	return 0;
}

#ifdef CONFIG_PM_SLEEP
static bool dsa_is_port_initialized(struct dsa_switch *ds, int p)
{
	const struct dsa_port *dp = dsa_to_port(ds, p);

	return dp->type == DSA_PORT_TYPE_USER && dp->slave;
}

int dsa_switch_suspend(struct dsa_switch *ds)
{
	int i, ret = 0;

	/* Suspend slave network devices */
	for (i = 0; i < ds->num_ports; i++) {
		if (!dsa_is_port_initialized(ds, i))
			continue;

		ret = dsa_slave_suspend(dsa_to_port(ds, i)->slave);
		if (ret)
			return ret;
	}

	if (ds->ops->suspend)
		ret = ds->ops->suspend(ds);

	return ret;
}
EXPORT_SYMBOL_GPL(dsa_switch_suspend);

int dsa_switch_resume(struct dsa_switch *ds)
{
	int i, ret = 0;

	if (ds->ops->resume)
		ret = ds->ops->resume(ds);

	if (ret)
		return ret;

	/* Resume slave network devices */
	for (i = 0; i < ds->num_ports; i++) {
		if (!dsa_is_port_initialized(ds, i))
			continue;

		ret = dsa_slave_resume(dsa_to_port(ds, i)->slave);
		if (ret)
			return ret;
	}

	return 0;
}
EXPORT_SYMBOL_GPL(dsa_switch_resume);
#endif

static struct packet_type dsa_pack_type __read_mostly = {
	.type	= cpu_to_be16(ETH_P_XDSA),
	.func	= dsa_switch_rcv,
};

static struct workqueue_struct *dsa_owq;

bool dsa_schedule_work(struct work_struct *work)
{
	return queue_work(dsa_owq, work);
}

int dsa_devlink_param_get(struct devlink *dl, u32 id,
			  struct devlink_param_gset_ctx *ctx)
{
	struct dsa_switch *ds = dsa_devlink_to_ds(dl);

	if (!ds->ops->devlink_param_get)
		return -EOPNOTSUPP;

	return ds->ops->devlink_param_get(ds, id, ctx);
}
EXPORT_SYMBOL_GPL(dsa_devlink_param_get);

int dsa_devlink_param_set(struct devlink *dl, u32 id,
			  struct devlink_param_gset_ctx *ctx)
{
	struct dsa_switch *ds = dsa_devlink_to_ds(dl);

	if (!ds->ops->devlink_param_set)
		return -EOPNOTSUPP;

	return ds->ops->devlink_param_set(ds, id, ctx);
}
EXPORT_SYMBOL_GPL(dsa_devlink_param_set);

int dsa_devlink_params_register(struct dsa_switch *ds,
				const struct devlink_param *params,
				size_t params_count)
{
	return devlink_params_register(ds->devlink, params, params_count);
}
EXPORT_SYMBOL_GPL(dsa_devlink_params_register);

void dsa_devlink_params_unregister(struct dsa_switch *ds,
				   const struct devlink_param *params,
				   size_t params_count)
{
	devlink_params_unregister(ds->devlink, params, params_count);
}
EXPORT_SYMBOL_GPL(dsa_devlink_params_unregister);

int dsa_devlink_resource_register(struct dsa_switch *ds,
				  const char *resource_name,
				  u64 resource_size,
				  u64 resource_id,
				  u64 parent_resource_id,
				  const struct devlink_resource_size_params *size_params)
{
	return devlink_resource_register(ds->devlink, resource_name,
					 resource_size, resource_id,
					 parent_resource_id,
					 size_params);
}
EXPORT_SYMBOL_GPL(dsa_devlink_resource_register);

void dsa_devlink_resources_unregister(struct dsa_switch *ds)
{
	devlink_resources_unregister(ds->devlink, NULL);
}
EXPORT_SYMBOL_GPL(dsa_devlink_resources_unregister);

void dsa_devlink_resource_occ_get_register(struct dsa_switch *ds,
					   u64 resource_id,
					   devlink_resource_occ_get_t *occ_get,
					   void *occ_get_priv)
{
	return devlink_resource_occ_get_register(ds->devlink, resource_id,
						 occ_get, occ_get_priv);
}
EXPORT_SYMBOL_GPL(dsa_devlink_resource_occ_get_register);

void dsa_devlink_resource_occ_get_unregister(struct dsa_switch *ds,
					     u64 resource_id)
{
	devlink_resource_occ_get_unregister(ds->devlink, resource_id);
}
EXPORT_SYMBOL_GPL(dsa_devlink_resource_occ_get_unregister);

struct devlink_region *
dsa_devlink_region_create(struct dsa_switch *ds,
			  const struct devlink_region_ops *ops,
			  u32 region_max_snapshots, u64 region_size)
{
	return devlink_region_create(ds->devlink, ops, region_max_snapshots,
				     region_size);
}
EXPORT_SYMBOL_GPL(dsa_devlink_region_create);

struct devlink_region *
dsa_devlink_port_region_create(struct dsa_switch *ds,
			       int port,
			       const struct devlink_port_region_ops *ops,
			       u32 region_max_snapshots, u64 region_size)
{
	struct dsa_port *dp = dsa_to_port(ds, port);

	return devlink_port_region_create(&dp->devlink_port, ops,
					  region_max_snapshots,
					  region_size);
}
EXPORT_SYMBOL_GPL(dsa_devlink_port_region_create);

void dsa_devlink_region_destroy(struct devlink_region *region)
{
	devlink_region_destroy(region);
}
EXPORT_SYMBOL_GPL(dsa_devlink_region_destroy);

struct dsa_port *dsa_port_from_netdev(struct net_device *netdev)
{
	if (!netdev || !dsa_slave_dev_check(netdev))
		return ERR_PTR(-ENODEV);

	return dsa_slave_to_port(netdev);
}
EXPORT_SYMBOL_GPL(dsa_port_from_netdev);

static int __init dsa_init_module(void)
{
	int rc;

	dsa_owq = alloc_ordered_workqueue("dsa_ordered",
					  WQ_MEM_RECLAIM);
	if (!dsa_owq)
		return -ENOMEM;

	rc = dsa_slave_register_notifier();
	if (rc)
		goto register_notifier_fail;

	dev_add_pack(&dsa_pack_type);

	dsa_tag_driver_register(&DSA_TAG_DRIVER_NAME(none_ops),
				THIS_MODULE);

	return 0;

register_notifier_fail:
	destroy_workqueue(dsa_owq);

	return rc;
}
module_init(dsa_init_module);

static void __exit dsa_cleanup_module(void)
{
	dsa_tag_driver_unregister(&DSA_TAG_DRIVER_NAME(none_ops));

	dsa_slave_unregister_notifier();
	dev_remove_pack(&dsa_pack_type);
	destroy_workqueue(dsa_owq);
}
module_exit(dsa_cleanup_module);

MODULE_AUTHOR("Lennert Buytenhek <buytenh@wantstofly.org>");
MODULE_DESCRIPTION("Driver for Distributed Switch Architecture switch chips");
MODULE_LICENSE("GPL");
MODULE_ALIAS("platform:dsa");<|MERGE_RESOLUTION|>--- conflicted
+++ resolved
@@ -249,8 +249,6 @@
 	skb->pkt_type = PACKET_HOST;
 	skb->protocol = eth_type_trans(skb, skb->dev);
 
-<<<<<<< HEAD
-=======
 	if (unlikely(!dsa_slave_dev_check(skb->dev))) {
 		/* Packet is to be injected directly on an upper
 		 * device, e.g. a team/bond, so skip all DSA-port
@@ -262,7 +260,6 @@
 
 	p = netdev_priv(skb->dev);
 
->>>>>>> f642729d
 	if (unlikely(cpu_dp->ds->untag_bridge_pvid)) {
 		nskb = dsa_untag_bridge_pvid(skb);
 		if (!nskb) {
@@ -272,15 +269,7 @@
 		skb = nskb;
 	}
 
-<<<<<<< HEAD
-	s = this_cpu_ptr(p->stats64);
-	u64_stats_update_begin(&s->syncp);
-	s->rx_packets++;
-	s->rx_bytes += skb->len;
-	u64_stats_update_end(&s->syncp);
-=======
 	dev_sw_netstats_rx_add(skb->dev, skb->len);
->>>>>>> f642729d
 
 	if (dsa_skb_defer_rx_timestamp(p, skb))
 		return 0;
