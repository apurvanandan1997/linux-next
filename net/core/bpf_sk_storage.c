// SPDX-License-Identifier: GPL-2.0
/* Copyright (c) 2019 Facebook  */
#include <linux/rculist.h>
#include <linux/list.h>
#include <linux/hash.h>
#include <linux/types.h>
#include <linux/spinlock.h>
#include <linux/bpf.h>
#include <linux/btf.h>
#include <linux/btf_ids.h>
#include <linux/bpf_local_storage.h>
#include <net/bpf_sk_storage.h>
#include <net/sock.h>
#include <uapi/linux/sock_diag.h>
#include <uapi/linux/btf.h>

DEFINE_BPF_STORAGE_CACHE(sk_cache);

<<<<<<< HEAD
static int omem_charge(struct sock *sk, unsigned int size)
{
	/* same check as in sock_kmalloc() */
	if (size <= sysctl_optmem_max &&
	    atomic_read(&sk->sk_omem_alloc) + size < sysctl_optmem_max) {
		atomic_add(size, &sk->sk_omem_alloc);
		return 0;
	}

	return -ENOMEM;
}

static struct bpf_local_storage_data *
sk_storage_lookup(struct sock *sk, struct bpf_map *map, bool cacheit_lockit)
=======
static struct bpf_local_storage_data *
bpf_sk_storage_lookup(struct sock *sk, struct bpf_map *map, bool cacheit_lockit)
>>>>>>> f642729d
{
	struct bpf_local_storage *sk_storage;
	struct bpf_local_storage_map *smap;

	sk_storage = rcu_dereference(sk->sk_bpf_storage);
	if (!sk_storage)
		return NULL;

	smap = (struct bpf_local_storage_map *)map;
	return bpf_local_storage_lookup(sk_storage, smap, cacheit_lockit);
}

static int bpf_sk_storage_del(struct sock *sk, struct bpf_map *map)
{
	struct bpf_local_storage_data *sdata;

	sdata = bpf_sk_storage_lookup(sk, map, false);
	if (!sdata)
		return -ENOENT;

	bpf_selem_unlink(SELEM(sdata));

	return 0;
}

/* Called by __sk_destruct() & bpf_sk_storage_clone() */
void bpf_sk_storage_free(struct sock *sk)
{
	struct bpf_local_storage_elem *selem;
	struct bpf_local_storage *sk_storage;
	bool free_sk_storage = false;
	struct hlist_node *n;

	rcu_read_lock();
	sk_storage = rcu_dereference(sk->sk_bpf_storage);
	if (!sk_storage) {
		rcu_read_unlock();
		return;
	}

	/* Netiher the bpf_prog nor the bpf-map's syscall
	 * could be modifying the sk_storage->list now.
	 * Thus, no elem can be added-to or deleted-from the
	 * sk_storage->list by the bpf_prog or by the bpf-map's syscall.
	 *
	 * It is racing with bpf_local_storage_map_free() alone
	 * when unlinking elem from the sk_storage->list and
	 * the map's bucket->list.
	 */
	raw_spin_lock_bh(&sk_storage->lock);
	hlist_for_each_entry_safe(selem, n, &sk_storage->list, snode) {
		/* Always unlink from map before unlinking from
		 * sk_storage.
		 */
		bpf_selem_unlink_map(selem);
		free_sk_storage = bpf_selem_unlink_storage_nolock(sk_storage,
								  selem, true);
	}
	raw_spin_unlock_bh(&sk_storage->lock);
	rcu_read_unlock();

	if (free_sk_storage)
		kfree_rcu(sk_storage, rcu);
}

<<<<<<< HEAD
static void sk_storage_map_free(struct bpf_map *map)
=======
static void bpf_sk_storage_map_free(struct bpf_map *map)
>>>>>>> f642729d
{
	struct bpf_local_storage_map *smap;

	smap = (struct bpf_local_storage_map *)map;
	bpf_local_storage_cache_idx_free(&sk_cache, smap->cache_idx);
	bpf_local_storage_map_free(smap);
}

static struct bpf_map *sk_storage_map_alloc(union bpf_attr *attr)
{
	struct bpf_local_storage_map *smap;

	smap = bpf_local_storage_map_alloc(attr);
	if (IS_ERR(smap))
		return ERR_CAST(smap);

	smap->cache_idx = bpf_local_storage_cache_idx_get(&sk_cache);
	return &smap->map;
}

static int notsupp_get_next_key(struct bpf_map *map, void *key,
				void *next_key)
{
	return -ENOTSUPP;
}

static void *bpf_fd_sk_storage_lookup_elem(struct bpf_map *map, void *key)
{
	struct bpf_local_storage_data *sdata;
	struct socket *sock;
	int fd, err;

	fd = *(int *)key;
	sock = sockfd_lookup(fd, &err);
	if (sock) {
		sdata = bpf_sk_storage_lookup(sock->sk, map, true);
		sockfd_put(sock);
		return sdata ? sdata->data : NULL;
	}

	return ERR_PTR(err);
}

static int bpf_fd_sk_storage_update_elem(struct bpf_map *map, void *key,
					 void *value, u64 map_flags)
{
	struct bpf_local_storage_data *sdata;
	struct socket *sock;
	int fd, err;

	fd = *(int *)key;
	sock = sockfd_lookup(fd, &err);
	if (sock) {
		sdata = bpf_local_storage_update(
			sock->sk, (struct bpf_local_storage_map *)map, value,
			map_flags);
		sockfd_put(sock);
		return PTR_ERR_OR_ZERO(sdata);
	}

	return err;
}

static int bpf_fd_sk_storage_delete_elem(struct bpf_map *map, void *key)
{
	struct socket *sock;
	int fd, err;

	fd = *(int *)key;
	sock = sockfd_lookup(fd, &err);
	if (sock) {
		err = bpf_sk_storage_del(sock->sk, map);
		sockfd_put(sock);
		return err;
	}

	return err;
}

static struct bpf_local_storage_elem *
bpf_sk_storage_clone_elem(struct sock *newsk,
			  struct bpf_local_storage_map *smap,
			  struct bpf_local_storage_elem *selem)
{
	struct bpf_local_storage_elem *copy_selem;

	copy_selem = bpf_selem_alloc(smap, newsk, NULL, true);
	if (!copy_selem)
		return NULL;

	if (map_value_has_spin_lock(&smap->map))
		copy_map_value_locked(&smap->map, SDATA(copy_selem)->data,
				      SDATA(selem)->data, true);
	else
		copy_map_value(&smap->map, SDATA(copy_selem)->data,
			       SDATA(selem)->data);

	return copy_selem;
}

int bpf_sk_storage_clone(const struct sock *sk, struct sock *newsk)
{
	struct bpf_local_storage *new_sk_storage = NULL;
	struct bpf_local_storage *sk_storage;
	struct bpf_local_storage_elem *selem;
	int ret = 0;

	RCU_INIT_POINTER(newsk->sk_bpf_storage, NULL);

	rcu_read_lock();
	sk_storage = rcu_dereference(sk->sk_bpf_storage);

	if (!sk_storage || hlist_empty(&sk_storage->list))
		goto out;

	hlist_for_each_entry_rcu(selem, &sk_storage->list, snode) {
		struct bpf_local_storage_elem *copy_selem;
		struct bpf_local_storage_map *smap;
		struct bpf_map *map;

		smap = rcu_dereference(SDATA(selem)->smap);
		if (!(smap->map.map_flags & BPF_F_CLONE))
			continue;

		/* Note that for lockless listeners adding new element
		 * here can race with cleanup in bpf_local_storage_map_free.
		 * Try to grab map refcnt to make sure that it's still
		 * alive and prevent concurrent removal.
		 */
		map = bpf_map_inc_not_zero(&smap->map);
		if (IS_ERR(map))
			continue;

		copy_selem = bpf_sk_storage_clone_elem(newsk, smap, selem);
		if (!copy_selem) {
			ret = -ENOMEM;
			bpf_map_put(map);
			goto out;
		}

		if (new_sk_storage) {
			bpf_selem_link_map(smap, copy_selem);
			bpf_selem_link_storage_nolock(new_sk_storage, copy_selem);
		} else {
			ret = bpf_local_storage_alloc(newsk, smap, copy_selem);
			if (ret) {
				kfree(copy_selem);
				atomic_sub(smap->elem_size,
					   &newsk->sk_omem_alloc);
				bpf_map_put(map);
				goto out;
			}

			new_sk_storage =
				rcu_dereference(copy_selem->local_storage);
		}
		bpf_map_put(map);
	}

out:
	rcu_read_unlock();

	/* In case of an error, don't free anything explicitly here, the
	 * caller is responsible to call bpf_sk_storage_free.
	 */

	return ret;
}

BPF_CALL_4(bpf_sk_storage_get, struct bpf_map *, map, struct sock *, sk,
	   void *, value, u64, flags)
{
	struct bpf_local_storage_data *sdata;

	if (!sk || !sk_fullsock(sk) || flags > BPF_SK_STORAGE_GET_F_CREATE)
		return (unsigned long)NULL;

	sdata = bpf_sk_storage_lookup(sk, map, true);
	if (sdata)
		return (unsigned long)sdata->data;

	if (flags == BPF_SK_STORAGE_GET_F_CREATE &&
	    /* Cannot add new elem to a going away sk.
	     * Otherwise, the new elem may become a leak
	     * (and also other memory issues during map
	     *  destruction).
	     */
	    refcount_inc_not_zero(&sk->sk_refcnt)) {
		sdata = bpf_local_storage_update(
			sk, (struct bpf_local_storage_map *)map, value,
			BPF_NOEXIST);
		/* sk must be a fullsock (guaranteed by verifier),
		 * so sock_gen_put() is unnecessary.
		 */
		sock_put(sk);
		return IS_ERR(sdata) ?
			(unsigned long)NULL : (unsigned long)sdata->data;
	}

	return (unsigned long)NULL;
}

BPF_CALL_2(bpf_sk_storage_delete, struct bpf_map *, map, struct sock *, sk)
{
	if (!sk || !sk_fullsock(sk))
		return -EINVAL;

	if (refcount_inc_not_zero(&sk->sk_refcnt)) {
		int err;

		err = bpf_sk_storage_del(sk, map);
		sock_put(sk);
		return err;
	}

	return -ENOENT;
}

<<<<<<< HEAD
static int sk_storage_charge(struct bpf_local_storage_map *smap,
			     void *owner, u32 size)
{
	return omem_charge(owner, size);
}

static void sk_storage_uncharge(struct bpf_local_storage_map *smap,
				void *owner, u32 size)
=======
static int bpf_sk_storage_charge(struct bpf_local_storage_map *smap,
				 void *owner, u32 size)
{
	struct sock *sk = (struct sock *)owner;

	/* same check as in sock_kmalloc() */
	if (size <= sysctl_optmem_max &&
	    atomic_read(&sk->sk_omem_alloc) + size < sysctl_optmem_max) {
		atomic_add(size, &sk->sk_omem_alloc);
		return 0;
	}

	return -ENOMEM;
}

static void bpf_sk_storage_uncharge(struct bpf_local_storage_map *smap,
				    void *owner, u32 size)
>>>>>>> f642729d
{
	struct sock *sk = owner;

	atomic_sub(size, &sk->sk_omem_alloc);
}

static struct bpf_local_storage __rcu **
<<<<<<< HEAD
sk_storage_ptr(void *owner)
=======
bpf_sk_storage_ptr(void *owner)
>>>>>>> f642729d
{
	struct sock *sk = owner;

	return &sk->sk_bpf_storage;
}

static int sk_storage_map_btf_id;
const struct bpf_map_ops sk_storage_map_ops = {
	.map_meta_equal = bpf_map_meta_equal,
	.map_alloc_check = bpf_local_storage_map_alloc_check,
<<<<<<< HEAD
	.map_alloc = sk_storage_map_alloc,
	.map_free = sk_storage_map_free,
=======
	.map_alloc = bpf_sk_storage_map_alloc,
	.map_free = bpf_sk_storage_map_free,
>>>>>>> f642729d
	.map_get_next_key = notsupp_get_next_key,
	.map_lookup_elem = bpf_fd_sk_storage_lookup_elem,
	.map_update_elem = bpf_fd_sk_storage_update_elem,
	.map_delete_elem = bpf_fd_sk_storage_delete_elem,
	.map_check_btf = bpf_local_storage_map_check_btf,
	.map_btf_name = "bpf_local_storage_map",
	.map_btf_id = &sk_storage_map_btf_id,
<<<<<<< HEAD
	.map_local_storage_charge = sk_storage_charge,
	.map_local_storage_uncharge = sk_storage_uncharge,
	.map_owner_storage_ptr = sk_storage_ptr,
=======
	.map_local_storage_charge = bpf_sk_storage_charge,
	.map_local_storage_uncharge = bpf_sk_storage_uncharge,
	.map_owner_storage_ptr = bpf_sk_storage_ptr,
>>>>>>> f642729d
};

const struct bpf_func_proto bpf_sk_storage_get_proto = {
	.func		= bpf_sk_storage_get,
	.gpl_only	= false,
	.ret_type	= RET_PTR_TO_MAP_VALUE_OR_NULL,
	.arg1_type	= ARG_CONST_MAP_PTR,
	.arg2_type	= ARG_PTR_TO_BTF_ID_SOCK_COMMON,
	.arg3_type	= ARG_PTR_TO_MAP_VALUE_OR_NULL,
	.arg4_type	= ARG_ANYTHING,
};

const struct bpf_func_proto bpf_sk_storage_get_cg_sock_proto = {
	.func		= bpf_sk_storage_get,
	.gpl_only	= false,
	.ret_type	= RET_PTR_TO_MAP_VALUE_OR_NULL,
	.arg1_type	= ARG_CONST_MAP_PTR,
	.arg2_type	= ARG_PTR_TO_CTX, /* context is 'struct sock' */
	.arg3_type	= ARG_PTR_TO_MAP_VALUE_OR_NULL,
	.arg4_type	= ARG_ANYTHING,
};

const struct bpf_func_proto bpf_sk_storage_delete_proto = {
	.func		= bpf_sk_storage_delete,
	.gpl_only	= false,
	.ret_type	= RET_INTEGER,
	.arg1_type	= ARG_CONST_MAP_PTR,
	.arg2_type	= ARG_PTR_TO_BTF_ID_SOCK_COMMON,
<<<<<<< HEAD
=======
};

static bool bpf_sk_storage_tracing_allowed(const struct bpf_prog *prog)
{
	const struct btf *btf_vmlinux;
	const struct btf_type *t;
	const char *tname;
	u32 btf_id;

	if (prog->aux->dst_prog)
		return false;

	/* Ensure the tracing program is not tracing
	 * any bpf_sk_storage*() function and also
	 * use the bpf_sk_storage_(get|delete) helper.
	 */
	switch (prog->expected_attach_type) {
	case BPF_TRACE_ITER:
	case BPF_TRACE_RAW_TP:
		/* bpf_sk_storage has no trace point */
		return true;
	case BPF_TRACE_FENTRY:
	case BPF_TRACE_FEXIT:
		btf_vmlinux = bpf_get_btf_vmlinux();
		btf_id = prog->aux->attach_btf_id;
		t = btf_type_by_id(btf_vmlinux, btf_id);
		tname = btf_name_by_offset(btf_vmlinux, t->name_off);
		return !!strncmp(tname, "bpf_sk_storage",
				 strlen("bpf_sk_storage"));
	default:
		return false;
	}

	return false;
}

BPF_CALL_4(bpf_sk_storage_get_tracing, struct bpf_map *, map, struct sock *, sk,
	   void *, value, u64, flags)
{
	if (in_irq() || in_nmi())
		return (unsigned long)NULL;

	return (unsigned long)____bpf_sk_storage_get(map, sk, value, flags);
}

BPF_CALL_2(bpf_sk_storage_delete_tracing, struct bpf_map *, map,
	   struct sock *, sk)
{
	if (in_irq() || in_nmi())
		return -EPERM;

	return ____bpf_sk_storage_delete(map, sk);
}

const struct bpf_func_proto bpf_sk_storage_get_tracing_proto = {
	.func		= bpf_sk_storage_get_tracing,
	.gpl_only	= false,
	.ret_type	= RET_PTR_TO_MAP_VALUE_OR_NULL,
	.arg1_type	= ARG_CONST_MAP_PTR,
	.arg2_type	= ARG_PTR_TO_BTF_ID,
	.arg2_btf_id	= &btf_sock_ids[BTF_SOCK_TYPE_SOCK_COMMON],
	.arg3_type	= ARG_PTR_TO_MAP_VALUE_OR_NULL,
	.arg4_type	= ARG_ANYTHING,
	.allowed	= bpf_sk_storage_tracing_allowed,
};

const struct bpf_func_proto bpf_sk_storage_delete_tracing_proto = {
	.func		= bpf_sk_storage_delete_tracing,
	.gpl_only	= false,
	.ret_type	= RET_INTEGER,
	.arg1_type	= ARG_CONST_MAP_PTR,
	.arg2_type	= ARG_PTR_TO_BTF_ID,
	.arg2_btf_id	= &btf_sock_ids[BTF_SOCK_TYPE_SOCK_COMMON],
	.allowed	= bpf_sk_storage_tracing_allowed,
>>>>>>> f642729d
};

struct bpf_sk_storage_diag {
	u32 nr_maps;
	struct bpf_map *maps[];
};

/* The reply will be like:
 * INET_DIAG_BPF_SK_STORAGES (nla_nest)
 *	SK_DIAG_BPF_STORAGE (nla_nest)
 *		SK_DIAG_BPF_STORAGE_MAP_ID (nla_put_u32)
 *		SK_DIAG_BPF_STORAGE_MAP_VALUE (nla_reserve_64bit)
 *	SK_DIAG_BPF_STORAGE (nla_nest)
 *		SK_DIAG_BPF_STORAGE_MAP_ID (nla_put_u32)
 *		SK_DIAG_BPF_STORAGE_MAP_VALUE (nla_reserve_64bit)
 *	....
 */
static int nla_value_size(u32 value_size)
{
	/* SK_DIAG_BPF_STORAGE (nla_nest)
	 *	SK_DIAG_BPF_STORAGE_MAP_ID (nla_put_u32)
	 *	SK_DIAG_BPF_STORAGE_MAP_VALUE (nla_reserve_64bit)
	 */
	return nla_total_size(0) + nla_total_size(sizeof(u32)) +
		nla_total_size_64bit(value_size);
}

void bpf_sk_storage_diag_free(struct bpf_sk_storage_diag *diag)
{
	u32 i;

	if (!diag)
		return;

	for (i = 0; i < diag->nr_maps; i++)
		bpf_map_put(diag->maps[i]);

	kfree(diag);
}
EXPORT_SYMBOL_GPL(bpf_sk_storage_diag_free);

static bool diag_check_dup(const struct bpf_sk_storage_diag *diag,
			   const struct bpf_map *map)
{
	u32 i;

	for (i = 0; i < diag->nr_maps; i++) {
		if (diag->maps[i] == map)
			return true;
	}

	return false;
}

struct bpf_sk_storage_diag *
bpf_sk_storage_diag_alloc(const struct nlattr *nla_stgs)
{
	struct bpf_sk_storage_diag *diag;
	struct nlattr *nla;
	u32 nr_maps = 0;
	int rem, err;

	/* bpf_local_storage_map is currently limited to CAP_SYS_ADMIN as
	 * the map_alloc_check() side also does.
	 */
	if (!bpf_capable())
		return ERR_PTR(-EPERM);

	nla_for_each_nested(nla, nla_stgs, rem) {
		if (nla_type(nla) == SK_DIAG_BPF_STORAGE_REQ_MAP_FD)
			nr_maps++;
	}

	diag = kzalloc(sizeof(*diag) + sizeof(diag->maps[0]) * nr_maps,
		       GFP_KERNEL);
	if (!diag)
		return ERR_PTR(-ENOMEM);

	nla_for_each_nested(nla, nla_stgs, rem) {
		struct bpf_map *map;
		int map_fd;

		if (nla_type(nla) != SK_DIAG_BPF_STORAGE_REQ_MAP_FD)
			continue;

		map_fd = nla_get_u32(nla);
		map = bpf_map_get(map_fd);
		if (IS_ERR(map)) {
			err = PTR_ERR(map);
			goto err_free;
		}
		if (map->map_type != BPF_MAP_TYPE_SK_STORAGE) {
			bpf_map_put(map);
			err = -EINVAL;
			goto err_free;
		}
		if (diag_check_dup(diag, map)) {
			bpf_map_put(map);
			err = -EEXIST;
			goto err_free;
		}
		diag->maps[diag->nr_maps++] = map;
	}

	return diag;

err_free:
	bpf_sk_storage_diag_free(diag);
	return ERR_PTR(err);
}
EXPORT_SYMBOL_GPL(bpf_sk_storage_diag_alloc);

static int diag_get(struct bpf_local_storage_data *sdata, struct sk_buff *skb)
{
	struct nlattr *nla_stg, *nla_value;
	struct bpf_local_storage_map *smap;

	/* It cannot exceed max nlattr's payload */
	BUILD_BUG_ON(U16_MAX - NLA_HDRLEN < BPF_LOCAL_STORAGE_MAX_VALUE_SIZE);

	nla_stg = nla_nest_start(skb, SK_DIAG_BPF_STORAGE);
	if (!nla_stg)
		return -EMSGSIZE;

	smap = rcu_dereference(sdata->smap);
	if (nla_put_u32(skb, SK_DIAG_BPF_STORAGE_MAP_ID, smap->map.id))
		goto errout;

	nla_value = nla_reserve_64bit(skb, SK_DIAG_BPF_STORAGE_MAP_VALUE,
				      smap->map.value_size,
				      SK_DIAG_BPF_STORAGE_PAD);
	if (!nla_value)
		goto errout;

	if (map_value_has_spin_lock(&smap->map))
		copy_map_value_locked(&smap->map, nla_data(nla_value),
				      sdata->data, true);
	else
		copy_map_value(&smap->map, nla_data(nla_value), sdata->data);

	nla_nest_end(skb, nla_stg);
	return 0;

errout:
	nla_nest_cancel(skb, nla_stg);
	return -EMSGSIZE;
}

static int bpf_sk_storage_diag_put_all(struct sock *sk, struct sk_buff *skb,
				       int stg_array_type,
				       unsigned int *res_diag_size)
{
	/* stg_array_type (e.g. INET_DIAG_BPF_SK_STORAGES) */
	unsigned int diag_size = nla_total_size(0);
	struct bpf_local_storage *sk_storage;
	struct bpf_local_storage_elem *selem;
	struct bpf_local_storage_map *smap;
	struct nlattr *nla_stgs;
	unsigned int saved_len;
	int err = 0;

	rcu_read_lock();

	sk_storage = rcu_dereference(sk->sk_bpf_storage);
	if (!sk_storage || hlist_empty(&sk_storage->list)) {
		rcu_read_unlock();
		return 0;
	}

	nla_stgs = nla_nest_start(skb, stg_array_type);
	if (!nla_stgs)
		/* Continue to learn diag_size */
		err = -EMSGSIZE;

	saved_len = skb->len;
	hlist_for_each_entry_rcu(selem, &sk_storage->list, snode) {
		smap = rcu_dereference(SDATA(selem)->smap);
		diag_size += nla_value_size(smap->map.value_size);

		if (nla_stgs && diag_get(SDATA(selem), skb))
			/* Continue to learn diag_size */
			err = -EMSGSIZE;
	}

	rcu_read_unlock();

	if (nla_stgs) {
		if (saved_len == skb->len)
			nla_nest_cancel(skb, nla_stgs);
		else
			nla_nest_end(skb, nla_stgs);
	}

	if (diag_size == nla_total_size(0)) {
		*res_diag_size = 0;
		return 0;
	}

	*res_diag_size = diag_size;
	return err;
}

int bpf_sk_storage_diag_put(struct bpf_sk_storage_diag *diag,
			    struct sock *sk, struct sk_buff *skb,
			    int stg_array_type,
			    unsigned int *res_diag_size)
{
	/* stg_array_type (e.g. INET_DIAG_BPF_SK_STORAGES) */
	unsigned int diag_size = nla_total_size(0);
	struct bpf_local_storage *sk_storage;
	struct bpf_local_storage_data *sdata;
	struct nlattr *nla_stgs;
	unsigned int saved_len;
	int err = 0;
	u32 i;

	*res_diag_size = 0;

	/* No map has been specified.  Dump all. */
	if (!diag->nr_maps)
		return bpf_sk_storage_diag_put_all(sk, skb, stg_array_type,
						   res_diag_size);

	rcu_read_lock();
	sk_storage = rcu_dereference(sk->sk_bpf_storage);
	if (!sk_storage || hlist_empty(&sk_storage->list)) {
		rcu_read_unlock();
		return 0;
	}

	nla_stgs = nla_nest_start(skb, stg_array_type);
	if (!nla_stgs)
		/* Continue to learn diag_size */
		err = -EMSGSIZE;

	saved_len = skb->len;
	for (i = 0; i < diag->nr_maps; i++) {
		sdata = bpf_local_storage_lookup(sk_storage,
				(struct bpf_local_storage_map *)diag->maps[i],
				false);

		if (!sdata)
			continue;

		diag_size += nla_value_size(diag->maps[i]->value_size);

		if (nla_stgs && diag_get(sdata, skb))
			/* Continue to learn diag_size */
			err = -EMSGSIZE;
	}
	rcu_read_unlock();

	if (nla_stgs) {
		if (saved_len == skb->len)
			nla_nest_cancel(skb, nla_stgs);
		else
			nla_nest_end(skb, nla_stgs);
	}

	if (diag_size == nla_total_size(0)) {
		*res_diag_size = 0;
		return 0;
	}

	*res_diag_size = diag_size;
	return err;
}
EXPORT_SYMBOL_GPL(bpf_sk_storage_diag_put);

struct bpf_iter_seq_sk_storage_map_info {
	struct bpf_map *map;
	unsigned int bucket_id;
	unsigned skip_elems;
};

static struct bpf_local_storage_elem *
bpf_sk_storage_map_seq_find_next(struct bpf_iter_seq_sk_storage_map_info *info,
				 struct bpf_local_storage_elem *prev_selem)
	__acquires(RCU) __releases(RCU)
{
	struct bpf_local_storage *sk_storage;
	struct bpf_local_storage_elem *selem;
	u32 skip_elems = info->skip_elems;
	struct bpf_local_storage_map *smap;
	u32 bucket_id = info->bucket_id;
	u32 i, count, n_buckets;
	struct bpf_local_storage_map_bucket *b;

	smap = (struct bpf_local_storage_map *)info->map;
	n_buckets = 1U << smap->bucket_log;
	if (bucket_id >= n_buckets)
		return NULL;

	/* try to find next selem in the same bucket */
	selem = prev_selem;
	count = 0;
	while (selem) {
		selem = hlist_entry_safe(rcu_dereference(hlist_next_rcu(&selem->map_node)),
					 struct bpf_local_storage_elem, map_node);
		if (!selem) {
			/* not found, unlock and go to the next bucket */
			b = &smap->buckets[bucket_id++];
			rcu_read_unlock();
			skip_elems = 0;
			break;
		}
		sk_storage = rcu_dereference(selem->local_storage);
		if (sk_storage) {
			info->skip_elems = skip_elems + count;
			return selem;
		}
		count++;
	}

	for (i = bucket_id; i < (1U << smap->bucket_log); i++) {
		b = &smap->buckets[i];
		rcu_read_lock();
		count = 0;
		hlist_for_each_entry_rcu(selem, &b->list, map_node) {
			sk_storage = rcu_dereference(selem->local_storage);
			if (sk_storage && count >= skip_elems) {
				info->bucket_id = i;
				info->skip_elems = count;
				return selem;
			}
			count++;
		}
		rcu_read_unlock();
		skip_elems = 0;
	}

	info->bucket_id = i;
	info->skip_elems = 0;
	return NULL;
}

static void *bpf_sk_storage_map_seq_start(struct seq_file *seq, loff_t *pos)
{
	struct bpf_local_storage_elem *selem;

	selem = bpf_sk_storage_map_seq_find_next(seq->private, NULL);
	if (!selem)
		return NULL;

	if (*pos == 0)
		++*pos;
	return selem;
}

static void *bpf_sk_storage_map_seq_next(struct seq_file *seq, void *v,
					 loff_t *pos)
{
	struct bpf_iter_seq_sk_storage_map_info *info = seq->private;

	++*pos;
	++info->skip_elems;
	return bpf_sk_storage_map_seq_find_next(seq->private, v);
}

struct bpf_iter__bpf_sk_storage_map {
	__bpf_md_ptr(struct bpf_iter_meta *, meta);
	__bpf_md_ptr(struct bpf_map *, map);
	__bpf_md_ptr(struct sock *, sk);
	__bpf_md_ptr(void *, value);
};

DEFINE_BPF_ITER_FUNC(bpf_sk_storage_map, struct bpf_iter_meta *meta,
		     struct bpf_map *map, struct sock *sk,
		     void *value)

static int __bpf_sk_storage_map_seq_show(struct seq_file *seq,
					 struct bpf_local_storage_elem *selem)
{
	struct bpf_iter_seq_sk_storage_map_info *info = seq->private;
	struct bpf_iter__bpf_sk_storage_map ctx = {};
	struct bpf_local_storage *sk_storage;
	struct bpf_iter_meta meta;
	struct bpf_prog *prog;
	int ret = 0;

	meta.seq = seq;
	prog = bpf_iter_get_info(&meta, selem == NULL);
	if (prog) {
		ctx.meta = &meta;
		ctx.map = info->map;
		if (selem) {
			sk_storage = rcu_dereference(selem->local_storage);
			ctx.sk = sk_storage->owner;
			ctx.value = SDATA(selem)->data;
		}
		ret = bpf_iter_run_prog(prog, &ctx);
	}

	return ret;
}

static int bpf_sk_storage_map_seq_show(struct seq_file *seq, void *v)
{
	return __bpf_sk_storage_map_seq_show(seq, v);
}

static void bpf_sk_storage_map_seq_stop(struct seq_file *seq, void *v)
	__releases(RCU)
{
	if (!v)
		(void)__bpf_sk_storage_map_seq_show(seq, v);
	else
		rcu_read_unlock();
}

static int bpf_iter_init_sk_storage_map(void *priv_data,
					struct bpf_iter_aux_info *aux)
{
	struct bpf_iter_seq_sk_storage_map_info *seq_info = priv_data;

	seq_info->map = aux->map;
	return 0;
}

static int bpf_iter_attach_map(struct bpf_prog *prog,
			       union bpf_iter_link_info *linfo,
			       struct bpf_iter_aux_info *aux)
{
	struct bpf_map *map;
	int err = -EINVAL;

	if (!linfo->map.map_fd)
		return -EBADF;

	map = bpf_map_get_with_uref(linfo->map.map_fd);
	if (IS_ERR(map))
		return PTR_ERR(map);

	if (map->map_type != BPF_MAP_TYPE_SK_STORAGE)
		goto put_map;

	if (prog->aux->max_rdonly_access > map->value_size) {
		err = -EACCES;
		goto put_map;
	}

	aux->map = map;
	return 0;

put_map:
	bpf_map_put_with_uref(map);
	return err;
}

static void bpf_iter_detach_map(struct bpf_iter_aux_info *aux)
{
	bpf_map_put_with_uref(aux->map);
}

static const struct seq_operations bpf_sk_storage_map_seq_ops = {
	.start  = bpf_sk_storage_map_seq_start,
	.next   = bpf_sk_storage_map_seq_next,
	.stop   = bpf_sk_storage_map_seq_stop,
	.show   = bpf_sk_storage_map_seq_show,
};

static const struct bpf_iter_seq_info iter_seq_info = {
	.seq_ops		= &bpf_sk_storage_map_seq_ops,
	.init_seq_private	= bpf_iter_init_sk_storage_map,
	.fini_seq_private	= NULL,
	.seq_priv_size		= sizeof(struct bpf_iter_seq_sk_storage_map_info),
};

static struct bpf_iter_reg bpf_sk_storage_map_reg_info = {
	.target			= "bpf_sk_storage_map",
	.attach_target		= bpf_iter_attach_map,
	.detach_target		= bpf_iter_detach_map,
	.show_fdinfo		= bpf_iter_map_show_fdinfo,
	.fill_link_info		= bpf_iter_map_fill_link_info,
	.ctx_arg_info_size	= 2,
	.ctx_arg_info		= {
		{ offsetof(struct bpf_iter__bpf_sk_storage_map, sk),
		  PTR_TO_BTF_ID_OR_NULL },
		{ offsetof(struct bpf_iter__bpf_sk_storage_map, value),
		  PTR_TO_RDWR_BUF_OR_NULL },
	},
	.seq_info		= &iter_seq_info,
};

static int __init bpf_sk_storage_map_iter_init(void)
{
	bpf_sk_storage_map_reg_info.ctx_arg_info[0].btf_id =
		btf_sock_ids[BTF_SOCK_TYPE_SOCK];
	return bpf_iter_reg_target(&bpf_sk_storage_map_reg_info);
}
late_initcall(bpf_sk_storage_map_iter_init);<|MERGE_RESOLUTION|>--- conflicted
+++ resolved
@@ -16,25 +16,8 @@
 
 DEFINE_BPF_STORAGE_CACHE(sk_cache);
 
-<<<<<<< HEAD
-static int omem_charge(struct sock *sk, unsigned int size)
-{
-	/* same check as in sock_kmalloc() */
-	if (size <= sysctl_optmem_max &&
-	    atomic_read(&sk->sk_omem_alloc) + size < sysctl_optmem_max) {
-		atomic_add(size, &sk->sk_omem_alloc);
-		return 0;
-	}
-
-	return -ENOMEM;
-}
-
-static struct bpf_local_storage_data *
-sk_storage_lookup(struct sock *sk, struct bpf_map *map, bool cacheit_lockit)
-=======
 static struct bpf_local_storage_data *
 bpf_sk_storage_lookup(struct sock *sk, struct bpf_map *map, bool cacheit_lockit)
->>>>>>> f642729d
 {
 	struct bpf_local_storage *sk_storage;
 	struct bpf_local_storage_map *smap;
@@ -100,11 +83,7 @@
 		kfree_rcu(sk_storage, rcu);
 }
 
-<<<<<<< HEAD
-static void sk_storage_map_free(struct bpf_map *map)
-=======
 static void bpf_sk_storage_map_free(struct bpf_map *map)
->>>>>>> f642729d
 {
 	struct bpf_local_storage_map *smap;
 
@@ -113,7 +92,7 @@
 	bpf_local_storage_map_free(smap);
 }
 
-static struct bpf_map *sk_storage_map_alloc(union bpf_attr *attr)
+static struct bpf_map *bpf_sk_storage_map_alloc(union bpf_attr *attr)
 {
 	struct bpf_local_storage_map *smap;
 
@@ -323,16 +302,6 @@
 	return -ENOENT;
 }
 
-<<<<<<< HEAD
-static int sk_storage_charge(struct bpf_local_storage_map *smap,
-			     void *owner, u32 size)
-{
-	return omem_charge(owner, size);
-}
-
-static void sk_storage_uncharge(struct bpf_local_storage_map *smap,
-				void *owner, u32 size)
-=======
 static int bpf_sk_storage_charge(struct bpf_local_storage_map *smap,
 				 void *owner, u32 size)
 {
@@ -350,7 +319,6 @@
 
 static void bpf_sk_storage_uncharge(struct bpf_local_storage_map *smap,
 				    void *owner, u32 size)
->>>>>>> f642729d
 {
 	struct sock *sk = owner;
 
@@ -358,11 +326,7 @@
 }
 
 static struct bpf_local_storage __rcu **
-<<<<<<< HEAD
-sk_storage_ptr(void *owner)
-=======
 bpf_sk_storage_ptr(void *owner)
->>>>>>> f642729d
 {
 	struct sock *sk = owner;
 
@@ -373,13 +337,8 @@
 const struct bpf_map_ops sk_storage_map_ops = {
 	.map_meta_equal = bpf_map_meta_equal,
 	.map_alloc_check = bpf_local_storage_map_alloc_check,
-<<<<<<< HEAD
-	.map_alloc = sk_storage_map_alloc,
-	.map_free = sk_storage_map_free,
-=======
 	.map_alloc = bpf_sk_storage_map_alloc,
 	.map_free = bpf_sk_storage_map_free,
->>>>>>> f642729d
 	.map_get_next_key = notsupp_get_next_key,
 	.map_lookup_elem = bpf_fd_sk_storage_lookup_elem,
 	.map_update_elem = bpf_fd_sk_storage_update_elem,
@@ -387,15 +346,9 @@
 	.map_check_btf = bpf_local_storage_map_check_btf,
 	.map_btf_name = "bpf_local_storage_map",
 	.map_btf_id = &sk_storage_map_btf_id,
-<<<<<<< HEAD
-	.map_local_storage_charge = sk_storage_charge,
-	.map_local_storage_uncharge = sk_storage_uncharge,
-	.map_owner_storage_ptr = sk_storage_ptr,
-=======
 	.map_local_storage_charge = bpf_sk_storage_charge,
 	.map_local_storage_uncharge = bpf_sk_storage_uncharge,
 	.map_owner_storage_ptr = bpf_sk_storage_ptr,
->>>>>>> f642729d
 };
 
 const struct bpf_func_proto bpf_sk_storage_get_proto = {
@@ -424,8 +377,6 @@
 	.ret_type	= RET_INTEGER,
 	.arg1_type	= ARG_CONST_MAP_PTR,
 	.arg2_type	= ARG_PTR_TO_BTF_ID_SOCK_COMMON,
-<<<<<<< HEAD
-=======
 };
 
 static bool bpf_sk_storage_tracing_allowed(const struct bpf_prog *prog)
@@ -500,7 +451,6 @@
 	.arg2_type	= ARG_PTR_TO_BTF_ID,
 	.arg2_btf_id	= &btf_sock_ids[BTF_SOCK_TYPE_SOCK_COMMON],
 	.allowed	= bpf_sk_storage_tracing_allowed,
->>>>>>> f642729d
 };
 
 struct bpf_sk_storage_diag {
