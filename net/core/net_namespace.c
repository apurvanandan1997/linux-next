// SPDX-License-Identifier: GPL-2.0-only
#define pr_fmt(fmt) KBUILD_MODNAME ": " fmt

#include <linux/workqueue.h>
#include <linux/rtnetlink.h>
#include <linux/cache.h>
#include <linux/slab.h>
#include <linux/list.h>
#include <linux/delay.h>
#include <linux/sched.h>
#include <linux/idr.h>
#include <linux/rculist.h>
#include <linux/nsproxy.h>
#include <linux/fs.h>
#include <linux/proc_ns.h>
#include <linux/file.h>
#include <linux/export.h>
#include <linux/user_namespace.h>
#include <linux/net_namespace.h>
#include <linux/sched/task.h>
#include <linux/uidgid.h>
#include <linux/cookie.h>

#include <net/sock.h>
#include <net/netlink.h>
#include <net/net_namespace.h>
#include <net/netns/generic.h>

/*
 *	Our network namespace constructor/destructor lists
 */

static LIST_HEAD(pernet_list);
static struct list_head *first_device = &pernet_list;

LIST_HEAD(net_namespace_list);
EXPORT_SYMBOL_GPL(net_namespace_list);

/* Protects net_namespace_list. Nests iside rtnl_lock() */
DECLARE_RWSEM(net_rwsem);
EXPORT_SYMBOL_GPL(net_rwsem);

#ifdef CONFIG_KEYS
static struct key_tag init_net_key_domain = { .usage = REFCOUNT_INIT(1) };
#endif

struct net init_net = {
	.ns.count	= REFCOUNT_INIT(1),
	.dev_base_head	= LIST_HEAD_INIT(init_net.dev_base_head),
#ifdef CONFIG_KEYS
	.key_domain	= &init_net_key_domain,
#endif
};
EXPORT_SYMBOL(init_net);

static bool init_net_initialized;
/*
 * pernet_ops_rwsem: protects: pernet_list, net_generic_ids,
 * init_net_initialized and first_device pointer.
 * This is internal net namespace object. Please, don't use it
 * outside.
 */
DECLARE_RWSEM(pernet_ops_rwsem);
EXPORT_SYMBOL_GPL(pernet_ops_rwsem);

#define MIN_PERNET_OPS_ID	\
	((sizeof(struct net_generic) + sizeof(void *) - 1) / sizeof(void *))

#define INITIAL_NET_GEN_PTRS	13 /* +1 for len +2 for rcu_head */

static unsigned int max_gen_ptrs = INITIAL_NET_GEN_PTRS;

DEFINE_COOKIE(net_cookie);
<<<<<<< HEAD

u64 __net_gen_cookie(struct net *net)
{
	while (1) {
		u64 res = atomic64_read(&net->net_cookie);

		if (res)
			return res;
		res = gen_cookie_next(&net_cookie);
		atomic64_cmpxchg(&net->net_cookie, 0, res);
	}
}
=======
>>>>>>> f642729d

static struct net_generic *net_alloc_generic(void)
{
	struct net_generic *ng;
	unsigned int generic_size = offsetof(struct net_generic, ptr[max_gen_ptrs]);

	ng = kzalloc(generic_size, GFP_KERNEL);
	if (ng)
		ng->s.len = max_gen_ptrs;

	return ng;
}

static int net_assign_generic(struct net *net, unsigned int id, void *data)
{
	struct net_generic *ng, *old_ng;

	BUG_ON(id < MIN_PERNET_OPS_ID);

	old_ng = rcu_dereference_protected(net->gen,
					   lockdep_is_held(&pernet_ops_rwsem));
	if (old_ng->s.len > id) {
		old_ng->ptr[id] = data;
		return 0;
	}

	ng = net_alloc_generic();
	if (ng == NULL)
		return -ENOMEM;

	/*
	 * Some synchronisation notes:
	 *
	 * The net_generic explores the net->gen array inside rcu
	 * read section. Besides once set the net->gen->ptr[x]
	 * pointer never changes (see rules in netns/generic.h).
	 *
	 * That said, we simply duplicate this array and schedule
	 * the old copy for kfree after a grace period.
	 */

	memcpy(&ng->ptr[MIN_PERNET_OPS_ID], &old_ng->ptr[MIN_PERNET_OPS_ID],
	       (old_ng->s.len - MIN_PERNET_OPS_ID) * sizeof(void *));
	ng->ptr[id] = data;

	rcu_assign_pointer(net->gen, ng);
	kfree_rcu(old_ng, s.rcu);
	return 0;
}

static int ops_init(const struct pernet_operations *ops, struct net *net)
{
	int err = -ENOMEM;
	void *data = NULL;

	if (ops->id && ops->size) {
		data = kzalloc(ops->size, GFP_KERNEL);
		if (!data)
			goto out;

		err = net_assign_generic(net, *ops->id, data);
		if (err)
			goto cleanup;
	}
	err = 0;
	if (ops->init)
		err = ops->init(net);
	if (!err)
		return 0;

cleanup:
	kfree(data);

out:
	return err;
}

static void ops_free(const struct pernet_operations *ops, struct net *net)
{
	if (ops->id && ops->size) {
		kfree(net_generic(net, *ops->id));
	}
}

static void ops_pre_exit_list(const struct pernet_operations *ops,
			      struct list_head *net_exit_list)
{
	struct net *net;

	if (ops->pre_exit) {
		list_for_each_entry(net, net_exit_list, exit_list)
			ops->pre_exit(net);
	}
}

static void ops_exit_list(const struct pernet_operations *ops,
			  struct list_head *net_exit_list)
{
	struct net *net;
	if (ops->exit) {
		list_for_each_entry(net, net_exit_list, exit_list)
			ops->exit(net);
	}
	if (ops->exit_batch)
		ops->exit_batch(net_exit_list);
}

static void ops_free_list(const struct pernet_operations *ops,
			  struct list_head *net_exit_list)
{
	struct net *net;
	if (ops->size && ops->id) {
		list_for_each_entry(net, net_exit_list, exit_list)
			ops_free(ops, net);
	}
}

/* should be called with nsid_lock held */
static int alloc_netid(struct net *net, struct net *peer, int reqid)
{
	int min = 0, max = 0;

	if (reqid >= 0) {
		min = reqid;
		max = reqid + 1;
	}

	return idr_alloc(&net->netns_ids, peer, min, max, GFP_ATOMIC);
}

/* This function is used by idr_for_each(). If net is equal to peer, the
 * function returns the id so that idr_for_each() stops. Because we cannot
 * returns the id 0 (idr_for_each() will not stop), we return the magic value
 * NET_ID_ZERO (-1) for it.
 */
#define NET_ID_ZERO -1
static int net_eq_idr(int id, void *net, void *peer)
{
	if (net_eq(net, peer))
		return id ? : NET_ID_ZERO;
	return 0;
}

/* Must be called from RCU-critical section or with nsid_lock held */
static int __peernet2id(const struct net *net, struct net *peer)
{
	int id = idr_for_each(&net->netns_ids, net_eq_idr, peer);

	/* Magic value for id 0. */
	if (id == NET_ID_ZERO)
		return 0;
	if (id > 0)
		return id;

	return NETNSA_NSID_NOT_ASSIGNED;
}

static void rtnl_net_notifyid(struct net *net, int cmd, int id, u32 portid,
			      struct nlmsghdr *nlh, gfp_t gfp);
/* This function returns the id of a peer netns. If no id is assigned, one will
 * be allocated and returned.
 */
int peernet2id_alloc(struct net *net, struct net *peer, gfp_t gfp)
{
	int id;

	if (refcount_read(&net->ns.count) == 0)
		return NETNSA_NSID_NOT_ASSIGNED;

	spin_lock_bh(&net->nsid_lock);
	id = __peernet2id(net, peer);
	if (id >= 0) {
		spin_unlock_bh(&net->nsid_lock);
		return id;
	}

	/* When peer is obtained from RCU lists, we may race with
	 * its cleanup. Check whether it's alive, and this guarantees
	 * we never hash a peer back to net->netns_ids, after it has
	 * just been idr_remove()'d from there in cleanup_net().
	 */
	if (!maybe_get_net(peer)) {
		spin_unlock_bh(&net->nsid_lock);
		return NETNSA_NSID_NOT_ASSIGNED;
	}

	id = alloc_netid(net, peer, -1);
	spin_unlock_bh(&net->nsid_lock);

	put_net(peer);
	if (id < 0)
		return NETNSA_NSID_NOT_ASSIGNED;

	rtnl_net_notifyid(net, RTM_NEWNSID, id, 0, NULL, gfp);

	return id;
}
EXPORT_SYMBOL_GPL(peernet2id_alloc);

/* This function returns, if assigned, the id of a peer netns. */
int peernet2id(const struct net *net, struct net *peer)
{
	int id;

	rcu_read_lock();
	id = __peernet2id(net, peer);
	rcu_read_unlock();

	return id;
}
EXPORT_SYMBOL(peernet2id);

/* This function returns true is the peer netns has an id assigned into the
 * current netns.
 */
bool peernet_has_id(const struct net *net, struct net *peer)
{
	return peernet2id(net, peer) >= 0;
}

struct net *get_net_ns_by_id(const struct net *net, int id)
{
	struct net *peer;

	if (id < 0)
		return NULL;

	rcu_read_lock();
	peer = idr_find(&net->netns_ids, id);
	if (peer)
		peer = maybe_get_net(peer);
	rcu_read_unlock();

	return peer;
}

/*
 * setup_net runs the initializers for the network namespace object.
 */
static __net_init int setup_net(struct net *net, struct user_namespace *user_ns)
{
	/* Must be called with pernet_ops_rwsem held */
	const struct pernet_operations *ops, *saved_ops;
	int error = 0;
	LIST_HEAD(net_exit_list);

	refcount_set(&net->ns.count, 1);
	refcount_set(&net->passive, 1);
	get_random_bytes(&net->hash_mix, sizeof(u32));
	preempt_disable();
	net->net_cookie = gen_cookie_next(&net_cookie);
	preempt_enable();
	net->dev_base_seq = 1;
	net->user_ns = user_ns;
	idr_init(&net->netns_ids);
	spin_lock_init(&net->nsid_lock);
	mutex_init(&net->ipv4.ra_mutex);

	list_for_each_entry(ops, &pernet_list, list) {
		error = ops_init(ops, net);
		if (error < 0)
			goto out_undo;
	}
	down_write(&net_rwsem);
	list_add_tail_rcu(&net->list, &net_namespace_list);
	up_write(&net_rwsem);
out:
	return error;

out_undo:
	/* Walk through the list backwards calling the exit functions
	 * for the pernet modules whose init functions did not fail.
	 */
	list_add(&net->exit_list, &net_exit_list);
	saved_ops = ops;
	list_for_each_entry_continue_reverse(ops, &pernet_list, list)
		ops_pre_exit_list(ops, &net_exit_list);

	synchronize_rcu();

	ops = saved_ops;
	list_for_each_entry_continue_reverse(ops, &pernet_list, list)
		ops_exit_list(ops, &net_exit_list);

	ops = saved_ops;
	list_for_each_entry_continue_reverse(ops, &pernet_list, list)
		ops_free_list(ops, &net_exit_list);

	rcu_barrier();
	goto out;
}

static int __net_init net_defaults_init_net(struct net *net)
{
	net->core.sysctl_somaxconn = SOMAXCONN;
	return 0;
}

static struct pernet_operations net_defaults_ops = {
	.init = net_defaults_init_net,
};

static __init int net_defaults_init(void)
{
	if (register_pernet_subsys(&net_defaults_ops))
		panic("Cannot initialize net default settings");

	return 0;
}

core_initcall(net_defaults_init);

#ifdef CONFIG_NET_NS
static struct ucounts *inc_net_namespaces(struct user_namespace *ns)
{
	return inc_ucount(ns, current_euid(), UCOUNT_NET_NAMESPACES);
}

static void dec_net_namespaces(struct ucounts *ucounts)
{
	dec_ucount(ucounts, UCOUNT_NET_NAMESPACES);
}

static struct kmem_cache *net_cachep __ro_after_init;
static struct workqueue_struct *netns_wq;

static struct net *net_alloc(void)
{
	struct net *net = NULL;
	struct net_generic *ng;

	ng = net_alloc_generic();
	if (!ng)
		goto out;

	net = kmem_cache_zalloc(net_cachep, GFP_KERNEL);
	if (!net)
		goto out_free;

#ifdef CONFIG_KEYS
	net->key_domain = kzalloc(sizeof(struct key_tag), GFP_KERNEL);
	if (!net->key_domain)
		goto out_free_2;
	refcount_set(&net->key_domain->usage, 1);
#endif

	rcu_assign_pointer(net->gen, ng);
out:
	return net;

#ifdef CONFIG_KEYS
out_free_2:
	kmem_cache_free(net_cachep, net);
	net = NULL;
#endif
out_free:
	kfree(ng);
	goto out;
}

static void net_free(struct net *net)
{
	kfree(rcu_access_pointer(net->gen));
	kmem_cache_free(net_cachep, net);
}

void net_drop_ns(void *p)
{
	struct net *ns = p;
	if (ns && refcount_dec_and_test(&ns->passive))
		net_free(ns);
}

struct net *copy_net_ns(unsigned long flags,
			struct user_namespace *user_ns, struct net *old_net)
{
	struct ucounts *ucounts;
	struct net *net;
	int rv;

	if (!(flags & CLONE_NEWNET))
		return get_net(old_net);

	ucounts = inc_net_namespaces(user_ns);
	if (!ucounts)
		return ERR_PTR(-ENOSPC);

	net = net_alloc();
	if (!net) {
		rv = -ENOMEM;
		goto dec_ucounts;
	}
	refcount_set(&net->passive, 1);
	net->ucounts = ucounts;
	get_user_ns(user_ns);

	rv = down_read_killable(&pernet_ops_rwsem);
	if (rv < 0)
		goto put_userns;

	rv = setup_net(net, user_ns);

	up_read(&pernet_ops_rwsem);

	if (rv < 0) {
put_userns:
		key_remove_domain(net->key_domain);
		put_user_ns(user_ns);
		net_drop_ns(net);
dec_ucounts:
		dec_net_namespaces(ucounts);
		return ERR_PTR(rv);
	}
	return net;
}

/**
 * net_ns_get_ownership - get sysfs ownership data for @net
 * @net: network namespace in question (can be NULL)
 * @uid: kernel user ID for sysfs objects
 * @gid: kernel group ID for sysfs objects
 *
 * Returns the uid/gid pair of root in the user namespace associated with the
 * given network namespace.
 */
void net_ns_get_ownership(const struct net *net, kuid_t *uid, kgid_t *gid)
{
	if (net) {
		kuid_t ns_root_uid = make_kuid(net->user_ns, 0);
		kgid_t ns_root_gid = make_kgid(net->user_ns, 0);

		if (uid_valid(ns_root_uid))
			*uid = ns_root_uid;

		if (gid_valid(ns_root_gid))
			*gid = ns_root_gid;
	} else {
		*uid = GLOBAL_ROOT_UID;
		*gid = GLOBAL_ROOT_GID;
	}
}
EXPORT_SYMBOL_GPL(net_ns_get_ownership);

static void unhash_nsid(struct net *net, struct net *last)
{
	struct net *tmp;
	/* This function is only called from cleanup_net() work,
	 * and this work is the only process, that may delete
	 * a net from net_namespace_list. So, when the below
	 * is executing, the list may only grow. Thus, we do not
	 * use for_each_net_rcu() or net_rwsem.
	 */
	for_each_net(tmp) {
		int id;

		spin_lock_bh(&tmp->nsid_lock);
		id = __peernet2id(tmp, net);
		if (id >= 0)
			idr_remove(&tmp->netns_ids, id);
		spin_unlock_bh(&tmp->nsid_lock);
		if (id >= 0)
			rtnl_net_notifyid(tmp, RTM_DELNSID, id, 0, NULL,
					  GFP_KERNEL);
		if (tmp == last)
			break;
	}
	spin_lock_bh(&net->nsid_lock);
	idr_destroy(&net->netns_ids);
	spin_unlock_bh(&net->nsid_lock);
}

static LLIST_HEAD(cleanup_list);

static void cleanup_net(struct work_struct *work)
{
	const struct pernet_operations *ops;
	struct net *net, *tmp, *last;
	struct llist_node *net_kill_list;
	LIST_HEAD(net_exit_list);

	/* Atomically snapshot the list of namespaces to cleanup */
	net_kill_list = llist_del_all(&cleanup_list);

	down_read(&pernet_ops_rwsem);

	/* Don't let anyone else find us. */
	down_write(&net_rwsem);
	llist_for_each_entry(net, net_kill_list, cleanup_list)
		list_del_rcu(&net->list);
	/* Cache last net. After we unlock rtnl, no one new net
	 * added to net_namespace_list can assign nsid pointer
	 * to a net from net_kill_list (see peernet2id_alloc()).
	 * So, we skip them in unhash_nsid().
	 *
	 * Note, that unhash_nsid() does not delete nsid links
	 * between net_kill_list's nets, as they've already
	 * deleted from net_namespace_list. But, this would be
	 * useless anyway, as netns_ids are destroyed there.
	 */
	last = list_last_entry(&net_namespace_list, struct net, list);
	up_write(&net_rwsem);

	llist_for_each_entry(net, net_kill_list, cleanup_list) {
		unhash_nsid(net, last);
		list_add_tail(&net->exit_list, &net_exit_list);
	}

	/* Run all of the network namespace pre_exit methods */
	list_for_each_entry_reverse(ops, &pernet_list, list)
		ops_pre_exit_list(ops, &net_exit_list);

	/*
	 * Another CPU might be rcu-iterating the list, wait for it.
	 * This needs to be before calling the exit() notifiers, so
	 * the rcu_barrier() below isn't sufficient alone.
	 * Also the pre_exit() and exit() methods need this barrier.
	 */
	synchronize_rcu();

	/* Run all of the network namespace exit methods */
	list_for_each_entry_reverse(ops, &pernet_list, list)
		ops_exit_list(ops, &net_exit_list);

	/* Free the net generic variables */
	list_for_each_entry_reverse(ops, &pernet_list, list)
		ops_free_list(ops, &net_exit_list);

	up_read(&pernet_ops_rwsem);

	/* Ensure there are no outstanding rcu callbacks using this
	 * network namespace.
	 */
	rcu_barrier();

	/* Finally it is safe to free my network namespace structure */
	list_for_each_entry_safe(net, tmp, &net_exit_list, exit_list) {
		list_del_init(&net->exit_list);
		dec_net_namespaces(net->ucounts);
		key_remove_domain(net->key_domain);
		put_user_ns(net->user_ns);
		net_drop_ns(net);
	}
}

/**
 * net_ns_barrier - wait until concurrent net_cleanup_work is done
 *
 * cleanup_net runs from work queue and will first remove namespaces
 * from the global list, then run net exit functions.
 *
 * Call this in module exit path to make sure that all netns
 * ->exit ops have been invoked before the function is removed.
 */
void net_ns_barrier(void)
{
	down_write(&pernet_ops_rwsem);
	up_write(&pernet_ops_rwsem);
}
EXPORT_SYMBOL(net_ns_barrier);

static DECLARE_WORK(net_cleanup_work, cleanup_net);

void __put_net(struct net *net)
{
	/* Cleanup the network namespace in process context */
	if (llist_add(&net->cleanup_list, &cleanup_list))
		queue_work(netns_wq, &net_cleanup_work);
}
EXPORT_SYMBOL_GPL(__put_net);

struct net *get_net_ns_by_fd(int fd)
{
	struct file *file;
	struct ns_common *ns;
	struct net *net;

	file = proc_ns_fget(fd);
	if (IS_ERR(file))
		return ERR_CAST(file);

	ns = get_proc_ns(file_inode(file));
	if (ns->ops == &netns_operations)
		net = get_net(container_of(ns, struct net, ns));
	else
		net = ERR_PTR(-EINVAL);

	fput(file);
	return net;
}

#else
struct net *get_net_ns_by_fd(int fd)
{
	return ERR_PTR(-EINVAL);
}
#endif
EXPORT_SYMBOL_GPL(get_net_ns_by_fd);

struct net *get_net_ns_by_pid(pid_t pid)
{
	struct task_struct *tsk;
	struct net *net;

	/* Lookup the network namespace */
	net = ERR_PTR(-ESRCH);
	rcu_read_lock();
	tsk = find_task_by_vpid(pid);
	if (tsk) {
		struct nsproxy *nsproxy;
		task_lock(tsk);
		nsproxy = tsk->nsproxy;
		if (nsproxy)
			net = get_net(nsproxy->net_ns);
		task_unlock(tsk);
	}
	rcu_read_unlock();
	return net;
}
EXPORT_SYMBOL_GPL(get_net_ns_by_pid);

static __net_init int net_ns_net_init(struct net *net)
{
#ifdef CONFIG_NET_NS
	net->ns.ops = &netns_operations;
#endif
	return ns_alloc_inum(&net->ns);
}

static __net_exit void net_ns_net_exit(struct net *net)
{
	ns_free_inum(&net->ns);
}

static struct pernet_operations __net_initdata net_ns_ops = {
	.init = net_ns_net_init,
	.exit = net_ns_net_exit,
};

static const struct nla_policy rtnl_net_policy[NETNSA_MAX + 1] = {
	[NETNSA_NONE]		= { .type = NLA_UNSPEC },
	[NETNSA_NSID]		= { .type = NLA_S32 },
	[NETNSA_PID]		= { .type = NLA_U32 },
	[NETNSA_FD]		= { .type = NLA_U32 },
	[NETNSA_TARGET_NSID]	= { .type = NLA_S32 },
};

static int rtnl_net_newid(struct sk_buff *skb, struct nlmsghdr *nlh,
			  struct netlink_ext_ack *extack)
{
	struct net *net = sock_net(skb->sk);
	struct nlattr *tb[NETNSA_MAX + 1];
	struct nlattr *nla;
	struct net *peer;
	int nsid, err;

	err = nlmsg_parse_deprecated(nlh, sizeof(struct rtgenmsg), tb,
				     NETNSA_MAX, rtnl_net_policy, extack);
	if (err < 0)
		return err;
	if (!tb[NETNSA_NSID]) {
		NL_SET_ERR_MSG(extack, "nsid is missing");
		return -EINVAL;
	}
	nsid = nla_get_s32(tb[NETNSA_NSID]);

	if (tb[NETNSA_PID]) {
		peer = get_net_ns_by_pid(nla_get_u32(tb[NETNSA_PID]));
		nla = tb[NETNSA_PID];
	} else if (tb[NETNSA_FD]) {
		peer = get_net_ns_by_fd(nla_get_u32(tb[NETNSA_FD]));
		nla = tb[NETNSA_FD];
	} else {
		NL_SET_ERR_MSG(extack, "Peer netns reference is missing");
		return -EINVAL;
	}
	if (IS_ERR(peer)) {
		NL_SET_BAD_ATTR(extack, nla);
		NL_SET_ERR_MSG(extack, "Peer netns reference is invalid");
		return PTR_ERR(peer);
	}

	spin_lock_bh(&net->nsid_lock);
	if (__peernet2id(net, peer) >= 0) {
		spin_unlock_bh(&net->nsid_lock);
		err = -EEXIST;
		NL_SET_BAD_ATTR(extack, nla);
		NL_SET_ERR_MSG(extack,
			       "Peer netns already has a nsid assigned");
		goto out;
	}

	err = alloc_netid(net, peer, nsid);
	spin_unlock_bh(&net->nsid_lock);
	if (err >= 0) {
		rtnl_net_notifyid(net, RTM_NEWNSID, err, NETLINK_CB(skb).portid,
				  nlh, GFP_KERNEL);
		err = 0;
	} else if (err == -ENOSPC && nsid >= 0) {
		err = -EEXIST;
		NL_SET_BAD_ATTR(extack, tb[NETNSA_NSID]);
		NL_SET_ERR_MSG(extack, "The specified nsid is already used");
	}
out:
	put_net(peer);
	return err;
}

static int rtnl_net_get_size(void)
{
	return NLMSG_ALIGN(sizeof(struct rtgenmsg))
	       + nla_total_size(sizeof(s32)) /* NETNSA_NSID */
	       + nla_total_size(sizeof(s32)) /* NETNSA_CURRENT_NSID */
	       ;
}

struct net_fill_args {
	u32 portid;
	u32 seq;
	int flags;
	int cmd;
	int nsid;
	bool add_ref;
	int ref_nsid;
};

static int rtnl_net_fill(struct sk_buff *skb, struct net_fill_args *args)
{
	struct nlmsghdr *nlh;
	struct rtgenmsg *rth;

	nlh = nlmsg_put(skb, args->portid, args->seq, args->cmd, sizeof(*rth),
			args->flags);
	if (!nlh)
		return -EMSGSIZE;

	rth = nlmsg_data(nlh);
	rth->rtgen_family = AF_UNSPEC;

	if (nla_put_s32(skb, NETNSA_NSID, args->nsid))
		goto nla_put_failure;

	if (args->add_ref &&
	    nla_put_s32(skb, NETNSA_CURRENT_NSID, args->ref_nsid))
		goto nla_put_failure;

	nlmsg_end(skb, nlh);
	return 0;

nla_put_failure:
	nlmsg_cancel(skb, nlh);
	return -EMSGSIZE;
}

static int rtnl_net_valid_getid_req(struct sk_buff *skb,
				    const struct nlmsghdr *nlh,
				    struct nlattr **tb,
				    struct netlink_ext_ack *extack)
{
	int i, err;

	if (!netlink_strict_get_check(skb))
		return nlmsg_parse_deprecated(nlh, sizeof(struct rtgenmsg),
					      tb, NETNSA_MAX, rtnl_net_policy,
					      extack);

	err = nlmsg_parse_deprecated_strict(nlh, sizeof(struct rtgenmsg), tb,
					    NETNSA_MAX, rtnl_net_policy,
					    extack);
	if (err)
		return err;

	for (i = 0; i <= NETNSA_MAX; i++) {
		if (!tb[i])
			continue;

		switch (i) {
		case NETNSA_PID:
		case NETNSA_FD:
		case NETNSA_NSID:
		case NETNSA_TARGET_NSID:
			break;
		default:
			NL_SET_ERR_MSG(extack, "Unsupported attribute in peer netns getid request");
			return -EINVAL;
		}
	}

	return 0;
}

static int rtnl_net_getid(struct sk_buff *skb, struct nlmsghdr *nlh,
			  struct netlink_ext_ack *extack)
{
	struct net *net = sock_net(skb->sk);
	struct nlattr *tb[NETNSA_MAX + 1];
	struct net_fill_args fillargs = {
		.portid = NETLINK_CB(skb).portid,
		.seq = nlh->nlmsg_seq,
		.cmd = RTM_NEWNSID,
	};
	struct net *peer, *target = net;
	struct nlattr *nla;
	struct sk_buff *msg;
	int err;

	err = rtnl_net_valid_getid_req(skb, nlh, tb, extack);
	if (err < 0)
		return err;
	if (tb[NETNSA_PID]) {
		peer = get_net_ns_by_pid(nla_get_u32(tb[NETNSA_PID]));
		nla = tb[NETNSA_PID];
	} else if (tb[NETNSA_FD]) {
		peer = get_net_ns_by_fd(nla_get_u32(tb[NETNSA_FD]));
		nla = tb[NETNSA_FD];
	} else if (tb[NETNSA_NSID]) {
		peer = get_net_ns_by_id(net, nla_get_s32(tb[NETNSA_NSID]));
		if (!peer)
			peer = ERR_PTR(-ENOENT);
		nla = tb[NETNSA_NSID];
	} else {
		NL_SET_ERR_MSG(extack, "Peer netns reference is missing");
		return -EINVAL;
	}

	if (IS_ERR(peer)) {
		NL_SET_BAD_ATTR(extack, nla);
		NL_SET_ERR_MSG(extack, "Peer netns reference is invalid");
		return PTR_ERR(peer);
	}

	if (tb[NETNSA_TARGET_NSID]) {
		int id = nla_get_s32(tb[NETNSA_TARGET_NSID]);

		target = rtnl_get_net_ns_capable(NETLINK_CB(skb).sk, id);
		if (IS_ERR(target)) {
			NL_SET_BAD_ATTR(extack, tb[NETNSA_TARGET_NSID]);
			NL_SET_ERR_MSG(extack,
				       "Target netns reference is invalid");
			err = PTR_ERR(target);
			goto out;
		}
		fillargs.add_ref = true;
		fillargs.ref_nsid = peernet2id(net, peer);
	}

	msg = nlmsg_new(rtnl_net_get_size(), GFP_KERNEL);
	if (!msg) {
		err = -ENOMEM;
		goto out;
	}

	fillargs.nsid = peernet2id(target, peer);
	err = rtnl_net_fill(msg, &fillargs);
	if (err < 0)
		goto err_out;

	err = rtnl_unicast(msg, net, NETLINK_CB(skb).portid);
	goto out;

err_out:
	nlmsg_free(msg);
out:
	if (fillargs.add_ref)
		put_net(target);
	put_net(peer);
	return err;
}

struct rtnl_net_dump_cb {
	struct net *tgt_net;
	struct net *ref_net;
	struct sk_buff *skb;
	struct net_fill_args fillargs;
	int idx;
	int s_idx;
};

/* Runs in RCU-critical section. */
static int rtnl_net_dumpid_one(int id, void *peer, void *data)
{
	struct rtnl_net_dump_cb *net_cb = (struct rtnl_net_dump_cb *)data;
	int ret;

	if (net_cb->idx < net_cb->s_idx)
		goto cont;

	net_cb->fillargs.nsid = id;
	if (net_cb->fillargs.add_ref)
		net_cb->fillargs.ref_nsid = __peernet2id(net_cb->ref_net, peer);
	ret = rtnl_net_fill(net_cb->skb, &net_cb->fillargs);
	if (ret < 0)
		return ret;

cont:
	net_cb->idx++;
	return 0;
}

static int rtnl_valid_dump_net_req(const struct nlmsghdr *nlh, struct sock *sk,
				   struct rtnl_net_dump_cb *net_cb,
				   struct netlink_callback *cb)
{
	struct netlink_ext_ack *extack = cb->extack;
	struct nlattr *tb[NETNSA_MAX + 1];
	int err, i;

	err = nlmsg_parse_deprecated_strict(nlh, sizeof(struct rtgenmsg), tb,
					    NETNSA_MAX, rtnl_net_policy,
					    extack);
	if (err < 0)
		return err;

	for (i = 0; i <= NETNSA_MAX; i++) {
		if (!tb[i])
			continue;

		if (i == NETNSA_TARGET_NSID) {
			struct net *net;

			net = rtnl_get_net_ns_capable(sk, nla_get_s32(tb[i]));
			if (IS_ERR(net)) {
				NL_SET_BAD_ATTR(extack, tb[i]);
				NL_SET_ERR_MSG(extack,
					       "Invalid target network namespace id");
				return PTR_ERR(net);
			}
			net_cb->fillargs.add_ref = true;
			net_cb->ref_net = net_cb->tgt_net;
			net_cb->tgt_net = net;
		} else {
			NL_SET_BAD_ATTR(extack, tb[i]);
			NL_SET_ERR_MSG(extack,
				       "Unsupported attribute in dump request");
			return -EINVAL;
		}
	}

	return 0;
}

static int rtnl_net_dumpid(struct sk_buff *skb, struct netlink_callback *cb)
{
	struct rtnl_net_dump_cb net_cb = {
		.tgt_net = sock_net(skb->sk),
		.skb = skb,
		.fillargs = {
			.portid = NETLINK_CB(cb->skb).portid,
			.seq = cb->nlh->nlmsg_seq,
			.flags = NLM_F_MULTI,
			.cmd = RTM_NEWNSID,
		},
		.idx = 0,
		.s_idx = cb->args[0],
	};
	int err = 0;

	if (cb->strict_check) {
		err = rtnl_valid_dump_net_req(cb->nlh, skb->sk, &net_cb, cb);
		if (err < 0)
			goto end;
	}

	rcu_read_lock();
	idr_for_each(&net_cb.tgt_net->netns_ids, rtnl_net_dumpid_one, &net_cb);
	rcu_read_unlock();

	cb->args[0] = net_cb.idx;
end:
	if (net_cb.fillargs.add_ref)
		put_net(net_cb.tgt_net);
	return err < 0 ? err : skb->len;
}

static void rtnl_net_notifyid(struct net *net, int cmd, int id, u32 portid,
			      struct nlmsghdr *nlh, gfp_t gfp)
{
	struct net_fill_args fillargs = {
		.portid = portid,
		.seq = nlh ? nlh->nlmsg_seq : 0,
		.cmd = cmd,
		.nsid = id,
	};
	struct sk_buff *msg;
	int err = -ENOMEM;

	msg = nlmsg_new(rtnl_net_get_size(), gfp);
	if (!msg)
		goto out;

	err = rtnl_net_fill(msg, &fillargs);
	if (err < 0)
		goto err_out;

	rtnl_notify(msg, net, portid, RTNLGRP_NSID, nlh, gfp);
	return;

err_out:
	nlmsg_free(msg);
out:
	rtnl_set_sk_err(net, RTNLGRP_NSID, err);
}

static int __init net_ns_init(void)
{
	struct net_generic *ng;

#ifdef CONFIG_NET_NS
	net_cachep = kmem_cache_create("net_namespace", sizeof(struct net),
					SMP_CACHE_BYTES,
					SLAB_PANIC|SLAB_ACCOUNT, NULL);

	/* Create workqueue for cleanup */
	netns_wq = create_singlethread_workqueue("netns");
	if (!netns_wq)
		panic("Could not create netns workq");
#endif

	ng = net_alloc_generic();
	if (!ng)
		panic("Could not allocate generic netns");

	rcu_assign_pointer(init_net.gen, ng);
<<<<<<< HEAD

	preempt_disable();
	__net_gen_cookie(&init_net);
	preempt_enable();
=======
>>>>>>> f642729d

	down_write(&pernet_ops_rwsem);
	if (setup_net(&init_net, &init_user_ns))
		panic("Could not setup the initial network namespace");

	init_net_initialized = true;
	up_write(&pernet_ops_rwsem);

	if (register_pernet_subsys(&net_ns_ops))
		panic("Could not register network namespace subsystems");

	rtnl_register(PF_UNSPEC, RTM_NEWNSID, rtnl_net_newid, NULL,
		      RTNL_FLAG_DOIT_UNLOCKED);
	rtnl_register(PF_UNSPEC, RTM_GETNSID, rtnl_net_getid, rtnl_net_dumpid,
		      RTNL_FLAG_DOIT_UNLOCKED);

	return 0;
}

pure_initcall(net_ns_init);

#ifdef CONFIG_NET_NS
static int __register_pernet_operations(struct list_head *list,
					struct pernet_operations *ops)
{
	struct net *net;
	int error;
	LIST_HEAD(net_exit_list);

	list_add_tail(&ops->list, list);
	if (ops->init || (ops->id && ops->size)) {
		/* We held write locked pernet_ops_rwsem, and parallel
		 * setup_net() and cleanup_net() are not possible.
		 */
		for_each_net(net) {
			error = ops_init(ops, net);
			if (error)
				goto out_undo;
			list_add_tail(&net->exit_list, &net_exit_list);
		}
	}
	return 0;

out_undo:
	/* If I have an error cleanup all namespaces I initialized */
	list_del(&ops->list);
	ops_pre_exit_list(ops, &net_exit_list);
	synchronize_rcu();
	ops_exit_list(ops, &net_exit_list);
	ops_free_list(ops, &net_exit_list);
	return error;
}

static void __unregister_pernet_operations(struct pernet_operations *ops)
{
	struct net *net;
	LIST_HEAD(net_exit_list);

	list_del(&ops->list);
	/* See comment in __register_pernet_operations() */
	for_each_net(net)
		list_add_tail(&net->exit_list, &net_exit_list);
	ops_pre_exit_list(ops, &net_exit_list);
	synchronize_rcu();
	ops_exit_list(ops, &net_exit_list);
	ops_free_list(ops, &net_exit_list);
}

#else

static int __register_pernet_operations(struct list_head *list,
					struct pernet_operations *ops)
{
	if (!init_net_initialized) {
		list_add_tail(&ops->list, list);
		return 0;
	}

	return ops_init(ops, &init_net);
}

static void __unregister_pernet_operations(struct pernet_operations *ops)
{
	if (!init_net_initialized) {
		list_del(&ops->list);
	} else {
		LIST_HEAD(net_exit_list);
		list_add(&init_net.exit_list, &net_exit_list);
		ops_pre_exit_list(ops, &net_exit_list);
		synchronize_rcu();
		ops_exit_list(ops, &net_exit_list);
		ops_free_list(ops, &net_exit_list);
	}
}

#endif /* CONFIG_NET_NS */

static DEFINE_IDA(net_generic_ids);

static int register_pernet_operations(struct list_head *list,
				      struct pernet_operations *ops)
{
	int error;

	if (ops->id) {
		error = ida_alloc_min(&net_generic_ids, MIN_PERNET_OPS_ID,
				GFP_KERNEL);
		if (error < 0)
			return error;
		*ops->id = error;
		max_gen_ptrs = max(max_gen_ptrs, *ops->id + 1);
	}
	error = __register_pernet_operations(list, ops);
	if (error) {
		rcu_barrier();
		if (ops->id)
			ida_free(&net_generic_ids, *ops->id);
	}

	return error;
}

static void unregister_pernet_operations(struct pernet_operations *ops)
{
	__unregister_pernet_operations(ops);
	rcu_barrier();
	if (ops->id)
		ida_free(&net_generic_ids, *ops->id);
}

/**
 *      register_pernet_subsys - register a network namespace subsystem
 *	@ops:  pernet operations structure for the subsystem
 *
 *	Register a subsystem which has init and exit functions
 *	that are called when network namespaces are created and
 *	destroyed respectively.
 *
 *	When registered all network namespace init functions are
 *	called for every existing network namespace.  Allowing kernel
 *	modules to have a race free view of the set of network namespaces.
 *
 *	When a new network namespace is created all of the init
 *	methods are called in the order in which they were registered.
 *
 *	When a network namespace is destroyed all of the exit methods
 *	are called in the reverse of the order with which they were
 *	registered.
 */
int register_pernet_subsys(struct pernet_operations *ops)
{
	int error;
	down_write(&pernet_ops_rwsem);
	error =  register_pernet_operations(first_device, ops);
	up_write(&pernet_ops_rwsem);
	return error;
}
EXPORT_SYMBOL_GPL(register_pernet_subsys);

/**
 *      unregister_pernet_subsys - unregister a network namespace subsystem
 *	@ops: pernet operations structure to manipulate
 *
 *	Remove the pernet operations structure from the list to be
 *	used when network namespaces are created or destroyed.  In
 *	addition run the exit method for all existing network
 *	namespaces.
 */
void unregister_pernet_subsys(struct pernet_operations *ops)
{
	down_write(&pernet_ops_rwsem);
	unregister_pernet_operations(ops);
	up_write(&pernet_ops_rwsem);
}
EXPORT_SYMBOL_GPL(unregister_pernet_subsys);

/**
 *      register_pernet_device - register a network namespace device
 *	@ops:  pernet operations structure for the subsystem
 *
 *	Register a device which has init and exit functions
 *	that are called when network namespaces are created and
 *	destroyed respectively.
 *
 *	When registered all network namespace init functions are
 *	called for every existing network namespace.  Allowing kernel
 *	modules to have a race free view of the set of network namespaces.
 *
 *	When a new network namespace is created all of the init
 *	methods are called in the order in which they were registered.
 *
 *	When a network namespace is destroyed all of the exit methods
 *	are called in the reverse of the order with which they were
 *	registered.
 */
int register_pernet_device(struct pernet_operations *ops)
{
	int error;
	down_write(&pernet_ops_rwsem);
	error = register_pernet_operations(&pernet_list, ops);
	if (!error && (first_device == &pernet_list))
		first_device = &ops->list;
	up_write(&pernet_ops_rwsem);
	return error;
}
EXPORT_SYMBOL_GPL(register_pernet_device);

/**
 *      unregister_pernet_device - unregister a network namespace netdevice
 *	@ops: pernet operations structure to manipulate
 *
 *	Remove the pernet operations structure from the list to be
 *	used when network namespaces are created or destroyed.  In
 *	addition run the exit method for all existing network
 *	namespaces.
 */
void unregister_pernet_device(struct pernet_operations *ops)
{
	down_write(&pernet_ops_rwsem);
	if (&ops->list == first_device)
		first_device = first_device->next;
	unregister_pernet_operations(ops);
	up_write(&pernet_ops_rwsem);
}
EXPORT_SYMBOL_GPL(unregister_pernet_device);

#ifdef CONFIG_NET_NS
static struct ns_common *netns_get(struct task_struct *task)
{
	struct net *net = NULL;
	struct nsproxy *nsproxy;

	task_lock(task);
	nsproxy = task->nsproxy;
	if (nsproxy)
		net = get_net(nsproxy->net_ns);
	task_unlock(task);

	return net ? &net->ns : NULL;
}

static inline struct net *to_net_ns(struct ns_common *ns)
{
	return container_of(ns, struct net, ns);
}

static void netns_put(struct ns_common *ns)
{
	put_net(to_net_ns(ns));
}

static int netns_install(struct nsset *nsset, struct ns_common *ns)
{
	struct nsproxy *nsproxy = nsset->nsproxy;
	struct net *net = to_net_ns(ns);

	if (!ns_capable(net->user_ns, CAP_SYS_ADMIN) ||
	    !ns_capable(nsset->cred->user_ns, CAP_SYS_ADMIN))
		return -EPERM;

	put_net(nsproxy->net_ns);
	nsproxy->net_ns = get_net(net);
	return 0;
}

static struct user_namespace *netns_owner(struct ns_common *ns)
{
	return to_net_ns(ns)->user_ns;
}

const struct proc_ns_operations netns_operations = {
	.name		= "net",
	.type		= CLONE_NEWNET,
	.get		= netns_get,
	.put		= netns_put,
	.install	= netns_install,
	.owner		= netns_owner,
};
#endif<|MERGE_RESOLUTION|>--- conflicted
+++ resolved
@@ -71,21 +71,6 @@
 static unsigned int max_gen_ptrs = INITIAL_NET_GEN_PTRS;
 
 DEFINE_COOKIE(net_cookie);
-<<<<<<< HEAD
-
-u64 __net_gen_cookie(struct net *net)
-{
-	while (1) {
-		u64 res = atomic64_read(&net->net_cookie);
-
-		if (res)
-			return res;
-		res = gen_cookie_next(&net_cookie);
-		atomic64_cmpxchg(&net->net_cookie, 0, res);
-	}
-}
-=======
->>>>>>> f642729d
 
 static struct net_generic *net_alloc_generic(void)
 {
@@ -1108,13 +1093,6 @@
 		panic("Could not allocate generic netns");
 
 	rcu_assign_pointer(init_net.gen, ng);
-<<<<<<< HEAD
-
-	preempt_disable();
-	__net_gen_cookie(&init_net);
-	preempt_enable();
-=======
->>>>>>> f642729d
 
 	down_write(&pernet_ops_rwsem);
 	if (setup_net(&init_net, &init_user_ns))
