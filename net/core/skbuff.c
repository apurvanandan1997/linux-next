// SPDX-License-Identifier: GPL-2.0-or-later
/*
 *	Routines having to do with the 'struct sk_buff' memory handlers.
 *
 *	Authors:	Alan Cox <alan@lxorguk.ukuu.org.uk>
 *			Florian La Roche <rzsfl@rz.uni-sb.de>
 *
 *	Fixes:
 *		Alan Cox	:	Fixed the worst of the load
 *					balancer bugs.
 *		Dave Platt	:	Interrupt stacking fix.
 *	Richard Kooijman	:	Timestamp fixes.
 *		Alan Cox	:	Changed buffer format.
 *		Alan Cox	:	destructor hook for AF_UNIX etc.
 *		Linus Torvalds	:	Better skb_clone.
 *		Alan Cox	:	Added skb_copy.
 *		Alan Cox	:	Added all the changed routines Linus
 *					only put in the headers
 *		Ray VanTassle	:	Fixed --skb->lock in free
 *		Alan Cox	:	skb_copy copy arp field
 *		Andi Kleen	:	slabified it.
 *		Robert Olsson	:	Removed skb_head_pool
 *
 *	NOTE:
 *		The __skb_ routines should be called with interrupts
 *	disabled, or you better be *real* sure that the operation is atomic
 *	with respect to whatever list is being frobbed (e.g. via lock_sock()
 *	or via disabling bottom half handlers, etc).
 */

/*
 *	The functions in this file will not compile correctly with gcc 2.4.x
 */

#define pr_fmt(fmt) KBUILD_MODNAME ": " fmt

#include <linux/module.h>
#include <linux/types.h>
#include <linux/kernel.h>
#include <linux/mm.h>
#include <linux/interrupt.h>
#include <linux/in.h>
#include <linux/inet.h>
#include <linux/slab.h>
#include <linux/tcp.h>
#include <linux/udp.h>
#include <linux/sctp.h>
#include <linux/netdevice.h>
#ifdef CONFIG_NET_CLS_ACT
#include <net/pkt_sched.h>
#endif
#include <linux/string.h>
#include <linux/skbuff.h>
#include <linux/splice.h>
#include <linux/cache.h>
#include <linux/rtnetlink.h>
#include <linux/init.h>
#include <linux/scatterlist.h>
#include <linux/errqueue.h>
#include <linux/prefetch.h>
#include <linux/if_vlan.h>
#include <linux/mpls.h>

#include <net/protocol.h>
#include <net/dst.h>
#include <net/sock.h>
#include <net/checksum.h>
#include <net/ip6_checksum.h>
#include <net/xfrm.h>
#include <net/mpls.h>
#include <net/mptcp.h>

#include <linux/uaccess.h>
#include <trace/events/skb.h>
#include <linux/highmem.h>
#include <linux/capability.h>
#include <linux/user_namespace.h>
#include <linux/indirect_call_wrapper.h>

#include "datagram.h"

struct kmem_cache *skbuff_head_cache __ro_after_init;
static struct kmem_cache *skbuff_fclone_cache __ro_after_init;
#ifdef CONFIG_SKB_EXTENSIONS
static struct kmem_cache *skbuff_ext_cache __ro_after_init;
#endif
int sysctl_max_skb_frags __read_mostly = MAX_SKB_FRAGS;
EXPORT_SYMBOL(sysctl_max_skb_frags);

/**
 *	skb_panic - private function for out-of-line support
 *	@skb:	buffer
 *	@sz:	size
 *	@addr:	address
 *	@msg:	skb_over_panic or skb_under_panic
 *
 *	Out-of-line support for skb_put() and skb_push().
 *	Called via the wrapper skb_over_panic() or skb_under_panic().
 *	Keep out of line to prevent kernel bloat.
 *	__builtin_return_address is not used because it is not always reliable.
 */
static void skb_panic(struct sk_buff *skb, unsigned int sz, void *addr,
		      const char msg[])
{
	pr_emerg("%s: text:%px len:%d put:%d head:%px data:%px tail:%#lx end:%#lx dev:%s\n",
		 msg, addr, skb->len, sz, skb->head, skb->data,
		 (unsigned long)skb->tail, (unsigned long)skb->end,
		 skb->dev ? skb->dev->name : "<NULL>");
	BUG();
}

static void skb_over_panic(struct sk_buff *skb, unsigned int sz, void *addr)
{
	skb_panic(skb, sz, addr, __func__);
}

static void skb_under_panic(struct sk_buff *skb, unsigned int sz, void *addr)
{
	skb_panic(skb, sz, addr, __func__);
}

#define NAPI_SKB_CACHE_SIZE	64
#define NAPI_SKB_CACHE_BULK	16
#define NAPI_SKB_CACHE_HALF	(NAPI_SKB_CACHE_SIZE / 2)

struct napi_alloc_cache {
	struct page_frag_cache page;
	unsigned int skb_count;
	void *skb_cache[NAPI_SKB_CACHE_SIZE];
};

static DEFINE_PER_CPU(struct page_frag_cache, netdev_alloc_cache);
static DEFINE_PER_CPU(struct napi_alloc_cache, napi_alloc_cache);

static void *__alloc_frag_align(unsigned int fragsz, gfp_t gfp_mask,
				unsigned int align_mask)
{
	struct napi_alloc_cache *nc = this_cpu_ptr(&napi_alloc_cache);

	return page_frag_alloc_align(&nc->page, fragsz, gfp_mask, align_mask);
}

void *__napi_alloc_frag_align(unsigned int fragsz, unsigned int align_mask)
{
	fragsz = SKB_DATA_ALIGN(fragsz);

	return __alloc_frag_align(fragsz, GFP_ATOMIC, align_mask);
}
EXPORT_SYMBOL(__napi_alloc_frag_align);

void *__netdev_alloc_frag_align(unsigned int fragsz, unsigned int align_mask)
{
	struct page_frag_cache *nc;
	void *data;

	fragsz = SKB_DATA_ALIGN(fragsz);
	if (in_irq() || irqs_disabled()) {
		nc = this_cpu_ptr(&netdev_alloc_cache);
		data = page_frag_alloc_align(nc, fragsz, GFP_ATOMIC, align_mask);
	} else {
		local_bh_disable();
		data = __alloc_frag_align(fragsz, GFP_ATOMIC, align_mask);
		local_bh_enable();
	}
	return data;
}
EXPORT_SYMBOL(__netdev_alloc_frag_align);

static struct sk_buff *napi_skb_cache_get(void)
{
	struct napi_alloc_cache *nc = this_cpu_ptr(&napi_alloc_cache);
	struct sk_buff *skb;

	if (unlikely(!nc->skb_count))
		nc->skb_count = kmem_cache_alloc_bulk(skbuff_head_cache,
						      GFP_ATOMIC,
						      NAPI_SKB_CACHE_BULK,
						      nc->skb_cache);
	if (unlikely(!nc->skb_count))
		return NULL;

	skb = nc->skb_cache[--nc->skb_count];
	kasan_unpoison_object_data(skbuff_head_cache, skb);

	return skb;
}

/* Caller must provide SKB that is memset cleared */
static void __build_skb_around(struct sk_buff *skb, void *data,
			       unsigned int frag_size)
{
	struct skb_shared_info *shinfo;
	unsigned int size = frag_size ? : ksize(data);

	size -= SKB_DATA_ALIGN(sizeof(struct skb_shared_info));

	/* Assumes caller memset cleared SKB */
	skb->truesize = SKB_TRUESIZE(size);
	refcount_set(&skb->users, 1);
	skb->head = data;
	skb->data = data;
	skb_reset_tail_pointer(skb);
	skb->end = skb->tail + size;
	skb->mac_header = (typeof(skb->mac_header))~0U;
	skb->transport_header = (typeof(skb->transport_header))~0U;

	/* make sure we initialize shinfo sequentially */
	shinfo = skb_shinfo(skb);
	memset(shinfo, 0, offsetof(struct skb_shared_info, dataref));
	atomic_set(&shinfo->dataref, 1);

	skb_set_kcov_handle(skb, kcov_common_handle());
}

/**
 * __build_skb - build a network buffer
 * @data: data buffer provided by caller
 * @frag_size: size of data, or 0 if head was kmalloced
 *
 * Allocate a new &sk_buff. Caller provides space holding head and
 * skb_shared_info. @data must have been allocated by kmalloc() only if
 * @frag_size is 0, otherwise data should come from the page allocator
 *  or vmalloc()
 * The return is the new skb buffer.
 * On a failure the return is %NULL, and @data is not freed.
 * Notes :
 *  Before IO, driver allocates only data buffer where NIC put incoming frame
 *  Driver should add room at head (NET_SKB_PAD) and
 *  MUST add room at tail (SKB_DATA_ALIGN(skb_shared_info))
 *  After IO, driver calls build_skb(), to allocate sk_buff and populate it
 *  before giving packet to stack.
 *  RX rings only contains data buffers, not full skbs.
 */
struct sk_buff *__build_skb(void *data, unsigned int frag_size)
{
	struct sk_buff *skb;

	skb = kmem_cache_alloc(skbuff_head_cache, GFP_ATOMIC);
	if (unlikely(!skb))
		return NULL;

	memset(skb, 0, offsetof(struct sk_buff, tail));
	__build_skb_around(skb, data, frag_size);

	return skb;
}

/* build_skb() is wrapper over __build_skb(), that specifically
 * takes care of skb->head and skb->pfmemalloc
 * This means that if @frag_size is not zero, then @data must be backed
 * by a page fragment, not kmalloc() or vmalloc()
 */
struct sk_buff *build_skb(void *data, unsigned int frag_size)
{
	struct sk_buff *skb = __build_skb(data, frag_size);

	if (skb && frag_size) {
		skb->head_frag = 1;
		if (page_is_pfmemalloc(virt_to_head_page(data)))
			skb->pfmemalloc = 1;
	}
	return skb;
}
EXPORT_SYMBOL(build_skb);

/**
 * build_skb_around - build a network buffer around provided skb
 * @skb: sk_buff provide by caller, must be memset cleared
 * @data: data buffer provided by caller
 * @frag_size: size of data, or 0 if head was kmalloced
 */
struct sk_buff *build_skb_around(struct sk_buff *skb,
				 void *data, unsigned int frag_size)
{
	if (unlikely(!skb))
		return NULL;

	__build_skb_around(skb, data, frag_size);

	if (frag_size) {
		skb->head_frag = 1;
		if (page_is_pfmemalloc(virt_to_head_page(data)))
			skb->pfmemalloc = 1;
	}
	return skb;
}
EXPORT_SYMBOL(build_skb_around);

/**
 * __napi_build_skb - build a network buffer
 * @data: data buffer provided by caller
 * @frag_size: size of data, or 0 if head was kmalloced
 *
 * Version of __build_skb() that uses NAPI percpu caches to obtain
 * skbuff_head instead of inplace allocation.
 *
 * Returns a new &sk_buff on success, %NULL on allocation failure.
 */
static struct sk_buff *__napi_build_skb(void *data, unsigned int frag_size)
{
	struct sk_buff *skb;

	skb = napi_skb_cache_get();
	if (unlikely(!skb))
		return NULL;

	memset(skb, 0, offsetof(struct sk_buff, tail));
	__build_skb_around(skb, data, frag_size);

<<<<<<< HEAD
static void *__alloc_frag_align(unsigned int fragsz, gfp_t gfp_mask,
				unsigned int align_mask)
=======
	return skb;
}

/**
 * napi_build_skb - build a network buffer
 * @data: data buffer provided by caller
 * @frag_size: size of data, or 0 if head was kmalloced
 *
 * Version of __napi_build_skb() that takes care of skb->head_frag
 * and skb->pfmemalloc when the data is a page or page fragment.
 *
 * Returns a new &sk_buff on success, %NULL on allocation failure.
 */
struct sk_buff *napi_build_skb(void *data, unsigned int frag_size)
>>>>>>> 38b5133a
{
	struct sk_buff *skb = __napi_build_skb(data, frag_size);

<<<<<<< HEAD
	return page_frag_alloc_align(&nc->page, fragsz, gfp_mask, align_mask);
=======
	if (likely(skb) && frag_size) {
		skb->head_frag = 1;
		skb_propagate_pfmemalloc(virt_to_head_page(data), skb);
	}

	return skb;
>>>>>>> 38b5133a
}
EXPORT_SYMBOL(napi_build_skb);

<<<<<<< HEAD
void *__napi_alloc_frag_align(unsigned int fragsz, unsigned int align_mask)
=======
/*
 * kmalloc_reserve is a wrapper around kmalloc_node_track_caller that tells
 * the caller if emergency pfmemalloc reserves are being used. If it is and
 * the socket is later found to be SOCK_MEMALLOC then PFMEMALLOC reserves
 * may be used. Otherwise, the packet data may be discarded until enough
 * memory is free
 */
static void *kmalloc_reserve(size_t size, gfp_t flags, int node,
			     bool *pfmemalloc)
>>>>>>> 38b5133a
{
	void *obj;
	bool ret_pfmemalloc = false;

<<<<<<< HEAD
	return __alloc_frag_align(fragsz, GFP_ATOMIC, align_mask);
}
EXPORT_SYMBOL(__napi_alloc_frag_align);

void *__netdev_alloc_frag_align(unsigned int fragsz, unsigned int align_mask)
=======
	/*
	 * Try a regular allocation, when that fails and we're not entitled
	 * to the reserves, fail.
	 */
	obj = kmalloc_node_track_caller(size,
					flags | __GFP_NOMEMALLOC | __GFP_NOWARN,
					node);
	if (obj || !(gfp_pfmemalloc_allowed(flags)))
		goto out;

	/* Try again but now we are using pfmemalloc reserves */
	ret_pfmemalloc = true;
	obj = kmalloc_node_track_caller(size, flags, node);

out:
	if (pfmemalloc)
		*pfmemalloc = ret_pfmemalloc;

	return obj;
}

/* 	Allocate a new skbuff. We do this ourselves so we can fill in a few
 *	'private' fields and also do memory statistics to find all the
 *	[BEEP] leaks.
 *
 */

/**
 *	__alloc_skb	-	allocate a network buffer
 *	@size: size to allocate
 *	@gfp_mask: allocation mask
 *	@flags: If SKB_ALLOC_FCLONE is set, allocate from fclone cache
 *		instead of head cache and allocate a cloned (child) skb.
 *		If SKB_ALLOC_RX is set, __GFP_MEMALLOC will be used for
 *		allocations in case the data is required for writeback
 *	@node: numa node to allocate memory on
 *
 *	Allocate a new &sk_buff. The returned buffer has no headroom and a
 *	tail room of at least size bytes. The object has a reference count
 *	of one. The return is the buffer. On a failure the return is %NULL.
 *
 *	Buffers may only be allocated from interrupts using a @gfp_mask of
 *	%GFP_ATOMIC.
 */
struct sk_buff *__alloc_skb(unsigned int size, gfp_t gfp_mask,
			    int flags, int node)
>>>>>>> 38b5133a
{
	struct kmem_cache *cache;
	struct sk_buff *skb;
	u8 *data;
	bool pfmemalloc;

<<<<<<< HEAD
	fragsz = SKB_DATA_ALIGN(fragsz);
	if (in_irq() || irqs_disabled()) {
		nc = this_cpu_ptr(&netdev_alloc_cache);
		data = page_frag_alloc_align(nc, fragsz, GFP_ATOMIC, align_mask);
	} else {
		local_bh_disable();
		data = __alloc_frag_align(fragsz, GFP_ATOMIC, align_mask);
		local_bh_enable();
=======
	cache = (flags & SKB_ALLOC_FCLONE)
		? skbuff_fclone_cache : skbuff_head_cache;

	if (sk_memalloc_socks() && (flags & SKB_ALLOC_RX))
		gfp_mask |= __GFP_MEMALLOC;

	/* Get the HEAD */
	if ((flags & (SKB_ALLOC_FCLONE | SKB_ALLOC_NAPI)) == SKB_ALLOC_NAPI &&
	    likely(node == NUMA_NO_NODE || node == numa_mem_id()))
		skb = napi_skb_cache_get();
	else
		skb = kmem_cache_alloc_node(cache, gfp_mask & ~GFP_DMA, node);
	if (unlikely(!skb))
		return NULL;
	prefetchw(skb);

	/* We do our best to align skb_shared_info on a separate cache
	 * line. It usually works because kmalloc(X > SMP_CACHE_BYTES) gives
	 * aligned memory blocks, unless SLUB/SLAB debug is enabled.
	 * Both skb->head and skb_shared_info are cache line aligned.
	 */
	size = SKB_DATA_ALIGN(size);
	size += SKB_DATA_ALIGN(sizeof(struct skb_shared_info));
	data = kmalloc_reserve(size, gfp_mask, node, &pfmemalloc);
	if (unlikely(!data))
		goto nodata;
	/* kmalloc(size) might give us more room than requested.
	 * Put skb_shared_info exactly at the end of allocated zone,
	 * to allow max possible filling before reallocation.
	 */
	size = SKB_WITH_OVERHEAD(ksize(data));
	prefetchw(data + size);

	/*
	 * Only clear those fields we need to clear, not those that we will
	 * actually initialise below. Hence, don't put any more fields after
	 * the tail pointer in struct sk_buff!
	 */
	memset(skb, 0, offsetof(struct sk_buff, tail));
	__build_skb_around(skb, data, 0);
	skb->pfmemalloc = pfmemalloc;

	if (flags & SKB_ALLOC_FCLONE) {
		struct sk_buff_fclones *fclones;

		fclones = container_of(skb, struct sk_buff_fclones, skb1);

		skb->fclone = SKB_FCLONE_ORIG;
		refcount_set(&fclones->fclone_ref, 1);

		fclones->skb2.fclone = SKB_FCLONE_CLONE;
>>>>>>> 38b5133a
	}

	return skb;

nodata:
	kmem_cache_free(cache, skb);
	return NULL;
}
<<<<<<< HEAD
EXPORT_SYMBOL(__netdev_alloc_frag_align);
=======
EXPORT_SYMBOL(__alloc_skb);
>>>>>>> 38b5133a

/**
 *	__netdev_alloc_skb - allocate an skbuff for rx on a specific device
 *	@dev: network device to receive on
 *	@len: length to allocate
 *	@gfp_mask: get_free_pages mask, passed to alloc_skb
 *
 *	Allocate a new &sk_buff and assign it a usage count of one. The
 *	buffer has NET_SKB_PAD headroom built in. Users should allocate
 *	the headroom they think they need without accounting for the
 *	built in space. The built in space is used for optimisations.
 *
 *	%NULL is returned if there is no free memory.
 */
struct sk_buff *__netdev_alloc_skb(struct net_device *dev, unsigned int len,
				   gfp_t gfp_mask)
{
	struct page_frag_cache *nc;
	struct sk_buff *skb;
	bool pfmemalloc;
	void *data;

	len += NET_SKB_PAD;

	/* If requested length is either too small or too big,
	 * we use kmalloc() for skb->head allocation.
	 */
	if (len <= SKB_WITH_OVERHEAD(1024) ||
	    len > SKB_WITH_OVERHEAD(PAGE_SIZE) ||
	    (gfp_mask & (__GFP_DIRECT_RECLAIM | GFP_DMA))) {
		skb = __alloc_skb(len, gfp_mask, SKB_ALLOC_RX, NUMA_NO_NODE);
		if (!skb)
			goto skb_fail;
		goto skb_success;
	}

	len += SKB_DATA_ALIGN(sizeof(struct skb_shared_info));
	len = SKB_DATA_ALIGN(len);

	if (sk_memalloc_socks())
		gfp_mask |= __GFP_MEMALLOC;

	if (in_irq() || irqs_disabled()) {
		nc = this_cpu_ptr(&netdev_alloc_cache);
		data = page_frag_alloc(nc, len, gfp_mask);
		pfmemalloc = nc->pfmemalloc;
	} else {
		local_bh_disable();
		nc = this_cpu_ptr(&napi_alloc_cache.page);
		data = page_frag_alloc(nc, len, gfp_mask);
		pfmemalloc = nc->pfmemalloc;
		local_bh_enable();
	}

	if (unlikely(!data))
		return NULL;

	skb = __build_skb(data, len);
	if (unlikely(!skb)) {
		skb_free_frag(data);
		return NULL;
	}

	if (pfmemalloc)
		skb->pfmemalloc = 1;
	skb->head_frag = 1;

skb_success:
	skb_reserve(skb, NET_SKB_PAD);
	skb->dev = dev;

skb_fail:
	return skb;
}
EXPORT_SYMBOL(__netdev_alloc_skb);

/**
 *	__napi_alloc_skb - allocate skbuff for rx in a specific NAPI instance
 *	@napi: napi instance this buffer was allocated for
 *	@len: length to allocate
 *	@gfp_mask: get_free_pages mask, passed to alloc_skb and alloc_pages
 *
 *	Allocate a new sk_buff for use in NAPI receive.  This buffer will
 *	attempt to allocate the head from a special reserved region used
 *	only for NAPI Rx allocation.  By doing this we can save several
 *	CPU cycles by avoiding having to disable and re-enable IRQs.
 *
 *	%NULL is returned if there is no free memory.
 */
struct sk_buff *__napi_alloc_skb(struct napi_struct *napi, unsigned int len,
				 gfp_t gfp_mask)
{
	struct napi_alloc_cache *nc;
	struct sk_buff *skb;
	void *data;

	len += NET_SKB_PAD + NET_IP_ALIGN;

	/* If requested length is either too small or too big,
	 * we use kmalloc() for skb->head allocation.
	 */
	if (len <= SKB_WITH_OVERHEAD(1024) ||
	    len > SKB_WITH_OVERHEAD(PAGE_SIZE) ||
	    (gfp_mask & (__GFP_DIRECT_RECLAIM | GFP_DMA))) {
		skb = __alloc_skb(len, gfp_mask, SKB_ALLOC_RX | SKB_ALLOC_NAPI,
				  NUMA_NO_NODE);
		if (!skb)
			goto skb_fail;
		goto skb_success;
	}

	nc = this_cpu_ptr(&napi_alloc_cache);
	len += SKB_DATA_ALIGN(sizeof(struct skb_shared_info));
	len = SKB_DATA_ALIGN(len);

	if (sk_memalloc_socks())
		gfp_mask |= __GFP_MEMALLOC;

	data = page_frag_alloc(&nc->page, len, gfp_mask);
	if (unlikely(!data))
		return NULL;

	skb = __napi_build_skb(data, len);
	if (unlikely(!skb)) {
		skb_free_frag(data);
		return NULL;
	}

	if (nc->page.pfmemalloc)
		skb->pfmemalloc = 1;
	skb->head_frag = 1;

skb_success:
	skb_reserve(skb, NET_SKB_PAD + NET_IP_ALIGN);
	skb->dev = napi->dev;

skb_fail:
	return skb;
}
EXPORT_SYMBOL(__napi_alloc_skb);

void skb_add_rx_frag(struct sk_buff *skb, int i, struct page *page, int off,
		     int size, unsigned int truesize)
{
	skb_fill_page_desc(skb, i, page, off, size);
	skb->len += size;
	skb->data_len += size;
	skb->truesize += truesize;
}
EXPORT_SYMBOL(skb_add_rx_frag);

void skb_coalesce_rx_frag(struct sk_buff *skb, int i, int size,
			  unsigned int truesize)
{
	skb_frag_t *frag = &skb_shinfo(skb)->frags[i];

	skb_frag_size_add(frag, size);
	skb->len += size;
	skb->data_len += size;
	skb->truesize += truesize;
}
EXPORT_SYMBOL(skb_coalesce_rx_frag);

static void skb_drop_list(struct sk_buff **listp)
{
	kfree_skb_list(*listp);
	*listp = NULL;
}

static inline void skb_drop_fraglist(struct sk_buff *skb)
{
	skb_drop_list(&skb_shinfo(skb)->frag_list);
}

static void skb_clone_fraglist(struct sk_buff *skb)
{
	struct sk_buff *list;

	skb_walk_frags(skb, list)
		skb_get(list);
}

static void skb_free_head(struct sk_buff *skb)
{
	unsigned char *head = skb->head;

	if (skb->head_frag)
		skb_free_frag(head);
	else
		kfree(head);
}

static void skb_release_data(struct sk_buff *skb)
{
	struct skb_shared_info *shinfo = skb_shinfo(skb);
	int i;

	if (skb->cloned &&
	    atomic_sub_return(skb->nohdr ? (1 << SKB_DATAREF_SHIFT) + 1 : 1,
			      &shinfo->dataref))
		return;

	skb_zcopy_clear(skb, true);

	for (i = 0; i < shinfo->nr_frags; i++)
		__skb_frag_unref(&shinfo->frags[i]);

	if (shinfo->frag_list)
		kfree_skb_list(shinfo->frag_list);

	skb_free_head(skb);
}

/*
 *	Free an skbuff by memory without cleaning the state.
 */
static void kfree_skbmem(struct sk_buff *skb)
{
	struct sk_buff_fclones *fclones;

	switch (skb->fclone) {
	case SKB_FCLONE_UNAVAILABLE:
		kmem_cache_free(skbuff_head_cache, skb);
		return;

	case SKB_FCLONE_ORIG:
		fclones = container_of(skb, struct sk_buff_fclones, skb1);

		/* We usually free the clone (TX completion) before original skb
		 * This test would have no chance to be true for the clone,
		 * while here, branch prediction will be good.
		 */
		if (refcount_read(&fclones->fclone_ref) == 1)
			goto fastpath;
		break;

	default: /* SKB_FCLONE_CLONE */
		fclones = container_of(skb, struct sk_buff_fclones, skb2);
		break;
	}
	if (!refcount_dec_and_test(&fclones->fclone_ref))
		return;
fastpath:
	kmem_cache_free(skbuff_fclone_cache, fclones);
}

void skb_release_head_state(struct sk_buff *skb)
{
	skb_dst_drop(skb);
	if (skb->destructor) {
		WARN_ON(in_irq());
		skb->destructor(skb);
	}
#if IS_ENABLED(CONFIG_NF_CONNTRACK)
	nf_conntrack_put(skb_nfct(skb));
#endif
	skb_ext_put(skb);
}

/* Free everything but the sk_buff shell. */
static void skb_release_all(struct sk_buff *skb)
{
	skb_release_head_state(skb);
	if (likely(skb->head))
		skb_release_data(skb);
}

/**
 *	__kfree_skb - private function
 *	@skb: buffer
 *
 *	Free an sk_buff. Release anything attached to the buffer.
 *	Clean the state. This is an internal helper function. Users should
 *	always call kfree_skb
 */

void __kfree_skb(struct sk_buff *skb)
{
	skb_release_all(skb);
	kfree_skbmem(skb);
}
EXPORT_SYMBOL(__kfree_skb);

/**
 *	kfree_skb - free an sk_buff
 *	@skb: buffer to free
 *
 *	Drop a reference to the buffer and free it if the usage count has
 *	hit zero.
 */
void kfree_skb(struct sk_buff *skb)
{
	if (!skb_unref(skb))
		return;

	trace_kfree_skb(skb, __builtin_return_address(0));
	__kfree_skb(skb);
}
EXPORT_SYMBOL(kfree_skb);

void kfree_skb_list(struct sk_buff *segs)
{
	while (segs) {
		struct sk_buff *next = segs->next;

		kfree_skb(segs);
		segs = next;
	}
}
EXPORT_SYMBOL(kfree_skb_list);

/* Dump skb information and contents.
 *
 * Must only be called from net_ratelimit()-ed paths.
 *
 * Dumps whole packets if full_pkt, only headers otherwise.
 */
void skb_dump(const char *level, const struct sk_buff *skb, bool full_pkt)
{
	struct skb_shared_info *sh = skb_shinfo(skb);
	struct net_device *dev = skb->dev;
	struct sock *sk = skb->sk;
	struct sk_buff *list_skb;
	bool has_mac, has_trans;
	int headroom, tailroom;
	int i, len, seg_len;

	if (full_pkt)
		len = skb->len;
	else
		len = min_t(int, skb->len, MAX_HEADER + 128);

	headroom = skb_headroom(skb);
	tailroom = skb_tailroom(skb);

	has_mac = skb_mac_header_was_set(skb);
	has_trans = skb_transport_header_was_set(skb);

	printk("%sskb len=%u headroom=%u headlen=%u tailroom=%u\n"
	       "mac=(%d,%d) net=(%d,%d) trans=%d\n"
	       "shinfo(txflags=%u nr_frags=%u gso(size=%hu type=%u segs=%hu))\n"
	       "csum(0x%x ip_summed=%u complete_sw=%u valid=%u level=%u)\n"
	       "hash(0x%x sw=%u l4=%u) proto=0x%04x pkttype=%u iif=%d\n",
	       level, skb->len, headroom, skb_headlen(skb), tailroom,
	       has_mac ? skb->mac_header : -1,
	       has_mac ? skb_mac_header_len(skb) : -1,
	       skb->network_header,
	       has_trans ? skb_network_header_len(skb) : -1,
	       has_trans ? skb->transport_header : -1,
	       sh->tx_flags, sh->nr_frags,
	       sh->gso_size, sh->gso_type, sh->gso_segs,
	       skb->csum, skb->ip_summed, skb->csum_complete_sw,
	       skb->csum_valid, skb->csum_level,
	       skb->hash, skb->sw_hash, skb->l4_hash,
	       ntohs(skb->protocol), skb->pkt_type, skb->skb_iif);

	if (dev)
		printk("%sdev name=%s feat=0x%pNF\n",
		       level, dev->name, &dev->features);
	if (sk)
		printk("%ssk family=%hu type=%u proto=%u\n",
		       level, sk->sk_family, sk->sk_type, sk->sk_protocol);

	if (full_pkt && headroom)
		print_hex_dump(level, "skb headroom: ", DUMP_PREFIX_OFFSET,
			       16, 1, skb->head, headroom, false);

	seg_len = min_t(int, skb_headlen(skb), len);
	if (seg_len)
		print_hex_dump(level, "skb linear:   ", DUMP_PREFIX_OFFSET,
			       16, 1, skb->data, seg_len, false);
	len -= seg_len;

	if (full_pkt && tailroom)
		print_hex_dump(level, "skb tailroom: ", DUMP_PREFIX_OFFSET,
			       16, 1, skb_tail_pointer(skb), tailroom, false);

	for (i = 0; len && i < skb_shinfo(skb)->nr_frags; i++) {
		skb_frag_t *frag = &skb_shinfo(skb)->frags[i];
		u32 p_off, p_len, copied;
		struct page *p;
		u8 *vaddr;

		skb_frag_foreach_page(frag, skb_frag_off(frag),
				      skb_frag_size(frag), p, p_off, p_len,
				      copied) {
			seg_len = min_t(int, p_len, len);
			vaddr = kmap_atomic(p);
			print_hex_dump(level, "skb frag:     ",
				       DUMP_PREFIX_OFFSET,
				       16, 1, vaddr + p_off, seg_len, false);
			kunmap_atomic(vaddr);
			len -= seg_len;
			if (!len)
				break;
		}
	}

	if (full_pkt && skb_has_frag_list(skb)) {
		printk("skb fraglist:\n");
		skb_walk_frags(skb, list_skb)
			skb_dump(level, list_skb, true);
	}
}
EXPORT_SYMBOL(skb_dump);

/**
 *	skb_tx_error - report an sk_buff xmit error
 *	@skb: buffer that triggered an error
 *
 *	Report xmit error if a device callback is tracking this skb.
 *	skb must be freed afterwards.
 */
void skb_tx_error(struct sk_buff *skb)
{
	skb_zcopy_clear(skb, true);
}
EXPORT_SYMBOL(skb_tx_error);

#ifdef CONFIG_TRACEPOINTS
/**
 *	consume_skb - free an skbuff
 *	@skb: buffer to free
 *
 *	Drop a ref to the buffer and free it if the usage count has hit zero
 *	Functions identically to kfree_skb, but kfree_skb assumes that the frame
 *	is being dropped after a failure and notes that
 */
void consume_skb(struct sk_buff *skb)
{
	if (!skb_unref(skb))
		return;

	trace_consume_skb(skb);
	__kfree_skb(skb);
}
EXPORT_SYMBOL(consume_skb);
#endif

/**
 *	__consume_stateless_skb - free an skbuff, assuming it is stateless
 *	@skb: buffer to free
 *
 *	Alike consume_skb(), but this variant assumes that this is the last
 *	skb reference and all the head states have been already dropped
 */
void __consume_stateless_skb(struct sk_buff *skb)
{
	trace_consume_skb(skb);
	skb_release_data(skb);
	kfree_skbmem(skb);
}

static void napi_skb_cache_put(struct sk_buff *skb)
{
	struct napi_alloc_cache *nc = this_cpu_ptr(&napi_alloc_cache);
	u32 i;

	kasan_poison_object_data(skbuff_head_cache, skb);
	nc->skb_cache[nc->skb_count++] = skb;

	if (unlikely(nc->skb_count == NAPI_SKB_CACHE_SIZE)) {
		for (i = NAPI_SKB_CACHE_HALF; i < NAPI_SKB_CACHE_SIZE; i++)
			kasan_unpoison_object_data(skbuff_head_cache,
						   nc->skb_cache[i]);

		kmem_cache_free_bulk(skbuff_head_cache, NAPI_SKB_CACHE_HALF,
				     nc->skb_cache + NAPI_SKB_CACHE_HALF);
		nc->skb_count = NAPI_SKB_CACHE_HALF;
	}
}

void __kfree_skb_defer(struct sk_buff *skb)
{
	skb_release_all(skb);
	napi_skb_cache_put(skb);
}

void napi_skb_free_stolen_head(struct sk_buff *skb)
{
	skb_dst_drop(skb);
	skb_ext_put(skb);
	napi_skb_cache_put(skb);
}

void napi_consume_skb(struct sk_buff *skb, int budget)
{
	/* Zero budget indicate non-NAPI context called us, like netpoll */
	if (unlikely(!budget)) {
		dev_consume_skb_any(skb);
		return;
	}

	lockdep_assert_in_softirq();

	if (!skb_unref(skb))
		return;

	/* if reaching here SKB is ready to free */
	trace_consume_skb(skb);

	/* if SKB is a clone, don't handle this case */
	if (skb->fclone != SKB_FCLONE_UNAVAILABLE) {
		__kfree_skb(skb);
		return;
	}

	skb_release_all(skb);
	napi_skb_cache_put(skb);
}
EXPORT_SYMBOL(napi_consume_skb);

/* Make sure a field is enclosed inside headers_start/headers_end section */
#define CHECK_SKB_FIELD(field) \
	BUILD_BUG_ON(offsetof(struct sk_buff, field) <		\
		     offsetof(struct sk_buff, headers_start));	\
	BUILD_BUG_ON(offsetof(struct sk_buff, field) >		\
		     offsetof(struct sk_buff, headers_end));	\

static void __copy_skb_header(struct sk_buff *new, const struct sk_buff *old)
{
	new->tstamp		= old->tstamp;
	/* We do not copy old->sk */
	new->dev		= old->dev;
	memcpy(new->cb, old->cb, sizeof(old->cb));
	skb_dst_copy(new, old);
	__skb_ext_copy(new, old);
	__nf_copy(new, old, false);

	/* Note : this field could be in headers_start/headers_end section
	 * It is not yet because we do not want to have a 16 bit hole
	 */
	new->queue_mapping = old->queue_mapping;

	memcpy(&new->headers_start, &old->headers_start,
	       offsetof(struct sk_buff, headers_end) -
	       offsetof(struct sk_buff, headers_start));
	CHECK_SKB_FIELD(protocol);
	CHECK_SKB_FIELD(csum);
	CHECK_SKB_FIELD(hash);
	CHECK_SKB_FIELD(priority);
	CHECK_SKB_FIELD(skb_iif);
	CHECK_SKB_FIELD(vlan_proto);
	CHECK_SKB_FIELD(vlan_tci);
	CHECK_SKB_FIELD(transport_header);
	CHECK_SKB_FIELD(network_header);
	CHECK_SKB_FIELD(mac_header);
	CHECK_SKB_FIELD(inner_protocol);
	CHECK_SKB_FIELD(inner_transport_header);
	CHECK_SKB_FIELD(inner_network_header);
	CHECK_SKB_FIELD(inner_mac_header);
	CHECK_SKB_FIELD(mark);
#ifdef CONFIG_NETWORK_SECMARK
	CHECK_SKB_FIELD(secmark);
#endif
#ifdef CONFIG_NET_RX_BUSY_POLL
	CHECK_SKB_FIELD(napi_id);
#endif
#ifdef CONFIG_XPS
	CHECK_SKB_FIELD(sender_cpu);
#endif
#ifdef CONFIG_NET_SCHED
	CHECK_SKB_FIELD(tc_index);
#endif

}

/*
 * You should not add any new code to this function.  Add it to
 * __copy_skb_header above instead.
 */
static struct sk_buff *__skb_clone(struct sk_buff *n, struct sk_buff *skb)
{
#define C(x) n->x = skb->x

	n->next = n->prev = NULL;
	n->sk = NULL;
	__copy_skb_header(n, skb);

	C(len);
	C(data_len);
	C(mac_len);
	n->hdr_len = skb->nohdr ? skb_headroom(skb) : skb->hdr_len;
	n->cloned = 1;
	n->nohdr = 0;
	n->peeked = 0;
	C(pfmemalloc);
	n->destructor = NULL;
	C(tail);
	C(end);
	C(head);
	C(head_frag);
	C(data);
	C(truesize);
	refcount_set(&n->users, 1);

	atomic_inc(&(skb_shinfo(skb)->dataref));
	skb->cloned = 1;

	return n;
#undef C
}

/**
 * alloc_skb_for_msg() - allocate sk_buff to wrap frag list forming a msg
 * @first: first sk_buff of the msg
 */
struct sk_buff *alloc_skb_for_msg(struct sk_buff *first)
{
	struct sk_buff *n;

	n = alloc_skb(0, GFP_ATOMIC);
	if (!n)
		return NULL;

	n->len = first->len;
	n->data_len = first->len;
	n->truesize = first->truesize;

	skb_shinfo(n)->frag_list = first;

	__copy_skb_header(n, first);
	n->destructor = NULL;

	return n;
}
EXPORT_SYMBOL_GPL(alloc_skb_for_msg);

/**
 *	skb_morph	-	morph one skb into another
 *	@dst: the skb to receive the contents
 *	@src: the skb to supply the contents
 *
 *	This is identical to skb_clone except that the target skb is
 *	supplied by the user.
 *
 *	The target skb is returned upon exit.
 */
struct sk_buff *skb_morph(struct sk_buff *dst, struct sk_buff *src)
{
	skb_release_all(dst);
	return __skb_clone(dst, src);
}
EXPORT_SYMBOL_GPL(skb_morph);

int mm_account_pinned_pages(struct mmpin *mmp, size_t size)
{
	unsigned long max_pg, num_pg, new_pg, old_pg;
	struct user_struct *user;

	if (capable(CAP_IPC_LOCK) || !size)
		return 0;

	num_pg = (size >> PAGE_SHIFT) + 2;	/* worst case */
	max_pg = rlimit(RLIMIT_MEMLOCK) >> PAGE_SHIFT;
	user = mmp->user ? : current_user();

	do {
		old_pg = atomic_long_read(&user->locked_vm);
		new_pg = old_pg + num_pg;
		if (new_pg > max_pg)
			return -ENOBUFS;
	} while (atomic_long_cmpxchg(&user->locked_vm, old_pg, new_pg) !=
		 old_pg);

	if (!mmp->user) {
		mmp->user = get_uid(user);
		mmp->num_pg = num_pg;
	} else {
		mmp->num_pg += num_pg;
	}

	return 0;
}
EXPORT_SYMBOL_GPL(mm_account_pinned_pages);

void mm_unaccount_pinned_pages(struct mmpin *mmp)
{
	if (mmp->user) {
		atomic_long_sub(mmp->num_pg, &mmp->user->locked_vm);
		free_uid(mmp->user);
	}
}
EXPORT_SYMBOL_GPL(mm_unaccount_pinned_pages);

struct ubuf_info *msg_zerocopy_alloc(struct sock *sk, size_t size)
{
	struct ubuf_info *uarg;
	struct sk_buff *skb;

	WARN_ON_ONCE(!in_task());

	skb = sock_omalloc(sk, 0, GFP_KERNEL);
	if (!skb)
		return NULL;

	BUILD_BUG_ON(sizeof(*uarg) > sizeof(skb->cb));
	uarg = (void *)skb->cb;
	uarg->mmp.user = NULL;

	if (mm_account_pinned_pages(&uarg->mmp, size)) {
		kfree_skb(skb);
		return NULL;
	}

	uarg->callback = msg_zerocopy_callback;
	uarg->id = ((u32)atomic_inc_return(&sk->sk_zckey)) - 1;
	uarg->len = 1;
	uarg->bytelen = size;
	uarg->zerocopy = 1;
	uarg->flags = SKBFL_ZEROCOPY_FRAG;
	refcount_set(&uarg->refcnt, 1);
	sock_hold(sk);

	return uarg;
}
EXPORT_SYMBOL_GPL(msg_zerocopy_alloc);

static inline struct sk_buff *skb_from_uarg(struct ubuf_info *uarg)
{
	return container_of((void *)uarg, struct sk_buff, cb);
}

struct ubuf_info *msg_zerocopy_realloc(struct sock *sk, size_t size,
				       struct ubuf_info *uarg)
{
	if (uarg) {
		const u32 byte_limit = 1 << 19;		/* limit to a few TSO */
		u32 bytelen, next;

		/* realloc only when socket is locked (TCP, UDP cork),
		 * so uarg->len and sk_zckey access is serialized
		 */
		if (!sock_owned_by_user(sk)) {
			WARN_ON_ONCE(1);
			return NULL;
		}

		bytelen = uarg->bytelen + size;
		if (uarg->len == USHRT_MAX - 1 || bytelen > byte_limit) {
			/* TCP can create new skb to attach new uarg */
			if (sk->sk_type == SOCK_STREAM)
				goto new_alloc;
			return NULL;
		}

		next = (u32)atomic_read(&sk->sk_zckey);
		if ((u32)(uarg->id + uarg->len) == next) {
			if (mm_account_pinned_pages(&uarg->mmp, size))
				return NULL;
			uarg->len++;
			uarg->bytelen = bytelen;
			atomic_set(&sk->sk_zckey, ++next);

			/* no extra ref when appending to datagram (MSG_MORE) */
			if (sk->sk_type == SOCK_STREAM)
				net_zcopy_get(uarg);

			return uarg;
		}
	}

new_alloc:
	return msg_zerocopy_alloc(sk, size);
}
EXPORT_SYMBOL_GPL(msg_zerocopy_realloc);

static bool skb_zerocopy_notify_extend(struct sk_buff *skb, u32 lo, u16 len)
{
	struct sock_exterr_skb *serr = SKB_EXT_ERR(skb);
	u32 old_lo, old_hi;
	u64 sum_len;

	old_lo = serr->ee.ee_info;
	old_hi = serr->ee.ee_data;
	sum_len = old_hi - old_lo + 1ULL + len;

	if (sum_len >= (1ULL << 32))
		return false;

	if (lo != old_hi + 1)
		return false;

	serr->ee.ee_data += len;
	return true;
}

static void __msg_zerocopy_callback(struct ubuf_info *uarg)
{
	struct sk_buff *tail, *skb = skb_from_uarg(uarg);
	struct sock_exterr_skb *serr;
	struct sock *sk = skb->sk;
	struct sk_buff_head *q;
	unsigned long flags;
	u32 lo, hi;
	u16 len;

	mm_unaccount_pinned_pages(&uarg->mmp);

	/* if !len, there was only 1 call, and it was aborted
	 * so do not queue a completion notification
	 */
	if (!uarg->len || sock_flag(sk, SOCK_DEAD))
		goto release;

	len = uarg->len;
	lo = uarg->id;
	hi = uarg->id + len - 1;

	serr = SKB_EXT_ERR(skb);
	memset(serr, 0, sizeof(*serr));
	serr->ee.ee_errno = 0;
	serr->ee.ee_origin = SO_EE_ORIGIN_ZEROCOPY;
	serr->ee.ee_data = hi;
	serr->ee.ee_info = lo;
	if (!uarg->zerocopy)
		serr->ee.ee_code |= SO_EE_CODE_ZEROCOPY_COPIED;

	q = &sk->sk_error_queue;
	spin_lock_irqsave(&q->lock, flags);
	tail = skb_peek_tail(q);
	if (!tail || SKB_EXT_ERR(tail)->ee.ee_origin != SO_EE_ORIGIN_ZEROCOPY ||
	    !skb_zerocopy_notify_extend(tail, lo, len)) {
		__skb_queue_tail(q, skb);
		skb = NULL;
	}
	spin_unlock_irqrestore(&q->lock, flags);

	sk->sk_error_report(sk);

release:
	consume_skb(skb);
	sock_put(sk);
}

void msg_zerocopy_callback(struct sk_buff *skb, struct ubuf_info *uarg,
			   bool success)
{
	uarg->zerocopy = uarg->zerocopy & success;

	if (refcount_dec_and_test(&uarg->refcnt))
		__msg_zerocopy_callback(uarg);
}
EXPORT_SYMBOL_GPL(msg_zerocopy_callback);

void msg_zerocopy_put_abort(struct ubuf_info *uarg, bool have_uref)
{
	struct sock *sk = skb_from_uarg(uarg)->sk;

	atomic_dec(&sk->sk_zckey);
	uarg->len--;

	if (have_uref)
		msg_zerocopy_callback(NULL, uarg, true);
}
EXPORT_SYMBOL_GPL(msg_zerocopy_put_abort);

int skb_zerocopy_iter_dgram(struct sk_buff *skb, struct msghdr *msg, int len)
{
	return __zerocopy_sg_from_iter(skb->sk, skb, &msg->msg_iter, len);
}
EXPORT_SYMBOL_GPL(skb_zerocopy_iter_dgram);

int skb_zerocopy_iter_stream(struct sock *sk, struct sk_buff *skb,
			     struct msghdr *msg, int len,
			     struct ubuf_info *uarg)
{
	struct ubuf_info *orig_uarg = skb_zcopy(skb);
	struct iov_iter orig_iter = msg->msg_iter;
	int err, orig_len = skb->len;

	/* An skb can only point to one uarg. This edge case happens when
	 * TCP appends to an skb, but zerocopy_realloc triggered a new alloc.
	 */
	if (orig_uarg && uarg != orig_uarg)
		return -EEXIST;

	err = __zerocopy_sg_from_iter(sk, skb, &msg->msg_iter, len);
	if (err == -EFAULT || (err == -EMSGSIZE && skb->len == orig_len)) {
		struct sock *save_sk = skb->sk;

		/* Streams do not free skb on error. Reset to prev state. */
		msg->msg_iter = orig_iter;
		skb->sk = sk;
		___pskb_trim(skb, orig_len);
		skb->sk = save_sk;
		return err;
	}

	skb_zcopy_set(skb, uarg, NULL);
	return skb->len - orig_len;
}
EXPORT_SYMBOL_GPL(skb_zerocopy_iter_stream);

static int skb_zerocopy_clone(struct sk_buff *nskb, struct sk_buff *orig,
			      gfp_t gfp_mask)
{
	if (skb_zcopy(orig)) {
		if (skb_zcopy(nskb)) {
			/* !gfp_mask callers are verified to !skb_zcopy(nskb) */
			if (!gfp_mask) {
				WARN_ON_ONCE(1);
				return -ENOMEM;
			}
			if (skb_uarg(nskb) == skb_uarg(orig))
				return 0;
			if (skb_copy_ubufs(nskb, GFP_ATOMIC))
				return -EIO;
		}
		skb_zcopy_set(nskb, skb_uarg(orig), NULL);
	}
	return 0;
}

/**
 *	skb_copy_ubufs	-	copy userspace skb frags buffers to kernel
 *	@skb: the skb to modify
 *	@gfp_mask: allocation priority
 *
 *	This must be called on skb with SKBFL_ZEROCOPY_ENABLE.
 *	It will copy all frags into kernel and drop the reference
 *	to userspace pages.
 *
 *	If this function is called from an interrupt gfp_mask() must be
 *	%GFP_ATOMIC.
 *
 *	Returns 0 on success or a negative error code on failure
 *	to allocate kernel memory to copy to.
 */
int skb_copy_ubufs(struct sk_buff *skb, gfp_t gfp_mask)
{
	int num_frags = skb_shinfo(skb)->nr_frags;
	struct page *page, *head = NULL;
	int i, new_frags;
	u32 d_off;

	if (skb_shared(skb) || skb_unclone(skb, gfp_mask))
		return -EINVAL;

	if (!num_frags)
		goto release;

	new_frags = (__skb_pagelen(skb) + PAGE_SIZE - 1) >> PAGE_SHIFT;
	for (i = 0; i < new_frags; i++) {
		page = alloc_page(gfp_mask);
		if (!page) {
			while (head) {
				struct page *next = (struct page *)page_private(head);
				put_page(head);
				head = next;
			}
			return -ENOMEM;
		}
		set_page_private(page, (unsigned long)head);
		head = page;
	}

	page = head;
	d_off = 0;
	for (i = 0; i < num_frags; i++) {
		skb_frag_t *f = &skb_shinfo(skb)->frags[i];
		u32 p_off, p_len, copied;
		struct page *p;
		u8 *vaddr;

		skb_frag_foreach_page(f, skb_frag_off(f), skb_frag_size(f),
				      p, p_off, p_len, copied) {
			u32 copy, done = 0;
			vaddr = kmap_atomic(p);

			while (done < p_len) {
				if (d_off == PAGE_SIZE) {
					d_off = 0;
					page = (struct page *)page_private(page);
				}
				copy = min_t(u32, PAGE_SIZE - d_off, p_len - done);
				memcpy(page_address(page) + d_off,
				       vaddr + p_off + done, copy);
				done += copy;
				d_off += copy;
			}
			kunmap_atomic(vaddr);
		}
	}

	/* skb frags release userspace buffers */
	for (i = 0; i < num_frags; i++)
		skb_frag_unref(skb, i);

	/* skb frags point to kernel buffers */
	for (i = 0; i < new_frags - 1; i++) {
		__skb_fill_page_desc(skb, i, head, 0, PAGE_SIZE);
		head = (struct page *)page_private(head);
	}
	__skb_fill_page_desc(skb, new_frags - 1, head, 0, d_off);
	skb_shinfo(skb)->nr_frags = new_frags;

release:
	skb_zcopy_clear(skb, false);
	return 0;
}
EXPORT_SYMBOL_GPL(skb_copy_ubufs);

/**
 *	skb_clone	-	duplicate an sk_buff
 *	@skb: buffer to clone
 *	@gfp_mask: allocation priority
 *
 *	Duplicate an &sk_buff. The new one is not owned by a socket. Both
 *	copies share the same packet data but not structure. The new
 *	buffer has a reference count of 1. If the allocation fails the
 *	function returns %NULL otherwise the new buffer is returned.
 *
 *	If this function is called from an interrupt gfp_mask() must be
 *	%GFP_ATOMIC.
 */

struct sk_buff *skb_clone(struct sk_buff *skb, gfp_t gfp_mask)
{
	struct sk_buff_fclones *fclones = container_of(skb,
						       struct sk_buff_fclones,
						       skb1);
	struct sk_buff *n;

	if (skb_orphan_frags(skb, gfp_mask))
		return NULL;

	if (skb->fclone == SKB_FCLONE_ORIG &&
	    refcount_read(&fclones->fclone_ref) == 1) {
		n = &fclones->skb2;
		refcount_set(&fclones->fclone_ref, 2);
	} else {
		if (skb_pfmemalloc(skb))
			gfp_mask |= __GFP_MEMALLOC;

		n = kmem_cache_alloc(skbuff_head_cache, gfp_mask);
		if (!n)
			return NULL;

		n->fclone = SKB_FCLONE_UNAVAILABLE;
	}

	return __skb_clone(n, skb);
}
EXPORT_SYMBOL(skb_clone);

void skb_headers_offset_update(struct sk_buff *skb, int off)
{
	/* Only adjust this if it actually is csum_start rather than csum */
	if (skb->ip_summed == CHECKSUM_PARTIAL)
		skb->csum_start += off;
	/* {transport,network,mac}_header and tail are relative to skb->head */
	skb->transport_header += off;
	skb->network_header   += off;
	if (skb_mac_header_was_set(skb))
		skb->mac_header += off;
	skb->inner_transport_header += off;
	skb->inner_network_header += off;
	skb->inner_mac_header += off;
}
EXPORT_SYMBOL(skb_headers_offset_update);

void skb_copy_header(struct sk_buff *new, const struct sk_buff *old)
{
	__copy_skb_header(new, old);

	skb_shinfo(new)->gso_size = skb_shinfo(old)->gso_size;
	skb_shinfo(new)->gso_segs = skb_shinfo(old)->gso_segs;
	skb_shinfo(new)->gso_type = skb_shinfo(old)->gso_type;
}
EXPORT_SYMBOL(skb_copy_header);

static inline int skb_alloc_rx_flag(const struct sk_buff *skb)
{
	if (skb_pfmemalloc(skb))
		return SKB_ALLOC_RX;
	return 0;
}

/**
 *	skb_copy	-	create private copy of an sk_buff
 *	@skb: buffer to copy
 *	@gfp_mask: allocation priority
 *
 *	Make a copy of both an &sk_buff and its data. This is used when the
 *	caller wishes to modify the data and needs a private copy of the
 *	data to alter. Returns %NULL on failure or the pointer to the buffer
 *	on success. The returned buffer has a reference count of 1.
 *
 *	As by-product this function converts non-linear &sk_buff to linear
 *	one, so that &sk_buff becomes completely private and caller is allowed
 *	to modify all the data of returned buffer. This means that this
 *	function is not recommended for use in circumstances when only
 *	header is going to be modified. Use pskb_copy() instead.
 */

struct sk_buff *skb_copy(const struct sk_buff *skb, gfp_t gfp_mask)
{
	int headerlen = skb_headroom(skb);
	unsigned int size = skb_end_offset(skb) + skb->data_len;
	struct sk_buff *n = __alloc_skb(size, gfp_mask,
					skb_alloc_rx_flag(skb), NUMA_NO_NODE);

	if (!n)
		return NULL;

	/* Set the data pointer */
	skb_reserve(n, headerlen);
	/* Set the tail pointer and length */
	skb_put(n, skb->len);

	BUG_ON(skb_copy_bits(skb, -headerlen, n->head, headerlen + skb->len));

	skb_copy_header(n, skb);
	return n;
}
EXPORT_SYMBOL(skb_copy);

/**
 *	__pskb_copy_fclone	-  create copy of an sk_buff with private head.
 *	@skb: buffer to copy
 *	@headroom: headroom of new skb
 *	@gfp_mask: allocation priority
 *	@fclone: if true allocate the copy of the skb from the fclone
 *	cache instead of the head cache; it is recommended to set this
 *	to true for the cases where the copy will likely be cloned
 *
 *	Make a copy of both an &sk_buff and part of its data, located
 *	in header. Fragmented data remain shared. This is used when
 *	the caller wishes to modify only header of &sk_buff and needs
 *	private copy of the header to alter. Returns %NULL on failure
 *	or the pointer to the buffer on success.
 *	The returned buffer has a reference count of 1.
 */

struct sk_buff *__pskb_copy_fclone(struct sk_buff *skb, int headroom,
				   gfp_t gfp_mask, bool fclone)
{
	unsigned int size = skb_headlen(skb) + headroom;
	int flags = skb_alloc_rx_flag(skb) | (fclone ? SKB_ALLOC_FCLONE : 0);
	struct sk_buff *n = __alloc_skb(size, gfp_mask, flags, NUMA_NO_NODE);

	if (!n)
		goto out;

	/* Set the data pointer */
	skb_reserve(n, headroom);
	/* Set the tail pointer and length */
	skb_put(n, skb_headlen(skb));
	/* Copy the bytes */
	skb_copy_from_linear_data(skb, n->data, n->len);

	n->truesize += skb->data_len;
	n->data_len  = skb->data_len;
	n->len	     = skb->len;

	if (skb_shinfo(skb)->nr_frags) {
		int i;

		if (skb_orphan_frags(skb, gfp_mask) ||
		    skb_zerocopy_clone(n, skb, gfp_mask)) {
			kfree_skb(n);
			n = NULL;
			goto out;
		}
		for (i = 0; i < skb_shinfo(skb)->nr_frags; i++) {
			skb_shinfo(n)->frags[i] = skb_shinfo(skb)->frags[i];
			skb_frag_ref(skb, i);
		}
		skb_shinfo(n)->nr_frags = i;
	}

	if (skb_has_frag_list(skb)) {
		skb_shinfo(n)->frag_list = skb_shinfo(skb)->frag_list;
		skb_clone_fraglist(n);
	}

	skb_copy_header(n, skb);
out:
	return n;
}
EXPORT_SYMBOL(__pskb_copy_fclone);

/**
 *	pskb_expand_head - reallocate header of &sk_buff
 *	@skb: buffer to reallocate
 *	@nhead: room to add at head
 *	@ntail: room to add at tail
 *	@gfp_mask: allocation priority
 *
 *	Expands (or creates identical copy, if @nhead and @ntail are zero)
 *	header of @skb. &sk_buff itself is not changed. &sk_buff MUST have
 *	reference count of 1. Returns zero in the case of success or error,
 *	if expansion failed. In the last case, &sk_buff is not changed.
 *
 *	All the pointers pointing into skb header may change and must be
 *	reloaded after call to this function.
 */

int pskb_expand_head(struct sk_buff *skb, int nhead, int ntail,
		     gfp_t gfp_mask)
{
	int i, osize = skb_end_offset(skb);
	int size = osize + nhead + ntail;
	long off;
	u8 *data;

	BUG_ON(nhead < 0);

	BUG_ON(skb_shared(skb));

	size = SKB_DATA_ALIGN(size);

	if (skb_pfmemalloc(skb))
		gfp_mask |= __GFP_MEMALLOC;
	data = kmalloc_reserve(size + SKB_DATA_ALIGN(sizeof(struct skb_shared_info)),
			       gfp_mask, NUMA_NO_NODE, NULL);
	if (!data)
		goto nodata;
	size = SKB_WITH_OVERHEAD(ksize(data));

	/* Copy only real data... and, alas, header. This should be
	 * optimized for the cases when header is void.
	 */
	memcpy(data + nhead, skb->head, skb_tail_pointer(skb) - skb->head);

	memcpy((struct skb_shared_info *)(data + size),
	       skb_shinfo(skb),
	       offsetof(struct skb_shared_info, frags[skb_shinfo(skb)->nr_frags]));

	/*
	 * if shinfo is shared we must drop the old head gracefully, but if it
	 * is not we can just drop the old head and let the existing refcount
	 * be since all we did is relocate the values
	 */
	if (skb_cloned(skb)) {
		if (skb_orphan_frags(skb, gfp_mask))
			goto nofrags;
		if (skb_zcopy(skb))
			refcount_inc(&skb_uarg(skb)->refcnt);
		for (i = 0; i < skb_shinfo(skb)->nr_frags; i++)
			skb_frag_ref(skb, i);

		if (skb_has_frag_list(skb))
			skb_clone_fraglist(skb);

		skb_release_data(skb);
	} else {
		skb_free_head(skb);
	}
	off = (data + nhead) - skb->head;

	skb->head     = data;
	skb->head_frag = 0;
	skb->data    += off;
#ifdef NET_SKBUFF_DATA_USES_OFFSET
	skb->end      = size;
	off           = nhead;
#else
	skb->end      = skb->head + size;
#endif
	skb->tail	      += off;
	skb_headers_offset_update(skb, nhead);
	skb->cloned   = 0;
	skb->hdr_len  = 0;
	skb->nohdr    = 0;
	atomic_set(&skb_shinfo(skb)->dataref, 1);

	skb_metadata_clear(skb);

	/* It is not generally safe to change skb->truesize.
	 * For the moment, we really care of rx path, or
	 * when skb is orphaned (not attached to a socket).
	 */
	if (!skb->sk || skb->destructor == sock_edemux)
		skb->truesize += size - osize;

	return 0;

nofrags:
	kfree(data);
nodata:
	return -ENOMEM;
}
EXPORT_SYMBOL(pskb_expand_head);

/* Make private copy of skb with writable head and some headroom */

struct sk_buff *skb_realloc_headroom(struct sk_buff *skb, unsigned int headroom)
{
	struct sk_buff *skb2;
	int delta = headroom - skb_headroom(skb);

	if (delta <= 0)
		skb2 = pskb_copy(skb, GFP_ATOMIC);
	else {
		skb2 = skb_clone(skb, GFP_ATOMIC);
		if (skb2 && pskb_expand_head(skb2, SKB_DATA_ALIGN(delta), 0,
					     GFP_ATOMIC)) {
			kfree_skb(skb2);
			skb2 = NULL;
		}
	}
	return skb2;
}
EXPORT_SYMBOL(skb_realloc_headroom);

/**
 *	skb_copy_expand	-	copy and expand sk_buff
 *	@skb: buffer to copy
 *	@newheadroom: new free bytes at head
 *	@newtailroom: new free bytes at tail
 *	@gfp_mask: allocation priority
 *
 *	Make a copy of both an &sk_buff and its data and while doing so
 *	allocate additional space.
 *
 *	This is used when the caller wishes to modify the data and needs a
 *	private copy of the data to alter as well as more space for new fields.
 *	Returns %NULL on failure or the pointer to the buffer
 *	on success. The returned buffer has a reference count of 1.
 *
 *	You must pass %GFP_ATOMIC as the allocation priority if this function
 *	is called from an interrupt.
 */
struct sk_buff *skb_copy_expand(const struct sk_buff *skb,
				int newheadroom, int newtailroom,
				gfp_t gfp_mask)
{
	/*
	 *	Allocate the copy buffer
	 */
	struct sk_buff *n = __alloc_skb(newheadroom + skb->len + newtailroom,
					gfp_mask, skb_alloc_rx_flag(skb),
					NUMA_NO_NODE);
	int oldheadroom = skb_headroom(skb);
	int head_copy_len, head_copy_off;

	if (!n)
		return NULL;

	skb_reserve(n, newheadroom);

	/* Set the tail pointer and length */
	skb_put(n, skb->len);

	head_copy_len = oldheadroom;
	head_copy_off = 0;
	if (newheadroom <= head_copy_len)
		head_copy_len = newheadroom;
	else
		head_copy_off = newheadroom - head_copy_len;

	/* Copy the linear header and data. */
	BUG_ON(skb_copy_bits(skb, -head_copy_len, n->head + head_copy_off,
			     skb->len + head_copy_len));

	skb_copy_header(n, skb);

	skb_headers_offset_update(n, newheadroom - oldheadroom);

	return n;
}
EXPORT_SYMBOL(skb_copy_expand);

/**
 *	__skb_pad		-	zero pad the tail of an skb
 *	@skb: buffer to pad
 *	@pad: space to pad
 *	@free_on_error: free buffer on error
 *
 *	Ensure that a buffer is followed by a padding area that is zero
 *	filled. Used by network drivers which may DMA or transfer data
 *	beyond the buffer end onto the wire.
 *
 *	May return error in out of memory cases. The skb is freed on error
 *	if @free_on_error is true.
 */

int __skb_pad(struct sk_buff *skb, int pad, bool free_on_error)
{
	int err;
	int ntail;

	/* If the skbuff is non linear tailroom is always zero.. */
	if (!skb_cloned(skb) && skb_tailroom(skb) >= pad) {
		memset(skb->data+skb->len, 0, pad);
		return 0;
	}

	ntail = skb->data_len + pad - (skb->end - skb->tail);
	if (likely(skb_cloned(skb) || ntail > 0)) {
		err = pskb_expand_head(skb, 0, ntail, GFP_ATOMIC);
		if (unlikely(err))
			goto free_skb;
	}

	/* FIXME: The use of this function with non-linear skb's really needs
	 * to be audited.
	 */
	err = skb_linearize(skb);
	if (unlikely(err))
		goto free_skb;

	memset(skb->data + skb->len, 0, pad);
	return 0;

free_skb:
	if (free_on_error)
		kfree_skb(skb);
	return err;
}
EXPORT_SYMBOL(__skb_pad);

/**
 *	pskb_put - add data to the tail of a potentially fragmented buffer
 *	@skb: start of the buffer to use
 *	@tail: tail fragment of the buffer to use
 *	@len: amount of data to add
 *
 *	This function extends the used data area of the potentially
 *	fragmented buffer. @tail must be the last fragment of @skb -- or
 *	@skb itself. If this would exceed the total buffer size the kernel
 *	will panic. A pointer to the first byte of the extra data is
 *	returned.
 */

void *pskb_put(struct sk_buff *skb, struct sk_buff *tail, int len)
{
	if (tail != skb) {
		skb->data_len += len;
		skb->len += len;
	}
	return skb_put(tail, len);
}
EXPORT_SYMBOL_GPL(pskb_put);

/**
 *	skb_put - add data to a buffer
 *	@skb: buffer to use
 *	@len: amount of data to add
 *
 *	This function extends the used data area of the buffer. If this would
 *	exceed the total buffer size the kernel will panic. A pointer to the
 *	first byte of the extra data is returned.
 */
void *skb_put(struct sk_buff *skb, unsigned int len)
{
	void *tmp = skb_tail_pointer(skb);
	SKB_LINEAR_ASSERT(skb);
	skb->tail += len;
	skb->len  += len;
	if (unlikely(skb->tail > skb->end))
		skb_over_panic(skb, len, __builtin_return_address(0));
	return tmp;
}
EXPORT_SYMBOL(skb_put);

/**
 *	skb_push - add data to the start of a buffer
 *	@skb: buffer to use
 *	@len: amount of data to add
 *
 *	This function extends the used data area of the buffer at the buffer
 *	start. If this would exceed the total buffer headroom the kernel will
 *	panic. A pointer to the first byte of the extra data is returned.
 */
void *skb_push(struct sk_buff *skb, unsigned int len)
{
	skb->data -= len;
	skb->len  += len;
	if (unlikely(skb->data < skb->head))
		skb_under_panic(skb, len, __builtin_return_address(0));
	return skb->data;
}
EXPORT_SYMBOL(skb_push);

/**
 *	skb_pull - remove data from the start of a buffer
 *	@skb: buffer to use
 *	@len: amount of data to remove
 *
 *	This function removes data from the start of a buffer, returning
 *	the memory to the headroom. A pointer to the next data in the buffer
 *	is returned. Once the data has been pulled future pushes will overwrite
 *	the old data.
 */
void *skb_pull(struct sk_buff *skb, unsigned int len)
{
	return skb_pull_inline(skb, len);
}
EXPORT_SYMBOL(skb_pull);

/**
 *	skb_trim - remove end from a buffer
 *	@skb: buffer to alter
 *	@len: new length
 *
 *	Cut the length of a buffer down by removing data from the tail. If
 *	the buffer is already under the length specified it is not modified.
 *	The skb must be linear.
 */
void skb_trim(struct sk_buff *skb, unsigned int len)
{
	if (skb->len > len)
		__skb_trim(skb, len);
}
EXPORT_SYMBOL(skb_trim);

/* Trims skb to length len. It can change skb pointers.
 */

int ___pskb_trim(struct sk_buff *skb, unsigned int len)
{
	struct sk_buff **fragp;
	struct sk_buff *frag;
	int offset = skb_headlen(skb);
	int nfrags = skb_shinfo(skb)->nr_frags;
	int i;
	int err;

	if (skb_cloned(skb) &&
	    unlikely((err = pskb_expand_head(skb, 0, 0, GFP_ATOMIC))))
		return err;

	i = 0;
	if (offset >= len)
		goto drop_pages;

	for (; i < nfrags; i++) {
		int end = offset + skb_frag_size(&skb_shinfo(skb)->frags[i]);

		if (end < len) {
			offset = end;
			continue;
		}

		skb_frag_size_set(&skb_shinfo(skb)->frags[i++], len - offset);

drop_pages:
		skb_shinfo(skb)->nr_frags = i;

		for (; i < nfrags; i++)
			skb_frag_unref(skb, i);

		if (skb_has_frag_list(skb))
			skb_drop_fraglist(skb);
		goto done;
	}

	for (fragp = &skb_shinfo(skb)->frag_list; (frag = *fragp);
	     fragp = &frag->next) {
		int end = offset + frag->len;

		if (skb_shared(frag)) {
			struct sk_buff *nfrag;

			nfrag = skb_clone(frag, GFP_ATOMIC);
			if (unlikely(!nfrag))
				return -ENOMEM;

			nfrag->next = frag->next;
			consume_skb(frag);
			frag = nfrag;
			*fragp = frag;
		}

		if (end < len) {
			offset = end;
			continue;
		}

		if (end > len &&
		    unlikely((err = pskb_trim(frag, len - offset))))
			return err;

		if (frag->next)
			skb_drop_list(&frag->next);
		break;
	}

done:
	if (len > skb_headlen(skb)) {
		skb->data_len -= skb->len - len;
		skb->len       = len;
	} else {
		skb->len       = len;
		skb->data_len  = 0;
		skb_set_tail_pointer(skb, len);
	}

	if (!skb->sk || skb->destructor == sock_edemux)
		skb_condense(skb);
	return 0;
}
EXPORT_SYMBOL(___pskb_trim);

/* Note : use pskb_trim_rcsum() instead of calling this directly
 */
int pskb_trim_rcsum_slow(struct sk_buff *skb, unsigned int len)
{
	if (skb->ip_summed == CHECKSUM_COMPLETE) {
		int delta = skb->len - len;

		skb->csum = csum_block_sub(skb->csum,
					   skb_checksum(skb, len, delta, 0),
					   len);
	} else if (skb->ip_summed == CHECKSUM_PARTIAL) {
		int hdlen = (len > skb_headlen(skb)) ? skb_headlen(skb) : len;
		int offset = skb_checksum_start_offset(skb) + skb->csum_offset;

		if (offset + sizeof(__sum16) > hdlen)
			return -EINVAL;
	}
	return __pskb_trim(skb, len);
}
EXPORT_SYMBOL(pskb_trim_rcsum_slow);

/**
 *	__pskb_pull_tail - advance tail of skb header
 *	@skb: buffer to reallocate
 *	@delta: number of bytes to advance tail
 *
 *	The function makes a sense only on a fragmented &sk_buff,
 *	it expands header moving its tail forward and copying necessary
 *	data from fragmented part.
 *
 *	&sk_buff MUST have reference count of 1.
 *
 *	Returns %NULL (and &sk_buff does not change) if pull failed
 *	or value of new tail of skb in the case of success.
 *
 *	All the pointers pointing into skb header may change and must be
 *	reloaded after call to this function.
 */

/* Moves tail of skb head forward, copying data from fragmented part,
 * when it is necessary.
 * 1. It may fail due to malloc failure.
 * 2. It may change skb pointers.
 *
 * It is pretty complicated. Luckily, it is called only in exceptional cases.
 */
void *__pskb_pull_tail(struct sk_buff *skb, int delta)
{
	/* If skb has not enough free space at tail, get new one
	 * plus 128 bytes for future expansions. If we have enough
	 * room at tail, reallocate without expansion only if skb is cloned.
	 */
	int i, k, eat = (skb->tail + delta) - skb->end;

	if (eat > 0 || skb_cloned(skb)) {
		if (pskb_expand_head(skb, 0, eat > 0 ? eat + 128 : 0,
				     GFP_ATOMIC))
			return NULL;
	}

	BUG_ON(skb_copy_bits(skb, skb_headlen(skb),
			     skb_tail_pointer(skb), delta));

	/* Optimization: no fragments, no reasons to preestimate
	 * size of pulled pages. Superb.
	 */
	if (!skb_has_frag_list(skb))
		goto pull_pages;

	/* Estimate size of pulled pages. */
	eat = delta;
	for (i = 0; i < skb_shinfo(skb)->nr_frags; i++) {
		int size = skb_frag_size(&skb_shinfo(skb)->frags[i]);

		if (size >= eat)
			goto pull_pages;
		eat -= size;
	}

	/* If we need update frag list, we are in troubles.
	 * Certainly, it is possible to add an offset to skb data,
	 * but taking into account that pulling is expected to
	 * be very rare operation, it is worth to fight against
	 * further bloating skb head and crucify ourselves here instead.
	 * Pure masohism, indeed. 8)8)
	 */
	if (eat) {
		struct sk_buff *list = skb_shinfo(skb)->frag_list;
		struct sk_buff *clone = NULL;
		struct sk_buff *insp = NULL;

		do {
			if (list->len <= eat) {
				/* Eaten as whole. */
				eat -= list->len;
				list = list->next;
				insp = list;
			} else {
				/* Eaten partially. */

				if (skb_shared(list)) {
					/* Sucks! We need to fork list. :-( */
					clone = skb_clone(list, GFP_ATOMIC);
					if (!clone)
						return NULL;
					insp = list->next;
					list = clone;
				} else {
					/* This may be pulled without
					 * problems. */
					insp = list;
				}
				if (!pskb_pull(list, eat)) {
					kfree_skb(clone);
					return NULL;
				}
				break;
			}
		} while (eat);

		/* Free pulled out fragments. */
		while ((list = skb_shinfo(skb)->frag_list) != insp) {
			skb_shinfo(skb)->frag_list = list->next;
			kfree_skb(list);
		}
		/* And insert new clone at head. */
		if (clone) {
			clone->next = list;
			skb_shinfo(skb)->frag_list = clone;
		}
	}
	/* Success! Now we may commit changes to skb data. */

pull_pages:
	eat = delta;
	k = 0;
	for (i = 0; i < skb_shinfo(skb)->nr_frags; i++) {
		int size = skb_frag_size(&skb_shinfo(skb)->frags[i]);

		if (size <= eat) {
			skb_frag_unref(skb, i);
			eat -= size;
		} else {
			skb_frag_t *frag = &skb_shinfo(skb)->frags[k];

			*frag = skb_shinfo(skb)->frags[i];
			if (eat) {
				skb_frag_off_add(frag, eat);
				skb_frag_size_sub(frag, eat);
				if (!i)
					goto end;
				eat = 0;
			}
			k++;
		}
	}
	skb_shinfo(skb)->nr_frags = k;

end:
	skb->tail     += delta;
	skb->data_len -= delta;

	if (!skb->data_len)
		skb_zcopy_clear(skb, false);

	return skb_tail_pointer(skb);
}
EXPORT_SYMBOL(__pskb_pull_tail);

/**
 *	skb_copy_bits - copy bits from skb to kernel buffer
 *	@skb: source skb
 *	@offset: offset in source
 *	@to: destination buffer
 *	@len: number of bytes to copy
 *
 *	Copy the specified number of bytes from the source skb to the
 *	destination buffer.
 *
 *	CAUTION ! :
 *		If its prototype is ever changed,
 *		check arch/{*}/net/{*}.S files,
 *		since it is called from BPF assembly code.
 */
int skb_copy_bits(const struct sk_buff *skb, int offset, void *to, int len)
{
	int start = skb_headlen(skb);
	struct sk_buff *frag_iter;
	int i, copy;

	if (offset > (int)skb->len - len)
		goto fault;

	/* Copy header. */
	if ((copy = start - offset) > 0) {
		if (copy > len)
			copy = len;
		skb_copy_from_linear_data_offset(skb, offset, to, copy);
		if ((len -= copy) == 0)
			return 0;
		offset += copy;
		to     += copy;
	}

	for (i = 0; i < skb_shinfo(skb)->nr_frags; i++) {
		int end;
		skb_frag_t *f = &skb_shinfo(skb)->frags[i];

		WARN_ON(start > offset + len);

		end = start + skb_frag_size(f);
		if ((copy = end - offset) > 0) {
			u32 p_off, p_len, copied;
			struct page *p;
			u8 *vaddr;

			if (copy > len)
				copy = len;

			skb_frag_foreach_page(f,
					      skb_frag_off(f) + offset - start,
					      copy, p, p_off, p_len, copied) {
				vaddr = kmap_atomic(p);
				memcpy(to + copied, vaddr + p_off, p_len);
				kunmap_atomic(vaddr);
			}

			if ((len -= copy) == 0)
				return 0;
			offset += copy;
			to     += copy;
		}
		start = end;
	}

	skb_walk_frags(skb, frag_iter) {
		int end;

		WARN_ON(start > offset + len);

		end = start + frag_iter->len;
		if ((copy = end - offset) > 0) {
			if (copy > len)
				copy = len;
			if (skb_copy_bits(frag_iter, offset - start, to, copy))
				goto fault;
			if ((len -= copy) == 0)
				return 0;
			offset += copy;
			to     += copy;
		}
		start = end;
	}

	if (!len)
		return 0;

fault:
	return -EFAULT;
}
EXPORT_SYMBOL(skb_copy_bits);

/*
 * Callback from splice_to_pipe(), if we need to release some pages
 * at the end of the spd in case we error'ed out in filling the pipe.
 */
static void sock_spd_release(struct splice_pipe_desc *spd, unsigned int i)
{
	put_page(spd->pages[i]);
}

static struct page *linear_to_page(struct page *page, unsigned int *len,
				   unsigned int *offset,
				   struct sock *sk)
{
	struct page_frag *pfrag = sk_page_frag(sk);

	if (!sk_page_frag_refill(sk, pfrag))
		return NULL;

	*len = min_t(unsigned int, *len, pfrag->size - pfrag->offset);

	memcpy(page_address(pfrag->page) + pfrag->offset,
	       page_address(page) + *offset, *len);
	*offset = pfrag->offset;
	pfrag->offset += *len;

	return pfrag->page;
}

static bool spd_can_coalesce(const struct splice_pipe_desc *spd,
			     struct page *page,
			     unsigned int offset)
{
	return	spd->nr_pages &&
		spd->pages[spd->nr_pages - 1] == page &&
		(spd->partial[spd->nr_pages - 1].offset +
		 spd->partial[spd->nr_pages - 1].len == offset);
}

/*
 * Fill page/offset/length into spd, if it can hold more pages.
 */
static bool spd_fill_page(struct splice_pipe_desc *spd,
			  struct pipe_inode_info *pipe, struct page *page,
			  unsigned int *len, unsigned int offset,
			  bool linear,
			  struct sock *sk)
{
	if (unlikely(spd->nr_pages == MAX_SKB_FRAGS))
		return true;

	if (linear) {
		page = linear_to_page(page, len, &offset, sk);
		if (!page)
			return true;
	}
	if (spd_can_coalesce(spd, page, offset)) {
		spd->partial[spd->nr_pages - 1].len += *len;
		return false;
	}
	get_page(page);
	spd->pages[spd->nr_pages] = page;
	spd->partial[spd->nr_pages].len = *len;
	spd->partial[spd->nr_pages].offset = offset;
	spd->nr_pages++;

	return false;
}

static bool __splice_segment(struct page *page, unsigned int poff,
			     unsigned int plen, unsigned int *off,
			     unsigned int *len,
			     struct splice_pipe_desc *spd, bool linear,
			     struct sock *sk,
			     struct pipe_inode_info *pipe)
{
	if (!*len)
		return true;

	/* skip this segment if already processed */
	if (*off >= plen) {
		*off -= plen;
		return false;
	}

	/* ignore any bits we already processed */
	poff += *off;
	plen -= *off;
	*off = 0;

	do {
		unsigned int flen = min(*len, plen);

		if (spd_fill_page(spd, pipe, page, &flen, poff,
				  linear, sk))
			return true;
		poff += flen;
		plen -= flen;
		*len -= flen;
	} while (*len && plen);

	return false;
}

/*
 * Map linear and fragment data from the skb to spd. It reports true if the
 * pipe is full or if we already spliced the requested length.
 */
static bool __skb_splice_bits(struct sk_buff *skb, struct pipe_inode_info *pipe,
			      unsigned int *offset, unsigned int *len,
			      struct splice_pipe_desc *spd, struct sock *sk)
{
	int seg;
	struct sk_buff *iter;

	/* map the linear part :
	 * If skb->head_frag is set, this 'linear' part is backed by a
	 * fragment, and if the head is not shared with any clones then
	 * we can avoid a copy since we own the head portion of this page.
	 */
	if (__splice_segment(virt_to_page(skb->data),
			     (unsigned long) skb->data & (PAGE_SIZE - 1),
			     skb_headlen(skb),
			     offset, len, spd,
			     skb_head_is_locked(skb),
			     sk, pipe))
		return true;

	/*
	 * then map the fragments
	 */
	for (seg = 0; seg < skb_shinfo(skb)->nr_frags; seg++) {
		const skb_frag_t *f = &skb_shinfo(skb)->frags[seg];

		if (__splice_segment(skb_frag_page(f),
				     skb_frag_off(f), skb_frag_size(f),
				     offset, len, spd, false, sk, pipe))
			return true;
	}

	skb_walk_frags(skb, iter) {
		if (*offset >= iter->len) {
			*offset -= iter->len;
			continue;
		}
		/* __skb_splice_bits() only fails if the output has no room
		 * left, so no point in going over the frag_list for the error
		 * case.
		 */
		if (__skb_splice_bits(iter, pipe, offset, len, spd, sk))
			return true;
	}

	return false;
}

/*
 * Map data from the skb to a pipe. Should handle both the linear part,
 * the fragments, and the frag list.
 */
int skb_splice_bits(struct sk_buff *skb, struct sock *sk, unsigned int offset,
		    struct pipe_inode_info *pipe, unsigned int tlen,
		    unsigned int flags)
{
	struct partial_page partial[MAX_SKB_FRAGS];
	struct page *pages[MAX_SKB_FRAGS];
	struct splice_pipe_desc spd = {
		.pages = pages,
		.partial = partial,
		.nr_pages_max = MAX_SKB_FRAGS,
		.ops = &nosteal_pipe_buf_ops,
		.spd_release = sock_spd_release,
	};
	int ret = 0;

	__skb_splice_bits(skb, pipe, &offset, &tlen, &spd, sk);

	if (spd.nr_pages)
		ret = splice_to_pipe(pipe, &spd);

	return ret;
}
EXPORT_SYMBOL_GPL(skb_splice_bits);

/* Send skb data on a socket. Socket must be locked. */
int skb_send_sock_locked(struct sock *sk, struct sk_buff *skb, int offset,
			 int len)
{
	unsigned int orig_len = len;
	struct sk_buff *head = skb;
	unsigned short fragidx;
	int slen, ret;

do_frag_list:

	/* Deal with head data */
	while (offset < skb_headlen(skb) && len) {
		struct kvec kv;
		struct msghdr msg;

		slen = min_t(int, len, skb_headlen(skb) - offset);
		kv.iov_base = skb->data + offset;
		kv.iov_len = slen;
		memset(&msg, 0, sizeof(msg));
		msg.msg_flags = MSG_DONTWAIT;

		ret = kernel_sendmsg_locked(sk, &msg, &kv, 1, slen);
		if (ret <= 0)
			goto error;

		offset += ret;
		len -= ret;
	}

	/* All the data was skb head? */
	if (!len)
		goto out;

	/* Make offset relative to start of frags */
	offset -= skb_headlen(skb);

	/* Find where we are in frag list */
	for (fragidx = 0; fragidx < skb_shinfo(skb)->nr_frags; fragidx++) {
		skb_frag_t *frag  = &skb_shinfo(skb)->frags[fragidx];

		if (offset < skb_frag_size(frag))
			break;

		offset -= skb_frag_size(frag);
	}

	for (; len && fragidx < skb_shinfo(skb)->nr_frags; fragidx++) {
		skb_frag_t *frag  = &skb_shinfo(skb)->frags[fragidx];

		slen = min_t(size_t, len, skb_frag_size(frag) - offset);

		while (slen) {
			ret = kernel_sendpage_locked(sk, skb_frag_page(frag),
						     skb_frag_off(frag) + offset,
						     slen, MSG_DONTWAIT);
			if (ret <= 0)
				goto error;

			len -= ret;
			offset += ret;
			slen -= ret;
		}

		offset = 0;
	}

	if (len) {
		/* Process any frag lists */

		if (skb == head) {
			if (skb_has_frag_list(skb)) {
				skb = skb_shinfo(skb)->frag_list;
				goto do_frag_list;
			}
		} else if (skb->next) {
			skb = skb->next;
			goto do_frag_list;
		}
	}

out:
	return orig_len - len;

error:
	return orig_len == len ? ret : orig_len - len;
}
EXPORT_SYMBOL_GPL(skb_send_sock_locked);

/**
 *	skb_store_bits - store bits from kernel buffer to skb
 *	@skb: destination buffer
 *	@offset: offset in destination
 *	@from: source buffer
 *	@len: number of bytes to copy
 *
 *	Copy the specified number of bytes from the source buffer to the
 *	destination skb.  This function handles all the messy bits of
 *	traversing fragment lists and such.
 */

int skb_store_bits(struct sk_buff *skb, int offset, const void *from, int len)
{
	int start = skb_headlen(skb);
	struct sk_buff *frag_iter;
	int i, copy;

	if (offset > (int)skb->len - len)
		goto fault;

	if ((copy = start - offset) > 0) {
		if (copy > len)
			copy = len;
		skb_copy_to_linear_data_offset(skb, offset, from, copy);
		if ((len -= copy) == 0)
			return 0;
		offset += copy;
		from += copy;
	}

	for (i = 0; i < skb_shinfo(skb)->nr_frags; i++) {
		skb_frag_t *frag = &skb_shinfo(skb)->frags[i];
		int end;

		WARN_ON(start > offset + len);

		end = start + skb_frag_size(frag);
		if ((copy = end - offset) > 0) {
			u32 p_off, p_len, copied;
			struct page *p;
			u8 *vaddr;

			if (copy > len)
				copy = len;

			skb_frag_foreach_page(frag,
					      skb_frag_off(frag) + offset - start,
					      copy, p, p_off, p_len, copied) {
				vaddr = kmap_atomic(p);
				memcpy(vaddr + p_off, from + copied, p_len);
				kunmap_atomic(vaddr);
			}

			if ((len -= copy) == 0)
				return 0;
			offset += copy;
			from += copy;
		}
		start = end;
	}

	skb_walk_frags(skb, frag_iter) {
		int end;

		WARN_ON(start > offset + len);

		end = start + frag_iter->len;
		if ((copy = end - offset) > 0) {
			if (copy > len)
				copy = len;
			if (skb_store_bits(frag_iter, offset - start,
					   from, copy))
				goto fault;
			if ((len -= copy) == 0)
				return 0;
			offset += copy;
			from += copy;
		}
		start = end;
	}
	if (!len)
		return 0;

fault:
	return -EFAULT;
}
EXPORT_SYMBOL(skb_store_bits);

/* Checksum skb data. */
__wsum __skb_checksum(const struct sk_buff *skb, int offset, int len,
		      __wsum csum, const struct skb_checksum_ops *ops)
{
	int start = skb_headlen(skb);
	int i, copy = start - offset;
	struct sk_buff *frag_iter;
	int pos = 0;

	/* Checksum header. */
	if (copy > 0) {
		if (copy > len)
			copy = len;
		csum = INDIRECT_CALL_1(ops->update, csum_partial_ext,
				       skb->data + offset, copy, csum);
		if ((len -= copy) == 0)
			return csum;
		offset += copy;
		pos	= copy;
	}

	for (i = 0; i < skb_shinfo(skb)->nr_frags; i++) {
		int end;
		skb_frag_t *frag = &skb_shinfo(skb)->frags[i];

		WARN_ON(start > offset + len);

		end = start + skb_frag_size(frag);
		if ((copy = end - offset) > 0) {
			u32 p_off, p_len, copied;
			struct page *p;
			__wsum csum2;
			u8 *vaddr;

			if (copy > len)
				copy = len;

			skb_frag_foreach_page(frag,
					      skb_frag_off(frag) + offset - start,
					      copy, p, p_off, p_len, copied) {
				vaddr = kmap_atomic(p);
				csum2 = INDIRECT_CALL_1(ops->update,
							csum_partial_ext,
							vaddr + p_off, p_len, 0);
				kunmap_atomic(vaddr);
				csum = INDIRECT_CALL_1(ops->combine,
						       csum_block_add_ext, csum,
						       csum2, pos, p_len);
				pos += p_len;
			}

			if (!(len -= copy))
				return csum;
			offset += copy;
		}
		start = end;
	}

	skb_walk_frags(skb, frag_iter) {
		int end;

		WARN_ON(start > offset + len);

		end = start + frag_iter->len;
		if ((copy = end - offset) > 0) {
			__wsum csum2;
			if (copy > len)
				copy = len;
			csum2 = __skb_checksum(frag_iter, offset - start,
					       copy, 0, ops);
			csum = INDIRECT_CALL_1(ops->combine, csum_block_add_ext,
					       csum, csum2, pos, copy);
			if ((len -= copy) == 0)
				return csum;
			offset += copy;
			pos    += copy;
		}
		start = end;
	}
	BUG_ON(len);

	return csum;
}
EXPORT_SYMBOL(__skb_checksum);

__wsum skb_checksum(const struct sk_buff *skb, int offset,
		    int len, __wsum csum)
{
	const struct skb_checksum_ops ops = {
		.update  = csum_partial_ext,
		.combine = csum_block_add_ext,
	};

	return __skb_checksum(skb, offset, len, csum, &ops);
}
EXPORT_SYMBOL(skb_checksum);

/* Both of above in one bottle. */

__wsum skb_copy_and_csum_bits(const struct sk_buff *skb, int offset,
				    u8 *to, int len)
{
	int start = skb_headlen(skb);
	int i, copy = start - offset;
	struct sk_buff *frag_iter;
	int pos = 0;
	__wsum csum = 0;

	/* Copy header. */
	if (copy > 0) {
		if (copy > len)
			copy = len;
		csum = csum_partial_copy_nocheck(skb->data + offset, to,
						 copy);
		if ((len -= copy) == 0)
			return csum;
		offset += copy;
		to     += copy;
		pos	= copy;
	}

	for (i = 0; i < skb_shinfo(skb)->nr_frags; i++) {
		int end;

		WARN_ON(start > offset + len);

		end = start + skb_frag_size(&skb_shinfo(skb)->frags[i]);
		if ((copy = end - offset) > 0) {
			skb_frag_t *frag = &skb_shinfo(skb)->frags[i];
			u32 p_off, p_len, copied;
			struct page *p;
			__wsum csum2;
			u8 *vaddr;

			if (copy > len)
				copy = len;

			skb_frag_foreach_page(frag,
					      skb_frag_off(frag) + offset - start,
					      copy, p, p_off, p_len, copied) {
				vaddr = kmap_atomic(p);
				csum2 = csum_partial_copy_nocheck(vaddr + p_off,
								  to + copied,
								  p_len);
				kunmap_atomic(vaddr);
				csum = csum_block_add(csum, csum2, pos);
				pos += p_len;
			}

			if (!(len -= copy))
				return csum;
			offset += copy;
			to     += copy;
		}
		start = end;
	}

	skb_walk_frags(skb, frag_iter) {
		__wsum csum2;
		int end;

		WARN_ON(start > offset + len);

		end = start + frag_iter->len;
		if ((copy = end - offset) > 0) {
			if (copy > len)
				copy = len;
			csum2 = skb_copy_and_csum_bits(frag_iter,
						       offset - start,
						       to, copy);
			csum = csum_block_add(csum, csum2, pos);
			if ((len -= copy) == 0)
				return csum;
			offset += copy;
			to     += copy;
			pos    += copy;
		}
		start = end;
	}
	BUG_ON(len);
	return csum;
}
EXPORT_SYMBOL(skb_copy_and_csum_bits);

__sum16 __skb_checksum_complete_head(struct sk_buff *skb, int len)
{
	__sum16 sum;

	sum = csum_fold(skb_checksum(skb, 0, len, skb->csum));
	/* See comments in __skb_checksum_complete(). */
	if (likely(!sum)) {
		if (unlikely(skb->ip_summed == CHECKSUM_COMPLETE) &&
		    !skb->csum_complete_sw)
			netdev_rx_csum_fault(skb->dev, skb);
	}
	if (!skb_shared(skb))
		skb->csum_valid = !sum;
	return sum;
}
EXPORT_SYMBOL(__skb_checksum_complete_head);

/* This function assumes skb->csum already holds pseudo header's checksum,
 * which has been changed from the hardware checksum, for example, by
 * __skb_checksum_validate_complete(). And, the original skb->csum must
 * have been validated unsuccessfully for CHECKSUM_COMPLETE case.
 *
 * It returns non-zero if the recomputed checksum is still invalid, otherwise
 * zero. The new checksum is stored back into skb->csum unless the skb is
 * shared.
 */
__sum16 __skb_checksum_complete(struct sk_buff *skb)
{
	__wsum csum;
	__sum16 sum;

	csum = skb_checksum(skb, 0, skb->len, 0);

	sum = csum_fold(csum_add(skb->csum, csum));
	/* This check is inverted, because we already knew the hardware
	 * checksum is invalid before calling this function. So, if the
	 * re-computed checksum is valid instead, then we have a mismatch
	 * between the original skb->csum and skb_checksum(). This means either
	 * the original hardware checksum is incorrect or we screw up skb->csum
	 * when moving skb->data around.
	 */
	if (likely(!sum)) {
		if (unlikely(skb->ip_summed == CHECKSUM_COMPLETE) &&
		    !skb->csum_complete_sw)
			netdev_rx_csum_fault(skb->dev, skb);
	}

	if (!skb_shared(skb)) {
		/* Save full packet checksum */
		skb->csum = csum;
		skb->ip_summed = CHECKSUM_COMPLETE;
		skb->csum_complete_sw = 1;
		skb->csum_valid = !sum;
	}

	return sum;
}
EXPORT_SYMBOL(__skb_checksum_complete);

static __wsum warn_crc32c_csum_update(const void *buff, int len, __wsum sum)
{
	net_warn_ratelimited(
		"%s: attempt to compute crc32c without libcrc32c.ko\n",
		__func__);
	return 0;
}

static __wsum warn_crc32c_csum_combine(__wsum csum, __wsum csum2,
				       int offset, int len)
{
	net_warn_ratelimited(
		"%s: attempt to compute crc32c without libcrc32c.ko\n",
		__func__);
	return 0;
}

static const struct skb_checksum_ops default_crc32c_ops = {
	.update  = warn_crc32c_csum_update,
	.combine = warn_crc32c_csum_combine,
};

const struct skb_checksum_ops *crc32c_csum_stub __read_mostly =
	&default_crc32c_ops;
EXPORT_SYMBOL(crc32c_csum_stub);

 /**
 *	skb_zerocopy_headlen - Calculate headroom needed for skb_zerocopy()
 *	@from: source buffer
 *
 *	Calculates the amount of linear headroom needed in the 'to' skb passed
 *	into skb_zerocopy().
 */
unsigned int
skb_zerocopy_headlen(const struct sk_buff *from)
{
	unsigned int hlen = 0;

	if (!from->head_frag ||
	    skb_headlen(from) < L1_CACHE_BYTES ||
	    skb_shinfo(from)->nr_frags >= MAX_SKB_FRAGS)
		hlen = skb_headlen(from);

	if (skb_has_frag_list(from))
		hlen = from->len;

	return hlen;
}
EXPORT_SYMBOL_GPL(skb_zerocopy_headlen);

/**
 *	skb_zerocopy - Zero copy skb to skb
 *	@to: destination buffer
 *	@from: source buffer
 *	@len: number of bytes to copy from source buffer
 *	@hlen: size of linear headroom in destination buffer
 *
 *	Copies up to `len` bytes from `from` to `to` by creating references
 *	to the frags in the source buffer.
 *
 *	The `hlen` as calculated by skb_zerocopy_headlen() specifies the
 *	headroom in the `to` buffer.
 *
 *	Return value:
 *	0: everything is OK
 *	-ENOMEM: couldn't orphan frags of @from due to lack of memory
 *	-EFAULT: skb_copy_bits() found some problem with skb geometry
 */
int
skb_zerocopy(struct sk_buff *to, struct sk_buff *from, int len, int hlen)
{
	int i, j = 0;
	int plen = 0; /* length of skb->head fragment */
	int ret;
	struct page *page;
	unsigned int offset;

	BUG_ON(!from->head_frag && !hlen);

	/* dont bother with small payloads */
	if (len <= skb_tailroom(to))
		return skb_copy_bits(from, 0, skb_put(to, len), len);

	if (hlen) {
		ret = skb_copy_bits(from, 0, skb_put(to, hlen), hlen);
		if (unlikely(ret))
			return ret;
		len -= hlen;
	} else {
		plen = min_t(int, skb_headlen(from), len);
		if (plen) {
			page = virt_to_head_page(from->head);
			offset = from->data - (unsigned char *)page_address(page);
			__skb_fill_page_desc(to, 0, page, offset, plen);
			get_page(page);
			j = 1;
			len -= plen;
		}
	}

	to->truesize += len + plen;
	to->len += len + plen;
	to->data_len += len + plen;

	if (unlikely(skb_orphan_frags(from, GFP_ATOMIC))) {
		skb_tx_error(from);
		return -ENOMEM;
	}
	skb_zerocopy_clone(to, from, GFP_ATOMIC);

	for (i = 0; i < skb_shinfo(from)->nr_frags; i++) {
		int size;

		if (!len)
			break;
		skb_shinfo(to)->frags[j] = skb_shinfo(from)->frags[i];
		size = min_t(int, skb_frag_size(&skb_shinfo(to)->frags[j]),
					len);
		skb_frag_size_set(&skb_shinfo(to)->frags[j], size);
		len -= size;
		skb_frag_ref(to, j);
		j++;
	}
	skb_shinfo(to)->nr_frags = j;

	return 0;
}
EXPORT_SYMBOL_GPL(skb_zerocopy);

void skb_copy_and_csum_dev(const struct sk_buff *skb, u8 *to)
{
	__wsum csum;
	long csstart;

	if (skb->ip_summed == CHECKSUM_PARTIAL)
		csstart = skb_checksum_start_offset(skb);
	else
		csstart = skb_headlen(skb);

	BUG_ON(csstart > skb_headlen(skb));

	skb_copy_from_linear_data(skb, to, csstart);

	csum = 0;
	if (csstart != skb->len)
		csum = skb_copy_and_csum_bits(skb, csstart, to + csstart,
					      skb->len - csstart);

	if (skb->ip_summed == CHECKSUM_PARTIAL) {
		long csstuff = csstart + skb->csum_offset;

		*((__sum16 *)(to + csstuff)) = csum_fold(csum);
	}
}
EXPORT_SYMBOL(skb_copy_and_csum_dev);

/**
 *	skb_dequeue - remove from the head of the queue
 *	@list: list to dequeue from
 *
 *	Remove the head of the list. The list lock is taken so the function
 *	may be used safely with other locking list functions. The head item is
 *	returned or %NULL if the list is empty.
 */

struct sk_buff *skb_dequeue(struct sk_buff_head *list)
{
	unsigned long flags;
	struct sk_buff *result;

	spin_lock_irqsave(&list->lock, flags);
	result = __skb_dequeue(list);
	spin_unlock_irqrestore(&list->lock, flags);
	return result;
}
EXPORT_SYMBOL(skb_dequeue);

/**
 *	skb_dequeue_tail - remove from the tail of the queue
 *	@list: list to dequeue from
 *
 *	Remove the tail of the list. The list lock is taken so the function
 *	may be used safely with other locking list functions. The tail item is
 *	returned or %NULL if the list is empty.
 */
struct sk_buff *skb_dequeue_tail(struct sk_buff_head *list)
{
	unsigned long flags;
	struct sk_buff *result;

	spin_lock_irqsave(&list->lock, flags);
	result = __skb_dequeue_tail(list);
	spin_unlock_irqrestore(&list->lock, flags);
	return result;
}
EXPORT_SYMBOL(skb_dequeue_tail);

/**
 *	skb_queue_purge - empty a list
 *	@list: list to empty
 *
 *	Delete all buffers on an &sk_buff list. Each buffer is removed from
 *	the list and one reference dropped. This function takes the list
 *	lock and is atomic with respect to other list locking functions.
 */
void skb_queue_purge(struct sk_buff_head *list)
{
	struct sk_buff *skb;
	while ((skb = skb_dequeue(list)) != NULL)
		kfree_skb(skb);
}
EXPORT_SYMBOL(skb_queue_purge);

/**
 *	skb_rbtree_purge - empty a skb rbtree
 *	@root: root of the rbtree to empty
 *	Return value: the sum of truesizes of all purged skbs.
 *
 *	Delete all buffers on an &sk_buff rbtree. Each buffer is removed from
 *	the list and one reference dropped. This function does not take
 *	any lock. Synchronization should be handled by the caller (e.g., TCP
 *	out-of-order queue is protected by the socket lock).
 */
unsigned int skb_rbtree_purge(struct rb_root *root)
{
	struct rb_node *p = rb_first(root);
	unsigned int sum = 0;

	while (p) {
		struct sk_buff *skb = rb_entry(p, struct sk_buff, rbnode);

		p = rb_next(p);
		rb_erase(&skb->rbnode, root);
		sum += skb->truesize;
		kfree_skb(skb);
	}
	return sum;
}

/**
 *	skb_queue_head - queue a buffer at the list head
 *	@list: list to use
 *	@newsk: buffer to queue
 *
 *	Queue a buffer at the start of the list. This function takes the
 *	list lock and can be used safely with other locking &sk_buff functions
 *	safely.
 *
 *	A buffer cannot be placed on two lists at the same time.
 */
void skb_queue_head(struct sk_buff_head *list, struct sk_buff *newsk)
{
	unsigned long flags;

	spin_lock_irqsave(&list->lock, flags);
	__skb_queue_head(list, newsk);
	spin_unlock_irqrestore(&list->lock, flags);
}
EXPORT_SYMBOL(skb_queue_head);

/**
 *	skb_queue_tail - queue a buffer at the list tail
 *	@list: list to use
 *	@newsk: buffer to queue
 *
 *	Queue a buffer at the tail of the list. This function takes the
 *	list lock and can be used safely with other locking &sk_buff functions
 *	safely.
 *
 *	A buffer cannot be placed on two lists at the same time.
 */
void skb_queue_tail(struct sk_buff_head *list, struct sk_buff *newsk)
{
	unsigned long flags;

	spin_lock_irqsave(&list->lock, flags);
	__skb_queue_tail(list, newsk);
	spin_unlock_irqrestore(&list->lock, flags);
}
EXPORT_SYMBOL(skb_queue_tail);

/**
 *	skb_unlink	-	remove a buffer from a list
 *	@skb: buffer to remove
 *	@list: list to use
 *
 *	Remove a packet from a list. The list locks are taken and this
 *	function is atomic with respect to other list locked calls
 *
 *	You must know what list the SKB is on.
 */
void skb_unlink(struct sk_buff *skb, struct sk_buff_head *list)
{
	unsigned long flags;

	spin_lock_irqsave(&list->lock, flags);
	__skb_unlink(skb, list);
	spin_unlock_irqrestore(&list->lock, flags);
}
EXPORT_SYMBOL(skb_unlink);

/**
 *	skb_append	-	append a buffer
 *	@old: buffer to insert after
 *	@newsk: buffer to insert
 *	@list: list to use
 *
 *	Place a packet after a given packet in a list. The list locks are taken
 *	and this function is atomic with respect to other list locked calls.
 *	A buffer cannot be placed on two lists at the same time.
 */
void skb_append(struct sk_buff *old, struct sk_buff *newsk, struct sk_buff_head *list)
{
	unsigned long flags;

	spin_lock_irqsave(&list->lock, flags);
	__skb_queue_after(list, old, newsk);
	spin_unlock_irqrestore(&list->lock, flags);
}
EXPORT_SYMBOL(skb_append);

static inline void skb_split_inside_header(struct sk_buff *skb,
					   struct sk_buff* skb1,
					   const u32 len, const int pos)
{
	int i;

	skb_copy_from_linear_data_offset(skb, len, skb_put(skb1, pos - len),
					 pos - len);
	/* And move data appendix as is. */
	for (i = 0; i < skb_shinfo(skb)->nr_frags; i++)
		skb_shinfo(skb1)->frags[i] = skb_shinfo(skb)->frags[i];

	skb_shinfo(skb1)->nr_frags = skb_shinfo(skb)->nr_frags;
	skb_shinfo(skb)->nr_frags  = 0;
	skb1->data_len		   = skb->data_len;
	skb1->len		   += skb1->data_len;
	skb->data_len		   = 0;
	skb->len		   = len;
	skb_set_tail_pointer(skb, len);
}

static inline void skb_split_no_header(struct sk_buff *skb,
				       struct sk_buff* skb1,
				       const u32 len, int pos)
{
	int i, k = 0;
	const int nfrags = skb_shinfo(skb)->nr_frags;

	skb_shinfo(skb)->nr_frags = 0;
	skb1->len		  = skb1->data_len = skb->len - len;
	skb->len		  = len;
	skb->data_len		  = len - pos;

	for (i = 0; i < nfrags; i++) {
		int size = skb_frag_size(&skb_shinfo(skb)->frags[i]);

		if (pos + size > len) {
			skb_shinfo(skb1)->frags[k] = skb_shinfo(skb)->frags[i];

			if (pos < len) {
				/* Split frag.
				 * We have two variants in this case:
				 * 1. Move all the frag to the second
				 *    part, if it is possible. F.e.
				 *    this approach is mandatory for TUX,
				 *    where splitting is expensive.
				 * 2. Split is accurately. We make this.
				 */
				skb_frag_ref(skb, i);
				skb_frag_off_add(&skb_shinfo(skb1)->frags[0], len - pos);
				skb_frag_size_sub(&skb_shinfo(skb1)->frags[0], len - pos);
				skb_frag_size_set(&skb_shinfo(skb)->frags[i], len - pos);
				skb_shinfo(skb)->nr_frags++;
			}
			k++;
		} else
			skb_shinfo(skb)->nr_frags++;
		pos += size;
	}
	skb_shinfo(skb1)->nr_frags = k;
}

/**
 * skb_split - Split fragmented skb to two parts at length len.
 * @skb: the buffer to split
 * @skb1: the buffer to receive the second part
 * @len: new length for skb
 */
void skb_split(struct sk_buff *skb, struct sk_buff *skb1, const u32 len)
{
	int pos = skb_headlen(skb);

	skb_shinfo(skb1)->flags |= skb_shinfo(skb)->flags & SKBFL_SHARED_FRAG;
	skb_zerocopy_clone(skb1, skb, 0);
	if (len < pos)	/* Split line is inside header. */
		skb_split_inside_header(skb, skb1, len, pos);
	else		/* Second chunk has no header, nothing to copy. */
		skb_split_no_header(skb, skb1, len, pos);
}
EXPORT_SYMBOL(skb_split);

/* Shifting from/to a cloned skb is a no-go.
 *
 * Caller cannot keep skb_shinfo related pointers past calling here!
 */
static int skb_prepare_for_shift(struct sk_buff *skb)
{
	int ret = 0;

	if (skb_cloned(skb)) {
		/* Save and restore truesize: pskb_expand_head() may reallocate
		 * memory where ksize(kmalloc(S)) != ksize(kmalloc(S)), but we
		 * cannot change truesize at this point.
		 */
		unsigned int save_truesize = skb->truesize;

		ret = pskb_expand_head(skb, 0, 0, GFP_ATOMIC);
		skb->truesize = save_truesize;
	}
	return ret;
}

/**
 * skb_shift - Shifts paged data partially from skb to another
 * @tgt: buffer into which tail data gets added
 * @skb: buffer from which the paged data comes from
 * @shiftlen: shift up to this many bytes
 *
 * Attempts to shift up to shiftlen worth of bytes, which may be less than
 * the length of the skb, from skb to tgt. Returns number bytes shifted.
 * It's up to caller to free skb if everything was shifted.
 *
 * If @tgt runs out of frags, the whole operation is aborted.
 *
 * Skb cannot include anything else but paged data while tgt is allowed
 * to have non-paged data as well.
 *
 * TODO: full sized shift could be optimized but that would need
 * specialized skb free'er to handle frags without up-to-date nr_frags.
 */
int skb_shift(struct sk_buff *tgt, struct sk_buff *skb, int shiftlen)
{
	int from, to, merge, todo;
	skb_frag_t *fragfrom, *fragto;

	BUG_ON(shiftlen > skb->len);

	if (skb_headlen(skb))
		return 0;
	if (skb_zcopy(tgt) || skb_zcopy(skb))
		return 0;

	todo = shiftlen;
	from = 0;
	to = skb_shinfo(tgt)->nr_frags;
	fragfrom = &skb_shinfo(skb)->frags[from];

	/* Actual merge is delayed until the point when we know we can
	 * commit all, so that we don't have to undo partial changes
	 */
	if (!to ||
	    !skb_can_coalesce(tgt, to, skb_frag_page(fragfrom),
			      skb_frag_off(fragfrom))) {
		merge = -1;
	} else {
		merge = to - 1;

		todo -= skb_frag_size(fragfrom);
		if (todo < 0) {
			if (skb_prepare_for_shift(skb) ||
			    skb_prepare_for_shift(tgt))
				return 0;

			/* All previous frag pointers might be stale! */
			fragfrom = &skb_shinfo(skb)->frags[from];
			fragto = &skb_shinfo(tgt)->frags[merge];

			skb_frag_size_add(fragto, shiftlen);
			skb_frag_size_sub(fragfrom, shiftlen);
			skb_frag_off_add(fragfrom, shiftlen);

			goto onlymerged;
		}

		from++;
	}

	/* Skip full, not-fitting skb to avoid expensive operations */
	if ((shiftlen == skb->len) &&
	    (skb_shinfo(skb)->nr_frags - from) > (MAX_SKB_FRAGS - to))
		return 0;

	if (skb_prepare_for_shift(skb) || skb_prepare_for_shift(tgt))
		return 0;

	while ((todo > 0) && (from < skb_shinfo(skb)->nr_frags)) {
		if (to == MAX_SKB_FRAGS)
			return 0;

		fragfrom = &skb_shinfo(skb)->frags[from];
		fragto = &skb_shinfo(tgt)->frags[to];

		if (todo >= skb_frag_size(fragfrom)) {
			*fragto = *fragfrom;
			todo -= skb_frag_size(fragfrom);
			from++;
			to++;

		} else {
			__skb_frag_ref(fragfrom);
			skb_frag_page_copy(fragto, fragfrom);
			skb_frag_off_copy(fragto, fragfrom);
			skb_frag_size_set(fragto, todo);

			skb_frag_off_add(fragfrom, todo);
			skb_frag_size_sub(fragfrom, todo);
			todo = 0;

			to++;
			break;
		}
	}

	/* Ready to "commit" this state change to tgt */
	skb_shinfo(tgt)->nr_frags = to;

	if (merge >= 0) {
		fragfrom = &skb_shinfo(skb)->frags[0];
		fragto = &skb_shinfo(tgt)->frags[merge];

		skb_frag_size_add(fragto, skb_frag_size(fragfrom));
		__skb_frag_unref(fragfrom);
	}

	/* Reposition in the original skb */
	to = 0;
	while (from < skb_shinfo(skb)->nr_frags)
		skb_shinfo(skb)->frags[to++] = skb_shinfo(skb)->frags[from++];
	skb_shinfo(skb)->nr_frags = to;

	BUG_ON(todo > 0 && !skb_shinfo(skb)->nr_frags);

onlymerged:
	/* Most likely the tgt won't ever need its checksum anymore, skb on
	 * the other hand might need it if it needs to be resent
	 */
	tgt->ip_summed = CHECKSUM_PARTIAL;
	skb->ip_summed = CHECKSUM_PARTIAL;

	/* Yak, is it really working this way? Some helper please? */
	skb->len -= shiftlen;
	skb->data_len -= shiftlen;
	skb->truesize -= shiftlen;
	tgt->len += shiftlen;
	tgt->data_len += shiftlen;
	tgt->truesize += shiftlen;

	return shiftlen;
}

/**
 * skb_prepare_seq_read - Prepare a sequential read of skb data
 * @skb: the buffer to read
 * @from: lower offset of data to be read
 * @to: upper offset of data to be read
 * @st: state variable
 *
 * Initializes the specified state variable. Must be called before
 * invoking skb_seq_read() for the first time.
 */
void skb_prepare_seq_read(struct sk_buff *skb, unsigned int from,
			  unsigned int to, struct skb_seq_state *st)
{
	st->lower_offset = from;
	st->upper_offset = to;
	st->root_skb = st->cur_skb = skb;
	st->frag_idx = st->stepped_offset = 0;
	st->frag_data = NULL;
	st->frag_off = 0;
}
EXPORT_SYMBOL(skb_prepare_seq_read);

/**
 * skb_seq_read - Sequentially read skb data
 * @consumed: number of bytes consumed by the caller so far
 * @data: destination pointer for data to be returned
 * @st: state variable
 *
 * Reads a block of skb data at @consumed relative to the
 * lower offset specified to skb_prepare_seq_read(). Assigns
 * the head of the data block to @data and returns the length
 * of the block or 0 if the end of the skb data or the upper
 * offset has been reached.
 *
 * The caller is not required to consume all of the data
 * returned, i.e. @consumed is typically set to the number
 * of bytes already consumed and the next call to
 * skb_seq_read() will return the remaining part of the block.
 *
 * Note 1: The size of each block of data returned can be arbitrary,
 *       this limitation is the cost for zerocopy sequential
 *       reads of potentially non linear data.
 *
 * Note 2: Fragment lists within fragments are not implemented
 *       at the moment, state->root_skb could be replaced with
 *       a stack for this purpose.
 */
unsigned int skb_seq_read(unsigned int consumed, const u8 **data,
			  struct skb_seq_state *st)
{
	unsigned int block_limit, abs_offset = consumed + st->lower_offset;
	skb_frag_t *frag;

	if (unlikely(abs_offset >= st->upper_offset)) {
		if (st->frag_data) {
			kunmap_atomic(st->frag_data);
			st->frag_data = NULL;
		}
		return 0;
	}

next_skb:
	block_limit = skb_headlen(st->cur_skb) + st->stepped_offset;

	if (abs_offset < block_limit && !st->frag_data) {
		*data = st->cur_skb->data + (abs_offset - st->stepped_offset);
		return block_limit - abs_offset;
	}

	if (st->frag_idx == 0 && !st->frag_data)
		st->stepped_offset += skb_headlen(st->cur_skb);

	while (st->frag_idx < skb_shinfo(st->cur_skb)->nr_frags) {
		unsigned int pg_idx, pg_off, pg_sz;

		frag = &skb_shinfo(st->cur_skb)->frags[st->frag_idx];

		pg_idx = 0;
		pg_off = skb_frag_off(frag);
		pg_sz = skb_frag_size(frag);

		if (skb_frag_must_loop(skb_frag_page(frag))) {
			pg_idx = (pg_off + st->frag_off) >> PAGE_SHIFT;
			pg_off = offset_in_page(pg_off + st->frag_off);
			pg_sz = min_t(unsigned int, pg_sz - st->frag_off,
						    PAGE_SIZE - pg_off);
		}

		block_limit = pg_sz + st->stepped_offset;
		if (abs_offset < block_limit) {
			if (!st->frag_data)
				st->frag_data = kmap_atomic(skb_frag_page(frag) + pg_idx);

			*data = (u8 *)st->frag_data + pg_off +
				(abs_offset - st->stepped_offset);

			return block_limit - abs_offset;
		}

		if (st->frag_data) {
			kunmap_atomic(st->frag_data);
			st->frag_data = NULL;
		}

		st->stepped_offset += pg_sz;
		st->frag_off += pg_sz;
		if (st->frag_off == skb_frag_size(frag)) {
			st->frag_off = 0;
			st->frag_idx++;
		}
	}

	if (st->frag_data) {
		kunmap_atomic(st->frag_data);
		st->frag_data = NULL;
	}

	if (st->root_skb == st->cur_skb && skb_has_frag_list(st->root_skb)) {
		st->cur_skb = skb_shinfo(st->root_skb)->frag_list;
		st->frag_idx = 0;
		goto next_skb;
	} else if (st->cur_skb->next) {
		st->cur_skb = st->cur_skb->next;
		st->frag_idx = 0;
		goto next_skb;
	}

	return 0;
}
EXPORT_SYMBOL(skb_seq_read);

/**
 * skb_abort_seq_read - Abort a sequential read of skb data
 * @st: state variable
 *
 * Must be called if skb_seq_read() was not called until it
 * returned 0.
 */
void skb_abort_seq_read(struct skb_seq_state *st)
{
	if (st->frag_data)
		kunmap_atomic(st->frag_data);
}
EXPORT_SYMBOL(skb_abort_seq_read);

#define TS_SKB_CB(state)	((struct skb_seq_state *) &((state)->cb))

static unsigned int skb_ts_get_next_block(unsigned int offset, const u8 **text,
					  struct ts_config *conf,
					  struct ts_state *state)
{
	return skb_seq_read(offset, text, TS_SKB_CB(state));
}

static void skb_ts_finish(struct ts_config *conf, struct ts_state *state)
{
	skb_abort_seq_read(TS_SKB_CB(state));
}

/**
 * skb_find_text - Find a text pattern in skb data
 * @skb: the buffer to look in
 * @from: search offset
 * @to: search limit
 * @config: textsearch configuration
 *
 * Finds a pattern in the skb data according to the specified
 * textsearch configuration. Use textsearch_next() to retrieve
 * subsequent occurrences of the pattern. Returns the offset
 * to the first occurrence or UINT_MAX if no match was found.
 */
unsigned int skb_find_text(struct sk_buff *skb, unsigned int from,
			   unsigned int to, struct ts_config *config)
{
	struct ts_state state;
	unsigned int ret;

	config->get_next_block = skb_ts_get_next_block;
	config->finish = skb_ts_finish;

	skb_prepare_seq_read(skb, from, to, TS_SKB_CB(&state));

	ret = textsearch_find(config, &state);
	return (ret <= to - from ? ret : UINT_MAX);
}
EXPORT_SYMBOL(skb_find_text);

int skb_append_pagefrags(struct sk_buff *skb, struct page *page,
			 int offset, size_t size)
{
	int i = skb_shinfo(skb)->nr_frags;

	if (skb_can_coalesce(skb, i, page, offset)) {
		skb_frag_size_add(&skb_shinfo(skb)->frags[i - 1], size);
	} else if (i < MAX_SKB_FRAGS) {
		get_page(page);
		skb_fill_page_desc(skb, i, page, offset, size);
	} else {
		return -EMSGSIZE;
	}

	return 0;
}
EXPORT_SYMBOL_GPL(skb_append_pagefrags);

/**
 *	skb_pull_rcsum - pull skb and update receive checksum
 *	@skb: buffer to update
 *	@len: length of data pulled
 *
 *	This function performs an skb_pull on the packet and updates
 *	the CHECKSUM_COMPLETE checksum.  It should be used on
 *	receive path processing instead of skb_pull unless you know
 *	that the checksum difference is zero (e.g., a valid IP header)
 *	or you are setting ip_summed to CHECKSUM_NONE.
 */
void *skb_pull_rcsum(struct sk_buff *skb, unsigned int len)
{
	unsigned char *data = skb->data;

	BUG_ON(len > skb->len);
	__skb_pull(skb, len);
	skb_postpull_rcsum(skb, data, len);
	return skb->data;
}
EXPORT_SYMBOL_GPL(skb_pull_rcsum);

static inline skb_frag_t skb_head_frag_to_page_desc(struct sk_buff *frag_skb)
{
	skb_frag_t head_frag;
	struct page *page;

	page = virt_to_head_page(frag_skb->head);
	__skb_frag_set_page(&head_frag, page);
	skb_frag_off_set(&head_frag, frag_skb->data -
			 (unsigned char *)page_address(page));
	skb_frag_size_set(&head_frag, skb_headlen(frag_skb));
	return head_frag;
}

struct sk_buff *skb_segment_list(struct sk_buff *skb,
				 netdev_features_t features,
				 unsigned int offset)
{
	struct sk_buff *list_skb = skb_shinfo(skb)->frag_list;
	unsigned int tnl_hlen = skb_tnl_header_len(skb);
	unsigned int delta_truesize = 0;
	unsigned int delta_len = 0;
	struct sk_buff *tail = NULL;
	struct sk_buff *nskb, *tmp;
	int err;

	skb_push(skb, -skb_network_offset(skb) + offset);

	skb_shinfo(skb)->frag_list = NULL;

	do {
		nskb = list_skb;
		list_skb = list_skb->next;

		err = 0;
		if (skb_shared(nskb)) {
			tmp = skb_clone(nskb, GFP_ATOMIC);
			if (tmp) {
				consume_skb(nskb);
				nskb = tmp;
				err = skb_unclone(nskb, GFP_ATOMIC);
			} else {
				err = -ENOMEM;
			}
		}

		if (!tail)
			skb->next = nskb;
		else
			tail->next = nskb;

		if (unlikely(err)) {
			nskb->next = list_skb;
			goto err_linearize;
		}

		tail = nskb;

		delta_len += nskb->len;
		delta_truesize += nskb->truesize;

		skb_push(nskb, -skb_network_offset(nskb) + offset);

		skb_release_head_state(nskb);
		 __copy_skb_header(nskb, skb);

		skb_headers_offset_update(nskb, skb_headroom(nskb) - skb_headroom(skb));
		skb_copy_from_linear_data_offset(skb, -tnl_hlen,
						 nskb->data - tnl_hlen,
						 offset + tnl_hlen);

		if (skb_needs_linearize(nskb, features) &&
		    __skb_linearize(nskb))
			goto err_linearize;

	} while (list_skb);

	skb->truesize = skb->truesize - delta_truesize;
	skb->data_len = skb->data_len - delta_len;
	skb->len = skb->len - delta_len;

	skb_gso_reset(skb);

	skb->prev = tail;

	if (skb_needs_linearize(skb, features) &&
	    __skb_linearize(skb))
		goto err_linearize;

	skb_get(skb);

	return skb;

err_linearize:
	kfree_skb_list(skb->next);
	skb->next = NULL;
	return ERR_PTR(-ENOMEM);
}
EXPORT_SYMBOL_GPL(skb_segment_list);

int skb_gro_receive_list(struct sk_buff *p, struct sk_buff *skb)
{
	if (unlikely(p->len + skb->len >= 65536))
		return -E2BIG;

	if (NAPI_GRO_CB(p)->last == p)
		skb_shinfo(p)->frag_list = skb;
	else
		NAPI_GRO_CB(p)->last->next = skb;

	skb_pull(skb, skb_gro_offset(skb));

	NAPI_GRO_CB(p)->last = skb;
	NAPI_GRO_CB(p)->count++;
	p->data_len += skb->len;
	p->truesize += skb->truesize;
	p->len += skb->len;

	NAPI_GRO_CB(skb)->same_flow = 1;

	return 0;
}

/**
 *	skb_segment - Perform protocol segmentation on skb.
 *	@head_skb: buffer to segment
 *	@features: features for the output path (see dev->features)
 *
 *	This function performs segmentation on the given skb.  It returns
 *	a pointer to the first in a list of new skbs for the segments.
 *	In case of error it returns ERR_PTR(err).
 */
struct sk_buff *skb_segment(struct sk_buff *head_skb,
			    netdev_features_t features)
{
	struct sk_buff *segs = NULL;
	struct sk_buff *tail = NULL;
	struct sk_buff *list_skb = skb_shinfo(head_skb)->frag_list;
	skb_frag_t *frag = skb_shinfo(head_skb)->frags;
	unsigned int mss = skb_shinfo(head_skb)->gso_size;
	unsigned int doffset = head_skb->data - skb_mac_header(head_skb);
	struct sk_buff *frag_skb = head_skb;
	unsigned int offset = doffset;
	unsigned int tnl_hlen = skb_tnl_header_len(head_skb);
	unsigned int partial_segs = 0;
	unsigned int headroom;
	unsigned int len = head_skb->len;
	__be16 proto;
	bool csum, sg;
	int nfrags = skb_shinfo(head_skb)->nr_frags;
	int err = -ENOMEM;
	int i = 0;
	int pos;

	if (list_skb && !list_skb->head_frag && skb_headlen(list_skb) &&
	    (skb_shinfo(head_skb)->gso_type & SKB_GSO_DODGY)) {
		/* gso_size is untrusted, and we have a frag_list with a linear
		 * non head_frag head.
		 *
		 * (we assume checking the first list_skb member suffices;
		 * i.e if either of the list_skb members have non head_frag
		 * head, then the first one has too).
		 *
		 * If head_skb's headlen does not fit requested gso_size, it
		 * means that the frag_list members do NOT terminate on exact
		 * gso_size boundaries. Hence we cannot perform skb_frag_t page
		 * sharing. Therefore we must fallback to copying the frag_list
		 * skbs; we do so by disabling SG.
		 */
		if (mss != GSO_BY_FRAGS && mss != skb_headlen(head_skb))
			features &= ~NETIF_F_SG;
	}

	__skb_push(head_skb, doffset);
	proto = skb_network_protocol(head_skb, NULL);
	if (unlikely(!proto))
		return ERR_PTR(-EINVAL);

	sg = !!(features & NETIF_F_SG);
	csum = !!can_checksum_protocol(features, proto);

	if (sg && csum && (mss != GSO_BY_FRAGS))  {
		if (!(features & NETIF_F_GSO_PARTIAL)) {
			struct sk_buff *iter;
			unsigned int frag_len;

			if (!list_skb ||
			    !net_gso_ok(features, skb_shinfo(head_skb)->gso_type))
				goto normal;

			/* If we get here then all the required
			 * GSO features except frag_list are supported.
			 * Try to split the SKB to multiple GSO SKBs
			 * with no frag_list.
			 * Currently we can do that only when the buffers don't
			 * have a linear part and all the buffers except
			 * the last are of the same length.
			 */
			frag_len = list_skb->len;
			skb_walk_frags(head_skb, iter) {
				if (frag_len != iter->len && iter->next)
					goto normal;
				if (skb_headlen(iter) && !iter->head_frag)
					goto normal;

				len -= iter->len;
			}

			if (len != frag_len)
				goto normal;
		}

		/* GSO partial only requires that we trim off any excess that
		 * doesn't fit into an MSS sized block, so take care of that
		 * now.
		 */
		partial_segs = len / mss;
		if (partial_segs > 1)
			mss *= partial_segs;
		else
			partial_segs = 0;
	}

normal:
	headroom = skb_headroom(head_skb);
	pos = skb_headlen(head_skb);

	do {
		struct sk_buff *nskb;
		skb_frag_t *nskb_frag;
		int hsize;
		int size;

		if (unlikely(mss == GSO_BY_FRAGS)) {
			len = list_skb->len;
		} else {
			len = head_skb->len - offset;
			if (len > mss)
				len = mss;
		}

		hsize = skb_headlen(head_skb) - offset;

		if (hsize <= 0 && i >= nfrags && skb_headlen(list_skb) &&
		    (skb_headlen(list_skb) == len || sg)) {
			BUG_ON(skb_headlen(list_skb) > len);

			i = 0;
			nfrags = skb_shinfo(list_skb)->nr_frags;
			frag = skb_shinfo(list_skb)->frags;
			frag_skb = list_skb;
			pos += skb_headlen(list_skb);

			while (pos < offset + len) {
				BUG_ON(i >= nfrags);

				size = skb_frag_size(frag);
				if (pos + size > offset + len)
					break;

				i++;
				pos += size;
				frag++;
			}

			nskb = skb_clone(list_skb, GFP_ATOMIC);
			list_skb = list_skb->next;

			if (unlikely(!nskb))
				goto err;

			if (unlikely(pskb_trim(nskb, len))) {
				kfree_skb(nskb);
				goto err;
			}

			hsize = skb_end_offset(nskb);
			if (skb_cow_head(nskb, doffset + headroom)) {
				kfree_skb(nskb);
				goto err;
			}

			nskb->truesize += skb_end_offset(nskb) - hsize;
			skb_release_head_state(nskb);
			__skb_push(nskb, doffset);
		} else {
			if (hsize < 0)
				hsize = 0;
			if (hsize > len || !sg)
				hsize = len;

			nskb = __alloc_skb(hsize + doffset + headroom,
					   GFP_ATOMIC, skb_alloc_rx_flag(head_skb),
					   NUMA_NO_NODE);

			if (unlikely(!nskb))
				goto err;

			skb_reserve(nskb, headroom);
			__skb_put(nskb, doffset);
		}

		if (segs)
			tail->next = nskb;
		else
			segs = nskb;
		tail = nskb;

		__copy_skb_header(nskb, head_skb);

		skb_headers_offset_update(nskb, skb_headroom(nskb) - headroom);
		skb_reset_mac_len(nskb);

		skb_copy_from_linear_data_offset(head_skb, -tnl_hlen,
						 nskb->data - tnl_hlen,
						 doffset + tnl_hlen);

		if (nskb->len == len + doffset)
			goto perform_csum_check;

		if (!sg) {
			if (!csum) {
				if (!nskb->remcsum_offload)
					nskb->ip_summed = CHECKSUM_NONE;
				SKB_GSO_CB(nskb)->csum =
					skb_copy_and_csum_bits(head_skb, offset,
							       skb_put(nskb,
								       len),
							       len);
				SKB_GSO_CB(nskb)->csum_start =
					skb_headroom(nskb) + doffset;
			} else {
				skb_copy_bits(head_skb, offset,
					      skb_put(nskb, len),
					      len);
			}
			continue;
		}

		nskb_frag = skb_shinfo(nskb)->frags;

		skb_copy_from_linear_data_offset(head_skb, offset,
						 skb_put(nskb, hsize), hsize);

		skb_shinfo(nskb)->flags |= skb_shinfo(head_skb)->flags &
					   SKBFL_SHARED_FRAG;

		if (skb_orphan_frags(frag_skb, GFP_ATOMIC) ||
		    skb_zerocopy_clone(nskb, frag_skb, GFP_ATOMIC))
			goto err;

		while (pos < offset + len) {
			if (i >= nfrags) {
				i = 0;
				nfrags = skb_shinfo(list_skb)->nr_frags;
				frag = skb_shinfo(list_skb)->frags;
				frag_skb = list_skb;
				if (!skb_headlen(list_skb)) {
					BUG_ON(!nfrags);
				} else {
					BUG_ON(!list_skb->head_frag);

					/* to make room for head_frag. */
					i--;
					frag--;
				}
				if (skb_orphan_frags(frag_skb, GFP_ATOMIC) ||
				    skb_zerocopy_clone(nskb, frag_skb,
						       GFP_ATOMIC))
					goto err;

				list_skb = list_skb->next;
			}

			if (unlikely(skb_shinfo(nskb)->nr_frags >=
				     MAX_SKB_FRAGS)) {
				net_warn_ratelimited(
					"skb_segment: too many frags: %u %u\n",
					pos, mss);
				err = -EINVAL;
				goto err;
			}

			*nskb_frag = (i < 0) ? skb_head_frag_to_page_desc(frag_skb) : *frag;
			__skb_frag_ref(nskb_frag);
			size = skb_frag_size(nskb_frag);

			if (pos < offset) {
				skb_frag_off_add(nskb_frag, offset - pos);
				skb_frag_size_sub(nskb_frag, offset - pos);
			}

			skb_shinfo(nskb)->nr_frags++;

			if (pos + size <= offset + len) {
				i++;
				frag++;
				pos += size;
			} else {
				skb_frag_size_sub(nskb_frag, pos + size - (offset + len));
				goto skip_fraglist;
			}

			nskb_frag++;
		}

skip_fraglist:
		nskb->data_len = len - hsize;
		nskb->len += nskb->data_len;
		nskb->truesize += nskb->data_len;

perform_csum_check:
		if (!csum) {
			if (skb_has_shared_frag(nskb) &&
			    __skb_linearize(nskb))
				goto err;

			if (!nskb->remcsum_offload)
				nskb->ip_summed = CHECKSUM_NONE;
			SKB_GSO_CB(nskb)->csum =
				skb_checksum(nskb, doffset,
					     nskb->len - doffset, 0);
			SKB_GSO_CB(nskb)->csum_start =
				skb_headroom(nskb) + doffset;
		}
	} while ((offset += len) < head_skb->len);

	/* Some callers want to get the end of the list.
	 * Put it in segs->prev to avoid walking the list.
	 * (see validate_xmit_skb_list() for example)
	 */
	segs->prev = tail;

	if (partial_segs) {
		struct sk_buff *iter;
		int type = skb_shinfo(head_skb)->gso_type;
		unsigned short gso_size = skb_shinfo(head_skb)->gso_size;

		/* Update type to add partial and then remove dodgy if set */
		type |= (features & NETIF_F_GSO_PARTIAL) / NETIF_F_GSO_PARTIAL * SKB_GSO_PARTIAL;
		type &= ~SKB_GSO_DODGY;

		/* Update GSO info and prepare to start updating headers on
		 * our way back down the stack of protocols.
		 */
		for (iter = segs; iter; iter = iter->next) {
			skb_shinfo(iter)->gso_size = gso_size;
			skb_shinfo(iter)->gso_segs = partial_segs;
			skb_shinfo(iter)->gso_type = type;
			SKB_GSO_CB(iter)->data_offset = skb_headroom(iter) + doffset;
		}

		if (tail->len - doffset <= gso_size)
			skb_shinfo(tail)->gso_size = 0;
		else if (tail != segs)
			skb_shinfo(tail)->gso_segs = DIV_ROUND_UP(tail->len - doffset, gso_size);
	}

	/* Following permits correct backpressure, for protocols
	 * using skb_set_owner_w().
	 * Idea is to tranfert ownership from head_skb to last segment.
	 */
	if (head_skb->destructor == sock_wfree) {
		swap(tail->truesize, head_skb->truesize);
		swap(tail->destructor, head_skb->destructor);
		swap(tail->sk, head_skb->sk);
	}
	return segs;

err:
	kfree_skb_list(segs);
	return ERR_PTR(err);
}
EXPORT_SYMBOL_GPL(skb_segment);

int skb_gro_receive(struct sk_buff *p, struct sk_buff *skb)
{
	struct skb_shared_info *pinfo, *skbinfo = skb_shinfo(skb);
	unsigned int offset = skb_gro_offset(skb);
	unsigned int headlen = skb_headlen(skb);
	unsigned int len = skb_gro_len(skb);
	unsigned int delta_truesize;
	struct sk_buff *lp;

	if (unlikely(p->len + len >= 65536 || NAPI_GRO_CB(skb)->flush))
		return -E2BIG;

	lp = NAPI_GRO_CB(p)->last;
	pinfo = skb_shinfo(lp);

	if (headlen <= offset) {
		skb_frag_t *frag;
		skb_frag_t *frag2;
		int i = skbinfo->nr_frags;
		int nr_frags = pinfo->nr_frags + i;

		if (nr_frags > MAX_SKB_FRAGS)
			goto merge;

		offset -= headlen;
		pinfo->nr_frags = nr_frags;
		skbinfo->nr_frags = 0;

		frag = pinfo->frags + nr_frags;
		frag2 = skbinfo->frags + i;
		do {
			*--frag = *--frag2;
		} while (--i);

		skb_frag_off_add(frag, offset);
		skb_frag_size_sub(frag, offset);

		/* all fragments truesize : remove (head size + sk_buff) */
		delta_truesize = skb->truesize -
				 SKB_TRUESIZE(skb_end_offset(skb));

		skb->truesize -= skb->data_len;
		skb->len -= skb->data_len;
		skb->data_len = 0;

		NAPI_GRO_CB(skb)->free = NAPI_GRO_FREE;
		goto done;
	} else if (skb->head_frag) {
		int nr_frags = pinfo->nr_frags;
		skb_frag_t *frag = pinfo->frags + nr_frags;
		struct page *page = virt_to_head_page(skb->head);
		unsigned int first_size = headlen - offset;
		unsigned int first_offset;

		if (nr_frags + 1 + skbinfo->nr_frags > MAX_SKB_FRAGS)
			goto merge;

		first_offset = skb->data -
			       (unsigned char *)page_address(page) +
			       offset;

		pinfo->nr_frags = nr_frags + 1 + skbinfo->nr_frags;

		__skb_frag_set_page(frag, page);
		skb_frag_off_set(frag, first_offset);
		skb_frag_size_set(frag, first_size);

		memcpy(frag + 1, skbinfo->frags, sizeof(*frag) * skbinfo->nr_frags);
		/* We dont need to clear skbinfo->nr_frags here */

		delta_truesize = skb->truesize - SKB_DATA_ALIGN(sizeof(struct sk_buff));
		NAPI_GRO_CB(skb)->free = NAPI_GRO_FREE_STOLEN_HEAD;
		goto done;
	}

merge:
	delta_truesize = skb->truesize;
	if (offset > headlen) {
		unsigned int eat = offset - headlen;

		skb_frag_off_add(&skbinfo->frags[0], eat);
		skb_frag_size_sub(&skbinfo->frags[0], eat);
		skb->data_len -= eat;
		skb->len -= eat;
		offset = headlen;
	}

	__skb_pull(skb, offset);

	if (NAPI_GRO_CB(p)->last == p)
		skb_shinfo(p)->frag_list = skb;
	else
		NAPI_GRO_CB(p)->last->next = skb;
	NAPI_GRO_CB(p)->last = skb;
	__skb_header_release(skb);
	lp = p;

done:
	NAPI_GRO_CB(p)->count++;
	p->data_len += len;
	p->truesize += delta_truesize;
	p->len += len;
	if (lp != p) {
		lp->data_len += len;
		lp->truesize += delta_truesize;
		lp->len += len;
	}
	NAPI_GRO_CB(skb)->same_flow = 1;
	return 0;
}

#ifdef CONFIG_SKB_EXTENSIONS
#define SKB_EXT_ALIGN_VALUE	8
#define SKB_EXT_CHUNKSIZEOF(x)	(ALIGN((sizeof(x)), SKB_EXT_ALIGN_VALUE) / SKB_EXT_ALIGN_VALUE)

static const u8 skb_ext_type_len[] = {
#if IS_ENABLED(CONFIG_BRIDGE_NETFILTER)
	[SKB_EXT_BRIDGE_NF] = SKB_EXT_CHUNKSIZEOF(struct nf_bridge_info),
#endif
#ifdef CONFIG_XFRM
	[SKB_EXT_SEC_PATH] = SKB_EXT_CHUNKSIZEOF(struct sec_path),
#endif
#if IS_ENABLED(CONFIG_NET_TC_SKB_EXT)
	[TC_SKB_EXT] = SKB_EXT_CHUNKSIZEOF(struct tc_skb_ext),
#endif
#if IS_ENABLED(CONFIG_MPTCP)
	[SKB_EXT_MPTCP] = SKB_EXT_CHUNKSIZEOF(struct mptcp_ext),
#endif
};

static __always_inline unsigned int skb_ext_total_length(void)
{
	return SKB_EXT_CHUNKSIZEOF(struct skb_ext) +
#if IS_ENABLED(CONFIG_BRIDGE_NETFILTER)
		skb_ext_type_len[SKB_EXT_BRIDGE_NF] +
#endif
#ifdef CONFIG_XFRM
		skb_ext_type_len[SKB_EXT_SEC_PATH] +
#endif
#if IS_ENABLED(CONFIG_NET_TC_SKB_EXT)
		skb_ext_type_len[TC_SKB_EXT] +
#endif
#if IS_ENABLED(CONFIG_MPTCP)
		skb_ext_type_len[SKB_EXT_MPTCP] +
#endif
		0;
}

static void skb_extensions_init(void)
{
	BUILD_BUG_ON(SKB_EXT_NUM >= 8);
	BUILD_BUG_ON(skb_ext_total_length() > 255);

	skbuff_ext_cache = kmem_cache_create("skbuff_ext_cache",
					     SKB_EXT_ALIGN_VALUE * skb_ext_total_length(),
					     0,
					     SLAB_HWCACHE_ALIGN|SLAB_PANIC,
					     NULL);
}
#else
static void skb_extensions_init(void) {}
#endif

void __init skb_init(void)
{
	skbuff_head_cache = kmem_cache_create_usercopy("skbuff_head_cache",
					      sizeof(struct sk_buff),
					      0,
					      SLAB_HWCACHE_ALIGN|SLAB_PANIC,
					      offsetof(struct sk_buff, cb),
					      sizeof_field(struct sk_buff, cb),
					      NULL);
	skbuff_fclone_cache = kmem_cache_create("skbuff_fclone_cache",
						sizeof(struct sk_buff_fclones),
						0,
						SLAB_HWCACHE_ALIGN|SLAB_PANIC,
						NULL);
	skb_extensions_init();
}

static int
__skb_to_sgvec(struct sk_buff *skb, struct scatterlist *sg, int offset, int len,
	       unsigned int recursion_level)
{
	int start = skb_headlen(skb);
	int i, copy = start - offset;
	struct sk_buff *frag_iter;
	int elt = 0;

	if (unlikely(recursion_level >= 24))
		return -EMSGSIZE;

	if (copy > 0) {
		if (copy > len)
			copy = len;
		sg_set_buf(sg, skb->data + offset, copy);
		elt++;
		if ((len -= copy) == 0)
			return elt;
		offset += copy;
	}

	for (i = 0; i < skb_shinfo(skb)->nr_frags; i++) {
		int end;

		WARN_ON(start > offset + len);

		end = start + skb_frag_size(&skb_shinfo(skb)->frags[i]);
		if ((copy = end - offset) > 0) {
			skb_frag_t *frag = &skb_shinfo(skb)->frags[i];
			if (unlikely(elt && sg_is_last(&sg[elt - 1])))
				return -EMSGSIZE;

			if (copy > len)
				copy = len;
			sg_set_page(&sg[elt], skb_frag_page(frag), copy,
				    skb_frag_off(frag) + offset - start);
			elt++;
			if (!(len -= copy))
				return elt;
			offset += copy;
		}
		start = end;
	}

	skb_walk_frags(skb, frag_iter) {
		int end, ret;

		WARN_ON(start > offset + len);

		end = start + frag_iter->len;
		if ((copy = end - offset) > 0) {
			if (unlikely(elt && sg_is_last(&sg[elt - 1])))
				return -EMSGSIZE;

			if (copy > len)
				copy = len;
			ret = __skb_to_sgvec(frag_iter, sg+elt, offset - start,
					      copy, recursion_level + 1);
			if (unlikely(ret < 0))
				return ret;
			elt += ret;
			if ((len -= copy) == 0)
				return elt;
			offset += copy;
		}
		start = end;
	}
	BUG_ON(len);
	return elt;
}

/**
 *	skb_to_sgvec - Fill a scatter-gather list from a socket buffer
 *	@skb: Socket buffer containing the buffers to be mapped
 *	@sg: The scatter-gather list to map into
 *	@offset: The offset into the buffer's contents to start mapping
 *	@len: Length of buffer space to be mapped
 *
 *	Fill the specified scatter-gather list with mappings/pointers into a
 *	region of the buffer space attached to a socket buffer. Returns either
 *	the number of scatterlist items used, or -EMSGSIZE if the contents
 *	could not fit.
 */
int skb_to_sgvec(struct sk_buff *skb, struct scatterlist *sg, int offset, int len)
{
	int nsg = __skb_to_sgvec(skb, sg, offset, len, 0);

	if (nsg <= 0)
		return nsg;

	sg_mark_end(&sg[nsg - 1]);

	return nsg;
}
EXPORT_SYMBOL_GPL(skb_to_sgvec);

/* As compared with skb_to_sgvec, skb_to_sgvec_nomark only map skb to given
 * sglist without mark the sg which contain last skb data as the end.
 * So the caller can mannipulate sg list as will when padding new data after
 * the first call without calling sg_unmark_end to expend sg list.
 *
 * Scenario to use skb_to_sgvec_nomark:
 * 1. sg_init_table
 * 2. skb_to_sgvec_nomark(payload1)
 * 3. skb_to_sgvec_nomark(payload2)
 *
 * This is equivalent to:
 * 1. sg_init_table
 * 2. skb_to_sgvec(payload1)
 * 3. sg_unmark_end
 * 4. skb_to_sgvec(payload2)
 *
 * When mapping mutilple payload conditionally, skb_to_sgvec_nomark
 * is more preferable.
 */
int skb_to_sgvec_nomark(struct sk_buff *skb, struct scatterlist *sg,
			int offset, int len)
{
	return __skb_to_sgvec(skb, sg, offset, len, 0);
}
EXPORT_SYMBOL_GPL(skb_to_sgvec_nomark);



/**
 *	skb_cow_data - Check that a socket buffer's data buffers are writable
 *	@skb: The socket buffer to check.
 *	@tailbits: Amount of trailing space to be added
 *	@trailer: Returned pointer to the skb where the @tailbits space begins
 *
 *	Make sure that the data buffers attached to a socket buffer are
 *	writable. If they are not, private copies are made of the data buffers
 *	and the socket buffer is set to use these instead.
 *
 *	If @tailbits is given, make sure that there is space to write @tailbits
 *	bytes of data beyond current end of socket buffer.  @trailer will be
 *	set to point to the skb in which this space begins.
 *
 *	The number of scatterlist elements required to completely map the
 *	COW'd and extended socket buffer will be returned.
 */
int skb_cow_data(struct sk_buff *skb, int tailbits, struct sk_buff **trailer)
{
	int copyflag;
	int elt;
	struct sk_buff *skb1, **skb_p;

	/* If skb is cloned or its head is paged, reallocate
	 * head pulling out all the pages (pages are considered not writable
	 * at the moment even if they are anonymous).
	 */
	if ((skb_cloned(skb) || skb_shinfo(skb)->nr_frags) &&
	    !__pskb_pull_tail(skb, __skb_pagelen(skb)))
		return -ENOMEM;

	/* Easy case. Most of packets will go this way. */
	if (!skb_has_frag_list(skb)) {
		/* A little of trouble, not enough of space for trailer.
		 * This should not happen, when stack is tuned to generate
		 * good frames. OK, on miss we reallocate and reserve even more
		 * space, 128 bytes is fair. */

		if (skb_tailroom(skb) < tailbits &&
		    pskb_expand_head(skb, 0, tailbits-skb_tailroom(skb)+128, GFP_ATOMIC))
			return -ENOMEM;

		/* Voila! */
		*trailer = skb;
		return 1;
	}

	/* Misery. We are in troubles, going to mincer fragments... */

	elt = 1;
	skb_p = &skb_shinfo(skb)->frag_list;
	copyflag = 0;

	while ((skb1 = *skb_p) != NULL) {
		int ntail = 0;

		/* The fragment is partially pulled by someone,
		 * this can happen on input. Copy it and everything
		 * after it. */

		if (skb_shared(skb1))
			copyflag = 1;

		/* If the skb is the last, worry about trailer. */

		if (skb1->next == NULL && tailbits) {
			if (skb_shinfo(skb1)->nr_frags ||
			    skb_has_frag_list(skb1) ||
			    skb_tailroom(skb1) < tailbits)
				ntail = tailbits + 128;
		}

		if (copyflag ||
		    skb_cloned(skb1) ||
		    ntail ||
		    skb_shinfo(skb1)->nr_frags ||
		    skb_has_frag_list(skb1)) {
			struct sk_buff *skb2;

			/* Fuck, we are miserable poor guys... */
			if (ntail == 0)
				skb2 = skb_copy(skb1, GFP_ATOMIC);
			else
				skb2 = skb_copy_expand(skb1,
						       skb_headroom(skb1),
						       ntail,
						       GFP_ATOMIC);
			if (unlikely(skb2 == NULL))
				return -ENOMEM;

			if (skb1->sk)
				skb_set_owner_w(skb2, skb1->sk);

			/* Looking around. Are we still alive?
			 * OK, link new skb, drop old one */

			skb2->next = skb1->next;
			*skb_p = skb2;
			kfree_skb(skb1);
			skb1 = skb2;
		}
		elt++;
		*trailer = skb1;
		skb_p = &skb1->next;
	}

	return elt;
}
EXPORT_SYMBOL_GPL(skb_cow_data);

static void sock_rmem_free(struct sk_buff *skb)
{
	struct sock *sk = skb->sk;

	atomic_sub(skb->truesize, &sk->sk_rmem_alloc);
}

static void skb_set_err_queue(struct sk_buff *skb)
{
	/* pkt_type of skbs received on local sockets is never PACKET_OUTGOING.
	 * So, it is safe to (mis)use it to mark skbs on the error queue.
	 */
	skb->pkt_type = PACKET_OUTGOING;
	BUILD_BUG_ON(PACKET_OUTGOING == 0);
}

/*
 * Note: We dont mem charge error packets (no sk_forward_alloc changes)
 */
int sock_queue_err_skb(struct sock *sk, struct sk_buff *skb)
{
	if (atomic_read(&sk->sk_rmem_alloc) + skb->truesize >=
	    (unsigned int)READ_ONCE(sk->sk_rcvbuf))
		return -ENOMEM;

	skb_orphan(skb);
	skb->sk = sk;
	skb->destructor = sock_rmem_free;
	atomic_add(skb->truesize, &sk->sk_rmem_alloc);
	skb_set_err_queue(skb);

	/* before exiting rcu section, make sure dst is refcounted */
	skb_dst_force(skb);

	skb_queue_tail(&sk->sk_error_queue, skb);
	if (!sock_flag(sk, SOCK_DEAD))
		sk->sk_error_report(sk);
	return 0;
}
EXPORT_SYMBOL(sock_queue_err_skb);

static bool is_icmp_err_skb(const struct sk_buff *skb)
{
	return skb && (SKB_EXT_ERR(skb)->ee.ee_origin == SO_EE_ORIGIN_ICMP ||
		       SKB_EXT_ERR(skb)->ee.ee_origin == SO_EE_ORIGIN_ICMP6);
}

struct sk_buff *sock_dequeue_err_skb(struct sock *sk)
{
	struct sk_buff_head *q = &sk->sk_error_queue;
	struct sk_buff *skb, *skb_next = NULL;
	bool icmp_next = false;
	unsigned long flags;

	spin_lock_irqsave(&q->lock, flags);
	skb = __skb_dequeue(q);
	if (skb && (skb_next = skb_peek(q))) {
		icmp_next = is_icmp_err_skb(skb_next);
		if (icmp_next)
			sk->sk_err = SKB_EXT_ERR(skb_next)->ee.ee_errno;
	}
	spin_unlock_irqrestore(&q->lock, flags);

	if (is_icmp_err_skb(skb) && !icmp_next)
		sk->sk_err = 0;

	if (skb_next)
		sk->sk_error_report(sk);

	return skb;
}
EXPORT_SYMBOL(sock_dequeue_err_skb);

/**
 * skb_clone_sk - create clone of skb, and take reference to socket
 * @skb: the skb to clone
 *
 * This function creates a clone of a buffer that holds a reference on
 * sk_refcnt.  Buffers created via this function are meant to be
 * returned using sock_queue_err_skb, or free via kfree_skb.
 *
 * When passing buffers allocated with this function to sock_queue_err_skb
 * it is necessary to wrap the call with sock_hold/sock_put in order to
 * prevent the socket from being released prior to being enqueued on
 * the sk_error_queue.
 */
struct sk_buff *skb_clone_sk(struct sk_buff *skb)
{
	struct sock *sk = skb->sk;
	struct sk_buff *clone;

	if (!sk || !refcount_inc_not_zero(&sk->sk_refcnt))
		return NULL;

	clone = skb_clone(skb, GFP_ATOMIC);
	if (!clone) {
		sock_put(sk);
		return NULL;
	}

	clone->sk = sk;
	clone->destructor = sock_efree;

	return clone;
}
EXPORT_SYMBOL(skb_clone_sk);

static void __skb_complete_tx_timestamp(struct sk_buff *skb,
					struct sock *sk,
					int tstype,
					bool opt_stats)
{
	struct sock_exterr_skb *serr;
	int err;

	BUILD_BUG_ON(sizeof(struct sock_exterr_skb) > sizeof(skb->cb));

	serr = SKB_EXT_ERR(skb);
	memset(serr, 0, sizeof(*serr));
	serr->ee.ee_errno = ENOMSG;
	serr->ee.ee_origin = SO_EE_ORIGIN_TIMESTAMPING;
	serr->ee.ee_info = tstype;
	serr->opt_stats = opt_stats;
	serr->header.h4.iif = skb->dev ? skb->dev->ifindex : 0;
	if (sk->sk_tsflags & SOF_TIMESTAMPING_OPT_ID) {
		serr->ee.ee_data = skb_shinfo(skb)->tskey;
		if (sk->sk_protocol == IPPROTO_TCP &&
		    sk->sk_type == SOCK_STREAM)
			serr->ee.ee_data -= sk->sk_tskey;
	}

	err = sock_queue_err_skb(sk, skb);

	if (err)
		kfree_skb(skb);
}

static bool skb_may_tx_timestamp(struct sock *sk, bool tsonly)
{
	bool ret;

	if (likely(sysctl_tstamp_allow_data || tsonly))
		return true;

	read_lock_bh(&sk->sk_callback_lock);
	ret = sk->sk_socket && sk->sk_socket->file &&
	      file_ns_capable(sk->sk_socket->file, &init_user_ns, CAP_NET_RAW);
	read_unlock_bh(&sk->sk_callback_lock);
	return ret;
}

void skb_complete_tx_timestamp(struct sk_buff *skb,
			       struct skb_shared_hwtstamps *hwtstamps)
{
	struct sock *sk = skb->sk;

	if (!skb_may_tx_timestamp(sk, false))
		goto err;

	/* Take a reference to prevent skb_orphan() from freeing the socket,
	 * but only if the socket refcount is not zero.
	 */
	if (likely(refcount_inc_not_zero(&sk->sk_refcnt))) {
		*skb_hwtstamps(skb) = *hwtstamps;
		__skb_complete_tx_timestamp(skb, sk, SCM_TSTAMP_SND, false);
		sock_put(sk);
		return;
	}

err:
	kfree_skb(skb);
}
EXPORT_SYMBOL_GPL(skb_complete_tx_timestamp);

void __skb_tstamp_tx(struct sk_buff *orig_skb,
		     const struct sk_buff *ack_skb,
		     struct skb_shared_hwtstamps *hwtstamps,
		     struct sock *sk, int tstype)
{
	struct sk_buff *skb;
	bool tsonly, opt_stats = false;

	if (!sk)
		return;

	if (!hwtstamps && !(sk->sk_tsflags & SOF_TIMESTAMPING_OPT_TX_SWHW) &&
	    skb_shinfo(orig_skb)->tx_flags & SKBTX_IN_PROGRESS)
		return;

	tsonly = sk->sk_tsflags & SOF_TIMESTAMPING_OPT_TSONLY;
	if (!skb_may_tx_timestamp(sk, tsonly))
		return;

	if (tsonly) {
#ifdef CONFIG_INET
		if ((sk->sk_tsflags & SOF_TIMESTAMPING_OPT_STATS) &&
		    sk->sk_protocol == IPPROTO_TCP &&
		    sk->sk_type == SOCK_STREAM) {
			skb = tcp_get_timestamping_opt_stats(sk, orig_skb,
							     ack_skb);
			opt_stats = true;
		} else
#endif
			skb = alloc_skb(0, GFP_ATOMIC);
	} else {
		skb = skb_clone(orig_skb, GFP_ATOMIC);
	}
	if (!skb)
		return;

	if (tsonly) {
		skb_shinfo(skb)->tx_flags |= skb_shinfo(orig_skb)->tx_flags &
					     SKBTX_ANY_TSTAMP;
		skb_shinfo(skb)->tskey = skb_shinfo(orig_skb)->tskey;
	}

	if (hwtstamps)
		*skb_hwtstamps(skb) = *hwtstamps;
	else
		skb->tstamp = ktime_get_real();

	__skb_complete_tx_timestamp(skb, sk, tstype, opt_stats);
}
EXPORT_SYMBOL_GPL(__skb_tstamp_tx);

void skb_tstamp_tx(struct sk_buff *orig_skb,
		   struct skb_shared_hwtstamps *hwtstamps)
{
	return __skb_tstamp_tx(orig_skb, NULL, hwtstamps, orig_skb->sk,
			       SCM_TSTAMP_SND);
}
EXPORT_SYMBOL_GPL(skb_tstamp_tx);

void skb_complete_wifi_ack(struct sk_buff *skb, bool acked)
{
	struct sock *sk = skb->sk;
	struct sock_exterr_skb *serr;
	int err = 1;

	skb->wifi_acked_valid = 1;
	skb->wifi_acked = acked;

	serr = SKB_EXT_ERR(skb);
	memset(serr, 0, sizeof(*serr));
	serr->ee.ee_errno = ENOMSG;
	serr->ee.ee_origin = SO_EE_ORIGIN_TXSTATUS;

	/* Take a reference to prevent skb_orphan() from freeing the socket,
	 * but only if the socket refcount is not zero.
	 */
	if (likely(refcount_inc_not_zero(&sk->sk_refcnt))) {
		err = sock_queue_err_skb(sk, skb);
		sock_put(sk);
	}
	if (err)
		kfree_skb(skb);
}
EXPORT_SYMBOL_GPL(skb_complete_wifi_ack);

/**
 * skb_partial_csum_set - set up and verify partial csum values for packet
 * @skb: the skb to set
 * @start: the number of bytes after skb->data to start checksumming.
 * @off: the offset from start to place the checksum.
 *
 * For untrusted partially-checksummed packets, we need to make sure the values
 * for skb->csum_start and skb->csum_offset are valid so we don't oops.
 *
 * This function checks and sets those values and skb->ip_summed: if this
 * returns false you should drop the packet.
 */
bool skb_partial_csum_set(struct sk_buff *skb, u16 start, u16 off)
{
	u32 csum_end = (u32)start + (u32)off + sizeof(__sum16);
	u32 csum_start = skb_headroom(skb) + (u32)start;

	if (unlikely(csum_start > U16_MAX || csum_end > skb_headlen(skb))) {
		net_warn_ratelimited("bad partial csum: csum=%u/%u headroom=%u headlen=%u\n",
				     start, off, skb_headroom(skb), skb_headlen(skb));
		return false;
	}
	skb->ip_summed = CHECKSUM_PARTIAL;
	skb->csum_start = csum_start;
	skb->csum_offset = off;
	skb_set_transport_header(skb, start);
	return true;
}
EXPORT_SYMBOL_GPL(skb_partial_csum_set);

static int skb_maybe_pull_tail(struct sk_buff *skb, unsigned int len,
			       unsigned int max)
{
	if (skb_headlen(skb) >= len)
		return 0;

	/* If we need to pullup then pullup to the max, so we
	 * won't need to do it again.
	 */
	if (max > skb->len)
		max = skb->len;

	if (__pskb_pull_tail(skb, max - skb_headlen(skb)) == NULL)
		return -ENOMEM;

	if (skb_headlen(skb) < len)
		return -EPROTO;

	return 0;
}

#define MAX_TCP_HDR_LEN (15 * 4)

static __sum16 *skb_checksum_setup_ip(struct sk_buff *skb,
				      typeof(IPPROTO_IP) proto,
				      unsigned int off)
{
	int err;

	switch (proto) {
	case IPPROTO_TCP:
		err = skb_maybe_pull_tail(skb, off + sizeof(struct tcphdr),
					  off + MAX_TCP_HDR_LEN);
		if (!err && !skb_partial_csum_set(skb, off,
						  offsetof(struct tcphdr,
							   check)))
			err = -EPROTO;
		return err ? ERR_PTR(err) : &tcp_hdr(skb)->check;

	case IPPROTO_UDP:
		err = skb_maybe_pull_tail(skb, off + sizeof(struct udphdr),
					  off + sizeof(struct udphdr));
		if (!err && !skb_partial_csum_set(skb, off,
						  offsetof(struct udphdr,
							   check)))
			err = -EPROTO;
		return err ? ERR_PTR(err) : &udp_hdr(skb)->check;
	}

	return ERR_PTR(-EPROTO);
}

/* This value should be large enough to cover a tagged ethernet header plus
 * maximally sized IP and TCP or UDP headers.
 */
#define MAX_IP_HDR_LEN 128

static int skb_checksum_setup_ipv4(struct sk_buff *skb, bool recalculate)
{
	unsigned int off;
	bool fragment;
	__sum16 *csum;
	int err;

	fragment = false;

	err = skb_maybe_pull_tail(skb,
				  sizeof(struct iphdr),
				  MAX_IP_HDR_LEN);
	if (err < 0)
		goto out;

	if (ip_is_fragment(ip_hdr(skb)))
		fragment = true;

	off = ip_hdrlen(skb);

	err = -EPROTO;

	if (fragment)
		goto out;

	csum = skb_checksum_setup_ip(skb, ip_hdr(skb)->protocol, off);
	if (IS_ERR(csum))
		return PTR_ERR(csum);

	if (recalculate)
		*csum = ~csum_tcpudp_magic(ip_hdr(skb)->saddr,
					   ip_hdr(skb)->daddr,
					   skb->len - off,
					   ip_hdr(skb)->protocol, 0);
	err = 0;

out:
	return err;
}

/* This value should be large enough to cover a tagged ethernet header plus
 * an IPv6 header, all options, and a maximal TCP or UDP header.
 */
#define MAX_IPV6_HDR_LEN 256

#define OPT_HDR(type, skb, off) \
	(type *)(skb_network_header(skb) + (off))

static int skb_checksum_setup_ipv6(struct sk_buff *skb, bool recalculate)
{
	int err;
	u8 nexthdr;
	unsigned int off;
	unsigned int len;
	bool fragment;
	bool done;
	__sum16 *csum;

	fragment = false;
	done = false;

	off = sizeof(struct ipv6hdr);

	err = skb_maybe_pull_tail(skb, off, MAX_IPV6_HDR_LEN);
	if (err < 0)
		goto out;

	nexthdr = ipv6_hdr(skb)->nexthdr;

	len = sizeof(struct ipv6hdr) + ntohs(ipv6_hdr(skb)->payload_len);
	while (off <= len && !done) {
		switch (nexthdr) {
		case IPPROTO_DSTOPTS:
		case IPPROTO_HOPOPTS:
		case IPPROTO_ROUTING: {
			struct ipv6_opt_hdr *hp;

			err = skb_maybe_pull_tail(skb,
						  off +
						  sizeof(struct ipv6_opt_hdr),
						  MAX_IPV6_HDR_LEN);
			if (err < 0)
				goto out;

			hp = OPT_HDR(struct ipv6_opt_hdr, skb, off);
			nexthdr = hp->nexthdr;
			off += ipv6_optlen(hp);
			break;
		}
		case IPPROTO_AH: {
			struct ip_auth_hdr *hp;

			err = skb_maybe_pull_tail(skb,
						  off +
						  sizeof(struct ip_auth_hdr),
						  MAX_IPV6_HDR_LEN);
			if (err < 0)
				goto out;

			hp = OPT_HDR(struct ip_auth_hdr, skb, off);
			nexthdr = hp->nexthdr;
			off += ipv6_authlen(hp);
			break;
		}
		case IPPROTO_FRAGMENT: {
			struct frag_hdr *hp;

			err = skb_maybe_pull_tail(skb,
						  off +
						  sizeof(struct frag_hdr),
						  MAX_IPV6_HDR_LEN);
			if (err < 0)
				goto out;

			hp = OPT_HDR(struct frag_hdr, skb, off);

			if (hp->frag_off & htons(IP6_OFFSET | IP6_MF))
				fragment = true;

			nexthdr = hp->nexthdr;
			off += sizeof(struct frag_hdr);
			break;
		}
		default:
			done = true;
			break;
		}
	}

	err = -EPROTO;

	if (!done || fragment)
		goto out;

	csum = skb_checksum_setup_ip(skb, nexthdr, off);
	if (IS_ERR(csum))
		return PTR_ERR(csum);

	if (recalculate)
		*csum = ~csum_ipv6_magic(&ipv6_hdr(skb)->saddr,
					 &ipv6_hdr(skb)->daddr,
					 skb->len - off, nexthdr, 0);
	err = 0;

out:
	return err;
}

/**
 * skb_checksum_setup - set up partial checksum offset
 * @skb: the skb to set up
 * @recalculate: if true the pseudo-header checksum will be recalculated
 */
int skb_checksum_setup(struct sk_buff *skb, bool recalculate)
{
	int err;

	switch (skb->protocol) {
	case htons(ETH_P_IP):
		err = skb_checksum_setup_ipv4(skb, recalculate);
		break;

	case htons(ETH_P_IPV6):
		err = skb_checksum_setup_ipv6(skb, recalculate);
		break;

	default:
		err = -EPROTO;
		break;
	}

	return err;
}
EXPORT_SYMBOL(skb_checksum_setup);

/**
 * skb_checksum_maybe_trim - maybe trims the given skb
 * @skb: the skb to check
 * @transport_len: the data length beyond the network header
 *
 * Checks whether the given skb has data beyond the given transport length.
 * If so, returns a cloned skb trimmed to this transport length.
 * Otherwise returns the provided skb. Returns NULL in error cases
 * (e.g. transport_len exceeds skb length or out-of-memory).
 *
 * Caller needs to set the skb transport header and free any returned skb if it
 * differs from the provided skb.
 */
static struct sk_buff *skb_checksum_maybe_trim(struct sk_buff *skb,
					       unsigned int transport_len)
{
	struct sk_buff *skb_chk;
	unsigned int len = skb_transport_offset(skb) + transport_len;
	int ret;

	if (skb->len < len)
		return NULL;
	else if (skb->len == len)
		return skb;

	skb_chk = skb_clone(skb, GFP_ATOMIC);
	if (!skb_chk)
		return NULL;

	ret = pskb_trim_rcsum(skb_chk, len);
	if (ret) {
		kfree_skb(skb_chk);
		return NULL;
	}

	return skb_chk;
}

/**
 * skb_checksum_trimmed - validate checksum of an skb
 * @skb: the skb to check
 * @transport_len: the data length beyond the network header
 * @skb_chkf: checksum function to use
 *
 * Applies the given checksum function skb_chkf to the provided skb.
 * Returns a checked and maybe trimmed skb. Returns NULL on error.
 *
 * If the skb has data beyond the given transport length, then a
 * trimmed & cloned skb is checked and returned.
 *
 * Caller needs to set the skb transport header and free any returned skb if it
 * differs from the provided skb.
 */
struct sk_buff *skb_checksum_trimmed(struct sk_buff *skb,
				     unsigned int transport_len,
				     __sum16(*skb_chkf)(struct sk_buff *skb))
{
	struct sk_buff *skb_chk;
	unsigned int offset = skb_transport_offset(skb);
	__sum16 ret;

	skb_chk = skb_checksum_maybe_trim(skb, transport_len);
	if (!skb_chk)
		goto err;

	if (!pskb_may_pull(skb_chk, offset))
		goto err;

	skb_pull_rcsum(skb_chk, offset);
	ret = skb_chkf(skb_chk);
	skb_push_rcsum(skb_chk, offset);

	if (ret)
		goto err;

	return skb_chk;

err:
	if (skb_chk && skb_chk != skb)
		kfree_skb(skb_chk);

	return NULL;

}
EXPORT_SYMBOL(skb_checksum_trimmed);

void __skb_warn_lro_forwarding(const struct sk_buff *skb)
{
	net_warn_ratelimited("%s: received packets cannot be forwarded while LRO is enabled\n",
			     skb->dev->name);
}
EXPORT_SYMBOL(__skb_warn_lro_forwarding);

void kfree_skb_partial(struct sk_buff *skb, bool head_stolen)
{
	if (head_stolen) {
		skb_release_head_state(skb);
		kmem_cache_free(skbuff_head_cache, skb);
	} else {
		__kfree_skb(skb);
	}
}
EXPORT_SYMBOL(kfree_skb_partial);

/**
 * skb_try_coalesce - try to merge skb to prior one
 * @to: prior buffer
 * @from: buffer to add
 * @fragstolen: pointer to boolean
 * @delta_truesize: how much more was allocated than was requested
 */
bool skb_try_coalesce(struct sk_buff *to, struct sk_buff *from,
		      bool *fragstolen, int *delta_truesize)
{
	struct skb_shared_info *to_shinfo, *from_shinfo;
	int i, delta, len = from->len;

	*fragstolen = false;

	if (skb_cloned(to))
		return false;

	if (len <= skb_tailroom(to)) {
		if (len)
			BUG_ON(skb_copy_bits(from, 0, skb_put(to, len), len));
		*delta_truesize = 0;
		return true;
	}

	to_shinfo = skb_shinfo(to);
	from_shinfo = skb_shinfo(from);
	if (to_shinfo->frag_list || from_shinfo->frag_list)
		return false;
	if (skb_zcopy(to) || skb_zcopy(from))
		return false;

	if (skb_headlen(from) != 0) {
		struct page *page;
		unsigned int offset;

		if (to_shinfo->nr_frags +
		    from_shinfo->nr_frags >= MAX_SKB_FRAGS)
			return false;

		if (skb_head_is_locked(from))
			return false;

		delta = from->truesize - SKB_DATA_ALIGN(sizeof(struct sk_buff));

		page = virt_to_head_page(from->head);
		offset = from->data - (unsigned char *)page_address(page);

		skb_fill_page_desc(to, to_shinfo->nr_frags,
				   page, offset, skb_headlen(from));
		*fragstolen = true;
	} else {
		if (to_shinfo->nr_frags +
		    from_shinfo->nr_frags > MAX_SKB_FRAGS)
			return false;

		delta = from->truesize - SKB_TRUESIZE(skb_end_offset(from));
	}

	WARN_ON_ONCE(delta < len);

	memcpy(to_shinfo->frags + to_shinfo->nr_frags,
	       from_shinfo->frags,
	       from_shinfo->nr_frags * sizeof(skb_frag_t));
	to_shinfo->nr_frags += from_shinfo->nr_frags;

	if (!skb_cloned(from))
		from_shinfo->nr_frags = 0;

	/* if the skb is not cloned this does nothing
	 * since we set nr_frags to 0.
	 */
	for (i = 0; i < from_shinfo->nr_frags; i++)
		__skb_frag_ref(&from_shinfo->frags[i]);

	to->truesize += delta;
	to->len += len;
	to->data_len += len;

	*delta_truesize = delta;
	return true;
}
EXPORT_SYMBOL(skb_try_coalesce);

/**
 * skb_scrub_packet - scrub an skb
 *
 * @skb: buffer to clean
 * @xnet: packet is crossing netns
 *
 * skb_scrub_packet can be used after encapsulating or decapsulting a packet
 * into/from a tunnel. Some information have to be cleared during these
 * operations.
 * skb_scrub_packet can also be used to clean a skb before injecting it in
 * another namespace (@xnet == true). We have to clear all information in the
 * skb that could impact namespace isolation.
 */
void skb_scrub_packet(struct sk_buff *skb, bool xnet)
{
	skb->pkt_type = PACKET_HOST;
	skb->skb_iif = 0;
	skb->ignore_df = 0;
	skb_dst_drop(skb);
	skb_ext_reset(skb);
	nf_reset_ct(skb);
	nf_reset_trace(skb);

#ifdef CONFIG_NET_SWITCHDEV
	skb->offload_fwd_mark = 0;
	skb->offload_l3_fwd_mark = 0;
#endif

	if (!xnet)
		return;

	ipvs_reset(skb);
	skb->mark = 0;
	skb->tstamp = 0;
}
EXPORT_SYMBOL_GPL(skb_scrub_packet);

/**
 * skb_gso_transport_seglen - Return length of individual segments of a gso packet
 *
 * @skb: GSO skb
 *
 * skb_gso_transport_seglen is used to determine the real size of the
 * individual segments, including Layer4 headers (TCP/UDP).
 *
 * The MAC/L2 or network (IP, IPv6) headers are not accounted for.
 */
static unsigned int skb_gso_transport_seglen(const struct sk_buff *skb)
{
	const struct skb_shared_info *shinfo = skb_shinfo(skb);
	unsigned int thlen = 0;

	if (skb->encapsulation) {
		thlen = skb_inner_transport_header(skb) -
			skb_transport_header(skb);

		if (likely(shinfo->gso_type & (SKB_GSO_TCPV4 | SKB_GSO_TCPV6)))
			thlen += inner_tcp_hdrlen(skb);
	} else if (likely(shinfo->gso_type & (SKB_GSO_TCPV4 | SKB_GSO_TCPV6))) {
		thlen = tcp_hdrlen(skb);
	} else if (unlikely(skb_is_gso_sctp(skb))) {
		thlen = sizeof(struct sctphdr);
	} else if (shinfo->gso_type & SKB_GSO_UDP_L4) {
		thlen = sizeof(struct udphdr);
	}
	/* UFO sets gso_size to the size of the fragmentation
	 * payload, i.e. the size of the L4 (UDP) header is already
	 * accounted for.
	 */
	return thlen + shinfo->gso_size;
}

/**
 * skb_gso_network_seglen - Return length of individual segments of a gso packet
 *
 * @skb: GSO skb
 *
 * skb_gso_network_seglen is used to determine the real size of the
 * individual segments, including Layer3 (IP, IPv6) and L4 headers (TCP/UDP).
 *
 * The MAC/L2 header is not accounted for.
 */
static unsigned int skb_gso_network_seglen(const struct sk_buff *skb)
{
	unsigned int hdr_len = skb_transport_header(skb) -
			       skb_network_header(skb);

	return hdr_len + skb_gso_transport_seglen(skb);
}

/**
 * skb_gso_mac_seglen - Return length of individual segments of a gso packet
 *
 * @skb: GSO skb
 *
 * skb_gso_mac_seglen is used to determine the real size of the
 * individual segments, including MAC/L2, Layer3 (IP, IPv6) and L4
 * headers (TCP/UDP).
 */
static unsigned int skb_gso_mac_seglen(const struct sk_buff *skb)
{
	unsigned int hdr_len = skb_transport_header(skb) - skb_mac_header(skb);

	return hdr_len + skb_gso_transport_seglen(skb);
}

/**
 * skb_gso_size_check - check the skb size, considering GSO_BY_FRAGS
 *
 * There are a couple of instances where we have a GSO skb, and we
 * want to determine what size it would be after it is segmented.
 *
 * We might want to check:
 * -    L3+L4+payload size (e.g. IP forwarding)
 * - L2+L3+L4+payload size (e.g. sanity check before passing to driver)
 *
 * This is a helper to do that correctly considering GSO_BY_FRAGS.
 *
 * @skb: GSO skb
 *
 * @seg_len: The segmented length (from skb_gso_*_seglen). In the
 *           GSO_BY_FRAGS case this will be [header sizes + GSO_BY_FRAGS].
 *
 * @max_len: The maximum permissible length.
 *
 * Returns true if the segmented length <= max length.
 */
static inline bool skb_gso_size_check(const struct sk_buff *skb,
				      unsigned int seg_len,
				      unsigned int max_len) {
	const struct skb_shared_info *shinfo = skb_shinfo(skb);
	const struct sk_buff *iter;

	if (shinfo->gso_size != GSO_BY_FRAGS)
		return seg_len <= max_len;

	/* Undo this so we can re-use header sizes */
	seg_len -= GSO_BY_FRAGS;

	skb_walk_frags(skb, iter) {
		if (seg_len + skb_headlen(iter) > max_len)
			return false;
	}

	return true;
}

/**
 * skb_gso_validate_network_len - Will a split GSO skb fit into a given MTU?
 *
 * @skb: GSO skb
 * @mtu: MTU to validate against
 *
 * skb_gso_validate_network_len validates if a given skb will fit a
 * wanted MTU once split. It considers L3 headers, L4 headers, and the
 * payload.
 */
bool skb_gso_validate_network_len(const struct sk_buff *skb, unsigned int mtu)
{
	return skb_gso_size_check(skb, skb_gso_network_seglen(skb), mtu);
}
EXPORT_SYMBOL_GPL(skb_gso_validate_network_len);

/**
 * skb_gso_validate_mac_len - Will a split GSO skb fit in a given length?
 *
 * @skb: GSO skb
 * @len: length to validate against
 *
 * skb_gso_validate_mac_len validates if a given skb will fit a wanted
 * length once split, including L2, L3 and L4 headers and the payload.
 */
bool skb_gso_validate_mac_len(const struct sk_buff *skb, unsigned int len)
{
	return skb_gso_size_check(skb, skb_gso_mac_seglen(skb), len);
}
EXPORT_SYMBOL_GPL(skb_gso_validate_mac_len);

static struct sk_buff *skb_reorder_vlan_header(struct sk_buff *skb)
{
	int mac_len, meta_len;
	void *meta;

	if (skb_cow(skb, skb_headroom(skb)) < 0) {
		kfree_skb(skb);
		return NULL;
	}

	mac_len = skb->data - skb_mac_header(skb);
	if (likely(mac_len > VLAN_HLEN + ETH_TLEN)) {
		memmove(skb_mac_header(skb) + VLAN_HLEN, skb_mac_header(skb),
			mac_len - VLAN_HLEN - ETH_TLEN);
	}

	meta_len = skb_metadata_len(skb);
	if (meta_len) {
		meta = skb_metadata_end(skb) - meta_len;
		memmove(meta + VLAN_HLEN, meta, meta_len);
	}

	skb->mac_header += VLAN_HLEN;
	return skb;
}

struct sk_buff *skb_vlan_untag(struct sk_buff *skb)
{
	struct vlan_hdr *vhdr;
	u16 vlan_tci;

	if (unlikely(skb_vlan_tag_present(skb))) {
		/* vlan_tci is already set-up so leave this for another time */
		return skb;
	}

	skb = skb_share_check(skb, GFP_ATOMIC);
	if (unlikely(!skb))
		goto err_free;
	/* We may access the two bytes after vlan_hdr in vlan_set_encap_proto(). */
	if (unlikely(!pskb_may_pull(skb, VLAN_HLEN + sizeof(unsigned short))))
		goto err_free;

	vhdr = (struct vlan_hdr *)skb->data;
	vlan_tci = ntohs(vhdr->h_vlan_TCI);
	__vlan_hwaccel_put_tag(skb, skb->protocol, vlan_tci);

	skb_pull_rcsum(skb, VLAN_HLEN);
	vlan_set_encap_proto(skb, vhdr);

	skb = skb_reorder_vlan_header(skb);
	if (unlikely(!skb))
		goto err_free;

	skb_reset_network_header(skb);
	if (!skb_transport_header_was_set(skb))
		skb_reset_transport_header(skb);
	skb_reset_mac_len(skb);

	return skb;

err_free:
	kfree_skb(skb);
	return NULL;
}
EXPORT_SYMBOL(skb_vlan_untag);

int skb_ensure_writable(struct sk_buff *skb, int write_len)
{
	if (!pskb_may_pull(skb, write_len))
		return -ENOMEM;

	if (!skb_cloned(skb) || skb_clone_writable(skb, write_len))
		return 0;

	return pskb_expand_head(skb, 0, 0, GFP_ATOMIC);
}
EXPORT_SYMBOL(skb_ensure_writable);

/* remove VLAN header from packet and update csum accordingly.
 * expects a non skb_vlan_tag_present skb with a vlan tag payload
 */
int __skb_vlan_pop(struct sk_buff *skb, u16 *vlan_tci)
{
	struct vlan_hdr *vhdr;
	int offset = skb->data - skb_mac_header(skb);
	int err;

	if (WARN_ONCE(offset,
		      "__skb_vlan_pop got skb with skb->data not at mac header (offset %d)\n",
		      offset)) {
		return -EINVAL;
	}

	err = skb_ensure_writable(skb, VLAN_ETH_HLEN);
	if (unlikely(err))
		return err;

	skb_postpull_rcsum(skb, skb->data + (2 * ETH_ALEN), VLAN_HLEN);

	vhdr = (struct vlan_hdr *)(skb->data + ETH_HLEN);
	*vlan_tci = ntohs(vhdr->h_vlan_TCI);

	memmove(skb->data + VLAN_HLEN, skb->data, 2 * ETH_ALEN);
	__skb_pull(skb, VLAN_HLEN);

	vlan_set_encap_proto(skb, vhdr);
	skb->mac_header += VLAN_HLEN;

	if (skb_network_offset(skb) < ETH_HLEN)
		skb_set_network_header(skb, ETH_HLEN);

	skb_reset_mac_len(skb);

	return err;
}
EXPORT_SYMBOL(__skb_vlan_pop);

/* Pop a vlan tag either from hwaccel or from payload.
 * Expects skb->data at mac header.
 */
int skb_vlan_pop(struct sk_buff *skb)
{
	u16 vlan_tci;
	__be16 vlan_proto;
	int err;

	if (likely(skb_vlan_tag_present(skb))) {
		__vlan_hwaccel_clear_tag(skb);
	} else {
		if (unlikely(!eth_type_vlan(skb->protocol)))
			return 0;

		err = __skb_vlan_pop(skb, &vlan_tci);
		if (err)
			return err;
	}
	/* move next vlan tag to hw accel tag */
	if (likely(!eth_type_vlan(skb->protocol)))
		return 0;

	vlan_proto = skb->protocol;
	err = __skb_vlan_pop(skb, &vlan_tci);
	if (unlikely(err))
		return err;

	__vlan_hwaccel_put_tag(skb, vlan_proto, vlan_tci);
	return 0;
}
EXPORT_SYMBOL(skb_vlan_pop);

/* Push a vlan tag either into hwaccel or into payload (if hwaccel tag present).
 * Expects skb->data at mac header.
 */
int skb_vlan_push(struct sk_buff *skb, __be16 vlan_proto, u16 vlan_tci)
{
	if (skb_vlan_tag_present(skb)) {
		int offset = skb->data - skb_mac_header(skb);
		int err;

		if (WARN_ONCE(offset,
			      "skb_vlan_push got skb with skb->data not at mac header (offset %d)\n",
			      offset)) {
			return -EINVAL;
		}

		err = __vlan_insert_tag(skb, skb->vlan_proto,
					skb_vlan_tag_get(skb));
		if (err)
			return err;

		skb->protocol = skb->vlan_proto;
		skb->mac_len += VLAN_HLEN;

		skb_postpush_rcsum(skb, skb->data + (2 * ETH_ALEN), VLAN_HLEN);
	}
	__vlan_hwaccel_put_tag(skb, vlan_proto, vlan_tci);
	return 0;
}
EXPORT_SYMBOL(skb_vlan_push);

/**
 * skb_eth_pop() - Drop the Ethernet header at the head of a packet
 *
 * @skb: Socket buffer to modify
 *
 * Drop the Ethernet header of @skb.
 *
 * Expects that skb->data points to the mac header and that no VLAN tags are
 * present.
 *
 * Returns 0 on success, -errno otherwise.
 */
int skb_eth_pop(struct sk_buff *skb)
{
	if (!pskb_may_pull(skb, ETH_HLEN) || skb_vlan_tagged(skb) ||
	    skb_network_offset(skb) < ETH_HLEN)
		return -EPROTO;

	skb_pull_rcsum(skb, ETH_HLEN);
	skb_reset_mac_header(skb);
	skb_reset_mac_len(skb);

	return 0;
}
EXPORT_SYMBOL(skb_eth_pop);

/**
 * skb_eth_push() - Add a new Ethernet header at the head of a packet
 *
 * @skb: Socket buffer to modify
 * @dst: Destination MAC address of the new header
 * @src: Source MAC address of the new header
 *
 * Prepend @skb with a new Ethernet header.
 *
 * Expects that skb->data points to the mac header, which must be empty.
 *
 * Returns 0 on success, -errno otherwise.
 */
int skb_eth_push(struct sk_buff *skb, const unsigned char *dst,
		 const unsigned char *src)
{
	struct ethhdr *eth;
	int err;

	if (skb_network_offset(skb) || skb_vlan_tag_present(skb))
		return -EPROTO;

	err = skb_cow_head(skb, sizeof(*eth));
	if (err < 0)
		return err;

	skb_push(skb, sizeof(*eth));
	skb_reset_mac_header(skb);
	skb_reset_mac_len(skb);

	eth = eth_hdr(skb);
	ether_addr_copy(eth->h_dest, dst);
	ether_addr_copy(eth->h_source, src);
	eth->h_proto = skb->protocol;

	skb_postpush_rcsum(skb, eth, sizeof(*eth));

	return 0;
}
EXPORT_SYMBOL(skb_eth_push);

/* Update the ethertype of hdr and the skb csum value if required. */
static void skb_mod_eth_type(struct sk_buff *skb, struct ethhdr *hdr,
			     __be16 ethertype)
{
	if (skb->ip_summed == CHECKSUM_COMPLETE) {
		__be16 diff[] = { ~hdr->h_proto, ethertype };

		skb->csum = csum_partial((char *)diff, sizeof(diff), skb->csum);
	}

	hdr->h_proto = ethertype;
}

/**
 * skb_mpls_push() - push a new MPLS header after mac_len bytes from start of
 *                   the packet
 *
 * @skb: buffer
 * @mpls_lse: MPLS label stack entry to push
 * @mpls_proto: ethertype of the new MPLS header (expects 0x8847 or 0x8848)
 * @mac_len: length of the MAC header
 * @ethernet: flag to indicate if the resulting packet after skb_mpls_push is
 *            ethernet
 *
 * Expects skb->data at mac header.
 *
 * Returns 0 on success, -errno otherwise.
 */
int skb_mpls_push(struct sk_buff *skb, __be32 mpls_lse, __be16 mpls_proto,
		  int mac_len, bool ethernet)
{
	struct mpls_shim_hdr *lse;
	int err;

	if (unlikely(!eth_p_mpls(mpls_proto)))
		return -EINVAL;

	/* Networking stack does not allow simultaneous Tunnel and MPLS GSO. */
	if (skb->encapsulation)
		return -EINVAL;

	err = skb_cow_head(skb, MPLS_HLEN);
	if (unlikely(err))
		return err;

	if (!skb->inner_protocol) {
		skb_set_inner_network_header(skb, skb_network_offset(skb));
		skb_set_inner_protocol(skb, skb->protocol);
	}

	skb_push(skb, MPLS_HLEN);
	memmove(skb_mac_header(skb) - MPLS_HLEN, skb_mac_header(skb),
		mac_len);
	skb_reset_mac_header(skb);
	skb_set_network_header(skb, mac_len);
	skb_reset_mac_len(skb);

	lse = mpls_hdr(skb);
	lse->label_stack_entry = mpls_lse;
	skb_postpush_rcsum(skb, lse, MPLS_HLEN);

	if (ethernet && mac_len >= ETH_HLEN)
		skb_mod_eth_type(skb, eth_hdr(skb), mpls_proto);
	skb->protocol = mpls_proto;

	return 0;
}
EXPORT_SYMBOL_GPL(skb_mpls_push);

/**
 * skb_mpls_pop() - pop the outermost MPLS header
 *
 * @skb: buffer
 * @next_proto: ethertype of header after popped MPLS header
 * @mac_len: length of the MAC header
 * @ethernet: flag to indicate if the packet is ethernet
 *
 * Expects skb->data at mac header.
 *
 * Returns 0 on success, -errno otherwise.
 */
int skb_mpls_pop(struct sk_buff *skb, __be16 next_proto, int mac_len,
		 bool ethernet)
{
	int err;

	if (unlikely(!eth_p_mpls(skb->protocol)))
		return 0;

	err = skb_ensure_writable(skb, mac_len + MPLS_HLEN);
	if (unlikely(err))
		return err;

	skb_postpull_rcsum(skb, mpls_hdr(skb), MPLS_HLEN);
	memmove(skb_mac_header(skb) + MPLS_HLEN, skb_mac_header(skb),
		mac_len);

	__skb_pull(skb, MPLS_HLEN);
	skb_reset_mac_header(skb);
	skb_set_network_header(skb, mac_len);

	if (ethernet && mac_len >= ETH_HLEN) {
		struct ethhdr *hdr;

		/* use mpls_hdr() to get ethertype to account for VLANs. */
		hdr = (struct ethhdr *)((void *)mpls_hdr(skb) - ETH_HLEN);
		skb_mod_eth_type(skb, hdr, next_proto);
	}
	skb->protocol = next_proto;

	return 0;
}
EXPORT_SYMBOL_GPL(skb_mpls_pop);

/**
 * skb_mpls_update_lse() - modify outermost MPLS header and update csum
 *
 * @skb: buffer
 * @mpls_lse: new MPLS label stack entry to update to
 *
 * Expects skb->data at mac header.
 *
 * Returns 0 on success, -errno otherwise.
 */
int skb_mpls_update_lse(struct sk_buff *skb, __be32 mpls_lse)
{
	int err;

	if (unlikely(!eth_p_mpls(skb->protocol)))
		return -EINVAL;

	err = skb_ensure_writable(skb, skb->mac_len + MPLS_HLEN);
	if (unlikely(err))
		return err;

	if (skb->ip_summed == CHECKSUM_COMPLETE) {
		__be32 diff[] = { ~mpls_hdr(skb)->label_stack_entry, mpls_lse };

		skb->csum = csum_partial((char *)diff, sizeof(diff), skb->csum);
	}

	mpls_hdr(skb)->label_stack_entry = mpls_lse;

	return 0;
}
EXPORT_SYMBOL_GPL(skb_mpls_update_lse);

/**
 * skb_mpls_dec_ttl() - decrement the TTL of the outermost MPLS header
 *
 * @skb: buffer
 *
 * Expects skb->data at mac header.
 *
 * Returns 0 on success, -errno otherwise.
 */
int skb_mpls_dec_ttl(struct sk_buff *skb)
{
	u32 lse;
	u8 ttl;

	if (unlikely(!eth_p_mpls(skb->protocol)))
		return -EINVAL;

	if (!pskb_may_pull(skb, skb_network_offset(skb) + MPLS_HLEN))
		return -ENOMEM;

	lse = be32_to_cpu(mpls_hdr(skb)->label_stack_entry);
	ttl = (lse & MPLS_LS_TTL_MASK) >> MPLS_LS_TTL_SHIFT;
	if (!--ttl)
		return -EINVAL;

	lse &= ~MPLS_LS_TTL_MASK;
	lse |= ttl << MPLS_LS_TTL_SHIFT;

	return skb_mpls_update_lse(skb, cpu_to_be32(lse));
}
EXPORT_SYMBOL_GPL(skb_mpls_dec_ttl);

/**
 * alloc_skb_with_frags - allocate skb with page frags
 *
 * @header_len: size of linear part
 * @data_len: needed length in frags
 * @max_page_order: max page order desired.
 * @errcode: pointer to error code if any
 * @gfp_mask: allocation mask
 *
 * This can be used to allocate a paged skb, given a maximal order for frags.
 */
struct sk_buff *alloc_skb_with_frags(unsigned long header_len,
				     unsigned long data_len,
				     int max_page_order,
				     int *errcode,
				     gfp_t gfp_mask)
{
	int npages = (data_len + (PAGE_SIZE - 1)) >> PAGE_SHIFT;
	unsigned long chunk;
	struct sk_buff *skb;
	struct page *page;
	int i;

	*errcode = -EMSGSIZE;
	/* Note this test could be relaxed, if we succeed to allocate
	 * high order pages...
	 */
	if (npages > MAX_SKB_FRAGS)
		return NULL;

	*errcode = -ENOBUFS;
	skb = alloc_skb(header_len, gfp_mask);
	if (!skb)
		return NULL;

	skb->truesize += npages << PAGE_SHIFT;

	for (i = 0; npages > 0; i++) {
		int order = max_page_order;

		while (order) {
			if (npages >= 1 << order) {
				page = alloc_pages((gfp_mask & ~__GFP_DIRECT_RECLAIM) |
						   __GFP_COMP |
						   __GFP_NOWARN,
						   order);
				if (page)
					goto fill_page;
				/* Do not retry other high order allocations */
				order = 1;
				max_page_order = 0;
			}
			order--;
		}
		page = alloc_page(gfp_mask);
		if (!page)
			goto failure;
fill_page:
		chunk = min_t(unsigned long, data_len,
			      PAGE_SIZE << order);
		skb_fill_page_desc(skb, i, page, 0, chunk);
		data_len -= chunk;
		npages -= 1 << order;
	}
	return skb;

failure:
	kfree_skb(skb);
	return NULL;
}
EXPORT_SYMBOL(alloc_skb_with_frags);

/* carve out the first off bytes from skb when off < headlen */
static int pskb_carve_inside_header(struct sk_buff *skb, const u32 off,
				    const int headlen, gfp_t gfp_mask)
{
	int i;
	int size = skb_end_offset(skb);
	int new_hlen = headlen - off;
	u8 *data;

	size = SKB_DATA_ALIGN(size);

	if (skb_pfmemalloc(skb))
		gfp_mask |= __GFP_MEMALLOC;
	data = kmalloc_reserve(size +
			       SKB_DATA_ALIGN(sizeof(struct skb_shared_info)),
			       gfp_mask, NUMA_NO_NODE, NULL);
	if (!data)
		return -ENOMEM;

	size = SKB_WITH_OVERHEAD(ksize(data));

	/* Copy real data, and all frags */
	skb_copy_from_linear_data_offset(skb, off, data, new_hlen);
	skb->len -= off;

	memcpy((struct skb_shared_info *)(data + size),
	       skb_shinfo(skb),
	       offsetof(struct skb_shared_info,
			frags[skb_shinfo(skb)->nr_frags]));
	if (skb_cloned(skb)) {
		/* drop the old head gracefully */
		if (skb_orphan_frags(skb, gfp_mask)) {
			kfree(data);
			return -ENOMEM;
		}
		for (i = 0; i < skb_shinfo(skb)->nr_frags; i++)
			skb_frag_ref(skb, i);
		if (skb_has_frag_list(skb))
			skb_clone_fraglist(skb);
		skb_release_data(skb);
	} else {
		/* we can reuse existing recount- all we did was
		 * relocate values
		 */
		skb_free_head(skb);
	}

	skb->head = data;
	skb->data = data;
	skb->head_frag = 0;
#ifdef NET_SKBUFF_DATA_USES_OFFSET
	skb->end = size;
#else
	skb->end = skb->head + size;
#endif
	skb_set_tail_pointer(skb, skb_headlen(skb));
	skb_headers_offset_update(skb, 0);
	skb->cloned = 0;
	skb->hdr_len = 0;
	skb->nohdr = 0;
	atomic_set(&skb_shinfo(skb)->dataref, 1);

	return 0;
}

static int pskb_carve(struct sk_buff *skb, const u32 off, gfp_t gfp);

/* carve out the first eat bytes from skb's frag_list. May recurse into
 * pskb_carve()
 */
static int pskb_carve_frag_list(struct sk_buff *skb,
				struct skb_shared_info *shinfo, int eat,
				gfp_t gfp_mask)
{
	struct sk_buff *list = shinfo->frag_list;
	struct sk_buff *clone = NULL;
	struct sk_buff *insp = NULL;

	do {
		if (!list) {
			pr_err("Not enough bytes to eat. Want %d\n", eat);
			return -EFAULT;
		}
		if (list->len <= eat) {
			/* Eaten as whole. */
			eat -= list->len;
			list = list->next;
			insp = list;
		} else {
			/* Eaten partially. */
			if (skb_shared(list)) {
				clone = skb_clone(list, gfp_mask);
				if (!clone)
					return -ENOMEM;
				insp = list->next;
				list = clone;
			} else {
				/* This may be pulled without problems. */
				insp = list;
			}
			if (pskb_carve(list, eat, gfp_mask) < 0) {
				kfree_skb(clone);
				return -ENOMEM;
			}
			break;
		}
	} while (eat);

	/* Free pulled out fragments. */
	while ((list = shinfo->frag_list) != insp) {
		shinfo->frag_list = list->next;
		kfree_skb(list);
	}
	/* And insert new clone at head. */
	if (clone) {
		clone->next = list;
		shinfo->frag_list = clone;
	}
	return 0;
}

/* carve off first len bytes from skb. Split line (off) is in the
 * non-linear part of skb
 */
static int pskb_carve_inside_nonlinear(struct sk_buff *skb, const u32 off,
				       int pos, gfp_t gfp_mask)
{
	int i, k = 0;
	int size = skb_end_offset(skb);
	u8 *data;
	const int nfrags = skb_shinfo(skb)->nr_frags;
	struct skb_shared_info *shinfo;

	size = SKB_DATA_ALIGN(size);

	if (skb_pfmemalloc(skb))
		gfp_mask |= __GFP_MEMALLOC;
	data = kmalloc_reserve(size +
			       SKB_DATA_ALIGN(sizeof(struct skb_shared_info)),
			       gfp_mask, NUMA_NO_NODE, NULL);
	if (!data)
		return -ENOMEM;

	size = SKB_WITH_OVERHEAD(ksize(data));

	memcpy((struct skb_shared_info *)(data + size),
	       skb_shinfo(skb), offsetof(struct skb_shared_info, frags[0]));
	if (skb_orphan_frags(skb, gfp_mask)) {
		kfree(data);
		return -ENOMEM;
	}
	shinfo = (struct skb_shared_info *)(data + size);
	for (i = 0; i < nfrags; i++) {
		int fsize = skb_frag_size(&skb_shinfo(skb)->frags[i]);

		if (pos + fsize > off) {
			shinfo->frags[k] = skb_shinfo(skb)->frags[i];

			if (pos < off) {
				/* Split frag.
				 * We have two variants in this case:
				 * 1. Move all the frag to the second
				 *    part, if it is possible. F.e.
				 *    this approach is mandatory for TUX,
				 *    where splitting is expensive.
				 * 2. Split is accurately. We make this.
				 */
				skb_frag_off_add(&shinfo->frags[0], off - pos);
				skb_frag_size_sub(&shinfo->frags[0], off - pos);
			}
			skb_frag_ref(skb, i);
			k++;
		}
		pos += fsize;
	}
	shinfo->nr_frags = k;
	if (skb_has_frag_list(skb))
		skb_clone_fraglist(skb);

	/* split line is in frag list */
	if (k == 0 && pskb_carve_frag_list(skb, shinfo, off - pos, gfp_mask)) {
		/* skb_frag_unref() is not needed here as shinfo->nr_frags = 0. */
		if (skb_has_frag_list(skb))
			kfree_skb_list(skb_shinfo(skb)->frag_list);
		kfree(data);
		return -ENOMEM;
	}
	skb_release_data(skb);

	skb->head = data;
	skb->head_frag = 0;
	skb->data = data;
#ifdef NET_SKBUFF_DATA_USES_OFFSET
	skb->end = size;
#else
	skb->end = skb->head + size;
#endif
	skb_reset_tail_pointer(skb);
	skb_headers_offset_update(skb, 0);
	skb->cloned   = 0;
	skb->hdr_len  = 0;
	skb->nohdr    = 0;
	skb->len -= off;
	skb->data_len = skb->len;
	atomic_set(&skb_shinfo(skb)->dataref, 1);
	return 0;
}

/* remove len bytes from the beginning of the skb */
static int pskb_carve(struct sk_buff *skb, const u32 len, gfp_t gfp)
{
	int headlen = skb_headlen(skb);

	if (len < headlen)
		return pskb_carve_inside_header(skb, len, headlen, gfp);
	else
		return pskb_carve_inside_nonlinear(skb, len, headlen, gfp);
}

/* Extract to_copy bytes starting at off from skb, and return this in
 * a new skb
 */
struct sk_buff *pskb_extract(struct sk_buff *skb, int off,
			     int to_copy, gfp_t gfp)
{
	struct sk_buff  *clone = skb_clone(skb, gfp);

	if (!clone)
		return NULL;

	if (pskb_carve(clone, off, gfp) < 0 ||
	    pskb_trim(clone, to_copy)) {
		kfree_skb(clone);
		return NULL;
	}
	return clone;
}
EXPORT_SYMBOL(pskb_extract);

/**
 * skb_condense - try to get rid of fragments/frag_list if possible
 * @skb: buffer
 *
 * Can be used to save memory before skb is added to a busy queue.
 * If packet has bytes in frags and enough tail room in skb->head,
 * pull all of them, so that we can free the frags right now and adjust
 * truesize.
 * Notes:
 *	We do not reallocate skb->head thus can not fail.
 *	Caller must re-evaluate skb->truesize if needed.
 */
void skb_condense(struct sk_buff *skb)
{
	if (skb->data_len) {
		if (skb->data_len > skb->end - skb->tail ||
		    skb_cloned(skb))
			return;

		/* Nice, we can free page frag(s) right now */
		__pskb_pull_tail(skb, skb->data_len);
	}
	/* At this point, skb->truesize might be over estimated,
	 * because skb had a fragment, and fragments do not tell
	 * their truesize.
	 * When we pulled its content into skb->head, fragment
	 * was freed, but __pskb_pull_tail() could not possibly
	 * adjust skb->truesize, not knowing the frag truesize.
	 */
	skb->truesize = SKB_TRUESIZE(skb_end_offset(skb));
}

#ifdef CONFIG_SKB_EXTENSIONS
static void *skb_ext_get_ptr(struct skb_ext *ext, enum skb_ext_id id)
{
	return (void *)ext + (ext->offset[id] * SKB_EXT_ALIGN_VALUE);
}

/**
 * __skb_ext_alloc - allocate a new skb extensions storage
 *
 * @flags: See kmalloc().
 *
 * Returns the newly allocated pointer. The pointer can later attached to a
 * skb via __skb_ext_set().
 * Note: caller must handle the skb_ext as an opaque data.
 */
struct skb_ext *__skb_ext_alloc(gfp_t flags)
{
	struct skb_ext *new = kmem_cache_alloc(skbuff_ext_cache, flags);

	if (new) {
		memset(new->offset, 0, sizeof(new->offset));
		refcount_set(&new->refcnt, 1);
	}

	return new;
}

static struct skb_ext *skb_ext_maybe_cow(struct skb_ext *old,
					 unsigned int old_active)
{
	struct skb_ext *new;

	if (refcount_read(&old->refcnt) == 1)
		return old;

	new = kmem_cache_alloc(skbuff_ext_cache, GFP_ATOMIC);
	if (!new)
		return NULL;

	memcpy(new, old, old->chunks * SKB_EXT_ALIGN_VALUE);
	refcount_set(&new->refcnt, 1);

#ifdef CONFIG_XFRM
	if (old_active & (1 << SKB_EXT_SEC_PATH)) {
		struct sec_path *sp = skb_ext_get_ptr(old, SKB_EXT_SEC_PATH);
		unsigned int i;

		for (i = 0; i < sp->len; i++)
			xfrm_state_hold(sp->xvec[i]);
	}
#endif
	__skb_ext_put(old);
	return new;
}

/**
 * __skb_ext_set - attach the specified extension storage to this skb
 * @skb: buffer
 * @id: extension id
 * @ext: extension storage previously allocated via __skb_ext_alloc()
 *
 * Existing extensions, if any, are cleared.
 *
 * Returns the pointer to the extension.
 */
void *__skb_ext_set(struct sk_buff *skb, enum skb_ext_id id,
		    struct skb_ext *ext)
{
	unsigned int newlen, newoff = SKB_EXT_CHUNKSIZEOF(*ext);

	skb_ext_put(skb);
	newlen = newoff + skb_ext_type_len[id];
	ext->chunks = newlen;
	ext->offset[id] = newoff;
	skb->extensions = ext;
	skb->active_extensions = 1 << id;
	return skb_ext_get_ptr(ext, id);
}

/**
 * skb_ext_add - allocate space for given extension, COW if needed
 * @skb: buffer
 * @id: extension to allocate space for
 *
 * Allocates enough space for the given extension.
 * If the extension is already present, a pointer to that extension
 * is returned.
 *
 * If the skb was cloned, COW applies and the returned memory can be
 * modified without changing the extension space of clones buffers.
 *
 * Returns pointer to the extension or NULL on allocation failure.
 */
void *skb_ext_add(struct sk_buff *skb, enum skb_ext_id id)
{
	struct skb_ext *new, *old = NULL;
	unsigned int newlen, newoff;

	if (skb->active_extensions) {
		old = skb->extensions;

		new = skb_ext_maybe_cow(old, skb->active_extensions);
		if (!new)
			return NULL;

		if (__skb_ext_exist(new, id))
			goto set_active;

		newoff = new->chunks;
	} else {
		newoff = SKB_EXT_CHUNKSIZEOF(*new);

		new = __skb_ext_alloc(GFP_ATOMIC);
		if (!new)
			return NULL;
	}

	newlen = newoff + skb_ext_type_len[id];
	new->chunks = newlen;
	new->offset[id] = newoff;
set_active:
	skb->extensions = new;
	skb->active_extensions |= 1 << id;
	return skb_ext_get_ptr(new, id);
}
EXPORT_SYMBOL(skb_ext_add);

#ifdef CONFIG_XFRM
static void skb_ext_put_sp(struct sec_path *sp)
{
	unsigned int i;

	for (i = 0; i < sp->len; i++)
		xfrm_state_put(sp->xvec[i]);
}
#endif

void __skb_ext_del(struct sk_buff *skb, enum skb_ext_id id)
{
	struct skb_ext *ext = skb->extensions;

	skb->active_extensions &= ~(1 << id);
	if (skb->active_extensions == 0) {
		skb->extensions = NULL;
		__skb_ext_put(ext);
#ifdef CONFIG_XFRM
	} else if (id == SKB_EXT_SEC_PATH &&
		   refcount_read(&ext->refcnt) == 1) {
		struct sec_path *sp = skb_ext_get_ptr(ext, SKB_EXT_SEC_PATH);

		skb_ext_put_sp(sp);
		sp->len = 0;
#endif
	}
}
EXPORT_SYMBOL(__skb_ext_del);

void __skb_ext_put(struct skb_ext *ext)
{
	/* If this is last clone, nothing can increment
	 * it after check passes.  Avoids one atomic op.
	 */
	if (refcount_read(&ext->refcnt) == 1)
		goto free_now;

	if (!refcount_dec_and_test(&ext->refcnt))
		return;
free_now:
#ifdef CONFIG_XFRM
	if (__skb_ext_exist(ext, SKB_EXT_SEC_PATH))
		skb_ext_put_sp(skb_ext_get_ptr(ext, SKB_EXT_SEC_PATH));
#endif

	kmem_cache_free(skbuff_ext_cache, ext);
}
EXPORT_SYMBOL(__skb_ext_put);
#endif /* CONFIG_SKB_EXTENSIONS */<|MERGE_RESOLUTION|>--- conflicted
+++ resolved
@@ -307,10 +307,6 @@
 	memset(skb, 0, offsetof(struct sk_buff, tail));
 	__build_skb_around(skb, data, frag_size);
 
-<<<<<<< HEAD
-static void *__alloc_frag_align(unsigned int fragsz, gfp_t gfp_mask,
-				unsigned int align_mask)
-=======
 	return skb;
 }
 
@@ -325,26 +321,18 @@
  * Returns a new &sk_buff on success, %NULL on allocation failure.
  */
 struct sk_buff *napi_build_skb(void *data, unsigned int frag_size)
->>>>>>> 38b5133a
 {
 	struct sk_buff *skb = __napi_build_skb(data, frag_size);
 
-<<<<<<< HEAD
-	return page_frag_alloc_align(&nc->page, fragsz, gfp_mask, align_mask);
-=======
 	if (likely(skb) && frag_size) {
 		skb->head_frag = 1;
 		skb_propagate_pfmemalloc(virt_to_head_page(data), skb);
 	}
 
 	return skb;
->>>>>>> 38b5133a
 }
 EXPORT_SYMBOL(napi_build_skb);
 
-<<<<<<< HEAD
-void *__napi_alloc_frag_align(unsigned int fragsz, unsigned int align_mask)
-=======
 /*
  * kmalloc_reserve is a wrapper around kmalloc_node_track_caller that tells
  * the caller if emergency pfmemalloc reserves are being used. If it is and
@@ -354,18 +342,10 @@
  */
 static void *kmalloc_reserve(size_t size, gfp_t flags, int node,
 			     bool *pfmemalloc)
->>>>>>> 38b5133a
 {
 	void *obj;
 	bool ret_pfmemalloc = false;
 
-<<<<<<< HEAD
-	return __alloc_frag_align(fragsz, GFP_ATOMIC, align_mask);
-}
-EXPORT_SYMBOL(__napi_alloc_frag_align);
-
-void *__netdev_alloc_frag_align(unsigned int fragsz, unsigned int align_mask)
-=======
 	/*
 	 * Try a regular allocation, when that fails and we're not entitled
 	 * to the reserves, fail.
@@ -412,23 +392,12 @@
  */
 struct sk_buff *__alloc_skb(unsigned int size, gfp_t gfp_mask,
 			    int flags, int node)
->>>>>>> 38b5133a
 {
 	struct kmem_cache *cache;
 	struct sk_buff *skb;
 	u8 *data;
 	bool pfmemalloc;
 
-<<<<<<< HEAD
-	fragsz = SKB_DATA_ALIGN(fragsz);
-	if (in_irq() || irqs_disabled()) {
-		nc = this_cpu_ptr(&netdev_alloc_cache);
-		data = page_frag_alloc_align(nc, fragsz, GFP_ATOMIC, align_mask);
-	} else {
-		local_bh_disable();
-		data = __alloc_frag_align(fragsz, GFP_ATOMIC, align_mask);
-		local_bh_enable();
-=======
 	cache = (flags & SKB_ALLOC_FCLONE)
 		? skbuff_fclone_cache : skbuff_head_cache;
 
@@ -480,7 +449,6 @@
 		refcount_set(&fclones->fclone_ref, 1);
 
 		fclones->skb2.fclone = SKB_FCLONE_CLONE;
->>>>>>> 38b5133a
 	}
 
 	return skb;
@@ -489,11 +457,7 @@
 	kmem_cache_free(cache, skb);
 	return NULL;
 }
-<<<<<<< HEAD
-EXPORT_SYMBOL(__netdev_alloc_frag_align);
-=======
 EXPORT_SYMBOL(__alloc_skb);
->>>>>>> 38b5133a
 
 /**
  *	__netdev_alloc_skb - allocate an skbuff for rx on a specific device
