// SPDX-License-Identifier: GPL-2.0-only
/*
 * Interface handling
 *
 * Copyright 2002-2005, Instant802 Networks, Inc.
 * Copyright 2005-2006, Devicescape Software, Inc.
 * Copyright (c) 2006 Jiri Benc <jbenc@suse.cz>
 * Copyright 2008, Johannes Berg <johannes@sipsolutions.net>
 * Copyright 2013-2014  Intel Mobile Communications GmbH
 * Copyright (c) 2016        Intel Deutschland GmbH
 * Copyright (C) 2018-2020 Intel Corporation
 */
#include <linux/slab.h>
#include <linux/kernel.h>
#include <linux/if_arp.h>
#include <linux/netdevice.h>
#include <linux/rtnetlink.h>
#include <net/mac80211.h>
#include <net/ieee80211_radiotap.h>
#include "ieee80211_i.h"
#include "sta_info.h"
#include "debugfs_netdev.h"
#include "mesh.h"
#include "led.h"
#include "driver-ops.h"
#include "wme.h"
#include "rate.h"

/**
 * DOC: Interface list locking
 *
 * The interface list in each struct ieee80211_local is protected
 * three-fold:
 *
 * (1) modifications may only be done under the RTNL
 * (2) modifications and readers are protected against each other by
 *     the iflist_mtx.
 * (3) modifications are done in an RCU manner so atomic readers
 *     can traverse the list in RCU-safe blocks.
 *
 * As a consequence, reads (traversals) of the list can be protected
 * by either the RTNL, the iflist_mtx or RCU.
 */

static void ieee80211_iface_work(struct work_struct *work);

bool __ieee80211_recalc_txpower(struct ieee80211_sub_if_data *sdata)
{
	struct ieee80211_chanctx_conf *chanctx_conf;
	int power;

	rcu_read_lock();
	chanctx_conf = rcu_dereference(sdata->vif.chanctx_conf);
	if (!chanctx_conf) {
		rcu_read_unlock();
		return false;
	}

	power = ieee80211_chandef_max_power(&chanctx_conf->def);
	rcu_read_unlock();

	if (sdata->user_power_level != IEEE80211_UNSET_POWER_LEVEL)
		power = min(power, sdata->user_power_level);

	if (sdata->ap_power_level != IEEE80211_UNSET_POWER_LEVEL)
		power = min(power, sdata->ap_power_level);

	if (power != sdata->vif.bss_conf.txpower) {
		sdata->vif.bss_conf.txpower = power;
		ieee80211_hw_config(sdata->local, 0);
		return true;
	}

	return false;
}

void ieee80211_recalc_txpower(struct ieee80211_sub_if_data *sdata,
			      bool update_bss)
{
	if (__ieee80211_recalc_txpower(sdata) ||
	    (update_bss && ieee80211_sdata_running(sdata)))
		ieee80211_bss_info_change_notify(sdata, BSS_CHANGED_TXPOWER);
}

static u32 __ieee80211_idle_off(struct ieee80211_local *local)
{
	if (!(local->hw.conf.flags & IEEE80211_CONF_IDLE))
		return 0;

	local->hw.conf.flags &= ~IEEE80211_CONF_IDLE;
	return IEEE80211_CONF_CHANGE_IDLE;
}

static u32 __ieee80211_idle_on(struct ieee80211_local *local)
{
	if (local->hw.conf.flags & IEEE80211_CONF_IDLE)
		return 0;

	ieee80211_flush_queues(local, NULL, false);

	local->hw.conf.flags |= IEEE80211_CONF_IDLE;
	return IEEE80211_CONF_CHANGE_IDLE;
}

static u32 __ieee80211_recalc_idle(struct ieee80211_local *local,
				   bool force_active)
{
	bool working, scanning, active;
	unsigned int led_trig_start = 0, led_trig_stop = 0;

	lockdep_assert_held(&local->mtx);

	active = force_active ||
		 !list_empty(&local->chanctx_list) ||
		 local->monitors;

	working = !local->ops->remain_on_channel &&
		  !list_empty(&local->roc_list);

	scanning = test_bit(SCAN_SW_SCANNING, &local->scanning) ||
		   test_bit(SCAN_ONCHANNEL_SCANNING, &local->scanning);

	if (working || scanning)
		led_trig_start |= IEEE80211_TPT_LEDTRIG_FL_WORK;
	else
		led_trig_stop |= IEEE80211_TPT_LEDTRIG_FL_WORK;

	if (active)
		led_trig_start |= IEEE80211_TPT_LEDTRIG_FL_CONNECTED;
	else
		led_trig_stop |= IEEE80211_TPT_LEDTRIG_FL_CONNECTED;

	ieee80211_mod_tpt_led_trig(local, led_trig_start, led_trig_stop);

	if (working || scanning || active)
		return __ieee80211_idle_off(local);
	return __ieee80211_idle_on(local);
}

u32 ieee80211_idle_off(struct ieee80211_local *local)
{
	return __ieee80211_recalc_idle(local, true);
}

void ieee80211_recalc_idle(struct ieee80211_local *local)
{
	u32 change = __ieee80211_recalc_idle(local, false);
	if (change)
		ieee80211_hw_config(local, change);
}

static int ieee80211_verify_mac(struct ieee80211_sub_if_data *sdata, u8 *addr,
				bool check_dup)
{
	struct ieee80211_local *local = sdata->local;
	struct ieee80211_sub_if_data *iter;
	u64 new, mask, tmp;
	u8 *m;
	int ret = 0;

	if (is_zero_ether_addr(local->hw.wiphy->addr_mask))
		return 0;

	m = addr;
	new =	((u64)m[0] << 5*8) | ((u64)m[1] << 4*8) |
		((u64)m[2] << 3*8) | ((u64)m[3] << 2*8) |
		((u64)m[4] << 1*8) | ((u64)m[5] << 0*8);

	m = local->hw.wiphy->addr_mask;
	mask =	((u64)m[0] << 5*8) | ((u64)m[1] << 4*8) |
		((u64)m[2] << 3*8) | ((u64)m[3] << 2*8) |
		((u64)m[4] << 1*8) | ((u64)m[5] << 0*8);

	if (!check_dup)
		return ret;

	mutex_lock(&local->iflist_mtx);
	list_for_each_entry(iter, &local->interfaces, list) {
		if (iter == sdata)
			continue;

		if (iter->vif.type == NL80211_IFTYPE_MONITOR &&
		    !(iter->u.mntr.flags & MONITOR_FLAG_ACTIVE))
			continue;

		m = iter->vif.addr;
		tmp =	((u64)m[0] << 5*8) | ((u64)m[1] << 4*8) |
			((u64)m[2] << 3*8) | ((u64)m[3] << 2*8) |
			((u64)m[4] << 1*8) | ((u64)m[5] << 0*8);

		if ((new & ~mask) != (tmp & ~mask)) {
			ret = -EINVAL;
			break;
		}
	}
	mutex_unlock(&local->iflist_mtx);

	return ret;
}

static int ieee80211_change_mac(struct net_device *dev, void *addr)
{
	struct ieee80211_sub_if_data *sdata = IEEE80211_DEV_TO_SUB_IF(dev);
	struct sockaddr *sa = addr;
	bool check_dup = true;
	int ret;

	if (ieee80211_sdata_running(sdata))
		return -EBUSY;

	if (sdata->vif.type == NL80211_IFTYPE_MONITOR &&
	    !(sdata->u.mntr.flags & MONITOR_FLAG_ACTIVE))
		check_dup = false;

	ret = ieee80211_verify_mac(sdata, sa->sa_data, check_dup);
	if (ret)
		return ret;

	ret = eth_mac_addr(dev, sa);

	if (ret == 0)
		memcpy(sdata->vif.addr, sa->sa_data, ETH_ALEN);

	return ret;
}

static inline int identical_mac_addr_allowed(int type1, int type2)
{
	return type1 == NL80211_IFTYPE_MONITOR ||
		type2 == NL80211_IFTYPE_MONITOR ||
		type1 == NL80211_IFTYPE_P2P_DEVICE ||
		type2 == NL80211_IFTYPE_P2P_DEVICE ||
		(type1 == NL80211_IFTYPE_AP && type2 == NL80211_IFTYPE_AP_VLAN) ||
		(type1 == NL80211_IFTYPE_AP_VLAN &&
			(type2 == NL80211_IFTYPE_AP ||
			 type2 == NL80211_IFTYPE_AP_VLAN));
}

static int ieee80211_check_concurrent_iface(struct ieee80211_sub_if_data *sdata,
					    enum nl80211_iftype iftype)
{
	struct ieee80211_local *local = sdata->local;
	struct ieee80211_sub_if_data *nsdata;
	int ret;

	ASSERT_RTNL();

	/* we hold the RTNL here so can safely walk the list */
	list_for_each_entry(nsdata, &local->interfaces, list) {
		if (nsdata != sdata && ieee80211_sdata_running(nsdata)) {
			/*
			 * Only OCB and monitor mode may coexist
			 */
			if ((sdata->vif.type == NL80211_IFTYPE_OCB &&
			     nsdata->vif.type != NL80211_IFTYPE_MONITOR) ||
			    (sdata->vif.type != NL80211_IFTYPE_MONITOR &&
			     nsdata->vif.type == NL80211_IFTYPE_OCB))
				return -EBUSY;

			/*
			 * Allow only a single IBSS interface to be up at any
			 * time. This is restricted because beacon distribution
			 * cannot work properly if both are in the same IBSS.
			 *
			 * To remove this restriction we'd have to disallow them
			 * from setting the same SSID on different IBSS interfaces
			 * belonging to the same hardware. Then, however, we're
			 * faced with having to adopt two different TSF timers...
			 */
			if (iftype == NL80211_IFTYPE_ADHOC &&
			    nsdata->vif.type == NL80211_IFTYPE_ADHOC)
				return -EBUSY;
			/*
			 * will not add another interface while any channel
			 * switch is active.
			 */
			if (nsdata->vif.csa_active)
				return -EBUSY;

			/*
			 * The remaining checks are only performed for interfaces
			 * with the same MAC address.
			 */
			if (!ether_addr_equal(sdata->vif.addr,
					      nsdata->vif.addr))
				continue;

			/*
			 * check whether it may have the same address
			 */
			if (!identical_mac_addr_allowed(iftype,
							nsdata->vif.type))
				return -ENOTUNIQ;

			/*
			 * can only add VLANs to enabled APs
			 */
			if (iftype == NL80211_IFTYPE_AP_VLAN &&
			    nsdata->vif.type == NL80211_IFTYPE_AP)
				sdata->bss = &nsdata->u.ap;
		}
	}

	mutex_lock(&local->chanctx_mtx);
	ret = ieee80211_check_combinations(sdata, NULL, 0, 0);
	mutex_unlock(&local->chanctx_mtx);
	return ret;
}

static int ieee80211_check_queues(struct ieee80211_sub_if_data *sdata,
				  enum nl80211_iftype iftype)
{
	int n_queues = sdata->local->hw.queues;
	int i;

	if (iftype == NL80211_IFTYPE_NAN)
		return 0;

	if (iftype != NL80211_IFTYPE_P2P_DEVICE) {
		for (i = 0; i < IEEE80211_NUM_ACS; i++) {
			if (WARN_ON_ONCE(sdata->vif.hw_queue[i] ==
					 IEEE80211_INVAL_HW_QUEUE))
				return -EINVAL;
			if (WARN_ON_ONCE(sdata->vif.hw_queue[i] >=
					 n_queues))
				return -EINVAL;
		}
	}

	if ((iftype != NL80211_IFTYPE_AP &&
	     iftype != NL80211_IFTYPE_P2P_GO &&
	     iftype != NL80211_IFTYPE_MESH_POINT) ||
	    !ieee80211_hw_check(&sdata->local->hw, QUEUE_CONTROL)) {
		sdata->vif.cab_queue = IEEE80211_INVAL_HW_QUEUE;
		return 0;
	}

	if (WARN_ON_ONCE(sdata->vif.cab_queue == IEEE80211_INVAL_HW_QUEUE))
		return -EINVAL;

	if (WARN_ON_ONCE(sdata->vif.cab_queue >= n_queues))
		return -EINVAL;

	return 0;
}

static int ieee80211_open(struct net_device *dev)
{
	struct ieee80211_sub_if_data *sdata = IEEE80211_DEV_TO_SUB_IF(dev);
	int err;
<<<<<<< HEAD

	/* fail early if user set an invalid address */
	if (!is_valid_ether_addr(dev->dev_addr))
		return -EADDRNOTAVAIL;

	err = ieee80211_check_concurrent_iface(sdata, sdata->vif.type);
	if (err)
		return err;

	return ieee80211_do_open(&sdata->wdev, true);
}

static void ieee80211_do_stop(struct ieee80211_sub_if_data *sdata,
			      bool going_down)
=======

	/* fail early if user set an invalid address */
	if (!is_valid_ether_addr(dev->dev_addr))
		return -EADDRNOTAVAIL;

	err = ieee80211_check_concurrent_iface(sdata, sdata->vif.type);
	if (err)
		return err;

	wiphy_lock(sdata->local->hw.wiphy);
	err = ieee80211_do_open(&sdata->wdev, true);
	wiphy_unlock(sdata->local->hw.wiphy);

	return err;
}

static void ieee80211_do_stop(struct ieee80211_sub_if_data *sdata, bool going_down)
>>>>>>> f642729d
{
	struct ieee80211_local *local = sdata->local;
	unsigned long flags;
	struct sk_buff *skb, *tmp;
	u32 hw_reconf_flags = 0;
	int i, flushed;
	struct ps_data *ps;
	struct cfg80211_chan_def chandef;
	bool cancel_scan;
	struct cfg80211_nan_func *func;

	clear_bit(SDATA_STATE_RUNNING, &sdata->state);

	cancel_scan = rcu_access_pointer(local->scan_sdata) == sdata;
	if (cancel_scan)
		ieee80211_scan_cancel(local);

	/*
	 * Stop TX on this interface first.
	 */
	if (sdata->dev)
		netif_tx_stop_all_queues(sdata->dev);

	ieee80211_roc_purge(local, sdata);

	switch (sdata->vif.type) {
	case NL80211_IFTYPE_STATION:
		ieee80211_mgd_stop(sdata);
		break;
	case NL80211_IFTYPE_ADHOC:
		ieee80211_ibss_stop(sdata);
		break;
	case NL80211_IFTYPE_MONITOR:
		if (sdata->u.mntr.flags & MONITOR_FLAG_COOK_FRAMES)
			break;
		list_del_rcu(&sdata->u.mntr.list);
		break;
	default:
		break;
	}

	/*
	 * Remove all stations associated with this interface.
	 *
	 * This must be done before calling ops->remove_interface()
	 * because otherwise we can later invoke ops->sta_notify()
	 * whenever the STAs are removed, and that invalidates driver
	 * assumptions about always getting a vif pointer that is valid
	 * (because if we remove a STA after ops->remove_interface()
	 * the driver will have removed the vif info already!)
	 *
<<<<<<< HEAD
	 * In WDS mode a station must exist here and be flushed, for
	 * AP_VLANs stations may exist since there's nothing else that
=======
	 * For AP_VLANs stations may exist since there's nothing else that
>>>>>>> f642729d
	 * would have removed them, but in other modes there shouldn't
	 * be any stations.
	 */
	flushed = sta_info_flush(sdata);
<<<<<<< HEAD
	WARN_ON_ONCE(sdata->vif.type != NL80211_IFTYPE_AP_VLAN &&
		     ((sdata->vif.type != NL80211_IFTYPE_WDS && flushed > 0) ||
		      (sdata->vif.type == NL80211_IFTYPE_WDS && flushed != 1)));
=======
	WARN_ON_ONCE(sdata->vif.type != NL80211_IFTYPE_AP_VLAN && flushed > 0);
>>>>>>> f642729d

	/* don't count this interface for allmulti while it is down */
	if (sdata->flags & IEEE80211_SDATA_ALLMULTI)
		atomic_dec(&local->iff_allmultis);

	if (sdata->vif.type == NL80211_IFTYPE_AP) {
		local->fif_pspoll--;
		local->fif_probe_req--;
	} else if (sdata->vif.type == NL80211_IFTYPE_ADHOC) {
		local->fif_probe_req--;
	}

	if (sdata->dev) {
		netif_addr_lock_bh(sdata->dev);
		spin_lock_bh(&local->filter_lock);
		__hw_addr_unsync(&local->mc_list, &sdata->dev->mc,
				 sdata->dev->addr_len);
		spin_unlock_bh(&local->filter_lock);
		netif_addr_unlock_bh(sdata->dev);
	}

	del_timer_sync(&local->dynamic_ps_timer);
	cancel_work_sync(&local->dynamic_ps_enable_work);

	cancel_work_sync(&sdata->recalc_smps);
	sdata_lock(sdata);
	mutex_lock(&local->mtx);
	sdata->vif.csa_active = false;
	if (sdata->vif.type == NL80211_IFTYPE_STATION)
		sdata->u.mgd.csa_waiting_bcn = false;
	if (sdata->csa_block_tx) {
		ieee80211_wake_vif_queues(local, sdata,
					  IEEE80211_QUEUE_STOP_REASON_CSA);
		sdata->csa_block_tx = false;
	}
	mutex_unlock(&local->mtx);
	sdata_unlock(sdata);

	cancel_work_sync(&sdata->csa_finalize_work);

	cancel_delayed_work_sync(&sdata->dfs_cac_timer_work);

	if (sdata->wdev.cac_started) {
		chandef = sdata->vif.bss_conf.chandef;
		WARN_ON(local->suspended);
		mutex_lock(&local->mtx);
		ieee80211_vif_release_channel(sdata);
		mutex_unlock(&local->mtx);
		cfg80211_cac_event(sdata->dev, &chandef,
				   NL80211_RADAR_CAC_ABORTED,
				   GFP_KERNEL);
	}

	/* APs need special treatment */
	if (sdata->vif.type == NL80211_IFTYPE_AP) {
		struct ieee80211_sub_if_data *vlan, *tmpsdata;

		/* down all dependent devices, that is VLANs */
		list_for_each_entry_safe(vlan, tmpsdata, &sdata->u.ap.vlans,
					 u.vlan.list)
			dev_close(vlan->dev);
		WARN_ON(!list_empty(&sdata->u.ap.vlans));
	} else if (sdata->vif.type == NL80211_IFTYPE_AP_VLAN) {
		/* remove all packets in parent bc_buf pointing to this dev */
		ps = &sdata->bss->ps;

		spin_lock_irqsave(&ps->bc_buf.lock, flags);
		skb_queue_walk_safe(&ps->bc_buf, skb, tmp) {
			if (skb->dev == sdata->dev) {
				__skb_unlink(skb, &ps->bc_buf);
				local->total_ps_buffered--;
				ieee80211_free_txskb(&local->hw, skb);
			}
		}
		spin_unlock_irqrestore(&ps->bc_buf.lock, flags);
	}

	if (going_down)
		local->open_count--;

	switch (sdata->vif.type) {
	case NL80211_IFTYPE_AP_VLAN:
		mutex_lock(&local->mtx);
		list_del(&sdata->u.vlan.list);
		mutex_unlock(&local->mtx);
		RCU_INIT_POINTER(sdata->vif.chanctx_conf, NULL);
		/* see comment in the default case below */
		ieee80211_free_keys(sdata, true);
		/* no need to tell driver */
		break;
	case NL80211_IFTYPE_MONITOR:
		if (sdata->u.mntr.flags & MONITOR_FLAG_COOK_FRAMES) {
			local->cooked_mntrs--;
			break;
		}

		local->monitors--;
		if (local->monitors == 0) {
			local->hw.conf.flags &= ~IEEE80211_CONF_MONITOR;
			hw_reconf_flags |= IEEE80211_CONF_CHANGE_MONITOR;
		}

		ieee80211_adjust_monitor_flags(sdata, -1);
		break;
	case NL80211_IFTYPE_NAN:
		/* clean all the functions */
		spin_lock_bh(&sdata->u.nan.func_lock);

		idr_for_each_entry(&sdata->u.nan.function_inst_ids, func, i) {
			idr_remove(&sdata->u.nan.function_inst_ids, i);
			cfg80211_free_nan_func(func);
		}
		idr_destroy(&sdata->u.nan.function_inst_ids);

		spin_unlock_bh(&sdata->u.nan.func_lock);
		break;
	case NL80211_IFTYPE_P2P_DEVICE:
		/* relies on synchronize_rcu() below */
		RCU_INIT_POINTER(local->p2p_sdata, NULL);
		fallthrough;
	default:
		cancel_work_sync(&sdata->work);
		/*
		 * When we get here, the interface is marked down.
		 * Free the remaining keys, if there are any
		 * (which can happen in AP mode if userspace sets
<<<<<<< HEAD
		 * keys before the interface is operating, and maybe
		 * also in WDS mode)
=======
		 * keys before the interface is operating)
>>>>>>> f642729d
		 *
		 * Force the key freeing to always synchronize_net()
		 * to wait for the RX path in case it is using this
		 * interface enqueuing frames at this very time on
		 * another CPU.
		 */
		ieee80211_free_keys(sdata, true);
		skb_queue_purge(&sdata->skb_queue);
	}

	spin_lock_irqsave(&local->queue_stop_reason_lock, flags);
	for (i = 0; i < IEEE80211_MAX_QUEUES; i++) {
		skb_queue_walk_safe(&local->pending[i], skb, tmp) {
			struct ieee80211_tx_info *info = IEEE80211_SKB_CB(skb);
			if (info->control.vif == &sdata->vif) {
				__skb_unlink(skb, &local->pending[i]);
				ieee80211_free_txskb(&local->hw, skb);
			}
		}
	}
	spin_unlock_irqrestore(&local->queue_stop_reason_lock, flags);

	if (sdata->vif.type == NL80211_IFTYPE_AP_VLAN)
		ieee80211_txq_remove_vlan(local, sdata);

	sdata->bss = NULL;

	if (local->open_count == 0)
		ieee80211_clear_tx_pending(local);

	sdata->vif.bss_conf.beacon_int = 0;

	/*
	 * If the interface goes down while suspended, presumably because
	 * the device was unplugged and that happens before our resume,
	 * then the driver is already unconfigured and the remainder of
	 * this function isn't needed.
	 * XXX: what about WoWLAN? If the device has software state, e.g.
	 *	memory allocated, it might expect teardown commands from
	 *	mac80211 here?
	 */
	if (local->suspended) {
		WARN_ON(local->wowlan);
		WARN_ON(rtnl_dereference(local->monitor_sdata));
		return;
	}

	switch (sdata->vif.type) {
	case NL80211_IFTYPE_AP_VLAN:
		break;
	case NL80211_IFTYPE_MONITOR:
		if (local->monitors == 0)
			ieee80211_del_virtual_monitor(local);

		mutex_lock(&local->mtx);
		ieee80211_recalc_idle(local);
		mutex_unlock(&local->mtx);

		if (!(sdata->u.mntr.flags & MONITOR_FLAG_ACTIVE))
			break;

		fallthrough;
	default:
		if (going_down)
			drv_remove_interface(local, sdata);
	}

	ieee80211_recalc_ps(local);

	if (cancel_scan)
		flush_delayed_work(&local->scan_work);

	if (local->open_count == 0) {
		ieee80211_stop_device(local);

		/* no reconfiguring after stop! */
		return;
	}

	/* do after stop to avoid reconfiguring when we stop anyway */
	ieee80211_configure_filter(local);
	ieee80211_hw_config(local, hw_reconf_flags);

	if (local->monitors == local->open_count)
		ieee80211_add_virtual_monitor(local);
}

static int ieee80211_stop(struct net_device *dev)
{
	struct ieee80211_sub_if_data *sdata = IEEE80211_DEV_TO_SUB_IF(dev);

<<<<<<< HEAD
	ieee80211_do_stop(sdata, true);
=======
	wiphy_lock(sdata->local->hw.wiphy);
	ieee80211_do_stop(sdata, true);
	wiphy_unlock(sdata->local->hw.wiphy);
>>>>>>> f642729d

	return 0;
}

static void ieee80211_set_multicast_list(struct net_device *dev)
{
	struct ieee80211_sub_if_data *sdata = IEEE80211_DEV_TO_SUB_IF(dev);
	struct ieee80211_local *local = sdata->local;
	int allmulti, sdata_allmulti;

	allmulti = !!(dev->flags & IFF_ALLMULTI);
	sdata_allmulti = !!(sdata->flags & IEEE80211_SDATA_ALLMULTI);

	if (allmulti != sdata_allmulti) {
		if (dev->flags & IFF_ALLMULTI)
			atomic_inc(&local->iff_allmultis);
		else
			atomic_dec(&local->iff_allmultis);
		sdata->flags ^= IEEE80211_SDATA_ALLMULTI;
	}

	spin_lock_bh(&local->filter_lock);
	__hw_addr_sync(&local->mc_list, &dev->mc, dev->addr_len);
	spin_unlock_bh(&local->filter_lock);
	ieee80211_queue_work(&local->hw, &local->reconfig_filter);
}

/*
 * Called when the netdev is removed or, by the code below, before
 * the interface type changes.
 */
static void ieee80211_teardown_sdata(struct ieee80211_sub_if_data *sdata)
{
	int i;

	/* free extra data */
	ieee80211_free_keys(sdata, false);

	ieee80211_debugfs_remove_netdev(sdata);

	for (i = 0; i < IEEE80211_FRAGMENT_MAX; i++)
		__skb_queue_purge(&sdata->fragments[i].skb_list);
	sdata->fragment_next = 0;

	if (ieee80211_vif_is_mesh(&sdata->vif))
		ieee80211_mesh_teardown_sdata(sdata);
}

static void ieee80211_uninit(struct net_device *dev)
{
	ieee80211_teardown_sdata(IEEE80211_DEV_TO_SUB_IF(dev));
}

static u16 ieee80211_netdev_select_queue(struct net_device *dev,
					 struct sk_buff *skb,
					 struct net_device *sb_dev)
{
	return ieee80211_select_queue(IEEE80211_DEV_TO_SUB_IF(dev), skb);
}

static void
ieee80211_get_stats64(struct net_device *dev, struct rtnl_link_stats64 *stats)
{
	dev_fetch_sw_netstats(stats, dev->tstats);
<<<<<<< HEAD
}

static const struct net_device_ops ieee80211_dataif_ops = {
	.ndo_open		= ieee80211_open,
	.ndo_stop		= ieee80211_stop,
	.ndo_uninit		= ieee80211_uninit,
	.ndo_start_xmit		= ieee80211_subif_start_xmit,
	.ndo_set_rx_mode	= ieee80211_set_multicast_list,
	.ndo_set_mac_address 	= ieee80211_change_mac,
	.ndo_select_queue	= ieee80211_netdev_select_queue,
	.ndo_get_stats64	= ieee80211_get_stats64,
};

static u16 ieee80211_monitor_select_queue(struct net_device *dev,
					  struct sk_buff *skb,
					  struct net_device *sb_dev)
{
	struct ieee80211_sub_if_data *sdata = IEEE80211_DEV_TO_SUB_IF(dev);
	struct ieee80211_local *local = sdata->local;
	struct ieee80211_tx_info *info = IEEE80211_SKB_CB(skb);
	struct ieee80211_hdr *hdr;
	int len_rthdr;

	if (local->hw.queues < IEEE80211_NUM_ACS)
		return 0;

	/* reset flags and info before parsing radiotap header */
	memset(info, 0, sizeof(*info));

	if (!ieee80211_parse_tx_radiotap(skb, dev))
		return 0; /* doesn't matter, frame will be dropped */

	len_rthdr = ieee80211_get_radiotap_len(skb->data);
	hdr = (struct ieee80211_hdr *)(skb->data + len_rthdr);
	if (skb->len < len_rthdr + 2 ||
	    skb->len < len_rthdr + ieee80211_hdrlen(hdr->frame_control))
		return 0; /* doesn't matter, frame will be dropped */

	return ieee80211_select_queue_80211(sdata, skb, hdr);
}

static const struct net_device_ops ieee80211_monitorif_ops = {
	.ndo_open		= ieee80211_open,
	.ndo_stop		= ieee80211_stop,
	.ndo_uninit		= ieee80211_uninit,
	.ndo_start_xmit		= ieee80211_monitor_start_xmit,
	.ndo_set_rx_mode	= ieee80211_set_multicast_list,
	.ndo_set_mac_address 	= ieee80211_change_mac,
	.ndo_select_queue	= ieee80211_monitor_select_queue,
	.ndo_get_stats64	= ieee80211_get_stats64,
};

static const struct net_device_ops ieee80211_dataif_8023_ops = {
	.ndo_open		= ieee80211_open,
	.ndo_stop		= ieee80211_stop,
	.ndo_uninit		= ieee80211_uninit,
	.ndo_start_xmit		= ieee80211_subif_start_xmit_8023,
	.ndo_set_rx_mode	= ieee80211_set_multicast_list,
	.ndo_set_mac_address	= ieee80211_change_mac,
	.ndo_select_queue	= ieee80211_netdev_select_queue,
	.ndo_get_stats64	= ieee80211_get_stats64,
};

static bool ieee80211_iftype_supports_encap_offload(enum nl80211_iftype iftype)
{
	switch (iftype) {
	/* P2P GO and client are mapped to AP/STATION types */
	case NL80211_IFTYPE_AP:
	case NL80211_IFTYPE_STATION:
		return true;
	default:
		return false;
	}
}

static bool ieee80211_set_sdata_offload_flags(struct ieee80211_sub_if_data *sdata)
{
	struct ieee80211_local *local = sdata->local;
	u32 flags;

	flags = sdata->vif.offload_flags;

	if (ieee80211_hw_check(&local->hw, SUPPORTS_TX_ENCAP_OFFLOAD) &&
	    ieee80211_iftype_supports_encap_offload(sdata->vif.type)) {
		flags |= IEEE80211_OFFLOAD_ENCAP_ENABLED;

		if (!ieee80211_hw_check(&local->hw, SUPPORTS_TX_FRAG) &&
		    local->hw.wiphy->frag_threshold != (u32)-1)
			flags &= ~IEEE80211_OFFLOAD_ENCAP_ENABLED;

		if (local->monitors)
			flags &= ~IEEE80211_OFFLOAD_ENCAP_ENABLED;
	} else {
		flags &= ~IEEE80211_OFFLOAD_ENCAP_ENABLED;
	}

	if (sdata->vif.offload_flags == flags)
		return false;

	sdata->vif.offload_flags = flags;
	return true;
}

static void ieee80211_set_vif_encap_ops(struct ieee80211_sub_if_data *sdata)
{
	struct ieee80211_local *local = sdata->local;
	struct ieee80211_sub_if_data *bss = sdata;
	bool enabled;

	if (sdata->vif.type == NL80211_IFTYPE_AP_VLAN) {
		if (!sdata->bss)
			return;

		bss = container_of(sdata->bss, struct ieee80211_sub_if_data, u.ap);
=======
}

static const struct net_device_ops ieee80211_dataif_ops = {
	.ndo_open		= ieee80211_open,
	.ndo_stop		= ieee80211_stop,
	.ndo_uninit		= ieee80211_uninit,
	.ndo_start_xmit		= ieee80211_subif_start_xmit,
	.ndo_set_rx_mode	= ieee80211_set_multicast_list,
	.ndo_set_mac_address 	= ieee80211_change_mac,
	.ndo_select_queue	= ieee80211_netdev_select_queue,
	.ndo_get_stats64	= ieee80211_get_stats64,
};

static u16 ieee80211_monitor_select_queue(struct net_device *dev,
					  struct sk_buff *skb,
					  struct net_device *sb_dev)
{
	struct ieee80211_sub_if_data *sdata = IEEE80211_DEV_TO_SUB_IF(dev);
	struct ieee80211_local *local = sdata->local;
	struct ieee80211_tx_info *info = IEEE80211_SKB_CB(skb);
	struct ieee80211_hdr *hdr;
	int len_rthdr;

	if (local->hw.queues < IEEE80211_NUM_ACS)
		return 0;

	/* reset flags and info before parsing radiotap header */
	memset(info, 0, sizeof(*info));

	if (!ieee80211_parse_tx_radiotap(skb, dev))
		return 0; /* doesn't matter, frame will be dropped */

	len_rthdr = ieee80211_get_radiotap_len(skb->data);
	hdr = (struct ieee80211_hdr *)(skb->data + len_rthdr);
	if (skb->len < len_rthdr + 2 ||
	    skb->len < len_rthdr + ieee80211_hdrlen(hdr->frame_control))
		return 0; /* doesn't matter, frame will be dropped */

	return ieee80211_select_queue_80211(sdata, skb, hdr);
}

static const struct net_device_ops ieee80211_monitorif_ops = {
	.ndo_open		= ieee80211_open,
	.ndo_stop		= ieee80211_stop,
	.ndo_uninit		= ieee80211_uninit,
	.ndo_start_xmit		= ieee80211_monitor_start_xmit,
	.ndo_set_rx_mode	= ieee80211_set_multicast_list,
	.ndo_set_mac_address 	= ieee80211_change_mac,
	.ndo_select_queue	= ieee80211_monitor_select_queue,
	.ndo_get_stats64	= ieee80211_get_stats64,
};

static const struct net_device_ops ieee80211_dataif_8023_ops = {
	.ndo_open		= ieee80211_open,
	.ndo_stop		= ieee80211_stop,
	.ndo_uninit		= ieee80211_uninit,
	.ndo_start_xmit		= ieee80211_subif_start_xmit_8023,
	.ndo_set_rx_mode	= ieee80211_set_multicast_list,
	.ndo_set_mac_address	= ieee80211_change_mac,
	.ndo_select_queue	= ieee80211_netdev_select_queue,
	.ndo_get_stats64	= ieee80211_get_stats64,
};

static bool ieee80211_iftype_supports_hdr_offload(enum nl80211_iftype iftype)
{
	switch (iftype) {
	/* P2P GO and client are mapped to AP/STATION types */
	case NL80211_IFTYPE_AP:
	case NL80211_IFTYPE_STATION:
		return true;
	default:
		return false;
>>>>>>> f642729d
	}
}

<<<<<<< HEAD
	if (!ieee80211_hw_check(&local->hw, SUPPORTS_TX_ENCAP_OFFLOAD) ||
	    !ieee80211_iftype_supports_encap_offload(bss->vif.type))
		return;

	enabled = bss->vif.offload_flags & IEEE80211_OFFLOAD_ENCAP_ENABLED;
	if (sdata->wdev.use_4addr &&
	    !(bss->vif.offload_flags & IEEE80211_OFFLOAD_ENCAP_4ADDR))
		enabled = false;

	sdata->dev->netdev_ops = enabled ? &ieee80211_dataif_8023_ops :
					   &ieee80211_dataif_ops;
}

static void ieee80211_recalc_sdata_offload(struct ieee80211_sub_if_data *sdata)
{
	struct ieee80211_local *local = sdata->local;
	struct ieee80211_sub_if_data *vsdata;

	if (ieee80211_set_sdata_offload_flags(sdata)) {
		drv_update_vif_offload(local, sdata);
		ieee80211_set_vif_encap_ops(sdata);
	}

	list_for_each_entry(vsdata, &local->interfaces, list) {
		if (vsdata->vif.type != NL80211_IFTYPE_AP_VLAN ||
		    vsdata->bss != &sdata->u.ap)
			continue;

		ieee80211_set_vif_encap_ops(vsdata);
	}
}

void ieee80211_recalc_offload(struct ieee80211_local *local)
{
	struct ieee80211_sub_if_data *sdata;

	if (!ieee80211_hw_check(&local->hw, SUPPORTS_TX_ENCAP_OFFLOAD))
		return;

	mutex_lock(&local->iflist_mtx);

	list_for_each_entry(sdata, &local->interfaces, list) {
		if (!ieee80211_sdata_running(sdata))
			continue;

		ieee80211_recalc_sdata_offload(sdata);
	}

	mutex_unlock(&local->iflist_mtx);
}

void ieee80211_adjust_monitor_flags(struct ieee80211_sub_if_data *sdata,
				    const int offset)
{
	struct ieee80211_local *local = sdata->local;
	u32 flags = sdata->u.mntr.flags;

#define ADJUST(_f, _s)	do {					\
	if (flags & MONITOR_FLAG_##_f)				\
		local->fif_##_s += offset;			\
	} while (0)

	ADJUST(FCSFAIL, fcsfail);
	ADJUST(PLCPFAIL, plcpfail);
	ADJUST(CONTROL, control);
	ADJUST(CONTROL, pspoll);
	ADJUST(OTHER_BSS, other_bss);

#undef ADJUST
}

static void ieee80211_set_default_queues(struct ieee80211_sub_if_data *sdata)
{
	struct ieee80211_local *local = sdata->local;
	int i;

	for (i = 0; i < IEEE80211_NUM_ACS; i++) {
		if (ieee80211_hw_check(&local->hw, QUEUE_CONTROL))
			sdata->vif.hw_queue[i] = IEEE80211_INVAL_HW_QUEUE;
		else if (local->hw.queues >= IEEE80211_NUM_ACS)
			sdata->vif.hw_queue[i] = i;
		else
			sdata->vif.hw_queue[i] = 0;
	}
	sdata->vif.cab_queue = IEEE80211_INVAL_HW_QUEUE;
}

int ieee80211_add_virtual_monitor(struct ieee80211_local *local)
{
	struct ieee80211_sub_if_data *sdata;
	int ret;

	if (!ieee80211_hw_check(&local->hw, WANT_MONITOR_VIF))
		return 0;

	ASSERT_RTNL();

	if (local->monitor_sdata)
		return 0;

	sdata = kzalloc(sizeof(*sdata) + local->hw.vif_data_size, GFP_KERNEL);
	if (!sdata)
		return -ENOMEM;

	/* set up data */
	sdata->local = local;
	sdata->vif.type = NL80211_IFTYPE_MONITOR;
	snprintf(sdata->name, IFNAMSIZ, "%s-monitor",
		 wiphy_name(local->hw.wiphy));
	sdata->wdev.iftype = NL80211_IFTYPE_MONITOR;

	sdata->encrypt_headroom = IEEE80211_ENCRYPT_HEADROOM;

	ieee80211_set_default_queues(sdata);

=======
static bool ieee80211_set_sdata_offload_flags(struct ieee80211_sub_if_data *sdata)
{
	struct ieee80211_local *local = sdata->local;
	u32 flags;

	flags = sdata->vif.offload_flags;

	if (ieee80211_hw_check(&local->hw, SUPPORTS_TX_ENCAP_OFFLOAD) &&
	    ieee80211_iftype_supports_hdr_offload(sdata->vif.type)) {
		flags |= IEEE80211_OFFLOAD_ENCAP_ENABLED;

		if (!ieee80211_hw_check(&local->hw, SUPPORTS_TX_FRAG) &&
		    local->hw.wiphy->frag_threshold != (u32)-1)
			flags &= ~IEEE80211_OFFLOAD_ENCAP_ENABLED;

		if (local->monitors)
			flags &= ~IEEE80211_OFFLOAD_ENCAP_ENABLED;
	} else {
		flags &= ~IEEE80211_OFFLOAD_ENCAP_ENABLED;
	}

	if (ieee80211_hw_check(&local->hw, SUPPORTS_RX_DECAP_OFFLOAD) &&
	    ieee80211_iftype_supports_hdr_offload(sdata->vif.type)) {
		flags |= IEEE80211_OFFLOAD_DECAP_ENABLED;

		if (local->monitors)
			flags &= ~IEEE80211_OFFLOAD_DECAP_ENABLED;
	} else {
		flags &= ~IEEE80211_OFFLOAD_DECAP_ENABLED;
	}

	if (sdata->vif.offload_flags == flags)
		return false;

	sdata->vif.offload_flags = flags;
	ieee80211_check_fast_rx_iface(sdata);
	return true;
}

static void ieee80211_set_vif_encap_ops(struct ieee80211_sub_if_data *sdata)
{
	struct ieee80211_local *local = sdata->local;
	struct ieee80211_sub_if_data *bss = sdata;
	bool enabled;

	if (sdata->vif.type == NL80211_IFTYPE_AP_VLAN) {
		if (!sdata->bss)
			return;

		bss = container_of(sdata->bss, struct ieee80211_sub_if_data, u.ap);
	}

	if (!ieee80211_hw_check(&local->hw, SUPPORTS_TX_ENCAP_OFFLOAD) ||
	    !ieee80211_iftype_supports_hdr_offload(bss->vif.type))
		return;

	enabled = bss->vif.offload_flags & IEEE80211_OFFLOAD_ENCAP_ENABLED;
	if (sdata->wdev.use_4addr &&
	    !(bss->vif.offload_flags & IEEE80211_OFFLOAD_ENCAP_4ADDR))
		enabled = false;

	sdata->dev->netdev_ops = enabled ? &ieee80211_dataif_8023_ops :
					   &ieee80211_dataif_ops;
}

static void ieee80211_recalc_sdata_offload(struct ieee80211_sub_if_data *sdata)
{
	struct ieee80211_local *local = sdata->local;
	struct ieee80211_sub_if_data *vsdata;

	if (ieee80211_set_sdata_offload_flags(sdata)) {
		drv_update_vif_offload(local, sdata);
		ieee80211_set_vif_encap_ops(sdata);
	}

	list_for_each_entry(vsdata, &local->interfaces, list) {
		if (vsdata->vif.type != NL80211_IFTYPE_AP_VLAN ||
		    vsdata->bss != &sdata->u.ap)
			continue;

		ieee80211_set_vif_encap_ops(vsdata);
	}
}

void ieee80211_recalc_offload(struct ieee80211_local *local)
{
	struct ieee80211_sub_if_data *sdata;

	if (!ieee80211_hw_check(&local->hw, SUPPORTS_TX_ENCAP_OFFLOAD))
		return;

	mutex_lock(&local->iflist_mtx);

	list_for_each_entry(sdata, &local->interfaces, list) {
		if (!ieee80211_sdata_running(sdata))
			continue;

		ieee80211_recalc_sdata_offload(sdata);
	}

	mutex_unlock(&local->iflist_mtx);
}

void ieee80211_adjust_monitor_flags(struct ieee80211_sub_if_data *sdata,
				    const int offset)
{
	struct ieee80211_local *local = sdata->local;
	u32 flags = sdata->u.mntr.flags;

#define ADJUST(_f, _s)	do {					\
	if (flags & MONITOR_FLAG_##_f)				\
		local->fif_##_s += offset;			\
	} while (0)

	ADJUST(FCSFAIL, fcsfail);
	ADJUST(PLCPFAIL, plcpfail);
	ADJUST(CONTROL, control);
	ADJUST(CONTROL, pspoll);
	ADJUST(OTHER_BSS, other_bss);

#undef ADJUST
}

static void ieee80211_set_default_queues(struct ieee80211_sub_if_data *sdata)
{
	struct ieee80211_local *local = sdata->local;
	int i;

	for (i = 0; i < IEEE80211_NUM_ACS; i++) {
		if (ieee80211_hw_check(&local->hw, QUEUE_CONTROL))
			sdata->vif.hw_queue[i] = IEEE80211_INVAL_HW_QUEUE;
		else if (local->hw.queues >= IEEE80211_NUM_ACS)
			sdata->vif.hw_queue[i] = i;
		else
			sdata->vif.hw_queue[i] = 0;
	}
	sdata->vif.cab_queue = IEEE80211_INVAL_HW_QUEUE;
}

int ieee80211_add_virtual_monitor(struct ieee80211_local *local)
{
	struct ieee80211_sub_if_data *sdata;
	int ret;

	if (!ieee80211_hw_check(&local->hw, WANT_MONITOR_VIF))
		return 0;

	ASSERT_RTNL();

	if (local->monitor_sdata)
		return 0;

	sdata = kzalloc(sizeof(*sdata) + local->hw.vif_data_size, GFP_KERNEL);
	if (!sdata)
		return -ENOMEM;

	/* set up data */
	sdata->local = local;
	sdata->vif.type = NL80211_IFTYPE_MONITOR;
	snprintf(sdata->name, IFNAMSIZ, "%s-monitor",
		 wiphy_name(local->hw.wiphy));
	sdata->wdev.iftype = NL80211_IFTYPE_MONITOR;

	sdata->encrypt_headroom = IEEE80211_ENCRYPT_HEADROOM;

	ieee80211_set_default_queues(sdata);

>>>>>>> f642729d
	ret = drv_add_interface(local, sdata);
	if (WARN_ON(ret)) {
		/* ok .. stupid driver, it asked for this! */
		kfree(sdata);
		return ret;
	}

<<<<<<< HEAD
=======
	set_bit(SDATA_STATE_RUNNING, &sdata->state);

>>>>>>> f642729d
	ret = ieee80211_check_queues(sdata, NL80211_IFTYPE_MONITOR);
	if (ret) {
		kfree(sdata);
		return ret;
	}

	mutex_lock(&local->iflist_mtx);
	rcu_assign_pointer(local->monitor_sdata, sdata);
	mutex_unlock(&local->iflist_mtx);

	mutex_lock(&local->mtx);
	ret = ieee80211_vif_use_channel(sdata, &local->monitor_chandef,
					IEEE80211_CHANCTX_EXCLUSIVE);
	mutex_unlock(&local->mtx);
	if (ret) {
		mutex_lock(&local->iflist_mtx);
		RCU_INIT_POINTER(local->monitor_sdata, NULL);
		mutex_unlock(&local->iflist_mtx);
		synchronize_net();
		drv_remove_interface(local, sdata);
		kfree(sdata);
		return ret;
	}

	skb_queue_head_init(&sdata->skb_queue);
	INIT_WORK(&sdata->work, ieee80211_iface_work);

	return 0;
}

void ieee80211_del_virtual_monitor(struct ieee80211_local *local)
{
	struct ieee80211_sub_if_data *sdata;

	if (!ieee80211_hw_check(&local->hw, WANT_MONITOR_VIF))
		return;

	ASSERT_RTNL();

	mutex_lock(&local->iflist_mtx);

	sdata = rcu_dereference_protected(local->monitor_sdata,
					  lockdep_is_held(&local->iflist_mtx));
	if (!sdata) {
		mutex_unlock(&local->iflist_mtx);
		return;
	}

	RCU_INIT_POINTER(local->monitor_sdata, NULL);
	mutex_unlock(&local->iflist_mtx);

	synchronize_net();

	mutex_lock(&local->mtx);
	ieee80211_vif_release_channel(sdata);
	mutex_unlock(&local->mtx);

	drv_remove_interface(local, sdata);

	kfree(sdata);
}

/*
 * NOTE: Be very careful when changing this function, it must NOT return
 * an error on interface type changes that have been pre-checked, so most
 * checks should be in ieee80211_check_concurrent_iface.
 */
int ieee80211_do_open(struct wireless_dev *wdev, bool coming_up)
{
	struct ieee80211_sub_if_data *sdata = IEEE80211_WDEV_TO_SUB_IF(wdev);
	struct net_device *dev = wdev->netdev;
	struct ieee80211_local *local = sdata->local;
<<<<<<< HEAD
	struct sta_info *sta;
=======
>>>>>>> f642729d
	u32 changed = 0;
	int res;
	u32 hw_reconf_flags = 0;

	switch (sdata->vif.type) {
<<<<<<< HEAD
	case NL80211_IFTYPE_WDS:
		if (!is_valid_ether_addr(sdata->u.wds.remote_addr))
			return -ENOLINK;
		break;
=======
>>>>>>> f642729d
	case NL80211_IFTYPE_AP_VLAN: {
		struct ieee80211_sub_if_data *master;

		if (!sdata->bss)
			return -ENOLINK;

		mutex_lock(&local->mtx);
		list_add(&sdata->u.vlan.list, &sdata->bss->vlans);
		mutex_unlock(&local->mtx);

		master = container_of(sdata->bss,
				      struct ieee80211_sub_if_data, u.ap);
		sdata->control_port_protocol =
			master->control_port_protocol;
		sdata->control_port_no_encrypt =
			master->control_port_no_encrypt;
		sdata->control_port_over_nl80211 =
			master->control_port_over_nl80211;
		sdata->control_port_no_preauth =
			master->control_port_no_preauth;
		sdata->vif.cab_queue = master->vif.cab_queue;
		memcpy(sdata->vif.hw_queue, master->vif.hw_queue,
		       sizeof(sdata->vif.hw_queue));
		sdata->vif.bss_conf.chandef = master->vif.bss_conf.chandef;

		mutex_lock(&local->key_mtx);
		sdata->crypto_tx_tailroom_needed_cnt +=
			master->crypto_tx_tailroom_needed_cnt;
		mutex_unlock(&local->key_mtx);

		break;
		}
	case NL80211_IFTYPE_AP:
		sdata->bss = &sdata->u.ap;
		break;
	case NL80211_IFTYPE_MESH_POINT:
	case NL80211_IFTYPE_STATION:
	case NL80211_IFTYPE_MONITOR:
	case NL80211_IFTYPE_ADHOC:
	case NL80211_IFTYPE_P2P_DEVICE:
	case NL80211_IFTYPE_OCB:
	case NL80211_IFTYPE_NAN:
		/* no special treatment */
		break;
	case NL80211_IFTYPE_UNSPECIFIED:
	case NUM_NL80211_IFTYPES:
	case NL80211_IFTYPE_P2P_CLIENT:
	case NL80211_IFTYPE_P2P_GO:
<<<<<<< HEAD
		/* cannot happen */
		WARN_ON(1);
		break;
	}

	if (local->open_count == 0) {
		res = drv_start(local);
		if (res)
			goto err_del_bss;
		/* we're brought up, everything changes */
		hw_reconf_flags = ~0;
		ieee80211_led_radio(local, true);
		ieee80211_mod_tpt_led_trig(local,
					   IEEE80211_TPT_LEDTRIG_FL_RADIO, 0);
	}

=======
	case NL80211_IFTYPE_WDS:
		/* cannot happen */
		WARN_ON(1);
		break;
	}

	if (local->open_count == 0) {
		res = drv_start(local);
		if (res)
			goto err_del_bss;
		/* we're brought up, everything changes */
		hw_reconf_flags = ~0;
		ieee80211_led_radio(local, true);
		ieee80211_mod_tpt_led_trig(local,
					   IEEE80211_TPT_LEDTRIG_FL_RADIO, 0);
	}

>>>>>>> f642729d
	/*
	 * Copy the hopefully now-present MAC address to
	 * this interface, if it has the special null one.
	 */
	if (dev && is_zero_ether_addr(dev->dev_addr)) {
		memcpy(dev->dev_addr,
		       local->hw.wiphy->perm_addr,
		       ETH_ALEN);
		memcpy(dev->perm_addr, dev->dev_addr, ETH_ALEN);

		if (!is_valid_ether_addr(dev->dev_addr)) {
			res = -EADDRNOTAVAIL;
			goto err_stop;
		}
	}

	switch (sdata->vif.type) {
	case NL80211_IFTYPE_AP_VLAN:
		/* no need to tell driver, but set carrier and chanctx */
		if (rtnl_dereference(sdata->bss->beacon)) {
			ieee80211_vif_vlan_copy_chanctx(sdata);
			netif_carrier_on(dev);
			ieee80211_set_vif_encap_ops(sdata);
		} else {
			netif_carrier_off(dev);
		}
		break;
	case NL80211_IFTYPE_MONITOR:
		if (sdata->u.mntr.flags & MONITOR_FLAG_COOK_FRAMES) {
			local->cooked_mntrs++;
			break;
		}
<<<<<<< HEAD

		if (sdata->u.mntr.flags & MONITOR_FLAG_ACTIVE) {
			res = drv_add_interface(local, sdata);
			if (res)
				goto err_stop;
		} else if (local->monitors == 0 && local->open_count == 0) {
			res = ieee80211_add_virtual_monitor(local);
			if (res)
				goto err_stop;
		}

		/* must be before the call to ieee80211_configure_filter */
		local->monitors++;
		if (local->monitors == 1) {
			local->hw.conf.flags |= IEEE80211_CONF_MONITOR;
			hw_reconf_flags |= IEEE80211_CONF_CHANGE_MONITOR;
		}

		ieee80211_adjust_monitor_flags(sdata, 1);
		ieee80211_configure_filter(local);
		ieee80211_recalc_offload(local);
		mutex_lock(&local->mtx);
		ieee80211_recalc_idle(local);
		mutex_unlock(&local->mtx);

		netif_carrier_on(dev);
		break;
	default:
		if (coming_up) {
			ieee80211_del_virtual_monitor(local);
			ieee80211_set_sdata_offload_flags(sdata);

			res = drv_add_interface(local, sdata);
			if (res)
				goto err_stop;

			ieee80211_set_vif_encap_ops(sdata);
			res = ieee80211_check_queues(sdata,
				ieee80211_vif_type_p2p(&sdata->vif));
			if (res)
				goto err_del_interface;
		}

		if (sdata->vif.type == NL80211_IFTYPE_AP) {
			local->fif_pspoll++;
			local->fif_probe_req++;

			ieee80211_configure_filter(local);
		} else if (sdata->vif.type == NL80211_IFTYPE_ADHOC) {
			local->fif_probe_req++;
		}

		if (sdata->vif.probe_req_reg)
			drv_config_iface_filter(local, sdata,
						FIF_PROBE_REQ,
						FIF_PROBE_REQ);

		if (sdata->vif.type != NL80211_IFTYPE_P2P_DEVICE &&
		    sdata->vif.type != NL80211_IFTYPE_NAN)
			changed |= ieee80211_reset_erp_info(sdata);
		ieee80211_bss_info_change_notify(sdata, changed);

		switch (sdata->vif.type) {
		case NL80211_IFTYPE_STATION:
		case NL80211_IFTYPE_ADHOC:
		case NL80211_IFTYPE_AP:
		case NL80211_IFTYPE_MESH_POINT:
		case NL80211_IFTYPE_OCB:
			netif_carrier_off(dev);
			break;
		case NL80211_IFTYPE_WDS:
		case NL80211_IFTYPE_P2P_DEVICE:
		case NL80211_IFTYPE_NAN:
			break;
		default:
			/* not reached */
			WARN_ON(1);
		}

=======

		if (sdata->u.mntr.flags & MONITOR_FLAG_ACTIVE) {
			res = drv_add_interface(local, sdata);
			if (res)
				goto err_stop;
		} else if (local->monitors == 0 && local->open_count == 0) {
			res = ieee80211_add_virtual_monitor(local);
			if (res)
				goto err_stop;
		}

		/* must be before the call to ieee80211_configure_filter */
		local->monitors++;
		if (local->monitors == 1) {
			local->hw.conf.flags |= IEEE80211_CONF_MONITOR;
			hw_reconf_flags |= IEEE80211_CONF_CHANGE_MONITOR;
		}

		ieee80211_adjust_monitor_flags(sdata, 1);
		ieee80211_configure_filter(local);
		ieee80211_recalc_offload(local);
		mutex_lock(&local->mtx);
		ieee80211_recalc_idle(local);
		mutex_unlock(&local->mtx);

		netif_carrier_on(dev);
		break;
	default:
		if (coming_up) {
			ieee80211_del_virtual_monitor(local);
			ieee80211_set_sdata_offload_flags(sdata);

			res = drv_add_interface(local, sdata);
			if (res)
				goto err_stop;

			ieee80211_set_vif_encap_ops(sdata);
			res = ieee80211_check_queues(sdata,
				ieee80211_vif_type_p2p(&sdata->vif));
			if (res)
				goto err_del_interface;
		}

		if (sdata->vif.type == NL80211_IFTYPE_AP) {
			local->fif_pspoll++;
			local->fif_probe_req++;

			ieee80211_configure_filter(local);
		} else if (sdata->vif.type == NL80211_IFTYPE_ADHOC) {
			local->fif_probe_req++;
		}

		if (sdata->vif.probe_req_reg)
			drv_config_iface_filter(local, sdata,
						FIF_PROBE_REQ,
						FIF_PROBE_REQ);

		if (sdata->vif.type != NL80211_IFTYPE_P2P_DEVICE &&
		    sdata->vif.type != NL80211_IFTYPE_NAN)
			changed |= ieee80211_reset_erp_info(sdata);
		ieee80211_bss_info_change_notify(sdata, changed);

		switch (sdata->vif.type) {
		case NL80211_IFTYPE_STATION:
		case NL80211_IFTYPE_ADHOC:
		case NL80211_IFTYPE_AP:
		case NL80211_IFTYPE_MESH_POINT:
		case NL80211_IFTYPE_OCB:
			netif_carrier_off(dev);
			break;
		case NL80211_IFTYPE_P2P_DEVICE:
		case NL80211_IFTYPE_NAN:
			break;
		default:
			/* not reached */
			WARN_ON(1);
		}

>>>>>>> f642729d
		/*
		 * Set default queue parameters so drivers don't
		 * need to initialise the hardware if the hardware
		 * doesn't start up with sane defaults.
		 * Enable QoS for anything but station interfaces.
		 */
		ieee80211_set_wmm_default(sdata, true,
			sdata->vif.type != NL80211_IFTYPE_STATION);
	}
<<<<<<< HEAD

	set_bit(SDATA_STATE_RUNNING, &sdata->state);

	switch (sdata->vif.type) {
	case NL80211_IFTYPE_WDS:
		/* Create STA entry for the WDS peer */
		sta = sta_info_alloc(sdata, sdata->u.wds.remote_addr,
				     GFP_KERNEL);
		if (!sta) {
			res = -ENOMEM;
			goto err_del_interface;
		}

		sta_info_pre_move_state(sta, IEEE80211_STA_AUTH);
		sta_info_pre_move_state(sta, IEEE80211_STA_ASSOC);
		sta_info_pre_move_state(sta, IEEE80211_STA_AUTHORIZED);

		res = sta_info_insert(sta);
		if (res) {
			/* STA has been freed */
			goto err_del_interface;
		}

		rate_control_rate_init(sta);
		netif_carrier_on(dev);
		break;
	case NL80211_IFTYPE_P2P_DEVICE:
		rcu_assign_pointer(local->p2p_sdata, sdata);
		break;
	case NL80211_IFTYPE_MONITOR:
		if (sdata->u.mntr.flags & MONITOR_FLAG_COOK_FRAMES)
			break;
		list_add_tail_rcu(&sdata->u.mntr.list, &local->mon_list);
		break;
	default:
		break;
	}

	/*
	 * set_multicast_list will be invoked by the networking core
	 * which will check whether any increments here were done in
	 * error and sync them down to the hardware as filter flags.
	 */
	if (sdata->flags & IEEE80211_SDATA_ALLMULTI)
		atomic_inc(&local->iff_allmultis);

	if (coming_up)
		local->open_count++;

	if (hw_reconf_flags)
		ieee80211_hw_config(local, hw_reconf_flags);

	ieee80211_recalc_ps(local);

	if (sdata->vif.type == NL80211_IFTYPE_MONITOR ||
	    sdata->vif.type == NL80211_IFTYPE_AP_VLAN ||
	    local->ops->wake_tx_queue) {
		/* XXX: for AP_VLAN, actually track AP queues */
		if (dev)
			netif_tx_start_all_queues(dev);
	} else if (dev) {
		unsigned long flags;
		int n_acs = IEEE80211_NUM_ACS;
		int ac;

		if (local->hw.queues < IEEE80211_NUM_ACS)
			n_acs = 1;

		spin_lock_irqsave(&local->queue_stop_reason_lock, flags);
		if (sdata->vif.cab_queue == IEEE80211_INVAL_HW_QUEUE ||
		    (local->queue_stop_reasons[sdata->vif.cab_queue] == 0 &&
		     skb_queue_empty(&local->pending[sdata->vif.cab_queue]))) {
			for (ac = 0; ac < n_acs; ac++) {
				int ac_queue = sdata->vif.hw_queue[ac];

=======

	set_bit(SDATA_STATE_RUNNING, &sdata->state);

	switch (sdata->vif.type) {
	case NL80211_IFTYPE_P2P_DEVICE:
		rcu_assign_pointer(local->p2p_sdata, sdata);
		break;
	case NL80211_IFTYPE_MONITOR:
		if (sdata->u.mntr.flags & MONITOR_FLAG_COOK_FRAMES)
			break;
		list_add_tail_rcu(&sdata->u.mntr.list, &local->mon_list);
		break;
	default:
		break;
	}

	/*
	 * set_multicast_list will be invoked by the networking core
	 * which will check whether any increments here were done in
	 * error and sync them down to the hardware as filter flags.
	 */
	if (sdata->flags & IEEE80211_SDATA_ALLMULTI)
		atomic_inc(&local->iff_allmultis);

	if (coming_up)
		local->open_count++;

	if (hw_reconf_flags)
		ieee80211_hw_config(local, hw_reconf_flags);

	ieee80211_recalc_ps(local);

	if (sdata->vif.type == NL80211_IFTYPE_MONITOR ||
	    sdata->vif.type == NL80211_IFTYPE_AP_VLAN ||
	    local->ops->wake_tx_queue) {
		/* XXX: for AP_VLAN, actually track AP queues */
		if (dev)
			netif_tx_start_all_queues(dev);
	} else if (dev) {
		unsigned long flags;
		int n_acs = IEEE80211_NUM_ACS;
		int ac;

		if (local->hw.queues < IEEE80211_NUM_ACS)
			n_acs = 1;

		spin_lock_irqsave(&local->queue_stop_reason_lock, flags);
		if (sdata->vif.cab_queue == IEEE80211_INVAL_HW_QUEUE ||
		    (local->queue_stop_reasons[sdata->vif.cab_queue] == 0 &&
		     skb_queue_empty(&local->pending[sdata->vif.cab_queue]))) {
			for (ac = 0; ac < n_acs; ac++) {
				int ac_queue = sdata->vif.hw_queue[ac];

>>>>>>> f642729d
				if (local->queue_stop_reasons[ac_queue] == 0 &&
				    skb_queue_empty(&local->pending[ac_queue]))
					netif_start_subqueue(dev, ac);
			}
		}
		spin_unlock_irqrestore(&local->queue_stop_reason_lock, flags);
	}

	return 0;
 err_del_interface:
	drv_remove_interface(local, sdata);
 err_stop:
	if (!local->open_count)
		drv_stop(local);
 err_del_bss:
	sdata->bss = NULL;
	if (sdata->vif.type == NL80211_IFTYPE_AP_VLAN) {
		mutex_lock(&local->mtx);
		list_del(&sdata->u.vlan.list);
		mutex_unlock(&local->mtx);
	}
	/* might already be clear but that doesn't matter */
	clear_bit(SDATA_STATE_RUNNING, &sdata->state);
	return res;
}

static void ieee80211_if_free(struct net_device *dev)
{
	free_percpu(dev->tstats);
}

static void ieee80211_if_setup(struct net_device *dev)
{
	ether_setup(dev);
	dev->priv_flags &= ~IFF_TX_SKB_SHARING;
	dev->netdev_ops = &ieee80211_dataif_ops;
	dev->needs_free_netdev = true;
	dev->priv_destructor = ieee80211_if_free;
}

static void ieee80211_if_setup_no_queue(struct net_device *dev)
{
	ieee80211_if_setup(dev);
	dev->priv_flags |= IFF_NO_QUEUE;
}

static void ieee80211_iface_work(struct work_struct *work)
{
	struct ieee80211_sub_if_data *sdata =
		container_of(work, struct ieee80211_sub_if_data, work);
	struct ieee80211_local *local = sdata->local;
	struct sk_buff *skb;
	struct sta_info *sta;

	if (!ieee80211_sdata_running(sdata))
		return;

	if (test_bit(SCAN_SW_SCANNING, &local->scanning))
		return;

	if (!ieee80211_can_run_worker(local))
		return;

	/* first process frames */
	while ((skb = skb_dequeue(&sdata->skb_queue))) {
		struct ieee80211_mgmt *mgmt = (void *)skb->data;

		kcov_remote_start_common(skb_get_kcov_handle(skb));
		if (ieee80211_is_action(mgmt->frame_control) &&
		    mgmt->u.action.category == WLAN_CATEGORY_BACK) {
			int len = skb->len;

			mutex_lock(&local->sta_mtx);
			sta = sta_info_get_bss(sdata, mgmt->sa);
			if (sta) {
				switch (mgmt->u.action.u.addba_req.action_code) {
				case WLAN_ACTION_ADDBA_REQ:
					ieee80211_process_addba_request(
							local, sta, mgmt, len);
					break;
				case WLAN_ACTION_ADDBA_RESP:
					ieee80211_process_addba_resp(local, sta,
								     mgmt, len);
					break;
				case WLAN_ACTION_DELBA:
					ieee80211_process_delba(sdata, sta,
								mgmt, len);
					break;
				default:
					WARN_ON(1);
					break;
				}
			}
			mutex_unlock(&local->sta_mtx);
		} else if (ieee80211_is_action(mgmt->frame_control) &&
			   mgmt->u.action.category == WLAN_CATEGORY_VHT) {
			switch (mgmt->u.action.u.vht_group_notif.action_code) {
			case WLAN_VHT_ACTION_OPMODE_NOTIF: {
				struct ieee80211_rx_status *status;
				enum nl80211_band band;
				u8 opmode;

				status = IEEE80211_SKB_RXCB(skb);
				band = status->band;
				opmode = mgmt->u.action.u.vht_opmode_notif.operating_mode;

				mutex_lock(&local->sta_mtx);
				sta = sta_info_get_bss(sdata, mgmt->sa);

				if (sta)
					ieee80211_vht_handle_opmode(sdata, sta,
								    opmode,
								    band);

				mutex_unlock(&local->sta_mtx);
				break;
			}
			case WLAN_VHT_ACTION_GROUPID_MGMT:
				ieee80211_process_mu_groups(sdata, mgmt);
				break;
			default:
				WARN_ON(1);
				break;
			}
		} else if (ieee80211_is_ext(mgmt->frame_control)) {
			if (sdata->vif.type == NL80211_IFTYPE_STATION)
				ieee80211_sta_rx_queued_ext(sdata, skb);
			else
				WARN_ON(1);
		} else if (ieee80211_is_data_qos(mgmt->frame_control)) {
			struct ieee80211_hdr *hdr = (void *)mgmt;
			/*
			 * So the frame isn't mgmt, but frame_control
			 * is at the right place anyway, of course, so
			 * the if statement is correct.
			 *
			 * Warn if we have other data frame types here,
			 * they must not get here.
			 */
			WARN_ON(hdr->frame_control &
					cpu_to_le16(IEEE80211_STYPE_NULLFUNC));
			WARN_ON(!(hdr->seq_ctrl &
					cpu_to_le16(IEEE80211_SCTL_FRAG)));
			/*
			 * This was a fragment of a frame, received while
			 * a block-ack session was active. That cannot be
			 * right, so terminate the session.
			 */
			mutex_lock(&local->sta_mtx);
			sta = sta_info_get_bss(sdata, mgmt->sa);
			if (sta) {
				u16 tid = ieee80211_get_tid(hdr);

				__ieee80211_stop_rx_ba_session(
					sta, tid, WLAN_BACK_RECIPIENT,
					WLAN_REASON_QSTA_REQUIRE_SETUP,
					true);
			}
			mutex_unlock(&local->sta_mtx);
		} else switch (sdata->vif.type) {
		case NL80211_IFTYPE_STATION:
			ieee80211_sta_rx_queued_mgmt(sdata, skb);
			break;
		case NL80211_IFTYPE_ADHOC:
			ieee80211_ibss_rx_queued_mgmt(sdata, skb);
			break;
		case NL80211_IFTYPE_MESH_POINT:
			if (!ieee80211_vif_is_mesh(&sdata->vif))
				break;
			ieee80211_mesh_rx_queued_mgmt(sdata, skb);
			break;
		default:
			WARN(1, "frame for unexpected interface type");
			break;
		}

		kfree_skb(skb);
		kcov_remote_stop();
	}

	/* then other type-dependent work */
	switch (sdata->vif.type) {
	case NL80211_IFTYPE_STATION:
		ieee80211_sta_work(sdata);
		break;
	case NL80211_IFTYPE_ADHOC:
		ieee80211_ibss_work(sdata);
		break;
	case NL80211_IFTYPE_MESH_POINT:
		if (!ieee80211_vif_is_mesh(&sdata->vif))
			break;
		ieee80211_mesh_work(sdata);
		break;
	case NL80211_IFTYPE_OCB:
		ieee80211_ocb_work(sdata);
		break;
	default:
		break;
	}
}

static void ieee80211_recalc_smps_work(struct work_struct *work)
{
	struct ieee80211_sub_if_data *sdata =
		container_of(work, struct ieee80211_sub_if_data, recalc_smps);

	ieee80211_recalc_smps(sdata);
}

/*
 * Helper function to initialise an interface to a specific type.
 */
static void ieee80211_setup_sdata(struct ieee80211_sub_if_data *sdata,
				  enum nl80211_iftype type)
{
	static const u8 bssid_wildcard[ETH_ALEN] = {0xff, 0xff, 0xff,
						    0xff, 0xff, 0xff};

	/* clear type-dependent union */
	memset(&sdata->u, 0, sizeof(sdata->u));

	/* and set some type-dependent values */
	sdata->vif.type = type;
	sdata->vif.p2p = false;
	sdata->wdev.iftype = type;

	sdata->control_port_protocol = cpu_to_be16(ETH_P_PAE);
	sdata->control_port_no_encrypt = false;
	sdata->control_port_over_nl80211 = false;
	sdata->control_port_no_preauth = false;
	sdata->encrypt_headroom = IEEE80211_ENCRYPT_HEADROOM;
	sdata->vif.bss_conf.idle = true;
	sdata->vif.bss_conf.txpower = INT_MIN; /* unset */

	sdata->noack_map = 0;

	/* only monitor/p2p-device differ */
	if (sdata->dev) {
		sdata->dev->netdev_ops = &ieee80211_dataif_ops;
		sdata->dev->type = ARPHRD_ETHER;
	}

	skb_queue_head_init(&sdata->skb_queue);
	INIT_WORK(&sdata->work, ieee80211_iface_work);
	INIT_WORK(&sdata->recalc_smps, ieee80211_recalc_smps_work);
	INIT_WORK(&sdata->csa_finalize_work, ieee80211_csa_finalize_work);
	INIT_LIST_HEAD(&sdata->assigned_chanctx_list);
	INIT_LIST_HEAD(&sdata->reserved_chanctx_list);

	switch (type) {
	case NL80211_IFTYPE_P2P_GO:
		type = NL80211_IFTYPE_AP;
		sdata->vif.type = type;
		sdata->vif.p2p = true;
		fallthrough;
	case NL80211_IFTYPE_AP:
		skb_queue_head_init(&sdata->u.ap.ps.bc_buf);
		INIT_LIST_HEAD(&sdata->u.ap.vlans);
		sdata->vif.bss_conf.bssid = sdata->vif.addr;
		break;
	case NL80211_IFTYPE_P2P_CLIENT:
		type = NL80211_IFTYPE_STATION;
		sdata->vif.type = type;
		sdata->vif.p2p = true;
		fallthrough;
	case NL80211_IFTYPE_STATION:
		sdata->vif.bss_conf.bssid = sdata->u.mgd.bssid;
		ieee80211_sta_setup_sdata(sdata);
		break;
	case NL80211_IFTYPE_OCB:
		sdata->vif.bss_conf.bssid = bssid_wildcard;
		ieee80211_ocb_setup_sdata(sdata);
		break;
	case NL80211_IFTYPE_ADHOC:
		sdata->vif.bss_conf.bssid = sdata->u.ibss.bssid;
		ieee80211_ibss_setup_sdata(sdata);
		break;
	case NL80211_IFTYPE_MESH_POINT:
		if (ieee80211_vif_is_mesh(&sdata->vif))
			ieee80211_mesh_init_sdata(sdata);
		break;
	case NL80211_IFTYPE_MONITOR:
		sdata->dev->type = ARPHRD_IEEE80211_RADIOTAP;
		sdata->dev->netdev_ops = &ieee80211_monitorif_ops;
		sdata->u.mntr.flags = MONITOR_FLAG_CONTROL |
				      MONITOR_FLAG_OTHER_BSS;
		break;
	case NL80211_IFTYPE_NAN:
		idr_init(&sdata->u.nan.function_inst_ids);
		spin_lock_init(&sdata->u.nan.func_lock);
		sdata->vif.bss_conf.bssid = sdata->vif.addr;
		break;
	case NL80211_IFTYPE_AP_VLAN:
	case NL80211_IFTYPE_P2P_DEVICE:
		sdata->vif.bss_conf.bssid = sdata->vif.addr;
		break;
	case NL80211_IFTYPE_UNSPECIFIED:
	case NL80211_IFTYPE_WDS:
	case NUM_NL80211_IFTYPES:
		WARN_ON(1);
		break;
	}

	ieee80211_debugfs_add_netdev(sdata);
}

static int ieee80211_runtime_change_iftype(struct ieee80211_sub_if_data *sdata,
					   enum nl80211_iftype type)
{
	struct ieee80211_local *local = sdata->local;
	int ret, err;
	enum nl80211_iftype internal_type = type;
	bool p2p = false;

	ASSERT_RTNL();

	if (!local->ops->change_interface)
		return -EBUSY;

	switch (sdata->vif.type) {
	case NL80211_IFTYPE_AP:
	case NL80211_IFTYPE_STATION:
	case NL80211_IFTYPE_ADHOC:
	case NL80211_IFTYPE_OCB:
		/*
		 * Could maybe also all others here?
		 * Just not sure how that interacts
		 * with the RX/config path e.g. for
		 * mesh.
		 */
		break;
	default:
		return -EBUSY;
	}

	switch (type) {
	case NL80211_IFTYPE_AP:
	case NL80211_IFTYPE_STATION:
	case NL80211_IFTYPE_ADHOC:
	case NL80211_IFTYPE_OCB:
		/*
		 * Could probably support everything
		 * but here.
		 */
		break;
	case NL80211_IFTYPE_P2P_CLIENT:
		p2p = true;
		internal_type = NL80211_IFTYPE_STATION;
		break;
	case NL80211_IFTYPE_P2P_GO:
		p2p = true;
		internal_type = NL80211_IFTYPE_AP;
		break;
	default:
		return -EBUSY;
	}

	ret = ieee80211_check_concurrent_iface(sdata, internal_type);
	if (ret)
		return ret;

	ieee80211_stop_vif_queues(local, sdata,
				  IEEE80211_QUEUE_STOP_REASON_IFTYPE_CHANGE);
	synchronize_net();

	ieee80211_do_stop(sdata, false);

	ieee80211_teardown_sdata(sdata);

	ieee80211_set_sdata_offload_flags(sdata);
	ret = drv_change_interface(local, sdata, internal_type, p2p);
	if (ret)
		type = ieee80211_vif_type_p2p(&sdata->vif);

	/*
	 * Ignore return value here, there's not much we can do since
	 * the driver changed the interface type internally already.
	 * The warnings will hopefully make driver authors fix it :-)
	 */
	ieee80211_check_queues(sdata, type);

	ieee80211_setup_sdata(sdata, type);
	ieee80211_set_vif_encap_ops(sdata);

	err = ieee80211_do_open(&sdata->wdev, false);
	WARN(err, "type change: do_open returned %d", err);

	ieee80211_wake_vif_queues(local, sdata,
				  IEEE80211_QUEUE_STOP_REASON_IFTYPE_CHANGE);
	return ret;
}

int ieee80211_if_change_type(struct ieee80211_sub_if_data *sdata,
			     enum nl80211_iftype type)
{
	int ret;

	ASSERT_RTNL();

	if (type == ieee80211_vif_type_p2p(&sdata->vif))
		return 0;

	if (ieee80211_sdata_running(sdata)) {
		ret = ieee80211_runtime_change_iftype(sdata, type);
		if (ret)
			return ret;
	} else {
		/* Purge and reset type-dependent state. */
		ieee80211_teardown_sdata(sdata);
		ieee80211_setup_sdata(sdata, type);
	}

	/* reset some values that shouldn't be kept across type changes */
	if (type == NL80211_IFTYPE_STATION)
		sdata->u.mgd.use_4addr = false;

	return 0;
}

static void ieee80211_assign_perm_addr(struct ieee80211_local *local,
				       u8 *perm_addr, enum nl80211_iftype type)
{
	struct ieee80211_sub_if_data *sdata;
	u64 mask, start, addr, val, inc;
	u8 *m;
	u8 tmp_addr[ETH_ALEN];
	int i;

	/* default ... something at least */
	memcpy(perm_addr, local->hw.wiphy->perm_addr, ETH_ALEN);

	if (is_zero_ether_addr(local->hw.wiphy->addr_mask) &&
	    local->hw.wiphy->n_addresses <= 1)
		return;

	mutex_lock(&local->iflist_mtx);

	switch (type) {
	case NL80211_IFTYPE_MONITOR:
		/* doesn't matter */
		break;
	case NL80211_IFTYPE_AP_VLAN:
		/* match up with an AP interface */
		list_for_each_entry(sdata, &local->interfaces, list) {
			if (sdata->vif.type != NL80211_IFTYPE_AP)
				continue;
			memcpy(perm_addr, sdata->vif.addr, ETH_ALEN);
			break;
		}
		/* keep default if no AP interface present */
		break;
	case NL80211_IFTYPE_P2P_CLIENT:
	case NL80211_IFTYPE_P2P_GO:
		if (ieee80211_hw_check(&local->hw, P2P_DEV_ADDR_FOR_INTF)) {
			list_for_each_entry(sdata, &local->interfaces, list) {
				if (sdata->vif.type != NL80211_IFTYPE_P2P_DEVICE)
					continue;
				if (!ieee80211_sdata_running(sdata))
					continue;
				memcpy(perm_addr, sdata->vif.addr, ETH_ALEN);
				goto out_unlock;
			}
		}
		fallthrough;
	default:
		/* assign a new address if possible -- try n_addresses first */
		for (i = 0; i < local->hw.wiphy->n_addresses; i++) {
			bool used = false;

			list_for_each_entry(sdata, &local->interfaces, list) {
				if (ether_addr_equal(local->hw.wiphy->addresses[i].addr,
						     sdata->vif.addr)) {
					used = true;
					break;
				}
			}

			if (!used) {
				memcpy(perm_addr,
				       local->hw.wiphy->addresses[i].addr,
				       ETH_ALEN);
				break;
			}
		}

		/* try mask if available */
		if (is_zero_ether_addr(local->hw.wiphy->addr_mask))
			break;

		m = local->hw.wiphy->addr_mask;
		mask =	((u64)m[0] << 5*8) | ((u64)m[1] << 4*8) |
			((u64)m[2] << 3*8) | ((u64)m[3] << 2*8) |
			((u64)m[4] << 1*8) | ((u64)m[5] << 0*8);

		if (__ffs64(mask) + hweight64(mask) != fls64(mask)) {
			/* not a contiguous mask ... not handled now! */
			pr_info("not contiguous\n");
			break;
		}

		/*
		 * Pick address of existing interface in case user changed
		 * MAC address manually, default to perm_addr.
		 */
		m = local->hw.wiphy->perm_addr;
		list_for_each_entry(sdata, &local->interfaces, list) {
			if (sdata->vif.type == NL80211_IFTYPE_MONITOR)
				continue;
			m = sdata->vif.addr;
			break;
		}
		start = ((u64)m[0] << 5*8) | ((u64)m[1] << 4*8) |
			((u64)m[2] << 3*8) | ((u64)m[3] << 2*8) |
			((u64)m[4] << 1*8) | ((u64)m[5] << 0*8);

		inc = 1ULL<<__ffs64(mask);
		val = (start & mask);
		addr = (start & ~mask) | (val & mask);
		do {
			bool used = false;

			tmp_addr[5] = addr >> 0*8;
			tmp_addr[4] = addr >> 1*8;
			tmp_addr[3] = addr >> 2*8;
			tmp_addr[2] = addr >> 3*8;
			tmp_addr[1] = addr >> 4*8;
			tmp_addr[0] = addr >> 5*8;

			val += inc;

			list_for_each_entry(sdata, &local->interfaces, list) {
				if (ether_addr_equal(tmp_addr, sdata->vif.addr)) {
					used = true;
					break;
				}
			}

			if (!used) {
				memcpy(perm_addr, tmp_addr, ETH_ALEN);
				break;
			}
			addr = (start & ~mask) | (val & mask);
		} while (addr != start);

		break;
	}

 out_unlock:
	mutex_unlock(&local->iflist_mtx);
}

int ieee80211_if_add(struct ieee80211_local *local, const char *name,
		     unsigned char name_assign_type,
		     struct wireless_dev **new_wdev, enum nl80211_iftype type,
		     struct vif_params *params)
{
	struct net_device *ndev = NULL;
	struct ieee80211_sub_if_data *sdata = NULL;
	struct txq_info *txqi;
	void (*if_setup)(struct net_device *dev);
	int ret, i;
	int txqs = 1;

	ASSERT_RTNL();

	if (type == NL80211_IFTYPE_P2P_DEVICE || type == NL80211_IFTYPE_NAN) {
		struct wireless_dev *wdev;

		sdata = kzalloc(sizeof(*sdata) + local->hw.vif_data_size,
				GFP_KERNEL);
		if (!sdata)
			return -ENOMEM;
		wdev = &sdata->wdev;

		sdata->dev = NULL;
		strlcpy(sdata->name, name, IFNAMSIZ);
		ieee80211_assign_perm_addr(local, wdev->address, type);
		memcpy(sdata->vif.addr, wdev->address, ETH_ALEN);
	} else {
		int size = ALIGN(sizeof(*sdata) + local->hw.vif_data_size,
				 sizeof(void *));
		int txq_size = 0;

		if (local->ops->wake_tx_queue &&
		    type != NL80211_IFTYPE_AP_VLAN &&
		    (type != NL80211_IFTYPE_MONITOR ||
		     (params->flags & MONITOR_FLAG_ACTIVE)))
			txq_size += sizeof(struct txq_info) +
				    local->hw.txq_data_size;

		if (local->ops->wake_tx_queue) {
			if_setup = ieee80211_if_setup_no_queue;
		} else {
			if_setup = ieee80211_if_setup;
			if (local->hw.queues >= IEEE80211_NUM_ACS)
				txqs = IEEE80211_NUM_ACS;
		}

		ndev = alloc_netdev_mqs(size + txq_size,
					name, name_assign_type,
					if_setup, txqs, 1);
		if (!ndev)
			return -ENOMEM;

		if (!local->ops->wake_tx_queue && local->hw.wiphy->tx_queue_len)
			ndev->tx_queue_len = local->hw.wiphy->tx_queue_len;

		dev_net_set(ndev, wiphy_net(local->hw.wiphy));

		ndev->tstats = netdev_alloc_pcpu_stats(struct pcpu_sw_netstats);
		if (!ndev->tstats) {
			free_netdev(ndev);
			return -ENOMEM;
		}

		ndev->needed_headroom = local->tx_headroom +
					4*6 /* four MAC addresses */
					+ 2 + 2 + 2 + 2 /* ctl, dur, seq, qos */
					+ 6 /* mesh */
					+ 8 /* rfc1042/bridge tunnel */
					- ETH_HLEN /* ethernet hard_header_len */
					+ IEEE80211_ENCRYPT_HEADROOM;
		ndev->needed_tailroom = IEEE80211_ENCRYPT_TAILROOM;

		ret = dev_alloc_name(ndev, ndev->name);
		if (ret < 0) {
			ieee80211_if_free(ndev);
			free_netdev(ndev);
			return ret;
		}

		ieee80211_assign_perm_addr(local, ndev->perm_addr, type);
		if (is_valid_ether_addr(params->macaddr))
			memcpy(ndev->dev_addr, params->macaddr, ETH_ALEN);
		else
			memcpy(ndev->dev_addr, ndev->perm_addr, ETH_ALEN);
		SET_NETDEV_DEV(ndev, wiphy_dev(local->hw.wiphy));

		/* don't use IEEE80211_DEV_TO_SUB_IF -- it checks too much */
		sdata = netdev_priv(ndev);
		ndev->ieee80211_ptr = &sdata->wdev;
		memcpy(sdata->vif.addr, ndev->dev_addr, ETH_ALEN);
		memcpy(sdata->name, ndev->name, IFNAMSIZ);

		if (txq_size) {
			txqi = netdev_priv(ndev) + size;
			ieee80211_txq_init(sdata, NULL, txqi, 0);
		}

		sdata->dev = ndev;
	}

	/* initialise type-independent data */
	sdata->wdev.wiphy = local->hw.wiphy;
	sdata->local = local;

	for (i = 0; i < IEEE80211_FRAGMENT_MAX; i++)
		skb_queue_head_init(&sdata->fragments[i].skb_list);

	INIT_LIST_HEAD(&sdata->key_list);

	INIT_DELAYED_WORK(&sdata->dfs_cac_timer_work,
			  ieee80211_dfs_cac_timer_work);
	INIT_DELAYED_WORK(&sdata->dec_tailroom_needed_wk,
			  ieee80211_delayed_tailroom_dec);

	for (i = 0; i < NUM_NL80211_BANDS; i++) {
		struct ieee80211_supported_band *sband;
		sband = local->hw.wiphy->bands[i];
		sdata->rc_rateidx_mask[i] =
			sband ? (1 << sband->n_bitrates) - 1 : 0;
		if (sband) {
			__le16 cap;
			u16 *vht_rate_mask;

			memcpy(sdata->rc_rateidx_mcs_mask[i],
			       sband->ht_cap.mcs.rx_mask,
			       sizeof(sdata->rc_rateidx_mcs_mask[i]));

			cap = sband->vht_cap.vht_mcs.rx_mcs_map;
			vht_rate_mask = sdata->rc_rateidx_vht_mcs_mask[i];
			ieee80211_get_vht_mask_from_cap(cap, vht_rate_mask);
		} else {
			memset(sdata->rc_rateidx_mcs_mask[i], 0,
			       sizeof(sdata->rc_rateidx_mcs_mask[i]));
			memset(sdata->rc_rateidx_vht_mcs_mask[i], 0,
			       sizeof(sdata->rc_rateidx_vht_mcs_mask[i]));
		}
	}

	ieee80211_set_default_queues(sdata);

	sdata->ap_power_level = IEEE80211_UNSET_POWER_LEVEL;
	sdata->user_power_level = local->user_power_level;

	sdata->encrypt_headroom = IEEE80211_ENCRYPT_HEADROOM;

	/* setup type-dependent data */
	ieee80211_setup_sdata(sdata, type);

	if (ndev) {
		ndev->ieee80211_ptr->use_4addr = params->use_4addr;
		if (type == NL80211_IFTYPE_STATION)
			sdata->u.mgd.use_4addr = params->use_4addr;

		ndev->features |= local->hw.netdev_features;
		ndev->hw_features |= ndev->features &
					MAC80211_SUPPORTED_FEATURES_TX;

		netdev_set_default_ethtool_ops(ndev, &ieee80211_ethtool_ops);

		/* MTU range: 256 - 2304 */
		ndev->min_mtu = 256;
		ndev->max_mtu = local->hw.max_mtu;

		ret = cfg80211_register_netdevice(ndev);
		if (ret) {
			free_netdev(ndev);
			return ret;
		}
	}

	mutex_lock(&local->iflist_mtx);
	list_add_tail_rcu(&sdata->list, &local->interfaces);
	mutex_unlock(&local->iflist_mtx);

	if (new_wdev)
		*new_wdev = &sdata->wdev;

	return 0;
}

void ieee80211_if_remove(struct ieee80211_sub_if_data *sdata)
{
	ASSERT_RTNL();

	mutex_lock(&sdata->local->iflist_mtx);
	list_del_rcu(&sdata->list);
	mutex_unlock(&sdata->local->iflist_mtx);

	if (sdata->vif.txq)
		ieee80211_txq_purge(sdata->local, to_txq_info(sdata->vif.txq));

	synchronize_rcu();

	cfg80211_unregister_wdev(&sdata->wdev);

	if (!sdata->dev) {
		ieee80211_teardown_sdata(sdata);
		kfree(sdata);
	}
}

void ieee80211_sdata_stop(struct ieee80211_sub_if_data *sdata)
{
	if (WARN_ON_ONCE(!test_bit(SDATA_STATE_RUNNING, &sdata->state)))
		return;
	ieee80211_do_stop(sdata, true);
}

void ieee80211_remove_interfaces(struct ieee80211_local *local)
{
	struct ieee80211_sub_if_data *sdata, *tmp;
	LIST_HEAD(unreg_list);
	LIST_HEAD(wdev_list);

	ASSERT_RTNL();

	/* Before destroying the interfaces, make sure they're all stopped so
	 * that the hardware is stopped. Otherwise, the driver might still be
	 * iterating the interfaces during the shutdown, e.g. from a worker
	 * or from RX processing or similar, and if it does so (using atomic
	 * iteration) while we're manipulating the list, the iteration will
	 * crash.
	 *
	 * After this, the hardware should be stopped and the driver should
	 * have stopped all of its activities, so that we can do RCU-unaware
	 * manipulations of the interface list below.
	 */
	cfg80211_shutdown_all_interfaces(local->hw.wiphy);

	WARN(local->open_count, "%s: open count remains %d\n",
	     wiphy_name(local->hw.wiphy), local->open_count);

	ieee80211_txq_teardown_flows(local);

	mutex_lock(&local->iflist_mtx);
	list_for_each_entry_safe(sdata, tmp, &local->interfaces, list) {
		list_del(&sdata->list);

		if (sdata->dev)
			unregister_netdevice_queue(sdata->dev, &unreg_list);
		else
			list_add(&sdata->list, &wdev_list);
	}
	mutex_unlock(&local->iflist_mtx);

	unregister_netdevice_many(&unreg_list);

	wiphy_lock(local->hw.wiphy);
	list_for_each_entry_safe(sdata, tmp, &wdev_list, list) {
		list_del(&sdata->list);
		cfg80211_unregister_wdev(&sdata->wdev);
		kfree(sdata);
	}
	wiphy_unlock(local->hw.wiphy);
}

static int netdev_notify(struct notifier_block *nb,
			 unsigned long state, void *ptr)
{
	struct net_device *dev = netdev_notifier_info_to_dev(ptr);
	struct ieee80211_sub_if_data *sdata;

	if (state != NETDEV_CHANGENAME)
		return NOTIFY_DONE;

	if (!dev->ieee80211_ptr || !dev->ieee80211_ptr->wiphy)
		return NOTIFY_DONE;

	if (dev->ieee80211_ptr->wiphy->privid != mac80211_wiphy_privid)
		return NOTIFY_DONE;

	sdata = IEEE80211_DEV_TO_SUB_IF(dev);
	memcpy(sdata->name, dev->name, IFNAMSIZ);
	ieee80211_debugfs_rename_netdev(sdata);

	return NOTIFY_OK;
}

static struct notifier_block mac80211_netdev_notifier = {
	.notifier_call = netdev_notify,
};

int ieee80211_iface_init(void)
{
	return register_netdevice_notifier(&mac80211_netdev_notifier);
}

void ieee80211_iface_exit(void)
{
	unregister_netdevice_notifier(&mac80211_netdev_notifier);
}

void ieee80211_vif_inc_num_mcast(struct ieee80211_sub_if_data *sdata)
{
	if (sdata->vif.type == NL80211_IFTYPE_AP)
		atomic_inc(&sdata->u.ap.num_mcast_sta);
	else if (sdata->vif.type == NL80211_IFTYPE_AP_VLAN)
		atomic_inc(&sdata->u.vlan.num_mcast_sta);
}

void ieee80211_vif_dec_num_mcast(struct ieee80211_sub_if_data *sdata)
{
	if (sdata->vif.type == NL80211_IFTYPE_AP)
		atomic_dec(&sdata->u.ap.num_mcast_sta);
	else if (sdata->vif.type == NL80211_IFTYPE_AP_VLAN)
		atomic_dec(&sdata->u.vlan.num_mcast_sta);
}<|MERGE_RESOLUTION|>--- conflicted
+++ resolved
@@ -348,7 +348,6 @@
 {
 	struct ieee80211_sub_if_data *sdata = IEEE80211_DEV_TO_SUB_IF(dev);
 	int err;
-<<<<<<< HEAD
 
 	/* fail early if user set an invalid address */
 	if (!is_valid_ether_addr(dev->dev_addr))
@@ -358,21 +357,6 @@
 	if (err)
 		return err;
 
-	return ieee80211_do_open(&sdata->wdev, true);
-}
-
-static void ieee80211_do_stop(struct ieee80211_sub_if_data *sdata,
-			      bool going_down)
-=======
-
-	/* fail early if user set an invalid address */
-	if (!is_valid_ether_addr(dev->dev_addr))
-		return -EADDRNOTAVAIL;
-
-	err = ieee80211_check_concurrent_iface(sdata, sdata->vif.type);
-	if (err)
-		return err;
-
 	wiphy_lock(sdata->local->hw.wiphy);
 	err = ieee80211_do_open(&sdata->wdev, true);
 	wiphy_unlock(sdata->local->hw.wiphy);
@@ -381,7 +365,6 @@
 }
 
 static void ieee80211_do_stop(struct ieee80211_sub_if_data *sdata, bool going_down)
->>>>>>> f642729d
 {
 	struct ieee80211_local *local = sdata->local;
 	unsigned long flags;
@@ -433,23 +416,12 @@
 	 * (because if we remove a STA after ops->remove_interface()
 	 * the driver will have removed the vif info already!)
 	 *
-<<<<<<< HEAD
-	 * In WDS mode a station must exist here and be flushed, for
-	 * AP_VLANs stations may exist since there's nothing else that
-=======
 	 * For AP_VLANs stations may exist since there's nothing else that
->>>>>>> f642729d
 	 * would have removed them, but in other modes there shouldn't
 	 * be any stations.
 	 */
 	flushed = sta_info_flush(sdata);
-<<<<<<< HEAD
-	WARN_ON_ONCE(sdata->vif.type != NL80211_IFTYPE_AP_VLAN &&
-		     ((sdata->vif.type != NL80211_IFTYPE_WDS && flushed > 0) ||
-		      (sdata->vif.type == NL80211_IFTYPE_WDS && flushed != 1)));
-=======
 	WARN_ON_ONCE(sdata->vif.type != NL80211_IFTYPE_AP_VLAN && flushed > 0);
->>>>>>> f642729d
 
 	/* don't count this interface for allmulti while it is down */
 	if (sdata->flags & IEEE80211_SDATA_ALLMULTI)
@@ -576,12 +548,7 @@
 		 * When we get here, the interface is marked down.
 		 * Free the remaining keys, if there are any
 		 * (which can happen in AP mode if userspace sets
-<<<<<<< HEAD
-		 * keys before the interface is operating, and maybe
-		 * also in WDS mode)
-=======
 		 * keys before the interface is operating)
->>>>>>> f642729d
 		 *
 		 * Force the key freeing to always synchronize_net()
 		 * to wait for the RX path in case it is using this
@@ -673,13 +640,9 @@
 {
 	struct ieee80211_sub_if_data *sdata = IEEE80211_DEV_TO_SUB_IF(dev);
 
-<<<<<<< HEAD
-	ieee80211_do_stop(sdata, true);
-=======
 	wiphy_lock(sdata->local->hw.wiphy);
 	ieee80211_do_stop(sdata, true);
 	wiphy_unlock(sdata->local->hw.wiphy);
->>>>>>> f642729d
 
 	return 0;
 }
@@ -744,7 +707,6 @@
 ieee80211_get_stats64(struct net_device *dev, struct rtnl_link_stats64 *stats)
 {
 	dev_fetch_sw_netstats(stats, dev->tstats);
-<<<<<<< HEAD
 }
 
 static const struct net_device_ops ieee80211_dataif_ops = {
@@ -808,7 +770,7 @@
 	.ndo_get_stats64	= ieee80211_get_stats64,
 };
 
-static bool ieee80211_iftype_supports_encap_offload(enum nl80211_iftype iftype)
+static bool ieee80211_iftype_supports_hdr_offload(enum nl80211_iftype iftype)
 {
 	switch (iftype) {
 	/* P2P GO and client are mapped to AP/STATION types */
@@ -828,7 +790,7 @@
 	flags = sdata->vif.offload_flags;
 
 	if (ieee80211_hw_check(&local->hw, SUPPORTS_TX_ENCAP_OFFLOAD) &&
-	    ieee80211_iftype_supports_encap_offload(sdata->vif.type)) {
+	    ieee80211_iftype_supports_hdr_offload(sdata->vif.type)) {
 		flags |= IEEE80211_OFFLOAD_ENCAP_ENABLED;
 
 		if (!ieee80211_hw_check(&local->hw, SUPPORTS_TX_FRAG) &&
@@ -841,10 +803,21 @@
 		flags &= ~IEEE80211_OFFLOAD_ENCAP_ENABLED;
 	}
 
+	if (ieee80211_hw_check(&local->hw, SUPPORTS_RX_DECAP_OFFLOAD) &&
+	    ieee80211_iftype_supports_hdr_offload(sdata->vif.type)) {
+		flags |= IEEE80211_OFFLOAD_DECAP_ENABLED;
+
+		if (local->monitors)
+			flags &= ~IEEE80211_OFFLOAD_DECAP_ENABLED;
+	} else {
+		flags &= ~IEEE80211_OFFLOAD_DECAP_ENABLED;
+	}
+
 	if (sdata->vif.offload_flags == flags)
 		return false;
 
 	sdata->vif.offload_flags = flags;
+	ieee80211_check_fast_rx_iface(sdata);
 	return true;
 }
 
@@ -859,86 +832,10 @@
 			return;
 
 		bss = container_of(sdata->bss, struct ieee80211_sub_if_data, u.ap);
-=======
-}
-
-static const struct net_device_ops ieee80211_dataif_ops = {
-	.ndo_open		= ieee80211_open,
-	.ndo_stop		= ieee80211_stop,
-	.ndo_uninit		= ieee80211_uninit,
-	.ndo_start_xmit		= ieee80211_subif_start_xmit,
-	.ndo_set_rx_mode	= ieee80211_set_multicast_list,
-	.ndo_set_mac_address 	= ieee80211_change_mac,
-	.ndo_select_queue	= ieee80211_netdev_select_queue,
-	.ndo_get_stats64	= ieee80211_get_stats64,
-};
-
-static u16 ieee80211_monitor_select_queue(struct net_device *dev,
-					  struct sk_buff *skb,
-					  struct net_device *sb_dev)
-{
-	struct ieee80211_sub_if_data *sdata = IEEE80211_DEV_TO_SUB_IF(dev);
-	struct ieee80211_local *local = sdata->local;
-	struct ieee80211_tx_info *info = IEEE80211_SKB_CB(skb);
-	struct ieee80211_hdr *hdr;
-	int len_rthdr;
-
-	if (local->hw.queues < IEEE80211_NUM_ACS)
-		return 0;
-
-	/* reset flags and info before parsing radiotap header */
-	memset(info, 0, sizeof(*info));
-
-	if (!ieee80211_parse_tx_radiotap(skb, dev))
-		return 0; /* doesn't matter, frame will be dropped */
-
-	len_rthdr = ieee80211_get_radiotap_len(skb->data);
-	hdr = (struct ieee80211_hdr *)(skb->data + len_rthdr);
-	if (skb->len < len_rthdr + 2 ||
-	    skb->len < len_rthdr + ieee80211_hdrlen(hdr->frame_control))
-		return 0; /* doesn't matter, frame will be dropped */
-
-	return ieee80211_select_queue_80211(sdata, skb, hdr);
-}
-
-static const struct net_device_ops ieee80211_monitorif_ops = {
-	.ndo_open		= ieee80211_open,
-	.ndo_stop		= ieee80211_stop,
-	.ndo_uninit		= ieee80211_uninit,
-	.ndo_start_xmit		= ieee80211_monitor_start_xmit,
-	.ndo_set_rx_mode	= ieee80211_set_multicast_list,
-	.ndo_set_mac_address 	= ieee80211_change_mac,
-	.ndo_select_queue	= ieee80211_monitor_select_queue,
-	.ndo_get_stats64	= ieee80211_get_stats64,
-};
-
-static const struct net_device_ops ieee80211_dataif_8023_ops = {
-	.ndo_open		= ieee80211_open,
-	.ndo_stop		= ieee80211_stop,
-	.ndo_uninit		= ieee80211_uninit,
-	.ndo_start_xmit		= ieee80211_subif_start_xmit_8023,
-	.ndo_set_rx_mode	= ieee80211_set_multicast_list,
-	.ndo_set_mac_address	= ieee80211_change_mac,
-	.ndo_select_queue	= ieee80211_netdev_select_queue,
-	.ndo_get_stats64	= ieee80211_get_stats64,
-};
-
-static bool ieee80211_iftype_supports_hdr_offload(enum nl80211_iftype iftype)
-{
-	switch (iftype) {
-	/* P2P GO and client are mapped to AP/STATION types */
-	case NL80211_IFTYPE_AP:
-	case NL80211_IFTYPE_STATION:
-		return true;
-	default:
-		return false;
->>>>>>> f642729d
-	}
-}
-
-<<<<<<< HEAD
+	}
+
 	if (!ieee80211_hw_check(&local->hw, SUPPORTS_TX_ENCAP_OFFLOAD) ||
-	    !ieee80211_iftype_supports_encap_offload(bss->vif.type))
+	    !ieee80211_iftype_supports_hdr_offload(bss->vif.type))
 		return;
 
 	enabled = bss->vif.offload_flags & IEEE80211_OFFLOAD_ENCAP_ENABLED;
@@ -1052,175 +949,6 @@
 
 	ieee80211_set_default_queues(sdata);
 
-=======
-static bool ieee80211_set_sdata_offload_flags(struct ieee80211_sub_if_data *sdata)
-{
-	struct ieee80211_local *local = sdata->local;
-	u32 flags;
-
-	flags = sdata->vif.offload_flags;
-
-	if (ieee80211_hw_check(&local->hw, SUPPORTS_TX_ENCAP_OFFLOAD) &&
-	    ieee80211_iftype_supports_hdr_offload(sdata->vif.type)) {
-		flags |= IEEE80211_OFFLOAD_ENCAP_ENABLED;
-
-		if (!ieee80211_hw_check(&local->hw, SUPPORTS_TX_FRAG) &&
-		    local->hw.wiphy->frag_threshold != (u32)-1)
-			flags &= ~IEEE80211_OFFLOAD_ENCAP_ENABLED;
-
-		if (local->monitors)
-			flags &= ~IEEE80211_OFFLOAD_ENCAP_ENABLED;
-	} else {
-		flags &= ~IEEE80211_OFFLOAD_ENCAP_ENABLED;
-	}
-
-	if (ieee80211_hw_check(&local->hw, SUPPORTS_RX_DECAP_OFFLOAD) &&
-	    ieee80211_iftype_supports_hdr_offload(sdata->vif.type)) {
-		flags |= IEEE80211_OFFLOAD_DECAP_ENABLED;
-
-		if (local->monitors)
-			flags &= ~IEEE80211_OFFLOAD_DECAP_ENABLED;
-	} else {
-		flags &= ~IEEE80211_OFFLOAD_DECAP_ENABLED;
-	}
-
-	if (sdata->vif.offload_flags == flags)
-		return false;
-
-	sdata->vif.offload_flags = flags;
-	ieee80211_check_fast_rx_iface(sdata);
-	return true;
-}
-
-static void ieee80211_set_vif_encap_ops(struct ieee80211_sub_if_data *sdata)
-{
-	struct ieee80211_local *local = sdata->local;
-	struct ieee80211_sub_if_data *bss = sdata;
-	bool enabled;
-
-	if (sdata->vif.type == NL80211_IFTYPE_AP_VLAN) {
-		if (!sdata->bss)
-			return;
-
-		bss = container_of(sdata->bss, struct ieee80211_sub_if_data, u.ap);
-	}
-
-	if (!ieee80211_hw_check(&local->hw, SUPPORTS_TX_ENCAP_OFFLOAD) ||
-	    !ieee80211_iftype_supports_hdr_offload(bss->vif.type))
-		return;
-
-	enabled = bss->vif.offload_flags & IEEE80211_OFFLOAD_ENCAP_ENABLED;
-	if (sdata->wdev.use_4addr &&
-	    !(bss->vif.offload_flags & IEEE80211_OFFLOAD_ENCAP_4ADDR))
-		enabled = false;
-
-	sdata->dev->netdev_ops = enabled ? &ieee80211_dataif_8023_ops :
-					   &ieee80211_dataif_ops;
-}
-
-static void ieee80211_recalc_sdata_offload(struct ieee80211_sub_if_data *sdata)
-{
-	struct ieee80211_local *local = sdata->local;
-	struct ieee80211_sub_if_data *vsdata;
-
-	if (ieee80211_set_sdata_offload_flags(sdata)) {
-		drv_update_vif_offload(local, sdata);
-		ieee80211_set_vif_encap_ops(sdata);
-	}
-
-	list_for_each_entry(vsdata, &local->interfaces, list) {
-		if (vsdata->vif.type != NL80211_IFTYPE_AP_VLAN ||
-		    vsdata->bss != &sdata->u.ap)
-			continue;
-
-		ieee80211_set_vif_encap_ops(vsdata);
-	}
-}
-
-void ieee80211_recalc_offload(struct ieee80211_local *local)
-{
-	struct ieee80211_sub_if_data *sdata;
-
-	if (!ieee80211_hw_check(&local->hw, SUPPORTS_TX_ENCAP_OFFLOAD))
-		return;
-
-	mutex_lock(&local->iflist_mtx);
-
-	list_for_each_entry(sdata, &local->interfaces, list) {
-		if (!ieee80211_sdata_running(sdata))
-			continue;
-
-		ieee80211_recalc_sdata_offload(sdata);
-	}
-
-	mutex_unlock(&local->iflist_mtx);
-}
-
-void ieee80211_adjust_monitor_flags(struct ieee80211_sub_if_data *sdata,
-				    const int offset)
-{
-	struct ieee80211_local *local = sdata->local;
-	u32 flags = sdata->u.mntr.flags;
-
-#define ADJUST(_f, _s)	do {					\
-	if (flags & MONITOR_FLAG_##_f)				\
-		local->fif_##_s += offset;			\
-	} while (0)
-
-	ADJUST(FCSFAIL, fcsfail);
-	ADJUST(PLCPFAIL, plcpfail);
-	ADJUST(CONTROL, control);
-	ADJUST(CONTROL, pspoll);
-	ADJUST(OTHER_BSS, other_bss);
-
-#undef ADJUST
-}
-
-static void ieee80211_set_default_queues(struct ieee80211_sub_if_data *sdata)
-{
-	struct ieee80211_local *local = sdata->local;
-	int i;
-
-	for (i = 0; i < IEEE80211_NUM_ACS; i++) {
-		if (ieee80211_hw_check(&local->hw, QUEUE_CONTROL))
-			sdata->vif.hw_queue[i] = IEEE80211_INVAL_HW_QUEUE;
-		else if (local->hw.queues >= IEEE80211_NUM_ACS)
-			sdata->vif.hw_queue[i] = i;
-		else
-			sdata->vif.hw_queue[i] = 0;
-	}
-	sdata->vif.cab_queue = IEEE80211_INVAL_HW_QUEUE;
-}
-
-int ieee80211_add_virtual_monitor(struct ieee80211_local *local)
-{
-	struct ieee80211_sub_if_data *sdata;
-	int ret;
-
-	if (!ieee80211_hw_check(&local->hw, WANT_MONITOR_VIF))
-		return 0;
-
-	ASSERT_RTNL();
-
-	if (local->monitor_sdata)
-		return 0;
-
-	sdata = kzalloc(sizeof(*sdata) + local->hw.vif_data_size, GFP_KERNEL);
-	if (!sdata)
-		return -ENOMEM;
-
-	/* set up data */
-	sdata->local = local;
-	sdata->vif.type = NL80211_IFTYPE_MONITOR;
-	snprintf(sdata->name, IFNAMSIZ, "%s-monitor",
-		 wiphy_name(local->hw.wiphy));
-	sdata->wdev.iftype = NL80211_IFTYPE_MONITOR;
-
-	sdata->encrypt_headroom = IEEE80211_ENCRYPT_HEADROOM;
-
-	ieee80211_set_default_queues(sdata);
-
->>>>>>> f642729d
 	ret = drv_add_interface(local, sdata);
 	if (WARN_ON(ret)) {
 		/* ok .. stupid driver, it asked for this! */
@@ -1228,11 +956,8 @@
 		return ret;
 	}
 
-<<<<<<< HEAD
-=======
 	set_bit(SDATA_STATE_RUNNING, &sdata->state);
 
->>>>>>> f642729d
 	ret = ieee80211_check_queues(sdata, NL80211_IFTYPE_MONITOR);
 	if (ret) {
 		kfree(sdata);
@@ -1305,22 +1030,11 @@
 	struct ieee80211_sub_if_data *sdata = IEEE80211_WDEV_TO_SUB_IF(wdev);
 	struct net_device *dev = wdev->netdev;
 	struct ieee80211_local *local = sdata->local;
-<<<<<<< HEAD
-	struct sta_info *sta;
-=======
->>>>>>> f642729d
 	u32 changed = 0;
 	int res;
 	u32 hw_reconf_flags = 0;
 
 	switch (sdata->vif.type) {
-<<<<<<< HEAD
-	case NL80211_IFTYPE_WDS:
-		if (!is_valid_ether_addr(sdata->u.wds.remote_addr))
-			return -ENOLINK;
-		break;
-=======
->>>>>>> f642729d
 	case NL80211_IFTYPE_AP_VLAN: {
 		struct ieee80211_sub_if_data *master;
 
@@ -1369,7 +1083,7 @@
 	case NUM_NL80211_IFTYPES:
 	case NL80211_IFTYPE_P2P_CLIENT:
 	case NL80211_IFTYPE_P2P_GO:
-<<<<<<< HEAD
+	case NL80211_IFTYPE_WDS:
 		/* cannot happen */
 		WARN_ON(1);
 		break;
@@ -1386,25 +1100,6 @@
 					   IEEE80211_TPT_LEDTRIG_FL_RADIO, 0);
 	}
 
-=======
-	case NL80211_IFTYPE_WDS:
-		/* cannot happen */
-		WARN_ON(1);
-		break;
-	}
-
-	if (local->open_count == 0) {
-		res = drv_start(local);
-		if (res)
-			goto err_del_bss;
-		/* we're brought up, everything changes */
-		hw_reconf_flags = ~0;
-		ieee80211_led_radio(local, true);
-		ieee80211_mod_tpt_led_trig(local,
-					   IEEE80211_TPT_LEDTRIG_FL_RADIO, 0);
-	}
-
->>>>>>> f642729d
 	/*
 	 * Copy the hopefully now-present MAC address to
 	 * this interface, if it has the special null one.
@@ -1437,87 +1132,6 @@
 			local->cooked_mntrs++;
 			break;
 		}
-<<<<<<< HEAD
-
-		if (sdata->u.mntr.flags & MONITOR_FLAG_ACTIVE) {
-			res = drv_add_interface(local, sdata);
-			if (res)
-				goto err_stop;
-		} else if (local->monitors == 0 && local->open_count == 0) {
-			res = ieee80211_add_virtual_monitor(local);
-			if (res)
-				goto err_stop;
-		}
-
-		/* must be before the call to ieee80211_configure_filter */
-		local->monitors++;
-		if (local->monitors == 1) {
-			local->hw.conf.flags |= IEEE80211_CONF_MONITOR;
-			hw_reconf_flags |= IEEE80211_CONF_CHANGE_MONITOR;
-		}
-
-		ieee80211_adjust_monitor_flags(sdata, 1);
-		ieee80211_configure_filter(local);
-		ieee80211_recalc_offload(local);
-		mutex_lock(&local->mtx);
-		ieee80211_recalc_idle(local);
-		mutex_unlock(&local->mtx);
-
-		netif_carrier_on(dev);
-		break;
-	default:
-		if (coming_up) {
-			ieee80211_del_virtual_monitor(local);
-			ieee80211_set_sdata_offload_flags(sdata);
-
-			res = drv_add_interface(local, sdata);
-			if (res)
-				goto err_stop;
-
-			ieee80211_set_vif_encap_ops(sdata);
-			res = ieee80211_check_queues(sdata,
-				ieee80211_vif_type_p2p(&sdata->vif));
-			if (res)
-				goto err_del_interface;
-		}
-
-		if (sdata->vif.type == NL80211_IFTYPE_AP) {
-			local->fif_pspoll++;
-			local->fif_probe_req++;
-
-			ieee80211_configure_filter(local);
-		} else if (sdata->vif.type == NL80211_IFTYPE_ADHOC) {
-			local->fif_probe_req++;
-		}
-
-		if (sdata->vif.probe_req_reg)
-			drv_config_iface_filter(local, sdata,
-						FIF_PROBE_REQ,
-						FIF_PROBE_REQ);
-
-		if (sdata->vif.type != NL80211_IFTYPE_P2P_DEVICE &&
-		    sdata->vif.type != NL80211_IFTYPE_NAN)
-			changed |= ieee80211_reset_erp_info(sdata);
-		ieee80211_bss_info_change_notify(sdata, changed);
-
-		switch (sdata->vif.type) {
-		case NL80211_IFTYPE_STATION:
-		case NL80211_IFTYPE_ADHOC:
-		case NL80211_IFTYPE_AP:
-		case NL80211_IFTYPE_MESH_POINT:
-		case NL80211_IFTYPE_OCB:
-			netif_carrier_off(dev);
-			break;
-		case NL80211_IFTYPE_WDS:
-		case NL80211_IFTYPE_P2P_DEVICE:
-		case NL80211_IFTYPE_NAN:
-			break;
-		default:
-			/* not reached */
-			WARN_ON(1);
-		}
-
-=======
 
 		if (sdata->u.mntr.flags & MONITOR_FLAG_ACTIVE) {
 			res = drv_add_interface(local, sdata);
@@ -1596,7 +1210,6 @@
 			WARN_ON(1);
 		}
 
->>>>>>> f642729d
 		/*
 		 * Set default queue parameters so drivers don't
 		 * need to initialise the hardware if the hardware
@@ -1606,33 +1219,10 @@
 		ieee80211_set_wmm_default(sdata, true,
 			sdata->vif.type != NL80211_IFTYPE_STATION);
 	}
-<<<<<<< HEAD
 
 	set_bit(SDATA_STATE_RUNNING, &sdata->state);
 
 	switch (sdata->vif.type) {
-	case NL80211_IFTYPE_WDS:
-		/* Create STA entry for the WDS peer */
-		sta = sta_info_alloc(sdata, sdata->u.wds.remote_addr,
-				     GFP_KERNEL);
-		if (!sta) {
-			res = -ENOMEM;
-			goto err_del_interface;
-		}
-
-		sta_info_pre_move_state(sta, IEEE80211_STA_AUTH);
-		sta_info_pre_move_state(sta, IEEE80211_STA_ASSOC);
-		sta_info_pre_move_state(sta, IEEE80211_STA_AUTHORIZED);
-
-		res = sta_info_insert(sta);
-		if (res) {
-			/* STA has been freed */
-			goto err_del_interface;
-		}
-
-		rate_control_rate_init(sta);
-		netif_carrier_on(dev);
-		break;
 	case NL80211_IFTYPE_P2P_DEVICE:
 		rcu_assign_pointer(local->p2p_sdata, sdata);
 		break;
@@ -1682,61 +1272,6 @@
 			for (ac = 0; ac < n_acs; ac++) {
 				int ac_queue = sdata->vif.hw_queue[ac];
 
-=======
-
-	set_bit(SDATA_STATE_RUNNING, &sdata->state);
-
-	switch (sdata->vif.type) {
-	case NL80211_IFTYPE_P2P_DEVICE:
-		rcu_assign_pointer(local->p2p_sdata, sdata);
-		break;
-	case NL80211_IFTYPE_MONITOR:
-		if (sdata->u.mntr.flags & MONITOR_FLAG_COOK_FRAMES)
-			break;
-		list_add_tail_rcu(&sdata->u.mntr.list, &local->mon_list);
-		break;
-	default:
-		break;
-	}
-
-	/*
-	 * set_multicast_list will be invoked by the networking core
-	 * which will check whether any increments here were done in
-	 * error and sync them down to the hardware as filter flags.
-	 */
-	if (sdata->flags & IEEE80211_SDATA_ALLMULTI)
-		atomic_inc(&local->iff_allmultis);
-
-	if (coming_up)
-		local->open_count++;
-
-	if (hw_reconf_flags)
-		ieee80211_hw_config(local, hw_reconf_flags);
-
-	ieee80211_recalc_ps(local);
-
-	if (sdata->vif.type == NL80211_IFTYPE_MONITOR ||
-	    sdata->vif.type == NL80211_IFTYPE_AP_VLAN ||
-	    local->ops->wake_tx_queue) {
-		/* XXX: for AP_VLAN, actually track AP queues */
-		if (dev)
-			netif_tx_start_all_queues(dev);
-	} else if (dev) {
-		unsigned long flags;
-		int n_acs = IEEE80211_NUM_ACS;
-		int ac;
-
-		if (local->hw.queues < IEEE80211_NUM_ACS)
-			n_acs = 1;
-
-		spin_lock_irqsave(&local->queue_stop_reason_lock, flags);
-		if (sdata->vif.cab_queue == IEEE80211_INVAL_HW_QUEUE ||
-		    (local->queue_stop_reasons[sdata->vif.cab_queue] == 0 &&
-		     skb_queue_empty(&local->pending[sdata->vif.cab_queue]))) {
-			for (ac = 0; ac < n_acs; ac++) {
-				int ac_queue = sdata->vif.hw_queue[ac];
-
->>>>>>> f642729d
 				if (local->queue_stop_reasons[ac_queue] == 0 &&
 				    skb_queue_empty(&local->pending[ac_queue]))
 					netif_start_subqueue(dev, ac);
