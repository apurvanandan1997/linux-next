/* SPDX-License-Identifier: GPL-2.0 */
/*
* Portions of this file
* Copyright(c) 2016 Intel Deutschland GmbH
* Copyright (C) 2018 - 2019 Intel Corporation
*/

#ifndef __MAC80211_DRIVER_OPS
#define __MAC80211_DRIVER_OPS

#include <net/mac80211.h>
#include "ieee80211_i.h"
#include "trace.h"

#define check_sdata_in_driver(sdata)	({					\
	!WARN_ONCE(!(sdata->flags & IEEE80211_SDATA_IN_DRIVER),			\
		   "%s: Failed check-sdata-in-driver check, flags: 0x%x\n",	\
		   sdata->dev ? sdata->dev->name : sdata->name, sdata->flags);	\
})

static inline struct ieee80211_sub_if_data *
get_bss_sdata(struct ieee80211_sub_if_data *sdata)
{
	if (sdata->vif.type == NL80211_IFTYPE_AP_VLAN)
		sdata = container_of(sdata->bss, struct ieee80211_sub_if_data,
				     u.ap);

	return sdata;
}

static inline void drv_tx(struct ieee80211_local *local,
			  struct ieee80211_tx_control *control,
			  struct sk_buff *skb)
{
	local->ops->tx(&local->hw, control, skb);
}

static inline void drv_sync_rx_queues(struct ieee80211_local *local,
				      struct sta_info *sta)
{
	if (local->ops->sync_rx_queues) {
		trace_drv_sync_rx_queues(local, sta->sdata, &sta->sta);
		local->ops->sync_rx_queues(&local->hw);
		trace_drv_return_void(local);
	}
}

static inline void drv_get_et_strings(struct ieee80211_sub_if_data *sdata,
				      u32 sset, u8 *data)
{
	struct ieee80211_local *local = sdata->local;
	if (local->ops->get_et_strings) {
		trace_drv_get_et_strings(local, sset);
		local->ops->get_et_strings(&local->hw, &sdata->vif, sset, data);
		trace_drv_return_void(local);
	}
}

static inline void drv_get_et_stats(struct ieee80211_sub_if_data *sdata,
				    struct ethtool_stats *stats,
				    u64 *data)
{
	struct ieee80211_local *local = sdata->local;
	if (local->ops->get_et_stats) {
		trace_drv_get_et_stats(local);
		local->ops->get_et_stats(&local->hw, &sdata->vif, stats, data);
		trace_drv_return_void(local);
	}
}

static inline int drv_get_et_sset_count(struct ieee80211_sub_if_data *sdata,
					int sset)
{
	struct ieee80211_local *local = sdata->local;
	int rv = 0;
	if (local->ops->get_et_sset_count) {
		trace_drv_get_et_sset_count(local, sset);
		rv = local->ops->get_et_sset_count(&local->hw, &sdata->vif,
						   sset);
		trace_drv_return_int(local, rv);
	}
	return rv;
}

int drv_start(struct ieee80211_local *local);
void drv_stop(struct ieee80211_local *local);

#ifdef CONFIG_PM
static inline int drv_suspend(struct ieee80211_local *local,
			      struct cfg80211_wowlan *wowlan)
{
	int ret;

	might_sleep();

	trace_drv_suspend(local);
	ret = local->ops->suspend(&local->hw, wowlan);
	trace_drv_return_int(local, ret);
	return ret;
}

static inline int drv_resume(struct ieee80211_local *local)
{
	int ret;

	might_sleep();

	trace_drv_resume(local);
	ret = local->ops->resume(&local->hw);
	trace_drv_return_int(local, ret);
	return ret;
}

static inline void drv_set_wakeup(struct ieee80211_local *local,
				  bool enabled)
{
	might_sleep();

	if (!local->ops->set_wakeup)
		return;

	trace_drv_set_wakeup(local, enabled);
	local->ops->set_wakeup(&local->hw, enabled);
	trace_drv_return_void(local);
}
#endif

int drv_add_interface(struct ieee80211_local *local,
		      struct ieee80211_sub_if_data *sdata);

int drv_change_interface(struct ieee80211_local *local,
			 struct ieee80211_sub_if_data *sdata,
			 enum nl80211_iftype type, bool p2p);

void drv_remove_interface(struct ieee80211_local *local,
			  struct ieee80211_sub_if_data *sdata);

static inline int drv_config(struct ieee80211_local *local, u32 changed)
{
	int ret;

	might_sleep();

	trace_drv_config(local, changed);
	ret = local->ops->config(&local->hw, changed);
	trace_drv_return_int(local, ret);
	return ret;
}

static inline void drv_bss_info_changed(struct ieee80211_local *local,
					struct ieee80211_sub_if_data *sdata,
					struct ieee80211_bss_conf *info,
					u32 changed)
{
	might_sleep();

	if (WARN_ON_ONCE(changed & (BSS_CHANGED_BEACON |
				    BSS_CHANGED_BEACON_ENABLED) &&
			 sdata->vif.type != NL80211_IFTYPE_AP &&
			 sdata->vif.type != NL80211_IFTYPE_ADHOC &&
			 sdata->vif.type != NL80211_IFTYPE_MESH_POINT &&
			 sdata->vif.type != NL80211_IFTYPE_OCB))
		return;

	if (WARN_ON_ONCE(sdata->vif.type == NL80211_IFTYPE_P2P_DEVICE ||
			 sdata->vif.type == NL80211_IFTYPE_NAN ||
			 (sdata->vif.type == NL80211_IFTYPE_MONITOR &&
			  !sdata->vif.mu_mimo_owner &&
			  !(changed & BSS_CHANGED_TXPOWER))))
		return;

	if (!check_sdata_in_driver(sdata))
		return;

	trace_drv_bss_info_changed(local, sdata, info, changed);
	if (local->ops->bss_info_changed)
		local->ops->bss_info_changed(&local->hw, &sdata->vif, info, changed);
	trace_drv_return_void(local);
}

static inline u64 drv_prepare_multicast(struct ieee80211_local *local,
					struct netdev_hw_addr_list *mc_list)
{
	u64 ret = 0;

	trace_drv_prepare_multicast(local, mc_list->count);

	if (local->ops->prepare_multicast)
		ret = local->ops->prepare_multicast(&local->hw, mc_list);

	trace_drv_return_u64(local, ret);

	return ret;
}

static inline void drv_configure_filter(struct ieee80211_local *local,
					unsigned int changed_flags,
					unsigned int *total_flags,
					u64 multicast)
{
	might_sleep();

	trace_drv_configure_filter(local, changed_flags, total_flags,
				   multicast);
	local->ops->configure_filter(&local->hw, changed_flags, total_flags,
				     multicast);
	trace_drv_return_void(local);
}

static inline void drv_config_iface_filter(struct ieee80211_local *local,
					   struct ieee80211_sub_if_data *sdata,
					   unsigned int filter_flags,
					   unsigned int changed_flags)
{
	might_sleep();

	trace_drv_config_iface_filter(local, sdata, filter_flags,
				      changed_flags);
	if (local->ops->config_iface_filter)
		local->ops->config_iface_filter(&local->hw, &sdata->vif,
						filter_flags,
						changed_flags);
	trace_drv_return_void(local);
}

static inline int drv_set_tim(struct ieee80211_local *local,
			      struct ieee80211_sta *sta, bool set)
{
	int ret = 0;
	trace_drv_set_tim(local, sta, set);
	if (local->ops->set_tim)
		ret = local->ops->set_tim(&local->hw, sta, set);
	trace_drv_return_int(local, ret);
	return ret;
}

static inline int drv_set_key(struct ieee80211_local *local,
			      enum set_key_cmd cmd,
			      struct ieee80211_sub_if_data *sdata,
			      struct ieee80211_sta *sta,
			      struct ieee80211_key_conf *key)
{
	int ret;

	might_sleep();

	sdata = get_bss_sdata(sdata);
	if (!check_sdata_in_driver(sdata))
		return -EIO;

	trace_drv_set_key(local, cmd, sdata, sta, key);
	ret = local->ops->set_key(&local->hw, cmd, &sdata->vif, sta, key);
	trace_drv_return_int(local, ret);
	return ret;
}

static inline void drv_update_tkip_key(struct ieee80211_local *local,
				       struct ieee80211_sub_if_data *sdata,
				       struct ieee80211_key_conf *conf,
				       struct sta_info *sta, u32 iv32,
				       u16 *phase1key)
{
	struct ieee80211_sta *ista = NULL;

	if (sta)
		ista = &sta->sta;

	sdata = get_bss_sdata(sdata);
	if (!check_sdata_in_driver(sdata))
		return;

	trace_drv_update_tkip_key(local, sdata, conf, ista, iv32);
	if (local->ops->update_tkip_key)
		local->ops->update_tkip_key(&local->hw, &sdata->vif, conf,
					    ista, iv32, phase1key);
	trace_drv_return_void(local);
}

static inline int drv_hw_scan(struct ieee80211_local *local,
			      struct ieee80211_sub_if_data *sdata,
			      struct ieee80211_scan_request *req)
{
	int ret;

	might_sleep();

	if (!check_sdata_in_driver(sdata))
		return -EIO;

	trace_drv_hw_scan(local, sdata);
	ret = local->ops->hw_scan(&local->hw, &sdata->vif, req);
	trace_drv_return_int(local, ret);
	return ret;
}

static inline void drv_cancel_hw_scan(struct ieee80211_local *local,
				      struct ieee80211_sub_if_data *sdata)
{
	might_sleep();

	if (!check_sdata_in_driver(sdata))
		return;

	trace_drv_cancel_hw_scan(local, sdata);
	local->ops->cancel_hw_scan(&local->hw, &sdata->vif);
	trace_drv_return_void(local);
}

static inline int
drv_sched_scan_start(struct ieee80211_local *local,
		     struct ieee80211_sub_if_data *sdata,
		     struct cfg80211_sched_scan_request *req,
		     struct ieee80211_scan_ies *ies)
{
	int ret;

	might_sleep();

	if (!check_sdata_in_driver(sdata))
		return -EIO;

	trace_drv_sched_scan_start(local, sdata);
	ret = local->ops->sched_scan_start(&local->hw, &sdata->vif,
					      req, ies);
	trace_drv_return_int(local, ret);
	return ret;
}

static inline int drv_sched_scan_stop(struct ieee80211_local *local,
				      struct ieee80211_sub_if_data *sdata)
{
	int ret;

	might_sleep();

	if (!check_sdata_in_driver(sdata))
		return -EIO;

	trace_drv_sched_scan_stop(local, sdata);
	ret = local->ops->sched_scan_stop(&local->hw, &sdata->vif);
	trace_drv_return_int(local, ret);

	return ret;
}

static inline void drv_sw_scan_start(struct ieee80211_local *local,
				     struct ieee80211_sub_if_data *sdata,
				     const u8 *mac_addr)
{
	might_sleep();

	trace_drv_sw_scan_start(local, sdata, mac_addr);
	if (local->ops->sw_scan_start)
		local->ops->sw_scan_start(&local->hw, &sdata->vif, mac_addr);
	trace_drv_return_void(local);
}

static inline void drv_sw_scan_complete(struct ieee80211_local *local,
					struct ieee80211_sub_if_data *sdata)
{
	might_sleep();

	trace_drv_sw_scan_complete(local, sdata);
	if (local->ops->sw_scan_complete)
		local->ops->sw_scan_complete(&local->hw, &sdata->vif);
	trace_drv_return_void(local);
}

static inline int drv_get_stats(struct ieee80211_local *local,
				struct ieee80211_low_level_stats *stats)
{
	int ret = -EOPNOTSUPP;

	might_sleep();

	if (local->ops->get_stats)
		ret = local->ops->get_stats(&local->hw, stats);
	trace_drv_get_stats(local, stats, ret);

	return ret;
}

static inline void drv_get_key_seq(struct ieee80211_local *local,
				   struct ieee80211_key *key,
				   struct ieee80211_key_seq *seq)
{
	if (local->ops->get_key_seq)
		local->ops->get_key_seq(&local->hw, &key->conf, seq);
	trace_drv_get_key_seq(local, &key->conf);
}

static inline int drv_set_frag_threshold(struct ieee80211_local *local,
					u32 value)
{
	int ret = 0;

	might_sleep();

	trace_drv_set_frag_threshold(local, value);
	if (local->ops->set_frag_threshold)
		ret = local->ops->set_frag_threshold(&local->hw, value);
	trace_drv_return_int(local, ret);
	return ret;
}

static inline int drv_set_rts_threshold(struct ieee80211_local *local,
					u32 value)
{
	int ret = 0;

	might_sleep();

	trace_drv_set_rts_threshold(local, value);
	if (local->ops->set_rts_threshold)
		ret = local->ops->set_rts_threshold(&local->hw, value);
	trace_drv_return_int(local, ret);
	return ret;
}

static inline int drv_set_coverage_class(struct ieee80211_local *local,
					 s16 value)
{
	int ret = 0;
	might_sleep();

	trace_drv_set_coverage_class(local, value);
	if (local->ops->set_coverage_class)
		local->ops->set_coverage_class(&local->hw, value);
	else
		ret = -EOPNOTSUPP;

	trace_drv_return_int(local, ret);
	return ret;
}

static inline void drv_sta_notify(struct ieee80211_local *local,
				  struct ieee80211_sub_if_data *sdata,
				  enum sta_notify_cmd cmd,
				  struct ieee80211_sta *sta)
{
	sdata = get_bss_sdata(sdata);
	if (!check_sdata_in_driver(sdata))
		return;

	trace_drv_sta_notify(local, sdata, cmd, sta);
	if (local->ops->sta_notify)
		local->ops->sta_notify(&local->hw, &sdata->vif, cmd, sta);
	trace_drv_return_void(local);
}

static inline int drv_sta_add(struct ieee80211_local *local,
			      struct ieee80211_sub_if_data *sdata,
			      struct ieee80211_sta *sta)
{
	int ret = 0;

	might_sleep();

	sdata = get_bss_sdata(sdata);
	if (!check_sdata_in_driver(sdata))
		return -EIO;

	trace_drv_sta_add(local, sdata, sta);
	if (local->ops->sta_add)
		ret = local->ops->sta_add(&local->hw, &sdata->vif, sta);

	trace_drv_return_int(local, ret);

	return ret;
}

static inline void drv_sta_remove(struct ieee80211_local *local,
				  struct ieee80211_sub_if_data *sdata,
				  struct ieee80211_sta *sta)
{
	might_sleep();

	sdata = get_bss_sdata(sdata);
	if (!check_sdata_in_driver(sdata))
		return;

	trace_drv_sta_remove(local, sdata, sta);
	if (local->ops->sta_remove)
		local->ops->sta_remove(&local->hw, &sdata->vif, sta);

	trace_drv_return_void(local);
}

#ifdef CONFIG_MAC80211_DEBUGFS
static inline void drv_sta_add_debugfs(struct ieee80211_local *local,
				       struct ieee80211_sub_if_data *sdata,
				       struct ieee80211_sta *sta,
				       struct dentry *dir)
{
	might_sleep();

	sdata = get_bss_sdata(sdata);
	if (!check_sdata_in_driver(sdata))
		return;

	if (local->ops->sta_add_debugfs)
		local->ops->sta_add_debugfs(&local->hw, &sdata->vif,
					    sta, dir);
}
#endif

static inline void drv_sta_pre_rcu_remove(struct ieee80211_local *local,
					  struct ieee80211_sub_if_data *sdata,
					  struct sta_info *sta)
{
	might_sleep();

	sdata = get_bss_sdata(sdata);
	if (!check_sdata_in_driver(sdata))
		return;

	trace_drv_sta_pre_rcu_remove(local, sdata, &sta->sta);
	if (local->ops->sta_pre_rcu_remove)
		local->ops->sta_pre_rcu_remove(&local->hw, &sdata->vif,
					       &sta->sta);
	trace_drv_return_void(local);
}

__must_check
int drv_sta_state(struct ieee80211_local *local,
		  struct ieee80211_sub_if_data *sdata,
		  struct sta_info *sta,
		  enum ieee80211_sta_state old_state,
		  enum ieee80211_sta_state new_state);

__must_check
int drv_sta_set_txpwr(struct ieee80211_local *local,
		      struct ieee80211_sub_if_data *sdata,
		      struct sta_info *sta);

void drv_sta_rc_update(struct ieee80211_local *local,
		       struct ieee80211_sub_if_data *sdata,
		       struct ieee80211_sta *sta, u32 changed);

static inline void drv_sta_rate_tbl_update(struct ieee80211_local *local,
					   struct ieee80211_sub_if_data *sdata,
					   struct ieee80211_sta *sta)
{
	sdata = get_bss_sdata(sdata);
	if (!check_sdata_in_driver(sdata))
		return;

	trace_drv_sta_rate_tbl_update(local, sdata, sta);
	if (local->ops->sta_rate_tbl_update)
		local->ops->sta_rate_tbl_update(&local->hw, &sdata->vif, sta);

	trace_drv_return_void(local);
}

static inline void drv_sta_statistics(struct ieee80211_local *local,
				      struct ieee80211_sub_if_data *sdata,
				      struct ieee80211_sta *sta,
				      struct station_info *sinfo)
{
	sdata = get_bss_sdata(sdata);
	if (!check_sdata_in_driver(sdata))
		return;

	trace_drv_sta_statistics(local, sdata, sta);
	if (local->ops->sta_statistics)
		local->ops->sta_statistics(&local->hw, &sdata->vif, sta, sinfo);
	trace_drv_return_void(local);
}

int drv_conf_tx(struct ieee80211_local *local,
		struct ieee80211_sub_if_data *sdata, u16 ac,
		const struct ieee80211_tx_queue_params *params);

u64 drv_get_tsf(struct ieee80211_local *local,
		struct ieee80211_sub_if_data *sdata);
void drv_set_tsf(struct ieee80211_local *local,
		 struct ieee80211_sub_if_data *sdata,
		 u64 tsf);
void drv_offset_tsf(struct ieee80211_local *local,
		    struct ieee80211_sub_if_data *sdata,
		    s64 offset);
void drv_reset_tsf(struct ieee80211_local *local,
		   struct ieee80211_sub_if_data *sdata);

static inline int drv_tx_last_beacon(struct ieee80211_local *local)
{
	int ret = 0; /* default unsupported op for less congestion */

	might_sleep();

	trace_drv_tx_last_beacon(local);
	if (local->ops->tx_last_beacon)
		ret = local->ops->tx_last_beacon(&local->hw);
	trace_drv_return_int(local, ret);
	return ret;
}

int drv_ampdu_action(struct ieee80211_local *local,
		     struct ieee80211_sub_if_data *sdata,
		     struct ieee80211_ampdu_params *params);

static inline int drv_get_survey(struct ieee80211_local *local, int idx,
				struct survey_info *survey)
{
	int ret = -EOPNOTSUPP;

	trace_drv_get_survey(local, idx, survey);

	if (local->ops->get_survey)
		ret = local->ops->get_survey(&local->hw, idx, survey);

	trace_drv_return_int(local, ret);

	return ret;
}

static inline void drv_rfkill_poll(struct ieee80211_local *local)
{
	might_sleep();

	if (local->ops->rfkill_poll)
		local->ops->rfkill_poll(&local->hw);
}

static inline void drv_flush(struct ieee80211_local *local,
			     struct ieee80211_sub_if_data *sdata,
			     u32 queues, bool drop)
{
	struct ieee80211_vif *vif = sdata ? &sdata->vif : NULL;

	might_sleep();

	if (sdata && !check_sdata_in_driver(sdata))
		return;

	trace_drv_flush(local, queues, drop);
	if (local->ops->flush)
		local->ops->flush(&local->hw, vif, queues, drop);
	trace_drv_return_void(local);
}

static inline void drv_channel_switch(struct ieee80211_local *local,
				      struct ieee80211_sub_if_data *sdata,
				      struct ieee80211_channel_switch *ch_switch)
{
	might_sleep();

	trace_drv_channel_switch(local, sdata, ch_switch);
	local->ops->channel_switch(&local->hw, &sdata->vif, ch_switch);
	trace_drv_return_void(local);
}


static inline int drv_set_antenna(struct ieee80211_local *local,
				  u32 tx_ant, u32 rx_ant)
{
	int ret = -EOPNOTSUPP;
	might_sleep();
	if (local->ops->set_antenna)
		ret = local->ops->set_antenna(&local->hw, tx_ant, rx_ant);
	trace_drv_set_antenna(local, tx_ant, rx_ant, ret);
	return ret;
}

static inline int drv_get_antenna(struct ieee80211_local *local,
				  u32 *tx_ant, u32 *rx_ant)
{
	int ret = -EOPNOTSUPP;
	might_sleep();
	if (local->ops->get_antenna)
		ret = local->ops->get_antenna(&local->hw, tx_ant, rx_ant);
	trace_drv_get_antenna(local, *tx_ant, *rx_ant, ret);
	return ret;
}

static inline int drv_remain_on_channel(struct ieee80211_local *local,
					struct ieee80211_sub_if_data *sdata,
					struct ieee80211_channel *chan,
					unsigned int duration,
					enum ieee80211_roc_type type)
{
	int ret;

	might_sleep();

	trace_drv_remain_on_channel(local, sdata, chan, duration, type);
	ret = local->ops->remain_on_channel(&local->hw, &sdata->vif,
					    chan, duration, type);
	trace_drv_return_int(local, ret);

	return ret;
}

static inline int
drv_cancel_remain_on_channel(struct ieee80211_local *local,
			     struct ieee80211_sub_if_data *sdata)
{
	int ret;

	might_sleep();

	trace_drv_cancel_remain_on_channel(local, sdata);
	ret = local->ops->cancel_remain_on_channel(&local->hw, &sdata->vif);
	trace_drv_return_int(local, ret);

	return ret;
}

static inline int drv_set_ringparam(struct ieee80211_local *local,
				    u32 tx, u32 rx)
{
	int ret = -ENOTSUPP;

	might_sleep();

	trace_drv_set_ringparam(local, tx, rx);
	if (local->ops->set_ringparam)
		ret = local->ops->set_ringparam(&local->hw, tx, rx);
	trace_drv_return_int(local, ret);

	return ret;
}

static inline void drv_get_ringparam(struct ieee80211_local *local,
				     u32 *tx, u32 *tx_max, u32 *rx, u32 *rx_max)
{
	might_sleep();

	trace_drv_get_ringparam(local, tx, tx_max, rx, rx_max);
	if (local->ops->get_ringparam)
		local->ops->get_ringparam(&local->hw, tx, tx_max, rx, rx_max);
	trace_drv_return_void(local);
}

static inline bool drv_tx_frames_pending(struct ieee80211_local *local)
{
	bool ret = false;

	might_sleep();

	trace_drv_tx_frames_pending(local);
	if (local->ops->tx_frames_pending)
		ret = local->ops->tx_frames_pending(&local->hw);
	trace_drv_return_bool(local, ret);

	return ret;
}

static inline int drv_set_bitrate_mask(struct ieee80211_local *local,
				       struct ieee80211_sub_if_data *sdata,
				       const struct cfg80211_bitrate_mask *mask)
{
	int ret = -EOPNOTSUPP;

	might_sleep();

	if (!check_sdata_in_driver(sdata))
		return -EIO;

	trace_drv_set_bitrate_mask(local, sdata, mask);
	if (local->ops->set_bitrate_mask)
		ret = local->ops->set_bitrate_mask(&local->hw,
						   &sdata->vif, mask);
	trace_drv_return_int(local, ret);

	return ret;
}

static inline void drv_set_rekey_data(struct ieee80211_local *local,
				      struct ieee80211_sub_if_data *sdata,
				      struct cfg80211_gtk_rekey_data *data)
{
	if (!check_sdata_in_driver(sdata))
		return;

	trace_drv_set_rekey_data(local, sdata, data);
	if (local->ops->set_rekey_data)
		local->ops->set_rekey_data(&local->hw, &sdata->vif, data);
	trace_drv_return_void(local);
}

static inline void drv_event_callback(struct ieee80211_local *local,
				      struct ieee80211_sub_if_data *sdata,
				      const struct ieee80211_event *event)
{
	trace_drv_event_callback(local, sdata, event);
	if (local->ops->event_callback)
		local->ops->event_callback(&local->hw, &sdata->vif, event);
	trace_drv_return_void(local);
}

static inline void
drv_release_buffered_frames(struct ieee80211_local *local,
			    struct sta_info *sta, u16 tids, int num_frames,
			    enum ieee80211_frame_release_type reason,
			    bool more_data)
{
	trace_drv_release_buffered_frames(local, &sta->sta, tids, num_frames,
					  reason, more_data);
	if (local->ops->release_buffered_frames)
		local->ops->release_buffered_frames(&local->hw, &sta->sta, tids,
						    num_frames, reason,
						    more_data);
	trace_drv_return_void(local);
}

static inline void
drv_allow_buffered_frames(struct ieee80211_local *local,
			  struct sta_info *sta, u16 tids, int num_frames,
			  enum ieee80211_frame_release_type reason,
			  bool more_data)
{
	trace_drv_allow_buffered_frames(local, &sta->sta, tids, num_frames,
					reason, more_data);
	if (local->ops->allow_buffered_frames)
		local->ops->allow_buffered_frames(&local->hw, &sta->sta,
						  tids, num_frames, reason,
						  more_data);
	trace_drv_return_void(local);
}

static inline void drv_mgd_prepare_tx(struct ieee80211_local *local,
				      struct ieee80211_sub_if_data *sdata,
				      u16 duration)
{
	might_sleep();

	if (!check_sdata_in_driver(sdata))
		return;
	WARN_ON_ONCE(sdata->vif.type != NL80211_IFTYPE_STATION);

	trace_drv_mgd_prepare_tx(local, sdata, duration);
	if (local->ops->mgd_prepare_tx)
		local->ops->mgd_prepare_tx(&local->hw, &sdata->vif, duration);
	trace_drv_return_void(local);
}

static inline void
drv_mgd_protect_tdls_discover(struct ieee80211_local *local,
			      struct ieee80211_sub_if_data *sdata)
{
	might_sleep();

	if (!check_sdata_in_driver(sdata))
		return;
	WARN_ON_ONCE(sdata->vif.type != NL80211_IFTYPE_STATION);

	trace_drv_mgd_protect_tdls_discover(local, sdata);
	if (local->ops->mgd_protect_tdls_discover)
		local->ops->mgd_protect_tdls_discover(&local->hw, &sdata->vif);
	trace_drv_return_void(local);
}

static inline int drv_add_chanctx(struct ieee80211_local *local,
				  struct ieee80211_chanctx *ctx)
{
	int ret = -EOPNOTSUPP;

	might_sleep();

	trace_drv_add_chanctx(local, ctx);
	if (local->ops->add_chanctx)
		ret = local->ops->add_chanctx(&local->hw, &ctx->conf);
	trace_drv_return_int(local, ret);
	if (!ret)
		ctx->driver_present = true;

	return ret;
}

static inline void drv_remove_chanctx(struct ieee80211_local *local,
				      struct ieee80211_chanctx *ctx)
{
	might_sleep();

	if (WARN_ON(!ctx->driver_present))
		return;

	trace_drv_remove_chanctx(local, ctx);
	if (local->ops->remove_chanctx)
		local->ops->remove_chanctx(&local->hw, &ctx->conf);
	trace_drv_return_void(local);
	ctx->driver_present = false;
}

static inline void drv_change_chanctx(struct ieee80211_local *local,
				      struct ieee80211_chanctx *ctx,
				      u32 changed)
{
	might_sleep();

	trace_drv_change_chanctx(local, ctx, changed);
	if (local->ops->change_chanctx) {
		WARN_ON_ONCE(!ctx->driver_present);
		local->ops->change_chanctx(&local->hw, &ctx->conf, changed);
	}
	trace_drv_return_void(local);
}

static inline int drv_assign_vif_chanctx(struct ieee80211_local *local,
					 struct ieee80211_sub_if_data *sdata,
					 struct ieee80211_chanctx *ctx)
{
	int ret = 0;

	if (!check_sdata_in_driver(sdata))
		return -EIO;

	trace_drv_assign_vif_chanctx(local, sdata, ctx);
	if (local->ops->assign_vif_chanctx) {
		WARN_ON_ONCE(!ctx->driver_present);
		ret = local->ops->assign_vif_chanctx(&local->hw,
						     &sdata->vif,
						     &ctx->conf);
	}
	trace_drv_return_int(local, ret);

	return ret;
}

static inline void drv_unassign_vif_chanctx(struct ieee80211_local *local,
					    struct ieee80211_sub_if_data *sdata,
					    struct ieee80211_chanctx *ctx)
{
	might_sleep();

	if (!check_sdata_in_driver(sdata))
		return;

	trace_drv_unassign_vif_chanctx(local, sdata, ctx);
	if (local->ops->unassign_vif_chanctx) {
		WARN_ON_ONCE(!ctx->driver_present);
		local->ops->unassign_vif_chanctx(&local->hw,
						 &sdata->vif,
						 &ctx->conf);
	}
	trace_drv_return_void(local);
}

int drv_switch_vif_chanctx(struct ieee80211_local *local,
			   struct ieee80211_vif_chanctx_switch *vifs,
			   int n_vifs, enum ieee80211_chanctx_switch_mode mode);

static inline int drv_start_ap(struct ieee80211_local *local,
			       struct ieee80211_sub_if_data *sdata)
{
	int ret = 0;

	might_sleep();

	if (!check_sdata_in_driver(sdata))
		return -EIO;

	trace_drv_start_ap(local, sdata, &sdata->vif.bss_conf);
	if (local->ops->start_ap)
		ret = local->ops->start_ap(&local->hw, &sdata->vif);
	trace_drv_return_int(local, ret);
	return ret;
}

static inline void drv_stop_ap(struct ieee80211_local *local,
			       struct ieee80211_sub_if_data *sdata)
{
	if (!check_sdata_in_driver(sdata))
		return;

	trace_drv_stop_ap(local, sdata);
	if (local->ops->stop_ap)
		local->ops->stop_ap(&local->hw, &sdata->vif);
	trace_drv_return_void(local);
}

static inline void
drv_reconfig_complete(struct ieee80211_local *local,
		      enum ieee80211_reconfig_type reconfig_type)
{
	might_sleep();

	trace_drv_reconfig_complete(local, reconfig_type);
	if (local->ops->reconfig_complete)
		local->ops->reconfig_complete(&local->hw, reconfig_type);
	trace_drv_return_void(local);
}

static inline void
drv_set_default_unicast_key(struct ieee80211_local *local,
			    struct ieee80211_sub_if_data *sdata,
			    int key_idx)
{
	if (!check_sdata_in_driver(sdata))
		return;

	WARN_ON_ONCE(key_idx < -1 || key_idx > 3);

	trace_drv_set_default_unicast_key(local, sdata, key_idx);
	if (local->ops->set_default_unicast_key)
		local->ops->set_default_unicast_key(&local->hw, &sdata->vif,
						    key_idx);
	trace_drv_return_void(local);
}

#if IS_ENABLED(CONFIG_IPV6)
static inline void drv_ipv6_addr_change(struct ieee80211_local *local,
					struct ieee80211_sub_if_data *sdata,
					struct inet6_dev *idev)
{
	trace_drv_ipv6_addr_change(local, sdata);
	if (local->ops->ipv6_addr_change)
		local->ops->ipv6_addr_change(&local->hw, &sdata->vif, idev);
	trace_drv_return_void(local);
}
#endif

static inline void
drv_channel_switch_beacon(struct ieee80211_sub_if_data *sdata,
			  struct cfg80211_chan_def *chandef)
{
	struct ieee80211_local *local = sdata->local;

	if (local->ops->channel_switch_beacon) {
		trace_drv_channel_switch_beacon(local, sdata, chandef);
		local->ops->channel_switch_beacon(&local->hw, &sdata->vif,
						  chandef);
	}
}

static inline int
drv_pre_channel_switch(struct ieee80211_sub_if_data *sdata,
		       struct ieee80211_channel_switch *ch_switch)
{
	struct ieee80211_local *local = sdata->local;
	int ret = 0;

	if (!check_sdata_in_driver(sdata))
		return -EIO;

	trace_drv_pre_channel_switch(local, sdata, ch_switch);
	if (local->ops->pre_channel_switch)
		ret = local->ops->pre_channel_switch(&local->hw, &sdata->vif,
						     ch_switch);
	trace_drv_return_int(local, ret);
	return ret;
}

static inline int
drv_post_channel_switch(struct ieee80211_sub_if_data *sdata)
{
	struct ieee80211_local *local = sdata->local;
	int ret = 0;

	if (!check_sdata_in_driver(sdata))
		return -EIO;

	trace_drv_post_channel_switch(local, sdata);
	if (local->ops->post_channel_switch)
		ret = local->ops->post_channel_switch(&local->hw, &sdata->vif);
	trace_drv_return_int(local, ret);
	return ret;
}

static inline void
drv_abort_channel_switch(struct ieee80211_sub_if_data *sdata)
{
	struct ieee80211_local *local = sdata->local;

	if (!check_sdata_in_driver(sdata))
		return;

	trace_drv_abort_channel_switch(local, sdata);

	if (local->ops->abort_channel_switch)
		local->ops->abort_channel_switch(&local->hw, &sdata->vif);
}

static inline void
drv_channel_switch_rx_beacon(struct ieee80211_sub_if_data *sdata,
			     struct ieee80211_channel_switch *ch_switch)
{
	struct ieee80211_local *local = sdata->local;

	if (!check_sdata_in_driver(sdata))
		return;

	trace_drv_channel_switch_rx_beacon(local, sdata, ch_switch);
	if (local->ops->channel_switch_rx_beacon)
		local->ops->channel_switch_rx_beacon(&local->hw, &sdata->vif,
						     ch_switch);
}

static inline int drv_join_ibss(struct ieee80211_local *local,
				struct ieee80211_sub_if_data *sdata)
{
	int ret = 0;

	might_sleep();
	if (!check_sdata_in_driver(sdata))
		return -EIO;

	trace_drv_join_ibss(local, sdata, &sdata->vif.bss_conf);
	if (local->ops->join_ibss)
		ret = local->ops->join_ibss(&local->hw, &sdata->vif);
	trace_drv_return_int(local, ret);
	return ret;
}

static inline void drv_leave_ibss(struct ieee80211_local *local,
				  struct ieee80211_sub_if_data *sdata)
{
	might_sleep();
	if (!check_sdata_in_driver(sdata))
		return;

	trace_drv_leave_ibss(local, sdata);
	if (local->ops->leave_ibss)
		local->ops->leave_ibss(&local->hw, &sdata->vif);
	trace_drv_return_void(local);
}

static inline u32 drv_get_expected_throughput(struct ieee80211_local *local,
					      struct sta_info *sta)
{
	u32 ret = 0;

	trace_drv_get_expected_throughput(&sta->sta);
	if (local->ops->get_expected_throughput && sta->uploaded)
		ret = local->ops->get_expected_throughput(&local->hw, &sta->sta);
	trace_drv_return_u32(local, ret);

	return ret;
}

static inline int drv_get_txpower(struct ieee80211_local *local,
				  struct ieee80211_sub_if_data *sdata, int *dbm)
{
	int ret;

	if (!local->ops->get_txpower)
		return -EOPNOTSUPP;

	ret = local->ops->get_txpower(&local->hw, &sdata->vif, dbm);
	trace_drv_get_txpower(local, sdata, *dbm, ret);

	return ret;
}

static inline int
drv_tdls_channel_switch(struct ieee80211_local *local,
			struct ieee80211_sub_if_data *sdata,
			struct ieee80211_sta *sta, u8 oper_class,
			struct cfg80211_chan_def *chandef,
			struct sk_buff *tmpl_skb, u32 ch_sw_tm_ie)
{
	int ret;

	might_sleep();
	if (!check_sdata_in_driver(sdata))
		return -EIO;

	if (!local->ops->tdls_channel_switch)
		return -EOPNOTSUPP;

	trace_drv_tdls_channel_switch(local, sdata, sta, oper_class, chandef);
	ret = local->ops->tdls_channel_switch(&local->hw, &sdata->vif, sta,
					      oper_class, chandef, tmpl_skb,
					      ch_sw_tm_ie);
	trace_drv_return_int(local, ret);
	return ret;
}

static inline void
drv_tdls_cancel_channel_switch(struct ieee80211_local *local,
			       struct ieee80211_sub_if_data *sdata,
			       struct ieee80211_sta *sta)
{
	might_sleep();
	if (!check_sdata_in_driver(sdata))
		return;

	if (!local->ops->tdls_cancel_channel_switch)
		return;

	trace_drv_tdls_cancel_channel_switch(local, sdata, sta);
	local->ops->tdls_cancel_channel_switch(&local->hw, &sdata->vif, sta);
	trace_drv_return_void(local);
}

static inline void
drv_tdls_recv_channel_switch(struct ieee80211_local *local,
			     struct ieee80211_sub_if_data *sdata,
			     struct ieee80211_tdls_ch_sw_params *params)
{
	trace_drv_tdls_recv_channel_switch(local, sdata, params);
	if (local->ops->tdls_recv_channel_switch)
		local->ops->tdls_recv_channel_switch(&local->hw, &sdata->vif,
						     params);
	trace_drv_return_void(local);
}

static inline void drv_wake_tx_queue(struct ieee80211_local *local,
				     struct txq_info *txq)
{
	struct ieee80211_sub_if_data *sdata = vif_to_sdata(txq->txq.vif);

	if (local->in_reconfig)
		return;

	if (!check_sdata_in_driver(sdata))
		return;

	trace_drv_wake_tx_queue(local, sdata, txq);
	local->ops->wake_tx_queue(&local->hw, &txq->txq);
}

static inline void schedule_and_wake_txq(struct ieee80211_local *local,
					 struct txq_info *txqi)
{
	ieee80211_schedule_txq(&local->hw, &txqi->txq);
	drv_wake_tx_queue(local, txqi);
}

static inline int drv_can_aggregate_in_amsdu(struct ieee80211_local *local,
					     struct sk_buff *head,
					     struct sk_buff *skb)
{
	if (!local->ops->can_aggregate_in_amsdu)
		return true;

	return local->ops->can_aggregate_in_amsdu(&local->hw, head, skb);
}

static inline int
drv_get_ftm_responder_stats(struct ieee80211_local *local,
			    struct ieee80211_sub_if_data *sdata,
			    struct cfg80211_ftm_responder_stats *ftm_stats)
{
	u32 ret = -EOPNOTSUPP;

	if (local->ops->get_ftm_responder_stats)
		ret = local->ops->get_ftm_responder_stats(&local->hw,
							 &sdata->vif,
							 ftm_stats);
	trace_drv_get_ftm_responder_stats(local, sdata, ftm_stats);

	return ret;
}

static inline int drv_start_pmsr(struct ieee80211_local *local,
				 struct ieee80211_sub_if_data *sdata,
				 struct cfg80211_pmsr_request *request)
{
	int ret = -EOPNOTSUPP;

	might_sleep();
	if (!check_sdata_in_driver(sdata))
		return -EIO;

	trace_drv_start_pmsr(local, sdata);

	if (local->ops->start_pmsr)
		ret = local->ops->start_pmsr(&local->hw, &sdata->vif, request);
	trace_drv_return_int(local, ret);

	return ret;
}

static inline void drv_abort_pmsr(struct ieee80211_local *local,
				  struct ieee80211_sub_if_data *sdata,
				  struct cfg80211_pmsr_request *request)
{
	trace_drv_abort_pmsr(local, sdata);

	might_sleep();
	if (!check_sdata_in_driver(sdata))
		return;

	if (local->ops->abort_pmsr)
		local->ops->abort_pmsr(&local->hw, &sdata->vif, request);
	trace_drv_return_void(local);
}

static inline int drv_start_nan(struct ieee80211_local *local,
				struct ieee80211_sub_if_data *sdata,
				struct cfg80211_nan_conf *conf)
{
	int ret;

	might_sleep();
	check_sdata_in_driver(sdata);

	trace_drv_start_nan(local, sdata, conf);
	ret = local->ops->start_nan(&local->hw, &sdata->vif, conf);
	trace_drv_return_int(local, ret);
	return ret;
}

static inline void drv_stop_nan(struct ieee80211_local *local,
				struct ieee80211_sub_if_data *sdata)
{
	might_sleep();
	check_sdata_in_driver(sdata);

	trace_drv_stop_nan(local, sdata);
	local->ops->stop_nan(&local->hw, &sdata->vif);
	trace_drv_return_void(local);
}

static inline int drv_nan_change_conf(struct ieee80211_local *local,
				       struct ieee80211_sub_if_data *sdata,
				       struct cfg80211_nan_conf *conf,
				       u32 changes)
{
	int ret;

	might_sleep();
	check_sdata_in_driver(sdata);

	if (!local->ops->nan_change_conf)
		return -EOPNOTSUPP;

	trace_drv_nan_change_conf(local, sdata, conf, changes);
	ret = local->ops->nan_change_conf(&local->hw, &sdata->vif, conf,
					  changes);
	trace_drv_return_int(local, ret);

	return ret;
}

static inline int drv_add_nan_func(struct ieee80211_local *local,
				   struct ieee80211_sub_if_data *sdata,
				   const struct cfg80211_nan_func *nan_func)
{
	int ret;

	might_sleep();
	check_sdata_in_driver(sdata);

	if (!local->ops->add_nan_func)
		return -EOPNOTSUPP;

	trace_drv_add_nan_func(local, sdata, nan_func);
	ret = local->ops->add_nan_func(&local->hw, &sdata->vif, nan_func);
	trace_drv_return_int(local, ret);

	return ret;
}

static inline void drv_del_nan_func(struct ieee80211_local *local,
				   struct ieee80211_sub_if_data *sdata,
				   u8 instance_id)
{
	might_sleep();
	check_sdata_in_driver(sdata);

	trace_drv_del_nan_func(local, sdata, instance_id);
	if (local->ops->del_nan_func)
		local->ops->del_nan_func(&local->hw, &sdata->vif, instance_id);
	trace_drv_return_void(local);
}

static inline int drv_set_tid_config(struct ieee80211_local *local,
				     struct ieee80211_sub_if_data *sdata,
				     struct ieee80211_sta *sta,
				     struct cfg80211_tid_config *tid_conf)
{
	int ret;

	might_sleep();
	ret = local->ops->set_tid_config(&local->hw, &sdata->vif, sta,
					 tid_conf);
	trace_drv_return_int(local, ret);

	return ret;
}

static inline int drv_reset_tid_config(struct ieee80211_local *local,
				       struct ieee80211_sub_if_data *sdata,
				       struct ieee80211_sta *sta, u8 tids)
{
	int ret;

	might_sleep();
	ret = local->ops->reset_tid_config(&local->hw, &sdata->vif, sta, tids);
	trace_drv_return_int(local, ret);

	return ret;
}

static inline void drv_update_vif_offload(struct ieee80211_local *local,
					  struct ieee80211_sub_if_data *sdata)
{
	might_sleep();
	check_sdata_in_driver(sdata);

	if (!local->ops->update_vif_offload)
		return;

	trace_drv_update_vif_offload(local, sdata);
	local->ops->update_vif_offload(&local->hw, &sdata->vif);
	trace_drv_return_void(local);
}

static inline void drv_sta_set_4addr(struct ieee80211_local *local,
				     struct ieee80211_sub_if_data *sdata,
				     struct ieee80211_sta *sta, bool enabled)
{
	sdata = get_bss_sdata(sdata);
	if (!check_sdata_in_driver(sdata))
		return;

	trace_drv_sta_set_4addr(local, sdata, sta, enabled);
	if (local->ops->sta_set_4addr)
		local->ops->sta_set_4addr(&local->hw, &sdata->vif, sta, enabled);
	trace_drv_return_void(local);
}

<<<<<<< HEAD
=======
static inline void drv_sta_set_decap_offload(struct ieee80211_local *local,
					     struct ieee80211_sub_if_data *sdata,
					     struct ieee80211_sta *sta,
					     bool enabled)
{
	sdata = get_bss_sdata(sdata);
	if (!check_sdata_in_driver(sdata))
		return;

	trace_drv_sta_set_decap_offload(local, sdata, sta, enabled);
	if (local->ops->sta_set_decap_offload)
		local->ops->sta_set_decap_offload(&local->hw, &sdata->vif, sta,
						  enabled);
	trace_drv_return_void(local);
}

>>>>>>> f642729d
#endif /* __MAC80211_DRIVER_OPS */<|MERGE_RESOLUTION|>--- conflicted
+++ resolved
@@ -1413,8 +1413,6 @@
 	trace_drv_return_void(local);
 }
 
-<<<<<<< HEAD
-=======
 static inline void drv_sta_set_decap_offload(struct ieee80211_local *local,
 					     struct ieee80211_sub_if_data *sdata,
 					     struct ieee80211_sta *sta,
@@ -1431,5 +1429,4 @@
 	trace_drv_return_void(local);
 }
 
->>>>>>> f642729d
 #endif /* __MAC80211_DRIVER_OPS */