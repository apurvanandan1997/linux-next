--- conflicted
+++ resolved
@@ -336,20 +336,14 @@
 	struct mptcp_subflow_context *subflow = mptcp_subflow_ctx(ssk);
 	struct sock *sk = subflow->conn;
 
-<<<<<<< HEAD
-=======
 	/* must hold: tcp_done() could drop last reference on parent */
 	sock_hold(sk);
 
->>>>>>> f642729d
 	tcp_set_state(ssk, TCP_CLOSE);
 	tcp_send_active_reset(ssk, GFP_ATOMIC);
 	tcp_done(ssk);
 	if (!test_and_set_bit(MPTCP_WORK_CLOSE_SUBFLOW, &mptcp_sk(sk)->flags) &&
 	    schedule_work(&mptcp_sk(sk)->work))
-<<<<<<< HEAD
-		sock_hold(sk);
-=======
 		return; /* worker will put sk for us */
 
 	sock_put(sk);
@@ -358,7 +352,6 @@
 static bool subflow_use_different_dport(struct mptcp_sock *msk, const struct sock *sk)
 {
 	return inet_sk(sk)->inet_dport != inet_sk((struct sock *)msk)->inet_dport;
->>>>>>> f642729d
 }
 
 static void subflow_finish_connect(struct sock *sk, const struct sk_buff *skb)
@@ -936,7 +929,6 @@
 
 static void mptcp_subflow_discard_data(struct sock *ssk, struct sk_buff *skb,
 				       u64 limit)
-<<<<<<< HEAD
 {
 	struct mptcp_subflow_context *subflow = mptcp_subflow_ctx(ssk);
 	bool fin = TCP_SKB_CB(skb)->tcp_flags & TCPHDR_FIN;
@@ -952,24 +944,6 @@
 		sk_eat_skb(ssk, skb);
 	if (mptcp_subflow_get_map_offset(subflow) >= subflow->map_data_len)
 		subflow->map_valid = 0;
-	if (incr)
-		tcp_cleanup_rbuf(ssk, incr);
-=======
-{
-	struct mptcp_subflow_context *subflow = mptcp_subflow_ctx(ssk);
-	bool fin = TCP_SKB_CB(skb)->tcp_flags & TCPHDR_FIN;
-	u32 incr;
-
-	incr = limit >= skb->len ? skb->len + fin : limit;
-
-	pr_debug("discarding=%d len=%d seq=%d", incr, skb->len,
-		 subflow->map_subflow_seq);
-	MPTCP_INC_STATS(sock_net(ssk), MPTCP_MIB_DUPDATA);
-	tcp_sk(ssk)->copied_seq += incr;
-	if (!before(tcp_sk(ssk)->copied_seq, TCP_SKB_CB(skb)->end_seq))
-		sk_eat_skb(ssk, skb);
-	if (mptcp_subflow_get_map_offset(subflow) >= subflow->map_data_len)
-		subflow->map_valid = 0;
 }
 
 /* sched mptcp worker to remove the subflow if no more data is pending */
@@ -986,7 +960,6 @@
 		if (!schedule_work(&msk->work))
 			sock_put(sk);
 	}
->>>>>>> f642729d
 }
 
 static bool subflow_check_data_avail(struct sock *ssk)
@@ -1052,17 +1025,10 @@
 			 ack_seq);
 		if (ack_seq == old_ack) {
 			subflow->data_avail = MPTCP_SUBFLOW_DATA_AVAIL;
-<<<<<<< HEAD
 			break;
 		} else if (after64(ack_seq, old_ack)) {
 			subflow->data_avail = MPTCP_SUBFLOW_OOO_DATA;
 			break;
-=======
-			break;
-		} else if (after64(ack_seq, old_ack)) {
-			subflow->data_avail = MPTCP_SUBFLOW_OOO_DATA;
-			break;
->>>>>>> f642729d
 		}
 
 		/* only accept in-sequence mapping. Old values are spurious
@@ -1157,16 +1123,6 @@
 	mptcp_write_space(sk);
 }
 
-<<<<<<< HEAD
-	if (!sk_stream_is_writeable(sk))
-		return;
-
-	if (sk_stream_is_writeable(parent)) {
-		set_bit(MPTCP_SEND_SPACE, &mptcp_sk(parent)->flags);
-		smp_mb__after_atomic();
-		/* set SEND_SPACE before sk_stream_write_space clears NOSPACE */
-		sk_stream_write_space(parent);
-=======
 void __mptcp_error_report(struct sock *sk)
 {
 	struct mptcp_subflow_context *subflow;
@@ -1192,7 +1148,6 @@
 		smp_wmb();
 		sk->sk_error_report(sk);
 		break;
->>>>>>> f642729d
 	}
 }
 
@@ -1327,11 +1282,7 @@
 	subflow->remote_id = remote_id;
 	subflow->request_join = 1;
 	subflow->request_bkup = !!(loc->flags & MPTCP_PM_ADDR_FLAG_BACKUP);
-<<<<<<< HEAD
-	mptcp_info2sockaddr(remote, &addr);
-=======
 	mptcp_info2sockaddr(remote, &addr, ssk->sk_family);
->>>>>>> f642729d
 
 	mptcp_add_pending_subflow(msk, subflow);
 	err = kernel_connect(sf, (struct sockaddr *)&addr, addrlen, O_NONBLOCK);
