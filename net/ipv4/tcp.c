--- conflicted
+++ resolved
@@ -4162,11 +4162,8 @@
 			return -EINVAL;
 		lock_sock(sk);
 		err = tcp_zerocopy_receive(sk, &zc, &tss);
-<<<<<<< HEAD
-=======
 		err = BPF_CGROUP_RUN_PROG_GETSOCKOPT_KERN(sk, level, optname,
 							  &zc, &len, err);
->>>>>>> 38b5133a
 		release_sock(sk);
 		if (len >= offsetofend(struct tcp_zerocopy_receive, msg_flags))
 			goto zerocopy_rcv_cmsg;
