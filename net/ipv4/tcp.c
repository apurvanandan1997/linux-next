--- conflicted
+++ resolved
@@ -1059,68 +1059,12 @@
 		goto out_err;
 
 	while (size > 0) {
-<<<<<<< HEAD
-		struct sk_buff *skb = tcp_write_queue_tail(sk);
-		int copy, i;
-		bool can_coalesce;
-
-		if (!skb || (copy = size_goal - skb->len) <= 0 ||
-		    !tcp_skb_can_collapse_to(skb)) {
-new_segment:
-			if (!sk_stream_memory_free(sk))
-				goto wait_for_space;
-
-			skb = sk_stream_alloc_skb(sk, 0, sk->sk_allocation,
-					tcp_rtx_and_write_queues_empty(sk));
-			if (!skb)
-				goto wait_for_space;
-
-#ifdef CONFIG_TLS_DEVICE
-			skb->decrypted = !!(flags & MSG_SENDPAGE_DECRYPTED);
-#endif
-			skb_entail(sk, skb);
-			copy = size_goal;
-		}
-
-		if (copy > size)
-			copy = size;
-
-		i = skb_shinfo(skb)->nr_frags;
-		can_coalesce = skb_can_coalesce(skb, i, page, offset);
-		if (!can_coalesce && i >= sysctl_max_skb_frags) {
-			tcp_mark_push(tp, skb);
-			goto new_segment;
-		}
-		if (!sk_wmem_schedule(sk, copy))
-			goto wait_for_space;
-
-		if (can_coalesce) {
-			skb_frag_size_add(&skb_shinfo(skb)->frags[i - 1], copy);
-		} else {
-			get_page(page);
-			skb_fill_page_desc(skb, i, page, offset, copy);
-		}
-
-		if (!(flags & MSG_NO_SHARED_FRAGS))
-			skb_shinfo(skb)->tx_flags |= SKBTX_SHARED_FRAG;
-
-		skb->len += copy;
-		skb->data_len += copy;
-		skb->truesize += copy;
-		sk_wmem_queued_add(sk, copy);
-		sk_mem_charge(sk, copy);
-		skb->ip_summed = CHECKSUM_PARTIAL;
-		WRITE_ONCE(tp->write_seq, tp->write_seq + copy);
-		TCP_SKB_CB(skb)->end_seq += copy;
-		tcp_skb_pcount_set(skb, 0);
-=======
 		struct sk_buff *skb;
 		size_t copy = size;
 
 		skb = tcp_build_frag(sk, size_goal, flags, page, offset, &copy);
 		if (!skb)
 			goto wait_for_space;
->>>>>>> f642729d
 
 		if (!copied)
 			TCP_SKB_CB(skb)->tcp_flags &= ~TCPHDR_PSH;
