/* net/sched/sch_ingress.c - Ingress and clsact qdisc
 *
 *              This program is free software; you can redistribute it and/or
 *              modify it under the terms of the GNU General Public License
 *              as published by the Free Software Foundation; either version
 *              2 of the License, or (at your option) any later version.
 *
 * Authors:     Jamal Hadi Salim 1999
 */

#include <linux/module.h>
#include <linux/types.h>
#include <linux/list.h>
#include <linux/skbuff.h>
#include <linux/rtnetlink.h>

#include <net/netlink.h>
#include <net/pkt_sched.h>
#include <net/pkt_cls.h>

struct ingress_sched_data {
	struct tcf_block *block;
};

static struct Qdisc *ingress_leaf(struct Qdisc *sch, unsigned long arg)
{
	return NULL;
}

static unsigned long ingress_find(struct Qdisc *sch, u32 classid)
{
	return TC_H_MIN(classid) + 1;
}

static unsigned long ingress_bind_filter(struct Qdisc *sch,
					 unsigned long parent, u32 classid)
{
	return ingress_find(sch, classid);
}

static void ingress_unbind_filter(struct Qdisc *sch, unsigned long cl)
{
}

static void ingress_walk(struct Qdisc *sch, struct qdisc_walker *walker)
{
}

static struct tcf_block *ingress_tcf_block(struct Qdisc *sch, unsigned long cl)
{
	struct ingress_sched_data *q = qdisc_priv(sch);

	return q->block;
}

static int ingress_init(struct Qdisc *sch, struct nlattr *opt)
{
	struct ingress_sched_data *q = qdisc_priv(sch);
	struct net_device *dev = qdisc_dev(sch);
	int err;

	err = tcf_block_get(&q->block, &dev->ingress_cl_list);
	if (err)
		return err;

	net_inc_ingress_queue();
	sch->flags |= TCQ_F_CPUSTATS;

	return 0;
}

static void ingress_destroy(struct Qdisc *sch)
{
	struct ingress_sched_data *q = qdisc_priv(sch);

	tcf_block_put(q->block);
	net_dec_ingress_queue();
}

static int ingress_dump(struct Qdisc *sch, struct sk_buff *skb)
{
	struct nlattr *nest;

	nest = nla_nest_start(skb, TCA_OPTIONS);
	if (nest == NULL)
		goto nla_put_failure;

	return nla_nest_end(skb, nest);

nla_put_failure:
	nla_nest_cancel(skb, nest);
	return -1;
}

static const struct Qdisc_class_ops ingress_class_ops = {
	.leaf		=	ingress_leaf,
	.find		=	ingress_find,
	.walk		=	ingress_walk,
	.tcf_block	=	ingress_tcf_block,
<<<<<<< HEAD
	.tcf_cl_offload	=	ingress_cl_offload,
=======
>>>>>>> bb176f67
	.bind_tcf	=	ingress_bind_filter,
	.unbind_tcf	=	ingress_unbind_filter,
};

static struct Qdisc_ops ingress_qdisc_ops __read_mostly = {
	.cl_ops		=	&ingress_class_ops,
	.id		=	"ingress",
	.priv_size	=	sizeof(struct ingress_sched_data),
	.init		=	ingress_init,
	.destroy	=	ingress_destroy,
	.dump		=	ingress_dump,
	.owner		=	THIS_MODULE,
};

struct clsact_sched_data {
	struct tcf_block *ingress_block;
	struct tcf_block *egress_block;
};

<<<<<<< HEAD
static unsigned long clsact_get(struct Qdisc *sch, u32 classid)
=======
static unsigned long clsact_find(struct Qdisc *sch, u32 classid)
>>>>>>> bb176f67
{
	switch (TC_H_MIN(classid)) {
	case TC_H_MIN(TC_H_MIN_INGRESS):
	case TC_H_MIN(TC_H_MIN_EGRESS):
		return TC_H_MIN(classid);
	default:
		return 0;
	}
}

static unsigned long clsact_bind_filter(struct Qdisc *sch,
					unsigned long parent, u32 classid)
{
	return clsact_find(sch, classid);
}

static struct tcf_block *clsact_tcf_block(struct Qdisc *sch, unsigned long cl)
{
	struct clsact_sched_data *q = qdisc_priv(sch);

	switch (cl) {
	case TC_H_MIN(TC_H_MIN_INGRESS):
		return q->ingress_block;
	case TC_H_MIN(TC_H_MIN_EGRESS):
		return q->egress_block;
	default:
		return NULL;
	}
}

static int clsact_init(struct Qdisc *sch, struct nlattr *opt)
{
	struct clsact_sched_data *q = qdisc_priv(sch);
	struct net_device *dev = qdisc_dev(sch);
	int err;

	err = tcf_block_get(&q->ingress_block, &dev->ingress_cl_list);
	if (err)
		return err;

	err = tcf_block_get(&q->egress_block, &dev->egress_cl_list);
	if (err)
		return err;

	net_inc_ingress_queue();
	net_inc_egress_queue();

	sch->flags |= TCQ_F_CPUSTATS;

	return 0;
}

static void clsact_destroy(struct Qdisc *sch)
{
	struct clsact_sched_data *q = qdisc_priv(sch);

	tcf_block_put(q->egress_block);
	tcf_block_put(q->ingress_block);

	net_dec_ingress_queue();
	net_dec_egress_queue();
}

static const struct Qdisc_class_ops clsact_class_ops = {
	.leaf		=	ingress_leaf,
	.find		=	clsact_find,
	.walk		=	ingress_walk,
	.tcf_block	=	clsact_tcf_block,
<<<<<<< HEAD
	.tcf_cl_offload	=	clsact_cl_offload,
=======
>>>>>>> bb176f67
	.bind_tcf	=	clsact_bind_filter,
	.unbind_tcf	=	ingress_unbind_filter,
};

static struct Qdisc_ops clsact_qdisc_ops __read_mostly = {
	.cl_ops		=	&clsact_class_ops,
	.id		=	"clsact",
	.priv_size	=	sizeof(struct clsact_sched_data),
	.init		=	clsact_init,
	.destroy	=	clsact_destroy,
	.dump		=	ingress_dump,
	.owner		=	THIS_MODULE,
};

static int __init ingress_module_init(void)
{
	int ret;

	ret = register_qdisc(&ingress_qdisc_ops);
	if (!ret) {
		ret = register_qdisc(&clsact_qdisc_ops);
		if (ret)
			unregister_qdisc(&ingress_qdisc_ops);
	}

	return ret;
}

static void __exit ingress_module_exit(void)
{
	unregister_qdisc(&ingress_qdisc_ops);
	unregister_qdisc(&clsact_qdisc_ops);
}

module_init(ingress_module_init);
module_exit(ingress_module_exit);

MODULE_ALIAS("sch_clsact");
MODULE_LICENSE("GPL");<|MERGE_RESOLUTION|>--- conflicted
+++ resolved
@@ -97,10 +97,6 @@
 	.find		=	ingress_find,
 	.walk		=	ingress_walk,
 	.tcf_block	=	ingress_tcf_block,
-<<<<<<< HEAD
-	.tcf_cl_offload	=	ingress_cl_offload,
-=======
->>>>>>> bb176f67
 	.bind_tcf	=	ingress_bind_filter,
 	.unbind_tcf	=	ingress_unbind_filter,
 };
@@ -120,11 +116,7 @@
 	struct tcf_block *egress_block;
 };
 
-<<<<<<< HEAD
-static unsigned long clsact_get(struct Qdisc *sch, u32 classid)
-=======
 static unsigned long clsact_find(struct Qdisc *sch, u32 classid)
->>>>>>> bb176f67
 {
 	switch (TC_H_MIN(classid)) {
 	case TC_H_MIN(TC_H_MIN_INGRESS):
@@ -193,10 +185,6 @@
 	.find		=	clsact_find,
 	.walk		=	ingress_walk,
 	.tcf_block	=	clsact_tcf_block,
-<<<<<<< HEAD
-	.tcf_cl_offload	=	clsact_cl_offload,
-=======
->>>>>>> bb176f67
 	.bind_tcf	=	clsact_bind_filter,
 	.unbind_tcf	=	ingress_unbind_filter,
 };
