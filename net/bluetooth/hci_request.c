/*
   BlueZ - Bluetooth protocol stack for Linux

   Copyright (C) 2014 Intel Corporation

   This program is free software; you can redistribute it and/or modify
   it under the terms of the GNU General Public License version 2 as
   published by the Free Software Foundation;

   THE SOFTWARE IS PROVIDED "AS IS", WITHOUT WARRANTY OF ANY KIND, EXPRESS
   OR IMPLIED, INCLUDING BUT NOT LIMITED TO THE WARRANTIES OF MERCHANTABILITY,
   FITNESS FOR A PARTICULAR PURPOSE AND NONINFRINGEMENT OF THIRD PARTY RIGHTS.
   IN NO EVENT SHALL THE COPYRIGHT HOLDER(S) AND AUTHOR(S) BE LIABLE FOR ANY
   CLAIM, OR ANY SPECIAL INDIRECT OR CONSEQUENTIAL DAMAGES, OR ANY DAMAGES
   WHATSOEVER RESULTING FROM LOSS OF USE, DATA OR PROFITS, WHETHER IN AN
   ACTION OF CONTRACT, NEGLIGENCE OR OTHER TORTIOUS ACTION, ARISING OUT OF
   OR IN CONNECTION WITH THE USE OR PERFORMANCE OF THIS SOFTWARE.

   ALL LIABILITY, INCLUDING LIABILITY FOR INFRINGEMENT OF ANY PATENTS,
   COPYRIGHTS, TRADEMARKS OR OTHER RIGHTS, RELATING TO USE OF THIS
   SOFTWARE IS DISCLAIMED.
*/

#include <linux/sched/signal.h>

#include <net/bluetooth/bluetooth.h>
#include <net/bluetooth/hci_core.h>
#include <net/bluetooth/mgmt.h>

#include "smp.h"
#include "hci_request.h"
#include "msft.h"

#define HCI_REQ_DONE	  0
#define HCI_REQ_PEND	  1
#define HCI_REQ_CANCELED  2

void hci_req_init(struct hci_request *req, struct hci_dev *hdev)
{
	skb_queue_head_init(&req->cmd_q);
	req->hdev = hdev;
	req->err = 0;
}

void hci_req_purge(struct hci_request *req)
{
	skb_queue_purge(&req->cmd_q);
}

bool hci_req_status_pend(struct hci_dev *hdev)
{
	return hdev->req_status == HCI_REQ_PEND;
}

static int req_run(struct hci_request *req, hci_req_complete_t complete,
		   hci_req_complete_skb_t complete_skb)
{
	struct hci_dev *hdev = req->hdev;
	struct sk_buff *skb;
	unsigned long flags;

	bt_dev_dbg(hdev, "length %u", skb_queue_len(&req->cmd_q));

	/* If an error occurred during request building, remove all HCI
	 * commands queued on the HCI request queue.
	 */
	if (req->err) {
		skb_queue_purge(&req->cmd_q);
		return req->err;
	}

	/* Do not allow empty requests */
	if (skb_queue_empty(&req->cmd_q))
		return -ENODATA;

	skb = skb_peek_tail(&req->cmd_q);
	if (complete) {
		bt_cb(skb)->hci.req_complete = complete;
	} else if (complete_skb) {
		bt_cb(skb)->hci.req_complete_skb = complete_skb;
		bt_cb(skb)->hci.req_flags |= HCI_REQ_SKB;
	}

	spin_lock_irqsave(&hdev->cmd_q.lock, flags);
	skb_queue_splice_tail(&req->cmd_q, &hdev->cmd_q);
	spin_unlock_irqrestore(&hdev->cmd_q.lock, flags);

	queue_work(hdev->workqueue, &hdev->cmd_work);

	return 0;
}

int hci_req_run(struct hci_request *req, hci_req_complete_t complete)
{
	return req_run(req, complete, NULL);
}

int hci_req_run_skb(struct hci_request *req, hci_req_complete_skb_t complete)
{
	return req_run(req, NULL, complete);
}

static void hci_req_sync_complete(struct hci_dev *hdev, u8 result, u16 opcode,
				  struct sk_buff *skb)
{
	bt_dev_dbg(hdev, "result 0x%2.2x", result);

	if (hdev->req_status == HCI_REQ_PEND) {
		hdev->req_result = result;
		hdev->req_status = HCI_REQ_DONE;
		if (skb)
			hdev->req_skb = skb_get(skb);
		wake_up_interruptible(&hdev->req_wait_q);
	}
}

void hci_req_sync_cancel(struct hci_dev *hdev, int err)
{
	bt_dev_dbg(hdev, "err 0x%2.2x", err);

	if (hdev->req_status == HCI_REQ_PEND) {
		hdev->req_result = err;
		hdev->req_status = HCI_REQ_CANCELED;
		wake_up_interruptible(&hdev->req_wait_q);
	}
}

struct sk_buff *__hci_cmd_sync_ev(struct hci_dev *hdev, u16 opcode, u32 plen,
				  const void *param, u8 event, u32 timeout)
{
	struct hci_request req;
	struct sk_buff *skb;
	int err = 0;

	bt_dev_dbg(hdev, "");

	hci_req_init(&req, hdev);

	hci_req_add_ev(&req, opcode, plen, param, event);

	hdev->req_status = HCI_REQ_PEND;

	err = hci_req_run_skb(&req, hci_req_sync_complete);
	if (err < 0)
		return ERR_PTR(err);

	err = wait_event_interruptible_timeout(hdev->req_wait_q,
			hdev->req_status != HCI_REQ_PEND, timeout);

	if (err == -ERESTARTSYS)
		return ERR_PTR(-EINTR);

	switch (hdev->req_status) {
	case HCI_REQ_DONE:
		err = -bt_to_errno(hdev->req_result);
		break;

	case HCI_REQ_CANCELED:
		err = -hdev->req_result;
		break;

	default:
		err = -ETIMEDOUT;
		break;
	}

	hdev->req_status = hdev->req_result = 0;
	skb = hdev->req_skb;
	hdev->req_skb = NULL;

	bt_dev_dbg(hdev, "end: err %d", err);

	if (err < 0) {
		kfree_skb(skb);
		return ERR_PTR(err);
	}

	if (!skb)
		return ERR_PTR(-ENODATA);

	return skb;
}
EXPORT_SYMBOL(__hci_cmd_sync_ev);

struct sk_buff *__hci_cmd_sync(struct hci_dev *hdev, u16 opcode, u32 plen,
			       const void *param, u32 timeout)
{
	return __hci_cmd_sync_ev(hdev, opcode, plen, param, 0, timeout);
}
EXPORT_SYMBOL(__hci_cmd_sync);

/* Execute request and wait for completion. */
int __hci_req_sync(struct hci_dev *hdev, int (*func)(struct hci_request *req,
						     unsigned long opt),
		   unsigned long opt, u32 timeout, u8 *hci_status)
{
	struct hci_request req;
	int err = 0;

	bt_dev_dbg(hdev, "start");

	hci_req_init(&req, hdev);

	hdev->req_status = HCI_REQ_PEND;

	err = func(&req, opt);
	if (err) {
		if (hci_status)
			*hci_status = HCI_ERROR_UNSPECIFIED;
		return err;
	}

	err = hci_req_run_skb(&req, hci_req_sync_complete);
	if (err < 0) {
		hdev->req_status = 0;

		/* ENODATA means the HCI request command queue is empty.
		 * This can happen when a request with conditionals doesn't
		 * trigger any commands to be sent. This is normal behavior
		 * and should not trigger an error return.
		 */
		if (err == -ENODATA) {
			if (hci_status)
				*hci_status = 0;
			return 0;
		}

		if (hci_status)
			*hci_status = HCI_ERROR_UNSPECIFIED;

		return err;
	}

	err = wait_event_interruptible_timeout(hdev->req_wait_q,
			hdev->req_status != HCI_REQ_PEND, timeout);

	if (err == -ERESTARTSYS)
		return -EINTR;

	switch (hdev->req_status) {
	case HCI_REQ_DONE:
		err = -bt_to_errno(hdev->req_result);
		if (hci_status)
			*hci_status = hdev->req_result;
		break;

	case HCI_REQ_CANCELED:
		err = -hdev->req_result;
		if (hci_status)
			*hci_status = HCI_ERROR_UNSPECIFIED;
		break;

	default:
		err = -ETIMEDOUT;
		if (hci_status)
			*hci_status = HCI_ERROR_UNSPECIFIED;
		break;
	}

	kfree_skb(hdev->req_skb);
	hdev->req_skb = NULL;
	hdev->req_status = hdev->req_result = 0;

	bt_dev_dbg(hdev, "end: err %d", err);

	return err;
}

int hci_req_sync(struct hci_dev *hdev, int (*req)(struct hci_request *req,
						  unsigned long opt),
		 unsigned long opt, u32 timeout, u8 *hci_status)
{
	int ret;

	if (!test_bit(HCI_UP, &hdev->flags))
		return -ENETDOWN;

	/* Serialize all requests */
	hci_req_sync_lock(hdev);
	ret = __hci_req_sync(hdev, req, opt, timeout, hci_status);
	hci_req_sync_unlock(hdev);

	return ret;
}

struct sk_buff *hci_prepare_cmd(struct hci_dev *hdev, u16 opcode, u32 plen,
				const void *param)
{
	int len = HCI_COMMAND_HDR_SIZE + plen;
	struct hci_command_hdr *hdr;
	struct sk_buff *skb;

	skb = bt_skb_alloc(len, GFP_ATOMIC);
	if (!skb)
		return NULL;

	hdr = skb_put(skb, HCI_COMMAND_HDR_SIZE);
	hdr->opcode = cpu_to_le16(opcode);
	hdr->plen   = plen;

	if (plen)
		skb_put_data(skb, param, plen);

	bt_dev_dbg(hdev, "skb len %d", skb->len);

	hci_skb_pkt_type(skb) = HCI_COMMAND_PKT;
	hci_skb_opcode(skb) = opcode;

	return skb;
}

/* Queue a command to an asynchronous HCI request */
void hci_req_add_ev(struct hci_request *req, u16 opcode, u32 plen,
		    const void *param, u8 event)
{
	struct hci_dev *hdev = req->hdev;
	struct sk_buff *skb;

	bt_dev_dbg(hdev, "opcode 0x%4.4x plen %d", opcode, plen);

	/* If an error occurred during request building, there is no point in
	 * queueing the HCI command. We can simply return.
	 */
	if (req->err)
		return;

	skb = hci_prepare_cmd(hdev, opcode, plen, param);
	if (!skb) {
		bt_dev_err(hdev, "no memory for command (opcode 0x%4.4x)",
			   opcode);
		req->err = -ENOMEM;
		return;
	}

	if (skb_queue_empty(&req->cmd_q))
		bt_cb(skb)->hci.req_flags |= HCI_REQ_START;

	bt_cb(skb)->hci.req_event = event;

	skb_queue_tail(&req->cmd_q, skb);
}

void hci_req_add(struct hci_request *req, u16 opcode, u32 plen,
		 const void *param)
{
	hci_req_add_ev(req, opcode, plen, param, 0);
}

void __hci_req_write_fast_connectable(struct hci_request *req, bool enable)
{
	struct hci_dev *hdev = req->hdev;
	struct hci_cp_write_page_scan_activity acp;
	u8 type;

	if (!hci_dev_test_flag(hdev, HCI_BREDR_ENABLED))
		return;

	if (hdev->hci_ver < BLUETOOTH_VER_1_2)
		return;

	if (enable) {
		type = PAGE_SCAN_TYPE_INTERLACED;

		/* 160 msec page scan interval */
		acp.interval = cpu_to_le16(0x0100);
	} else {
		type = hdev->def_page_scan_type;
		acp.interval = cpu_to_le16(hdev->def_page_scan_int);
	}

	acp.window = cpu_to_le16(hdev->def_page_scan_window);

	if (__cpu_to_le16(hdev->page_scan_interval) != acp.interval ||
	    __cpu_to_le16(hdev->page_scan_window) != acp.window)
		hci_req_add(req, HCI_OP_WRITE_PAGE_SCAN_ACTIVITY,
			    sizeof(acp), &acp);

	if (hdev->page_scan_type != type)
		hci_req_add(req, HCI_OP_WRITE_PAGE_SCAN_TYPE, 1, &type);
}

static void start_interleave_scan(struct hci_dev *hdev)
{
	hdev->interleave_scan_state = INTERLEAVE_SCAN_NO_FILTER;
	queue_delayed_work(hdev->req_workqueue,
			   &hdev->interleave_scan, 0);
}

static bool is_interleave_scanning(struct hci_dev *hdev)
{
	return hdev->interleave_scan_state != INTERLEAVE_SCAN_NONE;
}

static void cancel_interleave_scan(struct hci_dev *hdev)
{
	bt_dev_dbg(hdev, "cancelling interleave scan");

	cancel_delayed_work_sync(&hdev->interleave_scan);

	hdev->interleave_scan_state = INTERLEAVE_SCAN_NONE;
}

/* Return true if interleave_scan wasn't started until exiting this function,
 * otherwise, return false
 */
static bool __hci_update_interleaved_scan(struct hci_dev *hdev)
{
	/* Do interleaved scan only if all of the following are true:
	 * - There is at least one ADV monitor
	 * - At least one pending LE connection or one device to be scanned for
	 * - Monitor offloading is not supported
	 * If so, we should alternate between allowlist scan and one without
	 * any filters to save power.
	 */
	bool use_interleaving = hci_is_adv_monitoring(hdev) &&
				!(list_empty(&hdev->pend_le_conns) &&
				  list_empty(&hdev->pend_le_reports)) &&
				hci_get_adv_monitor_offload_ext(hdev) ==
				    HCI_ADV_MONITOR_EXT_NONE;
	bool is_interleaving = is_interleave_scanning(hdev);

	if (use_interleaving && !is_interleaving) {
		start_interleave_scan(hdev);
		bt_dev_dbg(hdev, "starting interleave scan");
		return true;
	}

	if (!use_interleaving && is_interleaving)
		cancel_interleave_scan(hdev);

	return false;
}

/* This function controls the background scanning based on hdev->pend_le_conns
 * list. If there are pending LE connection we start the background scanning,
 * otherwise we stop it.
 *
 * This function requires the caller holds hdev->lock.
 */
static void __hci_update_background_scan(struct hci_request *req)
{
	struct hci_dev *hdev = req->hdev;

	if (!test_bit(HCI_UP, &hdev->flags) ||
	    test_bit(HCI_INIT, &hdev->flags) ||
	    hci_dev_test_flag(hdev, HCI_SETUP) ||
	    hci_dev_test_flag(hdev, HCI_CONFIG) ||
	    hci_dev_test_flag(hdev, HCI_AUTO_OFF) ||
	    hci_dev_test_flag(hdev, HCI_UNREGISTER))
		return;

	/* No point in doing scanning if LE support hasn't been enabled */
	if (!hci_dev_test_flag(hdev, HCI_LE_ENABLED))
		return;

	/* If discovery is active don't interfere with it */
	if (hdev->discovery.state != DISCOVERY_STOPPED)
		return;

	/* Reset RSSI and UUID filters when starting background scanning
	 * since these filters are meant for service discovery only.
	 *
	 * The Start Discovery and Start Service Discovery operations
	 * ensure to set proper values for RSSI threshold and UUID
	 * filter list. So it is safe to just reset them here.
	 */
	hci_discovery_filter_clear(hdev);

	bt_dev_dbg(hdev, "ADV monitoring is %s",
		   hci_is_adv_monitoring(hdev) ? "on" : "off");

	if (list_empty(&hdev->pend_le_conns) &&
	    list_empty(&hdev->pend_le_reports) &&
	    !hci_is_adv_monitoring(hdev)) {
		/* If there is no pending LE connections or devices
		 * to be scanned for or no ADV monitors, we should stop the
		 * background scanning.
		 */

		/* If controller is not scanning we are done. */
		if (!hci_dev_test_flag(hdev, HCI_LE_SCAN))
			return;

		hci_req_add_le_scan_disable(req, false);

		bt_dev_dbg(hdev, "stopping background scanning");
	} else {
		/* If there is at least one pending LE connection, we should
		 * keep the background scan running.
		 */

		/* If controller is connecting, we should not start scanning
		 * since some controllers are not able to scan and connect at
		 * the same time.
		 */
		if (hci_lookup_le_connect(hdev))
			return;

		/* If controller is currently scanning, we stop it to ensure we
		 * don't miss any advertising (due to duplicates filter).
		 */
		if (hci_dev_test_flag(hdev, HCI_LE_SCAN))
			hci_req_add_le_scan_disable(req, false);

		hci_req_add_le_passive_scan(req);
		bt_dev_dbg(hdev, "starting background scanning");
	}
}

void __hci_req_update_name(struct hci_request *req)
{
	struct hci_dev *hdev = req->hdev;
	struct hci_cp_write_local_name cp;

	memcpy(cp.name, hdev->dev_name, sizeof(cp.name));

	hci_req_add(req, HCI_OP_WRITE_LOCAL_NAME, sizeof(cp), &cp);
}

#define PNP_INFO_SVCLASS_ID		0x1200

static u8 *create_uuid16_list(struct hci_dev *hdev, u8 *data, ptrdiff_t len)
{
	u8 *ptr = data, *uuids_start = NULL;
	struct bt_uuid *uuid;

	if (len < 4)
		return ptr;

	list_for_each_entry(uuid, &hdev->uuids, list) {
		u16 uuid16;

		if (uuid->size != 16)
			continue;

		uuid16 = get_unaligned_le16(&uuid->uuid[12]);
		if (uuid16 < 0x1100)
			continue;

		if (uuid16 == PNP_INFO_SVCLASS_ID)
			continue;

		if (!uuids_start) {
			uuids_start = ptr;
			uuids_start[0] = 1;
			uuids_start[1] = EIR_UUID16_ALL;
			ptr += 2;
		}

		/* Stop if not enough space to put next UUID */
		if ((ptr - data) + sizeof(u16) > len) {
			uuids_start[1] = EIR_UUID16_SOME;
			break;
		}

		*ptr++ = (uuid16 & 0x00ff);
		*ptr++ = (uuid16 & 0xff00) >> 8;
		uuids_start[0] += sizeof(uuid16);
	}

	return ptr;
}

static u8 *create_uuid32_list(struct hci_dev *hdev, u8 *data, ptrdiff_t len)
{
	u8 *ptr = data, *uuids_start = NULL;
	struct bt_uuid *uuid;

	if (len < 6)
		return ptr;

	list_for_each_entry(uuid, &hdev->uuids, list) {
		if (uuid->size != 32)
			continue;

		if (!uuids_start) {
			uuids_start = ptr;
			uuids_start[0] = 1;
			uuids_start[1] = EIR_UUID32_ALL;
			ptr += 2;
		}

		/* Stop if not enough space to put next UUID */
		if ((ptr - data) + sizeof(u32) > len) {
			uuids_start[1] = EIR_UUID32_SOME;
			break;
		}

		memcpy(ptr, &uuid->uuid[12], sizeof(u32));
		ptr += sizeof(u32);
		uuids_start[0] += sizeof(u32);
	}

	return ptr;
}

static u8 *create_uuid128_list(struct hci_dev *hdev, u8 *data, ptrdiff_t len)
{
	u8 *ptr = data, *uuids_start = NULL;
	struct bt_uuid *uuid;

	if (len < 18)
		return ptr;

	list_for_each_entry(uuid, &hdev->uuids, list) {
		if (uuid->size != 128)
			continue;

		if (!uuids_start) {
			uuids_start = ptr;
			uuids_start[0] = 1;
			uuids_start[1] = EIR_UUID128_ALL;
			ptr += 2;
		}

		/* Stop if not enough space to put next UUID */
		if ((ptr - data) + 16 > len) {
			uuids_start[1] = EIR_UUID128_SOME;
			break;
		}

		memcpy(ptr, uuid->uuid, 16);
		ptr += 16;
		uuids_start[0] += 16;
	}

	return ptr;
}

static void create_eir(struct hci_dev *hdev, u8 *data)
{
	u8 *ptr = data;
	size_t name_len;

	name_len = strlen(hdev->dev_name);

	if (name_len > 0) {
		/* EIR Data type */
		if (name_len > 48) {
			name_len = 48;
			ptr[1] = EIR_NAME_SHORT;
		} else
			ptr[1] = EIR_NAME_COMPLETE;

		/* EIR Data length */
		ptr[0] = name_len + 1;

		memcpy(ptr + 2, hdev->dev_name, name_len);

		ptr += (name_len + 2);
	}

	if (hdev->inq_tx_power != HCI_TX_POWER_INVALID) {
		ptr[0] = 2;
		ptr[1] = EIR_TX_POWER;
		ptr[2] = (u8) hdev->inq_tx_power;

		ptr += 3;
	}

	if (hdev->devid_source > 0) {
		ptr[0] = 9;
		ptr[1] = EIR_DEVICE_ID;

		put_unaligned_le16(hdev->devid_source, ptr + 2);
		put_unaligned_le16(hdev->devid_vendor, ptr + 4);
		put_unaligned_le16(hdev->devid_product, ptr + 6);
		put_unaligned_le16(hdev->devid_version, ptr + 8);

		ptr += 10;
	}

	ptr = create_uuid16_list(hdev, ptr, HCI_MAX_EIR_LENGTH - (ptr - data));
	ptr = create_uuid32_list(hdev, ptr, HCI_MAX_EIR_LENGTH - (ptr - data));
	ptr = create_uuid128_list(hdev, ptr, HCI_MAX_EIR_LENGTH - (ptr - data));
}

void __hci_req_update_eir(struct hci_request *req)
{
	struct hci_dev *hdev = req->hdev;
	struct hci_cp_write_eir cp;

	if (!hdev_is_powered(hdev))
		return;

	if (!lmp_ext_inq_capable(hdev))
		return;

	if (!hci_dev_test_flag(hdev, HCI_SSP_ENABLED))
		return;

	if (hci_dev_test_flag(hdev, HCI_SERVICE_CACHE))
		return;

	memset(&cp, 0, sizeof(cp));

	create_eir(hdev, cp.data);

	if (memcmp(cp.data, hdev->eir, sizeof(cp.data)) == 0)
		return;

	memcpy(hdev->eir, cp.data, sizeof(cp.data));

	hci_req_add(req, HCI_OP_WRITE_EIR, sizeof(cp), &cp);
}

void hci_req_add_le_scan_disable(struct hci_request *req, bool rpa_le_conn)
{
	struct hci_dev *hdev = req->hdev;

	if (hdev->scanning_paused) {
		bt_dev_dbg(hdev, "Scanning is paused for suspend");
		return;
	}

	if (hdev->suspended)
		set_bit(SUSPEND_SCAN_DISABLE, hdev->suspend_tasks);

	if (use_ext_scan(hdev)) {
		struct hci_cp_le_set_ext_scan_enable cp;

		memset(&cp, 0, sizeof(cp));
		cp.enable = LE_SCAN_DISABLE;
		hci_req_add(req, HCI_OP_LE_SET_EXT_SCAN_ENABLE, sizeof(cp),
			    &cp);
	} else {
		struct hci_cp_le_set_scan_enable cp;

		memset(&cp, 0, sizeof(cp));
		cp.enable = LE_SCAN_DISABLE;
		hci_req_add(req, HCI_OP_LE_SET_SCAN_ENABLE, sizeof(cp), &cp);
	}

	/* Disable address resolution */
	if (use_ll_privacy(hdev) &&
	    hci_dev_test_flag(hdev, HCI_ENABLE_LL_PRIVACY) &&
	    hci_dev_test_flag(hdev, HCI_LL_RPA_RESOLUTION) && !rpa_le_conn) {
		__u8 enable = 0x00;

		hci_req_add(req, HCI_OP_LE_SET_ADDR_RESOLV_ENABLE, 1, &enable);
	}
}

static void del_from_white_list(struct hci_request *req, bdaddr_t *bdaddr,
				u8 bdaddr_type)
{
	struct hci_cp_le_del_from_white_list cp;

	cp.bdaddr_type = bdaddr_type;
	bacpy(&cp.bdaddr, bdaddr);

	bt_dev_dbg(req->hdev, "Remove %pMR (0x%x) from whitelist", &cp.bdaddr,
		   cp.bdaddr_type);
	hci_req_add(req, HCI_OP_LE_DEL_FROM_WHITE_LIST, sizeof(cp), &cp);

	if (use_ll_privacy(req->hdev) &&
	    hci_dev_test_flag(req->hdev, HCI_ENABLE_LL_PRIVACY)) {
		struct smp_irk *irk;

		irk = hci_find_irk_by_addr(req->hdev, bdaddr, bdaddr_type);
		if (irk) {
			struct hci_cp_le_del_from_resolv_list cp;

			cp.bdaddr_type = bdaddr_type;
			bacpy(&cp.bdaddr, bdaddr);

			hci_req_add(req, HCI_OP_LE_DEL_FROM_RESOLV_LIST,
				    sizeof(cp), &cp);
		}
	}
}

/* Adds connection to white list if needed. On error, returns -1. */
static int add_to_white_list(struct hci_request *req,
			     struct hci_conn_params *params, u8 *num_entries,
			     bool allow_rpa)
{
	struct hci_cp_le_add_to_white_list cp;
	struct hci_dev *hdev = req->hdev;

	/* Already in white list */
	if (hci_bdaddr_list_lookup(&hdev->le_white_list, &params->addr,
				   params->addr_type))
		return 0;

	/* Select filter policy to accept all advertising */
	if (*num_entries >= hdev->le_white_list_size)
		return -1;

	/* White list can not be used with RPAs */
	if (!allow_rpa &&
	    !hci_dev_test_flag(hdev, HCI_ENABLE_LL_PRIVACY) &&
	    hci_find_irk_by_addr(hdev, &params->addr, params->addr_type)) {
		return -1;
	}

	/* During suspend, only wakeable devices can be in whitelist */
	if (hdev->suspended && !hci_conn_test_flag(HCI_CONN_FLAG_REMOTE_WAKEUP,
						   params->current_flags))
		return 0;

	*num_entries += 1;
	cp.bdaddr_type = params->addr_type;
	bacpy(&cp.bdaddr, &params->addr);

	bt_dev_dbg(hdev, "Add %pMR (0x%x) to whitelist", &cp.bdaddr,
		   cp.bdaddr_type);
	hci_req_add(req, HCI_OP_LE_ADD_TO_WHITE_LIST, sizeof(cp), &cp);

	if (use_ll_privacy(hdev) &&
	    hci_dev_test_flag(hdev, HCI_ENABLE_LL_PRIVACY)) {
		struct smp_irk *irk;

		irk = hci_find_irk_by_addr(hdev, &params->addr,
					   params->addr_type);
		if (irk) {
			struct hci_cp_le_add_to_resolv_list cp;

			cp.bdaddr_type = params->addr_type;
			bacpy(&cp.bdaddr, &params->addr);
			memcpy(cp.peer_irk, irk->val, 16);

			if (hci_dev_test_flag(hdev, HCI_PRIVACY))
				memcpy(cp.local_irk, hdev->irk, 16);
			else
				memset(cp.local_irk, 0, 16);

			hci_req_add(req, HCI_OP_LE_ADD_TO_RESOLV_LIST,
				    sizeof(cp), &cp);
		}
	}

	return 0;
}

static u8 update_white_list(struct hci_request *req)
{
	struct hci_dev *hdev = req->hdev;
	struct hci_conn_params *params;
	struct bdaddr_list *b;
	u8 num_entries = 0;
	bool pend_conn, pend_report;
	/* We allow whitelisting even with RPAs in suspend. In the worst case,
	 * we won't be able to wake from devices that use the privacy1.2
	 * features. Additionally, once we support privacy1.2 and IRK
	 * offloading, we can update this to also check for those conditions.
	 */
	bool allow_rpa = hdev->suspended;

	/* Go through the current white list programmed into the
	 * controller one by one and check if that address is still
	 * in the list of pending connections or list of devices to
	 * report. If not present in either list, then queue the
	 * command to remove it from the controller.
	 */
	list_for_each_entry(b, &hdev->le_white_list, list) {
		pend_conn = hci_pend_le_action_lookup(&hdev->pend_le_conns,
						      &b->bdaddr,
						      b->bdaddr_type);
		pend_report = hci_pend_le_action_lookup(&hdev->pend_le_reports,
							&b->bdaddr,
							b->bdaddr_type);

		/* If the device is not likely to connect or report,
		 * remove it from the whitelist.
		 */
		if (!pend_conn && !pend_report) {
			del_from_white_list(req, &b->bdaddr, b->bdaddr_type);
			continue;
		}

		/* White list can not be used with RPAs */
		if (!allow_rpa &&
		    !hci_dev_test_flag(hdev, HCI_ENABLE_LL_PRIVACY) &&
		    hci_find_irk_by_addr(hdev, &b->bdaddr, b->bdaddr_type)) {
			return 0x00;
		}

		num_entries++;
	}

	/* Since all no longer valid white list entries have been
	 * removed, walk through the list of pending connections
	 * and ensure that any new device gets programmed into
	 * the controller.
	 *
	 * If the list of the devices is larger than the list of
	 * available white list entries in the controller, then
	 * just abort and return filer policy value to not use the
	 * white list.
	 */
	list_for_each_entry(params, &hdev->pend_le_conns, action) {
		if (add_to_white_list(req, params, &num_entries, allow_rpa))
			return 0x00;
	}

	/* After adding all new pending connections, walk through
	 * the list of pending reports and also add these to the
	 * white list if there is still space. Abort if space runs out.
	 */
	list_for_each_entry(params, &hdev->pend_le_reports, action) {
		if (add_to_white_list(req, params, &num_entries, allow_rpa))
			return 0x00;
	}

	/* Use the allowlist unless the following conditions are all true:
	 * - We are not currently suspending
	 * - There are 1 or more ADV monitors registered and it's not offloaded
	 * - Interleaved scanning is not currently using the allowlist
	 */
	if (!idr_is_empty(&hdev->adv_monitors_idr) && !hdev->suspended &&
	    hci_get_adv_monitor_offload_ext(hdev) == HCI_ADV_MONITOR_EXT_NONE &&
	    hdev->interleave_scan_state != INTERLEAVE_SCAN_ALLOWLIST)
		return 0x00;

	/* Select filter policy to use white list */
	return 0x01;
}

static bool scan_use_rpa(struct hci_dev *hdev)
{
	return hci_dev_test_flag(hdev, HCI_PRIVACY);
}

static void hci_req_start_scan(struct hci_request *req, u8 type, u16 interval,
			       u16 window, u8 own_addr_type, u8 filter_policy,
			       bool addr_resolv)
{
	struct hci_dev *hdev = req->hdev;

	if (hdev->scanning_paused) {
		bt_dev_dbg(hdev, "Scanning is paused for suspend");
		return;
	}

	if (use_ll_privacy(hdev) &&
	    hci_dev_test_flag(hdev, HCI_ENABLE_LL_PRIVACY) &&
	    addr_resolv) {
		u8 enable = 0x01;

		hci_req_add(req, HCI_OP_LE_SET_ADDR_RESOLV_ENABLE, 1, &enable);
	}

	/* Use ext scanning if set ext scan param and ext scan enable is
	 * supported
	 */
	if (use_ext_scan(hdev)) {
		struct hci_cp_le_set_ext_scan_params *ext_param_cp;
		struct hci_cp_le_set_ext_scan_enable ext_enable_cp;
		struct hci_cp_le_scan_phy_params *phy_params;
		u8 data[sizeof(*ext_param_cp) + sizeof(*phy_params) * 2];
		u32 plen;

		ext_param_cp = (void *)data;
		phy_params = (void *)ext_param_cp->data;

		memset(ext_param_cp, 0, sizeof(*ext_param_cp));
		ext_param_cp->own_addr_type = own_addr_type;
		ext_param_cp->filter_policy = filter_policy;

		plen = sizeof(*ext_param_cp);

		if (scan_1m(hdev) || scan_2m(hdev)) {
			ext_param_cp->scanning_phys |= LE_SCAN_PHY_1M;

			memset(phy_params, 0, sizeof(*phy_params));
			phy_params->type = type;
			phy_params->interval = cpu_to_le16(interval);
			phy_params->window = cpu_to_le16(window);

			plen += sizeof(*phy_params);
			phy_params++;
		}

		if (scan_coded(hdev)) {
			ext_param_cp->scanning_phys |= LE_SCAN_PHY_CODED;

			memset(phy_params, 0, sizeof(*phy_params));
			phy_params->type = type;
			phy_params->interval = cpu_to_le16(interval);
			phy_params->window = cpu_to_le16(window);

			plen += sizeof(*phy_params);
			phy_params++;
		}

		hci_req_add(req, HCI_OP_LE_SET_EXT_SCAN_PARAMS,
			    plen, ext_param_cp);

		memset(&ext_enable_cp, 0, sizeof(ext_enable_cp));
		ext_enable_cp.enable = LE_SCAN_ENABLE;
		ext_enable_cp.filter_dup = LE_SCAN_FILTER_DUP_ENABLE;

		hci_req_add(req, HCI_OP_LE_SET_EXT_SCAN_ENABLE,
			    sizeof(ext_enable_cp), &ext_enable_cp);
	} else {
		struct hci_cp_le_set_scan_param param_cp;
		struct hci_cp_le_set_scan_enable enable_cp;

		memset(&param_cp, 0, sizeof(param_cp));
		param_cp.type = type;
		param_cp.interval = cpu_to_le16(interval);
		param_cp.window = cpu_to_le16(window);
		param_cp.own_address_type = own_addr_type;
		param_cp.filter_policy = filter_policy;
		hci_req_add(req, HCI_OP_LE_SET_SCAN_PARAM, sizeof(param_cp),
			    &param_cp);

		memset(&enable_cp, 0, sizeof(enable_cp));
		enable_cp.enable = LE_SCAN_ENABLE;
		enable_cp.filter_dup = LE_SCAN_FILTER_DUP_ENABLE;
		hci_req_add(req, HCI_OP_LE_SET_SCAN_ENABLE, sizeof(enable_cp),
			    &enable_cp);
	}
}

/* Returns true if an le connection is in the scanning state */
static inline bool hci_is_le_conn_scanning(struct hci_dev *hdev)
{
	struct hci_conn_hash *h = &hdev->conn_hash;
	struct hci_conn  *c;

	rcu_read_lock();

	list_for_each_entry_rcu(c, &h->list, list) {
		if (c->type == LE_LINK && c->state == BT_CONNECT &&
		    test_bit(HCI_CONN_SCANNING, &c->flags)) {
			rcu_read_unlock();
			return true;
		}
	}

	rcu_read_unlock();

	return false;
}

/* Ensure to call hci_req_add_le_scan_disable() first to disable the
 * controller based address resolution to be able to reconfigure
 * resolving list.
 */
void hci_req_add_le_passive_scan(struct hci_request *req)
{
	struct hci_dev *hdev = req->hdev;
	u8 own_addr_type;
	u8 filter_policy;
	u16 window, interval;
	/* Background scanning should run with address resolution */
	bool addr_resolv = true;

	if (hdev->scanning_paused) {
		bt_dev_dbg(hdev, "Scanning is paused for suspend");
		return;
	}

	/* Set require_privacy to false since no SCAN_REQ are send
	 * during passive scanning. Not using an non-resolvable address
	 * here is important so that peer devices using direct
	 * advertising with our address will be correctly reported
	 * by the controller.
	 */
	if (hci_update_random_address(req, false, scan_use_rpa(hdev),
				      &own_addr_type))
		return;

	if (hdev->enable_advmon_interleave_scan &&
	    __hci_update_interleaved_scan(hdev))
		return;

	bt_dev_dbg(hdev, "interleave state %d", hdev->interleave_scan_state);
	/* Adding or removing entries from the white list must
	 * happen before enabling scanning. The controller does
	 * not allow white list modification while scanning.
	 */
	filter_policy = update_white_list(req);

	/* When the controller is using random resolvable addresses and
	 * with that having LE privacy enabled, then controllers with
	 * Extended Scanner Filter Policies support can now enable support
	 * for handling directed advertising.
	 *
	 * So instead of using filter polices 0x00 (no whitelist)
	 * and 0x01 (whitelist enabled) use the new filter policies
	 * 0x02 (no whitelist) and 0x03 (whitelist enabled).
	 */
	if (hci_dev_test_flag(hdev, HCI_PRIVACY) &&
	    (hdev->le_features[0] & HCI_LE_EXT_SCAN_POLICY))
		filter_policy |= 0x02;

	if (hdev->suspended) {
		window = hdev->le_scan_window_suspend;
		interval = hdev->le_scan_int_suspend;

		set_bit(SUSPEND_SCAN_ENABLE, hdev->suspend_tasks);
	} else if (hci_is_le_conn_scanning(hdev)) {
		window = hdev->le_scan_window_connect;
		interval = hdev->le_scan_int_connect;
	} else if (hci_is_adv_monitoring(hdev)) {
		window = hdev->le_scan_window_adv_monitor;
		interval = hdev->le_scan_int_adv_monitor;
	} else {
		window = hdev->le_scan_window;
		interval = hdev->le_scan_interval;
	}

	bt_dev_dbg(hdev, "LE passive scan with whitelist = %d", filter_policy);
	hci_req_start_scan(req, LE_SCAN_PASSIVE, interval, window,
			   own_addr_type, filter_policy, addr_resolv);
}

static bool adv_instance_is_scannable(struct hci_dev *hdev, u8 instance)
{
	struct adv_info *adv_instance;

	/* Instance 0x00 always set local name */
	if (instance == 0x00)
		return true;

	adv_instance = hci_find_adv_instance(hdev, instance);
	if (!adv_instance)
		return false;

	if (adv_instance->flags & MGMT_ADV_FLAG_APPEARANCE ||
	    adv_instance->flags & MGMT_ADV_FLAG_LOCAL_NAME)
		return true;

	return adv_instance->scan_rsp_len ? true : false;
}

static void hci_req_clear_event_filter(struct hci_request *req)
{
	struct hci_cp_set_event_filter f;

	memset(&f, 0, sizeof(f));
	f.flt_type = HCI_FLT_CLEAR_ALL;
	hci_req_add(req, HCI_OP_SET_EVENT_FLT, 1, &f);

	/* Update page scan state (since we may have modified it when setting
	 * the event filter).
	 */
	__hci_req_update_scan(req);
}

static void hci_req_set_event_filter(struct hci_request *req)
{
	struct bdaddr_list_with_flags *b;
	struct hci_cp_set_event_filter f;
	struct hci_dev *hdev = req->hdev;
	u8 scan = SCAN_DISABLED;

	/* Always clear event filter when starting */
	hci_req_clear_event_filter(req);

	list_for_each_entry(b, &hdev->whitelist, list) {
		if (!hci_conn_test_flag(HCI_CONN_FLAG_REMOTE_WAKEUP,
					b->current_flags))
			continue;

		memset(&f, 0, sizeof(f));
		bacpy(&f.addr_conn_flt.bdaddr, &b->bdaddr);
		f.flt_type = HCI_FLT_CONN_SETUP;
		f.cond_type = HCI_CONN_SETUP_ALLOW_BDADDR;
		f.addr_conn_flt.auto_accept = HCI_CONN_SETUP_AUTO_ON;

		bt_dev_dbg(hdev, "Adding event filters for %pMR", &b->bdaddr);
		hci_req_add(req, HCI_OP_SET_EVENT_FLT, sizeof(f), &f);
		scan = SCAN_PAGE;
	}

	if (scan)
		set_bit(SUSPEND_SCAN_ENABLE, hdev->suspend_tasks);
	else
		set_bit(SUSPEND_SCAN_DISABLE, hdev->suspend_tasks);

	hci_req_add(req, HCI_OP_WRITE_SCAN_ENABLE, 1, &scan);
}

static void cancel_adv_timeout(struct hci_dev *hdev)
{
	if (hdev->adv_instance_timeout) {
		hdev->adv_instance_timeout = 0;
		cancel_delayed_work(&hdev->adv_instance_expire);
	}
}

/* This function requires the caller holds hdev->lock */
void __hci_req_pause_adv_instances(struct hci_request *req)
{
	bt_dev_dbg(req->hdev, "Pausing advertising instances");

	/* Call to disable any advertisements active on the controller.
	 * This will succeed even if no advertisements are configured.
	 */
	__hci_req_disable_advertising(req);

	/* If we are using software rotation, pause the loop */
	if (!ext_adv_capable(req->hdev))
		cancel_adv_timeout(req->hdev);
}

/* This function requires the caller holds hdev->lock */
static void __hci_req_resume_adv_instances(struct hci_request *req)
{
	struct adv_info *adv;

	bt_dev_dbg(req->hdev, "Resuming advertising instances");

	if (ext_adv_capable(req->hdev)) {
		/* Call for each tracked instance to be re-enabled */
		list_for_each_entry(adv, &req->hdev->adv_instances, list) {
			__hci_req_enable_ext_advertising(req,
							 adv->instance);
		}

	} else {
		/* Schedule for most recent instance to be restarted and begin
		 * the software rotation loop
		 */
		__hci_req_schedule_adv_instance(req,
						req->hdev->cur_adv_instance,
						true);
	}
}

/* This function requires the caller holds hdev->lock */
int hci_req_resume_adv_instances(struct hci_dev *hdev)
{
	struct hci_request req;

	hci_req_init(&req, hdev);
	__hci_req_resume_adv_instances(&req);

	return hci_req_run(&req, NULL);
}

static void cancel_adv_timeout(struct hci_dev *hdev)
{
	if (hdev->adv_instance_timeout) {
		hdev->adv_instance_timeout = 0;
		cancel_delayed_work(&hdev->adv_instance_expire);
	}
}

/* This function requires the caller holds hdev->lock */
static void hci_suspend_adv_instances(struct hci_request *req)
{
	bt_dev_dbg(req->hdev, "Suspending advertising instances");

	/* Call to disable any advertisements active on the controller.
	 * This will succeed even if no advertisements are configured.
	 */
	__hci_req_disable_advertising(req);

	/* If we are using software rotation, pause the loop */
	if (!ext_adv_capable(req->hdev))
		cancel_adv_timeout(req->hdev);
}

/* This function requires the caller holds hdev->lock */
static void hci_resume_adv_instances(struct hci_request *req)
{
	struct adv_info *adv;

	bt_dev_dbg(req->hdev, "Resuming advertising instances");

	if (ext_adv_capable(req->hdev)) {
		/* Call for each tracked instance to be re-enabled */
		list_for_each_entry(adv, &req->hdev->adv_instances, list) {
			__hci_req_enable_ext_advertising(req,
							 adv->instance);
		}

	} else {
		/* Schedule for most recent instance to be restarted and begin
		 * the software rotation loop
		 */
		__hci_req_schedule_adv_instance(req,
						req->hdev->cur_adv_instance,
						true);
	}
}

static void suspend_req_complete(struct hci_dev *hdev, u8 status, u16 opcode)
{
	bt_dev_dbg(hdev, "Request complete opcode=0x%x, status=0x%x", opcode,
		   status);
	if (test_bit(SUSPEND_SCAN_ENABLE, hdev->suspend_tasks) ||
	    test_bit(SUSPEND_SCAN_DISABLE, hdev->suspend_tasks)) {
		clear_bit(SUSPEND_SCAN_ENABLE, hdev->suspend_tasks);
		clear_bit(SUSPEND_SCAN_DISABLE, hdev->suspend_tasks);
		wake_up(&hdev->suspend_wait_q);
	}

	if (test_bit(SUSPEND_SET_ADV_FILTER, hdev->suspend_tasks)) {
		clear_bit(SUSPEND_SET_ADV_FILTER, hdev->suspend_tasks);
		wake_up(&hdev->suspend_wait_q);
	}
}

static void hci_req_add_set_adv_filter_enable(struct hci_request *req,
					      bool enable)
{
	struct hci_dev *hdev = req->hdev;

	switch (hci_get_adv_monitor_offload_ext(hdev)) {
	case HCI_ADV_MONITOR_EXT_MSFT:
		msft_req_add_set_filter_enable(req, enable);
		break;
	default:
		return;
	}

	/* No need to block when enabling since it's on resume path */
	if (hdev->suspended && !enable)
		set_bit(SUSPEND_SET_ADV_FILTER, hdev->suspend_tasks);
}

/* Call with hci_dev_lock */
void hci_req_prepare_suspend(struct hci_dev *hdev, enum suspended_state next)
{
	int old_state;
	struct hci_conn *conn;
	struct hci_request req;
	u8 page_scan;
	int disconnect_counter;

	if (next == hdev->suspend_state) {
		bt_dev_dbg(hdev, "Same state before and after: %d", next);
		goto done;
	}

	hdev->suspend_state = next;
	hci_req_init(&req, hdev);

	if (next == BT_SUSPEND_DISCONNECT) {
		/* Mark device as suspended */
		hdev->suspended = true;

		/* Pause discovery if not already stopped */
		old_state = hdev->discovery.state;
		if (old_state != DISCOVERY_STOPPED) {
			set_bit(SUSPEND_PAUSE_DISCOVERY, hdev->suspend_tasks);
			hci_discovery_set_state(hdev, DISCOVERY_STOPPING);
			queue_work(hdev->req_workqueue, &hdev->discov_update);
		}

		hdev->discovery_paused = true;
		hdev->discovery_old_state = old_state;

		/* Stop directed advertising */
		old_state = hci_dev_test_flag(hdev, HCI_ADVERTISING);
		if (old_state) {
			set_bit(SUSPEND_PAUSE_ADVERTISING, hdev->suspend_tasks);
			cancel_delayed_work(&hdev->discov_off);
			queue_delayed_work(hdev->req_workqueue,
					   &hdev->discov_off, 0);
		}

		/* Pause other advertisements */
		if (hdev->adv_instance_cnt)
<<<<<<< HEAD
			hci_suspend_adv_instances(&req);
=======
			__hci_req_pause_adv_instances(&req);
>>>>>>> f642729d

		hdev->advertising_paused = true;
		hdev->advertising_old_state = old_state;
		/* Disable page scan */
		page_scan = SCAN_DISABLED;
		hci_req_add(&req, HCI_OP_WRITE_SCAN_ENABLE, 1, &page_scan);

		/* Disable LE passive scan if enabled */
		if (hci_dev_test_flag(hdev, HCI_LE_SCAN)) {
			cancel_interleave_scan(hdev);
			hci_req_add_le_scan_disable(&req, false);
		}

		/* Disable advertisement filters */
		hci_req_add_set_adv_filter_enable(&req, false);

		/* Mark task needing completion */
		set_bit(SUSPEND_SCAN_DISABLE, hdev->suspend_tasks);

		/* Prevent disconnects from causing scanning to be re-enabled */
		hdev->scanning_paused = true;

		/* Run commands before disconnecting */
		hci_req_run(&req, suspend_req_complete);

		disconnect_counter = 0;
		/* Soft disconnect everything (power off) */
		list_for_each_entry(conn, &hdev->conn_hash.list, list) {
			hci_disconnect(conn, HCI_ERROR_REMOTE_POWER_OFF);
			disconnect_counter++;
		}

		if (disconnect_counter > 0) {
			bt_dev_dbg(hdev,
				   "Had %d disconnects. Will wait on them",
				   disconnect_counter);
			set_bit(SUSPEND_DISCONNECTING, hdev->suspend_tasks);
		}
	} else if (next == BT_SUSPEND_CONFIGURE_WAKE) {
		/* Unpause to take care of updating scanning params */
		hdev->scanning_paused = false;
		/* Enable event filter for paired devices */
		hci_req_set_event_filter(&req);
		/* Enable passive scan at lower duty cycle */
		__hci_update_background_scan(&req);
		/* Pause scan changes again. */
		hdev->scanning_paused = true;
		hci_req_run(&req, suspend_req_complete);
	} else {
		hdev->suspended = false;
		hdev->scanning_paused = false;

		hci_req_clear_event_filter(&req);
		/* Reset passive/background scanning to normal */
		__hci_update_background_scan(&req);
		/* Enable all of the advertisement filters */
		hci_req_add_set_adv_filter_enable(&req, true);

		/* Unpause directed advertising */
		hdev->advertising_paused = false;
		if (hdev->advertising_old_state) {
			set_bit(SUSPEND_UNPAUSE_ADVERTISING,
				hdev->suspend_tasks);
			hci_dev_set_flag(hdev, HCI_ADVERTISING);
			queue_work(hdev->req_workqueue,
				   &hdev->discoverable_update);
			hdev->advertising_old_state = 0;
		}

		/* Resume other advertisements */
		if (hdev->adv_instance_cnt)
<<<<<<< HEAD
			hci_resume_adv_instances(&req);
=======
			__hci_req_resume_adv_instances(&req);
>>>>>>> f642729d

		/* Unpause discovery */
		hdev->discovery_paused = false;
		if (hdev->discovery_old_state != DISCOVERY_STOPPED &&
		    hdev->discovery_old_state != DISCOVERY_STOPPING) {
			set_bit(SUSPEND_UNPAUSE_DISCOVERY, hdev->suspend_tasks);
			hci_discovery_set_state(hdev, DISCOVERY_STARTING);
			queue_work(hdev->req_workqueue, &hdev->discov_update);
		}

		hci_req_run(&req, suspend_req_complete);
	}

	hdev->suspend_state = next;

done:
	clear_bit(SUSPEND_PREPARE_NOTIFIER, hdev->suspend_tasks);
	wake_up(&hdev->suspend_wait_q);
}

static bool adv_cur_instance_is_scannable(struct hci_dev *hdev)
{
	return adv_instance_is_scannable(hdev, hdev->cur_adv_instance);
}

void __hci_req_disable_advertising(struct hci_request *req)
{
	if (ext_adv_capable(req->hdev)) {
		__hci_req_disable_ext_adv_instance(req, 0x00);

	} else {
		u8 enable = 0x00;

		hci_req_add(req, HCI_OP_LE_SET_ADV_ENABLE, sizeof(enable), &enable);
	}
}

static u32 get_adv_instance_flags(struct hci_dev *hdev, u8 instance)
{
	u32 flags;
	struct adv_info *adv_instance;

	if (instance == 0x00) {
		/* Instance 0 always manages the "Tx Power" and "Flags"
		 * fields
		 */
		flags = MGMT_ADV_FLAG_TX_POWER | MGMT_ADV_FLAG_MANAGED_FLAGS;

		/* For instance 0, the HCI_ADVERTISING_CONNECTABLE setting
		 * corresponds to the "connectable" instance flag.
		 */
		if (hci_dev_test_flag(hdev, HCI_ADVERTISING_CONNECTABLE))
			flags |= MGMT_ADV_FLAG_CONNECTABLE;

		if (hci_dev_test_flag(hdev, HCI_LIMITED_DISCOVERABLE))
			flags |= MGMT_ADV_FLAG_LIMITED_DISCOV;
		else if (hci_dev_test_flag(hdev, HCI_DISCOVERABLE))
			flags |= MGMT_ADV_FLAG_DISCOV;

		return flags;
	}

	adv_instance = hci_find_adv_instance(hdev, instance);

	/* Return 0 when we got an invalid instance identifier. */
	if (!adv_instance)
		return 0;

	return adv_instance->flags;
}

static bool adv_use_rpa(struct hci_dev *hdev, uint32_t flags)
{
	/* If privacy is not enabled don't use RPA */
	if (!hci_dev_test_flag(hdev, HCI_PRIVACY))
		return false;

	/* If basic privacy mode is enabled use RPA */
	if (!hci_dev_test_flag(hdev, HCI_LIMITED_PRIVACY))
		return true;

	/* If limited privacy mode is enabled don't use RPA if we're
	 * both discoverable and bondable.
	 */
	if ((flags & MGMT_ADV_FLAG_DISCOV) &&
	    hci_dev_test_flag(hdev, HCI_BONDABLE))
		return false;

	/* We're neither bondable nor discoverable in the limited
	 * privacy mode, therefore use RPA.
	 */
	return true;
}

static bool is_advertising_allowed(struct hci_dev *hdev, bool connectable)
{
	/* If there is no connection we are OK to advertise. */
	if (hci_conn_num(hdev, LE_LINK) == 0)
		return true;

	/* Check le_states if there is any connection in slave role. */
	if (hdev->conn_hash.le_num_slave > 0) {
		/* Slave connection state and non connectable mode bit 20. */
		if (!connectable && !(hdev->le_states[2] & 0x10))
			return false;

		/* Slave connection state and connectable mode bit 38
		 * and scannable bit 21.
		 */
		if (connectable && (!(hdev->le_states[4] & 0x40) ||
				    !(hdev->le_states[2] & 0x20)))
			return false;
	}

	/* Check le_states if there is any connection in master role. */
	if (hci_conn_num(hdev, LE_LINK) != hdev->conn_hash.le_num_slave) {
		/* Master connection state and non connectable mode bit 18. */
		if (!connectable && !(hdev->le_states[2] & 0x02))
			return false;

		/* Master connection state and connectable mode bit 35 and
		 * scannable 19.
		 */
		if (connectable && (!(hdev->le_states[4] & 0x08) ||
				    !(hdev->le_states[2] & 0x08)))
			return false;
	}

	return true;
}

void __hci_req_enable_advertising(struct hci_request *req)
{
	struct hci_dev *hdev = req->hdev;
	struct adv_info *adv_instance;
	struct hci_cp_le_set_adv_param cp;
	u8 own_addr_type, enable = 0x01;
	bool connectable;
	u16 adv_min_interval, adv_max_interval;
	u32 flags;

	flags = get_adv_instance_flags(hdev, hdev->cur_adv_instance);
	adv_instance = hci_find_adv_instance(hdev, hdev->cur_adv_instance);

	/* If the "connectable" instance flag was not set, then choose between
	 * ADV_IND and ADV_NONCONN_IND based on the global connectable setting.
	 */
	connectable = (flags & MGMT_ADV_FLAG_CONNECTABLE) ||
		      mgmt_get_connectable(hdev);

	if (!is_advertising_allowed(hdev, connectable))
		return;

	if (hci_dev_test_flag(hdev, HCI_LE_ADV))
		__hci_req_disable_advertising(req);

	/* Clear the HCI_LE_ADV bit temporarily so that the
	 * hci_update_random_address knows that it's safe to go ahead
	 * and write a new random address. The flag will be set back on
	 * as soon as the SET_ADV_ENABLE HCI command completes.
	 */
	hci_dev_clear_flag(hdev, HCI_LE_ADV);

	/* Set require_privacy to true only when non-connectable
	 * advertising is used. In that case it is fine to use a
	 * non-resolvable private address.
	 */
	if (hci_update_random_address(req, !connectable,
				      adv_use_rpa(hdev, flags),
				      &own_addr_type) < 0)
		return;

	memset(&cp, 0, sizeof(cp));

	if (adv_instance) {
		adv_min_interval = adv_instance->min_interval;
		adv_max_interval = adv_instance->max_interval;
	} else {
		adv_min_interval = hdev->le_adv_min_interval;
		adv_max_interval = hdev->le_adv_max_interval;
	}

	if (connectable) {
		cp.type = LE_ADV_IND;
	} else {
		if (adv_cur_instance_is_scannable(hdev))
			cp.type = LE_ADV_SCAN_IND;
		else
			cp.type = LE_ADV_NONCONN_IND;

		if (!hci_dev_test_flag(hdev, HCI_DISCOVERABLE) ||
		    hci_dev_test_flag(hdev, HCI_LIMITED_DISCOVERABLE)) {
			adv_min_interval = DISCOV_LE_FAST_ADV_INT_MIN;
			adv_max_interval = DISCOV_LE_FAST_ADV_INT_MAX;
		}
	}

	cp.min_interval = cpu_to_le16(adv_min_interval);
	cp.max_interval = cpu_to_le16(adv_max_interval);
	cp.own_address_type = own_addr_type;
	cp.channel_map = hdev->le_adv_channel_map;

	hci_req_add(req, HCI_OP_LE_SET_ADV_PARAM, sizeof(cp), &cp);

	hci_req_add(req, HCI_OP_LE_SET_ADV_ENABLE, sizeof(enable), &enable);
}

u8 append_local_name(struct hci_dev *hdev, u8 *ptr, u8 ad_len)
{
	size_t short_len;
	size_t complete_len;

	/* no space left for name (+ NULL + type + len) */
	if ((HCI_MAX_AD_LENGTH - ad_len) < HCI_MAX_SHORT_NAME_LENGTH + 3)
		return ad_len;

	/* use complete name if present and fits */
	complete_len = strlen(hdev->dev_name);
	if (complete_len && complete_len <= HCI_MAX_SHORT_NAME_LENGTH)
		return eir_append_data(ptr, ad_len, EIR_NAME_COMPLETE,
				       hdev->dev_name, complete_len + 1);

	/* use short name if present */
	short_len = strlen(hdev->short_name);
	if (short_len)
		return eir_append_data(ptr, ad_len, EIR_NAME_SHORT,
				       hdev->short_name, short_len + 1);

	/* use shortened full name if present, we already know that name
	 * is longer then HCI_MAX_SHORT_NAME_LENGTH
	 */
	if (complete_len) {
		u8 name[HCI_MAX_SHORT_NAME_LENGTH + 1];

		memcpy(name, hdev->dev_name, HCI_MAX_SHORT_NAME_LENGTH);
		name[HCI_MAX_SHORT_NAME_LENGTH] = '\0';

		return eir_append_data(ptr, ad_len, EIR_NAME_SHORT, name,
				       sizeof(name));
	}

	return ad_len;
}

static u8 append_appearance(struct hci_dev *hdev, u8 *ptr, u8 ad_len)
{
	return eir_append_le16(ptr, ad_len, EIR_APPEARANCE, hdev->appearance);
}

static u8 create_default_scan_rsp_data(struct hci_dev *hdev, u8 *ptr)
{
	u8 scan_rsp_len = 0;

	if (hdev->appearance) {
		scan_rsp_len = append_appearance(hdev, ptr, scan_rsp_len);
	}

	return append_local_name(hdev, ptr, scan_rsp_len);
}

static u8 create_instance_scan_rsp_data(struct hci_dev *hdev, u8 instance,
					u8 *ptr)
{
	struct adv_info *adv_instance;
	u32 instance_flags;
	u8 scan_rsp_len = 0;

	adv_instance = hci_find_adv_instance(hdev, instance);
	if (!adv_instance)
		return 0;

	instance_flags = adv_instance->flags;

	if ((instance_flags & MGMT_ADV_FLAG_APPEARANCE) && hdev->appearance) {
		scan_rsp_len = append_appearance(hdev, ptr, scan_rsp_len);
	}

	memcpy(&ptr[scan_rsp_len], adv_instance->scan_rsp_data,
	       adv_instance->scan_rsp_len);

	scan_rsp_len += adv_instance->scan_rsp_len;

	if (instance_flags & MGMT_ADV_FLAG_LOCAL_NAME)
		scan_rsp_len = append_local_name(hdev, ptr, scan_rsp_len);

	return scan_rsp_len;
}

void __hci_req_update_scan_rsp_data(struct hci_request *req, u8 instance)
{
	struct hci_dev *hdev = req->hdev;
	u8 len;

	if (!hci_dev_test_flag(hdev, HCI_LE_ENABLED))
		return;

	if (ext_adv_capable(hdev)) {
		struct hci_cp_le_set_ext_scan_rsp_data cp;

		memset(&cp, 0, sizeof(cp));

		/* Extended scan response data doesn't allow a response to be
		 * set if the instance isn't scannable.
		 */
		if (get_adv_instance_scan_rsp_len(hdev, instance))
			len = create_instance_scan_rsp_data(hdev, instance,
							    cp.data);
		else
			len = 0;

		if (hdev->scan_rsp_data_len == len &&
		    !memcmp(cp.data, hdev->scan_rsp_data, len))
			return;

		memcpy(hdev->scan_rsp_data, cp.data, sizeof(cp.data));
		hdev->scan_rsp_data_len = len;

		cp.handle = instance;
		cp.length = len;
		cp.operation = LE_SET_ADV_DATA_OP_COMPLETE;
		cp.frag_pref = LE_SET_ADV_DATA_NO_FRAG;

		hci_req_add(req, HCI_OP_LE_SET_EXT_SCAN_RSP_DATA, sizeof(cp),
			    &cp);
	} else {
		struct hci_cp_le_set_scan_rsp_data cp;

		memset(&cp, 0, sizeof(cp));

		if (instance)
			len = create_instance_scan_rsp_data(hdev, instance,
							    cp.data);
		else
			len = create_default_scan_rsp_data(hdev, cp.data);

		if (hdev->scan_rsp_data_len == len &&
		    !memcmp(cp.data, hdev->scan_rsp_data, len))
			return;

		memcpy(hdev->scan_rsp_data, cp.data, sizeof(cp.data));
		hdev->scan_rsp_data_len = len;

		cp.length = len;

		hci_req_add(req, HCI_OP_LE_SET_SCAN_RSP_DATA, sizeof(cp), &cp);
	}
}

static u8 create_instance_adv_data(struct hci_dev *hdev, u8 instance, u8 *ptr)
{
	struct adv_info *adv_instance = NULL;
	u8 ad_len = 0, flags = 0;
	u32 instance_flags;

	/* Return 0 when the current instance identifier is invalid. */
	if (instance) {
		adv_instance = hci_find_adv_instance(hdev, instance);
		if (!adv_instance)
			return 0;
	}

	instance_flags = get_adv_instance_flags(hdev, instance);

	/* If instance already has the flags set skip adding it once
	 * again.
	 */
	if (adv_instance && eir_get_data(adv_instance->adv_data,
					 adv_instance->adv_data_len, EIR_FLAGS,
					 NULL))
		goto skip_flags;

	/* The Add Advertising command allows userspace to set both the general
	 * and limited discoverable flags.
	 */
	if (instance_flags & MGMT_ADV_FLAG_DISCOV)
		flags |= LE_AD_GENERAL;

	if (instance_flags & MGMT_ADV_FLAG_LIMITED_DISCOV)
		flags |= LE_AD_LIMITED;

	if (!hci_dev_test_flag(hdev, HCI_BREDR_ENABLED))
		flags |= LE_AD_NO_BREDR;

	if (flags || (instance_flags & MGMT_ADV_FLAG_MANAGED_FLAGS)) {
		/* If a discovery flag wasn't provided, simply use the global
		 * settings.
		 */
		if (!flags)
			flags |= mgmt_get_adv_discov_flags(hdev);

		/* If flags would still be empty, then there is no need to
		 * include the "Flags" AD field".
		 */
		if (flags) {
			ptr[0] = 0x02;
			ptr[1] = EIR_FLAGS;
			ptr[2] = flags;

			ad_len += 3;
			ptr += 3;
		}
	}

skip_flags:
	if (adv_instance) {
		memcpy(ptr, adv_instance->adv_data,
		       adv_instance->adv_data_len);
		ad_len += adv_instance->adv_data_len;
		ptr += adv_instance->adv_data_len;
	}

	if (instance_flags & MGMT_ADV_FLAG_TX_POWER) {
		s8 adv_tx_power;

		if (ext_adv_capable(hdev)) {
			if (adv_instance)
				adv_tx_power = adv_instance->tx_power;
			else
				adv_tx_power = hdev->adv_tx_power;
		} else {
			adv_tx_power = hdev->adv_tx_power;
		}

		/* Provide Tx Power only if we can provide a valid value for it */
		if (adv_tx_power != HCI_TX_POWER_INVALID) {
			ptr[0] = 0x02;
			ptr[1] = EIR_TX_POWER;
			ptr[2] = (u8)adv_tx_power;

			ad_len += 3;
			ptr += 3;
		}
	}

	return ad_len;
}

void __hci_req_update_adv_data(struct hci_request *req, u8 instance)
{
	struct hci_dev *hdev = req->hdev;
	u8 len;

	if (!hci_dev_test_flag(hdev, HCI_LE_ENABLED))
		return;

	if (ext_adv_capable(hdev)) {
		struct hci_cp_le_set_ext_adv_data cp;

		memset(&cp, 0, sizeof(cp));

		len = create_instance_adv_data(hdev, instance, cp.data);

		/* There's nothing to do if the data hasn't changed */
		if (hdev->adv_data_len == len &&
		    memcmp(cp.data, hdev->adv_data, len) == 0)
			return;

		memcpy(hdev->adv_data, cp.data, sizeof(cp.data));
		hdev->adv_data_len = len;

		cp.length = len;
		cp.handle = instance;
		cp.operation = LE_SET_ADV_DATA_OP_COMPLETE;
		cp.frag_pref = LE_SET_ADV_DATA_NO_FRAG;

		hci_req_add(req, HCI_OP_LE_SET_EXT_ADV_DATA, sizeof(cp), &cp);
	} else {
		struct hci_cp_le_set_adv_data cp;

		memset(&cp, 0, sizeof(cp));

		len = create_instance_adv_data(hdev, instance, cp.data);

		/* There's nothing to do if the data hasn't changed */
		if (hdev->adv_data_len == len &&
		    memcmp(cp.data, hdev->adv_data, len) == 0)
			return;

		memcpy(hdev->adv_data, cp.data, sizeof(cp.data));
		hdev->adv_data_len = len;

		cp.length = len;

		hci_req_add(req, HCI_OP_LE_SET_ADV_DATA, sizeof(cp), &cp);
	}
}

int hci_req_update_adv_data(struct hci_dev *hdev, u8 instance)
{
	struct hci_request req;

	hci_req_init(&req, hdev);
	__hci_req_update_adv_data(&req, instance);

	return hci_req_run(&req, NULL);
}

static void enable_addr_resolution_complete(struct hci_dev *hdev, u8 status,
					    u16 opcode)
{
	BT_DBG("%s status %u", hdev->name, status);
}

void hci_req_disable_address_resolution(struct hci_dev *hdev)
{
	struct hci_request req;
	__u8 enable = 0x00;

	if (!use_ll_privacy(hdev) &&
	    !hci_dev_test_flag(hdev, HCI_LL_RPA_RESOLUTION))
		return;

	hci_req_init(&req, hdev);

	hci_req_add(&req, HCI_OP_LE_SET_ADDR_RESOLV_ENABLE, 1, &enable);

	hci_req_run(&req, enable_addr_resolution_complete);
}

static void adv_enable_complete(struct hci_dev *hdev, u8 status, u16 opcode)
{
	bt_dev_dbg(hdev, "status %u", status);
}

void hci_req_reenable_advertising(struct hci_dev *hdev)
{
	struct hci_request req;

	if (!hci_dev_test_flag(hdev, HCI_ADVERTISING) &&
	    list_empty(&hdev->adv_instances))
		return;

	hci_req_init(&req, hdev);

	if (hdev->cur_adv_instance) {
		__hci_req_schedule_adv_instance(&req, hdev->cur_adv_instance,
						true);
	} else {
		if (ext_adv_capable(hdev)) {
			__hci_req_start_ext_adv(&req, 0x00);
		} else {
			__hci_req_update_adv_data(&req, 0x00);
			__hci_req_update_scan_rsp_data(&req, 0x00);
			__hci_req_enable_advertising(&req);
		}
	}

	hci_req_run(&req, adv_enable_complete);
}

static void adv_timeout_expire(struct work_struct *work)
{
	struct hci_dev *hdev = container_of(work, struct hci_dev,
					    adv_instance_expire.work);

	struct hci_request req;
	u8 instance;

	bt_dev_dbg(hdev, "");

	hci_dev_lock(hdev);

	hdev->adv_instance_timeout = 0;

	instance = hdev->cur_adv_instance;
	if (instance == 0x00)
		goto unlock;

	hci_req_init(&req, hdev);

	hci_req_clear_adv_instance(hdev, NULL, &req, instance, false);

	if (list_empty(&hdev->adv_instances))
		__hci_req_disable_advertising(&req);

	hci_req_run(&req, NULL);

unlock:
	hci_dev_unlock(hdev);
}

static int hci_req_add_le_interleaved_scan(struct hci_request *req,
					   unsigned long opt)
{
	struct hci_dev *hdev = req->hdev;
	int ret = 0;

	hci_dev_lock(hdev);

	if (hci_dev_test_flag(hdev, HCI_LE_SCAN))
		hci_req_add_le_scan_disable(req, false);
	hci_req_add_le_passive_scan(req);

	switch (hdev->interleave_scan_state) {
	case INTERLEAVE_SCAN_ALLOWLIST:
		bt_dev_dbg(hdev, "next state: allowlist");
		hdev->interleave_scan_state = INTERLEAVE_SCAN_NO_FILTER;
		break;
	case INTERLEAVE_SCAN_NO_FILTER:
		bt_dev_dbg(hdev, "next state: no filter");
		hdev->interleave_scan_state = INTERLEAVE_SCAN_ALLOWLIST;
		break;
	case INTERLEAVE_SCAN_NONE:
		BT_ERR("unexpected error");
		ret = -1;
	}

	hci_dev_unlock(hdev);

	return ret;
}

static void interleave_scan_work(struct work_struct *work)
{
	struct hci_dev *hdev = container_of(work, struct hci_dev,
					    interleave_scan.work);
	u8 status;
	unsigned long timeout;

	if (hdev->interleave_scan_state == INTERLEAVE_SCAN_ALLOWLIST) {
		timeout = msecs_to_jiffies(hdev->advmon_allowlist_duration);
	} else if (hdev->interleave_scan_state == INTERLEAVE_SCAN_NO_FILTER) {
		timeout = msecs_to_jiffies(hdev->advmon_no_filter_duration);
	} else {
		bt_dev_err(hdev, "unexpected error");
		return;
	}

	hci_req_sync(hdev, hci_req_add_le_interleaved_scan, 0,
		     HCI_CMD_TIMEOUT, &status);

	/* Don't continue interleaving if it was canceled */
	if (is_interleave_scanning(hdev))
		queue_delayed_work(hdev->req_workqueue,
				   &hdev->interleave_scan, timeout);
}

int hci_get_random_address(struct hci_dev *hdev, bool require_privacy,
			   bool use_rpa, struct adv_info *adv_instance,
			   u8 *own_addr_type, bdaddr_t *rand_addr)
{
	int err;

	bacpy(rand_addr, BDADDR_ANY);

	/* If privacy is enabled use a resolvable private address. If
	 * current RPA has expired then generate a new one.
	 */
	if (use_rpa) {
		int to;

		/* If Controller supports LL Privacy use own address type is
		 * 0x03
		 */
		if (use_ll_privacy(hdev))
			*own_addr_type = ADDR_LE_DEV_RANDOM_RESOLVED;
		else
			*own_addr_type = ADDR_LE_DEV_RANDOM;

		if (adv_instance) {
			if (!adv_instance->rpa_expired &&
			    !bacmp(&adv_instance->random_addr, &hdev->rpa))
				return 0;

			adv_instance->rpa_expired = false;
		} else {
			if (!hci_dev_test_and_clear_flag(hdev, HCI_RPA_EXPIRED) &&
			    !bacmp(&hdev->random_addr, &hdev->rpa))
				return 0;
		}

		err = smp_generate_rpa(hdev, hdev->irk, &hdev->rpa);
		if (err < 0) {
			bt_dev_err(hdev, "failed to generate new RPA");
			return err;
		}

		bacpy(rand_addr, &hdev->rpa);

		to = msecs_to_jiffies(hdev->rpa_timeout * 1000);
		if (adv_instance)
			queue_delayed_work(hdev->workqueue,
					   &adv_instance->rpa_expired_cb, to);
		else
			queue_delayed_work(hdev->workqueue,
					   &hdev->rpa_expired, to);

		return 0;
	}

	/* In case of required privacy without resolvable private address,
	 * use an non-resolvable private address. This is useful for
	 * non-connectable advertising.
	 */
	if (require_privacy) {
		bdaddr_t nrpa;

		while (true) {
			/* The non-resolvable private address is generated
			 * from random six bytes with the two most significant
			 * bits cleared.
			 */
			get_random_bytes(&nrpa, 6);
			nrpa.b[5] &= 0x3f;

			/* The non-resolvable private address shall not be
			 * equal to the public address.
			 */
			if (bacmp(&hdev->bdaddr, &nrpa))
				break;
		}

		*own_addr_type = ADDR_LE_DEV_RANDOM;
		bacpy(rand_addr, &nrpa);

		return 0;
	}

	/* No privacy so use a public address. */
	*own_addr_type = ADDR_LE_DEV_PUBLIC;

	return 0;
}

void __hci_req_clear_ext_adv_sets(struct hci_request *req)
{
	hci_req_add(req, HCI_OP_LE_CLEAR_ADV_SETS, 0, NULL);
}

int __hci_req_setup_ext_adv_instance(struct hci_request *req, u8 instance)
{
	struct hci_cp_le_set_ext_adv_params cp;
	struct hci_dev *hdev = req->hdev;
	bool connectable;
	u32 flags;
	bdaddr_t random_addr;
	u8 own_addr_type;
	int err;
	struct adv_info *adv_instance;
	bool secondary_adv;

	if (instance > 0) {
		adv_instance = hci_find_adv_instance(hdev, instance);
		if (!adv_instance)
			return -EINVAL;
	} else {
		adv_instance = NULL;
	}

	flags = get_adv_instance_flags(hdev, instance);

	/* If the "connectable" instance flag was not set, then choose between
	 * ADV_IND and ADV_NONCONN_IND based on the global connectable setting.
	 */
	connectable = (flags & MGMT_ADV_FLAG_CONNECTABLE) ||
		      mgmt_get_connectable(hdev);

	if (!is_advertising_allowed(hdev, connectable))
		return -EPERM;

	/* Set require_privacy to true only when non-connectable
	 * advertising is used. In that case it is fine to use a
	 * non-resolvable private address.
	 */
	err = hci_get_random_address(hdev, !connectable,
				     adv_use_rpa(hdev, flags), adv_instance,
				     &own_addr_type, &random_addr);
	if (err < 0)
		return err;

	memset(&cp, 0, sizeof(cp));

	if (adv_instance) {
		hci_cpu_to_le24(adv_instance->min_interval, cp.min_interval);
		hci_cpu_to_le24(adv_instance->max_interval, cp.max_interval);
		cp.tx_power = adv_instance->tx_power;
	} else {
		hci_cpu_to_le24(hdev->le_adv_min_interval, cp.min_interval);
		hci_cpu_to_le24(hdev->le_adv_max_interval, cp.max_interval);
		cp.tx_power = HCI_ADV_TX_POWER_NO_PREFERENCE;
	}

	secondary_adv = (flags & MGMT_ADV_FLAG_SEC_MASK);

	if (connectable) {
		if (secondary_adv)
			cp.evt_properties = cpu_to_le16(LE_EXT_ADV_CONN_IND);
		else
			cp.evt_properties = cpu_to_le16(LE_LEGACY_ADV_IND);
	} else if (adv_instance_is_scannable(hdev, instance)) {
		if (secondary_adv)
			cp.evt_properties = cpu_to_le16(LE_EXT_ADV_SCAN_IND);
		else
			cp.evt_properties = cpu_to_le16(LE_LEGACY_ADV_SCAN_IND);
	} else {
		if (secondary_adv)
			cp.evt_properties = cpu_to_le16(LE_EXT_ADV_NON_CONN_IND);
		else
			cp.evt_properties = cpu_to_le16(LE_LEGACY_NONCONN_IND);
	}

	cp.own_addr_type = own_addr_type;
	cp.channel_map = hdev->le_adv_channel_map;
	cp.handle = instance;

	if (flags & MGMT_ADV_FLAG_SEC_2M) {
		cp.primary_phy = HCI_ADV_PHY_1M;
		cp.secondary_phy = HCI_ADV_PHY_2M;
	} else if (flags & MGMT_ADV_FLAG_SEC_CODED) {
		cp.primary_phy = HCI_ADV_PHY_CODED;
		cp.secondary_phy = HCI_ADV_PHY_CODED;
	} else {
		/* In all other cases use 1M */
		cp.primary_phy = HCI_ADV_PHY_1M;
		cp.secondary_phy = HCI_ADV_PHY_1M;
	}

	hci_req_add(req, HCI_OP_LE_SET_EXT_ADV_PARAMS, sizeof(cp), &cp);

	if (own_addr_type == ADDR_LE_DEV_RANDOM &&
	    bacmp(&random_addr, BDADDR_ANY)) {
		struct hci_cp_le_set_adv_set_rand_addr cp;

		/* Check if random address need to be updated */
		if (adv_instance) {
			if (!bacmp(&random_addr, &adv_instance->random_addr))
				return 0;
		} else {
			if (!bacmp(&random_addr, &hdev->random_addr))
				return 0;
		}

		memset(&cp, 0, sizeof(cp));

		cp.handle = instance;
		bacpy(&cp.bdaddr, &random_addr);

		hci_req_add(req,
			    HCI_OP_LE_SET_ADV_SET_RAND_ADDR,
			    sizeof(cp), &cp);
	}

	return 0;
}

int __hci_req_enable_ext_advertising(struct hci_request *req, u8 instance)
{
	struct hci_dev *hdev = req->hdev;
	struct hci_cp_le_set_ext_adv_enable *cp;
	struct hci_cp_ext_adv_set *adv_set;
	u8 data[sizeof(*cp) + sizeof(*adv_set) * 1];
	struct adv_info *adv_instance;

	if (instance > 0) {
		adv_instance = hci_find_adv_instance(hdev, instance);
		if (!adv_instance)
			return -EINVAL;
	} else {
		adv_instance = NULL;
	}

	cp = (void *) data;
	adv_set = (void *) cp->data;

	memset(cp, 0, sizeof(*cp));

	cp->enable = 0x01;
	cp->num_of_sets = 0x01;

	memset(adv_set, 0, sizeof(*adv_set));

	adv_set->handle = instance;

	/* Set duration per instance since controller is responsible for
	 * scheduling it.
	 */
	if (adv_instance && adv_instance->duration) {
		u16 duration = adv_instance->timeout * MSEC_PER_SEC;

		/* Time = N * 10 ms */
		adv_set->duration = cpu_to_le16(duration / 10);
	}

	hci_req_add(req, HCI_OP_LE_SET_EXT_ADV_ENABLE,
		    sizeof(*cp) + sizeof(*adv_set) * cp->num_of_sets,
		    data);

	return 0;
}

int __hci_req_disable_ext_adv_instance(struct hci_request *req, u8 instance)
{
	struct hci_dev *hdev = req->hdev;
	struct hci_cp_le_set_ext_adv_enable *cp;
	struct hci_cp_ext_adv_set *adv_set;
	u8 data[sizeof(*cp) + sizeof(*adv_set) * 1];
	u8 req_size;

	/* If request specifies an instance that doesn't exist, fail */
	if (instance > 0 && !hci_find_adv_instance(hdev, instance))
		return -EINVAL;

	memset(data, 0, sizeof(data));

	cp = (void *)data;
	adv_set = (void *)cp->data;

	/* Instance 0x00 indicates all advertising instances will be disabled */
	cp->num_of_sets = !!instance;
	cp->enable = 0x00;

	adv_set->handle = instance;

	req_size = sizeof(*cp) + sizeof(*adv_set) * cp->num_of_sets;
	hci_req_add(req, HCI_OP_LE_SET_EXT_ADV_ENABLE, req_size, data);

	return 0;
}

int __hci_req_remove_ext_adv_instance(struct hci_request *req, u8 instance)
{
	struct hci_dev *hdev = req->hdev;

	/* If request specifies an instance that doesn't exist, fail */
	if (instance > 0 && !hci_find_adv_instance(hdev, instance))
		return -EINVAL;

	hci_req_add(req, HCI_OP_LE_REMOVE_ADV_SET, sizeof(instance), &instance);

	return 0;
}

int __hci_req_start_ext_adv(struct hci_request *req, u8 instance)
{
	struct hci_dev *hdev = req->hdev;
	struct adv_info *adv_instance = hci_find_adv_instance(hdev, instance);
	int err;

	/* If instance isn't pending, the chip knows about it, and it's safe to
	 * disable
	 */
	if (adv_instance && !adv_instance->pending)
		__hci_req_disable_ext_adv_instance(req, instance);

	err = __hci_req_setup_ext_adv_instance(req, instance);
	if (err < 0)
		return err;

	__hci_req_update_scan_rsp_data(req, instance);
	__hci_req_enable_ext_advertising(req, instance);

	return 0;
}

int __hci_req_schedule_adv_instance(struct hci_request *req, u8 instance,
				    bool force)
{
	struct hci_dev *hdev = req->hdev;
	struct adv_info *adv_instance = NULL;
	u16 timeout;

	if (hci_dev_test_flag(hdev, HCI_ADVERTISING) ||
	    list_empty(&hdev->adv_instances))
		return -EPERM;

	if (hdev->adv_instance_timeout)
		return -EBUSY;

	adv_instance = hci_find_adv_instance(hdev, instance);
	if (!adv_instance)
		return -ENOENT;

	/* A zero timeout means unlimited advertising. As long as there is
	 * only one instance, duration should be ignored. We still set a timeout
	 * in case further instances are being added later on.
	 *
	 * If the remaining lifetime of the instance is more than the duration
	 * then the timeout corresponds to the duration, otherwise it will be
	 * reduced to the remaining instance lifetime.
	 */
	if (adv_instance->timeout == 0 ||
	    adv_instance->duration <= adv_instance->remaining_time)
		timeout = adv_instance->duration;
	else
		timeout = adv_instance->remaining_time;

	/* The remaining time is being reduced unless the instance is being
	 * advertised without time limit.
	 */
	if (adv_instance->timeout)
		adv_instance->remaining_time =
				adv_instance->remaining_time - timeout;

	/* Only use work for scheduling instances with legacy advertising */
	if (!ext_adv_capable(hdev)) {
		hdev->adv_instance_timeout = timeout;
		queue_delayed_work(hdev->req_workqueue,
			   &hdev->adv_instance_expire,
			   msecs_to_jiffies(timeout * 1000));
	}

	/* If we're just re-scheduling the same instance again then do not
	 * execute any HCI commands. This happens when a single instance is
	 * being advertised.
	 */
	if (!force && hdev->cur_adv_instance == instance &&
	    hci_dev_test_flag(hdev, HCI_LE_ADV))
		return 0;

	hdev->cur_adv_instance = instance;
	if (ext_adv_capable(hdev)) {
		__hci_req_start_ext_adv(req, instance);
	} else {
		__hci_req_update_adv_data(req, instance);
		__hci_req_update_scan_rsp_data(req, instance);
		__hci_req_enable_advertising(req);
	}

	return 0;
}

/* For a single instance:
 * - force == true: The instance will be removed even when its remaining
 *   lifetime is not zero.
 * - force == false: the instance will be deactivated but kept stored unless
 *   the remaining lifetime is zero.
 *
 * For instance == 0x00:
 * - force == true: All instances will be removed regardless of their timeout
 *   setting.
 * - force == false: Only instances that have a timeout will be removed.
 */
void hci_req_clear_adv_instance(struct hci_dev *hdev, struct sock *sk,
				struct hci_request *req, u8 instance,
				bool force)
{
	struct adv_info *adv_instance, *n, *next_instance = NULL;
	int err;
	u8 rem_inst;

	/* Cancel any timeout concerning the removed instance(s). */
	if (!instance || hdev->cur_adv_instance == instance)
		cancel_adv_timeout(hdev);

	/* Get the next instance to advertise BEFORE we remove
	 * the current one. This can be the same instance again
	 * if there is only one instance.
	 */
	if (instance && hdev->cur_adv_instance == instance)
		next_instance = hci_get_next_instance(hdev, instance);

	if (instance == 0x00) {
		list_for_each_entry_safe(adv_instance, n, &hdev->adv_instances,
					 list) {
			if (!(force || adv_instance->timeout))
				continue;

			rem_inst = adv_instance->instance;
			err = hci_remove_adv_instance(hdev, rem_inst);
			if (!err)
				mgmt_advertising_removed(sk, hdev, rem_inst);
		}
	} else {
		adv_instance = hci_find_adv_instance(hdev, instance);

		if (force || (adv_instance && adv_instance->timeout &&
			      !adv_instance->remaining_time)) {
			/* Don't advertise a removed instance. */
			if (next_instance &&
			    next_instance->instance == instance)
				next_instance = NULL;

			err = hci_remove_adv_instance(hdev, instance);
			if (!err)
				mgmt_advertising_removed(sk, hdev, instance);
		}
	}

	if (!req || !hdev_is_powered(hdev) ||
	    hci_dev_test_flag(hdev, HCI_ADVERTISING))
		return;

	if (next_instance && !ext_adv_capable(hdev))
		__hci_req_schedule_adv_instance(req, next_instance->instance,
						false);
}

static void set_random_addr(struct hci_request *req, bdaddr_t *rpa)
{
	struct hci_dev *hdev = req->hdev;

	/* If we're advertising or initiating an LE connection we can't
	 * go ahead and change the random address at this time. This is
	 * because the eventual initiator address used for the
	 * subsequently created connection will be undefined (some
	 * controllers use the new address and others the one we had
	 * when the operation started).
	 *
	 * In this kind of scenario skip the update and let the random
	 * address be updated at the next cycle.
	 */
	if (hci_dev_test_flag(hdev, HCI_LE_ADV) ||
	    hci_lookup_le_connect(hdev)) {
		bt_dev_dbg(hdev, "Deferring random address update");
		hci_dev_set_flag(hdev, HCI_RPA_EXPIRED);
		return;
	}

	hci_req_add(req, HCI_OP_LE_SET_RANDOM_ADDR, 6, rpa);
}

int hci_update_random_address(struct hci_request *req, bool require_privacy,
			      bool use_rpa, u8 *own_addr_type)
{
	struct hci_dev *hdev = req->hdev;
	int err;

	/* If privacy is enabled use a resolvable private address. If
	 * current RPA has expired or there is something else than
	 * the current RPA in use, then generate a new one.
	 */
	if (use_rpa) {
		int to;

		/* If Controller supports LL Privacy use own address type is
		 * 0x03
		 */
		if (use_ll_privacy(hdev))
			*own_addr_type = ADDR_LE_DEV_RANDOM_RESOLVED;
		else
			*own_addr_type = ADDR_LE_DEV_RANDOM;

		if (!hci_dev_test_and_clear_flag(hdev, HCI_RPA_EXPIRED) &&
		    !bacmp(&hdev->random_addr, &hdev->rpa))
			return 0;

		err = smp_generate_rpa(hdev, hdev->irk, &hdev->rpa);
		if (err < 0) {
			bt_dev_err(hdev, "failed to generate new RPA");
			return err;
		}

		set_random_addr(req, &hdev->rpa);

		to = msecs_to_jiffies(hdev->rpa_timeout * 1000);
		queue_delayed_work(hdev->workqueue, &hdev->rpa_expired, to);

		return 0;
	}

	/* In case of required privacy without resolvable private address,
	 * use an non-resolvable private address. This is useful for active
	 * scanning and non-connectable advertising.
	 */
	if (require_privacy) {
		bdaddr_t nrpa;

		while (true) {
			/* The non-resolvable private address is generated
			 * from random six bytes with the two most significant
			 * bits cleared.
			 */
			get_random_bytes(&nrpa, 6);
			nrpa.b[5] &= 0x3f;

			/* The non-resolvable private address shall not be
			 * equal to the public address.
			 */
			if (bacmp(&hdev->bdaddr, &nrpa))
				break;
		}

		*own_addr_type = ADDR_LE_DEV_RANDOM;
		set_random_addr(req, &nrpa);
		return 0;
	}

	/* If forcing static address is in use or there is no public
	 * address use the static address as random address (but skip
	 * the HCI command if the current random address is already the
	 * static one.
	 *
	 * In case BR/EDR has been disabled on a dual-mode controller
	 * and a static address has been configured, then use that
	 * address instead of the public BR/EDR address.
	 */
	if (hci_dev_test_flag(hdev, HCI_FORCE_STATIC_ADDR) ||
	    !bacmp(&hdev->bdaddr, BDADDR_ANY) ||
	    (!hci_dev_test_flag(hdev, HCI_BREDR_ENABLED) &&
	     bacmp(&hdev->static_addr, BDADDR_ANY))) {
		*own_addr_type = ADDR_LE_DEV_RANDOM;
		if (bacmp(&hdev->static_addr, &hdev->random_addr))
			hci_req_add(req, HCI_OP_LE_SET_RANDOM_ADDR, 6,
				    &hdev->static_addr);
		return 0;
	}

	/* Neither privacy nor static address is being used so use a
	 * public address.
	 */
	*own_addr_type = ADDR_LE_DEV_PUBLIC;

	return 0;
}

static bool disconnected_whitelist_entries(struct hci_dev *hdev)
{
	struct bdaddr_list *b;

	list_for_each_entry(b, &hdev->whitelist, list) {
		struct hci_conn *conn;

		conn = hci_conn_hash_lookup_ba(hdev, ACL_LINK, &b->bdaddr);
		if (!conn)
			return true;

		if (conn->state != BT_CONNECTED && conn->state != BT_CONFIG)
			return true;
	}

	return false;
}

void __hci_req_update_scan(struct hci_request *req)
{
	struct hci_dev *hdev = req->hdev;
	u8 scan;

	if (!hci_dev_test_flag(hdev, HCI_BREDR_ENABLED))
		return;

	if (!hdev_is_powered(hdev))
		return;

	if (mgmt_powering_down(hdev))
		return;

	if (hdev->scanning_paused)
		return;

	if (hci_dev_test_flag(hdev, HCI_CONNECTABLE) ||
	    disconnected_whitelist_entries(hdev))
		scan = SCAN_PAGE;
	else
		scan = SCAN_DISABLED;

	if (hci_dev_test_flag(hdev, HCI_DISCOVERABLE))
		scan |= SCAN_INQUIRY;

	if (test_bit(HCI_PSCAN, &hdev->flags) == !!(scan & SCAN_PAGE) &&
	    test_bit(HCI_ISCAN, &hdev->flags) == !!(scan & SCAN_INQUIRY))
		return;

	hci_req_add(req, HCI_OP_WRITE_SCAN_ENABLE, 1, &scan);
}

static int update_scan(struct hci_request *req, unsigned long opt)
{
	hci_dev_lock(req->hdev);
	__hci_req_update_scan(req);
	hci_dev_unlock(req->hdev);
	return 0;
}

static void scan_update_work(struct work_struct *work)
{
	struct hci_dev *hdev = container_of(work, struct hci_dev, scan_update);

	hci_req_sync(hdev, update_scan, 0, HCI_CMD_TIMEOUT, NULL);
}

static int connectable_update(struct hci_request *req, unsigned long opt)
{
	struct hci_dev *hdev = req->hdev;

	hci_dev_lock(hdev);

	__hci_req_update_scan(req);

	/* If BR/EDR is not enabled and we disable advertising as a
	 * by-product of disabling connectable, we need to update the
	 * advertising flags.
	 */
	if (!hci_dev_test_flag(hdev, HCI_BREDR_ENABLED))
		__hci_req_update_adv_data(req, hdev->cur_adv_instance);

	/* Update the advertising parameters if necessary */
	if (hci_dev_test_flag(hdev, HCI_ADVERTISING) ||
	    !list_empty(&hdev->adv_instances)) {
		if (ext_adv_capable(hdev))
			__hci_req_start_ext_adv(req, hdev->cur_adv_instance);
		else
			__hci_req_enable_advertising(req);
	}

	__hci_update_background_scan(req);

	hci_dev_unlock(hdev);

	return 0;
}

static void connectable_update_work(struct work_struct *work)
{
	struct hci_dev *hdev = container_of(work, struct hci_dev,
					    connectable_update);
	u8 status;

	hci_req_sync(hdev, connectable_update, 0, HCI_CMD_TIMEOUT, &status);
	mgmt_set_connectable_complete(hdev, status);
}

static u8 get_service_classes(struct hci_dev *hdev)
{
	struct bt_uuid *uuid;
	u8 val = 0;

	list_for_each_entry(uuid, &hdev->uuids, list)
		val |= uuid->svc_hint;

	return val;
}

void __hci_req_update_class(struct hci_request *req)
{
	struct hci_dev *hdev = req->hdev;
	u8 cod[3];

	bt_dev_dbg(hdev, "");

	if (!hdev_is_powered(hdev))
		return;

	if (!hci_dev_test_flag(hdev, HCI_BREDR_ENABLED))
		return;

	if (hci_dev_test_flag(hdev, HCI_SERVICE_CACHE))
		return;

	cod[0] = hdev->minor_class;
	cod[1] = hdev->major_class;
	cod[2] = get_service_classes(hdev);

	if (hci_dev_test_flag(hdev, HCI_LIMITED_DISCOVERABLE))
		cod[1] |= 0x20;

	if (memcmp(cod, hdev->dev_class, 3) == 0)
		return;

	hci_req_add(req, HCI_OP_WRITE_CLASS_OF_DEV, sizeof(cod), cod);
}

static void write_iac(struct hci_request *req)
{
	struct hci_dev *hdev = req->hdev;
	struct hci_cp_write_current_iac_lap cp;

	if (!hci_dev_test_flag(hdev, HCI_DISCOVERABLE))
		return;

	if (hci_dev_test_flag(hdev, HCI_LIMITED_DISCOVERABLE)) {
		/* Limited discoverable mode */
		cp.num_iac = min_t(u8, hdev->num_iac, 2);
		cp.iac_lap[0] = 0x00;	/* LIAC */
		cp.iac_lap[1] = 0x8b;
		cp.iac_lap[2] = 0x9e;
		cp.iac_lap[3] = 0x33;	/* GIAC */
		cp.iac_lap[4] = 0x8b;
		cp.iac_lap[5] = 0x9e;
	} else {
		/* General discoverable mode */
		cp.num_iac = 1;
		cp.iac_lap[0] = 0x33;	/* GIAC */
		cp.iac_lap[1] = 0x8b;
		cp.iac_lap[2] = 0x9e;
	}

	hci_req_add(req, HCI_OP_WRITE_CURRENT_IAC_LAP,
		    (cp.num_iac * 3) + 1, &cp);
}

static int discoverable_update(struct hci_request *req, unsigned long opt)
{
	struct hci_dev *hdev = req->hdev;

	hci_dev_lock(hdev);

	if (hci_dev_test_flag(hdev, HCI_BREDR_ENABLED)) {
		write_iac(req);
		__hci_req_update_scan(req);
		__hci_req_update_class(req);
	}

	/* Advertising instances don't use the global discoverable setting, so
	 * only update AD if advertising was enabled using Set Advertising.
	 */
	if (hci_dev_test_flag(hdev, HCI_ADVERTISING)) {
		__hci_req_update_adv_data(req, 0x00);

		/* Discoverable mode affects the local advertising
		 * address in limited privacy mode.
		 */
		if (hci_dev_test_flag(hdev, HCI_LIMITED_PRIVACY)) {
			if (ext_adv_capable(hdev))
				__hci_req_start_ext_adv(req, 0x00);
			else
				__hci_req_enable_advertising(req);
		}
	}

	hci_dev_unlock(hdev);

	return 0;
}

static void discoverable_update_work(struct work_struct *work)
{
	struct hci_dev *hdev = container_of(work, struct hci_dev,
					    discoverable_update);
	u8 status;

	hci_req_sync(hdev, discoverable_update, 0, HCI_CMD_TIMEOUT, &status);
	mgmt_set_discoverable_complete(hdev, status);
}

void __hci_abort_conn(struct hci_request *req, struct hci_conn *conn,
		      u8 reason)
{
	switch (conn->state) {
	case BT_CONNECTED:
	case BT_CONFIG:
		if (conn->type == AMP_LINK) {
			struct hci_cp_disconn_phy_link cp;

			cp.phy_handle = HCI_PHY_HANDLE(conn->handle);
			cp.reason = reason;
			hci_req_add(req, HCI_OP_DISCONN_PHY_LINK, sizeof(cp),
				    &cp);
		} else {
			struct hci_cp_disconnect dc;

			dc.handle = cpu_to_le16(conn->handle);
			dc.reason = reason;
			hci_req_add(req, HCI_OP_DISCONNECT, sizeof(dc), &dc);
		}

		conn->state = BT_DISCONN;

		break;
	case BT_CONNECT:
		if (conn->type == LE_LINK) {
			if (test_bit(HCI_CONN_SCANNING, &conn->flags))
				break;
			hci_req_add(req, HCI_OP_LE_CREATE_CONN_CANCEL,
				    0, NULL);
		} else if (conn->type == ACL_LINK) {
			if (req->hdev->hci_ver < BLUETOOTH_VER_1_2)
				break;
			hci_req_add(req, HCI_OP_CREATE_CONN_CANCEL,
				    6, &conn->dst);
		}
		break;
	case BT_CONNECT2:
		if (conn->type == ACL_LINK) {
			struct hci_cp_reject_conn_req rej;

			bacpy(&rej.bdaddr, &conn->dst);
			rej.reason = reason;

			hci_req_add(req, HCI_OP_REJECT_CONN_REQ,
				    sizeof(rej), &rej);
		} else if (conn->type == SCO_LINK || conn->type == ESCO_LINK) {
			struct hci_cp_reject_sync_conn_req rej;

			bacpy(&rej.bdaddr, &conn->dst);

			/* SCO rejection has its own limited set of
			 * allowed error values (0x0D-0x0F) which isn't
			 * compatible with most values passed to this
			 * function. To be safe hard-code one of the
			 * values that's suitable for SCO.
			 */
			rej.reason = HCI_ERROR_REJ_LIMITED_RESOURCES;

			hci_req_add(req, HCI_OP_REJECT_SYNC_CONN_REQ,
				    sizeof(rej), &rej);
		}
		break;
	default:
		conn->state = BT_CLOSED;
		break;
	}
}

static void abort_conn_complete(struct hci_dev *hdev, u8 status, u16 opcode)
{
	if (status)
		bt_dev_dbg(hdev, "Failed to abort connection: status 0x%2.2x", status);
}

int hci_abort_conn(struct hci_conn *conn, u8 reason)
{
	struct hci_request req;
	int err;

	hci_req_init(&req, conn->hdev);

	__hci_abort_conn(&req, conn, reason);

	err = hci_req_run(&req, abort_conn_complete);
	if (err && err != -ENODATA) {
		bt_dev_err(conn->hdev, "failed to run HCI request: err %d", err);
		return err;
	}

	return 0;
}

static int update_bg_scan(struct hci_request *req, unsigned long opt)
{
	hci_dev_lock(req->hdev);
	__hci_update_background_scan(req);
	hci_dev_unlock(req->hdev);
	return 0;
}

static void bg_scan_update(struct work_struct *work)
{
	struct hci_dev *hdev = container_of(work, struct hci_dev,
					    bg_scan_update);
	struct hci_conn *conn;
	u8 status;
	int err;

	err = hci_req_sync(hdev, update_bg_scan, 0, HCI_CMD_TIMEOUT, &status);
	if (!err)
		return;

	hci_dev_lock(hdev);

	conn = hci_conn_hash_lookup_state(hdev, LE_LINK, BT_CONNECT);
	if (conn)
		hci_le_conn_failed(conn, status);

	hci_dev_unlock(hdev);
}

static int le_scan_disable(struct hci_request *req, unsigned long opt)
{
	hci_req_add_le_scan_disable(req, false);
	return 0;
}

static int bredr_inquiry(struct hci_request *req, unsigned long opt)
{
	u8 length = opt;
	const u8 giac[3] = { 0x33, 0x8b, 0x9e };
	const u8 liac[3] = { 0x00, 0x8b, 0x9e };
	struct hci_cp_inquiry cp;

	bt_dev_dbg(req->hdev, "");

	hci_dev_lock(req->hdev);
	hci_inquiry_cache_flush(req->hdev);
	hci_dev_unlock(req->hdev);

	memset(&cp, 0, sizeof(cp));

	if (req->hdev->discovery.limited)
		memcpy(&cp.lap, liac, sizeof(cp.lap));
	else
		memcpy(&cp.lap, giac, sizeof(cp.lap));

	cp.length = length;

	hci_req_add(req, HCI_OP_INQUIRY, sizeof(cp), &cp);

	return 0;
}

static void le_scan_disable_work(struct work_struct *work)
{
	struct hci_dev *hdev = container_of(work, struct hci_dev,
					    le_scan_disable.work);
	u8 status;

	bt_dev_dbg(hdev, "");

	if (!hci_dev_test_flag(hdev, HCI_LE_SCAN))
		return;

	cancel_delayed_work(&hdev->le_scan_restart);

	hci_req_sync(hdev, le_scan_disable, 0, HCI_CMD_TIMEOUT, &status);
	if (status) {
		bt_dev_err(hdev, "failed to disable LE scan: status 0x%02x",
			   status);
		return;
	}

	hdev->discovery.scan_start = 0;

	/* If we were running LE only scan, change discovery state. If
	 * we were running both LE and BR/EDR inquiry simultaneously,
	 * and BR/EDR inquiry is already finished, stop discovery,
	 * otherwise BR/EDR inquiry will stop discovery when finished.
	 * If we will resolve remote device name, do not change
	 * discovery state.
	 */

	if (hdev->discovery.type == DISCOV_TYPE_LE)
		goto discov_stopped;

	if (hdev->discovery.type != DISCOV_TYPE_INTERLEAVED)
		return;

	if (test_bit(HCI_QUIRK_SIMULTANEOUS_DISCOVERY, &hdev->quirks)) {
		if (!test_bit(HCI_INQUIRY, &hdev->flags) &&
		    hdev->discovery.state != DISCOVERY_RESOLVING)
			goto discov_stopped;

		return;
	}

	hci_req_sync(hdev, bredr_inquiry, DISCOV_INTERLEAVED_INQUIRY_LEN,
		     HCI_CMD_TIMEOUT, &status);
	if (status) {
		bt_dev_err(hdev, "inquiry failed: status 0x%02x", status);
		goto discov_stopped;
	}

	return;

discov_stopped:
	hci_dev_lock(hdev);
	hci_discovery_set_state(hdev, DISCOVERY_STOPPED);
	hci_dev_unlock(hdev);
}

static int le_scan_restart(struct hci_request *req, unsigned long opt)
{
	struct hci_dev *hdev = req->hdev;

	/* If controller is not scanning we are done. */
	if (!hci_dev_test_flag(hdev, HCI_LE_SCAN))
		return 0;

	if (hdev->scanning_paused) {
		bt_dev_dbg(hdev, "Scanning is paused for suspend");
		return 0;
	}

	hci_req_add_le_scan_disable(req, false);

	if (use_ext_scan(hdev)) {
		struct hci_cp_le_set_ext_scan_enable ext_enable_cp;

		memset(&ext_enable_cp, 0, sizeof(ext_enable_cp));
		ext_enable_cp.enable = LE_SCAN_ENABLE;
		ext_enable_cp.filter_dup = LE_SCAN_FILTER_DUP_ENABLE;

		hci_req_add(req, HCI_OP_LE_SET_EXT_SCAN_ENABLE,
			    sizeof(ext_enable_cp), &ext_enable_cp);
	} else {
		struct hci_cp_le_set_scan_enable cp;

		memset(&cp, 0, sizeof(cp));
		cp.enable = LE_SCAN_ENABLE;
		cp.filter_dup = LE_SCAN_FILTER_DUP_ENABLE;
		hci_req_add(req, HCI_OP_LE_SET_SCAN_ENABLE, sizeof(cp), &cp);
	}

	return 0;
}

static void le_scan_restart_work(struct work_struct *work)
{
	struct hci_dev *hdev = container_of(work, struct hci_dev,
					    le_scan_restart.work);
	unsigned long timeout, duration, scan_start, now;
	u8 status;

	bt_dev_dbg(hdev, "");

	hci_req_sync(hdev, le_scan_restart, 0, HCI_CMD_TIMEOUT, &status);
	if (status) {
		bt_dev_err(hdev, "failed to restart LE scan: status %d",
			   status);
		return;
	}

	hci_dev_lock(hdev);

	if (!test_bit(HCI_QUIRK_STRICT_DUPLICATE_FILTER, &hdev->quirks) ||
	    !hdev->discovery.scan_start)
		goto unlock;

	/* When the scan was started, hdev->le_scan_disable has been queued
	 * after duration from scan_start. During scan restart this job
	 * has been canceled, and we need to queue it again after proper
	 * timeout, to make sure that scan does not run indefinitely.
	 */
	duration = hdev->discovery.scan_duration;
	scan_start = hdev->discovery.scan_start;
	now = jiffies;
	if (now - scan_start <= duration) {
		int elapsed;

		if (now >= scan_start)
			elapsed = now - scan_start;
		else
			elapsed = ULONG_MAX - scan_start + now;

		timeout = duration - elapsed;
	} else {
		timeout = 0;
	}

	queue_delayed_work(hdev->req_workqueue,
			   &hdev->le_scan_disable, timeout);

unlock:
	hci_dev_unlock(hdev);
}

static int active_scan(struct hci_request *req, unsigned long opt)
{
	uint16_t interval = opt;
	struct hci_dev *hdev = req->hdev;
	u8 own_addr_type;
	/* White list is not used for discovery */
	u8 filter_policy = 0x00;
	/* Discovery doesn't require controller address resolution */
	bool addr_resolv = false;
	int err;

	bt_dev_dbg(hdev, "");

	/* If controller is scanning, it means the background scanning is
	 * running. Thus, we should temporarily stop it in order to set the
	 * discovery scanning parameters.
	 */
	if (hci_dev_test_flag(hdev, HCI_LE_SCAN)) {
		hci_req_add_le_scan_disable(req, false);
		cancel_interleave_scan(hdev);
	}

	/* All active scans will be done with either a resolvable private
	 * address (when privacy feature has been enabled) or non-resolvable
	 * private address.
	 */
	err = hci_update_random_address(req, true, scan_use_rpa(hdev),
					&own_addr_type);
	if (err < 0)
		own_addr_type = ADDR_LE_DEV_PUBLIC;

	hci_req_start_scan(req, LE_SCAN_ACTIVE, interval,
			   hdev->le_scan_window_discovery, own_addr_type,
			   filter_policy, addr_resolv);
	return 0;
}

static int interleaved_discov(struct hci_request *req, unsigned long opt)
{
	int err;

	bt_dev_dbg(req->hdev, "");

	err = active_scan(req, opt);
	if (err)
		return err;

	return bredr_inquiry(req, DISCOV_BREDR_INQUIRY_LEN);
}

static void start_discovery(struct hci_dev *hdev, u8 *status)
{
	unsigned long timeout;

	bt_dev_dbg(hdev, "type %u", hdev->discovery.type);

	switch (hdev->discovery.type) {
	case DISCOV_TYPE_BREDR:
		if (!hci_dev_test_flag(hdev, HCI_INQUIRY))
			hci_req_sync(hdev, bredr_inquiry,
				     DISCOV_BREDR_INQUIRY_LEN, HCI_CMD_TIMEOUT,
				     status);
		return;
	case DISCOV_TYPE_INTERLEAVED:
		/* When running simultaneous discovery, the LE scanning time
		 * should occupy the whole discovery time sine BR/EDR inquiry
		 * and LE scanning are scheduled by the controller.
		 *
		 * For interleaving discovery in comparison, BR/EDR inquiry
		 * and LE scanning are done sequentially with separate
		 * timeouts.
		 */
		if (test_bit(HCI_QUIRK_SIMULTANEOUS_DISCOVERY,
			     &hdev->quirks)) {
			timeout = msecs_to_jiffies(DISCOV_LE_TIMEOUT);
			/* During simultaneous discovery, we double LE scan
			 * interval. We must leave some time for the controller
			 * to do BR/EDR inquiry.
			 */
			hci_req_sync(hdev, interleaved_discov,
				     hdev->le_scan_int_discovery * 2, HCI_CMD_TIMEOUT,
				     status);
			break;
		}

		timeout = msecs_to_jiffies(hdev->discov_interleaved_timeout);
		hci_req_sync(hdev, active_scan, hdev->le_scan_int_discovery,
			     HCI_CMD_TIMEOUT, status);
		break;
	case DISCOV_TYPE_LE:
		timeout = msecs_to_jiffies(DISCOV_LE_TIMEOUT);
		hci_req_sync(hdev, active_scan, hdev->le_scan_int_discovery,
			     HCI_CMD_TIMEOUT, status);
		break;
	default:
		*status = HCI_ERROR_UNSPECIFIED;
		return;
	}

	if (*status)
		return;

	bt_dev_dbg(hdev, "timeout %u ms", jiffies_to_msecs(timeout));

	/* When service discovery is used and the controller has a
	 * strict duplicate filter, it is important to remember the
	 * start and duration of the scan. This is required for
	 * restarting scanning during the discovery phase.
	 */
	if (test_bit(HCI_QUIRK_STRICT_DUPLICATE_FILTER, &hdev->quirks) &&
		     hdev->discovery.result_filtering) {
		hdev->discovery.scan_start = jiffies;
		hdev->discovery.scan_duration = timeout;
	}

	queue_delayed_work(hdev->req_workqueue, &hdev->le_scan_disable,
			   timeout);
}

bool hci_req_stop_discovery(struct hci_request *req)
{
	struct hci_dev *hdev = req->hdev;
	struct discovery_state *d = &hdev->discovery;
	struct hci_cp_remote_name_req_cancel cp;
	struct inquiry_entry *e;
	bool ret = false;

	bt_dev_dbg(hdev, "state %u", hdev->discovery.state);

	if (d->state == DISCOVERY_FINDING || d->state == DISCOVERY_STOPPING) {
		if (test_bit(HCI_INQUIRY, &hdev->flags))
			hci_req_add(req, HCI_OP_INQUIRY_CANCEL, 0, NULL);

		if (hci_dev_test_flag(hdev, HCI_LE_SCAN)) {
			cancel_delayed_work(&hdev->le_scan_disable);
			hci_req_add_le_scan_disable(req, false);
		}

		ret = true;
	} else {
		/* Passive scanning */
		if (hci_dev_test_flag(hdev, HCI_LE_SCAN)) {
			hci_req_add_le_scan_disable(req, false);
			ret = true;
		}
	}

	/* No further actions needed for LE-only discovery */
	if (d->type == DISCOV_TYPE_LE)
		return ret;

	if (d->state == DISCOVERY_RESOLVING || d->state == DISCOVERY_STOPPING) {
		e = hci_inquiry_cache_lookup_resolve(hdev, BDADDR_ANY,
						     NAME_PENDING);
		if (!e)
			return ret;

		bacpy(&cp.bdaddr, &e->data.bdaddr);
		hci_req_add(req, HCI_OP_REMOTE_NAME_REQ_CANCEL, sizeof(cp),
			    &cp);
		ret = true;
	}

	return ret;
}

static int stop_discovery(struct hci_request *req, unsigned long opt)
{
	hci_dev_lock(req->hdev);
	hci_req_stop_discovery(req);
	hci_dev_unlock(req->hdev);

	return 0;
}

static void discov_update(struct work_struct *work)
{
	struct hci_dev *hdev = container_of(work, struct hci_dev,
					    discov_update);
	u8 status = 0;

	switch (hdev->discovery.state) {
	case DISCOVERY_STARTING:
		start_discovery(hdev, &status);
		mgmt_start_discovery_complete(hdev, status);
		if (status)
			hci_discovery_set_state(hdev, DISCOVERY_STOPPED);
		else
			hci_discovery_set_state(hdev, DISCOVERY_FINDING);
		break;
	case DISCOVERY_STOPPING:
		hci_req_sync(hdev, stop_discovery, 0, HCI_CMD_TIMEOUT, &status);
		mgmt_stop_discovery_complete(hdev, status);
		if (!status)
			hci_discovery_set_state(hdev, DISCOVERY_STOPPED);
		break;
	case DISCOVERY_STOPPED:
	default:
		return;
	}
}

static void discov_off(struct work_struct *work)
{
	struct hci_dev *hdev = container_of(work, struct hci_dev,
					    discov_off.work);

	bt_dev_dbg(hdev, "");

	hci_dev_lock(hdev);

	/* When discoverable timeout triggers, then just make sure
	 * the limited discoverable flag is cleared. Even in the case
	 * of a timeout triggered from general discoverable, it is
	 * safe to unconditionally clear the flag.
	 */
	hci_dev_clear_flag(hdev, HCI_LIMITED_DISCOVERABLE);
	hci_dev_clear_flag(hdev, HCI_DISCOVERABLE);
	hdev->discov_timeout = 0;

	hci_dev_unlock(hdev);

	hci_req_sync(hdev, discoverable_update, 0, HCI_CMD_TIMEOUT, NULL);
	mgmt_new_settings(hdev);
}

static int powered_update_hci(struct hci_request *req, unsigned long opt)
{
	struct hci_dev *hdev = req->hdev;
	u8 link_sec;

	hci_dev_lock(hdev);

	if (hci_dev_test_flag(hdev, HCI_SSP_ENABLED) &&
	    !lmp_host_ssp_capable(hdev)) {
		u8 mode = 0x01;

		hci_req_add(req, HCI_OP_WRITE_SSP_MODE, sizeof(mode), &mode);

		if (bredr_sc_enabled(hdev) && !lmp_host_sc_capable(hdev)) {
			u8 support = 0x01;

			hci_req_add(req, HCI_OP_WRITE_SC_SUPPORT,
				    sizeof(support), &support);
		}
	}

	if (hci_dev_test_flag(hdev, HCI_LE_ENABLED) &&
	    lmp_bredr_capable(hdev)) {
		struct hci_cp_write_le_host_supported cp;

		cp.le = 0x01;
		cp.simul = 0x00;

		/* Check first if we already have the right
		 * host state (host features set)
		 */
		if (cp.le != lmp_host_le_capable(hdev) ||
		    cp.simul != lmp_host_le_br_capable(hdev))
			hci_req_add(req, HCI_OP_WRITE_LE_HOST_SUPPORTED,
				    sizeof(cp), &cp);
	}

	if (hci_dev_test_flag(hdev, HCI_LE_ENABLED)) {
		/* Make sure the controller has a good default for
		 * advertising data. This also applies to the case
		 * where BR/EDR was toggled during the AUTO_OFF phase.
		 */
		if (hci_dev_test_flag(hdev, HCI_ADVERTISING) ||
		    list_empty(&hdev->adv_instances)) {
			int err;

			if (ext_adv_capable(hdev)) {
				err = __hci_req_setup_ext_adv_instance(req,
								       0x00);
				if (!err)
					__hci_req_update_scan_rsp_data(req,
								       0x00);
			} else {
				err = 0;
				__hci_req_update_adv_data(req, 0x00);
				__hci_req_update_scan_rsp_data(req, 0x00);
			}

			if (hci_dev_test_flag(hdev, HCI_ADVERTISING)) {
				if (!ext_adv_capable(hdev))
					__hci_req_enable_advertising(req);
				else if (!err)
					__hci_req_enable_ext_advertising(req,
									 0x00);
			}
		} else if (!list_empty(&hdev->adv_instances)) {
			struct adv_info *adv_instance;

			adv_instance = list_first_entry(&hdev->adv_instances,
							struct adv_info, list);
			__hci_req_schedule_adv_instance(req,
							adv_instance->instance,
							true);
		}
	}

	link_sec = hci_dev_test_flag(hdev, HCI_LINK_SECURITY);
	if (link_sec != test_bit(HCI_AUTH, &hdev->flags))
		hci_req_add(req, HCI_OP_WRITE_AUTH_ENABLE,
			    sizeof(link_sec), &link_sec);

	if (lmp_bredr_capable(hdev)) {
		if (hci_dev_test_flag(hdev, HCI_FAST_CONNECTABLE))
			__hci_req_write_fast_connectable(req, true);
		else
			__hci_req_write_fast_connectable(req, false);
		__hci_req_update_scan(req);
		__hci_req_update_class(req);
		__hci_req_update_name(req);
		__hci_req_update_eir(req);
	}

	hci_dev_unlock(hdev);
	return 0;
}

int __hci_req_hci_power_on(struct hci_dev *hdev)
{
	/* Register the available SMP channels (BR/EDR and LE) only when
	 * successfully powering on the controller. This late
	 * registration is required so that LE SMP can clearly decide if
	 * the public address or static address is used.
	 */
	smp_register(hdev);

	return __hci_req_sync(hdev, powered_update_hci, 0, HCI_CMD_TIMEOUT,
			      NULL);
}

void hci_request_setup(struct hci_dev *hdev)
{
	INIT_WORK(&hdev->discov_update, discov_update);
	INIT_WORK(&hdev->bg_scan_update, bg_scan_update);
	INIT_WORK(&hdev->scan_update, scan_update_work);
	INIT_WORK(&hdev->connectable_update, connectable_update_work);
	INIT_WORK(&hdev->discoverable_update, discoverable_update_work);
	INIT_DELAYED_WORK(&hdev->discov_off, discov_off);
	INIT_DELAYED_WORK(&hdev->le_scan_disable, le_scan_disable_work);
	INIT_DELAYED_WORK(&hdev->le_scan_restart, le_scan_restart_work);
	INIT_DELAYED_WORK(&hdev->adv_instance_expire, adv_timeout_expire);
	INIT_DELAYED_WORK(&hdev->interleave_scan, interleave_scan_work);
}

void hci_request_cancel_all(struct hci_dev *hdev)
{
	hci_req_sync_cancel(hdev, ENODEV);

	cancel_work_sync(&hdev->discov_update);
	cancel_work_sync(&hdev->bg_scan_update);
	cancel_work_sync(&hdev->scan_update);
	cancel_work_sync(&hdev->connectable_update);
	cancel_work_sync(&hdev->discoverable_update);
	cancel_delayed_work_sync(&hdev->discov_off);
	cancel_delayed_work_sync(&hdev->le_scan_disable);
	cancel_delayed_work_sync(&hdev->le_scan_restart);

	if (hdev->adv_instance_timeout) {
		cancel_delayed_work_sync(&hdev->adv_instance_expire);
		hdev->adv_instance_timeout = 0;
	}

	cancel_interleave_scan(hdev);
}<|MERGE_RESOLUTION|>--- conflicted
+++ resolved
@@ -1233,53 +1233,6 @@
 	return hci_req_run(&req, NULL);
 }
 
-static void cancel_adv_timeout(struct hci_dev *hdev)
-{
-	if (hdev->adv_instance_timeout) {
-		hdev->adv_instance_timeout = 0;
-		cancel_delayed_work(&hdev->adv_instance_expire);
-	}
-}
-
-/* This function requires the caller holds hdev->lock */
-static void hci_suspend_adv_instances(struct hci_request *req)
-{
-	bt_dev_dbg(req->hdev, "Suspending advertising instances");
-
-	/* Call to disable any advertisements active on the controller.
-	 * This will succeed even if no advertisements are configured.
-	 */
-	__hci_req_disable_advertising(req);
-
-	/* If we are using software rotation, pause the loop */
-	if (!ext_adv_capable(req->hdev))
-		cancel_adv_timeout(req->hdev);
-}
-
-/* This function requires the caller holds hdev->lock */
-static void hci_resume_adv_instances(struct hci_request *req)
-{
-	struct adv_info *adv;
-
-	bt_dev_dbg(req->hdev, "Resuming advertising instances");
-
-	if (ext_adv_capable(req->hdev)) {
-		/* Call for each tracked instance to be re-enabled */
-		list_for_each_entry(adv, &req->hdev->adv_instances, list) {
-			__hci_req_enable_ext_advertising(req,
-							 adv->instance);
-		}
-
-	} else {
-		/* Schedule for most recent instance to be restarted and begin
-		 * the software rotation loop
-		 */
-		__hci_req_schedule_adv_instance(req,
-						req->hdev->cur_adv_instance,
-						true);
-	}
-}
-
 static void suspend_req_complete(struct hci_dev *hdev, u8 status, u16 opcode)
 {
 	bt_dev_dbg(hdev, "Request complete opcode=0x%x, status=0x%x", opcode,
@@ -1358,11 +1311,7 @@
 
 		/* Pause other advertisements */
 		if (hdev->adv_instance_cnt)
-<<<<<<< HEAD
-			hci_suspend_adv_instances(&req);
-=======
 			__hci_req_pause_adv_instances(&req);
->>>>>>> f642729d
 
 		hdev->advertising_paused = true;
 		hdev->advertising_old_state = old_state;
@@ -1434,11 +1383,7 @@
 
 		/* Resume other advertisements */
 		if (hdev->adv_instance_cnt)
-<<<<<<< HEAD
-			hci_resume_adv_instances(&req);
-=======
 			__hci_req_resume_adv_instances(&req);
->>>>>>> f642729d
 
 		/* Unpause discovery */
 		hdev->discovery_paused = false;
@@ -1740,14 +1685,11 @@
 
 		memset(&cp, 0, sizeof(cp));
 
-		/* Extended scan response data doesn't allow a response to be
-		 * set if the instance isn't scannable.
-		 */
-		if (get_adv_instance_scan_rsp_len(hdev, instance))
+		if (instance)
 			len = create_instance_scan_rsp_data(hdev, instance,
 							    cp.data);
 		else
-			len = 0;
+			len = create_default_scan_rsp_data(hdev, cp.data);
 
 		if (hdev->scan_rsp_data_len == len &&
 		    !memcmp(cp.data, hdev->scan_rsp_data, len))
