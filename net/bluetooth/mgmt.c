/*
   BlueZ - Bluetooth protocol stack for Linux

   Copyright (C) 2010  Nokia Corporation
   Copyright (C) 2011-2012 Intel Corporation

   This program is free software; you can redistribute it and/or modify
   it under the terms of the GNU General Public License version 2 as
   published by the Free Software Foundation;

   THE SOFTWARE IS PROVIDED "AS IS", WITHOUT WARRANTY OF ANY KIND, EXPRESS
   OR IMPLIED, INCLUDING BUT NOT LIMITED TO THE WARRANTIES OF MERCHANTABILITY,
   FITNESS FOR A PARTICULAR PURPOSE AND NONINFRINGEMENT OF THIRD PARTY RIGHTS.
   IN NO EVENT SHALL THE COPYRIGHT HOLDER(S) AND AUTHOR(S) BE LIABLE FOR ANY
   CLAIM, OR ANY SPECIAL INDIRECT OR CONSEQUENTIAL DAMAGES, OR ANY DAMAGES
   WHATSOEVER RESULTING FROM LOSS OF USE, DATA OR PROFITS, WHETHER IN AN
   ACTION OF CONTRACT, NEGLIGENCE OR OTHER TORTIOUS ACTION, ARISING OUT OF
   OR IN CONNECTION WITH THE USE OR PERFORMANCE OF THIS SOFTWARE.

   ALL LIABILITY, INCLUDING LIABILITY FOR INFRINGEMENT OF ANY PATENTS,
   COPYRIGHTS, TRADEMARKS OR OTHER RIGHTS, RELATING TO USE OF THIS
   SOFTWARE IS DISCLAIMED.
*/

/* Bluetooth HCI Management interface */

#include <linux/module.h>
#include <asm/unaligned.h>

#include <net/bluetooth/bluetooth.h>
#include <net/bluetooth/hci_core.h>
#include <net/bluetooth/hci_sock.h>
#include <net/bluetooth/l2cap.h>
#include <net/bluetooth/mgmt.h>

#include "hci_request.h"
#include "smp.h"
#include "mgmt_util.h"
#include "mgmt_config.h"
#include "msft.h"

#define MGMT_VERSION	1
#define MGMT_REVISION	19

static const u16 mgmt_commands[] = {
	MGMT_OP_READ_INDEX_LIST,
	MGMT_OP_READ_INFO,
	MGMT_OP_SET_POWERED,
	MGMT_OP_SET_DISCOVERABLE,
	MGMT_OP_SET_CONNECTABLE,
	MGMT_OP_SET_FAST_CONNECTABLE,
	MGMT_OP_SET_BONDABLE,
	MGMT_OP_SET_LINK_SECURITY,
	MGMT_OP_SET_SSP,
	MGMT_OP_SET_HS,
	MGMT_OP_SET_LE,
	MGMT_OP_SET_DEV_CLASS,
	MGMT_OP_SET_LOCAL_NAME,
	MGMT_OP_ADD_UUID,
	MGMT_OP_REMOVE_UUID,
	MGMT_OP_LOAD_LINK_KEYS,
	MGMT_OP_LOAD_LONG_TERM_KEYS,
	MGMT_OP_DISCONNECT,
	MGMT_OP_GET_CONNECTIONS,
	MGMT_OP_PIN_CODE_REPLY,
	MGMT_OP_PIN_CODE_NEG_REPLY,
	MGMT_OP_SET_IO_CAPABILITY,
	MGMT_OP_PAIR_DEVICE,
	MGMT_OP_CANCEL_PAIR_DEVICE,
	MGMT_OP_UNPAIR_DEVICE,
	MGMT_OP_USER_CONFIRM_REPLY,
	MGMT_OP_USER_CONFIRM_NEG_REPLY,
	MGMT_OP_USER_PASSKEY_REPLY,
	MGMT_OP_USER_PASSKEY_NEG_REPLY,
	MGMT_OP_READ_LOCAL_OOB_DATA,
	MGMT_OP_ADD_REMOTE_OOB_DATA,
	MGMT_OP_REMOVE_REMOTE_OOB_DATA,
	MGMT_OP_START_DISCOVERY,
	MGMT_OP_STOP_DISCOVERY,
	MGMT_OP_CONFIRM_NAME,
	MGMT_OP_BLOCK_DEVICE,
	MGMT_OP_UNBLOCK_DEVICE,
	MGMT_OP_SET_DEVICE_ID,
	MGMT_OP_SET_ADVERTISING,
	MGMT_OP_SET_BREDR,
	MGMT_OP_SET_STATIC_ADDRESS,
	MGMT_OP_SET_SCAN_PARAMS,
	MGMT_OP_SET_SECURE_CONN,
	MGMT_OP_SET_DEBUG_KEYS,
	MGMT_OP_SET_PRIVACY,
	MGMT_OP_LOAD_IRKS,
	MGMT_OP_GET_CONN_INFO,
	MGMT_OP_GET_CLOCK_INFO,
	MGMT_OP_ADD_DEVICE,
	MGMT_OP_REMOVE_DEVICE,
	MGMT_OP_LOAD_CONN_PARAM,
	MGMT_OP_READ_UNCONF_INDEX_LIST,
	MGMT_OP_READ_CONFIG_INFO,
	MGMT_OP_SET_EXTERNAL_CONFIG,
	MGMT_OP_SET_PUBLIC_ADDRESS,
	MGMT_OP_START_SERVICE_DISCOVERY,
	MGMT_OP_READ_LOCAL_OOB_EXT_DATA,
	MGMT_OP_READ_EXT_INDEX_LIST,
	MGMT_OP_READ_ADV_FEATURES,
	MGMT_OP_ADD_ADVERTISING,
	MGMT_OP_REMOVE_ADVERTISING,
	MGMT_OP_GET_ADV_SIZE_INFO,
	MGMT_OP_START_LIMITED_DISCOVERY,
	MGMT_OP_READ_EXT_INFO,
	MGMT_OP_SET_APPEARANCE,
	MGMT_OP_SET_BLOCKED_KEYS,
	MGMT_OP_SET_WIDEBAND_SPEECH,
	MGMT_OP_READ_CONTROLLER_CAP,
	MGMT_OP_READ_EXP_FEATURES_INFO,
	MGMT_OP_SET_EXP_FEATURE,
	MGMT_OP_READ_DEF_SYSTEM_CONFIG,
	MGMT_OP_SET_DEF_SYSTEM_CONFIG,
	MGMT_OP_READ_DEF_RUNTIME_CONFIG,
	MGMT_OP_SET_DEF_RUNTIME_CONFIG,
	MGMT_OP_GET_DEVICE_FLAGS,
	MGMT_OP_SET_DEVICE_FLAGS,
	MGMT_OP_READ_ADV_MONITOR_FEATURES,
	MGMT_OP_ADD_ADV_PATTERNS_MONITOR,
	MGMT_OP_REMOVE_ADV_MONITOR,
	MGMT_OP_ADD_EXT_ADV_PARAMS,
	MGMT_OP_ADD_EXT_ADV_DATA,
	MGMT_OP_ADD_ADV_PATTERNS_MONITOR_RSSI,
};

static const u16 mgmt_events[] = {
	MGMT_EV_CONTROLLER_ERROR,
	MGMT_EV_INDEX_ADDED,
	MGMT_EV_INDEX_REMOVED,
	MGMT_EV_NEW_SETTINGS,
	MGMT_EV_CLASS_OF_DEV_CHANGED,
	MGMT_EV_LOCAL_NAME_CHANGED,
	MGMT_EV_NEW_LINK_KEY,
	MGMT_EV_NEW_LONG_TERM_KEY,
	MGMT_EV_DEVICE_CONNECTED,
	MGMT_EV_DEVICE_DISCONNECTED,
	MGMT_EV_CONNECT_FAILED,
	MGMT_EV_PIN_CODE_REQUEST,
	MGMT_EV_USER_CONFIRM_REQUEST,
	MGMT_EV_USER_PASSKEY_REQUEST,
	MGMT_EV_AUTH_FAILED,
	MGMT_EV_DEVICE_FOUND,
	MGMT_EV_DISCOVERING,
	MGMT_EV_DEVICE_BLOCKED,
	MGMT_EV_DEVICE_UNBLOCKED,
	MGMT_EV_DEVICE_UNPAIRED,
	MGMT_EV_PASSKEY_NOTIFY,
	MGMT_EV_NEW_IRK,
	MGMT_EV_NEW_CSRK,
	MGMT_EV_DEVICE_ADDED,
	MGMT_EV_DEVICE_REMOVED,
	MGMT_EV_NEW_CONN_PARAM,
	MGMT_EV_UNCONF_INDEX_ADDED,
	MGMT_EV_UNCONF_INDEX_REMOVED,
	MGMT_EV_NEW_CONFIG_OPTIONS,
	MGMT_EV_EXT_INDEX_ADDED,
	MGMT_EV_EXT_INDEX_REMOVED,
	MGMT_EV_LOCAL_OOB_DATA_UPDATED,
	MGMT_EV_ADVERTISING_ADDED,
	MGMT_EV_ADVERTISING_REMOVED,
	MGMT_EV_EXT_INFO_CHANGED,
	MGMT_EV_PHY_CONFIGURATION_CHANGED,
	MGMT_EV_EXP_FEATURE_CHANGED,
	MGMT_EV_DEVICE_FLAGS_CHANGED,
	MGMT_EV_CONTROLLER_SUSPEND,
	MGMT_EV_CONTROLLER_RESUME,
};

static const u16 mgmt_untrusted_commands[] = {
	MGMT_OP_READ_INDEX_LIST,
	MGMT_OP_READ_INFO,
	MGMT_OP_READ_UNCONF_INDEX_LIST,
	MGMT_OP_READ_CONFIG_INFO,
	MGMT_OP_READ_EXT_INDEX_LIST,
	MGMT_OP_READ_EXT_INFO,
	MGMT_OP_READ_CONTROLLER_CAP,
	MGMT_OP_READ_EXP_FEATURES_INFO,
	MGMT_OP_READ_DEF_SYSTEM_CONFIG,
	MGMT_OP_READ_DEF_RUNTIME_CONFIG,
};

static const u16 mgmt_untrusted_events[] = {
	MGMT_EV_INDEX_ADDED,
	MGMT_EV_INDEX_REMOVED,
	MGMT_EV_NEW_SETTINGS,
	MGMT_EV_CLASS_OF_DEV_CHANGED,
	MGMT_EV_LOCAL_NAME_CHANGED,
	MGMT_EV_UNCONF_INDEX_ADDED,
	MGMT_EV_UNCONF_INDEX_REMOVED,
	MGMT_EV_NEW_CONFIG_OPTIONS,
	MGMT_EV_EXT_INDEX_ADDED,
	MGMT_EV_EXT_INDEX_REMOVED,
	MGMT_EV_EXT_INFO_CHANGED,
	MGMT_EV_EXP_FEATURE_CHANGED,
	MGMT_EV_ADV_MONITOR_ADDED,
	MGMT_EV_ADV_MONITOR_REMOVED,
};

#define CACHE_TIMEOUT	msecs_to_jiffies(2 * 1000)

#define ZERO_KEY "\x00\x00\x00\x00\x00\x00\x00\x00" \
		 "\x00\x00\x00\x00\x00\x00\x00\x00"

/* HCI to MGMT error code conversion table */
static const u8 mgmt_status_table[] = {
	MGMT_STATUS_SUCCESS,
	MGMT_STATUS_UNKNOWN_COMMAND,	/* Unknown Command */
	MGMT_STATUS_NOT_CONNECTED,	/* No Connection */
	MGMT_STATUS_FAILED,		/* Hardware Failure */
	MGMT_STATUS_CONNECT_FAILED,	/* Page Timeout */
	MGMT_STATUS_AUTH_FAILED,	/* Authentication Failed */
	MGMT_STATUS_AUTH_FAILED,	/* PIN or Key Missing */
	MGMT_STATUS_NO_RESOURCES,	/* Memory Full */
	MGMT_STATUS_TIMEOUT,		/* Connection Timeout */
	MGMT_STATUS_NO_RESOURCES,	/* Max Number of Connections */
	MGMT_STATUS_NO_RESOURCES,	/* Max Number of SCO Connections */
	MGMT_STATUS_ALREADY_CONNECTED,	/* ACL Connection Exists */
	MGMT_STATUS_BUSY,		/* Command Disallowed */
	MGMT_STATUS_NO_RESOURCES,	/* Rejected Limited Resources */
	MGMT_STATUS_REJECTED,		/* Rejected Security */
	MGMT_STATUS_REJECTED,		/* Rejected Personal */
	MGMT_STATUS_TIMEOUT,		/* Host Timeout */
	MGMT_STATUS_NOT_SUPPORTED,	/* Unsupported Feature */
	MGMT_STATUS_INVALID_PARAMS,	/* Invalid Parameters */
	MGMT_STATUS_DISCONNECTED,	/* OE User Ended Connection */
	MGMT_STATUS_NO_RESOURCES,	/* OE Low Resources */
	MGMT_STATUS_DISCONNECTED,	/* OE Power Off */
	MGMT_STATUS_DISCONNECTED,	/* Connection Terminated */
	MGMT_STATUS_BUSY,		/* Repeated Attempts */
	MGMT_STATUS_REJECTED,		/* Pairing Not Allowed */
	MGMT_STATUS_FAILED,		/* Unknown LMP PDU */
	MGMT_STATUS_NOT_SUPPORTED,	/* Unsupported Remote Feature */
	MGMT_STATUS_REJECTED,		/* SCO Offset Rejected */
	MGMT_STATUS_REJECTED,		/* SCO Interval Rejected */
	MGMT_STATUS_REJECTED,		/* Air Mode Rejected */
	MGMT_STATUS_INVALID_PARAMS,	/* Invalid LMP Parameters */
	MGMT_STATUS_FAILED,		/* Unspecified Error */
	MGMT_STATUS_NOT_SUPPORTED,	/* Unsupported LMP Parameter Value */
	MGMT_STATUS_FAILED,		/* Role Change Not Allowed */
	MGMT_STATUS_TIMEOUT,		/* LMP Response Timeout */
	MGMT_STATUS_FAILED,		/* LMP Error Transaction Collision */
	MGMT_STATUS_FAILED,		/* LMP PDU Not Allowed */
	MGMT_STATUS_REJECTED,		/* Encryption Mode Not Accepted */
	MGMT_STATUS_FAILED,		/* Unit Link Key Used */
	MGMT_STATUS_NOT_SUPPORTED,	/* QoS Not Supported */
	MGMT_STATUS_TIMEOUT,		/* Instant Passed */
	MGMT_STATUS_NOT_SUPPORTED,	/* Pairing Not Supported */
	MGMT_STATUS_FAILED,		/* Transaction Collision */
	MGMT_STATUS_INVALID_PARAMS,	/* Unacceptable Parameter */
	MGMT_STATUS_REJECTED,		/* QoS Rejected */
	MGMT_STATUS_NOT_SUPPORTED,	/* Classification Not Supported */
	MGMT_STATUS_REJECTED,		/* Insufficient Security */
	MGMT_STATUS_INVALID_PARAMS,	/* Parameter Out Of Range */
	MGMT_STATUS_BUSY,		/* Role Switch Pending */
	MGMT_STATUS_FAILED,		/* Slot Violation */
	MGMT_STATUS_FAILED,		/* Role Switch Failed */
	MGMT_STATUS_INVALID_PARAMS,	/* EIR Too Large */
	MGMT_STATUS_NOT_SUPPORTED,	/* Simple Pairing Not Supported */
	MGMT_STATUS_BUSY,		/* Host Busy Pairing */
	MGMT_STATUS_REJECTED,		/* Rejected, No Suitable Channel */
	MGMT_STATUS_BUSY,		/* Controller Busy */
	MGMT_STATUS_INVALID_PARAMS,	/* Unsuitable Connection Interval */
	MGMT_STATUS_TIMEOUT,		/* Directed Advertising Timeout */
	MGMT_STATUS_AUTH_FAILED,	/* Terminated Due to MIC Failure */
	MGMT_STATUS_CONNECT_FAILED,	/* Connection Establishment Failed */
	MGMT_STATUS_CONNECT_FAILED,	/* MAC Connection Failed */
};

static u8 mgmt_status(u8 hci_status)
{
	if (hci_status < ARRAY_SIZE(mgmt_status_table))
		return mgmt_status_table[hci_status];

	return MGMT_STATUS_FAILED;
}

static int mgmt_index_event(u16 event, struct hci_dev *hdev, void *data,
			    u16 len, int flag)
{
	return mgmt_send_event(event, hdev, HCI_CHANNEL_CONTROL, data, len,
			       flag, NULL);
}

static int mgmt_limited_event(u16 event, struct hci_dev *hdev, void *data,
			      u16 len, int flag, struct sock *skip_sk)
{
	return mgmt_send_event(event, hdev, HCI_CHANNEL_CONTROL, data, len,
			       flag, skip_sk);
}

static int mgmt_event(u16 event, struct hci_dev *hdev, void *data, u16 len,
		      struct sock *skip_sk)
{
	return mgmt_send_event(event, hdev, HCI_CHANNEL_CONTROL, data, len,
			       HCI_SOCK_TRUSTED, skip_sk);
}

static u8 le_addr_type(u8 mgmt_addr_type)
{
	if (mgmt_addr_type == BDADDR_LE_PUBLIC)
		return ADDR_LE_DEV_PUBLIC;
	else
		return ADDR_LE_DEV_RANDOM;
}

void mgmt_fill_version_info(void *ver)
{
	struct mgmt_rp_read_version *rp = ver;

	rp->version = MGMT_VERSION;
	rp->revision = cpu_to_le16(MGMT_REVISION);
}

static int read_version(struct sock *sk, struct hci_dev *hdev, void *data,
			u16 data_len)
{
	struct mgmt_rp_read_version rp;

	bt_dev_dbg(hdev, "sock %p", sk);

	mgmt_fill_version_info(&rp);

	return mgmt_cmd_complete(sk, MGMT_INDEX_NONE, MGMT_OP_READ_VERSION, 0,
				 &rp, sizeof(rp));
}

static int read_commands(struct sock *sk, struct hci_dev *hdev, void *data,
			 u16 data_len)
{
	struct mgmt_rp_read_commands *rp;
	u16 num_commands, num_events;
	size_t rp_size;
	int i, err;

	bt_dev_dbg(hdev, "sock %p", sk);

	if (hci_sock_test_flag(sk, HCI_SOCK_TRUSTED)) {
		num_commands = ARRAY_SIZE(mgmt_commands);
		num_events = ARRAY_SIZE(mgmt_events);
	} else {
		num_commands = ARRAY_SIZE(mgmt_untrusted_commands);
		num_events = ARRAY_SIZE(mgmt_untrusted_events);
	}

	rp_size = sizeof(*rp) + ((num_commands + num_events) * sizeof(u16));

	rp = kmalloc(rp_size, GFP_KERNEL);
	if (!rp)
		return -ENOMEM;

	rp->num_commands = cpu_to_le16(num_commands);
	rp->num_events = cpu_to_le16(num_events);

	if (hci_sock_test_flag(sk, HCI_SOCK_TRUSTED)) {
		__le16 *opcode = rp->opcodes;

		for (i = 0; i < num_commands; i++, opcode++)
			put_unaligned_le16(mgmt_commands[i], opcode);

		for (i = 0; i < num_events; i++, opcode++)
			put_unaligned_le16(mgmt_events[i], opcode);
	} else {
		__le16 *opcode = rp->opcodes;

		for (i = 0; i < num_commands; i++, opcode++)
			put_unaligned_le16(mgmt_untrusted_commands[i], opcode);

		for (i = 0; i < num_events; i++, opcode++)
			put_unaligned_le16(mgmt_untrusted_events[i], opcode);
	}

	err = mgmt_cmd_complete(sk, MGMT_INDEX_NONE, MGMT_OP_READ_COMMANDS, 0,
				rp, rp_size);
	kfree(rp);

	return err;
}

static int read_index_list(struct sock *sk, struct hci_dev *hdev, void *data,
			   u16 data_len)
{
	struct mgmt_rp_read_index_list *rp;
	struct hci_dev *d;
	size_t rp_len;
	u16 count;
	int err;

	bt_dev_dbg(hdev, "sock %p", sk);

	read_lock(&hci_dev_list_lock);

	count = 0;
	list_for_each_entry(d, &hci_dev_list, list) {
		if (d->dev_type == HCI_PRIMARY &&
		    !hci_dev_test_flag(d, HCI_UNCONFIGURED))
			count++;
	}

	rp_len = sizeof(*rp) + (2 * count);
	rp = kmalloc(rp_len, GFP_ATOMIC);
	if (!rp) {
		read_unlock(&hci_dev_list_lock);
		return -ENOMEM;
	}

	count = 0;
	list_for_each_entry(d, &hci_dev_list, list) {
		if (hci_dev_test_flag(d, HCI_SETUP) ||
		    hci_dev_test_flag(d, HCI_CONFIG) ||
		    hci_dev_test_flag(d, HCI_USER_CHANNEL))
			continue;

		/* Devices marked as raw-only are neither configured
		 * nor unconfigured controllers.
		 */
		if (test_bit(HCI_QUIRK_RAW_DEVICE, &d->quirks))
			continue;

		if (d->dev_type == HCI_PRIMARY &&
		    !hci_dev_test_flag(d, HCI_UNCONFIGURED)) {
			rp->index[count++] = cpu_to_le16(d->id);
			bt_dev_dbg(hdev, "Added hci%u", d->id);
		}
	}

	rp->num_controllers = cpu_to_le16(count);
	rp_len = sizeof(*rp) + (2 * count);

	read_unlock(&hci_dev_list_lock);

	err = mgmt_cmd_complete(sk, MGMT_INDEX_NONE, MGMT_OP_READ_INDEX_LIST,
				0, rp, rp_len);

	kfree(rp);

	return err;
}

static int read_unconf_index_list(struct sock *sk, struct hci_dev *hdev,
				  void *data, u16 data_len)
{
	struct mgmt_rp_read_unconf_index_list *rp;
	struct hci_dev *d;
	size_t rp_len;
	u16 count;
	int err;

	bt_dev_dbg(hdev, "sock %p", sk);

	read_lock(&hci_dev_list_lock);

	count = 0;
	list_for_each_entry(d, &hci_dev_list, list) {
		if (d->dev_type == HCI_PRIMARY &&
		    hci_dev_test_flag(d, HCI_UNCONFIGURED))
			count++;
	}

	rp_len = sizeof(*rp) + (2 * count);
	rp = kmalloc(rp_len, GFP_ATOMIC);
	if (!rp) {
		read_unlock(&hci_dev_list_lock);
		return -ENOMEM;
	}

	count = 0;
	list_for_each_entry(d, &hci_dev_list, list) {
		if (hci_dev_test_flag(d, HCI_SETUP) ||
		    hci_dev_test_flag(d, HCI_CONFIG) ||
		    hci_dev_test_flag(d, HCI_USER_CHANNEL))
			continue;

		/* Devices marked as raw-only are neither configured
		 * nor unconfigured controllers.
		 */
		if (test_bit(HCI_QUIRK_RAW_DEVICE, &d->quirks))
			continue;

		if (d->dev_type == HCI_PRIMARY &&
		    hci_dev_test_flag(d, HCI_UNCONFIGURED)) {
			rp->index[count++] = cpu_to_le16(d->id);
			bt_dev_dbg(hdev, "Added hci%u", d->id);
		}
	}

	rp->num_controllers = cpu_to_le16(count);
	rp_len = sizeof(*rp) + (2 * count);

	read_unlock(&hci_dev_list_lock);

	err = mgmt_cmd_complete(sk, MGMT_INDEX_NONE,
				MGMT_OP_READ_UNCONF_INDEX_LIST, 0, rp, rp_len);

	kfree(rp);

	return err;
}

static int read_ext_index_list(struct sock *sk, struct hci_dev *hdev,
			       void *data, u16 data_len)
{
	struct mgmt_rp_read_ext_index_list *rp;
	struct hci_dev *d;
	u16 count;
	int err;

	bt_dev_dbg(hdev, "sock %p", sk);

	read_lock(&hci_dev_list_lock);

	count = 0;
	list_for_each_entry(d, &hci_dev_list, list) {
		if (d->dev_type == HCI_PRIMARY || d->dev_type == HCI_AMP)
			count++;
	}

	rp = kmalloc(struct_size(rp, entry, count), GFP_ATOMIC);
	if (!rp) {
		read_unlock(&hci_dev_list_lock);
		return -ENOMEM;
	}

	count = 0;
	list_for_each_entry(d, &hci_dev_list, list) {
		if (hci_dev_test_flag(d, HCI_SETUP) ||
		    hci_dev_test_flag(d, HCI_CONFIG) ||
		    hci_dev_test_flag(d, HCI_USER_CHANNEL))
			continue;

		/* Devices marked as raw-only are neither configured
		 * nor unconfigured controllers.
		 */
		if (test_bit(HCI_QUIRK_RAW_DEVICE, &d->quirks))
			continue;

		if (d->dev_type == HCI_PRIMARY) {
			if (hci_dev_test_flag(d, HCI_UNCONFIGURED))
				rp->entry[count].type = 0x01;
			else
				rp->entry[count].type = 0x00;
		} else if (d->dev_type == HCI_AMP) {
			rp->entry[count].type = 0x02;
		} else {
			continue;
		}

		rp->entry[count].bus = d->bus;
		rp->entry[count++].index = cpu_to_le16(d->id);
		bt_dev_dbg(hdev, "Added hci%u", d->id);
	}

	rp->num_controllers = cpu_to_le16(count);

	read_unlock(&hci_dev_list_lock);

	/* If this command is called at least once, then all the
	 * default index and unconfigured index events are disabled
	 * and from now on only extended index events are used.
	 */
	hci_sock_set_flag(sk, HCI_MGMT_EXT_INDEX_EVENTS);
	hci_sock_clear_flag(sk, HCI_MGMT_INDEX_EVENTS);
	hci_sock_clear_flag(sk, HCI_MGMT_UNCONF_INDEX_EVENTS);

	err = mgmt_cmd_complete(sk, MGMT_INDEX_NONE,
				MGMT_OP_READ_EXT_INDEX_LIST, 0, rp,
				struct_size(rp, entry, count));

	kfree(rp);

	return err;
}

static bool is_configured(struct hci_dev *hdev)
{
	if (test_bit(HCI_QUIRK_EXTERNAL_CONFIG, &hdev->quirks) &&
	    !hci_dev_test_flag(hdev, HCI_EXT_CONFIGURED))
		return false;

	if ((test_bit(HCI_QUIRK_INVALID_BDADDR, &hdev->quirks) ||
	     test_bit(HCI_QUIRK_USE_BDADDR_PROPERTY, &hdev->quirks)) &&
	    !bacmp(&hdev->public_addr, BDADDR_ANY))
		return false;

	return true;
}

static __le32 get_missing_options(struct hci_dev *hdev)
{
	u32 options = 0;

	if (test_bit(HCI_QUIRK_EXTERNAL_CONFIG, &hdev->quirks) &&
	    !hci_dev_test_flag(hdev, HCI_EXT_CONFIGURED))
		options |= MGMT_OPTION_EXTERNAL_CONFIG;

	if ((test_bit(HCI_QUIRK_INVALID_BDADDR, &hdev->quirks) ||
	     test_bit(HCI_QUIRK_USE_BDADDR_PROPERTY, &hdev->quirks)) &&
	    !bacmp(&hdev->public_addr, BDADDR_ANY))
		options |= MGMT_OPTION_PUBLIC_ADDRESS;

	return cpu_to_le32(options);
}

static int new_options(struct hci_dev *hdev, struct sock *skip)
{
	__le32 options = get_missing_options(hdev);

	return mgmt_limited_event(MGMT_EV_NEW_CONFIG_OPTIONS, hdev, &options,
				  sizeof(options), HCI_MGMT_OPTION_EVENTS, skip);
}

static int send_options_rsp(struct sock *sk, u16 opcode, struct hci_dev *hdev)
{
	__le32 options = get_missing_options(hdev);

	return mgmt_cmd_complete(sk, hdev->id, opcode, 0, &options,
				 sizeof(options));
}

static int read_config_info(struct sock *sk, struct hci_dev *hdev,
			    void *data, u16 data_len)
{
	struct mgmt_rp_read_config_info rp;
	u32 options = 0;

	bt_dev_dbg(hdev, "sock %p", sk);

	hci_dev_lock(hdev);

	memset(&rp, 0, sizeof(rp));
	rp.manufacturer = cpu_to_le16(hdev->manufacturer);

	if (test_bit(HCI_QUIRK_EXTERNAL_CONFIG, &hdev->quirks))
		options |= MGMT_OPTION_EXTERNAL_CONFIG;

	if (hdev->set_bdaddr)
		options |= MGMT_OPTION_PUBLIC_ADDRESS;

	rp.supported_options = cpu_to_le32(options);
	rp.missing_options = get_missing_options(hdev);

	hci_dev_unlock(hdev);

	return mgmt_cmd_complete(sk, hdev->id, MGMT_OP_READ_CONFIG_INFO, 0,
				 &rp, sizeof(rp));
}

static u32 get_supported_phys(struct hci_dev *hdev)
{
	u32 supported_phys = 0;

	if (lmp_bredr_capable(hdev)) {
		supported_phys |= MGMT_PHY_BR_1M_1SLOT;

		if (hdev->features[0][0] & LMP_3SLOT)
			supported_phys |= MGMT_PHY_BR_1M_3SLOT;

		if (hdev->features[0][0] & LMP_5SLOT)
			supported_phys |= MGMT_PHY_BR_1M_5SLOT;

		if (lmp_edr_2m_capable(hdev)) {
			supported_phys |= MGMT_PHY_EDR_2M_1SLOT;

			if (lmp_edr_3slot_capable(hdev))
				supported_phys |= MGMT_PHY_EDR_2M_3SLOT;

			if (lmp_edr_5slot_capable(hdev))
				supported_phys |= MGMT_PHY_EDR_2M_5SLOT;

			if (lmp_edr_3m_capable(hdev)) {
				supported_phys |= MGMT_PHY_EDR_3M_1SLOT;

				if (lmp_edr_3slot_capable(hdev))
					supported_phys |= MGMT_PHY_EDR_3M_3SLOT;

				if (lmp_edr_5slot_capable(hdev))
					supported_phys |= MGMT_PHY_EDR_3M_5SLOT;
			}
		}
	}

	if (lmp_le_capable(hdev)) {
		supported_phys |= MGMT_PHY_LE_1M_TX;
		supported_phys |= MGMT_PHY_LE_1M_RX;

		if (hdev->le_features[1] & HCI_LE_PHY_2M) {
			supported_phys |= MGMT_PHY_LE_2M_TX;
			supported_phys |= MGMT_PHY_LE_2M_RX;
		}

		if (hdev->le_features[1] & HCI_LE_PHY_CODED) {
			supported_phys |= MGMT_PHY_LE_CODED_TX;
			supported_phys |= MGMT_PHY_LE_CODED_RX;
		}
	}

	return supported_phys;
}

static u32 get_selected_phys(struct hci_dev *hdev)
{
	u32 selected_phys = 0;

	if (lmp_bredr_capable(hdev)) {
		selected_phys |= MGMT_PHY_BR_1M_1SLOT;

		if (hdev->pkt_type & (HCI_DM3 | HCI_DH3))
			selected_phys |= MGMT_PHY_BR_1M_3SLOT;

		if (hdev->pkt_type & (HCI_DM5 | HCI_DH5))
			selected_phys |= MGMT_PHY_BR_1M_5SLOT;

		if (lmp_edr_2m_capable(hdev)) {
			if (!(hdev->pkt_type & HCI_2DH1))
				selected_phys |= MGMT_PHY_EDR_2M_1SLOT;

			if (lmp_edr_3slot_capable(hdev) &&
			    !(hdev->pkt_type & HCI_2DH3))
				selected_phys |= MGMT_PHY_EDR_2M_3SLOT;

			if (lmp_edr_5slot_capable(hdev) &&
			    !(hdev->pkt_type & HCI_2DH5))
				selected_phys |= MGMT_PHY_EDR_2M_5SLOT;

			if (lmp_edr_3m_capable(hdev)) {
				if (!(hdev->pkt_type & HCI_3DH1))
					selected_phys |= MGMT_PHY_EDR_3M_1SLOT;

				if (lmp_edr_3slot_capable(hdev) &&
				    !(hdev->pkt_type & HCI_3DH3))
					selected_phys |= MGMT_PHY_EDR_3M_3SLOT;

				if (lmp_edr_5slot_capable(hdev) &&
				    !(hdev->pkt_type & HCI_3DH5))
					selected_phys |= MGMT_PHY_EDR_3M_5SLOT;
			}
		}
	}

	if (lmp_le_capable(hdev)) {
		if (hdev->le_tx_def_phys & HCI_LE_SET_PHY_1M)
			selected_phys |= MGMT_PHY_LE_1M_TX;

		if (hdev->le_rx_def_phys & HCI_LE_SET_PHY_1M)
			selected_phys |= MGMT_PHY_LE_1M_RX;

		if (hdev->le_tx_def_phys & HCI_LE_SET_PHY_2M)
			selected_phys |= MGMT_PHY_LE_2M_TX;

		if (hdev->le_rx_def_phys & HCI_LE_SET_PHY_2M)
			selected_phys |= MGMT_PHY_LE_2M_RX;

		if (hdev->le_tx_def_phys & HCI_LE_SET_PHY_CODED)
			selected_phys |= MGMT_PHY_LE_CODED_TX;

		if (hdev->le_rx_def_phys & HCI_LE_SET_PHY_CODED)
			selected_phys |= MGMT_PHY_LE_CODED_RX;
	}

	return selected_phys;
}

static u32 get_configurable_phys(struct hci_dev *hdev)
{
	return (get_supported_phys(hdev) & ~MGMT_PHY_BR_1M_1SLOT &
		~MGMT_PHY_LE_1M_TX & ~MGMT_PHY_LE_1M_RX);
}

static u32 get_supported_settings(struct hci_dev *hdev)
{
	u32 settings = 0;

	settings |= MGMT_SETTING_POWERED;
	settings |= MGMT_SETTING_BONDABLE;
	settings |= MGMT_SETTING_DEBUG_KEYS;
	settings |= MGMT_SETTING_CONNECTABLE;
	settings |= MGMT_SETTING_DISCOVERABLE;

	if (lmp_bredr_capable(hdev)) {
		if (hdev->hci_ver >= BLUETOOTH_VER_1_2)
			settings |= MGMT_SETTING_FAST_CONNECTABLE;
		settings |= MGMT_SETTING_BREDR;
		settings |= MGMT_SETTING_LINK_SECURITY;

		if (lmp_ssp_capable(hdev)) {
			settings |= MGMT_SETTING_SSP;
			if (IS_ENABLED(CONFIG_BT_HS))
				settings |= MGMT_SETTING_HS;
		}

		if (lmp_sc_capable(hdev))
			settings |= MGMT_SETTING_SECURE_CONN;

		if (test_bit(HCI_QUIRK_WIDEBAND_SPEECH_SUPPORTED,
			     &hdev->quirks))
			settings |= MGMT_SETTING_WIDEBAND_SPEECH;
	}

	if (lmp_le_capable(hdev)) {
		settings |= MGMT_SETTING_LE;
		settings |= MGMT_SETTING_SECURE_CONN;
		settings |= MGMT_SETTING_PRIVACY;
		settings |= MGMT_SETTING_STATIC_ADDRESS;

		/* When the experimental feature for LL Privacy support is
		 * enabled, then advertising is no longer supported.
		 */
		if (!hci_dev_test_flag(hdev, HCI_ENABLE_LL_PRIVACY))
			settings |= MGMT_SETTING_ADVERTISING;
	}

	if (test_bit(HCI_QUIRK_EXTERNAL_CONFIG, &hdev->quirks) ||
	    hdev->set_bdaddr)
		settings |= MGMT_SETTING_CONFIGURATION;

	settings |= MGMT_SETTING_PHY_CONFIGURATION;

	return settings;
}

static u32 get_current_settings(struct hci_dev *hdev)
{
	u32 settings = 0;

	if (hdev_is_powered(hdev))
		settings |= MGMT_SETTING_POWERED;

	if (hci_dev_test_flag(hdev, HCI_CONNECTABLE))
		settings |= MGMT_SETTING_CONNECTABLE;

	if (hci_dev_test_flag(hdev, HCI_FAST_CONNECTABLE))
		settings |= MGMT_SETTING_FAST_CONNECTABLE;

	if (hci_dev_test_flag(hdev, HCI_DISCOVERABLE))
		settings |= MGMT_SETTING_DISCOVERABLE;

	if (hci_dev_test_flag(hdev, HCI_BONDABLE))
		settings |= MGMT_SETTING_BONDABLE;

	if (hci_dev_test_flag(hdev, HCI_BREDR_ENABLED))
		settings |= MGMT_SETTING_BREDR;

	if (hci_dev_test_flag(hdev, HCI_LE_ENABLED))
		settings |= MGMT_SETTING_LE;

	if (hci_dev_test_flag(hdev, HCI_LINK_SECURITY))
		settings |= MGMT_SETTING_LINK_SECURITY;

	if (hci_dev_test_flag(hdev, HCI_SSP_ENABLED))
		settings |= MGMT_SETTING_SSP;

	if (hci_dev_test_flag(hdev, HCI_HS_ENABLED))
		settings |= MGMT_SETTING_HS;

	if (hci_dev_test_flag(hdev, HCI_ADVERTISING))
		settings |= MGMT_SETTING_ADVERTISING;

	if (hci_dev_test_flag(hdev, HCI_SC_ENABLED))
		settings |= MGMT_SETTING_SECURE_CONN;

	if (hci_dev_test_flag(hdev, HCI_KEEP_DEBUG_KEYS))
		settings |= MGMT_SETTING_DEBUG_KEYS;

	if (hci_dev_test_flag(hdev, HCI_PRIVACY))
		settings |= MGMT_SETTING_PRIVACY;

	/* The current setting for static address has two purposes. The
	 * first is to indicate if the static address will be used and
	 * the second is to indicate if it is actually set.
	 *
	 * This means if the static address is not configured, this flag
	 * will never be set. If the address is configured, then if the
	 * address is actually used decides if the flag is set or not.
	 *
	 * For single mode LE only controllers and dual-mode controllers
	 * with BR/EDR disabled, the existence of the static address will
	 * be evaluated.
	 */
	if (hci_dev_test_flag(hdev, HCI_FORCE_STATIC_ADDR) ||
	    !hci_dev_test_flag(hdev, HCI_BREDR_ENABLED) ||
	    !bacmp(&hdev->bdaddr, BDADDR_ANY)) {
		if (bacmp(&hdev->static_addr, BDADDR_ANY))
			settings |= MGMT_SETTING_STATIC_ADDRESS;
	}

	if (hci_dev_test_flag(hdev, HCI_WIDEBAND_SPEECH_ENABLED))
		settings |= MGMT_SETTING_WIDEBAND_SPEECH;

	return settings;
}

static struct mgmt_pending_cmd *pending_find(u16 opcode, struct hci_dev *hdev)
{
	return mgmt_pending_find(HCI_CHANNEL_CONTROL, opcode, hdev);
}

static struct mgmt_pending_cmd *pending_find_data(u16 opcode,
						  struct hci_dev *hdev,
						  const void *data)
{
	return mgmt_pending_find_data(HCI_CHANNEL_CONTROL, opcode, hdev, data);
}

u8 mgmt_get_adv_discov_flags(struct hci_dev *hdev)
{
	struct mgmt_pending_cmd *cmd;

	/* If there's a pending mgmt command the flags will not yet have
	 * their final values, so check for this first.
	 */
	cmd = pending_find(MGMT_OP_SET_DISCOVERABLE, hdev);
	if (cmd) {
		struct mgmt_mode *cp = cmd->param;
		if (cp->val == 0x01)
			return LE_AD_GENERAL;
		else if (cp->val == 0x02)
			return LE_AD_LIMITED;
	} else {
		if (hci_dev_test_flag(hdev, HCI_LIMITED_DISCOVERABLE))
			return LE_AD_LIMITED;
		else if (hci_dev_test_flag(hdev, HCI_DISCOVERABLE))
			return LE_AD_GENERAL;
	}

	return 0;
}

bool mgmt_get_connectable(struct hci_dev *hdev)
{
	struct mgmt_pending_cmd *cmd;

	/* If there's a pending mgmt command the flag will not yet have
	 * it's final value, so check for this first.
	 */
	cmd = pending_find(MGMT_OP_SET_CONNECTABLE, hdev);
	if (cmd) {
		struct mgmt_mode *cp = cmd->param;

		return cp->val;
	}

	return hci_dev_test_flag(hdev, HCI_CONNECTABLE);
}

static void service_cache_off(struct work_struct *work)
{
	struct hci_dev *hdev = container_of(work, struct hci_dev,
					    service_cache.work);
	struct hci_request req;

	if (!hci_dev_test_and_clear_flag(hdev, HCI_SERVICE_CACHE))
		return;

	hci_req_init(&req, hdev);

	hci_dev_lock(hdev);

	__hci_req_update_eir(&req);
	__hci_req_update_class(&req);

	hci_dev_unlock(hdev);

	hci_req_run(&req, NULL);
}

static void rpa_expired(struct work_struct *work)
{
	struct hci_dev *hdev = container_of(work, struct hci_dev,
					    rpa_expired.work);
	struct hci_request req;

	bt_dev_dbg(hdev, "");

	hci_dev_set_flag(hdev, HCI_RPA_EXPIRED);

	if (!hci_dev_test_flag(hdev, HCI_ADVERTISING))
		return;

	/* The generation of a new RPA and programming it into the
	 * controller happens in the hci_req_enable_advertising()
	 * function.
	 */
	hci_req_init(&req, hdev);
	if (ext_adv_capable(hdev))
		__hci_req_start_ext_adv(&req, hdev->cur_adv_instance);
	else
		__hci_req_enable_advertising(&req);
	hci_req_run(&req, NULL);
}

static void mgmt_init_hdev(struct sock *sk, struct hci_dev *hdev)
{
	if (hci_dev_test_and_set_flag(hdev, HCI_MGMT))
		return;

	INIT_DELAYED_WORK(&hdev->service_cache, service_cache_off);
	INIT_DELAYED_WORK(&hdev->rpa_expired, rpa_expired);

	/* Non-mgmt controlled devices get this bit set
	 * implicitly so that pairing works for them, however
	 * for mgmt we require user-space to explicitly enable
	 * it
	 */
	hci_dev_clear_flag(hdev, HCI_BONDABLE);
}

static int read_controller_info(struct sock *sk, struct hci_dev *hdev,
				void *data, u16 data_len)
{
	struct mgmt_rp_read_info rp;

	bt_dev_dbg(hdev, "sock %p", sk);

	hci_dev_lock(hdev);

	memset(&rp, 0, sizeof(rp));

	bacpy(&rp.bdaddr, &hdev->bdaddr);

	rp.version = hdev->hci_ver;
	rp.manufacturer = cpu_to_le16(hdev->manufacturer);

	rp.supported_settings = cpu_to_le32(get_supported_settings(hdev));
	rp.current_settings = cpu_to_le32(get_current_settings(hdev));

	memcpy(rp.dev_class, hdev->dev_class, 3);

	memcpy(rp.name, hdev->dev_name, sizeof(hdev->dev_name));
	memcpy(rp.short_name, hdev->short_name, sizeof(hdev->short_name));

	hci_dev_unlock(hdev);

	return mgmt_cmd_complete(sk, hdev->id, MGMT_OP_READ_INFO, 0, &rp,
				 sizeof(rp));
}

static u16 append_eir_data_to_buf(struct hci_dev *hdev, u8 *eir)
{
	u16 eir_len = 0;
	size_t name_len;

	if (hci_dev_test_flag(hdev, HCI_BREDR_ENABLED))
		eir_len = eir_append_data(eir, eir_len, EIR_CLASS_OF_DEV,
					  hdev->dev_class, 3);

	if (hci_dev_test_flag(hdev, HCI_LE_ENABLED))
		eir_len = eir_append_le16(eir, eir_len, EIR_APPEARANCE,
					  hdev->appearance);

	name_len = strlen(hdev->dev_name);
	eir_len = eir_append_data(eir, eir_len, EIR_NAME_COMPLETE,
				  hdev->dev_name, name_len);

	name_len = strlen(hdev->short_name);
	eir_len = eir_append_data(eir, eir_len, EIR_NAME_SHORT,
				  hdev->short_name, name_len);

	return eir_len;
}

static int read_ext_controller_info(struct sock *sk, struct hci_dev *hdev,
				    void *data, u16 data_len)
{
	char buf[512];
	struct mgmt_rp_read_ext_info *rp = (void *)buf;
	u16 eir_len;

	bt_dev_dbg(hdev, "sock %p", sk);

	memset(&buf, 0, sizeof(buf));

	hci_dev_lock(hdev);

	bacpy(&rp->bdaddr, &hdev->bdaddr);

	rp->version = hdev->hci_ver;
	rp->manufacturer = cpu_to_le16(hdev->manufacturer);

	rp->supported_settings = cpu_to_le32(get_supported_settings(hdev));
	rp->current_settings = cpu_to_le32(get_current_settings(hdev));


	eir_len = append_eir_data_to_buf(hdev, rp->eir);
	rp->eir_len = cpu_to_le16(eir_len);

	hci_dev_unlock(hdev);

	/* If this command is called at least once, then the events
	 * for class of device and local name changes are disabled
	 * and only the new extended controller information event
	 * is used.
	 */
	hci_sock_set_flag(sk, HCI_MGMT_EXT_INFO_EVENTS);
	hci_sock_clear_flag(sk, HCI_MGMT_DEV_CLASS_EVENTS);
	hci_sock_clear_flag(sk, HCI_MGMT_LOCAL_NAME_EVENTS);

	return mgmt_cmd_complete(sk, hdev->id, MGMT_OP_READ_EXT_INFO, 0, rp,
				 sizeof(*rp) + eir_len);
}

static int ext_info_changed(struct hci_dev *hdev, struct sock *skip)
{
	char buf[512];
	struct mgmt_ev_ext_info_changed *ev = (void *)buf;
	u16 eir_len;

	memset(buf, 0, sizeof(buf));

	eir_len = append_eir_data_to_buf(hdev, ev->eir);
	ev->eir_len = cpu_to_le16(eir_len);

	return mgmt_limited_event(MGMT_EV_EXT_INFO_CHANGED, hdev, ev,
				  sizeof(*ev) + eir_len,
				  HCI_MGMT_EXT_INFO_EVENTS, skip);
}

static int send_settings_rsp(struct sock *sk, u16 opcode, struct hci_dev *hdev)
{
	__le32 settings = cpu_to_le32(get_current_settings(hdev));

	return mgmt_cmd_complete(sk, hdev->id, opcode, 0, &settings,
				 sizeof(settings));
}

static void clean_up_hci_complete(struct hci_dev *hdev, u8 status, u16 opcode)
{
	bt_dev_dbg(hdev, "status 0x%02x", status);

	if (hci_conn_count(hdev) == 0) {
		cancel_delayed_work(&hdev->power_off);
		queue_work(hdev->req_workqueue, &hdev->power_off.work);
	}
}

void mgmt_advertising_added(struct sock *sk, struct hci_dev *hdev, u8 instance)
{
	struct mgmt_ev_advertising_added ev;

	ev.instance = instance;

	mgmt_event(MGMT_EV_ADVERTISING_ADDED, hdev, &ev, sizeof(ev), sk);
}

void mgmt_advertising_removed(struct sock *sk, struct hci_dev *hdev,
			      u8 instance)
{
	struct mgmt_ev_advertising_removed ev;

	ev.instance = instance;

	mgmt_event(MGMT_EV_ADVERTISING_REMOVED, hdev, &ev, sizeof(ev), sk);
}

static void cancel_adv_timeout(struct hci_dev *hdev)
{
	if (hdev->adv_instance_timeout) {
		hdev->adv_instance_timeout = 0;
		cancel_delayed_work(&hdev->adv_instance_expire);
	}
}

static int clean_up_hci_state(struct hci_dev *hdev)
{
	struct hci_request req;
	struct hci_conn *conn;
	bool discov_stopped;
	int err;

	hci_req_init(&req, hdev);

	if (test_bit(HCI_ISCAN, &hdev->flags) ||
	    test_bit(HCI_PSCAN, &hdev->flags)) {
		u8 scan = 0x00;
		hci_req_add(&req, HCI_OP_WRITE_SCAN_ENABLE, 1, &scan);
	}

	hci_req_clear_adv_instance(hdev, NULL, NULL, 0x00, false);

	if (hci_dev_test_flag(hdev, HCI_LE_ADV))
		__hci_req_disable_advertising(&req);

	discov_stopped = hci_req_stop_discovery(&req);

	list_for_each_entry(conn, &hdev->conn_hash.list, list) {
		/* 0x15 == Terminated due to Power Off */
		__hci_abort_conn(&req, conn, 0x15);
	}

	err = hci_req_run(&req, clean_up_hci_complete);
	if (!err && discov_stopped)
		hci_discovery_set_state(hdev, DISCOVERY_STOPPING);

	return err;
}

static int set_powered(struct sock *sk, struct hci_dev *hdev, void *data,
		       u16 len)
{
	struct mgmt_mode *cp = data;
	struct mgmt_pending_cmd *cmd;
	int err;

	bt_dev_dbg(hdev, "sock %p", sk);

	if (cp->val != 0x00 && cp->val != 0x01)
		return mgmt_cmd_status(sk, hdev->id, MGMT_OP_SET_POWERED,
				       MGMT_STATUS_INVALID_PARAMS);

	hci_dev_lock(hdev);

	if (pending_find(MGMT_OP_SET_POWERED, hdev)) {
		err = mgmt_cmd_status(sk, hdev->id, MGMT_OP_SET_POWERED,
				      MGMT_STATUS_BUSY);
		goto failed;
	}

	if (!!cp->val == hdev_is_powered(hdev)) {
		err = send_settings_rsp(sk, MGMT_OP_SET_POWERED, hdev);
		goto failed;
	}

	cmd = mgmt_pending_add(sk, MGMT_OP_SET_POWERED, hdev, data, len);
	if (!cmd) {
		err = -ENOMEM;
		goto failed;
	}

	if (cp->val) {
		queue_work(hdev->req_workqueue, &hdev->power_on);
		err = 0;
	} else {
		/* Disconnect connections, stop scans, etc */
		err = clean_up_hci_state(hdev);
		if (!err)
			queue_delayed_work(hdev->req_workqueue, &hdev->power_off,
					   HCI_POWER_OFF_TIMEOUT);

		/* ENODATA means there were no HCI commands queued */
		if (err == -ENODATA) {
			cancel_delayed_work(&hdev->power_off);
			queue_work(hdev->req_workqueue, &hdev->power_off.work);
			err = 0;
		}
	}

failed:
	hci_dev_unlock(hdev);
	return err;
}

static int new_settings(struct hci_dev *hdev, struct sock *skip)
{
	__le32 ev = cpu_to_le32(get_current_settings(hdev));

	return mgmt_limited_event(MGMT_EV_NEW_SETTINGS, hdev, &ev,
				  sizeof(ev), HCI_MGMT_SETTING_EVENTS, skip);
}

int mgmt_new_settings(struct hci_dev *hdev)
{
	return new_settings(hdev, NULL);
}

struct cmd_lookup {
	struct sock *sk;
	struct hci_dev *hdev;
	u8 mgmt_status;
};

static void settings_rsp(struct mgmt_pending_cmd *cmd, void *data)
{
	struct cmd_lookup *match = data;

	send_settings_rsp(cmd->sk, cmd->opcode, match->hdev);

	list_del(&cmd->list);

	if (match->sk == NULL) {
		match->sk = cmd->sk;
		sock_hold(match->sk);
	}

	mgmt_pending_free(cmd);
}

static void cmd_status_rsp(struct mgmt_pending_cmd *cmd, void *data)
{
	u8 *status = data;

	mgmt_cmd_status(cmd->sk, cmd->index, cmd->opcode, *status);
	mgmt_pending_remove(cmd);
}

static void cmd_complete_rsp(struct mgmt_pending_cmd *cmd, void *data)
{
	if (cmd->cmd_complete) {
		u8 *status = data;

		cmd->cmd_complete(cmd, *status);
		mgmt_pending_remove(cmd);

		return;
	}

	cmd_status_rsp(cmd, data);
}

static int generic_cmd_complete(struct mgmt_pending_cmd *cmd, u8 status)
{
	return mgmt_cmd_complete(cmd->sk, cmd->index, cmd->opcode, status,
				 cmd->param, cmd->param_len);
}

static int addr_cmd_complete(struct mgmt_pending_cmd *cmd, u8 status)
{
	return mgmt_cmd_complete(cmd->sk, cmd->index, cmd->opcode, status,
				 cmd->param, sizeof(struct mgmt_addr_info));
}

static u8 mgmt_bredr_support(struct hci_dev *hdev)
{
	if (!lmp_bredr_capable(hdev))
		return MGMT_STATUS_NOT_SUPPORTED;
	else if (!hci_dev_test_flag(hdev, HCI_BREDR_ENABLED))
		return MGMT_STATUS_REJECTED;
	else
		return MGMT_STATUS_SUCCESS;
}

static u8 mgmt_le_support(struct hci_dev *hdev)
{
	if (!lmp_le_capable(hdev))
		return MGMT_STATUS_NOT_SUPPORTED;
	else if (!hci_dev_test_flag(hdev, HCI_LE_ENABLED))
		return MGMT_STATUS_REJECTED;
	else
		return MGMT_STATUS_SUCCESS;
}

void mgmt_set_discoverable_complete(struct hci_dev *hdev, u8 status)
{
	struct mgmt_pending_cmd *cmd;

	bt_dev_dbg(hdev, "status 0x%02x", status);

	hci_dev_lock(hdev);

	cmd = pending_find(MGMT_OP_SET_DISCOVERABLE, hdev);
	if (!cmd)
		goto unlock;

	if (status) {
		u8 mgmt_err = mgmt_status(status);
		mgmt_cmd_status(cmd->sk, cmd->index, cmd->opcode, mgmt_err);
		hci_dev_clear_flag(hdev, HCI_LIMITED_DISCOVERABLE);
		goto remove_cmd;
	}

	if (hci_dev_test_flag(hdev, HCI_DISCOVERABLE) &&
	    hdev->discov_timeout > 0) {
		int to = msecs_to_jiffies(hdev->discov_timeout * 1000);
		queue_delayed_work(hdev->req_workqueue, &hdev->discov_off, to);
	}

	send_settings_rsp(cmd->sk, MGMT_OP_SET_DISCOVERABLE, hdev);
	new_settings(hdev, cmd->sk);

remove_cmd:
	mgmt_pending_remove(cmd);

unlock:
	hci_dev_unlock(hdev);
}

static int set_discoverable(struct sock *sk, struct hci_dev *hdev, void *data,
			    u16 len)
{
	struct mgmt_cp_set_discoverable *cp = data;
	struct mgmt_pending_cmd *cmd;
	u16 timeout;
	int err;

	bt_dev_dbg(hdev, "sock %p", sk);

	if (!hci_dev_test_flag(hdev, HCI_LE_ENABLED) &&
	    !hci_dev_test_flag(hdev, HCI_BREDR_ENABLED))
		return mgmt_cmd_status(sk, hdev->id, MGMT_OP_SET_DISCOVERABLE,
				       MGMT_STATUS_REJECTED);

	if (cp->val != 0x00 && cp->val != 0x01 && cp->val != 0x02)
		return mgmt_cmd_status(sk, hdev->id, MGMT_OP_SET_DISCOVERABLE,
				       MGMT_STATUS_INVALID_PARAMS);

	timeout = __le16_to_cpu(cp->timeout);

	/* Disabling discoverable requires that no timeout is set,
	 * and enabling limited discoverable requires a timeout.
	 */
	if ((cp->val == 0x00 && timeout > 0) ||
	    (cp->val == 0x02 && timeout == 0))
		return mgmt_cmd_status(sk, hdev->id, MGMT_OP_SET_DISCOVERABLE,
				       MGMT_STATUS_INVALID_PARAMS);

	hci_dev_lock(hdev);

	if (!hdev_is_powered(hdev) && timeout > 0) {
		err = mgmt_cmd_status(sk, hdev->id, MGMT_OP_SET_DISCOVERABLE,
				      MGMT_STATUS_NOT_POWERED);
		goto failed;
	}

	if (pending_find(MGMT_OP_SET_DISCOVERABLE, hdev) ||
	    pending_find(MGMT_OP_SET_CONNECTABLE, hdev)) {
		err = mgmt_cmd_status(sk, hdev->id, MGMT_OP_SET_DISCOVERABLE,
				      MGMT_STATUS_BUSY);
		goto failed;
	}

	if (!hci_dev_test_flag(hdev, HCI_CONNECTABLE)) {
		err = mgmt_cmd_status(sk, hdev->id, MGMT_OP_SET_DISCOVERABLE,
				      MGMT_STATUS_REJECTED);
		goto failed;
	}

	if (hdev->advertising_paused) {
		err = mgmt_cmd_status(sk, hdev->id, MGMT_OP_SET_DISCOVERABLE,
				      MGMT_STATUS_BUSY);
		goto failed;
	}

	if (!hdev_is_powered(hdev)) {
		bool changed = false;

		/* Setting limited discoverable when powered off is
		 * not a valid operation since it requires a timeout
		 * and so no need to check HCI_LIMITED_DISCOVERABLE.
		 */
		if (!!cp->val != hci_dev_test_flag(hdev, HCI_DISCOVERABLE)) {
			hci_dev_change_flag(hdev, HCI_DISCOVERABLE);
			changed = true;
		}

		err = send_settings_rsp(sk, MGMT_OP_SET_DISCOVERABLE, hdev);
		if (err < 0)
			goto failed;

		if (changed)
			err = new_settings(hdev, sk);

		goto failed;
	}

	/* If the current mode is the same, then just update the timeout
	 * value with the new value. And if only the timeout gets updated,
	 * then no need for any HCI transactions.
	 */
	if (!!cp->val == hci_dev_test_flag(hdev, HCI_DISCOVERABLE) &&
	    (cp->val == 0x02) == hci_dev_test_flag(hdev,
						   HCI_LIMITED_DISCOVERABLE)) {
		cancel_delayed_work(&hdev->discov_off);
		hdev->discov_timeout = timeout;

		if (cp->val && hdev->discov_timeout > 0) {
			int to = msecs_to_jiffies(hdev->discov_timeout * 1000);
			queue_delayed_work(hdev->req_workqueue,
					   &hdev->discov_off, to);
		}

		err = send_settings_rsp(sk, MGMT_OP_SET_DISCOVERABLE, hdev);
		goto failed;
	}

	cmd = mgmt_pending_add(sk, MGMT_OP_SET_DISCOVERABLE, hdev, data, len);
	if (!cmd) {
		err = -ENOMEM;
		goto failed;
	}

	/* Cancel any potential discoverable timeout that might be
	 * still active and store new timeout value. The arming of
	 * the timeout happens in the complete handler.
	 */
	cancel_delayed_work(&hdev->discov_off);
	hdev->discov_timeout = timeout;

	if (cp->val)
		hci_dev_set_flag(hdev, HCI_DISCOVERABLE);
	else
		hci_dev_clear_flag(hdev, HCI_DISCOVERABLE);

	/* Limited discoverable mode */
	if (cp->val == 0x02)
		hci_dev_set_flag(hdev, HCI_LIMITED_DISCOVERABLE);
	else
		hci_dev_clear_flag(hdev, HCI_LIMITED_DISCOVERABLE);

	queue_work(hdev->req_workqueue, &hdev->discoverable_update);
	err = 0;

failed:
	hci_dev_unlock(hdev);
	return err;
}

void mgmt_set_connectable_complete(struct hci_dev *hdev, u8 status)
{
	struct mgmt_pending_cmd *cmd;

	bt_dev_dbg(hdev, "status 0x%02x", status);

	hci_dev_lock(hdev);

	cmd = pending_find(MGMT_OP_SET_CONNECTABLE, hdev);
	if (!cmd)
		goto unlock;

	if (status) {
		u8 mgmt_err = mgmt_status(status);
		mgmt_cmd_status(cmd->sk, cmd->index, cmd->opcode, mgmt_err);
		goto remove_cmd;
	}

	send_settings_rsp(cmd->sk, MGMT_OP_SET_CONNECTABLE, hdev);
	new_settings(hdev, cmd->sk);

remove_cmd:
	mgmt_pending_remove(cmd);

unlock:
	hci_dev_unlock(hdev);
}

static int set_connectable_update_settings(struct hci_dev *hdev,
					   struct sock *sk, u8 val)
{
	bool changed = false;
	int err;

	if (!!val != hci_dev_test_flag(hdev, HCI_CONNECTABLE))
		changed = true;

	if (val) {
		hci_dev_set_flag(hdev, HCI_CONNECTABLE);
	} else {
		hci_dev_clear_flag(hdev, HCI_CONNECTABLE);
		hci_dev_clear_flag(hdev, HCI_DISCOVERABLE);
	}

	err = send_settings_rsp(sk, MGMT_OP_SET_CONNECTABLE, hdev);
	if (err < 0)
		return err;

	if (changed) {
		hci_req_update_scan(hdev);
		hci_update_background_scan(hdev);
		return new_settings(hdev, sk);
	}

	return 0;
}

static int set_connectable(struct sock *sk, struct hci_dev *hdev, void *data,
			   u16 len)
{
	struct mgmt_mode *cp = data;
	struct mgmt_pending_cmd *cmd;
	int err;

	bt_dev_dbg(hdev, "sock %p", sk);

	if (!hci_dev_test_flag(hdev, HCI_LE_ENABLED) &&
	    !hci_dev_test_flag(hdev, HCI_BREDR_ENABLED))
		return mgmt_cmd_status(sk, hdev->id, MGMT_OP_SET_CONNECTABLE,
				       MGMT_STATUS_REJECTED);

	if (cp->val != 0x00 && cp->val != 0x01)
		return mgmt_cmd_status(sk, hdev->id, MGMT_OP_SET_CONNECTABLE,
				       MGMT_STATUS_INVALID_PARAMS);

	hci_dev_lock(hdev);

	if (!hdev_is_powered(hdev)) {
		err = set_connectable_update_settings(hdev, sk, cp->val);
		goto failed;
	}

	if (pending_find(MGMT_OP_SET_DISCOVERABLE, hdev) ||
	    pending_find(MGMT_OP_SET_CONNECTABLE, hdev)) {
		err = mgmt_cmd_status(sk, hdev->id, MGMT_OP_SET_CONNECTABLE,
				      MGMT_STATUS_BUSY);
		goto failed;
	}

	cmd = mgmt_pending_add(sk, MGMT_OP_SET_CONNECTABLE, hdev, data, len);
	if (!cmd) {
		err = -ENOMEM;
		goto failed;
	}

	if (cp->val) {
		hci_dev_set_flag(hdev, HCI_CONNECTABLE);
	} else {
		if (hdev->discov_timeout > 0)
			cancel_delayed_work(&hdev->discov_off);

		hci_dev_clear_flag(hdev, HCI_LIMITED_DISCOVERABLE);
		hci_dev_clear_flag(hdev, HCI_DISCOVERABLE);
		hci_dev_clear_flag(hdev, HCI_CONNECTABLE);
	}

	queue_work(hdev->req_workqueue, &hdev->connectable_update);
	err = 0;

failed:
	hci_dev_unlock(hdev);
	return err;
}

static int set_bondable(struct sock *sk, struct hci_dev *hdev, void *data,
			u16 len)
{
	struct mgmt_mode *cp = data;
	bool changed;
	int err;

	bt_dev_dbg(hdev, "sock %p", sk);

	if (cp->val != 0x00 && cp->val != 0x01)
		return mgmt_cmd_status(sk, hdev->id, MGMT_OP_SET_BONDABLE,
				       MGMT_STATUS_INVALID_PARAMS);

	hci_dev_lock(hdev);

	if (cp->val)
		changed = !hci_dev_test_and_set_flag(hdev, HCI_BONDABLE);
	else
		changed = hci_dev_test_and_clear_flag(hdev, HCI_BONDABLE);

	err = send_settings_rsp(sk, MGMT_OP_SET_BONDABLE, hdev);
	if (err < 0)
		goto unlock;

	if (changed) {
		/* In limited privacy mode the change of bondable mode
		 * may affect the local advertising address.
		 */
		if (hdev_is_powered(hdev) &&
		    hci_dev_test_flag(hdev, HCI_ADVERTISING) &&
		    hci_dev_test_flag(hdev, HCI_DISCOVERABLE) &&
		    hci_dev_test_flag(hdev, HCI_LIMITED_PRIVACY))
			queue_work(hdev->req_workqueue,
				   &hdev->discoverable_update);

		err = new_settings(hdev, sk);
	}

unlock:
	hci_dev_unlock(hdev);
	return err;
}

static int set_link_security(struct sock *sk, struct hci_dev *hdev, void *data,
			     u16 len)
{
	struct mgmt_mode *cp = data;
	struct mgmt_pending_cmd *cmd;
	u8 val, status;
	int err;

	bt_dev_dbg(hdev, "sock %p", sk);

	status = mgmt_bredr_support(hdev);
	if (status)
		return mgmt_cmd_status(sk, hdev->id, MGMT_OP_SET_LINK_SECURITY,
				       status);

	if (cp->val != 0x00 && cp->val != 0x01)
		return mgmt_cmd_status(sk, hdev->id, MGMT_OP_SET_LINK_SECURITY,
				       MGMT_STATUS_INVALID_PARAMS);

	hci_dev_lock(hdev);

	if (!hdev_is_powered(hdev)) {
		bool changed = false;

		if (!!cp->val != hci_dev_test_flag(hdev, HCI_LINK_SECURITY)) {
			hci_dev_change_flag(hdev, HCI_LINK_SECURITY);
			changed = true;
		}

		err = send_settings_rsp(sk, MGMT_OP_SET_LINK_SECURITY, hdev);
		if (err < 0)
			goto failed;

		if (changed)
			err = new_settings(hdev, sk);

		goto failed;
	}

	if (pending_find(MGMT_OP_SET_LINK_SECURITY, hdev)) {
		err = mgmt_cmd_status(sk, hdev->id, MGMT_OP_SET_LINK_SECURITY,
				      MGMT_STATUS_BUSY);
		goto failed;
	}

	val = !!cp->val;

	if (test_bit(HCI_AUTH, &hdev->flags) == val) {
		err = send_settings_rsp(sk, MGMT_OP_SET_LINK_SECURITY, hdev);
		goto failed;
	}

	cmd = mgmt_pending_add(sk, MGMT_OP_SET_LINK_SECURITY, hdev, data, len);
	if (!cmd) {
		err = -ENOMEM;
		goto failed;
	}

	err = hci_send_cmd(hdev, HCI_OP_WRITE_AUTH_ENABLE, sizeof(val), &val);
	if (err < 0) {
		mgmt_pending_remove(cmd);
		goto failed;
	}

failed:
	hci_dev_unlock(hdev);
	return err;
}

static int set_ssp(struct sock *sk, struct hci_dev *hdev, void *data, u16 len)
{
	struct mgmt_mode *cp = data;
	struct mgmt_pending_cmd *cmd;
	u8 status;
	int err;

	bt_dev_dbg(hdev, "sock %p", sk);

	status = mgmt_bredr_support(hdev);
	if (status)
		return mgmt_cmd_status(sk, hdev->id, MGMT_OP_SET_SSP, status);

	if (!lmp_ssp_capable(hdev))
		return mgmt_cmd_status(sk, hdev->id, MGMT_OP_SET_SSP,
				       MGMT_STATUS_NOT_SUPPORTED);

	if (cp->val != 0x00 && cp->val != 0x01)
		return mgmt_cmd_status(sk, hdev->id, MGMT_OP_SET_SSP,
				       MGMT_STATUS_INVALID_PARAMS);

	hci_dev_lock(hdev);

	if (!hdev_is_powered(hdev)) {
		bool changed;

		if (cp->val) {
			changed = !hci_dev_test_and_set_flag(hdev,
							     HCI_SSP_ENABLED);
		} else {
			changed = hci_dev_test_and_clear_flag(hdev,
							      HCI_SSP_ENABLED);
			if (!changed)
				changed = hci_dev_test_and_clear_flag(hdev,
								      HCI_HS_ENABLED);
			else
				hci_dev_clear_flag(hdev, HCI_HS_ENABLED);
		}

		err = send_settings_rsp(sk, MGMT_OP_SET_SSP, hdev);
		if (err < 0)
			goto failed;

		if (changed)
			err = new_settings(hdev, sk);

		goto failed;
	}

	if (pending_find(MGMT_OP_SET_SSP, hdev)) {
		err = mgmt_cmd_status(sk, hdev->id, MGMT_OP_SET_SSP,
				      MGMT_STATUS_BUSY);
		goto failed;
	}

	if (!!cp->val == hci_dev_test_flag(hdev, HCI_SSP_ENABLED)) {
		err = send_settings_rsp(sk, MGMT_OP_SET_SSP, hdev);
		goto failed;
	}

	cmd = mgmt_pending_add(sk, MGMT_OP_SET_SSP, hdev, data, len);
	if (!cmd) {
		err = -ENOMEM;
		goto failed;
	}

	if (!cp->val && hci_dev_test_flag(hdev, HCI_USE_DEBUG_KEYS))
		hci_send_cmd(hdev, HCI_OP_WRITE_SSP_DEBUG_MODE,
			     sizeof(cp->val), &cp->val);

	err = hci_send_cmd(hdev, HCI_OP_WRITE_SSP_MODE, 1, &cp->val);
	if (err < 0) {
		mgmt_pending_remove(cmd);
		goto failed;
	}

failed:
	hci_dev_unlock(hdev);
	return err;
}

static int set_hs(struct sock *sk, struct hci_dev *hdev, void *data, u16 len)
{
	struct mgmt_mode *cp = data;
	bool changed;
	u8 status;
	int err;

	bt_dev_dbg(hdev, "sock %p", sk);

	if (!IS_ENABLED(CONFIG_BT_HS))
		return mgmt_cmd_status(sk, hdev->id, MGMT_OP_SET_HS,
				       MGMT_STATUS_NOT_SUPPORTED);

	status = mgmt_bredr_support(hdev);
	if (status)
		return mgmt_cmd_status(sk, hdev->id, MGMT_OP_SET_HS, status);

	if (!lmp_ssp_capable(hdev))
		return mgmt_cmd_status(sk, hdev->id, MGMT_OP_SET_HS,
				       MGMT_STATUS_NOT_SUPPORTED);

	if (!hci_dev_test_flag(hdev, HCI_SSP_ENABLED))
		return mgmt_cmd_status(sk, hdev->id, MGMT_OP_SET_HS,
				       MGMT_STATUS_REJECTED);

	if (cp->val != 0x00 && cp->val != 0x01)
		return mgmt_cmd_status(sk, hdev->id, MGMT_OP_SET_HS,
				       MGMT_STATUS_INVALID_PARAMS);

	hci_dev_lock(hdev);

	if (pending_find(MGMT_OP_SET_SSP, hdev)) {
		err = mgmt_cmd_status(sk, hdev->id, MGMT_OP_SET_HS,
				      MGMT_STATUS_BUSY);
		goto unlock;
	}

	if (cp->val) {
		changed = !hci_dev_test_and_set_flag(hdev, HCI_HS_ENABLED);
	} else {
		if (hdev_is_powered(hdev)) {
			err = mgmt_cmd_status(sk, hdev->id, MGMT_OP_SET_HS,
					      MGMT_STATUS_REJECTED);
			goto unlock;
		}

		changed = hci_dev_test_and_clear_flag(hdev, HCI_HS_ENABLED);
	}

	err = send_settings_rsp(sk, MGMT_OP_SET_HS, hdev);
	if (err < 0)
		goto unlock;

	if (changed)
		err = new_settings(hdev, sk);

unlock:
	hci_dev_unlock(hdev);
	return err;
}

static void le_enable_complete(struct hci_dev *hdev, u8 status, u16 opcode)
{
	struct cmd_lookup match = { NULL, hdev };

	hci_dev_lock(hdev);

	if (status) {
		u8 mgmt_err = mgmt_status(status);

		mgmt_pending_foreach(MGMT_OP_SET_LE, hdev, cmd_status_rsp,
				     &mgmt_err);
		goto unlock;
	}

	mgmt_pending_foreach(MGMT_OP_SET_LE, hdev, settings_rsp, &match);

	new_settings(hdev, match.sk);

	if (match.sk)
		sock_put(match.sk);

	/* Make sure the controller has a good default for
	 * advertising data. Restrict the update to when LE
	 * has actually been enabled. During power on, the
	 * update in powered_update_hci will take care of it.
	 */
	if (hci_dev_test_flag(hdev, HCI_LE_ENABLED)) {
		struct hci_request req;
		hci_req_init(&req, hdev);
		if (ext_adv_capable(hdev)) {
			int err;

			err = __hci_req_setup_ext_adv_instance(&req, 0x00);
			if (!err)
				__hci_req_update_scan_rsp_data(&req, 0x00);
		} else {
			__hci_req_update_adv_data(&req, 0x00);
			__hci_req_update_scan_rsp_data(&req, 0x00);
		}
		hci_req_run(&req, NULL);
		hci_update_background_scan(hdev);
	}

unlock:
	hci_dev_unlock(hdev);
}

static int set_le(struct sock *sk, struct hci_dev *hdev, void *data, u16 len)
{
	struct mgmt_mode *cp = data;
	struct hci_cp_write_le_host_supported hci_cp;
	struct mgmt_pending_cmd *cmd;
	struct hci_request req;
	int err;
	u8 val, enabled;

	bt_dev_dbg(hdev, "sock %p", sk);

	if (!lmp_le_capable(hdev))
		return mgmt_cmd_status(sk, hdev->id, MGMT_OP_SET_LE,
				       MGMT_STATUS_NOT_SUPPORTED);

	if (cp->val != 0x00 && cp->val != 0x01)
		return mgmt_cmd_status(sk, hdev->id, MGMT_OP_SET_LE,
				       MGMT_STATUS_INVALID_PARAMS);

	/* Bluetooth single mode LE only controllers or dual-mode
	 * controllers configured as LE only devices, do not allow
	 * switching LE off. These have either LE enabled explicitly
	 * or BR/EDR has been previously switched off.
	 *
	 * When trying to enable an already enabled LE, then gracefully
	 * send a positive response. Trying to disable it however will
	 * result into rejection.
	 */
	if (!hci_dev_test_flag(hdev, HCI_BREDR_ENABLED)) {
		if (cp->val == 0x01)
			return send_settings_rsp(sk, MGMT_OP_SET_LE, hdev);

		return mgmt_cmd_status(sk, hdev->id, MGMT_OP_SET_LE,
				       MGMT_STATUS_REJECTED);
	}

	hci_dev_lock(hdev);

	val = !!cp->val;
	enabled = lmp_host_le_capable(hdev);

	if (!val)
		hci_req_clear_adv_instance(hdev, NULL, NULL, 0x00, true);

	if (!hdev_is_powered(hdev) || val == enabled) {
		bool changed = false;

		if (val != hci_dev_test_flag(hdev, HCI_LE_ENABLED)) {
			hci_dev_change_flag(hdev, HCI_LE_ENABLED);
			changed = true;
		}

		if (!val && hci_dev_test_flag(hdev, HCI_ADVERTISING)) {
			hci_dev_clear_flag(hdev, HCI_ADVERTISING);
			changed = true;
		}

		err = send_settings_rsp(sk, MGMT_OP_SET_LE, hdev);
		if (err < 0)
			goto unlock;

		if (changed)
			err = new_settings(hdev, sk);

		goto unlock;
	}

	if (pending_find(MGMT_OP_SET_LE, hdev) ||
	    pending_find(MGMT_OP_SET_ADVERTISING, hdev)) {
		err = mgmt_cmd_status(sk, hdev->id, MGMT_OP_SET_LE,
				      MGMT_STATUS_BUSY);
		goto unlock;
	}

	cmd = mgmt_pending_add(sk, MGMT_OP_SET_LE, hdev, data, len);
	if (!cmd) {
		err = -ENOMEM;
		goto unlock;
	}

	hci_req_init(&req, hdev);

	memset(&hci_cp, 0, sizeof(hci_cp));

	if (val) {
		hci_cp.le = val;
		hci_cp.simul = 0x00;
	} else {
		if (hci_dev_test_flag(hdev, HCI_LE_ADV))
			__hci_req_disable_advertising(&req);

		if (ext_adv_capable(hdev))
			__hci_req_clear_ext_adv_sets(&req);
	}

	hci_req_add(&req, HCI_OP_WRITE_LE_HOST_SUPPORTED, sizeof(hci_cp),
		    &hci_cp);

	err = hci_req_run(&req, le_enable_complete);
	if (err < 0)
		mgmt_pending_remove(cmd);

unlock:
	hci_dev_unlock(hdev);
	return err;
}

/* This is a helper function to test for pending mgmt commands that can
 * cause CoD or EIR HCI commands. We can only allow one such pending
 * mgmt command at a time since otherwise we cannot easily track what
 * the current values are, will be, and based on that calculate if a new
 * HCI command needs to be sent and if yes with what value.
 */
static bool pending_eir_or_class(struct hci_dev *hdev)
{
	struct mgmt_pending_cmd *cmd;

	list_for_each_entry(cmd, &hdev->mgmt_pending, list) {
		switch (cmd->opcode) {
		case MGMT_OP_ADD_UUID:
		case MGMT_OP_REMOVE_UUID:
		case MGMT_OP_SET_DEV_CLASS:
		case MGMT_OP_SET_POWERED:
			return true;
		}
	}

	return false;
}

static const u8 bluetooth_base_uuid[] = {
			0xfb, 0x34, 0x9b, 0x5f, 0x80, 0x00, 0x00, 0x80,
			0x00, 0x10, 0x00, 0x00, 0x00, 0x00, 0x00, 0x00,
};

static u8 get_uuid_size(const u8 *uuid)
{
	u32 val;

	if (memcmp(uuid, bluetooth_base_uuid, 12))
		return 128;

	val = get_unaligned_le32(&uuid[12]);
	if (val > 0xffff)
		return 32;

	return 16;
}

static void mgmt_class_complete(struct hci_dev *hdev, u16 mgmt_op, u8 status)
{
	struct mgmt_pending_cmd *cmd;

	hci_dev_lock(hdev);

	cmd = pending_find(mgmt_op, hdev);
	if (!cmd)
		goto unlock;

	mgmt_cmd_complete(cmd->sk, cmd->index, cmd->opcode,
			  mgmt_status(status), hdev->dev_class, 3);

	mgmt_pending_remove(cmd);

unlock:
	hci_dev_unlock(hdev);
}

static void add_uuid_complete(struct hci_dev *hdev, u8 status, u16 opcode)
{
	bt_dev_dbg(hdev, "status 0x%02x", status);

	mgmt_class_complete(hdev, MGMT_OP_ADD_UUID, status);
}

static int add_uuid(struct sock *sk, struct hci_dev *hdev, void *data, u16 len)
{
	struct mgmt_cp_add_uuid *cp = data;
	struct mgmt_pending_cmd *cmd;
	struct hci_request req;
	struct bt_uuid *uuid;
	int err;

	bt_dev_dbg(hdev, "sock %p", sk);

	hci_dev_lock(hdev);

	if (pending_eir_or_class(hdev)) {
		err = mgmt_cmd_status(sk, hdev->id, MGMT_OP_ADD_UUID,
				      MGMT_STATUS_BUSY);
		goto failed;
	}

	uuid = kmalloc(sizeof(*uuid), GFP_KERNEL);
	if (!uuid) {
		err = -ENOMEM;
		goto failed;
	}

	memcpy(uuid->uuid, cp->uuid, 16);
	uuid->svc_hint = cp->svc_hint;
	uuid->size = get_uuid_size(cp->uuid);

	list_add_tail(&uuid->list, &hdev->uuids);

	hci_req_init(&req, hdev);

	__hci_req_update_class(&req);
	__hci_req_update_eir(&req);

	err = hci_req_run(&req, add_uuid_complete);
	if (err < 0) {
		if (err != -ENODATA)
			goto failed;

		err = mgmt_cmd_complete(sk, hdev->id, MGMT_OP_ADD_UUID, 0,
					hdev->dev_class, 3);
		goto failed;
	}

	cmd = mgmt_pending_add(sk, MGMT_OP_ADD_UUID, hdev, data, len);
	if (!cmd) {
		err = -ENOMEM;
		goto failed;
	}

	err = 0;

failed:
	hci_dev_unlock(hdev);
	return err;
}

static bool enable_service_cache(struct hci_dev *hdev)
{
	if (!hdev_is_powered(hdev))
		return false;

	if (!hci_dev_test_and_set_flag(hdev, HCI_SERVICE_CACHE)) {
		queue_delayed_work(hdev->workqueue, &hdev->service_cache,
				   CACHE_TIMEOUT);
		return true;
	}

	return false;
}

static void remove_uuid_complete(struct hci_dev *hdev, u8 status, u16 opcode)
{
	bt_dev_dbg(hdev, "status 0x%02x", status);

	mgmt_class_complete(hdev, MGMT_OP_REMOVE_UUID, status);
}

static int remove_uuid(struct sock *sk, struct hci_dev *hdev, void *data,
		       u16 len)
{
	struct mgmt_cp_remove_uuid *cp = data;
	struct mgmt_pending_cmd *cmd;
	struct bt_uuid *match, *tmp;
	u8 bt_uuid_any[] = { 0, 0, 0, 0, 0, 0, 0, 0, 0, 0, 0, 0, 0, 0, 0, 0 };
	struct hci_request req;
	int err, found;

	bt_dev_dbg(hdev, "sock %p", sk);

	hci_dev_lock(hdev);

	if (pending_eir_or_class(hdev)) {
		err = mgmt_cmd_status(sk, hdev->id, MGMT_OP_REMOVE_UUID,
				      MGMT_STATUS_BUSY);
		goto unlock;
	}

	if (memcmp(cp->uuid, bt_uuid_any, 16) == 0) {
		hci_uuids_clear(hdev);

		if (enable_service_cache(hdev)) {
			err = mgmt_cmd_complete(sk, hdev->id,
						MGMT_OP_REMOVE_UUID,
						0, hdev->dev_class, 3);
			goto unlock;
		}

		goto update_class;
	}

	found = 0;

	list_for_each_entry_safe(match, tmp, &hdev->uuids, list) {
		if (memcmp(match->uuid, cp->uuid, 16) != 0)
			continue;

		list_del(&match->list);
		kfree(match);
		found++;
	}

	if (found == 0) {
		err = mgmt_cmd_status(sk, hdev->id, MGMT_OP_REMOVE_UUID,
				      MGMT_STATUS_INVALID_PARAMS);
		goto unlock;
	}

update_class:
	hci_req_init(&req, hdev);

	__hci_req_update_class(&req);
	__hci_req_update_eir(&req);

	err = hci_req_run(&req, remove_uuid_complete);
	if (err < 0) {
		if (err != -ENODATA)
			goto unlock;

		err = mgmt_cmd_complete(sk, hdev->id, MGMT_OP_REMOVE_UUID, 0,
					hdev->dev_class, 3);
		goto unlock;
	}

	cmd = mgmt_pending_add(sk, MGMT_OP_REMOVE_UUID, hdev, data, len);
	if (!cmd) {
		err = -ENOMEM;
		goto unlock;
	}

	err = 0;

unlock:
	hci_dev_unlock(hdev);
	return err;
}

static void set_class_complete(struct hci_dev *hdev, u8 status, u16 opcode)
{
	bt_dev_dbg(hdev, "status 0x%02x", status);

	mgmt_class_complete(hdev, MGMT_OP_SET_DEV_CLASS, status);
}

static int set_dev_class(struct sock *sk, struct hci_dev *hdev, void *data,
			 u16 len)
{
	struct mgmt_cp_set_dev_class *cp = data;
	struct mgmt_pending_cmd *cmd;
	struct hci_request req;
	int err;

	bt_dev_dbg(hdev, "sock %p", sk);

	if (!lmp_bredr_capable(hdev))
		return mgmt_cmd_status(sk, hdev->id, MGMT_OP_SET_DEV_CLASS,
				       MGMT_STATUS_NOT_SUPPORTED);

	hci_dev_lock(hdev);

	if (pending_eir_or_class(hdev)) {
		err = mgmt_cmd_status(sk, hdev->id, MGMT_OP_SET_DEV_CLASS,
				      MGMT_STATUS_BUSY);
		goto unlock;
	}

	if ((cp->minor & 0x03) != 0 || (cp->major & 0xe0) != 0) {
		err = mgmt_cmd_status(sk, hdev->id, MGMT_OP_SET_DEV_CLASS,
				      MGMT_STATUS_INVALID_PARAMS);
		goto unlock;
	}

	hdev->major_class = cp->major;
	hdev->minor_class = cp->minor;

	if (!hdev_is_powered(hdev)) {
		err = mgmt_cmd_complete(sk, hdev->id, MGMT_OP_SET_DEV_CLASS, 0,
					hdev->dev_class, 3);
		goto unlock;
	}

	hci_req_init(&req, hdev);

	if (hci_dev_test_and_clear_flag(hdev, HCI_SERVICE_CACHE)) {
		hci_dev_unlock(hdev);
		cancel_delayed_work_sync(&hdev->service_cache);
		hci_dev_lock(hdev);
		__hci_req_update_eir(&req);
	}

	__hci_req_update_class(&req);

	err = hci_req_run(&req, set_class_complete);
	if (err < 0) {
		if (err != -ENODATA)
			goto unlock;

		err = mgmt_cmd_complete(sk, hdev->id, MGMT_OP_SET_DEV_CLASS, 0,
					hdev->dev_class, 3);
		goto unlock;
	}

	cmd = mgmt_pending_add(sk, MGMT_OP_SET_DEV_CLASS, hdev, data, len);
	if (!cmd) {
		err = -ENOMEM;
		goto unlock;
	}

	err = 0;

unlock:
	hci_dev_unlock(hdev);
	return err;
}

static int load_link_keys(struct sock *sk, struct hci_dev *hdev, void *data,
			  u16 len)
{
	struct mgmt_cp_load_link_keys *cp = data;
	const u16 max_key_count = ((U16_MAX - sizeof(*cp)) /
				   sizeof(struct mgmt_link_key_info));
	u16 key_count, expected_len;
	bool changed;
	int i;

	bt_dev_dbg(hdev, "sock %p", sk);

	if (!lmp_bredr_capable(hdev))
		return mgmt_cmd_status(sk, hdev->id, MGMT_OP_LOAD_LINK_KEYS,
				       MGMT_STATUS_NOT_SUPPORTED);

	key_count = __le16_to_cpu(cp->key_count);
	if (key_count > max_key_count) {
		bt_dev_err(hdev, "load_link_keys: too big key_count value %u",
			   key_count);
		return mgmt_cmd_status(sk, hdev->id, MGMT_OP_LOAD_LINK_KEYS,
				       MGMT_STATUS_INVALID_PARAMS);
	}

	expected_len = struct_size(cp, keys, key_count);
	if (expected_len != len) {
		bt_dev_err(hdev, "load_link_keys: expected %u bytes, got %u bytes",
			   expected_len, len);
		return mgmt_cmd_status(sk, hdev->id, MGMT_OP_LOAD_LINK_KEYS,
				       MGMT_STATUS_INVALID_PARAMS);
	}

	if (cp->debug_keys != 0x00 && cp->debug_keys != 0x01)
		return mgmt_cmd_status(sk, hdev->id, MGMT_OP_LOAD_LINK_KEYS,
				       MGMT_STATUS_INVALID_PARAMS);

	bt_dev_dbg(hdev, "debug_keys %u key_count %u", cp->debug_keys,
		   key_count);

	for (i = 0; i < key_count; i++) {
		struct mgmt_link_key_info *key = &cp->keys[i];

		if (key->addr.type != BDADDR_BREDR || key->type > 0x08)
			return mgmt_cmd_status(sk, hdev->id,
					       MGMT_OP_LOAD_LINK_KEYS,
					       MGMT_STATUS_INVALID_PARAMS);
	}

	hci_dev_lock(hdev);

	hci_link_keys_clear(hdev);

	if (cp->debug_keys)
		changed = !hci_dev_test_and_set_flag(hdev, HCI_KEEP_DEBUG_KEYS);
	else
		changed = hci_dev_test_and_clear_flag(hdev,
						      HCI_KEEP_DEBUG_KEYS);

	if (changed)
		new_settings(hdev, NULL);

	for (i = 0; i < key_count; i++) {
		struct mgmt_link_key_info *key = &cp->keys[i];

		if (hci_is_blocked_key(hdev,
				       HCI_BLOCKED_KEY_TYPE_LINKKEY,
				       key->val)) {
			bt_dev_warn(hdev, "Skipping blocked link key for %pMR",
				    &key->addr.bdaddr);
			continue;
		}

		/* Always ignore debug keys and require a new pairing if
		 * the user wants to use them.
		 */
		if (key->type == HCI_LK_DEBUG_COMBINATION)
			continue;

		hci_add_link_key(hdev, NULL, &key->addr.bdaddr, key->val,
				 key->type, key->pin_len, NULL);
	}

	mgmt_cmd_complete(sk, hdev->id, MGMT_OP_LOAD_LINK_KEYS, 0, NULL, 0);

	hci_dev_unlock(hdev);

	return 0;
}

static int device_unpaired(struct hci_dev *hdev, bdaddr_t *bdaddr,
			   u8 addr_type, struct sock *skip_sk)
{
	struct mgmt_ev_device_unpaired ev;

	bacpy(&ev.addr.bdaddr, bdaddr);
	ev.addr.type = addr_type;

	return mgmt_event(MGMT_EV_DEVICE_UNPAIRED, hdev, &ev, sizeof(ev),
			  skip_sk);
}

static int unpair_device(struct sock *sk, struct hci_dev *hdev, void *data,
			 u16 len)
{
	struct mgmt_cp_unpair_device *cp = data;
	struct mgmt_rp_unpair_device rp;
	struct hci_conn_params *params;
	struct mgmt_pending_cmd *cmd;
	struct hci_conn *conn;
	u8 addr_type;
	int err;

	memset(&rp, 0, sizeof(rp));
	bacpy(&rp.addr.bdaddr, &cp->addr.bdaddr);
	rp.addr.type = cp->addr.type;

	if (!bdaddr_type_is_valid(cp->addr.type))
		return mgmt_cmd_complete(sk, hdev->id, MGMT_OP_UNPAIR_DEVICE,
					 MGMT_STATUS_INVALID_PARAMS,
					 &rp, sizeof(rp));

	if (cp->disconnect != 0x00 && cp->disconnect != 0x01)
		return mgmt_cmd_complete(sk, hdev->id, MGMT_OP_UNPAIR_DEVICE,
					 MGMT_STATUS_INVALID_PARAMS,
					 &rp, sizeof(rp));

	hci_dev_lock(hdev);

	if (!hdev_is_powered(hdev)) {
		err = mgmt_cmd_complete(sk, hdev->id, MGMT_OP_UNPAIR_DEVICE,
					MGMT_STATUS_NOT_POWERED, &rp,
					sizeof(rp));
		goto unlock;
	}

	if (cp->addr.type == BDADDR_BREDR) {
		/* If disconnection is requested, then look up the
		 * connection. If the remote device is connected, it
		 * will be later used to terminate the link.
		 *
		 * Setting it to NULL explicitly will cause no
		 * termination of the link.
		 */
		if (cp->disconnect)
			conn = hci_conn_hash_lookup_ba(hdev, ACL_LINK,
						       &cp->addr.bdaddr);
		else
			conn = NULL;

		err = hci_remove_link_key(hdev, &cp->addr.bdaddr);
		if (err < 0) {
			err = mgmt_cmd_complete(sk, hdev->id,
						MGMT_OP_UNPAIR_DEVICE,
						MGMT_STATUS_NOT_PAIRED, &rp,
						sizeof(rp));
			goto unlock;
		}

		goto done;
	}

	/* LE address type */
	addr_type = le_addr_type(cp->addr.type);

	/* Abort any ongoing SMP pairing. Removes ltk and irk if they exist. */
	err = smp_cancel_and_remove_pairing(hdev, &cp->addr.bdaddr, addr_type);
	if (err < 0) {
		err = mgmt_cmd_complete(sk, hdev->id, MGMT_OP_UNPAIR_DEVICE,
					MGMT_STATUS_NOT_PAIRED, &rp,
					sizeof(rp));
		goto unlock;
	}

	conn = hci_conn_hash_lookup_le(hdev, &cp->addr.bdaddr, addr_type);
	if (!conn) {
		hci_conn_params_del(hdev, &cp->addr.bdaddr, addr_type);
		goto done;
	}


	/* Defer clearing up the connection parameters until closing to
	 * give a chance of keeping them if a repairing happens.
	 */
	set_bit(HCI_CONN_PARAM_REMOVAL_PEND, &conn->flags);

	/* Disable auto-connection parameters if present */
	params = hci_conn_params_lookup(hdev, &cp->addr.bdaddr, addr_type);
	if (params) {
		if (params->explicit_connect)
			params->auto_connect = HCI_AUTO_CONN_EXPLICIT;
		else
			params->auto_connect = HCI_AUTO_CONN_DISABLED;
	}

	/* If disconnection is not requested, then clear the connection
	 * variable so that the link is not terminated.
	 */
	if (!cp->disconnect)
		conn = NULL;

done:
	/* If the connection variable is set, then termination of the
	 * link is requested.
	 */
	if (!conn) {
		err = mgmt_cmd_complete(sk, hdev->id, MGMT_OP_UNPAIR_DEVICE, 0,
					&rp, sizeof(rp));
		device_unpaired(hdev, &cp->addr.bdaddr, cp->addr.type, sk);
		goto unlock;
	}

	cmd = mgmt_pending_add(sk, MGMT_OP_UNPAIR_DEVICE, hdev, cp,
			       sizeof(*cp));
	if (!cmd) {
		err = -ENOMEM;
		goto unlock;
	}

	cmd->cmd_complete = addr_cmd_complete;

	err = hci_abort_conn(conn, HCI_ERROR_REMOTE_USER_TERM);
	if (err < 0)
		mgmt_pending_remove(cmd);

unlock:
	hci_dev_unlock(hdev);
	return err;
}

static int disconnect(struct sock *sk, struct hci_dev *hdev, void *data,
		      u16 len)
{
	struct mgmt_cp_disconnect *cp = data;
	struct mgmt_rp_disconnect rp;
	struct mgmt_pending_cmd *cmd;
	struct hci_conn *conn;
	int err;

	bt_dev_dbg(hdev, "sock %p", sk);

	memset(&rp, 0, sizeof(rp));
	bacpy(&rp.addr.bdaddr, &cp->addr.bdaddr);
	rp.addr.type = cp->addr.type;

	if (!bdaddr_type_is_valid(cp->addr.type))
		return mgmt_cmd_complete(sk, hdev->id, MGMT_OP_DISCONNECT,
					 MGMT_STATUS_INVALID_PARAMS,
					 &rp, sizeof(rp));

	hci_dev_lock(hdev);

	if (!test_bit(HCI_UP, &hdev->flags)) {
		err = mgmt_cmd_complete(sk, hdev->id, MGMT_OP_DISCONNECT,
					MGMT_STATUS_NOT_POWERED, &rp,
					sizeof(rp));
		goto failed;
	}

	if (pending_find(MGMT_OP_DISCONNECT, hdev)) {
		err = mgmt_cmd_complete(sk, hdev->id, MGMT_OP_DISCONNECT,
					MGMT_STATUS_BUSY, &rp, sizeof(rp));
		goto failed;
	}

	if (cp->addr.type == BDADDR_BREDR)
		conn = hci_conn_hash_lookup_ba(hdev, ACL_LINK,
					       &cp->addr.bdaddr);
	else
		conn = hci_conn_hash_lookup_le(hdev, &cp->addr.bdaddr,
					       le_addr_type(cp->addr.type));

	if (!conn || conn->state == BT_OPEN || conn->state == BT_CLOSED) {
		err = mgmt_cmd_complete(sk, hdev->id, MGMT_OP_DISCONNECT,
					MGMT_STATUS_NOT_CONNECTED, &rp,
					sizeof(rp));
		goto failed;
	}

	cmd = mgmt_pending_add(sk, MGMT_OP_DISCONNECT, hdev, data, len);
	if (!cmd) {
		err = -ENOMEM;
		goto failed;
	}

	cmd->cmd_complete = generic_cmd_complete;

	err = hci_disconnect(conn, HCI_ERROR_REMOTE_USER_TERM);
	if (err < 0)
		mgmt_pending_remove(cmd);

failed:
	hci_dev_unlock(hdev);
	return err;
}

static u8 link_to_bdaddr(u8 link_type, u8 addr_type)
{
	switch (link_type) {
	case LE_LINK:
		switch (addr_type) {
		case ADDR_LE_DEV_PUBLIC:
			return BDADDR_LE_PUBLIC;

		default:
			/* Fallback to LE Random address type */
			return BDADDR_LE_RANDOM;
		}

	default:
		/* Fallback to BR/EDR type */
		return BDADDR_BREDR;
	}
}

static int get_connections(struct sock *sk, struct hci_dev *hdev, void *data,
			   u16 data_len)
{
	struct mgmt_rp_get_connections *rp;
	struct hci_conn *c;
	int err;
	u16 i;

	bt_dev_dbg(hdev, "sock %p", sk);

	hci_dev_lock(hdev);

	if (!hdev_is_powered(hdev)) {
		err = mgmt_cmd_status(sk, hdev->id, MGMT_OP_GET_CONNECTIONS,
				      MGMT_STATUS_NOT_POWERED);
		goto unlock;
	}

	i = 0;
	list_for_each_entry(c, &hdev->conn_hash.list, list) {
		if (test_bit(HCI_CONN_MGMT_CONNECTED, &c->flags))
			i++;
	}

	rp = kmalloc(struct_size(rp, addr, i), GFP_KERNEL);
	if (!rp) {
		err = -ENOMEM;
		goto unlock;
	}

	i = 0;
	list_for_each_entry(c, &hdev->conn_hash.list, list) {
		if (!test_bit(HCI_CONN_MGMT_CONNECTED, &c->flags))
			continue;
		bacpy(&rp->addr[i].bdaddr, &c->dst);
		rp->addr[i].type = link_to_bdaddr(c->type, c->dst_type);
		if (c->type == SCO_LINK || c->type == ESCO_LINK)
			continue;
		i++;
	}

	rp->conn_count = cpu_to_le16(i);

	/* Recalculate length in case of filtered SCO connections, etc */
	err = mgmt_cmd_complete(sk, hdev->id, MGMT_OP_GET_CONNECTIONS, 0, rp,
				struct_size(rp, addr, i));

	kfree(rp);

unlock:
	hci_dev_unlock(hdev);
	return err;
}

static int send_pin_code_neg_reply(struct sock *sk, struct hci_dev *hdev,
				   struct mgmt_cp_pin_code_neg_reply *cp)
{
	struct mgmt_pending_cmd *cmd;
	int err;

	cmd = mgmt_pending_add(sk, MGMT_OP_PIN_CODE_NEG_REPLY, hdev, cp,
			       sizeof(*cp));
	if (!cmd)
		return -ENOMEM;

	cmd->cmd_complete = addr_cmd_complete;

	err = hci_send_cmd(hdev, HCI_OP_PIN_CODE_NEG_REPLY,
			   sizeof(cp->addr.bdaddr), &cp->addr.bdaddr);
	if (err < 0)
		mgmt_pending_remove(cmd);

	return err;
}

static int pin_code_reply(struct sock *sk, struct hci_dev *hdev, void *data,
			  u16 len)
{
	struct hci_conn *conn;
	struct mgmt_cp_pin_code_reply *cp = data;
	struct hci_cp_pin_code_reply reply;
	struct mgmt_pending_cmd *cmd;
	int err;

	bt_dev_dbg(hdev, "sock %p", sk);

	hci_dev_lock(hdev);

	if (!hdev_is_powered(hdev)) {
		err = mgmt_cmd_status(sk, hdev->id, MGMT_OP_PIN_CODE_REPLY,
				      MGMT_STATUS_NOT_POWERED);
		goto failed;
	}

	conn = hci_conn_hash_lookup_ba(hdev, ACL_LINK, &cp->addr.bdaddr);
	if (!conn) {
		err = mgmt_cmd_status(sk, hdev->id, MGMT_OP_PIN_CODE_REPLY,
				      MGMT_STATUS_NOT_CONNECTED);
		goto failed;
	}

	if (conn->pending_sec_level == BT_SECURITY_HIGH && cp->pin_len != 16) {
		struct mgmt_cp_pin_code_neg_reply ncp;

		memcpy(&ncp.addr, &cp->addr, sizeof(ncp.addr));

		bt_dev_err(hdev, "PIN code is not 16 bytes long");

		err = send_pin_code_neg_reply(sk, hdev, &ncp);
		if (err >= 0)
			err = mgmt_cmd_status(sk, hdev->id, MGMT_OP_PIN_CODE_REPLY,
					      MGMT_STATUS_INVALID_PARAMS);

		goto failed;
	}

	cmd = mgmt_pending_add(sk, MGMT_OP_PIN_CODE_REPLY, hdev, data, len);
	if (!cmd) {
		err = -ENOMEM;
		goto failed;
	}

	cmd->cmd_complete = addr_cmd_complete;

	bacpy(&reply.bdaddr, &cp->addr.bdaddr);
	reply.pin_len = cp->pin_len;
	memcpy(reply.pin_code, cp->pin_code, sizeof(reply.pin_code));

	err = hci_send_cmd(hdev, HCI_OP_PIN_CODE_REPLY, sizeof(reply), &reply);
	if (err < 0)
		mgmt_pending_remove(cmd);

failed:
	hci_dev_unlock(hdev);
	return err;
}

static int set_io_capability(struct sock *sk, struct hci_dev *hdev, void *data,
			     u16 len)
{
	struct mgmt_cp_set_io_capability *cp = data;

	bt_dev_dbg(hdev, "sock %p", sk);

	if (cp->io_capability > SMP_IO_KEYBOARD_DISPLAY)
		return mgmt_cmd_status(sk, hdev->id, MGMT_OP_SET_IO_CAPABILITY,
				       MGMT_STATUS_INVALID_PARAMS);

	hci_dev_lock(hdev);

	hdev->io_capability = cp->io_capability;

	bt_dev_dbg(hdev, "IO capability set to 0x%02x", hdev->io_capability);

	hci_dev_unlock(hdev);

	return mgmt_cmd_complete(sk, hdev->id, MGMT_OP_SET_IO_CAPABILITY, 0,
				 NULL, 0);
}

static struct mgmt_pending_cmd *find_pairing(struct hci_conn *conn)
{
	struct hci_dev *hdev = conn->hdev;
	struct mgmt_pending_cmd *cmd;

	list_for_each_entry(cmd, &hdev->mgmt_pending, list) {
		if (cmd->opcode != MGMT_OP_PAIR_DEVICE)
			continue;

		if (cmd->user_data != conn)
			continue;

		return cmd;
	}

	return NULL;
}

static int pairing_complete(struct mgmt_pending_cmd *cmd, u8 status)
{
	struct mgmt_rp_pair_device rp;
	struct hci_conn *conn = cmd->user_data;
	int err;

	bacpy(&rp.addr.bdaddr, &conn->dst);
	rp.addr.type = link_to_bdaddr(conn->type, conn->dst_type);

	err = mgmt_cmd_complete(cmd->sk, cmd->index, MGMT_OP_PAIR_DEVICE,
				status, &rp, sizeof(rp));

	/* So we don't get further callbacks for this connection */
	conn->connect_cfm_cb = NULL;
	conn->security_cfm_cb = NULL;
	conn->disconn_cfm_cb = NULL;

	hci_conn_drop(conn);

	/* The device is paired so there is no need to remove
	 * its connection parameters anymore.
	 */
	clear_bit(HCI_CONN_PARAM_REMOVAL_PEND, &conn->flags);

	hci_conn_put(conn);

	return err;
}

void mgmt_smp_complete(struct hci_conn *conn, bool complete)
{
	u8 status = complete ? MGMT_STATUS_SUCCESS : MGMT_STATUS_FAILED;
	struct mgmt_pending_cmd *cmd;

	cmd = find_pairing(conn);
	if (cmd) {
		cmd->cmd_complete(cmd, status);
		mgmt_pending_remove(cmd);
	}
}

static void pairing_complete_cb(struct hci_conn *conn, u8 status)
{
	struct mgmt_pending_cmd *cmd;

	BT_DBG("status %u", status);

	cmd = find_pairing(conn);
	if (!cmd) {
		BT_DBG("Unable to find a pending command");
		return;
	}

	cmd->cmd_complete(cmd, mgmt_status(status));
	mgmt_pending_remove(cmd);
}

static void le_pairing_complete_cb(struct hci_conn *conn, u8 status)
{
	struct mgmt_pending_cmd *cmd;

	BT_DBG("status %u", status);

	if (!status)
		return;

	cmd = find_pairing(conn);
	if (!cmd) {
		BT_DBG("Unable to find a pending command");
		return;
	}

	cmd->cmd_complete(cmd, mgmt_status(status));
	mgmt_pending_remove(cmd);
}

static int pair_device(struct sock *sk, struct hci_dev *hdev, void *data,
		       u16 len)
{
	struct mgmt_cp_pair_device *cp = data;
	struct mgmt_rp_pair_device rp;
	struct mgmt_pending_cmd *cmd;
	u8 sec_level, auth_type;
	struct hci_conn *conn;
	int err;

	bt_dev_dbg(hdev, "sock %p", sk);

	memset(&rp, 0, sizeof(rp));
	bacpy(&rp.addr.bdaddr, &cp->addr.bdaddr);
	rp.addr.type = cp->addr.type;

	if (!bdaddr_type_is_valid(cp->addr.type))
		return mgmt_cmd_complete(sk, hdev->id, MGMT_OP_PAIR_DEVICE,
					 MGMT_STATUS_INVALID_PARAMS,
					 &rp, sizeof(rp));

	if (cp->io_cap > SMP_IO_KEYBOARD_DISPLAY)
		return mgmt_cmd_complete(sk, hdev->id, MGMT_OP_PAIR_DEVICE,
					 MGMT_STATUS_INVALID_PARAMS,
					 &rp, sizeof(rp));

	hci_dev_lock(hdev);

	if (!hdev_is_powered(hdev)) {
		err = mgmt_cmd_complete(sk, hdev->id, MGMT_OP_PAIR_DEVICE,
					MGMT_STATUS_NOT_POWERED, &rp,
					sizeof(rp));
		goto unlock;
	}

	if (hci_bdaddr_is_paired(hdev, &cp->addr.bdaddr, cp->addr.type)) {
		err = mgmt_cmd_complete(sk, hdev->id, MGMT_OP_PAIR_DEVICE,
					MGMT_STATUS_ALREADY_PAIRED, &rp,
					sizeof(rp));
		goto unlock;
	}

	sec_level = BT_SECURITY_MEDIUM;
	auth_type = HCI_AT_DEDICATED_BONDING;

	if (cp->addr.type == BDADDR_BREDR) {
		conn = hci_connect_acl(hdev, &cp->addr.bdaddr, sec_level,
				       auth_type, CONN_REASON_PAIR_DEVICE);
	} else {
		u8 addr_type = le_addr_type(cp->addr.type);
		struct hci_conn_params *p;

		/* When pairing a new device, it is expected to remember
		 * this device for future connections. Adding the connection
		 * parameter information ahead of time allows tracking
		 * of the slave preferred values and will speed up any
		 * further connection establishment.
		 *
		 * If connection parameters already exist, then they
		 * will be kept and this function does nothing.
		 */
		p = hci_conn_params_add(hdev, &cp->addr.bdaddr, addr_type);

		if (p->auto_connect == HCI_AUTO_CONN_EXPLICIT)
			p->auto_connect = HCI_AUTO_CONN_DISABLED;

		conn = hci_connect_le_scan(hdev, &cp->addr.bdaddr, addr_type,
					   sec_level, HCI_LE_CONN_TIMEOUT,
					   CONN_REASON_PAIR_DEVICE);
	}

	if (IS_ERR(conn)) {
		int status;

		if (PTR_ERR(conn) == -EBUSY)
			status = MGMT_STATUS_BUSY;
		else if (PTR_ERR(conn) == -EOPNOTSUPP)
			status = MGMT_STATUS_NOT_SUPPORTED;
		else if (PTR_ERR(conn) == -ECONNREFUSED)
			status = MGMT_STATUS_REJECTED;
		else
			status = MGMT_STATUS_CONNECT_FAILED;

		err = mgmt_cmd_complete(sk, hdev->id, MGMT_OP_PAIR_DEVICE,
					status, &rp, sizeof(rp));
		goto unlock;
	}

	if (conn->connect_cfm_cb) {
		hci_conn_drop(conn);
		err = mgmt_cmd_complete(sk, hdev->id, MGMT_OP_PAIR_DEVICE,
					MGMT_STATUS_BUSY, &rp, sizeof(rp));
		goto unlock;
	}

	cmd = mgmt_pending_add(sk, MGMT_OP_PAIR_DEVICE, hdev, data, len);
	if (!cmd) {
		err = -ENOMEM;
		hci_conn_drop(conn);
		goto unlock;
	}

	cmd->cmd_complete = pairing_complete;

	/* For LE, just connecting isn't a proof that the pairing finished */
	if (cp->addr.type == BDADDR_BREDR) {
		conn->connect_cfm_cb = pairing_complete_cb;
		conn->security_cfm_cb = pairing_complete_cb;
		conn->disconn_cfm_cb = pairing_complete_cb;
	} else {
		conn->connect_cfm_cb = le_pairing_complete_cb;
		conn->security_cfm_cb = le_pairing_complete_cb;
		conn->disconn_cfm_cb = le_pairing_complete_cb;
	}

	conn->io_capability = cp->io_cap;
	cmd->user_data = hci_conn_get(conn);

	if ((conn->state == BT_CONNECTED || conn->state == BT_CONFIG) &&
	    hci_conn_security(conn, sec_level, auth_type, true)) {
		cmd->cmd_complete(cmd, 0);
		mgmt_pending_remove(cmd);
	}

	err = 0;

unlock:
	hci_dev_unlock(hdev);
	return err;
}

static int cancel_pair_device(struct sock *sk, struct hci_dev *hdev, void *data,
			      u16 len)
{
	struct mgmt_addr_info *addr = data;
	struct mgmt_pending_cmd *cmd;
	struct hci_conn *conn;
	int err;

	bt_dev_dbg(hdev, "sock %p", sk);

	hci_dev_lock(hdev);

	if (!hdev_is_powered(hdev)) {
		err = mgmt_cmd_status(sk, hdev->id, MGMT_OP_CANCEL_PAIR_DEVICE,
				      MGMT_STATUS_NOT_POWERED);
		goto unlock;
	}

	cmd = pending_find(MGMT_OP_PAIR_DEVICE, hdev);
	if (!cmd) {
		err = mgmt_cmd_status(sk, hdev->id, MGMT_OP_CANCEL_PAIR_DEVICE,
				      MGMT_STATUS_INVALID_PARAMS);
		goto unlock;
	}

	conn = cmd->user_data;

	if (bacmp(&addr->bdaddr, &conn->dst) != 0) {
		err = mgmt_cmd_status(sk, hdev->id, MGMT_OP_CANCEL_PAIR_DEVICE,
				      MGMT_STATUS_INVALID_PARAMS);
		goto unlock;
	}

	cmd->cmd_complete(cmd, MGMT_STATUS_CANCELLED);
	mgmt_pending_remove(cmd);

	err = mgmt_cmd_complete(sk, hdev->id, MGMT_OP_CANCEL_PAIR_DEVICE, 0,
				addr, sizeof(*addr));

	/* Since user doesn't want to proceed with the connection, abort any
	 * ongoing pairing and then terminate the link if it was created
	 * because of the pair device action.
	 */
	if (addr->type == BDADDR_BREDR)
		hci_remove_link_key(hdev, &addr->bdaddr);
	else
		smp_cancel_and_remove_pairing(hdev, &addr->bdaddr,
					      le_addr_type(addr->type));

	if (conn->conn_reason == CONN_REASON_PAIR_DEVICE)
		hci_abort_conn(conn, HCI_ERROR_REMOTE_USER_TERM);

unlock:
	hci_dev_unlock(hdev);
	return err;
}

static int user_pairing_resp(struct sock *sk, struct hci_dev *hdev,
			     struct mgmt_addr_info *addr, u16 mgmt_op,
			     u16 hci_op, __le32 passkey)
{
	struct mgmt_pending_cmd *cmd;
	struct hci_conn *conn;
	int err;

	hci_dev_lock(hdev);

	if (!hdev_is_powered(hdev)) {
		err = mgmt_cmd_complete(sk, hdev->id, mgmt_op,
					MGMT_STATUS_NOT_POWERED, addr,
					sizeof(*addr));
		goto done;
	}

	if (addr->type == BDADDR_BREDR)
		conn = hci_conn_hash_lookup_ba(hdev, ACL_LINK, &addr->bdaddr);
	else
		conn = hci_conn_hash_lookup_le(hdev, &addr->bdaddr,
					       le_addr_type(addr->type));

	if (!conn) {
		err = mgmt_cmd_complete(sk, hdev->id, mgmt_op,
					MGMT_STATUS_NOT_CONNECTED, addr,
					sizeof(*addr));
		goto done;
	}

	if (addr->type == BDADDR_LE_PUBLIC || addr->type == BDADDR_LE_RANDOM) {
		err = smp_user_confirm_reply(conn, mgmt_op, passkey);
		if (!err)
			err = mgmt_cmd_complete(sk, hdev->id, mgmt_op,
						MGMT_STATUS_SUCCESS, addr,
						sizeof(*addr));
		else
			err = mgmt_cmd_complete(sk, hdev->id, mgmt_op,
						MGMT_STATUS_FAILED, addr,
						sizeof(*addr));

		goto done;
	}

	cmd = mgmt_pending_add(sk, mgmt_op, hdev, addr, sizeof(*addr));
	if (!cmd) {
		err = -ENOMEM;
		goto done;
	}

	cmd->cmd_complete = addr_cmd_complete;

	/* Continue with pairing via HCI */
	if (hci_op == HCI_OP_USER_PASSKEY_REPLY) {
		struct hci_cp_user_passkey_reply cp;

		bacpy(&cp.bdaddr, &addr->bdaddr);
		cp.passkey = passkey;
		err = hci_send_cmd(hdev, hci_op, sizeof(cp), &cp);
	} else
		err = hci_send_cmd(hdev, hci_op, sizeof(addr->bdaddr),
				   &addr->bdaddr);

	if (err < 0)
		mgmt_pending_remove(cmd);

done:
	hci_dev_unlock(hdev);
	return err;
}

static int pin_code_neg_reply(struct sock *sk, struct hci_dev *hdev,
			      void *data, u16 len)
{
	struct mgmt_cp_pin_code_neg_reply *cp = data;

	bt_dev_dbg(hdev, "sock %p", sk);

	return user_pairing_resp(sk, hdev, &cp->addr,
				MGMT_OP_PIN_CODE_NEG_REPLY,
				HCI_OP_PIN_CODE_NEG_REPLY, 0);
}

static int user_confirm_reply(struct sock *sk, struct hci_dev *hdev, void *data,
			      u16 len)
{
	struct mgmt_cp_user_confirm_reply *cp = data;

	bt_dev_dbg(hdev, "sock %p", sk);

	if (len != sizeof(*cp))
		return mgmt_cmd_status(sk, hdev->id, MGMT_OP_USER_CONFIRM_REPLY,
				       MGMT_STATUS_INVALID_PARAMS);

	return user_pairing_resp(sk, hdev, &cp->addr,
				 MGMT_OP_USER_CONFIRM_REPLY,
				 HCI_OP_USER_CONFIRM_REPLY, 0);
}

static int user_confirm_neg_reply(struct sock *sk, struct hci_dev *hdev,
				  void *data, u16 len)
{
	struct mgmt_cp_user_confirm_neg_reply *cp = data;

	bt_dev_dbg(hdev, "sock %p", sk);

	return user_pairing_resp(sk, hdev, &cp->addr,
				 MGMT_OP_USER_CONFIRM_NEG_REPLY,
				 HCI_OP_USER_CONFIRM_NEG_REPLY, 0);
}

static int user_passkey_reply(struct sock *sk, struct hci_dev *hdev, void *data,
			      u16 len)
{
	struct mgmt_cp_user_passkey_reply *cp = data;

	bt_dev_dbg(hdev, "sock %p", sk);

	return user_pairing_resp(sk, hdev, &cp->addr,
				 MGMT_OP_USER_PASSKEY_REPLY,
				 HCI_OP_USER_PASSKEY_REPLY, cp->passkey);
}

static int user_passkey_neg_reply(struct sock *sk, struct hci_dev *hdev,
				  void *data, u16 len)
{
	struct mgmt_cp_user_passkey_neg_reply *cp = data;

	bt_dev_dbg(hdev, "sock %p", sk);

	return user_pairing_resp(sk, hdev, &cp->addr,
				 MGMT_OP_USER_PASSKEY_NEG_REPLY,
				 HCI_OP_USER_PASSKEY_NEG_REPLY, 0);
}

static void adv_expire(struct hci_dev *hdev, u32 flags)
{
	struct adv_info *adv_instance;
	struct hci_request req;
	int err;

	adv_instance = hci_find_adv_instance(hdev, hdev->cur_adv_instance);
	if (!adv_instance)
		return;

	/* stop if current instance doesn't need to be changed */
	if (!(adv_instance->flags & flags))
		return;

	cancel_adv_timeout(hdev);

	adv_instance = hci_get_next_instance(hdev, adv_instance->instance);
	if (!adv_instance)
		return;

	hci_req_init(&req, hdev);
	err = __hci_req_schedule_adv_instance(&req, adv_instance->instance,
					      true);
	if (err)
		return;

	hci_req_run(&req, NULL);
}

static void set_name_complete(struct hci_dev *hdev, u8 status, u16 opcode)
{
	struct mgmt_cp_set_local_name *cp;
	struct mgmt_pending_cmd *cmd;

	bt_dev_dbg(hdev, "status 0x%02x", status);

	hci_dev_lock(hdev);

	cmd = pending_find(MGMT_OP_SET_LOCAL_NAME, hdev);
	if (!cmd)
		goto unlock;

	cp = cmd->param;

	if (status) {
		mgmt_cmd_status(cmd->sk, hdev->id, MGMT_OP_SET_LOCAL_NAME,
			        mgmt_status(status));
	} else {
		mgmt_cmd_complete(cmd->sk, hdev->id, MGMT_OP_SET_LOCAL_NAME, 0,
				  cp, sizeof(*cp));

		if (hci_dev_test_flag(hdev, HCI_LE_ADV))
			adv_expire(hdev, MGMT_ADV_FLAG_LOCAL_NAME);
	}

	mgmt_pending_remove(cmd);

unlock:
	hci_dev_unlock(hdev);
}

static int set_local_name(struct sock *sk, struct hci_dev *hdev, void *data,
			  u16 len)
{
	struct mgmt_cp_set_local_name *cp = data;
	struct mgmt_pending_cmd *cmd;
	struct hci_request req;
	int err;

	bt_dev_dbg(hdev, "sock %p", sk);

	hci_dev_lock(hdev);

	/* If the old values are the same as the new ones just return a
	 * direct command complete event.
	 */
	if (!memcmp(hdev->dev_name, cp->name, sizeof(hdev->dev_name)) &&
	    !memcmp(hdev->short_name, cp->short_name,
		    sizeof(hdev->short_name))) {
		err = mgmt_cmd_complete(sk, hdev->id, MGMT_OP_SET_LOCAL_NAME, 0,
					data, len);
		goto failed;
	}

	memcpy(hdev->short_name, cp->short_name, sizeof(hdev->short_name));

	if (!hdev_is_powered(hdev)) {
		memcpy(hdev->dev_name, cp->name, sizeof(hdev->dev_name));

		err = mgmt_cmd_complete(sk, hdev->id, MGMT_OP_SET_LOCAL_NAME, 0,
					data, len);
		if (err < 0)
			goto failed;

		err = mgmt_limited_event(MGMT_EV_LOCAL_NAME_CHANGED, hdev, data,
					 len, HCI_MGMT_LOCAL_NAME_EVENTS, sk);
		ext_info_changed(hdev, sk);

		goto failed;
	}

	cmd = mgmt_pending_add(sk, MGMT_OP_SET_LOCAL_NAME, hdev, data, len);
	if (!cmd) {
		err = -ENOMEM;
		goto failed;
	}

	memcpy(hdev->dev_name, cp->name, sizeof(hdev->dev_name));

	hci_req_init(&req, hdev);

	if (lmp_bredr_capable(hdev)) {
		__hci_req_update_name(&req);
		__hci_req_update_eir(&req);
	}

	/* The name is stored in the scan response data and so
	 * no need to udpate the advertising data here.
	 */
	if (lmp_le_capable(hdev) && hci_dev_test_flag(hdev, HCI_ADVERTISING))
		__hci_req_update_scan_rsp_data(&req, hdev->cur_adv_instance);

	err = hci_req_run(&req, set_name_complete);
	if (err < 0)
		mgmt_pending_remove(cmd);

failed:
	hci_dev_unlock(hdev);
	return err;
}

static int set_appearance(struct sock *sk, struct hci_dev *hdev, void *data,
			  u16 len)
{
	struct mgmt_cp_set_appearance *cp = data;
	u16 appearance;
	int err;

	bt_dev_dbg(hdev, "sock %p", sk);

	if (!lmp_le_capable(hdev))
		return mgmt_cmd_status(sk, hdev->id, MGMT_OP_SET_APPEARANCE,
				       MGMT_STATUS_NOT_SUPPORTED);

	appearance = le16_to_cpu(cp->appearance);

	hci_dev_lock(hdev);

	if (hdev->appearance != appearance) {
		hdev->appearance = appearance;

		if (hci_dev_test_flag(hdev, HCI_LE_ADV))
			adv_expire(hdev, MGMT_ADV_FLAG_APPEARANCE);

		ext_info_changed(hdev, sk);
	}

	err = mgmt_cmd_complete(sk, hdev->id, MGMT_OP_SET_APPEARANCE, 0, NULL,
				0);

	hci_dev_unlock(hdev);

	return err;
}

static int get_phy_configuration(struct sock *sk, struct hci_dev *hdev,
				 void *data, u16 len)
{
	struct mgmt_rp_get_phy_configuration rp;

	bt_dev_dbg(hdev, "sock %p", sk);

	hci_dev_lock(hdev);

	memset(&rp, 0, sizeof(rp));

	rp.supported_phys = cpu_to_le32(get_supported_phys(hdev));
	rp.selected_phys = cpu_to_le32(get_selected_phys(hdev));
	rp.configurable_phys = cpu_to_le32(get_configurable_phys(hdev));

	hci_dev_unlock(hdev);

	return mgmt_cmd_complete(sk, hdev->id, MGMT_OP_GET_PHY_CONFIGURATION, 0,
				 &rp, sizeof(rp));
}

int mgmt_phy_configuration_changed(struct hci_dev *hdev, struct sock *skip)
{
	struct mgmt_ev_phy_configuration_changed ev;

	memset(&ev, 0, sizeof(ev));

	ev.selected_phys = cpu_to_le32(get_selected_phys(hdev));

	return mgmt_event(MGMT_EV_PHY_CONFIGURATION_CHANGED, hdev, &ev,
			  sizeof(ev), skip);
}

static void set_default_phy_complete(struct hci_dev *hdev, u8 status,
				     u16 opcode, struct sk_buff *skb)
{
	struct mgmt_pending_cmd *cmd;

	bt_dev_dbg(hdev, "status 0x%02x", status);

	hci_dev_lock(hdev);

	cmd = pending_find(MGMT_OP_SET_PHY_CONFIGURATION, hdev);
	if (!cmd)
		goto unlock;

	if (status) {
		mgmt_cmd_status(cmd->sk, hdev->id,
				MGMT_OP_SET_PHY_CONFIGURATION,
				mgmt_status(status));
	} else {
		mgmt_cmd_complete(cmd->sk, hdev->id,
				  MGMT_OP_SET_PHY_CONFIGURATION, 0,
				  NULL, 0);

		mgmt_phy_configuration_changed(hdev, cmd->sk);
	}

	mgmt_pending_remove(cmd);

unlock:
	hci_dev_unlock(hdev);
}

static int set_phy_configuration(struct sock *sk, struct hci_dev *hdev,
				 void *data, u16 len)
{
	struct mgmt_cp_set_phy_configuration *cp = data;
	struct hci_cp_le_set_default_phy cp_phy;
	struct mgmt_pending_cmd *cmd;
	struct hci_request req;
	u32 selected_phys, configurable_phys, supported_phys, unconfigure_phys;
	u16 pkt_type = (HCI_DH1 | HCI_DM1);
	bool changed = false;
	int err;

	bt_dev_dbg(hdev, "sock %p", sk);

	configurable_phys = get_configurable_phys(hdev);
	supported_phys = get_supported_phys(hdev);
	selected_phys = __le32_to_cpu(cp->selected_phys);

	if (selected_phys & ~supported_phys)
		return mgmt_cmd_status(sk, hdev->id,
				       MGMT_OP_SET_PHY_CONFIGURATION,
				       MGMT_STATUS_INVALID_PARAMS);

	unconfigure_phys = supported_phys & ~configurable_phys;

	if ((selected_phys & unconfigure_phys) != unconfigure_phys)
		return mgmt_cmd_status(sk, hdev->id,
				       MGMT_OP_SET_PHY_CONFIGURATION,
				       MGMT_STATUS_INVALID_PARAMS);

	if (selected_phys == get_selected_phys(hdev))
		return mgmt_cmd_complete(sk, hdev->id,
					 MGMT_OP_SET_PHY_CONFIGURATION,
					 0, NULL, 0);

	hci_dev_lock(hdev);

	if (!hdev_is_powered(hdev)) {
		err = mgmt_cmd_status(sk, hdev->id,
				      MGMT_OP_SET_PHY_CONFIGURATION,
				      MGMT_STATUS_REJECTED);
		goto unlock;
	}

	if (pending_find(MGMT_OP_SET_PHY_CONFIGURATION, hdev)) {
		err = mgmt_cmd_status(sk, hdev->id,
				      MGMT_OP_SET_PHY_CONFIGURATION,
				      MGMT_STATUS_BUSY);
		goto unlock;
	}

	if (selected_phys & MGMT_PHY_BR_1M_3SLOT)
		pkt_type |= (HCI_DH3 | HCI_DM3);
	else
		pkt_type &= ~(HCI_DH3 | HCI_DM3);

	if (selected_phys & MGMT_PHY_BR_1M_5SLOT)
		pkt_type |= (HCI_DH5 | HCI_DM5);
	else
		pkt_type &= ~(HCI_DH5 | HCI_DM5);

	if (selected_phys & MGMT_PHY_EDR_2M_1SLOT)
		pkt_type &= ~HCI_2DH1;
	else
		pkt_type |= HCI_2DH1;

	if (selected_phys & MGMT_PHY_EDR_2M_3SLOT)
		pkt_type &= ~HCI_2DH3;
	else
		pkt_type |= HCI_2DH3;

	if (selected_phys & MGMT_PHY_EDR_2M_5SLOT)
		pkt_type &= ~HCI_2DH5;
	else
		pkt_type |= HCI_2DH5;

	if (selected_phys & MGMT_PHY_EDR_3M_1SLOT)
		pkt_type &= ~HCI_3DH1;
	else
		pkt_type |= HCI_3DH1;

	if (selected_phys & MGMT_PHY_EDR_3M_3SLOT)
		pkt_type &= ~HCI_3DH3;
	else
		pkt_type |= HCI_3DH3;

	if (selected_phys & MGMT_PHY_EDR_3M_5SLOT)
		pkt_type &= ~HCI_3DH5;
	else
		pkt_type |= HCI_3DH5;

	if (pkt_type != hdev->pkt_type) {
		hdev->pkt_type = pkt_type;
		changed = true;
	}

	if ((selected_phys & MGMT_PHY_LE_MASK) ==
	    (get_selected_phys(hdev) & MGMT_PHY_LE_MASK)) {
		if (changed)
			mgmt_phy_configuration_changed(hdev, sk);

		err = mgmt_cmd_complete(sk, hdev->id,
					MGMT_OP_SET_PHY_CONFIGURATION,
					0, NULL, 0);

		goto unlock;
	}

	cmd = mgmt_pending_add(sk, MGMT_OP_SET_PHY_CONFIGURATION, hdev, data,
			       len);
	if (!cmd) {
		err = -ENOMEM;
		goto unlock;
	}

	hci_req_init(&req, hdev);

	memset(&cp_phy, 0, sizeof(cp_phy));

	if (!(selected_phys & MGMT_PHY_LE_TX_MASK))
		cp_phy.all_phys |= 0x01;

	if (!(selected_phys & MGMT_PHY_LE_RX_MASK))
		cp_phy.all_phys |= 0x02;

	if (selected_phys & MGMT_PHY_LE_1M_TX)
		cp_phy.tx_phys |= HCI_LE_SET_PHY_1M;

	if (selected_phys & MGMT_PHY_LE_2M_TX)
		cp_phy.tx_phys |= HCI_LE_SET_PHY_2M;

	if (selected_phys & MGMT_PHY_LE_CODED_TX)
		cp_phy.tx_phys |= HCI_LE_SET_PHY_CODED;

	if (selected_phys & MGMT_PHY_LE_1M_RX)
		cp_phy.rx_phys |= HCI_LE_SET_PHY_1M;

	if (selected_phys & MGMT_PHY_LE_2M_RX)
		cp_phy.rx_phys |= HCI_LE_SET_PHY_2M;

	if (selected_phys & MGMT_PHY_LE_CODED_RX)
		cp_phy.rx_phys |= HCI_LE_SET_PHY_CODED;

	hci_req_add(&req, HCI_OP_LE_SET_DEFAULT_PHY, sizeof(cp_phy), &cp_phy);

	err = hci_req_run_skb(&req, set_default_phy_complete);
	if (err < 0)
		mgmt_pending_remove(cmd);

unlock:
	hci_dev_unlock(hdev);

	return err;
}

static int set_blocked_keys(struct sock *sk, struct hci_dev *hdev, void *data,
			    u16 len)
{
	int err = MGMT_STATUS_SUCCESS;
	struct mgmt_cp_set_blocked_keys *keys = data;
	const u16 max_key_count = ((U16_MAX - sizeof(*keys)) /
				   sizeof(struct mgmt_blocked_key_info));
	u16 key_count, expected_len;
	int i;

	bt_dev_dbg(hdev, "sock %p", sk);

	key_count = __le16_to_cpu(keys->key_count);
	if (key_count > max_key_count) {
		bt_dev_err(hdev, "too big key_count value %u", key_count);
		return mgmt_cmd_status(sk, hdev->id, MGMT_OP_SET_BLOCKED_KEYS,
				       MGMT_STATUS_INVALID_PARAMS);
	}

	expected_len = struct_size(keys, keys, key_count);
	if (expected_len != len) {
		bt_dev_err(hdev, "expected %u bytes, got %u bytes",
			   expected_len, len);
		return mgmt_cmd_status(sk, hdev->id, MGMT_OP_SET_BLOCKED_KEYS,
				       MGMT_STATUS_INVALID_PARAMS);
	}

	hci_dev_lock(hdev);

	hci_blocked_keys_clear(hdev);

	for (i = 0; i < keys->key_count; ++i) {
		struct blocked_key *b = kzalloc(sizeof(*b), GFP_KERNEL);

		if (!b) {
			err = MGMT_STATUS_NO_RESOURCES;
			break;
		}

		b->type = keys->keys[i].type;
		memcpy(b->val, keys->keys[i].val, sizeof(b->val));
		list_add_rcu(&b->list, &hdev->blocked_keys);
	}
	hci_dev_unlock(hdev);

	return mgmt_cmd_complete(sk, hdev->id, MGMT_OP_SET_BLOCKED_KEYS,
				err, NULL, 0);
}

static int set_wideband_speech(struct sock *sk, struct hci_dev *hdev,
			       void *data, u16 len)
{
	struct mgmt_mode *cp = data;
	int err;
	bool changed = false;

	bt_dev_dbg(hdev, "sock %p", sk);

	if (!test_bit(HCI_QUIRK_WIDEBAND_SPEECH_SUPPORTED, &hdev->quirks))
		return mgmt_cmd_status(sk, hdev->id,
				       MGMT_OP_SET_WIDEBAND_SPEECH,
				       MGMT_STATUS_NOT_SUPPORTED);

	if (cp->val != 0x00 && cp->val != 0x01)
		return mgmt_cmd_status(sk, hdev->id,
				       MGMT_OP_SET_WIDEBAND_SPEECH,
				       MGMT_STATUS_INVALID_PARAMS);

	hci_dev_lock(hdev);

	if (pending_find(MGMT_OP_SET_WIDEBAND_SPEECH, hdev)) {
		err = mgmt_cmd_status(sk, hdev->id,
				      MGMT_OP_SET_WIDEBAND_SPEECH,
				      MGMT_STATUS_BUSY);
		goto unlock;
	}

	if (hdev_is_powered(hdev) &&
	    !!cp->val != hci_dev_test_flag(hdev,
					   HCI_WIDEBAND_SPEECH_ENABLED)) {
		err = mgmt_cmd_status(sk, hdev->id,
				      MGMT_OP_SET_WIDEBAND_SPEECH,
				      MGMT_STATUS_REJECTED);
		goto unlock;
	}

	if (cp->val)
		changed = !hci_dev_test_and_set_flag(hdev,
						   HCI_WIDEBAND_SPEECH_ENABLED);
	else
		changed = hci_dev_test_and_clear_flag(hdev,
						   HCI_WIDEBAND_SPEECH_ENABLED);

	err = send_settings_rsp(sk, MGMT_OP_SET_WIDEBAND_SPEECH, hdev);
	if (err < 0)
		goto unlock;

	if (changed)
		err = new_settings(hdev, sk);

unlock:
	hci_dev_unlock(hdev);
	return err;
}

static int read_controller_cap(struct sock *sk, struct hci_dev *hdev,
			       void *data, u16 data_len)
{
	char buf[20];
	struct mgmt_rp_read_controller_cap *rp = (void *)buf;
	u16 cap_len = 0;
	u8 flags = 0;
	u8 tx_power_range[2];

	bt_dev_dbg(hdev, "sock %p", sk);

	memset(&buf, 0, sizeof(buf));

	hci_dev_lock(hdev);

	/* When the Read Simple Pairing Options command is supported, then
	 * the remote public key validation is supported.
	 */
	if (hdev->commands[41] & 0x08)
		flags |= 0x01;	/* Remote public key validation (BR/EDR) */

	flags |= 0x02;		/* Remote public key validation (LE) */

	/* When the Read Encryption Key Size command is supported, then the
	 * encryption key size is enforced.
	 */
	if (hdev->commands[20] & 0x10)
		flags |= 0x04;	/* Encryption key size enforcement (BR/EDR) */

	flags |= 0x08;		/* Encryption key size enforcement (LE) */

	cap_len = eir_append_data(rp->cap, cap_len, MGMT_CAP_SEC_FLAGS,
				  &flags, 1);

	/* When the Read Simple Pairing Options command is supported, then
	 * also max encryption key size information is provided.
	 */
	if (hdev->commands[41] & 0x08)
		cap_len = eir_append_le16(rp->cap, cap_len,
					  MGMT_CAP_MAX_ENC_KEY_SIZE,
					  hdev->max_enc_key_size);

	cap_len = eir_append_le16(rp->cap, cap_len,
				  MGMT_CAP_SMP_MAX_ENC_KEY_SIZE,
				  SMP_MAX_ENC_KEY_SIZE);

	/* Append the min/max LE tx power parameters if we were able to fetch
	 * it from the controller
	 */
	if (hdev->commands[38] & 0x80) {
		memcpy(&tx_power_range[0], &hdev->min_le_tx_power, 1);
		memcpy(&tx_power_range[1], &hdev->max_le_tx_power, 1);
		cap_len = eir_append_data(rp->cap, cap_len, MGMT_CAP_LE_TX_PWR,
					  tx_power_range, 2);
	}

	rp->cap_len = cpu_to_le16(cap_len);

	hci_dev_unlock(hdev);

	return mgmt_cmd_complete(sk, hdev->id, MGMT_OP_READ_CONTROLLER_CAP, 0,
				 rp, sizeof(*rp) + cap_len);
}

#ifdef CONFIG_BT_FEATURE_DEBUG
/* d4992530-b9ec-469f-ab01-6c481c47da1c */
static const u8 debug_uuid[16] = {
	0x1c, 0xda, 0x47, 0x1c, 0x48, 0x6c, 0x01, 0xab,
	0x9f, 0x46, 0xec, 0xb9, 0x30, 0x25, 0x99, 0xd4,
};
#endif

/* 671b10b5-42c0-4696-9227-eb28d1b049d6 */
static const u8 simult_central_periph_uuid[16] = {
	0xd6, 0x49, 0xb0, 0xd1, 0x28, 0xeb, 0x27, 0x92,
	0x96, 0x46, 0xc0, 0x42, 0xb5, 0x10, 0x1b, 0x67,
};

/* 15c0a148-c273-11ea-b3de-0242ac130004 */
static const u8 rpa_resolution_uuid[16] = {
	0x04, 0x00, 0x13, 0xac, 0x42, 0x02, 0xde, 0xb3,
	0xea, 0x11, 0x73, 0xc2, 0x48, 0xa1, 0xc0, 0x15,
};

static int read_exp_features_info(struct sock *sk, struct hci_dev *hdev,
				  void *data, u16 data_len)
{
	char buf[62];	/* Enough space for 3 features */
	struct mgmt_rp_read_exp_features_info *rp = (void *)buf;
	u16 idx = 0;
	u32 flags;

	bt_dev_dbg(hdev, "sock %p", sk);

	memset(&buf, 0, sizeof(buf));

#ifdef CONFIG_BT_FEATURE_DEBUG
	if (!hdev) {
		flags = bt_dbg_get() ? BIT(0) : 0;

		memcpy(rp->features[idx].uuid, debug_uuid, 16);
		rp->features[idx].flags = cpu_to_le32(flags);
		idx++;
	}
#endif

	if (hdev) {
		if (test_bit(HCI_QUIRK_VALID_LE_STATES, &hdev->quirks) &&
		    (hdev->le_states[4] & 0x08) &&	/* Central */
		    (hdev->le_states[4] & 0x40) &&	/* Peripheral */
		    (hdev->le_states[3] & 0x10))	/* Simultaneous */
			flags = BIT(0);
		else
			flags = 0;

		memcpy(rp->features[idx].uuid, simult_central_periph_uuid, 16);
		rp->features[idx].flags = cpu_to_le32(flags);
		idx++;
	}

	if (hdev && use_ll_privacy(hdev)) {
		if (hci_dev_test_flag(hdev, HCI_ENABLE_LL_PRIVACY))
			flags = BIT(0) | BIT(1);
		else
			flags = BIT(1);

		memcpy(rp->features[idx].uuid, rpa_resolution_uuid, 16);
		rp->features[idx].flags = cpu_to_le32(flags);
		idx++;
	}

	rp->feature_count = cpu_to_le16(idx);

	/* After reading the experimental features information, enable
	 * the events to update client on any future change.
	 */
	hci_sock_set_flag(sk, HCI_MGMT_EXP_FEATURE_EVENTS);

	return mgmt_cmd_complete(sk, hdev ? hdev->id : MGMT_INDEX_NONE,
				 MGMT_OP_READ_EXP_FEATURES_INFO,
				 0, rp, sizeof(*rp) + (20 * idx));
}

static int exp_ll_privacy_feature_changed(bool enabled, struct hci_dev *hdev,
					  struct sock *skip)
{
	struct mgmt_ev_exp_feature_changed ev;

	memset(&ev, 0, sizeof(ev));
	memcpy(ev.uuid, rpa_resolution_uuid, 16);
	ev.flags = cpu_to_le32((enabled ? BIT(0) : 0) | BIT(1));

	return mgmt_limited_event(MGMT_EV_EXP_FEATURE_CHANGED, hdev,
				  &ev, sizeof(ev),
				  HCI_MGMT_EXP_FEATURE_EVENTS, skip);

}

#ifdef CONFIG_BT_FEATURE_DEBUG
static int exp_debug_feature_changed(bool enabled, struct sock *skip)
{
	struct mgmt_ev_exp_feature_changed ev;

	memset(&ev, 0, sizeof(ev));
	memcpy(ev.uuid, debug_uuid, 16);
	ev.flags = cpu_to_le32(enabled ? BIT(0) : 0);

	return mgmt_limited_event(MGMT_EV_EXP_FEATURE_CHANGED, NULL,
				  &ev, sizeof(ev),
				  HCI_MGMT_EXP_FEATURE_EVENTS, skip);
}
#endif

static int set_exp_feature(struct sock *sk, struct hci_dev *hdev,
			   void *data, u16 data_len)
{
	struct mgmt_cp_set_exp_feature *cp = data;
	struct mgmt_rp_set_exp_feature rp;

	bt_dev_dbg(hdev, "sock %p", sk);

	if (!memcmp(cp->uuid, ZERO_KEY, 16)) {
		memset(rp.uuid, 0, 16);
		rp.flags = cpu_to_le32(0);

#ifdef CONFIG_BT_FEATURE_DEBUG
		if (!hdev) {
			bool changed = bt_dbg_get();

			bt_dbg_set(false);

			if (changed)
				exp_debug_feature_changed(false, sk);
		}
#endif

		if (hdev && use_ll_privacy(hdev) && !hdev_is_powered(hdev)) {
			bool changed = hci_dev_test_flag(hdev,
							 HCI_ENABLE_LL_PRIVACY);

			hci_dev_clear_flag(hdev, HCI_ENABLE_LL_PRIVACY);

			if (changed)
				exp_ll_privacy_feature_changed(false, hdev, sk);
		}

		hci_sock_set_flag(sk, HCI_MGMT_EXP_FEATURE_EVENTS);

		return mgmt_cmd_complete(sk, hdev ? hdev->id : MGMT_INDEX_NONE,
					 MGMT_OP_SET_EXP_FEATURE, 0,
					 &rp, sizeof(rp));
	}

#ifdef CONFIG_BT_FEATURE_DEBUG
	if (!memcmp(cp->uuid, debug_uuid, 16)) {
		bool val, changed;
		int err;

		/* Command requires to use the non-controller index */
		if (hdev)
			return mgmt_cmd_status(sk, hdev->id,
					       MGMT_OP_SET_EXP_FEATURE,
					       MGMT_STATUS_INVALID_INDEX);

		/* Parameters are limited to a single octet */
		if (data_len != MGMT_SET_EXP_FEATURE_SIZE + 1)
			return mgmt_cmd_status(sk, MGMT_INDEX_NONE,
					       MGMT_OP_SET_EXP_FEATURE,
					       MGMT_STATUS_INVALID_PARAMS);

		/* Only boolean on/off is supported */
		if (cp->param[0] != 0x00 && cp->param[0] != 0x01)
			return mgmt_cmd_status(sk, MGMT_INDEX_NONE,
					       MGMT_OP_SET_EXP_FEATURE,
					       MGMT_STATUS_INVALID_PARAMS);

		val = !!cp->param[0];
		changed = val ? !bt_dbg_get() : bt_dbg_get();
		bt_dbg_set(val);

		memcpy(rp.uuid, debug_uuid, 16);
		rp.flags = cpu_to_le32(val ? BIT(0) : 0);

		hci_sock_set_flag(sk, HCI_MGMT_EXP_FEATURE_EVENTS);

		err = mgmt_cmd_complete(sk, MGMT_INDEX_NONE,
					MGMT_OP_SET_EXP_FEATURE, 0,
					&rp, sizeof(rp));

		if (changed)
			exp_debug_feature_changed(val, sk);

		return err;
	}
#endif

	if (!memcmp(cp->uuid, rpa_resolution_uuid, 16)) {
		bool val, changed;
		int err;
		u32 flags;

		/* Command requires to use the controller index */
		if (!hdev)
			return mgmt_cmd_status(sk, MGMT_INDEX_NONE,
					       MGMT_OP_SET_EXP_FEATURE,
					       MGMT_STATUS_INVALID_INDEX);

		/* Changes can only be made when controller is powered down */
		if (hdev_is_powered(hdev))
			return mgmt_cmd_status(sk, hdev->id,
					       MGMT_OP_SET_EXP_FEATURE,
					       MGMT_STATUS_NOT_POWERED);

		/* Parameters are limited to a single octet */
		if (data_len != MGMT_SET_EXP_FEATURE_SIZE + 1)
			return mgmt_cmd_status(sk, hdev->id,
					       MGMT_OP_SET_EXP_FEATURE,
					       MGMT_STATUS_INVALID_PARAMS);

		/* Only boolean on/off is supported */
		if (cp->param[0] != 0x00 && cp->param[0] != 0x01)
			return mgmt_cmd_status(sk, hdev->id,
					       MGMT_OP_SET_EXP_FEATURE,
					       MGMT_STATUS_INVALID_PARAMS);

		val = !!cp->param[0];

		if (val) {
			changed = !hci_dev_test_flag(hdev,
						     HCI_ENABLE_LL_PRIVACY);
			hci_dev_set_flag(hdev, HCI_ENABLE_LL_PRIVACY);
			hci_dev_clear_flag(hdev, HCI_ADVERTISING);

			/* Enable LL privacy + supported settings changed */
			flags = BIT(0) | BIT(1);
		} else {
			changed = hci_dev_test_flag(hdev,
						    HCI_ENABLE_LL_PRIVACY);
			hci_dev_clear_flag(hdev, HCI_ENABLE_LL_PRIVACY);

			/* Disable LL privacy + supported settings changed */
			flags = BIT(1);
		}

		memcpy(rp.uuid, rpa_resolution_uuid, 16);
		rp.flags = cpu_to_le32(flags);

		hci_sock_set_flag(sk, HCI_MGMT_EXP_FEATURE_EVENTS);

		err = mgmt_cmd_complete(sk, hdev->id,
					MGMT_OP_SET_EXP_FEATURE, 0,
					&rp, sizeof(rp));

		if (changed)
			exp_ll_privacy_feature_changed(val, hdev, sk);

		return err;
	}

	return mgmt_cmd_status(sk, hdev ? hdev->id : MGMT_INDEX_NONE,
			       MGMT_OP_SET_EXP_FEATURE,
			       MGMT_STATUS_NOT_SUPPORTED);
}

#define SUPPORTED_DEVICE_FLAGS() ((1U << HCI_CONN_FLAG_MAX) - 1)

static int get_device_flags(struct sock *sk, struct hci_dev *hdev, void *data,
			    u16 data_len)
{
	struct mgmt_cp_get_device_flags *cp = data;
	struct mgmt_rp_get_device_flags rp;
	struct bdaddr_list_with_flags *br_params;
	struct hci_conn_params *params;
	u32 supported_flags = SUPPORTED_DEVICE_FLAGS();
	u32 current_flags = 0;
	u8 status = MGMT_STATUS_INVALID_PARAMS;

	bt_dev_dbg(hdev, "Get device flags %pMR (type 0x%x)\n",
		   &cp->addr.bdaddr, cp->addr.type);

	hci_dev_lock(hdev);

	if (cp->addr.type == BDADDR_BREDR) {
		br_params = hci_bdaddr_list_lookup_with_flags(&hdev->whitelist,
							      &cp->addr.bdaddr,
							      cp->addr.type);
		if (!br_params)
			goto done;

		current_flags = br_params->current_flags;
	} else {
		params = hci_conn_params_lookup(hdev, &cp->addr.bdaddr,
						le_addr_type(cp->addr.type));

		if (!params)
			goto done;

		current_flags = params->current_flags;
	}

	bacpy(&rp.addr.bdaddr, &cp->addr.bdaddr);
	rp.addr.type = cp->addr.type;
	rp.supported_flags = cpu_to_le32(supported_flags);
	rp.current_flags = cpu_to_le32(current_flags);

	status = MGMT_STATUS_SUCCESS;

done:
	hci_dev_unlock(hdev);

	return mgmt_cmd_complete(sk, hdev->id, MGMT_OP_GET_DEVICE_FLAGS, status,
				&rp, sizeof(rp));
}

static void device_flags_changed(struct sock *sk, struct hci_dev *hdev,
				 bdaddr_t *bdaddr, u8 bdaddr_type,
				 u32 supported_flags, u32 current_flags)
{
	struct mgmt_ev_device_flags_changed ev;

	bacpy(&ev.addr.bdaddr, bdaddr);
	ev.addr.type = bdaddr_type;
	ev.supported_flags = cpu_to_le32(supported_flags);
	ev.current_flags = cpu_to_le32(current_flags);

	mgmt_event(MGMT_EV_DEVICE_FLAGS_CHANGED, hdev, &ev, sizeof(ev), sk);
}

static int set_device_flags(struct sock *sk, struct hci_dev *hdev, void *data,
			    u16 len)
{
	struct mgmt_cp_set_device_flags *cp = data;
	struct bdaddr_list_with_flags *br_params;
	struct hci_conn_params *params;
	u8 status = MGMT_STATUS_INVALID_PARAMS;
	u32 supported_flags = SUPPORTED_DEVICE_FLAGS();
	u32 current_flags = __le32_to_cpu(cp->current_flags);

	bt_dev_dbg(hdev, "Set device flags %pMR (type 0x%x) = 0x%x",
		   &cp->addr.bdaddr, cp->addr.type,
		   __le32_to_cpu(current_flags));

	if ((supported_flags | current_flags) != supported_flags) {
		bt_dev_warn(hdev, "Bad flag given (0x%x) vs supported (0x%0x)",
			    current_flags, supported_flags);
		goto done;
	}

	hci_dev_lock(hdev);

	if (cp->addr.type == BDADDR_BREDR) {
		br_params = hci_bdaddr_list_lookup_with_flags(&hdev->whitelist,
							      &cp->addr.bdaddr,
							      cp->addr.type);

		if (br_params) {
			br_params->current_flags = current_flags;
			status = MGMT_STATUS_SUCCESS;
		} else {
			bt_dev_warn(hdev, "No such BR/EDR device %pMR (0x%x)",
				    &cp->addr.bdaddr, cp->addr.type);
		}
	} else {
		params = hci_conn_params_lookup(hdev, &cp->addr.bdaddr,
						le_addr_type(cp->addr.type));
		if (params) {
			params->current_flags = current_flags;
			status = MGMT_STATUS_SUCCESS;
		} else {
			bt_dev_warn(hdev, "No such LE device %pMR (0x%x)",
				    &cp->addr.bdaddr,
				    le_addr_type(cp->addr.type));
		}
	}

done:
	hci_dev_unlock(hdev);

	if (status == MGMT_STATUS_SUCCESS)
		device_flags_changed(sk, hdev, &cp->addr.bdaddr, cp->addr.type,
				     supported_flags, current_flags);

	return mgmt_cmd_complete(sk, hdev->id, MGMT_OP_SET_DEVICE_FLAGS, status,
				 &cp->addr, sizeof(cp->addr));
}

static void mgmt_adv_monitor_added(struct sock *sk, struct hci_dev *hdev,
				   u16 handle)
{
	struct mgmt_ev_adv_monitor_added ev;

	ev.monitor_handle = cpu_to_le16(handle);

	mgmt_event(MGMT_EV_ADV_MONITOR_ADDED, hdev, &ev, sizeof(ev), sk);
}

void mgmt_adv_monitor_removed(struct hci_dev *hdev, u16 handle)
{
	struct mgmt_ev_adv_monitor_removed ev;
	struct mgmt_pending_cmd *cmd;
	struct sock *sk_skip = NULL;
	struct mgmt_cp_remove_adv_monitor *cp;

	cmd = pending_find(MGMT_OP_REMOVE_ADV_MONITOR, hdev);
	if (cmd) {
		cp = cmd->param;

		if (cp->monitor_handle)
			sk_skip = cmd->sk;
	}

	ev.monitor_handle = cpu_to_le16(handle);

	mgmt_event(MGMT_EV_ADV_MONITOR_REMOVED, hdev, &ev, sizeof(ev), sk_skip);
}

static int read_adv_mon_features(struct sock *sk, struct hci_dev *hdev,
				 void *data, u16 len)
{
	struct adv_monitor *monitor = NULL;
	struct mgmt_rp_read_adv_monitor_features *rp = NULL;
	int handle, err;
	size_t rp_size = 0;
	__u32 supported = 0;
	__u32 enabled = 0;
	__u16 num_handles = 0;
	__u16 handles[HCI_MAX_ADV_MONITOR_NUM_HANDLES];

	BT_DBG("request for %s", hdev->name);

	hci_dev_lock(hdev);

	if (msft_monitor_supported(hdev))
		supported |= MGMT_ADV_MONITOR_FEATURE_MASK_OR_PATTERNS;

	idr_for_each_entry(&hdev->adv_monitors_idr, monitor, handle)
		handles[num_handles++] = monitor->handle;

	hci_dev_unlock(hdev);

	rp_size = sizeof(*rp) + (num_handles * sizeof(u16));
	rp = kmalloc(rp_size, GFP_KERNEL);
	if (!rp)
		return -ENOMEM;

	/* All supported features are currently enabled */
	enabled = supported;

	rp->supported_features = cpu_to_le32(supported);
	rp->enabled_features = cpu_to_le32(enabled);
	rp->max_num_handles = cpu_to_le16(HCI_MAX_ADV_MONITOR_NUM_HANDLES);
	rp->max_num_patterns = HCI_MAX_ADV_MONITOR_NUM_PATTERNS;
	rp->num_handles = cpu_to_le16(num_handles);
	if (num_handles)
		memcpy(&rp->handles, &handles, (num_handles * sizeof(u16)));

	err = mgmt_cmd_complete(sk, hdev->id,
				MGMT_OP_READ_ADV_MONITOR_FEATURES,
				MGMT_STATUS_SUCCESS, rp, rp_size);

	kfree(rp);

	return err;
<<<<<<< HEAD
=======
}

int mgmt_add_adv_patterns_monitor_complete(struct hci_dev *hdev, u8 status)
{
	struct mgmt_rp_add_adv_patterns_monitor rp;
	struct mgmt_pending_cmd *cmd;
	struct adv_monitor *monitor;
	int err = 0;

	hci_dev_lock(hdev);

	cmd = pending_find(MGMT_OP_ADD_ADV_PATTERNS_MONITOR_RSSI, hdev);
	if (!cmd) {
		cmd = pending_find(MGMT_OP_ADD_ADV_PATTERNS_MONITOR, hdev);
		if (!cmd)
			goto done;
	}

	monitor = cmd->user_data;
	rp.monitor_handle = cpu_to_le16(monitor->handle);

	if (!status) {
		mgmt_adv_monitor_added(cmd->sk, hdev, monitor->handle);
		hdev->adv_monitors_cnt++;
		if (monitor->state == ADV_MONITOR_STATE_NOT_REGISTERED)
			monitor->state = ADV_MONITOR_STATE_REGISTERED;
		hci_update_background_scan(hdev);
	}

	err = mgmt_cmd_complete(cmd->sk, cmd->index, cmd->opcode,
				mgmt_status(status), &rp, sizeof(rp));
	mgmt_pending_remove(cmd);

done:
	hci_dev_unlock(hdev);
	bt_dev_dbg(hdev, "add monitor %d complete, status %d",
		   rp.monitor_handle, status);

	return err;
}

static int __add_adv_patterns_monitor(struct sock *sk, struct hci_dev *hdev,
				      struct adv_monitor *m, u8 status,
				      void *data, u16 len, u16 op)
{
	struct mgmt_rp_add_adv_patterns_monitor rp;
	struct mgmt_pending_cmd *cmd;
	int err;
	bool pending;

	hci_dev_lock(hdev);

	if (status)
		goto unlock;

	if (pending_find(MGMT_OP_SET_LE, hdev) ||
	    pending_find(MGMT_OP_ADD_ADV_PATTERNS_MONITOR, hdev) ||
	    pending_find(MGMT_OP_ADD_ADV_PATTERNS_MONITOR_RSSI, hdev) ||
	    pending_find(MGMT_OP_REMOVE_ADV_MONITOR, hdev)) {
		status = MGMT_STATUS_BUSY;
		goto unlock;
	}

	cmd = mgmt_pending_add(sk, op, hdev, data, len);
	if (!cmd) {
		status = MGMT_STATUS_NO_RESOURCES;
		goto unlock;
	}

	cmd->user_data = m;
	pending = hci_add_adv_monitor(hdev, m, &err);
	if (err) {
		if (err == -ENOSPC || err == -ENOMEM)
			status = MGMT_STATUS_NO_RESOURCES;
		else if (err == -EINVAL)
			status = MGMT_STATUS_INVALID_PARAMS;
		else
			status = MGMT_STATUS_FAILED;

		mgmt_pending_remove(cmd);
		goto unlock;
	}

	if (!pending) {
		mgmt_pending_remove(cmd);
		rp.monitor_handle = cpu_to_le16(m->handle);
		mgmt_adv_monitor_added(sk, hdev, m->handle);
		m->state = ADV_MONITOR_STATE_REGISTERED;
		hdev->adv_monitors_cnt++;

		hci_dev_unlock(hdev);
		return mgmt_cmd_complete(sk, hdev->id, op, MGMT_STATUS_SUCCESS,
					 &rp, sizeof(rp));
	}

	hci_dev_unlock(hdev);

	return 0;

unlock:
	hci_free_adv_monitor(hdev, m);
	hci_dev_unlock(hdev);
	return mgmt_cmd_status(sk, hdev->id, op, status);
}

static void parse_adv_monitor_rssi(struct adv_monitor *m,
				   struct mgmt_adv_rssi_thresholds *rssi)
{
	if (rssi) {
		m->rssi.low_threshold = rssi->low_threshold;
		m->rssi.low_threshold_timeout =
		    __le16_to_cpu(rssi->low_threshold_timeout);
		m->rssi.high_threshold = rssi->high_threshold;
		m->rssi.high_threshold_timeout =
		    __le16_to_cpu(rssi->high_threshold_timeout);
		m->rssi.sampling_period = rssi->sampling_period;
	} else {
		/* Default values. These numbers are the least constricting
		 * parameters for MSFT API to work, so it behaves as if there
		 * are no rssi parameter to consider. May need to be changed
		 * if other API are to be supported.
		 */
		m->rssi.low_threshold = -127;
		m->rssi.low_threshold_timeout = 60;
		m->rssi.high_threshold = -127;
		m->rssi.high_threshold_timeout = 0;
		m->rssi.sampling_period = 0;
	}
}

static u8 parse_adv_monitor_pattern(struct adv_monitor *m, u8 pattern_count,
				    struct mgmt_adv_pattern *patterns)
{
	u8 offset = 0, length = 0;
	struct adv_pattern *p = NULL;
	int i;

	for (i = 0; i < pattern_count; i++) {
		offset = patterns[i].offset;
		length = patterns[i].length;
		if (offset >= HCI_MAX_AD_LENGTH ||
		    length > HCI_MAX_AD_LENGTH ||
		    (offset + length) > HCI_MAX_AD_LENGTH)
			return MGMT_STATUS_INVALID_PARAMS;

		p = kmalloc(sizeof(*p), GFP_KERNEL);
		if (!p)
			return MGMT_STATUS_NO_RESOURCES;

		p->ad_type = patterns[i].ad_type;
		p->offset = patterns[i].offset;
		p->length = patterns[i].length;
		memcpy(p->value, patterns[i].value, p->length);

		INIT_LIST_HEAD(&p->list);
		list_add(&p->list, &m->patterns);
	}

	return MGMT_STATUS_SUCCESS;
>>>>>>> f642729d
}

static int add_adv_patterns_monitor(struct sock *sk, struct hci_dev *hdev,
				    void *data, u16 len)
{
	struct mgmt_cp_add_adv_patterns_monitor *cp = data;
	struct adv_monitor *m = NULL;
	u8 status = MGMT_STATUS_SUCCESS;
	size_t expected_size = sizeof(*cp);

	BT_DBG("request for %s", hdev->name);

	if (len <= sizeof(*cp)) {
		status = MGMT_STATUS_INVALID_PARAMS;
		goto done;
	}

	expected_size += cp->pattern_count * sizeof(struct mgmt_adv_pattern);
	if (len != expected_size) {
		status = MGMT_STATUS_INVALID_PARAMS;
		goto done;
	}

	m = kzalloc(sizeof(*m), GFP_KERNEL);
	if (!m) {
		status = MGMT_STATUS_NO_RESOURCES;
		goto done;
	}

	INIT_LIST_HEAD(&m->patterns);

	parse_adv_monitor_rssi(m, NULL);
	status = parse_adv_monitor_pattern(m, cp->pattern_count, cp->patterns);

done:
	return __add_adv_patterns_monitor(sk, hdev, m, status, data, len,
					  MGMT_OP_ADD_ADV_PATTERNS_MONITOR);
}

static int add_adv_patterns_monitor_rssi(struct sock *sk, struct hci_dev *hdev,
					 void *data, u16 len)
{
	struct mgmt_cp_add_adv_patterns_monitor_rssi *cp = data;
	struct adv_monitor *m = NULL;
	u8 status = MGMT_STATUS_SUCCESS;
	size_t expected_size = sizeof(*cp);

	BT_DBG("request for %s", hdev->name);

	if (len <= sizeof(*cp)) {
		status = MGMT_STATUS_INVALID_PARAMS;
		goto done;
	}

	expected_size += cp->pattern_count * sizeof(struct mgmt_adv_pattern);
	if (len != expected_size) {
		status = MGMT_STATUS_INVALID_PARAMS;
		goto done;
	}

	m = kzalloc(sizeof(*m), GFP_KERNEL);
	if (!m) {
		status = MGMT_STATUS_NO_RESOURCES;
		goto done;
	}

	INIT_LIST_HEAD(&m->patterns);

	parse_adv_monitor_rssi(m, &cp->rssi);
	status = parse_adv_monitor_pattern(m, cp->pattern_count, cp->patterns);

done:
	return __add_adv_patterns_monitor(sk, hdev, m, status, data, len,
					 MGMT_OP_ADD_ADV_PATTERNS_MONITOR_RSSI);
}

int mgmt_remove_adv_monitor_complete(struct hci_dev *hdev, u8 status)
{
	struct mgmt_rp_remove_adv_monitor rp;
	struct mgmt_cp_remove_adv_monitor *cp;
	struct mgmt_pending_cmd *cmd;
	int err = 0;

	hci_dev_lock(hdev);

	cmd = pending_find(MGMT_OP_REMOVE_ADV_MONITOR, hdev);
	if (!cmd)
		goto done;

	cp = cmd->param;
	rp.monitor_handle = cp->monitor_handle;

	if (!status)
		hci_update_background_scan(hdev);

	err = mgmt_cmd_complete(cmd->sk, cmd->index, cmd->opcode,
				mgmt_status(status), &rp, sizeof(rp));
	mgmt_pending_remove(cmd);

done:
	hci_dev_unlock(hdev);
	bt_dev_dbg(hdev, "remove monitor %d complete, status %d",
		   rp.monitor_handle, status);

	return err;
}

static int remove_adv_monitor(struct sock *sk, struct hci_dev *hdev,
			      void *data, u16 len)
{
	struct mgmt_cp_remove_adv_monitor *cp = data;
	struct mgmt_rp_remove_adv_monitor rp;
	struct mgmt_pending_cmd *cmd;
	u16 handle = __le16_to_cpu(cp->monitor_handle);
	int err, status;
	bool pending;

	BT_DBG("request for %s", hdev->name);
	rp.monitor_handle = cp->monitor_handle;

	hci_dev_lock(hdev);

	if (pending_find(MGMT_OP_SET_LE, hdev) ||
	    pending_find(MGMT_OP_REMOVE_ADV_MONITOR, hdev) ||
	    pending_find(MGMT_OP_ADD_ADV_PATTERNS_MONITOR, hdev) ||
	    pending_find(MGMT_OP_ADD_ADV_PATTERNS_MONITOR_RSSI, hdev)) {
		status = MGMT_STATUS_BUSY;
		goto unlock;
	}

	cmd = mgmt_pending_add(sk, MGMT_OP_REMOVE_ADV_MONITOR, hdev, data, len);
	if (!cmd) {
		status = MGMT_STATUS_NO_RESOURCES;
		goto unlock;
	}

	if (handle)
		pending = hci_remove_single_adv_monitor(hdev, handle, &err);
	else
		pending = hci_remove_all_adv_monitor(hdev, &err);

	if (err) {
		mgmt_pending_remove(cmd);

		if (err == -ENOENT)
			status = MGMT_STATUS_INVALID_INDEX;
		else
			status = MGMT_STATUS_FAILED;

		goto unlock;
	}

	/* monitor can be removed without forwarding request to controller */
	if (!pending) {
		mgmt_pending_remove(cmd);
		hci_dev_unlock(hdev);

		return mgmt_cmd_complete(sk, hdev->id,
					 MGMT_OP_REMOVE_ADV_MONITOR,
					 MGMT_STATUS_SUCCESS,
					 &rp, sizeof(rp));
	}

	hci_dev_unlock(hdev);
	return 0;

unlock:
	hci_dev_unlock(hdev);
	return mgmt_cmd_status(sk, hdev->id, MGMT_OP_REMOVE_ADV_MONITOR,
			       status);
}

static void read_local_oob_data_complete(struct hci_dev *hdev, u8 status,
				         u16 opcode, struct sk_buff *skb)
{
	struct mgmt_rp_read_local_oob_data mgmt_rp;
	size_t rp_size = sizeof(mgmt_rp);
	struct mgmt_pending_cmd *cmd;

	bt_dev_dbg(hdev, "status %u", status);

	cmd = pending_find(MGMT_OP_READ_LOCAL_OOB_DATA, hdev);
	if (!cmd)
		return;

	if (status || !skb) {
		mgmt_cmd_status(cmd->sk, hdev->id, MGMT_OP_READ_LOCAL_OOB_DATA,
				status ? mgmt_status(status) : MGMT_STATUS_FAILED);
		goto remove;
	}

	memset(&mgmt_rp, 0, sizeof(mgmt_rp));

	if (opcode == HCI_OP_READ_LOCAL_OOB_DATA) {
		struct hci_rp_read_local_oob_data *rp = (void *) skb->data;

		if (skb->len < sizeof(*rp)) {
			mgmt_cmd_status(cmd->sk, hdev->id,
					MGMT_OP_READ_LOCAL_OOB_DATA,
					MGMT_STATUS_FAILED);
			goto remove;
		}

		memcpy(mgmt_rp.hash192, rp->hash, sizeof(rp->hash));
		memcpy(mgmt_rp.rand192, rp->rand, sizeof(rp->rand));

		rp_size -= sizeof(mgmt_rp.hash256) + sizeof(mgmt_rp.rand256);
	} else {
		struct hci_rp_read_local_oob_ext_data *rp = (void *) skb->data;

		if (skb->len < sizeof(*rp)) {
			mgmt_cmd_status(cmd->sk, hdev->id,
					MGMT_OP_READ_LOCAL_OOB_DATA,
					MGMT_STATUS_FAILED);
			goto remove;
		}

		memcpy(mgmt_rp.hash192, rp->hash192, sizeof(rp->hash192));
		memcpy(mgmt_rp.rand192, rp->rand192, sizeof(rp->rand192));

		memcpy(mgmt_rp.hash256, rp->hash256, sizeof(rp->hash256));
		memcpy(mgmt_rp.rand256, rp->rand256, sizeof(rp->rand256));
	}

	mgmt_cmd_complete(cmd->sk, hdev->id, MGMT_OP_READ_LOCAL_OOB_DATA,
			  MGMT_STATUS_SUCCESS, &mgmt_rp, rp_size);

remove:
	mgmt_pending_remove(cmd);
}

static int read_local_oob_data(struct sock *sk, struct hci_dev *hdev,
			       void *data, u16 data_len)
{
	struct mgmt_pending_cmd *cmd;
	struct hci_request req;
	int err;

	bt_dev_dbg(hdev, "sock %p", sk);

	hci_dev_lock(hdev);

	if (!hdev_is_powered(hdev)) {
		err = mgmt_cmd_status(sk, hdev->id, MGMT_OP_READ_LOCAL_OOB_DATA,
				      MGMT_STATUS_NOT_POWERED);
		goto unlock;
	}

	if (!lmp_ssp_capable(hdev)) {
		err = mgmt_cmd_status(sk, hdev->id, MGMT_OP_READ_LOCAL_OOB_DATA,
				      MGMT_STATUS_NOT_SUPPORTED);
		goto unlock;
	}

	if (pending_find(MGMT_OP_READ_LOCAL_OOB_DATA, hdev)) {
		err = mgmt_cmd_status(sk, hdev->id, MGMT_OP_READ_LOCAL_OOB_DATA,
				      MGMT_STATUS_BUSY);
		goto unlock;
	}

	cmd = mgmt_pending_add(sk, MGMT_OP_READ_LOCAL_OOB_DATA, hdev, NULL, 0);
	if (!cmd) {
		err = -ENOMEM;
		goto unlock;
	}

	hci_req_init(&req, hdev);

	if (bredr_sc_enabled(hdev))
		hci_req_add(&req, HCI_OP_READ_LOCAL_OOB_EXT_DATA, 0, NULL);
	else
		hci_req_add(&req, HCI_OP_READ_LOCAL_OOB_DATA, 0, NULL);

	err = hci_req_run_skb(&req, read_local_oob_data_complete);
	if (err < 0)
		mgmt_pending_remove(cmd);

unlock:
	hci_dev_unlock(hdev);
	return err;
}

static int add_remote_oob_data(struct sock *sk, struct hci_dev *hdev,
			       void *data, u16 len)
{
	struct mgmt_addr_info *addr = data;
	int err;

	bt_dev_dbg(hdev, "sock %p", sk);

	if (!bdaddr_type_is_valid(addr->type))
		return mgmt_cmd_complete(sk, hdev->id,
					 MGMT_OP_ADD_REMOTE_OOB_DATA,
					 MGMT_STATUS_INVALID_PARAMS,
					 addr, sizeof(*addr));

	hci_dev_lock(hdev);

	if (len == MGMT_ADD_REMOTE_OOB_DATA_SIZE) {
		struct mgmt_cp_add_remote_oob_data *cp = data;
		u8 status;

		if (cp->addr.type != BDADDR_BREDR) {
			err = mgmt_cmd_complete(sk, hdev->id,
						MGMT_OP_ADD_REMOTE_OOB_DATA,
						MGMT_STATUS_INVALID_PARAMS,
						&cp->addr, sizeof(cp->addr));
			goto unlock;
		}

		err = hci_add_remote_oob_data(hdev, &cp->addr.bdaddr,
					      cp->addr.type, cp->hash,
					      cp->rand, NULL, NULL);
		if (err < 0)
			status = MGMT_STATUS_FAILED;
		else
			status = MGMT_STATUS_SUCCESS;

		err = mgmt_cmd_complete(sk, hdev->id,
					MGMT_OP_ADD_REMOTE_OOB_DATA, status,
					&cp->addr, sizeof(cp->addr));
	} else if (len == MGMT_ADD_REMOTE_OOB_EXT_DATA_SIZE) {
		struct mgmt_cp_add_remote_oob_ext_data *cp = data;
		u8 *rand192, *hash192, *rand256, *hash256;
		u8 status;

		if (bdaddr_type_is_le(cp->addr.type)) {
			/* Enforce zero-valued 192-bit parameters as
			 * long as legacy SMP OOB isn't implemented.
			 */
			if (memcmp(cp->rand192, ZERO_KEY, 16) ||
			    memcmp(cp->hash192, ZERO_KEY, 16)) {
				err = mgmt_cmd_complete(sk, hdev->id,
							MGMT_OP_ADD_REMOTE_OOB_DATA,
							MGMT_STATUS_INVALID_PARAMS,
							addr, sizeof(*addr));
				goto unlock;
			}

			rand192 = NULL;
			hash192 = NULL;
		} else {
			/* In case one of the P-192 values is set to zero,
			 * then just disable OOB data for P-192.
			 */
			if (!memcmp(cp->rand192, ZERO_KEY, 16) ||
			    !memcmp(cp->hash192, ZERO_KEY, 16)) {
				rand192 = NULL;
				hash192 = NULL;
			} else {
				rand192 = cp->rand192;
				hash192 = cp->hash192;
			}
		}

		/* In case one of the P-256 values is set to zero, then just
		 * disable OOB data for P-256.
		 */
		if (!memcmp(cp->rand256, ZERO_KEY, 16) ||
		    !memcmp(cp->hash256, ZERO_KEY, 16)) {
			rand256 = NULL;
			hash256 = NULL;
		} else {
			rand256 = cp->rand256;
			hash256 = cp->hash256;
		}

		err = hci_add_remote_oob_data(hdev, &cp->addr.bdaddr,
					      cp->addr.type, hash192, rand192,
					      hash256, rand256);
		if (err < 0)
			status = MGMT_STATUS_FAILED;
		else
			status = MGMT_STATUS_SUCCESS;

		err = mgmt_cmd_complete(sk, hdev->id,
					MGMT_OP_ADD_REMOTE_OOB_DATA,
					status, &cp->addr, sizeof(cp->addr));
	} else {
		bt_dev_err(hdev, "add_remote_oob_data: invalid len of %u bytes",
			   len);
		err = mgmt_cmd_status(sk, hdev->id, MGMT_OP_ADD_REMOTE_OOB_DATA,
				      MGMT_STATUS_INVALID_PARAMS);
	}

unlock:
	hci_dev_unlock(hdev);
	return err;
}

static int remove_remote_oob_data(struct sock *sk, struct hci_dev *hdev,
				  void *data, u16 len)
{
	struct mgmt_cp_remove_remote_oob_data *cp = data;
	u8 status;
	int err;

	bt_dev_dbg(hdev, "sock %p", sk);

	if (cp->addr.type != BDADDR_BREDR)
		return mgmt_cmd_complete(sk, hdev->id,
					 MGMT_OP_REMOVE_REMOTE_OOB_DATA,
					 MGMT_STATUS_INVALID_PARAMS,
					 &cp->addr, sizeof(cp->addr));

	hci_dev_lock(hdev);

	if (!bacmp(&cp->addr.bdaddr, BDADDR_ANY)) {
		hci_remote_oob_data_clear(hdev);
		status = MGMT_STATUS_SUCCESS;
		goto done;
	}

	err = hci_remove_remote_oob_data(hdev, &cp->addr.bdaddr, cp->addr.type);
	if (err < 0)
		status = MGMT_STATUS_INVALID_PARAMS;
	else
		status = MGMT_STATUS_SUCCESS;

done:
	err = mgmt_cmd_complete(sk, hdev->id, MGMT_OP_REMOVE_REMOTE_OOB_DATA,
				status, &cp->addr, sizeof(cp->addr));

	hci_dev_unlock(hdev);
	return err;
}

void mgmt_start_discovery_complete(struct hci_dev *hdev, u8 status)
{
	struct mgmt_pending_cmd *cmd;

	bt_dev_dbg(hdev, "status %d", status);

	hci_dev_lock(hdev);

	cmd = pending_find(MGMT_OP_START_DISCOVERY, hdev);
	if (!cmd)
		cmd = pending_find(MGMT_OP_START_SERVICE_DISCOVERY, hdev);

	if (!cmd)
		cmd = pending_find(MGMT_OP_START_LIMITED_DISCOVERY, hdev);

	if (cmd) {
		cmd->cmd_complete(cmd, mgmt_status(status));
		mgmt_pending_remove(cmd);
	}

	hci_dev_unlock(hdev);

	/* Handle suspend notifier */
	if (test_and_clear_bit(SUSPEND_UNPAUSE_DISCOVERY,
			       hdev->suspend_tasks)) {
		bt_dev_dbg(hdev, "Unpaused discovery");
		wake_up(&hdev->suspend_wait_q);
	}
}

static bool discovery_type_is_valid(struct hci_dev *hdev, uint8_t type,
				    uint8_t *mgmt_status)
{
	switch (type) {
	case DISCOV_TYPE_LE:
		*mgmt_status = mgmt_le_support(hdev);
		if (*mgmt_status)
			return false;
		break;
	case DISCOV_TYPE_INTERLEAVED:
		*mgmt_status = mgmt_le_support(hdev);
		if (*mgmt_status)
			return false;
		fallthrough;
	case DISCOV_TYPE_BREDR:
		*mgmt_status = mgmt_bredr_support(hdev);
		if (*mgmt_status)
			return false;
		break;
	default:
		*mgmt_status = MGMT_STATUS_INVALID_PARAMS;
		return false;
	}

	return true;
}

static int start_discovery_internal(struct sock *sk, struct hci_dev *hdev,
				    u16 op, void *data, u16 len)
{
	struct mgmt_cp_start_discovery *cp = data;
	struct mgmt_pending_cmd *cmd;
	u8 status;
	int err;

	bt_dev_dbg(hdev, "sock %p", sk);

	hci_dev_lock(hdev);

	if (!hdev_is_powered(hdev)) {
		err = mgmt_cmd_complete(sk, hdev->id, op,
					MGMT_STATUS_NOT_POWERED,
					&cp->type, sizeof(cp->type));
		goto failed;
	}

	if (hdev->discovery.state != DISCOVERY_STOPPED ||
	    hci_dev_test_flag(hdev, HCI_PERIODIC_INQ)) {
		err = mgmt_cmd_complete(sk, hdev->id, op, MGMT_STATUS_BUSY,
					&cp->type, sizeof(cp->type));
		goto failed;
	}

	if (!discovery_type_is_valid(hdev, cp->type, &status)) {
		err = mgmt_cmd_complete(sk, hdev->id, op, status,
					&cp->type, sizeof(cp->type));
		goto failed;
	}

	/* Can't start discovery when it is paused */
	if (hdev->discovery_paused) {
		err = mgmt_cmd_complete(sk, hdev->id, op, MGMT_STATUS_BUSY,
					&cp->type, sizeof(cp->type));
		goto failed;
	}

	/* Clear the discovery filter first to free any previously
	 * allocated memory for the UUID list.
	 */
	hci_discovery_filter_clear(hdev);

	hdev->discovery.type = cp->type;
	hdev->discovery.report_invalid_rssi = false;
	if (op == MGMT_OP_START_LIMITED_DISCOVERY)
		hdev->discovery.limited = true;
	else
		hdev->discovery.limited = false;

	cmd = mgmt_pending_add(sk, op, hdev, data, len);
	if (!cmd) {
		err = -ENOMEM;
		goto failed;
	}

	cmd->cmd_complete = generic_cmd_complete;

	hci_discovery_set_state(hdev, DISCOVERY_STARTING);
	queue_work(hdev->req_workqueue, &hdev->discov_update);
	err = 0;

failed:
	hci_dev_unlock(hdev);
	return err;
}

static int start_discovery(struct sock *sk, struct hci_dev *hdev,
			   void *data, u16 len)
{
	return start_discovery_internal(sk, hdev, MGMT_OP_START_DISCOVERY,
					data, len);
}

static int start_limited_discovery(struct sock *sk, struct hci_dev *hdev,
				   void *data, u16 len)
{
	return start_discovery_internal(sk, hdev,
					MGMT_OP_START_LIMITED_DISCOVERY,
					data, len);
}

static int service_discovery_cmd_complete(struct mgmt_pending_cmd *cmd,
					  u8 status)
{
	return mgmt_cmd_complete(cmd->sk, cmd->index, cmd->opcode, status,
				 cmd->param, 1);
}

static int start_service_discovery(struct sock *sk, struct hci_dev *hdev,
				   void *data, u16 len)
{
	struct mgmt_cp_start_service_discovery *cp = data;
	struct mgmt_pending_cmd *cmd;
	const u16 max_uuid_count = ((U16_MAX - sizeof(*cp)) / 16);
	u16 uuid_count, expected_len;
	u8 status;
	int err;

	bt_dev_dbg(hdev, "sock %p", sk);

	hci_dev_lock(hdev);

	if (!hdev_is_powered(hdev)) {
		err = mgmt_cmd_complete(sk, hdev->id,
					MGMT_OP_START_SERVICE_DISCOVERY,
					MGMT_STATUS_NOT_POWERED,
					&cp->type, sizeof(cp->type));
		goto failed;
	}

	if (hdev->discovery.state != DISCOVERY_STOPPED ||
	    hci_dev_test_flag(hdev, HCI_PERIODIC_INQ)) {
		err = mgmt_cmd_complete(sk, hdev->id,
					MGMT_OP_START_SERVICE_DISCOVERY,
					MGMT_STATUS_BUSY, &cp->type,
					sizeof(cp->type));
		goto failed;
	}

	if (hdev->discovery_paused) {
		err = mgmt_cmd_complete(sk, hdev->id,
					MGMT_OP_START_SERVICE_DISCOVERY,
					MGMT_STATUS_BUSY, &cp->type,
					sizeof(cp->type));
		goto failed;
	}

	uuid_count = __le16_to_cpu(cp->uuid_count);
	if (uuid_count > max_uuid_count) {
		bt_dev_err(hdev, "service_discovery: too big uuid_count value %u",
			   uuid_count);
		err = mgmt_cmd_complete(sk, hdev->id,
					MGMT_OP_START_SERVICE_DISCOVERY,
					MGMT_STATUS_INVALID_PARAMS, &cp->type,
					sizeof(cp->type));
		goto failed;
	}

	expected_len = sizeof(*cp) + uuid_count * 16;
	if (expected_len != len) {
		bt_dev_err(hdev, "service_discovery: expected %u bytes, got %u bytes",
			   expected_len, len);
		err = mgmt_cmd_complete(sk, hdev->id,
					MGMT_OP_START_SERVICE_DISCOVERY,
					MGMT_STATUS_INVALID_PARAMS, &cp->type,
					sizeof(cp->type));
		goto failed;
	}

	if (!discovery_type_is_valid(hdev, cp->type, &status)) {
		err = mgmt_cmd_complete(sk, hdev->id,
					MGMT_OP_START_SERVICE_DISCOVERY,
					status, &cp->type, sizeof(cp->type));
		goto failed;
	}

	cmd = mgmt_pending_add(sk, MGMT_OP_START_SERVICE_DISCOVERY,
			       hdev, data, len);
	if (!cmd) {
		err = -ENOMEM;
		goto failed;
	}

	cmd->cmd_complete = service_discovery_cmd_complete;

	/* Clear the discovery filter first to free any previously
	 * allocated memory for the UUID list.
	 */
	hci_discovery_filter_clear(hdev);

	hdev->discovery.result_filtering = true;
	hdev->discovery.type = cp->type;
	hdev->discovery.rssi = cp->rssi;
	hdev->discovery.uuid_count = uuid_count;

	if (uuid_count > 0) {
		hdev->discovery.uuids = kmemdup(cp->uuids, uuid_count * 16,
						GFP_KERNEL);
		if (!hdev->discovery.uuids) {
			err = mgmt_cmd_complete(sk, hdev->id,
						MGMT_OP_START_SERVICE_DISCOVERY,
						MGMT_STATUS_FAILED,
						&cp->type, sizeof(cp->type));
			mgmt_pending_remove(cmd);
			goto failed;
		}
	}

	hci_discovery_set_state(hdev, DISCOVERY_STARTING);
	queue_work(hdev->req_workqueue, &hdev->discov_update);
	err = 0;

failed:
	hci_dev_unlock(hdev);
	return err;
}

void mgmt_stop_discovery_complete(struct hci_dev *hdev, u8 status)
{
	struct mgmt_pending_cmd *cmd;

	bt_dev_dbg(hdev, "status %d", status);

	hci_dev_lock(hdev);

	cmd = pending_find(MGMT_OP_STOP_DISCOVERY, hdev);
	if (cmd) {
		cmd->cmd_complete(cmd, mgmt_status(status));
		mgmt_pending_remove(cmd);
	}

	hci_dev_unlock(hdev);

	/* Handle suspend notifier */
	if (test_and_clear_bit(SUSPEND_PAUSE_DISCOVERY, hdev->suspend_tasks)) {
		bt_dev_dbg(hdev, "Paused discovery");
		wake_up(&hdev->suspend_wait_q);
	}
}

static int stop_discovery(struct sock *sk, struct hci_dev *hdev, void *data,
			  u16 len)
{
	struct mgmt_cp_stop_discovery *mgmt_cp = data;
	struct mgmt_pending_cmd *cmd;
	int err;

	bt_dev_dbg(hdev, "sock %p", sk);

	hci_dev_lock(hdev);

	if (!hci_discovery_active(hdev)) {
		err = mgmt_cmd_complete(sk, hdev->id, MGMT_OP_STOP_DISCOVERY,
					MGMT_STATUS_REJECTED, &mgmt_cp->type,
					sizeof(mgmt_cp->type));
		goto unlock;
	}

	if (hdev->discovery.type != mgmt_cp->type) {
		err = mgmt_cmd_complete(sk, hdev->id, MGMT_OP_STOP_DISCOVERY,
					MGMT_STATUS_INVALID_PARAMS,
					&mgmt_cp->type, sizeof(mgmt_cp->type));
		goto unlock;
	}

	cmd = mgmt_pending_add(sk, MGMT_OP_STOP_DISCOVERY, hdev, data, len);
	if (!cmd) {
		err = -ENOMEM;
		goto unlock;
	}

	cmd->cmd_complete = generic_cmd_complete;

	hci_discovery_set_state(hdev, DISCOVERY_STOPPING);
	queue_work(hdev->req_workqueue, &hdev->discov_update);
	err = 0;

unlock:
	hci_dev_unlock(hdev);
	return err;
}

static int confirm_name(struct sock *sk, struct hci_dev *hdev, void *data,
			u16 len)
{
	struct mgmt_cp_confirm_name *cp = data;
	struct inquiry_entry *e;
	int err;

	bt_dev_dbg(hdev, "sock %p", sk);

	hci_dev_lock(hdev);

	if (!hci_discovery_active(hdev)) {
		err = mgmt_cmd_complete(sk, hdev->id, MGMT_OP_CONFIRM_NAME,
					MGMT_STATUS_FAILED, &cp->addr,
					sizeof(cp->addr));
		goto failed;
	}

	e = hci_inquiry_cache_lookup_unknown(hdev, &cp->addr.bdaddr);
	if (!e) {
		err = mgmt_cmd_complete(sk, hdev->id, MGMT_OP_CONFIRM_NAME,
					MGMT_STATUS_INVALID_PARAMS, &cp->addr,
					sizeof(cp->addr));
		goto failed;
	}

	if (cp->name_known) {
		e->name_state = NAME_KNOWN;
		list_del(&e->list);
	} else {
		e->name_state = NAME_NEEDED;
		hci_inquiry_cache_update_resolve(hdev, e);
	}

	err = mgmt_cmd_complete(sk, hdev->id, MGMT_OP_CONFIRM_NAME, 0,
				&cp->addr, sizeof(cp->addr));

failed:
	hci_dev_unlock(hdev);
	return err;
}

static int block_device(struct sock *sk, struct hci_dev *hdev, void *data,
			u16 len)
{
	struct mgmt_cp_block_device *cp = data;
	u8 status;
	int err;

	bt_dev_dbg(hdev, "sock %p", sk);

	if (!bdaddr_type_is_valid(cp->addr.type))
		return mgmt_cmd_complete(sk, hdev->id, MGMT_OP_BLOCK_DEVICE,
					 MGMT_STATUS_INVALID_PARAMS,
					 &cp->addr, sizeof(cp->addr));

	hci_dev_lock(hdev);

	err = hci_bdaddr_list_add(&hdev->blacklist, &cp->addr.bdaddr,
				  cp->addr.type);
	if (err < 0) {
		status = MGMT_STATUS_FAILED;
		goto done;
	}

	mgmt_event(MGMT_EV_DEVICE_BLOCKED, hdev, &cp->addr, sizeof(cp->addr),
		   sk);
	status = MGMT_STATUS_SUCCESS;

done:
	err = mgmt_cmd_complete(sk, hdev->id, MGMT_OP_BLOCK_DEVICE, status,
				&cp->addr, sizeof(cp->addr));

	hci_dev_unlock(hdev);

	return err;
}

static int unblock_device(struct sock *sk, struct hci_dev *hdev, void *data,
			  u16 len)
{
	struct mgmt_cp_unblock_device *cp = data;
	u8 status;
	int err;

	bt_dev_dbg(hdev, "sock %p", sk);

	if (!bdaddr_type_is_valid(cp->addr.type))
		return mgmt_cmd_complete(sk, hdev->id, MGMT_OP_UNBLOCK_DEVICE,
					 MGMT_STATUS_INVALID_PARAMS,
					 &cp->addr, sizeof(cp->addr));

	hci_dev_lock(hdev);

	err = hci_bdaddr_list_del(&hdev->blacklist, &cp->addr.bdaddr,
				  cp->addr.type);
	if (err < 0) {
		status = MGMT_STATUS_INVALID_PARAMS;
		goto done;
	}

	mgmt_event(MGMT_EV_DEVICE_UNBLOCKED, hdev, &cp->addr, sizeof(cp->addr),
		   sk);
	status = MGMT_STATUS_SUCCESS;

done:
	err = mgmt_cmd_complete(sk, hdev->id, MGMT_OP_UNBLOCK_DEVICE, status,
				&cp->addr, sizeof(cp->addr));

	hci_dev_unlock(hdev);

	return err;
}

static int set_device_id(struct sock *sk, struct hci_dev *hdev, void *data,
			 u16 len)
{
	struct mgmt_cp_set_device_id *cp = data;
	struct hci_request req;
	int err;
	__u16 source;

	bt_dev_dbg(hdev, "sock %p", sk);

	source = __le16_to_cpu(cp->source);

	if (source > 0x0002)
		return mgmt_cmd_status(sk, hdev->id, MGMT_OP_SET_DEVICE_ID,
				       MGMT_STATUS_INVALID_PARAMS);

	hci_dev_lock(hdev);

	hdev->devid_source = source;
	hdev->devid_vendor = __le16_to_cpu(cp->vendor);
	hdev->devid_product = __le16_to_cpu(cp->product);
	hdev->devid_version = __le16_to_cpu(cp->version);

	err = mgmt_cmd_complete(sk, hdev->id, MGMT_OP_SET_DEVICE_ID, 0,
				NULL, 0);

	hci_req_init(&req, hdev);
	__hci_req_update_eir(&req);
	hci_req_run(&req, NULL);

	hci_dev_unlock(hdev);

	return err;
}

static void enable_advertising_instance(struct hci_dev *hdev, u8 status,
					u16 opcode)
{
	bt_dev_dbg(hdev, "status %d", status);
}

static void set_advertising_complete(struct hci_dev *hdev, u8 status,
				     u16 opcode)
{
	struct cmd_lookup match = { NULL, hdev };
	struct hci_request req;
	u8 instance;
	struct adv_info *adv_instance;
	int err;

	hci_dev_lock(hdev);

	if (status) {
		u8 mgmt_err = mgmt_status(status);

		mgmt_pending_foreach(MGMT_OP_SET_ADVERTISING, hdev,
				     cmd_status_rsp, &mgmt_err);
		goto unlock;
	}

	if (hci_dev_test_flag(hdev, HCI_LE_ADV))
		hci_dev_set_flag(hdev, HCI_ADVERTISING);
	else
		hci_dev_clear_flag(hdev, HCI_ADVERTISING);

	mgmt_pending_foreach(MGMT_OP_SET_ADVERTISING, hdev, settings_rsp,
			     &match);

	new_settings(hdev, match.sk);

	if (match.sk)
		sock_put(match.sk);

	/* Handle suspend notifier */
	if (test_and_clear_bit(SUSPEND_PAUSE_ADVERTISING,
			       hdev->suspend_tasks)) {
		bt_dev_dbg(hdev, "Paused advertising");
		wake_up(&hdev->suspend_wait_q);
	} else if (test_and_clear_bit(SUSPEND_UNPAUSE_ADVERTISING,
				      hdev->suspend_tasks)) {
		bt_dev_dbg(hdev, "Unpaused advertising");
		wake_up(&hdev->suspend_wait_q);
	}

	/* If "Set Advertising" was just disabled and instance advertising was
	 * set up earlier, then re-enable multi-instance advertising.
	 */
	if (hci_dev_test_flag(hdev, HCI_ADVERTISING) ||
	    list_empty(&hdev->adv_instances))
		goto unlock;

	instance = hdev->cur_adv_instance;
	if (!instance) {
		adv_instance = list_first_entry_or_null(&hdev->adv_instances,
							struct adv_info, list);
		if (!adv_instance)
			goto unlock;

		instance = adv_instance->instance;
	}

	hci_req_init(&req, hdev);

	err = __hci_req_schedule_adv_instance(&req, instance, true);

	if (!err)
		err = hci_req_run(&req, enable_advertising_instance);

	if (err)
		bt_dev_err(hdev, "failed to re-configure advertising");

unlock:
	hci_dev_unlock(hdev);
}

static int set_advertising(struct sock *sk, struct hci_dev *hdev, void *data,
			   u16 len)
{
	struct mgmt_mode *cp = data;
	struct mgmt_pending_cmd *cmd;
	struct hci_request req;
	u8 val, status;
	int err;

	bt_dev_dbg(hdev, "sock %p", sk);

	status = mgmt_le_support(hdev);
	if (status)
		return mgmt_cmd_status(sk, hdev->id, MGMT_OP_SET_ADVERTISING,
				       status);

	/* Enabling the experimental LL Privay support disables support for
	 * advertising.
	 */
	if (hci_dev_test_flag(hdev, HCI_ENABLE_LL_PRIVACY))
		return mgmt_cmd_status(sk, hdev->id, MGMT_OP_SET_ADVERTISING,
				       MGMT_STATUS_NOT_SUPPORTED);

	if (cp->val != 0x00 && cp->val != 0x01 && cp->val != 0x02)
		return mgmt_cmd_status(sk, hdev->id, MGMT_OP_SET_ADVERTISING,
				       MGMT_STATUS_INVALID_PARAMS);

	if (hdev->advertising_paused)
		return mgmt_cmd_status(sk, hdev->id, MGMT_OP_SET_ADVERTISING,
				       MGMT_STATUS_BUSY);

	hci_dev_lock(hdev);

	val = !!cp->val;

	/* The following conditions are ones which mean that we should
	 * not do any HCI communication but directly send a mgmt
	 * response to user space (after toggling the flag if
	 * necessary).
	 */
	if (!hdev_is_powered(hdev) ||
	    (val == hci_dev_test_flag(hdev, HCI_ADVERTISING) &&
	     (cp->val == 0x02) == hci_dev_test_flag(hdev, HCI_ADVERTISING_CONNECTABLE)) ||
	    hci_conn_num(hdev, LE_LINK) > 0 ||
	    (hci_dev_test_flag(hdev, HCI_LE_SCAN) &&
	     hdev->le_scan_type == LE_SCAN_ACTIVE)) {
		bool changed;

		if (cp->val) {
			hdev->cur_adv_instance = 0x00;
			changed = !hci_dev_test_and_set_flag(hdev, HCI_ADVERTISING);
			if (cp->val == 0x02)
				hci_dev_set_flag(hdev, HCI_ADVERTISING_CONNECTABLE);
			else
				hci_dev_clear_flag(hdev, HCI_ADVERTISING_CONNECTABLE);
		} else {
			changed = hci_dev_test_and_clear_flag(hdev, HCI_ADVERTISING);
			hci_dev_clear_flag(hdev, HCI_ADVERTISING_CONNECTABLE);
		}

		err = send_settings_rsp(sk, MGMT_OP_SET_ADVERTISING, hdev);
		if (err < 0)
			goto unlock;

		if (changed)
			err = new_settings(hdev, sk);

		goto unlock;
	}

	if (pending_find(MGMT_OP_SET_ADVERTISING, hdev) ||
	    pending_find(MGMT_OP_SET_LE, hdev)) {
		err = mgmt_cmd_status(sk, hdev->id, MGMT_OP_SET_ADVERTISING,
				      MGMT_STATUS_BUSY);
		goto unlock;
	}

	cmd = mgmt_pending_add(sk, MGMT_OP_SET_ADVERTISING, hdev, data, len);
	if (!cmd) {
		err = -ENOMEM;
		goto unlock;
	}

	hci_req_init(&req, hdev);

	if (cp->val == 0x02)
		hci_dev_set_flag(hdev, HCI_ADVERTISING_CONNECTABLE);
	else
		hci_dev_clear_flag(hdev, HCI_ADVERTISING_CONNECTABLE);

	cancel_adv_timeout(hdev);

	if (val) {
		/* Switch to instance "0" for the Set Advertising setting.
		 * We cannot use update_[adv|scan_rsp]_data() here as the
		 * HCI_ADVERTISING flag is not yet set.
		 */
		hdev->cur_adv_instance = 0x00;

		if (ext_adv_capable(hdev)) {
			__hci_req_start_ext_adv(&req, 0x00);
		} else {
			__hci_req_update_adv_data(&req, 0x00);
			__hci_req_update_scan_rsp_data(&req, 0x00);
			__hci_req_enable_advertising(&req);
		}
	} else {
		__hci_req_disable_advertising(&req);
	}

	err = hci_req_run(&req, set_advertising_complete);
	if (err < 0)
		mgmt_pending_remove(cmd);

unlock:
	hci_dev_unlock(hdev);
	return err;
}

static int set_static_address(struct sock *sk, struct hci_dev *hdev,
			      void *data, u16 len)
{
	struct mgmt_cp_set_static_address *cp = data;
	int err;

	bt_dev_dbg(hdev, "sock %p", sk);

	if (!lmp_le_capable(hdev))
		return mgmt_cmd_status(sk, hdev->id, MGMT_OP_SET_STATIC_ADDRESS,
				       MGMT_STATUS_NOT_SUPPORTED);

	if (hdev_is_powered(hdev))
		return mgmt_cmd_status(sk, hdev->id, MGMT_OP_SET_STATIC_ADDRESS,
				       MGMT_STATUS_REJECTED);

	if (bacmp(&cp->bdaddr, BDADDR_ANY)) {
		if (!bacmp(&cp->bdaddr, BDADDR_NONE))
			return mgmt_cmd_status(sk, hdev->id,
					       MGMT_OP_SET_STATIC_ADDRESS,
					       MGMT_STATUS_INVALID_PARAMS);

		/* Two most significant bits shall be set */
		if ((cp->bdaddr.b[5] & 0xc0) != 0xc0)
			return mgmt_cmd_status(sk, hdev->id,
					       MGMT_OP_SET_STATIC_ADDRESS,
					       MGMT_STATUS_INVALID_PARAMS);
	}

	hci_dev_lock(hdev);

	bacpy(&hdev->static_addr, &cp->bdaddr);

	err = send_settings_rsp(sk, MGMT_OP_SET_STATIC_ADDRESS, hdev);
	if (err < 0)
		goto unlock;

	err = new_settings(hdev, sk);

unlock:
	hci_dev_unlock(hdev);
	return err;
}

static int set_scan_params(struct sock *sk, struct hci_dev *hdev,
			   void *data, u16 len)
{
	struct mgmt_cp_set_scan_params *cp = data;
	__u16 interval, window;
	int err;

	bt_dev_dbg(hdev, "sock %p", sk);

	if (!lmp_le_capable(hdev))
		return mgmt_cmd_status(sk, hdev->id, MGMT_OP_SET_SCAN_PARAMS,
				       MGMT_STATUS_NOT_SUPPORTED);

	interval = __le16_to_cpu(cp->interval);

	if (interval < 0x0004 || interval > 0x4000)
		return mgmt_cmd_status(sk, hdev->id, MGMT_OP_SET_SCAN_PARAMS,
				       MGMT_STATUS_INVALID_PARAMS);

	window = __le16_to_cpu(cp->window);

	if (window < 0x0004 || window > 0x4000)
		return mgmt_cmd_status(sk, hdev->id, MGMT_OP_SET_SCAN_PARAMS,
				       MGMT_STATUS_INVALID_PARAMS);

	if (window > interval)
		return mgmt_cmd_status(sk, hdev->id, MGMT_OP_SET_SCAN_PARAMS,
				       MGMT_STATUS_INVALID_PARAMS);

	hci_dev_lock(hdev);

	hdev->le_scan_interval = interval;
	hdev->le_scan_window = window;

	err = mgmt_cmd_complete(sk, hdev->id, MGMT_OP_SET_SCAN_PARAMS, 0,
				NULL, 0);

	/* If background scan is running, restart it so new parameters are
	 * loaded.
	 */
	if (hci_dev_test_flag(hdev, HCI_LE_SCAN) &&
	    hdev->discovery.state == DISCOVERY_STOPPED) {
		struct hci_request req;

		hci_req_init(&req, hdev);

		hci_req_add_le_scan_disable(&req, false);
		hci_req_add_le_passive_scan(&req);

		hci_req_run(&req, NULL);
	}

	hci_dev_unlock(hdev);

	return err;
}

static void fast_connectable_complete(struct hci_dev *hdev, u8 status,
				      u16 opcode)
{
	struct mgmt_pending_cmd *cmd;

	bt_dev_dbg(hdev, "status 0x%02x", status);

	hci_dev_lock(hdev);

	cmd = pending_find(MGMT_OP_SET_FAST_CONNECTABLE, hdev);
	if (!cmd)
		goto unlock;

	if (status) {
		mgmt_cmd_status(cmd->sk, hdev->id, MGMT_OP_SET_FAST_CONNECTABLE,
			        mgmt_status(status));
	} else {
		struct mgmt_mode *cp = cmd->param;

		if (cp->val)
			hci_dev_set_flag(hdev, HCI_FAST_CONNECTABLE);
		else
			hci_dev_clear_flag(hdev, HCI_FAST_CONNECTABLE);

		send_settings_rsp(cmd->sk, MGMT_OP_SET_FAST_CONNECTABLE, hdev);
		new_settings(hdev, cmd->sk);
	}

	mgmt_pending_remove(cmd);

unlock:
	hci_dev_unlock(hdev);
}

static int set_fast_connectable(struct sock *sk, struct hci_dev *hdev,
				void *data, u16 len)
{
	struct mgmt_mode *cp = data;
	struct mgmt_pending_cmd *cmd;
	struct hci_request req;
	int err;

	bt_dev_dbg(hdev, "sock %p", sk);

	if (!hci_dev_test_flag(hdev, HCI_BREDR_ENABLED) ||
	    hdev->hci_ver < BLUETOOTH_VER_1_2)
		return mgmt_cmd_status(sk, hdev->id, MGMT_OP_SET_FAST_CONNECTABLE,
				       MGMT_STATUS_NOT_SUPPORTED);

	if (cp->val != 0x00 && cp->val != 0x01)
		return mgmt_cmd_status(sk, hdev->id, MGMT_OP_SET_FAST_CONNECTABLE,
				       MGMT_STATUS_INVALID_PARAMS);

	hci_dev_lock(hdev);

	if (pending_find(MGMT_OP_SET_FAST_CONNECTABLE, hdev)) {
		err = mgmt_cmd_status(sk, hdev->id, MGMT_OP_SET_FAST_CONNECTABLE,
				      MGMT_STATUS_BUSY);
		goto unlock;
	}

	if (!!cp->val == hci_dev_test_flag(hdev, HCI_FAST_CONNECTABLE)) {
		err = send_settings_rsp(sk, MGMT_OP_SET_FAST_CONNECTABLE,
					hdev);
		goto unlock;
	}

	if (!hdev_is_powered(hdev)) {
		hci_dev_change_flag(hdev, HCI_FAST_CONNECTABLE);
		err = send_settings_rsp(sk, MGMT_OP_SET_FAST_CONNECTABLE,
					hdev);
		new_settings(hdev, sk);
		goto unlock;
	}

	cmd = mgmt_pending_add(sk, MGMT_OP_SET_FAST_CONNECTABLE, hdev,
			       data, len);
	if (!cmd) {
		err = -ENOMEM;
		goto unlock;
	}

	hci_req_init(&req, hdev);

	__hci_req_write_fast_connectable(&req, cp->val);

	err = hci_req_run(&req, fast_connectable_complete);
	if (err < 0) {
		err = mgmt_cmd_status(sk, hdev->id, MGMT_OP_SET_FAST_CONNECTABLE,
				      MGMT_STATUS_FAILED);
		mgmt_pending_remove(cmd);
	}

unlock:
	hci_dev_unlock(hdev);

	return err;
}

static void set_bredr_complete(struct hci_dev *hdev, u8 status, u16 opcode)
{
	struct mgmt_pending_cmd *cmd;

	bt_dev_dbg(hdev, "status 0x%02x", status);

	hci_dev_lock(hdev);

	cmd = pending_find(MGMT_OP_SET_BREDR, hdev);
	if (!cmd)
		goto unlock;

	if (status) {
		u8 mgmt_err = mgmt_status(status);

		/* We need to restore the flag if related HCI commands
		 * failed.
		 */
		hci_dev_clear_flag(hdev, HCI_BREDR_ENABLED);

		mgmt_cmd_status(cmd->sk, cmd->index, cmd->opcode, mgmt_err);
	} else {
		send_settings_rsp(cmd->sk, MGMT_OP_SET_BREDR, hdev);
		new_settings(hdev, cmd->sk);
	}

	mgmt_pending_remove(cmd);

unlock:
	hci_dev_unlock(hdev);
}

static int set_bredr(struct sock *sk, struct hci_dev *hdev, void *data, u16 len)
{
	struct mgmt_mode *cp = data;
	struct mgmt_pending_cmd *cmd;
	struct hci_request req;
	int err;

	bt_dev_dbg(hdev, "sock %p", sk);

	if (!lmp_bredr_capable(hdev) || !lmp_le_capable(hdev))
		return mgmt_cmd_status(sk, hdev->id, MGMT_OP_SET_BREDR,
				       MGMT_STATUS_NOT_SUPPORTED);

	if (!hci_dev_test_flag(hdev, HCI_LE_ENABLED))
		return mgmt_cmd_status(sk, hdev->id, MGMT_OP_SET_BREDR,
				       MGMT_STATUS_REJECTED);

	if (cp->val != 0x00 && cp->val != 0x01)
		return mgmt_cmd_status(sk, hdev->id, MGMT_OP_SET_BREDR,
				       MGMT_STATUS_INVALID_PARAMS);

	hci_dev_lock(hdev);

	if (cp->val == hci_dev_test_flag(hdev, HCI_BREDR_ENABLED)) {
		err = send_settings_rsp(sk, MGMT_OP_SET_BREDR, hdev);
		goto unlock;
	}

	if (!hdev_is_powered(hdev)) {
		if (!cp->val) {
			hci_dev_clear_flag(hdev, HCI_DISCOVERABLE);
			hci_dev_clear_flag(hdev, HCI_SSP_ENABLED);
			hci_dev_clear_flag(hdev, HCI_LINK_SECURITY);
			hci_dev_clear_flag(hdev, HCI_FAST_CONNECTABLE);
			hci_dev_clear_flag(hdev, HCI_HS_ENABLED);
		}

		hci_dev_change_flag(hdev, HCI_BREDR_ENABLED);

		err = send_settings_rsp(sk, MGMT_OP_SET_BREDR, hdev);
		if (err < 0)
			goto unlock;

		err = new_settings(hdev, sk);
		goto unlock;
	}

	/* Reject disabling when powered on */
	if (!cp->val) {
		err = mgmt_cmd_status(sk, hdev->id, MGMT_OP_SET_BREDR,
				      MGMT_STATUS_REJECTED);
		goto unlock;
	} else {
		/* When configuring a dual-mode controller to operate
		 * with LE only and using a static address, then switching
		 * BR/EDR back on is not allowed.
		 *
		 * Dual-mode controllers shall operate with the public
		 * address as its identity address for BR/EDR and LE. So
		 * reject the attempt to create an invalid configuration.
		 *
		 * The same restrictions applies when secure connections
		 * has been enabled. For BR/EDR this is a controller feature
		 * while for LE it is a host stack feature. This means that
		 * switching BR/EDR back on when secure connections has been
		 * enabled is not a supported transaction.
		 */
		if (!hci_dev_test_flag(hdev, HCI_BREDR_ENABLED) &&
		    (bacmp(&hdev->static_addr, BDADDR_ANY) ||
		     hci_dev_test_flag(hdev, HCI_SC_ENABLED))) {
			err = mgmt_cmd_status(sk, hdev->id, MGMT_OP_SET_BREDR,
					      MGMT_STATUS_REJECTED);
			goto unlock;
		}
	}

	if (pending_find(MGMT_OP_SET_BREDR, hdev)) {
		err = mgmt_cmd_status(sk, hdev->id, MGMT_OP_SET_BREDR,
				      MGMT_STATUS_BUSY);
		goto unlock;
	}

	cmd = mgmt_pending_add(sk, MGMT_OP_SET_BREDR, hdev, data, len);
	if (!cmd) {
		err = -ENOMEM;
		goto unlock;
	}

	/* We need to flip the bit already here so that
	 * hci_req_update_adv_data generates the correct flags.
	 */
	hci_dev_set_flag(hdev, HCI_BREDR_ENABLED);

	hci_req_init(&req, hdev);

	__hci_req_write_fast_connectable(&req, false);
	__hci_req_update_scan(&req);

	/* Since only the advertising data flags will change, there
	 * is no need to update the scan response data.
	 */
	__hci_req_update_adv_data(&req, hdev->cur_adv_instance);

	err = hci_req_run(&req, set_bredr_complete);
	if (err < 0)
		mgmt_pending_remove(cmd);

unlock:
	hci_dev_unlock(hdev);
	return err;
}

static void sc_enable_complete(struct hci_dev *hdev, u8 status, u16 opcode)
{
	struct mgmt_pending_cmd *cmd;
	struct mgmt_mode *cp;

	bt_dev_dbg(hdev, "status %u", status);

	hci_dev_lock(hdev);

	cmd = pending_find(MGMT_OP_SET_SECURE_CONN, hdev);
	if (!cmd)
		goto unlock;

	if (status) {
		mgmt_cmd_status(cmd->sk, cmd->index, cmd->opcode,
			        mgmt_status(status));
		goto remove;
	}

	cp = cmd->param;

	switch (cp->val) {
	case 0x00:
		hci_dev_clear_flag(hdev, HCI_SC_ENABLED);
		hci_dev_clear_flag(hdev, HCI_SC_ONLY);
		break;
	case 0x01:
		hci_dev_set_flag(hdev, HCI_SC_ENABLED);
		hci_dev_clear_flag(hdev, HCI_SC_ONLY);
		break;
	case 0x02:
		hci_dev_set_flag(hdev, HCI_SC_ENABLED);
		hci_dev_set_flag(hdev, HCI_SC_ONLY);
		break;
	}

	send_settings_rsp(cmd->sk, MGMT_OP_SET_SECURE_CONN, hdev);
	new_settings(hdev, cmd->sk);

remove:
	mgmt_pending_remove(cmd);
unlock:
	hci_dev_unlock(hdev);
}

static int set_secure_conn(struct sock *sk, struct hci_dev *hdev,
			   void *data, u16 len)
{
	struct mgmt_mode *cp = data;
	struct mgmt_pending_cmd *cmd;
	struct hci_request req;
	u8 val;
	int err;

	bt_dev_dbg(hdev, "sock %p", sk);

	if (!lmp_sc_capable(hdev) &&
	    !hci_dev_test_flag(hdev, HCI_LE_ENABLED))
		return mgmt_cmd_status(sk, hdev->id, MGMT_OP_SET_SECURE_CONN,
				       MGMT_STATUS_NOT_SUPPORTED);

	if (hci_dev_test_flag(hdev, HCI_BREDR_ENABLED) &&
	    lmp_sc_capable(hdev) &&
	    !hci_dev_test_flag(hdev, HCI_SSP_ENABLED))
		return mgmt_cmd_status(sk, hdev->id, MGMT_OP_SET_SECURE_CONN,
				       MGMT_STATUS_REJECTED);

	if (cp->val != 0x00 && cp->val != 0x01 && cp->val != 0x02)
		return mgmt_cmd_status(sk, hdev->id, MGMT_OP_SET_SECURE_CONN,
				  MGMT_STATUS_INVALID_PARAMS);

	hci_dev_lock(hdev);

	if (!hdev_is_powered(hdev) || !lmp_sc_capable(hdev) ||
	    !hci_dev_test_flag(hdev, HCI_BREDR_ENABLED)) {
		bool changed;

		if (cp->val) {
			changed = !hci_dev_test_and_set_flag(hdev,
							     HCI_SC_ENABLED);
			if (cp->val == 0x02)
				hci_dev_set_flag(hdev, HCI_SC_ONLY);
			else
				hci_dev_clear_flag(hdev, HCI_SC_ONLY);
		} else {
			changed = hci_dev_test_and_clear_flag(hdev,
							      HCI_SC_ENABLED);
			hci_dev_clear_flag(hdev, HCI_SC_ONLY);
		}

		err = send_settings_rsp(sk, MGMT_OP_SET_SECURE_CONN, hdev);
		if (err < 0)
			goto failed;

		if (changed)
			err = new_settings(hdev, sk);

		goto failed;
	}

	if (pending_find(MGMT_OP_SET_SECURE_CONN, hdev)) {
		err = mgmt_cmd_status(sk, hdev->id, MGMT_OP_SET_SECURE_CONN,
				      MGMT_STATUS_BUSY);
		goto failed;
	}

	val = !!cp->val;

	if (val == hci_dev_test_flag(hdev, HCI_SC_ENABLED) &&
	    (cp->val == 0x02) == hci_dev_test_flag(hdev, HCI_SC_ONLY)) {
		err = send_settings_rsp(sk, MGMT_OP_SET_SECURE_CONN, hdev);
		goto failed;
	}

	cmd = mgmt_pending_add(sk, MGMT_OP_SET_SECURE_CONN, hdev, data, len);
	if (!cmd) {
		err = -ENOMEM;
		goto failed;
	}

	hci_req_init(&req, hdev);
	hci_req_add(&req, HCI_OP_WRITE_SC_SUPPORT, 1, &val);
	err = hci_req_run(&req, sc_enable_complete);
	if (err < 0) {
		mgmt_pending_remove(cmd);
		goto failed;
	}

failed:
	hci_dev_unlock(hdev);
	return err;
}

static int set_debug_keys(struct sock *sk, struct hci_dev *hdev,
			  void *data, u16 len)
{
	struct mgmt_mode *cp = data;
	bool changed, use_changed;
	int err;

	bt_dev_dbg(hdev, "sock %p", sk);

	if (cp->val != 0x00 && cp->val != 0x01 && cp->val != 0x02)
		return mgmt_cmd_status(sk, hdev->id, MGMT_OP_SET_DEBUG_KEYS,
				       MGMT_STATUS_INVALID_PARAMS);

	hci_dev_lock(hdev);

	if (cp->val)
		changed = !hci_dev_test_and_set_flag(hdev, HCI_KEEP_DEBUG_KEYS);
	else
		changed = hci_dev_test_and_clear_flag(hdev,
						      HCI_KEEP_DEBUG_KEYS);

	if (cp->val == 0x02)
		use_changed = !hci_dev_test_and_set_flag(hdev,
							 HCI_USE_DEBUG_KEYS);
	else
		use_changed = hci_dev_test_and_clear_flag(hdev,
							  HCI_USE_DEBUG_KEYS);

	if (hdev_is_powered(hdev) && use_changed &&
	    hci_dev_test_flag(hdev, HCI_SSP_ENABLED)) {
		u8 mode = (cp->val == 0x02) ? 0x01 : 0x00;
		hci_send_cmd(hdev, HCI_OP_WRITE_SSP_DEBUG_MODE,
			     sizeof(mode), &mode);
	}

	err = send_settings_rsp(sk, MGMT_OP_SET_DEBUG_KEYS, hdev);
	if (err < 0)
		goto unlock;

	if (changed)
		err = new_settings(hdev, sk);

unlock:
	hci_dev_unlock(hdev);
	return err;
}

static int set_privacy(struct sock *sk, struct hci_dev *hdev, void *cp_data,
		       u16 len)
{
	struct mgmt_cp_set_privacy *cp = cp_data;
	bool changed;
	int err;

	bt_dev_dbg(hdev, "sock %p", sk);

	if (!lmp_le_capable(hdev))
		return mgmt_cmd_status(sk, hdev->id, MGMT_OP_SET_PRIVACY,
				       MGMT_STATUS_NOT_SUPPORTED);

	if (cp->privacy != 0x00 && cp->privacy != 0x01 && cp->privacy != 0x02)
		return mgmt_cmd_status(sk, hdev->id, MGMT_OP_SET_PRIVACY,
				       MGMT_STATUS_INVALID_PARAMS);

	if (hdev_is_powered(hdev))
		return mgmt_cmd_status(sk, hdev->id, MGMT_OP_SET_PRIVACY,
				       MGMT_STATUS_REJECTED);

	hci_dev_lock(hdev);

	/* If user space supports this command it is also expected to
	 * handle IRKs. Therefore, set the HCI_RPA_RESOLVING flag.
	 */
	hci_dev_set_flag(hdev, HCI_RPA_RESOLVING);

	if (cp->privacy) {
		changed = !hci_dev_test_and_set_flag(hdev, HCI_PRIVACY);
		memcpy(hdev->irk, cp->irk, sizeof(hdev->irk));
		hci_dev_set_flag(hdev, HCI_RPA_EXPIRED);
		hci_adv_instances_set_rpa_expired(hdev, true);
		if (cp->privacy == 0x02)
			hci_dev_set_flag(hdev, HCI_LIMITED_PRIVACY);
		else
			hci_dev_clear_flag(hdev, HCI_LIMITED_PRIVACY);
	} else {
		changed = hci_dev_test_and_clear_flag(hdev, HCI_PRIVACY);
		memset(hdev->irk, 0, sizeof(hdev->irk));
		hci_dev_clear_flag(hdev, HCI_RPA_EXPIRED);
		hci_adv_instances_set_rpa_expired(hdev, false);
		hci_dev_clear_flag(hdev, HCI_LIMITED_PRIVACY);
	}

	err = send_settings_rsp(sk, MGMT_OP_SET_PRIVACY, hdev);
	if (err < 0)
		goto unlock;

	if (changed)
		err = new_settings(hdev, sk);

unlock:
	hci_dev_unlock(hdev);
	return err;
}

static bool irk_is_valid(struct mgmt_irk_info *irk)
{
	switch (irk->addr.type) {
	case BDADDR_LE_PUBLIC:
		return true;

	case BDADDR_LE_RANDOM:
		/* Two most significant bits shall be set */
		if ((irk->addr.bdaddr.b[5] & 0xc0) != 0xc0)
			return false;
		return true;
	}

	return false;
}

static int load_irks(struct sock *sk, struct hci_dev *hdev, void *cp_data,
		     u16 len)
{
	struct mgmt_cp_load_irks *cp = cp_data;
	const u16 max_irk_count = ((U16_MAX - sizeof(*cp)) /
				   sizeof(struct mgmt_irk_info));
	u16 irk_count, expected_len;
	int i, err;

	bt_dev_dbg(hdev, "sock %p", sk);

	if (!lmp_le_capable(hdev))
		return mgmt_cmd_status(sk, hdev->id, MGMT_OP_LOAD_IRKS,
				       MGMT_STATUS_NOT_SUPPORTED);

	irk_count = __le16_to_cpu(cp->irk_count);
	if (irk_count > max_irk_count) {
		bt_dev_err(hdev, "load_irks: too big irk_count value %u",
			   irk_count);
		return mgmt_cmd_status(sk, hdev->id, MGMT_OP_LOAD_IRKS,
				       MGMT_STATUS_INVALID_PARAMS);
	}

	expected_len = struct_size(cp, irks, irk_count);
	if (expected_len != len) {
		bt_dev_err(hdev, "load_irks: expected %u bytes, got %u bytes",
			   expected_len, len);
		return mgmt_cmd_status(sk, hdev->id, MGMT_OP_LOAD_IRKS,
				       MGMT_STATUS_INVALID_PARAMS);
	}

	bt_dev_dbg(hdev, "irk_count %u", irk_count);

	for (i = 0; i < irk_count; i++) {
		struct mgmt_irk_info *key = &cp->irks[i];

		if (!irk_is_valid(key))
			return mgmt_cmd_status(sk, hdev->id,
					       MGMT_OP_LOAD_IRKS,
					       MGMT_STATUS_INVALID_PARAMS);
	}

	hci_dev_lock(hdev);

	hci_smp_irks_clear(hdev);

	for (i = 0; i < irk_count; i++) {
		struct mgmt_irk_info *irk = &cp->irks[i];

		if (hci_is_blocked_key(hdev,
				       HCI_BLOCKED_KEY_TYPE_IRK,
				       irk->val)) {
			bt_dev_warn(hdev, "Skipping blocked IRK for %pMR",
				    &irk->addr.bdaddr);
			continue;
		}

		hci_add_irk(hdev, &irk->addr.bdaddr,
			    le_addr_type(irk->addr.type), irk->val,
			    BDADDR_ANY);
	}

	hci_dev_set_flag(hdev, HCI_RPA_RESOLVING);

	err = mgmt_cmd_complete(sk, hdev->id, MGMT_OP_LOAD_IRKS, 0, NULL, 0);

	hci_dev_unlock(hdev);

	return err;
}

static bool ltk_is_valid(struct mgmt_ltk_info *key)
{
	if (key->master != 0x00 && key->master != 0x01)
		return false;

	switch (key->addr.type) {
	case BDADDR_LE_PUBLIC:
		return true;

	case BDADDR_LE_RANDOM:
		/* Two most significant bits shall be set */
		if ((key->addr.bdaddr.b[5] & 0xc0) != 0xc0)
			return false;
		return true;
	}

	return false;
}

static int load_long_term_keys(struct sock *sk, struct hci_dev *hdev,
			       void *cp_data, u16 len)
{
	struct mgmt_cp_load_long_term_keys *cp = cp_data;
	const u16 max_key_count = ((U16_MAX - sizeof(*cp)) /
				   sizeof(struct mgmt_ltk_info));
	u16 key_count, expected_len;
	int i, err;

	bt_dev_dbg(hdev, "sock %p", sk);

	if (!lmp_le_capable(hdev))
		return mgmt_cmd_status(sk, hdev->id, MGMT_OP_LOAD_LONG_TERM_KEYS,
				       MGMT_STATUS_NOT_SUPPORTED);

	key_count = __le16_to_cpu(cp->key_count);
	if (key_count > max_key_count) {
		bt_dev_err(hdev, "load_ltks: too big key_count value %u",
			   key_count);
		return mgmt_cmd_status(sk, hdev->id, MGMT_OP_LOAD_LONG_TERM_KEYS,
				       MGMT_STATUS_INVALID_PARAMS);
	}

	expected_len = struct_size(cp, keys, key_count);
	if (expected_len != len) {
		bt_dev_err(hdev, "load_keys: expected %u bytes, got %u bytes",
			   expected_len, len);
		return mgmt_cmd_status(sk, hdev->id, MGMT_OP_LOAD_LONG_TERM_KEYS,
				       MGMT_STATUS_INVALID_PARAMS);
	}

	bt_dev_dbg(hdev, "key_count %u", key_count);

	for (i = 0; i < key_count; i++) {
		struct mgmt_ltk_info *key = &cp->keys[i];

		if (!ltk_is_valid(key))
			return mgmt_cmd_status(sk, hdev->id,
					       MGMT_OP_LOAD_LONG_TERM_KEYS,
					       MGMT_STATUS_INVALID_PARAMS);
	}

	hci_dev_lock(hdev);

	hci_smp_ltks_clear(hdev);

	for (i = 0; i < key_count; i++) {
		struct mgmt_ltk_info *key = &cp->keys[i];
		u8 type, authenticated;

		if (hci_is_blocked_key(hdev,
				       HCI_BLOCKED_KEY_TYPE_LTK,
				       key->val)) {
			bt_dev_warn(hdev, "Skipping blocked LTK for %pMR",
				    &key->addr.bdaddr);
			continue;
		}

		switch (key->type) {
		case MGMT_LTK_UNAUTHENTICATED:
			authenticated = 0x00;
			type = key->master ? SMP_LTK : SMP_LTK_SLAVE;
			break;
		case MGMT_LTK_AUTHENTICATED:
			authenticated = 0x01;
			type = key->master ? SMP_LTK : SMP_LTK_SLAVE;
			break;
		case MGMT_LTK_P256_UNAUTH:
			authenticated = 0x00;
			type = SMP_LTK_P256;
			break;
		case MGMT_LTK_P256_AUTH:
			authenticated = 0x01;
			type = SMP_LTK_P256;
			break;
		case MGMT_LTK_P256_DEBUG:
			authenticated = 0x00;
			type = SMP_LTK_P256_DEBUG;
			fallthrough;
		default:
			continue;
		}

		hci_add_ltk(hdev, &key->addr.bdaddr,
			    le_addr_type(key->addr.type), type, authenticated,
			    key->val, key->enc_size, key->ediv, key->rand);
	}

	err = mgmt_cmd_complete(sk, hdev->id, MGMT_OP_LOAD_LONG_TERM_KEYS, 0,
			   NULL, 0);

	hci_dev_unlock(hdev);

	return err;
}

static int conn_info_cmd_complete(struct mgmt_pending_cmd *cmd, u8 status)
{
	struct hci_conn *conn = cmd->user_data;
	struct mgmt_rp_get_conn_info rp;
	int err;

	memcpy(&rp.addr, cmd->param, sizeof(rp.addr));

	if (status == MGMT_STATUS_SUCCESS) {
		rp.rssi = conn->rssi;
		rp.tx_power = conn->tx_power;
		rp.max_tx_power = conn->max_tx_power;
	} else {
		rp.rssi = HCI_RSSI_INVALID;
		rp.tx_power = HCI_TX_POWER_INVALID;
		rp.max_tx_power = HCI_TX_POWER_INVALID;
	}

	err = mgmt_cmd_complete(cmd->sk, cmd->index, MGMT_OP_GET_CONN_INFO,
				status, &rp, sizeof(rp));

	hci_conn_drop(conn);
	hci_conn_put(conn);

	return err;
}

static void conn_info_refresh_complete(struct hci_dev *hdev, u8 hci_status,
				       u16 opcode)
{
	struct hci_cp_read_rssi *cp;
	struct mgmt_pending_cmd *cmd;
	struct hci_conn *conn;
	u16 handle;
	u8 status;

	bt_dev_dbg(hdev, "status 0x%02x", hci_status);

	hci_dev_lock(hdev);

	/* Commands sent in request are either Read RSSI or Read Transmit Power
	 * Level so we check which one was last sent to retrieve connection
	 * handle.  Both commands have handle as first parameter so it's safe to
	 * cast data on the same command struct.
	 *
	 * First command sent is always Read RSSI and we fail only if it fails.
	 * In other case we simply override error to indicate success as we
	 * already remembered if TX power value is actually valid.
	 */
	cp = hci_sent_cmd_data(hdev, HCI_OP_READ_RSSI);
	if (!cp) {
		cp = hci_sent_cmd_data(hdev, HCI_OP_READ_TX_POWER);
		status = MGMT_STATUS_SUCCESS;
	} else {
		status = mgmt_status(hci_status);
	}

	if (!cp) {
		bt_dev_err(hdev, "invalid sent_cmd in conn_info response");
		goto unlock;
	}

	handle = __le16_to_cpu(cp->handle);
	conn = hci_conn_hash_lookup_handle(hdev, handle);
	if (!conn) {
		bt_dev_err(hdev, "unknown handle (%d) in conn_info response",
			   handle);
		goto unlock;
	}

	cmd = pending_find_data(MGMT_OP_GET_CONN_INFO, hdev, conn);
	if (!cmd)
		goto unlock;

	cmd->cmd_complete(cmd, status);
	mgmt_pending_remove(cmd);

unlock:
	hci_dev_unlock(hdev);
}

static int get_conn_info(struct sock *sk, struct hci_dev *hdev, void *data,
			 u16 len)
{
	struct mgmt_cp_get_conn_info *cp = data;
	struct mgmt_rp_get_conn_info rp;
	struct hci_conn *conn;
	unsigned long conn_info_age;
	int err = 0;

	bt_dev_dbg(hdev, "sock %p", sk);

	memset(&rp, 0, sizeof(rp));
	bacpy(&rp.addr.bdaddr, &cp->addr.bdaddr);
	rp.addr.type = cp->addr.type;

	if (!bdaddr_type_is_valid(cp->addr.type))
		return mgmt_cmd_complete(sk, hdev->id, MGMT_OP_GET_CONN_INFO,
					 MGMT_STATUS_INVALID_PARAMS,
					 &rp, sizeof(rp));

	hci_dev_lock(hdev);

	if (!hdev_is_powered(hdev)) {
		err = mgmt_cmd_complete(sk, hdev->id, MGMT_OP_GET_CONN_INFO,
					MGMT_STATUS_NOT_POWERED, &rp,
					sizeof(rp));
		goto unlock;
	}

	if (cp->addr.type == BDADDR_BREDR)
		conn = hci_conn_hash_lookup_ba(hdev, ACL_LINK,
					       &cp->addr.bdaddr);
	else
		conn = hci_conn_hash_lookup_ba(hdev, LE_LINK, &cp->addr.bdaddr);

	if (!conn || conn->state != BT_CONNECTED) {
		err = mgmt_cmd_complete(sk, hdev->id, MGMT_OP_GET_CONN_INFO,
					MGMT_STATUS_NOT_CONNECTED, &rp,
					sizeof(rp));
		goto unlock;
	}

	if (pending_find_data(MGMT_OP_GET_CONN_INFO, hdev, conn)) {
		err = mgmt_cmd_complete(sk, hdev->id, MGMT_OP_GET_CONN_INFO,
					MGMT_STATUS_BUSY, &rp, sizeof(rp));
		goto unlock;
	}

	/* To avoid client trying to guess when to poll again for information we
	 * calculate conn info age as random value between min/max set in hdev.
	 */
	conn_info_age = hdev->conn_info_min_age +
			prandom_u32_max(hdev->conn_info_max_age -
					hdev->conn_info_min_age);

	/* Query controller to refresh cached values if they are too old or were
	 * never read.
	 */
	if (time_after(jiffies, conn->conn_info_timestamp +
		       msecs_to_jiffies(conn_info_age)) ||
	    !conn->conn_info_timestamp) {
		struct hci_request req;
		struct hci_cp_read_tx_power req_txp_cp;
		struct hci_cp_read_rssi req_rssi_cp;
		struct mgmt_pending_cmd *cmd;

		hci_req_init(&req, hdev);
		req_rssi_cp.handle = cpu_to_le16(conn->handle);
		hci_req_add(&req, HCI_OP_READ_RSSI, sizeof(req_rssi_cp),
			    &req_rssi_cp);

		/* For LE links TX power does not change thus we don't need to
		 * query for it once value is known.
		 */
		if (!bdaddr_type_is_le(cp->addr.type) ||
		    conn->tx_power == HCI_TX_POWER_INVALID) {
			req_txp_cp.handle = cpu_to_le16(conn->handle);
			req_txp_cp.type = 0x00;
			hci_req_add(&req, HCI_OP_READ_TX_POWER,
				    sizeof(req_txp_cp), &req_txp_cp);
		}

		/* Max TX power needs to be read only once per connection */
		if (conn->max_tx_power == HCI_TX_POWER_INVALID) {
			req_txp_cp.handle = cpu_to_le16(conn->handle);
			req_txp_cp.type = 0x01;
			hci_req_add(&req, HCI_OP_READ_TX_POWER,
				    sizeof(req_txp_cp), &req_txp_cp);
		}

		err = hci_req_run(&req, conn_info_refresh_complete);
		if (err < 0)
			goto unlock;

		cmd = mgmt_pending_add(sk, MGMT_OP_GET_CONN_INFO, hdev,
				       data, len);
		if (!cmd) {
			err = -ENOMEM;
			goto unlock;
		}

		hci_conn_hold(conn);
		cmd->user_data = hci_conn_get(conn);
		cmd->cmd_complete = conn_info_cmd_complete;

		conn->conn_info_timestamp = jiffies;
	} else {
		/* Cache is valid, just reply with values cached in hci_conn */
		rp.rssi = conn->rssi;
		rp.tx_power = conn->tx_power;
		rp.max_tx_power = conn->max_tx_power;

		err = mgmt_cmd_complete(sk, hdev->id, MGMT_OP_GET_CONN_INFO,
					MGMT_STATUS_SUCCESS, &rp, sizeof(rp));
	}

unlock:
	hci_dev_unlock(hdev);
	return err;
}

static int clock_info_cmd_complete(struct mgmt_pending_cmd *cmd, u8 status)
{
	struct hci_conn *conn = cmd->user_data;
	struct mgmt_rp_get_clock_info rp;
	struct hci_dev *hdev;
	int err;

	memset(&rp, 0, sizeof(rp));
	memcpy(&rp.addr, cmd->param, sizeof(rp.addr));

	if (status)
		goto complete;

	hdev = hci_dev_get(cmd->index);
	if (hdev) {
		rp.local_clock = cpu_to_le32(hdev->clock);
		hci_dev_put(hdev);
	}

	if (conn) {
		rp.piconet_clock = cpu_to_le32(conn->clock);
		rp.accuracy = cpu_to_le16(conn->clock_accuracy);
	}

complete:
	err = mgmt_cmd_complete(cmd->sk, cmd->index, cmd->opcode, status, &rp,
				sizeof(rp));

	if (conn) {
		hci_conn_drop(conn);
		hci_conn_put(conn);
	}

	return err;
}

static void get_clock_info_complete(struct hci_dev *hdev, u8 status, u16 opcode)
{
	struct hci_cp_read_clock *hci_cp;
	struct mgmt_pending_cmd *cmd;
	struct hci_conn *conn;

	bt_dev_dbg(hdev, "status %u", status);

	hci_dev_lock(hdev);

	hci_cp = hci_sent_cmd_data(hdev, HCI_OP_READ_CLOCK);
	if (!hci_cp)
		goto unlock;

	if (hci_cp->which) {
		u16 handle = __le16_to_cpu(hci_cp->handle);
		conn = hci_conn_hash_lookup_handle(hdev, handle);
	} else {
		conn = NULL;
	}

	cmd = pending_find_data(MGMT_OP_GET_CLOCK_INFO, hdev, conn);
	if (!cmd)
		goto unlock;

	cmd->cmd_complete(cmd, mgmt_status(status));
	mgmt_pending_remove(cmd);

unlock:
	hci_dev_unlock(hdev);
}

static int get_clock_info(struct sock *sk, struct hci_dev *hdev, void *data,
			 u16 len)
{
	struct mgmt_cp_get_clock_info *cp = data;
	struct mgmt_rp_get_clock_info rp;
	struct hci_cp_read_clock hci_cp;
	struct mgmt_pending_cmd *cmd;
	struct hci_request req;
	struct hci_conn *conn;
	int err;

	bt_dev_dbg(hdev, "sock %p", sk);

	memset(&rp, 0, sizeof(rp));
	bacpy(&rp.addr.bdaddr, &cp->addr.bdaddr);
	rp.addr.type = cp->addr.type;

	if (cp->addr.type != BDADDR_BREDR)
		return mgmt_cmd_complete(sk, hdev->id, MGMT_OP_GET_CLOCK_INFO,
					 MGMT_STATUS_INVALID_PARAMS,
					 &rp, sizeof(rp));

	hci_dev_lock(hdev);

	if (!hdev_is_powered(hdev)) {
		err = mgmt_cmd_complete(sk, hdev->id, MGMT_OP_GET_CLOCK_INFO,
					MGMT_STATUS_NOT_POWERED, &rp,
					sizeof(rp));
		goto unlock;
	}

	if (bacmp(&cp->addr.bdaddr, BDADDR_ANY)) {
		conn = hci_conn_hash_lookup_ba(hdev, ACL_LINK,
					       &cp->addr.bdaddr);
		if (!conn || conn->state != BT_CONNECTED) {
			err = mgmt_cmd_complete(sk, hdev->id,
						MGMT_OP_GET_CLOCK_INFO,
						MGMT_STATUS_NOT_CONNECTED,
						&rp, sizeof(rp));
			goto unlock;
		}
	} else {
		conn = NULL;
	}

	cmd = mgmt_pending_add(sk, MGMT_OP_GET_CLOCK_INFO, hdev, data, len);
	if (!cmd) {
		err = -ENOMEM;
		goto unlock;
	}

	cmd->cmd_complete = clock_info_cmd_complete;

	hci_req_init(&req, hdev);

	memset(&hci_cp, 0, sizeof(hci_cp));
	hci_req_add(&req, HCI_OP_READ_CLOCK, sizeof(hci_cp), &hci_cp);

	if (conn) {
		hci_conn_hold(conn);
		cmd->user_data = hci_conn_get(conn);

		hci_cp.handle = cpu_to_le16(conn->handle);
		hci_cp.which = 0x01; /* Piconet clock */
		hci_req_add(&req, HCI_OP_READ_CLOCK, sizeof(hci_cp), &hci_cp);
	}

	err = hci_req_run(&req, get_clock_info_complete);
	if (err < 0)
		mgmt_pending_remove(cmd);

unlock:
	hci_dev_unlock(hdev);
	return err;
}

static bool is_connected(struct hci_dev *hdev, bdaddr_t *addr, u8 type)
{
	struct hci_conn *conn;

	conn = hci_conn_hash_lookup_ba(hdev, LE_LINK, addr);
	if (!conn)
		return false;

	if (conn->dst_type != type)
		return false;

	if (conn->state != BT_CONNECTED)
		return false;

	return true;
}

/* This function requires the caller holds hdev->lock */
static int hci_conn_params_set(struct hci_dev *hdev, bdaddr_t *addr,
			       u8 addr_type, u8 auto_connect)
{
	struct hci_conn_params *params;

	params = hci_conn_params_add(hdev, addr, addr_type);
	if (!params)
		return -EIO;

	if (params->auto_connect == auto_connect)
		return 0;

	list_del_init(&params->action);

	switch (auto_connect) {
	case HCI_AUTO_CONN_DISABLED:
	case HCI_AUTO_CONN_LINK_LOSS:
		/* If auto connect is being disabled when we're trying to
		 * connect to device, keep connecting.
		 */
		if (params->explicit_connect)
			list_add(&params->action, &hdev->pend_le_conns);
		break;
	case HCI_AUTO_CONN_REPORT:
		if (params->explicit_connect)
			list_add(&params->action, &hdev->pend_le_conns);
		else
			list_add(&params->action, &hdev->pend_le_reports);
		break;
	case HCI_AUTO_CONN_DIRECT:
	case HCI_AUTO_CONN_ALWAYS:
		if (!is_connected(hdev, addr, addr_type))
			list_add(&params->action, &hdev->pend_le_conns);
		break;
	}

	params->auto_connect = auto_connect;

	bt_dev_dbg(hdev, "addr %pMR (type %u) auto_connect %u",
		   addr, addr_type, auto_connect);

	return 0;
}

static void device_added(struct sock *sk, struct hci_dev *hdev,
			 bdaddr_t *bdaddr, u8 type, u8 action)
{
	struct mgmt_ev_device_added ev;

	bacpy(&ev.addr.bdaddr, bdaddr);
	ev.addr.type = type;
	ev.action = action;

	mgmt_event(MGMT_EV_DEVICE_ADDED, hdev, &ev, sizeof(ev), sk);
}

static int add_device(struct sock *sk, struct hci_dev *hdev,
		      void *data, u16 len)
{
	struct mgmt_cp_add_device *cp = data;
	u8 auto_conn, addr_type;
	struct hci_conn_params *params;
	int err;
	u32 current_flags = 0;

	bt_dev_dbg(hdev, "sock %p", sk);

	if (!bdaddr_type_is_valid(cp->addr.type) ||
	    !bacmp(&cp->addr.bdaddr, BDADDR_ANY))
		return mgmt_cmd_complete(sk, hdev->id, MGMT_OP_ADD_DEVICE,
					 MGMT_STATUS_INVALID_PARAMS,
					 &cp->addr, sizeof(cp->addr));

	if (cp->action != 0x00 && cp->action != 0x01 && cp->action != 0x02)
		return mgmt_cmd_complete(sk, hdev->id, MGMT_OP_ADD_DEVICE,
					 MGMT_STATUS_INVALID_PARAMS,
					 &cp->addr, sizeof(cp->addr));

	hci_dev_lock(hdev);

	if (cp->addr.type == BDADDR_BREDR) {
		/* Only incoming connections action is supported for now */
		if (cp->action != 0x01) {
			err = mgmt_cmd_complete(sk, hdev->id,
						MGMT_OP_ADD_DEVICE,
						MGMT_STATUS_INVALID_PARAMS,
						&cp->addr, sizeof(cp->addr));
			goto unlock;
		}

		err = hci_bdaddr_list_add_with_flags(&hdev->whitelist,
						     &cp->addr.bdaddr,
						     cp->addr.type, 0);
		if (err)
			goto unlock;

		hci_req_update_scan(hdev);

		goto added;
	}

	addr_type = le_addr_type(cp->addr.type);

	if (cp->action == 0x02)
		auto_conn = HCI_AUTO_CONN_ALWAYS;
	else if (cp->action == 0x01)
		auto_conn = HCI_AUTO_CONN_DIRECT;
	else
		auto_conn = HCI_AUTO_CONN_REPORT;

	/* Kernel internally uses conn_params with resolvable private
	 * address, but Add Device allows only identity addresses.
	 * Make sure it is enforced before calling
	 * hci_conn_params_lookup.
	 */
	if (!hci_is_identity_address(&cp->addr.bdaddr, addr_type)) {
		err = mgmt_cmd_complete(sk, hdev->id, MGMT_OP_ADD_DEVICE,
					MGMT_STATUS_INVALID_PARAMS,
					&cp->addr, sizeof(cp->addr));
		goto unlock;
	}

	/* If the connection parameters don't exist for this device,
	 * they will be created and configured with defaults.
	 */
	if (hci_conn_params_set(hdev, &cp->addr.bdaddr, addr_type,
				auto_conn) < 0) {
		err = mgmt_cmd_complete(sk, hdev->id, MGMT_OP_ADD_DEVICE,
					MGMT_STATUS_FAILED, &cp->addr,
					sizeof(cp->addr));
		goto unlock;
	} else {
		params = hci_conn_params_lookup(hdev, &cp->addr.bdaddr,
						addr_type);
		if (params)
			current_flags = params->current_flags;
	}

	hci_update_background_scan(hdev);

added:
	device_added(sk, hdev, &cp->addr.bdaddr, cp->addr.type, cp->action);
	device_flags_changed(NULL, hdev, &cp->addr.bdaddr, cp->addr.type,
			     SUPPORTED_DEVICE_FLAGS(), current_flags);

	err = mgmt_cmd_complete(sk, hdev->id, MGMT_OP_ADD_DEVICE,
				MGMT_STATUS_SUCCESS, &cp->addr,
				sizeof(cp->addr));

unlock:
	hci_dev_unlock(hdev);
	return err;
}

static void device_removed(struct sock *sk, struct hci_dev *hdev,
			   bdaddr_t *bdaddr, u8 type)
{
	struct mgmt_ev_device_removed ev;

	bacpy(&ev.addr.bdaddr, bdaddr);
	ev.addr.type = type;

	mgmt_event(MGMT_EV_DEVICE_REMOVED, hdev, &ev, sizeof(ev), sk);
}

static int remove_device(struct sock *sk, struct hci_dev *hdev,
			 void *data, u16 len)
{
	struct mgmt_cp_remove_device *cp = data;
	int err;

	bt_dev_dbg(hdev, "sock %p", sk);

	hci_dev_lock(hdev);

	if (bacmp(&cp->addr.bdaddr, BDADDR_ANY)) {
		struct hci_conn_params *params;
		u8 addr_type;

		if (!bdaddr_type_is_valid(cp->addr.type)) {
			err = mgmt_cmd_complete(sk, hdev->id,
						MGMT_OP_REMOVE_DEVICE,
						MGMT_STATUS_INVALID_PARAMS,
						&cp->addr, sizeof(cp->addr));
			goto unlock;
		}

		if (cp->addr.type == BDADDR_BREDR) {
			err = hci_bdaddr_list_del(&hdev->whitelist,
						  &cp->addr.bdaddr,
						  cp->addr.type);
			if (err) {
				err = mgmt_cmd_complete(sk, hdev->id,
							MGMT_OP_REMOVE_DEVICE,
							MGMT_STATUS_INVALID_PARAMS,
							&cp->addr,
							sizeof(cp->addr));
				goto unlock;
			}

			hci_req_update_scan(hdev);

			device_removed(sk, hdev, &cp->addr.bdaddr,
				       cp->addr.type);
			goto complete;
		}

		addr_type = le_addr_type(cp->addr.type);

		/* Kernel internally uses conn_params with resolvable private
		 * address, but Remove Device allows only identity addresses.
		 * Make sure it is enforced before calling
		 * hci_conn_params_lookup.
		 */
		if (!hci_is_identity_address(&cp->addr.bdaddr, addr_type)) {
			err = mgmt_cmd_complete(sk, hdev->id,
						MGMT_OP_REMOVE_DEVICE,
						MGMT_STATUS_INVALID_PARAMS,
						&cp->addr, sizeof(cp->addr));
			goto unlock;
		}

		params = hci_conn_params_lookup(hdev, &cp->addr.bdaddr,
						addr_type);
		if (!params) {
			err = mgmt_cmd_complete(sk, hdev->id,
						MGMT_OP_REMOVE_DEVICE,
						MGMT_STATUS_INVALID_PARAMS,
						&cp->addr, sizeof(cp->addr));
			goto unlock;
		}

		if (params->auto_connect == HCI_AUTO_CONN_DISABLED ||
		    params->auto_connect == HCI_AUTO_CONN_EXPLICIT) {
			err = mgmt_cmd_complete(sk, hdev->id,
						MGMT_OP_REMOVE_DEVICE,
						MGMT_STATUS_INVALID_PARAMS,
						&cp->addr, sizeof(cp->addr));
			goto unlock;
		}

		list_del(&params->action);
		list_del(&params->list);
		kfree(params);
		hci_update_background_scan(hdev);

		device_removed(sk, hdev, &cp->addr.bdaddr, cp->addr.type);
	} else {
		struct hci_conn_params *p, *tmp;
		struct bdaddr_list *b, *btmp;

		if (cp->addr.type) {
			err = mgmt_cmd_complete(sk, hdev->id,
						MGMT_OP_REMOVE_DEVICE,
						MGMT_STATUS_INVALID_PARAMS,
						&cp->addr, sizeof(cp->addr));
			goto unlock;
		}

		list_for_each_entry_safe(b, btmp, &hdev->whitelist, list) {
			device_removed(sk, hdev, &b->bdaddr, b->bdaddr_type);
			list_del(&b->list);
			kfree(b);
		}

		hci_req_update_scan(hdev);

		list_for_each_entry_safe(p, tmp, &hdev->le_conn_params, list) {
			if (p->auto_connect == HCI_AUTO_CONN_DISABLED)
				continue;
			device_removed(sk, hdev, &p->addr, p->addr_type);
			if (p->explicit_connect) {
				p->auto_connect = HCI_AUTO_CONN_EXPLICIT;
				continue;
			}
			list_del(&p->action);
			list_del(&p->list);
			kfree(p);
		}

		bt_dev_dbg(hdev, "All LE connection parameters were removed");

		hci_update_background_scan(hdev);
	}

complete:
	err = mgmt_cmd_complete(sk, hdev->id, MGMT_OP_REMOVE_DEVICE,
				MGMT_STATUS_SUCCESS, &cp->addr,
				sizeof(cp->addr));
unlock:
	hci_dev_unlock(hdev);
	return err;
}

static int load_conn_param(struct sock *sk, struct hci_dev *hdev, void *data,
			   u16 len)
{
	struct mgmt_cp_load_conn_param *cp = data;
	const u16 max_param_count = ((U16_MAX - sizeof(*cp)) /
				     sizeof(struct mgmt_conn_param));
	u16 param_count, expected_len;
	int i;

	if (!lmp_le_capable(hdev))
		return mgmt_cmd_status(sk, hdev->id, MGMT_OP_LOAD_CONN_PARAM,
				       MGMT_STATUS_NOT_SUPPORTED);

	param_count = __le16_to_cpu(cp->param_count);
	if (param_count > max_param_count) {
		bt_dev_err(hdev, "load_conn_param: too big param_count value %u",
			   param_count);
		return mgmt_cmd_status(sk, hdev->id, MGMT_OP_LOAD_CONN_PARAM,
				       MGMT_STATUS_INVALID_PARAMS);
	}

	expected_len = struct_size(cp, params, param_count);
	if (expected_len != len) {
		bt_dev_err(hdev, "load_conn_param: expected %u bytes, got %u bytes",
			   expected_len, len);
		return mgmt_cmd_status(sk, hdev->id, MGMT_OP_LOAD_CONN_PARAM,
				       MGMT_STATUS_INVALID_PARAMS);
	}

	bt_dev_dbg(hdev, "param_count %u", param_count);

	hci_dev_lock(hdev);

	hci_conn_params_clear_disabled(hdev);

	for (i = 0; i < param_count; i++) {
		struct mgmt_conn_param *param = &cp->params[i];
		struct hci_conn_params *hci_param;
		u16 min, max, latency, timeout;
		u8 addr_type;

		bt_dev_dbg(hdev, "Adding %pMR (type %u)", &param->addr.bdaddr,
			   param->addr.type);

		if (param->addr.type == BDADDR_LE_PUBLIC) {
			addr_type = ADDR_LE_DEV_PUBLIC;
		} else if (param->addr.type == BDADDR_LE_RANDOM) {
			addr_type = ADDR_LE_DEV_RANDOM;
		} else {
			bt_dev_err(hdev, "ignoring invalid connection parameters");
			continue;
		}

		min = le16_to_cpu(param->min_interval);
		max = le16_to_cpu(param->max_interval);
		latency = le16_to_cpu(param->latency);
		timeout = le16_to_cpu(param->timeout);

		bt_dev_dbg(hdev, "min 0x%04x max 0x%04x latency 0x%04x timeout 0x%04x",
			   min, max, latency, timeout);

		if (hci_check_conn_params(min, max, latency, timeout) < 0) {
			bt_dev_err(hdev, "ignoring invalid connection parameters");
			continue;
		}

		hci_param = hci_conn_params_add(hdev, &param->addr.bdaddr,
						addr_type);
		if (!hci_param) {
			bt_dev_err(hdev, "failed to add connection parameters");
			continue;
		}

		hci_param->conn_min_interval = min;
		hci_param->conn_max_interval = max;
		hci_param->conn_latency = latency;
		hci_param->supervision_timeout = timeout;
	}

	hci_dev_unlock(hdev);

	return mgmt_cmd_complete(sk, hdev->id, MGMT_OP_LOAD_CONN_PARAM, 0,
				 NULL, 0);
}

static int set_external_config(struct sock *sk, struct hci_dev *hdev,
			       void *data, u16 len)
{
	struct mgmt_cp_set_external_config *cp = data;
	bool changed;
	int err;

	bt_dev_dbg(hdev, "sock %p", sk);

	if (hdev_is_powered(hdev))
		return mgmt_cmd_status(sk, hdev->id, MGMT_OP_SET_EXTERNAL_CONFIG,
				       MGMT_STATUS_REJECTED);

	if (cp->config != 0x00 && cp->config != 0x01)
		return mgmt_cmd_status(sk, hdev->id, MGMT_OP_SET_EXTERNAL_CONFIG,
				         MGMT_STATUS_INVALID_PARAMS);

	if (!test_bit(HCI_QUIRK_EXTERNAL_CONFIG, &hdev->quirks))
		return mgmt_cmd_status(sk, hdev->id, MGMT_OP_SET_EXTERNAL_CONFIG,
				       MGMT_STATUS_NOT_SUPPORTED);

	hci_dev_lock(hdev);

	if (cp->config)
		changed = !hci_dev_test_and_set_flag(hdev, HCI_EXT_CONFIGURED);
	else
		changed = hci_dev_test_and_clear_flag(hdev, HCI_EXT_CONFIGURED);

	err = send_options_rsp(sk, MGMT_OP_SET_EXTERNAL_CONFIG, hdev);
	if (err < 0)
		goto unlock;

	if (!changed)
		goto unlock;

	err = new_options(hdev, sk);

	if (hci_dev_test_flag(hdev, HCI_UNCONFIGURED) == is_configured(hdev)) {
		mgmt_index_removed(hdev);

		if (hci_dev_test_and_change_flag(hdev, HCI_UNCONFIGURED)) {
			hci_dev_set_flag(hdev, HCI_CONFIG);
			hci_dev_set_flag(hdev, HCI_AUTO_OFF);

			queue_work(hdev->req_workqueue, &hdev->power_on);
		} else {
			set_bit(HCI_RAW, &hdev->flags);
			mgmt_index_added(hdev);
		}
	}

unlock:
	hci_dev_unlock(hdev);
	return err;
}

static int set_public_address(struct sock *sk, struct hci_dev *hdev,
			      void *data, u16 len)
{
	struct mgmt_cp_set_public_address *cp = data;
	bool changed;
	int err;

	bt_dev_dbg(hdev, "sock %p", sk);

	if (hdev_is_powered(hdev))
		return mgmt_cmd_status(sk, hdev->id, MGMT_OP_SET_PUBLIC_ADDRESS,
				       MGMT_STATUS_REJECTED);

	if (!bacmp(&cp->bdaddr, BDADDR_ANY))
		return mgmt_cmd_status(sk, hdev->id, MGMT_OP_SET_PUBLIC_ADDRESS,
				       MGMT_STATUS_INVALID_PARAMS);

	if (!hdev->set_bdaddr)
		return mgmt_cmd_status(sk, hdev->id, MGMT_OP_SET_PUBLIC_ADDRESS,
				       MGMT_STATUS_NOT_SUPPORTED);

	hci_dev_lock(hdev);

	changed = !!bacmp(&hdev->public_addr, &cp->bdaddr);
	bacpy(&hdev->public_addr, &cp->bdaddr);

	err = send_options_rsp(sk, MGMT_OP_SET_PUBLIC_ADDRESS, hdev);
	if (err < 0)
		goto unlock;

	if (!changed)
		goto unlock;

	if (hci_dev_test_flag(hdev, HCI_UNCONFIGURED))
		err = new_options(hdev, sk);

	if (is_configured(hdev)) {
		mgmt_index_removed(hdev);

		hci_dev_clear_flag(hdev, HCI_UNCONFIGURED);

		hci_dev_set_flag(hdev, HCI_CONFIG);
		hci_dev_set_flag(hdev, HCI_AUTO_OFF);

		queue_work(hdev->req_workqueue, &hdev->power_on);
	}

unlock:
	hci_dev_unlock(hdev);
	return err;
}

static void read_local_oob_ext_data_complete(struct hci_dev *hdev, u8 status,
					     u16 opcode, struct sk_buff *skb)
{
	const struct mgmt_cp_read_local_oob_ext_data *mgmt_cp;
	struct mgmt_rp_read_local_oob_ext_data *mgmt_rp;
	u8 *h192, *r192, *h256, *r256;
	struct mgmt_pending_cmd *cmd;
	u16 eir_len;
	int err;

	bt_dev_dbg(hdev, "status %u", status);

	cmd = pending_find(MGMT_OP_READ_LOCAL_OOB_EXT_DATA, hdev);
	if (!cmd)
		return;

	mgmt_cp = cmd->param;

	if (status) {
		status = mgmt_status(status);
		eir_len = 0;

		h192 = NULL;
		r192 = NULL;
		h256 = NULL;
		r256 = NULL;
	} else if (opcode == HCI_OP_READ_LOCAL_OOB_DATA) {
		struct hci_rp_read_local_oob_data *rp;

		if (skb->len != sizeof(*rp)) {
			status = MGMT_STATUS_FAILED;
			eir_len = 0;
		} else {
			status = MGMT_STATUS_SUCCESS;
			rp = (void *)skb->data;

			eir_len = 5 + 18 + 18;
			h192 = rp->hash;
			r192 = rp->rand;
			h256 = NULL;
			r256 = NULL;
		}
	} else {
		struct hci_rp_read_local_oob_ext_data *rp;

		if (skb->len != sizeof(*rp)) {
			status = MGMT_STATUS_FAILED;
			eir_len = 0;
		} else {
			status = MGMT_STATUS_SUCCESS;
			rp = (void *)skb->data;

			if (hci_dev_test_flag(hdev, HCI_SC_ONLY)) {
				eir_len = 5 + 18 + 18;
				h192 = NULL;
				r192 = NULL;
			} else {
				eir_len = 5 + 18 + 18 + 18 + 18;
				h192 = rp->hash192;
				r192 = rp->rand192;
			}

			h256 = rp->hash256;
			r256 = rp->rand256;
		}
	}

	mgmt_rp = kmalloc(sizeof(*mgmt_rp) + eir_len, GFP_KERNEL);
	if (!mgmt_rp)
		goto done;

	if (status)
		goto send_rsp;

	eir_len = eir_append_data(mgmt_rp->eir, 0, EIR_CLASS_OF_DEV,
				  hdev->dev_class, 3);

	if (h192 && r192) {
		eir_len = eir_append_data(mgmt_rp->eir, eir_len,
					  EIR_SSP_HASH_C192, h192, 16);
		eir_len = eir_append_data(mgmt_rp->eir, eir_len,
					  EIR_SSP_RAND_R192, r192, 16);
	}

	if (h256 && r256) {
		eir_len = eir_append_data(mgmt_rp->eir, eir_len,
					  EIR_SSP_HASH_C256, h256, 16);
		eir_len = eir_append_data(mgmt_rp->eir, eir_len,
					  EIR_SSP_RAND_R256, r256, 16);
	}

send_rsp:
	mgmt_rp->type = mgmt_cp->type;
	mgmt_rp->eir_len = cpu_to_le16(eir_len);

	err = mgmt_cmd_complete(cmd->sk, hdev->id,
				MGMT_OP_READ_LOCAL_OOB_EXT_DATA, status,
				mgmt_rp, sizeof(*mgmt_rp) + eir_len);
	if (err < 0 || status)
		goto done;

	hci_sock_set_flag(cmd->sk, HCI_MGMT_OOB_DATA_EVENTS);

	err = mgmt_limited_event(MGMT_EV_LOCAL_OOB_DATA_UPDATED, hdev,
				 mgmt_rp, sizeof(*mgmt_rp) + eir_len,
				 HCI_MGMT_OOB_DATA_EVENTS, cmd->sk);
done:
	kfree(mgmt_rp);
	mgmt_pending_remove(cmd);
}

static int read_local_ssp_oob_req(struct hci_dev *hdev, struct sock *sk,
				  struct mgmt_cp_read_local_oob_ext_data *cp)
{
	struct mgmt_pending_cmd *cmd;
	struct hci_request req;
	int err;

	cmd = mgmt_pending_add(sk, MGMT_OP_READ_LOCAL_OOB_EXT_DATA, hdev,
			       cp, sizeof(*cp));
	if (!cmd)
		return -ENOMEM;

	hci_req_init(&req, hdev);

	if (bredr_sc_enabled(hdev))
		hci_req_add(&req, HCI_OP_READ_LOCAL_OOB_EXT_DATA, 0, NULL);
	else
		hci_req_add(&req, HCI_OP_READ_LOCAL_OOB_DATA, 0, NULL);

	err = hci_req_run_skb(&req, read_local_oob_ext_data_complete);
	if (err < 0) {
		mgmt_pending_remove(cmd);
		return err;
	}

	return 0;
}

static int read_local_oob_ext_data(struct sock *sk, struct hci_dev *hdev,
				   void *data, u16 data_len)
{
	struct mgmt_cp_read_local_oob_ext_data *cp = data;
	struct mgmt_rp_read_local_oob_ext_data *rp;
	size_t rp_len;
	u16 eir_len;
	u8 status, flags, role, addr[7], hash[16], rand[16];
	int err;

	bt_dev_dbg(hdev, "sock %p", sk);

	if (hdev_is_powered(hdev)) {
		switch (cp->type) {
		case BIT(BDADDR_BREDR):
			status = mgmt_bredr_support(hdev);
			if (status)
				eir_len = 0;
			else
				eir_len = 5;
			break;
		case (BIT(BDADDR_LE_PUBLIC) | BIT(BDADDR_LE_RANDOM)):
			status = mgmt_le_support(hdev);
			if (status)
				eir_len = 0;
			else
				eir_len = 9 + 3 + 18 + 18 + 3;
			break;
		default:
			status = MGMT_STATUS_INVALID_PARAMS;
			eir_len = 0;
			break;
		}
	} else {
		status = MGMT_STATUS_NOT_POWERED;
		eir_len = 0;
	}

	rp_len = sizeof(*rp) + eir_len;
	rp = kmalloc(rp_len, GFP_ATOMIC);
	if (!rp)
		return -ENOMEM;

	if (status)
		goto complete;

	hci_dev_lock(hdev);

	eir_len = 0;
	switch (cp->type) {
	case BIT(BDADDR_BREDR):
		if (hci_dev_test_flag(hdev, HCI_SSP_ENABLED)) {
			err = read_local_ssp_oob_req(hdev, sk, cp);
			hci_dev_unlock(hdev);
			if (!err)
				goto done;

			status = MGMT_STATUS_FAILED;
			goto complete;
		} else {
			eir_len = eir_append_data(rp->eir, eir_len,
						  EIR_CLASS_OF_DEV,
						  hdev->dev_class, 3);
		}
		break;
	case (BIT(BDADDR_LE_PUBLIC) | BIT(BDADDR_LE_RANDOM)):
		if (hci_dev_test_flag(hdev, HCI_SC_ENABLED) &&
		    smp_generate_oob(hdev, hash, rand) < 0) {
			hci_dev_unlock(hdev);
			status = MGMT_STATUS_FAILED;
			goto complete;
		}

		/* This should return the active RPA, but since the RPA
		 * is only programmed on demand, it is really hard to fill
		 * this in at the moment. For now disallow retrieving
		 * local out-of-band data when privacy is in use.
		 *
		 * Returning the identity address will not help here since
		 * pairing happens before the identity resolving key is
		 * known and thus the connection establishment happens
		 * based on the RPA and not the identity address.
		 */
		if (hci_dev_test_flag(hdev, HCI_PRIVACY)) {
			hci_dev_unlock(hdev);
			status = MGMT_STATUS_REJECTED;
			goto complete;
		}

		if (hci_dev_test_flag(hdev, HCI_FORCE_STATIC_ADDR) ||
		   !bacmp(&hdev->bdaddr, BDADDR_ANY) ||
		   (!hci_dev_test_flag(hdev, HCI_BREDR_ENABLED) &&
		    bacmp(&hdev->static_addr, BDADDR_ANY))) {
			memcpy(addr, &hdev->static_addr, 6);
			addr[6] = 0x01;
		} else {
			memcpy(addr, &hdev->bdaddr, 6);
			addr[6] = 0x00;
		}

		eir_len = eir_append_data(rp->eir, eir_len, EIR_LE_BDADDR,
					  addr, sizeof(addr));

		if (hci_dev_test_flag(hdev, HCI_ADVERTISING))
			role = 0x02;
		else
			role = 0x01;

		eir_len = eir_append_data(rp->eir, eir_len, EIR_LE_ROLE,
					  &role, sizeof(role));

		if (hci_dev_test_flag(hdev, HCI_SC_ENABLED)) {
			eir_len = eir_append_data(rp->eir, eir_len,
						  EIR_LE_SC_CONFIRM,
						  hash, sizeof(hash));

			eir_len = eir_append_data(rp->eir, eir_len,
						  EIR_LE_SC_RANDOM,
						  rand, sizeof(rand));
		}

		flags = mgmt_get_adv_discov_flags(hdev);

		if (!hci_dev_test_flag(hdev, HCI_BREDR_ENABLED))
			flags |= LE_AD_NO_BREDR;

		eir_len = eir_append_data(rp->eir, eir_len, EIR_FLAGS,
					  &flags, sizeof(flags));
		break;
	}

	hci_dev_unlock(hdev);

	hci_sock_set_flag(sk, HCI_MGMT_OOB_DATA_EVENTS);

	status = MGMT_STATUS_SUCCESS;

complete:
	rp->type = cp->type;
	rp->eir_len = cpu_to_le16(eir_len);

	err = mgmt_cmd_complete(sk, hdev->id, MGMT_OP_READ_LOCAL_OOB_EXT_DATA,
				status, rp, sizeof(*rp) + eir_len);
	if (err < 0 || status)
		goto done;

	err = mgmt_limited_event(MGMT_EV_LOCAL_OOB_DATA_UPDATED, hdev,
				 rp, sizeof(*rp) + eir_len,
				 HCI_MGMT_OOB_DATA_EVENTS, sk);

done:
	kfree(rp);

	return err;
}

static u32 get_supported_adv_flags(struct hci_dev *hdev)
{
	u32 flags = 0;

	flags |= MGMT_ADV_FLAG_CONNECTABLE;
	flags |= MGMT_ADV_FLAG_DISCOV;
	flags |= MGMT_ADV_FLAG_LIMITED_DISCOV;
	flags |= MGMT_ADV_FLAG_MANAGED_FLAGS;
	flags |= MGMT_ADV_FLAG_APPEARANCE;
	flags |= MGMT_ADV_FLAG_LOCAL_NAME;
	flags |= MGMT_ADV_PARAM_DURATION;
	flags |= MGMT_ADV_PARAM_TIMEOUT;
	flags |= MGMT_ADV_PARAM_INTERVALS;
	flags |= MGMT_ADV_PARAM_TX_POWER;

	/* In extended adv TX_POWER returned from Set Adv Param
	 * will be always valid.
	 */
	if ((hdev->adv_tx_power != HCI_TX_POWER_INVALID) ||
	    ext_adv_capable(hdev))
		flags |= MGMT_ADV_FLAG_TX_POWER;

	if (ext_adv_capable(hdev)) {
		flags |= MGMT_ADV_FLAG_SEC_1M;
		flags |= MGMT_ADV_FLAG_HW_OFFLOAD;
		flags |= MGMT_ADV_FLAG_CAN_SET_TX_POWER;

		if (hdev->le_features[1] & HCI_LE_PHY_2M)
			flags |= MGMT_ADV_FLAG_SEC_2M;

		if (hdev->le_features[1] & HCI_LE_PHY_CODED)
			flags |= MGMT_ADV_FLAG_SEC_CODED;
	}

	return flags;
}

static int read_adv_features(struct sock *sk, struct hci_dev *hdev,
			     void *data, u16 data_len)
{
	struct mgmt_rp_read_adv_features *rp;
	size_t rp_len;
	int err;
	struct adv_info *adv_instance;
	u32 supported_flags;
	u8 *instance;

	bt_dev_dbg(hdev, "sock %p", sk);

	if (!lmp_le_capable(hdev))
		return mgmt_cmd_status(sk, hdev->id, MGMT_OP_READ_ADV_FEATURES,
				       MGMT_STATUS_REJECTED);

	/* Enabling the experimental LL Privay support disables support for
	 * advertising.
	 */
	if (hci_dev_test_flag(hdev, HCI_ENABLE_LL_PRIVACY))
		return mgmt_cmd_status(sk, hdev->id, MGMT_OP_SET_ADVERTISING,
				       MGMT_STATUS_NOT_SUPPORTED);

	hci_dev_lock(hdev);

	rp_len = sizeof(*rp) + hdev->adv_instance_cnt;
	rp = kmalloc(rp_len, GFP_ATOMIC);
	if (!rp) {
		hci_dev_unlock(hdev);
		return -ENOMEM;
	}

	supported_flags = get_supported_adv_flags(hdev);

	rp->supported_flags = cpu_to_le32(supported_flags);
	rp->max_adv_data_len = HCI_MAX_AD_LENGTH;
	rp->max_scan_rsp_len = HCI_MAX_AD_LENGTH;
	rp->max_instances = hdev->le_num_of_adv_sets;
	rp->num_instances = hdev->adv_instance_cnt;

	instance = rp->instance;
	list_for_each_entry(adv_instance, &hdev->adv_instances, list) {
		*instance = adv_instance->instance;
		instance++;
	}

	hci_dev_unlock(hdev);

	err = mgmt_cmd_complete(sk, hdev->id, MGMT_OP_READ_ADV_FEATURES,
				MGMT_STATUS_SUCCESS, rp, rp_len);

	kfree(rp);

	return err;
}

static u8 calculate_name_len(struct hci_dev *hdev)
{
	u8 buf[HCI_MAX_SHORT_NAME_LENGTH + 3];

	return append_local_name(hdev, buf, 0);
}

static u8 tlv_data_max_len(struct hci_dev *hdev, u32 adv_flags,
			   bool is_adv_data)
{
	u8 max_len = HCI_MAX_AD_LENGTH;

	if (is_adv_data) {
		if (adv_flags & (MGMT_ADV_FLAG_DISCOV |
				 MGMT_ADV_FLAG_LIMITED_DISCOV |
				 MGMT_ADV_FLAG_MANAGED_FLAGS))
			max_len -= 3;

		if (adv_flags & MGMT_ADV_FLAG_TX_POWER)
			max_len -= 3;
	} else {
		if (adv_flags & MGMT_ADV_FLAG_LOCAL_NAME)
			max_len -= calculate_name_len(hdev);

		if (adv_flags & (MGMT_ADV_FLAG_APPEARANCE))
			max_len -= 4;
	}

	return max_len;
}

static bool flags_managed(u32 adv_flags)
{
	return adv_flags & (MGMT_ADV_FLAG_DISCOV |
			    MGMT_ADV_FLAG_LIMITED_DISCOV |
			    MGMT_ADV_FLAG_MANAGED_FLAGS);
}

static bool tx_power_managed(u32 adv_flags)
{
	return adv_flags & MGMT_ADV_FLAG_TX_POWER;
}

static bool name_managed(u32 adv_flags)
{
	return adv_flags & MGMT_ADV_FLAG_LOCAL_NAME;
}

static bool appearance_managed(u32 adv_flags)
{
	return adv_flags & MGMT_ADV_FLAG_APPEARANCE;
}

static bool tlv_data_is_valid(struct hci_dev *hdev, u32 adv_flags, u8 *data,
			      u8 len, bool is_adv_data)
{
	int i, cur_len;
	u8 max_len;

	max_len = tlv_data_max_len(hdev, adv_flags, is_adv_data);

	if (len > max_len)
		return false;

	/* Make sure that the data is correctly formatted. */
	for (i = 0, cur_len = 0; i < len; i += (cur_len + 1)) {
		cur_len = data[i];

		if (data[i + 1] == EIR_FLAGS &&
		    (!is_adv_data || flags_managed(adv_flags)))
			return false;

		if (data[i + 1] == EIR_TX_POWER && tx_power_managed(adv_flags))
			return false;

		if (data[i + 1] == EIR_NAME_COMPLETE && name_managed(adv_flags))
			return false;

		if (data[i + 1] == EIR_NAME_SHORT && name_managed(adv_flags))
			return false;

		if (data[i + 1] == EIR_APPEARANCE &&
		    appearance_managed(adv_flags))
			return false;

		/* If the current field length would exceed the total data
		 * length, then it's invalid.
		 */
		if (i + cur_len >= len)
			return false;
	}

	return true;
}

static bool requested_adv_flags_are_valid(struct hci_dev *hdev, u32 adv_flags)
{
	u32 supported_flags, phy_flags;

	/* The current implementation only supports a subset of the specified
	 * flags. Also need to check mutual exclusiveness of sec flags.
	 */
	supported_flags = get_supported_adv_flags(hdev);
	phy_flags = adv_flags & MGMT_ADV_FLAG_SEC_MASK;
	if (adv_flags & ~supported_flags ||
	    ((phy_flags && (phy_flags ^ (phy_flags & -phy_flags)))))
		return false;

	return true;
}

static bool adv_busy(struct hci_dev *hdev)
{
	return (pending_find(MGMT_OP_ADD_ADVERTISING, hdev) ||
		pending_find(MGMT_OP_REMOVE_ADVERTISING, hdev) ||
		pending_find(MGMT_OP_SET_LE, hdev) ||
		pending_find(MGMT_OP_ADD_EXT_ADV_PARAMS, hdev) ||
		pending_find(MGMT_OP_ADD_EXT_ADV_DATA, hdev));
}

static void add_advertising_complete(struct hci_dev *hdev, u8 status,
				     u16 opcode)
{
	struct mgmt_pending_cmd *cmd;
	struct mgmt_cp_add_advertising *cp;
	struct mgmt_rp_add_advertising rp;
	struct adv_info *adv_instance, *n;
	u8 instance;

	bt_dev_dbg(hdev, "status %d", status);

	hci_dev_lock(hdev);

	cmd = pending_find(MGMT_OP_ADD_ADVERTISING, hdev);
	if (!cmd)
		cmd = pending_find(MGMT_OP_ADD_EXT_ADV_DATA, hdev);

	list_for_each_entry_safe(adv_instance, n, &hdev->adv_instances, list) {
		if (!adv_instance->pending)
			continue;

		if (!status) {
			adv_instance->pending = false;
			continue;
		}

		instance = adv_instance->instance;

		if (hdev->cur_adv_instance == instance)
			cancel_adv_timeout(hdev);

		hci_remove_adv_instance(hdev, instance);
		mgmt_advertising_removed(cmd ? cmd->sk : NULL, hdev, instance);
	}

	if (!cmd)
		goto unlock;

	cp = cmd->param;
	rp.instance = cp->instance;

	if (status)
		mgmt_cmd_status(cmd->sk, cmd->index, cmd->opcode,
				mgmt_status(status));
	else
		mgmt_cmd_complete(cmd->sk, cmd->index, cmd->opcode,
				  mgmt_status(status), &rp, sizeof(rp));

	mgmt_pending_remove(cmd);

unlock:
	hci_dev_unlock(hdev);
}

static int add_advertising(struct sock *sk, struct hci_dev *hdev,
			   void *data, u16 data_len)
{
	struct mgmt_cp_add_advertising *cp = data;
	struct mgmt_rp_add_advertising rp;
	u32 flags;
	u8 status;
	u16 timeout, duration;
	unsigned int prev_instance_cnt = hdev->adv_instance_cnt;
	u8 schedule_instance = 0;
	struct adv_info *next_instance;
	int err;
	struct mgmt_pending_cmd *cmd;
	struct hci_request req;

	bt_dev_dbg(hdev, "sock %p", sk);

	status = mgmt_le_support(hdev);
	if (status)
		return mgmt_cmd_status(sk, hdev->id, MGMT_OP_ADD_ADVERTISING,
				       status);

	/* Enabling the experimental LL Privay support disables support for
	 * advertising.
	 */
	if (hci_dev_test_flag(hdev, HCI_ENABLE_LL_PRIVACY))
		return mgmt_cmd_status(sk, hdev->id, MGMT_OP_SET_ADVERTISING,
				       MGMT_STATUS_NOT_SUPPORTED);

	if (cp->instance < 1 || cp->instance > hdev->le_num_of_adv_sets)
		return mgmt_cmd_status(sk, hdev->id, MGMT_OP_ADD_ADVERTISING,
				       MGMT_STATUS_INVALID_PARAMS);

	if (data_len != sizeof(*cp) + cp->adv_data_len + cp->scan_rsp_len)
		return mgmt_cmd_status(sk, hdev->id, MGMT_OP_ADD_ADVERTISING,
				       MGMT_STATUS_INVALID_PARAMS);

	flags = __le32_to_cpu(cp->flags);
	timeout = __le16_to_cpu(cp->timeout);
	duration = __le16_to_cpu(cp->duration);

	if (!requested_adv_flags_are_valid(hdev, flags))
		return mgmt_cmd_status(sk, hdev->id, MGMT_OP_ADD_ADVERTISING,
				       MGMT_STATUS_INVALID_PARAMS);

	hci_dev_lock(hdev);

	if (timeout && !hdev_is_powered(hdev)) {
		err = mgmt_cmd_status(sk, hdev->id, MGMT_OP_ADD_ADVERTISING,
				      MGMT_STATUS_REJECTED);
		goto unlock;
	}

	if (adv_busy(hdev)) {
		err = mgmt_cmd_status(sk, hdev->id, MGMT_OP_ADD_ADVERTISING,
				      MGMT_STATUS_BUSY);
		goto unlock;
	}

	if (!tlv_data_is_valid(hdev, flags, cp->data, cp->adv_data_len, true) ||
	    !tlv_data_is_valid(hdev, flags, cp->data + cp->adv_data_len,
			       cp->scan_rsp_len, false)) {
		err = mgmt_cmd_status(sk, hdev->id, MGMT_OP_ADD_ADVERTISING,
				      MGMT_STATUS_INVALID_PARAMS);
		goto unlock;
	}

	err = hci_add_adv_instance(hdev, cp->instance, flags,
				   cp->adv_data_len, cp->data,
				   cp->scan_rsp_len,
				   cp->data + cp->adv_data_len,
				   timeout, duration,
				   HCI_ADV_TX_POWER_NO_PREFERENCE,
				   hdev->le_adv_min_interval,
				   hdev->le_adv_max_interval);
	if (err < 0) {
		err = mgmt_cmd_status(sk, hdev->id, MGMT_OP_ADD_ADVERTISING,
				      MGMT_STATUS_FAILED);
		goto unlock;
	}

	/* Only trigger an advertising added event if a new instance was
	 * actually added.
	 */
	if (hdev->adv_instance_cnt > prev_instance_cnt)
		mgmt_advertising_added(sk, hdev, cp->instance);

	if (hdev->cur_adv_instance == cp->instance) {
		/* If the currently advertised instance is being changed then
		 * cancel the current advertising and schedule the next
		 * instance. If there is only one instance then the overridden
		 * advertising data will be visible right away.
		 */
		cancel_adv_timeout(hdev);

		next_instance = hci_get_next_instance(hdev, cp->instance);
		if (next_instance)
			schedule_instance = next_instance->instance;
	} else if (!hdev->adv_instance_timeout) {
		/* Immediately advertise the new instance if no other
		 * instance is currently being advertised.
		 */
		schedule_instance = cp->instance;
	}

	/* If the HCI_ADVERTISING flag is set or the device isn't powered or
	 * there is no instance to be advertised then we have no HCI
	 * communication to make. Simply return.
	 */
	if (!hdev_is_powered(hdev) ||
	    hci_dev_test_flag(hdev, HCI_ADVERTISING) ||
	    !schedule_instance) {
		rp.instance = cp->instance;
		err = mgmt_cmd_complete(sk, hdev->id, MGMT_OP_ADD_ADVERTISING,
					MGMT_STATUS_SUCCESS, &rp, sizeof(rp));
		goto unlock;
	}

	/* We're good to go, update advertising data, parameters, and start
	 * advertising.
	 */
	cmd = mgmt_pending_add(sk, MGMT_OP_ADD_ADVERTISING, hdev, data,
			       data_len);
	if (!cmd) {
		err = -ENOMEM;
		goto unlock;
	}

	hci_req_init(&req, hdev);

	err = __hci_req_schedule_adv_instance(&req, schedule_instance, true);

	if (!err)
		err = hci_req_run(&req, add_advertising_complete);

	if (err < 0) {
		err = mgmt_cmd_status(sk, hdev->id, MGMT_OP_ADD_ADVERTISING,
				      MGMT_STATUS_FAILED);
		mgmt_pending_remove(cmd);
	}

unlock:
	hci_dev_unlock(hdev);

	return err;
}

static void add_ext_adv_params_complete(struct hci_dev *hdev, u8 status,
					u16 opcode)
{
	struct mgmt_pending_cmd *cmd;
	struct mgmt_cp_add_ext_adv_params *cp;
	struct mgmt_rp_add_ext_adv_params rp;
	struct adv_info *adv_instance;
	u32 flags;

	BT_DBG("%s", hdev->name);

	hci_dev_lock(hdev);

	cmd = pending_find(MGMT_OP_ADD_EXT_ADV_PARAMS, hdev);
	if (!cmd)
		goto unlock;

	cp = cmd->param;
	adv_instance = hci_find_adv_instance(hdev, cp->instance);
	if (!adv_instance)
		goto unlock;

	rp.instance = cp->instance;
	rp.tx_power = adv_instance->tx_power;

	/* While we're at it, inform userspace of the available space for this
	 * advertisement, given the flags that will be used.
	 */
	flags = __le32_to_cpu(cp->flags);
	rp.max_adv_data_len = tlv_data_max_len(hdev, flags, true);
	rp.max_scan_rsp_len = tlv_data_max_len(hdev, flags, false);

	if (status) {
		/* If this advertisement was previously advertising and we
		 * failed to update it, we signal that it has been removed and
		 * delete its structure
		 */
		if (!adv_instance->pending)
			mgmt_advertising_removed(cmd->sk, hdev, cp->instance);

		hci_remove_adv_instance(hdev, cp->instance);

		mgmt_cmd_status(cmd->sk, cmd->index, cmd->opcode,
				mgmt_status(status));

	} else {
		mgmt_cmd_complete(cmd->sk, cmd->index, cmd->opcode,
				  mgmt_status(status), &rp, sizeof(rp));
	}

unlock:
	if (cmd)
		mgmt_pending_remove(cmd);

	hci_dev_unlock(hdev);
}

static int add_ext_adv_params(struct sock *sk, struct hci_dev *hdev,
			      void *data, u16 data_len)
{
	struct mgmt_cp_add_ext_adv_params *cp = data;
	struct mgmt_rp_add_ext_adv_params rp;
	struct mgmt_pending_cmd *cmd = NULL;
	struct adv_info *adv_instance;
	struct hci_request req;
	u32 flags, min_interval, max_interval;
	u16 timeout, duration;
	u8 status;
	s8 tx_power;
	int err;

	BT_DBG("%s", hdev->name);

	status = mgmt_le_support(hdev);
	if (status)
		return mgmt_cmd_status(sk, hdev->id, MGMT_OP_ADD_EXT_ADV_PARAMS,
				       status);

	if (cp->instance < 1 || cp->instance > hdev->le_num_of_adv_sets)
		return mgmt_cmd_status(sk, hdev->id, MGMT_OP_ADD_EXT_ADV_PARAMS,
				       MGMT_STATUS_INVALID_PARAMS);

	/* The purpose of breaking add_advertising into two separate MGMT calls
	 * for params and data is to allow more parameters to be added to this
	 * structure in the future. For this reason, we verify that we have the
	 * bare minimum structure we know of when the interface was defined. Any
	 * extra parameters we don't know about will be ignored in this request.
	 */
	if (data_len < MGMT_ADD_EXT_ADV_PARAMS_MIN_SIZE)
		return mgmt_cmd_status(sk, hdev->id, MGMT_OP_ADD_ADVERTISING,
				       MGMT_STATUS_INVALID_PARAMS);

	flags = __le32_to_cpu(cp->flags);

	if (!requested_adv_flags_are_valid(hdev, flags))
		return mgmt_cmd_status(sk, hdev->id, MGMT_OP_ADD_EXT_ADV_PARAMS,
				       MGMT_STATUS_INVALID_PARAMS);

	hci_dev_lock(hdev);

	/* In new interface, we require that we are powered to register */
	if (!hdev_is_powered(hdev)) {
		err = mgmt_cmd_status(sk, hdev->id, MGMT_OP_ADD_EXT_ADV_PARAMS,
				      MGMT_STATUS_REJECTED);
		goto unlock;
	}

	if (adv_busy(hdev)) {
		err = mgmt_cmd_status(sk, hdev->id, MGMT_OP_ADD_EXT_ADV_PARAMS,
				      MGMT_STATUS_BUSY);
		goto unlock;
	}

	/* Parse defined parameters from request, use defaults otherwise */
	timeout = (flags & MGMT_ADV_PARAM_TIMEOUT) ?
		  __le16_to_cpu(cp->timeout) : 0;

	duration = (flags & MGMT_ADV_PARAM_DURATION) ?
		   __le16_to_cpu(cp->duration) :
		   hdev->def_multi_adv_rotation_duration;

	min_interval = (flags & MGMT_ADV_PARAM_INTERVALS) ?
		       __le32_to_cpu(cp->min_interval) :
		       hdev->le_adv_min_interval;

	max_interval = (flags & MGMT_ADV_PARAM_INTERVALS) ?
		       __le32_to_cpu(cp->max_interval) :
		       hdev->le_adv_max_interval;

	tx_power = (flags & MGMT_ADV_PARAM_TX_POWER) ?
		   cp->tx_power :
		   HCI_ADV_TX_POWER_NO_PREFERENCE;

	/* Create advertising instance with no advertising or response data */
	err = hci_add_adv_instance(hdev, cp->instance, flags,
				   0, NULL, 0, NULL, timeout, duration,
				   tx_power, min_interval, max_interval);

	if (err < 0) {
		err = mgmt_cmd_status(sk, hdev->id, MGMT_OP_ADD_EXT_ADV_PARAMS,
				      MGMT_STATUS_FAILED);
		goto unlock;
	}

	hdev->cur_adv_instance = cp->instance;
	/* Submit request for advertising params if ext adv available */
	if (ext_adv_capable(hdev)) {
		hci_req_init(&req, hdev);
		adv_instance = hci_find_adv_instance(hdev, cp->instance);

		/* Updating parameters of an active instance will return a
		 * Command Disallowed error, so we must first disable the
		 * instance if it is active.
		 */
		if (!adv_instance->pending)
			__hci_req_disable_ext_adv_instance(&req, cp->instance);

		__hci_req_setup_ext_adv_instance(&req, cp->instance);

		err = hci_req_run(&req, add_ext_adv_params_complete);

		if (!err)
			cmd = mgmt_pending_add(sk, MGMT_OP_ADD_EXT_ADV_PARAMS,
					       hdev, data, data_len);
		if (!cmd) {
			err = -ENOMEM;
			hci_remove_adv_instance(hdev, cp->instance);
			goto unlock;
		}

	} else {
		rp.instance = cp->instance;
		rp.tx_power = HCI_ADV_TX_POWER_NO_PREFERENCE;
		rp.max_adv_data_len = tlv_data_max_len(hdev, flags, true);
		rp.max_scan_rsp_len = tlv_data_max_len(hdev, flags, false);
		err = mgmt_cmd_complete(sk, hdev->id,
					MGMT_OP_ADD_EXT_ADV_PARAMS,
					MGMT_STATUS_SUCCESS, &rp, sizeof(rp));
	}

unlock:
	hci_dev_unlock(hdev);

	return err;
}

static int add_ext_adv_data(struct sock *sk, struct hci_dev *hdev, void *data,
			    u16 data_len)
{
	struct mgmt_cp_add_ext_adv_data *cp = data;
	struct mgmt_rp_add_ext_adv_data rp;
	u8 schedule_instance = 0;
	struct adv_info *next_instance;
	struct adv_info *adv_instance;
	int err = 0;
	struct mgmt_pending_cmd *cmd;
	struct hci_request req;

	BT_DBG("%s", hdev->name);

	hci_dev_lock(hdev);

	adv_instance = hci_find_adv_instance(hdev, cp->instance);

	if (!adv_instance) {
		err = mgmt_cmd_status(sk, hdev->id, MGMT_OP_ADD_EXT_ADV_DATA,
				      MGMT_STATUS_INVALID_PARAMS);
		goto unlock;
	}

	/* In new interface, we require that we are powered to register */
	if (!hdev_is_powered(hdev)) {
		err = mgmt_cmd_status(sk, hdev->id, MGMT_OP_ADD_EXT_ADV_DATA,
				      MGMT_STATUS_REJECTED);
		goto clear_new_instance;
	}

	if (adv_busy(hdev)) {
		err = mgmt_cmd_status(sk, hdev->id, MGMT_OP_ADD_EXT_ADV_DATA,
				      MGMT_STATUS_BUSY);
		goto clear_new_instance;
	}

	/* Validate new data */
	if (!tlv_data_is_valid(hdev, adv_instance->flags, cp->data,
			       cp->adv_data_len, true) ||
	    !tlv_data_is_valid(hdev, adv_instance->flags, cp->data +
			       cp->adv_data_len, cp->scan_rsp_len, false)) {
		err = mgmt_cmd_status(sk, hdev->id, MGMT_OP_ADD_EXT_ADV_DATA,
				      MGMT_STATUS_INVALID_PARAMS);
		goto clear_new_instance;
	}

	/* Set the data in the advertising instance */
	hci_set_adv_instance_data(hdev, cp->instance, cp->adv_data_len,
				  cp->data, cp->scan_rsp_len,
				  cp->data + cp->adv_data_len);

	/* We're good to go, update advertising data, parameters, and start
	 * advertising.
	 */

	hci_req_init(&req, hdev);

	hci_req_add(&req, HCI_OP_READ_LOCAL_NAME, 0, NULL);

	if (ext_adv_capable(hdev)) {
		__hci_req_update_adv_data(&req, cp->instance);
		__hci_req_update_scan_rsp_data(&req, cp->instance);
		__hci_req_enable_ext_advertising(&req, cp->instance);

	} else {
		/* If using software rotation, determine next instance to use */

		if (hdev->cur_adv_instance == cp->instance) {
			/* If the currently advertised instance is being changed
			 * then cancel the current advertising and schedule the
			 * next instance. If there is only one instance then the
			 * overridden advertising data will be visible right
			 * away
			 */
			cancel_adv_timeout(hdev);

			next_instance = hci_get_next_instance(hdev,
							      cp->instance);
			if (next_instance)
				schedule_instance = next_instance->instance;
		} else if (!hdev->adv_instance_timeout) {
			/* Immediately advertise the new instance if no other
			 * instance is currently being advertised.
			 */
			schedule_instance = cp->instance;
		}

		/* If the HCI_ADVERTISING flag is set or there is no instance to
		 * be advertised then we have no HCI communication to make.
		 * Simply return.
		 */
		if (hci_dev_test_flag(hdev, HCI_ADVERTISING) ||
		    !schedule_instance) {
			if (adv_instance->pending) {
				mgmt_advertising_added(sk, hdev, cp->instance);
				adv_instance->pending = false;
			}
			rp.instance = cp->instance;
			err = mgmt_cmd_complete(sk, hdev->id,
						MGMT_OP_ADD_EXT_ADV_DATA,
						MGMT_STATUS_SUCCESS, &rp,
						sizeof(rp));
			goto unlock;
		}

		err = __hci_req_schedule_adv_instance(&req, schedule_instance,
						      true);
	}

	cmd = mgmt_pending_add(sk, MGMT_OP_ADD_EXT_ADV_DATA, hdev, data,
			       data_len);
	if (!cmd) {
		err = -ENOMEM;
		goto clear_new_instance;
	}

	if (!err)
		err = hci_req_run(&req, add_advertising_complete);

	if (err < 0) {
		err = mgmt_cmd_status(sk, hdev->id, MGMT_OP_ADD_EXT_ADV_DATA,
				      MGMT_STATUS_FAILED);
		mgmt_pending_remove(cmd);
		goto clear_new_instance;
	}

	/* We were successful in updating data, so trigger advertising_added
	 * event if this is an instance that wasn't previously advertising. If
	 * a failure occurs in the requests we initiated, we will remove the
	 * instance again in add_advertising_complete
	 */
	if (adv_instance->pending)
		mgmt_advertising_added(sk, hdev, cp->instance);

	goto unlock;

clear_new_instance:
	hci_remove_adv_instance(hdev, cp->instance);

unlock:
	hci_dev_unlock(hdev);

	return err;
}

static void remove_advertising_complete(struct hci_dev *hdev, u8 status,
					u16 opcode)
{
	struct mgmt_pending_cmd *cmd;
	struct mgmt_cp_remove_advertising *cp;
	struct mgmt_rp_remove_advertising rp;

	bt_dev_dbg(hdev, "status %d", status);

	hci_dev_lock(hdev);

	/* A failure status here only means that we failed to disable
	 * advertising. Otherwise, the advertising instance has been removed,
	 * so report success.
	 */
	cmd = pending_find(MGMT_OP_REMOVE_ADVERTISING, hdev);
	if (!cmd)
		goto unlock;

	cp = cmd->param;
	rp.instance = cp->instance;

	mgmt_cmd_complete(cmd->sk, cmd->index, cmd->opcode, MGMT_STATUS_SUCCESS,
			  &rp, sizeof(rp));
	mgmt_pending_remove(cmd);

unlock:
	hci_dev_unlock(hdev);
}

static int remove_advertising(struct sock *sk, struct hci_dev *hdev,
			      void *data, u16 data_len)
{
	struct mgmt_cp_remove_advertising *cp = data;
	struct mgmt_rp_remove_advertising rp;
	struct mgmt_pending_cmd *cmd;
	struct hci_request req;
	int err;

	bt_dev_dbg(hdev, "sock %p", sk);

	/* Enabling the experimental LL Privay support disables support for
	 * advertising.
	 */
	if (hci_dev_test_flag(hdev, HCI_ENABLE_LL_PRIVACY))
		return mgmt_cmd_status(sk, hdev->id, MGMT_OP_SET_ADVERTISING,
				       MGMT_STATUS_NOT_SUPPORTED);

	hci_dev_lock(hdev);

	if (cp->instance && !hci_find_adv_instance(hdev, cp->instance)) {
		err = mgmt_cmd_status(sk, hdev->id,
				      MGMT_OP_REMOVE_ADVERTISING,
				      MGMT_STATUS_INVALID_PARAMS);
		goto unlock;
	}

	if (pending_find(MGMT_OP_ADD_ADVERTISING, hdev) ||
	    pending_find(MGMT_OP_REMOVE_ADVERTISING, hdev) ||
	    pending_find(MGMT_OP_SET_LE, hdev)) {
		err = mgmt_cmd_status(sk, hdev->id, MGMT_OP_REMOVE_ADVERTISING,
				      MGMT_STATUS_BUSY);
		goto unlock;
	}

	if (list_empty(&hdev->adv_instances)) {
		err = mgmt_cmd_status(sk, hdev->id, MGMT_OP_REMOVE_ADVERTISING,
				      MGMT_STATUS_INVALID_PARAMS);
		goto unlock;
	}

	hci_req_init(&req, hdev);

	/* If we use extended advertising, instance is disabled and removed */
	if (ext_adv_capable(hdev)) {
		__hci_req_disable_ext_adv_instance(&req, cp->instance);
		__hci_req_remove_ext_adv_instance(&req, cp->instance);
	}

	hci_req_clear_adv_instance(hdev, sk, &req, cp->instance, true);

	if (list_empty(&hdev->adv_instances))
		__hci_req_disable_advertising(&req);

	/* If no HCI commands have been collected so far or the HCI_ADVERTISING
	 * flag is set or the device isn't powered then we have no HCI
	 * communication to make. Simply return.
	 */
	if (skb_queue_empty(&req.cmd_q) ||
	    !hdev_is_powered(hdev) ||
	    hci_dev_test_flag(hdev, HCI_ADVERTISING)) {
		hci_req_purge(&req);
		rp.instance = cp->instance;
		err = mgmt_cmd_complete(sk, hdev->id,
					MGMT_OP_REMOVE_ADVERTISING,
					MGMT_STATUS_SUCCESS, &rp, sizeof(rp));
		goto unlock;
	}

	cmd = mgmt_pending_add(sk, MGMT_OP_REMOVE_ADVERTISING, hdev, data,
			       data_len);
	if (!cmd) {
		err = -ENOMEM;
		goto unlock;
	}

	err = hci_req_run(&req, remove_advertising_complete);
	if (err < 0)
		mgmt_pending_remove(cmd);

unlock:
	hci_dev_unlock(hdev);

	return err;
}

static int get_adv_size_info(struct sock *sk, struct hci_dev *hdev,
			     void *data, u16 data_len)
{
	struct mgmt_cp_get_adv_size_info *cp = data;
	struct mgmt_rp_get_adv_size_info rp;
	u32 flags, supported_flags;
	int err;

	bt_dev_dbg(hdev, "sock %p", sk);

	if (!lmp_le_capable(hdev))
		return mgmt_cmd_status(sk, hdev->id, MGMT_OP_GET_ADV_SIZE_INFO,
				       MGMT_STATUS_REJECTED);

	if (cp->instance < 1 || cp->instance > hdev->le_num_of_adv_sets)
		return mgmt_cmd_status(sk, hdev->id, MGMT_OP_GET_ADV_SIZE_INFO,
				       MGMT_STATUS_INVALID_PARAMS);

	flags = __le32_to_cpu(cp->flags);

	/* The current implementation only supports a subset of the specified
	 * flags.
	 */
	supported_flags = get_supported_adv_flags(hdev);
	if (flags & ~supported_flags)
		return mgmt_cmd_status(sk, hdev->id, MGMT_OP_GET_ADV_SIZE_INFO,
				       MGMT_STATUS_INVALID_PARAMS);

	rp.instance = cp->instance;
	rp.flags = cp->flags;
	rp.max_adv_data_len = tlv_data_max_len(hdev, flags, true);
	rp.max_scan_rsp_len = tlv_data_max_len(hdev, flags, false);

	err = mgmt_cmd_complete(sk, hdev->id, MGMT_OP_GET_ADV_SIZE_INFO,
				MGMT_STATUS_SUCCESS, &rp, sizeof(rp));

	return err;
}

static const struct hci_mgmt_handler mgmt_handlers[] = {
	{ NULL }, /* 0x0000 (no command) */
	{ read_version,            MGMT_READ_VERSION_SIZE,
						HCI_MGMT_NO_HDEV |
						HCI_MGMT_UNTRUSTED },
	{ read_commands,           MGMT_READ_COMMANDS_SIZE,
						HCI_MGMT_NO_HDEV |
						HCI_MGMT_UNTRUSTED },
	{ read_index_list,         MGMT_READ_INDEX_LIST_SIZE,
						HCI_MGMT_NO_HDEV |
						HCI_MGMT_UNTRUSTED },
	{ read_controller_info,    MGMT_READ_INFO_SIZE,
						HCI_MGMT_UNTRUSTED },
	{ set_powered,             MGMT_SETTING_SIZE },
	{ set_discoverable,        MGMT_SET_DISCOVERABLE_SIZE },
	{ set_connectable,         MGMT_SETTING_SIZE },
	{ set_fast_connectable,    MGMT_SETTING_SIZE },
	{ set_bondable,            MGMT_SETTING_SIZE },
	{ set_link_security,       MGMT_SETTING_SIZE },
	{ set_ssp,                 MGMT_SETTING_SIZE },
	{ set_hs,                  MGMT_SETTING_SIZE },
	{ set_le,                  MGMT_SETTING_SIZE },
	{ set_dev_class,           MGMT_SET_DEV_CLASS_SIZE },
	{ set_local_name,          MGMT_SET_LOCAL_NAME_SIZE },
	{ add_uuid,                MGMT_ADD_UUID_SIZE },
	{ remove_uuid,             MGMT_REMOVE_UUID_SIZE },
	{ load_link_keys,          MGMT_LOAD_LINK_KEYS_SIZE,
						HCI_MGMT_VAR_LEN },
	{ load_long_term_keys,     MGMT_LOAD_LONG_TERM_KEYS_SIZE,
						HCI_MGMT_VAR_LEN },
	{ disconnect,              MGMT_DISCONNECT_SIZE },
	{ get_connections,         MGMT_GET_CONNECTIONS_SIZE },
	{ pin_code_reply,          MGMT_PIN_CODE_REPLY_SIZE },
	{ pin_code_neg_reply,      MGMT_PIN_CODE_NEG_REPLY_SIZE },
	{ set_io_capability,       MGMT_SET_IO_CAPABILITY_SIZE },
	{ pair_device,             MGMT_PAIR_DEVICE_SIZE },
	{ cancel_pair_device,      MGMT_CANCEL_PAIR_DEVICE_SIZE },
	{ unpair_device,           MGMT_UNPAIR_DEVICE_SIZE },
	{ user_confirm_reply,      MGMT_USER_CONFIRM_REPLY_SIZE },
	{ user_confirm_neg_reply,  MGMT_USER_CONFIRM_NEG_REPLY_SIZE },
	{ user_passkey_reply,      MGMT_USER_PASSKEY_REPLY_SIZE },
	{ user_passkey_neg_reply,  MGMT_USER_PASSKEY_NEG_REPLY_SIZE },
	{ read_local_oob_data,     MGMT_READ_LOCAL_OOB_DATA_SIZE },
	{ add_remote_oob_data,     MGMT_ADD_REMOTE_OOB_DATA_SIZE,
						HCI_MGMT_VAR_LEN },
	{ remove_remote_oob_data,  MGMT_REMOVE_REMOTE_OOB_DATA_SIZE },
	{ start_discovery,         MGMT_START_DISCOVERY_SIZE },
	{ stop_discovery,          MGMT_STOP_DISCOVERY_SIZE },
	{ confirm_name,            MGMT_CONFIRM_NAME_SIZE },
	{ block_device,            MGMT_BLOCK_DEVICE_SIZE },
	{ unblock_device,          MGMT_UNBLOCK_DEVICE_SIZE },
	{ set_device_id,           MGMT_SET_DEVICE_ID_SIZE },
	{ set_advertising,         MGMT_SETTING_SIZE },
	{ set_bredr,               MGMT_SETTING_SIZE },
	{ set_static_address,      MGMT_SET_STATIC_ADDRESS_SIZE },
	{ set_scan_params,         MGMT_SET_SCAN_PARAMS_SIZE },
	{ set_secure_conn,         MGMT_SETTING_SIZE },
	{ set_debug_keys,          MGMT_SETTING_SIZE },
	{ set_privacy,             MGMT_SET_PRIVACY_SIZE },
	{ load_irks,               MGMT_LOAD_IRKS_SIZE,
						HCI_MGMT_VAR_LEN },
	{ get_conn_info,           MGMT_GET_CONN_INFO_SIZE },
	{ get_clock_info,          MGMT_GET_CLOCK_INFO_SIZE },
	{ add_device,              MGMT_ADD_DEVICE_SIZE },
	{ remove_device,           MGMT_REMOVE_DEVICE_SIZE },
	{ load_conn_param,         MGMT_LOAD_CONN_PARAM_SIZE,
						HCI_MGMT_VAR_LEN },
	{ read_unconf_index_list,  MGMT_READ_UNCONF_INDEX_LIST_SIZE,
						HCI_MGMT_NO_HDEV |
						HCI_MGMT_UNTRUSTED },
	{ read_config_info,        MGMT_READ_CONFIG_INFO_SIZE,
						HCI_MGMT_UNCONFIGURED |
						HCI_MGMT_UNTRUSTED },
	{ set_external_config,     MGMT_SET_EXTERNAL_CONFIG_SIZE,
						HCI_MGMT_UNCONFIGURED },
	{ set_public_address,      MGMT_SET_PUBLIC_ADDRESS_SIZE,
						HCI_MGMT_UNCONFIGURED },
	{ start_service_discovery, MGMT_START_SERVICE_DISCOVERY_SIZE,
						HCI_MGMT_VAR_LEN },
	{ read_local_oob_ext_data, MGMT_READ_LOCAL_OOB_EXT_DATA_SIZE },
	{ read_ext_index_list,     MGMT_READ_EXT_INDEX_LIST_SIZE,
						HCI_MGMT_NO_HDEV |
						HCI_MGMT_UNTRUSTED },
	{ read_adv_features,       MGMT_READ_ADV_FEATURES_SIZE },
	{ add_advertising,	   MGMT_ADD_ADVERTISING_SIZE,
						HCI_MGMT_VAR_LEN },
	{ remove_advertising,	   MGMT_REMOVE_ADVERTISING_SIZE },
	{ get_adv_size_info,       MGMT_GET_ADV_SIZE_INFO_SIZE },
	{ start_limited_discovery, MGMT_START_DISCOVERY_SIZE },
	{ read_ext_controller_info,MGMT_READ_EXT_INFO_SIZE,
						HCI_MGMT_UNTRUSTED },
	{ set_appearance,	   MGMT_SET_APPEARANCE_SIZE },
	{ get_phy_configuration,   MGMT_GET_PHY_CONFIGURATION_SIZE },
	{ set_phy_configuration,   MGMT_SET_PHY_CONFIGURATION_SIZE },
	{ set_blocked_keys,	   MGMT_OP_SET_BLOCKED_KEYS_SIZE,
						HCI_MGMT_VAR_LEN },
	{ set_wideband_speech,	   MGMT_SETTING_SIZE },
	{ read_controller_cap,     MGMT_READ_CONTROLLER_CAP_SIZE,
						HCI_MGMT_UNTRUSTED },
	{ read_exp_features_info,  MGMT_READ_EXP_FEATURES_INFO_SIZE,
						HCI_MGMT_UNTRUSTED |
						HCI_MGMT_HDEV_OPTIONAL },
	{ set_exp_feature,         MGMT_SET_EXP_FEATURE_SIZE,
						HCI_MGMT_VAR_LEN |
						HCI_MGMT_HDEV_OPTIONAL },
	{ read_def_system_config,  MGMT_READ_DEF_SYSTEM_CONFIG_SIZE,
						HCI_MGMT_UNTRUSTED },
	{ set_def_system_config,   MGMT_SET_DEF_SYSTEM_CONFIG_SIZE,
						HCI_MGMT_VAR_LEN },
	{ read_def_runtime_config, MGMT_READ_DEF_RUNTIME_CONFIG_SIZE,
						HCI_MGMT_UNTRUSTED },
	{ set_def_runtime_config,  MGMT_SET_DEF_RUNTIME_CONFIG_SIZE,
						HCI_MGMT_VAR_LEN },
	{ get_device_flags,        MGMT_GET_DEVICE_FLAGS_SIZE },
	{ set_device_flags,        MGMT_SET_DEVICE_FLAGS_SIZE },
	{ read_adv_mon_features,   MGMT_READ_ADV_MONITOR_FEATURES_SIZE },
	{ add_adv_patterns_monitor,MGMT_ADD_ADV_PATTERNS_MONITOR_SIZE,
						HCI_MGMT_VAR_LEN },
	{ remove_adv_monitor,      MGMT_REMOVE_ADV_MONITOR_SIZE },
	{ add_ext_adv_params,      MGMT_ADD_EXT_ADV_PARAMS_MIN_SIZE,
						HCI_MGMT_VAR_LEN },
	{ add_ext_adv_data,        MGMT_ADD_EXT_ADV_DATA_SIZE,
						HCI_MGMT_VAR_LEN },
	{ add_adv_patterns_monitor_rssi,
				   MGMT_ADD_ADV_PATTERNS_MONITOR_RSSI_SIZE,
						HCI_MGMT_VAR_LEN },
};

void mgmt_index_added(struct hci_dev *hdev)
{
	struct mgmt_ev_ext_index ev;

	if (test_bit(HCI_QUIRK_RAW_DEVICE, &hdev->quirks))
		return;

	switch (hdev->dev_type) {
	case HCI_PRIMARY:
		if (hci_dev_test_flag(hdev, HCI_UNCONFIGURED)) {
			mgmt_index_event(MGMT_EV_UNCONF_INDEX_ADDED, hdev,
					 NULL, 0, HCI_MGMT_UNCONF_INDEX_EVENTS);
			ev.type = 0x01;
		} else {
			mgmt_index_event(MGMT_EV_INDEX_ADDED, hdev, NULL, 0,
					 HCI_MGMT_INDEX_EVENTS);
			ev.type = 0x00;
		}
		break;
	case HCI_AMP:
		ev.type = 0x02;
		break;
	default:
		return;
	}

	ev.bus = hdev->bus;

	mgmt_index_event(MGMT_EV_EXT_INDEX_ADDED, hdev, &ev, sizeof(ev),
			 HCI_MGMT_EXT_INDEX_EVENTS);
}

void mgmt_index_removed(struct hci_dev *hdev)
{
	struct mgmt_ev_ext_index ev;
	u8 status = MGMT_STATUS_INVALID_INDEX;

	if (test_bit(HCI_QUIRK_RAW_DEVICE, &hdev->quirks))
		return;

	switch (hdev->dev_type) {
	case HCI_PRIMARY:
		mgmt_pending_foreach(0, hdev, cmd_complete_rsp, &status);

		if (hci_dev_test_flag(hdev, HCI_UNCONFIGURED)) {
			mgmt_index_event(MGMT_EV_UNCONF_INDEX_REMOVED, hdev,
					 NULL, 0, HCI_MGMT_UNCONF_INDEX_EVENTS);
			ev.type = 0x01;
		} else {
			mgmt_index_event(MGMT_EV_INDEX_REMOVED, hdev, NULL, 0,
					 HCI_MGMT_INDEX_EVENTS);
			ev.type = 0x00;
		}
		break;
	case HCI_AMP:
		ev.type = 0x02;
		break;
	default:
		return;
	}

	ev.bus = hdev->bus;

	mgmt_index_event(MGMT_EV_EXT_INDEX_REMOVED, hdev, &ev, sizeof(ev),
			 HCI_MGMT_EXT_INDEX_EVENTS);
}

/* This function requires the caller holds hdev->lock */
static void restart_le_actions(struct hci_dev *hdev)
{
	struct hci_conn_params *p;

	list_for_each_entry(p, &hdev->le_conn_params, list) {
		/* Needed for AUTO_OFF case where might not "really"
		 * have been powered off.
		 */
		list_del_init(&p->action);

		switch (p->auto_connect) {
		case HCI_AUTO_CONN_DIRECT:
		case HCI_AUTO_CONN_ALWAYS:
			list_add(&p->action, &hdev->pend_le_conns);
			break;
		case HCI_AUTO_CONN_REPORT:
			list_add(&p->action, &hdev->pend_le_reports);
			break;
		default:
			break;
		}
	}
}

void mgmt_power_on(struct hci_dev *hdev, int err)
{
	struct cmd_lookup match = { NULL, hdev };

	bt_dev_dbg(hdev, "err %d", err);

	hci_dev_lock(hdev);

	if (!err) {
		restart_le_actions(hdev);
		hci_update_background_scan(hdev);
	}

	mgmt_pending_foreach(MGMT_OP_SET_POWERED, hdev, settings_rsp, &match);

	new_settings(hdev, match.sk);

	if (match.sk)
		sock_put(match.sk);

	hci_dev_unlock(hdev);
}

void __mgmt_power_off(struct hci_dev *hdev)
{
	struct cmd_lookup match = { NULL, hdev };
	u8 status, zero_cod[] = { 0, 0, 0 };

	mgmt_pending_foreach(MGMT_OP_SET_POWERED, hdev, settings_rsp, &match);

	/* If the power off is because of hdev unregistration let
	 * use the appropriate INVALID_INDEX status. Otherwise use
	 * NOT_POWERED. We cover both scenarios here since later in
	 * mgmt_index_removed() any hci_conn callbacks will have already
	 * been triggered, potentially causing misleading DISCONNECTED
	 * status responses.
	 */
	if (hci_dev_test_flag(hdev, HCI_UNREGISTER))
		status = MGMT_STATUS_INVALID_INDEX;
	else
		status = MGMT_STATUS_NOT_POWERED;

	mgmt_pending_foreach(0, hdev, cmd_complete_rsp, &status);

	if (memcmp(hdev->dev_class, zero_cod, sizeof(zero_cod)) != 0) {
		mgmt_limited_event(MGMT_EV_CLASS_OF_DEV_CHANGED, hdev,
				   zero_cod, sizeof(zero_cod),
				   HCI_MGMT_DEV_CLASS_EVENTS, NULL);
		ext_info_changed(hdev, NULL);
	}

	new_settings(hdev, match.sk);

	if (match.sk)
		sock_put(match.sk);
}

void mgmt_set_powered_failed(struct hci_dev *hdev, int err)
{
	struct mgmt_pending_cmd *cmd;
	u8 status;

	cmd = pending_find(MGMT_OP_SET_POWERED, hdev);
	if (!cmd)
		return;

	if (err == -ERFKILL)
		status = MGMT_STATUS_RFKILLED;
	else
		status = MGMT_STATUS_FAILED;

	mgmt_cmd_status(cmd->sk, hdev->id, MGMT_OP_SET_POWERED, status);

	mgmt_pending_remove(cmd);
}

void mgmt_new_link_key(struct hci_dev *hdev, struct link_key *key,
		       bool persistent)
{
	struct mgmt_ev_new_link_key ev;

	memset(&ev, 0, sizeof(ev));

	ev.store_hint = persistent;
	bacpy(&ev.key.addr.bdaddr, &key->bdaddr);
	ev.key.addr.type = BDADDR_BREDR;
	ev.key.type = key->type;
	memcpy(ev.key.val, key->val, HCI_LINK_KEY_SIZE);
	ev.key.pin_len = key->pin_len;

	mgmt_event(MGMT_EV_NEW_LINK_KEY, hdev, &ev, sizeof(ev), NULL);
}

static u8 mgmt_ltk_type(struct smp_ltk *ltk)
{
	switch (ltk->type) {
	case SMP_LTK:
	case SMP_LTK_SLAVE:
		if (ltk->authenticated)
			return MGMT_LTK_AUTHENTICATED;
		return MGMT_LTK_UNAUTHENTICATED;
	case SMP_LTK_P256:
		if (ltk->authenticated)
			return MGMT_LTK_P256_AUTH;
		return MGMT_LTK_P256_UNAUTH;
	case SMP_LTK_P256_DEBUG:
		return MGMT_LTK_P256_DEBUG;
	}

	return MGMT_LTK_UNAUTHENTICATED;
}

void mgmt_new_ltk(struct hci_dev *hdev, struct smp_ltk *key, bool persistent)
{
	struct mgmt_ev_new_long_term_key ev;

	memset(&ev, 0, sizeof(ev));

	/* Devices using resolvable or non-resolvable random addresses
	 * without providing an identity resolving key don't require
	 * to store long term keys. Their addresses will change the
	 * next time around.
	 *
	 * Only when a remote device provides an identity address
	 * make sure the long term key is stored. If the remote
	 * identity is known, the long term keys are internally
	 * mapped to the identity address. So allow static random
	 * and public addresses here.
	 */
	if (key->bdaddr_type == ADDR_LE_DEV_RANDOM &&
	    (key->bdaddr.b[5] & 0xc0) != 0xc0)
		ev.store_hint = 0x00;
	else
		ev.store_hint = persistent;

	bacpy(&ev.key.addr.bdaddr, &key->bdaddr);
	ev.key.addr.type = link_to_bdaddr(LE_LINK, key->bdaddr_type);
	ev.key.type = mgmt_ltk_type(key);
	ev.key.enc_size = key->enc_size;
	ev.key.ediv = key->ediv;
	ev.key.rand = key->rand;

	if (key->type == SMP_LTK)
		ev.key.master = 1;

	/* Make sure we copy only the significant bytes based on the
	 * encryption key size, and set the rest of the value to zeroes.
	 */
	memcpy(ev.key.val, key->val, key->enc_size);
	memset(ev.key.val + key->enc_size, 0,
	       sizeof(ev.key.val) - key->enc_size);

	mgmt_event(MGMT_EV_NEW_LONG_TERM_KEY, hdev, &ev, sizeof(ev), NULL);
}

void mgmt_new_irk(struct hci_dev *hdev, struct smp_irk *irk, bool persistent)
{
	struct mgmt_ev_new_irk ev;

	memset(&ev, 0, sizeof(ev));

	ev.store_hint = persistent;

	bacpy(&ev.rpa, &irk->rpa);
	bacpy(&ev.irk.addr.bdaddr, &irk->bdaddr);
	ev.irk.addr.type = link_to_bdaddr(LE_LINK, irk->addr_type);
	memcpy(ev.irk.val, irk->val, sizeof(irk->val));

	mgmt_event(MGMT_EV_NEW_IRK, hdev, &ev, sizeof(ev), NULL);
}

void mgmt_new_csrk(struct hci_dev *hdev, struct smp_csrk *csrk,
		   bool persistent)
{
	struct mgmt_ev_new_csrk ev;

	memset(&ev, 0, sizeof(ev));

	/* Devices using resolvable or non-resolvable random addresses
	 * without providing an identity resolving key don't require
	 * to store signature resolving keys. Their addresses will change
	 * the next time around.
	 *
	 * Only when a remote device provides an identity address
	 * make sure the signature resolving key is stored. So allow
	 * static random and public addresses here.
	 */
	if (csrk->bdaddr_type == ADDR_LE_DEV_RANDOM &&
	    (csrk->bdaddr.b[5] & 0xc0) != 0xc0)
		ev.store_hint = 0x00;
	else
		ev.store_hint = persistent;

	bacpy(&ev.key.addr.bdaddr, &csrk->bdaddr);
	ev.key.addr.type = link_to_bdaddr(LE_LINK, csrk->bdaddr_type);
	ev.key.type = csrk->type;
	memcpy(ev.key.val, csrk->val, sizeof(csrk->val));

	mgmt_event(MGMT_EV_NEW_CSRK, hdev, &ev, sizeof(ev), NULL);
}

void mgmt_new_conn_param(struct hci_dev *hdev, bdaddr_t *bdaddr,
			 u8 bdaddr_type, u8 store_hint, u16 min_interval,
			 u16 max_interval, u16 latency, u16 timeout)
{
	struct mgmt_ev_new_conn_param ev;

	if (!hci_is_identity_address(bdaddr, bdaddr_type))
		return;

	memset(&ev, 0, sizeof(ev));
	bacpy(&ev.addr.bdaddr, bdaddr);
	ev.addr.type = link_to_bdaddr(LE_LINK, bdaddr_type);
	ev.store_hint = store_hint;
	ev.min_interval = cpu_to_le16(min_interval);
	ev.max_interval = cpu_to_le16(max_interval);
	ev.latency = cpu_to_le16(latency);
	ev.timeout = cpu_to_le16(timeout);

	mgmt_event(MGMT_EV_NEW_CONN_PARAM, hdev, &ev, sizeof(ev), NULL);
}

void mgmt_device_connected(struct hci_dev *hdev, struct hci_conn *conn,
			   u32 flags, u8 *name, u8 name_len)
{
	char buf[512];
	struct mgmt_ev_device_connected *ev = (void *) buf;
	u16 eir_len = 0;

	bacpy(&ev->addr.bdaddr, &conn->dst);
	ev->addr.type = link_to_bdaddr(conn->type, conn->dst_type);

	ev->flags = __cpu_to_le32(flags);

	/* We must ensure that the EIR Data fields are ordered and
	 * unique. Keep it simple for now and avoid the problem by not
	 * adding any BR/EDR data to the LE adv.
	 */
	if (conn->le_adv_data_len > 0) {
		memcpy(&ev->eir[eir_len],
		       conn->le_adv_data, conn->le_adv_data_len);
		eir_len = conn->le_adv_data_len;
	} else {
		if (name_len > 0)
			eir_len = eir_append_data(ev->eir, 0, EIR_NAME_COMPLETE,
						  name, name_len);

		if (memcmp(conn->dev_class, "\0\0\0", 3) != 0)
			eir_len = eir_append_data(ev->eir, eir_len,
						  EIR_CLASS_OF_DEV,
						  conn->dev_class, 3);
	}

	ev->eir_len = cpu_to_le16(eir_len);

	mgmt_event(MGMT_EV_DEVICE_CONNECTED, hdev, buf,
		    sizeof(*ev) + eir_len, NULL);
}

static void disconnect_rsp(struct mgmt_pending_cmd *cmd, void *data)
{
	struct sock **sk = data;

	cmd->cmd_complete(cmd, 0);

	*sk = cmd->sk;
	sock_hold(*sk);

	mgmt_pending_remove(cmd);
}

static void unpair_device_rsp(struct mgmt_pending_cmd *cmd, void *data)
{
	struct hci_dev *hdev = data;
	struct mgmt_cp_unpair_device *cp = cmd->param;

	device_unpaired(hdev, &cp->addr.bdaddr, cp->addr.type, cmd->sk);

	cmd->cmd_complete(cmd, 0);
	mgmt_pending_remove(cmd);
}

bool mgmt_powering_down(struct hci_dev *hdev)
{
	struct mgmt_pending_cmd *cmd;
	struct mgmt_mode *cp;

	cmd = pending_find(MGMT_OP_SET_POWERED, hdev);
	if (!cmd)
		return false;

	cp = cmd->param;
	if (!cp->val)
		return true;

	return false;
}

void mgmt_device_disconnected(struct hci_dev *hdev, bdaddr_t *bdaddr,
			      u8 link_type, u8 addr_type, u8 reason,
			      bool mgmt_connected)
{
	struct mgmt_ev_device_disconnected ev;
	struct sock *sk = NULL;

	/* The connection is still in hci_conn_hash so test for 1
	 * instead of 0 to know if this is the last one.
	 */
	if (mgmt_powering_down(hdev) && hci_conn_count(hdev) == 1) {
		cancel_delayed_work(&hdev->power_off);
		queue_work(hdev->req_workqueue, &hdev->power_off.work);
	}

	if (!mgmt_connected)
		return;

	if (link_type != ACL_LINK && link_type != LE_LINK)
		return;

	mgmt_pending_foreach(MGMT_OP_DISCONNECT, hdev, disconnect_rsp, &sk);

	bacpy(&ev.addr.bdaddr, bdaddr);
	ev.addr.type = link_to_bdaddr(link_type, addr_type);
	ev.reason = reason;

	/* Report disconnects due to suspend */
	if (hdev->suspended)
		ev.reason = MGMT_DEV_DISCONN_LOCAL_HOST_SUSPEND;

	mgmt_event(MGMT_EV_DEVICE_DISCONNECTED, hdev, &ev, sizeof(ev), sk);

	if (sk)
		sock_put(sk);

	mgmt_pending_foreach(MGMT_OP_UNPAIR_DEVICE, hdev, unpair_device_rsp,
			     hdev);
}

void mgmt_disconnect_failed(struct hci_dev *hdev, bdaddr_t *bdaddr,
			    u8 link_type, u8 addr_type, u8 status)
{
	u8 bdaddr_type = link_to_bdaddr(link_type, addr_type);
	struct mgmt_cp_disconnect *cp;
	struct mgmt_pending_cmd *cmd;

	mgmt_pending_foreach(MGMT_OP_UNPAIR_DEVICE, hdev, unpair_device_rsp,
			     hdev);

	cmd = pending_find(MGMT_OP_DISCONNECT, hdev);
	if (!cmd)
		return;

	cp = cmd->param;

	if (bacmp(bdaddr, &cp->addr.bdaddr))
		return;

	if (cp->addr.type != bdaddr_type)
		return;

	cmd->cmd_complete(cmd, mgmt_status(status));
	mgmt_pending_remove(cmd);
}

void mgmt_connect_failed(struct hci_dev *hdev, bdaddr_t *bdaddr, u8 link_type,
			 u8 addr_type, u8 status)
{
	struct mgmt_ev_connect_failed ev;

	/* The connection is still in hci_conn_hash so test for 1
	 * instead of 0 to know if this is the last one.
	 */
	if (mgmt_powering_down(hdev) && hci_conn_count(hdev) == 1) {
		cancel_delayed_work(&hdev->power_off);
		queue_work(hdev->req_workqueue, &hdev->power_off.work);
	}

	bacpy(&ev.addr.bdaddr, bdaddr);
	ev.addr.type = link_to_bdaddr(link_type, addr_type);
	ev.status = mgmt_status(status);

	mgmt_event(MGMT_EV_CONNECT_FAILED, hdev, &ev, sizeof(ev), NULL);
}

void mgmt_pin_code_request(struct hci_dev *hdev, bdaddr_t *bdaddr, u8 secure)
{
	struct mgmt_ev_pin_code_request ev;

	bacpy(&ev.addr.bdaddr, bdaddr);
	ev.addr.type = BDADDR_BREDR;
	ev.secure = secure;

	mgmt_event(MGMT_EV_PIN_CODE_REQUEST, hdev, &ev, sizeof(ev), NULL);
}

void mgmt_pin_code_reply_complete(struct hci_dev *hdev, bdaddr_t *bdaddr,
				  u8 status)
{
	struct mgmt_pending_cmd *cmd;

	cmd = pending_find(MGMT_OP_PIN_CODE_REPLY, hdev);
	if (!cmd)
		return;

	cmd->cmd_complete(cmd, mgmt_status(status));
	mgmt_pending_remove(cmd);
}

void mgmt_pin_code_neg_reply_complete(struct hci_dev *hdev, bdaddr_t *bdaddr,
				      u8 status)
{
	struct mgmt_pending_cmd *cmd;

	cmd = pending_find(MGMT_OP_PIN_CODE_NEG_REPLY, hdev);
	if (!cmd)
		return;

	cmd->cmd_complete(cmd, mgmt_status(status));
	mgmt_pending_remove(cmd);
}

int mgmt_user_confirm_request(struct hci_dev *hdev, bdaddr_t *bdaddr,
			      u8 link_type, u8 addr_type, u32 value,
			      u8 confirm_hint)
{
	struct mgmt_ev_user_confirm_request ev;

	bt_dev_dbg(hdev, "bdaddr %pMR", bdaddr);

	bacpy(&ev.addr.bdaddr, bdaddr);
	ev.addr.type = link_to_bdaddr(link_type, addr_type);
	ev.confirm_hint = confirm_hint;
	ev.value = cpu_to_le32(value);

	return mgmt_event(MGMT_EV_USER_CONFIRM_REQUEST, hdev, &ev, sizeof(ev),
			  NULL);
}

int mgmt_user_passkey_request(struct hci_dev *hdev, bdaddr_t *bdaddr,
			      u8 link_type, u8 addr_type)
{
	struct mgmt_ev_user_passkey_request ev;

	bt_dev_dbg(hdev, "bdaddr %pMR", bdaddr);

	bacpy(&ev.addr.bdaddr, bdaddr);
	ev.addr.type = link_to_bdaddr(link_type, addr_type);

	return mgmt_event(MGMT_EV_USER_PASSKEY_REQUEST, hdev, &ev, sizeof(ev),
			  NULL);
}

static int user_pairing_resp_complete(struct hci_dev *hdev, bdaddr_t *bdaddr,
				      u8 link_type, u8 addr_type, u8 status,
				      u8 opcode)
{
	struct mgmt_pending_cmd *cmd;

	cmd = pending_find(opcode, hdev);
	if (!cmd)
		return -ENOENT;

	cmd->cmd_complete(cmd, mgmt_status(status));
	mgmt_pending_remove(cmd);

	return 0;
}

int mgmt_user_confirm_reply_complete(struct hci_dev *hdev, bdaddr_t *bdaddr,
				     u8 link_type, u8 addr_type, u8 status)
{
	return user_pairing_resp_complete(hdev, bdaddr, link_type, addr_type,
					  status, MGMT_OP_USER_CONFIRM_REPLY);
}

int mgmt_user_confirm_neg_reply_complete(struct hci_dev *hdev, bdaddr_t *bdaddr,
					 u8 link_type, u8 addr_type, u8 status)
{
	return user_pairing_resp_complete(hdev, bdaddr, link_type, addr_type,
					  status,
					  MGMT_OP_USER_CONFIRM_NEG_REPLY);
}

int mgmt_user_passkey_reply_complete(struct hci_dev *hdev, bdaddr_t *bdaddr,
				     u8 link_type, u8 addr_type, u8 status)
{
	return user_pairing_resp_complete(hdev, bdaddr, link_type, addr_type,
					  status, MGMT_OP_USER_PASSKEY_REPLY);
}

int mgmt_user_passkey_neg_reply_complete(struct hci_dev *hdev, bdaddr_t *bdaddr,
					 u8 link_type, u8 addr_type, u8 status)
{
	return user_pairing_resp_complete(hdev, bdaddr, link_type, addr_type,
					  status,
					  MGMT_OP_USER_PASSKEY_NEG_REPLY);
}

int mgmt_user_passkey_notify(struct hci_dev *hdev, bdaddr_t *bdaddr,
			     u8 link_type, u8 addr_type, u32 passkey,
			     u8 entered)
{
	struct mgmt_ev_passkey_notify ev;

	bt_dev_dbg(hdev, "bdaddr %pMR", bdaddr);

	bacpy(&ev.addr.bdaddr, bdaddr);
	ev.addr.type = link_to_bdaddr(link_type, addr_type);
	ev.passkey = __cpu_to_le32(passkey);
	ev.entered = entered;

	return mgmt_event(MGMT_EV_PASSKEY_NOTIFY, hdev, &ev, sizeof(ev), NULL);
}

void mgmt_auth_failed(struct hci_conn *conn, u8 hci_status)
{
	struct mgmt_ev_auth_failed ev;
	struct mgmt_pending_cmd *cmd;
	u8 status = mgmt_status(hci_status);

	bacpy(&ev.addr.bdaddr, &conn->dst);
	ev.addr.type = link_to_bdaddr(conn->type, conn->dst_type);
	ev.status = status;

	cmd = find_pairing(conn);

	mgmt_event(MGMT_EV_AUTH_FAILED, conn->hdev, &ev, sizeof(ev),
		    cmd ? cmd->sk : NULL);

	if (cmd) {
		cmd->cmd_complete(cmd, status);
		mgmt_pending_remove(cmd);
	}
}

void mgmt_auth_enable_complete(struct hci_dev *hdev, u8 status)
{
	struct cmd_lookup match = { NULL, hdev };
	bool changed;

	if (status) {
		u8 mgmt_err = mgmt_status(status);
		mgmt_pending_foreach(MGMT_OP_SET_LINK_SECURITY, hdev,
				     cmd_status_rsp, &mgmt_err);
		return;
	}

	if (test_bit(HCI_AUTH, &hdev->flags))
		changed = !hci_dev_test_and_set_flag(hdev, HCI_LINK_SECURITY);
	else
		changed = hci_dev_test_and_clear_flag(hdev, HCI_LINK_SECURITY);

	mgmt_pending_foreach(MGMT_OP_SET_LINK_SECURITY, hdev, settings_rsp,
			     &match);

	if (changed)
		new_settings(hdev, match.sk);

	if (match.sk)
		sock_put(match.sk);
}

static void clear_eir(struct hci_request *req)
{
	struct hci_dev *hdev = req->hdev;
	struct hci_cp_write_eir cp;

	if (!lmp_ext_inq_capable(hdev))
		return;

	memset(hdev->eir, 0, sizeof(hdev->eir));

	memset(&cp, 0, sizeof(cp));

	hci_req_add(req, HCI_OP_WRITE_EIR, sizeof(cp), &cp);
}

void mgmt_ssp_enable_complete(struct hci_dev *hdev, u8 enable, u8 status)
{
	struct cmd_lookup match = { NULL, hdev };
	struct hci_request req;
	bool changed = false;

	if (status) {
		u8 mgmt_err = mgmt_status(status);

		if (enable && hci_dev_test_and_clear_flag(hdev,
							  HCI_SSP_ENABLED)) {
			hci_dev_clear_flag(hdev, HCI_HS_ENABLED);
			new_settings(hdev, NULL);
		}

		mgmt_pending_foreach(MGMT_OP_SET_SSP, hdev, cmd_status_rsp,
				     &mgmt_err);
		return;
	}

	if (enable) {
		changed = !hci_dev_test_and_set_flag(hdev, HCI_SSP_ENABLED);
	} else {
		changed = hci_dev_test_and_clear_flag(hdev, HCI_SSP_ENABLED);
		if (!changed)
			changed = hci_dev_test_and_clear_flag(hdev,
							      HCI_HS_ENABLED);
		else
			hci_dev_clear_flag(hdev, HCI_HS_ENABLED);
	}

	mgmt_pending_foreach(MGMT_OP_SET_SSP, hdev, settings_rsp, &match);

	if (changed)
		new_settings(hdev, match.sk);

	if (match.sk)
		sock_put(match.sk);

	hci_req_init(&req, hdev);

	if (hci_dev_test_flag(hdev, HCI_SSP_ENABLED)) {
		if (hci_dev_test_flag(hdev, HCI_USE_DEBUG_KEYS))
			hci_req_add(&req, HCI_OP_WRITE_SSP_DEBUG_MODE,
				    sizeof(enable), &enable);
		__hci_req_update_eir(&req);
	} else {
		clear_eir(&req);
	}

	hci_req_run(&req, NULL);
}

static void sk_lookup(struct mgmt_pending_cmd *cmd, void *data)
{
	struct cmd_lookup *match = data;

	if (match->sk == NULL) {
		match->sk = cmd->sk;
		sock_hold(match->sk);
	}
}

void mgmt_set_class_of_dev_complete(struct hci_dev *hdev, u8 *dev_class,
				    u8 status)
{
	struct cmd_lookup match = { NULL, hdev, mgmt_status(status) };

	mgmt_pending_foreach(MGMT_OP_SET_DEV_CLASS, hdev, sk_lookup, &match);
	mgmt_pending_foreach(MGMT_OP_ADD_UUID, hdev, sk_lookup, &match);
	mgmt_pending_foreach(MGMT_OP_REMOVE_UUID, hdev, sk_lookup, &match);

	if (!status) {
		mgmt_limited_event(MGMT_EV_CLASS_OF_DEV_CHANGED, hdev, dev_class,
				   3, HCI_MGMT_DEV_CLASS_EVENTS, NULL);
		ext_info_changed(hdev, NULL);
	}

	if (match.sk)
		sock_put(match.sk);
}

void mgmt_set_local_name_complete(struct hci_dev *hdev, u8 *name, u8 status)
{
	struct mgmt_cp_set_local_name ev;
	struct mgmt_pending_cmd *cmd;

	if (status)
		return;

	memset(&ev, 0, sizeof(ev));
	memcpy(ev.name, name, HCI_MAX_NAME_LENGTH);
	memcpy(ev.short_name, hdev->short_name, HCI_MAX_SHORT_NAME_LENGTH);

	cmd = pending_find(MGMT_OP_SET_LOCAL_NAME, hdev);
	if (!cmd) {
		memcpy(hdev->dev_name, name, sizeof(hdev->dev_name));

		/* If this is a HCI command related to powering on the
		 * HCI dev don't send any mgmt signals.
		 */
		if (pending_find(MGMT_OP_SET_POWERED, hdev))
			return;
	}

	mgmt_limited_event(MGMT_EV_LOCAL_NAME_CHANGED, hdev, &ev, sizeof(ev),
			   HCI_MGMT_LOCAL_NAME_EVENTS, cmd ? cmd->sk : NULL);
	ext_info_changed(hdev, cmd ? cmd->sk : NULL);
}

static inline bool has_uuid(u8 *uuid, u16 uuid_count, u8 (*uuids)[16])
{
	int i;

	for (i = 0; i < uuid_count; i++) {
		if (!memcmp(uuid, uuids[i], 16))
			return true;
	}

	return false;
}

static bool eir_has_uuids(u8 *eir, u16 eir_len, u16 uuid_count, u8 (*uuids)[16])
{
	u16 parsed = 0;

	while (parsed < eir_len) {
		u8 field_len = eir[0];
		u8 uuid[16];
		int i;

		if (field_len == 0)
			break;

		if (eir_len - parsed < field_len + 1)
			break;

		switch (eir[1]) {
		case EIR_UUID16_ALL:
		case EIR_UUID16_SOME:
			for (i = 0; i + 3 <= field_len; i += 2) {
				memcpy(uuid, bluetooth_base_uuid, 16);
				uuid[13] = eir[i + 3];
				uuid[12] = eir[i + 2];
				if (has_uuid(uuid, uuid_count, uuids))
					return true;
			}
			break;
		case EIR_UUID32_ALL:
		case EIR_UUID32_SOME:
			for (i = 0; i + 5 <= field_len; i += 4) {
				memcpy(uuid, bluetooth_base_uuid, 16);
				uuid[15] = eir[i + 5];
				uuid[14] = eir[i + 4];
				uuid[13] = eir[i + 3];
				uuid[12] = eir[i + 2];
				if (has_uuid(uuid, uuid_count, uuids))
					return true;
			}
			break;
		case EIR_UUID128_ALL:
		case EIR_UUID128_SOME:
			for (i = 0; i + 17 <= field_len; i += 16) {
				memcpy(uuid, eir + i + 2, 16);
				if (has_uuid(uuid, uuid_count, uuids))
					return true;
			}
			break;
		}

		parsed += field_len + 1;
		eir += field_len + 1;
	}

	return false;
}

static void restart_le_scan(struct hci_dev *hdev)
{
	/* If controller is not scanning we are done. */
	if (!hci_dev_test_flag(hdev, HCI_LE_SCAN))
		return;

	if (time_after(jiffies + DISCOV_LE_RESTART_DELAY,
		       hdev->discovery.scan_start +
		       hdev->discovery.scan_duration))
		return;

	queue_delayed_work(hdev->req_workqueue, &hdev->le_scan_restart,
			   DISCOV_LE_RESTART_DELAY);
}

static bool is_filter_match(struct hci_dev *hdev, s8 rssi, u8 *eir,
			    u16 eir_len, u8 *scan_rsp, u8 scan_rsp_len)
{
	/* If a RSSI threshold has been specified, and
	 * HCI_QUIRK_STRICT_DUPLICATE_FILTER is not set, then all results with
	 * a RSSI smaller than the RSSI threshold will be dropped. If the quirk
	 * is set, let it through for further processing, as we might need to
	 * restart the scan.
	 *
	 * For BR/EDR devices (pre 1.2) providing no RSSI during inquiry,
	 * the results are also dropped.
	 */
	if (hdev->discovery.rssi != HCI_RSSI_INVALID &&
	    (rssi == HCI_RSSI_INVALID ||
	    (rssi < hdev->discovery.rssi &&
	     !test_bit(HCI_QUIRK_STRICT_DUPLICATE_FILTER, &hdev->quirks))))
		return  false;

	if (hdev->discovery.uuid_count != 0) {
		/* If a list of UUIDs is provided in filter, results with no
		 * matching UUID should be dropped.
		 */
		if (!eir_has_uuids(eir, eir_len, hdev->discovery.uuid_count,
				   hdev->discovery.uuids) &&
		    !eir_has_uuids(scan_rsp, scan_rsp_len,
				   hdev->discovery.uuid_count,
				   hdev->discovery.uuids))
			return false;
	}

	/* If duplicate filtering does not report RSSI changes, then restart
	 * scanning to ensure updated result with updated RSSI values.
	 */
	if (test_bit(HCI_QUIRK_STRICT_DUPLICATE_FILTER, &hdev->quirks)) {
		restart_le_scan(hdev);

		/* Validate RSSI value against the RSSI threshold once more. */
		if (hdev->discovery.rssi != HCI_RSSI_INVALID &&
		    rssi < hdev->discovery.rssi)
			return false;
	}

	return true;
}

void mgmt_device_found(struct hci_dev *hdev, bdaddr_t *bdaddr, u8 link_type,
		       u8 addr_type, u8 *dev_class, s8 rssi, u32 flags,
		       u8 *eir, u16 eir_len, u8 *scan_rsp, u8 scan_rsp_len)
{
	char buf[512];
	struct mgmt_ev_device_found *ev = (void *)buf;
	size_t ev_size;

	/* Don't send events for a non-kernel initiated discovery. With
	 * LE one exception is if we have pend_le_reports > 0 in which
	 * case we're doing passive scanning and want these events.
	 */
	if (!hci_discovery_active(hdev)) {
		if (link_type == ACL_LINK)
			return;
		if (link_type == LE_LINK &&
		    list_empty(&hdev->pend_le_reports) &&
		    !hci_is_adv_monitoring(hdev)) {
			return;
		}
	}

	if (hdev->discovery.result_filtering) {
		/* We are using service discovery */
		if (!is_filter_match(hdev, rssi, eir, eir_len, scan_rsp,
				     scan_rsp_len))
			return;
	}

	if (hdev->discovery.limited) {
		/* Check for limited discoverable bit */
		if (dev_class) {
			if (!(dev_class[1] & 0x20))
				return;
		} else {
			u8 *flags = eir_get_data(eir, eir_len, EIR_FLAGS, NULL);
			if (!flags || !(flags[0] & LE_AD_LIMITED))
				return;
		}
	}

	/* Make sure that the buffer is big enough. The 5 extra bytes
	 * are for the potential CoD field.
	 */
	if (sizeof(*ev) + eir_len + scan_rsp_len + 5 > sizeof(buf))
		return;

	memset(buf, 0, sizeof(buf));

	/* In case of device discovery with BR/EDR devices (pre 1.2), the
	 * RSSI value was reported as 0 when not available. This behavior
	 * is kept when using device discovery. This is required for full
	 * backwards compatibility with the API.
	 *
	 * However when using service discovery, the value 127 will be
	 * returned when the RSSI is not available.
	 */
	if (rssi == HCI_RSSI_INVALID && !hdev->discovery.report_invalid_rssi &&
	    link_type == ACL_LINK)
		rssi = 0;

	bacpy(&ev->addr.bdaddr, bdaddr);
	ev->addr.type = link_to_bdaddr(link_type, addr_type);
	ev->rssi = rssi;
	ev->flags = cpu_to_le32(flags);

	if (eir_len > 0)
		/* Copy EIR or advertising data into event */
		memcpy(ev->eir, eir, eir_len);

	if (dev_class && !eir_get_data(ev->eir, eir_len, EIR_CLASS_OF_DEV,
				       NULL))
		eir_len = eir_append_data(ev->eir, eir_len, EIR_CLASS_OF_DEV,
					  dev_class, 3);

	if (scan_rsp_len > 0)
		/* Append scan response data to event */
		memcpy(ev->eir + eir_len, scan_rsp, scan_rsp_len);

	ev->eir_len = cpu_to_le16(eir_len + scan_rsp_len);
	ev_size = sizeof(*ev) + eir_len + scan_rsp_len;

	mgmt_event(MGMT_EV_DEVICE_FOUND, hdev, ev, ev_size, NULL);
}

void mgmt_remote_name(struct hci_dev *hdev, bdaddr_t *bdaddr, u8 link_type,
		      u8 addr_type, s8 rssi, u8 *name, u8 name_len)
{
	struct mgmt_ev_device_found *ev;
	char buf[sizeof(*ev) + HCI_MAX_NAME_LENGTH + 2];
	u16 eir_len;

	ev = (struct mgmt_ev_device_found *) buf;

	memset(buf, 0, sizeof(buf));

	bacpy(&ev->addr.bdaddr, bdaddr);
	ev->addr.type = link_to_bdaddr(link_type, addr_type);
	ev->rssi = rssi;

	eir_len = eir_append_data(ev->eir, 0, EIR_NAME_COMPLETE, name,
				  name_len);

	ev->eir_len = cpu_to_le16(eir_len);

	mgmt_event(MGMT_EV_DEVICE_FOUND, hdev, ev, sizeof(*ev) + eir_len, NULL);
}

void mgmt_discovering(struct hci_dev *hdev, u8 discovering)
{
	struct mgmt_ev_discovering ev;

	bt_dev_dbg(hdev, "discovering %u", discovering);

	memset(&ev, 0, sizeof(ev));
	ev.type = hdev->discovery.type;
	ev.discovering = discovering;

	mgmt_event(MGMT_EV_DISCOVERING, hdev, &ev, sizeof(ev), NULL);
}

void mgmt_suspending(struct hci_dev *hdev, u8 state)
{
	struct mgmt_ev_controller_suspend ev;

	ev.suspend_state = state;
	mgmt_event(MGMT_EV_CONTROLLER_SUSPEND, hdev, &ev, sizeof(ev), NULL);
}

void mgmt_resuming(struct hci_dev *hdev, u8 reason, bdaddr_t *bdaddr,
		   u8 addr_type)
{
	struct mgmt_ev_controller_resume ev;

	ev.wake_reason = reason;
	if (bdaddr) {
		bacpy(&ev.addr.bdaddr, bdaddr);
		ev.addr.type = addr_type;
	} else {
		memset(&ev.addr, 0, sizeof(ev.addr));
	}

	mgmt_event(MGMT_EV_CONTROLLER_RESUME, hdev, &ev, sizeof(ev), NULL);
}

static struct hci_mgmt_chan chan = {
	.channel	= HCI_CHANNEL_CONTROL,
	.handler_count	= ARRAY_SIZE(mgmt_handlers),
	.handlers	= mgmt_handlers,
	.hdev_init	= mgmt_init_hdev,
};

int mgmt_init(void)
{
	return hci_mgmt_chan_register(&chan);
}

void mgmt_exit(void)
{
	hci_mgmt_chan_unregister(&chan);
}<|MERGE_RESOLUTION|>--- conflicted
+++ resolved
@@ -4234,8 +4234,6 @@
 	kfree(rp);
 
 	return err;
-<<<<<<< HEAD
-=======
 }
 
 int mgmt_add_adv_patterns_monitor_complete(struct hci_dev *hdev, u8 status)
@@ -4395,7 +4393,6 @@
 	}
 
 	return MGMT_STATUS_SUCCESS;
->>>>>>> f642729d
 }
 
 static int add_adv_patterns_monitor(struct sock *sk, struct hci_dev *hdev,
